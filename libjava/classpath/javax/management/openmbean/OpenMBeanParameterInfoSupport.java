--- conflicted
+++ resolved
@@ -209,19 +209,6 @@
     if (defaultValue != null && (type instanceof ArrayType ||
                                  type instanceof TabularType))
       throw new OpenDataException("Default values are not applicable for " +
-<<<<<<< HEAD
-				  "array or tabular types.");
-    if (minimumValue != null && maximumValue != null 
-	&& minimumValue.compareTo((T) maximumValue) > 0)
-      throw new OpenDataException("The minimum value is greater than the " +
-				  "maximum.");
-    if (minimumValue != null && defaultValue != null 
-	&& minimumValue.compareTo(defaultValue) > 0)
-      throw new OpenDataException("The minimum value is greater than the " +
-				  "default.");
-    if (defaultValue != null && maximumValue != null
-	&& maximumValue.compareTo(defaultValue) < 0)
-=======
                                   "array or tabular types.");
     if (minimumValue != null && maximumValue != null
         && minimumValue.compareTo((T) maximumValue) > 0)
@@ -233,7 +220,6 @@
                                   "default.");
     if (defaultValue != null && maximumValue != null
         && maximumValue.compareTo(defaultValue) < 0)
->>>>>>> 3082eeb7
       throw new OpenDataException("The default value is greater than the " +
                                   "maximum.");
 
@@ -294,23 +280,6 @@
                                   "array or tabular types.");
     if (legalValues != null && legalValues.length > 0)
       {
-<<<<<<< HEAD
-	Set<T> lv = new HashSet<T>(legalValues.length);
-	for (int a = 0; a < legalValues.length; ++a)
-	  {
-	    if (legalValues[a] != null && 
-		!(type.isValue(legalValues[a])))
-	      throw new OpenDataException("The legal value, " 
-					  + legalValues[a] + 
-					  "is not a member of the " +
-					  "open type given.");
-	    lv.add(legalValues[a]);
-	  }
-	if (defaultValue != null && !(lv.contains(defaultValue)))
-	  throw new OpenDataException("The default value is not in the set " +
-				      "of legal values.");
-	this.legalValues = Collections.unmodifiableSet(lv);
-=======
         Set<T> lv = new HashSet<T>(legalValues.length);
         for (int a = 0; a < legalValues.length; ++a)
           {
@@ -326,7 +295,6 @@
           throw new OpenDataException("The default value is not in the set " +
                                       "of legal values.");
         this.legalValues = Collections.unmodifiableSet(lv);
->>>>>>> 3082eeb7
       }
     this.defaultValue = defaultValue;
   }
