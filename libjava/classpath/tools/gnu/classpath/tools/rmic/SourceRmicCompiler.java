/* SourceRmicCompiler.java -- RMI stub generator for java.rmi.*
   Copyright (C) 2006 Free Software Foundation, Inc.

This file is part of GNU Classpath.

GNU Classpath is free software; you can redistribute it and/or modify
it under the terms of the GNU General Public License as published by
the Free Software Foundation; either version 2, or (at your option)
any later version.

GNU Classpath is distributed in the hope that it will be useful, but
WITHOUT ANY WARRANTY; without even the implied warranty of
MERCHANTABILITY or FITNESS FOR A PARTICULAR PURPOSE.  See the GNU
General Public License for more details.

You should have received a copy of the GNU General Public License
along with GNU Classpath; see the file COPYING.  If not, write to the
Free Software Foundation, Inc., 51 Franklin Street, Fifth Floor, Boston, MA
02110-1301 USA.

Linking this library statically or dynamically with other modules is
making a combined work based on this library.  Thus, the terms and
conditions of the GNU General Public License cover the whole
combination.

As a special exception, the copyright holders of this library give you
permission to link this library with independent modules to produce an
executable, regardless of the license terms of these independent
modules, and to copy and distribute the resulting executable under
terms of your choice, provided that you also meet, for each linked
independent module, the terms and conditions of the license of that
module.  An independent module is a module which is not derived from
or based on this library.  If you modify this library, you may extend
this exception to your version of the library, but you are not
obligated to do so.  If you do not wish to do so, delete this
exception statement from your version. */

package gnu.classpath.tools.rmic;

import java.lang.reflect.Method;
import java.io.File;
import java.util.Iterator;

import gnu.classpath.tools.rmic.AbstractMethodGenerator;

/**
 * RMI stub source code generator, required to support java.rmi.*
 *
 * @author Audrius Meskauskas (AudriusA@Bioinformatics.org)
 */
public class SourceRmicCompiler extends SourceGiopRmicCompiler
{
  /**
   * If true, the zero size object array is declared in the stub to reduce
   * garbage generation.
   */
  public boolean addZeroSizeObjecArray;

  /**
   * Generate a RMI stub.
   *
   * @return the string, containing the text of the generated stub.
   */
  public String generateStub()
  {
    String template = getResource("Stub_12.jav");

    // Generate methods.
    StringBuilder b = new StringBuilder();
    Iterator iter = methods.iterator();
    while (iter.hasNext())
      {
        RmiMethodGenerator m = (RmiMethodGenerator) iter.next();
        b.append(m.generateStubMethod());
      }

    vars.put("#stub_methods", b.toString());
    vars.put("#imports", getImportStatements());
    vars.put("#interfaces", getAllInterfaces());
    vars.put("#stub_method_declarations", getStubMethodDeclarations());
    vars.put("#stub_method_initializations", getStubMethodInitializations());
    if (addZeroSizeObjecArray)
      {
        vars.put("#zeroSizeObjecArray",
               "private static final Object[] NO_ARGS = new Object[0];");
        vars.put("#zeroSizeClassArray",
               "final Class[]  NO_ARGSc = new Class[0];");
      }
    else
      {
        vars.put("#zeroSizeObjecArray","");
        vars.put("#zeroSizeClassArray","");
      }

    String output = replaceAll(template, vars);
    return output;
  }

  /**
   * Create a method generator, applicable for RMI stub methods.
   */
  protected AbstractMethodGenerator createMethodGenerator(Method m)
  {
    return new RmiMethodGenerator(m, this);
  }

  /**
   * Get the stub method declarations.
   */
  public String getStubMethodDeclarations()
  {
    StringBuilder b = new StringBuilder();
<<<<<<< HEAD
    
=======

>>>>>>> 3082eeb7
    Iterator iter = methods.iterator();

    while (iter.hasNext())
      {
        RmiMethodGenerator method = (RmiMethodGenerator) iter.next();
        b.append("    ");
        b.append("private static final Method met_");
        b.append(method.method.getName());
        b.append(';');
        if (iter.hasNext())
          b.append('\n');
      }
    return b.toString();
  }

  /**
   * Get stub method initializations. These must be done in a try-catch
   * statement to catch {@link NoSuchMethodException}.
   */
  public String getStubMethodInitializations()
  {
    StringBuilder b = new StringBuilder();
<<<<<<< HEAD
    
=======

>>>>>>> 3082eeb7
    Iterator iter = methods.iterator();

    while (iter.hasNext())
      {
        RmiMethodGenerator method = (RmiMethodGenerator) iter.next();
        b.append("             ");
        b.append("met_");
        b.append(method.method.getName());
        b.append(" =\n               ");
        b.append(name(method.method.getDeclaringClass()));
        b.append(".class.getMethod(");
        b.append('"');
        b.append(method.method.getName());
        b.append("\", ");
        if (method.method.getParameterTypes().length == 0)
          b.append("NO_ARGSc);");
        else
          {
            b.append("new Class[]\n                 {\n                   ");
            b.append(method.getArgListAsClassArray());
            b.append("\n                 }");
            b.append(");");
          }
        b.append('\n');
      }
    return b.toString();
  }

  /**
   * Prepare for the compilation of the next class.
   */
  public void reset()
  {
    addZeroSizeObjecArray = false;
    super.reset();
  }

  /**
   * Additional processing of the stub name (nothing to do for JRMP stubs).
   */
  public String convertStubName(String name)
  {
    return name;
  }

  /**
   * Override to do nothing.
   */
  protected boolean outputTie(File fw, Class c)
  {
    return true;
  }
}<|MERGE_RESOLUTION|>--- conflicted
+++ resolved
@@ -110,11 +110,7 @@
   public String getStubMethodDeclarations()
   {
     StringBuilder b = new StringBuilder();
-<<<<<<< HEAD
-    
-=======
 
->>>>>>> 3082eeb7
     Iterator iter = methods.iterator();
 
     while (iter.hasNext())
@@ -137,11 +133,7 @@
   public String getStubMethodInitializations()
   {
     StringBuilder b = new StringBuilder();
-<<<<<<< HEAD
-    
-=======
 
->>>>>>> 3082eeb7
     Iterator iter = methods.iterator();
 
     while (iter.hasNext())
