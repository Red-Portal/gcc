/* DoubleBuffer.java --
   Copyright (C) 2002, 2003, 2004, 2005  Free Software Foundation, Inc.

This file is part of GNU Classpath.

GNU Classpath is free software; you can redistribute it and/or modify
it under the terms of the GNU General Public License as published by
the Free Software Foundation; either version 2, or (at your option)
any later version.

GNU Classpath is distributed in the hope that it will be useful, but
WITHOUT ANY WARRANTY; without even the implied warranty of
MERCHANTABILITY or FITNESS FOR A PARTICULAR PURPOSE.  See the GNU
General Public License for more details.

You should have received a copy of the GNU General Public License
along with GNU Classpath; see the file COPYING.  If not, write to the
Free Software Foundation, Inc., 51 Franklin Street, Fifth Floor, Boston, MA
02110-1301 USA.

Linking this library statically or dynamically with other modules is
making a combined work based on this library.  Thus, the terms and
conditions of the GNU General Public License cover the whole
combination.

As a special exception, the copyright holders of this library give you
permission to link this library with independent modules to produce an
executable, regardless of the license terms of these independent
modules, and to copy and distribute the resulting executable under
terms of your choice, provided that you also meet, for each linked
independent module, the terms and conditions of the license of that
module.  An independent module is a module which is not derived from
or based on this library.  If you modify this library, you may extend
this exception to your version of the library, but you are not
obligated to do so.  If you do not wish to do so, delete this
exception statement from your version. */


package java.nio;

// GCJ LOCAL: Change gnu.classpath.Pointer to RawData
import gnu.gcj.RawData;

/**
 * @since 1.4
 */
public abstract class DoubleBuffer extends Buffer
  implements Comparable<DoubleBuffer>
{
  final int array_offset;
  final double[] backing_buffer;

  DoubleBuffer (int capacity, int limit, int position, int mark,
<<<<<<< HEAD
		RawData address, double[] backing_buffer, int array_offset)
=======
                RawData address, double[] backing_buffer, int array_offset)
>>>>>>> 3082eeb7
  {
    super (capacity, limit, position, mark, address);
    this.backing_buffer = backing_buffer;
    this.array_offset = array_offset;
  }

  /**
   * Allocates a new <code>DoubleBuffer</code> object with a given capacity.
   */
  public static DoubleBuffer allocate (int capacity)
  {
    return new DoubleBufferImpl (capacity);
  }

  /**
   * Wraps a <code>double</code> array into a <code>DoubleBuffer</code>
   * object.
   *
   * @exception IndexOutOfBoundsException If the preconditions on the offset
   * and length parameters do not hold
   */
  public static final DoubleBuffer wrap (double[] array, int offset, int length)
  {
    return new DoubleBufferImpl (array, 0, array.length, offset + length, offset, -1, false);
  }

  /**
   * Wraps a <code>double</code> array into a <code>DoubleBuffer</code>
   * object.
   */
  public static final DoubleBuffer wrap (double[] array)
  {
    return wrap (array, 0, array.length);
  }

  /**
   * This method transfers <code>double</code>s from this buffer into the given
   * destination array. Before the transfer, it checks if there are fewer than
   * length <code>double</code>s remaining in this buffer.
   *
   * @param dst The destination array
   * @param offset The offset within the array of the first <code>double</code>
   * to be written; must be non-negative and no larger than dst.length.
   * @param length The maximum number of bytes to be written to the given array;
   * must be non-negative and no larger than dst.length - offset.
   *
   * @exception BufferUnderflowException If there are fewer than length
   * <code>double</code>s remaining in this buffer.
   * @exception IndexOutOfBoundsException If the preconditions on the offset
   * and length parameters do not hold.
   */
  public DoubleBuffer get (double[] dst, int offset, int length)
  {
    checkArraySize(dst.length, offset, length);
    checkForUnderflow(length);

    for (int i = offset; i < offset + length; i++)
      {
        dst [i] = get ();
      }

    return this;
  }

  /**
   * This method transfers <code>double</code>s from this buffer into the given
   * destination array.
   *
   * @param dst The byte array to write into.
   *
   * @exception BufferUnderflowException If there are fewer than dst.length
   * <code>double</code>s remaining in this buffer.
   */
  public DoubleBuffer get (double[] dst)
  {
    return get (dst, 0, dst.length);
  }

  /**
   * Writes the content of the the <code>DoubleBUFFER</code> src
   * into the buffer. Before the transfer, it checks if there is fewer than
   * <code>src.remaining()</code> space remaining in this buffer.
   *
   * @param src The source data.
   *
   * @exception BufferOverflowException If there is insufficient space in this
   * buffer for the remaining <code>double</code>s in the source buffer.
   * @exception IllegalArgumentException If the source buffer is this buffer.
   * @exception ReadOnlyBufferException If this buffer is read-only.
   */
  public DoubleBuffer put (DoubleBuffer src)
  {
    if (src == this)
      throw new IllegalArgumentException ();

    checkForOverflow(src.remaining ());

    if (src.remaining () > 0)
      {
        double[] toPut = new double [src.remaining ()];
        src.get (toPut);
        put (toPut);
      }

    return this;
  }

  /**
   * Writes the content of the the <code>double array</code> src
   * into the buffer. Before the transfer, it checks if there is fewer than
   * length space remaining in this buffer.
   *
   * @param src The array to copy into the buffer.
   * @param offset The offset within the array of the first byte to be read;
   * must be non-negative and no larger than src.length.
   * @param length The number of bytes to be read from the given array;
   * must be non-negative and no larger than src.length - offset.
   *
   * @exception BufferOverflowException If there is insufficient space in this
   * buffer for the remaining <code>double</code>s in the source array.
   * @exception IndexOutOfBoundsException If the preconditions on the offset
   * and length parameters do not hold
   * @exception ReadOnlyBufferException If this buffer is read-only.
   */
  public DoubleBuffer put (double[] src, int offset, int length)
  {
    checkArraySize(src.length, offset, length);
    checkForOverflow(length);

    for (int i = offset; i < offset + length; i++)
      put (src [i]);

    return this;
  }

  /**
   * Writes the content of the the <code>double array</code> src
   * into the buffer.
   *
   * @param src The array to copy into the buffer.
   *
   * @exception BufferOverflowException If there is insufficient space in this
   * buffer for the remaining <code>double</code>s in the source array.
   * @exception ReadOnlyBufferException If this buffer is read-only.
   */
  public final DoubleBuffer put (double[] src)
  {
    return put (src, 0, src.length);
  }

  /**
   * Tells whether ot not this buffer is backed by an accessible
   * <code>double</code> array.
   */
  public final boolean hasArray ()
  {
    return (backing_buffer != null
            && !isReadOnly ());
  }

  /**
   * Returns the <code>double</code> array that backs this buffer.
   *
   * @exception ReadOnlyBufferException If this buffer is read-only.
   * @exception UnsupportedOperationException If this buffer is not backed
   * by an accessible array.
   */
  public final double[] array ()
  {
    if (backing_buffer == null)
      throw new UnsupportedOperationException ();

    checkIfReadOnly();

    return backing_buffer;
  }

  /**
   * Returns the offset within this buffer's backing array of the first element.
   *
   * @exception ReadOnlyBufferException If this buffer is read-only.
   * @exception UnsupportedOperationException If this buffer is not backed
   * by an accessible array.
   */
  public final int arrayOffset ()
  {
    if (backing_buffer == null)
      throw new UnsupportedOperationException ();

    checkIfReadOnly();

    return array_offset;
  }

  /**
   * Calculates a hash code for this buffer.
   *
   * This is done with <code>long</code> arithmetic,
   * where ** represents exponentiation, by this formula:<br>
   * <code>s[position()] + 31 + (s[position()+1] + 30)*31**1 + ... +
   * (s[limit()-1]+30)*31**(limit()-1)</code>.
   * Where s is the buffer data, in Double.doubleToLongBits() form
   * Note that the hashcode is dependent on buffer content,
   * and therefore is not useful if the buffer content may change.
   *
   * @return the hash code (casted to int)
   */
  public int hashCode ()
  {
    long hashCode = Double.doubleToLongBits(get(position())) + 31;
    long multiplier = 1;
    for (int i = position() + 1; i < limit(); ++i)
      {
          multiplier *= 31;
          hashCode += (Double.doubleToLongBits(get(i)) + 30)*multiplier;
      }
    return ((int)hashCode);
  }

  /**
   * Checks if this buffer is equal to obj.
   */
  public boolean equals (Object obj)
  {
    if (obj instanceof DoubleBuffer)
      {
        return compareTo ((DoubleBuffer) obj) == 0;
      }

    return false;
  }

  /**
   * Compares two <code>DoubleBuffer</code> objects.
   *
   * @exception ClassCastException If obj is not an object derived from
   * <code>DoubleBuffer</code>.
   */
  public int compareTo (DoubleBuffer other)
  {
    int num = Math.min(remaining(), other.remaining());
    int pos_this = position();
    int pos_other = other.position();

    for (int count = 0; count < num; count++)
      {
        double a = get(pos_this++);
        double b = other.get(pos_other++);

        if (a == b)
          continue;

        if (a < b)
          return -1;

        return 1;
      }

    return remaining() - other.remaining();
  }

  /**
   * Returns the byte order of this buffer.
   */
  public abstract ByteOrder order ();

  /**
   * Reads the <code>double</code> at this buffer's current position,
   * and then increments the position.
   *
   * @exception BufferUnderflowException If there are no remaining
   * <code>double</code>s in this buffer.
   */
  public abstract double get ();

  /**
   * Writes the <code>double</code> at this buffer's current position,
   * and then increments the position.
   *
   * @exception BufferOverflowException If there no remaining
   * <code>double</code>s in this buffer.
   * @exception ReadOnlyBufferException If this buffer is read-only.
   */
  public abstract DoubleBuffer put (double b);

  /**
   * Absolute get method.
   *
   * @exception IndexOutOfBoundsException If index is negative or not smaller
   * than the buffer's limit.
   */
  public abstract double get (int index);

  /**
   * Absolute put method.
   *
   * @exception IndexOutOfBoundsException If index is negative or not smaller
   * than the buffer's limit.
   * @exception ReadOnlyBufferException If this buffer is read-only.
   */
  public abstract DoubleBuffer put (int index, double b);

  /**
   * Compacts this buffer.
   *
   * @exception ReadOnlyBufferException If this buffer is read-only.
   */
  public abstract DoubleBuffer compact ();

  /**
   * Tells wether or not this buffer is direct.
   */
  public abstract boolean isDirect ();

  /**
   * Creates a new <code>DoubleBuffer</code> whose content is a shared
   * subsequence of this buffer's content.
   */
  public abstract DoubleBuffer slice ();

  /**
   * Creates a new <code>DoubleBuffer</code> that shares this buffer's
   * content.
   */
  public abstract DoubleBuffer duplicate ();

  /**
   * Creates a new read-only <code>DoubleBuffer</code> that shares this
   * buffer's content.
   */
  public abstract DoubleBuffer asReadOnlyBuffer ();
}<|MERGE_RESOLUTION|>--- conflicted
+++ resolved
@@ -51,11 +51,7 @@
   final double[] backing_buffer;
 
   DoubleBuffer (int capacity, int limit, int position, int mark,
-<<<<<<< HEAD
-		RawData address, double[] backing_buffer, int array_offset)
-=======
                 RawData address, double[] backing_buffer, int array_offset)
->>>>>>> 3082eeb7
   {
     super (capacity, limit, position, mark, address);
     this.backing_buffer = backing_buffer;
