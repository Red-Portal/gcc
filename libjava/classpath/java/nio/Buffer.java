--- conflicted
+++ resolved
@@ -57,11 +57,7 @@
    * Should be package private.
    */
   Buffer (int capacity, int limit, int position, int mark,
-<<<<<<< HEAD
-	  Pointer address)
-=======
           Pointer address)
->>>>>>> 3082eeb7
   {
     this.address = address;
 
