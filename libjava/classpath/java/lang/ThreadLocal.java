/* ThreadLocal -- a variable with a unique value per thread
   Copyright (C) 2000, 2002, 2003, 2004, 2005, 2006 Free Software Foundation, Inc.

This file is part of GNU Classpath.

GNU Classpath is free software; you can redistribute it and/or modify
it under the terms of the GNU General Public License as published by
the Free Software Foundation; either version 2, or (at your option)
any later version.

GNU Classpath is distributed in the hope that it will be useful, but
WITHOUT ANY WARRANTY; without even the implied warranty of
MERCHANTABILITY or FITNESS FOR A PARTICULAR PURPOSE.  See the GNU
General Public License for more details.

You should have received a copy of the GNU General Public License
along with GNU Classpath; see the file COPYING.  If not, write to the
Free Software Foundation, Inc., 51 Franklin Street, Fifth Floor, Boston, MA
02110-1301 USA.

Linking this library statically or dynamically with other modules is
making a combined work based on this library.  Thus, the terms and
conditions of the GNU General Public License cover the whole
combination.

As a special exception, the copyright holders of this library give you
permission to link this library with independent modules to produce an
executable, regardless of the license terms of these independent
modules, and to copy and distribute the resulting executable under
terms of your choice, provided that you also meet, for each linked
independent module, the terms and conditions of the license of that
module.  An independent module is a module which is not derived from
or based on this library.  If you modify this library, you may extend
this exception to your version of the library, but you are not
obligated to do so.  If you do not wish to do so, delete this
exception statement from your version. */

package java.lang;

/**
 * ThreadLocal objects have a different state associated with every
 * Thread that accesses them. Every access to the ThreadLocal object
 * (through the <code>get()</code> and <code>set()</code> methods)
 * only affects the state of the object as seen by the currently
 * executing Thread.
 *
 * <p>The first time a ThreadLocal object is accessed on a particular
 * Thread, the state for that Thread's copy of the local variable is set by
 * executing the method <code>initialValue()</code>.
 * </p>
 *
 * <p>An example how you can use this:
 * </p>
 *
 * <pre>
 * class Connection
 * {
 *   private static ThreadLocal owner = new ThreadLocal()
 *     {
 *       public Object initialValue()
 *       {
 *         return("nobody");
 *       }
 *     };
 * ...
 * }
 * </pre>
 *
 * <p>Now all instances of connection can see who the owner of the currently
 * executing Thread is by calling <code>owner.get()</code>. By default any
 * Thread would be associated with 'nobody'. But the Connection object could
 * offer a method that changes the owner associated with the Thread on
 * which the method was called by calling <code>owner.put("somebody")</code>.
 * (Such an owner changing method should then be guarded by security checks.)
 * </p>
 *
 * <p>When a Thread is garbage collected all references to values of
 * the ThreadLocal objects associated with that Thread are removed.
 * </p>
 *
 * @author Mark Wielaard (mark@klomp.org)
 * @author Eric Blake (ebb9@email.byu.edu)
 * @since 1.2
 * @status updated to 1.5
 */
public class ThreadLocal<T>
{
  /**
   * Placeholder to distinguish between uninitialized and null set by the
   * user. Do not expose this to the public. Package visible for use by
   * InheritableThreadLocal
   */
  static final Object sentinel = new Object();

  /**
   * The base for the computation of the next hash for a thread local.
   */
  private static int nextHashBase = 1;

  /**
   * Allocate a new hash.
   */
<<<<<<< HEAD
  private synchronized int computeNextHash() 
=======
  private synchronized int computeNextHash()
>>>>>>> 3082eeb7
  {
    return nextHashBase++ * 6709;
  }

  /**
   * Hash code computed for ThreadLocalMap
   */
  final int fastHash;

  /**
   * Creates a ThreadLocal object without associating any value to it yet.
   */
  public ThreadLocal()
  {
    fastHash = computeNextHash();
  }

  /**
   * Called once per thread on the first invocation of get(), if set() was
   * not already called. The default implementation returns <code>null</code>.
   * Often, this method is overridden to create the appropriate initial object
   * for the current thread's view of the ThreadLocal.
   *
   * @return the initial value of the variable in this thread
   */
  protected T initialValue()
  {
    return null;
  }

  /**
   * Gets the value associated with the ThreadLocal object for the currently
   * executing Thread. If this is the first time the current thread has called
   * get(), and it has not already called set(), the value is obtained by
   * <code>initialValue()</code>.
   *
   * @return the value of the variable in this thread
   */
  public T get()
  {
    ThreadLocalMap map = Thread.getThreadLocals();
    // Note that we don't have to synchronize, as only this thread will
    // ever modify the map.
    T value = (T) map.get(this);
    if (value == sentinel)
      {
        value = initialValue();
        map.set(this, value);
      }
    return value;
  }

  /**
   * Sets the value associated with the ThreadLocal object for the currently
   * executing Thread. This overrides any existing value associated with the
   * current Thread and prevents <code>initialValue()</code> from being
   * called if this is the first access to this ThreadLocal in this Thread.
   *
   * @param value the value to set this thread's view of the variable to
   */
  public void set(T value)
  {
    ThreadLocalMap map = Thread.getThreadLocals();
    // Note that we don't have to synchronize, as only this thread will
    // ever modify the map.
    map.set(this, value);
  }

  /**
   * Removes the value associated with the ThreadLocal object for the
   * currently executing Thread.
   * @since 1.5
   */
  public void remove()
  {
    ThreadLocalMap map = Thread.getThreadLocals();
    map.remove(this);
  }
}<|MERGE_RESOLUTION|>--- conflicted
+++ resolved
@@ -100,11 +100,7 @@
   /**
    * Allocate a new hash.
    */
-<<<<<<< HEAD
-  private synchronized int computeNextHash() 
-=======
   private synchronized int computeNextHash()
->>>>>>> 3082eeb7
   {
     return nextHashBase++ * 6709;
   }
