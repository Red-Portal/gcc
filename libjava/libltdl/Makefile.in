# Makefile.in generated by automake 1.11.1 from Makefile.am.
# @configure_input@

# Copyright (C) 1994, 1995, 1996, 1997, 1998, 1999, 2000, 2001, 2002,
# 2003, 2004, 2005, 2006, 2007, 2008, 2009  Free Software Foundation,
# Inc.
# This Makefile.in is free software; the Free Software Foundation
# gives unlimited permission to copy and/or distribute it,
# with or without modifications, as long as this notice is preserved.

# This program is distributed in the hope that it will be useful,
# but WITHOUT ANY WARRANTY, to the extent permitted by law; without
# even the implied warranty of MERCHANTABILITY or FITNESS FOR A
# PARTICULAR PURPOSE.

@SET_MAKE@


VPATH = @srcdir@
pkgdatadir = $(datadir)/@PACKAGE@
pkgincludedir = $(includedir)/@PACKAGE@
pkglibdir = $(libdir)/@PACKAGE@
pkglibexecdir = $(libexecdir)/@PACKAGE@
am__cd = CDPATH="$${ZSH_VERSION+.}$(PATH_SEPARATOR)" && cd
install_sh_DATA = $(install_sh) -c -m 644
install_sh_PROGRAM = $(install_sh) -c
install_sh_SCRIPT = $(install_sh) -c
INSTALL_HEADER = $(INSTALL_DATA)
transform = $(program_transform_name)
NORMAL_INSTALL = :
PRE_INSTALL = :
POST_INSTALL = :
NORMAL_UNINSTALL = :
PRE_UNINSTALL = :
POST_UNINSTALL = :
build_triplet = @build@
host_triplet = @host@
subdir = .
<<<<<<< HEAD
DIST_COMMON = README $(am__configure_deps) $(am__include_HEADERS_DIST) \
	$(am__noinst_HEADERS_DIST) $(srcdir)/Makefile.am \
	$(srcdir)/Makefile.in $(srcdir)/config-h.in \
	$(top_srcdir)/configure COPYING.LIB ChangeLog config.guess \
	config.sub install-sh ltmain.sh missing
=======
DIST_COMMON = README ChangeLog $(srcdir)/Makefile.in \
	$(srcdir)/Makefile.am $(top_srcdir)/configure \
	$(am__configure_deps) $(srcdir)/config-h.in ltmain.sh \
	config.guess config.sub $(am__include_HEADERS_DIST) \
	$(am__noinst_HEADERS_DIST)
>>>>>>> 3082eeb7
ACLOCAL_M4 = $(top_srcdir)/aclocal.m4
am__aclocal_m4_deps = $(top_srcdir)/../../config/depstand.m4 \
	$(top_srcdir)/../../config/lead-dot.m4 \
	$(top_srcdir)/../../config/multi.m4 \
	$(top_srcdir)/../../config/override.m4 \
	$(top_srcdir)/acinclude.m4 $(top_srcdir)/configure.ac
am__configure_deps = $(am__aclocal_m4_deps) $(CONFIGURE_DEPENDENCIES) \
	$(ACLOCAL_M4)
am__CONFIG_DISTCLEAN_FILES = config.status config.cache config.log \
 configure.lineno config.status.lineno
mkinstalldirs = $(install_sh) -d
CONFIG_HEADER = config.h
CONFIG_CLEAN_FILES =
CONFIG_CLEAN_VPATH_FILES =
am__vpath_adj_setup = srcdirstrip=`echo "$(srcdir)" | sed 's|.|.|g'`;
am__vpath_adj = case $$p in \
    $(srcdir)/*) f=`echo "$$p" | sed "s|^$$srcdirstrip/||"`;; \
    *) f=$$p;; \
  esac;
am__strip_dir = f=`echo $$p | sed -e 's|^.*/||'`;
am__install_max = 40
am__nobase_strip_setup = \
  srcdirstrip=`echo "$(srcdir)" | sed 's/[].[^$$\\*|]/\\\\&/g'`
am__nobase_strip = \
  for p in $$list; do echo "$$p"; done | sed -e "s|$$srcdirstrip/||"
am__nobase_list = $(am__nobase_strip_setup); \
  for p in $$list; do echo "$$p $$p"; done | \
  sed "s| $$srcdirstrip/| |;"' / .*\//!s/ .*/ ./; s,\( .*\)/[^/]*$$,\1,' | \
  $(AWK) 'BEGIN { files["."] = "" } { files[$$2] = files[$$2] " " $$1; \
    if (++n[$$2] == $(am__install_max)) \
      { print $$2, files[$$2]; n[$$2] = 0; files[$$2] = "" } } \
    END { for (dir in files) print dir, files[dir] }'
am__base_list = \
  sed '$$!N;$$!N;$$!N;$$!N;$$!N;$$!N;$$!N;s/\n/ /g' | \
  sed '$$!N;$$!N;$$!N;$$!N;s/\n/ /g'
am__installdirs = "$(DESTDIR)$(libdir)" "$(DESTDIR)$(includedir)"
LTLIBRARIES = $(lib_LTLIBRARIES) $(noinst_LTLIBRARIES)
am__DEPENDENCIES_1 =
libltdl_la_DEPENDENCIES = $(am__DEPENDENCIES_1)
am_libltdl_la_OBJECTS = ltdl.lo
libltdl_la_OBJECTS = $(am_libltdl_la_OBJECTS)
libltdl_la_LINK = $(LIBTOOL) --tag=CC $(AM_LIBTOOLFLAGS) \
	$(LIBTOOLFLAGS) --mode=link $(CCLD) $(AM_CFLAGS) $(CFLAGS) \
	$(libltdl_la_LDFLAGS) $(LDFLAGS) -o $@
@INSTALL_LTDL_TRUE@am_libltdl_la_rpath = -rpath $(libdir)
libltdlc_la_DEPENDENCIES = $(am__DEPENDENCIES_1)
am_libltdlc_la_OBJECTS = ltdl.lo
libltdlc_la_OBJECTS = $(am_libltdlc_la_OBJECTS)
@CONVENIENCE_LTDL_TRUE@am_libltdlc_la_rpath =
DEFAULT_INCLUDES = -I.@am__isrc@
depcomp =
am__depfiles_maybe =
COMPILE = $(CC) $(DEFS) $(DEFAULT_INCLUDES) $(INCLUDES) $(AM_CPPFLAGS) \
	$(CPPFLAGS) $(AM_CFLAGS) $(CFLAGS)
LTCOMPILE = $(LIBTOOL) --tag=CC $(AM_LIBTOOLFLAGS) $(LIBTOOLFLAGS) \
	--mode=compile $(CC) $(DEFS) $(DEFAULT_INCLUDES) $(INCLUDES) \
	$(AM_CPPFLAGS) $(CPPFLAGS) $(AM_CFLAGS) $(CFLAGS)
CCLD = $(CC)
LINK = $(LIBTOOL) --tag=CC $(AM_LIBTOOLFLAGS) $(LIBTOOLFLAGS) \
	--mode=link $(CCLD) $(AM_CFLAGS) $(CFLAGS) $(AM_LDFLAGS) \
	$(LDFLAGS) -o $@
SOURCES = $(libltdl_la_SOURCES) $(libltdlc_la_SOURCES)
MULTISRCTOP = 
MULTIBUILDTOP = 
MULTIDIRS = 
MULTISUBDIR = 
MULTIDO = true
MULTICLEAN = true
am__include_HEADERS_DIST = ltdl.h
am__noinst_HEADERS_DIST = ltdl.h
HEADERS = $(include_HEADERS) $(noinst_HEADERS)
ETAGS = etags
CTAGS = ctags
<<<<<<< HEAD
DISTFILES = $(DIST_COMMON) $(DIST_SOURCES) $(TEXINFOS) $(EXTRA_DIST)
distdir = $(PACKAGE)-$(VERSION)
top_distdir = $(distdir)
am__remove_distdir = \
  { test ! -d "$(distdir)" \
    || { find "$(distdir)" -type d ! -perm -200 -exec chmod u+w {} ';' \
         && rm -fr "$(distdir)"; }; }
DIST_ARCHIVES = $(distdir).tar.gz
GZIP_ENV = --best
distuninstallcheck_listfiles = find . -type f -print
distcleancheck_listfiles = find . -type f -print
=======
>>>>>>> 3082eeb7
ACLOCAL = @ACLOCAL@
AMTAR = @AMTAR@
AR = @AR@
AS = @AS@
AUTOCONF = @AUTOCONF@
AUTOHEADER = @AUTOHEADER@
AUTOMAKE = @AUTOMAKE@
AWK = @AWK@
CC = @CC@
CCDEPMODE = @CCDEPMODE@
CFLAGS = @CFLAGS@
CPP = @CPP@
CPPFLAGS = @CPPFLAGS@
CYGPATH_W = @CYGPATH_W@
DEFS = @DEFS@
DEPDIR = @DEPDIR@
DLLTOOL = @DLLTOOL@
ECHO = @ECHO@
ECHO_C = @ECHO_C@
ECHO_N = @ECHO_N@
ECHO_T = @ECHO_T@
EGREP = @EGREP@
EXEEXT = @EXEEXT@
GREP = @GREP@
INSTALL = @INSTALL@
INSTALL_DATA = @INSTALL_DATA@
INSTALL_PROGRAM = @INSTALL_PROGRAM@
INSTALL_SCRIPT = @INSTALL_SCRIPT@
INSTALL_STRIP_PROGRAM = @INSTALL_STRIP_PROGRAM@
LDFLAGS = @LDFLAGS@
LIBADD_DL = @LIBADD_DL@
LIBOBJS = @LIBOBJS@
LIBS = @LIBS@
LIBTOOL = @LIBTOOL@
LIBTOOL_DEPS = @LIBTOOL_DEPS@
LN_S = @LN_S@
LTLIBOBJS = @LTLIBOBJS@
MAINT = @MAINT@
MAKEINFO = @MAKEINFO@
MKDIR_P = @MKDIR_P@
OBJDUMP = @OBJDUMP@
OBJEXT = @OBJEXT@
PACKAGE = @PACKAGE@
PACKAGE_BUGREPORT = @PACKAGE_BUGREPORT@
PACKAGE_NAME = @PACKAGE_NAME@
PACKAGE_STRING = @PACKAGE_STRING@
PACKAGE_TARNAME = @PACKAGE_TARNAME@
PACKAGE_URL = @PACKAGE_URL@
PACKAGE_VERSION = @PACKAGE_VERSION@
PATH_SEPARATOR = @PATH_SEPARATOR@
RANLIB = @RANLIB@
SET_MAKE = @SET_MAKE@
SHELL = @SHELL@
STRIP = @STRIP@
VERSION = @VERSION@
abs_builddir = @abs_builddir@
abs_srcdir = @abs_srcdir@
abs_top_builddir = @abs_top_builddir@
abs_top_srcdir = @abs_top_srcdir@
ac_ct_CC = @ac_ct_CC@
am__include = @am__include@
am__leading_dot = @am__leading_dot@
am__quote = @am__quote@
am__tar = @am__tar@
am__untar = @am__untar@
bindir = @bindir@
build = @build@
build_alias = @build_alias@
build_cpu = @build_cpu@
build_os = @build_os@
build_vendor = @build_vendor@
builddir = @builddir@
datadir = @datadir@
datarootdir = @datarootdir@
docdir = @docdir@
dvidir = @dvidir@
exec_prefix = @exec_prefix@
host = @host@
host_alias = @host_alias@
host_cpu = @host_cpu@
host_os = @host_os@
host_vendor = @host_vendor@
htmldir = @htmldir@
includedir = @includedir@
infodir = @infodir@
install_sh = @install_sh@
libdir = @libdir@
libexecdir = @libexecdir@
localedir = @localedir@
localstatedir = @localstatedir@
mandir = @mandir@
mkdir_p = @mkdir_p@
multi_basedir = @multi_basedir@
oldincludedir = @oldincludedir@
pdfdir = @pdfdir@
prefix = @prefix@
program_transform_name = @program_transform_name@
psdir = @psdir@
sbindir = @sbindir@
sharedstatedir = @sharedstatedir@
srcdir = @srcdir@
sysconfdir = @sysconfdir@
target_alias = @target_alias@
top_build_prefix = @top_build_prefix@
top_builddir = @top_builddir@
top_srcdir = @top_srcdir@
<<<<<<< HEAD
AUTOMAKE_OPTIONS = no-dependencies foreign
=======
AUTOMAKE_OPTIONS = no-dependencies foreign no-dist
>>>>>>> 3082eeb7
ACLOCAL_AMFLAGS = -I ../.. -I ../../config
INCLUDES = $(GCINCS)
@INSTALL_LTDL_TRUE@include_HEADERS = ltdl.h
@INSTALL_LTDL_TRUE@lib_LTLIBRARIES = libltdl.la
@INSTALL_LTDL_FALSE@noinst_HEADERS = ltdl.h
@CONVENIENCE_LTDL_TRUE@noinst_LTLIBRARIES = libltdlc.la
CLEANFILES = libltdl.la libltdlc.la
libltdl_la_SOURCES = ltdl.c
libltdl_la_LDFLAGS = -no-undefined -version-info 4:1:1
libltdl_la_LIBADD = $(LIBADD_DL)
libltdlc_la_SOURCES = ltdl.c
libltdlc_la_LIBADD = $(LIBADD_DL)
ltdldatadir = $(datadir)/libtool/libltdl
ltdldatafiles = COPYING.LIB README acinclude.m4 aclocal.m4 \
		Makefile.am Makefile.in configure.ac configure \
		config-h.in config.guess config.sub \
		install-sh missing ltmain.sh \
		ltdl.c ltdl.h

all: config.h
	$(MAKE) $(AM_MAKEFLAGS) all-am

.SUFFIXES:
.SUFFIXES: .c .lo .o .obj
am--refresh:
	@:
$(srcdir)/Makefile.in: @MAINTAINER_MODE_TRUE@ $(srcdir)/Makefile.am  $(am__configure_deps)
	@for dep in $?; do \
	  case '$(am__configure_deps)' in \
	    *$$dep*) \
	      echo ' cd $(srcdir) && $(AUTOMAKE) --foreign'; \
	      $(am__cd) $(srcdir) && $(AUTOMAKE) --foreign \
		&& exit 0; \
	      exit 1;; \
	  esac; \
	done; \
	echo ' cd $(top_srcdir) && $(AUTOMAKE) --foreign Makefile'; \
	$(am__cd) $(top_srcdir) && \
	  $(AUTOMAKE) --foreign Makefile
.PRECIOUS: Makefile
Makefile: $(srcdir)/Makefile.in $(top_builddir)/config.status
	@case '$?' in \
	  *config.status*) \
	    echo ' $(SHELL) ./config.status'; \
	    $(SHELL) ./config.status;; \
	  *) \
	    echo ' cd $(top_builddir) && $(SHELL) ./config.status $@ $(am__depfiles_maybe)'; \
	    cd $(top_builddir) && $(SHELL) ./config.status $@ $(am__depfiles_maybe);; \
	esac;

$(top_builddir)/config.status: $(top_srcdir)/configure $(CONFIG_STATUS_DEPENDENCIES)
	$(SHELL) ./config.status --recheck

$(top_srcdir)/configure: @MAINTAINER_MODE_TRUE@ $(am__configure_deps)
	$(am__cd) $(srcdir) && $(AUTOCONF)
$(ACLOCAL_M4): @MAINTAINER_MODE_TRUE@ $(am__aclocal_m4_deps)
	$(am__cd) $(srcdir) && $(ACLOCAL) $(ACLOCAL_AMFLAGS)
$(am__aclocal_m4_deps):

config.h: stamp-h1
	@if test ! -f $@; then \
	  rm -f stamp-h1; \
	  $(MAKE) $(AM_MAKEFLAGS) stamp-h1; \
	else :; fi

stamp-h1: $(srcdir)/config-h.in $(top_builddir)/config.status
	@rm -f stamp-h1
	cd $(top_builddir) && $(SHELL) ./config.status config.h
$(srcdir)/config-h.in: @MAINTAINER_MODE_TRUE@ $(am__configure_deps) 
	($(am__cd) $(top_srcdir) && $(AUTOHEADER))
	rm -f stamp-h1
	touch $@

distclean-hdr:
	-rm -f config.h stamp-h1
install-libLTLIBRARIES: $(lib_LTLIBRARIES)
	@$(NORMAL_INSTALL)
	test -z "$(libdir)" || $(MKDIR_P) "$(DESTDIR)$(libdir)"
	@list='$(lib_LTLIBRARIES)'; test -n "$(libdir)" || list=; \
	list2=; for p in $$list; do \
	  if test -f $$p; then \
	    list2="$$list2 $$p"; \
	  else :; fi; \
	done; \
	test -z "$$list2" || { \
	  echo " $(LIBTOOL) $(AM_LIBTOOLFLAGS) $(LIBTOOLFLAGS) --mode=install $(INSTALL) $(INSTALL_STRIP_FLAG) $$list2 '$(DESTDIR)$(libdir)'"; \
	  $(LIBTOOL) $(AM_LIBTOOLFLAGS) $(LIBTOOLFLAGS) --mode=install $(INSTALL) $(INSTALL_STRIP_FLAG) $$list2 "$(DESTDIR)$(libdir)"; \
	}

uninstall-libLTLIBRARIES:
	@$(NORMAL_UNINSTALL)
	@list='$(lib_LTLIBRARIES)'; test -n "$(libdir)" || list=; \
	for p in $$list; do \
	  $(am__strip_dir) \
	  echo " $(LIBTOOL) $(AM_LIBTOOLFLAGS) $(LIBTOOLFLAGS) --mode=uninstall rm -f '$(DESTDIR)$(libdir)/$$f'"; \
	  $(LIBTOOL) $(AM_LIBTOOLFLAGS) $(LIBTOOLFLAGS) --mode=uninstall rm -f "$(DESTDIR)$(libdir)/$$f"; \
	done

clean-libLTLIBRARIES:
	-test -z "$(lib_LTLIBRARIES)" || rm -f $(lib_LTLIBRARIES)
	@list='$(lib_LTLIBRARIES)'; for p in $$list; do \
	  dir="`echo $$p | sed -e 's|/[^/]*$$||'`"; \
	  test "$$dir" != "$$p" || dir=.; \
	  echo "rm -f \"$${dir}/so_locations\""; \
	  rm -f "$${dir}/so_locations"; \
	done

clean-noinstLTLIBRARIES:
	-test -z "$(noinst_LTLIBRARIES)" || rm -f $(noinst_LTLIBRARIES)
	@list='$(noinst_LTLIBRARIES)'; for p in $$list; do \
	  dir="`echo $$p | sed -e 's|/[^/]*$$||'`"; \
	  test "$$dir" != "$$p" || dir=.; \
	  echo "rm -f \"$${dir}/so_locations\""; \
	  rm -f "$${dir}/so_locations"; \
	done
libltdl.la: $(libltdl_la_OBJECTS) $(libltdl_la_DEPENDENCIES) 
	$(libltdl_la_LINK) $(am_libltdl_la_rpath) $(libltdl_la_OBJECTS) $(libltdl_la_LIBADD) $(LIBS)
libltdlc.la: $(libltdlc_la_OBJECTS) $(libltdlc_la_DEPENDENCIES) 
	$(LINK) $(am_libltdlc_la_rpath) $(libltdlc_la_OBJECTS) $(libltdlc_la_LIBADD) $(LIBS)

mostlyclean-compile:
	-rm -f *.$(OBJEXT)

distclean-compile:
	-rm -f *.tab.c

.c.o:
	$(COMPILE) -c $<

.c.obj:
	$(COMPILE) -c `$(CYGPATH_W) '$<'`

.c.lo:
	$(LTCOMPILE) -c -o $@ $<

mostlyclean-libtool:
	-rm -f *.lo

clean-libtool:
	-rm -rf .libs _libs

distclean-libtool:
	-rm -f libtool config.lt

# GNU Make needs to see an explicit $(MAKE) variable in the command it
# runs to enable its job server during parallel builds.  Hence the
# comments below.
all-multi:
	$(MULTIDO) $(AM_MAKEFLAGS) DO=all multi-do # $(MAKE)
install-multi:
	$(MULTIDO) $(AM_MAKEFLAGS) DO=install multi-do # $(MAKE)

mostlyclean-multi:
	$(MULTICLEAN) $(AM_MAKEFLAGS) DO=mostlyclean multi-clean # $(MAKE)
clean-multi:
	$(MULTICLEAN) $(AM_MAKEFLAGS) DO=clean multi-clean # $(MAKE)
distclean-multi:
	$(MULTICLEAN) $(AM_MAKEFLAGS) DO=distclean multi-clean # $(MAKE)
maintainer-clean-multi:
	$(MULTICLEAN) $(AM_MAKEFLAGS) DO=maintainer-clean multi-clean # $(MAKE)
install-includeHEADERS: $(include_HEADERS)
	@$(NORMAL_INSTALL)
	test -z "$(includedir)" || $(MKDIR_P) "$(DESTDIR)$(includedir)"
	@list='$(include_HEADERS)'; test -n "$(includedir)" || list=; \
	for p in $$list; do \
	  if test -f "$$p"; then d=; else d="$(srcdir)/"; fi; \
	  echo "$$d$$p"; \
	done | $(am__base_list) | \
	while read files; do \
	  echo " $(INSTALL_HEADER) $$files '$(DESTDIR)$(includedir)'"; \
	  $(INSTALL_HEADER) $$files "$(DESTDIR)$(includedir)" || exit $$?; \
	done

uninstall-includeHEADERS:
	@$(NORMAL_UNINSTALL)
	@list='$(include_HEADERS)'; test -n "$(includedir)" || list=; \
	files=`for p in $$list; do echo $$p; done | sed -e 's|^.*/||'`; \
	test -n "$$files" || exit 0; \
	echo " ( cd '$(DESTDIR)$(includedir)' && rm -f" $$files ")"; \
	cd "$(DESTDIR)$(includedir)" && rm -f $$files

ID: $(HEADERS) $(SOURCES) $(LISP) $(TAGS_FILES)
	list='$(SOURCES) $(HEADERS) $(LISP) $(TAGS_FILES)'; \
	unique=`for i in $$list; do \
	    if test -f "$$i"; then echo $$i; else echo $(srcdir)/$$i; fi; \
	  done | \
	  $(AWK) '{ files[$$0] = 1; nonempty = 1; } \
	      END { if (nonempty) { for (i in files) print i; }; }'`; \
	mkid -fID $$unique
tags: TAGS

TAGS:  $(HEADERS) $(SOURCES) config-h.in $(TAGS_DEPENDENCIES) \
		$(TAGS_FILES) $(LISP)
	set x; \
	here=`pwd`; \
	list='$(SOURCES) $(HEADERS) config-h.in $(LISP) $(TAGS_FILES)'; \
	unique=`for i in $$list; do \
	    if test -f "$$i"; then echo $$i; else echo $(srcdir)/$$i; fi; \
	  done | \
	  $(AWK) '{ files[$$0] = 1; nonempty = 1; } \
	      END { if (nonempty) { for (i in files) print i; }; }'`; \
	shift; \
	if test -z "$(ETAGS_ARGS)$$*$$unique"; then :; else \
	  test -n "$$unique" || unique=$$empty_fix; \
	  if test $$# -gt 0; then \
	    $(ETAGS) $(ETAGSFLAGS) $(AM_ETAGSFLAGS) $(ETAGS_ARGS) \
	      "$$@" $$unique; \
	  else \
	    $(ETAGS) $(ETAGSFLAGS) $(AM_ETAGSFLAGS) $(ETAGS_ARGS) \
	      $$unique; \
	  fi; \
	fi
ctags: CTAGS
CTAGS:  $(HEADERS) $(SOURCES) config-h.in $(TAGS_DEPENDENCIES) \
		$(TAGS_FILES) $(LISP)
	list='$(SOURCES) $(HEADERS) config-h.in $(LISP) $(TAGS_FILES)'; \
	unique=`for i in $$list; do \
	    if test -f "$$i"; then echo $$i; else echo $(srcdir)/$$i; fi; \
	  done | \
	  $(AWK) '{ files[$$0] = 1; nonempty = 1; } \
	      END { if (nonempty) { for (i in files) print i; }; }'`; \
	test -z "$(CTAGS_ARGS)$$unique" \
	  || $(CTAGS) $(CTAGSFLAGS) $(AM_CTAGSFLAGS) $(CTAGS_ARGS) \
	     $$unique

GTAGS:
	here=`$(am__cd) $(top_builddir) && pwd` \
	  && $(am__cd) $(top_srcdir) \
	  && gtags -i $(GTAGS_ARGS) "$$here"

distclean-tags:
	-rm -f TAGS ID GTAGS GRTAGS GSYMS GPATH tags
<<<<<<< HEAD

distdir: $(DISTFILES)
	$(am__remove_distdir)
	test -d "$(distdir)" || mkdir "$(distdir)"
	@srcdirstrip=`echo "$(srcdir)" | sed 's/[].[^$$\\*]/\\\\&/g'`; \
	topsrcdirstrip=`echo "$(top_srcdir)" | sed 's/[].[^$$\\*]/\\\\&/g'`; \
	list='$(DISTFILES)'; \
	  dist_files=`for file in $$list; do echo $$file; done | \
	  sed -e "s|^$$srcdirstrip/||;t" \
	      -e "s|^$$topsrcdirstrip/|$(top_builddir)/|;t"`; \
	case $$dist_files in \
	  */*) $(MKDIR_P) `echo "$$dist_files" | \
			   sed '/\//!d;s|^|$(distdir)/|;s,/[^/]*$$,,' | \
			   sort -u` ;; \
	esac; \
	for file in $$dist_files; do \
	  if test -f $$file || test -d $$file; then d=.; else d=$(srcdir); fi; \
	  if test -d $$d/$$file; then \
	    dir=`echo "/$$file" | sed -e 's,/[^/]*$$,,'`; \
	    if test -d "$(distdir)/$$file"; then \
	      find "$(distdir)/$$file" -type d ! -perm -700 -exec chmod u+rwx {} \;; \
	    fi; \
	    if test -d $(srcdir)/$$file && test $$d != $(srcdir); then \
	      cp -fpR $(srcdir)/$$file "$(distdir)$$dir" || exit 1; \
	      find "$(distdir)/$$file" -type d ! -perm -700 -exec chmod u+rwx {} \;; \
	    fi; \
	    cp -fpR $$d/$$file "$(distdir)$$dir" || exit 1; \
	  else \
	    test -f "$(distdir)/$$file" \
	    || cp -p $$d/$$file "$(distdir)/$$file" \
	    || exit 1; \
	  fi; \
	done
	-test -n "$(am__skip_mode_fix)" \
	|| find "$(distdir)" -type d ! -perm -755 \
		-exec chmod u+rwx,go+rx {} \; -o \
	  ! -type d ! -perm -444 -links 1 -exec chmod a+r {} \; -o \
	  ! -type d ! -perm -400 -exec chmod a+r {} \; -o \
	  ! -type d ! -perm -444 -exec $(install_sh) -c -m a+r {} {} \; \
	|| chmod -R a+r "$(distdir)"
dist-gzip: distdir
	tardir=$(distdir) && $(am__tar) | GZIP=$(GZIP_ENV) gzip -c >$(distdir).tar.gz
	$(am__remove_distdir)

dist-bzip2: distdir
	tardir=$(distdir) && $(am__tar) | bzip2 -9 -c >$(distdir).tar.bz2
	$(am__remove_distdir)

dist-lzma: distdir
	tardir=$(distdir) && $(am__tar) | lzma -9 -c >$(distdir).tar.lzma
	$(am__remove_distdir)

dist-xz: distdir
	tardir=$(distdir) && $(am__tar) | xz -c >$(distdir).tar.xz
	$(am__remove_distdir)

dist-tarZ: distdir
	tardir=$(distdir) && $(am__tar) | compress -c >$(distdir).tar.Z
	$(am__remove_distdir)

dist-shar: distdir
	shar $(distdir) | GZIP=$(GZIP_ENV) gzip -c >$(distdir).shar.gz
	$(am__remove_distdir)

dist-zip: distdir
	-rm -f $(distdir).zip
	zip -rq $(distdir).zip $(distdir)
	$(am__remove_distdir)

dist dist-all: distdir
	tardir=$(distdir) && $(am__tar) | GZIP=$(GZIP_ENV) gzip -c >$(distdir).tar.gz
	$(am__remove_distdir)

# This target untars the dist file and tries a VPATH configuration.  Then
# it guarantees that the distribution is self-contained by making another
# tarfile.
distcheck: dist
	case '$(DIST_ARCHIVES)' in \
	*.tar.gz*) \
	  GZIP=$(GZIP_ENV) gzip -dc $(distdir).tar.gz | $(am__untar) ;;\
	*.tar.bz2*) \
	  bzip2 -dc $(distdir).tar.bz2 | $(am__untar) ;;\
	*.tar.lzma*) \
	  lzma -dc $(distdir).tar.lzma | $(am__untar) ;;\
	*.tar.xz*) \
	  xz -dc $(distdir).tar.xz | $(am__untar) ;;\
	*.tar.Z*) \
	  uncompress -c $(distdir).tar.Z | $(am__untar) ;;\
	*.shar.gz*) \
	  GZIP=$(GZIP_ENV) gzip -dc $(distdir).shar.gz | unshar ;;\
	*.zip*) \
	  unzip $(distdir).zip ;;\
	esac
	chmod -R a-w $(distdir); chmod a+w $(distdir)
	mkdir $(distdir)/_build
	mkdir $(distdir)/_inst
	chmod a-w $(distdir)
	test -d $(distdir)/_build || exit 0; \
	dc_install_base=`$(am__cd) $(distdir)/_inst && pwd | sed -e 's,^[^:\\/]:[\\/],/,'` \
	  && dc_destdir="$${TMPDIR-/tmp}/am-dc-$$$$/" \
	  && am__cwd=`pwd` \
	  && $(am__cd) $(distdir)/_build \
	  && ../configure --srcdir=.. --prefix="$$dc_install_base" \
	    $(DISTCHECK_CONFIGURE_FLAGS) \
	  && $(MAKE) $(AM_MAKEFLAGS) \
	  && $(MAKE) $(AM_MAKEFLAGS) dvi \
	  && $(MAKE) $(AM_MAKEFLAGS) check \
	  && $(MAKE) $(AM_MAKEFLAGS) install \
	  && $(MAKE) $(AM_MAKEFLAGS) installcheck \
	  && $(MAKE) $(AM_MAKEFLAGS) uninstall \
	  && $(MAKE) $(AM_MAKEFLAGS) distuninstallcheck_dir="$$dc_install_base" \
	        distuninstallcheck \
	  && chmod -R a-w "$$dc_install_base" \
	  && ({ \
	       (cd ../.. && umask 077 && mkdir "$$dc_destdir") \
	       && $(MAKE) $(AM_MAKEFLAGS) DESTDIR="$$dc_destdir" install \
	       && $(MAKE) $(AM_MAKEFLAGS) DESTDIR="$$dc_destdir" uninstall \
	       && $(MAKE) $(AM_MAKEFLAGS) DESTDIR="$$dc_destdir" \
	            distuninstallcheck_dir="$$dc_destdir" distuninstallcheck; \
	      } || { rm -rf "$$dc_destdir"; exit 1; }) \
	  && rm -rf "$$dc_destdir" \
	  && $(MAKE) $(AM_MAKEFLAGS) dist \
	  && rm -rf $(DIST_ARCHIVES) \
	  && $(MAKE) $(AM_MAKEFLAGS) distcleancheck \
	  && cd "$$am__cwd" \
	  || exit 1
	$(am__remove_distdir)
	@(echo "$(distdir) archives ready for distribution: "; \
	  list='$(DIST_ARCHIVES)'; for i in $$list; do echo $$i; done) | \
	  sed -e 1h -e 1s/./=/g -e 1p -e 1x -e '$$p' -e '$$x'
distuninstallcheck:
	@$(am__cd) '$(distuninstallcheck_dir)' \
	&& test `$(distuninstallcheck_listfiles) | wc -l` -le 1 \
	   || { echo "ERROR: files left after uninstall:" ; \
	        if test -n "$(DESTDIR)"; then \
	          echo "  (check DESTDIR support)"; \
	        fi ; \
	        $(distuninstallcheck_listfiles) ; \
	        exit 1; } >&2
distcleancheck: distclean
	@if test '$(srcdir)' = . ; then \
	  echo "ERROR: distcleancheck can only run from a VPATH build" ; \
	  exit 1 ; \
	fi
	@test `$(distcleancheck_listfiles) | wc -l` -eq 0 \
	  || { echo "ERROR: files left in build directory after distclean:" ; \
	       $(distcleancheck_listfiles) ; \
	       exit 1; } >&2
=======
>>>>>>> 3082eeb7
check-am: all-am
check: check-am
all-am: Makefile $(LTLIBRARIES) all-multi $(HEADERS) config.h
installdirs:
	for dir in "$(DESTDIR)$(libdir)" "$(DESTDIR)$(includedir)"; do \
	  test -z "$$dir" || $(MKDIR_P) "$$dir"; \
	done
install: install-am
install-exec: install-exec-am
install-data: install-data-am
uninstall: uninstall-am

install-am: all-am
	@$(MAKE) $(AM_MAKEFLAGS) install-exec-am install-data-am

installcheck: installcheck-am
install-strip:
	$(MAKE) $(AM_MAKEFLAGS) INSTALL_PROGRAM="$(INSTALL_STRIP_PROGRAM)" \
	  install_sh_PROGRAM="$(INSTALL_STRIP_PROGRAM)" INSTALL_STRIP_FLAG=-s \
	  `test -z '$(STRIP)' || \
	    echo "INSTALL_PROGRAM_ENV=STRIPPROG='$(STRIP)'"` install
mostlyclean-generic:

clean-generic:
	-test -z "$(CLEANFILES)" || rm -f $(CLEANFILES)

distclean-generic:
	-test -z "$(CONFIG_CLEAN_FILES)" || rm -f $(CONFIG_CLEAN_FILES)
	-test . = "$(srcdir)" || test -z "$(CONFIG_CLEAN_VPATH_FILES)" || rm -f $(CONFIG_CLEAN_VPATH_FILES)

maintainer-clean-generic:
	@echo "This command is intended for maintainers to use"
	@echo "it deletes files that may require special tools to rebuild."
@INSTALL_LTDL_FALSE@install-data-local:
clean: clean-am clean-multi

clean-am: clean-generic clean-libLTLIBRARIES clean-libtool \
	clean-noinstLTLIBRARIES mostlyclean-am

distclean: distclean-am distclean-multi
	-rm -f $(am__CONFIG_DISTCLEAN_FILES)
	-rm -f Makefile
distclean-am: clean-am distclean-compile distclean-generic \
	distclean-hdr distclean-libtool distclean-tags

dvi: dvi-am

dvi-am:

html: html-am

html-am:

info: info-am

info-am:

install-data-am: install-data-local install-includeHEADERS

install-dvi: install-dvi-am

install-dvi-am:

install-exec-am: install-libLTLIBRARIES install-multi

install-html: install-html-am

install-html-am:

install-info: install-info-am

install-info-am:

install-man:

install-pdf: install-pdf-am

install-pdf-am:

install-ps: install-ps-am

install-ps-am:

installcheck-am:

maintainer-clean: maintainer-clean-am maintainer-clean-multi
	-rm -f $(am__CONFIG_DISTCLEAN_FILES)
	-rm -rf $(top_srcdir)/autom4te.cache
	-rm -f Makefile
maintainer-clean-am: distclean-am maintainer-clean-generic

mostlyclean: mostlyclean-am mostlyclean-multi

mostlyclean-am: mostlyclean-compile mostlyclean-generic \
	mostlyclean-libtool

pdf: pdf-am

pdf-am:

ps: ps-am

ps-am:

uninstall-am: uninstall-includeHEADERS uninstall-libLTLIBRARIES

.MAKE: all all-multi clean-multi distclean-multi install-am \
	install-multi install-strip maintainer-clean-multi \
	mostlyclean-multi

.PHONY: CTAGS GTAGS all all-am all-multi am--refresh check check-am \
	clean clean-generic clean-libLTLIBRARIES clean-libtool \
<<<<<<< HEAD
	clean-multi clean-noinstLTLIBRARIES ctags dist dist-all \
	dist-bzip2 dist-gzip dist-lzma dist-shar dist-tarZ dist-xz \
	dist-zip distcheck distclean distclean-compile \
	distclean-generic distclean-hdr distclean-libtool \
	distclean-multi distclean-tags distcleancheck distdir \
	distuninstallcheck dvi dvi-am html html-am info info-am \
	install install-am install-data install-data-am \
	install-data-local install-dvi install-dvi-am install-exec \
	install-exec-am install-html install-html-am \
=======
	clean-multi clean-noinstLTLIBRARIES ctags distclean \
	distclean-compile distclean-generic distclean-hdr \
	distclean-libtool distclean-multi distclean-tags dvi dvi-am \
	html html-am info info-am install install-am install-data \
	install-data-am install-data-local install-dvi install-dvi-am \
	install-exec install-exec-am install-html install-html-am \
>>>>>>> 3082eeb7
	install-includeHEADERS install-info install-info-am \
	install-libLTLIBRARIES install-man install-multi install-pdf \
	install-pdf-am install-ps install-ps-am install-strip \
	installcheck installcheck-am installdirs maintainer-clean \
	maintainer-clean-generic maintainer-clean-multi mostlyclean \
	mostlyclean-compile mostlyclean-generic mostlyclean-libtool \
	mostlyclean-multi pdf pdf-am ps ps-am tags uninstall \
	uninstall-am uninstall-includeHEADERS uninstall-libLTLIBRARIES


ltdl.lo: ltdl.h config.h

$(libltdl_la_OBJECTS) $(libltdlc_la_OBJECTS): libtool
libtool: $(LIBTOOL_DEPS)
	$(SHELL) ./config.status --recheck

@INSTALL_LTDL_TRUE@install-data-local:
@INSTALL_LTDL_TRUE@	-rm -rf $(DESTDIR)$(ltdldatadir)
@INSTALL_LTDL_TRUE@	$(mkinstalldirs) $(DESTDIR)$(ltdldatadir)
@INSTALL_LTDL_TRUE@	( cd $(srcdir) && $(AMTAR) chf - $(ltdldatafiles); ) \
@INSTALL_LTDL_TRUE@	  | ( umask 0 && cd $(DESTDIR)$(ltdldatadir) && $(AMTAR) xf -; )

# Tell versions [3.59,3.63) of GNU make to not export all variables.
# Otherwise a system limit (for SysV at least) may be exceeded.
.NOEXPORT:<|MERGE_RESOLUTION|>--- conflicted
+++ resolved
@@ -36,19 +36,11 @@
 build_triplet = @build@
 host_triplet = @host@
 subdir = .
-<<<<<<< HEAD
-DIST_COMMON = README $(am__configure_deps) $(am__include_HEADERS_DIST) \
-	$(am__noinst_HEADERS_DIST) $(srcdir)/Makefile.am \
-	$(srcdir)/Makefile.in $(srcdir)/config-h.in \
-	$(top_srcdir)/configure COPYING.LIB ChangeLog config.guess \
-	config.sub install-sh ltmain.sh missing
-=======
 DIST_COMMON = README ChangeLog $(srcdir)/Makefile.in \
 	$(srcdir)/Makefile.am $(top_srcdir)/configure \
 	$(am__configure_deps) $(srcdir)/config-h.in ltmain.sh \
 	config.guess config.sub $(am__include_HEADERS_DIST) \
 	$(am__noinst_HEADERS_DIST)
->>>>>>> 3082eeb7
 ACLOCAL_M4 = $(top_srcdir)/aclocal.m4
 am__aclocal_m4_deps = $(top_srcdir)/../../config/depstand.m4 \
 	$(top_srcdir)/../../config/lead-dot.m4 \
@@ -122,20 +114,6 @@
 HEADERS = $(include_HEADERS) $(noinst_HEADERS)
 ETAGS = etags
 CTAGS = ctags
-<<<<<<< HEAD
-DISTFILES = $(DIST_COMMON) $(DIST_SOURCES) $(TEXINFOS) $(EXTRA_DIST)
-distdir = $(PACKAGE)-$(VERSION)
-top_distdir = $(distdir)
-am__remove_distdir = \
-  { test ! -d "$(distdir)" \
-    || { find "$(distdir)" -type d ! -perm -200 -exec chmod u+w {} ';' \
-         && rm -fr "$(distdir)"; }; }
-DIST_ARCHIVES = $(distdir).tar.gz
-GZIP_ENV = --best
-distuninstallcheck_listfiles = find . -type f -print
-distcleancheck_listfiles = find . -type f -print
-=======
->>>>>>> 3082eeb7
 ACLOCAL = @ACLOCAL@
 AMTAR = @AMTAR@
 AR = @AR@
@@ -242,11 +220,7 @@
 top_build_prefix = @top_build_prefix@
 top_builddir = @top_builddir@
 top_srcdir = @top_srcdir@
-<<<<<<< HEAD
-AUTOMAKE_OPTIONS = no-dependencies foreign
-=======
 AUTOMAKE_OPTIONS = no-dependencies foreign no-dist
->>>>>>> 3082eeb7
 ACLOCAL_AMFLAGS = -I ../.. -I ../../config
 INCLUDES = $(GCINCS)
 @INSTALL_LTDL_TRUE@include_HEADERS = ltdl.h
@@ -479,157 +453,6 @@
 
 distclean-tags:
 	-rm -f TAGS ID GTAGS GRTAGS GSYMS GPATH tags
-<<<<<<< HEAD
-
-distdir: $(DISTFILES)
-	$(am__remove_distdir)
-	test -d "$(distdir)" || mkdir "$(distdir)"
-	@srcdirstrip=`echo "$(srcdir)" | sed 's/[].[^$$\\*]/\\\\&/g'`; \
-	topsrcdirstrip=`echo "$(top_srcdir)" | sed 's/[].[^$$\\*]/\\\\&/g'`; \
-	list='$(DISTFILES)'; \
-	  dist_files=`for file in $$list; do echo $$file; done | \
-	  sed -e "s|^$$srcdirstrip/||;t" \
-	      -e "s|^$$topsrcdirstrip/|$(top_builddir)/|;t"`; \
-	case $$dist_files in \
-	  */*) $(MKDIR_P) `echo "$$dist_files" | \
-			   sed '/\//!d;s|^|$(distdir)/|;s,/[^/]*$$,,' | \
-			   sort -u` ;; \
-	esac; \
-	for file in $$dist_files; do \
-	  if test -f $$file || test -d $$file; then d=.; else d=$(srcdir); fi; \
-	  if test -d $$d/$$file; then \
-	    dir=`echo "/$$file" | sed -e 's,/[^/]*$$,,'`; \
-	    if test -d "$(distdir)/$$file"; then \
-	      find "$(distdir)/$$file" -type d ! -perm -700 -exec chmod u+rwx {} \;; \
-	    fi; \
-	    if test -d $(srcdir)/$$file && test $$d != $(srcdir); then \
-	      cp -fpR $(srcdir)/$$file "$(distdir)$$dir" || exit 1; \
-	      find "$(distdir)/$$file" -type d ! -perm -700 -exec chmod u+rwx {} \;; \
-	    fi; \
-	    cp -fpR $$d/$$file "$(distdir)$$dir" || exit 1; \
-	  else \
-	    test -f "$(distdir)/$$file" \
-	    || cp -p $$d/$$file "$(distdir)/$$file" \
-	    || exit 1; \
-	  fi; \
-	done
-	-test -n "$(am__skip_mode_fix)" \
-	|| find "$(distdir)" -type d ! -perm -755 \
-		-exec chmod u+rwx,go+rx {} \; -o \
-	  ! -type d ! -perm -444 -links 1 -exec chmod a+r {} \; -o \
-	  ! -type d ! -perm -400 -exec chmod a+r {} \; -o \
-	  ! -type d ! -perm -444 -exec $(install_sh) -c -m a+r {} {} \; \
-	|| chmod -R a+r "$(distdir)"
-dist-gzip: distdir
-	tardir=$(distdir) && $(am__tar) | GZIP=$(GZIP_ENV) gzip -c >$(distdir).tar.gz
-	$(am__remove_distdir)
-
-dist-bzip2: distdir
-	tardir=$(distdir) && $(am__tar) | bzip2 -9 -c >$(distdir).tar.bz2
-	$(am__remove_distdir)
-
-dist-lzma: distdir
-	tardir=$(distdir) && $(am__tar) | lzma -9 -c >$(distdir).tar.lzma
-	$(am__remove_distdir)
-
-dist-xz: distdir
-	tardir=$(distdir) && $(am__tar) | xz -c >$(distdir).tar.xz
-	$(am__remove_distdir)
-
-dist-tarZ: distdir
-	tardir=$(distdir) && $(am__tar) | compress -c >$(distdir).tar.Z
-	$(am__remove_distdir)
-
-dist-shar: distdir
-	shar $(distdir) | GZIP=$(GZIP_ENV) gzip -c >$(distdir).shar.gz
-	$(am__remove_distdir)
-
-dist-zip: distdir
-	-rm -f $(distdir).zip
-	zip -rq $(distdir).zip $(distdir)
-	$(am__remove_distdir)
-
-dist dist-all: distdir
-	tardir=$(distdir) && $(am__tar) | GZIP=$(GZIP_ENV) gzip -c >$(distdir).tar.gz
-	$(am__remove_distdir)
-
-# This target untars the dist file and tries a VPATH configuration.  Then
-# it guarantees that the distribution is self-contained by making another
-# tarfile.
-distcheck: dist
-	case '$(DIST_ARCHIVES)' in \
-	*.tar.gz*) \
-	  GZIP=$(GZIP_ENV) gzip -dc $(distdir).tar.gz | $(am__untar) ;;\
-	*.tar.bz2*) \
-	  bzip2 -dc $(distdir).tar.bz2 | $(am__untar) ;;\
-	*.tar.lzma*) \
-	  lzma -dc $(distdir).tar.lzma | $(am__untar) ;;\
-	*.tar.xz*) \
-	  xz -dc $(distdir).tar.xz | $(am__untar) ;;\
-	*.tar.Z*) \
-	  uncompress -c $(distdir).tar.Z | $(am__untar) ;;\
-	*.shar.gz*) \
-	  GZIP=$(GZIP_ENV) gzip -dc $(distdir).shar.gz | unshar ;;\
-	*.zip*) \
-	  unzip $(distdir).zip ;;\
-	esac
-	chmod -R a-w $(distdir); chmod a+w $(distdir)
-	mkdir $(distdir)/_build
-	mkdir $(distdir)/_inst
-	chmod a-w $(distdir)
-	test -d $(distdir)/_build || exit 0; \
-	dc_install_base=`$(am__cd) $(distdir)/_inst && pwd | sed -e 's,^[^:\\/]:[\\/],/,'` \
-	  && dc_destdir="$${TMPDIR-/tmp}/am-dc-$$$$/" \
-	  && am__cwd=`pwd` \
-	  && $(am__cd) $(distdir)/_build \
-	  && ../configure --srcdir=.. --prefix="$$dc_install_base" \
-	    $(DISTCHECK_CONFIGURE_FLAGS) \
-	  && $(MAKE) $(AM_MAKEFLAGS) \
-	  && $(MAKE) $(AM_MAKEFLAGS) dvi \
-	  && $(MAKE) $(AM_MAKEFLAGS) check \
-	  && $(MAKE) $(AM_MAKEFLAGS) install \
-	  && $(MAKE) $(AM_MAKEFLAGS) installcheck \
-	  && $(MAKE) $(AM_MAKEFLAGS) uninstall \
-	  && $(MAKE) $(AM_MAKEFLAGS) distuninstallcheck_dir="$$dc_install_base" \
-	        distuninstallcheck \
-	  && chmod -R a-w "$$dc_install_base" \
-	  && ({ \
-	       (cd ../.. && umask 077 && mkdir "$$dc_destdir") \
-	       && $(MAKE) $(AM_MAKEFLAGS) DESTDIR="$$dc_destdir" install \
-	       && $(MAKE) $(AM_MAKEFLAGS) DESTDIR="$$dc_destdir" uninstall \
-	       && $(MAKE) $(AM_MAKEFLAGS) DESTDIR="$$dc_destdir" \
-	            distuninstallcheck_dir="$$dc_destdir" distuninstallcheck; \
-	      } || { rm -rf "$$dc_destdir"; exit 1; }) \
-	  && rm -rf "$$dc_destdir" \
-	  && $(MAKE) $(AM_MAKEFLAGS) dist \
-	  && rm -rf $(DIST_ARCHIVES) \
-	  && $(MAKE) $(AM_MAKEFLAGS) distcleancheck \
-	  && cd "$$am__cwd" \
-	  || exit 1
-	$(am__remove_distdir)
-	@(echo "$(distdir) archives ready for distribution: "; \
-	  list='$(DIST_ARCHIVES)'; for i in $$list; do echo $$i; done) | \
-	  sed -e 1h -e 1s/./=/g -e 1p -e 1x -e '$$p' -e '$$x'
-distuninstallcheck:
-	@$(am__cd) '$(distuninstallcheck_dir)' \
-	&& test `$(distuninstallcheck_listfiles) | wc -l` -le 1 \
-	   || { echo "ERROR: files left after uninstall:" ; \
-	        if test -n "$(DESTDIR)"; then \
-	          echo "  (check DESTDIR support)"; \
-	        fi ; \
-	        $(distuninstallcheck_listfiles) ; \
-	        exit 1; } >&2
-distcleancheck: distclean
-	@if test '$(srcdir)' = . ; then \
-	  echo "ERROR: distcleancheck can only run from a VPATH build" ; \
-	  exit 1 ; \
-	fi
-	@test `$(distcleancheck_listfiles) | wc -l` -eq 0 \
-	  || { echo "ERROR: files left in build directory after distclean:" ; \
-	       $(distcleancheck_listfiles) ; \
-	       exit 1; } >&2
-=======
->>>>>>> 3082eeb7
 check-am: all-am
 check: check-am
 all-am: Makefile $(LTLIBRARIES) all-multi $(HEADERS) config.h
@@ -742,24 +565,12 @@
 
 .PHONY: CTAGS GTAGS all all-am all-multi am--refresh check check-am \
 	clean clean-generic clean-libLTLIBRARIES clean-libtool \
-<<<<<<< HEAD
-	clean-multi clean-noinstLTLIBRARIES ctags dist dist-all \
-	dist-bzip2 dist-gzip dist-lzma dist-shar dist-tarZ dist-xz \
-	dist-zip distcheck distclean distclean-compile \
-	distclean-generic distclean-hdr distclean-libtool \
-	distclean-multi distclean-tags distcleancheck distdir \
-	distuninstallcheck dvi dvi-am html html-am info info-am \
-	install install-am install-data install-data-am \
-	install-data-local install-dvi install-dvi-am install-exec \
-	install-exec-am install-html install-html-am \
-=======
 	clean-multi clean-noinstLTLIBRARIES ctags distclean \
 	distclean-compile distclean-generic distclean-hdr \
 	distclean-libtool distclean-multi distclean-tags dvi dvi-am \
 	html html-am info info-am install install-am install-data \
 	install-data-am install-data-local install-dvi install-dvi-am \
 	install-exec install-exec-am install-html install-html-am \
->>>>>>> 3082eeb7
 	install-includeHEADERS install-info install-info-am \
 	install-libLTLIBRARIES install-man install-multi install-pdf \
 	install-pdf-am install-ps install-ps-am install-strip \
