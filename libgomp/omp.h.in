/* Copyright (C) 2005-2015 Free Software Foundation, Inc.
   Contributed by Richard Henderson <rth@redhat.com>.

   This file is part of the GNU Offloading and Multi Processing Library
   (libgomp).

   Libgomp is free software; you can redistribute it and/or modify it
   under the terms of the GNU General Public License as published by
   the Free Software Foundation; either version 3, or (at your option)
   any later version.

   Libgomp is distributed in the hope that it will be useful, but WITHOUT ANY
   WARRANTY; without even the implied warranty of MERCHANTABILITY or FITNESS
   FOR A PARTICULAR PURPOSE.  See the GNU General Public License for
   more details.

   Under Section 7 of GPL version 3, you are granted additional
   permissions described in the GCC Runtime Library Exception, version
   3.1, as published by the Free Software Foundation.

   You should have received a copy of the GNU General Public License and
   a copy of the GCC Runtime Library Exception along with this program;
   see the files COPYING3 and COPYING.RUNTIME respectively.  If not, see
   <http://www.gnu.org/licenses/>.  */

#ifndef _OMP_H
#define _OMP_H 1

#ifndef _LIBGOMP_OMP_LOCK_DEFINED
#define _LIBGOMP_OMP_LOCK_DEFINED 1
/* These two structures get edited by the libgomp build process to 
   reflect the shape of the two types.  Their internals are private
   to the library.  */

typedef struct
{
  unsigned char _x[@OMP_LOCK_SIZE@] 
    __attribute__((__aligned__(@OMP_LOCK_ALIGN@)));
} omp_lock_t;

typedef struct
{
  unsigned char _x[@OMP_NEST_LOCK_SIZE@] 
    __attribute__((__aligned__(@OMP_NEST_LOCK_ALIGN@)));
} omp_nest_lock_t;
#endif

typedef enum omp_sched_t
{
  omp_sched_static = 1,
  omp_sched_dynamic = 2,
  omp_sched_guided = 3,
  omp_sched_auto = 4
} omp_sched_t;

typedef enum omp_proc_bind_t
{
  omp_proc_bind_false = 0,
  omp_proc_bind_true = 1,
  omp_proc_bind_master = 2,
  omp_proc_bind_close = 3,
  omp_proc_bind_spread = 4
} omp_proc_bind_t;

typedef enum omp_lock_hint_t
{
  omp_lock_hint_none = 0,
  omp_lock_hint_uncontended = 1,
  omp_lock_hint_contended = 2,
  omp_lock_hint_nonspeculative = 4,
  omp_lock_hint_speculative = 8,
} omp_lock_hint_t;

#ifdef __cplusplus
extern "C" {
# define __GOMP_NOTHROW throw ()
#else
# define __GOMP_NOTHROW __attribute__((__nothrow__))
#endif

extern void omp_set_num_threads (int) __GOMP_NOTHROW;
extern int omp_get_num_threads (void) __GOMP_NOTHROW;
extern int omp_get_max_threads (void) __GOMP_NOTHROW;
extern int omp_get_thread_num (void) __GOMP_NOTHROW;
extern int omp_get_num_procs (void) __GOMP_NOTHROW;

extern int omp_in_parallel (void) __GOMP_NOTHROW;

extern void omp_set_dynamic (int) __GOMP_NOTHROW;
extern int omp_get_dynamic (void) __GOMP_NOTHROW;

extern void omp_set_nested (int) __GOMP_NOTHROW;
extern int omp_get_nested (void) __GOMP_NOTHROW;

extern void omp_init_lock (omp_lock_t *) __GOMP_NOTHROW;
extern void omp_init_lock_with_hint (omp_lock_t *, omp_lock_hint_t)
  __GOMP_NOTHROW;
extern void omp_destroy_lock (omp_lock_t *) __GOMP_NOTHROW;
extern void omp_set_lock (omp_lock_t *) __GOMP_NOTHROW;
extern void omp_unset_lock (omp_lock_t *) __GOMP_NOTHROW;
extern int omp_test_lock (omp_lock_t *) __GOMP_NOTHROW;

extern void omp_init_nest_lock (omp_nest_lock_t *) __GOMP_NOTHROW;
extern void omp_init_nest_lock_with_hint (omp_lock_t *, omp_lock_hint_t)
  __GOMP_NOTHROW;
extern void omp_destroy_nest_lock (omp_nest_lock_t *) __GOMP_NOTHROW;
extern void omp_set_nest_lock (omp_nest_lock_t *) __GOMP_NOTHROW;
extern void omp_unset_nest_lock (omp_nest_lock_t *) __GOMP_NOTHROW;
extern int omp_test_nest_lock (omp_nest_lock_t *) __GOMP_NOTHROW;

extern double omp_get_wtime (void) __GOMP_NOTHROW;
extern double omp_get_wtick (void) __GOMP_NOTHROW;

extern void omp_set_schedule (omp_sched_t, int) __GOMP_NOTHROW;
extern void omp_get_schedule (omp_sched_t *, int *) __GOMP_NOTHROW;
extern int omp_get_thread_limit (void) __GOMP_NOTHROW;
extern void omp_set_max_active_levels (int) __GOMP_NOTHROW;
extern int omp_get_max_active_levels (void) __GOMP_NOTHROW;
extern int omp_get_level (void) __GOMP_NOTHROW;
extern int omp_get_ancestor_thread_num (int) __GOMP_NOTHROW;
extern int omp_get_team_size (int) __GOMP_NOTHROW;
extern int omp_get_active_level (void) __GOMP_NOTHROW;

extern int omp_in_final (void) __GOMP_NOTHROW;

extern int omp_get_cancellation (void) __GOMP_NOTHROW;
extern omp_proc_bind_t omp_get_proc_bind (void) __GOMP_NOTHROW;
extern int omp_get_num_places (void) __GOMP_NOTHROW;
extern int omp_get_place_num_procs (int) __GOMP_NOTHROW;
extern void omp_get_place_proc_ids (int, int *) __GOMP_NOTHROW;
extern int omp_get_place_num (void) __GOMP_NOTHROW;
extern int omp_get_partition_num_places (void) __GOMP_NOTHROW;
extern void omp_get_partition_place_nums (int *) __GOMP_NOTHROW;

extern void omp_set_default_device (int) __GOMP_NOTHROW;
extern int omp_get_default_device (void) __GOMP_NOTHROW;
extern int omp_get_num_devices (void) __GOMP_NOTHROW;
extern int omp_get_num_teams (void) __GOMP_NOTHROW;
extern int omp_get_team_num (void) __GOMP_NOTHROW;

extern int omp_is_initial_device (void) __GOMP_NOTHROW;
<<<<<<< HEAD
extern int omp_get_max_task_priority (void) __GOMP_NOTHROW;
=======
extern int omp_get_initial_device (void) __GOMP_NOTHROW;
extern int omp_get_max_task_priority (void) __GOMP_NOTHROW;

extern void *omp_target_alloc (__SIZE_TYPE__, int) __GOMP_NOTHROW;
extern void omp_target_free (void *, int) __GOMP_NOTHROW;
extern int omp_target_is_present (void *, __SIZE_TYPE__, int) __GOMP_NOTHROW;
extern int omp_target_memcpy (void *, void *, __SIZE_TYPE__, __SIZE_TYPE__,
			      __SIZE_TYPE__, int, int) __GOMP_NOTHROW;
extern int omp_target_memcpy_rect (void *, void *, __SIZE_TYPE__, int,
				   const __SIZE_TYPE__ *,
				   const __SIZE_TYPE__ *,
				   const __SIZE_TYPE__ *,
				   const __SIZE_TYPE__ *,
				   const __SIZE_TYPE__ *, int, int)
  __GOMP_NOTHROW;
extern int omp_target_associate_ptr (void *, void *, __SIZE_TYPE__,
				     __SIZE_TYPE__, int) __GOMP_NOTHROW;
extern int omp_target_disassociate_ptr (void *, int) __GOMP_NOTHROW;
>>>>>>> 9c23418f

#ifdef __cplusplus
}
#endif

#endif /* _OMP_H */<|MERGE_RESOLUTION|>--- conflicted
+++ resolved
@@ -139,9 +139,6 @@
 extern int omp_get_team_num (void) __GOMP_NOTHROW;
 
 extern int omp_is_initial_device (void) __GOMP_NOTHROW;
-<<<<<<< HEAD
-extern int omp_get_max_task_priority (void) __GOMP_NOTHROW;
-=======
 extern int omp_get_initial_device (void) __GOMP_NOTHROW;
 extern int omp_get_max_task_priority (void) __GOMP_NOTHROW;
 
@@ -160,7 +157,6 @@
 extern int omp_target_associate_ptr (void *, void *, __SIZE_TYPE__,
 				     __SIZE_TYPE__, int) __GOMP_NOTHROW;
 extern int omp_target_disassociate_ptr (void *, int) __GOMP_NOTHROW;
->>>>>>> 9c23418f
 
 #ifdef __cplusplus
 }
