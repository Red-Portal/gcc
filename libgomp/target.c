--- conflicted
+++ resolved
@@ -863,46 +863,9 @@
   free (tgt);
 }
 
-<<<<<<< HEAD
-=======
-/* Decrease the refcount for a set of mapped variables, and queue asychronous
-   copies from the device back to the host after any work that has been issued.
-   Because the regions are still "live", increment an asynchronous reference
-   count to indicate that they should not be unmapped from host-side data
-   structures until the asynchronous copy has completed.  */
-
-attribute_hidden void
-gomp_copy_from_async (struct target_mem_desc *tgt)
-{
-  struct gomp_device_descr *devicep = tgt->device_descr;
-  size_t i;
-
-  gomp_mutex_lock (&devicep->lock);
-
-  for (i = 0; i < tgt->list_count; i++)
-    if (tgt->list[i].key == NULL)
-      ;
-    else if (tgt->list[i].key->refcount > 1)
-      {
-	tgt->list[i].key->refcount--;
-	tgt->list[i].key->async_refcount++;
-      }
-    else
-      {
-	splay_tree_key k = tgt->list[i].key;
-	if (tgt->list[i].copy_from)
-	  gomp_copy_dev2host (devicep, (void *) k->host_start,
-			      (void *) (k->tgt->tgt_start + k->tgt_offset),
-			      k->host_end - k->host_start);
-      }
-
-  gomp_mutex_unlock (&devicep->lock);
-}
-
->>>>>>> 9b50ad1d
 /* Unmap variables described by TGT.  If DO_COPYFROM is true, copy relevant
    variables back from device to host: if it is false, it is assumed that this
-   has been done already, i.e. by gomp_copy_from_async above.  */
+   has been done already.  */
 
 attribute_hidden void
 gomp_unmap_vars (struct target_mem_desc *tgt, bool do_copyfrom)
