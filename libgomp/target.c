/* Copyright (C) 2013-2015 Free Software Foundation, Inc.
   Contributed by Jakub Jelinek <jakub@redhat.com>.

   This file is part of the GNU Offloading and Multi Processing Library
   (libgomp).

   Libgomp is free software; you can redistribute it and/or modify it
   under the terms of the GNU General Public License as published by
   the Free Software Foundation; either version 3, or (at your option)
   any later version.

   Libgomp is distributed in the hope that it will be useful, but WITHOUT ANY
   WARRANTY; without even the implied warranty of MERCHANTABILITY or FITNESS
   FOR A PARTICULAR PURPOSE.  See the GNU General Public License for
   more details.

   Under Section 7 of GPL version 3, you are granted additional
   permissions described in the GCC Runtime Library Exception, version
   3.1, as published by the Free Software Foundation.

   You should have received a copy of the GNU General Public License and
   a copy of the GCC Runtime Library Exception along with this program;
   see the files COPYING3 and COPYING.RUNTIME respectively.  If not, see
   <http://www.gnu.org/licenses/>.  */

/* This file contains the support of offloading.  */

#include "config.h"
#include "libgomp.h"
#include "oacc-plugin.h"
#include "oacc-int.h"
#include "gomp-constants.h"
#include <limits.h>
#include <stdbool.h>
#include <stdlib.h>
#ifdef HAVE_INTTYPES_H
# include <inttypes.h>  /* For PRIu64.  */
#endif
#include <string.h>
#include <assert.h>
#include <errno.h>

#ifdef PLUGIN_SUPPORT
#include <dlfcn.h>
#include "plugin-suffix.h"
#endif

static void gomp_target_init (void);

/* The whole initialization code for offloading plugins is only run one.  */
static pthread_once_t gomp_is_initialized = PTHREAD_ONCE_INIT;

/* Mutex for offload image registration.  */
static gomp_mutex_t register_lock;

/* This structure describes an offload image.
   It contains type of the target device, pointer to host table descriptor, and
   pointer to target data.  */
struct offload_image_descr {
  unsigned version;
  enum offload_target_type type;
  const void *host_table;
  const void *target_data;
};

/* Array of descriptors of offload images.  */
static struct offload_image_descr *offload_images;

/* Total number of offload images.  */
static int num_offload_images;

/* Array of descriptors for all available devices.  */
static struct gomp_device_descr *devices;

/* Total number of available devices.  */
static int num_devices;

/* Number of GOMP_OFFLOAD_CAP_OPENMP_400 devices.  */
static int num_devices_openmp;

/* Similar to gomp_realloc, but release register_lock before gomp_fatal.  */

static void *
gomp_realloc_unlock (void *old, size_t size)
{
  void *ret = realloc (old, size);
  if (ret == NULL)
    {
      gomp_mutex_unlock (&register_lock);
      gomp_fatal ("Out of memory allocating %lu bytes", (unsigned long) size);
    }
  return ret;
}

/* The comparison function.  */

attribute_hidden int
splay_compare (splay_tree_key x, splay_tree_key y)
{
  if (x->host_start == x->host_end
      && y->host_start == y->host_end)
    return 0;
  if (x->host_end <= y->host_start)
    return -1;
  if (x->host_start >= y->host_end)
    return 1;
  return 0;
}

#include "splay-tree.h"

attribute_hidden void
gomp_init_targets_once (void)
{
  (void) pthread_once (&gomp_is_initialized, gomp_target_init);
}

attribute_hidden int
gomp_get_num_devices (void)
{
  gomp_init_targets_once ();
  return num_devices_openmp;
}

static struct gomp_device_descr *
resolve_device (int device)
{
  int device_id;
  if (device == GOMP_DEVICE_ICV)
    {
      struct gomp_task_icv *icv = gomp_icv (false);
      device_id = icv->default_device_var;
    }
  else
    device_id = device;

  if (device_id < 0 || device_id >= gomp_get_num_devices ())
    return NULL;

  gomp_mutex_lock (&devices[device_id].lock);
  if (!devices[device_id].is_initialized)
    gomp_init_device (&devices[device_id]);
  gomp_mutex_unlock (&devices[device_id].lock);

<<<<<<< HEAD
  /* If the device-var ICV does not actually have offload data available, don't
     try use it (which will fail), and use host fallback instead.  */
  if (device == GOMP_DEVICE_ICV
      && !gomp_offload_target_available_p (devices[device_id].type))
    return NULL;

=======
>>>>>>> 9c23418f
  return &devices[device_id];
}


static inline splay_tree_key
gomp_map_lookup (splay_tree mem_map, splay_tree_key key)
{
  if (key->host_start != key->host_end)
    return splay_tree_lookup (mem_map, key);

  key->host_end++;
  splay_tree_key n = splay_tree_lookup (mem_map, key);
  key->host_end--;
  if (n)
    return n;
  key->host_start--;
  n = splay_tree_lookup (mem_map, key);
  key->host_start++;
  if (n)
    return n;
  return splay_tree_lookup (mem_map, key);
}

/* Handle the case where gomp_map_lookup found oldn for newn.
   Helper function of gomp_map_vars.  */

static inline void
gomp_map_vars_existing (struct gomp_device_descr *devicep, splay_tree_key oldn,
			splay_tree_key newn, struct target_var_desc *tgt_var,
			unsigned char kind)
{
  tgt_var->key = oldn;
  tgt_var->copy_from = GOMP_MAP_COPY_FROM_P (kind);
  tgt_var->always_copy_from = GOMP_MAP_ALWAYS_FROM_P (kind);
  tgt_var->offset = newn->host_start - oldn->host_start;
  tgt_var->length = newn->host_end - newn->host_start;

  if ((kind & GOMP_MAP_FLAG_FORCE)
      || oldn->host_start > newn->host_start
      || oldn->host_end < newn->host_end)
    {
      gomp_mutex_unlock (&devicep->lock);
      gomp_fatal ("Trying to map into device [%p..%p) object when "
		  "[%p..%p) is already mapped",
		  (void *) newn->host_start, (void *) newn->host_end,
		  (void *) oldn->host_start, (void *) oldn->host_end);
    }

  if (GOMP_MAP_ALWAYS_TO_P (kind))
    devicep->host2dev_func (devicep->target_id,
<<<<<<< HEAD
			    (void *) (oldn->tgt->tgt_start + oldn->tgt_offset),
			    (void *) newn->host_start,
			    newn->host_end - newn->host_start);
  oldn->refcount++;
=======
			    (void *) (oldn->tgt->tgt_start + oldn->tgt_offset
				      + newn->host_start - oldn->host_start),
			    (void *) newn->host_start,
			    newn->host_end - newn->host_start);
  if (oldn->refcount != REFCOUNT_INFINITY)
    oldn->refcount++;
>>>>>>> 9c23418f
}

static int
get_kind (bool short_mapkind, void *kinds, int idx)
{
  return short_mapkind ? ((unsigned short *) kinds)[idx]
		       : ((unsigned char *) kinds)[idx];
}

static void
gomp_map_pointer (struct target_mem_desc *tgt, uintptr_t host_ptr,
		  uintptr_t target_offset, uintptr_t bias)
{
  struct gomp_device_descr *devicep = tgt->device_descr;
  struct splay_tree_s *mem_map = &devicep->mem_map;
  struct splay_tree_key_s cur_node;

  cur_node.host_start = host_ptr;
  if (cur_node.host_start == (uintptr_t) NULL)
    {
      cur_node.tgt_offset = (uintptr_t) NULL;
      /* FIXME: see comment about coalescing host/dev transfers below.  */
      devicep->host2dev_func (devicep->target_id,
			      (void *) (tgt->tgt_start + target_offset),
			      (void *) &cur_node.tgt_offset,
			      sizeof (void *));
      return;
    }
  /* Add bias to the pointer value.  */
  cur_node.host_start += bias;
  cur_node.host_end = cur_node.host_start;
  splay_tree_key n = gomp_map_lookup (mem_map, &cur_node);
  if (n == NULL)
    {
      gomp_mutex_unlock (&devicep->lock);
      gomp_fatal ("Pointer target of array section wasn't mapped");
    }
  cur_node.host_start -= n->host_start;
  cur_node.tgt_offset
    = n->tgt->tgt_start + n->tgt_offset + cur_node.host_start;
  /* At this point tgt_offset is target address of the
     array section.  Now subtract bias to get what we want
     to initialize the pointer with.  */
  cur_node.tgt_offset -= bias;
  /* FIXME: see comment about coalescing host/dev transfers below.  */
  devicep->host2dev_func (devicep->target_id,
			  (void *) (tgt->tgt_start + target_offset),
			  (void *) &cur_node.tgt_offset,
			  sizeof (void *));
}

attribute_hidden struct target_mem_desc *
gomp_map_vars (struct gomp_device_descr *devicep, size_t mapnum,
	       void **hostaddrs, void **devaddrs, size_t *sizes, void *kinds,
<<<<<<< HEAD
	       bool short_mapkind, bool is_target)
{
  size_t i, tgt_align, tgt_size, not_found_cnt = 0;
=======
	       bool short_mapkind, enum gomp_map_vars_kind pragma_kind)
{
  size_t i, tgt_align, tgt_size, not_found_cnt = 0;
  bool has_firstprivate = false;
>>>>>>> 9c23418f
  const int rshift = short_mapkind ? 8 : 3;
  const int typemask = short_mapkind ? 0xff : 0x7;
  struct splay_tree_s *mem_map = &devicep->mem_map;
  struct splay_tree_key_s cur_node;
  struct target_mem_desc *tgt
    = gomp_malloc (sizeof (*tgt) + sizeof (tgt->list[0]) * mapnum);
  tgt->list_count = mapnum;
  tgt->refcount = pragma_kind == GOMP_MAP_VARS_ENTER_DATA ? 0 : 1;
  tgt->device_descr = devicep;

  if (mapnum == 0)
    return tgt;

  tgt_align = sizeof (void *);
  tgt_size = 0;
  if (pragma_kind == GOMP_MAP_VARS_TARGET)
    {
      size_t align = 4 * sizeof (void *);
      tgt_align = align;
      tgt_size = mapnum * sizeof (void *);
    }

  gomp_mutex_lock (&devicep->lock);

  for (i = 0; i < mapnum; i++)
    {
      int kind = get_kind (short_mapkind, kinds, i);
<<<<<<< HEAD
      if (hostaddrs[i] == NULL)
	{
	  tgt->list[i].key = NULL;
=======
      if (hostaddrs[i] == NULL
	  || (kind & typemask) == GOMP_MAP_FIRSTPRIVATE_INT)
	{
	  tgt->list[i].key = NULL;
	  tgt->list[i].offset = ~(uintptr_t) 0;
	  continue;
	}
      else if ((kind & typemask) == GOMP_MAP_USE_DEVICE_PTR)
	{
	  cur_node.host_start = (uintptr_t) hostaddrs[i];
	  cur_node.host_end = cur_node.host_start;
	  splay_tree_key n = gomp_map_lookup (mem_map, &cur_node);
	  if (n == NULL)
	    {
	      gomp_mutex_unlock (&devicep->lock);
	      gomp_fatal ("use_device_ptr pointer wasn't mapped");
	    }
	  cur_node.host_start -= n->host_start;
	  hostaddrs[i]
	    = (void *) (n->tgt->tgt_start + n->tgt_offset
			+ cur_node.host_start);
	  tgt->list[i].key = NULL;
	  tgt->list[i].offset = ~(uintptr_t) 0;
>>>>>>> 9c23418f
	  continue;
	}
      cur_node.host_start = (uintptr_t) hostaddrs[i];
      if (!GOMP_MAP_POINTER_P (kind & typemask))
	cur_node.host_end = cur_node.host_start + sizes[i];
      else
	cur_node.host_end = cur_node.host_start + sizeof (void *);
<<<<<<< HEAD
      splay_tree_key n = splay_tree_lookup (mem_map, &cur_node);
      if (n)
	gomp_map_vars_existing (devicep, n, &cur_node, &tgt->list[i],
				kind & typemask);
=======
      if ((kind & typemask) == GOMP_MAP_FIRSTPRIVATE)
	{
	  tgt->list[i].key = NULL;

	  size_t align = (size_t) 1 << (kind >> rshift);
	  if (tgt_align < align)
	    tgt_align = align;
	  tgt_size = (tgt_size + align - 1) & ~(align - 1);
	  tgt_size += cur_node.host_end - cur_node.host_start;
	  has_firstprivate = true;
	  continue;
	}
      splay_tree_key n;
      if ((kind & typemask) == GOMP_MAP_ZERO_LEN_ARRAY_SECTION)
	{
	  n = gomp_map_lookup (mem_map, &cur_node);
	  if (!n)
	    {
	      tgt->list[i].key = NULL;
	      tgt->list[i].offset = ~(uintptr_t) 1;
	      continue;
	    }
	}
>>>>>>> 9c23418f
      else
	n = splay_tree_lookup (mem_map, &cur_node);
      if (n)
	gomp_map_vars_existing (devicep, n, &cur_node, &tgt->list[i],
				kind & typemask);
      else
	{
	  tgt->list[i].key = NULL;

	  size_t align = (size_t) 1 << (kind >> rshift);
	  not_found_cnt++;
	  if (tgt_align < align)
	    tgt_align = align;
	  tgt_size = (tgt_size + align - 1) & ~(align - 1);
	  tgt_size += cur_node.host_end - cur_node.host_start;
	  if ((kind & typemask) == GOMP_MAP_TO_PSET)
	    {
	      size_t j;
	      for (j = i + 1; j < mapnum; j++)
		if (!GOMP_MAP_POINTER_P (get_kind (short_mapkind, kinds, j)
					 & typemask))
		  break;
		else if ((uintptr_t) hostaddrs[j] < cur_node.host_start
			 || ((uintptr_t) hostaddrs[j] + sizeof (void *)
			     > cur_node.host_end))
		  break;
		else
		  {
		    tgt->list[j].key = NULL;
		    i++;
		  }
	    }
	}
    }

  if (devaddrs)
    {
      if (mapnum != 1)
	{
	  gomp_mutex_unlock (&devicep->lock);
	  gomp_fatal ("unexpected aggregation");
	}
      tgt->to_free = devaddrs[0];
      tgt->tgt_start = (uintptr_t) tgt->to_free;
      tgt->tgt_end = tgt->tgt_start + sizes[0];
    }
  else if (not_found_cnt || pragma_kind == GOMP_MAP_VARS_TARGET)
    {
      /* Allocate tgt_align aligned tgt_size block of memory.  */
      /* FIXME: Perhaps change interface to allocate properly aligned
	 memory.  */
      tgt->to_free = devicep->alloc_func (devicep->target_id,
					  tgt_size + tgt_align - 1);
      tgt->tgt_start = (uintptr_t) tgt->to_free;
      tgt->tgt_start = (tgt->tgt_start + tgt_align - 1) & ~(tgt_align - 1);
      tgt->tgt_end = tgt->tgt_start + tgt_size;
    }
  else
    {
      tgt->to_free = NULL;
      tgt->tgt_start = 0;
      tgt->tgt_end = 0;
    }

  tgt_size = 0;
  if (pragma_kind == GOMP_MAP_VARS_TARGET)
    tgt_size = mapnum * sizeof (void *);

  tgt->array = NULL;
  if (not_found_cnt || has_firstprivate)
    {
      if (not_found_cnt)
	tgt->array = gomp_malloc (not_found_cnt * sizeof (*tgt->array));
      splay_tree_node array = tgt->array;
      size_t j;

      for (i = 0; i < mapnum; i++)
	if (tgt->list[i].key == NULL)
	  {
	    int kind = get_kind (short_mapkind, kinds, i);
	    if (hostaddrs[i] == NULL)
	      continue;
	    if ((kind & typemask) == GOMP_MAP_FIRSTPRIVATE)
	      {
		size_t align = (size_t) 1 << (kind >> rshift);
		tgt_size = (tgt_size + align - 1) & ~(align - 1);
		tgt->list[i].offset = tgt_size;
		size_t len = sizes[i];
		devicep->host2dev_func (devicep->target_id,
					(void *) (tgt->tgt_start + tgt_size),
					(void *) hostaddrs[i], len);
		tgt_size += len;
		continue;
	      }
	    switch (kind & typemask)
	      {
	      case GOMP_MAP_FIRSTPRIVATE_INT:
	      case GOMP_MAP_USE_DEVICE_PTR:
	      case GOMP_MAP_ZERO_LEN_ARRAY_SECTION:
		continue;
	      default:
		break;
	      }
	    splay_tree_key k = &array->key;
	    k->host_start = (uintptr_t) hostaddrs[i];
	    if (!GOMP_MAP_POINTER_P (kind & typemask))
	      k->host_end = k->host_start + sizes[i];
	    else
	      k->host_end = k->host_start + sizeof (void *);
	    splay_tree_key n = splay_tree_lookup (mem_map, k);
	    if (n)
	      gomp_map_vars_existing (devicep, n, k, &tgt->list[i],
				      kind & typemask);
	    else
	      {
		size_t align = (size_t) 1 << (kind >> rshift);
		tgt->list[i].key = k;
		tgt_size = (tgt_size + align - 1) & ~(align - 1);
		k->tgt = tgt;
		k->tgt_offset = tgt_size;
		tgt_size += k->host_end - k->host_start;
		tgt->list[i].copy_from = GOMP_MAP_COPY_FROM_P (kind & typemask);
		tgt->list[i].always_copy_from
		  = GOMP_MAP_ALWAYS_FROM_P (kind & typemask);
		tgt->list[i].offset = 0;
		tgt->list[i].length = k->host_end - k->host_start;
		k->refcount = 1;
		k->async_refcount = 0;
		tgt->refcount++;
		array->left = NULL;
		array->right = NULL;
		splay_tree_insert (mem_map, array);
		switch (kind & typemask)
		  {
		  case GOMP_MAP_ALLOC:
		  case GOMP_MAP_FROM:
		  case GOMP_MAP_FORCE_ALLOC:
		  case GOMP_MAP_FORCE_FROM:
		  case GOMP_MAP_ALWAYS_FROM:
		    break;
		  case GOMP_MAP_TO:
		  case GOMP_MAP_TOFROM:
		  case GOMP_MAP_FORCE_TO:
		  case GOMP_MAP_FORCE_TOFROM:
		  case GOMP_MAP_ALWAYS_TO:
		  case GOMP_MAP_ALWAYS_TOFROM:
		    /* FIXME: Perhaps add some smarts, like if copying
		       several adjacent fields from host to target, use some
		       host buffer to avoid sending each var individually.  */
		    devicep->host2dev_func (devicep->target_id,
					    (void *) (tgt->tgt_start
						      + k->tgt_offset),
					    (void *) k->host_start,
					    k->host_end - k->host_start);
		    break;
		  case GOMP_MAP_POINTER:
		    gomp_map_pointer (tgt, (uintptr_t) *(void **) k->host_start,
				      k->tgt_offset, sizes[i]);
		    break;
		  case GOMP_MAP_TO_PSET:
		    /* FIXME: see above FIXME comment.  */
		    devicep->host2dev_func (devicep->target_id,
					    (void *) (tgt->tgt_start
						      + k->tgt_offset),
					    (void *) k->host_start,
					    k->host_end - k->host_start);

		    for (j = i + 1; j < mapnum; j++)
		      if (!GOMP_MAP_POINTER_P (get_kind (short_mapkind, kinds,
							 j)
					       & typemask))
			break;
		      else if ((uintptr_t) hostaddrs[j] < k->host_start
			       || ((uintptr_t) hostaddrs[j] + sizeof (void *)
				   > k->host_end))
			break;
		      else
			{
			  tgt->list[j].key = k;
			  tgt->list[j].copy_from = false;
			  tgt->list[j].always_copy_from = false;
<<<<<<< HEAD
			  k->refcount++;
=======
			  if (k->refcount != REFCOUNT_INFINITY)
			    k->refcount++;
>>>>>>> 9c23418f
			  gomp_map_pointer (tgt,
					    (uintptr_t) *(void **) hostaddrs[j],
					    k->tgt_offset
					    + ((uintptr_t) hostaddrs[j]
					       - k->host_start),
					    sizes[j]);
			  i++;
			}
		    break;
		  case GOMP_MAP_FORCE_PRESENT:
		    {
		      /* We already looked up the memory region above and it
			 was missing.  */
		      size_t size = k->host_end - k->host_start;
		      gomp_mutex_unlock (&devicep->lock);
#ifdef HAVE_INTTYPES_H
		      gomp_fatal ("present clause: !acc_is_present (%p, "
				  "%"PRIu64" (0x%"PRIx64"))",
				  (void *) k->host_start,
				  (uint64_t) size, (uint64_t) size);
#else
		      gomp_fatal ("present clause: !acc_is_present (%p, "
				  "%lu (0x%lx))", (void *) k->host_start,
				  (unsigned long) size, (unsigned long) size);
#endif
		    }
		    break;
		  case GOMP_MAP_FORCE_DEVICEPTR:
		    assert (k->host_end - k->host_start == sizeof (void *));

		    devicep->host2dev_func (devicep->target_id,
					    (void *) (tgt->tgt_start
						      + k->tgt_offset),
					    (void *) k->host_start,
					    sizeof (void *));
		    break;
		  default:
		    gomp_mutex_unlock (&devicep->lock);
		    gomp_fatal ("%s: unhandled kind 0x%.2x", __FUNCTION__,
				kind);
		  }
		array++;
	      }
	  }
    }

  if (pragma_kind == GOMP_MAP_VARS_TARGET)
    {
      for (i = 0; i < mapnum; i++)
	{
	  if (tgt->list[i].key == NULL)
<<<<<<< HEAD
	    cur_node.tgt_offset = (uintptr_t) NULL;
	  else
	    cur_node.tgt_offset = tgt->list[i].key->tgt->tgt_start
				  + tgt->list[i].key->tgt_offset;
=======
	    {
	      if (tgt->list[i].offset == ~(uintptr_t) 0)
		cur_node.tgt_offset = (uintptr_t) hostaddrs[i];
	      else if (tgt->list[i].offset == ~(uintptr_t) 1)
		cur_node.tgt_offset = 0;
	      else
		cur_node.tgt_offset = tgt->tgt_start
				      + tgt->list[i].offset;
	    }
	  else
	    cur_node.tgt_offset = tgt->list[i].key->tgt->tgt_start
				  + tgt->list[i].key->tgt_offset
				  + tgt->list[i].offset;
>>>>>>> 9c23418f
	  /* FIXME: see above FIXME comment.  */
	  devicep->host2dev_func (devicep->target_id,
				  (void *) (tgt->tgt_start
					    + i * sizeof (void *)),
				  (void *) &cur_node.tgt_offset,
				  sizeof (void *));
	}
    }

  /* If the variable from "omp target enter data" map-list was already mapped,
     tgt is not needed.  Otherwise tgt will be freed by gomp_unmap_vars or
     gomp_exit_data.  */
  if (pragma_kind == GOMP_MAP_VARS_ENTER_DATA && tgt->refcount == 0)
    {
      free (tgt);
      tgt = NULL;
    }

  gomp_mutex_unlock (&devicep->lock);
  return tgt;
}

static void
gomp_unmap_tgt (struct target_mem_desc *tgt)
{
  /* Deallocate on target the tgt->tgt_start .. tgt->tgt_end region.  */
  if (tgt->tgt_end)
    tgt->device_descr->free_func (tgt->device_descr->target_id, tgt->to_free);

  free (tgt->array);
  free (tgt);
}

/* Decrease the refcount for a set of mapped variables, and queue asychronous
   copies from the device back to the host after any work that has been issued.
   Because the regions are still "live", increment an asynchronous reference
   count to indicate that they should not be unmapped from host-side data
   structures until the asynchronous copy has completed.  */

attribute_hidden void
gomp_copy_from_async (struct target_mem_desc *tgt)
{
  struct gomp_device_descr *devicep = tgt->device_descr;
  size_t i;

  gomp_mutex_lock (&devicep->lock);

  for (i = 0; i < tgt->list_count; i++)
    if (tgt->list[i].key == NULL)
      ;
    else if (tgt->list[i].key->refcount > 1)
      {
	tgt->list[i].key->refcount--;
	tgt->list[i].key->async_refcount++;
      }
    else
      {
	splay_tree_key k = tgt->list[i].key;
	if (tgt->list[i].copy_from)
	  devicep->dev2host_func (devicep->target_id, (void *) k->host_start,
				  (void *) (k->tgt->tgt_start + k->tgt_offset),
				  k->host_end - k->host_start);
      }

  gomp_mutex_unlock (&devicep->lock);
}

/* Unmap variables described by TGT.  If DO_COPYFROM is true, copy relevant
   variables back from device to host: if it is false, it is assumed that this
   has been done already, i.e. by gomp_copy_from_async above.  */

attribute_hidden void
gomp_unmap_vars (struct target_mem_desc *tgt, bool do_copyfrom)
{
  struct gomp_device_descr *devicep = tgt->device_descr;

  if (tgt->list_count == 0)
    {
      free (tgt);
      return;
    }

  gomp_mutex_lock (&devicep->lock);

  size_t i;
  for (i = 0; i < tgt->list_count; i++)
    {
      splay_tree_key k = tgt->list[i].key;
      if (k == NULL)
	continue;

      bool do_unmap = false;
<<<<<<< HEAD
      if (k->refcount > 1)
	k->refcount--;
      else if (k->async_refcount > 0)
	k->async_refcount--;
      else
	do_unmap = true;
=======
      if (k->refcount > 1 && k->refcount != REFCOUNT_INFINITY)
	k->refcount--;
      else if (k->refcount == 1)
	{
	  if (k->async_refcount > 0)
	    k->async_refcount--;
	  else
	    {
	      k->refcount--;
	      do_unmap = true;
	    }
	}
>>>>>>> 9c23418f

      if ((do_unmap && do_copyfrom && tgt->list[i].copy_from)
	  || tgt->list[i].always_copy_from)
	devicep->dev2host_func (devicep->target_id,
				(void *) (k->host_start + tgt->list[i].offset),
				(void *) (k->tgt->tgt_start + k->tgt_offset
					  + tgt->list[i].offset),
				tgt->list[i].length);
      if (do_unmap)
	{
	  splay_tree_remove (&devicep->mem_map, k);
	  if (k->tgt->refcount > 1)
	    k->tgt->refcount--;
	  else
	    gomp_unmap_tgt (k->tgt);
	}
    }

  if (tgt->refcount > 1)
    tgt->refcount--;
  else
    gomp_unmap_tgt (tgt);

  gomp_mutex_unlock (&devicep->lock);
}

static void
gomp_update (struct gomp_device_descr *devicep, size_t mapnum, void **hostaddrs,
	     size_t *sizes, void *kinds, bool short_mapkind)
{
  size_t i;
  struct splay_tree_key_s cur_node;
  const int typemask = short_mapkind ? 0xff : 0x7;

  if (!devicep)
    return;

  if (mapnum == 0)
    return;

  gomp_mutex_lock (&devicep->lock);
  for (i = 0; i < mapnum; i++)
    if (sizes[i])
      {
	cur_node.host_start = (uintptr_t) hostaddrs[i];
	cur_node.host_end = cur_node.host_start + sizes[i];
	splay_tree_key n = splay_tree_lookup (&devicep->mem_map, &cur_node);
	if (n)
	  {
	    int kind = get_kind (short_mapkind, kinds, i);
	    if (n->host_start > cur_node.host_start
		|| n->host_end < cur_node.host_end)
	      {
		gomp_mutex_unlock (&devicep->lock);
		gomp_fatal ("Trying to update [%p..%p) object when "
			    "only [%p..%p) is mapped",
			    (void *) cur_node.host_start,
			    (void *) cur_node.host_end,
			    (void *) n->host_start,
			    (void *) n->host_end);
	      }
	    if (GOMP_MAP_COPY_TO_P (kind & typemask))
	      devicep->host2dev_func (devicep->target_id,
				      (void *) (n->tgt->tgt_start
						+ n->tgt_offset
						+ cur_node.host_start
						- n->host_start),
				      (void *) cur_node.host_start,
				      cur_node.host_end - cur_node.host_start);
	    if (GOMP_MAP_COPY_FROM_P (kind & typemask))
	      devicep->dev2host_func (devicep->target_id,
				      (void *) cur_node.host_start,
				      (void *) (n->tgt->tgt_start
						+ n->tgt_offset
						+ cur_node.host_start
						- n->host_start),
				      cur_node.host_end - cur_node.host_start);
	  }
	else
	  {
	    gomp_mutex_unlock (&devicep->lock);
	    gomp_fatal ("Trying to update [%p..%p) object that is not mapped",
			(void *) cur_node.host_start,
			(void *) cur_node.host_end);
	  }
      }
  gomp_mutex_unlock (&devicep->lock);
}

/* Load image pointed by TARGET_DATA to the device, specified by DEVICEP.
   And insert to splay tree the mapping between addresses from HOST_TABLE and
   from loaded target image.  We rely in the host and device compiler
   emitting variable and functions in the same order.  */

static void
gomp_load_image_to_device (struct gomp_device_descr *devicep, unsigned version,
			   const void *host_table, const void *target_data,
			   bool is_register_lock)
{
  void **host_func_table = ((void ***) host_table)[0];
  void **host_funcs_end  = ((void ***) host_table)[1];
  void **host_var_table  = ((void ***) host_table)[2];
  void **host_vars_end   = ((void ***) host_table)[3];

  /* The func table contains only addresses, the var table contains addresses
     and corresponding sizes.  */
  int num_funcs = host_funcs_end - host_func_table;
  int num_vars  = (host_vars_end - host_var_table) / 2;

  /* Load image to device and get target addresses for the image.  */
  struct addr_pair *target_table = NULL;
  int i, num_target_entries;

  num_target_entries
    = devicep->load_image_func (devicep->target_id, version,
				target_data, &target_table);

  if (num_target_entries != num_funcs + num_vars)
    {
      gomp_mutex_unlock (&devicep->lock);
      if (is_register_lock)
	gomp_mutex_unlock (&register_lock);
      gomp_fatal ("Cannot map target functions or variables"
		  " (expected %u, have %u)", num_funcs + num_vars,
		  num_target_entries);
    }

  /* Insert host-target address mapping into splay tree.  */
  struct target_mem_desc *tgt =
	  gomp_malloc (sizeof (*tgt)
		       + sizeof (tgt->list[0])
		       * (num_funcs + num_vars) * sizeof (*tgt->array));
  tgt->array = gomp_malloc ((num_funcs + num_vars) * sizeof (*tgt->array));
  tgt->refcount = REFCOUNT_INFINITY;
  tgt->tgt_start = 0;
  tgt->tgt_end = 0;
  tgt->to_free = NULL;
  tgt->prev = NULL;
  tgt->list_count = num_funcs + num_vars;
  tgt->device_descr = devicep;
  splay_tree_node array = tgt->array;

  for (i = 0; i < num_funcs; i++)
    {
      splay_tree_key k = &array->key;
      k->host_start = (uintptr_t) host_func_table[i];
      k->host_end = k->host_start + 1;
      k->tgt = tgt;
      k->tgt_offset = target_table[i].start;
      k->refcount = REFCOUNT_INFINITY;
      k->async_refcount = 0;
<<<<<<< HEAD
      tgt->list[i].key = k;
      tgt->refcount++;
=======
>>>>>>> 9c23418f
      array->left = NULL;
      array->right = NULL;
      splay_tree_insert (&devicep->mem_map, array);
      array++;
    }

  for (i = 0; i < num_vars; i++)
    {
      struct addr_pair *target_var = &target_table[num_funcs + i];
      if (target_var->end - target_var->start
	  != (uintptr_t) host_var_table[i * 2 + 1])
	{
	  gomp_mutex_unlock (&devicep->lock);
	  if (is_register_lock)
	    gomp_mutex_unlock (&register_lock);
	  gomp_fatal ("Can't map target variables (size mismatch)");
	}

      splay_tree_key k = &array->key;
      k->host_start = (uintptr_t) host_var_table[i * 2];
      k->host_end = k->host_start + (uintptr_t) host_var_table[i * 2 + 1];
      k->tgt = tgt;
      k->tgt_offset = target_var->start;
      k->refcount = REFCOUNT_INFINITY;
      k->async_refcount = 0;
<<<<<<< HEAD
      tgt->list[i].key = k;
      tgt->refcount++;
=======
>>>>>>> 9c23418f
      array->left = NULL;
      array->right = NULL;
      splay_tree_insert (&devicep->mem_map, array);
      array++;
    }

  free (target_table);
}

/* Unload the mappings described by target_data from device DEVICE_P.
   The device must be locked.   */

static void
gomp_unload_image_from_device (struct gomp_device_descr *devicep,
			       unsigned version,
			       const void *host_table, const void *target_data)
{
  void **host_func_table = ((void ***) host_table)[0];
  void **host_funcs_end  = ((void ***) host_table)[1];
  void **host_var_table  = ((void ***) host_table)[2];
  void **host_vars_end   = ((void ***) host_table)[3];

  /* The func table contains only addresses, the var table contains addresses
     and corresponding sizes.  */
  int num_funcs = host_funcs_end - host_func_table;
  int num_vars  = (host_vars_end - host_var_table) / 2;

  unsigned j;
  struct splay_tree_key_s k;
  splay_tree_key node = NULL;

  /* Find mapping at start of node array */
  if (num_funcs || num_vars)
    {
      k.host_start = (num_funcs ? (uintptr_t) host_func_table[0]
		      : (uintptr_t) host_var_table[0]);
      k.host_end = k.host_start + 1;
      node = splay_tree_lookup (&devicep->mem_map, &k);
    }

  devicep->unload_image_func (devicep->target_id, version, target_data);

  /* Remove mappings from splay tree.  */
  for (j = 0; j < num_funcs; j++)
    {
      k.host_start = (uintptr_t) host_func_table[j];
      k.host_end = k.host_start + 1;
      splay_tree_remove (&devicep->mem_map, &k);
    }

  for (j = 0; j < num_vars; j++)
    {
      k.host_start = (uintptr_t) host_var_table[j * 2];
      k.host_end = k.host_start + (uintptr_t) host_var_table[j * 2 + 1];
      splay_tree_remove (&devicep->mem_map, &k);
    }

  if (node)
    {
      free (node->tgt);
      free (node);
    }
}

/* This function should be called from every offload image while loading.
   It gets the descriptor of the host func and var tables HOST_TABLE, TYPE of
   the target, and TARGET_DATA needed by target plugin.  */

void
GOMP_offload_register_ver (unsigned version, const void *host_table,
			   int target_type, const void *target_data)
{
  int i;

  if (GOMP_VERSION_LIB (version) > GOMP_VERSION)
    gomp_fatal ("Library too old for offload (version %u < %u)",
		GOMP_VERSION, GOMP_VERSION_LIB (version));
  
  gomp_mutex_lock (&register_lock);

  /* Load image to all initialized devices.  */
  for (i = 0; i < num_devices; i++)
    {
      struct gomp_device_descr *devicep = &devices[i];
      gomp_mutex_lock (&devicep->lock);
      if (devicep->type == target_type && devicep->is_initialized)
	gomp_load_image_to_device (devicep, version,
				   host_table, target_data, true);
      gomp_mutex_unlock (&devicep->lock);
    }

  /* Insert image to array of pending images.  */
  offload_images
    = gomp_realloc_unlock (offload_images,
			   (num_offload_images + 1)
			   * sizeof (struct offload_image_descr));
  offload_images[num_offload_images].version = version;
  offload_images[num_offload_images].type = target_type;
  offload_images[num_offload_images].host_table = host_table;
  offload_images[num_offload_images].target_data = target_data;

  num_offload_images++;
  gomp_mutex_unlock (&register_lock);
}

void
GOMP_offload_register (const void *host_table, int target_type,
		       const void *target_data)
{
  GOMP_offload_register_ver (0, host_table, target_type, target_data);
}

/* This function should be called from every offload image while unloading.
   It gets the descriptor of the host func and var tables HOST_TABLE, TYPE of
   the target, and TARGET_DATA needed by target plugin.  */

void
GOMP_offload_unregister_ver (unsigned version, const void *host_table,
			     int target_type, const void *target_data)
{
  int i;

  gomp_mutex_lock (&register_lock);

  /* Unload image from all initialized devices.  */
  for (i = 0; i < num_devices; i++)
    {
      struct gomp_device_descr *devicep = &devices[i];
      gomp_mutex_lock (&devicep->lock);
      if (devicep->type == target_type && devicep->is_initialized)
	gomp_unload_image_from_device (devicep, version,
				       host_table, target_data);
      gomp_mutex_unlock (&devicep->lock);
    }

  /* Remove image from array of pending images.  */
  for (i = 0; i < num_offload_images; i++)
    if (offload_images[i].target_data == target_data)
      {
	offload_images[i] = offload_images[--num_offload_images];
	break;
      }

  gomp_mutex_unlock (&register_lock);
}

void
GOMP_offload_unregister (const void *host_table, int target_type,
			 const void *target_data)
{
  GOMP_offload_unregister_ver (0, host_table, target_type, target_data);
}

/* This function initializes the target device, specified by DEVICEP.  DEVICEP
   must be locked on entry, and remains locked on return.  */

attribute_hidden void
gomp_init_device (struct gomp_device_descr *devicep)
{
  int i;
  devicep->init_device_func (devicep->target_id);

  /* Load to device all images registered by the moment.  */
  for (i = 0; i < num_offload_images; i++)
    {
      struct offload_image_descr *image = &offload_images[i];
      if (image->type == devicep->type)
	gomp_load_image_to_device (devicep, image->version,
				   image->host_table, image->target_data,
				   false);
    }

  devicep->is_initialized = true;
}

attribute_hidden void
gomp_unload_device (struct gomp_device_descr *devicep)
{
  if (devicep->is_initialized)
    {
      unsigned i;
      
      /* Unload from device all images registered at the moment.  */
      for (i = 0; i < num_offload_images; i++)
	{
	  struct offload_image_descr *image = &offload_images[i];
	  if (image->type == devicep->type)
	    gomp_unload_image_from_device (devicep, image->version,
					   image->host_table,
					   image->target_data);
	}
    }
}

/* This function de-initializes the target device, specified by DEVICEP.
   DEVICEP must be locked on entry, and remains locked on return.  */

attribute_hidden void
gomp_fini_device (struct gomp_device_descr *devicep)
{
  if (devicep->is_initialized)
    devicep->fini_device_func (devicep->target_id);

  devicep->is_initialized = false;
}

<<<<<<< HEAD
/* Do we have offload data available for the given offload target type?
   Instead of verifying that *all* offload data is available that could
   possibly be required, we instead just look for *any*.  If we later find any
   offload data missing, that's user error.  */

attribute_hidden bool
gomp_offload_target_available_p (int type)
{
  bool available = false;

  /* Has the offload target already been initialized?  */
  for (int i = 0; !available && i < num_devices; i++)
    {
      struct gomp_device_descr *devicep = &devices[i];
      gomp_mutex_lock (&devicep->lock);
      if (devicep->type == type && devicep->is_initialized)
	available = true;
      gomp_mutex_unlock (&devicep->lock);
    }

  if (!available)
    {
      gomp_mutex_lock (&register_lock);

      /* If there is no offload data available at all, we cannot later fail to
	 find any of it for a specific offload target.  This is the case where
	 there are no offloaded code regions in user code, but there can still
	 be executable directives used, or runtime library calls made.  */
      if (num_offload_images == 0)
	available = true;

      /* Can the offload target be initialized?  */
      for (int i = 0; !available && i < num_offload_images; i++)
	if (offload_images[i].type == type)
	  available = true;

      gomp_mutex_unlock (&register_lock);
    }

  return available;
}

=======
>>>>>>> 9c23418f
/* Host fallback for GOMP_target{,_41} routines.  */

static void
gomp_target_fallback (void (*fn) (void *), void **hostaddrs)
{
  struct gomp_thread old_thr, *thr = gomp_thread ();
  old_thr = *thr;
  memset (thr, '\0', sizeof (*thr));
  if (gomp_places_list)
    {
      thr->place = old_thr.place;
      thr->ts.place_partition_len = gomp_places_list_len;
    }
  fn (hostaddrs);
  gomp_free_thread (thr);
  *thr = old_thr;
}

/* Helper function of GOMP_target{,_41} routines.  */

static void *
gomp_get_target_fn_addr (struct gomp_device_descr *devicep,
			 void (*host_fn) (void *))
{
  if (devicep->capabilities & GOMP_OFFLOAD_CAP_NATIVE_EXEC)
    return (void *) host_fn;
  else
    {
      gomp_mutex_lock (&devicep->lock);
      struct splay_tree_key_s k;
      k.host_start = (uintptr_t) host_fn;
      k.host_end = k.host_start + 1;
      splay_tree_key tgt_fn = splay_tree_lookup (&devicep->mem_map, &k);
      gomp_mutex_unlock (&devicep->lock);
      if (tgt_fn == NULL)
	gomp_fatal ("Target function wasn't mapped");

      return (void *) tgt_fn->tgt_offset;
    }
}

/* Called when encountering a target directive.  If DEVICE
   is GOMP_DEVICE_ICV, it means use device-var ICV.  If it is
   GOMP_DEVICE_HOST_FALLBACK (or any value
   larger than last available hw device), use host fallback.
   FN is address of host code, UNUSED is part of the current ABI, but
   we're not actually using it.  HOSTADDRS, SIZES and KINDS are arrays
   with MAPNUM entries, with addresses of the host objects,
   sizes of the host objects (resp. for pointer kind pointer bias
   and assumed sizeof (void *) size) and kinds.  */

void
GOMP_target (int device, void (*fn) (void *), const void *unused,
	     size_t mapnum, void **hostaddrs, size_t *sizes,
	     unsigned char *kinds)
{
  struct gomp_device_descr *devicep = resolve_device (device);

  if (devicep == NULL
      || !(devicep->capabilities & GOMP_OFFLOAD_CAP_OPENMP_400))
    return gomp_target_fallback (fn, hostaddrs);

  void *fn_addr = gomp_get_target_fn_addr (devicep, fn);

  struct target_mem_desc *tgt_vars
    = gomp_map_vars (devicep, mapnum, hostaddrs, NULL, sizes, kinds, false,
<<<<<<< HEAD
		     true);
=======
		     GOMP_MAP_VARS_TARGET);
>>>>>>> 9c23418f
  struct gomp_thread old_thr, *thr = gomp_thread ();
  old_thr = *thr;
  memset (thr, '\0', sizeof (*thr));
  if (gomp_places_list)
    {
      thr->place = old_thr.place;
      thr->ts.place_partition_len = gomp_places_list_len;
    }
  devicep->run_func (devicep->target_id, fn_addr, (void *) tgt_vars->tgt_start);
  gomp_free_thread (thr);
  *thr = old_thr;
  gomp_unmap_vars (tgt_vars, true);
}

void
GOMP_target_41 (int device, void (*fn) (void *), size_t mapnum,
		void **hostaddrs, size_t *sizes, unsigned short *kinds)
{
  struct gomp_device_descr *devicep = resolve_device (device);

  if (devicep == NULL
      || !(devicep->capabilities & GOMP_OFFLOAD_CAP_OPENMP_400))
<<<<<<< HEAD
    return gomp_target_fallback (fn, hostaddrs);

  void *fn_addr = gomp_get_target_fn_addr (devicep, fn);
=======
    {
      size_t i, tgt_align = 0, tgt_size = 0;
      char *tgt = NULL;
      for (i = 0; i < mapnum; i++)
	if ((kinds[i] & 0xff) == GOMP_MAP_FIRSTPRIVATE)
	  {
	    size_t align = (size_t) 1 << (kinds[i] >> 8);
	    if (tgt_align < align)
	      tgt_align = align;
	    tgt_size = (tgt_size + align - 1) & ~(align - 1);
	    tgt_size += sizes[i];
	  }
      if (tgt_align)
	{
	  tgt = gomp_alloca (tgt_size + tgt_align - 1);
	  uintptr_t al = (uintptr_t) tgt & (tgt_align - 1);
	  if (al)
	    tgt += tgt_align - al;
	  tgt_size = 0;
	  for (i = 0; i < mapnum; i++)
	    if ((kinds[i] & 0xff) == GOMP_MAP_FIRSTPRIVATE)
	      {
		size_t align = (size_t) 1 << (kinds[i] >> 8);
		tgt_size = (tgt_size + align - 1) & ~(align - 1);
		memcpy (tgt + tgt_size, hostaddrs[i], sizes[i]);
		hostaddrs[i] = tgt + tgt_size;
		tgt_size = tgt_size + sizes[i];
	      }
	}
      gomp_target_fallback (fn, hostaddrs);
      return;
    }
>>>>>>> 9c23418f

  void *fn_addr = gomp_get_target_fn_addr (devicep, fn);

  struct target_mem_desc *tgt_vars
    = gomp_map_vars (devicep, mapnum, hostaddrs, NULL, sizes, kinds, true,
<<<<<<< HEAD
		     true);
=======
		     GOMP_MAP_VARS_TARGET);
>>>>>>> 9c23418f
  struct gomp_thread old_thr, *thr = gomp_thread ();
  old_thr = *thr;
  memset (thr, '\0', sizeof (*thr));
  if (gomp_places_list)
    {
      thr->place = old_thr.place;
      thr->ts.place_partition_len = gomp_places_list_len;
    }
  devicep->run_func (devicep->target_id, fn_addr, (void *) tgt_vars->tgt_start);
  gomp_free_thread (thr);
  *thr = old_thr;
  gomp_unmap_vars (tgt_vars, true);
}

/* Host fallback for GOMP_target_data{,_41} routines.  */

static void
gomp_target_data_fallback (void)
{
  struct gomp_task_icv *icv = gomp_icv (false);
  if (icv->target_data)
    {
      /* Even when doing a host fallback, if there are any active
         #pragma omp target data constructs, need to remember the
         new #pragma omp target data, otherwise GOMP_target_end_data
         would get out of sync.  */
      struct target_mem_desc *tgt
<<<<<<< HEAD
	= gomp_map_vars (NULL, 0, NULL, NULL, NULL, NULL, false, false);
=======
	= gomp_map_vars (NULL, 0, NULL, NULL, NULL, NULL, false,
			 GOMP_MAP_VARS_DATA);
>>>>>>> 9c23418f
      tgt->prev = icv->target_data;
      icv->target_data = tgt;
    }
}

void
GOMP_target_data (int device, const void *unused, size_t mapnum,
		  void **hostaddrs, size_t *sizes, unsigned char *kinds)
{
  struct gomp_device_descr *devicep = resolve_device (device);

  if (devicep == NULL
      || !(devicep->capabilities & GOMP_OFFLOAD_CAP_OPENMP_400))
    return gomp_target_data_fallback ();

  struct target_mem_desc *tgt
    = gomp_map_vars (devicep, mapnum, hostaddrs, NULL, sizes, kinds, false,
		     GOMP_MAP_VARS_DATA);
  struct gomp_task_icv *icv = gomp_icv (true);
  tgt->prev = icv->target_data;
  icv->target_data = tgt;
}

void
GOMP_target_data_41 (int device, size_t mapnum, void **hostaddrs, size_t *sizes,
		     unsigned short *kinds)
{
  struct gomp_device_descr *devicep = resolve_device (device);

  if (devicep == NULL
      || !(devicep->capabilities & GOMP_OFFLOAD_CAP_OPENMP_400))
    return gomp_target_data_fallback ();

  struct target_mem_desc *tgt
    = gomp_map_vars (devicep, mapnum, hostaddrs, NULL, sizes, kinds, true,
		     GOMP_MAP_VARS_DATA);
  struct gomp_task_icv *icv = gomp_icv (true);
  tgt->prev = icv->target_data;
  icv->target_data = tgt;
}

void
GOMP_target_data_41 (int device, size_t mapnum, void **hostaddrs, size_t *sizes,
		     unsigned short *kinds)
{
  struct gomp_device_descr *devicep = resolve_device (device);

  if (devicep == NULL
      || !(devicep->capabilities & GOMP_OFFLOAD_CAP_OPENMP_400))
    return gomp_target_data_fallback ();

  struct target_mem_desc *tgt
    = gomp_map_vars (devicep, mapnum, hostaddrs, NULL, sizes, kinds, true,
		     false);
  struct gomp_task_icv *icv = gomp_icv (true);
  tgt->prev = icv->target_data;
  icv->target_data = tgt;
}

void
GOMP_target_end_data (void)
{
  struct gomp_task_icv *icv = gomp_icv (false);
  if (icv->target_data)
    {
      struct target_mem_desc *tgt = icv->target_data;
      icv->target_data = tgt->prev;
      gomp_unmap_vars (tgt, true);
    }
}

void
GOMP_target_update (int device, const void *unused, size_t mapnum,
		    void **hostaddrs, size_t *sizes, unsigned char *kinds)
{
  struct gomp_device_descr *devicep = resolve_device (device);

  if (devicep == NULL
      || !(devicep->capabilities & GOMP_OFFLOAD_CAP_OPENMP_400))
    return;

  gomp_update (devicep, mapnum, hostaddrs, sizes, kinds, false);
<<<<<<< HEAD
=======
}

static void
gomp_exit_data (struct gomp_device_descr *devicep, size_t mapnum,
		void **hostaddrs, size_t *sizes, unsigned short *kinds)
{
  const int typemask = 0xff;
  size_t i;
  gomp_mutex_lock (&devicep->lock);
  for (i = 0; i < mapnum; i++)
    {
      struct splay_tree_key_s cur_node;
      unsigned char kind = kinds[i] & typemask;
      switch (kind)
	{
	case GOMP_MAP_FROM:
	case GOMP_MAP_ALWAYS_FROM:
	case GOMP_MAP_DELETE:
	case GOMP_MAP_RELEASE:
	case GOMP_MAP_ZERO_LEN_ARRAY_SECTION:
	  cur_node.host_start = (uintptr_t) hostaddrs[i];
	  cur_node.host_end = cur_node.host_start + sizes[i];
	  splay_tree_key k = kind == GOMP_MAP_ZERO_LEN_ARRAY_SECTION
	    ? gomp_map_lookup (&devicep->mem_map, &cur_node)
	    : splay_tree_lookup (&devicep->mem_map, &cur_node);
	  if (!k)
	    continue;

	  if (k->refcount > 0 && k->refcount != REFCOUNT_INFINITY)
	    k->refcount--;
	  if (kind == GOMP_MAP_DELETE && k->refcount != REFCOUNT_INFINITY)
	    k->refcount = 0;

	  if ((kind == GOMP_MAP_FROM && k->refcount == 0)
	      || kind == GOMP_MAP_ALWAYS_FROM)
	    devicep->dev2host_func (devicep->target_id,
				    (void *) cur_node.host_start,
				    (void *) (k->tgt->tgt_start + k->tgt_offset
					      + cur_node.host_start
					      - k->host_start),
				    cur_node.host_end - cur_node.host_start);
	  if (k->refcount == 0)
	    {
	      splay_tree_remove (&devicep->mem_map, k);
	      if (k->tgt->refcount > 1)
		k->tgt->refcount--;
	      else
		gomp_unmap_tgt (k->tgt);
	    }

	  break;
	default:
	  gomp_mutex_unlock (&devicep->lock);
	  gomp_fatal ("GOMP_target_enter_exit_data unhandled kind 0x%.2x",
		      kind);
	}
    }

  gomp_mutex_unlock (&devicep->lock);
}

void
GOMP_target_enter_exit_data (int device, size_t mapnum, void **hostaddrs,
			     size_t *sizes, unsigned short *kinds)
{
  struct gomp_device_descr *devicep = resolve_device (device);

  if (devicep == NULL
      || !(devicep->capabilities & GOMP_OFFLOAD_CAP_OPENMP_400))
    return;

  /* Determine if this is an "omp target enter data".  */
  const int typemask = 0xff;
  bool is_enter_data = false;
  size_t i;
  for (i = 0; i < mapnum; i++)
    {
      unsigned char kind = kinds[i] & typemask;

      if (kind == GOMP_MAP_ALLOC
	  || kind == GOMP_MAP_TO
	  || kind == GOMP_MAP_ALWAYS_TO)
	{
	  is_enter_data = true;
	  break;
	}

      if (kind == GOMP_MAP_FROM
	  || kind == GOMP_MAP_ALWAYS_FROM
	  || kind == GOMP_MAP_DELETE
	  || kind == GOMP_MAP_RELEASE
	  || kind == GOMP_MAP_ZERO_LEN_ARRAY_SECTION)
	break;

      gomp_fatal ("GOMP_target_enter_exit_data unhandled kind 0x%.2x", kind);
    }

  if (is_enter_data)
    for (i = 0; i < mapnum; i++)
      gomp_map_vars (devicep, 1, &hostaddrs[i], NULL, &sizes[i], &kinds[i],
		     true, GOMP_MAP_VARS_ENTER_DATA);
  else
    gomp_exit_data (devicep, mapnum, hostaddrs, sizes, kinds);
>>>>>>> 9c23418f
}

void
GOMP_target_enter_exit_data (int device, size_t mapnum, void **hostaddrs,
			     size_t *sizes, unsigned short *kinds)
{
  struct gomp_device_descr *devicep = resolve_device (device);

  if (devicep == NULL
      || !(devicep->capabilities & GOMP_OFFLOAD_CAP_OPENMP_400))
    return;

  /* Determine if this is an "omp target enter data".  */
  const int typemask = 0xff;
  bool is_enter_data = false;
  size_t i;
  for (i = 0; i < mapnum; i++)
    {
      unsigned char kind = kinds[i] & typemask;

      if (kind == GOMP_MAP_POINTER || kind == GOMP_MAP_TO_PSET)
	continue;

      if (kind == GOMP_MAP_ALLOC
	  || kind == GOMP_MAP_TO
	  || kind == GOMP_MAP_ALWAYS_TO)
	{
	  is_enter_data = true;
	  break;
	}

      if (kind == GOMP_MAP_FROM
	  || kind == GOMP_MAP_ALWAYS_FROM
	  || kind == GOMP_MAP_DELETE
	  || kind == GOMP_MAP_RELEASE)
	break;

      gomp_fatal ("GOMP_target_enter_exit_data unhandled kind 0x%.2x", kind);
    }

  if (is_enter_data)
    {
      /* TODO  */
    }
  else
    {
      /* TODO  */
    }
}

void
GOMP_teams (unsigned int num_teams, unsigned int thread_limit)
{
  if (thread_limit)
    {
      struct gomp_task_icv *icv = gomp_icv (true);
      icv->thread_limit_var
	= thread_limit > INT_MAX ? UINT_MAX : thread_limit;
    }
  (void) num_teams;
}

void *
omp_target_alloc (size_t size, int device_num)
{
  if (device_num == GOMP_DEVICE_HOST_FALLBACK)
    return malloc (size);

  if (device_num < 0)
    return NULL;

  struct gomp_device_descr *devicep = resolve_device (device_num);
  if (devicep == NULL)
    return NULL;

  if (!(devicep->capabilities & GOMP_OFFLOAD_CAP_OPENMP_400))
    return malloc (size);

  gomp_mutex_lock (&devicep->lock);
  void *ret = devicep->alloc_func (devicep->target_id, size);
  gomp_mutex_unlock (&devicep->lock);
  return ret;
}

void
omp_target_free (void *device_ptr, int device_num)
{
  if (device_ptr == NULL)
    return;

  if (device_num == GOMP_DEVICE_HOST_FALLBACK)
    {
      free (device_ptr);
      return;
    }

  if (device_num < 0)
    return;

  struct gomp_device_descr *devicep = resolve_device (device_num);
  if (devicep == NULL)
    return;

  if (!(devicep->capabilities & GOMP_OFFLOAD_CAP_OPENMP_400))
    {
      free (device_ptr);
      return;
    }

  gomp_mutex_lock (&devicep->lock);
  devicep->free_func (devicep->target_id, device_ptr);
  gomp_mutex_unlock (&devicep->lock);
}

int
omp_target_is_present (void *ptr, size_t offset, int device_num)
{
  if (ptr == NULL)
    return offset == 0;

  if (device_num == GOMP_DEVICE_HOST_FALLBACK)
    return 1;

  if (device_num < 0)
    return 0;

  struct gomp_device_descr *devicep = resolve_device (device_num);
  if (devicep == NULL)
    return 0;

  if (!(devicep->capabilities & GOMP_OFFLOAD_CAP_OPENMP_400))
    return 1;

  gomp_mutex_lock (&devicep->lock);
  struct splay_tree_s *mem_map = &devicep->mem_map;
  struct splay_tree_key_s cur_node;

  cur_node.host_start = (uintptr_t) ptr + offset;
  cur_node.host_end = cur_node.host_start;
  splay_tree_key n = gomp_map_lookup (mem_map, &cur_node);
  int ret = n != NULL;
  gomp_mutex_unlock (&devicep->lock);
  return ret;
}

int
omp_target_memcpy (void *dst, void *src, size_t length, size_t dst_offset,
		   size_t src_offset, int dst_device_num, int src_device_num)
{
  struct gomp_device_descr *dst_devicep = NULL, *src_devicep = NULL;

  if (dst_device_num != GOMP_DEVICE_HOST_FALLBACK)
    {
      if (dst_device_num < 0)
	return EINVAL;

      dst_devicep = resolve_device (dst_device_num);
      if (dst_devicep == NULL)
	return EINVAL;

      if (!(dst_devicep->capabilities & GOMP_OFFLOAD_CAP_OPENMP_400))
	dst_devicep = NULL;
    }
  if (src_device_num != GOMP_DEVICE_HOST_FALLBACK)
    {
      if (src_device_num < 0)
	return EINVAL;

      src_devicep = resolve_device (src_device_num);
      if (src_devicep == NULL)
	return EINVAL;

      if (!(src_devicep->capabilities & GOMP_OFFLOAD_CAP_OPENMP_400))
	src_devicep = NULL;
    }
  if (src_devicep == NULL && dst_devicep == NULL)
    {
      memcpy ((char *) dst + dst_offset, (char *) src + src_offset, length);
      return 0;
    }
  if (src_devicep == NULL)
    {
      gomp_mutex_lock (&dst_devicep->lock);
      dst_devicep->host2dev_func (dst_devicep->target_id,
				  (char *) dst + dst_offset,
				  (char *) src + src_offset, length);
      gomp_mutex_unlock (&dst_devicep->lock);
      return 0;
    }
  if (dst_devicep == NULL)
    {
      gomp_mutex_lock (&src_devicep->lock);
      src_devicep->dev2host_func (src_devicep->target_id,
				  (char *) dst + dst_offset,
				  (char *) src + src_offset, length);
      gomp_mutex_unlock (&src_devicep->lock);
      return 0;
    }
  if (src_devicep == dst_devicep)
    {
      gomp_mutex_lock (&src_devicep->lock);
      src_devicep->dev2dev_func (src_devicep->target_id,
				 (char *) dst + dst_offset,
				 (char *) src + src_offset, length);
      gomp_mutex_unlock (&src_devicep->lock);
      return 0;
    }
  return EINVAL;
}

static int
omp_target_memcpy_rect_worker (void *dst, void *src, size_t element_size,
			       int num_dims, const size_t *volume,
			       const size_t *dst_offsets,
			       const size_t *src_offsets,
			       const size_t *dst_dimensions,
			       const size_t *src_dimensions,
			       struct gomp_device_descr *dst_devicep,
			       struct gomp_device_descr *src_devicep)
{
  size_t dst_slice = element_size;
  size_t src_slice = element_size;
  size_t j, dst_off, src_off, length;
  int i, ret;

  if (num_dims == 1)
    {
      if (__builtin_mul_overflow (element_size, volume[0], &length)
	  || __builtin_mul_overflow (element_size, dst_offsets[0], &dst_off)
	  || __builtin_mul_overflow (element_size, src_offsets[0], &src_off))
	return EINVAL;
      if (dst_devicep == NULL && src_devicep == NULL)
	memcpy ((char *) dst + dst_off, (char *) src + src_off, length);
      else if (src_devicep == NULL)
	dst_devicep->host2dev_func (dst_devicep->target_id,
				    (char *) dst + dst_off,
				    (char *) src + src_off, length);
      else if (dst_devicep == NULL)
	src_devicep->dev2host_func (src_devicep->target_id,
				    (char *) dst + dst_off,
				    (char *) src + src_off, length);
      else if (src_devicep == dst_devicep)
	src_devicep->dev2dev_func (src_devicep->target_id,
				   (char *) dst + dst_off,
				   (char *) src + src_off, length);
      else
	return EINVAL;
      return 0;
    }

  /* FIXME: it would be nice to have some plugin function to handle
     num_dims == 2 and num_dims == 3 more efficiently.  Larger ones can
     be handled in the generic recursion below, and for host-host it
     should be used even for any num_dims >= 2.  */

  for (i = 1; i < num_dims; i++)
    if (__builtin_mul_overflow (dst_slice, dst_dimensions[i], &dst_slice)
	|| __builtin_mul_overflow (src_slice, src_dimensions[i], &src_slice))
      return EINVAL;
  if (__builtin_mul_overflow (dst_slice, dst_offsets[0], &dst_off)
      || __builtin_mul_overflow (src_slice, src_offsets[0], &src_off))
    return EINVAL;
  for (j = 0; j < volume[0]; j++)
    {
      ret = omp_target_memcpy_rect_worker ((char *) dst + dst_off,
					   (char *) src + src_off,
					   element_size, num_dims - 1,
					   volume + 1, dst_offsets + 1,
					   src_offsets + 1, dst_dimensions + 1,
					   src_dimensions + 1, dst_devicep,
					   src_devicep);
      if (ret)
	return ret;
      dst_off += dst_slice;
      src_off += src_slice;
    }
  return 0;
}

int
omp_target_memcpy_rect (void *dst, void *src, size_t element_size,
			int num_dims, const size_t *volume,
			const size_t *dst_offsets,
			const size_t *src_offsets,
			const size_t *dst_dimensions,
			const size_t *src_dimensions,
			int dst_device_num, int src_device_num)
{
  struct gomp_device_descr *dst_devicep = NULL, *src_devicep = NULL;

  if (!dst && !src)
    return INT_MAX;

  if (dst_device_num != GOMP_DEVICE_HOST_FALLBACK)
    {
      if (dst_device_num < 0)
	return EINVAL;

      dst_devicep = resolve_device (dst_device_num);
      if (dst_devicep == NULL)
	return EINVAL;

      if (!(dst_devicep->capabilities & GOMP_OFFLOAD_CAP_OPENMP_400))
	dst_devicep = NULL;
    }
  if (src_device_num != GOMP_DEVICE_HOST_FALLBACK)
    {
      if (src_device_num < 0)
	return EINVAL;

      src_devicep = resolve_device (src_device_num);
      if (src_devicep == NULL)
	return EINVAL;

      if (!(src_devicep->capabilities & GOMP_OFFLOAD_CAP_OPENMP_400))
	src_devicep = NULL;
    }

  if (src_devicep != NULL && dst_devicep != NULL && src_devicep != dst_devicep)
    return EINVAL;

  if (src_devicep)
    gomp_mutex_lock (&src_devicep->lock);
  else if (dst_devicep)
    gomp_mutex_lock (&dst_devicep->lock);
  int ret = omp_target_memcpy_rect_worker (dst, src, element_size, num_dims,
					   volume, dst_offsets, src_offsets,
					   dst_dimensions, src_dimensions,
					   dst_devicep, src_devicep);
  if (src_devicep)
    gomp_mutex_unlock (&src_devicep->lock);
  else if (dst_devicep)
    gomp_mutex_unlock (&dst_devicep->lock);
  return ret;
}

int
omp_target_associate_ptr (void *host_ptr, void *device_ptr, size_t size,
			  size_t device_offset, int device_num)
{
  if (device_num == GOMP_DEVICE_HOST_FALLBACK)
    return EINVAL;

  if (device_num < 0)
    return EINVAL;

  struct gomp_device_descr *devicep = resolve_device (device_num);
  if (devicep == NULL)
    return EINVAL;

  if (!(devicep->capabilities & GOMP_OFFLOAD_CAP_OPENMP_400))
    return EINVAL;

  gomp_mutex_lock (&devicep->lock);

  struct splay_tree_s *mem_map = &devicep->mem_map;
  struct splay_tree_key_s cur_node;
  int ret = EINVAL;

  cur_node.host_start = (uintptr_t) host_ptr;
  cur_node.host_end = cur_node.host_start + size;
  splay_tree_key n = gomp_map_lookup (mem_map, &cur_node);
  if (n)
    {
      if (n->tgt->tgt_start + n->tgt_offset
	  == (uintptr_t) device_ptr + device_offset
	  && n->host_start <= cur_node.host_start
	  && n->host_end >= cur_node.host_end)
	ret = 0;
    }
  else
    {
      struct target_mem_desc *tgt = gomp_malloc (sizeof (*tgt));
      tgt->array = gomp_malloc (sizeof (*tgt->array));
      tgt->refcount = 1;
      tgt->tgt_start = 0;
      tgt->tgt_end = 0;
      tgt->to_free = NULL;
      tgt->prev = NULL;
      tgt->list_count = 0;
      tgt->device_descr = devicep;
      splay_tree_node array = tgt->array;
      splay_tree_key k = &array->key;
      k->host_start = cur_node.host_start;
      k->host_end = cur_node.host_end;
      k->tgt = tgt;
      k->tgt_offset = (uintptr_t) device_ptr + device_offset;
      k->refcount = REFCOUNT_INFINITY;
      k->async_refcount = 0;
      array->left = NULL;
      array->right = NULL;
      splay_tree_insert (&devicep->mem_map, array);
      ret = 0;
    }
  gomp_mutex_unlock (&devicep->lock);
  return ret;
}

int
omp_target_disassociate_ptr (void *ptr, int device_num)
{
  if (device_num == GOMP_DEVICE_HOST_FALLBACK)
    return EINVAL;

  if (device_num < 0)
    return EINVAL;

  struct gomp_device_descr *devicep = resolve_device (device_num);
  if (devicep == NULL)
    return EINVAL;

  if (!(devicep->capabilities & GOMP_OFFLOAD_CAP_OPENMP_400))
    return EINVAL;

  gomp_mutex_lock (&devicep->lock);

  struct splay_tree_s *mem_map = &devicep->mem_map;
  struct splay_tree_key_s cur_node;
  int ret = EINVAL;

  cur_node.host_start = (uintptr_t) ptr;
  cur_node.host_end = cur_node.host_start;
  splay_tree_key n = gomp_map_lookup (mem_map, &cur_node);
  if (n
      && n->host_start == cur_node.host_start
      && n->refcount == REFCOUNT_INFINITY
      && n->tgt->tgt_start == 0
      && n->tgt->to_free == NULL
      && n->tgt->refcount == 1
      && n->tgt->list_count == 0)
    {
      splay_tree_remove (&devicep->mem_map, n);
      gomp_unmap_tgt (n->tgt);
      ret = 0;
    }

  gomp_mutex_unlock (&devicep->lock);
  return ret;
}

#ifdef PLUGIN_SUPPORT

/* This function tries to load a plugin for DEVICE.  Name of plugin is passed
   in PLUGIN_NAME.
   The handles of the found functions are stored in the corresponding fields
   of DEVICE.  The function returns TRUE on success and FALSE otherwise.  */

static bool
gomp_load_plugin_for_device (struct gomp_device_descr *device,
			     const char *plugin_name)
{
  gomp_debug (0, "%s (\"%s\")\n", __FUNCTION__, plugin_name);

  const char *err = NULL, *last_missing = NULL;

  void *plugin_handle = dlopen (plugin_name, RTLD_LAZY);
  if (!plugin_handle)
    goto dl_fail;

  /* Check if all required functions are available in the plugin and store
     their handlers.  None of the symbols can legitimately be NULL,
     so we don't need to check dlerror all the time.  */
#define DLSYM(f)							\
<<<<<<< HEAD
  if (!(device->f##_func = dlsym (plugin_handle, "GOMP_OFFLOAD_" #f)))	\
    goto dl_fail
  /* Similar, but missing functions are not an error.  Return false if
     failed, true otherwise.  */
#define DLSYM_OPT(f, n)							\
  ((device->f##_func = dlsym (plugin_handle, "GOMP_OFFLOAD_" #n))	\
   || (last_missing = #n, 0))

  DLSYM (version);
  if (device->version_func () != GOMP_VERSION)
    {
      err = "plugin version mismatch";
      goto fail;
    }
=======
  do									\
    {									\
      device->f##_func = dlsym (plugin_handle, "GOMP_OFFLOAD_" #f);	\
      err = dlerror ();							\
      if (err != NULL)							\
	goto out;							\
    }									\
  while (0)
  /* Similar, but missing functions are not an error.  */
#define DLSYM_OPT(f, n)							\
  do									\
    {									\
      const char *tmp_err;						\
      device->f##_func = dlsym (plugin_handle, "GOMP_OFFLOAD_" #n);	\
      tmp_err = dlerror ();						\
      if (tmp_err == NULL)						\
        optional_present++;						\
      else								\
        last_missing = #n;						\
      optional_total++;							\
    }									\
  while (0)
>>>>>>> 9c23418f

  DLSYM (get_name);
  DLSYM (get_caps);
  DLSYM (get_type);
  DLSYM (get_num_devices);
  DLSYM (init_device);
  DLSYM (fini_device);
  DLSYM (load_image);
  DLSYM (unload_image);
  DLSYM (alloc);
  DLSYM (free);
  DLSYM (dev2host);
  DLSYM (host2dev);
  device->capabilities = device->get_caps_func ();
  if (device->capabilities & GOMP_OFFLOAD_CAP_OPENMP_400)
    {
      DLSYM (run);
      DLSYM (dev2dev);
    }
  if (device->capabilities & GOMP_OFFLOAD_CAP_OPENACC_200)
    {
      if (!DLSYM_OPT (openacc.exec, openacc_parallel)
	  || !DLSYM_OPT (openacc.register_async_cleanup,
			 openacc_register_async_cleanup)
	  || !DLSYM_OPT (openacc.async_test, openacc_async_test)
	  || !DLSYM_OPT (openacc.async_test_all, openacc_async_test_all)
	  || !DLSYM_OPT (openacc.async_wait, openacc_async_wait)
	  || !DLSYM_OPT (openacc.async_wait_async, openacc_async_wait_async)
	  || !DLSYM_OPT (openacc.async_wait_all, openacc_async_wait_all)
	  || !DLSYM_OPT (openacc.async_wait_all_async,
			 openacc_async_wait_all_async)
	  || !DLSYM_OPT (openacc.async_set_async, openacc_async_set_async)
	  || !DLSYM_OPT (openacc.create_thread_data,
			 openacc_create_thread_data)
	  || !DLSYM_OPT (openacc.destroy_thread_data,
			 openacc_destroy_thread_data))
	{
	  /* Require all the OpenACC handlers if we have
	     GOMP_OFFLOAD_CAP_OPENACC_200.  */
	  err = "plugin missing OpenACC handler function";
	  goto fail;
	}

      unsigned cuda = 0;
      cuda += DLSYM_OPT (openacc.cuda.get_current_device,
			 openacc_get_current_cuda_device);
      cuda += DLSYM_OPT (openacc.cuda.get_current_context,
			 openacc_get_current_cuda_context);
      cuda += DLSYM_OPT (openacc.cuda.get_stream, openacc_get_cuda_stream);
      cuda += DLSYM_OPT (openacc.cuda.set_stream, openacc_set_cuda_stream);
      if (cuda && cuda != 4)
	{
	  /* Make sure all the CUDA functions are there if any of them are.  */
	  err = "plugin missing OpenACC CUDA handler function";
	  goto fail;
	}
    }
#undef DLSYM
#undef DLSYM_OPT

  return 1;

 dl_fail:
  err = dlerror ();
 fail:
  gomp_error ("while loading %s: %s", plugin_name, err);
  if (last_missing)
    gomp_error ("missing function was %s", last_missing);
  if (plugin_handle)
    dlclose (plugin_handle);

  return 0;
}

/* Helper, to translate from an offload target to the corresponding plugin name.  */

static const char *
offload_target_to_plugin_name (const char *offload_target)
{
  if (strstr (offload_target, "-intelmic") != NULL)
    return "intelmic";
  if (strncmp (offload_target, "nvptx", 5) == 0)
    return "nvptx";
  gomp_fatal ("Unknown offload target: %s", offload_target);
}

/* List of offload targets, separated by colon.  Defaults to the list
   determined when configuring libgomp.  */
static const char *gomp_offload_targets = OFFLOAD_TARGETS;
static bool gomp_offload_targets_init = false;

/* Override the list of offload targets.  This must be called early, and only
   once.  */

void
GOMP_set_offload_targets (const char *offload_targets)
{
  gomp_debug (0, "%s (\"%s\")\n", __FUNCTION__, offload_targets);

  /* Make sure this gets called early.  */
  assert (gomp_is_initialized == PTHREAD_ONCE_INIT);
  /* Make sure this only gets called once.  */
  assert (!gomp_offload_targets_init);
  gomp_offload_targets_init = true;
  gomp_offload_targets = offload_targets;
}

/* This function initializes the runtime needed for offloading.
   It parses the list of offload targets and tries to load the plugins for
   these targets.  On return, the variables NUM_DEVICES and NUM_DEVICES_OPENMP
   will be set, and the array DEVICES initialized, containing descriptors for
   corresponding devices, first the GOMP_OFFLOAD_CAP_OPENMP_400 ones, follows
   by the others.  */

static const char *gomp_plugin_prefix ="libgomp-plugin-";
static const char *gomp_plugin_suffix = SONAME_SUFFIX (1);

static void
gomp_target_init (void)
{
  const char *cur, *next;
  char *plugin_name;
  int i, new_num_devices;

  num_devices = 0;
  devices = NULL;

  cur = gomp_offload_targets;
  if (*cur)
    do
      {
	next = strchr (cur, ':');
	/* If no other offload target following...  */
	if (next == NULL)
	  /* ..., point to the terminating NUL character.  */
	  next = cur + strlen (cur);

	size_t gomp_plugin_prefix_len = strlen (gomp_plugin_prefix);
	size_t cur_len = next - cur;
	size_t gomp_plugin_suffix_len = strlen (gomp_plugin_suffix);
	plugin_name = gomp_malloc (gomp_plugin_prefix_len
				   + cur_len
				   + gomp_plugin_suffix_len
				   + 1);
	memcpy (plugin_name, gomp_plugin_prefix, gomp_plugin_prefix_len);
	memcpy (plugin_name + gomp_plugin_prefix_len, cur, cur_len);
	/* NUL-terminate the string here...  */
	plugin_name[gomp_plugin_prefix_len + cur_len] = '\0';
	/* ..., so that we can then use it to translate the offload target to
	   the plugin name...  */
	const char *cur_plugin_name
	  = offload_target_to_plugin_name (plugin_name
					   + gomp_plugin_prefix_len);
	size_t cur_plugin_name_len = strlen (cur_plugin_name);
	assert (cur_plugin_name_len <= cur_len);
	/* ..., and then rewrite it.  */
	memcpy (plugin_name + gomp_plugin_prefix_len,
		cur_plugin_name, cur_plugin_name_len);
	memcpy (plugin_name + gomp_plugin_prefix_len + cur_plugin_name_len,
		gomp_plugin_suffix, gomp_plugin_suffix_len);
	plugin_name[gomp_plugin_prefix_len
		    + cur_plugin_name_len
		    + gomp_plugin_suffix_len] = '\0';

	struct gomp_device_descr current_device;
	if (gomp_load_plugin_for_device (&current_device, plugin_name))
	  {
	    new_num_devices = current_device.get_num_devices_func ();
	    if (new_num_devices >= 1)
	      {
		current_device.name = current_device.get_name_func ();
		/* current_device.capabilities has already been set.  */
		current_device.type = current_device.get_type_func ();
		current_device.mem_map.root = NULL;
		current_device.is_initialized = false;
		current_device.openacc.data_environ = NULL;

		/* Augment DEVICES and NUM_DEVICES.  */
		devices = gomp_realloc (devices,
					((num_devices + new_num_devices)
					 * sizeof (struct gomp_device_descr)));
		for (i = 0; i < new_num_devices; i++)
		  {
		    current_device.target_id = i;
		    devices[num_devices] = current_device;
		    gomp_mutex_init (&devices[num_devices].lock);
		    num_devices++;
		  }
	      }
	  }

	free (plugin_name);
	cur = next + 1;
      }
    while (*next);

  /* In DEVICES, sort the GOMP_OFFLOAD_CAP_OPENMP_400 ones first, and set
     NUM_DEVICES_OPENMP.  */
  struct gomp_device_descr *devices_s
    = gomp_malloc (num_devices * sizeof (struct gomp_device_descr));
  num_devices_openmp = 0;
  for (i = 0; i < num_devices; i++)
    if (devices[i].capabilities & GOMP_OFFLOAD_CAP_OPENMP_400)
      devices_s[num_devices_openmp++] = devices[i];
  int num_devices_after_openmp = num_devices_openmp;
  for (i = 0; i < num_devices; i++)
    if (!(devices[i].capabilities & GOMP_OFFLOAD_CAP_OPENMP_400))
      devices_s[num_devices_after_openmp++] = devices[i];
  free (devices);
  devices = devices_s;

  for (i = 0; i < num_devices; i++)
    {
      /* The 'devices' array can be moved (by the realloc call) until we have
	 found all the plugins, so registering with the OpenACC runtime (which
	 takes a copy of the pointer argument) must be delayed until now.  */
      if (devices[i].capabilities & GOMP_OFFLOAD_CAP_OPENACC_200)
	goacc_register (&devices[i]);
    }
}

#else /* PLUGIN_SUPPORT */
/* If dlfcn.h is unavailable we always fallback to host execution.
   GOMP_target* routines are just stubs for this case.  */
static void
gomp_target_init (void)
{
}
#endif /* PLUGIN_SUPPORT */<|MERGE_RESOLUTION|>--- conflicted
+++ resolved
@@ -142,15 +142,12 @@
     gomp_init_device (&devices[device_id]);
   gomp_mutex_unlock (&devices[device_id].lock);
 
-<<<<<<< HEAD
   /* If the device-var ICV does not actually have offload data available, don't
      try use it (which will fail), and use host fallback instead.  */
   if (device == GOMP_DEVICE_ICV
       && !gomp_offload_target_available_p (devices[device_id].type))
     return NULL;
 
-=======
->>>>>>> 9c23418f
   return &devices[device_id];
 }
 
@@ -201,19 +198,12 @@
 
   if (GOMP_MAP_ALWAYS_TO_P (kind))
     devicep->host2dev_func (devicep->target_id,
-<<<<<<< HEAD
-			    (void *) (oldn->tgt->tgt_start + oldn->tgt_offset),
-			    (void *) newn->host_start,
-			    newn->host_end - newn->host_start);
-  oldn->refcount++;
-=======
 			    (void *) (oldn->tgt->tgt_start + oldn->tgt_offset
 				      + newn->host_start - oldn->host_start),
 			    (void *) newn->host_start,
 			    newn->host_end - newn->host_start);
   if (oldn->refcount != REFCOUNT_INFINITY)
     oldn->refcount++;
->>>>>>> 9c23418f
 }
 
 static int
@@ -268,16 +258,10 @@
 attribute_hidden struct target_mem_desc *
 gomp_map_vars (struct gomp_device_descr *devicep, size_t mapnum,
 	       void **hostaddrs, void **devaddrs, size_t *sizes, void *kinds,
-<<<<<<< HEAD
-	       bool short_mapkind, bool is_target)
-{
-  size_t i, tgt_align, tgt_size, not_found_cnt = 0;
-=======
 	       bool short_mapkind, enum gomp_map_vars_kind pragma_kind)
 {
   size_t i, tgt_align, tgt_size, not_found_cnt = 0;
   bool has_firstprivate = false;
->>>>>>> 9c23418f
   const int rshift = short_mapkind ? 8 : 3;
   const int typemask = short_mapkind ? 0xff : 0x7;
   struct splay_tree_s *mem_map = &devicep->mem_map;
@@ -305,11 +289,6 @@
   for (i = 0; i < mapnum; i++)
     {
       int kind = get_kind (short_mapkind, kinds, i);
-<<<<<<< HEAD
-      if (hostaddrs[i] == NULL)
-	{
-	  tgt->list[i].key = NULL;
-=======
       if (hostaddrs[i] == NULL
 	  || (kind & typemask) == GOMP_MAP_FIRSTPRIVATE_INT)
 	{
@@ -333,7 +312,6 @@
 			+ cur_node.host_start);
 	  tgt->list[i].key = NULL;
 	  tgt->list[i].offset = ~(uintptr_t) 0;
->>>>>>> 9c23418f
 	  continue;
 	}
       cur_node.host_start = (uintptr_t) hostaddrs[i];
@@ -341,12 +319,6 @@
 	cur_node.host_end = cur_node.host_start + sizes[i];
       else
 	cur_node.host_end = cur_node.host_start + sizeof (void *);
-<<<<<<< HEAD
-      splay_tree_key n = splay_tree_lookup (mem_map, &cur_node);
-      if (n)
-	gomp_map_vars_existing (devicep, n, &cur_node, &tgt->list[i],
-				kind & typemask);
-=======
       if ((kind & typemask) == GOMP_MAP_FIRSTPRIVATE)
 	{
 	  tgt->list[i].key = NULL;
@@ -370,7 +342,6 @@
 	      continue;
 	    }
 	}
->>>>>>> 9c23418f
       else
 	n = splay_tree_lookup (mem_map, &cur_node);
       if (n)
@@ -552,12 +523,8 @@
 			  tgt->list[j].key = k;
 			  tgt->list[j].copy_from = false;
 			  tgt->list[j].always_copy_from = false;
-<<<<<<< HEAD
-			  k->refcount++;
-=======
 			  if (k->refcount != REFCOUNT_INFINITY)
 			    k->refcount++;
->>>>>>> 9c23418f
 			  gomp_map_pointer (tgt,
 					    (uintptr_t) *(void **) hostaddrs[j],
 					    k->tgt_offset
@@ -609,12 +576,6 @@
       for (i = 0; i < mapnum; i++)
 	{
 	  if (tgt->list[i].key == NULL)
-<<<<<<< HEAD
-	    cur_node.tgt_offset = (uintptr_t) NULL;
-	  else
-	    cur_node.tgt_offset = tgt->list[i].key->tgt->tgt_start
-				  + tgt->list[i].key->tgt_offset;
-=======
 	    {
 	      if (tgt->list[i].offset == ~(uintptr_t) 0)
 		cur_node.tgt_offset = (uintptr_t) hostaddrs[i];
@@ -628,7 +589,6 @@
 	    cur_node.tgt_offset = tgt->list[i].key->tgt->tgt_start
 				  + tgt->list[i].key->tgt_offset
 				  + tgt->list[i].offset;
->>>>>>> 9c23418f
 	  /* FIXME: see above FIXME comment.  */
 	  devicep->host2dev_func (devicep->target_id,
 				  (void *) (tgt->tgt_start
@@ -721,14 +681,6 @@
 	continue;
 
       bool do_unmap = false;
-<<<<<<< HEAD
-      if (k->refcount > 1)
-	k->refcount--;
-      else if (k->async_refcount > 0)
-	k->async_refcount--;
-      else
-	do_unmap = true;
-=======
       if (k->refcount > 1 && k->refcount != REFCOUNT_INFINITY)
 	k->refcount--;
       else if (k->refcount == 1)
@@ -741,7 +693,6 @@
 	      do_unmap = true;
 	    }
 	}
->>>>>>> 9c23418f
 
       if ((do_unmap && do_copyfrom && tgt->list[i].copy_from)
 	  || tgt->list[i].always_copy_from)
@@ -893,11 +844,8 @@
       k->tgt_offset = target_table[i].start;
       k->refcount = REFCOUNT_INFINITY;
       k->async_refcount = 0;
-<<<<<<< HEAD
       tgt->list[i].key = k;
       tgt->refcount++;
-=======
->>>>>>> 9c23418f
       array->left = NULL;
       array->right = NULL;
       splay_tree_insert (&devicep->mem_map, array);
@@ -923,11 +871,8 @@
       k->tgt_offset = target_var->start;
       k->refcount = REFCOUNT_INFINITY;
       k->async_refcount = 0;
-<<<<<<< HEAD
       tgt->list[i].key = k;
       tgt->refcount++;
-=======
->>>>>>> 9c23418f
       array->left = NULL;
       array->right = NULL;
       splay_tree_insert (&devicep->mem_map, array);
@@ -1134,7 +1079,6 @@
   devicep->is_initialized = false;
 }
 
-<<<<<<< HEAD
 /* Do we have offload data available for the given offload target type?
    Instead of verifying that *all* offload data is available that could
    possibly be required, we instead just look for *any*.  If we later find any
@@ -1177,8 +1121,6 @@
   return available;
 }
 
-=======
->>>>>>> 9c23418f
 /* Host fallback for GOMP_target{,_41} routines.  */
 
 static void
@@ -1245,11 +1187,7 @@
 
   struct target_mem_desc *tgt_vars
     = gomp_map_vars (devicep, mapnum, hostaddrs, NULL, sizes, kinds, false,
-<<<<<<< HEAD
-		     true);
-=======
 		     GOMP_MAP_VARS_TARGET);
->>>>>>> 9c23418f
   struct gomp_thread old_thr, *thr = gomp_thread ();
   old_thr = *thr;
   memset (thr, '\0', sizeof (*thr));
@@ -1272,11 +1210,6 @@
 
   if (devicep == NULL
       || !(devicep->capabilities & GOMP_OFFLOAD_CAP_OPENMP_400))
-<<<<<<< HEAD
-    return gomp_target_fallback (fn, hostaddrs);
-
-  void *fn_addr = gomp_get_target_fn_addr (devicep, fn);
-=======
     {
       size_t i, tgt_align = 0, tgt_size = 0;
       char *tgt = NULL;
@@ -1309,17 +1242,12 @@
       gomp_target_fallback (fn, hostaddrs);
       return;
     }
->>>>>>> 9c23418f
 
   void *fn_addr = gomp_get_target_fn_addr (devicep, fn);
 
   struct target_mem_desc *tgt_vars
     = gomp_map_vars (devicep, mapnum, hostaddrs, NULL, sizes, kinds, true,
-<<<<<<< HEAD
-		     true);
-=======
 		     GOMP_MAP_VARS_TARGET);
->>>>>>> 9c23418f
   struct gomp_thread old_thr, *thr = gomp_thread ();
   old_thr = *thr;
   memset (thr, '\0', sizeof (*thr));
@@ -1347,12 +1275,8 @@
          new #pragma omp target data, otherwise GOMP_target_end_data
          would get out of sync.  */
       struct target_mem_desc *tgt
-<<<<<<< HEAD
-	= gomp_map_vars (NULL, 0, NULL, NULL, NULL, NULL, false, false);
-=======
 	= gomp_map_vars (NULL, 0, NULL, NULL, NULL, NULL, false,
 			 GOMP_MAP_VARS_DATA);
->>>>>>> 9c23418f
       tgt->prev = icv->target_data;
       icv->target_data = tgt;
     }
@@ -1395,24 +1319,6 @@
 }
 
 void
-GOMP_target_data_41 (int device, size_t mapnum, void **hostaddrs, size_t *sizes,
-		     unsigned short *kinds)
-{
-  struct gomp_device_descr *devicep = resolve_device (device);
-
-  if (devicep == NULL
-      || !(devicep->capabilities & GOMP_OFFLOAD_CAP_OPENMP_400))
-    return gomp_target_data_fallback ();
-
-  struct target_mem_desc *tgt
-    = gomp_map_vars (devicep, mapnum, hostaddrs, NULL, sizes, kinds, true,
-		     false);
-  struct gomp_task_icv *icv = gomp_icv (true);
-  tgt->prev = icv->target_data;
-  icv->target_data = tgt;
-}
-
-void
 GOMP_target_end_data (void)
 {
   struct gomp_task_icv *icv = gomp_icv (false);
@@ -1435,8 +1341,6 @@
     return;
 
   gomp_update (devicep, mapnum, hostaddrs, sizes, kinds, false);
-<<<<<<< HEAD
-=======
 }
 
 static void
@@ -1540,55 +1444,6 @@
 		     true, GOMP_MAP_VARS_ENTER_DATA);
   else
     gomp_exit_data (devicep, mapnum, hostaddrs, sizes, kinds);
->>>>>>> 9c23418f
-}
-
-void
-GOMP_target_enter_exit_data (int device, size_t mapnum, void **hostaddrs,
-			     size_t *sizes, unsigned short *kinds)
-{
-  struct gomp_device_descr *devicep = resolve_device (device);
-
-  if (devicep == NULL
-      || !(devicep->capabilities & GOMP_OFFLOAD_CAP_OPENMP_400))
-    return;
-
-  /* Determine if this is an "omp target enter data".  */
-  const int typemask = 0xff;
-  bool is_enter_data = false;
-  size_t i;
-  for (i = 0; i < mapnum; i++)
-    {
-      unsigned char kind = kinds[i] & typemask;
-
-      if (kind == GOMP_MAP_POINTER || kind == GOMP_MAP_TO_PSET)
-	continue;
-
-      if (kind == GOMP_MAP_ALLOC
-	  || kind == GOMP_MAP_TO
-	  || kind == GOMP_MAP_ALWAYS_TO)
-	{
-	  is_enter_data = true;
-	  break;
-	}
-
-      if (kind == GOMP_MAP_FROM
-	  || kind == GOMP_MAP_ALWAYS_FROM
-	  || kind == GOMP_MAP_DELETE
-	  || kind == GOMP_MAP_RELEASE)
-	break;
-
-      gomp_fatal ("GOMP_target_enter_exit_data unhandled kind 0x%.2x", kind);
-    }
-
-  if (is_enter_data)
-    {
-      /* TODO  */
-    }
-  else
-    {
-      /* TODO  */
-    }
 }
 
 void
@@ -2004,7 +1859,6 @@
      their handlers.  None of the symbols can legitimately be NULL,
      so we don't need to check dlerror all the time.  */
 #define DLSYM(f)							\
-<<<<<<< HEAD
   if (!(device->f##_func = dlsym (plugin_handle, "GOMP_OFFLOAD_" #f)))	\
     goto dl_fail
   /* Similar, but missing functions are not an error.  Return false if
@@ -2019,30 +1873,6 @@
       err = "plugin version mismatch";
       goto fail;
     }
-=======
-  do									\
-    {									\
-      device->f##_func = dlsym (plugin_handle, "GOMP_OFFLOAD_" #f);	\
-      err = dlerror ();							\
-      if (err != NULL)							\
-	goto out;							\
-    }									\
-  while (0)
-  /* Similar, but missing functions are not an error.  */
-#define DLSYM_OPT(f, n)							\
-  do									\
-    {									\
-      const char *tmp_err;						\
-      device->f##_func = dlsym (plugin_handle, "GOMP_OFFLOAD_" #n);	\
-      tmp_err = dlerror ();						\
-      if (tmp_err == NULL)						\
-        optional_present++;						\
-      else								\
-        last_missing = #n;						\
-      optional_total++;							\
-    }									\
-  while (0)
->>>>>>> 9c23418f
 
   DLSYM (get_name);
   DLSYM (get_caps);
