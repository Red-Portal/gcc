--- conflicted
+++ resolved
@@ -367,13 +367,7 @@
 		return ret;
 
 	// Wait for new log.
-<<<<<<< HEAD
-	runtime_entersyscallblock();
-	runtime_notesleep(&p->wait);
-	runtime_exitsyscall();
-=======
 	runtime_notetsleepg(&p->wait, -1);
->>>>>>> 4d0aec87
 	runtime_noteclear(&p->wait);
 
 	n = p->handoff;
