--- conflicted
+++ resolved
@@ -26,12 +26,9 @@
 #include "config.h"
 
 #define _GNU_SOURCE
-<<<<<<< HEAD
-=======
 #define _LARGEFILE_SOURCE
 #define _FILE_OFFSET_BITS 64
 
->>>>>>> 67b73e13
 #if defined(__sun__) && defined(__svr4__)
 /* Needed by Solaris header files.  */
 #define _XOPEN_SOURCE 600
