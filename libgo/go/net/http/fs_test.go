// Copyright 2010 The Go Authors. All rights reserved.
// Use of this source code is governed by a BSD-style
// license that can be found in the LICENSE file.

package http_test

import (
	"bytes"
	"errors"
	"fmt"
	"io"
	"io/ioutil"
	"mime"
	"mime/multipart"
	"net"
	. "net/http"
	"net/http/httptest"
	"net/url"
	"os"
	"os/exec"
	"path"
	"path/filepath"
	"regexp"
	"runtime"
	"strings"
	"testing"
	"time"
)

const (
	testFile    = "testdata/file"
	testFileLen = 11
)

type wantRange struct {
	start, end int64 // range [start,end)
}

var ServeFileRangeTests = []struct {
	r      string
	code   int
	ranges []wantRange
}{
	{r: "", code: StatusOK},
	{r: "bytes=0-4", code: StatusPartialContent, ranges: []wantRange{{0, 5}}},
	{r: "bytes=2-", code: StatusPartialContent, ranges: []wantRange{{2, testFileLen}}},
	{r: "bytes=-5", code: StatusPartialContent, ranges: []wantRange{{testFileLen - 5, testFileLen}}},
	{r: "bytes=3-7", code: StatusPartialContent, ranges: []wantRange{{3, 8}}},
	{r: "bytes=20-", code: StatusRequestedRangeNotSatisfiable},
	{r: "bytes=0-0,-2", code: StatusPartialContent, ranges: []wantRange{{0, 1}, {testFileLen - 2, testFileLen}}},
	{r: "bytes=0-1,5-8", code: StatusPartialContent, ranges: []wantRange{{0, 2}, {5, 9}}},
	{r: "bytes=0-1,5-", code: StatusPartialContent, ranges: []wantRange{{0, 2}, {5, testFileLen}}},
	{r: "bytes=0-,1-,2-,3-,4-", code: StatusOK}, // ignore wasteful range request
}

func TestServeFile(t *testing.T) {
	ts := httptest.NewServer(HandlerFunc(func(w ResponseWriter, r *Request) {
		ServeFile(w, r, "testdata/file")
	}))
	defer ts.Close()

	var err error

	file, err := ioutil.ReadFile(testFile)
	if err != nil {
		t.Fatal("reading file:", err)
	}

	// set up the Request (re-used for all tests)
	var req Request
	req.Header = make(Header)
	if req.URL, err = url.Parse(ts.URL); err != nil {
		t.Fatal("ParseURL:", err)
	}
	req.Method = "GET"

	// straight GET
	_, body := getBody(t, "straight get", req)
	if !bytes.Equal(body, file) {
		t.Fatalf("body mismatch: got %q, want %q", body, file)
	}

	// Range tests
	for _, rt := range ServeFileRangeTests {
		if rt.r != "" {
			req.Header.Set("Range", rt.r)
		}
		resp, body := getBody(t, fmt.Sprintf("range test %q", rt.r), req)
		if resp.StatusCode != rt.code {
			t.Errorf("range=%q: StatusCode=%d, want %d", rt.r, resp.StatusCode, rt.code)
		}
		if rt.code == StatusRequestedRangeNotSatisfiable {
			continue
		}
		wantContentRange := ""
		if len(rt.ranges) == 1 {
			rng := rt.ranges[0]
			wantContentRange = fmt.Sprintf("bytes %d-%d/%d", rng.start, rng.end-1, testFileLen)
<<<<<<< HEAD
		}
		cr := resp.Header.Get("Content-Range")
		if cr != wantContentRange {
			t.Errorf("range=%q: Content-Range = %q, want %q", rt.r, cr, wantContentRange)
		}
		ct := resp.Header.Get("Content-Type")
		if len(rt.ranges) == 1 {
			rng := rt.ranges[0]
			wantBody := file[rng.start:rng.end]
			if !bytes.Equal(body, wantBody) {
				t.Errorf("range=%q: body = %q, want %q", rt.r, body, wantBody)
			}
			if strings.HasPrefix(ct, "multipart/byteranges") {
				t.Errorf("range=%q content-type = %q; unexpected multipart/byteranges", rt.r)
			}
		}
=======
		}
		cr := resp.Header.Get("Content-Range")
		if cr != wantContentRange {
			t.Errorf("range=%q: Content-Range = %q, want %q", rt.r, cr, wantContentRange)
		}
		ct := resp.Header.Get("Content-Type")
		if len(rt.ranges) == 1 {
			rng := rt.ranges[0]
			wantBody := file[rng.start:rng.end]
			if !bytes.Equal(body, wantBody) {
				t.Errorf("range=%q: body = %q, want %q", rt.r, body, wantBody)
			}
			if strings.HasPrefix(ct, "multipart/byteranges") {
				t.Errorf("range=%q content-type = %q; unexpected multipart/byteranges", rt.r)
			}
		}
>>>>>>> 8d41d661
		if len(rt.ranges) > 1 {
			typ, params, err := mime.ParseMediaType(ct)
			if err != nil {
				t.Errorf("range=%q content-type = %q; %v", rt.r, ct, err)
				continue
			}
			if typ != "multipart/byteranges" {
				t.Errorf("range=%q content-type = %q; want multipart/byteranges", rt.r)
				continue
			}
			if params["boundary"] == "" {
				t.Errorf("range=%q content-type = %q; lacks boundary", rt.r, ct)
			}
			if g, w := resp.ContentLength, int64(len(body)); g != w {
				t.Errorf("range=%q Content-Length = %d; want %d", rt.r, g, w)
			}
			mr := multipart.NewReader(bytes.NewReader(body), params["boundary"])
			for ri, rng := range rt.ranges {
				part, err := mr.NextPart()
				if err != nil {
					t.Fatalf("range=%q, reading part index %d: %v", rt.r, ri, err)
				}
				body, err := ioutil.ReadAll(part)
				if err != nil {
					t.Fatalf("range=%q, reading part index %d body: %v", rt.r, ri, err)
				}
				wantContentRange = fmt.Sprintf("bytes %d-%d/%d", rng.start, rng.end-1, testFileLen)
				wantBody := file[rng.start:rng.end]
				if !bytes.Equal(body, wantBody) {
					t.Errorf("range=%q: body = %q, want %q", rt.r, body, wantBody)
				}
				if g, w := part.Header.Get("Content-Range"), wantContentRange; g != w {
					t.Errorf("range=%q: part Content-Range = %q; want %q", rt.r, g, w)
				}
			}
			_, err = mr.NextPart()
			if err != io.EOF {
				t.Errorf("range=%q; expected final error io.EOF; got %v", err)
			}
		}
	}
}

var fsRedirectTestData = []struct {
	original, redirect string
}{
	{"/test/index.html", "/test/"},
	{"/test/testdata", "/test/testdata/"},
	{"/test/testdata/file/", "/test/testdata/file"},
}

func TestFSRedirect(t *testing.T) {
	ts := httptest.NewServer(StripPrefix("/test", FileServer(Dir("."))))
	defer ts.Close()

	for _, data := range fsRedirectTestData {
		res, err := Get(ts.URL + data.original)
		if err != nil {
			t.Fatal(err)
		}
		res.Body.Close()
		if g, e := res.Request.URL.Path, data.redirect; g != e {
			t.Errorf("redirect from %s: got %s, want %s", data.original, g, e)
		}
	}
}

type testFileSystem struct {
	open func(name string) (File, error)
}

func (fs *testFileSystem) Open(name string) (File, error) {
	return fs.open(name)
}

func TestFileServerCleans(t *testing.T) {
	ch := make(chan string, 1)
	fs := FileServer(&testFileSystem{func(name string) (File, error) {
		ch <- name
		return nil, errors.New("file does not exist")
	}})
	tests := []struct {
		reqPath, openArg string
	}{
		{"/foo.txt", "/foo.txt"},
		{"//foo.txt", "/foo.txt"},
		{"/../foo.txt", "/foo.txt"},
	}
	req, _ := NewRequest("GET", "http://example.com", nil)
	for n, test := range tests {
		rec := httptest.NewRecorder()
		req.URL.Path = test.reqPath
		fs.ServeHTTP(rec, req)
		if got := <-ch; got != test.openArg {
			t.Errorf("test %d: got %q, want %q", n, got, test.openArg)
		}
	}
}

func mustRemoveAll(dir string) {
	err := os.RemoveAll(dir)
	if err != nil {
		panic(err)
	}
}

func TestFileServerImplicitLeadingSlash(t *testing.T) {
	tempDir, err := ioutil.TempDir("", "")
	if err != nil {
		t.Fatalf("TempDir: %v", err)
	}
	defer mustRemoveAll(tempDir)
	if err := ioutil.WriteFile(filepath.Join(tempDir, "foo.txt"), []byte("Hello world"), 0644); err != nil {
		t.Fatalf("WriteFile: %v", err)
	}
	ts := httptest.NewServer(StripPrefix("/bar/", FileServer(Dir(tempDir))))
	defer ts.Close()
	get := func(suffix string) string {
		res, err := Get(ts.URL + suffix)
		if err != nil {
			t.Fatalf("Get %s: %v", suffix, err)
		}
		b, err := ioutil.ReadAll(res.Body)
		if err != nil {
			t.Fatalf("ReadAll %s: %v", suffix, err)
		}
		res.Body.Close()
		return string(b)
	}
	if s := get("/bar/"); !strings.Contains(s, ">foo.txt<") {
		t.Logf("expected a directory listing with foo.txt, got %q", s)
	}
	if s := get("/bar/foo.txt"); s != "Hello world" {
		t.Logf("expected %q, got %q", "Hello world", s)
	}
}

func TestDirJoin(t *testing.T) {
	wfi, err := os.Stat("/etc/hosts")
	if err != nil {
		t.Logf("skipping test; no /etc/hosts file")
		return
	}
	test := func(d Dir, name string) {
		f, err := d.Open(name)
		if err != nil {
			t.Fatalf("open of %s: %v", name, err)
		}
		defer f.Close()
		gfi, err := f.Stat()
		if err != nil {
			t.Fatalf("stat of %s: %v", name, err)
		}
		if !os.SameFile(gfi, wfi) {
			t.Errorf("%s got different file", name)
		}
	}
	test(Dir("/etc/"), "/hosts")
	test(Dir("/etc/"), "hosts")
	test(Dir("/etc/"), "../../../../hosts")
	test(Dir("/etc"), "/hosts")
	test(Dir("/etc"), "hosts")
	test(Dir("/etc"), "../../../../hosts")

	// Not really directories, but since we use this trick in
	// ServeFile, test it:
	test(Dir("/etc/hosts"), "")
	test(Dir("/etc/hosts"), "/")
	test(Dir("/etc/hosts"), "../")
}

func TestEmptyDirOpenCWD(t *testing.T) {
	test := func(d Dir) {
		name := "fs_test.go"
		f, err := d.Open(name)
		if err != nil {
			t.Fatalf("open of %s: %v", name, err)
		}
		defer f.Close()
	}
	test(Dir(""))
	test(Dir("."))
	test(Dir("./"))
}

func TestServeFileContentType(t *testing.T) {
	const ctype = "icecream/chocolate"
	ts := httptest.NewServer(HandlerFunc(func(w ResponseWriter, r *Request) {
		if r.FormValue("override") == "1" {
			w.Header().Set("Content-Type", ctype)
		}
		ServeFile(w, r, "testdata/file")
	}))
	defer ts.Close()
	get := func(override, want string) {
		resp, err := Get(ts.URL + "?override=" + override)
		if err != nil {
			t.Fatal(err)
		}
		if h := resp.Header.Get("Content-Type"); h != want {
			t.Errorf("Content-Type mismatch: got %q, want %q", h, want)
		}
	}
	get("0", "text/plain; charset=utf-8")
	get("1", ctype)
}

func TestServeFileMimeType(t *testing.T) {
	ts := httptest.NewServer(HandlerFunc(func(w ResponseWriter, r *Request) {
		ServeFile(w, r, "testdata/style.css")
	}))
	defer ts.Close()
	resp, err := Get(ts.URL)
	if err != nil {
		t.Fatal(err)
	}
	want := "text/css; charset=utf-8"
	if h := resp.Header.Get("Content-Type"); h != want {
		t.Errorf("Content-Type mismatch: got %q, want %q", h, want)
	}
}

func TestServeFileFromCWD(t *testing.T) {
	if runtime.GOOS == "windows" {
		// TODO(brainman): find out why this test is broken
		t.Logf("Temporarily skipping test on Windows; see http://golang.org/issue/3917")
		return
	}
	ts := httptest.NewServer(HandlerFunc(func(w ResponseWriter, r *Request) {
		ServeFile(w, r, "fs_test.go")
	}))
	defer ts.Close()
	r, err := Get(ts.URL)
	if err != nil {
		t.Fatal(err)
	}
	if r.StatusCode != 200 {
		t.Fatalf("expected 200 OK, got %s", r.Status)
	}
}

func TestServeFileWithContentEncoding(t *testing.T) {
	ts := httptest.NewServer(HandlerFunc(func(w ResponseWriter, r *Request) {
		w.Header().Set("Content-Encoding", "foo")
		ServeFile(w, r, "testdata/file")
	}))
	defer ts.Close()
	resp, err := Get(ts.URL)
	if err != nil {
		t.Fatal(err)
	}
	if g, e := resp.ContentLength, int64(-1); g != e {
		t.Errorf("Content-Length mismatch: got %d, want %d", g, e)
	}
}

func TestServeIndexHtml(t *testing.T) {
	const want = "index.html says hello\n"
	ts := httptest.NewServer(FileServer(Dir(".")))
	defer ts.Close()

	for _, path := range []string{"/testdata/", "/testdata/index.html"} {
		res, err := Get(ts.URL + path)
		if err != nil {
			t.Fatal(err)
		}
		b, err := ioutil.ReadAll(res.Body)
		if err != nil {
			t.Fatal("reading Body:", err)
		}
		if s := string(b); s != want {
			t.Errorf("for path %q got %q, want %q", path, s, want)
		}
		res.Body.Close()
	}
}

func TestFileServerZeroByte(t *testing.T) {
	ts := httptest.NewServer(FileServer(Dir(".")))
	defer ts.Close()

	res, err := Get(ts.URL + "/..\x00")
	if err != nil {
		t.Fatal(err)
	}
	b, err := ioutil.ReadAll(res.Body)
	if err != nil {
		t.Fatal("reading Body:", err)
	}
	if res.StatusCode == 200 {
		t.Errorf("got status 200; want an error. Body is:\n%s", string(b))
	}
}

type fakeFileInfo struct {
	dir      bool
	basename string
	modtime  time.Time
	ents     []*fakeFileInfo
	contents string
}

func (f *fakeFileInfo) Name() string       { return f.basename }
func (f *fakeFileInfo) Sys() interface{}   { return nil }
func (f *fakeFileInfo) ModTime() time.Time { return f.modtime }
func (f *fakeFileInfo) IsDir() bool        { return f.dir }
func (f *fakeFileInfo) Size() int64        { return int64(len(f.contents)) }
func (f *fakeFileInfo) Mode() os.FileMode {
	if f.dir {
		return 0755 | os.ModeDir
	}
	return 0644
}

type fakeFile struct {
	io.ReadSeeker
	fi   *fakeFileInfo
	path string // as opened
}

func (f *fakeFile) Close() error               { return nil }
func (f *fakeFile) Stat() (os.FileInfo, error) { return f.fi, nil }
func (f *fakeFile) Readdir(count int) ([]os.FileInfo, error) {
	if !f.fi.dir {
		return nil, os.ErrInvalid
	}
	var fis []os.FileInfo
	for _, fi := range f.fi.ents {
		fis = append(fis, fi)
	}
	return fis, nil
}

type fakeFS map[string]*fakeFileInfo

func (fs fakeFS) Open(name string) (File, error) {
	name = path.Clean(name)
	f, ok := fs[name]
	if !ok {
		println("fake filesystem didn't find file", name)
		return nil, os.ErrNotExist
	}
	return &fakeFile{ReadSeeker: strings.NewReader(f.contents), fi: f, path: name}, nil
}

func TestDirectoryIfNotModified(t *testing.T) {
	const indexContents = "I am a fake index.html file"
	fileMod := time.Unix(1000000000, 0).UTC()
	fileModStr := fileMod.Format(TimeFormat)
	dirMod := time.Unix(123, 0).UTC()
	indexFile := &fakeFileInfo{
		basename: "index.html",
		modtime:  fileMod,
		contents: indexContents,
	}
	fs := fakeFS{
		"/": &fakeFileInfo{
			dir:     true,
			modtime: dirMod,
			ents:    []*fakeFileInfo{indexFile},
		},
		"/index.html": indexFile,
	}

	ts := httptest.NewServer(FileServer(fs))
	defer ts.Close()

	res, err := Get(ts.URL)
	if err != nil {
		t.Fatal(err)
	}
	b, err := ioutil.ReadAll(res.Body)
	if err != nil {
		t.Fatal(err)
	}
	if string(b) != indexContents {
		t.Fatalf("Got body %q; want %q", b, indexContents)
	}
	res.Body.Close()

	lastMod := res.Header.Get("Last-Modified")
	if lastMod != fileModStr {
		t.Fatalf("initial Last-Modified = %q; want %q", lastMod, fileModStr)
	}

	req, _ := NewRequest("GET", ts.URL, nil)
	req.Header.Set("If-Modified-Since", lastMod)

	res, err = DefaultClient.Do(req)
	if err != nil {
		t.Fatal(err)
	}
	if res.StatusCode != 304 {
		t.Fatalf("Code after If-Modified-Since request = %v; want 304", res.StatusCode)
	}
	res.Body.Close()

	// Advance the index.html file's modtime, but not the directory's.
	indexFile.modtime = indexFile.modtime.Add(1 * time.Hour)

	res, err = DefaultClient.Do(req)
	if err != nil {
		t.Fatal(err)
	}
	if res.StatusCode != 200 {
		t.Fatalf("Code after second If-Modified-Since request = %v; want 200; res is %#v", res.StatusCode, res)
	}
	res.Body.Close()
}

func TestServeContent(t *testing.T) {
	type req struct {
		name    string
		modtime time.Time
		content io.ReadSeeker
	}
	ch := make(chan req, 1)
	ts := httptest.NewServer(HandlerFunc(func(w ResponseWriter, r *Request) {
		p := <-ch
		ServeContent(w, r, p.name, p.modtime, p.content)
	}))
	defer ts.Close()

	css, err := os.Open("testdata/style.css")
	if err != nil {
		t.Fatal(err)
	}
	defer css.Close()

	ch <- req{"style.css", time.Time{}, css}
	res, err := Get(ts.URL)
	if err != nil {
		t.Fatal(err)
	}
	if g, e := res.Header.Get("Content-Type"), "text/css; charset=utf-8"; g != e {
		t.Errorf("style.css: content type = %q, want %q", g, e)
	}
	if g := res.Header.Get("Last-Modified"); g != "" {
		t.Errorf("want empty Last-Modified; got %q", g)
	}

	fi, err := css.Stat()
	if err != nil {
		t.Fatal(err)
	}
	ch <- req{"style.html", fi.ModTime(), css}
	res, err = Get(ts.URL)
	if err != nil {
		t.Fatal(err)
	}
	if g, e := res.Header.Get("Content-Type"), "text/html; charset=utf-8"; g != e {
		t.Errorf("style.html: content type = %q, want %q", g, e)
	}
	if g := res.Header.Get("Last-Modified"); g == "" {
		t.Errorf("want non-empty last-modified")
	}
}

// verifies that sendfile is being used on Linux
func TestLinuxSendfile(t *testing.T) {
	if runtime.GOOS != "linux" {
		t.Logf("skipping; linux-only test")
		return
	}
	_, err := exec.LookPath("strace")
	if err != nil {
		t.Logf("skipping; strace not found in path")
		return
	}

	ln, err := net.Listen("tcp", "127.0.0.1:0")
	if err != nil {
		t.Fatal(err)
	}
	lnf, err := ln.(*net.TCPListener).File()
	if err != nil {
		t.Fatal(err)
	}
	defer ln.Close()

	var buf bytes.Buffer
	child := exec.Command("strace", "-f", "-e!sigaltstack", os.Args[0], "-test.run=TestLinuxSendfileChild")
	child.ExtraFiles = append(child.ExtraFiles, lnf)
	child.Env = append([]string{"GO_WANT_HELPER_PROCESS=1"}, os.Environ()...)
	child.Stdout = &buf
	child.Stderr = &buf
	err = child.Start()
	if err != nil {
		t.Logf("skipping; failed to start straced child: %v", err)
		return
	}

	res, err := Get(fmt.Sprintf("http://%s/", ln.Addr()))
	if err != nil {
		t.Fatalf("http client error: %v", err)
	}
	_, err = io.Copy(ioutil.Discard, res.Body)
	if err != nil {
		t.Fatalf("client body read error: %v", err)
	}
	res.Body.Close()

	// Force child to exit cleanly.
	Get(fmt.Sprintf("http://%s/quit", ln.Addr()))
	child.Wait()

	rx := regexp.MustCompile(`sendfile(64)?\(\d+,\s*\d+,\s*NULL,\s*\d+\)\s*=\s*\d+\s*\n`)
	rxResume := regexp.MustCompile(`<\.\.\. sendfile(64)? resumed> \)\s*=\s*\d+\s*\n`)
	out := buf.String()
	if !rx.MatchString(out) && !rxResume.MatchString(out) {
		t.Errorf("no sendfile system call found in:\n%s", out)
	}
}

func getBody(t *testing.T, testName string, req Request) (*Response, []byte) {
	r, err := DefaultClient.Do(&req)
	if err != nil {
		t.Fatalf("%s: for URL %q, send error: %v", testName, req.URL.String(), err)
	}
	b, err := ioutil.ReadAll(r.Body)
	if err != nil {
		t.Fatalf("%s: for URL %q, reading body: %v", testName, req.URL.String(), err)
	}
	return r, b
}

// TestLinuxSendfileChild isn't a real test. It's used as a helper process
// for TestLinuxSendfile.
func TestLinuxSendfileChild(*testing.T) {
	if os.Getenv("GO_WANT_HELPER_PROCESS") != "1" {
		return
	}
	defer os.Exit(0)
	fd3 := os.NewFile(3, "ephemeral-port-listener")
	ln, err := net.FileListener(fd3)
	if err != nil {
		panic(err)
	}
	mux := NewServeMux()
	mux.Handle("/", FileServer(Dir("testdata")))
	mux.HandleFunc("/quit", func(ResponseWriter, *Request) {
		os.Exit(0)
	})
	s := &Server{Handler: mux}
	err = s.Serve(ln)
	if err != nil {
		panic(err)
	}
}<|MERGE_RESOLUTION|>--- conflicted
+++ resolved
@@ -96,7 +96,6 @@
 		if len(rt.ranges) == 1 {
 			rng := rt.ranges[0]
 			wantContentRange = fmt.Sprintf("bytes %d-%d/%d", rng.start, rng.end-1, testFileLen)
-<<<<<<< HEAD
 		}
 		cr := resp.Header.Get("Content-Range")
 		if cr != wantContentRange {
@@ -113,24 +112,6 @@
 				t.Errorf("range=%q content-type = %q; unexpected multipart/byteranges", rt.r)
 			}
 		}
-=======
-		}
-		cr := resp.Header.Get("Content-Range")
-		if cr != wantContentRange {
-			t.Errorf("range=%q: Content-Range = %q, want %q", rt.r, cr, wantContentRange)
-		}
-		ct := resp.Header.Get("Content-Type")
-		if len(rt.ranges) == 1 {
-			rng := rt.ranges[0]
-			wantBody := file[rng.start:rng.end]
-			if !bytes.Equal(body, wantBody) {
-				t.Errorf("range=%q: body = %q, want %q", rt.r, body, wantBody)
-			}
-			if strings.HasPrefix(ct, "multipart/byteranges") {
-				t.Errorf("range=%q content-type = %q; unexpected multipart/byteranges", rt.r)
-			}
-		}
->>>>>>> 8d41d661
 		if len(rt.ranges) > 1 {
 			typ, params, err := mime.ParseMediaType(ct)
 			if err != nil {
