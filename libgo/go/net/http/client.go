// Copyright 2009 The Go Authors. All rights reserved.
// Use of this source code is governed by a BSD-style
// license that can be found in the LICENSE file.

// HTTP client. See RFC 2616.
// 
// This is the high-level Client interface.
// The low-level implementation is in transport.go.

package http

import (
	"encoding/base64"
	"errors"
	"fmt"
	"io"
	"log"
	"net/url"
	"strings"
)

// A Client is an HTTP client. Its zero value (DefaultClient) is a usable client
// that uses DefaultTransport.
//
// The Client's Transport typically has internal state (cached
// TCP connections), so Clients should be reused instead of created as
// needed. Clients are safe for concurrent use by multiple goroutines.
type Client struct {
	// Transport specifies the mechanism by which individual
	// HTTP requests are made.
	// If nil, DefaultTransport is used.
	Transport RoundTripper

	// CheckRedirect specifies the policy for handling redirects.
	// If CheckRedirect is not nil, the client calls it before
<<<<<<< HEAD
	// following an HTTP redirect. The arguments req and via
	// are the upcoming request and the requests made already,
	// oldest first. If CheckRedirect returns an error, the client
	// returns that error (wrapped in a url.Error) instead of
=======
	// following an HTTP redirect. The arguments req and via are
	// the upcoming request and the requests made already, oldest
	// first. If CheckRedirect returns an error, the Client's Get
	// method returns both the previous Response and
	// CheckRedirect's error (wrapped in a url.Error) instead of
>>>>>>> 747e4b8f
	// issuing the Request req.
	//
	// If CheckRedirect is nil, the Client uses its default policy,
	// which is to stop after 10 consecutive requests.
	CheckRedirect func(req *Request, via []*Request) error

	// Jar specifies the cookie jar. 
	// If Jar is nil, cookies are not sent in requests and ignored 
	// in responses.
	Jar CookieJar
}

// DefaultClient is the default Client and is used by Get, Head, and Post.
var DefaultClient = &Client{}

// RoundTripper is an interface representing the ability to execute a
// single HTTP transaction, obtaining the Response for a given Request.
//
// A RoundTripper must be safe for concurrent use by multiple
// goroutines.
type RoundTripper interface {
	// RoundTrip executes a single HTTP transaction, returning
	// the Response for the request req.  RoundTrip should not
	// attempt to interpret the response.  In particular,
	// RoundTrip must return err == nil if it obtained a response,
	// regardless of the response's HTTP status code.  A non-nil
	// err should be reserved for failure to obtain a response.
	// Similarly, RoundTrip should not attempt to handle
	// higher-level protocol details such as redirects,
	// authentication, or cookies.
	//
	// RoundTrip should not modify the request, except for
	// consuming the Body.  The request's URL and Header fields
	// are guaranteed to be initialized.
	RoundTrip(*Request) (*Response, error)
}

// Given a string of the form "host", "host:port", or "[ipv6::address]:port",
// return true if the string includes a port.
func hasPort(s string) bool { return strings.LastIndex(s, ":") > strings.LastIndex(s, "]") }

// Used in Send to implement io.ReadCloser by bundling together the
// bufio.Reader through which we read the response, and the underlying
// network connection.
type readClose struct {
	io.Reader
	io.Closer
}

// Do sends an HTTP request and returns an HTTP response, following
// policy (e.g. redirects, cookies, auth) as configured on the client.
//
// An error is returned if caused by client policy (such as
// CheckRedirect), or if there was an HTTP protocol error.
// A non-2xx response doesn't cause an error.
<<<<<<< HEAD
=======
//
// When err is nil, resp always contains a non-nil resp.Body.
>>>>>>> 747e4b8f
//
// When err is nil, resp always contains a non-nil resp.Body.
//
// Callers should close res.Body when done reading from it. If
// resp.Body is not closed, the Client's underlying RoundTripper
// (typically Transport) may not be able to re-use a persistent TCP
// connection to the server for a subsequent "keep-alive" request.
//
// Generally Get, Post, or PostForm will be used instead of Do.
func (c *Client) Do(req *Request) (resp *Response, err error) {
	if req.Method == "GET" || req.Method == "HEAD" {
		return c.doFollowingRedirects(req)
	}
	return send(req, c.Transport)
}

// send issues an HTTP request.
// Caller should close resp.Body when done reading from it.
func send(req *Request, t RoundTripper) (resp *Response, err error) {
	if t == nil {
		t = DefaultTransport
		if t == nil {
			err = errors.New("http: no Client.Transport or DefaultTransport")
			return
		}
	}

	if req.URL == nil {
		return nil, errors.New("http: nil Request.URL")
	}

	if req.RequestURI != "" {
		return nil, errors.New("http: Request.RequestURI can't be set in client requests.")
	}

	// Most the callers of send (Get, Post, et al) don't need
	// Headers, leaving it uninitialized.  We guarantee to the
	// Transport that this has been initialized, though.
	if req.Header == nil {
		req.Header = make(Header)
	}

	if u := req.URL.User; u != nil {
		req.Header.Set("Authorization", "Basic "+base64.URLEncoding.EncodeToString([]byte(u.String())))
	}
	resp, err = t.RoundTrip(req)
	if err != nil {
		if resp != nil {
			log.Printf("RoundTripper returned a response & error; ignoring response")
		}
		return nil, err
	}
	return resp, nil
}

// True if the specified HTTP status code is one for which the Get utility should
// automatically redirect.
func shouldRedirect(statusCode int) bool {
	switch statusCode {
	case StatusMovedPermanently, StatusFound, StatusSeeOther, StatusTemporaryRedirect:
		return true
	}
	return false
}

// Get issues a GET to the specified URL.  If the response is one of the following
// redirect codes, Get follows the redirect, up to a maximum of 10 redirects:
//
//    301 (Moved Permanently)
//    302 (Found)
//    303 (See Other)
//    307 (Temporary Redirect)
//
// An error is returned if there were too many redirects or if there
// was an HTTP protocol error. A non-2xx response doesn't cause an
// error.
//
// When err is nil, resp always contains a non-nil resp.Body.
// Caller should close resp.Body when done reading from it.
//
// Get is a wrapper around DefaultClient.Get.
func Get(url string) (resp *Response, err error) {
	return DefaultClient.Get(url)
}

// Get issues a GET to the specified URL.  If the response is one of the
// following redirect codes, Get follows the redirect after calling the
// Client's CheckRedirect function.
//
//    301 (Moved Permanently)
//    302 (Found)
//    303 (See Other)
//    307 (Temporary Redirect)
//
// An error is returned if the Client's CheckRedirect function fails
// or if there was an HTTP protocol error. A non-2xx response doesn't
// cause an error.
//
// When err is nil, resp always contains a non-nil resp.Body.
// Caller should close resp.Body when done reading from it.
func (c *Client) Get(url string) (resp *Response, err error) {
	req, err := NewRequest("GET", url, nil)
	if err != nil {
		return nil, err
	}
	return c.doFollowingRedirects(req)
}

func (c *Client) doFollowingRedirects(ireq *Request) (resp *Response, err error) {
	// TODO: if/when we add cookie support, the redirected request shouldn't
	// necessarily supply the same cookies as the original.
	var base *url.URL
	redirectChecker := c.CheckRedirect
	if redirectChecker == nil {
		redirectChecker = defaultCheckRedirect
	}
	var via []*Request

	if ireq.URL == nil {
		return nil, errors.New("http: nil Request.URL")
	}

	jar := c.Jar
	if jar == nil {
		jar = blackHoleJar{}
	}

	req := ireq
	urlStr := "" // next relative or absolute URL to fetch (after first request)
	redirectFailed := false
	for redirect := 0; ; redirect++ {
		if redirect != 0 {
			req = new(Request)
			req.Method = ireq.Method
			req.Header = make(Header)
			req.URL, err = base.Parse(urlStr)
			if err != nil {
				break
			}
			if len(via) > 0 {
				// Add the Referer header.
				lastReq := via[len(via)-1]
				if lastReq.URL.Scheme != "https" {
					req.Header.Set("Referer", lastReq.URL.String())
				}

				err = redirectChecker(req, via)
				if err != nil {
					redirectFailed = true
					break
				}
			}
		}

		for _, cookie := range jar.Cookies(req.URL) {
			req.AddCookie(cookie)
		}
		urlStr = req.URL.String()
		if resp, err = send(req, c.Transport); err != nil {
			break
		}
		if c := resp.Cookies(); len(c) > 0 {
			jar.SetCookies(req.URL, c)
		}

		if shouldRedirect(resp.StatusCode) {
			resp.Body.Close()
			if urlStr = resp.Header.Get("Location"); urlStr == "" {
				err = errors.New(fmt.Sprintf("%d response missing Location header", resp.StatusCode))
				break
			}
			base = req.URL
			via = append(via, req)
			continue
		}
		return
	}

	if resp != nil {
		resp.Body.Close()
	}

	method := ireq.Method
<<<<<<< HEAD
	return nil, &url.Error{
=======
	urlErr := &url.Error{
>>>>>>> 747e4b8f
		Op:  method[0:1] + strings.ToLower(method[1:]),
		URL: urlStr,
		Err: err,
	}
<<<<<<< HEAD
=======

	if redirectFailed {
		// Special case for Go 1 compatibility: return both the response
		// and an error if the CheckRedirect function failed.
		// See http://golang.org/issue/3795
		return resp, urlErr
	}

	if resp != nil {
		resp.Body.Close()
	}
	return nil, urlErr
>>>>>>> 747e4b8f
}

func defaultCheckRedirect(req *Request, via []*Request) error {
	if len(via) >= 10 {
		return errors.New("stopped after 10 redirects")
	}
	return nil
}

// Post issues a POST to the specified URL.
//
// Caller should close resp.Body when done reading from it.
//
// Post is a wrapper around DefaultClient.Post
func Post(url string, bodyType string, body io.Reader) (resp *Response, err error) {
	return DefaultClient.Post(url, bodyType, body)
}

// Post issues a POST to the specified URL.
//
// Caller should close resp.Body when done reading from it.
func (c *Client) Post(url string, bodyType string, body io.Reader) (resp *Response, err error) {
	req, err := NewRequest("POST", url, body)
	if err != nil {
		return nil, err
	}
	req.Header.Set("Content-Type", bodyType)
	if c.Jar != nil {
		for _, cookie := range c.Jar.Cookies(req.URL) {
			req.AddCookie(cookie)
		}
	}
	resp, err = send(req, c.Transport)
	if err == nil && c.Jar != nil {
		c.Jar.SetCookies(req.URL, resp.Cookies())
	}
	return
}

// PostForm issues a POST to the specified URL, with data's keys and
// values URL-encoded as the request body.
//
// When err is nil, resp always contains a non-nil resp.Body.
// Caller should close resp.Body when done reading from it.
//
// PostForm is a wrapper around DefaultClient.PostForm
func PostForm(url string, data url.Values) (resp *Response, err error) {
	return DefaultClient.PostForm(url, data)
}

// PostForm issues a POST to the specified URL, 
// with data's keys and values urlencoded as the request body.
//
// When err is nil, resp always contains a non-nil resp.Body.
// Caller should close resp.Body when done reading from it.
func (c *Client) PostForm(url string, data url.Values) (resp *Response, err error) {
	return c.Post(url, "application/x-www-form-urlencoded", strings.NewReader(data.Encode()))
}

// Head issues a HEAD to the specified URL.  If the response is one of the
// following redirect codes, Head follows the redirect after calling the
// Client's CheckRedirect function.
//
//    301 (Moved Permanently)
//    302 (Found)
//    303 (See Other)
//    307 (Temporary Redirect)
//
// Head is a wrapper around DefaultClient.Head
func Head(url string) (resp *Response, err error) {
	return DefaultClient.Head(url)
}

// Head issues a HEAD to the specified URL.  If the response is one of the
// following redirect codes, Head follows the redirect after calling the
// Client's CheckRedirect function.
//
//    301 (Moved Permanently)
//    302 (Found)
//    303 (See Other)
//    307 (Temporary Redirect)
func (c *Client) Head(url string) (resp *Response, err error) {
	req, err := NewRequest("HEAD", url, nil)
	if err != nil {
		return nil, err
	}
	return c.doFollowingRedirects(req)
}<|MERGE_RESOLUTION|>--- conflicted
+++ resolved
@@ -33,18 +33,11 @@
 
 	// CheckRedirect specifies the policy for handling redirects.
 	// If CheckRedirect is not nil, the client calls it before
-<<<<<<< HEAD
-	// following an HTTP redirect. The arguments req and via
-	// are the upcoming request and the requests made already,
-	// oldest first. If CheckRedirect returns an error, the client
-	// returns that error (wrapped in a url.Error) instead of
-=======
 	// following an HTTP redirect. The arguments req and via are
 	// the upcoming request and the requests made already, oldest
 	// first. If CheckRedirect returns an error, the Client's Get
 	// method returns both the previous Response and
 	// CheckRedirect's error (wrapped in a url.Error) instead of
->>>>>>> 747e4b8f
 	// issuing the Request req.
 	//
 	// If CheckRedirect is nil, the Client uses its default policy,
@@ -100,15 +93,10 @@
 // An error is returned if caused by client policy (such as
 // CheckRedirect), or if there was an HTTP protocol error.
 // A non-2xx response doesn't cause an error.
-<<<<<<< HEAD
-=======
-//
-// When err is nil, resp always contains a non-nil resp.Body.
->>>>>>> 747e4b8f
-//
-// When err is nil, resp always contains a non-nil resp.Body.
-//
-// Callers should close res.Body when done reading from it. If
+//
+// When err is nil, resp always contains a non-nil resp.Body.
+//
+// Callers should close resp.Body when done reading from it. If
 // resp.Body is not closed, the Client's underlying RoundTripper
 // (typically Transport) may not be able to re-use a persistent TCP
 // connection to the server for a subsequent "keep-alive" request.
@@ -283,22 +271,12 @@
 		return
 	}
 
-	if resp != nil {
-		resp.Body.Close()
-	}
-
 	method := ireq.Method
-<<<<<<< HEAD
-	return nil, &url.Error{
-=======
 	urlErr := &url.Error{
->>>>>>> 747e4b8f
 		Op:  method[0:1] + strings.ToLower(method[1:]),
 		URL: urlStr,
 		Err: err,
 	}
-<<<<<<< HEAD
-=======
 
 	if redirectFailed {
 		// Special case for Go 1 compatibility: return both the response
@@ -311,7 +289,6 @@
 		resp.Body.Close()
 	}
 	return nil, urlErr
->>>>>>> 747e4b8f
 }
 
 func defaultCheckRedirect(req *Request, via []*Request) error {
