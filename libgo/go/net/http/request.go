--- conflicted
+++ resolved
@@ -291,14 +291,11 @@
 	return def
 }
 
-<<<<<<< HEAD
-=======
 // NOTE: This is not intended to reflect the actual Go version being used.
 // It was changed from "Go http package" to "Go 1.1 package http" at the
 // time of the Go 1.1 release because the former User-Agent had ended up
 // on a blacklist for some intrusion detection systems.
 // See https://codereview.appspot.com/7532043.
->>>>>>> 4d0aec87
 const defaultUserAgent = "Go 1.1 package http"
 
 // Write writes an HTTP/1.1 request -- header and body -- in wire format.
@@ -484,38 +481,6 @@
 // are not encrypted.
 func (r *Request) SetBasicAuth(username, password string) {
 	r.Header.Set("Authorization", "Basic "+basicAuth(username, password))
-}
-
-// parseRequestLine parses "GET /foo HTTP/1.1" into its three parts.
-func parseRequestLine(line string) (method, requestURI, proto string, ok bool) {
-	s1 := strings.Index(line, " ")
-	s2 := strings.Index(line[s1+1:], " ")
-	if s1 < 0 || s2 < 0 {
-		return
-	}
-	s2 += s1 + 1
-	return line[:s1], line[s1+1 : s2], line[s2+1:], true
-}
-
-// TODO(bradfitz): use a sync.Cache when available
-var textprotoReaderCache = make(chan *textproto.Reader, 4)
-
-func newTextprotoReader(br *bufio.Reader) *textproto.Reader {
-	select {
-	case r := <-textprotoReaderCache:
-		r.R = br
-		return r
-	default:
-		return textproto.NewReader(br)
-	}
-}
-
-func putTextprotoReader(r *textproto.Reader) {
-	r.R = nil
-	select {
-	case textprotoReaderCache <- r:
-	default:
-	}
 }
 
 // parseRequestLine parses "GET /foo HTTP/1.1" into its three parts.
