// Copyright 2010 The Go Authors. All rights reserved.
// Use of this source code is governed by a BSD-style
// license that can be found in the LICENSE file.

// End-to-end serving tests

package http_test

import (
	"bufio"
	"bytes"
	"crypto/tls"
	"errors"
	"fmt"
	"io"
	"io/ioutil"
	"log"
	"net"
	. "net/http"
	"net/http/httptest"
	"net/http/httputil"
	"net/url"
	"os"
	"os/exec"
	"reflect"
	"runtime"
	"strconv"
	"strings"
	"sync"
	"sync/atomic"
	"syscall"
	"testing"
	"time"
)

type dummyAddr string
type oneConnListener struct {
	conn net.Conn
}

func (l *oneConnListener) Accept() (c net.Conn, err error) {
	c = l.conn
	if c == nil {
		err = io.EOF
		return
	}
	err = nil
	l.conn = nil
	return
}

func (l *oneConnListener) Close() error {
	return nil
}

func (l *oneConnListener) Addr() net.Addr {
	return dummyAddr("test-address")
}

func (a dummyAddr) Network() string {
	return string(a)
}

func (a dummyAddr) String() string {
	return string(a)
}

type noopConn struct{}

func (noopConn) LocalAddr() net.Addr                { return dummyAddr("local-addr") }
func (noopConn) RemoteAddr() net.Addr               { return dummyAddr("remote-addr") }
func (noopConn) SetDeadline(t time.Time) error      { return nil }
func (noopConn) SetReadDeadline(t time.Time) error  { return nil }
func (noopConn) SetWriteDeadline(t time.Time) error { return nil }

type rwTestConn struct {
	io.Reader
	io.Writer
	noopConn

	closeFunc func() error // called if non-nil
	closec    chan bool    // else, if non-nil, send value to it on close
}

func (c *rwTestConn) Close() error {
	if c.closeFunc != nil {
		return c.closeFunc()
	}
	select {
	case c.closec <- true:
	default:
	}
	return nil
}

type testConn struct {
	readBuf  bytes.Buffer
	writeBuf bytes.Buffer
	closec   chan bool // if non-nil, send value to it on close
	noopConn
}

func (c *testConn) Read(b []byte) (int, error) {
	return c.readBuf.Read(b)
}

func (c *testConn) Write(b []byte) (int, error) {
	return c.writeBuf.Write(b)
}

func (c *testConn) Close() error {
	select {
	case c.closec <- true:
	default:
	}
	return nil
}

<<<<<<< HEAD
=======
// reqBytes treats req as a request (with \n delimiters) and returns it with \r\n delimiters,
// ending in \r\n\r\n
func reqBytes(req string) []byte {
	return []byte(strings.Replace(strings.TrimSpace(req), "\n", "\r\n", -1) + "\r\n\r\n")
}

type handlerTest struct {
	handler Handler
}

func newHandlerTest(h Handler) handlerTest {
	return handlerTest{h}
}

func (ht handlerTest) rawResponse(req string) string {
	reqb := reqBytes(req)
	var output bytes.Buffer
	conn := &rwTestConn{
		Reader: bytes.NewReader(reqb),
		Writer: &output,
		closec: make(chan bool, 1),
	}
	ln := &oneConnListener{conn: conn}
	go Serve(ln, ht.handler)
	<-conn.closec
	return output.String()
}

>>>>>>> 4d0aec87
func TestConsumingBodyOnNextConn(t *testing.T) {
	conn := new(testConn)
	for i := 0; i < 2; i++ {
		conn.readBuf.Write([]byte(
			"POST / HTTP/1.1\r\n" +
				"Host: test\r\n" +
				"Content-Length: 11\r\n" +
				"\r\n" +
				"foo=1&bar=1"))
	}

	reqNum := 0
	ch := make(chan *Request)
	servech := make(chan error)
	listener := &oneConnListener{conn}
	handler := func(res ResponseWriter, req *Request) {
		reqNum++
		ch <- req
	}

	go func() {
		servech <- Serve(listener, HandlerFunc(handler))
	}()

	var req *Request
	req = <-ch
	if req == nil {
		t.Fatal("Got nil first request.")
	}
	if req.Method != "POST" {
		t.Errorf("For request #1's method, got %q; expected %q",
			req.Method, "POST")
	}

	req = <-ch
	if req == nil {
		t.Fatal("Got nil first request.")
	}
	if req.Method != "POST" {
		t.Errorf("For request #2's method, got %q; expected %q",
			req.Method, "POST")
	}

	if serveerr := <-servech; serveerr != io.EOF {
		t.Errorf("Serve returned %q; expected EOF", serveerr)
	}
}

type stringHandler string

func (s stringHandler) ServeHTTP(w ResponseWriter, r *Request) {
	w.Header().Set("Result", string(s))
}

var handlers = []struct {
	pattern string
	msg     string
}{
	{"/", "Default"},
	{"/someDir/", "someDir"},
	{"someHost.com/someDir/", "someHost.com/someDir"},
}

var vtests = []struct {
	url      string
	expected string
}{
	{"http://localhost/someDir/apage", "someDir"},
	{"http://localhost/otherDir/apage", "Default"},
	{"http://someHost.com/someDir/apage", "someHost.com/someDir"},
	{"http://otherHost.com/someDir/apage", "someDir"},
	{"http://otherHost.com/aDir/apage", "Default"},
	// redirections for trees
	{"http://localhost/someDir", "/someDir/"},
	{"http://someHost.com/someDir", "/someDir/"},
}

func TestHostHandlers(t *testing.T) {
	defer afterTest(t)
	mux := NewServeMux()
	for _, h := range handlers {
		mux.Handle(h.pattern, stringHandler(h.msg))
	}
	ts := httptest.NewServer(mux)
	defer ts.Close()

	conn, err := net.Dial("tcp", ts.Listener.Addr().String())
	if err != nil {
		t.Fatal(err)
	}
	defer conn.Close()
	cc := httputil.NewClientConn(conn, nil)
	for _, vt := range vtests {
		var r *Response
		var req Request
		if req.URL, err = url.Parse(vt.url); err != nil {
			t.Errorf("cannot parse url: %v", err)
			continue
		}
		if err := cc.Write(&req); err != nil {
			t.Errorf("writing request: %v", err)
			continue
		}
		r, err := cc.Read(&req)
		if err != nil {
			t.Errorf("reading response: %v", err)
			continue
		}
		switch r.StatusCode {
		case StatusOK:
			s := r.Header.Get("Result")
			if s != vt.expected {
				t.Errorf("Get(%q) = %q, want %q", vt.url, s, vt.expected)
			}
		case StatusMovedPermanently:
			s := r.Header.Get("Location")
			if s != vt.expected {
				t.Errorf("Get(%q) = %q, want %q", vt.url, s, vt.expected)
			}
		default:
			t.Errorf("Get(%q) unhandled status code %d", vt.url, r.StatusCode)
		}
	}
}

var serveMuxRegister = []struct {
	pattern string
	h       Handler
}{
	{"/dir/", serve(200)},
	{"/search", serve(201)},
	{"codesearch.google.com/search", serve(202)},
	{"codesearch.google.com/", serve(203)},
	{"example.com/", HandlerFunc(checkQueryStringHandler)},
}

// serve returns a handler that sends a response with the given code.
func serve(code int) HandlerFunc {
	return func(w ResponseWriter, r *Request) {
		w.WriteHeader(code)
	}
}

// checkQueryStringHandler checks if r.URL.RawQuery has the same value
// as the URL excluding the scheme and the query string and sends 200
// response code if it is, 500 otherwise.
func checkQueryStringHandler(w ResponseWriter, r *Request) {
	u := *r.URL
	u.Scheme = "http"
	u.Host = r.Host
	u.RawQuery = ""
	if "http://"+r.URL.RawQuery == u.String() {
		w.WriteHeader(200)
	} else {
		w.WriteHeader(500)
	}
}

var serveMuxTests = []struct {
	method  string
	host    string
	path    string
	code    int
	pattern string
}{
	{"GET", "google.com", "/", 404, ""},
	{"GET", "google.com", "/dir", 301, "/dir/"},
	{"GET", "google.com", "/dir/", 200, "/dir/"},
	{"GET", "google.com", "/dir/file", 200, "/dir/"},
	{"GET", "google.com", "/search", 201, "/search"},
	{"GET", "google.com", "/search/", 404, ""},
	{"GET", "google.com", "/search/foo", 404, ""},
	{"GET", "codesearch.google.com", "/search", 202, "codesearch.google.com/search"},
	{"GET", "codesearch.google.com", "/search/", 203, "codesearch.google.com/"},
	{"GET", "codesearch.google.com", "/search/foo", 203, "codesearch.google.com/"},
	{"GET", "codesearch.google.com", "/", 203, "codesearch.google.com/"},
	{"GET", "images.google.com", "/search", 201, "/search"},
	{"GET", "images.google.com", "/search/", 404, ""},
	{"GET", "images.google.com", "/search/foo", 404, ""},
	{"GET", "google.com", "/../search", 301, "/search"},
	{"GET", "google.com", "/dir/..", 301, ""},
	{"GET", "google.com", "/dir/..", 301, ""},
	{"GET", "google.com", "/dir/./file", 301, "/dir/"},

	// The /foo -> /foo/ redirect applies to CONNECT requests
	// but the path canonicalization does not.
	{"CONNECT", "google.com", "/dir", 301, "/dir/"},
	{"CONNECT", "google.com", "/../search", 404, ""},
	{"CONNECT", "google.com", "/dir/..", 200, "/dir/"},
	{"CONNECT", "google.com", "/dir/..", 200, "/dir/"},
	{"CONNECT", "google.com", "/dir/./file", 200, "/dir/"},
}

func TestServeMuxHandler(t *testing.T) {
	mux := NewServeMux()
	for _, e := range serveMuxRegister {
		mux.Handle(e.pattern, e.h)
	}

	for _, tt := range serveMuxTests {
		r := &Request{
			Method: tt.method,
			Host:   tt.host,
			URL: &url.URL{
				Path: tt.path,
			},
		}
		h, pattern := mux.Handler(r)
		rr := httptest.NewRecorder()
		h.ServeHTTP(rr, r)
		if pattern != tt.pattern || rr.Code != tt.code {
			t.Errorf("%s %s %s = %d, %q, want %d, %q", tt.method, tt.host, tt.path, rr.Code, pattern, tt.code, tt.pattern)
		}
	}
}

var serveMuxTests2 = []struct {
	method  string
	host    string
	url     string
	code    int
	redirOk bool
}{
	{"GET", "google.com", "/", 404, false},
	{"GET", "example.com", "/test/?example.com/test/", 200, false},
	{"GET", "example.com", "test/?example.com/test/", 200, true},
}

// TestServeMuxHandlerRedirects tests that automatic redirects generated by
// mux.Handler() shouldn't clear the request's query string.
func TestServeMuxHandlerRedirects(t *testing.T) {
	mux := NewServeMux()
	for _, e := range serveMuxRegister {
		mux.Handle(e.pattern, e.h)
	}

	for _, tt := range serveMuxTests2 {
		tries := 1
		turl := tt.url
		for tries > 0 {
			u, e := url.Parse(turl)
			if e != nil {
				t.Fatal(e)
			}
			r := &Request{
				Method: tt.method,
				Host:   tt.host,
				URL:    u,
			}
			h, _ := mux.Handler(r)
			rr := httptest.NewRecorder()
			h.ServeHTTP(rr, r)
			if rr.Code != 301 {
				if rr.Code != tt.code {
					t.Errorf("%s %s %s = %d, want %d", tt.method, tt.host, tt.url, rr.Code, tt.code)
				}
				break
			}
			if !tt.redirOk {
				t.Errorf("%s %s %s, unexpected redirect", tt.method, tt.host, tt.url)
				break
			}
			turl = rr.HeaderMap.Get("Location")
			tries--
		}
		if tries < 0 {
			t.Errorf("%s %s %s, too many redirects", tt.method, tt.host, tt.url)
		}
	}
}

// Tests for http://code.google.com/p/go/issues/detail?id=900
func TestMuxRedirectLeadingSlashes(t *testing.T) {
	paths := []string{"//foo.txt", "///foo.txt", "/../../foo.txt"}
	for _, path := range paths {
		req, err := ReadRequest(bufio.NewReader(bytes.NewBufferString("GET " + path + " HTTP/1.1\r\nHost: test\r\n\r\n")))
		if err != nil {
			t.Errorf("%s", err)
		}
		mux := NewServeMux()
		resp := httptest.NewRecorder()

		mux.ServeHTTP(resp, req)

		if loc, expected := resp.Header().Get("Location"), "/foo.txt"; loc != expected {
			t.Errorf("Expected Location header set to %q; got %q", expected, loc)
			return
		}

		if code, expected := resp.Code, StatusMovedPermanently; code != expected {
			t.Errorf("Expected response code of StatusMovedPermanently; got %d", code)
			return
		}
	}
}

func TestServerTimeouts(t *testing.T) {
	defer afterTest(t)
	reqNum := 0
	ts := httptest.NewUnstartedServer(HandlerFunc(func(res ResponseWriter, req *Request) {
		reqNum++
		fmt.Fprintf(res, "req=%d", reqNum)
	}))
	ts.Config.ReadTimeout = 250 * time.Millisecond
	ts.Config.WriteTimeout = 250 * time.Millisecond
	ts.Start()
	defer ts.Close()

	// Hit the HTTP server successfully.
	tr := &Transport{DisableKeepAlives: true} // they interfere with this test
	defer tr.CloseIdleConnections()
	c := &Client{Transport: tr}
	r, err := c.Get(ts.URL)
	if err != nil {
		t.Fatalf("http Get #1: %v", err)
	}
	got, _ := ioutil.ReadAll(r.Body)
	expected := "req=1"
	if string(got) != expected {
		t.Errorf("Unexpected response for request #1; got %q; expected %q",
			string(got), expected)
	}

	// Slow client that should timeout.
	t1 := time.Now()
	conn, err := net.Dial("tcp", ts.Listener.Addr().String())
	if err != nil {
		t.Fatalf("Dial: %v", err)
	}
	buf := make([]byte, 1)
	n, err := conn.Read(buf)
	latency := time.Since(t1)
	if n != 0 || err != io.EOF {
		t.Errorf("Read = %v, %v, wanted %v, %v", n, err, 0, io.EOF)
	}
	if latency < 200*time.Millisecond /* fudge from 250 ms above */ {
		t.Errorf("got EOF after %s, want >= %s", latency, 200*time.Millisecond)
	}

	// Hit the HTTP server successfully again, verifying that the
	// previous slow connection didn't run our handler.  (that we
	// get "req=2", not "req=3")
	r, err = Get(ts.URL)
	if err != nil {
		t.Fatalf("http Get #2: %v", err)
	}
	got, _ = ioutil.ReadAll(r.Body)
	expected = "req=2"
	if string(got) != expected {
		t.Errorf("Get #2 got %q, want %q", string(got), expected)
	}

	if !testing.Short() {
		conn, err := net.Dial("tcp", ts.Listener.Addr().String())
		if err != nil {
			t.Fatalf("Dial: %v", err)
		}
		defer conn.Close()
		go io.Copy(ioutil.Discard, conn)
		for i := 0; i < 5; i++ {
			_, err := conn.Write([]byte("GET / HTTP/1.1\r\nHost: foo\r\n\r\n"))
			if err != nil {
				t.Fatalf("on write %d: %v", i, err)
			}
			time.Sleep(ts.Config.ReadTimeout / 2)
		}
	}
}

// golang.org/issue/4741 -- setting only a write timeout that triggers
// shouldn't cause a handler to block forever on reads (next HTTP
// request) that will never happen.
func TestOnlyWriteTimeout(t *testing.T) {
	defer afterTest(t)
	var conn net.Conn
	var afterTimeoutErrc = make(chan error, 1)
	ts := httptest.NewUnstartedServer(HandlerFunc(func(w ResponseWriter, req *Request) {
		buf := make([]byte, 512<<10)
		_, err := w.Write(buf)
		if err != nil {
			t.Errorf("handler Write error: %v", err)
			return
		}
		conn.SetWriteDeadline(time.Now().Add(-30 * time.Second))
		_, err = w.Write(buf)
		afterTimeoutErrc <- err
	}))
	ts.Listener = trackLastConnListener{ts.Listener, &conn}
	ts.Start()
	defer ts.Close()

	tr := &Transport{DisableKeepAlives: false}
	defer tr.CloseIdleConnections()
	c := &Client{Transport: tr}

	errc := make(chan error)
	go func() {
		res, err := c.Get(ts.URL)
		if err != nil {
			errc <- err
			return
		}
		_, err = io.Copy(ioutil.Discard, res.Body)
		errc <- err
	}()
	select {
	case err := <-errc:
		if err == nil {
			t.Errorf("expected an error from Get request")
		}
	case <-time.After(5 * time.Second):
		t.Fatal("timeout waiting for Get error")
	}
	if err := <-afterTimeoutErrc; err == nil {
		t.Error("expected write error after timeout")
	}
}

// trackLastConnListener tracks the last net.Conn that was accepted.
type trackLastConnListener struct {
	net.Listener
	last *net.Conn // destination
}

func (l trackLastConnListener) Accept() (c net.Conn, err error) {
	c, err = l.Listener.Accept()
	*l.last = c
	return
}

// TestIdentityResponse verifies that a handler can unset
func TestIdentityResponse(t *testing.T) {
	defer afterTest(t)
	handler := HandlerFunc(func(rw ResponseWriter, req *Request) {
		rw.Header().Set("Content-Length", "3")
		rw.Header().Set("Transfer-Encoding", req.FormValue("te"))
		switch {
		case req.FormValue("overwrite") == "1":
			_, err := rw.Write([]byte("foo TOO LONG"))
			if err != ErrContentLength {
				t.Errorf("expected ErrContentLength; got %v", err)
			}
		case req.FormValue("underwrite") == "1":
			rw.Header().Set("Content-Length", "500")
			rw.Write([]byte("too short"))
		default:
			rw.Write([]byte("foo"))
		}
	})

	ts := httptest.NewServer(handler)
	defer ts.Close()

	// Note: this relies on the assumption (which is true) that
	// Get sends HTTP/1.1 or greater requests.  Otherwise the
	// server wouldn't have the choice to send back chunked
	// responses.
	for _, te := range []string{"", "identity"} {
		url := ts.URL + "/?te=" + te
		res, err := Get(url)
		if err != nil {
			t.Fatalf("error with Get of %s: %v", url, err)
		}
		if cl, expected := res.ContentLength, int64(3); cl != expected {
			t.Errorf("for %s expected res.ContentLength of %d; got %d", url, expected, cl)
		}
		if cl, expected := res.Header.Get("Content-Length"), "3"; cl != expected {
			t.Errorf("for %s expected Content-Length header of %q; got %q", url, expected, cl)
		}
		if tl, expected := len(res.TransferEncoding), 0; tl != expected {
			t.Errorf("for %s expected len(res.TransferEncoding) of %d; got %d (%v)",
				url, expected, tl, res.TransferEncoding)
		}
		res.Body.Close()
	}

	// Verify that ErrContentLength is returned
	url := ts.URL + "/?overwrite=1"
	res, err := Get(url)
	if err != nil {
		t.Fatalf("error with Get of %s: %v", url, err)
	}
	res.Body.Close()

	// Verify that the connection is closed when the declared Content-Length
	// is larger than what the handler wrote.
	conn, err := net.Dial("tcp", ts.Listener.Addr().String())
	if err != nil {
		t.Fatalf("error dialing: %v", err)
	}
	_, err = conn.Write([]byte("GET /?underwrite=1 HTTP/1.1\r\nHost: foo\r\n\r\n"))
	if err != nil {
		t.Fatalf("error writing: %v", err)
	}

	// The ReadAll will hang for a failing test, so use a Timer to
	// fail explicitly.
	goTimeout(t, 2*time.Second, func() {
		got, _ := ioutil.ReadAll(conn)
		expectedSuffix := "\r\n\r\ntoo short"
		if !strings.HasSuffix(string(got), expectedSuffix) {
			t.Errorf("Expected output to end with %q; got response body %q",
				expectedSuffix, string(got))
		}
	})
}

func testTCPConnectionCloses(t *testing.T, req string, h Handler) {
	defer afterTest(t)
	s := httptest.NewServer(h)
	defer s.Close()

	conn, err := net.Dial("tcp", s.Listener.Addr().String())
	if err != nil {
		t.Fatal("dial error:", err)
	}
	defer conn.Close()

	_, err = fmt.Fprint(conn, req)
	if err != nil {
		t.Fatal("print error:", err)
	}

	r := bufio.NewReader(conn)
	res, err := ReadResponse(r, &Request{Method: "GET"})
	if err != nil {
		t.Fatal("ReadResponse error:", err)
	}

	didReadAll := make(chan bool, 1)
	go func() {
		select {
		case <-time.After(5 * time.Second):
			t.Error("body not closed after 5s")
			return
		case <-didReadAll:
		}
	}()

	_, err = ioutil.ReadAll(r)
	if err != nil {
		t.Fatal("read error:", err)
	}
	didReadAll <- true

	if !res.Close {
		t.Errorf("Response.Close = false; want true")
	}
}

// TestServeHTTP10Close verifies that HTTP/1.0 requests won't be kept alive.
func TestServeHTTP10Close(t *testing.T) {
	testTCPConnectionCloses(t, "GET / HTTP/1.0\r\n\r\n", HandlerFunc(func(w ResponseWriter, r *Request) {
		ServeFile(w, r, "testdata/file")
	}))
}

// TestClientCanClose verifies that clients can also force a connection to close.
func TestClientCanClose(t *testing.T) {
	testTCPConnectionCloses(t, "GET / HTTP/1.1\r\nConnection: close\r\n\r\n", HandlerFunc(func(w ResponseWriter, r *Request) {
		// Nothing.
	}))
}

// TestHandlersCanSetConnectionClose verifies that handlers can force a connection to close,
// even for HTTP/1.1 requests.
func TestHandlersCanSetConnectionClose11(t *testing.T) {
	testTCPConnectionCloses(t, "GET / HTTP/1.1\r\n\r\n", HandlerFunc(func(w ResponseWriter, r *Request) {
		w.Header().Set("Connection", "close")
	}))
}

func TestHandlersCanSetConnectionClose10(t *testing.T) {
	testTCPConnectionCloses(t, "GET / HTTP/1.0\r\nConnection: keep-alive\r\n\r\n", HandlerFunc(func(w ResponseWriter, r *Request) {
		w.Header().Set("Connection", "close")
	}))
}

func TestSetsRemoteAddr(t *testing.T) {
	defer afterTest(t)
	ts := httptest.NewServer(HandlerFunc(func(w ResponseWriter, r *Request) {
		fmt.Fprintf(w, "%s", r.RemoteAddr)
	}))
	defer ts.Close()

	res, err := Get(ts.URL)
	if err != nil {
		t.Fatalf("Get error: %v", err)
	}
	body, err := ioutil.ReadAll(res.Body)
	if err != nil {
		t.Fatalf("ReadAll error: %v", err)
	}
	ip := string(body)
	if !strings.HasPrefix(ip, "127.0.0.1:") && !strings.HasPrefix(ip, "[::1]:") {
		t.Fatalf("Expected local addr; got %q", ip)
	}
}

func TestChunkedResponseHeaders(t *testing.T) {
	defer afterTest(t)
	log.SetOutput(ioutil.Discard) // is noisy otherwise
	defer log.SetOutput(os.Stderr)

	ts := httptest.NewServer(HandlerFunc(func(w ResponseWriter, r *Request) {
		w.Header().Set("Content-Length", "intentional gibberish") // we check that this is deleted
		w.(Flusher).Flush()
		fmt.Fprintf(w, "I am a chunked response.")
	}))
	defer ts.Close()

	res, err := Get(ts.URL)
	if err != nil {
		t.Fatalf("Get error: %v", err)
	}
	defer res.Body.Close()
	if g, e := res.ContentLength, int64(-1); g != e {
		t.Errorf("expected ContentLength of %d; got %d", e, g)
	}
	if g, e := res.TransferEncoding, []string{"chunked"}; !reflect.DeepEqual(g, e) {
		t.Errorf("expected TransferEncoding of %v; got %v", e, g)
	}
	if _, haveCL := res.Header["Content-Length"]; haveCL {
		t.Errorf("Unexpected Content-Length")
	}
}

// Test304Responses verifies that 304s don't declare that they're
// chunking in their response headers and aren't allowed to produce
// output.
func Test304Responses(t *testing.T) {
	defer afterTest(t)
	ts := httptest.NewServer(HandlerFunc(func(w ResponseWriter, r *Request) {
		w.WriteHeader(StatusNotModified)
		_, err := w.Write([]byte("illegal body"))
		if err != ErrBodyNotAllowed {
			t.Errorf("on Write, expected ErrBodyNotAllowed, got %v", err)
		}
	}))
	defer ts.Close()
	res, err := Get(ts.URL)
	if err != nil {
		t.Error(err)
	}
	if len(res.TransferEncoding) > 0 {
		t.Errorf("expected no TransferEncoding; got %v", res.TransferEncoding)
	}
	body, err := ioutil.ReadAll(res.Body)
	if err != nil {
		t.Error(err)
	}
	if len(body) > 0 {
		t.Errorf("got unexpected body %q", string(body))
	}
}

// TestHeadResponses verifies that all MIME type sniffing and Content-Length
// counting of GET requests also happens on HEAD requests.
func TestHeadResponses(t *testing.T) {
	defer afterTest(t)
	ts := httptest.NewServer(HandlerFunc(func(w ResponseWriter, r *Request) {
		_, err := w.Write([]byte("<html>"))
		if err != nil {
			t.Errorf("ResponseWriter.Write: %v", err)
		}

		// Also exercise the ReaderFrom path
		_, err = io.Copy(w, strings.NewReader("789a"))
		if err != nil {
			t.Errorf("Copy(ResponseWriter, ...): %v", err)
		}
	}))
	defer ts.Close()
	res, err := Head(ts.URL)
	if err != nil {
		t.Error(err)
	}
	if len(res.TransferEncoding) > 0 {
		t.Errorf("expected no TransferEncoding; got %v", res.TransferEncoding)
	}
	if ct := res.Header.Get("Content-Type"); ct != "text/html; charset=utf-8" {
		t.Errorf("Content-Type: %q; want text/html; charset=utf-8", ct)
	}
	if v := res.ContentLength; v != 10 {
		t.Errorf("Content-Length: %d; want 10", v)
	}
	body, err := ioutil.ReadAll(res.Body)
	if err != nil {
		t.Error(err)
	}
	if len(body) > 0 {
		t.Errorf("got unexpected body %q", string(body))
	}
}

func TestTLSHandshakeTimeout(t *testing.T) {
	defer afterTest(t)
	ts := httptest.NewUnstartedServer(HandlerFunc(func(w ResponseWriter, r *Request) {}))
	ts.Config.ReadTimeout = 250 * time.Millisecond
	ts.StartTLS()
	defer ts.Close()
	conn, err := net.Dial("tcp", ts.Listener.Addr().String())
	if err != nil {
		t.Fatalf("Dial: %v", err)
	}
	defer conn.Close()
	goTimeout(t, 10*time.Second, func() {
		var buf [1]byte
		n, err := conn.Read(buf[:])
		if err == nil || n != 0 {
			t.Errorf("Read = %d, %v; want an error and no bytes", n, err)
		}
	})
}

func TestTLSServer(t *testing.T) {
	defer afterTest(t)
	ts := httptest.NewTLSServer(HandlerFunc(func(w ResponseWriter, r *Request) {
		if r.TLS != nil {
			w.Header().Set("X-TLS-Set", "true")
			if r.TLS.HandshakeComplete {
				w.Header().Set("X-TLS-HandshakeComplete", "true")
			}
		}
	}))
	defer ts.Close()

	// Connect an idle TCP connection to this server before we run
	// our real tests.  This idle connection used to block forever
	// in the TLS handshake, preventing future connections from
	// being accepted. It may prevent future accidental blocking
	// in newConn.
	idleConn, err := net.Dial("tcp", ts.Listener.Addr().String())
	if err != nil {
		t.Fatalf("Dial: %v", err)
	}
	defer idleConn.Close()
	goTimeout(t, 10*time.Second, func() {
		if !strings.HasPrefix(ts.URL, "https://") {
			t.Errorf("expected test TLS server to start with https://, got %q", ts.URL)
			return
		}
		noVerifyTransport := &Transport{
			TLSClientConfig: &tls.Config{
				InsecureSkipVerify: true,
			},
		}
		client := &Client{Transport: noVerifyTransport}
		res, err := client.Get(ts.URL)
		if err != nil {
			t.Error(err)
			return
		}
		if res == nil {
			t.Errorf("got nil Response")
			return
		}
		defer res.Body.Close()
		if res.Header.Get("X-TLS-Set") != "true" {
			t.Errorf("expected X-TLS-Set response header")
			return
		}
		if res.Header.Get("X-TLS-HandshakeComplete") != "true" {
			t.Errorf("expected X-TLS-HandshakeComplete header")
		}
	})
}

type serverExpectTest struct {
	contentLength    int    // of request body
	expectation      string // e.g. "100-continue"
	readBody         bool   // whether handler should read the body (if false, sends StatusUnauthorized)
	expectedResponse string // expected substring in first line of http response
}

var serverExpectTests = []serverExpectTest{
	// Normal 100-continues, case-insensitive.
	{100, "100-continue", true, "100 Continue"},
	{100, "100-cOntInUE", true, "100 Continue"},

	// No 100-continue.
	{100, "", true, "200 OK"},

	// 100-continue but requesting client to deny us,
	// so it never reads the body.
	{100, "100-continue", false, "401 Unauthorized"},
	// Likewise without 100-continue:
	{100, "", false, "401 Unauthorized"},

	// Non-standard expectations are failures
	{0, "a-pony", false, "417 Expectation Failed"},

	// Expect-100 requested but no body
	{0, "100-continue", true, "400 Bad Request"},
}

// Tests that the server responds to the "Expect" request header
// correctly.
func TestServerExpect(t *testing.T) {
	defer afterTest(t)
	ts := httptest.NewServer(HandlerFunc(func(w ResponseWriter, r *Request) {
		// Note using r.FormValue("readbody") because for POST
		// requests that would read from r.Body, which we only
		// conditionally want to do.
		if strings.Contains(r.URL.RawQuery, "readbody=true") {
			ioutil.ReadAll(r.Body)
			w.Write([]byte("Hi"))
		} else {
			w.WriteHeader(StatusUnauthorized)
		}
	}))
	defer ts.Close()

	runTest := func(test serverExpectTest) {
		conn, err := net.Dial("tcp", ts.Listener.Addr().String())
		if err != nil {
			t.Fatalf("Dial: %v", err)
		}
		defer conn.Close()

		// Only send the body immediately if we're acting like an HTTP client
		// that doesn't send 100-continue expectations.
		writeBody := test.contentLength > 0 && strings.ToLower(test.expectation) != "100-continue"

		go func() {
			_, err := fmt.Fprintf(conn, "POST /?readbody=%v HTTP/1.1\r\n"+
				"Connection: close\r\n"+
				"Content-Length: %d\r\n"+
				"Expect: %s\r\nHost: foo\r\n\r\n",
				test.readBody, test.contentLength, test.expectation)
			if err != nil {
				t.Errorf("On test %#v, error writing request headers: %v", test, err)
				return
			}
			if writeBody {
				body := strings.Repeat("A", test.contentLength)
				_, err = fmt.Fprint(conn, body)
				if err != nil {
					if !test.readBody {
						// Server likely already hung up on us.
						// See larger comment below.
						t.Logf("On test %#v, acceptable error writing request body: %v", test, err)
						return
					}
					t.Errorf("On test %#v, error writing request body: %v", test, err)
				}
			}
		}()
		bufr := bufio.NewReader(conn)
		line, err := bufr.ReadString('\n')
		if err != nil {
			if writeBody && !test.readBody {
				// This is an acceptable failure due to a possible TCP race:
				// We were still writing data and the server hung up on us. A TCP
				// implementation may send a RST if our request body data was known
				// to be lost, which may trigger our reads to fail.
				// See RFC 1122 page 88.
				t.Logf("On test %#v, acceptable error from ReadString: %v", test, err)
				return
			}
			t.Fatalf("On test %#v, ReadString: %v", test, err)
		}
		if !strings.Contains(line, test.expectedResponse) {
			t.Errorf("On test %#v, got first line = %q; want %q", test, line, test.expectedResponse)
		}
	}

	for _, test := range serverExpectTests {
		runTest(test)
	}
}

// Under a ~256KB (maxPostHandlerReadBytes) threshold, the server
// should consume client request bodies that a handler didn't read.
func TestServerUnreadRequestBodyLittle(t *testing.T) {
	conn := new(testConn)
	body := strings.Repeat("x", 100<<10)
	conn.readBuf.Write([]byte(fmt.Sprintf(
		"POST / HTTP/1.1\r\n"+
			"Host: test\r\n"+
			"Content-Length: %d\r\n"+
			"\r\n", len(body))))
	conn.readBuf.Write([]byte(body))

	done := make(chan bool)

	ls := &oneConnListener{conn}
	go Serve(ls, HandlerFunc(func(rw ResponseWriter, req *Request) {
		defer close(done)
		if conn.readBuf.Len() < len(body)/2 {
			t.Errorf("on request, read buffer length is %d; expected about 100 KB", conn.readBuf.Len())
		}
		rw.WriteHeader(200)
		rw.(Flusher).Flush()
		if g, e := conn.readBuf.Len(), 0; g != e {
			t.Errorf("after WriteHeader, read buffer length is %d; want %d", g, e)
		}
		if c := rw.Header().Get("Connection"); c != "" {
			t.Errorf(`Connection header = %q; want ""`, c)
		}
	}))
	<-done
}

// Over a ~256KB (maxPostHandlerReadBytes) threshold, the server
// should ignore client request bodies that a handler didn't read
// and close the connection.
func TestServerUnreadRequestBodyLarge(t *testing.T) {
	conn := new(testConn)
	body := strings.Repeat("x", 1<<20)
	conn.readBuf.Write([]byte(fmt.Sprintf(
		"POST / HTTP/1.1\r\n"+
			"Host: test\r\n"+
			"Content-Length: %d\r\n"+
			"\r\n", len(body))))
	conn.readBuf.Write([]byte(body))
	conn.closec = make(chan bool, 1)

	ls := &oneConnListener{conn}
	go Serve(ls, HandlerFunc(func(rw ResponseWriter, req *Request) {
		if conn.readBuf.Len() < len(body)/2 {
			t.Errorf("on request, read buffer length is %d; expected about 1MB", conn.readBuf.Len())
		}
		rw.WriteHeader(200)
		rw.(Flusher).Flush()
		if conn.readBuf.Len() < len(body)/2 {
			t.Errorf("post-WriteHeader, read buffer length is %d; expected about 1MB", conn.readBuf.Len())
		}
	}))
	<-conn.closec

	if res := conn.writeBuf.String(); !strings.Contains(res, "Connection: close") {
		t.Errorf("Expected a Connection: close header; got response: %s", res)
	}
}

func TestTimeoutHandler(t *testing.T) {
	defer afterTest(t)
	sendHi := make(chan bool, 1)
	writeErrors := make(chan error, 1)
	sayHi := HandlerFunc(func(w ResponseWriter, r *Request) {
		<-sendHi
		_, werr := w.Write([]byte("hi"))
		writeErrors <- werr
	})
	timeout := make(chan time.Time, 1) // write to this to force timeouts
	ts := httptest.NewServer(NewTestTimeoutHandler(sayHi, timeout))
	defer ts.Close()

	// Succeed without timing out:
	sendHi <- true
	res, err := Get(ts.URL)
	if err != nil {
		t.Error(err)
	}
	if g, e := res.StatusCode, StatusOK; g != e {
		t.Errorf("got res.StatusCode %d; expected %d", g, e)
	}
	body, _ := ioutil.ReadAll(res.Body)
	if g, e := string(body), "hi"; g != e {
		t.Errorf("got body %q; expected %q", g, e)
	}
	if g := <-writeErrors; g != nil {
		t.Errorf("got unexpected Write error on first request: %v", g)
	}

	// Times out:
	timeout <- time.Time{}
	res, err = Get(ts.URL)
	if err != nil {
		t.Error(err)
	}
	if g, e := res.StatusCode, StatusServiceUnavailable; g != e {
		t.Errorf("got res.StatusCode %d; expected %d", g, e)
	}
	body, _ = ioutil.ReadAll(res.Body)
	if !strings.Contains(string(body), "<title>Timeout</title>") {
		t.Errorf("expected timeout body; got %q", string(body))
	}

	// Now make the previously-timed out handler speak again,
	// which verifies the panic is handled:
	sendHi <- true
	if g, e := <-writeErrors, ErrHandlerTimeout; g != e {
		t.Errorf("expected Write error of %v; got %v", e, g)
	}
}

// Verifies we don't path.Clean() on the wrong parts in redirects.
func TestRedirectMunging(t *testing.T) {
	req, _ := NewRequest("GET", "http://example.com/", nil)

	resp := httptest.NewRecorder()
	Redirect(resp, req, "/foo?next=http://bar.com/", 302)
	if g, e := resp.Header().Get("Location"), "/foo?next=http://bar.com/"; g != e {
		t.Errorf("Location header was %q; want %q", g, e)
	}

	resp = httptest.NewRecorder()
	Redirect(resp, req, "http://localhost:8080/_ah/login?continue=http://localhost:8080/", 302)
	if g, e := resp.Header().Get("Location"), "http://localhost:8080/_ah/login?continue=http://localhost:8080/"; g != e {
		t.Errorf("Location header was %q; want %q", g, e)
	}
}

func TestRedirectBadPath(t *testing.T) {
	// This used to crash. It's not valid input (bad path), but it
	// shouldn't crash.
	rr := httptest.NewRecorder()
	req := &Request{
		Method: "GET",
		URL: &url.URL{
			Scheme: "http",
			Path:   "not-empty-but-no-leading-slash", // bogus
		},
	}
	Redirect(rr, req, "", 304)
	if rr.Code != 304 {
		t.Errorf("Code = %d; want 304", rr.Code)
	}
}

// TestZeroLengthPostAndResponse exercises an optimization done by the Transport:
// when there is no body (either because the method doesn't permit a body, or an
// explicit Content-Length of zero is present), then the transport can re-use the
// connection immediately. But when it re-uses the connection, it typically closes
// the previous request's body, which is not optimal for zero-lengthed bodies,
// as the client would then see http.ErrBodyReadAfterClose and not 0, io.EOF.
func TestZeroLengthPostAndResponse(t *testing.T) {
	defer afterTest(t)
	ts := httptest.NewServer(HandlerFunc(func(rw ResponseWriter, r *Request) {
		all, err := ioutil.ReadAll(r.Body)
		if err != nil {
			t.Fatalf("handler ReadAll: %v", err)
		}
		if len(all) != 0 {
			t.Errorf("handler got %d bytes; expected 0", len(all))
		}
		rw.Header().Set("Content-Length", "0")
	}))
	defer ts.Close()

	req, err := NewRequest("POST", ts.URL, strings.NewReader(""))
	if err != nil {
		t.Fatal(err)
	}
	req.ContentLength = 0

	var resp [5]*Response
	for i := range resp {
		resp[i], err = DefaultClient.Do(req)
		if err != nil {
			t.Fatalf("client post #%d: %v", i, err)
		}
	}

	for i := range resp {
		all, err := ioutil.ReadAll(resp[i].Body)
		if err != nil {
			t.Fatalf("req #%d: client ReadAll: %v", i, err)
		}
		if len(all) != 0 {
			t.Errorf("req #%d: client got %d bytes; expected 0", i, len(all))
		}
	}
}

func TestHandlerPanicNil(t *testing.T) {
	testHandlerPanic(t, false, nil)
}

func TestHandlerPanic(t *testing.T) {
	testHandlerPanic(t, false, "intentional death for testing")
}

func TestHandlerPanicWithHijack(t *testing.T) {
	testHandlerPanic(t, true, "intentional death for testing")
}

func testHandlerPanic(t *testing.T, withHijack bool, panicValue interface{}) {
	defer afterTest(t)
	// Unlike the other tests that set the log output to ioutil.Discard
	// to quiet the output, this test uses a pipe.  The pipe serves three
	// purposes:
	//
	//   1) The log.Print from the http server (generated by the caught
	//      panic) will go to the pipe instead of stderr, making the
	//      output quiet.
	//
	//   2) We read from the pipe to verify that the handler
	//      actually caught the panic and logged something.
	//
	//   3) The blocking Read call prevents this TestHandlerPanic
	//      function from exiting before the HTTP server handler
	//      finishes crashing. If this text function exited too
	//      early (and its defer log.SetOutput(os.Stderr) ran),
	//      then the crash output could spill into the next test.
	pr, pw := io.Pipe()
	log.SetOutput(pw)
	defer log.SetOutput(os.Stderr)
	defer pw.Close()

	ts := httptest.NewServer(HandlerFunc(func(w ResponseWriter, r *Request) {
		if withHijack {
			rwc, _, err := w.(Hijacker).Hijack()
			if err != nil {
				t.Logf("unexpected error: %v", err)
			}
			defer rwc.Close()
		}
		panic(panicValue)
	}))
	defer ts.Close()

	// Do a blocking read on the log output pipe so its logging
	// doesn't bleed into the next test.  But wait only 5 seconds
	// for it.
	done := make(chan bool, 1)
	go func() {
		buf := make([]byte, 4<<10)
		_, err := pr.Read(buf)
		pr.Close()
		if err != nil && err != io.EOF {
			t.Error(err)
		}
		done <- true
	}()

	_, err := Get(ts.URL)
	if err == nil {
		t.Logf("expected an error")
	}

	if panicValue == nil {
		return
	}

	select {
	case <-done:
		return
	case <-time.After(5 * time.Second):
		t.Fatal("expected server handler to log an error")
	}
}

func TestNoDate(t *testing.T) {
	defer afterTest(t)
	ts := httptest.NewServer(HandlerFunc(func(w ResponseWriter, r *Request) {
		w.Header()["Date"] = nil
	}))
	defer ts.Close()
	res, err := Get(ts.URL)
	if err != nil {
		t.Fatal(err)
	}
	_, present := res.Header["Date"]
	if present {
		t.Fatalf("Expected no Date header; got %v", res.Header["Date"])
	}
}

func TestStripPrefix(t *testing.T) {
	defer afterTest(t)
	h := HandlerFunc(func(w ResponseWriter, r *Request) {
		w.Header().Set("X-Path", r.URL.Path)
	})
	ts := httptest.NewServer(StripPrefix("/foo", h))
	defer ts.Close()

	res, err := Get(ts.URL + "/foo/bar")
	if err != nil {
		t.Fatal(err)
	}
	if g, e := res.Header.Get("X-Path"), "/bar"; g != e {
		t.Errorf("test 1: got %s, want %s", g, e)
	}
	res.Body.Close()

	res, err = Get(ts.URL + "/bar")
	if err != nil {
		t.Fatal(err)
	}
	if g, e := res.StatusCode, 404; g != e {
		t.Errorf("test 2: got status %v, want %v", g, e)
	}
	res.Body.Close()
}

func TestRequestLimit(t *testing.T) {
	defer afterTest(t)
	ts := httptest.NewServer(HandlerFunc(func(w ResponseWriter, r *Request) {
		t.Fatalf("didn't expect to get request in Handler")
	}))
	defer ts.Close()
	req, _ := NewRequest("GET", ts.URL, nil)
	var bytesPerHeader = len("header12345: val12345\r\n")
	for i := 0; i < ((DefaultMaxHeaderBytes+4096)/bytesPerHeader)+1; i++ {
		req.Header.Set(fmt.Sprintf("header%05d", i), fmt.Sprintf("val%05d", i))
	}
	res, err := DefaultClient.Do(req)
	if err != nil {
		// Some HTTP clients may fail on this undefined behavior (server replying and
		// closing the connection while the request is still being written), but
		// we do support it (at least currently), so we expect a response below.
		t.Fatalf("Do: %v", err)
	}
	defer res.Body.Close()
	if res.StatusCode != 413 {
		t.Fatalf("expected 413 response status; got: %d %s", res.StatusCode, res.Status)
	}
}

type neverEnding byte

func (b neverEnding) Read(p []byte) (n int, err error) {
	for i := range p {
		p[i] = byte(b)
	}
	return len(p), nil
}

type countReader struct {
	r io.Reader
	n *int64
}

func (cr countReader) Read(p []byte) (n int, err error) {
	n, err = cr.r.Read(p)
	atomic.AddInt64(cr.n, int64(n))
	return
}

func TestRequestBodyLimit(t *testing.T) {
	defer afterTest(t)
	const limit = 1 << 20
	ts := httptest.NewServer(HandlerFunc(func(w ResponseWriter, r *Request) {
		r.Body = MaxBytesReader(w, r.Body, limit)
		n, err := io.Copy(ioutil.Discard, r.Body)
		if err == nil {
			t.Errorf("expected error from io.Copy")
		}
		if n != limit {
			t.Errorf("io.Copy = %d, want %d", n, limit)
		}
	}))
	defer ts.Close()

	nWritten := new(int64)
	req, _ := NewRequest("POST", ts.URL, io.LimitReader(countReader{neverEnding('a'), nWritten}, limit*200))

	// Send the POST, but don't care it succeeds or not.  The
	// remote side is going to reply and then close the TCP
	// connection, and HTTP doesn't really define if that's
	// allowed or not.  Some HTTP clients will get the response
	// and some (like ours, currently) will complain that the
	// request write failed, without reading the response.
	//
	// But that's okay, since what we're really testing is that
	// the remote side hung up on us before we wrote too much.
	_, _ = DefaultClient.Do(req)

	if atomic.LoadInt64(nWritten) > limit*100 {
		t.Errorf("handler restricted the request body to %d bytes, but client managed to write %d",
			limit, nWritten)
	}
}

// TestClientWriteShutdown tests that if the client shuts down the write
// side of their TCP connection, the server doesn't send a 400 Bad Request.
func TestClientWriteShutdown(t *testing.T) {
	defer afterTest(t)
	ts := httptest.NewServer(HandlerFunc(func(w ResponseWriter, r *Request) {}))
	defer ts.Close()
	conn, err := net.Dial("tcp", ts.Listener.Addr().String())
	if err != nil {
		t.Fatalf("Dial: %v", err)
	}
	err = conn.(*net.TCPConn).CloseWrite()
	if err != nil {
		t.Fatalf("Dial: %v", err)
	}
	donec := make(chan bool)
	go func() {
		defer close(donec)
		bs, err := ioutil.ReadAll(conn)
		if err != nil {
			t.Fatalf("ReadAll: %v", err)
		}
		got := string(bs)
		if got != "" {
			t.Errorf("read %q from server; want nothing", got)
		}
	}()
	select {
	case <-donec:
	case <-time.After(10 * time.Second):
		t.Fatalf("timeout")
	}
}

// Tests that chunked server responses that write 1 byte at a time are
// buffered before chunk headers are added, not after chunk headers.
func TestServerBufferedChunking(t *testing.T) {
	conn := new(testConn)
	conn.readBuf.Write([]byte("GET / HTTP/1.1\r\n\r\n"))
	conn.closec = make(chan bool, 1)
	ls := &oneConnListener{conn}
	go Serve(ls, HandlerFunc(func(rw ResponseWriter, req *Request) {
		rw.(Flusher).Flush() // force the Header to be sent, in chunking mode, not counting the length
		rw.Write([]byte{'x'})
		rw.Write([]byte{'y'})
		rw.Write([]byte{'z'})
	}))
	<-conn.closec
	if !bytes.HasSuffix(conn.writeBuf.Bytes(), []byte("\r\n\r\n3\r\nxyz\r\n0\r\n\r\n")) {
		t.Errorf("response didn't end with a single 3 byte 'xyz' chunk; got:\n%q",
			conn.writeBuf.Bytes())
	}
}

// Tests that the server flushes its response headers out when it's
// ignoring the response body and waits a bit before forcefully
// closing the TCP connection, causing the client to get a RST.
// See http://golang.org/issue/3595
func TestServerGracefulClose(t *testing.T) {
	defer afterTest(t)
	ts := httptest.NewServer(HandlerFunc(func(w ResponseWriter, r *Request) {
		Error(w, "bye", StatusUnauthorized)
	}))
	defer ts.Close()

	conn, err := net.Dial("tcp", ts.Listener.Addr().String())
	if err != nil {
		t.Fatal(err)
	}
	defer conn.Close()
	const bodySize = 5 << 20
	req := []byte(fmt.Sprintf("POST / HTTP/1.1\r\nHost: foo.com\r\nContent-Length: %d\r\n\r\n", bodySize))
	for i := 0; i < bodySize; i++ {
		req = append(req, 'x')
	}
	writeErr := make(chan error)
	go func() {
		_, err := conn.Write(req)
		writeErr <- err
	}()
	br := bufio.NewReader(conn)
	lineNum := 0
	for {
		line, err := br.ReadString('\n')
		if err == io.EOF {
			break
		}
		if err != nil {
			t.Fatalf("ReadLine: %v", err)
		}
		lineNum++
		if lineNum == 1 && !strings.Contains(line, "401 Unauthorized") {
			t.Errorf("Response line = %q; want a 401", line)
		}
	}
	// Wait for write to finish. This is a broken pipe on both
	// Darwin and Linux, but checking this isn't the point of
	// the test.
	<-writeErr
}

func TestCaseSensitiveMethod(t *testing.T) {
	defer afterTest(t)
	ts := httptest.NewServer(HandlerFunc(func(w ResponseWriter, r *Request) {
		if r.Method != "get" {
			t.Errorf(`Got method %q; want "get"`, r.Method)
		}
	}))
	defer ts.Close()
	req, _ := NewRequest("get", ts.URL, nil)
	res, err := DefaultClient.Do(req)
	if err != nil {
		t.Error(err)
		return
	}
	res.Body.Close()
}

// TestContentLengthZero tests that for both an HTTP/1.0 and HTTP/1.1
// request (both keep-alive), when a Handler never writes any
// response, the net/http package adds a "Content-Length: 0" response
// header.
func TestContentLengthZero(t *testing.T) {
	ts := httptest.NewServer(HandlerFunc(func(rw ResponseWriter, req *Request) {}))
	defer ts.Close()

	for _, version := range []string{"HTTP/1.0", "HTTP/1.1"} {
		conn, err := net.Dial("tcp", ts.Listener.Addr().String())
		if err != nil {
			t.Fatalf("error dialing: %v", err)
		}
		_, err = fmt.Fprintf(conn, "GET / %v\r\nConnection: keep-alive\r\nHost: foo\r\n\r\n", version)
		if err != nil {
			t.Fatalf("error writing: %v", err)
		}
		req, _ := NewRequest("GET", "/", nil)
		res, err := ReadResponse(bufio.NewReader(conn), req)
		if err != nil {
			t.Fatalf("error reading response: %v", err)
		}
		if te := res.TransferEncoding; len(te) > 0 {
			t.Errorf("For version %q, Transfer-Encoding = %q; want none", version, te)
		}
		if cl := res.ContentLength; cl != 0 {
			t.Errorf("For version %q, Content-Length = %v; want 0", version, cl)
		}
		conn.Close()
	}
}

func TestCloseNotifier(t *testing.T) {
	defer afterTest(t)
	gotReq := make(chan bool, 1)
	sawClose := make(chan bool, 1)
	ts := httptest.NewServer(HandlerFunc(func(rw ResponseWriter, req *Request) {
		gotReq <- true
		cc := rw.(CloseNotifier).CloseNotify()
		<-cc
		sawClose <- true
	}))
	conn, err := net.Dial("tcp", ts.Listener.Addr().String())
	if err != nil {
		t.Fatalf("error dialing: %v", err)
	}
	diec := make(chan bool)
	go func() {
		_, err = fmt.Fprintf(conn, "GET / HTTP/1.1\r\nConnection: keep-alive\r\nHost: foo\r\n\r\n")
		if err != nil {
			t.Fatal(err)
		}
		<-diec
		conn.Close()
	}()
For:
	for {
		select {
		case <-gotReq:
			diec <- true
		case <-sawClose:
			break For
		case <-time.After(5 * time.Second):
			t.Fatal("timeout")
		}
	}
	ts.Close()
}

func TestCloseNotifierChanLeak(t *testing.T) {
	defer afterTest(t)
<<<<<<< HEAD
	req := []byte(strings.Replace(`GET / HTTP/1.0
Host: golang.org

`, "\n", "\r\n", -1))
=======
	req := reqBytes("GET / HTTP/1.0\nHost: golang.org")
>>>>>>> 4d0aec87
	for i := 0; i < 20; i++ {
		var output bytes.Buffer
		conn := &rwTestConn{
			Reader: bytes.NewReader(req),
			Writer: &output,
			closec: make(chan bool, 1),
		}
		ln := &oneConnListener{conn: conn}
		handler := HandlerFunc(func(rw ResponseWriter, r *Request) {
			// Ignore the return value and never read from
			// it, testing that we don't leak goroutines
			// on the sending side:
			_ = rw.(CloseNotifier).CloseNotify()
		})
		go Serve(ln, handler)
		<-conn.closec
	}
}

func TestOptions(t *testing.T) {
	uric := make(chan string, 2) // only expect 1, but leave space for 2
	mux := NewServeMux()
	mux.HandleFunc("/", func(w ResponseWriter, r *Request) {
		uric <- r.RequestURI
	})
	ts := httptest.NewServer(mux)
	defer ts.Close()

	conn, err := net.Dial("tcp", ts.Listener.Addr().String())
	if err != nil {
		t.Fatal(err)
	}
	defer conn.Close()

	// An OPTIONS * request should succeed.
	_, err = conn.Write([]byte("OPTIONS * HTTP/1.1\r\nHost: foo.com\r\n\r\n"))
	if err != nil {
		t.Fatal(err)
	}
	br := bufio.NewReader(conn)
	res, err := ReadResponse(br, &Request{Method: "OPTIONS"})
	if err != nil {
		t.Fatal(err)
	}
	if res.StatusCode != 200 {
		t.Errorf("Got non-200 response to OPTIONS *: %#v", res)
	}

	// A GET * request on a ServeMux should fail.
	_, err = conn.Write([]byte("GET * HTTP/1.1\r\nHost: foo.com\r\n\r\n"))
	if err != nil {
		t.Fatal(err)
	}
	res, err = ReadResponse(br, &Request{Method: "GET"})
	if err != nil {
		t.Fatal(err)
	}
	if res.StatusCode != 400 {
		t.Errorf("Got non-400 response to GET *: %#v", res)
	}

	res, err = Get(ts.URL + "/second")
	if err != nil {
		t.Fatal(err)
	}
	res.Body.Close()
	if got := <-uric; got != "/second" {
		t.Errorf("Handler saw request for %q; want /second", got)
	}
}

// Tests regarding the ordering of Write, WriteHeader, Header, and
// Flush calls.  In Go 1.0, rw.WriteHeader immediately flushed the
// (*response).header to the wire. In Go 1.1, the actual wire flush is
// delayed, so we could maybe tack on a Content-Length and better
// Content-Type after we see more (or all) of the output. To preserve
// compatibility with Go 1, we need to be careful to track which
// headers were live at the time of WriteHeader, so we write the same
// ones, even if the handler modifies them (~erroneously) after the
// first Write.
func TestHeaderToWire(t *testing.T) {
<<<<<<< HEAD
	req := []byte(strings.Replace(`GET / HTTP/1.1
Host: golang.org

`, "\n", "\r\n", -1))

=======
>>>>>>> 4d0aec87
	tests := []struct {
		name    string
		handler func(ResponseWriter, *Request)
		check   func(output string) error
	}{
		{
			name: "write without Header",
			handler: func(rw ResponseWriter, r *Request) {
				rw.Write([]byte("hello world"))
			},
			check: func(got string) error {
				if !strings.Contains(got, "Content-Length:") {
					return errors.New("no content-length")
				}
				if !strings.Contains(got, "Content-Type: text/plain") {
					return errors.New("no content-length")
				}
				return nil
			},
		},
		{
			name: "Header mutation before write",
			handler: func(rw ResponseWriter, r *Request) {
				h := rw.Header()
				h.Set("Content-Type", "some/type")
				rw.Write([]byte("hello world"))
				h.Set("Too-Late", "bogus")
			},
			check: func(got string) error {
				if !strings.Contains(got, "Content-Length:") {
					return errors.New("no content-length")
				}
				if !strings.Contains(got, "Content-Type: some/type") {
					return errors.New("wrong content-type")
				}
				if strings.Contains(got, "Too-Late") {
					return errors.New("don't want too-late header")
				}
				return nil
			},
		},
		{
			name: "write then useless Header mutation",
			handler: func(rw ResponseWriter, r *Request) {
				rw.Write([]byte("hello world"))
				rw.Header().Set("Too-Late", "Write already wrote headers")
			},
			check: func(got string) error {
				if strings.Contains(got, "Too-Late") {
					return errors.New("header appeared from after WriteHeader")
				}
				return nil
			},
		},
		{
			name: "flush then write",
			handler: func(rw ResponseWriter, r *Request) {
				rw.(Flusher).Flush()
				rw.Write([]byte("post-flush"))
				rw.Header().Set("Too-Late", "Write already wrote headers")
			},
			check: func(got string) error {
				if !strings.Contains(got, "Transfer-Encoding: chunked") {
					return errors.New("not chunked")
				}
				if strings.Contains(got, "Too-Late") {
					return errors.New("header appeared from after WriteHeader")
				}
				return nil
			},
		},
		{
			name: "header then flush",
			handler: func(rw ResponseWriter, r *Request) {
				rw.Header().Set("Content-Type", "some/type")
				rw.(Flusher).Flush()
				rw.Write([]byte("post-flush"))
				rw.Header().Set("Too-Late", "Write already wrote headers")
			},
			check: func(got string) error {
				if !strings.Contains(got, "Transfer-Encoding: chunked") {
					return errors.New("not chunked")
				}
				if strings.Contains(got, "Too-Late") {
					return errors.New("header appeared from after WriteHeader")
				}
				if !strings.Contains(got, "Content-Type: some/type") {
					return errors.New("wrong content-length")
				}
				return nil
			},
		},
		{
			name: "sniff-on-first-write content-type",
			handler: func(rw ResponseWriter, r *Request) {
				rw.Write([]byte("<html><head></head><body>some html</body></html>"))
				rw.Header().Set("Content-Type", "x/wrong")
			},
			check: func(got string) error {
				if !strings.Contains(got, "Content-Type: text/html") {
					return errors.New("wrong content-length; want html")
				}
				return nil
			},
		},
		{
			name: "explicit content-type wins",
			handler: func(rw ResponseWriter, r *Request) {
				rw.Header().Set("Content-Type", "some/type")
				rw.Write([]byte("<html><head></head><body>some html</body></html>"))
			},
			check: func(got string) error {
				if !strings.Contains(got, "Content-Type: some/type") {
					return errors.New("wrong content-length; want html")
				}
				return nil
			},
		},
		{
			name: "empty handler",
			handler: func(rw ResponseWriter, r *Request) {
			},
			check: func(got string) error {
				if !strings.Contains(got, "Content-Type: text/plain") {
					return errors.New("wrong content-length; want text/plain")
				}
				if !strings.Contains(got, "Content-Length: 0") {
					return errors.New("want 0 content-length")
				}
				return nil
			},
		},
		{
			name: "only Header, no write",
			handler: func(rw ResponseWriter, r *Request) {
				rw.Header().Set("Some-Header", "some-value")
			},
			check: func(got string) error {
				if !strings.Contains(got, "Some-Header") {
					return errors.New("didn't get header")
				}
				return nil
			},
		},
		{
			name: "WriteHeader call",
			handler: func(rw ResponseWriter, r *Request) {
				rw.WriteHeader(404)
				rw.Header().Set("Too-Late", "some-value")
			},
			check: func(got string) error {
				if !strings.Contains(got, "404") {
					return errors.New("wrong status")
				}
				if strings.Contains(got, "Some-Header") {
					return errors.New("shouldn't have seen Too-Late")
				}
				return nil
			},
		},
	}
	for _, tc := range tests {
<<<<<<< HEAD
		var output bytes.Buffer
		conn := &rwTestConn{
			Reader: bytes.NewReader(req),
			Writer: &output,
			closec: make(chan bool, 1),
		}
		ln := &oneConnListener{conn: conn}
		go Serve(ln, HandlerFunc(tc.handler))
		<-conn.closec
		if err := tc.check(output.String()); err != nil {
			t.Errorf("%s: %v\nGot response:\n%s", tc.name, err, output.Bytes())
=======
		ht := newHandlerTest(HandlerFunc(tc.handler))
		got := ht.rawResponse("GET / HTTP/1.1\nHost: golang.org")
		if err := tc.check(got); err != nil {
			t.Errorf("%s: %v\nGot response:\n%s", tc.name, err, got)
>>>>>>> 4d0aec87
		}
	}
}

// goTimeout runs f, failing t if f takes more than ns to complete.
func goTimeout(t *testing.T, d time.Duration, f func()) {
	ch := make(chan bool, 2)
	timer := time.AfterFunc(d, func() {
		t.Errorf("Timeout expired after %v", d)
		ch <- true
	})
	defer timer.Stop()
	go func() {
		defer func() { ch <- true }()
		f()
	}()
	<-ch
}

type errorListener struct {
	errs []error
}

func (l *errorListener) Accept() (c net.Conn, err error) {
	if len(l.errs) == 0 {
		return nil, io.EOF
	}
	err = l.errs[0]
	l.errs = l.errs[1:]
	return
}

func (l *errorListener) Close() error {
	return nil
}

func (l *errorListener) Addr() net.Addr {
	return dummyAddr("test-address")
}

func TestAcceptMaxFds(t *testing.T) {
	log.SetOutput(ioutil.Discard) // is noisy otherwise
	defer log.SetOutput(os.Stderr)

	ln := &errorListener{[]error{
		&net.OpError{
			Op:  "accept",
			Err: syscall.EMFILE,
		}}}
	err := Serve(ln, HandlerFunc(HandlerFunc(func(ResponseWriter, *Request) {})))
	if err != io.EOF {
		t.Errorf("got error %v, want EOF", err)
	}
}

func TestWriteAfterHijack(t *testing.T) {
	req := reqBytes("GET / HTTP/1.1\nHost: golang.org")
	var buf bytes.Buffer
	wrotec := make(chan bool, 1)
	conn := &rwTestConn{
		Reader: bytes.NewReader(req),
		Writer: &buf,
		closec: make(chan bool, 1),
	}
	handler := HandlerFunc(func(rw ResponseWriter, r *Request) {
		conn, bufrw, err := rw.(Hijacker).Hijack()
		if err != nil {
			t.Error(err)
			return
		}
		go func() {
			bufrw.Write([]byte("[hijack-to-bufw]"))
			bufrw.Flush()
			conn.Write([]byte("[hijack-to-conn]"))
			conn.Close()
			wrotec <- true
		}()
	})
	ln := &oneConnListener{conn: conn}
	go Serve(ln, handler)
	<-conn.closec
	<-wrotec
	if g, w := buf.String(), "[hijack-to-bufw][hijack-to-conn]"; g != w {
		t.Errorf("wrote %q; want %q", g, w)
	}
}

// http://code.google.com/p/go/issues/detail?id=5955
// Note that this does not test the "request too large"
// exit path from the http server. This is intentional;
// not sending Connection: close is just a minor wire
// optimization and is pointless if dealing with a
// badly behaved client.
func TestHTTP10ConnectionHeader(t *testing.T) {
	defer afterTest(t)

	mux := NewServeMux()
	mux.Handle("/", HandlerFunc(func(resp ResponseWriter, req *Request) {}))
	ts := httptest.NewServer(mux)
	defer ts.Close()

	// net/http uses HTTP/1.1 for requests, so write requests manually
	tests := []struct {
		req    string   // raw http request
		expect []string // expected Connection header(s)
	}{
		{
			req:    "GET / HTTP/1.0\r\n\r\n",
			expect: nil,
		},
		{
			req:    "OPTIONS * HTTP/1.0\r\n\r\n",
			expect: nil,
		},
		{
			req:    "GET / HTTP/1.0\r\nConnection: keep-alive\r\n\r\n",
			expect: []string{"keep-alive"},
		},
	}

	for _, tt := range tests {
		conn, err := net.Dial("tcp", ts.Listener.Addr().String())
		if err != nil {
			t.Fatal("dial err:", err)
		}

		_, err = fmt.Fprint(conn, tt.req)
		if err != nil {
			t.Fatal("conn write err:", err)
		}

		resp, err := ReadResponse(bufio.NewReader(conn), &Request{Method: "GET"})
		if err != nil {
			t.Fatal("ReadResponse err:", err)
		}
		conn.Close()
		resp.Body.Close()

		got := resp.Header["Connection"]
		if !reflect.DeepEqual(got, tt.expect) {
			t.Errorf("wrong Connection headers for request %q. Got %q expect %q", tt.req, got, tt.expect)
		}
	}
}

// See golang.org/issue/5660
func TestServerReaderFromOrder(t *testing.T) {
	defer afterTest(t)
	pr, pw := io.Pipe()
	const size = 3 << 20
	ts := httptest.NewServer(HandlerFunc(func(rw ResponseWriter, req *Request) {
		rw.Header().Set("Content-Type", "text/plain") // prevent sniffing path
		done := make(chan bool)
		go func() {
			io.Copy(rw, pr)
			close(done)
		}()
		time.Sleep(25 * time.Millisecond) // give Copy a chance to break things
		n, err := io.Copy(ioutil.Discard, req.Body)
		if err != nil {
			t.Errorf("handler Copy: %v", err)
			return
		}
		if n != size {
			t.Errorf("handler Copy = %d; want %d", n, size)
		}
		pw.Write([]byte("hi"))
		pw.Close()
		<-done
	}))
	defer ts.Close()

	req, err := NewRequest("POST", ts.URL, io.LimitReader(neverEnding('a'), size))
	if err != nil {
		t.Fatal(err)
	}
	res, err := DefaultClient.Do(req)
	if err != nil {
		t.Fatal(err)
	}
	all, err := ioutil.ReadAll(res.Body)
	if err != nil {
		t.Fatal(err)
	}
	res.Body.Close()
	if string(all) != "hi" {
		t.Errorf("Body = %q; want hi", all)
	}
}

// Issue 6157
func TestNoContentTypeOnNotModified(t *testing.T) {
	ht := newHandlerTest(HandlerFunc(func(w ResponseWriter, r *Request) {
		if r.URL.Path == "/header" {
			w.Header().Set("Content-Length", "123")
		}
		w.WriteHeader(StatusNotModified)
		if r.URL.Path == "/more" {
			w.Write([]byte("stuff"))
		}
	}))
	for _, req := range []string{
		"GET / HTTP/1.0",
		"GET /header HTTP/1.0",
		"GET /more HTTP/1.0",
		"GET / HTTP/1.1",
		"GET /header HTTP/1.1",
		"GET /more HTTP/1.1",
	} {
		got := ht.rawResponse(req)
		if !strings.Contains(got, "304 Not Modified") {
			t.Errorf("Non-304 Not Modified for %q: %s", req, got)
		} else if strings.Contains(got, "Content-Length") {
			t.Errorf("Got a Content-Length from %q: %s", req, got)
		}
	}
}

func TestResponseWriterWriteStringAllocs(t *testing.T) {
	t.Skip("allocs test unreliable with gccgo")
	ht := newHandlerTest(HandlerFunc(func(w ResponseWriter, r *Request) {
		if r.URL.Path == "/s" {
			io.WriteString(w, "Hello world")
		} else {
			w.Write([]byte("Hello world"))
		}
	}))
	before := testing.AllocsPerRun(25, func() { ht.rawResponse("GET / HTTP/1.0") })
	after := testing.AllocsPerRun(25, func() { ht.rawResponse("GET /s HTTP/1.0") })
	if int(after) >= int(before) {
		t.Errorf("WriteString allocs of %v >= Write allocs of %v", after, before)
	}
}

func TestAppendTime(t *testing.T) {
	var b [len(TimeFormat)]byte
	t1 := time.Date(2013, 9, 21, 15, 41, 0, 0, time.FixedZone("CEST", 2*60*60))
	res := ExportAppendTime(b[:0], t1)
	t2, err := ParseTime(string(res))
	if err != nil {
		t.Fatalf("Error parsing time: %s", err)
	}
	if !t1.Equal(t2) {
		t.Fatalf("Times differ; expected: %v, got %v (%s)", t1, t2, string(res))
	}
}

func BenchmarkClientServer(b *testing.B) {
	b.ReportAllocs()
	b.StopTimer()
	ts := httptest.NewServer(HandlerFunc(func(rw ResponseWriter, r *Request) {
		fmt.Fprintf(rw, "Hello world.\n")
	}))
	defer ts.Close()
	b.StartTimer()

	for i := 0; i < b.N; i++ {
		res, err := Get(ts.URL)
		if err != nil {
			b.Fatal("Get:", err)
		}
		all, err := ioutil.ReadAll(res.Body)
		if err != nil {
			b.Fatal("ReadAll:", err)
		}
		body := string(all)
		if body != "Hello world.\n" {
			b.Fatal("Got body:", body)
		}
	}

	b.StopTimer()
}

func BenchmarkClientServerParallel4(b *testing.B) {
	benchmarkClientServerParallel(b, 4)
}

func BenchmarkClientServerParallel64(b *testing.B) {
	benchmarkClientServerParallel(b, 64)
}

func benchmarkClientServerParallel(b *testing.B, conc int) {
	b.ReportAllocs()
	b.StopTimer()
	ts := httptest.NewServer(HandlerFunc(func(rw ResponseWriter, r *Request) {
		fmt.Fprintf(rw, "Hello world.\n")
	}))
	defer ts.Close()
	b.StartTimer()

	numProcs := runtime.GOMAXPROCS(-1) * conc
	var wg sync.WaitGroup
	wg.Add(numProcs)
	n := int32(b.N)
	for p := 0; p < numProcs; p++ {
		go func() {
			for atomic.AddInt32(&n, -1) >= 0 {
				res, err := Get(ts.URL)
				if err != nil {
					b.Logf("Get: %v", err)
					continue
				}
				all, err := ioutil.ReadAll(res.Body)
				if err != nil {
					b.Logf("ReadAll: %v", err)
					continue
				}
				body := string(all)
				if body != "Hello world.\n" {
					panic("Got body: " + body)
				}
			}
			wg.Done()
		}()
	}
	wg.Wait()
}

// A benchmark for profiling the server without the HTTP client code.
// The client code runs in a subprocess.
//
// For use like:
//   $ go test -c
//   $ ./http.test -test.run=XX -test.bench=BenchmarkServer -test.benchtime=15s -test.cpuprofile=http.prof
//   $ go tool pprof http.test http.prof
//   (pprof) web
func BenchmarkServer(b *testing.B) {
	b.ReportAllocs()
	// Child process mode;
	if url := os.Getenv("TEST_BENCH_SERVER_URL"); url != "" {
		n, err := strconv.Atoi(os.Getenv("TEST_BENCH_CLIENT_N"))
		if err != nil {
			panic(err)
		}
		for i := 0; i < n; i++ {
			res, err := Get(url)
			if err != nil {
				log.Panicf("Get: %v", err)
			}
			all, err := ioutil.ReadAll(res.Body)
			if err != nil {
				log.Panicf("ReadAll: %v", err)
			}
			body := string(all)
			if body != "Hello world.\n" {
				log.Panicf("Got body: %q", body)
			}
		}
		os.Exit(0)
		return
	}

	var res = []byte("Hello world.\n")
	b.StopTimer()
	ts := httptest.NewServer(HandlerFunc(func(rw ResponseWriter, r *Request) {
		rw.Header().Set("Content-Type", "text/html; charset=utf-8")
		rw.Write(res)
	}))
	defer ts.Close()
	b.StartTimer()

	cmd := exec.Command(os.Args[0], "-test.run=XXXX", "-test.bench=BenchmarkServer")
	cmd.Env = append([]string{
		fmt.Sprintf("TEST_BENCH_CLIENT_N=%d", b.N),
		fmt.Sprintf("TEST_BENCH_SERVER_URL=%s", ts.URL),
	}, os.Environ()...)
	out, err := cmd.CombinedOutput()
	if err != nil {
		b.Errorf("Test failure: %v, with output: %s", err, out)
	}
}

func BenchmarkServerFakeConnNoKeepAlive(b *testing.B) {
	b.ReportAllocs()
<<<<<<< HEAD
	req := []byte(strings.Replace(`GET / HTTP/1.0
=======
	req := reqBytes(`GET / HTTP/1.0
>>>>>>> 4d0aec87
Host: golang.org
Accept: text/html,application/xhtml+xml,application/xml;q=0.9,*/*;q=0.8
User-Agent: Mozilla/5.0 (Macintosh; Intel Mac OS X 10_8_2) AppleWebKit/537.17 (KHTML, like Gecko) Chrome/24.0.1312.52 Safari/537.17
Accept-Encoding: gzip,deflate,sdch
Accept-Language: en-US,en;q=0.8
Accept-Charset: ISO-8859-1,utf-8;q=0.7,*;q=0.3
<<<<<<< HEAD

`, "\n", "\r\n", -1))
=======
`)
>>>>>>> 4d0aec87
	res := []byte("Hello world!\n")

	conn := &testConn{
		// testConn.Close will not push into the channel
		// if it's full.
		closec: make(chan bool, 1),
	}
	handler := HandlerFunc(func(rw ResponseWriter, r *Request) {
		rw.Header().Set("Content-Type", "text/html; charset=utf-8")
		rw.Write(res)
	})
	ln := new(oneConnListener)
	for i := 0; i < b.N; i++ {
		conn.readBuf.Reset()
		conn.writeBuf.Reset()
		conn.readBuf.Write(req)
		ln.conn = conn
		Serve(ln, handler)
		<-conn.closec
	}
}

// repeatReader reads content count times, then EOFs.
type repeatReader struct {
	content []byte
	count   int
	off     int
}

func (r *repeatReader) Read(p []byte) (n int, err error) {
	if r.count <= 0 {
		return 0, io.EOF
	}
	n = copy(p, r.content[r.off:])
	r.off += n
	if r.off == len(r.content) {
		r.count--
		r.off = 0
	}
	return
}

func BenchmarkServerFakeConnWithKeepAlive(b *testing.B) {
	b.ReportAllocs()

<<<<<<< HEAD
	req := []byte(strings.Replace(`GET / HTTP/1.1
=======
	req := reqBytes(`GET / HTTP/1.1
>>>>>>> 4d0aec87
Host: golang.org
Accept: text/html,application/xhtml+xml,application/xml;q=0.9,*/*;q=0.8
User-Agent: Mozilla/5.0 (Macintosh; Intel Mac OS X 10_8_2) AppleWebKit/537.17 (KHTML, like Gecko) Chrome/24.0.1312.52 Safari/537.17
Accept-Encoding: gzip,deflate,sdch
Accept-Language: en-US,en;q=0.8
Accept-Charset: ISO-8859-1,utf-8;q=0.7,*;q=0.3
<<<<<<< HEAD

`, "\n", "\r\n", -1))
=======
`)
>>>>>>> 4d0aec87
	res := []byte("Hello world!\n")

	conn := &rwTestConn{
		Reader: &repeatReader{content: req, count: b.N},
		Writer: ioutil.Discard,
		closec: make(chan bool, 1),
	}
	handled := 0
	handler := HandlerFunc(func(rw ResponseWriter, r *Request) {
		handled++
		rw.Header().Set("Content-Type", "text/html; charset=utf-8")
		rw.Write(res)
	})
	ln := &oneConnListener{conn: conn}
	go Serve(ln, handler)
	<-conn.closec
	if b.N != handled {
		b.Errorf("b.N=%d but handled %d", b.N, handled)
	}
}

// same as above, but representing the most simple possible request
// and handler. Notably: the handler does not call rw.Header().
func BenchmarkServerFakeConnWithKeepAliveLite(b *testing.B) {
	b.ReportAllocs()

<<<<<<< HEAD
	req := []byte(strings.Replace(`GET / HTTP/1.1
Host: golang.org

`, "\n", "\r\n", -1))
=======
	req := reqBytes(`GET / HTTP/1.1
Host: golang.org
`)
>>>>>>> 4d0aec87
	res := []byte("Hello world!\n")

	conn := &rwTestConn{
		Reader: &repeatReader{content: req, count: b.N},
		Writer: ioutil.Discard,
		closec: make(chan bool, 1),
	}
	handled := 0
	handler := HandlerFunc(func(rw ResponseWriter, r *Request) {
		handled++
		rw.Write(res)
	})
	ln := &oneConnListener{conn: conn}
	go Serve(ln, handler)
	<-conn.closec
	if b.N != handled {
		b.Errorf("b.N=%d but handled %d", b.N, handled)
	}
}

const someResponse = "<html>some response</html>"

// A Response that's just no bigger than 2KB, the buffer-before-chunking threshold.
var response = bytes.Repeat([]byte(someResponse), 2<<10/len(someResponse))

// Both Content-Type and Content-Length set. Should be no buffering.
func BenchmarkServerHandlerTypeLen(b *testing.B) {
	benchmarkHandler(b, HandlerFunc(func(w ResponseWriter, r *Request) {
		w.Header().Set("Content-Type", "text/html")
		w.Header().Set("Content-Length", strconv.Itoa(len(response)))
		w.Write(response)
	}))
}

// A Content-Type is set, but no length. No sniffing, but will count the Content-Length.
func BenchmarkServerHandlerNoLen(b *testing.B) {
	benchmarkHandler(b, HandlerFunc(func(w ResponseWriter, r *Request) {
		w.Header().Set("Content-Type", "text/html")
		w.Write(response)
	}))
}

// A Content-Length is set, but the Content-Type will be sniffed.
func BenchmarkServerHandlerNoType(b *testing.B) {
	benchmarkHandler(b, HandlerFunc(func(w ResponseWriter, r *Request) {
		w.Header().Set("Content-Length", strconv.Itoa(len(response)))
		w.Write(response)
	}))
}

// Neither a Content-Type or Content-Length, so sniffed and counted.
func BenchmarkServerHandlerNoHeader(b *testing.B) {
	benchmarkHandler(b, HandlerFunc(func(w ResponseWriter, r *Request) {
		w.Write(response)
	}))
}

func benchmarkHandler(b *testing.B, h Handler) {
	b.ReportAllocs()
<<<<<<< HEAD
	req := []byte(strings.Replace(`GET / HTTP/1.1
Host: golang.org

`, "\n", "\r\n", -1))
=======
	req := reqBytes(`GET / HTTP/1.1
Host: golang.org
`)
>>>>>>> 4d0aec87
	conn := &rwTestConn{
		Reader: &repeatReader{content: req, count: b.N},
		Writer: ioutil.Discard,
		closec: make(chan bool, 1),
	}
	handled := 0
	handler := HandlerFunc(func(rw ResponseWriter, r *Request) {
		handled++
		h.ServeHTTP(rw, r)
	})
	ln := &oneConnListener{conn: conn}
	go Serve(ln, handler)
	<-conn.closec
	if b.N != handled {
		b.Errorf("b.N=%d but handled %d", b.N, handled)
	}
}<|MERGE_RESOLUTION|>--- conflicted
+++ resolved
@@ -116,8 +116,6 @@
 	return nil
 }
 
-<<<<<<< HEAD
-=======
 // reqBytes treats req as a request (with \n delimiters) and returns it with \r\n delimiters,
 // ending in \r\n\r\n
 func reqBytes(req string) []byte {
@@ -146,7 +144,6 @@
 	return output.String()
 }
 
->>>>>>> 4d0aec87
 func TestConsumingBodyOnNextConn(t *testing.T) {
 	conn := new(testConn)
 	for i := 0; i < 2; i++ {
@@ -1602,14 +1599,7 @@
 
 func TestCloseNotifierChanLeak(t *testing.T) {
 	defer afterTest(t)
-<<<<<<< HEAD
-	req := []byte(strings.Replace(`GET / HTTP/1.0
-Host: golang.org
-
-`, "\n", "\r\n", -1))
-=======
 	req := reqBytes("GET / HTTP/1.0\nHost: golang.org")
->>>>>>> 4d0aec87
 	for i := 0; i < 20; i++ {
 		var output bytes.Buffer
 		conn := &rwTestConn{
@@ -1691,14 +1681,6 @@
 // ones, even if the handler modifies them (~erroneously) after the
 // first Write.
 func TestHeaderToWire(t *testing.T) {
-<<<<<<< HEAD
-	req := []byte(strings.Replace(`GET / HTTP/1.1
-Host: golang.org
-
-`, "\n", "\r\n", -1))
-
-=======
->>>>>>> 4d0aec87
 	tests := []struct {
 		name    string
 		handler func(ResponseWriter, *Request)
@@ -1861,24 +1843,10 @@
 		},
 	}
 	for _, tc := range tests {
-<<<<<<< HEAD
-		var output bytes.Buffer
-		conn := &rwTestConn{
-			Reader: bytes.NewReader(req),
-			Writer: &output,
-			closec: make(chan bool, 1),
-		}
-		ln := &oneConnListener{conn: conn}
-		go Serve(ln, HandlerFunc(tc.handler))
-		<-conn.closec
-		if err := tc.check(output.String()); err != nil {
-			t.Errorf("%s: %v\nGot response:\n%s", tc.name, err, output.Bytes())
-=======
 		ht := newHandlerTest(HandlerFunc(tc.handler))
 		got := ht.rawResponse("GET / HTTP/1.1\nHost: golang.org")
 		if err := tc.check(got); err != nil {
 			t.Errorf("%s: %v\nGot response:\n%s", tc.name, err, got)
->>>>>>> 4d0aec87
 		}
 	}
 }
@@ -2254,23 +2222,14 @@
 
 func BenchmarkServerFakeConnNoKeepAlive(b *testing.B) {
 	b.ReportAllocs()
-<<<<<<< HEAD
-	req := []byte(strings.Replace(`GET / HTTP/1.0
-=======
 	req := reqBytes(`GET / HTTP/1.0
->>>>>>> 4d0aec87
 Host: golang.org
 Accept: text/html,application/xhtml+xml,application/xml;q=0.9,*/*;q=0.8
 User-Agent: Mozilla/5.0 (Macintosh; Intel Mac OS X 10_8_2) AppleWebKit/537.17 (KHTML, like Gecko) Chrome/24.0.1312.52 Safari/537.17
 Accept-Encoding: gzip,deflate,sdch
 Accept-Language: en-US,en;q=0.8
 Accept-Charset: ISO-8859-1,utf-8;q=0.7,*;q=0.3
-<<<<<<< HEAD
-
-`, "\n", "\r\n", -1))
-=======
 `)
->>>>>>> 4d0aec87
 	res := []byte("Hello world!\n")
 
 	conn := &testConn{
@@ -2316,23 +2275,14 @@
 func BenchmarkServerFakeConnWithKeepAlive(b *testing.B) {
 	b.ReportAllocs()
 
-<<<<<<< HEAD
-	req := []byte(strings.Replace(`GET / HTTP/1.1
-=======
 	req := reqBytes(`GET / HTTP/1.1
->>>>>>> 4d0aec87
 Host: golang.org
 Accept: text/html,application/xhtml+xml,application/xml;q=0.9,*/*;q=0.8
 User-Agent: Mozilla/5.0 (Macintosh; Intel Mac OS X 10_8_2) AppleWebKit/537.17 (KHTML, like Gecko) Chrome/24.0.1312.52 Safari/537.17
 Accept-Encoding: gzip,deflate,sdch
 Accept-Language: en-US,en;q=0.8
 Accept-Charset: ISO-8859-1,utf-8;q=0.7,*;q=0.3
-<<<<<<< HEAD
-
-`, "\n", "\r\n", -1))
-=======
 `)
->>>>>>> 4d0aec87
 	res := []byte("Hello world!\n")
 
 	conn := &rwTestConn{
@@ -2359,16 +2309,9 @@
 func BenchmarkServerFakeConnWithKeepAliveLite(b *testing.B) {
 	b.ReportAllocs()
 
-<<<<<<< HEAD
-	req := []byte(strings.Replace(`GET / HTTP/1.1
-Host: golang.org
-
-`, "\n", "\r\n", -1))
-=======
 	req := reqBytes(`GET / HTTP/1.1
 Host: golang.org
 `)
->>>>>>> 4d0aec87
 	res := []byte("Hello world!\n")
 
 	conn := &rwTestConn{
@@ -2428,16 +2371,9 @@
 
 func benchmarkHandler(b *testing.B, h Handler) {
 	b.ReportAllocs()
-<<<<<<< HEAD
-	req := []byte(strings.Replace(`GET / HTTP/1.1
-Host: golang.org
-
-`, "\n", "\r\n", -1))
-=======
 	req := reqBytes(`GET / HTTP/1.1
 Host: golang.org
 `)
->>>>>>> 4d0aec87
 	conn := &rwTestConn{
 		Reader: &repeatReader{content: req, count: b.N},
 		Writer: ioutil.Discard,
