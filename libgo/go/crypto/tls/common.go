--- conflicted
+++ resolved
@@ -245,8 +245,6 @@
 	// connections using that key are compromised.
 	SessionTicketKey [32]byte
 
-<<<<<<< HEAD
-=======
 	// MinVersion contains the minimum SSL/TLS version that is acceptable.
 	// If zero, then SSLv3 is taken as the minimum.
 	MinVersion uint16
@@ -256,7 +254,6 @@
 	// which is currently TLS 1.2.
 	MaxVersion uint16
 
->>>>>>> 4d0aec87
 	serverInitOnce sync.Once // guards calling (*Config).serverInit
 }
 
