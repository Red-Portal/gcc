// Copyright 2011 The Go Authors. All rights reserved.
// Use of this source code is governed by a BSD-style
// license that can be found in the LICENSE file.

package x509

import (
	"crypto/x509/pkix"
	"encoding/pem"
	"errors"
	"runtime"
	"strings"
	"testing"
	"time"
)

type verifyTest struct {
	leaf                 string
	intermediates        []string
	roots                []string
	currentTime          int64
	dnsName              string
	systemSkip           bool
	keyUsages            []ExtKeyUsage
	testSystemRootsError bool

	errorCallback  func(*testing.T, int, error) bool
	expectedChains [][]string
}

var verifyTests = []verifyTest{
	{
		leaf:                 googleLeaf,
		intermediates:        []string{thawteIntermediate},
		currentTime:          1302726541,
		dnsName:              "www.google.com",
		testSystemRootsError: true,

		// Without any roots specified we should get a system roots
		// error.
		errorCallback: expectSystemRootsError,
	},
	{
		leaf:          googleLeaf,
		intermediates: []string{thawteIntermediate},
		roots:         []string{verisignRoot},
		currentTime:   1302726541,
		dnsName:       "www.google.com",

		expectedChains: [][]string{
			{"Google", "Thawte", "VeriSign"},
		},
	},
	{
		leaf:          googleLeaf,
		intermediates: []string{thawteIntermediate},
		roots:         []string{verisignRoot},
		currentTime:   1302726541,
		dnsName:       "WwW.GooGLE.coM",

		expectedChains: [][]string{
			{"Google", "Thawte", "VeriSign"},
		},
	},
	{
		leaf:          googleLeaf,
		intermediates: []string{thawteIntermediate},
		roots:         []string{verisignRoot},
		currentTime:   1302726541,
		dnsName:       "www.example.com",

		errorCallback: expectHostnameError,
	},
	{
		leaf:          googleLeaf,
		intermediates: []string{thawteIntermediate},
		roots:         []string{verisignRoot},
		currentTime:   1,
		dnsName:       "www.example.com",

		errorCallback: expectExpired,
	},
	{
		leaf:        googleLeaf,
		roots:       []string{verisignRoot},
		currentTime: 1302726541,
		dnsName:     "www.google.com",

		// Skip when using systemVerify, since Windows
		// *will* find the missing intermediate cert.
		systemSkip:    true,
		errorCallback: expectAuthorityUnknown,
	},
	{
		leaf:          googleLeaf,
		intermediates: []string{verisignRoot, thawteIntermediate},
		roots:         []string{verisignRoot},
		currentTime:   1302726541,
		dnsName:       "www.google.com",

		expectedChains: [][]string{
			{"Google", "Thawte", "VeriSign"},
		},
	},
	{
		leaf:          dnssecExpLeaf,
		intermediates: []string{startComIntermediate},
		roots:         []string{startComRoot},
		currentTime:   1302726541,

		expectedChains: [][]string{
			{"dnssec-exp", "StartCom Class 1", "StartCom Certification Authority"},
		},
	},
	{
		leaf:          dnssecExpLeaf,
		intermediates: []string{startComIntermediate, startComRoot},
		roots:         []string{startComRoot},
		currentTime:   1302726541,

		// Skip when using systemVerify, since Windows
		// can only return a single chain to us (for now).
		systemSkip: true,
		expectedChains: [][]string{
			{"dnssec-exp", "StartCom Class 1", "StartCom Certification Authority"},
			{"dnssec-exp", "StartCom Class 1", "StartCom Certification Authority", "StartCom Certification Authority"},
		},
	},
	{
		leaf:          googleLeafWithInvalidHash,
		intermediates: []string{thawteIntermediate},
		roots:         []string{verisignRoot},
		currentTime:   1302726541,
		dnsName:       "www.google.com",

		// The specific error message may not occur when using system
		// verification.
		systemSkip:    true,
		errorCallback: expectHashError,
	},
	{
		// The default configuration should reject an S/MIME chain.
		leaf:        smimeLeaf,
		roots:       []string{smimeIntermediate},
		currentTime: 1339436154,

		// Key usage not implemented for Windows yet.
		systemSkip:    true,
		errorCallback: expectUsageError,
	},
	{
		leaf:        smimeLeaf,
		roots:       []string{smimeIntermediate},
		currentTime: 1339436154,
		keyUsages:   []ExtKeyUsage{ExtKeyUsageServerAuth},

		// Key usage not implemented for Windows yet.
		systemSkip:    true,
		errorCallback: expectUsageError,
	},
	{
		leaf:        smimeLeaf,
		roots:       []string{smimeIntermediate},
		currentTime: 1339436154,
		keyUsages:   []ExtKeyUsage{ExtKeyUsageEmailProtection},

		// Key usage not implemented for Windows yet.
		systemSkip: true,
		expectedChains: [][]string{
			{"Ryan Hurst", "GlobalSign PersonalSign 2 CA - G2"},
		},
	},
	{
		leaf:          megaLeaf,
		intermediates: []string{comodoIntermediate1},
		roots:         []string{comodoRoot},
		currentTime:   1360431182,

		// CryptoAPI can find alternative validation paths so we don't
		// perform this test with system validation.
		systemSkip: true,
		expectedChains: [][]string{
			{"mega.co.nz", "EssentialSSL CA", "COMODO Certification Authority"},
		},
	},
<<<<<<< HEAD
=======
	{
		// Check that a name constrained intermediate works even when
		// it lists multiple constraints.
		leaf:          nameConstraintsLeaf,
		intermediates: []string{nameConstraintsIntermediate1, nameConstraintsIntermediate2},
		roots:         []string{globalSignRoot},
		currentTime:   1382387896,
		dnsName:       "secure.iddl.vt.edu",

		expectedChains: [][]string{
			{
				"Technology-enhanced Learning and Online Strategies",
				"Virginia Tech Global Qualified Server CA",
				"Trusted Root CA G2",
				"GlobalSign Root CA",
			},
		},
	},
>>>>>>> 4d0aec87
}

func expectHostnameError(t *testing.T, i int, err error) (ok bool) {
	if _, ok := err.(HostnameError); !ok {
		t.Errorf("#%d: error was not a HostnameError: %s", i, err)
		return false
	}
	return true
}

func expectExpired(t *testing.T, i int, err error) (ok bool) {
	if inval, ok := err.(CertificateInvalidError); !ok || inval.Reason != Expired {
		t.Errorf("#%d: error was not Expired: %s", i, err)
		return false
	}
	return true
}

func expectUsageError(t *testing.T, i int, err error) (ok bool) {
	if inval, ok := err.(CertificateInvalidError); !ok || inval.Reason != IncompatibleUsage {
		t.Errorf("#%d: error was not IncompatibleUsage: %s", i, err)
		return false
	}
	return true
}

func expectAuthorityUnknown(t *testing.T, i int, err error) (ok bool) {
	if _, ok := err.(UnknownAuthorityError); !ok {
		t.Errorf("#%d: error was not UnknownAuthorityError: %s", i, err)
		return false
	}
	return true
}

func expectSystemRootsError(t *testing.T, i int, err error) bool {
	if _, ok := err.(SystemRootsError); !ok {
		t.Errorf("#%d: error was not SystemRootsError: %s", i, err)
		return false
	}
	return true
}

func expectHashError(t *testing.T, i int, err error) bool {
	if err == nil {
		t.Errorf("#%d: no error resulted from invalid hash", i)
		return false
	}
	if expected := "algorithm unimplemented"; !strings.Contains(err.Error(), expected) {
		t.Errorf("#%d: error resulting from invalid hash didn't contain '%s', rather it was: %s", i, expected, err)
		return false
	}
	return true
}

func certificateFromPEM(pemBytes string) (*Certificate, error) {
	block, _ := pem.Decode([]byte(pemBytes))
	if block == nil {
		return nil, errors.New("failed to decode PEM")
	}
	return ParseCertificate(block.Bytes)
}

func testVerify(t *testing.T, useSystemRoots bool) {
	for i, test := range verifyTests {
		if useSystemRoots && test.systemSkip {
			continue
		}
		if runtime.GOOS == "windows" && test.testSystemRootsError {
			continue
		}

		opts := VerifyOptions{
			Intermediates: NewCertPool(),
			DNSName:       test.dnsName,
			CurrentTime:   time.Unix(test.currentTime, 0),
			KeyUsages:     test.keyUsages,
		}

		if !useSystemRoots {
			opts.Roots = NewCertPool()
			for j, root := range test.roots {
				ok := opts.Roots.AppendCertsFromPEM([]byte(root))
				if !ok {
					t.Errorf("#%d: failed to parse root #%d", i, j)
					return
				}
			}
		}

		for j, intermediate := range test.intermediates {
			ok := opts.Intermediates.AppendCertsFromPEM([]byte(intermediate))
			if !ok {
				t.Errorf("#%d: failed to parse intermediate #%d", i, j)
				return
			}
		}

		leaf, err := certificateFromPEM(test.leaf)
		if err != nil {
			t.Errorf("#%d: failed to parse leaf: %s", i, err)
			return
		}

		var oldSystemRoots *CertPool
		if test.testSystemRootsError {
			oldSystemRoots = systemRootsPool()
			systemRoots = nil
			opts.Roots = nil
		}

		chains, err := leaf.Verify(opts)

		if test.testSystemRootsError {
			systemRoots = oldSystemRoots
		}

		if test.errorCallback == nil && err != nil {
			t.Errorf("#%d: unexpected error: %s", i, err)
		}
		if test.errorCallback != nil {
			if !test.errorCallback(t, i, err) {
				return
			}
		}

		if len(chains) != len(test.expectedChains) {
			t.Errorf("#%d: wanted %d chains, got %d", i, len(test.expectedChains), len(chains))
		}

		// We check that each returned chain matches a chain from
		// expectedChains but an entry in expectedChains can't match
		// two chains.
		seenChains := make([]bool, len(chains))
	NextOutputChain:
		for _, chain := range chains {
		TryNextExpected:
			for j, expectedChain := range test.expectedChains {
				if seenChains[j] {
					continue
				}
				if len(chain) != len(expectedChain) {
					continue
				}
				for k, cert := range chain {
					if strings.Index(nameToKey(&cert.Subject), expectedChain[k]) == -1 {
						continue TryNextExpected
					}
				}
				// we matched
				seenChains[j] = true
				continue NextOutputChain
			}
			t.Errorf("#%d: No expected chain matched %s", i, chainToDebugString(chain))
		}
	}
}

func TestGoVerify(t *testing.T) {
	testVerify(t, false)
}

func TestSystemVerify(t *testing.T) {
	if runtime.GOOS != "windows" {
		t.Skipf("skipping verify test using system APIs on %q", runtime.GOOS)
	}

	testVerify(t, true)
}

func chainToDebugString(chain []*Certificate) string {
	var chainStr string
	for _, cert := range chain {
		if len(chainStr) > 0 {
			chainStr += " -> "
		}
		chainStr += nameToKey(&cert.Subject)
	}
	return chainStr
}

func nameToKey(name *pkix.Name) string {
	return strings.Join(name.Country, ",") + "/" + strings.Join(name.Organization, ",") + "/" + strings.Join(name.OrganizationalUnit, ",") + "/" + name.CommonName
}

const verisignRoot = `-----BEGIN CERTIFICATE-----
MIICPDCCAaUCEHC65B0Q2Sk0tjjKewPMur8wDQYJKoZIhvcNAQECBQAwXzELMAkG
A1UEBhMCVVMxFzAVBgNVBAoTDlZlcmlTaWduLCBJbmMuMTcwNQYDVQQLEy5DbGFz
cyAzIFB1YmxpYyBQcmltYXJ5IENlcnRpZmljYXRpb24gQXV0aG9yaXR5MB4XDTk2
MDEyOTAwMDAwMFoXDTI4MDgwMTIzNTk1OVowXzELMAkGA1UEBhMCVVMxFzAVBgNV
BAoTDlZlcmlTaWduLCBJbmMuMTcwNQYDVQQLEy5DbGFzcyAzIFB1YmxpYyBQcmlt
YXJ5IENlcnRpZmljYXRpb24gQXV0aG9yaXR5MIGfMA0GCSqGSIb3DQEBAQUAA4GN
ADCBiQKBgQDJXFme8huKARS0EN8EQNvjV69qRUCPhAwL0TPZ2RHP7gJYHyX3KqhE
BarsAx94f56TuZoAqiN91qyFomNFx3InzPRMxnVx0jnvT0Lwdd8KkMaOIG+YD/is
I19wKTakyYbnsZogy1Olhec9vn2a/iRFM9x2Fe0PonFkTGUugWhFpwIDAQABMA0G
CSqGSIb3DQEBAgUAA4GBALtMEivPLCYATxQT3ab7/AoRhIzzKBxnki98tsX63/Do
lbwdj2wsqFHMc9ikwFPwTtYmwHYBV4GSXiHx0bH/59AhWM1pF+NEHJwZRDmJXNyc
AA9WjQKZ7aKQRUzkuxCkPfAyAw7xzvjoyVGM5mKf5p/AfbdynMk2OmufTqj/ZA1k
-----END CERTIFICATE-----
`

const thawteIntermediate = `-----BEGIN CERTIFICATE-----
MIIDIzCCAoygAwIBAgIEMAAAAjANBgkqhkiG9w0BAQUFADBfMQswCQYDVQQGEwJV
UzEXMBUGA1UEChMOVmVyaVNpZ24sIEluYy4xNzA1BgNVBAsTLkNsYXNzIDMgUHVi
bGljIFByaW1hcnkgQ2VydGlmaWNhdGlvbiBBdXRob3JpdHkwHhcNMDQwNTEzMDAw
MDAwWhcNMTQwNTEyMjM1OTU5WjBMMQswCQYDVQQGEwJaQTElMCMGA1UEChMcVGhh
d3RlIENvbnN1bHRpbmcgKFB0eSkgTHRkLjEWMBQGA1UEAxMNVGhhd3RlIFNHQyBD
QTCBnzANBgkqhkiG9w0BAQEFAAOBjQAwgYkCgYEA1NNn0I0Vf67NMf59HZGhPwtx
PKzMyGT7Y/wySweUvW+Aui/hBJPAM/wJMyPpC3QrccQDxtLN4i/1CWPN/0ilAL/g
5/OIty0y3pg25gqtAHvEZEo7hHUD8nCSfQ5i9SGraTaEMXWQ+L/HbIgbBpV8yeWo
3nWhLHpo39XKHIdYYBkCAwEAAaOB/jCB+zASBgNVHRMBAf8ECDAGAQH/AgEAMAsG
A1UdDwQEAwIBBjARBglghkgBhvhCAQEEBAMCAQYwKAYDVR0RBCEwH6QdMBsxGTAX
BgNVBAMTEFByaXZhdGVMYWJlbDMtMTUwMQYDVR0fBCowKDAmoCSgIoYgaHR0cDov
L2NybC52ZXJpc2lnbi5jb20vcGNhMy5jcmwwMgYIKwYBBQUHAQEEJjAkMCIGCCsG
AQUFBzABhhZodHRwOi8vb2NzcC50aGF3dGUuY29tMDQGA1UdJQQtMCsGCCsGAQUF
BwMBBggrBgEFBQcDAgYJYIZIAYb4QgQBBgpghkgBhvhFAQgBMA0GCSqGSIb3DQEB
BQUAA4GBAFWsY+reod3SkF+fC852vhNRj5PZBSvIG3dLrWlQoe7e3P3bB+noOZTc
q3J5Lwa/q4FwxKjt6lM07e8eU9kGx1Yr0Vz00YqOtCuxN5BICEIlxT6Ky3/rbwTR
bcV0oveifHtgPHfNDs5IAn8BL7abN+AqKjbc1YXWrOU/VG+WHgWv
-----END CERTIFICATE-----
`

const googleLeaf = `-----BEGIN CERTIFICATE-----
MIIDITCCAoqgAwIBAgIQL9+89q6RUm0PmqPfQDQ+mjANBgkqhkiG9w0BAQUFADBM
MQswCQYDVQQGEwJaQTElMCMGA1UEChMcVGhhd3RlIENvbnN1bHRpbmcgKFB0eSkg
THRkLjEWMBQGA1UEAxMNVGhhd3RlIFNHQyBDQTAeFw0wOTEyMTgwMDAwMDBaFw0x
MTEyMTgyMzU5NTlaMGgxCzAJBgNVBAYTAlVTMRMwEQYDVQQIEwpDYWxpZm9ybmlh
MRYwFAYDVQQHFA1Nb3VudGFpbiBWaWV3MRMwEQYDVQQKFApHb29nbGUgSW5jMRcw
FQYDVQQDFA53d3cuZ29vZ2xlLmNvbTCBnzANBgkqhkiG9w0BAQEFAAOBjQAwgYkC
gYEA6PmGD5D6htffvXImttdEAoN4c9kCKO+IRTn7EOh8rqk41XXGOOsKFQebg+jN
gtXj9xVoRaELGYW84u+E593y17iYwqG7tcFR39SDAqc9BkJb4SLD3muFXxzW2k6L
05vuuWciKh0R73mkszeK9P4Y/bz5RiNQl/Os/CRGK1w7t0UCAwEAAaOB5zCB5DAM
BgNVHRMBAf8EAjAAMDYGA1UdHwQvMC0wK6ApoCeGJWh0dHA6Ly9jcmwudGhhd3Rl
LmNvbS9UaGF3dGVTR0NDQS5jcmwwKAYDVR0lBCEwHwYIKwYBBQUHAwEGCCsGAQUF
BwMCBglghkgBhvhCBAEwcgYIKwYBBQUHAQEEZjBkMCIGCCsGAQUFBzABhhZodHRw
Oi8vb2NzcC50aGF3dGUuY29tMD4GCCsGAQUFBzAChjJodHRwOi8vd3d3LnRoYXd0
ZS5jb20vcmVwb3NpdG9yeS9UaGF3dGVfU0dDX0NBLmNydDANBgkqhkiG9w0BAQUF
AAOBgQCfQ89bxFApsb/isJr/aiEdLRLDLE5a+RLizrmCUi3nHX4adpaQedEkUjh5
u2ONgJd8IyAPkU0Wueru9G2Jysa9zCRo1kNbzipYvzwY4OA8Ys+WAi0oR1A04Se6
z5nRUP8pJcA2NhUzUnC+MY+f6H/nEQyNv4SgQhqAibAxWEEHXw==
-----END CERTIFICATE-----`

// googleLeafWithInvalidHash is the same as googleLeaf, but the signature
// algorithm in the certificate contains a nonsense OID.
const googleLeafWithInvalidHash = `-----BEGIN CERTIFICATE-----
MIIDITCCAoqgAwIBAgIQL9+89q6RUm0PmqPfQDQ+mjANBgkqhkiG9w0BATIFADBM
MQswCQYDVQQGEwJaQTElMCMGA1UEChMcVGhhd3RlIENvbnN1bHRpbmcgKFB0eSkg
THRkLjEWMBQGA1UEAxMNVGhhd3RlIFNHQyBDQTAeFw0wOTEyMTgwMDAwMDBaFw0x
MTEyMTgyMzU5NTlaMGgxCzAJBgNVBAYTAlVTMRMwEQYDVQQIEwpDYWxpZm9ybmlh
MRYwFAYDVQQHFA1Nb3VudGFpbiBWaWV3MRMwEQYDVQQKFApHb29nbGUgSW5jMRcw
FQYDVQQDFA53d3cuZ29vZ2xlLmNvbTCBnzANBgkqhkiG9w0BAQEFAAOBjQAwgYkC
gYEA6PmGD5D6htffvXImttdEAoN4c9kCKO+IRTn7EOh8rqk41XXGOOsKFQebg+jN
gtXj9xVoRaELGYW84u+E593y17iYwqG7tcFR39SDAqc9BkJb4SLD3muFXxzW2k6L
05vuuWciKh0R73mkszeK9P4Y/bz5RiNQl/Os/CRGK1w7t0UCAwEAAaOB5zCB5DAM
BgNVHRMBAf8EAjAAMDYGA1UdHwQvMC0wK6ApoCeGJWh0dHA6Ly9jcmwudGhhd3Rl
LmNvbS9UaGF3dGVTR0NDQS5jcmwwKAYDVR0lBCEwHwYIKwYBBQUHAwEGCCsGAQUF
BwMCBglghkgBhvhCBAEwcgYIKwYBBQUHAQEEZjBkMCIGCCsGAQUFBzABhhZodHRw
Oi8vb2NzcC50aGF3dGUuY29tMD4GCCsGAQUFBzAChjJodHRwOi8vd3d3LnRoYXd0
ZS5jb20vcmVwb3NpdG9yeS9UaGF3dGVfU0dDX0NBLmNydDANBgkqhkiG9w0BAVAF
AAOBgQCfQ89bxFApsb/isJr/aiEdLRLDLE5a+RLizrmCUi3nHX4adpaQedEkUjh5
u2ONgJd8IyAPkU0Wueru9G2Jysa9zCRo1kNbzipYvzwY4OA8Ys+WAi0oR1A04Se6
z5nRUP8pJcA2NhUzUnC+MY+f6H/nEQyNv4SgQhqAibAxWEEHXw==
-----END CERTIFICATE-----`

const dnssecExpLeaf = `-----BEGIN CERTIFICATE-----
MIIGzTCCBbWgAwIBAgIDAdD6MA0GCSqGSIb3DQEBBQUAMIGMMQswCQYDVQQGEwJJ
TDEWMBQGA1UEChMNU3RhcnRDb20gTHRkLjErMCkGA1UECxMiU2VjdXJlIERpZ2l0
YWwgQ2VydGlmaWNhdGUgU2lnbmluZzE4MDYGA1UEAxMvU3RhcnRDb20gQ2xhc3Mg
MSBQcmltYXJ5IEludGVybWVkaWF0ZSBTZXJ2ZXIgQ0EwHhcNMTAwNzA0MTQ1MjQ1
WhcNMTEwNzA1MTA1NzA0WjCBwTEgMB4GA1UEDRMXMjIxMTM3LWxpOWE5dHhJRzZM
NnNyVFMxCzAJBgNVBAYTAlVTMR4wHAYDVQQKExVQZXJzb25hIE5vdCBWYWxpZGF0
ZWQxKTAnBgNVBAsTIFN0YXJ0Q29tIEZyZWUgQ2VydGlmaWNhdGUgTWVtYmVyMRsw
GQYDVQQDExJ3d3cuZG5zc2VjLWV4cC5vcmcxKDAmBgkqhkiG9w0BCQEWGWhvc3Rt
YXN0ZXJAZG5zc2VjLWV4cC5vcmcwggEiMA0GCSqGSIb3DQEBAQUAA4IBDwAwggEK
AoIBAQDEdF/22vaxrPbqpgVYMWi+alfpzBctpbfLBdPGuqOazJdCT0NbWcK8/+B4
X6OlSOURNIlwLzhkmwVsWdVv6dVSaN7d4yI/fJkvgfDB9+au+iBJb6Pcz8ULBfe6
D8HVvqKdORp6INzHz71z0sghxrQ0EAEkoWAZLh+kcn2ZHdcmZaBNUfjmGbyU6PRt
RjdqoP+owIaC1aktBN7zl4uO7cRjlYFdusINrh2kPP02KAx2W84xjxX1uyj6oS6e
7eBfvcwe8czW/N1rbE0CoR7h9+HnIrjnVG9RhBiZEiw3mUmF++Up26+4KTdRKbu3
+BL4yMpfd66z0+zzqu+HkvyLpFn5AgMBAAGjggL/MIIC+zAJBgNVHRMEAjAAMAsG
A1UdDwQEAwIDqDATBgNVHSUEDDAKBggrBgEFBQcDATAdBgNVHQ4EFgQUy04I5guM
drzfh2JQaXhgV86+4jUwHwYDVR0jBBgwFoAU60I00Jiwq5/0G2sI98xkLu8OLEUw
LQYDVR0RBCYwJIISd3d3LmRuc3NlYy1leHAub3Jngg5kbnNzZWMtZXhwLm9yZzCC
AUIGA1UdIASCATkwggE1MIIBMQYLKwYBBAGBtTcBAgIwggEgMC4GCCsGAQUFBwIB
FiJodHRwOi8vd3d3LnN0YXJ0c3NsLmNvbS9wb2xpY3kucGRmMDQGCCsGAQUFBwIB
FihodHRwOi8vd3d3LnN0YXJ0c3NsLmNvbS9pbnRlcm1lZGlhdGUucGRmMIG3Bggr
BgEFBQcCAjCBqjAUFg1TdGFydENvbSBMdGQuMAMCAQEagZFMaW1pdGVkIExpYWJp
bGl0eSwgc2VlIHNlY3Rpb24gKkxlZ2FsIExpbWl0YXRpb25zKiBvZiB0aGUgU3Rh
cnRDb20gQ2VydGlmaWNhdGlvbiBBdXRob3JpdHkgUG9saWN5IGF2YWlsYWJsZSBh
dCBodHRwOi8vd3d3LnN0YXJ0c3NsLmNvbS9wb2xpY3kucGRmMGEGA1UdHwRaMFgw
KqAooCaGJGh0dHA6Ly93d3cuc3RhcnRzc2wuY29tL2NydDEtY3JsLmNybDAqoCig
JoYkaHR0cDovL2NybC5zdGFydHNzbC5jb20vY3J0MS1jcmwuY3JsMIGOBggrBgEF
BQcBAQSBgTB/MDkGCCsGAQUFBzABhi1odHRwOi8vb2NzcC5zdGFydHNzbC5jb20v
c3ViL2NsYXNzMS9zZXJ2ZXIvY2EwQgYIKwYBBQUHMAKGNmh0dHA6Ly93d3cuc3Rh
cnRzc2wuY29tL2NlcnRzL3N1Yi5jbGFzczEuc2VydmVyLmNhLmNydDAjBgNVHRIE
HDAahhhodHRwOi8vd3d3LnN0YXJ0c3NsLmNvbS8wDQYJKoZIhvcNAQEFBQADggEB
ACXj6SB59KRJPenn6gUdGEqcta97U769SATyiQ87i9er64qLwvIGLMa3o2Rcgl2Y
kghUeyLdN/EXyFBYA8L8uvZREPoc7EZukpT/ZDLXy9i2S0jkOxvF2fD/XLbcjGjM
iEYG1/6ASw0ri9C0k4oDDoJLCoeH9++yqF7SFCCMcDkJqiAGXNb4euDpa8vCCtEQ
CSS+ObZbfkreRt3cNCf5LfCXe9OsTnCfc8Cuq81c0oLaG+SmaLUQNBuToq8e9/Zm
+b+/a3RVjxmkV5OCcGVBxsXNDn54Q6wsdw0TBMcjwoEndzpLS7yWgFbbkq5ZiGpw
Qibb2+CfKuQ+WFV1GkVQmVA=
-----END CERTIFICATE-----`

const startComIntermediate = `-----BEGIN CERTIFICATE-----
MIIGNDCCBBygAwIBAgIBGDANBgkqhkiG9w0BAQUFADB9MQswCQYDVQQGEwJJTDEW
MBQGA1UEChMNU3RhcnRDb20gTHRkLjErMCkGA1UECxMiU2VjdXJlIERpZ2l0YWwg
Q2VydGlmaWNhdGUgU2lnbmluZzEpMCcGA1UEAxMgU3RhcnRDb20gQ2VydGlmaWNh
dGlvbiBBdXRob3JpdHkwHhcNMDcxMDI0MjA1NDE3WhcNMTcxMDI0MjA1NDE3WjCB
jDELMAkGA1UEBhMCSUwxFjAUBgNVBAoTDVN0YXJ0Q29tIEx0ZC4xKzApBgNVBAsT
IlNlY3VyZSBEaWdpdGFsIENlcnRpZmljYXRlIFNpZ25pbmcxODA2BgNVBAMTL1N0
YXJ0Q29tIENsYXNzIDEgUHJpbWFyeSBJbnRlcm1lZGlhdGUgU2VydmVyIENBMIIB
IjANBgkqhkiG9w0BAQEFAAOCAQ8AMIIBCgKCAQEAtonGrO8JUngHrJJj0PREGBiE
gFYfka7hh/oyULTTRwbw5gdfcA4Q9x3AzhA2NIVaD5Ksg8asWFI/ujjo/OenJOJA
pgh2wJJuniptTT9uYSAK21ne0n1jsz5G/vohURjXzTCm7QduO3CHtPn66+6CPAVv
kvek3AowHpNz/gfK11+AnSJYUq4G2ouHI2mw5CrY6oPSvfNx23BaKA+vWjhwRRI/
ME3NO68X5Q/LoKldSKqxYVDLNM08XMML6BDAjJvwAwNi/rJsPnIO7hxDKslIDlc5
xDEhyBDBLIf+VJVSH1I8MRKbf+fAoKVZ1eKPPvDVqOHXcDGpxLPPr21TLwb0pwID
AQABo4IBrTCCAakwDwYDVR0TAQH/BAUwAwEB/zAOBgNVHQ8BAf8EBAMCAQYwHQYD
VR0OBBYEFOtCNNCYsKuf9BtrCPfMZC7vDixFMB8GA1UdIwQYMBaAFE4L7xqkQFul
F2mHMMo0aEPQQa7yMGYGCCsGAQUFBwEBBFowWDAnBggrBgEFBQcwAYYbaHR0cDov
L29jc3Auc3RhcnRzc2wuY29tL2NhMC0GCCsGAQUFBzAChiFodHRwOi8vd3d3LnN0
YXJ0c3NsLmNvbS9zZnNjYS5jcnQwWwYDVR0fBFQwUjAnoCWgI4YhaHR0cDovL3d3
dy5zdGFydHNzbC5jb20vc2ZzY2EuY3JsMCegJaAjhiFodHRwOi8vY3JsLnN0YXJ0
c3NsLmNvbS9zZnNjYS5jcmwwgYAGA1UdIAR5MHcwdQYLKwYBBAGBtTcBAgEwZjAu
BggrBgEFBQcCARYiaHR0cDovL3d3dy5zdGFydHNzbC5jb20vcG9saWN5LnBkZjA0
BggrBgEFBQcCARYoaHR0cDovL3d3dy5zdGFydHNzbC5jb20vaW50ZXJtZWRpYXRl
LnBkZjANBgkqhkiG9w0BAQUFAAOCAgEAIQlJPqWIbuALi0jaMU2P91ZXouHTYlfp
tVbzhUV1O+VQHwSL5qBaPucAroXQ+/8gA2TLrQLhxpFy+KNN1t7ozD+hiqLjfDen
xk+PNdb01m4Ge90h2c9W/8swIkn+iQTzheWq8ecf6HWQTd35RvdCNPdFWAwRDYSw
xtpdPvkBnufh2lWVvnQce/xNFE+sflVHfXv0pQ1JHpXo9xLBzP92piVH0PN1Nb6X
t1gW66pceG/sUzCv6gRNzKkC4/C2BBL2MLERPZBOVmTX3DxDX3M570uvh+v2/miI
RHLq0gfGabDBoYvvF0nXYbFFSF87ICHpW7LM9NfpMfULFWE7epTj69m8f5SuauNi
YpaoZHy4h/OZMn6SolK+u/hlz8nyMPyLwcKmltdfieFcNID1j0cHL7SRv7Gifl9L
WtBbnySGBVFaaQNlQ0lxxeBvlDRr9hvYqbBMflPrj0jfyjO1SPo2ShpTpjMM0InN
SRXNiTE8kMBy12VLUjWKRhFEuT2OKGWmPnmeXAhEKa2wNREuIU640ucQPl2Eg7PD
wuTSxv0JS3QJ3fGz0xk+gA2iCxnwOOfFwq/iI9th4p1cbiCJSS4jarJiwUW0n6+L
p/EiO/h94pDQehn7Skzj0n1fSoMD7SfWI55rjbRZotnvbIIp3XUZPD9MEI3vu3Un
0q6Dp6jOW6c=
-----END CERTIFICATE-----`

const startComRoot = `-----BEGIN CERTIFICATE-----
MIIHyTCCBbGgAwIBAgIBATANBgkqhkiG9w0BAQUFADB9MQswCQYDVQQGEwJJTDEW
MBQGA1UEChMNU3RhcnRDb20gTHRkLjErMCkGA1UECxMiU2VjdXJlIERpZ2l0YWwg
Q2VydGlmaWNhdGUgU2lnbmluZzEpMCcGA1UEAxMgU3RhcnRDb20gQ2VydGlmaWNh
dGlvbiBBdXRob3JpdHkwHhcNMDYwOTE3MTk0NjM2WhcNMzYwOTE3MTk0NjM2WjB9
MQswCQYDVQQGEwJJTDEWMBQGA1UEChMNU3RhcnRDb20gTHRkLjErMCkGA1UECxMi
U2VjdXJlIERpZ2l0YWwgQ2VydGlmaWNhdGUgU2lnbmluZzEpMCcGA1UEAxMgU3Rh
cnRDb20gQ2VydGlmaWNhdGlvbiBBdXRob3JpdHkwggIiMA0GCSqGSIb3DQEBAQUA
A4ICDwAwggIKAoICAQDBiNsJvGxGfHiflXu1M5DycmLWwTYgIiRezul38kMKogZk
pMyONvg45iPwbm2xPN1yo4UcodM9tDMr0y+v/uqwQVlntsQGfQqedIXWeUyAN3rf
OQVSWff0G0ZDpNKFhdLDcfN1YjS6LIp/Ho/u7TTQEceWzVI9ujPW3U3eCztKS5/C
Ji/6tRYccjV3yjxd5srhJosaNnZcAdt0FCX+7bWgiA/deMotHweXMAEtcnn6RtYT
Kqi5pquDSR3l8u/d5AGOGAqPY1MWhWKpDhk6zLVmpsJrdAfkK+F2PrRt2PZE4XNi
HzvEvqBTViVsUQn3qqvKv3b9bZvzndu/PWa8DFaqr5hIlTpL36dYUNk4dalb6kMM
Av+Z6+hsTXBbKWWc3apdzK8BMewM69KN6Oqce+Zu9ydmDBpI125C4z/eIT574Q1w
+2OqqGwaVLRcJXrJosmLFqa7LH4XXgVNWG4SHQHuEhANxjJ/GP/89PrNbpHoNkm+
Gkhpi8KWTRoSsmkXwQqQ1vp5Iki/untp+HDH+no32NgN0nZPV/+Qt+OR0t3vwmC3
Zzrd/qqc8NSLf3Iizsafl7b4r4qgEKjZ+xjGtrVcUjyJthkqcwEKDwOzEmDyei+B
26Nu/yYwl/WL3YlXtq09s68rxbd2AvCl1iuahhQqcvbjM4xdCUsT37uMdBNSSwID
AQABo4ICUjCCAk4wDAYDVR0TBAUwAwEB/zALBgNVHQ8EBAMCAa4wHQYDVR0OBBYE
FE4L7xqkQFulF2mHMMo0aEPQQa7yMGQGA1UdHwRdMFswLKAqoCiGJmh0dHA6Ly9j
ZXJ0LnN0YXJ0Y29tLm9yZy9zZnNjYS1jcmwuY3JsMCugKaAnhiVodHRwOi8vY3Js
LnN0YXJ0Y29tLm9yZy9zZnNjYS1jcmwuY3JsMIIBXQYDVR0gBIIBVDCCAVAwggFM
BgsrBgEEAYG1NwEBATCCATswLwYIKwYBBQUHAgEWI2h0dHA6Ly9jZXJ0LnN0YXJ0
Y29tLm9yZy9wb2xpY3kucGRmMDUGCCsGAQUFBwIBFilodHRwOi8vY2VydC5zdGFy
dGNvbS5vcmcvaW50ZXJtZWRpYXRlLnBkZjCB0AYIKwYBBQUHAgIwgcMwJxYgU3Rh
cnQgQ29tbWVyY2lhbCAoU3RhcnRDb20pIEx0ZC4wAwIBARqBl0xpbWl0ZWQgTGlh
YmlsaXR5LCByZWFkIHRoZSBzZWN0aW9uICpMZWdhbCBMaW1pdGF0aW9ucyogb2Yg
dGhlIFN0YXJ0Q29tIENlcnRpZmljYXRpb24gQXV0aG9yaXR5IFBvbGljeSBhdmFp
bGFibGUgYXQgaHR0cDovL2NlcnQuc3RhcnRjb20ub3JnL3BvbGljeS5wZGYwEQYJ
YIZIAYb4QgEBBAQDAgAHMDgGCWCGSAGG+EIBDQQrFilTdGFydENvbSBGcmVlIFNT
TCBDZXJ0aWZpY2F0aW9uIEF1dGhvcml0eTANBgkqhkiG9w0BAQUFAAOCAgEAFmyZ
9GYMNPXQhV59CuzaEE44HF7fpiUFS5Eyweg78T3dRAlbB0mKKctmArexmvclmAk8
jhvh3TaHK0u7aNM5Zj2gJsfyOZEdUauCe37Vzlrk4gNXcGmXCPleWKYK34wGmkUW
FjgKXlf2Ysd6AgXmvB618p70qSmD+LIU424oh0TDkBreOKk8rENNZEXO3SipXPJz
ewT4F+irsfMuXGRuczE6Eri8sxHkfY+BUZo7jYn0TZNmezwD7dOaHZrzZVD1oNB1
ny+v8OqCQ5j4aZyJecRDjkZy42Q2Eq/3JR44iZB3fsNrarnDy0RLrHiQi+fHLB5L
EUTINFInzQpdn4XBidUaePKVEFMy3YCEZnXZtWgo+2EuvoSoOMCZEoalHmdkrQYu
L6lwhceWD3yJZfWOQ1QOq92lgDmUYMA0yZZwLKMS9R9Ie70cfmu3nZD0Ijuu+Pwq
yvqCUqDvr0tVk+vBtfAii6w0TiYiBKGHLHVKt+V9E9e4DGTANtLJL4YSjCMJwRuC
O3NJo2pXh5Tl1njFmUNj403gdy3hZZlyaQQaRwnmDwFWJPsfvw55qVguucQJAX6V
um0ABj6y6koQOdjQK/W/7HW/lwLFCRsI3FU34oH7N4RDYiDK51ZLZer+bMEkkySh
NOsF/5oirpt9P/FlUQqmMGqz9IgcgA38corog14=
-----END CERTIFICATE-----`

const startComRootSHA256 = `-----BEGIN CERTIFICATE-----
MIIHhzCCBW+gAwIBAgIBLTANBgkqhkiG9w0BAQsFADB9MQswCQYDVQQGEwJJTDEW
MBQGA1UEChMNU3RhcnRDb20gTHRkLjErMCkGA1UECxMiU2VjdXJlIERpZ2l0YWwg
Q2VydGlmaWNhdGUgU2lnbmluZzEpMCcGA1UEAxMgU3RhcnRDb20gQ2VydGlmaWNh
dGlvbiBBdXRob3JpdHkwHhcNMDYwOTE3MTk0NjM3WhcNMzYwOTE3MTk0NjM2WjB9
MQswCQYDVQQGEwJJTDEWMBQGA1UEChMNU3RhcnRDb20gTHRkLjErMCkGA1UECxMi
U2VjdXJlIERpZ2l0YWwgQ2VydGlmaWNhdGUgU2lnbmluZzEpMCcGA1UEAxMgU3Rh
cnRDb20gQ2VydGlmaWNhdGlvbiBBdXRob3JpdHkwggIiMA0GCSqGSIb3DQEBAQUA
A4ICDwAwggIKAoICAQDBiNsJvGxGfHiflXu1M5DycmLWwTYgIiRezul38kMKogZk
pMyONvg45iPwbm2xPN1yo4UcodM9tDMr0y+v/uqwQVlntsQGfQqedIXWeUyAN3rf
OQVSWff0G0ZDpNKFhdLDcfN1YjS6LIp/Ho/u7TTQEceWzVI9ujPW3U3eCztKS5/C
Ji/6tRYccjV3yjxd5srhJosaNnZcAdt0FCX+7bWgiA/deMotHweXMAEtcnn6RtYT
Kqi5pquDSR3l8u/d5AGOGAqPY1MWhWKpDhk6zLVmpsJrdAfkK+F2PrRt2PZE4XNi
HzvEvqBTViVsUQn3qqvKv3b9bZvzndu/PWa8DFaqr5hIlTpL36dYUNk4dalb6kMM
Av+Z6+hsTXBbKWWc3apdzK8BMewM69KN6Oqce+Zu9ydmDBpI125C4z/eIT574Q1w
+2OqqGwaVLRcJXrJosmLFqa7LH4XXgVNWG4SHQHuEhANxjJ/GP/89PrNbpHoNkm+
Gkhpi8KWTRoSsmkXwQqQ1vp5Iki/untp+HDH+no32NgN0nZPV/+Qt+OR0t3vwmC3
Zzrd/qqc8NSLf3Iizsafl7b4r4qgEKjZ+xjGtrVcUjyJthkqcwEKDwOzEmDyei+B
26Nu/yYwl/WL3YlXtq09s68rxbd2AvCl1iuahhQqcvbjM4xdCUsT37uMdBNSSwID
AQABo4ICEDCCAgwwDwYDVR0TAQH/BAUwAwEB/zAOBgNVHQ8BAf8EBAMCAQYwHQYD
VR0OBBYEFE4L7xqkQFulF2mHMMo0aEPQQa7yMB8GA1UdIwQYMBaAFE4L7xqkQFul
F2mHMMo0aEPQQa7yMIIBWgYDVR0gBIIBUTCCAU0wggFJBgsrBgEEAYG1NwEBATCC
ATgwLgYIKwYBBQUHAgEWImh0dHA6Ly93d3cuc3RhcnRzc2wuY29tL3BvbGljeS5w
ZGYwNAYIKwYBBQUHAgEWKGh0dHA6Ly93d3cuc3RhcnRzc2wuY29tL2ludGVybWVk
aWF0ZS5wZGYwgc8GCCsGAQUFBwICMIHCMCcWIFN0YXJ0IENvbW1lcmNpYWwgKFN0
YXJ0Q29tKSBMdGQuMAMCAQEagZZMaW1pdGVkIExpYWJpbGl0eSwgcmVhZCB0aGUg
c2VjdGlvbiAqTGVnYWwgTGltaXRhdGlvbnMqIG9mIHRoZSBTdGFydENvbSBDZXJ0
aWZpY2F0aW9uIEF1dGhvcml0eSBQb2xpY3kgYXZhaWxhYmxlIGF0IGh0dHA6Ly93
d3cuc3RhcnRzc2wuY29tL3BvbGljeS5wZGYwEQYJYIZIAYb4QgEBBAQDAgAHMDgG
CWCGSAGG+EIBDQQrFilTdGFydENvbSBGcmVlIFNTTCBDZXJ0aWZpY2F0aW9uIEF1
dGhvcml0eTANBgkqhkiG9w0BAQsFAAOCAgEAjo/n3JR5fPGFf59Jb2vKXfuM/gTF
wWLRfUKKvFO3lANmMD+x5wqnUCBVJX92ehQN6wQOQOY+2IirByeDqXWmN3PH/UvS
Ta0XQMhGvjt/UfzDtgUx3M2FIk5xt/JxXrAaxrqTi3iSSoX4eA+D/i+tLPfkpLst
0OcNOrg+zvZ49q5HJMqjNTbOx8aHmNrs++myziebiMMEofYLWWivydsQD032ZGNc
pRJvkrKTlMeIFw6Ttn5ii5B/q06f/ON1FE8qMt9bDeD1e5MNq6HPh+GlBEXoPBKl
CcWw0bdT82AUuoVpaiF8H3VhFyAXe2w7QSlc4axa0c2Mm+tgHRns9+Ww2vl5GKVF
P0lDV9LdJNUso/2RjSe15esUBppMeyG7Oq0wBhjA2MFrLH9ZXF2RsXAiV+uKa0hK
1Q8p7MZAwC+ITGgBF3f0JBlPvfrhsiAhS90a2Cl9qrjeVOwhVYBsHvUwyKMQ5bLm
KhQxw4UtjJixhlpPiVktucf3HMiKf8CdBUrmQk9io20ppB+Fq9vlgcitKj1MXVuE
JnHEhV5xJMqlG2zYYdMa4FTbzrqpMrUi9nNBCV24F10OD5mQ1kfabwo6YigUZ4LZ
8dCAWZvLMdibD4x3TrVoivJs9iQOLWxwxXPR3hTQcY+203sC9uO41Alua551hDnm
fyWl8kgAwKQB2j8=
-----END CERTIFICATE-----`

const smimeLeaf = `-----BEGIN CERTIFICATE-----
MIIFBjCCA+6gAwIBAgISESFvrjT8XcJTEe6rBlPptILlMA0GCSqGSIb3DQEBBQUA
MFQxCzAJBgNVBAYTAkJFMRkwFwYDVQQKExBHbG9iYWxTaWduIG52LXNhMSowKAYD
VQQDEyFHbG9iYWxTaWduIFBlcnNvbmFsU2lnbiAyIENBIC0gRzIwHhcNMTIwMTIz
MTYzNjU5WhcNMTUwMTIzMTYzNjU5WjCBlDELMAkGA1UEBhMCVVMxFjAUBgNVBAgT
DU5ldyBIYW1zcGhpcmUxEzARBgNVBAcTClBvcnRzbW91dGgxGTAXBgNVBAoTEEds
b2JhbFNpZ24sIEluYy4xEzARBgNVBAMTClJ5YW4gSHVyc3QxKDAmBgkqhkiG9w0B
CQEWGXJ5YW4uaHVyc3RAZ2xvYmFsc2lnbi5jb20wggEiMA0GCSqGSIb3DQEBAQUA
A4IBDwAwggEKAoIBAQC4ASSTvavmsFQAob60ukSSwOAL9nT/s99ltNUCAf5fPH5j
NceMKxaQse2miOmRRIXaykcq1p/TbI70Ztce38r2mbOwqDHHPVi13GxJEyUXWgaR
BteDMu5OGyWNG1kchVsGWpbstT0Z4v0md5m1BYFnxB20ebJyOR2lXDxsFK28nnKV
+5eMj76U8BpPQ4SCH7yTMG6y0XXsB3cCrBKr2o3TOYgEKv+oNnbaoMt3UxMt9nSf
9jyIshjqfnT5Aew3CUNMatO55g5FXXdIukAweg1YSb1ls05qW3sW00T3d7dQs9/7
NuxCg/A2elmVJSoy8+MLR8JSFEf/aMgjO/TyLg/jAgMBAAGjggGPMIIBizAOBgNV
HQ8BAf8EBAMCBaAwTQYDVR0gBEYwRDBCBgorBgEEAaAyASgKMDQwMgYIKwYBBQUH
AgEWJmh0dHBzOi8vd3d3Lmdsb2JhbHNpZ24uY29tL3JlcG9zaXRvcnkvMCQGA1Ud
EQQdMBuBGXJ5YW4uaHVyc3RAZ2xvYmFsc2lnbi5jb20wCQYDVR0TBAIwADAdBgNV
HSUEFjAUBggrBgEFBQcDAgYIKwYBBQUHAwQwQwYDVR0fBDwwOjA4oDagNIYyaHR0
cDovL2NybC5nbG9iYWxzaWduLmNvbS9ncy9nc3BlcnNvbmFsc2lnbjJnMi5jcmww
VQYIKwYBBQUHAQEESTBHMEUGCCsGAQUFBzAChjlodHRwOi8vc2VjdXJlLmdsb2Jh
bHNpZ24uY29tL2NhY2VydC9nc3BlcnNvbmFsc2lnbjJnMi5jcnQwHQYDVR0OBBYE
FFWiECe0/L72eVYqcWYnLV6SSjzhMB8GA1UdIwQYMBaAFD8V0m18L+cxnkMKBqiU
bCw7xe5lMA0GCSqGSIb3DQEBBQUAA4IBAQAhQi6hLPeudmf3IBF4IDzCvRI0FaYd
BKfprSk/H0PDea4vpsLbWpA0t0SaijiJYtxKjlM4bPd+2chb7ejatDdyrZIzmDVy
q4c30/xMninGKokpYA11/Ve+i2dvjulu65qasrtQRGybAuuZ67lrp/K3OMFgjV5N
C3AHYLzvNU4Dwc4QQ1BaMOg6KzYSrKbABRZajfrpC9uiePsv7mDIXLx/toBPxWNl
a5vJm5DrZdn7uHdvBCE6kMykbOLN5pmEK0UIlwKh6Qi5XD0pzlVkEZliFkBMJgub
d/eF7xeg7TKPWC5xyOFp9SdMolJM7LTC3wnSO3frBAev+q/nGs9Xxyvs
-----END CERTIFICATE-----`

const smimeIntermediate = `-----BEGIN CERTIFICATE-----
MIIEFjCCAv6gAwIBAgILBAAAAAABL07hL1IwDQYJKoZIhvcNAQEFBQAwVzELMAkG
A1UEBhMCQkUxGTAXBgNVBAoTEEdsb2JhbFNpZ24gbnYtc2ExEDAOBgNVBAsTB1Jv
b3QgQ0ExGzAZBgNVBAMTEkdsb2JhbFNpZ24gUm9vdCBDQTAeFw0xMTA0MTMxMDAw
MDBaFw0xOTA0MTMxMDAwMDBaMFQxCzAJBgNVBAYTAkJFMRkwFwYDVQQKExBHbG9i
YWxTaWduIG52LXNhMSowKAYDVQQDEyFHbG9iYWxTaWduIFBlcnNvbmFsU2lnbiAy
IENBIC0gRzIwggEiMA0GCSqGSIb3DQEBAQUAA4IBDwAwggEKAoIBAQDBa0H5Nez4
En3dIlFpX7e5E0YndxQ74xOBbz7kdBd+DLX0LOQMjVPU3DAgKL9ujhH+ZhHkURbH
3X/94TQSUL/z2JjsaQvS0NqyZXHhM5eeuquzOJRzEQ8+odETzHg2G0Erv7yjSeww
gkwDWDJnYUDlOjYTDUEG6+i+8Mn425reo4I0E277wD542kmVWeW7+oHv5dZo9e1Q
yWwiKTEP6BEQVVSBgThXMG4traSSDRUt3T1eQTZx5EObpiBEBO4OTqiBTJfg4vEI
YgkXzKLpnfszTB6YMDpR9/QS6p3ANB3kfAb+t6udSO3WCst0DGrwHDLBFGDR4UeY
T5KGGnI7cWL7AgMBAAGjgeUwgeIwDgYDVR0PAQH/BAQDAgEGMBIGA1UdEwEB/wQI
MAYBAf8CAQAwHQYDVR0OBBYEFD8V0m18L+cxnkMKBqiUbCw7xe5lMEcGA1UdIARA
MD4wPAYEVR0gADA0MDIGCCsGAQUFBwIBFiZodHRwczovL3d3dy5nbG9iYWxzaWdu
LmNvbS9yZXBvc2l0b3J5LzAzBgNVHR8ELDAqMCigJqAkhiJodHRwOi8vY3JsLmds
b2JhbHNpZ24ubmV0L3Jvb3QuY3JsMB8GA1UdIwQYMBaAFGB7ZhpFDZfKiVAvfQTN
NKj//P1LMA0GCSqGSIb3DQEBBQUAA4IBAQBDc3nMpMxJMQMcYUCB3+C73UpvwDE8
eCOr7t2F/uaQKKcyqqstqLZc6vPwI/rcE9oDHugY5QEjQzIBIEaTnN6P0vege2IX
eCOr7t2F/uaQKKcyqqstqLZc6vPwI/rcE9oDHugY5QEjQzIBIEaTnN6P0vege2IX
YEvTWbWwGdPytDFPYIl3/6OqNSXSnZ7DxPcdLJq2uyiga8PB/TTIIHYkdM2+1DE0
7y3rH/7TjwDVD7SLu5/SdOfKskuMPTjOEvz3K161mymW06klVhubCIWOro/Gx1Q2
2FQOZ7/2k4uYoOdBTSlb8kTAuzZNgIE0rB2BIYCTz/P6zZIKW0ogbRSH
-----END CERTIFICATE-----`

var megaLeaf = `-----BEGIN CERTIFICATE-----
MIIFOjCCBCKgAwIBAgIQWYE8Dup170kZ+k11Lg51OjANBgkqhkiG9w0BAQUFADBy
MQswCQYDVQQGEwJHQjEbMBkGA1UECBMSR3JlYXRlciBNYW5jaGVzdGVyMRAwDgYD
VQQHEwdTYWxmb3JkMRowGAYDVQQKExFDT01PRE8gQ0EgTGltaXRlZDEYMBYGA1UE
AxMPRXNzZW50aWFsU1NMIENBMB4XDTEyMTIxNDAwMDAwMFoXDTE0MTIxNDIzNTk1
OVowfzEhMB8GA1UECxMYRG9tYWluIENvbnRyb2wgVmFsaWRhdGVkMS4wLAYDVQQL
EyVIb3N0ZWQgYnkgSW5zdHJhIENvcnBvcmF0aW9uIFB0eS4gTFREMRUwEwYDVQQL
EwxFc3NlbnRpYWxTU0wxEzARBgNVBAMTCm1lZ2EuY28ubnowggEiMA0GCSqGSIb3
DQEBAQUAA4IBDwAwggEKAoIBAQDcxMCClae8BQIaJHBUIVttlLvhbK4XhXPk3RQ3
G5XA6tLZMBQ33l3F9knYJ0YErXtr8IdfYoulRQFmKFMJl9GtWyg4cGQi2Rcr5VN5
S5dA1vu4oyJBxE9fPELcK6Yz1vqaf+n6za+mYTiQYKggVdS8/s8hmNuXP9Zk1pIn
+q0pGsf8NAcSHMJgLqPQrTDw+zae4V03DvcYfNKjuno88d2226ld7MAmQZ7uRNsI
/CnkdelVs+akZsXf0szefSqMJlf08SY32t2jj4Ra7RApVYxOftD9nij/aLfuqOU6
ow6IgIcIG2ZvXLZwK87c5fxL7UAsTTV+M1sVv8jA33V2oKLhAgMBAAGjggG9MIIB
uTAfBgNVHSMEGDAWgBTay+qtWwhdzP/8JlTOSeVVxjj0+DAdBgNVHQ4EFgQUmP9l
6zhyrZ06Qj4zogt+6LKFk4AwDgYDVR0PAQH/BAQDAgWgMAwGA1UdEwEB/wQCMAAw
NAYDVR0lBC0wKwYIKwYBBQUHAwEGCCsGAQUFBwMCBgorBgEEAYI3CgMDBglghkgB
hvhCBAEwTwYDVR0gBEgwRjA6BgsrBgEEAbIxAQICBzArMCkGCCsGAQUFBwIBFh1o
dHRwczovL3NlY3VyZS5jb21vZG8uY29tL0NQUzAIBgZngQwBAgEwOwYDVR0fBDQw
MjAwoC6gLIYqaHR0cDovL2NybC5jb21vZG9jYS5jb20vRXNzZW50aWFsU1NMQ0Eu
Y3JsMG4GCCsGAQUFBwEBBGIwYDA4BggrBgEFBQcwAoYsaHR0cDovL2NydC5jb21v
ZG9jYS5jb20vRXNzZW50aWFsU1NMQ0FfMi5jcnQwJAYIKwYBBQUHMAGGGGh0dHA6
Ly9vY3NwLmNvbW9kb2NhLmNvbTAlBgNVHREEHjAcggptZWdhLmNvLm56gg53d3cu
bWVnYS5jby5uejANBgkqhkiG9w0BAQUFAAOCAQEAcYhrsPSvDuwihMOh0ZmRpbOE
Gw6LqKgLNTmaYUPQhzi2cyIjhUhNvugXQQlP5f0lp5j8cixmArafg1dTn4kQGgD3
ivtuhBTgKO1VYB/VRoAt6Lmswg3YqyiS7JiLDZxjoV7KoS5xdiaINfHDUaBBY4ZH
j2BUlPniNBjCqXe/HndUTVUewlxbVps9FyCmH+C4o9DWzdGBzDpCkcmo5nM+cp7q
ZhTIFTvZfo3zGuBoyu8BzuopCJcFRm3cRiXkpI7iOMUIixO1szkJS6WpL1sKdT73
UXp08U0LBqoqG130FbzEJBBV3ixbvY6BWMHoCWuaoF12KJnC5kHt2RoWAAgMXA==
-----END CERTIFICATE-----`

var comodoIntermediate1 = `-----BEGIN CERTIFICATE-----
MIIFAzCCA+ugAwIBAgIQGLLLuqME8aAPwfLzJkYqSjANBgkqhkiG9w0BAQUFADCB
gTELMAkGA1UEBhMCR0IxGzAZBgNVBAgTEkdyZWF0ZXIgTWFuY2hlc3RlcjEQMA4G
A1UEBxMHU2FsZm9yZDEaMBgGA1UEChMRQ09NT0RPIENBIExpbWl0ZWQxJzAlBgNV
BAMTHkNPTU9ETyBDZXJ0aWZpY2F0aW9uIEF1dGhvcml0eTAeFw0wNjEyMDEwMDAw
MDBaFw0xOTEyMzEyMzU5NTlaMHIxCzAJBgNVBAYTAkdCMRswGQYDVQQIExJHcmVh
dGVyIE1hbmNoZXN0ZXIxEDAOBgNVBAcTB1NhbGZvcmQxGjAYBgNVBAoTEUNPTU9E
TyBDQSBMaW1pdGVkMRgwFgYDVQQDEw9Fc3NlbnRpYWxTU0wgQ0EwggEiMA0GCSqG
SIb3DQEBAQUAA4IBDwAwggEKAoIBAQCt8AiwcsargxIxF3CJhakgEtSYau2A1NHf
5I5ZLdOWIY120j8YC0YZYwvHIPPlC92AGvFaoL0dds23Izp0XmEbdaqb1IX04XiR
0y3hr/yYLgbSeT1awB8hLRyuIVPGOqchfr7tZ291HRqfalsGs2rjsQuqag7nbWzD
ypWMN84hHzWQfdvaGlyoiBSyD8gSIF/F03/o4Tjg27z5H6Gq1huQByH6RSRQXScq
oChBRVt9vKCiL6qbfltTxfEFFld+Edc7tNkBdtzffRDPUanlOPJ7FAB1WfnwWdsX
Pvev5gItpHnBXaIcw5rIp6gLSApqLn8tl2X2xQScRMiZln5+pN0vAgMBAAGjggGD
MIIBfzAfBgNVHSMEGDAWgBQLWOWLxkwVN6RAqTCpIb5HNlpW/zAdBgNVHQ4EFgQU
2svqrVsIXcz//CZUzknlVcY49PgwDgYDVR0PAQH/BAQDAgEGMBIGA1UdEwEB/wQI
MAYBAf8CAQAwIAYDVR0lBBkwFwYKKwYBBAGCNwoDAwYJYIZIAYb4QgQBMD4GA1Ud
IAQ3MDUwMwYEVR0gADArMCkGCCsGAQUFBwIBFh1odHRwczovL3NlY3VyZS5jb21v
ZG8uY29tL0NQUzBJBgNVHR8EQjBAMD6gPKA6hjhodHRwOi8vY3JsLmNvbW9kb2Nh
LmNvbS9DT01PRE9DZXJ0aWZpY2F0aW9uQXV0aG9yaXR5LmNybDBsBggrBgEFBQcB
AQRgMF4wNgYIKwYBBQUHMAKGKmh0dHA6Ly9jcnQuY29tb2RvY2EuY29tL0NvbW9k
b1VUTlNHQ0NBLmNydDAkBggrBgEFBQcwAYYYaHR0cDovL29jc3AuY29tb2RvY2Eu
Y29tMA0GCSqGSIb3DQEBBQUAA4IBAQAtlzR6QDLqcJcvgTtLeRJ3rvuq1xqo2l/z
odueTZbLN3qo6u6bldudu+Ennv1F7Q5Slqz0J790qpL0pcRDAB8OtXj5isWMcL2a
ejGjKdBZa0wztSz4iw+SY1dWrCRnilsvKcKxudokxeRiDn55w/65g+onO7wdQ7Vu
F6r7yJiIatnyfKH2cboZT7g440LX8NqxwCPf3dfxp+0Jj1agq8MLy6SSgIGSH6lv
+Wwz3D5XxqfyH8wqfOQsTEZf6/Nh9yvENZ+NWPU6g0QO2JOsTGvMd/QDzczc4BxL
XSXaPV7Od4rhPsbXlM1wSTz/Dr0ISKvlUhQVnQ6cGodWaK2cCQBk
-----END CERTIFICATE-----`

var comodoRoot = `-----BEGIN CERTIFICATE-----
MIIEHTCCAwWgAwIBAgIQToEtioJl4AsC7j41AkblPTANBgkqhkiG9w0BAQUFADCB
gTELMAkGA1UEBhMCR0IxGzAZBgNVBAgTEkdyZWF0ZXIgTWFuY2hlc3RlcjEQMA4G
A1UEBxMHU2FsZm9yZDEaMBgGA1UEChMRQ09NT0RPIENBIExpbWl0ZWQxJzAlBgNV
BAMTHkNPTU9ETyBDZXJ0aWZpY2F0aW9uIEF1dGhvcml0eTAeFw0wNjEyMDEwMDAw
MDBaFw0yOTEyMzEyMzU5NTlaMIGBMQswCQYDVQQGEwJHQjEbMBkGA1UECBMSR3Jl
YXRlciBNYW5jaGVzdGVyMRAwDgYDVQQHEwdTYWxmb3JkMRowGAYDVQQKExFDT01P
RE8gQ0EgTGltaXRlZDEnMCUGA1UEAxMeQ09NT0RPIENlcnRpZmljYXRpb24gQXV0
aG9yaXR5MIIBIjANBgkqhkiG9w0BAQEFAAOCAQ8AMIIBCgKCAQEA0ECLi3LjkRv3
UcEbVASY06m/weaKXTuH+7uIzg3jLz8GlvCiKVCZrts7oVewdFFxze1CkU1B/qnI
2GqGd0S7WWaXUF601CxwRM/aN5VCaTwwxHGzUvAhTaHYujl8HJ6jJJ3ygxaYqhZ8
Q5sVW7euNJH+1GImGEaaP+vB+fGQV+useg2L23IwambV4EajcNxo2f8ESIl33rXp
+2dtQem8Ob0y2WIC8bGoPW43nOIv4tOiJovGuFVDiOEjPqXSJDlqR6sA1KGzqSX+
DT+nHbrTUcELpNqsOO9VUCQFZUaTNE8tja3G1CEZ0o7KBWFxB3NH5YoZEr0ETc5O
nKVIrLsm9wIDAQABo4GOMIGLMB0GA1UdDgQWBBQLWOWLxkwVN6RAqTCpIb5HNlpW
/zAOBgNVHQ8BAf8EBAMCAQYwDwYDVR0TAQH/BAUwAwEB/zBJBgNVHR8EQjBAMD6g
PKA6hjhodHRwOi8vY3JsLmNvbW9kb2NhLmNvbS9DT01PRE9DZXJ0aWZpY2F0aW9u
QXV0aG9yaXR5LmNybDANBgkqhkiG9w0BAQUFAAOCAQEAPpiem/Yb6dc5t3iuHXIY
SdOH5EOC6z/JqvWote9VfCFSZfnVDeFs9D6Mk3ORLgLETgdxb8CPOGEIqB6BCsAv
IC9Bi5HcSEW88cbeunZrM8gALTFGTO3nnc+IlP8zwFboJIYmuNg4ON8qa90SzMc/
RxdMosIGlgnW2/4/PEZB31jiVg88O8EckzXZOFKs7sjsLjBOlDW0JB9LeGna8gI4
zJVSk/BwJVmcIGfE7vmLV2H0knZ9P4SNVbfo5azV8fUZVqZa+5Acr5Pr5RzUZ5dd
BA6+C4OmF4O5MBKgxTMVBbkN+8cFduPYSo38NBejxiEovjBFMR7HeL5YYTisO+IB
ZQ==
<<<<<<< HEAD
=======
-----END CERTIFICATE-----`

var nameConstraintsLeaf = `-----BEGIN CERTIFICATE-----
MIIHMTCCBRmgAwIBAgIIIZaV/3ezOJkwDQYJKoZIhvcNAQEFBQAwgcsxCzAJBgNV
BAYTAlVTMREwDwYDVQQIEwhWaXJnaW5pYTETMBEGA1UEBxMKQmxhY2tzYnVyZzEj
MCEGA1UECxMaR2xvYmFsIFF1YWxpZmllZCBTZXJ2ZXIgQ0ExPDA6BgNVBAoTM1Zp
cmdpbmlhIFBvbHl0ZWNobmljIEluc3RpdHV0ZSBhbmQgU3RhdGUgVW5pdmVyc2l0
eTExMC8GA1UEAxMoVmlyZ2luaWEgVGVjaCBHbG9iYWwgUXVhbGlmaWVkIFNlcnZl
ciBDQTAeFw0xMzA5MTkxNDM2NTVaFw0xNTA5MTkxNDM2NTVaMIHNMQswCQYDVQQG
EwJVUzERMA8GA1UECAwIVmlyZ2luaWExEzARBgNVBAcMCkJsYWNrc2J1cmcxPDA6
BgNVBAoMM1ZpcmdpbmlhIFBvbHl0ZWNobmljIEluc3RpdHV0ZSBhbmQgU3RhdGUg
VW5pdmVyc2l0eTE7MDkGA1UECwwyVGVjaG5vbG9neS1lbmhhbmNlZCBMZWFybmlu
ZyBhbmQgT25saW5lIFN0cmF0ZWdpZXMxGzAZBgNVBAMMEnNlY3VyZS5pZGRsLnZ0
LmVkdTCCASIwDQYJKoZIhvcNAQEBBQADggEPADCCAQoCggEBAKkOyPpsOK/6IuPG
WnIBlVwlHzeYf+cUlggqkLq0b0+vZbiTXgio9/VCuNQ8opSoss7J7o3ygV9to+9Y
YwJKVC5WDT/y5JWpQey0CWILymViJnpNSwnxBc8A+Q8w5NUGDd/UhtPx/U8/hqbd
WPDYj2hbOqyq8UlRhfS5pwtnv6BbCTaY11I6FhCLK7zttISyTuWCf9p9o/ggiipP
ii/5oh4dkl+r5SfuSp5GPNHlYO8lWqys5NAPoDD4fc/kuflcK7Exx7XJ+Oqu0W0/
psjEY/tES1ZgDWU/ParcxxFpFmKHbD5DXsfPOObzkVWXIY6tGMutSlE1Froy/Nn0
OZsAOrcCAwEAAaOCAhMwggIPMIG4BggrBgEFBQcBAQSBqzCBqDBYBggrBgEFBQcw
AoZMaHR0cDovL3d3dy5wa2kudnQuZWR1L2dsb2JhbHF1YWxpZmllZHNlcnZlci9j
YWNlcnQvZ2xvYmFscXVhbGlmaWVkc2VydmVyLmNydDBMBggrBgEFBQcwAYZAaHR0
cDovL3Z0Y2EtcC5lcHJvdi5zZXRpLnZ0LmVkdTo4MDgwL2VqYmNhL3B1YmxpY3dl
Yi9zdGF0dXMvb2NzcDAdBgNVHQ4EFgQUp7xbO6iHkvtZbPE4jmndmnAbSEcwDAYD
VR0TAQH/BAIwADAfBgNVHSMEGDAWgBS8YmAn1eM1SBfpS6tFatDIqHdxjDBqBgNV
HSAEYzBhMA4GDCsGAQQBtGgFAgICATAOBgwrBgEEAbRoBQICAQEwPwYMKwYBBAG0
aAUCAgMBMC8wLQYIKwYBBQUHAgEWIWh0dHA6Ly93d3cucGtpLnZ0LmVkdS9nbG9i
YWwvY3BzLzBKBgNVHR8EQzBBMD+gPaA7hjlodHRwOi8vd3d3LnBraS52dC5lZHUv
Z2xvYmFscXVhbGlmaWVkc2VydmVyL2NybC9jYWNybC5jcmwwDgYDVR0PAQH/BAQD
AgTwMB0GA1UdJQQWMBQGCCsGAQUFBwMBBggrBgEFBQcDAjAdBgNVHREEFjAUghJz
ZWN1cmUuaWRkbC52dC5lZHUwDQYJKoZIhvcNAQEFBQADggIBAEgoYo4aUtatY3gI
OyyKp7QlIOaLbTJZywESHqy+L5EGDdJW2DJV+mcE0LDGvqa2/1Lo+AR1ntsZwfOi
Y718JwgVVaX/RCd5+QKP25c5/x72xI8hb/L1bgS0ED9b0YAhd7Qm1K1ot82+6mqX
DW6WiGeDr8Z07MQ3143qQe2rBlq+QI69DYzm2GOqAIAnUIWv7tCyLUm31b4DwmrJ
TeudVreTKUbBNB1TWRFHEPkWhjjXKZnNGRO11wHXcyBu6YekIvVZ+vmx8ePee4jJ
3GFOi7lMuWOeq57jTVL7KOKaKLVXBb6gqo5aq+Wwt8RUD5MakrCAEeQZj7DKaFmZ
oQCO0Pxrsl3InCGvxnGzT+bFVO9nJ/BAMj7hknFdm9Jr6Bg5q33Z+gnf909AD9QF
ESqUSykaHu2LVdJx2MaCH1CyKnRgMw5tEwE15EXpUjCm24m8FMOYC+rNtf18pgrz
5D8Jhh+oxK9PjcBYqXNtnioIxiMCYcV0q5d4w4BYFEh71tk7/bYB0R55CsBUVPmp
timWNOdRd57Tfpk3USaVsumWZAf9MP3wPiC7gb4d5tYEEAG5BuDT8ruFw838wU8G
1VvAVutSiYBg7k3NYO7AUqZ+Ax4klQX3aM9lgonmJ78Qt94UPtbptrfZ4/lSqEf8
GBUwDrQNTb+gsXsDkjd5lcYxNx6l
-----END CERTIFICATE-----`

var nameConstraintsIntermediate1 = `-----BEGIN CERTIFICATE-----
MIINLjCCDBagAwIBAgIRIqpyf/YoGgvHc8HiDAxAI8owDQYJKoZIhvcNAQEFBQAw
XDELMAkGA1UEBhMCQkUxFTATBgNVBAsTDFRydXN0ZWQgUm9vdDEZMBcGA1UEChMQ
R2xvYmFsU2lnbiBudi1zYTEbMBkGA1UEAxMSVHJ1c3RlZCBSb290IENBIEcyMB4X
DTEyMTIxMzAwMDAwMFoXDTE3MTIxMzAwMDAwMFowgcsxCzAJBgNVBAYTAlVTMREw
DwYDVQQIEwhWaXJnaW5pYTETMBEGA1UEBxMKQmxhY2tzYnVyZzEjMCEGA1UECxMa
R2xvYmFsIFF1YWxpZmllZCBTZXJ2ZXIgQ0ExPDA6BgNVBAoTM1ZpcmdpbmlhIFBv
bHl0ZWNobmljIEluc3RpdHV0ZSBhbmQgU3RhdGUgVW5pdmVyc2l0eTExMC8GA1UE
AxMoVmlyZ2luaWEgVGVjaCBHbG9iYWwgUXVhbGlmaWVkIFNlcnZlciBDQTCCAiIw
DQYJKoZIhvcNAQEBBQADggIPADCCAgoCggIBALgIZhEaptBWADBqdJ45ueFGzMXa
GHnzNxoxR1fQIaaRQNdCg4cw3A4dWKMeEgYLtsp65ai3Xfw62Qaus0+KJ3RhgV+r
ihqK81NUzkls78fJlADVDI4fCTlothsrE1CTOMiy97jKHai5mVTiWxmcxpmjv7fm
5Nhc+uHgh2hIz6npryq495mD51ZrUTIaqAQN6Pw/VHfAmR524vgriTOjtp1t4lA9
pXGWjF/vkhAKFFheOQSQ00rngo2wHgCqMla64UTN0oz70AsCYNZ3jDLx0kOP0YmM
R3Ih91VA63kLqPXA0R6yxmmhhxLZ5bcyAy1SLjr1N302MIxLM/pSy6aquEnbELhz
qyp9yGgRyGJay96QH7c4RJY6gtcoPDbldDcHI9nXngdAL4DrZkJ9OkDkJLyqG66W
ZTF5q4EIs6yMdrywz0x7QP+OXPJrjYpbeFs6tGZCFnWPFfmHCRJF8/unofYrheq+
9J7Jx3U55S/k57NXbAM1RAJOuMTlfn9Etf9Dpoac9poI4Liav6rBoUQk3N3JWqnV
HNx/NdCyJ1/6UbKMJUZsStAVglsi6lVPo289HHOE4f7iwl3SyekizVOp01wUin3y
cnbZB/rXmZbwapSxTTSBf0EIOr9i4EGfnnhCAVA9U5uLrI5OEB69IY8PNX0071s3
Z2a2fio5c8m3JkdrAgMBAAGjggh5MIIIdTAOBgNVHQ8BAf8EBAMCAQYwTAYDVR0g
BEUwQzBBBgkrBgEEAaAyATwwNDAyBggrBgEFBQcCARYmaHR0cHM6Ly93d3cuZ2xv
YmFsc2lnbi5jb20vcmVwb3NpdG9yeS8wEgYDVR0TAQH/BAgwBgEB/wIBADCCBtAG
A1UdHgSCBscwggbDoIIGvzASghAzZGJsYWNrc2J1cmcub3JnMBiCFmFjY2VsZXJh
dGV2aXJnaW5pYS5jb20wGIIWYWNjZWxlcmF0ZXZpcmdpbmlhLm9yZzALgglhY3Zj
cC5vcmcwCYIHYmV2Lm5ldDAJggdiZXYub3JnMAuCCWNsaWdzLm9yZzAMggpjbWl3
ZWIub3JnMBeCFWVhc3Rlcm5icm9va3Ryb3V0Lm5ldDAXghVlYXN0ZXJuYnJvb2t0
cm91dC5vcmcwEYIPZWNvcnJpZG9ycy5pbmZvMBOCEWVkZ2FycmVzZWFyY2gub3Jn
MBKCEGdldC1lZHVjYXRlZC5jb20wE4IRZ2V0LWVkdWNhdGVkLmluZm8wEYIPZ2V0
ZWR1Y2F0ZWQubmV0MBKCEGdldC1lZHVjYXRlZC5uZXQwEYIPZ2V0ZWR1Y2F0ZWQu
b3JnMBKCEGdldC1lZHVjYXRlZC5vcmcwD4INaG9raWVjbHViLmNvbTAQgg5ob2tp
ZXBob3RvLmNvbTAPgg1ob2tpZXNob3AuY29tMBGCD2hva2llc3BvcnRzLmNvbTAS
ghBob2tpZXRpY2tldHMuY29tMBKCEGhvdGVscm9hbm9rZS5jb20wE4IRaHVtYW53
aWxkbGlmZS5vcmcwF4IVaW5uYXR2aXJnaW5pYXRlY2guY29tMA+CDWlzY2hwMjAx
MS5vcmcwD4INbGFuZHJlaGFiLm9yZzAggh5uYXRpb25hbHRpcmVyZXNlYXJjaGNl
bnRlci5jb20wFYITbmV0d29ya3ZpcmdpbmlhLm5ldDAMggpwZHJjdnQuY29tMBiC
FnBldGVkeWVyaXZlcmNvdXJzZS5jb20wDYILcmFkaW9pcS5vcmcwFYITcml2ZXJj
b3Vyc2Vnb2xmLmNvbTALgglzZGltaS5vcmcwEIIOc292YW1vdGlvbi5jb20wHoIc
c3VzdGFpbmFibGUtYmlvbWF0ZXJpYWxzLmNvbTAeghxzdXN0YWluYWJsZS1iaW9t
YXRlcmlhbHMub3JnMBWCE3RoaXNpc3RoZWZ1dHVyZS5jb20wGIIWdGhpcy1pcy10
aGUtZnV0dXJlLmNvbTAVghN0aGlzaXN0aGVmdXR1cmUubmV0MBiCFnRoaXMtaXMt
dGhlLWZ1dHVyZS5uZXQwCoIIdmFkcy5vcmcwDIIKdmFsZWFmLm9yZzANggt2YXRl
Y2guaW5mbzANggt2YXRlY2gubW9iaTAcghp2YXRlY2hsaWZlbG9uZ2xlYXJuaW5n
LmNvbTAcghp2YXRlY2hsaWZlbG9uZ2xlYXJuaW5nLm5ldDAcghp2YXRlY2hsaWZl
bG9uZ2xlYXJuaW5nLm9yZzAKggh2Y29tLmVkdTASghB2aXJnaW5pYXZpZXcubmV0
MDSCMnZpcmdpbmlhcG9seXRlY2huaWNpbnN0aXR1dGVhbmRzdGF0ZXVuaXZlcnNp
dHkuY29tMDWCM3ZpcmdpbmlhcG9seXRlY2huaWNpbnN0aXR1dGVhbmRzdGF0ZXVu
aXZlcnNpdHkuaW5mbzA0gjJ2aXJnaW5pYXBvbHl0ZWNobmljaW5zdGl0dXRlYW5k
c3RhdGV1bml2ZXJzaXR5Lm5ldDA0gjJ2aXJnaW5pYXBvbHl0ZWNobmljaW5zdGl0
dXRlYW5kc3RhdGV1bml2ZXJzaXR5Lm9yZzAZghd2aXJnaW5pYXB1YmxpY3JhZGlv
Lm9yZzASghB2aXJnaW5pYXRlY2guZWR1MBOCEXZpcmdpbmlhdGVjaC5tb2JpMByC
GnZpcmdpbmlhdGVjaGZvdW5kYXRpb24ub3JnMAiCBnZ0LmVkdTALggl2dGFyYy5v
cmcwDIIKdnQtYXJjLm9yZzALggl2dGNyYy5jb20wCoIIdnRpcC5vcmcwDIIKdnRs
ZWFuLm9yZzAWghR2dGtub3dsZWRnZXdvcmtzLmNvbTAYghZ2dGxpZmVsb25nbGVh
cm5pbmcuY29tMBiCFnZ0bGlmZWxvbmdsZWFybmluZy5uZXQwGIIWdnRsaWZlbG9u
Z2xlYXJuaW5nLm9yZzATghF2dHNwb3J0c21lZGlhLmNvbTALggl2dHdlaS5jb20w
D4INd2l3YXR3ZXJjLmNvbTAKggh3dnRmLm9yZzAIgQZ2dC5lZHUwd6R1MHMxCzAJ
BgNVBAYTAlVTMREwDwYDVQQIEwhWaXJnaW5pYTETMBEGA1UEBxMKQmxhY2tzYnVy
ZzE8MDoGA1UEChMzVmlyZ2luaWEgUG9seXRlY2huaWMgSW5zdGl0dXRlIGFuZCBT
dGF0ZSBVbml2ZXJzaXR5MCcGA1UdJQQgMB4GCCsGAQUFBwMCBggrBgEFBQcDAQYI
KwYBBQUHAwkwPQYDVR0fBDYwNDAyoDCgLoYsaHR0cDovL2NybC5nbG9iYWxzaWdu
LmNvbS9ncy90cnVzdHJvb3RnMi5jcmwwgYQGCCsGAQUFBwEBBHgwdjAzBggrBgEF
BQcwAYYnaHR0cDovL29jc3AyLmdsb2JhbHNpZ24uY29tL3RydXN0cm9vdGcyMD8G
CCsGAQUFBzAChjNodHRwOi8vc2VjdXJlLmdsb2JhbHNpZ24uY29tL2NhY2VydC90
cnVzdHJvb3RnMi5jcnQwHQYDVR0OBBYEFLxiYCfV4zVIF+lLq0Vq0Miod3GMMB8G
A1UdIwQYMBaAFBT25YsxtkWASkxt/MKHico2w5BiMA0GCSqGSIb3DQEBBQUAA4IB
AQAyJm/lOB2Er4tHXhc/+fSufSzgjohJgYfMkvG4LknkvnZ1BjliefR8tTXX49d2
SCDFWfGjqyJZwavavkl/4p3oXPG/nAMDMvxh4YAT+CfEK9HH+6ICV087kD4BLegi
+aFJMj8MMdReWCzn5sLnSR1rdse2mo2arX3Uod14SW+PGrbUmTuWNyvRbz3fVmxp
UdbGmj3laknO9YPsBGgHfv73pVVsTJkW4ZfY/7KdD/yaVv6ophpOB3coXfjl2+kd
Z4ypn2zK+cx9IL/LSewqd/7W9cD55PCUy4X9OTbEmAccwiz3LB66mQoUGfdHdkoB
jUY+v9vLQXmaVwI0AYL7g9LN
-----END CERTIFICATE-----`

var nameConstraintsIntermediate2 = `-----BEGIN CERTIFICATE-----
MIIEXTCCA0WgAwIBAgILBAAAAAABNuk6OrMwDQYJKoZIhvcNAQEFBQAwVzELMAkG
A1UEBhMCQkUxGTAXBgNVBAoTEEdsb2JhbFNpZ24gbnYtc2ExEDAOBgNVBAsTB1Jv
b3QgQ0ExGzAZBgNVBAMTEkdsb2JhbFNpZ24gUm9vdCBDQTAeFw0xMjA0MjUxMTAw
MDBaFw0yNzA0MjUxMTAwMDBaMFwxCzAJBgNVBAYTAkJFMRUwEwYDVQQLEwxUcnVz
dGVkIFJvb3QxGTAXBgNVBAoTEEdsb2JhbFNpZ24gbnYtc2ExGzAZBgNVBAMTElRy
dXN0ZWQgUm9vdCBDQSBHMjCCASIwDQYJKoZIhvcNAQEBBQADggEPADCCAQoCggEB
AKyuvqrtcMr7g7EuNbu4sKwxM127UsCmx1RxbxxgcArGS7rjiefpBH/w4LYrymjf
vcw1ueyMNoqLo9nJMz/ORXupb35NNfE667prQYHa+tTjl1IiKpB7QUwt3wXPuTMF
Ja1tXtjKzkqJyuJlNuPKT76HcjgNqgV1s9qG44MD5I2JvI12du8zI1bgdQ+l/KsX
kTfbGjUvhOLOlVNWVQDpL+YMIrGqgBYxy5TUNgrAcRtwpNdS2KkF5otSmMweVb5k
hoUVv3u8UxQH/WWbNhHq1RrIlg/0rBUfi/ziShYFSB7U+aLx5DxPphTFBiDquQGp
tB+FC4JvnukDStFihZCZ1R8CAwEAAaOCASMwggEfMA4GA1UdDwEB/wQEAwIBBjAP
BgNVHRMBAf8EBTADAQH/MEcGA1UdIARAMD4wPAYEVR0gADA0MDIGCCsGAQUFBwIB
FiZodHRwczovL3d3dy5nbG9iYWxzaWduLmNvbS9yZXBvc2l0b3J5LzAdBgNVHQ4E
FgQUFPblizG2RYBKTG38woeJyjbDkGIwMwYDVR0fBCwwKjAooCagJIYiaHR0cDov
L2NybC5nbG9iYWxzaWduLm5ldC9yb290LmNybDA+BggrBgEFBQcBAQQyMDAwLgYI
KwYBBQUHMAGGImh0dHA6Ly9vY3NwMi5nbG9iYWxzaWduLmNvbS9yb290cjEwHwYD
VR0jBBgwFoAUYHtmGkUNl8qJUC99BM00qP/8/UswDQYJKoZIhvcNAQEFBQADggEB
AL7IG0l+k4LkcpI+a/kvZsSRwSM4uA6zGX34e78A2oytr8RG8bJwVb8+AHMUD+Xe
2kYdh/Uj/waQXfqR0OgxQXL9Ct4ZM+JlR1avsNKXWL5AwYXAXCOB3J5PW2XOck7H
Zw0vRbGQhjWjQx+B4KOUFg1b3ov/z6Xkr3yaCfRQhXh7KC0Bc0RXPPG5Nv5lCW+z
tbbg0zMm3kyfQITRusMSg6IBsDJqOnjaiaKQRcXiD0Sk43ZXb2bUKMxC7+Td3QL4
RyHcWJbQ7YylLTS/x+jxWIcOQ0oO5/54t5PTQ14neYhOz9x4gUk2AYAW6d1vePwb
hcC8roQwkHT7HvfYBoc74FM=
-----END CERTIFICATE-----`

var globalSignRoot = `-----BEGIN CERTIFICATE-----
MIIDdTCCAl2gAwIBAgILBAAAAAABFUtaw5QwDQYJKoZIhvcNAQEFBQAwVzELMAkG
A1UEBhMCQkUxGTAXBgNVBAoTEEdsb2JhbFNpZ24gbnYtc2ExEDAOBgNVBAsTB1Jv
b3QgQ0ExGzAZBgNVBAMTEkdsb2JhbFNpZ24gUm9vdCBDQTAeFw05ODA5MDExMjAw
MDBaFw0yODAxMjgxMjAwMDBaMFcxCzAJBgNVBAYTAkJFMRkwFwYDVQQKExBHbG9i
YWxTaWduIG52LXNhMRAwDgYDVQQLEwdSb290IENBMRswGQYDVQQDExJHbG9iYWxT
aWduIFJvb3QgQ0EwggEiMA0GCSqGSIb3DQEBAQUAA4IBDwAwggEKAoIBAQDaDuaZ
jc6j40+Kfvvxi4Mla+pIH/EqsLmVEQS98GPR4mdmzxzdzxtIK+6NiY6arymAZavp
xy0Sy6scTHAHoT0KMM0VjU/43dSMUBUc71DuxC73/OlS8pF94G3VNTCOXkNz8kHp
1Wrjsok6Vjk4bwY8iGlbKk3Fp1S4bInMm/k8yuX9ifUSPJJ4ltbcdG6TRGHRjcdG
snUOhugZitVtbNV4FpWi6cgKOOvyJBNPc1STE4U6G7weNLWLBYy5d4ux2x8gkasJ
U26Qzns3dLlwR5EiUWMWea6xrkEmCMgZK9FGqkjWZCrXgzT/LCrBbBlDSgeF59N8
9iFo7+ryUp9/k5DPAgMBAAGjQjBAMA4GA1UdDwEB/wQEAwIBBjAPBgNVHRMBAf8E
BTADAQH/MB0GA1UdDgQWBBRge2YaRQ2XyolQL30EzTSo//z9SzANBgkqhkiG9w0B
AQUFAAOCAQEA1nPnfE920I2/7LqivjTFKDK1fPxsnCwrvQmeU79rXqoRSLblCKOz
yj1hTdNGCbM+w6DjY1Ub8rrvrTnhQ7k4o+YviiY776BQVvnGCv04zcQLcFGUl5gE
38NflNUVyRRBnMRddWQVDf9VMOyGj/8N7yy5Y0b2qvzfvGn9LhJIZJrglfCm7ymP
AbEVtQwdpf5pLGkkeB6zpxxxYu7KyJesF12KwvhHhm4qxFYxldBniYUr+WymXUad
DKqC5JlR3XC321Y9YeRq4VzW9v493kHMB65jUr9TU/Qr6cf9tveCX4XSQRjbgbME
HMUfpIBvFSDJ3gyICh3WZlXi/EjJKSZp4A==
>>>>>>> 4d0aec87
-----END CERTIFICATE-----`<|MERGE_RESOLUTION|>--- conflicted
+++ resolved
@@ -183,8 +183,6 @@
 			{"mega.co.nz", "EssentialSSL CA", "COMODO Certification Authority"},
 		},
 	},
-<<<<<<< HEAD
-=======
 	{
 		// Check that a name constrained intermediate works even when
 		// it lists multiple constraints.
@@ -203,7 +201,6 @@
 			},
 		},
 	},
->>>>>>> 4d0aec87
 }
 
 func expectHostnameError(t *testing.T, i int, err error) (ok bool) {
@@ -773,8 +770,6 @@
 zJVSk/BwJVmcIGfE7vmLV2H0knZ9P4SNVbfo5azV8fUZVqZa+5Acr5Pr5RzUZ5dd
 BA6+C4OmF4O5MBKgxTMVBbkN+8cFduPYSo38NBejxiEovjBFMR7HeL5YYTisO+IB
 ZQ==
-<<<<<<< HEAD
-=======
 -----END CERTIFICATE-----`
 
 var nameConstraintsLeaf = `-----BEGIN CERTIFICATE-----
@@ -940,5 +935,4 @@
 AbEVtQwdpf5pLGkkeB6zpxxxYu7KyJesF12KwvhHhm4qxFYxldBniYUr+WymXUad
 DKqC5JlR3XC321Y9YeRq4VzW9v493kHMB65jUr9TU/Qr6cf9tveCX4XSQRjbgbME
 HMUfpIBvFSDJ3gyICh3WZlXi/EjJKSZp4A==
->>>>>>> 4d0aec87
 -----END CERTIFICATE-----`