// Copyright 2010 The Go Authors. All rights reserved.
// Use of this source code is governed by a BSD-style
// license that can be found in the LICENSE file.

package gzip

import (
	"bufio"
	"bytes"
	"io/ioutil"
	"testing"
	"time"
)

// TestEmpty tests that an empty payload still forms a valid GZIP stream.
func TestEmpty(t *testing.T) {
	buf := new(bytes.Buffer)

	if err := NewWriter(buf).Close(); err != nil {
		t.Fatalf("Writer.Close: %v", err)
	}

	r, err := NewReader(buf)
	if err != nil {
		t.Fatalf("NewReader: %v", err)
	}
	b, err := ioutil.ReadAll(r)
	if err != nil {
		t.Fatalf("ReadAll: %v", err)
	}
	if len(b) != 0 {
		t.Fatalf("got %d bytes, want 0", len(b))
	}
	if err := r.Close(); err != nil {
		t.Fatalf("Reader.Close: %v", err)
	}
}

// TestRoundTrip tests that gzipping and then gunzipping is the identity
// function.
func TestRoundTrip(t *testing.T) {
	buf := new(bytes.Buffer)

	w := NewWriter(buf)
	w.Comment = "comment"
	w.Extra = []byte("extra")
	w.ModTime = time.Unix(1e8, 0)
	w.Name = "name"
	if _, err := w.Write([]byte("payload")); err != nil {
		t.Fatalf("Write: %v", err)
	}
	if err := w.Close(); err != nil {
		t.Fatalf("Writer.Close: %v", err)
	}

	r, err := NewReader(buf)
	if err != nil {
		t.Fatalf("NewReader: %v", err)
	}
	b, err := ioutil.ReadAll(r)
	if err != nil {
		t.Fatalf("ReadAll: %v", err)
	}
	if string(b) != "payload" {
		t.Fatalf("payload is %q, want %q", string(b), "payload")
	}
	if r.Comment != "comment" {
		t.Fatalf("comment is %q, want %q", r.Comment, "comment")
	}
	if string(r.Extra) != "extra" {
		t.Fatalf("extra is %q, want %q", r.Extra, "extra")
	}
	if r.ModTime.Unix() != 1e8 {
		t.Fatalf("mtime is %d, want %d", r.ModTime.Unix(), uint32(1e8))
	}
	if r.Name != "name" {
		t.Fatalf("name is %q, want %q", r.Name, "name")
	}
	if err := r.Close(); err != nil {
		t.Fatalf("Reader.Close: %v", err)
	}
}

// TestLatin1 tests the internal functions for converting to and from Latin-1.
func TestLatin1(t *testing.T) {
	latin1 := []byte{0xc4, 'u', 0xdf, 'e', 'r', 'u', 'n', 'g', 0}
	utf8 := "Äußerung"
	z := Reader{r: bufio.NewReader(bytes.NewBuffer(latin1))}
	s, err := z.readString()
	if err != nil {
		t.Fatalf("readString: %v", err)
	}
	if s != utf8 {
		t.Fatalf("read latin-1: got %q, want %q", s, utf8)
	}

	buf := bytes.NewBuffer(make([]byte, 0, len(latin1)))
	c := Writer{w: buf}
	if err = c.writeString(utf8); err != nil {
		t.Fatalf("writeString: %v", err)
	}
	s = buf.String()
	if s != string(latin1) {
		t.Fatalf("write utf-8: got %q, want %q", s, string(latin1))
	}
}

// TestLatin1RoundTrip tests that metadata that is representable in Latin-1
// survives a round trip.
func TestLatin1RoundTrip(t *testing.T) {
	testCases := []struct {
		name string
		ok   bool
	}{
		{"", true},
		{"ASCII is OK", true},
		{"unless it contains a NUL\x00", false},
		{"no matter where \x00 occurs", false},
		{"\x00\x00\x00", false},
		{"Látin-1 also passes (U+00E1)", true},
		{"but LĀtin Extended-A (U+0100) does not", false},
		{"neither does 日本語", false},
		{"invalid UTF-8 also \xffails", false},
		{"\x00 as does Látin-1 with NUL", false},
	}
	for _, tc := range testCases {
		buf := new(bytes.Buffer)

		w := NewWriter(buf)
		w.Name = tc.name
		err := w.Close()
		if (err == nil) != tc.ok {
			t.Errorf("Writer.Close: name = %q, err = %v", tc.name, err)
			continue
		}
		if !tc.ok {
			continue
		}

		r, err := NewReader(buf)
		if err != nil {
			t.Errorf("NewReader: %v", err)
			continue
		}
		_, err = ioutil.ReadAll(r)
		if err != nil {
			t.Errorf("ReadAll: %v", err)
			continue
		}
		if r.Name != tc.name {
			t.Errorf("name is %q, want %q", r.Name, tc.name)
			continue
		}
		if err := r.Close(); err != nil {
			t.Errorf("Reader.Close: %v", err)
			continue
		}
	}
}

func TestWriterFlush(t *testing.T) {
	buf := new(bytes.Buffer)

	w := NewWriter(buf)
	w.Comment = "comment"
	w.Extra = []byte("extra")
	w.ModTime = time.Unix(1e8, 0)
	w.Name = "name"

	n0 := buf.Len()
	if n0 != 0 {
		t.Fatalf("buffer size = %d before writes; want 0", n0)
	}

	if err := w.Flush(); err != nil {
		t.Fatal(err)
	}

	n1 := buf.Len()
	if n1 == 0 {
		t.Fatal("no data after first flush")
	}

	w.Write([]byte("x"))

	n2 := buf.Len()
	if n1 != n2 {
		t.Fatalf("after writing a single byte, size changed from %d to %d; want no change", n1, n2)
	}

	if err := w.Flush(); err != nil {
		t.Fatal(err)
	}

	n3 := buf.Len()
	if n2 == n3 {
		t.Fatal("Flush didn't flush any data")
	}
<<<<<<< HEAD
=======
}

// Multiple gzip files concatenated form a valid gzip file.
func TestConcat(t *testing.T) {
	var buf bytes.Buffer
	w := NewWriter(&buf)
	w.Write([]byte("hello "))
	w.Close()
	w = NewWriter(&buf)
	w.Write([]byte("world\n"))
	w.Close()

	r, err := NewReader(&buf)
	data, err := ioutil.ReadAll(r)
	if string(data) != "hello world\n" || err != nil {
		t.Fatalf("ReadAll = %q, %v, want %q, nil", data, err, "hello world")
	}
}

func TestWriterReset(t *testing.T) {
	buf := new(bytes.Buffer)
	buf2 := new(bytes.Buffer)
	z := NewWriter(buf)
	msg := []byte("hello world")
	z.Write(msg)
	z.Close()
	z.Reset(buf2)
	z.Write(msg)
	z.Close()
	if buf.String() != buf2.String() {
		t.Errorf("buf2 %q != original buf of %q", buf2.String(), buf.String())
	}
>>>>>>> 4d0aec87
}<|MERGE_RESOLUTION|>--- conflicted
+++ resolved
@@ -196,8 +196,6 @@
 	if n2 == n3 {
 		t.Fatal("Flush didn't flush any data")
 	}
-<<<<<<< HEAD
-=======
 }
 
 // Multiple gzip files concatenated form a valid gzip file.
@@ -230,5 +228,4 @@
 	if buf.String() != buf2.String() {
 		t.Errorf("buf2 %q != original buf of %q", buf2.String(), buf.String())
 	}
->>>>>>> 4d0aec87
 }