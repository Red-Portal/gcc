/* Implementation of the CSHIFT intrinsic
   Copyright (C) 2003-2014 Free Software Foundation, Inc.
   Contributed by Feng Wang <wf_cs@yahoo.com>

This file is part of the GNU Fortran runtime library (libgfortran).

Libgfortran is free software; you can redistribute it and/or
modify it under the terms of the GNU General Public
License as published by the Free Software Foundation; either
version 3 of the License, or (at your option) any later version.

Ligbfortran is distributed in the hope that it will be useful,
but WITHOUT ANY WARRANTY; without even the implied warranty of
MERCHANTABILITY or FITNESS FOR A PARTICULAR PURPOSE.  See the
GNU General Public License for more details.

Under Section 7 of GPL version 3, you are granted additional
permissions described in the GCC Runtime Library Exception, version
3.1, as published by the Free Software Foundation.

You should have received a copy of the GNU General Public License and
a copy of the GCC Runtime Library Exception along with this program;
see the files COPYING3 and COPYING.RUNTIME respectively.  If not, see
<http://www.gnu.org/licenses/>.  */

#include "libgfortran.h"
#include <stdlib.h>
#include <assert.h>
#include <string.h>


#if defined (HAVE_GFC_INTEGER_8)

static void
cshift1 (gfc_array_char * const restrict ret, 
	const gfc_array_char * const restrict array,
	const gfc_array_i8 * const restrict h, 
	const GFC_INTEGER_8 * const restrict pwhich)
{
  /* r.* indicates the return array.  */
  index_type rstride[GFC_MAX_DIMENSIONS];
  index_type rstride0;
  index_type roffset;
  char *rptr;
  char *dest;
  /* s.* indicates the source array.  */
  index_type sstride[GFC_MAX_DIMENSIONS];
  index_type sstride0;
  index_type soffset;
  const char *sptr;
  const char *src;
  /* h.* indicates the shift array.  */
  index_type hstride[GFC_MAX_DIMENSIONS];
  index_type hstride0;
  const GFC_INTEGER_8 *hptr;

  index_type count[GFC_MAX_DIMENSIONS];
  index_type extent[GFC_MAX_DIMENSIONS];
  index_type dim;
  index_type len;
  index_type n;
  int which;
  GFC_INTEGER_8 sh;
  index_type arraysize;
  index_type size;

  if (pwhich)
    which = *pwhich - 1;
  else
    which = 0;

  if (which < 0 || (which + 1) > GFC_DESCRIPTOR_RANK (array))
    runtime_error ("Argument 'DIM' is out of range in call to 'CSHIFT'");

  size = GFC_DESCRIPTOR_ELEM_LEN(array);

  arraysize = size0 ((array_t *)array);

  if (ret->base_addr == NULL)
    {
      int i;
      index_type sm, ext;

<<<<<<< HEAD
      ret->base_addr = xmalloc (size * arraysize);
      ret->elem_len = array->elem_len;
      ret->type = array->type;
=======
      ret->base_addr = xmallocarray (arraysize, size);
>>>>>>> 634a5ad7
      ret->offset = 0;
      sm = sizeof (GFC_INTEGER_8);
      ext = 1;
      for (i = 0; i < GFC_DESCRIPTOR_RANK (array); i++)
        {
          sm *= ext;
          ext = GFC_DESCRIPTOR_EXTENT (array, i);

	  GFC_DIMENSION_SET (ret->dim[i], 0, ext, sm);
        }
    }
  else if (unlikely (compile_options.bounds_check))
    {
      bounds_equal_extents ((array_t *) ret, (array_t *) array,
				 "return value", "CSHIFT");
    }

  if (unlikely (compile_options.bounds_check))
    {
      bounds_reduced_extents ((array_t *) h, (array_t *) array, which,
      			      "SHIFT argument", "CSHIFT");
    }

  if (arraysize == 0)
    return;

  extent[0] = 1;
  count[0] = 0;
  n = 0;

  /* Initialized for avoiding compiler warnings.  */
  roffset = size;
  soffset = size;
  len = 0;

  for (dim = 0; dim < GFC_DESCRIPTOR_RANK (array); dim++)
    {
      if (dim == which)
        {
          roffset = GFC_DESCRIPTOR_SM(ret,dim);
          if (roffset == 0)
            roffset = size;
          soffset = GFC_DESCRIPTOR_SM(array,dim);
          if (soffset == 0)
            soffset = size;
          len = GFC_DESCRIPTOR_EXTENT(array,dim);
        }
      else
        {
          count[n] = 0;
          extent[n] = GFC_DESCRIPTOR_EXTENT(array,dim);
          rstride[n] = GFC_DESCRIPTOR_SM(ret,dim);
          sstride[n] = GFC_DESCRIPTOR_SM(array,dim);

          hstride[n] = GFC_DESCRIPTOR_STRIDE_TYPEKNOWN(h,n);
          n++;
        }
    }
  if (sstride[0] == 0)
    sstride[0] = size;
  if (rstride[0] == 0)
    rstride[0] = size;
  if (hstride[0] == 0)
    hstride[0] = 1;

  dim = GFC_DESCRIPTOR_RANK (array);
  rstride0 = rstride[0];
  sstride0 = sstride[0];
  hstride0 = hstride[0];
  rptr = ret->base_addr;
  sptr = array->base_addr;
  hptr = h->base_addr;

  while (rptr)
    {
      /* Do the shift for this dimension.  */
      sh = *hptr;
      sh = (div (sh, len)).rem;
      if (sh < 0)
        sh += len;

      src = &sptr[sh * soffset];
      dest = rptr;

      for (n = 0; n < len; n++)
        {
          memcpy (dest, src, size);
          dest += roffset;
          if (n == len - sh - 1)
            src = sptr;
          else
            src += soffset;
        }

      /* Advance to the next section.  */
      rptr += rstride0;
      sptr += sstride0;
      hptr += hstride0;
      count[0]++;
      n = 0;
      while (count[n] == extent[n])
        {
          /* When we get to the end of a dimension, reset it and increment
             the next dimension.  */
          count[n] = 0;
          /* We could precalculate these products, but this is a less
             frequently used path so probably not worth it.  */
          rptr -= rstride[n] * extent[n];
          sptr -= sstride[n] * extent[n];
	  hptr -= hstride[n] * extent[n];
          n++;
          if (n >= dim - 1)
            {
              /* Break out of the loop.  */
              rptr = NULL;
              break;
            }
          else
            {
              count[n]++;
              rptr += rstride[n];
              sptr += sstride[n];
	      hptr += hstride[n];
            }
        }
    }
}

void cshift1_8 (gfc_array_char * const restrict, 
	const gfc_array_char * const restrict,
	const gfc_array_i8 * const restrict, 
	const GFC_INTEGER_8 * const restrict);
export_proto(cshift1_8);

void
cshift1_8 (gfc_array_char * const restrict ret,
	const gfc_array_char * const restrict array,
	const gfc_array_i8 * const restrict h, 
	const GFC_INTEGER_8 * const restrict pwhich)
{
  cshift1 (ret, array, h, pwhich);
}


void cshift1_8_char (gfc_array_char * const restrict ret, 
	GFC_INTEGER_4,
	const gfc_array_char * const restrict array,
	const gfc_array_i8 * const restrict h, 
	const GFC_INTEGER_8 * const restrict pwhich,
	GFC_INTEGER_4);
export_proto(cshift1_8_char);

void
cshift1_8_char (gfc_array_char * const restrict ret,
	GFC_INTEGER_4 ret_length __attribute__((unused)),
	const gfc_array_char * const restrict array,
	const gfc_array_i8 * const restrict h, 
	const GFC_INTEGER_8 * const restrict pwhich,
	GFC_INTEGER_4 array_length __attribute__((unused)))
{
  cshift1 (ret, array, h, pwhich);
}


void cshift1_8_char4 (gfc_array_char * const restrict ret, 
	GFC_INTEGER_4,
	const gfc_array_char * const restrict array,
	const gfc_array_i8 * const restrict h, 
	const GFC_INTEGER_8 * const restrict pwhich,
	GFC_INTEGER_4);
export_proto(cshift1_8_char4);

void
cshift1_8_char4 (gfc_array_char * const restrict ret,
	GFC_INTEGER_4 ret_length __attribute__((unused)),
	const gfc_array_char * const restrict array,
	const gfc_array_i8 * const restrict h, 
	const GFC_INTEGER_8 * const restrict pwhich,
	GFC_INTEGER_4 array_length __attribute__((unused)))
{
  cshift1 (ret, array, h, pwhich);
}

#endif<|MERGE_RESOLUTION|>--- conflicted
+++ resolved
@@ -81,13 +81,9 @@
       int i;
       index_type sm, ext;
 
-<<<<<<< HEAD
-      ret->base_addr = xmalloc (size * arraysize);
+      ret->base_addr = xmallocarray (arraysize, size);
       ret->elem_len = array->elem_len;
       ret->type = array->type;
-=======
-      ret->base_addr = xmallocarray (arraysize, size);
->>>>>>> 634a5ad7
       ret->offset = 0;
       sm = sizeof (GFC_INTEGER_8);
       ext = 1;
