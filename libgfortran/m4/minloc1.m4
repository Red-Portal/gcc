`/* Implementation of the MINLOC intrinsic
<<<<<<< HEAD
   Copyright 2002, 2007, 2009 Free Software Foundation, Inc.
=======
   Copyright 2002, 2007, 2009, 2010 Free Software Foundation, Inc.
>>>>>>> 3082eeb7
   Contributed by Paul Brook <paul@nowt.org>

This file is part of the GNU Fortran runtime library (libgfortran).

Libgfortran is free software; you can redistribute it and/or
modify it under the terms of the GNU General Public
License as published by the Free Software Foundation; either
version 3 of the License, or (at your option) any later version.

Libgfortran is distributed in the hope that it will be useful,
but WITHOUT ANY WARRANTY; without even the implied warranty of
MERCHANTABILITY or FITNESS FOR A PARTICULAR PURPOSE.  See the
GNU General Public License for more details.

Under Section 7 of GPL version 3, you are granted additional
permissions described in the GCC Runtime Library Exception, version
3.1, as published by the Free Software Foundation.

You should have received a copy of the GNU General Public License and
a copy of the GCC Runtime Library Exception along with this program;
see the files COPYING3 and COPYING.RUNTIME respectively.  If not, see
<http://www.gnu.org/licenses/>.  */

#include "libgfortran.h"
#include <stdlib.h>
#include <assert.h>
#include <limits.h>'

include(iparm.m4)dnl
include(ifunction.m4)dnl

`#if defined (HAVE_'atype_name`) && defined (HAVE_'rtype_name`)'

ARRAY_FUNCTION(0,
`	atype_name minval;
#if defined ('atype_inf`)
	minval = atype_inf;
#else
	minval = atype_max;
#endif
	result = 1;',
`#if defined ('atype_nan`)
		if (*src <= minval)
		  {
		    minval = *src;
		    result = (rtype_name)n + 1;
		    break;
		  }
	      }
	    for (; n < len; n++, src += delta)
	      {
#endif
		if (*src < minval)
		  {
		    minval = *src;
		    result = (rtype_name)n + 1;
		  }')

MASKED_ARRAY_FUNCTION(0,
`	atype_name minval;
#if defined ('atype_inf`)
	minval = atype_inf;
#else
	minval = atype_max;
#endif
#if defined ('atype_nan`)
	rtype_name result2 = 0;
#endif
	result = 0;',
`		if (*msrc)
		  {
#if defined ('atype_nan`)
		    if (!result2)
		      result2 = (rtype_name)n + 1;
		    if (*src <= minval)
#endif
		      {
			minval = *src;
			result = (rtype_name)n + 1;
			break;
		      }
		  }
	      }
#if defined ('atype_nan`)
	    if (unlikely (n >= len))
	      result = result2;
	    else
#endif
	    for (; n < len; n++, src += delta, msrc += mdelta)
	      {
		if (*msrc && *src < minval)
		  {
		    minval = *src;
		    result = (rtype_name)n + 1;
<<<<<<< HEAD
		  }')
=======
		  }', `')
>>>>>>> 3082eeb7

SCALAR_ARRAY_FUNCTION(0)

#endif<|MERGE_RESOLUTION|>--- conflicted
+++ resolved
@@ -1,9 +1,5 @@
 `/* Implementation of the MINLOC intrinsic
-<<<<<<< HEAD
-   Copyright 2002, 2007, 2009 Free Software Foundation, Inc.
-=======
    Copyright 2002, 2007, 2009, 2010 Free Software Foundation, Inc.
->>>>>>> 3082eeb7
    Contributed by Paul Brook <paul@nowt.org>
 
 This file is part of the GNU Fortran runtime library (libgfortran).
@@ -98,11 +94,7 @@
 		  {
 		    minval = *src;
 		    result = (rtype_name)n + 1;
-<<<<<<< HEAD
-		  }')
-=======
 		  }', `')
->>>>>>> 3082eeb7
 
 SCALAR_ARRAY_FUNCTION(0)
 
