<<<<<<< HEAD
/* Implementation of the CPU_TIME intrinsic.
   Copyright (C) 2003, 2007, 2009 Free Software Foundation, Inc.
=======
/* Wrappers for platform timing functions.
   Copyright (C) 2003, 2007, 2009, 2011 Free Software Foundation, Inc.
>>>>>>> 3082eeb7

This file is part of the GNU Fortran runtime library (libgfortran).

Libgfortran is free software; you can redistribute it and/or
modify it under the terms of the GNU General Public
License as published by the Free Software Foundation; either
version 3 of the License, or (at your option) any later version.

Libgfortran is distributed in the hope that it will be useful,
but WITHOUT ANY WARRANTY; without even the implied warranty of
MERCHANTABILITY or FITNESS FOR A PARTICULAR PURPOSE.  See the
GNU General Public License for more details.

Under Section 7 of GPL version 3, you are granted additional
permissions described in the GCC Runtime Library Exception, version
3.1, as published by the Free Software Foundation.

You should have received a copy of the GNU General Public License and
a copy of the GCC Runtime Library Exception along with this program;
see the files COPYING3 and COPYING.RUNTIME respectively.  If not, see
<http://www.gnu.org/licenses/>.  */

#ifndef LIBGFORTRAN_TIME_H
#define LIBGFORTRAN_TIME_H

#ifdef HAVE_UNISTD_H
#include <unistd.h>
#endif

#include <errno.h>

/* The time related intrinsics (DTIME, ETIME, CPU_TIME) to "compare
   different algorithms on the same computer or discover which parts
   are the most expensive", need a way to get the CPU time with the
   finest resolution possible. We can only be accurate up to
   microseconds.

   As usual with UNIX systems, unfortunately no single way is
   available for all systems.  */

#ifdef TIME_WITH_SYS_TIME
#  include <sys/time.h>
#  include <time.h>
#else
#  if HAVE_SYS_TIME_H
#    include <sys/time.h>
#  else
#    ifdef HAVE_TIME_H
#      include <time.h>
#    endif
#  endif
#endif

#ifdef HAVE_SYS_TYPES_H
     #include <sys/types.h>
#endif

/* The most accurate way to get the CPU time is getrusage (). */
#if defined (HAVE_GETRUSAGE) && defined (HAVE_SYS_RESOURCE_H)
#  include <sys/resource.h>
#endif  /* HAVE_GETRUSAGE && HAVE_SYS_RESOURCE_H  */

/* The most accurate way to get the CPU time is getrusage ().
   If we have times(), that's good enough, too.  */
#if !defined (HAVE_GETRUSAGE) || !defined (HAVE_SYS_RESOURCE_H)
/* For times(), we _must_ know the number of clock ticks per second.  */
#  if defined (HAVE_TIMES) && (defined (HZ) || defined (_SC_CLK_TCK) || defined (CLK_TCK))
#    ifdef HAVE_SYS_PARAM_H
#      include <sys/param.h>
#    endif
#    if defined (HAVE_SYS_TIMES_H)
#      include <sys/times.h>
#    endif
#    ifndef HZ
#      if defined _SC_CLK_TCK
#        define HZ  sysconf(_SC_CLK_TCK)
#      else
#        define HZ  CLK_TCK
#      endif
#    endif
#  endif  /* HAVE_TIMES etc.  */
#endif  /* !HAVE_GETRUSAGE || !HAVE_SYS_RESOURCE_H  */


/* If the re-entrant version of localtime is not available, provide a
   fallback implementation.  On some targets where the _r version is
   not available, localtime uses thread-local storage so it's
   threadsafe.  */

#ifndef HAVE_LOCALTIME_R
/* If _POSIX is defined localtime_r gets defined by mingw-w64 headers.  */
#ifdef localtime_r
#undef localtime_r
#endif

static inline struct tm *
localtime_r (const time_t * timep, struct tm * result)
{
  *result = *localtime (timep);
  return result;
}
#endif


#if defined (__GNUC__) && (__GNUC__ >= 3)
#  define ATTRIBUTE_ALWAYS_INLINE __attribute__ ((__always_inline__))
#else
#  define ATTRIBUTE_ALWAYS_INLINE
#endif

static inline int gf_cputime (long *, long *, long *, long *) ATTRIBUTE_ALWAYS_INLINE;

/* Helper function for the actual implementation of the DTIME, ETIME and
   CPU_TIME intrinsics.  Returns 0 for success or -1 if no
   CPU time could be computed.  */

#ifdef __MINGW32__

#define WIN32_LEAN_AND_MEAN
#include <windows.h>

static int
gf_cputime (long *user_sec, long *user_usec, long *system_sec, long *system_usec)
{
  union {
    FILETIME ft;
    unsigned long long ulltime;
  } kernel_time,  user_time;

  FILETIME unused1, unused2;

  /* No support for Win9x.  The high order bit of the DWORD
     returned by GetVersion is 0 for NT and higher. */
  if (GetVersion () >= 0x80000000)
    {
      *user_sec = *system_sec = 0;
      *user_usec = *system_usec = 0;
      return -1;
    }

  /* The FILETIME structs filled in by GetProcessTimes represent
     time in 100 nanosecond units. */
  GetProcessTimes (GetCurrentProcess (), &unused1, &unused2,
              	   &kernel_time.ft, &user_time.ft);

  *user_sec = user_time.ulltime / 10000000;
  *user_usec = (user_time.ulltime % 10000000) / 10;

  *system_sec = kernel_time.ulltime / 10000000;
  *system_usec = (kernel_time.ulltime % 10000000) / 10;
  return 0;
}

#else

static inline int
gf_cputime (long *user_sec, long *user_usec, long *system_sec, long *system_usec)
{
#if defined (HAVE_GETRUSAGE) && defined (HAVE_SYS_RESOURCE_H)
  struct rusage usage;
<<<<<<< HEAD
  getrusage (RUSAGE_SELF, &usage);
=======
  int err;
  err = getrusage (RUSAGE_SELF, &usage);
>>>>>>> 3082eeb7

  *user_sec = usage.ru_utime.tv_sec;
  *user_usec = usage.ru_utime.tv_usec;
  *system_sec = usage.ru_stime.tv_sec;
  *system_usec = usage.ru_stime.tv_usec;
  return err;

#elif defined HAVE_TIMES
  struct tms buf;
  clock_t err;
  err = times (&buf);
  *user_sec = buf.tms_utime / HZ;
  *user_usec = buf.tms_utime % HZ * (1000000 / HZ);
  *system_sec = buf.tms_stime / HZ;
  *system_usec = buf.tms_stime % HZ * (1000000 / HZ);
  if ((err == (clock_t) -1) && errno != 0)
    return -1;
  return 0;

#else 

  /* We have nothing to go on.  Return -1.  */
  *user_sec = *system_sec = 0;
  *user_usec = *system_usec = 0;
  errno = ENOSYS;
  return -1;

#endif
}

#endif


/* Realtime clock with microsecond resolution, falling back to less
   precise functions if the target does not support gettimeofday().

   Arguments:
   secs     - OUTPUT, seconds
   usecs    - OUTPUT, microseconds

   The OUTPUT arguments shall represent the number of seconds and
   nanoseconds since the Epoch.

   Return value: 0 for success, -1 for error. In case of error, errno
   is set.
*/
static inline int
gf_gettime (time_t * secs, long * usecs)
{
#ifdef HAVE_GETTIMEOFDAY
  struct timeval tv;
  int err;
  err = gettimeofday (&tv, NULL);
  *secs = tv.tv_sec;
  *usecs = tv.tv_usec;
  return err;
#elif HAVE_TIME
  time_t t, t2;
  t = time (&t2);
  *secs = t2;
  *usecs = 0;
  if (t == ((time_t)-1))
    return -1;
  return 0;
#else
  *secs = 0;
  *usecs = 0;
  errno = ENOSYS;
  return -1;
#endif
}


#endif /* LIBGFORTRAN_TIME_H */<|MERGE_RESOLUTION|>--- conflicted
+++ resolved
@@ -1,10 +1,5 @@
-<<<<<<< HEAD
-/* Implementation of the CPU_TIME intrinsic.
-   Copyright (C) 2003, 2007, 2009 Free Software Foundation, Inc.
-=======
 /* Wrappers for platform timing functions.
    Copyright (C) 2003, 2007, 2009, 2011 Free Software Foundation, Inc.
->>>>>>> 3082eeb7
 
 This file is part of the GNU Fortran runtime library (libgfortran).
 
@@ -165,12 +160,8 @@
 {
 #if defined (HAVE_GETRUSAGE) && defined (HAVE_SYS_RESOURCE_H)
   struct rusage usage;
-<<<<<<< HEAD
-  getrusage (RUSAGE_SELF, &usage);
-=======
   int err;
   err = getrusage (RUSAGE_SELF, &usage);
->>>>>>> 3082eeb7
 
   *user_sec = usage.ru_utime.tv_sec;
   *user_usec = usage.ru_utime.tv_usec;
