// Support routines for the -*- C++ -*- dynamic memory management.
<<<<<<< HEAD
// Copyright (C) 1997, 1998, 1999, 2000, 2001, 2004, 2009
=======
// Copyright (C) 1997, 1998, 1999, 2000, 2001, 2004, 2009, 2011
>>>>>>> 3082eeb7
// Free Software Foundation
//
// This file is part of GCC.
//
// GCC is free software; you can redistribute it and/or modify
// it under the terms of the GNU General Public License as published by
// the Free Software Foundation; either version 3, or (at your option)
// any later version.
//
// GCC is distributed in the hope that it will be useful,
// but WITHOUT ANY WARRANTY; without even the implied warranty of
// MERCHANTABILITY or FITNESS FOR A PARTICULAR PURPOSE.  See the
// GNU General Public License for more details.
//
// Under Section 7 of GPL version 3, you are granted additional
// permissions described in the GCC Runtime Library Exception, version
// 3.1, as published by the Free Software Foundation.

// You should have received a copy of the GNU General Public License and
// a copy of the GCC Runtime Library Exception along with this program;
// see the files COPYING3 and COPYING.RUNTIME respectively.  If not, see
// <http://www.gnu.org/licenses/>.

#include <bits/c++config.h>
#include <bits/exception_defines.h>
#include "new"

using std::new_handler;
using std::bad_alloc;

extern "C" void *malloc (std::size_t);
extern new_handler __new_handler;

_GLIBCXX_WEAK_DEFINITION void *
operator new (std::size_t sz, const std::nothrow_t&) throw()
{
  void *p;

  /* malloc (0) is unpredictable; avoid it.  */
  if (sz == 0)
    sz = 1;
  p = (void *) malloc (sz);
  while (p == 0)
    {
      new_handler handler = __new_handler;
      if (! handler)
	return 0;
      __try
	{
	  handler ();
	}
      __catch(const bad_alloc&)
	{
	  return 0;
	}

      p = (void *) malloc (sz);
    }

  return p;
}<|MERGE_RESOLUTION|>--- conflicted
+++ resolved
@@ -1,9 +1,5 @@
 // Support routines for the -*- C++ -*- dynamic memory management.
-<<<<<<< HEAD
-// Copyright (C) 1997, 1998, 1999, 2000, 2001, 2004, 2009
-=======
 // Copyright (C) 1997, 1998, 1999, 2000, 2001, 2004, 2009, 2011
->>>>>>> 3082eeb7
 // Free Software Foundation
 //
 // This file is part of GCC.
