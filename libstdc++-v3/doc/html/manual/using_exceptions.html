<?xml version="1.0" encoding="UTF-8" standalone="no"?>
<!DOCTYPE html PUBLIC "-//W3C//DTD XHTML 1.0 Transitional//EN" "http://www.w3.org/TR/xhtml1/DTD/xhtml1-transitional.dtd">
<<<<<<< HEAD
<html xmlns="http://www.w3.org/1999/xhtml"><head><meta http-equiv="Content-Type" content="text/html; charset=UTF-8" /><title>Exceptions</title><meta name="generator" content="DocBook XSL Stylesheets V1.74.3" /><meta name="keywords" content="&#10;      C++&#10;    , &#10;      exception&#10;    , &#10;      error&#10;    , &#10;      exception neutrality&#10;    , &#10;      exception safety&#10;    , &#10;      exception propagation&#10;    , &#10;      -fno-exceptions&#10;    " /><meta name="keywords" content="&#10;      ISO C++&#10;    , &#10;      library&#10;    " /><link rel="home" href="../spine.html" title="The GNU C++ Library Documentation" /><link rel="up" href="using.html" title="Chapter 3. Using" /><link rel="prev" href="using_concurrency.html" title="Concurrency" /><link rel="next" href="debug.html" title="Debugging Support" /></head><body><div class="navheader"><table width="100%" summary="Navigation header"><tr><th colspan="3" align="center">Exceptions</th></tr><tr><td width="20%" align="left"><a accesskey="p" href="using_concurrency.html">Prev</a> </td><th width="60%" align="center">Chapter 3. Using</th><td width="20%" align="right"> <a accesskey="n" href="debug.html">Next</a></td></tr></table><hr /></div><div class="sect1" lang="en" xml:lang="en"><div class="titlepage"><div><div><h2 class="title" style="clear: both"><a id="manual.intro.using.exceptions"></a>Exceptions</h2></div></div></div><p>
=======
<html xmlns="http://www.w3.org/1999/xhtml"><head><meta http-equiv="Content-Type" content="text/html; charset=UTF-8" /><title>Exceptions</title><meta name="generator" content="DocBook XSL Stylesheets V1.75.2" /><meta name="keywords" content="&#10;      C++&#10;    , &#10;      exception&#10;    , &#10;      error&#10;    , &#10;      exception neutrality&#10;    , &#10;      exception safety&#10;    , &#10;      exception propagation&#10;    , &#10;      -fno-exceptions&#10;    " /><meta name="keywords" content="&#10;      ISO C++&#10;    , &#10;      library&#10;    " /><link rel="home" href="../spine.html" title="The GNU C++ Library Documentation" /><link rel="up" href="using.html" title="Chapter 3. Using" /><link rel="prev" href="using_concurrency.html" title="Concurrency" /><link rel="next" href="debug.html" title="Debugging Support" /></head><body><div class="navheader"><table width="100%" summary="Navigation header"><tr><th colspan="3" align="center">Exceptions</th></tr><tr><td width="20%" align="left"><a accesskey="p" href="using_concurrency.html">Prev</a> </td><th width="60%" align="center">Chapter 3. Using</th><td width="20%" align="right"> <a accesskey="n" href="debug.html">Next</a></td></tr></table><hr /></div><div class="sect1" title="Exceptions"><div class="titlepage"><div><div><h2 class="title" style="clear: both"><a id="manual.intro.using.exceptions"></a>Exceptions</h2></div></div></div><p>
>>>>>>> 779871ac
The C++ language provides language support for stack unwinding
with <code class="literal">try</code> and <code class="literal">catch</code> blocks and
the <code class="literal">throw</code> keyword.
</p><p>
These are very powerful constructs, and require some thought when
applied to the standard library in order to yield components that work
efficiently while cleaning up resources when unexpectedly killed via
<<<<<<< HEAD
exceptional circumstances. 
</p><p>
Two general topics of discussion follow:
exception neutrality and exception safety.
</p><div class="sect2" lang="en" xml:lang="en"><div class="titlepage"><div><div><h3 class="title"><a id="intro.using.exception.safety"></a>Exception Safety</h3></div></div></div><p> 
    What is exception-safe code? 
=======
exceptional circumstances.
</p><p>
Two general topics of discussion follow:
exception neutrality and exception safety.
</p><div class="sect2" title="Exception Safety"><div class="titlepage"><div><div><h3 class="title"><a id="intro.using.exception.safety"></a>Exception Safety</h3></div></div></div><p>
    What is exception-safe code?
>>>>>>> 779871ac
  </p><p>
    Will define this as reasonable and well-defined behavior by classes
    and functions from the standard library when used by user-defined
    classes and functions that are themselves exception safe.
  </p><p>
    Please note that using exceptions in combination with templates
    imposes an additional requirement for exception
    safety. Instantiating types are required to have destructors that
    do no throw.
  </p><p>
    Using the layered approach from Abrahams, can classify library
    components as providing set levels of safety. These will be called
    exception guarantees, and can be divided into three categories.
<<<<<<< HEAD
  </p><div class="itemizedlist"><ul type="disc"><li><p>
=======
  </p><div class="itemizedlist"><ul class="itemizedlist" type="disc"><li class="listitem"><p>
>>>>>>> 779871ac
    One. Don't throw.
  </p><p>
    As specified in 23.2.1 general container requirements. Applicable
    to container and string classes.
  </p><p>
    Member
    functions <code class="function">erase</code>, <code class="function">pop_back</code>, <code class="function">pop_front</code>, <code class="function">swap</code>, <code class="function">clear</code>. And <span class="type">iterator</span>
    copy constructor and assignment operator.
<<<<<<< HEAD
  </p></li><li><p>
    Two. Don't leak resources when exceptions are thrown. This is
    also referred to as the “<span class="quote">basic</span>” exception safety guarantee.
  </p><p>
    This applicable throughout the standard library.
  </p></li><li><p>
    Three. Commit-or-rollback semantics.  This is
    referred to as “<span class="quote">strong</span>” exception safety guarantee.
=======
  </p></li><li class="listitem"><p>
    Two. Don't leak resources when exceptions are thrown. This is
    also referred to as the <span class="quote">“<span class="quote">basic</span>”</span> exception safety guarantee.
  </p><p>
    This applicable throughout the standard library.
  </p></li><li class="listitem"><p>
    Three. Commit-or-rollback semantics.  This is
    referred to as <span class="quote">“<span class="quote">strong</span>”</span> exception safety guarantee.
>>>>>>> 779871ac
  </p><p>
    As specified in 23.2.1 general container requirements. Applicable
    to container and string classes.
  </p><p>
    Member functions <code class="function">insert</code> of a single
    element, <code class="function">push_back</code>, <code class="function">push_front</code>,
    and <code class="function">rehash</code>.
<<<<<<< HEAD
  </p></li></ul></div></div><div class="sect2" lang="en" xml:lang="en"><div class="titlepage"><div><div><h3 class="title"><a id="intro.using.exception.propagating"></a>Exception Neutrality</h3></div></div></div><p>
=======
  </p></li></ul></div></div><div class="sect2" title="Exception Neutrality"><div class="titlepage"><div><div><h3 class="title"><a id="intro.using.exception.propagating"></a>Exception Neutrality</h3></div></div></div><p>
>>>>>>> 779871ac
    Simply put, once thrown an exception object should continue in
    flight unless handled explicitly. In practice, this means
    propagating exceptions should not be swallowed in
    gratuitous <code class="literal">catch(...)</code> blocks. Instead,
    matching <code class="literal">try</code> and <code class="literal">catch</code>
    blocks should have specific catch handlers and allow un-handed
    exception objects to propagate. If a
    terminating <code class="literal">catch(...)</code> blocks exist then it
    should end with a <code class="literal">throw</code> to re-throw the current
    exception.
  </p><p>
    Why do this?
  </p><p>
    By allowing exception objects to propagate, a more flexible
    approach to error handling is made possible (although not
    required.) Instead of dealing with an error immediately, one can
    allow the exception to propagate up until sufficient context is
    available and the choice of exiting or retrying can be made in an
    informed manner.
  </p><p>
    Unfortunately, this tends to be more of a guideline than a strict
    rule as applied to the standard library. As such, the following is
    a list of known problem areas where exceptions are not propagated.
<<<<<<< HEAD
  </p><div class="itemizedlist"><ul type="disc"><li><p>
=======
  </p><div class="itemizedlist"><ul class="itemizedlist" type="disc"><li class="listitem"><p>
>>>>>>> 779871ac
      Input/Output
    </p><p>
    The destructor <code class="function">ios_base::Init::~Init()</code>
    swallows all exceptions from <code class="function">flush</code> called on
    all open streams at termination.
  </p><p>
    All formatted input in <code class="classname">basic_istream</code> or
    formatted output in <code class="classname">basic_ostream</code> can be
    configured to swallow exceptions
    when <code class="function">exceptions</code> is set to
    ignore <span class="type">ios_base::badbit</span>.
  </p><p>
    Functions that have been registered
    with <code class="function">ios_base::register_callback</code> swallow all
    exceptions when called as part of a callback event.
  </p><p>
    When closing the underlying
    file, <code class="function">basic_filebuf::close</code> will swallow
    (non-cancellation) exceptions thrown and return <code class="literal">NULL</code>.
<<<<<<< HEAD
  </p></li><li><p>
=======
  </p></li><li class="listitem"><p>
>>>>>>> 779871ac
      Thread
    </p><p>
      The constructors of <code class="classname">thread</code> that take a
      callable function argument swallow all exceptions resulting from
      executing the function argument.
<<<<<<< HEAD
    </p></li></ul></div></div><div class="sect2" lang="en" xml:lang="en"><div class="titlepage"><div><div><h3 class="title"><a id="intro.using.exception.no"></a>Doing without</h3></div></div></div><p>
=======
    </p></li></ul></div></div><div class="sect2" title="Doing without"><div class="titlepage"><div><div><h3 class="title"><a id="intro.using.exception.no"></a>Doing without</h3></div></div></div><p>
>>>>>>> 779871ac
    C++ is a language that strives to be as efficient as is possible
    in delivering features. As such, considerable care is used by both
    language implementer and designers to make sure unused features
    not impose hidden or unexpected costs. The GNU system tries to be
    as flexible and as configurable as possible. So, it should come as
    no surprise that GNU C++ provides an optional language extension,
    spelled <code class="literal">-fno-exceptions</code>, as a way to excise the
    implicitly generated magic necessary to
    support <code class="literal">try</code> and <code class="literal">catch</code> blocks
    and thrown objects. (Language support
    for <code class="literal">-fno-exceptions</code> is documented in the GNU
    GCC <a class="ulink" href="http://gcc.gnu.org/onlinedocs/gcc/Code-Gen-Options.html#Code-Gen-Options" target="_top">manual</a>.)
  </p><p>Before detailing the library support
    for <code class="literal">-fno-exceptions</code>, first a passing note on
    the things lost when this flag is used: it will break exceptions
    trying to pass through code compiled
    with <code class="literal">-fno-exceptions</code> whether or not that code
    has any <code class="literal">try</code> or <code class="literal">catch</code>
    constructs. If you might have some code that throws, you shouldn't
    use <code class="literal">-fno-exceptions</code>. If you have some code that
    uses <code class="literal">try</code> or <code class="literal">catch</code>, you
    shouldn't use <code class="literal">-fno-exceptions</code>.
<<<<<<< HEAD
  </p><p> 
=======
  </p><p>
>>>>>>> 779871ac
    And what it to be gained, tinkering in the back alleys with a
    language like this? Exception handling overhead can be measured
    in the size of the executable binary, and varies with the
    capabilities of the underlying operating system and specific
    configuration of the C++ compiler. On recent hardware with GNU
    system software of the same age, the combined code and data size
    overhead for enabling exception handling is around 7%. Of course,
    if code size is of singular concern than using the appropriate
    optimizer setting with exception handling enabled
    (ie, <code class="literal">-Os -fexceptions</code>) may save up to twice
    that, and preserve error checking.
  </p><p>
    So. Hell bent, we race down the slippery track, knowing the brakes
    are a little soft and that the right front wheel has a tendency to
    wobble at speed. Go on: detail the standard library support
    for <code class="literal">-fno-exceptions</code>.
  </p><p>
    In sum, valid C++ code with exception handling is transformed into
    a dialect without exception handling. In detailed steps: all use
    of the C++
    keywords <code class="literal">try</code>, <code class="literal">catch</code>,
    and <code class="literal">throw</code> in the standard library have been
    permanently replaced with the pre-processor controlled equivalents
    spelled <code class="literal">__try</code>, <code class="literal">__catch</code>,
    and <code class="literal">__throw_exception_again</code>. They are defined
    as follows.
  </p><pre class="programlisting">
#ifdef __EXCEPTIONS
# define __try      try
# define __catch(X) catch(X)
# define __throw_exception_again throw
#else
# define __try      if (true)
# define __catch(X) if (false)
# define __throw_exception_again
#endif
</pre><p>
  In addition, for every object derived from
  class <code class="classname">exception</code>, there exists a corresponding
  function with C language linkage. An example:
</p><pre class="programlisting">
#ifdef __EXCEPTIONS
  void __throw_bad_exception(void)
  { throw bad_exception(); }
#else
  void __throw_bad_exception(void)
  { abort(); }
#endif
</pre><p>
  The last language feature needing to be transformed
  by <code class="literal">-fno-exceptions</code> is treatment of exception
  specifications on member functions. Fortunately, the compiler deals
  with this by ignoring exception specifications and so no alternate
  source markup is needed.
</p><p>
  By using this combination of language re-specification by the
  compiler, and the pre-processor tricks and the functional
  indirection layer for thrown exception objects by the library,
  libstdc++ files can be compiled
  with <code class="literal">-fno-exceptions</code>.
</p><p>
 User code that uses C++ keywords
 like <code class="literal">throw</code>, <code class="literal">try</code>,
 and <code class="literal">catch</code> will produce errors even if the user
 code has included libstdc++ headers and is using constructs
 like <code class="classname">basic_iostream</code>. Even though the standard
 library has been transformed, user code may need modification. User
  code that attempts or expects to do error checking on standard
  library components compiled with exception handling disabled should
<<<<<<< HEAD
  be evaluated and potentially made conditional. 
=======
  be evaluated and potentially made conditional.
>>>>>>> 779871ac
</p><p>
  Some issues remain with this approach (see bugzilla entry
  25191). Code paths are not equivalent, in
  particular <code class="literal">catch</code> blocks are not evaluated. Also
  problematic are <code class="literal">throw</code> expressions expecting a
  user-defined throw handler. Known problem areas in the standard
  library include using an instance
  of <code class="classname">basic_istream</code>
  with <code class="function">exceptions</code> set to specific
  <span class="type">ios_base::iostate</span> conditions, or
  cascading <code class="literal">catch</code> blocks that dispatch error
  handling or recovery efforts based on the type of exception object
  thrown.
</p><p>
  Oh, and by the way: none of this hackery is at all
  special. (Although perhaps well-deserving of a raised eyebrow.)
  Support continues to evolve and may change in the future. Similar
  and even additional techniques are used in other C++ libraries and
  compilers.
</p><p>
 C++ hackers with a bent for language and control-flow purity have
  been successfully consoled by grizzled C veterans lamenting the
  substitution of the C language keyword
  <code class="literal">const</code> with the uglified
  doppelganger <code class="literal">__const</code>.
<<<<<<< HEAD
</p></div><div class="sect2" lang="en" xml:lang="en"><div class="titlepage"><div><div><h3 class="title"><a id="intro.using.exception.compat"></a>Compatibility</h3></div></div></div><div class="sect3" lang="en" xml:lang="en"><div class="titlepage"><div><div><h4 class="title"><a id="using.exception.compat.c"></a>With <code class="literal">C</code></h4></div></div></div><p> 
=======
</p></div><div class="sect2" title="Compatibility"><div class="titlepage"><div><div><h3 class="title"><a id="intro.using.exception.compat"></a>Compatibility</h3></div></div></div><div class="sect3" title="With C"><div class="titlepage"><div><div><h4 class="title"><a id="using.exception.compat.c"></a>With <code class="literal">C</code></h4></div></div></div><p>
>>>>>>> 779871ac
  C language code that is expecting to interoperate with C++ should be
  compiled with <code class="literal">-fexceptions</code>. This will make
  debugging a C language function called as part of C++-induced stack
  unwinding possible.
</p><p>
  In particular, unwinding into a frame with no exception handling
data will cause a runtime abort. If the unwinder runs out of unwind
info before it finds a handler, <code class="function">std::terminate()</code>
is called.
</p><p>
  Please note that most development environments should take care of
  getting these details right. For GNU systems, all appropriate parts
  of the GNU C library are already compiled
  with <code class="literal">-fexceptions</code>.
<<<<<<< HEAD
</p></div><div class="sect3" lang="en" xml:lang="en"><div class="titlepage"><div><div><h4 class="title"><a id="using.exception.compat.posix"></a>With <code class="literal">POSIX</code> thread cancellation</h4></div></div></div><p> 
=======
</p></div><div class="sect3" title="With POSIX thread cancellation"><div class="titlepage"><div><div><h4 class="title"><a id="using.exception.compat.posix"></a>With <code class="literal">POSIX</code> thread cancellation</h4></div></div></div><p>
>>>>>>> 779871ac
  GNU systems re-use some of the exception handling mechanisms to
  track control flow for <code class="literal">POSIX</code> thread cancellation.
</p><p>
  Cancellation points are functions defined by POSIX as worthy of
  special treatment. The standard library may use some of these
  functions to implement parts of the ISO C++ standard or depend on
  them for extensions.
</p><p>
  Of note:
</p><p>
  <code class="function">nanosleep</code>,
  <code class="function">read</code>, <code class="function">write</code>, <code class="function">open</code>, <code class="function">close</code>,
  and <code class="function">wait</code>.
</p><p>
  The parts of libstdc++ that use C library functions marked as
  cancellation points should take pains to be exception neutral.
  Failing this, <code class="literal">catch</code> blocks have been augmented to
  show that the POSIX cancellation object is in flight.
</p><p>
  This augmentation adds a <code class="literal">catch</code> block
  for <code class="classname">__cxxabiv1::__forced_unwind</code>, which is the
  object representing the POSIX cancellation object. Like so:
</p><pre class="programlisting">
  catch(const __cxxabiv1::__forced_unwind&amp;)
  {
    this-&gt;_M_setstate(ios_base::badbit);
    throw;
  }
  catch(...)
  { this-&gt;_M_setstate(ios_base::badbit); }
<<<<<<< HEAD
</pre></div></div><div class="bibliography"><div class="titlepage"><div><div><h3 class="title"><a id="using.exceptions.biblio"></a>Bibliography</h3></div></div></div><div class="biblioentry"><a id="id618326"></a><p><span class="title"><i>
      System Interface Definitions, Issue 7 (IEEE Std. 1003.1-2008)
    </i>. </span><span class="pagenums">
      2.9.5 Thread Cancellation
    . </span><span class="copyright">Copyright © 2008 
      The Open Group/The Institute of Electrical and Electronics Engineers, Inc.. </span><span class="biblioid">
      <a class="ulink" href="http://www.opengroup.org/austin/" target="_top">
      </a>
    . </span></p></div><div class="biblioentry"><a id="id627763"></a><p><span class="title"><i>
      Error and Exception Handling
    </i>. </span><span class="author"><span class="firstname">David</span> <span class="surname">Abrahams </span>. </span><span class="publisher"><span class="publishername">
	Boost
      . </span></span><span class="biblioid">
      <a class="ulink" href="http://www.boost.org/community/error_handling.html" target="_top">
      </a>
    . </span></p></div><div class="biblioentry"><a id="id633982"></a><p><span class="title"><i>
      Exception-Safety in Generic Components
    </i>. </span><span class="author"><span class="firstname">David</span> <span class="surname">Abrahams</span>. </span><span class="publisher"><span class="publishername">
	Boost
      . </span></span><span class="biblioid">
      <a class="ulink" href="http://www.boost.org/community/exception_safety.html" target="_top">
      </a>
    . </span></p></div><div class="biblioentry"><a id="id634268"></a><p><span class="title"><i>
      Standard Library Exception Policy
    </i>. </span><span class="author"><span class="firstname">Matt</span> <span class="surname">Austern</span>. </span><span class="publisher"><span class="publishername">
	WG21 N1077
      . </span></span><span class="biblioid">
      <a class="ulink" href="www.open-std.org/jtc1/sc22/wg21/docs/papers/1997/N1077.pdf" target="_top">
      </a>
    . </span></p></div><div class="biblioentry"><a id="id642510"></a><p><span class="title"><i>
      ia64 c++ abi exception handling
    </i>. </span><span class="author"><span class="firstname">Richard</span> <span class="surname">Henderson</span>. </span><span class="publisher"><span class="publishername">
	GNU
      . </span></span><span class="biblioid">
      <a class="ulink" href="http://gcc.gnu.org/ml/gcc-patches/2001-03/msg00661.html" target="_top">
      </a>
    . </span></p></div><div class="biblioentry"><a id="id636666"></a><p><span class="title"><i>
      Appendix E: Standard-Library Exception Safety
    </i>. </span><span class="author"><span class="firstname">Bjarne</span> <span class="surname">Stroustrup</span>. </span><span class="biblioid">
      <a class="ulink" href="http://www.research.att.com/~bs/3rd_safe.pdf" target="_top">
      </a>
    . </span></p></div><div class="biblioentry"><a id="id707620"></a><p><span class="title"><i>
      Exceptional C++
    </i>. </span><span class="pagenums">
      Exception-Safety Issues and Techniques
    . </span><span class="author"><span class="firstname">Herb</span> <span class="surname">Sutter</span>. </span></p></div><div class="biblioentry"><a id="id652939"></a><p><span class="title"><i>
      exception_defines.h #defines try/catch
    </i>. </span><span class="subtitle">
      GCC Bug <a class="ulink" href="http://gcc.gnu.org/PR25191" target="_top">25191</a>
    . </span><span class="biblioid">
=======
</pre></div></div><div class="bibliography" title="Bibliography"><div class="titlepage"><div><div><h3 class="title"><a id="using.exceptions.biblio"></a>Bibliography</h3></div></div></div><div class="biblioentry"><a id="id417334"></a><p><span class="biblioid">
      <a class="ulink" href="http://www.opengroup.org/austin" target="_top">
	<em class="citetitle">
	  System Interface Definitions, Issue 7 (IEEE Std. 1003.1-2008)
	</em>
      </a>
    . </span><span class="pagenums">
      2.9.5 Thread Cancellation
    . </span><span class="copyright">Copyright © 2008 
	The Open Group/The Institute of Electrical and Electronics
	Engineers, Inc.
      . </span></p></div><div class="biblioentry"><a id="id444298"></a><p><span class="biblioid">
      <a class="ulink" href="http://www.boost.org/community/error_handling.html" target="_top">
	<em class="citetitle">
	  Error and Exception Handling
	</em>
      </a>
    . </span><span class="author"><span class="firstname">David</span> <span class="surname">Abrahams </span>. </span><span class="publisher"><span class="publishername">
	Boost
      . </span></span></p></div><div class="biblioentry"><a id="id390281"></a><p><span class="biblioid">
      <a class="ulink" href="http://www.boost.org/community/exception_safety.html" target="_top">
	<em class="citetitle">
	  Exception-Safety in Generic Components
	</em>
      </a>
    . </span><span class="author"><span class="firstname">David</span> <span class="surname">Abrahams</span>. </span><span class="publisher"><span class="publishername">
	Boost
      . </span></span></p></div><div class="biblioentry"><a id="id404291"></a><p><span class="biblioid">
      <a class="ulink" href="www.open-std.org/jtc1/sc22/wg21/docs/papers/1997/N1077.pdf" target="_top">
	<em class="citetitle">
	  Standard Library Exception Policy
	</em>
      </a>
    . </span><span class="author"><span class="firstname">Matt</span> <span class="surname">Austern</span>. </span><span class="publisher"><span class="publishername">
	WG21 N1077
      . </span></span></p></div><div class="biblioentry"><a id="id443907"></a><p><span class="biblioid">
      <a class="ulink" href="http://gcc.gnu.org/ml/gcc-patches/2001-03/msg00661.html" target="_top">
	<em class="citetitle">
	  ia64 c++ abi exception handling
	</em>
      </a>
    . </span><span class="author"><span class="firstname">Richard</span> <span class="surname">Henderson</span>. </span><span class="publisher"><span class="publishername">
	GNU
      . </span></span></p></div><div class="biblioentry"><a id="id444623"></a><p><span class="biblioid">
      <a class="ulink" href="http://www.research.att.com/~bs/3rd_safe.pdf" target="_top">
	<em class="citetitle">
	  Appendix E: Standard-Library Exception Safety
	</em>
      </a>
    . </span><span class="author"><span class="firstname">Bjarne</span> <span class="surname">Stroustrup</span>. </span></p></div><div class="biblioentry" title="Exceptional C++"><a id="id444488"></a><p><span class="title"><i>
      Exceptional C++
    </i>. </span><span class="pagenums">
      Exception-Safety Issues and Techniques
    . </span><span class="author"><span class="firstname">Herb</span> <span class="surname">Sutter</span>. </span></p></div><div class="biblioentry"><a id="id403652"></a><p><span class="biblioid">
      <a class="ulink" href="http://gcc.gnu.org/PR25191" target="_top">
	<em class="citetitle">
	  GCC Bug 25191: exception_defines.h #defines try/catch
	</em>
      </a>
>>>>>>> 779871ac
    . </span></p></div></div></div><div class="navfooter"><hr /><table width="100%" summary="Navigation footer"><tr><td width="40%" align="left"><a accesskey="p" href="using_concurrency.html">Prev</a> </td><td width="20%" align="center"><a accesskey="u" href="using.html">Up</a></td><td width="40%" align="right"> <a accesskey="n" href="debug.html">Next</a></td></tr><tr><td width="40%" align="left" valign="top">Concurrency </td><td width="20%" align="center"><a accesskey="h" href="../spine.html">Home</a></td><td width="40%" align="right" valign="top"> Debugging Support</td></tr></table></div></body></html><|MERGE_RESOLUTION|>--- conflicted
+++ resolved
@@ -1,10 +1,6 @@
 <?xml version="1.0" encoding="UTF-8" standalone="no"?>
 <!DOCTYPE html PUBLIC "-//W3C//DTD XHTML 1.0 Transitional//EN" "http://www.w3.org/TR/xhtml1/DTD/xhtml1-transitional.dtd">
-<<<<<<< HEAD
-<html xmlns="http://www.w3.org/1999/xhtml"><head><meta http-equiv="Content-Type" content="text/html; charset=UTF-8" /><title>Exceptions</title><meta name="generator" content="DocBook XSL Stylesheets V1.74.3" /><meta name="keywords" content="&#10;      C++&#10;    , &#10;      exception&#10;    , &#10;      error&#10;    , &#10;      exception neutrality&#10;    , &#10;      exception safety&#10;    , &#10;      exception propagation&#10;    , &#10;      -fno-exceptions&#10;    " /><meta name="keywords" content="&#10;      ISO C++&#10;    , &#10;      library&#10;    " /><link rel="home" href="../spine.html" title="The GNU C++ Library Documentation" /><link rel="up" href="using.html" title="Chapter 3. Using" /><link rel="prev" href="using_concurrency.html" title="Concurrency" /><link rel="next" href="debug.html" title="Debugging Support" /></head><body><div class="navheader"><table width="100%" summary="Navigation header"><tr><th colspan="3" align="center">Exceptions</th></tr><tr><td width="20%" align="left"><a accesskey="p" href="using_concurrency.html">Prev</a> </td><th width="60%" align="center">Chapter 3. Using</th><td width="20%" align="right"> <a accesskey="n" href="debug.html">Next</a></td></tr></table><hr /></div><div class="sect1" lang="en" xml:lang="en"><div class="titlepage"><div><div><h2 class="title" style="clear: both"><a id="manual.intro.using.exceptions"></a>Exceptions</h2></div></div></div><p>
-=======
 <html xmlns="http://www.w3.org/1999/xhtml"><head><meta http-equiv="Content-Type" content="text/html; charset=UTF-8" /><title>Exceptions</title><meta name="generator" content="DocBook XSL Stylesheets V1.75.2" /><meta name="keywords" content="&#10;      C++&#10;    , &#10;      exception&#10;    , &#10;      error&#10;    , &#10;      exception neutrality&#10;    , &#10;      exception safety&#10;    , &#10;      exception propagation&#10;    , &#10;      -fno-exceptions&#10;    " /><meta name="keywords" content="&#10;      ISO C++&#10;    , &#10;      library&#10;    " /><link rel="home" href="../spine.html" title="The GNU C++ Library Documentation" /><link rel="up" href="using.html" title="Chapter 3. Using" /><link rel="prev" href="using_concurrency.html" title="Concurrency" /><link rel="next" href="debug.html" title="Debugging Support" /></head><body><div class="navheader"><table width="100%" summary="Navigation header"><tr><th colspan="3" align="center">Exceptions</th></tr><tr><td width="20%" align="left"><a accesskey="p" href="using_concurrency.html">Prev</a> </td><th width="60%" align="center">Chapter 3. Using</th><td width="20%" align="right"> <a accesskey="n" href="debug.html">Next</a></td></tr></table><hr /></div><div class="sect1" title="Exceptions"><div class="titlepage"><div><div><h2 class="title" style="clear: both"><a id="manual.intro.using.exceptions"></a>Exceptions</h2></div></div></div><p>
->>>>>>> 779871ac
 The C++ language provides language support for stack unwinding
 with <code class="literal">try</code> and <code class="literal">catch</code> blocks and
 the <code class="literal">throw</code> keyword.
@@ -12,21 +8,12 @@
 These are very powerful constructs, and require some thought when
 applied to the standard library in order to yield components that work
 efficiently while cleaning up resources when unexpectedly killed via
-<<<<<<< HEAD
-exceptional circumstances. 
-</p><p>
-Two general topics of discussion follow:
-exception neutrality and exception safety.
-</p><div class="sect2" lang="en" xml:lang="en"><div class="titlepage"><div><div><h3 class="title"><a id="intro.using.exception.safety"></a>Exception Safety</h3></div></div></div><p> 
-    What is exception-safe code? 
-=======
 exceptional circumstances.
 </p><p>
 Two general topics of discussion follow:
 exception neutrality and exception safety.
 </p><div class="sect2" title="Exception Safety"><div class="titlepage"><div><div><h3 class="title"><a id="intro.using.exception.safety"></a>Exception Safety</h3></div></div></div><p>
     What is exception-safe code?
->>>>>>> 779871ac
   </p><p>
     Will define this as reasonable and well-defined behavior by classes
     and functions from the standard library when used by user-defined
@@ -40,11 +27,7 @@
     Using the layered approach from Abrahams, can classify library
     components as providing set levels of safety. These will be called
     exception guarantees, and can be divided into three categories.
-<<<<<<< HEAD
-  </p><div class="itemizedlist"><ul type="disc"><li><p>
-=======
   </p><div class="itemizedlist"><ul class="itemizedlist" type="disc"><li class="listitem"><p>
->>>>>>> 779871ac
     One. Don't throw.
   </p><p>
     As specified in 23.2.1 general container requirements. Applicable
@@ -53,16 +36,6 @@
     Member
     functions <code class="function">erase</code>, <code class="function">pop_back</code>, <code class="function">pop_front</code>, <code class="function">swap</code>, <code class="function">clear</code>. And <span class="type">iterator</span>
     copy constructor and assignment operator.
-<<<<<<< HEAD
-  </p></li><li><p>
-    Two. Don't leak resources when exceptions are thrown. This is
-    also referred to as the “<span class="quote">basic</span>” exception safety guarantee.
-  </p><p>
-    This applicable throughout the standard library.
-  </p></li><li><p>
-    Three. Commit-or-rollback semantics.  This is
-    referred to as “<span class="quote">strong</span>” exception safety guarantee.
-=======
   </p></li><li class="listitem"><p>
     Two. Don't leak resources when exceptions are thrown. This is
     also referred to as the <span class="quote">“<span class="quote">basic</span>”</span> exception safety guarantee.
@@ -71,7 +44,6 @@
   </p></li><li class="listitem"><p>
     Three. Commit-or-rollback semantics.  This is
     referred to as <span class="quote">“<span class="quote">strong</span>”</span> exception safety guarantee.
->>>>>>> 779871ac
   </p><p>
     As specified in 23.2.1 general container requirements. Applicable
     to container and string classes.
@@ -79,11 +51,7 @@
     Member functions <code class="function">insert</code> of a single
     element, <code class="function">push_back</code>, <code class="function">push_front</code>,
     and <code class="function">rehash</code>.
-<<<<<<< HEAD
-  </p></li></ul></div></div><div class="sect2" lang="en" xml:lang="en"><div class="titlepage"><div><div><h3 class="title"><a id="intro.using.exception.propagating"></a>Exception Neutrality</h3></div></div></div><p>
-=======
   </p></li></ul></div></div><div class="sect2" title="Exception Neutrality"><div class="titlepage"><div><div><h3 class="title"><a id="intro.using.exception.propagating"></a>Exception Neutrality</h3></div></div></div><p>
->>>>>>> 779871ac
     Simply put, once thrown an exception object should continue in
     flight unless handled explicitly. In practice, this means
     propagating exceptions should not be swallowed in
@@ -107,11 +75,7 @@
     Unfortunately, this tends to be more of a guideline than a strict
     rule as applied to the standard library. As such, the following is
     a list of known problem areas where exceptions are not propagated.
-<<<<<<< HEAD
-  </p><div class="itemizedlist"><ul type="disc"><li><p>
-=======
   </p><div class="itemizedlist"><ul class="itemizedlist" type="disc"><li class="listitem"><p>
->>>>>>> 779871ac
       Input/Output
     </p><p>
     The destructor <code class="function">ios_base::Init::~Init()</code>
@@ -131,21 +95,13 @@
     When closing the underlying
     file, <code class="function">basic_filebuf::close</code> will swallow
     (non-cancellation) exceptions thrown and return <code class="literal">NULL</code>.
-<<<<<<< HEAD
-  </p></li><li><p>
-=======
   </p></li><li class="listitem"><p>
->>>>>>> 779871ac
       Thread
     </p><p>
       The constructors of <code class="classname">thread</code> that take a
       callable function argument swallow all exceptions resulting from
       executing the function argument.
-<<<<<<< HEAD
-    </p></li></ul></div></div><div class="sect2" lang="en" xml:lang="en"><div class="titlepage"><div><div><h3 class="title"><a id="intro.using.exception.no"></a>Doing without</h3></div></div></div><p>
-=======
     </p></li></ul></div></div><div class="sect2" title="Doing without"><div class="titlepage"><div><div><h3 class="title"><a id="intro.using.exception.no"></a>Doing without</h3></div></div></div><p>
->>>>>>> 779871ac
     C++ is a language that strives to be as efficient as is possible
     in delivering features. As such, considerable care is used by both
     language implementer and designers to make sure unused features
@@ -168,11 +124,7 @@
     use <code class="literal">-fno-exceptions</code>. If you have some code that
     uses <code class="literal">try</code> or <code class="literal">catch</code>, you
     shouldn't use <code class="literal">-fno-exceptions</code>.
-<<<<<<< HEAD
-  </p><p> 
-=======
-  </p><p>
->>>>>>> 779871ac
+  </p><p>
     And what it to be gained, tinkering in the back alleys with a
     language like this? Exception handling overhead can be measured
     in the size of the executable binary, and varies with the
@@ -242,11 +194,7 @@
  library has been transformed, user code may need modification. User
   code that attempts or expects to do error checking on standard
   library components compiled with exception handling disabled should
-<<<<<<< HEAD
-  be evaluated and potentially made conditional. 
-=======
   be evaluated and potentially made conditional.
->>>>>>> 779871ac
 </p><p>
   Some issues remain with this approach (see bugzilla entry
   25191). Code paths are not equivalent, in
@@ -272,11 +220,7 @@
   substitution of the C language keyword
   <code class="literal">const</code> with the uglified
   doppelganger <code class="literal">__const</code>.
-<<<<<<< HEAD
-</p></div><div class="sect2" lang="en" xml:lang="en"><div class="titlepage"><div><div><h3 class="title"><a id="intro.using.exception.compat"></a>Compatibility</h3></div></div></div><div class="sect3" lang="en" xml:lang="en"><div class="titlepage"><div><div><h4 class="title"><a id="using.exception.compat.c"></a>With <code class="literal">C</code></h4></div></div></div><p> 
-=======
 </p></div><div class="sect2" title="Compatibility"><div class="titlepage"><div><div><h3 class="title"><a id="intro.using.exception.compat"></a>Compatibility</h3></div></div></div><div class="sect3" title="With C"><div class="titlepage"><div><div><h4 class="title"><a id="using.exception.compat.c"></a>With <code class="literal">C</code></h4></div></div></div><p>
->>>>>>> 779871ac
   C language code that is expecting to interoperate with C++ should be
   compiled with <code class="literal">-fexceptions</code>. This will make
   debugging a C language function called as part of C++-induced stack
@@ -291,11 +235,7 @@
   getting these details right. For GNU systems, all appropriate parts
   of the GNU C library are already compiled
   with <code class="literal">-fexceptions</code>.
-<<<<<<< HEAD
-</p></div><div class="sect3" lang="en" xml:lang="en"><div class="titlepage"><div><div><h4 class="title"><a id="using.exception.compat.posix"></a>With <code class="literal">POSIX</code> thread cancellation</h4></div></div></div><p> 
-=======
 </p></div><div class="sect3" title="With POSIX thread cancellation"><div class="titlepage"><div><div><h4 class="title"><a id="using.exception.compat.posix"></a>With <code class="literal">POSIX</code> thread cancellation</h4></div></div></div><p>
->>>>>>> 779871ac
   GNU systems re-use some of the exception handling mechanisms to
   track control flow for <code class="literal">POSIX</code> thread cancellation.
 </p><p>
@@ -326,58 +266,6 @@
   }
   catch(...)
   { this-&gt;_M_setstate(ios_base::badbit); }
-<<<<<<< HEAD
-</pre></div></div><div class="bibliography"><div class="titlepage"><div><div><h3 class="title"><a id="using.exceptions.biblio"></a>Bibliography</h3></div></div></div><div class="biblioentry"><a id="id618326"></a><p><span class="title"><i>
-      System Interface Definitions, Issue 7 (IEEE Std. 1003.1-2008)
-    </i>. </span><span class="pagenums">
-      2.9.5 Thread Cancellation
-    . </span><span class="copyright">Copyright © 2008 
-      The Open Group/The Institute of Electrical and Electronics Engineers, Inc.. </span><span class="biblioid">
-      <a class="ulink" href="http://www.opengroup.org/austin/" target="_top">
-      </a>
-    . </span></p></div><div class="biblioentry"><a id="id627763"></a><p><span class="title"><i>
-      Error and Exception Handling
-    </i>. </span><span class="author"><span class="firstname">David</span> <span class="surname">Abrahams </span>. </span><span class="publisher"><span class="publishername">
-	Boost
-      . </span></span><span class="biblioid">
-      <a class="ulink" href="http://www.boost.org/community/error_handling.html" target="_top">
-      </a>
-    . </span></p></div><div class="biblioentry"><a id="id633982"></a><p><span class="title"><i>
-      Exception-Safety in Generic Components
-    </i>. </span><span class="author"><span class="firstname">David</span> <span class="surname">Abrahams</span>. </span><span class="publisher"><span class="publishername">
-	Boost
-      . </span></span><span class="biblioid">
-      <a class="ulink" href="http://www.boost.org/community/exception_safety.html" target="_top">
-      </a>
-    . </span></p></div><div class="biblioentry"><a id="id634268"></a><p><span class="title"><i>
-      Standard Library Exception Policy
-    </i>. </span><span class="author"><span class="firstname">Matt</span> <span class="surname">Austern</span>. </span><span class="publisher"><span class="publishername">
-	WG21 N1077
-      . </span></span><span class="biblioid">
-      <a class="ulink" href="www.open-std.org/jtc1/sc22/wg21/docs/papers/1997/N1077.pdf" target="_top">
-      </a>
-    . </span></p></div><div class="biblioentry"><a id="id642510"></a><p><span class="title"><i>
-      ia64 c++ abi exception handling
-    </i>. </span><span class="author"><span class="firstname">Richard</span> <span class="surname">Henderson</span>. </span><span class="publisher"><span class="publishername">
-	GNU
-      . </span></span><span class="biblioid">
-      <a class="ulink" href="http://gcc.gnu.org/ml/gcc-patches/2001-03/msg00661.html" target="_top">
-      </a>
-    . </span></p></div><div class="biblioentry"><a id="id636666"></a><p><span class="title"><i>
-      Appendix E: Standard-Library Exception Safety
-    </i>. </span><span class="author"><span class="firstname">Bjarne</span> <span class="surname">Stroustrup</span>. </span><span class="biblioid">
-      <a class="ulink" href="http://www.research.att.com/~bs/3rd_safe.pdf" target="_top">
-      </a>
-    . </span></p></div><div class="biblioentry"><a id="id707620"></a><p><span class="title"><i>
-      Exceptional C++
-    </i>. </span><span class="pagenums">
-      Exception-Safety Issues and Techniques
-    . </span><span class="author"><span class="firstname">Herb</span> <span class="surname">Sutter</span>. </span></p></div><div class="biblioentry"><a id="id652939"></a><p><span class="title"><i>
-      exception_defines.h #defines try/catch
-    </i>. </span><span class="subtitle">
-      GCC Bug <a class="ulink" href="http://gcc.gnu.org/PR25191" target="_top">25191</a>
-    . </span><span class="biblioid">
-=======
 </pre></div></div><div class="bibliography" title="Bibliography"><div class="titlepage"><div><div><h3 class="title"><a id="using.exceptions.biblio"></a>Bibliography</h3></div></div></div><div class="biblioentry"><a id="id417334"></a><p><span class="biblioid">
       <a class="ulink" href="http://www.opengroup.org/austin" target="_top">
 	<em class="citetitle">
@@ -437,5 +325,4 @@
 	  GCC Bug 25191: exception_defines.h #defines try/catch
 	</em>
       </a>
->>>>>>> 779871ac
     . </span></p></div></div></div><div class="navfooter"><hr /><table width="100%" summary="Navigation footer"><tr><td width="40%" align="left"><a accesskey="p" href="using_concurrency.html">Prev</a> </td><td width="20%" align="center"><a accesskey="u" href="using.html">Up</a></td><td width="40%" align="right"> <a accesskey="n" href="debug.html">Next</a></td></tr><tr><td width="40%" align="left" valign="top">Concurrency </td><td width="20%" align="center"><a accesskey="h" href="../spine.html">Home</a></td><td width="40%" align="right" valign="top"> Debugging Support</td></tr></table></div></body></html>