--- conflicted
+++ resolved
@@ -93,11 +93,7 @@
     or loading and unloading shared objects in memory. As such, using
     caching allocators on systems that do not support
     <code class="function">abi::__cxa_atexit</code> is not recommended.
-<<<<<<< HEAD
-  </p></div><div class="sect2" lang="en" xml:lang="en"><div class="titlepage"><div><div><h3 class="title"><a id="allocator.impl"></a>Implementation</h3></div></div></div><div class="sect3" lang="en" xml:lang="en"><div class="titlepage"><div><div><h4 class="title"><a id="id712986"></a>Interface Design</h4></div></div></div><p>
-=======
   </p></div><div class="section" title="Implementation"><div class="titlepage"><div><div><h4 class="title"><a id="allocator.impl"></a>Implementation</h4></div></div></div><div class="section" title="Interface Design"><div class="titlepage"><div><div><h5 class="title"><a id="id377805"></a>Interface Design</h5></div></div></div><p>
->>>>>>> 779871ac
      The only allocator interface that
      is supported is the standard C++ interface. As such, all STL
      containers have been adjusted, and all external allocators have
@@ -110,11 +106,7 @@
    </p><p>
      The base class that <code class="classname">allocator</code> is derived from
      may not be user-configurable.
-<<<<<<< HEAD
-</p></div><div class="sect3" lang="en" xml:lang="en"><div class="titlepage"><div><div><h4 class="title"><a id="id629278"></a>Selecting Default Allocation Policy</h4></div></div></div><p> 
-=======
 </p></div><div class="section" title="Selecting Default Allocation Policy"><div class="titlepage"><div><div><h5 class="title"><a id="id406368"></a>Selecting Default Allocation Policy</h5></div></div></div><p>
->>>>>>> 779871ac
      It's difficult to pick an allocation strategy that will provide
    maximum utility, without excessively penalizing some behavior. In
    fact, it's difficult just deciding which typical actions to measure
@@ -151,11 +143,7 @@
      The current default choice for
      <code class="classname">allocator</code> is
      <code class="classname">__gnu_cxx::new_allocator</code>.
-<<<<<<< HEAD
-   </p></div><div class="sect3" lang="en" xml:lang="en"><div class="titlepage"><div><div><h4 class="title"><a id="id711751"></a>Disabling Memory Caching</h4></div></div></div><p> 
-=======
    </p></div><div class="section" title="Disabling Memory Caching"><div class="titlepage"><div><div><h5 class="title"><a id="id394979"></a>Disabling Memory Caching</h5></div></div></div><p>
->>>>>>> 779871ac
       In use, <code class="classname">allocator</code> may allocate and
       deallocate using implementation-specified strategies and
       heuristics. Because of this, every call to an allocator object's
@@ -320,23 +308,6 @@
 	 A high-performance allocator that uses a bit-map to keep track
 	 of the used and unused memory locations. It has its own
 	 documentation, found <a class="link" href="bitmap_allocator.html" title="bitmap_allocator">here</a>.
-<<<<<<< HEAD
-       </p></li></ol></div></div><div class="bibliography"><div class="titlepage"><div><div><h3 class="title"><a id="allocator.biblio"></a>Bibliography</h3></div></div></div><div class="biblioentry"><a id="id710951"></a><p><span class="title"><i>
-    ISO/IEC 14882:1998 Programming languages - C++  
-    </i>. </span>
-      isoc++_1998
-    <span class="pagenums">20.4 Memory. </span></p></div><div class="biblioentry"><a id="id710966"></a><p><span class="title"><i>The Standard Librarian: What Are Allocators Good
-    </i>. </span>
-      austernm
-    <span class="author"><span class="firstname">Matt</span> <span class="surname">Austern</span>. </span><span class="publisher"><span class="publishername">
-	C/C++ Users Journal	
-      . </span></span><span class="biblioid">
-      <a class="ulink" href="http://www.cuj.com/documents/s=8000/cujcexp1812austern/" target="_top">
-      </a>
-    . </span></p></div><div class="biblioentry"><a id="id644430"></a><p><span class="title"><i>The Hoard Memory Allocator</i>. </span>
-      emeryb
-    <span class="author"><span class="firstname">Emery</span> <span class="surname">Berger</span>. </span><span class="biblioid">
-=======
        </p></li></ol></div></div><div class="bibliography" title="Bibliography"><div class="titlepage"><div><div><h4 class="title"><a id="allocator.biblio"></a>Bibliography</h4></div></div></div><div class="biblioentry" title="ISO/IEC 14882:1998 Programming languages - C++"><a id="id399256"></a><p><span class="title"><i>
     ISO/IEC 14882:1998 Programming languages - C++
     </i>. </span>
@@ -350,41 +321,17 @@
     . </span><span class="author"><span class="firstname">Matt</span> <span class="surname">Austern</span>. </span><span class="publisher"><span class="publishername">
 	C/C++ Users Journal
       . </span></span></p></div><div class="biblioentry"><a id="id405510"></a><p><span class="biblioid">
->>>>>>> 779871ac
       <a class="ulink" href="http://www.cs.umass.edu/~emery/hoard/" target="_top">
 	<em class="citetitle">
 	  The Hoard Memory Allocator
 	</em>
       </a>
-<<<<<<< HEAD
-    . </span></p></div><div class="biblioentry"><a id="id689922"></a><p><span class="title"><i>Reconsidering Custom Memory Allocation</i>. </span>
-      bergerzorn
-    <span class="author"><span class="firstname">Emery</span> <span class="surname">Berger</span>. </span><span class="author"><span class="firstname">Ben</span> <span class="surname">Zorn</span>. </span><span class="author"><span class="firstname">Kathryn</span> <span class="surname">McKinley</span>. </span><span class="copyright">Copyright © 2002 OOPSLA. </span><span class="biblioid">
-=======
     . </span><span class="author"><span class="firstname">Emery</span> <span class="surname">Berger</span>. </span></p></div><div class="biblioentry"><a id="id451188"></a><p><span class="biblioid">
->>>>>>> 779871ac
       <a class="ulink" href="http://www.cs.umass.edu/~emery/pubs/berger-oopsla2002.pdf" target="_top">
 	<em class="citetitle">
 	  Reconsidering Custom Memory Allocation
 	</em>
       </a>
-<<<<<<< HEAD
-    . </span></p></div><div class="biblioentry"><a id="id709355"></a><p><span class="title"><i>Allocator Types</i>. </span>
-      kreftlanger
-    <span class="author"><span class="firstname">Klaus</span> <span class="surname">Kreft</span>. </span><span class="author"><span class="firstname">Angelika</span> <span class="surname">Langer</span>. </span><span class="publisher"><span class="publishername">
-	C/C++ Users Journal	
-      . </span></span><span class="biblioid">
-      <a class="ulink" href="http://www.langer.camelot.de/Articles/C++Report/Allocators/Allocators.html" target="_top">
-      </a>
-    . </span></p></div><div class="biblioentry"><a id="id642689"></a><p><span class="title"><i>The C++ Programming Language</i>. </span>
-      tcpl
-    <span class="author"><span class="firstname">Bjarne</span> <span class="surname">Stroustrup</span>. </span><span class="copyright">Copyright © 2000 . </span><span class="pagenums">19.4 Allocators. </span><span class="publisher"><span class="publishername">
-	Addison Wesley
-      . </span></span></p></div><div class="biblioentry"><a id="id614194"></a><p><span class="title"><i>Yalloc: A Recycling C++ Allocator</i>. </span>
-      yenf
-    <span class="author"><span class="firstname">Felix</span> <span class="surname">Yen</span>. </span><span class="copyright">Copyright ©  . </span><span class="biblioid">
-      <a class="ulink" href="http://home.earthlink.net/~brimar/yalloc/" target="_top">
-=======
     . </span><span class="author"><span class="firstname">Emery</span> <span class="surname">Berger</span>. </span><span class="author"><span class="firstname">Ben</span> <span class="surname">Zorn</span>. </span><span class="author"><span class="firstname">Kathryn</span> <span class="surname">McKinley</span>. </span><span class="copyright">Copyright © 2002 OOPSLA. </span></p></div><div class="biblioentry"><a id="id387032"></a><p><span class="biblioid">
       <a class="ulink" href="http://www.angelikalanger.com/Articles/C++Report/Allocators/Allocators.html" target="_top">
 	<em class="citetitle">
@@ -770,7 +717,6 @@
 	<em class="citetitle">
 	  Boost C++ Libraries documentation, shared_ptr
 	</em>
->>>>>>> 779871ac
       </a>
     . </span><span class="subtitle">
       N2461
