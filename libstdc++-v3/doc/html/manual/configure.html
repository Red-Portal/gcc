--- conflicted
+++ resolved
@@ -85,11 +85,7 @@
 	library ABI.
      </p></dd><dt><span class="term"><code class="code">--enable-libstdcxx-threads</code></span></dt><dd><p>Enable C++11 threads support.  If not explicitly specified,
         the  configure process enables it if possible.  It defaults to 'off'
-<<<<<<< HEAD
-	on Solaris 8 and 9, where it would break symbol versioning.   This
-=======
 	on Solaris 9, where it would break symbol versioning.   This
->>>>>>> 747e4b8f
 	option can change the library ABI.
      </p></dd><dt><span class="term"><code class="code">--enable-libstdcxx-time</code></span></dt><dd><p>This is an abbreviated form of
 	<code class="code">'--enable-libstdcxx-time=yes'</code>(described next).
@@ -219,9 +215,6 @@
      <span class="emphasis"><em>freestanding</em></span> environment, in which only a
      minimal set of headers are provided.  This option builds such an
      environment.
-<<<<<<< HEAD
-     </p></dd></dl></div></div><div class="navfooter"><hr /><table width="100%" summary="Navigation footer"><tr><td width="40%" align="left"><a accesskey="p" href="setup.html">Prev</a> </td><td width="20%" align="center"><a accesskey="u" href="setup.html">Up</a></td><td width="40%" align="right"> <a accesskey="n" href="make.html">Next</a></td></tr><tr><td width="40%" align="left" valign="top">Chapter 2. Setup </td><td width="20%" align="center"><a accesskey="h" href="../index.html">Home</a></td><td width="40%" align="right" valign="top"> Make</td></tr></table></div></body></html>
-=======
      </p></dd><dt><span class="term"><code class="code">--disable-libstdcxx-verbose</code></span></dt><dd><p>
      By default, the library is configured to write descriptive messages
      to standard error for certain events such as calling a pure virtual
@@ -230,5 +223,4 @@
      facilites, which might be undesirable in a low-memory environment or
      when standard error is not available.  This option disables those
      messages.  This option does not change the library ABI.
-   </p></dd></dl></div></div><div class="navfooter"><hr /><table width="100%" summary="Navigation footer"><tr><td width="40%" align="left"><a accesskey="p" href="setup.html">Prev</a> </td><td width="20%" align="center"><a accesskey="u" href="setup.html">Up</a></td><td width="40%" align="right"> <a accesskey="n" href="make.html">Next</a></td></tr><tr><td width="40%" align="left" valign="top">Chapter 2. Setup </td><td width="20%" align="center"><a accesskey="h" href="../index.html">Home</a></td><td width="40%" align="right" valign="top"> Make</td></tr></table></div></body></html>
->>>>>>> 747e4b8f
+   </p></dd></dl></div></div><div class="navfooter"><hr /><table width="100%" summary="Navigation footer"><tr><td width="40%" align="left"><a accesskey="p" href="setup.html">Prev</a> </td><td width="20%" align="center"><a accesskey="u" href="setup.html">Up</a></td><td width="40%" align="right"> <a accesskey="n" href="make.html">Next</a></td></tr><tr><td width="40%" align="left" valign="top">Chapter 2. Setup </td><td width="20%" align="center"><a accesskey="h" href="../index.html">Home</a></td><td width="40%" align="right" valign="top"> Make</td></tr></table></div></body></html>