<<<<<<< HEAD
<?xml version='1.0'?>
<!DOCTYPE part PUBLIC "-//OASIS//DTD DocBook XML V4.5//EN"
 "http://www.oasis-open.org/docbook/xml/4.5/docbookx.dtd"
[ ]>

<part id="manual.ext" xreflabel="Extensions">
<?dbhtml filename="extensions.html"?>

<partinfo>
=======
<part xmlns="http://docbook.org/ns/docbook" version="5.0"
      xml:id="manual.ext" xreflabel="Extensions">
<?dbhtml filename="extensions.html"?>

<info><title>
  Extensions
  <indexterm><primary>Extensions</primary></indexterm>
</title>
>>>>>>> 3082eeb7
  <keywordset>
    <keyword>
      ISO C++
    </keyword>
    <keyword>
      library
    </keyword>
  </keywordset>
</info>

<<<<<<< HEAD
<title>
  Extensions
  <indexterm><primary>Extensions</primary></indexterm>
</title>
=======
>>>>>>> 3082eeb7

<preface><info><title/></info>
<para>
  Here we will make an attempt at describing the non-Standard
  extensions to the library.  Some of these are from older versions of
  standard library components, namely SGI's STL, and some of these are
  GNU's.
</para>
<para><emphasis>Before</emphasis> you leap in and use any of these
extensions, be aware of two things:
</para>
<orderedlist inheritnum="ignore" continuation="restarts">
   <listitem>
     <para>
     Non-Standard means exactly that.
     </para>
     <para>
       The behavior, and the very
       existence, of these extensions may change with little or no
       warning.  (Ideally, the really good ones will appear in the next
       revision of C++.)  Also, other platforms, other compilers, other
       versions of g++ or libstdc++ may not recognize these names, or
       treat them differently, or...
     </para>
   </listitem>
   <listitem>
     <para>
       You should know how to access these headers properly.
     </para>
   </listitem>
</orderedlist>
</preface>

<!-- Chapter 01 : Compile Time Checks -->
<<<<<<< HEAD
<chapter id="manual.ext.compile_checks" xreflabel="Compile Time Checks">
<?dbhtml filename="ext_compile_checks.html"?>
  <title>Compile Time Checks</title>
=======
<chapter xml:id="manual.ext.compile_checks" xreflabel="Compile Time Checks"><info><title>Compile Time Checks</title></info>
<?dbhtml filename="ext_compile_checks.html"?>

>>>>>>> 3082eeb7
  <para>
    Also known as concept checking.
  </para>
   <para>In 1999, SGI added <emphasis>concept checkers</emphasis> to their implementation
      of the STL:  code which checked the template parameters of
      instantiated pieces of the STL, in order to insure that the parameters
      being used met the requirements of the standard.  For example,
      the Standard requires that types passed as template parameters to
      <code>vector</code> be <quote>Assignable</quote> (which means what you think
      it means).  The checking was done during compilation, and none of
      the code was executed at runtime.
   </para>
   <para>Unfortunately, the size of the compiler files grew significantly
      as a result.  The checking code itself was cumbersome.  And bugs
      were found in it on more than one occasion.
   </para>
   <para>The primary author of the checking code, Jeremy Siek, had already
      started work on a replacement implementation.  The new code has been
      formally reviewed and accepted into
      <link xmlns:xlink="http://www.w3.org/1999/xlink" xlink:href="http://www.boost.org/libs/concept_check/concept_check.htm">the
      Boost libraries</link>, and we are pleased to incorporate it into the
      GNU C++ library.
   </para>
   <para>The new version imposes a much smaller space overhead on the generated
      object file.  The checks are also cleaner and easier to read and
      understand.
   </para>
   <para>They are off by default for all versions of GCC from 3.0 to 3.4 (the
      latest release at the time of writing).
      They can be enabled at configure time with
      <link linkend="manual.intro.setup.configure"><literal>--enable-concept-checks</literal></link>.
      You can enable them on a per-translation-unit basis with
      <code>#define _GLIBCXX_CONCEPT_CHECKS</code> for GCC 3.4 and higher
      (or with <code>#define _GLIBCPP_CONCEPT_CHECKS</code> for versions
      3.1, 3.2 and 3.3).
   </para>

   <para>Please note that the upcoming C++ standard has first-class
   support for template parameter constraints based on concepts in the core
   language. This will obviate the need for the library-simulated concept
   checking described above.
   </para>

</chapter>

<!-- Chapter 02 : Debug Mode -->
<<<<<<< HEAD
<xi:include xmlns:xi="http://www.w3.org/2001/XInclude"
	    parse="xml" href="debug_mode.xml">
</xi:include>

<!-- Chapter 03 : Parallel Mode -->
<xi:include xmlns:xi="http://www.w3.org/2001/XInclude"
	    parse="xml" href="parallel_mode.xml">
</xi:include>

<!-- Chapter 04 : Profile Mode -->
<xi:include xmlns:xi="http://www.w3.org/2001/XInclude"
	    parse="xml" href="profile_mode.xml">
</xi:include>


<!-- Chapter 05 : Allocators -->
<chapter id="manual.ext.allocator" xreflabel="Allocators">
<?dbhtml filename="ext_allocators.html"?>
  <title>Allocators</title>

  <!-- Section 01 : __mt_alloc -->
  <xi:include xmlns:xi="http://www.w3.org/2001/XInclude"
	      parse="xml" href="mt_allocator.xml">
  </xi:include>

  <!-- Section 02 : bitmap_allocator -->
  <xi:include xmlns:xi="http://www.w3.org/2001/XInclude"
	      parse="xml" href="bitmap_allocator.xml">
  </xi:include>
=======
<xi:include xmlns:xi="http://www.w3.org/2001/XInclude" parse="xml"
	    href="debug_mode.xml">
</xi:include>

<!-- Chapter 03 : Parallel Mode -->
<xi:include xmlns:xi="http://www.w3.org/2001/XInclude" parse="xml"
	    href="parallel_mode.xml">
</xi:include>

<!-- Chapter 04 : Profile Mode -->
<xi:include xmlns:xi="http://www.w3.org/2001/XInclude" parse="xml"
	    href="profile_mode.xml">
</xi:include>


<!-- XXX -->
<!-- Allocators -->
<!-- Chapter 05 : __mt_alloc -->
<xi:include xmlns:xi="http://www.w3.org/2001/XInclude" parse="xml"
	    href="mt_allocator.xml">
</xi:include>
>>>>>>> 3082eeb7

<!-- Chapter 06 : bitmap_allocator -->
<xi:include xmlns:xi="http://www.w3.org/2001/XInclude" parse="xml"
	    href="bitmap_allocator.xml">
</xi:include>

<<<<<<< HEAD
<!-- Chapter 06 : Containers -->
<chapter id="manual.ext.containers" xreflabel="Containers">
<?dbhtml filename="ext_containers.html"?>
  <title>Containers</title>
  <para>
  </para>
  <sect1 id="manual.ext.containers.pbds" xreflabel="Policy Based Data Structures">
    <title>Policy Based Data Structures</title>
    <para>
      <ulink
      url="http://gcc.gnu.org/onlinedocs/libstdc++/ext/pb_ds/index.html">More details here</ulink>.
    </para>
  </sect1>
=======
<!-- Containers -->
<!-- Chapter 07 : Policy-Based Data Structures -->
<xi:include xmlns:xi="http://www.w3.org/2001/XInclude" parse="xml"
	    href="policy_data_structures.xml">
</xi:include>
>>>>>>> 3082eeb7

<!-- Chapter 08 : HP/SGI -->
<chapter xml:id="manual.ext.containers" xreflabel="Containers">
  <info><title>HP/SGI Extensions</title></info>
<?dbhtml filename="ext_containers.html"?>

  <section xml:id="manual.ext.containers.sgi" xreflabel="SGI ext">
    <info><title>Backwards Compatibility</title></info>

    <para>A few extensions and nods to backwards-compatibility have
    been made with containers.  Those dealing with older SGI-style
    allocators are dealt with elsewhere.  The remaining ones all deal
    with bits:
    </para>
    <para>The old pre-standard <code>bit_vector</code> class is
    present for backwards compatibility.  It is simply a typedef for
    the <code>vector&lt;bool&gt;</code> specialization.
    </para>

<para>The <code>bitset</code> class has a number of extensions, described in the
   rest of this item.  First, we'll mention that this implementation of
   <code>bitset&lt;N&gt;</code> is specialized for cases where N number of
   bits will fit into a single word of storage.  If your choice of N is
   within that range (&lt;=32 on i686-pc-linux-gnu, for example), then all
   of the operations will be faster.
</para>
<para>There are
   versions of single-bit test, set, reset, and flip member functions which
   do no range-checking.  If we call them member functions of an instantiation
   of "bitset&lt;N&gt;," then their names and signatures are:
</para>
   <programlisting>
   bitset&lt;N&gt;&amp;   _Unchecked_set   (size_t pos);
   bitset&lt;N&gt;&amp;   _Unchecked_set   (size_t pos, int val);
   bitset&lt;N&gt;&amp;   _Unchecked_reset (size_t pos);
   bitset&lt;N&gt;&amp;   _Unchecked_flip  (size_t pos);
   bool         _Unchecked_test  (size_t pos);
   </programlisting>
   <para>Note that these may in fact be removed in the future, although we have
   no present plans to do so (and there doesn't seem to be any immediate
   reason to).
</para>
<para>The semantics of member function <code>operator[]</code> are not specified
   in the C++ standard.  A long-standing defect report calls for sensible
   obvious semantics, which are already implemented here:  <code>op[]</code>
   on a const bitset returns a bool, and for a non-const bitset returns a
   <code>reference</code> (a nested type).  However, this implementation does
   no range-checking on the index argument, which is in keeping with other
   containers' <code>op[]</code> requirements.  The defect report's proposed
   resolution calls for range-checking to be done.  We'll just wait and see...
</para>
<para>Finally, two additional searching functions have been added.  They return
   the index of the first "on" bit, and the index of the first
   "on" bit that is after <code>prev</code>, respectively:
</para>
   <programlisting>
   size_t _Find_first() const;
   size_t _Find_next (size_t prev) const;</programlisting>
<para>The same caveat given for the _Unchecked_* functions applies here also.
</para>
  </section>


  <section xml:id="manual.ext.containers.deprecated_sgi" xreflabel="SGI ext dep"><info><title>Deprecated</title></info>


   <para>
     The SGI hashing classes <classname>hash_set</classname> and
     <classname>hash_set</classname> have been deprecated by the
     unordered_set, unordered_multiset, unordered_map,
     unordered_multimap containers in TR1 and the upcoming C++0x, and
     may be removed in future releases.
   </para>

   <para>The SGI headers</para>
   <programlisting>
     &lt;hash_map&gt;
     &lt;hash_set&gt;
     &lt;rope&gt;
     &lt;slist&gt;
     &lt;rb_tree&gt;
   </programlisting>
   <para>are all here;
      <code>&lt;hash_map&gt;</code> and <code>&lt;hash_set&gt;</code>
      are deprecated but available as backwards-compatible extensions,
      as discussed further below.  <code>&lt;rope&gt;</code> is the
      SGI specialization for large strings ("rope,"
      "large strings," get it? Love that geeky humor.)
      <code>&lt;slist&gt;</code> is a singly-linked list, for when the
      doubly-linked <code>list&lt;&gt;</code> is too much space
      overhead, and <code>&lt;rb_tree&gt;</code> exposes the red-black
      tree classes used in the implementation of the standard maps and
      sets.
   </para>
   <para>Each of the associative containers map, multimap, set, and multiset
      have a counterpart which uses a
      <link xmlns:xlink="http://www.w3.org/1999/xlink" xlink:href="http://www.sgi.com/tech/stl/HashFunction.html">hashing
      function</link> to do the arranging, instead of a strict weak ordering
      function.  The classes take as one of their template parameters a
      function object that will return the hash value; by default, an
      instantiation of
      <link xmlns:xlink="http://www.w3.org/1999/xlink" xlink:href="http://www.sgi.com/tech/stl/hash.html">hash</link>.
      You should specialize this functor for your class, or define your own,
      before trying to use one of the hashing classes.
   </para>
   <para>The hashing classes support all the usual associative container
      functions, as well as some extra constructors specifying the number
      of buckets, etc.
   </para>
   <para>Why would you want to use a hashing class instead of the
      <quote>normal</quote>implementations?  Matt Austern writes:
   </para>
   <blockquote>
     <para>
       <emphasis>[W]ith a well chosen hash function, hash tables
       generally provide much better average-case performance than
       binary search trees, and much worse worst-case performance.  So
       if your implementation has hash_map, if you don't mind using
       nonstandard components, and if you aren't scared about the
       possibility of pathological cases, you'll probably get better
       performance from hash_map.
     </emphasis>
     </para>
   </blockquote>

<<<<<<< HEAD
  </sect1>
</chapter>

<!-- Chapter 07 : Utilities -->
<chapter id="manual.ext.util" xreflabel="Utilities">
<?dbhtml filename="ext_utilities.html"?>
  <title>Utilities</title>
=======
  </section>
</chapter>

<!-- Chapter 09 : Utilities -->
<chapter xml:id="manual.ext.util" xreflabel="Utilities"><info><title>Utilities</title></info>
<?dbhtml filename="ext_utilities.html"?>

>>>>>>> 3082eeb7
  <para>
    The &lt;functional&gt; header contains many additional functors
    and helper functions, extending section 20.3.  They are
    implemented in the file stl_function.h:
  </para>
  <itemizedlist>
  <listitem>
  <para><code>identity_element</code> for addition and multiplication. *
  </para>
  </listitem>
  <listitem>
    <para>The functor <code>identity</code>, whose <code>operator()</code>
      returns the argument unchanged. *
  </para>
  </listitem>
  <listitem>
    <para>Composition functors <code>unary_function</code> and
      <code>binary_function</code>, and their helpers <code>compose1</code>
      and <code>compose2</code>. *
    </para>
  </listitem>
  <listitem>
  <para><code>select1st</code> and <code>select2nd</code>, to strip pairs. *
  </para>
  </listitem>
  <listitem><para><code>project1st</code> and <code>project2nd</code>. * </para></listitem>
  <listitem><para>A set of functors/functions which always return the same result.  They
      are <code>constant_void_fun</code>, <code>constant_binary_fun</code>,
      <code>constant_unary_fun</code>, <code>constant0</code>,
      <code>constant1</code>, and <code>constant2</code>. * </para></listitem>
  <listitem><para>The class <code>subtractive_rng</code>. * </para></listitem>
  <listitem><para>mem_fun adaptor helpers <code>mem_fun1</code> and
      <code>mem_fun1_ref</code> are provided for backwards compatibility. </para></listitem>
</itemizedlist>
<para>
  20.4.1 can use several different allocators; they are described on the
   main extensions page.
</para>
<para>
  20.4.3 is extended with a special version of
  <code>get_temporary_buffer</code> taking a second argument.  The
  argument is a pointer, which is ignored, but can be used to specify
  the template type (instead of using explicit function template
  arguments like the standard version does).  That is, in addition to
</para>
<programlisting>
get_temporary_buffer&lt;int&gt;(5);
</programlisting>

<para>
you can also use
</para>

<programlisting>
get_temporary_buffer(5, (int*)0);
</programlisting>
<para>
  A class <code>temporary_buffer</code> is given in stl_tempbuf.h. *
</para>
<para>
  The specialized algorithms of section 20.4.4 are extended with
  <code>uninitialized_copy_n</code>. *
</para>

</chapter>

<<<<<<< HEAD
<!-- Chapter 08 : Algorithms -->
<chapter id="manual.ext.algorithms" xreflabel="Algorithms">
<?dbhtml filename="ext_algorithms.html"?>
  <title>Algorithms</title>
=======
<!-- Chapter 10 : Algorithms -->
<chapter xml:id="manual.ext.algorithms" xreflabel="Algorithms"><info><title>Algorithms</title></info>
<?dbhtml filename="ext_algorithms.html"?>

>>>>>>> 3082eeb7
<para>25.1.6 (count, count_if) is extended with two more versions of count
   and count_if.  The standard versions return their results.  The
   additional signatures return void, but take a final parameter by
   reference to which they assign their results, e.g.,
</para>
   <programlisting>
   void count (first, last, value, n);</programlisting>
<para>25.2 (mutating algorithms) is extended with two families of signatures,
   random_sample and random_sample_n.
</para>
<para>25.2.1 (copy) is extended with
</para>
   <programlisting>
   copy_n (_InputIter first, _Size count, _OutputIter result);</programlisting>
<para>which copies the first 'count' elements at 'first' into 'result'.
</para>
<para>25.3 (sorting 'n' heaps 'n' stuff) is extended with some helper
   predicates.  Look in the doxygen-generated pages for notes on these.
</para>
   <itemizedlist>
    <listitem><para><code>is_heap</code> tests whether or not a range is a heap.</para></listitem>
    <listitem><para><code>is_sorted</code> tests whether or not a range is sorted in
	nondescending order.</para></listitem>
   </itemizedlist>
<para>25.3.8 (lexicographical_compare) is extended with
</para>
   <programlisting>
   lexicographical_compare_3way(_InputIter1 first1, _InputIter1 last1,
				 _InputIter2 first2, _InputIter2 last2)</programlisting>
<para>which does... what?
</para>

</chapter>

<<<<<<< HEAD
<!-- Chapter 09 : Numerics -->
<chapter id="manual.ext.numerics" xreflabel="Numerics">
<?dbhtml filename="ext_numerics.html"?>
  <title>Numerics</title>
=======
<!-- Chapter 11 : Numerics -->
<chapter xml:id="manual.ext.numerics" xreflabel="Numerics"><info><title>Numerics</title></info>
<?dbhtml filename="ext_numerics.html"?>

>>>>>>> 3082eeb7
<para>26.4, the generalized numeric operations such as accumulate, are extended
   with the following functions:
</para>
   <programlisting>
   power (x, n);
   power (x, n, moniod_operation);</programlisting>
<<<<<<< HEAD
<para>Returns, in FORTRAN syntax, &quot;x ** n&quot; where n&gt;=0.  In the
=======
<para>Returns, in FORTRAN syntax, "x ** n" where n&gt;=0.  In the
>>>>>>> 3082eeb7
   case of n == 0, returns the identity element for the
   monoid operation.  The two-argument signature uses multiplication (for
   a true "power" implementation), but addition is supported as well.
   The operation functor must be associative.
</para>
<para>The <code>iota</code> function wins the award for Extension With the
   Coolest Name.  It "assigns sequentially increasing values to a range.
   That is, it assigns value to *first, value + 1 to *(first + 1) and so
   on."  Quoted from SGI documentation.
</para>
   <programlisting>
   void iota(_ForwardIter first, _ForwardIter last, _Tp value);</programlisting>
</chapter>

<<<<<<< HEAD
<!-- Chapter 10 : Iterators -->
<chapter id="manual.ext.iterators" xreflabel="Iterators">
<?dbhtml filename="ext_iterators.html"?>
  <title>Iterators</title>
=======
<!-- Chapter 12 : Iterators -->
<chapter xml:id="manual.ext.iterators" xreflabel="Iterators"><info><title>Iterators</title></info>
<?dbhtml filename="ext_iterators.html"?>

>>>>>>> 3082eeb7
<para>24.3.2 describes <code>struct iterator</code>, which didn't exist in the
   original HP STL implementation (the language wasn't rich enough at the
   time).  For backwards compatibility, base classes are provided which
   declare the same nested typedefs:
</para>
   <itemizedlist>
    <listitem><para>input_iterator</para></listitem>
    <listitem><para>output_iterator</para></listitem>
    <listitem><para>forward_iterator</para></listitem>
    <listitem><para>bidirectional_iterator</para></listitem>
    <listitem><para>random_access_iterator</para></listitem>
   </itemizedlist>
<para>24.3.4 describes iterator operation <code>distance</code>, which takes
   two iterators and returns a result.  It is extended by another signature
   which takes two iterators and a reference to a result.  The result is
   modified, and the function returns nothing.
</para>

</chapter>

<<<<<<< HEAD
<!-- Chapter 11 : IO -->
<chapter id="manual.ext.io" xreflabel="IO">
<?dbhtml filename="ext_io.html"?>
  <title>Input and Output</title>
=======
<!-- Chapter 13 : IO -->
<chapter xml:id="manual.ext.io" xreflabel="IO"><info><title>Input and Output</title></info>
<?dbhtml filename="ext_io.html"?>

>>>>>>> 3082eeb7

  <para>
    Extensions allowing <code>filebuf</code>s to be constructed from
    "C" types like  FILE*s and file descriptors.
  </para>

  <section xml:id="manual.ext.io.filebuf_derived" xreflabel="Derived filebufs"><info><title>Derived filebufs</title></info>


   <para>The v2 library included non-standard extensions to construct
      <code>std::filebuf</code>s from C stdio types such as
      <code>FILE*</code>s and POSIX file descriptors.
      Today the recommended way to use stdio types with libstdc++
      IOStreams is via the <code>stdio_filebuf</code> class (see below),
      but earlier releases provided slightly different mechanisms.
   </para>
   <itemizedlist>
     <listitem><para>3.0.x <code>filebuf</code>s have another ctor with this signature:
	<code>basic_filebuf(__c_file_type*, ios_base::openmode, int_type);
	</code>
	 This comes in very handy in a number of places, such as
	 attaching Unix sockets, pipes, and anything else which uses file
	 descriptors, into the IOStream buffering classes.  The three
	 arguments are as follows:
	 <itemizedlist>
	  <listitem><para><code>__c_file_type*      F   </code>
	      // the __c_file_type typedef usually boils down to stdio's FILE
	  </para></listitem>
	  <listitem><para><code>ios_base::openmode  M   </code>
	      // same as all the other uses of openmode
	  </para></listitem>
	  <listitem><para><code>int_type            B   </code>
	      // buffer size, defaults to BUFSIZ if not specified
	  </para></listitem>
	 </itemizedlist>
	 For those wanting to use file descriptors instead of FILE*'s, I
	 invite you to contemplate the mysteries of C's <code>fdopen()</code>.
     </para></listitem>
     <listitem><para>In library snapshot 3.0.95 and later, <code>filebuf</code>s bring
	 back an old extension:  the <code>fd()</code> member function.  The
	 integer returned from this function can be used for whatever file
	 descriptors can be used for on your platform.  Naturally, the
	 library cannot track what you do on your own with a file descriptor,
	 so if you perform any I/O directly, don't expect the library to be
	 aware of it.
     </para></listitem>
     <listitem><para>Beginning with 3.1, the extra <code>filebuf</code> constructor and
	 the <code>fd()</code> function were removed from the standard
	 filebuf.  Instead, <code>&lt;ext/stdio_filebuf.h&gt;</code> contains
	 a derived class called
<<<<<<< HEAD
	 <ulink url="http://gcc.gnu.org/onlinedocs/libstdc++/latest-doxygen/a00074.html"><code>__gnu_cxx::stdio_filebuf</code></ulink>.
=======
	 <link xmlns:xlink="http://www.w3.org/1999/xlink" xlink:href="http://gcc.gnu.org/onlinedocs/libstdc++/latest-doxygen/a00074.html"><code>__gnu_cxx::stdio_filebuf</code></link>.
>>>>>>> 3082eeb7
	 This class can be constructed from a C <code>FILE*</code> or a file
	 descriptor, and provides the <code>fd()</code> function.
     </para></listitem>
   </itemizedlist>
   <para>If you want to access a <code>filebuf</code>'s file descriptor to
      implement file locking (e.g. using the <code>fcntl()</code> system
      call) then you might be interested in Henry Suter's RWLock class.
      <!-- url="http://suter.home.cern.ch/suter/RWLock.html" -->
   </para>

    <para>
    </para>
  </section>
</chapter>

<<<<<<< HEAD
<!-- Chapter 12 : Demangling -->
<chapter id="manual.ext.demangle" xreflabel="Demangling">
<?dbhtml filename="ext_demangling.html"?>
  <title>Demangling</title>
=======
<!-- Chapter 14 : Demangling -->
<chapter xml:id="manual.ext.demangle" xreflabel="Demangling"><info><title>Demangling</title></info>
<?dbhtml filename="ext_demangling.html"?>

>>>>>>> 3082eeb7
  <para>
    Transforming C++ ABI identifiers (like RTTI symbols) into the
    original C++ source identifiers is called
    <quote>demangling.</quote>
  </para>
  <para>
<<<<<<< HEAD
    If you have read the <ulink
    url="http://gcc.gnu.org/onlinedocs/libstdc++/latest-doxygen/a01115.html">source
    documentation for <code>namespace abi</code></ulink> then you are
=======
    If you have read the <link xmlns:xlink="http://www.w3.org/1999/xlink" xlink:href="http://gcc.gnu.org/onlinedocs/libstdc++/latest-doxygen/a01115.html">source
    documentation for <code>namespace abi</code></link> then you are
>>>>>>> 3082eeb7
    aware of the cross-vendor C++ ABI in use by GCC.  One of the
    exposed functions is used for demangling,
    <code>abi::__cxa_demangle</code>.
  </para>
  <para>
    In programs like <command>c++filt</command>, the linker, and other tools
    have the ability to decode C++ ABI names, and now so can you.
  </para>
  <para>
    (The function itself might use different demanglers, but that's the
    whole point of abstract interfaces.  If we change the implementation,
    you won't notice.)
  </para>
  <para>
    Probably the only times you'll be interested in demangling at runtime
    are when you're seeing <code>typeid</code> strings in RTTI, or when
    you're handling the runtime-support exception classes.  For example:
  </para>
   <programlisting>
#include &lt;exception&gt;
#include &lt;iostream&gt;
#include &lt;cxxabi.h&gt;

struct empty { };

template &lt;typename T, int N&gt;
  struct bar { };


int main()
{
  int     status;
  char   *realname;

  // exception classes not in &lt;stdexcept&gt;, thrown by the implementation
  // instead of the user
  std::bad_exception  e;
  realname = abi::__cxa_demangle(e.what(), 0, 0, &amp;status);
  std::cout &lt;&lt; e.what() &lt;&lt; "\t=&gt; " &lt;&lt; realname &lt;&lt; "\t: " &lt;&lt; status &lt;&lt; '\n';
  free(realname);


  // typeid
  bar&lt;empty,17&gt;          u;
  const std::type_info  &amp;ti = typeid(u);

  realname = abi::__cxa_demangle(ti.name(), 0, 0, &amp;status);
  std::cout &lt;&lt; ti.name() &lt;&lt; "\t=&gt; " &lt;&lt; realname &lt;&lt; "\t: " &lt;&lt; status &lt;&lt; '\n';
  free(realname);

  return 0;
}
   </programlisting>
   <para>
     This prints
   </para>

   <screen>
   <computeroutput>
      St13bad_exception       =&gt; std::bad_exception   : 0
      3barI5emptyLi17EE       =&gt; bar&lt;empty, 17&gt;       : 0
   </computeroutput>
   </screen>

   <para>
     The demangler interface is described in the source documentation
     linked to above.  It is actually written in C, so you don't need to
     be writing C++ in order to demangle C++.  (That also means we have to
     use crummy memory management facilities, so don't forget to free()
     the returned char array.)
   </para>
</chapter>

<<<<<<< HEAD
<!-- Chapter 13 : Concurrency -->
<xi:include xmlns:xi="http://www.w3.org/2001/XInclude"
	    parse="xml" href="concurrency_extensions.xml">
=======
<!-- Chapter 15 : Concurrency -->
<xi:include xmlns:xi="http://www.w3.org/2001/XInclude" parse="xml" href="concurrency_extensions.xml">
>>>>>>> 3082eeb7
</xi:include>

</part><|MERGE_RESOLUTION|>--- conflicted
+++ resolved
@@ -1,14 +1,3 @@
-<<<<<<< HEAD
-<?xml version='1.0'?>
-<!DOCTYPE part PUBLIC "-//OASIS//DTD DocBook XML V4.5//EN"
- "http://www.oasis-open.org/docbook/xml/4.5/docbookx.dtd"
-[ ]>
-
-<part id="manual.ext" xreflabel="Extensions">
-<?dbhtml filename="extensions.html"?>
-
-<partinfo>
-=======
 <part xmlns="http://docbook.org/ns/docbook" version="5.0"
       xml:id="manual.ext" xreflabel="Extensions">
 <?dbhtml filename="extensions.html"?>
@@ -17,7 +6,6 @@
   Extensions
   <indexterm><primary>Extensions</primary></indexterm>
 </title>
->>>>>>> 3082eeb7
   <keywordset>
     <keyword>
       ISO C++
@@ -28,13 +16,6 @@
   </keywordset>
 </info>
 
-<<<<<<< HEAD
-<title>
-  Extensions
-  <indexterm><primary>Extensions</primary></indexterm>
-</title>
-=======
->>>>>>> 3082eeb7
 
 <preface><info><title/></info>
 <para>
@@ -69,15 +50,9 @@
 </preface>
 
 <!-- Chapter 01 : Compile Time Checks -->
-<<<<<<< HEAD
-<chapter id="manual.ext.compile_checks" xreflabel="Compile Time Checks">
-<?dbhtml filename="ext_compile_checks.html"?>
-  <title>Compile Time Checks</title>
-=======
 <chapter xml:id="manual.ext.compile_checks" xreflabel="Compile Time Checks"><info><title>Compile Time Checks</title></info>
 <?dbhtml filename="ext_compile_checks.html"?>
 
->>>>>>> 3082eeb7
   <para>
     Also known as concept checking.
   </para>
@@ -124,37 +99,6 @@
 </chapter>
 
 <!-- Chapter 02 : Debug Mode -->
-<<<<<<< HEAD
-<xi:include xmlns:xi="http://www.w3.org/2001/XInclude"
-	    parse="xml" href="debug_mode.xml">
-</xi:include>
-
-<!-- Chapter 03 : Parallel Mode -->
-<xi:include xmlns:xi="http://www.w3.org/2001/XInclude"
-	    parse="xml" href="parallel_mode.xml">
-</xi:include>
-
-<!-- Chapter 04 : Profile Mode -->
-<xi:include xmlns:xi="http://www.w3.org/2001/XInclude"
-	    parse="xml" href="profile_mode.xml">
-</xi:include>
-
-
-<!-- Chapter 05 : Allocators -->
-<chapter id="manual.ext.allocator" xreflabel="Allocators">
-<?dbhtml filename="ext_allocators.html"?>
-  <title>Allocators</title>
-
-  <!-- Section 01 : __mt_alloc -->
-  <xi:include xmlns:xi="http://www.w3.org/2001/XInclude"
-	      parse="xml" href="mt_allocator.xml">
-  </xi:include>
-
-  <!-- Section 02 : bitmap_allocator -->
-  <xi:include xmlns:xi="http://www.w3.org/2001/XInclude"
-	      parse="xml" href="bitmap_allocator.xml">
-  </xi:include>
-=======
 <xi:include xmlns:xi="http://www.w3.org/2001/XInclude" parse="xml"
 	    href="debug_mode.xml">
 </xi:include>
@@ -176,34 +120,17 @@
 <xi:include xmlns:xi="http://www.w3.org/2001/XInclude" parse="xml"
 	    href="mt_allocator.xml">
 </xi:include>
->>>>>>> 3082eeb7
 
 <!-- Chapter 06 : bitmap_allocator -->
 <xi:include xmlns:xi="http://www.w3.org/2001/XInclude" parse="xml"
 	    href="bitmap_allocator.xml">
 </xi:include>
 
-<<<<<<< HEAD
-<!-- Chapter 06 : Containers -->
-<chapter id="manual.ext.containers" xreflabel="Containers">
-<?dbhtml filename="ext_containers.html"?>
-  <title>Containers</title>
-  <para>
-  </para>
-  <sect1 id="manual.ext.containers.pbds" xreflabel="Policy Based Data Structures">
-    <title>Policy Based Data Structures</title>
-    <para>
-      <ulink
-      url="http://gcc.gnu.org/onlinedocs/libstdc++/ext/pb_ds/index.html">More details here</ulink>.
-    </para>
-  </sect1>
-=======
 <!-- Containers -->
 <!-- Chapter 07 : Policy-Based Data Structures -->
 <xi:include xmlns:xi="http://www.w3.org/2001/XInclude" parse="xml"
 	    href="policy_data_structures.xml">
 </xi:include>
->>>>>>> 3082eeb7
 
 <!-- Chapter 08 : HP/SGI -->
 <chapter xml:id="manual.ext.containers" xreflabel="Containers">
@@ -329,15 +256,6 @@
      </para>
    </blockquote>
 
-<<<<<<< HEAD
-  </sect1>
-</chapter>
-
-<!-- Chapter 07 : Utilities -->
-<chapter id="manual.ext.util" xreflabel="Utilities">
-<?dbhtml filename="ext_utilities.html"?>
-  <title>Utilities</title>
-=======
   </section>
 </chapter>
 
@@ -345,7 +263,6 @@
 <chapter xml:id="manual.ext.util" xreflabel="Utilities"><info><title>Utilities</title></info>
 <?dbhtml filename="ext_utilities.html"?>
 
->>>>>>> 3082eeb7
   <para>
     The &lt;functional&gt; header contains many additional functors
     and helper functions, extending section 20.3.  They are
@@ -412,17 +329,10 @@
 
 </chapter>
 
-<<<<<<< HEAD
-<!-- Chapter 08 : Algorithms -->
-<chapter id="manual.ext.algorithms" xreflabel="Algorithms">
-<?dbhtml filename="ext_algorithms.html"?>
-  <title>Algorithms</title>
-=======
 <!-- Chapter 10 : Algorithms -->
 <chapter xml:id="manual.ext.algorithms" xreflabel="Algorithms"><info><title>Algorithms</title></info>
 <?dbhtml filename="ext_algorithms.html"?>
 
->>>>>>> 3082eeb7
 <para>25.1.6 (count, count_if) is extended with two more versions of count
    and count_if.  The standard versions return their results.  The
    additional signatures return void, but take a final parameter by
@@ -457,28 +367,17 @@
 
 </chapter>
 
-<<<<<<< HEAD
-<!-- Chapter 09 : Numerics -->
-<chapter id="manual.ext.numerics" xreflabel="Numerics">
-<?dbhtml filename="ext_numerics.html"?>
-  <title>Numerics</title>
-=======
 <!-- Chapter 11 : Numerics -->
 <chapter xml:id="manual.ext.numerics" xreflabel="Numerics"><info><title>Numerics</title></info>
 <?dbhtml filename="ext_numerics.html"?>
 
->>>>>>> 3082eeb7
 <para>26.4, the generalized numeric operations such as accumulate, are extended
    with the following functions:
 </para>
    <programlisting>
    power (x, n);
    power (x, n, moniod_operation);</programlisting>
-<<<<<<< HEAD
-<para>Returns, in FORTRAN syntax, &quot;x ** n&quot; where n&gt;=0.  In the
-=======
 <para>Returns, in FORTRAN syntax, "x ** n" where n&gt;=0.  In the
->>>>>>> 3082eeb7
    case of n == 0, returns the identity element for the
    monoid operation.  The two-argument signature uses multiplication (for
    a true "power" implementation), but addition is supported as well.
@@ -493,17 +392,10 @@
    void iota(_ForwardIter first, _ForwardIter last, _Tp value);</programlisting>
 </chapter>
 
-<<<<<<< HEAD
-<!-- Chapter 10 : Iterators -->
-<chapter id="manual.ext.iterators" xreflabel="Iterators">
-<?dbhtml filename="ext_iterators.html"?>
-  <title>Iterators</title>
-=======
 <!-- Chapter 12 : Iterators -->
 <chapter xml:id="manual.ext.iterators" xreflabel="Iterators"><info><title>Iterators</title></info>
 <?dbhtml filename="ext_iterators.html"?>
 
->>>>>>> 3082eeb7
 <para>24.3.2 describes <code>struct iterator</code>, which didn't exist in the
    original HP STL implementation (the language wasn't rich enough at the
    time).  For backwards compatibility, base classes are provided which
@@ -524,17 +416,10 @@
 
 </chapter>
 
-<<<<<<< HEAD
-<!-- Chapter 11 : IO -->
-<chapter id="manual.ext.io" xreflabel="IO">
-<?dbhtml filename="ext_io.html"?>
-  <title>Input and Output</title>
-=======
 <!-- Chapter 13 : IO -->
 <chapter xml:id="manual.ext.io" xreflabel="IO"><info><title>Input and Output</title></info>
 <?dbhtml filename="ext_io.html"?>
 
->>>>>>> 3082eeb7
 
   <para>
     Extensions allowing <code>filebuf</code>s to be constructed from
@@ -585,11 +470,7 @@
 	 the <code>fd()</code> function were removed from the standard
 	 filebuf.  Instead, <code>&lt;ext/stdio_filebuf.h&gt;</code> contains
 	 a derived class called
-<<<<<<< HEAD
-	 <ulink url="http://gcc.gnu.org/onlinedocs/libstdc++/latest-doxygen/a00074.html"><code>__gnu_cxx::stdio_filebuf</code></ulink>.
-=======
 	 <link xmlns:xlink="http://www.w3.org/1999/xlink" xlink:href="http://gcc.gnu.org/onlinedocs/libstdc++/latest-doxygen/a00074.html"><code>__gnu_cxx::stdio_filebuf</code></link>.
->>>>>>> 3082eeb7
 	 This class can be constructed from a C <code>FILE*</code> or a file
 	 descriptor, and provides the <code>fd()</code> function.
      </para></listitem>
@@ -605,31 +486,18 @@
   </section>
 </chapter>
 
-<<<<<<< HEAD
-<!-- Chapter 12 : Demangling -->
-<chapter id="manual.ext.demangle" xreflabel="Demangling">
-<?dbhtml filename="ext_demangling.html"?>
-  <title>Demangling</title>
-=======
 <!-- Chapter 14 : Demangling -->
 <chapter xml:id="manual.ext.demangle" xreflabel="Demangling"><info><title>Demangling</title></info>
 <?dbhtml filename="ext_demangling.html"?>
 
->>>>>>> 3082eeb7
   <para>
     Transforming C++ ABI identifiers (like RTTI symbols) into the
     original C++ source identifiers is called
     <quote>demangling.</quote>
   </para>
   <para>
-<<<<<<< HEAD
-    If you have read the <ulink
-    url="http://gcc.gnu.org/onlinedocs/libstdc++/latest-doxygen/a01115.html">source
-    documentation for <code>namespace abi</code></ulink> then you are
-=======
     If you have read the <link xmlns:xlink="http://www.w3.org/1999/xlink" xlink:href="http://gcc.gnu.org/onlinedocs/libstdc++/latest-doxygen/a01115.html">source
     documentation for <code>namespace abi</code></link> then you are
->>>>>>> 3082eeb7
     aware of the cross-vendor C++ ABI in use by GCC.  One of the
     exposed functions is used for demangling,
     <code>abi::__cxa_demangle</code>.
@@ -703,14 +571,8 @@
    </para>
 </chapter>
 
-<<<<<<< HEAD
-<!-- Chapter 13 : Concurrency -->
-<xi:include xmlns:xi="http://www.w3.org/2001/XInclude"
-	    parse="xml" href="concurrency_extensions.xml">
-=======
 <!-- Chapter 15 : Concurrency -->
 <xi:include xmlns:xi="http://www.w3.org/2001/XInclude" parse="xml" href="concurrency_extensions.xml">
->>>>>>> 3082eeb7
 </xi:include>
 
 </part>