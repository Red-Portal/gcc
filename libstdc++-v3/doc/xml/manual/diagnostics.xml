<<<<<<< HEAD
<?xml version='1.0'?>
<!DOCTYPE chapter PUBLIC "-//OASIS//DTD DocBook XML V4.5//EN"
 "http://www.oasis-open.org/docbook/xml/4.5/docbookx.dtd"
[ ]>

<chapter id="std.diagnostics" xreflabel="Diagnostics">
<?dbhtml filename="diagnostics.html"?>

<chapterinfo>
=======
<chapter xmlns="http://docbook.org/ns/docbook" version="5.0" 
	 xml:id="std.diagnostics" xreflabel="Diagnostics">
<?dbhtml filename="diagnostics.html"?>

<info><title>
  Diagnostics
  <indexterm><primary>Diagnostics</primary></indexterm>
</title>
>>>>>>> b56a5220
  <keywordset>
    <keyword>
      ISO C++
    </keyword>
    <keyword>
      library
    </keyword>
  </keywordset>
<<<<<<< HEAD
</chapterinfo>
=======
</info>
>>>>>>> b56a5220


<<<<<<< HEAD
<sect1 id="std.diagnostics.exceptions" xreflabel="Exceptions">
=======

<section xml:id="std.diagnostics.exceptions" xreflabel="Exceptions"><info><title>Exceptions</title></info>
>>>>>>> b56a5220
  <?dbhtml filename="exceptions.html"?>
  

<<<<<<< HEAD
  <sect2 id="std.diagnostics.exceptions.api">
    <title>API Reference</title>
=======
  <section xml:id="std.diagnostics.exceptions.api"><info><title>API Reference</title></info>
    
>>>>>>> b56a5220
    <para>
      All exception objects are defined in one of the standard header
      files: <filename>exception</filename>,
      <filename>stdexcept</filename>, <filename>new</filename>, and
      <filename>typeinfo</filename>.
    </para>

    <para>
      The base exception object is <classname>exception</classname>,
      located in <filename>exception</filename>. This object has no
      <classname>string</classname> member.
    </para>

    <para>
      Derived from this are several classes that may have a
      <classname>string</classname> member: a full hierarchy can be
      found in the source documentation.
    </para>
    
    <para>
      Full API details.
    </para>
    
    <!-- Doxygen XML: api/group__exceptions.xml -->
      
<<<<<<< HEAD
  </sect2>
  <sect2 id="std.diagnostics.exceptions.data" xreflabel="Adding Data to Exceptions">
    <title>Adding Data to <classname>exception</classname></title>
=======
  </section>
  <section xml:id="std.diagnostics.exceptions.data" xreflabel="Adding Data to Exceptions"><info><title>Adding Data to <classname>exception</classname></title></info>
    
>>>>>>> b56a5220
    <para>
      The standard exception classes carry with them a single string as
      data (usually describing what went wrong or where the 'throw' took
    place).  It's good to remember that you can add your own data to
    these exceptions when extending the hierarchy:
   </para>
   <programlisting>
   struct My_Exception : public std::runtime_error
   {
     public:
       My_Exception (const string&amp; whatarg)
	   : std::runtime_error(whatarg), e(errno), id(GetDataBaseID()) { }
       int  errno_at_time_of_throw() const { return e; }
       DBID id_of_thing_that_threw() const { return id; }
     protected:
       int    e;
       DBID   id;     // some user-defined type
   };
   </programlisting>

<<<<<<< HEAD
  </sect2>
</sect1>

<sect1 id="std.diagnostics.concept_checking" xreflabel="Concept Checking">
  <title>Concept Checking</title>
=======
  </section>
</section>

<section xml:id="std.diagnostics.concept_checking" xreflabel="Concept Checking"><info><title>Concept Checking</title></info>
  
>>>>>>> b56a5220
  <para>
    In 1999, SGI added <quote>concept checkers</quote> to their
    implementation of the STL: code which checked the template
    parameters of instantiated pieces of the STL, in order to insure
    that the parameters being used met the requirements of the
    standard.  For example, the Standard requires that types passed as
    template parameters to <classname>vector</classname> be
    "Assignable" (which means what you think it means).  The
    checking was done during compilation, and none of the code was
    executed at runtime.
   </para>
   <para>
     Unfortunately, the size of the compiler files grew significantly
     as a result.  The checking code itself was cumbersome.  And bugs
     were found in it on more than one occasion.
   </para>
   <para>
     The primary author of the checking code, Jeremy Siek, had already
     started work on a replacement implementation.  The new code has been
     formally reviewed and accepted into
   <link xmlns:xlink="http://www.w3.org/1999/xlink" xlink:href="http://www.boost.org/libs/concept_check/concept_check.htm">the
   Boost libraries</link>, and we are pleased to incorporate it into the
   GNU C++ library.
 </para>
 <para>
   The new version imposes a much smaller space overhead on the generated
   object file.  The checks are also cleaner and easier to read and
   understand.
 </para>

 <para>
   They are off by default for all versions of GCC.
   They can be enabled at configure time with
   <link linkend="manual.intro.setup.configure"><literal>--enable-concept-checks</literal></link>.
   You can enable them on a per-translation-unit basis with
     <literal>-D_GLIBCXX_CONCEPT_CHECKS</literal>.
 </para>

 <para>
   Please note that the upcoming C++ standard has first-class
   support for template parameter constraints based on concepts in the core
   language. This will obviate the need for the library-simulated concept
   checking described above.
 </para>

<<<<<<< HEAD
</sect1>
=======
</section>
>>>>>>> b56a5220

</chapter><|MERGE_RESOLUTION|>--- conflicted
+++ resolved
@@ -1,14 +1,3 @@
-<<<<<<< HEAD
-<?xml version='1.0'?>
-<!DOCTYPE chapter PUBLIC "-//OASIS//DTD DocBook XML V4.5//EN"
- "http://www.oasis-open.org/docbook/xml/4.5/docbookx.dtd"
-[ ]>
-
-<chapter id="std.diagnostics" xreflabel="Diagnostics">
-<?dbhtml filename="diagnostics.html"?>
-
-<chapterinfo>
-=======
 <chapter xmlns="http://docbook.org/ns/docbook" version="5.0" 
 	 xml:id="std.diagnostics" xreflabel="Diagnostics">
 <?dbhtml filename="diagnostics.html"?>
@@ -17,7 +6,6 @@
   Diagnostics
   <indexterm><primary>Diagnostics</primary></indexterm>
 </title>
->>>>>>> b56a5220
   <keywordset>
     <keyword>
       ISO C++
@@ -26,29 +14,16 @@
       library
     </keyword>
   </keywordset>
-<<<<<<< HEAD
-</chapterinfo>
-=======
 </info>
->>>>>>> b56a5220
 
 
-<<<<<<< HEAD
-<sect1 id="std.diagnostics.exceptions" xreflabel="Exceptions">
-=======
 
 <section xml:id="std.diagnostics.exceptions" xreflabel="Exceptions"><info><title>Exceptions</title></info>
->>>>>>> b56a5220
   <?dbhtml filename="exceptions.html"?>
   
 
-<<<<<<< HEAD
-  <sect2 id="std.diagnostics.exceptions.api">
-    <title>API Reference</title>
-=======
   <section xml:id="std.diagnostics.exceptions.api"><info><title>API Reference</title></info>
     
->>>>>>> b56a5220
     <para>
       All exception objects are defined in one of the standard header
       files: <filename>exception</filename>,
@@ -74,15 +49,9 @@
     
     <!-- Doxygen XML: api/group__exceptions.xml -->
       
-<<<<<<< HEAD
-  </sect2>
-  <sect2 id="std.diagnostics.exceptions.data" xreflabel="Adding Data to Exceptions">
-    <title>Adding Data to <classname>exception</classname></title>
-=======
   </section>
   <section xml:id="std.diagnostics.exceptions.data" xreflabel="Adding Data to Exceptions"><info><title>Adding Data to <classname>exception</classname></title></info>
     
->>>>>>> b56a5220
     <para>
       The standard exception classes carry with them a single string as
       data (usually describing what went wrong or where the 'throw' took
@@ -103,19 +72,11 @@
    };
    </programlisting>
 
-<<<<<<< HEAD
-  </sect2>
-</sect1>
-
-<sect1 id="std.diagnostics.concept_checking" xreflabel="Concept Checking">
-  <title>Concept Checking</title>
-=======
   </section>
 </section>
 
 <section xml:id="std.diagnostics.concept_checking" xreflabel="Concept Checking"><info><title>Concept Checking</title></info>
   
->>>>>>> b56a5220
   <para>
     In 1999, SGI added <quote>concept checkers</quote> to their
     implementation of the STL: code which checked the template
@@ -161,10 +122,6 @@
    checking described above.
  </para>
 
-<<<<<<< HEAD
-</sect1>
-=======
 </section>
->>>>>>> b56a5220
 
 </chapter>