// -*- C++ -*-

<<<<<<< HEAD
// Copyright (C) 2007, 2008, 2009, 2010 Free Software Foundation, Inc.
=======
// Copyright (C) 2007, 2008, 2009, 2010, 2011 Free Software Foundation, Inc.
>>>>>>> 3082eeb7
//
// This file is part of the GNU ISO C++ Library.  This library is free
// software; you can redistribute it and/or modify it under the terms
// of the GNU General Public License as published by the Free Software
// Foundation; either version 3, or (at your option) any later
// version.

// This library is distributed in the hope that it will be useful, but
// WITHOUT ANY WARRANTY; without even the implied warranty of
// MERCHANTABILITY or FITNESS FOR A PARTICULAR PURPOSE.  See the GNU
// General Public License for more details.

// Under Section 7 of GPL version 3, you are granted additional
// permissions described in the GCC Runtime Library Exception, version
// 3.1, as published by the Free Software Foundation.

// You should have received a copy of the GNU General Public License and
// a copy of the GCC Runtime Library Exception along with this program;
// see the files COPYING3 and COPYING.RUNTIME respectively.  If not, see
// <http://www.gnu.org/licenses/>.

/** @file parallel/multiway_merge.h
*  @brief Implementation of sequential and parallel multiway merge.
*
*  Explanations on the high-speed merging routines in the appendix of
*
*  P. Sanders.
*  Fast priority queues for cached memory.
*  ACM Journal of Experimental Algorithmics, 5, 2000.
*
*  This file is a GNU parallel extension to the Standard C++ Library.
*/

// Written by Johannes Singler and Manuel Holtgrewe.

#ifndef _GLIBCXX_PARALLEL_MULTIWAY_MERGE_H
#define _GLIBCXX_PARALLEL_MULTIWAY_MERGE_H

#include <vector>

#include <bits/stl_algo.h>
#include <parallel/features.h>
#include <parallel/parallel.h>
#include <parallel/losertree.h>
#include <parallel/multiseq_selection.h>
#if _GLIBCXX_ASSERTIONS
#include <parallel/checkers.h>
#endif

/** @brief Length of a sequence described by a pair of iterators. */
#define _GLIBCXX_PARALLEL_LENGTH(__s) ((__s).second - (__s).first)

namespace __gnu_parallel
{
<<<<<<< HEAD
=======
  template<typename _RAIter1, typename _RAIter2, typename _OutputIterator,
	   typename _DifferenceTp, typename _Compare>
    _OutputIterator
    __merge_advance(_RAIter1&, _RAIter1, _RAIter2&, _RAIter2,
		    _OutputIterator, _DifferenceTp, _Compare);

>>>>>>> 3082eeb7
  /** @brief _Iterator wrapper supporting an implicit supremum at the end
   *         of the sequence, dominating all comparisons.
   *
   * The implicit supremum comes with a performance cost.
   *
   * Deriving from _RAIter is not possible since
   * _RAIter need not be a class.
   */
  template<typename _RAIter, typename _Compare>
    class _GuardedIterator
    {
    private:
      /** @brief Current iterator __position. */
      _RAIter _M_current;

      /** @brief End iterator of the sequence. */
      _RAIter _M_end;

      /** @brief _Compare. */
      _Compare& __comp;

    public:
      /** @brief Constructor. Sets iterator to beginning of sequence.
      *  @param __begin Begin iterator of sequence.
      *  @param __end End iterator of sequence.
      *  @param __comp Comparator provided for associated overloaded
      *  compare operators. */
      _GuardedIterator(_RAIter __begin, _RAIter __end, _Compare& __comp)
      : _M_current(__begin), _M_end(__end), __comp(__comp)
      { }

      /** @brief Pre-increment operator.
      *  @return This. */
      _GuardedIterator<_RAIter, _Compare>&
      operator++()
      {
	++_M_current;
	return *this;
      }

      /** @brief Dereference operator.
      *  @return Referenced element. */
      typename std::iterator_traits<_RAIter>::value_type&
      operator*()
      { return *_M_current; }

      /** @brief Convert to wrapped iterator.
      *  @return Wrapped iterator. */
      operator _RAIter()
      { return _M_current; }

      /** @brief Compare two elements referenced by guarded iterators.
       *  @param __bi1 First iterator.
       *  @param __bi2 Second iterator.
       *  @return @c true if less. */
      friend bool
      operator<(_GuardedIterator<_RAIter, _Compare>& __bi1,
		_GuardedIterator<_RAIter, _Compare>& __bi2)
      {
	if (__bi1._M_current == __bi1._M_end)       // __bi1 is sup
	  return __bi2._M_current == __bi2._M_end;  // __bi2 is not sup
	if (__bi2._M_current == __bi2._M_end)       // __bi2 is sup
	  return true;
	return (__bi1.__comp)(*__bi1, *__bi2);      // normal compare
      }

      /** @brief Compare two elements referenced by guarded iterators.
       *  @param __bi1 First iterator.
       *  @param __bi2 Second iterator.
       *  @return @c True if less equal. */
      friend bool
      operator<=(_GuardedIterator<_RAIter, _Compare>& __bi1,
		 _GuardedIterator<_RAIter, _Compare>& __bi2)
      {
	if (__bi2._M_current == __bi2._M_end)       // __bi1 is sup
	  return __bi1._M_current != __bi1._M_end;  // __bi2 is not sup
	if (__bi1._M_current == __bi1._M_end)       // __bi2 is sup
	  return false;
	return !(__bi1.__comp)(*__bi2, *__bi1);     // normal compare
      } 
    };

  template<typename _RAIter, typename _Compare>
    class _UnguardedIterator
    {
    private:
      /** @brief Current iterator __position. */
      _RAIter _M_current;
      /** @brief _Compare. */
<<<<<<< HEAD
      mutable _Compare& __comp;
=======
      _Compare& __comp;
>>>>>>> 3082eeb7

    public:
      /** @brief Constructor. Sets iterator to beginning of sequence.
      *  @param __begin Begin iterator of sequence.
      *  @param __end Unused, only for compatibility.
      *  @param __comp Unused, only for compatibility. */
      _UnguardedIterator(_RAIter __begin,
                	 _RAIter /* __end */, _Compare& __comp)
      : _M_current(__begin), __comp(__comp)
      { }

      /** @brief Pre-increment operator.
      *  @return This. */
      _UnguardedIterator<_RAIter, _Compare>&
      operator++()
      {
	++_M_current;
	return *this;
      }

      /** @brief Dereference operator.
      *  @return Referenced element. */
      typename std::iterator_traits<_RAIter>::value_type&
      operator*()
      { return *_M_current; }

      /** @brief Convert to wrapped iterator.
      *  @return Wrapped iterator. */
      operator _RAIter()
      { return _M_current; }

      /** @brief Compare two elements referenced by unguarded iterators.
       *  @param __bi1 First iterator.
       *  @param __bi2 Second iterator.
       *  @return @c true if less. */
      friend bool
      operator<(_UnguardedIterator<_RAIter, _Compare>& __bi1,
		_UnguardedIterator<_RAIter, _Compare>& __bi2)
      {
	// Normal compare.
	return (__bi1.__comp)(*__bi1, *__bi2);
      }

      /** @brief Compare two elements referenced by unguarded iterators.
       *  @param __bi1 First iterator.
       *  @param __bi2 Second iterator.
       *  @return @c True if less equal. */
      friend bool
      operator<=(_UnguardedIterator<_RAIter, _Compare>& __bi1,
		 _UnguardedIterator<_RAIter, _Compare>& __bi2)
      {
	// Normal compare.
	return !(__bi1.__comp)(*__bi2, *__bi1);
      }
    };

  /** @brief Highly efficient 3-way merging procedure.
   *
   * Merging is done with the algorithm implementation described by Peter
   * Sanders.  Basically, the idea is to minimize the number of necessary
   * comparison after merging an element.  The implementation trick
   * that makes this fast is that the order of the sequences is stored
   * in the instruction pointer (translated into labels in C++).
   *
   * This works well for merging up to 4 sequences.
   *
   * Note that making the merging stable does @a not come at a
   * performance hit.
   *
   * Whether the merging is done guarded or unguarded is selected by the
   * used iterator class.
   *
   * @param __seqs_begin Begin iterator of iterator pair input sequence.
   * @param __seqs_end End iterator of iterator pair input sequence.
   * @param __target Begin iterator of output sequence.
   * @param __comp Comparator.
   * @param __length Maximum length to merge, less equal than the
   * total number of elements available.
   *
   * @return End iterator of output sequence.
   */
  template<template<typename RAI, typename C> class iterator,
           typename _RAIterIterator,
           typename _RAIter3,
           typename _DifferenceTp,
           typename _Compare>
    _RAIter3
    multiway_merge_3_variant(_RAIterIterator __seqs_begin,
			     _RAIterIterator __seqs_end,
			     _RAIter3 __target,
			     _DifferenceTp __length, _Compare __comp)
    {
      _GLIBCXX_CALL(__length);

      typedef _DifferenceTp _DifferenceType;

      typedef typename std::iterator_traits<_RAIterIterator>
	::value_type::first_type
	_RAIter1;
      typedef typename std::iterator_traits<_RAIter1>::value_type
	_ValueType;

      if (__length == 0)
	return __target;

#if _GLIBCXX_ASSERTIONS
      _DifferenceTp __orig_length = __length;
#endif

      iterator<_RAIter1, _Compare>
	__seq0(__seqs_begin[0].first, __seqs_begin[0].second, __comp),
	__seq1(__seqs_begin[1].first, __seqs_begin[1].second, __comp),
	__seq2(__seqs_begin[2].first, __seqs_begin[2].second, __comp);

      if (__seq0 <= __seq1)
	{
          if (__seq1 <= __seq2)
            goto __s012;
          else
            if (__seq2 <  __seq0)
              goto __s201;
            else
              goto __s021;
	}
      else
	{
          if (__seq1 <= __seq2)
            {
              if (__seq0 <= __seq2)
        	goto __s102;
              else
        	goto __s120;
            }
          else
            goto __s210;
	}
#define _GLIBCXX_PARALLEL_MERGE_3_CASE(__a, __b, __c, __c0, __c1) \
      __s ## __a ## __b ## __c :                            \
	*__target = *__seq ## __a;                          \
	++__target;                                         \
	--__length;                                         \
	++__seq ## __a;                                     \
	if (__length == 0) goto __finish;                   \
	if (__seq ## __a __c0 __seq ## __b) goto __s ## __a ## __b ## __c; \
	if (__seq ## __a __c1 __seq ## __c) goto __s ## __b ## __a ## __c; \
	goto __s ## __b ## __c ## __a;

      _GLIBCXX_PARALLEL_MERGE_3_CASE(0, 1, 2, <=, <=);
      _GLIBCXX_PARALLEL_MERGE_3_CASE(1, 2, 0, <=, < );
      _GLIBCXX_PARALLEL_MERGE_3_CASE(2, 0, 1, < , < );
      _GLIBCXX_PARALLEL_MERGE_3_CASE(1, 0, 2, < , <=);
      _GLIBCXX_PARALLEL_MERGE_3_CASE(0, 2, 1, <=, <=);
      _GLIBCXX_PARALLEL_MERGE_3_CASE(2, 1, 0, < , < );

#undef _GLIBCXX_PARALLEL_MERGE_3_CASE

    __finish:
      ;

#if _GLIBCXX_ASSERTIONS
    _GLIBCXX_PARALLEL_ASSERT(
	((_RAIter1)__seq0 - __seqs_begin[0].first) +
	((_RAIter1)__seq1 - __seqs_begin[1].first) +
	((_RAIter1)__seq2 - __seqs_begin[2].first)
	== __orig_length);
#endif

      __seqs_begin[0].first = __seq0;
      __seqs_begin[1].first = __seq1;
      __seqs_begin[2].first = __seq2;

      return __target;
    }

  /**
   * @brief Highly efficient 4-way merging procedure.
   *
   * Merging is done with the algorithm implementation described by Peter
   * Sanders. Basically, the idea is to minimize the number of necessary
   * comparison after merging an element.  The implementation trick
   * that makes this fast is that the order of the sequences is stored
   * in the instruction pointer (translated into goto labels in C++).
   *
   * This works well for merging up to 4 sequences.
   *
   * Note that making the merging stable does @a not come at a
   * performance hit.
   *
   * Whether the merging is done guarded or unguarded is selected by the
   * used iterator class.
   *
   * @param __seqs_begin Begin iterator of iterator pair input sequence.
   * @param __seqs_end End iterator of iterator pair input sequence.
   * @param __target Begin iterator of output sequence.
   * @param __comp Comparator.
   * @param __length Maximum length to merge, less equal than the
   * total number of elements available.
   *
   * @return End iterator of output sequence.
   */
  template<template<typename RAI, typename C> class iterator,
           typename _RAIterIterator,
           typename _RAIter3,
           typename _DifferenceTp,
           typename _Compare>
    _RAIter3
    multiway_merge_4_variant(_RAIterIterator __seqs_begin,
                             _RAIterIterator __seqs_end,
                             _RAIter3 __target,
                             _DifferenceTp __length, _Compare __comp)
    {
      _GLIBCXX_CALL(__length);
      typedef _DifferenceTp _DifferenceType;

      typedef typename std::iterator_traits<_RAIterIterator>
	::value_type::first_type
	_RAIter1;
      typedef typename std::iterator_traits<_RAIter1>::value_type
	_ValueType;

      iterator<_RAIter1, _Compare>
	__seq0(__seqs_begin[0].first, __seqs_begin[0].second, __comp),
	__seq1(__seqs_begin[1].first, __seqs_begin[1].second, __comp),
	__seq2(__seqs_begin[2].first, __seqs_begin[2].second, __comp),
	__seq3(__seqs_begin[3].first, __seqs_begin[3].second, __comp);

#define _GLIBCXX_PARALLEL_DECISION(__a, __b, __c, __d) {  \
	if (__seq ## __d < __seq ## __a)		  \
	  goto __s ## __d ## __a ## __b ## __c;		  \
	if (__seq ## __d < __seq ## __b)		  \
	  goto __s ## __a ## __d ## __b ## __c;		  \
	if (__seq ## __d < __seq ## __c)		  \
	  goto __s ## __a ## __b ## __d ## __c;		  \
	goto __s ## __a ## __b ## __c ## __d;  }

      if (__seq0 <= __seq1)
	{
          if (__seq1 <= __seq2)
            _GLIBCXX_PARALLEL_DECISION(0,1,2,3)
            else
              if (__seq2 < __seq0)
        	_GLIBCXX_PARALLEL_DECISION(2,0,1,3)
        	else
                  _GLIBCXX_PARALLEL_DECISION(0,2,1,3)
                    }
      else
	{
          if (__seq1 <= __seq2)
            {
              if (__seq0 <= __seq2)
        	_GLIBCXX_PARALLEL_DECISION(1,0,2,3)
        	else
                  _GLIBCXX_PARALLEL_DECISION(1,2,0,3)
                    }
          else
            _GLIBCXX_PARALLEL_DECISION(2,1,0,3)
              }

#define _GLIBCXX_PARALLEL_MERGE_4_CASE(__a, __b, __c, __d,  \
				       __c0, __c1, __c2)    \
      __s ## __a ## __b ## __c ## __d:                      \
      if (__length == 0) goto __finish;                     \
      *__target = *__seq ## __a;                            \
      ++__target;                                           \
      --__length;                                           \
      ++__seq ## __a;                                       \
      if (__seq ## __a __c0 __seq ## __b)      \
	goto __s ## __a ## __b ## __c ## __d;  \
      if (__seq ## __a __c1 __seq ## __c)      \
	goto __s ## __b ## __a ## __c ## __d;  \
      if (__seq ## __a __c2 __seq ## __d)      \
	goto __s ## __b ## __c ## __a ## __d;  \
      goto __s ## __b ## __c ## __d ## __a;

      _GLIBCXX_PARALLEL_MERGE_4_CASE(0, 1, 2, 3, <=, <=, <=);
      _GLIBCXX_PARALLEL_MERGE_4_CASE(0, 1, 3, 2, <=, <=, <=);
      _GLIBCXX_PARALLEL_MERGE_4_CASE(0, 2, 1, 3, <=, <=, <=);
      _GLIBCXX_PARALLEL_MERGE_4_CASE(0, 2, 3, 1, <=, <=, <=);
      _GLIBCXX_PARALLEL_MERGE_4_CASE(0, 3, 1, 2, <=, <=, <=);
      _GLIBCXX_PARALLEL_MERGE_4_CASE(0, 3, 2, 1, <=, <=, <=);
      _GLIBCXX_PARALLEL_MERGE_4_CASE(1, 0, 2, 3, < , <=, <=);
      _GLIBCXX_PARALLEL_MERGE_4_CASE(1, 0, 3, 2, < , <=, <=);
      _GLIBCXX_PARALLEL_MERGE_4_CASE(1, 2, 0, 3, <=, < , <=);
      _GLIBCXX_PARALLEL_MERGE_4_CASE(1, 2, 3, 0, <=, <=, < );
      _GLIBCXX_PARALLEL_MERGE_4_CASE(1, 3, 0, 2, <=, < , <=);
      _GLIBCXX_PARALLEL_MERGE_4_CASE(1, 3, 2, 0, <=, <=, < );
      _GLIBCXX_PARALLEL_MERGE_4_CASE(2, 0, 1, 3, < , < , <=);
      _GLIBCXX_PARALLEL_MERGE_4_CASE(2, 0, 3, 1, < , <=, < );
      _GLIBCXX_PARALLEL_MERGE_4_CASE(2, 1, 0, 3, < , < , <=);
      _GLIBCXX_PARALLEL_MERGE_4_CASE(2, 1, 3, 0, < , <=, < );
      _GLIBCXX_PARALLEL_MERGE_4_CASE(2, 3, 0, 1, <=, < , < );
      _GLIBCXX_PARALLEL_MERGE_4_CASE(2, 3, 1, 0, <=, < , < );
      _GLIBCXX_PARALLEL_MERGE_4_CASE(3, 0, 1, 2, < , < , < );
      _GLIBCXX_PARALLEL_MERGE_4_CASE(3, 0, 2, 1, < , < , < );
      _GLIBCXX_PARALLEL_MERGE_4_CASE(3, 1, 0, 2, < , < , < );
      _GLIBCXX_PARALLEL_MERGE_4_CASE(3, 1, 2, 0, < , < , < );
      _GLIBCXX_PARALLEL_MERGE_4_CASE(3, 2, 0, 1, < , < , < );
      _GLIBCXX_PARALLEL_MERGE_4_CASE(3, 2, 1, 0, < , < , < );

#undef _GLIBCXX_PARALLEL_MERGE_4_CASE
#undef _GLIBCXX_PARALLEL_DECISION

    __finish:
      ;

      __seqs_begin[0].first = __seq0;
      __seqs_begin[1].first = __seq1;
      __seqs_begin[2].first = __seq2;
      __seqs_begin[3].first = __seq3;

      return __target;
    }

  /** @brief Multi-way merging procedure for a high branching factor,
   *         guarded case.
   *
   * This merging variant uses a LoserTree class as selected by <tt>_LT</tt>.
   *
   * Stability is selected through the used LoserTree class <tt>_LT</tt>.
   *
   * At least one non-empty sequence is required.
   *
   * @param __seqs_begin Begin iterator of iterator pair input sequence.
   * @param __seqs_end End iterator of iterator pair input sequence.
   * @param __target Begin iterator of output sequence.
   * @param __comp Comparator.
   * @param __length Maximum length to merge, less equal than the
   * total number of elements available.
   *
   * @return End iterator of output sequence.
   */
  template<typename _LT,
           typename _RAIterIterator,
           typename _RAIter3,
           typename _DifferenceTp,
           typename _Compare>
    _RAIter3
    multiway_merge_loser_tree(_RAIterIterator __seqs_begin,
                              _RAIterIterator __seqs_end,
                              _RAIter3 __target,
                              _DifferenceTp __length, _Compare __comp)
    {
      _GLIBCXX_CALL(__length)

      typedef _DifferenceTp _DifferenceType;
      typedef typename std::iterator_traits<_RAIterIterator>
	::difference_type _SeqNumber;
      typedef typename std::iterator_traits<_RAIterIterator>
	::value_type::first_type
	_RAIter1;
      typedef typename std::iterator_traits<_RAIter1>::value_type
	_ValueType;

      _SeqNumber __k = static_cast<_SeqNumber>(__seqs_end - __seqs_begin);

      _LT __lt(__k, __comp);

      // Default value for potentially non-default-constructible types.
<<<<<<< HEAD
      _ValueType* __arbitrary_element = NULL;

      for (_SeqNumber __t = 0; __t < __k; ++__t)
	{
          if(__arbitrary_element == NULL
=======
      _ValueType* __arbitrary_element = 0;

      for (_SeqNumber __t = 0; __t < __k; ++__t)
	{
          if(!__arbitrary_element
>>>>>>> 3082eeb7
	     && _GLIBCXX_PARALLEL_LENGTH(__seqs_begin[__t]) > 0)
            __arbitrary_element = &(*__seqs_begin[__t].first);
	}

      for (_SeqNumber __t = 0; __t < __k; ++__t)
	{
          if (__seqs_begin[__t].first == __seqs_begin[__t].second)
            __lt.__insert_start(*__arbitrary_element, __t, true);
          else
            __lt.__insert_start(*__seqs_begin[__t].first, __t, false);
	}

      __lt.__init();

      _SeqNumber __source;

      for (_DifferenceType __i = 0; __i < __length; ++__i)
	{
          //take out
          __source = __lt.__get_min_source();

          *(__target++) = *(__seqs_begin[__source].first++);

          // Feed.
          if (__seqs_begin[__source].first == __seqs_begin[__source].second)
            __lt.__delete_min_insert(*__arbitrary_element, true);
          else
            // Replace from same __source.
            __lt.__delete_min_insert(*__seqs_begin[__source].first, false);
	}

      return __target;
    }

  /** @brief Multi-way merging procedure for a high branching factor,
   *         unguarded case.
   *
   * Merging is done using the LoserTree class <tt>_LT</tt>.
   *
   * Stability is selected by the used LoserTrees.
   *
   * @pre No input will run out of elements during the merge.
   *
   * @param __seqs_begin Begin iterator of iterator pair input sequence.
   * @param __seqs_end End iterator of iterator pair input sequence.
   * @param __target Begin iterator of output sequence.
   * @param __comp Comparator.
   * @param __length Maximum length to merge, less equal than the
   * total number of elements available.
   *
   * @return End iterator of output sequence.
   */
  template<typename _LT,
	   typename _RAIterIterator,
	   typename _RAIter3,
	   typename _DifferenceTp, typename _Compare>
    _RAIter3
    multiway_merge_loser_tree_unguarded(_RAIterIterator __seqs_begin,
					_RAIterIterator __seqs_end,
					_RAIter3 __target,
       const typename std::iterator_traits<typename std::iterator_traits<
	  _RAIterIterator>::value_type::first_type>::value_type&
					__sentinel,
					_DifferenceTp __length,
					_Compare __comp)
    {
      _GLIBCXX_CALL(__length)
      typedef _DifferenceTp _DifferenceType;

      typedef typename std::iterator_traits<_RAIterIterator>
	::difference_type _SeqNumber;
      typedef typename std::iterator_traits<_RAIterIterator>
	::value_type::first_type
	_RAIter1;
      typedef typename std::iterator_traits<_RAIter1>::value_type
	_ValueType;

      _SeqNumber __k = __seqs_end - __seqs_begin;

      _LT __lt(__k, __sentinel, __comp);

      for (_SeqNumber __t = 0; __t < __k; ++__t)
	{
#if _GLIBCXX_ASSERTIONS
          _GLIBCXX_PARALLEL_ASSERT(__seqs_begin[__t].first
                                   != __seqs_begin[__t].second);
#endif
          __lt.__insert_start(*__seqs_begin[__t].first, __t, false);
	}

      __lt.__init();

      _SeqNumber __source;

#if _GLIBCXX_ASSERTIONS
      _DifferenceType __i = 0;
#endif

      _RAIter3 __target_end = __target + __length;
      while (__target < __target_end)
	{
          // Take out.
          __source = __lt.__get_min_source();

#if _GLIBCXX_ASSERTIONS
          _GLIBCXX_PARALLEL_ASSERT(0 <= __source && __source < __k);
          _GLIBCXX_PARALLEL_ASSERT(__i == 0
              || !__comp(*(__seqs_begin[__source].first), *(__target - 1)));
#endif

          // Feed.
          *(__target++) = *(__seqs_begin[__source].first++);

#if _GLIBCXX_ASSERTIONS
          ++__i;
#endif
          // Replace from same __source.
          __lt.__delete_min_insert(*__seqs_begin[__source].first, false);
	}

      return __target;
    }


  /** @brief Multi-way merging procedure for a high branching factor,
   *         requiring sentinels to exist.
   *
<<<<<<< HEAD
   * @param __stable The value must the same as for the used LoserTrees.
   * @param UnguardedLoserTree _Loser Tree variant to use for the unguarded
   *   merging.
   * @param GuardedLoserTree _Loser Tree variant to use for the guarded
=======
   * @tparam UnguardedLoserTree _Loser Tree variant to use for the unguarded
>>>>>>> 3082eeb7
   *   merging.
   *
   * @param __seqs_begin Begin iterator of iterator pair input sequence.
   * @param __seqs_end End iterator of iterator pair input sequence.
   * @param __target Begin iterator of output sequence.
   * @param __comp Comparator.
   * @param __length Maximum length to merge, less equal than the
   * total number of elements available.
   *
   * @return End iterator of output sequence.
   */
  template<typename UnguardedLoserTree,
	   typename _RAIterIterator,
	   typename _RAIter3,
	   typename _DifferenceTp,
	   typename _Compare>
    _RAIter3
    multiway_merge_loser_tree_sentinel(_RAIterIterator __seqs_begin,
				       _RAIterIterator __seqs_end,
				       _RAIter3 __target,
      const typename std::iterator_traits<typename std::iterator_traits<
	_RAIterIterator>::value_type::first_type>::value_type&
				       __sentinel,
				       _DifferenceTp __length,
				       _Compare __comp)
    {
      _GLIBCXX_CALL(__length)

      typedef _DifferenceTp _DifferenceType;
      typedef std::iterator_traits<_RAIterIterator> _TraitsType;
      typedef typename std::iterator_traits<_RAIterIterator>
	::value_type::first_type
	_RAIter1;
      typedef typename std::iterator_traits<_RAIter1>::value_type
	_ValueType;

      _RAIter3 __target_end;

      for (_RAIterIterator __s = __seqs_begin; __s != __seqs_end; ++__s)
	// Move the sequence ends to the sentinel.  This has the
	// effect that the sentinel appears to be within the sequence. Then,
	// we can use the unguarded variant if we merge out as many
	// non-sentinel elements as we have.
	++((*__s).second);

      __target_end = multiway_merge_loser_tree_unguarded<UnguardedLoserTree>
	(__seqs_begin, __seqs_end, __target, __sentinel, __length, __comp);

#if _GLIBCXX_ASSERTIONS
      _GLIBCXX_PARALLEL_ASSERT(__target_end == __target + __length);
      _GLIBCXX_PARALLEL_ASSERT(__is_sorted(__target, __target_end, __comp));
#endif

      // Restore the sequence ends so the sentinels are not contained in the
      // sequence any more (see comment in loop above).
      for (_RAIterIterator __s = __seqs_begin; __s != __seqs_end; ++__s)
	--((*__s).second);

      return __target_end;
    }

  /**
   * @brief Traits for determining whether the loser tree should
   *   use pointers or copies.
   *
   * The field "_M_use_pointer" is used to determine whether to use pointers
   * in he loser trees or whether to copy the values into the loser tree.
   *
   * The default behavior is to use pointers if the data type is 4 times as
   * big as the pointer to it.
   *
   * Specialize for your data type to customize the behavior.
   *
   * Example:
   *
   *   template<>
   *   struct _LoserTreeTraits<int>
   *   { static const bool _M_use_pointer = false; };
   *
   *   template<>
   *   struct _LoserTreeTraits<heavyweight_type>
   *   { static const bool _M_use_pointer = true; };
   *
   * @param _Tp type to give the loser tree traits for.
   */
  template <typename _Tp>
    struct _LoserTreeTraits
    {
      /**
       * @brief True iff to use pointers instead of values in loser trees.
       *
       * The default behavior is to use pointers if the data type is four
       * times as big as the pointer to it.
       */
      static const bool _M_use_pointer = (sizeof(_Tp) > 4 * sizeof(_Tp*));
    };

  /**
   * @brief Switch for 3-way merging with __sentinels turned off.
   *
   * Note that 3-way merging is always stable!
   */
  template<bool __sentinels /*default == false*/,
	   typename _RAIterIterator,
	   typename _RAIter3,
	   typename _DifferenceTp,
	   typename _Compare>
    struct __multiway_merge_3_variant_sentinel_switch
    {
      _RAIter3
      operator()(_RAIterIterator __seqs_begin,
		 _RAIterIterator __seqs_end,
		 _RAIter3 __target,
		 _DifferenceTp __length, _Compare __comp)
      { return multiway_merge_3_variant<_GuardedIterator>
	  (__seqs_begin, __seqs_end, __target, __length, __comp); }
    };

  /**
   * @brief Switch for 3-way merging with __sentinels turned on.
   *
   * Note that 3-way merging is always stable!
   */
  template<typename _RAIterIterator,
	   typename _RAIter3,
	   typename _DifferenceTp,
	   typename _Compare>
    struct __multiway_merge_3_variant_sentinel_switch<true, _RAIterIterator,
						      _RAIter3, _DifferenceTp,
						      _Compare>
    {
      _RAIter3
      operator()(_RAIterIterator __seqs_begin,
		 _RAIterIterator __seqs_end,
		 _RAIter3 __target,
		 _DifferenceTp __length, _Compare __comp)
      { return multiway_merge_3_variant<_UnguardedIterator>
	  (__seqs_begin, __seqs_end, __target, __length, __comp); }
    };

  /**
   * @brief Switch for 4-way merging with __sentinels turned off.
   *
   * Note that 4-way merging is always stable!
   */
  template<bool __sentinels /*default == false*/,
	   typename _RAIterIterator,
	   typename _RAIter3,
	   typename _DifferenceTp,
	   typename _Compare>
    struct __multiway_merge_4_variant_sentinel_switch
    {
      _RAIter3
      operator()(_RAIterIterator __seqs_begin,
		 _RAIterIterator __seqs_end,
		 _RAIter3 __target,
		 _DifferenceTp __length, _Compare __comp)
      { return multiway_merge_4_variant<_GuardedIterator>
	  (__seqs_begin, __seqs_end, __target, __length, __comp); }
    };

  /**
   * @brief Switch for 4-way merging with __sentinels turned on.
   *
   * Note that 4-way merging is always stable!
   */
  template<typename _RAIterIterator,
	   typename _RAIter3,
	   typename _DifferenceTp,
	   typename _Compare>
    struct __multiway_merge_4_variant_sentinel_switch<true, _RAIterIterator,
						      _RAIter3, _DifferenceTp,
						      _Compare>
    {
      _RAIter3
      operator()(_RAIterIterator __seqs_begin,
		 _RAIterIterator __seqs_end,
		 _RAIter3 __target,
		 _DifferenceTp __length, _Compare __comp)
      { return multiway_merge_4_variant<_UnguardedIterator>
	  (__seqs_begin, __seqs_end, __target, __length, __comp); }
    };

  /**
   * @brief Switch for k-way merging with __sentinels turned on.
   */
  template<bool __sentinels,
	   bool __stable,
	   typename _RAIterIterator,
	   typename _RAIter3,
	   typename _DifferenceTp,
	   typename _Compare>
    struct __multiway_merge_k_variant_sentinel_switch
    {
      _RAIter3
      operator()(_RAIterIterator __seqs_begin,
		 _RAIterIterator __seqs_end,
		 _RAIter3 __target,
      const typename std::iterator_traits<typename std::iterator_traits<
      _RAIterIterator>::value_type::first_type>::value_type&
		 __sentinel,
		 _DifferenceTp __length, _Compare __comp)
      {
	typedef typename std::iterator_traits<_RAIterIterator>
	  ::value_type::first_type
	  _RAIter1;
	typedef typename std::iterator_traits<_RAIter1>::value_type
	  _ValueType;

	return multiway_merge_loser_tree_sentinel<
	typename __gnu_cxx::__conditional_type<
	_LoserTreeTraits<_ValueType>::_M_use_pointer,
	  _LoserTreePointerUnguarded<__stable, _ValueType, _Compare>,
	  _LoserTreeUnguarded<__stable, _ValueType, _Compare>
          >::__type>
	  (__seqs_begin, __seqs_end, __target, __sentinel, __length, __comp);
      }
    };

  /**
   * @brief Switch for k-way merging with __sentinels turned off.
   */
  template<bool __stable,
	   typename _RAIterIterator,
	   typename _RAIter3,
	   typename _DifferenceTp,
	   typename _Compare>
    struct __multiway_merge_k_variant_sentinel_switch<false, __stable,
						      _RAIterIterator,
						      _RAIter3, _DifferenceTp,
						      _Compare>
    {
      _RAIter3
      operator()(_RAIterIterator __seqs_begin,
		 _RAIterIterator __seqs_end,
		 _RAIter3 __target,
       const typename std::iterator_traits<typename std::iterator_traits<
       _RAIterIterator>::value_type::first_type>::value_type&
		 __sentinel,
		 _DifferenceTp __length, _Compare __comp)
      {
	typedef typename std::iterator_traits<_RAIterIterator>
	  ::value_type::first_type
	  _RAIter1;
	typedef typename std::iterator_traits<_RAIter1>::value_type
	  _ValueType;

	return multiway_merge_loser_tree<
	typename __gnu_cxx::__conditional_type<
	_LoserTreeTraits<_ValueType>::_M_use_pointer,
	  _LoserTreePointer<__stable, _ValueType, _Compare>,
	  _LoserTree<__stable, _ValueType, _Compare>
          >::__type >(__seqs_begin, __seqs_end, __target, __length, __comp);
      }
    };

  /** @brief Sequential multi-way merging switch.
   *
   *  The _GLIBCXX_PARALLEL_DECISION is based on the branching factor and
   *  runtime settings.
   *  @param __seqs_begin Begin iterator of iterator pair input sequence.
   *  @param __seqs_end End iterator of iterator pair input sequence.
   *  @param __target Begin iterator of output sequence.
   *  @param __comp Comparator.
   *  @param __length Maximum length to merge, possibly larger than the
   *  number of elements available.
<<<<<<< HEAD
   *  @param __stable Stable merging incurs a performance penalty.
=======
>>>>>>> 3082eeb7
   *  @param __sentinel The sequences have __a __sentinel element.
   *  @return End iterator of output sequence. */
  template<bool __stable,
	   bool __sentinels,
	   typename _RAIterIterator,
	   typename _RAIter3,
	   typename _DifferenceTp,
	   typename _Compare>
    _RAIter3
    __sequential_multiway_merge(_RAIterIterator __seqs_begin,
				_RAIterIterator __seqs_end,
				_RAIter3 __target,
      const typename std::iterator_traits<typename std::iterator_traits<
	_RAIterIterator>::value_type::first_type>::value_type&
				__sentinel,
				_DifferenceTp __length, _Compare __comp)
    {
      _GLIBCXX_CALL(__length)

      typedef _DifferenceTp _DifferenceType;
      typedef typename std::iterator_traits<_RAIterIterator>
	::difference_type _SeqNumber;
      typedef typename std::iterator_traits<_RAIterIterator>
	::value_type::first_type
	_RAIter1;
      typedef typename std::iterator_traits<_RAIter1>::value_type
	_ValueType;

#if _GLIBCXX_ASSERTIONS
      for (_RAIterIterator __s = __seqs_begin; __s != __seqs_end; ++__s)
	{
          _GLIBCXX_PARALLEL_ASSERT(__is_sorted((*__s).first,
					       (*__s).second, __comp));
	}
#endif

      _DifferenceTp __total_length = 0;
      for (_RAIterIterator __s = __seqs_begin; __s != __seqs_end; ++__s)
	__total_length += _GLIBCXX_PARALLEL_LENGTH(*__s);

      __length = std::min<_DifferenceTp>(__length, __total_length);

      if(__length == 0)
	return __target;

      _RAIter3 __return_target = __target;
      _SeqNumber __k = static_cast<_SeqNumber>(__seqs_end - __seqs_begin);

      switch (__k)
	{
	case 0:
          break;
	case 1:
          __return_target = std::copy(__seqs_begin[0].first,
				      __seqs_begin[0].first + __length,
				      __target);
          __seqs_begin[0].first += __length;
          break;
	case 2:
          __return_target = __merge_advance(__seqs_begin[0].first,
					    __seqs_begin[0].second,
					    __seqs_begin[1].first,
					    __seqs_begin[1].second,
					    __target, __length, __comp);
          break;
	case 3:
          __return_target = __multiway_merge_3_variant_sentinel_switch
	    <__sentinels, _RAIterIterator, _RAIter3, _DifferenceTp, _Compare>()
	    (__seqs_begin, __seqs_end, __target, __length, __comp);
          break;
	case 4:
          __return_target = __multiway_merge_4_variant_sentinel_switch
	    <__sentinels, _RAIterIterator, _RAIter3, _DifferenceTp, _Compare>()
	    (__seqs_begin, __seqs_end, __target, __length, __comp);
          break;
	default:
	  __return_target = __multiway_merge_k_variant_sentinel_switch
	    <__sentinels, __stable, _RAIterIterator, _RAIter3, _DifferenceTp,
	     _Compare>()
	    (__seqs_begin, __seqs_end, __target, __sentinel, __length, __comp);
	  break;
	}
#if _GLIBCXX_ASSERTIONS
      _GLIBCXX_PARALLEL_ASSERT(
	__is_sorted(__target, __target + __length, __comp));
#endif

      return __return_target;
    }

  /**
   * @brief Stable sorting functor.
   *
   * Used to reduce code instanciation in multiway_merge_sampling_splitting.
   */
  template<bool __stable, class _RAIter, class _StrictWeakOrdering>
    struct _SamplingSorter
    {
      void
      operator()(_RAIter __first, _RAIter __last, _StrictWeakOrdering __comp)
      { __gnu_sequential::stable_sort(__first, __last, __comp); }
    };

  /**
   * @brief Non-__stable sorting functor.
   *
   * Used to reduce code instantiation in multiway_merge_sampling_splitting.
   */
  template<class _RAIter, class _StrictWeakOrdering>
    struct _SamplingSorter<false, _RAIter, _StrictWeakOrdering>
    {
      void
      operator()(_RAIter __first, _RAIter __last, _StrictWeakOrdering __comp)
      { __gnu_sequential::sort(__first, __last, __comp); }
    };

  /**
   * @brief Sampling based splitting for parallel multiway-merge routine.
   */
  template<bool __stable,
	   typename _RAIterIterator,
	   typename _Compare,
	   typename _DifferenceType>
    void
    multiway_merge_sampling_splitting(_RAIterIterator __seqs_begin,
				      _RAIterIterator __seqs_end,
				      _DifferenceType __length,
				      _DifferenceType __total_length,
				      _Compare __comp,
     std::vector<std::pair<_DifferenceType, _DifferenceType> > *__pieces)
    {
      typedef typename std::iterator_traits<_RAIterIterator>
	::difference_type _SeqNumber;
      typedef typename std::iterator_traits<_RAIterIterator>
	::value_type::first_type
	_RAIter1;
      typedef typename std::iterator_traits<_RAIter1>::value_type
	_ValueType;

      // __k sequences.
<<<<<<< HEAD
      _SeqNumber __k = static_cast<_SeqNumber>(__seqs_end - __seqs_begin);

      _ThreadIndex __num_threads = omp_get_num_threads();

      _DifferenceType __num_samples =
=======
      const _SeqNumber __k
	= static_cast<_SeqNumber>(__seqs_end - __seqs_begin);

      const _ThreadIndex __num_threads = omp_get_num_threads();

      const _DifferenceType __num_samples =
>>>>>>> 3082eeb7
	__gnu_parallel::_Settings::get().merge_oversampling * __num_threads;

      _ValueType* __samples = static_cast<_ValueType*>
	(::operator new(sizeof(_ValueType) * __k * __num_samples));
      // Sample.
      for (_SeqNumber __s = 0; __s < __k; ++__s)
	for (_DifferenceType __i = 0; __i < __num_samples; ++__i)
	  {
	    _DifferenceType sample_index = static_cast<_DifferenceType>
	      (_GLIBCXX_PARALLEL_LENGTH(__seqs_begin[__s])
	       * (double(__i + 1) / (__num_samples + 1))
	       * (double(__length) / __total_length));
	    new(&(__samples[__s * __num_samples + __i]))
              _ValueType(__seqs_begin[__s].first[sample_index]);
	  }

      // Sort stable or non-stable, depending on value of template parameter
      // "__stable".
      _SamplingSorter<__stable, _ValueType*, _Compare>()
	(__samples, __samples + (__num_samples * __k), __comp);

      for (_ThreadIndex __slab = 0; __slab < __num_threads; ++__slab)
	// For each slab / processor.
	for (_SeqNumber __seq = 0; __seq < __k; ++__seq)
	  {
	    // For each sequence.
	    if (__slab > 0)
	      __pieces[__slab][__seq].first = std::upper_bound
		(__seqs_begin[__seq].first, __seqs_begin[__seq].second,
		 __samples[__num_samples * __k * __slab / __num_threads],
		 __comp)
		- __seqs_begin[__seq].first;
	    else
	      // Absolute beginning.
	      __pieces[__slab][__seq].first = 0;
	    if ((__slab + 1) < __num_threads)
	      __pieces[__slab][__seq].second = std::upper_bound
		(__seqs_begin[__seq].first, __seqs_begin[__seq].second,
		 __samples[__num_samples * __k * (__slab + 1) / __num_threads],
		 __comp)
		- __seqs_begin[__seq].first;
	    else
              // Absolute end.
	      __pieces[__slab][__seq].second =
		_GLIBCXX_PARALLEL_LENGTH(__seqs_begin[__seq]);
	  }
<<<<<<< HEAD
=======

      for (_SeqNumber __s = 0; __s < __k; ++__s)
	for (_DifferenceType __i = 0; __i < __num_samples; ++__i)
	  __samples[__s * __num_samples + __i].~_ValueType();
>>>>>>> 3082eeb7
      ::operator delete(__samples);
    }

  /**
   * @brief Exact splitting for parallel multiway-merge routine.
   *
   * None of the passed sequences may be empty.
   */
  template<bool __stable,
	   typename _RAIterIterator,
	   typename _Compare,
	   typename _DifferenceType>
    void
    multiway_merge_exact_splitting(_RAIterIterator __seqs_begin,
				   _RAIterIterator __seqs_end,
				   _DifferenceType __length,
				   _DifferenceType __total_length,
				   _Compare __comp,
       std::vector<std::pair<_DifferenceType, _DifferenceType> > *__pieces)
    {
      typedef typename std::iterator_traits<_RAIterIterator>
	::difference_type _SeqNumber;
      typedef typename std::iterator_traits<_RAIterIterator>
	::value_type::first_type
	_RAIter1;

      const bool __tight = (__total_length == __length);

      // __k sequences.
      const _SeqNumber __k = __seqs_end - __seqs_begin;

      const _ThreadIndex __num_threads = omp_get_num_threads();

      // (Settings::multiway_merge_splitting
      //  == __gnu_parallel::_Settings::EXACT).
      std::vector<_RAIter1>* __offsets = 
	new std::vector<_RAIter1>[__num_threads];
      std::vector<std::pair<_RAIter1, _RAIter1> > __se(__k);

      copy(__seqs_begin, __seqs_end, __se.begin());

      _DifferenceType* __borders =
	new _DifferenceType[__num_threads + 1];
<<<<<<< HEAD
      equally_split(__length, __num_threads, __borders);
=======
      __equally_split(__length, __num_threads, __borders);
>>>>>>> 3082eeb7

      for (_ThreadIndex __s = 0; __s < (__num_threads - 1); ++__s)
	{
	  __offsets[__s].resize(__k);
	  multiseq_partition(__se.begin(), __se.end(), __borders[__s + 1],
			     __offsets[__s].begin(), __comp);

	  // Last one also needed and available.
	  if (!__tight)
	    {
	      __offsets[__num_threads - 1].resize(__k);
	      multiseq_partition(__se.begin(), __se.end(),
				 _DifferenceType(__length),
				 __offsets[__num_threads - 1].begin(),
				 __comp);
	    }
	}
      delete[] __borders;

      for (_ThreadIndex __slab = 0; __slab < __num_threads; ++__slab)
	{
	  // For each slab / processor.
	  for (_SeqNumber __seq = 0; __seq < __k; ++__seq)
	    {
	      // For each sequence.
	      if (__slab == 0)
		{
		  // Absolute beginning.
		  __pieces[__slab][__seq].first = 0;
		}
	      else
		__pieces[__slab][__seq].first =
		  __pieces[__slab - 1][__seq].second;
	      if (!__tight || __slab < (__num_threads - 1))
		__pieces[__slab][__seq].second =
		  __offsets[__slab][__seq] - __seqs_begin[__seq].first;
	      else
		{
		  // __slab == __num_threads - 1
		  __pieces[__slab][__seq].second =
                    _GLIBCXX_PARALLEL_LENGTH(__seqs_begin[__seq]);
		}
	    }
	}
      delete[] __offsets;
    }

  /** @brief Parallel multi-way merge routine.
   *
   * The _GLIBCXX_PARALLEL_DECISION is based on the branching factor
   * and runtime settings.
   *
   * Must not be called if the number of sequences is 1.
   *
<<<<<<< HEAD
   * @param _Splitter functor to split input (either __exact or sampling based)
=======
   * @tparam _Splitter functor to split input (either __exact or sampling based)
   * @tparam __stable Stable merging incurs a performance penalty.
   * @tparam __sentinel Ignored.
>>>>>>> 3082eeb7
   *
   * @param __seqs_begin Begin iterator of iterator pair input sequence.
   * @param __seqs_end End iterator of iterator pair input sequence.
   * @param __target Begin iterator of output sequence.
   * @param __comp Comparator.
   * @param __length Maximum length to merge, possibly larger than the
   * number of elements available.
<<<<<<< HEAD
   * @param __stable Stable merging incurs a performance penalty.
   * @param __sentinel Ignored.
=======
>>>>>>> 3082eeb7
   * @return End iterator of output sequence.
   */
  template<bool __stable,
	   bool __sentinels,
	   typename _RAIterIterator,
	   typename _RAIter3,
	   typename _DifferenceTp,
	   typename _Splitter,
	   typename _Compare>
    _RAIter3
    parallel_multiway_merge(_RAIterIterator __seqs_begin,
                            _RAIterIterator __seqs_end,
                            _RAIter3 __target,
                            _Splitter __splitter,
                            _DifferenceTp __length,
                            _Compare __comp,
                            _ThreadIndex __num_threads)
      {
#if _GLIBCXX_ASSERTIONS
	_GLIBCXX_PARALLEL_ASSERT(__seqs_end - __seqs_begin > 1);
#endif

	_GLIBCXX_CALL(__length)

	typedef _DifferenceTp _DifferenceType;
        typedef typename std::iterator_traits<_RAIterIterator>
	  ::difference_type _SeqNumber;
	typedef typename std::iterator_traits<_RAIterIterator>
          ::value_type::first_type
          _RAIter1;
	typedef typename
          std::iterator_traits<_RAIter1>::value_type _ValueType;

	// Leave only non-empty sequences.
	typedef std::pair<_RAIter1, _RAIter1> seq_type;
	seq_type* __ne_seqs = new seq_type[__seqs_end - __seqs_begin];
	_SeqNumber __k = 0;
	_DifferenceType __total_length = 0;
	for (_RAIterIterator __raii = __seqs_begin;
             __raii != __seqs_end; ++__raii)
          {
            _DifferenceTp __seq_length = _GLIBCXX_PARALLEL_LENGTH(*__raii);
            if(__seq_length > 0)
              {
        	__total_length += __seq_length;
        	__ne_seqs[__k++] = *__raii;
              }
          }

	_GLIBCXX_CALL(__total_length)

	__length = std::min<_DifferenceTp>(__length, __total_length);

	if (__total_length == 0 || __k == 0)
<<<<<<< HEAD
	{
          delete[] __ne_seqs;
          return __target;
	}
=======
	  {
	    delete[] __ne_seqs;
	    return __target;
	  }
>>>>>>> 3082eeb7

	std::vector<std::pair<_DifferenceType, _DifferenceType> >* __pieces;

	__num_threads = static_cast<_ThreadIndex>
          (std::min<_DifferenceType>(__num_threads, __total_length));

#       pragma omp parallel num_threads (__num_threads)
	{
#         pragma omp single
	  {
	    __num_threads = omp_get_num_threads();
	    // Thread __t will have to merge pieces[__iam][0..__k - 1]
	    __pieces = new std::vector<
	    std::pair<_DifferenceType, _DifferenceType> >[__num_threads];
	    for (_ThreadIndex __s = 0; __s < __num_threads; ++__s)
	      __pieces[__s].resize(__k);

	    _DifferenceType __num_samples =
	      __gnu_parallel::_Settings::get().merge_oversampling
	      * __num_threads;

	    __splitter(__ne_seqs, __ne_seqs + __k, __length, __total_length,
		       __comp, __pieces);
	  } //single

	  _ThreadIndex __iam = omp_get_thread_num();

	  _DifferenceType __target_position = 0;

	  for (_SeqNumber __c = 0; __c < __k; ++__c)
	    __target_position += __pieces[__iam][__c].first;

	  seq_type* __chunks = new seq_type[__k];

	  for (_SeqNumber __s = 0; __s < __k; ++__s)
	    __chunks[__s] = std::make_pair(__ne_seqs[__s].first
					   + __pieces[__iam][__s].first,
					   __ne_seqs[__s].first
					   + __pieces[__iam][__s].second);

	  if(__length > __target_position)
	    __sequential_multiway_merge<__stable, __sentinels>
	      (__chunks, __chunks + __k, __target + __target_position,
	       *(__seqs_begin->second), __length - __target_position, __comp);

	  delete[] __chunks;
	} // parallel

#if _GLIBCXX_ASSERTIONS
	_GLIBCXX_PARALLEL_ASSERT(
          __is_sorted(__target, __target + __length, __comp));
#endif

	__k = 0;
	// Update ends of sequences.
	for (_RAIterIterator __raii = __seqs_begin;
             __raii != __seqs_end; ++__raii)
          {
            _DifferenceTp __length = _GLIBCXX_PARALLEL_LENGTH(*__raii);
            if(__length > 0)
              (*__raii).first += __pieces[__num_threads - 1][__k++].second;
          }

	delete[] __pieces;
	delete[] __ne_seqs;

	return __target + __length;
      }

  /**
   * @brief Multiway Merge Frontend.
   *
   * Merge the sequences specified by seqs_begin and __seqs_end into
   * __target.  __seqs_begin and __seqs_end must point to a sequence of
   * pairs.  These pairs must contain an iterator to the beginning
   * of a sequence in their first entry and an iterator the _M_end of
   * the same sequence in their second entry.
   *
   * Ties are broken arbitrarily.  See stable_multiway_merge for a variant
   * that breaks ties by sequence number but is slower.
   *
   * The first entries of the pairs (i.e. the begin iterators) will be moved
   * forward.
   *
   * The output sequence has to provide enough space for all elements
   * that are written to it.
   *
   * This function will merge the input sequences:
   *
   * - not stable
   * - parallel, depending on the input size and Settings
   * - using sampling for splitting
   * - not using sentinels
   *
   * Example:
   *
   * <pre>
   *   int sequences[10][10];
   *   for (int __i = 0; __i < 10; ++__i)
   *     for (int __j = 0; __i < 10; ++__j)
   *       sequences[__i][__j] = __j;
   *
   *   int __out[33];
   *   std::vector<std::pair<int*> > seqs;
   *   for (int __i = 0; __i < 10; ++__i)
   *     { seqs.push(std::make_pair<int*>(sequences[__i],
   *                                      sequences[__i] + 10)) }
   *
   *   multiway_merge(seqs.begin(), seqs.end(), __target, std::less<int>(), 33);
   * </pre>
   *
   * @see stable_multiway_merge
   *
   * @pre All input sequences must be sorted.
   * @pre Target must provide enough space to merge out length elements or
   *    the number of elements in all sequences, whichever is smaller.
   *
   * @post [__target, return __value) contains merged __elements from the
   *    input sequences.
   * @post return __value - __target = min(__length, number of elements in all
   *    sequences).
   *
<<<<<<< HEAD
   * @param _RAIterPairIterator iterator over sequence
   *    of pairs of iterators
   * @param _RAIterOut iterator over target sequence
   * @param _DifferenceTp difference type for the sequence
   * @param _Compare strict weak ordering type to compare elements
=======
   * @tparam _RAIterPairIterator iterator over sequence
   *    of pairs of iterators
   * @tparam _RAIterOut iterator over target sequence
   * @tparam _DifferenceTp difference type for the sequence
   * @tparam _Compare strict weak ordering type to compare elements
>>>>>>> 3082eeb7
   *    in sequences
   *
   * @param __seqs_begin  __begin of sequence __sequence
   * @param __seqs_end    _M_end of sequence __sequence
   * @param __target      target sequence to merge to.
   * @param __comp        strict weak ordering to use for element comparison.
   * @param __length Maximum length to merge, possibly larger than the
   * number of elements available.
   *
   * @return _M_end iterator of output sequence
   */
  // multiway_merge
  // public interface
  template<typename _RAIterPairIterator,
	   typename _RAIterOut,
	   typename _DifferenceTp,
	   typename _Compare>
    _RAIterOut
    multiway_merge(_RAIterPairIterator __seqs_begin,
		   _RAIterPairIterator __seqs_end,
		   _RAIterOut __target,
		   _DifferenceTp __length, _Compare __comp,
		   __gnu_parallel::sequential_tag)
    {
      typedef _DifferenceTp _DifferenceType;
      _GLIBCXX_CALL(__seqs_end - __seqs_begin)

      // catch special case: no sequences
      if (__seqs_begin == __seqs_end)
	return __target;

      // Execute multiway merge *sequentially*.
      return __sequential_multiway_merge
	</* __stable = */ false, /* __sentinels = */ false>
	(__seqs_begin, __seqs_end, __target,
	 *(__seqs_begin->second), __length, __comp);
    }

  // public interface
  template<typename _RAIterPairIterator,
	   typename _RAIterOut,
	   typename _DifferenceTp,
	   typename _Compare>
    _RAIterOut
    multiway_merge(_RAIterPairIterator __seqs_begin,
		   _RAIterPairIterator __seqs_end,
		   _RAIterOut __target,
		   _DifferenceTp __length, _Compare __comp,
		   __gnu_parallel::exact_tag __tag)
    {
      typedef _DifferenceTp _DifferenceType;
      _GLIBCXX_CALL(__seqs_end - __seqs_begin)

      // catch special case: no sequences
      if (__seqs_begin == __seqs_end)
	return __target;

      // Execute merge; maybe parallel, depending on the number of merged
      // elements and the number of sequences and global thresholds in
      // Settings.
      if ((__seqs_end - __seqs_begin > 1)
	  && _GLIBCXX_PARALLEL_CONDITION(
            ((__seqs_end - __seqs_begin) >=
               __gnu_parallel::_Settings::get().multiway_merge_minimal_k)
            && ((_SequenceIndex)__length >=
              __gnu_parallel::_Settings::get().multiway_merge_minimal_n)))
	return parallel_multiway_merge
	  </* __stable = */ false, /* __sentinels = */ false>
	  (__seqs_begin, __seqs_end, __target,
	   multiway_merge_exact_splitting</* __stable = */ false,
	   typename std::iterator_traits<_RAIterPairIterator>
	   ::value_type*, _Compare, _DifferenceTp>,
	   static_cast<_DifferenceType>(__length), __comp,
	   __tag.__get_num_threads());
      else
	return __sequential_multiway_merge
	  </* __stable = */ false, /* __sentinels = */ false>
	  (__seqs_begin, __seqs_end, __target,
	   *(__seqs_begin->second), __length, __comp);
    }

  // public interface
  template<typename _RAIterPairIterator,
	   typename _RAIterOut,
	   typename _DifferenceTp,
	   typename _Compare>
    _RAIterOut
    multiway_merge(_RAIterPairIterator __seqs_begin,
		   _RAIterPairIterator __seqs_end,
		   _RAIterOut __target,
		   _DifferenceTp __length, _Compare __comp,
		   __gnu_parallel::sampling_tag __tag)
    {
      typedef _DifferenceTp _DifferenceType;
      _GLIBCXX_CALL(__seqs_end - __seqs_begin)

      // catch special case: no sequences
      if (__seqs_begin == __seqs_end)
	return __target;

      // Execute merge; maybe parallel, depending on the number of merged
      // elements and the number of sequences and global thresholds in
      // Settings.
      if ((__seqs_end - __seqs_begin > 1)
	  && _GLIBCXX_PARALLEL_CONDITION(
            ((__seqs_end - __seqs_begin) >=
               __gnu_parallel::_Settings::get().multiway_merge_minimal_k)
            && ((_SequenceIndex)__length >=
              __gnu_parallel::_Settings::get().multiway_merge_minimal_n)))
	return parallel_multiway_merge
	  </* __stable = */ false, /* __sentinels = */ false>
	  (__seqs_begin, __seqs_end, __target,
	   multiway_merge_exact_splitting</* __stable = */ false,
	   typename std::iterator_traits<_RAIterPairIterator>
	   ::value_type*, _Compare, _DifferenceTp>,
	   static_cast<_DifferenceType>(__length), __comp,
	   __tag.__get_num_threads());
      else
	return __sequential_multiway_merge
	  </* __stable = */ false, /* __sentinels = */ false>
	  (__seqs_begin, __seqs_end, __target,
	   *(__seqs_begin->second), __length, __comp);
    }

  // public interface
  template<typename _RAIterPairIterator,
	   typename _RAIterOut,
	   typename _DifferenceTp,
	   typename _Compare>
    _RAIterOut
    multiway_merge(_RAIterPairIterator __seqs_begin,
		   _RAIterPairIterator __seqs_end,
		   _RAIterOut __target,
		   _DifferenceTp __length, _Compare __comp,
		   parallel_tag __tag = parallel_tag(0))
    { return multiway_merge(__seqs_begin, __seqs_end, __target, __length,
			    __comp, exact_tag(__tag.__get_num_threads())); }

  // public interface
  template<typename _RAIterPairIterator,
	   typename _RAIterOut,
	   typename _DifferenceTp,
	   typename _Compare>
    _RAIterOut
    multiway_merge(_RAIterPairIterator __seqs_begin,
		   _RAIterPairIterator __seqs_end,
		   _RAIterOut __target,
		   _DifferenceTp __length, _Compare __comp,
		   default_parallel_tag __tag)
    { return multiway_merge(__seqs_begin, __seqs_end, __target, __length,
			    __comp, exact_tag(__tag.__get_num_threads())); }

  // stable_multiway_merge
  // public interface
  template<typename _RAIterPairIterator,
	   typename _RAIterOut,
	   typename _DifferenceTp,
	   typename _Compare>
    _RAIterOut
    stable_multiway_merge(_RAIterPairIterator __seqs_begin,
			  _RAIterPairIterator __seqs_end,
			  _RAIterOut __target,
			  _DifferenceTp __length, _Compare __comp,
			  __gnu_parallel::sequential_tag)
    {
      typedef _DifferenceTp _DifferenceType;
      _GLIBCXX_CALL(__seqs_end - __seqs_begin)

      // catch special case: no sequences
      if (__seqs_begin == __seqs_end)
	return __target;

      // Execute multiway merge *sequentially*.
      return __sequential_multiway_merge
	</* __stable = */ true, /* __sentinels = */ false>
          (__seqs_begin, __seqs_end, __target,
	   *(__seqs_begin->second), __length, __comp);
    }

  // public interface
  template<typename _RAIterPairIterator,
	   typename _RAIterOut,
	   typename _DifferenceTp,
	   typename _Compare>
    _RAIterOut
    stable_multiway_merge(_RAIterPairIterator __seqs_begin,
			  _RAIterPairIterator __seqs_end,
			  _RAIterOut __target,
			  _DifferenceTp __length, _Compare __comp,
			  __gnu_parallel::exact_tag __tag)
    {
      typedef _DifferenceTp _DifferenceType;
      _GLIBCXX_CALL(__seqs_end - __seqs_begin)

      // catch special case: no sequences
      if (__seqs_begin == __seqs_end)
	return __target;

      // Execute merge; maybe parallel, depending on the number of merged
      // elements and the number of sequences and global thresholds in
      // Settings.
      if ((__seqs_end - __seqs_begin > 1)
	  && _GLIBCXX_PARALLEL_CONDITION(
            ((__seqs_end - __seqs_begin) >=
              __gnu_parallel::_Settings::get().multiway_merge_minimal_k)
            && ((_SequenceIndex)__length >=
              __gnu_parallel::_Settings::get().multiway_merge_minimal_n)))
	return parallel_multiway_merge
          </* __stable = */ true, /* __sentinels = */ false>
	  (__seqs_begin, __seqs_end, __target,
	   multiway_merge_exact_splitting</* __stable = */ true,
	   typename std::iterator_traits<_RAIterPairIterator>
	   ::value_type*, _Compare, _DifferenceTp>,
	   static_cast<_DifferenceType>(__length), __comp,
	   __tag.__get_num_threads());
      else
	return __sequential_multiway_merge
	  </* __stable = */ true, /* __sentinels = */ false>
	  (__seqs_begin, __seqs_end, __target,
	   *(__seqs_begin->second), __length, __comp);
    }

  // public interface
  template<typename _RAIterPairIterator,
	   typename _RAIterOut,
	   typename _DifferenceTp,
	   typename _Compare>
    _RAIterOut
    stable_multiway_merge(_RAIterPairIterator __seqs_begin,
			  _RAIterPairIterator __seqs_end,
			  _RAIterOut __target,
			  _DifferenceTp __length, _Compare __comp,
			  sampling_tag __tag)
    {
      typedef _DifferenceTp _DifferenceType;
      _GLIBCXX_CALL(__seqs_end - __seqs_begin)

      // catch special case: no sequences
      if (__seqs_begin == __seqs_end)
	return __target;

      // Execute merge; maybe parallel, depending on the number of merged
      // elements and the number of sequences and global thresholds in
      // Settings.
      if ((__seqs_end - __seqs_begin > 1)
	  && _GLIBCXX_PARALLEL_CONDITION(
            ((__seqs_end - __seqs_begin) >=
              __gnu_parallel::_Settings::get().multiway_merge_minimal_k)
            && ((_SequenceIndex)__length >=
              __gnu_parallel::_Settings::get().multiway_merge_minimal_n)))
	return parallel_multiway_merge
          </* __stable = */ true, /* __sentinels = */ false>
	  (__seqs_begin, __seqs_end, __target,
	   multiway_merge_sampling_splitting</* __stable = */ true,
	   typename std::iterator_traits<_RAIterPairIterator>
	   ::value_type*, _Compare, _DifferenceTp>,
	   static_cast<_DifferenceType>(__length), __comp,
	   __tag.__get_num_threads());
      else
	return __sequential_multiway_merge
          </* __stable = */ true, /* __sentinels = */ false>
	  (__seqs_begin, __seqs_end, __target,
	   *(__seqs_begin->second), __length, __comp);
    }

  // public interface
  template<typename _RAIterPairIterator,
	   typename _RAIterOut,
	   typename _DifferenceTp,
	   typename _Compare>
    _RAIterOut
    stable_multiway_merge(_RAIterPairIterator __seqs_begin,
			  _RAIterPairIterator __seqs_end,
			  _RAIterOut __target,
			  _DifferenceTp __length, _Compare __comp,
			  parallel_tag __tag = parallel_tag(0))
    {
      return stable_multiway_merge
	(__seqs_begin, __seqs_end, __target, __length, __comp,
	 exact_tag(__tag.__get_num_threads()));
    }

  // public interface
  template<typename _RAIterPairIterator,
	   typename _RAIterOut,
	   typename _DifferenceTp,
	   typename _Compare>
    _RAIterOut
    stable_multiway_merge(_RAIterPairIterator __seqs_begin,
			  _RAIterPairIterator __seqs_end,
			  _RAIterOut __target,
			  _DifferenceTp __length, _Compare __comp,
			  default_parallel_tag __tag)
    {
      return stable_multiway_merge
	(__seqs_begin, __seqs_end, __target, __length, __comp,
	 exact_tag(__tag.__get_num_threads()));
    }

  /**
   * @brief Multiway Merge Frontend.
   *
   * Merge the sequences specified by seqs_begin and __seqs_end into
   * __target.  __seqs_begin and __seqs_end must point to a sequence of
   * pairs.  These pairs must contain an iterator to the beginning
   * of a sequence in their first entry and an iterator the _M_end of
   * the same sequence in their second entry.
   *
   * Ties are broken arbitrarily.  See stable_multiway_merge for a variant
   * that breaks ties by sequence number but is slower.
   *
   * The first entries of the pairs (i.e. the begin iterators) will be moved
   * forward accordingly.
   *
   * The output sequence has to provide enough space for all elements
   * that are written to it.
   *
   * This function will merge the input sequences:
   *
   * - not stable
   * - parallel, depending on the input size and Settings
   * - using sampling for splitting
   * - using sentinels
   *
   * You have to take care that the element the _M_end iterator points to is
   * readable and contains a value that is greater than any other non-sentinel
   * value in all sequences.
   *
   * Example:
   *
   * <pre>
   *   int sequences[10][11];
   *   for (int __i = 0; __i < 10; ++__i)
   *     for (int __j = 0; __i < 11; ++__j)
   *       sequences[__i][__j] = __j; // __last one is sentinel!
   *
   *   int __out[33];
   *   std::vector<std::pair<int*> > seqs;
   *   for (int __i = 0; __i < 10; ++__i)
   *     { seqs.push(std::make_pair<int*>(sequences[__i],
   *                                      sequences[__i] + 10)) }
   *
   *   multiway_merge(seqs.begin(), seqs.end(), __target, std::less<int>(), 33);
   * </pre>
   *
   * @pre All input sequences must be sorted.
   * @pre Target must provide enough space to merge out length elements or
   *    the number of elements in all sequences, whichever is smaller.
   * @pre For each @c __i, @c __seqs_begin[__i].second must be the end
   *    marker of the sequence, but also reference the one more __sentinel
   *    element.
   *
   * @post [__target, return __value) contains merged __elements from the
   *    input sequences.
   * @post return __value - __target = min(__length, number of elements in all
   *    sequences).
   *
   * @see stable_multiway_merge_sentinels
   *
<<<<<<< HEAD
   * @param _RAIterPairIterator iterator over sequence
   *    of pairs of iterators
   * @param _RAIterOut iterator over target sequence
   * @param _DifferenceTp difference type for the sequence
   * @param _Compare strict weak ordering type to compare elements
=======
   * @tparam _RAIterPairIterator iterator over sequence
   *    of pairs of iterators
   * @tparam _RAIterOut iterator over target sequence
   * @tparam _DifferenceTp difference type for the sequence
   * @tparam _Compare strict weak ordering type to compare elements
>>>>>>> 3082eeb7
   *    in sequences
   *
   * @param __seqs_begin  __begin of sequence __sequence
   * @param __seqs_end    _M_end of sequence __sequence
   * @param __target      target sequence to merge to.
   * @param __comp        strict weak ordering to use for element comparison.
   * @param __length Maximum length to merge, possibly larger than the
   * number of elements available.
   *
   * @return _M_end iterator of output sequence
   */
  // multiway_merge_sentinels
  // public interface
  template<typename _RAIterPairIterator,
	   typename _RAIterOut,
	   typename _DifferenceTp,
	   typename _Compare>
    _RAIterOut
    multiway_merge_sentinels(_RAIterPairIterator __seqs_begin,
			     _RAIterPairIterator __seqs_end,
			     _RAIterOut __target,
			     _DifferenceTp __length, _Compare __comp,
			     __gnu_parallel::sequential_tag)
    {
      typedef _DifferenceTp _DifferenceType;
      _GLIBCXX_CALL(__seqs_end - __seqs_begin)

      // catch special case: no sequences
      if (__seqs_begin == __seqs_end)
	return __target;

      // Execute multiway merge *sequentially*.
      return __sequential_multiway_merge
	</* __stable = */ false, /* __sentinels = */ true>
          (__seqs_begin, __seqs_end,
           __target, *(__seqs_begin->second), __length, __comp);
    }

  // public interface
  template<typename _RAIterPairIterator,
	   typename _RAIterOut,
	   typename _DifferenceTp,
	   typename _Compare>
    _RAIterOut
    multiway_merge_sentinels(_RAIterPairIterator __seqs_begin,
			     _RAIterPairIterator __seqs_end,
			     _RAIterOut __target,
			     _DifferenceTp __length, _Compare __comp,
			     __gnu_parallel::exact_tag __tag)
    {
      typedef _DifferenceTp _DifferenceType;
      _GLIBCXX_CALL(__seqs_end - __seqs_begin)

      // catch special case: no sequences
      if (__seqs_begin == __seqs_end)
	return __target;

      // Execute merge; maybe parallel, depending on the number of merged
      // elements and the number of sequences and global thresholds in
      // Settings.
      if ((__seqs_end - __seqs_begin > 1)
	  && _GLIBCXX_PARALLEL_CONDITION(
            ((__seqs_end - __seqs_begin) >=
              __gnu_parallel::_Settings::get().multiway_merge_minimal_k)
            && ((_SequenceIndex)__length >=
              __gnu_parallel::_Settings::get().multiway_merge_minimal_n)))
	return parallel_multiway_merge
          </* __stable = */ false, /* __sentinels = */ true>
	  (__seqs_begin, __seqs_end, __target,
	   multiway_merge_exact_splitting</* __stable = */ false,
	   typename std::iterator_traits<_RAIterPairIterator>
	   ::value_type*, _Compare, _DifferenceTp>,
	   static_cast<_DifferenceType>(__length), __comp,
	   __tag.__get_num_threads());
      else
	return __sequential_multiway_merge
          </* __stable = */ false, /* __sentinels = */ true>
	  (__seqs_begin, __seqs_end, __target,
	   *(__seqs_begin->second), __length, __comp);
    }

  // public interface
  template<typename _RAIterPairIterator,
	   typename _RAIterOut,
	   typename _DifferenceTp,
	   typename _Compare>
    _RAIterOut
    multiway_merge_sentinels(_RAIterPairIterator __seqs_begin,
			     _RAIterPairIterator __seqs_end,
			     _RAIterOut __target,
			     _DifferenceTp __length, _Compare __comp,
			     sampling_tag __tag)
    {
      typedef _DifferenceTp _DifferenceType;
      _GLIBCXX_CALL(__seqs_end - __seqs_begin)

      // catch special case: no sequences
      if (__seqs_begin == __seqs_end)
	return __target;

      // Execute merge; maybe parallel, depending on the number of merged
      // elements and the number of sequences and global thresholds in
      // Settings.
      if ((__seqs_end - __seqs_begin > 1)
	  && _GLIBCXX_PARALLEL_CONDITION(
            ((__seqs_end - __seqs_begin) >=
              __gnu_parallel::_Settings::get().multiway_merge_minimal_k)
            && ((_SequenceIndex)__length >=
              __gnu_parallel::_Settings::get().multiway_merge_minimal_n)))
	return parallel_multiway_merge
          </* __stable = */ false, /* __sentinels = */ true>
	  (__seqs_begin, __seqs_end, __target,
	   multiway_merge_sampling_splitting</* __stable = */ false,
	   typename std::iterator_traits<_RAIterPairIterator>
	   ::value_type*, _Compare, _DifferenceTp>,
	   static_cast<_DifferenceType>(__length), __comp,
	   __tag.__get_num_threads());
      else
	return __sequential_multiway_merge
          </* __stable = */false, /* __sentinels = */ true>(
            __seqs_begin, __seqs_end, __target,
	    *(__seqs_begin->second), __length, __comp);
    }

  // public interface
  template<typename _RAIterPairIterator,
	   typename _RAIterOut,
	   typename _DifferenceTp,
	   typename _Compare>
    _RAIterOut
    multiway_merge_sentinels(_RAIterPairIterator __seqs_begin,
			     _RAIterPairIterator __seqs_end,
			     _RAIterOut __target,
			     _DifferenceTp __length, _Compare __comp,
			     parallel_tag __tag = parallel_tag(0))
    {
      return multiway_merge_sentinels
	(__seqs_begin, __seqs_end, __target, __length, __comp,
	 exact_tag(__tag.__get_num_threads()));
    }

  // public interface
  template<typename _RAIterPairIterator,
	   typename _RAIterOut,
	   typename _DifferenceTp,
	   typename _Compare>
    _RAIterOut
    multiway_merge_sentinels(_RAIterPairIterator __seqs_begin,
			     _RAIterPairIterator __seqs_end,
			     _RAIterOut __target,
			     _DifferenceTp __length, _Compare __comp,
			     default_parallel_tag __tag)
    {
      return multiway_merge_sentinels
	(__seqs_begin, __seqs_end, __target, __length, __comp,
	 exact_tag(__tag.__get_num_threads()));
    }

  // stable_multiway_merge_sentinels
  // public interface
  template<typename _RAIterPairIterator,
	   typename _RAIterOut,
	   typename _DifferenceTp,
	   typename _Compare>
    _RAIterOut
    stable_multiway_merge_sentinels(_RAIterPairIterator __seqs_begin,
				    _RAIterPairIterator __seqs_end,
				    _RAIterOut __target,
				    _DifferenceTp __length, _Compare __comp,
				    __gnu_parallel::sequential_tag)
    {
      typedef _DifferenceTp _DifferenceType;
      _GLIBCXX_CALL(__seqs_end - __seqs_begin)

      // catch special case: no sequences
      if (__seqs_begin == __seqs_end)
	return __target;

      // Execute multiway merge *sequentially*.
      return __sequential_multiway_merge
	</* __stable = */ true, /* __sentinels = */ true>
	(__seqs_begin, __seqs_end, __target,
	 *(__seqs_begin->second), __length, __comp);
    }

  // public interface
  template<typename _RAIterPairIterator,
	   typename _RAIterOut,
	   typename _DifferenceTp,
	   typename _Compare>
    _RAIterOut
    stable_multiway_merge_sentinels(_RAIterPairIterator __seqs_begin,
				    _RAIterPairIterator __seqs_end,
				    _RAIterOut __target,
				    _DifferenceTp __length, _Compare __comp,
				    __gnu_parallel::exact_tag __tag)
    {
      typedef _DifferenceTp _DifferenceType;
      _GLIBCXX_CALL(__seqs_end - __seqs_begin)

      // catch special case: no sequences
      if (__seqs_begin == __seqs_end)
	return __target;

      // Execute merge; maybe parallel, depending on the number of merged
      // elements and the number of sequences and global thresholds in
      // Settings.
      if ((__seqs_end - __seqs_begin > 1)
	  && _GLIBCXX_PARALLEL_CONDITION(
            ((__seqs_end - __seqs_begin) >=
            __gnu_parallel::_Settings::get().multiway_merge_minimal_k)
            && ((_SequenceIndex)__length >=
            __gnu_parallel::_Settings::get().multiway_merge_minimal_n)))
	return parallel_multiway_merge
          </* __stable = */ true, /* __sentinels = */ true>
	  (__seqs_begin, __seqs_end, __target,
	   multiway_merge_exact_splitting</* __stable = */ true,
	   typename std::iterator_traits<_RAIterPairIterator>
	   ::value_type*, _Compare, _DifferenceTp>,
	   static_cast<_DifferenceType>(__length), __comp,
	   __tag.__get_num_threads());
      else
	return __sequential_multiway_merge
          </* __stable = */ true, /* __sentinels = */ true>
	  (__seqs_begin, __seqs_end, __target,
	   *(__seqs_begin->second), __length, __comp);
    }

  // public interface
  template<typename _RAIterPairIterator,
	   typename _RAIterOut,
	   typename _DifferenceTp,
	   typename _Compare>
    _RAIterOut
    stable_multiway_merge_sentinels(_RAIterPairIterator __seqs_begin,
				    _RAIterPairIterator __seqs_end,
				    _RAIterOut __target,
				    _DifferenceTp __length,
				    _Compare __comp,
				    sampling_tag __tag)
    {
      typedef _DifferenceTp _DifferenceType;
      _GLIBCXX_CALL(__seqs_end - __seqs_begin)

      // catch special case: no sequences
      if (__seqs_begin == __seqs_end)
	return __target;

      // Execute merge; maybe parallel, depending on the number of merged
      // elements and the number of sequences and global thresholds in
      // Settings.
      if ((__seqs_end - __seqs_begin > 1)
	  && _GLIBCXX_PARALLEL_CONDITION(
            ((__seqs_end - __seqs_begin) >=
              __gnu_parallel::_Settings::get().multiway_merge_minimal_k)
            && ((_SequenceIndex)__length >=
              __gnu_parallel::_Settings::get().multiway_merge_minimal_n)))
	return parallel_multiway_merge
          </* __stable = */ true, /* __sentinels = */ true>
	  (__seqs_begin, __seqs_end, __target,
	   multiway_merge_sampling_splitting</* __stable = */ true,
	   typename std::iterator_traits<_RAIterPairIterator>
	   ::value_type*, _Compare, _DifferenceTp>,
	   static_cast<_DifferenceType>(__length), __comp,
	   __tag.__get_num_threads());
      else
	return __sequential_multiway_merge
          </* __stable = */ true, /* __sentinels = */ true>
	  (__seqs_begin, __seqs_end, __target,
	   *(__seqs_begin->second), __length, __comp);
    }

  // public interface
  template<typename _RAIterPairIterator,
	   typename _RAIterOut,
	   typename _DifferenceTp,
	   typename _Compare>
    _RAIterOut
    stable_multiway_merge_sentinels(_RAIterPairIterator __seqs_begin,
				    _RAIterPairIterator __seqs_end,
				    _RAIterOut __target,
				    _DifferenceTp __length,
				    _Compare __comp,
				    parallel_tag __tag = parallel_tag(0))
    {
      return stable_multiway_merge_sentinels
	(__seqs_begin, __seqs_end, __target, __length, __comp,
	 exact_tag(__tag.__get_num_threads()));
    }

  // public interface
  template<typename _RAIterPairIterator,
	   typename _RAIterOut,
	   typename _DifferenceTp,
	   typename _Compare>
    _RAIterOut
    stable_multiway_merge_sentinels(_RAIterPairIterator __seqs_begin,
				    _RAIterPairIterator __seqs_end,
				    _RAIterOut __target,
				    _DifferenceTp __length, _Compare __comp,
				    default_parallel_tag __tag)
    {
      return stable_multiway_merge_sentinels
	(__seqs_begin, __seqs_end, __target, __length, __comp,
	 exact_tag(__tag.__get_num_threads()));
    }
}; // namespace __gnu_parallel

#endif /* _GLIBCXX_PARALLEL_MULTIWAY_MERGE_H */<|MERGE_RESOLUTION|>--- conflicted
+++ resolved
@@ -1,10 +1,6 @@
 // -*- C++ -*-
 
-<<<<<<< HEAD
-// Copyright (C) 2007, 2008, 2009, 2010 Free Software Foundation, Inc.
-=======
 // Copyright (C) 2007, 2008, 2009, 2010, 2011 Free Software Foundation, Inc.
->>>>>>> 3082eeb7
 //
 // This file is part of the GNU ISO C++ Library.  This library is free
 // software; you can redistribute it and/or modify it under the terms
@@ -59,15 +55,12 @@
 
 namespace __gnu_parallel
 {
-<<<<<<< HEAD
-=======
   template<typename _RAIter1, typename _RAIter2, typename _OutputIterator,
 	   typename _DifferenceTp, typename _Compare>
     _OutputIterator
     __merge_advance(_RAIter1&, _RAIter1, _RAIter2&, _RAIter2,
 		    _OutputIterator, _DifferenceTp, _Compare);
 
->>>>>>> 3082eeb7
   /** @brief _Iterator wrapper supporting an implicit supremum at the end
    *         of the sequence, dominating all comparisons.
    *
@@ -157,11 +150,7 @@
       /** @brief Current iterator __position. */
       _RAIter _M_current;
       /** @brief _Compare. */
-<<<<<<< HEAD
-      mutable _Compare& __comp;
-=======
       _Compare& __comp;
->>>>>>> 3082eeb7
 
     public:
       /** @brief Constructor. Sets iterator to beginning of sequence.
@@ -520,19 +509,11 @@
       _LT __lt(__k, __comp);
 
       // Default value for potentially non-default-constructible types.
-<<<<<<< HEAD
-      _ValueType* __arbitrary_element = NULL;
-
-      for (_SeqNumber __t = 0; __t < __k; ++__t)
-	{
-          if(__arbitrary_element == NULL
-=======
       _ValueType* __arbitrary_element = 0;
 
       for (_SeqNumber __t = 0; __t < __k; ++__t)
 	{
           if(!__arbitrary_element
->>>>>>> 3082eeb7
 	     && _GLIBCXX_PARALLEL_LENGTH(__seqs_begin[__t]) > 0)
             __arbitrary_element = &(*__seqs_begin[__t].first);
 	}
@@ -660,14 +641,7 @@
   /** @brief Multi-way merging procedure for a high branching factor,
    *         requiring sentinels to exist.
    *
-<<<<<<< HEAD
-   * @param __stable The value must the same as for the used LoserTrees.
-   * @param UnguardedLoserTree _Loser Tree variant to use for the unguarded
-   *   merging.
-   * @param GuardedLoserTree _Loser Tree variant to use for the guarded
-=======
    * @tparam UnguardedLoserTree _Loser Tree variant to use for the unguarded
->>>>>>> 3082eeb7
    *   merging.
    *
    * @param __seqs_begin Begin iterator of iterator pair input sequence.
@@ -934,10 +908,6 @@
    *  @param __comp Comparator.
    *  @param __length Maximum length to merge, possibly larger than the
    *  number of elements available.
-<<<<<<< HEAD
-   *  @param __stable Stable merging incurs a performance penalty.
-=======
->>>>>>> 3082eeb7
    *  @param __sentinel The sequences have __a __sentinel element.
    *  @return End iterator of output sequence. */
   template<bool __stable,
@@ -1078,20 +1048,12 @@
 	_ValueType;
 
       // __k sequences.
-<<<<<<< HEAD
-      _SeqNumber __k = static_cast<_SeqNumber>(__seqs_end - __seqs_begin);
-
-      _ThreadIndex __num_threads = omp_get_num_threads();
-
-      _DifferenceType __num_samples =
-=======
       const _SeqNumber __k
 	= static_cast<_SeqNumber>(__seqs_end - __seqs_begin);
 
       const _ThreadIndex __num_threads = omp_get_num_threads();
 
       const _DifferenceType __num_samples =
->>>>>>> 3082eeb7
 	__gnu_parallel::_Settings::get().merge_oversampling * __num_threads;
 
       _ValueType* __samples = static_cast<_ValueType*>
@@ -1138,13 +1100,10 @@
 	      __pieces[__slab][__seq].second =
 		_GLIBCXX_PARALLEL_LENGTH(__seqs_begin[__seq]);
 	  }
-<<<<<<< HEAD
-=======
 
       for (_SeqNumber __s = 0; __s < __k; ++__s)
 	for (_DifferenceType __i = 0; __i < __num_samples; ++__i)
 	  __samples[__s * __num_samples + __i].~_ValueType();
->>>>>>> 3082eeb7
       ::operator delete(__samples);
     }
 
@@ -1188,11 +1147,7 @@
 
       _DifferenceType* __borders =
 	new _DifferenceType[__num_threads + 1];
-<<<<<<< HEAD
-      equally_split(__length, __num_threads, __borders);
-=======
       __equally_split(__length, __num_threads, __borders);
->>>>>>> 3082eeb7
 
       for (_ThreadIndex __s = 0; __s < (__num_threads - 1); ++__s)
 	{
@@ -1247,13 +1202,9 @@
    *
    * Must not be called if the number of sequences is 1.
    *
-<<<<<<< HEAD
-   * @param _Splitter functor to split input (either __exact or sampling based)
-=======
    * @tparam _Splitter functor to split input (either __exact or sampling based)
    * @tparam __stable Stable merging incurs a performance penalty.
    * @tparam __sentinel Ignored.
->>>>>>> 3082eeb7
    *
    * @param __seqs_begin Begin iterator of iterator pair input sequence.
    * @param __seqs_end End iterator of iterator pair input sequence.
@@ -1261,11 +1212,6 @@
    * @param __comp Comparator.
    * @param __length Maximum length to merge, possibly larger than the
    * number of elements available.
-<<<<<<< HEAD
-   * @param __stable Stable merging incurs a performance penalty.
-   * @param __sentinel Ignored.
-=======
->>>>>>> 3082eeb7
    * @return End iterator of output sequence.
    */
   template<bool __stable,
@@ -1320,17 +1266,10 @@
 	__length = std::min<_DifferenceTp>(__length, __total_length);
 
 	if (__total_length == 0 || __k == 0)
-<<<<<<< HEAD
-	{
-          delete[] __ne_seqs;
-          return __target;
-	}
-=======
 	  {
 	    delete[] __ne_seqs;
 	    return __target;
 	  }
->>>>>>> 3082eeb7
 
 	std::vector<std::pair<_DifferenceType, _DifferenceType> >* __pieces;
 
@@ -1453,19 +1392,11 @@
    * @post return __value - __target = min(__length, number of elements in all
    *    sequences).
    *
-<<<<<<< HEAD
-   * @param _RAIterPairIterator iterator over sequence
-   *    of pairs of iterators
-   * @param _RAIterOut iterator over target sequence
-   * @param _DifferenceTp difference type for the sequence
-   * @param _Compare strict weak ordering type to compare elements
-=======
    * @tparam _RAIterPairIterator iterator over sequence
    *    of pairs of iterators
    * @tparam _RAIterOut iterator over target sequence
    * @tparam _DifferenceTp difference type for the sequence
    * @tparam _Compare strict weak ordering type to compare elements
->>>>>>> 3082eeb7
    *    in sequences
    *
    * @param __seqs_begin  __begin of sequence __sequence
@@ -1825,19 +1756,11 @@
    *
    * @see stable_multiway_merge_sentinels
    *
-<<<<<<< HEAD
-   * @param _RAIterPairIterator iterator over sequence
-   *    of pairs of iterators
-   * @param _RAIterOut iterator over target sequence
-   * @param _DifferenceTp difference type for the sequence
-   * @param _Compare strict weak ordering type to compare elements
-=======
    * @tparam _RAIterPairIterator iterator over sequence
    *    of pairs of iterators
    * @tparam _RAIterOut iterator over target sequence
    * @tparam _DifferenceTp difference type for the sequence
    * @tparam _Compare strict weak ordering type to compare elements
->>>>>>> 3082eeb7
    *    in sequences
    *
    * @param __seqs_begin  __begin of sequence __sequence
