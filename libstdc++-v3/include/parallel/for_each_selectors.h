// -*- C++ -*-

// Copyright (C) 2007, 2008, 2009 Free Software Foundation, Inc.
//
// This file is part of the GNU ISO C++ Library.  This library is free
// software; you can redistribute it and/or modify it under the terms
// of the GNU General Public License as published by the Free Software
// Foundation; either version 3, or (at your option) any later
// version.

// This library is distributed in the hope that it will be useful, but
// WITHOUT ANY WARRANTY; without even the implied warranty of
// MERCHANTABILITY or FITNESS FOR A PARTICULAR PURPOSE.  See the GNU
// General Public License for more details.

// Under Section 7 of GPL version 3, you are granted additional
// permissions described in the GCC Runtime Library Exception, version
// 3.1, as published by the Free Software Foundation.

// You should have received a copy of the GNU General Public License and
// a copy of the GCC Runtime Library Exception along with this program;
// see the files COPYING3 and COPYING.RUNTIME respectively.  If not, see
// <http://www.gnu.org/licenses/>.

/** @file parallel/for_each_selectors.h
 *  @brief Functors representing different tasks to be plugged into the
 *  generic parallelization methods for embarrassingly parallel functions.
 *  This file is a GNU parallel extension to the Standard C++ Library.
 */

// Written by Felix Putze.

#ifndef _GLIBCXX_PARALLEL_FOR_EACH_SELECTORS_H
#define _GLIBCXX_PARALLEL_FOR_EACH_SELECTORS_H 1

#include <parallel/basic_iterator.h>

namespace __gnu_parallel
{
  /** @brief Generic __selector for embarrassingly parallel functions. */
  template<typename _It>
    struct __generic_for_each_selector
    {
      /** @brief _Iterator on last element processed; needed for some
       *  algorithms (e. g. std::transform()).
       */
      _It _M_finish_iterator;
    };

  /** @brief std::for_each() selector. */
  template<typename _It>
    struct __for_each_selector : public __generic_for_each_selector<_It>
    {
      /** @brief Functor execution.
       *  @param __o Operator.
       *  @param __i iterator referencing object. */
      template<typename _Op>
        bool
        operator()(_Op& __o, _It __i)
        {
          __o(*__i);
          return true;
        }
    };

  /** @brief std::generate() selector. */
  template<typename _It>
    struct __generate_selector : public __generic_for_each_selector<_It>
    {
      /** @brief Functor execution.
       *  @param __o Operator.
       *  @param __i iterator referencing object. */
      template<typename _Op>
        bool
        operator()(_Op& __o, _It __i)
        {
          *__i = __o();
          return true;
        }
    };

  /** @brief std::fill() selector. */
  template<typename _It>
    struct __fill_selector : public __generic_for_each_selector<_It>
    {
      /** @brief Functor execution.
       *  @param __v Current value.
       *  @param __i iterator referencing object. */
      template<typename _ValueType>
        bool
        operator()(_ValueType& __v, _It __i)
        {
          *__i = __v;
          return true;
        }
    };

  /** @brief std::transform() __selector, one input sequence variant. */
  template<typename _It>
    struct __transform1_selector : public __generic_for_each_selector<_It>
    {
      /** @brief Functor execution.
       *  @param __o Operator.
       *  @param __i iterator referencing object. */
      template<typename _Op>
        bool
        operator()(_Op& __o, _It __i)
        {
          *__i.second = __o(*__i.first);
          return true;
        }
    };

  /** @brief std::transform() __selector, two input sequences variant. */
  template<typename _It>
    struct __transform2_selector : public __generic_for_each_selector<_It>
    {
      /** @brief Functor execution.
       *  @param __o Operator.
       *  @param __i iterator referencing object. */
      template<typename _Op>
        bool
        operator()(_Op& __o, _It __i)
        {
          *__i._M_third = __o(*__i._M_first, *__i._M_second);
          return true;
        }
    };

  /** @brief std::replace() selector. */
  template<typename _It, typename _Tp>
    struct __replace_selector : public __generic_for_each_selector<_It>
    {
      /** @brief Value to replace with. */
      const _Tp& __new_val;

      /** @brief Constructor
       *  @param __new_val Value to replace with. */
      explicit
      __replace_selector(const _Tp &__new_val) : __new_val(__new_val) {}

      /** @brief Functor execution.
       *  @param __v Current value.
       *  @param __i iterator referencing object. */
      bool
      operator()(_Tp& __v, _It __i)
      {
        if (*__i == __v)
          *__i = __new_val;
        return true;
      }
    };

  /** @brief std::replace() selector. */
  template<typename _It, typename _Op, typename _Tp>
    struct __replace_if_selector : public __generic_for_each_selector<_It>
    {
      /** @brief Value to replace with. */
      const _Tp& __new_val;

      /** @brief Constructor.
       *  @param __new_val Value to replace with. */
      explicit
      __replace_if_selector(const _Tp &__new_val) : __new_val(__new_val) { }

      /** @brief Functor execution.
       *  @param __o Operator.
       *  @param __i iterator referencing object. */
      bool
      operator()(_Op& __o, _It __i)
      {
        if (__o(*__i))
          *__i = __new_val;
        return true;
      }
    };

  /** @brief std::count() selector. */
  template<typename _It, typename _Diff>
    struct __count_selector : public __generic_for_each_selector<_It>
    {
      /** @brief Functor execution.
       *  @param __v Current value.
       *  @param __i iterator referencing object.
       *  @return 1 if count, 0 if does not count. */
      template<typename _ValueType>
        _Diff
        operator()(_ValueType& __v, _It __i)
        { return (__v == *__i) ? 1 : 0; }
    };

  /** @brief std::count_if () selector. */
  template<typename _It, typename _Diff>
    struct __count_if_selector : public __generic_for_each_selector<_It>
    {
      /** @brief Functor execution.
       *  @param __o Operator.
       *  @param __i iterator referencing object.
       *  @return 1 if count, 0 if does not count. */
      template<typename _Op>
        _Diff
        operator()(_Op& __o, _It __i)
        { return (__o(*__i)) ? 1 : 0; }
    };

  /** @brief std::accumulate() selector. */
  template<typename _It>
    struct __accumulate_selector : public __generic_for_each_selector<_It>
    {
      /** @brief Functor execution.
       *  @param __o Operator (unused).
       *  @param __i iterator referencing object.
       *  @return The current value. */
      template<typename _Op>
        typename std::iterator_traits<_It>::value_type
        operator()(_Op __o, _It __i)
        { return *__i; }
    };

  /** @brief std::inner_product() selector. */
  template<typename _It, typename _It2, typename _Tp>
    struct __inner_product_selector : public __generic_for_each_selector<_It>
    {
      /** @brief Begin iterator of first sequence. */
      _It  __begin1_iterator;

      /** @brief Begin iterator of second sequence. */
      _It2 __begin2_iterator;

      /** @brief Constructor.
       *  @param __b1 Begin iterator of first sequence.
       *  @param __b2 Begin iterator of second sequence. */
      explicit
      __inner_product_selector(_It __b1, _It2 __b2)
      : __begin1_iterator(__b1), __begin2_iterator(__b2) { }

      /** @brief Functor execution.
       *  @param __mult Multiplication functor.
       *  @param __current iterator referencing object.
       *  @return Inner product elemental __result. */
      template<typename _Op>
        _Tp
        operator()(_Op __mult, _It __current)
        {
          typename std::iterator_traits<_It>::difference_type __position
            = __current - __begin1_iterator;
          return __mult(*__current, *(__begin2_iterator + __position));
        }
    };

  /** @brief Selector that just returns the passed iterator. */
  template<typename _It>
    struct __identity_selector : public __generic_for_each_selector<_It>
    {
      /** @brief Functor execution.
       *  @param __o Operator (unused).
       *  @param __i iterator referencing object.
       *  @return Passed iterator. */
      template<typename _Op>
        _It
        operator()(_Op __o, _It __i)
        { return __i; }
    };

  /** @brief Selector that returns the difference between two adjacent
   *  __elements.
   */
  template<typename _It>
    struct __adjacent_difference_selector
    : public __generic_for_each_selector<_It>
    {
      template<typename _Op>
        bool
        operator()(_Op& __o, _It __i)
        {
          typename _It::first_type __go_back_one = __i.first;
          --__go_back_one;
          *__i.second = __o(*__i.first, *__go_back_one);
          return true;
        }
    };

  /** @brief Functor doing nothing
   *
   *  For some __reduction tasks (this is not a function object, but is
   *  passed as __selector __dummy parameter.
   */
  struct _Nothing
  {
    /** @brief Functor execution.
     *  @param __i iterator referencing object. */
    template<typename _It>
      void
<<<<<<< HEAD
      operator()(_It) { }
=======
      operator()(_It __i) { }
>>>>>>> 3082eeb7
  };

  /** @brief Reduction function doing nothing. */
  struct _DummyReduct
  {
    bool
    operator()(bool, bool) const
    { return true; }
  };

  /** @brief Reduction for finding the maximum element, using a comparator. */
  template<typename _Compare, typename _It>
    struct __min_element_reduct
    {
      _Compare& __comp;

      explicit
      __min_element_reduct(_Compare &__c) : __comp(__c) { }

      _It
      operator()(_It __x, _It __y)
      { return (__comp(*__x, *__y)) ? __x : __y; }
    };

  /** @brief Reduction for finding the maximum element, using a comparator. */
  template<typename _Compare, typename _It>
    struct __max_element_reduct
    {
      _Compare& __comp;

      explicit
      __max_element_reduct(_Compare& __c) : __comp(__c) { }

      _It
      operator()(_It __x, _It __y)
      { return (__comp(*__x, *__y)) ? __y : __x; }
    };

  /** @brief General reduction, using a binary operator. */
  template<typename _BinOp>
    struct __accumulate_binop_reduct
    {
      _BinOp& __binop;

      explicit
      __accumulate_binop_reduct(_BinOp& __b) : __binop(__b) { }

      template<typename _Result, typename _Addend>
        _Result
        operator()(const _Result& __x, const _Addend& __y)
        { return __binop(__x, __y); }
    };
}

#endif /* _GLIBCXX_PARALLEL_FOR_EACH_SELECTORS_H */<|MERGE_RESOLUTION|>--- conflicted
+++ resolved
@@ -291,11 +291,7 @@
      *  @param __i iterator referencing object. */
     template<typename _It>
       void
-<<<<<<< HEAD
-      operator()(_It) { }
-=======
       operator()(_It __i) { }
->>>>>>> 3082eeb7
   };
 
   /** @brief Reduction function doing nothing. */
