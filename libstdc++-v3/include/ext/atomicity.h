--- conflicted
+++ resolved
@@ -1,11 +1,7 @@
 // Support for atomic operations -*- C++ -*-
 
-<<<<<<< HEAD
-// Copyright (C) 2004, 2005, 2006, 2008, 2009 Free Software Foundation, Inc.
-=======
 // Copyright (C) 2004, 2005, 2006, 2008, 2009, 2010
 // Free Software Foundation, Inc.
->>>>>>> 3082eeb7
 //
 // This file is part of the GNU ISO C++ Library.  This library is free
 // software; you can redistribute it and/or modify it under the
@@ -27,14 +23,8 @@
 // see the files COPYING3 and COPYING.RUNTIME respectively.  If not, see
 // <http://www.gnu.org/licenses/>.
 
-<<<<<<< HEAD
-/** @file atomicity.h
- *  This is an internal header file, included by other library headers.
- *  You should not attempt to use it directly.
-=======
 /** @file ext/atomicity.h
  *  This file is a GNU extension to the Standard C++ Library.
->>>>>>> 3082eeb7
  */
 
 #ifndef _GLIBCXX_ATOMICITY_H
