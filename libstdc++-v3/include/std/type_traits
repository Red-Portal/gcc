--- conflicted
+++ resolved
@@ -506,12 +506,8 @@
   /// is_fundamental
   template<typename _Tp>
     struct is_fundamental
-<<<<<<< HEAD
-    : public __or_<is_arithmetic<_Tp>, is_void<_Tp>, __is_nullptr_t<_Tp>>::type
-=======
     : public __or_<is_arithmetic<_Tp>, is_void<_Tp>,
 		   is_null_pointer<_Tp>>::type
->>>>>>> 4d0aec87
     { };
 
   /// is_object
@@ -562,14 +558,11 @@
     : public true_type
     { };
 
-<<<<<<< HEAD
-=======
   template<typename _Res, typename... _Args>
     struct __is_referenceable<_Res(_Args......)>
     : public true_type
     { };
 
->>>>>>> 4d0aec87
   // Type properties.
 
   /// is_const
@@ -1519,8 +1512,6 @@
   template<typename _Tp>
     using remove_reference_t = typename remove_reference<_Tp>::type;
 
-<<<<<<< HEAD
-=======
   /// Alias template for add_lvalue_reference
   template<typename _Tp>
     using add_lvalue_reference_t = typename add_lvalue_reference<_Tp>::type;
@@ -1530,7 +1521,6 @@
     using add_rvalue_reference_t = typename add_rvalue_reference<_Tp>::type;
 #endif
 
->>>>>>> 4d0aec87
   // Sign modifications.
 
   // Utility for constructing identically cv-qualified types.
@@ -1732,14 +1722,11 @@
   template<typename _Tp>
     using make_signed_t = typename make_signed<_Tp>::type;
 
-<<<<<<< HEAD
-=======
   /// Alias template for make_unsigned
   template<typename _Tp>
     using make_unsigned_t = typename make_unsigned<_Tp>::type;
 #endif
 
->>>>>>> 4d0aec87
   // Array modifications.
 
   /// remove_extent
@@ -1773,14 +1760,11 @@
   template<typename _Tp>
     using remove_extent_t = typename remove_extent<_Tp>::type;
 
-<<<<<<< HEAD
-=======
   /// Alias template for remove_all_extents
   template<typename _Tp>
     using remove_all_extents_t = typename remove_all_extents<_Tp>::type;
 #endif
 
->>>>>>> 4d0aec87
   // Pointer modifications.
 
   template<typename _Tp, typename>
@@ -2183,8 +2167,6 @@
       >::type
     { };
 
-<<<<<<< HEAD
-=======
 #if __cplusplus > 201103L
   /// Alias template for aligned_storage
   template<size_t _Len, size_t _Align =
@@ -2216,7 +2198,6 @@
     using result_of_t = typename result_of<_Tp>::type;
 #endif
 
->>>>>>> 4d0aec87
   /// @} group metaprogramming
 	
   /**
