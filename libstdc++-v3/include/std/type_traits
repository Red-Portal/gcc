// C++0x type_traits -*- C++ -*-

// Copyright (C) 2007, 2008, 2009, 2010 Free Software Foundation, Inc.
//
// This file is part of the GNU ISO C++ Library.  This library is free
// software; you can redistribute it and/or modify it under the
// terms of the GNU General Public License as published by the
// Free Software Foundation; either version 3, or (at your option)
// any later version.

// This library is distributed in the hope that it will be useful,
// but WITHOUT ANY WARRANTY; without even the implied warranty of
// MERCHANTABILITY or FITNESS FOR A PARTICULAR PURPOSE.  See the
// GNU General Public License for more details.

// Under Section 7 of GPL version 3, you are granted additional
// permissions described in the GCC Runtime Library Exception, version
// 3.1, as published by the Free Software Foundation.

// You should have received a copy of the GNU General Public License and
// a copy of the GCC Runtime Library Exception along with this program;
// see the files COPYING3 and COPYING.RUNTIME respectively.  If not, see
// <http://www.gnu.org/licenses/>.

/** @file include/type_traits
 *  This is a Standard C++ Library header.
 */

#ifndef _GLIBCXX_TYPE_TRAITS
#define _GLIBCXX_TYPE_TRAITS 1

#pragma GCC system_header

#ifndef __GXX_EXPERIMENTAL_CXX0X__
# include <bits/c++0x_warning.h>
#else

#include <bits/c++config.h>

<<<<<<< HEAD
#include <bits/c++config.h>

#if defined(_GLIBCXX_INCLUDE_AS_CXX0X)
#  include <tr1_impl/type_traits>
#else
#  define _GLIBCXX_INCLUDE_AS_CXX0X
#  define _GLIBCXX_BEGIN_NAMESPACE_TR1
#  define _GLIBCXX_END_NAMESPACE_TR1
#  define _GLIBCXX_TR1
#  include <tr1_impl/type_traits>
#  undef _GLIBCXX_TR1
#  undef _GLIBCXX_END_NAMESPACE_TR1
#  undef _GLIBCXX_BEGIN_NAMESPACE_TR1
#  undef _GLIBCXX_INCLUDE_AS_CXX0X
#endif

namespace std
{
=======
_GLIBCXX_BEGIN_NAMESPACE(std)

>>>>>>> b56a5220
  /**
   * @addtogroup metaprogramming
   * @{
   */
  struct __sfinae_types
  {
    typedef char __one;
    typedef struct { char __arr[2]; } __two;
  };

#define _DEFINE_SPEC_0_HELPER                          \
  template<>

#define _DEFINE_SPEC_1_HELPER                          \
  template<typename _Tp>

#define _DEFINE_SPEC_2_HELPER                          \
  template<typename _Tp, typename _Cp>

#define _DEFINE_SPEC(_Order, _Trait, _Type, _Value)    \
  _DEFINE_SPEC_##_Order##_HELPER                       \
    struct _Trait<_Type>                               \
    : public integral_constant<bool, _Value> { };

  // helper classes.

  /// integral_constant
  template<typename _Tp, _Tp __v>
    struct integral_constant
    {
      static constexpr _Tp                  value = __v;
      typedef _Tp                           value_type;
      typedef integral_constant<_Tp, __v>   type;
      constexpr operator value_type() { return value; }
    };
  
  /// typedef for true_type
  typedef integral_constant<bool, true>     true_type;

  /// typedef for false_type
  typedef integral_constant<bool, false>    false_type;

  template<typename _Tp, _Tp __v>
    constexpr _Tp integral_constant<_Tp, __v>::value;

  /// remove_cv
  template<typename>
    struct remove_cv;

  template<typename>
    struct __is_void_helper
    : public false_type { };
  _DEFINE_SPEC(0, __is_void_helper, void, true)

  // primary type categories.

  /// is_void
  template<typename _Tp>
    struct is_void
    : public integral_constant<bool, (__is_void_helper<typename
				      remove_cv<_Tp>::type>::value)>
    { };

  template<typename>
    struct __is_integral_helper
    : public false_type { };
  _DEFINE_SPEC(0, __is_integral_helper, bool, true)
  _DEFINE_SPEC(0, __is_integral_helper, char, true)
  _DEFINE_SPEC(0, __is_integral_helper, signed char, true)
  _DEFINE_SPEC(0, __is_integral_helper, unsigned char, true)
#ifdef _GLIBCXX_USE_WCHAR_T
  _DEFINE_SPEC(0, __is_integral_helper, wchar_t, true)
#endif
  _DEFINE_SPEC(0, __is_integral_helper, char16_t, true)
  _DEFINE_SPEC(0, __is_integral_helper, char32_t, true)
  _DEFINE_SPEC(0, __is_integral_helper, short, true)
  _DEFINE_SPEC(0, __is_integral_helper, unsigned short, true)
  _DEFINE_SPEC(0, __is_integral_helper, int, true)
  _DEFINE_SPEC(0, __is_integral_helper, unsigned int, true)
  _DEFINE_SPEC(0, __is_integral_helper, long, true)
  _DEFINE_SPEC(0, __is_integral_helper, unsigned long, true)
  _DEFINE_SPEC(0, __is_integral_helper, long long, true)
  _DEFINE_SPEC(0, __is_integral_helper, unsigned long long, true)

  /// is_integral
  template<typename _Tp>
    struct is_integral
    : public integral_constant<bool, (__is_integral_helper<typename
				      remove_cv<_Tp>::type>::value)>
    { };

  template<typename>
    struct __is_floating_point_helper
    : public false_type { };
  _DEFINE_SPEC(0, __is_floating_point_helper, float, true)
  _DEFINE_SPEC(0, __is_floating_point_helper, double, true)
  _DEFINE_SPEC(0, __is_floating_point_helper, long double, true)

  /// is_floating_point
  template<typename _Tp>
    struct is_floating_point
    : public integral_constant<bool, (__is_floating_point_helper<typename
				      remove_cv<_Tp>::type>::value)>
    { };

  /// is_array
  template<typename>
    struct is_array
    : public false_type { };

  template<typename _Tp, std::size_t _Size>
    struct is_array<_Tp[_Size]>
    : public true_type { };

  template<typename _Tp>
    struct is_array<_Tp[]>
    : public true_type { };

  template<typename>
    struct __is_pointer_helper
    : public false_type { };
  _DEFINE_SPEC(1, __is_pointer_helper, _Tp*, true)

  /// is_pointer
  template<typename _Tp>
    struct is_pointer
    : public integral_constant<bool, (__is_pointer_helper<typename
				      remove_cv<_Tp>::type>::value)>
    { };

  /// is_reference
  template<typename _Tp>
    struct is_reference;

  /// is_function
  template<typename _Tp>
    struct is_function;

  template<typename>
    struct __is_member_object_pointer_helper
    : public false_type { };
  _DEFINE_SPEC(2, __is_member_object_pointer_helper, _Tp _Cp::*,
	       !is_function<_Tp>::value)

  /// is_member_object_pointer
  template<typename _Tp>
    struct is_member_object_pointer
    : public integral_constant<bool, (__is_member_object_pointer_helper<
				      typename remove_cv<_Tp>::type>::value)>
    { };

  template<typename>
    struct __is_member_function_pointer_helper
    : public false_type { };
  _DEFINE_SPEC(2, __is_member_function_pointer_helper, _Tp _Cp::*,
	       is_function<_Tp>::value)

  /// is_member_function_pointer
  template<typename _Tp>
    struct is_member_function_pointer
    : public integral_constant<bool, (__is_member_function_pointer_helper<
				      typename remove_cv<_Tp>::type>::value)>
    { };

  /// is_enum
  template<typename _Tp>
    struct is_enum
    : public integral_constant<bool, __is_enum(_Tp)>
    { };

  /// is_union
  template<typename _Tp>
    struct is_union
    : public integral_constant<bool, __is_union(_Tp)>
    { };

  /// is_class
  template<typename _Tp>
    struct is_class
    : public integral_constant<bool, __is_class(_Tp)>
    { };

  /// is_function
  template<typename>
    struct is_function
    : public false_type { };
  template<typename _Res, typename... _ArgTypes>
    struct is_function<_Res(_ArgTypes...)>
    : public true_type { };
  template<typename _Res, typename... _ArgTypes>
    struct is_function<_Res(_ArgTypes......)>
    : public true_type { };
  template<typename _Res, typename... _ArgTypes>
    struct is_function<_Res(_ArgTypes...) const>
    : public true_type { };
  template<typename _Res, typename... _ArgTypes>
    struct is_function<_Res(_ArgTypes......) const>
    : public true_type { };
  template<typename _Res, typename... _ArgTypes>
    struct is_function<_Res(_ArgTypes...) volatile>
    : public true_type { };
  template<typename _Res, typename... _ArgTypes>
    struct is_function<_Res(_ArgTypes......) volatile>
    : public true_type { };
  template<typename _Res, typename... _ArgTypes>
    struct is_function<_Res(_ArgTypes...) const volatile>
    : public true_type { };
  template<typename _Res, typename... _ArgTypes>
    struct is_function<_Res(_ArgTypes......) const volatile>
    : public true_type { };

  template<typename>
    struct __is_nullptr_t_helper
    : public false_type { };
  _DEFINE_SPEC(0, __is_nullptr_t_helper, std::nullptr_t, true)

  // __is_nullptr_t (extension).
  template<typename _Tp>
    struct __is_nullptr_t
    : public integral_constant<bool, (__is_nullptr_t_helper<typename
				      remove_cv<_Tp>::type>::value)>
    { };

  // composite type traits.
  
  /// is_arithmetic
  template<typename _Tp>
    struct is_arithmetic
    : public integral_constant<bool, (is_integral<_Tp>::value
				      || is_floating_point<_Tp>::value)>
    { };

  /// is_fundamental
  template<typename _Tp>
    struct is_fundamental
    : public integral_constant<bool, (is_arithmetic<_Tp>::value
				      || is_void<_Tp>::value)>
    { };

  /// is_object
  template<typename _Tp>
    struct is_object
    : public integral_constant<bool, !(is_function<_Tp>::value
				       || is_reference<_Tp>::value
				       || is_void<_Tp>::value)>
    { };

  /// is_member_pointer
  template<typename _Tp>
    struct is_member_pointer;

  /// is_scalar
  template<typename _Tp>
    struct is_scalar
    : public integral_constant<bool, (is_arithmetic<_Tp>::value
				      || is_enum<_Tp>::value
				      || is_pointer<_Tp>::value
				      || is_member_pointer<_Tp>::value
				      || __is_nullptr_t<_Tp>::value)>
    { };

  /// is_compound
  template<typename _Tp>
    struct is_compound
    : public integral_constant<bool, !is_fundamental<_Tp>::value> { };

  /// is_member_pointer
  template<typename _Tp>
    struct __is_member_pointer_helper
    : public false_type { };
  _DEFINE_SPEC(2, __is_member_pointer_helper, _Tp _Cp::*, true)

  template<typename _Tp>
  struct is_member_pointer
    : public integral_constant<bool, (__is_member_pointer_helper<
				      typename remove_cv<_Tp>::type>::value)>
    { };

  // type properties.
  /// is_const
  template<typename>
    struct is_const
    : public false_type { };

  template<typename _Tp>
    struct is_const<_Tp const>
    : public true_type { };
  
  /// is_volatile
  template<typename>
    struct is_volatile
    : public false_type { };

  template<typename _Tp>
    struct is_volatile<_Tp volatile>
    : public true_type { };

  /// is_empty
  template<typename _Tp>
    struct is_empty
    : public integral_constant<bool, __is_empty(_Tp)>
    { };

  /// is_polymorphic
  template<typename _Tp>
    struct is_polymorphic
    : public integral_constant<bool, __is_polymorphic(_Tp)>
    { };

  /// is_abstract
  template<typename _Tp>
    struct is_abstract
    : public integral_constant<bool, __is_abstract(_Tp)>
    { };

  /// has_virtual_destructor
  template<typename _Tp>
    struct has_virtual_destructor
    : public integral_constant<bool, __has_virtual_destructor(_Tp)>
    { };

  /// alignment_of
  template<typename _Tp>
    struct alignment_of
    : public integral_constant<std::size_t, __alignof__(_Tp)> { };
  
  /// rank
  template<typename>
    struct rank
    : public integral_constant<std::size_t, 0> { };
   
  template<typename _Tp, std::size_t _Size>
    struct rank<_Tp[_Size]>
    : public integral_constant<std::size_t, 1 + rank<_Tp>::value> { };

  template<typename _Tp>
    struct rank<_Tp[]>
    : public integral_constant<std::size_t, 1 + rank<_Tp>::value> { };

  /// extent
  template<typename, unsigned _Uint = 0>
    struct extent
    : public integral_constant<std::size_t, 0> { };
  
  template<typename _Tp, unsigned _Uint, std::size_t _Size>
    struct extent<_Tp[_Size], _Uint>
    : public integral_constant<std::size_t,
			       _Uint == 0 ? _Size : extent<_Tp,
							   _Uint - 1>::value>
    { };

  template<typename _Tp, unsigned _Uint>
    struct extent<_Tp[], _Uint>
    : public integral_constant<std::size_t,
			       _Uint == 0 ? 0 : extent<_Tp,
						       _Uint - 1>::value>
    { };

  // relationships between types [4.6].

  /// is_same
  template<typename, typename>
    struct is_same
    : public false_type { };

  template<typename _Tp>
    struct is_same<_Tp, _Tp>
    : public true_type { };

  // const-volatile modifications [4.7.1].

  /// remove_const
  template<typename _Tp>
    struct remove_const
    { typedef _Tp     type; };

  template<typename _Tp>
    struct remove_const<_Tp const>
    { typedef _Tp     type; };
  
  /// remove_volatile
  template<typename _Tp>
    struct remove_volatile
    { typedef _Tp     type; };

  template<typename _Tp>
    struct remove_volatile<_Tp volatile>
    { typedef _Tp     type; };
  
  /// remove_cv
  template<typename _Tp>
    struct remove_cv
    {
      typedef typename
      remove_const<typename remove_volatile<_Tp>::type>::type     type;
    };
  
  /// add_const
  template<typename _Tp>
    struct add_const
    { typedef _Tp const     type; };
   
  /// add_volatile
  template<typename _Tp>
    struct add_volatile
    { typedef _Tp volatile     type; };
  
  /// add_cv
  template<typename _Tp>
    struct add_cv
    {
      typedef typename
      add_const<typename add_volatile<_Tp>::type>::type     type;
    };

  // array modifications.

  /// remove_extent
  template<typename _Tp>
    struct remove_extent
    { typedef _Tp     type; };

  template<typename _Tp, std::size_t _Size>
    struct remove_extent<_Tp[_Size]>
    { typedef _Tp     type; };

  template<typename _Tp>
    struct remove_extent<_Tp[]>
    { typedef _Tp     type; };

  /// remove_all_extents
  template<typename _Tp>
    struct remove_all_extents
    { typedef _Tp     type; };

  template<typename _Tp, std::size_t _Size>
    struct remove_all_extents<_Tp[_Size]>
    { typedef typename remove_all_extents<_Tp>::type     type; };

  template<typename _Tp>
    struct remove_all_extents<_Tp[]>
    { typedef typename remove_all_extents<_Tp>::type     type; };

  // pointer modifications.

  template<typename _Tp, typename>
    struct __remove_pointer_helper
    { typedef _Tp     type; };

  template<typename _Tp, typename _Up>
    struct __remove_pointer_helper<_Tp, _Up*>
    { typedef _Up     type; };

  /// remove_pointer
  template<typename _Tp>
    struct remove_pointer
    : public __remove_pointer_helper<_Tp, typename remove_cv<_Tp>::type>
    { };

  template<typename>
    struct remove_reference;

  /// add_pointer
  template<typename _Tp>
    struct add_pointer
    { typedef typename remove_reference<_Tp>::type*     type; };

  // Primary classification traits.

  /// is_lvalue_reference
  template<typename>
    struct is_lvalue_reference
    : public false_type { };

  template<typename _Tp>
    struct is_lvalue_reference<_Tp&>
    : public true_type { };

  /// is_rvalue_reference
  template<typename>
    struct is_rvalue_reference
    : public false_type { };

  template<typename _Tp>
    struct is_rvalue_reference<_Tp&&>
    : public true_type { };

  // Secondary classification traits.

  /// is_reference
  template<typename _Tp>
    struct is_reference
    : public integral_constant<bool, (is_lvalue_reference<_Tp>::value
				      || is_rvalue_reference<_Tp>::value)>
    { };

  // Reference transformations.

  /// remove_reference
  template<typename _Tp>
    struct remove_reference
    { typedef _Tp   type; };

  template<typename _Tp>
    struct remove_reference<_Tp&>
    { typedef _Tp   type; };

  template<typename _Tp>
    struct remove_reference<_Tp&&>
    { typedef _Tp   type; };

  template<typename _Tp,
	   bool = !is_reference<_Tp>::value && !is_void<_Tp>::value,
	   bool = is_rvalue_reference<_Tp>::value>
    struct __add_lvalue_reference_helper
    { typedef _Tp   type; };

  template<typename _Tp>
    struct __add_lvalue_reference_helper<_Tp, true, false>
    { typedef _Tp&   type; };

  template<typename _Tp>
    struct __add_lvalue_reference_helper<_Tp, false, true>
    { typedef typename remove_reference<_Tp>::type&   type; };

  /// add_lvalue_reference
  template<typename _Tp>
    struct add_lvalue_reference
    : public __add_lvalue_reference_helper<_Tp>
    { };

  template<typename _Tp,
	   bool = !is_reference<_Tp>::value && !is_void<_Tp>::value>
    struct __add_rvalue_reference_helper
    { typedef _Tp   type; };

  template<typename _Tp>
    struct __add_rvalue_reference_helper<_Tp, true>
    { typedef _Tp&&   type; };

  /// add_rvalue_reference
  template<typename _Tp>
    struct add_rvalue_reference
    : public __add_rvalue_reference_helper<_Tp>
    { };

  // Scalar properties and transformations.

  template<typename _Tp,
	   bool = is_integral<_Tp>::value,
	   bool = is_floating_point<_Tp>::value>
    struct __is_signed_helper
    : public false_type { };

  template<typename _Tp>
    struct __is_signed_helper<_Tp, false, true>
    : public true_type { };

  template<typename _Tp>
    struct __is_signed_helper<_Tp, true, false>
    : public integral_constant<bool, static_cast<bool>(_Tp(-1) < _Tp(0))>
    { };

  /// is_signed
  template<typename _Tp>
    struct is_signed
    : public integral_constant<bool, __is_signed_helper<_Tp>::value>
    { };

  /// is_unsigned
  template<typename _Tp>
    struct is_unsigned
    : public integral_constant<bool, (is_arithmetic<_Tp>::value
				      && !is_signed<_Tp>::value)>
    { };

  // Member introspection.

  /// is_trivial
  template<typename _Tp>
    struct is_trivial
    : public integral_constant<bool, __is_trivial(_Tp)>
    { };

  /// is_standard_layout
  template<typename _Tp>
    struct is_standard_layout
    : public integral_constant<bool, __is_standard_layout(_Tp)>
    { };

  /// is_pod
  // Could use is_standard_layout && is_trivial instead of the builtin.
  template<typename _Tp>
    struct is_pod
    : public integral_constant<bool, __is_pod(_Tp)>
    { };

<<<<<<< HEAD
  template<typename _Tp>
    typename add_rvalue_reference<_Tp>::type declval();
=======
  /// is_literal_type
  template<typename _Tp>
    struct is_literal_type
    : public integral_constant<bool, __is_literal_type(_Tp)>
    { };

  template<typename _Tp>
    typename add_rvalue_reference<_Tp>::type declval() noexcept;
>>>>>>> b56a5220

  template<typename _Tp, typename... _Args>
    class __is_constructible_helper
    : public __sfinae_types
    {
      template<typename _Tp1, typename... _Args1>
        static decltype(_Tp1(declval<_Args1>()...), __one()) __test(int);

      template<typename, typename...>
        static __two __test(...);

    public:
      static const bool __value = sizeof(__test<_Tp, _Args...>(0)) == 1;
    };

  template<typename _Tp, typename _Arg>
    class __is_constructible_helper<_Tp, _Arg>
    : public __sfinae_types
    {
      template<typename _Tp1, typename _Arg1>
        static decltype(static_cast<_Tp1>(declval<_Arg1>()), __one())
	__test(int);

      template<typename, typename>
        static __two __test(...);

    public:
      static const bool __value = sizeof(__test<_Tp, _Arg>(0)) == 1;
    };

  /// is_constructible
  // XXX FIXME
  // The C++0x specifications require front-end support, see N2255.
  template<typename _Tp, typename... _Args>
    struct is_constructible
    : public integral_constant<bool,
			       __is_constructible_helper<_Tp,
							 _Args...>::__value>
    { };

<<<<<<< HEAD
=======
  template<bool, typename _Tp, typename... _Args>
    struct __is_nt_constructible_helper
    { static const bool __value = false; };

  template<typename _Tp, typename... _Args>
    struct __is_nt_constructible_helper<true, _Tp, _Args...>
    { static const bool __value = noexcept(_Tp(declval<_Args>()...)); };

  template<typename _Tp, typename _Arg>
    struct __is_nt_constructible_helper<true, _Tp, _Arg>
    {
      static const bool __value = noexcept(static_cast<_Tp>(declval<_Arg>()));
    };

  /// is_nothrow_constructible
  template<typename _Tp, typename... _Args>
    struct is_nothrow_constructible
    : public integral_constant<bool,
	  __is_nt_constructible_helper<is_constructible<_Tp, _Args...>::value,
				       _Tp, _Args...>::__value>
    { };

>>>>>>> b56a5220
  /// has_trivial_default_constructor
  template<typename _Tp>
    struct has_trivial_default_constructor
    : public integral_constant<bool, __has_trivial_constructor(_Tp)>
    { };

  /// has_trivial_copy_constructor
  template<typename _Tp>
    struct has_trivial_copy_constructor
    : public integral_constant<bool, __has_trivial_copy(_Tp)>
    { };

  /// has_trivial_copy_assign
  template<typename _Tp>
    struct has_trivial_copy_assign
    : public integral_constant<bool, __has_trivial_assign(_Tp)>
    { };

  /// has_trivial_destructor
  template<typename _Tp>
    struct has_trivial_destructor
    : public integral_constant<bool, __has_trivial_destructor(_Tp)>
    { };

  /// has_nothrow_default_constructor
  template<typename _Tp>
    struct has_nothrow_default_constructor
    : public integral_constant<bool, __has_nothrow_constructor(_Tp)>
    { };

  /// has_nothrow_copy_constructor
  template<typename _Tp>
    struct has_nothrow_copy_constructor
    : public integral_constant<bool, __has_nothrow_copy(_Tp)>
    { };

  /// has_nothrow_copy_assign
  template<typename _Tp>
    struct has_nothrow_copy_assign
    : public integral_constant<bool, __has_nothrow_assign(_Tp)>
    { };

  // Relationships between types.

  /// is_base_of
  template<typename _Base, typename _Derived>
    struct is_base_of
    : public integral_constant<bool, __is_base_of(_Base, _Derived)>
    { };

  template<typename _From, typename _To,
<<<<<<< HEAD
	   bool = (is_void<_From>::value || is_void<_To>::value
		   || is_function<_To>::value || is_array<_To>::value)>
    struct __is_convertible_helper
    { static const bool __value = (is_void<_From>::value
				   && is_void<_To>::value); };
=======
	   bool = (is_void<_From>::value || is_function<_To>::value
		   || is_array<_To>::value)>
    struct __is_convertible_helper
    { static const bool __value = is_void<_To>::value; };
>>>>>>> b56a5220

  template<typename _From, typename _To>
    class __is_convertible_helper<_From, _To, false>
    : public __sfinae_types
    {
<<<<<<< HEAD
      static __one __test(_To);
      static __two __test(...);

    public:
      static const bool __value = sizeof(__test(declval<_From>())) == 1;
    };

=======
      template<typename _To1>
        static void __test_aux(_To1);

      template<typename _From1, typename _To1>
        static decltype(__test_aux<_To1>(std::declval<_From1>()), __one())
	__test(int);

      template<typename, typename>
        static __two __test(...);

    public:
      static const bool __value = sizeof(__test<_From, _To>(0)) == 1;
    };

>>>>>>> b56a5220
  /// is_convertible
  // XXX FIXME
  // The C++0x specifications require front-end support, see N2255.
  template<typename _From, typename _To>
    struct is_convertible
    : public integral_constant<bool,
			       __is_convertible_helper<_From, _To>::__value>
    { };

  /// is_explicitly_convertible
  template<typename _From, typename _To>
    struct is_explicitly_convertible
    : public is_constructible<_To, _From>
    { };

  template<std::size_t _Len>
    struct __aligned_storage_msa
    { 
      union __type
      {
	unsigned char __data[_Len];
	struct __attribute__((__aligned__)) { } __align; 
      };
    };

  /**
   *  @brief Alignment type.
   *
   *  The value of _Align is a default-alignment which shall be the
   *  most stringent alignment requirement for any C++ object type
   *  whose size is no greater than _Len (3.9). The member typedef
   *  type shall be a POD type suitable for use as uninitialized
   *  storage for any object whose size is at most _Len and whose
   *  alignment is a divisor of _Align.
  */
  template<std::size_t _Len, std::size_t _Align =
	   __alignof__(typename __aligned_storage_msa<_Len>::__type)>
    struct aligned_storage
    { 
      union type
      {
	unsigned char __data[_Len];
	struct __attribute__((__aligned__((_Align)))) { } __align; 
      };
    };


  // Define a nested type if some predicate holds.
  // Primary template.
  /// enable_if
  template<bool, typename _Tp = void>
    struct enable_if 
    { };

  // Partial specialization for true.
  template<typename _Tp>
    struct enable_if<true, _Tp>
    { typedef _Tp type; };


  // A conditional expression, but for types. If true, first, if false, second.
  // Primary template.
  /// conditional
  template<bool _Cond, typename _Iftrue, typename _Iffalse>
    struct conditional
    { typedef _Iftrue type; };

  // Partial specialization for false.
  template<typename _Iftrue, typename _Iffalse>
    struct conditional<false, _Iftrue, _Iffalse>
    { typedef _Iffalse type; };


  // Decay trait for arrays and functions, used for perfect forwarding
  // in make_pair, make_tuple, etc.
  template<typename _Up, 
	   bool _IsArray = is_array<_Up>::value,
	   bool _IsFunction = is_function<_Up>::value> 
    struct __decay_selector;

  // NB: DR 705.
  template<typename _Up> 
    struct __decay_selector<_Up, false, false>
    { typedef typename remove_cv<_Up>::type __type; };

  template<typename _Up> 
    struct __decay_selector<_Up, true, false>
    { typedef typename remove_extent<_Up>::type* __type; };

  template<typename _Up> 
    struct __decay_selector<_Up, false, true>
    { typedef typename add_pointer<_Up>::type __type; };

  /// decay
  template<typename _Tp> 
    class decay 
    { 
      typedef typename remove_reference<_Tp>::type __remove_type;

    public:
      typedef typename __decay_selector<__remove_type>::__type type;
    };

  template<typename _Tp>
    class reference_wrapper;

  // Helper which adds a reference to a type when given a reference_wrapper
  template<typename _Tp>
    struct __strip_reference_wrapper
    {
      typedef _Tp __type;
    };

  template<typename _Tp>
    struct __strip_reference_wrapper<reference_wrapper<_Tp> >
    {
      typedef _Tp& __type;
    };

  template<typename _Tp>
    struct __strip_reference_wrapper<const reference_wrapper<_Tp> >
    {
      typedef _Tp& __type;
    };

  template<typename _Tp>
    struct __decay_and_strip
    {
      typedef typename __strip_reference_wrapper<
	typename decay<_Tp>::type>::__type __type;
    };


  // Utility for constructing identically cv-qualified types.
  template<typename _Unqualified, bool _IsConst, bool _IsVol>
    struct __cv_selector;

  template<typename _Unqualified>
    struct __cv_selector<_Unqualified, false, false>
    { typedef _Unqualified __type; };

  template<typename _Unqualified>
    struct __cv_selector<_Unqualified, false, true>
    { typedef volatile _Unqualified __type; };

  template<typename _Unqualified>
    struct __cv_selector<_Unqualified, true, false>
    { typedef const _Unqualified __type; };

  template<typename _Unqualified>
    struct __cv_selector<_Unqualified, true, true>
    { typedef const volatile _Unqualified __type; };

  template<typename _Qualified, typename _Unqualified,
	   bool _IsConst = is_const<_Qualified>::value,
	   bool _IsVol = is_volatile<_Qualified>::value>
    class __match_cv_qualifiers
    {
      typedef __cv_selector<_Unqualified, _IsConst, _IsVol> __match;

    public:
      typedef typename __match::__type __type; 
    };


  // Utility for finding the unsigned versions of signed integral types.
  template<typename _Tp>
    struct __make_unsigned
    { typedef _Tp __type; };

  template<>
    struct __make_unsigned<char>
    { typedef unsigned char __type; };

  template<>
    struct __make_unsigned<signed char>
    { typedef unsigned char __type; };

  template<>
    struct __make_unsigned<short>
    { typedef unsigned short __type; };

  template<>
    struct __make_unsigned<int>
    { typedef unsigned int __type; };

  template<>
    struct __make_unsigned<long>
    { typedef unsigned long __type; };

  template<>
    struct __make_unsigned<long long>
    { typedef unsigned long long __type; };


  // Select between integral and enum: not possible to be both.
  template<typename _Tp, 
	   bool _IsInt = is_integral<_Tp>::value,
	   bool _IsEnum = is_enum<_Tp>::value>
    class __make_unsigned_selector;

  template<typename _Tp>
    class __make_unsigned_selector<_Tp, true, false>
    {
      typedef __make_unsigned<typename remove_cv<_Tp>::type> __unsignedt;
      typedef typename __unsignedt::__type __unsigned_type;
      typedef __match_cv_qualifiers<_Tp, __unsigned_type> __cv_unsigned;

    public:
      typedef typename __cv_unsigned::__type __type;
    };

  template<typename _Tp>
    class __make_unsigned_selector<_Tp, false, true>
    {
      // With -fshort-enums, an enum may be as small as a char.
      typedef unsigned char __smallest;
      static const bool __b0 = sizeof(_Tp) <= sizeof(__smallest);
      static const bool __b1 = sizeof(_Tp) <= sizeof(unsigned short);
      static const bool __b2 = sizeof(_Tp) <= sizeof(unsigned int);
      typedef conditional<__b2, unsigned int, unsigned long> __cond2;
      typedef typename __cond2::type __cond2_type;
      typedef conditional<__b1, unsigned short, __cond2_type> __cond1;
      typedef typename __cond1::type __cond1_type;

    public:
      typedef typename conditional<__b0, __smallest, __cond1_type>::type __type;
    };

  // Given an integral/enum type, return the corresponding unsigned
  // integer type.
  // Primary template.
  /// make_unsigned
  template<typename _Tp>
    struct make_unsigned 
    { typedef typename __make_unsigned_selector<_Tp>::__type type; };

  // Integral, but don't define.
  template<>
    struct make_unsigned<bool>;


  // Utility for finding the signed versions of unsigned integral types.
  template<typename _Tp>
    struct __make_signed
    { typedef _Tp __type; };

  template<>
    struct __make_signed<char>
    { typedef signed char __type; };

  template<>
    struct __make_signed<unsigned char>
    { typedef signed char __type; };

  template<>
    struct __make_signed<unsigned short>
    { typedef signed short __type; };

  template<>
    struct __make_signed<unsigned int>
    { typedef signed int __type; };

  template<>
    struct __make_signed<unsigned long>
    { typedef signed long __type; };

  template<>
    struct __make_signed<unsigned long long>
    { typedef signed long long __type; };


  // Select between integral and enum: not possible to be both.
  template<typename _Tp, 
	   bool _IsInt = is_integral<_Tp>::value,
	   bool _IsEnum = is_enum<_Tp>::value>
    class __make_signed_selector;

  template<typename _Tp>
    class __make_signed_selector<_Tp, true, false>
    {
      typedef __make_signed<typename remove_cv<_Tp>::type> __signedt;
      typedef typename __signedt::__type __signed_type;
      typedef __match_cv_qualifiers<_Tp, __signed_type> __cv_signed;

    public:
      typedef typename __cv_signed::__type __type;
    };

  template<typename _Tp>
    class __make_signed_selector<_Tp, false, true>
    {
      // With -fshort-enums, an enum may be as small as a char.
      typedef signed char __smallest;
      static const bool __b0 = sizeof(_Tp) <= sizeof(__smallest);
      static const bool __b1 = sizeof(_Tp) <= sizeof(signed short);
      static const bool __b2 = sizeof(_Tp) <= sizeof(signed int);
      typedef conditional<__b2, signed int, signed long> __cond2;
      typedef typename __cond2::type __cond2_type;
      typedef conditional<__b1, signed short, __cond2_type> __cond1;
      typedef typename __cond1::type __cond1_type;

    public:
      typedef typename conditional<__b0, __smallest, __cond1_type>::type __type;
    };

  // Given an integral/enum type, return the corresponding signed
  // integer type.
  // Primary template.
  /// make_signed
  template<typename _Tp>
    struct make_signed 
    { typedef typename __make_signed_selector<_Tp>::__type type; };

  // Integral, but don't define.
  template<>
    struct make_signed<bool>;

  /// common_type
  template<typename... _Tp>
    struct common_type;

  template<typename _Tp>
    struct common_type<_Tp>
    { typedef _Tp type; };

  template<typename _Tp, typename _Up>
    struct common_type<_Tp, _Up>
    { typedef decltype(true ? declval<_Tp>() : declval<_Up>()) type; };

  template<typename _Tp, typename _Up, typename... _Vp>
    struct common_type<_Tp, _Up, _Vp...>
    {
      typedef typename
        common_type<typename common_type<_Tp, _Up>::type, _Vp...>::type type;
    };

  /// declval
  template<typename _Tp>
    struct __declval_protector
    {
      static const bool __stop = false;
      static typename add_rvalue_reference<_Tp>::type __delegate();
    };

  template<typename _Tp>
    inline typename add_rvalue_reference<_Tp>::type
<<<<<<< HEAD
    declval()
=======
    declval() noexcept
>>>>>>> b56a5220
    {
      static_assert(__declval_protector<_Tp>::__stop,
		    "declval() must not be used!");
      return __declval_protector<_Tp>::__delegate();
    }

  /// result_of
  template<typename _Signature>
    class result_of;

  template<typename _Functor, typename... _ArgTypes>
    struct result_of<_Functor(_ArgTypes...)>
    {
      typedef
        decltype( std::declval<_Functor>()(std::declval<_ArgTypes>()...) )
        type;
    };

<<<<<<< HEAD
=======
  /**
   *  Use SFINAE to determine if the type _Tp has a publicly-accessible
   *  member type _NTYPE.
   */
#define _GLIBCXX_HAS_NESTED_TYPE(_NTYPE)                         \
  template<typename _Tp>                                         \
    class __has_##_NTYPE##_helper                                \
    : __sfinae_types                                             \
    {                                                            \
      template<typename _Up>                                     \
        struct _Wrap_type                                        \
	{ };                                                     \
                                                                 \
      template<typename _Up>                                     \
        static __one __test(_Wrap_type<typename _Up::_NTYPE>*);  \
                                                                 \
      template<typename _Up>                                     \
        static __two __test(...);                                \
                                                                 \
    public:                                                      \
      static const bool value = sizeof(__test<_Tp>(0)) == 1;     \
    };                                                           \
                                                                 \
  template<typename _Tp>                                         \
    struct __has_##_NTYPE                                        \
    : integral_constant<bool, __has_##_NTYPE##_helper            \
			<typename remove_cv<_Tp>::type>::value>  \
    { };

#undef _DEFINE_SPEC_0_HELPER
#undef _DEFINE_SPEC_1_HELPER
#undef _DEFINE_SPEC_2_HELPER
#undef _DEFINE_SPEC

>>>>>>> b56a5220
  // @} group metaprogramming
_GLIBCXX_END_NAMESPACE

#endif  // __GXX_EXPERIMENTAL_CXX0X__

#endif  // _GLIBCXX_TYPE_TRAITS<|MERGE_RESOLUTION|>--- conflicted
+++ resolved
@@ -37,29 +37,8 @@
 
 #include <bits/c++config.h>
 
-<<<<<<< HEAD
-#include <bits/c++config.h>
-
-#if defined(_GLIBCXX_INCLUDE_AS_CXX0X)
-#  include <tr1_impl/type_traits>
-#else
-#  define _GLIBCXX_INCLUDE_AS_CXX0X
-#  define _GLIBCXX_BEGIN_NAMESPACE_TR1
-#  define _GLIBCXX_END_NAMESPACE_TR1
-#  define _GLIBCXX_TR1
-#  include <tr1_impl/type_traits>
-#  undef _GLIBCXX_TR1
-#  undef _GLIBCXX_END_NAMESPACE_TR1
-#  undef _GLIBCXX_BEGIN_NAMESPACE_TR1
-#  undef _GLIBCXX_INCLUDE_AS_CXX0X
-#endif
-
-namespace std
-{
-=======
 _GLIBCXX_BEGIN_NAMESPACE(std)
 
->>>>>>> b56a5220
   /**
    * @addtogroup metaprogramming
    * @{
@@ -657,10 +636,6 @@
     : public integral_constant<bool, __is_pod(_Tp)>
     { };
 
-<<<<<<< HEAD
-  template<typename _Tp>
-    typename add_rvalue_reference<_Tp>::type declval();
-=======
   /// is_literal_type
   template<typename _Tp>
     struct is_literal_type
@@ -669,7 +644,6 @@
 
   template<typename _Tp>
     typename add_rvalue_reference<_Tp>::type declval() noexcept;
->>>>>>> b56a5220
 
   template<typename _Tp, typename... _Args>
     class __is_constructible_helper
@@ -710,8 +684,6 @@
 							 _Args...>::__value>
     { };
 
-<<<<<<< HEAD
-=======
   template<bool, typename _Tp, typename... _Args>
     struct __is_nt_constructible_helper
     { static const bool __value = false; };
@@ -734,7 +706,6 @@
 				       _Tp, _Args...>::__value>
     { };
 
->>>>>>> b56a5220
   /// has_trivial_default_constructor
   template<typename _Tp>
     struct has_trivial_default_constructor
@@ -786,32 +757,15 @@
     { };
 
   template<typename _From, typename _To,
-<<<<<<< HEAD
-	   bool = (is_void<_From>::value || is_void<_To>::value
-		   || is_function<_To>::value || is_array<_To>::value)>
-    struct __is_convertible_helper
-    { static const bool __value = (is_void<_From>::value
-				   && is_void<_To>::value); };
-=======
 	   bool = (is_void<_From>::value || is_function<_To>::value
 		   || is_array<_To>::value)>
     struct __is_convertible_helper
     { static const bool __value = is_void<_To>::value; };
->>>>>>> b56a5220
 
   template<typename _From, typename _To>
     class __is_convertible_helper<_From, _To, false>
     : public __sfinae_types
     {
-<<<<<<< HEAD
-      static __one __test(_To);
-      static __two __test(...);
-
-    public:
-      static const bool __value = sizeof(__test(declval<_From>())) == 1;
-    };
-
-=======
       template<typename _To1>
         static void __test_aux(_To1);
 
@@ -826,7 +780,6 @@
       static const bool __value = sizeof(__test<_From, _To>(0)) == 1;
     };
 
->>>>>>> b56a5220
   /// is_convertible
   // XXX FIXME
   // The C++0x specifications require front-end support, see N2255.
@@ -1174,11 +1127,7 @@
 
   template<typename _Tp>
     inline typename add_rvalue_reference<_Tp>::type
-<<<<<<< HEAD
-    declval()
-=======
     declval() noexcept
->>>>>>> b56a5220
     {
       static_assert(__declval_protector<_Tp>::__stop,
 		    "declval() must not be used!");
@@ -1197,8 +1146,6 @@
         type;
     };
 
-<<<<<<< HEAD
-=======
   /**
    *  Use SFINAE to determine if the type _Tp has a publicly-accessible
    *  member type _NTYPE.
@@ -1233,7 +1180,6 @@
 #undef _DEFINE_SPEC_2_HELPER
 #undef _DEFINE_SPEC
 
->>>>>>> b56a5220
   // @} group metaprogramming
 _GLIBCXX_END_NAMESPACE
 
