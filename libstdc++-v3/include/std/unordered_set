--- conflicted
+++ resolved
@@ -43,31 +43,8 @@
 #include <bits/stl_function.h> // equal_to, _Identity, _Select1st
 #include <bits/functional_hash.h>
 #include <bits/hashtable.h>
-<<<<<<< HEAD
-
-#if defined(_GLIBCXX_INCLUDE_AS_CXX0X)
-#  include <tr1_impl/unordered_set>
-#else
-#  define _GLIBCXX_INCLUDE_AS_CXX0X
-#if defined(_GLIBCXX_DEBUG) || defined(_GLIBCXX_PARALLEL) || defined(_GLIBCXX_PROFILE) 
-#  define _GLIBCXX_BEGIN_NAMESPACE_TR1 namespace _GLIBCXX_STD_D {
-#  define _GLIBCXX_END_NAMESPACE_TR1 }
-#  define _GLIBCXX_TR1 _GLIBCXX_STD_D
-#else
-#  define _GLIBCXX_BEGIN_NAMESPACE_TR1
-#  define _GLIBCXX_END_NAMESPACE_TR1
-#  define _GLIBCXX_TR1 
-#endif
-#  include <tr1_impl/unordered_set>
-#  undef _GLIBCXX_TR1
-#  undef _GLIBCXX_END_NAMESPACE_TR1
-#  undef _GLIBCXX_BEGIN_NAMESPACE_TR1
-#  undef _GLIBCXX_INCLUDE_AS_CXX0X
-#endif
-=======
 #include <bits/unordered_set.h>
 #include <bits/range_access.h>
->>>>>>> 779871ac
 
 #ifdef _GLIBCXX_DEBUG
 # include <debug/unordered_set>
