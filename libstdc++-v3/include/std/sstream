--- conflicted
+++ resolved
@@ -1,11 +1,7 @@
 // String based streams -*- C++ -*-
 
 // Copyright (C) 1997, 1998, 1999, 2000, 2001, 2002, 2003, 2004, 2005,
-<<<<<<< HEAD
-// 2006, 2008, 2009, 2010 Free Software Foundation, Inc.
-=======
 // 2006, 2008, 2009, 2010, 2011 Free Software Foundation, Inc.
->>>>>>> 3082eeb7
 //
 // This file is part of the GNU ISO C++ Library.  This library is free
 // software; you can redistribute it and/or modify it under the
@@ -27,11 +23,7 @@
 // see the files COPYING3 and COPYING.RUNTIME respectively.  If not, see
 // <http://www.gnu.org/licenses/>.
 
-<<<<<<< HEAD
-/** @file sstream
-=======
 /** @file include/sstream
->>>>>>> 3082eeb7
  *  This is a Standard C++ Library header.
  */
 
@@ -197,13 +189,8 @@
        *  @param  __n  Size of @a __s.
        *  @return  @c this
        *
-<<<<<<< HEAD
-       *  If no buffer has already been created, and both @a s and @a n are
-       *  non-zero, then @c s is used as a buffer; see
-=======
        *  If no buffer has already been created, and both @a __s and @a __n are
        *  non-zero, then @c __s is used as a buffer; see
->>>>>>> 3082eeb7
        *  http://gcc.gnu.org/onlinedocs/libstdc++/manual/bk01pt11ch25s02.html
        *  for more.
       */
