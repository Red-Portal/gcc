// Set implementation -*- C++ -*-

// Copyright (C) 2001, 2002, 2003, 2004, 2005, 2006, 2007, 2008, 2009, 2010
// Free Software Foundation, Inc.
//
// This file is part of the GNU ISO C++ Library.  This library is free
// software; you can redistribute it and/or modify it under the
// terms of the GNU General Public License as published by the
// Free Software Foundation; either version 3, or (at your option)
// any later version.

// This library is distributed in the hope that it will be useful,
// but WITHOUT ANY WARRANTY; without even the implied warranty of
// MERCHANTABILITY or FITNESS FOR A PARTICULAR PURPOSE.  See the
// GNU General Public License for more details.

// Under Section 7 of GPL version 3, you are granted additional
// permissions described in the GCC Runtime Library Exception, version
// 3.1, as published by the Free Software Foundation.

// You should have received a copy of the GNU General Public License and
// a copy of the GCC Runtime Library Exception along with this program;
// see the files COPYING3 and COPYING.RUNTIME respectively.  If not, see
// <http://www.gnu.org/licenses/>.

/*
 *
 * Copyright (c) 1994
 * Hewlett-Packard Company
 *
 * Permission to use, copy, modify, distribute and sell this software
 * and its documentation for any purpose is hereby granted without fee,
 * provided that the above copyright notice appear in all copies and
 * that both that copyright notice and this permission notice appear
 * in supporting documentation.  Hewlett-Packard Company makes no
 * representations about the suitability of this software for any
 * purpose.  It is provided "as is" without express or implied warranty.
 *
 *
 * Copyright (c) 1996,1997
 * Silicon Graphics Computer Systems, Inc.
 *
 * Permission to use, copy, modify, distribute and sell this software
 * and its documentation for any purpose is hereby granted without fee,
 * provided that the above copyright notice appear in all copies and
 * that both that copyright notice and this permission notice appear
 * in supporting documentation.  Silicon Graphics makes no
 * representations about the suitability of this software for any
 * purpose.  It is provided "as is" without express or implied warranty.
 */

/** @file bits/stl_set.h
 *  This is an internal header file, included by other library headers.
 *  Do not attempt to use it directly. @headername{set}
 */

#ifndef _STL_SET_H
#define _STL_SET_H 1

#include <bits/concept_check.h>
#include <initializer_list>

_GLIBCXX_BEGIN_NESTED_NAMESPACE(std, _GLIBCXX_STD_D)

  /**
   *  @brief A standard container made up of unique keys, which can be
   *  retrieved in logarithmic time.
   *
   *  @ingroup associative_containers
   *
   *  Meets the requirements of a <a href="tables.html#65">container</a>, a
   *  <a href="tables.html#66">reversible container</a>, and an
   *  <a href="tables.html#69">associative container</a> (using unique keys).
   *
   *  Sets support bidirectional iterators.
   *
   *  @param  Key  Type of key objects.
   *  @param  Compare  Comparison function object type, defaults to less<Key>.
   *  @param  Alloc  Allocator type, defaults to allocator<Key>.
   *
   *  The private tree data is declared exactly the same way for set and
   *  multiset; the distinction is made entirely in how the tree functions are
   *  called (*_unique versus *_equal, same as the standard).
  */
  template<typename _Key, typename _Compare = std::less<_Key>,
	   typename _Alloc = std::allocator<_Key> >
    class set
    {
      // concept requirements
      typedef typename _Alloc::value_type                   _Alloc_value_type;
      __glibcxx_class_requires(_Key, _SGIAssignableConcept)
      __glibcxx_class_requires4(_Compare, bool, _Key, _Key,
				_BinaryFunctionConcept)
      __glibcxx_class_requires2(_Key, _Alloc_value_type, _SameTypeConcept)	

    public:
      // typedefs:
      //@{
      /// Public typedefs.
      typedef _Key     key_type;
      typedef _Key     value_type;
      typedef _Compare key_compare;
      typedef _Compare value_compare;
      typedef _Alloc   allocator_type;
      //@}

    private:
      typedef typename _Alloc::template rebind<_Key>::other _Key_alloc_type;

      typedef _Rb_tree<key_type, value_type, _Identity<value_type>,
		       key_compare, _Key_alloc_type> _Rep_type;
      _Rep_type _M_t;  // Red-black tree representing set.

    public:
      //@{
      ///  Iterator-related typedefs.
      typedef typename _Key_alloc_type::pointer             pointer;
      typedef typename _Key_alloc_type::const_pointer       const_pointer;
      typedef typename _Key_alloc_type::reference           reference;
      typedef typename _Key_alloc_type::const_reference     const_reference;
      // _GLIBCXX_RESOLVE_LIB_DEFECTS
      // DR 103. set::iterator is required to be modifiable,
      // but this allows modification of keys.
      typedef typename _Rep_type::const_iterator            iterator;
      typedef typename _Rep_type::const_iterator            const_iterator;
      typedef typename _Rep_type::const_reverse_iterator    reverse_iterator;
      typedef typename _Rep_type::const_reverse_iterator const_reverse_iterator;
      typedef typename _Rep_type::size_type                 size_type;
      typedef typename _Rep_type::difference_type           difference_type;
      //@}

      // allocation/deallocation
      /**
       *  @brief  Default constructor creates no elements.
       */
      set()
      : _M_t() { }

      /**
       *  @brief  Creates a %set with no elements.
       *  @param  comp  Comparator to use.
       *  @param  a  An allocator object.
       */
      explicit
      set(const _Compare& __comp,
	  const allocator_type& __a = allocator_type())
      : _M_t(__comp, __a) { }

      /**
       *  @brief  Builds a %set from a range.
       *  @param  first  An input iterator.
       *  @param  last  An input iterator.
       *
       *  Create a %set consisting of copies of the elements from [first,last).
       *  This is linear in N if the range is already sorted, and NlogN
       *  otherwise (where N is distance(first,last)).
       */
      template<typename _InputIterator>
        set(_InputIterator __first, _InputIterator __last)
	: _M_t()
        { _M_t._M_insert_unique(__first, __last); }

      /**
       *  @brief  Builds a %set from a range.
       *  @param  first  An input iterator.
       *  @param  last  An input iterator.
       *  @param  comp  A comparison functor.
       *  @param  a  An allocator object.
       *
       *  Create a %set consisting of copies of the elements from [first,last).
       *  This is linear in N if the range is already sorted, and NlogN
       *  otherwise (where N is distance(first,last)).
       */
      template<typename _InputIterator>
        set(_InputIterator __first, _InputIterator __last,
	    const _Compare& __comp,
	    const allocator_type& __a = allocator_type())
	: _M_t(__comp, __a)
        { _M_t._M_insert_unique(__first, __last); }

      /**
       *  @brief  %Set copy constructor.
       *  @param  x  A %set of identical element and allocator types.
       *
       *  The newly-created %set uses a copy of the allocation object used
       *  by @a x.
       */
      set(const set& __x)
      : _M_t(__x._M_t) { }

#ifdef __GXX_EXPERIMENTAL_CXX0X__
     /**
       *  @brief %Set move constructor
       *  @param x  A %set of identical element and allocator types.
       *
       *  The newly-created %set contains the exact contents of @a x.
       *  The contents of @a x are a valid, but unspecified %set.
       */
      set(set&& __x)
      : _M_t(std::move(__x._M_t)) { }

      /**
       *  @brief  Builds a %set from an initializer_list.
       *  @param  l  An initializer_list.
       *  @param  comp  A comparison functor.
       *  @param  a  An allocator object.
       *
       *  Create a %set consisting of copies of the elements in the list.
       *  This is linear in N if the list is already sorted, and NlogN
       *  otherwise (where N is @a l.size()).
       */
      set(initializer_list<value_type> __l,
	  const _Compare& __comp = _Compare(),
	  const allocator_type& __a = allocator_type())
      : _M_t(__comp, __a)
      { _M_t._M_insert_unique(__l.begin(), __l.end()); }
#endif

      /**
       *  @brief  %Set assignment operator.
       *  @param  x  A %set of identical element and allocator types.
       *
       *  All the elements of @a x are copied, but unlike the copy constructor,
       *  the allocator object is not copied.
       */
      set&
      operator=(const set& __x)
      {
	_M_t = __x._M_t;
	return *this;
      }

#ifdef __GXX_EXPERIMENTAL_CXX0X__
      /**
       *  @brief %Set move assignment operator.
       *  @param x  A %set of identical element and allocator types.
       *
       *  The contents of @a x are moved into this %set (without copying).
       *  @a x is a valid, but unspecified %set.
       */
      set&
      operator=(set&& __x)
      {
	// NB: DR 1204.
	// NB: DR 675.
	this->clear();
	this->swap(__x);
      	return *this;
      }

      /**
       *  @brief  %Set list assignment operator.
       *  @param  l  An initializer_list.
       *
       *  This function fills a %set with copies of the elements in the
       *  initializer list @a l.
       *
       *  Note that the assignment completely changes the %set and
       *  that the resulting %set's size is the same as the number
       *  of elements assigned.  Old data may be lost.
       */
      set&
      operator=(initializer_list<value_type> __l)
      {
	this->clear();
	this->insert(__l.begin(), __l.end());
	return *this;
      }
#endif

      // accessors:

      ///  Returns the comparison object with which the %set was constructed.
      key_compare
      key_comp() const
      { return _M_t.key_comp(); }
      ///  Returns the comparison object with which the %set was constructed.
      value_compare
      value_comp() const
      { return _M_t.key_comp(); }
      ///  Returns the allocator object with which the %set was constructed.
      allocator_type
      get_allocator() const
      { return _M_t.get_allocator(); }

      /**
       *  Returns a read-only (constant) iterator that points to the first
       *  element in the %set.  Iteration is done in ascending order according
       *  to the keys.
       */
      iterator
      begin() const
      { return _M_t.begin(); }

      /**
       *  Returns a read-only (constant) iterator that points one past the last
       *  element in the %set.  Iteration is done in ascending order according
       *  to the keys.
       */
      iterator
      end() const
      { return _M_t.end(); }

      /**
       *  Returns a read-only (constant) iterator that points to the last
       *  element in the %set.  Iteration is done in descending order according
       *  to the keys.
       */
      reverse_iterator
      rbegin() const
      { return _M_t.rbegin(); }

      /**
       *  Returns a read-only (constant) reverse iterator that points to the
       *  last pair in the %set.  Iteration is done in descending order
       *  according to the keys.
       */
      reverse_iterator
      rend() const
      { return _M_t.rend(); }

#ifdef __GXX_EXPERIMENTAL_CXX0X__
      /**
       *  Returns a read-only (constant) iterator that points to the first
       *  element in the %set.  Iteration is done in ascending order according
       *  to the keys.
       */
      iterator
      cbegin() const
      { return _M_t.begin(); }

      /**
       *  Returns a read-only (constant) iterator that points one past the last
       *  element in the %set.  Iteration is done in ascending order according
       *  to the keys.
       */
      iterator
      cend() const
      { return _M_t.end(); }

      /**
       *  Returns a read-only (constant) iterator that points to the last
       *  element in the %set.  Iteration is done in descending order according
       *  to the keys.
       */
      reverse_iterator
      crbegin() const
      { return _M_t.rbegin(); }

      /**
       *  Returns a read-only (constant) reverse iterator that points to the
       *  last pair in the %set.  Iteration is done in descending order
       *  according to the keys.
       */
      reverse_iterator
      crend() const
      { return _M_t.rend(); }
#endif

      ///  Returns true if the %set is empty.
      bool
      empty() const
      { return _M_t.empty(); }

      ///  Returns the size of the %set.
      size_type
      size() const
      { return _M_t.size(); }

      ///  Returns the maximum size of the %set.
      size_type
      max_size() const
      { return _M_t.max_size(); }

      /**
       *  @brief  Swaps data with another %set.
       *  @param  x  A %set of the same element and allocator types.
       *
       *  This exchanges the elements between two sets in constant time.
       *  (It is only swapping a pointer, an integer, and an instance of
       *  the @c Compare type (which itself is often stateless and empty), so it
       *  should be quite fast.)
       *  Note that the global std::swap() function is specialized such that
       *  std::swap(s1,s2) will feed to this function.
       */
      void
      swap(set& __x)	
      { _M_t.swap(__x._M_t); }

      // insert/erase
      /**
       *  @brief Attempts to insert an element into the %set.
       *  @param  x  Element to be inserted.
       *  @return  A pair, of which the first element is an iterator that points
       *           to the possibly inserted element, and the second is a bool
       *           that is true if the element was actually inserted.
       *
       *  This function attempts to insert an element into the %set.  A %set
       *  relies on unique keys and thus an element is only inserted if it is
       *  not already present in the %set.
       *
       *  Insertion requires logarithmic time.
       */
      std::pair<iterator, bool>
      insert(const value_type& __x)
      {
	std::pair<typename _Rep_type::iterator, bool> __p =
	  _M_t._M_insert_unique(__x);
	return std::pair<iterator, bool>(__p.first, __p.second);
      }

#ifdef __GXX_EXPERIMENTAL_CXX0X__
      std::pair<iterator, bool>
      insert(value_type&& __x)
      {
	std::pair<typename _Rep_type::iterator, bool> __p =
	  _M_t._M_insert_unique(std::move(__x));
	return std::pair<iterator, bool>(__p.first, __p.second);
      }
#endif

      /**
       *  @brief Attempts to insert an element into the %set.
       *  @param  position  An iterator that serves as a hint as to where the
       *                    element should be inserted.
       *  @param  x  Element to be inserted.
       *  @return  An iterator that points to the element with key of @a x (may
       *           or may not be the element passed in).
       *
       *  This function is not concerned about whether the insertion took place,
       *  and thus does not return a boolean like the single-argument insert()
       *  does.  Note that the first parameter is only a hint and can
       *  potentially improve the performance of the insertion process.  A bad
       *  hint would cause no gains in efficiency.
       *
       *  For more on @a hinting, see:
       *  http://gcc.gnu.org/onlinedocs/libstdc++/manual/bk01pt07ch17.html
       *  
       *  Insertion requires logarithmic time (if the hint is not taken).
       */
      iterator
      insert(const_iterator __position, const value_type& __x)
      { return _M_t._M_insert_unique_(__position, __x); }

#ifdef __GXX_EXPERIMENTAL_CXX0X__
      iterator
      insert(const_iterator __position, value_type&& __x)
      { return _M_t._M_insert_unique_(__position, std::move(__x)); }
#endif

      /**
       *  @brief A template function that attempts to insert a range
       *  of elements.
       *  @param  first  Iterator pointing to the start of the range to be
       *                 inserted.
       *  @param  last  Iterator pointing to the end of the range.
       *
       *  Complexity similar to that of the range constructor.
       */
      template<typename _InputIterator>
        void
        insert(_InputIterator __first, _InputIterator __last)
        { _M_t._M_insert_unique(__first, __last); }

#ifdef __GXX_EXPERIMENTAL_CXX0X__
      /**
       *  @brief Attempts to insert a list of elements into the %set.
       *  @param  list  A std::initializer_list<value_type> of elements
       *                to be inserted.
       *
       *  Complexity similar to that of the range constructor.
       */
      void
      insert(initializer_list<value_type> __l)
      { this->insert(__l.begin(), __l.end()); }
#endif

#ifdef __GXX_EXPERIMENTAL_CXX0X__
      // _GLIBCXX_RESOLVE_LIB_DEFECTS
      // DR 130. Associative erase should return an iterator.
      /**
       *  @brief Erases an element from a %set.
       *  @param  position  An iterator pointing to the element to be erased.
       *  @return An iterator pointing to the element immediately following
       *          @a position prior to the element being erased. If no such 
       *          element exists, end() is returned.
       *
       *  This function erases an element, pointed to by the given iterator,
       *  from a %set.  Note that this function only erases the element, and
       *  that if the element is itself a pointer, the pointed-to memory is not
<<<<<<< HEAD
       *  touched in any way.  Managing the pointer is the user's responsibility.
       */
      iterator
      erase(iterator __position)
=======
       *  touched in any way.  Managing the pointer is the user's
       *  responsibility.
       */
      iterator
      erase(const_iterator __position)
>>>>>>> b56a5220
      { return _M_t.erase(__position); }
#else
      /**
       *  @brief Erases an element from a %set.
       *  @param  position  An iterator pointing to the element to be erased.
       *
       *  This function erases an element, pointed to by the given iterator,
       *  from a %set.  Note that this function only erases the element, and
       *  that if the element is itself a pointer, the pointed-to memory is not
       *  touched in any way.  Managing the pointer is the user's
       *  responsibility.
       */
      void
      erase(iterator __position)
      { _M_t.erase(__position); }
#endif

      /**
       *  @brief Erases elements according to the provided key.
       *  @param  x  Key of element to be erased.
       *  @return  The number of elements erased.
       *
       *  This function erases all the elements located by the given key from
       *  a %set.
       *  Note that this function only erases the element, and that if
       *  the element is itself a pointer, the pointed-to memory is not touched
       *  in any way.  Managing the pointer is the user's responsibility.
       */
      size_type
      erase(const key_type& __x)
      { return _M_t.erase(__x); }

#ifdef __GXX_EXPERIMENTAL_CXX0X__
      // _GLIBCXX_RESOLVE_LIB_DEFECTS
      // DR 130. Associative erase should return an iterator.
      /**
       *  @brief Erases a [first,last) range of elements from a %set.
       *  @param  first  Iterator pointing to the start of the range to be
       *                 erased.
       *  @param  last  Iterator pointing to the end of the range to be erased.
       *  @return The iterator @a last.
       *
       *  This function erases a sequence of elements from a %set.
       *  Note that this function only erases the element, and that if
       *  the element is itself a pointer, the pointed-to memory is not touched
       *  in any way.  Managing the pointer is the user's responsibility.
       */
      iterator
<<<<<<< HEAD
      erase(iterator __first, iterator __last)
=======
      erase(const_iterator __first, const_iterator __last)
>>>>>>> b56a5220
      { return _M_t.erase(__first, __last); }
#else
      /**
       *  @brief Erases a [first,last) range of elements from a %set.
       *  @param  first  Iterator pointing to the start of the range to be
       *                 erased.
       *  @param  last  Iterator pointing to the end of the range to be erased.
       *
       *  This function erases a sequence of elements from a %set.
       *  Note that this function only erases the element, and that if
       *  the element is itself a pointer, the pointed-to memory is not touched
       *  in any way.  Managing the pointer is the user's responsibility.
       */
      void
      erase(iterator __first, iterator __last)
      { _M_t.erase(__first, __last); }
#endif

      /**
       *  Erases all elements in a %set.  Note that this function only erases
       *  the elements, and that if the elements themselves are pointers, the
       *  pointed-to memory is not touched in any way.  Managing the pointer is
       *  the user's responsibility.
       */
      void
      clear()
      { _M_t.clear(); }

      // set operations:

      /**
       *  @brief  Finds the number of elements.
       *  @param  x  Element to located.
       *  @return  Number of elements with specified key.
       *
       *  This function only makes sense for multisets; for set the result will
       *  either be 0 (not present) or 1 (present).
       */
      size_type
      count(const key_type& __x) const
      { return _M_t.find(__x) == _M_t.end() ? 0 : 1; }

      // _GLIBCXX_RESOLVE_LIB_DEFECTS
      // 214.  set::find() missing const overload
      //@{
      /**
       *  @brief Tries to locate an element in a %set.
       *  @param  x  Element to be located.
       *  @return  Iterator pointing to sought-after element, or end() if not
       *           found.
       *
       *  This function takes a key and tries to locate the element with which
       *  the key matches.  If successful the function returns an iterator
       *  pointing to the sought after element.  If unsuccessful it returns the
       *  past-the-end ( @c end() ) iterator.
       */
      iterator
      find(const key_type& __x)
      { return _M_t.find(__x); }

      const_iterator
      find(const key_type& __x) const
      { return _M_t.find(__x); }
      //@}

      //@{
      /**
       *  @brief Finds the beginning of a subsequence matching given key.
       *  @param  x  Key to be located.
       *  @return  Iterator pointing to first element equal to or greater
       *           than key, or end().
       *
       *  This function returns the first element of a subsequence of elements
       *  that matches the given key.  If unsuccessful it returns an iterator
       *  pointing to the first element that has a greater value than given key
       *  or end() if no such element exists.
       */
      iterator
      lower_bound(const key_type& __x)
      { return _M_t.lower_bound(__x); }

      const_iterator
      lower_bound(const key_type& __x) const
      { return _M_t.lower_bound(__x); }
      //@}

      //@{
      /**
       *  @brief Finds the end of a subsequence matching given key.
       *  @param  x  Key to be located.
       *  @return Iterator pointing to the first element
       *          greater than key, or end().
       */
      iterator
      upper_bound(const key_type& __x)
      { return _M_t.upper_bound(__x); }

      const_iterator
      upper_bound(const key_type& __x) const
      { return _M_t.upper_bound(__x); }
      //@}

      //@{
      /**
       *  @brief Finds a subsequence matching given key.
       *  @param  x  Key to be located.
       *  @return  Pair of iterators that possibly points to the subsequence
       *           matching given key.
       *
       *  This function is equivalent to
       *  @code
       *    std::make_pair(c.lower_bound(val),
       *                   c.upper_bound(val))
       *  @endcode
       *  (but is faster than making the calls separately).
       *
       *  This function probably only makes sense for multisets.
       */
      std::pair<iterator, iterator>
      equal_range(const key_type& __x)
      { return _M_t.equal_range(__x); }

      std::pair<const_iterator, const_iterator>
      equal_range(const key_type& __x) const
      { return _M_t.equal_range(__x); }
      //@}

      template<typename _K1, typename _C1, typename _A1>
        friend bool
        operator==(const set<_K1, _C1, _A1>&, const set<_K1, _C1, _A1>&);

      template<typename _K1, typename _C1, typename _A1>
        friend bool
        operator<(const set<_K1, _C1, _A1>&, const set<_K1, _C1, _A1>&);
    };


  /**
   *  @brief  Set equality comparison.
   *  @param  x  A %set.
   *  @param  y  A %set of the same type as @a x.
   *  @return  True iff the size and elements of the sets are equal.
   *
   *  This is an equivalence relation.  It is linear in the size of the sets.
   *  Sets are considered equivalent if their sizes are equal, and if
   *  corresponding elements compare equal.
  */
  template<typename _Key, typename _Compare, typename _Alloc>
    inline bool
    operator==(const set<_Key, _Compare, _Alloc>& __x,
	       const set<_Key, _Compare, _Alloc>& __y)
    { return __x._M_t == __y._M_t; }

  /**
   *  @brief  Set ordering relation.
   *  @param  x  A %set.
   *  @param  y  A %set of the same type as @a x.
   *  @return  True iff @a x is lexicographically less than @a y.
   *
   *  This is a total ordering relation.  It is linear in the size of the
   *  maps.  The elements must be comparable with @c <.
   *
   *  See std::lexicographical_compare() for how the determination is made.
  */
  template<typename _Key, typename _Compare, typename _Alloc>
    inline bool
    operator<(const set<_Key, _Compare, _Alloc>& __x,
	      const set<_Key, _Compare, _Alloc>& __y)
    { return __x._M_t < __y._M_t; }

  ///  Returns !(x == y).
  template<typename _Key, typename _Compare, typename _Alloc>
    inline bool
    operator!=(const set<_Key, _Compare, _Alloc>& __x,
	       const set<_Key, _Compare, _Alloc>& __y)
    { return !(__x == __y); }

  ///  Returns y < x.
  template<typename _Key, typename _Compare, typename _Alloc>
    inline bool
    operator>(const set<_Key, _Compare, _Alloc>& __x,
	      const set<_Key, _Compare, _Alloc>& __y)
    { return __y < __x; }

  ///  Returns !(y < x)
  template<typename _Key, typename _Compare, typename _Alloc>
    inline bool
    operator<=(const set<_Key, _Compare, _Alloc>& __x,
	       const set<_Key, _Compare, _Alloc>& __y)
    { return !(__y < __x); }

  ///  Returns !(x < y)
  template<typename _Key, typename _Compare, typename _Alloc>
    inline bool
    operator>=(const set<_Key, _Compare, _Alloc>& __x,
	       const set<_Key, _Compare, _Alloc>& __y)
    { return !(__x < __y); }

  /// See std::set::swap().
  template<typename _Key, typename _Compare, typename _Alloc>
    inline void
    swap(set<_Key, _Compare, _Alloc>& __x, set<_Key, _Compare, _Alloc>& __y)
    { __x.swap(__y); }

_GLIBCXX_END_NESTED_NAMESPACE

#endif /* _STL_SET_H */<|MERGE_RESOLUTION|>--- conflicted
+++ resolved
@@ -488,18 +488,11 @@
        *  This function erases an element, pointed to by the given iterator,
        *  from a %set.  Note that this function only erases the element, and
        *  that if the element is itself a pointer, the pointed-to memory is not
-<<<<<<< HEAD
-       *  touched in any way.  Managing the pointer is the user's responsibility.
-       */
-      iterator
-      erase(iterator __position)
-=======
        *  touched in any way.  Managing the pointer is the user's
        *  responsibility.
        */
       iterator
       erase(const_iterator __position)
->>>>>>> b56a5220
       { return _M_t.erase(__position); }
 #else
       /**
@@ -548,11 +541,7 @@
        *  in any way.  Managing the pointer is the user's responsibility.
        */
       iterator
-<<<<<<< HEAD
-      erase(iterator __first, iterator __last)
-=======
       erase(const_iterator __first, const_iterator __last)
->>>>>>> b56a5220
       { return _M_t.erase(__first, __last); }
 #else
       /**
