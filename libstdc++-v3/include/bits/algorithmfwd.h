// <algorithm> declarations  -*- C++ -*-

<<<<<<< HEAD
// Copyright (C) 2007, 2008, 2009, 2010 Free Software Foundation, Inc.
=======
// Copyright (C) 2007, 2008, 2009 Free Software Foundation, Inc.
>>>>>>> e33a1692
//
// This file is part of the GNU ISO C++ Library.  This library is free
// software; you can redistribute it and/or modify it under the
// terms of the GNU General Public License as published by the
// Free Software Foundation; either version 3, or (at your option)
// any later version.

// This library is distributed in the hope that it will be useful,
// but WITHOUT ANY WARRANTY; without even the implied warranty of
// MERCHANTABILITY or FITNESS FOR A PARTICULAR PURPOSE.  See the
// GNU General Public License for more details.

// Under Section 7 of GPL version 3, you are granted additional
// permissions described in the GCC Runtime Library Exception, version
// 3.1, as published by the Free Software Foundation.

// You should have received a copy of the GNU General Public License and
// a copy of the GCC Runtime Library Exception along with this program;
// see the files COPYING3 and COPYING.RUNTIME respectively.  If not, see
// <http://www.gnu.org/licenses/>.

/** @file bits/algorithmfwd.h
 *  This is an internal header file, included by other library headers.
 *  You should not attempt to use it directly.
 */

#ifndef _GLIBCXX_ALGORITHMFWD_H
#define _GLIBCXX_ALGORITHMFWD_H 1

#pragma GCC system_header

#include <bits/c++config.h>
#include <bits/stl_pair.h>
#include <bits/stl_iterator_base_types.h>
#include <initializer_list>

_GLIBCXX_BEGIN_NAMESPACE(std)

  /*
    adjacent_find
    all_of (C++0x)
    any_of (C++0x)
    binary_search
    copy
    copy_backward
    copy_if (C++0x)
    copy_n (C++0x)
    count
    count_if
    equal
    equal_range
    fill
    fill_n
    find
    find_end
    find_first_of
    find_if
    find_if_not (C++0x)
    for_each
    generate
    generate_n
    includes
    inplace_merge
    is_heap (C++0x)
    is_heap_until (C++0x)
    is_partitioned (C++0x)
    is_sorted (C++0x)
    is_sorted_until (C++0x)
    iter_swap
    lexicographical_compare
    lower_bound
    make_heap
    max
    max_element
    merge
    min
    min_element
    minmax (C++0x)
    minmax_element (C++0x)
    mismatch
    next_permutation
    none_of (C++0x)
    nth_element
    partial_sort
    partial_sort_copy
    partition
    partition_copy (C++0x)
    partition_point (C++0x)
    pop_heap
    prev_permutation
    push_heap
    random_shuffle
    remove
    remove_copy
    remove_copy_if
    remove_if
    replace
    replace_copy
    replace_copy_if
    replace_if
    reverse
    reverse_copy
    rotate
    rotate_copy
    search
    search_n
    set_difference
    set_intersection
    set_symmetric_difference
    set_union
<<<<<<< HEAD
    shuffle (C++0x)
=======
>>>>>>> e33a1692
    sort
    sort_heap
    stable_partition
    stable_sort
    swap
    swap_ranges
    transform
    unique
    unique_copy
    upper_bound
  */

  /**
   * @defgroup algorithms Algorithms
   *
   * Components for performing algorithmic operations. Includes
   * non-modifying sequence, modifying (mutating) sequence, sorting,
   * searching, merge, partition, heap, set, minima, maxima, and
   * permutation operations.
   */

  /**
   * @defgroup mutating_algorithms Mutating Algorithms
   * @ingroup algorithms
   */

  /**
   * @defgroup non_mutating_algorithms Non-Mutating Algorithms
   * @ingroup algorithms
   */

  /**
   * @defgroup sorting_algorithms Sorting Algorithms
   * @ingroup algorithms
   */

  /**
   * @defgroup set_algorithms Set Operation Algorithms
   * @ingroup sorting_algorithms
   *
   * These algorithms are common set operations performed on sequences
   * that are already sorted. The number of comparisons will be
   * linear.
   */

  /**
   * @defgroup binary_search_algorithms Binary Search Algorithms
   * @ingroup sorting_algorithms
   *
   * These algorithms are variations of a classic binary search, and
   * all assume that the sequence being searched is already sorted.
   * 
   * The number of comparisons will be logarithmic (and as few as
   * possible).  The number of steps through the sequence will be
   * logarithmic for random-access iterators (e.g., pointers), and
   * linear otherwise.
   * 
   * The LWG has passed Defect Report 270, which notes: <em>The
   * proposed resolution reinterprets binary search. Instead of
   * thinking about searching for a value in a sorted range, we view
   * that as an important special case of a more general algorithm:
   * searching for the partition point in a partitioned range.  We
   * also add a guarantee that the old wording did not: we ensure that
   * the upper bound is no earlier than the lower bound, that the pair
   * returned by equal_range is a valid range, and that the first part
   * of that pair is the lower bound.</em>
   *
   * The actual effect of the first sentence is that a comparison
   * functor passed by the user doesn't necessarily need to induce a
   * strict weak ordering relation.  Rather, it partitions the range.
   */

  // adjacent_find

#ifdef __GXX_EXPERIMENTAL_CXX0X__
  template<typename _IIter, typename _Predicate>
    bool
    all_of(_IIter, _IIter, _Predicate);

  template<typename _IIter, typename _Predicate>
    bool
    any_of(_IIter, _IIter, _Predicate);
#endif

  template<typename _FIter, typename _Tp>
    bool 
    binary_search(_FIter, _FIter, const _Tp&);

  template<typename _FIter, typename _Tp, typename _Compare>
    bool 
    binary_search(_FIter, _FIter, const _Tp&, _Compare);

  template<typename _IIter, typename _OIter>
    _OIter 
    copy(_IIter, _IIter, _OIter);

  template<typename _BIter1, typename _BIter2>
    _BIter2
    copy_backward(_BIter1, _BIter1, _BIter2);

#ifdef __GXX_EXPERIMENTAL_CXX0X__
  template<typename _IIter, typename _OIter, typename _Predicate>
    _OIter
    copy_if(_IIter, _IIter, _OIter, _Predicate);

  template<typename _IIter, typename _Size, typename _OIter>
    _OIter
    copy_n(_IIter, _Size, _OIter);
#endif

  // count
  // count_if

  template<typename _FIter, typename _Tp>
    pair<_FIter, _FIter>
    equal_range(_FIter, _FIter, const _Tp&);

  template<typename _FIter, typename _Tp, typename _Compare>
    pair<_FIter, _FIter>
    equal_range(_FIter, _FIter, const _Tp&, _Compare);

  template<typename _FIter, typename _Tp>
    void 
    fill(_FIter, _FIter, const _Tp&);

  template<typename _OIter, typename _Size, typename _Tp>
    _OIter
    fill_n(_OIter, _Size, const _Tp&);

  // find

  template<typename _FIter1, typename _FIter2>
    _FIter1
    find_end(_FIter1, _FIter1, _FIter2, _FIter2);

  template<typename _FIter1, typename _FIter2, typename _BinaryPredicate>
    _FIter1
    find_end(_FIter1, _FIter1, _FIter2, _FIter2, _BinaryPredicate);

  // find_first_of
  // find_if

#ifdef __GXX_EXPERIMENTAL_CXX0X__
  template<typename _IIter, typename _Predicate>
    _IIter
    find_if_not(_IIter, _IIter, _Predicate);
#endif

  // for_each
  // generate
  // generate_n

  template<typename _IIter1, typename _IIter2>
    bool 
    includes(_IIter1, _IIter1, _IIter2, _IIter2);

  template<typename _IIter1, typename _IIter2, typename _Compare>
    bool 
    includes(_IIter1, _IIter1, _IIter2, _IIter2, _Compare);

  template<typename _BIter>
    void 
    inplace_merge(_BIter, _BIter, _BIter);

  template<typename _BIter, typename _Compare>
    void 
    inplace_merge(_BIter, _BIter, _BIter, _Compare);

#ifdef __GXX_EXPERIMENTAL_CXX0X__
  template<typename _RAIter>
    bool 
    is_heap(_RAIter, _RAIter);

  template<typename _RAIter, typename _Compare>
    bool 
    is_heap(_RAIter, _RAIter, _Compare);

  template<typename _RAIter>
    _RAIter 
    is_heap_until(_RAIter, _RAIter);

  template<typename _RAIter, typename _Compare>
    _RAIter 
    is_heap_until(_RAIter, _RAIter, _Compare);

  template<typename _IIter, typename _Predicate>
    bool
    is_partitioned(_IIter, _IIter, _Predicate);

  template<typename _FIter>
    bool 
    is_sorted(_FIter, _FIter);

  template<typename _FIter, typename _Compare>
    bool 
    is_sorted(_FIter, _FIter, _Compare);

  template<typename _FIter>
    _FIter 
    is_sorted_until(_FIter, _FIter);

  template<typename _FIter, typename _Compare>
    _FIter 
    is_sorted_until(_FIter, _FIter, _Compare);
#endif

  template<typename _FIter1, typename _FIter2>
    void 
    iter_swap(_FIter1, _FIter2);

  template<typename _FIter, typename _Tp>
    _FIter 
    lower_bound(_FIter, _FIter, const _Tp&);

  template<typename _FIter, typename _Tp, typename _Compare>
    _FIter 
    lower_bound(_FIter, _FIter, const _Tp&, _Compare);

  template<typename _RAIter>
    void 
    make_heap(_RAIter, _RAIter);

  template<typename _RAIter, typename _Compare>
    void 
    make_heap(_RAIter, _RAIter, _Compare);

  template<typename _Tp> 
    const _Tp& 
    max(const _Tp&, const _Tp&);

  template<typename _Tp, typename _Compare>
    const _Tp& 
    max(const _Tp&, const _Tp&, _Compare);

  // max_element
  // merge

  template<typename _Tp> 
    const _Tp& 
    min(const _Tp&, const _Tp&);

  template<typename _Tp, typename _Compare>
    const _Tp& 
    min(const _Tp&, const _Tp&, _Compare);

  // min_element

#ifdef __GXX_EXPERIMENTAL_CXX0X__
  template<typename _Tp>
    pair<const _Tp&, const _Tp&> 
    minmax(const _Tp&, const _Tp&);

  template<typename _Tp, typename _Compare>
    pair<const _Tp&, const _Tp&>
    minmax(const _Tp&, const _Tp&, _Compare);

  template<typename _FIter>
    pair<_FIter, _FIter>
    minmax_element(_FIter, _FIter);

  template<typename _FIter, typename _Compare>
    pair<_FIter, _FIter>
    minmax_element(_FIter, _FIter, _Compare);

  template<typename _Tp>
    _Tp
    min(initializer_list<_Tp>);

  template<typename _Tp, typename _Compare>
    _Tp
    min(initializer_list<_Tp>, _Compare);

  template<typename _Tp>
    _Tp
    max(initializer_list<_Tp>);

  template<typename _Tp, typename _Compare>
    _Tp
    max(initializer_list<_Tp>, _Compare);

  template<typename _Tp>
    pair<_Tp, _Tp>
    minmax(initializer_list<_Tp>);

  template<typename _Tp, typename _Compare>
    pair<_Tp, _Tp>
    minmax(initializer_list<_Tp>, _Compare);
#endif

  // mismatch

  template<typename _BIter>
    bool 
    next_permutation(_BIter, _BIter);

  template<typename _BIter, typename _Compare>
    bool 
    next_permutation(_BIter, _BIter, _Compare);

#ifdef __GXX_EXPERIMENTAL_CXX0X__
  template<typename _IIter, typename _Predicate>
    bool
    none_of(_IIter, _IIter, _Predicate);
#endif

  // nth_element
  // partial_sort

  template<typename _IIter, typename _RAIter>
    _RAIter
    partial_sort_copy(_IIter, _IIter, _RAIter, _RAIter);

  template<typename _IIter, typename _RAIter, typename _Compare>
    _RAIter
    partial_sort_copy(_IIter, _IIter, _RAIter, _RAIter, _Compare);

  // partition

#ifdef __GXX_EXPERIMENTAL_CXX0X__
  template<typename _IIter, typename _OIter1,
	   typename _OIter2, typename _Predicate>
    pair<_OIter1, _OIter2>
    partition_copy(_IIter, _IIter, _OIter1, _OIter2, _Predicate);

  template<typename _FIter, typename _Predicate>
    _FIter
    partition_point(_FIter, _FIter, _Predicate);
#endif

  template<typename _RAIter>
    void 
    pop_heap(_RAIter, _RAIter);

  template<typename _RAIter, typename _Compare>
    void 
    pop_heap(_RAIter, _RAIter, _Compare);

  template<typename _BIter>
    bool 
    prev_permutation(_BIter, _BIter);

  template<typename _BIter, typename _Compare>
    bool 
    prev_permutation(_BIter, _BIter, _Compare);

  template<typename _RAIter>
    void 
    push_heap(_RAIter, _RAIter);

  template<typename _RAIter, typename _Compare>
    void 
    push_heap(_RAIter, _RAIter, _Compare);

  // random_shuffle

  template<typename _FIter, typename _Tp>
    _FIter 
    remove(_FIter, _FIter, const _Tp&);

  template<typename _FIter, typename _Predicate>
    _FIter 
    remove_if(_FIter, _FIter, _Predicate);

  template<typename _IIter, typename _OIter, typename _Tp>
    _OIter 
    remove_copy(_IIter, _IIter, _OIter, const _Tp&);

  template<typename _IIter, typename _OIter, typename _Predicate>
    _OIter 
    remove_copy_if(_IIter, _IIter, _OIter, _Predicate);

  // replace

  template<typename _IIter, typename _OIter, typename _Tp>
    _OIter 
    replace_copy(_IIter, _IIter, _OIter, const _Tp&, const _Tp&);

  template<typename _Iter, typename _OIter, typename _Predicate, typename _Tp>
    _OIter 
    replace_copy_if(_Iter, _Iter, _OIter, _Predicate, const _Tp&);

  // replace_if

  template<typename _BIter>
    void 
    reverse(_BIter, _BIter);

  template<typename _BIter, typename _OIter>
    _OIter 
    reverse_copy(_BIter, _BIter, _OIter);

  template<typename _FIter>
    void 
    rotate(_FIter, _FIter, _FIter);

  template<typename _FIter, typename _OIter>
    _OIter 
    rotate_copy(_FIter, _FIter, _FIter, _OIter);

  // search
  // search_n
  // set_difference
  // set_intersection
  // set_symmetric_difference
  // set_union

#if defined(__GXX_EXPERIMENTAL_CXX0X__) && defined(_GLIBCXX_USE_C99_STDINT_TR1)
  template<typename _RAIter, typename _UGenerator>
    void
    shuffle(_RAIter, _RAIter, _UGenerator&);
#endif

  template<typename _RAIter>
    void 
    sort_heap(_RAIter, _RAIter);

  template<typename _RAIter, typename _Compare>
    void 
    sort_heap(_RAIter, _RAIter, _Compare);

  template<typename _BIter, typename _Predicate>
    _BIter 
    stable_partition(_BIter, _BIter, _Predicate);

  template<typename _Tp> 
    void 
    swap(_Tp&, _Tp&);

  template<typename _Tp, size_t _Nm>
    void
    swap(_Tp (&)[_Nm], _Tp (&)[_Nm]);

  template<typename _FIter1, typename _FIter2>
    _FIter2 
    swap_ranges(_FIter1, _FIter1, _FIter2);

  // transform

  template<typename _FIter>
    _FIter 
    unique(_FIter, _FIter);

  template<typename _FIter, typename _BinaryPredicate>
    _FIter 
    unique(_FIter, _FIter, _BinaryPredicate);

  // unique_copy

  template<typename _FIter, typename _Tp>
    _FIter 
    upper_bound(_FIter, _FIter, const _Tp&);

  template<typename _FIter, typename _Tp, typename _Compare>
    _FIter 
    upper_bound(_FIter, _FIter, const _Tp&, _Compare);

_GLIBCXX_END_NAMESPACE

_GLIBCXX_BEGIN_NESTED_NAMESPACE(std, _GLIBCXX_STD_P)

  template<typename _FIter>
    _FIter 
    adjacent_find(_FIter, _FIter);

  template<typename _FIter, typename _BinaryPredicate>
    _FIter 
    adjacent_find(_FIter, _FIter, _BinaryPredicate);

  template<typename _IIter, typename _Tp>
    typename iterator_traits<_IIter>::difference_type
    count(_IIter, _IIter, const _Tp&);

  template<typename _IIter, typename _Predicate>
    typename iterator_traits<_IIter>::difference_type
    count_if(_IIter, _IIter, _Predicate);

  template<typename _IIter1, typename _IIter2>
    bool 
    equal(_IIter1, _IIter1, _IIter2);

  template<typename _IIter1, typename _IIter2, typename _BinaryPredicate>
    bool 
    equal(_IIter1, _IIter1, _IIter2, _BinaryPredicate);

  template<typename _IIter, typename _Tp>
    _IIter 
    find(_IIter, _IIter, const _Tp&);

  template<typename _FIter1, typename _FIter2>
    _FIter1
    find_first_of(_FIter1, _FIter1, _FIter2, _FIter2);

  template<typename _FIter1, typename _FIter2, typename _BinaryPredicate>
    _FIter1
    find_first_of(_FIter1, _FIter1, _FIter2, _FIter2, _BinaryPredicate);

  template<typename _IIter, typename _Predicate>
    _IIter
    find_if(_IIter, _IIter, _Predicate);

  template<typename _IIter, typename _Funct>
    _Funct 
    for_each(_IIter, _IIter, _Funct);

  template<typename _FIter, typename _Generator>
    void 
    generate(_FIter, _FIter, _Generator);

  template<typename _OIter, typename _Size, typename _Generator>
    _OIter
    generate_n(_OIter, _Size, _Generator);

  template<typename _IIter1, typename _IIter2>
    bool 
    lexicographical_compare(_IIter1, _IIter1, _IIter2, _IIter2);

  template<typename _IIter1, typename _IIter2, typename _Compare>
    bool 
    lexicographical_compare(_IIter1, _IIter1, _IIter2, _IIter2, _Compare);

  template<typename _FIter>
    _FIter 
    max_element(_FIter, _FIter);

  template<typename _FIter, typename _Compare>
    _FIter 
    max_element(_FIter, _FIter, _Compare);

  template<typename _IIter1, typename _IIter2, typename _OIter>
    _OIter 
    merge(_IIter1, _IIter1, _IIter2, _IIter2, _OIter);

  template<typename _IIter1, typename _IIter2, typename _OIter, 
	   typename _Compare>
    _OIter 
    merge(_IIter1, _IIter1, _IIter2, _IIter2, _OIter, _Compare);

  template<typename _FIter>
    _FIter 
    min_element(_FIter, _FIter);

  template<typename _FIter, typename _Compare>
    _FIter 
    min_element(_FIter, _FIter, _Compare);

  template<typename _IIter1, typename _IIter2>
    pair<_IIter1, _IIter2>
    mismatch(_IIter1, _IIter1, _IIter2);

  template<typename _IIter1, typename _IIter2, typename _BinaryPredicate>
    pair<_IIter1, _IIter2>
    mismatch(_IIter1, _IIter1, _IIter2, _BinaryPredicate);

  template<typename _RAIter>
    void 
    nth_element(_RAIter, _RAIter, _RAIter);

  template<typename _RAIter, typename _Compare>
    void 
    nth_element(_RAIter, _RAIter, _RAIter, _Compare);

  template<typename _RAIter>
    void 
    partial_sort(_RAIter, _RAIter, _RAIter);

  template<typename _RAIter, typename _Compare>
    void 
    partial_sort(_RAIter, _RAIter, _RAIter, _Compare);

  template<typename _BIter, typename _Predicate>
    _BIter 
    partition(_BIter, _BIter, _Predicate);

  template<typename _RAIter>
    void 
    random_shuffle(_RAIter, _RAIter);

  template<typename _RAIter, typename _Generator>
    void 
    random_shuffle(_RAIter, _RAIter,
#ifdef __GXX_EXPERIMENTAL_CXX0X__
		   _Generator&&);
#else
		   _Generator&);
#endif

  template<typename _FIter, typename _Tp>
    void 
    replace(_FIter, _FIter, const _Tp&, const _Tp&);

  template<typename _FIter, typename _Predicate, typename _Tp>
    void 
    replace_if(_FIter, _FIter, _Predicate, const _Tp&);

  template<typename _FIter1, typename _FIter2>
    _FIter1 
    search(_FIter1, _FIter1, _FIter2, _FIter2);

  template<typename _FIter1, typename _FIter2, typename _BinaryPredicate>
    _FIter1 
    search(_FIter1, _FIter1, _FIter2, _FIter2, _BinaryPredicate);

  template<typename _FIter, typename _Size, typename _Tp>
    _FIter 
    search_n(_FIter, _FIter, _Size, const _Tp&);

  template<typename _FIter, typename _Size, typename _Tp, 
	   typename _BinaryPredicate>
    _FIter 
    search_n(_FIter, _FIter, _Size, const _Tp&, _BinaryPredicate);

  template<typename _IIter1, typename _IIter2, typename _OIter>
    _OIter 
    set_difference(_IIter1, _IIter1, _IIter2, _IIter2, _OIter);

  template<typename _IIter1, typename _IIter2, typename _OIter, 
	   typename _Compare>
    _OIter 
    set_difference(_IIter1, _IIter1, _IIter2, _IIter2, _OIter, _Compare);

  template<typename _IIter1, typename _IIter2, typename _OIter>
    _OIter 
    set_intersection(_IIter1, _IIter1, _IIter2, _IIter2, _OIter);

  template<typename _IIter1, typename _IIter2, typename _OIter,
	   typename _Compare>
    _OIter 
    set_intersection(_IIter1, _IIter1, _IIter2, _IIter2, _OIter, _Compare);

  template<typename _IIter1, typename _IIter2, typename _OIter>
    _OIter
    set_symmetric_difference(_IIter1, _IIter1, _IIter2, _IIter2, _OIter);

  template<typename _IIter1, typename _IIter2, typename _OIter, 
	   typename _Compare>
    _OIter
    set_symmetric_difference(_IIter1, _IIter1, _IIter2, _IIter2, 
			     _OIter, _Compare);

  template<typename _IIter1, typename _IIter2, typename _OIter>
    _OIter 
    set_union(_IIter1, _IIter1, _IIter2, _IIter2, _OIter);

  template<typename _IIter1, typename _IIter2, typename _OIter,
	   typename _Compare>
    _OIter 
    set_union(_IIter1, _IIter1, _IIter2, _IIter2, _OIter, _Compare);

  template<typename _RAIter>
    void 
    sort(_RAIter, _RAIter);

  template<typename _RAIter, typename _Compare>
    void 
    sort(_RAIter, _RAIter, _Compare);

  template<typename _RAIter>
    void 
    stable_sort(_RAIter, _RAIter);

  template<typename _RAIter, typename _Compare>
    void 
    stable_sort(_RAIter, _RAIter, _Compare);

  template<typename _IIter, typename _OIter, typename _UnaryOperation>
    _OIter 
    transform(_IIter, _IIter, _OIter, _UnaryOperation);

  template<typename _IIter1, typename _IIter2, typename _OIter, 
	   typename _BinaryOperation>
    _OIter 
    transform(_IIter1, _IIter1, _IIter2, _OIter, _BinaryOperation);

  template<typename _IIter, typename _OIter>
    _OIter 
    unique_copy(_IIter, _IIter, _OIter);

  template<typename _IIter, typename _OIter, typename _BinaryPredicate>
    _OIter 
    unique_copy(_IIter, _IIter, _OIter, _BinaryPredicate);

_GLIBCXX_END_NESTED_NAMESPACE

#ifdef _GLIBCXX_NAMESPACE_ASSOCIATION_PARALLEL
# include <parallel/algorithmfwd.h>
#endif

#endif
<|MERGE_RESOLUTION|>--- conflicted
+++ resolved
@@ -1,10 +1,6 @@
 // <algorithm> declarations  -*- C++ -*-
 
-<<<<<<< HEAD
 // Copyright (C) 2007, 2008, 2009, 2010 Free Software Foundation, Inc.
-=======
-// Copyright (C) 2007, 2008, 2009 Free Software Foundation, Inc.
->>>>>>> e33a1692
 //
 // This file is part of the GNU ISO C++ Library.  This library is free
 // software; you can redistribute it and/or modify it under the
@@ -115,10 +111,7 @@
     set_intersection
     set_symmetric_difference
     set_union
-<<<<<<< HEAD
     shuffle (C++0x)
-=======
->>>>>>> e33a1692
     sort
     sort_heap
     stable_partition
@@ -141,22 +134,22 @@
    */
 
   /**
-   * @defgroup mutating_algorithms Mutating Algorithms
+   * @defgroup mutating_algorithms Mutating
    * @ingroup algorithms
    */
 
   /**
-   * @defgroup non_mutating_algorithms Non-Mutating Algorithms
+   * @defgroup non_mutating_algorithms Non-Mutating
    * @ingroup algorithms
    */
 
   /**
-   * @defgroup sorting_algorithms Sorting Algorithms
+   * @defgroup sorting_algorithms Sorting
    * @ingroup algorithms
    */
 
   /**
-   * @defgroup set_algorithms Set Operation Algorithms
+   * @defgroup set_algorithms Set Operation
    * @ingroup sorting_algorithms
    *
    * These algorithms are common set operations performed on sequences
@@ -165,7 +158,7 @@
    */
 
   /**
-   * @defgroup binary_search_algorithms Binary Search Algorithms
+   * @defgroup binary_search_algorithms Binary Search
    * @ingroup sorting_algorithms
    *
    * These algorithms are variations of a classic binary search, and
@@ -528,7 +521,7 @@
 #if defined(__GXX_EXPERIMENTAL_CXX0X__) && defined(_GLIBCXX_USE_C99_STDINT_TR1)
   template<typename _RAIter, typename _UGenerator>
     void
-    shuffle(_RAIter, _RAIter, _UGenerator&);
+    shuffle(_RAIter, _RAIter, _UGenerator&&);
 #endif
 
   template<typename _RAIter>
