--- conflicted
+++ resolved
@@ -1,10 +1,6 @@
 // <algorithm> declarations  -*- C++ -*-
 
-<<<<<<< HEAD
-// Copyright (C) 2007, 2008, 2009, 2010 Free Software Foundation, Inc.
-=======
 // Copyright (C) 2007, 2008, 2009, 2010, 2011 Free Software Foundation, Inc.
->>>>>>> b56a5220
 //
 // This file is part of the GNU ISO C++ Library.  This library is free
 // software; you can redistribute it and/or modify it under the
@@ -534,11 +530,7 @@
 #if defined(__GXX_EXPERIMENTAL_CXX0X__) && defined(_GLIBCXX_USE_C99_STDINT_TR1)
   template<typename _RAIter, typename _UGenerator>
     void
-<<<<<<< HEAD
-    shuffle(_RAIter, _RAIter, _UGenerator&);
-=======
     shuffle(_RAIter, _RAIter, _UGenerator&&);
->>>>>>> b56a5220
 #endif
 
   template<typename _RAIter>
