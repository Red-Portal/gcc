// Queue implementation -*- C++ -*-

<<<<<<< HEAD
// Copyright (C) 2001, 2002, 2003, 2004, 2005, 2006, 2007, 2008, 2009
=======
// Copyright (C) 2001, 2002, 2003, 2004, 2005, 2006, 2007, 2008, 2009,
// 2010, 2011
>>>>>>> 3082eeb7
// Free Software Foundation, Inc.
//
// This file is part of the GNU ISO C++ Library.  This library is free
// software; you can redistribute it and/or modify it under the
// terms of the GNU General Public License as published by the
// Free Software Foundation; either version 3, or (at your option)
// any later version.

// This library is distributed in the hope that it will be useful,
// but WITHOUT ANY WARRANTY; without even the implied warranty of
// MERCHANTABILITY or FITNESS FOR A PARTICULAR PURPOSE.  See the
// GNU General Public License for more details.

// Under Section 7 of GPL version 3, you are granted additional
// permissions described in the GCC Runtime Library Exception, version
// 3.1, as published by the Free Software Foundation.

// You should have received a copy of the GNU General Public License and
// a copy of the GCC Runtime Library Exception along with this program;
// see the files COPYING3 and COPYING.RUNTIME respectively.  If not, see
// <http://www.gnu.org/licenses/>.

/*
 *
 * Copyright (c) 1994
 * Hewlett-Packard Company
 *
 * Permission to use, copy, modify, distribute and sell this software
 * and its documentation for any purpose is hereby granted without fee,
 * provided that the above copyright notice appear in all copies and
 * that both that copyright notice and this permission notice appear
 * in supporting documentation.  Hewlett-Packard Company makes no
 * representations about the suitability of this software for any
 * purpose.  It is provided "as is" without express or implied warranty.
 *
 *
 * Copyright (c) 1996,1997
 * Silicon Graphics Computer Systems, Inc.
 *
 * Permission to use, copy, modify, distribute and sell this software
 * and its documentation for any purpose is hereby granted without fee,
 * provided that the above copyright notice appear in all copies and
 * that both that copyright notice and this permission notice appear
 * in supporting documentation.  Silicon Graphics makes no
 * representations about the suitability of this software for any
 * purpose.  It is provided "as is" without express or implied warranty.
 */

/** @file bits/stl_queue.h
 *  This is an internal header file, included by other library headers.
 *  Do not attempt to use it directly. @headername{queue}
 */

#ifndef _STL_QUEUE_H
#define _STL_QUEUE_H 1

#include <bits/concept_check.h>
#include <debug/debug.h>

namespace std _GLIBCXX_VISIBILITY(default)
{
_GLIBCXX_BEGIN_NAMESPACE_VERSION

  /**
   *  @brief  A standard container giving FIFO behavior.
   *
   *  @ingroup sequences
   *
   *  Meets many of the requirements of a
   *  <a href="tables.html#65">container</a>,
   *  but does not define anything to do with iterators.  Very few of the
   *  other standard container interfaces are defined.
   *
   *  This is not a true container, but an @e adaptor.  It holds another
   *  container, and provides a wrapper interface to that container.  The
   *  wrapper is what enforces strict first-in-first-out %queue behavior.
   *
   *  The second template parameter defines the type of the underlying
   *  sequence/container.  It defaults to std::deque, but it can be any type
   *  that supports @c front, @c back, @c push_back, and @c pop_front,
   *  such as std::list or an appropriate user-defined type.
   *
   *  Members not found in @a normal containers are @c container_type,
   *  which is a typedef for the second Sequence parameter, and @c push and
   *  @c pop, which are standard %queue/FIFO operations.
  */
  template<typename _Tp, typename _Sequence = deque<_Tp> >
    class queue
    {
      // concept requirements
      typedef typename _Sequence::value_type _Sequence_value_type;
      __glibcxx_class_requires(_Tp, _SGIAssignableConcept)
      __glibcxx_class_requires(_Sequence, _FrontInsertionSequenceConcept)
      __glibcxx_class_requires(_Sequence, _BackInsertionSequenceConcept)
      __glibcxx_class_requires2(_Tp, _Sequence_value_type, _SameTypeConcept)

      template<typename _Tp1, typename _Seq1>
        friend bool
        operator==(const queue<_Tp1, _Seq1>&, const queue<_Tp1, _Seq1>&);

      template<typename _Tp1, typename _Seq1>
        friend bool
        operator<(const queue<_Tp1, _Seq1>&, const queue<_Tp1, _Seq1>&);

    public:
      typedef typename _Sequence::value_type                value_type;
      typedef typename _Sequence::reference                 reference;
      typedef typename _Sequence::const_reference           const_reference;
      typedef typename _Sequence::size_type                 size_type;
      typedef          _Sequence                            container_type;

    protected:
      /**
       *  'c' is the underlying container.  Maintainers wondering why
       *  this isn't uglified as per style guidelines should note that
       *  this name is specified in the standard, [23.2.3.1].  (Why?
       *  Presumably for the same reason that it's protected instead
       *  of private: to allow derivation.  But none of the other
       *  containers allow for derivation.  Odd.)
       */
      _Sequence c;

    public:
      /**
       *  @brief  Default constructor creates no elements.
       */
#ifndef __GXX_EXPERIMENTAL_CXX0X__
      explicit
      queue(const _Sequence& __c = _Sequence())
      : c(__c) { }
#else
      explicit
      queue(const _Sequence& __c)
      : c(__c) { }

      explicit
      queue(_Sequence&& __c = _Sequence())
      : c(std::move(__c)) { }
#endif

      /**
       *  Returns true if the %queue is empty.
       */
      bool
      empty() const
      { return c.empty(); }

      /**  Returns the number of elements in the %queue.  */
      size_type
      size() const
      { return c.size(); }

      /**
       *  Returns a read/write reference to the data at the first
       *  element of the %queue.
       */
      reference
      front()
      {
	__glibcxx_requires_nonempty();
	return c.front();
      }

      /**
       *  Returns a read-only (constant) reference to the data at the first
       *  element of the %queue.
       */
      const_reference
      front() const
      {
	__glibcxx_requires_nonempty();
	return c.front();
      }

      /**
       *  Returns a read/write reference to the data at the last
       *  element of the %queue.
       */
      reference
      back()
      {
	__glibcxx_requires_nonempty();
	return c.back();
      }

      /**
       *  Returns a read-only (constant) reference to the data at the last
       *  element of the %queue.
       */
      const_reference
      back() const
      {
	__glibcxx_requires_nonempty();
	return c.back();
      }

      /**
       *  @brief  Add data to the end of the %queue.
       *  @param  __x  Data to be added.
       *
       *  This is a typical %queue operation.  The function creates an
       *  element at the end of the %queue and assigns the given data
       *  to it.  The time complexity of the operation depends on the
       *  underlying sequence.
       */
      void
      push(const value_type& __x)
      { c.push_back(__x); }

#ifdef __GXX_EXPERIMENTAL_CXX0X__
      void
      push(value_type&& __x)
      { c.push_back(std::move(__x)); }

      template<typename... _Args>
        void
        emplace(_Args&&... __args)
	{ c.emplace_back(std::forward<_Args>(__args)...); }
#endif

      /**
       *  @brief  Removes first element.
       *
       *  This is a typical %queue operation.  It shrinks the %queue by one.
       *  The time complexity of the operation depends on the underlying
       *  sequence.
       *
       *  Note that no data is returned, and if the first element's
       *  data is needed, it should be retrieved before pop() is
       *  called.
       */
      void
      pop()
      {
	__glibcxx_requires_nonempty();
	c.pop_front();
      }

#ifdef __GXX_EXPERIMENTAL_CXX0X__
      void
      swap(queue& __q)
<<<<<<< HEAD
      { c.swap(__q.c); }
=======
      noexcept(noexcept(swap(c, __q.c)))
      {
	using std::swap;
	swap(c, __q.c);
      }
>>>>>>> 3082eeb7
#endif
    };

  /**
   *  @brief  Queue equality comparison.
   *  @param  __x  A %queue.
   *  @param  __y  A %queue of the same type as @a __x.
   *  @return  True iff the size and elements of the queues are equal.
   *
   *  This is an equivalence relation.  Complexity and semantics depend on the
   *  underlying sequence type, but the expected rules are:  this relation is
   *  linear in the size of the sequences, and queues are considered equivalent
   *  if their sequences compare equal.
  */
  template<typename _Tp, typename _Seq>
    inline bool
    operator==(const queue<_Tp, _Seq>& __x, const queue<_Tp, _Seq>& __y)
    { return __x.c == __y.c; }

  /**
   *  @brief  Queue ordering relation.
   *  @param  __x  A %queue.
   *  @param  __y  A %queue of the same type as @a x.
   *  @return  True iff @a __x is lexicographically less than @a __y.
   *
   *  This is an total ordering relation.  Complexity and semantics
   *  depend on the underlying sequence type, but the expected rules
   *  are: this relation is linear in the size of the sequences, the
   *  elements must be comparable with @c <, and
   *  std::lexicographical_compare() is usually used to make the
   *  determination.
  */
  template<typename _Tp, typename _Seq>
    inline bool
    operator<(const queue<_Tp, _Seq>& __x, const queue<_Tp, _Seq>& __y)
    { return __x.c < __y.c; }

  /// Based on operator==
  template<typename _Tp, typename _Seq>
    inline bool
    operator!=(const queue<_Tp, _Seq>& __x, const queue<_Tp, _Seq>& __y)
    { return !(__x == __y); }

  /// Based on operator<
  template<typename _Tp, typename _Seq>
    inline bool
    operator>(const queue<_Tp, _Seq>& __x, const queue<_Tp, _Seq>& __y)
    { return __y < __x; }

  /// Based on operator<
  template<typename _Tp, typename _Seq>
    inline bool
    operator<=(const queue<_Tp, _Seq>& __x, const queue<_Tp, _Seq>& __y)
    { return !(__y < __x); }

  /// Based on operator<
  template<typename _Tp, typename _Seq>
    inline bool
    operator>=(const queue<_Tp, _Seq>& __x, const queue<_Tp, _Seq>& __y)
    { return !(__x < __y); }

#ifdef __GXX_EXPERIMENTAL_CXX0X__
  template<typename _Tp, typename _Seq>
    inline void
    swap(queue<_Tp, _Seq>& __x, queue<_Tp, _Seq>& __y)
    noexcept(noexcept(__x.swap(__y)))
    { __x.swap(__y); }
<<<<<<< HEAD
=======

  template<typename _Tp, typename _Seq, typename _Alloc>
    struct uses_allocator<queue<_Tp, _Seq>, _Alloc>
    : public uses_allocator<_Seq, _Alloc>::type { };
>>>>>>> 3082eeb7
#endif

  /**
   *  @brief  A standard container automatically sorting its contents.
   *
   *  @ingroup sequences
   *
   *  This is not a true container, but an @e adaptor.  It holds
   *  another container, and provides a wrapper interface to that
   *  container.  The wrapper is what enforces priority-based sorting 
   *  and %queue behavior.  Very few of the standard container/sequence
   *  interface requirements are met (e.g., iterators).
   *
   *  The second template parameter defines the type of the underlying
   *  sequence/container.  It defaults to std::vector, but it can be
   *  any type that supports @c front(), @c push_back, @c pop_back,
   *  and random-access iterators, such as std::deque or an
   *  appropriate user-defined type.
   *
   *  The third template parameter supplies the means of making
   *  priority comparisons.  It defaults to @c less<value_type> but
   *  can be anything defining a strict weak ordering.
   *
   *  Members not found in @a normal containers are @c container_type,
   *  which is a typedef for the second Sequence parameter, and @c
   *  push, @c pop, and @c top, which are standard %queue operations.
   *
   *  @note No equality/comparison operators are provided for
   *  %priority_queue.
   *
   *  @note Sorting of the elements takes place as they are added to,
   *  and removed from, the %priority_queue using the
   *  %priority_queue's member functions.  If you access the elements
   *  by other means, and change their data such that the sorting
   *  order would be different, the %priority_queue will not re-sort
   *  the elements for you.  (How could it know to do so?)
  */
  template<typename _Tp, typename _Sequence = vector<_Tp>,
	   typename _Compare  = less<typename _Sequence::value_type> >
    class priority_queue
    {
      // concept requirements
      typedef typename _Sequence::value_type _Sequence_value_type;
      __glibcxx_class_requires(_Tp, _SGIAssignableConcept)
      __glibcxx_class_requires(_Sequence, _SequenceConcept)
      __glibcxx_class_requires(_Sequence, _RandomAccessContainerConcept)
      __glibcxx_class_requires2(_Tp, _Sequence_value_type, _SameTypeConcept)
      __glibcxx_class_requires4(_Compare, bool, _Tp, _Tp,
				_BinaryFunctionConcept)

    public:
      typedef typename _Sequence::value_type                value_type;
      typedef typename _Sequence::reference                 reference;
      typedef typename _Sequence::const_reference           const_reference;
      typedef typename _Sequence::size_type                 size_type;
      typedef          _Sequence                            container_type;

    protected:
      //  See queue::c for notes on these names.
      _Sequence  c;
      _Compare   comp;

    public:
      /**
       *  @brief  Default constructor creates no elements.
       */
#ifndef __GXX_EXPERIMENTAL_CXX0X__
      explicit
      priority_queue(const _Compare& __x = _Compare(),
		     const _Sequence& __s = _Sequence())
      : c(__s), comp(__x)
      { std::make_heap(c.begin(), c.end(), comp); }
#else
      explicit
      priority_queue(const _Compare& __x,
		     const _Sequence& __s)
      : c(__s), comp(__x)
      { std::make_heap(c.begin(), c.end(), comp); }

      explicit
      priority_queue(const _Compare& __x = _Compare(),
		     _Sequence&& __s = _Sequence())
      : c(std::move(__s)), comp(__x)
      { std::make_heap(c.begin(), c.end(), comp); }
#endif

      /**
       *  @brief  Builds a %queue from a range.
       *  @param  __first  An input iterator.
       *  @param  __last  An input iterator.
       *  @param  __x  A comparison functor describing a strict weak ordering.
       *  @param  __s  An initial sequence with which to start.
       *
       *  Begins by copying @a __s, inserting a copy of the elements
       *  from @a [first,last) into the copy of @a __s, then ordering
       *  the copy according to @a __x.
       *
       *  For more information on function objects, see the
       *  documentation on @link functors functor base
       *  classes@endlink.
       */
#ifndef __GXX_EXPERIMENTAL_CXX0X__
      template<typename _InputIterator>
        priority_queue(_InputIterator __first, _InputIterator __last,
		       const _Compare& __x = _Compare(),
		       const _Sequence& __s = _Sequence())
	: c(__s), comp(__x)
        {
	  __glibcxx_requires_valid_range(__first, __last);
	  c.insert(c.end(), __first, __last);
	  std::make_heap(c.begin(), c.end(), comp);
	}
#else
      template<typename _InputIterator>
        priority_queue(_InputIterator __first, _InputIterator __last,
		       const _Compare& __x,
		       const _Sequence& __s)
	: c(__s), comp(__x)
        {
	  __glibcxx_requires_valid_range(__first, __last);
	  c.insert(c.end(), __first, __last);
	  std::make_heap(c.begin(), c.end(), comp);
	}

      template<typename _InputIterator>
        priority_queue(_InputIterator __first, _InputIterator __last,
		       const _Compare& __x = _Compare(),
		       _Sequence&& __s = _Sequence())
	: c(std::move(__s)), comp(__x)
        {
	  __glibcxx_requires_valid_range(__first, __last);
	  c.insert(c.end(), __first, __last);
	  std::make_heap(c.begin(), c.end(), comp);
	}
#endif

      /**
       *  Returns true if the %queue is empty.
       */
      bool
      empty() const
      { return c.empty(); }

      /**  Returns the number of elements in the %queue.  */
      size_type
      size() const
      { return c.size(); }

      /**
       *  Returns a read-only (constant) reference to the data at the first
       *  element of the %queue.
       */
      const_reference
      top() const
      {
	__glibcxx_requires_nonempty();
	return c.front();
      }

      /**
       *  @brief  Add data to the %queue.
       *  @param  __x  Data to be added.
       *
       *  This is a typical %queue operation.
       *  The time complexity of the operation depends on the underlying
       *  sequence.
       */
      void
      push(const value_type& __x)
      {
	c.push_back(__x);
	std::push_heap(c.begin(), c.end(), comp);
      }

#ifdef __GXX_EXPERIMENTAL_CXX0X__
      void
      push(value_type&& __x)
      {
	c.push_back(std::move(__x));
	std::push_heap(c.begin(), c.end(), comp);
      }

      template<typename... _Args>
        void
        emplace(_Args&&... __args)
	{
	  c.emplace_back(std::forward<_Args>(__args)...);
	  std::push_heap(c.begin(), c.end(), comp);
	}
#endif

      /**
       *  @brief  Removes first element.
       *
       *  This is a typical %queue operation.  It shrinks the %queue
       *  by one.  The time complexity of the operation depends on the
       *  underlying sequence.
       *
       *  Note that no data is returned, and if the first element's
       *  data is needed, it should be retrieved before pop() is
       *  called.
       */
      void
      pop()
      {
	__glibcxx_requires_nonempty();
	std::pop_heap(c.begin(), c.end(), comp);
	c.pop_back();
      }

#ifdef __GXX_EXPERIMENTAL_CXX0X__
      void
      swap(priority_queue& __pq)
<<<<<<< HEAD
=======
      noexcept(noexcept(swap(c, __pq.c)) && noexcept(swap(comp, __pq.comp)))
>>>>>>> 3082eeb7
      {
	using std::swap;
	swap(c, __pq.c);
	swap(comp, __pq.comp);
      }
#endif
    };

  // No equality/comparison operators are provided for priority_queue.

#ifdef __GXX_EXPERIMENTAL_CXX0X__
  template<typename _Tp, typename _Sequence, typename _Compare>
    inline void
    swap(priority_queue<_Tp, _Sequence, _Compare>& __x,
	 priority_queue<_Tp, _Sequence, _Compare>& __y)
    noexcept(noexcept(__x.swap(__y)))
    { __x.swap(__y); }
<<<<<<< HEAD
=======

  template<typename _Tp, typename _Sequence, typename _Compare,
	   typename _Alloc>
    struct uses_allocator<priority_queue<_Tp, _Sequence, _Compare>, _Alloc>
    : public uses_allocator<_Sequence, _Alloc>::type { };
>>>>>>> 3082eeb7
#endif

_GLIBCXX_END_NAMESPACE_VERSION
} // namespace

#endif /* _STL_QUEUE_H */<|MERGE_RESOLUTION|>--- conflicted
+++ resolved
@@ -1,11 +1,7 @@
 // Queue implementation -*- C++ -*-
 
-<<<<<<< HEAD
-// Copyright (C) 2001, 2002, 2003, 2004, 2005, 2006, 2007, 2008, 2009
-=======
 // Copyright (C) 2001, 2002, 2003, 2004, 2005, 2006, 2007, 2008, 2009,
 // 2010, 2011
->>>>>>> 3082eeb7
 // Free Software Foundation, Inc.
 //
 // This file is part of the GNU ISO C++ Library.  This library is free
@@ -247,15 +243,11 @@
 #ifdef __GXX_EXPERIMENTAL_CXX0X__
       void
       swap(queue& __q)
-<<<<<<< HEAD
-      { c.swap(__q.c); }
-=======
       noexcept(noexcept(swap(c, __q.c)))
       {
 	using std::swap;
 	swap(c, __q.c);
       }
->>>>>>> 3082eeb7
 #endif
     };
 
@@ -323,13 +315,10 @@
     swap(queue<_Tp, _Seq>& __x, queue<_Tp, _Seq>& __y)
     noexcept(noexcept(__x.swap(__y)))
     { __x.swap(__y); }
-<<<<<<< HEAD
-=======
 
   template<typename _Tp, typename _Seq, typename _Alloc>
     struct uses_allocator<queue<_Tp, _Seq>, _Alloc>
     : public uses_allocator<_Seq, _Alloc>::type { };
->>>>>>> 3082eeb7
 #endif
 
   /**
@@ -543,10 +532,7 @@
 #ifdef __GXX_EXPERIMENTAL_CXX0X__
       void
       swap(priority_queue& __pq)
-<<<<<<< HEAD
-=======
       noexcept(noexcept(swap(c, __pq.c)) && noexcept(swap(comp, __pq.comp)))
->>>>>>> 3082eeb7
       {
 	using std::swap;
 	swap(c, __pq.c);
@@ -564,14 +550,11 @@
 	 priority_queue<_Tp, _Sequence, _Compare>& __y)
     noexcept(noexcept(__x.swap(__y)))
     { __x.swap(__y); }
-<<<<<<< HEAD
-=======
 
   template<typename _Tp, typename _Sequence, typename _Compare,
 	   typename _Alloc>
     struct uses_allocator<priority_queue<_Tp, _Sequence, _Compare>, _Alloc>
     : public uses_allocator<_Sequence, _Alloc>::type { };
->>>>>>> 3082eeb7
 #endif
 
 _GLIBCXX_END_NAMESPACE_VERSION
