--- conflicted
+++ resolved
@@ -616,12 +616,8 @@
 	_S_create_from_up(std::unique_ptr<_Tp, _Del>&& __r,
 	  typename std::enable_if<!std::is_reference<_Del>::value>::type* = 0)
 	{
-<<<<<<< HEAD
-	  return new _Sp_counted_deleter<_Tp*, _Del, std::allocator<void>,
-=======
 	  typedef typename unique_ptr<_Tp, _Del>::pointer _Ptr;
 	  return new _Sp_counted_deleter<_Ptr, _Del, std::allocator<void>,
->>>>>>> bc75ee5f
 	    _Lp>(__r.get(), __r.get_deleter());
 	}
 
@@ -633,11 +629,7 @@
 	  typedef typename unique_ptr<_Tp, _Del>::pointer _Ptr;
 	  typedef typename std::remove_reference<_Del>::type _Del1;
 	  typedef std::reference_wrapper<_Del1> _Del2;
-<<<<<<< HEAD
-	  return new _Sp_counted_deleter<_Tp*, _Del2, std::allocator<void>,
-=======
 	  return new _Sp_counted_deleter<_Ptr, _Del2, std::allocator<void>,
->>>>>>> bc75ee5f
 	    _Lp>(__r.get(), std::ref(__r.get_deleter()));
 	}
 
