--- conflicted
+++ resolved
@@ -181,30 +181,6 @@
     };
 
 #ifdef __GXX_EXPERIMENTAL_CXX0X__
-<<<<<<< HEAD
-   // A very basic implementation for now.  In general we have to wait for
-   // the availability of the infrastructure described in N2983:  we should
-   // try when either T has a move constructor which cannot throw or T is
-   // CopyContructible.
-   // NB: This code doesn't properly belong here, we should find a more
-   // suited place common to std::vector and std::deque.
-   template<typename _Tp,
-	    bool = __has_trivial_copy(typename _Tp::value_type)>
-     struct __shrink_to_fit
-     { static void _S_do_it(_Tp&) { } };
-
-   template<typename _Tp>
-     struct __shrink_to_fit<_Tp, true>
-     {
-       static void
-       _S_do_it(_Tp& __v)
-       {
-	 __try
-	   { _Tp(__v).swap(__v); }
-	 __catch(...) { }
-       }
-     };
-=======
   // A very basic implementation for now.  In general we have to wait for
   // the availability of the infrastructure described in N2983:  we should
   // try when either T has a move constructor which cannot throw or T is
@@ -254,7 +230,6 @@
 			       __uses_allocator_helper<_Tp, _Alloc>::value>
     { };
 
->>>>>>> b56a5220
 #endif
 
 _GLIBCXX_END_NAMESPACE
