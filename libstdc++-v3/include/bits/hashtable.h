--- conflicted
+++ resolved
@@ -631,36 +631,7 @@
       template<typename... _Args>
 	iterator
 	emplace_hint(const_iterator, _Args&&... __args)
-<<<<<<< HEAD
-	{ return _Insert_Conv_Type()(emplace(std::forward<_Args>(__args)...)); }
-
-      _Insert_Return_Type
-      insert(const value_type& __v)
-      { return _M_insert(__v, integral_constant<bool, __unique_keys>()); }
-
-      iterator
-      insert(const_iterator, const value_type& __v)
-      { return _Insert_Conv_Type()(insert(__v)); }
-
-      template<typename _Pair, typename = typename
-	std::enable_if<__and_<integral_constant<bool, !__constant_iterators>,
-			      std::is_constructible<value_type,
-						    _Pair&&>>::value>::type>
-	_Insert_Return_Type
-	insert(_Pair&& __v)
-	{ return _M_insert(std::forward<_Pair>(__v),
-			   integral_constant<bool, __unique_keys>()); }
-
-      template<typename _Pair, typename = typename
-        std::enable_if<__and_<integral_constant<bool, !__constant_iterators>,
-			      std::is_constructible<value_type,
-						    _Pair&&>>::value>::type>
-	iterator
-	insert(const_iterator, _Pair&& __v)
-	{ return _Insert_Conv_Type()(insert(std::forward<_Pair>(__v))); }
-=======
 	{ return __iconv_type()(emplace(std::forward<_Args>(__args)...)); }
->>>>>>> 747e4b8f
 
       // Insert member functions via inheritance.
 
@@ -696,15 +667,9 @@
       // Helper rehash method used when keys can be non-unique.
       void _M_rehash_aux(size_type __n, std::false_type);
 
-<<<<<<< HEAD
-      // Unconditionally change size of bucket array to n, restore hash policy
-      // state to __state on exception.
-      void _M_rehash(size_type __n, const _RehashPolicyState& __state);
-=======
       // Unconditionally change size of bucket array to n, restore
       // hash policy state to __state on exception.
       void _M_rehash(size_type __n, const __rehash_state& __state);
->>>>>>> 747e4b8f
     };
 
 
@@ -861,15 +826,9 @@
 	if (_M_bucket_count <= __bucket_hint)
 	  _M_bucket_count = _M_rehash_policy._M_next_bkt(__bucket_hint);
 
-<<<<<<< HEAD
-        // We don't want the rehash policy to ask for the hashtable to shrink
-        // on the first insertion so we need to reset its previous resize
-	// level.
-=======
 	// We don't want the rehash policy to ask for the hashtable to
 	// shrink on the first insertion so we need to reset its
 	// previous resize level.
->>>>>>> 747e4b8f
 	_M_rehash_policy._M_prev_resize = 0;
 	_M_buckets = _M_allocate_buckets(_M_bucket_count);
 	__try
@@ -1667,11 +1626,7 @@
 	       _H1, _H2, _Hash, _RehashPolicy, _Traits>::
     rehash(size_type __n)
     {
-<<<<<<< HEAD
-      const _RehashPolicyState& __saved_state = _M_rehash_policy._M_state();
-=======
       const __rehash_state& __saved_state = _M_rehash_policy._M_state();
->>>>>>> 747e4b8f
       std::size_t __buckets
 	= _M_rehash_policy._M_bkt_for_elements(_M_element_count + 1);
       if (__buckets <= __n)
@@ -1680,11 +1635,7 @@
       if (__buckets != _M_bucket_count)
 	{
 	  _M_rehash(__buckets, __saved_state);
-<<<<<<< HEAD
-	  
-=======
-
->>>>>>> 747e4b8f
+
 	  // We don't want the rehash policy to ask for the hashtable to shrink
 	  // on the next insertion so we need to reset its previous resize
 	  // level.
@@ -1703,11 +1654,7 @@
     {
       __try
 	{
-<<<<<<< HEAD
-	  _M_rehash_aux(__n, integral_constant<bool, __uk>());
-=======
 	  _M_rehash_aux(__n, __unique_keys());
->>>>>>> 747e4b8f
 	}
       __catch(...)
 	{
@@ -1720,18 +1667,6 @@
 
   // Rehash when there is no equivalent elements.
   template<typename _Key, typename _Value,
-<<<<<<< HEAD
-	   typename _Allocator, typename _ExtractKey, typename _Equal,
-	   typename _H1, typename _H2, typename _Hash, typename _RehashPolicy,
-	   bool __chc, bool __cit, bool __uk>
-    void
-    _Hashtable<_Key, _Value, _Allocator, _ExtractKey, _Equal,
-	       _H1, _H2, _Hash, _RehashPolicy, __chc, __cit, __uk>::
-    _M_rehash_aux(size_type __n, std::true_type)
-    {
-      _Bucket* __new_buckets = _M_allocate_buckets(__n);
-      _Node* __p = _M_begin();
-=======
 	   typename _Alloc, typename _ExtractKey, typename _Equal,
 	   typename _H1, typename _H2, typename _Hash, typename _RehashPolicy,
 	   typename _Traits>
@@ -1742,63 +1677,10 @@
     {
       __bucket_type* __new_buckets = _M_allocate_buckets(__n);
       __node_type* __p = _M_begin();
->>>>>>> 747e4b8f
       _M_before_begin._M_nxt = nullptr;
       std::size_t __bbegin_bkt;
       while (__p)
 	{
-<<<<<<< HEAD
-	  _Node* __next = __p->_M_next();
-	  std::size_t __bkt = _HCBase::_M_bucket_index(__p, __n);
-	  if (!__new_buckets[__bkt])
-	    {
-	      __p->_M_nxt = _M_before_begin._M_nxt;
-	      _M_before_begin._M_nxt = __p;
-	      __new_buckets[__bkt] = &_M_before_begin;
-	      if (__p->_M_nxt)
-		__new_buckets[__bbegin_bkt] = __p;
-	      __bbegin_bkt = __bkt;
-	    }
-	  else
-	    {
-	      __p->_M_nxt = __new_buckets[__bkt]->_M_nxt;
-	      __new_buckets[__bkt]->_M_nxt = __p;
-	    }
-	  __p = __next;
-	}
-      _M_deallocate_buckets(_M_buckets, _M_bucket_count);
-      _M_bucket_count = __n;
-      _M_buckets = __new_buckets;
-    }
-
-  // Rehash when there can be equivalent elements, preserve their relative
-  // order.
-  template<typename _Key, typename _Value,
-	   typename _Allocator, typename _ExtractKey, typename _Equal,
-	   typename _H1, typename _H2, typename _Hash, typename _RehashPolicy,
-	   bool __chc, bool __cit, bool __uk>
-    void
-    _Hashtable<_Key, _Value, _Allocator, _ExtractKey, _Equal,
-	       _H1, _H2, _Hash, _RehashPolicy, __chc, __cit, __uk>::
-    _M_rehash_aux(size_type __n, std::false_type)
-    {
-      _Bucket* __new_buckets = _M_allocate_buckets(__n);
-
-      _Node* __p = _M_begin();
-      _M_before_begin._M_nxt = nullptr;
-      std::size_t __bbegin_bkt;
-      std::size_t __prev_bkt;
-      _Node* __prev_p = nullptr;
-      bool __check_bucket = false;
-
-      while (__p)
-	{
-	  _Node* __next = __p->_M_next();
-	  std::size_t __bkt = _HCBase::_M_bucket_index(__p, __n);
-
-	  if (__prev_p && __prev_bkt == __bkt)
-	    {
-=======
 	  __node_type* __next = __p->_M_next();
 	  std::size_t __bkt = __hash_code_base::_M_bucket_index(__p, __n);
 	  if (!__new_buckets[__bkt])
@@ -1849,17 +1731,12 @@
 
 	  if (__prev_p && __prev_bkt == __bkt)
 	    {
->>>>>>> 747e4b8f
 	      // Previous insert was already in this bucket, we insert after
 	      // the previously inserted one to preserve equivalent elements
 	      // relative order.
 	      __p->_M_nxt = __prev_p->_M_nxt;
 	      __prev_p->_M_nxt = __p;
-<<<<<<< HEAD
-	      
-=======
-
->>>>>>> 747e4b8f
+
 	      // Inserting after a node in a bucket require to check that we
 	      // haven't change the bucket last node, in this case next
 	      // bucket containing its before begin node must be updated. We
@@ -1876,21 +1753,14 @@
 		  if (__prev_p->_M_nxt)
 		    {
 		      std::size_t __next_bkt
-<<<<<<< HEAD
-			= _HCBase::_M_bucket_index(__prev_p->_M_next(), __n);
-=======
 			= __hash_code_base::_M_bucket_index(__prev_p->_M_next(),
 							    __n);
->>>>>>> 747e4b8f
 		      if (__next_bkt != __prev_bkt)
 			__new_buckets[__next_bkt] = __prev_p;
 		    }
 		  __check_bucket = false;
 		}
-<<<<<<< HEAD
-=======
-
->>>>>>> 747e4b8f
+
 	      if (!__new_buckets[__bkt])
 		{
 		  __p->_M_nxt = _M_before_begin._M_nxt;
@@ -1906,10 +1776,6 @@
 		  __new_buckets[__bkt]->_M_nxt = __p;
 		}
 	    }
-<<<<<<< HEAD
-
-=======
->>>>>>> 747e4b8f
 	  __prev_p = __p;
 	  __prev_bkt = __bkt;
 	  __p = __next;
@@ -1918,11 +1784,7 @@
       if (__check_bucket && __prev_p->_M_nxt)
 	{
 	  std::size_t __next_bkt
-<<<<<<< HEAD
-	    = _HCBase::_M_bucket_index(__prev_p->_M_next(), __n);
-=======
 	    = __hash_code_base::_M_bucket_index(__prev_p->_M_next(), __n);
->>>>>>> 747e4b8f
 	  if (__next_bkt != __prev_bkt)
 	    __new_buckets[__next_bkt] = __prev_p;
 	}
