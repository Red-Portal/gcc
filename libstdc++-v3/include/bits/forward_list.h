--- conflicted
+++ resolved
@@ -34,15 +34,9 @@
 
 #include <memory>
 #include <initializer_list>
-<<<<<<< HEAD
-
-_GLIBCXX_BEGIN_NAMESPACE(std)
-
-=======
 
 _GLIBCXX_BEGIN_NESTED_NAMESPACE(std, _GLIBCXX_STD_D)
 
->>>>>>> b56a5220
   /**
    *  @brief  A helper basic node class for %forward_list.
    *          This is just a linked list with nothing inside it.
@@ -51,19 +45,9 @@
   struct _Fwd_list_node_base
   {
     _Fwd_list_node_base() : _M_next(0) { }
-<<<<<<< HEAD
 
     _Fwd_list_node_base* _M_next;
 
-    static void
-    swap(_Fwd_list_node_base& __x, _Fwd_list_node_base& __y)
-    { std::swap(__x._M_next, __y._M_next); }
-
-=======
-
-    _Fwd_list_node_base* _M_next;
-
->>>>>>> b56a5220
     _Fwd_list_node_base*
     _M_transfer_after(_Fwd_list_node_base* __begin)
     {
@@ -331,27 +315,17 @@
 
       _Fwd_list_base(_Fwd_list_base&& __lst, const _Alloc& __a)
       : _M_impl(__a)
-<<<<<<< HEAD
-      { _Fwd_list_node_base::swap(this->_M_impl._M_head,
-				  __lst._M_impl._M_head); }
+      {
+	this->_M_impl._M_head._M_next = __lst._M_impl._M_head._M_next;
+	__lst._M_impl._M_head._M_next = 0;
+      }
 
       _Fwd_list_base(_Fwd_list_base&& __lst)
       : _M_impl(__lst._M_get_Node_allocator())
-      { _Fwd_list_node_base::swap(this->_M_impl._M_head,
-				  __lst._M_impl._M_head); }
-=======
       {
 	this->_M_impl._M_head._M_next = __lst._M_impl._M_head._M_next;
 	__lst._M_impl._M_head._M_next = 0;
       }
-
-      _Fwd_list_base(_Fwd_list_base&& __lst)
-      : _M_impl(__lst._M_get_Node_allocator())
-      {
-	this->_M_impl._M_head._M_next = __lst._M_impl._M_head._M_next;
-	__lst._M_impl._M_head._M_next = 0;
-      }
->>>>>>> b56a5220
 
       ~_Fwd_list_base()
       { _M_erase_after(&_M_impl._M_head, 0); }
@@ -389,17 +363,10 @@
       _M_put_node(_Node* __p)
       { _M_get_Node_allocator().deallocate(__p, 1); }
 
-<<<<<<< HEAD
-      void
-      _M_erase_after(_Fwd_list_node_base* __pos);
-
-      void
-=======
       _Fwd_list_node_base*
       _M_erase_after(_Fwd_list_node_base* __pos);
 
       _Fwd_list_node_base*
->>>>>>> b56a5220
       _M_erase_after(_Fwd_list_node_base* __pos, 
                      _Fwd_list_node_base* __last);
     };
@@ -495,13 +462,9 @@
        *  constructed elements.
        */
       explicit
-<<<<<<< HEAD
-      forward_list(size_type __n);
-=======
       forward_list(size_type __n)
       : _Base()
       { _M_default_initialize(__n); }
->>>>>>> b56a5220
 
       /**
        *  @brief  Creates a %forward_list with copies of an exemplar element.
@@ -960,11 +923,8 @@
        *  @brief  Removes the element pointed to by the iterator following
        *          @c pos.
        *  @param  pos  Iterator pointing before element to be erased.
-<<<<<<< HEAD
-=======
        *  @return  An iterator pointing to the element following the one
        *           that was erased, or end() if no such element exists.
->>>>>>> b56a5220
        *
        *  This function will erase the element at the given position and
        *  thus shorten the %forward_list by one.
@@ -976,14 +936,10 @@
        *  is itself a pointer, the pointed-to memory is not touched in
        *  any way.  Managing the pointer is the user's responsibility.
        */
-      void
+      iterator
       erase_after(const_iterator __pos)
-<<<<<<< HEAD
-      { this->_M_erase_after(const_cast<_Node_base*>(__pos._M_node)); }
-=======
       { return iterator(this->_M_erase_after(const_cast<_Node_base*>
 					     (__pos._M_node))); }
->>>>>>> b56a5220
 
       /**
        *  @brief  Remove a range of elements.
@@ -991,10 +947,7 @@
        *               erased.
        *  @param  last  Iterator pointing to one past the last element to be
        *                erased.
-<<<<<<< HEAD
-=======
        *  @return  @last.
->>>>>>> b56a5220
        *
        *  This function will erase the elements in the range @a
        *  (pos,last) and shorten the %forward_list accordingly.
@@ -1006,19 +959,12 @@
        *  pointed-to memory is not touched in any way.  Managing the pointer
        *  is the user's responsibility.
        */
-<<<<<<< HEAD
-      void
-      erase_after(const_iterator __pos, const_iterator __last)
-      { this->_M_erase_after(const_cast<_Node_base*>(__pos._M_node),
-			     const_cast<_Node_base*>(__last._M_node)); }
-=======
       iterator
       erase_after(const_iterator __pos, const_iterator __last)
       { return iterator(this->_M_erase_after(const_cast<_Node_base*>
 					     (__pos._M_node),
 					     const_cast<_Node_base*>
 					     (__last._M_node))); }
->>>>>>> b56a5220
 
       /**
        *  @brief  Swaps data with another %forward_list.
@@ -1032,12 +978,8 @@
        */
       void
       swap(forward_list& __list)
-<<<<<<< HEAD
-      { _Node_base::swap(this->_M_impl._M_head, __list._M_impl._M_head); }
-=======
       { std::swap(this->_M_impl._M_head._M_next,
 		  __list._M_impl._M_head._M_next); }
->>>>>>> b56a5220
 
       /**
        *  @brief Resizes the %forward_list to the specified number of
@@ -1275,8 +1217,6 @@
       // Called by splice_after and insert_after.
       iterator
       _M_splice_after(const_iterator __pos, forward_list&& __list);
-<<<<<<< HEAD
-=======
 
       // Called by forward_list(n).
       void
@@ -1285,7 +1225,6 @@
       // Called by resize(sz).
       void
       _M_default_insert_after(const_iterator __pos, size_type __n);
->>>>>>> b56a5220
     };
 
   /**
@@ -1356,10 +1295,6 @@
 	 forward_list<_Tp, _Alloc>& __ly)
     { __lx.swap(__ly); }
 
-<<<<<<< HEAD
-_GLIBCXX_END_NAMESPACE // namespace std
-=======
 _GLIBCXX_END_NESTED_NAMESPACE // namespace std
->>>>>>> b56a5220
 
 #endif // _FORWARD_LIST_H