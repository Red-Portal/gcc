// -*- C++ -*- forwarding header.

// Copyright (C) 1997, 1998, 1999, 2000, 2001, 2002, 2003, 2004, 2005,
// 2006, 2007, 2008, 2009, 2010
// Free Software Foundation, Inc.
//
// This file is part of the GNU ISO C++ Library.  This library is free
// software; you can redistribute it and/or modify it under the
// terms of the GNU General Public License as published by the
// Free Software Foundation; either version 3, or (at your option)
// any later version.

// This library is distributed in the hope that it will be useful,
// but WITHOUT ANY WARRANTY; without even the implied warranty of
// MERCHANTABILITY or FITNESS FOR A PARTICULAR PURPOSE.  See the
// GNU General Public License for more details.

// Under Section 7 of GPL version 3, you are granted additional
// permissions described in the GCC Runtime Library Exception, version
// 3.1, as published by the Free Software Foundation.

// You should have received a copy of the GNU General Public License and
// a copy of the GCC Runtime Library Exception along with this program;
// see the files COPYING3 and COPYING.RUNTIME respectively.  If not, see
// <http://www.gnu.org/licenses/>.

/** @file include/cwctype
 *  This is a Standard C++ Library file.  You should @c \#include this file
 *  in your programs, rather than any of the @a *.h implementation files.
 *
 *  This is the C++ version of the Standard C Library header @c wctype.h,
 *  and its contents are (mostly) the same as that header, but are all
 *  contained in the namespace @c std (except for names which are defined
 *  as macros in C).
 */

//
// ISO C++ 14882: <cwctype>
//

#pragma GCC system_header

#include <bits/c++config.h>

#if _GLIBCXX_HAVE_WCTYPE_H
<<<<<<< HEAD
#include <wctype.h>
=======

#if __GLIBC__ == 2 && __GLIBC_MINOR__ < 10
// Work around glibc BZ 9694
#include <stddef.h>
>>>>>>> 3082eeb7
#endif

#include <wctype.h>
#endif // _GLIBCXX_HAVE_WCTYPE_H

#ifndef _GLIBCXX_CWCTYPE
#define _GLIBCXX_CWCTYPE 1

// Get rid of those macros defined in <wctype.h> in lieu of real functions.
#undef iswalnum
#undef iswalpha
#if _GLIBCXX_HAVE_ISWBLANK
# undef iswblank
#endif
#undef iswcntrl
#undef iswctype
#undef iswdigit
#undef iswgraph
#undef iswlower
#undef iswprint
#undef iswpunct
#undef iswspace
#undef iswupper
#undef iswxdigit
#undef towctrans
#undef towlower
#undef towupper
#undef wctrans
#undef wctype

#if _GLIBCXX_USE_WCHAR_T

namespace std
{
  using ::wctrans_t;
  using ::wctype_t;
  using ::wint_t;

  using ::iswalnum;
  using ::iswalpha;
#if _GLIBCXX_HAVE_ISWBLANK
  using ::iswblank;
#endif
  using ::iswcntrl;
  using ::iswctype;
  using ::iswdigit;
  using ::iswgraph;
  using ::iswlower;
  using ::iswprint;
  using ::iswpunct;
  using ::iswspace;
  using ::iswupper;
  using ::iswxdigit;
  using ::towctrans;
  using ::towlower;
  using ::towupper;
  using ::wctrans;
  using ::wctype;
} // namespace

#endif //_GLIBCXX_USE_WCHAR_T

#ifdef __GXX_EXPERIMENTAL_CXX0X__

#ifdef _GLIBCXX_USE_WCHAR_T

namespace std
{
#if _GLIBCXX_HAVE_ISWBLANK
  using std::iswblank;
#endif  
} // namespace

#endif // _GLIBCXX_USE_WCHAR_T

#endif // __GXX_EXPERIMENTAL_CXX0X__

#endif // _GLIBCXX_CWCTYPE<|MERGE_RESOLUTION|>--- conflicted
+++ resolved
@@ -43,14 +43,10 @@
 #include <bits/c++config.h>
 
 #if _GLIBCXX_HAVE_WCTYPE_H
-<<<<<<< HEAD
-#include <wctype.h>
-=======
 
 #if __GLIBC__ == 2 && __GLIBC_MINOR__ < 10
 // Work around glibc BZ 9694
 #include <stddef.h>
->>>>>>> 3082eeb7
 #endif
 
 #include <wctype.h>
