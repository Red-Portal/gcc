--- conflicted
+++ resolved
@@ -1,10 +1,6 @@
 // Debugging multimap implementation -*- C++ -*-
 
-<<<<<<< HEAD
 // Copyright (C) 2003, 2004, 2005, 2006, 2007, 2009, 2010
-=======
-// Copyright (C) 2003, 2004, 2005, 2006, 2007, 2009
->>>>>>> e33a1692
 // Free Software Foundation, Inc.
 //
 // This file is part of the GNU ISO C++ Library.  This library is free
@@ -97,7 +93,7 @@
 
 #ifdef __GXX_EXPERIMENTAL_CXX0X__
       multimap(multimap&& __x)
-      : _Base(std::forward<multimap>(__x)), _Safe_base()
+      : _Base(std::move(__x)), _Safe_base()
       { this->_M_swap(__x); }
 
       multimap(initializer_list<value_type> __l,
