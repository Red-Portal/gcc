// Debugging bitset implementation -*- C++ -*-

<<<<<<< HEAD
// Copyright (C) 2003, 2004, 2005, 2006, 2007, 2008, 2009, 2010
=======
// Copyright (C) 2003, 2004, 2005, 2006, 2007, 2008, 2009, 2010, 2011
>>>>>>> 3082eeb7
// Free Software Foundation, Inc.
//
// This file is part of the GNU ISO C++ Library.  This library is free
// software; you can redistribute it and/or modify it under the
// terms of the GNU General Public License as published by the
// Free Software Foundation; either version 3, or (at your option)
// any later version.

// This library is distributed in the hope that it will be useful,
// but WITHOUT ANY WARRANTY; without even the implied warranty of
// MERCHANTABILITY or FITNESS FOR A PARTICULAR PURPOSE.  See the
// GNU General Public License for more details.

// Under Section 7 of GPL version 3, you are granted additional
// permissions described in the GCC Runtime Library Exception, version
// 3.1, as published by the Free Software Foundation.

// You should have received a copy of the GNU General Public License and
// a copy of the GCC Runtime Library Exception along with this program;
// see the files COPYING3 and COPYING.RUNTIME respectively.  If not, see
// <http://www.gnu.org/licenses/>.

/** @file debug/bitset
 *  This file is a GNU debug extension to the Standard C++ Library.
 */

#ifndef _GLIBCXX_DEBUG_BITSET
#define _GLIBCXX_DEBUG_BITSET

#include <bitset>
#include <debug/safe_sequence.h>
#include <debug/safe_iterator.h>

namespace std _GLIBCXX_VISIBILITY(default)
{
namespace __debug
{
  /// Class std::bitset with additional safety/checking/debug instrumentation.
  template<size_t _Nb>
    class bitset
    : public _GLIBCXX_STD_C::bitset<_Nb>
#ifndef __GXX_EXPERIMENTAL_CXX0X__
    , public __gnu_debug::_Safe_sequence_base
#endif
    {
      typedef _GLIBCXX_STD_C::bitset<_Nb> _Base;

    public:
      // In C++0x we rely on normal reference type to preserve the property
      // of bitset to be use as a literal.
      // TODO: Find an other solution.
#ifdef __GXX_EXPERIMENTAL_CXX0X__
      typedef typename _Base::reference reference;
#else
      // bit reference:
      class reference
      : private _Base::reference
        , public __gnu_debug::_Safe_iterator_base
      {
	typedef typename _Base::reference _Base_ref;

	friend class bitset;
	reference();

	reference(const _Base_ref& __base,
		  bitset* __seq __attribute__((__unused__))) _GLIBCXX_NOEXCEPT
	: _Base_ref(__base)
	, _Safe_iterator_base(__seq, false)
	{ }

      public:
	reference(const reference& __x) _GLIBCXX_NOEXCEPT
	: _Base_ref(__x)
	, _Safe_iterator_base(__x, false)
	{ }

	reference&
	operator=(bool __x) _GLIBCXX_NOEXCEPT
	{
	  _GLIBCXX_DEBUG_VERIFY(! this->_M_singular(),
			      _M_message(__gnu_debug::__msg_bad_bitset_write)
				._M_iterator(*this));
	  *static_cast<_Base_ref*>(this) = __x;
	  return *this;
	}

	reference&
	operator=(const reference& __x) _GLIBCXX_NOEXCEPT
	{
	  _GLIBCXX_DEBUG_VERIFY(! __x._M_singular(),
			       _M_message(__gnu_debug::__msg_bad_bitset_read)
				._M_iterator(__x));
	  _GLIBCXX_DEBUG_VERIFY(! this->_M_singular(),
			      _M_message(__gnu_debug::__msg_bad_bitset_write)
				._M_iterator(*this));
	  *static_cast<_Base_ref*>(this) = __x;
	  return *this;
	}

	bool
	operator~() const _GLIBCXX_NOEXCEPT
	{
	  _GLIBCXX_DEBUG_VERIFY(! this->_M_singular(),
			       _M_message(__gnu_debug::__msg_bad_bitset_read)
				._M_iterator(*this));
	  return ~(*static_cast<const _Base_ref*>(this));
	}

	operator bool() const _GLIBCXX_NOEXCEPT
	{
	  _GLIBCXX_DEBUG_VERIFY(! this->_M_singular(),
			      _M_message(__gnu_debug::__msg_bad_bitset_read)
				._M_iterator(*this));
	  return *static_cast<const _Base_ref*>(this);
	}

	reference&
	flip() _GLIBCXX_NOEXCEPT
	{
	  _GLIBCXX_DEBUG_VERIFY(! this->_M_singular(),
			      _M_message(__gnu_debug::__msg_bad_bitset_flip)
				._M_iterator(*this));
	  _Base_ref::flip();
	  return *this;
	}
      };
#endif

      // 23.3.5.1 constructors:
      _GLIBCXX_CONSTEXPR bitset() _GLIBCXX_NOEXCEPT
      : _Base() { }

#ifdef __GXX_EXPERIMENTAL_CXX0X__
<<<<<<< HEAD
      bitset(unsigned long long __val)
=======
      constexpr bitset(unsigned long long __val) noexcept
>>>>>>> 3082eeb7
#else
      bitset(unsigned long __val)
#endif
      : _Base(__val) { }

      template<typename _CharT, typename _Traits, typename _Alloc>
        explicit
        bitset(const std::basic_string<_CharT, _Traits, _Alloc>& __str,
	       typename std::basic_string<_CharT, _Traits, _Alloc>::size_type
	       __pos = 0,
	       typename std::basic_string<_CharT, _Traits, _Alloc>::size_type
	       __n = (std::basic_string<_CharT, _Traits, _Alloc>::npos))
	: _Base(__str, __pos, __n) { }

      // _GLIBCXX_RESOLVE_LIB_DEFECTS
      // 396. what are characters zero and one.
      template<class _CharT, class _Traits, class _Alloc>
	bitset(const std::basic_string<_CharT, _Traits, _Alloc>& __str,
	       typename std::basic_string<_CharT, _Traits, _Alloc>::size_type
	       __pos,
	       typename std::basic_string<_CharT, _Traits, _Alloc>::size_type
	       __n,
	       _CharT __zero, _CharT __one = _CharT('1'))
	: _Base(__str, __pos, __n, __zero, __one) { }

<<<<<<< HEAD
      bitset(const _Base& __x) : _Base(__x), _Safe_base() { }
=======
      bitset(const _Base& __x) : _Base(__x) { }

#ifdef __GXX_EXPERIMENTAL_CXX0X__
      template<typename _CharT>
        explicit
        bitset(const _CharT* __str,
	       typename std::basic_string<_CharT>::size_type __n
	       = std::basic_string<_CharT>::npos,
	       _CharT __zero = _CharT('0'), _CharT __one = _CharT('1'))
	: _Base(__str, __n, __zero, __one) { }
#endif
>>>>>>> 3082eeb7

#ifdef __GXX_EXPERIMENTAL_CXX0X__
      explicit
      bitset(const char* __str) : _Base(__str) { }
#endif

      // 23.3.5.2 bitset operations:
      bitset<_Nb>&
      operator&=(const bitset<_Nb>& __rhs) _GLIBCXX_NOEXCEPT
      {
	_M_base() &= __rhs;
	return *this;
      }

      bitset<_Nb>&
      operator|=(const bitset<_Nb>& __rhs) _GLIBCXX_NOEXCEPT
      {
	_M_base() |= __rhs;
	return *this;
      }

      bitset<_Nb>&
      operator^=(const bitset<_Nb>& __rhs) _GLIBCXX_NOEXCEPT
      {
	_M_base() ^= __rhs;
	return *this;
      }

      bitset<_Nb>&
      operator<<=(size_t __pos) _GLIBCXX_NOEXCEPT
      {
	_M_base() <<= __pos;
	return *this;
      }

      bitset<_Nb>&
      operator>>=(size_t __pos) _GLIBCXX_NOEXCEPT
      {
	_M_base() >>= __pos;
	return *this;
      }

      bitset<_Nb>&
      set() _GLIBCXX_NOEXCEPT
      {
	_Base::set();
	return *this;
      }

      // _GLIBCXX_RESOLVE_LIB_DEFECTS
      // 186. bitset::set() second parameter should be bool
      bitset<_Nb>&
      set(size_t __pos, bool __val = true)
      {
	_Base::set(__pos, __val);
	return *this;
      }

      bitset<_Nb>&
      reset() _GLIBCXX_NOEXCEPT
      {
	_Base::reset();
	return *this;
      }

      bitset<_Nb>&
      reset(size_t __pos)
      {
	_Base::reset(__pos);
	return *this;
      }

      bitset<_Nb>
      operator~() const _GLIBCXX_NOEXCEPT
      { return bitset(~_M_base()); }

      bitset<_Nb>&
      flip() _GLIBCXX_NOEXCEPT
      {
	_Base::flip();
	return *this;
      }

      bitset<_Nb>&
      flip(size_t __pos)
      {
	_Base::flip(__pos);
	return *this;
      }

      // element access:
      // _GLIBCXX_RESOLVE_LIB_DEFECTS
      // 11. Bitset minor problems
      reference
      operator[](size_t __pos)
      {
	__glibcxx_check_subscript(__pos);
#ifdef __GXX_EXPERIMENTAL_CXX0X__
	return _M_base()[__pos];
#else
	return reference(_M_base()[__pos], this);
#endif
      }

      // _GLIBCXX_RESOLVE_LIB_DEFECTS
      // 11. Bitset minor problems
      bool
      operator[](size_t __pos) const
      {
	__glibcxx_check_subscript(__pos);
	return _M_base()[__pos];
      }

      using _Base::to_ulong;
#ifdef __GXX_EXPERIMENTAL_CXX0X__
      using _Base::to_ullong;
#endif

      template <typename _CharT, typename _Traits, typename _Alloc>
        std::basic_string<_CharT, _Traits, _Alloc>
        to_string() const
        { return _M_base().template to_string<_CharT, _Traits, _Alloc>(); }

      // _GLIBCXX_RESOLVE_LIB_DEFECTS
      // 396. what are characters zero and one.
      template<class _CharT, class _Traits, class _Alloc>
	std::basic_string<_CharT, _Traits, _Alloc>
	to_string(_CharT __zero, _CharT __one = _CharT('1')) const
	{
	  return _M_base().template
	    to_string<_CharT, _Traits, _Alloc>(__zero, __one);
	}

      // _GLIBCXX_RESOLVE_LIB_DEFECTS
      // 434. bitset::to_string() hard to use.
      template<typename _CharT, typename _Traits>
        std::basic_string<_CharT, _Traits, std::allocator<_CharT> >
        to_string() const
        { return to_string<_CharT, _Traits, std::allocator<_CharT> >(); }

      // _GLIBCXX_RESOLVE_LIB_DEFECTS
      // 853. to_string needs updating with zero and one.
      template<class _CharT, class _Traits>
	std::basic_string<_CharT, _Traits, std::allocator<_CharT> >
	to_string(_CharT __zero, _CharT __one = _CharT('1')) const
	{ return to_string<_CharT, _Traits,
	                   std::allocator<_CharT> >(__zero, __one); }

      template<typename _CharT>
        std::basic_string<_CharT, std::char_traits<_CharT>,
                          std::allocator<_CharT> >
        to_string() const
        {
          return to_string<_CharT, std::char_traits<_CharT>,
                           std::allocator<_CharT> >();
        }

      template<class _CharT>
	std::basic_string<_CharT, std::char_traits<_CharT>,
	                  std::allocator<_CharT> >
	to_string(_CharT __zero, _CharT __one = _CharT('1')) const
	{
	  return to_string<_CharT, std::char_traits<_CharT>,
	                   std::allocator<_CharT> >(__zero, __one);
	}

      std::basic_string<char, std::char_traits<char>, std::allocator<char> >
      to_string() const
      {
	return to_string<char,std::char_traits<char>,std::allocator<char> >();
      }

      std::basic_string<char, std::char_traits<char>, std::allocator<char> >
      to_string(char __zero, char __one = '1') const
      {
	return to_string<char, std::char_traits<char>,
	                 std::allocator<char> >(__zero, __one);
      }

      using _Base::count;
      using _Base::size;

      bool
      operator==(const bitset<_Nb>& __rhs) const _GLIBCXX_NOEXCEPT
      { return _M_base() == __rhs; }

      bool
      operator!=(const bitset<_Nb>& __rhs) const _GLIBCXX_NOEXCEPT
      { return _M_base() != __rhs; }

      using _Base::test;
      using _Base::all;
      using _Base::any;
      using _Base::none;

      bitset<_Nb>
      operator<<(size_t __pos) const _GLIBCXX_NOEXCEPT
      { return bitset<_Nb>(_M_base() << __pos); }

      bitset<_Nb>
      operator>>(size_t __pos) const _GLIBCXX_NOEXCEPT
      { return bitset<_Nb>(_M_base() >> __pos); }

      _Base& 
      _M_base() _GLIBCXX_NOEXCEPT
      { return *this; }

      const _Base&
      _M_base() const _GLIBCXX_NOEXCEPT
      { return *this; }
    };

  template<size_t _Nb>
    bitset<_Nb>
    operator&(const bitset<_Nb>& __x, const bitset<_Nb>& __y) _GLIBCXX_NOEXCEPT
    { return bitset<_Nb>(__x) &= __y; }

  template<size_t _Nb>
    bitset<_Nb>
    operator|(const bitset<_Nb>& __x, const bitset<_Nb>& __y) _GLIBCXX_NOEXCEPT
    { return bitset<_Nb>(__x) |= __y; }

  template<size_t _Nb>
    bitset<_Nb>
    operator^(const bitset<_Nb>& __x, const bitset<_Nb>& __y) _GLIBCXX_NOEXCEPT
    { return bitset<_Nb>(__x) ^= __y; }

  template<typename _CharT, typename _Traits, size_t _Nb>
    std::basic_istream<_CharT, _Traits>&
    operator>>(std::basic_istream<_CharT, _Traits>& __is, bitset<_Nb>& __x)
    { return __is >> __x._M_base(); }

  template<typename _CharT, typename _Traits, size_t _Nb>
    std::basic_ostream<_CharT, _Traits>&
    operator<<(std::basic_ostream<_CharT, _Traits>& __os,
	       const bitset<_Nb>& __x)
    { return __os << __x._M_base(); }

} // namespace __debug

#ifdef __GXX_EXPERIMENTAL_CXX0X__
  // DR 1182.
  /// std::hash specialization for bitset.
  template<size_t _Nb>
    struct hash<__debug::bitset<_Nb>>
<<<<<<< HEAD
    : public std::unary_function<__debug::bitset<_Nb>, size_t>
    {
      size_t
      operator()(const __debug::bitset<_Nb>& __b) const
      { return std::hash<_GLIBCXX_STD_D::bitset<_Nb>>()(__b._M_base()); }
=======
    : public __hash_base<size_t, __debug::bitset<_Nb>>
    {
      size_t
      operator()(const __debug::bitset<_Nb>& __b) const
      { return std::hash<_GLIBCXX_STD_C::bitset<_Nb>>()(__b._M_base()); }
>>>>>>> 3082eeb7
    };
#endif

} // namespace std

#endif<|MERGE_RESOLUTION|>--- conflicted
+++ resolved
@@ -1,10 +1,6 @@
 // Debugging bitset implementation -*- C++ -*-
 
-<<<<<<< HEAD
-// Copyright (C) 2003, 2004, 2005, 2006, 2007, 2008, 2009, 2010
-=======
 // Copyright (C) 2003, 2004, 2005, 2006, 2007, 2008, 2009, 2010, 2011
->>>>>>> 3082eeb7
 // Free Software Foundation, Inc.
 //
 // This file is part of the GNU ISO C++ Library.  This library is free
@@ -138,11 +134,7 @@
       : _Base() { }
 
 #ifdef __GXX_EXPERIMENTAL_CXX0X__
-<<<<<<< HEAD
-      bitset(unsigned long long __val)
-=======
       constexpr bitset(unsigned long long __val) noexcept
->>>>>>> 3082eeb7
 #else
       bitset(unsigned long __val)
 #endif
@@ -168,9 +160,6 @@
 	       _CharT __zero, _CharT __one = _CharT('1'))
 	: _Base(__str, __pos, __n, __zero, __one) { }
 
-<<<<<<< HEAD
-      bitset(const _Base& __x) : _Base(__x), _Safe_base() { }
-=======
       bitset(const _Base& __x) : _Base(__x) { }
 
 #ifdef __GXX_EXPERIMENTAL_CXX0X__
@@ -181,12 +170,6 @@
 	       = std::basic_string<_CharT>::npos,
 	       _CharT __zero = _CharT('0'), _CharT __one = _CharT('1'))
 	: _Base(__str, __n, __zero, __one) { }
-#endif
->>>>>>> 3082eeb7
-
-#ifdef __GXX_EXPERIMENTAL_CXX0X__
-      explicit
-      bitset(const char* __str) : _Base(__str) { }
 #endif
 
       // 23.3.5.2 bitset operations:
@@ -428,19 +411,11 @@
   /// std::hash specialization for bitset.
   template<size_t _Nb>
     struct hash<__debug::bitset<_Nb>>
-<<<<<<< HEAD
-    : public std::unary_function<__debug::bitset<_Nb>, size_t>
-    {
-      size_t
-      operator()(const __debug::bitset<_Nb>& __b) const
-      { return std::hash<_GLIBCXX_STD_D::bitset<_Nb>>()(__b._M_base()); }
-=======
     : public __hash_base<size_t, __debug::bitset<_Nb>>
     {
       size_t
       operator()(const __debug::bitset<_Nb>& __b) const
       { return std::hash<_GLIBCXX_STD_C::bitset<_Nb>>()(__b._M_base()); }
->>>>>>> 3082eeb7
     };
 #endif
 
