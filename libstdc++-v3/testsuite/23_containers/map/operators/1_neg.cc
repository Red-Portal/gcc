// { dg-do compile }

// Copyright (C) 2000, 2001, 2002, 2003, 2004, 2005, 2006, 2007,
// 2008, 2009, 2010
// Free Software Foundation, Inc.
//
// This file is part of the GNU ISO C++ Library.  This library is free
// software; you can redistribute it and/or modify it under the
// terms of the GNU General Public License as published by the
// Free Software Foundation; either version 3, or (at your option)
// any later version.

// This library is distributed in the hope that it will be useful,
// but WITHOUT ANY WARRANTY; without even the implied warranty of
// MERCHANTABILITY or FITNESS FOR A PARTICULAR PURPOSE.  See the
// GNU General Public License for more details.

// You should have received a copy of the GNU General Public License along
// with this library; see the file COPYING3.  If not see
// <http://www.gnu.org/licenses/>.

// 23.3.4 template class multiset negative tests
// 2000-09-07 bgarcia@laurelnetworks.com

#include <map>
#include <string>

// libstdc++/86: map & set iterator comparisons are not type-safe
void test01()
{
  bool test __attribute__((unused)) = true;
  std::map<unsigned int, int> mapByIndex;
  std::map<std::string, unsigned> mapByName;
  
  mapByIndex.insert(std::pair<unsigned, int>(0, 1));
  mapByIndex.insert(std::pair<unsigned, int>(6, 5));
  
  std::map<unsigned, int>::iterator itr(mapByIndex.begin());

  // NB: notice, it's not mapByIndex!!
  test &= itr != mapByName.end(); // { dg-error "no" } 
  test &= itr == mapByName.end(); // { dg-error "no" } 
}
<<<<<<< HEAD

// { dg-excess-errors "" }
=======
>>>>>>> 3082eeb7
<|MERGE_RESOLUTION|>--- conflicted
+++ resolved
@@ -41,8 +41,3 @@
   test &= itr != mapByName.end(); // { dg-error "no" } 
   test &= itr == mapByName.end(); // { dg-error "no" } 
 }
-<<<<<<< HEAD
-
-// { dg-excess-errors "" }
-=======
->>>>>>> 3082eeb7
