--- conflicted
+++ resolved
@@ -18,11 +18,7 @@
 // <http://www.gnu.org/licenses/>.
 
 // { dg-do compile }
-<<<<<<< HEAD
-// { dg-error "no matching" "" { target *-*-* } 1281 }
-=======
 // { dg-error "no matching" "" { target *-*-* } 1346 }
->>>>>>> 4d0aec87
 
 #include <vector>
 
