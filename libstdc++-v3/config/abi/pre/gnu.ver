--- conflicted
+++ resolved
@@ -1354,8 +1354,6 @@
 
 } GLIBCXX_3.4.18;
 
-<<<<<<< HEAD
-=======
 GLIBCXX_3.4.20 {
 
     # std::get_new_handler()
@@ -1372,7 +1370,6 @@
 
 } GLIBCXX_3.4.19;
 
->>>>>>> 4d0aec87
 # Symbols in the support library (libsupc++) have their own tag.
 CXXABI_1.3 {
 
