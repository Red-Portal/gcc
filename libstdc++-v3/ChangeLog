--- conflicted
+++ resolved
@@ -1,6 +1,3 @@
-<<<<<<< HEAD
-2010-10-23  Benjamin Kosnik  <bkoz@redhat.com>
-=======
 2010-11-01  Benjamin Kosnik  <bkoz@redhat.com>
 
 	* include/std/chrono: Extend constexpr application.
@@ -56,18 +53,12 @@
 	New.
 
 	* testsuite/util/testsuite_common_types.h: Reset condition.
->>>>>>> c0000147
 
 	* include/bits/random.h: Remove misleading comments.
 	* include/bits/regex.h: Add constexpr.
 	* testsuite/28_regex/05_constants/syntax_option_type.cc: Add tests.
 	* testsuite/28_regex/08_basic_regex/requirements/constexpr_data.cc: New.
 
-<<<<<<< HEAD
-2010-10-22  Benjamin Kosnik  <bkoz@redhat.com>
-
-=======
->>>>>>> c0000147
 	PR libstdc++/46134
 	* include/std/chrono: Use default constructor.
 	* testsuite/util/testsuite_common_types.h
@@ -78,11 +69,6 @@
 	constructors for constexpr.
 	* testsuite/26_numerics/complex/cons/constexpr.cc: Enable tests.
 
-<<<<<<< HEAD
-2010-10-20  Benjamin Kosnik  <bkoz@redhat.com>
-
-=======
->>>>>>> c0000147
 	* include/bits/random.h: Adjust for constexpr as per N3126 draft.
 	* testsuite/26_numerics/random/discard_block_engine/requirements/
 	constexpr_data.cc: New.
@@ -107,11 +93,6 @@
 	* testsuite/26_numerics/random/subtract_with_carry_engine/requirements/
 	constexpr_functions.cc: New.
 
-<<<<<<< HEAD
-2010-10-20  Benjamin Kosnik  <bkoz@redhat.com>
-
-=======
->>>>>>> c0000147
 	* include/bits/stream_iterator.h: Add constexpr as per N3126 draft.
 	* include/bits/streambuf_iterator.h: Same.
 	* include/std/complex: Same.
@@ -121,37 +102,17 @@
 	* testsuite/26_numerics/complex/requirements/constexpr_functions.cc:
 	New.
 
-<<<<<<< HEAD
-2010-10-20  Benjamin Kosnik  <bkoz@redhat.com>
-
-=======
->>>>>>> c0000147
 	* include/bits/char_traits.h: Add constexpr as per N3126 draft.
 	* testsuite/21_strings/char_traits/requirements/constexpr_functions.cc:
 	New.
 
-<<<<<<< HEAD
-2010-10-20  Benjamin Kosnik  <bkoz@redhat.com>
-
-=======
->>>>>>> c0000147
 	* include/tr1_impl/array: Add constexpr as per N3126 draft.
 	* testsuite/23_containers/array/requirements/
 	constexpr_functions.cc: New.
 
-<<<<<<< HEAD
-2010-10-20  Benjamin Kosnik  <bkoz@redhat.com>
-
 	* include/bits/shared_ptr.h: Revert changes.
 	* include/bits/unique_ptr.h: Same.
 
-2010-10-20  Benjamin Kosnik  <bkoz@redhat.com>
-
-=======
-	* include/bits/shared_ptr.h: Revert changes.
-	* include/bits/unique_ptr.h: Same.
-
->>>>>>> c0000147
 	* include/std/chrono: Adjust.
 	* include/tr1_impl/type_traits: Same.
 
@@ -175,11 +136,6 @@
 	* testsuite/29_atomics/atomic_integral/cons/copy_neg.cc: Same.
 	* testsuite/29_atomics/atomic_integral/operators/bitwise_neg.cc: Same.
 
-<<<<<<< HEAD
-2010-10-19  Benjamin Kosnik  <bkoz@redhat.com>
-
-=======
->>>>>>> c0000147
 	* include/bits/allocator.h: Add constexpr as per N3126 draft.
 	* include/bits/ios_base.h: Same.
 	* include/bits/shared_ptr.h: Same.
@@ -202,11 +158,6 @@
 	* doc/doxygen/user.cfg.in: Replace _GLIBCXX_USE_CONSTEXPR,
 	_GLIBCXX_CONSTEXPR for doxygen generation.
 
-<<<<<<< HEAD
-2010-10-18  Benjamin Kosnik  <bkoz@redhat.com>
-
-=======
->>>>>>> c0000147
 	* src/limits.cc: Undef.
 	* testsuite/29_atomics/atomic/cons/constexpr.cc: Adjust.
 	* testsuite/29_atomics/atomic_address/cons/constexpr.cc: Same.
@@ -216,11 +167,6 @@
 	* testsuite/18_support/numeric_limits/requirements/
 	constexpr_data.cc, constexpr_functions.cc: ...this
 
-<<<<<<< HEAD
-2010-10-15  Benjamin Kosnik  <bkoz@redhat.com>
-
-=======
->>>>>>> c0000147
 	* testsuite/util/testsuite_common_types.h
 	(constexpr_single_value_constructible): Add.
 	* testsuite/29_atomics/atomic/cons/constexpr.cc: Adjust name.
@@ -238,22 +184,12 @@
 	* testsuite/29_atomics/atomic_integral/operators/decrement_neg.cc: Same.
 	* testsuite/29_atomics/atomic_integral/operators/increment_neg.cc: Same.
 
-<<<<<<< HEAD
-2010-10-15  Benjamin Kosnik  <bkoz@redhat.com>
-
-=======
->>>>>>> c0000147
 	* include/bits/c++config (_GLIBCXX_CONSTEXPR): Add.
 	(_GLIBCXX_USE_CONSTEXPR): Add.
 	* include/std/limits: Use it.
 	* src/limits.cc: Adjust.
 	* testsuite/ext/profile/mutex_extensions.cc: Change line number.
 
-<<<<<<< HEAD
-2010-10-15  Benjamin Kosnik  <bkoz@redhat.com>
-
-=======
->>>>>>> c0000147
 	* include/bits/atomic_0.h: Rework for N3126 draft, add constexpr.
 	* include/bits/atomic_2.h: Same.
 	* include/bits/atomic_base.h: Same.
@@ -288,8 +224,6 @@
 
 	* testsuite/util/testsuite_abi.cc: Add GLIBCXX_3.4.16.
 
-<<<<<<< HEAD
-=======
 2010-11-01  Jason Merrill  <jason@redhat.com>
 
 	* libsupc++/initializer_list: Decorate with constexpr.
@@ -305,7 +239,6 @@
 	* config/abi/pre/gnu.ver: Export __emutls_v._ZSt11__once_call
 	and __emutls_v._ZSt15__once_callable.
 
->>>>>>> c0000147
 2010-10-31  Paolo Carlini  <paolo.carlini@oracle.com>
 
 	* testsuite/23_containers/bitset/cons/dr1325-2.cc: Fix typo.
@@ -1199,13 +1132,13 @@
 
 2010-09-03  François Dumont <francois.cppdevs@free.fr>
 
-	* testsuite/lib/libstdc++.exp ([check_v3_target_debug_mode]): Fix so
-	that it really detects when debug mode is activated.
-	* testsuite/util/debug/construct_neg.h, insert_neg.h, assign_neg.h:
-	Remove, content moved...
-	* testsuite/util/debug/checks.h: ... here. Modify checks to take the
+        * testsuite/lib/libstdc++.exp ([check_v3_target_debug_mode]): Fix so
+        that it really detects when debug mode is activated.
+        * testsuite/util/debug/construct_neg.h, insert_neg.h, assign_neg.h:
+        Remove, content moved...
+        * testsuite/util/debug/checks.h: ... here. Modify checks to take the
 	type of the container to test rather than an intermediate container
-	type traits helper.
+        type traits helper.
 	* testsuite/23_containers/unordered_map/debug/insert1_neg.cc: Update to
 	use dg-require-debug-mode when necessary and use new check functions.
 	* testsuite/23_containers/unordered_map/debug/construct1_neg.cc:
@@ -1422,89 +1355,89 @@
 
 2010-08-29  François Dumont  <francois.cppdevs@free.fr>
 
-	* include/bits/stl_algobase.h (_Iter_base):  Move...
-	* include/bits/stl_iterator_base_types.h: ...here.
-	* include/debug/functions.h (__check_valid_range, __check_string,
+        * include/bits/stl_algobase.h (_Iter_base):  Move...
+        * include/bits/stl_iterator_base_types.h: ...here.
+        * include/debug/functions.h (__check_valid_range, __check_string,
 	__check_sorted): Fix to not depend on _GLIBCXX_DEBUG; include
 	formatter.h and use formatting macros for a consistent debug result.
-	* include/debug/formatter.h (__check_singular): Declare; do not
+        * include/debug/formatter.h (__check_singular): Declare; do not
 	include debug.h.
-	* include/debug/debug.h: Do not include formatter.h.
-	* include/debug/safe_iterator.h (_Safe_iterator::_Base_Iterator)
-	rename to iterator_type.
+        * include/debug/debug.h: Do not include formatter.h.
+        * include/debug/safe_iterator.h (_Safe_iterator::_Base_Iterator)
+        rename to iterator_type.
 	(__gnu_debug::__base): Add.
-	* include/debug/set.h: Use everywhere __gnu_debug::__base once
+        * include/debug/set.h: Use everywhere __gnu_debug::__base once
 	iterator range valided.
-	* include/debug/unordered_map: Likewise.
-	* include/debug/multiset.h: Likewise.
-	* include/debug/vector: Likewise.
-	* include/debug/unordered_set: Likewise.
-	* include/debug/deque: Likewise.
-	* include/debug/map.h: Likewise.
-	* include/debug/string: Likewise.
-	* include/debug/list: Likewise.
-	* include/debug/multimap.h: Likewise.
-	* testsuite/23_containers/util/debug/assign_neg.h: New test cases on
-	debug checks performed on container assign operation.
-	* testsuite/23_containers/util/debug/construct_neg.h: New test cases
-	on debug checks on constructors.
-	* testsuite/23_containers/util/debug/insert_neg.h: New test cases on
-	debug checks performed on container insert operations.
-	* testsuite/23_containers/unordered_map/debug/cont_traits.h,
-	debug_cont_traits.h, construct1_neg.cc, construct2_neg.cc,
-	construct3_neg.cc, construct4_neg.cc, insert1_neg.cc, insert2_neg.cc,
-	insert3_neg.cc, insert4_neg.cc: New.
-	* testsuite/23_containers/multimap/debug/cont_traits.h,
-	debug_cont_traits.h, construct1_neg.cc, construct2_neg.cc,
-	construct3_neg.cc, construct4_neg.cc, insert1_neg.cc, insert2_neg.cc,
-	insert3_neg.cc, insert4_neg.cc: Likewise.
-	* testsuite/23_containers/set/debug/cont_traits.h,
-	debug_cont_traits.h, construct1_neg.cc, construct2_neg.cc,
-	construct3_neg.cc, construct4_neg.cc, insert1_neg.cc, insert2_neg.cc,
-	insert3_neg.cc, insert4_neg.cc: Likewise.
-	* testsuite/23_containers/unordered_multimap/debug/cont_traits.h,
-	debug_cont_traits.h, construct1_neg.cc, construct2_neg.cc,
-	construct3_neg.cc, construct4_neg.cc, insert1_neg.cc, insert2_neg.cc,
-	insert3_neg.cc, insert4_neg.cc: Likewise.
-	* testsuite/23_containers/unordered_set/debug/cont_traits.h,
-	debug_cont_traits.h, construct1_neg.cc, construct2_neg.cc,
-	construct3_neg.cc, construct4_neg.cc, insert1_neg.cc, insert2_neg.cc,
-	insert3_neg.cc, insert4_neg.cc: Likewise.
-	* testsuite/23_containers/multiset/debug/cont_traits.h,
-	debug_cont_traits.h, construct1_neg.cc, construct2_neg.cc,
-	construct3_neg.cc, construct4_neg.cc, insert1_neg.cc, insert2_neg.cc,
-	insert3_neg.cc, insert4_neg.cc: Likewise.
-	* testsuite/23_containers/unordered_multiset/debug/cont_traits.h,
-	debug_cont_traits.h, construct1_neg.cc, construct2_neg.cc,
-	construct3_neg.cc, construct4_neg.cc, insert1_neg.cc, insert2_neg.cc,
-	insert3_neg.cc, insert4_neg.cc: Likewise.
-	* testsuite/23_containers/map/debug/cont_traits.h,
-	debug_cont_traits.h, construct1_neg.cc, construct2_neg.cc,
-	construct3_neg.cc, construct4_neg.cc, insert1_neg.cc, insert2_neg.cc,
-	insert3_neg.cc, insert4_neg.cc: Likewise.
-	* testsuite/23_containers/vector/debug/cont_traits.h,
-	debug_cont_traits.h, assign1_neg.cc, assign2_neg.cc, assign3_neg.cc,
-	assign4_neg.cc, construct1_neg.cc, construct2_neg.cc,
-	construct3_neg.cc, construct4_neg.cc, insert1_neg.cc, insert2_neg.cc,
-	insert3_neg.cc, insert4_neg.cc: Likewise.
-	* testsuite/23_containers/deque/debug/cont_traits.h,
-	debug_cont_traits.h, assign1_neg.cc, assign2_neg.cc, assign3_neg.cc,
-	assign4_neg.cc, construct1_neg.cc, construct2_neg.cc,
-	construct3_neg.cc, construct4_neg.cc, insert1_neg.cc, insert2_neg.cc,
-	insert3_neg.cc, insert4_neg.cc: Likewise.
+        * include/debug/unordered_map: Likewise.
+        * include/debug/multiset.h: Likewise.
+        * include/debug/vector: Likewise.
+        * include/debug/unordered_set: Likewise.
+        * include/debug/deque: Likewise.
+        * include/debug/map.h: Likewise.
+        * include/debug/string: Likewise.
+        * include/debug/list: Likewise.
+        * include/debug/multimap.h: Likewise.
+        * testsuite/23_containers/util/debug/assign_neg.h: New test cases on
+        debug checks performed on container assign operation.
+        * testsuite/23_containers/util/debug/construct_neg.h: New test cases
+        on debug checks on constructors.
+        * testsuite/23_containers/util/debug/insert_neg.h: New test cases on
+        debug checks performed on container insert operations.
+        * testsuite/23_containers/unordered_map/debug/cont_traits.h,
+        debug_cont_traits.h, construct1_neg.cc, construct2_neg.cc,
+        construct3_neg.cc, construct4_neg.cc, insert1_neg.cc, insert2_neg.cc,
+        insert3_neg.cc, insert4_neg.cc: New.
+        * testsuite/23_containers/multimap/debug/cont_traits.h,
+        debug_cont_traits.h, construct1_neg.cc, construct2_neg.cc,
+        construct3_neg.cc, construct4_neg.cc, insert1_neg.cc, insert2_neg.cc,
+        insert3_neg.cc, insert4_neg.cc: Likewise.
+        * testsuite/23_containers/set/debug/cont_traits.h,
+        debug_cont_traits.h, construct1_neg.cc, construct2_neg.cc,
+        construct3_neg.cc, construct4_neg.cc, insert1_neg.cc, insert2_neg.cc,
+        insert3_neg.cc, insert4_neg.cc: Likewise.
+        * testsuite/23_containers/unordered_multimap/debug/cont_traits.h,
+        debug_cont_traits.h, construct1_neg.cc, construct2_neg.cc,
+        construct3_neg.cc, construct4_neg.cc, insert1_neg.cc, insert2_neg.cc,
+        insert3_neg.cc, insert4_neg.cc: Likewise.
+        * testsuite/23_containers/unordered_set/debug/cont_traits.h,
+        debug_cont_traits.h, construct1_neg.cc, construct2_neg.cc,
+        construct3_neg.cc, construct4_neg.cc, insert1_neg.cc, insert2_neg.cc,
+        insert3_neg.cc, insert4_neg.cc: Likewise.
+        * testsuite/23_containers/multiset/debug/cont_traits.h,
+        debug_cont_traits.h, construct1_neg.cc, construct2_neg.cc,
+        construct3_neg.cc, construct4_neg.cc, insert1_neg.cc, insert2_neg.cc,
+        insert3_neg.cc, insert4_neg.cc: Likewise.
+        * testsuite/23_containers/unordered_multiset/debug/cont_traits.h,
+        debug_cont_traits.h, construct1_neg.cc, construct2_neg.cc,
+        construct3_neg.cc, construct4_neg.cc, insert1_neg.cc, insert2_neg.cc,
+        insert3_neg.cc, insert4_neg.cc: Likewise.
+        * testsuite/23_containers/map/debug/cont_traits.h,
+        debug_cont_traits.h, construct1_neg.cc, construct2_neg.cc,
+        construct3_neg.cc, construct4_neg.cc, insert1_neg.cc, insert2_neg.cc,
+        insert3_neg.cc, insert4_neg.cc: Likewise.
+        * testsuite/23_containers/vector/debug/cont_traits.h,
+        debug_cont_traits.h, assign1_neg.cc, assign2_neg.cc, assign3_neg.cc,
+        assign4_neg.cc, construct1_neg.cc, construct2_neg.cc,
+        construct3_neg.cc, construct4_neg.cc, insert1_neg.cc, insert2_neg.cc,
+        insert3_neg.cc, insert4_neg.cc: Likewise.
+        * testsuite/23_containers/deque/debug/cont_traits.h,
+        debug_cont_traits.h, assign1_neg.cc, assign2_neg.cc, assign3_neg.cc,
+        assign4_neg.cc, construct1_neg.cc, construct2_neg.cc,
+        construct3_neg.cc, construct4_neg.cc, insert1_neg.cc, insert2_neg.cc,
+        insert3_neg.cc, insert4_neg.cc: Likewise.
 	* testsuite/23_containers/list/debug/cont_traits.h,
-	debug_cont_traits.h, assign1_neg.cc, assign2_neg.cc, assign3_neg.cc,
-	assign4_neg.cc, construct1_neg.cc, construct2_neg.cc,
-	construct3_neg.cc, construct4_neg.cc, insert1_neg.cc, insert2_neg.cc,
-	insert3_neg.cc, insert4_neg.cc: Likewise.
-	* testsuite/performance/23_containers/range_construct/
+        debug_cont_traits.h, assign1_neg.cc, assign2_neg.cc, assign3_neg.cc,
+        assign4_neg.cc, construct1_neg.cc, construct2_neg.cc,
+        construct3_neg.cc, construct4_neg.cc, insert1_neg.cc, insert2_neg.cc,
+        insert3_neg.cc, insert4_neg.cc: Likewise.
+        * testsuite/performance/23_containers/range_construct/
 	list_construct1.cc: New, validate performance impact of the patch
 	on the debug mode.
-	* testsuite/performance/23_containers/range_construct/
+        * testsuite/performance/23_containers/range_construct/
 	list_construct2.cc: Likewise.
-	* testsuite/performance/23_containers/range_construct/
+        * testsuite/performance/23_containers/range_construct/
 	vector_construct.cc: Likewise.
-	* testsuite/performance/23_containers/range_construct/
+        * testsuite/performance/23_containers/range_construct/
 	deque_construct.cc: Likewise.
 
 2010-08-26  Benjamin Kosnik  <bkoz@redhat.com>
@@ -2800,18 +2733,18 @@
 
 2010-06-08  Johannes Singler  <singler@kit.edu>
 
-	* include/parallel/find.h
-	(__find_template(.., growing_blocks_tag)): Make block size
-	proportional to current position.
-	* include/parallel/settings.h (_Settings): Introduce new tuning
-	parameter find_scale_factor to the end of the struct, defaults to
-	0.01f.
+        * include/parallel/find.h
+        (__find_template(.., growing_blocks_tag)): Make block size
+        proportional to current position.
+        * include/parallel/settings.h (_Settings): Introduce new tuning
+        parameter find_scale_factor to the end of the struct, defaults to
+        0.01f.
 
 2010-06-08  Johannes Singler  <singler@kit.edu>
 
-	* include/parallel/partial_sum.h
-	(__parallel_partial_sum_linear):
-	Correctly calculate part lengths for partial_sum_dilation!=1.
+        * include/parallel/partial_sum.h
+        (__parallel_partial_sum_linear):
+        Correctly calculate part lengths for partial_sum_dilation!=1.
 
 2010-06-07  Paolo Carlini  <paolo.carlini@oracle.com>
 
@@ -3041,7 +2974,7 @@
 	* doc/xml/manual/status_cxx200x.xml: Update.
 
 2010-06-05  Magnus Fromreide  <magfr@lysator.liu.se>
-	    Jonathan Wakely  <jwakely.gcc@gmail.com>
+            Jonathan Wakely  <jwakely.gcc@gmail.com>
 
 	* include/std/functional (function): Add nullptr_t support.
 	* include/bits/shared_ptr.h (shared_ptr): Likewise.
@@ -3092,7 +3025,7 @@
 2010-06-03  Paolo Carlini  <paolo.carlini@oracle.com>
 
 	* include/bits/c++config (std::size_t, std::ptrdiff_t,
-	std::nullptr_t): Provide typedefs.
+        std::nullptr_t): Provide typedefs.
 	* include/c_std/cstddef: Don't provide std::size_t and
 	std::ptrdiff_t here.
 	* include/c_global/cstddef: Likewise.
@@ -3872,11 +3805,11 @@
 
 2010-04-22  Johannes Singler  <singler@kit.edu>
 
-	* include/parallel/partition.h (__parallel_partition):
-	Improve scalability by:
-	-introducing new variables __leftold, __rightold, __dist, thus
-	-getting rid of omp lock by using atomic operations
-	-getting rid of two omp barriers
+        * include/parallel/partition.h (__parallel_partition):
+        Improve scalability by:
+        -introducing new variables __leftold, __rightold, __dist, thus
+        -getting rid of omp lock by using atomic operations
+        -getting rid of two omp barriers
 
 2010-04-22  Jonathan Wakely  <jwakely.gcc@gmail.com>
 
@@ -3926,10 +3859,10 @@
 
 2010-03-30  Johannes Singler  <singler@kit.edu>
 
-	* include/parallel/random_shuffle.h
-	(__parallel_random_shuffle_drs) : Take as many threads as
-	possible, i. e. favor parallelism over cache efficiency.
-	Use own PRNG also for the 1 thread case.
+        * include/parallel/random_shuffle.h
+        (__parallel_random_shuffle_drs) : Take as many threads as
+        possible, i. e. favor parallelism over cache efficiency.
+        Use own PRNG also for the 1 thread case.
 
 2010-03-30  Paolo Carlini  <paolo.carlini@oracle.com>
 
@@ -3996,14 +3929,14 @@
 
 2010-03-22  Johannes Singler  <singler@kit.edu>
 
-	* include/parallel/numeric (inner_product, partial_sum):
-	Precede subsequent call with _GLIBCXX_STD_P:: to avoid ambiguity
-	between __gnu_parallel:: and std::
-	* include/parallel/algobase.h (equal): Likewise.
-	* include/parallel/algo.h (find_first_of, search_n, merge, nth_element,
-	partial_sort, max_element, min_element): Likewise.
-	* include/parallel/partial_sum.h (__parallel_partial_sum_linear):
-	Qualify accumulate call with __gnu_parallel::.
+        * include/parallel/numeric (inner_product, partial_sum):
+        Precede subsequent call with _GLIBCXX_STD_P:: to avoid ambiguity
+        between __gnu_parallel:: and std::
+        * include/parallel/algobase.h (equal): Likewise.
+        * include/parallel/algo.h (find_first_of, search_n, merge, nth_element,
+        partial_sort, max_element, min_element): Likewise.
+        * include/parallel/partial_sum.h (__parallel_partial_sum_linear):
+        Qualify accumulate call with __gnu_parallel::.
 
 2010-03-22  Paolo Carlini  <paolo.carlini@oracle.com>
 
