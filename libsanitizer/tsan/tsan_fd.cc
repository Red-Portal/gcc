//===-- tsan_fd.cc --------------------------------------------------------===//
//
// This file is distributed under the University of Illinois Open Source
// License. See LICENSE.TXT for details.
//
//===----------------------------------------------------------------------===//
//
// This file is a part of ThreadSanitizer (TSan), a race detector.
//
//===----------------------------------------------------------------------===//

#include "tsan_fd.h"
#include "tsan_rtl.h"
#include <sanitizer_common/sanitizer_atomic.h>

namespace __tsan {

const int kTableSizeL1 = 1024;
const int kTableSizeL2 = 1024;
const int kTableSize = kTableSizeL1 * kTableSizeL2;

struct FdSync {
  atomic_uint64_t rc;
};

struct FdDesc {
  FdSync *sync;
  int creation_tid;
  u32 creation_stack;
};

struct FdContext {
  atomic_uintptr_t tab[kTableSizeL1];
  // Addresses used for synchronization.
  FdSync globsync;
  FdSync filesync;
  FdSync socksync;
  u64 connectsync;
};

static FdContext fdctx;

static FdSync *allocsync() {
  FdSync *s = (FdSync*)internal_alloc(MBlockFD, sizeof(FdSync));
  atomic_store(&s->rc, 1, memory_order_relaxed);
  return s;
}

static FdSync *ref(FdSync *s) {
  if (s && atomic_load(&s->rc, memory_order_relaxed) != (u64)-1)
    atomic_fetch_add(&s->rc, 1, memory_order_relaxed);
  return s;
}

static void unref(ThreadState *thr, uptr pc, FdSync *s) {
  if (s && atomic_load(&s->rc, memory_order_relaxed) != (u64)-1) {
    if (atomic_fetch_sub(&s->rc, 1, memory_order_acq_rel) == 1) {
      CHECK_NE(s, &fdctx.globsync);
      CHECK_NE(s, &fdctx.filesync);
      CHECK_NE(s, &fdctx.socksync);
      SyncVar *v = CTX()->synctab.GetAndRemove(thr, pc, (uptr)s);
      if (v)
        DestroyAndFree(v);
      internal_free(s);
    }
  }
}

static FdDesc *fddesc(ThreadState *thr, uptr pc, int fd) {
  CHECK_LT(fd, kTableSize);
  atomic_uintptr_t *pl1 = &fdctx.tab[fd / kTableSizeL2];
  uptr l1 = atomic_load(pl1, memory_order_consume);
  if (l1 == 0) {
    uptr size = kTableSizeL2 * sizeof(FdDesc);
    // We need this to reside in user memory to properly catch races on it.
    void *p = user_alloc(thr, pc, size);
    internal_memset(p, 0, size);
    MemoryResetRange(thr, (uptr)&fddesc, (uptr)p, size);
    if (atomic_compare_exchange_strong(pl1, &l1, (uptr)p, memory_order_acq_rel))
      l1 = (uptr)p;
    else
      user_free(thr, pc, p);
  }
  return &((FdDesc*)l1)[fd % kTableSizeL2];  // NOLINT
}

// pd must be already ref'ed.
static void init(ThreadState *thr, uptr pc, int fd, FdSync *s) {
  FdDesc *d = fddesc(thr, pc, fd);
  // As a matter of fact, we don't intercept all close calls.
  // See e.g. libc __res_iclose().
  if (d->sync) {
    unref(thr, pc, d->sync);
    d->sync = 0;
  }
  if (flags()->io_sync == 0) {
    unref(thr, pc, s);
  } else if (flags()->io_sync == 1) {
    d->sync = s;
  } else if (flags()->io_sync == 2) {
    unref(thr, pc, s);
    d->sync = &fdctx.globsync;
  }
  d->creation_tid = thr->tid;
  d->creation_stack = CurrentStackId(thr, pc);
  // To catch races between fd usage and open.
  MemoryRangeImitateWrite(thr, pc, (uptr)d, 8);
}

void FdInit() {
  atomic_store(&fdctx.globsync.rc, (u64)-1, memory_order_relaxed);
  atomic_store(&fdctx.filesync.rc, (u64)-1, memory_order_relaxed);
  atomic_store(&fdctx.socksync.rc, (u64)-1, memory_order_relaxed);
}

void FdOnFork(ThreadState *thr, uptr pc) {
  // On fork() we need to reset all fd's, because the child is going
  // close all them, and that will cause races between previous read/write
  // and the close.
  for (int l1 = 0; l1 < kTableSizeL1; l1++) {
    FdDesc *tab = (FdDesc*)atomic_load(&fdctx.tab[l1], memory_order_relaxed);
    if (tab == 0)
      break;
    for (int l2 = 0; l2 < kTableSizeL2; l2++) {
      FdDesc *d = &tab[l2];
      MemoryResetRange(thr, pc, (uptr)d, 8);
    }
  }
}

bool FdLocation(uptr addr, int *fd, int *tid, u32 *stack) {
  for (int l1 = 0; l1 < kTableSizeL1; l1++) {
    FdDesc *tab = (FdDesc*)atomic_load(&fdctx.tab[l1], memory_order_relaxed);
    if (tab == 0)
      break;
    if (addr >= (uptr)tab && addr < (uptr)(tab + kTableSizeL2)) {
      int l2 = (addr - (uptr)tab) / sizeof(FdDesc);
      FdDesc *d = &tab[l2];
      *fd = l1 * kTableSizeL1 + l2;
      *tid = d->creation_tid;
      *stack = d->creation_stack;
      return true;
    }
  }
  return false;
}

void FdAcquire(ThreadState *thr, uptr pc, int fd) {
  FdDesc *d = fddesc(thr, pc, fd);
  FdSync *s = d->sync;
  DPrintf("#%d: FdAcquire(%d) -> %p\n", thr->tid, fd, s);
  MemoryRead(thr, pc, (uptr)d, kSizeLog8);
  if (s)
    Acquire(thr, pc, (uptr)s);
}

void FdRelease(ThreadState *thr, uptr pc, int fd) {
  FdDesc *d = fddesc(thr, pc, fd);
  FdSync *s = d->sync;
  DPrintf("#%d: FdRelease(%d) -> %p\n", thr->tid, fd, s);
  MemoryRead(thr, pc, (uptr)d, kSizeLog8);
  if (s)
    Release(thr, pc, (uptr)s);
<<<<<<< HEAD
  MemoryRead(thr, pc, (uptr)d, kSizeLog8);
=======
>>>>>>> 4d0aec87
}

void FdAccess(ThreadState *thr, uptr pc, int fd) {
  DPrintf("#%d: FdAccess(%d)\n", thr->tid, fd);
  FdDesc *d = fddesc(thr, pc, fd);
  MemoryRead(thr, pc, (uptr)d, kSizeLog8);
}

void FdClose(ThreadState *thr, uptr pc, int fd) {
  DPrintf("#%d: FdClose(%d)\n", thr->tid, fd);
  FdDesc *d = fddesc(thr, pc, fd);
  // To catch races between fd usage and close.
  MemoryWrite(thr, pc, (uptr)d, kSizeLog8);
  // We need to clear it, because if we do not intercept any call out there
  // that creates fd, we will hit false postives.
  MemoryResetRange(thr, pc, (uptr)d, 8);
  unref(thr, pc, d->sync);
  d->sync = 0;
  d->creation_tid = 0;
  d->creation_stack = 0;
}

void FdFileCreate(ThreadState *thr, uptr pc, int fd) {
  DPrintf("#%d: FdFileCreate(%d)\n", thr->tid, fd);
  init(thr, pc, fd, &fdctx.filesync);
}

void FdDup(ThreadState *thr, uptr pc, int oldfd, int newfd) {
  DPrintf("#%d: FdDup(%d, %d)\n", thr->tid, oldfd, newfd);
  // Ignore the case when user dups not yet connected socket.
  FdDesc *od = fddesc(thr, pc, oldfd);
  MemoryRead(thr, pc, (uptr)od, kSizeLog8);
  FdClose(thr, pc, newfd);
  init(thr, pc, newfd, ref(od->sync));
}

void FdPipeCreate(ThreadState *thr, uptr pc, int rfd, int wfd) {
  DPrintf("#%d: FdCreatePipe(%d, %d)\n", thr->tid, rfd, wfd);
  FdSync *s = allocsync();
  init(thr, pc, rfd, ref(s));
  init(thr, pc, wfd, ref(s));
  unref(thr, pc, s);
}

void FdEventCreate(ThreadState *thr, uptr pc, int fd) {
  DPrintf("#%d: FdEventCreate(%d)\n", thr->tid, fd);
  init(thr, pc, fd, allocsync());
}

void FdSignalCreate(ThreadState *thr, uptr pc, int fd) {
  DPrintf("#%d: FdSignalCreate(%d)\n", thr->tid, fd);
  init(thr, pc, fd, 0);
}

void FdInotifyCreate(ThreadState *thr, uptr pc, int fd) {
  DPrintf("#%d: FdInotifyCreate(%d)\n", thr->tid, fd);
  init(thr, pc, fd, 0);
}

void FdPollCreate(ThreadState *thr, uptr pc, int fd) {
  DPrintf("#%d: FdPollCreate(%d)\n", thr->tid, fd);
  init(thr, pc, fd, allocsync());
}

void FdSocketCreate(ThreadState *thr, uptr pc, int fd) {
  DPrintf("#%d: FdSocketCreate(%d)\n", thr->tid, fd);
  // It can be a UDP socket.
  init(thr, pc, fd, &fdctx.socksync);
}

void FdSocketAccept(ThreadState *thr, uptr pc, int fd, int newfd) {
  DPrintf("#%d: FdSocketAccept(%d, %d)\n", thr->tid, fd, newfd);
  // Synchronize connect->accept.
  Acquire(thr, pc, (uptr)&fdctx.connectsync);
  init(thr, pc, newfd, &fdctx.socksync);
}

void FdSocketConnecting(ThreadState *thr, uptr pc, int fd) {
  DPrintf("#%d: FdSocketConnecting(%d)\n", thr->tid, fd);
  // Synchronize connect->accept.
  Release(thr, pc, (uptr)&fdctx.connectsync);
}

void FdSocketConnect(ThreadState *thr, uptr pc, int fd) {
  DPrintf("#%d: FdSocketConnect(%d)\n", thr->tid, fd);
  init(thr, pc, fd, &fdctx.socksync);
}

uptr File2addr(char *path) {
  (void)path;
  static u64 addr;
  return (uptr)&addr;
}

uptr Dir2addr(char *path) {
  (void)path;
  static u64 addr;
  return (uptr)&addr;
}

}  //  namespace __tsan<|MERGE_RESOLUTION|>--- conflicted
+++ resolved
@@ -161,10 +161,6 @@
   MemoryRead(thr, pc, (uptr)d, kSizeLog8);
   if (s)
     Release(thr, pc, (uptr)s);
-<<<<<<< HEAD
-  MemoryRead(thr, pc, (uptr)d, kSizeLog8);
-=======
->>>>>>> 4d0aec87
 }
 
 void FdAccess(ThreadState *thr, uptr pc, int fd) {
