--- conflicted
+++ resolved
@@ -508,13 +508,6 @@
 bool OutputReport(Context *ctx,
                   const ScopedReport &srep,
                   const ReportStack *suppress_stack1,
-<<<<<<< HEAD
-                  const ReportStack *suppress_stack2) {
-  const ReportDesc *rep = srep.GetReport();
-  uptr suppress_pc = IsSuppressed(rep->typ, suppress_stack1);
-  if (suppress_pc == 0)
-    suppress_pc = IsSuppressed(rep->typ, suppress_stack2);
-=======
                   const ReportStack *suppress_stack2,
                   const ReportLocation *suppress_loc) {
   atomic_store(&ctx->last_symbolize_time_ns, NanoTime(), memory_order_relaxed);
@@ -525,7 +518,6 @@
     suppress_pc = IsSuppressed(rep->typ, suppress_stack2, &supp);
   if (suppress_pc == 0)
     suppress_pc = IsSuppressed(rep->typ, suppress_loc, &supp);
->>>>>>> 4d0aec87
   if (suppress_pc != 0) {
     FiredSuppression s = {srep.GetReport()->typ, suppress_pc, supp};
     ctx->fired_suppressions.push_back(s);
@@ -635,13 +627,6 @@
 
   if (!flags()->report_atomic_races && !RaceBetweenAtomicAndFree(thr))
     return;
-<<<<<<< HEAD
-
-  if (thr->in_signal_handler)
-    Printf("ThreadSanitizer: printing report from signal handler."
-           " Can crash or hang.\n");
-=======
->>>>>>> 4d0aec87
 
   bool freed = false;
   {
@@ -719,16 +704,11 @@
   }
 #endif
 
-<<<<<<< HEAD
-  if (!OutputReport(ctx, rep, rep.GetReport()->mops[0]->stack,
-                              rep.GetReport()->mops[1]->stack))
-=======
   ReportLocation *suppress_loc = rep.GetReport()->locs.Size() ?
                                  rep.GetReport()->locs[0] : 0;
   if (!OutputReport(ctx, rep, rep.GetReport()->mops[0]->stack,
                               rep.GetReport()->mops[1]->stack,
                               suppress_loc))
->>>>>>> 4d0aec87
     return;
 
   AddRacyStacks(thr, traces, addr_min, addr_max);
@@ -746,14 +726,11 @@
       sizeof(__sanitizer::StackTrace))) __sanitizer::StackTrace;
   ptrace->SlowUnwindStack(__sanitizer::StackTrace::GetCurrentPc(),
       kStackTraceMax);
-<<<<<<< HEAD
-=======
   for (uptr i = 0; i < ptrace->size / 2; i++) {
     uptr tmp = ptrace->trace[i];
     ptrace->trace[i] = ptrace->trace[ptrace->size - i - 1];
     ptrace->trace[ptrace->size - i - 1] = tmp;
   }
->>>>>>> 4d0aec87
   StackTrace trace;
   trace.Init(ptrace->trace, ptrace->size);
   PrintStack(SymbolizeStack(trace));
