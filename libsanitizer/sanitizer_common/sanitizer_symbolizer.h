//===-- sanitizer_symbolizer.h ----------------------------------*- C++ -*-===//
//
// This file is distributed under the University of Illinois Open Source
// License. See LICENSE.TXT for details.
//
//===----------------------------------------------------------------------===//
//
// Symbolizer is intended to be used by both
// AddressSanitizer and ThreadSanitizer to symbolize a given
// address. It is an analogue of addr2line utility and allows to map
// instruction address to a location in source code at run-time.
//
// Symbolizer is planned to use debug information (in DWARF format)
// in a binary via interface defined in "llvm/DebugInfo/DIContext.h"
//
// Symbolizer code should be called from the run-time library of
// dynamic tools, and generally should not call memory allocation
// routines or other system library functions intercepted by those tools.
// Instead, Symbolizer code should use their replacements, defined in
// "compiler-rt/lib/sanitizer_common/sanitizer_libc.h".
//===----------------------------------------------------------------------===//
#ifndef SANITIZER_SYMBOLIZER_H
#define SANITIZER_SYMBOLIZER_H

#include "sanitizer_allocator_internal.h"
#include "sanitizer_internal_defs.h"
#include "sanitizer_libc.h"
// WARNING: Do not include system headers here. See details above.

namespace __sanitizer {

struct AddressInfo {
  uptr address;
  char *module;
  uptr module_offset;
  char *function;
  char *file;
  int line;
  int column;

  AddressInfo() {
    internal_memset(this, 0, sizeof(AddressInfo));
  }

  // Deletes all strings and sets all fields to zero.
  void Clear() {
    InternalFree(module);
    InternalFree(function);
    InternalFree(file);
    internal_memset(this, 0, sizeof(AddressInfo));
  }

  void FillAddressAndModuleInfo(uptr addr, const char *mod_name,
                                uptr mod_offset) {
    address = addr;
    module = internal_strdup(mod_name);
    module_offset = mod_offset;
  }
};

struct DataInfo {
  uptr address;
  char *module;
  uptr module_offset;
  char *name;
  uptr start;
  uptr size;
};

<<<<<<< HEAD
// Fills at most "max_frames" elements of "frames" with descriptions
// for a given address (in all inlined functions). Returns the number
// of descriptions actually filled.
// This function should NOT be called from two threads simultaneously.
uptr SymbolizeCode(uptr address, AddressInfo *frames, uptr max_frames);
bool SymbolizeData(uptr address, DataInfo *info);

bool IsSymbolizerAvailable();

// Attempts to demangle the provided C++ mangled name.
const char *Demangle(const char *Name);

// Starts external symbolizer program in a subprocess. Sanitizer communicates
// with external symbolizer via pipes.
bool InitializeExternalSymbolizer(const char *path_to_symbolizer);

class LoadedModule {
=======
class SymbolizerInterface {
>>>>>>> 4d0aec87
 public:
  // Fills at most "max_frames" elements of "frames" with descriptions
  // for a given address (in all inlined functions). Returns the number
  // of descriptions actually filled.
  virtual uptr SymbolizeCode(uptr address, AddressInfo *frames,
                             uptr max_frames) {
    return 0;
  }
  virtual bool SymbolizeData(uptr address, DataInfo *info) {
    return false;
  }
  virtual bool IsAvailable() {
    return false;
  }
  // Release internal caches (if any).
  virtual void Flush() {}
  // Attempts to demangle the provided C++ mangled name.
  virtual const char *Demangle(const char *name) {
    return name;
  }
  virtual void PrepareForSandboxing() {}
  // Starts external symbolizer program in a subprocess. Sanitizer communicates
  // with external symbolizer via pipes. If path_to_symbolizer is NULL or empty,
  // tries to look for llvm-symbolizer in PATH.
  virtual bool InitializeExternal(const char *path_to_symbolizer) {
    return false;
  }
};

// Returns platform-specific implementation of SymbolizerInterface. It can't be
// used from multiple threads simultaneously.
SANITIZER_WEAK_ATTRIBUTE SymbolizerInterface *getSymbolizer();

}  // namespace __sanitizer

#endif  // SANITIZER_SYMBOLIZER_H<|MERGE_RESOLUTION|>--- conflicted
+++ resolved
@@ -67,27 +67,7 @@
   uptr size;
 };
 
-<<<<<<< HEAD
-// Fills at most "max_frames" elements of "frames" with descriptions
-// for a given address (in all inlined functions). Returns the number
-// of descriptions actually filled.
-// This function should NOT be called from two threads simultaneously.
-uptr SymbolizeCode(uptr address, AddressInfo *frames, uptr max_frames);
-bool SymbolizeData(uptr address, DataInfo *info);
-
-bool IsSymbolizerAvailable();
-
-// Attempts to demangle the provided C++ mangled name.
-const char *Demangle(const char *Name);
-
-// Starts external symbolizer program in a subprocess. Sanitizer communicates
-// with external symbolizer via pipes.
-bool InitializeExternalSymbolizer(const char *path_to_symbolizer);
-
-class LoadedModule {
-=======
 class SymbolizerInterface {
->>>>>>> 4d0aec87
  public:
   // Fills at most "max_frames" elements of "frames" with descriptions
   // for a given address (in all inlined functions). Returns the number
