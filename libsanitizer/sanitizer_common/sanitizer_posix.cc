--- conflicted
+++ resolved
@@ -27,18 +27,6 @@
   return GetPageSize();
 }
 
-<<<<<<< HEAD
-int GetPid() {
-  return getpid();
-}
-
-u32 GetUid() {
-  return getuid();
-}
-
-uptr GetThreadSelf() {
-  return (uptr)pthread_self();
-=======
 uptr GetMaxVirtualAddress() {
 #if SANITIZER_WORDSIZE == 64
 # if defined(__powerpc64__)
@@ -55,7 +43,6 @@
   // FIXME: We can probably lower this on Android?
   return (1ULL << 32) - 1;  // 0xffffffff;
 #endif  // SANITIZER_WORDSIZE
->>>>>>> 4d0aec87
 }
 
 void *MmapOrDie(uptr size, const char *mem_type) {
@@ -73,13 +60,8 @@
       Die();
     }
     recursion_count++;
-<<<<<<< HEAD
-    Report("ERROR: %s failed to allocate 0x%zx (%zd) bytes of %s: %s\n",
-           SanitizerToolName, size, size, mem_type, strerror(errno));
-=======
     Report("ERROR: %s failed to allocate 0x%zx (%zd) bytes of %s: %d\n",
            SanitizerToolName, size, size, mem_type, reserrno);
->>>>>>> 4d0aec87
     DumpProcessMap();
     CHECK("unable to mmap" && 0);
   }
@@ -88,13 +70,8 @@
 
 void UnmapOrDie(void *addr, uptr size) {
   if (!addr || !size) return;
-<<<<<<< HEAD
-  int res = internal_munmap(addr, size);
-  if (res != 0) {
-=======
   uptr res = internal_munmap(addr, size);
   if (internal_iserror(res)) {
->>>>>>> 4d0aec87
     Report("ERROR: %s failed to deallocate 0x%zx (%zd) bytes at address %p\n",
            SanitizerToolName, size, size, addr);
     CHECK("unable to unmap" && 0);
@@ -108,20 +85,12 @@
       PROT_READ | PROT_WRITE,
       MAP_PRIVATE | MAP_ANON | MAP_FIXED | MAP_NORESERVE,
       -1, 0);
-<<<<<<< HEAD
-  if (p == (void*)-1)
-    Report("ERROR: "
-           "%s failed to allocate 0x%zx (%zd) bytes at address %p (%d)\n",
-           SanitizerToolName, size, size, fixed_addr, errno);
-  return p;
-=======
   int reserrno;
   if (internal_iserror(p, &reserrno))
     Report("ERROR: "
            "%s failed to allocate 0x%zx (%zd) bytes at address %p (%d)\n",
            SanitizerToolName, size, size, fixed_addr, reserrno);
   return (void *)p;
->>>>>>> 4d0aec87
 }
 
 void *MmapFixedOrDie(uptr fixed_addr, uptr size) {
@@ -131,18 +100,11 @@
       PROT_READ | PROT_WRITE,
       MAP_PRIVATE | MAP_ANON | MAP_FIXED,
       -1, 0);
-<<<<<<< HEAD
-  if (p == (void*)-1) {
-    Report("ERROR:"
-           " %s failed to allocate 0x%zx (%zd) bytes at address %p (%d)\n",
-           SanitizerToolName, size, size, fixed_addr, errno);
-=======
   int reserrno;
   if (internal_iserror(p, &reserrno)) {
     Report("ERROR:"
            " %s failed to allocate 0x%zx (%zd) bytes at address %p (%d)\n",
            SanitizerToolName, size, size, fixed_addr, reserrno);
->>>>>>> 4d0aec87
     CHECK("unable to mmap" && 0);
   }
   return (void *)p;
@@ -156,14 +118,9 @@
 }
 
 void *MapFileToMemory(const char *file_name, uptr *buff_size) {
-<<<<<<< HEAD
-  fd_t fd = OpenFile(file_name, false);
-  CHECK_NE(fd, kInvalidFd);
-=======
   uptr openrv = OpenFile(file_name, false);
   CHECK(!internal_iserror(openrv));
   fd_t fd = openrv;
->>>>>>> 4d0aec87
   uptr fsize = internal_filesize(fd);
   CHECK_NE(fsize, (uptr)-1);
   CHECK_GT(fsize, 0);
@@ -238,29 +195,6 @@
   return 0;
 }
 
-<<<<<<< HEAD
-void SetStackSizeLimitInBytes(uptr limit) {
-  struct rlimit rlim;
-  rlim.rlim_cur = limit;
-  rlim.rlim_max = limit;
-  if (setrlimit(RLIMIT_STACK, &rlim)) {
-    Report("ERROR: %s setrlimit() failed %d\n", SanitizerToolName, errno);
-    Die();
-  }
-  CHECK(!StackSizeIsUnlimited());
-}
-
-void SleepForSeconds(int seconds) {
-  sleep(seconds);
-}
-
-void SleepForMillis(int millis) {
-  usleep(millis * 1000);
-}
-
-void Abort() {
-  abort();
-=======
 void MaybeOpenReportFile() {
   if (!log_to_file || (report_fd_pid == internal_getpid())) return;
   InternalScopedBuffer<char> report_path_full(4096);
@@ -279,7 +213,6 @@
   }
   report_fd = openrv;
   report_fd_pid = internal_getpid();
->>>>>>> 4d0aec87
 }
 
 void RawWrite(const char *buffer) {
