--- conflicted
+++ resolved
@@ -10,13 +10,9 @@
 // sanitizer_libc.h.
 //===----------------------------------------------------------------------===//
 
-<<<<<<< HEAD
-#ifdef __APPLE__
-=======
 #include "sanitizer_platform.h"
 #if SANITIZER_MAC
 
->>>>>>> 4d0aec87
 // Use 64-bit inodes in file operations. ASan does not support OS X 10.5, so
 // the clients will most certainly use 64-bit ones as well.
 #ifndef _DARWIN_USE_64_BIT_INODE
@@ -62,17 +58,6 @@
   return close(fd);
 }
 
-<<<<<<< HEAD
-fd_t internal_open(const char *filename, int flags) {
-  return open(filename, flags);
-}
-
-fd_t internal_open(const char *filename, int flags, u32 mode) {
-  return open(filename, flags, mode);
-}
-
-fd_t OpenFile(const char *filename, bool write) {
-=======
 uptr internal_open(const char *filename, int flags) {
   return open(filename, flags);
 }
@@ -82,7 +67,6 @@
 }
 
 uptr OpenFile(const char *filename, bool write) {
->>>>>>> 4d0aec87
   return internal_open(filename,
       write ? O_WRONLY | O_CREAT : O_RDONLY, 0660);
 }
@@ -95,17 +79,6 @@
   return write(fd, buf, count);
 }
 
-<<<<<<< HEAD
-int internal_stat(const char *path, void *buf) {
-  return stat(path, (struct stat *)buf);
-}
-
-int internal_lstat(const char *path, void *buf) {
-  return lstat(path, (struct stat *)buf);
-}
-
-int internal_fstat(fd_t fd, void *buf) {
-=======
 uptr internal_stat(const char *path, void *buf) {
   return stat(path, (struct stat *)buf);
 }
@@ -115,7 +88,6 @@
 }
 
 uptr internal_fstat(fd_t fd, void *buf) {
->>>>>>> 4d0aec87
   return fstat(fd, (struct stat *)buf);
 }
 
@@ -142,13 +114,10 @@
   _exit(exitcode);
 }
 
-<<<<<<< HEAD
-=======
 uptr internal_getpid() {
   return getpid();
 }
 
->>>>>>> 4d0aec87
 // ----------------- sanitizer_common.h
 bool FileExists(const char *filename) {
   struct stat st;
