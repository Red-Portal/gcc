--- conflicted
+++ resolved
@@ -2,31 +2,6 @@
 @c each entry tell you which file and where in that file).  DO NOT EDIT!
 @c Edit the *.c files, configure with --enable-maintainer-mode,
 @c run 'make stamp-functions' and gather-docs will build a new copy.
-<<<<<<< HEAD
-
-@c safe-ctype.c:25
-@defvr Extension HOST_CHARSET
-This macro indicates the basic character set and encoding used by the
-host: more precisely, the encoding used for character constants in
-preprocessor @samp{#if} statements (the C "execution character set").
-It is defined by @file{safe-ctype.h}, and will be an integer constant
-with one of the following values:
-
-@ftable @code
-@item HOST_CHARSET_UNKNOWN
-The host character set is unknown - that is, not one of the next two
-possibilities.
-
-@item HOST_CHARSET_ASCII
-The host character set is ASCII.
-
-@item HOST_CHARSET_EBCDIC
-The host character set is some variant of EBCDIC.  (Only one of the
-nineteen EBCDIC varying characters is tested; exercise caution.)
-@end ftable
-@end defvr
-=======
->>>>>>> 3082eeb7
 
 @c alloca.c:26
 @deftypefn Replacement void* alloca (size_t @var{size})
@@ -163,11 +138,7 @@
 
 @end deftypefn
 
-<<<<<<< HEAD
-@c make-temp-file.c:95
-=======
 @c make-temp-file.c:96
->>>>>>> 3082eeb7
 @deftypefn Replacement char* choose_tmpdir ()
 
 Returns a pointer to a directory path suitable for creating temporary
@@ -196,12 +167,8 @@
 @end deftypefn
 
 @c crc32.c:141
-<<<<<<< HEAD
-@deftypefn Extension unsigned int crc32 (const unsigned char *@var{buf}, int @var{len}, unsigned int @var{init})
-=======
 @deftypefn Extension {unsigned int} crc32 (const unsigned char *@var{buf}, @
   int @var{len}, unsigned int @var{init})
->>>>>>> 3082eeb7
 
 Compute the 32-bit CRC of @var{buf} which has length @var{len}.  The
 starting value is @var{init}; this may be used to compute the CRC of
@@ -709,11 +676,7 @@
 
 @end deftypefn
 
-<<<<<<< HEAD
-@c make-temp-file.c:168
-=======
 @c make-temp-file.c:174
->>>>>>> 3082eeb7
 @deftypefn Replacement char* make_temp_file (const char *@var{suffix})
 
 Return a temporary file name (as a string) or @code{NULL} if unable to
@@ -758,12 +721,8 @@
 @end deftypefn
 
 @c memmem.c:20
-<<<<<<< HEAD
-@deftypefn Supplemental void* memmem (const void *@var{haystack}, size_t @var{haystack_len} const void *@var{needle}, size_t @var{needle_len})
-=======
 @deftypefn Supplemental void* memmem (const void *@var{haystack}, @
   size_t @var{haystack_len} const void *@var{needle}, size_t @var{needle_len})
->>>>>>> 3082eeb7
 
 Returns a pointer to the first occurrence of @var{needle} (length
 @var{needle_len}) in @var{haystack} (length @var{haystack_len}).
