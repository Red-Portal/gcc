--- conflicted
+++ resolved
@@ -479,12 +479,9 @@
 /* Define to `int' if <sys/types.h> does not define. */
 #undef pid_t
 
-<<<<<<< HEAD
-=======
 /* Define to `int' if <sys/types.h> does not define. */
 #undef ssize_t
 
->>>>>>> b56a5220
 /* Define to the type of an unsigned integer type wide enough to hold a
    pointer, if such a type exists, and if the system does not define it. */
 #undef uintptr_t
