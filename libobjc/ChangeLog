<<<<<<< HEAD
=======
2011-08-06  Nicola Pero  <nicola.pero@meta-innovation.com>

	PR libobjc/50002
	* class.c (__objc_update_classes_with_methods): Iterate over meta
	classes as well as normal classes when refreshing the method
	implementations.  This fixes replacing class methods.

2011-08-06  Nicola Pero  <nicola.pero@meta-innovation.com>

	* class.c (class_getSuperclass): Fixed to work with meta classes
	still in construction too.

2011-08-06  Nicola Pero  <nicola.pero@meta-innovation.com>

	* class.c (class_getSuperclass): Fixed typo in comment.
	
2011-08-06  Nicola Pero  <nicola.pero@meta-innovation.com>

	PR libobjc/49882
	* class.c (class_getSuperclass): Return the superclass if the
	class is in construction.
	* objc/runtime.h (class_getSuperclass): Updated documentation.

2011-08-05  Rainer Orth  <ro@CeBiTec.Uni-Bielefeld.DE>

	* Makefile.in (INCLUDES): Search
	$(srcdir)/$(MULTISRCTOP)../libgcc.

2011-06-08  Nicola Pero  <nicola.pero@meta-innovation.com>

	* objc/objc.h (__GNU_LIBOBJC__): Bumped to 20110608.

2011-06-08  Nicola Pero  <nicola.pero@meta-innovation.com>

	* configure.ac (VERSION): Bumped to 4:0:0.
	* configure (VERSION): Likewise.

2011-06-08  Nicola Pero  <nicola.pero@meta-innovation.com>

	* objc/README: Updated.
	* objc-private/selector.h: Updated comments.
	
2011-06-07  Nicola Pero  <nicola.pero@meta-innovation.com>

	* sendmsg.c (class_get_instance_method): Removed.
	(class_get_class_method): Removed.
	(objc_get_uninstalled_dtable): Removed.

2011-06-07  Nicola Pero  <nicola.pero@meta-innovation.com>

	* objc-private/module-abi-8.h (class_get_instance_size): Removed.
	* objects.c (class_create_instance): Removed.
	* error.c (__USE_FIXED_PROTOTYPES__): Removed.
	* gc.c (__objc_generate_gc_type_description): Use
	class_getInstanceSize() instead of class_get_instance_size().
	* selector.c (sel_types_match): Made static.
	(sel_get_typed_uid): Removed.
	(sel_get_any_typed_uid): Removed.
	(sel_get_name): Removed.
	(sel_get_type): Removed.
	(sel_register_name): Removed.
	(sel_register_typed_name): Removed.
	(sel_get_uid): Removed.

2011-06-07  Nicola Pero  <nicola.pero@meta-innovation.com>

	* encoding.c (method_get_number_of_arguments): Removed.
	(method_get_sizeof_arguments): Removed.

2011-06-07  Nicola Pero  <nicola.pero@meta-innovation.com>

	* class.c (objc_next_class): Removed.
	(class_pose_as): Removed.
	(CLASSOF): Removed.
	(class_table_replace): Removed.
	(objc_lookup_class): Removed.

2011-06-07  Nicola Pero  <nicola.pero@meta-innovation.com>

	Removed the Traditional Objective-C runtime public API.
	* Makefile.in (OBJC_DEPRECATED_H): Variable removed.
	(install-headers): Do not create the objc/deprecated directory and
	do not install the deprecated headers.
	(OBJC_H): Removed encoding.h and objc-api.h.
	* Object.m: Removed all methods with the exception of -class and
	-isEqual:.  Updated includes.  ([-class]): Use Modern API.
	* objc/Object.h: Do not include deprecated/Object.h.
	* objc/deprecated/Object.h: Removed.
	* linking.m (__objc_linking): Call [Object class] instead of
	[Object name].
	* Protocol.m: Removed all methods with the exception of -isEqual:.
	Updated includes.
	* objc/Protocol.h: Do not include deprecated/Protocol.h.
	* objc/deprecated/Protocol.h: Removed.
	* objc/deprecated/struct_objc_symtab.h: Removed.
	* objc/deprecated/struct_objc_module.h: Removed.
	* objc/deprecated/struct_objc_ivar.h: Removed.
	* objc/deprecated/struct_objc_ivar_list.h: Removed.
	* objc/deprecated/struct_objc_method.h: Removed.
	* objc/deprecated/struct_objc_method_list.h: Removed.
	* objc/deprecated/struct_objc_protocol_list.h: Removed.
	* objc/deprecated/struct_objc_category.h: Removed.
	* objc/deprecated/MetaClass.h: Removed.
	* objc/deprecated/objc_msg_sendv.h: Removed.  
	* objc/deprecated/README: Removed.
	* objc/deprecated/struct_objc_class.h: Removed.
	* objc/deprecated/struct_objc_protocol.h: Removed.
	* objc/deprecated/struct_objc_selector.h: Removed.
	* objc/encoding.h: Removed.
	* objc/message.h (struct objc_super): Removed the definition for
	the Traditional Objective-C runtime API.
	* objc/objc.h: Do not include objc/objc-decls.h.
	deprecated/struct_objc_selector.h, deprecated/MetaClass.h,
	deprecated/struct_objc_class.h, deprecated/struct_objc_protocol.h
	and deprecated/objc_msg_sendv.h.  Uncommented new definition of
	Protocol *.
	* objc/objc-api.h: Removed.
	* objc/runtime.h: Updated comments.  Removed check to detect
	concurrent usage of Traditional and Modern APIs.
	* objc-private/module-abi-8.h: Always define struct objc_class and
	struct objc_protocol.  (struct objc_protocol_list): Changed type
	of 'list' argument from 'Protocol *' to 'struct objc_protocol *'.
	(class_get_instance_size): Added.
	* objc-private/protocols.h (__objc_protocols_add_protocol): Take a
	'struct objc_protocol *' as argument, not a 'Protocol *'.
	* objc-private/runtime.h: Updated comments.
	* objc-private/selector.h (struct objc_selector, sel_eq): Added.
	* class.c: Include objc-private/selector.h.
	(objc_get_meta_class): Return a Class instead of a MetaClass.
	* encoding.c (method_get_next_argument): Removed.
	(method_get_first_argument): Removed.
	(method_get_nth_argument): Removed.
	* gc.c: Include objc/runtime.h instead of objc/encoding.h.
	Include objc-private/module-abi-8.h and ctype.h.
	* protocols.c (__objc_protocols_add_protocol): Take a 'struct
	objc_protocl *' as argument, not a 'Protocol *'.
	(class_addProtocol): Added casts to 'struct objc_protocol *' and
	'Protocol *'.
	(class_copyProtocolList): Likewise.
	(protocol_conformsToProtocol): Likewise.
	(protocol_copyProtocolList): Likewise.
	* sarray.c: Include objc-private/module-abi-8.h.
	* sendmsg.c (method_get_next_argument): Removed.
	(method_get_first_argument): Removed.
	(method_get_nth_argument): Removed.
	(objc_msg_sendv): Removed.
	(arglist_t, retval_t): New.  (class_get_class_method): Take a
	'Class', not 'MetaClass', argument.
	* thr.c: Include module-abi-8.h.
	
2011-06-03  Nicola Pero  <nicola.pero@meta-innovation.com>

	* Makefile.in (OBJC_DEPRECATED_H): Removed struct_objc_static_instances.h
	and objc_get_uninstalled_dtable.h.
	* objc/deprecated/struct_objc_static_instances.h: Removed.
	* objc/deprecated/objc_get_uninstalled_dtable.h: Removed.	
	* objc/objc-api.h: Do not include deprecated/objc_static_instances.h
	and deprecated/objc_get_uninstalled_dtable.h.
	
2011-06-03  Nicola Pero  <nicola.pero@meta-innovation.com>

	* Makefile.in (OBJC_DEPRECATED_H): Removed objc_object_alloc.h.
	* objc/deprecated/objc_object_alloc.h: Removed.
	* objc/objc-api.h: Do not include deprecated/objc_object_alloc.h.
	* objects.c (_objc_object_alloc, _objc_object_dispose,
	_objc_object_copy): Removed.
	* libobjc.def (__objc_object_alloc, __objc_object_copy,
	__objc_object_dispose): Removed.
	
2011-06-03  Nicola Pero  <nicola.pero@meta-innovation.com>

	* Makefile.in (OBJC_DEPRECATED_H): Removed METHOD_NULL.h.
	* objc/objc-api.h: Do not include deprecated/METHOD_NULL.h.
	* objc/deprecated/METHOD_NULL.h: Removed.
	
2011-06-03  Nicola Pero  <nicola.pero@meta-innovation.com>

	* Makefile.in (OBJC_DEPRECATED_H): Removed objc_valloc.h,
	objc_malloc.h and objc_unexpected_exception.h.
	(exception.lo): Do not use -Wno-deprecated-declarations.
	(exception_gc.lo): Likewise.
	* objc/objc-api.h: Do not include deprecated/objc_valloc.h,
	deprecated/objc_malloc.h and
	deprecated/objc_unexpected_exception.h.
	* objc/deprecated/objc_valloc.h: Removed.
	* objc/deprecated/objc_malloc.h: Removed.
	* objc/deprecated/objc_unexpected_exception.h: Removed.
	* exception.c (_objc_unexpected_exception): Removed.
	(objc_exception_throw): Do not check for
	_objc_unexpected_exception.
	* memory.c (objc_valloc, _objc_malloc, _objc_atomic_malloc,
	_objc_valloc, _objc_realloc, _objc_calloc, _objc_free): Removed.	
	* libobjc.def (_objc_unexpected_exception, objc_valloc): Removed.
	
2011-06-03  Nicola Pero  <nicola.pero@meta-innovation.com>

	* objc/objc.h: Do not include deprecated/STR.h.
	* objc/deprecated/STR.h: Removed.
	* Makefile.in (OBJC_DEPRECATED_H): removed STR.h.
	
2011-06-03  Nicola Pero  <nicola.pero@meta-innovation.com>

	* Makefile.in (OBJC_H): Removed hash.h and sarray.h.
	(OBJC_DEPRECATED_H): Likewise.
	* libobjc.def (objc_hash_new, objc_hash_delete, objc_hash_add,
	objc_hash_remove, objc_hash_next, objc_hash_value_for_key,
	objc_hash_is_key_in_hash, hash_add, hash_delete, hash_new,
	hash_next, hash_remove, hash_value_for_key, hash_is_key_in_hash,
	sarray_at_put, sarray_at_put_safe, sarray_free, sarray_lazy_copy,
	sarray_new, sarray_realloc, sarray_remove_garbage): Removed.
	* objc/sarray.h: Removed.
	* objc/hash.h: Removed.
	* objc/deprecated/sarray.h: Removed.
	* objc/deprecated/hash.h: Removed.
	* objc/Object.h: Do not include objc/deprecated/hash.h
	* Object.m: Include string.h.
	* objc/objc-api.h: Do not include objc/deprecated/hash.h.
	* objc-private/common.h (GNU_LIBOBJC_COMPILING_LIBOBJC_ITSELF):
	Removed.

2011-06-03  Nicola Pero  <nicola.pero@meta-innovation.com>

	* Object.m ([-forward::]): Removed.
	* objc/deprecated/Object.h ([-forward::]): Removed.
	* sendmsg.c (__objc_forward): Updated comments.
	
2011-06-03  Nicola Pero  <nicola.pero@meta-innovation.com>

	* Makefile.in (OBJC_H): Removed objc-list.h.
	(OBJC_DEPRECATED_H): Removed objc-list.h.
	* objc/objc-list.h: File removed.
	* objc/deprecated/objc-list.h: File removed.

2011-06-03  Nicola Pero  <nicola.pero@meta-innovation.com>

	* Makefile.in (OBJC_H): Removed typedstream.h.
	(OBJC_DEPRECATED_H): Removed typedstream.h.
	(C_SOURCE_FILES): Removed archive.c.
	(Object.lo): Rule removed.
	(Object_gc.lo): Likewise.
	(archive.lo): Likewise.
	(archive_gc.lo): Likewise.
	* objc/deprecated/Object.h ([+streamVersion:], [-read], [-write],
	[-awake]): Removed.
	Do not include deprecated/typedstream.h.
	* Object.m: Removed the same methods.
	* archive.c: File removed.
	* objc/typedstream.h: File removed.
	* objc/deprecated/typedstream.h: File removed.
	* libobjc.def (__objc_read_nbyte_uint, __objc_read_nbyte_ulong,
	__objc_write_class, __objc_write_object, __objc_write_selector,
	objc_close_typed_stream, objc_end_of_typed_stream,
	objc_flush_typed_stream, objc_get_stream_class_version,
	objc_open_typed_stream, objc_open_typed_stream_for_file,
	objc_read_array, objc_read_char, objc_read_int, objc_read_long,
	objc_read_object, objc_read_selector, objc_read_short,
	objc_read_string, objc_read_type, objc_read_types,
	objc_read_unsigned_char, objc_read_unsigned_int,
	objc_read_unsigned_long, objc_read_unsigned_short,
	objc_write_array, objc_write_char, objc_write_int,
	objc_write_long, objc_write_object, objc_write_object_reference,
	objc_write_root_object, objc_write_selector, objc_write_short,
	objc_write_string, objc_write_string_atomic, objc_write_type,
	objc_write_types, objc_write_unsigned_char,
	objc_write_unsigned_int, objc_write_unsigned_long,
	objc_write_unsigned_short): Removed.
	
2011-06-02  Nicola Pero  <nicola.pero@meta-innovation.com>

	* Makefile.in (OBJC_DEPRECATED_H): Removed objc_error.h.
	* objc/deprecated/objc_error.h: Removed.
	* objc/objc-api.h: Do not include deprecated/objc_error.h.
	* libobjc.def (objc_error, objc_verror): Removed.
	* error.c (_objc_error_handler, objc_error, objc_verror,
	objc_set_error_handler): Removed.
	* Object.m ([-error:], [-perform:], [-perform:with:],
	[-perform:with:with], [-subclassResponsibility:],
	[-notImplemented:], [-shouldNotImplement:], [-doesNotRecognize:]):
	Removed.
	* objc/deprecated/Object.h: Removed the same methods.
	* sendmsg.c (__objc_forward): Do not try to invoke the "error:"
	method after trying to invoke the "doesNotRecognize:" method.
	
2011-05-26  Nicola Pero  <nicola.pero@meta-innovation.com>

	* sendmsg.c: Reindented part of the file.  No non-trivial changes
	in code.

2011-05-26  Nicola Pero  <nicola.pero@meta-innovation.com>

	* sendmsg.c (__objc_install_dtable_for_class): Use objc_getClass,
	not objc_lookup_class.

2011-05-25  Richard Frith-Macdonald <rfm@gnu.org>
	    David Ayers  <ayers@fsfe.org>

	PR libobjc/38307
	* sendmsg.c: Include objc/hash.h.
	(get_implementation): New function, mostly with code from get_imp
	updated to support the new +initialize dispatch table logic.
	(get_imp): Use get_implementation.
	(__objc_responds_to): Updated to support the new +initialize
	dispatch table logic.
	(class_respondsToSelector): Likewise.
	(objc_msg_lookup): Use get_implementation.
	(__objc_init_install_dtable): Removed.
	(__objc_install_methods_in_dtable): Updated arguments.
	(__objc_install_dispatch_table_for_class): Renamed to
	__objc_install_dtable_for_class and updated to support the new
	+initialize dispatch table logic.
	(__objc_update_dispatch_table_for_class): Updated to support the
	new +initialize dispatch table logic.
	(__objc_forward): Call get_implementation instead of get_imp.
	(prepared_dtable_table): New.
	(__objc_prepare_dtable_for_class): New.	
	(__objc_prepared_dtable_for_class): New.
	(__objc_get_prepared_imp): New.
	(__objc_install_prepared_dtable_for_class): New.
	
2011-05-24  Nicola Pero  <nicola.pero@meta-innovation.com>

	PR libobjc/48177
	* selector.c (__sel_register_typed_name): Use sel_types_match()
	instead of strcmp() to compare selector types (Suggestion by
	Richard Frith-Macdonald <rfm@gnu.org>).

2011-04-15  Rainer Orth  <ro@CeBiTec.Uni-Bielefeld.DE>

	PR libobjc/32037
	* Makefile.in (OBJC_GCFLAGS): Move ...
	* configure.ac (enable_objc_gc): ... here.
	Add $(libsuffix) to OBJC_BOEHM_GC.
	* configure: Regenerate.

2011-02-28  Nicola Pero  <nicola.pero@meta-innovation.com>
	
	* selector.c (sel_getTypedSelector): Return NULL if there are
	multiple selectors with conflicting types.
	* objc/runtime.h (sel_getTypedSelector): Updated documentation.
	
2011-02-28  Richard Frith-Macdonald <rfm@gnu.org>

	PR libobjc/47922
	* gc.c (class_ivar_set_gcinvisible): Use _C_GCINVISIBLE instead of
	a hardcoded "!".

2011-02-13  Ralf Wildenhues  <Ralf.Wildenhues@gmx.de>

	* configure: Regenerate.

2010-12-26  Nicola Pero  <nicola.pero@meta-innovation.com>

	* init.c (create_tree_of_subclasses_inherited_from): Use
	class_superclass_of_class instead of assuming a class is
	unresolved when it could be resolved.  Tidied up assignment and
	check.
	(__objc_tree_insert_class): Enhanced DEBUG_PRINTF.
	(objc_tree_insert_class): Tidied up loop; return immediately upon
	inserting a class.
	(__objc_exec_class): Do not set __objc_class_tree_list.
	
2010-12-24  Nicola Pero  <nicola.pero@meta-innovation.com>

	* selector.c (sel_getTypedSelector): Return NULL if given a NULL
	argument.
	(sel_registerTypedName): Same.
	(sel_registerName): Same.
	* objc/runtime.h: Updated documentation.
	
2010-12-24  Nicola Pero  <nicola.pero@meta-innovation.com>

	* objc/runtime.h (class_addIvar): Updated documentation.  The
	alignment is actually the log_2 of the alignment in bytes.
	* ivars.c (class_addIvar): Corresponding change to the
	implementation.
	
2010-12-24  Nicola Pero  <nicola.pero@meta-innovation.com>

	* objc/runtime.h (sel_getType): Renamed to sel_getTypeEncoding to
	be consistent with method_getTypeEncoding and
	ivar_getTypeEncoding.
	(sel_copyTypedSelectorList, sel_getTypedSelector): New.
	* selector.c (sel_getType): Renamed to sel_getTypeEncoding.
	(sel_copyTypedSelectorList, sel_getTypedSelector): New.
	(sel_get_type): Updated call to sel_getType.
	
2010-12-24  Nicola Pero  <nicola.pero@meta-innovation.com>

	* objc/runtime.h (class_conformsToProtocol,
	class_copyProtocolList): Updated documentation.

2010-12-23  Nicola Pero  <nicola.pero@meta-innovation.com>

	* init.c (create_tree_of_subclasses_inherited_from): Updated
	DEBUG_PRINTF messages.
	(__objc_tree_insert_class): Same.
	(__objc_send_load_using_method_list): Same.
	(__objc_send_load): Same.
	(__objc_exec_class): Same.  In particular, do not print the module
	name since it is no longer used.
	* sendmsg.c (__objc_send_initialize): Added DEBUG_PRINTFs for
	tracking +initialize calls.
	(__objc_update_dispatch_table_for_class): Added DEBUG_PRINTFs for
	tracking updates of dispatch tables.
	(__objc_install_dispatch_table_for_class): Same.
	
2010-12-23  Rainer Orth  <ro@CeBiTec.Uni-Bielefeld.DE>

	* Makefile.in (libobjc$(libsuffix).la): Link with -Wc,-shared-libgcc.
	(libobjc_gc$(libsuffix).la): Likewise.

2010-12-23  Nicola Pero  <nicola.pero@meta-innovation.com>

	* sendmsg.c (class_addMethod): Return NO if the method already
	exists in the class.

2010-12-22  Nicola Pero  <nicola.pero@meta-innovation.com>

	* init.c (duplicate_classes): New.
	(__objc_exec_class): Initialize duplicate_classes.
	(__objc_create_classes_tree): Ignore classes in the
	duplicate_classes table.
	(__objc_call_load_callback): Same.
	(__objc_init_class): If a duplicate class is found, add it to
	duplicate_classes instead of aborting.  Return YES if the class is
	not a duplicate, and NO if it is.
	* objc-private/runtime.h (__objc_init_class): Updated prototype.

2010-12-22  Nicola Pero  <nicola.pero@meta-innovation.com>

	* objc-private/objc-list.h: Reindented file.  No code changes.
	* objc-private/sarray.h: Same change.

2010-12-22  Nicola Pero  <nicola.pero@meta-innovation.com>

	* objc-private/accessors.h: Removed 'extern "C"' guards.  This
	file is never compiled with C++.
	* objc-private/hash.h: Same change.
	* objc-private/objc-list.h: Same change.
	* objc-private/objc-sync.h: Same change.
	* objc-private/protocols.h: Same change.
	* objc-private/runtime.h: Same change.
	* objc-private/sarray.h: Same change.
	* objc-private/selector.h: Same change.

2010-12-21  Nicola Pero  <nicola.pero@meta-innovation.com>

	PR libobjc/18764
	* class.c (__objc_add_class_to_hash): Return YES if the class was
	added, and NO if it already existed.
	* init.c (__objc_init_class): If __objc_add_class_to_hash returns
	NO, then abort the program with an error message.
	* objc-private/runtime.h (__objc_add_class_to_hash): Updated
	declaration.

2010-12-21  Nicola Pero  <nicola.pero@meta-innovation.com>	

	* init.c (_objc_load_callback): Initialize with 0.
	(__objc_call_callback): Renamed to __objc_call_load_callback.
	Check _objc_load_callback only once, and if it is not set, return
	immediately.
	(objc_send_load): Updated call to __objc_call_callback.
	
2010-12-21  Nicola Pero  <nicola.pero@meta-innovation.com>

	PR libobjc/16110
	* init.c (__objc_send_message_in_list): Renamed to
	__objc_send_load_using_method_list.  Do not take an 'op' argument.
	Register the 'load' selector if needed.
	(__objc_send_load): Do not register the 'load' selector.  Updated
	call to __objc_send_message_in_list.
	(__objc_create_classes_tree): Add the class of any claimed
	category that was loaded in the module to the list of classes for
	which we try to execute +load.
	
2010-12-21  Nicola Pero  <nicola.pero@meta-innovation.com>

	* objc-private/common.h: When DEBUG is defined, include <stdio.h>.
	Updated comments.
	* init.c (__objc_tree_insert_class): Use %p, not %x, when printing
	a pointer using DEBUG_PRINTF.
	
2010-12-21  Nicola Pero  <nicola.pero@meta-innovation.com>

	PR libobjc/45953
	* selector.c (__sel_register_typed_name): When registering a new
	selector with the same name as an existing one, reuse the existing
	name string.  Also updated types, casts and comments in the whole
	function.

2010-12-21  Nicola Pero  <nicola.pero@meta-innovation.com>

	* objc-private/module-abi-8.h (struct objc_symtab): Declare 'refs'
	to be 'struct objc_selector *' and not 'SEL'.
	* init.c (__objc_exec_class): Call
	__objc_register_selectors_from_module instead of iterating over
	each selector and calling __sel_register_typed_name for each.
	* objc-private/selector.h: Declare
	__objc_register_selectors_from_module instead of
	__sel_register_typed_name.
	* selector.c (__objc_register_selectors_from_module): New.
	(__sel_register_typed_name): Made static.
	
2010-12-21  Nicola Pero  <nicola.pero@meta-innovation.com>

	* linking.m: Do not include objc/NXConstStr.h.

2010-12-21  Nicola Pero  <nicola.pero@meta-innovation.com>
	
	* objc-private/runtime.h (DEBUG_PRINTF): Moved from here ...
	* objc-private/common.h (DEBUG_PRINTF): To here.
	* hash.c: Do not include objc-private/runtime.h and objc/thr.h.
	
2010-12-21  Nicola Pero  <nicola.pero@meta-innovation.com>

	* hash.c: Tidied up comments and indentation.  No code changes.

2010-12-19  Nicola Pero  <nicola.pero@meta-innovation.com>

	PR libobjc/47012
	* accessors.m (objc_getProperty): If not atomic, do not
	retain/autorelease the returned value.

2010-12-19  Nicola Pero  <nicola.pero@meta-innovation.com>

	* objc-private/runtime.h (__objc_selector_max_index,
	__objc_init_selector_tables, __objc_register_selectors_from_class,
	__objc_register_selectors_from_list,
	__objc_register_selectors_from_description_list): Moved to ...
	* objc-private/selector.h: ... here.

2010-12-19  Nicola Pero  <nicola.pero@meta-innovation.com>

	* objc-private/runtime.h (__objc_class_links_resolved): Removed.
	(__objc_print_dtable_stats): Removed.
	(__sel_register_typed_name): Removed.
	* sendmsg.c (__objc_print_dtable_stats): Use 'void' as argument.
	
2010-12-19  Nicola Pero  <nicola.pero@meta-innovation.com>

	* init.c (__objc_exec_class): Call __objc_resolve_class_links (),
	if appropriate, after loading the module.

2010-12-19  Nicola Pero  <nicola.pero@meta-innovation.com>

	* sendmsg.c (method_setImplementation): Do not declare.

2010-12-19  Nicola Pero  <nicola.pero@meta-innovation.com>

	* objc/message.h: Updated comments.
	* objc/runtime.h: Updated comments.
	
2010-12-19  Nicola Pero  <nicola.pero@meta-innovation.com>

	* class.c (objc_lookupClass): Renamed to objc_lookUpClass.
	* protocols.c: Updated all calls to objc_lookupClass to call
	objc_lookUpClass instead.
	* sendmsg.c (objc_lookupClass): Do not declare.
	(get_imp): Update call to objc_lookupClass to call
	objc_lookUpClass instead.
	* objc/runtime.h (objc_lookupClass): Renamed to objc_lookUpClass.

2010-12-19  Nicola Pero  <nicola.pero@meta-innovation.com>

	* objc/runtime.h (class_ivar_set_gcinvisible): Declare.
	* sendmsg.c (_CLS_IN_CONSTRUCTION, CLS_IS_IN_CONSTRUCTION): Do not
	define.  Updated comments.
	
2010-12-19  Nicola Pero  <nicola.pero@meta-innovation.com>

	* objc/encoding.h: Updated comments.
	* objc/runtime.h: Updated comments.
	(objc_setGetUnknownClassHandler): Mark with objc_EXPORT.
	(objc_sizeof_type): Same.
	(objc_alignof_type): Same.
	(objc_aligned_size): Same.
	(objc_promoted_size): Same.
	(objc_skip_type_qualifiers): Same.
	(objc_skip_typespec): Same.
	(objc_skip_offset): Same.
	(objc_skip_argspec): Same.
	(objc_get_type_qualifiers): Same.
	(objc_layout_structure): Same.
	(objc_layout_structure_next_member): Same.
	(objc_layout_finish_structure): Same.
	(objc_layout_structure_get_info): Same.
	
2010-12-19  Nicola Pero  <nicola.pero@meta-innovation.com>

	* init.c: Updated comments.
	* objc/objc-api.h: Updated comments.
	* objc/runtime.h (_objc_load_callback): Declare.
	
2010-12-19  Nicola Pero  <nicola.pero@meta-innovation.com>

	* objc/Object.h: Include deprecated/typedstream.h and
	deprecated/hash.h instead of typedstream.h.  Updated comments.

2010-12-19  Nicola Pero  <nicola.pero@meta-innovation.com>

	* Makefile.in (OBJC_DEPRECATED_H): Added objc_msg_sendv.h.
	* objc/deprecated/objc_msg_sendv.h: New.
	* objc/message.h: Do not define retval_t, apply_t, arglist,
	arglist_t, objc_msg_sendv, now in
	objc/deprecated/objc_msg_sendv.h.
	* objc/objc.h: Do not include message.h; include
	objc/deprecated/objc_msg_sendv.h instead.  Tidied up comments.
	* sendmsg.c: Include objc/message.h.
	* thr.c: Include objc/message.h.
	
2010-12-19  Nicola Pero  <nicola.pero@meta-innovation.com>

	* objc/objc-exception.h: Include objc-decls.h.  Mark all
	functions with objc_EXPORT.
	* objc/objc-sync.h: Same change.

2010-12-19  Nicola Pero  <nicola.pero@meta-innovation.com>

	* Protocol.m: Moved all methods, with the exception of -isEqual:,
	into the 'Deprecated' category.
	* objc/Protocol.h: Removed all methods, moved to
	objc/deprecated/Protocol.h.  Include objc/deprecated/Protocol.h.
	* objc/deprecated/Protocol.h: New.
	* Makefile.in (OBJC_DEPRECATED_H): Added Protocol.h.
	
2010-12-19  Nicola Pero  <nicola.pero@meta-innovation.com>

	* init.c: Include objc-private/selector.h.  Do not declare
	__sel_register_typed_name.
	* objc-private/selector.h (__sel_register_typed_name): Declare.
	* selector.c: Include objc-private/selector.h.
	
2010-12-18  Nicola Pero  <nicola.pero@meta-innovation.com>

	* class.c: Tidied up comments and indentation.  No code changes.
	* error.c: Same.
	* exception.c: Same.
	* init.c: Same.
	* ivars.c: Same.
	* memory.c: Same.
	* objc-foreach.c: Same.
	* objc-sync.c: Same.
	* objects.c: Same.
	* protocols.c: Same.
	* sarray.c: Same.
	* thr.c: Same.

2010-12-17  Nicola Pero  <nicola.pero@meta-innovation.com>

	* init.c: Include objc/runtime.h and objc-private/module-abi-8.h
	instead of objc/objc-api.h.
	(init_check_module_version): Take a 'struct objc_module *'
	argument instead of 'Module_t'.  Use 'struct objc_module *'
	instead of 'Module_t'.
	(__objc_created_classes_tree): Take a 'struct objc_module *'
	argument instead of 'Module_t'; use 'struct objc_symtab *' instead
	of 'Symtab_t'.
	(__objc_call_callback): Take a 'struct objc_module *' argument
	instead of 'Module_t'; use 'struct objc_symtab *' instead of
	'Symtab_t' and 'struct objc_category *' instead of 'Category_t'.
	(_objc_load_callback): Take a 'struct objc_category *' argument
	instead of 'Category *'.
	(class_superclass_of_class): Use objc_getClass() instead of
	objc_lookup_class().
	(create_tree_of_subclasses_inherited_from): Same change (also, use
	an explicit 'if' instead of '?').
	(objc_init_statics): Same change.
	(objc_send_load): Same change.
	(__objc_init_protocol): same change.
	(__objc_send_message_in_list): Take a 'struct objc_method_list *'
	argument instead of 'MethodList_t'.  Use 'struct objc_method *'
	instead of 'Method_t'.
	(__objc_send_load): Use 'struct objc_method_list *' instead of
	'MethodList_t'.  Use sel_registerName() instead of
	sel_register_name().
	(__objc_exec_class): Take a 'struct objc_module *' argument
	instead of 'Module_t'.  Use 'struct objc_symtab *' instead of
	'Symtab_t'.  Use objc_getClass() instead of objc_lookup_class().
	Use 'struct objc_category *' instead of 'Category_t'.
	
2010-12-16  Nicola Pero  <nicola.pero@meta-innovation.com>

	* sendmsg.c: Include objc/runtime.h instead of objc/objc-api.h.
	Include objc-private/module-abi-8.h and objc-private/selector.h
	instead of objc/encoding.h.
	(objc_msg_lookup_super): Use super->super_class instead of
	super->class.
	(method_get_first_argument, method_get_next_argument): Declare
	locally.
	(class_get_instance_method): Declare before using.
	(objc_msg_sendv): Use 'struct objc_method' instead of 'Method'.
	(__objc_init_dispatch_tables, __objc_send_initialize): Use
	sel_registerName() instead of sel_register_name().
	(__objc_forward): Use sel_getName() instead of sel_get_name().
	(objc_get_uninstalled_dtable): Use 'void' as argument.
	* objc-private/selector.h: New.

2010-12-15  Nicola Pero  <nicola.pero@meta-innovation.com>

	* objc/message.h (objc_super): When using the modern API, do not
	define Super and Super_t, and always use 'super_class' for the
	super class field.	
	(objc_msg_lookup_super): Updated prototype to use 'struct
	objc_super *' instead of 'Super_t'.
	* sendmsg.c (objc_msg_lookup_super): Updated prototype to use
	'struct objc_super *' instead of 'Super_t'.

2010-12-15  Nicola Pero  <nicola.pero@meta-innovation.com>

	* objc/message.h: Update comments, reindented code and moved
	deprecated types and functions at the end of the file.  No code
	changes.

2010-12-15  Nicola Pero  <nicola.pero@meta-innovation.com>

	* ivars.c (class_addIvar): Use the 'size' argument instead of
	trying to calculate it using objc_sizeof_type().
	* objc/runtime.h (class_addIvar): Updated comments.
	
2010-12-15  Nicola Pero  <nicola.pero@meta-innovation.com>

	* sendmsg.c: Reindented some code and tidied up comments.  No
	actual code changes.
	
2010-12-14  Nicola Pero  <nicola.pero@meta-innovation.com>

	* objc/Object.h: Moved all the methods, with the exception of
	-class and -isEqual:, into ...
	* objc/deprecated/Object.h: here.
	* Object.m: Moved all the methods, with the exception of -class
	and -isEqual: into the 'Deprecated' category.

2010-12-14  Nicola Pero  <nicola.pero@meta-innovation.com>

	* objects.c (object_copy): Do not #undef as we are no longer
	including objc/objc-api.h.
	* selector.c: Include objc/runtime.h and
	objc-private/module-abi-8.h.  Do not include objc/objc-api.h and
	objc/encoding.h.  Updated
	(__objc_register_selectors_from_class): Use struct
	objc_method_list * instead of MethodList_t.
	(__objc_register_selectors_from_list): Use Method instead of
	Method_t.
	(struct objc_method_description_list): Do not define here.
	(__objc_register_instance_methods_to_class): Use struct
	objc_method_list * instead of MethodList_t and Method instead of
	Method_t.
	
2010-12-14  Nicola Pero  <nicola.pero@meta-innovation.com>

	* selector.c: Reindented some code and tidied up comments.  No
	actual code changes.

2010-12-13  Iain Sandoe  <iains@gcc.gnu.org>

	* encoding.c (_darwin_rs6000_special_round_type_align): New.
	(darwin_rs6000_special_round_type_align): Adjust to use new routine.

2010-12-11  Nicola Pero  <nicola.pero@meta-innovation.com>

	* sendmsg.c (selector_resolveClassMethod): New.
	(selector_resolveInstanceMethod): New.
	(__objc_resolve_class_method): New.
	(__objc_resolve_instance_method): New.
	(get_imp): Call __objc_resolve_class_method or
	__objc_resolve_instance_method at the appropriate time.
	(objc_msg_lookup): Same.
	(class_getClassMethod): Same.	
	(class_getInstanceMethod): Same.
	(__objc_init_dispatch_tables): Initialize
	selector_resolveClassMethod and selector_resolveInstanceMethod.
	* objc/runtime.h: Updated documentation of class_getClassMethod,
	class_getInstanceMethod and class_getMethodImplementation.
	
2010-12-11  Nicola Pero  <nicola.pero@meta-innovation.com>

	* objc-private/module-abi-8.h (struct objc_symtab): Updated
	description of sel_ref_cnt and refs.
	* objc/deprecated/struct_objc_symtab.h (objc_symtab): Same change.
	
2010-12-06  Dave Korn  <dave.korn.cygwin@gmail.com>

	PR target/40125
	PR lto/46695
	* configure.ac (extra_ldflags_libobjc): Invoke ACX_LT_HOST_FLAGS.
	* Makefile.in (lt_host_flags): Import AC_SUBST'd value.
	* aclocal.m4: Regenerate.
	* configure: Regenerate.

2010-12-03  Matthias Klose  <doko@ubuntu.com> 

	* configure.ac (VERSION): Bump the version to 3:0:0.
	* configure: Regenerate.

2010-11-23  Richard Frith-Macdonald <rfm@gnu.org>

	* sendmsg.c (get_imp): Fixed call to __objc_get_forward_imp to
	pass nil as the receiver since we don't know the receiver at this
	point.
	
2010-11-18  Nicola Pero  <nicola.pero@meta-innovation.com>

	* ivars.c: Include stdlib.h.
	* protocols.c: Same change.

2010-10-24  Nicola Pero  <nicola.pero@meta-innovation.com>

	* Makefile.in (OBJC_SOURCE_FILES): Added accessors.m.
	* accessors.m: New.
	* init.c: Include objc-private/accessors.h.
	(__objc_exec_class): Call __objc_accessors_init.
	* objc-private/accessors.h: New.

2010-10-17  Nicola Pero  <nicola.pero@meta-innovation.com>

	* objc/message.h: Moved initial includes outside of extern "C".
	* objc/runtime.h: Add extern "C" for Objective-C++.

2010-10-17  Nicola Pero  <nicola.pero@meta-innovation.com>

	* init.c (objc_send_load): Do not wait for NXConstantString to be
	registered before executing +load.  There is no point if
	-fconstant-string-class=xxx is used when compiling all modules,
	as is the case for almost all users.
	* linking.m (__objc_linking): Do not try to forcefully link in
	NXConstantString.

2010-10-16  Nicola Pero  <nicola.pero@meta-innovation.com>

	* objc/runtime.h: Updated comments.
	(class_addMethod): New.
	(class_addIvar): New.
	(class_replaceMethod): New.
	(objc_allocateClassPair): New.
	(objc_registerClassPair): New.
	(objc_disposeClassPair): New.
	* class.c (objc_allocateClassPair): New.
	(objc_registerClassPair): New.
	(objc_disposeClassPair): New.
	(class_getSuperclass): Return Nil if a class is in construction.
	* init.c (__objc_exec_class): Call __objc_init_class.
	(__objc_init_class): New.
	* ivars.c (class_copyIvarList): Return NULL if class is in
	construction.  Do not lock the runtime mutex.
	(class_getInstanceVariable): Return NULL if class is in
	construction.  Do not lock the runtime mutex.
	(class_addIvar): New.
	* sendmsg.c (class_addMethod): New.
	(class_replaceMethod): New.
	* objc-private/module-abi-8.h (__CLS_SETNOTINFO): New.
	(_CLS_IN_CONSTRUCTION): New.
	(CLS_IS_IN_CONSTRUCTION): New.
	(CLS_SET_IN_CONSTRUCTION): New.
	(CLS_SET_NOT_IN_CONSTRUCTION): New.
	* objc-private/runtime.h (__objc_init_class): New.

2010-10-16  Nicola Pero  <nicola.pero@meta-innovation.com>

	* class.c (class_getSuperclass): Call __objc_resolve_class_links
	if the class is not resolved yet.
	* ivars.c (class_getInstanceVariable): Use class_getSuperclass.
	
2010-10-16  Nicola Pero  <nicola.pero@meta-innovation.com>

	* objc/runtime.h (class_getIvarLayout): New.
	(class_getWeakIvarLayout): New.
	(class_setIvarLayout): New.
	(class_setWeakIvarLayout): New.
	* ivars.c (class_getIvarLayout): New.
	(class_getWeakIvarLayout): New.
	(class_setIvarLayout): New.
	(class_setWeakIvarLayout): New.	

2010-10-15  Nicola Pero  <nicola.pero@meta-innovation.com>
	
	* objc/runtime.h (class_copyPropertyList): New.
	(class_getProperty): New.
	(property_getAttributes): New.
	(property_getName): New.
	* ivars.c (class_copyPropertyList): New.
	(class_getProperty): New.
	(property_getAttributes): New.
	(property_getName): New.
	
2010-10-15  Nicola Pero  <nicola.pero@meta-innovation.com>

	* objc-private/runtime.h (__objc_update_classes_with_methods): New.
	* class.c (__objc_update_classes_with_methods): New.
	(objc_getClassList): Do not lock the class lock.
	* methods.c (method_exchangeImplementations): New.
	(method_setImplementation): New.
	* objc/runtime.h (method_setImplementation): New.
	(method_exchangeImplementations): New.
	
2010-10-15  Nicola Pero  <nicola.pero@meta-innovation.com>

	* Protocol.m: Include objc/runtime.h and
	objc-private/module-abi-8.h instead of objc/objc-api.h.  Do not
	repeat Protocol's instance variables.
	(struct objc_method_description_list): Do not define here.
	([-conformsTo:]): Reimplemented on top of protocol_conformsTo().
	([descriptionForInstanceMethod:]): Use sel_isEqual() to compare
	selectors directly instead of getting names and then using strcmp.
	([descriptionForClassMethod:]): Same change.
	([-isEqual:]): Reimplemented on top of protocol_isEqual().
	* protocols.c (protocol_getMethodDescription): Use sel_isEqual()
	to compare selectors directly instead of getting names and then
	using strcmp.
	* objc/Protocol.h: Updated comments.
	
2010-10-15  Nicola Pero  <nicola.pero@meta-innovation.com>

	* init.c (__objc_init_protocol): New function which fixes up a
	protocol's class pointer, registers it with the runtime, register
	all protocol selectors and registers associated protocols too.
	(objc_init_statics): Detect if we are initializing protocols, and
	if so, use __objc_init_protocol instead of only fixing up the
	class pointer.
	(__objc_init_protocls): Use __objc_init_protocol.
	* objc-private/module-abi-8.h: Updated comments.
	* objc-private/runtime.h
	(__objc_register_selectors_from_description_list): New.
	* selector.c (__objc_register_selectors_from_description_list):
	New.  (struct objc_method_description_list): Declare.
	* Protocol.m ([-descriptionForInstanceMethod:]): Use sel_get_name
	when accessing the name of a method, which is now correctly a SEL.
	([-descriptionForClassMethod:]): Same change.
	* protocols.c (protocol_getMethodDescription): Same change.
	* objc/runtime.h: Updated comments.
	(sel_registerTypedName): Fixed typo in function name.
	
2010-10-13  Nicola Pero  <nicola.pero@meta-innovation.com>

	PR libobjc/23214
	* init.c (objc_init_statics): Do not skip the initialization of a
	statics list if the first object has already been initialized; in
	the case of Protocols, while the first one may have been
	initialized, some others may not have been initialized yet.

2010-10-13  Nicola Pero  <nicola.pero@meta-innovation.com>

	* Makefile.in (OBJC_DEPRECATED_H): Added
	objc_get_uninstalled_dtable, objc_object_alloc.h and
	struct_objc_static_instances.h.

2010-10-13  Nicola Pero  <nicola.pero@meta-innovation.com>

	* encoding.c (method_copyReturnType): New.
	(method_copyArgumentType): New.
	(method_getReturnType): New.
	(method_getArgumentType): New.
	* methods.c (method_getDescription): New.
	* objc/runtime.h (method_copyReturnType): New.
	(method_copyArgumentType): New.
	(method_getReturnType): New.
	(method_getArgumentType): New.
	(method_getDescription): New.
	
2010-10-12  Nicola Pero  <nicola.pero@meta-innovation.com>

	* encoding.c: Tidied up comments.
	(objc_skip_variable_name): New static inline function.
	(objc_sizeof_type): Use objc_skip_variable_name instead of copying
	the same code over and over.
	(objc_alignof_type): Same.
	(objc_aligned_size): Same.
	(objc_promoted_size): Same.
	(objc_skip_typespec): Same.
	(objc_layout_structure_next_member): Same.
	(objc_skip_offset): Skip a '-' before the digits (if any).  Fixed
	historical bug where objc_skip_offset would skip one byte even if
	there is no offset: check that the first offset digit is actually
	a digit before skipping it.
	(objc_skip_type_qualifiers): Mark as inline.
	(objc_skip_typespec): Mark as inline.	
	
2010-10-12  Nicola Pero  <nicola.pero@meta-innovation.com>

	* Makefile.in (C_SOURCE_FILES): Added methods.c.
	* encoding.c (method_getNumberOfArguments): New.
	(method_get_number_of_arguments): Call
	method_getNumberOfArguments.
	* ivars.c (ivar_getName): Check for NULL variable argument.
	(ivar_getOffset): Check for NULL variable argument.
	(ivar_getTypeEncoding): Check for NULL variable argument.
	(class_copyIvarList): New.
	* methods.c: New.
	* protocols.c (class_copyProtocolList): Check for Nil class_
	argument.
	* sendmsg.c: Use 'struct objc_method *' instead of Method_t, and
	'struct objc_method_list *' instead of MethodList_t.
	(class_getMethodImplementation): New.
	(class_respondsToSelector): New.
	(class_getInstanceMethod): New.
	(class_getClassMethod): New.
	* objc/runtime.h: Updated comments.
	(class_copyIvarList): New.
	(class_getInstanceMethod): New.
	(class_getClassMethod): New.
	(class_getMethodImplementation): New.
	(class_respondsToSelector): New.
	(method_getName): New.
	(method_getImplementation): New.
	(method_getTypeEncoding): New.
	(class_copyMethodList): New.
	(method_getNumberOfArguments): New.
	
2010-10-12  Nicola Pero  <nicola.pero@meta-innovation.com>

	* class.c: Include objc/runtime.h and objc-private/module-abi-8.h
	instead of objc/objc-api.h.
	(objc_get_unknown_class_handler): Do not define.
	(class_isMetaClass): New.
	(class_getSuperclass): New.
	(class_getVersion): New.
	(class_setVersion): New.
	(class_getInstanceSize): New.
	* exceptions.c: Include objc/runtime.h instead of objc/objc-api.h.
	(is_kind_of_exception_matcher): Use objc_getSuperclass instead of
	objc_get_super_class.
	(get_ttype_entry): Use objc_getRequiredClass instead of
	objc_get_class.
	* ivars.c (class_getClassVariable): New.
	* objects.c: Include objc/runtime.h, objc/thr.h and
	objc-private/module-abi-8.h instead of objc/objc-api.h
	* objc/runtime.h (class_getClassVariable): New.
	(class_isMetaClass): New.
	(class_getSuperclass): New.
	(class_getVersion): New.
	(class_setVersion): New.
	(class_getInstanceSize): New.
	* objc-private/module-abi-8.h (HOST_BITS_PER_LONG): New (from
	objc/objc-api.h)
	(__CLS_INFO): Same.
	(__CLS_ISINFO): Same.
	(__CLS_SETINFO): Same.
	(CLS_ISMETA): Same.
	(CLS_ISCLASS): Same.
	(CLS_ISRESOLV): Same.
	(CLS_SETRESOLV): Same.
	(CLS_ISINITIALIZED): Same.
	(CLS_SETINITIALIZED): Same.
	(CLS_GETNUMBER): Same.
	(CLS_SETNUMBER): Same.

2010-10-12  Nicola Pero  <nicola.pero@meta-innovation.com>

	* archive.c: Do not include objc/objc.h.
	* class.c: Do not include objc/objc.h.
	* encoding.c: Include objc/runtime.h, ctype.h and
	objc-private/module-abi-8.h instead of objc/objc-api.h and
	objc/encoding.h.
	* error.c: Do not include objc/objc.h.
	* gc.c: Include tconfig.h and objc/encoding.h only if
	OBJC_WITH_GC.
	* hash.c: Include objc/runtime.h and objc/thr.h instead of
	objc/objc-api.h.  Do not include objc/objc.h.
	* init.c: Do not include objc/objc.h.
	* ivars.c: Include objc/runtime.h, objc-private/module-abi-8.h and
	objc/thr.h instead of objc/objc-api.h.  Do not include
	objc/objc.h.
	* linking.m: Tidied comment.
	* memory.c: Include objc/runtime.h instead of objc/objc-api.h.
	Do not include objc/objc.h.
	* objects.c: Do not include objc/objc.h.
	* objc-sync.c: Include objc/runtime.h instead of objc/objc-api.h.
	* protocols.c: Do not include objc/objc.h.
	* sarray.c: Include objc/runtime.h instead of objc/objc-api.h.  Do
	not include objc/objc.h.
	* selector.c: Do not include objc/objc.h.
	* sendmsg.c: Do not include objc/objc.h.	
	* thr.c: Include objc/runtime.h instead of objc/objc-api.h.
	Do not include objc/objc.h.
	* objc/objc-decls.h: Reindented code.
	* objc/runtime.h Include objc-decls.h.  Updated comments.
	(objc_malloc): New.
	(objc_atomic_malloc): New.
	(objc_calloc): New.
	(objc_realloc): New.
	(objc_free): New.
	* objc-private/runtime.h: Updated comments.
	
2010-10-12  Nicola Pero  <nicola.pero@meta-innovation.com>

	* Makefile.in (C_SOURCE_FILES): Added protocols.c.
	* objc-private/protocols.h: New.
	* protocols.c: New.
	* init.c: Include objc-private/protocols.h.
	(__objc_exec_class): Call __objc_protocols_init on startup.
	(__objc_init_protocols): Call __objc_protocols_add_protocol.
	* objc-private/runtime.h: Use (struct objc_method_list *) instead
	of MethodList_t, and (struct objc_method *) instead of Method_t.
	* objc/deprecated/struct_objc_class.h: Define
	__objc_STRUCT_OBJC_CLASS_defined.
	* objc-private/module-abi-8.h (struct
	objc_method_description_list): New.
	(struct objc_class): Only define if
	__objc_STRUCT_OBJC_CLASS_defined is undefined.
	* objc/runtime.h (class_getName): New.
	(objc_getProtocol): New.
	(objc_copyProtocolList): New.
	(class_addProtocol): New.
	(class_conformsToProtocol): New.
	(class_copyProtocolList): New.
	(protocol_conformsToProtocol): New.
	(protocol_isEqual): New.
	(protocol_getName): New.
	(protocol_getMethodDescription): New.
	(protocol_copyMethodDescriptionList): New.
	(protocol_getProperty): New.
	(protocol_copyPropertyList): New.
	(protocol_copyProtocolList): New.
	* class.c (class_getName): New.
	* selector.c (sel_isEqual): New.
	
2010-10-12  Nicola Pero  <nicola.pero@meta-innovation.com>

	* selector.c (sel_getName): Return "<null selector>" for a NULL
	argument.
	(sel_get_name): Return 0 for a NULL argument.
	* objc/runtime.h (sel_getName): Updated documentation.

	* objc-private/hash.h (class_hash_table): Unused declaration
	removed.
	(module_hash_table): Same.
	* objc/deprecated/hash.h: Same changes.
	
2010-10-11  Nicola Pero  <nicola.pero@meta-innovation.com>

	* class.c (objc_getClassList): New.
	(objc_getRequiredClass): New.
	(objc_getMetaClass): New.
	(objc_lookupClass): New.
	(objc_getClass): New.
	(__objc_get_unknown_class_handler): New.
	(objc_setGetUnknownClassHandler): New.
	(objc_get_class): Use __objc_get_unknown_class_handler.
	(objc_lookup_class): Call objc_getClass.
	* objc/objc-api.h: Updated comment and copyright notice.
	* objc/runtime.h: Updated comments.
	(objc_getClass): New.
	(objc_lookupClass): New.
	(objc_getMetaClass): New.
	(objc_getRequiredClass): New.
	(objc_getClassList): New.
	(objc_setGetUnknownClassHandler): New.
	(objc_get_unknown_class_handler): New.
	* objc-private/runtime.h: Use __objc_private_runtime_INCLUDE_GNU
	instead of __objc_runtime_INCLUDE_GNU as include guard.
	* objc-private/error.h (_objc_abort): Mark as noreturn.
	
2010-10-11  Nicola Pero  <nicola.pero@meta-innovation.com>

	* Makefile.in (C_SOURCE_FILES): Added ivars.c.
	* ivars.c: New.
	* objc/objc.h: Updated comments.
	* objc/runtime.h (object_getClass): New.
	(object_getClassName): New.
	(object_setClass): New.
	(class_getInstanceVariable): New.
	(object_getIndexedIvars): New.
	(object_getInstanceVariable): New.
	(object_setInstanceVariable): New.
	(object_getIvar): New.
	(object_setIvar): New.	
	(ivar_getName): New.
	(ivar_getOffset): New.
	(ivar_getTypeEncoding): New.
	* objc-private/module-abi-8.h (struct objc_class): Added.
	* objects.c (object_getClassName): New.
	(object_setClass): New.
	
2010-10-11  Nicola Pero  <nicola.pero@meta-innovation.com>

	* objc/objc.h: Updated comments.
	* objc/objc-api.h: (object_copy): Added one argument; use a
	#define to maintain backwards-compatibility.  Moved
	_objc_object_alloc, _objc_object_copy, _objc_object_dispose and
	objc_get_uninstalled_dtable into
	objc/deprecated/objc_get_uninstalled_dtable.h and
	objc/deprecated/objc_object_alloc.h.  Include these files.
	* objc/deprecated/objc_get_uninstalled_dtable.h: New.
	* objc/deprecated/objc_object_alloc.h: New.
	* objc/runtime.h (set_getName): New.
	(sel_getType): New.
	(sel_getUid): New.
	(sel_registerName): New.
	(sel_registerTypedName): New.
	(sel_isEqual): New.
	(class_createInstance): New.
	(object_copy): New.
	(object_dispose): New.
	* objects.c: Do not include tconfig.h.  Include gc_typed.h if
	building the garbage collection version.
	(__objc_object_alloc): Removed.
	(__objc_object_copy): Removed.
	(__objc_object_dispose): Removed.
	(class_createInstance): New from code in class_create_instance.
	Cast second argument of GC_malloc_explicitly_typed.  Use
	objc_calloc.  Do not call _objc_object_alloc.
	(class_create_instance): Call class_createInstance.
	(object_copy): Added extraBytes argument.  Do not call
	_objc_object_copy.
	(object_dispose): Do not call _objc_object_dispose.
	* memory.c (objc_free): When using garbage collection, mark the
	argument as unused.
	* selector.c (sel_getName): New.
	(sel_get_name): Call sel_getName.
	(sel_getType): New.
	(sel_get_type): Call sel_getType.
	(sel_registerName): New.
	(sel_register_name): Call sel_registerName.
	(sel_registerTypedName): New.
	(sel_register_typed_name): Call sel_registerTypedName.
	(sel_getUid): New.
	(sel_get_uid): Call sel_getUid.
	
2010-10-10  Nicola Pero  <nicola.pero@meta-innovation.com>

	* objc/objc-api.h: Define Method, Method_t, Category and
	Category_t.  Prevent including this file at the same time as
	objc/runtime.h.  Updated comments.
	* objc/deprecated/struct_objc_method.h: Do not define Method,
	Method_t.
	* objc/deprecated/struct_objc_category.h: Do not define Category,
	Category_t.
	* objc-private/module-abi-8.h: New file containing a copy of all
	the structure definitions.  Not used yet.
	* objc/encoding.h (objc_aligned_size): Removed duplicate
	declaration.  Updated comments.
	* objc/runtime.h: Added Ivar, objc_property_t, Property, Method,
	Category, struct objc_method_description, _C_ID and similar,
	_C_CONST and similar and _F_CONST and similar.  Added
	objc_sizeof_type, objc_alignof_type, objc_aligned_size,
	objc_promoted_size, objc_skip_type_qualifier, objc_skip_typespec,
	objc_skip_offset, objc_skip_argspec, objc_get_type_qualifiers,
	struct objc_struct_layout, objc_layout_structure,
	objc_layout_structure_next_member, objc_layout_finish_structure,
	objc_layout_structure_get_info.  Prevent including this file at
	the same time as objc/objc-api.h.
	
2010-10-10  Nicola Pero  <nicola.pero@meta-innovation.com>

	* Makefile.in (OBJC_DEPRECATED_H): Added struct_objc_category.h,
	struct_objc_ivar.h, struct_objc_ivar_list.h, struct_objc_method.h,
	struct_objc_method_list.h, struct_objc_module.h,
	struct_objc_protocol_list.h, struct_objc_symtab.h.
	* objc/deprecated/struct_objc_category.h: New.
	* objc/deprecated/struct_objc_ivar.h: New.
	* objc/deprecated/struct_objc_ivar_list.h: New.
	* objc/deprecated/struct_objc_method.h: New.
	* objc/deprecated/struct_objc_method_list.h: New.
	* objc/deprecated/struct_objc_module.h: New.
	* objc/deprecated/struct_objc_protocol_list.h: New.
	* objc/deprecated/struct_objc_symtab.h: New.
	* objc/deprecated/struct_objc_static_instances.h: New.
	* objc/objc-api.h: Definitions of deprecated structures moved into
	the above header fragment files in objc/deprecated/.  Include the
	files instead of definition the structures here.  Updated
	comments.
	* objc/runtime.h: Updated comments.  Do not include objc-api.h.
	(objc_set_enumeration_mutation_handler): Renamed to
	objc_setEnumerationMutationHandler.
	* objc-foreach.c (objc_set_enumeration_mutation_handler): Renamed
	to objc_setEnumerationMutationHandler.
	* objc/objc-exception.h (objc_set_exception_matcher): Renamed to
	objc_setExceptionMatcher.
	(objc_set_uncaught_exception_handler): Renamed to
	objc_setUncaughtExceptionHandler.
	* exception.c: Same changes.

2010-10-10  Nicola Pero  <nicola.pero@meta-innovation.com>

	* objc-sync.c: Include objc-private/common.h.

2010-10-10  Nicola Pero  <nicola.pero@meta-innovation.com>

	* objc-foreach.c: Include objc-private/common.h.
	* objc/deprecated/METHOD_NULL.h: New file.
	* objc/objc-api.h: Include deprecated/METHOD_NULL.h instead of
	defining METHOD_NULL here.
	* Makefile.in (OBJC_DEPRECATED_H): Added METHOD_NULL.h.
	* Object.m ([+instancesRespondTo:]): Use (Method_t)0 instead of
	METHOD_NULL.
	([-respondsTo:]): Same change.
	* objc/objc-api.h (method_get_imp): Converted it into a normal
	function so that we can hide the internals of struct objc_method.
	* sendmsg.c (method_get_imp): Implemented.

2010-10-09  Nicola Pero  <nicola.pero@meta-innovation.com>

	* objc/objc-api.h (struct objc_super, Super, Super_t,
	objc_msg_lookup_super, objc_msg_sendv, objc_msg_forward,
	objc_msg_forward2): Declarations moved to objc/message.h.  Include
	message.h here.
	* objc/message.h: Added such declarations; updated comments.

2010-10-06  Nicola Pero  <nicola.pero@meta-innovation.com>

	Implemented fast enumeration for Objective-C.
	* Makefile.in (C_SOURCE_FILES): Added objc-foreach.c.
	(OBJC_H): Added runtime.h
	* objc-foreach.c: New file.
	* objc/runtime.h: New file.
	
2010-09-30  Kai Tietz  <kai.tietz@onevision.com>

	* objc/deprecated/struct_objc_class.h: Add padding
	to avoid warning with -Wpadded.

2010-09-26  Nicola Pero  <nicola.pero@meta-innovation.com>

	* encoding.c (objc_sizeof_type): Added support for vector type and
	for double long types.	
	(objc_alignof_type): Same change.
	(objc_skip_typespec): Same change.
	* objc/encoding.h (_C_GCINVISIBLE): Use '|' for _C_GCINVISIBLE
	instead of '!' since '!' is already used for _C_VECTOR.
	* objc/objc-api.h (_C_LNG_DBL): Added.
	
2010-09-26  Nicola Pero  <nicola.pero@meta-innovation.com>

	* libobjc_entry.c: File removed.

2010-09-26  Kai Tietz  <kai.tietz@onevision.com>

	* sendmsg.c (objc_msg_lookup): Remove inline.
	(objc_get_uninstalled_dtable): Likewise.
	* encoding.c (objc_skip_type_qualifiers): Likewise.
	(objc_skip_offset): Likewise.
	* archive.c (__objc_write_object): Likewise
	(__objc_write_class):
	(__objc_write_selector):
	(objc_read_char):
	(objc_read_unsigned_char):
	(objc_read_short):
	(objc_read_unsigned_short):
	(objc_read_int):
	(objc_read_long):
	(__objc_read_nbyte_uint):
	(objc_read_unsigned_int):
	(objc_read_unsigned_long):
	* objc/objc-decls.h (obc_EXPORT): Remove dllexport for DLL_EXPORT case.
	(objc_EXPORT): Likewise.
	* objc/message.h (objc-decls.h): Add include.
	* objc/objc-api.h: Mark API by objc_EXPORT.
	* libobjc.def (__objc_responds_to): Removed.

2010-09-18  Nicola Pero  <nicola.pero@meta-innovation.com>

	* hash.c: Include objc-private/hash.h instead of objc/hash.h.

	* objc/sarray.h: Moved into objc/deprecated/sarray.h;
	objc/sarray.h replaced with a placeholder including the file from
	the deprecated/ directory.
	* objc-private/sarray.h: New file (private copy of sarray.h).
	* hash.c: Include <assert.h> instead of "assert.h"
	* sarray.c: Include <assert.h> instead of "assert.h".  Include
	objc-private/sarray.h instead of objc/sarray.h.
	* selector.c: Include objc-private/sarray.h instead of
	objc/sarray.h.
	* sendmsg.c: Include <assert.h>.  Include objc-private/sarray.h
	instead of objc/sarray.h.
	* Makefile.in (OBJC_DEPRECATED_H): Added sarray.h.	

2010-09-17  Nicola Pero  <nicola.pero@meta-innovation.com>

	* objc-private/objc-list.h (list_remove_elem): Unused function
	removed.  (list_nth): Unused function removed.  (list_find):
	Unused function removed.  (list_lenght): Unused function removed.
	
2010-09-17  Nicola Pero  <nicola.pero@meta-innovation.com>

	* objc/hash.h: Moved into objc/deprecated/hash.h; objc/hash.h
	replaced with a placeholder including the file from the
	deprecated/ directory.
	* objc/objc-api.h: Updated includes.
	* objc/typedstream.h: Updated includes.
	* objc-private/hash.h: New file (private copy of hash.h).
	* objc/objc-list.h: Moved into objc/deprecated/objc-list.h;
	objc/objc-list.h replaced with a placeholder including the file
	from the deprecated/ directory.
	* objc-private/objc-list.h: New file (private copy of objc-list.h).
	* init.c: Include objc-private/hash.h and objc-private/objc-list.h
	instead of objc/hash.h and objc/objc-list.h.
	* selector.c: Same change.
	* class.c: Added include <string.h>, which used to be implicitly included
	when hash.h was included.
	* exception.c: Same change.
	* objects.c: Same change.
	* sarray.c: Same change.
	* sendmsg.c: Same change.
	* Makefile.in (OBJC_DEPRECATED_H): Added hash.h and objc-list.h.

2010-09-14  Nicola Pero  <nicola.pero@meta-innovation.com>

	Implemented objc_sync_enter() and objc_sync_exit(), which are
	required by @synchronized() to work.
	* objc-sync.c: New file.
	* objc/objc-sync.h: New file.
	* objc-private/objc-sync.h: New file.
	* init.c (__objc_exec_class): Call __objc_sync_init() during the
	Objective-C runtime startup.
	* Makefile.in: Added objc-sync.c and objc-sync.h.
	* configure.ac: Added GCC_CHECK_TLS.
	* acinclude.m4: Include ../config/enable.m4 and ../config/tls.m4.
	* configure: Regenerated.
	* config.h.in: Regenerated.
	
2010-09-12  Nicola Pero  <nicola.pero@meta-innovation.com>

	* Makefile.in (%_gc.lo): New pattern rules to build the
	garbage-collected version of the library.  Removed rules for
	specific files that are no longer needed.  Standardized all rules.
	(C_SOURCE_FILES, OBJC_SOURCE_FILES): New variables.
	(OBJS, OBJS_GC): Compute these from C_SOURCE_FILES and
	OBJC_SOURCE_FILES.
	(INCLUDES): Removed the unused include -I$(srcdir)/objc.

2010-09-12  Nicola Pero  <nicola.pero@meta-innovation.com>
	
	* memory.c (objc_calloc): Fixed call to GC_malloc when building
	with Garbage Colletion.
	
2010-09-12  Nicola Pero  <nicola.pero@meta-innovation.com>

	* memory.c: Do not include objc-private/runtime.h.

2010-09-12  Nicola Pero  <nicola.pero@meta-innovation.com>
	
	* objc/deprecated/objc_malloc.h: New file.
	* objc/deprecated/objc_valloc.h: New file.
	* objc/objc-api.h: Include the files instead of defining
	objc_valloc, _objc_malloc() and similar.
	* Makefile.in (OBJC_DEPRECATED_H): Added objc_valloc.h and
	objc_malloc.h.
	* memory.c: Removed the extra layer of indirection of _objc_malloc
	and similar.
	(objc_calloc): Use GC_malloc in the garbage-collected
	implementation as GC_malloc returns memory that is already freed.
	(objc_valloc): Deprecated.	
	
2010-09-12  Nicola Pero  <nicola.pero@meta-innovation.com>

	* objc/deprecated/objc_error.h: New file.
	* objc/objc-api.h: Include deprecated/objc_error.h instead of
	defining objc_error and related.
	* error.c: New file.  Added _objc_abort function which replaces
	objc_error.  No change in functionality as they both print an
	error and abort.
	* misc.c: File removed.  Code moved into memory.c and error.c.
	* memory.c: New file.
	* objc-private/error.h: New file.
	* archive.c: Include objc-private/error.h and use _objc_abort
	instead of objc_error everywhere.
	* class.c: Same change.
	* encoding.c: Same change.
	* init.c: Same change, and simplified init_check_module_version.
	* memory.c: Same change.
	* sendmsg.c:  Same change.
	* thr.c: Same change.
	* Makefile.in (OBJ_DEPRECATED_H): Added objc_error.h.
	(OBJ_H): Reordered list.
	(OBJS): Removed misc.lo, added memory.lo and error.lo.
	(OBJS_GC): Removed misc_gc.lo, added memory_gc.lo and error_gc.lo.
	(misc_gc.lo): Rule removed.
	(error_gc.lo): Rule added.
	(memory_gc.lo): Rule added.
	
2010-09-12  Nicola Pero  <nicola.pero@meta-innovation.com>

	* objc/objc.h (__GNU_LIBOBJC__): New #define providing an easy way
	to check the API version.  Added some comments.

	* objc-private/common.h: New file.
	* NXConstStr.m: Include objc-private/common.h.
	* Object.m: Same change.
	* Protocol.m: Same change.
	* archive.c: Same change.
	* class.c: Same change.
	* encoding.c: Same change.
	* exception.c: Same change.
	* gc.c: Same change.
	* hash.c: Same change.
	* init.c: Same change.
	* libobjc_entry.c: Same change.
	* linking.m: Same change.
	* misc.c: Same change (and added a comment).
	* nil_method.c: Same change.
	* objects.c: Same change.
	* sarray.c: Same change.
	* selector.c: Same change.
	* sendmsg.c: Same change.
	* thr.c: Same change.

2010-09-11  Nicola Pero  <nicola.pero@meta-innovation.com>

	* objc/objc-api.h: Removed obsolete #ifdef for NeXTSTEP.

2010-09-11  Nicola Pero  <nicola.pero@meta-innovation.com>

	* archive.c: Removed not needed includes.
	* class.c: Same change.
	* hash.c: Same change.
	* misc.c: Same change.
	* nil_method.c: Same change.
	* objects.c: Same change.
	* sarray.c: Same change.
	* sendmsg.c: Same change.
	* thr.c: Same change.

2010-09-11  Nicola Pero  <nicola.pero@meta-innovation.com>

	* objc/runtime.h: Moved to objc-private/runtime.h.  Do not include
	all the objc/*.h files.
	* objc-private/runtime.h: New file.
	* archive.c: Include objc-private/runtime.h (and required objc/*.h
	files) instead of objc/runtime.h.
	* class.c: Same change.
	* hash.c: Same change.
	* init.c: Same change.
	* misc.c: Same change.
	* nil_method.c: Same change.
	* objects.c: Same change.
	* sarray.c: Same change.
	* selector.c: Same change.
	* sendmsg.c: Same change.
	* thr.c: Same change.
	
2010-09-11  Nicola Pero  <nicola.pero@meta-innovation.com>

	* objc/deprecated/struct_objc_selector.h: New file.  Definition of
	'struct objc_selector' and 'sel_eq' moved here.
	* objc/deprecated/struct_objc_protocol.h: New file.  Definition of
	'struct objc_procotol' moved here.
	* objc/deprecated/struct_objc_class.h: New file.  Definition of
	'struct objc_class' moved here.
	* objc/deprecated/MetaClass.h: New file.  Definition of MetClass
	moved here.
	* objc/deprecated/STR.h: New file.  Definition of STR moved here.	
	* objc/message.h: New file.  Definitions for relval_t, apply_t,
	arglist, arglist_t and objc_msg_lookup were moved here.
	* objc/objc.h: Include the above files instead of defining the
	corresponding structs, types and functions here.  Added new opaque
	definitions for SEL and Class.  Use Class and not 'struct
	objc_class *' in the definition of 'struct objc_object'.
	Commented all types defined in the file.  Removed special
	definition of BOOL as 'int' on __vxworks; use 'unsigned char'
	there as well.
	* objc/deprecated/objc-unexpected-exception.h: Renamed to
	objc_unexpected_exception.h.
	* objc/objc-api.h: Updated include of
	objc-unexpetected-exception.h
	* objc/objc-exception.h: Updated comments.
	* Makefile.in (OBJC_H, OBJC_DEPRECATED_H): Added the new header
	files.  Reindented list of files.
	
2010-09-10  Nicola Pero  <nicola.pero@meta-innovation.com>

	* objc/objc-api.h (objc_trace): Unused variable removed.

2010-09-10  Nicola Pero  <nicola.pero@meta-innovation.com>

	* objc/deprecated: New directory.
	* objc/deprecated/README: New file.
	* objc/README: New file.
	* objc/typedstream.h: Moved into objc/deprecated/typedstream.h;
	objc/typedstream.h replaced with a placeholder including the file
	from the deprecated/ directory.
	* objc/deprecated/objc-unexpected-exception.h: New file with the
	definition of _objc_unexpected_exception.	
	* objc/objc-api.h: Include deprecated/objc-unexcepted-exception.h
	instead of defining _objc_unexpected_exception.
	* objc/deprecated/Object.h: New file with the deprecated Object
	methods in a 'Deprecated' category.
	* objc/Object.h Include deprecated/Object.h instead of defining
	the deprecated methods.
	* Object.m: Moved deprecated methods into 'Deprecated' category.
	* objc-private: New directory.
	* objc-private/README: New file.
	* Makefile.in (OBJC_DEPRECATED_H): New variable.
	(install-headers): Create installation directory for
	OBJC_DEPRECATED_H headers, and install them.

2010-09-10  Nicola Pero  <nicola.pero@meta-innovation.com>

	* objc/objc-exception.h: Fixed include of objc.h.
	
2010-09-08  Nicola Pero  <nicola.pero@meta-innovation.com>

	* objc/objc-exception.h: New file.
	* exception.c (objc_set_uncaught_exception_handler): Implemented.
	(objc_set_exception_matcher): Implemented.
	(objc_exception_throw): Use the uncaught exception handler if set.
	(PERSONALITY_FUNCTION): Use the exception matcher instead of the
	hardcoded isKindOf.
	(isKindOf): Renamed to is_kind_of_exception_matcher.  Tidied code
	up.  Removed segmentation fault when value is 'nil'.
	* objc/objc-api.h (_objc_unexpected_exception): Mark as
	deprecated.
	* Makefile.in (exception.lo, exception_gc.lo): Use
	-Wno-deprecated-declarations when compiling.
	(OBJC_H): Added objc-exception.h

2010-09-08  Nicola Pero  <nicola.pero@meta-innovation.com>

	* objc/typedstream.h: Deprecate all functions in the file.  This
	file is obsolete.
	* objc/Object.h ([+streamVersion:], [-read:], [-write:],
	[-awake]): Documented that these methods are deprecated.  Added a
	brief description of the Object class and its relationship to the
	NSObject class.
	* Makefile.in: Compile archive.c and Object.m with
	-Wno-deprecated-declarations.

2010-09-08  Nicola Pero  <nicola.pero@meta-innovation.com>

	Removed obsolete intermediate threading layer.
	* thr.c: Use __gthread_objc_xxx functions directly instead of
	__objc_thread_xxx ones.
	* objc/thr.h: Removed prototypes of no longer existing
	__objc_thread_xxx functions.
	* Makefile.in: Removed thr-objc.lo.
	* thr-dce.c: File removed.
	* thr-decosf1.c: File removed.
	* thr-irix.c: File removed.
	* thr-mach.c: File removed.
	* thr-objc.c: File removed.
	* thr-os2.c: File removed.
	* thr-posix.c: File removed.
	* thr-pthreads.c: File removed.
	* thr-rtems.c: File removed.
	* thr-single.c: File removed.
	* thr-solaris.c: File removed.
	* thr-vxworks.c: File removed.
	* thr-win32.c: File removed.
	* README.threads: File removed.
	* THREADS.MACH: File removed.
	* THREADS: Updated.

2010-09-07  Nicola Pero  <nicola.pero@meta-innovation.com>

	* Object.m (MAX_CLASS_NAME_LEN): Unused define removed.

2010-09-06  Iain Sandoe  <iains@gcc.gnu.org>

	* encoding.c: Add TARGET_ALIGN_NATURAL definition for m64 powerpc darwin.
	Add a comment as to why, update FIXME comments.

2010-09-06  Nicola Pero  <nicola.pero@meta-innovation.com>

	* makefile.dos: Obsolete file removed.
	
>>>>>>> 3082eeb7
2010-04-02  Ralf Wildenhues  <Ralf.Wildenhues@gmx.de>

	* aclocal.m4: Regenerate.

2010-03-23  Dave Korn  <dave.korn.cygwin@gmail.com>

	PR libobjc/30445
	* configure.ac (extra_ldflags_libobjc): Define appropriately for
	Cygwin and MinGW hosts.
	* Makefile.am (libobjc_s.a): Remove dead pre-libtool target.
	(libobjc.dll): Likewise.
	* configure: Regenerate.

2009-12-05  Ralf Wildenhues  <Ralf.Wildenhues@gmx.de>

	* configure: Regenerate.

2009-11-28  Jakub Jelinek  <jakub@redhat.com>

	* sarray.c (sarray_free): Use old_buckets variable.
	* encoding.c (objc_layout_structure_next_member): Remove unused
	bfld_type_size variable.

2009-08-24  Ralf Wildenhues  <Ralf.Wildenhues@gmx.de>

	* configure.ac (AC_PREREQ): Bump to 2.64.

2009-08-22  Ralf Wildenhues  <Ralf.Wildenhues@gmx.de>

	* aclocal.m4: Regenerate.
	* configure: Regenerate.
	* config.h.in: Regenerate.

2009-08-22  Ralf Wildenhues  <Ralf.Wildenhues@gmx.de>

	* Makefile.in (LIBTOOL): Add $(LIBTOOLFLAGS).

2009-07-30  Ralf Wildenhues  <Ralf.Wildenhues@gmx.de>

	* Makefile.in (AUTOCONF, ACLOCAL, ACLOCAL_AMFLAGS, aclocal_deps):
	New variables.
	($(srcdir)/configure, $(srcdir)/aclocal.m4): New rules.

2009-07-30  Ralf Wildenhues  <Ralf.Wildenhues@gmx.de>

	* configure.ac (_AC_ARG_VAR_PRECIOUS): Use m4_rename_force.

2009-04-09  Nick Clifton  <nickc@redhat.com>

	* sendmsg.c: Change copyright header to refer to version 3 of
	the GNU General Public License with version 3.1 of the GCC
	Runtime Library Exception and to point readers at the COPYING3
	and COPYING3.RUNTIME files and the FSF's license web page.
	* NXConstStr.m: Likewise.
	* Object.m: Likewise.
	* Protocol.m: Likewise.
	* archive.c: Likewise.
	* class.c: Likewise.
	* encoding.c: Likewise.
	* exception.c: Likewise.
	* gc.c: Likewise.
	* hash.c: Likewise.
	* init.c: Likewise.
	* libobjc_entry.c: Likewise.
	* linking.m: Likewise.
	* misc.c: Likewise.
	* nil_method.c: Likewise.
	* objc/NXConstStr.h: Likewise.
	* objc/Object.h: Likewise.
	* objc/Protocol.h: Likewise.
	* objc/encoding.h: Likewise.
	* objc/hash.h: Likewise.
	* objc/objc-api.h: Likewise.
	* objc/objc-decls.h: Likewise.
	* objc/objc-list.h: Likewise.
	* objc/objc.h: Likewise.
	* objc/runtime.h: Likewise.
	* objc/sarray.h: Likewise.
	* objc/thr.h: Likewise.
	* objc/typedstream.h: Likewise.
	* objects.c: Likewise.
	* sarray.c: Likewise.
	* selector.c: Likewise.
	* thr-dce.c: Likewise.
	* thr-decosf1.c: Likewise.
	* thr-irix.c: Likewise.
	* thr-mach.c: Likewise.
	* thr-objc.c: Likewise.
	* thr-os2.c: Likewise.
	* thr-posix.c: Likewise.
	* thr-pthreads.c: Likewise.
	* thr-rtems.c: Likewise.
	* thr-single.c: Likewise.
	* thr-solaris.c: Likewise.
	* thr-vxworks.c: Likewise.
	* thr-win32.c: Likewise.
	* thr.c: Likewise.
	* libobjc.def: Change copyright header to refer to version 3 of
	the GNU General Public License and to point readers at the COPYING3
	file and the FSF's license web page.
	* makefile.dos: Likewise.

2009-04-09  Jakub Jelinek  <jakub@redhat.com>

	* Makefile.in: Change copyright header to refer to version
	3 of the GNU General Public License and to point readers at the
	COPYING3 file and the FSF's license web page.
	* configure.ac: Likewise.

2009-03-12  Richard Frith-Macdonald  <rfm@gnu.org>
	    David Ayers  <ayers@fsfe.org>

	PR libobjc/27466
	* objc/objc-api.h (_objc_unexpected_exception): Declare
	new hook.  Update copyright dates.
	* exception.c (objc_exception_throw): Use hook.  Update
	copyright dates.
	* libobjc.def (_objc_unexpected_exception): Export hook.
	Update copyright dates.
	
2009-03-01  Ralf Wildenhues  <Ralf.Wildenhues@gmx.de>

	* configure: Regenerate.

2008-12-18  Ralf Wildenhues  <Ralf.Wildenhues@gmx.de>

	* configure: Regenerate.

2008-11-21  Kai Tietz  <kai.tietz@onevision.com>

	*  Object.m (errno): Replaced by errno.h include.
	(compare): Cast self to id to prevent warning on comparison.
	* objc/objc.h (BOOL): Prevent redeclaration of BOOL, if it is
	already there.
	* sendmsg.c (__objc_print_dtable_stats): Remove type warnings.
	* thr-win32.c (__objc_thread_detach): Remove type warning.
	(__objc_thread_id): Likewise.
	* thr.c (__objc_thread_detach_functiont): Add __builtin_trap ()
	for noreturn.

2008-09-26  Peter O'Gorman  <pogma@thewrittenword.com>
            Steve Ellcey  <sje@cup.hp.com>

	* configure: Regenerate for new libtool.
	* config.h.in: Regenerate for new libtool.

2008-07-18  Matthias Klose  <doko@ubuntu.com> 

	* Makefile.in: Ignore missing ../boehm-gc/threads.mk. 

2008-07-18  Matthias Klose  <doko@ubuntu.com> 

	* Makefile.in: Include ../boehm-gc/threads.mk. 
	(OBJC_BOEHM_GC_LIBS): Define, (libobjc_gc$(libsuffix).la): Use it.

2008-07-06  Ralf Wildenhues  <Ralf.Wildenhues@gmx.de>

	* Makefile.in (install-info): New stub target.

2008-06-17  Ralf Wildenhues  <Ralf.Wildenhues@gmx.de>

	* configure: Regenerate.

2008-06-14  Kai Tietz  <kai.tietz@onevision.com>

	* exception.c (PERSONALITY_FUNCTION): Remove extra decrement
	if HAVE_GETIPINFO is not defined.

2008-06-10  Kai Tietz  <kai.tietz@onevision.com>

	* Object.m (compare): Add type id.
	* objc/Object.h: Likewise.
	* archive.c (objc_read_class): Use size_t to extend version to be
	size of pointer scalar width.
	* sendmsg.c (rtx): Undefine it before redefinition.
	(__objc_print_dtable_stats): Cast arguments to long as intended.

2008-05-30  Julian Brown  <julian@codesourcery.com>

	* exception.c (__objc_exception_class): Initialise as constant
	array for ARM EABI. Change macro to static const for non-ARM EABI.
	(ObjcException): Add note about structure layout. Remove landingPad
	and handlerSwitchValue for ARM EABI.
	(get_ttype_entry): Add __ARM_EABI_UNWINDER__ version
	of function.
	(CONTINUE_UNWINDING): Define for ARM EABI/otherwise cases.
	(PERSONALITY_FUNCTION): Use ARM EABI-specific arguments, and add
	ARM EABI unwinding support.
	(objc_exception_throw): Use memcpy to initialise exception class.

2008-05-25  Alan Modra  <amodra@bigpond.net.au>

	* encoding.c (strip_array_types): Rename from get_inner_array_type.
	(rs6000_special_round_type_align): Update.

2008-05-09  Julian Brown  <julian@codesourcery.com>

	* Makefile.in (LTLDFLAGS): New.
	(libobjc$(libsuffix).la, libobjc_gc$(libsuffix).la): Use above.

2008-04-18  Paolo Bonzini  <bonzini@gnu.org>

	PR bootstrap/35457
	* aclocal.m4: Regenerate.
	* configure: Regenerate.

2008-01-24  David Edelsohn  <edelsohn@gnu.org>

	* configure: Regenerate.

2007-10-14  H.J. Lu  <hongjiu.lu@intel.com>

	* configure.ac: Don't run config-ml.in directly.
	(multilib_arg): New.
	* configure: Regenerated.

2007-08-06  Andrew Pinski  <pinskia@gmail.com>

	PR libobjc/30731
	* exception.c (parse_lsda_header): Use _uleb128_t/_sleb128_t instead
	of _Unwind_Word for variables which are used in
	read_uleb128/read_sleb128.
	(PERSONALITY_FUNCTION): Likewise.

2007-07-05  H.J. Lu  <hongjiu.lu@intel.com>

	* aclocal.m4: Regenerated.

2007-06-03  Andrew Pinski  <andrew_pinski@playstation.sony.com>

	* configure.ac: Fix a typo in *-*-darwin clause.
	* configure: Regenerated.

2007-06-02  H.J. Lu  <hongjiu.lu@intel.com>

	* configure.ac: Fix a typo.
	* configure: Regenerated.

2007-06-02  Paolo Bonzini  <bonzini@gnu.org>

	* configure: Regenerate.

2007-06-01  Andrew Pinski  <andrew_pinski@playstation.sony.com>

	* Makefile.in: Replace all uses of libext with libsuffix.
	* configure.ac: Likewise.
	* configure: Regenerate.

	Revert:
	* Makefile.in: Remove all uses of $(libext).

2007-05-23  Andrew Pinski  <andrew_pinski@playstation.sony.com>

	* Makefile.in: Remove all uses of $(libext).

2007-05-23  Steve Ellcey  <sje@cup.hp.com>

	* configure: Regenerate.
	* aclocal.m4: Regenerate.

2007-04-21  Andrew Ruder  <andy@aeruder.net>

	* sendmsg.c (__objc_get_forward_imp): Call
	__objc_msg_forward2 for real.

2007-04-09  Andrew Ruder  <andy@aeruder.net>

	* sendmsg.c: Added __objc_msg_forward2, a hook that allows
	external libraries to provide a function that returns the real
	forwarding function based on both the selector and the receiver.
	* objc/objc-api.h: Define __objc_msg_forward2.

2007-03-01  Brooks Moses  <brooks.moses@codesourcery.com>

	* Makefile.in: Add dummy install-pdf target.

2007-02-18  Manuel Lopez-Ibanez  <manu@gcc.gnu.org>

	* objc/objc-list.h (list_free): Add keyword 'inline' to avoid
	unused warning.
	
2006-10-31  Geoffrey Keating  <geoffk@apple.com>

	* encoding.c (darwin_rs6000_special_round_type_align): New.

2006-10-14  Geoffrey Keating  <geoffk@apple.com>

	* Makefile.in: Use multi_basedir instead of toplevel_srcdir.
	* configure.ac: Use multi.m4 from aclocal rather than custom
	code.  Use multi_basedir instead of toplevel_srcdir.
	* aclocal.m4: Regenerate.
	* configure: Regenerate.

2006-10-10  Brooks Moses  <bmoses@stanford.edu>

	* Makefile.in: Added empty "pdf" target.

2006-07-18  Paolo Bonzini  <bonzini@gnu.org>

	* configure: Regenerate.

2006-05-23  Carlos O'Donell  <carlos@codesourcery.com>

	* Makefile.in: Add install-html target. Add install-html to .PHONY

2006-02-21  Rainer Orth  <ro@TechFak.Uni-Bielefeld.DE>

	PR libobjc/26309
	* thr-objc.c (_XOPEN_SOURCE): Don't define on Tru64 UNIX.

2006-01-24  David Ayers  <d.ayers@inode.at>

	PR libobjc/9751
	* gc.c (class_ivar_set_gcinvisible): Replace strncpy with memcpy
	and insure the new strings are '\0' termintated.

2006-01-24  David Ayers  <d.ayers@inode.at>

	PR libobjc/13946
	* configure.ac: Add include directives for --enable-objc-gc.
	* Makefile.in: Ditto.
	* configure: Regenerate.

	* gc.c (__objc_class_structure_encoding): Increment the used bytes
	instead of the local pointer to them.

2005-12-14  Andrew Pinski  <pinskia@physics.uc.edu>

	PR objc/25360
	* objc/objc-api.c (_C_COMPLEX): New define.
	* encoding.c (objc_sizeof_type): Handle _C_Complex.
	(objc_alignof_type): Likewise.
	(objc_skip_typespec): Likewise.

2005-12-15  David Ayers  <d.ayers@inode.at>

	PR libobjc/14382
	* README (+load,+initialize): Fix documentation to reflect
	intended and implemented semantics for +load and +initialize.
	
2005-12-12  Andrew Pinski  <pinskia@physics.uc.edu>

	* encoding.c (TYPE_FIELDS): Fix to skip over just _C_STRUCT_B and
	the name.
	(get_inner_array_type): Fix to skip over _C_ARY_B and size.
	(rs6000_special_round_type_align): Update for the ABI fix.
	(objc_layout_finish_structure): Correct the encoding which is passed to
	ROUND_TYPE_ALIGN.

2005-12-11  Andrew Pinski  <pinskia@physics.uc.edu>

	PR libobjc/25347
	* encoding.c (objc_sizeof_type): Don't handle _C_UNION_B special
	but use the struct layout functions.
	(objc_alignof_type): Likewise.
	(objc_layout_structure): Handle _C_UNION_B also.
	(objc_layout_structure_next_member): Likewise.
	(objc_layout_finish_structure): Likewise.

2005-12-11  Andrew Pinski  <pinskia@physics.uc.edu>

	PR libobjc/25346
	* objc/objc-api.h (_C_BOOL): New define.
	* encoding.c (objc_sizeof_type): Handle _C_BOOL.
	(objc_alignof_type): Likewise.
	(objc_skip_typespec): Likewise.

2005-11-20  David Ayers  <d.ayers@inode.at>

	PR libobjc/19024
	* objc/hash.h: Remove deprecated hash API.
	* hash_compat.c: Remove.
	* Makefile.in: Remove reference to hash_compat.c.

	* configure.ac (VERSION): Bump library version to 2:0:0.
	* configure: Regenerate.

2005-11-09  Alexandre Oliva  <aoliva@redhat.com>

	PR other/4372
	* thr-objc.c (_XOPEN_SOURCE): Define.

2005-10-07  Ulrich Weigand  <uweigand@de.ibm.com>

	PR libobjc/23612
	* objc/objc-api.h (struct objc_ivar): Move definition to
	global scope.

2005-09-04  Andrew Pinski  <pinskia@physics.uc.edu>
            Rasmus Hahn  <rassahah@neofonie.de>

	PR libobjc/23108
	* archive.c (objc_write_type): Correct the element offset.
	(objc_read_type): Likewise.

2005-08-17  Kelley Cook  <kcook@gcc.gnu.org>

	* All files: Update FSF address.

2005-08-13  Marcin Koziej  <creep@desk.pl>
            Andrew Pinski  <pinskia@physics.uc.edu>

	PR libobjc/22492
	* exception.c (PERSONALITY_FUNCTION): Fix the PC with finally.

2005-08-13  Andrew Pinski  <pinskia@physics.uc.edu>

	* Makefile.in (extra_ldflags_libobjc): New.
	(libobjc$(libext).la): Add extra_ldflags_libobjc to the link line.
	(libobjc_gc$(libext).la): Likewise.
	* configure.ac (extra_ldflags_libgfortran): Set for *-darwin* to
	"-Wl,-single_module".
	* configure: Regenerate.
	* linking.m (_objcInit): Remove.

2005-07-26  Andrew Pinski  <pinskia@physics.uc.edu>

	PR libobjc/22606
	* Makefile.in (ALL_CFLAGS): Add -fexceptions.

2005-06-08  David Ayers  <d.ayers@inode.at>

	* objc/NXConstStr.h, objc/Object.h, objc/Protocol.h,
	objc/encoding.h, objc/hash.h, objc/objc-api.h,
	objc/runtime.h, objc/sarray.h, objc/thr.h, 
	objc/typedstream.h: Do not include Objective-C headers as
	system headers.

2005-06-07  David Ayers  <d.ayers@inode.at>

	* archive.c, init.c, selector.c: Include hash.h.
	* archive.c, class.c, encoding.c, gc.c, hash.c, hash_compat.c,
	init.c, misc.c, nil_method.c, objects.c, sarray.c, selector.c,
	sendmsg.c, thr-dce.c, thr-decosf1.c, thr-irix.c, thr-mach.c,
	thr-objc.c, thr-os2.c, thr-posix.c, thr-pthreads.c, thr-rtems.c,
	thr-single.c, thr-solaris.c, thr-vxworks.c, thr-win32.c, thr.c:
	Include Objective-C headers with quotes and objc/ directory
	prefix.

2005-05-19  Richard Henderson  <rth@redhat.com>

	* exception.c: Revert last change.

2005-05-19  David Ayers  <d.ayers@inode.at>

	* exception.c: Include tsystem.h for unwind.h.

2005-05-09  Mike Stump  <mrs@apple.com>

	* configure: Regenerate.

2005-04-12  Mike Stump  <mrs@apple.com>

	* configure: Regenerate.

2005-03-21  Zack Weinberg  <zack@codesourcery.com>

	* Makefile.in: Set gcc_version here.
	* configure.ac: Do not invoke TL_AC_GCC_VERSION.  Adjust quoting
	in definition of toolexeclibdir so that $(gcc_version) is expanded
	by the Makefile.
	* aclocal.m4, configure: Regenerate.

2005-03-03  David Ayers  <d.ayers@inode.at>

	* objc/hash.h (OBJC_IGNORE_DEPRECATED_API): Update deprecated
	version reference.  Correct typo.

2005-03-02  David Ayers  <d.ayers@inode.at>

	PR libobjc/19024
	* Makefile.in (OBJS): Add hash_compat.lo.
	(OBJS_GC): Add hash_compat_gc.lo.
	(hash_compat_gc.lo): New target and rule.
	* objc/hash.h (hash_new, hash_delete, hash_add, hash_remove)
	(hash_next, hash_value_for_key, hash_is_key_in_hash)
	(hash_ptr, hash_string, compare_ptrs, compare_strings): Prefix
	with objc_.  Add deprecated non prefixed inlined versions.
	(OBJC_IGNORE_DEPRECATED_API): New macro to hide deprecated
	declarations.
	* hash.c (hash_new, hash_delete, hash_add, hash_remove, hash_next)
	(hash_value_for_key, hash_is_key_in_hash): Prefix with objc_ and
	update callers.
	* hash_compat.c: New file.
	* archive.c: Update callers.
	* init.c: Likewise.
	* selector.c: Likewise.
	* libobjc.def: Add objc_ versions of hash functions.

2005-02-28  Andrew Pinski <pinskia@physics.uc.edu>

	PR libobjc/20252
	* Makefile.in (GTHREAD_FLAGS): Remove.
	(ALL_CFLAGS): Remove usage of GTHREAD_FLAGS.
	* thr-objc.c: Include config.h.
	* configure.ac: Instead of looking at GCC's makefile, figure out if
	GTHREAD_FLAGS should be defined by looking at the `thread model'
	of the current gcc.
	* configure: Regenerate.
	* config.h.in: Regenerate.

2005-02-28  Paolo Bonzini  <bonzini@gnu.org>

	PR bootstrap/17383
	* configure.ac: Call GCC_TOPLEV_SUBDIRS.
	(Determine CFLAGS for gthread): Use $host_subdir.
	* configure: Regenerate.
	* Makefile.in (host_subdir): New.
	(INCLUDES): Use it.

2004-12-20  Andrew Pinski  <pinskia@physics.uc.edu>

	PR libobjc/12035
	* gc.c: Remove definition of LOGWL, modWORDSZ, and divWORDSZ since
	they are not used.
	Include limits.h and stdlib.h.
	Define BITS_PER_WORD.

2004-12-12  Alexander Malmberg  <alexander@malmberg.org>

	* selector.c (__objc_init_selector_tables): Add missing void to
	definition.

2004-12-02  Richard Sandiford  <rsandifo@redhat.com>

	* configure.ac: Use TL_AC_GCC_VERSION to set gcc_version.
	* configure, aclocal.m4: Regenerate.

2004-11-29  Kelley Cook  <kcook@gcc.gnu.org>

	* configure: Regenerate for libtool change.

2004-11-25  Kelley Cook  <kcook@gcc.gnu.org>

	* configure: Regenerate for libtool reversion.

2004-11-24  Kelley Cook  <kcook@gcc.gnu.org>

	* configure: Regenerate for libtool change.

2004-11-24  Kelley Cook  <kcook@gcc.gnu.org>

	* aclocal.m4, config.h.in: Regenerate.

2004-10-08  Mike Stump  <mrs@apple.com>
	    Andrew Pinski  <pinskia@physics.uc.edu>

	* aclocal.m4: Rename to ...
	* acinclude.m4: here and also use m4_include instead of sinclude.
	* aclocal.m4: Regenerate.
	* configure: Regenerate.
	* configure.ac: Add AM_MAINTAINER_MODE and AM_PROG_CC_C_O.
	* Makefile.in (configure): Add @MAINT@ infront of configure.ac

2004-10-08  Andrew Pinski  <pinskia@physics.uc.edu>

	* archive.c: Fix all the warnings about passing unsigned char*
	to char* and the other way too.

2004-09-16  Andrew Pinski  <pinskia@physics.uc.edu>

	PR libobjc/16448
	* exception.c: Include config.h
	(objc_exception_throw): Change _GLIBCXX_SJLJ_EXCEPTIONS to
	SJLJ_EXCEPTIONS.
	* configure.ac: Find out what exception handling code we use.
	* configure: Regenerate.
	* config.h.in: New file, regenerate.

2004-09-16  Andrew Pinski  <apinski@apple.com>

	* encoding.c (ALTIVEC_VECTOR_MODE): Define a bogus macro.

2004-08-28  Nathanael Nerode  <neroden@gcc.gnu.org>

	* configure.ac: Switch from _GCC_TOPLEV_NONCANONICAL_TARGET to
	ACX_NONCANONICAL_TARGET.
	* configure: Regenerate.

2004-08-13  Ziemowit Laski  <zlaski@apple.com>

	* objc/sarray.h: Hoist include of assert.h near the top of file,
	and mark the remainder of the file 'extern "C"'.

2004-08-13  Andrew Pinski  <pinskia@physics.uc.edu>

	* objc/Object.h: Move includes out of extern "C" blocks.
	* objc/encoding.h: Likewise.
	* objc/hash.h: Likewise.
	* objc/objc-api.h: Likewise.
	* objc/runtime.h: Likewise.
	* objc/sarray.h: Likewise.
	* objc/typedstream.h: Likewise.

2004-08-12  Ziemowit Laski  <zlaski@apple.com>

	* objc/NXConstStr.h: Update copyright date; bracket with
	'extern "C"' for C++ use; make include syntax consistent
	by using <...> instead of "..."; hoist <objc/...> includes
	above the 'extern "C"' block.
	* objc/Object.h: Likewise.
	* objc/Protocol.h: Likewise.
	* objc/encoding.h: Likewise.
	* objc/hash.h: Likewise.
	* objc/runtime.h: Likewise.
	* objc/sarray.h: Likewise.
	* objc/thr.h: Likewise.
	* objc/typedstream.h: Likewise.
	* objc/objc-api.h: Add 'extern "C"' block for C++ use.
	(objc_static_instances): For C++ case, do away with
	zero-sized array.
	(objc_method): Hoist definition to file scope.
	(_objc_load_callback, _objc_object_alloc, class_get_class_method,
	class_get_instance_method, class_create_instance,
	class_get_class_name, class_get_instance_size,
	class_get_meta_class, class_get_super_class, class_get_version,
	class_is_class, class_is_meta_class, class_set_version,
	class_get_gc_object_type, class_ivar_set_gcinvisible,
	get_imp): Rename 'class' parameter to '_class'.
	* objc/objc-list.h: Add 'extern "C"' block for C++ use.
	* objc/objc.h: Update copyright date.
	(arglist_t): Provide a union tag.

2004-07-22  Andrew Pinski  <pinskia@physics.uc.edu>

	* thr.c (__objc_thread_detach_function): Do not mark as volatile
	but instead use the attribute noreturn.

2004-06-28  Zack Weinberg  <zack@codesourcery.com>

	* encoding.c: Rename target_flags with a #define to avoid
	conflict with a prior declaration.

2004-06-24  Andrew Pinski  <apinski@apple.com>

	* objc/encoding.h: Wrap the functions with extern "C" for C++
	mode.
	* objc/hash.h: Likewise.
	* objc/objc-api.h: Likewise.
	* objc/objc-list.h: Likewise.
	* objc/runtime.h: Likewise.
	* objc/sarray.h: Likewise.
	* objc/thr.h: Likewise.
	* objc/typedstream.h: Likewise.


2004-06-21  Nick Clifton  <nickc@redhat.com>

	* encoding.c (BITS_PER_UNIT): Define if a definition is not
	provided.

2004-06-20  Alexander Malmberg  <alexander@malmberg.org>

	* Makefile.in (exception.lo): Remove $(OBJC_GCFLAGS).
	(exception_gc.lo): New.
	(OBJS_GC): Add exception_gc.lo.

2004-06-17  Richard Henderson  <rth@redhat.com>

	* exception.c: New file.
	* Makefile.in (exception.lo): New.
	(OBJS): Add it.

2004-06-14  Andrew Pinski  <pinskia@physics.uc.edu>

	* linking.m (_objcInit): New empty function
	for Darwin only.

2004-06-11  Andrew Pinski  <pinskia@physics.uc.edu>

	* configure.ac: Support --enable-shared=libobjc.
	* configure: Regenerate.

	PR libobjc/15901
	* configure.ac: Do not disable shared by default.
	* configure: Regenerate.

2004-06-03  Nicola Pero  <n.pero@mi.flashnet.it>

	* Protocol.m ([-isEqual:]): Small optimizations returning
	immediately if the argument is equal to self, and accessing
	the argument's name directly if it's a protocol.

2004-06-03  David Ayers  <d.ayers@inode.at>

	* Protocol.m ([-isEqual:]): Test the class of the argument.

2004-05-25  Andrew Pinski  <pinskia@physics.uc.edu>

	* configure.ac (includedir): Rename to ...
	(includedirname).
	* Makefile.in: s/includedir/includedirname/.

	PR target/11572
	* configure.ac (includedir): Set to "include"
	except for Darwin.
	(libext) Set to empty except for Darwin.
	* configure: Regenerate
	* Makefile.in: s/libobjc.la/libobjc$(libext).la/g.
	s/include/$(includedir)/g.

2004-05-25  Daniel Jacobowitz  <drow@false.org>

	* Makefile.in: Add .NOEXPORT.

2004-05-25  Andrew Pinski  <pinskia@physics.uc.edu>

	Merge from the libobjc-branch
	2004-02-09  Andrew Pinski  <pinskia@physics.uc.edu>

		* Makefile.in (OBJC_H): Change objc-deps.h to objc-decls.h.

	2004-02-03  Andrew Pinski  <pinskia@physics.uc.edu>

		* Makefile.in (OBJC_H): Add objc-deps.h.

	2004-01-27  Nicola Pero  <n.pero@mi.flashnet.it>

		* Protocol.m ([-conformsTo:]): If the argument is nil, return NO.
		([-hash], [-isEqual:]): New methods.

	2004-01-27  Richard Frith-Macdonald <rfm@gnu.org>

		* sarray.c (sarray_free): Add a better comment.

	2004-01-27  Adam Fedor  <fedor@gnu.org>

		* hash.c (hash_add): Cast cachep to int.
		* selector.c (__sel_register_typed_name): Cast
		soffset_decode to int.

	2004-01-27  Alexander Malmberg  <alexander@malmberg.org>

		* selector.c: Rename register_selectors_from_list to
		__objc_register_selectors_from_list. Update caller.
		(__objc_register_selectors_from_list): Lock __objc_runtime_mutex
		while registering selectors. Use __sel_register_typed_name instead
		of sel_register_typed_name. Check for NULL method_name:s.
		(pool_alloc_selector): New function.
		(__sel_register_typed_name): Use pool_alloc_selector to allocate
		selector structures.
		* sendmsg.c (class_add_method_list): Use
		__objc_register_selectors_from_list.
		* objc/runtime.h: Add __objc_register_selectors_from_list.

	2004-01-25  Adam Fedor  <fedor@gnu.org>
		    Nicola Pero  <n.pero@mi.flashnet.it>
		    Andrew Pinski  <pinskia@physics.uc.edu>

		* objc/objc-decls.h: New file.
		* objc/objc-api.h (_objc_lookup_class): Mark as export.
		(_objc_load_callback): Likewise.
		(_objc_object_alloc): Likewise.
		(_objc_object_copy): Likewise.
		(_objc_object_dispose): Likewise.

	2004-01-25  Andrew Pinski  <pinskia@physics.uc.edu>

		* archive.c: s/__inline__/inline
		* sendmsg.c: Likewise.

		* encoding.c: Remove FIXME about the warning
		about unused variable.
		* sendmsg.c: Add a FIXME comment saying that
		this should be using libffi.

		* Makefile.in (LIBTOOL): Use @LIBTOOL@ now as it works.


2004-05-13  Andrew Pinski  <pinskia@physics.uc.edu>

	* archive.c (objc_read_class): Initialize class_name.
	(objc_read_selector): Initialize selector_name.

2004-05-09  Richard Sandiford  <rsandifo@redhat.com>

	* Makefile.in (toolexecdir): Remove trailing space.

2004-04-15  Nathanael Nerode  <neroden@gcc.gnu.org>

	PR libobjc/14948
	* configure.ac: De-precious CC so multilibs work.
	* configure: Regenerate.

2004-04-14  Nathanael Nerode  <neroden@gcc.gnu.org>

	* configure.ac: Restore toolexecdir.
	* Makefile.in: Restore toolexecdir.
	* configure: Regenerate.

2004-04-09  Nathanael Nerode  <neroden@gcc.gnu.org>

	* configure.ac: Remove (unused) glibcpp_prefixdir.
	* configure: Regenerate.

	* configure.in: Rename to configure.ac.
	* Makefile.in: Update to match.

	* Makefile.in: Remove toolexecdir, glibcpp_toolexecdir (unused).
	Replace glibcpp_toolexeclibdir with toolexeclibdir.
	* configure.in: Remove glibcpp_toolexecdir (unused).
	Replace glibcpp_toolexeclibdir with toolexeclibdir.  Don't generate
	config.h or stamp-h (unused).  Move one comment to the right place.
	* configure: Regenerate.
	* config.h.in: Remove (unused).

	* config.h.in: Regenerate with autoheader.

	* Makefile.in: Remove (unused) gcc_version_trigger.
	* configure.in: Remove (unused) glibcpp_builddir.  Don't AC_SUBST
	gcc_version_trigger.
	* configure: Regenerate.

	* configure.in: Switch to modern style for AC_INIT, AC_OUTPUT.
	Sort file into sections.  Remove dnl where appropriate.  Fix
	other style issues.
	* configure: Regenerate.

	* configure.in: Replace old AC_PROG_CC hack with new one.
	Define toplevel_srcdir in terms of srcdir, not top_srcdir (there
	are no subdirectory output files, so this is fine).  Change prereq
	to autoconf 2.59.
	* aclocal.m4: Include ../config/no-executables.m4.
	* configure: Regenerate with autoconf 2.59.

	* configure.in: Improve comments on gthread_cflags.  Improve m4
	quotation, and replace 'if test' with 'case', for --enable-objc-gc.
	* configure: Regenerate.

	* configure.in: Move PACKAGE and VERSION settings up top.  Remove
	unused call to AC_PROG_LN_S.  Default RANLIB to ':'.  Remove
	redundant checks for values of RANLIB, AR, INSTALL.
	* configure: Regenerate.

	* configure.in: Clean up handling of
	--enable-version-specific-runtime-libs and related variables;
	replace 'if test' with 'case' where reasonable.  Fix comments.
	Remove useless libstdcxx_interface.
	* configure: Regenerate.

	* configure.in: Use _GCC_TOPLEV_NONCANONICAL_TARGET.
	Replace uses of target_alias with target_noncanonical.
	* aclocal.m4: Include ../config/acx.m4.
	* configure: Regenerate.
	* Makefile.in: Replace uses of target_alias with target_noncanonical.
	Fix copyright statement.

	* configure.in: Hand-inline bulky, confusing macros from
	aclocal.m4.  Replace references to "GNU Objective C" with "GCC".
	Update copyright notice.  Remove stuff for automake, which isn't
	used in this directory.  Remove emacs local variables.
	* aclocal.m4: Remove hand-inlined macros.  Update copyright notice.
	* configure: Regenerate.

2004-03-16  Manfred Hollstein  <mh@suse.com>

	* Makefile.in, configure.in, configure: Update copyright years.

2004-03-15  Manfred Hollstein  <mh@suse.com>

	* Makefile.in (LIBOBJC_VERSION, LIBOBJC_GC_VERSION): Use
	definition from configure.in.
	* configure.in (PACKAGE): Add definition.
	(VERSION): Add definition; substitute it in output files.
	* configure: Re-generate.

2004-03-05  Ziemowit Laski  <zlaski@apple.com>

	* objc/hash.h (hash_string, compare_strings):
	Add type-casts to make Objective-C++ happy.
	* objc/typedstream.h (objc_get_stream_class_version):
	Rename parameter from 'class' to 'class_name' to make
	Objective-C++ happy.

2004-03-01  Michael Matz  <matz@suse.de>

	* Makefile.in (ALL_CFLAGS): Add -fno-strict-aliasing.

2004-02-06  Ziemowit Laski  <zlaski@apple.com>

	* objc/objc-api.h (objc_super): The 'class' field shall
	be named 'super_class' #ifdef __cplusplus.

2004-01-17  Andrew Pinski  <pinskia@physics.uc.edu>

	PR target/10781
	* encoding.c (rs6000_special_round_type_align): Define.

2004-01-14  Adam Fedor  <fedor@gnu.org>

	PR libobjc/12155
	* selector.c (__objc_register_instance_methods_to_class): Free
	new_list if not used.

2004-01-09  Andrew Ruder  <aeruder@ksu.edu>

	PR libobjc/11904
	* sarray.c (sarray_free): Free array->is_copy_of latter.

2003-12-01  Zack Weinberg  <zack@codesourcery.com>

	PR 11433
	* Protocol.m (descriptionForInstanceMethod): Don't dereference
	instance_methods if it's NULL.
	(descriptionForClassMethod): Likewise for class_methods.

2003-10-24  Rainer Orth  <ro@TechFak.Uni-Bielefeld.DE>

	* Makefile.in (runtime-info.h): Remove -Wp.

2003-10-21  Rainer Orth  <ro@TechFak.Uni-Bielefeld.DE>

	* Makefile.in (CC1OBJ): Remove.
	(runtime-info.h): Invoke $(CC) so all MULTIFLAGS are handled
	correctly.
	Use .m extension for temporary file.
	Remove assembler temp file.

2003-10-20  Joseph S. Myers  <jsm@polyomino.org.uk>

	* objc/hash.h (hash_string): Don't use a cast as an lvalue.

2003-10-17  Rainer Orth  <ro@TechFak.Uni-Bielefeld.DE>

	* Makefile.in (runtime-info.h): Use MULTIFLAGS.

2003-09-09  Alan Modra  <amodra@bigpond.net.au>

	* configure: Regenerate.

2003-08-27  Alexander Malmberg  <alexander@malmberg.org>

	* Makefile.in, aclocal.m4: Update to $(libdir)/gcc/ instead of
	(libdir)/gcc-lib/ when installing.
	* configure: Regenerate.

Thu Jul 10 10:27:43 2003  Nicola Pero  <n.pero@mi.flashnet.it>

	libobjc/9969
	* sendmsg.c (get_imp): Fixed rare threading problem.
	(__objc_responds_to): Similar fixes.
	(objc_msg_lookup): Similar fixes.
	(__objc_init_install_dtable): Lock the runtime before checking if the
	table is installed.

2003-05-23  Nathanael Nerode  <neroden@gcc.gnu.org>

	* hash.c, init.c, libobjc.def, libobjc_entry.c, linking.m,
	makefile.dos, misc.c, nil_method.c, objects.c, sarray.c,
	selector.c, sendmsg.c, thr-dce.c, thr-decosf1.c, thr-irix.c,
	thr-mach.c, thr-objc.c, thr-os2.c, thr-posix.c, thr-pthreads.c,
	thr-rtems.c, thr-single.c, thr-solaris.c, thr-vxworks.c,
	thr-win32.c, thr.c: Replace "GNU CC" with "GCC".
	* Makefile.in, NXConstStr.m, Object.m, Protocol.m, archive.c,
	class.c, encoding.c, gc.c, objc/NXConstStr.h, objc/Object.h,
	objc/Protocol.h, objc/encoding.h, objc/hash.h, objc/objc-api.h,
	objc/objc-list.h, objc/objc.h, ocjc/runtime.h, objc/sarray.h,
	objc/thr.h, objc/typedstream.h: Replace "GNU CC" with "GCC".

Tue May 13 14:56:03 2003  Richard Frith-Macdonald <rfm@gnu.org>
			  Nicola Pero  <n.pero@mi.flashnet.it>

	libobjc/10742
	* init.c (class_superclass_of_class): New function.
	(create_tree_of_subclasses_inherited_from): Use it.
	(__objc_tree_insert_class): Likewise.
	(class_is_subclass_of_class): Likewise.

2003-04-11  David Chad  <davidc@freebsd.org>
	    Loren J. Rittle  <ljrittle@acm.org>

	libobjc/8562
	* objc/hash.h (hash_string): Constify correctly.
	(compare_ptrs): Use direct compare.
	* objc/objc-list.h (list_nth): Rename index to indx to avoid shadow.
	* objc/sarray.h: Global rename index to indx to avoid shadow.

2003-03-12  Andreas Schwab  <schwab@suse.de>

	* aclocal.m4 (GLIBCPP_EXPORT_INSTALL_INFO): Avoid trailing /. in
	glibcpp_toolexeclibdir.
	* configure: Rebuilt.

2003-02-20  Alexandre Oliva  <aoliva@redhat.com>

	* configure.in: Propagate ORIGINAL_LD_FOR_MULTILIBS to
	config.status.
	* configure: Rebuilt.

2003-01-27  Alexandre Oliva  <aoliva@redhat.com>

	* aclocal.m4 (glibcpp_toolexeclibdir): Instead of
	$(MULTISUBDIR), use `$CC -print-multi-os-directory`, unless
	version_specific_libs is enabled.
	* configure: Rebuilt.

2003-01-09  Christian Cornelssen  <ccorn@cs.tu-berlin.de>

	* Makefile.in (FLAGS_TO_PASS): Also pass DESTDIR.
	(install-libs, install-headers): Prepend $(DESTDIR) to
	destination paths in all (un)installation commands.

2002-12-02  Zack Weinberg  <zack@codesourcery.com>

	* thr-objc.c: Include coretypes.h and tm.h.

2002-12-01  Zack Weinberg  <zack@codesourcery.com>

	* encoding.c, sendmsg.c: Include coretypes.h and tm.h.

2002-11-26  Nathanael Nerode  <neroden@gcc.gnu.org>

	* configure.in: Remove skip-this-dir support.
	* configure: Regenerate.

2002-09-22  Kaveh R. Ghazi  <ghazi@caip.rutgers.edu>

	* Makefile.in (all): Fix multilib parallel build.

Thu Sep 12 12:44:37 2002  Nicola Pero  <n.pero@mi.flashnet.it>

	* sendmsg.c (nil_method): Declare not to take a variable number of
	args.
	(objc_msg_lookup): Cast nil_method to IMP before returning it.
	(objc_msg_lookup_super): The same.

2002-09-10  Jan Hubicka  <jh@suse.cz>

	* nil_method.c (nil_method): No longer defined with variable
	arguments.

2002-07-02  Rodney Brown  <rbrown64@csc.com.au>

	* objc/encoding.h: Fix formatting.
	* objc/hash.h: Likewise.
	* objc/objc-api.h: Likewise.
	* objc/runtime.h: Likewise.
	* objc/thr.h: Likewise.
	* archive.c: Likewise.
	* class.c: Likewise.
	* encoding.c: Likewise.
	* gc.c: Likewise.
	* hash.c: Likewise.
	* init.c: Likewise.
	* misc.c: Likewise.
	* nil_method.c: Likewise.
	* objects.c: Likewise.
	* sarray.c: Likewise.
	* selector.c: Likewise.
	* sendmsg.c: Likewise.
	* thr-mach.c: Likewise.
	* thr.c: Likewise.

2002-06-25  DJ Delorie  <dj@redhat.com>

	* aclocal.m4 (GLIBCPP_CONFIGURE): Split out
	GLIBCPP_TOPREL_CONFIGURE.
	* configure.in: Call it before AC_CANONICAL_SYSTEM.
	* configure: Regenerate.

2002-06-21  Kaveh R. Ghazi  <ghazi@caip.rutgers.edu>

	* Object.m (forward, read, write): Fix unused parameter warnings.
	* encoding.c: Include <stdlib.h>.
	(target_flags): Mark with attribute unused.
	(atoi): Delete.
	* runtime.h (__objc_selector_max_index): Change to unsigned int.
	(__objc_generate_gc_type_description): Prototype.
	* selector.c (__objc_selector_max_index): Change to unsigned int.

Mon Jun 17 18:37:42 2002  Nicola Pero  <n.pero@mi.flashnet.it>

	* sendmsg.c (__objc_get_forward_imp): Fix warning by making sure
	we always have a return value: if __objc_msg_forward does not
	supply a forwarding implementation, return the default
	__builtin_apply based one.

2002-06-15  Kaveh R. Ghazi  <ghazi@caip.rutgers.edu>

	* Object.m: Fix signed/unsigned warning.
	* Protocol.m: Likewise.
	* archive.c: Always include stdlib.h.
	(objc_read_short, objc_read_unsigned_short, objc_read_int,
	objc_read_long, __objc_read_nbyte_uint, __objc_read_nbyte_ulong):
	Fix signed/unsigned warning.
	(objc_write_type, objc_read_type, objc_write_types,
	objc_read_types): Ensure ctype 8-bit safety.
	(__objc_no_write, __objc_no_read): Mark unused parameters.
	* class.c (class_table_setup): Specify void arg.
	* encoding.c (atoi, objc_sizeof_type, objc_alignof_type,
	objc_skip_typespec, objc_skip_offset,
	objc_layout_structure_next_member): Ensure ctype 8-bit safety.
	(objc_layout_structure_next_member): Ensure variables are
	initialized.
	* gc.c (__objc_generate_gc_type_description,
	class_ivar_set_gcinvisible): Mark unused parameters.
	* init.c (__objc_send_load, __objc_destroy_class_tree_node): Mark
	unused parameters.
	(__objc_init_protocols) Fix signed/unsigned warning.
	* nil_method.c (nil_method): Mark unused parameters.
	* thr.h (objc_thread_callback): Specify void arg.
	* sarray.c (sarray_new, sarray_realloc, sarray_free): Fix
	signed/unsigned warning.
	(sarray_free): Fix formatting.
	* selector.c (sel_types_match): Ensure ctype 8-bit safety.
	* sendmsg.c (__objc_init_install_dtable) Mark unused parameters.

2002-06-09  Andreas Jaeger  <aj@suse.de>

	* encoding.c (objc_layout_structure_next_member): Remove unused
	variable.

2002-05-20  Kaveh R. Ghazi  <ghazi@caip.rutgers.edu>

	* Makefile.in (SHELL): Set to @SHELL@.
	(WARN_CFLAGS): New.
	(ALL_CFLAGS): Add $(WARN_CFLAGS).

2002-05-16  Rainer Orth  <ro@TechFak.Uni-Bielefeld.DE>

	* aclocal.m4: Allow for PWDCMD to override hardcoded pwd.
	* configure: Regenerate.

2002-05-08  Alexandre Oliva  <aoliva@redhat.com>

	* configure.in (ORIGINAL_LD_FOR_MULTILIBS): Preserve LD at
	script entry, and set LD to it when configuring multilibs.
	* configure: Rebuilt.

2002-04-19  David O'Brien  <obrien@FreeBSD.org>

	* encoding.c (MAX, MIN, ROUNDING): #undef before defining.

2002-04-09  Hans-Peter Nilsson  <hp@bitrange.com>

	PR objc/6107
	* objc/objc-api.h (struct objc_protocol_list): Change type of
	member count from int to size_t.

2002-02-11  Franz Sirl  <Franz.Sirl-kernel@lauterbach.com>

	PR libobjc/4039
	* aclocal.m4: Replace with version copied from libstdc++-v3.
	* configure.in: Update for changes to aclocal and Makefile.
	* configure: Regenerate.
	* Makefile.in: Correct install of multilibs and shared libs, use
	INSTALL_DATA for include files.

Mon Dec 17 17:02:12 2001  Nicola Pero  <nicola@brainstorm.co.uk>

	* init.c (__objc_exec_class): Fixed bug in the loop on unclaimed
	categories - when an unclaimed category was found, the loop was
	doing two steps forward instead of one, so that in certain cases
	it was failing to properly load all the categories.  (Reported
	with fix by Alexander Malmberg <alexander@malmberg.org>).

2001-11-14  Aldy Hernandez  <aldyh@redhat.com>

	* encoding.c: Add target_flags.

2001-11-07  Aldy Hernandez  <aldyh@redhat.com>

	 * objc/objc-api.h (_C_VECTOR): New.

	 * encoding.c (VECTOR_TYPE): New.

Mon Oct 29 21:29:21 2001  Nicola Pero  <n.pero@mi.flashnet.it>

	* class.c: Rewritten the class table to use optimized, lock-free
	lookup.  This more than doubles the speed of class method
	invocations.  (class_table_setup), (class_table_insert),
	(class_table_replace), (class_table_get_safe),
	(class_table_next), (class_table_print),
	(class_table_print_histogram): New functions.
	(__objc_init_class_tables): Use class_table_setup.
	(__objc_add_class_to_hash): Use class_table_get_safe and
	class_table_insert.  (objc_lookup_class), (objc_get_class): Do not
	assert the existence of the table; do not lock the runtime; use
	class_table_get_safe.  (objc_next_class): Use class_table_next.
	(__objc_resolve_class_links): Use class_table_next.
	(class_pose_as): Use class_table_replace.

2001-09-10  Ovidiu Predescu  <ovidiu@cup.hp.com>

	* gc.c: Removed the DEBUG declaration.

Wed Jul 18 12:48:56 2001  Nicola Pero  <n.pero@mi.flashnet.it>

	* thr.c (objc_mutex_lock): Invoke __objc_thread_id directly,
	rather than through objc_thread_id, to save a function call.
	(objc_mutex_trylock, objc_mutex_unlock, objc_condition_wait):
	Ditto.

Mon Jul 16 12:15:00 2001  Nicola Pero  <n.pero@mi.flashnet.it>

	* objc/objc-api.h (object_is_class): Fixed - buggy code was trying
	to cast an id to a Class, which can not be done.  Make the check
	by using CLS_ISMETA on the class pointer instead.
	(object_is_meta_class): Similar fix.

2001-06-09  Alexandre Oliva  <aoliva@redhat.com>, Stephen L Moshier  <moshier@mediaone.net>

	* configure.in (AC_EXEEXT): Work around in case it expands to
	nothing, as in autoconf 2.50.
	* acinclude.m4: Likewise.
	* configure: Rebuilt.

2001-06-08  Nicola Pero  <n.pero@mi.flashnet.it>

	* THREADS: Explain that when we compile libobjc inside GCC, we
	always use thr-objc.c as a backend, which uses GCC's thread code.

2001-06-06  Richard Frith-Macdonald  <rrfm@gnu.org>

	* init.c (__objc_send_message_in_list): When setting a new entry
	in __objc_load_methods use the method IMP as key, but check to see
	if the method is in the hashtable by looking at the IMP also.
	Also ... call the method after adding it to the hashtable rather
	than before ... thus preventing an obscure possibility of infinite
	recursion if a +load method itself loads a subclass.

2001-05-25  Ovidiu Predescu  <ovidiu@cup.hp.com>

	* init.c (__objc_send_message_in_list): When setting a new entry
	in __objc_load_methods use the method name as key, not the method
	IMP (reported by Richard Frith-Macdonald <richard@brainstorm.co.uk>).

2001-05-09  Joseph S. Myers  <jsm28@cam.ac.uk>

	* objc-features.texi: Move to ../gcc/objc.texi.
	* fdl.texi: Remove.
	* Makefile.in: Don't generate documentation from
	objc-features.texi.

2001-05-01  Mark Mitchell  <mark@codesourcery.com>

	* fdl.texi: New file.
	* objc-features.texi: Simplify.
	* Makefile.in: Adjust accordingly.

2001-04-30  Mark Mitchell  <mark@codesourcery.com>

	* objc-features.texi: Use the GFDL.

Wed Mar 21 04:44:58 EST 2001  John Wehle  (john@feith.com)

	* encoding.c (REAL_TYPE): Define.

2001-03-19  David Edelsohn  <edelsohn@gnu.org>

	* encoding.c (TYPE_MODE): Define.

2001-03-14  Nicola Pero  <n.pero@mi.flashnet.it>

	* thr.c (objc_thread_add): New function.
	(objc_thread_remove): Ditto.
	* objc/thr.h: Declare them.
	* libobjc.def: Mention them.

2001-02-28  Ovidiu Predescu  <ovidiu@cup.hp.com>

	* objc-features.texi: Document the @compatibility_alias compiler
	directive (description from Nicola Pero <n.pero@mi.flashnet.it>).

Fri Feb 23 18:12:00 2001  Rainer Orth  <ro@TechFak.Uni-Bielefeld.DE>

	* sendmsg.c (__objc_forward): Delete strlen() declaration.

2001-02-08  Geoffrey Keating  <geoffk@redhat.com>

	* configure.in: Don't run AC_PROG_CC_WORKS or AC_EXEEXT, because
	we're not interested in the result and they might fail.
	* configure: Regenerated.

2001-01-12  Joseph S. Myers  <jsm28@cam.ac.uk>

	* objc-features.texi: Use @email.

2001-01-12  Joseph S. Myers  <jsm28@cam.ac.uk>

	* sendmsg.c (__objc_print_dtable_stats): Don't use #ifdef inside
	printf.

2000-01-11  Richard Earnshaw  <rearnsha@arm.com>

	* encoding.c (STRUCTURE_SIZE_BOUNDARY): Redefine in a way that
	determines the value dynamically.

Wed Jan  3 00:49:10 2001  Ovidiu Predescu  <ovidiu@cup.hp.com>

	* sendmsg.c: Added __objc_msg_forward, a hook that allows external
	libraries to provide a function that returns the real forwarding
	function. This can alleviate problems __builtin_apply() and
	friends have on various platforms. (Solution suggested by Helge
	Hess.)

	* objc/objc-api.h: Define __objc_msg_forward.

	* sendmsg.c: Define gen_rtx_REG.

2000-12-06      Ralf Corsepius <corsepiu@faw.uni-ulm.de>

	* thr-rtems.c: New file. Stub to compile.

2000-09-06  Alexandre Oliva  <aoliva@redhat.com>

	* configure: Rebuilt with new libtool.m4.

Tue Aug 15 00:38:56 2000  Ovidiu Predescu  <ovidiu@cup.hp.com>

	* configure.in: Create a config.h file. Check for <sched.h>.
	* configure: Regenerate.

	* config.h.in: Check for <sched.h>.

2000-08-14  Zack Weinberg  <zack@wolery.cumb.org>

	* configure: Regenerate after change to ../libtool.m4.

2000-08-14  Andreas Schwab  <schwab@suse.de>

	* objc-features.texi (Top): Move @menu at end of node.

2000-08-11  Manfred Hollstein  <manfredh@redhat.com>

	* objc-features.texi: Move @node Top before @menu.

Sun Aug  6 23:27:49 2000  Ovidiu Predescu  <ovidiu@cup.hp.com>

	* objc-features.texi: Documented the new -fconstant-string-class
	option.

Sun Aug  6 22:51:16 2000  Ovidiu Predescu  <ovidiu@cup.hp.com>

	* thr-posix.c: Integrated Chris Ball's <cball@fmco.com> changes to
	improve the Posix thread support for Objective-C.

2000-08-04  Zack Weinberg  <zack@wolery.cumb.org>

	* aclocal.m4: Replace copy of ../libtool.m4 with
	sinclude(../libtool.m4).

Fri Jul 28 08:58:02 2000  Nicola Pero  <nicola@brainstorm.co.uk>

	* configure.in: Added libtool support; build shared libraries
	if --enable-shared was passed on command line.
	* Makefile.in: Modified most compilation commands to use libtool.
	* aclocal.m4: New symbolic link to the ../libtool.m4, from the
	libtool distribution.

Sat Jul 29 00:10:21 2000  Ovidiu Predescu  <ovidiu@cup.hp.com>

	* sarray.c, Object.m: Removed the explicit prototypes for strlen
	and memcpy on 64-bit platforms (Suggested by Rodney Brown
	<rdb@cup.hp.com>).

2000-05-12  H.J. Lu  (hjl@gnu.org)

	* Makefile.in (GTHREAD_FLAGS): New.
	(ALL_CFLAGS): Add $(GTHREAD_FLAGS).
	(OBJC_THREAD_FILE): Changed to thr-objc.

	* configure.in (GTHREAD_FLAGS): New, check and replace it for
	Makefile.
	(OBJC_THREAD_FILE): Removed.

	* thr-objc.c: New.

2000-07-13  Kaveh R. Ghazi  <ghazi@caip.rutgers.edu>

	* objc/hash.h: Include string.h.

2000-04-15  David Edelsohn  <edelsohn@gnu.org>

	* Object.m (strlen): 64-bit PowerPC is a 64bit platform as well.

2000-04-12  Jakub Jelinek  <jakub@redhat.com>

	* Object.m (strlen): Provide prototype on all 64bit platforms,
	not only alpha.
	* sarray.c (memcpy): Likewise.
	* encoding.c (objc_layout_finish_structure): Don't use
	ROUND_TYPE_ALIGN on sparc.

	* encoding.c (objc_layout_structure_next_member): Do the whole
	procedure even for the first member, so that we get correct
	alignment.

2000-03-29  Zack Weinberg  <zack@wolery.cumb.org>

	* objc/Protocol.h, objc/objc-list.h: Change #endif labels to
	comments.

2000-02-23  Zack Weinberg  <zack@wolery.cumb.org>

	* Makefile.in: Add -DIN_TARGET_LIBS to ALL_CFLAGS.

Thu Sep 23 07:19:12 1999   Chris Ball <cball@fmco.com>

	* thr-posix.c (__objc_mutex_deallocate): made deallocate work.

Tue Sep 21 07:47:10 1999  Jeffrey A Law  (law@cygnus.com)

	* Makefile.in (gc.o, gc_gc.o): Do not pass -fgnu-runtime to
	the compiler when building C code.

Fri Aug  6 23:32:29 1999  Daniel Jacobowitz <drow@drow.them.org>

	* Makefile.in (FLAGS_TO_PASS): Include prefix, exec_prefix,
	libdir, libsubdir and tooldir.

Mon Jun 21 05:40:15 1999  John David Anglin <dave@hiauly1>

	* init.c (__objc_force_linking): Make global.

Thu May 20 03:20:59 1999  Jeffrey A Law  (law@cygnus.com)

	* configure.in (AC_EXEEXT): Remove call.
	(compiler_name): Explicitly check with no extension and .exe
	extension.
	* configure: Regenerate.

Sun Apr 25 01:15:34 1999  Mumit Khan  <khan@xraylith.wisc.edu>

	* Makefile.in (CC1OBJ): Define in terms of CC.
	(runtime-info.h): Use.

Fri April 8 08:21:07 1999 Ovidiu Predescu <ovidiu@cup.hp.com>

	* objc-features.texi: Updated the URL to Boehm's GC page.

Fri Mar 26 23:41:07 1999 Ovidiu Predescu <ovidiu@cup.hp.com>

	* archive.c (__objc_code_char, __objc_write_char): Explicitly specify
	the char as being signed (patch from Daniel Jacobowitz
	<drow@false.org>).

Wed Mar 24 22:41:28 1999  Mumit Khan  <khan@xraylith.wisc.edu>

	* configure.in (AC_PREREQ): Update to 2.13.
	(AC_EXEEXT): Call to find possible file extension.
	(compiler_name): Use.
	* configure: Regenerate.

Wed Jan 27 02:31:01 1999  Jeffrey A Law  (law@cygnus.com)

	* Makefile.in (ALL_CFLAGS): Add -DIN_GCC.

Tue Jan  5 01:38:53 1999  Jeffrey A Law  (law@cygnus.com)

	* configure.in (thread_file): Correct and simplify code to find
	the thread file.
	* configure: Rebuilt.

1998-11-26  Manfred Hollstein  <manfred@s-direktnet.de>

	* configure.in (compiler_name): Add check to detect if this
	language's compiler has been built.
	* configure: Regenerate.

Mon Nov 23 16:50:28 1998  Kaveh R. Ghazi  <ghazi@caip.rutgers.edu>

	*  configure.in: Use AC_PREREQ(2.12.1).

Thu Nov 19 20:33:37 1998  Jeffrey A Law  (law@cygnus.com)

	* Makefile.in (runtime-info.h): Avoid GNU make extensions.

Sun Nov  8 17:46:14 1998  Kaveh R. Ghazi  <ghazi@caip.rutgers.edu>

	* Makefile.in (INCLUDES): Add -I$(srcdir)/$(MULTISRCTOP)../include.

Thu Oct 22 14:34:06 1998  Kaveh R. Ghazi  <ghazi@caip.rutgers.edu>

	* configure.in: Use AC_CONFIG_AUX_DIR($topsrcdir).

Sat Oct 17 05:21:31 1998  Ovidiu Predescu  <ovidiu@slip.net>

	* objc-features.texi (Top): Changed the email address.
	* objc-features.texi (Garbage Collection): Use @uref instead of @url.

Mon Oct 11 21:25:27 1998  Ovidiu Predescu  <ovidiu@slip.net>

	* encoding.c: Redefine get_inner_array_type to get the first entry
	in the structure.

Thu Oct  8 12:21:14 1998  Richard Frith-Macdonald <richard@brainstorm.co.uk>

	* encoding.c (objc_skip_type_qualifiers): Handle _C_BYREF.
	(objc_get_type_qualifiers): Similarly.
	* objc/encoding.h (_C_BYREF): Define.
	(_F_BYREF): Define.

1998-10-07  David S. Miller  <davem@pierdol.cobaltmicro.com>

	* objc/sarray.h: Make boffset be an unsigned long when sparc so it
	works out on 64-bit systems.

Tue Oct  6 20:32:06 1998  Alexandre Oliva  <oliva@dcc.unicamp.br>

	* Makefile.in (INCLUDES): Make it multilib-friendly.

Fri Oct  2 07:12:14 1998  H.J. Lu  (hjl@gnu.org)

	* Makefile.in (INCLUDES): Add -I$(srcdir)/../gcc.

Thu Oct  1 22:33:03 1998 Robert Lipe  <robertl@dgii.com>
			 Jeffrey A Law  (law@cygnus.com)

	* Makefile.in (INCLUDES): Reference gcc via $MULTIBUILDTOP.
	(FLAGS_TO_PASS): Added.
	(runtime-info.h): Reference cc1ibj via $MULTIBUILDTOP.

	* archive.c: Change config.h to tconfig.h.

	* configure.in: Find gcc's object directory even for multilibs.

Wed Sep 30 18:17:17 1998  Robert Lipe  <robertl@dgii.com>

	* configure.in: Escape ^ in grep string.
	* configure: Rebuilt.

Wed Sep 30 09:14:52 1998  Jeffrey A Law  (law@cygnus.com)

	* All .h files pushed down into the objc/ subdirectory.
	* Makefile.in (copy_headers): Corresponding changes.
	* configure.in (AC_INIT): Corresponding changes.
	* configure: Rebuilt.

1998-09-30  Ben Elliston  <bje@cygnus.com>
	    Jeff Law	  <law@cygnus.com>

	* Makefile.in: Rewrite.

	* configure.in: Likewise.

	* configure: Regenerate.

	* All .c files.  Remove "objc" prefix when including objc header
	files.  Include tconfig.h, not ../tconfig.h.

Mon Sep 21 23:27:10 1998  Ovidiu Predescu <ovidiu@slip.net>

	* encoding.c (TREE_TYPE, ARRAY_TYPE): Define.
	(get_inner_array_type): Define.

1998-09-21  Ben Elliston  <bje@cygnus.com>

	* New directory.  Moved files from ../gcc/objc.<|MERGE_RESOLUTION|>--- conflicted
+++ resolved
@@ -1,5 +1,3 @@
-<<<<<<< HEAD
-=======
 2011-08-06  Nicola Pero  <nicola.pero@meta-innovation.com>
 
 	PR libobjc/50002
@@ -1653,7 +1651,6 @@
 
 	* makefile.dos: Obsolete file removed.
 	
->>>>>>> 3082eeb7
 2010-04-02  Ralf Wildenhues  <Ralf.Wildenhues@gmx.de>
 
 	* aclocal.m4: Regenerate.
