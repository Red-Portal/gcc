/* Alias analysis for GNU C
   Copyright (C) 1997, 1998, 1999, 2000, 2001, 2002, 2003, 2004, 2005, 2006,
   2007, 2008, 2009, 2010 Free Software Foundation, Inc.
   Contributed by John Carr (jfc@mit.edu).

This file is part of GCC.

GCC is free software; you can redistribute it and/or modify it under
the terms of the GNU General Public License as published by the Free
Software Foundation; either version 3, or (at your option) any later
version.

GCC is distributed in the hope that it will be useful, but WITHOUT ANY
WARRANTY; without even the implied warranty of MERCHANTABILITY or
FITNESS FOR A PARTICULAR PURPOSE.  See the GNU General Public License
for more details.

You should have received a copy of the GNU General Public License
along with GCC; see the file COPYING3.  If not see
<http://www.gnu.org/licenses/>.  */

#include "config.h"
#include "system.h"
#include "coretypes.h"
#include "tm.h"
#include "rtl.h"
#include "tree.h"
#include "tm_p.h"
#include "function.h"
#include "alias.h"
#include "emit-rtl.h"
#include "regs.h"
#include "hard-reg-set.h"
#include "basic-block.h"
#include "flags.h"
#include "output.h"
#include "diagnostic-core.h"
#include "cselib.h"
#include "splay-tree.h"
#include "ggc.h"
#include "langhooks.h"
#include "timevar.h"
#include "target.h"
#include "cgraph.h"
#include "tree-pass.h"
#include "ipa-type-escape.h"
#include "df.h"
#include "tree-ssa-alias.h"
#include "pointer-set.h"
#include "tree-flow.h"

/* The aliasing API provided here solves related but different problems:

   Say there exists (in c)

   struct X {
     struct Y y1;
     struct Z z2;
   } x1, *px1,  *px2;

   struct Y y2, *py;
   struct Z z2, *pz;


   py = &px1.y1;
   px2 = &x1;

   Consider the four questions:

   Can a store to x1 interfere with px2->y1?
   Can a store to x1 interfere with px2->z2?
   (*px2).z2
   Can a store to x1 change the value pointed to by with py?
   Can a store to x1 change the value pointed to by with pz?

   The answer to these questions can be yes, yes, yes, and maybe.

   The first two questions can be answered with a simple examination
   of the type system.  If structure X contains a field of type Y then
   a store thru a pointer to an X can overwrite any field that is
   contained (recursively) in an X (unless we know that px1 != px2).

   The last two of the questions can be solved in the same way as the
   first two questions but this is too conservative.  The observation
   is that in some cases analysis we can know if which (if any) fields
   are addressed and if those addresses are used in bad ways.  This
   analysis may be language specific.  In C, arbitrary operations may
   be applied to pointers.  However, there is some indication that
   this may be too conservative for some C++ types.

   The pass ipa-type-escape does this analysis for the types whose
   instances do not escape across the compilation boundary.

   Historically in GCC, these two problems were combined and a single
   data structure was used to represent the solution to these
   problems.  We now have two similar but different data structures,
   The data structure to solve the last two question is similar to the
   first, but does not contain have the fields in it whose address are
   never taken.  For types that do escape the compilation unit, the
   data structures will have identical information.
*/

/* The alias sets assigned to MEMs assist the back-end in determining
   which MEMs can alias which other MEMs.  In general, two MEMs in
   different alias sets cannot alias each other, with one important
   exception.  Consider something like:

     struct S { int i; double d; };

   a store to an `S' can alias something of either type `int' or type
   `double'.  (However, a store to an `int' cannot alias a `double'
   and vice versa.)  We indicate this via a tree structure that looks
   like:
	   struct S
	    /   \
	   /     \
	 |/_     _\|
	 int    double

   (The arrows are directed and point downwards.)
    In this situation we say the alias set for `struct S' is the
   `superset' and that those for `int' and `double' are `subsets'.

   To see whether two alias sets can point to the same memory, we must
   see if either alias set is a subset of the other. We need not trace
   past immediate descendants, however, since we propagate all
   grandchildren up one level.

   Alias set zero is implicitly a superset of all other alias sets.
   However, this is no actual entry for alias set zero.  It is an
   error to attempt to explicitly construct a subset of zero.  */

struct GTY(()) alias_set_entry_d {
  /* The alias set number, as stored in MEM_ALIAS_SET.  */
  alias_set_type alias_set;

  /* Nonzero if would have a child of zero: this effectively makes this
     alias set the same as alias set zero.  */
  int has_zero_child;

  /* The children of the alias set.  These are not just the immediate
     children, but, in fact, all descendants.  So, if we have:

       struct T { struct S s; float f; }

     continuing our example above, the children here will be all of
     `int', `double', `float', and `struct S'.  */
  splay_tree GTY((param1_is (int), param2_is (int))) children;
};
typedef struct alias_set_entry_d *alias_set_entry;

static int rtx_equal_for_memref_p (const_rtx, const_rtx);
static int memrefs_conflict_p (int, rtx, int, rtx, HOST_WIDE_INT);
static void record_set (rtx, const_rtx, void *);
static int base_alias_check (rtx, rtx, enum machine_mode,
			     enum machine_mode);
static rtx find_base_value (rtx);
static int mems_in_disjoint_alias_sets_p (const_rtx, const_rtx);
static int insert_subset_children (splay_tree_node, void*);
static alias_set_entry get_alias_set_entry (alias_set_type);
static const_rtx fixed_scalar_and_varying_struct_p (const_rtx, const_rtx, rtx, rtx,
						    bool (*) (const_rtx, bool));
static int aliases_everything_p (const_rtx);
static bool nonoverlapping_component_refs_p (const_tree, const_tree);
static tree decl_for_component_ref (tree);
static rtx adjust_offset_for_component_ref (tree, rtx);
static int write_dependence_p (const_rtx, const_rtx, int);

static void memory_modified_1 (rtx, const_rtx, void *);

/* Set up all info needed to perform alias analysis on memory references.  */

/* Returns the size in bytes of the mode of X.  */
#define SIZE_FOR_MODE(X) (GET_MODE_SIZE (GET_MODE (X)))

/* Returns nonzero if MEM1 and MEM2 do not alias because they are in
   different alias sets.  We ignore alias sets in functions making use
   of variable arguments because the va_arg macros on some systems are
   not legal ANSI C.  */
#define DIFFERENT_ALIAS_SETS_P(MEM1, MEM2)			\
  mems_in_disjoint_alias_sets_p (MEM1, MEM2)

/* Cap the number of passes we make over the insns propagating alias
   information through set chains.   10 is a completely arbitrary choice.  */
#define MAX_ALIAS_LOOP_PASSES 10

/* reg_base_value[N] gives an address to which register N is related.
   If all sets after the first add or subtract to the current value
   or otherwise modify it so it does not point to a different top level
   object, reg_base_value[N] is equal to the address part of the source
   of the first set.

   A base address can be an ADDRESS, SYMBOL_REF, or LABEL_REF.  ADDRESS
   expressions represent certain special values: function arguments and
   the stack, frame, and argument pointers.

   The contents of an ADDRESS is not normally used, the mode of the
   ADDRESS determines whether the ADDRESS is a function argument or some
   other special value.  Pointer equality, not rtx_equal_p, determines whether
   two ADDRESS expressions refer to the same base address.

   The only use of the contents of an ADDRESS is for determining if the
   current function performs nonlocal memory memory references for the
   purposes of marking the function as a constant function.  */

static GTY(()) VEC(rtx,gc) *reg_base_value;
static rtx *new_reg_base_value;

/* We preserve the copy of old array around to avoid amount of garbage
   produced.  About 8% of garbage produced were attributed to this
   array.  */
static GTY((deletable)) VEC(rtx,gc) *old_reg_base_value;

#define static_reg_base_value \
  (this_target_rtl->x_static_reg_base_value)

#define REG_BASE_VALUE(X)				\
  (REGNO (X) < VEC_length (rtx, reg_base_value)		\
   ? VEC_index (rtx, reg_base_value, REGNO (X)) : 0)

/* Vector indexed by N giving the initial (unchanging) value known for
   pseudo-register N.  This array is initialized in init_alias_analysis,
   and does not change until end_alias_analysis is called.  */
static GTY((length("reg_known_value_size"))) rtx *reg_known_value;

/* Indicates number of valid entries in reg_known_value.  */
static GTY(()) unsigned int reg_known_value_size;

/* Vector recording for each reg_known_value whether it is due to a
   REG_EQUIV note.  Future passes (viz., reload) may replace the
   pseudo with the equivalent expression and so we account for the
   dependences that would be introduced if that happens.

   The REG_EQUIV notes created in assign_parms may mention the arg
   pointer, and there are explicit insns in the RTL that modify the
   arg pointer.  Thus we must ensure that such insns don't get
   scheduled across each other because that would invalidate the
   REG_EQUIV notes.  One could argue that the REG_EQUIV notes are
   wrong, but solving the problem in the scheduler will likely give
   better code, so we do it here.  */
static bool *reg_known_equiv_p;

/* True when scanning insns from the start of the rtl to the
   NOTE_INSN_FUNCTION_BEG note.  */
static bool copying_arguments;

DEF_VEC_P(alias_set_entry);
DEF_VEC_ALLOC_P(alias_set_entry,gc);

/* The splay-tree used to store the various alias set entries.  */
static GTY (()) VEC(alias_set_entry,gc) *alias_sets;

/* Build a decomposed reference object for querying the alias-oracle
   from the MEM rtx and store it in *REF.
   Returns false if MEM is not suitable for the alias-oracle.  */

static bool
ao_ref_from_mem (ao_ref *ref, const_rtx mem)
{
  tree expr = MEM_EXPR (mem);
  tree base;

  if (!expr)
    return false;

  ao_ref_init (ref, expr);

  /* Get the base of the reference and see if we have to reject or
     adjust it.  */
  base = ao_ref_base (ref);
  if (base == NULL_TREE)
    return false;

  /* The tree oracle doesn't like to have these.  */
  if (TREE_CODE (base) == FUNCTION_DECL
      || TREE_CODE (base) == LABEL_DECL)
    return false;

  /* If this is a pointer dereference of a non-SSA_NAME punt.
     ???  We could replace it with a pointer to anything.  */
<<<<<<< HEAD
  if (INDIRECT_REF_P (base)
      && TREE_CODE (TREE_OPERAND (base, 0)) != SSA_NAME)
    return false;
=======
  if ((INDIRECT_REF_P (base)
       || TREE_CODE (base) == MEM_REF)
      && TREE_CODE (TREE_OPERAND (base, 0)) != SSA_NAME)
    return false;
  if (TREE_CODE (base) == TARGET_MEM_REF
      && TMR_BASE (base)
      && TREE_CODE (TMR_BASE (base)) != SSA_NAME)
    return false;
>>>>>>> b56a5220

  /* If this is a reference based on a partitioned decl replace the
     base with an INDIRECT_REF of the pointer representative we
     created during stack slot partitioning.  */
  if (TREE_CODE (base) == VAR_DECL
      && ! TREE_STATIC (base)
      && cfun->gimple_df->decls_to_pointers != NULL)
    {
      void *namep;
      namep = pointer_map_contains (cfun->gimple_df->decls_to_pointers, base);
      if (namep)
<<<<<<< HEAD
	{
	  ref->base_alias_set = get_alias_set (base);
	  ref->base = build1 (INDIRECT_REF, TREE_TYPE (base), *(tree *)namep);
	}
=======
	ref->base = build_simple_mem_ref (*(tree *)namep);
    }
  else if (TREE_CODE (base) == TARGET_MEM_REF
	   && TREE_CODE (TMR_BASE (base)) == ADDR_EXPR
	   && TREE_CODE (TREE_OPERAND (TMR_BASE (base), 0)) == VAR_DECL
	   && ! TREE_STATIC (TREE_OPERAND (TMR_BASE (base), 0))
	   && cfun->gimple_df->decls_to_pointers != NULL)
    {
      void *namep;
      namep = pointer_map_contains (cfun->gimple_df->decls_to_pointers,
				    TREE_OPERAND (TMR_BASE (base), 0));
      if (namep)
	ref->base = build_simple_mem_ref (*(tree *)namep);
>>>>>>> b56a5220
    }

  ref->ref_alias_set = MEM_ALIAS_SET (mem);

  /* If MEM_OFFSET or MEM_SIZE are NULL we have to punt.
     Keep points-to related information though.  */
  if (!MEM_OFFSET (mem)
      || !MEM_SIZE (mem))
    {
      ref->ref = NULL_TREE;
      ref->offset = 0;
      ref->size = -1;
      ref->max_size = -1;
      return true;
    }

  /* If the base decl is a parameter we can have negative MEM_OFFSET in
     case of promoted subregs on bigendian targets.  Trust the MEM_EXPR
     here.  */
  if (INTVAL (MEM_OFFSET (mem)) < 0
      && ((INTVAL (MEM_SIZE (mem)) + INTVAL (MEM_OFFSET (mem)))
	  * BITS_PER_UNIT) == ref->size)
    return true;

  ref->offset += INTVAL (MEM_OFFSET (mem)) * BITS_PER_UNIT;
  ref->size = INTVAL (MEM_SIZE (mem)) * BITS_PER_UNIT;

  /* The MEM may extend into adjacent fields, so adjust max_size if
     necessary.  */
  if (ref->max_size != -1
      && ref->size > ref->max_size)
    ref->max_size = ref->size;

  /* If MEM_OFFSET and MEM_SIZE get us outside of the base object of
     the MEM_EXPR punt.  This happens for STRICT_ALIGNMENT targets a lot.  */
  if (MEM_EXPR (mem) != get_spill_slot_decl (false)
      && (ref->offset < 0
	  || (DECL_P (ref->base)
	      && (!host_integerp (DECL_SIZE (ref->base), 1)
		  || (TREE_INT_CST_LOW (DECL_SIZE ((ref->base)))
		      < (unsigned HOST_WIDE_INT)(ref->offset + ref->size))))))
    return false;

  return true;
}

/* Query the alias-oracle on whether the two memory rtx X and MEM may
   alias.  If TBAA_P is set also apply TBAA.  Returns true if the
   two rtxen may alias, false otherwise.  */

static bool
rtx_refs_may_alias_p (const_rtx x, const_rtx mem, bool tbaa_p)
{
  ao_ref ref1, ref2;

  if (!ao_ref_from_mem (&ref1, x)
      || !ao_ref_from_mem (&ref2, mem))
    return true;

<<<<<<< HEAD
  return refs_may_alias_p_1 (&ref1, &ref2, tbaa_p);
=======
  return refs_may_alias_p_1 (&ref1, &ref2,
			     tbaa_p
			     && MEM_ALIAS_SET (x) != 0
			     && MEM_ALIAS_SET (mem) != 0);
>>>>>>> b56a5220
}

/* Returns a pointer to the alias set entry for ALIAS_SET, if there is
   such an entry, or NULL otherwise.  */

static inline alias_set_entry
get_alias_set_entry (alias_set_type alias_set)
{
  return VEC_index (alias_set_entry, alias_sets, alias_set);
}

/* Returns nonzero if the alias sets for MEM1 and MEM2 are such that
   the two MEMs cannot alias each other.  */

static inline int
mems_in_disjoint_alias_sets_p (const_rtx mem1, const_rtx mem2)
{
/* Perform a basic sanity check.  Namely, that there are no alias sets
   if we're not using strict aliasing.  This helps to catch bugs
   whereby someone uses PUT_CODE, but doesn't clear MEM_ALIAS_SET, or
   where a MEM is allocated in some way other than by the use of
   gen_rtx_MEM, and the MEM_ALIAS_SET is not cleared.  If we begin to
   use alias sets to indicate that spilled registers cannot alias each
   other, we might need to remove this check.  */
  gcc_assert (flag_strict_aliasing
	      || (!MEM_ALIAS_SET (mem1) && !MEM_ALIAS_SET (mem2)));

  return ! alias_sets_conflict_p (MEM_ALIAS_SET (mem1), MEM_ALIAS_SET (mem2));
}

/* Insert the NODE into the splay tree given by DATA.  Used by
   record_alias_subset via splay_tree_foreach.  */

static int
insert_subset_children (splay_tree_node node, void *data)
{
  splay_tree_insert ((splay_tree) data, node->key, node->value);

  return 0;
}

/* Return true if the first alias set is a subset of the second.  */

bool
alias_set_subset_of (alias_set_type set1, alias_set_type set2)
{
  alias_set_entry ase;

  /* Everything is a subset of the "aliases everything" set.  */
  if (set2 == 0)
    return true;

  /* Otherwise, check if set1 is a subset of set2.  */
  ase = get_alias_set_entry (set2);
  if (ase != 0
      && (ase->has_zero_child
	  || splay_tree_lookup (ase->children,
			        (splay_tree_key) set1)))
    return true;
  return false;
}

/* Return 1 if the two specified alias sets may conflict.  */

int
alias_sets_conflict_p (alias_set_type set1, alias_set_type set2)
{
  alias_set_entry ase;

  /* The easy case.  */
  if (alias_sets_must_conflict_p (set1, set2))
    return 1;

  /* See if the first alias set is a subset of the second.  */
  ase = get_alias_set_entry (set1);
  if (ase != 0
      && (ase->has_zero_child
	  || splay_tree_lookup (ase->children,
				(splay_tree_key) set2)))
    return 1;

  /* Now do the same, but with the alias sets reversed.  */
  ase = get_alias_set_entry (set2);
  if (ase != 0
      && (ase->has_zero_child
	  || splay_tree_lookup (ase->children,
				(splay_tree_key) set1)))
    return 1;

  /* The two alias sets are distinct and neither one is the
     child of the other.  Therefore, they cannot conflict.  */
  return 0;
}

<<<<<<< HEAD
static int
walk_mems_2 (rtx *x, rtx mem)
{
  if (MEM_P (*x))
    {
      if (alias_sets_conflict_p (MEM_ALIAS_SET(*x), MEM_ALIAS_SET(mem)))
        return 1;

      return -1;
    }
  return 0;
}

static int
walk_mems_1 (rtx *x, rtx *pat)
{
  if (MEM_P (*x))
    {
      /* Visit all MEMs in *PAT and check indepedence.  */
      if (for_each_rtx (pat, (rtx_function) walk_mems_2, *x))
        /* Indicate that dependence was determined and stop traversal.  */
        return 1;

      return -1;
    }
  return 0;
}

/* Return 1 if two specified instructions have mem expr with conflict alias sets*/
bool
insn_alias_sets_conflict_p (rtx insn1, rtx insn2)
{
  /* For each pair of MEMs in INSN1 and INSN2 check their independence.  */
  return  for_each_rtx (&PATTERN (insn1), (rtx_function) walk_mems_1,
			 &PATTERN (insn2));
}

=======
>>>>>>> b56a5220
/* Return 1 if the two specified alias sets will always conflict.  */

int
alias_sets_must_conflict_p (alias_set_type set1, alias_set_type set2)
{
  if (set1 == 0 || set2 == 0 || set1 == set2)
    return 1;

  return 0;
}

/* Return 1 if any MEM object of type T1 will always conflict (using the
   dependency routines in this file) with any MEM object of type T2.
   This is used when allocating temporary storage.  If T1 and/or T2 are
   NULL_TREE, it means we know nothing about the storage.  */

int
objects_must_conflict_p (tree t1, tree t2)
{
  alias_set_type set1, set2;

  /* If neither has a type specified, we don't know if they'll conflict
     because we may be using them to store objects of various types, for
     example the argument and local variables areas of inlined functions.  */
  if (t1 == 0 && t2 == 0)
    return 0;

  /* If they are the same type, they must conflict.  */
  if (t1 == t2
      /* Likewise if both are volatile.  */
      || (t1 != 0 && TYPE_VOLATILE (t1) && t2 != 0 && TYPE_VOLATILE (t2)))
    return 1;

  set1 = t1 ? get_alias_set (t1) : 0;
  set2 = t2 ? get_alias_set (t2) : 0;

  /* We can't use alias_sets_conflict_p because we must make sure
     that every subtype of t1 will conflict with every subtype of
     t2 for which a pair of subobjects of these respective subtypes
     overlaps on the stack.  */
  return alias_sets_must_conflict_p (set1, set2);
}

/* Return true if all nested component references handled by
   get_inner_reference in T are such that we should use the alias set
   provided by the object at the heart of T.

   This is true for non-addressable components (which don't have their
   own alias set), as well as components of objects in alias set zero.
   This later point is a special case wherein we wish to override the
   alias set used by the component, but we don't have per-FIELD_DECL
   assignable alias sets.  */

bool
component_uses_parent_alias_set (const_tree t)
{
  while (1)
    {
      /* If we're at the end, it vacuously uses its own alias set.  */
      if (!handled_component_p (t))
	return false;

      switch (TREE_CODE (t))
	{
	case COMPONENT_REF:
	  if (DECL_NONADDRESSABLE_P (TREE_OPERAND (t, 1)))
	    return true;
	  break;

	case ARRAY_REF:
	case ARRAY_RANGE_REF:
	  if (TYPE_NONALIASED_COMPONENT (TREE_TYPE (TREE_OPERAND (t, 0))))
	    return true;
	  break;

	case REALPART_EXPR:
	case IMAGPART_EXPR:
	  break;

	default:
	  /* Bitfields and casts are never addressable.  */
	  return true;
	}

      t = TREE_OPERAND (t, 0);
      if (get_alias_set (TREE_TYPE (t)) == 0)
	return true;
    }
}

/* Return the alias set for the memory pointed to by T, which may be
   either a type or an expression.  Return -1 if there is nothing
   special about dereferencing T.  */

static alias_set_type
get_deref_alias_set_1 (tree t)
{
  /* If we're not doing any alias analysis, just assume everything
     aliases everything else.  */
  if (!flag_strict_aliasing)
    return 0;

  /* All we care about is the type.  */
  if (! TYPE_P (t))
    t = TREE_TYPE (t);

  /* If we have an INDIRECT_REF via a void pointer, we don't
     know anything about what that might alias.  Likewise if the
     pointer is marked that way.  */
  if (TREE_CODE (TREE_TYPE (t)) == VOID_TYPE
      || TYPE_REF_CAN_ALIAS_ALL (t))
    return 0;

  return -1;
}

/* Return the alias set for the memory pointed to by T, which may be
   either a type or an expression.  */

alias_set_type
get_deref_alias_set (tree t)
{
  alias_set_type set = get_deref_alias_set_1 (t);

  /* Fall back to the alias-set of the pointed-to type.  */
  if (set == -1)
    {
      if (! TYPE_P (t))
	t = TREE_TYPE (t);
      set = get_alias_set (TREE_TYPE (t));
    }

  return set;
}

/* Return the alias set for T, which may be either a type or an
   expression.  Call language-specific routine for help, if needed.  */

alias_set_type
get_alias_set (tree t)
{
  alias_set_type set;

  /* If we're not doing any alias analysis, just assume everything
     aliases everything else.  Also return 0 if this or its type is
     an error.  */
  if (! flag_strict_aliasing || t == error_mark_node
      || (! TYPE_P (t)
	  && (TREE_TYPE (t) == 0 || TREE_TYPE (t) == error_mark_node)))
    return 0;

  /* We can be passed either an expression or a type.  This and the
     language-specific routine may make mutually-recursive calls to each other
     to figure out what to do.  At each juncture, we see if this is a tree
     that the language may need to handle specially.  First handle things that
     aren't types.  */
  if (! TYPE_P (t))
    {
      tree inner;

      /* Give the language a chance to do something with this tree
	 before we look at it.  */
      STRIP_NOPS (t);
      set = lang_hooks.get_alias_set (t);
      if (set != -1)
	return set;

<<<<<<< HEAD
      /* Retrieve the original memory reference if needed.  */
      if (TREE_CODE (t) == TARGET_MEM_REF)
	t = TMR_ORIGINAL (t);

      /* First see if the actual object referenced is an INDIRECT_REF from a
	 restrict-qualified pointer or a "void *".  */
=======
      /* Get the base object of the reference.  */
>>>>>>> b56a5220
      inner = t;
      while (handled_component_p (inner))
	{
	  /* If there is a VIEW_CONVERT_EXPR in the chain we cannot use
	     the type of any component references that wrap it to
	     determine the alias-set.  */
	  if (TREE_CODE (inner) == VIEW_CONVERT_EXPR)
	    t = TREE_OPERAND (inner, 0);
	  inner = TREE_OPERAND (inner, 0);
	}

      /* Handle pointer dereferences here, they can override the
	 alias-set.  */
      if (INDIRECT_REF_P (inner))
	{
	  set = get_deref_alias_set_1 (TREE_OPERAND (inner, 0));
	  if (set != -1)
	    return set;
	}
      else if (TREE_CODE (inner) == TARGET_MEM_REF)
	return get_deref_alias_set (TMR_OFFSET (inner));
      else if (TREE_CODE (inner) == MEM_REF)
	{
	  set = get_deref_alias_set_1 (TREE_OPERAND (inner, 1));
	  if (set != -1)
	    return set;
	}

      /* If the innermost reference is a MEM_REF that has a
	 conversion embedded treat it like a VIEW_CONVERT_EXPR above,
	 using the memory access type for determining the alias-set.  */
     if (TREE_CODE (inner) == MEM_REF
	 && TYPE_MAIN_VARIANT (TREE_TYPE (inner))
	    != TYPE_MAIN_VARIANT
	       (TREE_TYPE (TREE_TYPE (TREE_OPERAND (inner, 1)))))
       return get_deref_alias_set (TREE_OPERAND (inner, 1));

      /* Otherwise, pick up the outermost object that we could have a pointer
	 to, processing conversions as above.  */
      while (component_uses_parent_alias_set (t))
	{
	  t = TREE_OPERAND (t, 0);
	  STRIP_NOPS (t);
	}

      /* If we've already determined the alias set for a decl, just return
	 it.  This is necessary for C++ anonymous unions, whose component
	 variables don't look like union members (boo!).  */
      if (TREE_CODE (t) == VAR_DECL
	  && DECL_RTL_SET_P (t) && MEM_P (DECL_RTL (t)))
	return MEM_ALIAS_SET (DECL_RTL (t));

      /* Now all we care about is the type.  */
      t = TREE_TYPE (t);
    }

  /* Variant qualifiers don't affect the alias set, so get the main
     variant.  */
  t = TYPE_MAIN_VARIANT (t);

  /* Always use the canonical type as well.  If this is a type that
     requires structural comparisons to identify compatible types
     use alias set zero.  */
  if (TYPE_STRUCTURAL_EQUALITY_P (t))
    {
      /* Allow the language to specify another alias set for this
	 type.  */
      set = lang_hooks.get_alias_set (t);
      if (set != -1)
	return set;
      return 0;
    }
<<<<<<< HEAD
  t = TYPE_CANONICAL (t);
  /* Canonical types shouldn't form a tree nor should the canonical
     type require structural equality checks.  */
  gcc_assert (!TYPE_STRUCTURAL_EQUALITY_P (t) && TYPE_CANONICAL (t) == t);
=======

  t = TYPE_CANONICAL (t);

  /* Canonical types shouldn't form a tree nor should the canonical
     type require structural equality checks.  */
  gcc_checking_assert (TYPE_CANONICAL (t) == t
		       && !TYPE_STRUCTURAL_EQUALITY_P (t));
>>>>>>> b56a5220

  /* If this is a type with a known alias set, return it.  */
  if (TYPE_ALIAS_SET_KNOWN_P (t))
    return TYPE_ALIAS_SET (t);

  /* We don't want to set TYPE_ALIAS_SET for incomplete types.  */
  if (!COMPLETE_TYPE_P (t))
    {
      /* For arrays with unknown size the conservative answer is the
	 alias set of the element type.  */
      if (TREE_CODE (t) == ARRAY_TYPE)
	return get_alias_set (TREE_TYPE (t));

      /* But return zero as a conservative answer for incomplete types.  */
      return 0;
    }

  /* See if the language has special handling for this type.  */
  set = lang_hooks.get_alias_set (t);
  if (set != -1)
    return set;

  /* There are no objects of FUNCTION_TYPE, so there's no point in
     using up an alias set for them.  (There are, of course, pointers
     and references to functions, but that's different.)  */
  else if (TREE_CODE (t) == FUNCTION_TYPE || TREE_CODE (t) == METHOD_TYPE)
    set = 0;

  /* Unless the language specifies otherwise, let vector types alias
     their components.  This avoids some nasty type punning issues in
     normal usage.  And indeed lets vectors be treated more like an
     array slice.  */
  else if (TREE_CODE (t) == VECTOR_TYPE)
    set = get_alias_set (TREE_TYPE (t));

  /* Unless the language specifies otherwise, treat array types the
     same as their components.  This avoids the asymmetry we get
     through recording the components.  Consider accessing a
     character(kind=1) through a reference to a character(kind=1)[1:1].
     Or consider if we want to assign integer(kind=4)[0:D.1387] and
     integer(kind=4)[4] the same alias set or not.
     Just be pragmatic here and make sure the array and its element
     type get the same alias set assigned.  */
  else if (TREE_CODE (t) == ARRAY_TYPE && !TYPE_NONALIASED_COMPONENT (t))
    set = get_alias_set (TREE_TYPE (t));

  /* From the former common C and C++ langhook implementation:

     Unfortunately, there is no canonical form of a pointer type.
     In particular, if we have `typedef int I', then `int *', and
     `I *' are different types.  So, we have to pick a canonical
     representative.  We do this below.

     Technically, this approach is actually more conservative that
     it needs to be.  In particular, `const int *' and `int *'
     should be in different alias sets, according to the C and C++
     standard, since their types are not the same, and so,
     technically, an `int **' and `const int **' cannot point at
     the same thing.

     But, the standard is wrong.  In particular, this code is
     legal C++:

     int *ip;
     int **ipp = &ip;
     const int* const* cipp = ipp;
     And, it doesn't make sense for that to be legal unless you
     can dereference IPP and CIPP.  So, we ignore cv-qualifiers on
     the pointed-to types.  This issue has been reported to the
     C++ committee.

     In addition to the above canonicalization issue, with LTO
     we should also canonicalize `T (*)[]' to `T *' avoiding
     alias issues with pointer-to element types and pointer-to
     array types.

     Likewise we need to deal with the situation of incomplete
     pointed-to types and make `*(struct X **)&a' and
     `*(struct X {} **)&a' alias.  Otherwise we will have to
     guarantee that all pointer-to incomplete type variants
     will be replaced by pointer-to complete type variants if
     they are available.

     With LTO the convenient situation of using `void *' to
     access and store any pointer type will also become
     more apparent (and `void *' is just another pointer-to
     incomplete type).  Assigning alias-set zero to `void *'
     and all pointer-to incomplete types is a not appealing
     solution.  Assigning an effective alias-set zero only
     affecting pointers might be - by recording proper subset
     relationships of all pointer alias-sets.

     Pointer-to function types are another grey area which
     needs caution.  Globbing them all into one alias-set
     or the above effective zero set would work.

     For now just assign the same alias-set to all pointers.
     That's simple and avoids all the above problems.  */
  else if (POINTER_TYPE_P (t)
	   && t != ptr_type_node)
    return get_alias_set (ptr_type_node);

  /* Otherwise make a new alias set for this type.  */
  else
    set = new_alias_set ();

  TYPE_ALIAS_SET (t) = set;

  /* If this is an aggregate type or a complex type, we must record any
     component aliasing information.  */
  if (AGGREGATE_TYPE_P (t) || TREE_CODE (t) == COMPLEX_TYPE)
    record_component_aliases (t);

  return set;
}

/* Return a brand-new alias set.  */

alias_set_type
new_alias_set (void)
{
  if (flag_strict_aliasing)
    {
      if (alias_sets == 0)
	VEC_safe_push (alias_set_entry, gc, alias_sets, 0);
      VEC_safe_push (alias_set_entry, gc, alias_sets, 0);
      return VEC_length (alias_set_entry, alias_sets) - 1;
    }
  else
    return 0;
}

/* Indicate that things in SUBSET can alias things in SUPERSET, but that
   not everything that aliases SUPERSET also aliases SUBSET.  For example,
   in C, a store to an `int' can alias a load of a structure containing an
   `int', and vice versa.  But it can't alias a load of a 'double' member
   of the same structure.  Here, the structure would be the SUPERSET and
   `int' the SUBSET.  This relationship is also described in the comment at
   the beginning of this file.

   This function should be called only once per SUPERSET/SUBSET pair.

   It is illegal for SUPERSET to be zero; everything is implicitly a
   subset of alias set zero.  */

void
record_alias_subset (alias_set_type superset, alias_set_type subset)
{
  alias_set_entry superset_entry;
  alias_set_entry subset_entry;

  /* It is possible in complex type situations for both sets to be the same,
     in which case we can ignore this operation.  */
  if (superset == subset)
    return;

  gcc_assert (superset);

  superset_entry = get_alias_set_entry (superset);
  if (superset_entry == 0)
    {
      /* Create an entry for the SUPERSET, so that we have a place to
	 attach the SUBSET.  */
      superset_entry = ggc_alloc_cleared_alias_set_entry_d ();
      superset_entry->alias_set = superset;
      superset_entry->children
	= splay_tree_new_ggc (splay_tree_compare_ints,
			      ggc_alloc_splay_tree_scalar_scalar_splay_tree_s,
			      ggc_alloc_splay_tree_scalar_scalar_splay_tree_node_s);
      superset_entry->has_zero_child = 0;
      VEC_replace (alias_set_entry, alias_sets, superset, superset_entry);
    }

  if (subset == 0)
    superset_entry->has_zero_child = 1;
  else
    {
      subset_entry = get_alias_set_entry (subset);
      /* If there is an entry for the subset, enter all of its children
	 (if they are not already present) as children of the SUPERSET.  */
      if (subset_entry)
	{
	  if (subset_entry->has_zero_child)
	    superset_entry->has_zero_child = 1;

	  splay_tree_foreach (subset_entry->children, insert_subset_children,
			      superset_entry->children);
	}

      /* Enter the SUBSET itself as a child of the SUPERSET.  */
      splay_tree_insert (superset_entry->children,
			 (splay_tree_key) subset, 0);
    }
}

/* Record that component types of TYPE, if any, are part of that type for
   aliasing purposes.  For record types, we only record component types
   for fields that are not marked non-addressable.  For array types, we
   only record the component type if it is not marked non-aliased.  */

void
record_component_aliases (tree type)
{
  alias_set_type superset = get_alias_set (type);
  tree field;

  if (superset == 0)
    return;

  switch (TREE_CODE (type))
    {
    case RECORD_TYPE:
    case UNION_TYPE:
    case QUAL_UNION_TYPE:
      /* Recursively record aliases for the base classes, if there are any.  */
      if (TYPE_BINFO (type))
	{
	  int i;
	  tree binfo, base_binfo;

	  for (binfo = TYPE_BINFO (type), i = 0;
	       BINFO_BASE_ITERATE (binfo, i, base_binfo); i++)
	    record_alias_subset (superset,
				 get_alias_set (BINFO_TYPE (base_binfo)));
	}
      for (field = TYPE_FIELDS (type); field != 0; field = DECL_CHAIN (field))
	if (TREE_CODE (field) == FIELD_DECL && !DECL_NONADDRESSABLE_P (field))
	  record_alias_subset (superset, get_alias_set (TREE_TYPE (field)));
      break;

    case COMPLEX_TYPE:
      record_alias_subset (superset, get_alias_set (TREE_TYPE (type)));
      break;

    /* VECTOR_TYPE and ARRAY_TYPE share the alias set with their
       element type.  */

    default:
      break;
    }
}

/* Allocate an alias set for use in storing and reading from the varargs
   spill area.  */

static GTY(()) alias_set_type varargs_set = -1;

alias_set_type
get_varargs_alias_set (void)
{
#if 1
  /* We now lower VA_ARG_EXPR, and there's currently no way to attach the
     varargs alias set to an INDIRECT_REF (FIXME!), so we can't
     consistently use the varargs alias set for loads from the varargs
     area.  So don't use it anywhere.  */
  return 0;
#else
  if (varargs_set == -1)
    varargs_set = new_alias_set ();

  return varargs_set;
#endif
}

/* Likewise, but used for the fixed portions of the frame, e.g., register
   save areas.  */

static GTY(()) alias_set_type frame_set = -1;

alias_set_type
get_frame_alias_set (void)
{
  if (frame_set == -1)
    frame_set = new_alias_set ();

  return frame_set;
}

/* Inside SRC, the source of a SET, find a base address.  */

static rtx
find_base_value (rtx src)
{
  unsigned int regno;

#if defined (FIND_BASE_TERM)
  /* Try machine-dependent ways to find the base term.  */
  src = FIND_BASE_TERM (src);
#endif

  switch (GET_CODE (src))
    {
    case SYMBOL_REF:
    case LABEL_REF:
      return src;

    case REG:
      regno = REGNO (src);
      /* At the start of a function, argument registers have known base
	 values which may be lost later.  Returning an ADDRESS
	 expression here allows optimization based on argument values
	 even when the argument registers are used for other purposes.  */
      if (regno < FIRST_PSEUDO_REGISTER && copying_arguments)
	return new_reg_base_value[regno];

      /* If a pseudo has a known base value, return it.  Do not do this
	 for non-fixed hard regs since it can result in a circular
	 dependency chain for registers which have values at function entry.

	 The test above is not sufficient because the scheduler may move
	 a copy out of an arg reg past the NOTE_INSN_FUNCTION_BEGIN.  */
      if ((regno >= FIRST_PSEUDO_REGISTER || fixed_regs[regno])
	  && regno < VEC_length (rtx, reg_base_value))
	{
	  /* If we're inside init_alias_analysis, use new_reg_base_value
	     to reduce the number of relaxation iterations.  */
	  if (new_reg_base_value && new_reg_base_value[regno]
	      && DF_REG_DEF_COUNT (regno) == 1)
	    return new_reg_base_value[regno];

	  if (VEC_index (rtx, reg_base_value, regno))
	    return VEC_index (rtx, reg_base_value, regno);
	}

      return 0;

    case MEM:
      /* Check for an argument passed in memory.  Only record in the
	 copying-arguments block; it is too hard to track changes
	 otherwise.  */
      if (copying_arguments
	  && (XEXP (src, 0) == arg_pointer_rtx
	      || (GET_CODE (XEXP (src, 0)) == PLUS
		  && XEXP (XEXP (src, 0), 0) == arg_pointer_rtx)))
	return gen_rtx_ADDRESS (VOIDmode, src);
      return 0;

    case CONST:
      src = XEXP (src, 0);
      if (GET_CODE (src) != PLUS && GET_CODE (src) != MINUS)
	break;

      /* ... fall through ...  */

    case PLUS:
    case MINUS:
      {
	rtx temp, src_0 = XEXP (src, 0), src_1 = XEXP (src, 1);

	/* If either operand is a REG that is a known pointer, then it
	   is the base.  */
	if (REG_P (src_0) && REG_POINTER (src_0))
	  return find_base_value (src_0);
	if (REG_P (src_1) && REG_POINTER (src_1))
	  return find_base_value (src_1);

	/* If either operand is a REG, then see if we already have
	   a known value for it.  */
	if (REG_P (src_0))
	  {
	    temp = find_base_value (src_0);
	    if (temp != 0)
	      src_0 = temp;
	  }

	if (REG_P (src_1))
	  {
	    temp = find_base_value (src_1);
	    if (temp!= 0)
	      src_1 = temp;
	  }

	/* If either base is named object or a special address
	   (like an argument or stack reference), then use it for the
	   base term.  */
	if (src_0 != 0
	    && (GET_CODE (src_0) == SYMBOL_REF
		|| GET_CODE (src_0) == LABEL_REF
		|| (GET_CODE (src_0) == ADDRESS
		    && GET_MODE (src_0) != VOIDmode)))
	  return src_0;

	if (src_1 != 0
	    && (GET_CODE (src_1) == SYMBOL_REF
		|| GET_CODE (src_1) == LABEL_REF
		|| (GET_CODE (src_1) == ADDRESS
		    && GET_MODE (src_1) != VOIDmode)))
	  return src_1;

	/* Guess which operand is the base address:
	   If either operand is a symbol, then it is the base.  If
	   either operand is a CONST_INT, then the other is the base.  */
	if (CONST_INT_P (src_1) || CONSTANT_P (src_0))
	  return find_base_value (src_0);
	else if (CONST_INT_P (src_0) || CONSTANT_P (src_1))
	  return find_base_value (src_1);

	return 0;
      }

    case LO_SUM:
      /* The standard form is (lo_sum reg sym) so look only at the
	 second operand.  */
      return find_base_value (XEXP (src, 1));

    case AND:
      /* If the second operand is constant set the base
	 address to the first operand.  */
      if (CONST_INT_P (XEXP (src, 1)) && INTVAL (XEXP (src, 1)) != 0)
	return find_base_value (XEXP (src, 0));
      return 0;

    case TRUNCATE:
      /* As we do not know which address space the pointer is refering to, we can
	 handle this only if the target does not support different pointer or
	 address modes depending on the address space.  */
      if (!target_default_pointer_address_modes_p ())
	break;
      if (GET_MODE_SIZE (GET_MODE (src)) < GET_MODE_SIZE (Pmode))
	break;
      /* Fall through.  */
    case HIGH:
    case PRE_INC:
    case PRE_DEC:
    case POST_INC:
    case POST_DEC:
    case PRE_MODIFY:
    case POST_MODIFY:
      return find_base_value (XEXP (src, 0));

    case ZERO_EXTEND:
    case SIGN_EXTEND:	/* used for NT/Alpha pointers */
      /* As we do not know which address space the pointer is refering to, we can
	 handle this only if the target does not support different pointer or
	 address modes depending on the address space.  */
      if (!target_default_pointer_address_modes_p ())
	break;

      {
	rtx temp = find_base_value (XEXP (src, 0));

	if (temp != 0 && CONSTANT_P (temp))
	  temp = convert_memory_address (Pmode, temp);

	return temp;
      }

    default:
      break;
    }

  return 0;
}

/* Called from init_alias_analysis indirectly through note_stores.  */

/* While scanning insns to find base values, reg_seen[N] is nonzero if
   register N has been set in this function.  */
static char *reg_seen;

/* Addresses which are known not to alias anything else are identified
   by a unique integer.  */
static int unique_id;

static void
record_set (rtx dest, const_rtx set, void *data ATTRIBUTE_UNUSED)
{
  unsigned regno;
  rtx src;
  int n;

  if (!REG_P (dest))
    return;

  regno = REGNO (dest);

  gcc_checking_assert (regno < VEC_length (rtx, reg_base_value));

  /* If this spans multiple hard registers, then we must indicate that every
     register has an unusable value.  */
  if (regno < FIRST_PSEUDO_REGISTER)
    n = hard_regno_nregs[regno][GET_MODE (dest)];
  else
    n = 1;
  if (n != 1)
    {
      while (--n >= 0)
	{
	  reg_seen[regno + n] = 1;
	  new_reg_base_value[regno + n] = 0;
	}
      return;
    }

  if (set)
    {
      /* A CLOBBER wipes out any old value but does not prevent a previously
	 unset register from acquiring a base address (i.e. reg_seen is not
	 set).  */
      if (GET_CODE (set) == CLOBBER)
	{
	  new_reg_base_value[regno] = 0;
	  return;
	}
      src = SET_SRC (set);
    }
  else
    {
      if (reg_seen[regno])
	{
	  new_reg_base_value[regno] = 0;
	  return;
	}
      reg_seen[regno] = 1;
      new_reg_base_value[regno] = gen_rtx_ADDRESS (Pmode,
						   GEN_INT (unique_id++));
      return;
    }

  /* If this is not the first set of REGNO, see whether the new value
     is related to the old one.  There are two cases of interest:

	(1) The register might be assigned an entirely new value
	    that has the same base term as the original set.

	(2) The set might be a simple self-modification that
	    cannot change REGNO's base value.

     If neither case holds, reject the original base value as invalid.
     Note that the following situation is not detected:

	 extern int x, y;  int *p = &x; p += (&y-&x);

     ANSI C does not allow computing the difference of addresses
     of distinct top level objects.  */
  if (new_reg_base_value[regno] != 0
      && find_base_value (src) != new_reg_base_value[regno])
    switch (GET_CODE (src))
      {
      case LO_SUM:
      case MINUS:
	if (XEXP (src, 0) != dest && XEXP (src, 1) != dest)
	  new_reg_base_value[regno] = 0;
	break;
      case PLUS:
	/* If the value we add in the PLUS is also a valid base value,
	   this might be the actual base value, and the original value
	   an index.  */
	{
	  rtx other = NULL_RTX;

	  if (XEXP (src, 0) == dest)
	    other = XEXP (src, 1);
	  else if (XEXP (src, 1) == dest)
	    other = XEXP (src, 0);

	  if (! other || find_base_value (other))
	    new_reg_base_value[regno] = 0;
	  break;
	}
      case AND:
	if (XEXP (src, 0) != dest || !CONST_INT_P (XEXP (src, 1)))
	  new_reg_base_value[regno] = 0;
	break;
      default:
	new_reg_base_value[regno] = 0;
	break;
      }
  /* If this is the first set of a register, record the value.  */
  else if ((regno >= FIRST_PSEUDO_REGISTER || ! fixed_regs[regno])
	   && ! reg_seen[regno] && new_reg_base_value[regno] == 0)
    new_reg_base_value[regno] = find_base_value (src);

  reg_seen[regno] = 1;
}

/* Return REG_BASE_VALUE for REGNO.  Selective scheduler uses this to avoid
   using hard registers with non-null REG_BASE_VALUE for renaming.  */
rtx
get_reg_base_value (unsigned int regno)
{
  return VEC_index (rtx, reg_base_value, regno);
}

/* If a value is known for REGNO, return it.  */

rtx
get_reg_known_value (unsigned int regno)
{
  if (regno >= FIRST_PSEUDO_REGISTER)
    {
      regno -= FIRST_PSEUDO_REGISTER;
      if (regno < reg_known_value_size)
	return reg_known_value[regno];
    }
  return NULL;
}

/* Set it.  */

static void
set_reg_known_value (unsigned int regno, rtx val)
{
  if (regno >= FIRST_PSEUDO_REGISTER)
    {
      regno -= FIRST_PSEUDO_REGISTER;
      if (regno < reg_known_value_size)
	reg_known_value[regno] = val;
    }
}

/* Similarly for reg_known_equiv_p.  */

bool
get_reg_known_equiv_p (unsigned int regno)
{
  if (regno >= FIRST_PSEUDO_REGISTER)
    {
      regno -= FIRST_PSEUDO_REGISTER;
      if (regno < reg_known_value_size)
	return reg_known_equiv_p[regno];
    }
  return false;
}

static void
set_reg_known_equiv_p (unsigned int regno, bool val)
{
  if (regno >= FIRST_PSEUDO_REGISTER)
    {
      regno -= FIRST_PSEUDO_REGISTER;
      if (regno < reg_known_value_size)
	reg_known_equiv_p[regno] = val;
    }
}


/* Returns a canonical version of X, from the point of view alias
   analysis.  (For example, if X is a MEM whose address is a register,
   and the register has a known value (say a SYMBOL_REF), then a MEM
   whose address is the SYMBOL_REF is returned.)  */

rtx
canon_rtx (rtx x)
{
  /* Recursively look for equivalences.  */
  if (REG_P (x) && REGNO (x) >= FIRST_PSEUDO_REGISTER)
    {
      rtx t = get_reg_known_value (REGNO (x));
      if (t == x)
	return x;
      if (t)
	return canon_rtx (t);
    }

  if (GET_CODE (x) == PLUS)
    {
      rtx x0 = canon_rtx (XEXP (x, 0));
      rtx x1 = canon_rtx (XEXP (x, 1));

      if (x0 != XEXP (x, 0) || x1 != XEXP (x, 1))
	{
	  if (CONST_INT_P (x0))
	    return plus_constant (x1, INTVAL (x0));
	  else if (CONST_INT_P (x1))
	    return plus_constant (x0, INTVAL (x1));
	  return gen_rtx_PLUS (GET_MODE (x), x0, x1);
	}
    }

  /* This gives us much better alias analysis when called from
     the loop optimizer.   Note we want to leave the original
     MEM alone, but need to return the canonicalized MEM with
     all the flags with their original values.  */
  else if (MEM_P (x))
    x = replace_equiv_address_nv (x, canon_rtx (XEXP (x, 0)));

  return x;
}

/* Return 1 if X and Y are identical-looking rtx's.
   Expect that X and Y has been already canonicalized.

   We use the data in reg_known_value above to see if two registers with
   different numbers are, in fact, equivalent.  */

static int
rtx_equal_for_memref_p (const_rtx x, const_rtx y)
{
  int i;
  int j;
  enum rtx_code code;
  const char *fmt;

  if (x == 0 && y == 0)
    return 1;
  if (x == 0 || y == 0)
    return 0;

  if (x == y)
    return 1;

  code = GET_CODE (x);
  /* Rtx's of different codes cannot be equal.  */
  if (code != GET_CODE (y))
    return 0;

  /* (MULT:SI x y) and (MULT:HI x y) are NOT equivalent.
     (REG:SI x) and (REG:HI x) are NOT equivalent.  */

  if (GET_MODE (x) != GET_MODE (y))
    return 0;

  /* Some RTL can be compared without a recursive examination.  */
  switch (code)
    {
    case REG:
      return REGNO (x) == REGNO (y);

    case LABEL_REF:
      return XEXP (x, 0) == XEXP (y, 0);

    case SYMBOL_REF:
      return XSTR (x, 0) == XSTR (y, 0);

    case VALUE:
    case CONST_INT:
    case CONST_DOUBLE:
    case CONST_FIXED:
      /* There's no need to compare the contents of CONST_DOUBLEs or
	 CONST_INTs because pointer equality is a good enough
	 comparison for these nodes.  */
      return 0;

    default:
      break;
    }

  /* canon_rtx knows how to handle plus.  No need to canonicalize.  */
  if (code == PLUS)
    return ((rtx_equal_for_memref_p (XEXP (x, 0), XEXP (y, 0))
	     && rtx_equal_for_memref_p (XEXP (x, 1), XEXP (y, 1)))
	    || (rtx_equal_for_memref_p (XEXP (x, 0), XEXP (y, 1))
		&& rtx_equal_for_memref_p (XEXP (x, 1), XEXP (y, 0))));
  /* For commutative operations, the RTX match if the operand match in any
     order.  Also handle the simple binary and unary cases without a loop.  */
  if (COMMUTATIVE_P (x))
    {
      rtx xop0 = canon_rtx (XEXP (x, 0));
      rtx yop0 = canon_rtx (XEXP (y, 0));
      rtx yop1 = canon_rtx (XEXP (y, 1));

      return ((rtx_equal_for_memref_p (xop0, yop0)
	       && rtx_equal_for_memref_p (canon_rtx (XEXP (x, 1)), yop1))
	      || (rtx_equal_for_memref_p (xop0, yop1)
		  && rtx_equal_for_memref_p (canon_rtx (XEXP (x, 1)), yop0)));
    }
  else if (NON_COMMUTATIVE_P (x))
    {
      return (rtx_equal_for_memref_p (canon_rtx (XEXP (x, 0)),
				      canon_rtx (XEXP (y, 0)))
	      && rtx_equal_for_memref_p (canon_rtx (XEXP (x, 1)),
					 canon_rtx (XEXP (y, 1))));
    }
  else if (UNARY_P (x))
    return rtx_equal_for_memref_p (canon_rtx (XEXP (x, 0)),
				   canon_rtx (XEXP (y, 0)));

  /* Compare the elements.  If any pair of corresponding elements
     fail to match, return 0 for the whole things.

     Limit cases to types which actually appear in addresses.  */

  fmt = GET_RTX_FORMAT (code);
  for (i = GET_RTX_LENGTH (code) - 1; i >= 0; i--)
    {
      switch (fmt[i])
	{
	case 'i':
	  if (XINT (x, i) != XINT (y, i))
	    return 0;
	  break;

	case 'E':
	  /* Two vectors must have the same length.  */
	  if (XVECLEN (x, i) != XVECLEN (y, i))
	    return 0;

	  /* And the corresponding elements must match.  */
	  for (j = 0; j < XVECLEN (x, i); j++)
	    if (rtx_equal_for_memref_p (canon_rtx (XVECEXP (x, i, j)),
					canon_rtx (XVECEXP (y, i, j))) == 0)
	      return 0;
	  break;

	case 'e':
	  if (rtx_equal_for_memref_p (canon_rtx (XEXP (x, i)),
				      canon_rtx (XEXP (y, i))) == 0)
	    return 0;
	  break;

	  /* This can happen for asm operands.  */
	case 's':
	  if (strcmp (XSTR (x, i), XSTR (y, i)))
	    return 0;
	  break;

	/* This can happen for an asm which clobbers memory.  */
	case '0':
	  break;

	  /* It is believed that rtx's at this level will never
	     contain anything but integers and other rtx's,
	     except for within LABEL_REFs and SYMBOL_REFs.  */
	default:
	  gcc_unreachable ();
	}
    }
  return 1;
}

rtx
find_base_term (rtx x)
{
  cselib_val *val;
  struct elt_loc_list *l;

#if defined (FIND_BASE_TERM)
  /* Try machine-dependent ways to find the base term.  */
  x = FIND_BASE_TERM (x);
#endif

  switch (GET_CODE (x))
    {
    case REG:
      return REG_BASE_VALUE (x);

    case TRUNCATE:
      /* As we do not know which address space the pointer is refering to, we can
	 handle this only if the target does not support different pointer or
	 address modes depending on the address space.  */
      if (!target_default_pointer_address_modes_p ())
	return 0;
      if (GET_MODE_SIZE (GET_MODE (x)) < GET_MODE_SIZE (Pmode))
	return 0;
      /* Fall through.  */
    case HIGH:
    case PRE_INC:
    case PRE_DEC:
    case POST_INC:
    case POST_DEC:
    case PRE_MODIFY:
    case POST_MODIFY:
      return find_base_term (XEXP (x, 0));

    case ZERO_EXTEND:
    case SIGN_EXTEND:	/* Used for Alpha/NT pointers */
      /* As we do not know which address space the pointer is refering to, we can
	 handle this only if the target does not support different pointer or
	 address modes depending on the address space.  */
      if (!target_default_pointer_address_modes_p ())
	return 0;

      {
	rtx temp = find_base_term (XEXP (x, 0));

	if (temp != 0 && CONSTANT_P (temp))
	  temp = convert_memory_address (Pmode, temp);

	return temp;
      }

    case VALUE:
      val = CSELIB_VAL_PTR (x);
      if (!val)
	return 0;
      for (l = val->locs; l; l = l->next)
	if ((x = find_base_term (l->loc)) != 0)
	  return x;
      return 0;

    case LO_SUM:
      /* The standard form is (lo_sum reg sym) so look only at the
         second operand.  */
      return find_base_term (XEXP (x, 1));

    case CONST:
      x = XEXP (x, 0);
      if (GET_CODE (x) != PLUS && GET_CODE (x) != MINUS)
	return 0;
      /* Fall through.  */
    case PLUS:
    case MINUS:
      {
	rtx tmp1 = XEXP (x, 0);
	rtx tmp2 = XEXP (x, 1);

	/* This is a little bit tricky since we have to determine which of
	   the two operands represents the real base address.  Otherwise this
	   routine may return the index register instead of the base register.

	   That may cause us to believe no aliasing was possible, when in
	   fact aliasing is possible.

	   We use a few simple tests to guess the base register.  Additional
	   tests can certainly be added.  For example, if one of the operands
	   is a shift or multiply, then it must be the index register and the
	   other operand is the base register.  */

	if (tmp1 == pic_offset_table_rtx && CONSTANT_P (tmp2))
	  return find_base_term (tmp2);

	/* If either operand is known to be a pointer, then use it
	   to determine the base term.  */
	if (REG_P (tmp1) && REG_POINTER (tmp1))
	  {
	    rtx base = find_base_term (tmp1);
	    if (base)
	      return base;
	  }

	if (REG_P (tmp2) && REG_POINTER (tmp2))
	  {
	    rtx base = find_base_term (tmp2);
	    if (base)
	      return base;
	  }

	/* Neither operand was known to be a pointer.  Go ahead and find the
	   base term for both operands.  */
	tmp1 = find_base_term (tmp1);
	tmp2 = find_base_term (tmp2);

	/* If either base term is named object or a special address
	   (like an argument or stack reference), then use it for the
	   base term.  */
	if (tmp1 != 0
	    && (GET_CODE (tmp1) == SYMBOL_REF
		|| GET_CODE (tmp1) == LABEL_REF
		|| (GET_CODE (tmp1) == ADDRESS
		    && GET_MODE (tmp1) != VOIDmode)))
	  return tmp1;

	if (tmp2 != 0
	    && (GET_CODE (tmp2) == SYMBOL_REF
		|| GET_CODE (tmp2) == LABEL_REF
		|| (GET_CODE (tmp2) == ADDRESS
		    && GET_MODE (tmp2) != VOIDmode)))
	  return tmp2;

	/* We could not determine which of the two operands was the
	   base register and which was the index.  So we can determine
	   nothing from the base alias check.  */
	return 0;
      }

    case AND:
      if (CONST_INT_P (XEXP (x, 1)) && INTVAL (XEXP (x, 1)) != 0)
	return find_base_term (XEXP (x, 0));
      return 0;

    case SYMBOL_REF:
    case LABEL_REF:
      return x;

    default:
      return 0;
    }
}

/* Return 0 if the addresses X and Y are known to point to different
   objects, 1 if they might be pointers to the same object.  */

static int
base_alias_check (rtx x, rtx y, enum machine_mode x_mode,
		  enum machine_mode y_mode)
{
  rtx x_base = find_base_term (x);
  rtx y_base = find_base_term (y);

  /* If the address itself has no known base see if a known equivalent
     value has one.  If either address still has no known base, nothing
     is known about aliasing.  */
  if (x_base == 0)
    {
      rtx x_c;

      if (! flag_expensive_optimizations || (x_c = canon_rtx (x)) == x)
	return 1;

      x_base = find_base_term (x_c);
      if (x_base == 0)
	return 1;
    }

  if (y_base == 0)
    {
      rtx y_c;
      if (! flag_expensive_optimizations || (y_c = canon_rtx (y)) == y)
	return 1;

      y_base = find_base_term (y_c);
      if (y_base == 0)
	return 1;
    }

  /* If the base addresses are equal nothing is known about aliasing.  */
  if (rtx_equal_p (x_base, y_base))
    return 1;

  /* The base addresses are different expressions.  If they are not accessed
     via AND, there is no conflict.  We can bring knowledge of object
     alignment into play here.  For example, on alpha, "char a, b;" can
     alias one another, though "char a; long b;" cannot.  AND addesses may
     implicitly alias surrounding objects; i.e. unaligned access in DImode
     via AND address can alias all surrounding object types except those
     with aligment 8 or higher.  */
  if (GET_CODE (x) == AND && GET_CODE (y) == AND)
    return 1;
  if (GET_CODE (x) == AND
      && (!CONST_INT_P (XEXP (x, 1))
	  || (int) GET_MODE_UNIT_SIZE (y_mode) < -INTVAL (XEXP (x, 1))))
    return 1;
  if (GET_CODE (y) == AND
      && (!CONST_INT_P (XEXP (y, 1))
	  || (int) GET_MODE_UNIT_SIZE (x_mode) < -INTVAL (XEXP (y, 1))))
    return 1;

  /* Differing symbols not accessed via AND never alias.  */
  if (GET_CODE (x_base) != ADDRESS && GET_CODE (y_base) != ADDRESS)
    return 0;

  /* If one address is a stack reference there can be no alias:
     stack references using different base registers do not alias,
     a stack reference can not alias a parameter, and a stack reference
     can not alias a global.  */
  if ((GET_CODE (x_base) == ADDRESS && GET_MODE (x_base) == Pmode)
      || (GET_CODE (y_base) == ADDRESS && GET_MODE (y_base) == Pmode))
    return 0;

  return 1;
}

/* Convert the address X into something we can use.  This is done by returning
   it unchanged unless it is a value; in the latter case we call cselib to get
   a more useful rtx.  */

rtx
get_addr (rtx x)
{
  cselib_val *v;
  struct elt_loc_list *l;

  if (GET_CODE (x) != VALUE)
    return x;
  v = CSELIB_VAL_PTR (x);
  if (v)
    {
      for (l = v->locs; l; l = l->next)
	if (CONSTANT_P (l->loc))
	  return l->loc;
      for (l = v->locs; l; l = l->next)
	if (!REG_P (l->loc) && !MEM_P (l->loc))
	  return l->loc;
      if (v->locs)
	return v->locs->loc;
    }
  return x;
}

/*  Return the address of the (N_REFS + 1)th memory reference to ADDR
    where SIZE is the size in bytes of the memory reference.  If ADDR
    is not modified by the memory reference then ADDR is returned.  */

static rtx
addr_side_effect_eval (rtx addr, int size, int n_refs)
{
  int offset = 0;

  switch (GET_CODE (addr))
    {
    case PRE_INC:
      offset = (n_refs + 1) * size;
      break;
    case PRE_DEC:
      offset = -(n_refs + 1) * size;
      break;
    case POST_INC:
      offset = n_refs * size;
      break;
    case POST_DEC:
      offset = -n_refs * size;
      break;

    default:
      return addr;
    }

  if (offset)
    addr = gen_rtx_PLUS (GET_MODE (addr), XEXP (addr, 0),
			 GEN_INT (offset));
  else
    addr = XEXP (addr, 0);
  addr = canon_rtx (addr);

  return addr;
}

/* Return one if X and Y (memory addresses) reference the
   same location in memory or if the references overlap.
   Return zero if they do not overlap, else return
   minus one in which case they still might reference the same location.

   C is an offset accumulator.  When
   C is nonzero, we are testing aliases between X and Y + C.
   XSIZE is the size in bytes of the X reference,
   similarly YSIZE is the size in bytes for Y.
   Expect that canon_rtx has been already called for X and Y.

   If XSIZE or YSIZE is zero, we do not know the amount of memory being
   referenced (the reference was BLKmode), so make the most pessimistic
   assumptions.

   If XSIZE or YSIZE is negative, we may access memory outside the object
   being referenced as a side effect.  This can happen when using AND to
   align memory references, as is done on the Alpha.

   Nice to notice that varying addresses cannot conflict with fp if no
   local variables had their addresses taken, but that's too hard now.

   ???  Contrary to the tree alias oracle this does not return
   one for X + non-constant and Y + non-constant when X and Y are equal.
   If that is fixed the TBAA hack for union type-punning can be removed.  */

static int
memrefs_conflict_p (int xsize, rtx x, int ysize, rtx y, HOST_WIDE_INT c)
{
  if (GET_CODE (x) == VALUE)
    {
      if (REG_P (y))
	{
	  struct elt_loc_list *l = NULL;
	  if (CSELIB_VAL_PTR (x))
	    for (l = CSELIB_VAL_PTR (x)->locs; l; l = l->next)
	      if (REG_P (l->loc) && rtx_equal_for_memref_p (l->loc, y))
		break;
	  if (l)
	    x = y;
	  else
	    x = get_addr (x);
	}
      /* Don't call get_addr if y is the same VALUE.  */
      else if (x != y)
	x = get_addr (x);
    }
  if (GET_CODE (y) == VALUE)
    {
      if (REG_P (x))
	{
	  struct elt_loc_list *l = NULL;
	  if (CSELIB_VAL_PTR (y))
	    for (l = CSELIB_VAL_PTR (y)->locs; l; l = l->next)
	      if (REG_P (l->loc) && rtx_equal_for_memref_p (l->loc, x))
		break;
	  if (l)
	    y = x;
	  else
	    y = get_addr (y);
	}
      /* Don't call get_addr if x is the same VALUE.  */
      else if (y != x)
	y = get_addr (y);
    }
  if (GET_CODE (x) == HIGH)
    x = XEXP (x, 0);
  else if (GET_CODE (x) == LO_SUM)
    x = XEXP (x, 1);
  else
    x = addr_side_effect_eval (x, xsize, 0);
  if (GET_CODE (y) == HIGH)
    y = XEXP (y, 0);
  else if (GET_CODE (y) == LO_SUM)
    y = XEXP (y, 1);
  else
    y = addr_side_effect_eval (y, ysize, 0);

  if (rtx_equal_for_memref_p (x, y))
    {
      if (xsize <= 0 || ysize <= 0)
	return 1;
      if (c >= 0 && xsize > c)
	return 1;
      if (c < 0 && ysize+c > 0)
	return 1;
      return 0;
    }

  /* This code used to check for conflicts involving stack references and
     globals but the base address alias code now handles these cases.  */

  if (GET_CODE (x) == PLUS)
    {
      /* The fact that X is canonicalized means that this
	 PLUS rtx is canonicalized.  */
      rtx x0 = XEXP (x, 0);
      rtx x1 = XEXP (x, 1);

      if (GET_CODE (y) == PLUS)
	{
	  /* The fact that Y is canonicalized means that this
	     PLUS rtx is canonicalized.  */
	  rtx y0 = XEXP (y, 0);
	  rtx y1 = XEXP (y, 1);

	  if (rtx_equal_for_memref_p (x1, y1))
	    return memrefs_conflict_p (xsize, x0, ysize, y0, c);
	  if (rtx_equal_for_memref_p (x0, y0))
	    return memrefs_conflict_p (xsize, x1, ysize, y1, c);
	  if (CONST_INT_P (x1))
	    {
	      if (CONST_INT_P (y1))
		return memrefs_conflict_p (xsize, x0, ysize, y0,
					   c - INTVAL (x1) + INTVAL (y1));
	      else
		return memrefs_conflict_p (xsize, x0, ysize, y,
					   c - INTVAL (x1));
	    }
	  else if (CONST_INT_P (y1))
	    return memrefs_conflict_p (xsize, x, ysize, y0, c + INTVAL (y1));

	  return -1;
	}
      else if (CONST_INT_P (x1))
	return memrefs_conflict_p (xsize, x0, ysize, y, c - INTVAL (x1));
    }
  else if (GET_CODE (y) == PLUS)
    {
      /* The fact that Y is canonicalized means that this
	 PLUS rtx is canonicalized.  */
      rtx y0 = XEXP (y, 0);
      rtx y1 = XEXP (y, 1);

      if (CONST_INT_P (y1))
	return memrefs_conflict_p (xsize, x, ysize, y0, c + INTVAL (y1));
      else
	return -1;
    }

  if (GET_CODE (x) == GET_CODE (y))
    switch (GET_CODE (x))
      {
      case MULT:
	{
	  /* Handle cases where we expect the second operands to be the
	     same, and check only whether the first operand would conflict
	     or not.  */
	  rtx x0, y0;
	  rtx x1 = canon_rtx (XEXP (x, 1));
	  rtx y1 = canon_rtx (XEXP (y, 1));
	  if (! rtx_equal_for_memref_p (x1, y1))
	    return -1;
	  x0 = canon_rtx (XEXP (x, 0));
	  y0 = canon_rtx (XEXP (y, 0));
	  if (rtx_equal_for_memref_p (x0, y0))
	    return (xsize == 0 || ysize == 0
		    || (c >= 0 && xsize > c) || (c < 0 && ysize+c > 0));

	  /* Can't properly adjust our sizes.  */
	  if (!CONST_INT_P (x1))
	    return -1;
	  xsize /= INTVAL (x1);
	  ysize /= INTVAL (x1);
	  c /= INTVAL (x1);
	  return memrefs_conflict_p (xsize, x0, ysize, y0, c);
	}

      default:
	break;
      }

  /* Treat an access through an AND (e.g. a subword access on an Alpha)
     as an access with indeterminate size.  Assume that references
     besides AND are aligned, so if the size of the other reference is
     at least as large as the alignment, assume no other overlap.  */
  if (GET_CODE (x) == AND && CONST_INT_P (XEXP (x, 1)))
    {
      if (GET_CODE (y) == AND || ysize < -INTVAL (XEXP (x, 1)))
	xsize = -1;
      return memrefs_conflict_p (xsize, canon_rtx (XEXP (x, 0)), ysize, y, c);
    }
  if (GET_CODE (y) == AND && CONST_INT_P (XEXP (y, 1)))
    {
      /* ??? If we are indexing far enough into the array/structure, we
	 may yet be able to determine that we can not overlap.  But we
	 also need to that we are far enough from the end not to overlap
	 a following reference, so we do nothing with that for now.  */
      if (GET_CODE (x) == AND || xsize < -INTVAL (XEXP (y, 1)))
	ysize = -1;
      return memrefs_conflict_p (xsize, x, ysize, canon_rtx (XEXP (y, 0)), c);
    }

  if (CONSTANT_P (x))
    {
      if (CONST_INT_P (x) && CONST_INT_P (y))
	{
	  c += (INTVAL (y) - INTVAL (x));
	  return (xsize <= 0 || ysize <= 0
		  || (c >= 0 && xsize > c) || (c < 0 && ysize+c > 0));
	}

      if (GET_CODE (x) == CONST)
	{
	  if (GET_CODE (y) == CONST)
	    return memrefs_conflict_p (xsize, canon_rtx (XEXP (x, 0)),
				       ysize, canon_rtx (XEXP (y, 0)), c);
	  else
	    return memrefs_conflict_p (xsize, canon_rtx (XEXP (x, 0)),
				       ysize, y, c);
	}
      if (GET_CODE (y) == CONST)
	return memrefs_conflict_p (xsize, x, ysize,
				   canon_rtx (XEXP (y, 0)), c);

      if (CONSTANT_P (y))
	return (xsize <= 0 || ysize <= 0
		|| (rtx_equal_for_memref_p (x, y)
		    && ((c >= 0 && xsize > c) || (c < 0 && ysize+c > 0))));

      return -1;
    }

  return -1;
}

/* Functions to compute memory dependencies.

   Since we process the insns in execution order, we can build tables
   to keep track of what registers are fixed (and not aliased), what registers
   are varying in known ways, and what registers are varying in unknown
   ways.

   If both memory references are volatile, then there must always be a
   dependence between the two references, since their order can not be
   changed.  A volatile and non-volatile reference can be interchanged
   though.

   A MEM_IN_STRUCT reference at a non-AND varying address can never
   conflict with a non-MEM_IN_STRUCT reference at a fixed address.  We
   also must allow AND addresses, because they may generate accesses
   outside the object being referenced.  This is used to generate
   aligned addresses from unaligned addresses, for instance, the alpha
   storeqi_unaligned pattern.  */

/* Read dependence: X is read after read in MEM takes place.  There can
   only be a dependence here if both reads are volatile.  */

int
read_dependence (const_rtx mem, const_rtx x)
{
  return MEM_VOLATILE_P (x) && MEM_VOLATILE_P (mem);
}

/* Returns MEM1 if and only if MEM1 is a scalar at a fixed address and
   MEM2 is a reference to a structure at a varying address, or returns
   MEM2 if vice versa.  Otherwise, returns NULL_RTX.  If a non-NULL
   value is returned MEM1 and MEM2 can never alias.  VARIES_P is used
   to decide whether or not an address may vary; it should return
   nonzero whenever variation is possible.
   MEM1_ADDR and MEM2_ADDR are the addresses of MEM1 and MEM2.  */

static const_rtx
fixed_scalar_and_varying_struct_p (const_rtx mem1, const_rtx mem2, rtx mem1_addr,
				   rtx mem2_addr,
				   bool (*varies_p) (const_rtx, bool))
{
  if (! flag_strict_aliasing)
    return NULL_RTX;

  if (MEM_ALIAS_SET (mem2)
      && MEM_SCALAR_P (mem1) && MEM_IN_STRUCT_P (mem2)
      && !varies_p (mem1_addr, 1) && varies_p (mem2_addr, 1))
    /* MEM1 is a scalar at a fixed address; MEM2 is a struct at a
       varying address.  */
    return mem1;

  if (MEM_ALIAS_SET (mem1)
      && MEM_IN_STRUCT_P (mem1) && MEM_SCALAR_P (mem2)
      && varies_p (mem1_addr, 1) && !varies_p (mem2_addr, 1))
    /* MEM2 is a scalar at a fixed address; MEM1 is a struct at a
       varying address.  */
    return mem2;

  return NULL_RTX;
}

/* Returns nonzero if something about the mode or address format MEM1
   indicates that it might well alias *anything*.  */

static int
aliases_everything_p (const_rtx mem)
{
  if (GET_CODE (XEXP (mem, 0)) == AND)
    /* If the address is an AND, it's very hard to know at what it is
       actually pointing.  */
    return 1;

  return 0;
}

/* Return true if we can determine that the fields referenced cannot
   overlap for any pair of objects.  */

static bool
nonoverlapping_component_refs_p (const_tree x, const_tree y)
{
  const_tree fieldx, fieldy, typex, typey, orig_y;

  if (!flag_strict_aliasing)
    return false;

  do
    {
      /* The comparison has to be done at a common type, since we don't
	 know how the inheritance hierarchy works.  */
      orig_y = y;
      do
	{
	  fieldx = TREE_OPERAND (x, 1);
	  typex = TYPE_MAIN_VARIANT (DECL_FIELD_CONTEXT (fieldx));

	  y = orig_y;
	  do
	    {
	      fieldy = TREE_OPERAND (y, 1);
	      typey = TYPE_MAIN_VARIANT (DECL_FIELD_CONTEXT (fieldy));

	      if (typex == typey)
		goto found;

	      y = TREE_OPERAND (y, 0);
	    }
	  while (y && TREE_CODE (y) == COMPONENT_REF);

	  x = TREE_OPERAND (x, 0);
	}
      while (x && TREE_CODE (x) == COMPONENT_REF);
      /* Never found a common type.  */
      return false;

    found:
      /* If we're left with accessing different fields of a structure,
	 then no overlap.  */
      if (TREE_CODE (typex) == RECORD_TYPE
	  && fieldx != fieldy)
	return true;

      /* The comparison on the current field failed.  If we're accessing
	 a very nested structure, look at the next outer level.  */
      x = TREE_OPERAND (x, 0);
      y = TREE_OPERAND (y, 0);
    }
  while (x && y
	 && TREE_CODE (x) == COMPONENT_REF
	 && TREE_CODE (y) == COMPONENT_REF);

  return false;
}

/* Look at the bottom of the COMPONENT_REF list for a DECL, and return it.  */

static tree
decl_for_component_ref (tree x)
{
  do
    {
      x = TREE_OPERAND (x, 0);
    }
  while (x && TREE_CODE (x) == COMPONENT_REF);

  return x && DECL_P (x) ? x : NULL_TREE;
}

/* Walk up the COMPONENT_REF list and adjust OFFSET to compensate for the
   offset of the field reference.  */

static rtx
adjust_offset_for_component_ref (tree x, rtx offset)
{
  HOST_WIDE_INT ioffset;

  if (! offset)
    return NULL_RTX;

  ioffset = INTVAL (offset);
  do
    {
      tree offset = component_ref_field_offset (x);
      tree field = TREE_OPERAND (x, 1);

      if (! host_integerp (offset, 1))
	return NULL_RTX;
      ioffset += (tree_low_cst (offset, 1)
		  + (tree_low_cst (DECL_FIELD_BIT_OFFSET (field), 1)
		     / BITS_PER_UNIT));

      x = TREE_OPERAND (x, 0);
    }
  while (x && TREE_CODE (x) == COMPONENT_REF);

  return GEN_INT (ioffset);
}

/* Return nonzero if we can determine the exprs corresponding to memrefs
   X and Y and they do not overlap. 
   If LOOP_VARIANT is set, skip offset-based disambiguation */

int
nonoverlapping_memrefs_p (const_rtx x, const_rtx y, bool loop_invariant)
{
  tree exprx = MEM_EXPR (x), expry = MEM_EXPR (y);
  rtx rtlx, rtly;
  rtx basex, basey;
  rtx moffsetx, moffsety;
  HOST_WIDE_INT offsetx = 0, offsety = 0, sizex, sizey, tem;

  /* Unless both have exprs, we can't tell anything.  */
  if (exprx == 0 || expry == 0)
    return 0;

  /* For spill-slot accesses make sure we have valid offsets.  */
  if ((exprx == get_spill_slot_decl (false)
       && ! MEM_OFFSET (x))
      || (expry == get_spill_slot_decl (false)
	  && ! MEM_OFFSET (y)))
    return 0;

  /* If both are field references, we may be able to determine something.  */
  if (TREE_CODE (exprx) == COMPONENT_REF
      && TREE_CODE (expry) == COMPONENT_REF
      && nonoverlapping_component_refs_p (exprx, expry))
    return 1;


  /* If the field reference test failed, look at the DECLs involved.  */
  moffsetx = MEM_OFFSET (x);
  if (TREE_CODE (exprx) == COMPONENT_REF)
    {
      tree t = decl_for_component_ref (exprx);
      if (! t)
	return 0;
      moffsetx = adjust_offset_for_component_ref (exprx, moffsetx);
      exprx = t;
    }

  moffsety = MEM_OFFSET (y);
  if (TREE_CODE (expry) == COMPONENT_REF)
    {
      tree t = decl_for_component_ref (expry);
      if (! t)
	return 0;
      moffsety = adjust_offset_for_component_ref (expry, moffsety);
      expry = t;
    }

  if (! DECL_P (exprx) || ! DECL_P (expry))
    return 0;

  /* With invalid code we can end up storing into the constant pool.
     Bail out to avoid ICEing when creating RTL for this.
     See gfortran.dg/lto/20091028-2_0.f90.  */
  if (TREE_CODE (exprx) == CONST_DECL
      || TREE_CODE (expry) == CONST_DECL)
    return 1;

  rtlx = DECL_RTL (exprx);
  rtly = DECL_RTL (expry);

  /* If either RTL is not a MEM, it must be a REG or CONCAT, meaning they
     can't overlap unless they are the same because we never reuse that part
     of the stack frame used for locals for spilled pseudos.  */
  if ((!MEM_P (rtlx) || !MEM_P (rtly))
      && ! rtx_equal_p (rtlx, rtly))
    return 1;

  /* If we have MEMs refering to different address spaces (which can
     potentially overlap), we cannot easily tell from the addresses
     whether the references overlap.  */
  if (MEM_P (rtlx) && MEM_P (rtly)
      && MEM_ADDR_SPACE (rtlx) != MEM_ADDR_SPACE (rtly))
    return 0;

  /* Get the base and offsets of both decls.  If either is a register, we
     know both are and are the same, so use that as the base.  The only
     we can avoid overlap is if we can deduce that they are nonoverlapping
     pieces of that decl, which is very rare.  */
  basex = MEM_P (rtlx) ? XEXP (rtlx, 0) : rtlx;
  if (GET_CODE (basex) == PLUS && CONST_INT_P (XEXP (basex, 1)))
    offsetx = INTVAL (XEXP (basex, 1)), basex = XEXP (basex, 0);

  basey = MEM_P (rtly) ? XEXP (rtly, 0) : rtly;
  if (GET_CODE (basey) == PLUS && CONST_INT_P (XEXP (basey, 1)))
    offsety = INTVAL (XEXP (basey, 1)), basey = XEXP (basey, 0);

  /* If the bases are different, we know they do not overlap if both
     are constants or if one is a constant and the other a pointer into the
     stack frame.  Otherwise a different base means we can't tell if they
     overlap or not.  */
  if (! rtx_equal_p (basex, basey))
    return ((CONSTANT_P (basex) && CONSTANT_P (basey))
	    || (CONSTANT_P (basex) && REG_P (basey)
		&& REGNO_PTR_FRAME_P (REGNO (basey)))
	    || (CONSTANT_P (basey) && REG_P (basex)
		&& REGNO_PTR_FRAME_P (REGNO (basex))));

  /* Offset based disambiguation not appropriate for loop invariant */
  if (loop_invariant)
    return 0;              

  sizex = (!MEM_P (rtlx) ? (int) GET_MODE_SIZE (GET_MODE (rtlx))
	   : MEM_SIZE (rtlx) ? INTVAL (MEM_SIZE (rtlx))
	   : -1);
  sizey = (!MEM_P (rtly) ? (int) GET_MODE_SIZE (GET_MODE (rtly))
	   : MEM_SIZE (rtly) ? INTVAL (MEM_SIZE (rtly)) :
	   -1);

  /* If we have an offset for either memref, it can update the values computed
     above.  */
  if (moffsetx)
    offsetx += INTVAL (moffsetx), sizex -= INTVAL (moffsetx);
  if (moffsety)
    offsety += INTVAL (moffsety), sizey -= INTVAL (moffsety);

  /* If a memref has both a size and an offset, we can use the smaller size.
     We can't do this if the offset isn't known because we must view this
     memref as being anywhere inside the DECL's MEM.  */
  if (MEM_SIZE (x) && moffsetx)
    sizex = INTVAL (MEM_SIZE (x));
  if (MEM_SIZE (y) && moffsety)
    sizey = INTVAL (MEM_SIZE (y));

  /* Put the values of the memref with the lower offset in X's values.  */
  if (offsetx > offsety)
    {
      tem = offsetx, offsetx = offsety, offsety = tem;
      tem = sizex, sizex = sizey, sizey = tem;
    }

  /* If we don't know the size of the lower-offset value, we can't tell
     if they conflict.  Otherwise, we do the test.  */
  return sizex >= 0 && offsety >= offsetx + sizex;
}

/* Helper for true_dependence and canon_true_dependence.
   Checks for true dependence: X is read after store in MEM takes place.

   VARIES is the function that should be used as rtx_varies function.

   If MEM_CANONICALIZED is FALSE, then X_ADDR and MEM_ADDR should be
   NULL_RTX, and the canonical addresses of MEM and X are both computed
   here.  If MEM_CANONICALIZED, then MEM must be already canonicalized.

   If X_ADDR is non-NULL, it is used in preference of XEXP (x, 0).

   Returns 1 if there is a true dependence, 0 otherwise.  */

static int
true_dependence_1 (const_rtx mem, enum machine_mode mem_mode, rtx mem_addr,
		   const_rtx x, rtx x_addr, bool (*varies) (const_rtx, bool),
		   bool mem_canonicalized)
{
  rtx base;
  int ret;
<<<<<<< HEAD
=======

  gcc_checking_assert (mem_canonicalized ? (mem_addr != NULL_RTX)
		       : (mem_addr == NULL_RTX && x_addr == NULL_RTX));
>>>>>>> b56a5220

  if (MEM_VOLATILE_P (x) && MEM_VOLATILE_P (mem))
    return 1;

  /* (mem:BLK (scratch)) is a special mechanism to conflict with everything.
     This is used in epilogue deallocation functions, and in cselib.  */
  if (GET_MODE (x) == BLKmode && GET_CODE (XEXP (x, 0)) == SCRATCH)
    return 1;
  if (GET_MODE (mem) == BLKmode && GET_CODE (XEXP (mem, 0)) == SCRATCH)
    return 1;
  if (MEM_ALIAS_SET (x) == ALIAS_SET_MEMORY_BARRIER
      || MEM_ALIAS_SET (mem) == ALIAS_SET_MEMORY_BARRIER)
    return 1;

  /* Read-only memory is by definition never modified, and therefore can't
     conflict with anything.  We don't expect to find read-only set on MEM,
     but stupid user tricks can produce them, so don't die.  */
  if (MEM_READONLY_P (x))
    return 0;

  /* If we have MEMs refering to different address spaces (which can
     potentially overlap), we cannot easily tell from the addresses
     whether the references overlap.  */
  if (MEM_ADDR_SPACE (mem) != MEM_ADDR_SPACE (x))
    return 1;

  if (! mem_addr)
    {
      mem_addr = XEXP (mem, 0);
      if (mem_mode == VOIDmode)
	mem_mode = GET_MODE (mem);
    }

<<<<<<< HEAD
  x_addr = XEXP (x, 0);
  mem_addr = XEXP (mem, 0);
  if (!((GET_CODE (x_addr) == VALUE
	 && GET_CODE (mem_addr) != VALUE
	 && reg_mentioned_p (x_addr, mem_addr))
	|| (GET_CODE (x_addr) != VALUE
	    && GET_CODE (mem_addr) == VALUE
	    && reg_mentioned_p (mem_addr, x_addr))))
    {
      x_addr = get_addr (x_addr);
      mem_addr = get_addr (mem_addr);
=======
  if (! x_addr)
    {
      x_addr = XEXP (x, 0);
      if (!((GET_CODE (x_addr) == VALUE
	     && GET_CODE (mem_addr) != VALUE
	     && reg_mentioned_p (x_addr, mem_addr))
	    || (GET_CODE (x_addr) != VALUE
		&& GET_CODE (mem_addr) == VALUE
		&& reg_mentioned_p (mem_addr, x_addr))))
	{
	  x_addr = get_addr (x_addr);
	  if (! mem_canonicalized)
	    mem_addr = get_addr (mem_addr);
	}
>>>>>>> b56a5220
    }

  base = find_base_term (x_addr);
  if (base && (GET_CODE (base) == LABEL_REF
	       || (GET_CODE (base) == SYMBOL_REF
		   && CONSTANT_POOL_ADDRESS_P (base))))
    return 0;

  if (! base_alias_check (x_addr, mem_addr, GET_MODE (x), mem_mode))
    return 0;

  x_addr = canon_rtx (x_addr);
  if (!mem_canonicalized)
    mem_addr = canon_rtx (mem_addr);

  if ((ret = memrefs_conflict_p (GET_MODE_SIZE (mem_mode), mem_addr,
				 SIZE_FOR_MODE (x), x_addr, 0)) != -1)
    return ret;

<<<<<<< HEAD
  if ((ret = memrefs_conflict_p (GET_MODE_SIZE (mem_mode), mem_addr,
				 SIZE_FOR_MODE (x), x_addr, 0)) != -1)
    return ret;

  if (DIFFERENT_ALIAS_SETS_P (x, mem))
    return 0;

  if (nonoverlapping_memrefs_p (mem, x))
=======
  if (DIFFERENT_ALIAS_SETS_P (x, mem))
    return 0;

  if (nonoverlapping_memrefs_p (mem, x, false))
>>>>>>> b56a5220
    return 0;

  if (aliases_everything_p (x))
    return 1;

  /* We cannot use aliases_everything_p to test MEM, since we must look
     at MEM_ADDR, rather than XEXP (mem, 0).  */
  if (GET_CODE (mem_addr) == AND)
    return 1;

  /* ??? In true_dependence we also allow BLKmode to alias anything.  Why
     don't we do this in anti_dependence and output_dependence?  */
  if (mem_mode == BLKmode || GET_MODE (x) == BLKmode)
    return 1;

  if (fixed_scalar_and_varying_struct_p (mem, x, mem_addr, x_addr, varies))
    return 0;

  return rtx_refs_may_alias_p (x, mem, true);
<<<<<<< HEAD
=======
}

/* True dependence: X is read after store in MEM takes place.  */

int
true_dependence (const_rtx mem, enum machine_mode mem_mode, const_rtx x,
		 bool (*varies) (const_rtx, bool))
{
  return true_dependence_1 (mem, mem_mode, NULL_RTX,
			    x, NULL_RTX, varies,
			    /*mem_canonicalized=*/false);
>>>>>>> b56a5220
}

/* Canonical true dependence: X is read after store in MEM takes place.
   Variant of true_dependence which assumes MEM has already been
   canonicalized (hence we no longer do that here).
   The mem_addr argument has been added, since true_dependence_1 computed
   this value prior to canonicalizing.  */

int
canon_true_dependence (const_rtx mem, enum machine_mode mem_mode, rtx mem_addr,
		       const_rtx x, rtx x_addr, bool (*varies) (const_rtx, bool))
{
<<<<<<< HEAD
  int ret;

  if (MEM_VOLATILE_P (x) && MEM_VOLATILE_P (mem))
    return 1;

  /* (mem:BLK (scratch)) is a special mechanism to conflict with everything.
     This is used in epilogue deallocation functions.  */
  if (GET_MODE (x) == BLKmode && GET_CODE (XEXP (x, 0)) == SCRATCH)
    return 1;
  if (GET_MODE (mem) == BLKmode && GET_CODE (XEXP (mem, 0)) == SCRATCH)
    return 1;
  if (MEM_ALIAS_SET (x) == ALIAS_SET_MEMORY_BARRIER
      || MEM_ALIAS_SET (mem) == ALIAS_SET_MEMORY_BARRIER)
    return 1;

  /* Read-only memory is by definition never modified, and therefore can't
     conflict with anything.  We don't expect to find read-only set on MEM,
     but stupid user tricks can produce them, so don't die.  */
  if (MEM_READONLY_P (x))
    return 0;

  /* If we have MEMs refering to different address spaces (which can
     potentially overlap), we cannot easily tell from the addresses
     whether the references overlap.  */
  if (MEM_ADDR_SPACE (mem) != MEM_ADDR_SPACE (x))
    return 1;

  if (! x_addr)
    {
      x_addr = XEXP (x, 0);
      if (!((GET_CODE (x_addr) == VALUE
	     && GET_CODE (mem_addr) != VALUE
	     && reg_mentioned_p (x_addr, mem_addr))
	    || (GET_CODE (x_addr) != VALUE
		&& GET_CODE (mem_addr) == VALUE
		&& reg_mentioned_p (mem_addr, x_addr))))
	x_addr = get_addr (x_addr);
    }

  if (! base_alias_check (x_addr, mem_addr, GET_MODE (x), mem_mode))
    return 0;

  x_addr = canon_rtx (x_addr);
  if ((ret = memrefs_conflict_p (GET_MODE_SIZE (mem_mode), mem_addr,
				 SIZE_FOR_MODE (x), x_addr, 0)) != -1)
    return ret;

  if (DIFFERENT_ALIAS_SETS_P (x, mem))
    return 0;

  if (nonoverlapping_memrefs_p (x, mem))
    return 0;

  if (aliases_everything_p (x))
    return 1;

  /* We cannot use aliases_everything_p to test MEM, since we must look
     at MEM_MODE, rather than GET_MODE (MEM).  */
  if (mem_mode == QImode || GET_CODE (mem_addr) == AND)
    return 1;

  /* In true_dependence we also allow BLKmode to alias anything.  Why
     don't we do this in anti_dependence and output_dependence?  */
  if (mem_mode == BLKmode || GET_MODE (x) == BLKmode)
    return 1;

  if (fixed_scalar_and_varying_struct_p (mem, x, mem_addr, x_addr, varies))
    return 0;

  return rtx_refs_may_alias_p (x, mem, true);
=======
  return true_dependence_1 (mem, mem_mode, mem_addr,
			    x, x_addr, varies,
			    /*mem_canonicalized=*/true);
>>>>>>> b56a5220
}

/* Returns nonzero if a write to X might alias a previous read from
   (or, if WRITEP is nonzero, a write to) MEM.  */

static int
write_dependence_p (const_rtx mem, const_rtx x, int writep)
{
  rtx x_addr, mem_addr;
  const_rtx fixed_scalar;
  rtx base;
  int ret;

  if (MEM_VOLATILE_P (x) && MEM_VOLATILE_P (mem))
    return 1;

  /* (mem:BLK (scratch)) is a special mechanism to conflict with everything.
     This is used in epilogue deallocation functions.  */
  if (GET_MODE (x) == BLKmode && GET_CODE (XEXP (x, 0)) == SCRATCH)
    return 1;
  if (GET_MODE (mem) == BLKmode && GET_CODE (XEXP (mem, 0)) == SCRATCH)
    return 1;
  if (MEM_ALIAS_SET (x) == ALIAS_SET_MEMORY_BARRIER
      || MEM_ALIAS_SET (mem) == ALIAS_SET_MEMORY_BARRIER)
    return 1;

  /* A read from read-only memory can't conflict with read-write memory.  */
  if (!writep && MEM_READONLY_P (mem))
    return 0;

  /* If we have MEMs refering to different address spaces (which can
     potentially overlap), we cannot easily tell from the addresses
     whether the references overlap.  */
  if (MEM_ADDR_SPACE (mem) != MEM_ADDR_SPACE (x))
    return 1;

  x_addr = XEXP (x, 0);
  mem_addr = XEXP (mem, 0);
  if (!((GET_CODE (x_addr) == VALUE
	 && GET_CODE (mem_addr) != VALUE
	 && reg_mentioned_p (x_addr, mem_addr))
	|| (GET_CODE (x_addr) != VALUE
	    && GET_CODE (mem_addr) == VALUE
	    && reg_mentioned_p (mem_addr, x_addr))))
    {
      x_addr = get_addr (x_addr);
      mem_addr = get_addr (mem_addr);
    }

  if (! writep)
    {
      base = find_base_term (mem_addr);
      if (base && (GET_CODE (base) == LABEL_REF
		   || (GET_CODE (base) == SYMBOL_REF
		       && CONSTANT_POOL_ADDRESS_P (base))))
	return 0;
    }

  if (! base_alias_check (x_addr, mem_addr, GET_MODE (x),
			  GET_MODE (mem)))
    return 0;

  x_addr = canon_rtx (x_addr);
  mem_addr = canon_rtx (mem_addr);

  if ((ret = memrefs_conflict_p (SIZE_FOR_MODE (mem), mem_addr,
				 SIZE_FOR_MODE (x), x_addr, 0)) != -1)
    return ret;

<<<<<<< HEAD
  if (nonoverlapping_memrefs_p (x, mem))
=======
  if (nonoverlapping_memrefs_p (x, mem, false))
>>>>>>> b56a5220
    return 0;

  fixed_scalar
    = fixed_scalar_and_varying_struct_p (mem, x, mem_addr, x_addr,
					 rtx_addr_varies_p);

  if ((fixed_scalar == mem && !aliases_everything_p (x))
      || (fixed_scalar == x && !aliases_everything_p (mem)))
    return 0;

  return rtx_refs_may_alias_p (x, mem, false);
}

/* Anti dependence: X is written after read in MEM takes place.  */

int
anti_dependence (const_rtx mem, const_rtx x)
{
  return write_dependence_p (mem, x, /*writep=*/0);
}

/* Output dependence: X is written after store in MEM takes place.  */

int
output_dependence (const_rtx mem, const_rtx x)
{
  return write_dependence_p (mem, x, /*writep=*/1);
}



/* Check whether X may be aliased with MEM.  Don't do offset-based
  memory disambiguation & TBAA.  */
int
may_alias_p (const_rtx mem, const_rtx x)
{
  rtx x_addr, mem_addr;

  if (MEM_VOLATILE_P (x) && MEM_VOLATILE_P (mem))
    return 1;

  /* ??? In true_dependence we also allow BLKmode to alias anything. */
  if (GET_MODE (mem) == BLKmode || GET_MODE (x) == BLKmode)
    return 1;
    
  if (MEM_ALIAS_SET (x) == ALIAS_SET_MEMORY_BARRIER
      || MEM_ALIAS_SET (mem) == ALIAS_SET_MEMORY_BARRIER)
    return 1;

  /* Read-only memory is by definition never modified, and therefore can't
     conflict with anything.  We don't expect to find read-only set on MEM,
     but stupid user tricks can produce them, so don't die.  */
  if (MEM_READONLY_P (x))
    return 0;

  /* If we have MEMs refering to different address spaces (which can
     potentially overlap), we cannot easily tell from the addresses
     whether the references overlap.  */
  if (MEM_ADDR_SPACE (mem) != MEM_ADDR_SPACE (x))
    return 1;

  x_addr = XEXP (x, 0);
  mem_addr = XEXP (mem, 0);
  if (!((GET_CODE (x_addr) == VALUE
	 && GET_CODE (mem_addr) != VALUE
	 && reg_mentioned_p (x_addr, mem_addr))
	|| (GET_CODE (x_addr) != VALUE
	    && GET_CODE (mem_addr) == VALUE
	    && reg_mentioned_p (mem_addr, x_addr))))
    {
      x_addr = get_addr (x_addr);
      mem_addr = get_addr (mem_addr);
    }

  if (! base_alias_check (x_addr, mem_addr, GET_MODE (x), GET_MODE (mem_addr)))
    return 0;

  x_addr = canon_rtx (x_addr);
  mem_addr = canon_rtx (mem_addr);

  if (nonoverlapping_memrefs_p (mem, x, true))
    return 0;

  if (aliases_everything_p (x))
    return 1;

  /* We cannot use aliases_everything_p to test MEM, since we must look
     at MEM_ADDR, rather than XEXP (mem, 0).  */
  if (GET_CODE (mem_addr) == AND)
    return 1;

  if (fixed_scalar_and_varying_struct_p (mem, x, mem_addr, x_addr,
                                         rtx_addr_varies_p))
    return 0;

  /* TBAA not valid for loop_invarint */
  return rtx_refs_may_alias_p (x, mem, false);
}

void
init_alias_target (void)
{
  int i;

  memset (static_reg_base_value, 0, sizeof static_reg_base_value);

  for (i = 0; i < FIRST_PSEUDO_REGISTER; i++)
    /* Check whether this register can hold an incoming pointer
       argument.  FUNCTION_ARG_REGNO_P tests outgoing register
       numbers, so translate if necessary due to register windows.  */
    if (FUNCTION_ARG_REGNO_P (OUTGOING_REGNO (i))
	&& HARD_REGNO_MODE_OK (i, Pmode))
      static_reg_base_value[i]
	= gen_rtx_ADDRESS (VOIDmode, gen_rtx_REG (Pmode, i));

  static_reg_base_value[STACK_POINTER_REGNUM]
    = gen_rtx_ADDRESS (Pmode, stack_pointer_rtx);
  static_reg_base_value[ARG_POINTER_REGNUM]
    = gen_rtx_ADDRESS (Pmode, arg_pointer_rtx);
  static_reg_base_value[FRAME_POINTER_REGNUM]
    = gen_rtx_ADDRESS (Pmode, frame_pointer_rtx);
#if !HARD_FRAME_POINTER_IS_FRAME_POINTER
  static_reg_base_value[HARD_FRAME_POINTER_REGNUM]
    = gen_rtx_ADDRESS (Pmode, hard_frame_pointer_rtx);
#endif
}

/* Set MEMORY_MODIFIED when X modifies DATA (that is assumed
   to be memory reference.  */
static bool memory_modified;
static void
memory_modified_1 (rtx x, const_rtx pat ATTRIBUTE_UNUSED, void *data)
{
  if (MEM_P (x))
    {
      if (anti_dependence (x, (const_rtx)data) || output_dependence (x, (const_rtx)data))
	memory_modified = true;
    }
}


/* Return true when INSN possibly modify memory contents of MEM
   (i.e. address can be modified).  */
bool
memory_modified_in_insn_p (const_rtx mem, const_rtx insn)
{
  if (!INSN_P (insn))
    return false;
  memory_modified = false;
  note_stores (PATTERN (insn), memory_modified_1, CONST_CAST_RTX(mem));
  return memory_modified;
}

/* Initialize the aliasing machinery.  Initialize the REG_KNOWN_VALUE
   array.  */

void
init_alias_analysis (void)
{
  unsigned int maxreg = max_reg_num ();
  int changed, pass;
  int i;
  unsigned int ui;
  rtx insn;

  timevar_push (TV_ALIAS_ANALYSIS);

  reg_known_value_size = maxreg - FIRST_PSEUDO_REGISTER;
  reg_known_value = ggc_alloc_cleared_vec_rtx (reg_known_value_size);
  reg_known_equiv_p = XCNEWVEC (bool, reg_known_value_size);

  /* If we have memory allocated from the previous run, use it.  */
  if (old_reg_base_value)
    reg_base_value = old_reg_base_value;

  if (reg_base_value)
    VEC_truncate (rtx, reg_base_value, 0);

  VEC_safe_grow_cleared (rtx, gc, reg_base_value, maxreg);

  new_reg_base_value = XNEWVEC (rtx, maxreg);
  reg_seen = XNEWVEC (char, maxreg);

  /* The basic idea is that each pass through this loop will use the
     "constant" information from the previous pass to propagate alias
     information through another level of assignments.

     This could get expensive if the assignment chains are long.  Maybe
     we should throttle the number of iterations, possibly based on
     the optimization level or flag_expensive_optimizations.

     We could propagate more information in the first pass by making use
     of DF_REG_DEF_COUNT to determine immediately that the alias information
     for a pseudo is "constant".

     A program with an uninitialized variable can cause an infinite loop
     here.  Instead of doing a full dataflow analysis to detect such problems
     we just cap the number of iterations for the loop.

     The state of the arrays for the set chain in question does not matter
     since the program has undefined behavior.  */

  pass = 0;
  do
    {
      /* Assume nothing will change this iteration of the loop.  */
      changed = 0;

      /* We want to assign the same IDs each iteration of this loop, so
	 start counting from zero each iteration of the loop.  */
      unique_id = 0;

      /* We're at the start of the function each iteration through the
	 loop, so we're copying arguments.  */
      copying_arguments = true;

      /* Wipe the potential alias information clean for this pass.  */
      memset (new_reg_base_value, 0, maxreg * sizeof (rtx));

      /* Wipe the reg_seen array clean.  */
      memset (reg_seen, 0, maxreg);

      /* Mark all hard registers which may contain an address.
	 The stack, frame and argument pointers may contain an address.
	 An argument register which can hold a Pmode value may contain
	 an address even if it is not in BASE_REGS.

	 The address expression is VOIDmode for an argument and
	 Pmode for other registers.  */

      memcpy (new_reg_base_value, static_reg_base_value,
	      FIRST_PSEUDO_REGISTER * sizeof (rtx));

      /* Walk the insns adding values to the new_reg_base_value array.  */
      for (insn = get_insns (); insn; insn = NEXT_INSN (insn))
	{
	  if (INSN_P (insn))
	    {
	      rtx note, set;

#if defined (HAVE_prologue) || defined (HAVE_epilogue)
	      /* The prologue/epilogue insns are not threaded onto the
		 insn chain until after reload has completed.  Thus,
		 there is no sense wasting time checking if INSN is in
		 the prologue/epilogue until after reload has completed.  */
	      if (reload_completed
		  && prologue_epilogue_contains (insn))
		continue;
#endif

	      /* If this insn has a noalias note, process it,  Otherwise,
		 scan for sets.  A simple set will have no side effects
		 which could change the base value of any other register.  */

	      if (GET_CODE (PATTERN (insn)) == SET
		  && REG_NOTES (insn) != 0
		  && find_reg_note (insn, REG_NOALIAS, NULL_RTX))
		record_set (SET_DEST (PATTERN (insn)), NULL_RTX, NULL);
	      else
		note_stores (PATTERN (insn), record_set, NULL);

	      set = single_set (insn);

	      if (set != 0
		  && REG_P (SET_DEST (set))
		  && REGNO (SET_DEST (set)) >= FIRST_PSEUDO_REGISTER)
		{
		  unsigned int regno = REGNO (SET_DEST (set));
		  rtx src = SET_SRC (set);
		  rtx t;

		  note = find_reg_equal_equiv_note (insn);
		  if (note && REG_NOTE_KIND (note) == REG_EQUAL
		      && DF_REG_DEF_COUNT (regno) != 1)
		    note = NULL_RTX;

		  if (note != NULL_RTX
		      && GET_CODE (XEXP (note, 0)) != EXPR_LIST
		      && ! rtx_varies_p (XEXP (note, 0), 1)
		      && ! reg_overlap_mentioned_p (SET_DEST (set),
						    XEXP (note, 0)))
		    {
		      set_reg_known_value (regno, XEXP (note, 0));
		      set_reg_known_equiv_p (regno,
			REG_NOTE_KIND (note) == REG_EQUIV);
		    }
		  else if (DF_REG_DEF_COUNT (regno) == 1
			   && GET_CODE (src) == PLUS
			   && REG_P (XEXP (src, 0))
			   && (t = get_reg_known_value (REGNO (XEXP (src, 0))))
			   && CONST_INT_P (XEXP (src, 1)))
		    {
		      t = plus_constant (t, INTVAL (XEXP (src, 1)));
		      set_reg_known_value (regno, t);
		      set_reg_known_equiv_p (regno, 0);
		    }
		  else if (DF_REG_DEF_COUNT (regno) == 1
			   && ! rtx_varies_p (src, 1))
		    {
		      set_reg_known_value (regno, src);
		      set_reg_known_equiv_p (regno, 0);
		    }
		}
	    }
	  else if (NOTE_P (insn)
		   && NOTE_KIND (insn) == NOTE_INSN_FUNCTION_BEG)
	    copying_arguments = false;
	}

      /* Now propagate values from new_reg_base_value to reg_base_value.  */
      gcc_assert (maxreg == (unsigned int) max_reg_num ());

      for (ui = 0; ui < maxreg; ui++)
	{
	  if (new_reg_base_value[ui]
	      && new_reg_base_value[ui] != VEC_index (rtx, reg_base_value, ui)
	      && ! rtx_equal_p (new_reg_base_value[ui],
				VEC_index (rtx, reg_base_value, ui)))
	    {
	      VEC_replace (rtx, reg_base_value, ui, new_reg_base_value[ui]);
	      changed = 1;
	    }
	}
    }
  while (changed && ++pass < MAX_ALIAS_LOOP_PASSES);

  /* Fill in the remaining entries.  */
  for (i = 0; i < (int)reg_known_value_size; i++)
    if (reg_known_value[i] == 0)
      reg_known_value[i] = regno_reg_rtx[i + FIRST_PSEUDO_REGISTER];

  /* Clean up.  */
  free (new_reg_base_value);
  new_reg_base_value = 0;
  free (reg_seen);
  reg_seen = 0;
  timevar_pop (TV_ALIAS_ANALYSIS);
}

/* Equate REG_BASE_VALUE (reg1) to REG_BASE_VALUE (reg2).
   Special API for var-tracking pass purposes.  */

void
vt_equate_reg_base_value (const_rtx reg1, const_rtx reg2)
{
  VEC_replace (rtx, reg_base_value, REGNO (reg1), REG_BASE_VALUE (reg2));
}

void
end_alias_analysis (void)
{
  old_reg_base_value = reg_base_value;
  ggc_free (reg_known_value);
  reg_known_value = 0;
  reg_known_value_size = 0;
  free (reg_known_equiv_p);
  reg_known_equiv_p = 0;
}

#include "gt-alias.h"<|MERGE_RESOLUTION|>--- conflicted
+++ resolved
@@ -279,11 +279,6 @@
 
   /* If this is a pointer dereference of a non-SSA_NAME punt.
      ???  We could replace it with a pointer to anything.  */
-<<<<<<< HEAD
-  if (INDIRECT_REF_P (base)
-      && TREE_CODE (TREE_OPERAND (base, 0)) != SSA_NAME)
-    return false;
-=======
   if ((INDIRECT_REF_P (base)
        || TREE_CODE (base) == MEM_REF)
       && TREE_CODE (TREE_OPERAND (base, 0)) != SSA_NAME)
@@ -292,7 +287,6 @@
       && TMR_BASE (base)
       && TREE_CODE (TMR_BASE (base)) != SSA_NAME)
     return false;
->>>>>>> b56a5220
 
   /* If this is a reference based on a partitioned decl replace the
      base with an INDIRECT_REF of the pointer representative we
@@ -304,12 +298,6 @@
       void *namep;
       namep = pointer_map_contains (cfun->gimple_df->decls_to_pointers, base);
       if (namep)
-<<<<<<< HEAD
-	{
-	  ref->base_alias_set = get_alias_set (base);
-	  ref->base = build1 (INDIRECT_REF, TREE_TYPE (base), *(tree *)namep);
-	}
-=======
 	ref->base = build_simple_mem_ref (*(tree *)namep);
     }
   else if (TREE_CODE (base) == TARGET_MEM_REF
@@ -323,7 +311,6 @@
 				    TREE_OPERAND (TMR_BASE (base), 0));
       if (namep)
 	ref->base = build_simple_mem_ref (*(tree *)namep);
->>>>>>> b56a5220
     }
 
   ref->ref_alias_set = MEM_ALIAS_SET (mem);
@@ -383,14 +370,10 @@
       || !ao_ref_from_mem (&ref2, mem))
     return true;
 
-<<<<<<< HEAD
-  return refs_may_alias_p_1 (&ref1, &ref2, tbaa_p);
-=======
   return refs_may_alias_p_1 (&ref1, &ref2,
 			     tbaa_p
 			     && MEM_ALIAS_SET (x) != 0
 			     && MEM_ALIAS_SET (mem) != 0);
->>>>>>> b56a5220
 }
 
 /* Returns a pointer to the alias set entry for ALIAS_SET, if there is
@@ -485,46 +468,6 @@
   return 0;
 }
 
-<<<<<<< HEAD
-static int
-walk_mems_2 (rtx *x, rtx mem)
-{
-  if (MEM_P (*x))
-    {
-      if (alias_sets_conflict_p (MEM_ALIAS_SET(*x), MEM_ALIAS_SET(mem)))
-        return 1;
-
-      return -1;
-    }
-  return 0;
-}
-
-static int
-walk_mems_1 (rtx *x, rtx *pat)
-{
-  if (MEM_P (*x))
-    {
-      /* Visit all MEMs in *PAT and check indepedence.  */
-      if (for_each_rtx (pat, (rtx_function) walk_mems_2, *x))
-        /* Indicate that dependence was determined and stop traversal.  */
-        return 1;
-
-      return -1;
-    }
-  return 0;
-}
-
-/* Return 1 if two specified instructions have mem expr with conflict alias sets*/
-bool
-insn_alias_sets_conflict_p (rtx insn1, rtx insn2)
-{
-  /* For each pair of MEMs in INSN1 and INSN2 check their independence.  */
-  return  for_each_rtx (&PATTERN (insn1), (rtx_function) walk_mems_1,
-			 &PATTERN (insn2));
-}
-
-=======
->>>>>>> b56a5220
 /* Return 1 if the two specified alias sets will always conflict.  */
 
 int
@@ -693,16 +636,7 @@
       if (set != -1)
 	return set;
 
-<<<<<<< HEAD
-      /* Retrieve the original memory reference if needed.  */
-      if (TREE_CODE (t) == TARGET_MEM_REF)
-	t = TMR_ORIGINAL (t);
-
-      /* First see if the actual object referenced is an INDIRECT_REF from a
-	 restrict-qualified pointer or a "void *".  */
-=======
       /* Get the base object of the reference.  */
->>>>>>> b56a5220
       inner = t;
       while (handled_component_p (inner))
 	{
@@ -775,12 +709,6 @@
 	return set;
       return 0;
     }
-<<<<<<< HEAD
-  t = TYPE_CANONICAL (t);
-  /* Canonical types shouldn't form a tree nor should the canonical
-     type require structural equality checks.  */
-  gcc_assert (!TYPE_STRUCTURAL_EQUALITY_P (t) && TYPE_CANONICAL (t) == t);
-=======
 
   t = TYPE_CANONICAL (t);
 
@@ -788,7 +716,6 @@
      type require structural equality checks.  */
   gcc_checking_assert (TYPE_CANONICAL (t) == t
 		       && !TYPE_STRUCTURAL_EQUALITY_P (t));
->>>>>>> b56a5220
 
   /* If this is a type with a known alias set, return it.  */
   if (TYPE_ALIAS_SET_KNOWN_P (t))
@@ -2461,12 +2388,9 @@
 {
   rtx base;
   int ret;
-<<<<<<< HEAD
-=======
 
   gcc_checking_assert (mem_canonicalized ? (mem_addr != NULL_RTX)
 		       : (mem_addr == NULL_RTX && x_addr == NULL_RTX));
->>>>>>> b56a5220
 
   if (MEM_VOLATILE_P (x) && MEM_VOLATILE_P (mem))
     return 1;
@@ -2500,19 +2424,6 @@
 	mem_mode = GET_MODE (mem);
     }
 
-<<<<<<< HEAD
-  x_addr = XEXP (x, 0);
-  mem_addr = XEXP (mem, 0);
-  if (!((GET_CODE (x_addr) == VALUE
-	 && GET_CODE (mem_addr) != VALUE
-	 && reg_mentioned_p (x_addr, mem_addr))
-	|| (GET_CODE (x_addr) != VALUE
-	    && GET_CODE (mem_addr) == VALUE
-	    && reg_mentioned_p (mem_addr, x_addr))))
-    {
-      x_addr = get_addr (x_addr);
-      mem_addr = get_addr (mem_addr);
-=======
   if (! x_addr)
     {
       x_addr = XEXP (x, 0);
@@ -2527,7 +2438,6 @@
 	  if (! mem_canonicalized)
 	    mem_addr = get_addr (mem_addr);
 	}
->>>>>>> b56a5220
     }
 
   base = find_base_term (x_addr);
@@ -2547,21 +2457,10 @@
 				 SIZE_FOR_MODE (x), x_addr, 0)) != -1)
     return ret;
 
-<<<<<<< HEAD
-  if ((ret = memrefs_conflict_p (GET_MODE_SIZE (mem_mode), mem_addr,
-				 SIZE_FOR_MODE (x), x_addr, 0)) != -1)
-    return ret;
-
   if (DIFFERENT_ALIAS_SETS_P (x, mem))
     return 0;
 
-  if (nonoverlapping_memrefs_p (mem, x))
-=======
-  if (DIFFERENT_ALIAS_SETS_P (x, mem))
-    return 0;
-
   if (nonoverlapping_memrefs_p (mem, x, false))
->>>>>>> b56a5220
     return 0;
 
   if (aliases_everything_p (x))
@@ -2581,8 +2480,6 @@
     return 0;
 
   return rtx_refs_may_alias_p (x, mem, true);
-<<<<<<< HEAD
-=======
 }
 
 /* True dependence: X is read after store in MEM takes place.  */
@@ -2594,7 +2491,6 @@
   return true_dependence_1 (mem, mem_mode, NULL_RTX,
 			    x, NULL_RTX, varies,
 			    /*mem_canonicalized=*/false);
->>>>>>> b56a5220
 }
 
 /* Canonical true dependence: X is read after store in MEM takes place.
@@ -2607,82 +2503,9 @@
 canon_true_dependence (const_rtx mem, enum machine_mode mem_mode, rtx mem_addr,
 		       const_rtx x, rtx x_addr, bool (*varies) (const_rtx, bool))
 {
-<<<<<<< HEAD
-  int ret;
-
-  if (MEM_VOLATILE_P (x) && MEM_VOLATILE_P (mem))
-    return 1;
-
-  /* (mem:BLK (scratch)) is a special mechanism to conflict with everything.
-     This is used in epilogue deallocation functions.  */
-  if (GET_MODE (x) == BLKmode && GET_CODE (XEXP (x, 0)) == SCRATCH)
-    return 1;
-  if (GET_MODE (mem) == BLKmode && GET_CODE (XEXP (mem, 0)) == SCRATCH)
-    return 1;
-  if (MEM_ALIAS_SET (x) == ALIAS_SET_MEMORY_BARRIER
-      || MEM_ALIAS_SET (mem) == ALIAS_SET_MEMORY_BARRIER)
-    return 1;
-
-  /* Read-only memory is by definition never modified, and therefore can't
-     conflict with anything.  We don't expect to find read-only set on MEM,
-     but stupid user tricks can produce them, so don't die.  */
-  if (MEM_READONLY_P (x))
-    return 0;
-
-  /* If we have MEMs refering to different address spaces (which can
-     potentially overlap), we cannot easily tell from the addresses
-     whether the references overlap.  */
-  if (MEM_ADDR_SPACE (mem) != MEM_ADDR_SPACE (x))
-    return 1;
-
-  if (! x_addr)
-    {
-      x_addr = XEXP (x, 0);
-      if (!((GET_CODE (x_addr) == VALUE
-	     && GET_CODE (mem_addr) != VALUE
-	     && reg_mentioned_p (x_addr, mem_addr))
-	    || (GET_CODE (x_addr) != VALUE
-		&& GET_CODE (mem_addr) == VALUE
-		&& reg_mentioned_p (mem_addr, x_addr))))
-	x_addr = get_addr (x_addr);
-    }
-
-  if (! base_alias_check (x_addr, mem_addr, GET_MODE (x), mem_mode))
-    return 0;
-
-  x_addr = canon_rtx (x_addr);
-  if ((ret = memrefs_conflict_p (GET_MODE_SIZE (mem_mode), mem_addr,
-				 SIZE_FOR_MODE (x), x_addr, 0)) != -1)
-    return ret;
-
-  if (DIFFERENT_ALIAS_SETS_P (x, mem))
-    return 0;
-
-  if (nonoverlapping_memrefs_p (x, mem))
-    return 0;
-
-  if (aliases_everything_p (x))
-    return 1;
-
-  /* We cannot use aliases_everything_p to test MEM, since we must look
-     at MEM_MODE, rather than GET_MODE (MEM).  */
-  if (mem_mode == QImode || GET_CODE (mem_addr) == AND)
-    return 1;
-
-  /* In true_dependence we also allow BLKmode to alias anything.  Why
-     don't we do this in anti_dependence and output_dependence?  */
-  if (mem_mode == BLKmode || GET_MODE (x) == BLKmode)
-    return 1;
-
-  if (fixed_scalar_and_varying_struct_p (mem, x, mem_addr, x_addr, varies))
-    return 0;
-
-  return rtx_refs_may_alias_p (x, mem, true);
-=======
   return true_dependence_1 (mem, mem_mode, mem_addr,
 			    x, x_addr, varies,
 			    /*mem_canonicalized=*/true);
->>>>>>> b56a5220
 }
 
 /* Returns nonzero if a write to X might alias a previous read from
@@ -2752,11 +2575,7 @@
 				 SIZE_FOR_MODE (x), x_addr, 0)) != -1)
     return ret;
 
-<<<<<<< HEAD
-  if (nonoverlapping_memrefs_p (x, mem))
-=======
   if (nonoverlapping_memrefs_p (x, mem, false))
->>>>>>> b56a5220
     return 0;
 
   fixed_scalar
