/* UndefinedBehaviorSanitizer, undefined behavior detector.
   Copyright (C) 2013-2018 Free Software Foundation, Inc.
   Contributed by Marek Polacek <polacek@redhat.com>

This file is part of GCC.

GCC is free software; you can redistribute it and/or modify it under
the terms of the GNU General Public License as published by the Free
Software Foundation; either version 3, or (at your option) any later
version.

GCC is distributed in the hope that it will be useful, but WITHOUT ANY
WARRANTY; without even the implied warranty of MERCHANTABILITY or
FITNESS FOR A PARTICULAR PURPOSE.  See the GNU General Public License
for more details.

You should have received a copy of the GNU General Public License
along with GCC; see the file COPYING3.  If not see
<http://www.gnu.org/licenses/>.  */

#include "config.h"
#include "system.h"
#include "coretypes.h"
#include "backend.h"
#include "rtl.h"
#include "c-family/c-common.h"
#include "gimple.h"
#include "cfghooks.h"
#include "tree-pass.h"
#include "memmodel.h"
#include "tm_p.h"
#include "ssa.h"
#include "cgraph.h"
#include "tree-pretty-print.h"
#include "stor-layout.h"
#include "cfganal.h"
#include "gimple-iterator.h"
#include "output.h"
#include "cfgloop.h"
#include "ubsan.h"
#include "expr.h"
#include "stringpool.h"
#include "attribs.h"
#include "asan.h"
#include "gimplify-me.h"
#include "dfp.h"
#include "builtins.h"
#include "tree-object-size.h"
#include "tree-cfg.h"
#include "gimple-fold.h"
#include "varasm.h"

/* Map from a tree to a VAR_DECL tree.  */

struct GTY((for_user)) tree_type_map {
  struct tree_map_base type;
  tree decl;
};

struct tree_type_map_cache_hasher : ggc_cache_ptr_hash<tree_type_map>
{
  static inline hashval_t
  hash (tree_type_map *t)
  {
    return TYPE_UID (t->type.from);
  }

  static inline bool
  equal (tree_type_map *a, tree_type_map *b)
  {
    return a->type.from == b->type.from;
  }

  static int
  keep_cache_entry (tree_type_map *&m)
  {
    return ggc_marked_p (m->type.from);
  }
};

static GTY ((cache))
     hash_table<tree_type_map_cache_hasher> *decl_tree_for_type;

/* Lookup a VAR_DECL for TYPE, and return it if we find one.  */

static tree
decl_for_type_lookup (tree type)
{
  /* If the hash table is not initialized yet, create it now.  */
  if (decl_tree_for_type == NULL)
    {
      decl_tree_for_type
	= hash_table<tree_type_map_cache_hasher>::create_ggc (10);
      /* That also means we don't have to bother with the lookup.  */
      return NULL_TREE;
    }

  struct tree_type_map *h, in;
  in.type.from = type;

  h = decl_tree_for_type->find_with_hash (&in, TYPE_UID (type));
  return h ? h->decl : NULL_TREE;
}

/* Insert a mapping TYPE->DECL in the VAR_DECL for type hashtable.  */

static void
decl_for_type_insert (tree type, tree decl)
{
  struct tree_type_map *h;

  h = ggc_alloc<tree_type_map> ();
  h->type.from = type;
  h->decl = decl;
  *decl_tree_for_type->find_slot_with_hash (h, TYPE_UID (type), INSERT) = h;
}

/* Helper routine, which encodes a value in the pointer_sized_int_node.
   Arguments with precision <= POINTER_SIZE are passed directly,
   the rest is passed by reference.  T is a value we are to encode.
   PHASE determines when this function is called.  */

tree
ubsan_encode_value (tree t, enum ubsan_encode_value_phase phase)
{
  tree type = TREE_TYPE (t);
  scalar_mode mode = SCALAR_TYPE_MODE (type);
  const unsigned int bitsize = GET_MODE_BITSIZE (mode);
  if (bitsize <= POINTER_SIZE)
    switch (TREE_CODE (type))
      {
      case BOOLEAN_TYPE:
      case ENUMERAL_TYPE:
      case INTEGER_TYPE:
	return fold_build1 (NOP_EXPR, pointer_sized_int_node, t);
      case REAL_TYPE:
	{
	  tree itype = build_nonstandard_integer_type (bitsize, true);
	  t = fold_build1 (VIEW_CONVERT_EXPR, itype, t);
	  return fold_convert (pointer_sized_int_node, t);
	}
      default:
	gcc_unreachable ();
      }
  else
    {
      if (!DECL_P (t) || !TREE_ADDRESSABLE (t))
	{
	  /* The reason for this is that we don't want to pessimize
	     code by making vars unnecessarily addressable.  */
	  tree var;
	  if (phase != UBSAN_ENCODE_VALUE_GENERIC)
	    {
	      var = create_tmp_var (type);
	      mark_addressable (var);
	    }
	  else
	    {
	      var = create_tmp_var_raw (type);
	      TREE_ADDRESSABLE (var) = 1;
	      DECL_CONTEXT (var) = current_function_decl;
	    }
	  if (phase == UBSAN_ENCODE_VALUE_RTL)
	    {
	      rtx mem = assign_stack_temp_for_type (mode, GET_MODE_SIZE (mode),
						    type);
	      SET_DECL_RTL (var, mem);
	      expand_assignment (var, t, false);
	      return build_fold_addr_expr (var);
	    }
	  if (phase != UBSAN_ENCODE_VALUE_GENERIC)
	    {
	      tree tem = build2 (MODIFY_EXPR, void_type_node, var, t);
	      t = build_fold_addr_expr (var);
	      return build2 (COMPOUND_EXPR, TREE_TYPE (t), tem, t);
	    }
	  else
	    {
	      var = build4 (TARGET_EXPR, type, var, t, NULL_TREE, NULL_TREE);
	      return build_fold_addr_expr (var);
	    }
	}
      else
	return build_fold_addr_expr (t);
    }
}

/* Cached ubsan_get_type_descriptor_type () return value.  */
static GTY(()) tree ubsan_type_descriptor_type;

/* Build
   struct __ubsan_type_descriptor
   {
     unsigned short __typekind;
     unsigned short __typeinfo;
     char __typename[];
   }
   type.  */

static tree
ubsan_get_type_descriptor_type (void)
{
  static const char *field_names[3]
    = { "__typekind", "__typeinfo", "__typename" };
  tree fields[3], ret;

  if (ubsan_type_descriptor_type)
    return ubsan_type_descriptor_type;

  tree itype = build_range_type (sizetype, size_zero_node, NULL_TREE);
  tree flex_arr_type = build_array_type (char_type_node, itype);

  ret = make_node (RECORD_TYPE);
  for (int i = 0; i < 3; i++)
    {
      fields[i] = build_decl (UNKNOWN_LOCATION, FIELD_DECL,
			      get_identifier (field_names[i]),
			      (i == 2) ? flex_arr_type
			      : short_unsigned_type_node);
      DECL_CONTEXT (fields[i]) = ret;
      if (i)
	DECL_CHAIN (fields[i - 1]) = fields[i];
    }
  tree type_decl = build_decl (input_location, TYPE_DECL,
			       get_identifier ("__ubsan_type_descriptor"),
			       ret);
  DECL_IGNORED_P (type_decl) = 1;
  DECL_ARTIFICIAL (type_decl) = 1;
  TYPE_FIELDS (ret) = fields[0];
  TYPE_NAME (ret) = type_decl;
  TYPE_STUB_DECL (ret) = type_decl;
  layout_type (ret);
  ubsan_type_descriptor_type = ret;
  return ret;
}

/* Cached ubsan_get_source_location_type () return value.  */
static GTY(()) tree ubsan_source_location_type;

/* Build
   struct __ubsan_source_location
   {
     const char *__filename;
     unsigned int __line;
     unsigned int __column;
   }
   type.  */

tree
ubsan_get_source_location_type (void)
{
  static const char *field_names[3]
    = { "__filename", "__line", "__column" };
  tree fields[3], ret;
  if (ubsan_source_location_type)
    return ubsan_source_location_type;

  tree const_char_type = build_qualified_type (char_type_node,
					       TYPE_QUAL_CONST);

  ret = make_node (RECORD_TYPE);
  for (int i = 0; i < 3; i++)
    {
      fields[i] = build_decl (UNKNOWN_LOCATION, FIELD_DECL,
			      get_identifier (field_names[i]),
			      (i == 0) ? build_pointer_type (const_char_type)
			      : unsigned_type_node);
      DECL_CONTEXT (fields[i]) = ret;
      if (i)
	DECL_CHAIN (fields[i - 1]) = fields[i];
    }
  tree type_decl = build_decl (input_location, TYPE_DECL,
			       get_identifier ("__ubsan_source_location"),
			       ret);
  DECL_IGNORED_P (type_decl) = 1;
  DECL_ARTIFICIAL (type_decl) = 1;
  TYPE_FIELDS (ret) = fields[0];
  TYPE_NAME (ret) = type_decl;
  TYPE_STUB_DECL (ret) = type_decl;
  layout_type (ret);
  ubsan_source_location_type = ret;
  return ret;
}

/* Helper routine that returns a CONSTRUCTOR of __ubsan_source_location
   type with its fields filled from a location_t LOC.  */

static tree
ubsan_source_location (location_t loc)
{
  expanded_location xloc;
  tree type = ubsan_get_source_location_type ();

  xloc = expand_location (loc);
  tree str;
  if (xloc.file == NULL)
    {
      str = build_int_cst (ptr_type_node, 0);
      xloc.line = 0;
      xloc.column = 0;
    }
  else
    {
      /* Fill in the values from LOC.  */
      size_t len = strlen (xloc.file) + 1;
      str = build_string (len, xloc.file);
      TREE_TYPE (str) = build_array_type_nelts (char_type_node, len);
      TREE_READONLY (str) = 1;
      TREE_STATIC (str) = 1;
      str = build_fold_addr_expr (str);
    }
  tree ctor = build_constructor_va (type, 3, NULL_TREE, str, NULL_TREE,
				    build_int_cst (unsigned_type_node,
						   xloc.line), NULL_TREE,
				    build_int_cst (unsigned_type_node,
						   xloc.column));
  TREE_CONSTANT (ctor) = 1;
  TREE_STATIC (ctor) = 1;

  return ctor;
}

/* This routine returns a magic number for TYPE.  */

static unsigned short
get_ubsan_type_info_for_type (tree type)
{
  if (TREE_CODE (type) == REAL_TYPE)
    return tree_to_uhwi (TYPE_SIZE (type));
  else if (INTEGRAL_TYPE_P (type))
    {
      int prec = exact_log2 (tree_to_uhwi (TYPE_SIZE (type)));
      gcc_assert (prec != -1);
      return (prec << 1) | !TYPE_UNSIGNED (type);
    }
  else
    return 0;
}

/* Counters for internal labels.  ubsan_ids[0] for Lubsan_type,
   ubsan_ids[1] for Lubsan_data labels.  */
static GTY(()) unsigned int ubsan_ids[2];

/* Helper routine that returns ADDR_EXPR of a VAR_DECL of a type
   descriptor.  It first looks into the hash table; if not found,
   create the VAR_DECL, put it into the hash table and return the
   ADDR_EXPR of it.  TYPE describes a particular type.  PSTYLE is
   an enum controlling how we want to print the type.  */

tree
ubsan_type_descriptor (tree type, enum ubsan_print_style pstyle)
{
  /* See through any typedefs.  */
  type = TYPE_MAIN_VARIANT (type);

  tree decl = decl_for_type_lookup (type);
  /* It is possible that some of the earlier created DECLs were found
     unused, in that case they weren't emitted and varpool_node::get
     returns NULL node on them.  But now we really need them.  Thus,
     renew them here.  */
  if (decl != NULL_TREE && varpool_node::get (decl))
    return build_fold_addr_expr (decl);

  tree dtype = ubsan_get_type_descriptor_type ();
  tree type2 = type;
  const char *tname = NULL;
  pretty_printer pretty_name;
  unsigned char deref_depth = 0;
  unsigned short tkind, tinfo;

  /* Get the name of the type, or the name of the pointer type.  */
  if (pstyle == UBSAN_PRINT_POINTER)
    {
      gcc_assert (POINTER_TYPE_P (type));
      type2 = TREE_TYPE (type);

      /* Remove any '*' operators from TYPE.  */
      while (POINTER_TYPE_P (type2))
        deref_depth++, type2 = TREE_TYPE (type2);

      if (TREE_CODE (type2) == METHOD_TYPE)
        type2 = TYPE_METHOD_BASETYPE (type2);
    }

  /* If an array, get its type.  */
  type2 = strip_array_types (type2);

  if (pstyle == UBSAN_PRINT_ARRAY)
    {
      while (POINTER_TYPE_P (type2))
        deref_depth++, type2 = TREE_TYPE (type2);
    }

  if (TYPE_NAME (type2) != NULL)
    {
      if (TREE_CODE (TYPE_NAME (type2)) == IDENTIFIER_NODE)
	tname = IDENTIFIER_POINTER (TYPE_NAME (type2));
      else if (DECL_NAME (TYPE_NAME (type2)) != NULL)
	tname = IDENTIFIER_POINTER (DECL_NAME (TYPE_NAME (type2)));
    }

  if (tname == NULL)
    /* We weren't able to determine the type name.  */
    tname = "<unknown>";

  tree eltype = type;
  if (pstyle == UBSAN_PRINT_POINTER)
    {
      pp_printf (&pretty_name, "'%s%s%s%s%s%s%s",
		 TYPE_VOLATILE (type2) ? "volatile " : "",
		 TYPE_READONLY (type2) ? "const " : "",
		 TYPE_RESTRICT (type2) ? "restrict " : "",
		 TYPE_ATOMIC (type2) ? "_Atomic " : "",
		 TREE_CODE (type2) == RECORD_TYPE
		 ? "struct "
		 : TREE_CODE (type2) == UNION_TYPE
		   ? "union " : "", tname,
		 deref_depth == 0 ? "" : " ");
      while (deref_depth-- > 0)
	pp_star (&pretty_name);
      pp_quote (&pretty_name);
    }
  else if (pstyle == UBSAN_PRINT_ARRAY)
    {
      /* Pretty print the array dimensions.  */
      gcc_assert (TREE_CODE (type) == ARRAY_TYPE);
      tree t = type;
      pp_printf (&pretty_name, "'%s ", tname);
      while (deref_depth-- > 0)
	pp_star (&pretty_name);
      while (TREE_CODE (t) == ARRAY_TYPE)
	{
	  pp_left_bracket (&pretty_name);
	  tree dom = TYPE_DOMAIN (t);
	  if (dom != NULL_TREE
	      && TYPE_MAX_VALUE (dom) != NULL_TREE
	      && TREE_CODE (TYPE_MAX_VALUE (dom)) == INTEGER_CST)
	    {
	      unsigned HOST_WIDE_INT m;
	      if (tree_fits_uhwi_p (TYPE_MAX_VALUE (dom))
		  && (m = tree_to_uhwi (TYPE_MAX_VALUE (dom))) + 1 != 0)
		pp_unsigned_wide_integer (&pretty_name, m + 1);
	      else
		pp_wide_int (&pretty_name,
			     wi::add (wi::to_widest (TYPE_MAX_VALUE (dom)), 1),
			     TYPE_SIGN (TREE_TYPE (dom)));
	    }
	  else
	    /* ??? We can't determine the variable name; print VLA unspec.  */
	    pp_star (&pretty_name);
	  pp_right_bracket (&pretty_name);
	  t = TREE_TYPE (t);
	}
      pp_quote (&pretty_name);

      /* Save the tree with stripped types.  */
      eltype = t;
    }
  else
    pp_printf (&pretty_name, "'%s'", tname);

  switch (TREE_CODE (eltype))
    {
    case BOOLEAN_TYPE:
    case ENUMERAL_TYPE:
    case INTEGER_TYPE:
      tkind = 0x0000;
      break;
    case REAL_TYPE:
      /* FIXME: libubsan right now only supports float, double and
	 long double type formats.  */
      if (TYPE_MODE (eltype) == TYPE_MODE (float_type_node)
	  || TYPE_MODE (eltype) == TYPE_MODE (double_type_node)
	  || TYPE_MODE (eltype) == TYPE_MODE (long_double_type_node))
	tkind = 0x0001;
      else
	tkind = 0xffff;
      break;
    default:
      tkind = 0xffff;
      break;
    }
  tinfo = get_ubsan_type_info_for_type (eltype);

  /* Create a new VAR_DECL of type descriptor.  */
  const char *tmp = pp_formatted_text (&pretty_name);
  size_t len = strlen (tmp) + 1;
  tree str = build_string (len, tmp);
  TREE_TYPE (str) = build_array_type_nelts (char_type_node, len);
  TREE_READONLY (str) = 1;
  TREE_STATIC (str) = 1;

  char tmp_name[32];
  ASM_GENERATE_INTERNAL_LABEL (tmp_name, "Lubsan_type", ubsan_ids[0]++);
  decl = build_decl (UNKNOWN_LOCATION, VAR_DECL, get_identifier (tmp_name),
		     dtype);
  TREE_STATIC (decl) = 1;
  TREE_PUBLIC (decl) = 0;
  DECL_ARTIFICIAL (decl) = 1;
  DECL_IGNORED_P (decl) = 1;
  DECL_EXTERNAL (decl) = 0;
  DECL_SIZE (decl)
    = size_binop (PLUS_EXPR, DECL_SIZE (decl), TYPE_SIZE (TREE_TYPE (str)));
  DECL_SIZE_UNIT (decl)
    = size_binop (PLUS_EXPR, DECL_SIZE_UNIT (decl),
		  TYPE_SIZE_UNIT (TREE_TYPE (str)));

  tree ctor = build_constructor_va (dtype, 3, NULL_TREE,
				    build_int_cst (short_unsigned_type_node,
						   tkind), NULL_TREE,
				    build_int_cst (short_unsigned_type_node,
						   tinfo), NULL_TREE, str);
  TREE_CONSTANT (ctor) = 1;
  TREE_STATIC (ctor) = 1;
  DECL_INITIAL (decl) = ctor;
  varpool_node::finalize_decl (decl);

  /* Save the VAR_DECL into the hash table.  */
  decl_for_type_insert (type, decl);

  return build_fold_addr_expr (decl);
}

/* Create a structure for the ubsan library.  NAME is a name of the new
   structure.  LOCCNT is number of locations, PLOC points to array of
   locations.  The arguments in ... are of __ubsan_type_descriptor type
   and there are at most two of them, followed by NULL_TREE, followed
   by optional extra arguments and another NULL_TREE.  */

tree
ubsan_create_data (const char *name, int loccnt, const location_t *ploc, ...)
{
  va_list args;
  tree ret, t;
  tree fields[6];
  vec<tree, va_gc> *saved_args = NULL;
  size_t i = 0;
  int j;

  /* It is possible that PCH zapped table with definitions of sanitizer
     builtins.  Reinitialize them if needed.  */
  initialize_sanitizer_builtins ();

  /* Firstly, create a pointer to type descriptor type.  */
  tree td_type = ubsan_get_type_descriptor_type ();
  td_type = build_pointer_type (td_type);

  /* Create the structure type.  */
  ret = make_node (RECORD_TYPE);
  for (j = 0; j < loccnt; j++)
    {
      gcc_checking_assert (i < 2);
      fields[i] = build_decl (UNKNOWN_LOCATION, FIELD_DECL, NULL_TREE,
			      ubsan_get_source_location_type ());
      DECL_CONTEXT (fields[i]) = ret;
      if (i)
	DECL_CHAIN (fields[i - 1]) = fields[i];
      i++;
    }

  va_start (args, ploc);
  for (t = va_arg (args, tree); t != NULL_TREE;
       i++, t = va_arg (args, tree))
    {
      gcc_checking_assert (i < 4);
      /* Save the tree arguments for later use.  */
      vec_safe_push (saved_args, t);
      fields[i] = build_decl (UNKNOWN_LOCATION, FIELD_DECL, NULL_TREE,
			      td_type);
      DECL_CONTEXT (fields[i]) = ret;
      if (i)
	DECL_CHAIN (fields[i - 1]) = fields[i];
    }

  for (t = va_arg (args, tree); t != NULL_TREE;
       i++, t = va_arg (args, tree))
    {
      gcc_checking_assert (i < 6);
      /* Save the tree arguments for later use.  */
      vec_safe_push (saved_args, t);
      fields[i] = build_decl (UNKNOWN_LOCATION, FIELD_DECL, NULL_TREE,
			      TREE_TYPE (t));
      DECL_CONTEXT (fields[i]) = ret;
      if (i)
	DECL_CHAIN (fields[i - 1]) = fields[i];
    }
  va_end (args);

  tree type_decl = build_decl (input_location, TYPE_DECL,
			       get_identifier (name), ret);
  DECL_IGNORED_P (type_decl) = 1;
  DECL_ARTIFICIAL (type_decl) = 1;
  TYPE_FIELDS (ret) = fields[0];
  TYPE_NAME (ret) = type_decl;
  TYPE_STUB_DECL (ret) = type_decl;
  layout_type (ret);

  /* Now, fill in the type.  */
  char tmp_name[32];
  ASM_GENERATE_INTERNAL_LABEL (tmp_name, "Lubsan_data", ubsan_ids[1]++);
  tree var = build_decl (UNKNOWN_LOCATION, VAR_DECL, get_identifier (tmp_name),
			 ret);
  TREE_STATIC (var) = 1;
  TREE_PUBLIC (var) = 0;
  DECL_ARTIFICIAL (var) = 1;
  DECL_IGNORED_P (var) = 1;
  DECL_EXTERNAL (var) = 0;

  vec<constructor_elt, va_gc> *v;
  vec_alloc (v, i);
  tree ctor = build_constructor (ret, v);

  /* If desirable, set the __ubsan_source_location element.  */
  for (j = 0; j < loccnt; j++)
    {
      location_t loc = LOCATION_LOCUS (ploc[j]);
      CONSTRUCTOR_APPEND_ELT (v, NULL_TREE, ubsan_source_location (loc));
    } 

  size_t nelts = vec_safe_length (saved_args);
  for (i = 0; i < nelts; i++)
    {
      t = (*saved_args)[i];
      CONSTRUCTOR_APPEND_ELT (v, NULL_TREE, t);
    }

  TREE_CONSTANT (ctor) = 1;
  TREE_STATIC (ctor) = 1;
  DECL_INITIAL (var) = ctor;
  varpool_node::finalize_decl (var);

  return var;
}

/* Instrument the __builtin_unreachable call.  We just call the libubsan
   routine instead.  */

bool
ubsan_instrument_unreachable (gimple_stmt_iterator *gsi)
{
  gimple *g;
  location_t loc = gimple_location (gsi_stmt (*gsi));

  if (flag_sanitize_undefined_trap_on_error)
    g = gimple_build_call (builtin_decl_explicit (BUILT_IN_TRAP), 0);
  else
    {
      tree data = ubsan_create_data ("__ubsan_unreachable_data", 1, &loc,
				     NULL_TREE, NULL_TREE);
      data = build_fold_addr_expr_loc (loc, data);
      tree fn
	= builtin_decl_explicit (BUILT_IN_UBSAN_HANDLE_BUILTIN_UNREACHABLE);
      g = gimple_build_call (fn, 1, data);
    }
  gimple_set_location (g, loc);
  gsi_replace (gsi, g, false);
  return false;
}

/* Return true if T is a call to a libubsan routine.  */

bool
is_ubsan_builtin_p (tree t)
{
  return TREE_CODE (t) == FUNCTION_DECL
	 && DECL_BUILT_IN_CLASS (t) == BUILT_IN_NORMAL
	 && strncmp (IDENTIFIER_POINTER (DECL_NAME (t)),
		     "__builtin___ubsan_", 18) == 0;
}

/* Create a callgraph edge for statement STMT.  */

static void
ubsan_create_edge (gimple *stmt)
{
  gcall *call_stmt = dyn_cast <gcall *> (stmt);
  basic_block bb = gimple_bb (stmt);
  cgraph_node *node = cgraph_node::get (current_function_decl);
  tree decl = gimple_call_fndecl (call_stmt);
  if (decl)
    node->create_edge (cgraph_node::get_create (decl), call_stmt, bb->count);
}

/* Expand the UBSAN_BOUNDS special builtin function.  */

bool
ubsan_expand_bounds_ifn (gimple_stmt_iterator *gsi)
{
  gimple *stmt = gsi_stmt (*gsi);
  location_t loc = gimple_location (stmt);
  gcc_assert (gimple_call_num_args (stmt) == 3);

  /* Pick up the arguments of the UBSAN_BOUNDS call.  */
  tree type = TREE_TYPE (TREE_TYPE (gimple_call_arg (stmt, 0)));
  tree index = gimple_call_arg (stmt, 1);
  tree orig_index = index;
  tree bound = gimple_call_arg (stmt, 2);

  gimple_stmt_iterator gsi_orig = *gsi;

  /* Create condition "if (index > bound)".  */
  basic_block then_bb, fallthru_bb;
  gimple_stmt_iterator cond_insert_point
    = create_cond_insert_point (gsi, false, false, true,
				&then_bb, &fallthru_bb);
  index = fold_convert (TREE_TYPE (bound), index);
  index = force_gimple_operand_gsi (&cond_insert_point, index,
				    true, NULL_TREE,
				    false, GSI_NEW_STMT);
  gimple *g = gimple_build_cond (GT_EXPR, index, bound, NULL_TREE, NULL_TREE);
  gimple_set_location (g, loc);
  gsi_insert_after (&cond_insert_point, g, GSI_NEW_STMT);

  /* Generate __ubsan_handle_out_of_bounds call.  */
  *gsi = gsi_after_labels (then_bb);
  if (flag_sanitize_undefined_trap_on_error)
    g = gimple_build_call (builtin_decl_explicit (BUILT_IN_TRAP), 0);
  else
    {
      tree data
	= ubsan_create_data ("__ubsan_out_of_bounds_data", 1, &loc,
			     ubsan_type_descriptor (type, UBSAN_PRINT_ARRAY),
			     ubsan_type_descriptor (TREE_TYPE (orig_index)),
			     NULL_TREE, NULL_TREE);
      data = build_fold_addr_expr_loc (loc, data);
      enum built_in_function bcode
	= (flag_sanitize_recover & SANITIZE_BOUNDS)
	  ? BUILT_IN_UBSAN_HANDLE_OUT_OF_BOUNDS
	  : BUILT_IN_UBSAN_HANDLE_OUT_OF_BOUNDS_ABORT;
      tree fn = builtin_decl_explicit (bcode);
      tree val = ubsan_encode_value (orig_index, UBSAN_ENCODE_VALUE_GIMPLE);
      val = force_gimple_operand_gsi (gsi, val, true, NULL_TREE, true,
				      GSI_SAME_STMT);
      g = gimple_build_call (fn, 2, data, val);
    }
  gimple_set_location (g, loc);
  gsi_insert_before (gsi, g, GSI_SAME_STMT);

  /* Get rid of the UBSAN_BOUNDS call from the IR.  */
  unlink_stmt_vdef (stmt);
  gsi_remove (&gsi_orig, true);

  /* Point GSI to next logical statement.  */
  *gsi = gsi_start_bb (fallthru_bb);
  return true;
}

/* Expand UBSAN_NULL internal call.  The type is kept on the ckind
   argument which is a constant, because the middle-end treats pointer
   conversions as useless and therefore the type of the first argument
   could be changed to any other pointer type.  */

bool
ubsan_expand_null_ifn (gimple_stmt_iterator *gsip)
{
  gimple_stmt_iterator gsi = *gsip;
  gimple *stmt = gsi_stmt (gsi);
  location_t loc = gimple_location (stmt);
  gcc_assert (gimple_call_num_args (stmt) == 3);
  tree ptr = gimple_call_arg (stmt, 0);
  tree ckind = gimple_call_arg (stmt, 1);
  tree align = gimple_call_arg (stmt, 2);
  tree check_align = NULL_TREE;
  bool check_null;

  basic_block cur_bb = gsi_bb (gsi);

  gimple *g;
  if (!integer_zerop (align))
    {
      unsigned int ptralign = get_pointer_alignment (ptr) / BITS_PER_UNIT;
      if (compare_tree_int (align, ptralign) == 1)
	{
	  check_align = make_ssa_name (pointer_sized_int_node);
	  g = gimple_build_assign (check_align, NOP_EXPR, ptr);
	  gimple_set_location (g, loc);
	  gsi_insert_before (&gsi, g, GSI_SAME_STMT);
	}
    }
  check_null = sanitize_flags_p (SANITIZE_NULL);

  if (check_align == NULL_TREE && !check_null)
    {
      gsi_remove (gsip, true);
      /* Unlink the UBSAN_NULLs vops before replacing it.  */
      unlink_stmt_vdef (stmt);
      return true;
    }

  /* Split the original block holding the pointer dereference.  */
  edge e = split_block (cur_bb, stmt);

  /* Get a hold on the 'condition block', the 'then block' and the
     'else block'.  */
  basic_block cond_bb = e->src;
  basic_block fallthru_bb = e->dest;
  basic_block then_bb = create_empty_bb (cond_bb);
  add_bb_to_loop (then_bb, cond_bb->loop_father);
  loops_state_set (LOOPS_NEED_FIXUP);

  /* Make an edge coming from the 'cond block' into the 'then block';
     this edge is unlikely taken, so set up the probability accordingly.  */
  e = make_edge (cond_bb, then_bb, EDGE_TRUE_VALUE);
  e->probability = profile_probability::very_unlikely ();
  then_bb->count = e->count ();

  /* Connect 'then block' with the 'else block'.  This is needed
     as the ubsan routines we call in the 'then block' are not noreturn.
     The 'then block' only has one outcoming edge.  */
  make_single_succ_edge (then_bb, fallthru_bb, EDGE_FALLTHRU);

  /* Set up the fallthrough basic block.  */
  e = find_edge (cond_bb, fallthru_bb);
  e->flags = EDGE_FALSE_VALUE;
  e->probability = profile_probability::very_likely ();

  /* Update dominance info for the newly created then_bb; note that
     fallthru_bb's dominance info has already been updated by
     split_block.  */
  if (dom_info_available_p (CDI_DOMINATORS))
    set_immediate_dominator (CDI_DOMINATORS, then_bb, cond_bb);

  /* Put the ubsan builtin call into the newly created BB.  */
  if (flag_sanitize_undefined_trap_on_error)
    g = gimple_build_call (builtin_decl_implicit (BUILT_IN_TRAP), 0);
  else
    {
      enum built_in_function bcode
	= (flag_sanitize_recover & ((check_align ? SANITIZE_ALIGNMENT : 0)
				    | (check_null ? SANITIZE_NULL : 0)))
	  ? BUILT_IN_UBSAN_HANDLE_TYPE_MISMATCH_V1
	  : BUILT_IN_UBSAN_HANDLE_TYPE_MISMATCH_V1_ABORT;
      tree fn = builtin_decl_implicit (bcode);
      int align_log = tree_log2 (align);
      tree data
	= ubsan_create_data ("__ubsan_null_data", 1, &loc,
			     ubsan_type_descriptor (TREE_TYPE (ckind),
						    UBSAN_PRINT_POINTER),
			     NULL_TREE,
			     build_int_cst (unsigned_char_type_node,
					    MAX (align_log, 0)),
			     fold_convert (unsigned_char_type_node, ckind),
			     NULL_TREE);
      data = build_fold_addr_expr_loc (loc, data);
      g = gimple_build_call (fn, 2, data,
			     check_align ? check_align
			     : build_zero_cst (pointer_sized_int_node));
    }
  gimple_stmt_iterator gsi2 = gsi_start_bb (then_bb);
  gimple_set_location (g, loc);
  gsi_insert_after (&gsi2, g, GSI_NEW_STMT);

  /* Unlink the UBSAN_NULLs vops before replacing it.  */
  unlink_stmt_vdef (stmt);

  if (check_null)
    {
      g = gimple_build_cond (EQ_EXPR, ptr, build_int_cst (TREE_TYPE (ptr), 0),
			     NULL_TREE, NULL_TREE);
      gimple_set_location (g, loc);

      /* Replace the UBSAN_NULL with a GIMPLE_COND stmt.  */
      gsi_replace (&gsi, g, false);
      stmt = g;
    }

  if (check_align)
    {
      if (check_null)
	{
	  /* Split the block with the condition again.  */
	  e = split_block (cond_bb, stmt);
	  basic_block cond1_bb = e->src;
	  basic_block cond2_bb = e->dest;

	  /* Make an edge coming from the 'cond1 block' into the 'then block';
	     this edge is unlikely taken, so set up the probability
	     accordingly.  */
	  e = make_edge (cond1_bb, then_bb, EDGE_TRUE_VALUE);
	  e->probability = profile_probability::very_unlikely ();

	  /* Set up the fallthrough basic block.  */
	  e = find_edge (cond1_bb, cond2_bb);
	  e->flags = EDGE_FALSE_VALUE;
	  e->probability = profile_probability::very_likely ();

	  /* Update dominance info.  */
	  if (dom_info_available_p (CDI_DOMINATORS))
	    {
	      set_immediate_dominator (CDI_DOMINATORS, fallthru_bb, cond1_bb);
	      set_immediate_dominator (CDI_DOMINATORS, then_bb, cond1_bb);
	    }

	  gsi2 = gsi_start_bb (cond2_bb);
	}

      tree mask = build_int_cst (pointer_sized_int_node,
				 tree_to_uhwi (align) - 1);
      g = gimple_build_assign (make_ssa_name (pointer_sized_int_node),
			       BIT_AND_EXPR, check_align, mask);
      gimple_set_location (g, loc);
      if (check_null)
	gsi_insert_after (&gsi2, g, GSI_NEW_STMT);
      else
	gsi_insert_before (&gsi, g, GSI_SAME_STMT);

      g = gimple_build_cond (NE_EXPR, gimple_assign_lhs (g),
			     build_int_cst (pointer_sized_int_node, 0),
			     NULL_TREE, NULL_TREE);
      gimple_set_location (g, loc);
      if (check_null)
	gsi_insert_after (&gsi2, g, GSI_NEW_STMT);
      else
	/* Replace the UBSAN_NULL with a GIMPLE_COND stmt.  */
	gsi_replace (&gsi, g, false);
    }
  return false;
}

#define OBJSZ_MAX_OFFSET (1024 * 16)

/* Expand UBSAN_OBJECT_SIZE internal call.  */

bool
ubsan_expand_objsize_ifn (gimple_stmt_iterator *gsi)
{
  gimple *stmt = gsi_stmt (*gsi);
  location_t loc = gimple_location (stmt);
  gcc_assert (gimple_call_num_args (stmt) == 4);

  tree ptr = gimple_call_arg (stmt, 0);
  tree offset = gimple_call_arg (stmt, 1);
  tree size = gimple_call_arg (stmt, 2);
  tree ckind = gimple_call_arg (stmt, 3);
  gimple_stmt_iterator gsi_orig = *gsi;
  gimple *g;

  /* See if we can discard the check.  */
  if (TREE_CODE (size) != INTEGER_CST
      || integer_all_onesp (size))
    /* Yes, __builtin_object_size couldn't determine the
       object size.  */;
  else if (TREE_CODE (offset) == INTEGER_CST
	   && wi::to_widest (offset) >= -OBJSZ_MAX_OFFSET
	   && wi::to_widest (offset) <= -1)
    /* The offset is in range [-16K, -1].  */;
  else
    {
      /* if (offset > objsize) */
      basic_block then_bb, fallthru_bb;
      gimple_stmt_iterator cond_insert_point
	= create_cond_insert_point (gsi, false, false, true,
				    &then_bb, &fallthru_bb);
      g = gimple_build_cond (GT_EXPR, offset, size, NULL_TREE, NULL_TREE);
      gimple_set_location (g, loc);
      gsi_insert_after (&cond_insert_point, g, GSI_NEW_STMT);

      /* If the offset is small enough, we don't need the second
	 run-time check.  */
      if (TREE_CODE (offset) == INTEGER_CST
	  && wi::to_widest (offset) >= 0
	  && wi::to_widest (offset) <= OBJSZ_MAX_OFFSET)
	*gsi = gsi_after_labels (then_bb);
      else
	{
	  /* Don't issue run-time error if (ptr > ptr + offset).  That
	     may happen when computing a POINTER_PLUS_EXPR.  */
	  basic_block then2_bb, fallthru2_bb;

	  gimple_stmt_iterator gsi2 = gsi_after_labels (then_bb);
	  cond_insert_point = create_cond_insert_point (&gsi2, false, false,
							true, &then2_bb,
							&fallthru2_bb);
	  /* Convert the pointer to an integer type.  */
	  tree p = make_ssa_name (pointer_sized_int_node);
	  g = gimple_build_assign (p, NOP_EXPR, ptr);
	  gimple_set_location (g, loc);
	  gsi_insert_before (&cond_insert_point, g, GSI_NEW_STMT);
	  p = gimple_assign_lhs (g);
	  /* Compute ptr + offset.  */
	  g = gimple_build_assign (make_ssa_name (pointer_sized_int_node),
				   PLUS_EXPR, p, offset);
	  gimple_set_location (g, loc);
	  gsi_insert_after (&cond_insert_point, g, GSI_NEW_STMT);
	  /* Now build the conditional and put it into the IR.  */
	  g = gimple_build_cond (LE_EXPR, p, gimple_assign_lhs (g),
				 NULL_TREE, NULL_TREE);
	  gimple_set_location (g, loc);
	  gsi_insert_after (&cond_insert_point, g, GSI_NEW_STMT);
	  *gsi = gsi_after_labels (then2_bb);
	}

      /* Generate __ubsan_handle_type_mismatch call.  */
      if (flag_sanitize_undefined_trap_on_error)
	g = gimple_build_call (builtin_decl_explicit (BUILT_IN_TRAP), 0);
      else
	{
	  tree data
	    = ubsan_create_data ("__ubsan_objsz_data", 1, &loc,
				 ubsan_type_descriptor (TREE_TYPE (ptr),
							UBSAN_PRINT_POINTER),
				 NULL_TREE,
				 build_zero_cst (unsigned_char_type_node),
				 ckind,
				 NULL_TREE);
	  data = build_fold_addr_expr_loc (loc, data);
	  enum built_in_function bcode
	    = (flag_sanitize_recover & SANITIZE_OBJECT_SIZE)
	      ? BUILT_IN_UBSAN_HANDLE_TYPE_MISMATCH_V1
	      : BUILT_IN_UBSAN_HANDLE_TYPE_MISMATCH_V1_ABORT;
	  tree p = make_ssa_name (pointer_sized_int_node);
	  g = gimple_build_assign (p, NOP_EXPR, ptr);
	  gimple_set_location (g, loc);
	  gsi_insert_before (gsi, g, GSI_SAME_STMT);
	  g = gimple_build_call (builtin_decl_explicit (bcode), 2, data, p);
	}
      gimple_set_location (g, loc);
      gsi_insert_before (gsi, g, GSI_SAME_STMT);

      /* Point GSI to next logical statement.  */
      *gsi = gsi_start_bb (fallthru_bb);

      /* Get rid of the UBSAN_OBJECT_SIZE call from the IR.  */
      unlink_stmt_vdef (stmt);
      gsi_remove (&gsi_orig, true);
      return true;
    }

  /* Get rid of the UBSAN_OBJECT_SIZE call from the IR.  */
  unlink_stmt_vdef (stmt);
  gsi_remove (gsi, true);
  return true;
}

/* Expand UBSAN_PTR internal call.  */

bool
ubsan_expand_ptr_ifn (gimple_stmt_iterator *gsip)
{
  gimple_stmt_iterator gsi = *gsip;
  gimple *stmt = gsi_stmt (gsi);
  location_t loc = gimple_location (stmt);
  gcc_assert (gimple_call_num_args (stmt) == 2);
  tree ptr = gimple_call_arg (stmt, 0);
  tree off = gimple_call_arg (stmt, 1);

  if (integer_zerop (off))
    {
      gsi_remove (gsip, true);
      unlink_stmt_vdef (stmt);
      return true;
    }

  basic_block cur_bb = gsi_bb (gsi);
  tree ptrplusoff = make_ssa_name (pointer_sized_int_node);
  tree ptri = make_ssa_name (pointer_sized_int_node);
  int pos_neg = get_range_pos_neg (off);

  /* Split the original block holding the pointer dereference.  */
  edge e = split_block (cur_bb, stmt);

  /* Get a hold on the 'condition block', the 'then block' and the
     'else block'.  */
  basic_block cond_bb = e->src;
  basic_block fallthru_bb = e->dest;
  basic_block then_bb = create_empty_bb (cond_bb);
  basic_block cond_pos_bb = NULL, cond_neg_bb = NULL;
  add_bb_to_loop (then_bb, cond_bb->loop_father);
  loops_state_set (LOOPS_NEED_FIXUP);

  /* Set up the fallthrough basic block.  */
  e->flags = EDGE_FALSE_VALUE;
  if (pos_neg != 3)
    {
      e->probability = profile_probability::very_likely ();

      /* Connect 'then block' with the 'else block'.  This is needed
	 as the ubsan routines we call in the 'then block' are not noreturn.
	 The 'then block' only has one outcoming edge.  */
      make_single_succ_edge (then_bb, fallthru_bb, EDGE_FALLTHRU);

      /* Make an edge coming from the 'cond block' into the 'then block';
	 this edge is unlikely taken, so set up the probability
	 accordingly.  */
      e = make_edge (cond_bb, then_bb, EDGE_TRUE_VALUE);
      e->probability = profile_probability::very_unlikely ();
      then_bb->count = e->count ();
    }
  else
    {
      e->probability = profile_probability::even ();

      e = split_block (fallthru_bb, (gimple *) NULL);
      cond_neg_bb = e->src;
      fallthru_bb = e->dest;
      e->probability = profile_probability::very_likely ();
      e->flags = EDGE_FALSE_VALUE;

      e = make_edge (cond_neg_bb, then_bb, EDGE_TRUE_VALUE);
      e->probability = profile_probability::very_unlikely ();
      then_bb->count = e->count ();

      cond_pos_bb = create_empty_bb (cond_bb);
      add_bb_to_loop (cond_pos_bb, cond_bb->loop_father);

      e = make_edge (cond_bb, cond_pos_bb, EDGE_TRUE_VALUE);
      e->probability = profile_probability::even ();
      cond_pos_bb->count = e->count ();

      e = make_edge (cond_pos_bb, then_bb, EDGE_TRUE_VALUE);
      e->probability = profile_probability::very_unlikely ();

      e = make_edge (cond_pos_bb, fallthru_bb, EDGE_FALSE_VALUE);
      e->probability = profile_probability::very_likely ();

      make_single_succ_edge (then_bb, fallthru_bb, EDGE_FALLTHRU);
    }

  gimple *g = gimple_build_assign (ptri, NOP_EXPR, ptr);
  gimple_set_location (g, loc);
  gsi_insert_before (&gsi, g, GSI_SAME_STMT);
  g = gimple_build_assign (ptrplusoff, PLUS_EXPR, ptri, off);
  gimple_set_location (g, loc);
  gsi_insert_before (&gsi, g, GSI_SAME_STMT);

  /* Update dominance info for the newly created then_bb; note that
     fallthru_bb's dominance info has already been updated by
     split_block.  */
  if (dom_info_available_p (CDI_DOMINATORS))
    {
      set_immediate_dominator (CDI_DOMINATORS, then_bb, cond_bb);
      if (pos_neg == 3)
	{
	  set_immediate_dominator (CDI_DOMINATORS, cond_pos_bb, cond_bb);
	  set_immediate_dominator (CDI_DOMINATORS, fallthru_bb, cond_bb);
	}
    }

  /* Put the ubsan builtin call into the newly created BB.  */
  if (flag_sanitize_undefined_trap_on_error)
    g = gimple_build_call (builtin_decl_implicit (BUILT_IN_TRAP), 0);
  else
    {
      enum built_in_function bcode
	= (flag_sanitize_recover & SANITIZE_POINTER_OVERFLOW)
	  ? BUILT_IN_UBSAN_HANDLE_POINTER_OVERFLOW
	  : BUILT_IN_UBSAN_HANDLE_POINTER_OVERFLOW_ABORT;
      tree fn = builtin_decl_implicit (bcode);
      tree data
	= ubsan_create_data ("__ubsan_ptrovf_data", 1, &loc,
			     NULL_TREE, NULL_TREE);
      data = build_fold_addr_expr_loc (loc, data);
      g = gimple_build_call (fn, 3, data, ptr, ptrplusoff);
    }
  gimple_stmt_iterator gsi2 = gsi_start_bb (then_bb);
  gimple_set_location (g, loc);
  gsi_insert_after (&gsi2, g, GSI_NEW_STMT);

  /* Unlink the UBSAN_PTRs vops before replacing it.  */
  unlink_stmt_vdef (stmt);

  if (TREE_CODE (off) == INTEGER_CST)
    g = gimple_build_cond (wi::neg_p (wi::to_wide (off)) ? LT_EXPR : GE_EXPR,
			   ptri, fold_build1 (NEGATE_EXPR, sizetype, off),
			   NULL_TREE, NULL_TREE);
  else if (pos_neg != 3)
    g = gimple_build_cond (pos_neg == 1 ? LT_EXPR : GT_EXPR,
			   ptrplusoff, ptri, NULL_TREE, NULL_TREE);
  else
    {
      gsi2 = gsi_start_bb (cond_pos_bb);
      g = gimple_build_cond (LT_EXPR, ptrplusoff, ptri, NULL_TREE, NULL_TREE);
      gimple_set_location (g, loc);
      gsi_insert_after (&gsi2, g, GSI_NEW_STMT);

      gsi2 = gsi_start_bb (cond_neg_bb);
      g = gimple_build_cond (GT_EXPR, ptrplusoff, ptri, NULL_TREE, NULL_TREE);
      gimple_set_location (g, loc);
      gsi_insert_after (&gsi2, g, GSI_NEW_STMT);

      gimple_seq seq = NULL;
      tree t = gimple_build (&seq, loc, NOP_EXPR, ssizetype, off);
      t = gimple_build (&seq, loc, GE_EXPR, boolean_type_node,
			t, ssize_int (0));
      gsi_insert_seq_before (&gsi, seq, GSI_SAME_STMT);
      g = gimple_build_cond (NE_EXPR, t, boolean_false_node,
			     NULL_TREE, NULL_TREE);
    }
  gimple_set_location (g, loc);
  /* Replace the UBSAN_PTR with a GIMPLE_COND stmt.  */
  gsi_replace (&gsi, g, false);
  return false;
}


/* Cached __ubsan_vptr_type_cache decl.  */
static GTY(()) tree ubsan_vptr_type_cache_decl;

/* Expand UBSAN_VPTR internal call.  The type is kept on the ckind
   argument which is a constant, because the middle-end treats pointer
   conversions as useless and therefore the type of the first argument
   could be changed to any other pointer type.  */

bool
ubsan_expand_vptr_ifn (gimple_stmt_iterator *gsip)
{
  gimple_stmt_iterator gsi = *gsip;
  gimple *stmt = gsi_stmt (gsi);
  location_t loc = gimple_location (stmt);
  gcc_assert (gimple_call_num_args (stmt) == 5);
  tree op = gimple_call_arg (stmt, 0);
  tree vptr = gimple_call_arg (stmt, 1);
  tree str_hash = gimple_call_arg (stmt, 2);
  tree ti_decl_addr = gimple_call_arg (stmt, 3);
  tree ckind_tree = gimple_call_arg (stmt, 4);
  ubsan_null_ckind ckind = (ubsan_null_ckind) tree_to_uhwi (ckind_tree);
  tree type = TREE_TYPE (TREE_TYPE (ckind_tree));
  gimple *g;
  basic_block fallthru_bb = NULL;

  if (ckind == UBSAN_DOWNCAST_POINTER)
    {
      /* Guard everything with if (op != NULL) { ... }.  */
      basic_block then_bb;
      gimple_stmt_iterator cond_insert_point
	= create_cond_insert_point (gsip, false, false, true,
				    &then_bb, &fallthru_bb);
      g = gimple_build_cond (NE_EXPR, op, build_zero_cst (TREE_TYPE (op)),
			     NULL_TREE, NULL_TREE);
      gimple_set_location (g, loc);
      gsi_insert_after (&cond_insert_point, g, GSI_NEW_STMT);
      *gsip = gsi_after_labels (then_bb);
      gsi_remove (&gsi, false);
      gsi_insert_before (gsip, stmt, GSI_NEW_STMT);
      gsi = *gsip;
    }

  tree htype = TREE_TYPE (str_hash);
  tree cst = wide_int_to_tree (htype,
			       wi::uhwi (((uint64_t) 0x9ddfea08 << 32)
			       | 0xeb382d69, 64));
  g = gimple_build_assign (make_ssa_name (htype), BIT_XOR_EXPR,
			   vptr, str_hash);
  gimple_set_location (g, loc);
  gsi_insert_before (gsip, g, GSI_SAME_STMT);
  g = gimple_build_assign (make_ssa_name (htype), MULT_EXPR,
			   gimple_assign_lhs (g), cst);
  gimple_set_location (g, loc);
  gsi_insert_before (gsip, g, GSI_SAME_STMT);
  tree t1 = gimple_assign_lhs (g);
  g = gimple_build_assign (make_ssa_name (htype), LSHIFT_EXPR,
			   t1, build_int_cst (integer_type_node, 47));
  gimple_set_location (g, loc);
  tree t2 = gimple_assign_lhs (g);
  gsi_insert_before (gsip, g, GSI_SAME_STMT);
  g = gimple_build_assign (make_ssa_name (htype), BIT_XOR_EXPR,
			   vptr, t1);
  gimple_set_location (g, loc);
  gsi_insert_before (gsip, g, GSI_SAME_STMT);
  g = gimple_build_assign (make_ssa_name (htype), BIT_XOR_EXPR,
			   t2, gimple_assign_lhs (g));
  gimple_set_location (g, loc);
  gsi_insert_before (gsip, g, GSI_SAME_STMT);
  g = gimple_build_assign (make_ssa_name (htype), MULT_EXPR,
			   gimple_assign_lhs (g), cst);
  gimple_set_location (g, loc);
  gsi_insert_before (gsip, g, GSI_SAME_STMT);
  tree t3 = gimple_assign_lhs (g);
  g = gimple_build_assign (make_ssa_name (htype), LSHIFT_EXPR,
			   t3, build_int_cst (integer_type_node, 47));
  gimple_set_location (g, loc);
  gsi_insert_before (gsip, g, GSI_SAME_STMT);
  g = gimple_build_assign (make_ssa_name (htype), BIT_XOR_EXPR,
			   t3, gimple_assign_lhs (g));
  gimple_set_location (g, loc);
  gsi_insert_before (gsip, g, GSI_SAME_STMT);
  g = gimple_build_assign (make_ssa_name (htype), MULT_EXPR,
			   gimple_assign_lhs (g), cst);
  gimple_set_location (g, loc);
  gsi_insert_before (gsip, g, GSI_SAME_STMT);
  if (!useless_type_conversion_p (pointer_sized_int_node, htype))
    {
      g = gimple_build_assign (make_ssa_name (pointer_sized_int_node),
			       NOP_EXPR, gimple_assign_lhs (g));
      gimple_set_location (g, loc);
      gsi_insert_before (gsip, g, GSI_SAME_STMT);
    }
  tree hash = gimple_assign_lhs (g);

  if (ubsan_vptr_type_cache_decl == NULL_TREE)
    {
      tree atype = build_array_type_nelts (pointer_sized_int_node, 128);
      tree array = build_decl (UNKNOWN_LOCATION, VAR_DECL,
			       get_identifier ("__ubsan_vptr_type_cache"),
			       atype);
      DECL_ARTIFICIAL (array) = 1;
      DECL_IGNORED_P (array) = 1;
      TREE_PUBLIC (array) = 1;
      TREE_STATIC (array) = 1;
      DECL_EXTERNAL (array) = 1;
      DECL_VISIBILITY (array) = VISIBILITY_DEFAULT;
      DECL_VISIBILITY_SPECIFIED (array) = 1;
      varpool_node::finalize_decl (array);
      ubsan_vptr_type_cache_decl = array;
   }

  g = gimple_build_assign (make_ssa_name (pointer_sized_int_node),
			   BIT_AND_EXPR, hash,
			   build_int_cst (pointer_sized_int_node, 127));
  gimple_set_location (g, loc);
  gsi_insert_before (gsip, g, GSI_SAME_STMT);

  tree c = build4_loc (loc, ARRAY_REF, pointer_sized_int_node,
		       ubsan_vptr_type_cache_decl, gimple_assign_lhs (g),
		       NULL_TREE, NULL_TREE);
  g = gimple_build_assign (make_ssa_name (pointer_sized_int_node),
			   ARRAY_REF, c);
  gimple_set_location (g, loc);
  gsi_insert_before (gsip, g, GSI_SAME_STMT);

  basic_block then_bb, fallthru2_bb;
  gimple_stmt_iterator cond_insert_point
    = create_cond_insert_point (gsip, false, false, true,
				&then_bb, &fallthru2_bb);
  g = gimple_build_cond (NE_EXPR, gimple_assign_lhs (g), hash,
			 NULL_TREE, NULL_TREE);
  gimple_set_location (g, loc);
  gsi_insert_after (&cond_insert_point, g, GSI_NEW_STMT);
  *gsip = gsi_after_labels (then_bb);
  if (fallthru_bb == NULL)
    fallthru_bb = fallthru2_bb;

  tree data
    = ubsan_create_data ("__ubsan_vptr_data", 1, &loc,
			 ubsan_type_descriptor (type), NULL_TREE, ti_decl_addr,
			 build_int_cst (unsigned_char_type_node, ckind),
			 NULL_TREE);
  data = build_fold_addr_expr_loc (loc, data);
  enum built_in_function bcode
    = (flag_sanitize_recover & SANITIZE_VPTR)
      ? BUILT_IN_UBSAN_HANDLE_DYNAMIC_TYPE_CACHE_MISS
      : BUILT_IN_UBSAN_HANDLE_DYNAMIC_TYPE_CACHE_MISS_ABORT;

  g = gimple_build_call (builtin_decl_explicit (bcode), 3, data, op, hash);
  gimple_set_location (g, loc);
  gsi_insert_before (gsip, g, GSI_SAME_STMT);

  /* Point GSI to next logical statement.  */
  *gsip = gsi_start_bb (fallthru_bb);

  /* Get rid of the UBSAN_VPTR call from the IR.  */
  unlink_stmt_vdef (stmt);
  gsi_remove (&gsi, true);
  return true;
}

/* Instrument a memory reference.  BASE is the base of MEM, IS_LHS says
   whether the pointer is on the left hand side of the assignment.  */

static void
instrument_mem_ref (tree mem, tree base, gimple_stmt_iterator *iter,
		    bool is_lhs)
{
  enum ubsan_null_ckind ikind = is_lhs ? UBSAN_STORE_OF : UBSAN_LOAD_OF;
  unsigned int align = 0;
  if (sanitize_flags_p (SANITIZE_ALIGNMENT))
    {
      align = min_align_of_type (TREE_TYPE (base));
      if (align <= 1)
	align = 0;
    }
  if (align == 0 && !sanitize_flags_p (SANITIZE_NULL))
    return;
  tree t = TREE_OPERAND (base, 0);
  if (!POINTER_TYPE_P (TREE_TYPE (t)))
    return;
  if (RECORD_OR_UNION_TYPE_P (TREE_TYPE (base)) && mem != base)
    ikind = UBSAN_MEMBER_ACCESS;
  tree kind = build_int_cst (build_pointer_type (TREE_TYPE (base)), ikind);
  tree alignt = build_int_cst (pointer_sized_int_node, align);
  gcall *g = gimple_build_call_internal (IFN_UBSAN_NULL, 3, t, kind, alignt);
  gimple_set_location (g, gimple_location (gsi_stmt (*iter)));
  gsi_insert_before (iter, g, GSI_SAME_STMT);
}

/* Perform the pointer instrumentation.  */

static void
instrument_null (gimple_stmt_iterator gsi, tree t, bool is_lhs)
{
  /* Handle also e.g. &s->i.  */
  if (TREE_CODE (t) == ADDR_EXPR)
    t = TREE_OPERAND (t, 0);
  tree base = get_base_address (t);
  if (base != NULL_TREE
      && TREE_CODE (base) == MEM_REF
      && TREE_CODE (TREE_OPERAND (base, 0)) == SSA_NAME)
    instrument_mem_ref (t, base, &gsi, is_lhs);
}

/* Instrument pointer arithmetics PTR p+ OFF.  */

static void
instrument_pointer_overflow (gimple_stmt_iterator *gsi, tree ptr, tree off)
{
  if (TYPE_PRECISION (sizetype) != POINTER_SIZE)
    return;
  gcall *g = gimple_build_call_internal (IFN_UBSAN_PTR, 2, ptr, off);
  gimple_set_location (g, gimple_location (gsi_stmt (*gsi)));
  gsi_insert_before (gsi, g, GSI_SAME_STMT);
}

/* Instrument pointer arithmetics if any.  */

static void
maybe_instrument_pointer_overflow (gimple_stmt_iterator *gsi, tree t)
{
  if (TYPE_PRECISION (sizetype) != POINTER_SIZE)
    return;

  /* Handle also e.g. &s->i.  */
  if (TREE_CODE (t) == ADDR_EXPR)
    t = TREE_OPERAND (t, 0);

  if (!handled_component_p (t) && TREE_CODE (t) != MEM_REF)
    return;

  poly_int64 bitsize, bitpos, bytepos;
  tree offset;
  machine_mode mode;
  int volatilep = 0, reversep, unsignedp = 0;
  tree inner = get_inner_reference (t, &bitsize, &bitpos, &offset, &mode,
				    &unsignedp, &reversep, &volatilep);
  tree moff = NULL_TREE;

  bool decl_p = DECL_P (inner);
  tree base;
  if (decl_p)
    {
      if (DECL_REGISTER (inner))
	return;
      base = inner;
      /* If BASE is a fixed size automatic variable or
	 global variable defined in the current TU and bitpos
	 fits, don't instrument anything.  */
      poly_int64 base_size;
      if (offset == NULL_TREE
<<<<<<< HEAD
	  && may_ne (bitpos, 0)
=======
	  && maybe_ne (bitpos, 0)
>>>>>>> 70783a86
	  && (VAR_P (base)
	      || TREE_CODE (base) == PARM_DECL
	      || TREE_CODE (base) == RESULT_DECL)
	  && poly_int_tree_p (DECL_SIZE (base), &base_size)
<<<<<<< HEAD
	  && must_ge (base_size, bitpos)
=======
	  && known_ge (base_size, bitpos)
>>>>>>> 70783a86
	  && (!is_global_var (base) || decl_binds_to_current_def_p (base)))
	return;
    }
  else if (TREE_CODE (inner) == MEM_REF)
    {
      base = TREE_OPERAND (inner, 0);
      if (TREE_CODE (base) == ADDR_EXPR
	  && DECL_P (TREE_OPERAND (base, 0))
	  && !TREE_ADDRESSABLE (TREE_OPERAND (base, 0))
	  && !is_global_var (TREE_OPERAND (base, 0)))
	return;
      moff = TREE_OPERAND (inner, 1);
      if (integer_zerop (moff))
	moff = NULL_TREE;
    }
  else
    return;

  if (!POINTER_TYPE_P (TREE_TYPE (base)) && !DECL_P (base))
    return;
  bytepos = bits_to_bytes_round_down (bitpos);
<<<<<<< HEAD
  if (offset == NULL_TREE && must_eq (bytepos, 0) && moff == NULL_TREE)
=======
  if (offset == NULL_TREE && known_eq (bytepos, 0) && moff == NULL_TREE)
>>>>>>> 70783a86
    return;

  tree base_addr = base;
  if (decl_p)
    base_addr = build1 (ADDR_EXPR,
			build_pointer_type (TREE_TYPE (base)), base);
  t = offset;
<<<<<<< HEAD
  if (may_ne (bytepos, 0))
=======
  if (maybe_ne (bytepos, 0))
>>>>>>> 70783a86
    {
      if (t)
	t = fold_build2 (PLUS_EXPR, TREE_TYPE (t), t,
			 build_int_cst (TREE_TYPE (t), bytepos));
      else
	t = size_int (bytepos);
    }
  if (moff)
    {
      if (t)
	t = fold_build2 (PLUS_EXPR, TREE_TYPE (t), t,
			 fold_convert (TREE_TYPE (t), moff));
      else
	t = fold_convert (sizetype, moff);
    }
  t = force_gimple_operand_gsi (gsi, t, true, NULL_TREE, true,
				GSI_SAME_STMT);
  base_addr = force_gimple_operand_gsi (gsi, base_addr, true, NULL_TREE, true,
					GSI_SAME_STMT);
  instrument_pointer_overflow (gsi, base_addr, t);
}

/* Build an ubsan builtin call for the signed-integer-overflow
   sanitization.  CODE says what kind of builtin are we building,
   LOC is a location, LHSTYPE is the type of LHS, OP0 and OP1
   are operands of the binary operation.  */

tree
ubsan_build_overflow_builtin (tree_code code, location_t loc, tree lhstype,
			      tree op0, tree op1, tree *datap)
{
  if (flag_sanitize_undefined_trap_on_error)
    return build_call_expr_loc (loc, builtin_decl_explicit (BUILT_IN_TRAP), 0);

  tree data;
  if (datap && *datap)
    data = *datap;
  else
    data = ubsan_create_data ("__ubsan_overflow_data", 1, &loc,
			      ubsan_type_descriptor (lhstype), NULL_TREE,
			      NULL_TREE);
  if (datap)
    *datap = data;
  enum built_in_function fn_code;

  switch (code)
    {
    case PLUS_EXPR:
      fn_code = (flag_sanitize_recover & SANITIZE_SI_OVERFLOW)
		? BUILT_IN_UBSAN_HANDLE_ADD_OVERFLOW
		: BUILT_IN_UBSAN_HANDLE_ADD_OVERFLOW_ABORT;
      break;
    case MINUS_EXPR:
      fn_code = (flag_sanitize_recover & SANITIZE_SI_OVERFLOW)
		? BUILT_IN_UBSAN_HANDLE_SUB_OVERFLOW
		: BUILT_IN_UBSAN_HANDLE_SUB_OVERFLOW_ABORT;
      break;
    case MULT_EXPR:
      fn_code = (flag_sanitize_recover & SANITIZE_SI_OVERFLOW)
		? BUILT_IN_UBSAN_HANDLE_MUL_OVERFLOW
		: BUILT_IN_UBSAN_HANDLE_MUL_OVERFLOW_ABORT;
      break;
    case NEGATE_EXPR:
      fn_code = (flag_sanitize_recover & SANITIZE_SI_OVERFLOW)
		? BUILT_IN_UBSAN_HANDLE_NEGATE_OVERFLOW
		: BUILT_IN_UBSAN_HANDLE_NEGATE_OVERFLOW_ABORT;
      break;
    default:
      gcc_unreachable ();
    }
  tree fn = builtin_decl_explicit (fn_code);
  return build_call_expr_loc (loc, fn, 2 + (code != NEGATE_EXPR),
			      build_fold_addr_expr_loc (loc, data),
			      ubsan_encode_value (op0, UBSAN_ENCODE_VALUE_RTL),
			      op1
			      ? ubsan_encode_value (op1,
						    UBSAN_ENCODE_VALUE_RTL)
			      : NULL_TREE);
}

/* Perform the signed integer instrumentation.  GSI is the iterator
   pointing at statement we are trying to instrument.  */

static void
instrument_si_overflow (gimple_stmt_iterator gsi)
{
  gimple *stmt = gsi_stmt (gsi);
  tree_code code = gimple_assign_rhs_code (stmt);
  tree lhs = gimple_assign_lhs (stmt);
  tree lhstype = TREE_TYPE (lhs);
  tree lhsinner = VECTOR_TYPE_P (lhstype) ? TREE_TYPE (lhstype) : lhstype;
  tree a, b;
  gimple *g;

  /* If this is not a signed operation, don't instrument anything here.
     Also punt on bit-fields.  */
  if (!INTEGRAL_TYPE_P (lhsinner)
      || TYPE_OVERFLOW_WRAPS (lhsinner)
<<<<<<< HEAD
      || may_ne (GET_MODE_BITSIZE (TYPE_MODE (lhsinner)),
		 TYPE_PRECISION (lhsinner)))
=======
      || maybe_ne (GET_MODE_BITSIZE (TYPE_MODE (lhsinner)),
		   TYPE_PRECISION (lhsinner)))
>>>>>>> 70783a86
    return;

  switch (code)
    {
    case MINUS_EXPR:
    case PLUS_EXPR:
    case MULT_EXPR:
      /* Transform
	 i = u {+,-,*} 5;
	 into
	 i = UBSAN_CHECK_{ADD,SUB,MUL} (u, 5);  */
      a = gimple_assign_rhs1 (stmt);
      b = gimple_assign_rhs2 (stmt);
      g = gimple_build_call_internal (code == PLUS_EXPR
				      ? IFN_UBSAN_CHECK_ADD
				      : code == MINUS_EXPR
				      ? IFN_UBSAN_CHECK_SUB
				      : IFN_UBSAN_CHECK_MUL, 2, a, b);
      gimple_call_set_lhs (g, lhs);
      gsi_replace (&gsi, g, true);
      break;
    case NEGATE_EXPR:
      /* Represent i = -u;
	 as
	 i = UBSAN_CHECK_SUB (0, u);  */
      a = build_zero_cst (lhstype);
      b = gimple_assign_rhs1 (stmt);
      g = gimple_build_call_internal (IFN_UBSAN_CHECK_SUB, 2, a, b);
      gimple_call_set_lhs (g, lhs);
      gsi_replace (&gsi, g, true);
      break;
    case ABS_EXPR:
      /* Transform i = ABS_EXPR<u>;
	 into
	 _N = UBSAN_CHECK_SUB (0, u);
	 i = ABS_EXPR<_N>;  */
      a = build_zero_cst (lhstype);
      b = gimple_assign_rhs1 (stmt);
      g = gimple_build_call_internal (IFN_UBSAN_CHECK_SUB, 2, a, b);
      a = make_ssa_name (lhstype);
      gimple_call_set_lhs (g, a);
      gimple_set_location (g, gimple_location (stmt));
      gsi_insert_before (&gsi, g, GSI_SAME_STMT);
      gimple_assign_set_rhs1 (stmt, a);
      update_stmt (stmt);
      break;
    default:
      break;
    }
}

/* Instrument loads from (non-bitfield) bool and C++ enum values
   to check if the memory value is outside of the range of the valid
   type values.  */

static void
instrument_bool_enum_load (gimple_stmt_iterator *gsi)
{
  gimple *stmt = gsi_stmt (*gsi);
  tree rhs = gimple_assign_rhs1 (stmt);
  tree type = TREE_TYPE (rhs);
  tree minv = NULL_TREE, maxv = NULL_TREE;

  if (TREE_CODE (type) == BOOLEAN_TYPE
      && sanitize_flags_p (SANITIZE_BOOL))
    {
      minv = boolean_false_node;
      maxv = boolean_true_node;
    }
  else if (TREE_CODE (type) == ENUMERAL_TYPE
	   && sanitize_flags_p (SANITIZE_ENUM)
	   && TREE_TYPE (type) != NULL_TREE
	   && TREE_CODE (TREE_TYPE (type)) == INTEGER_TYPE
	   && (TYPE_PRECISION (TREE_TYPE (type))
	       < GET_MODE_PRECISION (SCALAR_INT_TYPE_MODE (type))))
    {
      minv = TYPE_MIN_VALUE (TREE_TYPE (type));
      maxv = TYPE_MAX_VALUE (TREE_TYPE (type));
    }
  else
    return;

  int modebitsize = GET_MODE_BITSIZE (SCALAR_INT_TYPE_MODE (type));
  poly_int64 bitsize, bitpos;
  tree offset;
  machine_mode mode;
  int volatilep = 0, reversep, unsignedp = 0;
  tree base = get_inner_reference (rhs, &bitsize, &bitpos, &offset, &mode,
				   &unsignedp, &reversep, &volatilep);
  tree utype = build_nonstandard_integer_type (modebitsize, 1);

  if ((VAR_P (base) && DECL_HARD_REGISTER (base))
      || !multiple_p (bitpos, modebitsize)
<<<<<<< HEAD
      || may_ne (bitsize, modebitsize)
=======
      || maybe_ne (bitsize, modebitsize)
>>>>>>> 70783a86
      || GET_MODE_BITSIZE (SCALAR_INT_TYPE_MODE (utype)) != modebitsize
      || TREE_CODE (gimple_assign_lhs (stmt)) != SSA_NAME)
    return;

  bool ends_bb = stmt_ends_bb_p (stmt);
  location_t loc = gimple_location (stmt);
  tree lhs = gimple_assign_lhs (stmt);
  tree ptype = build_pointer_type (TREE_TYPE (rhs));
  tree atype = reference_alias_ptr_type (rhs);
  gimple *g = gimple_build_assign (make_ssa_name (ptype),
				  build_fold_addr_expr (rhs));
  gimple_set_location (g, loc);
  gsi_insert_before (gsi, g, GSI_SAME_STMT);
  tree mem = build2 (MEM_REF, utype, gimple_assign_lhs (g),
		     build_int_cst (atype, 0));
  tree urhs = make_ssa_name (utype);
  if (ends_bb)
    {
      gimple_assign_set_lhs (stmt, urhs);
      g = gimple_build_assign (lhs, NOP_EXPR, urhs);
      gimple_set_location (g, loc);
      edge e = find_fallthru_edge (gimple_bb (stmt)->succs);
      gsi_insert_on_edge_immediate (e, g);
      gimple_assign_set_rhs_from_tree (gsi, mem);
      update_stmt (stmt);
      *gsi = gsi_for_stmt (g);
      g = stmt;
    }
  else
    {
      g = gimple_build_assign (urhs, mem);
      gimple_set_location (g, loc);
      gsi_insert_before (gsi, g, GSI_SAME_STMT);
    }
  minv = fold_convert (utype, minv);
  maxv = fold_convert (utype, maxv);
  if (!integer_zerop (minv))
    {
      g = gimple_build_assign (make_ssa_name (utype), MINUS_EXPR, urhs, minv);
      gimple_set_location (g, loc);
      gsi_insert_before (gsi, g, GSI_SAME_STMT);
    }

  gimple_stmt_iterator gsi2 = *gsi;
  basic_block then_bb, fallthru_bb;
  *gsi = create_cond_insert_point (gsi, true, false, true,
				   &then_bb, &fallthru_bb);
  g = gimple_build_cond (GT_EXPR, gimple_assign_lhs (g),
			 int_const_binop (MINUS_EXPR, maxv, minv),
			 NULL_TREE, NULL_TREE);
  gimple_set_location (g, loc);
  gsi_insert_after (gsi, g, GSI_NEW_STMT);

  if (!ends_bb)
    {
      gimple_assign_set_rhs_with_ops (&gsi2, NOP_EXPR, urhs);
      update_stmt (stmt);
    }

  gsi2 = gsi_after_labels (then_bb);
  if (flag_sanitize_undefined_trap_on_error)
    g = gimple_build_call (builtin_decl_explicit (BUILT_IN_TRAP), 0);
  else
    {
      tree data = ubsan_create_data ("__ubsan_invalid_value_data", 1, &loc,
				     ubsan_type_descriptor (type), NULL_TREE,
				     NULL_TREE);
      data = build_fold_addr_expr_loc (loc, data);
      enum built_in_function bcode
	= (flag_sanitize_recover & (TREE_CODE (type) == BOOLEAN_TYPE
				    ? SANITIZE_BOOL : SANITIZE_ENUM))
	  ? BUILT_IN_UBSAN_HANDLE_LOAD_INVALID_VALUE
	  : BUILT_IN_UBSAN_HANDLE_LOAD_INVALID_VALUE_ABORT;
      tree fn = builtin_decl_explicit (bcode);

      tree val = ubsan_encode_value (urhs, UBSAN_ENCODE_VALUE_GIMPLE);
      val = force_gimple_operand_gsi (&gsi2, val, true, NULL_TREE, true,
				      GSI_SAME_STMT);
      g = gimple_build_call (fn, 2, data, val);
    }
  gimple_set_location (g, loc);
  gsi_insert_before (&gsi2, g, GSI_SAME_STMT);
  ubsan_create_edge (g);
  *gsi = gsi_for_stmt (stmt);
}

/* Determine if we can propagate given LOCATION to ubsan_data descriptor to use
   new style handlers.  Libubsan uses heuristics to destinguish between old and
   new styles and relies on these properties for filename:

   a) Location's filename must not be NULL.
   b) Location's filename must not be equal to "".
   c) Location's filename must not be equal to "\1".
   d) First two bytes of filename must not contain '\xff' symbol.  */

static bool
ubsan_use_new_style_p (location_t loc)
{
  if (loc == UNKNOWN_LOCATION)
    return false;

  expanded_location xloc = expand_location (loc);
  if (xloc.file == NULL || strncmp (xloc.file, "\1", 2) == 0
      || xloc.file[0] == '\0' || xloc.file[0] == '\xff'
      || xloc.file[1] == '\xff')
    return false;

  return true;
}

/* Instrument float point-to-integer conversion.  TYPE is an integer type of
   destination, EXPR is floating-point expression.  */

tree
ubsan_instrument_float_cast (location_t loc, tree type, tree expr)
{
  tree expr_type = TREE_TYPE (expr);
  tree t, tt, fn, min, max;
  machine_mode mode = TYPE_MODE (expr_type);
  int prec = TYPE_PRECISION (type);
  bool uns_p = TYPE_UNSIGNED (type);
  if (loc == UNKNOWN_LOCATION)
    loc = input_location;

  /* Float to integer conversion first truncates toward zero, so
     even signed char c = 127.875f; is not problematic.
     Therefore, we should complain only if EXPR is unordered or smaller
     or equal than TYPE_MIN_VALUE - 1.0 or greater or equal than
     TYPE_MAX_VALUE + 1.0.  */
  if (REAL_MODE_FORMAT (mode)->b == 2)
    {
      /* For maximum, TYPE_MAX_VALUE might not be representable
	 in EXPR_TYPE, e.g. if TYPE is 64-bit long long and
	 EXPR_TYPE is IEEE single float, but TYPE_MAX_VALUE + 1.0 is
	 either representable or infinity.  */
      REAL_VALUE_TYPE maxval = dconst1;
      SET_REAL_EXP (&maxval, REAL_EXP (&maxval) + prec - !uns_p);
      real_convert (&maxval, mode, &maxval);
      max = build_real (expr_type, maxval);

      /* For unsigned, assume -1.0 is always representable.  */
      if (uns_p)
	min = build_minus_one_cst (expr_type);
      else
	{
	  /* TYPE_MIN_VALUE is generally representable (or -inf),
	     but TYPE_MIN_VALUE - 1.0 might not be.  */
	  REAL_VALUE_TYPE minval = dconstm1, minval2;
	  SET_REAL_EXP (&minval, REAL_EXP (&minval) + prec - 1);
	  real_convert (&minval, mode, &minval);
	  real_arithmetic (&minval2, MINUS_EXPR, &minval, &dconst1);
	  real_convert (&minval2, mode, &minval2);
	  if (real_compare (EQ_EXPR, &minval, &minval2)
	      && !real_isinf (&minval))
	    {
	      /* If TYPE_MIN_VALUE - 1.0 is not representable and
		 rounds to TYPE_MIN_VALUE, we need to subtract
		 more.  As REAL_MODE_FORMAT (mode)->p is the number
		 of base digits, we want to subtract a number that
		 will be 1 << (REAL_MODE_FORMAT (mode)->p - 1)
		 times smaller than minval.  */
	      minval2 = dconst1;
	      gcc_assert (prec > REAL_MODE_FORMAT (mode)->p);
	      SET_REAL_EXP (&minval2,
			    REAL_EXP (&minval2) + prec - 1
			    - REAL_MODE_FORMAT (mode)->p + 1);
	      real_arithmetic (&minval2, MINUS_EXPR, &minval, &minval2);
	      real_convert (&minval2, mode, &minval2);
	    }
	  min = build_real (expr_type, minval2);
	}
    }
  else if (REAL_MODE_FORMAT (mode)->b == 10)
    {
      /* For _Decimal128 up to 34 decimal digits, - sign,
	 dot, e, exponent.  */
      char buf[64];
      mpfr_t m;
      int p = REAL_MODE_FORMAT (mode)->p;
      REAL_VALUE_TYPE maxval, minval;

      /* Use mpfr_snprintf rounding to compute the smallest
	 representable decimal number greater or equal than
	 1 << (prec - !uns_p).  */
      mpfr_init2 (m, prec + 2);
      mpfr_set_ui_2exp (m, 1, prec - !uns_p, GMP_RNDN);
      mpfr_snprintf (buf, sizeof buf, "%.*RUe", p - 1, m);
      decimal_real_from_string (&maxval, buf);
      max = build_real (expr_type, maxval);

      /* For unsigned, assume -1.0 is always representable.  */
      if (uns_p)
	min = build_minus_one_cst (expr_type);
      else
	{
	  /* Use mpfr_snprintf rounding to compute the largest
	     representable decimal number less or equal than
	     (-1 << (prec - 1)) - 1.  */
	  mpfr_set_si_2exp (m, -1, prec - 1, GMP_RNDN);
	  mpfr_sub_ui (m, m, 1, GMP_RNDN);
	  mpfr_snprintf (buf, sizeof buf, "%.*RDe", p - 1, m);
	  decimal_real_from_string (&minval, buf);
	  min = build_real (expr_type, minval);
	}
      mpfr_clear (m);
    }
  else
    return NULL_TREE;

  t = fold_build2 (UNLE_EXPR, boolean_type_node, expr, min);
  tt = fold_build2 (UNGE_EXPR, boolean_type_node, expr, max);
  t = fold_build2 (TRUTH_OR_EXPR, boolean_type_node, t, tt);
  if (integer_zerop (t))
    return NULL_TREE;

  if (flag_sanitize_undefined_trap_on_error)
    fn = build_call_expr_loc (loc, builtin_decl_explicit (BUILT_IN_TRAP), 0);
  else
    {
      location_t *loc_ptr = NULL;
      unsigned num_locations = 0;
      /* Figure out if we can propagate location to ubsan_data and use new
         style handlers in libubsan.  */
      if (ubsan_use_new_style_p (loc))
	{
	  loc_ptr = &loc;
	  num_locations = 1;
	}
      /* Create the __ubsan_handle_float_cast_overflow fn call.  */
      tree data = ubsan_create_data ("__ubsan_float_cast_overflow_data",
				     num_locations, loc_ptr,
				     ubsan_type_descriptor (expr_type),
				     ubsan_type_descriptor (type), NULL_TREE,
				     NULL_TREE);
      enum built_in_function bcode
	= (flag_sanitize_recover & SANITIZE_FLOAT_CAST)
	  ? BUILT_IN_UBSAN_HANDLE_FLOAT_CAST_OVERFLOW
	  : BUILT_IN_UBSAN_HANDLE_FLOAT_CAST_OVERFLOW_ABORT;
      fn = builtin_decl_explicit (bcode);
      fn = build_call_expr_loc (loc, fn, 2,
				build_fold_addr_expr_loc (loc, data),
				ubsan_encode_value (expr));
    }

  return fold_build3 (COND_EXPR, void_type_node, t, fn, integer_zero_node);
}

/* Instrument values passed to function arguments with nonnull attribute.  */

static void
instrument_nonnull_arg (gimple_stmt_iterator *gsi)
{
  gimple *stmt = gsi_stmt (*gsi);
  location_t loc[2];
  /* infer_nonnull_range needs flag_delete_null_pointer_checks set,
     while for nonnull sanitization it is clear.  */
  int save_flag_delete_null_pointer_checks = flag_delete_null_pointer_checks;
  flag_delete_null_pointer_checks = 1;
  loc[0] = gimple_location (stmt);
  loc[1] = UNKNOWN_LOCATION;
  for (unsigned int i = 0; i < gimple_call_num_args (stmt); i++)
    {
      tree arg = gimple_call_arg (stmt, i);
      if (POINTER_TYPE_P (TREE_TYPE (arg))
	  && infer_nonnull_range_by_attribute (stmt, arg))
	{
	  gimple *g;
	  if (!is_gimple_val (arg))
	    {
	      g = gimple_build_assign (make_ssa_name (TREE_TYPE (arg)), arg);
	      gimple_set_location (g, loc[0]);
	      gsi_insert_before (gsi, g, GSI_SAME_STMT);
	      arg = gimple_assign_lhs (g);
	    }

	  basic_block then_bb, fallthru_bb;
	  *gsi = create_cond_insert_point (gsi, true, false, true,
					   &then_bb, &fallthru_bb);
	  g = gimple_build_cond (EQ_EXPR, arg,
				 build_zero_cst (TREE_TYPE (arg)),
				 NULL_TREE, NULL_TREE);
	  gimple_set_location (g, loc[0]);
	  gsi_insert_after (gsi, g, GSI_NEW_STMT);

	  *gsi = gsi_after_labels (then_bb);
	  if (flag_sanitize_undefined_trap_on_error)
	    g = gimple_build_call (builtin_decl_explicit (BUILT_IN_TRAP), 0);
	  else
	    {
	      tree data = ubsan_create_data ("__ubsan_nonnull_arg_data",
					     2, loc, NULL_TREE,
					     build_int_cst (integer_type_node,
							    i + 1),
					     NULL_TREE);
	      data = build_fold_addr_expr_loc (loc[0], data);
	      enum built_in_function bcode
		= (flag_sanitize_recover & SANITIZE_NONNULL_ATTRIBUTE)
		  ? BUILT_IN_UBSAN_HANDLE_NONNULL_ARG
		  : BUILT_IN_UBSAN_HANDLE_NONNULL_ARG_ABORT;
	      tree fn = builtin_decl_explicit (bcode);

	      g = gimple_build_call (fn, 1, data);
	    }
	  gimple_set_location (g, loc[0]);
	  gsi_insert_before (gsi, g, GSI_SAME_STMT);
	  ubsan_create_edge (g);
	}
      *gsi = gsi_for_stmt (stmt);
    }
  flag_delete_null_pointer_checks = save_flag_delete_null_pointer_checks;
}

/* Instrument returns in functions with returns_nonnull attribute.  */

static void
instrument_nonnull_return (gimple_stmt_iterator *gsi)
{
  greturn *stmt = as_a <greturn *> (gsi_stmt (*gsi));
  location_t loc[2];
  tree arg = gimple_return_retval (stmt);
  /* infer_nonnull_range needs flag_delete_null_pointer_checks set,
     while for nonnull return sanitization it is clear.  */
  int save_flag_delete_null_pointer_checks = flag_delete_null_pointer_checks;
  flag_delete_null_pointer_checks = 1;
  loc[0] = gimple_location (stmt);
  loc[1] = UNKNOWN_LOCATION;
  if (arg
      && POINTER_TYPE_P (TREE_TYPE (arg))
      && is_gimple_val (arg)
      && infer_nonnull_range_by_attribute (stmt, arg))
    {
      basic_block then_bb, fallthru_bb;
      *gsi = create_cond_insert_point (gsi, true, false, true,
				       &then_bb, &fallthru_bb);
      gimple *g = gimple_build_cond (EQ_EXPR, arg,
				    build_zero_cst (TREE_TYPE (arg)),
				    NULL_TREE, NULL_TREE);
      gimple_set_location (g, loc[0]);
      gsi_insert_after (gsi, g, GSI_NEW_STMT);

      *gsi = gsi_after_labels (then_bb);
      if (flag_sanitize_undefined_trap_on_error)
	g = gimple_build_call (builtin_decl_explicit (BUILT_IN_TRAP), 0);
      else
	{
	  tree data = ubsan_create_data ("__ubsan_nonnull_return_data",
					 1, &loc[1], NULL_TREE, NULL_TREE);
	  data = build_fold_addr_expr_loc (loc[0], data);
	  tree data2 = ubsan_create_data ("__ubsan_nonnull_return_data",
					  1, &loc[0], NULL_TREE, NULL_TREE);
	  data2 = build_fold_addr_expr_loc (loc[0], data2);
	  enum built_in_function bcode
	    = (flag_sanitize_recover & SANITIZE_RETURNS_NONNULL_ATTRIBUTE)
	      ? BUILT_IN_UBSAN_HANDLE_NONNULL_RETURN_V1
	      : BUILT_IN_UBSAN_HANDLE_NONNULL_RETURN_V1_ABORT;
	  tree fn = builtin_decl_explicit (bcode);

	  g = gimple_build_call (fn, 2, data, data2);
	}
      gimple_set_location (g, loc[0]);
      gsi_insert_before (gsi, g, GSI_SAME_STMT);
      ubsan_create_edge (g);
      *gsi = gsi_for_stmt (stmt);
    }
  flag_delete_null_pointer_checks = save_flag_delete_null_pointer_checks;
}

/* Instrument memory references.  Here we check whether the pointer
   points to an out-of-bounds location.  */

static void
instrument_object_size (gimple_stmt_iterator *gsi, tree t, bool is_lhs)
{
  gimple *stmt = gsi_stmt (*gsi);
  location_t loc = gimple_location (stmt);
  tree type;
  tree index = NULL_TREE;
  HOST_WIDE_INT size_in_bytes;

  type = TREE_TYPE (t);
  if (VOID_TYPE_P (type))
    return;

  switch (TREE_CODE (t))
    {
    case COMPONENT_REF:
      if (TREE_CODE (t) == COMPONENT_REF
	  && DECL_BIT_FIELD_REPRESENTATIVE (TREE_OPERAND (t, 1)) != NULL_TREE)
	{
	  tree repr = DECL_BIT_FIELD_REPRESENTATIVE (TREE_OPERAND (t, 1));
	  t = build3 (COMPONENT_REF, TREE_TYPE (repr), TREE_OPERAND (t, 0),
		      repr, TREE_OPERAND (t, 2));
	}
      break;
    case ARRAY_REF:
      index = TREE_OPERAND (t, 1);
      break;
    case INDIRECT_REF:
    case MEM_REF:
    case VAR_DECL:
    case PARM_DECL:
    case RESULT_DECL:
      break;
    default:
      return;
    }

  size_in_bytes = int_size_in_bytes (type);
  if (size_in_bytes <= 0)
    return;

  poly_int64 bitsize, bitpos;
  tree offset;
  machine_mode mode;
  int volatilep = 0, reversep, unsignedp = 0;
  tree inner = get_inner_reference (t, &bitsize, &bitpos, &offset, &mode,
				    &unsignedp, &reversep, &volatilep);

  if (!multiple_p (bitpos, BITS_PER_UNIT)
<<<<<<< HEAD
      || may_ne (bitsize, size_in_bytes * BITS_PER_UNIT))
=======
      || maybe_ne (bitsize, size_in_bytes * BITS_PER_UNIT))
>>>>>>> 70783a86
    return;

  bool decl_p = DECL_P (inner);
  tree base;
  if (decl_p)
    {
      if (DECL_REGISTER (inner))
	return;
      base = inner;
    }
  else if (TREE_CODE (inner) == MEM_REF)
    base = TREE_OPERAND (inner, 0);
  else
    return;
  tree ptr = build1 (ADDR_EXPR, build_pointer_type (TREE_TYPE (t)), t);

  while (TREE_CODE (base) == SSA_NAME)
    {
      gimple *def_stmt = SSA_NAME_DEF_STMT (base);
      if (gimple_assign_ssa_name_copy_p (def_stmt)
	  || (gimple_assign_cast_p (def_stmt)
	      && POINTER_TYPE_P (TREE_TYPE (gimple_assign_rhs1 (def_stmt))))
	  || (is_gimple_assign (def_stmt)
	      && gimple_assign_rhs_code (def_stmt) == POINTER_PLUS_EXPR))
	{
	  tree rhs1 = gimple_assign_rhs1 (def_stmt);
	  if (TREE_CODE (rhs1) == SSA_NAME
	      && SSA_NAME_OCCURS_IN_ABNORMAL_PHI (rhs1))
	    break;
	  else
	    base = rhs1;
	}
      else
	break;
    }

  if (!POINTER_TYPE_P (TREE_TYPE (base)) && !DECL_P (base))
    return;

  tree sizet;
  tree base_addr = base;
  gimple *bos_stmt = NULL;
  if (decl_p)
    base_addr = build1 (ADDR_EXPR,
			build_pointer_type (TREE_TYPE (base)), base);
  unsigned HOST_WIDE_INT size;
  if (compute_builtin_object_size (base_addr, 0, &size))
    sizet = build_int_cst (sizetype, size);
  else if (optimize)
    {
      if (LOCATION_LOCUS (loc) == UNKNOWN_LOCATION)
	loc = input_location;
      /* Generate __builtin_object_size call.  */
      sizet = builtin_decl_explicit (BUILT_IN_OBJECT_SIZE);
      sizet = build_call_expr_loc (loc, sizet, 2, base_addr,
				   integer_zero_node);
      sizet = force_gimple_operand_gsi (gsi, sizet, false, NULL_TREE, true,
					GSI_SAME_STMT);
      /* If the call above didn't end up being an integer constant, go one
	 statement back and get the __builtin_object_size stmt.  Save it,
	 we might need it later.  */
      if (SSA_VAR_P (sizet))
	{
	  gsi_prev (gsi);
	  bos_stmt = gsi_stmt (*gsi);

	  /* Move on to where we were.  */
	  gsi_next (gsi);
	}
    }
  else
    return;

  /* Generate UBSAN_OBJECT_SIZE (ptr, ptr+sizeof(*ptr)-base, objsize, ckind)
     call.  */
  /* ptr + sizeof (*ptr) - base */
  t = fold_build2 (MINUS_EXPR, sizetype,
		   fold_convert (pointer_sized_int_node, ptr),
		   fold_convert (pointer_sized_int_node, base_addr));
  t = fold_build2 (PLUS_EXPR, sizetype, t, TYPE_SIZE_UNIT (type));

  /* Perhaps we can omit the check.  */
  if (TREE_CODE (t) == INTEGER_CST
      && TREE_CODE (sizet) == INTEGER_CST
      && tree_int_cst_le (t, sizet))
    return;

  if (index != NULL_TREE
      && TREE_CODE (index) == SSA_NAME
      && TREE_CODE (sizet) == INTEGER_CST)
    {
      gimple *def = SSA_NAME_DEF_STMT (index);
      if (is_gimple_assign (def)
	  && gimple_assign_rhs_code (def) == BIT_AND_EXPR
	  && TREE_CODE (gimple_assign_rhs2 (def)) == INTEGER_CST)
	{
	  tree cst = gimple_assign_rhs2 (def);
	  tree sz = fold_build2 (EXACT_DIV_EXPR, sizetype, sizet,
				 TYPE_SIZE_UNIT (type));
	  if (tree_int_cst_sgn (cst) >= 0
	      && tree_int_cst_lt (cst, sz))
	    return;
	}
    }

  if (bos_stmt && gimple_call_builtin_p (bos_stmt, BUILT_IN_OBJECT_SIZE))
    ubsan_create_edge (bos_stmt);

  /* We have to emit the check.  */
  t = force_gimple_operand_gsi (gsi, t, true, NULL_TREE, true,
				GSI_SAME_STMT);
  ptr = force_gimple_operand_gsi (gsi, ptr, true, NULL_TREE, true,
				  GSI_SAME_STMT);
  tree ckind = build_int_cst (unsigned_char_type_node,
			      is_lhs ? UBSAN_STORE_OF : UBSAN_LOAD_OF);
  gimple *g = gimple_build_call_internal (IFN_UBSAN_OBJECT_SIZE, 4,
					 ptr, t, sizet, ckind);
  gimple_set_location (g, loc);
  gsi_insert_before (gsi, g, GSI_SAME_STMT);
}

/* Instrument values passed to builtin functions.  */

static void
instrument_builtin (gimple_stmt_iterator *gsi)
{
  gimple *stmt = gsi_stmt (*gsi);
  location_t loc = gimple_location (stmt);
  tree arg;
  enum built_in_function fcode
    = DECL_FUNCTION_CODE (gimple_call_fndecl (stmt));
  int kind = 0;
  switch (fcode)
    {
    CASE_INT_FN (BUILT_IN_CLZ):
      kind = 1;
      gcc_fallthrough ();
    CASE_INT_FN (BUILT_IN_CTZ):
      arg = gimple_call_arg (stmt, 0);
      if (!integer_nonzerop (arg))
	{
	  gimple *g;
	  if (!is_gimple_val (arg))
	    {
	      g = gimple_build_assign (make_ssa_name (TREE_TYPE (arg)), arg);
	      gimple_set_location (g, loc);
	      gsi_insert_before (gsi, g, GSI_SAME_STMT);
	      arg = gimple_assign_lhs (g);
	    }

	  basic_block then_bb, fallthru_bb;
	  *gsi = create_cond_insert_point (gsi, true, false, true,
					   &then_bb, &fallthru_bb);
	  g = gimple_build_cond (EQ_EXPR, arg,
				 build_zero_cst (TREE_TYPE (arg)),
				 NULL_TREE, NULL_TREE);
	  gimple_set_location (g, loc);
	  gsi_insert_after (gsi, g, GSI_NEW_STMT);

	  *gsi = gsi_after_labels (then_bb);
	  if (flag_sanitize_undefined_trap_on_error)
	    g = gimple_build_call (builtin_decl_explicit (BUILT_IN_TRAP), 0);
	  else
	    {
	      tree t = build_int_cst (unsigned_char_type_node, kind);
	      tree data = ubsan_create_data ("__ubsan_builtin_data",
					     1, &loc, NULL_TREE, t, NULL_TREE);
	      data = build_fold_addr_expr_loc (loc, data);
	      enum built_in_function bcode
		= (flag_sanitize_recover & SANITIZE_BUILTIN)
		  ? BUILT_IN_UBSAN_HANDLE_INVALID_BUILTIN
		  : BUILT_IN_UBSAN_HANDLE_INVALID_BUILTIN_ABORT;
	      tree fn = builtin_decl_explicit (bcode);

	      g = gimple_build_call (fn, 1, data);
	    }
	  gimple_set_location (g, loc);
	  gsi_insert_before (gsi, g, GSI_SAME_STMT);
	  ubsan_create_edge (g);
	}
      *gsi = gsi_for_stmt (stmt);
      break;
    default:
      break;
    }
}

namespace {

const pass_data pass_data_ubsan =
{
  GIMPLE_PASS, /* type */
  "ubsan", /* name */
  OPTGROUP_NONE, /* optinfo_flags */
  TV_TREE_UBSAN, /* tv_id */
  ( PROP_cfg | PROP_ssa ), /* properties_required */
  0, /* properties_provided */
  0, /* properties_destroyed */
  0, /* todo_flags_start */
  TODO_update_ssa, /* todo_flags_finish */
};

class pass_ubsan : public gimple_opt_pass
{
public:
  pass_ubsan (gcc::context *ctxt)
    : gimple_opt_pass (pass_data_ubsan, ctxt)
  {}

  /* opt_pass methods: */
  virtual bool gate (function *)
    {
      return sanitize_flags_p ((SANITIZE_NULL | SANITIZE_SI_OVERFLOW
				| SANITIZE_BOOL | SANITIZE_ENUM
				| SANITIZE_ALIGNMENT
				| SANITIZE_NONNULL_ATTRIBUTE
				| SANITIZE_RETURNS_NONNULL_ATTRIBUTE
				| SANITIZE_OBJECT_SIZE
				| SANITIZE_POINTER_OVERFLOW
				| SANITIZE_BUILTIN));
    }

  virtual unsigned int execute (function *);

}; // class pass_ubsan

unsigned int
pass_ubsan::execute (function *fun)
{
  basic_block bb;
  gimple_stmt_iterator gsi;
  unsigned int ret = 0;

  initialize_sanitizer_builtins ();

  FOR_EACH_BB_FN (bb, fun)
    {
      for (gsi = gsi_start_bb (bb); !gsi_end_p (gsi);)
	{
	  gimple *stmt = gsi_stmt (gsi);
	  if (is_gimple_debug (stmt) || gimple_clobber_p (stmt))
	    {
	      gsi_next (&gsi);
	      continue;
	    }

	  if ((sanitize_flags_p (SANITIZE_SI_OVERFLOW, fun->decl))
	      && is_gimple_assign (stmt))
	    instrument_si_overflow (gsi);

	  if (sanitize_flags_p (SANITIZE_NULL | SANITIZE_ALIGNMENT, fun->decl))
	    {
	      if (gimple_store_p (stmt))
		instrument_null (gsi, gimple_get_lhs (stmt), true);
	      if (gimple_assign_single_p (stmt))
		instrument_null (gsi, gimple_assign_rhs1 (stmt), false);
	      if (is_gimple_call (stmt))
		{
		  unsigned args_num = gimple_call_num_args (stmt);
		  for (unsigned i = 0; i < args_num; ++i)
		    {
		      tree arg = gimple_call_arg (stmt, i);
		      if (is_gimple_reg (arg) || is_gimple_min_invariant (arg))
			continue;
		      instrument_null (gsi, arg, false);
		    }
		}
	    }

	  if (sanitize_flags_p (SANITIZE_BOOL | SANITIZE_ENUM, fun->decl)
	      && gimple_assign_load_p (stmt))
	    {
	      instrument_bool_enum_load (&gsi);
	      bb = gimple_bb (stmt);
	    }

	  if (sanitize_flags_p (SANITIZE_NONNULL_ATTRIBUTE, fun->decl)
	      && is_gimple_call (stmt)
	      && !gimple_call_internal_p (stmt))
	    {
	      instrument_nonnull_arg (&gsi);
	      bb = gimple_bb (stmt);
	    }

	  if (sanitize_flags_p (SANITIZE_BUILTIN, fun->decl)
	      && gimple_call_builtin_p (stmt, BUILT_IN_NORMAL))
	    {
	      instrument_builtin (&gsi);
	      bb = gimple_bb (stmt);
	    }

	  if (sanitize_flags_p (SANITIZE_RETURNS_NONNULL_ATTRIBUTE, fun->decl)
	      && gimple_code (stmt) == GIMPLE_RETURN)
	    {
	      instrument_nonnull_return (&gsi);
	      bb = gimple_bb (stmt);
	    }

	  if (sanitize_flags_p (SANITIZE_OBJECT_SIZE, fun->decl))
	    {
	      if (gimple_store_p (stmt))
		instrument_object_size (&gsi, gimple_get_lhs (stmt), true);
	      if (gimple_assign_load_p (stmt))
		instrument_object_size (&gsi, gimple_assign_rhs1 (stmt),
					false);
	      if (is_gimple_call (stmt))
		{
		  unsigned args_num = gimple_call_num_args (stmt);
		  for (unsigned i = 0; i < args_num; ++i)
		    {
		      tree arg = gimple_call_arg (stmt, i);
		      if (is_gimple_reg (arg) || is_gimple_min_invariant (arg))
			continue;
		      instrument_object_size (&gsi, arg, false);
		    }
		}
	    }

	  if (sanitize_flags_p (SANITIZE_POINTER_OVERFLOW, fun->decl))
	    {
	      if (is_gimple_assign (stmt)
		  && gimple_assign_rhs_code (stmt) == POINTER_PLUS_EXPR)
		instrument_pointer_overflow (&gsi,
					     gimple_assign_rhs1 (stmt),
					     gimple_assign_rhs2 (stmt));
	      if (gimple_store_p (stmt))
		maybe_instrument_pointer_overflow (&gsi,
						   gimple_get_lhs (stmt));
	      if (gimple_assign_single_p (stmt))
		maybe_instrument_pointer_overflow (&gsi,
						   gimple_assign_rhs1 (stmt));
	      if (is_gimple_call (stmt))
		{
		  unsigned args_num = gimple_call_num_args (stmt);
		  for (unsigned i = 0; i < args_num; ++i)
		    {
		      tree arg = gimple_call_arg (stmt, i);
		      if (is_gimple_reg (arg))
			continue;
		      maybe_instrument_pointer_overflow (&gsi, arg);
		    }
		}
	    }

	  gsi_next (&gsi);
	}
      if (gimple_purge_dead_eh_edges (bb))
	ret = TODO_cleanup_cfg;
    }
  return ret;
}

} // anon namespace

gimple_opt_pass *
make_pass_ubsan (gcc::context *ctxt)
{
  return new pass_ubsan (ctxt);
}

#include "gt-ubsan.h"<|MERGE_RESOLUTION|>--- conflicted
+++ resolved
@@ -1445,20 +1445,12 @@
 	 fits, don't instrument anything.  */
       poly_int64 base_size;
       if (offset == NULL_TREE
-<<<<<<< HEAD
-	  && may_ne (bitpos, 0)
-=======
 	  && maybe_ne (bitpos, 0)
->>>>>>> 70783a86
 	  && (VAR_P (base)
 	      || TREE_CODE (base) == PARM_DECL
 	      || TREE_CODE (base) == RESULT_DECL)
 	  && poly_int_tree_p (DECL_SIZE (base), &base_size)
-<<<<<<< HEAD
-	  && must_ge (base_size, bitpos)
-=======
 	  && known_ge (base_size, bitpos)
->>>>>>> 70783a86
 	  && (!is_global_var (base) || decl_binds_to_current_def_p (base)))
 	return;
     }
@@ -1480,11 +1472,7 @@
   if (!POINTER_TYPE_P (TREE_TYPE (base)) && !DECL_P (base))
     return;
   bytepos = bits_to_bytes_round_down (bitpos);
-<<<<<<< HEAD
-  if (offset == NULL_TREE && must_eq (bytepos, 0) && moff == NULL_TREE)
-=======
   if (offset == NULL_TREE && known_eq (bytepos, 0) && moff == NULL_TREE)
->>>>>>> 70783a86
     return;
 
   tree base_addr = base;
@@ -1492,11 +1480,7 @@
     base_addr = build1 (ADDR_EXPR,
 			build_pointer_type (TREE_TYPE (base)), base);
   t = offset;
-<<<<<<< HEAD
-  if (may_ne (bytepos, 0))
-=======
   if (maybe_ne (bytepos, 0))
->>>>>>> 70783a86
     {
       if (t)
 	t = fold_build2 (PLUS_EXPR, TREE_TYPE (t), t,
@@ -1595,13 +1579,8 @@
      Also punt on bit-fields.  */
   if (!INTEGRAL_TYPE_P (lhsinner)
       || TYPE_OVERFLOW_WRAPS (lhsinner)
-<<<<<<< HEAD
-      || may_ne (GET_MODE_BITSIZE (TYPE_MODE (lhsinner)),
-		 TYPE_PRECISION (lhsinner)))
-=======
       || maybe_ne (GET_MODE_BITSIZE (TYPE_MODE (lhsinner)),
 		   TYPE_PRECISION (lhsinner)))
->>>>>>> 70783a86
     return;
 
   switch (code)
@@ -1695,11 +1674,7 @@
 
   if ((VAR_P (base) && DECL_HARD_REGISTER (base))
       || !multiple_p (bitpos, modebitsize)
-<<<<<<< HEAD
-      || may_ne (bitsize, modebitsize)
-=======
       || maybe_ne (bitsize, modebitsize)
->>>>>>> 70783a86
       || GET_MODE_BITSIZE (SCALAR_INT_TYPE_MODE (utype)) != modebitsize
       || TREE_CODE (gimple_assign_lhs (stmt)) != SSA_NAME)
     return;
@@ -2119,11 +2094,7 @@
 				    &unsignedp, &reversep, &volatilep);
 
   if (!multiple_p (bitpos, BITS_PER_UNIT)
-<<<<<<< HEAD
-      || may_ne (bitsize, size_in_bytes * BITS_PER_UNIT))
-=======
       || maybe_ne (bitsize, size_in_bytes * BITS_PER_UNIT))
->>>>>>> 70783a86
     return;
 
   bool decl_p = DECL_P (inner);
