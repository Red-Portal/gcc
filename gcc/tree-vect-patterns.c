/* Analysis Utilities for Loop Vectorization.
   Copyright (C) 2006-2013 Free Software Foundation, Inc.
   Contributed by Dorit Nuzman <dorit@il.ibm.com>

This file is part of GCC.

GCC is free software; you can redistribute it and/or modify it under
the terms of the GNU General Public License as published by the Free
Software Foundation; either version 3, or (at your option) any later
version.

GCC is distributed in the hope that it will be useful, but WITHOUT ANY
WARRANTY; without even the implied warranty of MERCHANTABILITY or
FITNESS FOR A PARTICULAR PURPOSE.  See the GNU General Public License
for more details.

You should have received a copy of the GNU General Public License
along with GCC; see the file COPYING3.  If not see
<http://www.gnu.org/licenses/>.  */

#include "config.h"
#include "system.h"
#include "coretypes.h"
#include "tm.h"
#include "ggc.h"
#include "tree.h"
#include "target.h"
#include "basic-block.h"
#include "gimple-pretty-print.h"
#include "gimple.h"
#include "gimplify.h"
#include "gimple-iterator.h"
#include "gimple-ssa.h"
#include "tree-phinodes.h"
#include "ssa-iterators.h"
#include "tree-ssanames.h"
#include "cfgloop.h"
#include "expr.h"
#include "optabs.h"
#include "params.h"
#include "tree-data-ref.h"
#include "tree-vectorizer.h"
#include "recog.h"		/* FIXME: for insn_data */
#include "diagnostic-core.h"
#include "dumpfile.h"

/* Pattern recognition functions  */
static gimple vect_recog_widen_sum_pattern (vec<gimple> *, tree *,
					    tree *);
static gimple vect_recog_widen_mult_pattern (vec<gimple> *, tree *,
					     tree *);
static gimple vect_recog_dot_prod_pattern (vec<gimple> *, tree *,
					   tree *);
static gimple vect_recog_pow_pattern (vec<gimple> *, tree *, tree *);
static gimple vect_recog_over_widening_pattern (vec<gimple> *, tree *,
                                                 tree *);
static gimple vect_recog_widen_shift_pattern (vec<gimple> *,
	                                tree *, tree *);
static gimple vect_recog_rotate_pattern (vec<gimple> *, tree *, tree *);
static gimple vect_recog_vector_vector_shift_pattern (vec<gimple> *,
						      tree *, tree *);
static gimple vect_recog_divmod_pattern (vec<gimple> *,
					 tree *, tree *);
static gimple vect_recog_mixed_size_cond_pattern (vec<gimple> *,
						  tree *, tree *);
static gimple vect_recog_bool_pattern (vec<gimple> *, tree *, tree *);
static vect_recog_func_ptr vect_vect_recog_func_ptrs[NUM_PATTERNS] = {
	vect_recog_widen_mult_pattern,
	vect_recog_widen_sum_pattern,
	vect_recog_dot_prod_pattern,
	vect_recog_pow_pattern,
	vect_recog_widen_shift_pattern,
	vect_recog_over_widening_pattern,
	vect_recog_rotate_pattern,
	vect_recog_vector_vector_shift_pattern,
	vect_recog_divmod_pattern,
	vect_recog_mixed_size_cond_pattern,
	vect_recog_bool_pattern};

static inline void
append_pattern_def_seq (stmt_vec_info stmt_info, gimple stmt)
{
  gimple_seq_add_stmt_without_update (&STMT_VINFO_PATTERN_DEF_SEQ (stmt_info),
				      stmt);
}

static inline void
new_pattern_def_seq (stmt_vec_info stmt_info, gimple stmt)
{
  STMT_VINFO_PATTERN_DEF_SEQ (stmt_info) = NULL;
  append_pattern_def_seq (stmt_info, stmt);
}

/* Check whether STMT2 is in the same loop or basic block as STMT1.
   Which of the two applies depends on whether we're currently doing
   loop-based or basic-block-based vectorization, as determined by
   the vinfo_for_stmt for STMT1 (which must be defined).

   If this returns true, vinfo_for_stmt for STMT2 is guaranteed
   to be defined as well.  */

static bool
vect_same_loop_or_bb_p (gimple stmt1, gimple stmt2)
{
  stmt_vec_info stmt_vinfo = vinfo_for_stmt (stmt1);
  loop_vec_info loop_vinfo = STMT_VINFO_LOOP_VINFO (stmt_vinfo);
  bb_vec_info bb_vinfo = STMT_VINFO_BB_VINFO (stmt_vinfo);

  if (!gimple_bb (stmt2))
    return false;

  if (loop_vinfo)
    {
      struct loop *loop = LOOP_VINFO_LOOP (loop_vinfo);
      if (!flow_bb_inside_loop_p (loop, gimple_bb (stmt2)))
	return false;
    }
  else
    {
      if (gimple_bb (stmt2) != BB_VINFO_BB (bb_vinfo)
	  || gimple_code (stmt2) == GIMPLE_PHI)
	return false;
    }

  gcc_assert (vinfo_for_stmt (stmt2));
  return true;
}

/* If the LHS of DEF_STMT has a single use, and that statement is
   in the same loop or basic block, return it.  */

static gimple
vect_single_imm_use (gimple def_stmt)
{
  tree lhs = gimple_assign_lhs (def_stmt);
  use_operand_p use_p;
  gimple use_stmt;

  if (!single_imm_use (lhs, &use_p, &use_stmt))
    return NULL;

  if (!vect_same_loop_or_bb_p (def_stmt, use_stmt))
    return NULL;

  return use_stmt;
}

/* Check whether NAME, an ssa-name used in USE_STMT,
   is a result of a type promotion or demotion, such that:
     DEF_STMT: NAME = NOP (name0)
   where the type of name0 (ORIG_TYPE) is smaller/bigger than the type of NAME.
   If CHECK_SIGN is TRUE, check that either both types are signed or both are
   unsigned.  */

static bool
type_conversion_p (tree name, gimple use_stmt, bool check_sign,
		   tree *orig_type, gimple *def_stmt, bool *promotion)
{
  tree dummy;
  gimple dummy_gimple;
  loop_vec_info loop_vinfo;
  stmt_vec_info stmt_vinfo;
  tree type = TREE_TYPE (name);
  tree oprnd0;
  enum vect_def_type dt;
  tree def;
  bb_vec_info bb_vinfo;

  stmt_vinfo = vinfo_for_stmt (use_stmt);
  loop_vinfo = STMT_VINFO_LOOP_VINFO (stmt_vinfo);
  bb_vinfo = STMT_VINFO_BB_VINFO (stmt_vinfo);
  if (!vect_is_simple_use (name, use_stmt, loop_vinfo, bb_vinfo, def_stmt,
			   &def, &dt))
    return false;

  if (dt != vect_internal_def
      && dt != vect_external_def && dt != vect_constant_def)
    return false;

  if (!*def_stmt)
    return false;

  if (!is_gimple_assign (*def_stmt))
    return false;

  if (!CONVERT_EXPR_CODE_P (gimple_assign_rhs_code (*def_stmt)))
    return false;

  oprnd0 = gimple_assign_rhs1 (*def_stmt);

  *orig_type = TREE_TYPE (oprnd0);
  if (!INTEGRAL_TYPE_P (type) || !INTEGRAL_TYPE_P (*orig_type)
      || ((TYPE_UNSIGNED (type) != TYPE_UNSIGNED (*orig_type)) && check_sign))
    return false;

  if (TYPE_PRECISION (type) >= (TYPE_PRECISION (*orig_type) * 2))
    *promotion = true;
  else if (TYPE_PRECISION (*orig_type) >= (TYPE_PRECISION (type) * 2))
    *promotion = false;
  else
    return false;

  if (!vect_is_simple_use (oprnd0, *def_stmt, loop_vinfo,
			   bb_vinfo, &dummy_gimple, &dummy, &dt))
    return false;

  return true;
}

/* Helper to return a new temporary for pattern of TYPE for STMT.  If STMT
   is NULL, the caller must set SSA_NAME_DEF_STMT for the returned SSA var. */

static tree
vect_recog_temp_ssa_var (tree type, gimple stmt)
{
  return make_temp_ssa_name (type, stmt, "patt");
}

/* Function vect_recog_dot_prod_pattern

   Try to find the following pattern:

     type x_t, y_t;
     TYPE1 prod;
     TYPE2 sum = init;
   loop:
     sum_0 = phi <init, sum_1>
     S1  x_t = ...
     S2  y_t = ...
     S3  x_T = (TYPE1) x_t;
     S4  y_T = (TYPE1) y_t;
     S5  prod = x_T * y_T;
     [S6  prod = (TYPE2) prod;  #optional]
     S7  sum_1 = prod + sum_0;

   where 'TYPE1' is exactly double the size of type 'type', and 'TYPE2' is the
   same size of 'TYPE1' or bigger. This is a special case of a reduction
   computation.

   Input:

   * STMTS: Contains a stmt from which the pattern search begins.  In the
   example, when this function is called with S7, the pattern {S3,S4,S5,S6,S7}
   will be detected.

   Output:

   * TYPE_IN: The type of the input arguments to the pattern.

   * TYPE_OUT: The type of the output  of this pattern.

   * Return value: A new stmt that will be used to replace the sequence of
   stmts that constitute the pattern. In this case it will be:
        WIDEN_DOT_PRODUCT <x_t, y_t, sum_0>

   Note: The dot-prod idiom is a widening reduction pattern that is
         vectorized without preserving all the intermediate results. It
         produces only N/2 (widened) results (by summing up pairs of
         intermediate results) rather than all N results.  Therefore, we
         cannot allow this pattern when we want to get all the results and in
         the correct order (as is the case when this computation is in an
         inner-loop nested in an outer-loop that us being vectorized).  */

static gimple
vect_recog_dot_prod_pattern (vec<gimple> *stmts, tree *type_in,
			     tree *type_out)
{
  gimple stmt, last_stmt = (*stmts)[0];
  tree oprnd0, oprnd1;
  tree oprnd00, oprnd01;
  stmt_vec_info stmt_vinfo = vinfo_for_stmt (last_stmt);
  tree type, half_type;
  gimple pattern_stmt;
  tree prod_type;
  loop_vec_info loop_info = STMT_VINFO_LOOP_VINFO (stmt_vinfo);
  struct loop *loop;
  tree var;
  bool promotion;

  if (!loop_info)
    return NULL;

  loop = LOOP_VINFO_LOOP (loop_info);

  if (!is_gimple_assign (last_stmt))
    return NULL;

  type = gimple_expr_type (last_stmt);

  /* Look for the following pattern
          DX = (TYPE1) X;
          DY = (TYPE1) Y;
          DPROD = DX * DY;
          DDPROD = (TYPE2) DPROD;
          sum_1 = DDPROD + sum_0;
     In which
     - DX is double the size of X
     - DY is double the size of Y
     - DX, DY, DPROD all have the same type
     - sum is the same size of DPROD or bigger
     - sum has been recognized as a reduction variable.

     This is equivalent to:
       DPROD = X w* Y;          #widen mult
       sum_1 = DPROD w+ sum_0;  #widen summation
     or
       DPROD = X w* Y;          #widen mult
       sum_1 = DPROD + sum_0;   #summation
   */

  /* Starting from LAST_STMT, follow the defs of its uses in search
     of the above pattern.  */

  if (gimple_assign_rhs_code (last_stmt) != PLUS_EXPR)
    return NULL;

  if (STMT_VINFO_IN_PATTERN_P (stmt_vinfo))
    {
      /* Has been detected as widening-summation?  */

      stmt = STMT_VINFO_RELATED_STMT (stmt_vinfo);
      type = gimple_expr_type (stmt);
      if (gimple_assign_rhs_code (stmt) != WIDEN_SUM_EXPR)
        return NULL;
      oprnd0 = gimple_assign_rhs1 (stmt);
      oprnd1 = gimple_assign_rhs2 (stmt);
      half_type = TREE_TYPE (oprnd0);
    }
  else
    {
      gimple def_stmt;

      if (STMT_VINFO_DEF_TYPE (stmt_vinfo) != vect_reduction_def)
        return NULL;
      oprnd0 = gimple_assign_rhs1 (last_stmt);
      oprnd1 = gimple_assign_rhs2 (last_stmt);
      if (!types_compatible_p (TREE_TYPE (oprnd0), type)
	  || !types_compatible_p (TREE_TYPE (oprnd1), type))
        return NULL;
      stmt = last_stmt;

      if (type_conversion_p (oprnd0, stmt, true, &half_type, &def_stmt,
                               &promotion)
         && promotion)
        {
          stmt = def_stmt;
          oprnd0 = gimple_assign_rhs1 (stmt);
        }
      else
        half_type = type;
    }

  /* So far so good.  Since last_stmt was detected as a (summation) reduction,
     we know that oprnd1 is the reduction variable (defined by a loop-header
     phi), and oprnd0 is an ssa-name defined by a stmt in the loop body.
     Left to check that oprnd0 is defined by a (widen_)mult_expr  */
  if (TREE_CODE (oprnd0) != SSA_NAME)
    return NULL;

  prod_type = half_type;
  stmt = SSA_NAME_DEF_STMT (oprnd0);

  /* It could not be the dot_prod pattern if the stmt is outside the loop.  */
  if (!gimple_bb (stmt) || !flow_bb_inside_loop_p (loop, gimple_bb (stmt)))
    return NULL;

  /* FORNOW.  Can continue analyzing the def-use chain when this stmt in a phi
     inside the loop (in case we are analyzing an outer-loop).  */
  if (!is_gimple_assign (stmt))
    return NULL;
  stmt_vinfo = vinfo_for_stmt (stmt);
  gcc_assert (stmt_vinfo);
  if (STMT_VINFO_DEF_TYPE (stmt_vinfo) != vect_internal_def)
    return NULL;
  if (gimple_assign_rhs_code (stmt) != MULT_EXPR)
    return NULL;
  if (STMT_VINFO_IN_PATTERN_P (stmt_vinfo))
    {
      /* Has been detected as a widening multiplication?  */

      stmt = STMT_VINFO_RELATED_STMT (stmt_vinfo);
      if (gimple_assign_rhs_code (stmt) != WIDEN_MULT_EXPR)
        return NULL;
      stmt_vinfo = vinfo_for_stmt (stmt);
      gcc_assert (stmt_vinfo);
      gcc_assert (STMT_VINFO_DEF_TYPE (stmt_vinfo) == vect_internal_def);
      oprnd00 = gimple_assign_rhs1 (stmt);
      oprnd01 = gimple_assign_rhs2 (stmt);
    }
  else
    {
      tree half_type0, half_type1;
      gimple def_stmt;
      tree oprnd0, oprnd1;

      oprnd0 = gimple_assign_rhs1 (stmt);
      oprnd1 = gimple_assign_rhs2 (stmt);
      if (!types_compatible_p (TREE_TYPE (oprnd0), prod_type)
          || !types_compatible_p (TREE_TYPE (oprnd1), prod_type))
        return NULL;
      if (!type_conversion_p (oprnd0, stmt, true, &half_type0, &def_stmt,
                                &promotion)
          || !promotion)
        return NULL;
      oprnd00 = gimple_assign_rhs1 (def_stmt);
      if (!type_conversion_p (oprnd1, stmt, true, &half_type1, &def_stmt,
                                &promotion)
          || !promotion)
        return NULL;
      oprnd01 = gimple_assign_rhs1 (def_stmt);
      if (!types_compatible_p (half_type0, half_type1))
        return NULL;
      if (TYPE_PRECISION (prod_type) != TYPE_PRECISION (half_type0) * 2)
	return NULL;
    }

  half_type = TREE_TYPE (oprnd00);
  *type_in = half_type;
  *type_out = type;

  /* Pattern detected. Create a stmt to be used to replace the pattern: */
  var = vect_recog_temp_ssa_var (type, NULL);
  pattern_stmt = gimple_build_assign_with_ops (DOT_PROD_EXPR, var,
					       oprnd00, oprnd01, oprnd1);

  if (dump_enabled_p ())
    {
      dump_printf_loc (MSG_NOTE, vect_location,
                       "vect_recog_dot_prod_pattern: detected: ");
      dump_gimple_stmt (MSG_NOTE, TDF_SLIM, pattern_stmt, 0);
      dump_printf (MSG_NOTE, "\n");
    }

  /* We don't allow changing the order of the computation in the inner-loop
     when doing outer-loop vectorization.  */
  gcc_assert (!nested_in_vect_loop_p (loop, last_stmt));

  return pattern_stmt;
}


/* Handle widening operation by a constant.  At the moment we support MULT_EXPR
   and LSHIFT_EXPR.

   For MULT_EXPR we check that CONST_OPRND fits HALF_TYPE, and for LSHIFT_EXPR
   we check that CONST_OPRND is less or equal to the size of HALF_TYPE.

   Otherwise, if the type of the result (TYPE) is at least 4 times bigger than
   HALF_TYPE, and there is an intermediate type (2 times smaller than TYPE)
   that satisfies the above restrictions,  we can perform a widening opeartion
   from the intermediate type to TYPE and replace a_T = (TYPE) a_t;
   with a_it = (interm_type) a_t;  */

static bool
vect_handle_widen_op_by_const (gimple stmt, enum tree_code code,
		               tree const_oprnd, tree *oprnd,
   		               vec<gimple> *stmts, tree type,
			       tree *half_type, gimple def_stmt)
{
  tree new_type, new_oprnd;
  gimple new_stmt;

  if (code != MULT_EXPR && code != LSHIFT_EXPR)
    return false;

  if (((code == MULT_EXPR && int_fits_type_p (const_oprnd, *half_type))
        || (code == LSHIFT_EXPR
            && compare_tree_int (const_oprnd, TYPE_PRECISION (*half_type))
	    	!= 1))
      && TYPE_PRECISION (type) == (TYPE_PRECISION (*half_type) * 2))
    {
      /* CONST_OPRND is a constant of HALF_TYPE.  */
      *oprnd = gimple_assign_rhs1 (def_stmt);
      return true;
    }

  if (TYPE_PRECISION (type) < (TYPE_PRECISION (*half_type) * 4))
    return false;

  if (!vect_same_loop_or_bb_p (stmt, def_stmt))
    return false;

  /* TYPE is 4 times bigger than HALF_TYPE, try widening operation for
     a type 2 times bigger than HALF_TYPE.  */
  new_type = build_nonstandard_integer_type (TYPE_PRECISION (type) / 2,
                                             TYPE_UNSIGNED (type));
  if ((code == MULT_EXPR && !int_fits_type_p (const_oprnd, new_type))
      || (code == LSHIFT_EXPR
          && compare_tree_int (const_oprnd, TYPE_PRECISION (new_type)) == 1))
    return false;

  /* Use NEW_TYPE for widening operation.  */
  if (STMT_VINFO_RELATED_STMT (vinfo_for_stmt (def_stmt)))
    {
      new_stmt = STMT_VINFO_RELATED_STMT (vinfo_for_stmt (def_stmt));
      /* Check if the already created pattern stmt is what we need.  */
      if (!is_gimple_assign (new_stmt)
          || gimple_assign_rhs_code (new_stmt) != NOP_EXPR
          || TREE_TYPE (gimple_assign_lhs (new_stmt)) != new_type)
        return false;

      stmts->safe_push (def_stmt);
      *oprnd = gimple_assign_lhs (new_stmt);
    }
  else
    {
      /* Create a_T = (NEW_TYPE) a_t;  */
      *oprnd = gimple_assign_rhs1 (def_stmt);
      new_oprnd = make_ssa_name (new_type, NULL);
      new_stmt = gimple_build_assign_with_ops (NOP_EXPR, new_oprnd, *oprnd,
					       NULL_TREE);
      STMT_VINFO_RELATED_STMT (vinfo_for_stmt (def_stmt)) = new_stmt;
      stmts->safe_push (def_stmt);
      *oprnd = new_oprnd;
    }

  *half_type = new_type;
  return true;
}


/* Function vect_recog_widen_mult_pattern

   Try to find the following pattern:

     type a_t, b_t;
     TYPE a_T, b_T, prod_T;

     S1  a_t = ;
     S2  b_t = ;
     S3  a_T = (TYPE) a_t;
     S4  b_T = (TYPE) b_t;
     S5  prod_T = a_T * b_T;

   where type 'TYPE' is at least double the size of type 'type'.

   Also detect unsigned cases:

     unsigned type a_t, b_t;
     unsigned TYPE u_prod_T;
     TYPE a_T, b_T, prod_T;

     S1  a_t = ;
     S2  b_t = ;
     S3  a_T = (TYPE) a_t;
     S4  b_T = (TYPE) b_t;
     S5  prod_T = a_T * b_T;
     S6  u_prod_T = (unsigned TYPE) prod_T;

   and multiplication by constants:

     type a_t;
     TYPE a_T, prod_T;

     S1  a_t = ;
     S3  a_T = (TYPE) a_t;
     S5  prod_T = a_T * CONST;

   A special case of multiplication by constants is when 'TYPE' is 4 times
   bigger than 'type', but CONST fits an intermediate type 2 times smaller
   than 'TYPE'.  In that case we create an additional pattern stmt for S3
   to create a variable of the intermediate type, and perform widen-mult
   on the intermediate type as well:

     type a_t;
     interm_type a_it;
     TYPE a_T, prod_T,  prod_T';

     S1  a_t = ;
     S3  a_T = (TYPE) a_t;
           '--> a_it = (interm_type) a_t;
     S5  prod_T = a_T * CONST;
           '--> prod_T' = a_it w* CONST;

   Input/Output:

   * STMTS: Contains a stmt from which the pattern search begins.  In the
   example, when this function is called with S5, the pattern {S3,S4,S5,(S6)}
   is detected.  In case of unsigned widen-mult, the original stmt (S5) is
   replaced with S6 in STMTS.  In case of multiplication by a constant
   of an intermediate type (the last case above), STMTS also contains S3
   (inserted before S5).

   Output:

   * TYPE_IN: The type of the input arguments to the pattern.

   * TYPE_OUT: The type of the output of this pattern.

   * Return value: A new stmt that will be used to replace the sequence of
   stmts that constitute the pattern.  In this case it will be:
        WIDEN_MULT <a_t, b_t>
*/

static gimple
vect_recog_widen_mult_pattern (vec<gimple> *stmts,
                               tree *type_in, tree *type_out)
{
  gimple last_stmt = stmts->pop ();
  gimple def_stmt0, def_stmt1;
  tree oprnd0, oprnd1;
  tree type, half_type0, half_type1;
  gimple pattern_stmt;
  tree vectype, vectype_out = NULL_TREE;
  tree var;
  enum tree_code dummy_code;
  int dummy_int;
  vec<tree> dummy_vec;
  bool op1_ok;
  bool promotion;

  if (!is_gimple_assign (last_stmt))
    return NULL;

  type = gimple_expr_type (last_stmt);

  /* Starting from LAST_STMT, follow the defs of its uses in search
     of the above pattern.  */

  if (gimple_assign_rhs_code (last_stmt) != MULT_EXPR)
    return NULL;

  oprnd0 = gimple_assign_rhs1 (last_stmt);
  oprnd1 = gimple_assign_rhs2 (last_stmt);
  if (!types_compatible_p (TREE_TYPE (oprnd0), type)
      || !types_compatible_p (TREE_TYPE (oprnd1), type))
    return NULL;

  /* Check argument 0.  */
  if (!type_conversion_p (oprnd0, last_stmt, false, &half_type0, &def_stmt0,
                         &promotion)
      || !promotion)
     return NULL;
  /* Check argument 1.  */
  op1_ok = type_conversion_p (oprnd1, last_stmt, false, &half_type1,
                              &def_stmt1, &promotion);

  if (op1_ok && promotion)
    {
      oprnd0 = gimple_assign_rhs1 (def_stmt0);
      oprnd1 = gimple_assign_rhs1 (def_stmt1);
    }	       
  else
    {
      if (TREE_CODE (oprnd1) == INTEGER_CST
          && TREE_CODE (half_type0) == INTEGER_TYPE
          && vect_handle_widen_op_by_const (last_stmt, MULT_EXPR, oprnd1,
		                            &oprnd0, stmts, type,
					    &half_type0, def_stmt0))
	{
	  half_type1 = half_type0;
	  oprnd1 = fold_convert (half_type1, oprnd1);
	}
      else
        return NULL;
    }

  /* Handle unsigned case.  Look for
     S6  u_prod_T = (unsigned TYPE) prod_T;
     Use unsigned TYPE as the type for WIDEN_MULT_EXPR.  */
  if (TYPE_UNSIGNED (type) != TYPE_UNSIGNED (half_type0))
    {
      gimple use_stmt;
      tree use_lhs;
      tree use_type;

      if (TYPE_UNSIGNED (type) == TYPE_UNSIGNED (half_type1))
        return NULL;

      use_stmt = vect_single_imm_use (last_stmt);
      if (!use_stmt || !is_gimple_assign (use_stmt)
	  || gimple_assign_rhs_code (use_stmt) != NOP_EXPR)
        return NULL;

      use_lhs = gimple_assign_lhs (use_stmt);
      use_type = TREE_TYPE (use_lhs);
      if (!INTEGRAL_TYPE_P (use_type)
          || (TYPE_UNSIGNED (type) == TYPE_UNSIGNED (use_type))
          || (TYPE_PRECISION (type) != TYPE_PRECISION (use_type)))
        return NULL;

      type = use_type;
      last_stmt = use_stmt;
    }

  if (!types_compatible_p (half_type0, half_type1))
    return NULL;

  /* Pattern detected.  */
  if (dump_enabled_p ())
    dump_printf_loc (MSG_NOTE, vect_location,
                     "vect_recog_widen_mult_pattern: detected:\n");

  /* Check target support  */
  vectype = get_vectype_for_scalar_type (half_type0);
  vectype_out = get_vectype_for_scalar_type (type);
  if (!vectype
      || !vectype_out
      || !supportable_widening_operation (WIDEN_MULT_EXPR, last_stmt,
					  vectype_out, vectype,
					  &dummy_code, &dummy_code,
					  &dummy_int, &dummy_vec))
    return NULL;

  *type_in = vectype;
  *type_out = vectype_out;

  /* Pattern supported. Create a stmt to be used to replace the pattern: */
  var = vect_recog_temp_ssa_var (type, NULL);
  pattern_stmt = gimple_build_assign_with_ops (WIDEN_MULT_EXPR, var, oprnd0,
					       oprnd1);

  if (dump_enabled_p ())
    dump_gimple_stmt_loc (MSG_NOTE, vect_location, TDF_SLIM, pattern_stmt, 0);

  stmts->safe_push (last_stmt);
  return pattern_stmt;
}


/* Function vect_recog_pow_pattern

   Try to find the following pattern:

     x = POW (y, N);

   with POW being one of pow, powf, powi, powif and N being
   either 2 or 0.5.

   Input:

   * LAST_STMT: A stmt from which the pattern search begins.

   Output:

   * TYPE_IN: The type of the input arguments to the pattern.

   * TYPE_OUT: The type of the output of this pattern.

   * Return value: A new stmt that will be used to replace the sequence of
   stmts that constitute the pattern. In this case it will be:
        x = x * x
   or
	x = sqrt (x)
*/

static gimple
vect_recog_pow_pattern (vec<gimple> *stmts, tree *type_in,
			tree *type_out)
{
  gimple last_stmt = (*stmts)[0];
  tree fn, base, exp = NULL;
  gimple stmt;
  tree var;

  if (!is_gimple_call (last_stmt) || gimple_call_lhs (last_stmt) == NULL)
    return NULL;

  fn = gimple_call_fndecl (last_stmt);
  if (fn == NULL_TREE || DECL_BUILT_IN_CLASS (fn) != BUILT_IN_NORMAL)
   return NULL;

  switch (DECL_FUNCTION_CODE (fn))
    {
    case BUILT_IN_POWIF:
    case BUILT_IN_POWI:
    case BUILT_IN_POWF:
    case BUILT_IN_POW:
      base = gimple_call_arg (last_stmt, 0);
      exp = gimple_call_arg (last_stmt, 1);
      if (TREE_CODE (exp) != REAL_CST
	  && TREE_CODE (exp) != INTEGER_CST)
        return NULL;
      break;

    default:
      return NULL;
    }

  /* We now have a pow or powi builtin function call with a constant
     exponent.  */

  *type_out = NULL_TREE;

  /* Catch squaring.  */
  if ((tree_fits_shwi_p (exp)
       && tree_to_shwi (exp) == 2)
      || (TREE_CODE (exp) == REAL_CST
          && REAL_VALUES_EQUAL (TREE_REAL_CST (exp), dconst2)))
    {
      *type_in = TREE_TYPE (base);

      var = vect_recog_temp_ssa_var (TREE_TYPE (base), NULL);
      stmt = gimple_build_assign_with_ops (MULT_EXPR, var, base, base);
      return stmt;
    }

  /* Catch square root.  */
  if (TREE_CODE (exp) == REAL_CST
      && REAL_VALUES_EQUAL (TREE_REAL_CST (exp), dconsthalf))
    {
      tree newfn = mathfn_built_in (TREE_TYPE (base), BUILT_IN_SQRT);
      *type_in = get_vectype_for_scalar_type (TREE_TYPE (base));
      if (*type_in)
	{
	  gimple stmt = gimple_build_call (newfn, 1, base);
	  if (vectorizable_function (stmt, *type_in, *type_in)
	      != NULL_TREE)
	    {
	      var = vect_recog_temp_ssa_var (TREE_TYPE (base), stmt);
	      gimple_call_set_lhs (stmt, var);
	      return stmt;
	    }
	}
    }

  return NULL;
}


/* Function vect_recog_widen_sum_pattern

   Try to find the following pattern:

     type x_t;
     TYPE x_T, sum = init;
   loop:
     sum_0 = phi <init, sum_1>
     S1  x_t = *p;
     S2  x_T = (TYPE) x_t;
     S3  sum_1 = x_T + sum_0;

   where type 'TYPE' is at least double the size of type 'type', i.e - we're
   summing elements of type 'type' into an accumulator of type 'TYPE'. This is
   a special case of a reduction computation.

   Input:

   * LAST_STMT: A stmt from which the pattern search begins. In the example,
   when this function is called with S3, the pattern {S2,S3} will be detected.

   Output:

   * TYPE_IN: The type of the input arguments to the pattern.

   * TYPE_OUT: The type of the output of this pattern.

   * Return value: A new stmt that will be used to replace the sequence of
   stmts that constitute the pattern. In this case it will be:
        WIDEN_SUM <x_t, sum_0>

   Note: The widening-sum idiom is a widening reduction pattern that is
	 vectorized without preserving all the intermediate results. It
         produces only N/2 (widened) results (by summing up pairs of
	 intermediate results) rather than all N results.  Therefore, we
	 cannot allow this pattern when we want to get all the results and in
	 the correct order (as is the case when this computation is in an
	 inner-loop nested in an outer-loop that us being vectorized).  */

static gimple
vect_recog_widen_sum_pattern (vec<gimple> *stmts, tree *type_in,
			      tree *type_out)
{
  gimple stmt, last_stmt = (*stmts)[0];
  tree oprnd0, oprnd1;
  stmt_vec_info stmt_vinfo = vinfo_for_stmt (last_stmt);
  tree type, half_type;
  gimple pattern_stmt;
  loop_vec_info loop_info = STMT_VINFO_LOOP_VINFO (stmt_vinfo);
  struct loop *loop;
  tree var;
  bool promotion;

  if (!loop_info)
    return NULL;

  loop = LOOP_VINFO_LOOP (loop_info);

  if (!is_gimple_assign (last_stmt))
    return NULL;

  type = gimple_expr_type (last_stmt);

  /* Look for the following pattern
          DX = (TYPE) X;
          sum_1 = DX + sum_0;
     In which DX is at least double the size of X, and sum_1 has been
     recognized as a reduction variable.
   */

  /* Starting from LAST_STMT, follow the defs of its uses in search
     of the above pattern.  */

  if (gimple_assign_rhs_code (last_stmt) != PLUS_EXPR)
    return NULL;

  if (STMT_VINFO_DEF_TYPE (stmt_vinfo) != vect_reduction_def)
    return NULL;

  oprnd0 = gimple_assign_rhs1 (last_stmt);
  oprnd1 = gimple_assign_rhs2 (last_stmt);
  if (!types_compatible_p (TREE_TYPE (oprnd0), type)
      || !types_compatible_p (TREE_TYPE (oprnd1), type))
    return NULL;

  /* So far so good.  Since last_stmt was detected as a (summation) reduction,
     we know that oprnd1 is the reduction variable (defined by a loop-header
     phi), and oprnd0 is an ssa-name defined by a stmt in the loop body.
     Left to check that oprnd0 is defined by a cast from type 'type' to type
     'TYPE'.  */

  if (!type_conversion_p (oprnd0, last_stmt, true, &half_type, &stmt,
                          &promotion)
      || !promotion)
     return NULL;

  oprnd0 = gimple_assign_rhs1 (stmt);
  *type_in = half_type;
  *type_out = type;

  /* Pattern detected. Create a stmt to be used to replace the pattern: */
  var = vect_recog_temp_ssa_var (type, NULL);
  pattern_stmt = gimple_build_assign_with_ops (WIDEN_SUM_EXPR, var,
					       oprnd0, oprnd1);

  if (dump_enabled_p ())
    {
      dump_printf_loc (MSG_NOTE, vect_location,
                       "vect_recog_widen_sum_pattern: detected: ");
      dump_gimple_stmt (MSG_NOTE, TDF_SLIM, pattern_stmt, 0);
      dump_printf (MSG_NOTE, "\n");
    }

  /* We don't allow changing the order of the computation in the inner-loop
     when doing outer-loop vectorization.  */
  gcc_assert (!nested_in_vect_loop_p (loop, last_stmt));

  return pattern_stmt;
}


/* Return TRUE if the operation in STMT can be performed on a smaller type.

   Input:
   STMT - a statement to check.
   DEF - we support operations with two operands, one of which is constant.
         The other operand can be defined by a demotion operation, or by a
         previous statement in a sequence of over-promoted operations.  In the
         later case DEF is used to replace that operand.  (It is defined by a
         pattern statement we created for the previous statement in the
         sequence).

   Input/output:
   NEW_TYPE - Output: a smaller type that we are trying to use.  Input: if not
         NULL, it's the type of DEF.
   STMTS - additional pattern statements.  If a pattern statement (type
         conversion) is created in this function, its original statement is
         added to STMTS.

   Output:
   OP0, OP1 - if the operation fits a smaller type, OP0 and OP1 are the new
         operands to use in the new pattern statement for STMT (will be created
         in vect_recog_over_widening_pattern ()).
   NEW_DEF_STMT - in case DEF has to be promoted, we create two pattern
         statements for STMT: the first one is a type promotion and the second
         one is the operation itself.  We return the type promotion statement
	 in NEW_DEF_STMT and further store it in STMT_VINFO_PATTERN_DEF_SEQ of
         the second pattern statement.  */

static bool
vect_operation_fits_smaller_type (gimple stmt, tree def, tree *new_type,
                                  tree *op0, tree *op1, gimple *new_def_stmt,
                                  vec<gimple> *stmts)
{
  enum tree_code code;
  tree const_oprnd, oprnd;
  tree interm_type = NULL_TREE, half_type, new_oprnd, type;
  gimple def_stmt, new_stmt;
  bool first = false;
  bool promotion;

  *op0 = NULL_TREE;
  *op1 = NULL_TREE;
  *new_def_stmt = NULL;

  if (!is_gimple_assign (stmt))
    return false;

  code = gimple_assign_rhs_code (stmt);
  if (code != LSHIFT_EXPR && code != RSHIFT_EXPR
      && code != BIT_IOR_EXPR && code != BIT_XOR_EXPR && code != BIT_AND_EXPR)
    return false;

  oprnd = gimple_assign_rhs1 (stmt);
  const_oprnd = gimple_assign_rhs2 (stmt);
  type = gimple_expr_type (stmt);

  if (TREE_CODE (oprnd) != SSA_NAME
      || TREE_CODE (const_oprnd) != INTEGER_CST)
    return false;

  /* If oprnd has other uses besides that in stmt we cannot mark it
     as being part of a pattern only.  */
  if (!has_single_use (oprnd))
    return false;

  /* If we are in the middle of a sequence, we use DEF from a previous
     statement.  Otherwise, OPRND has to be a result of type promotion.  */
  if (*new_type)
    {
      half_type = *new_type;
      oprnd = def;
    }
  else
    {
      first = true;
      if (!type_conversion_p (oprnd, stmt, false, &half_type, &def_stmt,
			      &promotion)
	  || !promotion
	  || !vect_same_loop_or_bb_p (stmt, def_stmt))
        return false;
    }

  /* Can we perform the operation on a smaller type?  */
  switch (code)
    {
      case BIT_IOR_EXPR:
      case BIT_XOR_EXPR:
      case BIT_AND_EXPR:
        if (!int_fits_type_p (const_oprnd, half_type))
          {
            /* HALF_TYPE is not enough.  Try a bigger type if possible.  */
            if (TYPE_PRECISION (type) < (TYPE_PRECISION (half_type) * 4))
              return false;

            interm_type = build_nonstandard_integer_type (
                        TYPE_PRECISION (half_type) * 2, TYPE_UNSIGNED (type));
            if (!int_fits_type_p (const_oprnd, interm_type))
              return false;
          }

        break;

      case LSHIFT_EXPR:
        /* Try intermediate type - HALF_TYPE is not enough for sure.  */
        if (TYPE_PRECISION (type) < (TYPE_PRECISION (half_type) * 4))
          return false;

        /* Check that HALF_TYPE size + shift amount <= INTERM_TYPE size.
          (e.g., if the original value was char, the shift amount is at most 8
           if we want to use short).  */
        if (compare_tree_int (const_oprnd, TYPE_PRECISION (half_type)) == 1)
          return false;

        interm_type = build_nonstandard_integer_type (
                        TYPE_PRECISION (half_type) * 2, TYPE_UNSIGNED (type));

        if (!vect_supportable_shift (code, interm_type))
          return false;

        break;

      case RSHIFT_EXPR:
        if (vect_supportable_shift (code, half_type))
          break;

        /* Try intermediate type - HALF_TYPE is not supported.  */
        if (TYPE_PRECISION (type) < (TYPE_PRECISION (half_type) * 4))
          return false;

        interm_type = build_nonstandard_integer_type (
                        TYPE_PRECISION (half_type) * 2, TYPE_UNSIGNED (type));

        if (!vect_supportable_shift (code, interm_type))
          return false;

        break;

      default:
        gcc_unreachable ();
    }

  /* There are four possible cases:
     1. OPRND is defined by a type promotion (in that case FIRST is TRUE, it's
        the first statement in the sequence)
        a. The original, HALF_TYPE, is not enough - we replace the promotion
           from HALF_TYPE to TYPE with a promotion to INTERM_TYPE.
        b. HALF_TYPE is sufficient, OPRND is set as the RHS of the original
           promotion.
     2. OPRND is defined by a pattern statement we created.
        a. Its type is not sufficient for the operation, we create a new stmt:
           a type conversion for OPRND from HALF_TYPE to INTERM_TYPE.  We store
           this statement in NEW_DEF_STMT, and it is later put in
	   STMT_VINFO_PATTERN_DEF_SEQ of the pattern statement for STMT.
        b. OPRND is good to use in the new statement.  */
  if (first)
    {
      if (interm_type)
        {
          /* Replace the original type conversion HALF_TYPE->TYPE with
             HALF_TYPE->INTERM_TYPE.  */
          if (STMT_VINFO_RELATED_STMT (vinfo_for_stmt (def_stmt)))
            {
              new_stmt = STMT_VINFO_RELATED_STMT (vinfo_for_stmt (def_stmt));
              /* Check if the already created pattern stmt is what we need.  */
              if (!is_gimple_assign (new_stmt)
                  || gimple_assign_rhs_code (new_stmt) != NOP_EXPR
                  || TREE_TYPE (gimple_assign_lhs (new_stmt)) != interm_type)
                return false;

	      stmts->safe_push (def_stmt);
              oprnd = gimple_assign_lhs (new_stmt);
            }
          else
            {
              /* Create NEW_OPRND = (INTERM_TYPE) OPRND.  */
              oprnd = gimple_assign_rhs1 (def_stmt);
              new_oprnd = make_ssa_name (interm_type, NULL);
              new_stmt = gimple_build_assign_with_ops (NOP_EXPR, new_oprnd,
                                                       oprnd, NULL_TREE);
              STMT_VINFO_RELATED_STMT (vinfo_for_stmt (def_stmt)) = new_stmt;
              stmts->safe_push (def_stmt);
              oprnd = new_oprnd;
            }
        }
      else
        {
          /* Retrieve the operand before the type promotion.  */
          oprnd = gimple_assign_rhs1 (def_stmt);
        }
    }
  else
    {
      if (interm_type)
        {
          /* Create a type conversion HALF_TYPE->INTERM_TYPE.  */
          new_oprnd = make_ssa_name (interm_type, NULL);
          new_stmt = gimple_build_assign_with_ops (NOP_EXPR, new_oprnd,
                                                   oprnd, NULL_TREE);
          oprnd = new_oprnd;
          *new_def_stmt = new_stmt;
        }

      /* Otherwise, OPRND is already set.  */
    }

  if (interm_type)
    *new_type = interm_type;
  else
    *new_type = half_type;

  *op0 = oprnd;
  *op1 = fold_convert (*new_type, const_oprnd);

  return true;
}


/* Try to find a statement or a sequence of statements that can be performed
   on a smaller type:

     type x_t;
     TYPE x_T, res0_T, res1_T;
   loop:
     S1  x_t = *p;
     S2  x_T = (TYPE) x_t;
     S3  res0_T = op (x_T, C0);
     S4  res1_T = op (res0_T, C1);
     S5  ... = () res1_T;  - type demotion

   where type 'TYPE' is at least double the size of type 'type', C0 and C1 are
   constants.
   Check if S3 and S4 can be done on a smaller type than 'TYPE', it can either
   be 'type' or some intermediate type.  For now, we expect S5 to be a type
   demotion operation.  We also check that S3 and S4 have only one use.  */

static gimple
vect_recog_over_widening_pattern (vec<gimple> *stmts,
                                  tree *type_in, tree *type_out)
{
  gimple stmt = stmts->pop ();
  gimple pattern_stmt = NULL, new_def_stmt, prev_stmt = NULL, use_stmt = NULL;
  tree op0, op1, vectype = NULL_TREE, use_lhs, use_type;
  tree var = NULL_TREE, new_type = NULL_TREE, new_oprnd;
  bool first;
  tree type = NULL;

  first = true;
  while (1)
    {
      if (!vinfo_for_stmt (stmt)
          || STMT_VINFO_IN_PATTERN_P (vinfo_for_stmt (stmt)))
        return NULL;

      new_def_stmt = NULL;
      if (!vect_operation_fits_smaller_type (stmt, var, &new_type,
                                             &op0, &op1, &new_def_stmt,
                                             stmts))
        {
          if (first)
            return NULL;
          else
            break;
        }

      /* STMT can be performed on a smaller type.  Check its uses.  */
      use_stmt = vect_single_imm_use (stmt);
      if (!use_stmt || !is_gimple_assign (use_stmt))
        return NULL;

      /* Create pattern statement for STMT.  */
      vectype = get_vectype_for_scalar_type (new_type);
      if (!vectype)
        return NULL;

      /* We want to collect all the statements for which we create pattern
         statetments, except for the case when the last statement in the
         sequence doesn't have a corresponding pattern statement.  In such
         case we associate the last pattern statement with the last statement
         in the sequence.  Therefore, we only add the original statement to
         the list if we know that it is not the last.  */
      if (prev_stmt)
        stmts->safe_push (prev_stmt);

      var = vect_recog_temp_ssa_var (new_type, NULL);
      pattern_stmt
	= gimple_build_assign_with_ops (gimple_assign_rhs_code (stmt), var,
					op0, op1);
      STMT_VINFO_RELATED_STMT (vinfo_for_stmt (stmt)) = pattern_stmt;
      new_pattern_def_seq (vinfo_for_stmt (stmt), new_def_stmt);

      if (dump_enabled_p ())
        {
          dump_printf_loc (MSG_NOTE, vect_location,
                           "created pattern stmt: ");
          dump_gimple_stmt (MSG_NOTE, TDF_SLIM, pattern_stmt, 0);
          dump_printf (MSG_NOTE, "\n");
        }

      type = gimple_expr_type (stmt);
      prev_stmt = stmt;
      stmt = use_stmt;

      first = false;
    }

  /* We got a sequence.  We expect it to end with a type demotion operation.
     Otherwise, we quit (for now).  There are three possible cases: the
     conversion is to NEW_TYPE (we don't do anything), the conversion is to
     a type bigger than NEW_TYPE and/or the signedness of USE_TYPE and
     NEW_TYPE differs (we create a new conversion statement).  */
  if (CONVERT_EXPR_CODE_P (gimple_assign_rhs_code (use_stmt)))
    {
      use_lhs = gimple_assign_lhs (use_stmt);
      use_type = TREE_TYPE (use_lhs);
      /* Support only type demotion or signedess change.  */
      if (!INTEGRAL_TYPE_P (use_type)
	  || TYPE_PRECISION (type) <= TYPE_PRECISION (use_type))
        return NULL;

      /* Check that NEW_TYPE is not bigger than the conversion result.  */
      if (TYPE_PRECISION (new_type) > TYPE_PRECISION (use_type))
	return NULL;

      if (TYPE_UNSIGNED (new_type) != TYPE_UNSIGNED (use_type)
          || TYPE_PRECISION (new_type) != TYPE_PRECISION (use_type))
        {
          /* Create NEW_TYPE->USE_TYPE conversion.  */
          new_oprnd = make_ssa_name (use_type, NULL);
          pattern_stmt = gimple_build_assign_with_ops (NOP_EXPR, new_oprnd,
                                                       var, NULL_TREE);
          STMT_VINFO_RELATED_STMT (vinfo_for_stmt (use_stmt)) = pattern_stmt;

          *type_in = get_vectype_for_scalar_type (new_type);
          *type_out = get_vectype_for_scalar_type (use_type);

          /* We created a pattern statement for the last statement in the
             sequence, so we don't need to associate it with the pattern
             statement created for PREV_STMT.  Therefore, we add PREV_STMT
             to the list in order to mark it later in vect_pattern_recog_1.  */
          if (prev_stmt)
            stmts->safe_push (prev_stmt);
        }
      else
        {
          if (prev_stmt)
	    STMT_VINFO_PATTERN_DEF_SEQ (vinfo_for_stmt (use_stmt))
	       = STMT_VINFO_PATTERN_DEF_SEQ (vinfo_for_stmt (prev_stmt));

          *type_in = vectype;
          *type_out = NULL_TREE;
        }

      stmts->safe_push (use_stmt);
    }
  else
    /* TODO: support general case, create a conversion to the correct type.  */
    return NULL;

  /* Pattern detected.  */
  if (dump_enabled_p ())
    {
      dump_printf_loc (MSG_NOTE, vect_location,
                       "vect_recog_over_widening_pattern: detected: ");
      dump_gimple_stmt (MSG_NOTE, TDF_SLIM, pattern_stmt, 0);
      dump_printf (MSG_NOTE, "\n");
    }

  return pattern_stmt;
}

/* Detect widening shift pattern:

   type a_t;
   TYPE a_T, res_T;

   S1 a_t = ;
   S2 a_T = (TYPE) a_t;
   S3 res_T = a_T << CONST;

  where type 'TYPE' is at least double the size of type 'type'.

  Also detect cases where the shift result is immediately converted
  to another type 'result_type' that is no larger in size than 'TYPE'.
  In those cases we perform a widen-shift that directly results in
  'result_type', to avoid a possible over-widening situation:

  type a_t;
  TYPE a_T, res_T;
  result_type res_result;

  S1 a_t = ;
  S2 a_T = (TYPE) a_t;
  S3 res_T = a_T << CONST;
  S4 res_result = (result_type) res_T;
      '--> res_result' = a_t w<< CONST;

  And a case when 'TYPE' is 4 times bigger than 'type'.  In that case we
  create an additional pattern stmt for S2 to create a variable of an
  intermediate type, and perform widen-shift on the intermediate type:

  type a_t;
  interm_type a_it;
  TYPE a_T, res_T, res_T';

  S1 a_t = ;
  S2 a_T = (TYPE) a_t;
      '--> a_it = (interm_type) a_t;
  S3 res_T = a_T << CONST;
      '--> res_T' = a_it <<* CONST;

  Input/Output:

  * STMTS: Contains a stmt from which the pattern search begins.
    In case of unsigned widen-shift, the original stmt (S3) is replaced with S4
    in STMTS.  When an intermediate type is used and a pattern statement is
    created for S2, we also put S2 here (before S3).

  Output:

  * TYPE_IN: The type of the input arguments to the pattern.

  * TYPE_OUT: The type of the output of this pattern.

  * Return value: A new stmt that will be used to replace the sequence of
    stmts that constitute the pattern.  In this case it will be:
    WIDEN_LSHIFT_EXPR <a_t, CONST>.  */

static gimple
vect_recog_widen_shift_pattern (vec<gimple> *stmts,
				tree *type_in, tree *type_out)
{
  gimple last_stmt = stmts->pop ();
  gimple def_stmt0;
  tree oprnd0, oprnd1;
  tree type, half_type0;
  gimple pattern_stmt;
  tree vectype, vectype_out = NULL_TREE;
  tree var;
  enum tree_code dummy_code;
  int dummy_int;
  vec<tree>  dummy_vec;
  gimple use_stmt;
  bool promotion;

  if (!is_gimple_assign (last_stmt) || !vinfo_for_stmt (last_stmt))
    return NULL;

  if (STMT_VINFO_IN_PATTERN_P (vinfo_for_stmt (last_stmt)))
    return NULL;

  if (gimple_assign_rhs_code (last_stmt) != LSHIFT_EXPR)
    return NULL;

  oprnd0 = gimple_assign_rhs1 (last_stmt);
  oprnd1 = gimple_assign_rhs2 (last_stmt);
  if (TREE_CODE (oprnd0) != SSA_NAME || TREE_CODE (oprnd1) != INTEGER_CST)
    return NULL;

  /* Check operand 0: it has to be defined by a type promotion.  */
  if (!type_conversion_p (oprnd0, last_stmt, false, &half_type0, &def_stmt0,
                          &promotion)
      || !promotion)
     return NULL;

  /* Check operand 1: has to be positive.  We check that it fits the type
     in vect_handle_widen_op_by_const ().  */
  if (tree_int_cst_compare (oprnd1, size_zero_node) <= 0)
    return NULL;

  oprnd0 = gimple_assign_rhs1 (def_stmt0);
  type = gimple_expr_type (last_stmt);

  /* Check for subsequent conversion to another type.  */
  use_stmt = vect_single_imm_use (last_stmt);
  if (use_stmt && is_gimple_assign (use_stmt)
      && CONVERT_EXPR_CODE_P (gimple_assign_rhs_code (use_stmt))
      && !STMT_VINFO_IN_PATTERN_P (vinfo_for_stmt (use_stmt)))
    {
      tree use_lhs = gimple_assign_lhs (use_stmt);
      tree use_type = TREE_TYPE (use_lhs);

      if (INTEGRAL_TYPE_P (use_type)
	  && TYPE_PRECISION (use_type) <= TYPE_PRECISION (type))
	{
	  last_stmt = use_stmt;
	  type = use_type;
	}
    }

  /* Check if this a widening operation.  */
  if (!vect_handle_widen_op_by_const (last_stmt, LSHIFT_EXPR, oprnd1,
       				      &oprnd0, stmts,
	                              type, &half_type0, def_stmt0))
    return NULL;

  /* Pattern detected.  */
  if (dump_enabled_p ())
    dump_printf_loc (MSG_NOTE, vect_location,
                     "vect_recog_widen_shift_pattern: detected:\n");

  /* Check target support.  */
  vectype = get_vectype_for_scalar_type (half_type0);
  vectype_out = get_vectype_for_scalar_type (type);

  if (!vectype
      || !vectype_out
      || !supportable_widening_operation (WIDEN_LSHIFT_EXPR, last_stmt,
					  vectype_out, vectype,
					  &dummy_code, &dummy_code,
					  &dummy_int, &dummy_vec))
    return NULL;

  *type_in = vectype;
  *type_out = vectype_out;

  /* Pattern supported.  Create a stmt to be used to replace the pattern.  */
  var = vect_recog_temp_ssa_var (type, NULL);
  pattern_stmt =
    gimple_build_assign_with_ops (WIDEN_LSHIFT_EXPR, var, oprnd0, oprnd1);

  if (dump_enabled_p ())
    dump_gimple_stmt_loc (MSG_NOTE, vect_location, TDF_SLIM, pattern_stmt, 0);

  stmts->safe_push (last_stmt);
  return pattern_stmt;
}

/* Detect a rotate pattern wouldn't be otherwise vectorized:

   type a_t, b_t, c_t;

   S0 a_t = b_t r<< c_t;

  Input/Output:

  * STMTS: Contains a stmt from which the pattern search begins,
    i.e. the shift/rotate stmt.  The original stmt (S0) is replaced
    with a sequence:

   S1 d_t = -c_t;
   S2 e_t = d_t & (B - 1);
   S3 f_t = b_t << c_t;
   S4 g_t = b_t >> e_t;
   S0 a_t = f_t | g_t;

    where B is element bitsize of type.

  Output:

  * TYPE_IN: The type of the input arguments to the pattern.

  * TYPE_OUT: The type of the output of this pattern.

  * Return value: A new stmt that will be used to replace the rotate
    S0 stmt.  */

static gimple
vect_recog_rotate_pattern (vec<gimple> *stmts, tree *type_in, tree *type_out)
{
  gimple last_stmt = stmts->pop ();
  tree oprnd0, oprnd1, lhs, var, var1, var2, vectype, type, stype, def, def2;
  gimple pattern_stmt, def_stmt;
  enum tree_code rhs_code;
  stmt_vec_info stmt_vinfo = vinfo_for_stmt (last_stmt);
  loop_vec_info loop_vinfo = STMT_VINFO_LOOP_VINFO (stmt_vinfo);
  bb_vec_info bb_vinfo = STMT_VINFO_BB_VINFO (stmt_vinfo);
  enum vect_def_type dt;
  optab optab1, optab2;
  edge ext_def = NULL;

  if (!is_gimple_assign (last_stmt))
    return NULL;

  rhs_code = gimple_assign_rhs_code (last_stmt);
  switch (rhs_code)
    {
    case LROTATE_EXPR:
    case RROTATE_EXPR:
      break;
    default:
      return NULL;
    }

  if (STMT_VINFO_IN_PATTERN_P (stmt_vinfo))
    return NULL;

  lhs = gimple_assign_lhs (last_stmt);
  oprnd0 = gimple_assign_rhs1 (last_stmt);
  type = TREE_TYPE (oprnd0);
  oprnd1 = gimple_assign_rhs2 (last_stmt);
  if (TREE_CODE (oprnd0) != SSA_NAME
      || TYPE_PRECISION (TREE_TYPE (lhs)) != TYPE_PRECISION (type)
      || !INTEGRAL_TYPE_P (type)
      || !TYPE_UNSIGNED (type))
    return NULL;

  if (!vect_is_simple_use (oprnd1, last_stmt, loop_vinfo, bb_vinfo, &def_stmt,
			   &def, &dt))
    return NULL;

  if (dt != vect_internal_def
      && dt != vect_constant_def
      && dt != vect_external_def)
    return NULL;

  vectype = get_vectype_for_scalar_type (type);
  if (vectype == NULL_TREE)
    return NULL;

  /* If vector/vector or vector/scalar rotate is supported by the target,
     don't do anything here.  */
  optab1 = optab_for_tree_code (rhs_code, vectype, optab_vector);
  if (optab1
      && optab_handler (optab1, TYPE_MODE (vectype)) != CODE_FOR_nothing)
    return NULL;

  if (bb_vinfo != NULL || dt != vect_internal_def)
    {
      optab2 = optab_for_tree_code (rhs_code, vectype, optab_scalar);
      if (optab2
	  && optab_handler (optab2, TYPE_MODE (vectype)) != CODE_FOR_nothing)
	return NULL;
    }

  /* If vector/vector or vector/scalar shifts aren't supported by the target,
     don't do anything here either.  */
  optab1 = optab_for_tree_code (LSHIFT_EXPR, vectype, optab_vector);
  optab2 = optab_for_tree_code (RSHIFT_EXPR, vectype, optab_vector);
  if (!optab1
      || optab_handler (optab1, TYPE_MODE (vectype)) == CODE_FOR_nothing
      || !optab2
      || optab_handler (optab2, TYPE_MODE (vectype)) == CODE_FOR_nothing)
    {
      if (bb_vinfo == NULL && dt == vect_internal_def)
	return NULL;
      optab1 = optab_for_tree_code (LSHIFT_EXPR, vectype, optab_scalar);
      optab2 = optab_for_tree_code (RSHIFT_EXPR, vectype, optab_scalar);
      if (!optab1
	  || optab_handler (optab1, TYPE_MODE (vectype)) == CODE_FOR_nothing
	  || !optab2
	  || optab_handler (optab2, TYPE_MODE (vectype)) == CODE_FOR_nothing)
	return NULL;
    }

  *type_in = vectype;
  *type_out = vectype;
  if (*type_in == NULL_TREE)
    return NULL;

  if (dt == vect_external_def
      && TREE_CODE (oprnd1) == SSA_NAME
      && loop_vinfo)
    {
      struct loop *loop = LOOP_VINFO_LOOP (loop_vinfo);
      ext_def = loop_preheader_edge (loop);
      if (!SSA_NAME_IS_DEFAULT_DEF (oprnd1))
	{
	  basic_block bb = gimple_bb (SSA_NAME_DEF_STMT (oprnd1));
	  if (bb == NULL
	      || !dominated_by_p (CDI_DOMINATORS, ext_def->dest, bb))
	    ext_def = NULL;
	}
    }

  def = NULL_TREE;
  if (TREE_CODE (oprnd1) == INTEGER_CST
      || TYPE_MODE (TREE_TYPE (oprnd1)) == TYPE_MODE (type))
    def = oprnd1;
  else if (def_stmt && gimple_assign_cast_p (def_stmt))
    {
      tree rhs1 = gimple_assign_rhs1 (def_stmt);
      if (TYPE_MODE (TREE_TYPE (rhs1)) == TYPE_MODE (type)
	  && TYPE_PRECISION (TREE_TYPE (rhs1))
	     == TYPE_PRECISION (type))
	def = rhs1;
    }

  STMT_VINFO_PATTERN_DEF_SEQ (stmt_vinfo) = NULL;
  if (def == NULL_TREE)
    {
      def = vect_recog_temp_ssa_var (type, NULL);
      def_stmt = gimple_build_assign_with_ops (NOP_EXPR, def, oprnd1,
					       NULL_TREE);
      if (ext_def)
	{
	  basic_block new_bb
	    = gsi_insert_on_edge_immediate (ext_def, def_stmt);
	  gcc_assert (!new_bb);
	}
      else
	append_pattern_def_seq (stmt_vinfo, def_stmt);
    }
  stype = TREE_TYPE (def);

  if (TREE_CODE (def) == INTEGER_CST)
    {
      if (!tree_fits_uhwi_p (def)
	  || (unsigned HOST_WIDE_INT) tree_to_uhwi (def)
	     >= GET_MODE_PRECISION (TYPE_MODE (type))
	  || integer_zerop (def))
	return NULL;
      def2 = build_int_cst (stype,
			    GET_MODE_PRECISION (TYPE_MODE (type))
			    - tree_to_uhwi (def));
    }
  else
    {
      tree vecstype = get_vectype_for_scalar_type (stype);
      stmt_vec_info def_stmt_vinfo;

      if (vecstype == NULL_TREE)
	return NULL;
      def2 = vect_recog_temp_ssa_var (stype, NULL);
      def_stmt = gimple_build_assign_with_ops (NEGATE_EXPR, def2, def,
					       NULL_TREE);
      if (ext_def)
	{
	  basic_block new_bb
	    = gsi_insert_on_edge_immediate (ext_def, def_stmt);
	  gcc_assert (!new_bb);
	}
      else
	{
	  def_stmt_vinfo = new_stmt_vec_info (def_stmt, loop_vinfo, bb_vinfo);
	  set_vinfo_for_stmt (def_stmt, def_stmt_vinfo);
	  STMT_VINFO_VECTYPE (def_stmt_vinfo) = vecstype;
	  append_pattern_def_seq (stmt_vinfo, def_stmt);
	}

      def2 = vect_recog_temp_ssa_var (stype, NULL);
      tree mask
	= build_int_cst (stype, GET_MODE_PRECISION (TYPE_MODE (stype)) - 1);
      def_stmt = gimple_build_assign_with_ops (BIT_AND_EXPR, def2,
					       gimple_assign_lhs (def_stmt),
					       mask);
      if (ext_def)
	{
	  basic_block new_bb
	    = gsi_insert_on_edge_immediate (ext_def, def_stmt);
	  gcc_assert (!new_bb);
	}
      else
	{
	  def_stmt_vinfo = new_stmt_vec_info (def_stmt, loop_vinfo, bb_vinfo);
	  set_vinfo_for_stmt (def_stmt, def_stmt_vinfo);
	  STMT_VINFO_VECTYPE (def_stmt_vinfo) = vecstype;
	  append_pattern_def_seq (stmt_vinfo, def_stmt);
	}
    }

  var1 = vect_recog_temp_ssa_var (type, NULL);
  def_stmt = gimple_build_assign_with_ops (rhs_code == LROTATE_EXPR
					   ? LSHIFT_EXPR : RSHIFT_EXPR,
					   var1, oprnd0, def);
  append_pattern_def_seq (stmt_vinfo, def_stmt);

  var2 = vect_recog_temp_ssa_var (type, NULL);
  def_stmt = gimple_build_assign_with_ops (rhs_code == LROTATE_EXPR
					   ? RSHIFT_EXPR : LSHIFT_EXPR,
					   var2, oprnd0, def2);
  append_pattern_def_seq (stmt_vinfo, def_stmt);

  /* Pattern detected.  */
  if (dump_enabled_p ())
    dump_printf_loc (MSG_NOTE, vect_location,
		     "vect_recog_rotate_pattern: detected:\n");

  /* Pattern supported.  Create a stmt to be used to replace the pattern.  */
  var = vect_recog_temp_ssa_var (type, NULL);
  pattern_stmt = gimple_build_assign_with_ops (BIT_IOR_EXPR, var, var1, var2);

  if (dump_enabled_p ())
    dump_gimple_stmt_loc (MSG_NOTE, vect_location, TDF_SLIM, pattern_stmt, 0);

  stmts->safe_push (last_stmt);
  return pattern_stmt;
}

/* Detect a vector by vector shift pattern that wouldn't be otherwise
   vectorized:

   type a_t;
   TYPE b_T, res_T;

   S1 a_t = ;
   S2 b_T = ;
   S3 res_T = b_T op a_t;

  where type 'TYPE' is a type with different size than 'type',
  and op is <<, >> or rotate.

  Also detect cases:

   type a_t;
   TYPE b_T, c_T, res_T;

   S0 c_T = ;
   S1 a_t = (type) c_T;
   S2 b_T = ;
   S3 res_T = b_T op a_t;

  Input/Output:

  * STMTS: Contains a stmt from which the pattern search begins,
    i.e. the shift/rotate stmt.  The original stmt (S3) is replaced
    with a shift/rotate which has same type on both operands, in the
    second case just b_T op c_T, in the first case with added cast
    from a_t to c_T in STMT_VINFO_PATTERN_DEF_SEQ.

  Output:

  * TYPE_IN: The type of the input arguments to the pattern.

  * TYPE_OUT: The type of the output of this pattern.

  * Return value: A new stmt that will be used to replace the shift/rotate
    S3 stmt.  */

static gimple
vect_recog_vector_vector_shift_pattern (vec<gimple> *stmts,
					tree *type_in, tree *type_out)
{
  gimple last_stmt = stmts->pop ();
  tree oprnd0, oprnd1, lhs, var;
  gimple pattern_stmt, def_stmt;
  enum tree_code rhs_code;
  stmt_vec_info stmt_vinfo = vinfo_for_stmt (last_stmt);
  loop_vec_info loop_vinfo = STMT_VINFO_LOOP_VINFO (stmt_vinfo);
  bb_vec_info bb_vinfo = STMT_VINFO_BB_VINFO (stmt_vinfo);
  enum vect_def_type dt;
  tree def;

  if (!is_gimple_assign (last_stmt))
    return NULL;

  rhs_code = gimple_assign_rhs_code (last_stmt);
  switch (rhs_code)
    {
    case LSHIFT_EXPR:
    case RSHIFT_EXPR:
    case LROTATE_EXPR:
    case RROTATE_EXPR:
      break;
    default:
      return NULL;
    }

  if (STMT_VINFO_IN_PATTERN_P (stmt_vinfo))
    return NULL;

  lhs = gimple_assign_lhs (last_stmt);
  oprnd0 = gimple_assign_rhs1 (last_stmt);
  oprnd1 = gimple_assign_rhs2 (last_stmt);
  if (TREE_CODE (oprnd0) != SSA_NAME
      || TREE_CODE (oprnd1) != SSA_NAME
      || TYPE_MODE (TREE_TYPE (oprnd0)) == TYPE_MODE (TREE_TYPE (oprnd1))
      || TYPE_PRECISION (TREE_TYPE (oprnd1))
	 != GET_MODE_PRECISION (TYPE_MODE (TREE_TYPE (oprnd1)))
      || TYPE_PRECISION (TREE_TYPE (lhs))
	 != TYPE_PRECISION (TREE_TYPE (oprnd0)))
    return NULL;

  if (!vect_is_simple_use (oprnd1, last_stmt, loop_vinfo, bb_vinfo, &def_stmt,
			   &def, &dt))
    return NULL;

  if (dt != vect_internal_def)
    return NULL;

  *type_in = get_vectype_for_scalar_type (TREE_TYPE (oprnd0));
  *type_out = *type_in;
  if (*type_in == NULL_TREE)
    return NULL;

  def = NULL_TREE;
  if (gimple_assign_cast_p (def_stmt))
    {
      tree rhs1 = gimple_assign_rhs1 (def_stmt);
      if (TYPE_MODE (TREE_TYPE (rhs1)) == TYPE_MODE (TREE_TYPE (oprnd0))
	  && TYPE_PRECISION (TREE_TYPE (rhs1))
	     == TYPE_PRECISION (TREE_TYPE (oprnd0)))
	def = rhs1;
    }

  if (def == NULL_TREE)
    {
      def = vect_recog_temp_ssa_var (TREE_TYPE (oprnd0), NULL);
      def_stmt = gimple_build_assign_with_ops (NOP_EXPR, def, oprnd1,
					       NULL_TREE);
      new_pattern_def_seq (stmt_vinfo, def_stmt);
    }

  /* Pattern detected.  */
  if (dump_enabled_p ())
    dump_printf_loc (MSG_NOTE, vect_location,
                     "vect_recog_vector_vector_shift_pattern: detected:\n");

  /* Pattern supported.  Create a stmt to be used to replace the pattern.  */
  var = vect_recog_temp_ssa_var (TREE_TYPE (oprnd0), NULL);
  pattern_stmt = gimple_build_assign_with_ops (rhs_code, var, oprnd0, def);

  if (dump_enabled_p ())
    dump_gimple_stmt_loc (MSG_NOTE, vect_location, TDF_SLIM, pattern_stmt, 0);

  stmts->safe_push (last_stmt);
  return pattern_stmt;
}

/* Detect a signed division by a constant that wouldn't be
   otherwise vectorized:

   type a_t, b_t;

   S1 a_t = b_t / N;

  where type 'type' is an integral type and N is a constant.

  Similarly handle modulo by a constant:

   S4 a_t = b_t % N;

  Input/Output:

  * STMTS: Contains a stmt from which the pattern search begins,
    i.e. the division stmt.  S1 is replaced by if N is a power
    of two constant and type is signed:
  S3  y_t = b_t < 0 ? N - 1 : 0;
  S2  x_t = b_t + y_t;
  S1' a_t = x_t >> log2 (N);

    S4 is replaced if N is a power of two constant and
    type is signed by (where *_T temporaries have unsigned type):
  S9  y_T = b_t < 0 ? -1U : 0U;
  S8  z_T = y_T >> (sizeof (type_t) * CHAR_BIT - log2 (N));
  S7  z_t = (type) z_T;
  S6  w_t = b_t + z_t;
  S5  x_t = w_t & (N - 1);
  S4' a_t = x_t - z_t;

  Output:

  * TYPE_IN: The type of the input arguments to the pattern.

  * TYPE_OUT: The type of the output of this pattern.

  * Return value: A new stmt that will be used to replace the division
    S1 or modulo S4 stmt.  */

static gimple
vect_recog_divmod_pattern (vec<gimple> *stmts,
			   tree *type_in, tree *type_out)
{
  gimple last_stmt = stmts->pop ();
  tree oprnd0, oprnd1, vectype, itype, cond;
  gimple pattern_stmt, def_stmt;
  enum tree_code rhs_code;
  stmt_vec_info stmt_vinfo = vinfo_for_stmt (last_stmt);
  loop_vec_info loop_vinfo = STMT_VINFO_LOOP_VINFO (stmt_vinfo);
  bb_vec_info bb_vinfo = STMT_VINFO_BB_VINFO (stmt_vinfo);
  optab optab;
  tree q;
  int dummy_int, prec;
  stmt_vec_info def_stmt_vinfo;

  if (!is_gimple_assign (last_stmt))
    return NULL;

  rhs_code = gimple_assign_rhs_code (last_stmt);
  switch (rhs_code)
    {
    case TRUNC_DIV_EXPR:
    case TRUNC_MOD_EXPR:
      break;
    default:
      return NULL;
    }

  if (STMT_VINFO_IN_PATTERN_P (stmt_vinfo))
    return NULL;

  oprnd0 = gimple_assign_rhs1 (last_stmt);
  oprnd1 = gimple_assign_rhs2 (last_stmt);
  itype = TREE_TYPE (oprnd0);
  if (TREE_CODE (oprnd0) != SSA_NAME
      || TREE_CODE (oprnd1) != INTEGER_CST
      || TREE_CODE (itype) != INTEGER_TYPE
      || TYPE_PRECISION (itype) != GET_MODE_PRECISION (TYPE_MODE (itype)))
    return NULL;

  vectype = get_vectype_for_scalar_type (itype);
  if (vectype == NULL_TREE)
    return NULL;

  /* If the target can handle vectorized division or modulo natively,
     don't attempt to optimize this.  */
  optab = optab_for_tree_code (rhs_code, vectype, optab_default);
  if (optab != unknown_optab)
    {
      enum machine_mode vec_mode = TYPE_MODE (vectype);
      int icode = (int) optab_handler (optab, vec_mode);
      if (icode != CODE_FOR_nothing)
	return NULL;
    }

  prec = TYPE_PRECISION (itype);
  if (integer_pow2p (oprnd1))
    {
      if (TYPE_UNSIGNED (itype) || tree_int_cst_sgn (oprnd1) != 1)
	return NULL;

      /* Pattern detected.  */
      if (dump_enabled_p ())
        dump_printf_loc (MSG_NOTE, vect_location,
                         "vect_recog_divmod_pattern: detected:\n");

      cond = build2 (LT_EXPR, boolean_type_node, oprnd0,
		     build_int_cst (itype, 0));
      if (rhs_code == TRUNC_DIV_EXPR)
	{
	  tree var = vect_recog_temp_ssa_var (itype, NULL);
	  tree shift;
	  def_stmt
	    = gimple_build_assign_with_ops (COND_EXPR, var, cond,
					    fold_build2 (MINUS_EXPR, itype,
							 oprnd1,
							 build_int_cst (itype,
									1)),
					    build_int_cst (itype, 0));
	  new_pattern_def_seq (stmt_vinfo, def_stmt);
	  var = vect_recog_temp_ssa_var (itype, NULL);
	  def_stmt
	    = gimple_build_assign_with_ops (PLUS_EXPR, var, oprnd0,
					    gimple_assign_lhs (def_stmt));
	  append_pattern_def_seq (stmt_vinfo, def_stmt);

	  shift = build_int_cst (itype, tree_log2 (oprnd1));
	  pattern_stmt
	    = gimple_build_assign_with_ops (RSHIFT_EXPR,
					    vect_recog_temp_ssa_var (itype,
								     NULL),
					    var, shift);
	}
      else
	{
	  tree signmask;
	  STMT_VINFO_PATTERN_DEF_SEQ (stmt_vinfo) = NULL;
	  if (compare_tree_int (oprnd1, 2) == 0)
	    {
	      signmask = vect_recog_temp_ssa_var (itype, NULL);
	      def_stmt
		= gimple_build_assign_with_ops (COND_EXPR, signmask, cond,
						build_int_cst (itype, 1),
						build_int_cst (itype, 0));
	      append_pattern_def_seq (stmt_vinfo, def_stmt);
	    }
	  else
	    {
	      tree utype
		= build_nonstandard_integer_type (prec, 1);
	      tree vecutype = get_vectype_for_scalar_type (utype);
	      tree shift
		= build_int_cst (utype, GET_MODE_BITSIZE (TYPE_MODE (itype))
					- tree_log2 (oprnd1));
	      tree var = vect_recog_temp_ssa_var (utype, NULL);

	      def_stmt
		= gimple_build_assign_with_ops (COND_EXPR, var, cond,
						build_int_cst (utype, -1),
						build_int_cst (utype, 0));
	      def_stmt_vinfo
		= new_stmt_vec_info (def_stmt, loop_vinfo, bb_vinfo);
	      set_vinfo_for_stmt (def_stmt, def_stmt_vinfo);
	      STMT_VINFO_VECTYPE (def_stmt_vinfo) = vecutype;
	      append_pattern_def_seq (stmt_vinfo, def_stmt);
	      var = vect_recog_temp_ssa_var (utype, NULL);
	      def_stmt
		= gimple_build_assign_with_ops (RSHIFT_EXPR, var,
						gimple_assign_lhs (def_stmt),
						shift);
	      def_stmt_vinfo
		= new_stmt_vec_info (def_stmt, loop_vinfo, bb_vinfo);
	      set_vinfo_for_stmt (def_stmt, def_stmt_vinfo);
	      STMT_VINFO_VECTYPE (def_stmt_vinfo) = vecutype;
	      append_pattern_def_seq (stmt_vinfo, def_stmt);
	      signmask = vect_recog_temp_ssa_var (itype, NULL);
	      def_stmt
		= gimple_build_assign_with_ops (NOP_EXPR, signmask, var,
						NULL_TREE);
	      append_pattern_def_seq (stmt_vinfo, def_stmt);
	    }
	  def_stmt
	    = gimple_build_assign_with_ops (PLUS_EXPR,
					    vect_recog_temp_ssa_var (itype,
								     NULL),
					    oprnd0, signmask);
	  append_pattern_def_seq (stmt_vinfo, def_stmt);
	  def_stmt
	    = gimple_build_assign_with_ops (BIT_AND_EXPR,
					    vect_recog_temp_ssa_var (itype,
								     NULL),
					    gimple_assign_lhs (def_stmt),
					    fold_build2 (MINUS_EXPR, itype,
							 oprnd1,
							 build_int_cst (itype,
									1)));
	  append_pattern_def_seq (stmt_vinfo, def_stmt);

	  pattern_stmt
	    = gimple_build_assign_with_ops (MINUS_EXPR,
					    vect_recog_temp_ssa_var (itype,
								     NULL),
					    gimple_assign_lhs (def_stmt),
					    signmask);
	}

      if (dump_enabled_p ())
	dump_gimple_stmt_loc (MSG_NOTE, vect_location, TDF_SLIM, pattern_stmt,
                              0);

      stmts->safe_push (last_stmt);

      *type_in = vectype;
      *type_out = vectype;
      return pattern_stmt;
    }

<<<<<<< HEAD
  if (!tree_fits_hwi_p (oprnd1, TYPE_SIGN (itype))
      || integer_zerop (oprnd1)
      || prec > HOST_BITS_PER_WIDE_INT)
=======
  if (prec > HOST_BITS_PER_WIDE_INT
      || integer_zerop (oprnd1))
>>>>>>> 6ca03b4e
    return NULL;

  if (!can_mult_highpart_p (TYPE_MODE (vectype), TYPE_UNSIGNED (itype)))
    return NULL;

  STMT_VINFO_PATTERN_DEF_SEQ (stmt_vinfo) = NULL;

  if (TYPE_UNSIGNED (itype))
    {
      unsigned HOST_WIDE_INT mh, ml;
      int pre_shift, post_shift;
<<<<<<< HEAD
      unsigned HOST_WIDE_INT d = tree_to_uhwi (oprnd1)
				 & GET_MODE_MASK (TYPE_MODE (itype));
=======
      unsigned HOST_WIDE_INT d = (TREE_INT_CST_LOW (oprnd1)
				  & GET_MODE_MASK (TYPE_MODE (itype)));
>>>>>>> 6ca03b4e
      tree t1, t2, t3, t4;

      if (d >= ((unsigned HOST_WIDE_INT) 1 << (prec - 1)))
	/* FIXME: Can transform this into oprnd0 >= oprnd1 ? 1 : 0.  */
	return NULL;

      /* Find a suitable multiplier and right shift count
	 instead of multiplying with D.  */
      mh = choose_multiplier (d, prec, prec, &ml, &post_shift, &dummy_int);

      /* If the suggested multiplier is more than SIZE bits, we can do better
	 for even divisors, using an initial right shift.  */
      if (mh != 0 && (d & 1) == 0)
	{
	  pre_shift = floor_log2 (d & -d);
	  mh = choose_multiplier (d >> pre_shift, prec, prec - pre_shift,
				  &ml, &post_shift, &dummy_int);
	  gcc_assert (!mh);
	}
      else
	pre_shift = 0;

      if (mh != 0)
	{
	  if (post_shift - 1 >= prec)
	    return NULL;

	  /* t1 = oprnd0 h* ml;
	     t2 = oprnd0 - t1;
	     t3 = t2 >> 1;
	     t4 = t1 + t3;
	     q = t4 >> (post_shift - 1);  */
	  t1 = vect_recog_temp_ssa_var (itype, NULL);
	  def_stmt
	    = gimple_build_assign_with_ops (MULT_HIGHPART_EXPR, t1, oprnd0,
					    build_int_cst (itype, ml));
	  append_pattern_def_seq (stmt_vinfo, def_stmt);

	  t2 = vect_recog_temp_ssa_var (itype, NULL);
	  def_stmt
	    = gimple_build_assign_with_ops (MINUS_EXPR, t2, oprnd0, t1);
	  append_pattern_def_seq (stmt_vinfo, def_stmt);

	  t3 = vect_recog_temp_ssa_var (itype, NULL);
	  def_stmt
	    = gimple_build_assign_with_ops (RSHIFT_EXPR, t3, t2,
					    integer_one_node);
	  append_pattern_def_seq (stmt_vinfo, def_stmt);

	  t4 = vect_recog_temp_ssa_var (itype, NULL);
	  def_stmt
	    = gimple_build_assign_with_ops (PLUS_EXPR, t4, t1, t3);

	  if (post_shift != 1)
	    {
	      append_pattern_def_seq (stmt_vinfo, def_stmt);

	      q = vect_recog_temp_ssa_var (itype, NULL);
	      pattern_stmt
		= gimple_build_assign_with_ops (RSHIFT_EXPR, q, t4,
						build_int_cst (itype,
							       post_shift
							       - 1));
	    }
	  else
	    {
	      q = t4;
	      pattern_stmt = def_stmt;
	    }
	}
      else
	{
	  if (pre_shift >= prec || post_shift >= prec)
	    return NULL;

	  /* t1 = oprnd0 >> pre_shift;
	     t2 = t1 h* ml;
	     q = t2 >> post_shift;  */
	  if (pre_shift)
	    {
	      t1 = vect_recog_temp_ssa_var (itype, NULL);
	      def_stmt
		= gimple_build_assign_with_ops (RSHIFT_EXPR, t1, oprnd0,
						build_int_cst (NULL,
							       pre_shift));
	      append_pattern_def_seq (stmt_vinfo, def_stmt);
	    }
	  else
	    t1 = oprnd0;

	  t2 = vect_recog_temp_ssa_var (itype, NULL);
	  def_stmt
	    = gimple_build_assign_with_ops (MULT_HIGHPART_EXPR, t2, t1,
					    build_int_cst (itype, ml));

	  if (post_shift)
	    {
	      append_pattern_def_seq (stmt_vinfo, def_stmt);

	      q = vect_recog_temp_ssa_var (itype, NULL);
	      def_stmt
		= gimple_build_assign_with_ops (RSHIFT_EXPR, q, t2,
						build_int_cst (itype,
							       post_shift));
	    }
	  else
	    q = t2;

	  pattern_stmt = def_stmt;
	}
    }
  else
    {
      unsigned HOST_WIDE_INT ml;
      int post_shift;
<<<<<<< HEAD
      HOST_WIDE_INT d = tree_to_shwi (oprnd1);
=======
      HOST_WIDE_INT d = TREE_INT_CST_LOW (oprnd1);
>>>>>>> 6ca03b4e
      unsigned HOST_WIDE_INT abs_d;
      bool add = false;
      tree t1, t2, t3, t4;

      /* Give up for -1.  */
      if (d == -1)
	return NULL;

      /* Since d might be INT_MIN, we have to cast to
	 unsigned HOST_WIDE_INT before negating to avoid
	 undefined signed overflow.  */
      abs_d = (d >= 0
	       ? (unsigned HOST_WIDE_INT) d
	       : - (unsigned HOST_WIDE_INT) d);

      /* n rem d = n rem -d */
      if (rhs_code == TRUNC_MOD_EXPR && d < 0)
	{
	  d = abs_d;
	  oprnd1 = build_int_cst (itype, abs_d);
	}
      else if (HOST_BITS_PER_WIDE_INT >= prec
	       && abs_d == (unsigned HOST_WIDE_INT) 1 << (prec - 1))
	/* This case is not handled correctly below.  */
	return NULL;

      choose_multiplier (abs_d, prec, prec - 1, &ml, &post_shift, &dummy_int);
      if (ml >= (unsigned HOST_WIDE_INT) 1 << (prec - 1))
	{
	  add = true;
	  ml |= (~(unsigned HOST_WIDE_INT) 0) << (prec - 1);
	}
      if (post_shift >= prec)
	return NULL;

      /* t1 = oprnd0 h* ml;  */
      t1 = vect_recog_temp_ssa_var (itype, NULL);
      def_stmt
	= gimple_build_assign_with_ops (MULT_HIGHPART_EXPR, t1, oprnd0,
					build_int_cst (itype, ml));

      if (add)
	{
	  /* t2 = t1 + oprnd0;  */
	  append_pattern_def_seq (stmt_vinfo, def_stmt);
	  t2 = vect_recog_temp_ssa_var (itype, NULL);
	  def_stmt
	    = gimple_build_assign_with_ops (PLUS_EXPR, t2, t1, oprnd0);
	}
      else
	t2 = t1;

      if (post_shift)
	{
	  /* t3 = t2 >> post_shift;  */
	  append_pattern_def_seq (stmt_vinfo, def_stmt);
	  t3 = vect_recog_temp_ssa_var (itype, NULL);
	  def_stmt
	    = gimple_build_assign_with_ops (RSHIFT_EXPR, t3, t2,
					    build_int_cst (itype, post_shift));
	}
      else
	t3 = t2;

      widest_int oprnd0_min, oprnd0_max;
      int msb = 1;
      if (get_range_info (oprnd0, &oprnd0_min, &oprnd0_max) == VR_RANGE)
	{
	  if (!wi::neg_p (oprnd0_min))
	    msb = 0;
	  else if (wi::neg_p (oprnd0_max))
	    msb = -1;
	}

      if (msb == 0 && d >= 0)
	{
	  /* q = t3;  */
	  q = t3;
	  pattern_stmt = def_stmt;
	}
      else
	{
	  /* t4 = oprnd0 >> (prec - 1);
	     or if we know from VRP that oprnd0 >= 0
	     t4 = 0;
	     or if we know from VRP that oprnd0 < 0
	     t4 = -1;  */
	  append_pattern_def_seq (stmt_vinfo, def_stmt);
	  t4 = vect_recog_temp_ssa_var (itype, NULL);
	  if (msb != 1)
	    def_stmt
	      = gimple_build_assign_with_ops (INTEGER_CST,
					      t4, build_int_cst (itype, msb),
					      NULL_TREE);
	  else
	    def_stmt
	      = gimple_build_assign_with_ops (RSHIFT_EXPR, t4, oprnd0,
					      build_int_cst (itype, prec - 1));
	  append_pattern_def_seq (stmt_vinfo, def_stmt);

	  /* q = t3 - t4;  or q = t4 - t3;  */
	  q = vect_recog_temp_ssa_var (itype, NULL);
	  pattern_stmt
	    = gimple_build_assign_with_ops (MINUS_EXPR, q, d < 0 ? t4 : t3,
					    d < 0 ? t3 : t4);
	}
    }

  if (rhs_code == TRUNC_MOD_EXPR)
    {
      tree r, t1;

      /* We divided.  Now finish by:
	 t1 = q * oprnd1;
	 r = oprnd0 - t1;  */
      append_pattern_def_seq (stmt_vinfo, pattern_stmt);

      t1 = vect_recog_temp_ssa_var (itype, NULL);
      def_stmt
	= gimple_build_assign_with_ops (MULT_EXPR, t1, q, oprnd1);
      append_pattern_def_seq (stmt_vinfo, def_stmt);

      r = vect_recog_temp_ssa_var (itype, NULL);
      pattern_stmt
	= gimple_build_assign_with_ops (MINUS_EXPR, r, oprnd0, t1);
    }

  /* Pattern detected.  */
  if (dump_enabled_p ())
    {
      dump_printf_loc (MSG_NOTE, vect_location,
                       "vect_recog_divmod_pattern: detected: ");
      dump_gimple_stmt (MSG_NOTE, TDF_SLIM, pattern_stmt, 0);
      dump_printf (MSG_NOTE, "\n");
    }

  stmts->safe_push (last_stmt);

  *type_in = vectype;
  *type_out = vectype;
  return pattern_stmt;
}

/* Function vect_recog_mixed_size_cond_pattern

   Try to find the following pattern:

     type x_t, y_t;
     TYPE a_T, b_T, c_T;
   loop:
     S1  a_T = x_t CMP y_t ? b_T : c_T;

   where type 'TYPE' is an integral type which has different size
   from 'type'.  b_T and c_T are either constants (and if 'TYPE' is wider
   than 'type', the constants need to fit into an integer type
   with the same width as 'type') or results of conversion from 'type'.

   Input:

   * LAST_STMT: A stmt from which the pattern search begins.

   Output:

   * TYPE_IN: The type of the input arguments to the pattern.

   * TYPE_OUT: The type of the output of this pattern.

   * Return value: A new stmt that will be used to replace the pattern.
	Additionally a def_stmt is added.

	a_it = x_t CMP y_t ? b_it : c_it;
	a_T = (TYPE) a_it;  */

static gimple
vect_recog_mixed_size_cond_pattern (vec<gimple> *stmts, tree *type_in,
				    tree *type_out)
{
  gimple last_stmt = (*stmts)[0];
  tree cond_expr, then_clause, else_clause;
  stmt_vec_info stmt_vinfo = vinfo_for_stmt (last_stmt), def_stmt_info;
  tree type, vectype, comp_vectype, itype = NULL_TREE, vecitype;
  enum machine_mode cmpmode;
  gimple pattern_stmt, def_stmt;
  loop_vec_info loop_vinfo = STMT_VINFO_LOOP_VINFO (stmt_vinfo);
  bb_vec_info bb_vinfo = STMT_VINFO_BB_VINFO (stmt_vinfo);
  tree orig_type0 = NULL_TREE, orig_type1 = NULL_TREE;
  gimple def_stmt0 = NULL, def_stmt1 = NULL;
  bool promotion;
  tree comp_scalar_type;

  if (!is_gimple_assign (last_stmt)
      || gimple_assign_rhs_code (last_stmt) != COND_EXPR
      || STMT_VINFO_DEF_TYPE (stmt_vinfo) != vect_internal_def)
    return NULL;

  cond_expr = gimple_assign_rhs1 (last_stmt);
  then_clause = gimple_assign_rhs2 (last_stmt);
  else_clause = gimple_assign_rhs3 (last_stmt);

  if (!COMPARISON_CLASS_P (cond_expr))
    return NULL;

  comp_scalar_type = TREE_TYPE (TREE_OPERAND (cond_expr, 0));
  comp_vectype = get_vectype_for_scalar_type (comp_scalar_type);
  if (comp_vectype == NULL_TREE)
    return NULL;

  type = gimple_expr_type (last_stmt);
  if (types_compatible_p (type, comp_scalar_type)
      || ((TREE_CODE (then_clause) != INTEGER_CST
	   || TREE_CODE (else_clause) != INTEGER_CST)
	  && !INTEGRAL_TYPE_P (comp_scalar_type))
      || !INTEGRAL_TYPE_P (type))
    return NULL;

  if ((TREE_CODE (then_clause) != INTEGER_CST
       && !type_conversion_p (then_clause, last_stmt, false, &orig_type0,
                              &def_stmt0, &promotion))
      || (TREE_CODE (else_clause) != INTEGER_CST
          && !type_conversion_p (else_clause, last_stmt, false, &orig_type1,
                                 &def_stmt1, &promotion)))
    return NULL;

  if (orig_type0 && orig_type1
      && !types_compatible_p (orig_type0, orig_type1))
    return NULL;

  if (orig_type0)
    {
      if (!types_compatible_p (orig_type0, comp_scalar_type))
	return NULL;
      then_clause = gimple_assign_rhs1 (def_stmt0);
      itype = orig_type0;
    }

  if (orig_type1)
    {
      if (!types_compatible_p (orig_type1, comp_scalar_type))
	return NULL;
      else_clause = gimple_assign_rhs1 (def_stmt1);
      itype = orig_type1;
    }

  cmpmode = GET_MODE_INNER (TYPE_MODE (comp_vectype));

  if (GET_MODE_BITSIZE (TYPE_MODE (type)) == GET_MODE_BITSIZE (cmpmode))
    return NULL;

  vectype = get_vectype_for_scalar_type (type);
  if (vectype == NULL_TREE)
    return NULL;

  if (expand_vec_cond_expr_p (vectype, comp_vectype))
    return NULL;

  if (itype == NULL_TREE)
    itype = build_nonstandard_integer_type (GET_MODE_BITSIZE (cmpmode),
  					    TYPE_UNSIGNED (type));

  if (itype == NULL_TREE
      || GET_MODE_BITSIZE (TYPE_MODE (itype)) != GET_MODE_BITSIZE (cmpmode))
    return NULL;

  vecitype = get_vectype_for_scalar_type (itype);
  if (vecitype == NULL_TREE)
    return NULL;

  if (!expand_vec_cond_expr_p (vecitype, comp_vectype))
    return NULL;

  if (GET_MODE_BITSIZE (TYPE_MODE (type)) > GET_MODE_BITSIZE (cmpmode))
    {
      if ((TREE_CODE (then_clause) == INTEGER_CST
	   && !int_fits_type_p (then_clause, itype))
	  || (TREE_CODE (else_clause) == INTEGER_CST
	      && !int_fits_type_p (else_clause, itype)))
	return NULL;
    }

  def_stmt
    = gimple_build_assign_with_ops (COND_EXPR,
				    vect_recog_temp_ssa_var (itype, NULL),
				    unshare_expr (cond_expr),
				    fold_convert (itype, then_clause),
				    fold_convert (itype, else_clause));
  pattern_stmt
    = gimple_build_assign_with_ops (NOP_EXPR,
				    vect_recog_temp_ssa_var (type, NULL),
				    gimple_assign_lhs (def_stmt), NULL_TREE);

  new_pattern_def_seq (stmt_vinfo, def_stmt);
  def_stmt_info = new_stmt_vec_info (def_stmt, loop_vinfo, bb_vinfo);
  set_vinfo_for_stmt (def_stmt, def_stmt_info);
  STMT_VINFO_VECTYPE (def_stmt_info) = vecitype;
  *type_in = vecitype;
  *type_out = vectype;

  if (dump_enabled_p ())
    dump_printf_loc (MSG_NOTE, vect_location,
                     "vect_recog_mixed_size_cond_pattern: detected:\n");

  return pattern_stmt;
}


/* Helper function of vect_recog_bool_pattern.  Called recursively, return
   true if bool VAR can be optimized that way.  */

static bool
check_bool_pattern (tree var, loop_vec_info loop_vinfo, bb_vec_info bb_vinfo)
{
  gimple def_stmt;
  enum vect_def_type dt;
  tree def, rhs1;
  enum tree_code rhs_code;

  if (!vect_is_simple_use (var, NULL, loop_vinfo, bb_vinfo, &def_stmt, &def,
			   &dt))
    return false;

  if (dt != vect_internal_def)
    return false;

  if (!is_gimple_assign (def_stmt))
    return false;

  if (!has_single_use (def))
    return false;

  rhs1 = gimple_assign_rhs1 (def_stmt);
  rhs_code = gimple_assign_rhs_code (def_stmt);
  switch (rhs_code)
    {
    case SSA_NAME:
      return check_bool_pattern (rhs1, loop_vinfo, bb_vinfo);

    CASE_CONVERT:
      if ((TYPE_PRECISION (TREE_TYPE (rhs1)) != 1
	   || !TYPE_UNSIGNED (TREE_TYPE (rhs1)))
	  && TREE_CODE (TREE_TYPE (rhs1)) != BOOLEAN_TYPE)
	return false;
      return check_bool_pattern (rhs1, loop_vinfo, bb_vinfo);

    case BIT_NOT_EXPR:
      return check_bool_pattern (rhs1, loop_vinfo, bb_vinfo);

    case BIT_AND_EXPR:
    case BIT_IOR_EXPR:
    case BIT_XOR_EXPR:
      if (!check_bool_pattern (rhs1, loop_vinfo, bb_vinfo))
	return false;
      return check_bool_pattern (gimple_assign_rhs2 (def_stmt), loop_vinfo,
				 bb_vinfo);

    default:
      if (TREE_CODE_CLASS (rhs_code) == tcc_comparison)
	{
	  tree vecitype, comp_vectype;

	  /* If the comparison can throw, then is_gimple_condexpr will be
	     false and we can't make a COND_EXPR/VEC_COND_EXPR out of it.  */
	  if (stmt_could_throw_p (def_stmt))
	    return false;

	  comp_vectype = get_vectype_for_scalar_type (TREE_TYPE (rhs1));
	  if (comp_vectype == NULL_TREE)
	    return false;

	  if (TREE_CODE (TREE_TYPE (rhs1)) != INTEGER_TYPE)
	    {
	      enum machine_mode mode = TYPE_MODE (TREE_TYPE (rhs1));
	      tree itype
		= build_nonstandard_integer_type (GET_MODE_BITSIZE (mode), 1);
	      vecitype = get_vectype_for_scalar_type (itype);
	      if (vecitype == NULL_TREE)
		return false;
	    }
	  else
	    vecitype = comp_vectype;
	  return expand_vec_cond_expr_p (vecitype, comp_vectype);
	}
      return false;
    }
}


/* Helper function of adjust_bool_pattern.  Add a cast to TYPE to a previous
   stmt (SSA_NAME_DEF_STMT of VAR) by moving the COND_EXPR from RELATED_STMT
   to PATTERN_DEF_SEQ and adding a cast as RELATED_STMT.  */

static tree
adjust_bool_pattern_cast (tree type, tree var)
{
  stmt_vec_info stmt_vinfo = vinfo_for_stmt (SSA_NAME_DEF_STMT (var));
  gimple cast_stmt, pattern_stmt;

  gcc_assert (!STMT_VINFO_PATTERN_DEF_SEQ (stmt_vinfo));
  pattern_stmt = STMT_VINFO_RELATED_STMT (stmt_vinfo);
  new_pattern_def_seq (stmt_vinfo, pattern_stmt);
  cast_stmt
    = gimple_build_assign_with_ops (NOP_EXPR,
				    vect_recog_temp_ssa_var (type, NULL),
				    gimple_assign_lhs (pattern_stmt),
				    NULL_TREE);
  STMT_VINFO_RELATED_STMT (stmt_vinfo) = cast_stmt;
  return gimple_assign_lhs (cast_stmt);
}


/* Helper function of vect_recog_bool_pattern.  Do the actual transformations,
   recursively.  VAR is an SSA_NAME that should be transformed from bool
   to a wider integer type, OUT_TYPE is the desired final integer type of
   the whole pattern, TRUEVAL should be NULL unless optimizing
   BIT_AND_EXPR into a COND_EXPR with one integer from one of the operands
   in the then_clause, STMTS is where statements with added pattern stmts
   should be pushed to.  */

static tree
adjust_bool_pattern (tree var, tree out_type, tree trueval,
		     vec<gimple> *stmts)
{
  gimple stmt = SSA_NAME_DEF_STMT (var);
  enum tree_code rhs_code, def_rhs_code;
  tree itype, cond_expr, rhs1, rhs2, irhs1, irhs2;
  location_t loc;
  gimple pattern_stmt, def_stmt;

  rhs1 = gimple_assign_rhs1 (stmt);
  rhs2 = gimple_assign_rhs2 (stmt);
  rhs_code = gimple_assign_rhs_code (stmt);
  loc = gimple_location (stmt);
  switch (rhs_code)
    {
    case SSA_NAME:
    CASE_CONVERT:
      irhs1 = adjust_bool_pattern (rhs1, out_type, NULL_TREE, stmts);
      itype = TREE_TYPE (irhs1);
      pattern_stmt
	= gimple_build_assign_with_ops (SSA_NAME,
					vect_recog_temp_ssa_var (itype, NULL),
					irhs1, NULL_TREE);
      break;

    case BIT_NOT_EXPR:
      irhs1 = adjust_bool_pattern (rhs1, out_type, NULL_TREE, stmts);
      itype = TREE_TYPE (irhs1);
      pattern_stmt
	= gimple_build_assign_with_ops (BIT_XOR_EXPR,
					vect_recog_temp_ssa_var (itype, NULL),
					irhs1, build_int_cst (itype, 1));
      break;

    case BIT_AND_EXPR:
      /* Try to optimize x = y & (a < b ? 1 : 0); into
	 x = (a < b ? y : 0);

	 E.g. for:
	   bool a_b, b_b, c_b;
	   TYPE d_T;

	   S1  a_b = x1 CMP1 y1;
	   S2  b_b = x2 CMP2 y2;
	   S3  c_b = a_b & b_b;
	   S4  d_T = (TYPE) c_b;

	 we would normally emit:

	   S1'  a_T = x1 CMP1 y1 ? 1 : 0;
	   S2'  b_T = x2 CMP2 y2 ? 1 : 0;
	   S3'  c_T = a_T & b_T;
	   S4'  d_T = c_T;

	 but we can save one stmt by using the
	 result of one of the COND_EXPRs in the other COND_EXPR and leave
	 BIT_AND_EXPR stmt out:

	   S1'  a_T = x1 CMP1 y1 ? 1 : 0;
	   S3'  c_T = x2 CMP2 y2 ? a_T : 0;
	   S4'  f_T = c_T;

	 At least when VEC_COND_EXPR is implemented using masks
	 cond ? 1 : 0 is as expensive as cond ? var : 0, in both cases it
	 computes the comparison masks and ands it, in one case with
	 all ones vector, in the other case with a vector register.
	 Don't do this for BIT_IOR_EXPR, because cond ? 1 : var; is
	 often more expensive.  */
      def_stmt = SSA_NAME_DEF_STMT (rhs2);
      def_rhs_code = gimple_assign_rhs_code (def_stmt);
      if (TREE_CODE_CLASS (def_rhs_code) == tcc_comparison)
	{
	  tree def_rhs1 = gimple_assign_rhs1 (def_stmt);
	  irhs1 = adjust_bool_pattern (rhs1, out_type, NULL_TREE, stmts);
	  if (TYPE_PRECISION (TREE_TYPE (irhs1))
	      == GET_MODE_BITSIZE (TYPE_MODE (TREE_TYPE (def_rhs1))))
	    {
	      gimple tstmt;
	      stmt_vec_info stmt_def_vinfo = vinfo_for_stmt (def_stmt);
	      irhs2 = adjust_bool_pattern (rhs2, out_type, irhs1, stmts);
	      tstmt = stmts->pop ();
	      gcc_assert (tstmt == def_stmt);
	      stmts->quick_push (stmt);
	      STMT_VINFO_RELATED_STMT (vinfo_for_stmt (stmt))
		= STMT_VINFO_RELATED_STMT (stmt_def_vinfo);
	      gcc_assert (!STMT_VINFO_PATTERN_DEF_SEQ (stmt_def_vinfo));
	      STMT_VINFO_RELATED_STMT (stmt_def_vinfo) = NULL;
	      return irhs2;
	    }
	  else
	    irhs2 = adjust_bool_pattern (rhs2, out_type, NULL_TREE, stmts);
	  goto and_ior_xor;
	}
      def_stmt = SSA_NAME_DEF_STMT (rhs1);
      def_rhs_code = gimple_assign_rhs_code (def_stmt);
      if (TREE_CODE_CLASS (def_rhs_code) == tcc_comparison)
	{
	  tree def_rhs1 = gimple_assign_rhs1 (def_stmt);
	  irhs2 = adjust_bool_pattern (rhs2, out_type, NULL_TREE, stmts);
	  if (TYPE_PRECISION (TREE_TYPE (irhs2))
	      == GET_MODE_BITSIZE (TYPE_MODE (TREE_TYPE (def_rhs1))))
	    {
	      gimple tstmt;
	      stmt_vec_info stmt_def_vinfo = vinfo_for_stmt (def_stmt);
	      irhs1 = adjust_bool_pattern (rhs1, out_type, irhs2, stmts);
	      tstmt = stmts->pop ();
	      gcc_assert (tstmt == def_stmt);
	      stmts->quick_push (stmt);
	      STMT_VINFO_RELATED_STMT (vinfo_for_stmt (stmt))
		= STMT_VINFO_RELATED_STMT (stmt_def_vinfo);
	      gcc_assert (!STMT_VINFO_PATTERN_DEF_SEQ (stmt_def_vinfo));
	      STMT_VINFO_RELATED_STMT (stmt_def_vinfo) = NULL;
	      return irhs1;
	    }
	  else
	    irhs1 = adjust_bool_pattern (rhs1, out_type, NULL_TREE, stmts);
	  goto and_ior_xor;
	}
      /* FALLTHRU */
    case BIT_IOR_EXPR:
    case BIT_XOR_EXPR:
      irhs1 = adjust_bool_pattern (rhs1, out_type, NULL_TREE, stmts);
      irhs2 = adjust_bool_pattern (rhs2, out_type, NULL_TREE, stmts);
    and_ior_xor:
      if (TYPE_PRECISION (TREE_TYPE (irhs1))
	  != TYPE_PRECISION (TREE_TYPE (irhs2)))
	{
	  int prec1 = TYPE_PRECISION (TREE_TYPE (irhs1));
	  int prec2 = TYPE_PRECISION (TREE_TYPE (irhs2));
	  int out_prec = TYPE_PRECISION (out_type);
	  if (absu_hwi (out_prec - prec1) < absu_hwi (out_prec - prec2))
	    irhs2 = adjust_bool_pattern_cast (TREE_TYPE (irhs1), rhs2);
	  else if (absu_hwi (out_prec - prec1) > absu_hwi (out_prec - prec2))
	    irhs1 = adjust_bool_pattern_cast (TREE_TYPE (irhs2), rhs1);
	  else
	    {
	      irhs1 = adjust_bool_pattern_cast (out_type, rhs1);
	      irhs2 = adjust_bool_pattern_cast (out_type, rhs2);
	    }
	}
      itype = TREE_TYPE (irhs1);
      pattern_stmt
	= gimple_build_assign_with_ops (rhs_code,
					vect_recog_temp_ssa_var (itype, NULL),
					irhs1, irhs2);
      break;

    default:
      gcc_assert (TREE_CODE_CLASS (rhs_code) == tcc_comparison);
      if (TREE_CODE (TREE_TYPE (rhs1)) != INTEGER_TYPE
	  || !TYPE_UNSIGNED (TREE_TYPE (rhs1))
	  || (TYPE_PRECISION (TREE_TYPE (rhs1))
	      != GET_MODE_BITSIZE (TYPE_MODE (TREE_TYPE (rhs1)))))
	{
	  enum machine_mode mode = TYPE_MODE (TREE_TYPE (rhs1));
	  itype
	    = build_nonstandard_integer_type (GET_MODE_BITSIZE (mode), 1);
	}
      else
	itype = TREE_TYPE (rhs1);
      cond_expr = build2_loc (loc, rhs_code, itype, rhs1, rhs2);
      if (trueval == NULL_TREE)
	trueval = build_int_cst (itype, 1);
      else
	gcc_checking_assert (useless_type_conversion_p (itype,
							TREE_TYPE (trueval)));
      pattern_stmt
	= gimple_build_assign_with_ops (COND_EXPR,
					vect_recog_temp_ssa_var (itype, NULL),
					cond_expr, trueval,
					build_int_cst (itype, 0));
      break;
    }

  stmts->safe_push (stmt);
  gimple_set_location (pattern_stmt, loc);
  STMT_VINFO_RELATED_STMT (vinfo_for_stmt (stmt)) = pattern_stmt;
  return gimple_assign_lhs (pattern_stmt);
}


/* Function vect_recog_bool_pattern

   Try to find pattern like following:

     bool a_b, b_b, c_b, d_b, e_b;
     TYPE f_T;
   loop:
     S1  a_b = x1 CMP1 y1;
     S2  b_b = x2 CMP2 y2;
     S3  c_b = a_b & b_b;
     S4  d_b = x3 CMP3 y3;
     S5  e_b = c_b | d_b;
     S6  f_T = (TYPE) e_b;

   where type 'TYPE' is an integral type.

   Input:

   * LAST_STMT: A stmt at the end from which the pattern
		search begins, i.e. cast of a bool to
		an integer type.

   Output:

   * TYPE_IN: The type of the input arguments to the pattern.

   * TYPE_OUT: The type of the output of this pattern.

   * Return value: A new stmt that will be used to replace the pattern.

	Assuming size of TYPE is the same as size of all comparisons
	(otherwise some casts would be added where needed), the above
	sequence we create related pattern stmts:
	S1'  a_T = x1 CMP1 y1 ? 1 : 0;
	S3'  c_T = x2 CMP2 y2 ? a_T : 0;
	S4'  d_T = x3 CMP3 y3 ? 1 : 0;
	S5'  e_T = c_T | d_T;
	S6'  f_T = e_T;

	Instead of the above S3' we could emit:
	S2'  b_T = x2 CMP2 y2 ? 1 : 0;
	S3'  c_T = a_T | b_T;
	but the above is more efficient.  */

static gimple
vect_recog_bool_pattern (vec<gimple> *stmts, tree *type_in,
			 tree *type_out)
{
  gimple last_stmt = stmts->pop ();
  enum tree_code rhs_code;
  tree var, lhs, rhs, vectype;
  stmt_vec_info stmt_vinfo = vinfo_for_stmt (last_stmt);
  loop_vec_info loop_vinfo = STMT_VINFO_LOOP_VINFO (stmt_vinfo);
  bb_vec_info bb_vinfo = STMT_VINFO_BB_VINFO (stmt_vinfo);
  gimple pattern_stmt;

  if (!is_gimple_assign (last_stmt))
    return NULL;

  var = gimple_assign_rhs1 (last_stmt);
  lhs = gimple_assign_lhs (last_stmt);

  if ((TYPE_PRECISION (TREE_TYPE (var)) != 1
       || !TYPE_UNSIGNED (TREE_TYPE (var)))
      && TREE_CODE (TREE_TYPE (var)) != BOOLEAN_TYPE)
    return NULL;

  rhs_code = gimple_assign_rhs_code (last_stmt);
  if (CONVERT_EXPR_CODE_P (rhs_code))
    {
      if (TREE_CODE (TREE_TYPE (lhs)) != INTEGER_TYPE
	  || TYPE_PRECISION (TREE_TYPE (lhs)) == 1)
	return NULL;
      vectype = get_vectype_for_scalar_type (TREE_TYPE (lhs));
      if (vectype == NULL_TREE)
	return NULL;

      if (!check_bool_pattern (var, loop_vinfo, bb_vinfo))
	return NULL;

      rhs = adjust_bool_pattern (var, TREE_TYPE (lhs), NULL_TREE, stmts);
      lhs = vect_recog_temp_ssa_var (TREE_TYPE (lhs), NULL);
      if (useless_type_conversion_p (TREE_TYPE (lhs), TREE_TYPE (rhs)))
	pattern_stmt
	  = gimple_build_assign_with_ops (SSA_NAME, lhs, rhs, NULL_TREE);
      else
	pattern_stmt
	  = gimple_build_assign_with_ops (NOP_EXPR, lhs, rhs, NULL_TREE);
      *type_out = vectype;
      *type_in = vectype;
      stmts->safe_push (last_stmt);
      if (dump_enabled_p ())
	dump_printf_loc (MSG_NOTE, vect_location,
                         "vect_recog_bool_pattern: detected:\n");

      return pattern_stmt;
    }
  else if (rhs_code == SSA_NAME
	   && STMT_VINFO_DATA_REF (stmt_vinfo))
    {
      stmt_vec_info pattern_stmt_info;
      vectype = STMT_VINFO_VECTYPE (stmt_vinfo);
      gcc_assert (vectype != NULL_TREE);
      if (!VECTOR_MODE_P (TYPE_MODE (vectype)))
	return NULL;
      if (!check_bool_pattern (var, loop_vinfo, bb_vinfo))
	return NULL;

      rhs = adjust_bool_pattern (var, TREE_TYPE (vectype), NULL_TREE, stmts);
      lhs = build1 (VIEW_CONVERT_EXPR, TREE_TYPE (vectype), lhs);
      if (!useless_type_conversion_p (TREE_TYPE (lhs), TREE_TYPE (rhs)))
	{
	  tree rhs2 = vect_recog_temp_ssa_var (TREE_TYPE (lhs), NULL);
	  gimple cast_stmt
	    = gimple_build_assign_with_ops (NOP_EXPR, rhs2, rhs, NULL_TREE);
	  new_pattern_def_seq (stmt_vinfo, cast_stmt);
	  rhs = rhs2;
	}
      pattern_stmt
	= gimple_build_assign_with_ops (SSA_NAME, lhs, rhs, NULL_TREE);
      pattern_stmt_info = new_stmt_vec_info (pattern_stmt, loop_vinfo,
						bb_vinfo);
      set_vinfo_for_stmt (pattern_stmt, pattern_stmt_info);
      STMT_VINFO_DATA_REF (pattern_stmt_info)
	= STMT_VINFO_DATA_REF (stmt_vinfo);
      STMT_VINFO_DR_BASE_ADDRESS (pattern_stmt_info)
	= STMT_VINFO_DR_BASE_ADDRESS (stmt_vinfo);
      STMT_VINFO_DR_INIT (pattern_stmt_info) = STMT_VINFO_DR_INIT (stmt_vinfo);
      STMT_VINFO_DR_OFFSET (pattern_stmt_info)
	= STMT_VINFO_DR_OFFSET (stmt_vinfo);
      STMT_VINFO_DR_STEP (pattern_stmt_info) = STMT_VINFO_DR_STEP (stmt_vinfo);
      STMT_VINFO_DR_ALIGNED_TO (pattern_stmt_info)
	= STMT_VINFO_DR_ALIGNED_TO (stmt_vinfo);
      DR_STMT (STMT_VINFO_DATA_REF (stmt_vinfo)) = pattern_stmt;
      *type_out = vectype;
      *type_in = vectype;
      stmts->safe_push (last_stmt);
      if (dump_enabled_p ())
	dump_printf_loc (MSG_NOTE, vect_location,
                         "vect_recog_bool_pattern: detected:\n");
      return pattern_stmt;
    }
  else
    return NULL;
}


/* Mark statements that are involved in a pattern.  */

static inline void
vect_mark_pattern_stmts (gimple orig_stmt, gimple pattern_stmt,
                         tree pattern_vectype)
{
  stmt_vec_info pattern_stmt_info, def_stmt_info;
  stmt_vec_info orig_stmt_info = vinfo_for_stmt (orig_stmt);
  loop_vec_info loop_vinfo = STMT_VINFO_LOOP_VINFO (orig_stmt_info);
  bb_vec_info bb_vinfo = STMT_VINFO_BB_VINFO (orig_stmt_info);
  gimple def_stmt;

  pattern_stmt_info = vinfo_for_stmt (pattern_stmt);
  if (pattern_stmt_info == NULL)
    {
      pattern_stmt_info = new_stmt_vec_info (pattern_stmt, loop_vinfo,
						bb_vinfo);
      set_vinfo_for_stmt (pattern_stmt, pattern_stmt_info);
    }
  gimple_set_bb (pattern_stmt, gimple_bb (orig_stmt));

  STMT_VINFO_RELATED_STMT (pattern_stmt_info) = orig_stmt;
  STMT_VINFO_DEF_TYPE (pattern_stmt_info)
    = STMT_VINFO_DEF_TYPE (orig_stmt_info);
  STMT_VINFO_VECTYPE (pattern_stmt_info) = pattern_vectype;
  STMT_VINFO_IN_PATTERN_P (orig_stmt_info) = true;
  STMT_VINFO_RELATED_STMT (orig_stmt_info) = pattern_stmt;
  STMT_VINFO_PATTERN_DEF_SEQ (pattern_stmt_info)
    = STMT_VINFO_PATTERN_DEF_SEQ (orig_stmt_info);
  if (STMT_VINFO_PATTERN_DEF_SEQ (pattern_stmt_info))
    {
      gimple_stmt_iterator si;
      for (si = gsi_start (STMT_VINFO_PATTERN_DEF_SEQ (pattern_stmt_info));
	   !gsi_end_p (si); gsi_next (&si))
	{
	  def_stmt = gsi_stmt (si);
	  def_stmt_info = vinfo_for_stmt (def_stmt);
	  if (def_stmt_info == NULL)
	    {
	      def_stmt_info = new_stmt_vec_info (def_stmt, loop_vinfo,
						 bb_vinfo);
	      set_vinfo_for_stmt (def_stmt, def_stmt_info);
	    }
	  gimple_set_bb (def_stmt, gimple_bb (orig_stmt));
	  STMT_VINFO_RELATED_STMT (def_stmt_info) = orig_stmt;
	  STMT_VINFO_DEF_TYPE (def_stmt_info)
	    = STMT_VINFO_DEF_TYPE (orig_stmt_info);
	  if (STMT_VINFO_VECTYPE (def_stmt_info) == NULL_TREE)
	    STMT_VINFO_VECTYPE (def_stmt_info) = pattern_vectype;
	}
    }
}

/* Function vect_pattern_recog_1

   Input:
   PATTERN_RECOG_FUNC: A pointer to a function that detects a certain
        computation pattern.
   STMT: A stmt from which the pattern search should start.

   If PATTERN_RECOG_FUNC successfully detected the pattern, it creates an
   expression that computes the same functionality and can be used to
   replace the sequence of stmts that are involved in the pattern.

   Output:
   This function checks if the expression returned by PATTERN_RECOG_FUNC is
   supported in vector form by the target.  We use 'TYPE_IN' to obtain the
   relevant vector type. If 'TYPE_IN' is already a vector type, then this
   indicates that target support had already been checked by PATTERN_RECOG_FUNC.
   If 'TYPE_OUT' is also returned by PATTERN_RECOG_FUNC, we check that it fits
   to the available target pattern.

   This function also does some bookkeeping, as explained in the documentation
   for vect_recog_pattern.  */

static void
vect_pattern_recog_1 (vect_recog_func_ptr vect_recog_func,
		      gimple_stmt_iterator si,
		      vec<gimple> *stmts_to_replace)
{
  gimple stmt = gsi_stmt (si), pattern_stmt;
  stmt_vec_info stmt_info;
  loop_vec_info loop_vinfo;
  tree pattern_vectype;
  tree type_in, type_out;
  enum tree_code code;
  int i;
  gimple next;

  stmts_to_replace->truncate (0);
  stmts_to_replace->quick_push (stmt);
  pattern_stmt = (* vect_recog_func) (stmts_to_replace, &type_in, &type_out);
  if (!pattern_stmt)
    return;

  stmt = stmts_to_replace->last ();
  stmt_info = vinfo_for_stmt (stmt);
  loop_vinfo = STMT_VINFO_LOOP_VINFO (stmt_info);
 
  if (VECTOR_MODE_P (TYPE_MODE (type_in)))
    {
      /* No need to check target support (already checked by the pattern
         recognition function).  */
      pattern_vectype = type_out ? type_out : type_in;
    }
  else
    {
      enum machine_mode vec_mode;
      enum insn_code icode;
      optab optab;

      /* Check target support  */
      type_in = get_vectype_for_scalar_type (type_in);
      if (!type_in)
	return;
      if (type_out)
	type_out = get_vectype_for_scalar_type (type_out);
      else
	type_out = type_in;
      if (!type_out)
	return;
      pattern_vectype = type_out;

      if (is_gimple_assign (pattern_stmt))
	code = gimple_assign_rhs_code (pattern_stmt);
      else
        {
	  gcc_assert (is_gimple_call (pattern_stmt));
	  code = CALL_EXPR;
	}

      optab = optab_for_tree_code (code, type_in, optab_default);
      vec_mode = TYPE_MODE (type_in);
      if (!optab
          || (icode = optab_handler (optab, vec_mode)) == CODE_FOR_nothing
          || (insn_data[icode].operand[0].mode != TYPE_MODE (type_out)))
	return;
    }

  /* Found a vectorizable pattern.  */
  if (dump_enabled_p ())
    {
      dump_printf_loc (MSG_NOTE, vect_location,
                       "pattern recognized: ");
      dump_gimple_stmt (MSG_NOTE, TDF_SLIM, pattern_stmt, 0);
      dump_printf (MSG_NOTE, "\n");
    }

  /* Mark the stmts that are involved in the pattern. */
  vect_mark_pattern_stmts (stmt, pattern_stmt, pattern_vectype);

  /* Patterns cannot be vectorized using SLP, because they change the order of
     computation.  */
  if (loop_vinfo)
    FOR_EACH_VEC_ELT (LOOP_VINFO_REDUCTIONS (loop_vinfo), i, next)
      if (next == stmt)
        LOOP_VINFO_REDUCTIONS (loop_vinfo).ordered_remove (i);

  /* It is possible that additional pattern stmts are created and inserted in
     STMTS_TO_REPLACE.  We create a stmt_info for each of them, and mark the
     relevant statements.  */
  for (i = 0; stmts_to_replace->iterate (i, &stmt)
	      && (unsigned) i < (stmts_to_replace->length () - 1);
       i++)
    {
      stmt_info = vinfo_for_stmt (stmt);
      pattern_stmt = STMT_VINFO_RELATED_STMT (stmt_info);
      if (dump_enabled_p ())
        {
          dump_printf_loc (MSG_NOTE, vect_location,
                           "additional pattern stmt: ");
          dump_gimple_stmt (MSG_NOTE, TDF_SLIM, pattern_stmt, 0);
          dump_printf (MSG_NOTE, "\n");
        }

      vect_mark_pattern_stmts (stmt, pattern_stmt, NULL_TREE);
    }
}


/* Function vect_pattern_recog

   Input:
   LOOP_VINFO - a struct_loop_info of a loop in which we want to look for
        computation idioms.

   Output - for each computation idiom that is detected we create a new stmt
        that provides the same functionality and that can be vectorized.  We
        also record some information in the struct_stmt_info of the relevant
        stmts, as explained below:

   At the entry to this function we have the following stmts, with the
   following initial value in the STMT_VINFO fields:

         stmt                     in_pattern_p  related_stmt    vec_stmt
         S1: a_i = ....                 -       -               -
         S2: a_2 = ..use(a_i)..         -       -               -
         S3: a_1 = ..use(a_2)..         -       -               -
         S4: a_0 = ..use(a_1)..         -       -               -
         S5: ... = ..use(a_0)..         -       -               -

   Say the sequence {S1,S2,S3,S4} was detected as a pattern that can be
   represented by a single stmt.  We then:
   - create a new stmt S6 equivalent to the pattern (the stmt is not
     inserted into the code)
   - fill in the STMT_VINFO fields as follows:

                                  in_pattern_p  related_stmt    vec_stmt
         S1: a_i = ....                 -       -               -
         S2: a_2 = ..use(a_i)..         -       -               -
         S3: a_1 = ..use(a_2)..         -       -               -
         S4: a_0 = ..use(a_1)..         true    S6              -
          '---> S6: a_new = ....        -       S4              -
         S5: ... = ..use(a_0)..         -       -               -

   (the last stmt in the pattern (S4) and the new pattern stmt (S6) point
   to each other through the RELATED_STMT field).

   S6 will be marked as relevant in vect_mark_stmts_to_be_vectorized instead
   of S4 because it will replace all its uses.  Stmts {S1,S2,S3} will
   remain irrelevant unless used by stmts other than S4.

   If vectorization succeeds, vect_transform_stmt will skip over {S1,S2,S3}
   (because they are marked as irrelevant).  It will vectorize S6, and record
   a pointer to the new vector stmt VS6 from S6 (as usual).
   S4 will be skipped, and S5 will be vectorized as usual:

                                  in_pattern_p  related_stmt    vec_stmt
         S1: a_i = ....                 -       -               -
         S2: a_2 = ..use(a_i)..         -       -               -
         S3: a_1 = ..use(a_2)..         -       -               -
       > VS6: va_new = ....             -       -               -
         S4: a_0 = ..use(a_1)..         true    S6              VS6
          '---> S6: a_new = ....        -       S4              VS6
       > VS5: ... = ..vuse(va_new)..    -       -               -
         S5: ... = ..use(a_0)..         -       -               -

   DCE could then get rid of {S1,S2,S3,S4,S5} (if their defs are not used
   elsewhere), and we'll end up with:

        VS6: va_new = ....
        VS5: ... = ..vuse(va_new)..

   In case of more than one pattern statements, e.g., widen-mult with
   intermediate type:

     S1  a_t = ;
     S2  a_T = (TYPE) a_t;
           '--> S3: a_it = (interm_type) a_t;
     S4  prod_T = a_T * CONST;
           '--> S5: prod_T' = a_it w* CONST;

   there may be other users of a_T outside the pattern.  In that case S2 will
   be marked as relevant (as well as S3), and both S2 and S3 will be analyzed
   and vectorized.  The vector stmt VS2 will be recorded in S2, and VS3 will
   be recorded in S3.  */

void
vect_pattern_recog (loop_vec_info loop_vinfo, bb_vec_info bb_vinfo)
{
  struct loop *loop;
  basic_block *bbs;
  unsigned int nbbs;
  gimple_stmt_iterator si;
  unsigned int i, j;
  vect_recog_func_ptr vect_recog_func;
  stack_vec<gimple, 1> stmts_to_replace;
  gimple stmt;

  if (dump_enabled_p ())
    dump_printf_loc (MSG_NOTE, vect_location,
                     "=== vect_pattern_recog ===\n");

  if (loop_vinfo)
    {
      loop = LOOP_VINFO_LOOP (loop_vinfo);
      bbs = LOOP_VINFO_BBS (loop_vinfo);
      nbbs = loop->num_nodes;
    }
  else
    {
      bbs = &BB_VINFO_BB (bb_vinfo);
      nbbs = 1;
    }

  /* Scan through the loop stmts, applying the pattern recognition
     functions starting at each stmt visited:  */
  for (i = 0; i < nbbs; i++)
    {
      basic_block bb = bbs[i];
      for (si = gsi_start_bb (bb); !gsi_end_p (si); gsi_next (&si))
        {
	  if (bb_vinfo && (stmt = gsi_stmt (si))
	      && vinfo_for_stmt (stmt)
	      && !STMT_VINFO_VECTORIZABLE (vinfo_for_stmt (stmt)))
	   continue;

          /* Scan over all generic vect_recog_xxx_pattern functions.  */
          for (j = 0; j < NUM_PATTERNS; j++)
            {
	      vect_recog_func = vect_vect_recog_func_ptrs[j];
	      vect_pattern_recog_1 (vect_recog_func, si,
				    &stmts_to_replace);
            }
        }
    }
}<|MERGE_RESOLUTION|>--- conflicted
+++ resolved
@@ -2065,14 +2065,8 @@
       return pattern_stmt;
     }
 
-<<<<<<< HEAD
-  if (!tree_fits_hwi_p (oprnd1, TYPE_SIGN (itype))
-      || integer_zerop (oprnd1)
-      || prec > HOST_BITS_PER_WIDE_INT)
-=======
   if (prec > HOST_BITS_PER_WIDE_INT
       || integer_zerop (oprnd1))
->>>>>>> 6ca03b4e
     return NULL;
 
   if (!can_mult_highpart_p (TYPE_MODE (vectype), TYPE_UNSIGNED (itype)))
@@ -2084,13 +2078,8 @@
     {
       unsigned HOST_WIDE_INT mh, ml;
       int pre_shift, post_shift;
-<<<<<<< HEAD
-      unsigned HOST_WIDE_INT d = tree_to_uhwi (oprnd1)
+      unsigned HOST_WIDE_INT d = tree_to_hwi (oprnd1)
 				 & GET_MODE_MASK (TYPE_MODE (itype));
-=======
-      unsigned HOST_WIDE_INT d = (TREE_INT_CST_LOW (oprnd1)
-				  & GET_MODE_MASK (TYPE_MODE (itype)));
->>>>>>> 6ca03b4e
       tree t1, t2, t3, t4;
 
       if (d >= ((unsigned HOST_WIDE_INT) 1 << (prec - 1)))
@@ -2206,11 +2195,7 @@
     {
       unsigned HOST_WIDE_INT ml;
       int post_shift;
-<<<<<<< HEAD
-      HOST_WIDE_INT d = tree_to_shwi (oprnd1);
-=======
-      HOST_WIDE_INT d = TREE_INT_CST_LOW (oprnd1);
->>>>>>> 6ca03b4e
+      HOST_WIDE_INT d = tree_to_hwi (oprnd1);
       unsigned HOST_WIDE_INT abs_d;
       bool add = false;
       tree t1, t2, t3, t4;
