--- conflicted
+++ resolved
@@ -3927,30 +3927,14 @@
 
       pattern_stmt_info = new_stmt_vec_info (pattern_stmt, vinfo);
       set_vinfo_for_stmt (pattern_stmt, pattern_stmt_info);
-<<<<<<< HEAD
       if (ifn == IFN_MASK_LOAD || ifn == IFN_MASK_STORE)
 	{
 	  STMT_VINFO_DATA_REF (pattern_stmt_info)
 	    = STMT_VINFO_DATA_REF (stmt_vinfo);
-	  STMT_VINFO_DR_BASE_ADDRESS (pattern_stmt_info)
-	    = STMT_VINFO_DR_BASE_ADDRESS (stmt_vinfo);
-	  STMT_VINFO_DR_INIT (pattern_stmt_info)
-	    = STMT_VINFO_DR_INIT (stmt_vinfo);
-	  STMT_VINFO_DR_OFFSET (pattern_stmt_info)
-	    = STMT_VINFO_DR_OFFSET (stmt_vinfo);
-	  STMT_VINFO_DR_STEP (pattern_stmt_info)
-	    = STMT_VINFO_DR_STEP (stmt_vinfo);
-	  STMT_VINFO_DR_ALIGNED_TO (pattern_stmt_info)
-	    = STMT_VINFO_DR_ALIGNED_TO (stmt_vinfo);
+	  STMT_VINFO_DR_WRT_VEC_LOOP (pattern_stmt_info)
+	    = STMT_VINFO_DR_WRT_VEC_LOOP (stmt_vinfo);
 	  DR_STMT (STMT_VINFO_DATA_REF (stmt_vinfo)) = pattern_stmt;
 	}
-=======
-      STMT_VINFO_DATA_REF (pattern_stmt_info)
-	= STMT_VINFO_DATA_REF (stmt_vinfo);
-      STMT_VINFO_DR_WRT_VEC_LOOP (pattern_stmt_info)
-	= STMT_VINFO_DR_WRT_VEC_LOOP (stmt_vinfo);
-      DR_STMT (STMT_VINFO_DATA_REF (stmt_vinfo)) = pattern_stmt;
->>>>>>> 16316b61
 
       *type_out = vectype1;
       *type_in = vectype1;
