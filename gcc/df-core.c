/* Allocation for dataflow support routines.
   Copyright (C) 1999, 2000, 2001, 2002, 2003, 2004, 2005, 2006, 2007,
<<<<<<< HEAD
   2008, 2009, 2010 Free Software Foundation, Inc.
=======
   2008, 2009, 2010, 2011 Free Software Foundation, Inc.
>>>>>>> 3082eeb7
   Originally contributed by Michael P. Hayes
             (m.hayes@elec.canterbury.ac.nz, mhayes@redhat.com)
   Major rewrite contributed by Danny Berlin (dberlin@dberlin.org)
             and Kenneth Zadeck (zadeck@naturalbridge.com).

This file is part of GCC.

GCC is free software; you can redistribute it and/or modify it under
the terms of the GNU General Public License as published by the Free
Software Foundation; either version 3, or (at your option) any later
version.

GCC is distributed in the hope that it will be useful, but WITHOUT ANY
WARRANTY; without even the implied warranty of MERCHANTABILITY or
FITNESS FOR A PARTICULAR PURPOSE.  See the GNU General Public License
for more details.

You should have received a copy of the GNU General Public License
along with GCC; see the file COPYING3.  If not see
<http://www.gnu.org/licenses/>.  */

/*
OVERVIEW:

The files in this collection (df*.c,df.h) provide a general framework
for solving dataflow problems.  The global dataflow is performed using
a good implementation of iterative dataflow analysis.

The file df-problems.c provides problem instance for the most common
dataflow problems: reaching defs, upward exposed uses, live variables,
uninitialized variables, def-use chains, and use-def chains.  However,
the interface allows other dataflow problems to be defined as well.

Dataflow analysis is available in most of the rtl backend (the parts
between pass_df_initialize and pass_df_finish).  It is quite likely
that these boundaries will be expanded in the future.  The only
requirement is that there be a correct control flow graph.

There are three variations of the live variable problem that are
available whenever dataflow is available.  The LR problem finds the
areas that can reach a use of a variable, the UR problems finds the
areas that can be reached from a definition of a variable.  The LIVE
problem finds the intersection of these two areas.

There are several optional problems.  These can be enabled when they
are needed and disabled when they are not needed.

Dataflow problems are generally solved in three layers.  The bottom
layer is called scanning where a data structure is built for each rtl
insn that describes the set of defs and uses of that insn.  Scanning
is generally kept up to date, i.e. as the insns changes, the scanned
version of that insn changes also.  There are various mechanisms for
making this happen and are described in the INCREMENTAL SCANNING
section.

In the middle layer, basic blocks are scanned to produce transfer
functions which describe the effects of that block on the global
dataflow solution.  The transfer functions are only rebuilt if the
some instruction within the block has changed.

The top layer is the dataflow solution itself.  The dataflow solution
is computed by using an efficient iterative solver and the transfer
functions.  The dataflow solution must be recomputed whenever the
control changes or if one of the transfer function changes.


USAGE:

Here is an example of using the dataflow routines.

      df_[chain,live,note,rd]_add_problem (flags);

      df_set_blocks (blocks);

      df_analyze ();

      df_dump (stderr);

      df_finish_pass (false);

DF_[chain,live,note,rd]_ADD_PROBLEM adds a problem, defined by an
instance to struct df_problem, to the set of problems solved in this
instance of df.  All calls to add a problem for a given instance of df
must occur before the first call to DF_ANALYZE.

Problems can be dependent on other problems.  For instance, solving
def-use or use-def chains is dependent on solving reaching
definitions. As long as these dependencies are listed in the problem
definition, the order of adding the problems is not material.
Otherwise, the problems will be solved in the order of calls to
df_add_problem.  Note that it is not necessary to have a problem.  In
that case, df will just be used to do the scanning.



DF_SET_BLOCKS is an optional call used to define a region of the
function on which the analysis will be performed.  The normal case is
to analyze the entire function and no call to df_set_blocks is made.
DF_SET_BLOCKS only effects the blocks that are effected when computing
the transfer functions and final solution.  The insn level information
is always kept up to date.

When a subset is given, the analysis behaves as if the function only
contains those blocks and any edges that occur directly between the
blocks in the set.  Care should be taken to call df_set_blocks right
before the call to analyze in order to eliminate the possibility that
optimizations that reorder blocks invalidate the bitvector.

DF_ANALYZE causes all of the defined problems to be (re)solved.  When
DF_ANALYZE is completes, the IN and OUT sets for each basic block
contain the computer information.  The DF_*_BB_INFO macros can be used
to access these bitvectors.  All deferred rescannings are down before
the transfer functions are recomputed.

DF_DUMP can then be called to dump the information produce to some
file.  This calls DF_DUMP_START, to print the information that is not
basic block specific, and then calls DF_DUMP_TOP and DF_DUMP_BOTTOM
for each block to print the basic specific information.  These parts
can all be called separately as part of a larger dump function.


DF_FINISH_PASS causes df_remove_problem to be called on all of the
optional problems.  It also causes any insns whose scanning has been
deferred to be rescanned as well as clears all of the changeable flags.
Setting the pass manager TODO_df_finish flag causes this function to
be run.  However, the pass manager will call df_finish_pass AFTER the
pass dumping has been done, so if you want to see the results of the
optional problems in the pass dumps, use the TODO flag rather than
calling the function yourself.

INCREMENTAL SCANNING

There are four ways of doing the incremental scanning:

1) Immediate rescanning - Calls to df_insn_rescan, df_notes_rescan,
   df_bb_delete, df_insn_change_bb have been added to most of
   the low level service functions that maintain the cfg and change
   rtl.  Calling and of these routines many cause some number of insns
   to be rescanned.

   For most modern rtl passes, this is certainly the easiest way to
   manage rescanning the insns.  This technique also has the advantage
   that the scanning information is always correct and can be relied
   upon even after changes have been made to the instructions.  This
   technique is contra indicated in several cases:

   a) If def-use chains OR use-def chains (but not both) are built,
      using this is SIMPLY WRONG.  The problem is that when a ref is
      deleted that is the target of an edge, there is not enough
      information to efficiently find the source of the edge and
      delete the edge.  This leaves a dangling reference that may
      cause problems.

   b) If def-use chains AND use-def chains are built, this may
      produce unexpected results.  The problem is that the incremental
      scanning of an insn does not know how to repair the chains that
      point into an insn when the insn changes.  So the incremental
      scanning just deletes the chains that enter and exit the insn
      being changed.  The dangling reference issue in (a) is not a
      problem here, but if the pass is depending on the chains being
      maintained after insns have been modified, this technique will
      not do the correct thing.

   c) If the pass modifies insns several times, this incremental
      updating may be expensive.

   d) If the pass modifies all of the insns, as does register
      allocation, it is simply better to rescan the entire function.

2) Deferred rescanning - Calls to df_insn_rescan, df_notes_rescan, and
   df_insn_delete do not immediately change the insn but instead make
   a note that the insn needs to be rescanned.  The next call to
   df_analyze, df_finish_pass, or df_process_deferred_rescans will
   cause all of the pending rescans to be processed.

   This is the technique of choice if either 1a, 1b, or 1c are issues
   in the pass.  In the case of 1a or 1b, a call to df_finish_pass
   (either manually or via TODO_df_finish) should be made before the
   next call to df_analyze or df_process_deferred_rescans.

   This mode is also used by a few passes that still rely on note_uses,
   note_stores and for_each_rtx instead of using the DF data.  This
   can be said to fall under case 1c.

   To enable this mode, call df_set_flags (DF_DEFER_INSN_RESCAN).
   (This mode can be cleared by calling df_clear_flags
   (DF_DEFER_INSN_RESCAN) but this does not cause the deferred insns to
   be rescanned.

3) Total rescanning - In this mode the rescanning is disabled.
   Only when insns are deleted is the df information associated with
   it also deleted.  At the end of the pass, a call must be made to
   df_insn_rescan_all.  This method is used by the register allocator
   since it generally changes each insn multiple times (once for each ref)
   and does not need to make use of the updated scanning information.

4) Do it yourself - In this mechanism, the pass updates the insns
   itself using the low level df primitives.  Currently no pass does
   this, but it has the advantage that it is quite efficient given
   that the pass generally has exact knowledge of what it is changing.

DATA STRUCTURES

Scanning produces a `struct df_ref' data structure (ref) is allocated
for every register reference (def or use) and this records the insn
and bb the ref is found within.  The refs are linked together in
chains of uses and defs for each insn and for each register.  Each ref
also has a chain field that links all the use refs for a def or all
the def refs for a use.  This is used to create use-def or def-use
chains.

Different optimizations have different needs.  Ultimately, only
register allocation and schedulers should be using the bitmaps
produced for the live register and uninitialized register problems.
The rest of the backend should be upgraded to using and maintaining
the linked information such as def use or use def chains.


PHILOSOPHY:

While incremental bitmaps are not worthwhile to maintain, incremental
chains may be perfectly reasonable.  The fastest way to build chains
from scratch or after significant modifications is to build reaching
definitions (RD) and build the chains from this.

However, general algorithms for maintaining use-def or def-use chains
are not practical.  The amount of work to recompute the chain any
chain after an arbitrary change is large.  However, with a modest
amount of work it is generally possible to have the application that
uses the chains keep them up to date.  The high level knowledge of
what is really happening is essential to crafting efficient
incremental algorithms.

As for the bit vector problems, there is no interface to give a set of
blocks over with to resolve the iteration.  In general, restarting a
dataflow iteration is difficult and expensive.  Again, the best way to
keep the dataflow information up to data (if this is really what is
needed) it to formulate a problem specific solution.

There are fine grained calls for creating and deleting references from
instructions in df-scan.c.  However, these are not currently connected
to the engine that resolves the dataflow equations.


DATA STRUCTURES:

The basic object is a DF_REF (reference) and this may either be a
DEF (definition) or a USE of a register.

These are linked into a variety of lists; namely reg-def, reg-use,
insn-def, insn-use, def-use, and use-def lists.  For example, the
reg-def lists contain all the locations that define a given register
while the insn-use lists contain all the locations that use a
register.

Note that the reg-def and reg-use chains are generally short for
pseudos and long for the hard registers.

ACCESSING INSNS:

1) The df insn information is kept in an array of DF_INSN_INFO objects.
   The array is indexed by insn uid, and every DF_REF points to the
   DF_INSN_INFO object of the insn that contains the reference.

2) Each insn has three sets of refs, which are linked into one of three
   lists: The insn's defs list (accessed by the DF_INSN_INFO_DEFS,
   DF_INSN_DEFS, or DF_INSN_UID_DEFS macros), the insn's uses list
   (accessed by the DF_INSN_INFO_USES, DF_INSN_USES, or
   DF_INSN_UID_USES macros) or the insn's eq_uses list (accessed by the
   DF_INSN_INFO_EQ_USES, DF_INSN_EQ_USES or DF_INSN_UID_EQ_USES macros).
   The latter list are the list of references in REG_EQUAL or REG_EQUIV
   notes.  These macros produce a ref (or NULL), the rest of the list
   can be obtained by traversal of the NEXT_REF field (accessed by the
   DF_REF_NEXT_REF macro.)  There is no significance to the ordering of
   the uses or refs in an instruction.

3) Each insn has a logical uid field (LUID) which is stored in the
   DF_INSN_INFO object for the insn.  The LUID field is accessed by
   the DF_INSN_INFO_LUID, DF_INSN_LUID, and DF_INSN_UID_LUID macros.
   When properly set, the LUID is an integer that numbers each insn in
   the basic block, in order from the start of the block.
   The numbers are only correct after a call to df_analyze.  They will
   rot after insns are added deleted or moved round.

ACCESSING REFS:

There are 4 ways to obtain access to refs:

1) References are divided into two categories, REAL and ARTIFICIAL.

   REAL refs are associated with instructions.

   ARTIFICIAL refs are associated with basic blocks.  The heads of
   these lists can be accessed by calling df_get_artificial_defs or
   df_get_artificial_uses for the particular basic block.

   Artificial defs and uses occur both at the beginning and ends of blocks.

     For blocks that area at the destination of eh edges, the
     artificial uses and defs occur at the beginning.  The defs relate
     to the registers specified in EH_RETURN_DATA_REGNO and the uses
     relate to the registers specified in ED_USES.  Logically these
     defs and uses should really occur along the eh edge, but there is
     no convenient way to do this.  Artificial edges that occur at the
     beginning of the block have the DF_REF_AT_TOP flag set.

     Artificial uses occur at the end of all blocks.  These arise from
     the hard registers that are always live, such as the stack
     register and are put there to keep the code from forgetting about
     them.

     Artificial defs occur at the end of the entry block.  These arise
     from registers that are live at entry to the function.

2) There are three types of refs: defs, uses and eq_uses.  (Eq_uses are
   uses that appear inside a REG_EQUAL or REG_EQUIV note.)

   All of the eq_uses, uses and defs associated with each pseudo or
   hard register may be linked in a bidirectional chain.  These are
   called reg-use or reg_def chains.  If the changeable flag
   DF_EQ_NOTES is set when the chains are built, the eq_uses will be
   treated like uses.  If it is not set they are ignored.

   The first use, eq_use or def for a register can be obtained using
   the DF_REG_USE_CHAIN, DF_REG_EQ_USE_CHAIN or DF_REG_DEF_CHAIN
   macros.  Subsequent uses for the same regno can be obtained by
   following the next_reg field of the ref.  The number of elements in
   each of the chains can be found by using the DF_REG_USE_COUNT,
   DF_REG_EQ_USE_COUNT or DF_REG_DEF_COUNT macros.

   In previous versions of this code, these chains were ordered.  It
   has not been practical to continue this practice.

3) If def-use or use-def chains are built, these can be traversed to
   get to other refs.  If the flag DF_EQ_NOTES has been set, the chains
   include the eq_uses.  Otherwise these are ignored when building the
   chains.

4) An array of all of the uses (and an array of all of the defs) can
   be built.  These arrays are indexed by the value in the id
   structure.  These arrays are only lazily kept up to date, and that
   process can be expensive.  To have these arrays built, call
   df_reorganize_defs or df_reorganize_uses.  If the flag DF_EQ_NOTES
   has been set the array will contain the eq_uses.  Otherwise these
   are ignored when building the array and assigning the ids.  Note
   that the values in the id field of a ref may change across calls to
   df_analyze or df_reorganize_defs or df_reorganize_uses.

   If the only use of this array is to find all of the refs, it is
   better to traverse all of the registers and then traverse all of
   reg-use or reg-def chains.

NOTES:

Embedded addressing side-effects, such as POST_INC or PRE_INC, generate
both a use and a def.  These are both marked read/write to show that they
are dependent. For example, (set (reg 40) (mem (post_inc (reg 42))))
will generate a use of reg 42 followed by a def of reg 42 (both marked
read/write).  Similarly, (set (reg 40) (mem (pre_dec (reg 41))))
generates a use of reg 41 then a def of reg 41 (both marked read/write),
even though reg 41 is decremented before it is used for the memory
address in this second example.

A set to a REG inside a ZERO_EXTRACT, or a set to a non-paradoxical SUBREG
for which the number of word_mode units covered by the outer mode is
smaller than that covered by the inner mode, invokes a read-modify-write
operation.  We generate both a use and a def and again mark them
read/write.

Paradoxical subreg writes do not leave a trace of the old content, so they
are write-only operations.
*/


#include "config.h"
#include "system.h"
#include "coretypes.h"
#include "tm.h"
#include "rtl.h"
#include "tm_p.h"
#include "insn-config.h"
#include "recog.h"
#include "function.h"
#include "regs.h"
#include "output.h"
#include "alloc-pool.h"
#include "flags.h"
#include "hard-reg-set.h"
#include "basic-block.h"
#include "sbitmap.h"
#include "bitmap.h"
#include "timevar.h"
#include "df.h"
#include "tree-pass.h"
#include "params.h"

static void *df_get_bb_info (struct dataflow *, unsigned int);
static void df_set_bb_info (struct dataflow *, unsigned int, void *);
static void df_clear_bb_info (struct dataflow *, unsigned int);
#ifdef DF_DEBUG_CFG
static void df_set_clean_cfg (void);
#endif

/* An obstack for bitmap not related to specific dataflow problems.
   This obstack should e.g. be used for bitmaps with a short life time
   such as temporary bitmaps.  */

bitmap_obstack df_bitmap_obstack;


/*----------------------------------------------------------------------------
  Functions to create, destroy and manipulate an instance of df.
----------------------------------------------------------------------------*/

struct df_d *df;

/* Add PROBLEM (and any dependent problems) to the DF instance.  */

void
df_add_problem (struct df_problem *problem)
{
  struct dataflow *dflow;
  int i;

  /* First try to add the dependent problem. */
  if (problem->dependent_problem)
    df_add_problem (problem->dependent_problem);

  /* Check to see if this problem has already been defined.  If it
     has, just return that instance, if not, add it to the end of the
     vector.  */
  dflow = df->problems_by_index[problem->id];
  if (dflow)
    return;

  /* Make a new one and add it to the end.  */
  dflow = XCNEW (struct dataflow);
  dflow->problem = problem;
  dflow->computed = false;
  dflow->solutions_dirty = true;
  df->problems_by_index[dflow->problem->id] = dflow;

  /* Keep the defined problems ordered by index.  This solves the
     problem that RI will use the information from UREC if UREC has
     been defined, or from LIVE if LIVE is defined and otherwise LR.
     However for this to work, the computation of RI must be pushed
     after which ever of those problems is defined, but we do not
     require any of those except for LR to have actually been
     defined.  */
  df->num_problems_defined++;
  for (i = df->num_problems_defined - 2; i >= 0; i--)
    {
      if (problem->id < df->problems_in_order[i]->problem->id)
	df->problems_in_order[i+1] = df->problems_in_order[i];
      else
	{
	  df->problems_in_order[i+1] = dflow;
	  return;
	}
    }
  df->problems_in_order[0] = dflow;
}


/* Set the MASK flags in the DFLOW problem.  The old flags are
   returned.  If a flag is not allowed to be changed this will fail if
   checking is enabled.  */
int
df_set_flags (int changeable_flags)
{
  int old_flags = df->changeable_flags;
  df->changeable_flags |= changeable_flags;
  return old_flags;
}


/* Clear the MASK flags in the DFLOW problem.  The old flags are
   returned.  If a flag is not allowed to be changed this will fail if
   checking is enabled.  */
int
df_clear_flags (int changeable_flags)
{
  int old_flags = df->changeable_flags;
  df->changeable_flags &= ~changeable_flags;
  return old_flags;
}


/* Set the blocks that are to be considered for analysis.  If this is
   not called or is called with null, the entire function in
   analyzed.  */

void
df_set_blocks (bitmap blocks)
{
  if (blocks)
    {
      if (dump_file)
	bitmap_print (dump_file, blocks, "setting blocks to analyze ", "\n");
      if (df->blocks_to_analyze)
	{
	  /* This block is called to change the focus from one subset
	     to another.  */
	  int p;
	  bitmap_head diff;
	  bitmap_initialize (&diff, &df_bitmap_obstack);
	  bitmap_and_compl (&diff, df->blocks_to_analyze, blocks);
	  for (p = 0; p < df->num_problems_defined; p++)
	    {
	      struct dataflow *dflow = df->problems_in_order[p];
	      if (dflow->optional_p && dflow->problem->reset_fun)
		dflow->problem->reset_fun (df->blocks_to_analyze);
	      else if (dflow->problem->free_blocks_on_set_blocks)
		{
		  bitmap_iterator bi;
		  unsigned int bb_index;

<<<<<<< HEAD
		  EXECUTE_IF_SET_IN_BITMAP (diff, 0, bb_index, bi)
=======
		  EXECUTE_IF_SET_IN_BITMAP (&diff, 0, bb_index, bi)
>>>>>>> 3082eeb7
		    {
		      basic_block bb = BASIC_BLOCK (bb_index);
		      if (bb)
			{
			  void *bb_info = df_get_bb_info (dflow, bb_index);
			  dflow->problem->free_bb_fun (bb, bb_info);
			  df_clear_bb_info (dflow, bb_index);
			}
		    }
		}
	    }

	   bitmap_clear (&diff);
	}
      else
	{
	  /* This block of code is executed to change the focus from
	     the entire function to a subset.  */
	  bitmap_head blocks_to_reset;
	  bool initialized = false;
	  int p;
	  for (p = 0; p < df->num_problems_defined; p++)
	    {
	      struct dataflow *dflow = df->problems_in_order[p];
	      if (dflow->optional_p && dflow->problem->reset_fun)
		{
		  if (!initialized)
		    {
		      basic_block bb;
		      bitmap_initialize (&blocks_to_reset, &df_bitmap_obstack);
		      FOR_ALL_BB(bb)
			{
<<<<<<< HEAD
			  bitmap_set_bit (blocks_to_reset, bb->index);
=======
			  bitmap_set_bit (&blocks_to_reset, bb->index);
>>>>>>> 3082eeb7
			}
		    }
		  dflow->problem->reset_fun (&blocks_to_reset);
		}
	    }
	  if (initialized)
	    bitmap_clear (&blocks_to_reset);

	  df->blocks_to_analyze = BITMAP_ALLOC (&df_bitmap_obstack);
	}
      bitmap_copy (df->blocks_to_analyze, blocks);
      df->analyze_subset = true;
    }
  else
    {
      /* This block is executed to reset the focus to the entire
	 function.  */
      if (dump_file)
	fprintf (dump_file, "clearing blocks_to_analyze\n");
      if (df->blocks_to_analyze)
	{
	  BITMAP_FREE (df->blocks_to_analyze);
	  df->blocks_to_analyze = NULL;
	}
      df->analyze_subset = false;
    }

  /* Setting the blocks causes the refs to be unorganized since only
     the refs in the blocks are seen.  */
  df_maybe_reorganize_def_refs (DF_REF_ORDER_NO_TABLE);
  df_maybe_reorganize_use_refs (DF_REF_ORDER_NO_TABLE);
  df_mark_solutions_dirty ();
}


/* Delete a DFLOW problem (and any problems that depend on this
   problem).  */

void
df_remove_problem (struct dataflow *dflow)
{
  struct df_problem *problem;
  int i;

  if (!dflow)
    return;

  problem = dflow->problem;
  gcc_assert (problem->remove_problem_fun);

  /* Delete any problems that depended on this problem first.  */
  for (i = 0; i < df->num_problems_defined; i++)
    if (df->problems_in_order[i]->problem->dependent_problem == problem)
      df_remove_problem (df->problems_in_order[i]);

  /* Now remove this problem.  */
  for (i = 0; i < df->num_problems_defined; i++)
    if (df->problems_in_order[i] == dflow)
      {
	int j;
	for (j = i + 1; j < df->num_problems_defined; j++)
	  df->problems_in_order[j-1] = df->problems_in_order[j];
	df->problems_in_order[j-1] = NULL;
	df->num_problems_defined--;
	break;
      }

  (problem->remove_problem_fun) ();
  df->problems_by_index[problem->id] = NULL;
}


/* Remove all of the problems that are not permanent.  Scanning, LR
   and (at -O2 or higher) LIVE are permanent, the rest are removable.
   Also clear all of the changeable_flags.  */

void
df_finish_pass (bool verify ATTRIBUTE_UNUSED)
{
  int i;
  int removed = 0;

#ifdef ENABLE_DF_CHECKING
  int saved_flags;
#endif

  if (!df)
    return;

  df_maybe_reorganize_def_refs (DF_REF_ORDER_NO_TABLE);
  df_maybe_reorganize_use_refs (DF_REF_ORDER_NO_TABLE);

#ifdef ENABLE_DF_CHECKING
  saved_flags = df->changeable_flags;
#endif

  for (i = 0; i < df->num_problems_defined; i++)
    {
      struct dataflow *dflow = df->problems_in_order[i];
      struct df_problem *problem = dflow->problem;

      if (dflow->optional_p)
	{
	  gcc_assert (problem->remove_problem_fun);
	  (problem->remove_problem_fun) ();
	  df->problems_in_order[i] = NULL;
	  df->problems_by_index[problem->id] = NULL;
	  removed++;
	}
    }
  df->num_problems_defined -= removed;

  /* Clear all of the flags.  */
  df->changeable_flags = 0;
  df_process_deferred_rescans ();

  /* Set the focus back to the whole function.  */
  if (df->blocks_to_analyze)
    {
      BITMAP_FREE (df->blocks_to_analyze);
      df->blocks_to_analyze = NULL;
      df_mark_solutions_dirty ();
      df->analyze_subset = false;
    }

#ifdef ENABLE_DF_CHECKING
  /* Verification will fail in DF_NO_INSN_RESCAN.  */
  if (!(saved_flags & DF_NO_INSN_RESCAN))
    {
      df_lr_verify_transfer_functions ();
      if (df_live)
	df_live_verify_transfer_functions ();
    }

#ifdef DF_DEBUG_CFG
  df_set_clean_cfg ();
#endif
#endif

#ifdef ENABLE_CHECKING
  if (verify)
    df->changeable_flags |= DF_VERIFY_SCHEDULED;
#endif
}


/* Set up the dataflow instance for the entire back end.  */

static unsigned int
rest_of_handle_df_initialize (void)
{
  gcc_assert (!df);
  df = XCNEW (struct df_d);
  df->changeable_flags = 0;

  bitmap_obstack_initialize (&df_bitmap_obstack);

  /* Set this to a conservative value.  Stack_ptr_mod will compute it
     correctly later.  */
  current_function_sp_is_unchanging = 0;

  df_scan_add_problem ();
  df_scan_alloc (NULL);

  /* These three problems are permanent.  */
  df_lr_add_problem ();
  if (optimize > 1)
    df_live_add_problem ();

  df->postorder = XNEWVEC (int, last_basic_block);
  df->postorder_inverted = XNEWVEC (int, last_basic_block);
  df->n_blocks = post_order_compute (df->postorder, true, true);
  df->n_blocks_inverted = inverted_post_order_compute (df->postorder_inverted);
  gcc_assert (df->n_blocks == df->n_blocks_inverted);

  df->hard_regs_live_count = XNEWVEC (unsigned int, FIRST_PSEUDO_REGISTER);
  memset (df->hard_regs_live_count, 0,
	  sizeof (unsigned int) * FIRST_PSEUDO_REGISTER);

  df_hard_reg_init ();
  /* After reload, some ports add certain bits to regs_ever_live so
     this cannot be reset.  */
  df_compute_regs_ever_live (true);
  df_scan_blocks ();
  df_compute_regs_ever_live (false);
  return 0;
}


static bool
gate_opt (void)
{
  return optimize > 0;
}


struct rtl_opt_pass pass_df_initialize_opt =
{
 {
  RTL_PASS,
  "dfinit",                             /* name */
  gate_opt,                             /* gate */
  rest_of_handle_df_initialize,         /* execute */
  NULL,                                 /* sub */
  NULL,                                 /* next */
  0,                                    /* static_pass_number */
<<<<<<< HEAD
  TV_NONE,                              /* tv_id */
=======
  TV_DF_SCAN,                           /* tv_id */
>>>>>>> 3082eeb7
  0,                                    /* properties_required */
  0,                                    /* properties_provided */
  0,                                    /* properties_destroyed */
  0,                                    /* todo_flags_start */
  0                                     /* todo_flags_finish */
 }
};


static bool
gate_no_opt (void)
{
  return optimize == 0;
}


struct rtl_opt_pass pass_df_initialize_no_opt =
{
 {
  RTL_PASS,
  "no-opt dfinit",                      /* name */
  gate_no_opt,                          /* gate */
  rest_of_handle_df_initialize,         /* execute */
  NULL,                                 /* sub */
  NULL,                                 /* next */
  0,                                    /* static_pass_number */
<<<<<<< HEAD
  TV_NONE,                              /* tv_id */
=======
  TV_DF_SCAN,                           /* tv_id */
>>>>>>> 3082eeb7
  0,                                    /* properties_required */
  0,                                    /* properties_provided */
  0,                                    /* properties_destroyed */
  0,                                    /* todo_flags_start */
  0                                     /* todo_flags_finish */
 }
};


/* Free all the dataflow info and the DF structure.  This should be
   called from the df_finish macro which also NULLs the parm.  */

static unsigned int
rest_of_handle_df_finish (void)
{
  int i;

  gcc_assert (df);

  for (i = 0; i < df->num_problems_defined; i++)
    {
      struct dataflow *dflow = df->problems_in_order[i];
      dflow->problem->free_fun ();
    }

  free (df->postorder);
  free (df->postorder_inverted);
  free (df->hard_regs_live_count);
  free (df);
  df = NULL;

  bitmap_obstack_release (&df_bitmap_obstack);
  return 0;
}


struct rtl_opt_pass pass_df_finish =
{
 {
  RTL_PASS,
  "dfinish",                            /* name */
  NULL,					/* gate */
  rest_of_handle_df_finish,             /* execute */
  NULL,                                 /* sub */
  NULL,                                 /* next */
  0,                                    /* static_pass_number */
  TV_NONE,                              /* tv_id */
  0,                                    /* properties_required */
  0,                                    /* properties_provided */
  0,                                    /* properties_destroyed */
  0,                                    /* todo_flags_start */
  0                                     /* todo_flags_finish */
 }
};





/*----------------------------------------------------------------------------
   The general data flow analysis engine.
----------------------------------------------------------------------------*/

/* Return time BB when it was visited for last time.  */
#define BB_LAST_CHANGE_AGE(bb) ((ptrdiff_t)(bb)->aux)

/* Helper function for df_worklist_dataflow.
   Propagate the dataflow forward.
   Given a BB_INDEX, do the dataflow propagation
   and set bits on for successors in PENDING
   if the out set of the dataflow has changed.

   AGE specify time when BB was visited last time.
   AGE of 0 means we are visiting for first time and need to
   compute transfer function to initialize datastructures.
   Otherwise we re-do transfer function only if something change
   while computing confluence functions.
   We need to compute confluence only of basic block that are younger
   then last visit of the BB.

   Return true if BB info has changed.  This is always the case
   in the first visit.  */

static bool
df_worklist_propagate_forward (struct dataflow *dataflow,
                               unsigned bb_index,
                               unsigned *bbindex_to_postorder,
                               bitmap pending,
                               sbitmap considered,
			       ptrdiff_t age)
{
  edge e;
  edge_iterator ei;
  basic_block bb = BASIC_BLOCK (bb_index);
  bool changed = !age;

  /*  Calculate <conf_op> of incoming edges.  */
  if (EDGE_COUNT (bb->preds) > 0)
    FOR_EACH_EDGE (e, ei, bb->preds)
      {
<<<<<<< HEAD
        if (TEST_BIT (considered, e->src->index))
          dataflow->problem->con_fun_n (e);
=======
        if (age <= BB_LAST_CHANGE_AGE (e->src)
	    && TEST_BIT (considered, e->src->index))
          changed |= dataflow->problem->con_fun_n (e);
>>>>>>> 3082eeb7
      }
  else if (dataflow->problem->con_fun_0)
    dataflow->problem->con_fun_0 (bb);

  if (changed
      && dataflow->problem->trans_fun (bb_index))
    {
      /* The out set of this block has changed.
         Propagate to the outgoing blocks.  */
      FOR_EACH_EDGE (e, ei, bb->succs)
        {
          unsigned ob_index = e->dest->index;

          if (TEST_BIT (considered, ob_index))
            bitmap_set_bit (pending, bbindex_to_postorder[ob_index]);
        }
      return true;
    }
  return false;
}


/* Helper function for df_worklist_dataflow.
   Propagate the dataflow backward.  */

static bool
df_worklist_propagate_backward (struct dataflow *dataflow,
                                unsigned bb_index,
                                unsigned *bbindex_to_postorder,
                                bitmap pending,
                                sbitmap considered,
			        ptrdiff_t age)
{
  edge e;
  edge_iterator ei;
  basic_block bb = BASIC_BLOCK (bb_index);
  bool changed = !age;

  /*  Calculate <conf_op> of incoming edges.  */
  if (EDGE_COUNT (bb->succs) > 0)
    FOR_EACH_EDGE (e, ei, bb->succs)
      {
<<<<<<< HEAD
        if (TEST_BIT (considered, e->dest->index))
          dataflow->problem->con_fun_n (e);
=======
        if (age <= BB_LAST_CHANGE_AGE (e->dest)
	    && TEST_BIT (considered, e->dest->index))
          changed |= dataflow->problem->con_fun_n (e);
>>>>>>> 3082eeb7
      }
  else if (dataflow->problem->con_fun_0)
    dataflow->problem->con_fun_0 (bb);

  if (changed
      && dataflow->problem->trans_fun (bb_index))
    {
      /* The out set of this block has changed.
         Propagate to the outgoing blocks.  */
      FOR_EACH_EDGE (e, ei, bb->preds)
        {
          unsigned ob_index = e->src->index;

          if (TEST_BIT (considered, ob_index))
            bitmap_set_bit (pending, bbindex_to_postorder[ob_index]);
        }
      return true;
    }
  return false;
}

/* Main dataflow solver loop.

   DATAFLOW is problem we are solving, PENDING is worklist of basic blocks we
   need to visit.
   BLOCK_IN_POSTORDER is array of size N_BLOCKS specifying postorder in BBs and
   BBINDEX_TO_POSTORDER is array mapping back BB->index to postorder possition.
   PENDING will be freed.

<<<<<<< HEAD
/* This will free "pending". */

=======
   The worklists are bitmaps indexed by postorder positions.  

   The function implements standard algorithm for dataflow solving with two
   worklists (we are processing WORKLIST and storing new BBs to visit in
   PENDING).

   As an optimization we maintain ages when BB was changed (stored in bb->aux)
   and when it was last visited (stored in last_visit_age).  This avoids need
   to re-do confluence function for edges to basic blocks whose source
   did not change since destination was visited last time.  */

>>>>>>> 3082eeb7
static void
df_worklist_dataflow_doublequeue (struct dataflow *dataflow,
			  	  bitmap pending,
                                  sbitmap considered,
                                  int *blocks_in_postorder,
				  unsigned *bbindex_to_postorder,
				  int n_blocks)
{
  enum df_flow_dir dir = dataflow->problem->dir;
  int dcount = 0;
  bitmap worklist = BITMAP_ALLOC (&df_bitmap_obstack);
  int age = 0;
  bool changed;
  VEC(int, heap) *last_visit_age = NULL;
  int prev_age;
  basic_block bb;
  int i;

  VEC_safe_grow_cleared (int, heap, last_visit_age, n_blocks);

  /* Double-queueing. Worklist is for the current iteration,
     and pending is for the next. */
  while (!bitmap_empty_p (pending))
    {
      bitmap_iterator bi;
      unsigned int index;

      /* Swap pending and worklist. */
      bitmap temp = worklist;
      worklist = pending;
      pending = temp;

      EXECUTE_IF_SET_IN_BITMAP (worklist, 0, index, bi)
	{
	  unsigned bb_index;
	  dcount++;

	  bitmap_clear_bit (pending, index);
	  bb_index = blocks_in_postorder[index];
	  bb = BASIC_BLOCK (bb_index);
	  prev_age = VEC_index (int, last_visit_age, index);
	  if (dir == DF_FORWARD)
<<<<<<< HEAD
	    df_worklist_propagate_forward (dataflow, bb_index,
					   bbindex_to_postorder,
					   pending, considered);
	  else
	    df_worklist_propagate_backward (dataflow, bb_index,
					    bbindex_to_postorder,
					    pending, considered);
=======
	    changed = df_worklist_propagate_forward (dataflow, bb_index,
						     bbindex_to_postorder,
						     pending, considered,
						     prev_age);
	  else
	    changed = df_worklist_propagate_backward (dataflow, bb_index,
						      bbindex_to_postorder,
						      pending, considered,
						      prev_age);
	  VEC_replace (int, last_visit_age, index, ++age);
	  if (changed)
	    bb->aux = (void *)(ptrdiff_t)age;
>>>>>>> 3082eeb7
	}
      bitmap_clear (worklist);
    }
  for (i = 0; i < n_blocks; i++)
    BASIC_BLOCK (blocks_in_postorder[i])->aux = NULL;

  BITMAP_FREE (worklist);
  BITMAP_FREE (pending);
  VEC_free (int, heap, last_visit_age);

  /* Dump statistics. */
  if (dump_file)
    fprintf (dump_file, "df_worklist_dataflow_doublequeue:"
	     "n_basic_blocks %d n_edges %d"
	     " count %d (%5.2g)\n",
	     n_basic_blocks, n_edges,
	     dcount, dcount / (float)n_basic_blocks);
}

/* Worklist-based dataflow solver. It uses sbitmap as a worklist,
   with "n"-th bit representing the n-th block in the reverse-postorder order.
   The solver is a double-queue algorithm similar to the "double stack" solver
   from Cooper, Harvey and Kennedy, "Iterative data-flow analysis, Revisited".
   The only significant difference is that the worklist in this implementation
   is always sorted in RPO of the CFG visiting direction.  */

void
df_worklist_dataflow (struct dataflow *dataflow,
                      bitmap blocks_to_consider,
                      int *blocks_in_postorder,
                      int n_blocks)
{
  bitmap pending = BITMAP_ALLOC (&df_bitmap_obstack);
  sbitmap considered = sbitmap_alloc (last_basic_block);
  bitmap_iterator bi;
  unsigned int *bbindex_to_postorder;
  int i;
  unsigned int index;
  enum df_flow_dir dir = dataflow->problem->dir;

  gcc_assert (dir != DF_NONE);

  /* BBINDEX_TO_POSTORDER maps the bb->index to the reverse postorder.  */
  bbindex_to_postorder =
    (unsigned int *)xmalloc (last_basic_block * sizeof (unsigned int));

  /* Initialize the array to an out-of-bound value.  */
  for (i = 0; i < last_basic_block; i++)
    bbindex_to_postorder[i] = last_basic_block;

  /* Initialize the considered map.  */
  sbitmap_zero (considered);
  EXECUTE_IF_SET_IN_BITMAP (blocks_to_consider, 0, index, bi)
    {
      SET_BIT (considered, index);
    }

  /* Initialize the mapping of block index to postorder.  */
  for (i = 0; i < n_blocks; i++)
    {
      bbindex_to_postorder[blocks_in_postorder[i]] = i;
      /* Add all blocks to the worklist.  */
      bitmap_set_bit (pending, i);
    }

  /* Initialize the problem. */
  if (dataflow->problem->init_fun)
    dataflow->problem->init_fun (blocks_to_consider);

  /* Solve it.  */
  df_worklist_dataflow_doublequeue (dataflow, pending, considered,
				    blocks_in_postorder,
<<<<<<< HEAD
				    bbindex_to_postorder);

=======
				    bbindex_to_postorder,
				    n_blocks);
>>>>>>> 3082eeb7
  sbitmap_free (considered);
  free (bbindex_to_postorder);
}


/* Remove the entries not in BLOCKS from the LIST of length LEN, preserving
   the order of the remaining entries.  Returns the length of the resulting
   list.  */

static unsigned
df_prune_to_subcfg (int list[], unsigned len, bitmap blocks)
{
  unsigned act, last;

  for (act = 0, last = 0; act < len; act++)
    if (bitmap_bit_p (blocks, list[act]))
      list[last++] = list[act];

  return last;
}


/* Execute dataflow analysis on a single dataflow problem.

   BLOCKS_TO_CONSIDER are the blocks whose solution can either be
   examined or will be computed.  For calls from DF_ANALYZE, this is
   the set of blocks that has been passed to DF_SET_BLOCKS.
*/

void
df_analyze_problem (struct dataflow *dflow,
		    bitmap blocks_to_consider,
		    int *postorder, int n_blocks)
{
  timevar_push (dflow->problem->tv_id);

  /* (Re)Allocate the datastructures necessary to solve the problem.  */
  if (dflow->problem->alloc_fun)
    dflow->problem->alloc_fun (blocks_to_consider);

#ifdef ENABLE_DF_CHECKING
  if (dflow->problem->verify_start_fun)
    dflow->problem->verify_start_fun ();
#endif

<<<<<<< HEAD
  /* (Re)Allocate the datastructures necessary to solve the problem.  */
  if (dflow->problem->alloc_fun)
    dflow->problem->alloc_fun (blocks_to_consider);

=======
>>>>>>> 3082eeb7
  /* Set up the problem and compute the local information.  */
  if (dflow->problem->local_compute_fun)
    dflow->problem->local_compute_fun (blocks_to_consider);

  /* Solve the equations.  */
  if (dflow->problem->dataflow_fun)
    dflow->problem->dataflow_fun (dflow, blocks_to_consider,
				  postorder, n_blocks);

  /* Massage the solution.  */
  if (dflow->problem->finalize_fun)
    dflow->problem->finalize_fun (blocks_to_consider);

#ifdef ENABLE_DF_CHECKING
  if (dflow->problem->verify_end_fun)
    dflow->problem->verify_end_fun ();
#endif

  timevar_pop (dflow->problem->tv_id);

  dflow->computed = true;
}


/* Analyze dataflow info for the basic blocks specified by the bitmap
   BLOCKS, or for the whole CFG if BLOCKS is zero.  */

void
df_analyze (void)
{
  bitmap current_all_blocks = BITMAP_ALLOC (&df_bitmap_obstack);
  bool everything;
  int i;

<<<<<<< HEAD
  if (df->postorder)
    free (df->postorder);
  if (df->postorder_inverted)
    free (df->postorder_inverted);
=======
  free (df->postorder);
  free (df->postorder_inverted);
>>>>>>> 3082eeb7
  df->postorder = XNEWVEC (int, last_basic_block);
  df->postorder_inverted = XNEWVEC (int, last_basic_block);
  df->n_blocks = post_order_compute (df->postorder, true, true);
  df->n_blocks_inverted = inverted_post_order_compute (df->postorder_inverted);

  /* These should be the same.  */
  gcc_assert (df->n_blocks == df->n_blocks_inverted);

  /* We need to do this before the df_verify_all because this is
     not kept incrementally up to date.  */
  df_compute_regs_ever_live (false);
  df_process_deferred_rescans ();

  if (dump_file)
    fprintf (dump_file, "df_analyze called\n");

#ifndef ENABLE_DF_CHECKING
  if (df->changeable_flags & DF_VERIFY_SCHEDULED)
#endif
    df_verify ();

  for (i = 0; i < df->n_blocks; i++)
    bitmap_set_bit (current_all_blocks, df->postorder[i]);

#ifdef ENABLE_CHECKING
  /* Verify that POSTORDER_INVERTED only contains blocks reachable from
     the ENTRY block.  */
  for (i = 0; i < df->n_blocks_inverted; i++)
    gcc_assert (bitmap_bit_p (current_all_blocks, df->postorder_inverted[i]));
#endif

  /* Make sure that we have pruned any unreachable blocks from these
     sets.  */
  if (df->analyze_subset)
    {
      everything = false;
      bitmap_and_into (df->blocks_to_analyze, current_all_blocks);
      df->n_blocks = df_prune_to_subcfg (df->postorder,
					 df->n_blocks, df->blocks_to_analyze);
      df->n_blocks_inverted = df_prune_to_subcfg (df->postorder_inverted,
			                          df->n_blocks_inverted,
                                                  df->blocks_to_analyze);
      BITMAP_FREE (current_all_blocks);
    }
  else
    {
      everything = true;
      df->blocks_to_analyze = current_all_blocks;
      current_all_blocks = NULL;
    }

  /* Skip over the DF_SCAN problem. */
  for (i = 1; i < df->num_problems_defined; i++)
    {
      struct dataflow *dflow = df->problems_in_order[i];
      if (dflow->solutions_dirty)
        {
          if (dflow->problem->dir == DF_FORWARD)
            df_analyze_problem (dflow,
                                df->blocks_to_analyze,
                                df->postorder_inverted,
                                df->n_blocks_inverted);
          else
            df_analyze_problem (dflow,
                                df->blocks_to_analyze,
                                df->postorder,
                                df->n_blocks);
        }
    }

  if (everything)
    {
      BITMAP_FREE (df->blocks_to_analyze);
      df->blocks_to_analyze = NULL;
    }

#ifdef DF_DEBUG_CFG
  df_set_clean_cfg ();
#endif
}


/* Return the number of basic blocks from the last call to df_analyze.  */

int
df_get_n_blocks (enum df_flow_dir dir)
{
  gcc_assert (dir != DF_NONE);

  if (dir == DF_FORWARD)
    {
      gcc_assert (df->postorder_inverted);
      return df->n_blocks_inverted;
    }

  gcc_assert (df->postorder);
  return df->n_blocks;
}


/* Return a pointer to the array of basic blocks in the reverse postorder.
   Depending on the direction of the dataflow problem,
   it returns either the usual reverse postorder array
   or the reverse postorder of inverted traversal. */
int *
df_get_postorder (enum df_flow_dir dir)
{
  gcc_assert (dir != DF_NONE);

  if (dir == DF_FORWARD)
    {
      gcc_assert (df->postorder_inverted);
      return df->postorder_inverted;
    }
  gcc_assert (df->postorder);
  return df->postorder;
}

static struct df_problem user_problem;
static struct dataflow user_dflow;

/* Interface for calling iterative dataflow with user defined
   confluence and transfer functions.  All that is necessary is to
   supply DIR, a direction, CONF_FUN_0, a confluence function for
   blocks with no logical preds (or NULL), CONF_FUN_N, the normal
   confluence function, TRANS_FUN, the basic block transfer function,
   and BLOCKS, the set of blocks to examine, POSTORDER the blocks in
   postorder, and N_BLOCKS, the number of blocks in POSTORDER. */

void
df_simple_dataflow (enum df_flow_dir dir,
		    df_init_function init_fun,
		    df_confluence_function_0 con_fun_0,
		    df_confluence_function_n con_fun_n,
		    df_transfer_function trans_fun,
		    bitmap blocks, int * postorder, int n_blocks)
{
  memset (&user_problem, 0, sizeof (struct df_problem));
  user_problem.dir = dir;
  user_problem.init_fun = init_fun;
  user_problem.con_fun_0 = con_fun_0;
  user_problem.con_fun_n = con_fun_n;
  user_problem.trans_fun = trans_fun;
  user_dflow.problem = &user_problem;
  df_worklist_dataflow (&user_dflow, blocks, postorder, n_blocks);
}



/*----------------------------------------------------------------------------
   Functions to support limited incremental change.
----------------------------------------------------------------------------*/


/* Get basic block info.  */

static void *
df_get_bb_info (struct dataflow *dflow, unsigned int index)
{
  if (dflow->block_info == NULL)
    return NULL;
  if (index >= dflow->block_info_size)
    return NULL;
  return (void *)((char *)dflow->block_info
		  + index * dflow->problem->block_info_elt_size);
}


/* Set basic block info.  */

static void
df_set_bb_info (struct dataflow *dflow, unsigned int index,
		void *bb_info)
{
  gcc_assert (dflow->block_info);
  memcpy ((char *)dflow->block_info
	  + index * dflow->problem->block_info_elt_size,
	  bb_info, dflow->problem->block_info_elt_size);
}


/* Clear basic block info.  */

static void
df_clear_bb_info (struct dataflow *dflow, unsigned int index)
{
  gcc_assert (dflow->block_info);
  gcc_assert (dflow->block_info_size > index);
  memset ((char *)dflow->block_info
	  + index * dflow->problem->block_info_elt_size,
	  0, dflow->problem->block_info_elt_size);
}


/* Mark the solutions as being out of date.  */

void
df_mark_solutions_dirty (void)
{
  if (df)
    {
      int p;
      for (p = 1; p < df->num_problems_defined; p++)
	df->problems_in_order[p]->solutions_dirty = true;
    }
}


/* Return true if BB needs it's transfer functions recomputed.  */

bool
df_get_bb_dirty (basic_block bb)
{
<<<<<<< HEAD
  if (df && df_live)
    return bitmap_bit_p (df_live->out_of_date_transfer_functions, bb->index);
  else
    return false;
=======
  return bitmap_bit_p ((df_live
			? df_live : df_lr)->out_of_date_transfer_functions,
		       bb->index);
>>>>>>> 3082eeb7
}


/* Mark BB as needing it's transfer functions as being out of
   date.  */

void
df_set_bb_dirty (basic_block bb)
{
  bb->flags |= BB_MODIFIED;
  if (df)
    {
      int p;
      for (p = 1; p < df->num_problems_defined; p++)
	{
	  struct dataflow *dflow = df->problems_in_order[p];
	  if (dflow->out_of_date_transfer_functions)
	    bitmap_set_bit (dflow->out_of_date_transfer_functions, bb->index);
	}
      df_mark_solutions_dirty ();
    }
}


<<<<<<< HEAD
/* Mark BB as needing it's transfer functions as being out of
   date, except for LR problem.  Used when analyzing DEBUG_INSNs,
   as LR problem can trigger DCE, and DEBUG_INSNs shouldn't ever
   shorten or enlarge lifetime of regs.  */

void
df_set_bb_dirty_nonlr (basic_block bb)
{
  if (df)
    {
      int p;
      for (p = 1; p < df->num_problems_defined; p++)
	{
	  struct dataflow *dflow = df->problems_in_order[p];
	  if (dflow == df_lr)
	    continue;
	  if (dflow->out_of_date_transfer_functions)
	    bitmap_set_bit (dflow->out_of_date_transfer_functions, bb->index);
	  dflow->solutions_dirty = true;
	}
=======
/* Grow the bb_info array.  */

void
df_grow_bb_info (struct dataflow *dflow)
{
  unsigned int new_size = last_basic_block + 1;
  if (dflow->block_info_size < new_size)
    {
      new_size += new_size / 4;
      dflow->block_info
         = (void *)XRESIZEVEC (char, (char *)dflow->block_info,
			       new_size
			       * dflow->problem->block_info_elt_size);
      memset ((char *)dflow->block_info
	      + dflow->block_info_size
	      * dflow->problem->block_info_elt_size,
	      0,
	      (new_size - dflow->block_info_size)
	      * dflow->problem->block_info_elt_size);
      dflow->block_info_size = new_size;
>>>>>>> 3082eeb7
    }
}


/* Clear the dirty bits.  This is called from places that delete
   blocks.  */
static void
df_clear_bb_dirty (basic_block bb)
{
  int p;
  for (p = 1; p < df->num_problems_defined; p++)
    {
      struct dataflow *dflow = df->problems_in_order[p];
      if (dflow->out_of_date_transfer_functions)
	bitmap_clear_bit (dflow->out_of_date_transfer_functions, bb->index);
    }
}

/* Called from the rtl_compact_blocks to reorganize the problems basic
   block info.  */

void
df_compact_blocks (void)
{
  int i, p;
  basic_block bb;
  void *problem_temps;
  bitmap_head tmp;

  bitmap_initialize (&tmp, &df_bitmap_obstack);
  for (p = 0; p < df->num_problems_defined; p++)
    {
      struct dataflow *dflow = df->problems_in_order[p];

      /* Need to reorganize the out_of_date_transfer_functions for the
	 dflow problem.  */
      if (dflow->out_of_date_transfer_functions)
	{
	  bitmap_copy (&tmp, dflow->out_of_date_transfer_functions);
	  bitmap_clear (dflow->out_of_date_transfer_functions);
	  if (bitmap_bit_p (&tmp, ENTRY_BLOCK))
	    bitmap_set_bit (dflow->out_of_date_transfer_functions, ENTRY_BLOCK);
	  if (bitmap_bit_p (&tmp, EXIT_BLOCK))
	    bitmap_set_bit (dflow->out_of_date_transfer_functions, EXIT_BLOCK);

	  i = NUM_FIXED_BLOCKS;
	  FOR_EACH_BB (bb)
	    {
	      if (bitmap_bit_p (&tmp, bb->index))
		bitmap_set_bit (dflow->out_of_date_transfer_functions, i);
	      i++;
	    }
	}

      /* Now shuffle the block info for the problem.  */
      if (dflow->problem->free_bb_fun)
	{
	  int size = last_basic_block * dflow->problem->block_info_elt_size;
	  problem_temps = XNEWVAR (char, size);
	  df_grow_bb_info (dflow);
	  memcpy (problem_temps, dflow->block_info, size);

	  /* Copy the bb info from the problem tmps to the proper
	     place in the block_info vector.  Null out the copied
	     item.  The entry and exit blocks never move.  */
	  i = NUM_FIXED_BLOCKS;
	  FOR_EACH_BB (bb)
	    {
	      df_set_bb_info (dflow, i,
			      (char *)problem_temps
			      + bb->index * dflow->problem->block_info_elt_size);
	      i++;
	    }
<<<<<<< HEAD
	  memset (dflow->block_info + i, 0,
		  (last_basic_block - i) *sizeof (void *));

	  /* Free any block infos that were not copied (and NULLed).
	     These are from orphaned blocks.  */
	  for (i = NUM_FIXED_BLOCKS; i < last_basic_block; i++)
	    {
	      basic_block bb = BASIC_BLOCK (i);
	      if (problem_temps[i] && bb)
		dflow->problem->free_bb_fun
		  (bb, problem_temps[i]);
	    }
=======
	  memset ((char *)dflow->block_info
		  + i * dflow->problem->block_info_elt_size, 0,
		  (last_basic_block - i)
		  * dflow->problem->block_info_elt_size);
	  free (problem_temps);
>>>>>>> 3082eeb7
	}
    }

  /* Shuffle the bits in the basic_block indexed arrays.  */

  if (df->blocks_to_analyze)
    {
      if (bitmap_bit_p (&tmp, ENTRY_BLOCK))
	bitmap_set_bit (df->blocks_to_analyze, ENTRY_BLOCK);
      if (bitmap_bit_p (&tmp, EXIT_BLOCK))
	bitmap_set_bit (df->blocks_to_analyze, EXIT_BLOCK);
      bitmap_copy (&tmp, df->blocks_to_analyze);
      bitmap_clear (df->blocks_to_analyze);
      i = NUM_FIXED_BLOCKS;
      FOR_EACH_BB (bb)
	{
	  if (bitmap_bit_p (&tmp, bb->index))
	    bitmap_set_bit (df->blocks_to_analyze, i);
	  i++;
	}
    }

  bitmap_clear (&tmp);

  i = NUM_FIXED_BLOCKS;
  FOR_EACH_BB (bb)
    {
      SET_BASIC_BLOCK (i, bb);
      bb->index = i;
      i++;
    }

  gcc_assert (i == n_basic_blocks);

  for (; i < last_basic_block; i++)
    SET_BASIC_BLOCK (i, NULL);

#ifdef DF_DEBUG_CFG
  if (!df_lr->solutions_dirty)
    df_set_clean_cfg ();
#endif
}


/* Shove NEW_BLOCK in at OLD_INDEX.  Called from ifcvt to hack a
   block.  There is no excuse for people to do this kind of thing.  */

void
df_bb_replace (int old_index, basic_block new_block)
{
  int new_block_index = new_block->index;
  int p;

  if (dump_file)
    fprintf (dump_file, "shoving block %d into %d\n", new_block_index, old_index);

  gcc_assert (df);
  gcc_assert (BASIC_BLOCK (old_index) == NULL);

  for (p = 0; p < df->num_problems_defined; p++)
    {
      struct dataflow *dflow = df->problems_in_order[p];
      if (dflow->block_info)
	{
	  df_grow_bb_info (dflow);
<<<<<<< HEAD
	  gcc_assert (df_get_bb_info (dflow, old_index) == NULL);
=======
>>>>>>> 3082eeb7
	  df_set_bb_info (dflow, old_index,
			  df_get_bb_info (dflow, new_block_index));
	}
    }

  df_clear_bb_dirty (new_block);
  SET_BASIC_BLOCK (old_index, new_block);
  new_block->index = old_index;
  df_set_bb_dirty (BASIC_BLOCK (old_index));
  SET_BASIC_BLOCK (new_block_index, NULL);
}


/* Free all of the per basic block dataflow from all of the problems.
   This is typically called before a basic block is deleted and the
   problem will be reanalyzed.  */

void
df_bb_delete (int bb_index)
{
  basic_block bb = BASIC_BLOCK (bb_index);
  int i;

  if (!df)
    return;

  for (i = 0; i < df->num_problems_defined; i++)
    {
      struct dataflow *dflow = df->problems_in_order[i];
      if (dflow->problem->free_bb_fun)
	{
	  void *bb_info = df_get_bb_info (dflow, bb_index);
	  if (bb_info)
	    {
	      dflow->problem->free_bb_fun (bb, bb_info);
<<<<<<< HEAD
	      df_set_bb_info (dflow, bb_index, NULL);
=======
	      df_clear_bb_info (dflow, bb_index);
>>>>>>> 3082eeb7
	    }
	}
    }
  df_clear_bb_dirty (bb);
  df_mark_solutions_dirty ();
}


/* Verify that there is a place for everything and everything is in
   its place.  This is too expensive to run after every pass in the
   mainline.  However this is an excellent debugging tool if the
   dataflow information is not being updated properly.  You can just
   sprinkle calls in until you find the place that is changing an
   underlying structure without calling the proper updating
   routine.  */

void
df_verify (void)
{
  df_scan_verify ();
#ifdef ENABLE_DF_CHECKING
  df_lr_verify_transfer_functions ();
  if (df_live)
    df_live_verify_transfer_functions ();
#endif
}

#ifdef DF_DEBUG_CFG

/* Compute an array of ints that describes the cfg.  This can be used
   to discover places where the cfg is modified by the appropriate
   calls have not been made to the keep df informed.  The internals of
   this are unexciting, the key is that two instances of this can be
   compared to see if any changes have been made to the cfg.  */

static int *
df_compute_cfg_image (void)
{
  basic_block bb;
  int size = 2 + (2 * n_basic_blocks);
  int i;
  int * map;

  FOR_ALL_BB (bb)
    {
      size += EDGE_COUNT (bb->succs);
    }

  map = XNEWVEC (int, size);
  map[0] = size;
  i = 1;
  FOR_ALL_BB (bb)
    {
      edge_iterator ei;
      edge e;

      map[i++] = bb->index;
      FOR_EACH_EDGE (e, ei, bb->succs)
	map[i++] = e->dest->index;
      map[i++] = -1;
    }
  map[i] = -1;
  return map;
}

static int *saved_cfg = NULL;


/* This function compares the saved version of the cfg with the
   current cfg and aborts if the two are identical.  The function
   silently returns if the cfg has been marked as dirty or the two are
   the same.  */

void
df_check_cfg_clean (void)
{
  int *new_map;

  if (!df)
    return;

  if (df_lr->solutions_dirty)
    return;

  if (saved_cfg == NULL)
    return;

  new_map = df_compute_cfg_image ();
  gcc_assert (memcmp (saved_cfg, new_map, saved_cfg[0] * sizeof (int)) == 0);
  free (new_map);
}


/* This function builds a cfg fingerprint and squirrels it away in
   saved_cfg.  */

static void
df_set_clean_cfg (void)
{
  free (saved_cfg);
  saved_cfg = df_compute_cfg_image ();
}

#endif /* DF_DEBUG_CFG  */
/*----------------------------------------------------------------------------
   PUBLIC INTERFACES TO QUERY INFORMATION.
----------------------------------------------------------------------------*/


/* Return first def of REGNO within BB.  */

df_ref
df_bb_regno_first_def_find (basic_block bb, unsigned int regno)
{
  rtx insn;
  df_ref *def_rec;
  unsigned int uid;

  FOR_BB_INSNS (bb, insn)
    {
      if (!INSN_P (insn))
	continue;

      uid = INSN_UID (insn);
      for (def_rec = DF_INSN_UID_DEFS (uid); *def_rec; def_rec++)
	{
	  df_ref def = *def_rec;
	  if (DF_REF_REGNO (def) == regno)
	    return def;
	}
    }
  return NULL;
}


/* Return last def of REGNO within BB.  */

df_ref
df_bb_regno_last_def_find (basic_block bb, unsigned int regno)
{
  rtx insn;
  df_ref *def_rec;
  unsigned int uid;

  FOR_BB_INSNS_REVERSE (bb, insn)
    {
      if (!INSN_P (insn))
	continue;

      uid = INSN_UID (insn);
      for (def_rec = DF_INSN_UID_DEFS (uid); *def_rec; def_rec++)
	{
	  df_ref def = *def_rec;
	  if (DF_REF_REGNO (def) == regno)
	    return def;
	}
    }

  return NULL;
}

/* Finds the reference corresponding to the definition of REG in INSN.
   DF is the dataflow object.  */

df_ref
df_find_def (rtx insn, rtx reg)
{
  unsigned int uid;
  df_ref *def_rec;

  if (GET_CODE (reg) == SUBREG)
    reg = SUBREG_REG (reg);
  gcc_assert (REG_P (reg));

  uid = INSN_UID (insn);
  for (def_rec = DF_INSN_UID_DEFS (uid); *def_rec; def_rec++)
    {
      df_ref def = *def_rec;
      if (rtx_equal_p (DF_REF_REAL_REG (def), reg))
	return def;
    }

  return NULL;
}


/* Return true if REG is defined in INSN, zero otherwise.  */

bool
df_reg_defined (rtx insn, rtx reg)
{
  return df_find_def (insn, reg) != NULL;
}


/* Finds the reference corresponding to the use of REG in INSN.
   DF is the dataflow object.  */

df_ref
df_find_use (rtx insn, rtx reg)
{
  unsigned int uid;
  df_ref *use_rec;

  if (GET_CODE (reg) == SUBREG)
    reg = SUBREG_REG (reg);
  gcc_assert (REG_P (reg));

  uid = INSN_UID (insn);
  for (use_rec = DF_INSN_UID_USES (uid); *use_rec; use_rec++)
    {
      df_ref use = *use_rec;
      if (rtx_equal_p (DF_REF_REAL_REG (use), reg))
	return use;
    }
  if (df->changeable_flags & DF_EQ_NOTES)
    for (use_rec = DF_INSN_UID_EQ_USES (uid); *use_rec; use_rec++)
      {
	df_ref use = *use_rec;
	if (rtx_equal_p (DF_REF_REAL_REG (use), reg))
	  return use;
      }
  return NULL;
}


/* Return true if REG is referenced in INSN, zero otherwise.  */

bool
df_reg_used (rtx insn, rtx reg)
{
  return df_find_use (insn, reg) != NULL;
}


/*----------------------------------------------------------------------------
   Debugging and printing functions.
----------------------------------------------------------------------------*/


/* Write information about registers and basic blocks into FILE.
   This is part of making a debugging dump.  */

void
df_print_regset (FILE *file, bitmap r)
{
  unsigned int i;
  bitmap_iterator bi;

  if (r == NULL)
    fputs (" (nil)", file);
  else
    {
      EXECUTE_IF_SET_IN_BITMAP (r, 0, i, bi)
	{
	  fprintf (file, " %d", i);
	  if (i < FIRST_PSEUDO_REGISTER)
	    fprintf (file, " [%s]", reg_names[i]);
	}
    }
  fprintf (file, "\n");
}


/* Write information about registers and basic blocks into FILE.  The
   bitmap is in the form used by df_byte_lr.  This is part of making a
   debugging dump.  */

void
df_print_word_regset (FILE *file, bitmap r)
{
  unsigned int max_reg = max_reg_num ();

  if (r == NULL)
    fputs (" (nil)", file);
  else
    {
      unsigned int i;
      for (i = FIRST_PSEUDO_REGISTER; i < max_reg; i++)
	{
	  bool found = (bitmap_bit_p (r, 2 * i)
			|| bitmap_bit_p (r, 2 * i + 1));
	  if (found)
	    {
	      int word;
	      const char * sep = "";
	      fprintf (file, " %d", i);
	      fprintf (file, "(");
	      for (word = 0; word < 2; word++)
		if (bitmap_bit_p (r, 2 * i + word))
		  {
		    fprintf (file, "%s%d", sep, word);
		    sep = ", ";
		  }
	      fprintf (file, ")");
	    }
	}
    }
  fprintf (file, "\n");
}


/* Dump dataflow info.  */

void
df_dump (FILE *file)
{
  basic_block bb;
  df_dump_start (file);

  FOR_ALL_BB (bb)
    {
      df_print_bb_index (bb, file);
      df_dump_top (bb, file);
      df_dump_bottom (bb, file);
    }

  fprintf (file, "\n");
}


/* Dump dataflow info for df->blocks_to_analyze.  */

void
df_dump_region (FILE *file)
{
  if (df->blocks_to_analyze)
    {
      bitmap_iterator bi;
      unsigned int bb_index;

      fprintf (file, "\n\nstarting region dump\n");
      df_dump_start (file);

      EXECUTE_IF_SET_IN_BITMAP (df->blocks_to_analyze, 0, bb_index, bi)
	{
	  basic_block bb = BASIC_BLOCK (bb_index);

	  df_print_bb_index (bb, file);
	  df_dump_top (bb, file);
	  df_dump_bottom (bb, file);
	}
      fprintf (file, "\n");
    }
  else
    df_dump (file);
}


/* Dump the introductory information for each problem defined.  */

void
df_dump_start (FILE *file)
{
  int i;

  if (!df || !file)
    return;

  fprintf (file, "\n\n%s\n", current_function_name ());
  fprintf (file, "\nDataflow summary:\n");
  if (df->blocks_to_analyze)
    fprintf (file, "def_info->table_size = %d, use_info->table_size = %d\n",
	     DF_DEFS_TABLE_SIZE (), DF_USES_TABLE_SIZE ());

  for (i = 0; i < df->num_problems_defined; i++)
    {
      struct dataflow *dflow = df->problems_in_order[i];
      if (dflow->computed)
	{
	  df_dump_problem_function fun = dflow->problem->dump_start_fun;
	  if (fun)
	    fun(file);
	}
    }
}


/* Dump the top of the block information for BB.  */

void
df_dump_top (basic_block bb, FILE *file)
{
  int i;

  if (!df || !file)
    return;

  for (i = 0; i < df->num_problems_defined; i++)
    {
      struct dataflow *dflow = df->problems_in_order[i];
      if (dflow->computed)
	{
	  df_dump_bb_problem_function bbfun = dflow->problem->dump_top_fun;
	  if (bbfun)
	    bbfun (bb, file);
	}
    }
}


/* Dump the bottom of the block information for BB.  */

void
df_dump_bottom (basic_block bb, FILE *file)
{
  int i;

  if (!df || !file)
    return;

  for (i = 0; i < df->num_problems_defined; i++)
    {
      struct dataflow *dflow = df->problems_in_order[i];
      if (dflow->computed)
	{
	  df_dump_bb_problem_function bbfun = dflow->problem->dump_bottom_fun;
	  if (bbfun)
	    bbfun (bb, file);
	}
    }
}


static void
df_ref_dump (df_ref ref, FILE *file)
{
  fprintf (file, "%c%d(%d)",
	   DF_REF_REG_DEF_P (ref)
	   ? 'd'
	   : (DF_REF_FLAGS (ref) & DF_REF_IN_NOTE) ? 'e' : 'u',
	   DF_REF_ID (ref),
	   DF_REF_REGNO (ref));
}

void
df_refs_chain_dump (df_ref *ref_rec, bool follow_chain, FILE *file)
{
  fprintf (file, "{ ");
  while (*ref_rec)
    {
      df_ref ref = *ref_rec;
<<<<<<< HEAD
      fprintf (file, "%c%d(%d)",
	       DF_REF_REG_DEF_P (ref) ? 'd' : (DF_REF_FLAGS (ref) & DF_REF_IN_NOTE) ? 'e' : 'u',
	       DF_REF_ID (ref),
	       DF_REF_REGNO (ref));
=======
      df_ref_dump (ref, file);
>>>>>>> 3082eeb7
      if (follow_chain)
	df_chain_dump (DF_REF_CHAIN (ref), file);
      ref_rec++;
    }
  fprintf (file, "}");
}


/* Dump either a ref-def or reg-use chain.  */

void
df_regs_chain_dump (df_ref ref,  FILE *file)
{
  fprintf (file, "{ ");
  while (ref)
    {
<<<<<<< HEAD
      fprintf (file, "%c%d(%d) ",
	       DF_REF_REG_DEF_P (ref) ? 'd' : 'u',
	       DF_REF_ID (ref),
	       DF_REF_REGNO (ref));
=======
      df_ref_dump (ref, file);
>>>>>>> 3082eeb7
      ref = DF_REF_NEXT_REG (ref);
    }
  fprintf (file, "}");
}


static void
df_mws_dump (struct df_mw_hardreg **mws, FILE *file)
{
  while (*mws)
    {
      fprintf (file, "mw %c r[%d..%d]\n",
	       (DF_MWS_REG_DEF_P (*mws)) ? 'd' : 'u',
	       (*mws)->start_regno, (*mws)->end_regno);
      mws++;
    }
}


static void
df_insn_uid_debug (unsigned int uid,
		   bool follow_chain, FILE *file)
{
  fprintf (file, "insn %d luid %d",
	   uid, DF_INSN_UID_LUID (uid));

  if (DF_INSN_UID_DEFS (uid))
    {
      fprintf (file, " defs ");
      df_refs_chain_dump (DF_INSN_UID_DEFS (uid), follow_chain, file);
    }

  if (DF_INSN_UID_USES (uid))
    {
      fprintf (file, " uses ");
      df_refs_chain_dump (DF_INSN_UID_USES (uid), follow_chain, file);
    }

  if (DF_INSN_UID_EQ_USES (uid))
    {
      fprintf (file, " eq uses ");
      df_refs_chain_dump (DF_INSN_UID_EQ_USES (uid), follow_chain, file);
    }

  if (DF_INSN_UID_MWS (uid))
    {
      fprintf (file, " mws ");
      df_mws_dump (DF_INSN_UID_MWS (uid), file);
    }
  fprintf (file, "\n");
}


DEBUG_FUNCTION void
df_insn_debug (rtx insn, bool follow_chain, FILE *file)
{
  df_insn_uid_debug (INSN_UID (insn), follow_chain, file);
}

DEBUG_FUNCTION void
df_insn_debug_regno (rtx insn, FILE *file)
{
  struct df_insn_info *insn_info = DF_INSN_INFO_GET (insn);

  fprintf (file, "insn %d bb %d luid %d defs ",
	   INSN_UID (insn), BLOCK_FOR_INSN (insn)->index,
	   DF_INSN_INFO_LUID (insn_info));
  df_refs_chain_dump (DF_INSN_INFO_DEFS (insn_info), false, file);

  fprintf (file, " uses ");
  df_refs_chain_dump (DF_INSN_INFO_USES (insn_info), false, file);

  fprintf (file, " eq_uses ");
  df_refs_chain_dump (DF_INSN_INFO_EQ_USES (insn_info), false, file);
  fprintf (file, "\n");
}

DEBUG_FUNCTION void
df_regno_debug (unsigned int regno, FILE *file)
{
  fprintf (file, "reg %d defs ", regno);
  df_regs_chain_dump (DF_REG_DEF_CHAIN (regno), file);
  fprintf (file, " uses ");
  df_regs_chain_dump (DF_REG_USE_CHAIN (regno), file);
  fprintf (file, " eq_uses ");
  df_regs_chain_dump (DF_REG_EQ_USE_CHAIN (regno), file);
  fprintf (file, "\n");
}


<<<<<<< HEAD
void
=======
DEBUG_FUNCTION void
>>>>>>> 3082eeb7
df_ref_debug (df_ref ref, FILE *file)
{
  fprintf (file, "%c%d ",
	   DF_REF_REG_DEF_P (ref) ? 'd' : 'u',
	   DF_REF_ID (ref));
  fprintf (file, "reg %d bb %d insn %d flag %#x type %#x ",
	   DF_REF_REGNO (ref),
	   DF_REF_BBNO (ref),
	   DF_REF_IS_ARTIFICIAL (ref) ? -1 : DF_REF_INSN_UID (ref),
	   DF_REF_FLAGS (ref),
	   DF_REF_TYPE (ref));
  if (DF_REF_LOC (ref))
    {
      if (flag_dump_noaddr)
	fprintf (file, "loc #(#) chain ");
      else
	fprintf (file, "loc %p(%p) chain ", (void *)DF_REF_LOC (ref),
		 (void *)*DF_REF_LOC (ref));
    }
  else
    fprintf (file, "chain ");
  df_chain_dump (DF_REF_CHAIN (ref), file);
  fprintf (file, "\n");
}

/* Functions for debugging from GDB.  */

DEBUG_FUNCTION void
debug_df_insn (rtx insn)
{
  df_insn_debug (insn, true, stderr);
  debug_rtx (insn);
}


DEBUG_FUNCTION void
debug_df_reg (rtx reg)
{
  df_regno_debug (REGNO (reg), stderr);
}


DEBUG_FUNCTION void
debug_df_regno (unsigned int regno)
{
  df_regno_debug (regno, stderr);
}


<<<<<<< HEAD
void
=======
DEBUG_FUNCTION void
>>>>>>> 3082eeb7
debug_df_ref (df_ref ref)
{
  df_ref_debug (ref, stderr);
}


DEBUG_FUNCTION void
debug_df_defno (unsigned int defno)
{
  df_ref_debug (DF_DEFS_GET (defno), stderr);
}


DEBUG_FUNCTION void
debug_df_useno (unsigned int defno)
{
  df_ref_debug (DF_USES_GET (defno), stderr);
}


DEBUG_FUNCTION void
debug_df_chain (struct df_link *link)
{
  df_chain_dump (link, stderr);
  fputc ('\n', stderr);
}<|MERGE_RESOLUTION|>--- conflicted
+++ resolved
@@ -1,10 +1,6 @@
 /* Allocation for dataflow support routines.
    Copyright (C) 1999, 2000, 2001, 2002, 2003, 2004, 2005, 2006, 2007,
-<<<<<<< HEAD
-   2008, 2009, 2010 Free Software Foundation, Inc.
-=======
    2008, 2009, 2010, 2011 Free Software Foundation, Inc.
->>>>>>> 3082eeb7
    Originally contributed by Michael P. Hayes
              (m.hayes@elec.canterbury.ac.nz, mhayes@redhat.com)
    Major rewrite contributed by Danny Berlin (dberlin@dberlin.org)
@@ -522,11 +518,7 @@
 		  bitmap_iterator bi;
 		  unsigned int bb_index;
 
-<<<<<<< HEAD
-		  EXECUTE_IF_SET_IN_BITMAP (diff, 0, bb_index, bi)
-=======
 		  EXECUTE_IF_SET_IN_BITMAP (&diff, 0, bb_index, bi)
->>>>>>> 3082eeb7
 		    {
 		      basic_block bb = BASIC_BLOCK (bb_index);
 		      if (bb)
@@ -559,11 +551,7 @@
 		      bitmap_initialize (&blocks_to_reset, &df_bitmap_obstack);
 		      FOR_ALL_BB(bb)
 			{
-<<<<<<< HEAD
-			  bitmap_set_bit (blocks_to_reset, bb->index);
-=======
 			  bitmap_set_bit (&blocks_to_reset, bb->index);
->>>>>>> 3082eeb7
 			}
 		    }
 		  dflow->problem->reset_fun (&blocks_to_reset);
@@ -770,11 +758,7 @@
   NULL,                                 /* sub */
   NULL,                                 /* next */
   0,                                    /* static_pass_number */
-<<<<<<< HEAD
-  TV_NONE,                              /* tv_id */
-=======
   TV_DF_SCAN,                           /* tv_id */
->>>>>>> 3082eeb7
   0,                                    /* properties_required */
   0,                                    /* properties_provided */
   0,                                    /* properties_destroyed */
@@ -801,11 +785,7 @@
   NULL,                                 /* sub */
   NULL,                                 /* next */
   0,                                    /* static_pass_number */
-<<<<<<< HEAD
-  TV_NONE,                              /* tv_id */
-=======
   TV_DF_SCAN,                           /* tv_id */
->>>>>>> 3082eeb7
   0,                                    /* properties_required */
   0,                                    /* properties_provided */
   0,                                    /* properties_destroyed */
@@ -907,14 +887,9 @@
   if (EDGE_COUNT (bb->preds) > 0)
     FOR_EACH_EDGE (e, ei, bb->preds)
       {
-<<<<<<< HEAD
-        if (TEST_BIT (considered, e->src->index))
-          dataflow->problem->con_fun_n (e);
-=======
         if (age <= BB_LAST_CHANGE_AGE (e->src)
 	    && TEST_BIT (considered, e->src->index))
           changed |= dataflow->problem->con_fun_n (e);
->>>>>>> 3082eeb7
       }
   else if (dataflow->problem->con_fun_0)
     dataflow->problem->con_fun_0 (bb);
@@ -957,14 +932,9 @@
   if (EDGE_COUNT (bb->succs) > 0)
     FOR_EACH_EDGE (e, ei, bb->succs)
       {
-<<<<<<< HEAD
-        if (TEST_BIT (considered, e->dest->index))
-          dataflow->problem->con_fun_n (e);
-=======
         if (age <= BB_LAST_CHANGE_AGE (e->dest)
 	    && TEST_BIT (considered, e->dest->index))
           changed |= dataflow->problem->con_fun_n (e);
->>>>>>> 3082eeb7
       }
   else if (dataflow->problem->con_fun_0)
     dataflow->problem->con_fun_0 (bb);
@@ -994,10 +964,6 @@
    BBINDEX_TO_POSTORDER is array mapping back BB->index to postorder possition.
    PENDING will be freed.
 
-<<<<<<< HEAD
-/* This will free "pending". */
-
-=======
    The worklists are bitmaps indexed by postorder positions.  
 
    The function implements standard algorithm for dataflow solving with two
@@ -1009,7 +975,6 @@
    to re-do confluence function for edges to basic blocks whose source
    did not change since destination was visited last time.  */
 
->>>>>>> 3082eeb7
 static void
 df_worklist_dataflow_doublequeue (struct dataflow *dataflow,
 			  	  bitmap pending,
@@ -1052,15 +1017,6 @@
 	  bb = BASIC_BLOCK (bb_index);
 	  prev_age = VEC_index (int, last_visit_age, index);
 	  if (dir == DF_FORWARD)
-<<<<<<< HEAD
-	    df_worklist_propagate_forward (dataflow, bb_index,
-					   bbindex_to_postorder,
-					   pending, considered);
-	  else
-	    df_worklist_propagate_backward (dataflow, bb_index,
-					    bbindex_to_postorder,
-					    pending, considered);
-=======
 	    changed = df_worklist_propagate_forward (dataflow, bb_index,
 						     bbindex_to_postorder,
 						     pending, considered,
@@ -1073,7 +1029,6 @@
 	  VEC_replace (int, last_visit_age, index, ++age);
 	  if (changed)
 	    bb->aux = (void *)(ptrdiff_t)age;
->>>>>>> 3082eeb7
 	}
       bitmap_clear (worklist);
     }
@@ -1146,13 +1101,8 @@
   /* Solve it.  */
   df_worklist_dataflow_doublequeue (dataflow, pending, considered,
 				    blocks_in_postorder,
-<<<<<<< HEAD
-				    bbindex_to_postorder);
-
-=======
 				    bbindex_to_postorder,
 				    n_blocks);
->>>>>>> 3082eeb7
   sbitmap_free (considered);
   free (bbindex_to_postorder);
 }
@@ -1198,13 +1148,6 @@
     dflow->problem->verify_start_fun ();
 #endif
 
-<<<<<<< HEAD
-  /* (Re)Allocate the datastructures necessary to solve the problem.  */
-  if (dflow->problem->alloc_fun)
-    dflow->problem->alloc_fun (blocks_to_consider);
-
-=======
->>>>>>> 3082eeb7
   /* Set up the problem and compute the local information.  */
   if (dflow->problem->local_compute_fun)
     dflow->problem->local_compute_fun (blocks_to_consider);
@@ -1239,15 +1182,8 @@
   bool everything;
   int i;
 
-<<<<<<< HEAD
-  if (df->postorder)
-    free (df->postorder);
-  if (df->postorder_inverted)
-    free (df->postorder_inverted);
-=======
   free (df->postorder);
   free (df->postorder_inverted);
->>>>>>> 3082eeb7
   df->postorder = XNEWVEC (int, last_basic_block);
   df->postorder_inverted = XNEWVEC (int, last_basic_block);
   df->n_blocks = post_order_compute (df->postorder, true, true);
@@ -1462,16 +1398,9 @@
 bool
 df_get_bb_dirty (basic_block bb)
 {
-<<<<<<< HEAD
-  if (df && df_live)
-    return bitmap_bit_p (df_live->out_of_date_transfer_functions, bb->index);
-  else
-    return false;
-=======
   return bitmap_bit_p ((df_live
 			? df_live : df_lr)->out_of_date_transfer_functions,
 		       bb->index);
->>>>>>> 3082eeb7
 }
 
 
@@ -1496,28 +1425,6 @@
 }
 
 
-<<<<<<< HEAD
-/* Mark BB as needing it's transfer functions as being out of
-   date, except for LR problem.  Used when analyzing DEBUG_INSNs,
-   as LR problem can trigger DCE, and DEBUG_INSNs shouldn't ever
-   shorten or enlarge lifetime of regs.  */
-
-void
-df_set_bb_dirty_nonlr (basic_block bb)
-{
-  if (df)
-    {
-      int p;
-      for (p = 1; p < df->num_problems_defined; p++)
-	{
-	  struct dataflow *dflow = df->problems_in_order[p];
-	  if (dflow == df_lr)
-	    continue;
-	  if (dflow->out_of_date_transfer_functions)
-	    bitmap_set_bit (dflow->out_of_date_transfer_functions, bb->index);
-	  dflow->solutions_dirty = true;
-	}
-=======
 /* Grow the bb_info array.  */
 
 void
@@ -1538,7 +1445,6 @@
 	      (new_size - dflow->block_info_size)
 	      * dflow->problem->block_info_elt_size);
       dflow->block_info_size = new_size;
->>>>>>> 3082eeb7
     }
 }
 
@@ -1612,26 +1518,11 @@
 			      + bb->index * dflow->problem->block_info_elt_size);
 	      i++;
 	    }
-<<<<<<< HEAD
-	  memset (dflow->block_info + i, 0,
-		  (last_basic_block - i) *sizeof (void *));
-
-	  /* Free any block infos that were not copied (and NULLed).
-	     These are from orphaned blocks.  */
-	  for (i = NUM_FIXED_BLOCKS; i < last_basic_block; i++)
-	    {
-	      basic_block bb = BASIC_BLOCK (i);
-	      if (problem_temps[i] && bb)
-		dflow->problem->free_bb_fun
-		  (bb, problem_temps[i]);
-	    }
-=======
 	  memset ((char *)dflow->block_info
 		  + i * dflow->problem->block_info_elt_size, 0,
 		  (last_basic_block - i)
 		  * dflow->problem->block_info_elt_size);
 	  free (problem_temps);
->>>>>>> 3082eeb7
 	}
     }
 
@@ -1697,10 +1588,6 @@
       if (dflow->block_info)
 	{
 	  df_grow_bb_info (dflow);
-<<<<<<< HEAD
-	  gcc_assert (df_get_bb_info (dflow, old_index) == NULL);
-=======
->>>>>>> 3082eeb7
 	  df_set_bb_info (dflow, old_index,
 			  df_get_bb_info (dflow, new_block_index));
 	}
@@ -1736,11 +1623,7 @@
 	  if (bb_info)
 	    {
 	      dflow->problem->free_bb_fun (bb, bb_info);
-<<<<<<< HEAD
-	      df_set_bb_info (dflow, bb_index, NULL);
-=======
 	      df_clear_bb_info (dflow, bb_index);
->>>>>>> 3082eeb7
 	    }
 	}
     }
@@ -2184,14 +2067,7 @@
   while (*ref_rec)
     {
       df_ref ref = *ref_rec;
-<<<<<<< HEAD
-      fprintf (file, "%c%d(%d)",
-	       DF_REF_REG_DEF_P (ref) ? 'd' : (DF_REF_FLAGS (ref) & DF_REF_IN_NOTE) ? 'e' : 'u',
-	       DF_REF_ID (ref),
-	       DF_REF_REGNO (ref));
-=======
       df_ref_dump (ref, file);
->>>>>>> 3082eeb7
       if (follow_chain)
 	df_chain_dump (DF_REF_CHAIN (ref), file);
       ref_rec++;
@@ -2208,14 +2084,7 @@
   fprintf (file, "{ ");
   while (ref)
     {
-<<<<<<< HEAD
-      fprintf (file, "%c%d(%d) ",
-	       DF_REF_REG_DEF_P (ref) ? 'd' : 'u',
-	       DF_REF_ID (ref),
-	       DF_REF_REGNO (ref));
-=======
       df_ref_dump (ref, file);
->>>>>>> 3082eeb7
       ref = DF_REF_NEXT_REG (ref);
     }
   fprintf (file, "}");
@@ -2306,11 +2175,7 @@
 }
 
 
-<<<<<<< HEAD
-void
-=======
 DEBUG_FUNCTION void
->>>>>>> 3082eeb7
 df_ref_debug (df_ref ref, FILE *file)
 {
   fprintf (file, "%c%d ",
@@ -2361,11 +2226,7 @@
 }
 
 
-<<<<<<< HEAD
-void
-=======
 DEBUG_FUNCTION void
->>>>>>> 3082eeb7
 debug_df_ref (df_ref ref)
 {
   df_ref_debug (ref, stderr);
