--- conflicted
+++ resolved
@@ -23,20 +23,7 @@
 #define GCC_DIAGNOSTIC_H
 
 #include "pretty-print.h"
-<<<<<<< HEAD
-#include "options.h"
-
-/* Constants used to discriminate diagnostics.  */
-typedef enum
-{
-#define DEFINE_DIAGNOSTIC_KIND(K, msgid) K,
-#include "diagnostic.def"
-#undef DEFINE_DIAGNOSTIC_KIND
-  DK_LAST_DIAGNOSTIC_KIND
-} diagnostic_t;
-=======
 #include "diagnostic-core.h"
->>>>>>> 3082eeb7
 
 /* A diagnostic is described by the MESSAGE to send, the FILE and LINE of
    its context and its KIND (ice, error, warning, note, ...)  See complete
@@ -46,14 +33,8 @@
   text_info message;
   location_t location;
   unsigned int override_column;
-<<<<<<< HEAD
-  /* TREE_BLOCK if the diagnostic is to be reported in some inline
-     function inlined into other function, otherwise NULL.  */
-  tree abstract_origin;
-=======
   /* Auxiliary data for client.  */
   void *x_data;
->>>>>>> 3082eeb7
   /* The kind of diagnostic it is about.  */
   diagnostic_t kind;
   /* Which OPT_* directly controls this diagnostic.  */
@@ -270,11 +251,7 @@
     ((DI)->option_index = (OPTIDX))
 
 /* Diagnostic related functions.  */
-<<<<<<< HEAD
-extern void diagnostic_initialize (diagnostic_context *);
-=======
 extern void diagnostic_initialize (diagnostic_context *, int);
->>>>>>> 3082eeb7
 extern void diagnostic_finish (diagnostic_context *);
 extern void diagnostic_report_current_module (diagnostic_context *);
 
@@ -295,44 +272,11 @@
 					    diagnostic_t)
      ATTRIBUTE_GCC_DIAG(2,0);
 #endif
-<<<<<<< HEAD
-extern char *diagnostic_build_prefix (diagnostic_info *);
-=======
 extern char *diagnostic_build_prefix (diagnostic_context *, diagnostic_info *);
->>>>>>> 3082eeb7
 void default_diagnostic_starter (diagnostic_context *, diagnostic_info *);
 void default_diagnostic_finalizer (diagnostic_context *, diagnostic_info *);
 
 /* Pure text formatting support functions.  */
 extern char *file_name_as_prefix (const char *);
 
-<<<<<<< HEAD
-/* In tree-pretty-print.c  */
-extern void print_declaration (pretty_printer *, tree, int, int);
-extern int dump_generic_node (pretty_printer *, tree, int, int, bool);
-extern void print_generic_stmt (FILE *, tree, int);
-extern void print_generic_stmt_indented (FILE *, tree, int, int);
-extern void print_generic_expr (FILE *, tree, int);
-extern void print_generic_decl (FILE *, tree, int);
-extern void debug_c_tree (tree);
-extern void dump_omp_clauses (pretty_printer *, tree, int, int);
-extern void print_call_name (pretty_printer *, tree, int);
-
-/* In gimple-pretty-print.c  */
-extern void debug_generic_expr (tree);
-extern void debug_generic_stmt (tree);
-extern void debug_tree_chain (tree);
-extern void debug_gimple_stmt (gimple);
-extern void debug_gimple_seq (gimple_seq);
-extern void print_gimple_seq (FILE *, gimple_seq, int, int);
-extern void print_gimple_stmt (FILE *, gimple, int, int);
-extern void print_gimple_expr (FILE *, gimple, int, int);
-extern void dump_gimple_stmt (pretty_printer *, gimple, int, int);
-
-/* In toplev.c  */
-extern bool default_tree_printer (pretty_printer *, text_info *, const char *,
-				  int, bool, bool, bool);
-
-=======
->>>>>>> 3082eeb7
 #endif /* ! GCC_DIAGNOSTIC_H */