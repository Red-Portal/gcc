/* Subroutines used by or related to instruction recognition.
   Copyright (C) 1987-2018 Free Software Foundation, Inc.

This file is part of GCC.

GCC is free software; you can redistribute it and/or modify it under
the terms of the GNU General Public License as published by the Free
Software Foundation; either version 3, or (at your option) any later
version.

GCC is distributed in the hope that it will be useful, but WITHOUT ANY
WARRANTY; without even the implied warranty of MERCHANTABILITY or
FITNESS FOR A PARTICULAR PURPOSE.  See the GNU General Public License
for more details.

You should have received a copy of the GNU General Public License
along with GCC; see the file COPYING3.  If not see
<http://www.gnu.org/licenses/>.  */


#include "config.h"
#include "system.h"
#include "coretypes.h"
#include "backend.h"
#include "target.h"
#include "rtl.h"
#include "tree.h"
#include "cfghooks.h"
#include "df.h"
#include "memmodel.h"
#include "tm_p.h"
#include "insn-config.h"
#include "regs.h"
#include "emit-rtl.h"
#include "recog.h"
#include "insn-attr.h"
#include "addresses.h"
#include "cfgrtl.h"
#include "cfgbuild.h"
#include "cfgcleanup.h"
#include "reload.h"
#include "tree-pass.h"

#ifndef STACK_POP_CODE
#if STACK_GROWS_DOWNWARD
#define STACK_POP_CODE POST_INC
#else
#define STACK_POP_CODE POST_DEC
#endif
#endif

static void validate_replace_rtx_1 (rtx *, rtx, rtx, rtx_insn *, bool);
static void validate_replace_src_1 (rtx *, void *);
static rtx_insn *split_insn (rtx_insn *);

struct target_recog default_target_recog;
#if SWITCHABLE_TARGET
struct target_recog *this_target_recog = &default_target_recog;
#endif

/* Nonzero means allow operands to be volatile.
   This should be 0 if you are generating rtl, such as if you are calling
   the functions in optabs.c and expmed.c (most of the time).
   This should be 1 if all valid insns need to be recognized,
   such as in reginfo.c and final.c and reload.c.

   init_recog and init_recog_no_volatile are responsible for setting this.  */

int volatile_ok;

struct recog_data_d recog_data;

/* Contains a vector of operand_alternative structures, such that
   operand OP of alternative A is at index A * n_operands + OP.
   Set up by preprocess_constraints.  */
const operand_alternative *recog_op_alt;

/* Used to provide recog_op_alt for asms.  */
static operand_alternative asm_op_alt[MAX_RECOG_OPERANDS
				      * MAX_RECOG_ALTERNATIVES];

/* On return from `constrain_operands', indicate which alternative
   was satisfied.  */

int which_alternative;

/* Nonzero after end of reload pass.
   Set to 1 or 0 by toplev.c.
   Controls the significance of (SUBREG (MEM)).  */

int reload_completed;

/* Nonzero after thread_prologue_and_epilogue_insns has run.  */
int epilogue_completed;

/* Initialize data used by the function `recog'.
   This must be called once in the compilation of a function
   before any insn recognition may be done in the function.  */

void
init_recog_no_volatile (void)
{
  volatile_ok = 0;
}

void
init_recog (void)
{
  volatile_ok = 1;
}


/* Return true if labels in asm operands BODY are LABEL_REFs.  */

static bool
asm_labels_ok (rtx body)
{
  rtx asmop;
  int i;

  asmop = extract_asm_operands (body);
  if (asmop == NULL_RTX)
    return true;

  for (i = 0; i < ASM_OPERANDS_LABEL_LENGTH (asmop); i++)
    if (GET_CODE (ASM_OPERANDS_LABEL (asmop, i)) != LABEL_REF)
      return false;

  return true;
}

/* Check that X is an insn-body for an `asm' with operands
   and that the operands mentioned in it are legitimate.  */

int
check_asm_operands (rtx x)
{
  int noperands;
  rtx *operands;
  const char **constraints;
  int i;

  if (!asm_labels_ok (x))
    return 0;

  /* Post-reload, be more strict with things.  */
  if (reload_completed)
    {
      /* ??? Doh!  We've not got the wrapping insn.  Cook one up.  */
      rtx_insn *insn = make_insn_raw (x);
      extract_insn (insn);
      constrain_operands (1, get_enabled_alternatives (insn));
      return which_alternative >= 0;
    }

  noperands = asm_noperands (x);
  if (noperands < 0)
    return 0;
  if (noperands == 0)
    return 1;

  operands = XALLOCAVEC (rtx, noperands);
  constraints = XALLOCAVEC (const char *, noperands);

  decode_asm_operands (x, operands, NULL, constraints, NULL, NULL);

  for (i = 0; i < noperands; i++)
    {
      const char *c = constraints[i];
      if (c[0] == '%')
	c++;
      if (! asm_operand_ok (operands[i], c, constraints))
	return 0;
    }

  return 1;
}

/* Static data for the next two routines.  */

struct change_t
{
  rtx object;
  int old_code;
  bool unshare;
  rtx *loc;
  rtx old;
};

static change_t *changes;
static int changes_allocated;

static int num_changes = 0;

/* Validate a proposed change to OBJECT.  LOC is the location in the rtl
   at which NEW_RTX will be placed.  If OBJECT is zero, no validation is done,
   the change is simply made.

   Two types of objects are supported:  If OBJECT is a MEM, memory_address_p
   will be called with the address and mode as parameters.  If OBJECT is
   an INSN, CALL_INSN, or JUMP_INSN, the insn will be re-recognized with
   the change in place.

   IN_GROUP is nonzero if this is part of a group of changes that must be
   performed as a group.  In that case, the changes will be stored.  The
   function `apply_change_group' will validate and apply the changes.

   If IN_GROUP is zero, this is a single change.  Try to recognize the insn
   or validate the memory reference with the change applied.  If the result
   is not valid for the machine, suppress the change and return zero.
   Otherwise, perform the change and return 1.  */

static bool
validate_change_1 (rtx object, rtx *loc, rtx new_rtx, bool in_group, bool unshare)
{
  rtx old = *loc;

  if (old == new_rtx || rtx_equal_p (old, new_rtx))
    return 1;

  gcc_assert (in_group != 0 || num_changes == 0);

  *loc = new_rtx;

  /* Save the information describing this change.  */
  if (num_changes >= changes_allocated)
    {
      if (changes_allocated == 0)
	/* This value allows for repeated substitutions inside complex
	   indexed addresses, or changes in up to 5 insns.  */
	changes_allocated = MAX_RECOG_OPERANDS * 5;
      else
	changes_allocated *= 2;

      changes = XRESIZEVEC (change_t, changes, changes_allocated);
    }

  changes[num_changes].object = object;
  changes[num_changes].loc = loc;
  changes[num_changes].old = old;
  changes[num_changes].unshare = unshare;

  if (object && !MEM_P (object))
    {
      /* Set INSN_CODE to force rerecognition of insn.  Save old code in
	 case invalid.  */
      changes[num_changes].old_code = INSN_CODE (object);
      INSN_CODE (object) = -1;
    }

  num_changes++;

  /* If we are making a group of changes, return 1.  Otherwise, validate the
     change group we made.  */

  if (in_group)
    return 1;
  else
    return apply_change_group ();
}

/* Wrapper for validate_change_1 without the UNSHARE argument defaulting
   UNSHARE to false.  */

bool
validate_change (rtx object, rtx *loc, rtx new_rtx, bool in_group)
{
  return validate_change_1 (object, loc, new_rtx, in_group, false);
}

/* Wrapper for validate_change_1 without the UNSHARE argument defaulting
   UNSHARE to true.  */

bool
validate_unshare_change (rtx object, rtx *loc, rtx new_rtx, bool in_group)
{
  return validate_change_1 (object, loc, new_rtx, in_group, true);
}


/* Keep X canonicalized if some changes have made it non-canonical; only
   modifies the operands of X, not (for example) its code.  Simplifications
   are not the job of this routine.

   Return true if anything was changed.  */
bool
canonicalize_change_group (rtx_insn *insn, rtx x)
{
  if (COMMUTATIVE_P (x)
      && swap_commutative_operands_p (XEXP (x, 0), XEXP (x, 1)))
    {
      /* Oops, the caller has made X no longer canonical.
	 Let's redo the changes in the correct order.  */
      rtx tem = XEXP (x, 0);
      validate_unshare_change (insn, &XEXP (x, 0), XEXP (x, 1), 1);
      validate_unshare_change (insn, &XEXP (x, 1), tem, 1);
      return true;
    }
  else
    return false;
}


/* This subroutine of apply_change_group verifies whether the changes to INSN
   were valid; i.e. whether INSN can still be recognized.

   If IN_GROUP is true clobbers which have to be added in order to
   match the instructions will be added to the current change group.
   Otherwise the changes will take effect immediately.  */

int
insn_invalid_p (rtx_insn *insn, bool in_group)
{
  rtx pat = PATTERN (insn);
  int num_clobbers = 0;
  /* If we are before reload and the pattern is a SET, see if we can add
     clobbers.  */
  int icode = recog (pat, insn,
		     (GET_CODE (pat) == SET
		      && ! reload_completed 
                      && ! reload_in_progress)
		     ? &num_clobbers : 0);
  int is_asm = icode < 0 && asm_noperands (PATTERN (insn)) >= 0;


  /* If this is an asm and the operand aren't legal, then fail.  Likewise if
     this is not an asm and the insn wasn't recognized.  */
  if ((is_asm && ! check_asm_operands (PATTERN (insn)))
      || (!is_asm && icode < 0))
    return 1;

  /* If we have to add CLOBBERs, fail if we have to add ones that reference
     hard registers since our callers can't know if they are live or not.
     Otherwise, add them.  */
  if (num_clobbers > 0)
    {
      rtx newpat;

      if (added_clobbers_hard_reg_p (icode))
	return 1;

      newpat = gen_rtx_PARALLEL (VOIDmode, rtvec_alloc (num_clobbers + 1));
      XVECEXP (newpat, 0, 0) = pat;
      add_clobbers (newpat, icode);
      if (in_group)
	validate_change (insn, &PATTERN (insn), newpat, 1);
      else
	PATTERN (insn) = pat = newpat;
    }

  /* After reload, verify that all constraints are satisfied.  */
  if (reload_completed)
    {
      extract_insn (insn);

      if (! constrain_operands (1, get_preferred_alternatives (insn)))
	return 1;
    }

  INSN_CODE (insn) = icode;
  return 0;
}

/* Return number of changes made and not validated yet.  */
int
num_changes_pending (void)
{
  return num_changes;
}

/* Tentatively apply the changes numbered NUM and up.
   Return 1 if all changes are valid, zero otherwise.  */

int
verify_changes (int num)
{
  int i;
  rtx last_validated = NULL_RTX;

  /* The changes have been applied and all INSN_CODEs have been reset to force
     rerecognition.

     The changes are valid if we aren't given an object, or if we are
     given a MEM and it still is a valid address, or if this is in insn
     and it is recognized.  In the latter case, if reload has completed,
     we also require that the operands meet the constraints for
     the insn.  */

  for (i = num; i < num_changes; i++)
    {
      rtx object = changes[i].object;

      /* If there is no object to test or if it is the same as the one we
         already tested, ignore it.  */
      if (object == 0 || object == last_validated)
	continue;

      if (MEM_P (object))
	{
	  if (! memory_address_addr_space_p (GET_MODE (object),
					     XEXP (object, 0),
					     MEM_ADDR_SPACE (object)))
	    break;
	}
      else if (/* changes[i].old might be zero, e.g. when putting a
	       REG_FRAME_RELATED_EXPR into a previously empty list.  */
	       changes[i].old
	       && REG_P (changes[i].old)
	       && asm_noperands (PATTERN (object)) > 0
	       && REG_EXPR (changes[i].old) != NULL_TREE
	       && HAS_DECL_ASSEMBLER_NAME_P (REG_EXPR (changes[i].old))
	       && DECL_ASSEMBLER_NAME_SET_P (REG_EXPR (changes[i].old))
	       && DECL_REGISTER (REG_EXPR (changes[i].old)))
	{
	  /* Don't allow changes of hard register operands to inline
	     assemblies if they have been defined as register asm ("x").  */
	  break;
	}
      else if (DEBUG_INSN_P (object))
	continue;
      else if (insn_invalid_p (as_a <rtx_insn *> (object), true))
	{
	  rtx pat = PATTERN (object);

	  /* Perhaps we couldn't recognize the insn because there were
	     extra CLOBBERs at the end.  If so, try to re-recognize
	     without the last CLOBBER (later iterations will cause each of
	     them to be eliminated, in turn).  But don't do this if we
	     have an ASM_OPERAND.  */
	  if (GET_CODE (pat) == PARALLEL
	      && GET_CODE (XVECEXP (pat, 0, XVECLEN (pat, 0) - 1)) == CLOBBER
	      && asm_noperands (PATTERN (object)) < 0)
	    {
	      rtx newpat;

	      if (XVECLEN (pat, 0) == 2)
		newpat = XVECEXP (pat, 0, 0);
	      else
		{
		  int j;

		  newpat
		    = gen_rtx_PARALLEL (VOIDmode,
					rtvec_alloc (XVECLEN (pat, 0) - 1));
		  for (j = 0; j < XVECLEN (newpat, 0); j++)
		    XVECEXP (newpat, 0, j) = XVECEXP (pat, 0, j);
		}

	      /* Add a new change to this group to replace the pattern
		 with this new pattern.  Then consider this change
		 as having succeeded.  The change we added will
		 cause the entire call to fail if things remain invalid.

		 Note that this can lose if a later change than the one
		 we are processing specified &XVECEXP (PATTERN (object), 0, X)
		 but this shouldn't occur.  */

	      validate_change (object, &PATTERN (object), newpat, 1);
	      continue;
	    }
	  else if (GET_CODE (pat) == USE || GET_CODE (pat) == CLOBBER
		   || GET_CODE (pat) == VAR_LOCATION)
	    /* If this insn is a CLOBBER or USE, it is always valid, but is
	       never recognized.  */
	    continue;
	  else
	    break;
	}
      last_validated = object;
    }

  return (i == num_changes);
}

/* A group of changes has previously been issued with validate_change
   and verified with verify_changes.  Call df_insn_rescan for each of
   the insn changed and clear num_changes.  */

void
confirm_change_group (void)
{
  int i;
  rtx last_object = NULL;

  for (i = 0; i < num_changes; i++)
    {
      rtx object = changes[i].object;

      if (changes[i].unshare)
	*changes[i].loc = copy_rtx (*changes[i].loc);

      /* Avoid unnecessary rescanning when multiple changes to same instruction
         are made.  */
      if (object)
	{
	  if (object != last_object && last_object && INSN_P (last_object))
	    df_insn_rescan (as_a <rtx_insn *> (last_object));
	  last_object = object;
	}
    }

  if (last_object && INSN_P (last_object))
    df_insn_rescan (as_a <rtx_insn *> (last_object));
  num_changes = 0;
}

/* Apply a group of changes previously issued with `validate_change'.
   If all changes are valid, call confirm_change_group and return 1,
   otherwise, call cancel_changes and return 0.  */

int
apply_change_group (void)
{
  if (verify_changes (0))
    {
      confirm_change_group ();
      return 1;
    }
  else
    {
      cancel_changes (0);
      return 0;
    }
}


/* Return the number of changes so far in the current group.  */

int
num_validated_changes (void)
{
  return num_changes;
}

/* Retract the changes numbered NUM and up.  */

void
cancel_changes (int num)
{
  int i;

  /* Back out all the changes.  Do this in the opposite order in which
     they were made.  */
  for (i = num_changes - 1; i >= num; i--)
    {
      *changes[i].loc = changes[i].old;
      if (changes[i].object && !MEM_P (changes[i].object))
	INSN_CODE (changes[i].object) = changes[i].old_code;
    }
  num_changes = num;
}

/* Reduce conditional compilation elsewhere.  */
/* A subroutine of validate_replace_rtx_1 that tries to simplify the resulting
   rtx.  */

static void
simplify_while_replacing (rtx *loc, rtx to, rtx_insn *object,
                          machine_mode op0_mode)
{
  rtx x = *loc;
  enum rtx_code code = GET_CODE (x);
  rtx new_rtx = NULL_RTX;
  scalar_int_mode is_mode;

  if (SWAPPABLE_OPERANDS_P (x)
      && swap_commutative_operands_p (XEXP (x, 0), XEXP (x, 1)))
    {
      validate_unshare_change (object, loc,
			       gen_rtx_fmt_ee (COMMUTATIVE_ARITH_P (x) ? code
					       : swap_condition (code),
					       GET_MODE (x), XEXP (x, 1),
					       XEXP (x, 0)), 1);
      x = *loc;
      code = GET_CODE (x);
    }

  /* Canonicalize arithmetics with all constant operands.  */
  switch (GET_RTX_CLASS (code))
    {
    case RTX_UNARY:
      if (CONSTANT_P (XEXP (x, 0)))
	new_rtx = simplify_unary_operation (code, GET_MODE (x), XEXP (x, 0),
					    op0_mode);
      break;
    case RTX_COMM_ARITH:
    case RTX_BIN_ARITH:
      if (CONSTANT_P (XEXP (x, 0)) && CONSTANT_P (XEXP (x, 1)))
	new_rtx = simplify_binary_operation (code, GET_MODE (x), XEXP (x, 0),
					     XEXP (x, 1));
      break;
    case RTX_COMPARE:
    case RTX_COMM_COMPARE:
      if (CONSTANT_P (XEXP (x, 0)) && CONSTANT_P (XEXP (x, 1)))
	new_rtx = simplify_relational_operation (code, GET_MODE (x), op0_mode,
						 XEXP (x, 0), XEXP (x, 1));
      break;
    default:
      break;
    }
  if (new_rtx)
    {
      validate_change (object, loc, new_rtx, 1);
      return;
    }

  switch (code)
    {
    case PLUS:
      /* If we have a PLUS whose second operand is now a CONST_INT, use
         simplify_gen_binary to try to simplify it.
         ??? We may want later to remove this, once simplification is
         separated from this function.  */
      if (CONST_INT_P (XEXP (x, 1)) && XEXP (x, 1) == to)
	validate_change (object, loc,
			 simplify_gen_binary
			 (PLUS, GET_MODE (x), XEXP (x, 0), XEXP (x, 1)), 1);
      break;
    case MINUS:
      if (CONST_SCALAR_INT_P (XEXP (x, 1)))
	validate_change (object, loc,
			 simplify_gen_binary
			 (PLUS, GET_MODE (x), XEXP (x, 0),
			  simplify_gen_unary (NEG,
					      GET_MODE (x), XEXP (x, 1),
					      GET_MODE (x))), 1);
      break;
    case ZERO_EXTEND:
    case SIGN_EXTEND:
      if (GET_MODE (XEXP (x, 0)) == VOIDmode)
	{
	  new_rtx = simplify_gen_unary (code, GET_MODE (x), XEXP (x, 0),
				    op0_mode);
	  /* If any of the above failed, substitute in something that
	     we know won't be recognized.  */
	  if (!new_rtx)
	    new_rtx = gen_rtx_CLOBBER (GET_MODE (x), const0_rtx);
	  validate_change (object, loc, new_rtx, 1);
	}
      break;
    case SUBREG:
      /* All subregs possible to simplify should be simplified.  */
      new_rtx = simplify_subreg (GET_MODE (x), SUBREG_REG (x), op0_mode,
			     SUBREG_BYTE (x));

      /* Subregs of VOIDmode operands are incorrect.  */
      if (!new_rtx && GET_MODE (SUBREG_REG (x)) == VOIDmode)
	new_rtx = gen_rtx_CLOBBER (GET_MODE (x), const0_rtx);
      if (new_rtx)
	validate_change (object, loc, new_rtx, 1);
      break;
    case ZERO_EXTRACT:
    case SIGN_EXTRACT:
      /* If we are replacing a register with memory, try to change the memory
         to be the mode required for memory in extract operations (this isn't
         likely to be an insertion operation; if it was, nothing bad will
         happen, we might just fail in some cases).  */

      if (MEM_P (XEXP (x, 0))
	  && is_a <scalar_int_mode> (GET_MODE (XEXP (x, 0)), &is_mode)
	  && CONST_INT_P (XEXP (x, 1))
	  && CONST_INT_P (XEXP (x, 2))
	  && !mode_dependent_address_p (XEXP (XEXP (x, 0), 0),
					MEM_ADDR_SPACE (XEXP (x, 0)))
	  && !MEM_VOLATILE_P (XEXP (x, 0)))
	{
	  int pos = INTVAL (XEXP (x, 2));
	  machine_mode new_mode = is_mode;
	  if (GET_CODE (x) == ZERO_EXTRACT && targetm.have_extzv ())
	    new_mode = insn_data[targetm.code_for_extzv].operand[1].mode;
	  else if (GET_CODE (x) == SIGN_EXTRACT && targetm.have_extv ())
	    new_mode = insn_data[targetm.code_for_extv].operand[1].mode;
	  scalar_int_mode wanted_mode = (new_mode == VOIDmode
					 ? word_mode
					 : as_a <scalar_int_mode> (new_mode));

	  /* If we have a narrower mode, we can do something.  */
	  if (GET_MODE_SIZE (wanted_mode) < GET_MODE_SIZE (is_mode))
	    {
	      int offset = pos / BITS_PER_UNIT;
	      rtx newmem;

	      /* If the bytes and bits are counted differently, we
	         must adjust the offset.  */
	      if (BYTES_BIG_ENDIAN != BITS_BIG_ENDIAN)
		offset =
		  (GET_MODE_SIZE (is_mode) - GET_MODE_SIZE (wanted_mode) -
		   offset);

	      gcc_assert (GET_MODE_PRECISION (wanted_mode)
			  == GET_MODE_BITSIZE (wanted_mode));
	      pos %= GET_MODE_BITSIZE (wanted_mode);

	      newmem = adjust_address_nv (XEXP (x, 0), wanted_mode, offset);

	      validate_change (object, &XEXP (x, 2), GEN_INT (pos), 1);
	      validate_change (object, &XEXP (x, 0), newmem, 1);
	    }
	}

      break;

    default:
      break;
    }
}

/* Replace every occurrence of FROM in X with TO.  Mark each change with
   validate_change passing OBJECT.  */

static void
validate_replace_rtx_1 (rtx *loc, rtx from, rtx to, rtx_insn *object,
                        bool simplify)
{
  int i, j;
  const char *fmt;
  rtx x = *loc;
  enum rtx_code code;
  machine_mode op0_mode = VOIDmode;
  int prev_changes = num_changes;

  if (!x)
    return;

  code = GET_CODE (x);
  fmt = GET_RTX_FORMAT (code);
  if (fmt[0] == 'e')
    op0_mode = GET_MODE (XEXP (x, 0));

  /* X matches FROM if it is the same rtx or they are both referring to the
     same register in the same mode.  Avoid calling rtx_equal_p unless the
     operands look similar.  */

  if (x == from
      || (REG_P (x) && REG_P (from)
	  && GET_MODE (x) == GET_MODE (from)
	  && REGNO (x) == REGNO (from))
      || (GET_CODE (x) == GET_CODE (from) && GET_MODE (x) == GET_MODE (from)
	  && rtx_equal_p (x, from)))
    {
      validate_unshare_change (object, loc, to, 1);
      return;
    }

  /* Call ourself recursively to perform the replacements.
     We must not replace inside already replaced expression, otherwise we
     get infinite recursion for replacements like (reg X)->(subreg (reg X))
     so we must special case shared ASM_OPERANDS.  */

  if (GET_CODE (x) == PARALLEL)
    {
      for (j = XVECLEN (x, 0) - 1; j >= 0; j--)
	{
	  if (j && GET_CODE (XVECEXP (x, 0, j)) == SET
	      && GET_CODE (SET_SRC (XVECEXP (x, 0, j))) == ASM_OPERANDS)
	    {
	      /* Verify that operands are really shared.  */
	      gcc_assert (ASM_OPERANDS_INPUT_VEC (SET_SRC (XVECEXP (x, 0, 0)))
			  == ASM_OPERANDS_INPUT_VEC (SET_SRC (XVECEXP
							      (x, 0, j))));
	      validate_replace_rtx_1 (&SET_DEST (XVECEXP (x, 0, j)),
				      from, to, object, simplify);
	    }
	  else
	    validate_replace_rtx_1 (&XVECEXP (x, 0, j), from, to, object,
                                    simplify);
	}
    }
  else
    for (i = GET_RTX_LENGTH (code) - 1; i >= 0; i--)
      {
	if (fmt[i] == 'e')
	  validate_replace_rtx_1 (&XEXP (x, i), from, to, object, simplify);
	else if (fmt[i] == 'E')
	  for (j = XVECLEN (x, i) - 1; j >= 0; j--)
	    validate_replace_rtx_1 (&XVECEXP (x, i, j), from, to, object,
                                    simplify);
      }

  /* If we didn't substitute, there is nothing more to do.  */
  if (num_changes == prev_changes)
    return;

  /* ??? The regmove is no more, so is this aberration still necessary?  */
  /* Allow substituted expression to have different mode.  This is used by
     regmove to change mode of pseudo register.  */
  if (fmt[0] == 'e' && GET_MODE (XEXP (x, 0)) != VOIDmode)
    op0_mode = GET_MODE (XEXP (x, 0));

  /* Do changes needed to keep rtx consistent.  Don't do any other
     simplifications, as it is not our job.  */
  if (simplify)
    simplify_while_replacing (loc, to, object, op0_mode);
}

/* Try replacing every occurrence of FROM in subexpression LOC of INSN
   with TO.  After all changes have been made, validate by seeing
   if INSN is still valid.  */

int
validate_replace_rtx_subexp (rtx from, rtx to, rtx_insn *insn, rtx *loc)
{
  validate_replace_rtx_1 (loc, from, to, insn, true);
  return apply_change_group ();
}

/* Try replacing every occurrence of FROM in INSN with TO.  After all
   changes have been made, validate by seeing if INSN is still valid.  */

int
validate_replace_rtx (rtx from, rtx to, rtx_insn *insn)
{
  validate_replace_rtx_1 (&PATTERN (insn), from, to, insn, true);
  return apply_change_group ();
}

/* Try replacing every occurrence of FROM in WHERE with TO.  Assume that WHERE
   is a part of INSN.  After all changes have been made, validate by seeing if
   INSN is still valid.
   validate_replace_rtx (from, to, insn) is equivalent to
   validate_replace_rtx_part (from, to, &PATTERN (insn), insn).  */

int
validate_replace_rtx_part (rtx from, rtx to, rtx *where, rtx_insn *insn)
{
  validate_replace_rtx_1 (where, from, to, insn, true);
  return apply_change_group ();
}

/* Same as above, but do not simplify rtx afterwards.  */
int
validate_replace_rtx_part_nosimplify (rtx from, rtx to, rtx *where,
				      rtx_insn *insn)
{
  validate_replace_rtx_1 (where, from, to, insn, false);
  return apply_change_group ();

}

/* Try replacing every occurrence of FROM in INSN with TO.  This also
   will replace in REG_EQUAL and REG_EQUIV notes.  */

void
validate_replace_rtx_group (rtx from, rtx to, rtx_insn *insn)
{
  rtx note;
  validate_replace_rtx_1 (&PATTERN (insn), from, to, insn, true);
  for (note = REG_NOTES (insn); note; note = XEXP (note, 1))
    if (REG_NOTE_KIND (note) == REG_EQUAL
	|| REG_NOTE_KIND (note) == REG_EQUIV)
      validate_replace_rtx_1 (&XEXP (note, 0), from, to, insn, true);
}

/* Function called by note_uses to replace used subexpressions.  */
struct validate_replace_src_data
{
  rtx from;			/* Old RTX */
  rtx to;			/* New RTX */
  rtx_insn *insn;			/* Insn in which substitution is occurring.  */
};

static void
validate_replace_src_1 (rtx *x, void *data)
{
  struct validate_replace_src_data *d
    = (struct validate_replace_src_data *) data;

  validate_replace_rtx_1 (x, d->from, d->to, d->insn, true);
}

/* Try replacing every occurrence of FROM in INSN with TO, avoiding
   SET_DESTs.  */

void
validate_replace_src_group (rtx from, rtx to, rtx_insn *insn)
{
  struct validate_replace_src_data d;

  d.from = from;
  d.to = to;
  d.insn = insn;
  note_uses (&PATTERN (insn), validate_replace_src_1, &d);
}

/* Try simplify INSN.
   Invoke simplify_rtx () on every SET_SRC and SET_DEST inside the INSN's
   pattern and return true if something was simplified.  */

bool
validate_simplify_insn (rtx_insn *insn)
{
  int i;
  rtx pat = NULL;
  rtx newpat = NULL;

  pat = PATTERN (insn);

  if (GET_CODE (pat) == SET)
    {
      newpat = simplify_rtx (SET_SRC (pat));
      if (newpat && !rtx_equal_p (SET_SRC (pat), newpat))
	validate_change (insn, &SET_SRC (pat), newpat, 1);
      newpat = simplify_rtx (SET_DEST (pat));
      if (newpat && !rtx_equal_p (SET_DEST (pat), newpat))
	validate_change (insn, &SET_DEST (pat), newpat, 1);
    }
  else if (GET_CODE (pat) == PARALLEL)
    for (i = 0; i < XVECLEN (pat, 0); i++)
      {
	rtx s = XVECEXP (pat, 0, i);

	if (GET_CODE (XVECEXP (pat, 0, i)) == SET)
	  {
	    newpat = simplify_rtx (SET_SRC (s));
	    if (newpat && !rtx_equal_p (SET_SRC (s), newpat))
	      validate_change (insn, &SET_SRC (s), newpat, 1);
	    newpat = simplify_rtx (SET_DEST (s));
	    if (newpat && !rtx_equal_p (SET_DEST (s), newpat))
	      validate_change (insn, &SET_DEST (s), newpat, 1);
	  }
      }
  return ((num_changes_pending () > 0) && (apply_change_group () > 0));
}

/* Return 1 if the insn using CC0 set by INSN does not contain
   any ordered tests applied to the condition codes.
   EQ and NE tests do not count.  */

int
next_insn_tests_no_inequality (rtx_insn *insn)
{
  rtx_insn *next = next_cc0_user (insn);

  /* If there is no next insn, we have to take the conservative choice.  */
  if (next == 0)
    return 0;

  return (INSN_P (next)
	  && ! inequality_comparisons_p (PATTERN (next)));
}

/* Return 1 if OP is a valid general operand for machine mode MODE.
   This is either a register reference, a memory reference,
   or a constant.  In the case of a memory reference, the address
   is checked for general validity for the target machine.

   Register and memory references must have mode MODE in order to be valid,
   but some constants have no machine mode and are valid for any mode.

   If MODE is VOIDmode, OP is checked for validity for whatever mode
   it has.

   The main use of this function is as a predicate in match_operand
   expressions in the machine description.  */

int
general_operand (rtx op, machine_mode mode)
{
  enum rtx_code code = GET_CODE (op);

  if (mode == VOIDmode)
    mode = GET_MODE (op);

  /* Don't accept CONST_INT or anything similar
     if the caller wants something floating.  */
  if (GET_MODE (op) == VOIDmode && mode != VOIDmode
      && GET_MODE_CLASS (mode) != MODE_INT
      && GET_MODE_CLASS (mode) != MODE_PARTIAL_INT)
    return 0;

  if (CONST_INT_P (op)
      && mode != VOIDmode
      && trunc_int_for_mode (INTVAL (op), mode) != INTVAL (op))
    return 0;

  if (CONSTANT_P (op))
    return ((GET_MODE (op) == VOIDmode || GET_MODE (op) == mode
	     || mode == VOIDmode)
	    && (! flag_pic || LEGITIMATE_PIC_OPERAND_P (op))
	    && targetm.legitimate_constant_p (mode == VOIDmode
					      ? GET_MODE (op)
					      : mode, op));

  /* Except for certain constants with VOIDmode, already checked for,
     OP's mode must match MODE if MODE specifies a mode.  */

  if (GET_MODE (op) != mode)
    return 0;

  if (code == SUBREG)
    {
      rtx sub = SUBREG_REG (op);

#ifdef INSN_SCHEDULING
      /* On machines that have insn scheduling, we want all memory
	 reference to be explicit, so outlaw paradoxical SUBREGs.
	 However, we must allow them after reload so that they can
	 get cleaned up by cleanup_subreg_operands.  */
      if (!reload_completed && MEM_P (sub)
	  && paradoxical_subreg_p (op))
	return 0;
#endif
      /* Avoid memories with nonzero SUBREG_BYTE, as offsetting the memory
         may result in incorrect reference.  We should simplify all valid
         subregs of MEM anyway.  But allow this after reload because we
	 might be called from cleanup_subreg_operands.

	 ??? This is a kludge.  */
      if (!reload_completed
<<<<<<< HEAD
	  && may_ne (SUBREG_BYTE (op), 0)
=======
	  && maybe_ne (SUBREG_BYTE (op), 0)
>>>>>>> 70783a86
	  && MEM_P (sub))
	return 0;

      if (REG_P (sub)
	  && REGNO (sub) < FIRST_PSEUDO_REGISTER
	  && !REG_CAN_CHANGE_MODE_P (REGNO (sub), GET_MODE (sub), mode)
	  && GET_MODE_CLASS (GET_MODE (sub)) != MODE_COMPLEX_INT
	  && GET_MODE_CLASS (GET_MODE (sub)) != MODE_COMPLEX_FLOAT
	  /* LRA can generate some invalid SUBREGS just for matched
	     operand reload presentation.  LRA needs to treat them as
	     valid.  */
	  && ! LRA_SUBREG_P (op))
	return 0;

      /* FLOAT_MODE subregs can't be paradoxical.  Combine will occasionally
	 create such rtl, and we must reject it.  */
      if (SCALAR_FLOAT_MODE_P (GET_MODE (op))
	  /* LRA can use subreg to store a floating point value in an
	     integer mode.  Although the floating point and the
	     integer modes need the same number of hard registers, the
	     size of floating point mode can be less than the integer
	     mode.  */
	  && ! lra_in_progress 
	  && paradoxical_subreg_p (op))
	return 0;

      op = sub;
      code = GET_CODE (op);
    }

  if (code == REG)
    return (REGNO (op) >= FIRST_PSEUDO_REGISTER
	    || in_hard_reg_set_p (operand_reg_set, GET_MODE (op), REGNO (op)));

  if (code == MEM)
    {
      rtx y = XEXP (op, 0);

      if (! volatile_ok && MEM_VOLATILE_P (op))
	return 0;

      /* Use the mem's mode, since it will be reloaded thus.  LRA can
	 generate move insn with invalid addresses which is made valid
	 and efficiently calculated by LRA through further numerous
	 transformations.  */
      if (lra_in_progress
	  || memory_address_addr_space_p (GET_MODE (op), y, MEM_ADDR_SPACE (op)))
	return 1;
    }

  return 0;
}

/* Return 1 if OP is a valid memory address for a memory reference
   of mode MODE.

   The main use of this function is as a predicate in match_operand
   expressions in the machine description.  */

int
address_operand (rtx op, machine_mode mode)
{
  return memory_address_p (mode, op);
}

/* Return 1 if OP is a register reference of mode MODE.
   If MODE is VOIDmode, accept a register in any mode.

   The main use of this function is as a predicate in match_operand
   expressions in the machine description.  */

int
register_operand (rtx op, machine_mode mode)
{
  if (GET_CODE (op) == SUBREG)
    {
      rtx sub = SUBREG_REG (op);

      /* Before reload, we can allow (SUBREG (MEM...)) as a register operand
	 because it is guaranteed to be reloaded into one.
	 Just make sure the MEM is valid in itself.
	 (Ideally, (SUBREG (MEM)...) should not exist after reload,
	 but currently it does result from (SUBREG (REG)...) where the
	 reg went on the stack.)  */
      if (!REG_P (sub) && (reload_completed || !MEM_P (sub)))
	return 0;
    }
  else if (!REG_P (op))
    return 0;
  return general_operand (op, mode);
}

/* Return 1 for a register in Pmode; ignore the tested mode.  */

int
pmode_register_operand (rtx op, machine_mode mode ATTRIBUTE_UNUSED)
{
  return register_operand (op, Pmode);
}

/* Return 1 if OP should match a MATCH_SCRATCH, i.e., if it is a SCRATCH
   or a hard register.  */

int
scratch_operand (rtx op, machine_mode mode)
{
  if (GET_MODE (op) != mode && mode != VOIDmode)
    return 0;

  return (GET_CODE (op) == SCRATCH
	  || (REG_P (op)
	      && (lra_in_progress
		  || (REGNO (op) < FIRST_PSEUDO_REGISTER
		      && REGNO_REG_CLASS (REGNO (op)) != NO_REGS))));
}

/* Return 1 if OP is a valid immediate operand for mode MODE.

   The main use of this function is as a predicate in match_operand
   expressions in the machine description.  */

int
immediate_operand (rtx op, machine_mode mode)
{
  /* Don't accept CONST_INT or anything similar
     if the caller wants something floating.  */
  if (GET_MODE (op) == VOIDmode && mode != VOIDmode
      && GET_MODE_CLASS (mode) != MODE_INT
      && GET_MODE_CLASS (mode) != MODE_PARTIAL_INT)
    return 0;

  if (CONST_INT_P (op)
      && mode != VOIDmode
      && trunc_int_for_mode (INTVAL (op), mode) != INTVAL (op))
    return 0;

  return (CONSTANT_P (op)
	  && (GET_MODE (op) == mode || mode == VOIDmode
	      || GET_MODE (op) == VOIDmode)
	  && (! flag_pic || LEGITIMATE_PIC_OPERAND_P (op))
	  && targetm.legitimate_constant_p (mode == VOIDmode
					    ? GET_MODE (op)
					    : mode, op));
}

/* Returns 1 if OP is an operand that is a CONST_INT of mode MODE.  */

int
const_int_operand (rtx op, machine_mode mode)
{
  if (!CONST_INT_P (op))
    return 0;

  if (mode != VOIDmode
      && trunc_int_for_mode (INTVAL (op), mode) != INTVAL (op))
    return 0;

  return 1;
}

#if TARGET_SUPPORTS_WIDE_INT
/* Returns 1 if OP is an operand that is a CONST_INT or CONST_WIDE_INT
   of mode MODE.  */
int
const_scalar_int_operand (rtx op, machine_mode mode)
{
  if (!CONST_SCALAR_INT_P (op))
    return 0;

  if (CONST_INT_P (op))
    return const_int_operand (op, mode);

  if (mode != VOIDmode)
    {
      scalar_int_mode int_mode = as_a <scalar_int_mode> (mode);
      int prec = GET_MODE_PRECISION (int_mode);
      int bitsize = GET_MODE_BITSIZE (int_mode);

      if (CONST_WIDE_INT_NUNITS (op) * HOST_BITS_PER_WIDE_INT > bitsize)
	return 0;

      if (prec == bitsize)
	return 1;
      else
	{
	  /* Multiword partial int.  */
	  HOST_WIDE_INT x
	    = CONST_WIDE_INT_ELT (op, CONST_WIDE_INT_NUNITS (op) - 1);
	  return (sext_hwi (x, prec & (HOST_BITS_PER_WIDE_INT - 1)) == x);
	}
    }
  return 1;
}

/* Returns 1 if OP is an operand that is a constant integer or constant
   floating-point number of MODE.  */

int
const_double_operand (rtx op, machine_mode mode)
{
  return (GET_CODE (op) == CONST_DOUBLE)
	  && (GET_MODE (op) == mode || mode == VOIDmode);
}
#else
/* Returns 1 if OP is an operand that is a constant integer or constant
   floating-point number of MODE.  */

int
const_double_operand (rtx op, machine_mode mode)
{
  /* Don't accept CONST_INT or anything similar
     if the caller wants something floating.  */
  if (GET_MODE (op) == VOIDmode && mode != VOIDmode
      && GET_MODE_CLASS (mode) != MODE_INT
      && GET_MODE_CLASS (mode) != MODE_PARTIAL_INT)
    return 0;

  return ((CONST_DOUBLE_P (op) || CONST_INT_P (op))
	  && (mode == VOIDmode || GET_MODE (op) == mode
	      || GET_MODE (op) == VOIDmode));
}
#endif
/* Return 1 if OP is a general operand that is not an immediate
   operand of mode MODE.  */

int
nonimmediate_operand (rtx op, machine_mode mode)
{
  return (general_operand (op, mode) && ! CONSTANT_P (op));
}

/* Return 1 if OP is a register reference or immediate value of mode MODE.  */

int
nonmemory_operand (rtx op, machine_mode mode)
{
  if (CONSTANT_P (op))
    return immediate_operand (op, mode);
  return register_operand (op, mode);
}

/* Return 1 if OP is a valid operand that stands for pushing a
   value of mode MODE onto the stack.

   The main use of this function is as a predicate in match_operand
   expressions in the machine description.  */

int
push_operand (rtx op, machine_mode mode)
{
  if (!MEM_P (op))
    return 0;

  if (mode != VOIDmode && GET_MODE (op) != mode)
    return 0;

  poly_int64 rounded_size = GET_MODE_SIZE (mode);

#ifdef PUSH_ROUNDING
  rounded_size = PUSH_ROUNDING (MACRO_INT (rounded_size));
#endif

  op = XEXP (op, 0);

<<<<<<< HEAD
  if (must_eq (rounded_size, GET_MODE_SIZE (mode)))
=======
  if (known_eq (rounded_size, GET_MODE_SIZE (mode)))
>>>>>>> 70783a86
    {
      if (GET_CODE (op) != STACK_PUSH_CODE)
	return 0;
    }
  else
    {
      poly_int64 offset;
      if (GET_CODE (op) != PRE_MODIFY
	  || GET_CODE (XEXP (op, 1)) != PLUS
	  || XEXP (XEXP (op, 1), 0) != XEXP (op, 0)
	  || !poly_int_rtx_p (XEXP (XEXP (op, 1), 1), &offset)
	  || (STACK_GROWS_DOWNWARD
<<<<<<< HEAD
	      ? may_ne (offset, -rounded_size)
	      : may_ne (offset, rounded_size)))
=======
	      ? maybe_ne (offset, -rounded_size)
	      : maybe_ne (offset, rounded_size)))
>>>>>>> 70783a86
	return 0;
    }

  return XEXP (op, 0) == stack_pointer_rtx;
}

/* Return 1 if OP is a valid operand that stands for popping a
   value of mode MODE off the stack.

   The main use of this function is as a predicate in match_operand
   expressions in the machine description.  */

int
pop_operand (rtx op, machine_mode mode)
{
  if (!MEM_P (op))
    return 0;

  if (mode != VOIDmode && GET_MODE (op) != mode)
    return 0;

  op = XEXP (op, 0);

  if (GET_CODE (op) != STACK_POP_CODE)
    return 0;

  return XEXP (op, 0) == stack_pointer_rtx;
}

/* Return 1 if ADDR is a valid memory address
   for mode MODE in address space AS.  */

int
memory_address_addr_space_p (machine_mode mode ATTRIBUTE_UNUSED,
			     rtx addr, addr_space_t as)
{
#ifdef GO_IF_LEGITIMATE_ADDRESS
  gcc_assert (ADDR_SPACE_GENERIC_P (as));
  GO_IF_LEGITIMATE_ADDRESS (mode, addr, win);
  return 0;

 win:
  return 1;
#else
  return targetm.addr_space.legitimate_address_p (mode, addr, 0, as);
#endif
}

/* Return 1 if OP is a valid memory reference with mode MODE,
   including a valid address.

   The main use of this function is as a predicate in match_operand
   expressions in the machine description.  */

int
memory_operand (rtx op, machine_mode mode)
{
  rtx inner;

  if (! reload_completed)
    /* Note that no SUBREG is a memory operand before end of reload pass,
       because (SUBREG (MEM...)) forces reloading into a register.  */
    return MEM_P (op) && general_operand (op, mode);

  if (mode != VOIDmode && GET_MODE (op) != mode)
    return 0;

  inner = op;
  if (GET_CODE (inner) == SUBREG)
    inner = SUBREG_REG (inner);

  return (MEM_P (inner) && general_operand (op, mode));
}

/* Return 1 if OP is a valid indirect memory reference with mode MODE;
   that is, a memory reference whose address is a general_operand.  */

int
indirect_operand (rtx op, machine_mode mode)
{
  /* Before reload, a SUBREG isn't in memory (see memory_operand, above).  */
  if (! reload_completed
      && GET_CODE (op) == SUBREG && MEM_P (SUBREG_REG (op)))
    {
      if (mode != VOIDmode && GET_MODE (op) != mode)
	return 0;

      /* The only way that we can have a general_operand as the resulting
	 address is if OFFSET is zero and the address already is an operand
	 or if the address is (plus Y (const_int -OFFSET)) and Y is an
	 operand.  */
      poly_int64 offset;
      rtx addr = strip_offset (XEXP (SUBREG_REG (op), 0), &offset);
<<<<<<< HEAD
      return (must_eq (offset + SUBREG_BYTE (op), 0)
=======
      return (known_eq (offset + SUBREG_BYTE (op), 0)
>>>>>>> 70783a86
	      && general_operand (addr, Pmode));
    }

  return (MEM_P (op)
	  && memory_operand (op, mode)
	  && general_operand (XEXP (op, 0), Pmode));
}

/* Return 1 if this is an ordered comparison operator (not including
   ORDERED and UNORDERED).  */

int
ordered_comparison_operator (rtx op, machine_mode mode)
{
  if (mode != VOIDmode && GET_MODE (op) != mode)
    return false;
  switch (GET_CODE (op))
    {
    case EQ:
    case NE:
    case LT:
    case LTU:
    case LE:
    case LEU:
    case GT:
    case GTU:
    case GE:
    case GEU:
      return true;
    default:
      return false;
    }
}

/* Return 1 if this is a comparison operator.  This allows the use of
   MATCH_OPERATOR to recognize all the branch insns.  */

int
comparison_operator (rtx op, machine_mode mode)
{
  return ((mode == VOIDmode || GET_MODE (op) == mode)
	  && COMPARISON_P (op));
}

/* If BODY is an insn body that uses ASM_OPERANDS, return it.  */

rtx
extract_asm_operands (rtx body)
{
  rtx tmp;
  switch (GET_CODE (body))
    {
    case ASM_OPERANDS:
      return body;

    case SET:
      /* Single output operand: BODY is (set OUTPUT (asm_operands ...)).  */
      tmp = SET_SRC (body);
      if (GET_CODE (tmp) == ASM_OPERANDS)
	return tmp;
      break;

    case PARALLEL:
      tmp = XVECEXP (body, 0, 0);
      if (GET_CODE (tmp) == ASM_OPERANDS)
	return tmp;
      if (GET_CODE (tmp) == SET)
	{
	  tmp = SET_SRC (tmp);
	  if (GET_CODE (tmp) == ASM_OPERANDS)
	    return tmp;
	}
      break;

    default:
      break;
    }
  return NULL;
}

/* If BODY is an insn body that uses ASM_OPERANDS,
   return the number of operands (both input and output) in the insn.
   If BODY is an insn body that uses ASM_INPUT with CLOBBERS in PARALLEL,
   return 0.
   Otherwise return -1.  */

int
asm_noperands (const_rtx body)
{
  rtx asm_op = extract_asm_operands (CONST_CAST_RTX (body));
  int i, n_sets = 0;

  if (asm_op == NULL)
    {
      if (GET_CODE (body) == PARALLEL && XVECLEN (body, 0) >= 2
	  && GET_CODE (XVECEXP (body, 0, 0)) == ASM_INPUT)
	{
	  /* body is [(asm_input ...) (clobber (reg ...))...].  */
	  for (i = XVECLEN (body, 0) - 1; i > 0; i--)
	    if (GET_CODE (XVECEXP (body, 0, i)) != CLOBBER)
	      return -1;
	  return 0;
	}
      return -1;
    }

  if (GET_CODE (body) == SET)
    n_sets = 1;
  else if (GET_CODE (body) == PARALLEL)
    {
      if (GET_CODE (XVECEXP (body, 0, 0)) == SET)
	{
	  /* Multiple output operands, or 1 output plus some clobbers:
	     body is
	     [(set OUTPUT (asm_operands ...))... (clobber (reg ...))...].  */
	  /* Count backwards through CLOBBERs to determine number of SETs.  */
	  for (i = XVECLEN (body, 0); i > 0; i--)
	    {
	      if (GET_CODE (XVECEXP (body, 0, i - 1)) == SET)
		break;
	      if (GET_CODE (XVECEXP (body, 0, i - 1)) != CLOBBER)
		return -1;
	    }

	  /* N_SETS is now number of output operands.  */
	  n_sets = i;

	  /* Verify that all the SETs we have
	     came from a single original asm_operands insn
	     (so that invalid combinations are blocked).  */
	  for (i = 0; i < n_sets; i++)
	    {
	      rtx elt = XVECEXP (body, 0, i);
	      if (GET_CODE (elt) != SET)
		return -1;
	      if (GET_CODE (SET_SRC (elt)) != ASM_OPERANDS)
		return -1;
	      /* If these ASM_OPERANDS rtx's came from different original insns
	         then they aren't allowed together.  */
	      if (ASM_OPERANDS_INPUT_VEC (SET_SRC (elt))
		  != ASM_OPERANDS_INPUT_VEC (asm_op))
		return -1;
	    }
	}
      else
	{
	  /* 0 outputs, but some clobbers:
	     body is [(asm_operands ...) (clobber (reg ...))...].  */
	  /* Make sure all the other parallel things really are clobbers.  */
	  for (i = XVECLEN (body, 0) - 1; i > 0; i--)
	    if (GET_CODE (XVECEXP (body, 0, i)) != CLOBBER)
	      return -1;
	}
    }

  return (ASM_OPERANDS_INPUT_LENGTH (asm_op)
	  + ASM_OPERANDS_LABEL_LENGTH (asm_op) + n_sets);
}

/* Assuming BODY is an insn body that uses ASM_OPERANDS,
   copy its operands (both input and output) into the vector OPERANDS,
   the locations of the operands within the insn into the vector OPERAND_LOCS,
   and the constraints for the operands into CONSTRAINTS.
   Write the modes of the operands into MODES.
   Write the location info into LOC.
   Return the assembler-template.
   If BODY is an insn body that uses ASM_INPUT with CLOBBERS in PARALLEL,
   return the basic assembly string.

   If LOC, MODES, OPERAND_LOCS, CONSTRAINTS or OPERANDS is 0,
   we don't store that info.  */

const char *
decode_asm_operands (rtx body, rtx *operands, rtx **operand_locs,
		     const char **constraints, machine_mode *modes,
		     location_t *loc)
{
  int nbase = 0, n, i;
  rtx asmop;

  switch (GET_CODE (body))
    {
    case ASM_OPERANDS:
      /* Zero output asm: BODY is (asm_operands ...).  */
      asmop = body;
      break;

    case SET:
      /* Single output asm: BODY is (set OUTPUT (asm_operands ...)).  */
      asmop = SET_SRC (body);

      /* The output is in the SET.
	 Its constraint is in the ASM_OPERANDS itself.  */
      if (operands)
	operands[0] = SET_DEST (body);
      if (operand_locs)
	operand_locs[0] = &SET_DEST (body);
      if (constraints)
	constraints[0] = ASM_OPERANDS_OUTPUT_CONSTRAINT (asmop);
      if (modes)
	modes[0] = GET_MODE (SET_DEST (body));
      nbase = 1;
      break;

    case PARALLEL:
      {
	int nparallel = XVECLEN (body, 0); /* Includes CLOBBERs.  */

	asmop = XVECEXP (body, 0, 0);
	if (GET_CODE (asmop) == SET)
	  {
	    asmop = SET_SRC (asmop);

	    /* At least one output, plus some CLOBBERs.  The outputs are in
	       the SETs.  Their constraints are in the ASM_OPERANDS itself.  */
	    for (i = 0; i < nparallel; i++)
	      {
		if (GET_CODE (XVECEXP (body, 0, i)) == CLOBBER)
		  break;		/* Past last SET */
		if (operands)
		  operands[i] = SET_DEST (XVECEXP (body, 0, i));
		if (operand_locs)
		  operand_locs[i] = &SET_DEST (XVECEXP (body, 0, i));
		if (constraints)
		  constraints[i] = XSTR (SET_SRC (XVECEXP (body, 0, i)), 1);
		if (modes)
		  modes[i] = GET_MODE (SET_DEST (XVECEXP (body, 0, i)));
	      }
	    nbase = i;
	  }
	else if (GET_CODE (asmop) == ASM_INPUT)
	  {
	    if (loc)
	      *loc = ASM_INPUT_SOURCE_LOCATION (asmop);
	    return XSTR (asmop, 0);
	  }
	break;
      }

    default:
      gcc_unreachable ();
    }

  n = ASM_OPERANDS_INPUT_LENGTH (asmop);
  for (i = 0; i < n; i++)
    {
      if (operand_locs)
	operand_locs[nbase + i] = &ASM_OPERANDS_INPUT (asmop, i);
      if (operands)
	operands[nbase + i] = ASM_OPERANDS_INPUT (asmop, i);
      if (constraints)
	constraints[nbase + i] = ASM_OPERANDS_INPUT_CONSTRAINT (asmop, i);
      if (modes)
	modes[nbase + i] = ASM_OPERANDS_INPUT_MODE (asmop, i);
    }
  nbase += n;

  n = ASM_OPERANDS_LABEL_LENGTH (asmop);
  for (i = 0; i < n; i++)
    {
      if (operand_locs)
	operand_locs[nbase + i] = &ASM_OPERANDS_LABEL (asmop, i);
      if (operands)
	operands[nbase + i] = ASM_OPERANDS_LABEL (asmop, i);
      if (constraints)
	constraints[nbase + i] = "";
      if (modes)
	modes[nbase + i] = Pmode;
    }

  if (loc)
    *loc = ASM_OPERANDS_SOURCE_LOCATION (asmop);

  return ASM_OPERANDS_TEMPLATE (asmop);
}

/* Parse inline assembly string STRING and determine which operands are
   referenced by % markers.  For the first NOPERANDS operands, set USED[I]
   to true if operand I is referenced.

   This is intended to distinguish barrier-like asms such as:

      asm ("" : "=m" (...));

   from real references such as:

      asm ("sw\t$0, %0" : "=m" (...));  */

void
get_referenced_operands (const char *string, bool *used,
			 unsigned int noperands)
{
  memset (used, 0, sizeof (bool) * noperands);
  const char *p = string;
  while (*p)
    switch (*p)
      {
      case '%':
	p += 1;
	/* A letter followed by a digit indicates an operand number.  */
	if (ISALPHA (p[0]) && ISDIGIT (p[1]))
	  p += 1;
	if (ISDIGIT (*p))
	  {
	    char *endptr;
	    unsigned long opnum = strtoul (p, &endptr, 10);
	    if (endptr != p && opnum < noperands)
	      used[opnum] = true;
	    p = endptr;
	  }
	else
	  p += 1;
	break;

      default:
	p++;
	break;
      }
}

/* Check if an asm_operand matches its constraints.
   Return > 0 if ok, = 0 if bad, < 0 if inconclusive.  */

int
asm_operand_ok (rtx op, const char *constraint, const char **constraints)
{
  int result = 0;
  bool incdec_ok = false;

  /* Use constrain_operands after reload.  */
  gcc_assert (!reload_completed);

  /* Empty constraint string is the same as "X,...,X", i.e. X for as
     many alternatives as required to match the other operands.  */
  if (*constraint == '\0')
    result = 1;

  while (*constraint)
    {
      enum constraint_num cn;
      char c = *constraint;
      int len;
      switch (c)
	{
	case ',':
	  constraint++;
	  continue;

	case '0': case '1': case '2': case '3': case '4':
	case '5': case '6': case '7': case '8': case '9':
	  /* If caller provided constraints pointer, look up
	     the matching constraint.  Otherwise, our caller should have
	     given us the proper matching constraint, but we can't
	     actually fail the check if they didn't.  Indicate that
	     results are inconclusive.  */
	  if (constraints)
	    {
	      char *end;
	      unsigned long match;

	      match = strtoul (constraint, &end, 10);
	      if (!result)
		result = asm_operand_ok (op, constraints[match], NULL);
	      constraint = (const char *) end;
	    }
	  else
	    {
	      do
		constraint++;
	      while (ISDIGIT (*constraint));
	      if (! result)
		result = -1;
	    }
	  continue;

	  /* The rest of the compiler assumes that reloading the address
	     of a MEM into a register will make it fit an 'o' constraint.
	     That is, if it sees a MEM operand for an 'o' constraint,
	     it assumes that (mem (base-reg)) will fit.

	     That assumption fails on targets that don't have offsettable
	     addresses at all.  We therefore need to treat 'o' asm
	     constraints as a special case and only accept operands that
	     are already offsettable, thus proving that at least one
	     offsettable address exists.  */
	case 'o': /* offsettable */
	  if (offsettable_nonstrict_memref_p (op))
	    result = 1;
	  break;

	case 'g':
	  if (general_operand (op, VOIDmode))
	    result = 1;
	  break;

	case '<':
	case '>':
	  /* ??? Before auto-inc-dec, auto inc/dec insns are not supposed
	     to exist, excepting those that expand_call created.  Further,
	     on some machines which do not have generalized auto inc/dec,
	     an inc/dec is not a memory_operand.

	     Match any memory and hope things are resolved after reload.  */
	  incdec_ok = true;
	  /* FALLTHRU */
	default:
	  cn = lookup_constraint (constraint);
	  switch (get_constraint_type (cn))
	    {
	    case CT_REGISTER:
	      if (!result
		  && reg_class_for_constraint (cn) != NO_REGS
		  && GET_MODE (op) != BLKmode
		  && register_operand (op, VOIDmode))
		result = 1;
	      break;

	    case CT_CONST_INT:
	      if (!result
		  && CONST_INT_P (op)
		  && insn_const_int_ok_for_constraint (INTVAL (op), cn))
		result = 1;
	      break;

	    case CT_MEMORY:
	    case CT_SPECIAL_MEMORY:
	      /* Every memory operand can be reloaded to fit.  */
	      result = result || memory_operand (op, VOIDmode);
	      break;

	    case CT_ADDRESS:
	      /* Every address operand can be reloaded to fit.  */
	      result = result || address_operand (op, VOIDmode);
	      break;

	    case CT_FIXED_FORM:
	      result = result || constraint_satisfied_p (op, cn);
	      break;
	    }
	  break;
	}
      len = CONSTRAINT_LEN (c, constraint);
      do
	constraint++;
      while (--len && *constraint && *constraint != ',');
      if (len)
	return 0;
    }

  /* For operands without < or > constraints reject side-effects.  */
  if (AUTO_INC_DEC && !incdec_ok && result && MEM_P (op))
    switch (GET_CODE (XEXP (op, 0)))
      {
      case PRE_INC:
      case POST_INC:
      case PRE_DEC:
      case POST_DEC:
      case PRE_MODIFY:
      case POST_MODIFY:
	return 0;
      default:
	break;
      }

  return result;
}

/* Given an rtx *P, if it is a sum containing an integer constant term,
   return the location (type rtx *) of the pointer to that constant term.
   Otherwise, return a null pointer.  */

rtx *
find_constant_term_loc (rtx *p)
{
  rtx *tem;
  enum rtx_code code = GET_CODE (*p);

  /* If *P IS such a constant term, P is its location.  */

  if (code == CONST_INT || code == SYMBOL_REF || code == LABEL_REF
      || code == CONST)
    return p;

  /* Otherwise, if not a sum, it has no constant term.  */

  if (GET_CODE (*p) != PLUS)
    return 0;

  /* If one of the summands is constant, return its location.  */

  if (XEXP (*p, 0) && CONSTANT_P (XEXP (*p, 0))
      && XEXP (*p, 1) && CONSTANT_P (XEXP (*p, 1)))
    return p;

  /* Otherwise, check each summand for containing a constant term.  */

  if (XEXP (*p, 0) != 0)
    {
      tem = find_constant_term_loc (&XEXP (*p, 0));
      if (tem != 0)
	return tem;
    }

  if (XEXP (*p, 1) != 0)
    {
      tem = find_constant_term_loc (&XEXP (*p, 1));
      if (tem != 0)
	return tem;
    }

  return 0;
}

/* Return 1 if OP is a memory reference
   whose address contains no side effects
   and remains valid after the addition
   of a positive integer less than the
   size of the object being referenced.

   We assume that the original address is valid and do not check it.

   This uses strict_memory_address_p as a subroutine, so
   don't use it before reload.  */

int
offsettable_memref_p (rtx op)
{
  return ((MEM_P (op))
	  && offsettable_address_addr_space_p (1, GET_MODE (op), XEXP (op, 0),
					       MEM_ADDR_SPACE (op)));
}

/* Similar, but don't require a strictly valid mem ref:
   consider pseudo-regs valid as index or base regs.  */

int
offsettable_nonstrict_memref_p (rtx op)
{
  return ((MEM_P (op))
	  && offsettable_address_addr_space_p (0, GET_MODE (op), XEXP (op, 0),
					       MEM_ADDR_SPACE (op)));
}

/* Return 1 if Y is a memory address which contains no side effects
   and would remain valid for address space AS after the addition of
   a positive integer less than the size of that mode.

   We assume that the original address is valid and do not check it.
   We do check that it is valid for narrower modes.

   If STRICTP is nonzero, we require a strictly valid address,
   for the sake of use in reload.c.  */

int
offsettable_address_addr_space_p (int strictp, machine_mode mode, rtx y,
				  addr_space_t as)
{
  enum rtx_code ycode = GET_CODE (y);
  rtx z;
  rtx y1 = y;
  rtx *y2;
  int (*addressp) (machine_mode, rtx, addr_space_t) =
    (strictp ? strict_memory_address_addr_space_p
	     : memory_address_addr_space_p);
  poly_int64 mode_sz = GET_MODE_SIZE (mode);

  if (CONSTANT_ADDRESS_P (y))
    return 1;

  /* Adjusting an offsettable address involves changing to a narrower mode.
     Make sure that's OK.  */

  if (mode_dependent_address_p (y, as))
    return 0;

  machine_mode address_mode = GET_MODE (y);
  if (address_mode == VOIDmode)
    address_mode = targetm.addr_space.address_mode (as);
#ifdef POINTERS_EXTEND_UNSIGNED
  machine_mode pointer_mode = targetm.addr_space.pointer_mode (as);
#endif

  /* ??? How much offset does an offsettable BLKmode reference need?
     Clearly that depends on the situation in which it's being used.
     However, the current situation in which we test 0xffffffff is
     less than ideal.  Caveat user.  */
<<<<<<< HEAD
  if (must_eq (mode_sz, 0))
=======
  if (known_eq (mode_sz, 0))
>>>>>>> 70783a86
    mode_sz = BIGGEST_ALIGNMENT / BITS_PER_UNIT;

  /* If the expression contains a constant term,
     see if it remains valid when max possible offset is added.  */

  if ((ycode == PLUS) && (y2 = find_constant_term_loc (&y1)))
    {
      int good;

      y1 = *y2;
      *y2 = plus_constant (address_mode, *y2, mode_sz - 1);
      /* Use QImode because an odd displacement may be automatically invalid
	 for any wider mode.  But it should be valid for a single byte.  */
      good = (*addressp) (QImode, y, as);

      /* In any case, restore old contents of memory.  */
      *y2 = y1;
      return good;
    }

  if (GET_RTX_CLASS (ycode) == RTX_AUTOINC)
    return 0;

  /* The offset added here is chosen as the maximum offset that
     any instruction could need to add when operating on something
     of the specified mode.  We assume that if Y and Y+c are
     valid addresses then so is Y+d for all 0<d<c.  adjust_address will
     go inside a LO_SUM here, so we do so as well.  */
  if (GET_CODE (y) == LO_SUM
      && mode != BLKmode
<<<<<<< HEAD
      && must_le (mode_sz, GET_MODE_ALIGNMENT (mode) / BITS_PER_UNIT))
=======
      && known_le (mode_sz, GET_MODE_ALIGNMENT (mode) / BITS_PER_UNIT))
>>>>>>> 70783a86
    z = gen_rtx_LO_SUM (address_mode, XEXP (y, 0),
			plus_constant (address_mode, XEXP (y, 1),
				       mode_sz - 1));
#ifdef POINTERS_EXTEND_UNSIGNED
  /* Likewise for a ZERO_EXTEND from pointer_mode.  */
  else if (POINTERS_EXTEND_UNSIGNED > 0
	   && GET_CODE (y) == ZERO_EXTEND
	   && GET_MODE (XEXP (y, 0)) == pointer_mode)
    z = gen_rtx_ZERO_EXTEND (address_mode,
			     plus_constant (pointer_mode, XEXP (y, 0),
					    mode_sz - 1));
#endif
  else
    z = plus_constant (address_mode, y, mode_sz - 1);

  /* Use QImode because an odd displacement may be automatically invalid
     for any wider mode.  But it should be valid for a single byte.  */
  return (*addressp) (QImode, z, as);
}

/* Return 1 if ADDR is an address-expression whose effect depends
   on the mode of the memory reference it is used in.

   ADDRSPACE is the address space associated with the address.

   Autoincrement addressing is a typical example of mode-dependence
   because the amount of the increment depends on the mode.  */

bool
mode_dependent_address_p (rtx addr, addr_space_t addrspace)
{
  /* Auto-increment addressing with anything other than post_modify
     or pre_modify always introduces a mode dependency.  Catch such
     cases now instead of deferring to the target.  */
  if (GET_CODE (addr) == PRE_INC
      || GET_CODE (addr) == POST_INC
      || GET_CODE (addr) == PRE_DEC
      || GET_CODE (addr) == POST_DEC)
    return true;

  return targetm.mode_dependent_address_p (addr, addrspace);
}

/* Return true if boolean attribute ATTR is supported.  */

static bool
have_bool_attr (bool_attr attr)
{
  switch (attr)
    {
    case BA_ENABLED:
      return HAVE_ATTR_enabled;
    case BA_PREFERRED_FOR_SIZE:
      return HAVE_ATTR_enabled || HAVE_ATTR_preferred_for_size;
    case BA_PREFERRED_FOR_SPEED:
      return HAVE_ATTR_enabled || HAVE_ATTR_preferred_for_speed;
    }
  gcc_unreachable ();
}

/* Return the value of ATTR for instruction INSN.  */

static bool
get_bool_attr (rtx_insn *insn, bool_attr attr)
{
  switch (attr)
    {
    case BA_ENABLED:
      return get_attr_enabled (insn);
    case BA_PREFERRED_FOR_SIZE:
      return get_attr_enabled (insn) && get_attr_preferred_for_size (insn);
    case BA_PREFERRED_FOR_SPEED:
      return get_attr_enabled (insn) && get_attr_preferred_for_speed (insn);
    }
  gcc_unreachable ();
}

/* Like get_bool_attr_mask, but don't use the cache.  */

static alternative_mask
get_bool_attr_mask_uncached (rtx_insn *insn, bool_attr attr)
{
  /* Temporarily install enough information for get_attr_<foo> to assume
     that the insn operands are already cached.  As above, the attribute
     mustn't depend on the values of operands, so we don't provide their
     real values here.  */
  rtx_insn *old_insn = recog_data.insn;
  int old_alternative = which_alternative;

  recog_data.insn = insn;
  alternative_mask mask = ALL_ALTERNATIVES;
  int n_alternatives = insn_data[INSN_CODE (insn)].n_alternatives;
  for (int i = 0; i < n_alternatives; i++)
    {
      which_alternative = i;
      if (!get_bool_attr (insn, attr))
	mask &= ~ALTERNATIVE_BIT (i);
    }

  recog_data.insn = old_insn;
  which_alternative = old_alternative;
  return mask;
}

/* Return the mask of operand alternatives that are allowed for INSN
   by boolean attribute ATTR.  This mask depends only on INSN and on
   the current target; it does not depend on things like the values of
   operands.  */

static alternative_mask
get_bool_attr_mask (rtx_insn *insn, bool_attr attr)
{
  /* Quick exit for asms and for targets that don't use these attributes.  */
  int code = INSN_CODE (insn);
  if (code < 0 || !have_bool_attr (attr))
    return ALL_ALTERNATIVES;

  /* Calling get_attr_<foo> can be expensive, so cache the mask
     for speed.  */
  if (!this_target_recog->x_bool_attr_masks[code][attr])
    this_target_recog->x_bool_attr_masks[code][attr]
      = get_bool_attr_mask_uncached (insn, attr);
  return this_target_recog->x_bool_attr_masks[code][attr];
}

/* Return the set of alternatives of INSN that are allowed by the current
   target.  */

alternative_mask
get_enabled_alternatives (rtx_insn *insn)
{
  return get_bool_attr_mask (insn, BA_ENABLED);
}

/* Return the set of alternatives of INSN that are allowed by the current
   target and are preferred for the current size/speed optimization
   choice.  */

alternative_mask
get_preferred_alternatives (rtx_insn *insn)
{
  if (optimize_bb_for_speed_p (BLOCK_FOR_INSN (insn)))
    return get_bool_attr_mask (insn, BA_PREFERRED_FOR_SPEED);
  else
    return get_bool_attr_mask (insn, BA_PREFERRED_FOR_SIZE);
}

/* Return the set of alternatives of INSN that are allowed by the current
   target and are preferred for the size/speed optimization choice
   associated with BB.  Passing a separate BB is useful if INSN has not
   been emitted yet or if we are considering moving it to a different
   block.  */

alternative_mask
get_preferred_alternatives (rtx_insn *insn, basic_block bb)
{
  if (optimize_bb_for_speed_p (bb))
    return get_bool_attr_mask (insn, BA_PREFERRED_FOR_SPEED);
  else
    return get_bool_attr_mask (insn, BA_PREFERRED_FOR_SIZE);
}

/* Assert that the cached boolean attributes for INSN are still accurate.
   The backend is required to define these attributes in a way that only
   depends on the current target (rather than operands, compiler phase,
   etc.).  */

bool
check_bool_attrs (rtx_insn *insn)
{
  int code = INSN_CODE (insn);
  if (code >= 0)
    for (int i = 0; i <= BA_LAST; ++i)
      {
	enum bool_attr attr = (enum bool_attr) i;
	if (this_target_recog->x_bool_attr_masks[code][attr])
	  gcc_assert (this_target_recog->x_bool_attr_masks[code][attr]
		      == get_bool_attr_mask_uncached (insn, attr));
      }
  return true;
}

/* Like extract_insn, but save insn extracted and don't extract again, when
   called again for the same insn expecting that recog_data still contain the
   valid information.  This is used primary by gen_attr infrastructure that
   often does extract insn again and again.  */
void
extract_insn_cached (rtx_insn *insn)
{
  if (recog_data.insn == insn && INSN_CODE (insn) >= 0)
    return;
  extract_insn (insn);
  recog_data.insn = insn;
}

/* Do uncached extract_insn, constrain_operands and complain about failures.
   This should be used when extracting a pre-existing constrained instruction
   if the caller wants to know which alternative was chosen.  */
void
extract_constrain_insn (rtx_insn *insn)
{
  extract_insn (insn);
  if (!constrain_operands (reload_completed, get_enabled_alternatives (insn)))
    fatal_insn_not_found (insn);
}

/* Do cached extract_insn, constrain_operands and complain about failures.
   Used by insn_attrtab.  */
void
extract_constrain_insn_cached (rtx_insn *insn)
{
  extract_insn_cached (insn);
  if (which_alternative == -1
      && !constrain_operands (reload_completed,
			      get_enabled_alternatives (insn)))
    fatal_insn_not_found (insn);
}

/* Do cached constrain_operands on INSN and complain about failures.  */
int
constrain_operands_cached (rtx_insn *insn, int strict)
{
  if (which_alternative == -1)
    return constrain_operands (strict, get_enabled_alternatives (insn));
  else
    return 1;
}

/* Analyze INSN and fill in recog_data.  */

void
extract_insn (rtx_insn *insn)
{
  int i;
  int icode;
  int noperands;
  rtx body = PATTERN (insn);

  recog_data.n_operands = 0;
  recog_data.n_alternatives = 0;
  recog_data.n_dups = 0;
  recog_data.is_asm = false;

  switch (GET_CODE (body))
    {
    case USE:
    case CLOBBER:
    case ASM_INPUT:
    case ADDR_VEC:
    case ADDR_DIFF_VEC:
    case VAR_LOCATION:
    case DEBUG_MARKER:
      return;

    case SET:
      if (GET_CODE (SET_SRC (body)) == ASM_OPERANDS)
	goto asm_insn;
      else
	goto normal_insn;
    case PARALLEL:
      if ((GET_CODE (XVECEXP (body, 0, 0)) == SET
	   && GET_CODE (SET_SRC (XVECEXP (body, 0, 0))) == ASM_OPERANDS)
	  || GET_CODE (XVECEXP (body, 0, 0)) == ASM_OPERANDS
	  || GET_CODE (XVECEXP (body, 0, 0)) == ASM_INPUT)
	goto asm_insn;
      else
	goto normal_insn;
    case ASM_OPERANDS:
    asm_insn:
      recog_data.n_operands = noperands = asm_noperands (body);
      if (noperands >= 0)
	{
	  /* This insn is an `asm' with operands.  */

	  /* expand_asm_operands makes sure there aren't too many operands.  */
	  gcc_assert (noperands <= MAX_RECOG_OPERANDS);

	  /* Now get the operand values and constraints out of the insn.  */
	  decode_asm_operands (body, recog_data.operand,
			       recog_data.operand_loc,
			       recog_data.constraints,
			       recog_data.operand_mode, NULL);
	  memset (recog_data.is_operator, 0, sizeof recog_data.is_operator);
	  if (noperands > 0)
	    {
	      const char *p =  recog_data.constraints[0];
	      recog_data.n_alternatives = 1;
	      while (*p)
		recog_data.n_alternatives += (*p++ == ',');
	    }
	  recog_data.is_asm = true;
	  break;
	}
      fatal_insn_not_found (insn);

    default:
    normal_insn:
      /* Ordinary insn: recognize it, get the operands via insn_extract
	 and get the constraints.  */

      icode = recog_memoized (insn);
      if (icode < 0)
	fatal_insn_not_found (insn);

      recog_data.n_operands = noperands = insn_data[icode].n_operands;
      recog_data.n_alternatives = insn_data[icode].n_alternatives;
      recog_data.n_dups = insn_data[icode].n_dups;

      insn_extract (insn);

      for (i = 0; i < noperands; i++)
	{
	  recog_data.constraints[i] = insn_data[icode].operand[i].constraint;
	  recog_data.is_operator[i] = insn_data[icode].operand[i].is_operator;
	  recog_data.operand_mode[i] = insn_data[icode].operand[i].mode;
	  /* VOIDmode match_operands gets mode from their real operand.  */
	  if (recog_data.operand_mode[i] == VOIDmode)
	    recog_data.operand_mode[i] = GET_MODE (recog_data.operand[i]);
	}
    }
  for (i = 0; i < noperands; i++)
    recog_data.operand_type[i]
      = (recog_data.constraints[i][0] == '=' ? OP_OUT
	 : recog_data.constraints[i][0] == '+' ? OP_INOUT
	 : OP_IN);

  gcc_assert (recog_data.n_alternatives <= MAX_RECOG_ALTERNATIVES);

  recog_data.insn = NULL;
  which_alternative = -1;
}

/* Fill in OP_ALT_BASE for an instruction that has N_OPERANDS
   operands, N_ALTERNATIVES alternatives and constraint strings
   CONSTRAINTS.  OP_ALT_BASE has N_ALTERNATIVES * N_OPERANDS entries
   and CONSTRAINTS has N_OPERANDS entries.  OPLOC should be passed in
   if the insn is an asm statement and preprocessing should take the
   asm operands into account, e.g. to determine whether they could be
   addresses in constraints that require addresses; it should then
   point to an array of pointers to each operand.  */

void
preprocess_constraints (int n_operands, int n_alternatives,
			const char **constraints,
			operand_alternative *op_alt_base,
			rtx **oploc)
{
  for (int i = 0; i < n_operands; i++)
    {
      int j;
      struct operand_alternative *op_alt;
      const char *p = constraints[i];

      op_alt = op_alt_base;

      for (j = 0; j < n_alternatives; j++, op_alt += n_operands)
	{
	  op_alt[i].cl = NO_REGS;
	  op_alt[i].constraint = p;
	  op_alt[i].matches = -1;
	  op_alt[i].matched = -1;

	  if (*p == '\0' || *p == ',')
	    {
	      op_alt[i].anything_ok = 1;
	      continue;
	    }

	  for (;;)
	    {
	      char c = *p;
	      if (c == '#')
		do
		  c = *++p;
		while (c != ',' && c != '\0');
	      if (c == ',' || c == '\0')
		{
		  p++;
		  break;
		}

	      switch (c)
		{
		case '?':
		  op_alt[i].reject += 6;
		  break;
		case '!':
		  op_alt[i].reject += 600;
		  break;
		case '&':
		  op_alt[i].earlyclobber = 1;
		  break;

		case '0': case '1': case '2': case '3': case '4':
		case '5': case '6': case '7': case '8': case '9':
		  {
		    char *end;
		    op_alt[i].matches = strtoul (p, &end, 10);
		    op_alt[op_alt[i].matches].matched = i;
		    p = end;
		  }
		  continue;

		case 'X':
		  op_alt[i].anything_ok = 1;
		  break;

		case 'g':
		  op_alt[i].cl =
		   reg_class_subunion[(int) op_alt[i].cl][(int) GENERAL_REGS];
		  break;

		default:
		  enum constraint_num cn = lookup_constraint (p);
		  enum reg_class cl;
		  switch (get_constraint_type (cn))
		    {
		    case CT_REGISTER:
		      cl = reg_class_for_constraint (cn);
		      if (cl != NO_REGS)
			op_alt[i].cl = reg_class_subunion[op_alt[i].cl][cl];
		      break;

		    case CT_CONST_INT:
		      break;

		    case CT_MEMORY:
		    case CT_SPECIAL_MEMORY:
		      op_alt[i].memory_ok = 1;
		      break;

		    case CT_ADDRESS:
		      if (oploc && !address_operand (*oploc[i], VOIDmode))
			break;

		      op_alt[i].is_address = 1;
		      op_alt[i].cl
			= (reg_class_subunion
			   [(int) op_alt[i].cl]
			   [(int) base_reg_class (VOIDmode, ADDR_SPACE_GENERIC,
						  ADDRESS, SCRATCH)]);
		      break;

		    case CT_FIXED_FORM:
		      break;
		    }
		  break;
		}
	      p += CONSTRAINT_LEN (c, p);
	    }
	}
    }
}

/* Return an array of operand_alternative instructions for
   instruction ICODE.  */

const operand_alternative *
preprocess_insn_constraints (unsigned int icode)
{
  gcc_checking_assert (IN_RANGE (icode, 0, NUM_INSN_CODES - 1));
  if (this_target_recog->x_op_alt[icode])
    return this_target_recog->x_op_alt[icode];

  int n_operands = insn_data[icode].n_operands;
  if (n_operands == 0)
    return 0;
  /* Always provide at least one alternative so that which_op_alt ()
     works correctly.  If the instruction has 0 alternatives (i.e. all
     constraint strings are empty) then each operand in this alternative
     will have anything_ok set.  */
  int n_alternatives = MAX (insn_data[icode].n_alternatives, 1);
  int n_entries = n_operands * n_alternatives;

  operand_alternative *op_alt = XCNEWVEC (operand_alternative, n_entries);
  const char **constraints = XALLOCAVEC (const char *, n_operands);

  for (int i = 0; i < n_operands; ++i)
    constraints[i] = insn_data[icode].operand[i].constraint;
  preprocess_constraints (n_operands, n_alternatives, constraints, op_alt,
			  NULL);

  this_target_recog->x_op_alt[icode] = op_alt;
  return op_alt;
}

/* After calling extract_insn, you can use this function to extract some
   information from the constraint strings into a more usable form.
   The collected data is stored in recog_op_alt.  */

void
preprocess_constraints (rtx_insn *insn)
{
  int icode = INSN_CODE (insn);
  if (icode >= 0)
    recog_op_alt = preprocess_insn_constraints (icode);
  else
    {
      int n_operands = recog_data.n_operands;
      int n_alternatives = recog_data.n_alternatives;
      int n_entries = n_operands * n_alternatives;
      memset (asm_op_alt, 0, n_entries * sizeof (operand_alternative));
      preprocess_constraints (n_operands, n_alternatives,
			      recog_data.constraints, asm_op_alt,
			      NULL);
      recog_op_alt = asm_op_alt;
    }
}

/* Check the operands of an insn against the insn's operand constraints
   and return 1 if they match any of the alternatives in ALTERNATIVES.

   The information about the insn's operands, constraints, operand modes
   etc. is obtained from the global variables set up by extract_insn.

   WHICH_ALTERNATIVE is set to a number which indicates which
   alternative of constraints was matched: 0 for the first alternative,
   1 for the next, etc.

   In addition, when two operands are required to match
   and it happens that the output operand is (reg) while the
   input operand is --(reg) or ++(reg) (a pre-inc or pre-dec),
   make the output operand look like the input.
   This is because the output operand is the one the template will print.

   This is used in final, just before printing the assembler code and by
   the routines that determine an insn's attribute.

   If STRICT is a positive nonzero value, it means that we have been
   called after reload has been completed.  In that case, we must
   do all checks strictly.  If it is zero, it means that we have been called
   before reload has completed.  In that case, we first try to see if we can
   find an alternative that matches strictly.  If not, we try again, this
   time assuming that reload will fix up the insn.  This provides a "best
   guess" for the alternative and is used to compute attributes of insns prior
   to reload.  A negative value of STRICT is used for this internal call.  */

struct funny_match
{
  int this_op, other;
};

int
constrain_operands (int strict, alternative_mask alternatives)
{
  const char *constraints[MAX_RECOG_OPERANDS];
  int matching_operands[MAX_RECOG_OPERANDS];
  int earlyclobber[MAX_RECOG_OPERANDS];
  int c;

  struct funny_match funny_match[MAX_RECOG_OPERANDS];
  int funny_match_index;

  which_alternative = 0;
  if (recog_data.n_operands == 0 || recog_data.n_alternatives == 0)
    return 1;

  for (c = 0; c < recog_data.n_operands; c++)
    {
      constraints[c] = recog_data.constraints[c];
      matching_operands[c] = -1;
    }

  do
    {
      int seen_earlyclobber_at = -1;
      int opno;
      int lose = 0;
      funny_match_index = 0;

      if (!TEST_BIT (alternatives, which_alternative))
	{
	  int i;

	  for (i = 0; i < recog_data.n_operands; i++)
	    constraints[i] = skip_alternative (constraints[i]);

	  which_alternative++;
	  continue;
	}

      for (opno = 0; opno < recog_data.n_operands; opno++)
	{
	  rtx op = recog_data.operand[opno];
	  machine_mode mode = GET_MODE (op);
	  const char *p = constraints[opno];
	  int offset = 0;
	  int win = 0;
	  int val;
	  int len;

	  earlyclobber[opno] = 0;

	  /* A unary operator may be accepted by the predicate, but it
	     is irrelevant for matching constraints.  */
	  if (UNARY_P (op))
	    op = XEXP (op, 0);

	  if (GET_CODE (op) == SUBREG)
	    {
	      if (REG_P (SUBREG_REG (op))
		  && REGNO (SUBREG_REG (op)) < FIRST_PSEUDO_REGISTER)
		offset = subreg_regno_offset (REGNO (SUBREG_REG (op)),
					      GET_MODE (SUBREG_REG (op)),
					      SUBREG_BYTE (op),
					      GET_MODE (op));
	      op = SUBREG_REG (op);
	    }

	  /* An empty constraint or empty alternative
	     allows anything which matched the pattern.  */
	  if (*p == 0 || *p == ',')
	    win = 1;

	  do
	    switch (c = *p, len = CONSTRAINT_LEN (c, p), c)
	      {
	      case '\0':
		len = 0;
		break;
	      case ',':
		c = '\0';
		break;

	      case '#':
		/* Ignore rest of this alternative as far as
		   constraint checking is concerned.  */
		do
		  p++;
		while (*p && *p != ',');
		len = 0;
		break;

	      case '&':
		earlyclobber[opno] = 1;
		if (seen_earlyclobber_at < 0)
		  seen_earlyclobber_at = opno;
		break;

	      case '0':  case '1':  case '2':  case '3':  case '4':
	      case '5':  case '6':  case '7':  case '8':  case '9':
		{
		  /* This operand must be the same as a previous one.
		     This kind of constraint is used for instructions such
		     as add when they take only two operands.

		     Note that the lower-numbered operand is passed first.

		     If we are not testing strictly, assume that this
		     constraint will be satisfied.  */

		  char *end;
		  int match;

		  match = strtoul (p, &end, 10);
		  p = end;

		  if (strict < 0)
		    val = 1;
		  else
		    {
		      rtx op1 = recog_data.operand[match];
		      rtx op2 = recog_data.operand[opno];

		      /* A unary operator may be accepted by the predicate,
			 but it is irrelevant for matching constraints.  */
		      if (UNARY_P (op1))
			op1 = XEXP (op1, 0);
		      if (UNARY_P (op2))
			op2 = XEXP (op2, 0);

		      val = operands_match_p (op1, op2);
		    }

		  matching_operands[opno] = match;
		  matching_operands[match] = opno;

		  if (val != 0)
		    win = 1;

		  /* If output is *x and input is *--x, arrange later
		     to change the output to *--x as well, since the
		     output op is the one that will be printed.  */
		  if (val == 2 && strict > 0)
		    {
		      funny_match[funny_match_index].this_op = opno;
		      funny_match[funny_match_index++].other = match;
		    }
		}
		len = 0;
		break;

	      case 'p':
		/* p is used for address_operands.  When we are called by
		   gen_reload, no one will have checked that the address is
		   strictly valid, i.e., that all pseudos requiring hard regs
		   have gotten them.  */
		if (strict <= 0
		    || (strict_memory_address_p (recog_data.operand_mode[opno],
						 op)))
		  win = 1;
		break;

		/* No need to check general_operand again;
		   it was done in insn-recog.c.  Well, except that reload
		   doesn't check the validity of its replacements, but
		   that should only matter when there's a bug.  */
	      case 'g':
		/* Anything goes unless it is a REG and really has a hard reg
		   but the hard reg is not in the class GENERAL_REGS.  */
		if (REG_P (op))
		  {
		    if (strict < 0
			|| GENERAL_REGS == ALL_REGS
			|| (reload_in_progress
			    && REGNO (op) >= FIRST_PSEUDO_REGISTER)
			|| reg_fits_class_p (op, GENERAL_REGS, offset, mode))
		      win = 1;
		  }
		else if (strict < 0 || general_operand (op, mode))
		  win = 1;
		break;

	      default:
		{
		  enum constraint_num cn = lookup_constraint (p);
		  enum reg_class cl = reg_class_for_constraint (cn);
		  if (cl != NO_REGS)
		    {
		      if (strict < 0
			  || (strict == 0
			      && REG_P (op)
			      && REGNO (op) >= FIRST_PSEUDO_REGISTER)
			  || (strict == 0 && GET_CODE (op) == SCRATCH)
			  || (REG_P (op)
			      && reg_fits_class_p (op, cl, offset, mode)))
		        win = 1;
		    }

		  else if (constraint_satisfied_p (op, cn))
		    win = 1;

		  else if (insn_extra_memory_constraint (cn)
			   /* Every memory operand can be reloaded to fit.  */
			   && ((strict < 0 && MEM_P (op))
			       /* Before reload, accept what reload can turn
				  into a mem.  */
			       || (strict < 0 && CONSTANT_P (op))
			       /* Before reload, accept a pseudo,
				  since LRA can turn it into a mem.  */
			       || (strict < 0 && targetm.lra_p () && REG_P (op)
				   && REGNO (op) >= FIRST_PSEUDO_REGISTER)
			       /* During reload, accept a pseudo  */
			       || (reload_in_progress && REG_P (op)
				   && REGNO (op) >= FIRST_PSEUDO_REGISTER)))
		    win = 1;
		  else if (insn_extra_address_constraint (cn)
			   /* Every address operand can be reloaded to fit.  */
			   && strict < 0)
		    win = 1;
		  /* Cater to architectures like IA-64 that define extra memory
		     constraints without using define_memory_constraint.  */
		  else if (reload_in_progress
			   && REG_P (op)
			   && REGNO (op) >= FIRST_PSEUDO_REGISTER
			   && reg_renumber[REGNO (op)] < 0
			   && reg_equiv_mem (REGNO (op)) != 0
			   && constraint_satisfied_p
			      (reg_equiv_mem (REGNO (op)), cn))
		    win = 1;
		  break;
		}
	      }
	  while (p += len, c);

	  constraints[opno] = p;
	  /* If this operand did not win somehow,
	     this alternative loses.  */
	  if (! win)
	    lose = 1;
	}
      /* This alternative won; the operands are ok.
	 Change whichever operands this alternative says to change.  */
      if (! lose)
	{
	  int opno, eopno;

	  /* See if any earlyclobber operand conflicts with some other
	     operand.  */

	  if (strict > 0  && seen_earlyclobber_at >= 0)
	    for (eopno = seen_earlyclobber_at;
		 eopno < recog_data.n_operands;
		 eopno++)
	      /* Ignore earlyclobber operands now in memory,
		 because we would often report failure when we have
		 two memory operands, one of which was formerly a REG.  */
	      if (earlyclobber[eopno]
		  && REG_P (recog_data.operand[eopno]))
		for (opno = 0; opno < recog_data.n_operands; opno++)
		  if ((MEM_P (recog_data.operand[opno])
		       || recog_data.operand_type[opno] != OP_OUT)
		      && opno != eopno
		      /* Ignore things like match_operator operands.  */
		      && *recog_data.constraints[opno] != 0
		      && ! (matching_operands[opno] == eopno
			    && operands_match_p (recog_data.operand[opno],
						 recog_data.operand[eopno]))
		      && ! safe_from_earlyclobber (recog_data.operand[opno],
						   recog_data.operand[eopno]))
		    lose = 1;

	  if (! lose)
	    {
	      while (--funny_match_index >= 0)
		{
		  recog_data.operand[funny_match[funny_match_index].other]
		    = recog_data.operand[funny_match[funny_match_index].this_op];
		}

	      /* For operands without < or > constraints reject side-effects.  */
	      if (AUTO_INC_DEC && recog_data.is_asm)
		{
		  for (opno = 0; opno < recog_data.n_operands; opno++)
		    if (MEM_P (recog_data.operand[opno]))
		      switch (GET_CODE (XEXP (recog_data.operand[opno], 0)))
			{
			case PRE_INC:
			case POST_INC:
			case PRE_DEC:
			case POST_DEC:
			case PRE_MODIFY:
			case POST_MODIFY:
			  if (strchr (recog_data.constraints[opno], '<') == NULL
			      && strchr (recog_data.constraints[opno], '>')
				 == NULL)
			    return 0;
			  break;
			default:
			  break;
			}
		}

	      return 1;
	    }
	}

      which_alternative++;
    }
  while (which_alternative < recog_data.n_alternatives);

  which_alternative = -1;
  /* If we are about to reject this, but we are not to test strictly,
     try a very loose test.  Only return failure if it fails also.  */
  if (strict == 0)
    return constrain_operands (-1, alternatives);
  else
    return 0;
}

/* Return true iff OPERAND (assumed to be a REG rtx)
   is a hard reg in class CLASS when its regno is offset by OFFSET
   and changed to mode MODE.
   If REG occupies multiple hard regs, all of them must be in CLASS.  */

bool
reg_fits_class_p (const_rtx operand, reg_class_t cl, int offset,
		  machine_mode mode)
{
  unsigned int regno = REGNO (operand);

  if (cl == NO_REGS)
    return false;

  /* Regno must not be a pseudo register.  Offset may be negative.  */
  return (HARD_REGISTER_NUM_P (regno)
	  && HARD_REGISTER_NUM_P (regno + offset)
	  && in_hard_reg_set_p (reg_class_contents[(int) cl], mode, 
				regno + offset));
}

/* Split single instruction.  Helper function for split_all_insns and
   split_all_insns_noflow.  Return last insn in the sequence if successful,
   or NULL if unsuccessful.  */

static rtx_insn *
split_insn (rtx_insn *insn)
{
  /* Split insns here to get max fine-grain parallelism.  */
  rtx_insn *first = PREV_INSN (insn);
  rtx_insn *last = try_split (PATTERN (insn), insn, 1);
  rtx insn_set, last_set, note;

  if (last == insn)
    return NULL;

  /* If the original instruction was a single set that was known to be
     equivalent to a constant, see if we can say the same about the last
     instruction in the split sequence.  The two instructions must set
     the same destination.  */
  insn_set = single_set (insn);
  if (insn_set)
    {
      last_set = single_set (last);
      if (last_set && rtx_equal_p (SET_DEST (last_set), SET_DEST (insn_set)))
	{
	  note = find_reg_equal_equiv_note (insn);
	  if (note && CONSTANT_P (XEXP (note, 0)))
	    set_unique_reg_note (last, REG_EQUAL, XEXP (note, 0));
	  else if (CONSTANT_P (SET_SRC (insn_set)))
	    set_unique_reg_note (last, REG_EQUAL,
				 copy_rtx (SET_SRC (insn_set)));
	}
    }

  /* try_split returns the NOTE that INSN became.  */
  SET_INSN_DELETED (insn);

  /* ??? Coddle to md files that generate subregs in post-reload
     splitters instead of computing the proper hard register.  */
  if (reload_completed && first != last)
    {
      first = NEXT_INSN (first);
      for (;;)
	{
	  if (INSN_P (first))
	    cleanup_subreg_operands (first);
	  if (first == last)
	    break;
	  first = NEXT_INSN (first);
	}
    }

  return last;
}

/* Split all insns in the function.  If UPD_LIFE, update life info after.  */

void
split_all_insns (void)
{
  bool changed;
  bool need_cfg_cleanup = false;
  basic_block bb;

  auto_sbitmap blocks (last_basic_block_for_fn (cfun));
  bitmap_clear (blocks);
  changed = false;

  FOR_EACH_BB_REVERSE_FN (bb, cfun)
    {
      rtx_insn *insn, *next;
      bool finish = false;

      rtl_profile_for_bb (bb);
      for (insn = BB_HEAD (bb); !finish ; insn = next)
	{
	  /* Can't use `next_real_insn' because that might go across
	     CODE_LABELS and short-out basic blocks.  */
	  next = NEXT_INSN (insn);
	  finish = (insn == BB_END (bb));

	  /* If INSN has a REG_EH_REGION note and we split INSN, the
	     resulting split may not have/need REG_EH_REGION notes.

	     If that happens and INSN was the last reference to the
	     given EH region, then the EH region will become unreachable.
	     We can not leave the unreachable blocks in the CFG as that
	     will trigger a checking failure.

	     So track if INSN has a REG_EH_REGION note.  If so and we
	     split INSN, then trigger a CFG cleanup.  */
	  rtx note = find_reg_note (insn, REG_EH_REGION, NULL_RTX);
	  if (INSN_P (insn))
	    {
	      rtx set = single_set (insn);

	      /* Don't split no-op move insns.  These should silently
		 disappear later in final.  Splitting such insns would
		 break the code that handles LIBCALL blocks.  */
	      if (set && set_noop_p (set))
		{
		  /* Nops get in the way while scheduling, so delete them
		     now if register allocation has already been done.  It
		     is too risky to try to do this before register
		     allocation, and there are unlikely to be very many
		     nops then anyways.  */
		  if (reload_completed)
		      delete_insn_and_edges (insn);
		  if (note)
		    need_cfg_cleanup = true;
		}
	      else
		{
		  if (split_insn (insn))
		    {
		      bitmap_set_bit (blocks, bb->index);
		      changed = true;
		      if (note)
			need_cfg_cleanup = true;
		    }
		}
	    }
	}
    }

  default_rtl_profile ();
  if (changed)
    {
      find_many_sub_basic_blocks (blocks);

      /* Splitting could drop an REG_EH_REGION if it potentially
	 trapped in its original form, but does not in its split
	 form.  Consider a FLOAT_TRUNCATE which splits into a memory
	 store/load pair and -fnon-call-exceptions.  */
      if (need_cfg_cleanup)
	cleanup_cfg (0);
    }

  checking_verify_flow_info ();
}

/* Same as split_all_insns, but do not expect CFG to be available.
   Used by machine dependent reorg passes.  */

unsigned int
split_all_insns_noflow (void)
{
  rtx_insn *next, *insn;

  for (insn = get_insns (); insn; insn = next)
    {
      next = NEXT_INSN (insn);
      if (INSN_P (insn))
	{
	  /* Don't split no-op move insns.  These should silently
	     disappear later in final.  Splitting such insns would
	     break the code that handles LIBCALL blocks.  */
	  rtx set = single_set (insn);
	  if (set && set_noop_p (set))
	    {
	      /* Nops get in the way while scheduling, so delete them
		 now if register allocation has already been done.  It
		 is too risky to try to do this before register
		 allocation, and there are unlikely to be very many
		 nops then anyways.

		 ??? Should we use delete_insn when the CFG isn't valid?  */
	      if (reload_completed)
		delete_insn_and_edges (insn);
	    }
	  else
	    split_insn (insn);
	}
    }
  return 0;
}

struct peep2_insn_data
{
  rtx_insn *insn;
  regset live_before;
};

static struct peep2_insn_data peep2_insn_data[MAX_INSNS_PER_PEEP2 + 1];
static int peep2_current;

static bool peep2_do_rebuild_jump_labels;
static bool peep2_do_cleanup_cfg;

/* The number of instructions available to match a peep2.  */
int peep2_current_count;

/* A marker indicating the last insn of the block.  The live_before regset
   for this element is correct, indicating DF_LIVE_OUT for the block.  */
#define PEEP2_EOB invalid_insn_rtx

/* Wrap N to fit into the peep2_insn_data buffer.  */

static int
peep2_buf_position (int n)
{
  if (n >= MAX_INSNS_PER_PEEP2 + 1)
    n -= MAX_INSNS_PER_PEEP2 + 1;
  return n;
}

/* Return the Nth non-note insn after `current', or return NULL_RTX if it
   does not exist.  Used by the recognizer to find the next insn to match
   in a multi-insn pattern.  */

rtx_insn *
peep2_next_insn (int n)
{
  gcc_assert (n <= peep2_current_count);

  n = peep2_buf_position (peep2_current + n);

  return peep2_insn_data[n].insn;
}

/* Return true if REGNO is dead before the Nth non-note insn
   after `current'.  */

int
peep2_regno_dead_p (int ofs, int regno)
{
  gcc_assert (ofs < MAX_INSNS_PER_PEEP2 + 1);

  ofs = peep2_buf_position (peep2_current + ofs);

  gcc_assert (peep2_insn_data[ofs].insn != NULL_RTX);

  return ! REGNO_REG_SET_P (peep2_insn_data[ofs].live_before, regno);
}

/* Similarly for a REG.  */

int
peep2_reg_dead_p (int ofs, rtx reg)
{
  gcc_assert (ofs < MAX_INSNS_PER_PEEP2 + 1);

  ofs = peep2_buf_position (peep2_current + ofs);

  gcc_assert (peep2_insn_data[ofs].insn != NULL_RTX);

  unsigned int end_regno = END_REGNO (reg);
  for (unsigned int regno = REGNO (reg); regno < end_regno; ++regno)
    if (REGNO_REG_SET_P (peep2_insn_data[ofs].live_before, regno))
      return 0;
  return 1;
}

/* Regno offset to be used in the register search.  */
static int search_ofs;

/* Try to find a hard register of mode MODE, matching the register class in
   CLASS_STR, which is available at the beginning of insn CURRENT_INSN and
   remains available until the end of LAST_INSN.  LAST_INSN may be NULL_RTX,
   in which case the only condition is that the register must be available
   before CURRENT_INSN.
   Registers that already have bits set in REG_SET will not be considered.

   If an appropriate register is available, it will be returned and the
   corresponding bit(s) in REG_SET will be set; otherwise, NULL_RTX is
   returned.  */

rtx
peep2_find_free_register (int from, int to, const char *class_str,
			  machine_mode mode, HARD_REG_SET *reg_set)
{
  enum reg_class cl;
  HARD_REG_SET live;
  df_ref def;
  int i;

  gcc_assert (from < MAX_INSNS_PER_PEEP2 + 1);
  gcc_assert (to < MAX_INSNS_PER_PEEP2 + 1);

  from = peep2_buf_position (peep2_current + from);
  to = peep2_buf_position (peep2_current + to);

  gcc_assert (peep2_insn_data[from].insn != NULL_RTX);
  REG_SET_TO_HARD_REG_SET (live, peep2_insn_data[from].live_before);

  while (from != to)
    {
      gcc_assert (peep2_insn_data[from].insn != NULL_RTX);

      /* Don't use registers set or clobbered by the insn.  */
      FOR_EACH_INSN_DEF (def, peep2_insn_data[from].insn)
	SET_HARD_REG_BIT (live, DF_REF_REGNO (def));

      from = peep2_buf_position (from + 1);
    }

  cl = reg_class_for_constraint (lookup_constraint (class_str));

  for (i = 0; i < FIRST_PSEUDO_REGISTER; i++)
    {
      int raw_regno, regno, success, j;

      /* Distribute the free registers as much as possible.  */
      raw_regno = search_ofs + i;
      if (raw_regno >= FIRST_PSEUDO_REGISTER)
	raw_regno -= FIRST_PSEUDO_REGISTER;
#ifdef REG_ALLOC_ORDER
      regno = reg_alloc_order[raw_regno];
#else
      regno = raw_regno;
#endif

      /* Can it support the mode we need?  */
      if (!targetm.hard_regno_mode_ok (regno, mode))
	continue;

      success = 1;
      for (j = 0; success && j < hard_regno_nregs (regno, mode); j++)
	{
	  /* Don't allocate fixed registers.  */
	  if (fixed_regs[regno + j])
	    {
	      success = 0;
	      break;
	    }
	  /* Don't allocate global registers.  */
	  if (global_regs[regno + j])
	    {
	      success = 0;
	      break;
	    }
	  /* Make sure the register is of the right class.  */
	  if (! TEST_HARD_REG_BIT (reg_class_contents[cl], regno + j))
	    {
	      success = 0;
	      break;
	    }
	  /* And that we don't create an extra save/restore.  */
	  if (! call_used_regs[regno + j] && ! df_regs_ever_live_p (regno + j))
	    {
	      success = 0;
	      break;
	    }

	  if (! targetm.hard_regno_scratch_ok (regno + j))
	    {
	      success = 0;
	      break;
	    }

	  /* And we don't clobber traceback for noreturn functions.  */
	  if ((regno + j == FRAME_POINTER_REGNUM
	       || regno + j == HARD_FRAME_POINTER_REGNUM)
	      && (! reload_completed || frame_pointer_needed))
	    {
	      success = 0;
	      break;
	    }

	  if (TEST_HARD_REG_BIT (*reg_set, regno + j)
	      || TEST_HARD_REG_BIT (live, regno + j))
	    {
	      success = 0;
	      break;
	    }
	}

      if (success)
	{
	  add_to_hard_reg_set (reg_set, mode, regno);

	  /* Start the next search with the next register.  */
	  if (++raw_regno >= FIRST_PSEUDO_REGISTER)
	    raw_regno = 0;
	  search_ofs = raw_regno;

	  return gen_rtx_REG (mode, regno);
	}
    }

  search_ofs = 0;
  return NULL_RTX;
}

/* Forget all currently tracked instructions, only remember current
   LIVE regset.  */

static void
peep2_reinit_state (regset live)
{
  int i;

  /* Indicate that all slots except the last holds invalid data.  */
  for (i = 0; i < MAX_INSNS_PER_PEEP2; ++i)
    peep2_insn_data[i].insn = NULL;
  peep2_current_count = 0;

  /* Indicate that the last slot contains live_after data.  */
  peep2_insn_data[MAX_INSNS_PER_PEEP2].insn = PEEP2_EOB;
  peep2_current = MAX_INSNS_PER_PEEP2;

  COPY_REG_SET (peep2_insn_data[MAX_INSNS_PER_PEEP2].live_before, live);
}

/* While scanning basic block BB, we found a match of length MATCH_LEN,
   starting at INSN.  Perform the replacement, removing the old insns and
   replacing them with ATTEMPT.  Returns the last insn emitted, or NULL
   if the replacement is rejected.  */

static rtx_insn *
peep2_attempt (basic_block bb, rtx_insn *insn, int match_len, rtx_insn *attempt)
{
  int i;
  rtx_insn *last, *before_try, *x;
  rtx eh_note, as_note;
  rtx_insn *old_insn;
  rtx_insn *new_insn;
  bool was_call = false;

  /* If we are splitting an RTX_FRAME_RELATED_P insn, do not allow it to
     match more than one insn, or to be split into more than one insn.  */
  old_insn = peep2_insn_data[peep2_current].insn;
  if (RTX_FRAME_RELATED_P (old_insn))
    {
      bool any_note = false;
      rtx note;

      if (match_len != 0)
	return NULL;

      /* Look for one "active" insn.  I.e. ignore any "clobber" insns that
	 may be in the stream for the purpose of register allocation.  */
      if (active_insn_p (attempt))
	new_insn = attempt;
      else
	new_insn = next_active_insn (attempt);
      if (next_active_insn (new_insn))
	return NULL;

      /* We have a 1-1 replacement.  Copy over any frame-related info.  */
      RTX_FRAME_RELATED_P (new_insn) = 1;

      /* Allow the backend to fill in a note during the split.  */
      for (note = REG_NOTES (new_insn); note ; note = XEXP (note, 1))
	switch (REG_NOTE_KIND (note))
	  {
	  case REG_FRAME_RELATED_EXPR:
	  case REG_CFA_DEF_CFA:
	  case REG_CFA_ADJUST_CFA:
	  case REG_CFA_OFFSET:
	  case REG_CFA_REGISTER:
	  case REG_CFA_EXPRESSION:
	  case REG_CFA_RESTORE:
	  case REG_CFA_SET_VDRAP:
	    any_note = true;
	    break;
	  default:
	    break;
	  }

      /* If the backend didn't supply a note, copy one over.  */
      if (!any_note)
        for (note = REG_NOTES (old_insn); note ; note = XEXP (note, 1))
	  switch (REG_NOTE_KIND (note))
	    {
	    case REG_FRAME_RELATED_EXPR:
	    case REG_CFA_DEF_CFA:
	    case REG_CFA_ADJUST_CFA:
	    case REG_CFA_OFFSET:
	    case REG_CFA_REGISTER:
	    case REG_CFA_EXPRESSION:
	    case REG_CFA_RESTORE:
	    case REG_CFA_SET_VDRAP:
	      add_reg_note (new_insn, REG_NOTE_KIND (note), XEXP (note, 0));
	      any_note = true;
	      break;
	    default:
	      break;
	    }

      /* If there still isn't a note, make sure the unwind info sees the
	 same expression as before the split.  */
      if (!any_note)
	{
	  rtx old_set, new_set;

	  /* The old insn had better have been simple, or annotated.  */
	  old_set = single_set (old_insn);
	  gcc_assert (old_set != NULL);

	  new_set = single_set (new_insn);
	  if (!new_set || !rtx_equal_p (new_set, old_set))
	    add_reg_note (new_insn, REG_FRAME_RELATED_EXPR, old_set);
	}

      /* Copy prologue/epilogue status.  This is required in order to keep
	 proper placement of EPILOGUE_BEG and the DW_CFA_remember_state.  */
      maybe_copy_prologue_epilogue_insn (old_insn, new_insn);
    }

  /* If we are splitting a CALL_INSN, look for the CALL_INSN
     in SEQ and copy our CALL_INSN_FUNCTION_USAGE and other
     cfg-related call notes.  */
  for (i = 0; i <= match_len; ++i)
    {
      int j;
      rtx note;

      j = peep2_buf_position (peep2_current + i);
      old_insn = peep2_insn_data[j].insn;
      if (!CALL_P (old_insn))
	continue;
      was_call = true;

      new_insn = attempt;
      while (new_insn != NULL_RTX)
	{
	  if (CALL_P (new_insn))
	    break;
	  new_insn = NEXT_INSN (new_insn);
	}

      gcc_assert (new_insn != NULL_RTX);

      CALL_INSN_FUNCTION_USAGE (new_insn)
	= CALL_INSN_FUNCTION_USAGE (old_insn);
      SIBLING_CALL_P (new_insn) = SIBLING_CALL_P (old_insn);

      for (note = REG_NOTES (old_insn);
	   note;
	   note = XEXP (note, 1))
	switch (REG_NOTE_KIND (note))
	  {
	  case REG_NORETURN:
	  case REG_SETJMP:
	  case REG_TM:
	  case REG_CALL_NOCF_CHECK:
	    add_reg_note (new_insn, REG_NOTE_KIND (note),
			  XEXP (note, 0));
	    break;
	  default:
	    /* Discard all other reg notes.  */
	    break;
	  }

      /* Croak if there is another call in the sequence.  */
      while (++i <= match_len)
	{
	  j = peep2_buf_position (peep2_current + i);
	  old_insn = peep2_insn_data[j].insn;
	  gcc_assert (!CALL_P (old_insn));
	}
      break;
    }

  /* If we matched any instruction that had a REG_ARGS_SIZE, then
     move those notes over to the new sequence.  */
  as_note = NULL;
  for (i = match_len; i >= 0; --i)
    {
      int j = peep2_buf_position (peep2_current + i);
      old_insn = peep2_insn_data[j].insn;

      as_note = find_reg_note (old_insn, REG_ARGS_SIZE, NULL);
      if (as_note)
	break;
    }

  i = peep2_buf_position (peep2_current + match_len);
  eh_note = find_reg_note (peep2_insn_data[i].insn, REG_EH_REGION, NULL_RTX);

  /* Replace the old sequence with the new.  */
  rtx_insn *peepinsn = peep2_insn_data[i].insn;
  last = emit_insn_after_setloc (attempt,
				 peep2_insn_data[i].insn,
				 INSN_LOCATION (peepinsn));
  if (JUMP_P (peepinsn) && JUMP_P (last))
    CROSSING_JUMP_P (last) = CROSSING_JUMP_P (peepinsn);
  before_try = PREV_INSN (insn);
  delete_insn_chain (insn, peep2_insn_data[i].insn, false);

  /* Re-insert the EH_REGION notes.  */
  if (eh_note || (was_call && nonlocal_goto_handler_labels))
    {
      edge eh_edge;
      edge_iterator ei;

      FOR_EACH_EDGE (eh_edge, ei, bb->succs)
	if (eh_edge->flags & (EDGE_EH | EDGE_ABNORMAL_CALL))
	  break;

      if (eh_note)
	copy_reg_eh_region_note_backward (eh_note, last, before_try);

      if (eh_edge)
	for (x = last; x != before_try; x = PREV_INSN (x))
	  if (x != BB_END (bb)
	      && (can_throw_internal (x)
		  || can_nonlocal_goto (x)))
	    {
	      edge nfte, nehe;
	      int flags;

	      nfte = split_block (bb, x);
	      flags = (eh_edge->flags
		       & (EDGE_EH | EDGE_ABNORMAL));
	      if (CALL_P (x))
		flags |= EDGE_ABNORMAL_CALL;
	      nehe = make_edge (nfte->src, eh_edge->dest,
				flags);

	      nehe->probability = eh_edge->probability;
	      nfte->probability = nehe->probability.invert ();

	      peep2_do_cleanup_cfg |= purge_dead_edges (nfte->dest);
	      bb = nfte->src;
	      eh_edge = nehe;
	    }

      /* Converting possibly trapping insn to non-trapping is
	 possible.  Zap dummy outgoing edges.  */
      peep2_do_cleanup_cfg |= purge_dead_edges (bb);
    }

  /* Re-insert the ARGS_SIZE notes.  */
  if (as_note)
    fixup_args_size_notes (before_try, last, get_args_size (as_note));

  /* If we generated a jump instruction, it won't have
     JUMP_LABEL set.  Recompute after we're done.  */
  for (x = last; x != before_try; x = PREV_INSN (x))
    if (JUMP_P (x))
      {
	peep2_do_rebuild_jump_labels = true;
	break;
      }

  return last;
}

/* After performing a replacement in basic block BB, fix up the life
   information in our buffer.  LAST is the last of the insns that we
   emitted as a replacement.  PREV is the insn before the start of
   the replacement.  MATCH_LEN is the number of instructions that were
   matched, and which now need to be replaced in the buffer.  */

static void
peep2_update_life (basic_block bb, int match_len, rtx_insn *last,
		   rtx_insn *prev)
{
  int i = peep2_buf_position (peep2_current + match_len + 1);
  rtx_insn *x;
  regset_head live;

  INIT_REG_SET (&live);
  COPY_REG_SET (&live, peep2_insn_data[i].live_before);

  gcc_assert (peep2_current_count >= match_len + 1);
  peep2_current_count -= match_len + 1;

  x = last;
  do
    {
      if (INSN_P (x))
	{
	  df_insn_rescan (x);
	  if (peep2_current_count < MAX_INSNS_PER_PEEP2)
	    {
	      peep2_current_count++;
	      if (--i < 0)
		i = MAX_INSNS_PER_PEEP2;
	      peep2_insn_data[i].insn = x;
	      df_simulate_one_insn_backwards (bb, x, &live);
	      COPY_REG_SET (peep2_insn_data[i].live_before, &live);
	    }
	}
      x = PREV_INSN (x);
    }
  while (x != prev);
  CLEAR_REG_SET (&live);

  peep2_current = i;
}

/* Add INSN, which is in BB, at the end of the peep2 insn buffer if possible.
   Return true if we added it, false otherwise.  The caller will try to match
   peepholes against the buffer if we return false; otherwise it will try to
   add more instructions to the buffer.  */

static bool
peep2_fill_buffer (basic_block bb, rtx_insn *insn, regset live)
{
  int pos;

  /* Once we have filled the maximum number of insns the buffer can hold,
     allow the caller to match the insns against peepholes.  We wait until
     the buffer is full in case the target has similar peepholes of different
     length; we always want to match the longest if possible.  */
  if (peep2_current_count == MAX_INSNS_PER_PEEP2)
    return false;

  /* If an insn has RTX_FRAME_RELATED_P set, do not allow it to be matched with
     any other pattern, lest it change the semantics of the frame info.  */
  if (RTX_FRAME_RELATED_P (insn))
    {
      /* Let the buffer drain first.  */
      if (peep2_current_count > 0)
	return false;
      /* Now the insn will be the only thing in the buffer.  */
    }

  pos = peep2_buf_position (peep2_current + peep2_current_count);
  peep2_insn_data[pos].insn = insn;
  COPY_REG_SET (peep2_insn_data[pos].live_before, live);
  peep2_current_count++;

  df_simulate_one_insn_forwards (bb, insn, live);
  return true;
}

/* Perform the peephole2 optimization pass.  */

static void
peephole2_optimize (void)
{
  rtx_insn *insn;
  bitmap live;
  int i;
  basic_block bb;

  peep2_do_cleanup_cfg = false;
  peep2_do_rebuild_jump_labels = false;

  df_set_flags (DF_LR_RUN_DCE);
  df_note_add_problem ();
  df_analyze ();

  /* Initialize the regsets we're going to use.  */
  for (i = 0; i < MAX_INSNS_PER_PEEP2 + 1; ++i)
    peep2_insn_data[i].live_before = BITMAP_ALLOC (&reg_obstack);
  search_ofs = 0;
  live = BITMAP_ALLOC (&reg_obstack);

  FOR_EACH_BB_REVERSE_FN (bb, cfun)
    {
      bool past_end = false;
      int pos;

      rtl_profile_for_bb (bb);

      /* Start up propagation.  */
      bitmap_copy (live, DF_LR_IN (bb));
      df_simulate_initialize_forwards (bb, live);
      peep2_reinit_state (live);

      insn = BB_HEAD (bb);
      for (;;)
	{
	  rtx_insn *attempt, *head;
	  int match_len;

	  if (!past_end && !NONDEBUG_INSN_P (insn))
	    {
	    next_insn:
	      insn = NEXT_INSN (insn);
	      if (insn == NEXT_INSN (BB_END (bb)))
		past_end = true;
	      continue;
	    }
	  if (!past_end && peep2_fill_buffer (bb, insn, live))
	    goto next_insn;

	  /* If we did not fill an empty buffer, it signals the end of the
	     block.  */
	  if (peep2_current_count == 0)
	    break;

	  /* The buffer filled to the current maximum, so try to match.  */

	  pos = peep2_buf_position (peep2_current + peep2_current_count);
	  peep2_insn_data[pos].insn = PEEP2_EOB;
	  COPY_REG_SET (peep2_insn_data[pos].live_before, live);

	  /* Match the peephole.  */
	  head = peep2_insn_data[peep2_current].insn;
	  attempt = peephole2_insns (PATTERN (head), head, &match_len);
	  if (attempt != NULL)
	    {
	      rtx_insn *last = peep2_attempt (bb, head, match_len, attempt);
	      if (last)
		{
		  peep2_update_life (bb, match_len, last, PREV_INSN (attempt));
		  continue;
		}
	    }

	  /* No match: advance the buffer by one insn.  */
	  peep2_current = peep2_buf_position (peep2_current + 1);
	  peep2_current_count--;
	}
    }

  default_rtl_profile ();
  for (i = 0; i < MAX_INSNS_PER_PEEP2 + 1; ++i)
    BITMAP_FREE (peep2_insn_data[i].live_before);
  BITMAP_FREE (live);
  if (peep2_do_rebuild_jump_labels)
    rebuild_jump_labels (get_insns ());
  if (peep2_do_cleanup_cfg)
    cleanup_cfg (CLEANUP_CFG_CHANGED);
}

/* Common predicates for use with define_bypass.  */

/* Helper function for store_data_bypass_p, handle just a single SET
   IN_SET.  */

static bool
store_data_bypass_p_1 (rtx_insn *out_insn, rtx in_set)
{
  if (!MEM_P (SET_DEST (in_set)))
    return false;

  rtx out_set = single_set (out_insn);
  if (out_set)
    return !reg_mentioned_p (SET_DEST (out_set), SET_DEST (in_set));

  rtx out_pat = PATTERN (out_insn);
  if (GET_CODE (out_pat) != PARALLEL)
    return false;

  for (int i = 0; i < XVECLEN (out_pat, 0); i++)
    {
      rtx out_exp = XVECEXP (out_pat, 0, i);

      if (GET_CODE (out_exp) == CLOBBER || GET_CODE (out_exp) == USE)
	continue;

      gcc_assert (GET_CODE (out_exp) == SET);

      if (reg_mentioned_p (SET_DEST (out_exp), SET_DEST (in_set)))
	return false;
    }

  return true;
}

/* True if the dependency between OUT_INSN and IN_INSN is on the store
   data not the address operand(s) of the store.  IN_INSN and OUT_INSN
   must be either a single_set or a PARALLEL with SETs inside.  */

int
store_data_bypass_p (rtx_insn *out_insn, rtx_insn *in_insn)
{
  rtx in_set = single_set (in_insn);
  if (in_set)
    return store_data_bypass_p_1 (out_insn, in_set);

  rtx in_pat = PATTERN (in_insn);
  if (GET_CODE (in_pat) != PARALLEL)
    return false;

  for (int i = 0; i < XVECLEN (in_pat, 0); i++)
    {
      rtx in_exp = XVECEXP (in_pat, 0, i);

      if (GET_CODE (in_exp) == CLOBBER || GET_CODE (in_exp) == USE)
	continue;

      gcc_assert (GET_CODE (in_exp) == SET);

      if (!store_data_bypass_p_1 (out_insn, in_exp))
	return false;
    }

  return true;
}

/* True if the dependency between OUT_INSN and IN_INSN is in the IF_THEN_ELSE
   condition, and not the THEN or ELSE branch.  OUT_INSN may be either a single
   or multiple set; IN_INSN should be single_set for truth, but for convenience
   of insn categorization may be any JUMP or CALL insn.  */

int
if_test_bypass_p (rtx_insn *out_insn, rtx_insn *in_insn)
{
  rtx out_set, in_set;

  in_set = single_set (in_insn);
  if (! in_set)
    {
      gcc_assert (JUMP_P (in_insn) || CALL_P (in_insn));
      return false;
    }

  if (GET_CODE (SET_SRC (in_set)) != IF_THEN_ELSE)
    return false;
  in_set = SET_SRC (in_set);

  out_set = single_set (out_insn);
  if (out_set)
    {
      if (reg_mentioned_p (SET_DEST (out_set), XEXP (in_set, 1))
	  || reg_mentioned_p (SET_DEST (out_set), XEXP (in_set, 2)))
	return false;
    }
  else
    {
      rtx out_pat;
      int i;

      out_pat = PATTERN (out_insn);
      gcc_assert (GET_CODE (out_pat) == PARALLEL);

      for (i = 0; i < XVECLEN (out_pat, 0); i++)
	{
	  rtx exp = XVECEXP (out_pat, 0, i);

	  if (GET_CODE (exp) == CLOBBER)
	    continue;

	  gcc_assert (GET_CODE (exp) == SET);

	  if (reg_mentioned_p (SET_DEST (out_set), XEXP (in_set, 1))
	      || reg_mentioned_p (SET_DEST (out_set), XEXP (in_set, 2)))
	    return false;
	}
    }

  return true;
}

static unsigned int
rest_of_handle_peephole2 (void)
{
  if (HAVE_peephole2)
    peephole2_optimize ();

  return 0;
}

namespace {

const pass_data pass_data_peephole2 =
{
  RTL_PASS, /* type */
  "peephole2", /* name */
  OPTGROUP_NONE, /* optinfo_flags */
  TV_PEEPHOLE2, /* tv_id */
  0, /* properties_required */
  0, /* properties_provided */
  0, /* properties_destroyed */
  0, /* todo_flags_start */
  TODO_df_finish, /* todo_flags_finish */
};

class pass_peephole2 : public rtl_opt_pass
{
public:
  pass_peephole2 (gcc::context *ctxt)
    : rtl_opt_pass (pass_data_peephole2, ctxt)
  {}

  /* opt_pass methods: */
  /* The epiphany backend creates a second instance of this pass, so we need
     a clone method.  */
  opt_pass * clone () { return new pass_peephole2 (m_ctxt); }
  virtual bool gate (function *) { return (optimize > 0 && flag_peephole2); }
  virtual unsigned int execute (function *)
    {
      return rest_of_handle_peephole2 ();
    }

}; // class pass_peephole2

} // anon namespace

rtl_opt_pass *
make_pass_peephole2 (gcc::context *ctxt)
{
  return new pass_peephole2 (ctxt);
}

namespace {

const pass_data pass_data_split_all_insns =
{
  RTL_PASS, /* type */
  "split1", /* name */
  OPTGROUP_NONE, /* optinfo_flags */
  TV_NONE, /* tv_id */
  0, /* properties_required */
  PROP_rtl_split_insns, /* properties_provided */
  0, /* properties_destroyed */
  0, /* todo_flags_start */
  0, /* todo_flags_finish */
};

class pass_split_all_insns : public rtl_opt_pass
{
public:
  pass_split_all_insns (gcc::context *ctxt)
    : rtl_opt_pass (pass_data_split_all_insns, ctxt)
  {}

  /* opt_pass methods: */
  /* The epiphany backend creates a second instance of this pass, so
     we need a clone method.  */
  opt_pass * clone () { return new pass_split_all_insns (m_ctxt); }
  virtual unsigned int execute (function *)
    {
      split_all_insns ();
      return 0;
    }

}; // class pass_split_all_insns

} // anon namespace

rtl_opt_pass *
make_pass_split_all_insns (gcc::context *ctxt)
{
  return new pass_split_all_insns (ctxt);
}

namespace {

const pass_data pass_data_split_after_reload =
{
  RTL_PASS, /* type */
  "split2", /* name */
  OPTGROUP_NONE, /* optinfo_flags */
  TV_NONE, /* tv_id */
  0, /* properties_required */
  0, /* properties_provided */
  0, /* properties_destroyed */
  0, /* todo_flags_start */
  0, /* todo_flags_finish */
};

class pass_split_after_reload : public rtl_opt_pass
{
public:
  pass_split_after_reload (gcc::context *ctxt)
    : rtl_opt_pass (pass_data_split_after_reload, ctxt)
  {}

  /* opt_pass methods: */
  virtual bool gate (function *)
    {
      /* If optimizing, then go ahead and split insns now.  */
      if (optimize > 0)
	return true;

#ifdef STACK_REGS
      return true;
#else
      return false;
#endif
    }

  virtual unsigned int execute (function *)
    {
      split_all_insns ();
      return 0;
    }

}; // class pass_split_after_reload

} // anon namespace

rtl_opt_pass *
make_pass_split_after_reload (gcc::context *ctxt)
{
  return new pass_split_after_reload (ctxt);
}

namespace {

const pass_data pass_data_split_before_regstack =
{
  RTL_PASS, /* type */
  "split3", /* name */
  OPTGROUP_NONE, /* optinfo_flags */
  TV_NONE, /* tv_id */
  0, /* properties_required */
  0, /* properties_provided */
  0, /* properties_destroyed */
  0, /* todo_flags_start */
  0, /* todo_flags_finish */
};

class pass_split_before_regstack : public rtl_opt_pass
{
public:
  pass_split_before_regstack (gcc::context *ctxt)
    : rtl_opt_pass (pass_data_split_before_regstack, ctxt)
  {}

  /* opt_pass methods: */
  virtual bool gate (function *);
  virtual unsigned int execute (function *)
    {
      split_all_insns ();
      return 0;
    }

}; // class pass_split_before_regstack

bool
pass_split_before_regstack::gate (function *)
{
#if HAVE_ATTR_length && defined (STACK_REGS)
  /* If flow2 creates new instructions which need splitting
     and scheduling after reload is not done, they might not be
     split until final which doesn't allow splitting
     if HAVE_ATTR_length.  */
# ifdef INSN_SCHEDULING
  return (optimize && !flag_schedule_insns_after_reload);
# else
  return (optimize);
# endif
#else
  return 0;
#endif
}

} // anon namespace

rtl_opt_pass *
make_pass_split_before_regstack (gcc::context *ctxt)
{
  return new pass_split_before_regstack (ctxt);
}

static unsigned int
rest_of_handle_split_before_sched2 (void)
{
#ifdef INSN_SCHEDULING
  split_all_insns ();
#endif
  return 0;
}

namespace {

const pass_data pass_data_split_before_sched2 =
{
  RTL_PASS, /* type */
  "split4", /* name */
  OPTGROUP_NONE, /* optinfo_flags */
  TV_NONE, /* tv_id */
  0, /* properties_required */
  0, /* properties_provided */
  0, /* properties_destroyed */
  0, /* todo_flags_start */
  0, /* todo_flags_finish */
};

class pass_split_before_sched2 : public rtl_opt_pass
{
public:
  pass_split_before_sched2 (gcc::context *ctxt)
    : rtl_opt_pass (pass_data_split_before_sched2, ctxt)
  {}

  /* opt_pass methods: */
  virtual bool gate (function *)
    {
#ifdef INSN_SCHEDULING
      return optimize > 0 && flag_schedule_insns_after_reload;
#else
      return false;
#endif
    }

  virtual unsigned int execute (function *)
    {
      return rest_of_handle_split_before_sched2 ();
    }

}; // class pass_split_before_sched2

} // anon namespace

rtl_opt_pass *
make_pass_split_before_sched2 (gcc::context *ctxt)
{
  return new pass_split_before_sched2 (ctxt);
}

namespace {

const pass_data pass_data_split_for_shorten_branches =
{
  RTL_PASS, /* type */
  "split5", /* name */
  OPTGROUP_NONE, /* optinfo_flags */
  TV_NONE, /* tv_id */
  0, /* properties_required */
  0, /* properties_provided */
  0, /* properties_destroyed */
  0, /* todo_flags_start */
  0, /* todo_flags_finish */
};

class pass_split_for_shorten_branches : public rtl_opt_pass
{
public:
  pass_split_for_shorten_branches (gcc::context *ctxt)
    : rtl_opt_pass (pass_data_split_for_shorten_branches, ctxt)
  {}

  /* opt_pass methods: */
  virtual bool gate (function *)
    {
      /* The placement of the splitting that we do for shorten_branches
	 depends on whether regstack is used by the target or not.  */
#if HAVE_ATTR_length && !defined (STACK_REGS)
      return true;
#else
      return false;
#endif
    }

  virtual unsigned int execute (function *)
    {
      return split_all_insns_noflow ();
    }

}; // class pass_split_for_shorten_branches

} // anon namespace

rtl_opt_pass *
make_pass_split_for_shorten_branches (gcc::context *ctxt)
{
  return new pass_split_for_shorten_branches (ctxt);
}

/* (Re)initialize the target information after a change in target.  */

void
recog_init ()
{
  /* The information is zero-initialized, so we don't need to do anything
     first time round.  */
  if (!this_target_recog->x_initialized)
    {
      this_target_recog->x_initialized = true;
      return;
    }
  memset (this_target_recog->x_bool_attr_masks, 0,
	  sizeof (this_target_recog->x_bool_attr_masks));
  for (unsigned int i = 0; i < NUM_INSN_CODES; ++i)
    if (this_target_recog->x_op_alt[i])
      {
	free (this_target_recog->x_op_alt[i]);
	this_target_recog->x_op_alt[i] = 0;
      }
}<|MERGE_RESOLUTION|>--- conflicted
+++ resolved
@@ -1011,11 +1011,7 @@
 
 	 ??? This is a kludge.  */
       if (!reload_completed
-<<<<<<< HEAD
-	  && may_ne (SUBREG_BYTE (op), 0)
-=======
 	  && maybe_ne (SUBREG_BYTE (op), 0)
->>>>>>> 70783a86
 	  && MEM_P (sub))
 	return 0;
 
@@ -1281,11 +1277,7 @@
 
   op = XEXP (op, 0);
 
-<<<<<<< HEAD
-  if (must_eq (rounded_size, GET_MODE_SIZE (mode)))
-=======
   if (known_eq (rounded_size, GET_MODE_SIZE (mode)))
->>>>>>> 70783a86
     {
       if (GET_CODE (op) != STACK_PUSH_CODE)
 	return 0;
@@ -1298,13 +1290,8 @@
 	  || XEXP (XEXP (op, 1), 0) != XEXP (op, 0)
 	  || !poly_int_rtx_p (XEXP (XEXP (op, 1), 1), &offset)
 	  || (STACK_GROWS_DOWNWARD
-<<<<<<< HEAD
-	      ? may_ne (offset, -rounded_size)
-	      : may_ne (offset, rounded_size)))
-=======
 	      ? maybe_ne (offset, -rounded_size)
 	      : maybe_ne (offset, rounded_size)))
->>>>>>> 70783a86
 	return 0;
     }
 
@@ -1398,11 +1385,7 @@
 	 operand.  */
       poly_int64 offset;
       rtx addr = strip_offset (XEXP (SUBREG_REG (op), 0), &offset);
-<<<<<<< HEAD
-      return (must_eq (offset + SUBREG_BYTE (op), 0)
-=======
       return (known_eq (offset + SUBREG_BYTE (op), 0)
->>>>>>> 70783a86
 	      && general_operand (addr, Pmode));
     }
 
@@ -1992,11 +1975,7 @@
      Clearly that depends on the situation in which it's being used.
      However, the current situation in which we test 0xffffffff is
      less than ideal.  Caveat user.  */
-<<<<<<< HEAD
-  if (must_eq (mode_sz, 0))
-=======
   if (known_eq (mode_sz, 0))
->>>>>>> 70783a86
     mode_sz = BIGGEST_ALIGNMENT / BITS_PER_UNIT;
 
   /* If the expression contains a constant term,
@@ -2027,11 +2006,7 @@
      go inside a LO_SUM here, so we do so as well.  */
   if (GET_CODE (y) == LO_SUM
       && mode != BLKmode
-<<<<<<< HEAD
-      && must_le (mode_sz, GET_MODE_ALIGNMENT (mode) / BITS_PER_UNIT))
-=======
       && known_le (mode_sz, GET_MODE_ALIGNMENT (mode) / BITS_PER_UNIT))
->>>>>>> 70783a86
     z = gen_rtx_LO_SUM (address_mode, XEXP (y, 0),
 			plus_constant (address_mode, XEXP (y, 1),
 				       mode_sz - 1));
