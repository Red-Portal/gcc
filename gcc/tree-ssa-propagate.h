--- conflicted
+++ resolved
@@ -1,10 +1,6 @@
 /* Data structures and function declarations for the SSA value propagation
    engine.
-<<<<<<< HEAD
-   Copyright (C) 2004, 2005, 2007, 2008 Free Software Foundation, Inc.
-=======
    Copyright (C) 2004, 2005, 2007, 2008, 2010 Free Software Foundation, Inc.
->>>>>>> 3082eeb7
    Contributed by Diego Novillo <dnovillo@redhat.com>
 
 This file is part of GCC.
@@ -69,10 +65,7 @@
 typedef enum ssa_prop_result (*ssa_prop_visit_stmt_fn) (gimple, edge *, tree *);
 typedef enum ssa_prop_result (*ssa_prop_visit_phi_fn) (gimple);
 typedef bool (*ssa_prop_fold_stmt_fn) (gimple_stmt_iterator *gsi);
-<<<<<<< HEAD
-=======
 typedef tree (*ssa_prop_get_value_fn) (tree);
->>>>>>> 3082eeb7
 
 
 /* In tree-ssa-propagate.c  */
@@ -81,10 +74,6 @@
 void move_ssa_defining_stmt_for_defs (gimple, gimple);
 bool update_call_from_tree (gimple_stmt_iterator *, tree);
 bool stmt_makes_single_store (gimple);
-<<<<<<< HEAD
-bool substitute_and_fold (prop_value_t *, ssa_prop_fold_stmt_fn);
-=======
 bool substitute_and_fold (ssa_prop_get_value_fn, ssa_prop_fold_stmt_fn, bool);
->>>>>>> 3082eeb7
 
 #endif /* _TREE_SSA_PROPAGATE_H  */