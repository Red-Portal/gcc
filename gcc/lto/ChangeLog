<<<<<<< HEAD
2015-06-05  Aldy Hernandez  <aldyh@redhat.com>

	* lto-lang.c (lto_write_globals): Remove.
	(LANG_HOOKS_WRITE_GLOBALS): Same.
=======
2015-06-04  Andrew MacLeod  <amacleod@redhat.com>

	* lto-lang.c: Adjust includes for restructured coretypes.h.
	* lto-object.c: Likewise.
	* lto-partition.c: Likewise.
	* lto-symtab.c: Likewise.
	* lto.c: Likewise.

2015-06-04  Jan Hubicka  <hubicka@ucw.cz>

	* lto.c (hash_canonical_type): Use tree_code_for_canonical_type_merging.

2015-06-03  Jan Hubicka  <hubicka@ucw.cz>

	* lto.c (iterative_hash_canonical_type,
	gimple_register_canonical_type): only hash main variants of types
>>>>>>> d51560f9

2015-05-27  Martin Liska  <mliska@suse.cz>

	* lto-partition.c (new_partition): Reset number of symbols.
	(add_symbol_to_partition_1): Increment number of symbols.
	(undo_partition): Decrement number of symbols.
	(lto_balanced_map): Dump number of symbols and insns that
	belong to a partition.
	* lto-partition.h (struct ltrans_partition_def): Add symbol counter.

2015-05-22  Jan Hubicka  <hubicka@ucw.cz>

	* lto.c (hash_canonical_type): Be sure we hash only types that
	need alias set.
	(gimple_register_canonical_type_1): Do not produce canonical
	types for types that do not need alias sets.

2015-05-22  Jan Hubicka  <hubicka@ucw.cz>

	* lto.c (hash_canonical_type): Drop hashing of METHOD_BASETYPE.

2015-05-19  Jan Hubicka  <hubicka@ucw.cz>

	* lto.c (gimple_canonical_types_compatible_p): Move to tree.c

2015-05-17  Jan Hubicka  <hubicka@ucw.cz>

	* lto-symtab.c (warn_type_compatibility_p): Break out from ...;
	compare ODR types (if available) and function types.
	(lto_symtab_merge): ... here; output ODR violation warnings
	and call warn_types_mismatch.

2015-04-29  Jan Hubicka  <hubicka@ucw.cz>

	* lto.c (lto_fixup_state): Call verify_type.

2015-04-18  Trevor Saunders  <tsaunders@mozilla.com>

	* lto.c: Adjust for hash_table changes.

2015-03-27  Jan Hubicka  <hubicka@ucw.cz>

	* lto.c (lto_read_decls): Move code registering odr types out
	of TYPE_CANONICAL conditional and also register polymorphic types.

2015-03-26  Jan Hubicka  <hubicka@ucw.cz>

	* lto-symtab.c (lto_symtab_merge_decls_2): Silence warning on
	DECL_ARTIFICAL symbols.

2015-03-26  Jan Hubicka  <hubicka@ucw.cz>

	PR lto/65536
	* lto.c (unify_scc): Revert location cache when unification
	suceeded.
	(lto_read_decls): Accept location cache after sucess;
	apply location cache before calling debug hooks.

2015-03-10  Jan Hubicka  <hubicka@ucw.cz>

	* lto.c (read_cgraph_and_symbols): Do not do merging
	at ltrans stage.

2015-02-26  Jakub Jelinek  <jakub@redhat.com>

	* lto.c (lto_mode_identity_table): New variable.
	(lto_read_decls): Add mode_table argument to the lto_input_block
	constructor.
	(lto_file_finalize): Initialize mode_table.
	(lto_init): Initialize lto_mode_identity_table.

2015-02-24  Thomas Schwinge  <thomas@codesourcery.com>

	PR libgomp/64625
	* lto-lang.c (DEF_FUNCTION_TYPE_VAR_8, DEF_FUNCTION_TYPE_VAR_12):
	Remove macros.
	(DEF_FUNCTION_TYPE_VAR_7, DEF_FUNCTION_TYPE_VAR_11): New macros.

2015-02-03  Jan Hubicka  <hubicka@ucw.cz>

	* lto-symtab.c (lto_cgraph_replace_node): Maintain merged flag.

2015-01-30  Joseph Myers  <joseph@codesourcery.com>

	* lto-object.c, lto-symtab.c, lto.c: All callers of fatal_error
	changed to pass input_location as first argument.

2014-12-11  Jan Hubicka  <hubicka@ucw.cz>

	* lto-symtab.c (lto_varpool_replace_node): Merge TLS models.

2014-12-11  Jan Hubicka  <hubicka@ucw.cz>

	* lto.c (compare_tree_sccs_1): Add comparsion of
	DECL_FUNCTION_SPECIFIC_TARGET

2015-01-15  Thomas Schwinge  <thomas@codesourcery.com>
	    James Norris  <jnorris@codesourcery.com>

	* lto-lang.c (DEF_FUNCTION_TYPE_VAR_8, DEF_FUNCTION_TYPE_VAR_12):
	New macros.
	* lto.c: Include "gomp-constants.h".

2015-01-14  Ilya Verbin  <ilya.verbin@intel.com>

	* lto-partition.c (lto_promote_cross_file_statics): Remove argument
	from select_what_to_stream.

2015-01-09  Bernd Schmidt  <bernds@codesourcery.com>
	    Jakub Jelinek  <jakub@redhat.com>

	PR middle-end/64412
	* lto.c (read_cgraph_and_symbols): Set lto_stream_offload_p
	if ACCEL_COMPILER.

2015-01-09  Michael Collison  <michael.collison@linaro.org>

	* lto.c: Include hash-set.h, machmode.h, vec.h, double-int.h,
	input.h, alias.h, symtab.h, options, fold-const.h,
	wide-int.h, and inchash.h due to flattening of tree.h.
	* lto-lang.c: Include hash-set.h, machmode.h, vec.h, double-int.h,
	input.h, alias.h, symtab.h, fold-const.h,
	wide-int.h, and inchash.h due to flattening of tree.h.
	* lto-object.c: Include hash-set.h, machmode.h, vec.h, double-int.h,
	input.h, alias.h, symtab.h, options, fold-const.h,
	wide-int.h, and inchash.h due to flattening of tree.h.
	* lto-partition.c: Ditto.
	* lto-symtab.c: Ditto.

2015-01-05  Jakub Jelinek  <jakub@redhat.com>

	Update copyright years.

2014-12-22  Martin Liska  <mliska@suse.cz>

	* lto-partition.c (add_symbol_to_partition_1): New inline_summaries
	is used.
	(undo_partition): Likewise.
	(lto_balanced_map): Likewise.

2014-12-22  Martin Liska  <mliska@suse.cz>

	* lto-partition.c: Include of symbol-summary.h is added.
	* lto-symtab.c: Likewise.
	* lto.c: Likewise.

2014-12-11  Jan Hubicka  <hubicka@ucw.cz>

	PR ipa/61324
	* lto.c (read_cgraph_and_symbols): Update call of
	remove_unreachable_nodes.
	(do_whole_program_analysis): Remove call of
	symtab->remove_unreachable_nodes

2014-12-08  Trevor Saunders  <tsaunders@mozilla.com>

	* lto.c (read_cgraph_and_symbols): allocate gimple_canonical_types
	htab with malloc instead of ggc.

2014-11-20  Trevor Saunders  <tsaunders@mozilla.com>

	* lto.c: Replace htab with hash_table.

2014-11-20  Trevor Saunders  <tsaunders@mozilla.com>

	* lto.c (lto_read_in_decl_state): Adjust.
	(lto_fixup_state): Likewise.

2014-11-17  Jan Hubicka  <hubicka@ucw.cz>

	* lto.c (lto_read_decls): Do not rebuild DECL_FUNCTION_SPECIFIC_TARGET.

2014-11-14  Jan Hubicka  <hubicka@ucw.cz>

	* lto.c (compare_tree_sccs_1): Compare cl_target_option_eq.

2014-11-13  Ilya Verbin  <ilya.verbin@intel.com>
	    Bernd Schmidt  <bernds@codesourcery.com>
	    Andrey Turetskiy  <andrey.turetskiy@intel.com>
	    Michael Zolotukhin  <michael.v.zolotukhin@intel.com>

	* lto/lto.c (read_cgraph_and_symbols): Call input_offload_tables.

2014-11-13  Ilya Verbin  <ilya.verbin@intel.com>
	    Ilya Tocar  <ilya.tocar@intel.com>
	    Andrey Turetskiy  <andrey.turetskiy@intel.com>
	    Bernd Schmidt  <bernds@codesourcery.com>

	* lto-object.c (lto_obj_add_section): Use section_name_prefix instead of
	LTO_SECTION_NAME_PREFIX.
	* lto-partition.c (lto_promote_cross_file_statics): Call
	select_what_to_stream.
	* lto.c (lto_section_with_id): Use section_name_prefix instead of
	LTO_SECTION_NAME_PREFIX.
	(read_cgraph_and_symbols): Read OFFLOAD_SECTION_NAME_PREFIX sections, if
	being built as an offload compiler.

2014-10-29  Richard Sandiford  <richard.sandiford@arm.com>

	* lto-lang.c: Remove redundant enum from machine_mode.

2014-10-28  Andrew MacLeod  <amacleod@redhat.com>

	* lto.c: Adjust include files.
	* lto-lang.c: Ditto.
	* lto-object.c: Ditto.
	* lto-partition.c: Ditto.
	* lto-symtab.c: Ditto.

2014-10-27  Andrew MacLeod  <amacleod@redhat.com>

	* lto-lang.c: Adjust include files.
	* lto-object.c: Ditto.
	* lto-partition.c: Ditto.
	* lto-symtab.c: Ditto.
	* lto.c: Ditto.

2014-10-16  DJ Delorie  <dj@redhat.com>

	* lto-object.c (lto_obj_begin_section): In the event that pointer
	sizes aren't powers of two, choose a more suitable alignment
	than (unsigned)(-1).

2014-10-14  DJ Delorie  <dj@redhat.com>

	* lto-lang.c (lto_build_c_type_nodes): Check intN types for
	size-type as well.
	(lto_init): Initialize all intN types, not just int128.

2014-10-06  Martin Liska  <mliska@suse.cz>

	* lto.c (stream_out): ARG_UNUSED added for last argument.

2014-09-24  Aldy Hernandez  <aldyh@redhat.com>

	* lto-symtab.c, lto.c: Rename all instances of DECL_ABSTRACT to
	DECL_ABSTRACT_P.

2014-09-23  Andi Kleen  <ak@linux.intel.com>

	* lto-partition.c (node_cmp): Update comment.
	(varpool_node_cmp): Use symtab_node for comparison.
	(add_sorted_nodes): New function.
	(lto_balanced_map): Change to keep ordered queue
	of ordered node. Handle no_reorder attribute.

2014-09-11  Jan Hubicka  <hubicka@ucw.cz>

	* lto.c (lto_read_decls): Register ODR types.

2014-08-20  Jan Hubicka  <hubicka@ucw.cz>

	* lto.c (read_cgraph_and_symbols): Fix symtab_remove_unreachable_nodes
	call.
	(do_whole_program_analysis): Only sanity check that IPA passes cleans up.

2014-08-14  Jan Hubicka  <hubicka@ucw.cz>

	* lto-symtab.c (lto_varpool_replace_node): Call compare_virtual_tables.

2014-08-14  Richard Biener  <rguenther@suse.de>

	PR lto/62067
	* lto-lang.c (def_fn_type): Fix error handling wrt va_end.

2014-08-08  Richard Biener  <rguenther@suse.de>

	* lto.c (lto_read_decls): Adjust for lto_input_block changes.

2014-08-08  Bin Cheng  <bin.cheng@arm.com>

	PR lto/62032
	* lto-lang.c (lto_init): Switch mis-matched arguments.

2014-08-07  Trevor Saunders  <tsaunders@mozilla.com>

	* lto-partition.c, lto.c: Use hash_map instead of pointer_map.

2014-08-02  Trevor Saunders  <tsaunders@mozilla.com>

	* lto-partition.c, lto-partition.h: Use hash_set instead of
	pointer_set.

2014-07-31  Andi Kleen  <ak@linux.intel.com>

	* lto.c (hash_canonical_type): Use inchash::hash
	and use inchash::add_expr.
	(iterative_hash_canonical_type): Dito.

2014-07-30  Richard Biener  <rguenther@suse.de>

	* lto-streamer.h (lto_write_data): New function.
	* langhooks.c (lhd_append_data): Do not free block.
	* lto-section-out.c (lto_write_data): New function writing
	raw data to the current section.
	(lto_write_stream): Adjust for langhook semantic change.
	(lto_destroy_simple_output_block): Write header directly.
	* lto-opts.c (lto_write_options): Write options directly.
	* lto-streamer-out.c (produce_asm): Write heaeder directly.
	(lto_output_toplevel_asms): Likewise.
	(copy_function_or_variable): Copy data directly.
	(write_global_references): Output index table directly.
	(lto_output_decl_state_refs): Likewise.
	(write_symbol): Write data directly.
	(produce_symtab): Adjust.
	(produce_asm_for_decls): Output header and refs directly.

2014-07-25  Andi Kleen  <ak@linux.intel.com>

	* lto.c (hash_canonical_type): Call iterative_hstate_expr.

2014-07-25  Andi Kleen  <ak@linux.intel.com>

	* lto.c (hash_canonical_type): Convert to inchash.
	(iterative_hash_canonical_type): Dito.

2014-07-25  Andi Kleen  <ak@linux.intel.com>

	* lto.c: Include inchash.h

2014-07-14  Jan Hubicka  <hubicka@ucw.cz>

	* lto.c (mentions_vars_p_decl_non_common): Skip
	DECL_ARGUMENT_FLD.
	mentions_vars_p_function): Do DECL_ARGUMENTS.
	(lto_fixup_prevailing_decls): Update.

2014-07-12  Jan Hubicka  <hubicka@ucw.cz>

	* lto.c (read_cgraph_and_symbols): Do not push DECL_INIT_IO
	timevar
	(materialize_cgraph): Do not push GIMPLE_IN timevar.

2014-07-11  Jan Hubicka  <hubicka@ucw.cz>

	* lto-partition.c (add_references_to_partition): Use 
	varpool_ctor_useable_for_folding_p.
	* lto.c (lto_read_in_decl_state): Update sanity check.

2014-07-01  Martin Liska  <mliska@suse.cz>

	IPA REF alias refactoring
	* lto-partition.c (add_symbol_to_partition_1): Usage of
	FOR_EACH_ALIAS added.

2014-06-28  Jan Hubicka  <hubicka@ucw.cz>

	Revert:
	* lto.c (lto_copy_fields_not_streamed): New function.
	(compare_tree_sccs_1): Do not compare fields shared in between type
	and variant.
	(lto_read_decls): Fixup types first before inserting into hash.

2014-06-28  Andrew Pinski  <apinski@cavium.com>

	* lto.c (lto_read_decls): Fix comment in comment.

2014-06-28  Jan Hubicka  <hubicka@ucw.cz>

	* lto.c (lto_copy_fields_not_streamed): New function.
	(compare_tree_sccs_1): Do not compare fields shared in between type
	and variant.
	(lto_read_decls): Fixup types first before inserting into hash.

2014-06-25  Martin Liska  <mliska@suse.cz>

	* lto/lto-partition.c (add_references_to_partition): New IPA REF function
	used.
	(add_symbol_to_partition_1): Likewise.
	(lto_balanced_map): Likewise.
	* lto/lto-symtab.c (lto_cgraph_replace_node): Likewise.

2014-06-24  Jan Hubicka  <hubicka@ucw.cz>

	* lto.c (mentions_vars_p_decl_non_common): Move DECL_VINDEX check to ..
	(mentions_vars_p_function): ... here.
	(compare_tree_sccs_1): Update VINDEX checks.
	(lto_fixup_prevailing_decls): Likewise.

2014-06-24  Trevor Saunders  <tsaunders@mozilla.com>

	* lto.c (canonical_type_hash_cache): Use hash_map instead of
	pointer_map.

2014-06-24  Trevor Saunders  <tsaunders@mozilla.com>

	* lto.c: Adjust.

2014-06-20  Jan Hubicka  <hubicka@ucw.cz>

	* lto-symtab.c (lto_varpool_replace_node): Report TLS model conflicts.

2014-06-20  Jan Hubicka  <hubicka@ucw.cz>

	* lto.c (compare_tree_sccs_1): Do not compare priorities.

2014-06-15  Jan Hubicka  <hubicka@ucw.cz>

	* lto.c (compare_tree_sccs_1): Do not compare DECL_TLS_MODEL.

2014-06-10  Jan Hubicka  <hubicka@ucw.cz>

	* lto.c (read_cgraph_and_symbols): Remove unreachable symbols.
	(do_whole_program_analysis): Use verify_symtab.

2014-06-07  Jan Hubicka  <hubicka@ucw.cz>

	* lto.c (mentions_vars_p_decl_with_vis, compare_tree_sccs_1,
	lto_fixup_prevailing_decls): Skip section names.

2014-06-02  Andrew MacLeod  <amacleod@redhat.com>

	* lto-symtab.c: Include builtins.h.

2014-05-26  Richard Biener  <rguenther@suse.de>

	* lto.c (lto_parse_hex): Use int64_t.
	(lto_resolution_read): Likewise.

2014-05-23  Jan Hubicka  <hubicka@ucw.cz>

	* lto.c (read_cgraph_and_symbols): Grow ggc memory after streaming.

2014-05-23  Jan Hubicka  <hubicka@ucw.cz>

	* lto-symtab.c (lto_symtab_merge_symbols): Update code setting
	symtab pointer.
	* lto.c (compare_tree_sccs_1): Do not compare comdat groups.

2014-05-22  Thomas Schwinge  <thomas@codesourcery.com>

	* lto-lang.c (DEF_FUNCTION_TYPE_0, DEF_FUNCTION_TYPE_6)
	(DEF_FUNCTION_TYPE_7, DEF_FUNCTION_TYPE_8)
	(DEF_FUNCTION_TYPE_VAR_5): Cosmetic fixes.

2012-05-22  Bernd Schmidt  <bernds@codesourcery.com>

	* lto-object.c: Include "lto-section-names.h".
	(LTO_SEGMENT_NAME): Don't define.
	* lto.c: Include "lto-section-names.h".

2014-05-17  Jan Hubicka  <hubicka@ucw.cz>

	PR lto/61012
	* lto-symtab.c (lto_symtab_merge_decls_1): Do not ICE on undefined externals
	mixed with variables.

2014-05-17  Trevor Saunders  <tsaunders@mozilla.com>

	* lto-tree.h: Don't use variable_size gty attribute.
	* lto.c (lto_read_in_decl_state): Adjust.
	(create_subid_section_table): Likewise.
	(lto_flatten_files): Likewise.
	(read_cgraph_and_symbols): Likewise.

2014-05-06  Kenneth Zadeck  <zadeck@naturalbridge.com>
	    Mike Stump  <mikestump@comcast.net>
	    Richard Sandiford  <rdsandiford@googlemail.com>

	* lto.c (compare_tree_sccs_1): Use wide-int interfaces.
	* lto-lang.c (get_nonnull_operand): Likewise.

2014-04-28  Richard Biener  <rguenther@suse.de>

	PR middle-end/60092
	* lto-lang.c: Define flag_isoc11.

2014-04-23  David Malcolm  <dmalcolm@redhat.com>

	* lto-partition.c (add_references_to_partition): Update for
	removal of implicit pointer from the is-a.h API.
	(add_symbol_to_partition_1): Likewise.
	(contained_in_symbol): Likewise.
	(undo_partition): Likewise.
	(lto_balanced_map): Likewise.
	(promote_symbol): Likewise.
	* lto-symtab.c (lto_symtab_merge_symbols_1): Likewise.
	(lto_symtab_merge_symbols): Likewise.
	* lto.c (lto_wpa_write_files): Likewise.

2014-04-15  Richard Biener  <rguenther@suse.de>

	* lto.c: Include params.h.
	(do_whole_program_analysis): Switch on flag_lto_partition value,
	add support for LTO_PARTITION_ONE.
	* lto-partition.h (lto_balanced_map): Adjust.
	* lto-partition.c (lto_balanced_map): Get number of desired
	partitions as argument to support -flto-partition=one.

2014-04-14  Jan Hubicka  <hubicka@ucw.cz>

	* lto/lto-symtab.c (lto_cgraph_replace_node): Don't re-merge
	tp_first_run.

2014-03-19  Jan Hubicka  <hubicka@ucw.cz>

	* lto.c: Include ipa-inline.h
	(do_whole_program_analysis): Free inline summary after partitioning.

2014-03-19  Richard Biener  <rguenther@suse.de>

	PR middle-end/60553
	* lto-tree.h (lang_tree_node): For types use TYPE_NEXT_VARIANT 
	instead of TREE_CHAIN as chain_next.

2014-03-19  Richard Biener  <rguenther@suse.de>

	* lto.c (lto_wpa_write_files): Move call to
	lto_promote_cross_file_statics ...
	(do_whole_program_analysis): ... here, into the partitioning
	block.  Do not ggc_collect after lto_wpa_write_files but
	for a last time before it.

2014-03-19  Jakub Jelinek  <jakub@redhat.com>

	PR lto/60571
	* lto.c (wait_for_child): Define WCONTINUED if not defined to 0.
	Fix formatting.

2014-03-18  Jakub Jelinek  <jakub@redhat.com>

	PR sanitizer/60535
	* lto-lang.c (lto_init): Add NAME_TYPE for int128_integer_type_node
	and complex_{float,{,long_}double}_type_node.

2014-03-08  Paulo Matos  <paulo@matos-sorge.com>

	* lto-lang.c (lto_init): Pass flag_short_double to
	build_common_tree_nodes.

2014-02-14  Jan Hubicka  <hubicka@ucw.cz>

	PR lto/60295
	* lto.c (stream_out): Avoid parallel streaming with
	-flto=jobserver until we are able to throttle it down
	resonably.

2014-02-14  Jan Hubicka  <hubicka@ucw.cz>

	* lto-partition.c (add_symbol_to_partition_1,
	undo_partition, lto_balanced_map): Aliases have no
	defined size.
	(lto_balanced_map): Do not follow refering variables
	if they can be optimized out.

2014-02-14  Richard Biener  <rguenther@suse.de>

	PR lto/60179
	* lto.c (compare_tree_sccs_1): Do not compare
	DECL_FUNCTION_SPECIFIC_TARGET.
	(lto_read_decls): Re-build DECL_FUNCTION_SPECIFIC_TARGET.

2014-02-12  Richard Biener  <rguenther@suse.de>

	PR lto/60060
	* lto-lang.c (lto_write_globals): Do not call
	wrapup_global_declarations or emit_debug_global_declarations
	but emit debug info for non-function scope variables
	directly.

2014-02-06  Jan Hubicka  <hubicka@ucw.cz>

	* lto.c (unify_scc): Free CONSTRUCTOR_ELTS.

2014-02-06  Jan Hubicka  <hubicka@ucw.cz>

	PR ipa/59469
	* lto-partition.c (symbol_class): Move to cgraph.h
	(get_symbol_class): Move to symtab.c
	(add_references_to_partition, add_symbol_to_partition_1,
	lto_max_map, lto_1_to_1_map, lto_balanced_map,
	lto_promote_cross_file_statics): Update.

2014-02-05  Jan Hubicka  <hubicka@ucw.cz>

	* lto.c (lto_parallelism): New static var.
	(do_stream_out, wait_for_child, stream_out): New static functions.
	(lto_wpa_write_files): Add support for parallel streaming.
	(do_whole_program_analysis): Set parallelism.
	* lang.opt (fwpa): Add parameter.
	* lto-lang.c (lto_handle_option): Handle flag_wpa.
	(lto_init): Update use of flag_wpa.
	* lto-streamer.h (asm_nodes_output): Declare.

2014-02-05  Richard Biener  <rguenther@suse.de>

	* lto.h (lto_global_var_decls): Remove.
	* lto-lang.c (lto_init): Do not allocate lto_global_var_decls.
	(lto_write_globals): Do nothing in WPA stage, gather globals from
	the varpool here ...
	* lto.c (lto_main): ... not here.
	(materialize_cgraph): Do not call rest_of_decl_compilation
	on the empty lto_global_var_decls vector.
	(lto_global_var_decls): Remove.

2014-02-04  Jan Hubicka  <hubicka@ucw.cz>

	* lto-partition.c (get_symbol_class): Only unforced DECL_ONE_ONLY 
	needs duplicating, not generic COMDAT.

2014-02-04  Richard Biener  <rguenther@suse.de>

	PR lto/59723
	* lto.c (mentions_vars_p): Handle NAMELIST_DECL.
	(lto_fixup_prevailing_decls): Handle fixing up CONSTRUCTOR values.

2014-02-04  Jan Hubicka  <hubicka@ucw.cz>
	    Markus Trippelsdorf

	PR ipa/59469
	* lto-symtab.c (lto_cgraph_replace_node, lto_varpool_replace_node):
	merge force_output and forced_by_abi flags.

2014-01-24  Balaji V. Iyer  <balaji.v.iyer@intel.com>

	* lto-lang.c (lto_init): Replaced flag_enable_cilkplus with
	flag_cilkplus.

2014-01-09  Richard Biener  <rguenther@suse.de>

	* lto.c (gimple_canonical_types_compatible_p): Fix comment.

2014-01-09  Richard Biener  <rguenther@suse.de>

	PR lto/45586
	* lto.c (hash_canonical_type): Do not hash TREE_ADDRESSABLE,
	TYPE_ALIGN, TYPE_RESTRICT or TYPE_REF_CAN_ALIAS_ALL.
	(gimple_canonical_types_compatible_p): Do not compare them either.

2014-01-02  Richard Sandiford  <rdsandiford@googlemail.com>

	Update copyright years

2013-12-06  Oleg Endo  <olegendo@gcc.gnu.org>

	* lto.c: Remove struct tags when referring to class varpool_node.
	* lto-partition.c: Likewise.
	* lto-symtab.c: Likewise.

2013-11-29  Jakub Jelinek  <jakub@redhat.com>
	    Richard Biener  <rguenther@suse.de>

	PR lto/59326
	* lto.c (compare_tree_sccs_1): Handle OMP_CLAUSE.

2013-11-29  Jakub Jelinek  <jakub@redhat.com>

	PR lto/59326
	* lto.c (mentions_vars_p_omp_clause): New function.
	(mentions_vars_p): Call it for OMP_CLAUSE.  Remove break;
	after return stmts.

2013-11-22  Andrew MacLeod  <amacleod@redhat.com>

	* lto.c: Add required include files from gimple.h.
	* lto-lang.c: Likewise
	* lto-object.c: Likewise
	* lto-partition.c: Likewise
	* lto-symtab.c: Likewise

2013-11-18  Trevor Saunders  <tsaunders@mozilla.com>

	* lto-partition.c lto-symtab.c lto.c Adjust.

2013-11-14  Diego Novillo  <dnovillo@google.com>

	* lto-lang.c: Include stringpool.h.
	Include stor-layout.h.
	* lto-partition.c: Include gcc-symtab.h.
	* lto.c: Include stor-layout.h.

2013-10-31  David Malcolm  <dmalcolm@redhat.com>

	Automated part of renaming of symtab_node_base to symtab_node.

	Patch autogenerated by rename_symtab.py from
	https://github.com/davidmalcolm/gcc-refactoring-scripts
	revision 58bb219cc090b2f4516a9297d868c245495ee622

	* lto-partition.c (add_symbol_to_partition): Rename
	symtab_node_base to symtab_node.
	(get_symbol_class): Likewise.
	(symbol_partitioned_p): Likewise.
	(add_references_to_partition): Likewise.
	(add_symbol_to_partition_1): Likewise.
	(contained_in_symbol): Likewise.
	(add_symbol_to_partition): Likewise.
	(lto_1_to_1_map): Likewise.
	(lto_max_map): Likewise.
	(lto_balanced_map): Likewise.
	(privatize_symbol_name): Likewise.
	(promote_symbol): Likewise.
	(may_need_named_section_p): Likewise.
	(rename_statics): Likewise.
	(lto_promote_statics_nonwpa): Likewise.
	* lto-symtab.c (lto_symtab_merge): Likewise.
	(lto_symtab_resolve_replaceable_p): Likewise.
	(lto_symtab_symbol_p): Likewise.
	(lto_symtab_resolve_can_prevail_p): Likewise.
	(lto_symtab_resolve_symbols): Likewise.
	(lto_symtab_merge_decls_2): Likewise.
	(lto_symtab_merge_decls_1): Likewise.
	(lto_symtab_merge_decls): Likewise.
	(lto_symtab_merge_symbols_1): Likewise.
	(lto_symtab_merge_symbols): Likewise.
	(lto_symtab_prevailing_decl): Likewise.
	* lto.c (lto_wpa_write_files): Likewise.
	(read_cgraph_and_symbols): Likewise.
	(do_whole_program_analysis): Likewise.

2013-10-30  David Malcolm  <dmalcolm@redhat.com>

	* lto-symtab.c (lto_symtab_merge_decls_2): Split symtab_node
	declarations onto multiple lines to make things easier for
	rename_symtab.py.
	(lto_symtab_merge_decls_1): Likewise.
	(lto_symtab_merge_symbols_1): Likewise.

2013-10-29  Balaji V. Iyer  <balaji.v.iyer@intel.com>

	* Make-lang.in (lto/lto-lang.o): Added cilk.h in dependency list.
	* lto-lang.c (lto_init): Added a call to cilk_init_builtins if Cilk
	Plus is enabled.

2013-10-29  David Malcolm  <dmalcolm@redhat.com>

	Patch autogenerated by refactor_symtab.py from
	https://github.com/davidmalcolm/gcc-refactoring-scripts
	revision 58bb219cc090b2f4516a9297d868c245495ee622

	* lto-partition.c (lto_promote_cross_file_statics): Update for
	conversion of symtab types to a true class hierarchy.
	(rename_statics): Likewise.
	(promote_symbol): Likewise.
	(privatize_symbol_name): Likewise.
	(lto_balanced_map): Likewise.
	(varpool_node_cmp): Likewise.
	(node_cmp): Likewise.
	(lto_1_to_1_map): Likewise.
	(undo_partition): Likewise.
	(add_symbol_to_partition): Likewise.
	(contained_in_symbol): Likewise.
	(add_symbol_to_partition_1): Likewise.
	(add_references_to_partition): Likewise.
	(symbol_partitioned_p): Likewise.
	(get_symbol_class): Likewise.
	(lto_max_map): Likewise.
	* lto-symtab.c (lto_symtab_prevailing_decl): Likewise.
	(lto_symtab_merge_symbols): Likewise.
	(lto_symtab_merge_symbols_1): Likewise.
	(lto_symtab_merge_decls): Likewise.
	(lto_symtab_merge_decls_1): Likewise.
	(lto_symtab_merge_decls_2): Likewise.
	(lto_symtab_resolve_symbols): Likewise.
	(lto_symtab_resolve_can_prevail_p): Likewise.
	(lto_symtab_symbol_p): Likewise.
	(lto_symtab_resolve_replaceable_p): Likewise.
	(lto_symtab_merge): Likewise.
	(lto_varpool_replace_node): Likewise.
	(lto_cgraph_replace_node): Likewise.
	* lto.c (lto_main): Likewise.
	(do_whole_program_analysis): Likewise.
	(materialize_cgraph): Likewise.
	(read_cgraph_and_symbols): Likewise.
	(cmp_partitions_order): Likewise.
	(lto_materialize_function): Likewise.
	(has_analyzed_clone_p): Likewise.

2013-10-29  Andrew MacLeod  <amacleod@redhat.com>

	* lto/lto-object.c: Add gimple.h to include list.
	* lto/lto-partition.c: Likewise.

2013-10-18  Andrew MacLeod  <amacleod@redhat.com>

	* lto.c: Remove tree-flow.h from include list.

2013-10-15  Richard Biener  <rguenther@suse.de>

	* lto.c (hash_canonical_type): Split out from ...
	(iterative_hash_canonical_type): ... here.  Register types
	we recurse to.
	(gimple_canonical_type_hash): Adjust.
	(gimple_register_canonical_type_1): Split out from ...
	(gimple_register_canonical_type): ... here.  Cache computed
	hash value.
	(lto_register_canonical_types): Split into two modes,
	clearing and computing TYPE_CANONICAL.
	(lto_read_decls): Adjust.
	(read_cgraph_and_symbols): Do two passes over global trees,
	first clearing then computing TYPE_CANONICAL.

2013-10-14  Richard Biener  <rguenther@suse.de>

	* lto.c (gimple_canonical_types): Move out-of GC space.
	(canonical_type_hash_cache): Make a pointer-map.
	(num_canonical_type_hash_entries, num_canonical_type_hash_queries):
	New counters.
	(iterative_hash_canonical_type): Adjust.
	(read_cgraph_and_symbols): Likewise.
	(print_lto_report_1): Likewise.

2013-10-14  Richard Biener  <rguenther@suse.de>

	* lto.c (gimple_types, type_hash_cache, struct type_pair_d,
	type_pair_cache, lookup_type_pair, struct sccs, next_dfs_num,
	gtc_next_dfs_num, compare_type_names_p, gtc_visit,
	gimple_types_compatible_p_1, gimple_types_compatible_p,
	visit, iterative_hash_name, struct type_hash_pair,
	type_hash_pair_compare, iterative_hash_gimple_type, gimple_type_hash,
	gimple_type_eq, gimple_register_type, num_not_merged_types,
	num_not_merged_types_in_same_scc, num_not_merged_types_trees,
	num_not_merged_types_in_same_scc_trees): Remove old merging code
	and statistics.
	(lto_read_decls): Do not run old merging code in parallel.
	(read_cgraph_and_symbols): Do not init/free old merging
	data structures.
	(print_lto_report_1): Do not report differences of old vs. new
	merging code.

2013-10-14  Richard Biener  <rguenther@suse.de>

	* lto-lang.c (lto_init): Do not re-init canonical types here.
	(lto_register_canonical_types): Move to ...
	* lto.c (lto_register_canonical_types): ... here.
	(gimple_canonical_types, canonical_type_hash_cache,
	iterative_hash_canonical_type, gimple_canonical_type_hash,
	gimple_canonical_types_compatible_p, gimple_canonical_type_eq,
	gimple_register_canonical_type): Add canonical type merging machinery
	moved from gimple.c.
	(read_cgraph_and_symbols): Init and free canonical type tables
	here.
	(print_lto_report_1): Report canonical type table stats here.

2013-10-11  Jakub Jelinek  <jakub@redhat.com>

	* lto-lang.c (DEF_FUNCTION_TYPE_8): Define.

2013-09-25  Tom Tromey  <tromey@redhat.com>

	* Make-lang.in (LTO_H, LINKER_PLUGIN_API_H, LTO_TREE_H)
	(lto/lto-lang.o, lto/lto.o, lto/lto-partition.o)
	(lto/lto-object.o): Remove.

2013-09-06  Richard Biener  <rguenther@suse.de>

	* lto-symtab.c: Move from gcc/
	* lto.h: Include vec.h.
	(lto_global_var_decls): Declare.
	* lto.c (lto_global_var_decls): Move definition here.
	* Make-lang.in (LTO_OBJS): Add lto-symtab.o.
	(lto-symtab.o): Add.
	* config-lang.in (gtfiles): Add lto.h.

2013-08-31  Jan Hubicka  <jh@suse.cz>

	* lto.c (mentions_vars_p_field_decl, lto_fixup_prevailing_decls): 
	DECL_FIELD_OFFSET can contain an reference to variable.

2013-08-31  Jan Hubicka  <jh@suse.cz>

	* lto.c (tree_with_vars): Turn into vector.
	(MAYBE_REMEMBER_WITH_VARS): Change to...
	(CHECK_VAR): ... this one.
	(CHECK_NO_VAR): New macro.
	(maybe_remember_with_vars_typed): Turn to ...
	(mentions_vars_p_typed): ... this one.
	(maybe_remember_with_vars_common): Turn to ...
	(mentions_vars_p_comon): ... this one.
	(maybe_remember_with_vars_decl_minimal): Turn to ...
	(mentions_vars_p_decl_minmal): ... this one.
	(maybe_remember_with_vars_decl_common): Turn to ...
	(mentions_vars_p_decl_common): ... this one.
	(maybe_remember_with_vars_decl_with_vis): Turn to ...
	(mentions_vars_p_decl_with_vis): ... this one.
	(maybe_remember_with_vars_decl_non_common): Turn to ...
	(mentions_vars_p_decl_non_common): ... this one.
	(maybe_remember_with_vars_function): Turn to ...
	(mentions_vars_p_function): ... this one.
	(maybe_remember_with_vars_field_decl): Turn to ...
	(mentions_vars_p_field_decl): ... this one.
	(maybe_remember_with_vars_type): Turn to ...
	(mentions_vars_p_type): ... this one.
	(maybe_remember_with_vars_binfo): Turn to ...
	(mentions_vars_p_binfo): ... this one.
	(maybe_remember_with_vars_constructor): Turn to ...
	(mentions_vars_p_constructor): ... this one.
	(maybe_remember_with_vars_expr): Turn to ...
	(mentions_vars_p_expr): ... this one.
	(maybe_remember_with_vars): Turn to ...
	(mentions_vars_p): ... this one.
	(lto_read_decls): Update.
	(LTO_SET_PREVAIL): Do not call function for internal decls.
	(lto_fixup_prevailing_decls): Update to match mentions_vars_p;
	check that something was updated.
	(lto_fixup_state): Do not care about internal decls.
	(lto_fixup_decls): Update.
	(read_cgraph_and_symbols): Update.

2013-08-29  Jan Hubicka  <jh@suse.cz>

	* lto.c (read_cgraph_and_symbols): Free decl states.

2013-08-29  Jan Hubicka  <jh@suse.cz>

	* lto.c (compare_tree_sccs_1): Compare  DECL_FINAL_P,
	DECL_CXX_CONSTRUCTOR_P, DECL_CXX_DESTRUCTOR_P and
	TYPE_FINAL_P.

2013-08-28  Jan Hubicka  <jh@suse.cz>

	* lto.c (compare_tree_sccs_1): Drop DECL_ERROR_ISSUED,
	DECL_DEFER_OUTPUT and DECL_IN_TEXT_SECTION.
	(unify_scc): Do checking assert.

2013-08-06  Jan Hubicka  <jh@suse.cz>
	    Martin Liska  <marxin.liska@gmail.com>

	* lto-partition.c (lto_balanced_map): Always base order on 
	source file order.

2013-08-06  Jan Hubicka  <jh@suse.cz>

	* lto.c (lto_materialize_function): Do not read body anymore.

2013-08-02  Jan Hubicka  <jh@suse.cz>

	* lto.c (lto_materialize_function): Do not push struct function.
	* lto-partition.c (get_symbol_class): Handle abstracts correctly.
	(may_need_named_section_p): Even abstract origins may need
	named section.

2013-07-30  David Malcolm  <dmalcolm@redhat.com>

	* Make-lang.in (lto/lto.o:): Depend on CONTEXT_H and
	PASS_MANAGER_H.

	* lto.c (do_whole_program_analysis): Update for move of
	all_regular_ipa_passes from a global to a field of class
	pass_manager.

2013-07-21   OndÅej BÃ­lka  <neleai@seznam.cz>

	* lto-partition.c: Fix typos.

2013-06-20  Jan Hubicka  <jh@suse.cz>

	* lto-partition.c (lto_balanced_map): Fix -fno-toplevel-reorder
	partitioning of variables.

2013-06-20  Jan Hubicka  <jh@suse.cz>

	* lto.c (read_cgraph_and_symbols): Set cgraph state.

2013-06-19  Jan Hubicka  <jh@suse.cz>

	* lto-partition.c (add_references_to_partition): Use
	ctor_for_folding.

2013-06-18  Richard Biener  <rguenther@suse.de>

	* lto.c (lto_register_var_decl_in_symtab): Pass in cache index
	and use it.
	(lto_register_function_decl_in_symtab): Likewise.
	(cmp_tree): New function.
	(unify_scc): Instead of using the streamer cache map from entry
	to cache index match up the two maps we have by sorting them.
	Adjust calls to lto_register_var_decl_in_symtab and
	lto_register_function_decl_in_symtab.

2013-06-17  Richard Biener  <rguenther@suse.de>

	* Make-lang.in (lto.o): Add $(DATA_STREAMER_H) dependency.
	* lto.c: Include data-streamer.h.
	(lto_read_in_decl_state): Use streamer_tree_cache_get_tree.
	(gimple_type_leader_entry_s, gimple_type_leader,
	gimple_lookup_type_leader): Remove.
	(gtc_visit): Simplify.
	(gimple_types_compatible_p): Likewise.
	(gimple_register_type_1): Likewise.  Merge into ...
	(gimple_register_type): ... this.  Keep it as legacy for
	statistics purposes for now.
	(fixup_integer_cst): Remove.
	(LTO_FIXUP_TREE, lto_fixup_types, lto_ft_*): Simplify and
	rename to ...
	(MAYBE_REMEMBER_WITH_VARS, maybe_remember_with_vars,
	maybe_remember_with_vars_*): ... these.
	(uniquify_nodes): Remove.
	(lto_fixup_prevailing_type): New function.
	(struct tree_scc, struct tree_scc_hasher): New type and hasher.
	(tree_scc_hash, tree_scc_hash_obstack): New globals.
	(num_merged_types, num_prevailing_types, num_not_merged_types,
	num_not_merged_types_in_same_scc, total_scc_size, num_sccs_read,
	total_scc_size_merged, num_sccs_merged, num_scc_compares,
	num_scc_compare_collisions): New global counters.
	(compare_tree_sccs_1): New function.
	(compare_tree_sccs): Likewise.
	(unify_scc): Likewise.
	(lto_read_decls): Stream in tree SCCs and unify them on the
	way in.  Finalize prevailing SCC tree members.
	(read_cgraph_and_symbols): Do not initialize or free gimple_type_leader.
	Allocate and free tree_scc_hash_obstack and tree_scc_hash, do not bother
	to ggc-collect during merging.
	(print_lto_report_1): Adjust for new merging code.

2013-06-12  Jan Hubicka  <jh@suse.cz>

	* lto.c (read_cgraph_and_symbols): Set cgraph into streaming state.

2013-06-12  Jan Hubicka  <jh@suse.cz>

	* lto.c (register_resolution): Take lto_file_data argument.
	(lto_register_var_decl_in_symtab,
	lto_register_function_decl_in_symtab): Update.
	(read_cgraph_and_symbols): Update resolution_map handling.

2013-06-11  Jan Hubicka  <jh@suse.cz>

	* lto-partition.c (get_symbol_class): Simplify weakref handling.
	(add_symbol_to_partition_1): Likewise.
	(contained_in_symbol): Likewise.
	(lto_balanced_map): Likewise.
	(rename_statics): Drop weakref.

2013-06-05  Richard Biener  <rguenther@suse.de>

	* lto.c (num_merged_types): New global variable.
	(uniquify_nodes): Increase num_merged_types when merging a type.
	(print_lto_report_1): Output the number of merged types.

2013-06-01  Jan Hubicka  <jh@suse.cz>

	* lto.c (read_cgraph_and_symbols): Simplify dumping; Replace
	lto_symtab_merge_cgraph_nodes by lto_symtab_merge_symbols.
	(do_whole_program_analysis): Update dumping.

2013-05-29  Jan Hubicka  <jh@suse.cz>

	* lto.c (has_analyzed_clone_p, lto_materialize_function): Update for new symtab
	flags.
	* lto-partition.c (get_symbol_class, lto_balanced_map): Likewise.

2013-05-15  Jan Hubicka  <jh@suse.cz>

	* lto-partition.c (privatize_symbol_name): Return true when
	privatizing happened.
	(rename_statics): Do not go into infinite loop when privatizing
	is not needed.

2013-05-16  Jason Merrill  <jason@redhat.com>

	* Make-lang.in ($(LTO_EXE)): Use link mutex.

2013-05-15  Martin Jambor  <mjambor@suse.cz>

	* lto-partition.c (lto_balanced_map): Print symbol order instead
	of node uids.

2013-05-15  Jan Hubicka  <jh@suse.cz>

	PR lto/57038
	PR lto/47375
	* lto-partition.c (get_symbol_class): Fix weakrefs.
	(lto_balanced_map): Fix weakrefs.
	(privatize_symbol_name): Remove unnecesary label.
	(rename_statics): Handle weakrefs as statics.

2013-05-09  Jan Hubicka  <jh@suse.cz>
	    Richard Biener  <rguenther@suse.de>

	* lto.c (lto_register_var_decl_in_symtab): Don't do renaming.
	(lto_register_var_decl_in_symtab): Likewise.
	(lto_main): Promote statics.
	* lto-partition.c (privatize_symbol_name): New function.
	(promote_symbol): Use it.
	(may_need_named_section_p): New predicate.
	(rename_statics): New functions.
	(lto_promote_cross_file_statics): Simplify; do renaming.
	(lto_promote_statics_nonwpa): New function.
	* lto-partition.h (lto_promote_statics_nonwpa): New function.

2013-02-08  Richard Biener  <rguenther@suse.de>

	PR lto/56231
	* lto-lang.c (lto_init): Do not enter a dummy file.

2013-02-07  Uros Bizjak  <ubizjak@gmail.com>

	PR bootstrap/56227
	* lto.c (lto_resolution_ready): Use %wx instead of
	HOST_WIDE_INT_PRINT_HEX_PURE in the argument to internal_error.

2013-02-04  Richard Guenther  <rguenther@suse.de>

	PR lto/56168
	* lto.c (read_cgraph_and_symbols): Do not call lto_symtab_merge_decls
	or lto_fixup_decls at LTRANS time.

2013-01-09  Jan Hubicka  <jh@suse.cz>

	PR lto/45375
	* lto.c (do_whole_program_analysis): Remove unreachable nodes after IPA.

2012-12-10  H.J. Lu  <hongjiu.lu@intel.com>

	PR lto/55466
	* lto.c (lto_register_var_decl_in_symtab): Don't record static
	variables.
	(lto_main): Record the global variables if WPA isn't enabled.

2012-11-20  Diego Novillo  <dnovillo@google.com>
	    Jakub Jelinek  <jakub@redhat.com>

	* lto.c: Replace all vec<T, A>() initializers with vNULL.

2012-11-16  Diego Novillo  <dnovillo@google.com>

	Adjust for new vec API (http://gcc.gnu.org/wiki/cxx-conversion/cxx-vec)

	* lto-lang.c: Use new vec API in vec.h.
	* lto-partition.c: Likewise.
	* lto-partition.h: Likewise.
	* lto.c: Likewise.

2012-10-31  Lawrence Crowl  <crowl@google.com>

	* lto.c (lto_wpa_write_files): Change symtab checking to a checked
	down-cast via dyn_cast.
	* lto-partition.c (add_symbol_to_partition_1): Likewise.
	(undo_partition): Likewise.
	(lto_balanced_map): Likewise.
	(get_symbol_class): Likewise and via is_a.
	(lto_balanced_map): Change symtab checking to is_a.

2012-10-12  Richard Biener  <rguenther@suse.de>

	PR lto/54898
	* lto.c (gimple_types_compatible_p_1): Also compare
	TYPE_MAIN_VARIANT.
	(iterative_hash_gimple_type): Also hash TYPE_MAIN_VARIANT.

2012-10-09  Tobias Burnus  <burnus@net-b.de>

	* lto-lang.c (lto_register_builtin_type): Avoid useless
	decl creation.
	* lto-object.c (lto_obj_file_open, lto_obj_file_open): Free memory.

2012-10-08  Tobias Burnus  <burnus@net-b.de>

	* lto.c (lto_wpa_write_files, read_cgraph_and_symbols):
	Free lto_file struct after closing the file.

2012-10-08  Jan Hubicka  <jh@suse.cz>

	* lto/lto.c (remember_with_vars): Also fixup INTEGER_CST.
	(fixup_integer_cst): New functoin.
	(lto_ft_type): Fixup BASETYPE of methods and offsets.

2012-10-07  Jan Hubicka  <jh@suse.cz>

	* lto.c (read_cgraph_and_symbols): Release type merging hash early;
	release input encoders.
	* lto-partition.c (new_partition): Update for new lto_symtab_encoder_new.

2012-10-06  Jan Hubicka  <jh@suse.cz>

	PR lto/54790 
	* lto.c (resolution_map): New static var.
	(register_resolution): New function.
	(lto_register_var_decl_in_symtab): Use it.
	(read_cgraph_and_symbols): Copy resolutions into the symtab.

2012-09-20  Martin Jambor  <mjambor@suse.cz>

	* lto.c (lto_materialize_function): Call push_struct_function and
	pop_cfun.

2012-09-19  Dehao Chen  <dehao@google.com>

	* lto/lto.c (lto_fixup_prevailing_decls): Remove tree.exp.block field.

2012-09-19  Jan Hubicka  <jh@suse.cz>

	* lto.c (lto_materialize_function): Update confused comment.
	(read_cgraph_and_symbols): Do not free symtab.

2012-09-12  Jan Hubicka  <jh@suse.cz>

	* lto.c (do_whole_program_analysis): Care timevars, statistics and
	AUX pointer cleaning. Add max partitioning.
	* lto-partition.c (enum symbol_class): New.
	(get_symbol_class): New function.
	(symbol_partitioned_p): New function.
	(add_references_to_partition): Remove.
	(add_aliases_to_partition): Remove.
	(add_cgraph_node_to_partition_1): Remove.
	(add_cgraph_node_to_partition): Remove.
	(add_symbol_to_partition): New function.
	(add_symbol_to_partition_1): New function.
	(contained_in_symbol): New function.
	(partition_cgraph_node_p): Remove.
	(partition_varpool_node_p): Remove.
	(partition_symbol_p): Remove.
	(lto_1_to_1_map): Cleanup.
	(lto_max_map): New.
	(lto_balanced_map): Update.
	(lto_promote_cross_file_statics): Update.
	* lto-partition.h (lto_max_map): Declare.
	* timevar.def (TV_WHOPR_PARTITIONING): New timevar.

2012-09-11  Jan Hubicka  <jh@suse.cz>

	PR lto/54312
	* lto.c (uniquify_nodes): Remove quadratic loop checking if the
	type is variant leader.

2012-09-11  Richard Guenther  <rguenther@suse.de>

	* lto.c (enum gtc_mode): Remove.
	(struct type_pair_d): Adjust.
	(lookup_type_pair): Likewise.
	(gimple_type_leader): Do not mark as deletable.
	(gimple_lookup_type_leader): Adjust.
	(gtc_visit): Likewise.
	(gimple_types_compatible_p_1): Likewise.
	(gimple_types_compatible_p): Likewise.
	(gimple_type_hash): Likewise.
	(gimple_register_type): Likewise.
	(read_cgraph_and_symbols): Manage lifetime of tables
	here.

2012-09-11  Richard Guenther  <rguenther@suse.de>

	* lto.c (gimple_types, type_hash_cache, enum gtc_mode,
	struct type_pair_d, lookup_type_pair, struct sccs,
	next_dfs_num, gtc_next_dfs_num, struct gimple_type_leader_entry_s,
	gimple_type_leader, gimple_lookup_type_leader, compare_type_names_p,
	gtc_visit, gimple_types_compatible_p_1, gimple_types_compatible_p,
	visit, iterative_hash_name, struct type_hash_pair,
	type_hash_pair_compare, iterative_hash_gimple_type, gimple_type_hash,
	gimple_type_eq, gimple_register_type_1, gimple_register_type):
	Move here from gimple.c
	(read_cgraph_and_symbols): Free hash tables here.
	(print_lto_report_1): New function wrapping print_lto_report.
	(do_whole_program_analysis): Call it.
	(lto_main): Likewise.

2012-09-10  Jan Hubicka  <jh@suse.cz>

	* lto-partition.c (partition_symbol_p): Forward declare.
	(add_references_to_partition): Reimplement using partition_symbol_p.
	(add_aliases_to_partition): Break out from add_references_to_partition;
	reimplement using partition_symbol_p.
	(add_cgraph_node_to_partition_1): Handle callees using partition_symbol_p;
	add sanity checks.
	(add_varpool_node_to_partition): Use add_aliases_to_partition.
	(partition_varpool_node_p): Do not special case aliases.

2012-08-12  Jan Hubicka  <jh@suse.cz>

	* lto.c (lto_wpa_write_files): Do not delete partition encoder;
	it is deleted after streaming.
	* lto-partition.c (partition_symbol_p): New function.
	(promote_var, promote_fn): Remove.
	(promote_symbol): New function.
	(lto_promote_cross_file_statics): First compute boundaries; rewrite
	to lookup the actual boundaries instead of computing them ad-hoc.

2012-08-12  Jan Hubicka  <jh@suse.cz>

	Replace cgraph_node_set and varpool_node_set by symtab_node_encoder
	in partitioning.
	* lto-partition.h (ltrans_partition_def): Replace cgraph_set and varpool_set
	by encoder.
	* lto-partition.c (new_partition): Update.
	* lto.c (cmp_partitions_order): Update.
	(lto_wpa_write_files): Update.
	(free_ltrans_partitions): Update.
	(add_references_to_partition): Update.
	(add_cgraph_node_to_partition_1): Update.
	(add_cgraph_node_to_partition): Update.
	(add_varpool_node_to_partition): Update.
	(undo_partition): Update.
	(lto_balanced_map): Update.
	(set_referenced_from_other_partition_p, set_reachable_from_other_partition_p,
	set_referenced_from_this_partition_p): Update.
	(lto_promote_cross_file_statics): Update.

2012-08-12  Jan Hubicka  <jh@suse.cz>

	* lto-partition.c (set_referenced_from_other_partition_p,
	set_reachable_from_other_partition_p, set_referenced_from_this_partition_p):
	New functions.
	(lto_promote_cross_file_statics): Use them.

2012-07-24  Jan Hubicka  <jh@suse.cz>

	* lto.c (read_cgraph_and_symbols): Use input_symtab.

2012-07-24  Uros Bizjak  <ubizjak@gmail.com>

	* lto-tree.h (lang_decl): Add variable_size GTY option.

2012-07-16  Steven Bosscher  <steven@gcc.gnu.org>

	* lto.c: Do not include timevar.h.
	* Make-lang.in: Fix dependencies.

2012-06-18  Lawrence Crowl  <crowl@google.com>

        * lto.c (do_whole_program_analysis):  Rename use of TV_PHASE_CGRAPH to
	TV_PHASE_OPT_GEN.  Use new timevar TV_PHASE_STREAM_OUT around the call
	to lto_wpa_write_files.
	(lto_main):  Rename use of TV_PHASE_CGRAPH to TV_PHASE_OPT_GEN.  Move
	start of TV_PHASE_OPT_GEN to include call to materialize_cgraph.  Use
	TV_PHASE_SETUP for the call to lto_init.  Use new timevar
	TV_PHASE_STREAM_IN around the call to read_cgraph_and_symbols.
	Turn TV_PHASE_PARSING off then back on again, because LTO is pretending
	to be a front end, but is not one.

2012-05-18  Jan Hubicka  <jh@suse.cz>

	* lto.c (lto_materialize_constructors_and_inits): Remove.
	(read_cgraph_and_symbols): Remove handling of alias pairs.

2012-05-17  Jan Hubicka  <jh@suse.cz>

	* lto-partition.c (add_references_to_partition): Handle external vars.
	(partition_varpool_node_p): Likewise.
	(lto_promote_cross_file_statics): Do not promote externals.

2012-05-14  Bernd Schmidt  <bernds@codesourcery.com>

	* lto-lang.c (handle_fnspec_attribute): New static function.
	(lto_attribute_table): Add "fn spec".
	(DEF_ATTR_STRING): Define and undefine along with the other macros.

2012-05-04  Jan Hubicka  <jh@suse.cz>

	* lto.c (do_whole_program_analysis): Set timevars correctly.
	(lto_main): Likewise.

2012-05-04  Richard Guenther  <rguenther@suse.de>

	* lang.opt (fwpa): Do not mark as Optimization.
	(fltrans): Likewise.

2012-04-30  Jan Hubicka  <jh@suse.cz>

	* lto.c (lto_main): Use compile ().
	* lto-partition.c (partition_cgraph_node_p): Use
	symtab_used_from_object_file_p.
	(partition_varpool_node_p): Likewise.

2012-04-20  Jan Hubicka  <jh@suse.cz>

	* lto-partition.c (partition_cgraph_node_p): Use force_output.

2012-04-18  Jan Hubicka  <jh@suse.cz>

	* lto-partition.c (add_references_to_partition, lto_balanced_map):
	Update for new ipa-ref API.

2012-04-16  Jan Hubicka  <jh@suse.cz>

	* lto.c (read_cgraph_and_symbols): Use FOR_EACH
        walkers to walk cgraph and varpool.
	(materialize_cgraph): Likewise.
	* lto-partition.c (lto_1_to_1_map): Likewise.
	(lto_balanced_map): Likewise.
	(lto_promote_cross_file_statics): Likewise.

2012-04-14  Jan Hubicka  <jh@suse.cz>

	* lto.c: Update field referenced for new cgraph/varpool layout.
	* lto-partition.c: Likewise.

2012-04-11  Jan Hubicka  <jh@suse.cz>

	* lto.c: Update copyright; remove params.h, ipa-inline.h
	and ipa-utils.h inlines; inline lto-partition.h
	(ltrans_partition_def, ltrans_partition, add_cgraph_node_to_partition,
	add_varpool_node_to_partition, new_partition, free_ltrans_partitions,
	add_references_to_partition, add_cgraph_node_to_partition_1,
	add_cgraph_node_to_partition, add_varpool_node_to_partition,
	undo_partition, partition_cgraph_node_p, partition_varpool_node_p,
	lto_1_to_1_map, node_cmp, varpool_node_cmp, lto_balanced_map,
	promote_var, promote_fn, lto_promote_cross_file_statics): move to...
	* lto-partition.c: ... here; new file.
	* lto-partition.h: New file.
	* Make-lang.in (lto.o): Update dependencies.
	(lto-partition.o): New.

2012-04-05  Richard Guenther  <rguenther@suse.de>

	* lto-lang.c (LANG_HOOKS_CALLGRAPH_EXPAND_FUNCTION): Remove
	definition.

2012-03-12  Richard Guenther  <rguenther@suse.de>

	* lto-lang.c (builtin_type_for_size): Use lto_type_for_size.

2012-03-06  Richard Guenther  <rguenther@suse.de>

	PR lto/52097
	* lto.c (uniquify_nodes): Merge TYPE_FIELDS of variant types.

2012-02-28  Richard Guenther  <rguenther@suse.de>

	PR lto/52400
	* lto.c (lto_register_function_decl_in_symtab): Do not register
	a reverse renamed decl mapping.

2012-01-06  Jakub Jelinek  <jakub@redhat.com>

	PR lto/51774
	* lto-lang.c (handle_returns_twice_attribute): New function.
	(lto_attribute_table): Add returns_twice attribute.

2011-12-21  Richard Guenther  <rguenther@suse.de>

	* lto.c (GIMPLE_REGISTER_TYPE): New define.
	(LTO_FIXUP_TREE): Use it.
	(uniquify_nodes): Mark new non-prevailing types and avoid
	calling gimple_register_type on others.
	(lto_read_decls): Add comment.

2011-12-13  Eric Botcazou  <ebotcazou@adacore.com>

	* lto.h (lto_parse_hex): Delete.
	* lto.c (lto_read_decls): Use 'int' for offsets.
	(lto_parse_hex): Make static and return proper 64-bit host type.
	(lto_resolution_read): Use proper 64-bit host type.

2011-12-13  Richard Guenther  <rguenther@suse.de>

	PR lto/48354
	* lto.c (lto_ft_decl_non_common): When we merged DECL_ORIGINAL_TYPE
	with the type of the TYPE_DECL clear DECL_ORIGINAL_TYPE.

2011-12-01  Uros Bizjak  <ubizjak@gmail.com>

	* lto-lang.c (lto_attribute_table): Handle *tm regparm.
	(ignore_attribute): New.

2011-11-21  Aldy Hernandez  <aldyh@redhat.com>

	* lto-lang.c (lto_attribute_table): Handle transaction_pure.
	(handle_transaction_pure_attribute): New.

2011-11-03  Richard Guenther  <rguenther@suse.de>

	PR lto/44965
	* lto-lang.c (lto_post_options): Do not read file options.
	* lto.c (lto_read_all_file_options): Remove.
	(lto_init): Call lto_set_in_hooks here.

2011-10-09  Jan Hubicka  <jh@suse.cz>

	* lto.c (node_cmp, varpool_node_cmp): New functions.
	(lto_balanced_map): Honnor -fno-toplevel-reorder of vars&functions.
	(cmp_partitions): Rename to ...
	(cmp_partitions_size): ... this one.
	(cmp_partitions_order): New function.
	(lto_wpa_write_files): Sort partitions by order when
	-fno-toplevel-reorder is used.

2011-10-09  Andi Kleen  <ak@linux.intel.com>

	* lto.c (lto_section_read): Call fatal_error on IO or mmap errors.

2011-10-11  Michael Meissner  <meissner@linux.vnet.ibm.com>

	* lto-lang.c (def_builtin_1): Delete old interface with two
	parallel arrays to hold standard builtin declarations, and replace
	it with a function based interface that can support creating
	builtins on the fly in the future.  Change all uses, and poison
	the old names.  Make sure 0 is not a legitimate builtin index.

2011-10-02   Andi Kleen  <ak@linux.intel.com>

	* lto-object.c (lto_obj_add_section_data): Add list.
	(lto_obj_add_section): Fill in list.
	(ltoobj_build_section_table): Pass through list.
	* lto.c (file_data_list): Declare.
	(create_subid_section_table): Pass arguments directly.
	Fill in list of file_datas.
	(lwstate): Delete.
	(lto_create_files_from_ids): Pass in direct arguments.
	Don't maintain list.
	(lto_file_read): Use explicit section and file data lists.
	(lto_read_all_file_options): Pass in section_list.
	* lto.h (lto_obj_build_section_table): Add list.
	(lto_section_slot): Add next.
	(lto_section_list): Declare.

2011-10-02  Jan Hubicka  <jh@suse.cz>

	PR lto/47247
	* common.c (lto_resolution_str): Add new resolution.
	* common.h (lto_resolution_str): Likewise.

2011-09-30  H.J. Lu  <hongjiu.lu@intel.com>
	    Andi Kleen  <ak@linux.intel.com>

	PR lto/50568
	* lto.c (lto_splay_tree_delete_id): New.
	(lto_splay_tree_compare_ids): Likewise.
	(lto_splay_tree_lookup): Likewise.
	(lto_splay_tree_id_equal_p): Likewise.
	(lto_splay_tree_insert): Likewise.
	(lto_splay_tree_new): Likewise.
	(lto_resolution_read): Change id to unsigned HOST_WIDE_INT.
	Use lto_splay_tree_id_equal_p and lto_splay_tree_lookup.
	(create_subid_section_table): Use lto_splay_tree_lookup and
	lto_splay_tree_insert.
	(lto_file_read): Use lto_splay_tree_new.

2011-09-26   Andi Kleen  <ak@linux.intel.com>

	* lto.c (lto_resolution_read): Remove id dumping.
	(lto_section_with_id): Turn id HOST_WIDE_ID.
	(create_subid_section_table): Dito.

2011-08-28  Dodji Seketeli  <dodji@redhat.com>

	* lto-lang.c (lto_init): Likewise.  Also, avoid calling
	linemap_add twice.

2011-08-11  Martin Jambor  <mjambor@suse.cz>

	* lto.c (uniquify_nodes): Use main variant's BINFO too.

2011-08-08   Diego Novillo  <dnovillo@google.com>

	* Make-lang.in (lto/lto.o): Add TREE_STREAMER_H.
	* lto.c: Include tree-streamer.h.

2011-07-06  Richard Guenther  <rguenther@suse.de>

	* lto-lang.c (lto_init):
	Merge calls to build_common_tree_nodes and build_common_tree_nodes_2.

2011-06-11  Jan Hubicka  <jh@suse.cz>

	PR lto/48246
	* lto.c (lto_1_to_1_map): Don't create empty partitions.
	(lto_balanced_map): Likewise.

2011-06-11  Jan Hubicka  <jh@suse.cz>

	* lto.c (add_cgraph_node_to_partition_1): Break out from ...
	(add_cgraph_node_to_partition) ... here; walk aliases.
	(lto_1_to_1_map): Remove same body alias code.
	(promote_fn): Likewise.
	(lto_promote_cross_file_statics): Update comment.


2011-06-07  Diego Novillo  <dnovillo@google.com>

	* lto.c (uniquify_nodes): Move code to register decls to
	the loop that computes canonical types.

2011-06-07  Richard Guenther  <rguenther@suse.de>

	* lto-lang.c (lto_init): Do not set
	size_type_node or call set_sizetype.

2011-06-04  Diego Novillo  <dnovillo@google.com>

	* lto.c (lto_init): New.
	(lto_main): Call it.

2011-06-03  Diego Novillo  <dnovillo@google.com>

	* lto.c (get_resolution): Move from lto-streamer-in.c.
	(lto_register_var_decl_in_symtab): Likewise.
	(lto_register_function_decl_in_symtab): Likewise.
	(uniquify_nodes): Call lto_register_var_decl and
	lto_register_function_decl_in_symtab after reading a new
	VAR_DECL or FUNCTION_DECL.

2011-06-01  Richard Guenther  <rguenther@suse.de>

	* lto-lang.c (lto_register_canonical_types): New function.
	(lto_init): Register common nodes with the canonical type machinery.
	Do not play tricks with char_type_node.

2011-05-26  Richard Guenther  <rguenther@suse.de>

	* lto.c (uniquify_nodes): Fix bug in one of the previous changes.

2011-05-25  Nathan Froyd  <froydnj@codesourcery.com>

	* lto.c (lto_ft_typed): New function.
	(lto_ft_common): Call it.
	(lto_ft_constructor): Likewise.
	(lto_ft_expr): Likewise.
	(lto_fixup_prevailing_decls): Check for TS_COMMON before accessing
	TREE_CHAIN.

2011-05-20  Richard Guenther  <rguenther@suse.de>

	* lto.c (lto_ft_common): Remove pointer-to chain teardown.
	(lto_ft_type): Move main-variant and pointer-to chain building ...
	(uniquify_nodes): ... here.  Compute TYPE_CANONICAL also here,
	in a separate final loop.

2011-05-19  Richard Guenther  <rguenther@suse.de>

	* lto.c (uniquify_nodes): First register all types before
	fixing up the tree SCC.

2011-05-11  Jan Hubicka  <jh@suse.cz>

	PR lto/48952
	* lto.c (do_whole_program_analysis): Do not register cgraph hooks.

2011-05-11  Nathan Froyd  <froydnj@codesourcery.com>

	* lto.c (lto_ft_type): Use TYPE_MINVAL and TYPE_MAXVAL.  Adjust
	location of binfo field.
	(lto_fixup_prevailing_decls): Likewise.

2011-05-10  Nathan Froyd  <froydnj@codesourcery.com>

	* lto-lang.c (def_fn_type): Don't call build_function_type, call
	build_function_type_array or build_varargs_function_type_array
	instead.

2011-05-07  Eric Botcazou  <ebotcazou@adacore.com>

	* lto-lang.c (global_bindings_p): Return bool.

2011-05-07  Jan Hubicka  <jh@suse.cz>

	* lto.c (lto_materialize_function): Use
	cgraph_function_with_gimple_body_p.
	(add_cgraph_node_to_partition): Do not re-add items to partition;
	handle thunks.
	(add_varpool_node_to_partition): Do not re-add items to partition.

2011-05-03  Jan Hubicka  <jh@suse.cz>

	* lto.c (free_ltrans_partitions): Fix accidental commit.

2011-05-03  Jan Hubicka  <jh@suse.cz>

	* lto.c (ltrans_partition_def): Remove GTY annotations.
	(ltrans_partitions): Move to heap.
	(new_partition): Update.
	(free_ltrans_partitions): New function.
	(lto_wpa_write_files): Use it.

2011-04-29  Martin Jambor  <mjambor@suse.cz>

	* lto.c: Include ipa-utils.h.
	(lto_balanced_map): Update call to ipa_reverse_postorder.
	* Make-lang.in (lto/lto.o): Add IPA_UTILS_H to dependencies.

2011-04-29  Michael Matz  <matz@suse.de>

	* lto.c (toplevel): Include tree-flow.h.
	(lto_read_in_decl_state): Don't merge types here.
	(tree_with_vars): New static hash table.
	(remember_with_vars): New static functions.
	(LTO_FIXUP_TYPE): New macro.
	(lto_ft_common, lto_ft_decl_minimal, lto_ft_decl_common,
	lto_ft_decl_with_vis, lto_ft_decl_non_common, lto_ft_function,
	lto_ft_field_decl, lto_ft_type, lto_ft_binfo, lto_ft_constructor,
	lto_ft_expr, lto_fixup_types, uniquify_nodes): New static functions.
	(lto_read_decls): Uniquify while reading in trees.
	(lto_fixup_data_t, LTO_FIXUP_SUBTREE,
	LTO_REGISTER_TYPE_AND_FIXUP_SUBTREE, no_fixup_p, lto_fixup_common,
	lto_fixup_decl_minimal, lto_fixup_decl_common, lto_fixup_decl_with_vis,
	lto_fixup_decl_non_common, lto_fixup_function, lto_fixup_field_decl,
	lto_fixup_type, lto_fixup_binfo, lto_fixup_constructor,
	lto_fixup_tree): Remove.
	(lto_fixup_state): Remove data argument.  Use
	lto_symtab_prevailing_decl.
	(LTO_SET_PREVAIL, LTO_NO_PREVAIL): New macros.
	(lto_fixup_prevailing_decls): New function.
	(lto_fixup_state_aux): Argument aux is unused.
	(lto_fixup_decls): Don't allocate pointer sets, don't use
	lto_fixup_tree, use lto_fixup_prevailing_decls.
	(read_cgraph_and_symbols): Allocate and remove tree_with_vars.
	* Make-lang.in (lto/lto.o): Depend on $(TREE_FLOW_H).

2011-04-16  Eric Botcazou  <ebotcazou@adacore.com>

	* lto.c (lto_balanced_map): Fix typos in head comment.
	(lto_promote_cross_file_statics): Fix long lines and remove redundant
	test.

2011-04-16  Jan Hubicka  <jh@suse.cz>

	* lto.c (lto_balanced_map): Update.

2011-04-14  Jan Hubicka  <jh@suse.cz>

	* lto.c: Include ipa-inline.h
	(add_cgraph_node_to_partition, undo_partition): Use inline_summary
	accessor.
	(ipa_node_duplication_hook): Fix declaration.
	* Make-lang.in (lto.o): Update dependencies.

2011-04-12  Nathan Froyd  <froydnj@codesourcery.com>

	* lto-tree.h (union lang_tree_node): Check for TS_COMMON before
	calling TREE_CHAIN.
	* lto.c (lto_fixup_common): Likewise.

2011-04-08  Nathan Froyd  <froydnj@codesourcery.com>

	* lto-lang.c (handle_sentinel_attribute): Don't use TYPE_ARG_TYPES.
	(handle_type_generic_attribute): Likewise.

2011-04-03  Michael Matz  <matz@suse.de>

	* lto.c (lto_materialize_function): Don't read and then discard
	sections in WPA mode.
	(lto_read_in_decl_state): Adjust call to lto_streamer_cache_get.

	* lto-lang.c (registered_builtin_fndecls): Remove.
	(lto_getdecls): Return NULL_TREE.
	(lto_builtin_function): Don't remember in registered_builtin_fndecls.

2011-03-31  Richard Guenther  <rguenther@suse.de>

	PR lto/48246
	* lto.c (lto_wpa_write_files): Disable assert for non-empty
	partitions when checking is not enabled.

2011-03-25  Kai Tietz  <ktietz@redhat.com>

	* lto.c (lto_resolution_read): Use filename_cmp instead
	of strcmp.
	(lto_read_section_data): Likewise.

2011-03-25  Jeff Law  <law@redhat.com>

	* lto/lto-lang.c (def_fn_type): Add missing va_end.

2011-03-21  Kai Tietz  <ktietz@redhat.com>

	PR target/12171
	* lto-lang.c (lto_attribute_table): Adjust table.

2011-02-18  Jakub Jelinek  <jakub@redhat.com>

	PR bootstrap/47807
	* Make-lang.in (lto/lto-lang.o): Depend on $(LTO_STREAMER_H) instead
	of lto-streamer.h.

2011-02-18  Richard Guenther  <rguenther@suse.de>

	PR lto/47798
	* lto-tree.h (lto_global_var_decls): Do not declare here.
	* lto-lang.c: Include lto-streamer.h.
	* Make-lang.in (lto-lang.o): Adjust dependencies.

2011-02-10  Kai Tietz  <kai.tietz@onevision.com>

	PR lto/47241
	* lto.c (lto_read_section_data): Free
	fd_name in failure case.
	For mingw targets don't hash file-descriptor.
	(read_cgraph_and_symbols): Close current_lto_file
	in failure case.

2011-01-11  Jan Hubicka  <jh@suse.cz>

	PR lto/45721
	PR lto/45375
	* lto.c (partition_cgraph_node_p, partition_varpool_node_p): Weakrefs
	are not partitioned.

2010-12-22  Nathan Froyd  <froydnj@codesourcery.com>

	* lto-lang.c (handle_nonnull_attribute, handle_sentinel_attribute):
	Use prototype_p.

2010-12-06  Richard Guenther  <rguenther@suse.de>

	PR lto/46796
	* lto-lang.c (lto_init): Give names to basic types.

2010-11-30  Joseph Myers  <joseph@codesourcery.com>

	* lto-object.c: Don't include toplev.h.
	* Make-lang.in (lto/lto-object.o): Don't depend on toplev.h.

2010-11-30  Joseph Myers  <joseph@codesourcery.com>

	* Make-lang.in (lto/lto-object.o): Depend on toplev.h instead of
	$(TOPLEV_H).

2010-11-29  Joseph Myers  <joseph@codesourcery.com>

	* lto-endian.h: Delete.
	* lto-object.c: Don't include "libiberty.h".
	(O_BINARY): Don't define.
	* lto.c: Don't include "libiberty.h" or <sys/mman.h>.
	(O_BINARY): Don't define.

2010-11-23  Richard Guenther  <rguenther@suse.de>

	* lto.c (read_cgraph_and_symbols): Remove newline from diagnostic.

2010-11-23  Richard Guenther  <rguenther@suse.de>

	PR lto/46605
	* lto.c (read_cgraph_and_symbols): Bail out after errors.

2010-11-17  Joseph Myers  <joseph@codesourcery.com>

	* lto.c (lto_main): Take no arguments.
	* lto.h (lto_main): Update prototype.

2010-11-16  Ian Lance Taylor  <iant@google.com>

	* lto-object.c (lto_obj_file_open): Call
	simple_object_attributes_merge rather than
	simple_object_attributes_compare.

2010-11-12  Joseph Myers  <joseph@codesourcery.com>

	* Make-lang.in (lto/lto.o): Use $(OPTS_H).
	* lto-lang.c (lto_handle_option): Take location_t parameter.

2010-11-10  Joseph Myers  <joseph@codesourcery.com>

	* lto.c (lto_resolution_read): Start diagnostics with lowercase
	letters and remove trailing '.'.
	(lto_file_finalize): Start diagnostic with a lowercase letter.

2010-11-02  Ian Lance Taylor  <iant@google.com>

	* lto-object.c: New file.
	* lto-elf.c: Remove file.
	* lto-macho.c: Remove file.
	* lto-macho.h: Remove file.
	* lto-coff.c: Remove file.
	* lto-coff.h: Remove file.
	* Make-lang.in (LTO_OBJS): Change lto/$(LTO_BINARY_READER).o to
	lto/lto-object.o.
	($(LTO_EXE)): Remove $(LTO_USE_LIBELF)
	(lto/lto-objfile.o): New target.
	(lto/lto-elf.o, lto/lto-coff.o, lto/lto-macho.o): Remove targets.
	(lto/lto.o): Remove $(LIBIBERTY_H).

2010-10-22  Jan Hubicka  <jh@suse.cz>

	* lto.c (add_cgraph_node_to_partition,
	add_varpool_node_to_partition): Add debug info.
	(lto_1_to_1_map, lto_balanced_map): Do not re-add already
	partitioned nodes.
	(do_whole_program_analysis): Set function flags before dumping.

2010-10-22  Richard Guenther  <rguenther@suse.de>

	* lto.c (lto_fixup_type): Fixup TYPE_CANONICAL again, via
	the new gimple_register_canonical_type.

2010-10-20  H.J. Lu  <hongjiu.lu@intel.com>

	PR bootstrap/45954
	* config-lang.in (boot_language): Set to $enable_lto.

2010-10-18  Jakub Jelinek  <jakub@redhat.com>

	PR lto/45638
	* Make-lang.in (check-lto): New dummy target.

2010-10-14  Eric Botcazou  <ebotcazou@adacore.com>

	* lto-elf.c (SHN_XINDEX): Define if not already defined.

2010-10-08  Joseph Myers  <joseph@codesourcery.com>

	* lto-lang.c (lto_init_options): Change to
	lto_init_options_struct.  Update parameters.
	(LANG_HOOKS_INIT_OPTIONS): Don't define.
	(LANG_HOOKS_INIT_OPTIONS_STRUCT): Define.

2010-10-06  Jan Hubicka  <jh@suse.cz>

	* lto.c (lto_balanced_map): Fix accounting of program size.

2010-10-06  Jan Hubicka  <jh@suse.cz>

	* lto.c (lto_balanced_map): Do not produce empty partitions.

2010-10-06  Andi Kleen  <ak@linux.intel.com>

	* lto.c (lto_process_name): Add.
	(lto_main): Call lto_process_name.

2010-10-06  Jan Hubicka  <jh@suse.cz>

	* lto.c (partition_cgraph_node_p, partition_varpool_node_p): Handle
	COMDATs required by the linker.

2010-10-05  Ian Lance Taylor  <iant@google.com>

	* lto.c (lto_section_with_id): Make s a const pointer.

2010-10-05  Jan Hubicka  <jh@suse.cz>

	* lto.c:  Include params.h.
	(add_cgraph_node_to_partition, add_varpool_node_to_partition): Do
	refcounting in aux field.
	(undo_partition, partition_cgraph_node_p, partition_varpool_node_p):
	New functions.
	(lto_1_to_1_map): Simplify.
	(lto_balanced_map): New function.
	(do_whole_program_analysis): Chose proper partitioning alg.
	* Make-lang.in (lto.o): Add dependency on params.h

2010-10-04  Andi Kleen  <ak@linux.intel.com>

	* Make-lang.in (lto1): Add + to build rule.

2010-10-03  Andi Kleen  <ak@linux.intel.com>

    	* lto.c (lto_file_finalize): Replace gcc_assert for missing section
          with fatal_error.

2010-09-28  Jan Hubicka  <jh@suse.cz>

	* lto-lang.c (handle_leaf_attribute): New function.
	(lto_attribute_tables): Add leaf.

2010-09-25  Jie Zhang  <jie@codesourcery.com>

	* lto.c (lto_read_all_file_options): Start a new line after
	printing out file names.

2010-09-24  Jan Hubicka  <jh@suse.cz>

	* lto.c (lto_promote_cross_file_statics): Use const_value_known_p.

2010-09-20  Jan Hubicka  <jh@suse.cz>

	PR tree-optimize/45605
	* lto.c (lto_promote_cross_file_statics): Use const_value_known_p.

2010-09-18  Gerald Pfeifer  <gerald@pfeifer.com>

	* lto-elf.c (lto_obj_file_open): Also provide filename when
	elf_begin fails.

2010-09-17  Jan Hubicka  <jh@suse.cz>

	* lto.c (lto_promote_cross_file_statics): Use const_value_known.

2010-09-17  Richard Guenther  <rguenther@suse.de>

	* lang.opt (flag_wpa): Also enable for the driver.

2010-09-16  Jan Hubicka  <jh@suse.cz>

	* lto.c (lto_materialize_function): Do not tamper with STATIC and
	EXTERNAL flags. 

2010-09-15  Laurynas Biveinis  <laurynas.biveinis@gmail.com>

	* lto-tree.h (struct lang_type): Add variable_size GTY option.

2010-09-08  Jan Hubicka  <jh@suse.cz>

	* lto.c (real_file_count, real_file_decl_data): New static vars.
	(read_cgraph_and_symbols): Use it.

2010-09-08  Richard Guenther  <rguenther@suse.de>

	* lto.c (read_cgraph_and_symbols): Collect again after each
	file.

2010-09-07  Jan Hubicka  <jh@suse.cz>

	* lto.c (promote_var, promote_fn): Set DECL_VISIBILITY_SPECIFIED.

2010-09-03  Richard Guenther  <rguenther@suse.de>

	* lto-elf.c (validate_file): Always error if validation fails.

2010-08-20  Jan Hubicka  <jh@suse.cz>

	* lto.c (lto_1_to_1_map): Be prepared for node to have no file data.
	(lto_wpa_write_files): Update comments.

2010-08-20  H.J. Lu  <hongjiu.lu@intel.com>

	PR bootstrap/45357
	* lto.c (lto_materialize_function): Replace has_analyzed_clone
	with has_analyzed_clone_p.

2010-08-20  Jan Hubicka  <jh@suse.cz>

	* lto.c (has_analyzed_clone_p): New function
	(lto_materialize_function): Use callgraph to determine if
	body is needed.
	(materialize_cgraph): Remove DECL_IS_BUILTIN check.

2010-08-20  Nathan Froyd  <froydnj@codesourcery.com>

	* lto.c: Use FOR_EACH_VEC_ELT.

2010-07-27  Andi Kleen  <ak@linux.intel.com>

	* Make-lang.in (lto.o): Add dependency to splay-tree.h

2010-07-27  Joseph Myers  <joseph@codesourcery.com>

	* lto-lang.c (lto_handle_option): Update prototype and return
	value type.  Remove duplicate assignment to result.

2010-07-27  Joseph Myers  <joseph@codesourcery.com>

	* lto-lang.c (lto_option_lang_mask, lto_complain_wrong_lang_p):
	New.
	(lto_init_options): Update prototype.
	(LANG_HOOKS_OPTION_LANG_MASK, LANG_HOOKS_COMPLAIN_WRONG_LANG_P):
	Define.

2010-07-10  Andi Kleen  <ak@linux.intel.com>

	PR lto/44992
        * lto.c: Include splay-tree.h
	(lto_resolution_read): Change to walk file_ids tree and parse
	extra file_id in resolution file.
	(lto_section_with_id): Add.
	(create_subid_section_table): Add.
	(lwstate): Add.
	(lto_create_files_from_ids): Add.
	(lto_file_read): Change to handle sub file ids and create list
	of file_datas. Add output argument for count.
	(get_section_data): Pass file_data to lto_get_section_name.
	(lto_flatten_file): Add.
	(read_cgraph_and_symbols): Handle linked lists of file_datas.

2010-07-10  Andi Kleen  <ak@linux.intel.com>

	* lto-coff.c (hash_name, eq_name): Move.
	(lto_obj_build_section_table): Call lto_obj_create_section_hash_table.
	* lto-elf.c: (hash_name, eq_name): Move.
	(lto_obj_build_section_table): Call lto_obj_create_section_hash_table.
	* lto-macho.c: (hash_name, eq_name): Move.
	(lto_obj_build_section_table): Call lto_obj_create_section_hash_table.
	* lto.c: (hash_name, eq_name): Move from lto-*.c
	(lto_obj_create_section_hash_table): Add.
	(free_with_string): Add.

2010-07-08  Manuel López-Ibáñez  <manu@gcc.gnu.org>

	* lto-coff.c: Include diagnostic-core.h in every file that
	includes toplev.h.
	* lto-elf.c: Likewise.
	* lto-lang.c: Likewise.
	* lto-macho.c: Likewise.

2010-07-07  Jakub Jelinek  <jakub@redhat.com>

	* lto-elf.c (ELFOSABI_NONE, ELFOSABI_LINUX): Define if not defined.
	(validate_file): Allow merging of ELFOSABI_NONE with ELFOSABI_LINUX
	objects.

2010-07-05  Jan Hubicka  <jh@suse.cz>

	* lto.c (add_cgraph_node_to_partition): Forward declare; walk also
	nodes from same comdat group as well as all comdat functions referenced
	here.
	(add_varpool_node_to_partition, add_references_to_partition): New
	function.
	(lto_1_1_map): Skip COMDAT fnctions/variables; use
	add_varpool_node_to_partition; clear aux flags when done.
	(lto_promote_cross_file_statics): Do not promote stuff that gets
	duplicated to each ltrans.

2010-07-04  Jan Hubicka  <jh@suse.cz>

        * lto.c (read_cgraph_and_symbols): Dump cgraph before merging.

2010-06-13  Richard Guenther  <rguenther@suse.de>

	* lto.c (lto_fixup_type): Do not register or fixup TYPE_CANONICAL.

2010-06-09  Kai Tietz  <kai.tietz@onevision.com>

	* lto.c (lto_resolution_read):  Pre-initialize local variable r.
	* lto-coff.c (coff_write_object_file): Add braces to if.

2010-06-08  Laurynas Biveinis  <laurynas.biveinis@gmail.com>

	* lto.c (lto_read_in_decl_state): Use typed GC allocation.
	(lto_file_read): Likewise.
	(new_partition): Likewise.
	(read_cgraph_and_symbols): Likewise.

2010-06-07  Joseph Myers  <joseph@codesourcery.com>

	* lto-lang.c (flag_no_builtin, flag_no_nonansi_builtin): Remove.
	(lto_handle_option): Don't set flag_signed_char here.

2010-06-04  Richard Guenther  <rguenther@suse.de>

	PR lto/41584
	* lto.c (lto_1_to_1_map): Use the proper file_data for
	varpool nodes.

2010-05-30  Jan Hubicka  <jh@suse.cz>

	* lto.c (promote_var, promote_fn, lto_wpa_write_files): Dump
	partitioning decisions.

2010-05-29  Jan Hubicka  <jh@suse.cz>

	* lto.c (bitmap vector): Remove.
	(lto_cgraph_node_sets,  lto_varpool_node_sets): Remove.
	(ltrans_partition_def): New structure.
	(ltrans_partition): New type and VECtor.
	(new_partition): New function.
	(add_cgraph_node_to_partition): New function.
	(lto_1_to_1_map): Reorganize for partitions.
	(lto_add_inline_clones): Remove.
	(lto_add_all_inlinees): Remove.
	(lto_promote_cross_file_statics): Use partitions.
	(cmp_partitions): New function.
	(lto_wpa_write_files): Do not call lto_add_all_inlinees;
	use partitions; output files sorted by size.

2010-05-29  Steven Bosscher  <steven@gcc.gnu.org>

	* Make-lang.in: Replace vec.h dependency with VEC_H.

2010-05-28  Joseph Myers  <joseph@codesourcery.com>

	* lto-coff.c (coff_errmsg): Remove.
	(lto_coff_begin_section_with_type, lto_obj_append_data): Use %m in
	errors instead of coff_errmsg (-1).
	* lto-macho.c (mach_o_errmsg): Remove.
	(lto_obj_begin_section, lto_obj_append_data): Use %m in errors
	instead of mach_o_errmsg (-1).
	* lto.c (read_cgraph_and_symbols): Use %m in errors instead of
	xstrerror (errno).

2010-05-28  Richard Guenther  <rguenther@suse.de>

	* lto.c (prefix_name_with_star): Removed.
	(strip_extension): Likewise.
	(get_filename_for_set): Likewise.
	(lto_write_ltrans_list): Fold into ...
	(lto_wpa_write_files): ... this.  Name LTRANS units
	by suffixing the ltrans output list filename.
	(do_whole_program_analysis): Adjust.

2010-05-27  Joseph Myers  <joseph@codesourcery.com>

	* lto.c: Include diagnostic-core.h instead of diagnostic.h.
	(read_cgraph_and_symbols, lto_main): Use seen_error.
	* Make-lang.in (lto/lto.o): Update dependencies.

2010-05-27  Eric Botcazou  <ebotcazou@adacore.com>

	PR lto/44230
	* lto.h (lto_eh_personality): New prototype.
	* lto.c: Include debug.h.
	(first_personality_decl): New static variable.
	(lto_materialize_function): Set it to DECL_FUNCTION_PERSONALITY of the
	first function for which it is non-null.
	(lto_eh_personality_decl): New static variable.
	(lto_eh_personality): New function.
	* lto-lang.c (LANG_HOOKS_EH_PERSONALITY): Redefine to above function.
	* Make-lang.in (lto/lto.o): Add dependency on debug.h.

2010-05-26  Steven Bosscher  <steven@gcc.gnu.org>

	* lto-lang.c: Do not include expr.h.

2010-05-24  Richard Guenther  <rguenther@suse.de>

	* lto-elf.c (lto_obj_build_section_table): Work around
	FreeBSD libelf issue.

2010-05-22  Richard Guenther  <rguenther@suse.de>

	* lto.c (read_cgraph_and_symbols): Do not collect.

2010-05-20  Jan Hubicka  <jh@suse.cz>

	* lto.c (promote_var, promote_fn): New functions.
	(lto_promote_cross_file_statics): Compute correctly boundary including
	static initializers of readonly vars.

2010-05-18  Jan Hubicka  <jh@suse.cz>

	* lto.c (lto_1_to_1_map): Partition non-inline clones.
	(lto_promote_cross_file_statics): Deal with non-inline clones.

2010-05-18  Jan Hubicka  <jh@suse.cz>

	* lto.c (lto_materialize_function): Announce function when
	reading body; allocate_struct_function only when reading body;
	do not finalize local statics; ggc_collect after reading;
	do not mark reachable node.
	(materialize_cgraph): Do not announce function.

2010-05-11  Jan Hubicka  <jh@suse.cz>

	* lto.c (materialize_cgraph): Revert my previous patch.

2010-05-11  Kai Tietz  <kai.tietz@onevision.com>

	* lto-coff.c (IMAGE_FILE_MACHINE_ADM64): Rename to
	IMAGE_FILE_MACHINE_AMD64.
	* lto-coff.c (IMAGE_FILE_MACHINE_ADM64): Likewise.

2010-05-11  Jan Hubicka  <jh@suse.cz>

	* lto.c (lto_fixup_decls): Remove global var decls freeing here.
	(materialize_cgraph): Add it here.

2010-05-11  Jan Hubicka  <jh@suse.cz>

	* lto.c (lto_fixup_decls): Free no longer needed lto_global_var_decls
	vector.

2010-05-11  Jan Hubicka  <jh@suse.cz>

	* lto.c (lto_1_to_1_map): Remove some no longer needed checks.
	(lto_promote_cross_file_statics): Never promote DECL_EXTERNAL;
	use reachable_from_other_partition_p and
	referenced_from_other_partition_p test.

2010-05-11  Kai Tietz  <kai.tietz@onevision.com>

	* lto-coff.c (validate_file): Add x64-coff support.
	* lto-coff.h (IMAGE_FILE_MACHINE_ADM64): New.
	(COFF_KNOWN_MACHINES): Add IMAGE_FILE_MACHINE_ADM64.
	* lto-lang.c (lto_build_c_type_nodes): Add check for
	'long long unsigned int' for x64-windows.
	(lto_init): Likewise.


2010-05-07  Steven Bosscher  <steven@gcc.gnu.org>

	* lto.h (struct lto_file_struct): Document offset member.
	* lto-endian.h: New file.
	* lto-macho.h: New file.
	* lto-macho.c: New file.
	* Make-lang.in: Add rule for lto-macho.o.

2010-05-07  Richard Guenther <rguenther@suse.de>

	PR lto/43857
	PR lto/43371
	* lang.opt (fresolution): Change to ...
	(fresolution=): ... this.
	* lto-lang.c (lto_handle_option): Adjust.

2010-05-07  Richard Guenther  <rguenther@suse.de>

	* lto.c (DUMPBASE_SUFFIX): Remove.
	(lto_execute_ltrans): Move functionality to lto-wrapper.c.
	Rename to ...
	(lto_write_ltrans_list): ... only output the list of ltrans files.
	(lto_maybe_unlink): Remove.
	(do_whole_program_analysis): Do not execute LTRANS phase
	from here.

2010-05-06  H.J. Lu  <hongjiu.lu@intel.com>

	* lto-lang.c (lto_handle_option): Add argument kind.

2010-05-05  Jan Hubicka  <jh@suse.cz>

	* lto.c (lto_promote_cross_file_statics): Compute boundary based on
	refs.

2010-05-05  Jan Hubicka  <jh@suse.cz>

	* lto.c (lto_1_to_1_map): Partition only needed nodes.

2010-04-30  Jan Hubicka  <jh@suse.cz>

	* lto.c (get_filename_for_set): Look for cgraph node and if none found,
	use default name.
	(lto_wpa_write_files): Write any non-empty partition.

2010-04-30  Jan Hubicka  <jh@suse.cz>

	* lto.c: Do not attempt to make constant pool references global.

2010-04-28  Jan Hubicka  <jh@suse.cz>

	* lto/lto.c (lto_read_in_decl_state): Use GGC.
	(lto_wpa_write_files): Announce what we are writting.
	(all_file_decl_data): New.
	(read_cgraph_and_symbols): Use GGC; correct timevars.
	(do_whole_program_analysis): Collect.
	* lto/Make-lang.in (lto.o): Fix dependency.
	* Makefile.in (GTFILES): Add lto-streamer.h.
	* varpool.c (varpool_analyze_pending_decls): Use TV_VARPOOL.
	(varpool_assemble_pending_decls): Use VAROUT.
	* lto-streamer.h (lto_tree_ref_table): Annotate.
	(lto_in_decl_state): Annotate.
	(lto_file_decl_data): Annotate.

2010-04-28  Jan Hubicka  <jh@suse.cz>

	* lto.c (lto_varpool_node_sets): New.
	(lto_1_to_1_map): Partition varpool too.
	(globalize_context_t, globalize_cross_file_statics,
	lto_scan_statics_in_ref_table, lto_scan_statics_in_cgraph_node,
	lto_scan_statics_in_remaining_global_vars): Remove.
	(lto_promote_cross_file_statics): Rewrite.
	(get_filename_for_set): Take vset argument.
	(lto_wpa_write_files): Pass around vsets.

2010-04-27  Dave Korn  <dave.korn.cygwin@gmail.com>

	PR lto/42776
	* Make-lang.in (LTO_OBJS): Use LTO_BINARY_READER instead of
	hardcoding 'lto-elf.o'.
	($(LTO_EXE)): Use LTO_USE_LIBELF instead of hardcoding '-lelf'.

	* lto-coff.h: New file.
	* lto-coff.c: Likewise.

2010-04-26  Richard Guenther  <rguenther@suse.de>

	* lto.c (lto_fixup_type): Deal with non-type TYPE_CONTEXT.

2010-04-26  Dave Korn  <dave.korn.cygwin@gmail.com>

	* lto.h (lto_elf_file_open): Rename prototype from this ...
	(lto_obj_file_open): ... to this.
	(lto_elf_file_close): Likewise ...
	(lto_obj_file_close): ... and likewise.
	(lto_elf_build_section_table): Likewise ...
	(lto_obj_build_section_table): ... and likewise.
	(lto_elf_begin_section): Likewise ...
	(lto_obj_begin_section): ... and likewise.
	(lto_elf_append_data): Likewise ...
	(lto_obj_append_data): ... and likewise.
	(lto_elf_end_section): Likewise ...
	(lto_obj_end_section): ... and likewise.
	* lto.c (lto_file_read): Update references to the above.
	(lto_wpa_write_files): Likewise.
	(lto_read_all_file_options): Likewise.
	(read_cgraph_and_symbols): Likewise.
	* lto-lang.c (LANG_HOOKS_BEGIN_SECTION): Likewise.
	(LANG_HOOKS_APPEND_DATA): Likewise.
	(LANG_HOOKS_END_SECTION): Likewise.
	* lto-elf.c (lto_elf_file_open): Rename from this ...
	(lto_obj_file_open): ... to this, updating any references.
	(lto_elf_file_close): Likewise ...
	(lto_obj_file_close): ... and likewise.
	(lto_elf_build_section_table): Likewise ...
	(lto_obj_build_section_table): ... and likewise.
	(lto_elf_begin_section): Likewise ...
	(lto_obj_begin_section): ... and likewise.
	(lto_elf_append_data): Likewise ...
	(lto_obj_append_data): ... and likewise.
	(lto_elf_end_section): Likewise ...
	(lto_obj_end_section): ... and likewise.

2010-04-21  Jan Hubicka  <jh@suse.cz>

	* lto.c (lto_fixup_tree): Do not call wpa fixup.
	(materialize_cgraph): Likewise.

2010-04-21  Jan Hubicka  <jh@suse.cz>

	* lto.c (lto_wpa_write_files): Update.
	(read_cgraph_and_symbols): Be more verbose.
	(materialize_cgraph): Likewise.
	(do_whole_program_analysis): Likewise.

2010-04-21  Jan Hubicka  <jh@suse.cz>

	* lto.c (globalize_cross_file_statics): When function has address taken,
	it needs to be public.

2010-04-20  Jan Hubicka  <jh@suse.cz>

	* lto.c (lto_add_inline_clones): Do not track inlined_decls.
	(lto_add_all_inlinees): Likewise.
	(lto_wpa_write_files): Likewise.

2010-04-18  Eric Botcazou  <ebotcazou@adacore.com>

	* lto-lang.c (lto_init): Remove second argument in call to
	build_common_tree_nodes.

2010-04-16  Rainer Orth  <ro@CeBiTec.Uni-Bielefeld.DE>

	* lto-elf.c [!HAVE_ELF_GETSHDRSTRNDX] (elf_getshdrstrndx): New
	function.

2010-03-09  Eric Botcazou  <ebotcazou@adacore.com>

	PR bootstrap/43276
	* lto-elf.c: Define EM_* constants if not already defined.

2010-03-03  Eric Botcazou  <ebotcazou@adacore.com>

	* lto-elf.c (is_compatible_architecture): New static function.
	(DEFINE_VALIDATE_EHDR): Use it to validate the architecture.

2010-02-11  Richard Guenther  <rguenther@suse.de>

	PR driver/43021
	* lto-elf.c (lto_elf_file_open): Handle file@offset case more
	appropriately.

2010-01-11  Andy Hutchinson  <hutchinsonandy@gcc.gnu.org>

	* lto.c (O_BINARY): Define.
	(lto_read_section_data): Open file in binary mode.
	* lto-elf.c (O_BINARY): Define.
	(lto_elf_file_open): Open file in binary mode. 

2010-01-08  Richard Guenther  <rguenther@suse.de>

	PR lto/42528
	* lto-lang.c (lto_handle_option): Handle -f[un]signed-char.
	(lto_init): Do not init char_type_node in a standard way
	but according to flag_signed_char.

2010-01-03  H.J. Lu  <hongjiu.lu@intel.com>

	PR lto/41564
	* lto.c (DUMPBASE_SUFFIX): New.
	(lto_execute_ltrans): Append a sequence number to -dumpbase
	for LTRANS.

2010-01-02  H.J. Lu  <hongjiu.lu@intel.com>

	PR lto/42580
	* lto-elf.c (lto_elf_file_open): Stop if the command line
	option file is missing.

2009-12-15  Richard Guenther  <rguenther@suse.de>

	* lto.c (lto_fixup_field_decl): Fixup DECL_FIELD_OFFSET.
	(lto_post_options): Do not disable debuginfo.

2009-12-14  Dmitry Gorbachev  <d.g.gorbachev@gmail.com>

	* Make-lang.in ($(LTO_EXE)): Use $(LINKER).

2009-12-11  Richard Guenther  <rguenther@suse.de>

	PR lto/42037
	* lto.c (lto_resolution_read): Properly grow the vector.

2009-12-11  Richard Guenther  <rguenther@suse.de>

	PR lto/41915
	* lto-lang.c (lto_init_options): Initialize flag_complex_method
	to the C99 default.  Do not set flag_unit_at_a_time.

2009-11-28  Jakub Jelinek  <jakub@redhat.com>

	* lto-lang.c (handle_nonnull_attribute): Remove unused attr_arg_num
	variable.

2009-11-19  Rafael Avila de Espindola  <espindola@google.com>

	PR bootstrap/42096
	* lto-elf.c (lto_elf_file_open): Use lto_parse_hex.
	* lto.c (lto_parse_hex): New.
	(lto_resolution_read): Use lto_parse_hex.
	* lto.h (lto_parse_hex): New.

2009-11-17  Rafael Avila de Espindola  <espindola@google.com>

	* lto-elf.c (lto_file_init): Add offset argument.
	(lto_elf_file_open): Record the offset.
	* lto.c (lto_resolution_read): Change file_name into a lto_file
	argument. Check offsets.
	(lto_file_read): Update call to lto_resolution_read.
	* lto.h (lto_file_struct): Add the offset field.

2009-11-16  Rafael Avila de Espindola  <espindola@google.com>

	* lto-elf.c (lto_elf_file_open): Use strtoll to parse the offset.

2009-11-14  Jan Hubicka  <jh@suse.cz>

	* lto.c (read_cgraph_and_symbols): Set also ipa_transforms_to_apply.

2009-11-12  Rafael Avila de Espindola  <espindola@google.com>

	* lang.opt (fresolution): Renamed from resolution.
	* lto-lang.c (lto_handle_option): Handle new option name.
	* lto.c (lto_resolution_read): Add more checks. Discard rest of line.

2009-11-04  Richard Guenther  <rguenther@suse.de>
            Rafael Avila de Espindola  <espindola@google.com>

	* lto-elf.c (lto_elf_build_section_table): Add the base offset.
	(lto_elf_file_open): Handle offsets in arguments name@offest.

2009-10-30  Richard Guenther  <rguenther@suse.de>

	PR lto/41858
	* lto.c (lto_file_read): Do not set file_data->fd.
	(lto_read_section_data): Use a single-entry file-descriptor cache.
	Do not check the result of xmalloc.
	(free_section_data): Do not use file_data->fd.
	(lto_read_all_file_options): Likewise.

2009-10-22  Richard Guenther  <rguenther@suse.de>

	* lto.c (lto_fixup_jump_functions): Remove.
	(lto_fixup_decls): Do not fixup jump functions.
	(read_cgraph_and_symbols): Schedule cgraph merging after
	summary reading.  Schedule type and decl fixup before
	summary reading.

2009-10-22  Richard Guenther  <rguenther@suse.de>

	* lto.c (lto_fixup_data_t): Remove free_list member.
	(lto_fixup_tree): Do not insert into free_list.
	(free_decl): Remove.
	(lto_fixup_decls): Remove free-list handling.

2009-10-22  Jan Hubicka  <jh@suse.cz>

	* lto.c (lto_fixup_jump_functions): New function.
	(lto_fixup_decls): Use it.

2009-10-16  Richard Guenther  <rguenther@suse.de>

	PR lto/41715
	* lto.c (lto_fixup_tree): Revert last change.

2009-10-14  Richard Guenther  <rguenther@suse.de>

	* lto.c (lto_fixup_tree): In case the prevailing decl is not
	compatible with the one we replace wrap it around a
	VIEW_CONVERT_EXPR.

2009-10-09  Richard Guenther  <rguenther@suse.de>

	PR lto/41635
	PR lto/41636
	* lto.c (read_cgraph_and_symbols): Do not assert we can open
	a file.
	* lto-elf.c (init_shdr##BITS): Fix i18n problems.
	(init_ehdr##BITS): Likewise.

2009-10-08  Joseph Myers  <joseph@codesourcery.com>

	* lto-elf.c (init_shdr##BITS, lto_elf_begin_section_with_type,
	init_ehdr##BITS, lto_elf_file_close): Remove trailing "." from
	diagnostics.
	* lto-lang.c (lto_post_options): Remove trailing "." from
	diagnostics.

2009-10-08  Richard Guenther  <rguenther@suse.de>

	* lto.c (read_cgraph_and_symbols): Free the gimple type merging
	hash tables.

2009-10-07  Joseph Myers  <joseph@codesourcery.com>

	* lto.c: Only include <sys/mman.h> if HAVE_MMAP_FILE.

2009-10-07  Jan Hubicka  <jh@suse.cz>

	* lto.c (read_cgraph_and_symbols): Mark functions neccesary only at
	ltrans stage; explain why this is needed and should not.

2009-10-05  Richard Guenther  <rguenther@suse.de>

	PR lto/41552
	PR lto/41487
	* lto.c (lto_read_decls): Do not register deferred decls.
	(read_cgraph_and_symbols): Delay symbol and cgraph merging
	until after reading the IPA summaries.

2009-10-02  Rafael Avila de Espindola  <espindola@google.com>

	* Make-lang.in (lto/lto-lang.o): Don't depend on lto/common.h.
	(lto-lang.c): Don't include lto/common.h.

2009-10-02  Rafael Avila de Espindola  <espindola@google.com>

	* Make-lang.in (LTO_OBJS): Remove lto/common.o.
	(lto/common.o): Remove.
	* common.c: Remove.
	* common.h (lto_kind_str): Remove.
	(lto_visibility_str): Remove.
	(lto_resolution_str): Make it static.

2009-10-01  Diego Novillo  <dnovillo@google.com>

	* lto.c (lto_read_decls): Add comment.
	Call internal_error instead of gcc_assert.
	(lto_resolution_read): Likewise.
	(lto_add_all_inlinees): Tidy.
	* Make-lang.in: Fix copyright boilerplate.
	(lto.pdf): New.
	(lto.install-pdf): New.
	* lto-tree.h: Fix copyright boilerplate.
	* lang-specs.h: Likewise.
	Remove ".lto" entry from compilers fragment.
	* lto-elf.c: Move inclusion of gelf.h after config.h.
	Tidy formatting everywhere.
	* lto.h: Fix copyright boilerplate.
	Tidy formatting everywhere.
	* common.c: Likewise.
	* config-lang.in: Likewise.
	* common.h: Likewise.
	* lto-lang.c: Likewise.

2009-10-01  Richard Guenther  <rguenther@suse.de>

	* lto.c (lto_read_section_data): Use plain lseek/read.

2009-10-01  Richard Guenther  <rguenther@suse.de>

	* lto.c (LTO_MMAP_IO): Define if we can mmap files and
	use sysconf to query the system page size.
	(lto_file_read): Implement fallback using stdio.
	(free_section_data): Likewise.

2009-09-29  Diego Novillo  <dnovillo@google.com>

	* lto-lang.c (lto_init): Really fix call to
	build_common_builtin_nodes.

2009-09-29  Diego Novillo  <dnovillo@google.com>

	* lto-lang.c (lto_init): Fix call to
	build_common_builtin_nodes.

2009-09-29  Richard Guenther  <rguenther@suse.de>

	PR lto/40754
	* lto-elf.c (init_shdr##BITS): Properly specify alignment
	in bytes.
	(first_data_block): New static variable.
	(lto_elf_append_data): Align the first data block in each
	section.

2009-09-28  Diego Novillo  <dnovillo@google.com>

	* lto-lang.c: Tidy.  Remove stale FIXME lto markers.
	* lto.c (strip_extension): New.
	(get_filename_for_set): Call it.  Do not call make_cwd_temp_file.
	(lto_execute_ltrans): Tidy.
	Do not pass -fwpa nor -fltrans-* to LTRANS.
	* opts.c: Tidy formatting and remove stale FIXME lto markers.
	* tree.c (need_assembler_name_p): Call
	lang_hooks.decls.may_need_assembler_name_p if set.
	* varasm.c (default_binds_local_p_1): Remove check for
	flag_ltrans.
	* varpool.c (decide_is_variable_needed): Do not test for
	in_lto_p.

2009-09-22  Richard Guenther  <rguenther@suse.de>

	PR lto/39276
	* lto.c (lto_execute_ltrans): Perform ltrans phase manually.
	* Make-lang.in: Remove ltrans-driver stuff.
	* config-lang.in: Likewise.
	* lang.opt (fltrans-driver): Remove.
	* lto-lang.c (lto_init_options): Remove code initializing
	ltrans_driver.
	* ltrans-driver: Remove.

2009-09-21  Diego Novillo  <dnovillo@google.com>

	* lto-lang.c (lto_define_builtins): Remove superfluous
	calls to targetm.init_builtins and build_common_builtin_nodes.
	(lto_init): Add targetm.arm_eabi_unwinder as parameter to
	build_common_builtin_nodes.
	* lto.c (lto_materialize_function): Do nothing if NODE is a
	clone.

2009-09-03  Diego Novillo  <dnovillo@google.com>

	* lto-elf.c (validate_file): Replace call to
	elf_getshstrndx with call to elf_getshdrstrndx.

2009-08-19  Richard Guenther  <rguenther@suse.de>

	* lto-lang.c (lto_init): Merge char_type_node with the
	appropriately signed variant.

2009-08-19  Richard Guenther  <rguenther@suse.de>

	PR lto/41071
	* lto.c (lto_fixup_common): Re-build the pointer-to chain part one.
	(lto_fixup_type): Re-build the pointer-to chain part two.

2009-08-19  Richard Guenther  <rguenther@suse.de>

	PR lto/41071
	* lto.c (lto_fixup_type): Re-build the type variant chain.

2009-08-19  Richard Guenther  <rguenther@suse.de>

	PR lto/41071
	* lto.c (lto_fixup_constructor): New function.
	(lto_fixup_tree): Replace all types.  Properly fixup
	constructors and constants.

2009-08-14  Richard Guenther  <rguenther@suse.de>

	* lto.c (read_cgraph_and_symbols): Exchange TREE_CHAIN use
	for DECL_LANG_SPECIFIC.

2009-08-13  Richard Guenther  <rguenther@suse.de>

	PR lto/41032
	* lto-lang.c (LANG_HOOKS_TYPES_COMPATIBLE_P): Define to NULL.

2009-07-30  Richard Guenther  <rguenther@suse.de>

	PR lto/40903
	* lto.c (read_cgraph_and_symbols): After fixing up decls choose
	the largest decl for output and free TREE_CHAIN for further
	use.

2009-07-24  Diego Novillo  <dnovillo@google.com>

	* Make-lang.in: Add empty lto.install-plugin target.

2009-07-13  Diego Novillo  <dnovillo@google.com>

	* lto.c (lto_fixup_tree): Handle IMPORTED_DECL.

2009-07-11  Richard Guenther  <rguenther@suse.de>

	* lto-lang.c (lto_write_globals): Wrapup global decls.

2009-07-10  Richard Guenther  <rguenther@suse.de>

	* lto-lang.c (lto_init): Allocate one more location to make
	BUILTINS_LOCATION correct.

2009-07-09  Rainer Orth  <ro@TechFak.Uni-Bielefeld.DE>

	* lto.c (free_section_data): Cast computed_offset to caddr_t.

2009-07-06  Diego Novillo  <dnovillo@google.com>

	* lto.c (lto_fixup_type): Fixup TYPE_SIZE and
	TYPE_SIZE_UNIT.

2009-07-06  Diego Novillo  <dnovillo@google.com>

	* lto.c (preload_common_nodes): Remove.
	(lto_read_in_decl_state): Call lto_streamer_cache_get.
	(lto_read_decls): Call lto_data_in_create and
	lto_data_in_delete.
	(free_decl): Do not call ggc_free.
	(lto_main): Call lto_init_reader.
	* lto-lang.c (lto_type_for_size): Handle intTI_type_node.
	(lto_init): Initialize main_identifier_node if needed.
	Make ptrdiff_type_node be integer_type_node.

2009-06-19  Diego Novillo  <dnovillo@google.com>

	* lto.c: Remove code guarded by #ifdef LTO_STREAM_DEBUGGING.
	Remove code guarded by #ifdef GLOBAL_STREAMER_TRACE.
	Remove code guarded by #ifdef LOCAL_TRACE.

2009-06-18  Diego Novillo  <dnovillo@google.com>

	* lto.c: Update license to GPLv3.
	* lto-elf.c: Likewise.
	* common.c: Likewise.
	* lto-lang.c: Likewise.
	* lto.h: Remove superfluous include files.  Update all
	users.

2009-06-17  Diego Novillo  <dnovillo@google.com>

	* lto.c (read_cgraph_and_symbols): Call input_cgraph.

2009-06-02  Diego Novillo  <dnovillo@google.com>

	* lto.c (lto_1_to_1_map): Ignore nodes that have not been
	read in.
	(materialize_cgraph): Only materialize nodes that have a
	representation on file.

2009-06-01  Diego Novillo  <dnovillo@google.com>

	* lto-lang.c (lto_handle_option): Hanlde OPT_Wabi.

2009-05-31  Diego Novillo  <dnovillo@google.com>

	* lto-lang.c (lto_type_for_mode): Handle all the modes
	handled in c_common_type_for_mode.

2009-05-21  Diego Novillo  <dnovillo@google.com>

	* lto-elf.c: Always include <gelf.h>.
	* config-lang.in (target_libs): Remove.
	(build_by_default): Set to no.

2009-05-15  Diego Novillo  <dnovillo@google.com>

	* lto.c (lto_materialize_function): Assert that DECL is
	not a builtin.
	(materialize_cgraph): Don't try to materialize builtin
	functions.
	* lto-section-out.c (write_symbol_vec): Do not write
	builtin functions.

2009-05-13  Diego Novillo  <dnovillo@google.com>

	* lto-lang.c (LANG_HOOKS_GET_ALIAS_SET): Define.

2009-05-07  Diego Novillo  <dnovillo@google.com>

	* lto.c (lto_resolution_read): Add type casts for C++ warnings.
	(LTO_REGISTER_TYPE_AND_FIXUP_SUBTREE): Define.
	(lto_fixup_type): Call it for TYPE_POINTER_TO,
	TYPE_REFERENCE_TO, TYPE_CONTEXT and TYPE_CANONICAL.
	(lto_fixup_tree): Call gimple_register_type when *TP is a
	type.
	(lto_main): Call bitmap_obstack_initialize.

2009-04-22  Diego Novillo  <dnovillo@google.com>

	* lto.c (free_section_data): Tidy.
	(lto_1_to_1_map): Tidy.
	(lto_add_all_inlinees): Tidy.
	(prefix_name_with_star): New.
	(get_filename_for_set): New.
	(lto_wpa_write_files): Call cgraph_node_set_needs_ltrans_p
	to determine what cgraph node sets to write.
	Call get_filename_for_set to compute temporary file
	names.
	(lto_execute_ltrans): Do not execute LTRANS on files with
	names that start with '*'.
	Move logic to execute LTRANS together so that LTRANS is
	invoked only if there are any files to compile.
	(do_whole_program_analysis): Only remove output files
	that do not start with '*'.

2009-04-06  Diego Novillo  <dnovillo@google.com>

	* lto-lang.c (lto_post_options): Set flag_excess_precision_cmdline.
	* lto.c (read_cgraph_and_symbols): Set cgraph_function_flags_ready.
	(lto_add_all_inlinees): Tidy.

2009-03-26  Diego Novillo  <dnovillo@google.com>

	* lto.c: Include gimple.h.
	(lto_read_in_decl_state): Call gimple_register_type for
	every type in every stream.
	(lto_fixup_common): Call gimple_register_type if T has a
	type.
	(do_whole_program_analysis): Call print_lto_report.
	(lto_main): Call print_lto_report after cgraph_optimize.
	* Make-lang.in (lto.o): Add dependency on GIMPLE_H.

2009-03-24  Diego Novillo  <dnovillo@google.com>

	* Make-lang.in (lto-lang.o): Add dependency on TARGET_H and EXPR_H.
	(lto.o): Add dependency on GIMPLE_H.

2009-03-10  Simon Baldwin  <simonb@google.com>

	* lto.c (lto_read_all_file_options): Close any open file descriptor
	contained in file_data before freeing.

2009-02-24  Rafael Avila de Espindola  <espindola@google.com>

	* lto.c (lto_add_inline_clones): Don't add the master clone. Check
	for a decl in the original bitmap, not a node.
	(lto_add_all_inlinees): Remove original nodes that are not needed.
	(lto_scan_statics_in_cgraph_node): Don't care if the node is the master.

2009-02-24  Diego Novillo  <dnovillo@google.com>

	* lto.c (lto_materialize_function): Update
	lto_stats.num_function_bodies.
	(get_section_data): Initialize *LEN to 0.
	(lto_1_to_1_map): Update lto_stats.num_cgraph_partitions.
	(lto_wpa_write_files): Update lto_stats.num_cgraph_nodes.
	Update lto_stats.num_output_files.
	(read_cgraph_and_symbols): Update lto_stats.num_input_files.
	(materialize_cgraph): Update lto_stats.num_input_cgraph_nodes.
	(lto_main): Initialize lto_stats.
	If flag_lto_report is set, call print_lto_report.

2009-02-19  Diego Novillo  <dnovillo@google.com>

	Revert

	2009-02-19  Rafael Avila de Espindola  <espindola@google.com>

		* lto.c (lto_add_inline_clones): Don't add the
		master clone. Check for a decl in the original
		bitmap, not a node.
		(lto_add_all_inlinees): Remove original nodes
		that are not needed.
		(lto_scan_statics_in_cgraph_node): Don't care if
		the node is the master.
		(lto_promote_cross_file_statics): Use a new
		context.seen_node_decls for each set

2009-02-19  Rafael Avila de Espindola  <espindola@google.com>

	* lto.c (lto_add_inline_clones): Don't add the master clone. Check
	for a decl in the original bitmap, not a node.
	(lto_add_all_inlinees): Remove original nodes that are not needed.
	(lto_scan_statics_in_cgraph_node): Don't care if the node is the master.
	(lto_promote_cross_file_statics): Use a new context.seen_node_decls
	for each set

2009-02-18  Diego Novillo  <dnovillo@google.com>

	* lto.c (lto_wpa_write_files): Use timers TV_WHOPR_WPA
	and TV_WHOPR_WPA_IO.
	(lto_execute_ltrans): Use timer TV_WHOPR_WPA_LTRANS_EXEC.
	(read_cgraph_and_symbols): Use timer TV_IPA_LTO_DECL_IO.
	(materialize_cgraph): Use timer TV_IPA_LTO_GIMPLE_IO.
	Use timer TV_WHOPR_WPA or TV_WHOPR_LTRANS or TV_LTO
	depending on command line flags.
	(do_whole_program_analysis): Use timer TV_WHOPR_WPA.
	(lto_main): Remove timer uses.

2009-02-18  Rafael Avila de Espindola  <espindola@google.com>

	* lto.c (lto_materialize_function): Don't set DECL_EXTERN to 0.
	(lto_wpa_write_files): Update calls to renamed functions.

2009-02-17  Diego Novillo  <dnovillo@google.com>

	PR 39203
	* lto-lang.c (lto_post_options): Disable -fwhole-program
	when running LTRANS.

2009-02-10  Diego Novillo  <dnovillo@google.com>

	* lto.c (read_cgraph_and_symbols): Fix comment.

2009-02-10  Diego Novillo  <dnovillo@google.com>

	* lto.c (read_cgraph_and_symbols): Read options from all
	IL files.

2009-02-10  Diego Novillo  <dnovillo@google.com>

	* lto.c (read_cgraph_and_symbols): Factor out of lto_main.
	(materialize_cgraph): Likewise.
	(do_whole_program_analysis): Likewise.
	(lto_main): Call read_cgraph_and_symbols,
	materialize_cgraph and do_whole_program_analysis.

2009-02-10  Simon Baldwin  <simonb@google.com>

	* lto.c: Include lto-opts.h.
	* (lto_main): Clear file options at loop start, read any saved
	options from the first file handled, and re-issue options.
	* Makefile.in (lto.o): Add dependency on lto-opts.h.

2009-02-02  Diego Novillo  <dnovillo@google.com>

	* lto.c (lto_main): Stop LTO_TIMER and use
	TV_WHOPR_WPA_LTRANS_EXEC when launching LTRANS.

2009-01-30  H.J. Lu  <hongjiu.lu@intel.com>

	PR lto/38995
	* lto-elf.c (init_shdr##BITS): Set the sh_addralign field
	to POINTER_SIZE.

2009-01-29  Ramana Radhakrishnan  <ramana.r@gmail.com>

	* Make-lang.in (LTO_EXE): Link with all 
	BACKENDLIBS and not only GMPLIBS

2009-01-28  H.J. Lu  <hongjiu.lu@intel.com>

	PR bootstrap/38992
	* lto-elf.c: Include gelf.h instead of libelf.h.
	(lto_elf_file_close): Replace elfx_update_shstrndx with
	gelf_getehdr, elf_getscn, gelf_getshdr, gelf_update_shdr and
	gelf_update_ehdr.

2009-01-28  H.J. Lu  <hongjiu.lu@intel.com>

	PR middle-end/38996
	* lto-elf.c (DEFINE_INIT_EHDR): Initialize e_version.

2009-01-26  Diego Novillo  <dnovillo@google.com>

	* lto-lang.c (LANG_HOOKS_TYPES_COMPATIBLE_P): Update.

2009-01-26  Diego Novillo  <dnovillo@google.com>

	* lto-lang.c (lto_types_compatible_p): Move to gimple.c
	and rename into gimple_types_compatible_p.

2009-01-12  Rafael Avila de Espindola  <espindola@google.com>

	* lto-lang.c (lang_hooks): Remove the const qualifier.

2009-01-06  Diego Novillo  <dnovillo@google.com>

	* ltrans-driver: Mark 'all' target as phony.

2008-12-31  Diego Novillo  <dnovillo@google.com>

	* ltrans-driver: Execute a NOP action for target 'all'.

2008-12-19  Diego Novillo  <dnovillo@google.com>

	* lto.c (lto_1_to_1_map): Tidy.

2008-12-19  Diego Novillo  <dnovillo@google.com>

	* lto-elf.c (lto_elf_file_open): When FILENAME cannot
	be opened, show its name.
	* ltrans-driver: If $verbose is set, do not use parallelism.

2008-12-17  Rafael Avila de Espindola  <espindola@google.com>

	* lto.c (lto_fixup_function): New.
	(lto_fixup_tree): Call lto_fixup_function.

2008-12-14  Doug Kwan  <dougkwan@google.com>

	* lto.c (lto_1_to_1_map): Create a cgraph node set for any global
	variables if there is no function.

2008-12-10  Simon Baldwin  <simonb@google.com>

	* ltrans-driver: Always run make in silent mode, to avoid make's
	trace on stdout interfering with lto-wrapper output.

2008-12-10  Doug Kwan  <dougkwan@google.com>

	* lto.c	(lto_add_inline_clones): Do not force master clones of
	inlined functions already in SET to be static inline.

2008-12-04  Doug Kwan  <dougkwan@google.com>

	* lto.c (globalize_context_t): New type to store states in
	globalization of cross-file statics.
	(globalize_cross_file_statics): New.
	(lto_scan_statics_in_ref_table): Walk tree to look for reachable
	static decls that need to be fixed up.
	(lto_scan_statics_in_cgraph_node): Change call interface to use
	a globalize_context_t CONTEXT for all states used.
	(lto_scan_statics_in_remaining_global_vars): New.
	(lto_promote_cross_file_statics): Use new call interface of
	LTO_SCAN_STATICS_IN_CGRAPH_NODE.  Handle remaining externally
	visible vars in the last set.

2008-12-03  Diego Novillo  <dnovillo@google.com>

	* lto.c (lto_fixup_tree): Do not emit an error when
	PREVAILING throw but T doesn't.

2008-12-02  Doug Kwan  <dougkwan@google.com>

	* lto.c (lto_scan_statics_in_ref_table): New function factored out
	from code in ...
	(lto_scan_statics_in_cgraph_node): Handle both file-scope static
	variables and functions.
	(lto_promote_cross_file_statics): Rename bitmaps to SEEN_DECLS
	and GLOBAL_DECLS from SEEN_VARS and GLOBAL_VARS.

2008-11-29  Diego Novillo  <dnovillo@google.com>

	* lto.c: Include timevar.h.
	(lto_materialize_function): Tidy.  Add comments.
	(lto_wpa_write_files): Tidy.
	(lto_execute_ltrans): Tidy.
	(lto_main): Add local variable LTO_TIMER.  Initialize it
	to one of TV_WHOPR_WPA, TV_WHOPR_LTRANS or TV_LTO.
	Start and stop the timer.
	Tidy comments.
	* Make-lang.in (lto.o): Add dependency on timevar.h.
	* ltrans-driver: React to -v and -save-temps.
	Use simple heuristic to determine how much parallelism to
	use when executing make.

2008-11-12  Doug Kwan  <dougkwan@google.com>

	* lto.c (lto_bitmap_obstack): Remove var.
	(lto_materialize_function): Do nothing instead of marking function
	body in file if flag_wpa is true.
	(lto_add_all_inlinees): Use bitmap functions in lto-utils.c.
	(lto_scan_statics_in_cgraph_node): New function.
	(lto_promote_cross_file_statics): Same.
	(lto_wpa_write_files): Call lto_promote_cross_file_statics.
	Use bitmap functions in lto-utils.c.  Remove unsued label OUT.
	* Make-lang.in (lto/lto.o): Add lto-utils.h to dependency list.

2008-11-09  Diego Novillo  <dnovillo@google.com>

	* lto/lto.c (lto_fixup_tree): Change error message locus
	information to include location of mismatching
	declaration.
	Use TREE_NO_WARNING to avoid repeated messages.
	(lto_main): If lto_fixup_decls emitted any errors, exit.
	* lto/lto-lang.c: Don't include libfuncs.h and except.h
	(lto_init_options): Don't enable exceptions by default.
	(lto_eh_runtime_type): Move to lto-function-in.c
	(lto_init_eh): Likewise.
	(lto_init): Don't call lto_init_eh.
	* lto/Make-lang.in (lto-lang.o): Remove dependency on
	libfuncs.h and except.h.

2008-10-30  Diego Novillo  <dnovillo@google.com>

	* lto.c (lto_read_decls): Declare debug_main only if
	LTO_STREAM_DEBUGGING is enabled.

2008-10-30  Simon Baldwin  <simonb@google.com>

	* lto.c (lto_wpa_write_files): Create intermediate files with
	make_cwd_temp_file().
	(lto_maybe_unlink): New.  Delete intermediate WPA files unless
	WPA_SAVE_LTRANS is set.
	(lto_main): Call lto_maybe_unlink() for intermediate WPA files.
	* ltrans-driver: Do not strip directory from output files.

2008-10-29  Doug Kwan  <dougkwan@google.com>

	* lto.c (free_decl): Call lto_symtab_clear_resolution when freeing
	DECL.
	* Make-lang.in (LTO_OBJS): Remove lto/lto-symtab.o
	(lto/lto-symtab.o): Remove rule.
	* lto-tree.h (struct lang_identifier): Remove LTO specific fields.
	(struct lang_decl): Remove RESOLUTION and add DUMMY in struct.
	(LANG_IDENTIFIER_CAST, LTO_IDENTIFIER_DECL, LTO_DECL_RESOLUTION):
	Remove macros.
	lto-symtab.c (File): Move up one level.
	lto-lang.c (cgraph.h): Remove include.
	(input_overwrite_node, input_node, input_edge, input_cgraph_1,
	input_cgraph): Move to lto-cgraph.c in gcc directory above.
	(LANG_HOOKS_INPUT_CGRAPH): Remove use of macro.

2008-10-24 Rafael Espindola  <espindola@google.com>

	* lto-function-in.c (get_resolution): Return LDPR_PREEMPTED_IR for
	non prevailing weak symbols.

2008-10-24 Rafael Espindola  <espindola@google.com>

	* lto-lang.c (input_cgraph_1): Iterate over nodes, not cgraph_nodes.

2008-10-24 Rafael Espindola  <espindola@google.com>

	* lto-lang.c (input_node): Avoid casts from pointers to ints of
	different types.

2008-10-23  Simon Baldwin  <simonb@google.com>

	* lto-lang.c (input_node): Save the node reference, rather than the
	node pointer, in node->inlined_to.
	(input_cgraph_1): Convert node references into node pointers.

2008-10-22  Diego Novillo  <dnovillo@google.com>
	    Rafael Espindola  <espindola@google.com>

	* lto.c (lto_resolution_read): Tidy.
	* lto-symtab.c (lto_symtab_prevailing_decl): Do not
	abort if RET is NULL.

2008-10-22  Doug Kwan  <dougkwan@google.com>

	* lto.c (lto_fixup_tree): Check for NOTHROW conflict only if
	exceptions flag is given.
	* lto-lang.c: (lto_init_options) Set default exceptions flag.
	(lto_init_eh): Remove exceptions flag initialization.
	(lto_init): Only call lto_init_eh if exceptions flag is set. 

2008-10-21  Diego Novillo  <dnovillo@google.com>

	* lto.c: Tidy some formatting.
	* lto.h: Likewise.

2008-10-21  Simon Baldwin  <simonb@google.com>

	* lto-symtab.c: (lto_same_type_p): Types cannot be equal if one of
	them is NULL (but not the other).

2008-10-17  Diego Novillo  <dnovillo@google.com>

	* ltrans-driver: Divert output from make to a temporary file.
	Show it if the call to make failed.

2008-10-15  Diego Novillo  <dnovillo@google.com>

	* lto.c (lto_wpa_write_files): Reformat do-while loop.
	Do not print TEMP_FILENAME
	* ltrans-driver: Call make with -s.

2008-10-15  Diego Novillo  <dnovillo@google.com>

	* lto-symtab.c (lto_symtab_merge_decl): Do not force
	TREE_STATIC on global symbols.

2008-10-14  Ollie Wild  <aaw@google.com>

	* Make-lang.in (LTRANS_DRIVER_INSTALL_NAME): Remove.
	(LTRANS_DRIVER_EXE): Add.
	(lto.all.cross): Add LTRANS_DRIVER_EXE.
	(lto.all.encap): Add LTRANS_DRIVER_EXE.
	(lto.install.common): Remove ltrans-driver.
	(lto.mostlyclean): Add LTRANS_DRIVER_EXE.
	(LTRANS_DRIVER_EXE): New build rule.
	* config-lang.in (compilers): Add ltrans-driver.

2008-10-14  Diego Novillo  <dnovillo@google.com>

	* Make-lang.in (LTRANS_DRIVER_INSTALL_NAME): Disable transformation
	of program name.

2008-10-13  Ollie Wild  <aaw@google.com>

	* lang-spec.h (@lto): Replace lto1_options with cc1_options.
	* lto.c (lto_execute_ltrans): Add "-fno-wpa -fltrans -xlto" to CFLAGS.
	* ltrans-driver (LTRANS_FLAGS): Remove.

2008-10-08  Doug Kwan  <dougkwan@google.com>

	* lto.c (lto_fixup_tree): Remove ATTRIBUTE_UNUSED from DATA.
	Handle new tree codes RECORD_TYPE, UNION_TYPE, QUAL_UNION_TYPE
	and TREE_BINFO.  Also move code handling FUNCTION_DECL and VAR_DECL
	from lto_fixup_state to here.
	(lto_fixup_state): Take an lto_fixup_data_t object DATA instead of
	just a free-list.  Fix up types also.  Move decl merging code to
	lto_fixup_tree.
	(lto_fixup_state_aux): Change AUX to point to an lto_fixup_data_t
	object.
	(lto_fixup_decls): Use another pointer set to avoid multiple
	walking of nodes except for DECLs to be replaced.  Pass an
	lto_fixup_data_t object to tree-walker.

2008-10-08 Rafael Espindola  <espindola@google.com>

	* lto-symtab.c (lto_symtab_set_resolution): New.
	(lto_symtab_merge_decl): Use lto_symtab_set_resolution and
	lto_symtab_get_resolution.
	(lto_symtab_prevailing_decl): Return decl for non public decls.
	(lto_symtab_get_resolution): New.
	* lto.c (lto_fixup_tree, lto_fixup_state): Remove unecessary checks.

2008-10-06 Rafael Espindola  <espindola@google.com>

	* lto-lang.c: Include cgraph.h.
	(input_overwrite_node, input_node, input_edge, input_cgraph_1,
	input_cgraph): Moved from lto-cgraph.c.
	(LANG_HOOKS_INPUT_CGRAPH): New.

2008-10-03 Rafael Espindola  <espindola@google.com>

	* lto.c (lto_fixup_tree, lto_fixup_state): Fix the FIXME.

2008-10-03 Rafael Espindola  <espindola@google.com>

	* lto-symtab.c (lto_symtab_overwrite_decl): Remove. Remove all calls.
	(lto_symtab_merge_decl): Update  LTO_IDENTIFIER_DECL the reflect the
	prevailing definition. Don't mark TREE_NOTHROW differences.
	* lto.c (lto_fixup_tree): New.
	(lto_fixup_state): New.
	(lto_fixup_state_aux): New.
	(free_decl): New.
	(lto_fixup_decls): New.
	(lto_main): Call lto_fixup_decls.

2008-10-02  Ollie Wild  <aaw@google.com>

	* lang.opt (fltrans): Moved from common.opt.  Remove RejectNegative
	and Init.
	(fwpa): Moved from common.opt.  Remove RejectNegative and Init.
	* lto-lang.c (lto_post_options): Add validation and fixups for
	-fltrans and -fwpa.

2008-10-02 Rafael Espindola  <espindola@google.com>

	* lto-symtab.c (lto_symtab_merge_var, lto_symtab_merge_fn,
	lto_symtab_merge_decl): Return void.
	(lto_symtab_prevailing_decl): New.

2008-09-30 Rafael Espindola  <espindola@google.com>

	* lto-symtab.c (lto_symtab_compatible): Remove the check for already
	defined symbols.
	(lto_symtab_overwrite_decl): Copy LTO_DECL_RESOLUTION.
	(lto_symtab_merge_decl): Store symbol resolution in LTO_DECL_RESOLUTION.
	Check for already defined symbols.
	* lto-tree.h (lang_decl): Remove dummy and add resolution fields.
	(LTO_IDENTIFIER_RESOLUTION): Remove.
	(LTO_DECL_RESOLUTION): New.

2008-09-30 Rafael Espindola  <espindola@google.com>

	* lto.c (lto_read_decls): Use new input_tree signature.

2008-09-26  Doug Kwan  <dougkwan@google.com>

	* lto.c (lto_main): Call lto_fixup_nothrow_decls to fix up function
	bodies affected by exception attribute merging of DECLs.
	* lto-symtab.c (lto_symtab_merge_decl): Handle exception attribute
	merging. 

2008-09-25  Rafael Espindola  <espindola@google.com>

	* Make-lang.in (PLUGIN_API_H, LTO_TREE_H): New.
	(lto/lto-lang.o, lto/lto.o, lto/lto-symtab.o) Use LTO_TREE_H.
	* lto-symtab.c (lto_symtab_compatible): New.
	(lto_symtab_overwrite_decl): New.
	(lto_symtab_merge_decl): Refactor to use the above functions
	and the resolution from lang_identifier.
	* lto-tree.h: Include plugin-api.h.
	(lang_identifier): Add resolution.
	(LTO_IDENTIFIER_RESOLUTION): New.

2008-09-25  Ollie Wild  <aaw@google.com>

	* lang.opt (fltrans-output-list=): New option.
	* lto.c (lto_execute_ltrans): Output file names to ltrans_output_list.

2008-09-25 Rafael Espindola  <espindola@google.com>

	* lto.c (lto_resolution_read): Initialize ret;

2008-09-24  Ollie Wild  <aaw@google.com>

	* lto.c (sys/mman.h): Move include.
	(lto_wpa_write_files): Return a list of written files.
	(lto_execute_ltrans): New function.
	(lto_main): Call lto_execute_ltrans.
	(ltrans-driver): New file.
	* lto-lang.c (DEFAULT_LTRANS_DRIVER): New macro.
	(DEAULT_LTRANS_DRIVER_LEN): New macro.
	(lto_init_options): Initialize ltrans_driver.
	(lto_handle_option): Fix incorrect default output value.
	* lang.opt (fltrans-driver=): New option.
	* Make-lang.in (LTRANS_DRIVER_INSTALL_NAME): New variable.
	(lto.install-common): Add lto/ltrans-driver.

2008-09-24 Rafael Espindola  <espindola@google.com>

	* Make-lang.in (LTO_OBJS): Add lto/common.o.
	(lto/lto.o): Depend on lto/common.h.
	(lto/common.o): New.
	* lang.opt (resolution): New.
	* lto-lang.c (resolution_file_name): New.
	(lto_handle_option): Handle OPT_resolution.
	* lto-symtab.c (lto_symtab_merge_decl): Add a resolution argument.
	(lto_symtab_merge_var,lto_symtab_merge_fn): Add a resolution argument.
	pass it to lto_symtab_merge_decl.
	* lto.c: Include common.h.
	(lto_read_decls): Add resolutions and resolutions_size arguments.
	Initialize data_in.globals_resolution and
	data_in.globals_resolution_size.
	(index_and_symbol_resolution): New.
	(lto_resolution_read): New.
	(lto_file_read): Add argument resolution_file.
	Read resolution.
	* lto.h (resolution_file_name): New.

2008-09-23 Rafael Espindola  <espindola@google.com>

	* common.c: Update description.
	* common.h: Update description.

2008-09-23 Rafael Espindola  <espindola@google.com>

	* common.c: Moved from lto-plugin.
	* common.h: Moved from lto-plugin.

2008-09-22  Doug Kwan  <dougkwan@google.com>

	* lto.c	(VEC(bitmap,heap)): Declare.
	(lto_materialize_function): Handle WAP mode specially.
	(lto_add_inline_clones): New.
	(lto_add_all_inlinees): Changle algorithm and to use bitmaps.  Also
	return a bitmap of inlined decls.
	(lto_wpa_write_files): Handle all DECLs brought in by inlining.
	(lto_main): Call reset_inline_failed to reset inlining states.
    	Check call-graph after WPA inlining.
	* lto-lang.c (lto_init): Do not clear flag_generate_lto
	unconditionally.

2008-09-19  Doug Kwan  <dougkwan@google.com>

	lto.c (lto_main): Remove unsued wrapper code.
	lang-specs.h (@lto): Use lto1_options instead of cc1_options.

2008-09-19  Rafael Espindola  <espindola@google.com>

	* lto-symtab.c: Include lto-tree-in.h.
	* lto-tree.h (lto_symtab_merge_var, lto_symtab_merge_fn): Remove.
	* lto.h (lto_symtab_merge_var, lto_symtab_merge_fn): Remove
	* Make-lang.in (lto/lto-symtab.o): Add lto-tree-in.h.

2008-09-17  Paolo Bonzini  <bonzini@gnu.org>
	    Rafael Avila de Espindola  <espindola@google.com>

	* lto-lang.c (COMPOUND_LITERAL_EXPR_DECL_STMT,
	COMPOUND_LITERAL_EXPR_DECL): Remove.
	(emit_local_var): Remove.
	(lto_expand_expr): Remove.
	(lto_staticp): Remove.
	(LANG_HOOKS_EXPAND_EXPR): Remove.
	(LANG_HOOKS_STATICP): Remove.

2008-09-11  Diego Novillo  <dnovillo@google.com>

	* lto-lang.c: Include except.h and libfuncs.h.
	(lto_init_eh): New.
	(lto_init): Call it.
	Set flag_generate_lto to 0.
	* Make-lang.in (lto-lang.o): Add dependency on except.h
	and libfuncs.h.

2008-09-09  Bill Maddox  <maddox@google.com>

	* lto-lang.c: Include header file expr.h.
	(COMPOUND_LITERAL_EXPR_DECL_STMT,
	COMPOUND_LITERAL_EXPR_DECL): Copied from c-common.h.
	(emit_local_var):  Copied from c-semantics.c.
	(lto_expand_expr, lto_staticp): Copied from c_expand_expr
	and c_staticp in c-common.c.
	(LANG_HOOKS_EXPAND_EXPR,LANG_HOOKS_STATICP):  Redefined.

2008-09-08  Diego Novillo  <dnovillo@google.com>

	* lto-lang.c (lto_global_bindings_p): Return 1 during
	IPA passes.

2008-09-07  Diego Novillo  <dnovillo@google.com>

	* lto.c: Tidy formatting.

2008-08-04  Bill Maddox  <maddox@google.com>

	* lto-symtab.c (lto_symtab_merge_decl): Add comment.
	
2008-09-03  Doug Kwan  <dougkwan@google.com>

	lto.c (lto_add_all_inlinees): Reset FAILED_REASON of edges to
	CIF_OK instead of NULL.

2008-09-02  Diego Novillo  <dnovillo@google.com>
	    Simon Baldwin  <simonb@google.com>

	* lto-lang.c (lto_type_for_size): Rewrite.  Adapt from
	c_common_type_for_size.
	(lto_type_for_mode): Remove ATTRIBUTE_UNUSED markers.
	(lto_init): Call linemap_add.
	(signed_and_unsigned_types): Remove.

2008-08-29  Diego Novillo  <dnovillo@google.com>

	* lto-lang.c (handle_noreturn_attribute): New local function.
	(handle_const_attribute): New local function.
	(handle_malloc_attribute): New local function.
	(handle_pure_attribute): New local function.
	(handle_novops_attribute): New local function.
	(handle_nonnull_attribute): New local function.
	(handle_nothrow_attribute): New local function.
	(handle_sentinel_attribute): New local function.
	(handle_type_generic_attribute): New local function.
	(handle_format_attribute): New local function.
	(handle_format_arg_attribute): New local function.
	(lto_attribute_table): Declare.
	(lto_format_attribute_table): Declare.
	(lto_init_attributes): New local function.
	(lto_define_builtins): Call it.
	Call targetm.init_builtins and build_common_builtin_nodes.
	(LANG_HOOKS_COMMON_ATTRIBUTE_TABLE): Define.
	(LANG_HOOKS_FORMAT_ATTRIBUTE_TABLE): Define.

2008-08-28  Diego Novillo  <dnovillo@google.com>

	* Make-lang.in (lto-lang.o): Replace tree-gimple.h with
	$(GIMPLE_H).
	(lto-symtab.o): Add dependency on $(GIMPLE_H).
	* lto-lang.c: Include gimple.h instead of tree-gimple.h.
	* lto-symtab.c: Include gimple.h.
	* lto-tree.h (chain_next): Replace GENERIC_NEXT with
	TREE_CHAIN.

2008-08-27  Doug Kwan  <dougkwan@google.com>

	* lto.c (vec.h, bitmap.h, pointer-set.h, ipa-prop.h, ggc.h,
	gt-lto-lto.h): New includes.
	(lto_materialize_function): Do not read in function body in WPA mode.
	Format a line to fit in 80 columns.
	(lto_cgraph_node_sets): New garbage collected variable.
	(lto_1_to_1_map, lto_add_all_inlinees, lto_wpa_write_files):
	New functions.
	(lto_main): Initialize bitmap obstack.  Add code to handle WPA mode.
	* Make-lang.in (LTO_H): Replace filename lto-section-in.h with 
	variable LTO_SECTION_IN_H.
	(lto/lto.o): Include gt-lto-lto-c.h ggc.h ,VEC_H, BITMAP_H,
	pointer-set.h and IPA_PROP_H. Also replace filename lto-section-in.h
	with variable LTO_SECTION_IN_H.
	* config-lang.in (gtfiles): Add lto/lto.c.
	* lto-symtab.c (lto_symtab_merge_decl): Set DECL_CONTEXT of
	merged DECL_RESULT correctly.

2008-08-26  Bill Maddox  <maddox@google.com>

	* lto-lang.c  Include tree-gimple.h.
	(lto_mark_addressable): Call mark_addressable rather than
	asserting.
	(lto_post_options): Suppress debug info generation.
	* Make-lang.in: Add dependency of lto-lang.o on tree-gimple.h.
	
2008-08-25  Bill Maddox <maddox@google.com>

	* lto-symtab.c (lto_symtab_merge_decl): Remove a suspect
	assertion and leave an explanatory comment in its place.
	
2008-08-21  Doug Kwan  <dougkwan@google.com>

	* lto.c (preload_common_nodes): Call lto_get_common_nodes to get a list
	of common nodes instead of computing locallly.
	(lto_read_in_decl_state): New.
	(lto_read_decls): Change code for udpate in struct lto_decl_header.
	Read global and per-function in-decl states.
	* Make-lang.in (LTO_H): Update dependency.
	(lto/lto.o): Same.
	(lto-symtab.c): Merge	(revision 139039)
	* lto-symtab.c (lto_symtab_merge_decl): Merge DECL_RESULT.

2008-08-21  Rafael Espindola  <espindola@google.com>

	* config-lang.in (target_libs): New.

2008-08-20  Bill Maddox  <maddox@google.com>

	* lto.c (current_lto_file): Remove GTY marker from static
	variable.  Remove include of file gt-lto-lto.h.
	* Make-lang.in: Remove dependency of lto/lto.o on
	gt-lto-lto.h.
	* lto-elf.c (lto_file_close): Removed.
	(lto_elf_file_open): Use XCNEW instead of GGC_CNEW to
	allocate lto_elf_file object.
	(lto_elf_file_close): Free lto_elf_file object after close.
	* lto.h (struct lto_file_struct): Remove GTY marker.
	* config-lang.in: Remove lto/lto.h and lto/lto.c from
	gtfiles.
	
2008-08-20  Bill Maddox  <maddox@google.com>

	* lto.c (lto_read_decls): Provide dummy argument to input_tree
	to conform to its new signature.
	* lto-symtab.c (lto_symtab_merge_decl): Do not invoke ggc_free
	on discarded node here, now called in global_vector_fixup.
	
2008-08-09  Bill Maddox  <maddox@google.com>

	* lto.c (preload_common_nodes): Verify that fileptr_type_node
	has not been set to a front-end-specific value.
	
2008-08-05  Doug Kwan  <dougkwan@google.com>
	
	* Make-lang.in (lto-symtab.o): Add missing dependencies to fix
	build breakage.

2008-07-30  Bill Maddox  <maddox@google.com>

	* lto.c (lto_materialize_function): Call lto_original_decl_name.
	Remove obsolete comments.
	(lto_read_decls): Remove initialization of deleted field data_in.global.
	Tidy up comments.
	(lto_main): Remove redundant initialization of section_hash_table.
	* lto-elf.c: Removed obsolete comments.
	* lto.h: Tidy up comments.
	* lto-symtab.c (lto_least_common_multiple): New function.
	(lto_symtab_merge_decl): Merge variable alignments in some cases.
	Tidy up comments.

2008-07-25  Diego Novillo  <dnovillo@google.com>
	    Bill Maddox  <maddox@google.com>

	* lto.c: Re-order include files.
	Include lto-section-out.h.
	(preload_common_nodes): Add debugging output.
	Add new local INDEX_TABLE.
	Call preload_common_node.
	* Make-lang.in (lto.o): Add dependency on lto-section-out.h

2008-07-13  Bill Maddox  <maddox@google.com>

	* lto.c (lto_read_decls): Cast pointer to const char * to avoid
	unwanted scaling during pointer addition.

2008-07-11  Bill Maddox  <maddox@google.com>
	    Diego Novillo  <dnovillo@google.com>

	* lto.c (lto_read_decls): Fix C++ compatibility warnings.
	Make code const-correct.
	(lto_file_read): Fix C++ compatibility warnings.
	(lto_read_section_data):  Fix C++ compatibility warnings.
	(lto_get_section_data): Use CONST_CAST to avoid warning when
	const pointer passed to free.
	* lto-elf.c (lto_elf_build_section_table): Fix C++
	compatibility warnings.
	(lto_elf_append_data):  Fix C++ compatibility warnings.  Use CONST_CAST
	to avoid warning assigning const pointer to d_buf field of Elf_Data.
	(lto_get_current_out_file):  Fix C++ compatibility warnings.

2008-07-11  Diego Novillo  <dnovillo@google.com>

	* Make-lang.in (lto-warn): Define.

2008-07-03  Simon Baldwin  <simonb@google.com>

	* lto.c (lto_read_decls): Wrapped debug-only data items within #ifdef
	LTO_STREAM_DEBUGGING.

2008-06-27  Ollie Wild  <aaw@google.com>

	* lto-elf.c (lto-section-out.h): New include.
	(struct lto_elf_file): Remove bits member.  Add scn, shstrtab_stream,
	and data members.
	(cached_file_attrs): New static variable.
	(lto_elf_get_shdr, lto_elf_free_shdr): Remove elf_file parameter.
	Use cached_file_attrs for checking bits.
	(lto_elf_build_section_table): Remove elf_file argument from
	lto_elf_get_shdr and lto_elf_free_shdr calls.
	(DEFINE_INIT_SHDR): New macro.
	(init_shdr32, init_shdr64): New functions defined via the
	DEFINE_INIT_SHDR macro.
	(lto_elf_begin_section_with_type): New function.
	(lto_elf_begin_section): New function.
	(lto_elf_append_data): New function.
	(lto_elf_end_section): New function.
	(DEFINE_VALIDATE_EHDR): New macro.
	(validate_ehdr32, validate_ehdr64): New functions defined via the
	DEFINE_VALIDATE_EHDR macro.
	(validate_file): New function.
	(DEFINE_INIT_EHDR): New macro.
	(init_ehdr32, init_ehdr64): New functions defined via the
	DEFINE_INIT_EHDR macro.
	(init_ehdr): New function.
	(lto_elf_file_open): Add support for writable files.  Move some
	validation logic to validate_file.
	(lto_elf_file_close): Add support for writable files.  Write file data
	and free data blocks.
	(current_out_file): New static variable.
	(lto_set_current_out_file): New function.
	(lto_get_current_out_file): New function.
	* lto.c (lto_main): Add writable argument to lto_elf_file_open calls.
	Add temporary initialization for testing ELF serialization.
	* lto.h (lto-section-out.h): New include.
	(struct lto_file_struct): Slight modification to comment.
	(lto_elf_file_open): Add writable parameter.
	(lto_elf_begin_section): New function declaration.
	(lto_elf_append_data): New function declaration.
	(lto_elf_end_section): New function declaration.
	(lto_set_current_out_file, lto_get_current_out_file): New function
	declarations.
	* lto-lang.c (LANG_HOOKS_BEGIN_SECTION): Set as lto_elf_begin_section.
	(LANG_HOOKS_APPEND_DATA): Set as lto_elf_append_data.
	(LANG_HOOKS_END_SECTION): Set as lto_elf_end_section.
	* Make-lang.in (LTO_H): Add lto-section-out.h.

2008-06-12  Ollie Wild  <aaw@google.com>

	* lto.h (struct lto_file_vtable_struct): Remove.
	(struct lto_file_struct): Remove vtable member.
	* lto-elf.c (lto_file_init): Remove vtable argument.
	(lto_elf_map_optional_lto_section): Remove.
	(lto_elf_unmap_section): Remove.
	(lto_elf_file_vtable): Remove.
	(lto_elf_file_open): Remove lto_elf_file_vtable argument from
	lto_file_init call.
	(lto_elf_find_section_data): Remove.

2008-06-11  Ollie Wild  <aaw@google.com>

	* lto.c (lto_file_read): Add const qualifier to data variable.

2008-06-11  Diego Novillo  <dnovillo@google.com>

	Merge from lto-streamber sub-branch.

	2008-06-04  Ollie Wild  <aaw@google.com>

		* lto.c: Remove inclusion of dwarf2.h and dwarf2out.h.
		* Make-lang.in (lto.o): Remove dependency on dwarf2.h.

	2008-05-28  Bill Maddox  <maddox@google.com>

		Replace the DWARF reader in the LTO front-end.

		* lto.c: Include lto-tree-in.h, lto-tags.h.
		(enum DWARF2_class, DW_cl_constant, struct
		DWARF2_form_data, struct lto_context,
		lto_fd_init, lto_info_fd_init,
		lto_abbrev_fd_init, lto_info_fd_close,
		lto_file_init, lto_file_close,
		lto_file_corrupt_error, lto_abi_mismatch_error,
		LTO_CHECK_INT_VAL, LTO_READ_TYPE,
		lto_read_uleb128, lto_read_sleb128,
		lto_read_initial_length, lto_abbrev_read_attrs,
		lto_abbrev_read, lto_abbrev_read_lookup,
		lto_read_section_offset,
		lto_read_comp_unit_header, find_cu_for_offset,
		lto_get_file_name,
		lto_resolve_reference,lto_read_form,
		attribute_value_as_int,
		make_signed_host_wide_int,
		attribute_value_as_constant, lto_cache_hash,
		lto_cache_eq, lto_cache_store_DIE,
		lto_cache_lookup_DIE, lto_find_integral_type,
		lto_find_integral_type_1,
		LTO_BEGIN_READ_ATTRS_UNCHECKED,
		LTO_BEGIN_READ_ATTRS, LTO_END_READ_ATTRS,
		lto_unsupported_attr_error, lto_get_identifier,
		lto_read_referenced_type_DIE,
		lto_read_compile_unit_DIE,
		lto_read_array_type_DIE,
		lto_read_structure_union_class_type_DIE,
		lto_read_enumerator_DIE,
		lto_read_enumeration_type_DIE,
		lto_read_only_for_child_DIEs,
		lto_read_only_for_child_DIEs,
		lto_read_member_DIE, lto_read_abbrev,
		lto_read_variable_formal_parameter_constant_DIE,
		lto_get_body): Removed.
		(preload_common_nodes): New function.
		(lto_read_decls): Convert for new global streamer.
		(lto_materialze_file_data,
		lto_read_subroutine_type_subprogram_die,
		lto_read_unspecified_parameters_DIE,
		lto_read_typedef_DIE,
		lto_read_pointer_reference_type_DIE,
		lto_read_subrange_type_DIE,
		lto_read_base_type_DIE,
		lto_read_const_volatile_restrict_type_DIE,
		lto_read_namespace_DIE,
		lto_read_unspecified_type_DIE, lto_read_DIE,
		lto_read_child_DIEs, lto_collect_child_DIEs):
		Removed.
		(lto_info_read, lto_set_cu_context): Removed.
		(lto_file_read): Convert for new global streamer.
		(lto_resolve_type_ref, lto_read_DIE_at_ptr,
		lto_resolve_var_ref, lto_resolve_fn_ref,
		lto_resolve_field_ref, lto_resolve_typedecl_ref,
		lto_resolve_namespacedecl_ref): Removed.
		(lto_file_init, lto_file_close): Moved to lto-elf.c.
		* lto-tree.h (lto_symtab_merge_var,
		lto_symtab_mergee_fun): Declare here.
		* lto-elf.c (lto_file_init, lto_file_close): Moved from lto.c.
		(lto_elf_file_open): Removed code to read DWARF debug sections.
		* lto.h (lto_context, DWARF2_attr, DWARF2_abbrev,
		DWARF2_CompUnit, lto_die_ptr,
		lto_die_cache_entry, lto_fd, lto_info_fd,
		lto_abbrev_fd): Removed.
		(lto_file): Removed debug_info and debug_abbrev fields.
		(lto_ref): Removed.
		(lto_file_init, lto_file_close,
		lto_resolve_type_ref, lto_resolve_var_ref,
		lto_resolve_fn_ref, lto_resolve_field_ref,
		lto_resolve_typedecl_ref,
		lto_resolve_namespacedecl_ref,
		lto_get_file_name): Removed declarations.
		(lto_symtab_merge_var, lto_symtab_merge_fn):
		Declarations moved to lto-tree.h.
		* lto-symtab.c (lto_compatible_attributes_p):
		Lobotomize this, as it barfs on "Hello, world!".
		* lto-section-out.c: Include lto-tree-out.h.
		(lto_hash_global_slot_node,
		lto_eq_global_slot_node, preload_common_nodes,
		write_global_stream, write_global_references):
		New functions.
		(produce_asm_for_decls): Convert for new global streamer.
		* lto-section-out.h (lto_hash_global_slot_node,
		lto_eq_global_slot_node): Declare.

2008-06-07  Kenneth Zadeck <zadeck@naturalbridge.com>
	    Jan Hubicka  <jh@suse.cz>
	
	* lto.c (sys/mman.h, tree-pass.h): New includes.
	(lto_materialize_constructors_and_inits,
	lto_materialize_function): Keeps length of section.
	(lto_materialize_cgraph): Removed.
	(lto_read_decls): Initialize fd field.
	(lto_file_read): Different return type and removed much code to
	lto_main.
	(page_mask): New variable.
	(lto_read_section_data, get_section_data, free_section_data): New
	functions.
	(lto_main): Now calls pass manager, sets the hooks so that the ipa
	passes can get the section data. 
	
2008-05-27  Kenneth Zadeck <zadeck@naturalbridge.com>

	* lto.h (lto_read_decls): Made local.
	(lto_input_function_body, lto_input_constructors_and_inits, 
	lto_input_cgraph): Declarations moved to lto-section-in.h.
	* lto-section-in.c: Moved to .. .
	* lto-cgraph-in.c: Ditto.
	* lto-section-in.h: Ditto.
	* lto-function-in.c: Ditto.
	* lto-lang.c (lto_handle_option): Added ATTRIBUTE_UNUSED to parms.
	(lto_insert_block): Removed.
	(LANG_HOOKS_INSERT_BLOCK): Removed.
	* Make-lang.in (lto-cgraph-in.o, lto-function-in.o,
	lto-section-in.o): Rules moved to lto/Makefile.in.
	

2008-05-16  Ollie Wild  <aaw@google.com>

	* lto-lang.c (tree-inline.h): Include.
	(lto_post_options): New function.
	(LANG_HOOKS_POST_OPTIONS): Define.
	* lto-cgraph-in.c (overwrite_node): Set node->global.insns.
	* lto-function-in.c (input_bb): Set TREE_BLOCK (stmt).

2008-05-13  Diego Novillo  <dnovillo@google.com>

	* lto-function-in.c (input_ssa_names): Call
	make_ssa_name_fn instead of make_ssa_name.

2008-05-12  Diego Novillo  <dnovillo@google.com>

	* lto-cgraph-in.c (overwrite_node): Update references to
	inline summary fields.
	* lto-function-in.c (input_expr_operand): Do not handle
	STRUCT_FIELD_TAG.

2008-05-09  Ollie Wild  <aaw@google.com>

	* lang.opt: New file.
	* lto-lang.c (lto_init_options): New function.
	(lto_handle_option): New function.
	(lto_init): Move initialization of flag_unit_at_a_time to
	lto_init_options.
	(LANG_HOOKS_INIT_OPTIONS): Define.
	(LANG_HOOKS_HANDLE_OPTION): Define.

2008-04-29  Ollie Wild  <aaw@google.com>

	* lto.c (lto_read_namespace_DIE): New function.
	(lto_read_DIE): Add lto_read_namespace_DIE callback.  Cache
	NAMESPACE_DECL DIE's.
	(lto_resolve_namespacedecl_ref): New function.
	* lto.h (lto_resolve_namespacedecl_ref): New function.
	* lto-section-in.c (lto_read_decls): Read namespace declarations.
	* lto-section-in.h (struct lto_file_decl_data): Add namespace_decls
	and num_namespace_decls.
	* lto-function-in.c (input_expr_operand): Add NAMESPACE_DECL case.
	* lto-lang.c (lto_init_ts): New function.
	(LANG_HOOKS_INIT_TS): Set as lto_init_ts.

2008-04-16  Ollie Wild  <aaw@google.com>

	* lto-function-in.c (input_type_ref): Updated function description.

2008-04-16  Ollie Wild  <aaw@google.com>

	* lto-function-in.c (input_type_ref_1): New function.
	(input_type_ref): Split into two functions.
	(input_function): Add support for type contexts.

2008-04-16  Ollie Wild  <aaw@google.com>

	* lto.c (lto_materialize_function): Use DECL_ASSEMBLER_NAME to compute
	section name

2008-04-16  Ollie Wild  <aaw@google.com>

	* lto.c (lto_read_compile_unit_DIE): Add DW_LANG_C_plus_plus to the
	list of supported languages.

2008-03-25  Kenneth Zadeck <zadeck@naturalbridge.com>

	Merge with mainline @133491.

2008-03-05  Kenneth Zadeck <zadeck@naturalbridge.com>
	    Jan Hubicka  <jh@suse.cz>

	* lto.c (lto_info_fd_init, lto_info_fd_close): Get rid of
	fd->unmaterialized_fndecls.
	(lto_get_file_name, lto_materialize_cgraph): New function.
	(lto_materialize_constructors_and_inits,
	lto_materialize_function): Read info directly from elf file.
	(lto_file_read): Made local and initialize dictionary so that
	other lto sections can be read without reprocessing the elf file.
	(lto_main): Read all functions after all files have been processed
	for their types, globals and cgraph.  
	* Make-lang.in (lto.o, lto-cgraph-in.c, lto-section-in): Changed
	dependencies.
	* lto-elf.c (lto_elf_file): Removed strtab, symtab fields.
	(hash_name, eq_name, lto_elf_build_section_table): New functions.
	(lto_elf_read_symtab): Removed function.
	(lto_elf_file_open): Removed call to lto_elf_read_symtab.
	* lto.h (lto_info_fd_struct): Removed unmaterialized_fndecls.
	(lto_file_read): Made local.
	(lto_get_file_name, lto_elf_build_section_table,
	lto_input_cgraph): 
	New function.
	* lto-section-in.c (lto_read_section_data, lto_get_section_data):
	New functions.
	(lto_read_decls): Get the file name.
	* lto-cgraph-in.c: New file.
	* lto-function-in.c (tag_to_expr): Stops at LTO_tree_last_tag.
	(input_expr_operand, lto_read_body): Set lto_debug_context.tag_names.
	(input_labels): Fixed latent sizeof issue.
	(input_function): Build stmt array to set call sites into cgraph
	edges.
	(lto_read_body): Reset cfun->curr_properties.
	* lto_section_in.h (lto_section_slot): New structure.
	(section_hash_table.lto_file_decl_data): New field.

	
2008-02-09  Kenneth Zadeck <zadeck@naturalbridge.com>

	* lto.c (lto_read_variable_formal_parameter_const): Remove code to
	reconstruct static initializers.
	(lto_get_body, lto_materialize_function): Add lto_section_type as
	a parameter.
	(lto_materialize_constructors_and_inits,
	lto_materialize_file_data): New function.
	(lto_materialize_function,
	lto_read_subroutine_type_subprogram_DIE): Renamed unmap_fn_body to
	unmap_section and map_fn_body to map_section.
	(lto_set_cu_context): Process functions and static inits
	differently.
	* Make-lang.in (LTO_H, lto/lto-function-in.o,
	lto/lto-section-in.o): Update dependencies.
	* lto/lto-elf.c (lto_elf_map_optional_lto_section): Add
	lto_section_type parameter.
	(lto_elf_unmap_fn_body): Renamed to lto_elf_unmap_section.
	* lto.h (lto_file_vtable_struct): Removed two of the fields and 
	renamed the other two so that there is only one map function and
	one unmap function and each takes a section type parameter.
	(lto_read_function_body): Renamed to lto_input_function_body and
	added file_data parameter.
	(lto_read_var_init): Removed.
	(lto_input_constructors_and_inits): New function.
	* lto-section-in.c (lto_read_decls): New function.
	* lto-function-in.c (data_in): Moved fields field_decls, fn_decls,
	var_decls, type_decls, types to lto_file_decl_data.
	(input_type_ref, input_expr_operand, lto_read_body): Get
	field_decls, fn_decls, var_decls, type_decls, types from different
	structure.
	(input_globals, input_constructor, lto_read_var_init): Removed.
	(input_constructors_or_inits): New function.
	(lto_read_function_body, lto_input_constructors_and_inits):
	Renamed to lto_input_function_body and takes file_data parameter.
	* lto-section-in.h (lto_file_decl_data): New structure.
	
2008-01-28  Kenneth Zadeck <zadeck@naturalbridge.com>

	* lto-function-in.c (input_globals.c): Changed input type to
	lto_function_header.
	(input_bb): Removed code to deserialize the stmt number.
	(input_function): Renumber all stmts after they are input.
	(lto_read_body, lto_read_function_body, lto_read_var_init):
	Changed to used new header format and enum section_type.
	*lto-lang.c (success): Removed. 
	
2008-01-28  Nathan Froyd  <froydnj@codesourcery.com>

	* lto-elf.c (lto_elf_lookup_sym): Remove unused function.
	(lto_elf_free_sym): Likewise.

	* lto-elf.c (lto_elf_read_var_init): Remove unused function.
	(lto_elf_build_init): Likewise.

2008-01-14  Kenneth Zadeck <zadeck@naturalbridge.com>

	* lto-read.c: Renamed to lto-function-in.c.
	(input_1_unsigned): Moved to lto-section-in.c and renamed
	lto_input_1_unsigned.
	(input_uleb128): Moved to lto-section-in.c and renamed
	lto_input_uleb128.
	(input_widest_uint_uleb128): Moved to lto-section-in.c and renamed
	lto_input_widest_uint_uleb128.
	(input_sleb128): Moved to lto-section-in.c and renamed
	lto_input_sleb128.
	(input_integer): Moved to lto-section-in.c and renamed
	lto_input_integer.
	(debug_in_fun): Moved to lto-section-in.c and renamed
	lto_debug_in_fun.
	(input_block): Moved to lto-section-in.h and renamed
	lto_input_block.
	(input_expr_operand): Fixed to allow lists with more than one
	element.
	* lto-section-in.h: New file.
	* lto-section-in.c: New file with changes from above.
	* Make-lang.in (lto-read.o): Renamed lto-function-in.c.
	(lto-section-in.o): New rule.
	
2007-12-29  Nathan Froyd  <froydnj@codesourcery.com>

	* lto-read.c (input_expr_operand): Mark static and external
	VAR_DECLs as needed.

2007-12-29  Nathan Froyd  <froydnj@codesourcery.com>

	* lto-read.c (input_integer): Use the correct shift amount.

2007-12-29  Nathan Froyd  <froydnj@codesourcery.com>

	* lto-lang.c (lto_pushdecl): Do nothing instead of aborting.
	(LANG_HOOKS_NAME): Define.

2007-12-27  Nathan Froyd  <froydnj@codesourcery.com>

	* lto.c (lto_find_integral_type): Define as a macro.  Rename the
	original function to...
	(lto_find_integral_type_1): ...this.  Consult UNSIGNEDP if we
	don't have a base type.
	(lto_read_enumeration_type_DIE): Examine the values of the
	enumeration to determine whether we can use an unsigned type for
	the base type of the enumeration.

2007-12-24  Nathan Froyd  <froydnj@codesourcery.com>

	* lto.c (lto_read_structure_union_class_type_DIE): Set TYPE_MODE
	and TYPE_ALIGN on UNION_TYPEs as soon as possible.

2007-12-22  Nathan Froyd  <froydnj@codesourcery.com>

	* lto-lang.c (lto_types_compatible_p): New function.
	(LANG_HOOKS_TYPES_COMPATIBLE_P): Define.

2007-12-22  Nathan Froyd  <froydnj@codesourcery.com>
	    Kenneth Zadeck <zadeck@naturalbridge.com>

	* lto-read.c (input_expr_operand): Fixed uninitialize var warning.
	(input_local_vars): Read in DECL_INITIAL and context for local
	statics that need to be put in unexpanded_vars_list.

2007-12-21  Nathan Froyd  <froydnj@codesourcery.com>

	* lto-read.c (input_real): Use a separate null-terminated buffer
	for calling real_from_string.
	(input_expr_operand): If we take the address of a FUNCTION_DECL,
	tell cgraph that it's needed.

2007-12-19  Doug Kwan  <dougkwan@google.com>

	* lto.c (lto_read_base_type_DIE): Handle complex integer types.

2007-12-18  Nathan Froyd  <froydnj@codesourcery.com>

	* lto.c (lto_read_DIE): Call lto_read_only_for_child_DIEs instead.
	(lto_file_read): Reset the members of 'context' every time we read
	a toplevel DIE, with special attention to last_param_type.

2007-12-18  Nathan Froyd  <froydnj@codesourcery.com>

	* lto.c (lto_read_subroutine_type_subprogram_DIE): Initialize
	'declaration'.  Set the assembler name for non-public functions.

2007-12-17  Kenneth Zadeck <zadeck@naturalbridge.com>

	* lto_read.c (data_in.unexpanded_indexes): New array.
	(input_local_var): Added code to read in unexpanded_var_list
	indexes for variables.  Only read in DECL_CHAIN field for
	parameters.
	(input_local_vars): Added code to rebuild unexpanded_var_list in
	order using unexpanded_indexes.
	(input_function): Added code to set DECL_CONTEXT for functions.

2007-12-13  Doug Kwan  <dougkwan@google.com>

	* lto.c (lto_read_pointer_reference_type_DIE): Handle optional name
	in pointer and reference types.

2007-12-13  Nathan Froyd  <froydnj@codesourcery.com>

	* lto-read.c (input_expr_operand): Use DECL_RESULT when reading a
	RESULT_DECL.

2007-12-13  Nathan Froyd  <froydnj@codesourcery.com>

	* lto.c (lto_read_array_type_DIE): Return the cached DIE if we've
	already read the DIE.
	(lto_get_body): New function, split out from...
	(lto_materialize_function): ...here.  Call it.
	(lto_read_subroutine_type_subprogram_DIE): Call lto_get_body to
	determine DECL_EXTERNAL.
	* lto-symtab.c (lto_symtab_merge_decl): Merge the DECL_RESULTs of
	FUNCTION_DECLs when necessary.  Use the type of the actual
	function definition if we are unable to easily merge types.  Ignore
	spurious DECL_MODE mismatches on VAR_DECLs.  Merge DECL_MODEs when
	necessary.

2007-12-13  Nathan Froyd  <froydnj@codesourcery.com>

	* lto-lang.c (LANG_HOOKS_REDUCE_BIT_FIELD_OPERATIONS): Define.

2007-12-12  Bill Maddox  <maddox@google.com>

	Revert
	2007-12-07  Bill Maddox  <maddox@google.com>

	* lto.c (lto_str_fd_init): New function.
	(lto_str_fd_close): New function.
	(lto_file_init): Call lto_str_fd_init.
	(lto_file_close): Call lto_str_fd_close.
	(lto_str_read): New function. Read debug string table.
	(lto_str_lookup): New function. Get string for debug
	string table offset.
	(lto_read_form): Recognize DW_FORM_strp.
	(lto_file_read): Invoke lto_str_read.

	* lto-elf.c (lto_elf_file_open): Read raw section data
	for the .debug_str section, if present.

	* lto.h (struct lto_str_fd_struct): New struct.
	(struct lto_file_struct): Added new field DEBUG_STR
	to hold the file descriptor for the debug string table.
	
2007-12-07  Bill Maddox  <maddox@google.com>

	* lto.c (lto_str_fd_init): New function.
	(lto_str_fd_close): New function.
	(lto_file_init): Call lto_str_fd_init.
	(lto_file_close): Call lto_str_fd_close.
	(lto_str_read): New function. Read debug string table.
	(lto_str_lookup): New function. Get string for debug
	string table offset.
	(lto_read_form): Recognize DW_FORM_strp.
	(lto_file_read): Invoke lto_str_read.

	* lto-elf.c (lto_elf_file_open): Read raw section data
	for the .debug_str section, if present.

	* lto.h (struct lto_str_fd_struct): New struct.
	(struct lto_file_struct): Added new field DEBUG_STR
	to hold the file descriptor for the debug string table.

2007-12-07  Nathan Froyd  <froydnj@codesourcery.com>

	* lto-read.c (input_cfg): Call init_empty_tree_cfg_for_function.
	Grow the basic_block_info and label_to_block_map vectors if
	necessary.  Read in the block chain.

2007-12-06  Nathan Froyd  <froydnj@codesourcery.com>

	* lto.c (lto_read_DIE): Set TYPE_ALIAS_SET where necessary.

2007-12-06  Nathan Froyd  <froydnj@codesourcery.com>

	* lto.c (lto_read_form): Add DW_cl_address for DW_AT_const_value.

2007-12-06  Nathan Froyd  <froydnj@codesourcery.com>

	* lto-read.c (input_expr_operand): Don't check for MTAGs.
	(lto_read_body): Don't declare PROP_alias.

2007-12-06  Nathan Froyd  <froydnj@codesourcery.com>

	* lto-symtab.c (lto_symtab_merge_decl): Handle FUNCTION_DECLs without
	argument type information.

2007-12-03  Nathan Froyd  <froydnj@codesourcery.com>

	* lto.c (lto_read_variable_formal_parameter_constant_DIE): Set
	TREE_THIS_VOLATILE if the associated type is a volatile type.
	(lto_materialize_function): Remove call to init_ssa_operands.
	* lto-read.c (input_expr_operand): Add SSA_NAME_VAR as a referenced
	variable when reading an SSA_NAME.  Do the same when reading a
	RESULT_DECL, a RETURN_EXPR, or an MTAG.
	(input_cfg): Call init_ssa_operands.
	(input_ssa_names): Set the default def of an SSA_NAME if necessary.
	Move call to init_tree_ssa...
	(lto_read_body): ...here.  Use push_cfun and pop_cfun.  Call
	add_referenced_var on any variables referenced from the body of the
	function.  Inform the rest of the compiler we are in SSA form and
	inform later passes about the current properties.

2007-11-30  Nathan Froyd  <froydnj@codesourcery.com>

	* lto.c (lto_materialize_function): Add FIXME.

2007-11-29  Nathan Froyd  <froydnj@codesourcery.com>

	* lto-lang.c (enum built_in_attribute): New enum.
	(flag_no_builtin, flag_no_nonansi_builtin, flag_isoc94, flag_isoc99,
	built_in_attributes): New variables.
	(def_builtin_1): New function.
	(lto_define_builtins): #define DEF_BUILTIN and include builtins.def.

2007-11-28  Nathan Froyd  <froydnj@codesourcery.com>

	* lto.c (lto_read_variable_formal_parameter_constant_DIE): Set
	DECL_SOURCE_LOCATION for debugging purposes.
	(lto_read_member_DIE): Set DECL_SOURCE_LOCATION.  If we have read a
	bitfield, use the type specified by the DIE for TREE_TYPE and defer
	laying out the decl until later.
	(lto_read_subroutine_type_subprogram_DIE): Compare the function's
	name with DECL_ASSEMBLER_NAME.  Set DECL_SOURCE_LOCATION and
	TREE_ADDRESSABLE.
	* lto-read.c (input_expr_operand): Set TREE_ADDRESSABLE on the
	operand of an ADDR_EXPR.
	* lto-lang.c (enum lto_builtin_type): New enum.
	(builtin_type): New typedef.
	(builtin_types, string_type_node, const_string_type_node,
	wint_type_node, intmax_type_node, uintmax_type_node,
	signed_size_type_node): New variables.
	(def_fn_type, builtin_type_for_size, lto_define_builtins,
	lto_build_c_type_nodes): New functions.
	(lto_init): Initialize builtin types.
	(lto_set_decl_assembler_name): Let the target machine mangle the
	name if the decl is TREE_PUBLIC, otherwise uniquify it.

2007-11-21  Nathan Froyd  <froydnj@codesourcery.com>

	* lto.c (lto_read_variable_formal_parameter_constant_DIE): Don't
	set TREE_ADDRESSABLE.  Do set DECL_COMDAT.  Set TREE_READONLY if
	the type is a constant type.  Set the assembler name and inform
	the rest of the compiler about the new decl if the decl is not
	public.
	(lto_read_subroutine_type_subprogram_DIE): Don't check for equivalency
	of DECL_ASSEMBLER_NAME when determining if we have a builtin.  Don't
	try to read in function bodies for functions that already have bodies.
	* lto-symtab.c (lto_same_type_p): Check for unbounded array
	equivalency.
	(lto_symtab_merge_decl): Don't merge decls that aren't TREE_PUBLIC.
	Check for whether we matched a builtin function type before calling
	lto_same_type_p on the generated type.  Permit cases where the
	declaration of an array is unbounded, but the definition is bounded.
	Don't combine TREE_PUBLIC flags.  Copy over DECL_SIZE and
	DECL_SIZE_UNIT if necessary.

2007-11-16  Kenneth Zadeck <zadeck@naturalbridge.com>

	* lto-read.c (input_expr_operand): Get types right 
	for COMPLEX_CST.

2007-11-16  Kenneth Zadeck <zadeck@naturalbridge.com>

	* lto-read.c (make_new_block, input_cfg): Properly set
	n_basic_blocks.
	
2007-11-16  Nathan Froyd  <froydnj@codesourcery.com>

	* lto.c (lto_read_array_type_DIE): Handle DIEs with DW_AT_GNU_vector
	set properly by building a VECTOR_TYPE instead of an ARRAY_TYPE.

2007-11-16  Nathan Froyd  <froydnj@codesourcery.com>

	* lto.c (lto_read_base_type_DIE): Use make_bitfield_integer_type to
	construct the integer type for bitfields.

2007-11-16  Kenneth Zadeck <zadeck@naturalbridge.com>

	* lto-read.c (data_in.current_node_has_loc): Removed.
	(input_line_info): Returns true if node needs line set.
	(set_line_info): Always sets line if called.
	(clear_line_info): Removed reference to current_node_needs_loc.
	(input_expr_operand): Keeps track locally if current node needs a loc.
	(input_local_var): Added code to handle DECL_INITIAL for
	static local vars. Only set loc if necessary.
	
2007-11-15  Nathan Froyd  <froydnj@codesourcery.com>

	* lto.c (lto_read_subroutine_type_subprogram_DIE): Fix thinko'd
	DECL_CONTEXT.

2007-11-15  Nathan Froyd  <froydnj@codesourcery.com>

	* lto.c: Include langhooks.h.
	(lto_find_integral_type): Rework logic to handle the case where
	got_byte_size is true, but the bitsize requested and that of the
	base_type doesn't match.
	(lto_read_variable_formal_parameter_constant_DIE): Only check for
	asm_name if we are creating a VAR_DECL.
	(lto_materialize_function): Set DECL_EXTERNAL if we can't find a
	definition.
	(lto_read_subroutine_type_subprogram_DIE): Check for a builtin
	function reference and use the builtin's decl if so.  Set the
	DECL_CONTEXT of the RESULT_DECL for the function.
	* lto-lang.c (registered_builtin_fndecls): New variable.
	(lto_getdecls): Return it.
	(lto_builtin_function): Chain the new decl onto
	registered_builtin_fndecls.

2007-11-15  Kenneth Zadeck <zadeck@naturalbridge.com>
	    
	* lto-read.c (process_tree_flags, lto_static_init_local):
	Renamed to ADD_CLASS_EXPR_FLAG. ADD_CLASS_DECL_FLAG New Macro.
	(input_line_info, clear_line_info): Fixed new line number code.
	(input_expr_operand): Added type to SWITCH_EXPR.
	(lto_read_body): Properly initialized data_in.
	Clear line info when leaving.
	
2007-11-13  Diego Novillo  <dnovillo@google.com>

	* lto.c (lto_read_variable_formal_parameter_constant_DIE):
	Initialize ARTIFICIAL.
	(lto_read_subroutine_type_subprogram_DIE): Initialize
	SAVED_SCOPE.
	* lto-read.c (set_line_info): Remove ; from calls to
	LINEMAP_POSITION_FOR_COLUMN.

2007-11-13  Kenneth Zadeck <zadeck@naturalbridge.com>

	* lto-read.c (input_type_ref): Renamed from get_type_ref.
	(input_expr_operand, input_local_var): Renamed get_type_ref to 
	input_type_ref.
	(input_expr_operand): Get the types correct for 
	vector-cst.  Get SSA_NAME_DEF_STMT correct for return_exprs.
	
2007-11-13  Doug Kwan  <dougkwan@google.com>

	* lto-read.c (input_widest_uint_uleb128): New function.
	(input_tree_flags, process_tree_flags, input_line_info,
	input_expr_operand, input_local_var, input_phi, input_ssa_names):
	Change to use lto_flags_type and BITS_PER_LTO_FLAGS_TYPES instead of
	unsigned HOST_WIDE_INT and HOST_BITS_PER_WIDE_INT.
	(lto_static_init_local): Add code to assert that lto_flags_type is
	wide enough.

2007-11-13  Nathan Froyd  <froydnj@codesourcery.com>

	* lto.c (lto_read_array_type_DIE): Handle DW_AT_GNU_vector.
	(lto_read_subroutine_type_subprogram_DIE): Handle
	DW_AT_static_link and DW_AT_specification.  Return the
	specification if present.
	(lto_read_base_type_DIE): Handle DW_ATE_complex_float.
	
2007-11-13  Nathan Froyd  <froydnj@codesourcery.com>

	* lto-lang.c: Include target.h.
	(registered_builtin_types): New variable.
	(lto_type_for_mode): Increase number of modes handled.
	(lto_builtin_function): Fix argument list and return the decl.
	(lto_register_builtin_type): New function.
	(lto_init): Initialize target builtins and language-independent
	nodes.
	(LANG_HOOKS_REGISTER_BUILTIN_TYPE): Define.

2007-11-13  Kenneth Zadeck <zadeck@naturalbridge.com>

	* lto-read.c (input_expr_operand): Added code to properly handle
	index filed. Added new RANGE_EXPR case.
	
2007-11-11  Kenneth Zadeck <zadeck@naturalbridge.com>

	* lto-read.c (ADD_FUNC_FLAG): Deleted macro.
	(data_in): Added current_node_has_loc field.
	(input_line_info, set_line_info, clear_line_info): Added a support
	for USE_MAPPED_LOCATION and not adding line numbers to nodes that
	did not have on on the source side.
	(input_expr_operand): Make sure that GIMPLE_MODIFY_STMTS get line
	numbers too.

2007-11-09  Doug Kwan  <dougkwan@google.com>

	* lto-read.c (input_expr_operand): Change type of operand 2 of
	BIT_FIELD_REF expression to be bitsizetype instead of sizetype.

2007-11-09  Nathan Froyd  <froydnj@codesourcery.com>

	* lto.c: Include lto-tree.h.  Effect small spaces->tabs cleanup.
	(lto_read_variable_formal_parameter_constant_DIE): Transfer bits
	from a DW_AT_specification or DW_AT_abstract_origin attribute to
	the new decl we are creating.  Move informing the middle end about
	the new decl to...
	(lto_main): ...here.  Inform the middle end about global variables
	after we have read in all the input files.
	* lto-symtab.c (lto_symtab_merge_decl): We really do need to merge
	variables with internal linkage, so delete the check for internal
	linkage.  Combine TREE_PUBLIC flags.

2007-11-08  Nathan Froyd  <froydnj@codesourcery.com>

	* lto.c (lto_read_subroutine_type_subprogram_DIE): Handle
	DW_AT_decl_line.
	* lto-symtab.c (lto_symtab_merge_decl): Handle redefinition of a
	builtin specially.  Move check for attribute compatibility
	earlier.

2007-11-07  Nathan Froyd  <froydnj@codesourcery.com>

	* Make-lang.in (lto/lto.o): Depend on gt-lto-lto.h.
	* config-lang.in (gtfiles): Add lto.h and lto.c.
	* lto-elf.c: Include ggc.h.
	(lto_elf_file_open): Allocate elf_file from GC memory.
	* lto.c: Include tree-ssa-operands.h and gt-lto-lto.h
	(lto_info_fd_init): Allocate the die_cache and unmaterialized_fndecls
	in GC memory.
	(lto_info_fd_close): Free unmaterialized_fndecls from GC memory.
	(lto_file_close): Free file from GC memory.
	(lto_cache_store_DIE): Allocate the new entry in GC memory.
	(lto_read_member_DIE): Fix declaration.
	(lto_read_subroutine_type_subprogram_DIE): unmaterialized_fndecls lives
	in GC memory.
	(current_lto_file): New variable.
	(lto_main): Use it.
	(DWARF2_attr, DWARF2_abbrev, lto_die_ptr, DWARF2_CompUnit,
	lto_die_cache_entry): Move to...
	* lto.h: ...here and add GTY markers as appropriate.  Delete forward
	declarations accordingly.
	(struct lto_file_struct): Declare.
	(lto_file_vtable): Use it instead of lto_file.

2007-11-06 Alon Dayan  <alond@il.ibm.com>
	   Kenneth Zadeck <zadeck@naturalbridge.com>

	 * lto-read.c (process_flags, lto_static_init_local):
	 read flags of VAR_DECL and FUNCTION_DECL of size>1.
	 change global array num_flags_for_code to flags_length_for_code.
	 (set_line_info): Make decls work in USE_MAPPED_LOCATION mode.
	
2007-11-05  Nathan Froyd  <froydnj@codesourcery.com>

	* lto.c (lto_read_structure_union_class_type_DIE): Use proper record
	layout functions to compute information about the newly constructed
	type.

2007-11-02  Nathan Froyd  <froydnj@codesourcery.com>

	* lto-read.c (input_expr_operand): Change the LTO_return_expr1
	case to use DECL_RESULT if necessary.

2007-11-01  Kenneth Zadeck <zadeck@naturalbridge.com>

	* lto-read.c (input_tree_list): Removed.
	(input_tree_flags): Added parameter to force flags no matter what
	tree code.
	(input_expr_operand): Added parameter to input_tree_flags.
	Added case for IDENTIFIER_NODE and TREE_LIST.  Changed ASM to call
	input_expr_operand rather than input_tree_lists.
	(input_local_var): Use input_expr_operand to read attributes
	rather then input_tree_list.
	(input_phi, input_ssa_names): Added parameter to input_tree_flags.

2007-10-31  Nathan Froyd  <froydnj@codesourcery.com>

	* lto.c (lto_read_typedef_DIE): Fix comment typo.
	(lto_resolve_typedecl_ref): Fetch the referred-to type and build a fake
	TYPE_DECL for it.
	* lto-read.c (lto_read_body): Use correct sizes for calculating
	type_decls_offset and types_offset.

2007-10-30  Nathan Froyd  <froydnj@codesourcery.com>

	* lto-tree.h (union lang_tree_node): Change GTY description to chain
	with GENERIC_NEXT.
	* config-lang.in (gtfiles): Add lto-lang.c.
	* lto-lang.c: Include gt-lto-lto-lang.h.
	* Make-lang.in (lto/lto-lang.o): Add dependency on gt-lto-lto-lang.h
	(lto/lto-symtab.o): Depend on LTO_H instead of TREE_H.
	(lto/lto-read.o): Likewise.

2007-10-29  Kenneth Zadeck <zadeck@naturalbridge.com>

	* lto-read.c (data_in): Added type_decls and current_col fields.
	(string_slot): New type to hold canonized file name.
	(hash_string_slot_node, eq_string_slot_node, canon_file_name, 
	input_line_info, set_line_info, clear_line_info): New functions.
	(file_name_hash_table): New hash table.
	(input_local_var, input_labels, input_local_vars_index, 
	input_local_var, input_local_vars, input_ssa_names): Reorganized parameters.
	(input_uleb128): Changed type of byte var.
	(input_expr_operand): Large number of changes to get line numbers
	correct.  Added TYPE_DECL case.
	(input_globals): Added code to get TYPE_DECLs processed.
	(input_local_var): Added code to process line numbers and
	TREE_CHAIN and DECL_CONTEXT.
	(input_function, input_constructor): Added call to
	clear_line_number.
	(lto_static_init_local): Added code to get line numbers correct.
	(lto_read_body): Added code to get TYPE_DECLS read and to change
	parameters to the calls above that had their parms reorganized.

	
2007-10-29  Nathan Froyd  <froydnj@codesourcery.com>

	* lto.h (lto_resolve_typedecl_ref): Declare.
	* lto.c (lto_resolve_typedecl_ref): New function.

2007-10-29  Mark Mitchell  <mark@codesourcery.com>
	    Nathan Froyd  <froydnj@codesourcery.com>

	* lto.c (lto_read_subroutine_type_subprogram_DIE): Read the child
	DIEs even if we find an abstract origin for this DIE.

2007-10-29  Nathan Froyd  <froydnj@codesourcery.com>

	* lto.c (lto_read_subroutine_type_subprogram_DIE): Build the
	RESULT_DECL slightly earlier.  Only remember the decl for later
	if we successfully merge declarations.

2007-10-24  Kenneth Zadeck <zadeck@naturalbridge.com>

	* lto-read.c (input_expr_operand): Give label_values the proper
	context and provide switch statements with a default type.
	
2007-10-23  Nathan Froyd  <froydnj@codesourcery.com>

	* lto-read.c (lto_read_body): Move call to init_ssa_operands...
	* lto.c (lto_materialize_function): ...to here.

2007-10-22  Nathan Froyd  <froydnj@codesourcery.com>

	* lto.h (struct lto_info_fd): Add field unmaterialized_fndecls.
	* lto.c (lto_info_fd_init): Initialize it.
	(lto_info_fd_close): Free it.
	(lto_materialize_function): New function.
	(lto_read_subroutine_type_subprogram_DIE): Save the result decl on
	unmaterialized_fndecls.
	(lto_file_read): Read in all the function bodies after we have read
	all of the DWARF info.
	* lto-read.c (lto_read_body): Call init_ssa_operands if we are
	reading a function body.

2007-10-20  Kenneth Zadeck <zadeck@naturalbridge.com>

	* lto-read.c (input_tree_flags): Renamed from input_flags to be
	semetric with output_tree_flags.  Added call to log flags.
	(process_tree_flags): Renamed from process_flags.  Fixed a lot of
	type issues to make everything consistent with flags being
	unsigned HOST_WIDE_INTS.
	(input_expr_operand): Added call to
	recompute_tree_invariant_for_addr_expr.
	(input_local_var): Added debugging for tree_chains.  Now calls
	input_tree_flags.
	(input_phi): Made flags unsigned HOST_WIDE_INT.
	(input_ssa_names): Now calls input_tree_flags.
	(lto_read_body): Now sets cfun.
	(lto_read_function_body): Now sets current_function_pointer.
	
2007-10-19  Nathan Froyd  <froydnj@codesourcery.com>

	* lto.c (lto_read_variable_formal_parameter_constant_DIE): Check
	definitively whether SPECIFICATION or ABSTRACT_ORIGIN exist before
	inspecting fields within.
	(lto_read_DIE_at_ptr): Delete check for null result; let callers
	handle this appropriately.

2007-10-19  Nathan Froyd  <froydnj@codesourcery.com>

	* lto.c (lto_read_variable_formal_parameter_constant_DIE): Handle
	DW_AT_abstract_origin properly.  Ensure that we're not dealing with
	both DW_AT_abstract_origin and DW_AT_specification.
	(lto_read_subroutine_type_subprogram_DIE): Handle
	DW_AT_abstract_origin.
	(lto_read_DIE): Use lto_read_only_for_child_DIEs for labels.
	(lto_read_DIE_at_ptr): Define as static to match declaration.
	Lookup the PTR in the cache before reading it from the file.
	(lto_resolve_var_ref): Adjust accordingly.
	(lto_resolve_fn_ref): Adjust accordingly.  Tweak comment.
	(lto_resolve_field_ref): Adjust accordingly.  Tweak comment.

2007-10-19  Nathan Froyd  <froydnj@codesourcery.com>

	* lto.c (lto_read_DIE_at_ptr): New function.
	(lto_resolve_var_ref): Use it.
	(lto_resolve_fn_ref): Use it.
	(lto_resolve_field_ref): Use it.
	(lto_read_variable_formal_parameter_constant_DIE): Follow
	DW_AT_specification and return the associated decl when appropriate.

2007-10-18  Nathan Froyd  <froydnj@codesourcery.com>

	* lto-lang.c (lto_type_for_mode): Move after lto_type_for_size.
	Implement for scalar integer modes.
	(lto_init): Initialize size_type_node.

2007-10-18  Kenneth Zadeck <zadeck@naturalbridge.com>

	* lto-read.c (input_expr_operand): Remove ssa name asserts.
	(input_local_var): Add chaining for params.
	(input_ssa_names): Add cfun parameter.
	(input_function): Remove unnecessary else.

2007-10-17  Nathan Froyd  <froydnj@codesourcery.com>

	* lto.c (lto_read_only_for_child_DIEs): Mark die parameter as unused.
	(lto_resolve_var_ref): Use proper types.
	(lto_resolve_fn_ref): Likewise.
	(lto_resolve_field_ref): Likewise.

2007-10-17  Nathan Froyd  <froydnj@codesourcery.com>

	* lto-read.c (input_expr_operand): Remove case.

2007-10-17  Nathan Froyd  <froydnj@codesourcery.com>

	* lto.c (lto_read_only_for_child_DIEs): New function.
	(lto_read_DIE): Use it for lexical_block and inlined_subroutine DIEs.
	* lto-elf.c (lto_elf_map_lto_section): Remove.
	(lto_elf_file_vtable): Use lto_elf_map_optional_lto_section instead.
	* lto-read.c (input_expr_operand): Assert that we never read a NULL
	SSA_NAME.  Add missing case for mechanical codes.
	(input_cfg): Use basic_block_info_for_function instead of
	basic_block_info.

2007-10-16  Kenneth Zadeck <zadeck@naturalbridge.com>

	* lto-read.c (input_sleb128, input_integer): Use proper casts.
	(input_list): Renamed input_tree_list and modified to follow same
	protocol as lto-function-out.c:output_tree_list.
	(input_expr_operand): Make asm operands use input_tree_list.
	(input_local_var): Now uses input_tree_list.
	(lto_read_body): Change placement for setting context of debug_labels.
	
	
2007-10-16  Kenneth Zadeck <zadeck@naturalbridge.com>

	* lto-read.c (input_real): Output debugging in proper order.
	(input_integer): Compute bit lengths properly.
	(input_list): Clean up declaration.
	(input_expr_operand): Change calls to input_real to match fix.
	Make reading of LTO_bit_field_ref1 match output.
	(input_local_var): Make reading of attributes match what is being
	written.
	(dump_debug_stream): Also print char in hex.
	(debug_out_fun): Fix signed unsigned mismatch.
	
2007-10-10  Nathan Froyd  <froydnj@codesourcery.com>

	* lto.c (lto_read_form): Handle DW_AT_MIPS_linkage_name and
	DW_AT_GNU_vector specially, as they are not contiguous with the
	specified set of attribute names.  Use class_mask to check for
	errors at the end of the function
	(lto_resolve_var_ref): Read the DIE if it is not cached.
	(lto_resolve_fn_ref): Likewise.
	(lto_resolve_field_ref): Likewise.

2007-10-05  Nathan Froyd  <froydnj@codesourcery.com>

	* lto.c: Include dwarf2out.h.
	(lto_cache_store_DIE): Assert that we never change the value.
	(LTO_BEGIN_READ_ATTRS): Print an informative error message.
	(lto_read_compile_unit_DIE): Handle DW_AT_entry_pc.
	(lto_read_array_type_DIE): Don't error on ndims == 0; build a
	sensible type instead.
	(lto_read_structure_union_class_type_DIE): Store the newly
	created type prior to reading the members of the structure to
	avoid infinite recursion.  Avoid computing types and alignments
	for structures whose sizes are unknown.
	(lto_read_variable_formal_parameter_const): Handle DW_AT_artificial
	and set DECL_ARTIFICIAL accordingly.  Ignore DW_AT_abstract_origin,
	DW_AT_const_value, and DW_AT_specification.
	(lto_read_subroutine_type_subprogram_DIE): Handle DW_AT_declaration.
	Return early if we have already constructed the function type.
	(lto_read_typedef_DIE): Check to see if the type has been cached
	already.  Cache the type before reading any children.
	(lto_read_const_volatile_restrict_type_DIE): Handle DW_AT_name.
	(lto_read_DIE): Unset context->skip_non_parameters around reading
	the DIE.
	(lto_resolve_fn_ref): Delete trailing whitespace.

2007-09-11  Kenneth Zadeck <zadeck@naturalbridge.com>

	* lto-read.c (input_expr_operand): Added type for STRING_CST.
	
2007-09-10  Nathan Froyd  <froydnj@codesourcery.com>

	* lto-read.c (lto_read): Set the type of the newly created CALL_EXPR.

2007-09-07  Nathan Froyd  <froydnj@codesourcery.com>

	* lto-lang.c (signed_and_unsigned_types): New variable.
	(lto_type_for_size): Consult signed_and_unsigned_types to find
	an approprite type, creating it if necessary.
	(lto_set_decl_assembler_name): Add actual method body.

2007-09-06  Jim Blandy  <jimb@codesourcery.com>

	* lto.c (lto_read_variable_formal_parameter_constant_DIE): If we
	can't find a var init for this variable, leave its DECL_INITIAL.
	* lto-elf.c (lto_elf_map_optional_lto_section): Renamed from
	lto_elf_map_fn_body.
	(lto_map_lto_section): New function.
	(lto_elf_file_vtable): Use lto_elf_map_lto_section for function
	bodies, and lto_elf_map_optional_lto_section for variable
	initializers.
	(lto_elf_find_section_data): Quietly return NULL if the section is
	missing.
	(lto_elf_file_open): Check for a NULL from lto_elf_find_section_data.

	* lto-elf.c (lto_elf_find_section_data): Remove dead code.

	* lto-read.c (lto_read_body): Doc fix.

2007-08-29  Kenneth Zadeck <zadeck@naturalbridge.com>

	* lto-read.c (fun_in): Renamed to data_in.
	(input_expr_operand, input_local_var, input_string_internal,
	input_string, input_real, input_list, get_label_decl, 
	get_type_ref, input_expr_operand, input_globals, input_labels,
	input_local_vars_index, input_local_var, input_local_vars, 
	input_cfg, input_phi, input_ssa_names, input_bb, ): Renamed fun_in to data_in.
	(input_constructor): New function.
	(lto_read_function_body): Renamed to lto_read_body and generalized
	to handle both functions and constructors.
	(lto_read_function_body, lto_read_var_init): New function.
	
	
2007-08-28  Kenneth Zadeck <zadeck@naturalbridge.com>

	* lto-read.c (input_expr_operand): Assert that there really is a
	FUNCTION_DECL.
	(input_globals): Removed checks on 0 section.
	
2007-08-28  Kenneth Zadeck <zadeck@naturalbridge.com>

	* lto-read.c (fun_in): Added local_decls_index and
	local_decls_index_d.  
	(input_expr_operand): Changed inputting of PARM_DECLs and VAR_DECLs.
	(input_globals): Enabled code to handle FIELD_DECLs.
	(input_local_vars_index, input_local_vars): New function.
	(input_local_var): Changed to allow locals to be input randomly.
	(lto_read_function_body): Added code to input the
	local_decls_index and to free various structures.
	
2007-08-17  Jim Blandy  <jimb@codesourcery.com>

	* lto.c (lto_read_variable_formal_parameter_constant_DIE): Remove
	ATTRIBUTE_UNUSED from 'die' formal.

	Use enum LTO_tags where appropriate, instead of 'unsigned int'.
	* lto-read.c (input_record_start): Fix return type, type of 'tag'.
	(input_list): Fix type of 'tag'.
	(input_expr_operand): Fix type of 'tag' argument.  Update
	declaration.  Fix type of 'ctag'.  Add default case to switch,
	since the type of the switched value is now an enum.
	(input_local_vars): Fix type of 'tag'.
	(input_bb): Fix type of 'tag' argument.
	(input_function): Fix type of 'tag' argument.

2007-08-16  Jim Blandy  <jimb@codesourcery.com>

	* lto.c (lto_read_member_DIE): Record the tree we create in
	fd->die_cache.  (Our 'die' argument is no longer unused.)
	(lto_resolve_field_ref): New function.
	* lto.h (lto_resolve_field_ref): New declaration.

2007-08-15  Jim Blandy  <jimb@codesourcery.com>

	* lto-read.c (lto_read_var_init): Mark arguments as unused.

2007-08-07  Jim Blandy  <jimb@codesourcery.com>

	* lto.c (lto_read_form): Complete attr_classes table.
	(DWARF2_form_data): Doc fix.
	
2007-08-05  Mark Mitchell  <mark@codesourcery.com>

	* lto.h (lto_file_vtable): Remove read_var_init.  Add map_var_init
	and unmap_var_init.
	(lto_read_var_init): Declare.
	* lto.c (lto_read_variable_formal_parameter_constant_DIE): Use new
	interface for reading variable initializers.
	* lto-elf.c (lto_elf_read_var_init): Remove.
	(lto_elf_file_vtable): Update initializer.
	(lto_elf_read_var_init): Add comment about unused-ness.
	* lto-read.c (lto_read_var_init): New.

	* lto.c (lto_read_form): Add entry for DW_AT_inline.

2007-08-02  Kenneth Zadeck <zadeck@naturalbridge.com>

	* lto-read.c (lto_read_function_body): Moved declaration of fn
	outside of ifdef.
	
2007-08-01  Kenneth Zadeck <zadeck@naturalbridge.com>

	* lto-read.c (input_uleb128, input_string_internal, input_real,
	input_integer, input_record_start, input_list, get_type_ref,
	input_flags, input_expr_operand, input_expr_operand,
	input_expr_operand, input_local_vars, input_cfg, input_phi,
	input_ssa_names, input_bb, input_function): Added semicolons.

	
2007-07-31  Kenneth Zadeck <zadeck@naturalbridge.com>

	* lto-read.c (input_globals): Remove debugging.
	(input_function): Set DECL_ARGUMENTS.

	
2007-07-31  Kenneth Zadeck <zadeck@naturalbridge.com>

	* lto-read.c (input_expr_operand): Fixed code for COND_EXEC,
	RETURN_EXPR, MODIFY_EXPR and processing of flags.
	(input_phi): Made work with operands other than SSA_NAMES and
	fixed processing of flags.
	(input_ssa_names): Initialize SSA_NAME_DEF_STMT to empty stmt.
	(input_flags): New function.
	* lto-lang.c (lto_init): Changed state of in_lto_p.
	
	
2007-07-24  Mark Mitchell  <mark@codesourcery.com>

	* lto-tree.h (lto_varargs_cookie): Remove.
	* lto.c (lto_context): Add last_parm_type, varargs_p, skip_all,
	skip_non_parameters, skip_parameters.
	(lto_varargs_cookie): Remove.
	(lto_read_variable_formal_parameter_constant_DIE): Keep track of
	parameter types.
	(lto_read_abbrev): New function.
	(lto_read_subroutine_type_subprogram_DIE): Make two passes over
	child DIEs.
	(lto_read_unspecified_parameters_DIE): Set context->varargs_p.
	(lto_read_DIE): Use lto_read_abbrev.  Honor skip_* flags.
	(lto_file_read): Initialize new context fields.
	* lto-lang.c (lto_type_for_mode): Return NULL_TREE.
	(lto_unsigned_type): Remove.
	(lto_signed_type): Likewise.
	(lto_signed_or_unsigned_type): Likewise.
	(lto_init): Do not create lto_varargs_cookie.
	(LANG_HOOKS_UNSIGNED_TYPE): Do not define.
	(LANG_HOOKS_SIGNED_TYPE): Likewise.
	(LANG_HOOKS_SIGNED_OR_UNSIGNED_TYPE): Likewise.

2007-07-19  Jan Hubicka  <jh@suse.cz>

	* lto-read.c (lto_read_function_body): Produce empty scope block
	to avoid crash.

2007-07-18  Mark Mitchell  <mark@codesourcery.com>

	* lto.c (lto_read_variable_formal_parameter_constant_DIE): Do not
	process local variables.
	(lto_read_subroutine_type_subprogram_DIE): Read child DIEs.

2007-07-13  Kenneth Zadeck <zadeck@naturalbridge.com>

	* lto-read.c (input_list, input_expr_operand): Added struct
	function parameter.
	(init_cfg, finalize_cfg): Removed function.
	(input_expr_operand): Added SSA_NAME and GIMPLE_MODIFY_STMT cases.
	(input_labels, input_local_vars): Now takes input_block parameter rather than
	synthsyzing it.
	(input_cfg, input_phi, input_ssa_names): New functions.
	(input_bb): Now passes in input_blocks.  Does not construct cfg
	and processes the list of phi functions.
	(input_function): Now builds both the cfg and ssa_names table.
	(lto_read_function_body): Processes new header fields to construct
	streams for the ssa_names and cfg and their debugging.
	* lto/lto-lang.c (lto_init): Set in_lto_p.
	
	
2007-06-28  Mark Mitchell  <mark@codesourcery.com>

	* lto.h (lto_file_vtable): Add read_var_init.
	* lto.c (lto_read_variable_formal_parameter_constant_DIE): Read
	initializers.
	(lto_main): Remove bogus asserts.
	* lto-elf.c (tm.h): Include it.
	(libiberty.y): Likewise.
	(lto_elf_file): Add strtab and symtab.  Rename
	string_table_section_index to sec_strtab.
	(lto_elf_file_vtable): Add lto_elf_read_var_init.
	(lto_elf_get_shdr): New function.
	(lto_elf_free_shdr): Likewise.
	(lto_elf_find_section_data): Use them.
	(lto_elf_read_symtab): New function.
	(lto_elf_lookup_sym): Likewise.
	(lto_elf_free_sym): Likewise.
	(lto_elf_file_open): Tidy.  Call lto_elf_read_symtab.
	(lto_elf_built_init): New function.
	(lto_elf_read_var_init): Likewise.
	* Make-lang.in (lto/lto-elf.o): Depend on $(TM_H).

2007-06-26  Kenneth Zadeck <zadeck@naturalbridge.com>

	* lto-read (make_new_block): Initialize the stmt_list.
	(lto_static_init_local): Add debugging for missing codes.
	
2007-06-26  Mark Mitchell  <mark@codesourcery.com>

	* lto.c (lto_read_subroutine_type_subprogram_DIE): Handle
	unprototyped functions. 

2007-06-23  Mark Mitchell  <mark@codesourcery.com>

	* lto.c (lto_read_variable_formal_parameter_constant_DIE):
	Handle DW_AT_MIPS_linkage_name.
	(lto_read_subroutine_type_subprogram): Likewise.  Correct
	compilation errors.
	(lto_main): Remove incorrect assertions.
	* lto-symbtab.c: Build function types out of TREE_LISTs.

	* lto-elf.c (<libelf>): Check for HAVE_LIBELF_H.
	
	* Make-lang.in (LTO_OBJS): Depend on attribs.o.
	
2007-06-21  Kenneth Zadeck <zadeck@naturalbridge.com>

	* lto/lto-tree.h (lang_decl, lang_type, language_function): Added
	dummy since ggc does not like empty structs.
	* lto/lto-elf.c (libelf.h): Changed to libelf/libelf.h.
	* lto/lto-read.c (ADD_CLASS_FLAG, ADD_EXPR_FLAG): Changed
	expr->common to expr->base.
	(make_new_block): Moved stmt_list to proper place.


2007-03-14 Robert Kennedy  <jimbob@google.com>

	Eliminate use of lang_hooks.set_decl_assembler_name from LTO
	* lto.c (lto_read_subroutine_type_subprogram_DIE) Get DECL
	assembler name from DWARF.
	* lto-lang.c (lto_set_decl_assembler_name) New function.

2006-09-10  Mark Mitchell  <mark@codesourcery.com>

	* lto.h (lto_file_vtable): New structure.
	(lto_file): Add vtable pointer.
	(lto_file_init): Add vtable paramter.
	(lto_read_function_body): New function.
	(lto_symtab_merge_fn): New function.
	* lto.c (lto_file_init): Add vtable parameter.
	(lto_read_form): Fill in entries for DW_AT_prototyped,
	DW_AT_frame_base.
	(lto_read_subroutine_type_subprogram_DIE): New function.
	(lto_read_DIE): Fill in entries for DW_TAG_subroutine_type and
	DW_TAG_subprogram.
	* lto-elf.c (lto_elf_vile_vtable): New variable.
	(lto_elf_file_open): Pass it to lto_file_init.
	(lto_elf_map_fn_body): New function.
	(lto_elf_unmap_fn_body): Likewise.
	* lto-read.c: New file.
	* lto-symtab.c (lto_symtab_merge_fn): New function.
	* lto-lang.c (LANG_HOOKS_CALLGRAPH_EXPAND_FUNCTION): Define to
	tree_rest_of_compilation.
	* Make-lang.in (LTO_OBJS): Add lto-read.o
	(lto-read.o): New target.

2006-09-03  Mark Mitchell  <mark@codesourcery.com>

	* lto.c (<inttypes.h>): Don't include it.
	(lto_context): Don't typedef it.
	(lto_resolve_reference): New function.
	(lto_read_form): Use it.
	(lto_resolve_type_ref): New function.
	(lto_resolve_var_ref): Likewise.
	(lto_resolve_fn_ref): Likewise.
	* lto.h (<inttypes.h>): Include it.
	(lto_context): New type.
	(lto_ref): New structure.
	(lto_resolve_type_ref): Declare.
	(lto_resolve_var_ref): Likewise.
	(lto_resolve_fn_ref): Likewise.

2006-08-18  Mark Mitchell  <mark@codesourcery.com>

	* lang-specs.h: New file.

2006-08-14  Mark Mitchell  <mark@codesourcery.com>

	* lto.c (lto_info_fd_init): Allocate the DIE cache.
	(lto_info_fd_close): Deallocate it.
	(lto_die_cache_entry): New structure.
	(lto_cache_hash): New function.
	(lto_cache_eq): Likewise.
	(lto_cache_store_DIE): Likewise.
	(lto_cache_lookup_DIE): Likewise.
	(lto_read_referenced_type_DIE): Use the cache.
	(lto_read_pointer_type_DIE): Robustify.
	(lto_read_DIE): Use the cache.
	* lto.h (hashtab.h): Include.
	(lto_info_fd): Add DIE cache.
	* Make-lang.in (LTO_H): New variable.
	(lto/lto-lang.o): Use LTO_H.
	(lto/lto-elf.o): Likewise.
	(lto/lto-symtab.o): Likewise.

2006-07-09  Mark Mitchell  <mark@codesourcery.com>

	* lto.c (lto_abi_mismatch_error): New function.
	(lto_abbrev_read): Initialize num_abbrevs.
	(lto_read_form): Specify allowed form classes for
	DW_AT_declaration.  Adjust for change to lto_set_cu_context.
	(lto_read_variable_formal_parameter_constant_DIE): Handle
	DW_AT_declaration.  Call lto_symtab_merge_var.
	(lto_read_pointer_type_DIE): New function.
	(lto_read_base_type_DIE): Use build_nonstandard_integer_type.  Do
	not creat TYPE_DECLs for types that already have them.
	(lto_read_DIE): Add lto_read_pointer_type_DIE.
	(lto_set_cu_context): Make cu_start point to the header, not the
	first DIE.
	(lto_file_read): Adjust for change to lto_set_cu_context.
	* Make-lang.in (LTO_OBJS): Add lto-symtab.o.
	(lto/lto-symtab.o): New rule.
	* lto-tree.h (lang_identifier): Add decl field.
	(LANG_IDENTIFIER_CAST): New macro.
	(LTO_IDENTIFIER_DECL): Likewise.
	(lto_symtab_merge_var): Declare.
	* lto-symtab.c: New file.

2006-07-02  Daniel Berlin  <dberlin@dberlin.org>

	* lto.c (lto_context): Add current_cu and info_fd members.
	(DWARF2_CompUnit): New structure.
	(lto_read_DIE): Take lto_info_fd *.
	(lto_read_child_DIEs): Ditto.
	(lto_file_corrupt_error): Constify argument.
	(lto_set_cu_context): New function
	(lto_info_fd_init): Ditto.
	(lto_info_fd_close): Ditto.
	(lto_file_init): Use lto_info_fd_init.
	(lto_file_close): Use lto_info_fd_close.
	(lto_read_initial_length): Pass in pointer to header size.
	(lto_read_comp_unit_header): Correct cu_length to
	real length from beginning of header.  Take lto_info_fd * as
	argument.
	(find_cu_for_offset): New function.
	(lto_read_form): Change first argument to lto_info_fd *.
	Add FORM_CONTEXT argument.
	Handle DW_FORM_ref_addr.
	(lto_read_tag_DIE): Change first argument to lto_info_fd *.	
	(LTO_BEGIN_READ_ATTRS_UNCHECKED): Save old context.
	Swap contexts if necessary for form.
	(LTO_BEGIN_READ_ATTRS): Cast fd to right type for
	lto_file_corrupt_error.
	(LTO_END_READ_ATTRS): Swap contexts back if it had changed.
	(lto_read_referenced_type_DIE): Change first argument to
	lto_info_fd *.  Access lto_fd fields through base pointer.
	(lto_read_compile_unit_DIE): Change first argument to an
	lto_info_fd *.
	(lto_read_variable_formal_parameter_constant_DIE): Ditto.
	(lto_read_base_type_DIE): Ditto.
	(lto_read_child_DIEs): Ditto.
	(lto_read_DIE): Ditto.  Change type of function pointer.
	(lto_info_read): New function.
	(lto_set_cu_context): Ditto.
	(lto_file_read): Use lto_info_read, walk resulting CU's
	(lto_main): Update for lto_info_fd change.
	* lto-elf.c (lto_elf_file_open): Cast lto_info_fd to lto_fd where
	necessary.
	* lto.h (DWARF2_CompUnit): New structure.
	(lto_info_fd): Ditto.
	(lto_file): Change debug_info to be an lto_info_fd.
	
2006-06-25  Mark Mitchell  <mark@codesourcery.com>

	* lto.c (toplev.h): Include it.
	(dwarf2.h): Likewise.
	(tree.h): Likewise.
	(tm.h): Likewise.
	(cgraph.h): Likewise.
	(ggc.h): Likewise.
	(inttypes.h): Likewise.
	(DWARF2_attr): New type.
	(DWARF2_abbrev): Likewise.
	(DWARF2_class): Likewise.
	(DWARF2_form_data): Likewise.
	(lto_context): Likewise.
	(lto_fd_init): New function.
	(lto_abbrev_fd_init): Likewise.
	(lto_abbrev_fd_close): Likewise.
	(lto_file_init): Use them.
	(lto_file_close): New function.
	(lto_file_corrupt_error): Likewise.
	(LTO_CHECK_INT_VAL): New macro.
	(lto_check_size_t_val): New function.
	(lto_check_int_val): Likewise.
	(LTO_READ_TYPE): New macro.
	(lto_read_ubyte): New function.
	(lto_read_uhalf): Likewise.
	(lto_read_uword): Likewise.
	(lto_read_uleb128): Likewise.
	(lto_read_initial_length): Likewise.
	(lto_abbrev_read_attrs): Likewise.
	(lto_abbrev_read): Likewise.
	(lto_abbrev_lookup): Likewise.
	(lto_read_section_offset): Likewise.
	(lto_read_comp_unit_header): Likewise.
	(lto_read_form): Likewise.
	(LTO_BEGIN_READ_ATTRS_UNCHECKED): New macro.
	(LTO_BEGIN_READ_ATTRS): Likewise.
	(LTO_END_READ_ATTRS): Likewise.
	(lto_unsupported_attr_error): New function.
	(lto_get_identifier): Likewise.
	(lto_read_referenced_type_DIE): Likewise.
	(lto_read_compile_unit_DIE): Likewise.
	(lto_read_variable_formal_parameter_constant_DIE): Likewise.
	(lto_read_base_type_DIE): Likewise.
	(lto_read_DIE): Likewise.
	(lto_read_child_DIEs): Likewise.
	(lto_file_read): Read DIEs.
	(lto_main): Ask middle end to emit entities.
	* lto-tree.h (lang_identifier): Inherit from tree_identifier.
	* lto-elf.c (lto_elf_file_open): Adjust for interface changes.
	(lto_elf_file_close): Likewise.
	* lto.h (lto_file): Declare.
	(DWARF2_abbrev): Likewise.
	(lto_fd): New type.
	(lto_abbrev_fd): Likewise.
	(lto_file): Use new types.
	(lto_file_close): Declare.
	* lto-lang.c (lto_init): Always use unit-at-a-time mode.
	
2006-06-18  Mark Mitchell  <mark@codesourcery.com>

	* lto.h: New file.
	* lto.c: New file.
	* lto-elf.c: New file.
	* lto-lang.c (flags.h): Include it.
	(lto.h): Likewise.
	(lto_init): New function.
	(lto_write_globals): Remove.
	(LANG_HOOKS_WRITE_GLOBALS): Define to lhd_do_nothing. 
	(LANG_HOOKS_INIT): Define.
	(LANG_HOOKS_PARSE_FILE): Likewise.
	* Make-lang.in (LTO_OBJS): Add lto.o and lto-elf.o.
	(LTO_EXE): Link with libelf.
	(lto/lto-lang.o): Update dependencies.
	(lto/lto.o): New target.
	(lto/lto-elf.o): Likewise.

2006-06-12  Mark Mitchell  <mark@codesourcery.com>

	* config-lang.in: New file.
	* Make-lang.in: Likewise.
	* lto-tree.h: Likewise.
	* lto-lang.c: Likewise.
<|MERGE_RESOLUTION|>--- conflicted
+++ resolved
@@ -1,9 +1,8 @@
-<<<<<<< HEAD
 2015-06-05  Aldy Hernandez  <aldyh@redhat.com>
 
 	* lto-lang.c (lto_write_globals): Remove.
 	(LANG_HOOKS_WRITE_GLOBALS): Same.
-=======
+
 2015-06-04  Andrew MacLeod  <amacleod@redhat.com>
 
 	* lto-lang.c: Adjust includes for restructured coretypes.h.
@@ -20,7 +19,6 @@
 
 	* lto.c (iterative_hash_canonical_type,
 	gimple_register_canonical_type): only hash main variants of types
->>>>>>> d51560f9
 
 2015-05-27  Martin Liska  <mliska@suse.cz>
 
