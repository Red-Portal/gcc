<<<<<<< HEAD
2014-12-11  Aldy Hernandez  <aldyh@redhat.com>

	* dwarf2out.c (gen_lexical_block_die): Remove unused `depth'
	parameter.
	(gen_inlined_subroutine_die): Same.
	(gen_block_die): Same.
	(decls_for_scope): Same.

2014-10-24  Aldy Hernandez  <aldyh@redhat.com>

	* dwarf2out.c (declare_in_namespace): Only emit external
	declarations in the local scope once.
=======
2015-04-23  Kyrylo Tkachov  <kyrylo.tkachov@arm.com>

	* config/arm/iterators.md (GTGE, GTUGEU, COMPARISONS): New code
	iterators.
	(cmp_op, cmp_type): New code attributes.
	(NEON_VCMP, NEON_VACMP): New int iterators.
	(cmp_op_unsp): New int attribute.
	* config/arm/neon.md (neon_vc<cmp_op><mode>): New define_expand.
	(neon_vceq<mode>): Delete.
	(neon_vc<cmp_op><mode>_insn): New pattern.
	(neon_vc<cmp_op_unsp><mode>_insn_unspec): Likewise.
	(neon_vcgeu<mode>): Delete.
	(neon_vcle<mode>): Likewise.
	(neon_vclt<mode>: Likewise.
	(neon_vcage<mode>): Likewise.
	(neon_vcagt<mode>): Likewise.
	(neon_vca<cmp_op><mode>): New define_expand.
	(neon_vca<cmp_op><mode>_insn): New pattern.
	(neon_vca<cmp_op_unsp><mode>_insn_unspec): Likewise.

2015-04-23  Jan Hubicka  <hubicka@ucw.cz>

	* tree.h (attribute_value_equal): Declare.
	* tree.c (attribute_value_equal): Export.

2015-04-23  Jan Hubicka  <hubicka@ucw.cz>

	* ipa-icf.c (sem_item::compare_attributes): New function.
	(sem_item::compare_referenced_symbol_properties): Compare variable
	attributes.
	(sem_item::hash_referenced_symbol_properties): Record DECL_ALIGN.
	(sem_function::param_used_p): New function.
	(sem_function::equals_wpa): Fix attribute comparsion; match
	parameter type codes; do not compare paremter flags when
	they are not used; compare edge flags; compare indirect calls.
	(sem_item::update_hash_by_addr_refs): Hash reference type.
	(sem_function::equals_private): Do not match DECL_ATTRIBUTES.
	(sem_variable::equals_wpa): Do not match DECL_ALIGN; match
	reference use type.
	(sem_item_optimizer::update_hash_by_addr_refs): Use param_used_p.
	* ipa-icf.h (compare_attributes, param_used_p): Declare.

2015-04-23  Jan Hubicka  <hubicka@ucw.cz>

	* ipa-icf.c (symbol_compare_collection::symbol_compare_collection):
	cleanup.
	(sem_function::get_hash): Do not hash DECL_DISREGARD_INLINE_LIMITS,
	DECL_DECLARED_INLINE_P and DECL_IS_OPERATOR_NEW.
	(sem_item::compare_referenced_symbol_properties): New.
	(sem_item::hash_referenced_symbol_properties): New.
	(sem_item::compare_cgraph_references): Rename to ...
	(sem_item::compare_symbol_references): ... this one; use
	compare_referenced_symbol_properties.
	(sem_function::equals_wpa): Do not compare
	DECL_DISREGARD_INLINE_LIMITS, DECL_DECLARED_INLINE_P,
	DECL_IS_OPERATOR_NEW; compare pointer sizes.
	(sem_item::update_hash_by_addr_refs): Call
	hash_referenced_symbol_properties.
	(sem_item::update_hash_by_local_refs): Cleanup.
	(sem_function::merge): Do not mix up symbol properties.
	(sem_variable::equals_wpa): Use compare_symbol_references.
	* ipa-icf.h (sem_item::compare_referenced_symbol_properties): New.
	(sem_item::hash_referenced_symbol_properties): New.
	(sem_item::compare_symbol_references): New.
	(sem_item::compare_cgraph_references): Remove.

2015-04-23  Kwok Cheung Yeung  <kcy@codesourcery.com>

	PR target/26702
	* config/arm/unknown-elf.h (ASM_OUTPUT_ALIGNED_DECL_LOCAL):
	Emit size of local.

2015-04-23  Nick Clifton  <nickc@redhat.com>

	* config/rl78/rl78.c (rl78_preferred_reload_class): Add
	ATTRIBUTE_UNUSED to x parameter.
	* config/rl78/rl78-opts.h (enum rl78_mul_types): Remove unused MUL_RL78.

2015-04-23  Bill Schmidt  <wschmidt@linux.vnet.ibm.com>

	* config/rs6000/crypto.md (crypto_vpmsum<CR_char>): Change
	TARGET_CRYPTO to TARGET_P8_VECTOR>
	(crypto_vpermxor_<mode>): Likewise.
	* config/rs6000/rs6000-builtin.def (BU_CRYPTO_2A): New #define.
	(BU_CRYPTO_3A): Likewise.
	(BU_CRYPTO_OVERLOAD_2A): Rename from BU_CRYPTO_OVERLOAD_2.
	(BU_CRYPTO_OVERLOAD_3A): New #define.
	(VPMSUMB): Change from BU_CRYPTO_2 to BU_CRYPTO_2A.
	(VPMSUMH): Likewise.
	(VPMSUMW): Likewise.
	(VPMSUMD): Likewise.
	(VPERMXOR_V2DI): Change from BU_CRYPTO_3 to BU_CRYPTO_3A.
	(VPERMXOR_V4SI): Likewise.
	(VPERMXOR_V8HI): Likewise.
	(VPERMXOR_V16QI): Likewise.
	(VPMSUM): Change from BU_CRYPTO_OVERLOAD_2 to
	BU_CRYPTO_OVERLOAD_2A.
	(VPERMXOR): Change from BU_CRYPTO_OVERLOAD3 to
	BU_CRYPTO_OVERLOAD_3A.
	* config/rs6000/rs6000.opt (mcrypto): Change description of
	option.

2015-04-23  Richard Biener  <rguenther@suse.de>

	* passes.def: Remove copy propagation passes run directly after CCP.
	* tree-ssa-ccp.c (get_value_for_expr): Fall back to a COPY for
	SSA names.
	(ccp_visit_phi_node): Rework to handle first executable edge
	specially.

2015-04-23  Matthew Wahab  <matthew.wahab@arm.com>

	* config/arm/arm.h (LEGITIMIZE_RELOAD_ADDRESS): Remove.
	(ARM_LEGITIMIZE_RELOAD_ADDRESS): Remove.
	(THUMB_LEGITIMIZE_RELOAD_ADDRESS): Remove.
	* config/arm/arm.c (arm_legimitimize_reload_address): Remove.
	(thumb_legimitimize_reload_address): Remove.
	* config/arm/arm-protos.h (arm_legimitimize_reload_address):
	Remove.
	(thumb_legimitimize_reload_address): Remove.

2015-04-23  Kyrylo Tkachov  <kyrylo.tkachov@arm.com>

	* conditions.h (CC_STATUS_INIT): Gate on #ifndef CC_STATUS_INIT.

2015-04-23  Kyrylo Tkachov  <kyrylo.tkachov@arm.com>

	* config/arm/arm.md (load_multiple): Reject operand 2 greater than
	MAX_LDM_STM_OPS.
	(store_multiple): Likewise.

2015-04-23  Kyrylo Tkachov  <kyrylo.tkachov@arm.com>

	* config/arm/arm-protos.h (struct tune_params): Add issue_rate field.
	* config/arm/arm.c (arm_slowmul_tune, arm_fastmul_tune,
	arm_strongarm_tune, arm_xscale_tune, arm_9e_tune, arm_v6t2_tune,
	arm_cortex_tune, arm_cortex_a8_tune, arm_cortex_a7_tune,
	arm_cortex_a15_tune, arm_cortex_a53_tune, arm_cortex_a57_tune,
	arm_cortex_a9_tune, arm_cortex_a12_tune, arm_v7m_tune, arm_v6m_tune,
	arm_fa726te_tune arm_cortex_a5_tune, arm_xgene1_tune):
	Specify issue_rate value.
	(arm_issue_rate): Look up issue rate from tuning structs. Remove
	large switch statement.
	(arm_marvell_pj4_tune): New struct.
	* config/arm/arm-cores.def (marvell-pj4): Use arm_marvell_pj4_tune
	struct.

2015-04-23  Richard Biener  <rguenther@suse.de>

	* tree-vect-slp.c (vect_find_first_load_in_slp_instance): Remove.
	(vect_find_last_store_in_slp_instance): Rename to ...
	(vect_find_last_scalar_stmt_in_slp): ... this and generalize.
	(vect_analyze_slp_cost_1): Use vector_load for constant defs
	and vec_construct for external defs when estimating prologue cost.
	(vect_analyze_slp_instance): Do not init SLP_INSTANCE_FIRST_LOAD_STMT.
	Compute costs here only when vectorizing loops.
	(vect_slp_analyze_bb_1): Compute SLP cost here, after vector types
	have been determined.
	(vect_schedule_slp_instance): Simplify vectorized code placement
	and prepare for in-BB external defs.
	* tree-vectorizer.h (struct _slp_instance): Remove first_load member.
	(SLP_INSTANCE_FIRST_LOAD_STMT): Remove.
	* tree-vect-stmts.c (vect_model_store_cost): Remove PURE_SLP_STMT
	guard.
	(vect_model_load_cost): Likewise.
	(vectorizable_store): Instead add it here.
	(vectorizable_load): Likewise.
	(vect_is_simple_use): Dump def type textually.

2015-04-23  Richard Biener  <rguenther@suse.de>

	* cfgexpand.c (expand_gimple_stmt_1): Use ops.code.
	* cfgloop.c (verify_loop_structure): Verify the root loop node.
	* except.c (duplicate_eh_regions): Call get_eh_region_from_lp_number_fn
	instead of get_eh_region_from_lp_number.
	* loop-init.c (fix_loop_structure): If we removed a loop, reset
	the SCEV cache.

2015-04-23  Anton Blanchard  <anton@samba.org>

	* config/rs6000/rs6000.c (rs6000_output_function_prologue): No
	need for -mprofile-kernel to save LR to stack.

2015-04-22  Bill Schmidt  <wschmidt@linux.vnet.ibm.com>

	* config/rs6000/rs6000.c (rtx_is_swappable_p): Commentary
	adjustments.
	(insn_is_swappable_p): Return 1 for a convert from double to
	single precision when all of its uses are splats of BE element
	zero.

2015-04-23  Kugan Vivekanandarajah  <kuganv@linaro.org>

	* ira-costs.c (record_operand_costs): Fix typo (remove redundant code).

2015-04-22  Bill Schmidt  <wschmidt@linux.vnet.ibm.com>

	PR target/65456
	* config/rs6000/rs6000.c (rs6000_option_override_internal):  For
	VSX + POWER8, enable TARGET_ALLOW_MOVMISALIGN and
	TARGET_EFFICIENT_UNALIGNED_VSX if not selected by command line
	option.
	(rs6000_builtin_mask_for_load): Return 0 for targets with
	efficient unaligned VSX accesses so that the vectorizer will use
	direct unaligned loads.
	(rs6000_builtin_support_vector_misalignment): Always return true
	for targets with efficient unaligned VSX accesses.
	(rs6000_builtin_vectorization_cost): Cost of unaligned loads and
	stores on targets with efficient unaligned VSX accesses is almost
	always the same as the cost of an aligned load or store, so model
	it that way.
	* config/rs6000/rs6000.h (SLOW_UNALIGNED_ACCESS): Return 0 for
	unaligned vectors if we have efficient unaligned VSX accesses.
	* config/rs6000/rs6000.opt (mefficient-unaligned-vector): New
	undocumented option.

2015-04-22  Kyrylo Tkachov  <kyrylo.tkachov@arm.com>

	Revert:
	2015-04-22  Gregor Richards  <gregor.richards@uwaterloo.ca>

	* config.gcc (LIBC_MUSL): New tm_defines macro.
	* config/linux.h (OPTION_MUSL): Define.
	(INCLUDE_DEFAULTS_MUSL_GPP, INCLUDE_DEFAULTS_MUSL_LOCAL,)
	(INCLUDE_DEFAULTS_MUSL_PREFIX, INCLUDE_DEFAULTS_MUSL_CROSS,)
	(INCLUDE_DEFAULTS_MUSL_TOOL, INCLUDE_DEFAULTS_MUSL_NATIVE): Define.

	* config/linux.opt (mmusl): New option.
	* configure.ac (gcc_cv_libc_provides_ssp): Add *-*-musl*.
	(gcc_cv_target_dl_iterate_phdr): Add *-linux-musl*.

	* configure: Regenerate.

2015-04-22  Gregor Richards  <gregor.richards@uwaterloo.ca>

	* config.gcc (LIBC_MUSL): New tm_defines macro.
	* config/linux.h (OPTION_MUSL): Define.
	(INCLUDE_DEFAULTS_MUSL_GPP, INCLUDE_DEFAULTS_MUSL_LOCAL,)
	(INCLUDE_DEFAULTS_MUSL_PREFIX, INCLUDE_DEFAULTS_MUSL_CROSS,)
	(INCLUDE_DEFAULTS_MUSL_TOOL, INCLUDE_DEFAULTS_MUSL_NATIVE): Define.

	* config/linux.opt (mmusl): New option.
	* configure.ac (gcc_cv_libc_provides_ssp): Add *-*-musl*.
	(gcc_cv_target_dl_iterate_phdr): Add *-linux-musl*.

	* configure: Regenerate.

2015-04-22  Yury Gribov  <y.gribov@samsung.com>

	* doc/invoke.texi (-fsanitize-sections): Update description.
	* asan.c (set_sanitized_sections): Parse incoming arg.
	(section_sanitized_p): Support wildcards.

2015-04-22  Tom de Vries  <tom@codesourcery.com>

	PR tree-optimization/65823
	* gimplify.c (gimplify_modify_expr): Use operand_equal_p to test for
	equality between ap_copy and ap.

2015-04-22  Bernhard Reutner-Fischer  <aldot@gcc.gnu.org>

	PR target/47098
	* config/openbsd-oldgas.h (OBSD_LIB_SPEC): Add.

2015-04-22  Bernhard Reutner-Fischer  <aldot@gcc.gnu.org>

	PR target/47122
	* config.gcc (vax-*-openbsd*): Fix name of pthread spec header.

2015-04-22  Bernhard Reutner-Fischer  <aldot@gcc.gnu.org>

	PR target/55144
	* config.gcc (bfin*-linux-uclibc*): Prepend tmake_file and
	remove already contained t-files.

2015-04-22  Bernhard Reutner-Fischer  <aldot@gcc.gnu.org>

	* tree-tailcall.c (suitable_for_tail_opt_p, find_tail_calls):
	Remove unneeded forward declarations.
	(suitable_for_tail_call_opt_p): Commentary typo fix.

2015-04-22  Bernhard Reutner-Fischer  <aldot@gcc.gnu.org>

	* varasm.c (emit_bss): Remove redundant guard.

2015-04-22  Bernhard Reutner-Fischer  <aldot@gcc.gnu.org>

	* config/c6x/c6x.h (TARGET_CPU_CPP_BUILTINS): Add unk_isa.

2015-04-22  Bernhard Reutner-Fischer  <aldot@gcc.gnu.org>

	* config/bfin/bfin.h (TARGET_CPU_CPP_BUILTINS): Add BFIN_CPU_UNKNOWN.

2015-04-22  Hale Wang  <hale.wang@arm.com>
	    Terry Guo  <terry.guo@arm.com>

	PR rtl-optimization/64818
	* combine.c (can_combine_p): Don't combine user-specified
	register if it is in an asm input.

2015-04-21  Jan Hubicka  <hubicka@ucw.cz>

	PR ipa/65076
	* passes.def (early_optimizations): Add pass_dse.

2015-04-21  Trevor Saunders  <tbsaunde+gcc@tbsaunde.org>

	* defaults.h (INSN_REFERENCES_ARE_DELAYED): New definition.
	* reorg.c (redundant_insn): Remove ifdef
	INSN_REFERENCES_ARE_DELAYED.
	* resource.c (mark_referenced_resources): Likewise.

2015-04-21  Trevor Saunders  <tbsaunde+gcc@tbsaunde.org>

	* defaults.h (INSN_SETS_ARE_DELAYED): New definition.
	* reorg.c (redundant_insn): Remove ifdef INSN_SETS_ARE_DELAYED.
	* resource.c (mark_set_resources): Likewise.

2015-04-21  Trevor Saunders  <tbsaunde+gcc@tbsaunde.org>

	* caller-save.c (insert_one_insn): Remove ifdef HAVE_cc0.
	* cfgcleanup.c (flow_find_cross_jump): Likewise.
	(flow_find_head_matching_sequence): Likewise.
	(try_head_merge_bb): Likewise.
	* combine.c (can_combine_p): Likewise.
	(try_combine): Likewise.
	(distribute_notes): Likewise.
	* df-problems.c (can_move_insns_across): Likewise.
	* final.c (final): Likewise.
	* gcse.c (insert_insn_end_basic_block): Likewise.
	* ira.c (find_moveable_pseudos): Likewise.
	* reorg.c (try_merge_delay_insns): Likewise.
	(fill_simple_delay_slots): Likewise.
	(fill_slots_from_thread): Likewise.
	* sched-deps.c (sched_analyze_2): Likewise.

2015-04-21  Trevor Saunders  <tbsaunde+gcc@tbsaunde.org>

	* df-scan.c (df_get_entry_block_def_set): Remove #ifdef
	PIC_OFFSET_TABLE_REGNUM.

2015-04-21  Trevor Saunders  <tbsaunde+gcc@tbsaunde.org>

	* alias.c (init_alias_target): Remove ifdef
	* HARD_FRAME_POINTER_IS_FRAME_POINTER.
	* df-scan.c (df_insn_refs_collect): Likewise.
	(df_get_regular_block_artificial_uses): Likewise.
	(df_get_eh_block_artificial_uses): Likewise.
	(df_get_entry_block_def_set): Likewise.
	(df_get_exit_block_use_set): Likewise.
	* emit-rtl.c (gen_rtx_REG): Likewise.
	* ira.c (ira_setup_eliminable_regset): Likewise.
	* reginfo.c (init_reg_sets_1): Likewise.
	* regrename.c (rename_chains): Likewise.
	* reload1.c (reload): Likewise.
	(eliminate_regs_in_insn): Likewise.
	* resource.c (mark_referenced_resources): Likewise.
	(init_resource_info): Likewise.

2015-04-21  Trevor Saunders  <tbsaunde+gcc@tbsaunde.org>

	* defaults.h (MASK_RETURN_ADDR): New definition.
	* except.c (expand_builtin_extract_return_addr): Remove ifdef
	MASK_RETURN_ADDR.

2015-04-21  Trevor Saunders  <tbsaunde+gcc@tbsaunde.org>

	* defaults.h (RETURN_ADDR_OFFSET): New definition.
	* except.c (expand_builtin_extract_return_addr): Remove ifdef
	RETURN_ADDR_OFFSET.
	(expand_builtin_frob_return_addr): Likewise.

2015-04-21  Trevor Saunders  <tbsaunde+gcc@tbsaunde.org>

	* cfgrtl.c (rtl_merge_blocks): Change #if HAVE_cc0 to if (HAVE_cc0)
	(try_redirect_by_replacing_jump): Likewise.
	(rtl_tidy_fallthru_edge): Likewise.
	* combine.c (insn_a_feeds_b): Likewise.
	(find_split_point): Likewise.
	(simplify_set): Likewise.
	* cprop.c (cprop_jump): Likewise.
	* cse.c (cse_extended_basic_block): Likewise.
	* df-problems.c (can_move_insns_across): Likewise.
	* function.c (emit_use_return_register_into_block): Likewise.
	* haifa-sched.c (sched_init): Likewise.
	* ira.c (find_moveable_pseudos): Likewise.
	* loop-invariant.c (find_invariant_insn): Likewise.
	* lra-constraints.c (curr_insn_transform): Likewise.
	* postreload.c (reload_combine_recognize_const_pattern):
	* Likewise.
	* reload.c (find_reloads): Likewise.
	* reorg.c (delete_scheduled_jump): Likewise.
	(steal_delay_list_from_target): Likewise.
	(steal_delay_list_from_fallthrough): Likewise.
	(redundant_insn): Likewise.
	(fill_simple_delay_slots): Likewise.
	(fill_slots_from_thread): Likewise.
	(delete_computation): Likewise.
	* sched-rgn.c (add_branch_dependences): Likewise.

2015-04-21  Trevor Saunders  <tbsaunde+gcc@tbsaunde.org>

	* genconfig.c (main): Always define HAVE_cc0.
	* caller-save.c (insert_one_insn): Change ifdef HAVE_cc0 to #if
	HAVE_cc0.
	* cfgcleanup.c (flow_find_cross_jump): Likewise.
	(flow_find_head_matching_sequence): Likewise.
	(try_head_merge_bb): Likewise.
	* cfgrtl.c (rtl_merge_blocks): Likewise.
	(try_redirect_by_replacing_jump): Likewise.
	(rtl_tidy_fallthru_edge): Likewise.
	* combine.c (do_SUBST_MODE): Likewise.
	(insn_a_feeds_b): Likewise.
	(combine_instructions): Likewise.
	(can_combine_p): Likewise.
	(try_combine): Likewise.
	(find_split_point): Likewise.
	(subst): Likewise.
	(simplify_set): Likewise.
	(distribute_notes): Likewise.
	* cprop.c (cprop_jump): Likewise.
	* cse.c (cse_extended_basic_block): Likewise.
	* df-problems.c (can_move_insns_across): Likewise.
	* final.c (final): Likewise.
	(final_scan_insn): Likewise.
	* function.c (emit_use_return_register_into_block): Likewise.
	* gcse.c (insert_insn_end_basic_block): Likewise.
	* haifa-sched.c (sched_init): Likewise.
	* ira.c (find_moveable_pseudos): Likewise.
	* loop-invariant.c (find_invariant_insn): Likewise.
	* lra-constraints.c (curr_insn_transform): Likewise.
	* optabs.c (prepare_cmp_insn): Likewise.
	* postreload.c (reload_combine_recognize_const_pattern):
	* Likewise.
	* reload.c (find_reloads): Likewise.
	(find_reloads_address_1): Likewise.
	* reorg.c (delete_scheduled_jump): Likewise.
	(steal_delay_list_from_target): Likewise.
	(steal_delay_list_from_fallthrough): Likewise.
	(try_merge_delay_insns): Likewise.
	(redundant_insn): Likewise.
	(fill_simple_delay_slots): Likewise.
	(fill_slots_from_thread): Likewise.
	(delete_computation): Likewise.
	(relax_delay_slots): Likewise.
	* sched-deps.c (sched_analyze_2): Likewise.
	* sched-rgn.c (add_branch_dependences): Likewise.

2015-04-21  Trevor Saunders  <tbsaunde+gcc@tbsaunde.org>

	* combine.c (find_single_use): Remove HAVE_cc0 ifdef for code
	that is trivially ded on non cc0 targets.
	(simplify_set): Likewise.
	(mark_used_regs_combine): Likewise.
	* cse.c (new_basic_block): Likewise.
	(fold_rtx): Likewise.
	(cse_insn): Likewise.
	(cse_extended_basic_block): Likewise.
	(set_live_p): Likewise.
	* rtlanal.c (canonicalize_condition): Likewise.
	* simplify-rtx.c (simplify_binary_operation_1): Likewise.

2015-04-21  Trevor Saunders  <tbsaunde+gcc@tbsaunde.org>

	* conditions.h: Define macros even if HAVE_cc0 is undefined.
	* emit-rtl.c: Define functions even if HAVE_cc0 is undefined.
	* final.c: Likewise.
	* jump.c: Likewise.
	* recog.c: Likewise.
	* recog.h: Declare functions even when HAVE_cc0 is undefined.
	* sched-deps.c (sched_analyze_2): Always compile case for cc0.

2015-04-21  Trevor Saunders  <tbsaunde+gcc@tbsaunde.org>

	* defaults.h: New definition of EH_RETURN_DATA_REGNO.
	* except.c: Remove definition of EH_RETURN_DATA_REGNO.
	* builtins.c (expand_builtin): Remove check if
	EH_RETURN_DATA_REGNO is defined.
	* df-scan.c (df_bb_refs_collect): Likewise.
	(df_get_exit_block_use_set): Likewise.
	* haifa-sched.c (initiate_bb_reg_pressure_info): Likewise.
	* ira-lives.c (process_bb_node_lives): Likewise.
	* lra-lives.c (process_bb_lives): Likewise.

2015-04-21  Uros Bizjak  <ubizjak@gmail.com>

	* config/i386/i386.md (ARGP_REG, FRAME_REG, BND2_REG, BND3_REG,
	FIRST_PSEUDO_REG): New.
	* config/i386/i386.h (STACK_POINTER_REGNUM): Define to SP_REG.
	(ARG_POINTER_REGNUM): Define to ARGP_REG.
	(FRAME_POINTER_REGNUM): Define to FRAME_REG.
	(HARD_FRAME_POINTER_REGNUM): Define to BP_REG.
	(FIRST_PSEUDO_REGISTER): Define to FIRST_PSEUDO_REG.
	(FIRST_INT_REG): New.
	(LAST_INT_REG): New.
	(FIRST_*_REG): Define using *_REG.
	(LAST_*_REG): Ditto.
	(QI_REGNO_P): Define using FIRST_QU_REG and LAST_QI_REG.
	(LEGACY_INT_REGNO_P): Define using FIRST_INT_REG and LAST_INT_REG.
	(FIRST_FLOAT_REG): Define to FIRST_STACK_REG.

2015-04-21  Kyrylo Tkachov  <kyrylo.tkachov@arm.com>

	* expmed.c: (synth_mult): Only assume overlapping
	shift with previous steps in alg_sub_t_m2 case.

2015-04-21  Richard Biener  <rguenther@suse.de>

	PR tree-optimization/65650
	* tree-ssa-ccp.c (valid_lattice_transition): Allow lattice
	transitions involving copies.
	(set_lattice_value): Adjust for copy lattice state.
	(ccp_lattice_meet): Do not merge UNDEFINED and a copy to the copy
	if that doesn't dominate the merge point.
	(bit_value_unop): Adjust what we treat as varying mask.
	(bit_value_binop): Likewise.
	(bit_value_assume_aligned): Likewise.
	(evaluate_stmt): When we simplified to a SSA name record a copy
	instead of dropping to varying.
	(visit_assignment): Simplify.

	* gimple-match.h (gimple_simplify): Add another callback.
	* gimple-fold.c (fold_stmt_1): Adjust caller.
	(gimple_fold_stmt_to_constant_1): Likewise - pass valueize
	for the 2nd callback.
	* gimple-match-head.c (gimple_simplify): Add a callback that is
	used to valueize the stmt operands and use it that way.

2015-04-21  Richard Biener  <rguenther@suse.de>

	PR tree-optimization/65788
	* tree-ssa-ccp.c (evaluate_stmt): Evaluate to UNDEFINED early.

2015-04-21  Richard Biener  <rguenther@suse.de>

	* config/i386/i386.c (ix86_builtin_vectorization_cost): Scale
	vec_construct cost by vec_stmt_cost.

2015-04-21  Richard Biener  <rguenther@suse.de>

	* cfghooks.h (create_basic_block): Replace with two overloads
	for RTL and GIMPLE.
	(split_block): Likewise.
	* cfghooks.c (split_block): Rename to ...
	(split_block_1): ... this.
	(split_block): Add two type-safe overloads for RTL and GIMPLE.
	(split_block_after_labels): Call split_block_1.
	(create_basic_block): Rename to ...
	(create_basic_block_1): ... this.
	(create_basic_block): Add two type-safe overloads for RTL and GIMPLE.
	(create_empty_bb): Call create_basic_block_1.
	* cfgrtl.c (fixup_fallthru_exit_predecessor): Use
	split_block_after_labels.
	* omp-low.c (expand_parallel_call): Likewise.
	(expand_omp_target): Likewise.
	(simd_clone_adjust): Likewise.
	* tree-chkp.c (chkp_get_entry_block): Likewise.
	* cgraphunit.c (init_lowered_empty_function): Use the GIMPLE
	create_basic_block overload.
	(cgraph_node::expand_thunk): Likewise.
	* tree-cfg.c (make_blocks): Likewise.
	(handle_abnormal_edges): Likewise.
	* tree-inline.c (copy_bb): Likewise.

2015-04-21  Kyrylo Tkachov  <kyrylo.tkachov@arm.com>

	* config/aarch64/aarch64.md (*<NLOGICAL:optab>_one_cmplsidi3_ze):
	New pattern.
	(*xor_one_cmplsidi3_ze): Likewise.

2015-04-21  Thomas Preud'homme  <thomas.preudhomme@arm.com>

	* df-core.c (df_finish_pass): Iterate over df->problems_by_index[] and
	use df_remove_problem rather than manually removing problems, leaving
	holes in df->problems_in_order[].

2015-04-21  Tom de Vries  <tom@codesourcery.com>

	PR tree-optimization/65802
	* internal-fn.def (VA_ARG): Add ECF_NOTROW to flags.

2015-04-21  Kyrylo Tkachov  <kyrylo.tkachov@arm.com>

	* common/config/aarch64/aarch64-common.c (AARCH64_CPU_NAME_LENGTH):
	Increase to 128.
	(aarch64_rewrite_selected_cpu): Do not chop off extensions starting
	at '.'.  Assert that there's enough space for everything.

2015-04-21  Uros Bizjak  <ubizjak@gmail.com>

	PR tree-optimization/64950
	Revert:
	2010-08-02  Uros Bizjak  <ubizjak@gmail.com>

	PR target/41089
	* config/alpha/alpha.c (alpha_build_builtin_va_list): Mark __offset
	as volatile.

2015-04-20  Shiva Chen  <shiva0217@gmail.com>

	PR rtl-optimization/64916
	* cfgcleanup.c (values_equal_p): New function.
	(can_replace_by): Use it.

2015-04-20  Paolo Carlini  <paolo.carlini@oracle.com>

	PR c++/65801
	* doc/invoke.texi ([-Wnarrowing]): Update.

2015-04-20  Jeff Law  <law@redhat.com>

	PR tree-optimization/65658
	* tree-ssa-threadupdate.c (redirection_block_p): Remove
	redundant test for GIMPLE_ASSIGN in last change.

2015-04-20  Uros Bizjak  <ubizjak@gmail.com>

	* config/i386/i386.c (set_pic_reg_ever_live): Remove.
	(legitimize_pic_address): Do not call set_pic_reg_ever_live.
	(legitimize_tls_address): Ditto.
	(ix86_expand_move): Ditto.
	(ix86_expand_binary_operator): Remove reload_in_progress checks.
	(ix86_expand_unary_operator): Ditto.
	* config/i386/predicates.md (index_register_operand): Ditto.

2015-04-20  Selim Belbachir  <selim.belbachir@fr.thalesgroup.com>

	* reorg.c (try_merge_delay_insns): Improve correctness checking
	for targets with multiple delay slots.

2015-04-20  Jeff Law  <law@redhat.com>

	PR tree-optimization/65658
	* tree-ssa-threadupdate.c (redirection_block_p): Ignore clobber
	statements too.

2015-04-20  Alan Lawrence  <alan.lawrence@arm.com>

	* config/aarch64/aarch64.c (aarch64_simd_emit_pair_result_insn): Delete.
	* config/aarch64/aarch64-protos.h (aarch64_simd_emit_pair_result_insn):
	Delete.

2015-04-20  Jakub Jelinek  <jakub@redhat.com>

	PR debug/65807
	* dwarf2out.c (add_AT_wide): Clear attr.dw_attr_val.val_entry.

2015-04-20  Richard Biener  <rguenther@suse.de>

	* gimple-fold.h (gimple_build): Remove optional valueize arguments.
	* gimple-fold.c (gimple_build_valueize): New function.
	(gimple_build): Always use gimple_build_valueize as valueize hook.

2015-04-20  Alan Lawrence  <alan.lawrence@arm.com>

	PR target/64134
	* config/aarch64/aarch64.c (aarch64_expand_vector_init): Load constant
	and overwrite variable parts if <= 1/2 the elements are variable.

2015-04-19  Vladimir Makarov  <vmakarov@redhat.com>

	PR rtl-optimization/65805
	* lra-eliminations.c (lra_eliminate_regs_1): Add new assert.
	Don't use difference of offset and previous offset if
	update_sp_offset is non-zero.
	(eliminate_regs_in_insn): Ditto.
	* lra-spills.c (remove_pseudos): Exchange 4th and 6th args in
	lra_eliminate_regs_1 call.
	* lra-constraints.c (get_equiv_with_elimination): Ditto.

2015-04-18  Trevor Saunders  <tsaunders@mozilla.com>

	* hash-table.h: Remove version of hash_table that stored value_type *.
	* asan.c, attribs.c, bitmap.c, cfg.c, cgraph.h, config/arm/arm.c,
	config/i386/winnt.c, config/ia64/ia64.c, config/mips/mips.c,
	config/sol2.c, coverage.c, cselib.c, dse.c, dwarf2cfi.c,
	dwarf2out.c, except.c, gcse.c, genmatch.c, ggc-common.c,
	gimple-ssa-strength-reduction.c, gimplify.c, haifa-sched.c,
	hard-reg-set.h, hash-map.h, hash-set.h, ipa-devirt.c, ipa-icf.h,
	ipa-profile.c, ira-color.c, ira-costs.c, loop-invariant.c,
	loop-iv.c, loop-unroll.c, lto-streamer.h, plugin.c, postreload-gcse.c,
	reginfo.c, statistics.c, store-motion.c, trans-mem.c, tree-cfg.c,
	tree-eh.c, tree-hasher.h, tree-into-ssa.c, tree-parloops.c,
	tree-sra.c, tree-ssa-coalesce.c, tree-ssa-dom.c, tree-ssa-live.c,
	tree-ssa-loop-im.c, tree-ssa-loop-ivopts.c, tree-ssa-phiopt.c,
	tree-ssa-pre.c, tree-ssa-reassoc.c, tree-ssa-sccvn.c,
	tree-ssa-structalias.c, tree-ssa-tail-merge.c,
	tree-ssa-threadupdate.c, tree-vectorizer.c, tree-vectorizer.h,
	valtrack.h, var-tracking.c, vtable-verify.c, vtable-verify.h: Adjust.

2015-04-17  Bill Schmidt  <wschmidt@linux.vnet.ibm.com>
	    Jakub Jelinek  <jakub@redhat.com>

	PR target/65787
	* config/rs6000/rs6000.c (rtx_is_swappable_p): Ensure that a
	subsequent SH_NONE operand does not overwrite an existing *special
	value.
	(adjust_extract): Handle case where a vec_extract operation is
	wrapped in a PARALLEL.

2015-04-17  H.J. Lu  <hongjiu.lu@intel.com>

	PR target/65780
	* config/i386/i386.c (ix86_binds_local_p): Define only if
	TARGET_MACHO and TARGET_DLLIMPORT_DECL_ATTRIBUTES are false.

2015-04-17  Jeff Law  <law@redhat.com>

	PR tree-optimization/47679
	* Makefile.in (OBJS); Add tree-ssa-scopedtables.o.
	* tree-ssa-scopedtables.c: New file.
	* tree-ssa-scopedtables.h: New file.
	* tree-ssa-dom.c: Include tree-ssa-scopedtables.h.
	(const_and_copies): Change name/type.
	(record_const_or_copy): Move into tree-ssa-scopedtables.c
	(record_const_or_copy_1): Similarly.
	(restore_vars_to_original_value): Similarly.
	(pass_dominator::execute): Create and destroy const_and_copies table.
	(thread_across_edge): Update passing of const_and_copies.
	(record_temporary_equivalence): Use method calls rather than
	manipulating const_and_copies directly.
	(record_equality, cprop_into_successor_phis): Similarly.
	(dom_opt_dom_walker::before_dom_children): Similarly.
	(dom_opt_dom_walker::after_dom_children): Similarly.
	(eliminate_redundant_computations): Similarly.
	* tree-ssa-threadedge.c (remove_temporary_equivalences): Delete.
	(record_temporary_equivalence): Likewise.
	(invalidate_equivalences): Likewise.
	(record_temporary_equivalences_from_phis): Update due to type
	change of const_and_copies.  Use method calls rather than
	manipulating the stack directly.
	(record_temporary_equivalences_from_stmts_at_dest): Likewise.
	(thread_through_normal_block, thread_across_edge): Likewise.
	(thread_across_edge): Likewise.
	* tree-ssa-threadedge.h (thread_across_edge): Update prototype.
	* tree-vrp.c: Include tree-ssa-scopedtables.h.  Change type
	of equiv_stack.
	(identify_jump_threads): Update due to type change of equiv_stack.
	(finalize_jump_threads): Delete the equiv_stack when complete.

2015-04-17  Uros Bizjak  <ubizjak@gmail.com>

	* config/i386/i386.h (LEGITIMIZE_RELOAD_ADDRESS): Remove.
	* config/i386/i386.c (ix86_legitimize_reload_address): Ditto.
	* config/i386/i386-protos.h (ix86_legitimize_reload_address): Ditto.

2015-04-17  Andreas Tobler  <andreast@gcc.gnu.org>

	PR target/65535
	* config.gcc: Exit with a comment when we do not have a major version
	number for the FreeBSD target.

2015-04-17  Jakub Jelinek  <jakub@redhat.com>

	PR target/65689
	* genpreds.c (struct constraint_data): Add maybe_allows_reg and
	maybe_allows_mem bitfields.
	(maybe_allows_none_start, maybe_allows_none_end,
	maybe_allows_reg_start, maybe_allows_reg_end, maybe_allows_mem_start,
	maybe_allows_mem_end): New variables.
	(compute_maybe_allows): New function.
	(add_constraint): Use it to initialize maybe_allows_reg and
	maybe_allows_mem fields.
	(choose_enum_order): Sort the non-is_register/is_const_int/is_memory/
	is_address constraints such that those that allow neither mem nor
	reg come first, then those that only allow reg but not mem, then
	those that only allow mem but not reg, then the rest.
	(write_allows_reg_mem_function): New function.
	(write_tm_preds_h): Call it.
	* stmt.c (parse_output_constraint, parse_input_constraint): Use
	the generated insn_extra_constraint_allows_reg_mem function
	instead of always setting *allows_reg = true; *allows_mem = true;
	for unknown extra constraints.

2015-04-17  H.J. Lu  <hongjiu.lu@intel.com>

	PR target/65780
	* output.h (default_binds_local_p_3): New.
	* varasm.c (default_binds_local_p_3): Make it public.  Take an
	argument to indicate if common symbol may be local.  If common
	symbol may be local, treat non-external variable as defined
	locally.
	(default_binds_local_p_2): Pass !flag_pic to default_binds_local_p_3.
	(default_binds_local_p_1): Pass false to default_binds_local_p_3.
	* config/i386/i386.c (ix86_binds_local_p): New.
	(TARGET_BINDS_LOCAL_P): Replace default_binds_local_p_2 with
	ix86_binds_local_p.

2015-04-17  Jakub Jelinek  <jakub@redhat.com>

	PR debug/65771
	* dwarf2out.c (mem_loc_descriptor): For CONST, fallback to
	trying mem_loc_descriptor on XEXP (rtl, 0).

2015-04-17  Martin Liska  <mliska@suse.cz>

	* ipa-icf.c (sem_item_optimizer::subdivide_classes_by_sensitive_refs):
	Release symbol_compare_collection.
	* ipa-reference.c: Add TODO that a vector should be released.

2015-04-17  Sivanupandi Pitchumani <Pitchumani.Sivanupandi@atmel.com>

	PR target/65296
	* config/avr/gen-avr-mmcu-specs.c (*avrlibc_startfile): Adjust
	to new AVR-LibC file layout (bug #44574).
	(*avrlibc_devicelib): Same.
	* config/avr/avr-mcus.def: Adjust comments.
	* config/avr/avr.opt (nodevicelib): Adjust help.

2015-04-17  Alan Lawrence  <alan.lawrence@arm.com>

	* config/aarch64/arm_neon.h (vdup_n_f32): Remove forward declaration.

2015-04-17  Patrick Palka  <ppalka@gcc.gnu.org>

	PR c++/64527
	* gimplify.c (gimplify_init_constructor): Always emit a
	side-effecting constructor.

2015-04-17  Tom de Vries  <tom@codesourcery.com>

	PR tree-optimization/64950
	* gimplify.c (gimplify_function_tree): Tentatively set PROP_gimple_lva
	in cfun->curr_properties.
	(gimplify_va_arg_expr): Clear PROP_gimple_lva in cfun->curr_properties
	if we generate an IFN_VA_ARG.
	* tree-inline.c (expand_call_inline): Reset PROP_gimple_lva in dest
	function if PROP_gimple_lva is not set in src function.

2015-04-17  Tom de Vries  <tom@codesourcery.com>
	    Michael Matz  <matz@suse.de>

	PR tree-optimization/64950
	* gimple-iterator.c (update_modified_stmts): Remove static.
	* gimple-iterator.h (update_modified_stmts): Declare.
	* gimplify.c (gimplify_modify_expr): Handle IFN_VA_ARG.
	(gimplify_va_arg_internal): New function.
	(gimplify_va_arg_expr): Use IFN_VA_ARG.
	* gimplify.h (gimplify_va_arg_internal): Declare.
	* internal-fn.c (expand_VA_ARG): New unreachable function.
	* internal-fn.def (VA_ARG): New DEF_INTERNAL_FN.
	* tree-stdarg.c (gimple_call_ifn_va_arg_p, expand_ifn_va_arg_1)
	(expand_ifn_va_arg): New function.
	(pass_data_stdarg): Add PROP_gimple_lva to properties_provided field.
	(pass_stdarg::execute): Call expand_ifn_va_arg.
	(pass_data_lower_vaarg): New pass_data.
	(pass_lower_vaarg): New gimple_opt_pass.
	(pass_lower_vaarg::gate, pass_lower_vaarg::execute)
	(make_pass_lower_vaarg): New function.
	* cfgexpand.c (pass_data_expand): Add PROP_gimple_lva to
	properties_required field.
	* passes.def (all_passes): Add pass_lower_vaarg.
	* tree-pass.h (PROP_gimple_lva): Add define.
	(make_pass_lower_vaarg): Declare.

2015-04-17  Tom de Vries  <tom@codesourcery.com>

	* fold-const.c (operand_equal_p): Handle INTERNAL_FNs.
	* calls.c (call_expr_flags): Same.

2015-04-17  Tom de Vries  <tom@codesourcery.com>

	* tree-stdarg.c (optimize_va_list_gpr_fpr_size): Factor out of ...
	(pass_stdarg::execute): ... here.

2015-04-17  Tom de Vries  <tom@codesourcery.com>
	    Michael Matz  <matz@suse.de>

	* tree-cfg.c (make_blocks_1): Factor out of ...
	(make_blocks): ... here.
	(make_edges_bb): Factor out of ...
	(make_edges): ... here.
	(gimple_find_sub_bbs): New function.
	* tree-cfg.h (gimple_find_sub_bbs): Declare.

2015-04-17  Tom de Vries  <tom@codesourcery.com>

	* tree.c (free_lang_data): Disable lang_hooks.gimplify_expr.

2015-04-17  Yury Gribov  <y.gribov@samsung.com>

	* asan.c (set_sanitized_sections): New function.
	(section_sanitized_p): Ditto.
	(asan_protect_global): Optionally sanitize user-defined
	sections.
	* asan.h (set_sanitized_sections): Declare new function.
	* common.opt (fsanitize-sections): New option.
	* doc/invoke.texi (-fsanitize-sections): Document new option.
	* opts-global.c (handle_common_deferred_options): Handle new
	option.

2015-04-17  Jakub Jelinek  <jakub@redhat.com>

	PR debug/65771
	* dwarf2out.c (loc_list_from_tree): Return NULL
	for DEBUG_EXPR_DECL.

2015-04-17  Christian Bruel  <christian.bruel@st.com>

	* ipa-inline.c (can_inline_edge_p): Allow inlining of functions with
	same attributes.

2015-04-16  Zhouyi Zhou  <yizhouzhou@ict.ac.cn>

	* ira-color.c (setup_left_conflict_sizes_p): Do not process
	node itself when computing left conflict subnode size.

2015-04-16  Uros Bizjak  <ubizjak@gmail.com>

	* config/i386/predicates.md (register_mixssei387nonimm_operand): New.
	* config/i386/i386.md (*fop_<mode>_1_mixed): Merge with
	*fop_<mode>_1_sse using enabled attribute.  Use
	register_mixssei387nonimm_operand operand 1 predicate. Change
	alternative 3 constraints from "x" to "v".

2015-04-16  Richard Biener  <rguenther@suse.de>

	PR tree-optimization/65774
	* tree-ssa-ccp.c (evaluate_stmt): Constrain types we invoke
	bit-value tracking on.

2015-04-16  Richard Biener  <rguenther@suse.de>

	PR tree-optimization/64277
	* tree-vrp.c (check_array_ref): Fix anti-range handling,
	simplify upper bound handling.
	(search_for_addr_array): Simplify.
	(check_array_bounds): Handle ADDR_EXPRs here.
	(check_all_array_refs): Simplify.

2015-04-16  Uros Bizjak  <ubizjak@gmail.com>

	* config/i386/i386.c (print_reg): Rewrite function.

2015-04-16  Andreas Krebbel  <Andreas.Krebbel@de.ibm.com>

	* config/s390/s390.h (IRA_HARD_REGNO_ADD_COST_MULTIPLIER):
	Invert the condition.

2015-04-16  Renlin Li  <renlin.li@arm.com>

	* simplify-rtx.c (simplify_unary_operation_1): Fix a typo. Enable two
	simplifications for UNSIGNED_FLOAT.

2015-04-16  Nick Clifton  <nickc@redhat.com>

	* config/rl78/rl78-opts.h (enum rl78_mul_types): Add MUL_G14 and
	MUL_UNINIT.
	(enum rl78_cpu_type): New.
	* config/rl78/rl78-virt.md (attr valloc): Add divhi and divsi.
	(umulhi3_shift_virt): Remove m constraint from operand 1.
	(umulqihi3_virt): Likewise.
	* config/rl78/rl78.c (rl78_option_override): Add code to process
	-mcpu and -mmul options.
	(rl78_alloc_physical_registers): Add code to handle divhi and
	divsi valloc attributes.
	(set_origin): Likewise.
	* config/rl78/rl78.h (RL78_MUL_G14): Define.
	(TARGET_G10, TARGET_G13, TARGET_G14): Define.
	(TARGET_CPU_CPP_BUILTINS): Define __RL78_MUL_xxx__ and
	__RL78_Gxx__.
	(ASM_SPEC): Pass -mcpu on to assembler.
	* config/rl78/rl78.md (mulqi3): Add a clobber of AX.
	(mulqi3_rl78): Likewise.
	(mulhi3_g13): Likewise.
	(mulhi3): Generate the G13 or G14 versions of the insn directly.
	(mulsi3): Likewise.
	(mulhi3_g14): Add clobbers of AX and BC.
	(mulsi3_g14): Likewise.
	(mulsi3_g13): Likewise.
	(udivmodhi4, udivmodhi4_g14, udivmodsi4): New patterns.
	(udivmodsi4_g14, udivmodsi4_g13): New patterns.
	* config/rl78/rl78.opt (mmul): Initialise value to
	RL78_MUL_UNINIT.
	(mcpu): New option.
	(m13, m14, mrl78): New option aliases.
	* config/rl78/t-rl78 (MULTILIB_OPTIONS): Add mg13 and mg14.
	(MULTILIB_DIRNAMES): Add g13 and g14.
	* doc/invoke.texi: Document -mcpu and -mmul options.

2015-04-16  Richard Biener  <rguenther@suse.de>

	* tree-ssa-ccp.c (likely_value): See if we have operands that
	are marked as never simulate again and return CONSTANT in this
	case.
	* tree-ssa-propagate.c (simulate_stmt): Mark stmts that do
	not have any operands that will be simulated again as
	not being simulated again.

2015-04-15  Uros Bizjak  <ubizjak@gmail.com>

	* config/i386/i386.md (*cmpi<FPCMP:unord><MODEF:mode>_mixed):
	Merge with *cmpi<FPCMP:unord><MODEF:mode>_sse using enabled attribute.
	(*extendsfdf2_mixed): Merge with *extendsfdf2_sse using enabled
	attribute.
	(*truncdfsf_fast_mixed): Merge with *truncdfsf_fast_sse using
	enabled attribute.
	(*float<SWI48:mode><MODEF:mode>2_mixed): Rename from
	*float<SWI48:mode><MODEF:mode>2_sse.
	(*absneg<mode>2_mixed): Merge with *absneg<mode>2_sse using
	enabled attribute.
	(*fop_<mode>_comm_mixed): Merge with *fop_<mode>_comm_sse using
	enabled attribute.

2015-04-15  Tom de Vries  <tom@codesourcery.com>

	PR other/65487
	* function.c (push_dummy_function): New function.
	(init_dummy_function_start): Use push_dummy_function.
	(pop_dummy_function): New function.  Factored out of ...
	(expand_dummy_function_end): ... here.
	* function.h (push_dummy_function, pop_dummy_function): Declare.
	* passes.c (pass_manager::dump_passes): Use push_dummy_function and
	pop_dummy_function.
	* tree-chkp.c (chkp_gate): Handle cgraph_node::get (cfun->decl) == NULL.

2015-04-15  Jeff Law  <law@redhat.com>

	PR tree-optimization/47679
	* tree-ssa-dom.c (build_and_record_new_cond): Moved to avoid
	need for forward declaration in upcoming changes.
	(record_conditions, record_edge_info): Likewise.

	PR rtl-optimization/42522
	* cse.c (fold_rtx): Try to simplify a ZERO_EXTRACT or
	SIGN_EXTRACT as a whole object rather than simplifying
	its operand.

2015-04-15  Jakub Jelinek  <jakub@redhat.com>

	PR ipa/65765
	* ipa-icf-gimple.c (func_checker::compare_bb): For GIMPLE_NOP
	and GIMPLE_PREDICT use break instead of return true. For
	GIMPLE_EH_DISPATCH, compare dispatch region.

2015-04-14  Matthew Wahab  <matthew.wahab@arm.com>

	* doc/extend.texi (__sync Builtins): Simplify some text.  Update
	details about the implementation.  Make clear preference for
	__atomic builtins.  Reduce possibility of future change.

2015-04-15  Nick Clifton  <nickc@redhat.com>

	* config/rx/rx.opt (mallow-string-insns): New option.
	* config/rx/rx.c (RX_BUILTIN_RMPA): Disable the use of this
	builtin if string instructions are denied.
	* config/rx/rx.h (TARGET_CPU_CPP_BUILTINS): Define
	__RX_ALLOW_STRING_INSNS__ or __RX_DISALLOW_STRING_INSNS__, as
	appropriate.
	(ASM_SPEC): Pass -mno-allow-string-insns on to the assembler.
	* config/rx/rx.md (movstr): Enable pattern only if string
	instructions are allowed.
	(rx_movstr, rx_strend, movmemsi, rx_movmem): Likewise.
	(cmpstrnsi, cmpstrsi, rx_cmpstrn, rmpa): Likewise.
	* config/rx/t-rx (MULTILIB_OPTIONS): Add mno-allow-string-insns.
	(MULTILIB_DIRNAMES): Add no-strings.
	* doc/invoke.texi: Document -mno-allow-string-insns.

2015-04-15  Alan Modra  <amodra@gmail.com>

	PR target/65408
	PR target/58744
	PR middle-end/36043
	* calls.c (load_register_parameters): Don't load past end of
	mem unless suitably aligned.

2015-04-15  Nick Clifton  <nickc@redhat.com>

	* config/rl78/rl78.c (rl78_expand_prologue): Mark large stack
	decrement instruction as being frame related.
	(rl78_print_operand_1): Handle 'p' modifier to add +0 to HL
	based addresses.
	If zero extending a function address enclose the operation in
	%code(...).
	(rl78_preferred_reload_class): New function.
	(TARGET_PREFERRED_RELOAD_CLASS): Define.
	* config/rl78/rl78.md: Remove useless constraints in expanders.
	(mulqi3_rl78): Remove + qualifier on input-only operand 1.
	(mulhi3_rl78): Likewise.
	(mulhi3_g13): Likewise.
	(mulsi3_rl78): Likewise.
	(es_addr): Move to before the multiply patterns.

2015-04-15  Alan Modra  <amodra@gmail.com>

	* function.h (struct emit_status): Delete x_first_insn, x_last_insn
	and sequence_stack.  Add seq.
	(seq_stack): Delete.
	* function.c (prepare_function_start): Don't access x_last_insn.
	* emit-rtl.h (get_current_sequence, get_topmost_sequence): New.
	(get_insns, set_first_insn, get_last_insn, set_last_insn): Use them.
	* emit_rtl.c (start_sequence, push_topmost_sequence,
	pop_topmost_sequence, end_sequence, in_sequence_p, init_emit): Use
	sequence accessors.
	(get_last_insn_anywhere, add_insn_after_nobb, add_insn_before_nobb,
	remove_insn): Likewise.  Simplify.
	* config/m32c/m32c.c (m32c_leaf_function_p): Use push_topmost_sequence
	and pop_topmost_sequence.
	(m32c_function_needs_enter): Use get_topmost_sequence.  Ignore
	debug insns.
	* config/rs6000/rs6000.c (rs6000_call_aix): Use get_current_sequence.

2015-04-14  Yvan Roux  <yvan.roux@linaro.org>

	PR target/65729
	* lra-constraints.c (prohibited_class_reg_set_mode_p): Restore and fix
	the assertiion.

2015-04-14  Uros Bizjak  <ubizjak@gmail.com>

	* config/i386/i386.h (LEGACY_INT_REG_P): New define.
	(LEGACY_INT_REGNO_P): Ditto.
	(GENERAL_REGNO_P): Use LEGACY_INT_REGNO_P.
	(ANY_MASK_REG_P): Remove.
	(BND_REG_P): Rename from ANY_BND_REG_P.
	* config/i386/i386.c (print_reg): Use LEGACY_INT_REG_P to print
	legacy integer registers.  Do not handle MMX_REG_P in a special way.
	Merge 64byte and 32byte SSE handling.

2015-04-14  Nick Clifton  <nickc@redhat.com>

	* expr.c (expand_assignment): Force an address offset computation
	into a register before changing its mode.
	(expand_expr_real_1): Likewise.

2015-04-14  Alan Lawrence  <alan.lawrence@arm.com>

	* config/aarch64/arm_neon.h (vst1_lane_f32, vst1_lane_f64,
	vst1_lane_p8, vst1_lane_p16, vst1_lane_s8, vst1_lane_s16,
	vst1_lane_s32, vst1_lane_s64, vst1_lane_u8, vst1_lane_u16,
	vst1_lane_u32, vst1_lane_u64, vst1q_lane_f32, vst1q_lane_f64,
	vst1q_lane_p8, vst1q_lane_p16, vst1q_lane_s8, vst1q_lane_s16,
	vst1q_lane_s32, vst1q_lane_s64, vst1q_lane_u8, vst1q_lane_u16,
	vst1q_lane_u32, vst1q_lane_u64): Reimplement with pointer dereference
	and __aarch64_vget_lane_any.

2015-04-14  Jakub Jelinek  <jakub@redhat.com>

	PR rtl-optimization/65761
	* cfgrtl.c (rtl_split_edge): For EDGE_CROSSING split, use
	get_last_bb_insn (after) instead of NEXT_INSN (BB_END (after)).

2015-04-14  Richard Biener  <rguenther@suse.de>

	* graphite-scop-detection.c: Do not include cp/cp-tree.h.
	(graphite_can_represent_scev): Use POINTER_TYPE_P.

2015-04-14  Richard Biener  <rguenther@suse.de>

	PR tree-optimization/65758
	* tree-ssa-ccp.c (get_value_from_alignment): Adjust mask test
	against -1.
	(ccp_lattice_meet): Likewise.
	(bit_value_unop): Likewise.
	(bit_value_binop): Likewise.
	(bit_value_assume_aligned): Likewise.

2015-04-14  Christian Bruel  <christian.bruel@st.com>

	* execute_dwarf2_frame (dw_frame_pointer_regnum): Reinitialize for each
	function.

2015-04-14  Marc Glisse  <marc.glisse@inria.fr>

	PR tree-optimization/63387
	* match.pd ((x unord x) | (y unord y) -> (x unord y),
	(x unord x) | (x unord y) -> (x unord y)): New simplifications.

2015-04-14  Uros Bizjak  <ubizjak@gmail.com>

	* config/i386/predicates.md (any_QIreg_operand): Rename from
	q_regs_operand.  Do not process subregs.
	(QIreg_operand): Use QI_REGNO_P predicate.
	(ext_QIreg_operand): Ditto.
	(ext_register_operand): Ditto.
	* config/i386/i386.md (TEST splitters): Use QIreg_operand predicate.
	(AND splitters): Ditto.
	(AND with -65536 splitter): Add SWI48 mode for operand 0.
	(AND with -256 splitter): Use any_QIreg_operand predicate and
	SWI248 mode for operand 0.
	(AND with -65281 splitter): Use QIreg_operand predicate and SWI248
	mode for operand 0.
	(SETCC + MOVZBL peepholes): Update for renamed any_QIreg_operand.

2015-04-13  Gerald Pfeifer  <gerald@pfeifer.com>

	* doc/plugins.texi: Rewrite first introductory paragraph.

2015-04-12  Jan Hubicka  <hubicka@ucw.cz>

	* tree-vrp.c (nonnull_arg_p): THIS pointers and references are non-zero.
	(gimple_stmt_nonzero_warnv_p): Reference return values are non-zero.

2015-04-12  Jan Hubicka  <hubicka@ucw.cz>

	* ipa-profie.c (ipa_profile): Check number of parameters
	and possible polymorphic call targets before
	devirtualizing.

2015-04-13  Uros Bizjak  <ubizjak@gmail.com>

	* config/i386/i386.md (*bmi2_umul<mode><dwi>3_1): Merge from
	*bmi2_umulsidi3_1 and *bmi2_umulditi3_1 using DWIH mode iterator.

2015-04-13  Richard Biener  <rguenther@suse.de>

	PR tree-optimization/65204
	* tree-ssa-ccp.c (evaluate_stmt): Always evaluate address
	takens for bit-CCP.

2015-04-13  Richard Biener  <rguenther@suse.de>

	PR target/65660
	* config/i386/i386.c (bdver1_cost): Double cond_taken_branch_cost
	and cond_not_taken_branch_cost to 4 and 2.
	(bdver2_cost): Likewise.
	(bdver3_cost): Likewise.
	(bdver4_cost): Likewise.

2015-04-12  Jan Hubicka  <hubicka@ucw.cz>

	* hash-table.h (hash_table constructor): Add mem stats.
	(alloc_entries): Likewise.

2015-04-12  Jan Hubicka  <hubicka@ucw.cz>

	* ipa-cp.c (ipcp_driver): Relase prev_edge.
	* passes.c (execute_one_pass): Only add transform if pass has one.

2015-04-12  Joseph Myers  <joseph@codesourcery.com>

	* config/i386/i386.c (ix86_option_override_internal): Don't set
	-fprefetch-loop-arrays if optimizing for size.

2015-04-12  Jan Hubicka  <hubicka@ucw.cz>
	    Gerald Pfeifer  <gerald@pfeifer.com>

	* doc/contrib.texi (Contributors): Add Martin Jambor and
	Michael Matz.

2015-04-12  Jakub Jelinek  <jakub@redhat.com>

	* BASE-VER: Set to 6.0.0.

	PR tree-optimization/65747
	* ipa-icf-gimple.c (func_checker::compare_operand): Use compare_operand
	rather than compare_ssa_name for OBJ_TYPE_REF_OBJECT.

2015-04-12  Gerald Pfeifer  <gerald@pfeifer.com>

	* doc/invoke.texi (-Wmemset-transposed-args): Break a long
	sentence.  Improve grammar.

2015-04-12  Gerald Pfeifer  <gerald@pfeifer.com>

	* doc/contrib.texi (Contributors): Add Maxim Kuvyrkov.

2015-04-11  Jan Hubicka  <hubicka@ucw.cz>

	PR ipa/65743
	* ipa-inline-transform.c (speculation_removed): Remove static var.
	(check_speculations): New function.
	(clone_inlined_nodes): Do not check spculations.
	(inline_call): Call check_speculations.
	* ipa-prop.c (ipa_make_edge_direct_to_target): Do not
	consider non-invariants.

2015-04-11  Jan Hubicka  <hubicka@ucw.cz>
	    Martin Liska  <mliska@suse.cz>

	PR ipa/65722
	* ipa-icf.c (sem_item::compare_cgraph_references): function and
	variable can not match.
	(sem_item::update_hash_by_addr_refs): Fix handling of virtual tables.
	(sem_variable::equals_wpa): Fix checking of DECL_FINAL_P patch.

2015-04-11  Jakub Jelinek  <jakub@redhat.com>

	PR tree-optimization/65735
	* tree-ssa-threadedge.c (fsm_find_control_statement_thread_paths):
	Remove visited_phis argument, add visited_bbs, avoid recursing into the
	same bb rather than just into the same phi node.
	(thread_through_normal_block): Adjust caller.

2015-04-11  Gerald Pfeifer  <gerald@pfeifer.com>

	* doc/contrib.texi (Contributors): Add Ira Rosen.

2015-04-11  Benno Schulenberg  <bensberg@justemail.net>

	* gcov.c (find_source): Fix miswording in error message.
	* config/i386/i386.c (ix86_handle_cconv_attribute): Likewise.
	(ix86_expand_sse_comi_round): Fix typo in error message.

2015-04-11  Gerald Pfeifer  <gerald@pfeifer.com>

	* doc/contrib.texi (Contributors): Add Laurynas Biveinis.

2015-04-10  Gerald Pfeifer  <gerald@pfeifer.com>

	* doc/contrib.texi (Contributors): Update Joe Buck's entry.

2015-04-10  Vladimir Makarov  <vmakarov@redhat.com>

	PR target/65710
	* lra-assigns.c (spill_for): Update smallest_bad_spills_num.
	Print bad_spills_num and insn_pseudos_num.

2015-04-10  Kyrylo Tkachov  <kyrylo.tkachov@arm.com>

	PR target/65694
	* config/arm/arm.c (arm_canonicalize_comparison): Use ARM_SIGN_EXTEND
	when creating +1 values for SImode.

2015-04-10  Vladimir Makarov  <vmakarov@redhat.com>

	PR target/65729
	* lra-constraints.c (prohibited_class_reg_set_mode_p): Comment the
	assert.

2015-04-10  Jakub Jelinek  <jakub@redhat.com>
	    Iain Sandoe  <iain@codesourcery.com>

	PR target/65351
	* configure: Regenerate.

2015-04-09  Kirill Yukhin  <kirill.yukhin@intel.com>

	PR target/65671
	* config/i386/sse.md: Generate vextract32x4 if AVX-512DQ is disabled.

2015-04-09  Gerald Pfeifer  <gerald@pfeifer.com>

	* doc/contrib.texi (Contributors): Add John Marino.

2015-04-09  Jakub Jelinek  <jakub@redhat.com>

	PR tree-optimization/65709
	* ubsan.c (instrument_mem_ref): Use TREE_TYPE (base) instead of
	TREE_TYPE (TREE_TYPE (t)).

2015-04-09  Vladimir Makarov  <vmakarov@redhat.com>

	PR target/65710
	* lra-int.h (lra_bad_spill_regno_start): New.
	* lra.c (lra_bad_spill_regno_start): New.
	(lra): Set up lra_bad_spill_regno_start.  Set up
	lra_constraint_new_regno_start unconditionally.
	* lra-assigns.c (spill_for): Use lra_bad_spill_regno_start for
	spill preferences.

2015-04-09  Marek Polacek  <polacek@redhat.com>
	    Jakub Jelinek  <jakub@redhat.com>

	PR middle-end/65554
	* gimple-fold.c (gimple_fold_builtin_memory_op): Update comment.
	(fold_ctor_reference): Use STRIP_USELESS_TYPE_CONVERSION instead
	of STRIP_NOPS.

2015-04-09  Segher Boessenkool  <segher@kernel.crashing.org>

	PR rtl-optimization/65693
	* combine.c (is_parallel_of_n_reg_sets): Move outside of
	#ifndef HAVE_cc0.

2015-04-09  Georg-Johann Lay  <avr@gjlay.de>

	PR target/65296
	* config/avr/driver-avr.c (avr_devicespecs_file): Don't specify a
	device specs file if "device-specs%s" didn't resolve to a path.

2015-04-09  Kirill Yukhin  <kirill.yukhin@intel.com>

	PR target/65676
	* config/i386/i386.c (fixup_modeless_constant): New.
	(ix86_expand_args_builtin): Fixup modeless constant operand.
	(ix86_expand_round_builtin): Ditto.
	(ix86_expand_special_args_builtin): Ditto.
	(ix86_expand_builtin): Ditto.

2015-04-09  Jakub Jelinek  <jakub@redhat.com>

	PR target/65693
	* config/i386/i386.md (*udivmod<mode>4_pow2): Allow
	any pow2 integer in between 2 and 0x80000000U inclusive.

2015-04-08  Segher Boessenkool  <segher@kernel.crashing.org>

	PR rtl-optimization/65693
	* combine.c (is_parallel_of_n_reg_sets): Change first argument
	from an rtx_insn * to an rtx.
	(try_combine): Adjust both callers.  Use it once more.

2015-04-08  Ilya Enkovich  <ilya.enkovich@intel.com>

	* tree-chkp.c (chkp_find_const_bounds_var): Remove.
	(chkp_make_static_const_bounds): Search existing
	symbol by assembler name.  Use make_decl_one_only.
	(chkp_get_zero_bounds_var): Remove node	search which
	is now performed in chkp_make_static_const_bounds.
	(chkp_get_none_bounds_var): Likewise.

2015-04-08  Michael Witten  <mfwitten@gmail.com>

	* doc/extend.texi (Attribute Syntax): Add a trailing semicolon
	to an example.

2015-04-08  Bernhard Reutner-Fischer  <aldot@gcc.gnu.org>

	* tree.h (CONVERT_EXPR_P): Commentary typo fix.

2015-04-08  Gerald Pfeifer  <gerald@pfeifer.com>

	* doc/extend.texi (__sync Builtins): Fix grammar.

2015-04-08  Bernhard Reutner-Fischer  <aldot@gcc.gnu.org>

	* doc/cfg.texi (GIMPLE statement iterators): Fix typo.

2015-04-08  Bernhard Reutner-Fischer  <aldot@gcc.gnu.org>

	* varasm.c (emit_local): Move definition of align.

2015-04-08  Julian Brown  <julian@codesourcery.com>

	* config/nvptx/mkoffload.c (process): Support variable mapping.

2015-03-27  Trevor Saunders  <tbsaunde@tbsaunde.org>

	* config/alpha/alpha.c (alpha_use_linkage): Change type of slot to
	alpha_links **.
	(alpha_write_one_linkage): Correct typo.

2015-04-08  Ilya Enkovich  <ilya.enkovich@intel.com>

	* ipa-comdats.c (propagate_comdat_group): Walk through thunks.

2015-04-08  Gerald Pfeifer  <gerald@pfeifer.com>

	* doc/install.texi (bootstrap-lto-noplugin): Rewrite.

2015-04-08  Ilya Enkovich  <ilya.enkovich@intel.com>

	* tree-chkp.h (chkp_insert_retbnd_call): New.
	* tree-chkp.c (chkp_insert_retbnd_call): New.
	* ipa-split.c (insert_bndret_call_after): Remove.
	(split_function): Use chkp_insert_retbnd_call.
	* cgraphunit.c (cgraph_node::expand_thunk): Build returned
	bounds for instrumented functions.

2015-04-07  Jan Hubicka  <hubicka@ucw.cz>

	PR ipa/65540
	* calls.c (initialize_argument_information): When producing tail
	call also turn SSA_NAMES passed by references to original PARM_DECLs

2015-04-07  Vladimir Makarov  <vmakarov@redhat.com>

	PR target/65648
	* lra-remat.c (do_remat): Process input and non-input insn
	registers separately.

2015-04-07  Jakub Jelinek  <jakub@redhat.com>

	PR debug/65678
	* valtrack.c (debug_lowpart_subreg): New function.
	(dead_debug_insert_temp): Use it.

	PR middle-end/65680
	* expr.c (get_inner_reference): Handle bit_offset that doesn't fit
	into signed HOST_WIDE_INT the same as negative bit_offset.

2015-04-07  Ilya Enkovich  <ilya.enkovich@intel.com>

	* ipa-comdats.c (ipa_comdats): Visit all thunks
	to set proper comdat group.

2015-04-07  Kyrylo Tkachov  <kyrylo.tkachov@arm.com>

	PR target/65489
	* config/arm/arm.c (arm_legitimate_constant_p_1): Remove restriction
	on constants for NEON VSTRUCT modes.

2015-04-07  Jakub Jelinek  <jakub@redhat.com>
	    Iain Sandoe  <iain@codesourcery.com>

	PR target/65351
	* configure: Regenerate.

2015-04-06  Michael Meissner  <meissner@linux.vnet.ibm.com>

	PR target/65614
	* config/rs6000/rs6000.c (struct processor_costs): Add cost field
	for SF->DF conversions to make FLOAT_EXTEND more expensive, so
	that LFD is used to load double constants instead of LFS.  Add
	defaults for all costs structures.  Add comments for missing
	initialization fields.
	(size32_cost): Likewise.
	(size64_cost): Likewise.
	(rs64a_cost): Likewise.
	(mpccore_cost): Likewise.
	(ppc403_cost): Likewise.
	(ppc405_cost): Likewise.
	(ppc440_cost): Likewise.
	(ppc476_cost): Likewise.
	(ppc601_cost): Likewise.
	(ppc603_cost): Likewise.
	(ppc604_cost): Likewise.
	(ppc604e_cost): Likewise.
	(ppc620_cost): Likewise.
	(ppc630_cost): Likewise.
	(ppccell_cost): Likewise.
	(ppc750_cost): Likewise.
	(ppc7450_cost): Likewise.
	(ppc8540_cost): Likewise.
	(ppce300c2c3_cost): Likewise.
	(ppce500mc_cost): Likewise.
	(ppce500mc64_cost): Likewise.
	(ppce5500_cost): Likewise.
	(ppce6500_cost): Likewise.
	(titan_cost): Likewise.
	(power4_cost): Likewise.
	(power6_cost): Likewise.
	(power7_cost): Likewise.
	(power8_cost): Likewise.
	(ppca2_cost): Likewise.
	(rs6000_rtx_costs): Make FLOAT_EXTEND use SFDF_convert field.

	* config/rs6000/rs6000.md (extendsfdf2_fpr): Generate XSCPSGNDP
	instead of XXLOR to copy SFmode to clear out dirty bits created
	when SFmode denormals are generated.
	(mov<mode>_hardfloat, FMOVE32 case): Likewise.
	(truncdfsf2_fpr): Add support for ISA 2.07 XSRSP instruction.

2015-04-06  Evandro Menezes  <e.menezes@samsung.com>

	* doc/invoke.texi (AARCH64/mtune): Add exynos-m1 as an option.
	* config/aarch64/aarch64-cores.def (exynos-m1): New core.
	* config/aarch64/aarch64-tune.md: Regenerate.

2015-04-06  Evandro Menezes  <e.menezes@samsung.com>

	* doc/invoke.texi (ARM/mtune): Add "exynos-m1" as an option.
	* config/arm/arm.c (arm_issue_rate): Specify "3" for "exynosm1".
	* config/arm/arm-cores.def (exynos-m1): New core.
	* config/arm/arm-tune.md: Regenerate.
	* config/arm/arm-tables.opt: Add entry for "exynos-m1".
	* config/arm/bpabi.h: Likewise.

2015-04-06  Ilya Enkovich  <ilya.enkovich@intel.com>

	* ipa-cp (set_single_call_flag): Remove too
	restrictive assert.

2015-04-06  Ilya Verbin  <ilya.verbin@intel.com>

	* config/i386/intelmic-mkoffload.c (generate_host_descr_file): Call
	GOMP_offload_unregister from the destructor.

2015-04-06  Ilya Enkovich  <ilya.enkovich@intel.com>

	* ipa-chkp.c (chkp_maybe_create_clone): Reset cdtor
	flags for instrumentation thunk.
	(chkp_produce_thunks): Likewise.

2015-04-05  Martin Liska  <mliska@suse.cz>

	PR ipa/65665
	* ipa-icf.c (sem_function::equals_wpa): Verify that IPA CP
	has computed data structure.
	(sem_item_optimizer::update_hash_by_addr_refs): Likewise.

2015-04-04  Jan Hubicka  <hubicka@ucw.cz>

	* invoke.texi (inline-unit-growth): Increase growth to 20%
	* params.def (PARAM_INLINE_UNIT_GROWTH): Likewise.

2015-04-04  Vladimir Makarov  <vmakarov@redhat.com>

	PR target/65647
	* lra-int.h (LRA_MAX_REMATERIALIZATION_PASSES): New.  Add its
	value checking.
	(lra_rematerialization_iter): New.
	* lra.c (lra): Initialize lra_rematerialization_iter.
	Stop updating lra_constraint_new_regno_start after switching of
	inheritance and rematerialization.
	* lra-remat.c (lra_rematerialization_iter): New.
	(lra_remat): Add printing pass iteration.  Do rematerialization
	only first LRA_MAX_REMATERIALIZATION_PASSES iterations.

2015-04-04  Richard Biener  <rguenther@suse.de>

	PR tree-optimization/64909
	PR tree-optimization/65660
	* tree-vectorizer.h (vect_get_known_peeling_cost): Adjust
	to take a cost vector for scalar iteration cost.
	(vect_get_single_scalar_iteration_cost): Likewise.
	* tree-vect-loop.c (vect_get_single_scalar_iteration_cost):
	Compute the scalar iteration cost into a cost vector.
	(vect_get_known_peeling_cost): Use the scalar cost vector to
	account for the cost of the peeled iterations.
	(vect_estimate_min_profitable_iters): Likewise.
	* tree-vect-data-refs.c (vect_peeling_hash_get_lowest_cost):
	Likewise.

2015-04-04  Alan Modra  <amodra@gmail.com>

	PR target/65576
	PR target/65240
	* config/rs6000/predicates.md (zero_reg_mem_operand): Exclude
	0.0 constant unless TARGET_VSX.
	* config/rs6000/rs6000.md (extenddftf2_internal): Remove last
	alternative.

2015-04-03  Jan Hubicka  <hubicka@ucw.cz>

	PR ipa/65654
	* ipa-inline-transform.c (inline_call): Skip sanity check to work
	around the ICE

2015-04-03  Jan Hubicka  <hubicka@ucw.cz>

	PR ipa/65655
	* ipa-inline-analysis.c (edge_set_predicate): Do not redirect
	speculative indirect edges to avoid ordering issue.

2015-04-03  Jan Hubicka  <hubicka@ucw.cz>

	PR ipa/65076
	* ipa-inline.c (edge_badness): Add combined size to the denominator.

2015-04-03  Jakub Jelinek  <jakub@redhat.com>

	* omp-low.c (scan_omp_parallel, scan_omp_task, scan_omp_target): Set
	TYPE_ARTIFICIAL on the .omp_data* types.

2015-04-02  Ilya Enkovich  <ilya.enkovich@intel.com>

	* cgraphunit.c (cgraph_node::expand_thunk): Don't expand
	instrumentation thunks.

2015-04-02  Ilya Enkovich  <ilya.enkovich@intel.com>

	* config/i386/i386.c (ix86_expand_call): Avoid nested
	PARALLEL in returned call value.

2015-04-02  Ilya Enkovich  <ilya.enkovich@intel.com>

	* lto-cgraph.c (input_cgraph_1): Always link instrumented
	assembler name with original one.

2015-04-02  Uros Bizjak  <ubizjak@gmail.com>

	* config/i386/i386.c (ix86_register_priority): Use AX_REG.

2015-04-02  Uros Bizjak  <ubizjak@gmail.com>

	Revert parts of r216820.
	* config/i386/i386.md (movqi_internal): Correct type calculation
	for alternatives 3 and 5.

2015-04-02  Jakub Jelinek  <jakub@redhat.com>

	PR preprocessor/61977
	* config/rs6000/rs6000-c.c (rs6000_cpu_cpp_builtins): Don't
	predefine __vector/__bool/__pixel macros nor context sensitive
	macros for CLK_ASM.
	* config/spu/spu-c.c (spu_cpu_cpp_builtins): Similarly.

2015-04-02  John David Anglin  <danglin@gcc.gnu.org>

	* config/pa/pa.c (pa_output_move_double): Directly handle register
	indexed memory operand.  Simplify handling of scaled register indexed
	memory operands.

2015-04-02  Ilya Enkovich  <ilya.enkovich@intel.com>

	PR driver/65444
	* config/i386/linux-common.h (MPX_SPEC): New.
	(CHKP_SPEC): Add MPX_SPEC.
	* doc/invoke.texi (-fcheck-pointer-boudns): Document
	possible issues with '-z bndplt' support in linker.

2015-04-02  Uros Bizjak  <ubizjak@gmail.com>

	* config/i386/sync.md (UNSPEC_FILD_ATOMIC, UNSPEC_FIST_ATOMIC): New.
	(loaddi_via_fpu): Use UNSPEC_FILD_ATOMIC.
	(storedi_via_fpu): Use UNSPEC_FIST_ATOMIC.
	* reg-stack.c (get_true_reg): Change UNSPEC_LDA to UNSPEC_FILD_ATOMIC.
	(subst_stack_regs_pat): Change UNSPEC_STA to UNSPEC_FIST_ATOMIC.

2015-04-01  Uros Bizjak  <ubizjak@gmail.com>

	* config/i386/sync.md (UNSPEC_MOVA): Remove.
	(atomic_load<mode>): Change operand 0 predicate to
	nonimmediate_operand and fix up the destination when needed.
	Use UNSPEC_LDA.
	(atomic_loaddi_fpu): Use UNSPEC_LDA.
	(atomic_store<mode>): Change operand 1 predicate to
	nonimmendate_operand and move the source to register when needed.
	Use UNSPEC_STA.
	(atomic_store<mode>_1): Use UNSPEC_STA.
	(atomic_storedi_fpu): Change operand 1 to nonimmediate_operand.
	Fix moves from memory operand.  Use UNSPEC_STA.

2015-04-01  Bernd Edlinger  <bernd.edlinger@hotmail.de>

	* expmed.c (strict_volatile_bitfield_p): Check that the access will
	not cross a MODESIZE boundary.
	(store_bit_field, extract_bit_field): Added assertions in the
	strict volatile bitfields code path.

2015-04-01  Max Ostapenko  <m.ostapenko@partner.samsung.com>

	PR target/65624
	* config/aarch64/aarch64-builtins.c (aarch64_simd_expand_builtin):
	Increase args array size by one to avoid buffer overflow.

2015-03-31  Jan Hubicka  <hubicka@ucw.cz>

	* lto-cgraph.c (lto_output_node, input_overwrite_node): Stream
	split_part.
	* ipa-inline.c (edge_badness): Add wrapper penalty.
	(sum_callers): Move up.
	(inline_small_functions): Set single_caller.
	* ipa-inline.h (inline_summary): Add single_caller.
	* ipa-split.c (split_function): Set split_part.
	(cgraph_node::create_clone): Do not shadow decl; copy split_part.
	* cgraph.h (cgraph_node): Add split_part.

2015-03-31  Uros Bizjak  <ubizjak@gmail.com>

	PR target/58945
	* config/i386/sync.md (atomic_compare_and_swap<dwi>_doubleword):
	Do not split operands 0 and operands 2 to halfmode.
	(atomic_compare_and_swap<mode>): Update for
	atomic_compare_and_swap<dwi>_doubleword changes.

2015-03-31  Jan Hubicka  <hubicka@ucw.cz>

	* tree.c (need_assembler_name_p): Artificial types have no ODR names.
	* ipa-devirt.c (warn_odr): Do not try to apply ODR cache when
	no caching is done.

2015-03-31  Martin Liska  <mliska@suse.cz>

	PR ipa/65557
	* ipa-icf.c (sem_function::equals_wpa): Check if IPA CP
	has already filled up function summary.
	(sem_item_optimizer::update_hash_by_addr_refs): Likewise.

2015-03-31  Richard Biener  <rguenther@suse.de>

	* tree-sra.c (create_access_replacement): Drop under-/over-alignment
	of types.

2015-03-31  Dominik Vogt  <vogt@linux.vnet.ibm.com>

	* config/s390/s390.c (s390_function_num_hotpatch_hw): Allow hotpatching
	nested functions.
	(s390_reorg): Adapt to new signature of s390_function_num_hotpatch_hw.
	(s390_asm_output_function_label): Adapt to new signature of
	s390_function_num_hotpatch_hw
	Optimise the code generating assembler output.
	Add comments to assembler file.

2015-03-31  Richard Biener  <rguenther@suse.de>

	PR middle-end/65626
	* tree-cfgcleanup.c (fixup_noreturn_call): Only split the block
	of the noreturn call so it is last and cleanup_control_flow_bb
	can do the CFG part.

2015-03-31  Ilya Enkovich  <ilya.enkovich@intel.com>

	PR target/65531
	* ipa-chkp.c (chkp_maybe_create_clone): Don't set
	same_comdat_group for external symbols.
	* symtab.c (symtab_node::verify_symtab_nodes): Avoid
	infinite same_comdat_group traversal loop.

2015-03-31  Jakub Jelinek  <jakub@redhat.com>

	PR plugins/61176
	* Makefile.in (install-plugin): Add all gcc/*.{h,def} files
	automatically to $headers.

2015-03-30  Jakub Jelinek  <jakub@redhat.com>

	PR ipa/65610
	* ipa-utils.h (inlined_polymorphic_ctor_dtor_block_p): Declare.
	* ipa-polymorphic-call.c (inlined_polymorphic_ctor_dtor_block_p): New
	function.
	(decl_maybe_in_construction_p, noncall_stmt_may_be_vtbl_ptr_store):
	Use it.
	* ipa-prop.c (param_type_may_change_p): Likewise.
	* tree-ssa-live.c: Include ipa-utils.h and its dependencies.
	(remove_unused_scope_block_p): Add in_ctor_dtor_block
	argument.  Before inlining, preserve
	inlined_polymorphic_ctor_dtor_block_p blocks and the outermost block
	with FUNCTION_DECL BLOCK_ABSTRACT_ORIGIN inside of them.  Adjust
	recursive calls.
	(remove_unused_locals): Adjust remove_unused_scope_block_p caller.

2015-03-27  Jan Hubicka  <hubicka@ucw.cz>

	PR ipa/65076
	* ipa-inline.c (edge_badness): Base denominator on callee's
	grwoth squared.

2015-03-27  Martin Jambor  <mjambor@suse.cz>

	PR ipa/65478
	* params.def (PARAM_IPA_CP_RECURSION_PENALTY) : New.
	(PARAM_IPA_CP_SINGLE_CALL_PENALTY): Likewise.
	* ipa-prop.h (ipa_node_params): New flags node_within_scc and
	node_calling_single_call.
	* ipa-cp.c (count_callers): New function.
	(set_single_call_flag): Likewise.
	(initialize_node_lattices): Count callers and set single_flag_call if
	necessary.
	(incorporate_penalties): New function.
	(good_cloning_opportunity_p): Use it, dump new flags.
	(propagate_constants_topo): Set node_within_scc flag if appropriate.
	* doc/invoke.texi (ipa-cp-recursion-penalty,
	ipa-cp-single-call-pentalty): Document.

2015-03-27  Jan Hubicka  <hubicka@ucw.cz>

	PR ipa/65588
	* symtab.c (symtab_node::get_partitioning_class): Register vars
	are duplicated.
	* varpool.c (symbol_table::output_variables) Do not assemble unefined
	decls for non-symbols.

2015-03-27  H.J. Lu  <hongjiu.lu@intel.com>

	PR target/65248
	* output.h (default_binds_local_p_2): New.
	* varasm.c (default_binds_local_p_2): Renamed to ...
	(default_binds_local_p_3): This.  Don't return true on protected
	data symbol if protected data may be external.
	(default_binds_local_p): Use default_binds_local_p_3.
	(default_binds_local_p_1): Likewise.
	(default_binds_local_p_2): New.
	* config/i386/i386.c (TARGET_BINDS_LOCAL_P): Set to
	default_binds_local_p_2 if TARGET_MACHO is undefined.

2015-03-27  Jakub Jelinek  <jakub@redhat.com>

	PR target/65593
	* config/i386/i386.c (legitimize_pic_address): If base
	is SYMBOL_REF or LABEL_REF using %rip addressing, force
	it to reg to avoid PLUS of SYMBOL_REF/LABEL_REF and register.

2015-03-27  Jan Hubicka  <hubicka@ucw.cz>

	PR target/65531
	* symtab.c (symtab_node::verify_symtab_nodes): Fix verification of
	comdat groups.

2015-03-27  Jan Hubicka  <hubicka@ucw.cz>

	PR ipa/65600
	* cgraph.c (cgraph_update_edges_for_call_stmt_node): Fix the case
	of optimized out indirect call.
	(redirect_to_unreachable): Always build symbol table node for
	BUILT_IN_UNREACHABLE

2015-03-27  Vladimir Makarov  <vmakarov@redhat.com>

	PR target/65407
	* ira-costs.c (record_reg_classes): Process all constraint string
	containing 0-9.

2015-03-27  Bernd Schmidt  <bernds@codesourcery.com>

	* config/c6x/c6x.md (movmisalign<mode>): Use MEM_P, not
	memory_operand.

	PR target/65052
	* config/c6x/constraints.md (S3): New constraint.
	* config/c6x/c6x.md (real_jump): Use it.

2015-03-26  Jan Hubicka  <hubicka@ucw.cz>

	PR middle-end/65595
	* cgraph.c (cgraph_update_edges_for_call_stmt_node): Only
	do redirection if the call is not optimized out.

2015-03-27  Ilya Enkovich  <ilya.enkovich@intel.com>

	PR target/65495
	* c-family/c.opt (fcheck-pointer-bounds): List supported languages.
	(fchkp-check-incomplete-type): Add LTO.
	(fchkp-zero-input-bounds-for-main): Likewise.
	(fchkp-first-field-has-own-bounds): Likewise.
	(fchkp-narrow-bounds): Likewise.
	(fchkp-narrow-to-innermost-array): Likewise.
	(fchkp-use-static-bounds): Likewise.
	(fchkp-use-static-const-bounds): Likewise.
	(fchkp-treat-zero-dynamic-size-as-infinite): Likewise.

2015-03-27  Marek Polacek  <polacek@redhat.com>

	* gimple-iterator.h (gsi_prev_nondebug): Fix typo.

2015-03-27  Marek Polacek  <polacek@redhat.com>

	PR sanitizer/65583
	* ubsan.c (ubsan_create_edge): New function.
	(instrument_bool_enum_load): Call it.
	(instrument_nonnull_arg): Likewise.
	(instrument_nonnull_return): Likewise.
	(instrument_object_size): Likewise.

2015-03-26  Jan Hubicka  <hubicka@ucw.cz>

	* lto-streamer.h (class lto_location_cache): Turn loc_cache into
	auto_vec.

2015-03-26  Jan Hubicka  <hubicka@ucw.cz>

	PR lto/65536
	* lto-streamer.h (class lto_location_cache): New.
	(struct data_in): Add location_cache.
	(lto_input_location): Update prototype.
	(stream_input_location_now): New.
	* streamer-hooks.h (struct streamer_hooks): Make input_location to take
	pointer to location.
	(stream_input_location): Update.
	* ipa-devirt.c: Include streamer-hooks.h and lto-streamer.h
	(warn_odr): Apply location cache before warning.
	(lto_input_location): Update prototype.
	* gimple-streamer-in.c (input_phi, input_gimple_stmt):
	Use stream_input_location_now.
	* lto-streamer-in.c (lto_location_cache::current_cache): New static
	variable.
	(lto_location_cache::cmp_loc): New function.
	(lto_location_cache::apply_location_cache): New function.
	(lto_location_cache::accept_location_cache): New function.
	(lto_location_cache::revert_location_cache): New function.
	(lto_location_cache::input_location): New function.
	(lto_input_location): Do location caching.
	(stream_input_location_now): New function.
	(input_eh_region, input_struct_function_base): Use
	stream_input_location_now.
	(lto_data_in_create): use new.
	(lto_data_in_delete): Use delete.
	* tree-streamer-in.c (unpack_ts_block_value_fields,
	unpack_ts_omp_clause_value_fields, streamer_read_tree_bitfields,
	lto_input_ts_exp_tree_pointers): Update for cached location api.

2015-03-26  Jan Hubicka  <hubicka@ucw.cz>

	PR ipa/65076
	* passes.def: Add pass_nothrow.
	* ipa-pure-const.c: (pass_data_nothrow): New.
	(pass_nothrow): New.
	(pass_nothrow::execute): New.
	(make_pass_nothrow): New.
	* tree-pass.h (make_pass_nothrow): Declare.

2015-03-26  Jan Hubicka  <hubicka@ucw.cz>

	* ipa-inline-analysis.c (redirect_to_unreachable): Be prepared for
	edge to change by speculation resolution or redirection.
	(edge_set_predicate): Likewise.
	(inline_summary_t::duplicate): Likewise.
	(remap_edge_summaries): Likewise.

2015-03-26  Jan Hubicka  <hubicka@ucw.cz>

	* ipa-inline.c (check_maybe_up, check_maybe_down, check_match):
	New macros.
	(can_inline_edge_p): Relax option matching for always inline functions.

2015-03-26  Uros Bizjak  <ubizjak@gmail.com>

	PR target/65561
	* config/i386/sse.md (avx512dq_vextract<shuffletype>64x2_1_maskm):
	Check operand 4 and operand 0 for equality.
	(avx512f_vextract<shuffletype>32x4_1_maskm):
	Check operand 6 and operand 0 for equality.
	(vec_extract_lo_<mode>_maskm): Check operand 2 and operand 0
	for equality.
	(vec_extract_hi_<mode>_maskm): Ditto.

2015-03-26  Jan Hubicka  <hubicka@ucw.cz>

	* cgraph.c (cgraph_update_edges_for_call_stmt_node): Do not bring
	dead calls back to live.
	(cgraph_edge::verify_count_and_frequency): Move cgraph/cfg frequency
	cross check to ...
	(cgraph_node::verify_node): ... here; verify only callee edges,
	not caller.
	* cif-code.def (CILK_SPAWN): New code.

2015-03-26  Jan Hubicka  <hubicka@ucw.cz>

	* ipa-inline-analysis.c (redirect_to_unreachable): New function.
	(edge_set_predicate): Use it to mark unreachable edges.
	(inline_summary_t::duplicate): Remove unnecesary code.
	(remap_edge_summaries): Likewise.
	(dump_inline_summary): Report contains_cilk_spawn.
	(compute_inline_parameters): Compute contains_cilk_spawn.
	(inline_read_section, inline_write_summary): Stream
	contains_cilk_spawn.
	* ipa-inline.c (can_inline_edge_p): Do not touch
	DECL_STRUCT_FUNCTION that may not be available;
	use CIF_CILK_SPAWN for cilk; fix optimization attribute checks;
	remove check for callee_fun->can_throw_non_call_exceptions and
	replace it by optimization attribute check; check for flag_exceptions.
	* ipa-inline-transform.c (inline_call): Maintain
	DECL_FUNCTION_PERSONALITY
	* ipa-inline.h (inline_summary): Add contains_cilk_spawn.

2015-03-26  Jakub Jelinek  <jakub@redhat.com>

	PR tree-optimization/65551
	* tree-ssa-sccvn.c (fully_constant_vn_reference_p): Use
	TYPE_PRECISION only for INTEGRAL_TYPE_P types.

2015-03-26  Richard Biener  <rguenther@suse.de>

	PR middle-end/65555
	* tree-cfg.c (verify_gimple_call): Do not require a call to
	have no LHS if it wasn't recognized as control altering yet.

2015-03-26  Jakub Jelinek  <jakub@redhat.com>

	PR tree-optimization/64715
	* passes.def: Add another instance of pass_object_sizes before ccp1.
	* tree-object-size.c (pass_object_sizes::execute): In
	first_pass_instance, only handle __bos (, 1) and __bos (, 3)
	calls, and keep the call in the IL, as {MIN,MAX}_EXPR of the
	__bos result and the computed constant.  Remove redundant
	checks, obsoleted by gimple_call_builtin_p test.

	* var-tracking.c (variable_tracking_main_1): Don't track
	variables for targetm.no_register_allocation targets.

2015-03-26  Oleg Endo  <olegendo@gcc.gnu.org>

	* config/sh/t-linux (DEFAULT_ENDIAN, MULTILIB_EXCEPTIONS): Remove.
	* config/sh/t-sh (MULTILIB_EXCEPTIONS): Handle default endian.

2015-03-25  Michael Meissner  <meissner@linux.vnet.ibm.com>

	PR target/65569
	* config/rs6000/rs6000.md (extenddftf2_fprs): On VSX systems use
	XXLXOR to create 0.0.  On pre-VSX systems make sure the constant
	0.0 is correctly setup.
	(extenddftf2_internal): Likewise.

2015-03-25  Sebastian Pop  <s.pop@samsung.com>

	PR tree-optimization/65177
	* tree-ssa-threadupdate.c (verify_seme): Renamed verify_jump_thread.
	(bb_in_bbs): New.
	(duplicate_seme_region): Renamed duplicate_thread_path.  Redirect all
	edges not adjacent on the path to the original code.

2015-03-25  Uros Bizjak  <ubizjak@gmail.com>

	PR bootstrap/65537
	* doc/install.texi (Building a native compiler): Document new
	bootstrap-lto-noplugin configuration.  Mention that bootstrap-lto
	configuration assumes that the host supports the linker plugin.

2015-03-25  Ilya Enkovich  <ilya.enkovich@intel.com>

	PR target/65508
	* tree-chkp.c (chkp_add_bounds_to_call_stmt): Set static
	chain for generated call.

2015-03-25  Richard Biener  <rguenther@suse.de>

	* passes.c (pass_manager::execute_early_local_passes): Guard
	execution of pass_chkp_instrumentation_passes with
	flag_check_pointer_bounds.
	(pass_chkp_instrumentation_passes::gate): Likewise.

2015-03-25  Martin Liska  <mliska@suse.cz>

	PR tree-optimization/65538
	* symbol-summary.h (function_summary::~function_summary):
	Relese memory for allocated summaries.
	(function_summary::release): New function.

2015-03-25  Jakub Jelinek  <jakub@redhat.com>

	PR lto/65515
	* lto-streamer-out.c (DFS::worklist): New struct.
	(DFS::worklist_vec): New data member.
	(DFS::next_dfs_num): Remove.
	(DFS::DFS): Rewritten using worklist instead of recursion,
	using most of code from DFS::DFS_write_tree.
	(DFS::DFS_write_tree_body): Remove SINGLE_P argument, don't
	pass it to DFS_write_tree calls.
	(DFS::DFS_write_tree): Remove SINGLE_P argument, after
	quick initial checks push it into worklist_vec and return.

2015-03-25  Richard Biener  <rguenther@suse.de>

	PR middle-end/65519
	* genmatch.c (expr::gen_transform): Re-write to avoid
	using gimple_build.

2015-03-25  Bin Cheng  <bin.cheng@arm.com>

	* doc/sourcebuild.texi (arm_tune_string_ops_prefer_neon): New.

2015-03-25  Bin Cheng  <bin.cheng@arm.com>

	* config/arm/arm.opt (print_tune_info): New option.
	* config/arm/arm.c (arm_print_tune_info): New function.
	(arm_file_start): Call arm_print_tune_info.
	* config/arm/arm-protos.h (struct tune_params): Add comment.
	* doc/invoke.texi (@item -mprint-tune-info): New item.
	(-mtune): mention it in ARM Option Summary.

2015-03-25  DJ Delorie  <dj@redhat.com>

	* config/rl78/rl78.c (rl78_print_operand_1): Move 'p' test to
	correct clause.

2015-03-24  Jan Hubicka  <hubicka@ucw.cz>
	    Martin Liska  <mliska@suse.cz>

	* ipa-icf-gimple.h (return_with_result): Add missing colon to dump.
	* ipa-icf.c (sem_function::get_hash): Hash new declaration properties.
	(sem_item::add_type): New function.
	(sem_function::hash_stmt): Add TREE_TYPE of gimple_op.
	(sem_function::compare_polymorphic_p): Do not consider indirect calls.
	(sem_item_optimizer::update_hash_by_addr_refs): Add ODR type to hash.
	(sem_function::equals_wpa): Fix typo.
	* ipa-icf.h (sem_item::add_type): New function.
	(symbol_compare_hashmap_traits): Replace hashing of pointer with symbol
	order.

2015-03-24  Jakub Jelinek  <jakub@redhat.com>

	PR tree-optimization/65533
	* tree-vect-slp.c (vect_build_slp_tree): Before re-trying
	with swapped operands, call vect_free_slp_tree on
	SLP_TREE_CHILDREN of child and truncate the SLP_TREE_CHILDREN
	vector.

2015-03-24  Richard Biener  <rguenther@suse.de>

	PR middle-end/65517
	* tree-cfg.c (remove_edge_and_dominated_blocks): Mark loops
	for fixup if necessary.

2015-03-23  Sandra Loosemore  <sandra@codesourcery.com>

	* doc/extend.texi (Function Attributes): Add @cindex entries
	for all attributes and regularize their format.  Delete text
	about long-obsolete 68HC11 and 68HC12 targets.  Move misplaced
	information about "eightbit_data", "tiny_data", and "model"
	variable attributes to the Variable Attributes section.  Fix
	some obvious typos and copy-editing issues.
	(Variable Attributes, Type Attributes): Likewise add/fix
	@cindex entries for all attributes.

2015-03-23  Jakub Jelinek  <jakub@redhat.com>

	PR target/65523
	* tree-chkp.c (chkp_build_returned_bound): Ignore
	ERF_RETURNS_ARG calls if they have fewer than needed arguments.

2015-03-23  Oleg Endo  <olegendo@gcc.gnu.org>

	PR target/65505
	* config/sh/predicates.md (simple_mem_operand,
	displacement_mem_operand): Add test for reg.
	(short_displacement_mem_operand): Test for displacement_mem_operand
	before invoking sh_disp_addr_displacement.
	* config/sh/constraints.md (Sdd, Sra): Simplify.
	* config/sh/sync.md (atomic_mem_operand_0, atomic_mem_operand_1):
	Remove redundant displacement_mem_operand tests.

2015-03-23  Georg-Johann Lay  <avr@gjlay.de>

	PR target/65296
	* config/avr/driver-avr.c (avr_devicespecs_file): Allow to specify
	the same -mmcu=MCU more than once.

2015-03-23  Jakub Jelinek  <jakub@redhat.com>

	PR bootstrap/65522
	* ipa-devirt.c: Remove duplicate demangle.h include.

	PR target/65504
	* config/i386/i386.c (ix86_copy_addr_to_reg): Set REG_POINTER
	on the pseudo.
	(expand_set_or_movmem_prologue_epilogue_by_misaligned_moves): Set
	REG_POINTER on *destptr after adjusting it for prologue size.

	PR ipa/65521
	* ipa-icf.c (sem_item::update_hash_by_addr_refs): Hash
	ultimate_alias_target ()->order ints instead of
	ultimate_alias_target () pointers.

2015-03-23  Richard Biener  <rguenther@suse.de>

	PR tree-optimization/65518
	* tree-vect-stmts.c (vectorizable_load): Reject single-element
	interleaving cases we generate absymal code for.

2015-03-23  Richard Biener  <rguenther@suse.de>

	PR tree-optimization/65494
	* tree-vect-slp.c (vect_build_slp_tree): Do not (re-)allocate
	matches here.
	(vect_analyze_slp_instance): But do that here, always and once.

2015-03-23  Kyrylo Tkachov  <kyrylo.tkachov@arm.com>

	* expmed.c (synth_mult): Fix comment about multiplying by T-1 and
	adding T or multiplying by T+1 and subracting T.

2015-03-22  Jeff Law  <law@redhat.com>

	PR rtl-optimization/64317
	* Makefile.in (OBJS): Add gcse-common.c
	* gcse.c: Include gcse-common.h
	(struct modify_pair_s): Move structure definition to gcse-common.h
	(compute_transp): Move function to gcse-common.c.
	(canon_list_insert): Similarly.
	(record_last_mem_set_info): Break out some code and put it into
	gcse-common.c.  Call into the new common code.
	(compute_local_properties): Pass additional arguments to compute_transp.
	* postreload-gcse.c: Include gcse-common.h and df.h
	(modify_mem_list_set, blocks_with_calls): New variables.
	(modify_mem_list, canon_modify_mem_list, transp): Likewise.
	(get_bb_avail_insn): Pass in the expression index too.
	(alloc_mem): Allocate memory for the new bitmaps and lists.
	(free_mem): Free memory for the new bitmaps and lists.
	(insert_expr_in_table): Record a bitmap index for each entry we
	add to the table.
	(record_last_mem_set_info): Call into common code in gcse-common.c.
	(get_bb_avail_insn): If no available insn was found in the requested
	BB.  If BB has a single predecessor, see if the expression is
	transparent in BB and available in that single predecessor.
	(compute_expr_transp): New wrapper for compute_transp.
	(eliminate_partially_redundant_load): Pass expression's bitmap_index
	to get_bb_avail_insn.  Compute next_pred_bb_end a bit later.
	(gcse_after_reload_main): If there are elements in the hash table,
	then compute transparency for all the elements in the hash table.
	* gcse-common.h: New file.
	* gcse-common.c: New file.

2015-03-22  Sandra Loosemore  <sandra@codesourcery.com>

	* doc/cpp.texi (Search Path): Hyphenate "command-line" when used
	as an adjective.
	(System Headers): Likewise.
	(Ifdef): Likewise.
	(Traditional macros): Likewise.
	(Invocation): Likewise.
	(Option Index): Likewise.
	* doc/cppopts.texi (-M): Likewise.
	(-finput-charset): Likewise.
	(--help): Likewise.
	* doc.invoke.texi (AVR Options): Likewise.
	(V850 Options): Likewise.

2015-03-22  Jan Hubicka  <hubicka@ucw.cz>

	PR ipa/65475
	* ipa-devirt.c: Include demangle.h
	(odr_type_d): Add field rtti_broken.
	(odr_subtypes_equivalent_p): Do not require name to match.
	(compare_virtual_tables): Fix typo; if type already has ODR violation,
	bypass the tests; be ready for function referneces in vtables that are
	not DECL_VIRTUAL; make warnings to be OPT_Wodr.
	(warn_odr): Give up for nameless types.
	(warn_types_mismatch): Report mismatch in mangled names;
	report mismatch in anonymous namespaces; look into component types to
	give useful error; report when mismatch is dragged in from other ODR
	type.
	(odr_types_equivalent_p): Match types for being polymorphic; avoid
	duplicated diagnostics.
	(add_type_duplicate): Reorder checks so more informative ones come
	first; fix typo; do not output "the extra base is defined here" when
	we did not warn.
	(BINFO_N_BASE_BINFOS): Relax sanity check.

2015-03-22  Martin Liska  <mliska@suse.cz>
	    Jakub Jelinek  <jakub@redhat.com>

	* config/i386/i386.c (def_builtin): Set deferred_isa_values for
	masks that can potentially include a builtin.
	(ix86_add_new_builtins): Introduce fast filter for isa values
	that cannot trigger builtin inclusion.

2015-03-22  Martin Liska  <mliska@suse.cz>

	* ipa-icf.c (sem_item::update_hash_by_addr_refs): New function.
	(sem_item::update_hash_by_local_refs): Likewise.
	(sem_variable::get_hash): Empty line is fixed.
	(sem_item_optimizer::execute): Include adding of hash references.
	(sem_item_optimizer::update_hash_by_addr_refs): New function.
	(sem_item_optimizer::build_hash_based_classes): Use local hash.
	* ipa-icf.h (sem_item::update_hash_by_addr_refs): New function.
	(sem_item::update_hash_by_local_refs): Likewise.

2015-03-20  Jan Hubicka  <hubicka@ucw.cz>

	PR ipa/65502
	* ipa-comdats.c (enqueue_references): Walk through thunks.
	(ipa_comdats): Likewise.
	(set_comdat_group_1): New function.

2015-03-20  Jan Hubicka  <hubicka@ucw.cz>

	PR ipa/65475
	* ipa-devirt.c (add_type_duplicate): Prevail polymorphic type over
	non-polymorphic

2015-03-22  Dave Korn  <dave.korn.cygwin@gmail.com>
	    Gerald Pfeifer  <gerald@pfeifer.com>

	* doc/contrib.texi (Contributors): Update entry for Danny Smith.

2015-03-21  Chung-Lin Tang  <cltang@codesourcery.com>
	    Sandra Loosemore  <sandra@codesourcery.com>

	* config/nios2/nios2-protos.h (nios2_adjust_call_address): Adjust
	function parameter declaration.
	* config/nios2/nios2.md (call,call_value,sibcall,sibcall_value):
	Update arguments to nios2_adjust_call_address().
	(sibcall_internal): Rename from *sibcall.
	(sibcall_value_internal): Rename from *sibcall_value.
	* config/nios2/nios2.c (nios2_emit_add_constant): New function.
	(nios2_large_got_address): Add target temp reg parameter.
	(nios2_got_address): Adjust call to nios2_large_got_address, add
	force_reg around it.
	(nios2_load_pic_address): Add target temp reg parameter, replace call
	to nios2_got_address with corresponding code.
	(nios2_legitimize_constant_address): Update call to
	nios2_load_pic_address.
	(nios2_adjust_call_address): Add temp reg parameter, update PIC case
	to use temp reg for PIC loading purposes.
	(nios2_asm_output_mi_thunk): Implement TARGET_ASM_OUTPUT_MI_THUNK.
	(TARGET_ASM_CAN_OUTPUT_MI_THUNK): Define.
	(TARGET_ASM_OUTPUT_MI_THUNK): Likewise.

2015-03-21  Sandra Loosemore  <sandra@codesourcery.com>

	* doc/invoke.texi (-fno-diagnostics-show-caret): Fix
	usage of "the @option{...}".
	(-Wopenmp-simd): Likewise.
	(-fsanitize-recover): Likewise.
	(-fsanitize-undefined-trap-on-error): Likewise.
	(-flto): Likewise.
	(tracer-dynamic-coverage-feedback): Likewise.
	(reorder-block-duplicate-feedback): Likewise.
	(loop-unroll-jam-size): Likewise.
	(-B): Likewise.
	(-I-): Likewise.
	(-mabs=legacy): Likewise.
	(-mupper-regs-df): Likewise.
	(-mupper-regs-sf): Likewise.
	(-mpointers-to-nested-functions): Likewise.

2015-03-21  Sandra Loosemore  <sandra@codesourcery.com>

	* doc/extend.texi (Cilk Plus Builtins): Add markup.

2015-03-21  Sandra Loosemore  <sandra@codesourcery.com>

	* doc/invoke.texi (-fcheck-pointer-bounds): Copy-edit, add
	additional index entries and cross-references.
	(-fchkp-check-incomplete-type): Likewise.
	(-fchkp-first-field-has-own-bounds): Likewise.
	(-fchkp-narrow-to-innermost-array): Likewise.
	(-fchkp-use-fast-string-functions): Likewise.
	(-fchkp-use-nochk-string-functions): Likewise.
	(-fchkp-use-static-const-bounds): Likewise.
	(-fchkp-treat-zero-dynamic-size-as-infinite): Likewise.
	(-fchkp-instrument-marked-only): Likewise.
	(-fchkp-use-wrappers): Likewise.
	(-static-libmpx): Likewise.
	(-static-libmpxwrappers): Likewise.
	* doc/extend.texi (bnd_legacy): Likewise.
	(bnd_instrument): Likewise.
	(bnd_variable_size): Likewise.
	(Pointer Bounds Checker builtins): Likewise.

2015-03-21  Tom de Vries  <tom@codesourcery.com>

	PR tree-optimization/65458
	* cgraph.c (cgraph_node::dump): Handle parallelized_function field.
	* cgraph.h (cgraph_node): Add parallelized_function field.
	* lto-cgraph.c (lto_output_node): Write parallelized_function field.
	(input_overwrite_node): Read parallelized_function field.
	* omp-low.c (expand_omp_taskreg, finalize_task_copyfn): Set
	parallelized_function on cgraph_node for child_fn.
	* tree-parloops.c: Add include of plugin-api.h, ipa-ref.h and cgraph.h.
	Remove include of gt-tree-parloops.h.
	(parallelized_functions): Remove static variable.
	(parallelized_function_p): Rewrite using parallelized_function field of
	cgraph_node.
	(create_loop_fn): Remove adding to parallelized_functions.
	* Makefile.in (GTFILES): Remove tree-parloops.c

2015-03-20  Vladimir Makarov  <vmakarov@redhat.com>

	PR rtl-optimization/64366
	* lra.c (lra_update_insn_regno_info): Consider regs in
	CALL_INSN_FUNCTION_USAGE memory.

2015-03-20  Richard Biener  <rguenther@suse.de>

	PR middle-end/64715
	* tree-chrec.c (chrec_fold_poly_cst): Use useless_type_conversion_p
	for type comparison and gcc_checking_assert.
	(chrec_fold_plus_poly_poly): Likewise.
	(chrec_fold_multiply_poly_poly): Likewise.
	(chrec_convert_1): Likewise.
	* gimplify.c (gimplify_expr): Remove premature folding of
	&X + CST to &MEM[&X, CST].

2015-03-20  Jan Hubicka  <hubicka@ucw.cz>

	* ipa-inline.c (can_inline_edge_p): Short circuit if inline_failed
	already is final.
	(ipa_inline): Recompute inline_failed codes.
	* cif-code.def (FUNCTION_NOT_OPTIMIZED, REDEFINED_EXTERN_INLINE,
	USES_COMDAT_LOCAL, ATTRIBUTE_MISMATCH, UNREACHABLE): Declare as
	CIF_FINAL_ERROR.

2015-03-20  Uros Bizjak  <ubizjak@gmail.com>

	PR rtl-optimization/60851
	* recog.c (constrain_operands): Accept a pseudo register before reload
	for LRA enabled targets.

2015-03-19  Michael Meissner  <meissner@linux.vnet.ibm.com>

	PR target/65240
	* config/rs6000/predicates.md (easy_fp_constant): Remove special
	-ffast-math handling that kept non-0 constants live in the RTL
	until reload.  Remove logic testing the number of instructions it
	took to create a constant in a GPR that was never used, due to a
	test for soft-float earlier.
	(memory_fp_constant): Delete, no longer used.

	* config/rs6000/rs6000.md (mov<MODE>_hardfloat): Remove
	alternatives for loading non-0 constants into GPRs for hard
	floating point that is no longer needed due to changes in
	easy_fp_constant.  Add support for loading 0.0 into GPRs.
	(mov<mode>_hardfloat32): Likewise.
	(mov<mode>_hardfloat64): Likewise.
	(mov<mode>_64bit_dm): Likewise.
	(movtd_64bit_nodm): Likewise.
	(pre-reload move FP constant define_split): Delete define_split,
	since it is no longer used.
	(extenddftf2_internal): Remove GHF constraints that are not valid
	for extenddftf2.

2015-03-19  Vladimir Makarov  <vmakarov@redhat.com>

	PR rtl-optimization/63491
	* lra-constraints.c (check_and_process_move): Use src instead of
	sreg.  Remove some dead code.

2015-03-19  Jan Hubicka  <hubicka@ucw.cz>

	PR ipa/65380
	* ipa-icf.c (sem_function::merge): Do not merge DECL_EXTERNAL symbols.
	(sem_variable::merge): Likewise.

2015-03-19  Martin Liska  <mliska@suse.cz>

	PR ipa/65465
	* cgraphunit.c (cgraph_node::create_wrapper): Correctly reset
	all fields of cgraph_thunk_info.

2015-03-19  Ilya Enkovich  <ilya.enkovich@intel.com>

	* ipa-chkp.c (chkp_maybe_create_clone): Don't try to
	clone instrumented thunks.

2015-03-19  Richard Biener  <rguenther@suse.de>

	Revert
	2015-03-10  Richard Biener  <rguenther@suse.de>

	PR middle-end/63155
	* tree-ssa-coalesce.h (verify_ssa_coalescing): Declare.
	* tree-ssa-coalesce.c: Include timevar.h.
	(attempt_coalesce): Handle graph being NULL.
	(coalesce_partitions): Call verify_ssa_coalescing if ENABLE_CHECKING.
	Split out abnormal coalescing to ...
	(perform_abnormal_coalescing): ... this function.
	(coalesce_ssa_name): Perform abnormal coalescing without computing
	live/conflict.
	(verify_ssa_coalescing_worker): New function.
	(verify_ssa_coalescing): Likewise.

2015-03-19  Bernd Edlinger  <bernd.edlinger@hotmail.de>
	    Jakub Jelinek  <jakub@redhat.com>

	PR sanitizer/65400
	* tsan.c (instrument_gimple): Clear tail call flag on
	calls.

2015-03-19  Jakub Jelinek  <jakub@redhat.com>

	PR sanitizer/65400
	* ipa-split.c (find_return_bb): Allow TSAN_FUNC_EXIT internal
	call in the return bb.
	(find_split_points): Add RETURN_BB argument, don't call
	find_return_bb.
	(split_function): Likewise.  Add ADD_TSAN_FUNC_EXIT argument,
	if true append TSAN_FUNC_EXIT internal call after the call to
	the split off function.
	(execute_split_functions): Call find_return_bb here.
	Don't optimize if TSAN_FUNC_EXIT is found in unexpected places.
	Adjust find_split_points and split_function calls.

2015-03-18  DJ Delorie  <dj@redhat.com>

	* config/rl78/rl78-virt.md (andqi3_virt): Allow far operands.
	(iorqi3_virt): Likewise.

2015-03-18  Tom de Vries  <tom@codesourcery.com>

	* tree-parloops.c (parallelize_loops): Make static.
	* tree-parloops.h (parallelize_loops): Remove extern declaration.

2015-03-18  Andrew Stubbs  <ams@codesourcery.com>

	PR middle-end/64491
	Revert:
	2014-11-20  Andrew Stubbs  <ams@codesourcery.com>

	* tree-ssa-loop-niter.c (maybe_lower_iteration_bound): Warn if a loop
	condition would be removed due to undefined behaviour.

2015-03-18  Martin Liska  <mliska@suse.cz>

	PR ipa/65432
	* cgraph.c (cgraph_node::get_create): Remove unnecessary
	xstrdup_for_dump wrapper.
	* ipa-icf.c (sem_item::dump): Use symtab_node::name instead of
	sem_item::name.
	(sem_function::equals): Wrap symtab_node::name and symtab_node::asm_name
	with xstrdup_for_dump.
	(sem_variable::equals): Likewise.
	(sem_item_optimizer::read_section): Use symtab_node::name instead of
	sem_item::name.
	(sem_item_optimizer::parse_funcs_and_vars): Likewise.
	(sem_item_optimizer::merge_classes): Wrap symtab_node::name and
	symtab_node::asm_name with xstrdup_for_dump.
	(congruence_class::dump): Use symtab_node::name instead of
	sem_item::name.
	* ipa-icf.h (symtab_node::name): Remove.
	(symtab_node::asm_name): Likewise.

2015-03-18  Jakub Jelinek  <jakub@redhat.com>

	PR tree-optimization/65450
	* tree-vect-data-refs.c (vect_duplicate_ssa_name_ptr_info): New
	function.
	(vect_create_addr_base_for_vector_ref, vect_create_data_ref_ptr): Use
	it instead of duplicate_ssa_name_ptr_info.

	PR target/65222
	* doc/invoke.texi: Add knl as x86 -march=/-mtune= CPU type.

2015-03-18  Richard Biener  <rguenther@suse.de>

	* tree-data-ref.h (struct access_matrix): Remove.
	(AM_LOOP_NEST, AM_NB_INDUCTION_VARS, AM_PARAMETERS, AM_MATRIX,
	AM_NB_PARAMETERS, AM_CONST_COLUMN_INDEX, AM_NB_COLUMNS,
	AM_GET_SUBSCRIPT_ACCESS_VECTOR, AM_GET_ACCESS_MATRIX_ELEMENT): Likewise.
	(am_vector_index_for_loop): Likewise.
	(struct data_reference): Remove access_matrix member.
	(DR_ACCESS_MATRIX): Remove.
	(lambda_vector_new): Add comment.
	(lambda_matrix_new): Use XOBNEWVEC.

2015-03-18  Richard Biener  <rguenther@suse.de>

	* tree-ssa-loop-ch.c (pass_data_ch): Remove TODO_cleanup_cfg.
	(pass_ch::execute): Cleanup the CFG only if we did sth.
	* tree-vect-generic.c (pass_data_lower_vector): Remove TODO_cleanup_cfg.

2015-03-18  Kyrylo Tkachov  <kyrylo.tkachov@arm.com>

	* expmed.c (synth_mult): Use std::swap instead of manually
	swapping algorithms.

2015-03-18  Jakub Jelinek  <jakub@redhat.com>

	PR target/65078
	* config/i386/sse.md (movsi/movdi -> vec_extract_*_0 splitter): New.

2015-03-16  Georg-Johann Lay  <avr@gjlay.de>

	PR target/65296
	* config/avr/avr.opt (-nodevicelib): New option.
	* doc/invoke.texi (AVR Options): Document it.
	* config/avr/avrlibc.h (LIB_SPEC, LIBGCC_SPEC) [avr1]: Don't link
	libgcc.a, libc.a, libm.a.
	* config/avr/specs.h: Same.
	* config/avr/gen-avr-mmcu-specs.c (print_mcu): Don't print specs
	which don't (directly) depend on the device.  Print more help.
	(*avrlibc_devicelib) [-nodevicelib]: Don't link libdev.a.
	(*cpp): Don't define __AVR_DEV_LIB_NAME__.
	* config/avr/driver-avr.c: Remove -nodevicelib from option list in
	case of an error.
	(avr_devicespecs_file): Use suffix "%s" instead of absolute path
	for specs file name.
	* config/avr/avr-arch.h (avr_mcu_t) [.library_name]: Remove.
	* config/avr/avr-mcus.def: Adjust initializers and comments.

2015-03-16  Jan Hubicka  <hubicka@ucw.cz>

	* tree-sra.c (ipa_sra_preliminary_function_checks): Use
	DECL_ONE_ONLY to check if decl is one only.
	* ipa-split.c (consider_split): Limit splitt of one only functions.

2015-03-16  Jakub Jelinek  <jakub@redhat.com>

	PR tree-optimization/65427
	* tree-vect-generic.c (do_cond, expand_vector_scalar_condition): New
	functions.
	(expand_vector_operations_1): Handle BLKmode vector COND_EXPR.

2015-03-16  Marek Polacek  <polacek@redhat.com>

	* cgraph.h (add_new_static_var): Remove declaration.
	* varpool.c (add_new_static_var): Remove function.
>>>>>>> 65f1366e

2015-03-16  Jakub Jelinek  <jakub@redhat.com>

	* omp-low.c (expand_omp_target): Use auto_vec<tree, 11>
	instead of vec<tree> * with vec_alloc and release for args.
	Adjust all users.

	PR middle-end/65431
	* omp-low.c (delete_omp_context): Only splay_tree_delete
	reduction_map in GIMPLE_OMP_TARGET is_gimple_omp_offloaded
	is_gimple_omp_oacc contexts.  Don't look at ctx->outer.

2015-03-16  Max Ostapenko  <m.ostapenko@partner.samsung.com>

	PR sanitizer/64820
	* cfgexpand.c (align_base): New function.
	(alloc_stack_frame_space): Call it.
	(expand_stack_vars): Align prev_frame to be sure
	data->asan_vec elements aligned properly.

2015-03-16  Eric Botcazou  <ebotcazou@adacore.com>

	PR middle-end/65409
	* expr.c (store_field): Do not do a direct block copy if the source is
	a PARALLEL with BLKmode.

2015-03-16  Tom de Vries  <tom@codesourcery.com>

	PR middle-end/65414
	Revert:
	2015-03-12  Tom de Vries  <tom@codesourcery.com>

	PR rtl-optimization/64895
	* lra-lives.c (check_pseudos_live_through_calls): Use
	actual_call_used_reg_set instead of call_used_reg_set, if available.

2015-03-16  Alan Modra  <amodra@gmail.com>

	PR target/63150
	* config/rs6000/rs6000.md (bswapdi2): Remove one scratch reg.
	Modify Z->r bswapdi splitter to use dest in place of scratch.
	In r->Z and Z->r bswapdi splitter rename word_high, word_low
	to word1, word2 and rearrange logic to suit.
	(bswapdi2_64bit): Remove early clobber on Z->r alternative.
	(bswapdi2_ldbrx): Likewise.  Remove '??' on r->r.
	(bswapdi2_32bit): Remove early clobber on Z->r alternative.
	Add one '?' on r->r.  Modify Z->r splitter to avoid need for
	early clobber.

2015-03-14  Jakub Jelinek  <jakub@redhat.com>

	PR tree-optimization/65369
	* tree-vect-stmts.c (vectorizable_load) <case dr_explicit_realign>:
	Set bump to vs * TYPE_SIZE_UNIT (elem_type) - 1 instead of
	(vs - 1) * TYPE_SIZE_UNIT (elem_type).

	PR tree-optimization/65418
	* tree-ssa-reassoc.c (extract_bit_test_mask): If there
	are casts in the first PLUS_EXPR operand, ensure tbias and
	*totallowp are in the inner type.

	PR rtl-optimization/65401
	* combine.c (rtx_equal_for_field_assignment_p): Add widen_x
	argument.  If true, adjust_address_nv of x with big-endian
	correction for the mode widening to GET_MODE (y).
	(make_field_assignment): Don't do MEM mode widening here.
	Use MEM_P instead of GET_CODE == MEM.

2015-03-13  Ilya Verbin  <ilya.verbin@intel.com>

	* varpool.c (varpool_node::get_create): Don't set 'offloadable' flag for
	the external decls.

2015-03-13  Kyrylo Tkachov  <kyrylo.tkachov@arm.com>

	PR target/64600
	* config/arm/arm.c (arm_gen_constant, AND case): Use
	ARM_SIGN_EXTEND when constructing AND mask.

2015-03-13  Thomas Preud'homme  <thomas.preudhomme@arm.com>

	* graph.c (print_graph_cfg): Make function names visible and append
	parenthesis to it.  Also make groups of basic blocks belonging to the
	same function visible.

2015-03-12  Richard Biener  <rguenther@suse.de>

	PR middle-end/44563
	* tree-inline.c (gimple_expand_calls_inline): Walk BB backwards
	to avoid quadratic behavior with inline expansion splitting blocks.
	* tree-cfgcleanup.c (cleanup_tree_cfg_bb): Do not merge block
	with the successor if the predecessor will be merged with it.
	* tree-cfg.c (gimple_can_merge_blocks_p): We can't merge the
	entry block with its successor.

2015-03-13  Richard Biener  <rguenther@suse.de>

	PR middle-end/44563
	* tree-cfgcleanup.c (split_bb_on_noreturn_calls): Remove.
	(cleanup_tree_cfg_1): Do not call it.
	(execute_cleanup_cfg_post_optimizing): Fixup the CFG here.
	(fixup_noreturn_call): Mark the stmt as control altering.
	* tree-cfg.c (execute_fixup_cfg): Do not dump the function
	here.
	(pass_data_fixup_cfg): Produce a dump file.
	* tree-ssa-dom.c: Include tree-cfgcleanup.h.
	(need_noreturn_fixup): New global.
	(pass_dominator::execute): Fixup queued noreturn calls.
	(optimize_stmt): Queue calls that became noreturn for fixup.
	* tree-ssa-forwprop.c (pass_forwprop::execute): Likewise.
	* tree-ssa-pre.c: Include tree-cfgcleanup.h.
	(el_to_fixup): New global.
	(eliminate_dom_walker::before_dom_childre): Queue calls that
	became noreturn for fixup.
	(eliminate): Fixup queued noreturn calls.
	* tree-ssa-propagate.c: Include tree-cfgcleanup.h.
	(substitute_and_fold_dom_walker): New member stmts_to_fixup.
	(substitute_and_fold_dom_walker::before_dom_children): Queue
	alls that became noreturn for fixup.
	(substitute_and_fold): Fixup queued noreturn calls.

2015-03-12  Jan Hubicka  <hubicka@ucw.cz>

	* ipa-icf.c (sem_function::equals_wpa): Match CXX_CONSTRUCTOR_P
	and CXX_DESTURCTOR_P. For consutrctors match ODR type of class they
	are building; for methods check ODR type of class they belong to if
	they may lead to a polymorphic call.
	(sem_function::compare_polymorphic_p): Be bit smarter about testing
	when function may lead to a polymorphic call.
	(sem_function::compare_type_list): Remove.
	(sem_variable::equals): Update use of compatible_types_p.
	(sem_variable::parse_tree_refs): Remove.
	(sem_item_optimizer::filter_removed_items): Do not filter out CXX
	cdtor.
	* ipa-icf-gimple.c (func_checker::compare_decl): Do polymorphic
	matching here.
	(func_checker::compatible_polymorphic_types_p): Break out from ...
	(unc_checker::compatible_types_p): ... here.
	* ipa-icf-gimple.h (func_checker::compatible_polymorphic_types_p):
	Declare.
	(unc_checker::compatible_types_p): Update.
	* ipa-icf.h (compare_type_list, parse_tree_refs, compare_sections):
	Remove.

2015-03-12  Kyrylo Tkachov  <kyrylo.tkachov@arm.com>

	PR rtl-optimization/65235
	* simplify-rtx.c (simplify_binary_operation_1, VEC_SELECT case):
	When first element of vec_concat is const_int, calculate its size
	using second element.

2015-03-12  Richard Biener  <rguenther@suse.de>

	PR middle-end/65270
	* fold-const.c (operand_equal_p): Fix ordering of resetting
	OEP_ADDRESS_OF and checking for it in the [TARGET_]MEM_REF case.

2015-03-12  Dominik Vogt  <vogt@linux.vnet.ibm.com>

	* config/s390/s390.c (s390_reorg): Move code to output nops after label
	to s390_reorg ().
	(s390_asm_output_function_label): Likewise.
	* config/s390/s390.c (s390_asm_output_function_label):
	Fix function label alignment with -mhtopatch.
	* config/s390/s390.md ("unspecv"): New values UNSPECV_NOP_2_BYTE,
	UNSPECV_NOP_4_BYTE and UNSPECV_NOP_6_BYTE
	("nop_2_byte"): New define_insn.
	("nop_4_byte"): Likewise.
	("nop_6_byte"): Likewise.
	* doc/extend.texi (hotpatch): hotpatch attribute doc fixes.
	* doc/invoke.texi (-mhotpatch): -mhotpatch doc fixes.

2015-03-12  Ilya Enkovich  <ilya.enkovich@intel.com>

	PR target/65103
	* config/i386/i386.c (ix86_address_cost): Fix cost of a PIC
	register.

2015-03-12  Ilya Enkovich  <ilya.enkovich@intel.com>

	PR target/65044
	* toplev.c (process_options): Restrict Pointer Bounds Checker
	usage with Address Sanitizer.

2015-03-12  Richard Biener  <rguenther@suse.de>

	* tree-cfg.c (gimple_split_block): Remove loop finding stmt
	to split on.
	* omp-low.c (expand_omp_taskreg): Split block before removing
	the stmt.
	(expand_omp_target): Likewise.
	* ubsan.c (ubsan_expand_null_ifn): Adjust stmt if we replaced it.
	* tree-parloops.c (create_call_for_reduction_1): Pass a proper
	stmt to split_block.

2015-03-12  Tom de Vries  <tom@codesourcery.com>

	PR rtl-optimization/64895
	* lra-lives.c (check_pseudos_live_through_calls): Use
	actual_call_used_reg_set instead of call_used_reg_set, if available.

2015-03-10  Jan Hubicka  <hubicka@ucw.cz>

	* cgraph.c (cgraph_node::release_body): Free function_in_decl_state.
	(cgraph_node::remove): Likewise.
	(cgraph_node::get_untransformed_body): Likewise.
	* varpool.c (varpool_node::remove): Likewise.
	(varpool_node::get_constructor): Add sanity check.

2015-03-11  Sandra Loosemore  <sandra@codesourcery.com>

	* doc/invoke.texi (-fgnu89-inline): Remove discussion about
	old GCC versions.
	(-fabi-compat-version): Likewise.
	(-ffriend-injection): Likewise.
	(-Wdeclaration-after-statement): Likewise.
	(-fomit-frame-pointer): Likewise.
	(-ftree-coalesce-inlined-vars): Likewise.
	(-fvisibility=): Likewise.
	* doc/extend.texi (Typeof): Likewise.
	(Zero Length): Likewise.
	(Escaped Newlines): Likewise.
	(Compound Literals): Likewise.
	(Function Attributes): Likewise.
	(Label Attributes): Likewise.
	(Type Attributes): Likewise.
	(Function Names): Likewise.
	(Other Builtins): Likewise.
	(Function Specific Option Pragmas): Likewise.
	(C++ Interface): Likewise.

2015-03-11  Thomas Schwinge  <thomas@codesourcery.com>

	* config/nvptx/nvptx.h (LIBSTDCXX): Define to "gcc".

2015-03-11  Marek Polacek  <polacek@redhat.com>

	PR tree-optimization/65388
	* tree-ssa-tail-merge.c (same_succ_def::equal): Fix typo in comparison.

2015-03-10  Georg-Johann Lay  <avr@gjlay.de>

	PR target/65296
	* configure.ac [avr]: Check as for options -mrmw, --mlink-relax.
	* configure: Regenerate.
	* config.in: Regenerate.
	* doc/invoke.texi (AVR Options) [-mrmw]: Document it.
	[-mn-flash]: Document it.
	[__AVR_ARCH__]: Document avrtiny.

	* config/avr/gen-avr-mmcu-specs.c (config.h): Include it.
	(*asm_relax): Only define spec if HAVE_AS_AVR_MLINK_RELAX_OPTION.
	(*asm_rmw): Only define spec if HAVE_AS_AVR_MRMW_OPTION.

2015-03-11  Andreas Krebbel  <krebbel@linux.vnet.ibm.com>

	* doc/invoke.texi: Add missing cpu values (z196, zEC12).

2015-03-11  Michael Meissner  <meissner@linux.vnet.ibm.com>

	PR target/65242
	* config/rs6000/rs6000.c (rs6000_preferred_reload_class): Do not
	allow reloads of PLUS in floating point/VSX registers.

2015-03-11  Junmo Park  <junmoz.park@samsung.com>

	* config/arm/cortex-a57.md (cortex_a57_crypto_simple): Add
	crypto_sha256_fast.
	(cortex_a57_crypto_complex): Add crypto_sha256_slow.

2015-03-11  Richard Biener  <rguenther@suse.de>

	PR tree-optimization/65310
	* tree-sra.c (build_ref_for_offset): Also preserve larger
	alignment.

2015-03-11  Marat Zakirov  <m.zakirov@samsung.com>

	* asan.c (instrument_derefs): Disable instrumentation on asan-globals=0.

2015-03-10  Jakub Jelinek  <jakub@redhat.com>

	PR target/65368
	* config/i386/i386.md (bmi2_bzhi_<mode>3): Removed define_insn,
	new define_expand.
	(*bmi2_bzhi_<mode>3, *bmi2_bzhi_<mode>3_1): New define_insns.

2015-03-10  Jan Hubicka  <hubicka@ucw.cz>

	* ipa-icf.c (sem_function::equals_wpa): Move here some checks from ...
	(sem_function::equals_wpa): ... here.

2015-03-10  Marek Polacek  <polacek@redhat.com>
	    Jakub Jelinek  <jakub@redhat.com>

	PR sanitizer/65367
	* ubsan.c (ubsan_expand_objsize_ifn): Update GSI instead of GSI_ORIG
	when only removing the statement.  Handle expanding UBSAN_OBJECT_SIZE
	separately.

2015-03-10  Jakub Jelinek  <jakub@redhat.com>

	PR target/65286
	* config/rs6000/t-linux: For powerpc64* target set
	MULTILIB_OSDIRNAMES instead of MULTIARCH_DIRNAME.

2015-03-10  Richard Biener  <rguenther@suse.de>

	PR middle-end/44563
	* tree-inline.c (copy_cfg_body): Skip block mapped to entry/exit
	for redirect_all_calls.

2015-03-10  Marek Polacek  <polacek@redhat.com>

	* gdbinit.in (pcfun): Define and document.

2015-03-10  Ilya Verbin  <ilya.verbin@intel.com>

	* config/i386/intelmic-mkoffload.c: Include intelmic-offload.h instead
	of libgomp-plugin.h.
	(find_target_compiler): Support a case when the path to gcc is
	specified in the PATH env var, so COLLECT_GCC doesn't contain a path.
	(generate_host_descr_file): Use GOMP_DEVICE_INTEL_MIC from
	intelmic-offload.h instead of OFFLOAD_TARGET_TYPE_INTEL_MIC from
	libgomp-plugin.h.
	(main): Use GCC_INSTALL_NAME as target_driver_name.
	* config/i386/t-intelmic (CFLAGS-mkoffload.o): Add GCC_INSTALL_NAME
	define.
	(mkoffload.o): Remove obsolete include path and defines.
	(mkoffload$(exeext)): Use $(LINKER) instead of $(COMPILER).

2015-03-10  Richard Biener  <rguenther@suse.de>

	PR middle-end/63155
	* tree-ssa-coalesce.h (verify_ssa_coalescing): Declare.
	* tree-ssa-coalesce.c: Include timevar.h.
	(attempt_coalesce): Handle graph being NULL.
	(coalesce_partitions): Call verify_ssa_coalescing if ENABLE_CHECKING.
	Split out abnormal coalescing to ...
	(perform_abnormal_coalescing): ... this function.
	(coalesce_ssa_name): Perform abnormal coalescing without computing
	live/conflict.
	(verify_ssa_coalescing_worker): New function.
	(verify_ssa_coalescing): Likewise.

2015-03-10  Georg-Johann Lay  <avr@gjlay.de>

	PR target/65296
	* config.gcc (extra_options) [avr]: Remove.
	(extra_gcc_objs) [avr]: Use driver-avr.o, avr-devices.o.
	(tm_file) [avr]: Add avr/specs.h after avr/avr.h.
	(tm_defines) [avr-*-rtems*]: Add WITH_RTEMS.

	* config/avr/avr.opt (config/avr/avr-arch.h): Remove include.
	(-mmcu=): Add Var and MissingArgError properties.
	(-march=): Remove.
	* config/avr/genmultilib.awk: Use -mmcu= instead of -march=.
	* config/avr/t-multilib: Regenerate.
	* config/avr/specs.h: New file.
	* config/avr/driver-avr.c: New file.
	* config/avr/genopt.sh: Remove file.
	* config/avr/avr-tables.opt: Remove file.
	* config/avr/predicates.md (avr_current_arch): Rename to avr_arch.
	* config/avr/avr-c.c: Same.
	* avr-arch.h: Same.
	(avr_current_device): Remove proto.
	* config/avr/avr.h (avr_current_arch): Rename to avr_arch.
	(AVR_HAVE_8BIT_SP): Don't depend on avr_current_device.
	(EXTRA_SPEC_FUNCTIONS): Define.
	(avr_devicespecs_file): New specs function proto.
	(DRIVER_SELF_SPECS): Use device-specs-file spec function.
	* config/avr/avr.c (avr_current_arch): Rename to avr_arch.
	(avr_current_device): Remove definition and usage.
	(avr_set_core_architecture): New static function.
	(avr_option_override): Use it.
	* config/avr/avr-devices.c (diagnostic.h, avr-arch.h): Include them.
	(mcu_name): New static array.
	(comparator, avr_archs_str, avr_mcus_str): New static functions.
	(avr_inform_devices, avr_inform_core_architectures): New functions.
	* config/avr/gen-avr-mmcu-specs.c (avr-arch.h, specs.h): Include.
	(avrlibc.h) [WITH_AVRLIBC]: Include.
	(../rtems.h, rtems.h) [WITH_RTEMS]: Include.
	(print_mcu): Rewrite from scratch.
	* config/avr/avrlibc.h (LIB_SPEC, LIBGCC_SPEC, STARTFILE_SPEC):
	Forward to avr-specific specs defined in device-specs file.
	* config/avr/t-avr (driver-avr.o): New rule.
	(avr-devices.o): Depend on avr-arch.h.
	(avr-mcus): No more depend on avr-tables.opt.
	(avr-tables.opt): Remove rule.
	(install-device-specs): Use INSTALL_DATA, not INSTALL_PROGRAM.

2015-03-10  Ilya Enkovich  <ilya.enkovich@intel.com>

	* c-family/c.opt (fchkp-use-wrappers): New.
	* ipa-chkp.c (CHKP_WRAPPER_SYMBOL_PREFIX): New.
	(chkp_wrap_function): New.
	(chkp_build_instrumented_fndecl): Support wrapped
	functions.
	* doc/invoke.texi (-fcheck-pointer-bounds): New.
	(-fchkp-check-incomplete-type): New.
	(-fchkp-first-field-has-own-bounds): New.
	(-fchkp-narrow-bounds): New.
	(-fchkp-narrow-to-innermost-array): New.
	(-fchkp-optimize): New.
	(-fchkp-use-fast-string-functions): New.
	(-fchkp-use-nochk-string-functions): New.
	(-fchkp-use-static-bounds): New.
	(-fchkp-use-static-const-bounds): New.
	(-fchkp-treat-zero-dynamic-size-as-infinite): New.
	(-fchkp-check-read): New.
	(-fchkp-check-write): New.
	(-fchkp-store-bounds): New.
	(-fchkp-instrument-calls): New.
	(-fchkp-instrument-marked-only): New.
	(-fchkp-use-wrappers): New.
	(-static-libmpx): New.
	(-static-libmpxwrappers): New.

2015-03-10  Ilya Enkovich  <ilya.enkovich@intel.com>

	* config/i386/linux-common.h (LIBMPX_WRAPPERSSPEC): New.
	(CHKP_SPEC): Add wrappers library.
	* c-family/c.opt (static-libmpxwrappers): New.

2015-03-10  Ilya Enkovich  <ilya.enkovich@intel.com>

	* config/i386/linux-common.h (LIBMPX_LIBS): New.
	(LIBMPX_SPEC): New.
	(CHKP_SPEC): New.
	* gcc.c (CHKP_SPEC): New.
	(LINK_COMMAND_SPEC): Add CHKP_SPEC.
	* c-family/c.opt (static-libmpx): New.

2015-03-10  Richard Biener  <rguenther@suse.de>

	PR middle-end/44563
	* cgraph.h (struct cgraph_edge_hasher): Add hash overload
	for compare_type.
	* cgraph.c (cgraph_edge_hasher::hash): Inline htab_hash_pointer.
	(cgraph_update_edge_in_call_site_hash): Use cgraph_edge_hasher::hash.
	(cgraph_add_edge_to_call_site_hash): Likewise.
	(cgraph_node::get_edge): Likewise.
	(cgraph_edge::set_call_stmt): Likewise.
	(cgraph_edge::remove_caller): Likewise.

2015-03-10  Chung-Ju Wu  <jasonwucj@gmail.com>

	* config/nds32/nds32.h (callee_saved_regs_size): Rename to ...
	(callee_saved_gpr_regs_size): ... this.
	(callee_saved_regs_first_regno): Rename to ...
	(callee_saved_first_gpr_regno): ... this.
	(callee_saved_regs_last_regno) Rename to ...
	(callee_saved_last_gpr_regno): ... this.
	* config/nds32/nds32.c (nds32_compute_stack_frame): Adjust renamed
	variables.
	(nds32_initial_elimination_offset): Likewise.
	(nds32_expand_prologue): Likewise.
	(nds32_expand_epilogue): Likewise.
	(nds32_expand_prologue_v3push): Likewise.
	(nds32_expand_epilogue_v3pop): Likewise.
	* config/nds32/nds32-md-auxiliary.c (nds32_output_stack_push):
	Adjust renamed variables.
	(nds32_output_stack_pop): Likewise.

2015-03-10  Thomas Preud'homme  <thomas.preudhomme@arm.com>

	* dominance.c (nearest_common_dominator_for_set): Fix A_Dominated_by_B
	code in comment.

2015-03-10  Jakub Jelinek  <jakub@redhat.com>

	PR rtl-optimization/65321
	* cfgexpand.c (expand_debug_expr): Ensure shift amount isn't wider
	than shift mode.
	* var-tracking.c (use_narrower_mode): Likewise.

2015-03-10  Jan Hubicka  <hubicka@ucw.cz>

	PR tree-optimization/65355
	* varasm.c (notice_global_symbol): Do not produce RTL.
	* symtab.c (symtab_node::can_increase_alignment_p): Check for section
	anchor.
	* tree-vect-data-refs.c (vect_compute_data_ref_alignment): Do not
	check for section anchors.

2015-03-10  Alan Modra  <amodra@gmail.com>

	PR target/65286
	* config.gcc (powerpc*-*-linux*): Arrange for powerpc64le-linux
	to be single-arch by default.  Set cpu_is_64bit for powerpc64
	given --with-cpu=native.
	* config/rs6000/t-fprules: Do not set default MULTILIB vars.
	* config/rs6000/t-linux (MULTIARCH_DIRNAME): Support powerpc64
	and powerpc64le.
	* config/rs6000/linux64.h (SUBSUBTARGET_OVERRIDE_OPTIONS): Test
	rs6000_isa_flags rather than TARGET_64BIT.

2015-03-09  Yoshinori Sato  <ysato@users.sourceforge.jp>
	    Kaz Kojima  <kkojima@gcc.gnu.org>

	* config/sh/t-linux (MULTILIB_EXCEPTIONS): Define for m2a cases.

2015-03-09  Jakub Jelinek  <jakub@redhat.com>

	PR lto/65361
	* ipa-devirt.c (add_type_duplicate): Don't use DECL_CONTEXT
	on a TREE_BINFO, instead use BINFO_TYPE.

2015-03-09  Richard Biener  <rguenther@suse.de>

	PR middle-end/65270
	* tree-core.h (enum operand_equal_flag): Add OEP_ADDRESS_OF.
	* fold-const.c (operand_equal_p): When recursing for ADDR_EXPRs
	operand set OEP_ADDRESS_OF.  Clear it when recursing to non-bases
	of that.  When comparing dereferences compare alignment.
	When comparing MEM_REFs or TARGET_MEM_REFs compare dependence info.

2015-03-08  Jan Hubicka  <hubicka@ucw.cz>

	* ipa-inline-analysis.c (check_callers): Check
	node->can_remove_if_no_direct_calls_and_refs_p.
	(growth_likely_positive): Reorganize to call
	can_remove_if_no_direct_calls_p later.
	* cgraph.h (will_be_removed_from_program_if_no_direct_calls_p,
	will_be_removed_from_program_if_no_direct_calls_p): Add
	will_inline parameter.
	* cgraph.c (cgraph_node::can_remove_if_no_direct_calls_p,
	cgraph_node::will_be_removed_from_program_if_no_direct_calls_p):
	Handle inliner case correctly.

2015-03-09  Thomas Preud'homme  <thomas.preudhomme@arm.com>

	PR tree-optimization/63743
	* cfgexpand.c (reorder_operands): Also reorder if only second operand
	had its definition forwarded by TER.

2015-03-08  Jan Hubicka  <hubicka@ucw.cz>

	PR lto/65316
	* ipa-utils.h (types_odr_comparable): Add strict argument.
	* ipa-devirt.c: Fix whitespace;
	(odr_hasher): Remove.
	(odr_name_hasher, odr_vtable_hasher): New hashers.
	(can_be_name_hashed_p): New predicate.
	(hash_type_name): remove.
	(hash_odr_name): New.
	(odr_name_hasher::hash): new.
	(can_be_vtable_hashed_p): New.
	(hash_odr_vtable): New.
	(odr_vtable_hasher::hash): New.
	(types_same_for_odr): Add strict parameter.
	(types_odr_comparable): Likewise.
	(odr_name_hasher::equal): New.
	(odr_vtable_hasher::equal): New.
	(odr_name_hasher::remove): New.
	(odr_hash_type): Change to hash_table<odr_name_hasher>.
	(odr_vtable_hash_type): New.
	(odr_vtable_hash): New.
	(odr_subtypes_equivalent_p): Do strict comparsion.
	(add_type_duplicate): Merge type names; cleanup; avoid type
	duplicates.
	(register_odr_type): Initialize vtable hash.
	(build_type_inheritance_graph): Likewise
	(get_odr_type): Reorg to use two hashes.
	(dump_possible_polymorphic_call_targets): Move sanity check after debug
	output.
	(ipa_devirt): Dump type_inheritance_graph.
	(types_same_for_odr): Add strict mode.

2015-03-05  Jan Hubicka  <hubicka@ucw.cz>

	PR ipa/65334
	* cgraph.h (symtab_node): Add definition_alignment,
	can_increase_alignment_p and increase_alignment.
	* symtab.c (symtab_node::can_increase_alignment_p,
	increase_alignment_1, symtab_node::increase_alignment,
	symtab_node::definition_alignment): New.
	* tree-vect-data-refs.c (vect_can_force_dr_alignment_p): Use
	can_increase_alignment_p.
	* tree-vectorizer.c (increase_alignment): Use increase_alignment.
	* tree-vect-stmts.c (ensure_base_align): Likewise.
	* varasm.c (function_section_1): Use definition_alignment.
	(assemble_start_function): Likewise.
	(emit_local): likewise.
	(build_constant_desc): Likewsie.
	(output_constant_def_contents): Likewise.
	(place_block_symbol): Likewise.
	(output_object_block): Likewise.

2015-03-05  Jan Hubicka  <hubicka@ucw.cz>

	PR ipa/65316
	* tree.c (free_lang_data_in_type): Be sure to keep BINFO_VTABLE
	when outputting debug.

2015-03-07  Marek Polacek  <polacek@redhat.com>
	    Martin Uecker  <uecker@eecs.berkeley.edu>

	PR sanitizer/65280
	* doc/invoke.texi: Update description of -fsanitize=bounds.

2015-03-06  Wilco Dijkstra  <wilco.dijkstra@arm.com>

	* tree-ssa-phiopt.c (neg_replacement): Remove.
	(tree_ssa_phiopt_worker): Remove negate optimization.

2015-03-05  Jan Hubicka  <hubicka@ucw.cz>

	PR ipa/65302
	* value-prof.c (gimple_ic): Pure dead eh edges when needed.

2015-03-06  Richard Biener  <rguenther@suse.de>

	PR middle-end/64928
	* tree-ssa-live.h (struct tree_live_info_d): Add livein_obstack
	and liveout_obstack members.
	(calculate_live_on_exit): Remove.
	(calculate_live_ranges): Change declaration.
	* tree-ssa-live.c (liveness_bitmap_obstack): Remove global var.
	(new_tree_live_info): Adjust.
	(calculate_live_ranges): Delete livein when not wanted.
	(calculate_live_ranges): Do not initialize liveness_bitmap_obstack.
	Deal with partly deleted live info.
	(loe_visit_block): Remove temporary bitmap by using
	bitmap_ior_and_compl_into.
	(live_worklist): Adjust accordingly.
	(calculate_live_on_exit): Make static.
	* tree-ssa-coalesce.c (coalesce_ssa_name): Tell calculate_live_ranges
	we do not need livein.

2015-03-06  Jonathan Wakely  <jwakely@redhat.com>

	* real.c (real_from_string): Fix typo in assertion.

2015-03-06  Alex Velenko  <alex.velenko@arm.com>

	* ChangeLog (2015-03-05): Reflect Richard Henderson as actual author of
	the patch.

2015-03-05  Jan Hubicka  <hubicka@ucw.cz>

	* ipa-icf.c (sem_variable::equals_wpa): Check FINAL flags.

2015-03-05  Vladimir Makarov  <vmakarov@redhat.com>

	PR target/64342
	* lra-assigns.c (find_hard_regno_for): Rename to
	find_hard_regno_for_1.  Add a new parameter.
	(find_hard_regno_for): New function using find_hard_regno_for_1.

2015-03-05  Bernd Edlinger  <bernd.edlinger@hotmail.de>

	PR rtl-optimization/65067
	* expmed.c (store_bit_field, extract_bit_field): Reworked the
	strict volatile bitfield handling.

2015-03-05  Martin Liska  <mliska@suse.cz>

	PR ipa/65318
	* ipa-icf.c (sem_variable::equals): Compare variables types.

2015-03-05  Richard Henderson  <rth@redhat.com>

	PR target/65121
	* config/arm/arm.c (arm_function_in_section_p): Fix predicate to
	correctly check weak symbol binding.

2015-03-05  Steve Ellcey  <sellcey@imgtec.com>

	PR middle-end/65315
	* cfgexpand.c (expand_stack_vars): Update large_align to maximum
	needed alignment.

2015-03-05  Martin Liska  <mliska@suse.cz>

	* ipa-inline.c (inline_small_functions): Set default value to
	prevent warning during bootstrap.
	* tree.h: Add pragma guard that ignores false positives during
	bootstrap.

2015-03-05  Richard Biener  <rguenther@suse.de>

	PR tree-optimization/65310
	* tree-vect-data-refs.c (vect_compute_data_ref_alignment):
	Properly preserve alignment of the base of the access.

2015-03-05  Richard Biener  <rguenther@suse.de>

	PR ipa/65270
	* ipa-icf-gimple.c (func_checker::compare_memory_operand):
	Compare dependence info.

2015-03-05  Richard Biener  <rguenther@suse.de>

	PR middle-end/65233
	* ipa-polymorphic-call.c: Include tree-ssa-operands.h and
	tree-into-ssa.h.
	(walk_ssa_copies): Revert last chage.  Instead do not walk
	SSA names registered for SSA update.

2015-03-03  Jan Hubicka  <hubicka@ucw.cz>

	PR ipa/65270
	* ipa-icf.c (sem_item::compare_cgraph_references): Compare
	vtable references for their containing type.
	(sem_function::equals_wpa): Compare TYPE_RESTRICT
	and type attributes.

2015-03-04  Eric Botcazou  <ebotcazou@adacore.com>

	* fold-const.c (round_up_loc): Cast divisor to signed on all paths
	before negating it.
	* stor-layout.c (finalize_record_size): Revert latest change.

2015-03-04  Andreas Tobler  <andreast@gcc.gnu.org>

	* config/rs6000/t-freebsd64: Remove 32-bit soft-float multilibs.

2015-03-03  Jan Hubicka  <hubicka@ucw.cz>

	* cgraph.c (cgraph_node::can_remove_if_no_direct_calls_p): Rewrite
	for correct comdat handling.
	(cgraph_node::will_be_removed_from_program_if_no_direct_calls_p):
	Likewise.
	* cgraph.h (call_for_symbol_and_aliases): Fix formating.
	(used_from_object_file_p_worker): Remove.
	(cgraph_node::only_called_directly_or_alised): Add
	used_from_object_file_p.
	* ipa-inline-analysis.c (growth_likely_positive): Optimie.
	* ipa-inline-transform.c (can_remove_node_now_p_1): Use
	can_remove_if_no_direct_calls_and_refs_p.

2015-03-04  Nick Clifton  <nickc@redhat.com>

	* config/rl78/rl78.h (enum reg_class): Remove real registers from
	General register class.
	* config/rl78/rl78-real.md: Replace general register constraints
	with real+virtual register constraints.

2015-03-04  Andreas Krebbel  <krebbel@linux.vnet.ibm.com>

	* config/s390/s390.c (s390_expand_builtin): Exlude non-htm builtins
	from checking for -mhtm option.

2015-03-03  Jan Hubicka  <hubicka@ucw.cz>

	* tree-sra.c (convert_callers): Use call_for_symbol_and_aliases.
	(struct ipa_sra_check_caller_data): Add has_thunk field.
	(ipa_sra_check_caller): Check for thunk.
	(ipa_sra_preliminary_function_checks): Give up on function with
	thunks.
	(ipa_early_sra): Use call_for_symbol_and_aliases.

2015-03-03  Kaz Kojima  <kkojima@gcc.gnu.org>

	PR target/65249
	* config/sh/sh.md (symGOT_load): Use R0 reg for operands[2] when
	called for __stack_chk_guard symbol.

2015-03-03  DJ Delorie  <dj@redhat.com>

	* config/rl78/rl78-real.md (*addqi_real): Allow SADDR types for
	inc/dec.
	(*addhi3_real): Likewise.
	* config/rl78/rl78-virt.md (*inc<mode>3_virt): Additional
	pattern to match incrementing memory.
	* config/rl78/predicates.md (rl78_1_2_operand): New.
	* config/rl78/rl78.c (rl78_force_nonfar_3): Allow far mem-mem if
	it's the same and only mem.
	(rl78_alloc_physical_registers_op2): If there's effectively only
	one MEM, transcode it into HL.
	(rl78_far_p): Reject addresses that aren't legitimate.

2015-03-03  Eric Botcazou  <ebotcazou@adacore.com>

	* fold-const.c (round_up_loc): Cast divisor to HOST_WIDE_INT before
	negating it.

	* tree-sra.c (pa_sra_preliminary_function_checks): Fix typo in message.

2015-03-03  Max Filippov  <jcmvbkbc@gmail.com>

	Implement call0 ABI for xtensa
	* config/xtensa/constraints.md ("a" constraint): Include stack
	pointer in case of call0 ABI.
	("q" constraint): Make empty in case of call0 ABI.
	("D" constraint): Include stack pointer in case of call0 ABI.
	* config/xtensa/xtensa-protos.h (xtensa_set_return_address,
	xtensa_expand_epilogue, xtensa_regno_to_class): Add new function
	prototypes.
	* config/xtensa/xtensa.c (xtensa_callee_save_size): New
	variable.
	(xtensa_regno_to_class): Make it a local variable in the
	function xtensa_regno_to_class.
	(xtensa_function_epilogue, TARGET_ASM_FUNCTION_EPILOGUE): Remove
	macro, function prototype and implementation.
	(reg_nonleaf_alloc_order): Make it a local variable in the
	function order_regs_for_local_alloc.
	(xtensa_conditional_register_usage): New function.
	(TARGET_CONDITIONAL_REGISTER_USAGE): Define macro.
	(xtensa_valid_move): Allow direct moves to stack pointer
	register in call0 ABI.
	(xtensa_setup_frame_addresses): Only spill register windows in
	windowed ABI.
	(xtensa_emit_call): Emit call(x)8 or call(x)0 in windowed and
	call0 ABI respectively.
	(xtensa_function_arg_1): Only mark a7 register for copying in
	windowed ABI.
	(xtensa_call_save_reg): New function.
	(compute_frame_size): Add space for callee saved register
	storage to the frame size in call0 ABI.
	(xtensa_expand_prologue): Generate code to set up stack frame
	and save callee-saved registers in call0 ABI.
	(xtensa_expand_epilogue): New function.
	(xtensa_set_return_address): New function.
	(xtensa_return_addr): Calculate return address in call0 ABI.
	(xtensa_builtin_saveregs): Only mark a7 register for copying and
	emit copying code in windowed ABI.
	(order_regs_for_local_alloc): Add preferred register allocation
	order for non-leaf function in call0 ABI.
	(xtensa_static_chain): Add atatic chain passing for call0 ABI.
	(xtensa_asm_trampoline_template): Add trampoline generation for
	call0 ABI.
	(xtensa_trampoline_init): Add trampoline initialization for
	call0 ABI.
	(xtensa_conditional_register_usage, xtensa_regno_to_class): New
	functions.
	* config/xtensa/xtensa.h (TARGET_WINDOWED_ABI): New macro.
	(TARGET_CPU_CPP_BUILTINS): Add built-in define for call0 ABI.
	(CALL_USED_REGISTERS): Modify to encode both windowed and call0
	ABI call-used registers.
	(HARD_FRAME_POINTER_REGNUM): Add frame pointer for call0 ABI.
	(INCOMING_REGNO, OUTGOING_REGNO): Use argument unchanged in
	call0 ABI.
	(REG_CLASS_CONTENTS): Include all registers into the preferred
	reload registers set, adjust the set in the
	xtensa_conditional_register_usage.
	(xtensa_regno_to_class): Drop variable declaration.
	(REGNO_REG_CLASS): Redefine to use xtensa_regno_to_class
	function.
	(WINDOW_SIZE): Define as 8 or 0 for windowed and call0 ABI
	respectively.
	(FUNCTION_PROFILER): Add _mcount call for call0 ABI.
	(TRAMPOLINE_SIZE): Define trampoline size for call0 ABI.
	(RETURN_ADDR_IN_PREVIOUS_FRAME): Define to 0 in call0 ABI.
	(ASM_OUTPUT_POOL_PROLOGUE): Always generate literal pool
	location in call0 ABI.
	(EH_RETURN_STACKADJ_RTX): New definition, use a10 for passing
	stack adjustment size when handling exception.
	(CRT_CALL_STATIC_FUNCTION): Add definition for call0 ABI.
	* config/xtensa/xtensa.md (A9_REG, UNSPECV_BLOCKAGE): New
	definitions.
	("return" pattern): Generate ret.n/ret in call0 ABI.
	("epilogue" pattern): Expand epilogue.
	("nonlocal_goto" pattern): Use default in call0 ABI.
	("eh_return" pattern): Move implementation to eh_set_a0_windowed,
	emit eh_set_a0_* depending on ABI.
	("eh_set_a0_windowed" pattern): Former eh_return pattern.
	("eh_set_a0_call0", "blockage"): New patterns.

2015-03-03  Martin Liska  <mliska@suse.cz>

	PR ipa/65287
	* ipa-icf.c (sem_variable::parse): Skip all alias variables.

2015-03-03  Michael Meissner  <meissner@linux.vnet.ibm.com>

	PR 65138/target
	* config/rs6000/rs6000-tables.opt: Regenerate table.

2015-03-03  Renlin Li  <renlin.li@arm.com>

	* doc/md.texi (@item ^): Change ? into ^.

2015-03-03  H.J. Lu  <hongjiu.lu@intel.com>

	* doc/tm.texi: Regenerated.

2015-03-03  Max Filippov  <jcmvbkbc@gmail.com>

	* builtins.c (expand_builtin_return_addr): Add
	RETURN_ADDR_IN_PREVIOUS_FRAME to 'if' condition, remove
	surrounding #ifdef.
	* config/sparc/sparc.h (RETURN_ADDR_IN_PREVIOUS_FRAME): Change
	definition to 1.
	* config/xtensa/xtensa.h (RETURN_ADDR_IN_PREVIOUS_FRAME):
	Likewise.
	* defaults.h (RETURN_ADDR_IN_PREVIOUS_FRAME): Define to 0 if
	undefined.
	* doc/tm.texi.in (RETURN_ADDR_IN_PREVIOUS_FRAME): Update
	paragraph.

2015-03-03  Martin Jambor  <mjambor@suse.cz>
	    Eric Botcazou  <ebotcazou@adacore.com>

	* tree-sra.c (ipa_sra_check_caller_data): New type.
	(has_caller_p): Removed.
	(ipa_sra_check_caller): New function.
	(ipa_sra_preliminary_function_checks): Use it.

2015-03-03  Martin Liska  <mliska@suse.cz>

	* ipa-icf.c (sem_item_optimizer::merge_classes): Use bit or
	instead of if branch.

2015-03-03  Martin Liska  <mliska@suse.cz>

	PR ipa/65282
	* ipa-icf.c (sem_variable::equals): Fix wrong condition.

2015-03-23  Jeff Law  <law@redhat.com>

	PR tree-optimization/65241
	* tree-ssa-dom.c (lookup_avail_expr): Only modify the avail_expr
	hash table if INSERT is true.

2015-03-03  Georg-Johann Lay  <avr@gjlay.de>

	PR target/65296
	* config.gcc (extra_gcc_objs) [avr-*-rtems*]: Remove.

2015-03-03  Georg-Johann Lay  <avr@gjlay.de>

	PR target/64331
	* config/avr/avr.c (context.h, tree-pass.h): Include them.
	(avr_pass_data_recompute_notes): New static variable.
	(avr_pass_recompute_notes): New class.
	(avr_register_passes): New static function.
	(avr_option_override): Call it.

2015-03-03  Georg-Johann Lay  <avr@gjlay.de>

	Fix various problems with specs file generation.

	PR target/65296
	* config.gcc (extra_gcc_objs) [avr]: Remove.
	* config/avr/driver-avr.c: Remove file.
	* config/avr/t-avr (driver-avr.o): Remove rule.
	(gen-avr-mmcu-specs): Use CXX_FOR_BUILD, CXXFLAGS_FOR_BUILD and
	INCLUDES to build.  Depend on TM_H.
	* config/avr/gen-avr-mmcu-specs.c: Tidy up code.  Fix various
	build warnings.  Fix non-matching types and non-existing %-codes.
	(tm.h): Include.
	(*lib) [!WITH_AVRLIBC]: Don't link libdev.a.
	(*libgcc) [WITH_AVRLIBC]: Add "-lm".
	* config/avr/avrlibc.h (LIBGCC_SPEC): Remove definition.
	* config/avr/avr.h (DRIVER_SELF_SPECS): Fix handling of -march=.
	(CPP_SPEC, CC1PLUS_SPEC, ASM_SPEC, LINK_SPEC, LIB_SPEC)
	(LIBGCC_SPEC): Remove definitions.

2015-03-03  Eric Botcazou  <ebotcazou@adacore.com>

	* config/ia64/ia64.c (expand_vec_perm_interleave_2): Use gen_raw_REG
	to create a register in testing mode.

2015-03-03  Martin Liska  <mliska@suse.cz>
	    Jan Hubicka  <hubicka@ucw.cz>

	PR ipa/65263
	* cgraph.c (cgraph_node::has_thunk_p): New function.
	* cgraph.h (cgraph_node::has_thunk_p: Likewise.
	* ipa-icf.c (redirect_all_callers): Do not redirect thunks.
	(sem_function::merge): Assert is changed.

2015-03-03  Martin Liska  <mliska@suse.cz>
	    Martin Jambor  <mjambor@suse.cz>

	PR ipa/65087
	* ipa-icf.c (sem_item_optimizer::execute): Change function
	return value to boolean.
	(sem_item_optimizer::merge_classes): Likewise.
	(ipa_icf_driver): Return TODO_remove_functions in case there's
	a merge operation processed.
	* ipa-icf.h: Change function return value to boolean.

2015-03-02  Michael Meissner  <meissner@linux.vnet.ibm.com>

	PR 65138/target
	* config/rs6000/rs6000-cpus.def (powerpc64le): Add new generic
	processor type for 64-bit little endian PowerPC.

	* config/rs6000/rs6000.c (rs6000_option_override_internal): If
	-mdebug=reg, print TARGET_DEFAULT.  Fix logic to use
	TARGET_DEFAULT if there is no default cpu.  Fix -mdebug=reg
	printing built-in mask so it does not pass NULL pointers.

	* doc/invoke.texi (IBM RS/6000 and PowerPC options): Document
	-mcpu=powerpc64le.

2015-03-02  Steve Ellcey  <sellcey@imgtec.com>

	PR target/58158
	* config/mips/mips.md (mov<mode>cc): Change ISA_HAS_SEL check to
	!ISA_HAS_FP_CONDMOVE.

2015-03-02  Aldy Hernandez  <aldyh@redhat.com>

	* config/i386/i386.md (*udivmod<mode>4_pow2): Remove
	reload_completed.

2015-03-02  Ulrich Drepper  <drepper@gmail.com>

	* doc/invoke.texi (Options for Code Generation Conventions):
	Fix URL of DSO paper.

2015-03-02  Jan Hubicka  <hubicka@ucw.cz>

	PR ipa/65130
	* ipa-inline.c (check_callers): Looks for recursion.
	(inline_to_all_callers): Give up on uninlinable or recursive edges.
	* ipa-inline-analysis.c (inline_summary_t::duplicate): Do not update
	summary of inline clones.
	(do_estimate_growth_1): Fix recursion check.

2015-03-02  Jan Hubicka  <hubicka@ucw.cz>

	PR ipa/64988
	* ipa-inline-transform.c (clone_inlined_nodes): Do not dissolve
	comdat groups.

2015-03-02  Jan Hubicka  <hubicka@ucw.cz>
	    Aldy Hernandez  <aldyh@redhat.com>

	PR lto/65276
	* ipa-devirt.c (add_type_duplicate): Remove odr_violated assert
	when checking TYPE_BINFO.

2015-03-02  Richard Biener  <rguenther@suse.de>

	PR ipa/65270
	* ipa-icf-gimple.c: Include builtins.h.
	(func_checker::compare_memory_operand): Compare base alignment.

2015-03-02  Ilya Enkovich  <ilya.enkovich@intel.com>

	PR target/65184
	* gcc/config/i386/i386.c (ix86_pass_by_reference) Bounds
	are never passed by reference.

2015-03-02  Ilya Enkovich  <ilya.enkovich@intel.com>

	PR target/65183
	* tree-chkp.c (chkp_check_lower): Don't check against
	zero bounds for already instrumented functions.
	(chkp_check_upper): Likewise.
	(chkp_fini): Clean pass local data to avoid wrong reusage.

2015-02-28  Martin Liska  <mliska@suse.cz>
	    Jan Hubicka  <hubicka@ucw.cz>

	* ipa-icf.c (sem_variable::equals): Improve debug output;
	get variable constructor.
	(sem_variable::parse): Do not filter out too early; give up on
	volatile and register vars.
	(sem_item_optimizer::filter_removed_items): Filter out nonreadonly
	variables.
	* ipa-icf.h (sem_variable::init): Do not set ctor.
	(sem_variable::ctor): Remove.

2015-03-01  Aldy Hernandez  <aldyh@redhat.com>

	PR middle-end/65233
	* ipa-polymorphic-call.c (walk_ssa_copies): Handle empty PHIs.

2015-02-28  Jan Hubicka  <hubicka@ucw.cz>

	* ipa-icf.c: Include stor-layout.h
	(sem_function::compare_cgraph_references): Rename to ...
	(sem_item::compare_cgraph_references): ... this one.
	(sem_variable::equals_wpa): New function
	(sem_variable::equals): Do not check stuff already verified by
	equals_wpa.
	(sem_variable::equals): Reorg based on varasm.c:compare_constant.
	* ipa-icf.h (sem_item): Add compare_cgraph_references.
	(sem_function): Remove compare_cgraph_references.
	(sem_variable): Turns equals_wpa into non-inline.

2015-02-28  Jan Hubicka  <hubicka@ucw.cz>

	* ipa-icf.c (sem_function::init): Fix formating; skip GIMPLE_PREDICT.
	(sem_item::add_expr): New function.
	(sem_function::hash_stmt): Handle operands of most statements.
	(sem_variable::get_hash): Hash the actual constructor.
	* ipa-icf.h (sem_item): Add add_expr.
	(sem_function): Update prototype of hash_stmt

2015-02-28  Martin Liska  <mliska@suse.cz>
	    Jan Hubicka  <hubicka@ucw.cz>

	PR ipa/65245
	* ipa-icf-gimple.c (func_checker::compare_function_decl):
	Remove.
	(func_checker::compare_variable_decl): Skip symtab vars.
	(func_checker::compare_cst_or_decl): Update.
	* ipa-icf.c (sem_function::parse): Do not consider aliases.
	(sem_function::compare_cgraph_references): Add ADDRESS parameter;
	use correct symtab predicates.
	(sem_function::equals_wpa): Update uses of compare_cgraph_references.
	(sem_variable::parse):  Update comment.
	(sem_item_optimizer::build_graph): Consider ultimate aliases
	for references.

2015-02-28  Jan Hubicka  <hubicka@ucw.cz>

	* ipa-icf-gimple.c (func_checker::compare_operand): Fix handling
	of OBJ_TYPE_REF.

2015-02-28  Jan Hubicka  <hubicka@ucw.cz>

	* ipa-icf.c (sem_function::merge): Fix handling of COMDAT.
	(sem_variable::merge) Likewise.

2015-02-28  Jan Hubicka  <hubicka@ucw.cz>

	* ipa-inline.c (can_inline_edge_p): Match opt_for_fn on inline
	target; also match flag_ipa_devirt.

2015-03-01  Martin Liska  <mliska@suse.cz>
	    Jan Hubicka  <hubicka@ucw.cz>

	* ipa-icf-gimple.c (func_checker::compare_variable_decl):
	Validate variable alignment.
	* ipa-icf.c (sem_function::equals_private): Be more precise
	about non-common function attributes.
	(sem_variable::equals): Likewise.

2015-02-28  Jan Hubicka  <hubicka@ucw.cz>

	PR ipa/65237
	* ipa-icf.c (sem_function::merge): Do not attempt to produce alias
	across COMDAT group boundary.

2015-02-28  Jan Hubicka  <hubicka@ucw.cz>

	PR ipa/65232
	* ipa-icf.c (clear_decl_rtl): New function.
	(sem_function::merge): Clear RTL before forming alias.
	(sem_variable::merge): Clear RTL before forming alias.

2015-02-28  Jan Hubicka  <hubicka@ucw.cz>

	PR ipa/65236
	* cgraphunit.c (cgraph_node::expand_thunk): Enable return slot opt.

2015-02-28  Xingxing Pan  <xxingpan@marvell.com>

	* config/aarch64/aarch64.md: (mov<mode>_aarch64): Change type
	to neon_to_gp<q>.

2015-02-27  Vladimir Makarov  <vmakarov@redhat.com>

	* params.def (PARAM_LRA_INHERITANCE_EBB_PROBABILITY_CUTOFF): Fix
	a typo in the description.

2015-02-27  Vladimir Makarov  <vmakarov@redhat.com>

	PR target/64317
	* params.def (PARAM_LRA_INHERITANCE_EBB_PROBABILITY_CUTOFF): New.
	* params.h (LRA_INHERITANCE_EBB_PROBABILITY_CUTOFF): New.
	* lra-constraints.c: Include "params.h".
	(EBB_PROBABILITY_CUTOFF): Use
	LRA_INHERITANCE_EBB_PROBABILITY_CUTOFF.
	(lra_inheritance): Use '<' instead of '<=' for
	EBB_PROBABILITY_CUTOFF.
	* doc/invoke.texi (lra-inheritance-ebb-probability-cutoff):
	Document change.

2015-02-27  Martin Liska  <mliska@suse.cz>

	* ipa-icf.h (struct symbol_compare_hashmap_traits): Add missing
	vector length condition.

2015-02-27  Sandra Loosemore  <sandra@codesourcery.com>

	* doc/extend.texi (x86 transactional memory intrinsics):
	Reorganize discussion of _xbegin.  Clarify that the return
	value is a bit mask.  Expand example and move to end of section.

2015-02-26  Jakub Jelinek  <jakub@redhat.com>
	    Aldy Hernandez  <aldyh@redhat.com>

	PR rtl-optimization/65220
	* config/i386/i386.md (*udivmod<mode>4_pow2): New.

2015-02-27  Vladimir Makarov  <vmakarov@redhat.com>

	PR target/65032
	* lra-remat.c (update_scratch_ops): New.
	(do_remat): Call it.
	* lra.c (lra_register_new_scratch_op): New. Take code from ...
	(remove_scratches): ... here.
	* lra-int.h (lra_register_new_scratch_op): New prototype.

2015-02-27  Marek Polacek  <polacek@redhat.com>

	PR c/65040
	* doc/invoke.texi: Update to reflect that -Wformat=2 doesn't enable
	-Wformat-signedness anymore.

2015-02-27  Andreas Krebbel  <Andreas.Krebbel@de.ibm.com>

	* config/s390/s390.c: (s390_atomic_assign_expand_fenv): New
	function.
	(TARGET_ATOMIC_ASSIGN_EXPAND_FENV): Define macro.

2015-02-27  Andreas Krebbel  <Andreas.Krebbel@de.ibm.com>

	* config/s390/s390.c (enum s390_builtin):
	Add S390_BUILTIN_S390_SFPC and S390_BUILTIN_S390_EFPC.
	(code_for_builtin): Add CODE_FOR_s390_sfpc and CODE_FOR_s390_efpc.
	(s390_init_builtins): Generate new builtin functions.
	* config/s390/s390.md (UNSPECV_SFPC, UNSPECV_EFPC): New constants.
	(s390_sfpc, s390_efpc): New pattern definitions.

2015-02-27  Andreas Krebbel  <Andreas.Krebbel@de.ibm.com>

	* config/s390/s390.c: (enum s390_builtin, s390_expand_builtin):
	Rename S390_BUILTIN_max to S390_BUILTIN_MAX.
	(s390_builtin_decls): New array.
	(s390_init_builtins): Put builtin decls into s390_builtin_decls.
	(s390_builtin_decl): New function.
	(TARGET_BUILTIN_DECL): Define macro.

2015-02-27  Richard Biener  <rguenther@suse.de>

	PR middle-end/63175
	* builtins.c (get_object_alignment_2): Make sure to re-apply
	the ANDed mask after recursing to its operand gets us a new
	misalignment bit position.

2015-02-26  Jan Hubicka  <hubicka@ucw.cz>
	    Martin Liska  <mliska@suse.cz>

	PR bootstrap/65150
	* ipa-icf.c (symbol_compare_collection::symbol_compare_colleciton):
	Use address_matters_p.
	(redirect_all_callers, set_addressable): New functions.
	(sem_function::merge): Reorganize and fix merging issues.
	(sem_variable::merge): Likewise.
	(sem_variable::compare_sections): Remove.
	* common.opt (fmerge-all-constants, fmerge-constants): Remove
	Optimization flag.
	* symtab.c (symtab_node::resolve_alias): When alias has aliases,
	redirect them.
	(symtab_node::make_decl_local): Set ADDRESSABLE bit when
	decl is used.
	(address_matters_1): New function.
	(symtab_node::address_matters_p): New function.
	* cgraph.c (cgraph_edge::verify_corresponds_to_fndecl): Fix
	check for merged flag.
	* cgraph.h (address_matters_p): Declare.
	(symtab_node::address_taken_from_non_vtable_p): Remove.
	(symtab_node::address_can_be_compared_p): New method.
	(ipa_ref::address_matters_p): Move here from ipa-ref.c; simplify.
	* ipa-visibility.c (symtab_node::address_taken_from_non_vtable_p):
	Remove.
	(comdat_can_be_unshared_p_1) Use address_matters_p.
	(update_vtable_references): Fix formating.
	* ipa-ref.c (ipa_ref::address_matters_p): Move inline.
	* cgraphunit.c (cgraph_node::create_wrapper): Drop UNINLINABLE flag.
	* cgraphclones.c: Preserve merged and icf_merged flags.

2015-02-26  Sandra Loosemore  <sandra@codesourcery.com>

	* doc/extend.texi (Function Attributes): Fix spelling and typos.
	(Label Attributes): Likewise.
	(Cilk Plus Builtins): Likewise.
	(ARC SIMD Built-in Functions): Likewise.
	(ARM C Language Extensions (ACLE)): Likewise.
	(PowerPC Built-in Functions): Likewise.
	(PowerPC Hardware Transactional Memory Built-in Functions):
	Likewise.

2015-02-26  Jakub Jelinek  <jakub@redhat.com>

	PR tree-optimization/65216
	* tree-ssa-reassoc.c (rewrite_expr_tree): Force creation of
	new stmt and new SSA_NAME for lhs whenever the arguments have
	changed and weren't just swapped.  Fix comment typo.

	PR tree-optimization/65215
	* tree-ssa-math-opts.c (find_bswap_or_nop_load): Return false
	for PDP endian targets.
	(perform_symbolic_merge, find_bswap_or_nop_1, find_bswap_or_nop):
	Fix up formatting issues.
	(bswap_replace): Likewise.  For BYTES_BIG_ENDIAN, if the final access
	size is smaller than the original, adjust MEM_REF offset by the
	difference of sizes.  Use is_gimple_mem_ref_addr instead of
	is_gimple_min_invariant test to avoid adding address temporaries.

2015-02-26  Martin Liska  <mliska@suse.cz>
	    Jan Hubicka  <hubicka@ucw.cz>

	PR ipa/64693
	* ipa-icf.c (symbol_compare_collection::symbol_compare_collection): New.
	(sem_item_optimizer::subdivide_classes_by_sensitive_refs): New function.
	(sem_item_optimizer::process_cong_reduction): Include division by
	sensitive references.
	* ipa-icf.h (struct symbol_compare_hashmap_traits): New class.
	* ipa-ref.c (ipa_ref::address_matters_p): New function.
	* ipa-ref.h (ipa_ref::address_matters_p): Likewise.

2015-02-26  Georg-Johann Lay  <avr@gjlay.de>

	PR target/65192
	* config/avr/avr-protos.h (tiny_valid_direct_memory_access_range):
	Remove.
	* config/avr/avr.c: Same.
	(avr_legitimate_address_p) <AVR_TINY, CONSTANT_ADDRESS_P>:
	Refuse any constant address not in 0..0xbf.
	* config/avr/avr.md (*mov<mode>, *movsf): Remove
	tiny_valid_direct_memory_access_range from insn conditions.
	(mov<mode>): Don't special-case expansion of avrtiny addresses.

2015-02-26  Oleg Endo  <olegendo@gcc.gnu.org>

	PR target/61142
	* config/sh/sh.c (sh_check_add_incdec_notes): New function.
	* config/sh/sh-protos.h (sh_check_add_incdec_notes): Declare it.
	* config/sh/predicates.md (const_logical_operand): New predicate.
	* config/sh/sh.md: Add new peephole2 patterns.

2015-02-26  Marek Polacek  <polacek@redhat.com>

	PR ipa/65008
	* ipa-inline.c (early_inliner): Recompute inline parameters.

2015-02-26  Bill Schmidt  <wschmidt@linux.vnet.ibm.com>

	PR target/65171
	* config/rs6000/rs6000.c (rs6000_analyze_swaps): Ensure
	instructions with TImode operands are included in the analysis.

2015-02-26  Sebastian Pop  <s.pop@samsung.com>

	* tree-ssa-threadupdate.c (dump_jump_thread_path): Print all edges
	of an EDGE_FSM_THREAD.

2015-02-25  Adhemerval Zanella  <azanella@linux.vnet.ibm.com>

	* config/rs6000/htm.md (tcheck): Fix assembly encoding.

2015-02-25  Aldy Hernandez  <aldyh@redhat.com>

	PR debug/46102
	* dwarf2out.c (dwarf2out_init): Disable -feliminate-dwarf2-dups.

2015-02-26  Sebastian Pop  <s.pop@samsung.com>

	PR tree-optimization/65048
	* tree-ssa-threadupdate.c (valid_jump_thread_path): New.
	(thread_through_all_blocks): Call valid_jump_thread_path.
	Remove invalid FSM jump-thread paths.

2015-02-26  Jakub Jelinek  <jakub@redhat.com>

	* passes.c (ipa_write_summaries_1): Call lto_output_init_mode_table.
	(ipa_write_optimization_summaries): Likewise.
	* tree-streamer.h: Include data-streamer.h.
	(streamer_mode_table): Declare extern variable.
	(bp_pack_machine_mode, bp_unpack_machine_mode): New inline functions.
	* lto-streamer-out.c (lto_output_init_mode_table,
	lto_write_mode_table): New functions.
	(produce_asm_for_decls): Call lto_write_mode_table when streaming
	offloading LTO.
	* lto-section-in.c (lto_section_name): Add "mode_table" entry.
	(lto_create_simple_input_block): Add mode_table argument to the
	lto_input_block constructors.
	* ipa-prop.c (ipa_prop_read_section, read_replacements_section):
	Likewise.
	* data-streamer-in.c (string_for_index): Likewise.
	* ipa-inline-analysis.c (inline_read_section): Likewise.
	* ipa-icf.c (sem_item_optimizer::read_section): Likewise.
	* lto-cgraph.c (input_cgraph_opt_section): Likewise.
	* lto-streamer-in.c (lto_read_body_or_constructor,
	lto_input_toplevel_asms): Likewise.
	(lto_input_mode_table): New function.
	* tree-streamer-out.c (pack_ts_fixed_cst_value_fields,
	pack_ts_decl_common_value_fields, pack_ts_type_common_value_fields):
	Use bp_pack_machine_mode.
	* real.h (struct real_format): Add name field.
	* lto-streamer.h (enum lto_section_type): Add LTO_section_mode_table.
	(class lto_input_block): Add mode_table member.
	(lto_input_block::lto_input_block): Add mode_table_ argument,
	initialize mode_table.
	(struct lto_file_decl_data): Add mode_table field.
	(lto_input_mode_table, lto_output_init_mode_table): New prototypes.
	* tree-streamer-in.c (unpack_ts_fixed_cst_value_fields,
	unpack_ts_decl_common_value_fields,
	unpack_ts_type_common_value_fields): Call bp_unpack_machine_mode.
	* tree-streamer.c (streamer_mode_table): New variable.
	* real.c (ieee_single_format, mips_single_format,
	motorola_single_format, spu_single_format, ieee_double_format,
	mips_double_format, motorola_double_format,
	ieee_extended_motorola_format, ieee_extended_intel_96_format,
	ieee_extended_intel_128_format, ieee_extended_intel_96_round_53_format,
	ibm_extended_format, mips_extended_format, ieee_quad_format,
	mips_quad_format, vax_f_format, vax_d_format, vax_g_format,
	decimal_single_format, decimal_double_format, decimal_quad_format,
	ieee_half_format, arm_half_format, real_internal_format): Add name
	field.
	* config/pdp11/pdp11.c (pdp11_f_format, pdp11_d_format): Likewise.

2015-02-26  Yuri Rumyantsev  <ysrumyan@gmail.com>

	PR target/65161
	* config/i386/i386.c (ix86_sched_reorder): Skip instruction
	reordering for selective scheduling.

2015-02-26  Terry Guo  <terry.guo@arm.com>

	* config/arm/arm-cores.def (cortex-m7): Add flag FL_NO_VOLATILE_CE.
	* config/arm/arm-protos.h (FL_NO_VOLATILE_CE): New flag.
	(arm_arch_no_volatile_ce): Declare new global variable.
	* config/arm/arm.c (arm_arch_no_volatile_ce): New global variable.
	(arm_option_override): Assign value to arm_arch_no_volatile_ce.
	* config/arm/arm.h (arm_arch_no_volatile_ce): Declare it.
	(TARGET_NO_VOLATILE_CE): New macro.
	* config/arm/arm.md (arm_comparison_operator): Disabled if not allow
	volatile memory access in IT block

2015-02-25  Kai Tietz  <ktietz@redhat.com>

	PR tree-optimization/61917
	* tree-vect-loop.c (vectorizable_reduction): Handle obvious case
	that reduc_def_stmt is null.

2015-02-25  Martin Liska  <mliska@suse.cz>

	* ipa-icf-gimple.c (func_checker::compare_variable_decl): Compare
	hard register variables.

2015-02-25  Kai Tietz  <ktietz@redhat.com>

	PR target/64212
	* symtab.c (symtab::make_decl_local): Set DECL_IMPORT_P explicit to 0.
	(symtab::noninterposable_alias): Likewise.

2015-02-25  Ilya Enkovich  <ilya.enkovich@intel.com>

	PR target/65167
	* gcc/config/i386/i386.c (ix86_function_arg_regno_p): Support
	bounds registers.
	(avoid_func_arg_motion): Add dependencies for BNDSTX insns.

2015-02-25  Alan Lawrence  <alan.lawrence@arm.com>

	PR target/64997
	* config/aarch64/aarch64.md (*xor_one_cmpl<mode>3): Use FP_REGNUM_P
	as split condition; force split via '#' in output pattern.

2015-02-25  Richard Biener  <rguenther@suse.de>
	    Kai Tietz  <ktietz@redhat.com>

	PR tree-optimization/61917
	* tree-vect-loop.c (vectorizable_reduction): Allow
	vect_internal_def without reduction to exit graceful.

2015-02-25  Georg-Johann Lay  <avr@gjlay.de>

	PR target/65196
	* config/avr/avr.c (avr_adjust_insn_length): Call recog_memoized
	only with NONDEBUG_INSN_P.

2015-02-25  Georg-Johann Lay  <avr@gjlay.de>

	Use variadic macros with avr-log.c.

	* config/avr/avr-protos.h (avr_vdump): New prototype.
	(avr_log_set_caller_e, avr_log_set_caller_f): Remove protos.
	(avr_edump, avr_fdump, avr_dump): (Re)define to use avr_vdump.
	* config/avr/avr-log.c: Adjust comments.
	(avr_vdump): New function.
	(avr_vadump): Pass caller as 2nd argument instead of format string.
	(avr_log_caller, avr_log_fdump_e, avr_log_fdump_f)
	(avr_log_set_caller_e, avr_log_set_caller_f): Remove.

2015-02-25  Jakub Jelinek  <jakub@redhat.com>

	PR lto/64374
	* target.def (target_option_stream_in): New target hook.
	* tree-streamer-in.c (streamer_read_tree_bitfields): Invoke
	targetm.target_option.post_stream_in if non-NULL.
	* doc/tm.texi.in: Add @hook TARGET_OPTION_POST_STREAM_IN.
	* doc/tm.texi: Updated.
	* config/i386/i386.c (ix86_function_specific_post_stream_in): New
	function.
	(TARGET_OPTION_POST_STREAM_IN): Redefine.

2015-02-24  Jeff Law  <law@redhat.com>

	PR target/65117
	* config/xtensa/xtensa.md (zero_cost_loop_start): Reverse numbering
	of operand 0 and operand 2.
	(zero_cost_loop_end, loop_end): Similarly.

2015-02-24  Aldy Hernandez  <aldyh@redhat.com>

	* gimple.h (gimple_build_assign): Rename CXX_MEM_STAT_DECL to
	CXX_MEM_STAT_INFO.

2015-02-24  DJ Delorie  <dj@redhat.com>

	* config/rl78/rl78-protos.h (rl78_split_movsi): Accept a mode as well.
	* config/rl78/rl78-expand.md (movsf): New, same as movsi.
	* config/rl78/rl78.c (rl78_split_movsi): Accept a mode, use it
	instead of hardcoding SImode.

2015-02-24  Bernd Schmidt  <bernds@codesourcery.com>

	* omp-low.c (create_omp_child_function): Tag entrypoint
	functions with a special attribute.

2015-02-24  Michael Haubenwallner <michael.haubenwallner@ssi-schaefer.com>

	PR target/65058
	* config/rs6000/xcoff.h (ASM_OUTPUT_EXTERNAL): Drop unused variable.

2015-02-24  Vladimir Makarov  <vmakarov@redhat.com>

	PR rtl-optimization/65123
	* lra-remat.c (operand_to_remat): Check hard regs in insn
	definition too.

2015-02-24  Nick Clifton  <nickc@redhat.com>

	* config/v850/v850.h (ASM_SPEC): Pass -msoft-float/-mhard-float on
	to the assembler.

2015-02-24  Thomas Schwinge  <thomas@codesourcery.com>

	PR libgomp/64625
	* omp-builtins.def (BUILT_IN_GOACC_DATA_START): Specify as
	BT_FN_VOID_INT_SIZE_PTR_PTR_PTR, not
	BT_FN_VOID_INT_PTR_SIZE_PTR_PTR_PTR.
	(BUILT_IN_GOACC_ENTER_EXIT_DATA, BUILT_IN_GOACC_UPDATE): Specify as
	BT_FN_VOID_INT_SIZE_PTR_PTR_PTR_INT_INT_VAR, not
	BT_FN_VOID_INT_PTR_SIZE_PTR_PTR_PTR_INT_INT_VAR.
	(BUILT_IN_GOACC_PARALLEL): Specify as
	BT_FN_VOID_INT_OMPFN_SIZE_PTR_PTR_PTR_INT_INT_INT_INT_INT_VAR, not
	BT_FN_VOID_INT_OMPFN_PTR_SIZE_PTR_PTR_PTR_INT_INT_INT_INT_INT_VAR.
	* builtin-types.def
	(BT_FN_VOID_INT_PTR_SIZE_PTR_PTR_PTR_INT_INT_VAR)
	(BT_FN_VOID_INT_OMPFN_PTR_SIZE_PTR_PTR_PTR_INT_INT_INT_INT_INT_VAR):
	Remove function types.
	(BT_FN_VOID_INT_SIZE_PTR_PTR_PTR)
	(BT_FN_VOID_INT_SIZE_PTR_PTR_PTR_INT_INT_VAR)
	(BT_FN_VOID_INT_OMPFN_SIZE_PTR_PTR_PTR_INT_INT_INT_INT_INT_VAR):
	New function types.

2015-02-24  Georg-Johann Lay  <avr@gjlay.de>

	* config/avr/stdfix.h [__WITH_AVRLIBC__]: Include <stdfix-avrlibc.h>.

2015-02-24  Jakub Jelinek  <jakub@redhat.com>

	PR tree-optimization/65170
	* wide-int.cc (wi::mul_internal): For the umul_ppmm optimization,
	if val[1] < 0, clear also val[2] and return 3.

2015-02-24  Alan Modra  <amodra@gmail.com>

	PR target/65172
	* config/rs6000/rs6000.c (get_memref_parts): Only return true
	when *base is a reg.  Handle nested plus addresses.  Simplify
	pre_modify test.

2015-02-22  Max Filippov  <jcmvbkbc@gmail.com>

	* config/xtensa/xtensa.h (CONSTANT_ALIGNMENT, DATA_ALIGNMENT):
	use natural alignment when optimizing for size.

2015-02-23  Kaz Kojima  <kkojima@gcc.gnu.org>

	PR target/65153
	* config/sh/sh.md (movsicc_true+3): Remove peephole.
	* config/sh/sh-protos.h (replace_n_hard_rtx): Don't declare.
	* config/sh/sh.c (replace_n_hard_rtx): Remove.

2015-02-23  Richard Sandiford  <richard.sandiford@arm.com>

	PR fortran/63427
	* wide-int.cc (wi::from_mpz): Cope with unwrapped values that are
	too big for a wide_int.  Implement missing wrapping operation.

2015-02-23  Oleg Endo  <olegendo@gcc.gnu.org>

	PR target/65163
	* config/sh/sh.md (swapbsi2, related peephole2): Use const_int -65536
	instead of const_int 4294901760.

2015-02-23  Georg-Johann Lay  <avr@gjlay.de>

	* config/avr/t-avr: Fix typo in comment.

2015-02-21  Richard Sandiford  <richard.sandiford@arm.com>

	* doc/rtl.texi (fma): Clarify documentation.

2015-02-20  Aldy Hernandez  <aldyh@redhat.com>

	PR debug/58123
	* gimplify.c (gimplify_expr): Prefer location of TRY_FINALLY_EXPR
	over input_location.

2015-02-20  Bernd Schmidt  <bernds@codesourcery.com>

	* tree-streamer-in.c (unpack_ts_decl_common_value_fields,
	unpack_ts_type_common_value_fields): If ACCEL_COMPILER,
	restrict alignments to absolute_biggest_alignment.
	* config/i386/i386.c (TARGET_ABSOLUTE_BIGGEST_ALIGNMENT):
	Define.
	* doc/tm.texi.in (TARGET_ABSOLUTE_BIGGEST_ALIGNMENT): Add.
	* doc/tm.texi: Regenerate.
	* target.def (absolute_biggest_alignment): New DEFHOOKPOD.

2015-02-20  Vladimir Makarov  <vmakarov@redhat.com>

	PR target/64172
	* ira-color.c (color_pass): Prevent splitting multi-register pseudos.

2015-02-20  Richard Biener  <rguenther@suse.de>

	PR tree-optimization/65136
	* tree-ssa-propagate.c: Include cfgloop.h.
	(replace_phi_args_in): Avoid replacing loop latch edge PHI
	arguments with constants.

2015-02-20  Jakub Jelinek  <jakub@redhat.com>
	    Martin Liska  <mliska@suse.cz>

	PR target/63892
	* ipa-icf.c (sem_function::merge): If DECL_COMDAT_GROUP (alias->decl),
	don't try to create_thunk if stdarg_p.  If
	!sem_item::target_supports_symbol_aliases_p (), similarly, and try to
	redirect_callers if possible.
	(sem_item_optimizer::execute): Call unregister_hooks here...
	(ipa_icf_driver): ... instead of here.

2015-02-20  Kyrylo Tkachov  <kyrylo.tkachov@arm.com>

	* config/aarch64/aarch64.md (*aarch64_lshr_sisd_or_int_<mode>3):
	Mark operand 0 as earlyclobber in 2nd alternative.
	(1st define_split below *aarch64_lshr_sisd_or_int_<mode>3):
	Write negated shift amount into QI lowpart operand 0 and use it
	in the shift step.
	(2nd define_split below *aarch64_lshr_sisd_or_int_<mode>3): Likewise.

2015-02-20  Bernd Schmidt  <bernds@codesourcery.com>

	* cgraph.h (clone_function_name_1): Declare.
	* cgraphclones.c (clone_function_name_1): New function.
	(clone_function_name): Use it.
	* lto-partition.c: Include "stringpool.h".
	(must_not_rename, maybe_rewrite_identifier)
	(validize_symbol_for_target): New static functions.
	(privatize_symbol_name): Use must_not_rename.
	(promote_symbol): Call validize_symbol_for_target.
	(lto_promote_cross_file_statics): Likewise.
	(lto_promote_statics_nonwpa): Likewise.

2015-02-20  Georg-Johann Lay  <avr@gjlay.de>

	PR target/64452
	* config/avr/avr.md (pushhi_insn): New insn.
	(push<mode>1): Push virtual regs in one chunk using pushhi1_insn.

2015-02-20  Bernd Schmidt  <bernds@codesourcery.com>
	    Jakub Jelinek  <jakub@redhat.com>

	* tree-streamer.c (preload_common_nodes): Don't preload
	TI_VA_LIST* for offloading.
	* tree-stdarg.c (pass_stdarg::gate): Disable for ACCEL_COMPILER
	in_lto_p.

2015-02-19  John David Anglin  <danlgin@gcc.gnu.org>

	* config/pa/pa.c (pa_emit_move_sequence): Always force
	(const (plus (symbol) (const_int))) to const mem.  Put REG_EQUAL
	note on insn.

	* config/pa/pa.c (pa_reloc_rw_mask): New function.
	(TARGET_ASM_RELOC_RW_MASK): Define.
	(pa_cannot_force_const_mem): Revert previous change.

2015-02-19  Martin Jambor  <mjmabor@suse.cz>
	    Jan Hubicka  <hubicka@ucw.cz>

	PR ipa/65028
	* ipa-cp.c (propagate_alignment_accross_jump_function): Fix propagation
	across jump functions.

2015-02-19  Uros Bizjak  <ubizjak@gmail.com>

	* config/alpha/alpha.c (alpha_in_small_data_p): Reject common symbols.

2015-02-19  Sandra Loosemore  <sandra@codesourcery.com>

	* doc/extend.texi (x86 transactional memory intrinsics): Copy-edit.

2015-02-19  Richard Henderson  <rth@redhat.com>

	PR middle-end/65074
	* varasm.c (default_binds_local_p_2): Don't test node->definition;
	test DECL_EXTERNAL independent of symtab_node.

2015-02-19  Jakub Jelinek  <jakub@redhat.com>

	PR lto/65012
	* varpool.c (varpool_node::get_constructor): Return early
	if this->lto_file_data is NULL.

2015-02-19  Maxim Kuvyrkov  <maxim.kuvyrkov@linaro.org>

	* haifa-sched.c (enum rfs_decision, rfs_str): Remove RFS_DEBUG.
	(rank_for_schedule_debug): Update.
	(ready_sort): Make static.  Move sorting logic to ...
	(ready_sort_debug, ready_sort_real): New static functions.
	(schedule_block): Sort both debug insns and real insns in preparation
	for ready list trimming.  Improve debug output.
	* sched-int.h (ready_sort): Remove global declaration.

2015-02-18  Trevor Saunders  <tsaunders@mozilla.com>

	* ipa-icf.c (sem_function::equals_private): Adjust.
	(sem_function::bb_dict_test): Take a vec<int> * instead of
	auto_vec<int>.
	* ipa-icf.h (bb_dict_test): Likewise.

2015-02-18  Jakub Jelinek  <jakub@redhat.com>

	PR gcov-profile/64634
	* tree-eh.c (frob_into_branch_around): Fix up typos
	in function comment.
	(lower_catch): Put eh_seq resulting from EH lowering of
	the cleanup sequence after the cleanup rather than before it.

2015-02-18  Tom de Vries  <tom@codesourcery.com>

	* common.opt (fstdarg-opt): New option.
	* tree-stdarg.c (pass_stdarg::gate): Use flag_stdarg_opt.
	* doc/invoke.texi (@item Optimization Options): Add -fstdarg-opt.
	(@item -fstdarg-opt): New item.

2015-02-18  H.J. Lu  <hongjiu.lu@intel.com>

	PR target/65064
	* config/ia64/predicates.md (sdata_symbolic_operand): Return false
	for common symbols.

2015-02-18  Jakub Jelinek  <jakub@redhat.com>

	* config/i386/t-intelmic (mkoffload.o): Remove dependency on
	insn-modes.h.
	(ALL_HOST_OBJS): Add mkoffload.o.
	* config/nvptx/t-nvptx (ALL_HOST_OBJS): Likewise.

2015-02-18  Jan Hubicka  <hubicka@ucw.cz>

	* ipa-devirt.c (odr_subtypes_equivalent_p): Fix formating.
	(compare_virtual_tables): Be smarter about skipping typeinfos;
	do sane output on virtual table table mismatch.
	(warn_odr): Be ready for forward declarations of enums;
	output sane info on base mismatch and virtual table mismatch.
	(add_type_duplicate): Fix code choosing prevailing type; do not ICE
	when only one type is polymorphic.
	(get_odr_type): Fix hashtable corruption.
	(dump_odr_type): Dump mangled names.

2015-02-18  Richard Biener  <rguenther@suse.de>

	PR tree-optimization/65063
	* tree-predcom.c (determine_unroll_factor): Return 1 if we
	have replaced looparound PHIs.

2015-02-18  Martin Liska  <mliska@suse.cz>

	* lto-streamer.c (lto_streamer_init): Encapsulate
	streamer_check_handled_ts_structures with checking macro.

2015-02-18  Jakub Jelinek  <jakub@redhat.com>

	PR ipa/65087
	* cgraphclones.c (cgraph_node::create_virtual_clone): Only copy
	section if !implicit_section.
	(cgraph_node::create_version_clone_with_body): Likewise.
	* trans-mem.c (ipa_tm_create_version): Likewise.

2015-02-18  Richard Biener  <rguenther@suse.de>

	PR tree-optimization/62217
	* tree-ssa-dom.c (cprop_operand): Avoid propagating copies
	into BIVs.

2015-02-18  Marek Polacek  <polacek@redhat.com>

	PR sanitizer/65081
	* ubsan.c (OBJSZ_MAX_OFFSET): Define.
	(ubsan_expand_objsize_ifn): Don't emit run-time check if the offset
	is in range [-16K, -1].  Don't issue run-time error if
	(ptr > ptr + offset).

2015-02-18  Thomas Schwinge  <thomas@codesourcery.com>

	* doc/install.texi (nvptx-*-none): New section.
	* doc/invoke.texi (Nvidia PTX Options): Likewise.
	* config/nvptx/nvptx.opt: Update.

	* config/nvptx/mkoffload.c (parse_env_var, free_array_of_ptrs)
	(access_check): New functions, copied from
	config/i386/intelmic-mkoffload.c.
	(main): For non-installed testing, look in all COMPILER_PATHs for
	GCC_INSTALL_NAME.

	* config/nvptx/nvptx.h (GOMP_SELF_SPECS): Define macro.

2015-02-18  Andrew Pinski  <apinski@cavium.com>
	    Naveen H.S  <Naveen.Hurugalawadi@caviumnetworks.com>

	* config/aarch64/aarch64.c (*aarch64_load_symref_appropriately):
	Check whether the destination of SYMBOL_SMALL_TPREL is Pmode.

2015-02-17  Jan Hubicka  <hubicka@ucw.cz>

	* ipa-visibility.c (function_and_variable_visibility): Only
	check locality if node is not already local.
	* ipa-inline.c (want_inline_function_to_all_callers_p): Use
	call_for_symbol_and_aliases instead of
	call_for_symbol_thunks_and_aliases.
	(ipa_inline): Likewise.
	* cgraph.c (cgraph_node::call_for_symbol_thunks_and_aliases):
	first walk aliases.
	* ipa.c (symbol_table::remove_unreachable_nodes): Use
	call_for_symbol_and_aliases.
	* ipa-profile.c (ipa_propagate_frequency_data): Add function_symbol.
	(ipa_propagate_frequency_1): Use it; use opt_for_fn
	(ipa_propagate_frequency): Update.
	(ipa_profile): Add opt_for_fn gueards.

2015-02-17  Oleg Endo  <olegendo@gcc.gnu.org>

	* config/sh/sh.opt (mcbranch-force-delay-slot): New option.
	* doc/invoke.texi (SH options): Document it.
	* config/sh/sh.c (sh_insn_length_adjustment): Check
	TARGET_CBRANCH_FORCE_DELAY_SLOT instead of sh_cpu_attr == CPU_SH2E.

2015-02-17  H.J. Lu  <hongjiu.lu@intel.com>

	* common.opt (fipa-cp-alignment): New.
	* ipa-cp.c (ipcp_store_alignment_results): Check
	flag_ipa_cp_alignment.
	* opts.c (default_options_table): Enable -fipa-cp-alignment for
	-O2.
	(enable_fdo_optimizations): Set x_flag_ipa_cp_alignment.
	* doc/invoke.texi: Document -fipa-cp-alignment.

2015-02-17  Oleg Endo  <olegendo@gcc.gnu.org>

	PR target/64793
	* config/sh/sh.md (cbranch define_delay): Set annulled true branch insn
	to nil.  Adjust comments.

2015-02-17  Jan Hubicka  <hubicka@ucw.cz>

	* ipa-visibility.c (function_and_variable_visibility): Only
	check locality if node is not already local.
	* ipa-inline.c (want_inline_function_to_all_callers_p): Use
	call_for_symbol_and_aliases instead of
	call_for_symbol_thunks_and_aliases.
	(ipa_inline): Likewise.
	* cgraph.c (cgraph_node::call_for_symbol_thunks_and_aliases):
	first walk aliases.
	* ipa.c (symbol_table::remove_unreachable_nodes): Use
	call_for_symbol_and_aliases.
	* ipa-profile.c (ipa_propagate_frequency_data): Add function_symbol.
	(ipa_propagate_frequency_1): Use it; use opt_for_fn
	(ipa_propagate_frequency): Update.
	(ipa_profile): Add opt_for_fn guards.

2015-02-17  Thomas Schwinge  <thomas@codesourcery.com>

	* config/nvptx/mkoffload.c (parse_file): Fix logic error in
	skipping of "strange" tokens.

2015-02-17  Jeff Law  <law@redhat.com>

	* tree-vrp.c (identify_jump_threads): Use last_stmt.  Remove
	obsolete comment.

2015-02-17  James Greenhalgh  <james.greenhalgh@arm.com>

	* haifa-sched.c (recompute_todo_spec): Treat SCHED_GROUP_P
	as forcing a HARD_DEP between instructions, thereby
	disallowing rewriting to break dependencies.

2015-02-16  Jan Hubicka  <hubicka@ucw.cz>

	* symtab.c (symtab_node::verify_base): Verify body_removed->!definiton
	* lto-cgraph.c (lto_output_varpool_node): Do not keep definition of
	variables in boundary that have no inlitalizer encoded and are
	not aliases.
	* varasm.c (default_binds_local_p_2): External definitions do not
	count as definitions here.

2015-02-16  Jeff Law  <law@redhat.com>

	PR tree-optimization/64823
	* tree-vrp.c (identify_jump_threads): Handle blocks with no real
	statements.
	* tree-ssa-threadedge.c (potentially_threadable_block): Allow
	threading through blocks with PHIs, but no statements.
	(thread_through_normal_block): Distinguish between blocks where
	we did not process all the statements and blocks with no statements.

2015-02-16  Jakub Jelinek  <jakub@redhat.com>
	    James Greenhalgh  <james.greenhalgh@arm.com>

	PR ipa/64963
	* cgraphclones.c (cgraph_node::create_virtual_clone): Copy
	section if not linkonce.  Fix up formatting.
	(cgraph_node::create_version_clone_with_body): Copy section.
	* trans-mem.c (ipa_tm_create_version): Likewise.

2015-02-16  Richard Biener  <rguenther@suse.de>

	PR tree-optimization/65077
	* tree-ssa-structalias.c (get_constraint_for_1): Handle
	IMAGPART_EXPR, REALPART_EXPR and BIT_FIELD_REF.
	(find_func_aliases): Allow float values to carry pointers again.

2015-02-16  James Greenhalgh  <james.greenhalgh@arm.com>

	* doc/install.texi (Specific): Reorder targets list to put
	aarch64 in alphabetical order.  Add a link to aarch64*-*-*
	from the top menu.

2015-02-16  Michael Haubenwallner  <michael.haubenwallner@ssi-schaefer.com>
	    David Edelsohn  <dje.gcc@gmail.com>

	PR target/65058
	* config/rs6000/rs6000.c (rs6000_output_symbol_ref): Append storage
	mapping class to external variable or function reference.
	* config/rs6000/xcoff.h (ASM_OUTPUT_EXTERNAL): Do not append storage
	mapping class.

2015-02-16  David Eelsohn  <dje.gcc@gmail.com>

	PR target/53348
	* config/rs6000/rs6000.c (rs6000_declare_alias): Only use
	ASM_WEAKEN_DECL if defined.

2015-02-16  Richard Biener  <rguenther@suse.de>

	PR lto/65015
	* varasm.c (default_file_start): For LTO produced units
	emit <artificial> as file directive.

2015-02-16  Richard Biener  <rguenther@suse.de>

	PR tree-optimization/63593
	* tree-predcom.c (execute_pred_commoning_chain): Delay removing
	stmts and releasing SSA names until...
	(execute_pred_commoning): ... after processing all chains.

2015-02-16  Jan Hubicka  <hubicka@ucw.cz>

	PR ipa/65059
	* ipa-comdats.c (ipa_comdats): Do not categorize thunks to
	external functions.

2015-02-15  Sandra Loosemore  <sandra@codesourcery.com>

	* doc/bugreport.texi: Adjust section titles throughout the file
	to use "Title Case".
	* doc/extend.texi: Likewise.
	* doc/gcov.texi: Likewise.
	* doc/implement-c.texi: Likewise.
	* doc/implement-cxx.texi: Likewise.
	* doc/invoke.texi: Likewise.
	* doc/objc.texi: Likewise.
	* doc/standards.texi: Likewise.
	* doc/trouble.texi: Likewise.

2015-02-15  Jan Hubicka  <hubicka@ucw.cz>

	* cgraph.h (symtab_node::has_aliases_p): Simplify.
	(symtab_node::call_for_symbol_and_aliases): Use has_aliases_p
	* tree.c (lookup_binfo_at_offset): Make static.
	(get_binfo_at_offset): Do not shadow offset; add explanatory
	comment.

2015-02-15  John David Anglin  <danglin@gcc.gnu.org>

	* config/pa/pa.c (pa_secondary_reload): Request a secondary reload
	for all floading point loads and stores except those using a register
	index address.
	* config/pa/pa.md: Add new patterns to load a lo_sum DLT operand
	to a register.

2015-02-14  Jan Hubicka  <hubicka@ucw.cz>

	* ipa-inline-analysis.c (growth_data): Add uninlinable field.
	(do_estimate_growth_1): Record if any uninlinable edge was seen.
	(estimate_growth): Handle uninlinable edges correctly.
	(check_callers): New.
	(growth_likely_positive): Handle aliases correctly.

2015-02-14  Jan Hubicka  <hubicka@ucw.cz>

	* ipa-chkp.c: Use iterate_direct_aliases.
	* symtab.c (resolution_used_from_other_file_p): Move inline.
	(symtab_node::create_reference): Fix formating.
	(symtab_node::has_aliases_p): Move inline; use iterate_direct_aliases.
	(symtab_node::iterate_reference): Move inline.
	(symtab_node::iterate_referring): Move inline.
	(symtab_node::iterate_direct_aliases): Move inline.
	(symtab_node::used_from_object_file_p_worker): Inline into ...
	(symtab_node::used_from_object_file_p): ... this one; move inline.
	(symtab_node::call_for_symbol_and_aliases): Move inline;
	use iterate_direct_aliases.
	(symtab_node::call_for_symbol_and_aliases_1): New method.
	(cgraph_node::call_for_symbol_and_aliases): Move inline;
	use iterate_direct_aliases.
	(cgraph_node::call_for_symbol_and_aliases_1): New method.
	(varpool_node::call_for_node_and_aliases): Rename to ...
	(varpool_node::call_for_symbol_and_aliases): ... this one; Move inline;
	use iterate_direct_aliases.
	(varpool_node::call_for_symbol_and_aliases_1): New method.
	* ipa.c (ipa_single_use): Use iterate_direct_aliases.
	(ipa_discover_readonly_nonaddressable_var): Update.
	* ipa-devirt.c: Fix formating.
	* cgraph.c (cgraph_node::can_remove_if_no_direct_calls_and_refs_p):
	Move inline.
	(cgraph_node::call_for_symbol_and_aliases): Move inline.
	(cgraph_node::call_for_symbol_and_aliases_1): New function..
	* cgraph.h (used_from_object_file_p_worker): Remove.
	(resolution_used_from_other_file_p): Move inline.
	(symtab_node::has_aliases_p): Move inline; use iterate_direct_aliases.
	(symtab_node::iterate_reference): Move inline.
	(symtab_node::iterate_referring): Move inline.
	(symtab_node::iterate_direct_aliases): Move inline.
	(symtab_node::used_from_object_file_p_worker): Inline into ...
	(symtab_node::used_from_object_file_p): Move inline.
	* tree-emutls.c (ipa_lower_emutls): Update.
	* varpool.c (varpool_node::call_for_symbol_and_aliases_1): New method.
	(varpool_node::call_for_node_and_aliases): Remove.

2015-02-14  Jakub Jelinek  <jakub@redhat.com>

	PR tree-optimization/62209
	* tree-ssa-reassoc.c (update_range_test): If stmt is a PHI and
	op == range->exp, insert seq and gimplified code after labels
	instead of after the phi.

2015-02-13  Jeff Law  <law@redhat.com>

	PR bootstrap/65060
	Revert my change for tree-optimization/64823.

2015-02-13  Jakub Jelinek  <jakub@redhat.com>

	PR tree-optimization/65053
	* tree-ssa-phiopt.c (value_replacement): When moving assign before
	cond, either reset VR on lhs or set it to phi result VR.

2015-02-13  Jeff Law  <law@redhat.com>

	PR tree-optimization/64823
	* tree-vrp.c (identify_jump_threads): Handle blocks with no statements.
	* tree-ssa-threadedge.c (potentially_threadable_block): Allow
	threading through blocks with PHIs, but no statements.
	(thread_through_normal_block): Distinguish between blocks where
	we did not process all the statements and blocks with no statements.

	PR rtl-optimization/47477
	* match.pd (convert (plus/minus (convert @0) (convert @1): New
	simplifier to narrow arithmetic.

2015-02-13  Jan Hubicka  <hubicka@ucw.cz>

	PR ipa/65028
	* ipa-prop.c (update_indirect_edges_after_inlining): Do not drop
	polymorphic call info when type is not known to be preserved.

2015-02-13  Maritn Jambor  <mjambor@suse.cz>

	PR ipa/65028
	* ipa-inline-transform.c (mark_all_inlined_calls_cdtor): New function.
	(inline_call): Use it.

2015-02-13  Thomas Schwinge  <thomas@codesourcery.com>

	* config/nvptx/offload.h (ACCEL_COMPILER_acc_device): Define to
	GOMP_DEVICE_NVIDIA_PTX.

2015-02-13  Jakub Jelinek  <jakub@redhat.com>

	PR ipa/65034
	* stmt.c (emit_case_nodes): Use void_type_node instead of
	NULL_TREE as LABEL_DECL type.

2015-02-13  John David Anglin  <danglin@gcc.gnu.org>

	* config/pa/constraints.md: Change "Q" and "T" constraints to memory
	constraints.
	* config/pa/pa.c (pa_cannot_force_const_mem): Don't allow constant
	symbolic references to data to be forced to constant memory on the
	SOM target.

2015-02-13  Ilya Enkovich  <ilya.enkovich@intel.com>

	PR tree-optimization/65002
	* tree-cfg.c (pass_data_fixup_cfg): Don't update
	SSA on start.
	* tree-sra.c (some_callers_have_no_vuse_p): New.
	(ipa_early_sra): Reject functions whose callers
	assume function is read only.

2015-02-13  Richard Biener  <rguenther@suse.de>

	PR lto/65015
	* dwarf2out.c (dwarf2out_finish): Use <artificial> as DW_AT_name
	for LTO produced CUs.

2015-02-13  Bin Cheng  <bin.cheng@arm.com>

	PR tree-optimization/64705
	* tree-ssa-loop-niter.h (expand_simple_operations): New parameter.
	* tree-ssa-loop-niter.c (expand_simple_operations): New parameter.
	* tree-ssa-loop-ivopts.c (extract_single_var_from_expr): New.
	(find_bivs, find_givs_in_stmt_scev): Pass new argument to
	expand_simple_operations.

2015-02-13  H.J. Lu  <hongjiu.lu@intel.com>
	    Richard Henderson  <rth@redhat.com>

	PR rtl/32219
	* cgraphunit.c (cgraph_node::finalize_function): Set definition
	before notice_global_symbol.
	(varpool_node::finalize_decl): Likewise.
	* varasm.c (default_binds_local_p_2): Rename from
	default_binds_local_p_1, add weak_dominate argument.  Use direct
	returns instead of assigning to local variable.  Unify varpool and
	cgraph paths via symtab_node.  Reject undef weak variables before
	testing visibility.  Reorder tests for simplicity.
	(default_binds_local_p): Use default_binds_local_p_2.
	(default_binds_local_p_1): Likewise.
	(decl_binds_to_current_def_p): Unify varpool and cgraph paths
	via symtab_node.
	(default_elf_asm_output_external): Emit visibility when specified.

2015-02-13  Alan Modra  <amodra@gmail.com>

	* config/rs6000/rs6000.c (rs6000_emit_epilogue): Fix typo in
	code setting up r11 for out-of-line fp restore.

2015-02-13  Eric Botcazou  <ebotcazou@adacore.com>

	* config/visium/visium.opt (msv-mode): Add RejectNegative and Report.
	(muser-mode): Likewise.

2015-02-13  Alan Modra  <amodra@gmail.com>

	* config/rs6000/rs6000.c (rs6000_emit_epilogue): Use addsi3_carry
	or adddi3_carry when restoring frame_reg_rtx from r0 after restvr.

2015-02-12  David Howells  <dhowells@redhat.com>

	* tree-sra.c (dump_dereferences_table): Avoid -Wformat-security
	warning.
	* tree-ssa-uninit.c (dump_predicates): Likewise.
	* opts.c (print_filtered_help): Likewise.

2015-02-12  Jakub Jelinek  <jakub@redhat.com>

	* dwarf2out.c (output_die): Use "%s", name instead of name to
	avoid -Wformat-security warning.

	* dwarf2asm.c (dw2_asm_output_vms_delta): Only define
	if ASM_OUTPUT_DWARF_VMS_DELTA is defined.
	* dwarf2out.c (output_die): Use dw2_asm_output_vms_delta
	only if ASM_OUTPUT_DWARF_VMS_DELTA is defined.

2015-02-12  Jason Merrill  <jason@redhat.com>

	* common.opt (-flifetime-dse): New.

2015-02-12  Jakub Jelinek  <jakub@redhat.com>

	PR sanitizer/65019
	* ubsan.c (ubsan_expand_objsize_ifn): Always return true.

	PR tree-optimization/65014
	* fold-const.c (fold_binary_loc): When creating {L,R}ROTATE_EXPR,
	use original second operand of arg0 or arg1 instead of
	that adjusted by STRIP_NOPS.

2015-02-11  Jeff Law  <law@redhat.com>

	PR target/63347
	* haifa-sched.c (prune_ready_list): If we have a SCHED_GROUP_P insn
	that needs to be queued, just queue it for a single cycle.

2015-02-11  Jan Hubicka  <hubicka@ucw.cz>

	* ipa.c (symbol_table::remove_unreachable_nodes): Avoid releasing
	bodies of thunks; comment on why.
	* symtab.c (symtab_node::get_partitioning_class): Aliases of extern
	symbols are extern.

2015-02-11  Richard Henderson  <rth@redhat.com>

	PR sanitize/65000
	* tree-eh.c (mark_reachable_handlers): Mark source and destination
	regions of __builtin_eh_copy_values.

2015-02-11  Jakub Jelinek  <jakub@redhat.com>

	PR middle-end/65003
	* varasm.c (place_block_symbol): Assert that DECL_RTL of the
	ultimate alias is MEM with SYMBOL_REF satisfying
	SYMBOL_REF_HAS_BLOCK_INFO_P as its operand.  Don't pass the MEM
	to place_block_symbol, but instead pass the SYMBOL_REF operand of it.

2015-02-11  Thomas Schwinge  <thomas@codesourcery.com>

	* config/nvptx/mkoffload.c: Include "diagnostic.h" instead of
	"diagnostic-core.h".
	(main): Initialize progname, and call diagnostic_initialize.

	* config/nvptx/mkoffload.c (process): Refer to __OFFLOAD_TABLE__
	instead of __OPENMP_TARGET__.

	* config/nvptx/mkoffload.c: Include "gomp-constants.h".
	(process): Use its GOMP_DEVICE_NVIDIA_PTX instead of (wrongly)
	hard-coding PTX_ID.

2015-02-11  H.J. Lu  <hongjiu.lu@intel.com>

	* doc/sourcebuild.texi (pie_enabled): Document.

2015-02-11  Martin Liska  <mliska@suse.cz>

	PR ipa/64813
	* cgraphunit.c (cgraph_node::expand_thunk): Do not create
	a return value for call to a function that is noreturn.

2015-02-11  Richard Biener  <rguenther@suse.de>

	PR lto/65015
	* dwarf2out.c (gen_producer_string): Drop -fltrans-output-list
	and -fresolution.

2015-02-11  Andrew Pinski  <apinski@cavium.com>

	PR target/64893
	* config/aarch64/aarch64-builtins.c (aarch64_init_simd_builtins):
	Change the first argument type to size_type_node and add another
	size_type_node.
	(aarch64_simd_expand_builtin): Handle the new argument to
	AARCH64_SIMD_BUILTIN_LANE_CHECK and don't ICE but rather
	print an out when the first two arguments are not
	nonzero integer constants.
	* config/aarch64/arm_neon.h (__AARCH64_LANE_CHECK):
	Pass the sizeof directly to __builtin_aarch64_im_lane_boundsi.

2015-02-11  Jakub Jelinek  <jakub@redhat.com>

	PR target/61925
	* config/i386/i386.c (ix86_reset_to_default_globals): Removed.
	(ix86_reset_previous_fndecl): Restore it here, unconditionally.
	(ix86_set_current_function): Rewritten.
	(ix86_add_new_builtins): Temporarily clear current_target_pragma
	when creating builtin fndecls.

2015-02-10  Jan Hubicka  <hubicka@ucw.cz>

	PR ipa/65005
	* ipa-visibility.c (cgraph_node::non_local_p): Turn into static
	function.
	* symtab.c (symtab_node::verify_base): Remove check that non-definitions
	have no comdat group.
	* lto-cgraph.c (lto_output_node): Always output thunk and alias info.
	(lto_output_varpool_node): Always output alias info.
	(output_refs): Output refs of boundary aliases, too.
	(compute_ltrans_boundary): Add alias and thunk target into boundaries.
	(output_symtab): Output call eges in thunks in boundary.
	(get_alias_symbol): Remove.
	(input_node, input_varpool_node): Do not special case weakrefs.
	* ipa.c (symbol_table::remove_unreachable_nodes): Do not remove
	alias and thunks targets in the boundary; do not take removed symbols
	from their comdat groups.
	* cgraph.c (cgraph_node::local_info): Look through aliases and thunks.
	(cgraph_node::global_info): Remove.
	(cgraph_node::rtl_info): Look through aliases and thunks.
	* cgrpah.h (global_info): Remove.
	(non_local_p): Remove.

2015-02-10  David Wohlferd  <dw@LimeGreenSocks.com>
	    Sandra Loosemore  <sandra@codesourcery.com>

	* doc/invoke.texi (x86 Options [-masm=dialect]): Add cross-references
	to inline asm.  List dialects in proper order.

2015-02-10  David Wohlferd  <dw@LimeGreenSocks.com>
	    Sandra Loosemore  <sandra@codesourcery.com>

	* doc/extend.texi (Loop-Specific Pragmas): Fix grammar error.

2015-02-10  David Wohlferd  <dw@LimeGreenSocks.com>

	* doc/extend.texi (Symbol-Renaming Pragmas): Restore (slightly
	modified) reference to Solaris.

2015-02-10  Sandra Loosemore  <sandra@codesourcery.com>

	* doc/extend.texi (Extended Asm): Fix typos.

2015-02-10  Jakub Jelinek  <jakub@redhat.com>

	PR sanitizer/65004
	* ubsan.c (ubsan_expand_vptr_ifn): Always return true.

2015-02-10  Oleg Endo  <olegendo@gcc.gnu.org>

	PR target/64661
	* config/sh/sh-protos.h (TARGET_ATOMIC_ANY, TARGET_ATOMIC_STRICT,
	TARGET_ATOMIC_SOFT_GUSA, TARGET_ATOMIC_HARD_LLCS,
	TARGET_ATOMIC_SOFT_TCB, TARGET_ATOMIC_SOFT_IMASK): Add parentheses.
	* config/sh/constraints.md (Ara, Add): New constraints.
	* config/sh/sync.md (atomic_mem_operand_0, atomic_mem_operand_1): New
	predicates.
	(atomic_compare_and_swap<mode>, atomic_exchange<mode>): Use
	atomic_mem_operand_0.  Don't use force_reg on the memory address.
	(atomic_compare_and_swapsi_hard): Use atomic_mem_operand_0 predicate and
	Sra constraint.  Convert to insn_and_split.  Add workaround for
	PR 64974.
	(atomic_compare_and_swap<mode>_hard): Copy to
	atomic_compare_and_swap<mode>_hard_1.  Convert to insn_and_split.
	Use atomic_mem_operand_0 predicate.
	(atomic_compare_and_swap<mode>_soft_gusa,
	atomic_exchange<mode>_soft_gusa): Use atomic_mem_operand_0 predicate and
	AraAdd constraints.
	(atomic_compare_and_swap<mode>_soft_tcb,
	atomic_compare_and_swap<mode>_soft_imask,
	atomic_exchange<mode>_soft_tcb, atomic_exchange<mode>_soft_imask): Use
	atomic_mem_operand_0 predicate and SraSdd constraints.
	(atomic_exchangesi_hard) Use atomic_mem_operand_0 predicate and Sra
	constraint.
	(atomic_exchange<mode>_hard): Copy to atomic_exchange<mode>_hard_1.
	Convert to insn_and_split.  Use atomic_mem_operand_0 predicate.
	(atomic_fetch_<fetchop_name><mode>, atomic_fetch_nand<mode>,
	atomic_<fetchop_name>_fetch<mode>): Use atomic_mem_operand_1.  Don't use
	force_reg on the memory address.
	(atomic_fetch_<fetchop_name>si_hard, atomic_fetch_notsi_hard,
	atomic_fetch_nandsi_hard, atomic_<fetchop_name>_fetchsi_hard,
	atomic_not_fetchsi_hard, atomic_nand_fetchsi_hard): Use
	atomic_mem_operand_1 predicate and Sra constraint.
	(atomic_fetch_<fetchop_name><mode>_hard): Copy to
	atomic_fetch_<fetchop_name><mode>_hard_1.  Convert to insn_and_split.
	Use atomic_mem_operand_1 predicate.
	(atomic_<fetchop_name><mode>_hard): Copy to
	atomic_<fetchop_name><mode>_hard_1.  Convert to insn_and_split.
	Use atomic_mem_operand_1 predicate.
	(atomic_fetch_nand<mode>_hard): Copy to atomic_fetch_nand<mode>_hard_1.
	Convert to insn_and_split.  Use atomic_mem_operand_1 predicate.
	(atomic_nand<mode>_hard): Copy to atomic_nand<mode>_hard_1.  Convert to
	insn_and_split.  Use atomic_mem_operand_1 predicate.
	(atomic_<fetchop_name>_fetch<mode>_hard): Copy to
	atomic_<fetchop_name>_fetch<mode>_hard_1.  Convert to insn_and_split.
	Use atomic_mem_operand_1 predicate.
	(atomic_nand_fetch<mode>_hard): Copy to atomic_nand_fetch<mode>_hard_1.
	Convert to insn_and_split.  Use atomic_mem_operand_1 predicate.
	(atomic_fetch_not<mode>_hard, atomic_not_fetch<mode>_hard): Replace mems
	in generated insn with original mem operand before emitting the insn.
	(atomic_fetch_<fetchop_name><mode>_soft_gusa,
	atomic_fetch_not<mode>_soft_gusa, atomic_fetch_nand<mode>_soft_gusa,
	atomic_<fetchop_name>_fetch<mode>_soft_gusa,
	atomic_not_fetch<mode>_soft_gusa, atomic_nand_fetch<mode>_soft_gusa):
	Use atomic_mem_operand_1 predicate and AraAdd constraints.
	(atomic_fetch_<fetchop_name><mode>_soft_tcb,
	atomic_<fetchop_name><mode>_soft_tcb, atomic_fetch_not<mode>_soft_tcb,
	atomic_not<mode>_soft_tcb, atomic_fetch_<fetchop_name><mode>_soft_imask,
	atomic_fetch_not<mode>_soft_imask, atomic_fetch_nand<mode>_soft_tcb,
	atomic_nand<mode>_soft_tcb, atomic_fetch_nand<mode>_soft_imask,
	atomic_<fetchop_name>_fetch<mode>_soft_tcb,
	atomic_not_fetch<mode>_soft_tcb,
	atomic_<fetchop_name>_fetch<mode>_soft_imask,
	atomic_not_fetch<mode>_soft_imask, atomic_nand_fetch<mode>,
	atomic_nand_fetch<mode>_soft_tcb, atomic_nand_fetch<mode>_soft_imask):
	Use atomic_mem_operand_1 predicate and SraSdd constraints.

2015-02-10  Uros Bizjak  <ubizjak@gmail.com>

	* config/alpha/alpha.md (reload_out<mode>_aligned): Make operands 2
	and 3 earlyclobber operands.

2015-02-10  Jan Hubicka  <hubicka@ucw.cz>

	* common.opt (fstack-reuse): Mark as optimization.

2015-02-10  Jan Hubicka  <hubicka@ucw.cz>

	PR ipa/64982
	* cgraphunit.c (cgraph_node::expand_thunk): Look for stdarg thunks.

2015-02-10  Trevor Saunders  <tsaunders@mozilla.com>

	PR tree-optimization/64326
	* cfghooks.c (make_forwarder_block): Cap frequency of created block.

2015-02-10  Rainer Emrich  <rainer@emrich-ebersheim.de>

	PR gcov-profile/61889
	* gcov-tool.c: Remove wrong #if !defined(_WIN32)

2015-02-10  Richard Biener  <rguenther@suse.de>

	PR tree-optimization/64995
	* tree-ssa-sccvn.c (set_ssa_val_to): Assert that the
	value we use is final.
	(visit_reference_op_store): Always valueize op.
	(visit_use): Properly valueize vuses.

2015-02-10  Richard Biener  <rguenther@suse.de>

	PR tree-optimization/64909
	* tree-vect-loop.c (vect_estimate_min_profitable_iters): Properly
	pass a scalar-stmt count estimate to the cost model.
	* tree-vect-data-refs.c (vect_peeling_hash_get_lowest_cost): Likewise.

2015-02-10  Alexander Monakov  <amonakov@ispras.ru>

	* doc/invoke.texi (-fvar-tracking-assignments): Clarify that VTA is
	enabled by default together with var-tracking.

2015-02-10  Nick Clifton  <nickc@redhat.com>

	* config/rl78/rl78.c: Remove DIV attribute code accidentally
	included in previous rl78 commit.

2015-02-10  Richard Biener  <rguenther@suse.de>

	* tree-streamer.h (streamer_read_tree_bitfields): Adjust.
	* tree-streamer-in.c (streamer_read_tree_bitfields): Do not
	return the bitpack.

2015-02-09  Trevor Saunders  <tsaunders@mozilla.com>

	PR gcov-profile/61889
	* config.in: regenerate.
	* configure.in: Likewise.
	* configure.ac: Check for ftw.h.
	* gcov-tool.c: Check for ftw.h before using nftw.

2015-02-09  Trevor Saunders  <tsaunders@mozilla.com>

	PR lto/64076
	* ipa-visibility.c (update_visibility_by_resolution_info): Only
	assert when not in lto mode.

2015-02-09  Zhouyi Zhou  <yizhouzhou@ict.ac.cn>

	* ira-color.c (setup_left_conflict_sizes_p): Simplify
	initialization/assignment of conflict_size.

2015-02-09  Jan Hubicka  <hubicka@ucw.cz>

	PR ipa/64978
	* ipa-cp.c (gather_caller_stats): Skip thunks.
	(propagate_constants_topo): Skip aliases.

2015-02-09  Kaz Kojima  <kkojima@gcc.gnu.org>

	PR target/64761
	* config/sh/sh.c (sh_option_override): Don't change
	-freorder-blocks-and-partition to -freorder-blocks even when
	unwinding is enabled.
	(sh_can_follow_jump): Return false if the followee jump is
	a crossing jump when -freorder-blocks-and-partition is specified.
	* config/sh/sh.md (*jump_compact_crossing): New insn.

2015-02-09  Joern Rennecke  <joern.rennecke@embecosm.com>
	    Kaz Kojima  <kkojima@gcc.gnu.org>

	PR target/64761
	* config/sh/sh-protos.h (sh_can_redirect_branch): Don't declare.
	* config/sh/sh.c (TARGET_CAN_FOLLOW_JUMP): Redefine.
	(sh_can_redirect_branch): Rename to ...
	(sh_can_follow_jump): ... this.  Constify argument types.
	* config/sh/sh.h (MD_CAN_REDIRECT_BRANCH): Don't define.
	* doc/tm.texi.in (MD_CAN_REDIRECT_BRANCH): Remove documentation.
	* reorg.c (steal_delay_list_from_target): Use targetm.can_follow_jump.
	* doc/tm.texi: Regenerate.

2015-02-09  Jakub Jelinek  <jakub@redhat.com>

	PR sanitizer/64981
	* builtins.c (expand_builtin): Call targetm.expand_builtin
	for BUILT_IN_MD builtins regardless of asan_intercepted_p.

2015-02-08  Jan Hubicka  <hubicka@ucw.cz>

	PR ipa/61548
	* tree-emutls.c (ipa_lower_emutls): Avoid duplicates in TLS_VARS.

2015-02-08  Jan Hubicka  <hubicka@ucw.cz>

	PR ipa/63566
	* ipa-icf.c (set_local): New function.
	(sem_function::merge): Use it.

2015-02-08  Jan Hubicka  <hubicka@ucw.cz>

	* ipa-devirt.c (odr_types_equivalent_p): Fix formating.
	(add_type_duplicate): Fix comparison of BINFOs.

2015-02-08  Jan Hubicka  <hubicka@ucw.cz>

	* ipa-polymorphic-call.c (ipa_polymorphic_call_context): Avoid ICE
	on getting VOID pointer.

2015-02-09  Jakub Jelinek  <jakub@redhat.com>

	PR target/64979
	* tree-stdarg.c (pass_stdarg::execute): Scan phi node args for
	va_list escapes.

2015-02-09  Richard Biener  <rguenther@suse.de>

	* genmatch.c (replace_id): Copy expr_type.

2015-02-09  Richard Biener  <rguenther@suse.de>

	* tree-streamer.h (streamer_pack_tree_bitfields): Remove.
	(streamer_write_tree_bitfields): Declare.
	* tree-streamer-in.c (unpack_ts_base_value_fields): Inline,
	properly unpack padding.
	(unpack_value_fields): Inline ...
	(streamer_read_tree_bitfields): ... here.
	* tree-streamer-out.c (pack_ts_base_value_fields): Inline
	and properly add padding bits.
	(streamer_pack_tree_bitfields): Fold into ...
	(streamer_write_tree_bitfields): ... this new function,
	exposing the bitpack object.
	* lto-streamer-out.c (lto_write_tree_1): Call
	streamer_write_tree_bitfields.

2015-02-09  Richard Biener  <rguenther@suse.de>

	PR tree-optimization/54000
	* tree-ssa-looo-ivopts.c: Include tree-vectorizer.h.
	(struct ivopts_data): Add loop_loc member.
	(tree_ssa_iv_optimize_loop): Dump loop location.
	(create_new_ivs): Likewise, also dump number of IVs generated.

2015-02-09  Martin Liska  <mliska@suse.cz>

	* ipa-icf.c (sem_item_optimizer::register_hooks): Register hooks
	just if not yet registered.
	(ipa_icf_generate_summary): Register callgraph hooks.

2015-02-08  Andrew Pinski  <apinski@cavium.com>

	* config/aarch64/aarch64.c (gty_dummy): Delete.

2015-02-08  Jan Hubicka  <hubicka@ucw.cz>

	PR ipa/63566
	* ipa-visibility.c (cgraph_node::non_local_p): Accept aliases.
	(cgraph_node::local_p): Remove thunk related FIXME.

2015-02-08  Jan Hubicka  <hubicka@ucw.cz>

	PR ipa/63566
	* i386.c (ix86_function_regparm): Look through aliases to see if callee
	is local and optimized.
	(ix86_function_sseregparm): Likewise; also use target's SSE math
	settings; error out instead of silently generating wrong code
	on mismatches.
	(init_cumulative_args): Look through aliases.

2015-02-08  Jan Hubicka  <hubicka@ucw.cz>

	PR ipa/63566
	* ipa-split.c (execute_split_functions): Split if function has aliases.

2015-02-08  Jan Hubicka  <hubicka@ucw.cz>

	PR ipa/63566
	* cgraphunit.c (cgraph_node::analyze): Be sure target of thunk is
	aliases before trying to expand it.
	(cgraph_node::expand_thunk): Fix formating.

2015-02-07  Sandra Loosemore  <sandra@codesourcery.com>

	* doc/extend.texi (Function Attributes [naked]): Copy-edit.
	(Using Assembly Language with C): Expand introduction.
	(Basic Asm): Copy-edit.  Add more information about uses of
	basic asm.
	(Extended Asm): Copy-edit.  Document new escape syntax and
	%l[label] syntax.
	(Global Reg Vars): Copy-edit.
	(Local Reg Vars): Likewise.

2015-02-06  David Edelsohn  <dje.gcc@gmail.com>

	PR debug/2714
	PR bootstrap/64256
	* xcoffout.h (DBX_CONTIN_LENGTH): Define as 16384.
	(DBX_CONTIN_CHAR): Define.

2015-02-06  Sebastian Pop  <s.pop@samsung.com>
	    Brian Rzycki  <b.rzycki@samsung.com>

	PR tree-optimization/64878
	* tree-ssa-threadedge.c: Include tree-ssa-loop.h.
	(fsm_find_control_statement_thread_paths): Add parameter seen_loop_phi.
	Stop recursion at loop phi nodes after having visited a loop phi node.

2015-02-06  Jakub Jelinek  <jakub@redhat.com>

	* toplev.c (process_options): Change flag_ipa_ra before creating
	optimization_{default,current}_node.

	PR ipa/64896
	* cgraphunit.c (cgraph_node::expand_thunk): If
	restype is not is_gimple_reg_type nor the thunk_fndecl
	returns aggregate_value_p, set restmp to a temporary variable
	instead of resdecl.

2015-02-06  Vladimir Makarov  <vmakarov@redhat.com>

	* lra.c (lra_emit_add): Fix a typo in using disp instead of base.

2015-02-06  Michael Meissner  <meissner@linux.vnet.ibm.com>

	PR target/64205
	* config/rs6000/rs6000.c (rs6000_init_hard_regno_mode_ok): Do not
	add a general secondary reload handler for SDmode, unless we have
	both read/write support for SDmode.

2015-02-06  Jakub Jelinek  <jakub@redhat.com>

	PR middle-end/64937
	* dwarf2out.c (set_block_abstract_flags, set_decl_abstract_flags):
	Replace setting argument with abstract_vec, always set BLOCK_ABSTRACT
	or DECL_ABSTRACT_P flags to 1 rather than to setting, and if it wasn't
	1 before, push it to abstract_vec.
	(dwarf2out_abstract_function): Adjust caller.  Don't call
	set_decl_abstract_flags second time, instead clear BLOCK_ABSTRACT or
	DECL_ABSTRACT_P flags for all abstract_vec elts.

2015-02-06  Renlin Li  <renlin.li@arm.com>

	* tree-ssa-forwprop.c (execute): Keep location info while rewrite
	complex gimple.
	* tree-ssa.c (execute_update_addresses_taken): Likewise.

2015-02-06  Jeff Law  <law@redhat.com>

	PR target/64889
	* config/h8300/h8300.c (push): New argument "in_prologue".
	Pass "in_prologue" along to "F".
	(h8300_push_pop): Corresponding changes.
	(h8300_expand_prologue): Likewise.
	(h8300_swap_into_er6): Likewise.  Do not set RTX_FRAME_RELATED_P.

2015-02-06  Jakub Jelinek  <jakub@redhat.com>

	PR rtl-optimization/64957
	PR debug/64817
	* simplify-rtx.c (simplify_binary_operation_1): Use ~cval for
	IOR rather than for AND.

2015-02-06  Eric Botcazou  <ebotcazou@adacore.com>

	PR target/62631
	* tree-ssa-loop-ivopts.c (get_shiftadd_cost): Use the mininum of costs
	of shift-add and (add + shift) operations.  Rename local variable.

2015-02-05  Jeff Law  <law@redhat.com>

	PR target/17306
	* config/h8300/constraints.md (U): Correctly dectect
	"eightbit_data" memory addresses.
	* config/h8300/h8300.c (eightbit_constant_address_p): Also
	handle (const (plus (symbol_ref (x)))) where x is declared
	as an 8-bit data memory address.
	* config/h8300/h8300.md (call, call_value): Correctly detect
	"funcvec" functions.

	PR target/43264
	* config/h8300/h8300.c (get_shift_alg): Fix ASHIFTRT by
	24 to 28 bits for the H8/300.

2015-02-06  Alan Modra  <amodra@gmail.com>

	PR target/64876
	* config/rs6000/rs6000.c (chain_already_loaded): New function.
	(rs6000_call_aix): Use it.

2015-02-05  Jan Hubicka <hubicka@ucw.cz>

	* ipa-cp.c (ipa_value_from_jfunc, ipa_context_from_jfunc): Add bounds
	check.

2015-02-05  Joern Rennecke  <joern.rennecke@embecosm.com>

	* config/h8300/constraints.md ("U" constraint): Use strict
	variant of REG_OK_FOR_BASE_P after reload has started.

2015-02-04  Mantas Mikaitis  <mantas.mikaitis@arm.com>

	* config/arm/arm.h (TARGET_NEON_FP): Removed conditional definition,
	define to zero if !TARGET_NEON.
	(TARGET_ARM_FP): Added !TARGET_SOFT_FLOAT into conditional definition.

2015-02-04  Jan Hubicka  <hubicka@ucw.cz>
	    Trevor Saunders  <tsaunders@mozilla.com>

	PR ipa/61548
	* tree-emultls.c (new_emutls_decl): Resolve alias after creating it.

2015-02-04  Jan Hubicka  <hubicka@ucw.cz>

	PR ipa/61548
	* ipa.c (symbol_table::remove_unreachable_nodes): Fix ordering issue
	when removing varpool nodes.

2015-02-04  Jan Hubicka  <hubicka@ucw.cz>

	PR ipa/61548
	* varpool.c (varpool_node::remove): Fix order of variables.

2015-02-04  Jan Hubicka  <hubicka@ucw.cz>

	PR ipa/64686
	* ipa-inline.c (inline_small_functions): Fix ordering issue between
	speculation resolution and key updates.

2015-02-04  Jan Hubicka  <hubicka@ucw.cz>

	* ipa-prop.c (update_indirect_edges_after_inlining): By more careful
	about not letting any speculative edges unupdated.

2015-02-04  Jan Hubicka  <hubicka@ucw.cz>

	PR gcov/64123
	* gcov-io.c (gcov_var): Export.

2015-02-04  Jan Hubicka  <hubicka@ucw.cz>

	PR middle-end/64922
	* ipa-prop.c (update_indirect_edges_after_inlining): Correctly update
	edges that become speculative.

2015-02-04  Jakub Jelinek  <jakub@redhat.com>

	* dwarf2out.c (is_fortran): Also return true for DW_LANG_Fortran03
	or DW_LANG_Fortran08.
	(lower_bound_default): Return 1 for DW_LANG_Fortran03 or
	DW_LANG_Fortran08.
	(gen_compile_unit_die): Handle "GNU Fortran2003" and
	"GNU Fortran2008" language strings.
	* dbxout.c (get_lang_number): Use lang_GNU_Fortran.
	* langhooks.h (lang_GNU_Fortran): New prototype.
	* langhooks.c (lang_GNU_Fortran): New function.
	* config/rs6000/rs6000.c (rs6000_output_function_epilogue): Use
	lang_GNU_Fortran.

2015-02-04  Eric Botcazou  <ebotcazou@adacore.com>

	* config/sparc/sparc.c (RTX_OK_FOR_OFFSET_P): Fix off-by-one error.
	(RTX_OK_FOR_OLO10_P): Likewise.

2015-02-04  Eric Botcazou  <ebotcazou@adacore.com>

	* tree-ssa-loop-ivopts.c (get_address_cost): Use right mode for offset.

2015-02-04  Jan Hubicka  <hubicka@ucw.cz>

	PR middle-end/64922
	* gimple.c: Include gimple-ssa.h.
	(maybe_remove_unused_call_args): New function.
	* gimple.h (maybe_remove_unused_call_args): Declare.
	* cgraph.c (cgraph_edge::redirect_call_stmt_to_callee): Use it.
	* tree-ssa-pre.c (eliminate_dom_walker::before_dom_children): Likewise.
	* gimple-fold.c (gimple_fold_call): Likewise.

2015-02-04  H.J. Lu  <hongjiu.lu@intel.com>

	PR rtl-optimization/64905
	* lra-eliminations.c (setup_can_eliminate): Clear hard frame
	pointer alignment if it isn't needed.

2015-02-04  Matthew Wahab  <matthew.wahab@arm.com>

	* config/aarch64/aarch64-cores.def: Add cortex-a72 and
	cortex-a72.cortex-a53.
	* config/aarch64/aarch64-tune.md: Regenerate.
	* doc/invoke.texi (AArch64 Options/-mtune): Add "cortex-a72".

2015-02-04  Nick Clifton  <nickc@redhat.com>

	* config/rl78/rl78.c (rl78_note_reg_set): Note the use of REGs
	inside a MEM.

2015-02-04  Jakub Jelinek  <jakub@redhat.com>

	* builtins.def (DEF_BUILTIN_CHKP): Define if not defined.
	(DEF_LIB_BUILTIN_CHKP, DEF_EXT_LIB_BUILTIN_CHKP): Redefine.
	(DEF_CHKP_BUILTIN): Define using DEF_BUILTIN_CHKP instead
	of DEF_BUILTIN.
	(BUILT_IN_MEMCPY, BUILT_IN_MEMMOVE, BUILT_IN_MEMSET, BUILT_IN_STRCAT,
	BUILT_IN_STRCHR, BUILT_IN_STRCPY, BUILT_IN_STRLEN): Use
	DEF_LIB_BUILTIN_CHKP macro instead of DEF_LIB_BUILTIN.
	(BUILT_IN_MEMCPY_CHK, BUILT_IN_MEMMOVE_CHK, BUILT_IN_MEMPCPY_CHK,
	BUILT_IN_MEMPCPY, BUILT_IN_MEMSET_CHK, BUILT_IN_STPCPY_CHK,
	BUILT_IN_STPCPY, BUILT_IN_STRCAT_CHK, BUILT_IN_STRCPY_CHK): Use
	DEF_EXT_LIB_BUILTIN_CHKP macro instead of DEF_EXT_LIB_BUILTIN.
	* tree-core.h (enum built_in_function): In between
	BEGIN_CHKP_BUILTINS and END_CHKP_BUILTINS only define enum values
	for builtins that use DEF_BUILTIN_CHKP macro.

2015-02-04  Alexandre Oliva <aoliva@redhat.com>

	PR debug/64817
	* cfgexpand.c (expand_debug_expr): Compute unsignedp from
	operands for tcc_comparison exprs.  Fix typos.

	PR debug/64817
	* simplify-rtx.c (simplify_binary_operation_1): Simplify one
	of two XORs that have an intervening AND or IOR.

	PR debug/64817
	* simplify-rtx.c (simplify_binary_operation_1): Rewrite
	simplification of XOR of AND to not allocate new rtx before
	committing to a simplification.

2015-02-04  Kyrylo Tkachov  <kyrylo.tkachov@arm.com>

	* config/aarch64/aarch64-ldpstp.md: Use std::swap instead of
	manual swaps in all peepholes.

2015-02-04  Kyrylo Tkachov  <kyrylo.tkachov@arm.com>

	* config/aarch64/aarch64.c (aarch64_evpc_ext): Use std::swap instead
	of manual swapping implementation.
	(aarch64_expand_vec_perm_const_1): Likewise.

2015-02-04  James Greenhalgh <james.greenhalgh@arm.com>

	* config/aarch64/aarch64.c (NAMED_PARAM): Delete it.
	(generic_addrcost_table): Remove NAMED_PARAM.
	(cortexa57_addrcost_table): Likewise.
	(xgene1_addrcost_table): Likewise.
	(generic_regmove_table): Likewise.
	(cortexa53_regmove_table): Likewise.
	(xgene1_regmove_table): Likewise.
	(generic_vector_table): Likewise.
	(cortexa57_vector_table): Likewise.
	(xgene1_vector_table): Likewise.
	(generic_tunings): Likewise.
	(cortexa53_tunings): Likewise.
	(cortexa57_tunings): Likewise.
	(xgene1_tunings): Likewise.

2015-02-04  Matthew Wahab  <matthew.wahab@arm.com>

	* config/arm/arm-cores.def: Add cortex-a72 and
	cortex-a72.cortex-a53.
	* config/arm/bpabi.h (BE8_LINK_SPEC): Likewise.
	* config/arm/t-aprofile (MULTILIB_MATCHES): Likewise.
	* config/arm/arm-tune.md: Regenerate.
	* config/arm/arm-tables.opt: Add entries for "cortex-a72" and
	"cortex-a72.cortex-a53".
	* doc/invoke.texi (ARM Options/-mtune): Likewise.

2015-02-04  Nick Clifton  <nickc@redhat.com>

	PR target/64408
	* config/fr30/predicates.md (di_operand): Add SUBREG to the list
	of accepted codes.
	(nonimmediate_di_operand): Likewise.

	* config/msp430/msp430.c (msp430_use_f5_series_hwmult): Add more
	prefixes of known F5 using MSP430 MCUs.

2015-02-04  Kyrylo Tkachov  <kyrylo.tkachov@arm.com>

	* config/aarch64/aarch64-simd-builtins.def (sqrt): Use BUILTIN_VDQF_DF.
	* config/aarch64/arm_neon.h (vsqrt_f64): Use __builtin_aarch64_sqrtdf
	instead of __builtin_sqrt.

2015-02-04  Ilya Enkovich  <ilya.enkovich@intel.com>

	* varasm.c (do_assemble_alias): Follow transparent alias
	chain for target.
	(default_assemble_visibility): Follow transparent alias
	chain for decl name.

2015-02-04  Thomas Preud'homme  <thomas.preudhomme@arm.com>

	PR middle-end/62103
	* tree-ssa-sccvn.c (fully_constant_vn_reference_p): Use TYPE_PRECISION
	to compute size of referenced value in the constant case.

2015-02-03  Jakub Jelinek  <jakub@redhat.com>

	PR rtl-optimization/64756
	* cse.c (invalidate_dest): New function.
	(cse_insn): Use it.  If dest != SET_DEST (sets[i].rtl) and
	HASH (SET_DEST (sets[i].rtl), mode) computation sets do_not_record,
	invalidate and do not record it.

2015-02-03  Oleg Endo  <olegendo@gcc.gnu.org>

	PR target/64660
	* config/sh/sync.md (atomic_<fetchop_name><mode>_hard,
	atomic_not<mode>_hard, atomic_<fetchop_name><mode>_soft_tcb,
	atomic_not<mode>_soft_tcb, atomic_nand<mode>_hard,
	atomic_nand<mode>_soft_tcb): New insns.
	(atomic_fetch_<fetchop_name>si_hard): Convert to insn_and_split.
	Split into atomic_<fetchop_name>_fetchsi_hard if operands[0] is unused.
	(define_insn "atomic_fetch_notsi_hard): Convert to insn_and_split.
	Split into atomic_not_fetchsi_hard if operands[0] is unused.
	(atomic_fetch_<fetchop_name><mode>_hard): Convert to insn_and_split.
	Split into atomic_<fetchop_name><mode>_hard if operands[0] is unused.
	(atomic_fetch_not<mode>_hard): Convert to insn_and_split.  Split into
	atomic_not<mode>_hard if operands[0] is unused.
	(atomic_fetch_<fetchop_name><mode>_soft_gusa): Convert to
	insn_and_split.  Split into atomic_<fetchop_name>_fetch<mode>_soft_gusa
	if operands[0] is unused.
	(atomic_fetch_not<mode>_soft_gusa): Convert to insn_and_split.  Split
	into atomic_not_fetch<mode>_soft_gusa if operands[0] is unused.
	(atomic_fetch_<fetchop_name><mode>_soft_tcb): Convert to insn_and_split.
	Split into atomic_<fetchop_name><mode>_soft_tcb if operands[0] is
	unused.
	(atomic_fetch_not<mode>_soft_tcb): Convert to insn_and_split.  Split
	into atomic_not<mode>_soft_tcb if operands[0] is unused.
	(atomic_fetch_<fetchop_name><mode>_soft_imask): Convert to
	insn_and_split.  Split into atomic_<fetchop_name>_fetch<mode>_soft_imask
	if operands[0] is unused.
	(atomic_fetch_not<mode>_soft_imask): Convert to insn_and_split.  Split
	into atomic_not_fetch<mode>_soft_imask is operands[0] is unused.
	(atomic_fetch_nandsi_hard): Convert to insn_and_split.  Split into
	atomic_nand_fetchsi_hard if operands[0] is unused.
	(atomic_fetch_nand<mode>_hard): Convert to insn_and_split.  Split into
	atomic_nand<mode>_hard if operands[0] is unused.
	(atomic_fetch_nand<mode>_soft_gusa): Convert to insn_and_split.  Split
	into atomic_nand_fetch<mode>_soft_gusa if operands[0] is unused.
	(atomic_fetch_nand<mode>_soft_tcb): Convert to insn_and_split.  Split
	into atomic_nand<mode>_soft_tcb if operands[0] is unused.
	(atomic_fetch_nand<mode>_soft_imask): Convert to insn_and_split.  Split
	into atomic_nand_fetch<mode>_soft_imask if operands[0] is unused.
	(atomic_<fetchop_name>_fetch<mode>_hard): Convert to insn_and_split.
	Split into atomic_<fetchop_name><mode>_hard if operands[0] is unused.
	(atomic_not_fetch<mode>_hard): Convert to insn_and_split.  Split into
	atomic_not<mode>_hard if operands[0] is unused.
	(atomic_<fetchop_name>_fetch<mode>_soft_tcb): Convert to insn_and_split.
	Split into atomic_<fetchop_name><mode>_soft_tcb if operands[0] is
	unused.
	(atomic_not_fetch<mode>_soft_tcb): Convert to insn_and_split.  Split
	into atomic_not<mode>_soft_tcb if operands[0] is unused.
	(atomic_nand_fetch<mode>_hard): Convert to insn_and_split.  Split into
	atomic_nand<mode>_hard if operands[0] is unused.
	(atomic_nand_fetch<mode>_soft_tcb): Convert to insn_and_split.  Split
	into atomic_nand<mode>_soft_tcb if operands[0] is unused.

2015-02-03  David Malcolm  <dmalcolm@redhat.com>

	PR jit/64810
	* Makefile.in (GCC_OBJS): Add gcc-main.o.
	* gcc-main.c: New file, containing "main" taken from gcc.c.
	* gcc.c (do_self_spec): Free decoded_options.
	(class driver): Move declaration to gcc.h.
	(main): Move declaration and implementation to new file
	gcc-main.c.
	(driver_get_configure_time_options): New function.
	* gcc.h (class driver): Move this declaration here, from
	gcc.c.
	(driver_get_configure_time_options): New declaration.

2015-02-03  Jan Hubicka  <hubicka@ucw.cz>

	* ipa-inline-analysis.c (simple_edge_hints): Fix check for
	cross-module inlining.
	* cgraph.h (cgraph_node): Add flag merged.
	* ipa-icf.c (sem_function::merge): Maintain it.

2015-02-03  Richard Sandiford  <richard.sandiford@arm.com>

	* config/arm/arm.c (thumb2_reorg): Test UNARY_P and BINARY_P
	instead of OBJECT_P.

2015-02-03  Eric Botcazou  <ebotcazou@adacore.com>

	PR target/62631
	* config/sparc/sparc.h (TARGET_HARD_MUL): Remove TARGET_V8PLUS.
	(TARGET_HARD_MUL32): Rewrite based on TARGET_HARD_MUL.
	* config/sparc/sparc.c (sparc_rtx_costs) <MULT>: Return costs based on
	int_mulX for integers in 64-bit mode if TARGET_HARD_MUL is not set.

2015-02-03  Jakub Jelinek  <jakub@redhat.com>

	PR other/63504
	* combine.c (reg_n_sets_max): New variable.
	(can_change_dest_mode, reg_nonzero_bits_for_combine,
	reg_num_sign_bit_copies_for_combine, get_last_value_validate,
	get_last_value): Use REG_N_SETS only on pseudos < reg_n_sets_max.
	(try_combine): Use INC_REG_N_SETS only on pseudos < reg_n_sets_max.
	(rest_of_handle_combine): Initialize reg_n_sets_max.

2015-02-02  Jan Hubicka  <hubicka@ucw.cz>

	* ipa-inline.c (early_inliner): Skip inlining only in always_inlined;
	if some always_inline was inlined, apply changes before inlining
	heuristically.

2015-02-02  David Malcolm  <dmalcolm@redhat.com>

	PR jit/64810
	* config/arm/arm.c (arm_option_override): Set
	arm_selected_arch/cpu/tune to NULL on entry.

2015-02-02  Tejas Belagod  <tejas.belagod@arm.com>
	    Andrew Pinski  <pinskia@gcc.gnu.org>
	    Jakub Jelinek  <jakub@gcc.gnu.org>

	PR target/64231
	* config/aarch64/aarch64.c (aarch64_classify_symbol): Fix large
	integer typing for small model. Use IN_RANGE.

2015-02-02  Richard Biener  <rguenther@suse.de>

	* tree-ssa-ccp.c (valueize_op_1): Always allow valueizing default-defs.
	* tree-vrp.c (vrp_valueize_1): Likewise.

2015-02-02  Alan Modra  <amodra@gmail.com>

	* config/rs6000/rs6000.c (rs6000_call_aix): Use unspec rather
	than mem for toc_restore.
	* config/rs6000/rs6000.md (UNSPEC_TOCSLOT): Define.
	(call_indirect_aix, call_value_indirect_aix): Adjust to suit.
	(call_indirect_elfv2, call_value_indirect_elfv2): Likewise.

2015-02-01  David Edelsohn  <dje.gcc@gmail.com>

	PR target/64047
	* config/rs6000/rs6000.c (rs6000_set_current_function): Handle
	explicit default options.

2015-02-01  Jan Hubicka  <hubicka@ucw.cz>

	PR ipa/64872
	* ipa-utils.c (ipa_merge_profiles): Add release argument.
	* ipa-icf.c (sem_function::merge): Do not release body when merging.
	* ipa-utils.h (ipa_merge_profiles): Update prototype.

2015-02-01  Jakub Jelinek  <jakub@redhat.com>

	PR debug/64817
	* cfgexpand.c (deep_ter_debug_map): New variable.
	(avoid_deep_ter_for_debug): New function.
	(expand_debug_expr): If TERed SSA_NAME is in
	deep_ter_debug_map, use the corresponding DEBUG_EXPR_DECL
	instead of trying to expand SSA_NAME's def stmt.
	(expand_debug_locations): When expanding debug bind
	of a DEBUG_EXPR_DECL to corresponding SSA_NAME,
	temporarily remove the DEBUG_EXPR_DECL from deep_ter_debug_map's
	value.
	(pass_expand::execute): Call avoid_deep_ter_for_debug on
	all debug bind stmts.  Delete deep_ter_debug_map after
	expand_debug_location if non-NULL and clear it.

2015-02-01  Oleg Endo  <olegendo@gcc.gnu.org>

	PR target/64851
	* config/sh/sync.md (atomic_fetch_notsi_hard,
	atomic_fetch_not<mode>_hard, atomic_fetch_not<mode>_soft_gusa,
	atomic_fetch_not<mode>_soft_tcb, atomic_fetch_not<mode>_soft_imask,
	atomic_not_fetchsi_hard, atomic_not_fetch<mode>_hard,
	atomic_not_fetch<mode>_soft_gusa, atomic_not_fetch<mode>_soft_tcb,
	atomic_not_fetch<mode>_soft_imask): New insns.

2015-02-01  Maxim Kuvyrkov  <maxim.kuvyrkov@linaro.org>

	* haifa-sched.c (INSN_RFS_DEBUG_ORIG_ORDER): New access macro.
	(rank_for_schedule_debug): Split from ...
	(rank_for_schedule): ... this.
	(ready_sort): Sort DEBUG_INSNs separately from normal INSNs.
	* sched-int.h (struct _haifa_insn_data): New field rfs_debug_orig_order.

2015-01-31  Sandra Loosemore  <sandra@codesourcery.com>

	* doc/md.texi (Machine Constraints): Alphabetize table by target.
	* doc/extend.texi (x86 Variable Attributes): Move section to
	correct alphabetization	after renaming.
	(x86 Type Attributes): Likewise.
	(Target Builtins): Re-alphabetize menu.
	(x86 Built-in Functions): Move section to correct alphabetization
	after renaming.
	(x86 transactional memory intrinsics): Likewise.
	* doc/invoke.texi (Option Summary): Re-alphabetize x86 Options
	and x86 Windows Options in table and menu.
	(x86 Options): Move section to correct alphabetization after
	renaming.
	(x86 Windows Options): Likewise.

2015-01-31  Sandra Loosemore  <sandra@codesourcery.com>

	* doc/extend.texi: Use "x86", "x86-32", and "x86-64" as the
	preferred names of the architecture and its 32- and 64-bit
	variants.
	* doc/invoke.texi: Likewise.
	* doc/md.texi: Likewise.

2015-01-31  Uros Bizjak  <ubizjak@gmail.com>

	PR target/64882
	* config/i386/predicates.md (address_no_seg_operand): Reject
	non-CONST_INT_P operands in invalid mode.

2015-01-31  Uros Bizjak  <ubizjak@gmail.com>

	* config/i386/i386.md (*prefetch_prefetchw1): Remove mode of
	address_operand 0.  Rename from *prefetch_prefetchwt1_<mode>.
	* config/i386/predicates.md (address_no_seg_operand): Call
	address_operand with VOIDmode.
	(vsib_address_operand): Ditto.
	(address_mpx_no_base_operand): Ditto.
	(address_mpx_no_index_operand): Ditto.

2015-01-30  Vladimir Makarov  <vmakarov@redhat.com>

	PR target/64688
	* lra-constraints.c (original_subreg_reg_mode): New.
	(simplify_operand_subreg): Try to simplify subreg of const.  Use
	original_subreg_reg_mode for it.
	(swap_operands): Update original_subreg_reg_mode.
	(curr_insn_transform): Set up original_subreg_reg_mode.

2015-01-30  Vladimir Makarov  <vmakarov@redhat.com>

	PR target/64617
	* lra-constraints.c (prohibited_class_reg_set_mode_p): New
	function.
	(process_alt_operands): Use it.
	(curr_insn_transform): Check the optional reload pseudo class is
	ok for the mode.

2015-01-30  Joseph Myers  <joseph@codesourcery.com>

	* diagnostic.c (fatal_error (const char *, ...)): Remove function.
	* diagnostic-core.h (fatal_error (const char *, ...)): Remove
	prototype.
	* toplev.h (init_asm_output): Update comment on use of
	UNKNOWN_LOCATION with fatal_error.
	* cgraph.c, collect-utils.c, collect2.c, config/arc/arc.c,
	config/arc/arc.md, config/avr/avr.c, config/c6x/c6x.h,
	config/darwin.c, config/host-darwin.c, config/i386/host-cygwin.c,
	config/i386/intelmic-mkoffload.c, config/nios2/nios2.c,
	config/nvptx/mkoffload.c, config/nvptx/nvptx.h,
	config/rs6000/host-darwin.c, config/rs6000/rs6000.c,
	config/s390/s390.c, gcc.c, gcov-io.h, gcov-tool.c, ggc-common.c,
	ggc-page.c, graph.c, ipa-inline-analysis.c, ipa-reference.c,
	lto-cgraph.c, lto-section-in.c, lto-streamer-in.c, lto-streamer.c,
	lto-wrapper.c, objc/objc-act.c, opts.c, passes.c, plugin.c,
	tlink.c, toplev.c, tree-streamer-in.c, varpool.c: All callers of
	fatal_error changed to pass input_location as first argument.

2015-01-30  Martin Liska  <mliska@suse.cz>

	* tree.h: Change GCC_VERSION >= 4004 to GCC_VERSION >= 4006
	in #pragma GCC diagnostic guards.

2015-01-30  Richard Biener  <rguenther@suse.de>

	PR tree-optimization/64829
	* tree-vect-patterns.c (vect_handle_widen_op_by_const): Do
	not add a widening conversion pattern but hand off extra
	widenings to callers.
	(vect_recog_widen_mult_pattern): Handle extra widening produced
	by vect_handle_widen_op_by_const.
	(vect_recog_widen_shift_pattern): Likewise.
	(vect_pattern_recog_1): Remove excess vertical space in dumping.
	* tree-vect-stmts.c (vect_mark_stmts_to_be_vectorized): Likewise.
	(vect_init_vector_1): Likewise.
	(vect_get_vec_def_for_operand): Likewise.
	(vect_finish_stmt_generation): Likewise.
	(vectorizable_load): Likewise.
	(vect_analyze_stmt): Likewise.
	(vect_is_simple_use): Likewise.

2015-01-29  Jeff Law  <law@redhat.com>

	* combine.c (try_combine): Fix typo in comment.

2015-01-29  Segher Boessenkool  <segher@kernel.crashing.org>

	PR target/64580
	* config.rs6000/rs6000.c (compute_vrsave_mask): Reverse loop order.
	(rs6000_stack_info): Add assert.
	(rs6000_output_savres_externs): New function, split off from...
	(rs6000_output_function_prologue): ... here.  Do not call it for
	thunks.

2015-01-29  Jeff Law  <law@redhat.com>

	PR target/15184
	* combine.c (try_combine): If I0 is a memory load and I3 a store
	to a related address, increase the "goodness" of doing a 4-insn
	combination with I0-I3.
	(make_field_assignment): Handle SUBREGs in the ior+and case.

2015-01-29  Yuri Rumyantsev  <ysrumyan@gmail.com>

	PR tree-optimization/64746
	* tree-if-conv.c (mask_exists): New function.
	(predicate_mem_writes): Save created mask with given size for further
	use.
	(stmt_is_root_of_bool_pattern): Remove argument VAR and store to it.
	(ifcvt_repair_bool_pattern): Collect all statements that are root
	of bool pattern and use iterative algorithm to remove multiple uses
	of predicates, display number of required iterations.

2015-01-29  Richard Biener  <rguenther@suse.de>

	PR tree-optimization/64853
	* tree-vrp.c (vrp_valueize_1): Do not return anything if the
	stmt will get simulated again.
	* tree-ssa-ccp.c (valueize_op_1): Likewise.

2015-01-29  Kyrylo Tkachov  <kyrylo.tkachov@arm.com>

	* config/arm/arm.c (arm_emit_multi_reg_pop): Simplify definition of
	return_in_pc.  Remove redundant assignments.
	(thumb2_emit_ldrd_pop): Simplify definition of return_in_pc.
	(arm_expand_epilogue): Don't compare boolean with true in if condition.

2015-01-29  Uros Bizjak  <ubizjak@gmail.com>

	* config/i386/i386.c (ix86_mode_after): Make static.

2015-01-29  Richard Biener  <rguenther@suse.de>

	PR tree-optimization/64844
	* tree-vect-loop.c (vect_estimate_min_profitable_iters): Always
	dump cost model analysis.
	* tree-vect-data-refs.c (vect_enhance_data_refs_alignment):
	Do not register adjusted load/store costs here.

2015-01-29  Ilya Enkovich  <ilya.enkovich@intel.com>
	    Uros Bizjak  <ubizjak@gmail.com>

	* config/i386/i386-protos.h (ix86_use_pseudo_pic_reg): New.
	* config/i386/i386.h (PIC_OFFSET_TABLE_REGNUM): Simplify by
	using x86_use_pseudo_pic_reg.
	* config/i386/i386.c (ix86_conditional_register_usage): Remove
	support for fixed PIC register.
	(ix86_use_pseudo_pic_reg): Not static any more.

2015-01-29  Ilya Enkovich  <ilya.enkovich@intel.com>

	PR middle-end/64805
	* ipa-inline.c (early_inliner): Rebuild IPA_REF_CHKP reference
	to avoid error in cgraph node verification.

2015-01-29  Marek Polacek  <polacek@redhat.com>

	* doc/standards.texi: Reflect that the default for C is gnu11.

2015-01-29  Kaz Kojima  <kkojima@gcc.gnu.org>

	PR target/64761
	* reorg.c (switch_text_sections_between_p): New function.
	(relax_delay_slots): Call it when testing if the jump insn
	is removable.  Use targetm.can_follow_jump when testing if
	the conditional branch can follow an unconditional jump.

2015-01-27  Caroline Tice  <cmtice@google.com>

	Committing VTV Cywin/Ming patch for Patrick Wollgast
	* config/i386/cygwin.h (STARTFILE_SPEC): Add vtv_start.o,
	if -fvtable-verify=preinit/std is used.
	* config/i386/mingw-w64.h (STARTFILE_SPEC): Likewise.
	* config/i386/mingw32.h (STARTFILE_SPEC): Likewise.
	* config/i386/cygwin.h (ENDFILE_SPEC): Add vtv_end.o,
	if -fvtable-verify=preinit/std is used.
	* config/i386/mingw32.h (ENDFILE_SPEC): Likewise.
	* config/i386/cygwin.h (LIB_SPEC): Pass -lvtv and -lpsapi,
	if -fvtable-verify=preinit/std is used.
	* config/i386/mingw-w64.h (LIB_SPEC): Likewise.
	* config/i386/mingw32.h (LIB_SPEC): Likewise.
	* varasm.c (assemble_variable): Add code to properly set the comdat
	section and name for the .vtable_map_vars section in case the
	target is PE or COFF.

2015-01-29  Jan Hubicka  <hubicka@ucw.cz>

	PR ipa/64801
	* cgraphunit.c (init_lowered_empty_function): Add CoUNT parameter;
	make sane BB profile.
	(cgraph_node::expand_thunk): Make sane BB profile.
	(cgraph_node::create_wrapper): Do not set call_stmt_cannot_inline_p.
	* cgraph.h (init_lowered_empty_function): Update prototype.
	* config/i386/i386.c (make_resolver_func): Update call.
	* predict.c (gate): Disable branch prediction pass if
	profile is already there.

2015-01-29  Jan Hubicka  <hubicka@ucw.cz>

	* optc-save-gen.awk: flag_fp_contract_mode is no longer speical.
	* opth-gen.awk: Likewise.
	* common.opt: Mark flag_fp_contract_mode as Optimization.

2015-01-29  Bernd Edlinger  <bernd.edlinger@hotmail.de>

	* config/i386/cygwin.h (LIBGCJ_SONAME): Set libgcj version to -16.
	* config/i386/mingw32.h (LIBGCJ_SONAME): Set libgcj version to -16.

2015-01-28  Oleg Endo  <olegendo@gcc.gnu.org>

	PR target/64659
	* config/sh/predicates.md (atomic_arith_operand,
	atomic_logical_operand): Remove.
	* config/sh/sync.md (fetchop_predicate, fetchop_constraint): Remove.
	(atomic_arith_operand_0): New predicate.
	(atomic_compare_and_swap<mode>): Use arith_reg_dest for output values.
	Use atomic_arith_operand_0 for input values.
	(atomic_compare_and_swapsi_hard, atomic_compare_and_swap<mode>_hard,
	atomic_compare_and_swap<mode>_soft_gusa,
	atomic_compare_and_swap<mode>_soft_tcb,
	atomic_compare_and_swap<mode>_soft_imask): Use arith_reg_dest and
	arith_reg_operand instead of register_operand.
	(atomic_exchange<mode>): Use arith_reg_dest for output value.  Use
	atomic_arith_operand_0 for newval input.
	(atomic_exchangesi_hard, atomic_exchange<mode>_hard,
	atomic_exchange<mode>_soft_gusa, atomic_exchange<mode>_soft_tcb,
	atomic_exchange<mode>_soft_imask): Use arith_reg_dest and
	arith_reg_operand instead of register_operand.
	(atomic_arith_operand_1, atomic_logical_operand_1): New predicates.
	fetchop_predicate_1, fetchop_constraint_1_llcs,
	fetchop_constraint_1_gusa, fetchop_constraint_1_tcb,
	fetchop_constraint_1_imask): New code iterator attributes.
	(atomic_fetch_<fetchop_name><mode>): Use arith_reg_dest instead of
	register_operand.  Use fetchop_predicate_1.
	(atomic_fetch_<fetchop_name>si_hard,
	atomic_fetch_<fetchop_name><mode>_hard): Use arith_reg_dest instead of
	register_operand.  Use fetchop_predicate_1, fetchop_constraint_1_llcs.
	(atomic_fetch_<fetchop_name><mode>_soft_gusa): Use arith_reg_dest
	and arith_reg_operand instead of register_operand.  Use
	fetchop_predicate_1, fetchop_constraint_1_gusa.
	(atomic_fetch_<fetchop_name><mode>_soft_tcb): Use arith_reg_dest
	and arith_reg_operand instead of register_operand.  Use
	fetchop_predicate_1, fetchop_constraint_1_tcb.  Adjust asm sequence
	to allow R0 usage.
	(atomic_fetch_<fetchop_name><mode>_soft_imask): Use arith_reg_dest
	and arith_reg_operand instead of register_operand.  Use
	fetchop_predicate_1, fetchop_constraint_1_imask.  Adjust asm sequence
	to allow R0 usage.
	(atomic_fetch_nand<mode>): Use arith_reg_dest instead of
	register_operand.  Use atomic_logical_operand_1.
	(atomic_fetch_nandsi_hard, atomic_fetch_nand<mode>_hard,
	atomic_fetch_nand<mode>_soft_gusa): Use arith_reg_dest and
	arith_reg_operand instead of register_operand.
	(atomic_fetch_nand<mode>_soft_tcb, atomic_fetch_nand<mode>_soft_imask):
	Use arith_reg_dest and arith_reg_operand instead of register_operand.
	Use logical_operand and rK08.  Adjust asm sequence to allow R0 usage.
	(atomic_<fetchop_name>_fetch<mode>): Use arith_reg_dest instead of
	register_operand.  Use fetchop_predicate_1.
	(atomic_<fetchop_name>_fetchsi_hard,
	atomic_<fetchop_name>_fetch<mode>_hard): Use arith_reg_dest and
	arith_reg_operand instead of register_operand.  Use fetchop_predicate_1,
	fetchop_constraint_1_llcs.
	(atomic_<fetchop_name>_fetch<mode>_soft_gusa): Use arith_reg_dest and
	arith_reg_operand instead of register_operand.  Use fetchop_predicate_1,
	fetchop_constraint_1_gusa.
	(atomic_<fetchop_name>_fetch<mode>_soft_tcb): Use arith_reg_dest and
	arith_reg_operand instead of register_operand.  Use fetchop_predicate_1,
	fetchop_constraint_1_tcb.  Adjust asm sequence to allow R0 usage.
	(atomic_<fetchop_name>_fetch<mode>_soft_imask): Use arith_reg_dest and
	arith_reg_operand instead of register_operand.  Use fetchop_predicate_1,
	fetchop_constraint_1_imask.  Adjust asm sequence to allow R0 usage.
	(atomic_nand_fetch<mode>): Use arith_reg_dest instead of
	register_operand.  Use atomic_logical_operand_1.
	(atomic_nand_fetchsi_hard, atomic_nand_fetch<mode>_hard,
	atomic_nand_fetch<mode>_soft_gusa): Use arith_reg_dest and
	arith_reg_operand instead of register_operand.
	(atomic_nand_fetch<mode>_soft_tcb): Use arith_reg_dest and
	arith_reg_operand instead of register_operand.  Use logical_operand
	and K08.  Adjust asm sequence to allow R0 usage.
	(atomic_nand_fetch<mode>_soft_imask): Use arith_reg_dest and
	arith_reg_operand instead of register_operand.  Use logical_operand
	and K08.

2015-01-28  Jakub Jelinek  <jakub@redhat.com>

	PR other/63504
	* dwarf2out.c (add_AT_wide, mem_loc_descriptor, loc_descriptor):
	Use ggc_alloc<wide_int> instead of ggc_cleared_alloc<wide_int>.
	(attr_checksum, attr_checksum_ordered, hash_loc_operands): Checksum
	only get_full_len HOST_WIDE_INTs from get_val () array rather than
	all bits in *val_wide.

2015-01-28  Jan Hubicka  <hubicka@ucw.cz>

	* varpool.c (tls_model_names): Fix names.
	(varpool_node::dump): Dump tls- prefix for tls models.

2015-01-28  Thomas Schwinge  <thomas@codesourcery.com>
	    Bernd Schmidt  <bernds@codesourcery.com>
	    Nathan Sidwell  <nathan@codesourcery.com>

	* config/nvptx/mkoffload.c: New file.
	* config/nvptx/t-nvptx: Add build rules for it.
	* config.gcc <nvptx-*> [$enable_as_accelerator = yes]
	(extra_programs): Add mkoffload.
	* config/nvptx/nvptx.c (nvptx_record_offload_symbol): New
	function.
	(TARGET_RECORD_OFFLOAD_SYMBOL): Define macro to use it.

2015-01-28  Yuri Rumyantsev  <ysrumyan@gmail.com>

	PR middle-end/64809
	* cfgexpand.c (reorder_operands): Skip debug gimples.

2015-01-28  Ilya Enkovich  <ilya.enkovich@intel.com>

	PR tree-optimization/64277
	* tree-ssa-loop-niter.c (record_nonwrapping_iv): Use base
	range info when possible to refine estimation.

2015-01-28  Thomas Preud'homme  <thomas.preudhomme@arm.com>

	PR tree-optimization/64718
	* tree-ssa-math-opts.c (pass_optimize_bswap::execute): Make bswap_type
	be a 16bit unsigned integer when n->range is 16.
	(bswap_replace): Convert src to that type if necessary for all bswap
	sizes.  Fix rotation right notation in nearby comment.  Use bswap_type
	set in pass_optimize_bswap::execute ().

2015-01-28  James Greenhalgh  <james.greenhalgh@arm.com>

	* config/aarch64/aarch64-simd.md (aarch64_abs<mode>): New.
	* config/aarch64/aarch64-simd-builtins.def (abs): Split by
	integer and floating point variants.
	* config/aarch64/iterators.md (unspec): Add UNSPEC_ABS.

2015-01-28  Robert Suchanek  <robert.suchanek@imgtec.com>

	* config/mips/mips.c (mips_hard_regno_mode_ok_p): Prohibit accumulators
	for all vector modes.

2015-01-28  Jakub Jelinek  <jakub@redhat.com>

	PR bootstrap/64612
	* doc/sourcebuild.texi (comdat_group): Document.

2015-01-28  Terry Guo  <terry.guo@arm.com>

	* config/arm/thumb1.md (*thumb1_movpc_insn): New insn pattern.

2015-01-27  David Malcolm  <dmalcolm@redhat.com>

	* toplev.c (print_version): Add param "show_global_state", and
	only print GGC and plugin information if it is true.
	(init_asm_output): Pass in "true" for the new param when calling
	print_version.
	(process_options): Likewise.
	(toplev::main): Likewise.
	* toplev.h (print_version): Add new param to decl.

2015-01-27  Jan Hubicka  <hubicka@ucw.cz>

	PR ipa/60871
	PR ipa/64139
	* tree.c (lookup_binfo_at_offset): New function.
	(get_binfo_at_offset): Use it.

2015-01-27  Jan Hubicka  <hubicka@ucw.cz>

	PR ipa/64282
	* gimple-fold.c (gimple_get_virt_method_for_vtable): Remove assert
	on vtable being vtable.

2015-01-27  Dominik Vogt  <vogt@linux.vnet.ibm.com>

	* doc/extend.texi: s/390: Update documentation of hotpatch attribute.
	* doc/invoke.texi (-mhotpatch): s/390: Update documentation of
	-mhotpatch= option.
	* config/s390/s390.opt (mhotpatch): s/390: Remove -mhotpatch and
	-mno-hotpatch options.  Change syntax of -mhotpatch= option.
	* config/s390/s390.c (s390_hotpatch_trampoline_halfwords_default):
	Renamed.
	(s390_hotpatch_trampoline_halfwords_max): Renamed.
	(s390_hotpatch_hw_max): New name.
	(s390_hotpatch_trampoline_halfwords): Renamed.
	(s390_hotpatch_hw_before_label): New name.
	(get_hotpatch_attribute): Removed.
	(s390_hotpatch_hw_after_label): New name.
	(s390_handle_hotpatch_attribute): Add second parameter to hotpatch
	attribute.
	(s390_attribute_table): Ditto.
	(s390_function_num_hotpatch_trampoline_halfwords): Renamed.
	(s390_function_num_hotpatch_hw): New name.
	Remove special handling of inline functions and hotpatching.
	Return number of nops before and after the function label.
	(s390_can_inline_p): Removed.
	(s390_asm_output_function_label): Emit a configurable number of nops
	after the function label.
	(s390_option_override): Update -mhotpatch= syntax and remove -mhotpatch.
	(TARGET_CAN_INLINE_P) Removed.
	(TARGET_FUNCTION_ATTRIBUTE_INLINABLE_P): New.

2015-01-27  Ramana Radhakrishnan  <ramana.radhakrishnan@arm.com>
	    Jiong Wang  <jiong.wang@arm.com>

	* config/aarch64/aarch64.md (tb<optab><mode>1): Clobber CC reg instead
	of scratch reg.
	(cb<optab><mode>1): Likewise.
	* config/aarch64/iterators.md (bcond): New define_code_attr.

2015-01-27  Andreas Krebbel  <Andreas.Krebbel@de.ibm.com>

	* config/s390/s390.c (s390_memory_move_cost): Increase costs for
	memory accesses.

2015-01-27  Andreas Krebbel  <Andreas.Krebbel@de.ibm.com>

	* config/s390/s390.c (s390_register_move_cost): Increase costs for
	FPR->GPR moves.

2015-01-27  Richard Biener  <rguenther@suse.de>

	* tree-vrp.c (update_value_range): Intersect the range with
	old recorded SSA name range information.

2015-01-27  Nick Clifton  <nickc@redhat.com>

	* config/rl78/rl78.c (rl78_expand_prologue): In G10 mode push the
	BC, DE and HL registers directly, not via AX.
	When decrementing the stack pointer by a large amount, transfer SP
	into AX and perform the subtraction there.
	(rl78_expand_epilogue): Perform the inverse of the above
	enhancements.

2015-01-27  Rainer Orth  <ro@CeBiTec.Uni-Bielefeld.DE>

	* config/i386/sysv4.h (CRT_GET_RFIB_DATA): Remove.

2015-01-27  Jakub Jelinek  <jakub@redhat.com>
	    Yury Gribov  <y.gribov@samsung.com>

	PR ubsan/64741
	* ubsan.c (ubsan_source_location): Refactor code.
	(ubsan_type_descriptor): Update type size. Refactor code.

2015-01-27  Richard Biener  <rguenther@suse.de>

	PR tree-optimization/56273
	PR tree-optimization/59124
	PR tree-optimization/64277
	* tree-vrp.c (vrp_finalize): Emit array-bound warnings only
	from the first VRP pass.

2015-01-27  Jakub Jelinek  <jakub@redhat.com>

	PR ipa/64776
	* cgraphunit.c (cgraph_node::expand_thunk): If not this_adjusting,
	handle the first argument in the same loop as all the other arguments.

	PR rtl-optimization/61058
	* jump.c (cleanup_barriers): Update basic block boundaries
	if BLOCK_FOR_INSN is non-NULL on PREV.

2015-01-27  Ilya Enkovich  <ilya.enkovich@intel.com>

	* tree-chkp.c (chkp_call_returns_bounds_p): Fix handling of
	bounds narrowing, already instrumented calls and calls to
	not instrumentable functions.

2015-01-27  Jakub Jelinek  <jakub@redhat.com>

	PR tree-optimization/64807
	* wide-int.cc (wi::divmod_internal): Clear
	b_dividend[dividend_blocks_needed].

2015-01-26  DJ Delorie  <dj@redhat.com>

	* config/rl78/rl78.c (move_elim_pass): Don't optimize away
	volatile memory references.

2015-01-26  Oleg Endo  <olegendo@gcc.gnu.org>

	PR target/49263
	* config/sh/sh.c (sh_split_treg_set_expr): Invoke emit_insn before
	remove_insn.
	* config/sh/sh.md (tstsi_t): Don't try to optimize constant with right
	shifts if it already fits into K08.

2015-01-26  Jakub Jelinek  <jakub@redhat.com>

	PR ipa/64730
	* ipa-inline.c (inline_small_functions): Print "unknown" even
	if edge->call_stmt is non-NULL, but has builtins or unknown
	location.

	PR middle-end/64421
	* omp-low.c (simd_clone_mangle): If DECL_ASSEMBLER_NAME starts
	with asterisk, skip the first character.

2015-01-26  H.J. Lu  <hongjiu.lu@intel.com>

	PR target/64806
	* config/i386/i386 (feature_priority): Revert the last P_POPCNT
	order change.

2015-01-26  Uros Bizjak  <ubizjak@gmail.com>

	PR target/64795
	* config/i386/i386.md (*movdi_internal): Also check operand 0
	to determine TYPE_LEA operand.
	(*movsi_internal): Ditto.

2015-01-26  Jakub Jelinek  <jakub@redhat.com>

	* config/rs6000/rs6000-cpus.def (POWERPC_MASKS): Add
	OPTION_MASK_QUAD_MEMORY_ATOMIC.

2015-01-26  Renlin Li  <renlin.li@arm.com>

	* config/aarch64/aarch64.c (aarch64_load_symref_appropriately): Correct
	the comment.
	* config/aarch64/aarch64.md (tlsle_small_<mode>): Add left shift 12-bit
	for higher part.

2015-01-26  Richard Biener  <rguenther@suse.de>

	PR middle-end/64764
	* tree-ssa-uninit.c (is_pred_expr_subset_of): Handle
	combining two BIT_AND_EXPR predicates.

2015-01-26  H.J. Lu  <hongjiu.lu@intel.com>

	PR bootstrap/64754
	* tree-ssa-structalias.c (new_var_info): Initialize ruid.

2015-01-26  Terry Guo  <terry.guo@arm.com>

	* config/arm/arm.c (arm_file_start): Update the assignment of
	Tag_ABI_HardFP_use.

2015-01-25  James Greenhalgh  <james.greenhalgh@arm.com>

	* config/arm/arm-cores.def (cortex-a57): Use the new Cortex-A57
	pipeline model.
	config/arm/arm.md: Include the new Cortex-A57 model.
	(generic_sched): Don't use generic_sched when tuning for
	Cortex-A57.

2015-01-25  Allan Sandfeld Jensen  <sandfeld@kde.org>
	    Uros Bizjak  <ubizjak@gmail.com>

	* config/i386/i386.c (get_builtin_code_for_version): Add
	support for BMI and BMI2 multiversion functions.

2015-01-25  Prathamesh Kulkarni  <prathamesh.kulkarni@linaro.org>

	* emit-rtl.h (store_bit_field): Move prototype to expmed.h.
	(extract_bit_field): Likewise.
	(extract_low_bits): Likewise.
	(expand_mult): Likewise.
	(expand_mult_highpart_adjust): Likewise.

2015-01-24  H.J. Lu  <hongjiu.lu@intel.com>

	* config/i386/driver-i386.c (host_detect_local_cpu): Check new
	Silvermont, Haswell, Broadwell and Knights Landing model numbers.
	* config/i386/i386.c (processor_model): Add
	M_INTEL_COREI7_BROADWELL.
	(arch_names_table): Add "broadwell".

2015-01-24  Oleg Endo  <olegendo@gcc.gnu.org>

	PR target/49263
	PR target/53987
	PR target/64345
	PR target/59533
	PR target/52933
	PR target/54236
	PR target/51244
	* config/sh/sh-protos.h
	(sh_extending_set_of_reg::can_use_as_unextended_reg,
	sh_extending_set_of_reg::use_as_unextended_reg,
	sh_is_nott_insn, sh_movt_set_dest, sh_movrt_set_dest, sh_is_movt_insn,
	sh_is_movrt_insn, sh_insn_operands_modified_between_p,
	sh_reg_dead_or_unused_after_insn, sh_in_recog_treg_set_expr,
	sh_recog_treg_set_expr, sh_split_treg_set_expr): New functions.
	(sh_treg_insns): New class.
	* config/sh/sh.c (TARGET_LEGITIMATE_COMBINED_INSN): Define target hook.
	(scope_counter): New class.
	(sh_legitimate_combined_insn, sh_is_nott_insn, sh_movt_set_dest,
	sh_movrt_set_dest, sh_reg_dead_or_unused_after_insn,
	sh_extending_set_of_reg::can_use_as_unextended_reg,
	sh_extending_set_of_reg::use_as_unextended_reg, sh_recog_treg_set_expr,
	sh_in_recog_treg_set_expr, sh_try_split_insn_simple,
	sh_split_treg_set_expr): New functions.
	(addsubcosts): Handle treg_set_expr.
	(sh_rtx_costs): Handle IF_THEN_ELSE and ZERO_EXTRACT.
	(sh_rtx_costs): Use arith_reg_operand in SIGN_EXTEND and ZERO_EXTEND.
	(sh_rtx_costs): Handle additional bit test patterns in EQ and AND cases.
	(sh_insn_operands_modified_between_p): Make non-static.
	* config/sh/predicates.md (zero_extend_movu_operand): Allow
	simple_mem_operand in addition to displacement_mem_operand.
	(zero_extend_operand): Don't allow zero_extend_movu_operand.
	(treg_set_expr, treg_set_expr_not_const01,
	arith_reg_or_treg_set_expr): New predicates.
	* config/sh/sh.md (tstsi_t): Use arith_reg_operand and
	arith_or_int_operand instead of logical_operand.  Convert to
	insn_and_split.  Try to optimize constant operand in splitter.
	(tsthi_t, tstqi_t): Fold into *tst<mode>_t.  Convert to insn_and_split.
	(*tstqi_t_zero): Delete.
	(*tst<mode>_t_subregs): Add !sh_in_recog_treg_set_expr split condition.
	(tstsi_t_and_not): Delete.
	(tst<mode>_t_zero_extract_eq): Rename to *tst<mode>_t_zero_extract.
	Convert to insn_and_split.
	(unnamed split, tstsi_t_zero_extract_xor,
	tstsi_t_zero_extract_subreg_xor_little,
	tstsi_t_zero_extract_subreg_xor_big): Delete.
	(*tstsi_t_shift_mask): New insn_and_split.
	(cmpeqsi_t, cmpgesi_t): Add new split for const_int 0 operands and try
	to recombine with surrounding insns when splitting.
	(*negtstsi): Add !sh_in_recog_treg_set_expr condition.
	(cmp_div0s_0, cmp_div0s_1, *cmp_div0s_0, *cmp_div0s_1): Rewrite as ...
	(cmp_div0s, *cmp_div0s_1, *cmp_div0s_2, *cmp_div0s_3, *cmp_div0s_4,
	*cmp_div0s_5, *cmp_div0s_6): ... these new insn_and_split patterns.
	(*cbranch_div0s: Delete.
	(*addc): Convert to insn_and_split.  Use treg_set_expr as 3rd operand.
	Try to recombine with surrounding insns when splitting.  Add operand
	order variants.
	(*addc_t_r, *addc_r_t): Use treg_set_expr_not_const01.
	(*addc_r_r_1, *addc_r_lsb, *addc_r_r_lsb, *addc_r_lsb_r, *addc_r_msb,
	*addc_r_r_msb, *addc_2r_msb): Delete.
	(*addc_2r_lsb): Rename to *addc_2r_t.  Use treg_set_expr.  Add operand
	order variant.
	(*addc_negreg_t): New insn_and_split.
	(*subc): Convert to insn_and_split.  Use treg_set_expr as 3rd operand.
	Try to recombine with surrounding insns when splitting.
	Add operand order variants.
	(*subc_negt_reg, *subc_negreg_t, *reg_lsb_t, *reg_msb_t): New
	insn_and_split patterns.
	(*rotcr): Use arith_reg_or_treg_set_expr.  Try to recombine with
	surrounding insns when splitting.
	(unnamed rotcr split): Use arith_reg_or_treg_set_expr.
	(*rotcl): Likewise.  Add zero_extract variant.
	(*ashrsi2_31): New insn_and_split.
	(*negc): Convert to insn_and_split.  Use treg_set_expr.
	(*zero_extend<mode>si2_disp_mem): Update comment.
	(movrt_negc, *movrt_negc, nott): Add !sh_in_recog_treg_set_expr split
	condition.
	(*mov_t_msb_neg, mov_neg_si_t): Use treg_set_expr.  Try to recombine
	with surrounding insns when splitting.
	(any_treg_expr_to_reg): New insn_and_split.
	(*neg_zero_extract_0, *neg_zero_extract_1, *neg_zero_extract_2,
	*neg_zero_extract_3, *neg_zero_extract_4, *neg_zero_extract_5,
	*neg_zero_extract_6, *zero_extract_0, *zero_extract_1,
	*zero_extract_2): New single bit zero extract patterns.
	(bld_reg, *bld_regqi): Fold into bld<mode>_reg.
	(*get_thread_pointersi, store_gbr, *mov<mode>_gbr_load,
	*mov<mode>_gbr_load, *mov<mode>_gbr_load, *mov<mode>_gbr_load,
	*movdi_gbr_load): Use arith_reg_dest instead of register_operand for
	set destination.
	(set_thread_pointersi, load_gbr): Use arith_reg_operand instead of
	register_operand for set source.

2015-01-23  Jan Hubicka  <hubicka@ucw.cz>

	* i386.opt (prefetch_sse): New targetsave.
	* i386.c (ix86_function_specific_save): Save prefetch_sse.
	(ix86_function_specific_restore): Restore prefetch_sse and initialize
	ix86_cost/ix86_tune_cost.

2015-01-23  David Malcolm  <dmalcolm@redhat.com>

	* config/rs6000/rs6000.c (rs6000_output_function_epilogue):
	Support the JIT by using 0 as the language type.

2015-01-23  Vladimir Makarov  <vmakarov@redhat.com>

	PR target/64317
	* lra-lives.c (make_hard_regno_born): Add parameter.  Don't make
	REAL_PIC_OFFSET_TABLE_REGNUM conflicting with pic offset pseudo.
	(mark_regno_live, process_bb_lives): Pass new parameter value to
	make_hard_regno_born.

2015-01-23  Jakub Jelinek  <jakub@redhat.com>

	PR rtl-optimization/63637
	PR rtl-optimization/60663
	* cse.c (merge_equiv_classes): Set new_elt->cost to MAX_COST
	if elt->cost is MAX_COST for ASM_OPERANDS.
	(find_sets_in_insn): Fix up comment typo.
	(cse_insn): Don't set src_volatile for all non-volatile
	ASM_OPERANDS in PARALLELs, but just those with multiple outputs
	or with "memory" clobber.  Set elt->cost to MAX_COST
	for ASM_OPERANDS in PARALLEL.  Set src_elt->cost to MAX_COST
	if new_src is ASM_OPERANDS and elt->cost is MAX_COST.

2015-01-23  Uros Bizjak  <ubizjak@gmail.com>

	* config/i386/sse.md (sse2_loadld): Set attribute isa to sse2 for
	alternative 1.

2015-01-23  Uros Bizjak  <ubizjak@gmail.com>

	* config/i386/gnu-user.h (CRT_GET_RFIB_DATA): Move definition to
	libgcc/config/i386/elf-lib.h.

2015-01-23  Jakub Jelinek  <jakub@redhat.com>

	PR driver/64737
	* gcc.c (print_configuration): Don't print a blank line at the end
	here...
	(run_attempt): ... but here unstead.

	PR middle-end/64734
	* omp-low.c (scan_sharing_clauses): Don't ignore
	OMP_CLAUSE_MAP_ZERO_BIAS_ARRAY_SECTION GOMP_MAP_POINTER clauses
	on target data/update constructs.

2015-01-23  Bernd Edlinger  <bernd.edlinger@hotmail.de>

	PR target/50928
	* config/m32c/m32c.c (encode_pattern_1): Removed gcc_unreachable here.
	(DEBUG_RELOAD): Removed define.
	(m32c_limit_reload_class): Enable traces with if DEBUG0.
	(m32c_function_arg): Added a type cast.
	(m32c_legitimize_reload_address): Push A_REGS reload with PSImode.
	* config/m32c/addsub.md (addsi3_1): Specify the mode of all arguments.
	* config/m32c/bitops.md (andqi3_16): Likewise.
	* config/m32c/mov.md (m32c_immd_dbl_mov): Likewise.
	(push_a01_l): Likewise.

2015-01-23  David Malcolm  <dmalcolm@redhat.com>

	PR jit/64721
	* main.c (main): Construct toplev instances with init_signals=true.
	* toplev.c (general_init): Add param "init_signals", and use it to
	conditionalize the calls to signal and host_hooks.extra_signals.
	(toplev::toplev): Add param "init_signals".
	(toplev::main): When invoking general_init, pass m_init_signals
	to control whether signal-handlers are installed.
	* toplev.h (toplev::toplev): Add param "init_signals".
	(toplev::m_init_signals): New field.

2015-01-23  David Malcolm  <dmalcolm@redhat.com>

	PR jit/64722
	* emit-rtl.c (init_emit_regs): Set pic_offset_table_rtx to
	NULL_RTX before testing PIC_OFFSET_TABLE_REGNUM, since the
	latter may be affected by the former (e.g. on i686).

2015-01-23  Martin Liska  <mliska@suse.cz>

	* tree.h (tree_vec_elt_check): Workaround -Wstrict-overflow
	false positive during profiledbootstrap.

2015-01-23  Tom de Vries  <tom@codesourcery.com>

	PR libgomp/64672
	* lto-opts.c (lto_write_options): Output non-explicit conservative
	-fno-openacc.
	* lto-wrapper.c (merge_and_complain): Handle merging -fopenacc.
	(append_compiler_options): Pass -fopenacc through.

2015-01-23  Tom de Vries  <tom@codesourcery.com>

	PR libgomp/64707
	* lto-opts.c (lto_write_options): Output non-explicit conservative
	-fno-openmp.
	* lto-wrapper.c (merge_and_complain): Handle merging -fopenmp.
	(append_compiler_options): Pass -fopenmp through.

2015-01-23  Jakub Jelinek  <jakub@redhat.com>

	PR debug/64511
	* dwarf2out.c (struct dw_loc_descr_node): Add chain_next
	GTY markup.

	* diagnostic-core.h (internal_error_no_backtrace): New prototype.
	* diagnostic.def (DK_ICE_NOBT): New kind.
	* diagnostic.c (diagnostic_action_after_output): Handle DK_ICE_NOBT
	like DK_ICE, but never print backtrace.
	(diagnostic_report_diagnostic): Handle DK_ICE_NOBT like DK_ICE.
	(internal_error_no_backtrace): New function.
	* gcc.c (execute): Use internal_error_no_backtrace instead of
	internal_error.

2015-01-22  Jeff Law  <law@redhat.com>

	PR target/52076
	* config/m68k/m68k.md (xorsi3_internal): Twiddle constraints to
	improve code density for small immediate to memory case.
	(insv): Better handle bitfield assignments when the field is
	being set to all ones.
	* config/m68k/predicates.md (reg_or_pow2_m1_operand): New
	operand predicate.

2015-01-22  Rainer Orth  <ro@CeBiTec.Uni-Bielefeld.DE>
	    Jakub Jelinek  <jakub@redhat.com>

	* gcc.c (LINK_SSP_SPEC): Handle -fstack-protector-explicit
	for !TARGET_LIBC_PROVIDES_SSP version and
	-fstack-protector-{all,strong,explicit} otherwise.
	* config/freebsd.h (LINK_SSP_SPEC): Handle
	-fstack-protector-{strong,explicit}.

2015-01-22  Jan Hubicka  <hubicka@ucw.cz>
	    H.J. Lu  <hongjiu.lu@intel.com>

	PR ipa/64694
	* ipa-inline.c (inline_small_functions): Fix thinko in maintenance of
	heap.

2015-01-22  Wei Mi  <wmi@google.com>

	PR rtl-optimization/64557
	* dse.c (record_store): Call get_addr for mem_addr.
	(check_mem_read_rtx): Likewise.

2015-01-22  Eric Botcazou  <ebotcazou@adacore.com>

	* fold-const.c (const_binop): Add early return for non-tcc_binary.

2015-01-22  Chen Gang  <gang.chen.5i5j@gmail.com>

	* toplev.c (init_local_tick): Process the failure when read
	fails for random_seed.

	* ubsan.c (ubsan_type_descriptor): Use 'pretty_print' for
	'pretty_name' to avoid memory overflow.

2015-01-22  Richard Biener  <rguenther@suse.de>

	PR middle-end/64728
	* tree-ssa-coalesce.c (coalesce_partitions): Do not perform
	abnormal coalescing on undefined SSA names.

2015-22-01  Uros Bizjak  <ubizjak@gmail.com>

	PR target/64688
	PR target/64477
	* config/i386/sse.md (vec_set<mode>_0): Use (Yi/r/C) constraints
	for alternative 3.
	(*vec_dup<mode>): Use (Yi/$r) constraints for alternative 1.

2015-01-22  Trevor Saunders  <tsaunders@mozilla.com>

	PR middle-end/63325
	* fold-const.c (fold_checksum_tree): Don't include value of
	expr->decl_with_vis.symtab_node in the checksum.

2015-01-22  Andreas Krebbel  <Andreas.Krebbel@de.ibm.com>

	* config/s390/s390.md (atomic code attribute): Fix typo "ior" -> "or".

2015-01-22  Max Ostapenko  <m.ostapenko@partner.samsung.com>

	PR driver/64690
	* gcc.c (insert_comments): New function.
	(try_generate_repro): Call it.
	(append_text): Removed.

2015-01-22  Richard Biener  <rguenther@suse.de>

	* ipa-inline.c (can_inline_edge_p): Disable inlining of edges
	with IL incompatible options.  Properly honor user optimize
	attributes.

2015-01-21  Segher Boessenkool  <segher@kernel.crashing.org>

	PR rtl-optimization/64682
	* combine.c (distribute_notes): When moving a death note for
	a register that is set in the new I2, make sure to put it
	before that new I2.

2015-01-21  David Edelsohn  <dje.gcc@gmail.com>

	* config/rs6000/rs6000.c (rs6000_file_start): Use rs6000_isa_flags
	not TARGET_DEFAULT.

2015-01-21  Jakub Jelinek  <jakub@redhat.com>

	PR debug/64511
	* simplify-rtx.c (simplify_relational_operation_1): Don't try to
	optimize (eq/ne (and (side_effects) (const_int 0)) (const_int 0))
	into (eq/ne (and (not (side_effects)) (const_int 0)) (const_int 0)).

	PR sanitizer/64706
	* doc/invoke.texi (-fsanitize=vptr): Document.

	PR rtl-optimization/62078
	* dse.c: Include cfgcleanup.h.
	(rest_of_handle_dse): For -fnon-call-exceptions, if DSE removed
	anything call purge_all_dead_edges and cleanup_cfg at the end
	of the pass.

2015-01-21  Jan Hubicka  <hubicka@ucw.cz>

	* ipa-utils.c (ipa_merge_profiles): Avoid ICE on mismatch in indirect
	edges.

2015-01-21  Bernd Edlinger  <bernd.edlinger@hotmail.de>

	* gimplify.c (gimplify_function_tree): Check the no_sanitize_thread
	decl attribute.

2015-01-21  David Sherwood  <david.sherwood@arm.com>
	    Tejas Belagod <Tejas.Belagod@arm.com>

	* config/aarch64/aarch64.h (CANNOT_CHANGE_MODE_CLASS): Removed.
	* config/aarch64/aarch64.c (aarch64_cannot_change_mode_class): Removed.
	* config/aarch64/aarch64-protos.h (aarch64_cannot_change_mode_class):
	Removed.

2015-01-21  David Sherwood  <david.sherwood@arm.com>
	    Tejas Belagod <Tejas.Belagod@arm.com>

	* config/aarch64/aarch64-protos.h (aarch64_simd_attr_length_rglist)
	(aarch64_reverse_mask): New decls.
	* config/aarch64/iterators.md (UNSPEC_REV_REGLIST): New enum.
	(insn_count): New mode_attr.
	* config/aarch64/aarch64-simd.md (vec_store_lanesoi, vec_store_lanesci)
	(vec_store_lanesxi, vec_load_lanesoi, vec_load_lanesci)
	(vec_load_lanesxi): Made ABI compliant for Big Endian targets.
	(aarch64_rev_reglist, aarch64_simd_ld2, aarch64_simd_ld3)
	(aarch64_simd_ld4, aarch64_simd_st2, aarch64_simd_st3)
	(aarch64_simd_st4): New patterns.
	* config/aarch64/aarch64.c (aarch64_simd_attr_length_rglist)
	(aarch64_reverse_mask): New functions.

2015-01-21  Richard Sandiford  <richard.sandiford@arm.com>

	* config/aarch64/aarch64-protos.h (aarch64_simd_disambiguate_copy):
	Declare.
	* config/aarch64/aarch64.c (aarch64_classify_address): Allow extra
	addressing modes for BE.
	(aarch64_print_operand): Add 'R' specifier.
	(aarch64_simd_disambiguate_copy): Delete.
	(aarch64_simd_emit_reg_reg_move): New function.
	* config/aarch64/aarch64-simd.md: Use aarch64_simd_emit_reg_reg_move
	in define_splits for structural moves.
	(mov<mode>): Use less restrictive predicates.
	(*aarch64_mov<mode>): Simplify and only allow for LE.
	(*aarch64_be_movoi, *aarch64_be_movci, *aarch64_be_movxi): New.

2015-01-21  Alan Hayward  <alan.hayward@arm.com>

	* rtlanal.c (subreg_get_info): Exit early for simple and common cases.

2015-01-21  Richard Henderson  <rth@redhat.com>

	PR target/64669
	* ccmp.c (used_in_cond_stmt_p): Remove.
	(expand_ccmp_expr): Don't use it.

2015-01-21  Nick Clifton  <nickc@redhat.com>

	* config/rl78/rl78.c (rl78_calculate_death_notes): Look inside
	PARALLELs.

2015-01-21  Richard Biener  <rguenther@suse.de>

	PR middle-end/64313
	* tree-core.h (builtin_info, builtin_info_type): Turn from
	an object with two arrays into an array of an object with
	decl and two flags, implicit_p and declared_p.
	* tree.h (builtin_decl_explicit, builtin_decl_implicit,
	set_builtin_decl, set_builtin_decl_implicit_p,
	builtin_decl_explicit_p, builtin_decl_implicit_p): Adjust.
	(set_builtin_decl_declared_p, builtin_decl_declared_p): New functions.
	* builtins.c (builtin_info): Adjust.
	* gimplify.c (gimplify_addr_expr): References to builtins
	that have been declared by the user makes them eligible for
	use by the compiler.  Call set_builtin_decl_implicit_p on them.

2015-01-20  Jeff Law  <law@redhat.com>

	PR target/59946
	* config/m68k/m68k.md (Comparison expanders and patterns): Do not
	allow pc-relative addresses in operand predicates or constraints.

2015-01-21  Bin Cheng  <bin.cheng@arm.com>

	* config/arm/arm.c (arm_cortex_a53_tune, arm_cortex_a57_tune): Prefer
	neon on aarch32 processors for stringops.

2015-01-19  Jan Hubicka  <hubicka@ucw.cz>

	PR ipa/63576
	* ipa-utils.c (ipa_merge_profiles): Merge speculative edges.

2015-01-19  Jan Hubicka  <hubicka@ucw.cz>

	PR lto/45375
	* ipa-inline.c: Include lto-streamer.h
	(report_inline_failed_reason): Output source file differences and
	flags on optimization/target node mismatch.
	(can_inline_edge_p): Consider caller to be the outer inline function;
	be less restrictive about matching opimize and optimize_size attributes.
	(inline_account_function_p): Break out from ...
	(inline_small_functions): ... here.
	* ipa-inline-transform.c (clone_inlined_nodes): Use
	inline_account_function_p.
	(inline_call): Use optimize attribution; use inline_account_function_p.
	(inline_transform): Use opt_for_fn.
	* ipa-inline.h (inline_account_function_p): Declare.

2015-01-20  Jakub Jelinek  <jakub@redhat.com>

	PR debug/64663
	* dwarf2out.c (decl_piece_node): Don't put bitsize into
	mode if bitsize <= 0.
	(decl_piece_bitsize, adjust_piece_list, add_var_loc_to_decl,
	dw_sra_loc_expr): Use HOST_WIDE_INT instead of int for bit
	sizes and positions.

2015-01-20  Chung-Lin Tang  <cltang@codesourcery.com>

	* config/nios2/nios2.c (nios2_asm_file_end): Implement
	TARGET_ASM_FILE_END hook for adding .note.GNU-stack section when
	needed.
	(TARGET_ASM_FILE_END): Define.

2015-01-20  Maxim Kuvyrkov  <maxim.kuvyrkov@linaro.org>

	* config/arm/arm-protos.h (enum arm_sched_autopref): New constants.
	(struct tune_params): Use the enum.
	* arm.c (arm_*_tune): Update.
	(arm_option_override): Update.

2015-01-20  Richard Biener  <rguenther@suse.de>

	PR ipa/64684
	* ipa-reference.c (add_static_var): Inline ...
	(analyze_function): ... here after splitting out from ...
	(is_proper_for_analysis): ... this.

2015-01-20  Matthew Wahab  <matthew.wahab@arm.com>

	PR target/64149
	* config/arm/arm.opt: Remove lra option and arm_lra_flag variablesle.
	* config/arm/arm.h (MODE_BASE_REG_CLASS): Remove use of arm_lra_flagag,
	replace the conditional with it's true branch.
	* config/arm/arm.config (TARGET_LRA_P): Set to hook_bool_void_true.
	(arm_lra_p): Remove.

2015-01-20  Eric Botcazou  <ebotcazou@adacore.com>

	* config/visium/visium.h (LIB_SPEC): Adjust in default case.

2015-01-20  Prathamesh Kulkarni  <prathamesh.kulkarni@linaro.org>

	* config/tilegx/mul-tables.c: Move symtab.h include after
	coretypes.h include.
	* config/tilepro/mul-tables.c: Add includes hashtab.h, hash-set.h,
	vec.h, machmode.h, tm.h, hard-reg-set.h, input.h, function.h, rtl.h,
	flags.h, statistics.h, double-int.h, real.h, fixed-value.h, alias.h,
	wide-int.h, inchash.h, tree.h, insn-config.h, expmed.h, dojump.h,
	explow.h, calls.h, emit-rtl.h, varasm.h, stmt.h.

2015-01-20  Igor Zamyatin  <igor.zamyatin@intel.com>

	PR bootstrap/64676
	Revert:
	2015-01-19  Igor Zamyatin  <igor.zamyatin@intel.com>

	PR rtl-optimization/64081
	* loop-iv.c (def_pred_latch_p): New function.
	(latch_dominating_def): Allow specific cases with non-single
	definitions.
	(iv_get_reaching_def): Likewise.
	(check_complex_exit_p): New function.
	(check_simple_exit): Use check_complex_exit_p to allow certain cases
	with exits not executing on any iteration.

2015-01-19  Jan Hubicka  <hubicka@ucw.cz>

	PR lto/45375
	* i386.c (ix86_option_override_internal): Use ix86_tune_cost
	to set branch cost.

2015-01-19  Jan Hubicka  <hubicka@ucw.cz>

	PR lto/45375
	* i386.c (gate): Check flag_expensive_optimizations and
	optimize_size.
	(ix86_option_override_internal): Drop optimize_size condition
	on MASK_ACCUMULATE_OUTGOING_ARGS, MASK_VZEROUPPER,
	MASK_AVX256_SPLIT_UNALIGNED_LOAD, MASK_AVX256_SPLIT_UNALIGNED_STORE,
	MASK_PREFER_AVX128.
	(ix86_avx256_split_vector_move_misalign,
	ix86_avx256_split_vector_move_misalign): Check optimize_insn_for_speed.
	* sse.md (all uses of TARGET_PREFER_AVX128): Add
	optimize_insn_for_speed_p check.

2015-01-19  Matthew Fortune  <matthew.fortune@imgtec.com>

	* config/mips/mips.h (FP_ASM_SPEC): New define.
	(ASM_SPEC): Remove floating-point options and use FP_ASM_SPEC
	instead.

2015-01-19  Oleg Endo  <olegendo@gcc.gnu.org>

	PR target/53988
	* config/sh/sh-protos.h (sh_find_set_of_reg): Make sure not to return
	nullptr for insn when reaching the first insn.
	* config/sh/sh.c (sh_unspec_insn_p): Rewrite using subrtx_iterator.
	(sh_insn_operands_modified_between_p): Add nullptr check.
	(sh_find_extending_set_of_reg): Fix log message.  Don't accept
	sign extending mem load if the insn contains any UNSPEC or
	UNSPEC_VOLATILE.

2015-01-19  Jan Hubicka  <hubicka@ucw.cz>

	* params.def (inline-unit-growth): Drop to 15%.
	* invoke.texi (inline-unit-growth): Document change.

2015-01-19  Martin Liska  <mliska@suse.cz>

	PR ipa/64668
	* ipa-icf-gimple.c (func_checker::compare_operand): Call proper
	function for second argument of OBJ_TYPE_REF.

2015-01-19  Jan Hubicka  <hubicka@ucw.cz>

	PR ipa/64218
	* ipa-inline.c (want_inline_function_to_all_callers_p): Fix check
	whether function is an alias.

2015-01-19  Jan Hubicka  <hubicka@ucw.cz>

	* ipa-devirt.c (ipa_devirt): Drop polymorphic call info in hopeless
	cases.

2015-01-19  Vladimir Makarov  <vmakarov@redhat.com>

	PR rtl-optimization/64671
	* lra-remat.c (operand_to_remat): Don't consider jump and call
	insns.

2015-01-19  David Edelsohn  <dje.gcc@gmail.com>

	PR target/59828
	* config/rs6000/default64.h: Include rs6000-cpus.def.
	(TARGET_DEFAULT) [LITTLE_ENDIAN]: Use ISA 2.7 (POWER8).
	(TARGET_DEFAULT) [BIG_ENDIAN]: Use POWER4.
	* config/rs6000/driver-rs6000.c (detect_processor_aix): Add POWER7
	and POWER8.
	* config/rs6000/linux64.h (PROCESSOR_DEFAULT64): Always default to
	POWER8.
	* config/rs6000/rs6000.c (rs6000_file_start): Emit .machine
	pseudo-op to specify assembler dialect.

2015-01-19  Martin Liska  <mliska@suse.cz>

	PR ipa/64664
	* ipa-icf.c (sem_item_optimizer::filter_removed_items):
	Handle safe potentially removed nodes during filtering.

2015-01-19  Martin Liska  <mliska@suse.cz>

	* doc/extend.texi (no_icf): Add new attribute description.
	* ipa-icf.c (sem_item_optimizer::merge_classes): Handle cases
	where the pass attempts to merge a function with no_icf attribute.

2015-01-19  Ramana Radhakrishnan  <ramana.radhakrishnan@arm.com>

	PR target/64532
	* doc/md.texi (ARM Options): Document register constraints.

2015-01-19  Jiong Wang  <jiong.wang@arm.com>
	    Andrew Pinski  <apinski@cavium.com>

	PR target/64304
	* config/aarch64/aarch64.md (define_insn "*ashl<mode>3_insn"): Deleted.
	(ashl<mode>3): Don't expand if operands[2] is not constant.

2015-01-19  Kyrylo Tkachov  <kyrylo.tkachov@arm.com>

	PR target/64448
	* config/aarch64/aarch64-simd.md (aarch64_simd_bsl<mode>_internal):
	Match xor-and-xor RTL pattern.

2015-01-19  Igor Zamyatin  <igor.zamyatin@intel.com>

	PR rtl-optimization/64081
	* loop-iv.c (def_pred_latch_p): New function.
	(latch_dominating_def): Allow specific cases with non-single
	definitions.
	(iv_get_reaching_def): Likewise.
	(check_complex_exit_p): New function.
	(check_simple_exit): Use check_complex_exit_p to allow certain cases
	with exits not executing on any iteration.

2015-01-19  Jakub Jelinek  <jakub@redhat.com>

	* common.opt (fgraphite): Fix a typo.

2015-01-19  Felix Yang  <felix.yang@huawei.com>

	* config/aarch64/aarch64-simd.md (aarch64_<maxmin_uns>p<mode>): New
	pattern.
	* config/aarch64/aarch64-simd-builtins.def (smaxp, sminp, umaxp,
	uminp, smax_nanp, smin_nanp): New builtins.
	* config/aarch64/arm_neon.h (vpmax_s8, vpmax_s16, vpmax_s32,
	vpmax_u8, vpmax_u16, vpmax_u32, vpmaxq_s8, vpmaxq_s16, vpmaxq_s32,
	vpmaxq_u8, vpmaxq_u16, vpmaxq_u32, vpmax_f32, vpmaxq_f32, vpmaxq_f64,
	vpmaxqd_f64, vpmaxs_f32, vpmaxnm_f32, vpmaxnmq_f32, vpmaxnmq_f64,
	vpmaxnmqd_f64, vpmaxnms_f32, vpmin_s8, vpmin_s16, vpmin_s32, vpmin_u8,
	vpmin_u16, vpmin_u32, vpminq_s8, vpminq_s16, vpminq_s32, vpminq_u8,
	vpminq_u16, vpminq_u32, vpmin_f32, vpminq_f32, vpminq_f64, vpminqd_f64,
	vpmins_f32, vpminnm_f32, vpminnmq_f32, vpminnmq_f64, vpminnmqd_f64,
	vpminnms_f32): Rewrite using builtin functions.

2015-01-19  Thomas Schwinge  <thomas@codesourcery.com>

	PR libgomp/64625
	* omp-low.c (offload_symbol_decl): Remove variable.
	(get_offload_symbol_decl): Remove function.
	(expand_omp_target): For BUILT_IN_GOMP_TARGET,
	BUILT_IN_GOMP_TARGET_DATA, BUILT_IN_GOMP_TARGET_UPDATE pass NULL
	instead of &__OFFLOAD_TABLE__, for BUILT_IN_GOACC_DATA_START,
	BUILT_IN_GOACC_ENTER_EXIT_DATA, BUILT_IN_GOACC_PARALLEL,
	BUILT_IN_GOACC_UPDATE don't pass it at all.

2015-01-19  Ilya Enkovich  <ilya.enkovich@intel.com>

	* tree-sra.c (some_callers_have_mismatched_arguments_p): Allow thunk
	callers.

2015-01-19  Ilya Enkovich  <ilya.enkovich@intel.com>

	* ipa-chkp.c (chkp_produce_thunks): Add early param
	to split thunks production into two passes.  Keep
	'always_inline' function bodies after the first pass.
	(pass_data_ipa_chkp_early_produce_thunks): New.
	(pass_ipa_chkp_early_produce_thunks): New.
	(pass_ipa_chkp_produce_thunks::execute): Adjust to new
	chkp_produce_thunks signature.
	(make_pass_ipa_chkp_early_produce_thunks): New.
	* passes.def (pass_ipa_chkp_early_produce_thunks): New.
	(pass_ipa_chkp_produce_thunks): Move after local optimizations.
	* tree-pass.h (make_pass_ipa_chkp_early_produce_thunks): New.

2015-01-18  Jan Hubicka  <hubicka@ucw.cz>

	* cgraph.c (cgraph_node::dump): Dump profile flags.

2015-01-18  Oleg Endo  <olegendo@gcc.gnu.org>

	PR target/64652
	* config/sh/sh.md (udivsi3_i4, divsi3_i4): Make use of sfunc address
	reg appear first in the parallel.

2015-01-18  Jan Hubicka  <hubicka@ucw.cz>

	* ipa-reference.c (set_reference_optimization_summary,
	ipa_reference_get_not_written_global): Do nothing if ipa-reference is
	disabled.
	(ignore_module_statics): New static var.
	(propagate_bits): If ipa-reference is disabled, do not look into local
	properties.
	(analyze_function): Disable analysis when ipa_reference is disabled.
	(generate_summary): Do not dump when reference is disabled;
	collect vars accessed from functions with ipa-reference disabled.
	(get_read_write_all_from_node): When ipa-reference is disabled, use the
	node flags.
	(gate): Enable for LTO.
	(ignore_edge_p): New function.
	(propagate): Skip functions w/o ipa-reference analysis.
	* optc-save-gen.awk: Handle optimize_debug correctly.
	* opth-gen.awk: Likewise.
	* common.opt (fauto-inc-dec, fdelete-dead-exceptions, ffunction-cse,
	fgraphite, fstrict-volatile-bitfields, fira-algorithm, fira-region,
	fira-share-save-slots, fira-share-spill-slots,
	fmodulo-sched-allow-regmoves, fpartial-inlining,
	sched-stalled-insns, fsched-stalled-insns-dep, fstrict-overflow,
	ftracer, ftree-parallelize-loops, fassociative-math,
	freciprocal-math, fvect-cost-model, fsimd-cost-model): Mark as
	Optimization
	(fauto-profile, fcommon, fdata-sections, fipa-icf-variables,
	ftoplevel-reorder, funit-at-a-time, fwhole-program): Do not mark as
	Optimization.
	* ipa-icf.c (gate, sem_item_optimizer::filter_removed_items):
	Fix for IPA.

2015-01-18  Jan Hubicka  <hubicka@ucw.cz>

	PR ipa/64378
	* ipa-prop.c (try_make_edge_direct_virtual_call): Clear speculative
	flag correctly.
	* ipa-cp.c (ipa_get_indirect_edge_target_1): Handle speculation.

2015-01-18  Sandra Loosemore  <sandra@codesourcery.com>

	* doc/invoke.texi ([-funroll-loops], [-funroll-all-loops]):
	Remove duplicate option listings.

2015-01-18  Felix Yang  <felix.yang@huawei.com>

	* auto-profile.c (afdo_find_equiv_class): Remove unnecessary test.
	(autofdo_source_profile::get_callsite_total_count,
	function_instance::get_function_instance_by_decl,
	string_table::get_index, string_table::get_index_by_decl,
	afdo_vpt_for_early_inline, afdo_callsite_hot_enough_for_early_inline):
	Fix comment typos. Reformatting and minor code rearrangement.

2015-01-17  Segher Boessenkool  <segher@kernel.crashing.org>

	* config/rs6000/rs6000.md (probe_stack): Delete.
	(probe_stack_address): New.

2015-01-17  Segher Boessenkool  <segher@kernel.crashing.org>

	* config/rs6000/rs6000.c (rs6000_gimplify_va_arg): Use TARGET_32BIT
	to test for 32-bit ABIs, not !TARGET_POWERPC64.

2015-01-17  Segher Boessenkool  <segher@kernel.crashing.org>

	* config/rs6000/rs6000.c (rs6000_parallel_return): New function.
	(rs6000_function_value): Use it.  Handle SCmode and TCmode as well,
	for TARGET_32BIT && TARGET_POWERPC64.  Fix another BITS_PER_WORD
	snafu.
	(rs6000_libcall_value): Use the new function.

2015-01-17  Sandra Loosemore  <sandra@codesourcery.com>

	* doc/invoke.texi ([-ftracer]): Remove duplicate option listing.

2015-01-17  Eric Botcazou  <ebotcazou@adacore.com>

	* reorg.c (fill_simple_delay_slots): If TARGET_FLAGS_REGNUM is valid,
	implement a more precise life analysis for it during backward scan.

2015-01-17  Jan Kratochvil  <jan.kratochvil@redhat.com>

	* dwarf2out.c (gen_producer_string): Ignore also OPT_fpreprocessed.

2015-01-17  Bernd Schmidt  <bernds@codesourcery.com>

	PR rtl-optimization/52773
	* calls.c (emit_library_call_value): When pushing arguments use
	stack_pointer_rtx rather than virtual_outgoing_args_rtx in
	CALL_INSN_FUNCTION_USAGE.  Only emit one of use of the magic
	stack pointer reference into CALL_INSN_FUNCTION_USAGE.

2015-01-17  Jeff Law  <law@redhat.com>

	PR rtl-optimization/32790
	* reginfo.c (reg_scan_mark_refs): Look for ZERO_EXTRACT,
	not ZERO_EXTEND in SET_DESTs.

2015-01-17  Alan Modra  <amodra@gmail.com>

	* cprop.c (do_local_cprop): Revert last change.

2015-01-16  DJ Delorie  <dj@redhat.com>
	    Nick Clifton  <nickc@redhat.com>

	* config/rl78/rl78-real.md (addqi3_real): Allow volatiles.
	(addhi3_real): Likewise.  Fix [HL+0] syntax.
	(subqi3_real): Likewise.
	(subhi3_real): Likewise.
	(cbranchqi4_real): Likewise.  Allow saddr,#imm.
	(cbranchhi4_real): Likewise.
	(cbranchhi4_real_inverted): Likewise.
	(cbranchsi4_real_lt): Likewise.
	(cbranchsi4_real_ge): Likewise.
	(cbranchsi4_real_ge): Likewise.
	* config/rl78/rl78-virt.md (add<mode>3_virt): Likewise.
	(sub<mode>3_virt): Likewise.
	(cbranchqi4_virt): Likewise.
	(cbranchhi4_virt): Likewise.
	* config/rl78/rl78.c (rl78_print_operand_1): 'p' modifier means
	always use '[reg+imm]' even when imm is zero.
	* config/rl78/predicates.md (rl78_volatile_memory_operand): New.
	(rl78_general_operand): New.
	(rl78_nonimmediate_operand): New.
	(rl78_nonfar_operand): Use them.
	(rl78_nonfar_nonimm_operand): Likewise.
	(rl78_stack_based_mem): Fix.
	* config/rl78/constraints.md (Ibqi): New.
	(IBqi): New.
	(Wsa): New.
	(Wsf): New.
	(Cs1): Fix.
	* config/rl78/rl78-expand.md (andqi3): Accept volatiles.
	(iorqi3): Likewise.
	(xorqi3): Likewise.
	* config/rl78/rl78-protos.h (rl78_sfr_p): New.

	* config/rl78/constrains (Qs8): New constraint.
	* config/rl78/rl78.c (rl78_flags_already_set): New function.
	* config/rl78/rl78-protos.h (rl78_flags_already_set): New prototype.
	* config/rl78/rl78-real.md (update_Z): New attribute.
	Update patterns to set it.
	(cbranchqi4_real): Call rl78_flags_already_set() to determine if a
	shorter compare and branch sequence can be used.
	(cbranchhi4_real): Likewise.
	(cbranchhi4_real_inverted): Likewise.

	* config/rl78/predicates.md (uword_operand): Allow symbol_refs.
	* config/rl78/rl78-c.c (rl78_register_pragmas): Register __near
	address space.
	* config/rl78/rl78.c (rl78_get_name_encoding): New.
	(rl78_option_override): Allow -mes0 only if C.
	(characterize_address): Support subregs of symbol_refs.
	(rl78_addr_space_address_mode): Move.  Add __near.
	(rl78_far_p): Likewise.
	(rl78_addr_space_pointer_mode): Likewise.
	(rl78_as_legitimate_address): Likewise.
	(rl78_addr_space_subset_p): Likewise.
	(rl78_addr_space_convert): Likewise.
	(rl78_print_operand_1): Support 16-bit addressing of 32-bit
	symbols with -mes0.
	(transcode_memory_rtx): Don't copy ES if -mes0.  Allow symbol[BC]
	addressing.
	(rl78_alloc_physical_registers_op1): Change logic to prefer
	symbol[BC] addressing.
	(frodata_section): New.
	(rl78_asm_init_sections): Initialize it.
	(rl78_select_section): Put __far readonly symbols in .frodata.
	(rl78_make_type_far): New.
	(rl78_insert_attributes): Force all readonly symbols to be
	__far when -mes0.
	(rl78_asm_out_integer): New.
	* config/rl78/rl78.h (ADDR_SPACE_NEAR): New.
	* config/rl78/rl78.opt (-mes0): New.

	* config/rl78/rl78.h (ASM_OUTPUT_LABELREF): New.
	(ASM_OUTPUT_ALIGNED_DECL_COMMON): New.
	(ASM_OUTPUT_ALIGNED_DECL_LOCAL): New.
	* config/rl78/rl78-protos.h (rl78_output_labelref): New.
	(rl78_saddr_p): New.
	(rl78_output_aligned_common): New.
	* config/rl78/rl78.c (rl78_output_symbol_ref): Strip encodings.
	(rl78_handle_saddr_attribute): New.
	(rl78_handle_naked_attribute): New.
	(rl78_attribute_table): Add saddr.
	(rl78_print_operand_1): Don't print '!' on saddr operands.
	(rl78_print_operand_1): Strip encodings.
	(rl78_sfr_p): New.
	(rl78_strip_name_encoding): New.
	(rl78_attrlist_to_encoding): New.
	(rl78_encode_section_info): New.
	(rl78_asm_init_sections): New.
	(rl78_select_section): New.
	(rl78_output_labelref): New.
	(rl78_output_aligned_common): New.
	(rl78_asm_out_integer): New.
	(rl78_asm_ctor_dtor): New.
	(rl78_asm_constructor): New.
	(rl78_asm_destructor): New.

	* config/rl78/rl78-real.md (movqi_es): Rename to movqi_to_es.
	* config/rl78/rl78.c (rl78_expand_epilogue): Update.
	(transcode_memory_rtx): Update.
	(rl78_expand_epilogue): Use A_REG instead of 0.

2015-01-17  Maxim Kuvyrkov  <maxim.kuvyrkov@linaro.org>

	* config/arm/arm-protos.h (struct tune_params): New field
	sched_autopref_queue_depth.
	* config/arm/arm.c (sched-int.h): Include header.
	(arm_first_cycle_multipass_dfa_lookahead_guard,)
	(TARGET_SCHED_FIRST_CYCLE_MULTIPASS_DFA_LOOKAHEAD_GUARD): Define hook.
	(arm_slowmul_tune, arm_fastmul_tune, arm_strongarm_tune,)
	(arm_xscale_tune, arm_9e_tune, arm_v6t2_tune, arm_cortex_tune,)
	(arm_cortex_a8_tune, arm_cortex_a7_tune, arm_cortex_a15_tune,)
	(arm_cortex_a53_tune, arm_cortex_a57_tune, arm_xgene1_tune,)
	(arm_cortex_a5_tune, arm_cortex_a9_tune, arm_cortex_a12_tune,)
	(arm_v7m_tune, arm_cortex_m7_tune, arm_v6m_tune, arm_fa726te_tune):
	Specify sched_autopref_queue_depth value.  Enabled for A15 and A57.
	* config/arm/t-arm (arm.o): Update.
	* haifa-sched.c (update_insn_after_change): Update.
	(rank_for_schedule): Use auto-prefetcher model, if requested.
	(autopref_multipass_init): New static function.
	(autopref_rank_for_schedule): New rank_for_schedule heuristic.
	(autopref_multipass_dfa_lookahead_guard_started_dump_p): New static
	variable for debug dumps.
	(autopref_multipass_dfa_lookahead_guard_1): New static helper function.
	(autopref_multipass_dfa_lookahead_guard): New global function that
	implements TARGET_SCHED_FIRST_CYCLE_MULTIPASS_DFA_LOOKAHEAD_GUARD hook.
	(init_h_i_d): Update.
	* params.def (PARAM_SCHED_AUTOPREF_QUEUE_DEPTH): New tuning knob.
	* sched-int.h (enum autopref_multipass_data_status): New const enum.
	(autopref_multipass_data_): Structure for auto-prefetcher data.
	(autopref_multipass_data_def, autopref_multipass_data_t): New typedefs.
	(struct _haifa_insn_data:autopref_multipass_data): New field.
	(INSN_AUTOPREF_MULTIPASS_DATA): New access macro.
	(autopref_multipass_dfa_lookahead_guard): Declare.

2015-01-17  Maxim Kuvyrkov  <maxim.kuvyrkov@linaro.org>

	* rtlanal.c (get_base_term): Handle SCRATCH.

2015-01-17  Maxim Kuvyrkov  <maxim.kuvyrkov@linaro.org>

	* config/aarch64/aarch64.c
	(aarch64_sched_first_cycle_multipass_dfa_lookahead): Implement hook.
	(TARGET_SCHED_FIRST_CYCLE_MULTIPASS_DFA_LOOKAHEAD): Define.
	* config/arm/arm.c
	(arm_first_cycle_multipass_dfa_lookahead): Implement hook.
	(TARGET_SCHED_FIRST_CYCLE_MULTIPASS_DFA_LOOKAHEAD): Define.

2015-01-17  Alan Modra  <amodra@gmail.com>

	* cprop.c (do_local_cprop): Disallow replacement of fixed
	hard registers.

2015-01-16  Kyrylo Tkachov  <kyrylo.tkachov@arm.com>

	PR target/62066
	* config/arm/arm-builtins.c (arm_expand_neon_args): Call va_end before
	early return 0.

2015-01-16  Bernd Edlinger  <bernd.edlinger@hotmail.de>

	* sanitizer.def (BUILT_IN_TSAN_VPTR_UPDATE): Fixed parameters.
	* tsan.c (instrument_expr): Fixed parameters of __tsan_vptr_update.

2015-01-16  Kyrylo Tkachov  <kyrylo.tkachov@arm.com>

	* config/arm/arm.md: Move comment about splitting Thumb1 patterns to...
	* config/arm/thumb1.md: ... Here.

2015-01-16  Segher Boessenkool  <segher@kernel.crashing.org>

	* config/rs6000/rs6000.c (rs6000_scalar_mode_supported_p): Disallow
	TImode for TARGET_32BIT.

2015-01-16  Segher Boessenkool  <segher@kernel.crashing.org>

	* config/rs6000/rs6000.c (TARGET_LIBGCC_CMP_RETURN_MODE,
	TARGET_LIBGCC_SHIFT_COUNT_MODE, TARGET_UNWIND_WORD_MODE): Implement
	as ...
	(rs6000_abi_word_mode): New function.

2015-01-16  Segher Boessenkool  <segher@kernel.crashing.org>

	* config/rs6000/rs6000.c (rs6000_va_start): Use MIN_UNITS_PER_WORD
	instead of UNITS_PER_WORD to describe the size of stack slots.

2015-01-16  Segher Boessenkool  <segher@kernel.crashing.org>

	* config/rs6000/rs6000.c (TARGET_PROMOTE_FUNCTION_MODE): Implement
	as rs6000_promote_function_mode.  Move comment to there.
	(rs6000_promote_function_mode): New function.

2015-01-16  Segher Boessenkool  <segher@kernel.crashing.org>

	* config/rs6000/rs6000.h (PROMOTE_MODE): Correct test for when -m32
	-mpowerpc64 is active.

2015-01-16  Ilya Enkovich  <ilya.enkovich@intel.com>

	PR middle-end/64353
	* tree-cfg.c (pass_data_fixup_cfg): Update SSA for
	virtuals on start.

2015-01-16  James Greenhalgh  <james.greenhalgh@arm.com>

	* config/arm/cortex-a57.md: Remove duplicate of file accidentally
	introduced in revision 219724.

2015-01-16  Kyrylo Tkachov  <kyrylo.tkachov@arm.com>
	    Ramana Radhakrishnan <ramana.radhakrishnan@arm.com>

	PR target/64263
	* config/aarch64/aarch64.md (*movsi_aarch64): Don't split if the
	destination is not a GP reg.
	(*movdi_aarch64): Likewise.

2015-01-16  David Edelsohn  <dje.gcc@gmail.com>

	PR target/64623
	* config/rs6000/default64.h: Revert ISA change.

2015-01-16  Richard Biener  <rguenther@suse.de>

	PR middle-end/64614
	* tree-ssa-uninit.c: Include tree-cfg.h.
	(MAX_SWITCH_CASES): New define.
	(convert_control_dep_chain_into_preds): Handle switch statements.
	(is_pred_expr_subset_of): Handle x == CST vs. (x & CST) != 0.
	(normalize_one_pred_1): Do not split bit-manipulations.
	Record (x & CST).

2015-01-16  Richard Biener  <rguenther@suse.de>

	PR tree-optimization/64568
	* tree-ssa-forwprop.c (pass_forwprop::execute): Guard
	complex load rewriting for TARGET_MEM_REFs.

2015-01-16  Uros Bizjak  <ubizjak@gmail.com>

	* builtins.c (expand_builtin_acc_on_device): Check target for NULL.

2015-01-16  Matthew Wahab  <matthew.wahab@arm.com>

	PR target/64149
	* config/aarch64/aarch64.opt: Remove lra option and aarch64_lra_flag
	variable.
	* config/aarch64/aarch64.c (TARGET_LRA_P): Set to hook_bool_void_true.
	(aarch64_lra_p): Remove.

2015-01-16  Ilya Enkovich  <ilya.enkovich@intel.com>

	PR target/64363
	* ipa-chkp.h (chkp_instrumentable_p): New.
	* ipa-chkp.c: Include tree-inline.h.
	(chkp_instrumentable_p): New.
	(chkp_maybe_create_clone): Use chkp_instrumentable_p.
	Fix processing of not instrumentable functions.
	(chkp_versioning): Use chkp_instrumentable_p. Warn about
	not instrumentable functions.
	* tree-chkp.c (chkp_add_bounds_to_call_stmt): Use
	chkp_instrumentable_p.
	* tree-inline.h (copy_forbidden): New.
	* tree-inline.c (copy_forbidden): Not static anymore.

2015-01-16  Rainer Orth  <ro@CeBiTec.Uni-Bielefeld.DE>

	* optc-save-gen.awk (cl_target_option_print_diff): Mark indent,
	ptr1, ptr2 unused.

2015-01-16  Robert Suchanek  <robert.suchanek@imgtec.com>

	* lra-constraints.c (curr_insn_transform): Change a reload pseudo of
	type OP_OUT to OP_INOUT.

2015-01-16  Robert Suchanek  <robert.suchanek@imgtec.com>

	* simplify-rtx.c (simplify_replace_fn_rtx): Simplify (lo_sum
	(high x) y) to y if x and y have the same base.

2015-01-16  James Greenhalgh  <james.greenhalgh@arm.com>

	* config/arm/cortex-a57.md: New.
	* config/aarch64/aarch64.md: Include it.
	* config/aarch64/aarch64-cores.def (cortex-a57): Tune for it.
	* config/aarch64/aarch64-tune.md: Regenerate.

2015-01-16  Zhenqiang Chen  <zhenqiang.chen@arm.com>

	PR target/64015
	* ccmp.c (expand_ccmp_next): New function.
	(expand_ccmp_expr_1, expand_ccmp_expr): Handle operand insn sequence
	and compare insn sequence.
	* config/aarch64/aarch64.c (aarch64_code_to_ccmode,
	aarch64_gen_ccmp_first, aarch64_gen_ccmp_next): New functions.
	(TARGET_GEN_CCMP_FIRST, TARGET_GEN_CCMP_NEXT): New MICRO.
	* config/aarch64/aarch64.md (*ccmp_and): Changed to ccmp_and<mode>.
	(*ccmp_ior): Changed to ccmp_ior<mode>.
	(cmp<mode>): New pattern.
	* doc/tm.texi (TARGET_GEN_CCMP_FIRST, TARGET_GEN_CCMP_NEXT): Update
	parameters.
	* target.def (gen_ccmp_first, gen_ccmp_next): Update parameters.

2015-01-16  Ilya Tocar  <ilya.tocar@intel.com>

	* config/i386/avx2intrin.h (_mm256_bslli_epi128,
	_mm256_bsrli_epi128): New.
	* config/i386/emmintrin.h (_mm_bsrli_si128, _mm_bslli_si128): Ditto.

2015-01-15  Jiong Wang  <jiong.wang@arm.com>

	* expmed.c (store_bit_field_using_insv): Improve warning message.
	Use %wu instead of HOST_WIDE_INT_PRINT_UNSIGNED.

2015-01-15  Jiong Wang  <jiong.wang@arm.com>

	PR rtl-optimization/64011
	* expmed.c (store_bit_field_using_insv): Warn and truncate bitsize when
	there is partial overflow.

2015-01-16  Chung-Ju Wu  <jasonwucj@gmail.com>

	* config/nds32/nds32-protos.h (nds32_expand_epilogue): Change
	prototype.
	(nds32_expand_epilogue_v3pop): Likewise.
	* config/nds32/nds32.md (sibcall): Define this for sibling call
	optimization.
	(sibcall_register): Likewise.
	(sibcall_immediate): Likewise.
	(sibcall_value): Likewise.
	(sibcall_value_register): Likewise.
	(sibcall_value_immediate): Likewise.
	(sibcall_epilogue): Likewise.
	(epilogue): Pass false to indicate this is not a sibcall epilogue.
	* config/nds32/nds32.c (nds32_expand_epilogue): Consider sibcall case.
	(nds32_expand_epilogue_v3pop): Likewise.

2015-01-16  Chung-Ju Wu  <jasonwucj@gmail.com>

	* config/nds32/nds32-protos.h (nds32_can_use_return_insn): New.
	* config/nds32/nds32.md (unspec_volatile_func_return): Remove.
	(return_internal): New.
	(return): Define this named pattern.
	(simple_return): Define this named pattern.
	* config/nds32/nds32.c (nds32_expand_epilogue): Emit return_internal
	pattern instead of unspec_volatile_func_return.
	(nds32_expand_epilogue_v3pop): Likewise.
	(nds32_can_use_return_insn): New function.

2015-01-16  Chung-Ju Wu  <jasonwucj@gmail.com>

	* config/nds32/constants.md (UNSPEC_VOLATILE_POP25_RETURN): New.
	* config/nds32/nds32.md (pop25return): New.
	* config/nds32/nds32.c (nds32_expand_epilogue_v3pop): Emit
	pop25return pattern.

2015-01-16  Chung-Ju Wu  <jasonwucj@gmail.com>

	* doc/invoke.texi (NDS32 Options): Remove -mforce-fp-as-gp,
	-mforbid-fp-as-gp, and -mex9 options.

2015-01-16  Chung-Ju Wu  <jasonwucj@gmail.com>

	* doc/invoke.texi (NDS32 Options): Add -mcmodel= option and
	remove -mgp-direct option.

2015-01-15  Jan Hubicka  <hubicka@ucw.cz>

	* doc/invoke.texi (--param early-inlining-insns): Update default value.
	* params.def (PARAM_EARLY_INLINING_INSNS): Set to 14.

2015-01-15  Jan Hubicka  <hubicka@ucw.cz>

	* ipa-inline.c (inline_small_functions): Work around hints
	cache issue.

2015-01-15  Sandra Loosemore  <sandra@codesourcery.com>

	PR target/59710
	* doc/invoke.texi (Option Summary): Document new Nios II
	-mgpopt= syntax.
	(Nios II Options): Likewise.
	* config/nios2/nios2.opt: Add -mgpopt= option support.
	Modify existing -mgpopt and -mno-gpopt options to be aliases.
	* config/nios2/nios2-opts.h (enum nios2_gpopt_type): New.
	* config/nios2/nios2.c (nios2_option_override): Adjust
	-mgpopt defaulting.
	(nios2_in_small_data_p): Return true for explicit small data
	sections even with -G0.
	(nios2_symbol_ref_in_small_data_p): Adjust to handle new -mgpopt=
	option choices.

2015-01-15  Jan Hubicka  <hubicka@ucw.cz>

	PR ipa/64612
	* ipa-inline-transform.c (can_remove_node_now_p): Fix handling
	of comdat locals.
	(inline_call): Fix removal of aliases.

2015-01-15  Jakub Jelinek  <jakub@redhat.com>

	* flag-types.h (enum sanitize_code): Add SANITIZE_VPTR,
	include SANITIZE_VPTR in SANITIZE_UNDEFINED.
	* opts.c (common_handle_option): Add -fsanitize=vptr.
	* sanitizer.def (BUILT_IN_UBSAN_HANDLE_DYNAMIC_TYPE_CACHE_MISS,
	BUILT_IN_UBSAN_HANDLE_DYNAMIC_TYPE_CACHE_MISS_ABORT): New.
	* ubsan.h (enum ubsan_null_ckind): Add UBSAN_DOWNCAST_POINTER,
	UBSAN_DOWNCAST_REFERENCE, UBSAN_UPCAST and UBSAN_CAST_TO_VBASE.
	(ubsan_expand_vptr_ifn): New prototype.
	* internal-fn.c (expand_ANNOTATE, expand_GOMP_SIMD_LANE,
	expand_GOMP_SIMD_VF, expand_GOMP_SIMD_LAST_LANE, expand_UBSAN_NULL,
	expand_UBSAN_BOUNDS, expand_UBSAN_OBJECT_SIZE, expand_ASAN_CHECK,
	expand_LOOP_VECTORIZED): Make argument nameless, remove
	ATTRIBUTE_UNUSED.
	(expand_UBSAN_VPTR): New function.
	* internal-fn.def (UBSAN_NULL, ASAN_CHECK): Use R instead of W
	in fn spec.
	(UBSAN_VPTR): New internal function.
	* sanopt.c (tree_map_traits): Renamed to ...
	(sanopt_tree_map_traits): ... this.
	(sanopt_tree_triplet, sanopt_tree_triplet_map_traits): New classes.
	(sanopt_ctx): Adjust asan_check_map type for tree_map_traits
	to sanopt_tree_map_traits renaming.  Add vptr_check_map field.
	(maybe_optimize_ubsan_vptr_ifn): New function.
	(sanopt_optimize_walker): Handle IFN_UBSAN_VPTR.
	(pass_sanopt::execute): Likewise.  Call sanopt_optimize even for
	-fsanitize=vptr.
	* tree-ssa-alias.c (call_may_clobber_ref_p_1): Handle certain
	internal calls like pure functions for aliasing, even when they
	have other side-effects that prevent making them ECF_PURE.
	* ubsan.c (ubsan_vptr_type_cache_decl): New variable.
	(ubsan_expand_vptr_ifn): New function.

2015-01-15  Vladimir Makarov  <vmakarov@redhat.com>

	PR rtl-optimization/64110
	* stmt.c (parse_output_constraint): Process '^' and '$'.
	(parse_input_constraint): Ditto.
	* lra-constraints.c (process_alt_operands): Process the new
	constraints.
	* ira-costs.c (record_reg_classes): Process the new constraint
	'^'.
	* genoutput.c (indep_constraints): Add '^' and '$'.
	* config/i386/sse.md (*vec_dup<mode>): Use '$' instead of '!'.
	* doc/md.texi: Add description of the new constraints.

2015-01-15  Thomas Schwinge  <thomas@codesourcery.com>
	    Bernd Schmidt  <bernds@codesourcery.com>
	    Cesar Philippidis  <cesar@codesourcery.com>
	    James Norris  <jnorris@codesourcery.com>
	    Tom de Vries  <tom@codesourcery.com>
	    Ilmir Usmanov  <i.usmanov@samsung.com>
	    Dmitry Bocharnikov  <dmitry.b@samsung.com>
	    Evgeny Gavrin  <e.gavrin@samsung.com>
	    Jakub Jelinek  <jakub@redhat.com>

	* builtin-types.def (BT_FN_VOID_INT_INT_VAR)
	(BT_FN_VOID_INT_PTR_SIZE_PTR_PTR_PTR_INT_INT_VAR)
	(BT_FN_VOID_INT_OMPFN_PTR_SIZE_PTR_PTR_PTR_INT_INT_INT_INT_INT_VAR):
	New function types.
	* builtins.c: Include "gomp-constants.h".
	(expand_builtin_acc_on_device): New function.
	(expand_builtin, is_inexpensive_builtin): Handle
	BUILT_IN_ACC_ON_DEVICE.
	* builtins.def (DEF_GOACC_BUILTIN, DEF_GOACC_BUILTIN_COMPILER):
	New macros.
	* cgraph.c (cgraph_node::create): Consider flag_openacc next to
	flag_openmp.
	* config.gcc <nvptx-*> (tm_file): Add nvptx/offload.h.
	<*-intelmic-* | *-intelmicemul-*> (tm_file): Add
	i386/intelmic-offload.h.
	* gcc.c (LINK_COMMAND_SPEC, GOMP_SELF_SPECS): For -fopenacc, link
	to libgomp and its dependencies.
	* config/arc/arc.h (LINK_COMMAND_SPEC): Likewise.
	* config/darwin.h (LINK_COMMAND_SPEC_A): Likewise.
	* config/i386/mingw32.h (GOMP_SELF_SPECS): Likewise.
	* config/ia64/hpux.h (LIB_SPEC): Likewise.
	* config/pa/pa-hpux11.h (LIB_SPEC): Likewise.
	* config/pa/pa64-hpux.h (LIB_SPEC): Likewise.
	* doc/generic.texi: Update for OpenACC changes.
	* doc/gimple.texi: Likewise.
	* doc/invoke.texi: Likewise.
	* doc/sourcebuild.texi: Likewise.
	* gimple-pretty-print.c (dump_gimple_omp_for): Handle
	GF_OMP_FOR_KIND_OACC_LOOP.
	(dump_gimple_omp_target): Handle GF_OMP_TARGET_KIND_OACC_KERNELS,
	GF_OMP_TARGET_KIND_OACC_PARALLEL, GF_OMP_TARGET_KIND_OACC_DATA,
	GF_OMP_TARGET_KIND_OACC_UPDATE,
	GF_OMP_TARGET_KIND_OACC_ENTER_EXIT_DATA.
	Dump more data.
	* gimple.c: Update comments for OpenACC changes.
	* gimple.def: Likewise.
	* gimple.h: Likewise.
	(enum gf_mask): Add GF_OMP_FOR_KIND_OACC_LOOP,
	GF_OMP_TARGET_KIND_OACC_PARALLEL, GF_OMP_TARGET_KIND_OACC_KERNELS,
	GF_OMP_TARGET_KIND_OACC_DATA, GF_OMP_TARGET_KIND_OACC_UPDATE,
	GF_OMP_TARGET_KIND_OACC_ENTER_EXIT_DATA.
	(gimple_omp_for_cond, gimple_omp_for_set_cond): Sort in the
	appropriate place.
	(is_gimple_omp_oacc, is_gimple_omp_offloaded): New functions.
	* gimplify.c: Include "gomp-constants.h".
	Update comments for OpenACC changes.
	(is_gimple_stmt): Handle OACC_PARALLEL, OACC_KERNELS, OACC_DATA,
	OACC_HOST_DATA, OACC_DECLARE, OACC_UPDATE, OACC_ENTER_DATA,
	OACC_EXIT_DATA, OACC_CACHE, OACC_LOOP.
	(gimplify_scan_omp_clauses, gimplify_adjust_omp_clauses): Handle
	OMP_CLAUSE__CACHE_, OMP_CLAUSE_ASYNC, OMP_CLAUSE_WAIT,
	OMP_CLAUSE_NUM_GANGS, OMP_CLAUSE_NUM_WORKERS,
	OMP_CLAUSE_VECTOR_LENGTH, OMP_CLAUSE_GANG, OMP_CLAUSE_WORKER,
	OMP_CLAUSE_VECTOR, OMP_CLAUSE_DEVICE_RESIDENT,
	OMP_CLAUSE_USE_DEVICE, OMP_CLAUSE_INDEPENDENT, OMP_CLAUSE_AUTO,
	OMP_CLAUSE_SEQ.
	(gimplify_adjust_omp_clauses_1, gimplify_adjust_omp_clauses): Use
	GOMP_MAP_* instead of OMP_CLAUSE_MAP_*.  Use
	OMP_CLAUSE_SET_MAP_KIND.
	(gimplify_oacc_cache): New function.
	(gimplify_omp_for): Handle OACC_LOOP.
	(gimplify_omp_workshare): Handle OACC_KERNELS, OACC_PARALLEL,
	OACC_DATA.
	(gimplify_omp_target_update): Handle OACC_ENTER_DATA,
	OACC_EXIT_DATA, OACC_UPDATE.
	(gimplify_expr): Handle OACC_LOOP, OACC_CACHE, OACC_HOST_DATA,
	OACC_DECLARE, OACC_KERNELS, OACC_PARALLEL, OACC_DATA,
	OACC_ENTER_DATA, OACC_EXIT_DATA, OACC_UPDATE.
	(gimplify_body): Consider flag_openacc next to flag_openmp.
	* lto-streamer-out.c: Include "gomp-constants.h".
	* omp-builtins.def (BUILT_IN_ACC_GET_DEVICE_TYPE)
	(BUILT_IN_GOACC_DATA_START, BUILT_IN_GOACC_DATA_END)
	(BUILT_IN_GOACC_ENTER_EXIT_DATA, BUILT_IN_GOACC_PARALLEL)
	(BUILT_IN_GOACC_UPDATE, BUILT_IN_GOACC_WAIT)
	(BUILT_IN_GOACC_GET_THREAD_NUM, BUILT_IN_GOACC_GET_NUM_THREADS)
	(BUILT_IN_ACC_ON_DEVICE): New builtins.
	* omp-low.c: Include "gomp-constants.h".
	Update comments for OpenACC changes.
	(struct omp_context): Add reduction_map, gwv_below, gwv_this
	members.
	(extract_omp_for_data, use_pointer_for_field, install_var_field)
	(new_omp_context, delete_omp_context, scan_sharing_clauses)
	(create_omp_child_function, scan_omp_for, scan_omp_target)
	(check_omp_nesting_restrictions, lower_reduction_clauses)
	(build_omp_regions_1, diagnose_sb_0, make_gimple_omp_edges):
	Update for OpenACC changes.
	(scan_sharing_clauses): Handle OMP_CLAUSE_NUM_GANGS:
	OMP_CLAUSE_NUM_WORKERS: OMP_CLAUSE_VECTOR_LENGTH,
	OMP_CLAUSE_ASYNC, OMP_CLAUSE_WAIT, OMP_CLAUSE_GANG,
	OMP_CLAUSE_WORKER, OMP_CLAUSE_VECTOR, OMP_CLAUSE_DEVICE_RESIDENT,
	OMP_CLAUSE_USE_DEVICE, OMP_CLAUSE__CACHE_, OMP_CLAUSE_INDEPENDENT,
	OMP_CLAUSE_AUTO, OMP_CLAUSE_SEQ.  Use GOMP_MAP_* instead of
	OMP_CLAUSE_MAP_*.
	(expand_omp_for_static_nochunk, expand_omp_for_static_chunk):
	Handle GF_OMP_FOR_KIND_OACC_LOOP.
	(expand_omp_target, lower_omp_target): Handle
	GF_OMP_TARGET_KIND_OACC_PARALLEL, GF_OMP_TARGET_KIND_OACC_KERNELS,
	GF_OMP_TARGET_KIND_OACC_UPDATE,
	GF_OMP_TARGET_KIND_OACC_ENTER_EXIT_DATA,
	GF_OMP_TARGET_KIND_OACC_DATA.
	(pass_expand_omp::execute, execute_lower_omp)
	(pass_diagnose_omp_blocks::gate): Consider flag_openacc next to
	flag_openmp.
	(offload_symbol_decl): New variable.
	(oacc_get_reduction_array_id, oacc_max_threads)
	(get_offload_symbol_decl, get_base_type, lookup_oacc_reduction)
	(maybe_lookup_oacc_reduction, enclosing_target_ctx)
	(oacc_loop_or_target_p, oacc_lower_reduction_var_helper)
	(oacc_gimple_assign, oacc_initialize_reduction_data)
	(oacc_finalize_reduction_data, oacc_process_reduction_data): New
	functions.
	(is_targetreg_ctx): Remove function.
	* tree-core.h (enum omp_clause_code): Add OMP_CLAUSE__CACHE_,
	OMP_CLAUSE_DEVICE_RESIDENT, OMP_CLAUSE_USE_DEVICE,
	OMP_CLAUSE_GANG, OMP_CLAUSE_ASYNC, OMP_CLAUSE_WAIT,
	OMP_CLAUSE_AUTO, OMP_CLAUSE_SEQ, OMP_CLAUSE_INDEPENDENT,
	OMP_CLAUSE_WORKER, OMP_CLAUSE_VECTOR, OMP_CLAUSE_NUM_GANGS,
	OMP_CLAUSE_NUM_WORKERS, OMP_CLAUSE_VECTOR_LENGTH.
	* tree.c (omp_clause_code_name, walk_tree_1): Update accordingly.
	* tree.h (OMP_CLAUSE_GANG_EXPR, OMP_CLAUSE_GANG_STATIC_EXPR)
	(OMP_CLAUSE_ASYNC_EXPR, OMP_CLAUSE_WAIT_EXPR)
	(OMP_CLAUSE_VECTOR_EXPR, OMP_CLAUSE_WORKER_EXPR)
	(OMP_CLAUSE_NUM_GANGS_EXPR, OMP_CLAUSE_NUM_WORKERS_EXPR)
	(OMP_CLAUSE_VECTOR_LENGTH_EXPR): New macros.
	* tree-core.h: Update comments for OpenACC changes.
	(enum omp_clause_map_kind): Remove.
	(struct tree_omp_clause): Change type of map_kind member from enum
	omp_clause_map_kind to unsigned char.
	* tree-inline.c: Update comments for OpenACC changes.
	* tree-nested.c: Likewise.  Include "gomp-constants.h".
	(convert_nonlocal_reference_stmt, convert_local_reference_stmt)
	(convert_tramp_reference_stmt, convert_gimple_call): Update for
	OpenACC changes.  Use GOMP_MAP_* instead of OMP_CLAUSE_MAP_*.  Use
	OMP_CLAUSE_SET_MAP_KIND.
	* tree-pretty-print.c: Include "gomp-constants.h".
	(dump_omp_clause): Handle OMP_CLAUSE_DEVICE_RESIDENT,
	OMP_CLAUSE_USE_DEVICE, OMP_CLAUSE__CACHE_, OMP_CLAUSE_GANG,
	OMP_CLAUSE_ASYNC, OMP_CLAUSE_AUTO, OMP_CLAUSE_SEQ,
	OMP_CLAUSE_WAIT, OMP_CLAUSE_WORKER, OMP_CLAUSE_VECTOR,
	OMP_CLAUSE_NUM_GANGS, OMP_CLAUSE_NUM_WORKERS,
	OMP_CLAUSE_VECTOR_LENGTH, OMP_CLAUSE_INDEPENDENT.  Use GOMP_MAP_*
	instead of OMP_CLAUSE_MAP_*.
	(dump_generic_node): Handle OACC_PARALLEL, OACC_KERNELS,
	OACC_DATA, OACC_HOST_DATA, OACC_DECLARE, OACC_UPDATE,
	OACC_ENTER_DATA, OACC_EXIT_DATA, OACC_CACHE, OACC_LOOP.
	* tree-streamer-in.c: Include "gomp-constants.h".
	(unpack_ts_omp_clause_value_fields) Use GOMP_MAP_* instead of
	OMP_CLAUSE_MAP_*.  Use OMP_CLAUSE_SET_MAP_KIND.
	* tree-streamer-out.c: Include "gomp-constants.h".
	(pack_ts_omp_clause_value_fields): Use GOMP_MAP_* instead of
	OMP_CLAUSE_MAP_*.
	* tree.def (OACC_PARALLEL, OACC_KERNELS, OACC_DATA)
	(OACC_HOST_DATA, OACC_LOOP, OACC_CACHE, OACC_DECLARE)
	(OACC_ENTER_DATA, OACC_EXIT_DATA, OACC_UPDATE): New tree codes.
	* tree.c (omp_clause_num_ops): Update accordingly.
	* tree.h (OMP_BODY, OMP_CLAUSES, OMP_LOOP_CHECK, OMP_CLAUSE_SIZE):
	Likewise.
	(OACC_PARALLEL_BODY, OACC_PARALLEL_CLAUSES, OACC_KERNELS_BODY)
	(OACC_KERNELS_CLAUSES, OACC_DATA_BODY, OACC_DATA_CLAUSES)
	(OACC_HOST_DATA_BODY, OACC_HOST_DATA_CLAUSES, OACC_CACHE_CLAUSES)
	(OACC_DECLARE_CLAUSES, OACC_ENTER_DATA_CLAUSES)
	(OACC_EXIT_DATA_CLAUSES, OACC_UPDATE_CLAUSES)
	(OACC_KERNELS_COMBINED, OACC_PARALLEL_COMBINED): New macros.
	* tree.h (OMP_CLAUSE_MAP_KIND): Cast it to enum gomp_map_kind.
	(OMP_CLAUSE_SET_MAP_KIND): New macro.
	* varpool.c (varpool_node::get_create): Consider flag_openacc next
	to flag_openmp.
	* config/i386/intelmic-offload.h: New file.
	* config/nvptx/offload.h: Likewise.

2015-01-15  Prathamesh Kulkarni  <prathamesh.kulkarni@linaro.org>

	* explow.h: Remove duplicate contents.
	* dojump.h: Likewise.

2015-01-15  Richard Earnshaw  <rearnsha@arm.com>

	* arm.c (arm_xgene_tune): Add default initializer for instruction
	fusion.

2015-01-15  Jan Hubicka  <hubicka@ucw.cz>

	PR ipa/64068
	PR ipa/64559
	* ipa.c (symbol_table::remove_unreachable_nodes):
	Do not put abstract origins into boundary.

2015-01-15  Evgeny Stupachenko  <evstupac@gmail.com>

	* config/i386/gnu-user.h (CRT_GET_RFIB_DATA): Remove EBX register usage.
	* config/i386/sysv4.h (CRT_GET_RFIB_DATA): Ditto.

2015-01-15  Steve Ellcey  <sellcey@mips.com>

	* Makefile.in (PLUGIN_HEADERS): Add dominance.h, cfg.h, cfgrtl.h,
	cfganal.h, cfgbuild.h, cfgcleanup.h, lcm.h, cfgloopmanip.h,
	builtins.def, and chkp-builtins.def.

2015-01-15  David Edelsohn  <dje.gcc@gmail.com>

	* config/rs6000/default64.h (TARGET_DEFAULT) [LITTLE_ENDIAN]: Use
	ISA 2.7 (POWER8).

2015-01-15  Richard Biener  <rguenther@suse.de>

	PR tree-optimization/61743
	* tree-ssa-pre.c (insert_into_preds_of_block): Preserve range
	information on PHIs for some simple cases.

2015-01-15  Philipp Tomsich  <philipp.tomsich@theobroma-systems.com>

	* config/arm/arm.md (generic_sched): Specify xgene1 in 'no' list.
	Include xgene1.md.
	* config/arm/arm.c (arm_issue_rate): Specify 4 for xgene1.
	* config/arm/arm-cores.def (xgene1): New entry.
	* config/arm/arm-tables.opt: Regenerate.
	* config/arm/arm-tune.md: Regenerate.
	* config/arm/bpabi.h (BE8_LINK_SPEC): Specify mcpu=xgene1.

2015-01-15  Yuri Rumyantsev  <ysrumyan@gmail.com>

	* tree-if-conv.c: Include hash-map.h.
	(aggressive_if_conv): New variable.
	(fold_build_cond_expr): Add simplification of non-zero condition.
	(add_to_dst_predicate_list): Invoke add_to_predicate_list if edge
	destination block is not always executed.
	(if_convertible_phi_p): Fix commentary, allow phi nodes have more
	than two predecessors if AGGRESSIVE_IF_CONV is true.
	(if_convertible_stmt_p): Fix commentary.
	(all_preds_critical_p): New function.
	(has_pred_critical_p): New function.
	(if_convertible_bb_p): Fix commentary, if AGGRESSIVE_IF_CONV is true
	BB can have more than two predecessors and all incoming edges can be
	critical.
	(predicate_bbs): Skip predication for loop exit block, use build2_loc
	to compute predicate for true edge.
	(find_phi_replacement_condition): Delete this function.
	(is_cond_scalar_reduction): Add arguments ARG_0, ARG_1 and EXTENDED.
	Allow interchange PHI arguments if EXTENDED is false.
	Change check that block containing reduction statement candidate
	is predecessor of phi-block since phi may have more than two arguments.
	(phi_args_hash_traits): New helper structure.
	(struct phi_args_hash_traits): New type.
	(phi_args_hash_traits::hash): New function.
	(phi_args_hash_traits::equal_keys): New function.
	(gen_phi_arg_condition): New function.
	(predicate_scalar_phi): Add handling of phi nodes with more than two
	arguments, delete COND and TRUE_BB arguments, insert body of
	find_phi_replacement_condition to predicate ordinary phi nodes.
	(predicate_all_scalar_phis): Skip blocks with the only predecessor,
	delete call of find_phi_replacement_condition and invoke
	predicate_scalar_phi with two arguments.
	(insert_gimplified_predicates): Add assert that non-predicated block
	don't have statements to insert.
	(ifcvt_split_critical_edges): New function.
	(ifcvt_split_def_stmt): Likewise.
	(ifcvt_walk_pattern_tree): Likewise.
	(stmt_is_root_of_bool_pattern): Likewise.
	(ifcvt_repair_bool_pattern): Likewise.
	(ifcvt_local_dce): Likewise.
	(tree_if_conversion): Add initialization of AGGRESSIVE_IF_CONV which
	is copy of inner or outer loop force_vectorize field, invoke
	ifcvt_split_critical_edges, ifcvt_local_dce and
	ifcvt_repair_bool_pattern for aggressive if-conversion.

2015-01-15  Philipp Tomsich  <ptomsich@theobroma-systems.com>

	* config/aarch64/aarch64.md: Include xgene1.md.
	* config/aarch64/xgene1.md: New file.

2015-01-15  Philipp Tomsich  <philipp.tomsich@theobroma-systems.com>

	* config/aarch64/aarch64-cores.def (xgene1): Update/add the
	xgene1 (APM XGene-1) core definition.
	* gcc/config/aarch64/aarch64.c: Add cost tables for APM XGene-1
	* config/arm/aarch-cost-tables.h: Add cost tables for APM XGene-1
	* doc/invoke.texi: Document -mcpu=xgene1.

2015-01-15  Prathamesh Kulkarni  <prathamesh.kulkarni@linaro.org>

	* dojump.h: New header file.
	* explow.h: Likewise.
	* expr.h: Remove includes.
	Move expmed.c prototypes to expmed.h.
	Move dojump.c prototypes to dojump.h.
	Move alias.c prototypes to alias.h.
	Move explow.c prototypes to explow.h.
	Move calls.c prototypes to calls.h.
	Move emit-rtl.c prototypes to emit-rtl.h.
	Move varasm.c prototypes to varasm.h.
	Move stmt.c prototypes to stmt.h.
	(saved_pending_stack_adjust): Move to dojump.h.
	(adjust_address): Move to explow.h.
	(adjust_address_nv): Move to emit-rtl.h.
	(adjust_bitfield_address): Likewise.
	(adjust_bitfield_address_size): Likewise.
	(adjust_bitfield_address_nv): Likewise.
	(adjust_automodify_address_nv): Likewise.
	* explow.c (expr_size): Move to expr.c.
	(int_expr_size): Likewise.
	(tree_expr_size): Likewise.
	Include calls.h dojump.h emit-rtl.h explow.h expmed.h
	fixed-value.h hashtab.h statistics.h stmt.h varasm.h.
	* genemit.c (main): Generate includes statistics.h, real.h,
	fixed-value.h, insn-config.h, expmed.h, dojump.h, explow.h, emit-rtl.h,
	stmt.h.
	* genopinit.c (main): Generate includes hashtab.h, hard-reg-set.h,
	function.h, statistics.h, real.h, fixed-value.h, expmed.h, dojump.h,
	explow.h, emit-rtl.h, stmt.h.
	* genoutput.c (main): Generate includes hashtab.h, statistics.h, real.h,
	fixed-value.h, expmed.h, dojump.h, explow.h, emit-rtl.h, stmt.h.
	* genemit.c (open_base_files): Generate includes flags.h, statistics.h,
	real.h, fixed-value.h, tree.h, expmed.h, dojump.h, explow.h, calls.h,
	emit-rtl.h, varasm.h, stmt.h.
	* config/tilepro/gen-mul-tables.cc: Generate includes hashtab.h,
	hash-set.h, vec.h, machmode.h, tm.h, hard-reg-set.h, input.h,
	function.h, rtl.h, flags.h, statistics.h, double-int.h, real.h,
	fixed-value.h, alias.h, wide-int.h, inchash.h, tree.h, insn-config.h,
	expmed.h, dojump.h, explow.h, calls.h, emit-rtl.h, varasm.h, stmt.h.
	* config/tilegx/mul-tables.c: Include alias.h calls.h dojump.h
	double-int.h emit-rtl.h explow.h expmed.h fixed-value.h flags.h
	function.h hard-reg-set.h hash-set.h hashtab.h inchash.h input.h
	insn-config.h machmode.h real.h rtl.h statistics.h stmt.h symtab.h
	tm.h tree.h varasm.h vec.h wide-int.h.
	* rtlhooks.c: Include alias.h calls.h dojump.h double-int.h emit-rtl.h
	explow.h expmed.h fixed-value.h flags.h function.h hard-reg-set.h
	hash-set.h hashtab.h inchash.h input.h insn-config.h machmode.h
	real.h statistics.h stmt.h tree.h varasm.h vec.h wide-int.h.
	* cfgloopanal.c: Include alias.h calls.h dojump.h double-int.h
	emit-rtl.h explow.h expmed.h fixed-value.h flags.h inchash.h
	insn-config.h real.h statistics.h stmt.h tree.h varasm.h wide-int.h.
	* loop-iv.c: Likewise.
	* lra-assigns.c: Include alias.h calls.h dojump.h double-int.h
	emit-rtl.h explow.h expmed.h fixed-value.h flags.h inchash.h real.h
	statistics.h stmt.h tree.h varasm.h wide-int.h.
	* lra-constraints.c: Likewise.
	* lra-eliminations.c: Likewise.
	* lra-lives.c: Likewise.
	* lra-remat.c: Likewise.
	* bt-load.c: Include alias.h calls.h dojump.h double-int.h emit-rtl.h
	explow.h expmed.h fixed-value.h inchash.h insn-config.h real.h
	statistics.h stmt.h tree.h varasm.h wide-int.h.
	* hw-doloop.c: Likewise.
	* ira-color.c: Likewise.
	* ira-emit.c: Likewise.
	* loop-doloop.c: Likewise.
	* loop-invariant.c: Likewise.
	* reload.c: Include alias.h calls.h dojump.h double-int.h emit-rtl.h
	explow.h expmed.h fixed-value.h inchash.h real.h rtl.h
	statistics.h stmt.h tree.h varasm.h wide-int.h.
	* caller-save.c: Include alias.h calls.h dojump.h double-int.h
	emit-rtl.h explow.h expmed.h fixed-value.h inchash.h real.h
	statistics.h stmt.h tree.h varasm.h wide-int.h.
	* combine-stack-adj.c: Likewise.
	* cse.c: Likewise.
	* ddg.c: Likewise.
	* ifcvt.c: Likewise.
	* ira-costs.c: Likewise.
	* jump.c: Likewise.
	* lra-coalesce.c: Likewise.
	* lra-spills.c: Likewise.
	* profile.c: Include alias.h calls.h dojump.h double-int.h emit-rtl.h
	explow.h expmed.h fixed-value.h insn-config.h real.h statistics.h
	stmt.h varasm.h wide-int.h.
	* lra.c: Include alias.h calls.h dojump.h double-int.h emit-rtl.h
	explow.h expmed.h fixed-value.h real.h statistics.h stmt.h
	varasm.h.
	* config/sh/sh_treg_combine.cc: Include alias.h calls.h dojump.h
	double-int.h explow.h expmed.h fixed-value.h flags.h real.h
	statistics.h stmt.h varasm.h wide-int.h.
	* reorg.c: Include alias.h calls.h dojump.h double-int.h explow.h
	expmed.h fixed-value.h inchash.h real.h statistics.h stmt.h tree.h
	varasm.h wide-int.h.
	* reload1.c: Include alias.h calls.h dojump.h double-int.h explow.h
	expmed.h fixed-value.h real.h rtl.h statistics.h stmt.h varasm.h.
	* config/tilegx/tilegx.c: Include alias.h dojump.h double-int.h
	emit-rtl.h explow.h expmed.h fixed-value.h flags.h real.h
	statistics.h stmt.h.
	* config/tilepro/tilepro.c: Likewise.
	* config/mmix/mmix.c: Include alias.h dojump.h double-int.h emit-rtl.h
	explow.h expmed.h fixed-value.h real.h statistics.h stmt.h.
	* config/pdp11/pdp11.c: Likewise.
	* config/xtensa/xtensa.c: Likewise.
	* config/lm32/lm32.c: Include alias.h dojump.h double-int.h emit-rtl.h
	explow.h expmed.h fixed-value.h real.h statistics.h stmt.h
	varasm.h.
	* tree-chkp.c: Include calls.h dojump.h emit-rtl.h explow.h expmed.h
	fixed-value.h flags.h function.h hard-reg-set.h hashtab.h
	insn-config.h real.h rtl.h statistics.h stmt.h tm.h.
	* cilk-common.c: Include calls.h dojump.h emit-rtl.h explow.h expmed.h
	fixed-value.h flags.h function.h hard-reg-set.h hashtab.h
	insn-config.h real.h rtl.h statistics.h stmt.h tm.h varasm.h.
	* rtl-chkp.c: Likewise.
	* tree-chkp-opt.c: Likewise.
	* config/arm/arm-builtins.c: Include calls.h dojump.h emit-rtl.h
	explow.h expmed.h fixed-value.h flags.h function.h hard-reg-set.h
	hashtab.h insn-config.h real.h statistics.h stmt.h varasm.h.
	* ipa-icf.c: Include calls.h dojump.h emit-rtl.h explow.h expmed.h
	fixed-value.h flags.h hashtab.h insn-config.h real.h rtl.h
	statistics.h stmt.h.
	* tree-vect-data-refs.c: Likewise.
	* graphite-sese-to-poly.c: Include calls.h dojump.h emit-rtl.h explow.h
	expmed.h fixed-value.h flags.h hashtab.h insn-config.h real.h
	rtl.h statistics.h stmt.h varasm.h.
	* internal-fn.c: Likewise.
	* ipa-icf-gimple.c: Likewise.
	* lto-section-out.c: Likewise.
	* tree-data-ref.c: Likewise.
	* tree-nested.c: Likewise.
	* tree-outof-ssa.c: Likewise.
	* tree-predcom.c: Likewise.
	* tree-pretty-print.c: Likewise.
	* tree-scalar-evolution.c: Likewise.
	* tree-ssa-strlen.c: Likewise.
	* tree-vect-loop.c: Likewise.
	* tree-vect-patterns.c: Likewise.
	* tree-vect-slp.c: Likewise.
	* tree-vect-stmts.c: Likewise.
	* tsan.c: Likewise.
	* targhooks.c: Include calls.h dojump.h emit-rtl.h explow.h expmed.h
	fixed-value.h flags.h hashtab.h insn-config.h real.h statistics.h
	stmt.h.
	* config/sh/sh-mem.cc: Include calls.h dojump.h emit-rtl.h explow.h
	expmed.h fixed-value.h flags.h hashtab.h insn-config.h real.h
	statistics.h stmt.h varasm.h.
	* loop-unroll.c: Likewise.
	* ubsan.c: Likewise.
	* tree-ssa-loop-prefetch.c: Include calls.h dojump.h emit-rtl.h explow.h
	expmed.h fixed-value.h flags.h hashtab.h real.h rtl.h statistics.h
	stmt.h varasm.h.
	* dse.c: Include calls.h dojump.h emit-rtl.h explow.h expmed.h
	fixed-value.h function.h hashtab.h statistics.h stmt.h varasm.h.
	* tree-switch-conversion.c: Include calls.h dojump.h emit-rtl.h explow.h
	expmed.h fixed-value.h hashtab.h insn-config.h real.h rtl.h
	statistics.h stmt.h.
	* generic-match-head.c: Include calls.h dojump.h emit-rtl.h explow.h
	expmed.h fixed-value.h hashtab.h insn-config.h real.h rtl.h
	statistics.h stmt.h varasm.h.
	* gimple-match-head.c: Likewise.
	* lto-cgraph.c: Likewise.
	* lto-section-in.c: Likewise.
	* lto-streamer-in.c: Likewise.
	* lto-streamer-out.c: Likewise.
	* tree-affine.c: Likewise.
	* tree-cfg.c: Likewise.
	* tree-cfgcleanup.c: Likewise.
	* tree-if-conv.c: Likewise.
	* tree-into-ssa.c: Likewise.
	* tree-ssa-alias.c: Likewise.
	* tree-ssa-copyrename.c: Likewise.
	* tree-ssa-dse.c: Likewise.
	* tree-ssa-forwprop.c: Likewise.
	* tree-ssa-live.c: Likewise.
	* tree-ssa-math-opts.c: Likewise.
	* tree-ssa-pre.c: Likewise.
	* tree-ssa-sccvn.c: Likewise.
	* tree-tailcall.c: Likewise.
	* tree-vect-generic.c: Likewise.
	* tree-sra.c: Include calls.h dojump.h emit-rtl.h explow.h expmed.h
	fixed-value.h hashtab.h insn-config.h real.h rtl.h stmt.h varasm.h.
	* stor-layout.c: Include calls.h dojump.h emit-rtl.h explow.h expmed.h
	fixed-value.h hashtab.h insn-config.h real.h statistics.h stmt.h.
	* varasm.c: Likewise.
	* coverage.c: Include calls.h dojump.h emit-rtl.h explow.h expmed.h
	fixed-value.h hashtab.h insn-config.h real.h statistics.h stmt.h
	varasm.h.
	* init-regs.c: Likewise.
	* ira.c: Likewise.
	* omp-low.c: Likewise.
	* stack-ptr-mod.c: Likewise.
	* tree-ssa-reassoc.c: Likewise.
	* tree-complex.c: Include calls.h dojump.h emit-rtl.h explow.h expmed.h
	fixed-value.h hashtab.h insn-config.h rtl.h statistics.h stmt.h
	varasm.h.
	* dwarf2cfi.c: Include calls.h dojump.h emit-rtl.h explow.h expmed.h
	fixed-value.h hashtab.h insn-config.h statistics.h stmt.h varasm.h.
	* shrink-wrap.c: Include calls.h dojump.h emit-rtl.h explow.h expmed.h
	fixed-value.h hashtab.h real.h rtl.h statistics.h stmt.h.
	* recog.c: Include calls.h dojump.h emit-rtl.h explow.h expmed.h
	fixed-value.h hashtab.h real.h rtl.h statistics.h stmt.h varasm.h.
	* tree-ssa-phiopt.c: Likewise.
	* config/darwin.c: Include calls.h dojump.h emit-rtl.h explow.h expmed.h
	fixed-value.h hashtab.h real.h statistics.h stmt.h.
	* config/fr30/fr30.c: Likewise.
	* config/frv/frv.c: Likewise.
	* expr.c: Likewise.
	* final.c: Likewise.
	* optabs.c: Likewise.
	* passes.c: Likewise.
	* simplify-rtx.c: Likewise.
	* stmt.c: Likewise.
	* toplev.c: Likewise.
	* var-tracking.c: Likewise.
	* gcse.c: Include calls.h dojump.h emit-rtl.h explow.h expmed.h
	fixed-value.h hashtab.h real.h statistics.h stmt.h varasm.h.
	* lower-subreg.c: Likewise.
	* postreload-gcse.c: Likewise.
	* ree.c: Likewise.
	* reginfo.c: Likewise.
	* store-motion.c: Likewise.
	* combine.c: Include calls.h dojump.h emit-rtl.h explow.h expmed.h
	fixed-value.h hashtab.h real.h stmt.h varasm.h.
	* emit-rtl.c: Include calls.h dojump.h emit-rtl.h explow.h expmed.h
	fixed-value.h hashtab.h statistics.h stmt.h.
	* dojump.c: Include calls.h dojump.h emit-rtl.h explow.h expmed.h
	fixed-value.h hashtab.h statistics.h stmt.h varasm.h.
	* except.c: Likewise.
	* explow.c: Likewise.
	* tree-dfa.c: Include calls.h dojump.h emit-rtl.h explow.h expmed.h
	fixed-value.h insn-config.h real.h rtl.h statistics.h stmt.h
	varasm.h.
	* gimple-fold.c: Include calls.h dojump.h emit-rtl.h explow.h expmed.h
	fixed-value.h insn-config.h real.h rtl.h statistics.h varasm.h.
	* tree-ssa-structalias.c: Likewise.
	* cfgexpand.c: Include calls.h dojump.h emit-rtl.h explow.h expmed.h
	fixed-value.h insn-config.h real.h statistics.h.
	* calls.c: Include calls.h dojump.h emit-rtl.h explow.h expmed.h
	fixed-value.h insn-config.h real.h statistics.h stmt.h.
	* bb-reorder.c: Include calls.h dojump.h emit-rtl.h explow.h expmed.h
	fixed-value.h insn-config.h real.h statistics.h stmt.h varasm.h.
	* cfgbuild.c: Likewise.
	* function.c: Include calls.h dojump.h emit-rtl.h explow.h expmed.h
	fixed-value.h real.h rtl.h statistics.h stmt.h.
	* cfgrtl.c: Include calls.h dojump.h emit-rtl.h explow.h expmed.h
	fixed-value.h real.h rtl.h statistics.h stmt.h varasm.h.
	* dbxout.c: Include calls.h dojump.h emit-rtl.h explow.h expmed.h
	fixed-value.h real.h statistics.h stmt.h.
	* auto-inc-dec.c: Include calls.h dojump.h emit-rtl.h explow.h expmed.h
	fixed-value.h real.h statistics.h stmt.h varasm.h.
	* cprop.c: Likewise.
	* modulo-sched.c: Likewise.
	* postreload.c: Likewise.
	* ccmp.c: Include calls.h dojump.h emit-rtl.h explow.h fixed-value.h
	flags.h function.h hard-reg-set.h hashtab.h insn-config.h real.h
	statistics.h stmt.h varasm.h.
	* gimple-ssa-strength-reduction.c: Include calls.h dojump.h emit-rtl.h
	explow.h fixed-value.h flags.h hashtab.h insn-config.h real.h
	rtl.h statistics.h stmt.h varasm.h.
	* tree-ssa-loop-ivopts.c: Include calls.h dojump.h emit-rtl.h explow.h
	fixed-value.h flags.h hashtab.h real.h rtl.h statistics.h stmt.h
	varasm.h.
	* expmed.c: Include calls.h dojump.h emit-rtl.h explow.h fixed-value.h
	function.h hard-reg-set.h hashtab.h real.h statistics.h stmt.h
	varasm.h.
	* target-globals.c: Include calls.h dojump.h emit-rtl.h explow.h
	fixed-value.h function.h hashtab.h real.h statistics.h stmt.h
	varasm.h.
	* tree-ssa-address.c: Include calls.h dojump.h emit-rtl.h explow.h
	fixed-value.h hashtab.h real.h statistics.h stmt.h varasm.h.
	* cfgcleanup.c: Include calls.h dojump.h explow.h expmed.h fixed-value.h
	function.h real.h statistics.h stmt.h varasm.h.
	* alias.c: Include calls.h dojump.h explow.h expmed.h fixed-value.h
	insn-config.h real.h statistics.h stmt.h.
	* dwarf2out.c: Include calls.h dojump.h explow.h expmed.h fixed-value.h
	statistics.h stmt.h.
	* config/nvptx/nvptx.c: Include dojump.h emit-rtl.h explow.h expmed.h
	fixed-value.h flags.h hard-reg-set.h insn-config.h real.h
	statistics.h stmt.h varasm.h.
	* gimplify.c: Include dojump.h emit-rtl.h explow.h expmed.h
	fixed-value.h flags.h hashtab.h insn-config.h real.h rtl.h statistics.h.
	* asan.c: Include dojump.h emit-rtl.h explow.h expmed.h fixed-value.h
	flags.h hashtab.h insn-config.h real.h rtl.h statistics.h stmt.h.
	* ipa-devirt.c: Include dojump.h emit-rtl.h explow.h expmed.h
	fixed-value.h flags.h hashtab.h insn-config.h real.h rtl.h
	statistics.h stmt.h varasm.h.
	* ipa-polymorphic-call.c: Likewise.
	* config/aarch64/aarch64.c: Include dojump.h emit-rtl.h explow.h
	expmed.h fixed-value.h flags.h hashtab.h insn-config.h real.h
	statistics.h stmt.h.
	* config/c6x/c6x.c: Likewise.
	* config/aarch64/aarch64-builtins.c: Include dojump.h emit-rtl.h
	explow.h expmed.h fixed-value.h flags.h hashtab.h insn-config.h real.h
	statistics.h stmt.h varasm.h.
	* ipa-prop.c: Include dojump.h emit-rtl.h explow.h expmed.h
	fixed-value.h hashtab.h insn-config.h real.h rtl.h statistics.h
	stmt.h varasm.h.
	* ipa-split.c: Likewise.
	* tree-eh.c: Likewise.
	* tree-ssa-dce.c: Likewise.
	* tree-ssa-loop-niter.c: Likewise.
	* tree-vrp.c: Likewise.
	* config/nds32/nds32-cost.c: Include dojump.h emit-rtl.h explow.h
	expmed.h fixed-value.h hashtab.h insn-config.h real.h statistics.h
	stmt.h.
	* config/nds32/nds32-fp-as-gp.c: Likewise.
	* config/nds32/nds32-intrinsic.c: Likewise.
	* config/nds32/nds32-isr.c: Likewise.
	* config/nds32/nds32-md-auxiliary.c: Likewise.
	* config/nds32/nds32-memory-manipulation.c: Likewise.
	* config/nds32/nds32-pipelines-auxiliary.c: Likewise.
	* config/nds32/nds32-predicates.c: Likewise.
	* config/nds32/nds32.c: Likewise.
	* config/cris/cris.c: Include dojump.h emit-rtl.h explow.h expmed.h
	fixed-value.h hashtab.h real.h statistics.h.
	* config/alpha/alpha.c: Include dojump.h emit-rtl.h explow.h expmed.h
	fixed-value.h hashtab.h real.h statistics.h stmt.h.
	* config/arm/arm.c: Likewise.
	* config/avr/avr.c: Likewise.
	* config/bfin/bfin.c: Likewise.
	* config/h8300/h8300.c: Likewise.
	* config/i386/i386.c: Likewise.
	* config/ia64/ia64.c: Likewise.
	* config/iq2000/iq2000.c: Likewise.
	* config/m32c/m32c.c: Likewise.
	* config/m32r/m32r.c: Likewise.
	* config/m68k/m68k.c: Likewise.
	* config/mcore/mcore.c: Likewise.
	* config/mep/mep.c: Likewise.
	* config/mips/mips.c: Likewise.
	* config/mn10300/mn10300.c: Likewise.
	* config/moxie/moxie.c: Likewise.
	* config/pa/pa.c: Likewise.
	* config/rl78/rl78.c: Likewise.
	* config/rx/rx.c: Likewise.
	* config/s390/s390.c: Likewise.
	* config/sh/sh.c: Likewise.
	* config/sparc/sparc.c: Likewise.
	* config/spu/spu.c: Likewise.
	* config/stormy16/stormy16.c: Likewise.
	* config/v850/v850.c: Likewise.
	* config/vax/vax.c: Likewise.
	* config/cr16/cr16.c: Include dojump.h emit-rtl.h explow.h expmed.h
	fixed-value.h hashtab.h real.h statistics.h stmt.h varasm.h.
	* config/msp430/msp430.c: Likewise.
	* predict.c: Likewise.
	* value-prof.c: Likewise.
	* config/epiphany/epiphany.c: Include dojump.h emit-rtl.h explow.h
	expmed.h fixed-value.h hashtab.h statistics.h stmt.h.
	* config/microblaze/microblaze.c: Likewise.
	* config/nios2/nios2.c: Likewise.
	* config/rs6000/rs6000.c: Likewise.
	* tree.c: Include dojump.h emit-rtl.h explow.h expmed.h fixed-value.h
	insn-config.h real.h rtl.h statistics.h stmt.h.
	* cgraph.c: Include dojump.h emit-rtl.h explow.h expmed.h fixed-value.h
	insn-config.h real.h statistics.h stmt.h.
	* fold-const.c: Include dojump.h emit-rtl.h explow.h expmed.h
	fixed-value.h insn-config.h real.h statistics.h stmt.h varasm.h.
	* tree-inline.c: Include dojump.h emit-rtl.h explow.h expmed.h
	fixed-value.h real.h rtl.h statistics.h stmt.h varasm.h.
	* builtins.c: Include dojump.h emit-rtl.h explow.h expmed.h
	fixed-value.h real.h statistics.h stmt.h.
	* config/arc/arc.c: Include dojump.h emit-rtl.h explow.h expmed.h
	fixed-value.h statistics.h stmt.h.
	* config/visium/visium.c: Include dojump.h emit-rtl.h explow.h expmed.h
	stmt.h.

2015-01-15  Jakub Jelinek  <jakub@redhat.com>

	* gengtype.c (create_user_defined_type): Workaround
	-Wmaybe-uninitialized false positives.
	* cse.c (fold_rtx): Likewise.
	* loop-invariant.c (gain_for_invariant): Likewise.

2015-01-15  Eric Botcazou  <ebotcazou@adacore.com>

	* expr.c (expand_expr_real_1) <normal_inner_ref>: Use the expression to
	set the memory attributes in all cases but clear MEM_EXPR if need be.

2015-01-15  Yuri Rumyantsev  <ysrumyan@gmail.com>

	PR tree-optimization/64434
	* cfgexpand.c (reorder_operands): New function.
	(expand_gimple_basic_block): Insert call of reorder_operands if
	optimized is true.

2015-01-15  Matthew Fortune  <matthew.fortune@imgtec.com>

	* config/mips/micromips.md (*swp): Remove explicit parallel.
	(jraddiusp, *movep<MOVEP1:mode><MOVEP2:mode>): Likewise.
	* config/mips/mips-dsp.md (add<DSPV:mode>3): Likewise.
	(mips_add<DSP:dspfmt1>_s_<DSP:dspfmt2>, sub<DSPV:mode>3): Likewise.
	(mips_sub<DSP:dspfmt1>_s_<DSP:dspfmt2>, mips_addsc): Likewise.
	(mips_addwc, mips_absq_s_<DSPQ:dspfmt2>): Likewise.
	(mips_precrq_rs_ph_w, mips_precrqu_s_qb_ph): Likewise.
	(mips_shll_<DSPV:dspfmt2>, mips_shll_s_<DSPQ:dspfmt2>): Likewise.
	(mips_muleu_s_ph_qbl, mips_muleu_s_ph_qbr): Likewise.
	(mips_mulq_rs_ph, mips_muleq_s_w_phl, mips_muleq_s_w_phr): Likewise.
	(mips_dpaq_s_w_ph, mips_dpsq_s_w_ph, mips_mulsaq_s_w_ph): Likewise.
	(mips_dpaq_sa_l_w, mips_dpsq_sa_l_w, mips_maq_s_w_phl): Likewise.
	(mips_maq_s_w_phr, mips_maq_sa_w_phl, mips_maq_sa_w_phr): Likewise.
	(mips_extr_w, mips_extr_r_w, mips_extr_rs_w): Likewise.
	(mips_extr_s_h, mips_extp, mips_extpdp, mips_mthlip): Likewise.
	(mips_wrdsp): Likewise.
	* config/mips/mips-dspr2.md (mips_absq_s_qb): Remove explicit
	parallel.
	(mips_addu_ph, mips_addu_s_ph, mips_cmpgdu_eq_qb): Likewise.
	(mips_cmpgdu_lt_qb, mips_cmpgdu_le_qb, mulv2hi3): Likewise.
	(mips_mul_s_ph, mips_mulq_rs_w, mips_mulq_s_ph): Likewise.
	(mips_mulq_s_w, mips_subu_ph, mips_subu_s_ph): Likewise.
	(mips_dpaqx_s_w_ph, mips_dpaqx_sa_w_ph): Likewise.
	(mips_dpsqx_s_w_ph, mips_dpsqx_sa_w_ph): Likewise.
	* config/mips/mips-fixed.md (usadd<mode>3): Remove explicit parallel.
	(ssadd<mode>3, ussub<mode>3, sssub<mode>3, ssmul<mode>3): Likewise.
	(ssmaddsqdq4, ssmsubsqdq4): Likewise.

2015-01-14  Matthew Fortune  <matthew.fortune@imgtec.com>

	* config/mips/mips.c (mips_rtx_costs): Set costs for LSA/DLSA.
	(mips_print_operand): Support 'y' to print exact log2 in decimal
	of a const_int.
	* config/mips/mips.h (ISA_HAS_LSA): New define.
	(ISA_HAS_DLSA): Likewise.
	* config/mips/mips.md (<GPR:d>lsa): New define_insn.
	* config/mips/predicates.md (const_immlsa_operand): New predicate.

2015-01-15  Martin Liska  <mliska@suse.cz>

	PR target/64377
	* optc-save-gen.awk: Add support for array types.

2015-01-15  Richard Biener  <rguenther@suse.de>

	PR middle-end/64365
	* tree-data-ref.c (dr_analyze_indices): Make sure that accesses
	for MEM_REF access functions with the same base can never partially
	overlap.

2015-01-14  Marcos Diaz <marcos.diaz@tallertechnologies.com>

	* common.opt: New option -fstack-protector-explicit.
	* cfgexpand.c (SPCT_FLAG_EXPLICIT): New enum.
	(stack_protect_decl_phase): Handle stack_protect attribute for
	explicit stack protection requests.
	(expand_used_vars): Similarly.
	* doc/cpp.texi (__SSP_EXPLICIT__): Document predefined macro.
	* doc/extend.texi: Add documentation for "stack_protect" attribute.
	* doc/invoke.texi: Add documentation for -fstack-protector-explicit.

2015-01-14  Oleg Endo  <olegendo@gcc.gnu.org>

	PR target/53988
	* config/sh/sh-protos.h (sh_find_set_of_reg): Add option to ignore
	reg-reg copies.
	(sh_extending_set_of_reg): New struct.
	(sh_find_extending_set_of_reg, sh_split_tst_subregs,
	sh_remove_reg_dead_or_unused_notes): New Declarations.
	* config/sh/sh.c (sh_remove_reg_dead_or_unused_notes,
	sh_find_extending_set_of_reg, sh_split_tst_subregs,
	sh_extending_set_of_reg::use_as_extended_reg): New functions.
	* config/sh/sh.md (*tst<mode>_t_zero): Rename to *tst<mode>_t_subregs,
	convert to insn_and_split and use new function sh_split_tst_subregs.

2015-01-14  Sandra Loosemore  <sandra@codesourcery.com>

	* doc/invoke.texi (Option Summary): Reclassify -fuse-ld as a linker
	option.
	(Optimization Options): Move -fuse-ld documentation to...
	(Link Options): ...here.

2015-01-14  Matthew Fortune  <matthew.fortune@imgtec.com>

	* config/mips/constraints.md (ZC): Add support for R6 LL/SC
	offsets.
	(ZD): Update to use ISA_HAS_9BIT_DISPLACEMENT.
	* config/mips/mips.h (ISA_HAS_PREFETCH_9BIT): Rename to...
	(ISA_HAS_9BIT_DISPLACEMENT): ... this. New macro.
	* config/mips/sync.md (sync_compare_and_swap<mode>): Use ZC
	instead of ZR for the memory operand of LL/SC.
	(compare_and_swap_12, sync_add<mode>): Likewise.
	(sync_<optab>_12, sync_old_<optab>_12): Likewise.
	(sync_new_<optab>_12, sync_nand_12): Likewise.
	(sync_old_nand_12, sync_new_nand_12): Likewise.
	(sync_sub<mode>, sync_old_add<mode>): Likewise.
	(sync_old_sub<mode>, sync_new_add<mode>): Likewise.
	(sync_new_sub<mode>, sync_<optab><mode>): Likewise.
	(sync_old_<optab><mode>, sync_new_<optab><mode>"): Likewise.
	(sync_nand<mode>, sync_old_nand<mode>): Likewise.
	(sync_new_nand<mode>, sync_lock_test_and_set<mode>): Likewise.
	(test_and_set_12, atomic_compare_and_swap<mode>): Likewise.
	(atomic_exchange<mode>_llsc, atomic_fetch_add<mode>_llsc): Likewise.
	* doc/md.texi (ZC): Update description.

2015-01-14  Andrew MacLeod  <amacleod@redhat.com>

	* builtins.c (expand_builtin_atomic_exchange): Remove error when
	memory model is CONSUME.
	(expand_builtin_atomic_compare_exchange, expand_builtin_atomic_load,
	expand_builtin_atomic_store): Change invalid memory model errors to
	warnings.
	(expand_builtin_atomic_clear): Change invalid model errors to warnings
	and issue warning for CONSUME.

2015-01-14  Aldy Hernandez  <aldyh@redhat.com>

	* lto-cgraph: Update function comments for
	lto_symtab_encoder_encode_*.

2015-01-14  Ilya Verbin  <ilya.verbin@intel.com>

	* Makefile.in (site.exp): Do not set ENABLE_LTO.

2015-01-14  Ilya Verbin  <ilya.verbin@intel.com>

	* cgraphunit.c (ipa_passes): Remove argument from ipa_write_summaries.
	* lto-cgraph.c (select_what_to_stream): Remove argument, use
	lto_stream_offload_p instead.
	* lto-streamer.h (select_what_to_stream): Remove argument.
	* passes.c (ipa_write_summaries): Likewise.
	* tree-pass.h (ipa_write_summaries): Likewise.

2015-01-14  Richard Biener  <rguenther@suse.de>

	PR tree-optimization/59354
	* tree-vect-slp.c (vect_build_slp_tree_1): Treat loads from
	groups larger than the slp group size as having gaps.

2015-01-14  Andrew MacLeod  <amacleod@redhat.com>

	PR middle-end/59448
	* builtins.c (get_memmodel): Promote consume to acquire always.

2015-01-14  Ilya Tocar  <ilya.tocar@intel.com>

	PR target/64386
	* config/i386/i386.c (ix86_expand_sse_cmp): Handle V64QImode,
	V32HImode.

2015-01-14  Ilya Tocar  <ilya.tocar@intel.com>

	PR target/64393
	* common/config/i386/i386-common.c (OPTION_MASK_ISA_AVX512VBMI_SET):
	Enable AVX512BW.
	(OPTION_MASK_ISA_AVX512BW_UNSET): Disable AVX512VBMI.
	* config/i386/i386.c (ix86_hard_regno_mode_ok): Don't check
	AVX512VBMI, as it implies AVX512BW.

2015-01-14  Ilya Tocar  <ilya.tocar@intel.com>

	PR target/64387
	* config/i386/sse.md (vec_unpacks_hi_v8sf): Fix predicate.
	(vec_unpacks_hi_v16sf): Ditto.

2015-01-14  Kyrylo Tkachov  <kyrylo.tkachov@arm.com>

	* config/aarch64/arm_neon.h: Error out if AdvancedSIMD
	is not available.

2015-01-14  Kyrylo Tkachov  <kyrylo.tkachov@arm.com>

	* doc/invoke.texi (mapcs): Mention deprecation.
	(mapcs-frame): Likewise.

2015-01-14  Thomas Preud'homme  <thomas.preudhomme@arm.com>

	PR target/64453
	* config/arm/arm.c (callee_saved_reg_p): Define.
	(arm_compute_save_reg0_reg12_mask): Use callee_saved_reg_p to check if
	register is callee saved instead of !call_used_regs[reg].
	(thumb1_compute_save_reg_mask): Likewise.

2015-01-14  Hale Wang  <hale.wang@arm.com>

	* config/arm/arm.c: Tune the max_cond_insns/branch_cost for
	Cortex-M7.

2015-01-14  Richard Biener  <rguenther@suse.de>

	PR lto/64415
	* tree-inline.c (insert_debug_decl_map): Check destination
	function MAY_HAVE_DEBUG_STMTS.
	(insert_init_debug_bind): Likewise.
	(insert_init_stmt): Remove redundant check.
	(remap_gimple_stmt): Drop debug stmts if the destination
	function has var-tracking assignments disabled.

2015-01-14  Martin Liska  <mliska@suse.cz>

	* ipa-icf-gimple.c (func_checker::compare_operand): Add support for
	IMAGPART_EXPR and REALPART_EXPR and fix BIT_FIELD_REF comparison.

2015-01-14  Kyrylo Tkachov  <kyrylo.tkachov@arm.com>

	PR target/64460
	* config/arm/arm.md (*<arith_shift_insn>_multsi): Set 'shift' to 2.
	(*<arith_shift_insn>_shiftsi): Set 'shift' attr to 3.

2015-01-14  Matthew Fortune  <matthew.fortune@imgtec.com>

	* config/mips/mips.h (MIPS_ISA_LEVEL_SPEC): Only infer an ISA
	level from an ARCH; do not inject the default.
	(MIPS_DEFAULT_ISA_LEVEL_SPEC): New macro split out from
	MIPS_ISA_LEVEL_SPEC.
	(MIPS_ISA_NAN2008_SPEC): Update comment.
	(BASE_DRIVER_SELF_SPECS): Likewise.
	* config/mips/elfoabi.h (DRIVER_SELF_SPECS): Add
	MIPS_DEFAULT_ISA_LEVEL_SPEC.
	* config/mips/mti-elf.h (DRIVER_SELF_SPECS): Likewise.
	* config/mips/mti-linux.h (DRIVER_SELF_SPECS): Likewise.
	* config/mips/sde.h (DRIVER_SELF_SPECS): Likewise.

2015-01-14  Richard Biener  <rguenther@suse.de>

	PR tree-optimization/64493
	PR tree-optimization/64495
	* tree-vect-loop.c (vect_finalize_reduction): For double-reductions
	assign the proper vectorized PHI to the inner loop exit PHIs.

2015-01-14  Joey Ye  <joey.ye@arm.com>

	* config/arm/arm.c (arm_compute_save_reg_mask):
	Do not save lr in case of tail call.
	* config/arm/thumb2.md (*thumb2_pop_single): New pattern.

2015-01-14  Martin Uecker <uecker@eecs.berkeley.edu>

	* tree-vrp.c (check_array_ref): Emit more warnings
	for warn_array_bounds >= 2.
	* common.opt: New option -Warray-bounds=.
	* doc/invoke.texi: Document -Warray-bounds=.

2015-01-14  Chung-Ju Wu  <jasonwucj@gmail.com>

	* config/nds32/nds32.opt (mforce-fp-as-gp): Remove.
	(mforbid-fp-as-gp): Remove.
	(mex9): Remove.
	* config/nds32/nds32-fp-as-gp.c (nds32_have_prologue_p): Remove.
	(nds32_symbol_load_store_p): Remove.
	(nds32_fp_as_gp_check_available): Clean up implementation.
	* config/nds32/nds32.h (LINK_SPEC): Remove -mforce-as-gp and -mex9
	cases.
	* config/nds32/nds32.c (nds32_asm_file_start): No need to consider
	fp-as-gp and ex9 cases.

2015-01-13  Jan Hubicka  <hubicka@ucw.cz>

	* tree-profile.c (init_ic_make_global_vars): Drop workaround
	for bintuils bug 14342.
	(init_ic_make_global_vars): Likewise.
	(gimple_init_edge_profiler): Likewise.
	(gimple_gen_ic_func_profiler): Likewise.

2015-01-13  Naveen H.S  <Naveen.Hurugalawadi@caviumnetworks.com>

	* ipa-inline.c (inline_small_functions): Swap the operands in
	enum.

2015-01-13  Jan Hubicka  <hubicka@ucw.cz>

	PR ipa/64481
	* ipa-inline-analysis.c (node_growth_cache): Remove.
	(initialize_growth_caches): Do not initialize it.
	(free_growth_caches): Do not free it.
	(do_estimate_growth): Rename to ...
	(estimate_growth): ... this one; drop growth cache code.
	(growth_likely_positive): Always go the heuristics way.
	* ipa-inline.c (can_inline_edge_p): Walk through aliases.
	(reset_edge_caches): Do not reset node growth.
	(heap_edge_removal_hook): Do not maintain cache.
	(inline_small_functions): Likewise; strenghten sanity check.
	(ipa_inline): Do not maintain caches.
	* ipa-inline.h (node_growth_cache): Remove.
	(do_estimate_growth): Remove to ...
	(estimate_growth): this one; remove inline version.
	(reset_node_growth_cache): Remove.

2015-01-13  Jan Hubicka  <hubicka@ucw.cz>

	PR ipa/64565
	* ipa-inline.c (inline_small_functions): Update callee keys after
	resolving speculation
	(inline_small_functions): Always check monotonicity of the queue.

2015-01-13  Marek Polacek  <polacek@redhat.com>

	PR middle-end/64391
	* trans-mem.c (get_attrs_for): Return NULL_TREE if X is NULL_TREE.

2015-01-13  Jakub Jelinek  <jakub@redhat.com>

	PR rtl-optimization/64286
	* ree.c (combine_reaching_defs): Move part of comment earlier,
	remove !SCALAR_INT_MODE_P check.
	(add_removable_extension): Don't add vector mode
	extensions if all uses of the source register aren't the same
	vector extensions.

2015-01-13  Renlin Li  <renlin.li@arm.com>

	* config/arm/arm.h (CLZ_DEFINED_VALUE_AT_ZERO): Return 2.
	(CTZ_DEFINED_VALUE_AT_ZERO): Ditto.

2015-01-13  Martin Liska  <mliska@suse.cz>

	* ipa-icf.c (sem_function::equals_private): Call new functions
	cl_target_option_print_diff and cl_optimization_print_diff.
	* optc-save-gen.awk (cl_target_option_print_diff): New function.
	(cl_optimization_print_diff): Likewise.
	* opth-gen.awk: Likewise.

2015-01-13  Richard Sandiford  <richard.sandiford@arm.com>

	* config/aarch64/aarch64.md (subsi3, *subsi3_uxtw, subdi3)
	(*sub_<optab><ALLX:mode>_<GPI:mode>, *sub_<optab><SHORT:mode>_si_uxtw)
	(*sub_<optab><ALLX:mode>_shft_<GPI:mode>)
	(*sub_<optab><SHORT:mode>_shft_si_uxtw, *sub_<optab><mode>_multp2)
	(*sub_<optab>si_multp2_uxtw, *sub_uxt<mode>_multp2)
	(*sub_uxtsi_multp2_uxtw): Add stack pointer sources.

2015-01-13  Andrew Pinski  <apinski@cavium.com>

	* config/aarch64/aarch64.c (fusion_load_store): Check dest mode
	instead of src mode.

2015-01-13  Richard Biener  <rguenther@suse.de>

	PR lto/64373
	* lto-streamer-out.c (tree_is_indexable): Guard for NULL
	DECL_CONTEXT.

2015-01-13  Andrew Pinski  <apinski@cavium.com>

	* config/aarch64/aarch64.c (aarch64_operands_ok_for_ldpstp): Reject
	volatile mems.
	(aarch64_operands_adjust_ok_for_ldpstp): Likewise.

2015-01-13  Jakub Jelinek  <jakub@redhat.com>

	PR middle-end/63974
	* cfgexpand.c (expand_computed_goto): Don't call
	convert_memory_address here.

2015-01-13  Richard Biener  <rguenther@suse.de>

	PR tree-optimization/64406
	* tree-loop-distibution.c (pass_loop_distribution::execute):
	Reset the SCEV hashtable if we distributed anything.

2015-01-13  Richard Biener  <rguenther@suse.de>

	PR tree-optimization/64404
	* tree-vect-stmts.c (vectorizable_load): Reject conflicting
	SLP types for CSEd loads.

2015-01-13  Thomas Preud'homme  <thomas.preudhomme@arm.com>

	PR tree-optimization/64436
	* tree-ssa-math-opts.c (find_bswap_or_nop_1): Move code performing the
	merge of two symbolic numbers for a bitwise OR to ...
	(perform_symbolic_merge): This. Also fix computation of the range and
	end of the symbolic number corresponding to the result of a bitwise OR.

2015-01-13  Richard Biener  <rguenther@suse.de>

	PR tree-optimization/64568
	* tree-ssa-forwprop.c (pass_forwprop::execute): Properly
	release defs of removed stmts, avoid splitting TARGET_MEM_REFs.

2015-01-13  Chung-Ju Wu  <jasonwucj@gmail.com>

	* config/nds32/nds32.c (nds32_legitimate_address_p): Consider
	TARGET_CMODEL_LARGE and TARGET_CMODEL_MEDIUM cases.

2015-01-13  Chung-Ju Wu  <jasonwucj@gmail.com>

	* config/nds32/nds32.h (NDS32_SYMBOL_FLAG_RODATA): Define our own
	target-specific symbol_ref flag.
	(NDS32_SYMBOL_REF_RODATA_P): Define it to check if the symbol_ref
	resides in rodata section.
	* config/nds32/nds32.c (TARGET_ENCODE_SECTION_INFO): Define.
	(nds32_encode_section_info): New function.

2015-01-13  Chung-Ju Wu  <jasonwucj@gmail.com>

	* config/nds32/nds32.md (call): Use pseudo instruction bal which
	clobbers TA_REGNUM if large code model is specified.
	(call_register): Likewise.
	(call_immediate): Likewise.
	(call_value): Likewise.
	(call_value_register): Likewise.
	(call_value_immediate): Likewise.

2015-01-13  Chung-Ju Wu  <jasonwucj@gmail.com>

	* config/nds32/nds32.h (TARGET_CMODEL_SMALL): New macro.
	(TARGET_CMODEL_MEDIUM): New macro.
	(TARGET_CMODEL_LARGE): New macro.
	* config/nds32/nds32.c (nds32_asm_file_start): Display corresponding
	code model setting in assembly code.

2015-01-13  Chung-Ju Wu  <jasonwucj@gmail.com>

	* common/config/nds32/nds32-common.c (TARGET_DEFAULT_TARGET_FLAGS):
	Remove MASK_GP_DIRECT flag.
	* config/nds32/nds32.h (MULTILIB_DEFAULTS): Have -mcmodel=medium as
	one of the multilib default options.
	* config/nds32/nds32.opt (mgp-direct): Remove.
	* config/nds32/t-mlibs (MULTILIB_OPTIONS): Use -mcmodel instead of
	-mgp-direct.  We also remove unnecessary -mlittle-endian/-mbig-endian.

2015-01-13  Chung-Ju Wu  <jasonwucj@gmail.com>

	* config/nds32/nds32.opt (mcmodel): Add new option.
	* config/nds32/nds32-opts.h (nds32_cmodel_type): Add new enum type
	to describe code model.

2015-01-13  Oleg Endo  <olegendo@gcc.gnu.org>

	PR target/64479
	* rtlanal.c (set_reg_p): Handle SEQUENCE constructs.

2015-01-12  Kaz Kojima  <kkojima@gcc.gnu.org>

	* config/sh/sh.c (sh_atomic_assign_expand_fenv): New function.
	(TARGET_ATOMIC_ASSIGN_EXPAND_FENV): Define.
	(sh_builtin_get_fpscr, sh_builtin_set_fpscr): New variables.
	(sh_init_builtins): Record decls for __builtin_sh_get_fpscr and
	__builtin_sh_set_fpscr.

2015-01-12  Sandra Loosemore  <sandra@codesourcery.com>

	* doc/invoke.texi ([-Wsuggest-attribute=]): Don't use parentheses
	after a funtion name just to indicate it is a function.
	([-fsanitize-undefined-trap-on-error]): Likewise.
	([-fdbg-cnt=]): Likewise.
	([-mmemcpy]): Likewise.
	([-mflush-func]): Likewise.
	([-msynci]): Likewise.

2015-01-12  Sandra Loosemore  <sandra@codesourcery.com>

	* doc/invoke.texi ([-Wbad-function-cast]): Rewrite to avoid confusing
	example.

2015-01-12  Jakub Jelinek  <jakub@redhat.com>

	PR tree-optimization/64563
	* tree-vrp.c (vrp_evaluate_conditional): Check for VR_RANGE
	instead of != VR_VARYING.

	PR target/64513
	* config/i386/i386.c (ix86_expand_prologue): Add
	REG_FRAME_RELATED_EXPR to %rax and %r10 pushes.

	PR tree-optimization/64454
	* tree-vrp.c (simplify_div_or_mod_using_ranges): Optimize
	op0 % op1 into op0 if op0 is in range [-op1 + 1, op1 - 1]
	for signed or [0, op1 - 1] for unsigned modulo.
	(simplify_stmt_using_ranges): Call simplify_div_or_mod_using_ranges
	even if op1 does not satisfy integer_pow2p.

	PR other/64370
	* sreal.c (sreal::to_double): Use ldexp instead of scalbnl.

2015-01-12  Jeff Law  <law@redhat.com>

	PR target/64461
	* config/m68k/m68k.md (truncsiqi2): Disable for TARGET_COLDFIRE.
	(trunchiqi2, truncsihi2): Similarly.

	* config/h8300/h8300.c (Fpa): Use RTX_FRAME_RELATED_P directly
	rather than calling F.

2015-01-12  Bernd Edlinger  <bernd.edlinger@hotmail.de>

	* tsan.c (instrument_expr): Use force_gimple_operand.
	Use may_be_nonaddressable_p instead of is_gimple_addressable.

2015-01-12  Richard Biener  <rguenther@suse.de>

	PR tree-optimization/64530
	* tree-loop-distribution.c (pg_add_dependence_edges): Shuffle
	back dr1.

2015-01-12  Richard Biener  <rguenther@suse.de>

	PR middle-end/64357
	* tree-cfg.c (gimple_can_merge_blocks_p): Protect simple
	latches properly.

2015-01-12  Kyrylo Tkachov  <kyrylo.tkachov@arm.com>

	* config/arm/arm.c (arm_cortex_a12_tune): Update entries to match
	Cortex-A17 tuning parameters.
	* config/arm/arm-cores.def (cortex-a12): Schedule for cortex-a17.

2015-01-12  Kyrylo Tkachov  <kyrylo.tkachov@arm.com>

	* config/arm/arm-protos.h (tune_params): Add fuseable_ops field.
	* config/arm/arm.c (arm_macro_fusion_p): New function.
	(arm_macro_fusion_pair_p): Likewise.
	(TARGET_SCHED_MACRO_FUSION_P): Define.
	(TARGET_SCHED_MACRO_FUSION_PAIR_P): Likewise.
	(ARM_FUSE_NOTHING): Likewise.
	(ARM_FUSE_MOVW_MOVT): Likewise.
	(arm_slowmul_tune, arm_fastmul_tune, arm_strongarm_tune,
	arm_xscale_tune, arm_9e_tune, arm_v6t2_tune, arm_cortex_tune,
	arm_cortex_a8_tune, arm_cortex_a7_tune, arm_cortex_a15_tune,
	arm_cortex_a53_tune, arm_cortex_a57_tune, arm_cortex_a9_tune,
	arm_cortex_a12_tune, arm_v7m_tune, arm_v6m_tune, arm_fa726te_tune
	arm_cortex_a5_tune): Specify fuseable_ops value.

2015-01-12  H.J. Lu  <hongjiu.lu@intel.com>

	PR bootstrap/64561
	* configure.ac (HAVE_LD_PIE_COPYRELOC): Update Linux/x86-64 linker
	test for PIE with copy reloc.
	* configure: Regenerated.

2015-01-12  Kyrylo Tkachov  <kyrylo.tkachov@arm.com>

	* config/arm/arm.c (arm_load_tp): Use R0_REGNUM instead of constant 0
	in gen_rtx_REG.
	(arm_tls_descseq_addr): Likewise.
	(arm_gen_movmemqi): Likewise.
	(arm_expand_epilogue_apcs_frame): Likewise.
	(arm_expand_epilogue): Likewise.
	(arm_expand_prologue): Likewise.  Use R1_REGNUM instead of constant 1
	in gen_rtx_REG.

2015-01-12  Martin Liska  <mliska@suse.cz>

	PR ipa/64550
	* ipa-icf-gimple.c (func_checker::compare_memory_operand): Compare
	volatility for correct operands.

2015-01-12  Martin Liska  <mliska@suse.cz>

	* ipa-icf.c (sem_function::equals_wpa): Add indirect_calls as indication
	that a function is not leaf.
	(sem_function::compare_polymorphic_p): Likewise.

2015-01-12  Martin Liska  <mliska@suse.cz>

	* ipa-icf.c (sem_function::equals_wpa): Add indirect_calls as indication
	that a function is not leaf.
	(sem_function::compare_polymorphic_p): Likewise.

2015-01-12  Prathamesh Kulkarni  <prathamesh.kulkarni@linaro.org>

	* config/visium/visium.c: Add includes hashtab.h, hash-set.h,
	machmode.h, input.h, statistics.h, vec.h, double-int.h, real.h,
	fixed-value.h, alias.h, symtab.h, tree-core.h, wide-int.h, inchash.h,
	fold-const.h, tree-check.h.

2015-01-12  Jan Hubicka  <hubicka@ucw.cz>

	PR ipa/63967
	PR ipa/64425
	* ipa-inline.c (compute_uninlined_call_time,
	compute_inlined_call_time): Use counts for extra precision when
	needed possible.
	(big_speedup_p): Fix formating.
	(RELATIVE_TIME_BENEFIT_RANGE): Remove.
	(relative_time_benefit): Remove.
	(edge_badness): Turn DECL_DISREGARD_INLINE_LIMITS into hint;
	merge guessed and read profile paths.
	(inline_small_functions): Count only !optimize_size functions into
	initial size; be more lax about sanity check when profile is used;
	be sure to update inlined function profile when profile is read.

2015-01-12  Jan Hubicka  <hubicka@ucw.cz>

	PR ipa/63470
	* ipa-inline-analysis.c (inline_edge_duplication_hook): Adjust
	cost when edge becomes direct.
	* ipa-prop.c (make_edge_direct): Do not adjust when speculation
	is resolved or when introducing new speculation.

2015-01-12  Chen Gang  <gang.chen.5i5j@gmail.com>

	PR ipa/64551
	PR ipa/64552
	* ipa-icf.c (sem_function::equals_private): Use '&&' instead of
	'||' to fix typo issue.

	* gcc/tree.h (target_opts_for_fn): Check NULL_TREE since it can
	accept and return NULL.

2015-01-12  Martin Liska  <mliska@suse.cz>

	* cgraph.c (cgraph_edge::remove_callee): Move function to header
	file for being inlined.
	(cgraph_set_edge_callee): Delete.
	(cgraph_edge::redirect_callee): Move function to header file
	for being inlined.
	(cgraph_edge::make_direct): Use new function.
	(cgraph_edge::dump_edge_flags): New function created from
	static dump_edge_flags function.
	(cgraph_node::dump): Use new function.
	(cgraph_edge::verify_count_and_frequency): New function created
	from verify_edge_count_and_frequency.
	(cgraph_edge::verify_corresponds_to_fndecl): New function created
	from verify_edge_corresponds_to_fndecl.
	(verify_edge_corresponds_to_fndecl): Delete.
	(cgraph_node::verify_node): Use new function.
	* cgraph.h (cgraph_edge::set_callee): New function.
	(cgraph_edge::dump_edge_flags): Likewise.
	(cgraph_edge::verify_corresponds_to_fndecl): Likewise.

2015-01-11  Jan Hubicka  <hubicka@ucw.cz>

	* ipa-utils.c (estimate_function_body_sizes): Do not
	free node params when called late with early=true.

2015-01-11  James Greenhalgh  <james.greenhalgh@arm.com>

	* doc/md.texi (Instruction Patterns): Rewrite text for
	clarity.
	(Example): Likewise.

2015-01-10  Sandra Loosemore  <sandra@codesourcery.com>

	* doc/invoke.texi (Option Summary): Break long lines.
	[(-fdiagnostics-color)]: Put long literal in @smallexample
	instead of inline.
	[(-fsanitize-recover)]: Likewise.
	[(-fdump-rtl-split*)]: Rewrite to fix over-full hbox.
	[(-ffast-math)]: Likewise.
	[(--param max-inline-insns-recursive)]: Likewise.
	[(--param max-inline-recursive-depth)]: Likewise.
	[(-mno-text-section-literals)]: Likewise.

2015-01-10  Thomas Schwinge  <thomas@codesourcery.com>

	* doc/install.texi: Update for libgomp being renamed from "GNU
	OpenMP Runtime Library" to "GNU Offloading and Multi Processing
	Runtime Library".
	* doc/sourcebuild.texi: Likewise.

2015-01-10  Anthony Green  <green@moxielogic.com>

	* config/moxie/moxie.c (moxie_option_override): Fix forcing of
	mul.x availability for moxiebox configuration.

2015-01-09  Anthony Green  <green@moxielogic.com>

	* config/moxie/moxie.md: Tabify assembly output.

2015-01-09  Anthony Green  <green@moxielogic.com>

	* config/moxie/moxie.md (CC_REG): Correct register definition.

2015-01-09  Sandra Loosemore  <sandra@codesourcery.com>

	* doc/invoke.texi ([-fvtable-verify]): Copy-edit and fix markup.
	([-fvtv-debug], [-fvtv-counts]): Likewise.  Correct location
	of log files.

2015-01-09  Andreas Tobler  <andreast@gcc.gnu.org>

	* config/arm/arm.h (MAX_SYNC_LIBFUNC_SIZE): Delete semicolon.

2015-01-09  Bernd Schmidt  <bernds@codesourcery.com>
	    Jakub Jelinek  <jakub@redhat.com>

	PR middle-end/64412
	* lto-streamer.h (lto_stream_offload_p): New declaration.
	* lto-streamer.c (lto_stream_offload_p): New variable.
	* cgraphunit.c (ipa_passes): Set lto_stream_offload_p
	at the same time as section_name_prefix.
	* lto-streamer-out.c (hash_tree): Don't hash TREE_TARGET_OPTION
	if lto_stream_offload_p.
	* tree-streamer-out.c (streamer_pack_tree_bitfields): Don't
	stream TREE_TARGET_OPTION if lto_stream_offload_p.
	(write_ts_function_decl_tree_pointers): Don't
	stream DECL_FUNCTION_SPECIFIC_TARGET if lto_stream_offload_p.
	* tree-streamer-in.c (unpack_value_fields): Don't stream
	TREE_TARGET_OPTION in if ACCEL_COMPILER.
	(lto_input_ts_function_decl_tree_pointers): Don't stream
	DECL_FUNCTION_SPECIFIC_TARGET in if ACCEL_COMPILER.
	* lto-opts.c (lto_write_options): Use lto_stream_offload_p
	instead of section_name_prefix string comparisons.

2015-01-09  Jakub Jelinek  <jakub@redhat.com>

	PR rtl-optimization/64536
	* cfgrtl.c (rtl_tidy_fallthru_edge): Handle removal of degenerate
	tablejumps.

2015-01-09  Michael Collison  <michael.collison@linaro.org>

	PR tree-optimization/64322
	* tree-vrp.c (extract_range_from_binary_expr_1): Attempt to derive
	range for RSHIFT_EXPR even if vr0 range is not VR_RANGE or is symbolic.

2015-01-09  Tom de Vries  <tom@codesourcery.com>

	PR rtl-optimization/64539
	* regcprop.c (kill_clobbered_values): Factor out of ...
	(copyprop_hardreg_forward_1): ... here.  Use kill_clobbered_values
	instead of note_stores with kill_clobbered_value.

2015-01-09  Andreas Tobler  <andreast@gcc.gnu.org>

	 * ginclude/unwind-arm-common.h: Revert previous commit.

2015-01-09  Andreas Tobler  <andreast@gcc.gnu.org>

	* config.gcc (arm*-*-freebsd*): New configuration.
	* config/arm/freebsd.h: New file.
	* config.host: Add extra components for arm*-*-freebsd*.
	* config/arm/arm.h: Introduce MAX_SYNC_LIBFUNC_SIZE.
	* config/arm/arm.c (arm_init_libfuncs): Use MAX_SYNC_LIBFUNC_SIZE.

2015-01-09  Sebastian Huber  <sebastian.huber@embedded-brains.de>

	* config/rs6000/rtems.h (CPP_OS_RTEMS_SPEC): Define __PPC_CPU_E6500__
	for -mcpu=e6500.
	* config/rs6000/t-rtems: Add e6500 multilibs.

2015-01-09  Sebastian Huber  <sebastian.huber@embedded-brains.de>

	* config/rs6000/t-rtems: Add -mno-spe to soft-float multilib for
	MPC8540.

2015-01-09  Sebastian Huber  <sebastian.huber@embedded-brains.de>

	* config/rs6000/t-rtems: Use MULTILIB_REQUIRED instead of
	MULTILIB_EXCEPTIONS.

2015-01-09  Sebastian Huber  <sebastian.huber@embedded-brains.de>

	* config/arm/t-rtems: Use MULTILIB_REQUIRED instead of
	MULTILIB_EXCEPTIONS.

2015-01-09  Sebastian Huber  <sebastian.huber@embedded-brains.de>

	* config/arm/t-rtems-eabi: Rename to...
	* config/arm/t-rtems: ...this.
	* config/arm/rtems-eabi.h: Rename to...
	* config/arm/rtems.h: ...this.
	* config.gcc (arm*-*-rtems*): Reflect changes above.

2015-01-09  Richard Biener  <rguenther@suse.de>

	PR tree-optimization/64410
	* tree-ssa.c (non_rewritable_lvalue_p): Allow REALPART/IMAGPART_EXPR
	on the LHS.
	(execute_update_addresses_taken): Deal with that.
	* tree-ssa-forwprop.c (pass_forwprop::execute): Use component-wise
	loads/stores for complex variables.

2015-01-09  Martin Liska  <mliska@suse.cz>

	* ipa-icf-gimple.c (func_checker::compare_ssa_name): Enhance SSA
	name comparison.
	(func_checker::compare_memory_operand): New function.
	(func_checker::compare_operand): Split case to newly
	added functions.
	(func_checker::compare_cst_or_decl): New function.
	(func_checker::compare_gimple_call): Identify
	memory operands.
	(func_checker::compare_gimple_assign): Likewise.
	* ipa-icf-gimple.h: New function.

2015-01-09  Martin Liska  <mliska@suse.cz>

	PR ipa/64503
	* sreal.c (sreal::dump): Change unsigned format to signed for
	m_exp value.
	(sreal::to_double): Replace exp2 with scalbln.

2015-01-09  Martin Liska  <mliska@suse.cz>

	* cgraphunit.c (cgraph_node::create_wrapper): Fix level of indentation.
	* ipa-icf.c (sem_function::equals_private): Add support for target and
	(sem_item_optimizer::merge_classes): Remove redundant function
	optimization flags comparison.
	* tree.h (target_opts_for_fn): New function.

2015-01-09  Tom de Vries  <tom@codesourcery.com>

	* omp-low.c (expand_omp_for_static_chunk): Fix assert.

2015-01-09  Kito Cheng  <kito@0xlab.org>

	PR rtl-optimization/64348
	* lra-constraints.c (split_reg): Fix caller-save store/restore
	instruction generation.

2015-01-08  John David Anglin  <danglin@gcc.gnu.org>

	PR gcov-profile/61790
	* gcov-tool.c (do_rewrite): Use strtoll instead of atoll if host has
	long long.  Fallback to int64_t if host doesn't have long long and
	use strtol if int64_t is long.  Otherwise, use sscanf for conversion.

2015-01-08  Jakub Jelinek  <jakub@redhat.com>

	PR tree-optimization/63989
	* params.def (PARAM_MAX_TRACKED_STRLENS): Increment default
	from 1000 to 10000.
	* tree-ssa-strlen.c (get_strinfo): Moved earlier.
	(get_stridx): If we don't have a record for certain SSA_NAME,
	but it is POINTER_PLUS_EXPR of some SSA_NAME we do with
	constant offset, call get_stridx_plus_constant.
	(get_stridx_plus_constant): New function.
	(zero_length_string): Don't use get_stridx here.

	PR target/55023
	PR middle-end/64388
	* dse.c (struct insn_info): Mention frame_read set also
	before reload for tail calls on some targets.
	(scan_insn): Revert 2014-12-22 change.  Set frame_read
	also before reload for tail calls if
	HARD_FRAME_POINTER_IS_ARG_POINTER.  Call add_wild_read
	instead of add_non_frame_wild_read for non-const/memset
	tail calls after reload.

2015-01-08  Jason Merrill  <jason@redhat.com>

	* ubsan.c (do_ubsan_in_current_function): New.
	(pass_ubsan::gate): Use it.
	* ubsan.h: Declare it.
	* convert.c (convert_to_integer): Use it.

2015-01-08  Jakub Jelinek  <jakub@redhat.com>

	PR target/64338
	* config/i386/i386.c (ix86_expand_int_movcc): Don't reverse
	compare_code when it is unconditionally overwritten afterwards.
	Use ix86_reverse_condition instead of reverse_condition.  Don't
	change code if *reverse_condition* returned UNKNOWN and don't
	swap ct/cf and negate diff in that case.

2015-01-08  Mike Stump  <mikestump@comcast.net>

	* tsan.c (pass_tsan::gate): Add no_sanitize_thread support.
	(pass_tsan_O0::gate): Likewise.
	* extend.texi (Function Attributes): Add no_sanitize_thread
	documentation.

2015-01-08  Thomas Schwinge  <thomas@codesourcery.com>

	* builtins.def (DEF_GOMP_BUILTIN): Also consider flag_offload_abi
	for registering builtins.
	* config/i386/intelmic-mkoffload.c (prepare_target_image): Don't
	add -fopenmp to the argv_obstack used when invoking
	compile_for_target.

	* config/i386/intelmic-mkoffload.c (compile_for_target): Always
	add "-m32" or "-m64" to argv_obstack.
	(generate_host_descr_file): Likewise, when invoking host_compiler.
	(main): Always add "-m elf_i386" or "-m elf_x86_64" when invoking
	ld.

2015-01-08  Oleg Endo  <olegendo@gcc.gnu.org>

	* config/sh/sh-mem.cc: Use constant as second operand when emitting
	tstsi_t insns.

2015-01-08  Oleg Endo  <olegendo@gcc.gnu.org>

	PR target/55212
	* config/sh/sh.md (*addsi3_compact): Emit reg-reg copy instead of
	constant load if constant operand fits into I08.

2015-01-08  Jakub Jelinek  <jakub@redhat.com>

	PR sanitizer/64336
	* tree.c (build2_stat): Fix up initialization of TREE_READONLY
	and TREE_THIS_VOLATILE for MEM_REFs.
	(build5_stat): Fix up initialization of TREE_READONLY and
	TREE_THIS_VOLATILE for TARGET_MEM_REFs.

2015-01-08  Kaz Kojima  <kkojima@gcc.gnu.org>

	PR target/64533
	* config/sh/sh.md (*addsi3_compact): Use u constraint instead
	of r for the second alternative of the destination operand.

2015-01-07  Segher Boessenkool  <segher@kernel.crashing.org>

	PR target/36557
	* config/rs6000/rs6000.md (*eqsi3_ext<mode>, *nesi3_ext<mode>): New.

2015-01-07  Sandra Loosemore  <sandra@codesourcery.com>

	* doc/invoke.texi ([-fvtable-verify]): Fix markup on option
	keywords.
	([-fivar-visibility], [-fvisibility]): Likewise.

2015-01-07  Sandra Loosemore  <sandra@codesourcery.com>

	* doc/invoke.texi: Fix incorrect uses of @samp markup throughout
	the file where @code, @command, etc is more appropriate.

2015-01-06  Sandra Loosemore  <sandra@codesourcery.com>

	* doc/invoke.texi (RS/6000 and PowerPC Options): Tidy formatting
	of -mrecip= documentation.

2015-01-06  Michael Meissner  <meissner@linux.vnet.ibm.com>

	PR target/64505
	* config/rs6000/rs6000.c (rs6000_secondary_reload): Return the
	correct reload handler if -m32 -mpowerpc64 is used.

2015-01-06  Tom de Vries  <tom@codesourcery.com>

	* tree-ssa-tail-merge.c: Fix typo in struct same_succ_def comment.

2015-01-08  Christian Bruel  <christian.bruel@st.com>

	PR target/64507
	* config/sh/sh-mem.cc (sh_expand_cmpnstr): Check 0 length.

2015-01-06  Thomas Preud'homme  <thomas.preudhomme@arm.com>

	PR tree-optimization/63259
	* tree-ssa-math-opts.c (pass_optimize_bswap::execute): Stop checking
	if optab exists for 16bit byteswap.

2015-01-06  Jakub Jelinek  <jakub@redhat.com>

	* opts.c (common_handle_option): Add support for
	-fno-sanitize=all and -f{,no-}sanitize-recover=all.
	* doc/invoke.texi: Document -fno-sanitize=all,
	-f{,no-}sanitize-recover=all.  Document that
	-fsanitize=float-cast-overflow is not enabled
	by -fsanitize=undefined.  Fix up documentation
	of -f{,no-}sanitize-recover.

2015-01-06  Eric Botcazou  <ebotcazou@adacore.com>

	* config.gcc: Add Visium support.
	* configure.ac: Likewise.
	* configure: Regenerate.
	* doc/extend.texi (interrupt attribute): Add Visium.
	* doc/invoke.texi: Document Visium options.
	* doc/install.texi: Document Visium target.
	* doc/md.texi: Document Visium constraints.
	* common/config/visium: New directory.
	* config/visium: Likewise.

2015-01-05  Segher Boessenkool  <segher@kernel.crashing.org>

	* simplify-rtx.c (simplify_binary_operation_1): Handle more cases
	for the "(and X (ior (not X) Y) -> (and X Y)" transform.

2015-01-05  Segher Boessenkool  <segher@kernel.crashing.org>

	* combine.c (combine_validate_cost): Do not count the cost of a
	split I2 twice.  Do not display it twice in the dump, either.

2015-01-05  Sandra Loosemore  <sandra@codesourcery.com>

	Revert parts of r219199.
	* doc/invoke.texi ([-Wliteral-suffix]): Restore markup on
	<inttypes.h>.
	([-Wtraditional]): Restore markup on <limits.h>.

2015-01-05  Trevor Saunders  <tsaunders@mozilla.com>

	PR c++/31397
	* doc/invoke.texi: Document -Wsuggest-override.

2015-01-05  Radovan Obradovic  <radovan.obradovic@imgtec.com>

	PR rtl-optimization/64287
	* toplev.c (HAVE_epilogue, HAVE_prologue): Provide default.
	(process_options): Disable flag_ipa_ra if profiling.

2015-01-05  Eric Botcazou  <ebotcazou@adacore.com>

	* config/nds32/nds32-peephole2.md: Do not mention define_peephole.

2015-01-05  Max Filippov  <jcmvbkbc@gmail.com>

	* config/xtensa/xtensa.c (hwloop_optimize, hwloop_fail,
	hwloop_pattern_reg, xtensa_doloop_hooks, xtensa_reorg_loops):
	put under #if TARGET_LOOPS guard.

2015-01-05  Uros Bizjak  <ubizjak@gmail.com>

	* config/i386/i386.c (output_387_binary_op): Use std::swap.

2015-01-05  Oleg Endo  <olegendo@gcc.gnu.org>

	* rtlanal.c (refers_to_regno_p): Change return value from int to bool.
	* rtl.h (refers_to_regno_p): Add overload.
	* cse.c: Use it.
	* bt-load.c: Likewise.
	* combine.c: Likewise.
	* df-scan.c: Likewise.
	* sched-deps.c: Likewise.
	* config/s390/s390.c: Likewise.
	* config/m32r/m32r.c: Likewise.
	* config/rs6000/spe.md: Likewise.
	* config/rs6000/rs6000.c: Likewise.
	* config/pa/pa.c: Likewise.
	* config/stormy16/stormy16.c: Likewise.
	* config/cris/cris.c: Likewise.
	* config/arc/arc.md: Likewise.
	* config/arc/arc.c: Likewise.
	* config/sh/sh.md: Likewise.
	* config/sh/sh.c: Likewise.
	* config/frv/frv.c: Likewise.

2015-01-05  Jakub Jelinek  <jakub@redhat.com>

	PR sanitizer/64265
	* gimplify.c (gimplify_function_tree): Add TSAN_FUNC_EXIT internal
	call as cleanup of the whole body.
	* internal-fn.def (TSAN_FUNC_EXIT): New internal call.
	* tsan.c (replace_func_exit): New function.
	(instrument_func_exit): Moved earlier.
	(instrument_memory_accesses): Adjust TSAN_FUNC_EXIT internal calls.
	Call instrument_func_exit if no TSAN_FUNC_EXIT internal calls have
	been found.
	(tsan_pass): Don't call instrument_func_exit.
	* internal-fn.c (expand_TSAN_FUNC_EXIT): New function.
	* tree-inline.c (copy_bb): Drop TSAN_FUNC_EXIT internal calls during
	inlining.

	PR sanitizer/64344
	* ubsan.h (ubsan_instrument_float_cast): Add ARG argument.
	* ubsan.c (ubsan_instrument_float_cast): Add ARG argument, pass
	it to libubsan handler instead of EXPR.  Fold comparisons earlier,
	if the result is integer_zerop, return NULL_TREE.
	* convert.c (convert_to_integer): Pass expr as ARG.

	PR tree-optimization/64465
	* tree-inline.c (redirect_all_calls): During inlining
	clean up EH stmts and EH edges if redirect_call_stmt_to_callee
	changed the stmt to a non-throwing call.

2015-01-05  Sandra Loosemore  <sandra@codesourcery.com>

	* doc/invoke.texi: Fix incorrect uses of @code, @option, @samp,
	etc markup throughout the file.

2015-01-05  Bernd Edlinger  <bernd.edlinger@hotmail.de>

	Enable experimental TSAN support for Ada.
	* tsan.c (instrument_expr): Handle VIEW_CONVERT_EXPR.

2015-01-05  Jakub Jelinek  <jakub@redhat.com>

	PR tree-optimization/64494
	* tree-ssa-loop-im.c (move_computations_dom_walker::before_dom): Also
	clear SSA_NAME_ANTI_RANGE_P flag.

2015-01-05  Marek Polacek  <polacek@redhat.com>

	* doc/extend.texi (Arrays of Length Zero): Add missing comma.

2015-01-05  Jakub Jelinek  <jakub@redhat.com>

	Update copyright years.

	* gcc.c (process_command): Update copyright notice dates.
	* gcov-dump.c: Ditto.
	* gcov.c: Ditto.
	* doc/cpp.texi: Bump @copying's copyright year.
	* doc/cppinternals.texi: Ditto.
	* doc/gcc.texi: Ditto.
	* doc/gccint.texi: Ditto.
	* doc/gcov.texi: Ditto.
	* doc/install.texi: Ditto.
	* doc/invoke.texi: Ditto.

	* auto-profile.c, auto-profile.h: Fix up Copyright line.

2015-01-04  Sandra Loosemore  <sandra@codesourcery.com>

	* doc/invoke.texi ([-fsized-deallocation]): Copy-edit to fix
	verb tense, etc.
	([-fvtable-verify], [-fvtv-debug]): Likewise.
	([-Wabi]): Likewise.
	([-fmessage-length]): Likewise.
	([-Wsuggest-final-types], [-Wsuggest-final-methods]): Likewise.
	([-Wno-discarded-qualifiers]): Likewise.
	([-Wnodiscarded-array-qualifiers]): Likewise.
	([-Wno-virtual-move-assign]): Likewise.
	([-fsanitize=address], [-fsanitize=thread]): Likewise.
	([-fsanitize=leak], [-fsanitize=undefined]): Likewise.
	([-fsanitize=unreachable], [-fsanitize-recover]): Likewise.
	([-fsanitize-undefined-trap-on-error]): Likewise.
	([-floop-interchange]): Likewise.
	([-ftree-coalesce-inlined-vars]): Likewise.
	([-fvect-cost-model]): Likewise.
	([-flto]): Likewise.
	([--param]): Likewise.
	(Spec Files): Likewise.
	([-mstrict-align]): Likewise.
	([-mfix-cortex-a53-835769]): Likewise.
	([-march], [-mtune]): Likewise.
	([-mpic-register]): Likewise.
	([-munaligned-access]): Likewise.
	([-msp8]): Likewise.
	(EIND and Devices with more than 128 Ki Bytes of Flash): Likewise.
	(AVR Built-in Macros): Likewise.
	([-mpreferred-stack-boundary]): Likewise.
	([-mtune-crtl]): Likewise.
	([-mashf]): Likewise.
	([-mmcu=]): Likewise.
	([-minrt]): Likewise.
	([-maltivec], [-maltivec=be], [-maltivec=le]): Likewise.
	([-mupper-regs]): Likewise.
	([-matomic-model]): Likewise.
	([-mdiv]): Likewise.
	([-mzdcbranch]): Likewise.
	([-mdisable-callt]): Likewise.
	([-msoft-float]): Likewise.
	([-m8byte-align]): Likewise.
	([-fstack-reuse]): Likewise.

2015-01-03  Sandra Loosemore  <sandra@codesourcery.com>

	* doc/invoke.texi ([-fprofile-generate], [-fprofile-use]):
	Fix markup, light copy-editing.
	([-fauto-profile]): Rewrite to fix formatting and content
	problems.

2015-01-03  Sandra Loosemore  <sandra@codesourcery.com>

	* doc/invoke.texi ([-fisolate-erroneous-paths-dereference]):
	Copy-edit description.
	([-fisolate-erroneous-paths-attribute]): Likewise.
	* common.opt (fisolate-erroneous-paths-dereference):
	Copy-edit description.
	(fisolate-erroneous-paths-attribute): Likewise.

2015-01-03  Sandra Loosemore  <sandra@codesourcery.com>

	* doc/invoke.texi ([-fsemantic-interposition]): Fix typos and
	tidy grammar.

2015-01-03  Sandra Loosemore  <sandra@codesourcery.com>

	* doc/invoke.texi ([-fplan9-extensions]): Add/fix @opindex.
	([-fvtv-debug]): Likewise.
	([-Wc++-compat]): Likewise.
	([-Wc++11-compat]): Likewise.
	([-Wc++14-compat]): Likewise.
	([-Wno-sized-deallocation]): Likewise.
	([-femit-class-debug-always]): Likewise.
	([-femit-struct-debug-detailed]): Likewise.
	([-fno-keep-inline-dllexport]): Likewise.
	([-fira-algorithm]): Likewise.
	([-fira-region]): Likewise.
	([-flra-remat]): Likewise.
	([-fipa-ra]): Likewise.
	([-fhoist-adjacent-loads]): Likewise.
	([-fisolate-erroneous-paths-dereference]): Likewise.
	([-fisolate-erroneous-paths-attribute]): Likewise.
	([-ftree-switch-conversion]): Likewise.
	([-ftree-tail-merge]): Likewise.
	([-ftree-loop-if-convert]): Likewise.
	([-ftree-loop-if-convert-stores]): Likewise.
	([-ftree-loop-distribution]): Likewise.
	([-ftree-loop-distribute-patterns]): Likewise.
	([-flto-compression-level]): Likewise.
	([-flto-report]): Likewise.
	([-flto-report-wpa]): Likewise.
	([-fuse-linker-plugin]): Likewise.
	([-mfix-cortex-a53-835769]): Likewise.
	([-mno-fix-cortex-a53-835769]): Likewise.
	([-mmmx]...[-mno-3dnow]): Remove the -mno- forms from the
	explicit listing; add a note to the discussion indicating they
	exist.  Reorder table to group similar options.  Add missing
	@opindex entries.  Add @need commands throughout the table to
	allow it to be split across multiple pages.
	([-m8bit-idiv]): Fix @opindex.
	([-mavx256-split-unaligned-load]): Likewise.
	([-mavx256-split-unaligned-store]): Likewise.
	([-mstack-protector-guard]): Likewise.
	([-mcpu=]): Likewise.
	([-mcpu]): Likewise.
	([-mpointer-size=]): Likewise.

2015-01-03  John David Anglin  <danglin@gcc.gnu.org>

	* config/pa/pa.md (decrement_and_branch_until_zero): Use `Q' constraint
	instead of `m' constraint.  Likewise for unnamed movb comparison
	patterns using reg_before_reload_operand predicate.
	* config/pa/predicates.md (reg_before_reload_operand): Tighten
	predicate to reject register index and LO_SUM DLT memory forms
	after reload.

2015-01-02  Sandra Loosemore  <sandra@codesourcery.com>

	* doc/invoke.texi (Option Summary): Fix spelling of
	-fdevirtualize-at-ltrans.
	([-fdevirtualize]): Fix markup.
	([-fdevirtualize-speculatively]): Fix typo.
	([-fdevirtualize-at-ltrans]): Likewise.  Make description less
	implementor-speaky.
	* common.opt (fdevirtualize-at-ltrans): Likewise.
	* ipa-devirt.c: Fix typos in comments throughout the file.
	(ipa_devirt): Fix typos in format strings for dump output.

2015-01-02  Sandra Loosemore  <sandra@codesourcery.com>

	* doc/invoke.texi ([-fopt-info]): Fix markup, consolidate
	discussion of defaults, light copy-editing.

2015-01-02  Bernd Edlinger  <bernd.edlinger@hotmail.de>

	* tsan.c (instrument_expr): corrected previous checkin.

2015-01-02  Bernd Edlinger  <bernd.edlinger@hotmail.de>

	Instrument bit field and unaligned accesses for TSAN.
	* sanitizer.def (BUILT_IN_TSAN_READ_RANGE): New built-in function.
	(BUILT_IN_TSAN_WRITE_RANGE): New built-in function.
	* tsan.c (instrument_expr): Handle COMPONENT_REF and BIT_FIELD_REF.
	Use BUILT_IN_TSAN_READ_RANGE and BUILT_IN_TSAN_WRITE_RANGE for
	unaligned memory regions.

2015-01-01  Anthony Green  <green@moxielogic.com>

	* config/moxie/predicates.md (moxie_general_movsrc_operand):
	Restrict move source register offsets to 16 bits.

Copyright (C) 2015 Free Software Foundation, Inc.

Copying and distribution of this file, with or without modification,
are permitted in any medium without royalty provided the copyright
notice and this notice are preserved.<|MERGE_RESOLUTION|>--- conflicted
+++ resolved
@@ -1,4 +1,3 @@
-<<<<<<< HEAD
 2014-12-11  Aldy Hernandez  <aldyh@redhat.com>
 
 	* dwarf2out.c (gen_lexical_block_die): Remove unused `depth'
@@ -11,7 +10,7 @@
 
 	* dwarf2out.c (declare_in_namespace): Only emit external
 	declarations in the local scope once.
-=======
+
 2015-04-23  Kyrylo Tkachov  <kyrylo.tkachov@arm.com>
 
 	* config/arm/iterators.md (GTGE, GTUGEU, COMPARISONS): New code
@@ -2651,7 +2650,6 @@
 
 	* cgraph.h (add_new_static_var): Remove declaration.
 	* varpool.c (add_new_static_var): Remove function.
->>>>>>> 65f1366e
 
 2015-03-16  Jakub Jelinek  <jakub@redhat.com>
 
