;; Machine description for AArch64 architecture.
;; Copyright (C) 2009-2018 Free Software Foundation, Inc.
;; Contributed by ARM Ltd.
;;
;; This file is part of GCC.
;;
;; GCC is free software; you can redistribute it and/or modify it
;; under the terms of the GNU General Public License as published by
;; the Free Software Foundation; either version 3, or (at your option)
;; any later version.
;;
;; GCC is distributed in the hope that it will be useful, but
;; WITHOUT ANY WARRANTY; without even the implied warranty of
;; MERCHANTABILITY or FITNESS FOR A PARTICULAR PURPOSE.  See the GNU
;; General Public License for more details.
;;
;; You should have received a copy of the GNU General Public License
;; along with GCC; see the file COPYING3.  If not see
;; <http://www.gnu.org/licenses/>.

(define_special_predicate "cc_register"
  (and (match_code "reg")
       (and (match_test "REGNO (op) == CC_REGNUM")
	    (ior (match_test "mode == GET_MODE (op)")
		 (match_test "mode == VOIDmode
			      && GET_MODE_CLASS (GET_MODE (op)) == MODE_CC"))))
)

(define_predicate "aarch64_call_insn_operand"
  (ior (match_code "symbol_ref")
       (match_operand 0 "register_operand")))

;; Return true if OP a (const_int 0) operand.
(define_predicate "const0_operand"
  (and (match_code "const_int")
       (match_test "op == CONST0_RTX (mode)")))

(define_special_predicate "subreg_lowpart_operator"
  (and (match_code "subreg")
       (match_test "subreg_lowpart_p (op)")))

(define_predicate "aarch64_ccmp_immediate"
  (and (match_code "const_int")
       (match_test "IN_RANGE (INTVAL (op), -31, 31)")))

(define_predicate "aarch64_ccmp_operand"
  (ior (match_operand 0 "register_operand")
       (match_operand 0 "aarch64_ccmp_immediate")))

(define_predicate "aarch64_simd_register"
  (and (match_code "reg")
       (ior (match_test "REGNO_REG_CLASS (REGNO (op)) == FP_LO_REGS")
            (match_test "REGNO_REG_CLASS (REGNO (op)) == FP_REGS"))))

(define_predicate "aarch64_reg_or_zero"
  (and (match_code "reg,subreg,const_int")
       (ior (match_operand 0 "register_operand")
	    (match_test "op == const0_rtx"))))

(define_predicate "aarch64_reg_or_fp_zero"
  (ior (match_operand 0 "register_operand")
	(and (match_code "const_double")
	     (match_test "aarch64_float_const_zero_rtx_p (op)"))))

(define_predicate "aarch64_reg_zero_or_m1_or_1"
  (and (match_code "reg,subreg,const_int")
       (ior (match_operand 0 "register_operand")
	    (ior (match_test "op == const0_rtx")
		 (ior (match_test "op == constm1_rtx")
		      (match_test "op == const1_rtx"))))))

(define_predicate "aarch64_reg_or_orr_imm"
   (ior (match_operand 0 "register_operand")
	(and (match_code "const_vector")
	     (match_test "aarch64_simd_valid_immediate (op, NULL,
							AARCH64_CHECK_ORR)"))))

(define_predicate "aarch64_reg_or_bic_imm"
   (ior (match_operand 0 "register_operand")
	(and (match_code "const_vector")
	     (match_test "aarch64_simd_valid_immediate (op, NULL,
							AARCH64_CHECK_BIC)"))))

(define_predicate "aarch64_fp_compare_operand"
  (ior (match_operand 0 "register_operand")
       (and (match_code "const_double")
	    (match_test "aarch64_float_const_zero_rtx_p (op)"))))

(define_predicate "aarch64_fp_pow2"
  (and (match_code "const_double")
	(match_test "aarch64_fpconst_pow_of_2 (op) > 0")))

(define_predicate "aarch64_fp_vec_pow2"
  (match_test "aarch64_vec_fpconst_pow_of_2 (op) > 0"))

(define_predicate "aarch64_sve_cnt_immediate"
  (and (match_code "const_poly_int")
       (match_test "aarch64_sve_cnt_immediate_p (op)")))

(define_predicate "aarch64_sub_immediate"
  (and (match_code "const_int")
       (match_test "aarch64_uimm12_shift (-INTVAL (op))")))

(define_predicate "aarch64_plus_immediate"
  (and (match_code "const_int")
       (ior (match_test "aarch64_uimm12_shift (INTVAL (op))")
	    (match_test "aarch64_uimm12_shift (-INTVAL (op))"))))

(define_predicate "aarch64_plus_operand"
  (ior (match_operand 0 "register_operand")
       (match_operand 0 "aarch64_plus_immediate")))

(define_predicate "aarch64_pluslong_immediate"
  (and (match_code "const_int")
       (match_test "(INTVAL (op) < 0xffffff && INTVAL (op) > -0xffffff)")))

(define_predicate "aarch64_pluslong_strict_immedate"
  (and (match_operand 0 "aarch64_pluslong_immediate")
       (not (match_operand 0 "aarch64_plus_immediate"))))

(define_predicate "aarch64_sve_addvl_addpl_immediate"
  (and (match_code "const_poly_int")
       (match_test "aarch64_sve_addvl_addpl_immediate_p (op)")))

(define_predicate "aarch64_split_add_offset_immediate"
  (and (match_code "const_poly_int")
       (match_test "aarch64_add_offset_temporaries (op) == 1")))

(define_predicate "aarch64_pluslong_operand"
  (ior (match_operand 0 "register_operand")
       (match_operand 0 "aarch64_pluslong_immediate")
       (match_operand 0 "aarch64_sve_addvl_addpl_immediate")))

(define_predicate "aarch64_pluslong_or_poly_operand"
  (ior (match_operand 0 "aarch64_pluslong_operand")
       (match_operand 0 "aarch64_split_add_offset_immediate")))

(define_predicate "aarch64_logical_immediate"
  (and (match_code "const_int")
       (match_test "aarch64_bitmask_imm (INTVAL (op), mode)")))

(define_predicate "aarch64_logical_operand"
  (ior (match_operand 0 "register_operand")
       (match_operand 0 "aarch64_logical_immediate")))

(define_predicate "aarch64_mov_imm_operand"
  (and (match_code "const_int")
       (match_test "aarch64_move_imm (INTVAL (op), mode)")))

(define_predicate "aarch64_logical_and_immediate"
  (and (match_code "const_int")
       (match_test "aarch64_and_bitmask_imm (INTVAL (op), mode)")))

(define_predicate "aarch64_shift_imm_si"
  (and (match_code "const_int")
       (match_test "(unsigned HOST_WIDE_INT) INTVAL (op) < 32")))

(define_predicate "aarch64_shift_imm_di"
  (and (match_code "const_int")
       (match_test "(unsigned HOST_WIDE_INT) INTVAL (op) < 64")))

(define_predicate "aarch64_shift_imm64_di"
  (and (match_code "const_int")
       (match_test "(unsigned HOST_WIDE_INT) INTVAL (op) <= 64")))

(define_predicate "aarch64_reg_or_shift_imm_si"
  (ior (match_operand 0 "register_operand")
       (match_operand 0 "aarch64_shift_imm_si")))

(define_predicate "aarch64_reg_or_shift_imm_di"
  (ior (match_operand 0 "register_operand")
       (match_operand 0 "aarch64_shift_imm_di")))

;; The imm3 field is a 3-bit field that only accepts immediates in the
;; range 0..4.
(define_predicate "aarch64_imm3"
  (and (match_code "const_int")
       (match_test "(unsigned HOST_WIDE_INT) INTVAL (op) <= 4")))

;; The imm2 field is a 2-bit field that only accepts immediates in the
;; range 0..3.
(define_predicate "aarch64_imm2"
  (and (match_code "const_int")
       (match_test "UINTVAL (op) <= 3")))

;; The imm3 field is a 3-bit field that only accepts immediates in the
;; range 0..7.
(define_predicate "aarch64_lane_imm3"
  (and (match_code "const_int")
       (match_test "UINTVAL (op) <= 7")))

;; An immediate that fits into 24 bits.
(define_predicate "aarch64_imm24"
  (and (match_code "const_int")
       (match_test "IN_RANGE (UINTVAL (op), 0, 0xffffff)")))

(define_predicate "aarch64_pwr_imm3"
  (and (match_code "const_int")
       (match_test "INTVAL (op) != 0
		    && (unsigned) exact_log2 (INTVAL (op)) <= 4")))

(define_predicate "aarch64_pwr_2_si"
  (and (match_code "const_int")
       (match_test "INTVAL (op) != 0
		    && (unsigned) exact_log2 (INTVAL (op)) < 32")))

(define_predicate "aarch64_pwr_2_di"
  (and (match_code "const_int")
       (match_test "INTVAL (op) != 0
		    && (unsigned) exact_log2 (INTVAL (op)) < 64")))

(define_predicate "aarch64_mem_pair_offset"
  (and (match_code "const_int")
       (match_test "aarch64_offset_7bit_signed_scaled_p (mode, INTVAL (op))")))

(define_predicate "aarch64_mem_pair_operand"
  (and (match_code "mem")
       (match_test "aarch64_legitimate_address_p (mode, XEXP (op, 0), false,
						  ADDR_QUERY_LDP_STP)")))

;; Used for storing two 64-bit values in an AdvSIMD register using an STP
;; as a 128-bit vec_concat.
(define_predicate "aarch64_mem_pair_lanes_operand"
  (and (match_code "mem")
       (match_test "aarch64_legitimate_address_p (DFmode, XEXP (op, 0), 1,
						  ADDR_QUERY_LDP_STP)")))

(define_predicate "aarch64_prefetch_operand"
  (match_test "aarch64_address_valid_for_prefetch_p (op, false)"))

(define_predicate "aarch64_valid_symref"
  (match_code "const, symbol_ref, label_ref")
{
  return (aarch64_classify_symbolic_expression (op)
	  != SYMBOL_FORCE_TO_MEM);
})

(define_predicate "aarch64_tls_ie_symref"
  (match_code "const, symbol_ref, label_ref")
{
  switch (GET_CODE (op))
    {
    case CONST:
      op = XEXP (op, 0);
      if (GET_CODE (op) != PLUS
	  || GET_CODE (XEXP (op, 0)) != SYMBOL_REF
	  || GET_CODE (XEXP (op, 1)) != CONST_INT)
	return false;
      op = XEXP (op, 0);
      /* FALLTHRU */

    case SYMBOL_REF:
      return SYMBOL_REF_TLS_MODEL (op) == TLS_MODEL_INITIAL_EXEC;

    default:
      gcc_unreachable ();
    }
})

(define_predicate "aarch64_tls_le_symref"
  (match_code "const, symbol_ref, label_ref")
{
  switch (GET_CODE (op))
    {
    case CONST:
      op = XEXP (op, 0);
      if (GET_CODE (op) != PLUS
	  || GET_CODE (XEXP (op, 0)) != SYMBOL_REF
	  || GET_CODE (XEXP (op, 1)) != CONST_INT)
	return false;
      op = XEXP (op, 0);
      /* FALLTHRU */

    case SYMBOL_REF:
      return SYMBOL_REF_TLS_MODEL (op) == TLS_MODEL_LOCAL_EXEC;

    default:
      gcc_unreachable ();
    }
})

(define_predicate "aarch64_mov_operand"
  (and (match_code "reg,subreg,mem,const,const_int,symbol_ref,label_ref,high,
		    const_poly_int,const_vector")
       (ior (match_operand 0 "register_operand")
	    (ior (match_operand 0 "memory_operand")
		 (match_test "aarch64_mov_operand_p (op, mode)")))))

(define_predicate "aarch64_nonmemory_operand"
  (and (match_code "reg,subreg,const,const_int,symbol_ref,label_ref,high,
		    const_poly_int,const_vector")
       (ior (match_operand 0 "register_operand")
	    (match_test "aarch64_mov_operand_p (op, mode)"))))

(define_predicate "aarch64_movti_operand"
  (ior (match_operand 0 "register_operand")
       (match_operand 0 "memory_operand")
<<<<<<< HEAD
       (match_operand 0 "const_scalar_int_operand")))
=======
       (and (match_operand 0 "const_scalar_int_operand")
	    (match_test "aarch64_mov128_immediate (op)"))))
>>>>>>> 70783a86

(define_predicate "aarch64_reg_or_imm"
  (ior (match_operand 0 "register_operand")
       (match_operand 0 "const_scalar_int_operand")))

;; True for integer comparisons and for FP comparisons other than LTGT or UNEQ.
(define_special_predicate "aarch64_comparison_operator"
  (match_code "eq,ne,le,lt,ge,gt,geu,gtu,leu,ltu,unordered,
	       ordered,unlt,unle,unge,ungt"))

;; Same as aarch64_comparison_operator but don't ignore the mode.
;; RTL SET operations require their operands source and destination have
;; the same modes, so we can't ignore the modes there.  See PR target/69161.
(define_predicate "aarch64_comparison_operator_mode"
  (match_code "eq,ne,le,lt,ge,gt,geu,gtu,leu,ltu,unordered,
	       ordered,unlt,unle,unge,ungt"))

(define_special_predicate "aarch64_comparison_operation"
  (match_code "eq,ne,le,lt,ge,gt,geu,gtu,leu,ltu,unordered,
	       ordered,unlt,unle,unge,ungt")
{
  if (XEXP (op, 1) != const0_rtx)
    return false;
  rtx op0 = XEXP (op, 0);
  if (!REG_P (op0) || REGNO (op0) != CC_REGNUM)
    return false;
  return aarch64_get_condition_code (op) >= 0;
})

(define_special_predicate "aarch64_equality_operator"
  (match_code "eq,ne"))

(define_special_predicate "aarch64_carry_operation"
  (match_code "ne,geu")
{
  if (XEXP (op, 1) != const0_rtx)
    return false;
  machine_mode ccmode = (GET_CODE (op) == NE ? CC_Cmode : CCmode);
  rtx op0 = XEXP (op, 0);
  return REG_P (op0) && REGNO (op0) == CC_REGNUM && GET_MODE (op0) == ccmode;
})

(define_special_predicate "aarch64_borrow_operation"
  (match_code "eq,ltu")
{
  if (XEXP (op, 1) != const0_rtx)
    return false;
  machine_mode ccmode = (GET_CODE (op) == EQ ? CC_Cmode : CCmode);
  rtx op0 = XEXP (op, 0);
  return REG_P (op0) && REGNO (op0) == CC_REGNUM && GET_MODE (op0) == ccmode;
})

;; True if the operand is memory reference suitable for a load/store exclusive.
(define_predicate "aarch64_sync_memory_operand"
  (and (match_operand 0 "memory_operand")
       (match_code "reg" "0")))

;; Predicates for parallel expanders based on mode.
(define_special_predicate "vect_par_cnst_hi_half"
  (match_code "parallel")
{
  return aarch64_simd_check_vect_par_cnst_half (op, mode, true);
})

(define_special_predicate "vect_par_cnst_lo_half"
  (match_code "parallel")
{
  return aarch64_simd_check_vect_par_cnst_half (op, mode, false);
})

(define_special_predicate "aarch64_simd_lshift_imm"
  (match_code "const,const_vector")
{
  return aarch64_simd_shift_imm_p (op, mode, true);
})

(define_special_predicate "aarch64_simd_rshift_imm"
  (match_code "const,const_vector")
{
  return aarch64_simd_shift_imm_p (op, mode, false);
})

(define_predicate "aarch64_simd_imm_zero"
  (and (match_code "const,const_vector")
       (match_test "op == CONST0_RTX (GET_MODE (op))")))

(define_predicate "aarch64_simd_or_scalar_imm_zero"
  (and (match_code "const_int,const_double,const,const_vector")
       (match_test "op == CONST0_RTX (GET_MODE (op))")))

(define_predicate "aarch64_simd_imm_minus_one"
  (and (match_code "const,const_vector")
       (match_test "op == CONSTM1_RTX (GET_MODE (op))")))

(define_predicate "aarch64_simd_reg_or_zero"
  (and (match_code "reg,subreg,const_int,const_double,const,const_vector")
       (ior (match_operand 0 "register_operand")
	    (match_test "op == const0_rtx")
<<<<<<< HEAD
	    (match_operand 0 "aarch64_simd_imm_zero"))))
=======
	    (match_operand 0 "aarch64_simd_or_scalar_imm_zero"))))
>>>>>>> 70783a86

(define_predicate "aarch64_simd_struct_operand"
  (and (match_code "mem")
       (match_test "TARGET_SIMD && aarch64_simd_mem_operand_p (op)")))

;; Like general_operand but allow only valid SIMD addressing modes.
(define_predicate "aarch64_simd_general_operand"
  (and (match_operand 0 "general_operand")
       (match_test "!MEM_P (op)
		    || GET_CODE (XEXP (op, 0)) == POST_INC
		    || GET_CODE (XEXP (op, 0)) == REG")))

;; Like nonimmediate_operand but allow only valid SIMD addressing modes.
(define_predicate "aarch64_simd_nonimmediate_operand"
  (and (match_operand 0 "nonimmediate_operand")
       (match_test "!MEM_P (op)
		    || GET_CODE (XEXP (op, 0)) == POST_INC
		    || GET_CODE (XEXP (op, 0)) == REG")))

;; Predicates used by the various SIMD shift operations.  These
;; fall in to 3 categories.
;;   Shifts with a range 0-(bit_size - 1) (aarch64_simd_shift_imm)
;;   Shifts with a range 1-bit_size (aarch64_simd_shift_imm_offset)
;;   Shifts with a range 0-bit_size (aarch64_simd_shift_imm_bitsize)
(define_predicate "aarch64_simd_shift_imm_qi"
  (and (match_code "const_int")
       (match_test "IN_RANGE (INTVAL (op), 0, 7)")))

(define_predicate "aarch64_simd_shift_imm_hi"
  (and (match_code "const_int")
       (match_test "IN_RANGE (INTVAL (op), 0, 15)")))

(define_predicate "aarch64_simd_shift_imm_si"
  (and (match_code "const_int")
       (match_test "IN_RANGE (INTVAL (op), 0, 31)")))

(define_predicate "aarch64_simd_shift_imm_di"
  (and (match_code "const_int")
       (match_test "IN_RANGE (INTVAL (op), 0, 63)")))

(define_predicate "aarch64_simd_shift_imm_offset_qi"
  (and (match_code "const_int")
       (match_test "IN_RANGE (INTVAL (op), 1, 8)")))

(define_predicate "aarch64_simd_shift_imm_offset_hi"
  (and (match_code "const_int")
       (match_test "IN_RANGE (INTVAL (op), 1, 16)")))

(define_predicate "aarch64_simd_shift_imm_offset_si"
  (and (match_code "const_int")
       (match_test "IN_RANGE (INTVAL (op), 1, 32)")))

(define_predicate "aarch64_simd_shift_imm_offset_di"
  (and (match_code "const_int")
       (match_test "IN_RANGE (INTVAL (op), 1, 64)")))

(define_predicate "aarch64_simd_shift_imm_bitsize_qi"
  (and (match_code "const_int")
       (match_test "IN_RANGE (INTVAL (op), 0, 8)")))

(define_predicate "aarch64_simd_shift_imm_bitsize_hi"
  (and (match_code "const_int")
       (match_test "IN_RANGE (INTVAL (op), 0, 16)")))

(define_predicate "aarch64_simd_shift_imm_bitsize_si"
  (and (match_code "const_int")
       (match_test "IN_RANGE (INTVAL (op), 0, 32)")))

(define_predicate "aarch64_simd_shift_imm_bitsize_di"
  (and (match_code "const_int")
       (match_test "IN_RANGE (INTVAL (op), 0, 64)")))

(define_predicate "aarch64_constant_pool_symref"
   (and (match_code "symbol_ref")
	(match_test "CONSTANT_POOL_ADDRESS_P (op)")))

(define_predicate "aarch64_constant_vector_operand"
  (match_code "const,const_vector"))

(define_predicate "aarch64_sve_ld1r_operand"
  (and (match_operand 0 "memory_operand")
       (match_test "aarch64_sve_ld1r_operand_p (op)")))

;; Like memory_operand, but restricted to addresses that are valid for
;; SVE LDR and STR instructions.
(define_predicate "aarch64_sve_ldr_operand"
  (and (match_code "mem")
       (match_test "aarch64_sve_ldr_operand_p (op)")))

(define_predicate "aarch64_sve_nonimmediate_operand"
  (ior (match_operand 0 "register_operand")
       (match_operand 0 "aarch64_sve_ldr_operand")))

(define_predicate "aarch64_sve_general_operand"
  (and (match_code "reg,subreg,mem,const,const_vector")
       (ior (match_operand 0 "register_operand")
	    (match_operand 0 "aarch64_sve_ldr_operand")
	    (match_test "aarch64_mov_operand_p (op, mode)"))))

(define_predicate "aarch64_sve_struct_memory_operand"
  (and (match_code "mem")
       (match_test "aarch64_sve_struct_memory_operand_p (op)")))

(define_predicate "aarch64_sve_struct_nonimmediate_operand"
  (ior (match_operand 0 "register_operand")
       (match_operand 0 "aarch64_sve_struct_memory_operand")))

<<<<<<< HEAD
;; Like memory_operand, but restricted to addresses that are valid for
;; SVE LDFF1 instructions.
(define_predicate "aarch64_sve_ldff1_operand"
  (and (match_code "mem")
       (match_test "aarch64_sve_ldff1_operand_p (op)")))

=======
>>>>>>> 70783a86
;; Doesn't include immediates, since those are handled by the move
;; patterns instead.
(define_predicate "aarch64_sve_dup_operand"
  (ior (match_operand 0 "register_operand")
       (match_operand 0 "aarch64_sve_ld1r_operand")))

(define_predicate "aarch64_sve_arith_immediate"
  (and (match_code "const,const_vector")
       (match_test "aarch64_sve_arith_immediate_p (op, false)")))

(define_predicate "aarch64_sve_sub_arith_immediate"
  (and (match_code "const,const_vector")
       (match_test "aarch64_sve_arith_immediate_p (op, true)")))

(define_predicate "aarch64_sve_inc_dec_immediate"
  (and (match_code "const,const_vector")
       (match_test "aarch64_sve_inc_dec_immediate_p (op)")))

(define_predicate "aarch64_sve_logical_immediate"
  (and (match_code "const,const_vector")
       (match_test "aarch64_sve_bitmask_immediate_p (op)")))

(define_predicate "aarch64_sve_mul_immediate"
  (and (match_code "const,const_vector")
       (match_test "aarch64_const_vec_all_same_in_range_p (op, -128, 127)")))

(define_predicate "aarch64_sve_dup_immediate"
  (and (match_code "const,const_vector")
       (match_test "aarch64_sve_dup_immediate_p (op)")))

(define_predicate "aarch64_sve_cmp_vsc_immediate"
  (and (match_code "const,const_vector")
       (match_test "aarch64_sve_cmp_immediate_p (op, true)")))

(define_predicate "aarch64_sve_cmp_vsd_immediate"
  (and (match_code "const,const_vector")
       (match_test "aarch64_sve_cmp_immediate_p (op, false)")))

(define_predicate "aarch64_sve_index_immediate"
  (and (match_code "const_int")
       (match_test "aarch64_sve_index_immediate_p (op)")))

(define_predicate "aarch64_sve_float_arith_immediate"
  (and (match_code "const,const_vector")
       (match_test "aarch64_sve_float_arith_immediate_p (op, false)")))

(define_predicate "aarch64_sve_float_arith_with_sub_immediate"
  (and (match_code "const,const_vector")
       (match_test "aarch64_sve_float_arith_immediate_p (op, true)")))

(define_predicate "aarch64_sve_float_mul_immediate"
  (and (match_code "const,const_vector")
       (match_test "aarch64_sve_float_mul_immediate_p (op)")))

(define_predicate "aarch64_sve_arith_operand"
  (ior (match_operand 0 "register_operand")
       (match_operand 0 "aarch64_sve_arith_immediate")))

(define_predicate "aarch64_sve_add_operand"
  (ior (match_operand 0 "aarch64_sve_arith_operand")
       (match_operand 0 "aarch64_sve_sub_arith_immediate")
       (match_operand 0 "aarch64_sve_inc_dec_immediate")))

(define_predicate "aarch64_sve_logical_operand"
  (ior (match_operand 0 "register_operand")
       (match_operand 0 "aarch64_sve_logical_immediate")))

(define_predicate "aarch64_sve_lshift_operand"
  (ior (match_operand 0 "register_operand")
       (match_operand 0 "aarch64_simd_lshift_imm")))

(define_predicate "aarch64_sve_rshift_operand"
  (ior (match_operand 0 "register_operand")
       (match_operand 0 "aarch64_simd_rshift_imm")))

(define_predicate "aarch64_sve_mul_operand"
  (ior (match_operand 0 "register_operand")
       (match_operand 0 "aarch64_sve_mul_immediate")))

(define_predicate "aarch64_sve_cmp_vsc_operand"
  (ior (match_operand 0 "register_operand")
       (match_operand 0 "aarch64_sve_cmp_vsc_immediate")))

(define_predicate "aarch64_sve_cmp_vsd_operand"
  (ior (match_operand 0 "register_operand")
       (match_operand 0 "aarch64_sve_cmp_vsd_immediate")))

(define_predicate "aarch64_sve_index_operand"
  (ior (match_operand 0 "register_operand")
       (match_operand 0 "aarch64_sve_index_immediate")))

(define_predicate "aarch64_sve_float_arith_operand"
  (ior (match_operand 0 "register_operand")
       (match_operand 0 "aarch64_sve_float_arith_immediate")))

(define_predicate "aarch64_sve_float_arith_with_sub_operand"
  (ior (match_operand 0 "aarch64_sve_float_arith_operand")
       (match_operand 0 "aarch64_sve_float_arith_with_sub_immediate")))

(define_predicate "aarch64_sve_float_mul_operand"
  (ior (match_operand 0 "register_operand")
       (match_operand 0 "aarch64_sve_float_mul_immediate")))

(define_predicate "aarch64_sve_vec_perm_operand"
  (ior (match_operand 0 "register_operand")
       (match_operand 0 "aarch64_constant_vector_operand")))

(define_predicate "aarch64_gather_scale_operand_w"
  (and (match_code "const_int")
       (match_test "INTVAL (op) == 1 || INTVAL (op) == 4")))

(define_predicate "aarch64_gather_scale_operand_d"
  (and (match_code "const_int")
<<<<<<< HEAD
       (match_test "INTVAL (op) == 1 || INTVAL (op) == 8")))
=======
       (match_test "INTVAL (op) == 1 || INTVAL (op) == 8")))

;; A special predicate that doesn't match a particular mode.
(define_special_predicate "aarch64_any_register_operand"
  (match_code "reg"))
>>>>>>> 70783a86
<|MERGE_RESOLUTION|>--- conflicted
+++ resolved
@@ -295,12 +295,8 @@
 (define_predicate "aarch64_movti_operand"
   (ior (match_operand 0 "register_operand")
        (match_operand 0 "memory_operand")
-<<<<<<< HEAD
-       (match_operand 0 "const_scalar_int_operand")))
-=======
        (and (match_operand 0 "const_scalar_int_operand")
 	    (match_test "aarch64_mov128_immediate (op)"))))
->>>>>>> 70783a86
 
 (define_predicate "aarch64_reg_or_imm"
   (ior (match_operand 0 "register_operand")
@@ -399,11 +395,7 @@
   (and (match_code "reg,subreg,const_int,const_double,const,const_vector")
        (ior (match_operand 0 "register_operand")
 	    (match_test "op == const0_rtx")
-<<<<<<< HEAD
-	    (match_operand 0 "aarch64_simd_imm_zero"))))
-=======
 	    (match_operand 0 "aarch64_simd_or_scalar_imm_zero"))))
->>>>>>> 70783a86
 
 (define_predicate "aarch64_simd_struct_operand"
   (and (match_code "mem")
@@ -511,15 +503,6 @@
   (ior (match_operand 0 "register_operand")
        (match_operand 0 "aarch64_sve_struct_memory_operand")))
 
-<<<<<<< HEAD
-;; Like memory_operand, but restricted to addresses that are valid for
-;; SVE LDFF1 instructions.
-(define_predicate "aarch64_sve_ldff1_operand"
-  (and (match_code "mem")
-       (match_test "aarch64_sve_ldff1_operand_p (op)")))
-
-=======
->>>>>>> 70783a86
 ;; Doesn't include immediates, since those are handled by the move
 ;; patterns instead.
 (define_predicate "aarch64_sve_dup_operand"
@@ -633,12 +616,8 @@
 
 (define_predicate "aarch64_gather_scale_operand_d"
   (and (match_code "const_int")
-<<<<<<< HEAD
-       (match_test "INTVAL (op) == 1 || INTVAL (op) == 8")))
-=======
        (match_test "INTVAL (op) == 1 || INTVAL (op) == 8")))
 
 ;; A special predicate that doesn't match a particular mode.
 (define_special_predicate "aarch64_any_register_operand"
-  (match_code "reg"))
->>>>>>> 70783a86
+  (match_code "reg"))