;; Machine description for AArch64 AdvSIMD architecture.
;; Copyright (C) 2011-2017 Free Software Foundation, Inc.
;; Contributed by ARM Ltd.
;;
;; This file is part of GCC.
;;
;; GCC is free software; you can redistribute it and/or modify it
;; under the terms of the GNU General Public License as published by
;; the Free Software Foundation; either version 3, or (at your option)
;; any later version.
;;
;; GCC is distributed in the hope that it will be useful, but
;; WITHOUT ANY WARRANTY; without even the implied warranty of
;; MERCHANTABILITY or FITNESS FOR A PARTICULAR PURPOSE.  See the GNU
;; General Public License for more details.
;;
;; You should have received a copy of the GNU General Public License
;; along with GCC; see the file COPYING3.  If not see
;; <http://www.gnu.org/licenses/>.

(define_expand "mov<mode>"
  [(set (match_operand:VALL_F16 0 "nonimmediate_operand" "")
	(match_operand:VALL_F16 1 "general_operand" ""))]
  "TARGET_SIMD"
  "
    if (GET_CODE (operands[0]) == MEM
	&& !(aarch64_simd_imm_zero (operands[1], <MODE>mode)
	     && aarch64_legitimate_address_p (<MODE>mode, operands[0],
					      PARALLEL, 1)))
      operands[1] = force_reg (<MODE>mode, operands[1]);
  "
)

(define_expand "movmisalign<mode>"
  [(set (match_operand:VALL 0 "nonimmediate_operand" "")
        (match_operand:VALL 1 "general_operand" ""))]
  "TARGET_SIMD"
{
  /* This pattern is not permitted to fail during expansion: if both arguments
     are non-registers (e.g. memory := constant, which can be created by the
     auto-vectorizer), force operand 1 into a register.  */
  if (!register_operand (operands[0], <MODE>mode)
      && !register_operand (operands[1], <MODE>mode))
    operands[1] = force_reg (<MODE>mode, operands[1]);
})

(define_insn "aarch64_simd_dup<mode>"
  [(set (match_operand:VDQ_I 0 "register_operand" "=w, w")
	(vec_duplicate:VDQ_I
	  (match_operand:<VEL> 1 "register_operand" "w,?r")))]
  "TARGET_SIMD"
  "@
   dup\\t%0.<Vtype>, %1.<Vetype>[0]
   dup\\t%0.<Vtype>, %<vw>1"
  [(set_attr "type" "neon_dup<q>, neon_from_gp<q>")]
)

(define_insn "aarch64_simd_dup<mode>"
  [(set (match_operand:VDQF_F16 0 "register_operand" "=w")
	(vec_duplicate:VDQF_F16
	  (match_operand:<VEL> 1 "register_operand" "w")))]
  "TARGET_SIMD"
  "dup\\t%0.<Vtype>, %1.<Vetype>[0]"
  [(set_attr "type" "neon_dup<q>")]
)

(define_insn "aarch64_dup_lane<mode>"
  [(set (match_operand:VALL_F16 0 "register_operand" "=w")
	(vec_duplicate:VALL_F16
	  (vec_select:<VEL>
	    (match_operand:VALL_F16 1 "register_operand" "w")
	    (parallel [(match_operand:SI 2 "immediate_operand" "i")])
          )))]
  "TARGET_SIMD"
  {
    operands[2] = endian_lane_rtx (<MODE>mode, INTVAL (operands[2]));
    return "dup\\t%0.<Vtype>, %1.<Vetype>[%2]";
  }
  [(set_attr "type" "neon_dup<q>")]
)

(define_insn "aarch64_dup_lane_<vswap_width_name><mode>"
  [(set (match_operand:VALL_F16_NO_V2Q 0 "register_operand" "=w")
	(vec_duplicate:VALL_F16_NO_V2Q
	  (vec_select:<VEL>
	    (match_operand:<VSWAP_WIDTH> 1 "register_operand" "w")
	    (parallel [(match_operand:SI 2 "immediate_operand" "i")])
          )))]
  "TARGET_SIMD"
  {
    operands[2] = endian_lane_rtx (<VSWAP_WIDTH>mode, INTVAL (operands[2]));
    return "dup\\t%0.<Vtype>, %1.<Vetype>[%2]";
  }
  [(set_attr "type" "neon_dup<q>")]
)

(define_insn "*aarch64_simd_mov<mode>"
  [(set (match_operand:VD 0 "nonimmediate_operand"
		"=w, m,  m,  w, ?r, ?w, ?r, w")
	(match_operand:VD 1 "general_operand"
		"m,  Dz, w,  w,  w,  r,  r, Dn"))]
  "TARGET_SIMD
   && (register_operand (operands[0], <MODE>mode)
       || aarch64_simd_reg_or_zero (operands[1], <MODE>mode))"
{
   switch (which_alternative)
     {
<<<<<<< HEAD
     case 0: return "ldr\\t%d0, %1";
     case 1: return "str\\t%d1, %0";
     case 2: return "mov\t%0.<Vbtype>, %1.<Vbtype>";
     case 3: return "umov\t%0, %1.d[0]";
     case 4: return "fmov\t%d0, %1";
     case 5: return "mov\t%0, %1";
     case 6:
	return aarch64_output_simd_mov_immediate (operands[1], 64);
=======
     case 0: return "ldr\t%d0, %1";
     case 1: return "str\txzr, %0";
     case 2: return "str\t%d1, %0";
     case 3: return "mov\t%0.<Vbtype>, %1.<Vbtype>";
     case 4: return "umov\t%0, %1.d[0]";
     case 5: return "fmov\t%d0, %1";
     case 6: return "mov\t%0, %1";
     case 7:
	return aarch64_output_simd_mov_immediate (operands[1],
						  <MODE>mode, 64);
>>>>>>> 5865bc94
     default: gcc_unreachable ();
     }
}
  [(set_attr "type" "neon_load1_1reg<q>, neon_stp, neon_store1_1reg<q>,\
		     neon_logic<q>, neon_to_gp<q>, f_mcr,\
		     mov_reg, neon_move<q>")]
)

(define_insn "*aarch64_simd_mov<mode>"
  [(set (match_operand:VQ 0 "nonimmediate_operand"
		"=w, Ump,  m,  w, ?r, ?w, ?r, w")
	(match_operand:VQ 1 "general_operand"
		"m,  Dz, w,  w,  w,  r,  r, Dn"))]
  "TARGET_SIMD
   && (register_operand (operands[0], <MODE>mode)
       || aarch64_simd_reg_or_zero (operands[1], <MODE>mode))"
{
  switch (which_alternative)
    {
    case 0:
	return "ldr\t%q0, %1";
    case 1:
	return "stp\txzr, xzr, %0";
    case 2:
	return "str\t%q1, %0";
    case 3:
	return "mov\t%0.<Vbtype>, %1.<Vbtype>";
    case 4:
    case 5:
    case 6:
<<<<<<< HEAD
	return aarch64_output_simd_mov_immediate (operands[1], 128);
=======
	return "#";
    case 7:
	return aarch64_output_simd_mov_immediate (operands[1], <MODE>mode, 128);
>>>>>>> 5865bc94
    default:
	gcc_unreachable ();
    }
}
  [(set_attr "type" "neon_load1_1reg<q>, neon_store1_1reg<q>,\
		     neon_stp, neon_logic<q>, multiple, multiple,\
		     multiple, neon_move<q>")
   (set_attr "length" "4,4,4,4,8,8,8,4")]
)

;; When storing lane zero we can use the normal STR and its more permissive
;; addressing modes.

(define_insn "aarch64_store_lane0<mode>"
  [(set (match_operand:<VEL> 0 "memory_operand" "=m")
	(vec_select:<VEL> (match_operand:VALL_F16 1 "register_operand" "w")
			(parallel [(match_operand 2 "const_int_operand" "n")])))]
  "TARGET_SIMD
   && ENDIAN_LANE_N (<MODE>mode, INTVAL (operands[2])) == 0"
  "str\\t%<Vetype>1, %0"
  [(set_attr "type" "neon_store1_1reg<q>")]
)

(define_insn "load_pair<mode>"
  [(set (match_operand:VD 0 "register_operand" "=w")
	(match_operand:VD 1 "aarch64_mem_pair_operand" "Ump"))
   (set (match_operand:VD 2 "register_operand" "=w")
	(match_operand:VD 3 "memory_operand" "m"))]
  "TARGET_SIMD
   && rtx_equal_p (XEXP (operands[3], 0),
		   plus_constant (Pmode,
				  XEXP (operands[1], 0),
				  GET_MODE_SIZE (<MODE>mode)))"
  "ldp\\t%d0, %d2, %1"
  [(set_attr "type" "neon_ldp")]
)

(define_insn "store_pair<mode>"
  [(set (match_operand:VD 0 "aarch64_mem_pair_operand" "=Ump")
	(match_operand:VD 1 "register_operand" "w"))
   (set (match_operand:VD 2 "memory_operand" "=m")
	(match_operand:VD 3 "register_operand" "w"))]
  "TARGET_SIMD
   && rtx_equal_p (XEXP (operands[2], 0),
		   plus_constant (Pmode,
				  XEXP (operands[0], 0),
				  GET_MODE_SIZE (<MODE>mode)))"
  "stp\\t%d1, %d3, %0"
  [(set_attr "type" "neon_stp")]
)

(define_split
  [(set (match_operand:VQ 0 "register_operand" "")
      (match_operand:VQ 1 "register_operand" ""))]
  "TARGET_SIMD && reload_completed
   && GP_REGNUM_P (REGNO (operands[0]))
   && GP_REGNUM_P (REGNO (operands[1]))"
  [(const_int 0)]
{
  aarch64_simd_emit_reg_reg_move (operands, DImode, 2);
  DONE;
})

(define_split
  [(set (match_operand:VQ 0 "register_operand" "")
        (match_operand:VQ 1 "register_operand" ""))]
  "TARGET_SIMD && reload_completed
   && ((FP_REGNUM_P (REGNO (operands[0])) && GP_REGNUM_P (REGNO (operands[1])))
       || (GP_REGNUM_P (REGNO (operands[0])) && FP_REGNUM_P (REGNO (operands[1]))))"
  [(const_int 0)]
{
  aarch64_split_simd_move (operands[0], operands[1]);
  DONE;
})

(define_expand "aarch64_split_simd_mov<mode>"
  [(set (match_operand:VQ 0)
        (match_operand:VQ 1))]
  "TARGET_SIMD"
  {
    rtx dst = operands[0];
    rtx src = operands[1];

    if (GP_REGNUM_P (REGNO (src)))
      {
        rtx src_low_part = gen_lowpart (<VHALF>mode, src);
        rtx src_high_part = gen_highpart (<VHALF>mode, src);

        emit_insn
          (gen_move_lo_quad_<mode> (dst, src_low_part));
        emit_insn
          (gen_move_hi_quad_<mode> (dst, src_high_part));
      }

    else
      {
        rtx dst_low_part = gen_lowpart (<VHALF>mode, dst);
        rtx dst_high_part = gen_highpart (<VHALF>mode, dst);
	rtx lo = aarch64_simd_vect_par_cnst_half (<MODE>mode, <nunits>, false);
	rtx hi = aarch64_simd_vect_par_cnst_half (<MODE>mode, <nunits>, true);

        emit_insn
          (gen_aarch64_simd_mov_from_<mode>low (dst_low_part, src, lo));
        emit_insn
          (gen_aarch64_simd_mov_from_<mode>high (dst_high_part, src, hi));
      }
    DONE;
  }
)

(define_insn "aarch64_simd_mov_from_<mode>low"
  [(set (match_operand:<VHALF> 0 "register_operand" "=r")
        (vec_select:<VHALF>
          (match_operand:VQ 1 "register_operand" "w")
          (match_operand:VQ 2 "vect_par_cnst_lo_half" "")))]
  "TARGET_SIMD && reload_completed"
  "umov\t%0, %1.d[0]"
  [(set_attr "type" "neon_to_gp<q>")
   (set_attr "length" "4")
  ])

(define_insn "aarch64_simd_mov_from_<mode>high"
  [(set (match_operand:<VHALF> 0 "register_operand" "=r")
        (vec_select:<VHALF>
          (match_operand:VQ 1 "register_operand" "w")
          (match_operand:VQ 2 "vect_par_cnst_hi_half" "")))]
  "TARGET_SIMD && reload_completed"
  "umov\t%0, %1.d[1]"
  [(set_attr "type" "neon_to_gp<q>")
   (set_attr "length" "4")
  ])

(define_insn "orn<mode>3"
 [(set (match_operand:VDQ_I 0 "register_operand" "=w")
       (ior:VDQ_I (not:VDQ_I (match_operand:VDQ_I 1 "register_operand" "w"))
		(match_operand:VDQ_I 2 "register_operand" "w")))]
 "TARGET_SIMD"
 "orn\t%0.<Vbtype>, %2.<Vbtype>, %1.<Vbtype>"
  [(set_attr "type" "neon_logic<q>")]
)

(define_insn "bic<mode>3"
 [(set (match_operand:VDQ_I 0 "register_operand" "=w")
       (and:VDQ_I (not:VDQ_I (match_operand:VDQ_I 1 "register_operand" "w"))
		(match_operand:VDQ_I 2 "register_operand" "w")))]
 "TARGET_SIMD"
 "bic\t%0.<Vbtype>, %2.<Vbtype>, %1.<Vbtype>"
  [(set_attr "type" "neon_logic<q>")]
)

(define_insn "add<mode>3"
  [(set (match_operand:VDQ_I 0 "register_operand" "=w")
        (plus:VDQ_I (match_operand:VDQ_I 1 "register_operand" "w")
		  (match_operand:VDQ_I 2 "register_operand" "w")))]
  "TARGET_SIMD"
  "add\t%0.<Vtype>, %1.<Vtype>, %2.<Vtype>"
  [(set_attr "type" "neon_add<q>")]
)

(define_insn "sub<mode>3"
  [(set (match_operand:VDQ_I 0 "register_operand" "=w")
        (minus:VDQ_I (match_operand:VDQ_I 1 "register_operand" "w")
		   (match_operand:VDQ_I 2 "register_operand" "w")))]
  "TARGET_SIMD"
  "sub\t%0.<Vtype>, %1.<Vtype>, %2.<Vtype>"
  [(set_attr "type" "neon_sub<q>")]
)

(define_insn "mul<mode>3"
  [(set (match_operand:VDQ_BHSI 0 "register_operand" "=w")
        (mult:VDQ_BHSI (match_operand:VDQ_BHSI 1 "register_operand" "w")
		   (match_operand:VDQ_BHSI 2 "register_operand" "w")))]
  "TARGET_SIMD"
  "mul\t%0.<Vtype>, %1.<Vtype>, %2.<Vtype>"
  [(set_attr "type" "neon_mul_<Vetype><q>")]
)

(define_insn "bswap<mode>2"
  [(set (match_operand:VDQHSD 0 "register_operand" "=w")
        (bswap:VDQHSD (match_operand:VDQHSD 1 "register_operand" "w")))]
  "TARGET_SIMD"
  "rev<Vrevsuff>\\t%0.<Vbtype>, %1.<Vbtype>"
  [(set_attr "type" "neon_rev<q>")]
)

(define_insn "aarch64_rbit<mode>"
  [(set (match_operand:VB 0 "register_operand" "=w")
	(unspec:VB [(match_operand:VB 1 "register_operand" "w")]
		   UNSPEC_RBIT))]
  "TARGET_SIMD"
  "rbit\\t%0.<Vbtype>, %1.<Vbtype>"
  [(set_attr "type" "neon_rbit")]
)

(define_expand "ctz<mode>2"
  [(set (match_operand:VS 0 "register_operand")
        (ctz:VS (match_operand:VS 1 "register_operand")))]
  "TARGET_SIMD"
  {
     emit_insn (gen_bswap<mode>2 (operands[0], operands[1]));
     rtx op0_castsi2qi = simplify_gen_subreg(<VS:VSI2QI>mode, operands[0],
					     <MODE>mode, 0);
     emit_insn (gen_aarch64_rbit<VS:vsi2qi> (op0_castsi2qi, op0_castsi2qi));
     emit_insn (gen_clz<mode>2 (operands[0], operands[0]));
     DONE;
  }
)

(define_expand "xorsign<mode>3"
  [(match_operand:VHSDF 0 "register_operand")
   (match_operand:VHSDF 1 "register_operand")
   (match_operand:VHSDF 2 "register_operand")]
  "TARGET_SIMD"
{

  machine_mode imode = <V_cmp_result>mode;
  rtx v_bitmask = gen_reg_rtx (imode);
  rtx op1x = gen_reg_rtx (imode);
  rtx op2x = gen_reg_rtx (imode);

  rtx arg1 = lowpart_subreg (imode, operands[1], <MODE>mode);
  rtx arg2 = lowpart_subreg (imode, operands[2], <MODE>mode);

  int bits = GET_MODE_UNIT_BITSIZE (<MODE>mode) - 1;

  emit_move_insn (v_bitmask,
		  aarch64_simd_gen_const_vector_dup (<V_cmp_result>mode,
						     HOST_WIDE_INT_M1U << bits));

  emit_insn (gen_and<v_cmp_result>3 (op2x, v_bitmask, arg2));
  emit_insn (gen_xor<v_cmp_result>3 (op1x, arg1, op2x));
  emit_move_insn (operands[0],
		  lowpart_subreg (<MODE>mode, op1x, imode));
  DONE;
}
)

(define_expand "copysign<mode>3"
  [(match_operand:VHSDF 0 "register_operand")
   (match_operand:VHSDF 1 "register_operand")
   (match_operand:VHSDF 2 "register_operand")]
  "TARGET_FLOAT && TARGET_SIMD"
{
  rtx v_bitmask = gen_reg_rtx (<V_INT_EQUIV>mode);
  int bits = GET_MODE_UNIT_BITSIZE (<MODE>mode) - 1;

  emit_move_insn (v_bitmask,
		  aarch64_simd_gen_const_vector_dup (<V_INT_EQUIV>mode,
						     HOST_WIDE_INT_M1U << bits));
  emit_insn (gen_aarch64_simd_bsl<mode> (operands[0], v_bitmask,
					 operands[2], operands[1]));
  DONE;
}
)

(define_insn "*aarch64_mul3_elt<mode>"
 [(set (match_operand:VMUL 0 "register_operand" "=w")
    (mult:VMUL
      (vec_duplicate:VMUL
	  (vec_select:<VEL>
	    (match_operand:VMUL 1 "register_operand" "<h_con>")
	    (parallel [(match_operand:SI 2 "immediate_operand")])))
      (match_operand:VMUL 3 "register_operand" "w")))]
  "TARGET_SIMD"
  {
    operands[2] = endian_lane_rtx (<MODE>mode, INTVAL (operands[2]));
    return "<f>mul\\t%0.<Vtype>, %3.<Vtype>, %1.<Vetype>[%2]";
  }
  [(set_attr "type" "neon<fp>_mul_<stype>_scalar<q>")]
)

(define_insn "*aarch64_mul3_elt_<vswap_width_name><mode>"
  [(set (match_operand:VMUL_CHANGE_NLANES 0 "register_operand" "=w")
     (mult:VMUL_CHANGE_NLANES
       (vec_duplicate:VMUL_CHANGE_NLANES
	  (vec_select:<VEL>
	    (match_operand:<VSWAP_WIDTH> 1 "register_operand" "<h_con>")
	    (parallel [(match_operand:SI 2 "immediate_operand")])))
      (match_operand:VMUL_CHANGE_NLANES 3 "register_operand" "w")))]
  "TARGET_SIMD"
  {
    operands[2] = endian_lane_rtx (<VSWAP_WIDTH>mode, INTVAL (operands[2]));
    return "<f>mul\\t%0.<Vtype>, %3.<Vtype>, %1.<Vetype>[%2]";
  }
  [(set_attr "type" "neon<fp>_mul_<Vetype>_scalar<q>")]
)

(define_insn "*aarch64_mul3_elt_from_dup<mode>"
 [(set (match_operand:VMUL 0 "register_operand" "=w")
    (mult:VMUL
      (vec_duplicate:VMUL
	    (match_operand:<VEL> 1 "register_operand" "<h_con>"))
      (match_operand:VMUL 2 "register_operand" "w")))]
  "TARGET_SIMD"
  "<f>mul\t%0.<Vtype>, %2.<Vtype>, %1.<Vetype>[0]";
  [(set_attr "type" "neon<fp>_mul_<stype>_scalar<q>")]
)

(define_insn "aarch64_rsqrte<mode>"
  [(set (match_operand:VHSDF_HSDF 0 "register_operand" "=w")
	(unspec:VHSDF_HSDF [(match_operand:VHSDF_HSDF 1 "register_operand" "w")]
		     UNSPEC_RSQRTE))]
  "TARGET_SIMD"
  "frsqrte\\t%<v>0<Vmtype>, %<v>1<Vmtype>"
  [(set_attr "type" "neon_fp_rsqrte_<stype><q>")])

(define_insn "aarch64_rsqrts<mode>"
  [(set (match_operand:VHSDF_HSDF 0 "register_operand" "=w")
	(unspec:VHSDF_HSDF [(match_operand:VHSDF_HSDF 1 "register_operand" "w")
			    (match_operand:VHSDF_HSDF 2 "register_operand" "w")]
	 UNSPEC_RSQRTS))]
  "TARGET_SIMD"
  "frsqrts\\t%<v>0<Vmtype>, %<v>1<Vmtype>, %<v>2<Vmtype>"
  [(set_attr "type" "neon_fp_rsqrts_<stype><q>")])

(define_expand "rsqrt<mode>2"
  [(set (match_operand:VALLF 0 "register_operand" "=w")
	(unspec:VALLF [(match_operand:VALLF 1 "register_operand" "w")]
		     UNSPEC_RSQRT))]
  "TARGET_SIMD"
{
  aarch64_emit_approx_sqrt (operands[0], operands[1], true);
  DONE;
})

(define_insn "*aarch64_mul3_elt_to_64v2df"
  [(set (match_operand:DF 0 "register_operand" "=w")
     (mult:DF
       (vec_select:DF
	 (match_operand:V2DF 1 "register_operand" "w")
	 (parallel [(match_operand:SI 2 "immediate_operand")]))
       (match_operand:DF 3 "register_operand" "w")))]
  "TARGET_SIMD"
  {
    operands[2] = endian_lane_rtx (V2DFmode, INTVAL (operands[2]));
    return "fmul\\t%0.2d, %3.2d, %1.d[%2]";
  }
  [(set_attr "type" "neon_fp_mul_d_scalar_q")]
)

(define_insn "neg<mode>2"
  [(set (match_operand:VDQ_I 0 "register_operand" "=w")
	(neg:VDQ_I (match_operand:VDQ_I 1 "register_operand" "w")))]
  "TARGET_SIMD"
  "neg\t%0.<Vtype>, %1.<Vtype>"
  [(set_attr "type" "neon_neg<q>")]
)

(define_insn "abs<mode>2"
  [(set (match_operand:VDQ_I 0 "register_operand" "=w")
        (abs:VDQ_I (match_operand:VDQ_I 1 "register_operand" "w")))]
  "TARGET_SIMD"
  "abs\t%0.<Vtype>, %1.<Vtype>"
  [(set_attr "type" "neon_abs<q>")]
)

;; The intrinsic version of integer ABS must not be allowed to
;; combine with any operation with an integerated ABS step, such
;; as SABD.
(define_insn "aarch64_abs<mode>"
  [(set (match_operand:VSDQ_I_DI 0 "register_operand" "=w")
	  (unspec:VSDQ_I_DI
	    [(match_operand:VSDQ_I_DI 1 "register_operand" "w")]
	   UNSPEC_ABS))]
  "TARGET_SIMD"
  "abs\t%<v>0<Vmtype>, %<v>1<Vmtype>"
  [(set_attr "type" "neon_abs<q>")]
)

(define_insn "abd<mode>_3"
  [(set (match_operand:VDQ_BHSI 0 "register_operand" "=w")
	(abs:VDQ_BHSI (minus:VDQ_BHSI
		       (match_operand:VDQ_BHSI 1 "register_operand" "w")
		       (match_operand:VDQ_BHSI 2 "register_operand" "w"))))]
  "TARGET_SIMD"
  "sabd\t%0.<Vtype>, %1.<Vtype>, %2.<Vtype>"
  [(set_attr "type" "neon_abd<q>")]
)

(define_insn "aba<mode>_3"
  [(set (match_operand:VDQ_BHSI 0 "register_operand" "=w")
	(plus:VDQ_BHSI (abs:VDQ_BHSI (minus:VDQ_BHSI
			 (match_operand:VDQ_BHSI 1 "register_operand" "w")
			 (match_operand:VDQ_BHSI 2 "register_operand" "w")))
		       (match_operand:VDQ_BHSI 3 "register_operand" "0")))]
  "TARGET_SIMD"
  "saba\t%0.<Vtype>, %1.<Vtype>, %2.<Vtype>"
  [(set_attr "type" "neon_arith_acc<q>")]
)

(define_insn "fabd<mode>3"
  [(set (match_operand:VHSDF_HSDF 0 "register_operand" "=w")
	(abs:VHSDF_HSDF
	  (minus:VHSDF_HSDF
	    (match_operand:VHSDF_HSDF 1 "register_operand" "w")
	    (match_operand:VHSDF_HSDF 2 "register_operand" "w"))))]
  "TARGET_SIMD"
  "fabd\t%<v>0<Vmtype>, %<v>1<Vmtype>, %<v>2<Vmtype>"
  [(set_attr "type" "neon_fp_abd_<stype><q>")]
)

(define_insn "and<mode>3"
  [(set (match_operand:VDQ_I 0 "register_operand" "=w")
        (and:VDQ_I (match_operand:VDQ_I 1 "register_operand" "w")
		 (match_operand:VDQ_I 2 "register_operand" "w")))]
  "TARGET_SIMD"
  "and\t%0.<Vbtype>, %1.<Vbtype>, %2.<Vbtype>"
  [(set_attr "type" "neon_logic<q>")]
)

(define_insn "ior<mode>3"
  [(set (match_operand:VDQ_I 0 "register_operand" "=w")
        (ior:VDQ_I (match_operand:VDQ_I 1 "register_operand" "w")
		 (match_operand:VDQ_I 2 "register_operand" "w")))]
  "TARGET_SIMD"
  "orr\t%0.<Vbtype>, %1.<Vbtype>, %2.<Vbtype>"
  [(set_attr "type" "neon_logic<q>")]
)

(define_insn "xor<mode>3"
  [(set (match_operand:VDQ_I 0 "register_operand" "=w")
        (xor:VDQ_I (match_operand:VDQ_I 1 "register_operand" "w")
		 (match_operand:VDQ_I 2 "register_operand" "w")))]
  "TARGET_SIMD"
  "eor\t%0.<Vbtype>, %1.<Vbtype>, %2.<Vbtype>"
  [(set_attr "type" "neon_logic<q>")]
)

(define_insn "one_cmpl<mode>2"
  [(set (match_operand:VDQ_I 0 "register_operand" "=w")
        (not:VDQ_I (match_operand:VDQ_I 1 "register_operand" "w")))]
  "TARGET_SIMD"
  "not\t%0.<Vbtype>, %1.<Vbtype>"
  [(set_attr "type" "neon_logic<q>")]
)

(define_insn "aarch64_simd_vec_set<mode>"
  [(set (match_operand:VDQ_BHSI 0 "register_operand" "=w,w,w")
        (vec_merge:VDQ_BHSI
	    (vec_duplicate:VDQ_BHSI
		(match_operand:<VEL> 1 "aarch64_simd_general_operand" "r,w,Utv"))
	    (match_operand:VDQ_BHSI 3 "register_operand" "0,0,0")
	    (match_operand:SI 2 "immediate_operand" "i,i,i")))]
  "TARGET_SIMD"
  {
   int elt = ENDIAN_LANE_N (<nunits>, exact_log2 (INTVAL (operands[2])));
   operands[2] = GEN_INT ((HOST_WIDE_INT) 1 << elt);
   switch (which_alternative)
     {
     case 0:
	return "ins\\t%0.<Vetype>[%p2], %w1";
     case 1:
	return "ins\\t%0.<Vetype>[%p2], %1.<Vetype>[0]";
     case 2:
        return "ld1\\t{%0.<Vetype>}[%p2], %1";
     default:
	gcc_unreachable ();
     }
  }
  [(set_attr "type" "neon_from_gp<q>, neon_ins<q>, neon_load1_one_lane<q>")]
)

(define_insn "*aarch64_simd_vec_copy_lane<mode>"
  [(set (match_operand:VALL_F16 0 "register_operand" "=w")
	(vec_merge:VALL_F16
	    (vec_duplicate:VALL_F16
	      (vec_select:<VEL>
		(match_operand:VALL_F16 3 "register_operand" "w")
		(parallel
		  [(match_operand:SI 4 "immediate_operand" "i")])))
	    (match_operand:VALL_F16 1 "register_operand" "0")
	    (match_operand:SI 2 "immediate_operand" "i")))]
  "TARGET_SIMD"
  {
    int elt = ENDIAN_LANE_N (<MODE>mode, exact_log2 (INTVAL (operands[2])));
    operands[2] = GEN_INT (HOST_WIDE_INT_1 << elt);
    operands[4] = GEN_INT (ENDIAN_LANE_N (<MODE>mode, INTVAL (operands[4])));

    return "ins\t%0.<Vetype>[%p2], %3.<Vetype>[%4]";
  }
  [(set_attr "type" "neon_ins<q>")]
)

(define_insn "*aarch64_simd_vec_copy_lane_<vswap_width_name><mode>"
  [(set (match_operand:VALL_F16_NO_V2Q 0 "register_operand" "=w")
	(vec_merge:VALL_F16_NO_V2Q
	    (vec_duplicate:VALL_F16_NO_V2Q
	      (vec_select:<VEL>
		(match_operand:<VSWAP_WIDTH> 3 "register_operand" "w")
		(parallel
		  [(match_operand:SI 4 "immediate_operand" "i")])))
	    (match_operand:VALL_F16_NO_V2Q 1 "register_operand" "0")
	    (match_operand:SI 2 "immediate_operand" "i")))]
  "TARGET_SIMD"
  {
    int elt = ENDIAN_LANE_N (<MODE>mode, exact_log2 (INTVAL (operands[2])));
    operands[2] = GEN_INT (HOST_WIDE_INT_1 << elt);
    operands[4] = GEN_INT (ENDIAN_LANE_N (<VSWAP_WIDTH>mode,
			   INTVAL (operands[4])));

    return "ins\t%0.<Vetype>[%p2], %3.<Vetype>[%4]";
  }
  [(set_attr "type" "neon_ins<q>")]
)

(define_insn "aarch64_simd_lshr<mode>"
 [(set (match_operand:VDQ_I 0 "register_operand" "=w")
       (lshiftrt:VDQ_I (match_operand:VDQ_I 1 "register_operand" "w")
		     (match_operand:VDQ_I  2 "aarch64_simd_rshift_imm" "Dr")))]
 "TARGET_SIMD"
 "ushr\t%0.<Vtype>, %1.<Vtype>, %2"
  [(set_attr "type" "neon_shift_imm<q>")]
)

(define_insn "aarch64_simd_ashr<mode>"
 [(set (match_operand:VDQ_I 0 "register_operand" "=w")
       (ashiftrt:VDQ_I (match_operand:VDQ_I 1 "register_operand" "w")
		     (match_operand:VDQ_I  2 "aarch64_simd_rshift_imm" "Dr")))]
 "TARGET_SIMD"
 "sshr\t%0.<Vtype>, %1.<Vtype>, %2"
  [(set_attr "type" "neon_shift_imm<q>")]
)

(define_insn "aarch64_simd_imm_shl<mode>"
 [(set (match_operand:VDQ_I 0 "register_operand" "=w")
       (ashift:VDQ_I (match_operand:VDQ_I 1 "register_operand" "w")
		   (match_operand:VDQ_I  2 "aarch64_simd_lshift_imm" "Dl")))]
 "TARGET_SIMD"
  "shl\t%0.<Vtype>, %1.<Vtype>, %2"
  [(set_attr "type" "neon_shift_imm<q>")]
)

(define_insn "aarch64_simd_reg_sshl<mode>"
 [(set (match_operand:VDQ_I 0 "register_operand" "=w")
       (ashift:VDQ_I (match_operand:VDQ_I 1 "register_operand" "w")
		   (match_operand:VDQ_I 2 "register_operand" "w")))]
 "TARGET_SIMD"
 "sshl\t%0.<Vtype>, %1.<Vtype>, %2.<Vtype>"
  [(set_attr "type" "neon_shift_reg<q>")]
)

(define_insn "aarch64_simd_reg_shl<mode>_unsigned"
 [(set (match_operand:VDQ_I 0 "register_operand" "=w")
       (unspec:VDQ_I [(match_operand:VDQ_I 1 "register_operand" "w")
		    (match_operand:VDQ_I 2 "register_operand" "w")]
		   UNSPEC_ASHIFT_UNSIGNED))]
 "TARGET_SIMD"
 "ushl\t%0.<Vtype>, %1.<Vtype>, %2.<Vtype>"
  [(set_attr "type" "neon_shift_reg<q>")]
)

(define_insn "aarch64_simd_reg_shl<mode>_signed"
 [(set (match_operand:VDQ_I 0 "register_operand" "=w")
       (unspec:VDQ_I [(match_operand:VDQ_I 1 "register_operand" "w")
		    (match_operand:VDQ_I 2 "register_operand" "w")]
		   UNSPEC_ASHIFT_SIGNED))]
 "TARGET_SIMD"
 "sshl\t%0.<Vtype>, %1.<Vtype>, %2.<Vtype>"
  [(set_attr "type" "neon_shift_reg<q>")]
)

(define_expand "ashl<mode>3"
  [(match_operand:VDQ_I 0 "register_operand" "")
   (match_operand:VDQ_I 1 "register_operand" "")
   (match_operand:SI  2 "general_operand" "")]
 "TARGET_SIMD"
{
  int bit_width = GET_MODE_UNIT_SIZE (<MODE>mode) * BITS_PER_UNIT;
  int shift_amount;

  if (CONST_INT_P (operands[2]))
    {
      shift_amount = INTVAL (operands[2]);
      if (shift_amount >= 0 && shift_amount < bit_width)
        {
	  rtx tmp = aarch64_simd_gen_const_vector_dup (<MODE>mode,
						       shift_amount);
	  emit_insn (gen_aarch64_simd_imm_shl<mode> (operands[0],
						     operands[1],
						     tmp));
          DONE;
        }
      else
        {
          operands[2] = force_reg (SImode, operands[2]);
        }
    }
  else if (MEM_P (operands[2]))
    {
      operands[2] = force_reg (SImode, operands[2]);
    }

  if (REG_P (operands[2]))
    {
      rtx tmp = gen_reg_rtx (<MODE>mode);
      emit_insn (gen_aarch64_simd_dup<mode> (tmp,
					     convert_to_mode (<VEL>mode,
							      operands[2],
							      0)));
      emit_insn (gen_aarch64_simd_reg_sshl<mode> (operands[0], operands[1],
						  tmp));
      DONE;
    }
  else
    FAIL;
}
)

(define_expand "lshr<mode>3"
  [(match_operand:VDQ_I 0 "register_operand" "")
   (match_operand:VDQ_I 1 "register_operand" "")
   (match_operand:SI  2 "general_operand" "")]
 "TARGET_SIMD"
{
  int bit_width = GET_MODE_UNIT_SIZE (<MODE>mode) * BITS_PER_UNIT;
  int shift_amount;

  if (CONST_INT_P (operands[2]))
    {
      shift_amount = INTVAL (operands[2]);
      if (shift_amount > 0 && shift_amount <= bit_width)
        {
	  rtx tmp = aarch64_simd_gen_const_vector_dup (<MODE>mode,
						       shift_amount);
          emit_insn (gen_aarch64_simd_lshr<mode> (operands[0],
						  operands[1],
						  tmp));
	  DONE;
	}
      else
        operands[2] = force_reg (SImode, operands[2]);
    }
  else if (MEM_P (operands[2]))
    {
      operands[2] = force_reg (SImode, operands[2]);
    }

  if (REG_P (operands[2]))
    {
      rtx tmp = gen_reg_rtx (SImode);
      rtx tmp1 = gen_reg_rtx (<MODE>mode);
      emit_insn (gen_negsi2 (tmp, operands[2]));
      emit_insn (gen_aarch64_simd_dup<mode> (tmp1,
					     convert_to_mode (<VEL>mode,
							      tmp, 0)));
      emit_insn (gen_aarch64_simd_reg_shl<mode>_unsigned (operands[0],
							  operands[1],
							  tmp1));
      DONE;
    }
  else
    FAIL;
}
)

(define_expand "ashr<mode>3"
  [(match_operand:VDQ_I 0 "register_operand" "")
   (match_operand:VDQ_I 1 "register_operand" "")
   (match_operand:SI  2 "general_operand" "")]
 "TARGET_SIMD"
{
  int bit_width = GET_MODE_UNIT_SIZE (<MODE>mode) * BITS_PER_UNIT;
  int shift_amount;

  if (CONST_INT_P (operands[2]))
    {
      shift_amount = INTVAL (operands[2]);
      if (shift_amount > 0 && shift_amount <= bit_width)
        {
	  rtx tmp = aarch64_simd_gen_const_vector_dup (<MODE>mode,
						       shift_amount);
          emit_insn (gen_aarch64_simd_ashr<mode> (operands[0],
						  operands[1],
						  tmp));
          DONE;
	}
      else
        operands[2] = force_reg (SImode, operands[2]);
    }
  else if (MEM_P (operands[2]))
    {
      operands[2] = force_reg (SImode, operands[2]);
    }

  if (REG_P (operands[2]))
    {
      rtx tmp = gen_reg_rtx (SImode);
      rtx tmp1 = gen_reg_rtx (<MODE>mode);
      emit_insn (gen_negsi2 (tmp, operands[2]));
      emit_insn (gen_aarch64_simd_dup<mode> (tmp1,
					     convert_to_mode (<VEL>mode,
							      tmp, 0)));
      emit_insn (gen_aarch64_simd_reg_shl<mode>_signed (operands[0],
							operands[1],
							tmp1));
      DONE;
    }
  else
    FAIL;
}
)

(define_expand "vashl<mode>3"
 [(match_operand:VDQ_I 0 "register_operand" "")
  (match_operand:VDQ_I 1 "register_operand" "")
  (match_operand:VDQ_I 2 "register_operand" "")]
 "TARGET_SIMD"
{
  emit_insn (gen_aarch64_simd_reg_sshl<mode> (operands[0], operands[1],
					      operands[2]));
  DONE;
})

;; Using mode VDQ_BHSI as there is no V2DImode neg!
;; Negating individual lanes most certainly offsets the
;; gain from vectorization.
(define_expand "vashr<mode>3"
 [(match_operand:VDQ_BHSI 0 "register_operand" "")
  (match_operand:VDQ_BHSI 1 "register_operand" "")
  (match_operand:VDQ_BHSI 2 "register_operand" "")]
 "TARGET_SIMD"
{
  rtx neg = gen_reg_rtx (<MODE>mode);
  emit (gen_neg<mode>2 (neg, operands[2]));
  emit_insn (gen_aarch64_simd_reg_shl<mode>_signed (operands[0], operands[1],
						    neg));
  DONE;
})

;; DI vector shift
(define_expand "aarch64_ashr_simddi"
  [(match_operand:DI 0 "register_operand" "=w")
   (match_operand:DI 1 "register_operand" "w")
   (match_operand:SI 2 "aarch64_shift_imm64_di" "")]
  "TARGET_SIMD"
  {
    /* An arithmetic shift right by 64 fills the result with copies of the sign
       bit, just like asr by 63 - however the standard pattern does not handle
       a shift by 64.  */
    if (INTVAL (operands[2]) == 64)
      operands[2] = GEN_INT (63);
    emit_insn (gen_ashrdi3 (operands[0], operands[1], operands[2]));
    DONE;
  }
)

(define_expand "vlshr<mode>3"
 [(match_operand:VDQ_BHSI 0 "register_operand" "")
  (match_operand:VDQ_BHSI 1 "register_operand" "")
  (match_operand:VDQ_BHSI 2 "register_operand" "")]
 "TARGET_SIMD"
{
  rtx neg = gen_reg_rtx (<MODE>mode);
  emit (gen_neg<mode>2 (neg, operands[2]));
  emit_insn (gen_aarch64_simd_reg_shl<mode>_unsigned (operands[0], operands[1],
						      neg));
  DONE;
})

(define_expand "aarch64_lshr_simddi"
  [(match_operand:DI 0 "register_operand" "=w")
   (match_operand:DI 1 "register_operand" "w")
   (match_operand:SI 2 "aarch64_shift_imm64_di" "")]
  "TARGET_SIMD"
  {
    if (INTVAL (operands[2]) == 64)
      emit_move_insn (operands[0], const0_rtx);
    else
      emit_insn (gen_lshrdi3 (operands[0], operands[1], operands[2]));
    DONE;
  }
)

(define_expand "vec_set<mode>"
  [(match_operand:VDQ_BHSI 0 "register_operand")
   (match_operand:<VEL> 1 "register_operand")
   (match_operand:SI 2 "immediate_operand")]
  "TARGET_SIMD"
  {
    HOST_WIDE_INT elem = (HOST_WIDE_INT) 1 << INTVAL (operands[2]);
    emit_insn (gen_aarch64_simd_vec_set<mode> (operands[0], operands[1],
					    GEN_INT (elem), operands[0]));
    DONE;
  }
)

;; For 64-bit modes we use ushl/r, as this does not require a SIMD zero.
(define_insn "vec_shr_<mode>"
  [(set (match_operand:VD 0 "register_operand" "=w")
        (unspec:VD [(match_operand:VD 1 "register_operand" "w")
		    (match_operand:SI 2 "immediate_operand" "i")]
		   UNSPEC_VEC_SHR))]
  "TARGET_SIMD"
  {
    if (BYTES_BIG_ENDIAN)
      return "shl %d0, %d1, %2";
    else
      return "ushr %d0, %d1, %2";
  }
  [(set_attr "type" "neon_shift_imm")]
)

(define_insn "aarch64_simd_vec_setv2di"
  [(set (match_operand:V2DI 0 "register_operand" "=w,w")
        (vec_merge:V2DI
	    (vec_duplicate:V2DI
		(match_operand:DI 1 "register_operand" "r,w"))
	    (match_operand:V2DI 3 "register_operand" "0,0")
	    (match_operand:SI 2 "immediate_operand" "i,i")))]
  "TARGET_SIMD"
  {
    int elt = ENDIAN_LANE_N (2, exact_log2 (INTVAL (operands[2])));
    operands[2] = GEN_INT ((HOST_WIDE_INT) 1 << elt);
    switch (which_alternative)
      {
      case 0:
	return "ins\\t%0.d[%p2], %1";
      case 1:
        return "ins\\t%0.d[%p2], %1.d[0]";
      default:
	gcc_unreachable ();
      }
  }
  [(set_attr "type" "neon_from_gp, neon_ins_q")]
)

(define_expand "vec_setv2di"
  [(match_operand:V2DI 0 "register_operand")
   (match_operand:DI 1 "register_operand")
   (match_operand:SI 2 "immediate_operand")]
  "TARGET_SIMD"
  {
    HOST_WIDE_INT elem = (HOST_WIDE_INT) 1 << INTVAL (operands[2]);
    emit_insn (gen_aarch64_simd_vec_setv2di (operands[0], operands[1],
					  GEN_INT (elem), operands[0]));
    DONE;
  }
)

(define_insn "aarch64_simd_vec_set<mode>"
  [(set (match_operand:VDQF_F16 0 "register_operand" "=w")
	(vec_merge:VDQF_F16
	    (vec_duplicate:VDQF_F16
		(match_operand:<VEL> 1 "register_operand" "w"))
	    (match_operand:VDQF_F16 3 "register_operand" "0")
	    (match_operand:SI 2 "immediate_operand" "i")))]
  "TARGET_SIMD"
  {
    int elt = ENDIAN_LANE_N (<nunits>, exact_log2 (INTVAL (operands[2])));

    operands[2] = GEN_INT ((HOST_WIDE_INT)1 << elt);
    return "ins\t%0.<Vetype>[%p2], %1.<Vetype>[0]";
  }
  [(set_attr "type" "neon_ins<q>")]
)

(define_expand "vec_set<mode>"
  [(match_operand:VDQF_F16 0 "register_operand" "+w")
   (match_operand:<VEL> 1 "register_operand" "w")
   (match_operand:SI 2 "immediate_operand" "")]
  "TARGET_SIMD"
  {
    HOST_WIDE_INT elem = (HOST_WIDE_INT) 1 << INTVAL (operands[2]);
    emit_insn (gen_aarch64_simd_vec_set<mode> (operands[0], operands[1],
					  GEN_INT (elem), operands[0]));
    DONE;
  }
)


(define_insn "aarch64_mla<mode>"
 [(set (match_operand:VDQ_BHSI 0 "register_operand" "=w")
       (plus:VDQ_BHSI (mult:VDQ_BHSI
			(match_operand:VDQ_BHSI 2 "register_operand" "w")
			(match_operand:VDQ_BHSI 3 "register_operand" "w"))
		      (match_operand:VDQ_BHSI 1 "register_operand" "0")))]
 "TARGET_SIMD"
 "mla\t%0.<Vtype>, %2.<Vtype>, %3.<Vtype>"
  [(set_attr "type" "neon_mla_<Vetype><q>")]
)

(define_insn "*aarch64_mla_elt<mode>"
 [(set (match_operand:VDQHS 0 "register_operand" "=w")
       (plus:VDQHS
	 (mult:VDQHS
	   (vec_duplicate:VDQHS
	      (vec_select:<VEL>
		(match_operand:VDQHS 1 "register_operand" "<h_con>")
		  (parallel [(match_operand:SI 2 "immediate_operand")])))
	   (match_operand:VDQHS 3 "register_operand" "w"))
	 (match_operand:VDQHS 4 "register_operand" "0")))]
 "TARGET_SIMD"
  {
    operands[2] = endian_lane_rtx (<MODE>mode, INTVAL (operands[2]));
    return "mla\t%0.<Vtype>, %3.<Vtype>, %1.<Vtype>[%2]";
  }
  [(set_attr "type" "neon_mla_<Vetype>_scalar<q>")]
)

(define_insn "*aarch64_mla_elt_<vswap_width_name><mode>"
 [(set (match_operand:VDQHS 0 "register_operand" "=w")
       (plus:VDQHS
	 (mult:VDQHS
	   (vec_duplicate:VDQHS
	      (vec_select:<VEL>
		(match_operand:<VSWAP_WIDTH> 1 "register_operand" "<h_con>")
		  (parallel [(match_operand:SI 2 "immediate_operand")])))
	   (match_operand:VDQHS 3 "register_operand" "w"))
	 (match_operand:VDQHS 4 "register_operand" "0")))]
 "TARGET_SIMD"
  {
    operands[2] = endian_lane_rtx (<VSWAP_WIDTH>mode, INTVAL (operands[2]));
    return "mla\t%0.<Vtype>, %3.<Vtype>, %1.<Vtype>[%2]";
  }
  [(set_attr "type" "neon_mla_<Vetype>_scalar<q>")]
)

(define_insn "*aarch64_mla_elt_merge<mode>"
  [(set (match_operand:VDQHS 0 "register_operand" "=w")
	(plus:VDQHS
	  (mult:VDQHS (vec_duplicate:VDQHS
		  (match_operand:<VEL> 1 "register_operand" "w"))
		(match_operand:VDQHS 2 "register_operand" "w"))
	  (match_operand:VDQHS 3 "register_operand" "0")))]
 "TARGET_SIMD"
 "mla\t%0.<Vtype>, %2.<Vtype>, %1.<Vetype>[0]"
  [(set_attr "type" "neon_mla_<Vetype>_scalar<q>")]
)

(define_insn "aarch64_mls<mode>"
 [(set (match_operand:VDQ_BHSI 0 "register_operand" "=w")
       (minus:VDQ_BHSI (match_operand:VDQ_BHSI 1 "register_operand" "0")
		   (mult:VDQ_BHSI (match_operand:VDQ_BHSI 2 "register_operand" "w")
			      (match_operand:VDQ_BHSI 3 "register_operand" "w"))))]
 "TARGET_SIMD"
 "mls\t%0.<Vtype>, %2.<Vtype>, %3.<Vtype>"
  [(set_attr "type" "neon_mla_<Vetype><q>")]
)

(define_insn "*aarch64_mls_elt<mode>"
 [(set (match_operand:VDQHS 0 "register_operand" "=w")
       (minus:VDQHS
	 (match_operand:VDQHS 4 "register_operand" "0")
	 (mult:VDQHS
	   (vec_duplicate:VDQHS
	      (vec_select:<VEL>
		(match_operand:VDQHS 1 "register_operand" "<h_con>")
		  (parallel [(match_operand:SI 2 "immediate_operand")])))
	   (match_operand:VDQHS 3 "register_operand" "w"))))]
 "TARGET_SIMD"
  {
    operands[2] = endian_lane_rtx (<MODE>mode, INTVAL (operands[2]));
    return "mls\t%0.<Vtype>, %3.<Vtype>, %1.<Vtype>[%2]";
  }
  [(set_attr "type" "neon_mla_<Vetype>_scalar<q>")]
)

(define_insn "*aarch64_mls_elt_<vswap_width_name><mode>"
 [(set (match_operand:VDQHS 0 "register_operand" "=w")
       (minus:VDQHS
	 (match_operand:VDQHS 4 "register_operand" "0")
	 (mult:VDQHS
	   (vec_duplicate:VDQHS
	      (vec_select:<VEL>
		(match_operand:<VSWAP_WIDTH> 1 "register_operand" "<h_con>")
		  (parallel [(match_operand:SI 2 "immediate_operand")])))
	   (match_operand:VDQHS 3 "register_operand" "w"))))]
 "TARGET_SIMD"
  {
    operands[2] = endian_lane_rtx (<VSWAP_WIDTH>mode, INTVAL (operands[2]));
    return "mls\t%0.<Vtype>, %3.<Vtype>, %1.<Vtype>[%2]";
  }
  [(set_attr "type" "neon_mla_<Vetype>_scalar<q>")]
)

(define_insn "*aarch64_mls_elt_merge<mode>"
  [(set (match_operand:VDQHS 0 "register_operand" "=w")
	(minus:VDQHS
	  (match_operand:VDQHS 1 "register_operand" "0")
	  (mult:VDQHS (vec_duplicate:VDQHS
		  (match_operand:<VEL> 2 "register_operand" "w"))
		(match_operand:VDQHS 3 "register_operand" "w"))))]
  "TARGET_SIMD"
  "mls\t%0.<Vtype>, %3.<Vtype>, %2.<Vetype>[0]"
  [(set_attr "type" "neon_mla_<Vetype>_scalar<q>")]
)

;; Max/Min operations.
(define_insn "<su><maxmin><mode>3"
 [(set (match_operand:VDQ_BHSI 0 "register_operand" "=w")
       (MAXMIN:VDQ_BHSI (match_operand:VDQ_BHSI 1 "register_operand" "w")
		    (match_operand:VDQ_BHSI 2 "register_operand" "w")))]
 "TARGET_SIMD"
 "<su><maxmin>\t%0.<Vtype>, %1.<Vtype>, %2.<Vtype>"
  [(set_attr "type" "neon_minmax<q>")]
)

(define_expand "<su><maxmin>v2di3"
 [(set (match_operand:V2DI 0 "register_operand" "")
       (MAXMIN:V2DI (match_operand:V2DI 1 "register_operand" "")
                    (match_operand:V2DI 2 "register_operand" "")))]
 "TARGET_SIMD"
{
  enum rtx_code cmp_operator;
  rtx cmp_fmt;

  switch (<CODE>)
    {
    case UMIN:
      cmp_operator = LTU;
      break;
    case SMIN:
      cmp_operator = LT;
      break;
    case UMAX:
      cmp_operator = GTU;
      break;
    case SMAX:
      cmp_operator = GT;
      break;
    default:
      gcc_unreachable ();
    }

  cmp_fmt = gen_rtx_fmt_ee (cmp_operator, V2DImode, operands[1], operands[2]);
  emit_insn (gen_vcondv2div2di (operands[0], operands[1],
              operands[2], cmp_fmt, operands[1], operands[2]));
  DONE;
})

;; Pairwise Integer Max/Min operations.
(define_insn "aarch64_<maxmin_uns>p<mode>"
 [(set (match_operand:VDQ_BHSI 0 "register_operand" "=w")
       (unspec:VDQ_BHSI [(match_operand:VDQ_BHSI 1 "register_operand" "w")
			 (match_operand:VDQ_BHSI 2 "register_operand" "w")]
			MAXMINV))]
 "TARGET_SIMD"
 "<maxmin_uns_op>p\t%0.<Vtype>, %1.<Vtype>, %2.<Vtype>"
  [(set_attr "type" "neon_minmax<q>")]
)

;; Pairwise FP Max/Min operations.
(define_insn "aarch64_<maxmin_uns>p<mode>"
 [(set (match_operand:VHSDF 0 "register_operand" "=w")
       (unspec:VHSDF [(match_operand:VHSDF 1 "register_operand" "w")
		      (match_operand:VHSDF 2 "register_operand" "w")]
		      FMAXMINV))]
 "TARGET_SIMD"
 "<maxmin_uns_op>p\t%0.<Vtype>, %1.<Vtype>, %2.<Vtype>"
  [(set_attr "type" "neon_minmax<q>")]
)

;; vec_concat gives a new vector with the low elements from operand 1, and
;; the high elements from operand 2.  That is to say, given op1 = { a, b }
;; op2 = { c, d }, vec_concat (op1, op2) = { a, b, c, d }.
;; What that means, is that the RTL descriptions of the below patterns
;; need to change depending on endianness.

;; Move to the low architectural bits of the register.
;; On little-endian this is { operand, zeroes }
;; On big-endian this is { zeroes, operand }

(define_insn "move_lo_quad_internal_<mode>"
  [(set (match_operand:VQ_NO2E 0 "register_operand" "=w,w,w")
	(vec_concat:VQ_NO2E
	  (match_operand:<VHALF> 1 "register_operand" "w,r,r")
	  (vec_duplicate:<VHALF> (const_int 0))))]
  "TARGET_SIMD && !BYTES_BIG_ENDIAN"
  "@
   dup\\t%d0, %1.d[0]
   fmov\\t%d0, %1
   dup\\t%d0, %1"
  [(set_attr "type" "neon_dup<q>,f_mcr,neon_dup<q>")
   (set_attr "simd" "yes,*,yes")
   (set_attr "fp" "*,yes,*")
   (set_attr "length" "4")]
)

(define_insn "move_lo_quad_internal_<mode>"
  [(set (match_operand:VQ_2E 0 "register_operand" "=w,w,w")
	(vec_concat:VQ_2E
	  (match_operand:<VHALF> 1 "register_operand" "w,r,r")
	  (const_int 0)))]
  "TARGET_SIMD && !BYTES_BIG_ENDIAN"
  "@
   dup\\t%d0, %1.d[0]
   fmov\\t%d0, %1
   dup\\t%d0, %1"
  [(set_attr "type" "neon_dup<q>,f_mcr,neon_dup<q>")
   (set_attr "simd" "yes,*,yes")
   (set_attr "fp" "*,yes,*")
   (set_attr "length" "4")]
)

(define_insn "move_lo_quad_internal_be_<mode>"
  [(set (match_operand:VQ_NO2E 0 "register_operand" "=w,w,w")
	(vec_concat:VQ_NO2E
	  (vec_duplicate:<VHALF> (const_int 0))
	  (match_operand:<VHALF> 1 "register_operand" "w,r,r")))]
  "TARGET_SIMD && BYTES_BIG_ENDIAN"
  "@
   dup\\t%d0, %1.d[0]
   fmov\\t%d0, %1
   dup\\t%d0, %1"
  [(set_attr "type" "neon_dup<q>,f_mcr,neon_dup<q>")
   (set_attr "simd" "yes,*,yes")
   (set_attr "fp" "*,yes,*")
   (set_attr "length" "4")]
)

(define_insn "move_lo_quad_internal_be_<mode>"
  [(set (match_operand:VQ_2E 0 "register_operand" "=w,w,w")
	(vec_concat:VQ_2E
	  (const_int 0)
	  (match_operand:<VHALF> 1 "register_operand" "w,r,r")))]
  "TARGET_SIMD && BYTES_BIG_ENDIAN"
  "@
   dup\\t%d0, %1.d[0]
   fmov\\t%d0, %1
   dup\\t%d0, %1"
  [(set_attr "type" "neon_dup<q>,f_mcr,neon_dup<q>")
   (set_attr "simd" "yes,*,yes")
   (set_attr "fp" "*,yes,*")
   (set_attr "length" "4")]
)

(define_expand "move_lo_quad_<mode>"
  [(match_operand:VQ 0 "register_operand")
   (match_operand:VQ 1 "register_operand")]
  "TARGET_SIMD"
{
  if (BYTES_BIG_ENDIAN)
    emit_insn (gen_move_lo_quad_internal_be_<mode> (operands[0], operands[1]));
  else
    emit_insn (gen_move_lo_quad_internal_<mode> (operands[0], operands[1]));
  DONE;
}
)

;; Move operand1 to the high architectural bits of the register, keeping
;; the low architectural bits of operand2.
;; For little-endian this is { operand2, operand1 }
;; For big-endian this is { operand1, operand2 }

(define_insn "aarch64_simd_move_hi_quad_<mode>"
  [(set (match_operand:VQ 0 "register_operand" "+w,w")
        (vec_concat:VQ
          (vec_select:<VHALF>
                (match_dup 0)
                (match_operand:VQ 2 "vect_par_cnst_lo_half" ""))
	  (match_operand:<VHALF> 1 "register_operand" "w,r")))]
  "TARGET_SIMD && !BYTES_BIG_ENDIAN"
  "@
   ins\\t%0.d[1], %1.d[0]
   ins\\t%0.d[1], %1"
  [(set_attr "type" "neon_ins")]
)

(define_insn "aarch64_simd_move_hi_quad_be_<mode>"
  [(set (match_operand:VQ 0 "register_operand" "+w,w")
        (vec_concat:VQ
	  (match_operand:<VHALF> 1 "register_operand" "w,r")
          (vec_select:<VHALF>
                (match_dup 0)
                (match_operand:VQ 2 "vect_par_cnst_lo_half" ""))))]
  "TARGET_SIMD && BYTES_BIG_ENDIAN"
  "@
   ins\\t%0.d[1], %1.d[0]
   ins\\t%0.d[1], %1"
  [(set_attr "type" "neon_ins")]
)

(define_expand "move_hi_quad_<mode>"
 [(match_operand:VQ 0 "register_operand" "")
  (match_operand:<VHALF> 1 "register_operand" "")]
 "TARGET_SIMD"
{
  rtx p = aarch64_simd_vect_par_cnst_half (<MODE>mode, <nunits>, false);
  if (BYTES_BIG_ENDIAN)
    emit_insn (gen_aarch64_simd_move_hi_quad_be_<mode> (operands[0],
		    operands[1], p));
  else
    emit_insn (gen_aarch64_simd_move_hi_quad_<mode> (operands[0],
		    operands[1], p));
  DONE;
})

;; Narrowing operations.

;; For doubles.
(define_insn "aarch64_simd_vec_pack_trunc_<mode>"
 [(set (match_operand:<VNARROWQ> 0 "register_operand" "=w")
       (truncate:<VNARROWQ> (match_operand:VQN 1 "register_operand" "w")))]
 "TARGET_SIMD"
 "xtn\\t%0.<Vntype>, %1.<Vtype>"
  [(set_attr "type" "neon_shift_imm_narrow_q")]
)

(define_expand "vec_pack_trunc_<mode>"
 [(match_operand:<VNARROWD> 0 "register_operand" "")
  (match_operand:VDN 1 "register_operand" "")
  (match_operand:VDN 2 "register_operand" "")]
 "TARGET_SIMD"
{
  rtx tempreg = gen_reg_rtx (<VDBL>mode);
  int lo = BYTES_BIG_ENDIAN ? 2 : 1;
  int hi = BYTES_BIG_ENDIAN ? 1 : 2;

  emit_insn (gen_move_lo_quad_<Vdbl> (tempreg, operands[lo]));
  emit_insn (gen_move_hi_quad_<Vdbl> (tempreg, operands[hi]));
  emit_insn (gen_aarch64_simd_vec_pack_trunc_<Vdbl> (operands[0], tempreg));
  DONE;
})

;; For quads.

(define_insn "vec_pack_trunc_<mode>"
 [(set (match_operand:<VNARROWQ2> 0 "register_operand" "=&w")
       (vec_concat:<VNARROWQ2>
	 (truncate:<VNARROWQ> (match_operand:VQN 1 "register_operand" "w"))
	 (truncate:<VNARROWQ> (match_operand:VQN 2 "register_operand" "w"))))]
 "TARGET_SIMD"
 {
   if (BYTES_BIG_ENDIAN)
     return "xtn\\t%0.<Vntype>, %2.<Vtype>\;xtn2\\t%0.<V2ntype>, %1.<Vtype>";
   else
     return "xtn\\t%0.<Vntype>, %1.<Vtype>\;xtn2\\t%0.<V2ntype>, %2.<Vtype>";
 }
  [(set_attr "type" "multiple")
   (set_attr "length" "8")]
)

;; Widening operations.

(define_insn "aarch64_simd_vec_unpack<su>_lo_<mode>"
  [(set (match_operand:<VWIDE> 0 "register_operand" "=w")
        (ANY_EXTEND:<VWIDE> (vec_select:<VHALF>
			       (match_operand:VQW 1 "register_operand" "w")
			       (match_operand:VQW 2 "vect_par_cnst_lo_half" "")
			    )))]
  "TARGET_SIMD"
  "<su>shll\t%0.<Vwtype>, %1.<Vhalftype>, 0"
  [(set_attr "type" "neon_shift_imm_long")]
)

(define_insn "aarch64_simd_vec_unpack<su>_hi_<mode>"
  [(set (match_operand:<VWIDE> 0 "register_operand" "=w")
        (ANY_EXTEND:<VWIDE> (vec_select:<VHALF>
			       (match_operand:VQW 1 "register_operand" "w")
			       (match_operand:VQW 2 "vect_par_cnst_hi_half" "")
			    )))]
  "TARGET_SIMD"
  "<su>shll2\t%0.<Vwtype>, %1.<Vtype>, 0"
  [(set_attr "type" "neon_shift_imm_long")]
)

(define_expand "vec_unpack<su>_hi_<mode>"
  [(match_operand:<VWIDE> 0 "register_operand" "")
   (ANY_EXTEND:<VWIDE> (match_operand:VQW 1 "register_operand"))]
  "TARGET_SIMD"
  {
    rtx p = aarch64_simd_vect_par_cnst_half (<MODE>mode, <nunits>, true);
    emit_insn (gen_aarch64_simd_vec_unpack<su>_hi_<mode> (operands[0],
							  operands[1], p));
    DONE;
  }
)

(define_expand "vec_unpack<su>_lo_<mode>"
  [(match_operand:<VWIDE> 0 "register_operand" "")
   (ANY_EXTEND:<VWIDE> (match_operand:VQW 1 "register_operand" ""))]
  "TARGET_SIMD"
  {
    rtx p = aarch64_simd_vect_par_cnst_half (<MODE>mode, <nunits>, false);
    emit_insn (gen_aarch64_simd_vec_unpack<su>_lo_<mode> (operands[0],
							  operands[1], p));
    DONE;
  }
)

;; Widening arithmetic.

(define_insn "*aarch64_<su>mlal_lo<mode>"
  [(set (match_operand:<VWIDE> 0 "register_operand" "=w")
        (plus:<VWIDE>
          (mult:<VWIDE>
              (ANY_EXTEND:<VWIDE> (vec_select:<VHALF>
                 (match_operand:VQW 2 "register_operand" "w")
                 (match_operand:VQW 3 "vect_par_cnst_lo_half" "")))
              (ANY_EXTEND:<VWIDE> (vec_select:<VHALF>
                 (match_operand:VQW 4 "register_operand" "w")
                 (match_dup 3))))
          (match_operand:<VWIDE> 1 "register_operand" "0")))]
  "TARGET_SIMD"
  "<su>mlal\t%0.<Vwtype>, %2.<Vhalftype>, %4.<Vhalftype>"
  [(set_attr "type" "neon_mla_<Vetype>_long")]
)

(define_insn "*aarch64_<su>mlal_hi<mode>"
  [(set (match_operand:<VWIDE> 0 "register_operand" "=w")
        (plus:<VWIDE>
          (mult:<VWIDE>
              (ANY_EXTEND:<VWIDE> (vec_select:<VHALF>
                 (match_operand:VQW 2 "register_operand" "w")
                 (match_operand:VQW 3 "vect_par_cnst_hi_half" "")))
              (ANY_EXTEND:<VWIDE> (vec_select:<VHALF>
                 (match_operand:VQW 4 "register_operand" "w")
                 (match_dup 3))))
          (match_operand:<VWIDE> 1 "register_operand" "0")))]
  "TARGET_SIMD"
  "<su>mlal2\t%0.<Vwtype>, %2.<Vtype>, %4.<Vtype>"
  [(set_attr "type" "neon_mla_<Vetype>_long")]
)

(define_insn "*aarch64_<su>mlsl_lo<mode>"
  [(set (match_operand:<VWIDE> 0 "register_operand" "=w")
        (minus:<VWIDE>
          (match_operand:<VWIDE> 1 "register_operand" "0")
          (mult:<VWIDE>
              (ANY_EXTEND:<VWIDE> (vec_select:<VHALF>
                 (match_operand:VQW 2 "register_operand" "w")
                 (match_operand:VQW 3 "vect_par_cnst_lo_half" "")))
              (ANY_EXTEND:<VWIDE> (vec_select:<VHALF>
                 (match_operand:VQW 4 "register_operand" "w")
                 (match_dup 3))))))]
  "TARGET_SIMD"
  "<su>mlsl\t%0.<Vwtype>, %2.<Vhalftype>, %4.<Vhalftype>"
  [(set_attr "type" "neon_mla_<Vetype>_long")]
)

(define_insn "*aarch64_<su>mlsl_hi<mode>"
  [(set (match_operand:<VWIDE> 0 "register_operand" "=w")
        (minus:<VWIDE>
          (match_operand:<VWIDE> 1 "register_operand" "0")
          (mult:<VWIDE>
              (ANY_EXTEND:<VWIDE> (vec_select:<VHALF>
                 (match_operand:VQW 2 "register_operand" "w")
                 (match_operand:VQW 3 "vect_par_cnst_hi_half" "")))
              (ANY_EXTEND:<VWIDE> (vec_select:<VHALF>
                 (match_operand:VQW 4 "register_operand" "w")
                 (match_dup 3))))))]
  "TARGET_SIMD"
  "<su>mlsl2\t%0.<Vwtype>, %2.<Vtype>, %4.<Vtype>"
  [(set_attr "type" "neon_mla_<Vetype>_long")]
)

(define_insn "*aarch64_<su>mlal<mode>"
  [(set (match_operand:<VWIDE> 0 "register_operand" "=w")
        (plus:<VWIDE>
          (mult:<VWIDE>
            (ANY_EXTEND:<VWIDE>
              (match_operand:VD_BHSI 1 "register_operand" "w"))
            (ANY_EXTEND:<VWIDE>
              (match_operand:VD_BHSI 2 "register_operand" "w")))
          (match_operand:<VWIDE> 3 "register_operand" "0")))]
  "TARGET_SIMD"
  "<su>mlal\t%0.<Vwtype>, %1.<Vtype>, %2.<Vtype>"
  [(set_attr "type" "neon_mla_<Vetype>_long")]
)

(define_insn "*aarch64_<su>mlsl<mode>"
  [(set (match_operand:<VWIDE> 0 "register_operand" "=w")
        (minus:<VWIDE>
          (match_operand:<VWIDE> 1 "register_operand" "0")
          (mult:<VWIDE>
            (ANY_EXTEND:<VWIDE>
              (match_operand:VD_BHSI 2 "register_operand" "w"))
            (ANY_EXTEND:<VWIDE>
              (match_operand:VD_BHSI 3 "register_operand" "w")))))]
  "TARGET_SIMD"
  "<su>mlsl\t%0.<Vwtype>, %2.<Vtype>, %3.<Vtype>"
  [(set_attr "type" "neon_mla_<Vetype>_long")]
)

(define_insn "aarch64_simd_vec_<su>mult_lo_<mode>"
 [(set (match_operand:<VWIDE> 0 "register_operand" "=w")
       (mult:<VWIDE> (ANY_EXTEND:<VWIDE> (vec_select:<VHALF>
			   (match_operand:VQW 1 "register_operand" "w")
                           (match_operand:VQW 3 "vect_par_cnst_lo_half" "")))
		     (ANY_EXTEND:<VWIDE> (vec_select:<VHALF>
                           (match_operand:VQW 2 "register_operand" "w")
                           (match_dup 3)))))]
  "TARGET_SIMD"
  "<su>mull\\t%0.<Vwtype>, %1.<Vhalftype>, %2.<Vhalftype>"
  [(set_attr "type" "neon_mul_<Vetype>_long")]
)

(define_expand "vec_widen_<su>mult_lo_<mode>"
  [(match_operand:<VWIDE> 0 "register_operand" "")
   (ANY_EXTEND:<VWIDE> (match_operand:VQW 1 "register_operand" ""))
   (ANY_EXTEND:<VWIDE> (match_operand:VQW 2 "register_operand" ""))]
 "TARGET_SIMD"
 {
   rtx p = aarch64_simd_vect_par_cnst_half (<MODE>mode, <nunits>, false);
   emit_insn (gen_aarch64_simd_vec_<su>mult_lo_<mode> (operands[0],
						       operands[1],
						       operands[2], p));
   DONE;
 }
)

(define_insn "aarch64_simd_vec_<su>mult_hi_<mode>"
 [(set (match_operand:<VWIDE> 0 "register_operand" "=w")
      (mult:<VWIDE> (ANY_EXTEND:<VWIDE> (vec_select:<VHALF>
			    (match_operand:VQW 1 "register_operand" "w")
			    (match_operand:VQW 3 "vect_par_cnst_hi_half" "")))
		    (ANY_EXTEND:<VWIDE> (vec_select:<VHALF>
			    (match_operand:VQW 2 "register_operand" "w")
			    (match_dup 3)))))]
  "TARGET_SIMD"
  "<su>mull2\\t%0.<Vwtype>, %1.<Vtype>, %2.<Vtype>"
  [(set_attr "type" "neon_mul_<Vetype>_long")]
)

(define_expand "vec_widen_<su>mult_hi_<mode>"
  [(match_operand:<VWIDE> 0 "register_operand" "")
   (ANY_EXTEND:<VWIDE> (match_operand:VQW 1 "register_operand" ""))
   (ANY_EXTEND:<VWIDE> (match_operand:VQW 2 "register_operand" ""))]
 "TARGET_SIMD"
 {
   rtx p = aarch64_simd_vect_par_cnst_half (<MODE>mode, <nunits>, true);
   emit_insn (gen_aarch64_simd_vec_<su>mult_hi_<mode> (operands[0],
						       operands[1],
						       operands[2], p));
   DONE;

 }
)

;; FP vector operations.
;; AArch64 AdvSIMD supports single-precision (32-bit) and 
;; double-precision (64-bit) floating-point data types and arithmetic as
;; defined by the IEEE 754-2008 standard.  This makes them vectorizable 
;; without the need for -ffast-math or -funsafe-math-optimizations.
;;
;; Floating-point operations can raise an exception.  Vectorizing such
;; operations are safe because of reasons explained below.
;;
;; ARMv8 permits an extension to enable trapped floating-point
;; exception handling, however this is an optional feature.  In the
;; event of a floating-point exception being raised by vectorised
;; code then:
;; 1.  If trapped floating-point exceptions are available, then a trap
;;     will be taken when any lane raises an enabled exception.  A trap
;;     handler may determine which lane raised the exception.
;; 2.  Alternatively a sticky exception flag is set in the
;;     floating-point status register (FPSR).  Software may explicitly
;;     test the exception flags, in which case the tests will either
;;     prevent vectorisation, allowing precise identification of the
;;     failing operation, or if tested outside of vectorisable regions
;;     then the specific operation and lane are not of interest.

;; FP arithmetic operations.

(define_insn "add<mode>3"
 [(set (match_operand:VHSDF 0 "register_operand" "=w")
       (plus:VHSDF (match_operand:VHSDF 1 "register_operand" "w")
		   (match_operand:VHSDF 2 "register_operand" "w")))]
 "TARGET_SIMD"
 "fadd\\t%0.<Vtype>, %1.<Vtype>, %2.<Vtype>"
  [(set_attr "type" "neon_fp_addsub_<stype><q>")]
)

(define_insn "sub<mode>3"
 [(set (match_operand:VHSDF 0 "register_operand" "=w")
       (minus:VHSDF (match_operand:VHSDF 1 "register_operand" "w")
		    (match_operand:VHSDF 2 "register_operand" "w")))]
 "TARGET_SIMD"
 "fsub\\t%0.<Vtype>, %1.<Vtype>, %2.<Vtype>"
  [(set_attr "type" "neon_fp_addsub_<stype><q>")]
)

(define_insn "mul<mode>3"
 [(set (match_operand:VHSDF 0 "register_operand" "=w")
       (mult:VHSDF (match_operand:VHSDF 1 "register_operand" "w")
		   (match_operand:VHSDF 2 "register_operand" "w")))]
 "TARGET_SIMD"
 "fmul\\t%0.<Vtype>, %1.<Vtype>, %2.<Vtype>"
  [(set_attr "type" "neon_fp_mul_<stype><q>")]
)

(define_expand "div<mode>3"
 [(set (match_operand:VHSDF 0 "register_operand" "=w")
       (div:VHSDF (match_operand:VHSDF 1 "register_operand" "w")
		  (match_operand:VHSDF 2 "register_operand" "w")))]
 "TARGET_SIMD"
{
  if (aarch64_emit_approx_div (operands[0], operands[1], operands[2]))
    DONE;

  operands[1] = force_reg (<MODE>mode, operands[1]);
})

(define_insn "*div<mode>3"
 [(set (match_operand:VHSDF 0 "register_operand" "=w")
       (div:VHSDF (match_operand:VHSDF 1 "register_operand" "w")
		 (match_operand:VHSDF 2 "register_operand" "w")))]
 "TARGET_SIMD"
 "fdiv\\t%0.<Vtype>, %1.<Vtype>, %2.<Vtype>"
  [(set_attr "type" "neon_fp_div_<stype><q>")]
)

(define_insn "neg<mode>2"
 [(set (match_operand:VHSDF 0 "register_operand" "=w")
       (neg:VHSDF (match_operand:VHSDF 1 "register_operand" "w")))]
 "TARGET_SIMD"
 "fneg\\t%0.<Vtype>, %1.<Vtype>"
  [(set_attr "type" "neon_fp_neg_<stype><q>")]
)

(define_insn "abs<mode>2"
 [(set (match_operand:VHSDF 0 "register_operand" "=w")
       (abs:VHSDF (match_operand:VHSDF 1 "register_operand" "w")))]
 "TARGET_SIMD"
 "fabs\\t%0.<Vtype>, %1.<Vtype>"
  [(set_attr "type" "neon_fp_abs_<stype><q>")]
)

(define_insn "fma<mode>4"
  [(set (match_operand:VHSDF 0 "register_operand" "=w")
       (fma:VHSDF (match_operand:VHSDF 1 "register_operand" "w")
		  (match_operand:VHSDF 2 "register_operand" "w")
		  (match_operand:VHSDF 3 "register_operand" "0")))]
  "TARGET_SIMD"
 "fmla\\t%0.<Vtype>, %1.<Vtype>, %2.<Vtype>"
  [(set_attr "type" "neon_fp_mla_<stype><q>")]
)

(define_insn "*aarch64_fma4_elt<mode>"
  [(set (match_operand:VDQF 0 "register_operand" "=w")
    (fma:VDQF
      (vec_duplicate:VDQF
	(vec_select:<VEL>
	  (match_operand:VDQF 1 "register_operand" "<h_con>")
	  (parallel [(match_operand:SI 2 "immediate_operand")])))
      (match_operand:VDQF 3 "register_operand" "w")
      (match_operand:VDQF 4 "register_operand" "0")))]
  "TARGET_SIMD"
  {
    operands[2] = endian_lane_rtx (<MODE>mode, INTVAL (operands[2]));
    return "fmla\\t%0.<Vtype>, %3.<Vtype>, %1.<Vtype>[%2]";
  }
  [(set_attr "type" "neon_fp_mla_<Vetype>_scalar<q>")]
)

(define_insn "*aarch64_fma4_elt_<vswap_width_name><mode>"
  [(set (match_operand:VDQSF 0 "register_operand" "=w")
    (fma:VDQSF
      (vec_duplicate:VDQSF
	(vec_select:<VEL>
	  (match_operand:<VSWAP_WIDTH> 1 "register_operand" "<h_con>")
	  (parallel [(match_operand:SI 2 "immediate_operand")])))
      (match_operand:VDQSF 3 "register_operand" "w")
      (match_operand:VDQSF 4 "register_operand" "0")))]
  "TARGET_SIMD"
  {
    operands[2] = endian_lane_rtx (<VSWAP_WIDTH>mode, INTVAL (operands[2]));
    return "fmla\\t%0.<Vtype>, %3.<Vtype>, %1.<Vtype>[%2]";
  }
  [(set_attr "type" "neon_fp_mla_<Vetype>_scalar<q>")]
)

(define_insn "*aarch64_fma4_elt_from_dup<mode>"
  [(set (match_operand:VMUL 0 "register_operand" "=w")
    (fma:VMUL
      (vec_duplicate:VMUL
	  (match_operand:<VEL> 1 "register_operand" "<h_con>"))
      (match_operand:VMUL 2 "register_operand" "w")
      (match_operand:VMUL 3 "register_operand" "0")))]
  "TARGET_SIMD"
  "fmla\t%0.<Vtype>, %2.<Vtype>, %1.<Vetype>[0]"
  [(set_attr "type" "neon<fp>_mla_<stype>_scalar<q>")]
)

(define_insn "*aarch64_fma4_elt_to_64v2df"
  [(set (match_operand:DF 0 "register_operand" "=w")
    (fma:DF
	(vec_select:DF
	  (match_operand:V2DF 1 "register_operand" "w")
	  (parallel [(match_operand:SI 2 "immediate_operand")]))
      (match_operand:DF 3 "register_operand" "w")
      (match_operand:DF 4 "register_operand" "0")))]
  "TARGET_SIMD"
  {
    operands[2] = endian_lane_rtx (V2DFmode, INTVAL (operands[2]));
    return "fmla\\t%0.2d, %3.2d, %1.2d[%2]";
  }
  [(set_attr "type" "neon_fp_mla_d_scalar_q")]
)

(define_insn "fnma<mode>4"
  [(set (match_operand:VHSDF 0 "register_operand" "=w")
	(fma:VHSDF
	  (match_operand:VHSDF 1 "register_operand" "w")
          (neg:VHSDF
	    (match_operand:VHSDF 2 "register_operand" "w"))
	  (match_operand:VHSDF 3 "register_operand" "0")))]
  "TARGET_SIMD"
  "fmls\\t%0.<Vtype>, %1.<Vtype>, %2.<Vtype>"
  [(set_attr "type" "neon_fp_mla_<stype><q>")]
)

(define_insn "*aarch64_fnma4_elt<mode>"
  [(set (match_operand:VDQF 0 "register_operand" "=w")
    (fma:VDQF
      (neg:VDQF
        (match_operand:VDQF 3 "register_operand" "w"))
      (vec_duplicate:VDQF
	(vec_select:<VEL>
	  (match_operand:VDQF 1 "register_operand" "<h_con>")
	  (parallel [(match_operand:SI 2 "immediate_operand")])))
      (match_operand:VDQF 4 "register_operand" "0")))]
  "TARGET_SIMD"
  {
    operands[2] = endian_lane_rtx (<MODE>mode, INTVAL (operands[2]));
    return "fmls\\t%0.<Vtype>, %3.<Vtype>, %1.<Vtype>[%2]";
  }
  [(set_attr "type" "neon_fp_mla_<Vetype>_scalar<q>")]
)

(define_insn "*aarch64_fnma4_elt_<vswap_width_name><mode>"
  [(set (match_operand:VDQSF 0 "register_operand" "=w")
    (fma:VDQSF
      (neg:VDQSF
        (match_operand:VDQSF 3 "register_operand" "w"))
      (vec_duplicate:VDQSF
	(vec_select:<VEL>
	  (match_operand:<VSWAP_WIDTH> 1 "register_operand" "<h_con>")
	  (parallel [(match_operand:SI 2 "immediate_operand")])))
      (match_operand:VDQSF 4 "register_operand" "0")))]
  "TARGET_SIMD"
  {
    operands[2] = endian_lane_rtx (<VSWAP_WIDTH>mode, INTVAL (operands[2]));
    return "fmls\\t%0.<Vtype>, %3.<Vtype>, %1.<Vtype>[%2]";
  }
  [(set_attr "type" "neon_fp_mla_<Vetype>_scalar<q>")]
)

(define_insn "*aarch64_fnma4_elt_from_dup<mode>"
  [(set (match_operand:VMUL 0 "register_operand" "=w")
    (fma:VMUL
      (neg:VMUL
        (match_operand:VMUL 2 "register_operand" "w"))
      (vec_duplicate:VMUL
	(match_operand:<VEL> 1 "register_operand" "<h_con>"))
      (match_operand:VMUL 3 "register_operand" "0")))]
  "TARGET_SIMD"
  "fmls\t%0.<Vtype>, %2.<Vtype>, %1.<Vetype>[0]"
  [(set_attr "type" "neon<fp>_mla_<stype>_scalar<q>")]
)

(define_insn "*aarch64_fnma4_elt_to_64v2df"
  [(set (match_operand:DF 0 "register_operand" "=w")
    (fma:DF
      (vec_select:DF
	(match_operand:V2DF 1 "register_operand" "w")
	(parallel [(match_operand:SI 2 "immediate_operand")]))
      (neg:DF
        (match_operand:DF 3 "register_operand" "w"))
      (match_operand:DF 4 "register_operand" "0")))]
  "TARGET_SIMD"
  {
    operands[2] = endian_lane_rtx (V2DFmode, INTVAL (operands[2]));
    return "fmls\\t%0.2d, %3.2d, %1.2d[%2]";
  }
  [(set_attr "type" "neon_fp_mla_d_scalar_q")]
)

;; Vector versions of the floating-point frint patterns.
;; Expands to btrunc, ceil, floor, nearbyint, rint, round, frintn.
(define_insn "<frint_pattern><mode>2"
  [(set (match_operand:VHSDF 0 "register_operand" "=w")
	(unspec:VHSDF [(match_operand:VHSDF 1 "register_operand" "w")]
		       FRINT))]
  "TARGET_SIMD"
  "frint<frint_suffix>\\t%0.<Vtype>, %1.<Vtype>"
  [(set_attr "type" "neon_fp_round_<stype><q>")]
)

;; Vector versions of the fcvt standard patterns.
;; Expands to lbtrunc, lround, lceil, lfloor
(define_insn "l<fcvt_pattern><su_optab><VHSDF:mode><fcvt_target>2"
  [(set (match_operand:<FCVT_TARGET> 0 "register_operand" "=w")
	(FIXUORS:<FCVT_TARGET> (unspec:<FCVT_TARGET>
			       [(match_operand:VHSDF 1 "register_operand" "w")]
			       FCVT)))]
  "TARGET_SIMD"
  "fcvt<frint_suffix><su>\\t%0.<Vtype>, %1.<Vtype>"
  [(set_attr "type" "neon_fp_to_int_<stype><q>")]
)

;; HF Scalar variants of related SIMD instructions.
(define_insn "l<fcvt_pattern><su_optab>hfhi2"
  [(set (match_operand:HI 0 "register_operand" "=w")
	(FIXUORS:HI (unspec:HF [(match_operand:HF 1 "register_operand" "w")]
		      FCVT)))]
  "TARGET_SIMD_F16INST"
  "fcvt<frint_suffix><su>\t%h0, %h1"
  [(set_attr "type" "neon_fp_to_int_s")]
)

(define_insn "<optab>_trunchfhi2"
  [(set (match_operand:HI 0 "register_operand" "=w")
	(FIXUORS:HI (match_operand:HF 1 "register_operand" "w")))]
  "TARGET_SIMD_F16INST"
  "fcvtz<su>\t%h0, %h1"
  [(set_attr "type" "neon_fp_to_int_s")]
)

(define_insn "<optab>hihf2"
  [(set (match_operand:HF 0 "register_operand" "=w")
	(FLOATUORS:HF (match_operand:HI 1 "register_operand" "w")))]
  "TARGET_SIMD_F16INST"
  "<su_optab>cvtf\t%h0, %h1"
  [(set_attr "type" "neon_int_to_fp_s")]
)

(define_insn "*aarch64_fcvt<su_optab><VDQF:mode><fcvt_target>2_mult"
  [(set (match_operand:<FCVT_TARGET> 0 "register_operand" "=w")
	(FIXUORS:<FCVT_TARGET> (unspec:<FCVT_TARGET>
			       [(mult:VDQF
	 (match_operand:VDQF 1 "register_operand" "w")
	 (match_operand:VDQF 2 "aarch64_fp_vec_pow2" ""))]
			       UNSPEC_FRINTZ)))]
  "TARGET_SIMD
   && IN_RANGE (aarch64_vec_fpconst_pow_of_2 (operands[2]), 1,
		GET_MODE_BITSIZE (GET_MODE_INNER (<VDQF:MODE>mode)))"
  {
    int fbits = aarch64_vec_fpconst_pow_of_2 (operands[2]);
    char buf[64];
    snprintf (buf, 64, "fcvtz<su>\\t%%0.<Vtype>, %%1.<Vtype>, #%d", fbits);
    output_asm_insn (buf, operands);
    return "";
  }
  [(set_attr "type" "neon_fp_to_int_<Vetype><q>")]
)

(define_expand "<optab><VHSDF:mode><fcvt_target>2"
  [(set (match_operand:<FCVT_TARGET> 0 "register_operand")
	(FIXUORS:<FCVT_TARGET> (unspec:<FCVT_TARGET>
			       [(match_operand:VHSDF 1 "register_operand")]
				UNSPEC_FRINTZ)))]
  "TARGET_SIMD"
  {})

(define_expand "<fix_trunc_optab><VHSDF:mode><fcvt_target>2"
  [(set (match_operand:<FCVT_TARGET> 0 "register_operand")
	(FIXUORS:<FCVT_TARGET> (unspec:<FCVT_TARGET>
			       [(match_operand:VHSDF 1 "register_operand")]
				UNSPEC_FRINTZ)))]
  "TARGET_SIMD"
  {})

(define_expand "ftrunc<VHSDF:mode>2"
  [(set (match_operand:VHSDF 0 "register_operand")
	(unspec:VHSDF [(match_operand:VHSDF 1 "register_operand")]
		       UNSPEC_FRINTZ))]
  "TARGET_SIMD"
  {})

(define_insn "<optab><fcvt_target><VHSDF:mode>2"
  [(set (match_operand:VHSDF 0 "register_operand" "=w")
	(FLOATUORS:VHSDF
	  (match_operand:<FCVT_TARGET> 1 "register_operand" "w")))]
  "TARGET_SIMD"
  "<su_optab>cvtf\\t%0.<Vtype>, %1.<Vtype>"
  [(set_attr "type" "neon_int_to_fp_<stype><q>")]
)

;; Conversions between vectors of floats and doubles.
;; Contains a mix of patterns to match standard pattern names
;; and those for intrinsics.

;; Float widening operations.

(define_insn "aarch64_simd_vec_unpacks_lo_<mode>"
  [(set (match_operand:<VWIDE> 0 "register_operand" "=w")
        (float_extend:<VWIDE> (vec_select:<VHALF>
			       (match_operand:VQ_HSF 1 "register_operand" "w")
			       (match_operand:VQ_HSF 2 "vect_par_cnst_lo_half" "")
			    )))]
  "TARGET_SIMD"
  "fcvtl\\t%0.<Vwtype>, %1.<Vhalftype>"
  [(set_attr "type" "neon_fp_cvt_widen_s")]
)

;; Convert between fixed-point and floating-point (vector modes)

(define_insn "<FCVT_F2FIXED:fcvt_fixed_insn><VHSDF:mode>3"
  [(set (match_operand:<VHSDF:FCVT_TARGET> 0 "register_operand" "=w")
	(unspec:<VHSDF:FCVT_TARGET>
	  [(match_operand:VHSDF 1 "register_operand" "w")
	   (match_operand:SI 2 "immediate_operand" "i")]
	 FCVT_F2FIXED))]
  "TARGET_SIMD"
  "<FCVT_F2FIXED:fcvt_fixed_insn>\t%<v>0<Vmtype>, %<v>1<Vmtype>, #%2"
  [(set_attr "type" "neon_fp_to_int_<VHSDF:stype><q>")]
)

(define_insn "<FCVT_FIXED2F:fcvt_fixed_insn><VDQ_HSDI:mode>3"
  [(set (match_operand:<VDQ_HSDI:FCVT_TARGET> 0 "register_operand" "=w")
	(unspec:<VDQ_HSDI:FCVT_TARGET>
	  [(match_operand:VDQ_HSDI 1 "register_operand" "w")
	   (match_operand:SI 2 "immediate_operand" "i")]
	 FCVT_FIXED2F))]
  "TARGET_SIMD"
  "<FCVT_FIXED2F:fcvt_fixed_insn>\t%<v>0<Vmtype>, %<v>1<Vmtype>, #%2"
  [(set_attr "type" "neon_int_to_fp_<VDQ_HSDI:stype><q>")]
)

;; ??? Note that the vectorizer usage of the vec_unpacks_[lo/hi] patterns
;; is inconsistent with vector ordering elsewhere in the compiler, in that
;; the meaning of HI and LO changes depending on the target endianness.
;; While elsewhere we map the higher numbered elements of a vector to
;; the lower architectural lanes of the vector, for these patterns we want
;; to always treat "hi" as referring to the higher architectural lanes.
;; Consequently, while the patterns below look inconsistent with our
;; other big-endian patterns their behavior is as required.

(define_expand "vec_unpacks_lo_<mode>"
  [(match_operand:<VWIDE> 0 "register_operand" "")
   (match_operand:VQ_HSF 1 "register_operand" "")]
  "TARGET_SIMD"
  {
    rtx p = aarch64_simd_vect_par_cnst_half (<MODE>mode, <nunits>, false);
    emit_insn (gen_aarch64_simd_vec_unpacks_lo_<mode> (operands[0],
						       operands[1], p));
    DONE;
  }
)

(define_insn "aarch64_simd_vec_unpacks_hi_<mode>"
  [(set (match_operand:<VWIDE> 0 "register_operand" "=w")
        (float_extend:<VWIDE> (vec_select:<VHALF>
			       (match_operand:VQ_HSF 1 "register_operand" "w")
			       (match_operand:VQ_HSF 2 "vect_par_cnst_hi_half" "")
			    )))]
  "TARGET_SIMD"
  "fcvtl2\\t%0.<Vwtype>, %1.<Vtype>"
  [(set_attr "type" "neon_fp_cvt_widen_s")]
)

(define_expand "vec_unpacks_hi_<mode>"
  [(match_operand:<VWIDE> 0 "register_operand" "")
   (match_operand:VQ_HSF 1 "register_operand" "")]
  "TARGET_SIMD"
  {
    rtx p = aarch64_simd_vect_par_cnst_half (<MODE>mode, <nunits>, true);
    emit_insn (gen_aarch64_simd_vec_unpacks_lo_<mode> (operands[0],
						       operands[1], p));
    DONE;
  }
)
(define_insn "aarch64_float_extend_lo_<Vwide>"
  [(set (match_operand:<VWIDE> 0 "register_operand" "=w")
	(float_extend:<VWIDE>
	  (match_operand:VDF 1 "register_operand" "w")))]
  "TARGET_SIMD"
  "fcvtl\\t%0<Vmwtype>, %1<Vmtype>"
  [(set_attr "type" "neon_fp_cvt_widen_s")]
)

;; Float narrowing operations.

(define_insn "aarch64_float_truncate_lo_<mode>"
  [(set (match_operand:VDF 0 "register_operand" "=w")
      (float_truncate:VDF
	(match_operand:<VWIDE> 1 "register_operand" "w")))]
  "TARGET_SIMD"
  "fcvtn\\t%0.<Vtype>, %1<Vmwtype>"
  [(set_attr "type" "neon_fp_cvt_narrow_d_q")]
)

(define_insn "aarch64_float_truncate_hi_<Vdbl>_le"
  [(set (match_operand:<VDBL> 0 "register_operand" "=w")
    (vec_concat:<VDBL>
      (match_operand:VDF 1 "register_operand" "0")
      (float_truncate:VDF
	(match_operand:<VWIDE> 2 "register_operand" "w"))))]
  "TARGET_SIMD && !BYTES_BIG_ENDIAN"
  "fcvtn2\\t%0.<Vdtype>, %2<Vmwtype>"
  [(set_attr "type" "neon_fp_cvt_narrow_d_q")]
)

(define_insn "aarch64_float_truncate_hi_<Vdbl>_be"
  [(set (match_operand:<VDBL> 0 "register_operand" "=w")
    (vec_concat:<VDBL>
      (float_truncate:VDF
	(match_operand:<VWIDE> 2 "register_operand" "w"))
      (match_operand:VDF 1 "register_operand" "0")))]
  "TARGET_SIMD && BYTES_BIG_ENDIAN"
  "fcvtn2\\t%0.<Vdtype>, %2<Vmwtype>"
  [(set_attr "type" "neon_fp_cvt_narrow_d_q")]
)

(define_expand "aarch64_float_truncate_hi_<Vdbl>"
  [(match_operand:<VDBL> 0 "register_operand" "=w")
   (match_operand:VDF 1 "register_operand" "0")
   (match_operand:<VWIDE> 2 "register_operand" "w")]
  "TARGET_SIMD"
{
  rtx (*gen) (rtx, rtx, rtx) = BYTES_BIG_ENDIAN
			     ? gen_aarch64_float_truncate_hi_<Vdbl>_be
			     : gen_aarch64_float_truncate_hi_<Vdbl>_le;
  emit_insn (gen (operands[0], operands[1], operands[2]));
  DONE;
}
)

(define_expand "vec_pack_trunc_v2df"
  [(set (match_operand:V4SF 0 "register_operand")
      (vec_concat:V4SF
	(float_truncate:V2SF
	    (match_operand:V2DF 1 "register_operand"))
	(float_truncate:V2SF
	    (match_operand:V2DF 2 "register_operand"))
	  ))]
  "TARGET_SIMD"
  {
    rtx tmp = gen_reg_rtx (V2SFmode);
    int lo = BYTES_BIG_ENDIAN ? 2 : 1;
    int hi = BYTES_BIG_ENDIAN ? 1 : 2;

    emit_insn (gen_aarch64_float_truncate_lo_v2sf (tmp, operands[lo]));
    emit_insn (gen_aarch64_float_truncate_hi_v4sf (operands[0],
						   tmp, operands[hi]));
    DONE;
  }
)

(define_expand "vec_pack_trunc_df"
  [(set (match_operand:V2SF 0 "register_operand")
      (vec_concat:V2SF
	(float_truncate:SF
	    (match_operand:DF 1 "register_operand"))
	(float_truncate:SF
	    (match_operand:DF 2 "register_operand"))
	  ))]
  "TARGET_SIMD"
  {
    rtx tmp = gen_reg_rtx (V2SFmode);
    int lo = BYTES_BIG_ENDIAN ? 2 : 1;
    int hi = BYTES_BIG_ENDIAN ? 1 : 2;

    emit_insn (gen_move_lo_quad_v2df (tmp, operands[lo]));
    emit_insn (gen_move_hi_quad_v2df (tmp, operands[hi]));
    emit_insn (gen_aarch64_float_truncate_lo_v2sf (operands[0], tmp));
    DONE;
  }
)

;; FP Max/Min
;; Max/Min are introduced by idiom recognition by GCC's mid-end.  An
;; expression like:
;;      a = (b < c) ? b : c;
;; is idiom-matched as MIN_EXPR<b,c> only if -ffinite-math-only is enabled
;; either explicitly or indirectly via -ffast-math.
;;
;; MIN_EXPR and MAX_EXPR eventually map to 'smin' and 'smax' in RTL.
;; The 'smax' and 'smin' RTL standard pattern names do not specify which
;; operand will be returned when both operands are zero (i.e. they may not
;; honour signed zeroes), or when either operand is NaN.  Therefore GCC
;; only introduces MIN_EXPR/MAX_EXPR in fast math mode or when not honouring
;; NaNs.

(define_insn "<su><maxmin><mode>3"
  [(set (match_operand:VHSDF 0 "register_operand" "=w")
	(FMAXMIN:VHSDF (match_operand:VHSDF 1 "register_operand" "w")
		       (match_operand:VHSDF 2 "register_operand" "w")))]
  "TARGET_SIMD"
  "f<maxmin>nm\\t%0.<Vtype>, %1.<Vtype>, %2.<Vtype>"
  [(set_attr "type" "neon_fp_minmax_<stype><q>")]
)

;; Vector forms for fmax, fmin, fmaxnm, fminnm.
;; fmaxnm and fminnm are used for the fmax<mode>3 standard pattern names,
;; which implement the IEEE fmax ()/fmin () functions.
(define_insn "<maxmin_uns><mode>3"
  [(set (match_operand:VHSDF 0 "register_operand" "=w")
       (unspec:VHSDF [(match_operand:VHSDF 1 "register_operand" "w")
		      (match_operand:VHSDF 2 "register_operand" "w")]
		      FMAXMIN_UNS))]
  "TARGET_SIMD"
  "<maxmin_uns_op>\\t%0.<Vtype>, %1.<Vtype>, %2.<Vtype>"
  [(set_attr "type" "neon_fp_minmax_<stype><q>")]
)

;; 'across lanes' add.

(define_expand "reduc_plus_scal_<mode>"
  [(match_operand:<VEL> 0 "register_operand" "=w")
   (unspec:VDQ_I [(match_operand:VDQ_I 1 "register_operand" "w")]
	       UNSPEC_ADDV)]
  "TARGET_SIMD"
  {
    rtx elt = endian_lane_rtx (<MODE>mode, 0);
    rtx scratch = gen_reg_rtx (<MODE>mode);
    emit_insn (gen_aarch64_reduc_plus_internal<mode> (scratch, operands[1]));
    emit_insn (gen_aarch64_get_lane<mode> (operands[0], scratch, elt));
    DONE;
  }
)

(define_insn "aarch64_faddp<mode>"
 [(set (match_operand:VHSDF 0 "register_operand" "=w")
       (unspec:VHSDF [(match_operand:VHSDF 1 "register_operand" "w")
		      (match_operand:VHSDF 2 "register_operand" "w")]
	UNSPEC_FADDV))]
 "TARGET_SIMD"
 "faddp\t%0.<Vtype>, %1.<Vtype>, %2.<Vtype>"
  [(set_attr "type" "neon_fp_reduc_add_<stype><q>")]
)

(define_insn "aarch64_reduc_plus_internal<mode>"
 [(set (match_operand:VDQV 0 "register_operand" "=w")
       (unspec:VDQV [(match_operand:VDQV 1 "register_operand" "w")]
		    UNSPEC_ADDV))]
 "TARGET_SIMD"
 "add<VDQV:vp>\\t%<Vetype>0, %1.<Vtype>"
  [(set_attr "type" "neon_reduc_add<q>")]
)

(define_insn "aarch64_reduc_plus_internalv2si"
 [(set (match_operand:V2SI 0 "register_operand" "=w")
       (unspec:V2SI [(match_operand:V2SI 1 "register_operand" "w")]
		    UNSPEC_ADDV))]
 "TARGET_SIMD"
 "addp\\t%0.2s, %1.2s, %1.2s"
  [(set_attr "type" "neon_reduc_add")]
)

(define_insn "reduc_plus_scal_<mode>"
 [(set (match_operand:<VEL> 0 "register_operand" "=w")
       (unspec:<VEL> [(match_operand:V2F 1 "register_operand" "w")]
		   UNSPEC_FADDV))]
 "TARGET_SIMD"
 "faddp\\t%<Vetype>0, %1.<Vtype>"
  [(set_attr "type" "neon_fp_reduc_add_<Vetype><q>")]
)

(define_expand "reduc_plus_scal_v4sf"
 [(set (match_operand:SF 0 "register_operand")
       (unspec:V4SF [(match_operand:V4SF 1 "register_operand")]
		    UNSPEC_FADDV))]
 "TARGET_SIMD"
{
  rtx elt = endian_lane_rtx (V4SFmode, 0);
  rtx scratch = gen_reg_rtx (V4SFmode);
  emit_insn (gen_aarch64_faddpv4sf (scratch, operands[1], operands[1]));
  emit_insn (gen_aarch64_faddpv4sf (scratch, scratch, scratch));
  emit_insn (gen_aarch64_get_lanev4sf (operands[0], scratch, elt));
  DONE;
})

(define_insn "clrsb<mode>2"
  [(set (match_operand:VDQ_BHSI 0 "register_operand" "=w")
        (clrsb:VDQ_BHSI (match_operand:VDQ_BHSI 1 "register_operand" "w")))]
  "TARGET_SIMD"
  "cls\\t%0.<Vtype>, %1.<Vtype>"
  [(set_attr "type" "neon_cls<q>")]
)

(define_insn "clz<mode>2"
 [(set (match_operand:VDQ_BHSI 0 "register_operand" "=w")
       (clz:VDQ_BHSI (match_operand:VDQ_BHSI 1 "register_operand" "w")))]
 "TARGET_SIMD"
 "clz\\t%0.<Vtype>, %1.<Vtype>"
  [(set_attr "type" "neon_cls<q>")]
)

(define_insn "popcount<mode>2"
  [(set (match_operand:VB 0 "register_operand" "=w")
        (popcount:VB (match_operand:VB 1 "register_operand" "w")))]
  "TARGET_SIMD"
  "cnt\\t%0.<Vbtype>, %1.<Vbtype>"
  [(set_attr "type" "neon_cnt<q>")]
)

;; 'across lanes' max and min ops.

;; Template for outputting a scalar, so we can create __builtins which can be
;; gimple_fold'd to the REDUC_(MAX|MIN)_EXPR tree code.  (This is FP smax/smin).
(define_expand "reduc_<maxmin_uns>_scal_<mode>"
  [(match_operand:<VEL> 0 "register_operand")
   (unspec:VHSDF [(match_operand:VHSDF 1 "register_operand")]
		  FMAXMINV)]
  "TARGET_SIMD"
  {
    rtx elt = endian_lane_rtx (<MODE>mode, 0);
    rtx scratch = gen_reg_rtx (<MODE>mode);
    emit_insn (gen_aarch64_reduc_<maxmin_uns>_internal<mode> (scratch,
							      operands[1]));
    emit_insn (gen_aarch64_get_lane<mode> (operands[0], scratch, elt));
    DONE;
  }
)

;; Likewise for integer cases, signed and unsigned.
(define_expand "reduc_<maxmin_uns>_scal_<mode>"
  [(match_operand:<VEL> 0 "register_operand")
   (unspec:VDQ_BHSI [(match_operand:VDQ_BHSI 1 "register_operand")]
		    MAXMINV)]
  "TARGET_SIMD"
  {
    rtx elt = endian_lane_rtx (<MODE>mode, 0);
    rtx scratch = gen_reg_rtx (<MODE>mode);
    emit_insn (gen_aarch64_reduc_<maxmin_uns>_internal<mode> (scratch,
							      operands[1]));
    emit_insn (gen_aarch64_get_lane<mode> (operands[0], scratch, elt));
    DONE;
  }
)

(define_insn "aarch64_reduc_<maxmin_uns>_internal<mode>"
 [(set (match_operand:VDQV_S 0 "register_operand" "=w")
       (unspec:VDQV_S [(match_operand:VDQV_S 1 "register_operand" "w")]
		    MAXMINV))]
 "TARGET_SIMD"
 "<maxmin_uns_op>v\\t%<Vetype>0, %1.<Vtype>"
  [(set_attr "type" "neon_reduc_minmax<q>")]
)

(define_insn "aarch64_reduc_<maxmin_uns>_internalv2si"
 [(set (match_operand:V2SI 0 "register_operand" "=w")
       (unspec:V2SI [(match_operand:V2SI 1 "register_operand" "w")]
		    MAXMINV))]
 "TARGET_SIMD"
 "<maxmin_uns_op>p\\t%0.2s, %1.2s, %1.2s"
  [(set_attr "type" "neon_reduc_minmax")]
)

(define_insn "aarch64_reduc_<maxmin_uns>_internal<mode>"
 [(set (match_operand:VHSDF 0 "register_operand" "=w")
       (unspec:VHSDF [(match_operand:VHSDF 1 "register_operand" "w")]
		      FMAXMINV))]
 "TARGET_SIMD"
 "<maxmin_uns_op><vp>\\t%<Vetype>0, %1.<Vtype>"
  [(set_attr "type" "neon_fp_reduc_minmax_<stype><q>")]
)

;; aarch64_simd_bsl may compile to any of bsl/bif/bit depending on register
;; allocation.
;; Operand 1 is the mask, operands 2 and 3 are the bitfields from which
;; to select.
;;
;; Thus our BSL is of the form:
;;   op0 = bsl (mask, op2, op3)
;; We can use any of:
;;
;;   if (op0 = mask)
;;     bsl mask, op1, op2
;;   if (op0 = op1) (so 1-bits in mask choose bits from op2, else op0)
;;     bit op0, op2, mask
;;   if (op0 = op2) (so 0-bits in mask choose bits from op1, else op0)
;;     bif op0, op1, mask
;;
;; This pattern is expanded to by the aarch64_simd_bsl<mode> expander.
;; Some forms of straight-line code may generate the equivalent form
;; in *aarch64_simd_bsl<mode>_alt.

(define_insn "aarch64_simd_bsl<mode>_internal"
  [(set (match_operand:VSDQ_I_DI 0 "register_operand" "=w,w,w")
	(xor:VSDQ_I_DI
	   (and:VSDQ_I_DI
	     (xor:VSDQ_I_DI
	       (match_operand:<V_INT_EQUIV> 3 "register_operand" "w,0,w")
	       (match_operand:VSDQ_I_DI 2 "register_operand" "w,w,0"))
	     (match_operand:VSDQ_I_DI 1 "register_operand" "0,w,w"))
	  (match_dup:<V_INT_EQUIV> 3)
	))]
  "TARGET_SIMD"
  "@
  bsl\\t%0.<Vbtype>, %2.<Vbtype>, %3.<Vbtype>
  bit\\t%0.<Vbtype>, %2.<Vbtype>, %1.<Vbtype>
  bif\\t%0.<Vbtype>, %3.<Vbtype>, %1.<Vbtype>"
  [(set_attr "type" "neon_bsl<q>")]
)

;; We need this form in addition to the above pattern to match the case
;; when combine tries merging three insns such that the second operand of
;; the outer XOR matches the second operand of the inner XOR rather than
;; the first.  The two are equivalent but since recog doesn't try all
;; permutations of commutative operations, we have to have a separate pattern.

(define_insn "*aarch64_simd_bsl<mode>_alt"
  [(set (match_operand:VSDQ_I_DI 0 "register_operand" "=w,w,w")
	(xor:VSDQ_I_DI
	   (and:VSDQ_I_DI
	     (xor:VSDQ_I_DI
	       (match_operand:VSDQ_I_DI 3 "register_operand" "w,w,0")
	       (match_operand:VSDQ_I_DI 2 "register_operand" "w,0,w"))
	      (match_operand:VSDQ_I_DI 1 "register_operand" "0,w,w"))
	  (match_dup:VSDQ_I_DI 2)))]
  "TARGET_SIMD"
  "@
  bsl\\t%0.<Vbtype>, %3.<Vbtype>, %2.<Vbtype>
  bit\\t%0.<Vbtype>, %3.<Vbtype>, %1.<Vbtype>
  bif\\t%0.<Vbtype>, %2.<Vbtype>, %1.<Vbtype>"
  [(set_attr "type" "neon_bsl<q>")]
)

(define_expand "aarch64_simd_bsl<mode>"
  [(match_operand:VALLDIF 0 "register_operand")
   (match_operand:<V_INT_EQUIV> 1 "register_operand")
   (match_operand:VALLDIF 2 "register_operand")
   (match_operand:VALLDIF 3 "register_operand")]
 "TARGET_SIMD"
{
  /* We can't alias operands together if they have different modes.  */
  rtx tmp = operands[0];
  if (FLOAT_MODE_P (<MODE>mode))
    {
      operands[2] = gen_lowpart (<V_INT_EQUIV>mode, operands[2]);
      operands[3] = gen_lowpart (<V_INT_EQUIV>mode, operands[3]);
      tmp = gen_reg_rtx (<V_INT_EQUIV>mode);
    }
  operands[1] = gen_lowpart (<V_INT_EQUIV>mode, operands[1]);
  emit_insn (gen_aarch64_simd_bsl<v_int_equiv>_internal (tmp,
							 operands[1],
							 operands[2],
							 operands[3]));
  if (tmp != operands[0])
    emit_move_insn (operands[0], gen_lowpart (<MODE>mode, tmp));

  DONE;
})

(define_expand "vcond_mask_<mode><v_int_equiv>"
  [(match_operand:VALLDI 0 "register_operand")
   (match_operand:VALLDI 1 "nonmemory_operand")
   (match_operand:VALLDI 2 "nonmemory_operand")
   (match_operand:<V_INT_EQUIV> 3 "register_operand")]
  "TARGET_SIMD"
{
  /* If we have (a = (P) ? -1 : 0);
     Then we can simply move the generated mask (result must be int).  */
  if (operands[1] == CONSTM1_RTX (<MODE>mode)
      && operands[2] == CONST0_RTX (<MODE>mode))
    emit_move_insn (operands[0], operands[3]);
  /* Similarly, (a = (P) ? 0 : -1) is just inverting the generated mask.  */
  else if (operands[1] == CONST0_RTX (<MODE>mode)
	   && operands[2] == CONSTM1_RTX (<MODE>mode))
    emit_insn (gen_one_cmpl<v_int_equiv>2 (operands[0], operands[3]));
  else
    {
      if (!REG_P (operands[1]))
	operands[1] = force_reg (<MODE>mode, operands[1]);
      if (!REG_P (operands[2]))
	operands[2] = force_reg (<MODE>mode, operands[2]);
      emit_insn (gen_aarch64_simd_bsl<mode> (operands[0], operands[3],
					     operands[1], operands[2]));
    }

  DONE;
})

;; Patterns comparing two vectors to produce a mask.

(define_expand "vec_cmp<mode><mode>"
  [(set (match_operand:VSDQ_I_DI 0 "register_operand")
	  (match_operator 1 "comparison_operator"
	    [(match_operand:VSDQ_I_DI 2 "register_operand")
	     (match_operand:VSDQ_I_DI 3 "nonmemory_operand")]))]
  "TARGET_SIMD"
{
  rtx mask = operands[0];
  enum rtx_code code = GET_CODE (operands[1]);

  switch (code)
    {
    case NE:
    case LE:
    case LT:
    case GE:
    case GT:
    case EQ:
      if (operands[3] == CONST0_RTX (<MODE>mode))
	break;

      /* Fall through.  */
    default:
      if (!REG_P (operands[3]))
	operands[3] = force_reg (<MODE>mode, operands[3]);

      break;
    }

  switch (code)
    {
    case LT:
      emit_insn (gen_aarch64_cmlt<mode> (mask, operands[2], operands[3]));
      break;

    case GE:
      emit_insn (gen_aarch64_cmge<mode> (mask, operands[2], operands[3]));
      break;

    case LE:
      emit_insn (gen_aarch64_cmle<mode> (mask, operands[2], operands[3]));
      break;

    case GT:
      emit_insn (gen_aarch64_cmgt<mode> (mask, operands[2], operands[3]));
      break;

    case LTU:
      emit_insn (gen_aarch64_cmgtu<mode> (mask, operands[3], operands[2]));
      break;

    case GEU:
      emit_insn (gen_aarch64_cmgeu<mode> (mask, operands[2], operands[3]));
      break;

    case LEU:
      emit_insn (gen_aarch64_cmgeu<mode> (mask, operands[3], operands[2]));
      break;

    case GTU:
      emit_insn (gen_aarch64_cmgtu<mode> (mask, operands[2], operands[3]));
      break;

    case NE:
      /* Handle NE as !EQ.  */
      emit_insn (gen_aarch64_cmeq<mode> (mask, operands[2], operands[3]));
      emit_insn (gen_one_cmpl<v_int_equiv>2 (mask, mask));
      break;

    case EQ:
      emit_insn (gen_aarch64_cmeq<mode> (mask, operands[2], operands[3]));
      break;

    default:
      gcc_unreachable ();
    }

  DONE;
})

(define_expand "vec_cmp<mode><v_int_equiv>"
  [(set (match_operand:<V_INT_EQUIV> 0 "register_operand")
	(match_operator 1 "comparison_operator"
	    [(match_operand:VDQF 2 "register_operand")
	     (match_operand:VDQF 3 "nonmemory_operand")]))]
  "TARGET_SIMD"
{
  int use_zero_form = 0;
  enum rtx_code code = GET_CODE (operands[1]);
  rtx tmp = gen_reg_rtx (<V_INT_EQUIV>mode);

  rtx (*comparison) (rtx, rtx, rtx) = NULL;

  switch (code)
    {
    case LE:
    case LT:
    case GE:
    case GT:
    case EQ:
      if (operands[3] == CONST0_RTX (<MODE>mode))
	{
	  use_zero_form = 1;
	  break;
	}
      /* Fall through.  */
    default:
      if (!REG_P (operands[3]))
	operands[3] = force_reg (<MODE>mode, operands[3]);

      break;
    }

  switch (code)
    {
    case LT:
      if (use_zero_form)
	{
	  comparison = gen_aarch64_cmlt<mode>;
	  break;
	}
      /* Fall through.  */
    case UNGE:
      std::swap (operands[2], operands[3]);
      /* Fall through.  */
    case UNLE:
    case GT:
      comparison = gen_aarch64_cmgt<mode>;
      break;
    case LE:
      if (use_zero_form)
	{
	  comparison = gen_aarch64_cmle<mode>;
	  break;
	}
      /* Fall through.  */
    case UNGT:
      std::swap (operands[2], operands[3]);
      /* Fall through.  */
    case UNLT:
    case GE:
      comparison = gen_aarch64_cmge<mode>;
      break;
    case NE:
    case EQ:
      comparison = gen_aarch64_cmeq<mode>;
      break;
    case UNEQ:
    case ORDERED:
    case UNORDERED:
      break;
    default:
      gcc_unreachable ();
    }

  switch (code)
    {
    case UNGE:
    case UNGT:
    case UNLE:
    case UNLT:
    case NE:
      /* FCM returns false for lanes which are unordered, so if we use
	 the inverse of the comparison we actually want to emit, then
	 invert the result, we will end up with the correct result.
	 Note that a NE NaN and NaN NE b are true for all a, b.

	 Our transformations are:
	 a UNGE b -> !(b GT a)
	 a UNGT b -> !(b GE a)
	 a UNLE b -> !(a GT b)
	 a UNLT b -> !(a GE b)
	 a   NE b -> !(a EQ b)  */
      gcc_assert (comparison != NULL);
      emit_insn (comparison (operands[0], operands[2], operands[3]));
      emit_insn (gen_one_cmpl<v_int_equiv>2 (operands[0], operands[0]));
      break;

    case LT:
    case LE:
    case GT:
    case GE:
    case EQ:
      /* The easy case.  Here we emit one of FCMGE, FCMGT or FCMEQ.
	 As a LT b <=> b GE a && a LE b <=> b GT a.  Our transformations are:
	 a GE b -> a GE b
	 a GT b -> a GT b
	 a LE b -> b GE a
	 a LT b -> b GT a
	 a EQ b -> a EQ b  */
      gcc_assert (comparison != NULL);
      emit_insn (comparison (operands[0], operands[2], operands[3]));
      break;

    case UNEQ:
      /* We first check (a > b ||  b > a) which is !UNEQ, inverting
	 this result will then give us (a == b || a UNORDERED b).  */
      emit_insn (gen_aarch64_cmgt<mode> (operands[0],
					 operands[2], operands[3]));
      emit_insn (gen_aarch64_cmgt<mode> (tmp, operands[3], operands[2]));
      emit_insn (gen_ior<v_int_equiv>3 (operands[0], operands[0], tmp));
      emit_insn (gen_one_cmpl<v_int_equiv>2 (operands[0], operands[0]));
      break;

    case UNORDERED:
      /* Operands are ORDERED iff (a > b || b >= a), so we can compute
	 UNORDERED as !ORDERED.  */
      emit_insn (gen_aarch64_cmgt<mode> (tmp, operands[2], operands[3]));
      emit_insn (gen_aarch64_cmge<mode> (operands[0],
					 operands[3], operands[2]));
      emit_insn (gen_ior<v_int_equiv>3 (operands[0], operands[0], tmp));
      emit_insn (gen_one_cmpl<v_int_equiv>2 (operands[0], operands[0]));
      break;

    case ORDERED:
      emit_insn (gen_aarch64_cmgt<mode> (tmp, operands[2], operands[3]));
      emit_insn (gen_aarch64_cmge<mode> (operands[0],
					 operands[3], operands[2]));
      emit_insn (gen_ior<v_int_equiv>3 (operands[0], operands[0], tmp));
      break;

    default:
      gcc_unreachable ();
    }

  DONE;
})

(define_expand "vec_cmpu<mode><mode>"
  [(set (match_operand:VSDQ_I_DI 0 "register_operand")
	  (match_operator 1 "comparison_operator"
	    [(match_operand:VSDQ_I_DI 2 "register_operand")
	     (match_operand:VSDQ_I_DI 3 "nonmemory_operand")]))]
  "TARGET_SIMD"
{
  emit_insn (gen_vec_cmp<mode><mode> (operands[0], operands[1],
				      operands[2], operands[3]));
  DONE;
})

(define_expand "vcond<mode><mode>"
  [(set (match_operand:VALLDI 0 "register_operand")
	(if_then_else:VALLDI
	  (match_operator 3 "comparison_operator"
	    [(match_operand:VALLDI 4 "register_operand")
	     (match_operand:VALLDI 5 "nonmemory_operand")])
	  (match_operand:VALLDI 1 "nonmemory_operand")
	  (match_operand:VALLDI 2 "nonmemory_operand")))]
  "TARGET_SIMD"
{
  rtx mask = gen_reg_rtx (<V_INT_EQUIV>mode);
  enum rtx_code code = GET_CODE (operands[3]);

  /* NE is handled as !EQ in vec_cmp patterns, we can explicitly invert
     it as well as switch operands 1/2 in order to avoid the additional
     NOT instruction.  */
  if (code == NE)
    {
      operands[3] = gen_rtx_fmt_ee (EQ, GET_MODE (operands[3]),
				    operands[4], operands[5]);
      std::swap (operands[1], operands[2]);
    }
  emit_insn (gen_vec_cmp<mode><v_int_equiv> (mask, operands[3],
					     operands[4], operands[5]));
  emit_insn (gen_vcond_mask_<mode><v_int_equiv> (operands[0], operands[1],
						 operands[2], mask));

  DONE;
})

(define_expand "vcond<v_cmp_mixed><mode>"
  [(set (match_operand:<V_cmp_mixed> 0 "register_operand")
	(if_then_else:<V_cmp_mixed>
	  (match_operator 3 "comparison_operator"
	    [(match_operand:VDQF_COND 4 "register_operand")
	     (match_operand:VDQF_COND 5 "nonmemory_operand")])
	  (match_operand:<V_cmp_mixed> 1 "nonmemory_operand")
	  (match_operand:<V_cmp_mixed> 2 "nonmemory_operand")))]
  "TARGET_SIMD"
{
  rtx mask = gen_reg_rtx (<V_INT_EQUIV>mode);
  enum rtx_code code = GET_CODE (operands[3]);

  /* NE is handled as !EQ in vec_cmp patterns, we can explicitly invert
     it as well as switch operands 1/2 in order to avoid the additional
     NOT instruction.  */
  if (code == NE)
    {
      operands[3] = gen_rtx_fmt_ee (EQ, GET_MODE (operands[3]),
				    operands[4], operands[5]);
      std::swap (operands[1], operands[2]);
    }
  emit_insn (gen_vec_cmp<mode><v_int_equiv> (mask, operands[3],
					     operands[4], operands[5]));
  emit_insn (gen_vcond_mask_<v_cmp_mixed><v_int_equiv> (
						operands[0], operands[1],
						operands[2], mask));

  DONE;
})

(define_expand "vcondu<mode><mode>"
  [(set (match_operand:VSDQ_I_DI 0 "register_operand")
	(if_then_else:VSDQ_I_DI
	  (match_operator 3 "comparison_operator"
	    [(match_operand:VSDQ_I_DI 4 "register_operand")
	     (match_operand:VSDQ_I_DI 5 "nonmemory_operand")])
	  (match_operand:VSDQ_I_DI 1 "nonmemory_operand")
	  (match_operand:VSDQ_I_DI 2 "nonmemory_operand")))]
  "TARGET_SIMD"
{
  rtx mask = gen_reg_rtx (<MODE>mode);
  enum rtx_code code = GET_CODE (operands[3]);

  /* NE is handled as !EQ in vec_cmp patterns, we can explicitly invert
     it as well as switch operands 1/2 in order to avoid the additional
     NOT instruction.  */
  if (code == NE)
    {
      operands[3] = gen_rtx_fmt_ee (EQ, GET_MODE (operands[3]),
				    operands[4], operands[5]);
      std::swap (operands[1], operands[2]);
    }
  emit_insn (gen_vec_cmp<mode><mode> (mask, operands[3],
				      operands[4], operands[5]));
  emit_insn (gen_vcond_mask_<mode><v_int_equiv> (operands[0], operands[1],
						 operands[2], mask));
  DONE;
})

(define_expand "vcondu<mode><v_cmp_mixed>"
  [(set (match_operand:VDQF 0 "register_operand")
	(if_then_else:VDQF
	  (match_operator 3 "comparison_operator"
	    [(match_operand:<V_cmp_mixed> 4 "register_operand")
	     (match_operand:<V_cmp_mixed> 5 "nonmemory_operand")])
	  (match_operand:VDQF 1 "nonmemory_operand")
	  (match_operand:VDQF 2 "nonmemory_operand")))]
  "TARGET_SIMD"
{
  rtx mask = gen_reg_rtx (<V_INT_EQUIV>mode);
  enum rtx_code code = GET_CODE (operands[3]);

  /* NE is handled as !EQ in vec_cmp patterns, we can explicitly invert
     it as well as switch operands 1/2 in order to avoid the additional
     NOT instruction.  */
  if (code == NE)
    {
      operands[3] = gen_rtx_fmt_ee (EQ, GET_MODE (operands[3]),
				    operands[4], operands[5]);
      std::swap (operands[1], operands[2]);
    }
  emit_insn (gen_vec_cmp<v_cmp_mixed><v_cmp_mixed> (
						  mask, operands[3],
						  operands[4], operands[5]));
  emit_insn (gen_vcond_mask_<mode><v_int_equiv> (operands[0], operands[1],
						 operands[2], mask));
  DONE;
})

;; Patterns for AArch64 SIMD Intrinsics.

;; Lane extraction with sign extension to general purpose register.
(define_insn "*aarch64_get_lane_extend<GPI:mode><VDQQH:mode>"
  [(set (match_operand:GPI 0 "register_operand" "=r")
	(sign_extend:GPI
	  (vec_select:<VEL>
	    (match_operand:VDQQH 1 "register_operand" "w")
	    (parallel [(match_operand:SI 2 "immediate_operand" "i")]))))]
  "TARGET_SIMD"
  {
    operands[2] = endian_lane_rtx (<MODE>mode, INTVAL (operands[2]));
    return "smov\\t%<GPI:w>0, %1.<VDQQH:Vetype>[%2]";
  }
  [(set_attr "type" "neon_to_gp<q>")]
)

(define_insn "*aarch64_get_lane_zero_extendsi<mode>"
  [(set (match_operand:SI 0 "register_operand" "=r")
	(zero_extend:SI
	  (vec_select:<VEL>
	    (match_operand:VDQQH 1 "register_operand" "w")
	    (parallel [(match_operand:SI 2 "immediate_operand" "i")]))))]
  "TARGET_SIMD"
  {
    operands[2] = endian_lane_rtx (<MODE>mode, INTVAL (operands[2]));
    return "umov\\t%w0, %1.<Vetype>[%2]";
  }
  [(set_attr "type" "neon_to_gp<q>")]
)

;; Lane extraction of a value, neither sign nor zero extension
;; is guaranteed so upper bits should be considered undefined.
;; RTL uses GCC vector extension indices throughout so flip only for assembly.
(define_insn "aarch64_get_lane<mode>"
  [(set (match_operand:<VEL> 0 "aarch64_simd_nonimmediate_operand" "=r, w, Utv")
	(vec_select:<VEL>
	  (match_operand:VALL_F16 1 "register_operand" "w, w, w")
	  (parallel [(match_operand:SI 2 "immediate_operand" "i, i, i")])))]
  "TARGET_SIMD"
  {
    operands[2] = endian_lane_rtx (<MODE>mode, INTVAL (operands[2]));
    switch (which_alternative)
      {
	case 0:
	  return "umov\\t%<vwcore>0, %1.<Vetype>[%2]";
	case 1:
	  return "dup\\t%<Vetype>0, %1.<Vetype>[%2]";
	case 2:
	  return "st1\\t{%1.<Vetype>}[%2], %0";
	default:
	  gcc_unreachable ();
      }
  }
  [(set_attr "type" "neon_to_gp<q>, neon_dup<q>, neon_store1_one_lane<q>")]
)

;; In this insn, operand 1 should be low, and operand 2 the high part of the
;; dest vector.

(define_insn "*aarch64_combinez<mode>"
  [(set (match_operand:<VDBL> 0 "register_operand" "=w,w,w")
        (vec_concat:<VDBL>
	   (match_operand:VD_BHSI 1 "general_operand" "w,?r,m")
	   (match_operand:VD_BHSI 2 "aarch64_simd_imm_zero" "Dz,Dz,Dz")))]
  "TARGET_SIMD && !BYTES_BIG_ENDIAN"
  "@
   mov\\t%0.8b, %1.8b
   fmov\t%d0, %1
   ldr\\t%d0, %1"
  [(set_attr "type" "neon_move<q>, neon_from_gp, neon_load1_1reg")
   (set_attr "simd" "yes,*,yes")
   (set_attr "fp" "*,yes,*")]
)

(define_insn "*aarch64_combinez_be<mode>"
  [(set (match_operand:<VDBL> 0 "register_operand" "=w,w,w")
        (vec_concat:<VDBL>
	   (match_operand:VD_BHSI 2 "aarch64_simd_imm_zero" "Dz,Dz,Dz")
	   (match_operand:VD_BHSI 1 "general_operand" "w,?r,m")))]
  "TARGET_SIMD && BYTES_BIG_ENDIAN"
  "@
   mov\\t%0.8b, %1.8b
   fmov\t%d0, %1
   ldr\\t%d0, %1"
  [(set_attr "type" "neon_move<q>, neon_from_gp, neon_load1_1reg")
   (set_attr "simd" "yes,*,yes")
   (set_attr "fp" "*,yes,*")]
)

(define_expand "aarch64_combine<mode>"
  [(match_operand:<VDBL> 0 "register_operand")
   (match_operand:VDC 1 "register_operand")
   (match_operand:VDC 2 "register_operand")]
  "TARGET_SIMD"
{
  aarch64_split_simd_combine (operands[0], operands[1], operands[2]);

  DONE;
}
)

(define_expand "aarch64_simd_combine<mode>"
  [(match_operand:<VDBL> 0 "register_operand")
   (match_operand:VDC 1 "register_operand")
   (match_operand:VDC 2 "register_operand")]
  "TARGET_SIMD"
  {
    emit_insn (gen_move_lo_quad_<Vdbl> (operands[0], operands[1]));
    emit_insn (gen_move_hi_quad_<Vdbl> (operands[0], operands[2]));
    DONE;
  }
[(set_attr "type" "multiple")]
)

;; <su><addsub>l<q>.

(define_insn "aarch64_<ANY_EXTEND:su><ADDSUB:optab>l<mode>_hi_internal"
 [(set (match_operand:<VWIDE> 0 "register_operand" "=w")
       (ADDSUB:<VWIDE> (ANY_EXTEND:<VWIDE> (vec_select:<VHALF>
			   (match_operand:VQW 1 "register_operand" "w")
			   (match_operand:VQW 3 "vect_par_cnst_hi_half" "")))
		       (ANY_EXTEND:<VWIDE> (vec_select:<VHALF>
			   (match_operand:VQW 2 "register_operand" "w")
			   (match_dup 3)))))]
  "TARGET_SIMD"
  "<ANY_EXTEND:su><ADDSUB:optab>l2\t%0.<Vwtype>, %1.<Vtype>, %2.<Vtype>"
  [(set_attr "type" "neon_<ADDSUB:optab>_long")]
)

(define_insn "aarch64_<ANY_EXTEND:su><ADDSUB:optab>l<mode>_lo_internal"
 [(set (match_operand:<VWIDE> 0 "register_operand" "=w")
       (ADDSUB:<VWIDE> (ANY_EXTEND:<VWIDE> (vec_select:<VHALF>
                           (match_operand:VQW 1 "register_operand" "w")
                           (match_operand:VQW 3 "vect_par_cnst_lo_half" "")))
                       (ANY_EXTEND:<VWIDE> (vec_select:<VHALF>
                           (match_operand:VQW 2 "register_operand" "w")
                           (match_dup 3)))))]
  "TARGET_SIMD"
  "<ANY_EXTEND:su><ADDSUB:optab>l\t%0.<Vwtype>, %1.<Vhalftype>, %2.<Vhalftype>"
  [(set_attr "type" "neon_<ADDSUB:optab>_long")]
)


(define_expand "aarch64_saddl2<mode>"
  [(match_operand:<VWIDE> 0 "register_operand" "=w")
   (match_operand:VQW 1 "register_operand" "w")
   (match_operand:VQW 2 "register_operand" "w")]
  "TARGET_SIMD"
{
  rtx p = aarch64_simd_vect_par_cnst_half (<MODE>mode, <nunits>, true);
  emit_insn (gen_aarch64_saddl<mode>_hi_internal (operands[0], operands[1],
                                                  operands[2], p));
  DONE;
})

(define_expand "aarch64_uaddl2<mode>"
  [(match_operand:<VWIDE> 0 "register_operand" "=w")
   (match_operand:VQW 1 "register_operand" "w")
   (match_operand:VQW 2 "register_operand" "w")]
  "TARGET_SIMD"
{
  rtx p = aarch64_simd_vect_par_cnst_half (<MODE>mode, <nunits>, true);
  emit_insn (gen_aarch64_uaddl<mode>_hi_internal (operands[0], operands[1],
                                                  operands[2], p));
  DONE;
})

(define_expand "aarch64_ssubl2<mode>"
  [(match_operand:<VWIDE> 0 "register_operand" "=w")
   (match_operand:VQW 1 "register_operand" "w")
   (match_operand:VQW 2 "register_operand" "w")]
  "TARGET_SIMD"
{
  rtx p = aarch64_simd_vect_par_cnst_half (<MODE>mode, <nunits>, true);
  emit_insn (gen_aarch64_ssubl<mode>_hi_internal (operands[0], operands[1],
						operands[2], p));
  DONE;
})

(define_expand "aarch64_usubl2<mode>"
  [(match_operand:<VWIDE> 0 "register_operand" "=w")
   (match_operand:VQW 1 "register_operand" "w")
   (match_operand:VQW 2 "register_operand" "w")]
  "TARGET_SIMD"
{
  rtx p = aarch64_simd_vect_par_cnst_half (<MODE>mode, <nunits>, true);
  emit_insn (gen_aarch64_usubl<mode>_hi_internal (operands[0], operands[1],
						operands[2], p));
  DONE;
})

(define_insn "aarch64_<ANY_EXTEND:su><ADDSUB:optab>l<mode>"
 [(set (match_operand:<VWIDE> 0 "register_operand" "=w")
       (ADDSUB:<VWIDE> (ANY_EXTEND:<VWIDE>
			   (match_operand:VD_BHSI 1 "register_operand" "w"))
		       (ANY_EXTEND:<VWIDE>
			   (match_operand:VD_BHSI 2 "register_operand" "w"))))]
  "TARGET_SIMD"
  "<ANY_EXTEND:su><ADDSUB:optab>l\t%0.<Vwtype>, %1.<Vtype>, %2.<Vtype>"
  [(set_attr "type" "neon_<ADDSUB:optab>_long")]
)

;; <su><addsub>w<q>.

(define_expand "widen_ssum<mode>3"
  [(set (match_operand:<VDBLW> 0 "register_operand" "")
	(plus:<VDBLW> (sign_extend:<VDBLW> 
		        (match_operand:VQW 1 "register_operand" ""))
		      (match_operand:<VDBLW> 2 "register_operand" "")))]
  "TARGET_SIMD"
  {
    rtx p = aarch64_simd_vect_par_cnst_half (<MODE>mode, <nunits>, false);
    rtx temp = gen_reg_rtx (GET_MODE (operands[0]));

    emit_insn (gen_aarch64_saddw<mode>_internal (temp, operands[2],
						operands[1], p));
    emit_insn (gen_aarch64_saddw2<mode> (operands[0], temp, operands[1]));
    DONE;
  }
)

(define_expand "widen_ssum<mode>3"
  [(set (match_operand:<VWIDE> 0 "register_operand" "")
	(plus:<VWIDE> (sign_extend:<VWIDE>
		        (match_operand:VD_BHSI 1 "register_operand" ""))
		      (match_operand:<VWIDE> 2 "register_operand" "")))]
  "TARGET_SIMD"
{
  emit_insn (gen_aarch64_saddw<mode> (operands[0], operands[2], operands[1]));
  DONE;
})

(define_expand "widen_usum<mode>3"
  [(set (match_operand:<VDBLW> 0 "register_operand" "")
	(plus:<VDBLW> (zero_extend:<VDBLW> 
		        (match_operand:VQW 1 "register_operand" ""))
		      (match_operand:<VDBLW> 2 "register_operand" "")))]
  "TARGET_SIMD"
  {
    rtx p = aarch64_simd_vect_par_cnst_half (<MODE>mode, <nunits>, false);
    rtx temp = gen_reg_rtx (GET_MODE (operands[0]));

    emit_insn (gen_aarch64_uaddw<mode>_internal (temp, operands[2],
						 operands[1], p));
    emit_insn (gen_aarch64_uaddw2<mode> (operands[0], temp, operands[1]));
    DONE;
  }
)

(define_expand "widen_usum<mode>3"
  [(set (match_operand:<VWIDE> 0 "register_operand" "")
	(plus:<VWIDE> (zero_extend:<VWIDE>
		        (match_operand:VD_BHSI 1 "register_operand" ""))
		      (match_operand:<VWIDE> 2 "register_operand" "")))]
  "TARGET_SIMD"
{
  emit_insn (gen_aarch64_uaddw<mode> (operands[0], operands[2], operands[1]));
  DONE;
})

(define_insn "aarch64_<ANY_EXTEND:su><ADDSUB:optab>w<mode>"
  [(set (match_operand:<VWIDE> 0 "register_operand" "=w")
        (ADDSUB:<VWIDE> (match_operand:<VWIDE> 1 "register_operand" "w")
			(ANY_EXTEND:<VWIDE>
			  (match_operand:VD_BHSI 2 "register_operand" "w"))))]
  "TARGET_SIMD"
  "<ANY_EXTEND:su><ADDSUB:optab>w\\t%0.<Vwtype>, %1.<Vwtype>, %2.<Vtype>"
  [(set_attr "type" "neon_<ADDSUB:optab>_widen")]
)

(define_insn "aarch64_<ANY_EXTEND:su><ADDSUB:optab>w<mode>_internal"
  [(set (match_operand:<VWIDE> 0 "register_operand" "=w")
        (ADDSUB:<VWIDE> (match_operand:<VWIDE> 1 "register_operand" "w")
			(ANY_EXTEND:<VWIDE>
			  (vec_select:<VHALF>
			   (match_operand:VQW 2 "register_operand" "w")
			   (match_operand:VQW 3 "vect_par_cnst_lo_half" "")))))]
  "TARGET_SIMD"
  "<ANY_EXTEND:su><ADDSUB:optab>w\\t%0.<Vwtype>, %1.<Vwtype>, %2.<Vhalftype>"
  [(set_attr "type" "neon_<ADDSUB:optab>_widen")]
)

(define_insn "aarch64_<ANY_EXTEND:su><ADDSUB:optab>w2<mode>_internal"
  [(set (match_operand:<VWIDE> 0 "register_operand" "=w")
        (ADDSUB:<VWIDE> (match_operand:<VWIDE> 1 "register_operand" "w")
			(ANY_EXTEND:<VWIDE>
			  (vec_select:<VHALF>
			   (match_operand:VQW 2 "register_operand" "w")
			   (match_operand:VQW 3 "vect_par_cnst_hi_half" "")))))]
  "TARGET_SIMD"
  "<ANY_EXTEND:su><ADDSUB:optab>w2\\t%0.<Vwtype>, %1.<Vwtype>, %2.<Vtype>"
  [(set_attr "type" "neon_<ADDSUB:optab>_widen")]
)

(define_expand "aarch64_saddw2<mode>"
  [(match_operand:<VWIDE> 0 "register_operand" "=w")
   (match_operand:<VWIDE> 1 "register_operand" "w")
   (match_operand:VQW 2 "register_operand" "w")]
  "TARGET_SIMD"
{
  rtx p = aarch64_simd_vect_par_cnst_half (<MODE>mode, <nunits>, true);
  emit_insn (gen_aarch64_saddw2<mode>_internal (operands[0], operands[1],
						operands[2], p));
  DONE;
})

(define_expand "aarch64_uaddw2<mode>"
  [(match_operand:<VWIDE> 0 "register_operand" "=w")
   (match_operand:<VWIDE> 1 "register_operand" "w")
   (match_operand:VQW 2 "register_operand" "w")]
  "TARGET_SIMD"
{
  rtx p = aarch64_simd_vect_par_cnst_half (<MODE>mode, <nunits>, true);
  emit_insn (gen_aarch64_uaddw2<mode>_internal (operands[0], operands[1],
						operands[2], p));
  DONE;
})


(define_expand "aarch64_ssubw2<mode>"
  [(match_operand:<VWIDE> 0 "register_operand" "=w")
   (match_operand:<VWIDE> 1 "register_operand" "w")
   (match_operand:VQW 2 "register_operand" "w")]
  "TARGET_SIMD"
{
  rtx p = aarch64_simd_vect_par_cnst_half (<MODE>mode, <nunits>, true);
  emit_insn (gen_aarch64_ssubw2<mode>_internal (operands[0], operands[1],
						operands[2], p));
  DONE;
})

(define_expand "aarch64_usubw2<mode>"
  [(match_operand:<VWIDE> 0 "register_operand" "=w")
   (match_operand:<VWIDE> 1 "register_operand" "w")
   (match_operand:VQW 2 "register_operand" "w")]
  "TARGET_SIMD"
{
  rtx p = aarch64_simd_vect_par_cnst_half (<MODE>mode, <nunits>, true);
  emit_insn (gen_aarch64_usubw2<mode>_internal (operands[0], operands[1],
						operands[2], p));
  DONE;
})

;; <su><r>h<addsub>.

(define_insn "aarch64_<sur>h<addsub><mode>"
  [(set (match_operand:VDQ_BHSI 0 "register_operand" "=w")
        (unspec:VDQ_BHSI [(match_operand:VDQ_BHSI 1 "register_operand" "w")
		      (match_operand:VDQ_BHSI 2 "register_operand" "w")]
		     HADDSUB))]
  "TARGET_SIMD"
  "<sur>h<addsub>\\t%0.<Vtype>, %1.<Vtype>, %2.<Vtype>"
  [(set_attr "type" "neon_<addsub>_halve<q>")]
)

;; <r><addsub>hn<q>.

(define_insn "aarch64_<sur><addsub>hn<mode>"
  [(set (match_operand:<VNARROWQ> 0 "register_operand" "=w")
        (unspec:<VNARROWQ> [(match_operand:VQN 1 "register_operand" "w")
			    (match_operand:VQN 2 "register_operand" "w")]
                           ADDSUBHN))]
  "TARGET_SIMD"
  "<sur><addsub>hn\\t%0.<Vntype>, %1.<Vtype>, %2.<Vtype>"
  [(set_attr "type" "neon_<addsub>_halve_narrow_q")]
)

(define_insn "aarch64_<sur><addsub>hn2<mode>"
  [(set (match_operand:<VNARROWQ2> 0 "register_operand" "=w")
        (unspec:<VNARROWQ2> [(match_operand:<VNARROWQ> 1 "register_operand" "0")
			     (match_operand:VQN 2 "register_operand" "w")
			     (match_operand:VQN 3 "register_operand" "w")]
                            ADDSUBHN2))]
  "TARGET_SIMD"
  "<sur><addsub>hn2\\t%0.<V2ntype>, %2.<Vtype>, %3.<Vtype>"
  [(set_attr "type" "neon_<addsub>_halve_narrow_q")]
)

;; pmul.

(define_insn "aarch64_pmul<mode>"
  [(set (match_operand:VB 0 "register_operand" "=w")
        (unspec:VB [(match_operand:VB 1 "register_operand" "w")
		    (match_operand:VB 2 "register_operand" "w")]
		   UNSPEC_PMUL))]
 "TARGET_SIMD"
 "pmul\\t%0.<Vtype>, %1.<Vtype>, %2.<Vtype>"
  [(set_attr "type" "neon_mul_<Vetype><q>")]
)

;; fmulx.

(define_insn "aarch64_fmulx<mode>"
  [(set (match_operand:VHSDF_HSDF 0 "register_operand" "=w")
	(unspec:VHSDF_HSDF
	  [(match_operand:VHSDF_HSDF 1 "register_operand" "w")
	   (match_operand:VHSDF_HSDF 2 "register_operand" "w")]
	   UNSPEC_FMULX))]
 "TARGET_SIMD"
 "fmulx\t%<v>0<Vmtype>, %<v>1<Vmtype>, %<v>2<Vmtype>"
 [(set_attr "type" "neon_fp_mul_<stype>")]
)

;; vmulxq_lane_f32, and vmulx_laneq_f32

(define_insn "*aarch64_mulx_elt_<vswap_width_name><mode>"
  [(set (match_operand:VDQSF 0 "register_operand" "=w")
	(unspec:VDQSF
	 [(match_operand:VDQSF 1 "register_operand" "w")
	  (vec_duplicate:VDQSF
	   (vec_select:<VEL>
	    (match_operand:<VSWAP_WIDTH> 2 "register_operand" "w")
	    (parallel [(match_operand:SI 3 "immediate_operand" "i")])))]
	 UNSPEC_FMULX))]
  "TARGET_SIMD"
  {
    operands[3] = endian_lane_rtx (<VSWAP_WIDTH>mode, INTVAL (operands[3]));
    return "fmulx\t%<v>0<Vmtype>, %<v>1<Vmtype>, %2.<Vetype>[%3]";
  }
  [(set_attr "type" "neon_fp_mul_<Vetype>_scalar<q>")]
)

;; vmulxq_laneq_f32, vmulxq_laneq_f64, vmulx_lane_f32

(define_insn "*aarch64_mulx_elt<mode>"
  [(set (match_operand:VDQF 0 "register_operand" "=w")
	(unspec:VDQF
	 [(match_operand:VDQF 1 "register_operand" "w")
	  (vec_duplicate:VDQF
	   (vec_select:<VEL>
	    (match_operand:VDQF 2 "register_operand" "w")
	    (parallel [(match_operand:SI 3 "immediate_operand" "i")])))]
	 UNSPEC_FMULX))]
  "TARGET_SIMD"
  {
    operands[3] = endian_lane_rtx (<MODE>mode, INTVAL (operands[3]));
    return "fmulx\t%<v>0<Vmtype>, %<v>1<Vmtype>, %2.<Vetype>[%3]";
  }
  [(set_attr "type" "neon_fp_mul_<Vetype><q>")]
)

;; vmulxq_lane

(define_insn "*aarch64_mulx_elt_from_dup<mode>"
  [(set (match_operand:VHSDF 0 "register_operand" "=w")
	(unspec:VHSDF
	 [(match_operand:VHSDF 1 "register_operand" "w")
	  (vec_duplicate:VHSDF
	    (match_operand:<VEL> 2 "register_operand" "<h_con>"))]
	 UNSPEC_FMULX))]
  "TARGET_SIMD"
  "fmulx\t%0.<Vtype>, %1.<Vtype>, %2.<Vetype>[0]";
  [(set_attr "type" "neon<fp>_mul_<stype>_scalar<q>")]
)

;; vmulxs_lane_f32, vmulxs_laneq_f32
;; vmulxd_lane_f64 ==  vmulx_lane_f64
;; vmulxd_laneq_f64 == vmulx_laneq_f64

(define_insn "*aarch64_vgetfmulx<mode>"
  [(set (match_operand:<VEL> 0 "register_operand" "=w")
	(unspec:<VEL>
	 [(match_operand:<VEL> 1 "register_operand" "w")
	  (vec_select:<VEL>
	   (match_operand:VDQF 2 "register_operand" "w")
	    (parallel [(match_operand:SI 3 "immediate_operand" "i")]))]
	 UNSPEC_FMULX))]
  "TARGET_SIMD"
  {
    operands[3] = endian_lane_rtx (<MODE>mode, INTVAL (operands[3]));
    return "fmulx\t%<Vetype>0, %<Vetype>1, %2.<Vetype>[%3]";
  }
  [(set_attr "type" "fmul<Vetype>")]
)
;; <su>q<addsub>

(define_insn "aarch64_<su_optab><optab><mode>"
  [(set (match_operand:VSDQ_I 0 "register_operand" "=w")
	(BINQOPS:VSDQ_I (match_operand:VSDQ_I 1 "register_operand" "w")
			  (match_operand:VSDQ_I 2 "register_operand" "w")))]
  "TARGET_SIMD"
  "<su_optab><optab>\\t%<v>0<Vmtype>, %<v>1<Vmtype>, %<v>2<Vmtype>"
  [(set_attr "type" "neon_<optab><q>")]
)

;; suqadd and usqadd

(define_insn "aarch64_<sur>qadd<mode>"
  [(set (match_operand:VSDQ_I 0 "register_operand" "=w")
	(unspec:VSDQ_I [(match_operand:VSDQ_I 1 "register_operand" "0")
			(match_operand:VSDQ_I 2 "register_operand" "w")]
		       USSUQADD))]
  "TARGET_SIMD"
  "<sur>qadd\\t%<v>0<Vmtype>, %<v>2<Vmtype>"
  [(set_attr "type" "neon_qadd<q>")]
)

;; sqmovun

(define_insn "aarch64_sqmovun<mode>"
  [(set (match_operand:<VNARROWQ> 0 "register_operand" "=w")
	(unspec:<VNARROWQ> [(match_operand:VSQN_HSDI 1 "register_operand" "w")]
                            UNSPEC_SQXTUN))]
   "TARGET_SIMD"
   "sqxtun\\t%<vn2>0<Vmntype>, %<v>1<Vmtype>"
   [(set_attr "type" "neon_sat_shift_imm_narrow_q")]
)

;; sqmovn and uqmovn

(define_insn "aarch64_<sur>qmovn<mode>"
  [(set (match_operand:<VNARROWQ> 0 "register_operand" "=w")
	(unspec:<VNARROWQ> [(match_operand:VSQN_HSDI 1 "register_operand" "w")]
                            SUQMOVN))]
  "TARGET_SIMD"
  "<sur>qxtn\\t%<vn2>0<Vmntype>, %<v>1<Vmtype>"
   [(set_attr "type" "neon_sat_shift_imm_narrow_q")]
)

;; <su>q<absneg>

(define_insn "aarch64_s<optab><mode>"
  [(set (match_operand:VSDQ_I 0 "register_operand" "=w")
	(UNQOPS:VSDQ_I
	  (match_operand:VSDQ_I 1 "register_operand" "w")))]
  "TARGET_SIMD"
  "s<optab>\\t%<v>0<Vmtype>, %<v>1<Vmtype>"
  [(set_attr "type" "neon_<optab><q>")]
)

;; sq<r>dmulh.

(define_insn "aarch64_sq<r>dmulh<mode>"
  [(set (match_operand:VSDQ_HSI 0 "register_operand" "=w")
	(unspec:VSDQ_HSI
	  [(match_operand:VSDQ_HSI 1 "register_operand" "w")
	   (match_operand:VSDQ_HSI 2 "register_operand" "w")]
	 VQDMULH))]
  "TARGET_SIMD"
  "sq<r>dmulh\\t%<v>0<Vmtype>, %<v>1<Vmtype>, %<v>2<Vmtype>"
  [(set_attr "type" "neon_sat_mul_<Vetype><q>")]
)

;; sq<r>dmulh_lane

(define_insn "aarch64_sq<r>dmulh_lane<mode>"
  [(set (match_operand:VDQHS 0 "register_operand" "=w")
        (unspec:VDQHS
	  [(match_operand:VDQHS 1 "register_operand" "w")
           (vec_select:<VEL>
             (match_operand:<VCOND> 2 "register_operand" "<vwx>")
             (parallel [(match_operand:SI 3 "immediate_operand" "i")]))]
	 VQDMULH))]
  "TARGET_SIMD"
  "*
   operands[3] = endian_lane_rtx (<VCOND>mode, INTVAL (operands[3]));
   return \"sq<r>dmulh\\t%0.<Vtype>, %1.<Vtype>, %2.<Vetype>[%3]\";"
  [(set_attr "type" "neon_sat_mul_<Vetype>_scalar<q>")]
)

(define_insn "aarch64_sq<r>dmulh_laneq<mode>"
  [(set (match_operand:VDQHS 0 "register_operand" "=w")
        (unspec:VDQHS
	  [(match_operand:VDQHS 1 "register_operand" "w")
           (vec_select:<VEL>
             (match_operand:<VCONQ> 2 "register_operand" "<vwx>")
             (parallel [(match_operand:SI 3 "immediate_operand" "i")]))]
	 VQDMULH))]
  "TARGET_SIMD"
  "*
   operands[3] = endian_lane_rtx (<VCONQ>mode, INTVAL (operands[3]));
   return \"sq<r>dmulh\\t%0.<Vtype>, %1.<Vtype>, %2.<Vetype>[%3]\";"
  [(set_attr "type" "neon_sat_mul_<Vetype>_scalar<q>")]
)

(define_insn "aarch64_sq<r>dmulh_lane<mode>"
  [(set (match_operand:SD_HSI 0 "register_operand" "=w")
        (unspec:SD_HSI
	  [(match_operand:SD_HSI 1 "register_operand" "w")
           (vec_select:<VEL>
             (match_operand:<VCOND> 2 "register_operand" "<vwx>")
             (parallel [(match_operand:SI 3 "immediate_operand" "i")]))]
	 VQDMULH))]
  "TARGET_SIMD"
  "*
   operands[3] = endian_lane_rtx (<VCOND>mode, INTVAL (operands[3]));
   return \"sq<r>dmulh\\t%<v>0, %<v>1, %2.<v>[%3]\";"
  [(set_attr "type" "neon_sat_mul_<Vetype>_scalar<q>")]
)

(define_insn "aarch64_sq<r>dmulh_laneq<mode>"
  [(set (match_operand:SD_HSI 0 "register_operand" "=w")
        (unspec:SD_HSI
	  [(match_operand:SD_HSI 1 "register_operand" "w")
           (vec_select:<VEL>
             (match_operand:<VCONQ> 2 "register_operand" "<vwx>")
             (parallel [(match_operand:SI 3 "immediate_operand" "i")]))]
	 VQDMULH))]
  "TARGET_SIMD"
  "*
   operands[3] = endian_lane_rtx (<VCONQ>mode, INTVAL (operands[3]));
   return \"sq<r>dmulh\\t%<v>0, %<v>1, %2.<v>[%3]\";"
  [(set_attr "type" "neon_sat_mul_<Vetype>_scalar<q>")]
)

;; sqrdml[as]h.

(define_insn "aarch64_sqrdml<SQRDMLH_AS:rdma_as>h<mode>"
  [(set (match_operand:VSDQ_HSI 0 "register_operand" "=w")
	(unspec:VSDQ_HSI
	  [(match_operand:VSDQ_HSI 1 "register_operand" "0")
	   (match_operand:VSDQ_HSI 2 "register_operand" "w")
	   (match_operand:VSDQ_HSI 3 "register_operand" "w")]
	  SQRDMLH_AS))]
   "TARGET_SIMD_RDMA"
   "sqrdml<SQRDMLH_AS:rdma_as>h\\t%<v>0<Vmtype>, %<v>2<Vmtype>, %<v>3<Vmtype>"
   [(set_attr "type" "neon_sat_mla_<Vetype>_long")]
)

;; sqrdml[as]h_lane.

(define_insn "aarch64_sqrdml<SQRDMLH_AS:rdma_as>h_lane<mode>"
  [(set (match_operand:VDQHS 0 "register_operand" "=w")
	(unspec:VDQHS
	  [(match_operand:VDQHS 1 "register_operand" "0")
	   (match_operand:VDQHS 2 "register_operand" "w")
	   (vec_select:<VEL>
	     (match_operand:<VCOND> 3 "register_operand" "<vwx>")
	     (parallel [(match_operand:SI 4 "immediate_operand" "i")]))]
	  SQRDMLH_AS))]
   "TARGET_SIMD_RDMA"
   {
     operands[4] = endian_lane_rtx (<VCOND>mode, INTVAL (operands[4]));
     return
      "sqrdml<SQRDMLH_AS:rdma_as>h\\t%0.<Vtype>, %2.<Vtype>, %3.<Vetype>[%4]";
   }
   [(set_attr "type" "neon_sat_mla_<Vetype>_scalar_long")]
)

(define_insn "aarch64_sqrdml<SQRDMLH_AS:rdma_as>h_lane<mode>"
  [(set (match_operand:SD_HSI 0 "register_operand" "=w")
	(unspec:SD_HSI
	  [(match_operand:SD_HSI 1 "register_operand" "0")
	   (match_operand:SD_HSI 2 "register_operand" "w")
	   (vec_select:<VEL>
	     (match_operand:<VCOND> 3 "register_operand" "<vwx>")
	     (parallel [(match_operand:SI 4 "immediate_operand" "i")]))]
	  SQRDMLH_AS))]
   "TARGET_SIMD_RDMA"
   {
     operands[4] = endian_lane_rtx (<VCOND>mode, INTVAL (operands[4]));
     return
      "sqrdml<SQRDMLH_AS:rdma_as>h\\t%<v>0, %<v>2, %3.<Vetype>[%4]";
   }
   [(set_attr "type" "neon_sat_mla_<Vetype>_scalar_long")]
)

;; sqrdml[as]h_laneq.

(define_insn "aarch64_sqrdml<SQRDMLH_AS:rdma_as>h_laneq<mode>"
  [(set (match_operand:VDQHS 0 "register_operand" "=w")
	(unspec:VDQHS
	  [(match_operand:VDQHS 1 "register_operand" "0")
	   (match_operand:VDQHS 2 "register_operand" "w")
	   (vec_select:<VEL>
	     (match_operand:<VCONQ> 3 "register_operand" "<vwx>")
	     (parallel [(match_operand:SI 4 "immediate_operand" "i")]))]
	  SQRDMLH_AS))]
   "TARGET_SIMD_RDMA"
   {
     operands[4] = endian_lane_rtx (<VCONQ>mode, INTVAL (operands[4]));
     return
      "sqrdml<SQRDMLH_AS:rdma_as>h\\t%0.<Vtype>, %2.<Vtype>, %3.<Vetype>[%4]";
   }
   [(set_attr "type" "neon_sat_mla_<Vetype>_scalar_long")]
)

(define_insn "aarch64_sqrdml<SQRDMLH_AS:rdma_as>h_laneq<mode>"
  [(set (match_operand:SD_HSI 0 "register_operand" "=w")
	(unspec:SD_HSI
	  [(match_operand:SD_HSI 1 "register_operand" "0")
	   (match_operand:SD_HSI 2 "register_operand" "w")
	   (vec_select:<VEL>
	     (match_operand:<VCONQ> 3 "register_operand" "<vwx>")
	     (parallel [(match_operand:SI 4 "immediate_operand" "i")]))]
	  SQRDMLH_AS))]
   "TARGET_SIMD_RDMA"
   {
     operands[4] = endian_lane_rtx (<VCONQ>mode, INTVAL (operands[4]));
     return
      "sqrdml<SQRDMLH_AS:rdma_as>h\\t%<v>0, %<v>2, %3.<v>[%4]";
   }
   [(set_attr "type" "neon_sat_mla_<Vetype>_scalar_long")]
)

;; vqdml[sa]l

(define_insn "aarch64_sqdml<SBINQOPS:as>l<mode>"
  [(set (match_operand:<VWIDE> 0 "register_operand" "=w")
        (SBINQOPS:<VWIDE>
	  (match_operand:<VWIDE> 1 "register_operand" "0")
	  (ss_ashift:<VWIDE>
	      (mult:<VWIDE>
		(sign_extend:<VWIDE>
		      (match_operand:VSD_HSI 2 "register_operand" "w"))
		(sign_extend:<VWIDE>
		      (match_operand:VSD_HSI 3 "register_operand" "w")))
	      (const_int 1))))]
  "TARGET_SIMD"
  "sqdml<SBINQOPS:as>l\\t%<vw2>0<Vmwtype>, %<v>2<Vmtype>, %<v>3<Vmtype>"
  [(set_attr "type" "neon_sat_mla_<Vetype>_long")]
)

;; vqdml[sa]l_lane

(define_insn "aarch64_sqdml<SBINQOPS:as>l_lane<mode>"
  [(set (match_operand:<VWIDE> 0 "register_operand" "=w")
        (SBINQOPS:<VWIDE>
	  (match_operand:<VWIDE> 1 "register_operand" "0")
	  (ss_ashift:<VWIDE>
	    (mult:<VWIDE>
	      (sign_extend:<VWIDE>
		(match_operand:VD_HSI 2 "register_operand" "w"))
	      (sign_extend:<VWIDE>
		(vec_duplicate:VD_HSI
		  (vec_select:<VEL>
		    (match_operand:<VCOND> 3 "register_operand" "<vwx>")
		    (parallel [(match_operand:SI 4 "immediate_operand" "i")])))
              ))
	    (const_int 1))))]
  "TARGET_SIMD"
  {
    operands[4] = endian_lane_rtx (<VCOND>mode, INTVAL (operands[4]));
    return
      "sqdml<SBINQOPS:as>l\\t%<vw2>0<Vmwtype>, %<v>2<Vmtype>, %3.<Vetype>[%4]";
  }
  [(set_attr "type" "neon_sat_mla_<Vetype>_scalar_long")]
)

(define_insn "aarch64_sqdml<SBINQOPS:as>l_laneq<mode>"
  [(set (match_operand:<VWIDE> 0 "register_operand" "=w")
        (SBINQOPS:<VWIDE>
	  (match_operand:<VWIDE> 1 "register_operand" "0")
	  (ss_ashift:<VWIDE>
	    (mult:<VWIDE>
	      (sign_extend:<VWIDE>
		(match_operand:VD_HSI 2 "register_operand" "w"))
	      (sign_extend:<VWIDE>
		(vec_duplicate:VD_HSI
		  (vec_select:<VEL>
		    (match_operand:<VCONQ> 3 "register_operand" "<vwx>")
		    (parallel [(match_operand:SI 4 "immediate_operand" "i")])))
              ))
	    (const_int 1))))]
  "TARGET_SIMD"
  {
    operands[4] = endian_lane_rtx (<VCONQ>mode, INTVAL (operands[4]));
    return
      "sqdml<SBINQOPS:as>l\\t%<vw2>0<Vmwtype>, %<v>2<Vmtype>, %3.<Vetype>[%4]";
  }
  [(set_attr "type" "neon_sat_mla_<Vetype>_scalar_long")]
)

(define_insn "aarch64_sqdml<SBINQOPS:as>l_lane<mode>"
  [(set (match_operand:<VWIDE> 0 "register_operand" "=w")
        (SBINQOPS:<VWIDE>
	  (match_operand:<VWIDE> 1 "register_operand" "0")
	  (ss_ashift:<VWIDE>
	    (mult:<VWIDE>
	      (sign_extend:<VWIDE>
		(match_operand:SD_HSI 2 "register_operand" "w"))
	      (sign_extend:<VWIDE>
		(vec_select:<VEL>
		  (match_operand:<VCOND> 3 "register_operand" "<vwx>")
		  (parallel [(match_operand:SI 4 "immediate_operand" "i")])))
              )
	    (const_int 1))))]
  "TARGET_SIMD"
  {
    operands[4] = endian_lane_rtx (<VCOND>mode, INTVAL (operands[4]));
    return
      "sqdml<SBINQOPS:as>l\\t%<vw2>0<Vmwtype>, %<v>2<Vmtype>, %3.<Vetype>[%4]";
  }
  [(set_attr "type" "neon_sat_mla_<Vetype>_scalar_long")]
)

(define_insn "aarch64_sqdml<SBINQOPS:as>l_laneq<mode>"
  [(set (match_operand:<VWIDE> 0 "register_operand" "=w")
        (SBINQOPS:<VWIDE>
	  (match_operand:<VWIDE> 1 "register_operand" "0")
	  (ss_ashift:<VWIDE>
	    (mult:<VWIDE>
	      (sign_extend:<VWIDE>
		(match_operand:SD_HSI 2 "register_operand" "w"))
	      (sign_extend:<VWIDE>
		(vec_select:<VEL>
		  (match_operand:<VCONQ> 3 "register_operand" "<vwx>")
		  (parallel [(match_operand:SI 4 "immediate_operand" "i")])))
              )
	    (const_int 1))))]
  "TARGET_SIMD"
  {
    operands[4] = endian_lane_rtx (<VCONQ>mode, INTVAL (operands[4]));
    return
      "sqdml<SBINQOPS:as>l\\t%<vw2>0<Vmwtype>, %<v>2<Vmtype>, %3.<Vetype>[%4]";
  }
  [(set_attr "type" "neon_sat_mla_<Vetype>_scalar_long")]
)

;; vqdml[sa]l_n

(define_insn "aarch64_sqdml<SBINQOPS:as>l_n<mode>"
  [(set (match_operand:<VWIDE> 0 "register_operand" "=w")
        (SBINQOPS:<VWIDE>
	  (match_operand:<VWIDE> 1 "register_operand" "0")
	  (ss_ashift:<VWIDE>
	      (mult:<VWIDE>
		(sign_extend:<VWIDE>
		      (match_operand:VD_HSI 2 "register_operand" "w"))
		(sign_extend:<VWIDE>
		  (vec_duplicate:VD_HSI
		    (match_operand:<VEL> 3 "register_operand" "<vwx>"))))
	      (const_int 1))))]
  "TARGET_SIMD"
  "sqdml<SBINQOPS:as>l\\t%<vw2>0<Vmwtype>, %<v>2<Vmtype>, %3.<Vetype>[0]"
  [(set_attr "type" "neon_sat_mla_<Vetype>_scalar_long")]
)

;; sqdml[as]l2

(define_insn "aarch64_sqdml<SBINQOPS:as>l2<mode>_internal"
  [(set (match_operand:<VWIDE> 0 "register_operand" "=w")
        (SBINQOPS:<VWIDE>
         (match_operand:<VWIDE> 1 "register_operand" "0")
         (ss_ashift:<VWIDE>
             (mult:<VWIDE>
               (sign_extend:<VWIDE>
                 (vec_select:<VHALF>
                     (match_operand:VQ_HSI 2 "register_operand" "w")
                     (match_operand:VQ_HSI 4 "vect_par_cnst_hi_half" "")))
               (sign_extend:<VWIDE>
                 (vec_select:<VHALF>
                     (match_operand:VQ_HSI 3 "register_operand" "w")
                     (match_dup 4))))
             (const_int 1))))]
  "TARGET_SIMD"
  "sqdml<SBINQOPS:as>l2\\t%<vw2>0<Vmwtype>, %<v>2<Vmtype>, %<v>3<Vmtype>"
  [(set_attr "type" "neon_sat_mla_<Vetype>_scalar_long")]
)

(define_expand "aarch64_sqdmlal2<mode>"
  [(match_operand:<VWIDE> 0 "register_operand" "=w")
   (match_operand:<VWIDE> 1 "register_operand" "w")
   (match_operand:VQ_HSI 2 "register_operand" "w")
   (match_operand:VQ_HSI 3 "register_operand" "w")]
  "TARGET_SIMD"
{
  rtx p = aarch64_simd_vect_par_cnst_half (<MODE>mode, <nunits>, true);
  emit_insn (gen_aarch64_sqdmlal2<mode>_internal (operands[0], operands[1],
						  operands[2], operands[3], p));
  DONE;
})

(define_expand "aarch64_sqdmlsl2<mode>"
  [(match_operand:<VWIDE> 0 "register_operand" "=w")
   (match_operand:<VWIDE> 1 "register_operand" "w")
   (match_operand:VQ_HSI 2 "register_operand" "w")
   (match_operand:VQ_HSI 3 "register_operand" "w")]
  "TARGET_SIMD"
{
  rtx p = aarch64_simd_vect_par_cnst_half (<MODE>mode, <nunits>, true);
  emit_insn (gen_aarch64_sqdmlsl2<mode>_internal (operands[0], operands[1],
						  operands[2], operands[3], p));
  DONE;
})

;; vqdml[sa]l2_lane

(define_insn "aarch64_sqdml<SBINQOPS:as>l2_lane<mode>_internal"
  [(set (match_operand:<VWIDE> 0 "register_operand" "=w")
        (SBINQOPS:<VWIDE>
	  (match_operand:<VWIDE> 1 "register_operand" "0")
	  (ss_ashift:<VWIDE>
	      (mult:<VWIDE>
		(sign_extend:<VWIDE>
                  (vec_select:<VHALF>
                    (match_operand:VQ_HSI 2 "register_operand" "w")
                    (match_operand:VQ_HSI 5 "vect_par_cnst_hi_half" "")))
		(sign_extend:<VWIDE>
                  (vec_duplicate:<VHALF>
		    (vec_select:<VEL>
		      (match_operand:<VCOND> 3 "register_operand" "<vwx>")
		      (parallel [(match_operand:SI 4 "immediate_operand" "i")])
		    ))))
	      (const_int 1))))]
  "TARGET_SIMD"
  {
    operands[4] = endian_lane_rtx (<VCOND>mode, INTVAL (operands[4]));
    return
     "sqdml<SBINQOPS:as>l2\\t%<vw2>0<Vmwtype>, %<v>2<Vmtype>, %3.<Vetype>[%4]";
  }
  [(set_attr "type" "neon_sat_mla_<Vetype>_scalar_long")]
)

(define_insn "aarch64_sqdml<SBINQOPS:as>l2_laneq<mode>_internal"
  [(set (match_operand:<VWIDE> 0 "register_operand" "=w")
        (SBINQOPS:<VWIDE>
	  (match_operand:<VWIDE> 1 "register_operand" "0")
	  (ss_ashift:<VWIDE>
	      (mult:<VWIDE>
		(sign_extend:<VWIDE>
                  (vec_select:<VHALF>
                    (match_operand:VQ_HSI 2 "register_operand" "w")
                    (match_operand:VQ_HSI 5 "vect_par_cnst_hi_half" "")))
		(sign_extend:<VWIDE>
                  (vec_duplicate:<VHALF>
		    (vec_select:<VEL>
		      (match_operand:<VCONQ> 3 "register_operand" "<vwx>")
		      (parallel [(match_operand:SI 4 "immediate_operand" "i")])
		    ))))
	      (const_int 1))))]
  "TARGET_SIMD"
  {
    operands[4] = endian_lane_rtx (<VCONQ>mode, INTVAL (operands[4]));
    return
     "sqdml<SBINQOPS:as>l2\\t%<vw2>0<Vmwtype>, %<v>2<Vmtype>, %3.<Vetype>[%4]";
  }
  [(set_attr "type" "neon_sat_mla_<Vetype>_scalar_long")]
)

(define_expand "aarch64_sqdmlal2_lane<mode>"
  [(match_operand:<VWIDE> 0 "register_operand" "=w")
   (match_operand:<VWIDE> 1 "register_operand" "w")
   (match_operand:VQ_HSI 2 "register_operand" "w")
   (match_operand:<VCOND> 3 "register_operand" "<vwx>")
   (match_operand:SI 4 "immediate_operand" "i")]
  "TARGET_SIMD"
{
  rtx p = aarch64_simd_vect_par_cnst_half (<MODE>mode, <nunits>, true);
  emit_insn (gen_aarch64_sqdmlal2_lane<mode>_internal (operands[0], operands[1],
						       operands[2], operands[3],
						       operands[4], p));
  DONE;
})

(define_expand "aarch64_sqdmlal2_laneq<mode>"
  [(match_operand:<VWIDE> 0 "register_operand" "=w")
   (match_operand:<VWIDE> 1 "register_operand" "w")
   (match_operand:VQ_HSI 2 "register_operand" "w")
   (match_operand:<VCONQ> 3 "register_operand" "<vwx>")
   (match_operand:SI 4 "immediate_operand" "i")]
  "TARGET_SIMD"
{
  rtx p = aarch64_simd_vect_par_cnst_half (<MODE>mode, <nunits>, true);
  emit_insn (gen_aarch64_sqdmlal2_laneq<mode>_internal (operands[0], operands[1],
						       operands[2], operands[3],
						       operands[4], p));
  DONE;
})

(define_expand "aarch64_sqdmlsl2_lane<mode>"
  [(match_operand:<VWIDE> 0 "register_operand" "=w")
   (match_operand:<VWIDE> 1 "register_operand" "w")
   (match_operand:VQ_HSI 2 "register_operand" "w")
   (match_operand:<VCOND> 3 "register_operand" "<vwx>")
   (match_operand:SI 4 "immediate_operand" "i")]
  "TARGET_SIMD"
{
  rtx p = aarch64_simd_vect_par_cnst_half (<MODE>mode, <nunits>, true);
  emit_insn (gen_aarch64_sqdmlsl2_lane<mode>_internal (operands[0], operands[1],
						       operands[2], operands[3],
						       operands[4], p));
  DONE;
})

(define_expand "aarch64_sqdmlsl2_laneq<mode>"
  [(match_operand:<VWIDE> 0 "register_operand" "=w")
   (match_operand:<VWIDE> 1 "register_operand" "w")
   (match_operand:VQ_HSI 2 "register_operand" "w")
   (match_operand:<VCONQ> 3 "register_operand" "<vwx>")
   (match_operand:SI 4 "immediate_operand" "i")]
  "TARGET_SIMD"
{
  rtx p = aarch64_simd_vect_par_cnst_half (<MODE>mode, <nunits>, true);
  emit_insn (gen_aarch64_sqdmlsl2_laneq<mode>_internal (operands[0], operands[1],
						       operands[2], operands[3],
						       operands[4], p));
  DONE;
})

(define_insn "aarch64_sqdml<SBINQOPS:as>l2_n<mode>_internal"
  [(set (match_operand:<VWIDE> 0 "register_operand" "=w")
        (SBINQOPS:<VWIDE>
	  (match_operand:<VWIDE> 1 "register_operand" "0")
	  (ss_ashift:<VWIDE>
	    (mult:<VWIDE>
	      (sign_extend:<VWIDE>
                (vec_select:<VHALF>
                  (match_operand:VQ_HSI 2 "register_operand" "w")
                  (match_operand:VQ_HSI 4 "vect_par_cnst_hi_half" "")))
	      (sign_extend:<VWIDE>
                (vec_duplicate:<VHALF>
		  (match_operand:<VEL> 3 "register_operand" "<vwx>"))))
	    (const_int 1))))]
  "TARGET_SIMD"
  "sqdml<SBINQOPS:as>l2\\t%<vw2>0<Vmwtype>, %<v>2<Vmtype>, %3.<Vetype>[0]"
  [(set_attr "type" "neon_sat_mla_<Vetype>_scalar_long")]
)

(define_expand "aarch64_sqdmlal2_n<mode>"
  [(match_operand:<VWIDE> 0 "register_operand" "=w")
   (match_operand:<VWIDE> 1 "register_operand" "w")
   (match_operand:VQ_HSI 2 "register_operand" "w")
   (match_operand:<VEL> 3 "register_operand" "w")]
  "TARGET_SIMD"
{
  rtx p = aarch64_simd_vect_par_cnst_half (<MODE>mode, <nunits>, true);
  emit_insn (gen_aarch64_sqdmlal2_n<mode>_internal (operands[0], operands[1],
						    operands[2], operands[3],
						    p));
  DONE;
})

(define_expand "aarch64_sqdmlsl2_n<mode>"
  [(match_operand:<VWIDE> 0 "register_operand" "=w")
   (match_operand:<VWIDE> 1 "register_operand" "w")
   (match_operand:VQ_HSI 2 "register_operand" "w")
   (match_operand:<VEL> 3 "register_operand" "w")]
  "TARGET_SIMD"
{
  rtx p = aarch64_simd_vect_par_cnst_half (<MODE>mode, <nunits>, true);
  emit_insn (gen_aarch64_sqdmlsl2_n<mode>_internal (operands[0], operands[1],
						    operands[2], operands[3],
						    p));
  DONE;
})

;; vqdmull

(define_insn "aarch64_sqdmull<mode>"
  [(set (match_operand:<VWIDE> 0 "register_operand" "=w")
        (ss_ashift:<VWIDE>
	     (mult:<VWIDE>
	       (sign_extend:<VWIDE>
		     (match_operand:VSD_HSI 1 "register_operand" "w"))
	       (sign_extend:<VWIDE>
		     (match_operand:VSD_HSI 2 "register_operand" "w")))
	     (const_int 1)))]
  "TARGET_SIMD"
  "sqdmull\\t%<vw2>0<Vmwtype>, %<v>1<Vmtype>, %<v>2<Vmtype>"
  [(set_attr "type" "neon_sat_mul_<Vetype>_long")]
)

;; vqdmull_lane

(define_insn "aarch64_sqdmull_lane<mode>"
  [(set (match_operand:<VWIDE> 0 "register_operand" "=w")
        (ss_ashift:<VWIDE>
	     (mult:<VWIDE>
	       (sign_extend:<VWIDE>
		 (match_operand:VD_HSI 1 "register_operand" "w"))
	       (sign_extend:<VWIDE>
                 (vec_duplicate:VD_HSI
                   (vec_select:<VEL>
		     (match_operand:<VCOND> 2 "register_operand" "<vwx>")
		     (parallel [(match_operand:SI 3 "immediate_operand" "i")])))
	       ))
	     (const_int 1)))]
  "TARGET_SIMD"
  {
    operands[3] = endian_lane_rtx (<VCOND>mode, INTVAL (operands[3]));
    return "sqdmull\\t%<vw2>0<Vmwtype>, %<v>1<Vmtype>, %2.<Vetype>[%3]";
  }
  [(set_attr "type" "neon_sat_mul_<Vetype>_scalar_long")]
)

(define_insn "aarch64_sqdmull_laneq<mode>"
  [(set (match_operand:<VWIDE> 0 "register_operand" "=w")
        (ss_ashift:<VWIDE>
	     (mult:<VWIDE>
	       (sign_extend:<VWIDE>
		 (match_operand:VD_HSI 1 "register_operand" "w"))
	       (sign_extend:<VWIDE>
                 (vec_duplicate:VD_HSI
                   (vec_select:<VEL>
		     (match_operand:<VCONQ> 2 "register_operand" "<vwx>")
		     (parallel [(match_operand:SI 3 "immediate_operand" "i")])))
	       ))
	     (const_int 1)))]
  "TARGET_SIMD"
  {
    operands[3] = endian_lane_rtx (<VCONQ>mode, INTVAL (operands[3]));
    return "sqdmull\\t%<vw2>0<Vmwtype>, %<v>1<Vmtype>, %2.<Vetype>[%3]";
  }
  [(set_attr "type" "neon_sat_mul_<Vetype>_scalar_long")]
)

(define_insn "aarch64_sqdmull_lane<mode>"
  [(set (match_operand:<VWIDE> 0 "register_operand" "=w")
        (ss_ashift:<VWIDE>
	     (mult:<VWIDE>
	       (sign_extend:<VWIDE>
		 (match_operand:SD_HSI 1 "register_operand" "w"))
	       (sign_extend:<VWIDE>
                 (vec_select:<VEL>
		   (match_operand:<VCOND> 2 "register_operand" "<vwx>")
		   (parallel [(match_operand:SI 3 "immediate_operand" "i")]))
	       ))
	     (const_int 1)))]
  "TARGET_SIMD"
  {
    operands[3] = endian_lane_rtx (<VCOND>mode, INTVAL (operands[3]));
    return "sqdmull\\t%<vw2>0<Vmwtype>, %<v>1<Vmtype>, %2.<Vetype>[%3]";
  }
  [(set_attr "type" "neon_sat_mul_<Vetype>_scalar_long")]
)

(define_insn "aarch64_sqdmull_laneq<mode>"
  [(set (match_operand:<VWIDE> 0 "register_operand" "=w")
        (ss_ashift:<VWIDE>
	     (mult:<VWIDE>
	       (sign_extend:<VWIDE>
		 (match_operand:SD_HSI 1 "register_operand" "w"))
	       (sign_extend:<VWIDE>
                 (vec_select:<VEL>
		   (match_operand:<VCONQ> 2 "register_operand" "<vwx>")
		   (parallel [(match_operand:SI 3 "immediate_operand" "i")]))
	       ))
	     (const_int 1)))]
  "TARGET_SIMD"
  {
    operands[3] = endian_lane_rtx (<VCONQ>mode, INTVAL (operands[3]));
    return "sqdmull\\t%<vw2>0<Vmwtype>, %<v>1<Vmtype>, %2.<Vetype>[%3]";
  }
  [(set_attr "type" "neon_sat_mul_<Vetype>_scalar_long")]
)

;; vqdmull_n

(define_insn "aarch64_sqdmull_n<mode>"
  [(set (match_operand:<VWIDE> 0 "register_operand" "=w")
        (ss_ashift:<VWIDE>
	     (mult:<VWIDE>
	       (sign_extend:<VWIDE>
		 (match_operand:VD_HSI 1 "register_operand" "w"))
	       (sign_extend:<VWIDE>
                 (vec_duplicate:VD_HSI
                   (match_operand:<VEL> 2 "register_operand" "<vwx>")))
	       )
	     (const_int 1)))]
  "TARGET_SIMD"
  "sqdmull\\t%<vw2>0<Vmwtype>, %<v>1<Vmtype>, %2.<Vetype>[0]"
  [(set_attr "type" "neon_sat_mul_<Vetype>_scalar_long")]
)

;; vqdmull2



(define_insn "aarch64_sqdmull2<mode>_internal"
  [(set (match_operand:<VWIDE> 0 "register_operand" "=w")
        (ss_ashift:<VWIDE>
	     (mult:<VWIDE>
	       (sign_extend:<VWIDE>
		 (vec_select:<VHALF>
                   (match_operand:VQ_HSI 1 "register_operand" "w")
                   (match_operand:VQ_HSI 3 "vect_par_cnst_hi_half" "")))
	       (sign_extend:<VWIDE>
		 (vec_select:<VHALF>
                   (match_operand:VQ_HSI 2 "register_operand" "w")
                   (match_dup 3)))
	       )
	     (const_int 1)))]
  "TARGET_SIMD"
  "sqdmull2\\t%<vw2>0<Vmwtype>, %<v>1<Vmtype>, %<v>2<Vmtype>"
  [(set_attr "type" "neon_sat_mul_<Vetype>_scalar_long")]
)

(define_expand "aarch64_sqdmull2<mode>"
  [(match_operand:<VWIDE> 0 "register_operand" "=w")
   (match_operand:VQ_HSI 1 "register_operand" "w")
   (match_operand:VQ_HSI 2 "register_operand" "w")]
  "TARGET_SIMD"
{
  rtx p = aarch64_simd_vect_par_cnst_half (<MODE>mode, <nunits>, true);
  emit_insn (gen_aarch64_sqdmull2<mode>_internal (operands[0], operands[1],
						  operands[2], p));
  DONE;
})

;; vqdmull2_lane

(define_insn "aarch64_sqdmull2_lane<mode>_internal"
  [(set (match_operand:<VWIDE> 0 "register_operand" "=w")
        (ss_ashift:<VWIDE>
	     (mult:<VWIDE>
	       (sign_extend:<VWIDE>
		 (vec_select:<VHALF>
                   (match_operand:VQ_HSI 1 "register_operand" "w")
                   (match_operand:VQ_HSI 4 "vect_par_cnst_hi_half" "")))
	       (sign_extend:<VWIDE>
                 (vec_duplicate:<VHALF>
                   (vec_select:<VEL>
		     (match_operand:<VCOND> 2 "register_operand" "<vwx>")
		     (parallel [(match_operand:SI 3 "immediate_operand" "i")])))
	       ))
	     (const_int 1)))]
  "TARGET_SIMD"
  {
    operands[3] = endian_lane_rtx (<VCOND>mode, INTVAL (operands[3]));
    return "sqdmull2\\t%<vw2>0<Vmwtype>, %<v>1<Vmtype>, %2.<Vetype>[%3]";
  }
  [(set_attr "type" "neon_sat_mul_<Vetype>_scalar_long")]
)

(define_insn "aarch64_sqdmull2_laneq<mode>_internal"
  [(set (match_operand:<VWIDE> 0 "register_operand" "=w")
        (ss_ashift:<VWIDE>
	     (mult:<VWIDE>
	       (sign_extend:<VWIDE>
		 (vec_select:<VHALF>
                   (match_operand:VQ_HSI 1 "register_operand" "w")
                   (match_operand:VQ_HSI 4 "vect_par_cnst_hi_half" "")))
	       (sign_extend:<VWIDE>
                 (vec_duplicate:<VHALF>
                   (vec_select:<VEL>
		     (match_operand:<VCONQ> 2 "register_operand" "<vwx>")
		     (parallel [(match_operand:SI 3 "immediate_operand" "i")])))
	       ))
	     (const_int 1)))]
  "TARGET_SIMD"
  {
    operands[3] = endian_lane_rtx (<VCONQ>mode, INTVAL (operands[3]));
    return "sqdmull2\\t%<vw2>0<Vmwtype>, %<v>1<Vmtype>, %2.<Vetype>[%3]";
  }
  [(set_attr "type" "neon_sat_mul_<Vetype>_scalar_long")]
)

(define_expand "aarch64_sqdmull2_lane<mode>"
  [(match_operand:<VWIDE> 0 "register_operand" "=w")
   (match_operand:VQ_HSI 1 "register_operand" "w")
   (match_operand:<VCOND> 2 "register_operand" "<vwx>")
   (match_operand:SI 3 "immediate_operand" "i")]
  "TARGET_SIMD"
{
  rtx p = aarch64_simd_vect_par_cnst_half (<MODE>mode, <nunits>, true);
  emit_insn (gen_aarch64_sqdmull2_lane<mode>_internal (operands[0], operands[1],
						       operands[2], operands[3],
						       p));
  DONE;
})

(define_expand "aarch64_sqdmull2_laneq<mode>"
  [(match_operand:<VWIDE> 0 "register_operand" "=w")
   (match_operand:VQ_HSI 1 "register_operand" "w")
   (match_operand:<VCONQ> 2 "register_operand" "<vwx>")
   (match_operand:SI 3 "immediate_operand" "i")]
  "TARGET_SIMD"
{
  rtx p = aarch64_simd_vect_par_cnst_half (<MODE>mode, <nunits>, true);
  emit_insn (gen_aarch64_sqdmull2_laneq<mode>_internal (operands[0], operands[1],
						       operands[2], operands[3],
						       p));
  DONE;
})

;; vqdmull2_n

(define_insn "aarch64_sqdmull2_n<mode>_internal"
  [(set (match_operand:<VWIDE> 0 "register_operand" "=w")
        (ss_ashift:<VWIDE>
	     (mult:<VWIDE>
	       (sign_extend:<VWIDE>
		 (vec_select:<VHALF>
                   (match_operand:VQ_HSI 1 "register_operand" "w")
                   (match_operand:VQ_HSI 3 "vect_par_cnst_hi_half" "")))
	       (sign_extend:<VWIDE>
                 (vec_duplicate:<VHALF>
                   (match_operand:<VEL> 2 "register_operand" "<vwx>")))
	       )
	     (const_int 1)))]
  "TARGET_SIMD"
  "sqdmull2\\t%<vw2>0<Vmwtype>, %<v>1<Vmtype>, %2.<Vetype>[0]"
  [(set_attr "type" "neon_sat_mul_<Vetype>_scalar_long")]
)

(define_expand "aarch64_sqdmull2_n<mode>"
  [(match_operand:<VWIDE> 0 "register_operand" "=w")
   (match_operand:VQ_HSI 1 "register_operand" "w")
   (match_operand:<VEL> 2 "register_operand" "w")]
  "TARGET_SIMD"
{
  rtx p = aarch64_simd_vect_par_cnst_half (<MODE>mode, <nunits>, true);
  emit_insn (gen_aarch64_sqdmull2_n<mode>_internal (operands[0], operands[1],
						    operands[2], p));
  DONE;
})

;; vshl

(define_insn "aarch64_<sur>shl<mode>"
  [(set (match_operand:VSDQ_I_DI 0 "register_operand" "=w")
        (unspec:VSDQ_I_DI
	  [(match_operand:VSDQ_I_DI 1 "register_operand" "w")
           (match_operand:VSDQ_I_DI 2 "register_operand" "w")]
         VSHL))]
  "TARGET_SIMD"
  "<sur>shl\\t%<v>0<Vmtype>, %<v>1<Vmtype>, %<v>2<Vmtype>";
  [(set_attr "type" "neon_shift_reg<q>")]
)


;; vqshl

(define_insn "aarch64_<sur>q<r>shl<mode>"
  [(set (match_operand:VSDQ_I 0 "register_operand" "=w")
        (unspec:VSDQ_I
	  [(match_operand:VSDQ_I 1 "register_operand" "w")
           (match_operand:VSDQ_I 2 "register_operand" "w")]
         VQSHL))]
  "TARGET_SIMD"
  "<sur>q<r>shl\\t%<v>0<Vmtype>, %<v>1<Vmtype>, %<v>2<Vmtype>";
  [(set_attr "type" "neon_sat_shift_reg<q>")]
)

;; vshll_n

(define_insn "aarch64_<sur>shll_n<mode>"
  [(set (match_operand:<VWIDE> 0 "register_operand" "=w")
	(unspec:<VWIDE> [(match_operand:VD_BHSI 1 "register_operand" "w")
			 (match_operand:SI 2
			   "aarch64_simd_shift_imm_bitsize_<ve_mode>" "i")]
                         VSHLL))]
  "TARGET_SIMD"
  {
    if (INTVAL (operands[2]) == GET_MODE_UNIT_BITSIZE (<MODE>mode))
      return "shll\\t%0.<Vwtype>, %1.<Vtype>, %2";
    else
      return "<sur>shll\\t%0.<Vwtype>, %1.<Vtype>, %2";
  }
  [(set_attr "type" "neon_shift_imm_long")]
)

;; vshll_high_n

(define_insn "aarch64_<sur>shll2_n<mode>"
  [(set (match_operand:<VWIDE> 0 "register_operand" "=w")
	(unspec:<VWIDE> [(match_operand:VQW 1 "register_operand" "w")
			 (match_operand:SI 2 "immediate_operand" "i")]
                         VSHLL))]
  "TARGET_SIMD"
  {
    if (INTVAL (operands[2]) == GET_MODE_UNIT_BITSIZE (<MODE>mode))
      return "shll2\\t%0.<Vwtype>, %1.<Vtype>, %2";
    else
      return "<sur>shll2\\t%0.<Vwtype>, %1.<Vtype>, %2";
  }
  [(set_attr "type" "neon_shift_imm_long")]
)

;; vrshr_n

(define_insn "aarch64_<sur>shr_n<mode>"
  [(set (match_operand:VSDQ_I_DI 0 "register_operand" "=w")
        (unspec:VSDQ_I_DI [(match_operand:VSDQ_I_DI 1 "register_operand" "w")
			   (match_operand:SI 2
			     "aarch64_simd_shift_imm_offset_<ve_mode>" "i")]
			  VRSHR_N))]
  "TARGET_SIMD"
  "<sur>shr\\t%<v>0<Vmtype>, %<v>1<Vmtype>, %2"
  [(set_attr "type" "neon_sat_shift_imm<q>")]
)

;; v(r)sra_n

(define_insn "aarch64_<sur>sra_n<mode>"
  [(set (match_operand:VSDQ_I_DI 0 "register_operand" "=w")
	(unspec:VSDQ_I_DI [(match_operand:VSDQ_I_DI 1 "register_operand" "0")
		       (match_operand:VSDQ_I_DI 2 "register_operand" "w")
                       (match_operand:SI 3
			 "aarch64_simd_shift_imm_offset_<ve_mode>" "i")]
                      VSRA))]
  "TARGET_SIMD"
  "<sur>sra\\t%<v>0<Vmtype>, %<v>2<Vmtype>, %3"
  [(set_attr "type" "neon_shift_acc<q>")]
)

;; vs<lr>i_n

(define_insn "aarch64_<sur>s<lr>i_n<mode>"
  [(set (match_operand:VSDQ_I_DI 0 "register_operand" "=w")
	(unspec:VSDQ_I_DI [(match_operand:VSDQ_I_DI 1 "register_operand" "0")
		       (match_operand:VSDQ_I_DI 2 "register_operand" "w")
                       (match_operand:SI 3
			 "aarch64_simd_shift_imm_<offsetlr><ve_mode>" "i")]
                      VSLRI))]
  "TARGET_SIMD"
  "s<lr>i\\t%<v>0<Vmtype>, %<v>2<Vmtype>, %3"
  [(set_attr "type" "neon_shift_imm<q>")]
)

;; vqshl(u)

(define_insn "aarch64_<sur>qshl<u>_n<mode>"
  [(set (match_operand:VSDQ_I 0 "register_operand" "=w")
	(unspec:VSDQ_I [(match_operand:VSDQ_I 1 "register_operand" "w")
		       (match_operand:SI 2
			 "aarch64_simd_shift_imm_<ve_mode>" "i")]
                      VQSHL_N))]
  "TARGET_SIMD"
  "<sur>qshl<u>\\t%<v>0<Vmtype>, %<v>1<Vmtype>, %2"
  [(set_attr "type" "neon_sat_shift_imm<q>")]
)


;; vq(r)shr(u)n_n

(define_insn "aarch64_<sur>q<r>shr<u>n_n<mode>"
  [(set (match_operand:<VNARROWQ> 0 "register_operand" "=w")
        (unspec:<VNARROWQ> [(match_operand:VSQN_HSDI 1 "register_operand" "w")
			    (match_operand:SI 2
			      "aarch64_simd_shift_imm_offset_<ve_mode>" "i")]
			   VQSHRN_N))]
  "TARGET_SIMD"
  "<sur>q<r>shr<u>n\\t%<vn2>0<Vmntype>, %<v>1<Vmtype>, %2"
  [(set_attr "type" "neon_sat_shift_imm_narrow_q")]
)


;; cm(eq|ge|gt|lt|le)
;; Note, we have constraints for Dz and Z as different expanders
;; have different ideas of what should be passed to this pattern.

(define_insn "aarch64_cm<optab><mode>"
  [(set (match_operand:<V_INT_EQUIV> 0 "register_operand" "=w,w")
	(neg:<V_INT_EQUIV>
	  (COMPARISONS:<V_INT_EQUIV>
	    (match_operand:VDQ_I 1 "register_operand" "w,w")
	    (match_operand:VDQ_I 2 "aarch64_simd_reg_or_zero" "w,ZDz")
	  )))]
  "TARGET_SIMD"
  "@
  cm<n_optab>\t%<v>0<Vmtype>, %<v><cmp_1><Vmtype>, %<v><cmp_2><Vmtype>
  cm<optab>\t%<v>0<Vmtype>, %<v>1<Vmtype>, #0"
  [(set_attr "type" "neon_compare<q>, neon_compare_zero<q>")]
)

(define_insn_and_split "aarch64_cm<optab>di"
  [(set (match_operand:DI 0 "register_operand" "=w,w,r")
	(neg:DI
	  (COMPARISONS:DI
	    (match_operand:DI 1 "register_operand" "w,w,r")
	    (match_operand:DI 2 "aarch64_simd_reg_or_zero" "w,ZDz,r")
	  )))
     (clobber (reg:CC CC_REGNUM))]
  "TARGET_SIMD"
  "#"
  "reload_completed"
  [(set (match_operand:DI 0 "register_operand")
	(neg:DI
	  (COMPARISONS:DI
	    (match_operand:DI 1 "register_operand")
	    (match_operand:DI 2 "aarch64_simd_reg_or_zero")
	  )))]
  {
    /* If we are in the general purpose register file,
       we split to a sequence of comparison and store.  */
    if (GP_REGNUM_P (REGNO (operands[0]))
	&& GP_REGNUM_P (REGNO (operands[1])))
      {
	machine_mode mode = SELECT_CC_MODE (<CMP>, operands[1], operands[2]);
	rtx cc_reg = aarch64_gen_compare_reg (<CMP>, operands[1], operands[2]);
	rtx comparison = gen_rtx_<CMP> (mode, operands[1], operands[2]);
	emit_insn (gen_cstoredi_neg (operands[0], comparison, cc_reg));
	DONE;
      }
    /* Otherwise, we expand to a similar pattern which does not
       clobber CC_REGNUM.  */
  }
  [(set_attr "type" "neon_compare, neon_compare_zero, multiple")]
)

(define_insn "*aarch64_cm<optab>di"
  [(set (match_operand:DI 0 "register_operand" "=w,w")
	(neg:DI
	  (COMPARISONS:DI
	    (match_operand:DI 1 "register_operand" "w,w")
	    (match_operand:DI 2 "aarch64_simd_reg_or_zero" "w,ZDz")
	  )))]
  "TARGET_SIMD && reload_completed"
  "@
  cm<n_optab>\t%d0, %d<cmp_1>, %d<cmp_2>
  cm<optab>\t%d0, %d1, #0"
  [(set_attr "type" "neon_compare, neon_compare_zero")]
)

;; cm(hs|hi)

(define_insn "aarch64_cm<optab><mode>"
  [(set (match_operand:<V_INT_EQUIV> 0 "register_operand" "=w")
	(neg:<V_INT_EQUIV>
	  (UCOMPARISONS:<V_INT_EQUIV>
	    (match_operand:VDQ_I 1 "register_operand" "w")
	    (match_operand:VDQ_I 2 "register_operand" "w")
	  )))]
  "TARGET_SIMD"
  "cm<n_optab>\t%<v>0<Vmtype>, %<v><cmp_1><Vmtype>, %<v><cmp_2><Vmtype>"
  [(set_attr "type" "neon_compare<q>")]
)

(define_insn_and_split "aarch64_cm<optab>di"
  [(set (match_operand:DI 0 "register_operand" "=w,r")
	(neg:DI
	  (UCOMPARISONS:DI
	    (match_operand:DI 1 "register_operand" "w,r")
	    (match_operand:DI 2 "aarch64_simd_reg_or_zero" "w,r")
	  )))
    (clobber (reg:CC CC_REGNUM))]
  "TARGET_SIMD"
  "#"
  "reload_completed"
  [(set (match_operand:DI 0 "register_operand")
	(neg:DI
	  (UCOMPARISONS:DI
	    (match_operand:DI 1 "register_operand")
	    (match_operand:DI 2 "aarch64_simd_reg_or_zero")
	  )))]
  {
    /* If we are in the general purpose register file,
       we split to a sequence of comparison and store.  */
    if (GP_REGNUM_P (REGNO (operands[0]))
	&& GP_REGNUM_P (REGNO (operands[1])))
      {
	machine_mode mode = CCmode;
	rtx cc_reg = aarch64_gen_compare_reg (<CMP>, operands[1], operands[2]);
	rtx comparison = gen_rtx_<CMP> (mode, operands[1], operands[2]);
	emit_insn (gen_cstoredi_neg (operands[0], comparison, cc_reg));
	DONE;
      }
    /* Otherwise, we expand to a similar pattern which does not
       clobber CC_REGNUM.  */
  }
  [(set_attr "type" "neon_compare,multiple")]
)

(define_insn "*aarch64_cm<optab>di"
  [(set (match_operand:DI 0 "register_operand" "=w")
	(neg:DI
	  (UCOMPARISONS:DI
	    (match_operand:DI 1 "register_operand" "w")
	    (match_operand:DI 2 "aarch64_simd_reg_or_zero" "w")
	  )))]
  "TARGET_SIMD && reload_completed"
  "cm<n_optab>\t%d0, %d<cmp_1>, %d<cmp_2>"
  [(set_attr "type" "neon_compare")]
)

;; cmtst

;; Although neg (ne (and x y) 0) is the natural way of expressing a cmtst,
;; we don't have any insns using ne, and aarch64_vcond outputs
;; not (neg (eq (and x y) 0))
;; which is rewritten by simplify_rtx as
;; plus (eq (and x y) 0) -1.

(define_insn "aarch64_cmtst<mode>"
  [(set (match_operand:<V_INT_EQUIV> 0 "register_operand" "=w")
	(plus:<V_INT_EQUIV>
	  (eq:<V_INT_EQUIV>
	    (and:VDQ_I
	      (match_operand:VDQ_I 1 "register_operand" "w")
	      (match_operand:VDQ_I 2 "register_operand" "w"))
	    (match_operand:VDQ_I 3 "aarch64_simd_imm_zero"))
	  (match_operand:<V_INT_EQUIV> 4 "aarch64_simd_imm_minus_one")))
  ]
  "TARGET_SIMD"
  "cmtst\t%<v>0<Vmtype>, %<v>1<Vmtype>, %<v>2<Vmtype>"
  [(set_attr "type" "neon_tst<q>")]
)

(define_insn_and_split "aarch64_cmtstdi"
  [(set (match_operand:DI 0 "register_operand" "=w,r")
	(neg:DI
	  (ne:DI
	    (and:DI
	      (match_operand:DI 1 "register_operand" "w,r")
	      (match_operand:DI 2 "register_operand" "w,r"))
	    (const_int 0))))
    (clobber (reg:CC CC_REGNUM))]
  "TARGET_SIMD"
  "#"
  "reload_completed"
  [(set (match_operand:DI 0 "register_operand")
	(neg:DI
	  (ne:DI
	    (and:DI
	      (match_operand:DI 1 "register_operand")
	      (match_operand:DI 2 "register_operand"))
	    (const_int 0))))]
  {
    /* If we are in the general purpose register file,
       we split to a sequence of comparison and store.  */
    if (GP_REGNUM_P (REGNO (operands[0]))
	&& GP_REGNUM_P (REGNO (operands[1])))
      {
	rtx and_tree = gen_rtx_AND (DImode, operands[1], operands[2]);
	machine_mode mode = SELECT_CC_MODE (NE, and_tree, const0_rtx);
	rtx cc_reg = aarch64_gen_compare_reg (NE, and_tree, const0_rtx);
	rtx comparison = gen_rtx_NE (mode, and_tree, const0_rtx);
	emit_insn (gen_cstoredi_neg (operands[0], comparison, cc_reg));
	DONE;
      }
    /* Otherwise, we expand to a similar pattern which does not
       clobber CC_REGNUM.  */
  }
  [(set_attr "type" "neon_tst,multiple")]
)

(define_insn "*aarch64_cmtstdi"
  [(set (match_operand:DI 0 "register_operand" "=w")
	(neg:DI
	  (ne:DI
	    (and:DI
	      (match_operand:DI 1 "register_operand" "w")
	      (match_operand:DI 2 "register_operand" "w"))
	    (const_int 0))))]
  "TARGET_SIMD"
  "cmtst\t%d0, %d1, %d2"
  [(set_attr "type" "neon_tst")]
)

;; fcm(eq|ge|gt|le|lt)

(define_insn "aarch64_cm<optab><mode>"
  [(set (match_operand:<V_INT_EQUIV> 0 "register_operand" "=w,w")
	(neg:<V_INT_EQUIV>
	  (COMPARISONS:<V_INT_EQUIV>
	    (match_operand:VHSDF_HSDF 1 "register_operand" "w,w")
	    (match_operand:VHSDF_HSDF 2 "aarch64_simd_reg_or_zero" "w,YDz")
	  )))]
  "TARGET_SIMD"
  "@
  fcm<n_optab>\t%<v>0<Vmtype>, %<v><cmp_1><Vmtype>, %<v><cmp_2><Vmtype>
  fcm<optab>\t%<v>0<Vmtype>, %<v>1<Vmtype>, 0"
  [(set_attr "type" "neon_fp_compare_<stype><q>")]
)

;; fac(ge|gt)
;; Note we can also handle what would be fac(le|lt) by
;; generating fac(ge|gt).

(define_insn "aarch64_fac<optab><mode>"
  [(set (match_operand:<V_INT_EQUIV> 0 "register_operand" "=w")
	(neg:<V_INT_EQUIV>
	  (FAC_COMPARISONS:<V_INT_EQUIV>
	    (abs:VHSDF_HSDF
	      (match_operand:VHSDF_HSDF 1 "register_operand" "w"))
	    (abs:VHSDF_HSDF
	      (match_operand:VHSDF_HSDF 2 "register_operand" "w"))
  )))]
  "TARGET_SIMD"
  "fac<n_optab>\t%<v>0<Vmtype>, %<v><cmp_1><Vmtype>, %<v><cmp_2><Vmtype>"
  [(set_attr "type" "neon_fp_compare_<stype><q>")]
)

;; addp

(define_insn "aarch64_addp<mode>"
  [(set (match_operand:VD_BHSI 0 "register_operand" "=w")
        (unspec:VD_BHSI
          [(match_operand:VD_BHSI 1 "register_operand" "w")
	   (match_operand:VD_BHSI 2 "register_operand" "w")]
          UNSPEC_ADDP))]
  "TARGET_SIMD"
  "addp\t%<v>0<Vmtype>, %<v>1<Vmtype>, %<v>2<Vmtype>"
  [(set_attr "type" "neon_reduc_add<q>")]
)

(define_insn "aarch64_addpdi"
  [(set (match_operand:DI 0 "register_operand" "=w")
        (unspec:DI
          [(match_operand:V2DI 1 "register_operand" "w")]
          UNSPEC_ADDP))]
  "TARGET_SIMD"
  "addp\t%d0, %1.2d"
  [(set_attr "type" "neon_reduc_add")]
)

;; sqrt

(define_expand "sqrt<mode>2"
  [(set (match_operand:VHSDF 0 "register_operand" "=w")
	(sqrt:VHSDF (match_operand:VHSDF 1 "register_operand" "w")))]
  "TARGET_SIMD"
{
  if (aarch64_emit_approx_sqrt (operands[0], operands[1], false))
    DONE;
})

(define_insn "*sqrt<mode>2"
  [(set (match_operand:VHSDF 0 "register_operand" "=w")
	(sqrt:VHSDF (match_operand:VHSDF 1 "register_operand" "w")))]
  "TARGET_SIMD"
  "fsqrt\\t%0.<Vtype>, %1.<Vtype>"
  [(set_attr "type" "neon_fp_sqrt_<stype><q>")]
)

;; Patterns for vector struct loads and stores.

(define_insn "aarch64_simd_ld2<mode>"
  [(set (match_operand:OI 0 "register_operand" "=w")
	(unspec:OI [(match_operand:OI 1 "aarch64_simd_struct_operand" "Utv")
		    (unspec:VQ [(const_int 0)] UNSPEC_VSTRUCTDUMMY)]
		   UNSPEC_LD2))]
  "TARGET_SIMD"
  "ld2\\t{%S0.<Vtype> - %T0.<Vtype>}, %1"
  [(set_attr "type" "neon_load2_2reg<q>")]
)

(define_insn "aarch64_simd_ld2r<mode>"
  [(set (match_operand:OI 0 "register_operand" "=w")
       (unspec:OI [(match_operand:BLK 1 "aarch64_simd_struct_operand" "Utv")
                   (unspec:VALLDIF [(const_int 0)] UNSPEC_VSTRUCTDUMMY) ]
                  UNSPEC_LD2_DUP))]
  "TARGET_SIMD"
  "ld2r\\t{%S0.<Vtype> - %T0.<Vtype>}, %1"
  [(set_attr "type" "neon_load2_all_lanes<q>")]
)

(define_insn "aarch64_vec_load_lanesoi_lane<mode>"
  [(set (match_operand:OI 0 "register_operand" "=w")
	(unspec:OI [(match_operand:BLK 1 "aarch64_simd_struct_operand" "Utv")
		    (match_operand:OI 2 "register_operand" "0")
		    (match_operand:SI 3 "immediate_operand" "i")
		    (unspec:VALLDIF [(const_int 0)] UNSPEC_VSTRUCTDUMMY) ]
		   UNSPEC_LD2_LANE))]
  "TARGET_SIMD"
  {
    operands[3] = endian_lane_rtx (<MODE>mode, INTVAL (operands[3]));
    return "ld2\\t{%S0.<Vetype> - %T0.<Vetype>}[%3], %1";
  }
  [(set_attr "type" "neon_load2_one_lane")]
)

(define_expand "vec_load_lanesoi<mode>"
  [(set (match_operand:OI 0 "register_operand" "=w")
	(unspec:OI [(match_operand:OI 1 "aarch64_simd_struct_operand" "Utv")
		    (unspec:VQ [(const_int 0)] UNSPEC_VSTRUCTDUMMY)]
		   UNSPEC_LD2))]
  "TARGET_SIMD"
{
  if (BYTES_BIG_ENDIAN)
    {
      rtx tmp = gen_reg_rtx (OImode);
      rtx mask = aarch64_reverse_mask (<MODE>mode, <nunits>);
      emit_insn (gen_aarch64_simd_ld2<mode> (tmp, operands[1]));
      emit_insn (gen_aarch64_rev_reglistoi (operands[0], tmp, mask));
    }
  else
    emit_insn (gen_aarch64_simd_ld2<mode> (operands[0], operands[1]));
  DONE;
})

(define_insn "aarch64_simd_st2<mode>"
  [(set (match_operand:OI 0 "aarch64_simd_struct_operand" "=Utv")
	(unspec:OI [(match_operand:OI 1 "register_operand" "w")
                    (unspec:VQ [(const_int 0)] UNSPEC_VSTRUCTDUMMY)]
                   UNSPEC_ST2))]
  "TARGET_SIMD"
  "st2\\t{%S1.<Vtype> - %T1.<Vtype>}, %0"
  [(set_attr "type" "neon_store2_2reg<q>")]
)

;; RTL uses GCC vector extension indices, so flip only for assembly.
(define_insn "aarch64_vec_store_lanesoi_lane<mode>"
  [(set (match_operand:BLK 0 "aarch64_simd_struct_operand" "=Utv")
	(unspec:BLK [(match_operand:OI 1 "register_operand" "w")
		    (unspec:VALLDIF [(const_int 0)] UNSPEC_VSTRUCTDUMMY)
		    (match_operand:SI 2 "immediate_operand" "i")]
		   UNSPEC_ST2_LANE))]
  "TARGET_SIMD"
  {
    operands[2] = endian_lane_rtx (<MODE>mode, INTVAL (operands[2]));
    return "st2\\t{%S1.<Vetype> - %T1.<Vetype>}[%2], %0";
  }
  [(set_attr "type" "neon_store2_one_lane<q>")]
)

(define_expand "vec_store_lanesoi<mode>"
  [(set (match_operand:OI 0 "aarch64_simd_struct_operand" "=Utv")
	(unspec:OI [(match_operand:OI 1 "register_operand" "w")
                    (unspec:VQ [(const_int 0)] UNSPEC_VSTRUCTDUMMY)]
                   UNSPEC_ST2))]
  "TARGET_SIMD"
{
  if (BYTES_BIG_ENDIAN)
    {
      rtx tmp = gen_reg_rtx (OImode);
      rtx mask = aarch64_reverse_mask (<MODE>mode, <nunits>);
      emit_insn (gen_aarch64_rev_reglistoi (tmp, operands[1], mask));
      emit_insn (gen_aarch64_simd_st2<mode> (operands[0], tmp));
    }
  else
    emit_insn (gen_aarch64_simd_st2<mode> (operands[0], operands[1]));
  DONE;
})

(define_insn "aarch64_simd_ld3<mode>"
  [(set (match_operand:CI 0 "register_operand" "=w")
	(unspec:CI [(match_operand:CI 1 "aarch64_simd_struct_operand" "Utv")
		    (unspec:VQ [(const_int 0)] UNSPEC_VSTRUCTDUMMY)]
		   UNSPEC_LD3))]
  "TARGET_SIMD"
  "ld3\\t{%S0.<Vtype> - %U0.<Vtype>}, %1"
  [(set_attr "type" "neon_load3_3reg<q>")]
)

(define_insn "aarch64_simd_ld3r<mode>"
  [(set (match_operand:CI 0 "register_operand" "=w")
       (unspec:CI [(match_operand:BLK 1 "aarch64_simd_struct_operand" "Utv")
                   (unspec:VALLDIF [(const_int 0)] UNSPEC_VSTRUCTDUMMY) ]
                  UNSPEC_LD3_DUP))]
  "TARGET_SIMD"
  "ld3r\\t{%S0.<Vtype> - %U0.<Vtype>}, %1"
  [(set_attr "type" "neon_load3_all_lanes<q>")]
)

(define_insn "aarch64_vec_load_lanesci_lane<mode>"
  [(set (match_operand:CI 0 "register_operand" "=w")
	(unspec:CI [(match_operand:BLK 1 "aarch64_simd_struct_operand" "Utv")
		    (match_operand:CI 2 "register_operand" "0")
		    (match_operand:SI 3 "immediate_operand" "i")
		    (unspec:VALLDIF [(const_int 0)] UNSPEC_VSTRUCTDUMMY)]
		   UNSPEC_LD3_LANE))]
  "TARGET_SIMD"
{
    operands[3] = endian_lane_rtx (<MODE>mode, INTVAL (operands[3]));
    return "ld3\\t{%S0.<Vetype> - %U0.<Vetype>}[%3], %1";
}
  [(set_attr "type" "neon_load3_one_lane")]
)

(define_expand "vec_load_lanesci<mode>"
  [(set (match_operand:CI 0 "register_operand" "=w")
	(unspec:CI [(match_operand:CI 1 "aarch64_simd_struct_operand" "Utv")
		    (unspec:VQ [(const_int 0)] UNSPEC_VSTRUCTDUMMY)]
		   UNSPEC_LD3))]
  "TARGET_SIMD"
{
  if (BYTES_BIG_ENDIAN)
    {
      rtx tmp = gen_reg_rtx (CImode);
      rtx mask = aarch64_reverse_mask (<MODE>mode, <nunits>);
      emit_insn (gen_aarch64_simd_ld3<mode> (tmp, operands[1]));
      emit_insn (gen_aarch64_rev_reglistci (operands[0], tmp, mask));
    }
  else
    emit_insn (gen_aarch64_simd_ld3<mode> (operands[0], operands[1]));
  DONE;
})

(define_insn "aarch64_simd_st3<mode>"
  [(set (match_operand:CI 0 "aarch64_simd_struct_operand" "=Utv")
	(unspec:CI [(match_operand:CI 1 "register_operand" "w")
                    (unspec:VQ [(const_int 0)] UNSPEC_VSTRUCTDUMMY)]
                   UNSPEC_ST3))]
  "TARGET_SIMD"
  "st3\\t{%S1.<Vtype> - %U1.<Vtype>}, %0"
  [(set_attr "type" "neon_store3_3reg<q>")]
)

;; RTL uses GCC vector extension indices, so flip only for assembly.
(define_insn "aarch64_vec_store_lanesci_lane<mode>"
  [(set (match_operand:BLK 0 "aarch64_simd_struct_operand" "=Utv")
	(unspec:BLK [(match_operand:CI 1 "register_operand" "w")
		     (unspec:VALLDIF [(const_int 0)] UNSPEC_VSTRUCTDUMMY)
		     (match_operand:SI 2 "immediate_operand" "i")]
		    UNSPEC_ST3_LANE))]
  "TARGET_SIMD"
  {
    operands[2] = endian_lane_rtx (<MODE>mode, INTVAL (operands[2]));
    return "st3\\t{%S1.<Vetype> - %U1.<Vetype>}[%2], %0";
  }
  [(set_attr "type" "neon_store3_one_lane<q>")]
)

(define_expand "vec_store_lanesci<mode>"
  [(set (match_operand:CI 0 "aarch64_simd_struct_operand" "=Utv")
	(unspec:CI [(match_operand:CI 1 "register_operand" "w")
                    (unspec:VQ [(const_int 0)] UNSPEC_VSTRUCTDUMMY)]
                   UNSPEC_ST3))]
  "TARGET_SIMD"
{
  if (BYTES_BIG_ENDIAN)
    {
      rtx tmp = gen_reg_rtx (CImode);
      rtx mask = aarch64_reverse_mask (<MODE>mode, <nunits>);
      emit_insn (gen_aarch64_rev_reglistci (tmp, operands[1], mask));
      emit_insn (gen_aarch64_simd_st3<mode> (operands[0], tmp));
    }
  else
    emit_insn (gen_aarch64_simd_st3<mode> (operands[0], operands[1]));
  DONE;
})

(define_insn "aarch64_simd_ld4<mode>"
  [(set (match_operand:XI 0 "register_operand" "=w")
	(unspec:XI [(match_operand:XI 1 "aarch64_simd_struct_operand" "Utv")
		    (unspec:VQ [(const_int 0)] UNSPEC_VSTRUCTDUMMY)]
		   UNSPEC_LD4))]
  "TARGET_SIMD"
  "ld4\\t{%S0.<Vtype> - %V0.<Vtype>}, %1"
  [(set_attr "type" "neon_load4_4reg<q>")]
)

(define_insn "aarch64_simd_ld4r<mode>"
  [(set (match_operand:XI 0 "register_operand" "=w")
       (unspec:XI [(match_operand:BLK 1 "aarch64_simd_struct_operand" "Utv")
                   (unspec:VALLDIF [(const_int 0)] UNSPEC_VSTRUCTDUMMY) ]
                  UNSPEC_LD4_DUP))]
  "TARGET_SIMD"
  "ld4r\\t{%S0.<Vtype> - %V0.<Vtype>}, %1"
  [(set_attr "type" "neon_load4_all_lanes<q>")]
)

(define_insn "aarch64_vec_load_lanesxi_lane<mode>"
  [(set (match_operand:XI 0 "register_operand" "=w")
	(unspec:XI [(match_operand:BLK 1 "aarch64_simd_struct_operand" "Utv")
		    (match_operand:XI 2 "register_operand" "0")
		    (match_operand:SI 3 "immediate_operand" "i")
		    (unspec:VALLDIF [(const_int 0)] UNSPEC_VSTRUCTDUMMY)]
		   UNSPEC_LD4_LANE))]
  "TARGET_SIMD"
{
    operands[3] = endian_lane_rtx (<MODE>mode, INTVAL (operands[3]));
    return "ld4\\t{%S0.<Vetype> - %V0.<Vetype>}[%3], %1";
}
  [(set_attr "type" "neon_load4_one_lane")]
)

(define_expand "vec_load_lanesxi<mode>"
  [(set (match_operand:XI 0 "register_operand" "=w")
	(unspec:XI [(match_operand:XI 1 "aarch64_simd_struct_operand" "Utv")
		    (unspec:VQ [(const_int 0)] UNSPEC_VSTRUCTDUMMY)]
		   UNSPEC_LD4))]
  "TARGET_SIMD"
{
  if (BYTES_BIG_ENDIAN)
    {
      rtx tmp = gen_reg_rtx (XImode);
      rtx mask = aarch64_reverse_mask (<MODE>mode, <nunits>);
      emit_insn (gen_aarch64_simd_ld4<mode> (tmp, operands[1]));
      emit_insn (gen_aarch64_rev_reglistxi (operands[0], tmp, mask));
    }
  else
    emit_insn (gen_aarch64_simd_ld4<mode> (operands[0], operands[1]));
  DONE;
})

(define_insn "aarch64_simd_st4<mode>"
  [(set (match_operand:XI 0 "aarch64_simd_struct_operand" "=Utv")
	(unspec:XI [(match_operand:XI 1 "register_operand" "w")
                    (unspec:VQ [(const_int 0)] UNSPEC_VSTRUCTDUMMY)]
                   UNSPEC_ST4))]
  "TARGET_SIMD"
  "st4\\t{%S1.<Vtype> - %V1.<Vtype>}, %0"
  [(set_attr "type" "neon_store4_4reg<q>")]
)

;; RTL uses GCC vector extension indices, so flip only for assembly.
(define_insn "aarch64_vec_store_lanesxi_lane<mode>"
  [(set (match_operand:BLK 0 "aarch64_simd_struct_operand" "=Utv")
	(unspec:BLK [(match_operand:XI 1 "register_operand" "w")
		     (unspec:VALLDIF [(const_int 0)] UNSPEC_VSTRUCTDUMMY)
		     (match_operand:SI 2 "immediate_operand" "i")]
		    UNSPEC_ST4_LANE))]
  "TARGET_SIMD"
  {
    operands[2] = endian_lane_rtx (<MODE>mode, INTVAL (operands[2]));
    return "st4\\t{%S1.<Vetype> - %V1.<Vetype>}[%2], %0";
  }
  [(set_attr "type" "neon_store4_one_lane<q>")]
)

(define_expand "vec_store_lanesxi<mode>"
  [(set (match_operand:XI 0 "aarch64_simd_struct_operand" "=Utv")
	(unspec:XI [(match_operand:XI 1 "register_operand" "w")
                    (unspec:VQ [(const_int 0)] UNSPEC_VSTRUCTDUMMY)]
                   UNSPEC_ST4))]
  "TARGET_SIMD"
{
  if (BYTES_BIG_ENDIAN)
    {
      rtx tmp = gen_reg_rtx (XImode);
      rtx mask = aarch64_reverse_mask (<MODE>mode, <nunits>);
      emit_insn (gen_aarch64_rev_reglistxi (tmp, operands[1], mask));
      emit_insn (gen_aarch64_simd_st4<mode> (operands[0], tmp));
    }
  else
    emit_insn (gen_aarch64_simd_st4<mode> (operands[0], operands[1]));
  DONE;
})

(define_insn_and_split "aarch64_rev_reglist<mode>"
[(set (match_operand:VSTRUCT 0 "register_operand" "=&w")
	(unspec:VSTRUCT
	           [(match_operand:VSTRUCT 1 "register_operand" "w")
		    (match_operand:V16QI 2 "register_operand" "w")]
                   UNSPEC_REV_REGLIST))]
  "TARGET_SIMD"
  "#"
  "&& reload_completed"
  [(const_int 0)]
{
  int i;
  int nregs = GET_MODE_SIZE (<MODE>mode) / UNITS_PER_VREG;
  for (i = 0; i < nregs; i++)
    {
      rtx op0 = gen_rtx_REG (V16QImode, REGNO (operands[0]) + i);
      rtx op1 = gen_rtx_REG (V16QImode, REGNO (operands[1]) + i);
      emit_insn (gen_aarch64_tbl1v16qi (op0, op1, operands[2]));
    }
  DONE;
}
  [(set_attr "type" "neon_tbl1_q")
   (set_attr "length" "<insn_count>")]
)

;; Reload patterns for AdvSIMD register list operands.

(define_expand "mov<mode>"
  [(set (match_operand:VSTRUCT 0 "nonimmediate_operand" "")
	(match_operand:VSTRUCT 1 "general_operand" ""))]
  "TARGET_SIMD"
{
  if (can_create_pseudo_p ())
    {
      if (GET_CODE (operands[0]) != REG)
	operands[1] = force_reg (<MODE>mode, operands[1]);
    }
})

(define_insn "*aarch64_mov<mode>"
  [(set (match_operand:VSTRUCT 0 "aarch64_simd_nonimmediate_operand" "=w,Utv,w")
	(match_operand:VSTRUCT 1 "aarch64_simd_general_operand" " w,w,Utv"))]
  "TARGET_SIMD && !BYTES_BIG_ENDIAN
   && (register_operand (operands[0], <MODE>mode)
       || register_operand (operands[1], <MODE>mode))"
  "@
   #
   st1\\t{%S1.16b - %<Vendreg>1.16b}, %0
   ld1\\t{%S0.16b - %<Vendreg>0.16b}, %1"
  [(set_attr "type" "multiple,neon_store<nregs>_<nregs>reg_q,\
		     neon_load<nregs>_<nregs>reg_q")
   (set_attr "length" "<insn_count>,4,4")]
)

(define_insn "aarch64_be_ld1<mode>"
  [(set (match_operand:VALLDI_F16 0	"register_operand" "=w")
	(unspec:VALLDI_F16 [(match_operand:VALLDI_F16 1
			     "aarch64_simd_struct_operand" "Utv")]
	UNSPEC_LD1))]
  "TARGET_SIMD"
  "ld1\\t{%0<Vmtype>}, %1"
  [(set_attr "type" "neon_load1_1reg<q>")]
)

(define_insn "aarch64_be_st1<mode>"
  [(set (match_operand:VALLDI_F16 0 "aarch64_simd_struct_operand" "=Utv")
	(unspec:VALLDI_F16 [(match_operand:VALLDI_F16 1 "register_operand" "w")]
	UNSPEC_ST1))]
  "TARGET_SIMD"
  "st1\\t{%1<Vmtype>}, %0"
  [(set_attr "type" "neon_store1_1reg<q>")]
)

(define_insn "*aarch64_be_movoi"
  [(set (match_operand:OI 0 "nonimmediate_operand" "=w,m,w")
	(match_operand:OI 1 "general_operand"      " w,w,m"))]
  "TARGET_SIMD && BYTES_BIG_ENDIAN
   && (register_operand (operands[0], OImode)
       || register_operand (operands[1], OImode))"
  "@
   #
   stp\\t%q1, %R1, %0
   ldp\\t%q0, %R0, %1"
  [(set_attr "type" "multiple,neon_stp_q,neon_ldp_q")
   (set_attr "length" "8,4,4")]
)

(define_insn "*aarch64_be_movci"
  [(set (match_operand:CI 0 "nonimmediate_operand" "=w,o,w")
	(match_operand:CI 1 "general_operand"      " w,w,o"))]
  "TARGET_SIMD && BYTES_BIG_ENDIAN
   && (register_operand (operands[0], CImode)
       || register_operand (operands[1], CImode))"
  "#"
  [(set_attr "type" "multiple")
   (set_attr "length" "12,4,4")]
)

(define_insn "*aarch64_be_movxi"
  [(set (match_operand:XI 0 "nonimmediate_operand" "=w,o,w")
	(match_operand:XI 1 "general_operand"      " w,w,o"))]
  "TARGET_SIMD && BYTES_BIG_ENDIAN
   && (register_operand (operands[0], XImode)
       || register_operand (operands[1], XImode))"
  "#"
  [(set_attr "type" "multiple")
   (set_attr "length" "16,4,4")]
)

(define_split
  [(set (match_operand:OI 0 "register_operand")
	(match_operand:OI 1 "register_operand"))]
  "TARGET_SIMD && reload_completed"
  [(const_int 0)]
{
  aarch64_simd_emit_reg_reg_move (operands, TImode, 2);
  DONE;
})

(define_split
  [(set (match_operand:CI 0 "nonimmediate_operand")
	(match_operand:CI 1 "general_operand"))]
  "TARGET_SIMD && reload_completed"
  [(const_int 0)]
{
  if (register_operand (operands[0], CImode)
      && register_operand (operands[1], CImode))
    {
      aarch64_simd_emit_reg_reg_move (operands, TImode, 3);
      DONE;
    }
  else if (BYTES_BIG_ENDIAN)
    {
      emit_move_insn (simplify_gen_subreg (OImode, operands[0], CImode, 0),
		      simplify_gen_subreg (OImode, operands[1], CImode, 0));
      emit_move_insn (gen_lowpart (V16QImode,
				   simplify_gen_subreg (TImode, operands[0],
							CImode, 32)),
		      gen_lowpart (V16QImode,
				   simplify_gen_subreg (TImode, operands[1],
							CImode, 32)));
      DONE;
    }
  else
    FAIL;
})

(define_split
  [(set (match_operand:XI 0 "nonimmediate_operand")
	(match_operand:XI 1 "general_operand"))]
  "TARGET_SIMD && reload_completed"
  [(const_int 0)]
{
  if (register_operand (operands[0], XImode)
      && register_operand (operands[1], XImode))
    {
      aarch64_simd_emit_reg_reg_move (operands, TImode, 4);
      DONE;
    }
  else if (BYTES_BIG_ENDIAN)
    {
      emit_move_insn (simplify_gen_subreg (OImode, operands[0], XImode, 0),
		      simplify_gen_subreg (OImode, operands[1], XImode, 0));
      emit_move_insn (simplify_gen_subreg (OImode, operands[0], XImode, 32),
		      simplify_gen_subreg (OImode, operands[1], XImode, 32));
      DONE;
    }
  else
    FAIL;
})

(define_expand "aarch64_ld<VSTRUCT:nregs>r<VALLDIF:mode>"
  [(match_operand:VSTRUCT 0 "register_operand" "=w")
   (match_operand:DI 1 "register_operand" "w")
   (unspec:VALLDIF [(const_int 0)] UNSPEC_VSTRUCTDUMMY)]
  "TARGET_SIMD"
{
  rtx mem = gen_rtx_MEM (BLKmode, operands[1]);
  set_mem_size (mem, GET_MODE_SIZE (GET_MODE_INNER (<VALLDIF:MODE>mode))
		     * <VSTRUCT:nregs>);

  emit_insn (gen_aarch64_simd_ld<VSTRUCT:nregs>r<VALLDIF:mode> (operands[0],
								mem));
  DONE;
})

(define_insn "aarch64_ld2<mode>_dreg"
  [(set (match_operand:OI 0 "register_operand" "=w")
	(unspec:OI [(match_operand:BLK 1 "aarch64_simd_struct_operand" "Utv")
		    (unspec:VD [(const_int 0)] UNSPEC_VSTRUCTDUMMY)]
		   UNSPEC_LD2_DREG))]
  "TARGET_SIMD"
  "ld2\\t{%S0.<Vtype> - %T0.<Vtype>}, %1"
  [(set_attr "type" "neon_load2_2reg<q>")]
)

(define_insn "aarch64_ld2<mode>_dreg"
  [(set (match_operand:OI 0 "register_operand" "=w")
	(unspec:OI [(match_operand:BLK 1 "aarch64_simd_struct_operand" "Utv")
		    (unspec:DX [(const_int 0)] UNSPEC_VSTRUCTDUMMY)]
		   UNSPEC_LD2_DREG))]
  "TARGET_SIMD"
  "ld1\\t{%S0.1d - %T0.1d}, %1"
  [(set_attr "type" "neon_load1_2reg<q>")]
)

(define_insn "aarch64_ld3<mode>_dreg"
  [(set (match_operand:CI 0 "register_operand" "=w")
	(unspec:CI [(match_operand:BLK 1 "aarch64_simd_struct_operand" "Utv")
		    (unspec:VD [(const_int 0)] UNSPEC_VSTRUCTDUMMY)]
		   UNSPEC_LD3_DREG))]
  "TARGET_SIMD"
  "ld3\\t{%S0.<Vtype> - %U0.<Vtype>}, %1"
  [(set_attr "type" "neon_load3_3reg<q>")]
)

(define_insn "aarch64_ld3<mode>_dreg"
  [(set (match_operand:CI 0 "register_operand" "=w")
	(unspec:CI [(match_operand:BLK 1 "aarch64_simd_struct_operand" "Utv")
		    (unspec:DX [(const_int 0)] UNSPEC_VSTRUCTDUMMY)]
		   UNSPEC_LD3_DREG))]
  "TARGET_SIMD"
  "ld1\\t{%S0.1d - %U0.1d}, %1"
  [(set_attr "type" "neon_load1_3reg<q>")]
)

(define_insn "aarch64_ld4<mode>_dreg"
  [(set (match_operand:XI 0 "register_operand" "=w")
	(unspec:XI [(match_operand:BLK 1 "aarch64_simd_struct_operand" "Utv")
		    (unspec:VD [(const_int 0)] UNSPEC_VSTRUCTDUMMY)]
		   UNSPEC_LD4_DREG))]
  "TARGET_SIMD"
  "ld4\\t{%S0.<Vtype> - %V0.<Vtype>}, %1"
  [(set_attr "type" "neon_load4_4reg<q>")]
)

(define_insn "aarch64_ld4<mode>_dreg"
  [(set (match_operand:XI 0 "register_operand" "=w")
	(unspec:XI [(match_operand:BLK 1 "aarch64_simd_struct_operand" "Utv")
		    (unspec:DX [(const_int 0)] UNSPEC_VSTRUCTDUMMY)]
		   UNSPEC_LD4_DREG))]
  "TARGET_SIMD"
  "ld1\\t{%S0.1d - %V0.1d}, %1"
  [(set_attr "type" "neon_load1_4reg<q>")]
)

(define_expand "aarch64_ld<VSTRUCT:nregs><VDC:mode>"
 [(match_operand:VSTRUCT 0 "register_operand" "=w")
  (match_operand:DI 1 "register_operand" "r")
  (unspec:VDC [(const_int 0)] UNSPEC_VSTRUCTDUMMY)]
  "TARGET_SIMD"
{
  rtx mem = gen_rtx_MEM (BLKmode, operands[1]);
  set_mem_size (mem, <VSTRUCT:nregs> * 8);

  emit_insn (gen_aarch64_ld<VSTRUCT:nregs><VDC:mode>_dreg (operands[0], mem));
  DONE;
})

(define_expand "aarch64_ld1<VALL_F16:mode>"
 [(match_operand:VALL_F16 0 "register_operand")
  (match_operand:DI 1 "register_operand")]
  "TARGET_SIMD"
{
  machine_mode mode = <VALL_F16:MODE>mode;
  rtx mem = gen_rtx_MEM (mode, operands[1]);

  if (BYTES_BIG_ENDIAN)
    emit_insn (gen_aarch64_be_ld1<VALL_F16:mode> (operands[0], mem));
  else
    emit_move_insn (operands[0], mem);
  DONE;
})

(define_expand "aarch64_ld<VSTRUCT:nregs><VQ:mode>"
 [(match_operand:VSTRUCT 0 "register_operand" "=w")
  (match_operand:DI 1 "register_operand" "r")
  (unspec:VQ [(const_int 0)] UNSPEC_VSTRUCTDUMMY)]
  "TARGET_SIMD"
{
  machine_mode mode = <VSTRUCT:MODE>mode;
  rtx mem = gen_rtx_MEM (mode, operands[1]);

  emit_insn (gen_aarch64_simd_ld<VSTRUCT:nregs><VQ:mode> (operands[0], mem));
  DONE;
})

(define_expand "aarch64_ld<VSTRUCT:nregs>_lane<VALLDIF:mode>"
  [(match_operand:VSTRUCT 0 "register_operand" "=w")
	(match_operand:DI 1 "register_operand" "w")
	(match_operand:VSTRUCT 2 "register_operand" "0")
	(match_operand:SI 3 "immediate_operand" "i")
	(unspec:VALLDIF [(const_int 0)] UNSPEC_VSTRUCTDUMMY)]
  "TARGET_SIMD"
{
  rtx mem = gen_rtx_MEM (BLKmode, operands[1]);
  set_mem_size (mem, GET_MODE_SIZE (GET_MODE_INNER (<VALLDIF:MODE>mode))
		     * <VSTRUCT:nregs>);

  aarch64_simd_lane_bounds (operands[3], 0, <VALLDIF:nunits>, NULL);
  emit_insn (gen_aarch64_vec_load_lanes<VSTRUCT:mode>_lane<VALLDIF:mode> (
	operands[0], mem, operands[2], operands[3]));
  DONE;
})

;; Expanders for builtins to extract vector registers from large
;; opaque integer modes.

;; D-register list.

(define_expand "aarch64_get_dreg<VSTRUCT:mode><VDC:mode>"
 [(match_operand:VDC 0 "register_operand" "=w")
  (match_operand:VSTRUCT 1 "register_operand" "w")
  (match_operand:SI 2 "immediate_operand" "i")]
  "TARGET_SIMD"
{
  int part = INTVAL (operands[2]);
  rtx temp = gen_reg_rtx (<VDC:VDBL>mode);
  int offset = part * 16;

  emit_move_insn (temp, gen_rtx_SUBREG (<VDC:VDBL>mode, operands[1], offset));
  emit_move_insn (operands[0], gen_lowpart (<VDC:MODE>mode, temp));
  DONE;
})

;; Q-register list.

(define_expand "aarch64_get_qreg<VSTRUCT:mode><VQ:mode>"
 [(match_operand:VQ 0 "register_operand" "=w")
  (match_operand:VSTRUCT 1 "register_operand" "w")
  (match_operand:SI 2 "immediate_operand" "i")]
  "TARGET_SIMD"
{
  int part = INTVAL (operands[2]);
  int offset = part * 16;

  emit_move_insn (operands[0],
		  gen_rtx_SUBREG (<VQ:MODE>mode, operands[1], offset));
  DONE;
})

;; Permuted-store expanders for neon intrinsics.

;; Permute instructions

;; vec_perm support

(define_expand "vec_perm_const<mode>"
  [(match_operand:VALL_F16 0 "register_operand")
   (match_operand:VALL_F16 1 "register_operand")
   (match_operand:VALL_F16 2 "register_operand")
   (match_operand:<V_INT_EQUIV> 3)]
  "TARGET_SIMD"
{
  if (aarch64_expand_vec_perm_const (operands[0], operands[1],
				     operands[2], operands[3], <nunits>))
    DONE;
  else
    FAIL;
})

(define_expand "vec_perm<mode>"
  [(match_operand:VB 0 "register_operand")
   (match_operand:VB 1 "register_operand")
   (match_operand:VB 2 "register_operand")
   (match_operand:VB 3 "register_operand")]
  "TARGET_SIMD"
{
  aarch64_expand_vec_perm (operands[0], operands[1],
			   operands[2], operands[3], <nunits>);
  DONE;
})

(define_insn "aarch64_tbl1<mode>"
  [(set (match_operand:VB 0 "register_operand" "=w")
	(unspec:VB [(match_operand:V16QI 1 "register_operand" "w")
		    (match_operand:VB 2 "register_operand" "w")]
		   UNSPEC_TBL))]
  "TARGET_SIMD"
  "tbl\\t%0.<Vtype>, {%1.16b}, %2.<Vtype>"
  [(set_attr "type" "neon_tbl1<q>")]
)

;; Two source registers.

(define_insn "aarch64_tbl2v16qi"
  [(set (match_operand:V16QI 0 "register_operand" "=w")
	(unspec:V16QI [(match_operand:OI 1 "register_operand" "w")
		       (match_operand:V16QI 2 "register_operand" "w")]
		      UNSPEC_TBL))]
  "TARGET_SIMD"
  "tbl\\t%0.16b, {%S1.16b - %T1.16b}, %2.16b"
  [(set_attr "type" "neon_tbl2_q")]
)

(define_insn "aarch64_tbl3<mode>"
  [(set (match_operand:VB 0 "register_operand" "=w")
	(unspec:VB [(match_operand:OI 1 "register_operand" "w")
		      (match_operand:VB 2 "register_operand" "w")]
		      UNSPEC_TBL))]
  "TARGET_SIMD"
  "tbl\\t%S0.<Vbtype>, {%S1.16b - %T1.16b}, %S2.<Vbtype>"
  [(set_attr "type" "neon_tbl3")]
)

(define_insn "aarch64_tbx4<mode>"
  [(set (match_operand:VB 0 "register_operand" "=w")
	(unspec:VB [(match_operand:VB 1 "register_operand" "0")
		      (match_operand:OI 2 "register_operand" "w")
		      (match_operand:VB 3 "register_operand" "w")]
		      UNSPEC_TBX))]
  "TARGET_SIMD"
  "tbx\\t%S0.<Vbtype>, {%S2.16b - %T2.16b}, %S3.<Vbtype>"
  [(set_attr "type" "neon_tbl4")]
)

;; Three source registers.

(define_insn "aarch64_qtbl3<mode>"
  [(set (match_operand:VB 0 "register_operand" "=w")
	(unspec:VB [(match_operand:CI 1 "register_operand" "w")
		      (match_operand:VB 2 "register_operand" "w")]
		      UNSPEC_TBL))]
  "TARGET_SIMD"
  "tbl\\t%S0.<Vbtype>, {%S1.16b - %U1.16b}, %S2.<Vbtype>"
  [(set_attr "type" "neon_tbl3")]
)

(define_insn "aarch64_qtbx3<mode>"
  [(set (match_operand:VB 0 "register_operand" "=w")
	(unspec:VB [(match_operand:VB 1 "register_operand" "0")
		      (match_operand:CI 2 "register_operand" "w")
		      (match_operand:VB 3 "register_operand" "w")]
		      UNSPEC_TBX))]
  "TARGET_SIMD"
  "tbx\\t%S0.<Vbtype>, {%S2.16b - %U2.16b}, %S3.<Vbtype>"
  [(set_attr "type" "neon_tbl3")]
)

;; Four source registers.

(define_insn "aarch64_qtbl4<mode>"
  [(set (match_operand:VB 0 "register_operand" "=w")
	(unspec:VB [(match_operand:XI 1 "register_operand" "w")
		      (match_operand:VB 2 "register_operand" "w")]
		      UNSPEC_TBL))]
  "TARGET_SIMD"
  "tbl\\t%S0.<Vbtype>, {%S1.16b - %V1.16b}, %S2.<Vbtype>"
  [(set_attr "type" "neon_tbl4")]
)

(define_insn "aarch64_qtbx4<mode>"
  [(set (match_operand:VB 0 "register_operand" "=w")
	(unspec:VB [(match_operand:VB 1 "register_operand" "0")
		      (match_operand:XI 2 "register_operand" "w")
		      (match_operand:VB 3 "register_operand" "w")]
		      UNSPEC_TBX))]
  "TARGET_SIMD"
  "tbx\\t%S0.<Vbtype>, {%S2.16b - %V2.16b}, %S3.<Vbtype>"
  [(set_attr "type" "neon_tbl4")]
)

(define_insn_and_split "aarch64_combinev16qi"
  [(set (match_operand:OI 0 "register_operand" "=w")
	(unspec:OI [(match_operand:V16QI 1 "register_operand" "w")
		    (match_operand:V16QI 2 "register_operand" "w")]
		   UNSPEC_CONCAT))]
  "TARGET_SIMD"
  "#"
  "&& reload_completed"
  [(const_int 0)]
{
  aarch64_split_combinev16qi (operands);
  DONE;
}
[(set_attr "type" "multiple")]
)

(define_insn "aarch64_<PERMUTE:perm_insn><PERMUTE:perm_hilo><mode>"
  [(set (match_operand:VALL_F16 0 "register_operand" "=w")
	(unspec:VALL_F16 [(match_operand:VALL_F16 1 "register_operand" "w")
			  (match_operand:VALL_F16 2 "register_operand" "w")]
	 PERMUTE))]
  "TARGET_SIMD"
  "<PERMUTE:perm_insn><PERMUTE:perm_hilo>\\t%0.<Vtype>, %1.<Vtype>, %2.<Vtype>"
  [(set_attr "type" "neon_permute<q>")]
)

;; Note immediate (third) operand is lane index not byte index.
(define_insn "aarch64_ext<mode>"
  [(set (match_operand:VALL_F16 0 "register_operand" "=w")
        (unspec:VALL_F16 [(match_operand:VALL_F16 1 "register_operand" "w")
			  (match_operand:VALL_F16 2 "register_operand" "w")
			  (match_operand:SI 3 "immediate_operand" "i")]
	 UNSPEC_EXT))]
  "TARGET_SIMD"
{
  operands[3] = GEN_INT (INTVAL (operands[3])
      * GET_MODE_UNIT_SIZE (<MODE>mode));
  return "ext\\t%0.<Vbtype>, %1.<Vbtype>, %2.<Vbtype>, #%3";
}
  [(set_attr "type" "neon_ext<q>")]
)

(define_insn "aarch64_rev<REVERSE:rev_op><mode>"
  [(set (match_operand:VALL_F16 0 "register_operand" "=w")
	(unspec:VALL_F16 [(match_operand:VALL_F16 1 "register_operand" "w")]
                    REVERSE))]
  "TARGET_SIMD"
  "rev<REVERSE:rev_op>\\t%0.<Vtype>, %1.<Vtype>"
  [(set_attr "type" "neon_rev<q>")]
)

(define_insn "aarch64_st2<mode>_dreg"
  [(set (match_operand:BLK 0 "aarch64_simd_struct_operand" "=Utv")
	(unspec:BLK [(match_operand:OI 1 "register_operand" "w")
                    (unspec:VD [(const_int 0)] UNSPEC_VSTRUCTDUMMY)]
                   UNSPEC_ST2))]
  "TARGET_SIMD"
  "st2\\t{%S1.<Vtype> - %T1.<Vtype>}, %0"
  [(set_attr "type" "neon_store2_2reg")]
)

(define_insn "aarch64_st2<mode>_dreg"
  [(set (match_operand:BLK 0 "aarch64_simd_struct_operand" "=Utv")
	(unspec:BLK [(match_operand:OI 1 "register_operand" "w")
                    (unspec:DX [(const_int 0)] UNSPEC_VSTRUCTDUMMY)]
                   UNSPEC_ST2))]
  "TARGET_SIMD"
  "st1\\t{%S1.1d - %T1.1d}, %0"
  [(set_attr "type" "neon_store1_2reg")]
)

(define_insn "aarch64_st3<mode>_dreg"
  [(set (match_operand:BLK 0 "aarch64_simd_struct_operand" "=Utv")
	(unspec:BLK [(match_operand:CI 1 "register_operand" "w")
                    (unspec:VD [(const_int 0)] UNSPEC_VSTRUCTDUMMY)]
                   UNSPEC_ST3))]
  "TARGET_SIMD"
  "st3\\t{%S1.<Vtype> - %U1.<Vtype>}, %0"
  [(set_attr "type" "neon_store3_3reg")]
)

(define_insn "aarch64_st3<mode>_dreg"
  [(set (match_operand:BLK 0 "aarch64_simd_struct_operand" "=Utv")
	(unspec:BLK [(match_operand:CI 1 "register_operand" "w")
                    (unspec:DX [(const_int 0)] UNSPEC_VSTRUCTDUMMY)]
                   UNSPEC_ST3))]
  "TARGET_SIMD"
  "st1\\t{%S1.1d - %U1.1d}, %0"
  [(set_attr "type" "neon_store1_3reg")]
)

(define_insn "aarch64_st4<mode>_dreg"
  [(set (match_operand:BLK 0 "aarch64_simd_struct_operand" "=Utv")
	(unspec:BLK [(match_operand:XI 1 "register_operand" "w")
                    (unspec:VD [(const_int 0)] UNSPEC_VSTRUCTDUMMY)]
                   UNSPEC_ST4))]
  "TARGET_SIMD"
  "st4\\t{%S1.<Vtype> - %V1.<Vtype>}, %0"
  [(set_attr "type" "neon_store4_4reg")]
)

(define_insn "aarch64_st4<mode>_dreg"
  [(set (match_operand:BLK 0 "aarch64_simd_struct_operand" "=Utv")
	(unspec:BLK [(match_operand:XI 1 "register_operand" "w")
                    (unspec:DX [(const_int 0)] UNSPEC_VSTRUCTDUMMY)]
                   UNSPEC_ST4))]
  "TARGET_SIMD"
  "st1\\t{%S1.1d - %V1.1d}, %0"
  [(set_attr "type" "neon_store1_4reg")]
)

(define_expand "aarch64_st<VSTRUCT:nregs><VDC:mode>"
 [(match_operand:DI 0 "register_operand" "r")
  (match_operand:VSTRUCT 1 "register_operand" "w")
  (unspec:VDC [(const_int 0)] UNSPEC_VSTRUCTDUMMY)]
  "TARGET_SIMD"
{
  rtx mem = gen_rtx_MEM (BLKmode, operands[0]);
  set_mem_size (mem, <VSTRUCT:nregs> * 8);

  emit_insn (gen_aarch64_st<VSTRUCT:nregs><VDC:mode>_dreg (mem, operands[1]));
  DONE;
})

(define_expand "aarch64_st<VSTRUCT:nregs><VQ:mode>"
 [(match_operand:DI 0 "register_operand" "r")
  (match_operand:VSTRUCT 1 "register_operand" "w")
  (unspec:VQ [(const_int 0)] UNSPEC_VSTRUCTDUMMY)]
  "TARGET_SIMD"
{
  machine_mode mode = <VSTRUCT:MODE>mode;
  rtx mem = gen_rtx_MEM (mode, operands[0]);

  emit_insn (gen_aarch64_simd_st<VSTRUCT:nregs><VQ:mode> (mem, operands[1]));
  DONE;
})

(define_expand "aarch64_st<VSTRUCT:nregs>_lane<VALLDIF:mode>"
 [(match_operand:DI 0 "register_operand" "r")
  (match_operand:VSTRUCT 1 "register_operand" "w")
  (unspec:VALLDIF [(const_int 0)] UNSPEC_VSTRUCTDUMMY)
  (match_operand:SI 2 "immediate_operand")]
  "TARGET_SIMD"
{
  rtx mem = gen_rtx_MEM (BLKmode, operands[0]);
  set_mem_size (mem, GET_MODE_SIZE (GET_MODE_INNER (<VALLDIF:MODE>mode))
		     * <VSTRUCT:nregs>);

  emit_insn (gen_aarch64_vec_store_lanes<VSTRUCT:mode>_lane<VALLDIF:mode> (
		mem, operands[1], operands[2]));
  DONE;
})

(define_expand "aarch64_st1<VALL_F16:mode>"
 [(match_operand:DI 0 "register_operand")
  (match_operand:VALL_F16 1 "register_operand")]
  "TARGET_SIMD"
{
  machine_mode mode = <VALL_F16:MODE>mode;
  rtx mem = gen_rtx_MEM (mode, operands[0]);

  if (BYTES_BIG_ENDIAN)
    emit_insn (gen_aarch64_be_st1<VALL_F16:mode> (mem, operands[1]));
  else
    emit_move_insn (mem, operands[1]);
  DONE;
})

;; Expander for builtins to insert vector registers into large
;; opaque integer modes.

;; Q-register list.  We don't need a D-reg inserter as we zero
;; extend them in arm_neon.h and insert the resulting Q-regs.

(define_expand "aarch64_set_qreg<VSTRUCT:mode><VQ:mode>"
 [(match_operand:VSTRUCT 0 "register_operand" "+w")
  (match_operand:VSTRUCT 1 "register_operand" "0")
  (match_operand:VQ 2 "register_operand" "w")
  (match_operand:SI 3 "immediate_operand" "i")]
  "TARGET_SIMD"
{
  int part = INTVAL (operands[3]);
  int offset = part * 16;

  emit_move_insn (operands[0], operands[1]);
  emit_move_insn (gen_rtx_SUBREG (<VQ:MODE>mode, operands[0], offset),
		  operands[2]);
  DONE;
})

;; Standard pattern name vec_init<mode><Vel>.

(define_expand "vec_init<mode><Vel>"
  [(match_operand:VALL_F16 0 "register_operand" "")
   (match_operand 1 "" "")]
  "TARGET_SIMD"
{
  aarch64_expand_vector_init (operands[0], operands[1]);
  DONE;
})

(define_insn "*aarch64_simd_ld1r<mode>"
  [(set (match_operand:VALL_F16 0 "register_operand" "=w")
	(vec_duplicate:VALL_F16
	  (match_operand:<VEL> 1 "aarch64_simd_struct_operand" "Utv")))]
  "TARGET_SIMD"
  "ld1r\\t{%0.<Vtype>}, %1"
  [(set_attr "type" "neon_load1_all_lanes")]
)

(define_insn "aarch64_frecpe<mode>"
  [(set (match_operand:VHSDF 0 "register_operand" "=w")
	(unspec:VHSDF [(match_operand:VHSDF 1 "register_operand" "w")]
	 UNSPEC_FRECPE))]
  "TARGET_SIMD"
  "frecpe\\t%0.<Vtype>, %1.<Vtype>"
  [(set_attr "type" "neon_fp_recpe_<stype><q>")]
)

(define_insn "aarch64_frecp<FRECP:frecp_suffix><mode>"
  [(set (match_operand:GPF_F16 0 "register_operand" "=w")
	(unspec:GPF_F16 [(match_operand:GPF_F16 1 "register_operand" "w")]
	 FRECP))]
  "TARGET_SIMD"
  "frecp<FRECP:frecp_suffix>\\t%<s>0, %<s>1"
  [(set_attr "type" "neon_fp_recp<FRECP:frecp_suffix>_<GPF_F16:stype>")]
)

(define_insn "aarch64_frecps<mode>"
  [(set (match_operand:VHSDF_HSDF 0 "register_operand" "=w")
	(unspec:VHSDF_HSDF
	  [(match_operand:VHSDF_HSDF 1 "register_operand" "w")
	  (match_operand:VHSDF_HSDF 2 "register_operand" "w")]
	  UNSPEC_FRECPS))]
  "TARGET_SIMD"
  "frecps\\t%<v>0<Vmtype>, %<v>1<Vmtype>, %<v>2<Vmtype>"
  [(set_attr "type" "neon_fp_recps_<stype><q>")]
)

(define_insn "aarch64_urecpe<mode>"
  [(set (match_operand:VDQ_SI 0 "register_operand" "=w")
        (unspec:VDQ_SI [(match_operand:VDQ_SI 1 "register_operand" "w")]
                UNSPEC_URECPE))]
 "TARGET_SIMD"
 "urecpe\\t%0.<Vtype>, %1.<Vtype>"
  [(set_attr "type" "neon_fp_recpe_<Vetype><q>")])

;; Standard pattern name vec_extract<mode><Vel>.

(define_expand "vec_extract<mode><Vel>"
  [(match_operand:<VEL> 0 "aarch64_simd_nonimmediate_operand" "")
   (match_operand:VALL_F16 1 "register_operand" "")
   (match_operand:SI 2 "immediate_operand" "")]
  "TARGET_SIMD"
{
    emit_insn
      (gen_aarch64_get_lane<mode> (operands[0], operands[1], operands[2]));
    DONE;
})

;; aes

(define_insn "aarch64_crypto_aes<aes_op>v16qi"
  [(set (match_operand:V16QI 0 "register_operand" "=w")
        (unspec:V16QI [(match_operand:V16QI 1 "register_operand" "0")
		       (match_operand:V16QI 2 "register_operand" "w")]
         CRYPTO_AES))]
  "TARGET_SIMD && TARGET_CRYPTO"
  "aes<aes_op>\\t%0.16b, %2.16b"
  [(set_attr "type" "crypto_aese")]
)

;; When AES/AESMC fusion is enabled we want the register allocation to
;; look like:
;;    AESE Vn, _
;;    AESMC Vn, Vn
;; So prefer to tie operand 1 to operand 0 when fusing.

(define_insn "aarch64_crypto_aes<aesmc_op>v16qi"
  [(set (match_operand:V16QI 0 "register_operand" "=w,w")
	(unspec:V16QI [(match_operand:V16QI 1 "register_operand" "0,w")]
	 CRYPTO_AESMC))]
  "TARGET_SIMD && TARGET_CRYPTO"
  "aes<aesmc_op>\\t%0.16b, %1.16b"
  [(set_attr "type" "crypto_aesmc")
   (set_attr_alternative "enabled"
     [(if_then_else (match_test
		       "aarch64_fusion_enabled_p (AARCH64_FUSE_AES_AESMC)")
		     (const_string "yes" )
		     (const_string "no"))
      (const_string "yes")])]
)

;; sha1

(define_insn "aarch64_crypto_sha1hsi"
  [(set (match_operand:SI 0 "register_operand" "=w")
        (unspec:SI [(match_operand:SI 1
                       "register_operand" "w")]
         UNSPEC_SHA1H))]
  "TARGET_SIMD && TARGET_CRYPTO"
  "sha1h\\t%s0, %s1"
  [(set_attr "type" "crypto_sha1_fast")]
)

(define_insn "aarch64_crypto_sha1hv4si"
  [(set (match_operand:SI 0 "register_operand" "=w")
	(unspec:SI [(vec_select:SI (match_operand:V4SI 1 "register_operand" "w")
		     (parallel [(const_int 0)]))]
	 UNSPEC_SHA1H))]
  "TARGET_SIMD && TARGET_CRYPTO && !BYTES_BIG_ENDIAN"
  "sha1h\\t%s0, %s1"
  [(set_attr "type" "crypto_sha1_fast")]
)

(define_insn "aarch64_be_crypto_sha1hv4si"
  [(set (match_operand:SI 0 "register_operand" "=w")
	(unspec:SI [(vec_select:SI (match_operand:V4SI 1 "register_operand" "w")
		     (parallel [(const_int 3)]))]
	 UNSPEC_SHA1H))]
  "TARGET_SIMD && TARGET_CRYPTO && BYTES_BIG_ENDIAN"
  "sha1h\\t%s0, %s1"
  [(set_attr "type" "crypto_sha1_fast")]
)

(define_insn "aarch64_crypto_sha1su1v4si"
  [(set (match_operand:V4SI 0 "register_operand" "=w")
        (unspec:V4SI [(match_operand:V4SI 1 "register_operand" "0")
                      (match_operand:V4SI 2 "register_operand" "w")]
         UNSPEC_SHA1SU1))]
  "TARGET_SIMD && TARGET_CRYPTO"
  "sha1su1\\t%0.4s, %2.4s"
  [(set_attr "type" "crypto_sha1_fast")]
)

(define_insn "aarch64_crypto_sha1<sha1_op>v4si"
  [(set (match_operand:V4SI 0 "register_operand" "=w")
        (unspec:V4SI [(match_operand:V4SI 1 "register_operand" "0")
                      (match_operand:SI 2 "register_operand" "w")
                      (match_operand:V4SI 3 "register_operand" "w")]
         CRYPTO_SHA1))]
  "TARGET_SIMD && TARGET_CRYPTO"
  "sha1<sha1_op>\\t%q0, %s2, %3.4s"
  [(set_attr "type" "crypto_sha1_slow")]
)

(define_insn "aarch64_crypto_sha1su0v4si"
  [(set (match_operand:V4SI 0 "register_operand" "=w")
        (unspec:V4SI [(match_operand:V4SI 1 "register_operand" "0")
                      (match_operand:V4SI 2 "register_operand" "w")
                      (match_operand:V4SI 3 "register_operand" "w")]
         UNSPEC_SHA1SU0))]
  "TARGET_SIMD && TARGET_CRYPTO"
  "sha1su0\\t%0.4s, %2.4s, %3.4s"
  [(set_attr "type" "crypto_sha1_xor")]
)

;; sha256

(define_insn "aarch64_crypto_sha256h<sha256_op>v4si"
  [(set (match_operand:V4SI 0 "register_operand" "=w")
        (unspec:V4SI [(match_operand:V4SI 1 "register_operand" "0")
                      (match_operand:V4SI 2 "register_operand" "w")
                      (match_operand:V4SI 3 "register_operand" "w")]
         CRYPTO_SHA256))]
  "TARGET_SIMD && TARGET_CRYPTO"
  "sha256h<sha256_op>\\t%q0, %q2, %3.4s"
  [(set_attr "type" "crypto_sha256_slow")]
)

(define_insn "aarch64_crypto_sha256su0v4si"
  [(set (match_operand:V4SI 0 "register_operand" "=w")
        (unspec:V4SI [(match_operand:V4SI 1 "register_operand" "0")
                      (match_operand:V4SI 2 "register_operand" "w")]
         UNSPEC_SHA256SU0))]
  "TARGET_SIMD &&TARGET_CRYPTO"
  "sha256su0\\t%0.4s, %2.4s"
  [(set_attr "type" "crypto_sha256_fast")]
)

(define_insn "aarch64_crypto_sha256su1v4si"
  [(set (match_operand:V4SI 0 "register_operand" "=w")
        (unspec:V4SI [(match_operand:V4SI 1 "register_operand" "0")
                      (match_operand:V4SI 2 "register_operand" "w")
                      (match_operand:V4SI 3 "register_operand" "w")]
         UNSPEC_SHA256SU1))]
  "TARGET_SIMD &&TARGET_CRYPTO"
  "sha256su1\\t%0.4s, %2.4s, %3.4s"
  [(set_attr "type" "crypto_sha256_slow")]
)

;; pmull

(define_insn "aarch64_crypto_pmulldi"
  [(set (match_operand:TI 0 "register_operand" "=w")
        (unspec:TI  [(match_operand:DI 1 "register_operand" "w")
		     (match_operand:DI 2 "register_operand" "w")]
		    UNSPEC_PMULL))]
 "TARGET_SIMD && TARGET_CRYPTO"
 "pmull\\t%0.1q, %1.1d, %2.1d"
  [(set_attr "type" "crypto_pmull")]
)

(define_insn "aarch64_crypto_pmullv2di"
 [(set (match_operand:TI 0 "register_operand" "=w")
       (unspec:TI [(match_operand:V2DI 1 "register_operand" "w")
		   (match_operand:V2DI 2 "register_operand" "w")]
		  UNSPEC_PMULL2))]
  "TARGET_SIMD && TARGET_CRYPTO"
  "pmull2\\t%0.1q, %1.2d, %2.2d"
  [(set_attr "type" "crypto_pmull")]
)<|MERGE_RESOLUTION|>--- conflicted
+++ resolved
@@ -25,8 +25,7 @@
   "
     if (GET_CODE (operands[0]) == MEM
 	&& !(aarch64_simd_imm_zero (operands[1], <MODE>mode)
-	     && aarch64_legitimate_address_p (<MODE>mode, operands[0],
-					      PARALLEL, 1)))
+	     && aarch64_mem_pair_operand (operands[0], <MODE>mode)))
       operands[1] = force_reg (<MODE>mode, operands[1]);
   "
 )
@@ -105,16 +104,6 @@
 {
    switch (which_alternative)
      {
-<<<<<<< HEAD
-     case 0: return "ldr\\t%d0, %1";
-     case 1: return "str\\t%d1, %0";
-     case 2: return "mov\t%0.<Vbtype>, %1.<Vbtype>";
-     case 3: return "umov\t%0, %1.d[0]";
-     case 4: return "fmov\t%d0, %1";
-     case 5: return "mov\t%0, %1";
-     case 6:
-	return aarch64_output_simd_mov_immediate (operands[1], 64);
-=======
      case 0: return "ldr\t%d0, %1";
      case 1: return "str\txzr, %0";
      case 2: return "str\t%d1, %0";
@@ -123,9 +112,7 @@
      case 5: return "fmov\t%d0, %1";
      case 6: return "mov\t%0, %1";
      case 7:
-	return aarch64_output_simd_mov_immediate (operands[1],
-						  <MODE>mode, 64);
->>>>>>> 5865bc94
+	return aarch64_output_simd_mov_immediate (operands[1], 64);
      default: gcc_unreachable ();
      }
 }
@@ -156,13 +143,9 @@
     case 4:
     case 5:
     case 6:
-<<<<<<< HEAD
-	return aarch64_output_simd_mov_immediate (operands[1], 128);
-=======
 	return "#";
     case 7:
-	return aarch64_output_simd_mov_immediate (operands[1], <MODE>mode, 128);
->>>>>>> 5865bc94
+	return aarch64_output_simd_mov_immediate (operands[1], 128);
     default:
 	gcc_unreachable ();
     }
@@ -378,7 +361,7 @@
   "TARGET_SIMD"
 {
 
-  machine_mode imode = <V_cmp_result>mode;
+  machine_mode imode = <V_INT_EQUIV>mode;
   rtx v_bitmask = gen_reg_rtx (imode);
   rtx op1x = gen_reg_rtx (imode);
   rtx op2x = gen_reg_rtx (imode);
@@ -389,11 +372,11 @@
   int bits = GET_MODE_UNIT_BITSIZE (<MODE>mode) - 1;
 
   emit_move_insn (v_bitmask,
-		  aarch64_simd_gen_const_vector_dup (<V_cmp_result>mode,
+		  aarch64_simd_gen_const_vector_dup (<V_INT_EQUIV>mode,
 						     HOST_WIDE_INT_M1U << bits));
 
-  emit_insn (gen_and<v_cmp_result>3 (op2x, v_bitmask, arg2));
-  emit_insn (gen_xor<v_cmp_result>3 (op1x, arg1, op2x));
+  emit_insn (gen_and<v_int_equiv>3 (op2x, v_bitmask, arg2));
+  emit_insn (gen_xor<v_int_equiv>3 (op1x, arg1, op2x));
   emit_move_insn (operands[0],
 		  lowpart_subreg (<MODE>mode, op1x, imode));
   DONE;
