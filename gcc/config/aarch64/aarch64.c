--- conflicted
+++ resolved
@@ -3734,13 +3734,8 @@
   return CCmode;
 }
 
-<<<<<<< HEAD
-static unsigned
+static int
 aarch64_get_condition_code_1 (enum machine_mode mode, enum rtx_code comp_code)
-=======
-int
-aarch64_get_condition_code (rtx x)
->>>>>>> 0699065d
 {
   switch (mode)
     {
@@ -3847,7 +3842,7 @@
     }
 }
 
-static unsigned
+int
 aarch64_get_condition_code (rtx x)
 {
   enum machine_mode mode = GET_MODE (XEXP (x, 0));
@@ -6271,7 +6266,7 @@
 
 /* Return is the pair of instructions are macro fusion pairs. */
 static bool
-aarch64_macro_fusion_pair (rtx condgen, rtx)
+aarch64_macro_fusion_pair (rtx_insn *condgen, rtx_insn *)
 {
   if (aarch64_tune != thunderx)
     return false;
