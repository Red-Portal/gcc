--- conflicted
+++ resolved
@@ -182,6 +182,7 @@
     0,			/* Bfi.  */
     0,			/* Bfx.  */
     COSTS_N_INSNS (5),	/* Clz.  */
+    0,			/* rev.  */
     0,			/* UNUSED: non_exec.  */
     false		/* UNUSED: non_exec_costs_exec.  */
   },
@@ -10075,7 +10076,7 @@
 bool
 aarch64_uimm5 (HOST_WIDE_INT val)
 {
-  return (val & ((unsigned HOST_WIDE_INT) 0x1f)) == val;
+  return (val & ((HOST_WIDE_INT) 0x1f)) == val;
 }
 
 static bool
@@ -10393,16 +10394,12 @@
 #undef TARGET_FIXED_CONDITION_CODE_REGS
 #define TARGET_FIXED_CONDITION_CODE_REGS aarch64_fixed_condition_code_regs
 
-<<<<<<< HEAD
 #undef TARGET_SCHED_MACRO_FUSION_P
 #define TARGET_SCHED_MACRO_FUSION_P aarch64_macro_fusion_p
 
 #undef TARGET_SCHED_MACRO_FUSION_PAIR_P
 #define TARGET_SCHED_MACRO_FUSION_PAIR_P aarch64_macro_fusion_pair
 
-
-=======
->>>>>>> e899b9f2
 #undef TARGET_FLAGS_REGNUM
 #define TARGET_FLAGS_REGNUM CC_REGNUM
 
