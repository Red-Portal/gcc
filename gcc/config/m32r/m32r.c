--- conflicted
+++ resolved
@@ -1,10 +1,6 @@
 /* Subroutines used for code generation on the Renesas M32R cpu.
    Copyright (C) 1996, 1997, 1998, 1999, 2000, 2001, 2002, 2003, 2004,
-<<<<<<< HEAD
-   2005, 2007, 2008, 2009 Free Software Foundation, Inc.
-=======
    2005, 2007, 2008, 2009, 2010, 2011 Free Software Foundation, Inc.
->>>>>>> 3082eeb7
 
    This file is part of GCC.
 
@@ -46,10 +42,7 @@
 #include "target.h"
 #include "target-def.h"
 #include "tm-constrs.h"
-<<<<<<< HEAD
-=======
 #include "opts.h"
->>>>>>> 3082eeb7
 
 /* Array of valid operand punctuation characters.  */
 static char m32r_punct_chars[256];
@@ -67,13 +60,9 @@
 static void  init_reg_tables (void);
 static void  block_move_call (rtx, rtx, rtx);
 static int   m32r_is_insn (rtx);
-<<<<<<< HEAD
-static rtx   m32r_legitimize_address (rtx, rtx, enum machine_mode);
-=======
 static bool  m32r_legitimate_address_p (enum machine_mode, rtx, bool);
 static rtx   m32r_legitimize_address (rtx, rtx, enum machine_mode);
 static bool  m32r_mode_dependent_address_p (const_rtx);
->>>>>>> 3082eeb7
 static tree  m32r_handle_model_attribute (tree *, tree, tree, int, bool *);
 static void  m32r_print_operand (FILE *, rtx, int);
 static void  m32r_print_operand_address (FILE *, rtx);
@@ -101,10 +90,6 @@
 				    const_tree, bool);
 static int m32r_arg_partial_bytes (cumulative_args_t, enum machine_mode,
 				   tree, bool);
-<<<<<<< HEAD
-static bool m32r_can_eliminate (const int, const int);
-static void m32r_trampoline_init (rtx, tree, rtx);
-=======
 static rtx m32r_function_arg (cumulative_args_t, enum machine_mode,
 			      const_tree, bool);
 static void m32r_function_arg_advance (cumulative_args_t, enum machine_mode,
@@ -113,26 +98,18 @@
 static void m32r_conditional_register_usage (void);
 static void m32r_trampoline_init (rtx, tree, rtx);
 static bool m32r_legitimate_constant_p (enum machine_mode, rtx);
->>>>>>> 3082eeb7
  
 /* M32R specific attributes.  */
 
 static const struct attribute_spec m32r_attribute_table[] =
 {
-<<<<<<< HEAD
-  /* { name, min_len, max_len, decl_req, type_req, fn_type_req, handler } */
-  { "interrupt", 0, 0, true,  false, false, NULL },
-  { "model",     1, 1, true,  false, false, m32r_handle_model_attribute },
-  { NULL,        0, 0, false, false, false, NULL }
-=======
   /* { name, min_len, max_len, decl_req, type_req, fn_type_req, handler,
        affects_type_identity } */
   { "interrupt", 0, 0, true,  false, false, NULL, false },
   { "model",     1, 1, true,  false, false, m32r_handle_model_attribute,
     false },
   { NULL,        0, 0, false, false, false, NULL, false }
->>>>>>> 3082eeb7
 };
  
@@ -140,17 +117,12 @@
 #undef  TARGET_ATTRIBUTE_TABLE
 #define TARGET_ATTRIBUTE_TABLE m32r_attribute_table
 
-<<<<<<< HEAD
-#undef TARGET_LEGITIMIZE_ADDRESS
-#define TARGET_LEGITIMIZE_ADDRESS m32r_legitimize_address
-=======
 #undef TARGET_LEGITIMATE_ADDRESS_P
 #define TARGET_LEGITIMATE_ADDRESS_P m32r_legitimate_address_p
 #undef TARGET_LEGITIMIZE_ADDRESS
 #define TARGET_LEGITIMIZE_ADDRESS m32r_legitimize_address
 #undef TARGET_MODE_DEPENDENT_ADDRESS_P
 #define TARGET_MODE_DEPENDENT_ADDRESS_P m32r_mode_dependent_address_p
->>>>>>> 3082eeb7
 
 #undef  TARGET_ASM_ALIGNED_HI_OP
 #define TARGET_ASM_ALIGNED_HI_OP "\t.hword\t"
@@ -220,17 +192,6 @@
 
 #undef TARGET_CAN_ELIMINATE
 #define TARGET_CAN_ELIMINATE m32r_can_eliminate
-<<<<<<< HEAD
-
-#undef TARGET_TRAMPOLINE_INIT
-#define TARGET_TRAMPOLINE_INIT m32r_trampoline_init
-
-struct gcc_target targetm = TARGET_INITIALIZER;
--
-/* Implement TARGET_HANDLE_OPTION.  */
-=======
->>>>>>> 3082eeb7
 
 #undef TARGET_CONDITIONAL_REGISTER_USAGE
 #define TARGET_CONDITIONAL_REGISTER_USAGE m32r_conditional_register_usage
@@ -2065,8 +2026,6 @@
   else
     return x;
 }
-<<<<<<< HEAD
-=======
 
 /* Worker function for TARGET_MODE_DEPENDENT_ADDRESS_P.  */
 
@@ -2078,7 +2037,6 @@
 
   return false;
 }
->>>>>>> 3082eeb7
  
 /* Nested function support.  */
@@ -2852,8 +2810,6 @@
 		       LCT_NORMAL, VOIDmode, 3, XEXP (m_tramp, 0), Pmode,
 		       gen_int_mode (TRAMPOLINE_SIZE, SImode), SImode,
 		       GEN_INT (3), SImode);
-<<<<<<< HEAD
-=======
 }
 
 /* True if X is a reg that can be used as a base reg.  */
@@ -2983,5 +2939,4 @@
 	       || GET_CODE (XEXP (XEXP (x, 0), 0)) == LABEL_REF)
 	   && CONST_INT_P (XEXP (XEXP (x, 0), 1))
 	   && UINTVAL (XEXP (XEXP (x, 0), 1)) > 32767);
->>>>>>> 3082eeb7
 }