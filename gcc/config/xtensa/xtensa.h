/* Definitions of Tensilica's Xtensa target machine for GNU compiler.
<<<<<<< HEAD
   Copyright 2001, 2002, 2003, 2004, 2005, 2006, 2007, 2008, 2009
=======
   Copyright 2001, 2002, 2003, 2004, 2005, 2006, 2007, 2008, 2009, 2010, 2011
>>>>>>> 3082eeb7
   Free Software Foundation, Inc.
   Contributed by Bob Wilson (bwilson@tensilica.com) at Tensilica.

This file is part of GCC.

GCC is free software; you can redistribute it and/or modify it under
the terms of the GNU General Public License as published by the Free
Software Foundation; either version 3, or (at your option) any later
version.

GCC is distributed in the hope that it will be useful, but WITHOUT ANY
WARRANTY; without even the implied warranty of MERCHANTABILITY or
FITNESS FOR A PARTICULAR PURPOSE.  See the GNU General Public License
for more details.

You should have received a copy of the GNU General Public License
along with GCC; see the file COPYING3.  If not see
<http://www.gnu.org/licenses/>.  */

/* Get Xtensa configuration settings */
#include "xtensa-config.h"

/* External variables defined in xtensa.c.  */

extern unsigned xtensa_current_frame_size;

/* Macros used in the machine description to select various Xtensa
   configuration options.  */
#ifndef XCHAL_HAVE_MUL32_HIGH
#define XCHAL_HAVE_MUL32_HIGH 0
#endif
#ifndef XCHAL_HAVE_RELEASE_SYNC
#define XCHAL_HAVE_RELEASE_SYNC 0
#endif
#ifndef XCHAL_HAVE_S32C1I
#define XCHAL_HAVE_S32C1I 0
#endif
#ifndef XCHAL_HAVE_THREADPTR
#define XCHAL_HAVE_THREADPTR 0
#endif
#define TARGET_BIG_ENDIAN	XCHAL_HAVE_BE
#define TARGET_DENSITY		XCHAL_HAVE_DENSITY
#define TARGET_MAC16		XCHAL_HAVE_MAC16
#define TARGET_MUL16		XCHAL_HAVE_MUL16
#define TARGET_MUL32		XCHAL_HAVE_MUL32
#define TARGET_MUL32_HIGH	XCHAL_HAVE_MUL32_HIGH
#define TARGET_DIV32		XCHAL_HAVE_DIV32
#define TARGET_NSA		XCHAL_HAVE_NSA
#define TARGET_MINMAX		XCHAL_HAVE_MINMAX
#define TARGET_SEXT		XCHAL_HAVE_SEXT
#define TARGET_BOOLEANS		XCHAL_HAVE_BOOLEANS
#define TARGET_HARD_FLOAT	XCHAL_HAVE_FP
#define TARGET_HARD_FLOAT_DIV	XCHAL_HAVE_FP_DIV
#define TARGET_HARD_FLOAT_RECIP	XCHAL_HAVE_FP_RECIP
#define TARGET_HARD_FLOAT_SQRT	XCHAL_HAVE_FP_SQRT
#define TARGET_HARD_FLOAT_RSQRT	XCHAL_HAVE_FP_RSQRT
#define TARGET_ABS		XCHAL_HAVE_ABS
#define TARGET_ADDX		XCHAL_HAVE_ADDX
#define TARGET_RELEASE_SYNC	XCHAL_HAVE_RELEASE_SYNC
#define TARGET_S32C1I		XCHAL_HAVE_S32C1I
#define TARGET_ABSOLUTE_LITERALS XSHAL_USE_ABSOLUTE_LITERALS
#define TARGET_THREADPTR	XCHAL_HAVE_THREADPTR

#define TARGET_DEFAULT \
  ((XCHAL_HAVE_L32R	? 0 : MASK_CONST16) |				\
   MASK_SERIALIZE_VOLATILE)

#ifndef HAVE_AS_TLS
#define HAVE_AS_TLS 0
#endif


/* Target CPU builtins.  */
#define TARGET_CPU_CPP_BUILTINS()					\
  do {									\
    builtin_assert ("cpu=xtensa");					\
    builtin_assert ("machine=xtensa");					\
    builtin_define ("__xtensa__");					\
    builtin_define ("__XTENSA__");					\
    builtin_define ("__XTENSA_WINDOWED_ABI__");				\
    builtin_define (TARGET_BIG_ENDIAN ? "__XTENSA_EB__" : "__XTENSA_EL__"); \
    if (!TARGET_HARD_FLOAT)						\
      builtin_define ("__XTENSA_SOFT_FLOAT__");				\
  } while (0)

#define CPP_SPEC " %(subtarget_cpp_spec) "

#ifndef SUBTARGET_CPP_SPEC
#define SUBTARGET_CPP_SPEC ""
#endif

#define EXTRA_SPECS							\
  { "subtarget_cpp_spec", SUBTARGET_CPP_SPEC },

/* Target machine storage layout */

/* Define this if most significant bit is lowest numbered
   in instructions that operate on numbered bit-fields.  */
#define BITS_BIG_ENDIAN (TARGET_BIG_ENDIAN != 0)

/* Define this if most significant byte of a word is the lowest numbered.  */
#define BYTES_BIG_ENDIAN (TARGET_BIG_ENDIAN != 0)

/* Define this if most significant word of a multiword number is the lowest.  */
#define WORDS_BIG_ENDIAN (TARGET_BIG_ENDIAN != 0)

#define MAX_BITS_PER_WORD 32

/* Width of a word, in units (bytes).  */
#define UNITS_PER_WORD 4
#define MIN_UNITS_PER_WORD 4

/* Width of a floating point register.  */
#define UNITS_PER_FPREG 4

/* Size in bits of various types on the target machine.  */
#define INT_TYPE_SIZE 32
#define SHORT_TYPE_SIZE 16
#define LONG_TYPE_SIZE 32
#define LONG_LONG_TYPE_SIZE 64
#define FLOAT_TYPE_SIZE 32
#define DOUBLE_TYPE_SIZE 64
#define LONG_DOUBLE_TYPE_SIZE 64

/* Allocation boundary (in *bits*) for storing pointers in memory.  */
#define POINTER_BOUNDARY 32

/* Allocation boundary (in *bits*) for storing arguments in argument list.  */
#define PARM_BOUNDARY 32

/* Allocation boundary (in *bits*) for the code of a function.  */
#define FUNCTION_BOUNDARY 32

/* Alignment of field after 'int : 0' in a structure.  */
#define EMPTY_FIELD_BOUNDARY 32

/* Every structure's size must be a multiple of this.  */
#define STRUCTURE_SIZE_BOUNDARY 8

/* There is no point aligning anything to a rounder boundary than this.  */
#define BIGGEST_ALIGNMENT 128

/* Set this nonzero if move instructions will actually fail to work
   when given unaligned data.  */
#define STRICT_ALIGNMENT 1

/* Promote integer modes smaller than a word to SImode.  Set UNSIGNEDP
   for QImode, because there is no 8-bit load from memory with sign
   extension.  Otherwise, leave UNSIGNEDP alone, since Xtensa has 16-bit
   loads both with and without sign extension.  */
#define PROMOTE_MODE(MODE, UNSIGNEDP, TYPE)				\
  do {									\
    if (GET_MODE_CLASS (MODE) == MODE_INT				\
	&& GET_MODE_SIZE (MODE) < UNITS_PER_WORD)			\
      {									\
	if ((MODE) == QImode)						\
	  (UNSIGNEDP) = 1;						\
	(MODE) = SImode;						\
      }									\
  } while (0)

/* Imitate the way many other C compilers handle alignment of
   bitfields and the structures that contain them.  */
#define PCC_BITFIELD_TYPE_MATTERS 1

/* Disable the use of word-sized or smaller complex modes for structures,
   and for function arguments in particular, where they cause problems with
   register a7.  The xtensa_copy_incoming_a7 function assumes that there is
   a single reference to an argument in a7, but with small complex modes the
   real and imaginary components may be extracted separately, leading to two
   uses of the register, only one of which would be replaced.  */
#define MEMBER_TYPE_FORCES_BLK(FIELD, MODE) \
  ((MODE) == CQImode || (MODE) == CHImode)

/* Align string constants and constructors to at least a word boundary.
   The typical use of this macro is to increase alignment for string
   constants to be word aligned so that 'strcpy' calls that copy
   constants can be done inline.  */
#define CONSTANT_ALIGNMENT(EXP, ALIGN)					\
  ((TREE_CODE (EXP) == STRING_CST || TREE_CODE (EXP) == CONSTRUCTOR)	\
   && (ALIGN) < BITS_PER_WORD						\
	? BITS_PER_WORD							\
	: (ALIGN))

/* Align arrays, unions and records to at least a word boundary.
   One use of this macro is to increase alignment of medium-size
   data to make it all fit in fewer cache lines.  Another is to
   cause character arrays to be word-aligned so that 'strcpy' calls
   that copy constants to character arrays can be done inline.  */
#undef DATA_ALIGNMENT
#define DATA_ALIGNMENT(TYPE, ALIGN)					\
  ((((ALIGN) < BITS_PER_WORD)						\
    && (TREE_CODE (TYPE) == ARRAY_TYPE					\
	|| TREE_CODE (TYPE) == UNION_TYPE				\
	|| TREE_CODE (TYPE) == RECORD_TYPE)) ? BITS_PER_WORD : (ALIGN))

/* Operations between registers always perform the operation
   on the full register even if a narrower mode is specified.  */
#define WORD_REGISTER_OPERATIONS

/* Xtensa loads are zero-extended by default.  */
#define LOAD_EXTEND_OP(MODE) ZERO_EXTEND

/* Standard register usage.  */

/* Number of actual hardware registers.
   The hardware registers are assigned numbers for the compiler
   from 0 to just below FIRST_PSEUDO_REGISTER.
   All registers that the compiler knows about must be given numbers,
   even those that are not normally considered general registers.

   The fake frame pointer and argument pointer will never appear in
   the generated code, since they will always be eliminated and replaced
   by either the stack pointer or the hard frame pointer.

   0 - 15	AR[0] - AR[15]
   16		FRAME_POINTER (fake = initial sp)
   17		ARG_POINTER (fake = initial sp + framesize)
   18		BR[0] for floating-point CC
   19 - 34	FR[0] - FR[15]
   35		MAC16 accumulator */

#define FIRST_PSEUDO_REGISTER 36

/* Return the stabs register number to use for REGNO.  */
#define DBX_REGISTER_NUMBER(REGNO) xtensa_dbx_register_number (REGNO)

/* 1 for registers that have pervasive standard uses
   and are not available for the register allocator.  */
#define FIXED_REGISTERS							\
{									\
  1, 1, 0, 0, 0, 0, 0, 0, 0, 0, 0, 0, 0, 0, 0, 0,			\
  1, 1, 0,								\
  0, 0, 0, 0, 0, 0, 0, 0, 0, 0, 0, 0, 0, 0, 0, 0,			\
  0,									\
}

/* 1 for registers not available across function calls.
   These must include the FIXED_REGISTERS and also any
   registers that can be used without being saved.
   The latter must include the registers where values are returned
   and the register where structure-value addresses are passed.
   Aside from that, you can include as many other registers as you like.  */
#define CALL_USED_REGISTERS						\
{									\
  1, 1, 0, 0, 0, 0, 0, 0, 1, 1, 1, 1, 1, 1, 1, 1,			\
  1, 1, 1,								\
  1, 1, 1, 1, 1, 1, 1, 1, 1, 1, 1, 1, 1, 1, 1, 1,			\
  1,									\
}

/* For non-leaf procedures on Xtensa processors, the allocation order
   is as specified below by REG_ALLOC_ORDER.  For leaf procedures, we
   want to use the lowest numbered registers first to minimize
   register window overflows.  However, local-alloc is not smart
   enough to consider conflicts with incoming arguments.  If an
   incoming argument in a2 is live throughout the function and
   local-alloc decides to use a2, then the incoming argument must
   either be spilled or copied to another register.  To get around
   this, we define ADJUST_REG_ALLOC_ORDER to redefine
   reg_alloc_order for leaf functions such that lowest numbered
   registers are used first with the exception that the incoming
   argument registers are not used until after other register choices
   have been exhausted.  */

#define REG_ALLOC_ORDER \
{  8,  9, 10, 11, 12, 13, 14, 15,  7,  6,  5,  4,  3,  2, \
  18, \
  19, 20, 21, 22, 23, 24, 25, 26, 27, 28, 29, 30, 31, 32, 33, 34, \
   0,  1, 16, 17, \
  35, \
}

#define ADJUST_REG_ALLOC_ORDER order_regs_for_local_alloc ()

/* For Xtensa, the only point of this is to prevent GCC from otherwise
   giving preference to call-used registers.  To minimize window
   overflows for the AR registers, we want to give preference to the
   lower-numbered AR registers.  For other register files, which are
   not windowed, we still prefer call-used registers, if there are any.  */
extern const char xtensa_leaf_regs[FIRST_PSEUDO_REGISTER];
#define LEAF_REGISTERS xtensa_leaf_regs

/* For Xtensa, no remapping is necessary, but this macro must be
   defined if LEAF_REGISTERS is defined.  */
#define LEAF_REG_REMAP(REGNO) (REGNO)

/* This must be declared if LEAF_REGISTERS is set.  */
extern int leaf_function;

/* Internal macros to classify a register number.  */

/* 16 address registers + fake registers */
#define GP_REG_FIRST 0
#define GP_REG_LAST  17
#define GP_REG_NUM   (GP_REG_LAST - GP_REG_FIRST + 1)

/* Coprocessor registers */
#define BR_REG_FIRST 18
#define BR_REG_LAST  18 
#define BR_REG_NUM   (BR_REG_LAST - BR_REG_FIRST + 1)

/* 16 floating-point registers */
#define FP_REG_FIRST 19
#define FP_REG_LAST  34
#define FP_REG_NUM   (FP_REG_LAST - FP_REG_FIRST + 1)

/* MAC16 accumulator */
#define ACC_REG_FIRST 35
#define ACC_REG_LAST 35
#define ACC_REG_NUM  (ACC_REG_LAST - ACC_REG_FIRST + 1)

#define GP_REG_P(REGNO) ((unsigned) ((REGNO) - GP_REG_FIRST) < GP_REG_NUM)
#define BR_REG_P(REGNO) ((unsigned) ((REGNO) - BR_REG_FIRST) < BR_REG_NUM)
#define FP_REG_P(REGNO) ((unsigned) ((REGNO) - FP_REG_FIRST) < FP_REG_NUM)
#define ACC_REG_P(REGNO) ((unsigned) ((REGNO) - ACC_REG_FIRST) < ACC_REG_NUM)

/* Return number of consecutive hard regs needed starting at reg REGNO
   to hold something of mode MODE.  */
#define HARD_REGNO_NREGS(REGNO, MODE)					\
  (FP_REG_P (REGNO) ?							\
	((GET_MODE_SIZE (MODE) + UNITS_PER_FPREG - 1) / UNITS_PER_FPREG) : \
	((GET_MODE_SIZE (MODE) + UNITS_PER_WORD - 1) / UNITS_PER_WORD))

/* Value is 1 if hard register REGNO can hold a value of machine-mode
   MODE.  */
extern char xtensa_hard_regno_mode_ok[][FIRST_PSEUDO_REGISTER];

#define HARD_REGNO_MODE_OK(REGNO, MODE)					\
  xtensa_hard_regno_mode_ok[(int) (MODE)][(REGNO)]

/* Value is 1 if it is a good idea to tie two pseudo registers
   when one has mode MODE1 and one has mode MODE2.
   If HARD_REGNO_MODE_OK could produce different values for MODE1 and MODE2,
   for any hard reg, then this must be 0 for correct output.  */
#define MODES_TIEABLE_P(MODE1, MODE2)					\
  ((GET_MODE_CLASS (MODE1) == MODE_FLOAT ||				\
    GET_MODE_CLASS (MODE1) == MODE_COMPLEX_FLOAT)			\
   == (GET_MODE_CLASS (MODE2) == MODE_FLOAT ||				\
       GET_MODE_CLASS (MODE2) == MODE_COMPLEX_FLOAT))

/* Register to use for pushing function arguments.  */
#define STACK_POINTER_REGNUM (GP_REG_FIRST + 1)

/* Base register for access to local variables of the function.  */
#define HARD_FRAME_POINTER_REGNUM (GP_REG_FIRST + 7)

/* The register number of the frame pointer register, which is used to
   access automatic variables in the stack frame.  For Xtensa, this
   register never appears in the output.  It is always eliminated to
   either the stack pointer or the hard frame pointer.  */
#define FRAME_POINTER_REGNUM (GP_REG_FIRST + 16)

/* Base register for access to arguments of the function.  */
#define ARG_POINTER_REGNUM (GP_REG_FIRST + 17)

/* For now we don't try to use the full set of boolean registers.  Without
   software pipelining of FP operations, there's not much to gain and it's
   a real pain to get them reloaded.  */
#define FPCC_REGNUM (BR_REG_FIRST + 0)

/* It is as good or better to call a constant function address than to
   call an address kept in a register.  */
#define NO_FUNCTION_CSE 1

/* Xtensa processors have "register windows".  GCC does not currently
   take advantage of the possibility for variable-sized windows; instead,
   we use a fixed window size of 8.  */

#define INCOMING_REGNO(OUT)						\
  ((GP_REG_P (OUT) &&							\
    ((unsigned) ((OUT) - GP_REG_FIRST) >= WINDOW_SIZE)) ?		\
   (OUT) - WINDOW_SIZE : (OUT))

#define OUTGOING_REGNO(IN)						\
  ((GP_REG_P (IN) &&							\
    ((unsigned) ((IN) - GP_REG_FIRST) < WINDOW_SIZE)) ?			\
   (IN) + WINDOW_SIZE : (IN))


/* Define the classes of registers for register constraints in the
   machine description.  */
enum reg_class
{
  NO_REGS,			/* no registers in set */
  BR_REGS,			/* coprocessor boolean registers */
  FP_REGS,			/* floating point registers */
  ACC_REG,			/* MAC16 accumulator */
  SP_REG,			/* sp register (aka a1) */
  RL_REGS,			/* preferred reload regs (not sp or fp) */
  GR_REGS,			/* integer registers except sp */
  AR_REGS,			/* all integer registers */
  ALL_REGS,			/* all registers */
  LIM_REG_CLASSES		/* max value + 1 */
};

#define N_REG_CLASSES (int) LIM_REG_CLASSES

#define GENERAL_REGS AR_REGS

/* An initializer containing the names of the register classes as C
   string constants.  These names are used in writing some of the
   debugging dumps.  */
#define REG_CLASS_NAMES							\
{									\
  "NO_REGS",								\
  "BR_REGS",								\
  "FP_REGS",								\
  "ACC_REG",								\
  "SP_REG",								\
  "RL_REGS",								\
  "GR_REGS",								\
  "AR_REGS",								\
  "ALL_REGS"								\
}

/* Contents of the register classes.  The Nth integer specifies the
   contents of class N.  The way the integer MASK is interpreted is
   that register R is in the class if 'MASK & (1 << R)' is 1.  */
#define REG_CLASS_CONTENTS \
{ \
  { 0x00000000, 0x00000000 }, /* no registers */ \
  { 0x00040000, 0x00000000 }, /* coprocessor boolean registers */ \
  { 0xfff80000, 0x00000007 }, /* floating-point registers */ \
  { 0x00000000, 0x00000008 }, /* MAC16 accumulator */ \
  { 0x00000002, 0x00000000 }, /* stack pointer register */ \
  { 0x0000ff7d, 0x00000000 }, /* preferred reload registers */ \
  { 0x0000fffd, 0x00000000 }, /* general-purpose registers */ \
  { 0x0003ffff, 0x00000000 }, /* integer registers */ \
  { 0xffffffff, 0x0000000f }  /* all registers */ \
}

/* A C expression whose value is a register class containing hard
   register REGNO.  In general there is more that one such class;
   choose a class which is "minimal", meaning that no smaller class
   also contains the register.  */
extern const enum reg_class xtensa_regno_to_class[FIRST_PSEUDO_REGISTER];

#define REGNO_REG_CLASS(REGNO) xtensa_regno_to_class[ (REGNO) ]

/* Use the Xtensa AR register file for base registers.
   No index registers.  */
#define BASE_REG_CLASS AR_REGS
#define INDEX_REG_CLASS NO_REGS

/* The small_register_classes_for_mode_p hook must always return true for
   Xtrnase, because all of the 16 AR registers may be explicitly used in
   the RTL, as either incoming or outgoing arguments.  */
#define TARGET_SMALL_REGISTER_CLASSES_FOR_MODE_P hook_bool_mode_true

/* Stack layout; function entry, exit and calling.  */

#define STACK_GROWS_DOWNWARD

/* Offset within stack frame to start allocating local variables at.  */
#define STARTING_FRAME_OFFSET						\
  crtl->outgoing_args_size

/* The ARG_POINTER and FRAME_POINTER are not real Xtensa registers, so
   they are eliminated to either the stack pointer or hard frame pointer.  */
#define ELIMINABLE_REGS							\
{{ ARG_POINTER_REGNUM,		STACK_POINTER_REGNUM},			\
 { ARG_POINTER_REGNUM,		HARD_FRAME_POINTER_REGNUM},		\
 { FRAME_POINTER_REGNUM,	STACK_POINTER_REGNUM},			\
 { FRAME_POINTER_REGNUM,	HARD_FRAME_POINTER_REGNUM}}

/* Specify the initial difference between the specified pair of registers.  */
#define INITIAL_ELIMINATION_OFFSET(FROM, TO, OFFSET)			\
  do {									\
    compute_frame_size (get_frame_size ());				\
    switch (FROM)							\
      {									\
      case FRAME_POINTER_REGNUM:					\
        (OFFSET) = 0;							\
	break;								\
      case ARG_POINTER_REGNUM:						\
        (OFFSET) = xtensa_current_frame_size;				\
	break;								\
      default:								\
	gcc_unreachable ();						\
      }									\
  } while (0)

/* If defined, the maximum amount of space required for outgoing
   arguments will be computed and placed into the variable
   'crtl->outgoing_args_size'.  No space will be pushed
   onto the stack for each call; instead, the function prologue
   should increase the stack frame size by this amount.  */
#define ACCUMULATE_OUTGOING_ARGS 1

/* Offset from the argument pointer register to the first argument's
   address.  On some machines it may depend on the data type of the
   function.  If 'ARGS_GROW_DOWNWARD', this is the offset to the
   location above the first argument's address.  */
#define FIRST_PARM_OFFSET(FNDECL) 0

/* Align stack frames on 128 bits for Xtensa.  This is necessary for
   128-bit datatypes defined in TIE (e.g., for Vectra).  */
#define STACK_BOUNDARY 128

/* Use a fixed register window size of 8.  */
#define WINDOW_SIZE 8

/* Symbolic macros for the registers used to return integer, floating
   point, and values of coprocessor and user-defined modes.  */
#define GP_RETURN (GP_REG_FIRST + 2 + WINDOW_SIZE)
#define GP_OUTGOING_RETURN (GP_REG_FIRST + 2)

/* Symbolic macros for the first/last argument registers.  */
#define GP_ARG_FIRST (GP_REG_FIRST + 2)
#define GP_ARG_LAST  (GP_REG_FIRST + 7)
#define GP_OUTGOING_ARG_FIRST (GP_REG_FIRST + 2 + WINDOW_SIZE)
#define GP_OUTGOING_ARG_LAST  (GP_REG_FIRST + 7 + WINDOW_SIZE)

#define MAX_ARGS_IN_REGISTERS 6

/* Don't worry about compatibility with PCC.  */
#define DEFAULT_PCC_STRUCT_RETURN 0

<<<<<<< HEAD
/* Define how to find the value returned by a library function
   assuming the value has mode MODE.  Because we have defined
   TARGET_PROMOTE_FUNCTION_MODE to promote everything, we have to
   perform the same promotions as PROMOTE_MODE.  */
#define XTENSA_LIBCALL_VALUE(MODE, OUTGOINGP)				\
  gen_rtx_REG ((GET_MODE_CLASS (MODE) == MODE_INT			\
		&& GET_MODE_SIZE (MODE) < UNITS_PER_WORD)		\
	       ? SImode : (MODE),					\
	       OUTGOINGP ? GP_OUTGOING_RETURN : GP_RETURN)

#define LIBCALL_VALUE(MODE)						\
  XTENSA_LIBCALL_VALUE ((MODE), 0)

#define LIBCALL_OUTGOING_VALUE(MODE)			 		\
  XTENSA_LIBCALL_VALUE ((MODE), 1)

/* A C expression that is nonzero if REGNO is the number of a hard
   register in which the values of called function may come back.  A
   register whose use for returning values is limited to serving as
   the second of a pair (for a value of type 'double', say) need not
   be recognized by this macro.  If the machine has register windows,
   so that the caller and the called function use different registers
   for the return value, this macro should recognize only the caller's
   register numbers.  */
#define FUNCTION_VALUE_REGNO_P(N)					\
  ((N) == GP_RETURN)

=======
>>>>>>> 3082eeb7
/* A C expression that is nonzero if REGNO is the number of a hard
   register in which function arguments are sometimes passed.  This
   does *not* include implicit arguments such as the static chain and
   the structure-value address.  On many machines, no registers can be
   used for this purpose since all function arguments are pushed on
   the stack.  */
#define FUNCTION_ARG_REGNO_P(N)						\
  ((N) >= GP_OUTGOING_ARG_FIRST && (N) <= GP_OUTGOING_ARG_LAST)

/* Record the number of argument words seen so far, along with a flag to
   indicate whether these are incoming arguments.  (FUNCTION_INCOMING_ARG
   is used for both incoming and outgoing args, so a separate flag is
   needed.  */
typedef struct xtensa_args
{
  int arg_words;
  int incoming;
} CUMULATIVE_ARGS;

#define INIT_CUMULATIVE_ARGS(CUM, FNTYPE, LIBNAME, INDIRECT, N_NAMED_ARGS) \
  init_cumulative_args (&CUM, 0)

#define INIT_CUMULATIVE_INCOMING_ARGS(CUM, FNTYPE, LIBNAME)		\
  init_cumulative_args (&CUM, 1)

/* Profiling Xtensa code is typically done with the built-in profiling
   feature of Tensilica's instruction set simulator, which does not
   require any compiler support.  Profiling code on a real (i.e.,
   non-simulated) Xtensa processor is currently only supported by
   GNU/Linux with glibc.  The glibc version of _mcount doesn't require
   counter variables.  The _mcount function needs the current PC and
   the current return address to identify an arc in the call graph.
   Pass the current return address as the first argument; the current
   PC is available as a0 in _mcount's register window.  Both of these
   values contain window size information in the two most significant
   bits; we assume that _mcount will mask off those bits.  The call to
   _mcount uses a window size of 8 to make sure that it doesn't clobber
   any incoming argument values.  */

#define NO_PROFILE_COUNTERS	1

#define FUNCTION_PROFILER(FILE, LABELNO) \
  do {									\
    fprintf (FILE, "\t%s\ta10, a0\n", TARGET_DENSITY ? "mov.n" : "mov"); \
    if (flag_pic)							\
      {									\
	fprintf (FILE, "\tmovi\ta8, _mcount@PLT\n");			\
	fprintf (FILE, "\tcallx8\ta8\n");				\
      }									\
    else								\
      fprintf (FILE, "\tcall8\t_mcount\n");				\
  } while (0)

/* Stack pointer value doesn't matter at exit.  */
#define EXIT_IGNORE_STACK 1

/* Size in bytes of the trampoline, as an integer.  Make sure this is
   a multiple of TRAMPOLINE_ALIGNMENT to avoid -Wpadded warnings.  */
#define TRAMPOLINE_SIZE (TARGET_CONST16 || TARGET_ABSOLUTE_LITERALS ? 60 : 52)

/* Alignment required for trampolines, in bits.  */
#define TRAMPOLINE_ALIGNMENT 32

/* If defined, a C expression that produces the machine-specific code
   to setup the stack so that arbitrary frames can be accessed.

   On Xtensa, a stack back-trace must always begin from the stack pointer,
   so that the register overflow save area can be located.  However, the
   stack-walking code in GCC always begins from the hard_frame_pointer
   register, not the stack pointer.  The frame pointer is usually equal
   to the stack pointer, but the __builtin_return_address and
   __builtin_frame_address functions will not work if count > 0 and
   they are called from a routine that uses alloca.  These functions
   are not guaranteed to work at all if count > 0 so maybe that is OK.

   A nicer solution would be to allow the architecture-specific files to
   specify whether to start from the stack pointer or frame pointer.  That
   would also allow us to skip the machine->accesses_prev_frame stuff that
   we currently need to ensure that there is a frame pointer when these
   builtin functions are used.  */

#define SETUP_FRAME_ADDRESSES  xtensa_setup_frame_addresses

/* A C expression whose value is RTL representing the address in a
   stack frame where the pointer to the caller's frame is stored.
   Assume that FRAMEADDR is an RTL expression for the address of the
   stack frame itself.

   For Xtensa, there is no easy way to get the frame pointer if it is
   not equivalent to the stack pointer.  Moreover, the result of this
   macro is used for continuing to walk back up the stack, so it must
   return the stack pointer address.  Thus, there is some inconsistency
   here in that __builtin_frame_address will return the frame pointer
   when count == 0 and the stack pointer when count > 0.  */

#define DYNAMIC_CHAIN_ADDRESS(frame)					\
  gen_rtx_PLUS (Pmode, frame, GEN_INT (-3 * UNITS_PER_WORD))

/* Define this if the return address of a particular stack frame is
   accessed from the frame pointer of the previous stack frame.  */
#define RETURN_ADDR_IN_PREVIOUS_FRAME

/* A C expression whose value is RTL representing the value of the
   return address for the frame COUNT steps up from the current
   frame, after the prologue.  */
#define RETURN_ADDR_RTX  xtensa_return_addr

/* Addressing modes, and classification of registers for them.  */

/* C expressions which are nonzero if register number NUM is suitable
   for use as a base or index register in operand addresses.  */

#define REGNO_OK_FOR_INDEX_P(NUM) 0
#define REGNO_OK_FOR_BASE_P(NUM) \
  (GP_REG_P (NUM) || GP_REG_P ((unsigned) reg_renumber[NUM]))

/* C expressions that are nonzero if X (assumed to be a `reg' RTX) is
   valid for use as a base or index register.  */

#ifdef REG_OK_STRICT
#define REG_OK_STRICT_FLAG 1
#else
#define REG_OK_STRICT_FLAG 0
#endif

#define BASE_REG_P(X, STRICT)						\
  ((!(STRICT) && REGNO (X) >= FIRST_PSEUDO_REGISTER)			\
   || REGNO_OK_FOR_BASE_P (REGNO (X)))

#define REG_OK_FOR_INDEX_P(X) 0
#define REG_OK_FOR_BASE_P(X) BASE_REG_P (X, REG_OK_STRICT_FLAG)

/* Maximum number of registers that can appear in a valid memory address.  */
#define MAX_REGS_PER_ADDRESS 1

/* A C expression that is 1 if the RTX X is a constant which is a
   valid address.  This is defined to be the same as 'CONSTANT_P (X)',
   but rejecting CONST_DOUBLE.  */
#define CONSTANT_ADDRESS_P(X)						\
  ((GET_CODE (X) == LABEL_REF || GET_CODE (X) == SYMBOL_REF		\
    || GET_CODE (X) == CONST_INT || GET_CODE (X) == HIGH		\
    || (GET_CODE (X) == CONST)))

/* A C expression that is nonzero if X is a legitimate immediate
   operand on the target machine when generating position independent
   code.  */
#define LEGITIMATE_PIC_OPERAND_P(X)					\
  ((GET_CODE (X) != SYMBOL_REF						\
    || (SYMBOL_REF_LOCAL_P (X) && !SYMBOL_REF_EXTERNAL_P (X)))		\
   && GET_CODE (X) != LABEL_REF						\
   && GET_CODE (X) != CONST)

<<<<<<< HEAD
/* Treat constant-pool references as "mode dependent" since they can
   only be accessed with SImode loads.  This works around a bug in the
   combiner where a constant pool reference is temporarily converted
   to an HImode load, which is then assumed to zero-extend based on
   our definition of LOAD_EXTEND_OP.  This is wrong because the high
   bits of a 16-bit value in the constant pool are now sign-extended
   by default.  */

#define GO_IF_MODE_DEPENDENT_ADDRESS(ADDR, LABEL)			\
  do {									\
    if (constantpool_address_p (ADDR))					\
      goto LABEL;							\
  } while (0)

=======
>>>>>>> 3082eeb7
/* Specify the machine mode that this machine uses
   for the index in the tablejump instruction.  */
#define CASE_VECTOR_MODE (SImode)

/* Define this as 1 if 'char' should by default be signed; else as 0.  */
#define DEFAULT_SIGNED_CHAR 0

/* Max number of bytes we can move from memory to memory
   in one reasonably fast instruction.  */
#define MOVE_MAX 4
#define MAX_MOVE_MAX 4

/* Prefer word-sized loads.  */
#define SLOW_BYTE_ACCESS 1

/* Shift instructions ignore all but the low-order few bits.  */
#define SHIFT_COUNT_TRUNCATED 1

/* Value is 1 if truncating an integer of INPREC bits to OUTPREC bits
   is done just by pretending it is already truncated.  */
#define TRULY_NOOP_TRUNCATION(OUTPREC, INPREC) 1

#define CLZ_DEFINED_VALUE_AT_ZERO(MODE, VALUE)  ((VALUE) = 32, 1)
#define CTZ_DEFINED_VALUE_AT_ZERO(MODE, VALUE)  ((VALUE) = -1, 1)

/* Specify the machine mode that pointers have.
   After generation of rtl, the compiler makes no further distinction
   between pointers and any other objects of this machine mode.  */
#define Pmode SImode

/* A function address in a call instruction is a word address (for
   indexing purposes) so give the MEM rtx a words's mode.  */
#define FUNCTION_MODE SImode

#define BRANCH_COST(speed_p, predictable_p) 3

/* How to refer to registers in assembler output.
   This sequence is indexed by compiler's hard-register-number (see above).  */
#define REGISTER_NAMES							\
{									\
  "a0",   "sp",   "a2",   "a3",   "a4",   "a5",   "a6",   "a7",		\
  "a8",   "a9",   "a10",  "a11",  "a12",  "a13",  "a14",  "a15",	\
  "fp",   "argp", "b0",							\
  "f0",   "f1",   "f2",   "f3",   "f4",   "f5",   "f6",   "f7",		\
  "f8",   "f9",   "f10",  "f11",  "f12",  "f13",  "f14",  "f15",	\
  "acc"									\
}

/* If defined, a C initializer for an array of structures containing a
   name and a register number.  This macro defines additional names
   for hard registers, thus allowing the 'asm' option in declarations
   to refer to registers using alternate names.  */
#define ADDITIONAL_REGISTER_NAMES					\
{									\
  { "a1",	 1 + GP_REG_FIRST }					\
}

#define PRINT_OPERAND(FILE, X, CODE) print_operand (FILE, X, CODE)
#define PRINT_OPERAND_ADDRESS(FILE, ADDR) print_operand_address (FILE, ADDR)

/* Globalizing directive for a label.  */
#define GLOBAL_ASM_OP "\t.global\t"

/* Declare an uninitialized external linkage data object.  */
#define ASM_OUTPUT_ALIGNED_BSS(FILE, DECL, NAME, SIZE, ALIGN) \
  asm_output_aligned_bss (FILE, DECL, NAME, SIZE, ALIGN)

/* This is how to output an element of a case-vector that is absolute.  */
#define ASM_OUTPUT_ADDR_VEC_ELT(STREAM, VALUE)				\
  fprintf (STREAM, "%s%sL%u\n", integer_asm_op (4, TRUE),		\
	   LOCAL_LABEL_PREFIX, VALUE)

/* This is how to output an element of a case-vector that is relative.
   This is used for pc-relative code.  */
#define ASM_OUTPUT_ADDR_DIFF_ELT(STREAM, BODY, VALUE, REL)		\
  do {									\
    fprintf (STREAM, "%s%sL%u-%sL%u\n",	integer_asm_op (4, TRUE),	\
	     LOCAL_LABEL_PREFIX, (VALUE),				\
	     LOCAL_LABEL_PREFIX, (REL));				\
  } while (0)

/* This is how to output an assembler line that says to advance the
   location counter to a multiple of 2**LOG bytes.  */
#define ASM_OUTPUT_ALIGN(STREAM, LOG)					\
  do {									\
    if ((LOG) != 0)							\
      fprintf (STREAM, "\t.align\t%d\n", 1 << (LOG));			\
  } while (0)

/* Indicate that jump tables go in the text section.  This is
   necessary when compiling PIC code.  */
#define JUMP_TABLES_IN_TEXT_SECTION (flag_pic)


/* Define the strings to put out for each section in the object file.  */
#define TEXT_SECTION_ASM_OP	"\t.text"
#define DATA_SECTION_ASM_OP	"\t.data"
#define BSS_SECTION_ASM_OP	"\t.section\t.bss"


/* Define output to appear before the constant pool.  */
#define ASM_OUTPUT_POOL_PROLOGUE(FILE, FUNNAME, FUNDECL, SIZE)          \
  do {									\
    if ((SIZE) > 0)							\
      {									\
	resolve_unique_section ((FUNDECL), 0, flag_function_sections);	\
	switch_to_section (function_section (FUNDECL));			\
	fprintf (FILE, "\t.literal_position\n");			\
      }									\
  } while (0)


/* A C statement (with or without semicolon) to output a constant in
   the constant pool, if it needs special treatment.  */
#define ASM_OUTPUT_SPECIAL_POOL_ENTRY(FILE, X, MODE, ALIGN, LABELNO, JUMPTO) \
  do {									\
    xtensa_output_literal (FILE, X, MODE, LABELNO);			\
    goto JUMPTO;							\
  } while (0)

/* How to start an assembler comment.  */
#define ASM_COMMENT_START "#"

/* Exception handling.  Xtensa uses much of the standard DWARF2 unwinding
   machinery, but the variable size register window save areas are too
   complicated to efficiently describe with CFI entries.  The CFA must
   still be specified in DWARF so that DW_AT_frame_base is set correctly
   for debugging.  */
#define INCOMING_RETURN_ADDR_RTX gen_rtx_REG (Pmode, 0)
#define DWARF_FRAME_RETURN_COLUMN DWARF_FRAME_REGNUM (0)
#define DWARF_FRAME_REGISTERS 16
#define EH_RETURN_DATA_REGNO(N) ((N) < 2 ? (N) + 2 : INVALID_REGNUM)
#define ASM_PREFERRED_EH_DATA_FORMAT(CODE, GLOBAL)			\
  (flag_pic								\
   ? (((GLOBAL) ? DW_EH_PE_indirect : 0)				\
      | DW_EH_PE_pcrel | DW_EH_PE_sdata4)				\
   : DW_EH_PE_absptr)

/* Emit a PC-relative relocation.  */
#define ASM_OUTPUT_DWARF_PCREL(FILE, SIZE, LABEL)			\
  do {									\
    fputs (integer_asm_op (SIZE, FALSE), FILE);				\
    assemble_name (FILE, LABEL);					\
    fputs ("@pcrel", FILE);						\
  } while (0)

/* Xtensa constant pool breaks the devices in crtstuff.c to control
   section in where code resides.  We have to write it as asm code.  Use
   a MOVI and let the assembler relax it -- for the .init and .fini
   sections, the assembler knows to put the literal in the right
   place.  */
#define CRT_CALL_STATIC_FUNCTION(SECTION_OP, FUNC) \
    asm (SECTION_OP "\n\
	movi\ta8, " USER_LABEL_PREFIX #FUNC "\n\
	callx8\ta8\n" \
	TEXT_SECTION_ASM_OP);<|MERGE_RESOLUTION|>--- conflicted
+++ resolved
@@ -1,9 +1,5 @@
 /* Definitions of Tensilica's Xtensa target machine for GNU compiler.
-<<<<<<< HEAD
-   Copyright 2001, 2002, 2003, 2004, 2005, 2006, 2007, 2008, 2009
-=======
    Copyright 2001, 2002, 2003, 2004, 2005, 2006, 2007, 2008, 2009, 2010, 2011
->>>>>>> 3082eeb7
    Free Software Foundation, Inc.
    Contributed by Bob Wilson (bwilson@tensilica.com) at Tensilica.
 
@@ -524,36 +520,6 @@
 /* Don't worry about compatibility with PCC.  */
 #define DEFAULT_PCC_STRUCT_RETURN 0
 
-<<<<<<< HEAD
-/* Define how to find the value returned by a library function
-   assuming the value has mode MODE.  Because we have defined
-   TARGET_PROMOTE_FUNCTION_MODE to promote everything, we have to
-   perform the same promotions as PROMOTE_MODE.  */
-#define XTENSA_LIBCALL_VALUE(MODE, OUTGOINGP)				\
-  gen_rtx_REG ((GET_MODE_CLASS (MODE) == MODE_INT			\
-		&& GET_MODE_SIZE (MODE) < UNITS_PER_WORD)		\
-	       ? SImode : (MODE),					\
-	       OUTGOINGP ? GP_OUTGOING_RETURN : GP_RETURN)
-
-#define LIBCALL_VALUE(MODE)						\
-  XTENSA_LIBCALL_VALUE ((MODE), 0)
-
-#define LIBCALL_OUTGOING_VALUE(MODE)			 		\
-  XTENSA_LIBCALL_VALUE ((MODE), 1)
-
-/* A C expression that is nonzero if REGNO is the number of a hard
-   register in which the values of called function may come back.  A
-   register whose use for returning values is limited to serving as
-   the second of a pair (for a value of type 'double', say) need not
-   be recognized by this macro.  If the machine has register windows,
-   so that the caller and the called function use different registers
-   for the return value, this macro should recognize only the caller's
-   register numbers.  */
-#define FUNCTION_VALUE_REGNO_P(N)					\
-  ((N) == GP_RETURN)
-
-=======
->>>>>>> 3082eeb7
 /* A C expression that is nonzero if REGNO is the number of a hard
    register in which function arguments are sometimes passed.  This
    does *not* include implicit arguments such as the static chain and
@@ -706,23 +672,6 @@
    && GET_CODE (X) != LABEL_REF						\
    && GET_CODE (X) != CONST)
 
-<<<<<<< HEAD
-/* Treat constant-pool references as "mode dependent" since they can
-   only be accessed with SImode loads.  This works around a bug in the
-   combiner where a constant pool reference is temporarily converted
-   to an HImode load, which is then assumed to zero-extend based on
-   our definition of LOAD_EXTEND_OP.  This is wrong because the high
-   bits of a 16-bit value in the constant pool are now sign-extended
-   by default.  */
-
-#define GO_IF_MODE_DEPENDENT_ADDRESS(ADDR, LABEL)			\
-  do {									\
-    if (constantpool_address_p (ADDR))					\
-      goto LABEL;							\
-  } while (0)
-
-=======
->>>>>>> 3082eeb7
 /* Specify the machine mode that this machine uses
    for the index in the tablejump instruction.  */
 #define CASE_VECTOR_MODE (SImode)
