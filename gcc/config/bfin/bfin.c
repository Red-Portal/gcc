/* The Blackfin code generation auxiliary output file.
<<<<<<< HEAD
   Copyright (C) 2005, 2006, 2007, 2008, 2009, 2010
=======
   Copyright (C) 2005, 2006, 2007, 2008, 2009, 2010, 2011
>>>>>>> 3082eeb7
   Free Software Foundation, Inc.
   Contributed by Analog Devices.

   This file is part of GCC.

   GCC is free software; you can redistribute it and/or modify it
   under the terms of the GNU General Public License as published
   by the Free Software Foundation; either version 3, or (at your
   option) any later version.

   GCC is distributed in the hope that it will be useful, but WITHOUT
   ANY WARRANTY; without even the implied warranty of MERCHANTABILITY
   or FITNESS FOR A PARTICULAR PURPOSE.  See the GNU General Public
   License for more details.

   You should have received a copy of the GNU General Public License
   along with GCC; see the file COPYING3.  If not see
   <http://www.gnu.org/licenses/>.  */

#include "config.h"
#include "system.h"
#include "coretypes.h"
#include "tm.h"
#include "rtl.h"
#include "regs.h"
#include "hard-reg-set.h"
#include "insn-config.h"
#include "insn-codes.h"
#include "conditions.h"
#include "insn-flags.h"
#include "output.h"
#include "insn-attr.h"
#include "tree.h"
#include "flags.h"
#include "except.h"
#include "function.h"
#include "input.h"
#include "target.h"
#include "target-def.h"
#include "expr.h"
#include "diagnostic-core.h"
#include "recog.h"
#include "optabs.h"
#include "ggc.h"
#include "integrate.h"
#include "cgraph.h"
#include "langhooks.h"
#include "bfin-protos.h"
#include "tm-preds.h"
#include "tm-constrs.h"
#include "gt-bfin.h"
#include "basic-block.h"
#include "cfglayout.h"
#include "timevar.h"
#include "df.h"
#include "sel-sched.h"
#include "hw-doloop.h"
#include "opts.h"

/* A C structure for machine-specific, per-function data.
   This is added to the cfun structure.  */
struct GTY(()) machine_function
{
  /* Set if we are notified by the doloop pass that a hardware loop
     was created.  */
  int has_hardware_loops;

  /* Set if we create a memcpy pattern that uses loop registers.  */
  int has_loopreg_clobber;
};

/* RTX for condition code flag register and RETS register */
extern GTY(()) rtx bfin_cc_rtx;
extern GTY(()) rtx bfin_rets_rtx;
rtx bfin_cc_rtx, bfin_rets_rtx;

int max_arg_registers = 0;

/* Arrays used when emitting register names.  */
const char *short_reg_names[]  =  SHORT_REGISTER_NAMES;
const char *high_reg_names[]   =  HIGH_REGISTER_NAMES;
const char *dregs_pair_names[] =  DREGS_PAIR_NAMES;
const char *byte_reg_names[]   =  BYTE_REGISTER_NAMES;

static int arg_regs[] = FUNCTION_ARG_REGISTERS;
static int ret_regs[] = FUNCTION_RETURN_REGISTERS;

<<<<<<< HEAD
/* Nonzero if -mshared-library-id was given.  */
static int bfin_lib_id_given;

/* Nonzero if -fschedule-insns2 was given.  We override it and
   call the scheduler ourselves during reorg.  */
static int bfin_flag_schedule_insns2;

/* Determines whether we run variable tracking in machine dependent
   reorganization.  */
static int bfin_flag_var_tracking;

/* -mcpu support */
bfin_cpu_t bfin_cpu_type = BFIN_CPU_UNKNOWN;

/* -msi-revision support. There are three special values:
   -1      -msi-revision=none.
   0xffff  -msi-revision=any.  */
int bfin_si_revision;

/* The workarounds enabled */
unsigned int bfin_workarounds = 0;

struct bfin_cpu
{
  const char *name;
  bfin_cpu_t type;
  int si_revision;
  unsigned int workarounds;
};

struct bfin_cpu bfin_cpus[] =
{
  {"bf512", BFIN_CPU_BF512, 0x0000,
   WA_SPECULATIVE_LOADS | WA_05000074},

  {"bf514", BFIN_CPU_BF514, 0x0000,
   WA_SPECULATIVE_LOADS | WA_05000074},

  {"bf516", BFIN_CPU_BF516, 0x0000,
   WA_SPECULATIVE_LOADS | WA_05000074},

  {"bf518", BFIN_CPU_BF518, 0x0000,
   WA_SPECULATIVE_LOADS | WA_05000074},

  {"bf522", BFIN_CPU_BF522, 0x0002,
   WA_SPECULATIVE_LOADS | WA_05000074},
  {"bf522", BFIN_CPU_BF522, 0x0001,
   WA_SPECULATIVE_LOADS | WA_RETS | WA_05000074},
  {"bf522", BFIN_CPU_BF522, 0x0000,
   WA_SPECULATIVE_LOADS | WA_RETS | WA_05000074},

  {"bf523", BFIN_CPU_BF523, 0x0002,
   WA_SPECULATIVE_LOADS | WA_05000074},
  {"bf523", BFIN_CPU_BF523, 0x0001,
   WA_SPECULATIVE_LOADS | WA_RETS | WA_05000074},
  {"bf523", BFIN_CPU_BF523, 0x0000,
   WA_SPECULATIVE_LOADS | WA_RETS | WA_05000074},

  {"bf524", BFIN_CPU_BF524, 0x0002,
   WA_SPECULATIVE_LOADS | WA_05000074},
  {"bf524", BFIN_CPU_BF524, 0x0001,
   WA_SPECULATIVE_LOADS | WA_RETS | WA_05000074},
  {"bf524", BFIN_CPU_BF524, 0x0000,
   WA_SPECULATIVE_LOADS | WA_RETS | WA_05000074},

  {"bf525", BFIN_CPU_BF525, 0x0002,
   WA_SPECULATIVE_LOADS | WA_05000074},
  {"bf525", BFIN_CPU_BF525, 0x0001,
   WA_SPECULATIVE_LOADS | WA_RETS | WA_05000074},
  {"bf525", BFIN_CPU_BF525, 0x0000,
   WA_SPECULATIVE_LOADS | WA_RETS | WA_05000074},

  {"bf526", BFIN_CPU_BF526, 0x0002,
   WA_SPECULATIVE_LOADS | WA_05000074},
  {"bf526", BFIN_CPU_BF526, 0x0001,
   WA_SPECULATIVE_LOADS | WA_RETS | WA_05000074},
  {"bf526", BFIN_CPU_BF526, 0x0000,
   WA_SPECULATIVE_LOADS | WA_RETS | WA_05000074},

  {"bf527", BFIN_CPU_BF527, 0x0002,
   WA_SPECULATIVE_LOADS | WA_05000074},
  {"bf527", BFIN_CPU_BF527, 0x0001,
   WA_SPECULATIVE_LOADS | WA_RETS | WA_05000074},
  {"bf527", BFIN_CPU_BF527, 0x0000,
   WA_SPECULATIVE_LOADS | WA_RETS | WA_05000074},

  {"bf531", BFIN_CPU_BF531, 0x0006,
   WA_SPECULATIVE_LOADS | WA_LOAD_LCREGS | WA_05000074},
  {"bf531", BFIN_CPU_BF531, 0x0005,
   WA_SPECULATIVE_LOADS | WA_RETS | WA_05000283 | WA_05000315
   | WA_LOAD_LCREGS | WA_05000074},
  {"bf531", BFIN_CPU_BF531, 0x0004,
   WA_SPECULATIVE_LOADS | WA_SPECULATIVE_SYNCS | WA_RETS
   | WA_05000283 | WA_05000257 | WA_05000315 | WA_LOAD_LCREGS
   | WA_05000074},
  {"bf531", BFIN_CPU_BF531, 0x0003,
   WA_SPECULATIVE_LOADS | WA_SPECULATIVE_SYNCS | WA_RETS
   | WA_05000283 | WA_05000257 | WA_05000315 | WA_LOAD_LCREGS
   | WA_05000074},

  {"bf532", BFIN_CPU_BF532, 0x0006,
   WA_SPECULATIVE_LOADS | WA_LOAD_LCREGS | WA_05000074},
  {"bf532", BFIN_CPU_BF532, 0x0005,
   WA_SPECULATIVE_LOADS | WA_RETS | WA_05000283 | WA_05000315
   | WA_LOAD_LCREGS | WA_05000074},
  {"bf532", BFIN_CPU_BF532, 0x0004,
   WA_SPECULATIVE_LOADS | WA_SPECULATIVE_SYNCS | WA_RETS
   | WA_05000283 | WA_05000257 | WA_05000315 | WA_LOAD_LCREGS
   | WA_05000074},
  {"bf532", BFIN_CPU_BF532, 0x0003,
   WA_SPECULATIVE_LOADS | WA_SPECULATIVE_SYNCS | WA_RETS
   | WA_05000283 | WA_05000257 | WA_05000315 | WA_LOAD_LCREGS
   | WA_05000074},

  {"bf533", BFIN_CPU_BF533, 0x0006,
   WA_SPECULATIVE_LOADS | WA_LOAD_LCREGS | WA_05000074},
  {"bf533", BFIN_CPU_BF533, 0x0005,
   WA_SPECULATIVE_LOADS | WA_RETS | WA_05000283 | WA_05000315
   | WA_LOAD_LCREGS | WA_05000074},
  {"bf533", BFIN_CPU_BF533, 0x0004,
   WA_SPECULATIVE_LOADS | WA_SPECULATIVE_SYNCS | WA_RETS
   | WA_05000283 | WA_05000257 | WA_05000315 | WA_LOAD_LCREGS
   | WA_05000074},
  {"bf533", BFIN_CPU_BF533, 0x0003,
   WA_SPECULATIVE_LOADS | WA_SPECULATIVE_SYNCS | WA_RETS
   | WA_05000283 | WA_05000257 | WA_05000315 | WA_LOAD_LCREGS
   | WA_05000074},

  {"bf534", BFIN_CPU_BF534, 0x0003,
   WA_SPECULATIVE_LOADS | WA_RETS | WA_LOAD_LCREGS | WA_05000074},
  {"bf534", BFIN_CPU_BF534, 0x0002,
   WA_SPECULATIVE_LOADS | WA_SPECULATIVE_SYNCS | WA_RETS
   | WA_05000283 | WA_05000257 | WA_05000315 | WA_LOAD_LCREGS
   | WA_05000074},
  {"bf534", BFIN_CPU_BF534, 0x0001,
   WA_SPECULATIVE_LOADS | WA_SPECULATIVE_SYNCS | WA_RETS
   | WA_05000283 | WA_05000257 | WA_05000315 | WA_LOAD_LCREGS
   | WA_05000074},

  {"bf536", BFIN_CPU_BF536, 0x0003,
   WA_SPECULATIVE_LOADS | WA_RETS | WA_LOAD_LCREGS | WA_05000074},
  {"bf536", BFIN_CPU_BF536, 0x0002,
   WA_SPECULATIVE_LOADS | WA_SPECULATIVE_SYNCS | WA_RETS
   | WA_05000283 | WA_05000257 | WA_05000315 | WA_LOAD_LCREGS
   | WA_05000074},
  {"bf536", BFIN_CPU_BF536, 0x0001,
   WA_SPECULATIVE_LOADS | WA_SPECULATIVE_SYNCS | WA_RETS
   | WA_05000283 | WA_05000257 | WA_05000315 | WA_LOAD_LCREGS
   | WA_05000074},

  {"bf537", BFIN_CPU_BF537, 0x0003,
   WA_SPECULATIVE_LOADS | WA_RETS | WA_LOAD_LCREGS | WA_05000074},
  {"bf537", BFIN_CPU_BF537, 0x0002,
   WA_SPECULATIVE_LOADS | WA_SPECULATIVE_SYNCS | WA_RETS
   | WA_05000283 | WA_05000257 | WA_05000315 | WA_LOAD_LCREGS
   | WA_05000074},
  {"bf537", BFIN_CPU_BF537, 0x0001,
   WA_SPECULATIVE_LOADS | WA_SPECULATIVE_SYNCS | WA_RETS
   | WA_05000283 | WA_05000257 | WA_05000315 | WA_LOAD_LCREGS
   | WA_05000074},

  {"bf538", BFIN_CPU_BF538, 0x0005,
   WA_SPECULATIVE_LOADS | WA_LOAD_LCREGS | WA_05000074},
  {"bf538", BFIN_CPU_BF538, 0x0004,
   WA_SPECULATIVE_LOADS | WA_RETS | WA_LOAD_LCREGS | WA_05000074},
  {"bf538", BFIN_CPU_BF538, 0x0003,
   WA_SPECULATIVE_LOADS | WA_RETS
   | WA_05000283 | WA_05000315 | WA_LOAD_LCREGS | WA_05000074},
  {"bf538", BFIN_CPU_BF538, 0x0002,
   WA_SPECULATIVE_LOADS | WA_RETS
   | WA_05000283 | WA_05000257 | WA_05000315 | WA_LOAD_LCREGS
   | WA_05000074},

  {"bf539", BFIN_CPU_BF539, 0x0005,
   WA_SPECULATIVE_LOADS | WA_LOAD_LCREGS | WA_05000074},
  {"bf539", BFIN_CPU_BF539, 0x0004,
   WA_SPECULATIVE_LOADS | WA_RETS | WA_LOAD_LCREGS | WA_05000074},
  {"bf539", BFIN_CPU_BF539, 0x0003,
   WA_SPECULATIVE_LOADS | WA_RETS
   | WA_05000283 | WA_05000315 | WA_LOAD_LCREGS | WA_05000074},
  {"bf539", BFIN_CPU_BF539, 0x0002,
   WA_SPECULATIVE_LOADS | WA_RETS
   | WA_05000283 | WA_05000257 | WA_05000315 | WA_LOAD_LCREGS
   | WA_05000074},

  {"bf542m", BFIN_CPU_BF542M, 0x0003,
   WA_SPECULATIVE_LOADS | WA_INDIRECT_CALLS | WA_05000074},

  {"bf542", BFIN_CPU_BF542, 0x0002,
   WA_SPECULATIVE_LOADS | WA_INDIRECT_CALLS | WA_05000074},
  {"bf542", BFIN_CPU_BF542, 0x0001,
   WA_SPECULATIVE_LOADS | WA_RETS | WA_INDIRECT_CALLS | WA_05000074},
  {"bf542", BFIN_CPU_BF542, 0x0000,
   WA_SPECULATIVE_LOADS | WA_RETS | WA_INDIRECT_CALLS | WA_LOAD_LCREGS
   | WA_05000074},

  {"bf544m", BFIN_CPU_BF544M, 0x0003,
   WA_SPECULATIVE_LOADS | WA_INDIRECT_CALLS | WA_05000074},

  {"bf544", BFIN_CPU_BF544, 0x0002,
   WA_SPECULATIVE_LOADS | WA_INDIRECT_CALLS | WA_05000074},
  {"bf544", BFIN_CPU_BF544, 0x0001,
   WA_SPECULATIVE_LOADS | WA_RETS | WA_INDIRECT_CALLS | WA_05000074},
  {"bf544", BFIN_CPU_BF544, 0x0000,
   WA_SPECULATIVE_LOADS | WA_RETS | WA_INDIRECT_CALLS | WA_LOAD_LCREGS
   | WA_05000074},

  {"bf547m", BFIN_CPU_BF547M, 0x0003,
   WA_SPECULATIVE_LOADS | WA_INDIRECT_CALLS | WA_05000074},

  {"bf547", BFIN_CPU_BF547, 0x0002,
   WA_SPECULATIVE_LOADS | WA_INDIRECT_CALLS | WA_05000074},
  {"bf547", BFIN_CPU_BF547, 0x0001,
   WA_SPECULATIVE_LOADS | WA_RETS | WA_INDIRECT_CALLS | WA_05000074},
  {"bf547", BFIN_CPU_BF547, 0x0000,
   WA_SPECULATIVE_LOADS | WA_RETS | WA_INDIRECT_CALLS | WA_LOAD_LCREGS
   | WA_05000074},

  {"bf548m", BFIN_CPU_BF548M, 0x0003,
   WA_SPECULATIVE_LOADS | WA_INDIRECT_CALLS | WA_05000074},

  {"bf548", BFIN_CPU_BF548, 0x0002,
   WA_SPECULATIVE_LOADS | WA_INDIRECT_CALLS | WA_05000074},
  {"bf548", BFIN_CPU_BF548, 0x0001,
   WA_SPECULATIVE_LOADS | WA_RETS | WA_INDIRECT_CALLS | WA_05000074},
  {"bf548", BFIN_CPU_BF548, 0x0000,
   WA_SPECULATIVE_LOADS | WA_RETS | WA_INDIRECT_CALLS | WA_LOAD_LCREGS
   | WA_05000074},

  {"bf549m", BFIN_CPU_BF549M, 0x0003,
   WA_SPECULATIVE_LOADS | WA_INDIRECT_CALLS | WA_05000074},

  {"bf549", BFIN_CPU_BF549, 0x0002,
   WA_SPECULATIVE_LOADS | WA_INDIRECT_CALLS | WA_05000074},
  {"bf549", BFIN_CPU_BF549, 0x0001,
   WA_SPECULATIVE_LOADS | WA_RETS | WA_INDIRECT_CALLS | WA_05000074},
  {"bf549", BFIN_CPU_BF549, 0x0000,
   WA_SPECULATIVE_LOADS | WA_RETS | WA_INDIRECT_CALLS | WA_LOAD_LCREGS
   | WA_05000074},

  {"bf561", BFIN_CPU_BF561, 0x0005, WA_RETS
   | WA_05000283 | WA_05000315 | WA_LOAD_LCREGS | WA_05000074},
  {"bf561", BFIN_CPU_BF561, 0x0003,
   WA_SPECULATIVE_LOADS | WA_SPECULATIVE_SYNCS | WA_RETS
   | WA_05000283 | WA_05000257 | WA_05000315 | WA_LOAD_LCREGS
   | WA_05000074},
  {"bf561", BFIN_CPU_BF561, 0x0002,
   WA_SPECULATIVE_LOADS | WA_SPECULATIVE_SYNCS | WA_RETS
   | WA_05000283 | WA_05000257 | WA_05000315 | WA_LOAD_LCREGS
   | WA_05000074},

  {NULL, 0, 0, 0}
};

=======
>>>>>>> 3082eeb7
int splitting_for_sched, splitting_loops;

static void
bfin_globalize_label (FILE *stream, const char *name)
{
  fputs (".global ", stream);
  assemble_name (stream, name);
  fputc (';',stream);
  fputc ('\n',stream);
}

static void 
output_file_start (void) 
{
  FILE *file = asm_out_file;
  int i;

  fprintf (file, ".file \"%s\";\n", input_filename);
  
  for (i = 0; arg_regs[i] >= 0; i++)
    ;
  max_arg_registers = i;	/* how many arg reg used  */
}

/* Examine machine-dependent attributes of function type FUNTYPE and return its
   type.  See the definition of E_FUNKIND.  */

static e_funkind
funkind (const_tree funtype)
{
  tree attrs = TYPE_ATTRIBUTES (funtype);
  if (lookup_attribute ("interrupt_handler", attrs))
    return INTERRUPT_HANDLER;
  else if (lookup_attribute ("exception_handler", attrs))
    return EXCPT_HANDLER;
  else if (lookup_attribute ("nmi_handler", attrs))
    return NMI_HANDLER;
  else
    return SUBROUTINE;
}

/* Legitimize PIC addresses.  If the address is already position-independent,
   we return ORIG.  Newly generated position-independent addresses go into a
   reg.  This is REG if nonzero, otherwise we allocate register(s) as
   necessary.  PICREG is the register holding the pointer to the PIC offset
   table.  */

static rtx
legitimize_pic_address (rtx orig, rtx reg, rtx picreg)
{
  rtx addr = orig;
  rtx new_rtx = orig;

  if (GET_CODE (addr) == SYMBOL_REF || GET_CODE (addr) == LABEL_REF)
    {
      int unspec;
      rtx tmp;

      if (TARGET_ID_SHARED_LIBRARY)
	unspec = UNSPEC_MOVE_PIC;
      else if (GET_CODE (addr) == SYMBOL_REF
	       && SYMBOL_REF_FUNCTION_P (addr))
	unspec = UNSPEC_FUNCDESC_GOT17M4;
      else
	unspec = UNSPEC_MOVE_FDPIC;

      if (reg == 0)
	{
	  gcc_assert (can_create_pseudo_p ());
	  reg = gen_reg_rtx (Pmode);
	}

      tmp = gen_rtx_UNSPEC (Pmode, gen_rtvec (1, addr), unspec);
      new_rtx = gen_const_mem (Pmode, gen_rtx_PLUS (Pmode, picreg, tmp));

      emit_move_insn (reg, new_rtx);
      if (picreg == pic_offset_table_rtx)
	crtl->uses_pic_offset_table = 1;
      return reg;
    }

  else if (GET_CODE (addr) == CONST || GET_CODE (addr) == PLUS)
    {
      rtx base;

      if (GET_CODE (addr) == CONST)
	{
	  addr = XEXP (addr, 0);
	  gcc_assert (GET_CODE (addr) == PLUS);
	}

      if (XEXP (addr, 0) == picreg)
	return orig;

      if (reg == 0)
	{
	  gcc_assert (can_create_pseudo_p ());
	  reg = gen_reg_rtx (Pmode);
	}

      base = legitimize_pic_address (XEXP (addr, 0), reg, picreg);
      addr = legitimize_pic_address (XEXP (addr, 1),
				     base == reg ? NULL_RTX : reg,
				     picreg);

      if (GET_CODE (addr) == CONST_INT)
	{
	  gcc_assert (! reload_in_progress && ! reload_completed);
	  addr = force_reg (Pmode, addr);
	}

      if (GET_CODE (addr) == PLUS && CONSTANT_P (XEXP (addr, 1)))
	{
	  base = gen_rtx_PLUS (Pmode, base, XEXP (addr, 0));
	  addr = XEXP (addr, 1);
	}

      return gen_rtx_PLUS (Pmode, base, addr);
    }

  return new_rtx;
}

/* Stack frame layout. */

/* For a given REGNO, determine whether it must be saved in the function
   prologue.  IS_INTHANDLER specifies whether we're generating a normal
   prologue or an interrupt/exception one.  */
static bool
must_save_p (bool is_inthandler, unsigned regno)
{
  if (D_REGNO_P (regno))
    {
      bool is_eh_return_reg = false;
      if (crtl->calls_eh_return)
	{
	  unsigned j;
	  for (j = 0; ; j++)
	    {
	      unsigned test = EH_RETURN_DATA_REGNO (j);
	      if (test == INVALID_REGNUM)
		break;
	      if (test == regno)
		is_eh_return_reg = true;
	    }
	}

      return (is_eh_return_reg
	      || (df_regs_ever_live_p (regno)
		  && !fixed_regs[regno]
		  && (is_inthandler || !call_used_regs[regno])));
    }
  else if (P_REGNO_P (regno))
    {
      return ((df_regs_ever_live_p (regno)
	       && !fixed_regs[regno]
	       && (is_inthandler || !call_used_regs[regno]))
	      || (is_inthandler
		  && (ENABLE_WA_05000283 || ENABLE_WA_05000315)
		  && regno == REG_P5)
	      || (!TARGET_FDPIC
		  && regno == PIC_OFFSET_TABLE_REGNUM
		  && (crtl->uses_pic_offset_table
		      || (TARGET_ID_SHARED_LIBRARY && !current_function_is_leaf))));
    }
  else
    return ((is_inthandler || !call_used_regs[regno])
	    && (df_regs_ever_live_p (regno)
		|| (!leaf_function_p () && call_used_regs[regno])));

}

/* Compute the number of DREGS to save with a push_multiple operation.
   This could include registers that aren't modified in the function,
   since push_multiple only takes a range of registers.
   If IS_INTHANDLER, then everything that is live must be saved, even
   if normally call-clobbered.
   If CONSECUTIVE, return the number of registers we can save in one
   instruction with a push/pop multiple instruction.  */

static int
n_dregs_to_save (bool is_inthandler, bool consecutive)
{
  int count = 0;
  unsigned i;

  for (i = REG_R7 + 1; i-- != REG_R0;)
    {
      if (must_save_p (is_inthandler, i))
	count++;
      else if (consecutive)
	return count;
    }
  return count;
}

/* Like n_dregs_to_save, but compute number of PREGS to save.  */

static int
n_pregs_to_save (bool is_inthandler, bool consecutive)
{
  int count = 0;
  unsigned i;

  for (i = REG_P5 + 1; i-- != REG_P0;)
    if (must_save_p (is_inthandler, i))
      count++;
    else if (consecutive)
      return count;
  return count;
}

/* Determine if we are going to save the frame pointer in the prologue.  */

static bool
must_save_fp_p (void)
{
  return df_regs_ever_live_p (REG_FP);
}

/* Determine if we are going to save the RETS register.  */
static bool
must_save_rets_p (void)
{
  return df_regs_ever_live_p (REG_RETS);
}

static bool
stack_frame_needed_p (void)
{
  /* EH return puts a new return address into the frame using an
     address relative to the frame pointer.  */
  if (crtl->calls_eh_return)
    return true;
  return frame_pointer_needed;
}

/* Emit code to save registers in the prologue.  SAVEALL is nonzero if we
   must save all registers; this is used for interrupt handlers.
   SPREG contains (reg:SI REG_SP).  IS_INTHANDLER is true if we're doing
   this for an interrupt (or exception) handler.  */

static void
expand_prologue_reg_save (rtx spreg, int saveall, bool is_inthandler)
{
  rtx predec1 = gen_rtx_PRE_DEC (SImode, spreg);
  rtx predec = gen_rtx_MEM (SImode, predec1);
  int ndregs = saveall ? 8 : n_dregs_to_save (is_inthandler, false);
  int npregs = saveall ? 6 : n_pregs_to_save (is_inthandler, false);
  int ndregs_consec = saveall ? 8 : n_dregs_to_save (is_inthandler, true);
  int npregs_consec = saveall ? 6 : n_pregs_to_save (is_inthandler, true);
  int dregno, pregno;
  int total_consec = ndregs_consec + npregs_consec;
  int i, d_to_save;

  if (saveall || is_inthandler)
    {
      rtx insn = emit_move_insn (predec, gen_rtx_REG (SImode, REG_ASTAT));

      RTX_FRAME_RELATED_P (insn) = 1;
      for (dregno = REG_LT0; dregno <= REG_LB1; dregno++)
	if (! current_function_is_leaf
	    || cfun->machine->has_hardware_loops
	    || cfun->machine->has_loopreg_clobber
	    || (ENABLE_WA_05000257
		&& (dregno == REG_LC0 || dregno == REG_LC1)))
	  {
	    insn = emit_move_insn (predec, gen_rtx_REG (SImode, dregno));
	    RTX_FRAME_RELATED_P (insn) = 1;
	  }
    }

  if (total_consec != 0)
    {
      rtx insn;
      rtx val = GEN_INT (-total_consec * 4);
      rtx pat = gen_rtx_PARALLEL (VOIDmode, rtvec_alloc (total_consec + 2));

      XVECEXP (pat, 0, 0) = gen_rtx_UNSPEC (VOIDmode, gen_rtvec (1, val),
					    UNSPEC_PUSH_MULTIPLE);
      XVECEXP (pat, 0, total_consec + 1) = gen_rtx_SET (VOIDmode, spreg,
							gen_rtx_PLUS (Pmode,
								      spreg,
								      val));
      RTX_FRAME_RELATED_P (XVECEXP (pat, 0, total_consec + 1)) = 1;
      d_to_save = ndregs_consec;
      dregno = REG_R7 + 1 - ndregs_consec;
      pregno = REG_P5 + 1 - npregs_consec;
      for (i = 0; i < total_consec; i++)
	{
	  rtx memref = gen_rtx_MEM (word_mode,
				    gen_rtx_PLUS (Pmode, spreg,
						  GEN_INT (- i * 4 - 4)));
	  rtx subpat;
	  if (d_to_save > 0)
	    {
	      subpat = gen_rtx_SET (VOIDmode, memref, gen_rtx_REG (word_mode,
								   dregno++));
	      d_to_save--;
	    }
	  else
	    {
	      subpat = gen_rtx_SET (VOIDmode, memref, gen_rtx_REG (word_mode,
								   pregno++));
	    }
	  XVECEXP (pat, 0, i + 1) = subpat;
	  RTX_FRAME_RELATED_P (subpat) = 1;
	}
      insn = emit_insn (pat);
      RTX_FRAME_RELATED_P (insn) = 1;
    }

  for (dregno = REG_R0; ndregs != ndregs_consec; dregno++)
    {
      if (must_save_p (is_inthandler, dregno))
	{
	  rtx insn = emit_move_insn (predec, gen_rtx_REG (word_mode, dregno));
	  RTX_FRAME_RELATED_P (insn) = 1;
	  ndregs--;
	}
    }
  for (pregno = REG_P0; npregs != npregs_consec; pregno++)
    {
      if (must_save_p (is_inthandler, pregno))
	{
	  rtx insn = emit_move_insn (predec, gen_rtx_REG (word_mode, pregno));
	  RTX_FRAME_RELATED_P (insn) = 1;
	  npregs--;
	}
    }
  for (i = REG_P7 + 1; i < REG_CC; i++)
    if (saveall 
	|| (is_inthandler
	    && (df_regs_ever_live_p (i)
		|| (!leaf_function_p () && call_used_regs[i]))))
      {
	rtx insn;
	if (i == REG_A0 || i == REG_A1)
	  insn = emit_move_insn (gen_rtx_MEM (PDImode, predec1),
				 gen_rtx_REG (PDImode, i));
	else
	  insn = emit_move_insn (predec, gen_rtx_REG (SImode, i));
	RTX_FRAME_RELATED_P (insn) = 1;
      }
}

/* Emit code to restore registers in the epilogue.  SAVEALL is nonzero if we
   must save all registers; this is used for interrupt handlers.
   SPREG contains (reg:SI REG_SP).  IS_INTHANDLER is true if we're doing
   this for an interrupt (or exception) handler.  */

static void
expand_epilogue_reg_restore (rtx spreg, bool saveall, bool is_inthandler)
{
  rtx postinc1 = gen_rtx_POST_INC (SImode, spreg);
  rtx postinc = gen_rtx_MEM (SImode, postinc1);

  int ndregs = saveall ? 8 : n_dregs_to_save (is_inthandler, false);
  int npregs = saveall ? 6 : n_pregs_to_save (is_inthandler, false);
  int ndregs_consec = saveall ? 8 : n_dregs_to_save (is_inthandler, true);
  int npregs_consec = saveall ? 6 : n_pregs_to_save (is_inthandler, true);
  int total_consec = ndregs_consec + npregs_consec;
  int i, regno;
  rtx insn;

  /* A slightly crude technique to stop flow from trying to delete "dead"
     insns.  */
  MEM_VOLATILE_P (postinc) = 1;

  for (i = REG_CC - 1; i > REG_P7; i--)
    if (saveall
	|| (is_inthandler
	    && (df_regs_ever_live_p (i)
		|| (!leaf_function_p () && call_used_regs[i]))))
      {
	if (i == REG_A0 || i == REG_A1)
	  {
	    rtx mem = gen_rtx_MEM (PDImode, postinc1);
	    MEM_VOLATILE_P (mem) = 1;
	    emit_move_insn (gen_rtx_REG (PDImode, i), mem);
	  }
	else
	  emit_move_insn (gen_rtx_REG (SImode, i), postinc);
      }

  regno = REG_P5 - npregs_consec;
  for (; npregs != npregs_consec; regno--)
    {
      if (must_save_p (is_inthandler, regno))
	{
	  emit_move_insn (gen_rtx_REG (word_mode, regno), postinc);
	  npregs--;
	}
    }
  regno = REG_R7 - ndregs_consec;
  for (; ndregs != ndregs_consec; regno--)
    {
      if (must_save_p (is_inthandler, regno))
	{
	  emit_move_insn (gen_rtx_REG (word_mode, regno), postinc);
	  ndregs--;
	}
    }

  if (total_consec != 0)
    {
      rtx pat = gen_rtx_PARALLEL (VOIDmode, rtvec_alloc (total_consec + 1));
      XVECEXP (pat, 0, 0)
	= gen_rtx_SET (VOIDmode, spreg,
		       gen_rtx_PLUS (Pmode, spreg,
				     GEN_INT (total_consec * 4)));

      if (npregs_consec > 0)
	regno = REG_P5 + 1;
      else
	regno = REG_R7 + 1;

      for (i = 0; i < total_consec; i++)
	{
	  rtx addr = (i > 0
		      ? gen_rtx_PLUS (Pmode, spreg, GEN_INT (i * 4))
		      : spreg);
	  rtx memref = gen_rtx_MEM (word_mode, addr);

	  regno--;
	  XVECEXP (pat, 0, i + 1)
	    = gen_rtx_SET (VOIDmode, gen_rtx_REG (word_mode, regno), memref);

	  if (npregs_consec > 0)
	    {
	      if (--npregs_consec == 0)
		regno = REG_R7 + 1;
	    }
	}

      insn = emit_insn (pat);
      RTX_FRAME_RELATED_P (insn) = 1;
    }
  if (saveall || is_inthandler)
    {
      for (regno = REG_LB1; regno >= REG_LT0; regno--)
	if (! current_function_is_leaf
	    || cfun->machine->has_hardware_loops
	    || cfun->machine->has_loopreg_clobber
	    || (ENABLE_WA_05000257 && (regno == REG_LC0 || regno == REG_LC1)))
	  emit_move_insn (gen_rtx_REG (SImode, regno), postinc);

      emit_move_insn (gen_rtx_REG (SImode, REG_ASTAT), postinc);
    }
}

/* Perform any needed actions needed for a function that is receiving a
   variable number of arguments.

   CUM is as above.

   MODE and TYPE are the mode and type of the current parameter.

   PRETEND_SIZE is a variable that should be set to the amount of stack
   that must be pushed by the prolog to pretend that our caller pushed
   it.

   Normally, this macro will push all remaining incoming registers on the
   stack and set PRETEND_SIZE to the length of the registers pushed.  

   Blackfin specific :
   - VDSP C compiler manual (our ABI) says that a variable args function
     should save the R0, R1 and R2 registers in the stack.
   - The caller will always leave space on the stack for the
     arguments that are passed in registers, so we dont have
     to leave any extra space.
   - now, the vastart pointer can access all arguments from the stack.  */

static void
setup_incoming_varargs (cumulative_args_t cum,
			enum machine_mode mode ATTRIBUTE_UNUSED,
			tree type ATTRIBUTE_UNUSED, int *pretend_size,
			int no_rtl)
{
  rtx mem;
  int i;

  if (no_rtl)
    return;

  /* The move for named arguments will be generated automatically by the
     compiler.  We need to generate the move rtx for the unnamed arguments
     if they are in the first 3 words.  We assume at least 1 named argument
     exists, so we never generate [ARGP] = R0 here.  */

  for (i = get_cumulative_args (cum)->words + 1; i < max_arg_registers; i++)
    {
      mem = gen_rtx_MEM (Pmode,
			 plus_constant (arg_pointer_rtx, (i * UNITS_PER_WORD)));
      emit_move_insn (mem, gen_rtx_REG (Pmode, i));
    }

  *pretend_size = 0;
}

/* Value should be nonzero if functions must have frame pointers.
   Zero means the frame pointer need not be set up (and parms may
   be accessed via the stack pointer) in functions that seem suitable.  */

static bool
bfin_frame_pointer_required (void) 
{
  e_funkind fkind = funkind (TREE_TYPE (current_function_decl));

  if (fkind != SUBROUTINE)
    return true;

  /* We turn on -fomit-frame-pointer if -momit-leaf-frame-pointer is used,
     so we have to override it for non-leaf functions.  */
  if (TARGET_OMIT_LEAF_FRAME_POINTER && ! current_function_is_leaf)
    return true;

  return false;
}

/* Return the number of registers pushed during the prologue.  */

static int
n_regs_saved_by_prologue (void)
{
  e_funkind fkind = funkind (TREE_TYPE (current_function_decl));
  bool is_inthandler = fkind != SUBROUTINE;
  tree attrs = TYPE_ATTRIBUTES (TREE_TYPE (current_function_decl));
  bool all = (lookup_attribute ("saveall", attrs) != NULL_TREE
	      || (is_inthandler && !current_function_is_leaf));
  int ndregs = all ? 8 : n_dregs_to_save (is_inthandler, false);
  int npregs = all ? 6 : n_pregs_to_save (is_inthandler, false);
  int n = ndregs + npregs;
  int i;

  if (all || stack_frame_needed_p ())
    n += 2;
  else
    {
      if (must_save_fp_p ())
	n++;
      if (must_save_rets_p ())
	n++;
    }

  if (fkind != SUBROUTINE || all)
    {
      /* Increment once for ASTAT.  */
      n++;
      if (! current_function_is_leaf
	  || cfun->machine->has_hardware_loops
	  || cfun->machine->has_loopreg_clobber)
	{
	  n += 6;
	}
    }

  if (fkind != SUBROUTINE)
    {
      /* RETE/X/N.  */
      if (lookup_attribute ("nesting", attrs))
	n++;
    }

  for (i = REG_P7 + 1; i < REG_CC; i++)
    if (all
	|| (fkind != SUBROUTINE
	    && (df_regs_ever_live_p (i)
		|| (!leaf_function_p () && call_used_regs[i]))))
      n += i == REG_A0 || i == REG_A1 ? 2 : 1;

  return n;
}

/* Given FROM and TO register numbers, say whether this elimination is
   allowed.  Frame pointer elimination is automatically handled.

   All other eliminations are valid.  */

static bool
bfin_can_eliminate (const int from ATTRIBUTE_UNUSED, const int to)
{
  return (to == STACK_POINTER_REGNUM ? ! frame_pointer_needed : true);
}

/* Return the offset between two registers, one to be eliminated, and the other
   its replacement, at the start of a routine.  */

HOST_WIDE_INT
bfin_initial_elimination_offset (int from, int to)
{
  HOST_WIDE_INT offset = 0;

  if (from == ARG_POINTER_REGNUM)
    offset = n_regs_saved_by_prologue () * 4;

  if (to == STACK_POINTER_REGNUM)
    {
      if (crtl->outgoing_args_size >= FIXED_STACK_AREA)
	offset += crtl->outgoing_args_size;
      else if (crtl->outgoing_args_size)
	offset += FIXED_STACK_AREA;

      offset += get_frame_size ();
    }

  return offset;
}

/* Emit code to load a constant CONSTANT into register REG; setting
   RTX_FRAME_RELATED_P on all insns we generate if RELATED is true.
   Make sure that the insns we generate need not be split.  */

static void
frame_related_constant_load (rtx reg, HOST_WIDE_INT constant, bool related)
{
  rtx insn;
  rtx cst = GEN_INT (constant);

  if (constant >= -32768 && constant < 65536)
    insn = emit_move_insn (reg, cst);
  else
    {
      /* We don't call split_load_immediate here, since dwarf2out.c can get
	 confused about some of the more clever sequences it can generate.  */
      insn = emit_insn (gen_movsi_high (reg, cst));
      if (related)
	RTX_FRAME_RELATED_P (insn) = 1;
      insn = emit_insn (gen_movsi_low (reg, reg, cst));
    }
  if (related)
    RTX_FRAME_RELATED_P (insn) = 1;
}

/* Generate efficient code to add a value to a P register.
   Set RTX_FRAME_RELATED_P on the generated insns if FRAME is nonzero.
   EPILOGUE_P is zero if this function is called for prologue,
   otherwise it's nonzero. And it's less than zero if this is for
   sibcall epilogue.  */

static void
add_to_reg (rtx reg, HOST_WIDE_INT value, int frame, int epilogue_p)
{
  if (value == 0)
    return;

  /* Choose whether to use a sequence using a temporary register, or
     a sequence with multiple adds.  We can add a signed 7-bit value
     in one instruction.  */
  if (value > 120 || value < -120)
    {
      rtx tmpreg;
      rtx tmpreg2;
      rtx insn;

      tmpreg2 = NULL_RTX;

      /* For prologue or normal epilogue, P1 can be safely used
	 as the temporary register. For sibcall epilogue, we try to find
	 a call used P register, which will be restored in epilogue.
	 If we cannot find such a P register, we have to use one I register
	 to help us.  */

      if (epilogue_p >= 0)
	tmpreg = gen_rtx_REG (SImode, REG_P1);
      else
	{
	  int i;
	  for (i = REG_P0; i <= REG_P5; i++)
	    if ((df_regs_ever_live_p (i) && ! call_used_regs[i])
		|| (!TARGET_FDPIC
		    && i == PIC_OFFSET_TABLE_REGNUM
		    && (crtl->uses_pic_offset_table
			|| (TARGET_ID_SHARED_LIBRARY
			    && ! current_function_is_leaf))))
	      break;
	  if (i <= REG_P5)
	    tmpreg = gen_rtx_REG (SImode, i);
	  else
	    {
	      tmpreg = gen_rtx_REG (SImode, REG_P1);
	      tmpreg2 = gen_rtx_REG (SImode, REG_I0);
	      emit_move_insn (tmpreg2, tmpreg);
	    }
	}

      if (frame)
	frame_related_constant_load (tmpreg, value, TRUE);
      else
	insn = emit_move_insn (tmpreg, GEN_INT (value));

      insn = emit_insn (gen_addsi3 (reg, reg, tmpreg));
      if (frame)
	RTX_FRAME_RELATED_P (insn) = 1;

      if (tmpreg2 != NULL_RTX)
	emit_move_insn (tmpreg, tmpreg2);
    }
  else
    do
      {
	int size = value;
	rtx insn;

	if (size > 60)
	  size = 60;
	else if (size < -60)
	  /* We could use -62, but that would leave the stack unaligned, so
	     it's no good.  */
	  size = -60;

	insn = emit_insn (gen_addsi3 (reg, reg, GEN_INT (size)));
	if (frame)
	  RTX_FRAME_RELATED_P (insn) = 1;
	value -= size;
      }
    while (value != 0);
}

/* Generate a LINK insn for a frame sized FRAME_SIZE.  If this constant
   is too large, generate a sequence of insns that has the same effect.
   SPREG contains (reg:SI REG_SP).  */

static void
emit_link_insn (rtx spreg, HOST_WIDE_INT frame_size)
{
  HOST_WIDE_INT link_size = frame_size;
  rtx insn;
  int i;

  if (link_size > 262140)
    link_size = 262140;

  /* Use a LINK insn with as big a constant as possible, then subtract
     any remaining size from the SP.  */
  insn = emit_insn (gen_link (GEN_INT (-8 - link_size)));
  RTX_FRAME_RELATED_P (insn) = 1;

  for (i = 0; i < XVECLEN (PATTERN (insn), 0); i++)
    {
      rtx set = XVECEXP (PATTERN (insn), 0, i);
      gcc_assert (GET_CODE (set) == SET);
      RTX_FRAME_RELATED_P (set) = 1;
    }

  frame_size -= link_size;

  if (frame_size > 0)
    {
      /* Must use a call-clobbered PREG that isn't the static chain.  */
      rtx tmpreg = gen_rtx_REG (Pmode, REG_P1);

      frame_related_constant_load (tmpreg, -frame_size, TRUE);
      insn = emit_insn (gen_addsi3 (spreg, spreg, tmpreg));
      RTX_FRAME_RELATED_P (insn) = 1;
    }
}

/* Return the number of bytes we must reserve for outgoing arguments
   in the current function's stack frame.  */

static HOST_WIDE_INT
arg_area_size (void)
{
  if (crtl->outgoing_args_size)
    {
      if (crtl->outgoing_args_size >= FIXED_STACK_AREA)
	return crtl->outgoing_args_size;
      else
	return FIXED_STACK_AREA;
    }
  return 0;
}

/* Save RETS and FP, and allocate a stack frame.  ALL is true if the
   function must save all its registers (true only for certain interrupt
   handlers).  */

static void
do_link (rtx spreg, HOST_WIDE_INT frame_size, bool all)
{
  frame_size += arg_area_size ();

  if (all
      || stack_frame_needed_p ()
      || (must_save_rets_p () && must_save_fp_p ()))
    emit_link_insn (spreg, frame_size);
  else
    {
      if (must_save_rets_p ())
	{
	  rtx pat = gen_movsi (gen_rtx_MEM (Pmode,
					    gen_rtx_PRE_DEC (Pmode, spreg)),
			       bfin_rets_rtx);
	  rtx insn = emit_insn (pat);
	  RTX_FRAME_RELATED_P (insn) = 1;
	}
      if (must_save_fp_p ())
	{
	  rtx pat = gen_movsi (gen_rtx_MEM (Pmode,
					    gen_rtx_PRE_DEC (Pmode, spreg)),
			       gen_rtx_REG (Pmode, REG_FP));
	  rtx insn = emit_insn (pat);
	  RTX_FRAME_RELATED_P (insn) = 1;
	}
      add_to_reg (spreg, -frame_size, 1, 0);
    }
}

/* Like do_link, but used for epilogues to deallocate the stack frame.
   EPILOGUE_P is zero if this function is called for prologue,
   otherwise it's nonzero. And it's less than zero if this is for
   sibcall epilogue.  */

static void
do_unlink (rtx spreg, HOST_WIDE_INT frame_size, bool all, int epilogue_p)
{
  frame_size += arg_area_size ();

  if (stack_frame_needed_p ())
    emit_insn (gen_unlink ());
  else 
    {
      rtx postinc = gen_rtx_MEM (Pmode, gen_rtx_POST_INC (Pmode, spreg));

      add_to_reg (spreg, frame_size, 0, epilogue_p);
      if (all || must_save_fp_p ())
	{
	  rtx fpreg = gen_rtx_REG (Pmode, REG_FP);
	  emit_move_insn (fpreg, postinc);
	  emit_use (fpreg);
	}
      if (all || must_save_rets_p ())
	{
	  emit_move_insn (bfin_rets_rtx, postinc);
	  emit_use (bfin_rets_rtx);
	}
    }
}

/* Generate a prologue suitable for a function of kind FKIND.  This is
   called for interrupt and exception handler prologues.
   SPREG contains (reg:SI REG_SP).  */

static void
expand_interrupt_handler_prologue (rtx spreg, e_funkind fkind, bool all)
{
  HOST_WIDE_INT frame_size = get_frame_size ();
  rtx predec1 = gen_rtx_PRE_DEC (SImode, spreg);
  rtx predec = gen_rtx_MEM (SImode, predec1);
  rtx insn;
  tree attrs = TYPE_ATTRIBUTES (TREE_TYPE (current_function_decl));
  tree kspisusp = lookup_attribute ("kspisusp", attrs);

  if (kspisusp)
    {
      insn = emit_move_insn (spreg, gen_rtx_REG (Pmode, REG_USP));
      RTX_FRAME_RELATED_P (insn) = 1;
    }

  /* We need space on the stack in case we need to save the argument
     registers.  */
  if (fkind == EXCPT_HANDLER)
    {
      insn = emit_insn (gen_addsi3 (spreg, spreg, GEN_INT (-12)));
      RTX_FRAME_RELATED_P (insn) = 1;
    }

  /* If we're calling other functions, they won't save their call-clobbered
     registers, so we must save everything here.  */
  if (!current_function_is_leaf)
    all = true;
  expand_prologue_reg_save (spreg, all, true);

  if (ENABLE_WA_05000283 || ENABLE_WA_05000315)
    {
      rtx chipid = GEN_INT (trunc_int_for_mode (0xFFC00014, SImode));
      rtx p5reg = gen_rtx_REG (Pmode, REG_P5);
      emit_insn (gen_movbi (bfin_cc_rtx, const1_rtx));
      emit_insn (gen_movsi_high (p5reg, chipid));
      emit_insn (gen_movsi_low (p5reg, p5reg, chipid));
      emit_insn (gen_dummy_load (p5reg, bfin_cc_rtx));
    }
  
  if (lookup_attribute ("nesting", attrs))
    {
      rtx srcreg = gen_rtx_REG (Pmode, ret_regs[fkind]);
      insn = emit_move_insn (predec, srcreg);
      RTX_FRAME_RELATED_P (insn) = 1;
    }

  do_link (spreg, frame_size, all);

  if (fkind == EXCPT_HANDLER)
    {
      rtx r0reg = gen_rtx_REG (SImode, REG_R0);
      rtx r1reg = gen_rtx_REG (SImode, REG_R1);
      rtx r2reg = gen_rtx_REG (SImode, REG_R2);

      emit_move_insn (r0reg, gen_rtx_REG (SImode, REG_SEQSTAT));
      emit_insn (gen_ashrsi3 (r0reg, r0reg, GEN_INT (26)));
      emit_insn (gen_ashlsi3 (r0reg, r0reg, GEN_INT (26)));
      emit_move_insn (r1reg, spreg);
      emit_move_insn (r2reg, gen_rtx_REG (Pmode, REG_FP));
      emit_insn (gen_addsi3 (r2reg, r2reg, GEN_INT (8)));
    }
}

/* Generate an epilogue suitable for a function of kind FKIND.  This is
   called for interrupt and exception handler epilogues.
   SPREG contains (reg:SI REG_SP).  */

static void
expand_interrupt_handler_epilogue (rtx spreg, e_funkind fkind, bool all)
{
  tree attrs = TYPE_ATTRIBUTES (TREE_TYPE (current_function_decl));
  rtx postinc1 = gen_rtx_POST_INC (SImode, spreg);
  rtx postinc = gen_rtx_MEM (SImode, postinc1);

  /* A slightly crude technique to stop flow from trying to delete "dead"
     insns.  */
  MEM_VOLATILE_P (postinc) = 1;

  do_unlink (spreg, get_frame_size (), all, 1);

  if (lookup_attribute ("nesting", attrs))
    {
      rtx srcreg = gen_rtx_REG (Pmode, ret_regs[fkind]);
      emit_move_insn (srcreg, postinc);
    }

  /* If we're calling other functions, they won't save their call-clobbered
     registers, so we must save (and restore) everything here.  */
  if (!current_function_is_leaf)
    all = true;

  expand_epilogue_reg_restore (spreg, all, true);

  /* Deallocate any space we left on the stack in case we needed to save the
     argument registers.  */
  if (fkind == EXCPT_HANDLER)
    emit_insn (gen_addsi3 (spreg, spreg, GEN_INT (12)));

  emit_jump_insn (gen_return_internal (gen_rtx_REG (Pmode, ret_regs[fkind])));
}

/* Used while emitting the prologue to generate code to load the correct value
   into the PIC register, which is passed in DEST.  */

static rtx
bfin_load_pic_reg (rtx dest)
{
  struct cgraph_local_info *i = NULL;
  rtx addr;
 
  i = cgraph_local_info (current_function_decl);
 
  /* Functions local to the translation unit don't need to reload the
     pic reg, since the caller always passes a usable one.  */
  if (i && i->local)
    return pic_offset_table_rtx;
      
  if (global_options_set.x_bfin_library_id)
    addr = plus_constant (pic_offset_table_rtx, -4 - bfin_library_id * 4);
  else
    addr = gen_rtx_PLUS (Pmode, pic_offset_table_rtx,
			 gen_rtx_UNSPEC (Pmode, gen_rtvec (1, const0_rtx),
					 UNSPEC_LIBRARY_OFFSET));
  emit_insn (gen_movsi (dest, gen_rtx_MEM (Pmode, addr)));
  return dest;
}

/* Generate RTL for the prologue of the current function.  */

void
bfin_expand_prologue (void)
{
  HOST_WIDE_INT frame_size = get_frame_size ();
  rtx spreg = gen_rtx_REG (Pmode, REG_SP);
  e_funkind fkind = funkind (TREE_TYPE (current_function_decl));
  rtx pic_reg_loaded = NULL_RTX;
  tree attrs = TYPE_ATTRIBUTES (TREE_TYPE (current_function_decl));
  bool all = lookup_attribute ("saveall", attrs) != NULL_TREE;

  if (fkind != SUBROUTINE)
    {
      expand_interrupt_handler_prologue (spreg, fkind, all);
      return;
    }

  if (crtl->limit_stack
      || (TARGET_STACK_CHECK_L1
	  && !DECL_NO_LIMIT_STACK (current_function_decl)))
    {
      HOST_WIDE_INT offset
	= bfin_initial_elimination_offset (ARG_POINTER_REGNUM,
					   STACK_POINTER_REGNUM);
      rtx lim = crtl->limit_stack ? stack_limit_rtx : NULL_RTX;
      rtx tmp = gen_rtx_REG (Pmode, REG_R3);
      rtx p2reg = gen_rtx_REG (Pmode, REG_P2);

      emit_move_insn (tmp, p2reg);
      if (!lim)
	{
	  emit_move_insn (p2reg, gen_int_mode (0xFFB00000, SImode));
	  emit_move_insn (p2reg, gen_rtx_MEM (Pmode, p2reg));
	  lim = p2reg;
	}
      if (GET_CODE (lim) == SYMBOL_REF)
	{
	  if (TARGET_ID_SHARED_LIBRARY)
	    {
	      rtx p1reg = gen_rtx_REG (Pmode, REG_P1);
	      rtx val;
	      pic_reg_loaded = bfin_load_pic_reg (p2reg);
	      val = legitimize_pic_address (stack_limit_rtx, p1reg,
					    pic_reg_loaded);
	      emit_move_insn (p1reg, val);
	      frame_related_constant_load (p2reg, offset, FALSE);
	      emit_insn (gen_addsi3 (p2reg, p2reg, p1reg));
	      lim = p2reg;
	    }
	  else
	    {
	      rtx limit = plus_constant (lim, offset);
	      emit_move_insn (p2reg, limit);
	      lim = p2reg;
	    }
	}
      else
	{
	  if (lim != p2reg)
	    emit_move_insn (p2reg, lim);
	  add_to_reg (p2reg, offset, 0, 0);
	  lim = p2reg;
	}
      emit_insn (gen_compare_lt (bfin_cc_rtx, spreg, lim));
      emit_insn (gen_trapifcc ());
      emit_move_insn (p2reg, tmp);
    }
  expand_prologue_reg_save (spreg, all, false);

  do_link (spreg, frame_size, all);

  if (TARGET_ID_SHARED_LIBRARY
      && !TARGET_SEP_DATA
      && (crtl->uses_pic_offset_table
	  || !current_function_is_leaf))
    bfin_load_pic_reg (pic_offset_table_rtx);
}

/* Generate RTL for the epilogue of the current function.  NEED_RETURN is zero
   if this is for a sibcall.  EH_RETURN is nonzero if we're expanding an
   eh_return pattern. SIBCALL_P is true if this is a sibcall epilogue,
   false otherwise.  */

void
bfin_expand_epilogue (int need_return, int eh_return, bool sibcall_p)
{
  rtx spreg = gen_rtx_REG (Pmode, REG_SP);
  e_funkind fkind = funkind (TREE_TYPE (current_function_decl));
  int e = sibcall_p ? -1 : 1;
  tree attrs = TYPE_ATTRIBUTES (TREE_TYPE (current_function_decl));
  bool all = lookup_attribute ("saveall", attrs) != NULL_TREE;

  if (fkind != SUBROUTINE)
    {
      expand_interrupt_handler_epilogue (spreg, fkind, all);
      return;
    }

  do_unlink (spreg, get_frame_size (), all, e);

  expand_epilogue_reg_restore (spreg, all, false);

  /* Omit the return insn if this is for a sibcall.  */
  if (! need_return)
    return;

  if (eh_return)
    emit_insn (gen_addsi3 (spreg, spreg, gen_rtx_REG (Pmode, REG_P2)));

  emit_jump_insn (gen_return_internal (gen_rtx_REG (Pmode, REG_RETS)));
}

/* Return nonzero if register OLD_REG can be renamed to register NEW_REG.  */

int
bfin_hard_regno_rename_ok (unsigned int old_reg ATTRIBUTE_UNUSED,
			   unsigned int new_reg)
{
  /* Interrupt functions can only use registers that have already been
     saved by the prologue, even if they would normally be
     call-clobbered.  */

  if (funkind (TREE_TYPE (current_function_decl)) != SUBROUTINE
      && !df_regs_ever_live_p (new_reg))
    return 0;

  return 1;
}

/* Implement TARGET_EXTRA_LIVE_ON_ENTRY.  */
static void
bfin_extra_live_on_entry (bitmap regs)
{
  if (TARGET_FDPIC)
    bitmap_set_bit (regs, FDPIC_REGNO);
}

/* Return the value of the return address for the frame COUNT steps up
   from the current frame, after the prologue.
   We punt for everything but the current frame by returning const0_rtx.  */

rtx
bfin_return_addr_rtx (int count)
{
  if (count != 0)
    return const0_rtx;

  return get_hard_reg_initial_val (Pmode, REG_RETS);
}

static rtx
bfin_delegitimize_address (rtx orig_x)
{
  rtx x = orig_x;

  if (GET_CODE (x) != MEM)
    return orig_x;

  x = XEXP (x, 0);
  if (GET_CODE (x) == PLUS
      && GET_CODE (XEXP (x, 1)) == UNSPEC
      && XINT (XEXP (x, 1), 1) == UNSPEC_MOVE_PIC
      && GET_CODE (XEXP (x, 0)) == REG
      && REGNO (XEXP (x, 0)) == PIC_OFFSET_TABLE_REGNUM)
    return XVECEXP (XEXP (x, 1), 0, 0);

  return orig_x;
}

/* This predicate is used to compute the length of a load/store insn.
   OP is a MEM rtx, we return nonzero if its addressing mode requires a
   32-bit instruction.  */

int
effective_address_32bit_p (rtx op, enum machine_mode mode) 
{
  HOST_WIDE_INT offset;

  mode = GET_MODE (op);
  op = XEXP (op, 0);

  if (GET_CODE (op) != PLUS)
    {
      gcc_assert (REG_P (op) || GET_CODE (op) == POST_INC
		  || GET_CODE (op) == PRE_DEC || GET_CODE (op) == POST_DEC);
      return 0;
    }

  if (GET_CODE (XEXP (op, 1)) == UNSPEC)
    return 1;

  offset = INTVAL (XEXP (op, 1));

  /* All byte loads use a 16-bit offset.  */
  if (GET_MODE_SIZE (mode) == 1)
    return 1;

  if (GET_MODE_SIZE (mode) == 4)
    {
      /* Frame pointer relative loads can use a negative offset, all others
	 are restricted to a small positive one.  */
      if (XEXP (op, 0) == frame_pointer_rtx)
	return offset < -128 || offset > 60;
      return offset < 0 || offset > 60;
    }

  /* Must be HImode now.  */
  return offset < 0 || offset > 30;
}

/* Returns true if X is a memory reference using an I register.  */
bool
bfin_dsp_memref_p (rtx x)
{
  if (! MEM_P (x))
    return false;
  x = XEXP (x, 0);
  if (GET_CODE (x) == POST_INC || GET_CODE (x) == PRE_INC
      || GET_CODE (x) == POST_DEC || GET_CODE (x) == PRE_DEC)
    x = XEXP (x, 0);
  return IREG_P (x);
}

/* Return cost of the memory address ADDR.
   All addressing modes are equally cheap on the Blackfin.  */

static int
bfin_address_cost (rtx addr ATTRIBUTE_UNUSED, bool speed ATTRIBUTE_UNUSED)
{
  return 1;
}

/* Subroutine of print_operand; used to print a memory reference X to FILE.  */

void
print_address_operand (FILE *file, rtx x)
{
  switch (GET_CODE (x))
    {
    case PLUS:
      output_address (XEXP (x, 0));
      fprintf (file, "+");
      output_address (XEXP (x, 1));
      break;

    case PRE_DEC:
      fprintf (file, "--");
      output_address (XEXP (x, 0));    
      break;
    case POST_INC:
      output_address (XEXP (x, 0));
      fprintf (file, "++");
      break;
    case POST_DEC:
      output_address (XEXP (x, 0));
      fprintf (file, "--");
      break;

    default:
      gcc_assert (GET_CODE (x) != MEM);
      print_operand (file, x, 0);
      break;
    }
}

/* Adding intp DImode support by Tony
 * -- Q: (low  word)
 * -- R: (high word)
 */

void
print_operand (FILE *file, rtx x, char code)
{
  enum machine_mode mode;

  if (code == '!')
    {
      if (GET_MODE (current_output_insn) == SImode)
	fprintf (file, " ||");
      else
	fprintf (file, ";");
      return;
    }

  mode = GET_MODE (x);

  switch (code)
    {
    case 'j':
      switch (GET_CODE (x))
	{
	case EQ:
	  fprintf (file, "e");
	  break;
	case NE:
	  fprintf (file, "ne");
	  break;
	case GT:
	  fprintf (file, "g");
	  break;
	case LT:
	  fprintf (file, "l");
	  break;
	case GE:
	  fprintf (file, "ge");
	  break;
	case LE:
	  fprintf (file, "le");
	  break;
	case GTU:
	  fprintf (file, "g");
	  break;
	case LTU:
	  fprintf (file, "l");
	  break;
	case GEU:
	  fprintf (file, "ge");
	  break;
	case LEU:
	  fprintf (file, "le");
	  break;
	default:
	  output_operand_lossage ("invalid %%j value");
	}
      break;
    
    case 'J':					 /* reverse logic */
      switch (GET_CODE(x))
	{
	case EQ:
	  fprintf (file, "ne");
	  break;
	case NE:
	  fprintf (file, "e");
	  break;
	case GT:
	  fprintf (file, "le");
	  break;
	case LT:
	  fprintf (file, "ge");
	  break;
	case GE:
	  fprintf (file, "l");
	  break;
	case LE:
	  fprintf (file, "g");
	  break;
	case GTU:
	  fprintf (file, "le");
	  break;
	case LTU:
	  fprintf (file, "ge");
	  break;
	case GEU:
	  fprintf (file, "l");
	  break;
	case LEU:
	  fprintf (file, "g");
	  break;
	default:
	  output_operand_lossage ("invalid %%J value");
	}
      break;

    default:
      switch (GET_CODE (x))
	{
	case REG:
	  if (code == 'h')
	    {
	      if (REGNO (x) < 32)
		fprintf (file, "%s", short_reg_names[REGNO (x)]);
	      else
		output_operand_lossage ("invalid operand for code '%c'", code);
	    }
	  else if (code == 'd')
	    {
	      if (REGNO (x) < 32)
		fprintf (file, "%s", high_reg_names[REGNO (x)]);
	      else
		output_operand_lossage ("invalid operand for code '%c'", code);
	    }
	  else if (code == 'w')
	    {
	      if (REGNO (x) == REG_A0 || REGNO (x) == REG_A1)
		fprintf (file, "%s.w", reg_names[REGNO (x)]);
	      else
		output_operand_lossage ("invalid operand for code '%c'", code);
	    }
	  else if (code == 'x')
	    {
	      if (REGNO (x) == REG_A0 || REGNO (x) == REG_A1)
		fprintf (file, "%s.x", reg_names[REGNO (x)]);
	      else
		output_operand_lossage ("invalid operand for code '%c'", code);
	    }
	  else if (code == 'v')
	    {
	      if (REGNO (x) == REG_A0)
		fprintf (file, "AV0");
	      else if (REGNO (x) == REG_A1)
		fprintf (file, "AV1");
	      else
		output_operand_lossage ("invalid operand for code '%c'", code);
	    }
	  else if (code == 'D')
	    {
	      if (D_REGNO_P (REGNO (x)))
		fprintf (file, "%s", dregs_pair_names[REGNO (x)]);
	      else
		output_operand_lossage ("invalid operand for code '%c'", code);
	    }
	  else if (code == 'H')
	    {
	      if ((mode == DImode || mode == DFmode) && REG_P (x))
		fprintf (file, "%s", reg_names[REGNO (x) + 1]);
	      else
		output_operand_lossage ("invalid operand for code '%c'", code);
	    }
	  else if (code == 'T')
	    {
	      if (D_REGNO_P (REGNO (x)))
		fprintf (file, "%s", byte_reg_names[REGNO (x)]);
	      else
		output_operand_lossage ("invalid operand for code '%c'", code);
	    }
	  else 
	    fprintf (file, "%s", reg_names[REGNO (x)]);
	  break;

	case MEM:
	  fputc ('[', file);
	  x = XEXP (x,0);
	  print_address_operand (file, x);
	  fputc (']', file);
	  break;

	case CONST_INT:
	  if (code == 'M')
	    {
	      switch (INTVAL (x))
		{
		case MACFLAG_NONE:
		  break;
		case MACFLAG_FU:
		  fputs ("(FU)", file);
		  break;
		case MACFLAG_T:
		  fputs ("(T)", file);
		  break;
		case MACFLAG_TFU:
		  fputs ("(TFU)", file);
		  break;
		case MACFLAG_W32:
		  fputs ("(W32)", file);
		  break;
		case MACFLAG_IS:
		  fputs ("(IS)", file);
		  break;
		case MACFLAG_IU:
		  fputs ("(IU)", file);
		  break;
		case MACFLAG_IH:
		  fputs ("(IH)", file);
		  break;
		case MACFLAG_M:
		  fputs ("(M)", file);
		  break;
		case MACFLAG_IS_M:
		  fputs ("(IS,M)", file);
		  break;
		case MACFLAG_ISS2:
		  fputs ("(ISS2)", file);
		  break;
		case MACFLAG_S2RND:
		  fputs ("(S2RND)", file);
		  break;
		default:
		  gcc_unreachable ();
		}
	      break;
	    }
	  else if (code == 'b')
	    {
	      if (INTVAL (x) == 0)
		fputs ("+=", file);
	      else if (INTVAL (x) == 1)
		fputs ("-=", file);
	      else
		gcc_unreachable ();
	      break;
	    }
	  /* Moves to half registers with d or h modifiers always use unsigned
	     constants.  */
	  else if (code == 'd')
	    x = GEN_INT ((INTVAL (x) >> 16) & 0xffff);
	  else if (code == 'h')
	    x = GEN_INT (INTVAL (x) & 0xffff);
	  else if (code == 'N')
	    x = GEN_INT (-INTVAL (x));
	  else if (code == 'X')
	    x = GEN_INT (exact_log2 (0xffffffff & INTVAL (x)));
	  else if (code == 'Y')
	    x = GEN_INT (exact_log2 (0xffffffff & ~INTVAL (x)));
	  else if (code == 'Z')
	    /* Used for LINK insns.  */
	    x = GEN_INT (-8 - INTVAL (x));

	  /* fall through */

	case SYMBOL_REF:
	  output_addr_const (file, x);
	  break;

	case CONST_DOUBLE:
	  output_operand_lossage ("invalid const_double operand");
	  break;

	case UNSPEC:
	  switch (XINT (x, 1))
	    {
	    case UNSPEC_MOVE_PIC:
	      output_addr_const (file, XVECEXP (x, 0, 0));
	      fprintf (file, "@GOT");
	      break;

	    case UNSPEC_MOVE_FDPIC:
	      output_addr_const (file, XVECEXP (x, 0, 0));
	      fprintf (file, "@GOT17M4");
	      break;

	    case UNSPEC_FUNCDESC_GOT17M4:
	      output_addr_const (file, XVECEXP (x, 0, 0));
	      fprintf (file, "@FUNCDESC_GOT17M4");
	      break;

	    case UNSPEC_LIBRARY_OFFSET:
	      fprintf (file, "_current_shared_library_p5_offset_");
	      break;

	    default:
	      gcc_unreachable ();
	    }
	  break;

	default:
	  output_addr_const (file, x);
	}
    }
}

/* Argument support functions.  */

/* Initialize a variable CUM of type CUMULATIVE_ARGS
   for a call to a function whose data type is FNTYPE.
   For a library call, FNTYPE is 0.  
   VDSP C Compiler manual, our ABI says that
   first 3 words of arguments will use R0, R1 and R2.
*/

void
init_cumulative_args (CUMULATIVE_ARGS *cum, tree fntype,
		      rtx libname ATTRIBUTE_UNUSED)
{
  static CUMULATIVE_ARGS zero_cum;

  *cum = zero_cum;

  /* Set up the number of registers to use for passing arguments.  */

  cum->nregs = max_arg_registers;
  cum->arg_regs = arg_regs;

  cum->call_cookie = CALL_NORMAL;
  /* Check for a longcall attribute.  */
  if (fntype && lookup_attribute ("shortcall", TYPE_ATTRIBUTES (fntype)))
    cum->call_cookie |= CALL_SHORT;
  else if (fntype && lookup_attribute ("longcall", TYPE_ATTRIBUTES (fntype)))
    cum->call_cookie |= CALL_LONG;

  return;
}

/* Update the data in CUM to advance over an argument
   of mode MODE and data type TYPE.
   (TYPE is null for libcalls where that information may not be available.)  */

static void
bfin_function_arg_advance (cumulative_args_t cum_v, enum machine_mode mode,
			   const_tree type, bool named ATTRIBUTE_UNUSED)
{
  CUMULATIVE_ARGS *cum = get_cumulative_args (cum_v);
  int count, bytes, words;

  bytes = (mode == BLKmode) ? int_size_in_bytes (type) : GET_MODE_SIZE (mode);
  words = (bytes + UNITS_PER_WORD - 1) / UNITS_PER_WORD;

  cum->words += words;
  cum->nregs -= words;

  if (cum->nregs <= 0)
    {
      cum->nregs = 0;
      cum->arg_regs = NULL;
    }
  else
    {
      for (count = 1; count <= words; count++)
        cum->arg_regs++;
    }

  return;
}

/* Define where to put the arguments to a function.
   Value is zero to push the argument on the stack,
   or a hard register in which to store the argument.

   MODE is the argument's machine mode.
   TYPE is the data type of the argument (as a tree).
    This is null for libcalls where that information may
    not be available.
   CUM is a variable of type CUMULATIVE_ARGS which gives info about
    the preceding args and about the function being called.
   NAMED is nonzero if this argument is a named parameter
    (otherwise it is an extra parameter matching an ellipsis).  */

static rtx
bfin_function_arg (cumulative_args_t cum_v, enum machine_mode mode,
		   const_tree type, bool named ATTRIBUTE_UNUSED)
{
  CUMULATIVE_ARGS *cum = get_cumulative_args (cum_v);
  int bytes
    = (mode == BLKmode) ? int_size_in_bytes (type) : GET_MODE_SIZE (mode);

  if (mode == VOIDmode)
    /* Compute operand 2 of the call insn.  */
    return GEN_INT (cum->call_cookie);

  if (bytes == -1)
    return NULL_RTX;

  if (cum->nregs)
    return gen_rtx_REG (mode, *(cum->arg_regs));

  return NULL_RTX;
}

/* For an arg passed partly in registers and partly in memory,
   this is the number of bytes passed in registers.
   For args passed entirely in registers or entirely in memory, zero.

   Refer VDSP C Compiler manual, our ABI.
   First 3 words are in registers. So, if an argument is larger
   than the registers available, it will span the register and
   stack.   */

static int
bfin_arg_partial_bytes (cumulative_args_t cum, enum machine_mode mode,
			tree type ATTRIBUTE_UNUSED,
			bool named ATTRIBUTE_UNUSED)
{
  int bytes
    = (mode == BLKmode) ? int_size_in_bytes (type) : GET_MODE_SIZE (mode);
  int bytes_left = get_cumulative_args (cum)->nregs * UNITS_PER_WORD;
  
  if (bytes == -1)
    return 0;

  if (bytes_left == 0)
    return 0;
  if (bytes > bytes_left)
    return bytes_left;
  return 0;
}

/* Variable sized types are passed by reference.  */

static bool
bfin_pass_by_reference (cumulative_args_t cum ATTRIBUTE_UNUSED,
			enum machine_mode mode ATTRIBUTE_UNUSED,
			const_tree type, bool named ATTRIBUTE_UNUSED)
{
  return type && TREE_CODE (TYPE_SIZE (type)) != INTEGER_CST;
}

/* Decide whether a type should be returned in memory (true)
   or in a register (false).  This is called by the macro
   TARGET_RETURN_IN_MEMORY.  */

static bool
bfin_return_in_memory (const_tree type, const_tree fntype ATTRIBUTE_UNUSED)
{
  int size = int_size_in_bytes (type);
  return size > 2 * UNITS_PER_WORD || size == -1;
}

/* Register in which address to store a structure value
   is passed to a function.  */
static rtx
bfin_struct_value_rtx (tree fntype ATTRIBUTE_UNUSED,
		      int incoming ATTRIBUTE_UNUSED)
{
  return gen_rtx_REG (Pmode, REG_P0);
}

/* Return true when register may be used to pass function parameters.  */

bool 
function_arg_regno_p (int n)
{
  int i;
  for (i = 0; arg_regs[i] != -1; i++)
    if (n == arg_regs[i])
      return true;
  return false;
}

/* Returns 1 if OP contains a symbol reference */

int
symbolic_reference_mentioned_p (rtx op)
{
  register const char *fmt;
  register int i;

  if (GET_CODE (op) == SYMBOL_REF || GET_CODE (op) == LABEL_REF)
    return 1;

  fmt = GET_RTX_FORMAT (GET_CODE (op));
  for (i = GET_RTX_LENGTH (GET_CODE (op)) - 1; i >= 0; i--)
    {
      if (fmt[i] == 'E')
	{
	  register int j;

	  for (j = XVECLEN (op, i) - 1; j >= 0; j--)
	    if (symbolic_reference_mentioned_p (XVECEXP (op, i, j)))
	      return 1;
	}

      else if (fmt[i] == 'e' && symbolic_reference_mentioned_p (XEXP (op, i)))
	return 1;
    }

  return 0;
}

/* Decide whether we can make a sibling call to a function.  DECL is the
   declaration of the function being targeted by the call and EXP is the
   CALL_EXPR representing the call.  */

static bool
bfin_function_ok_for_sibcall (tree decl ATTRIBUTE_UNUSED,
			      tree exp ATTRIBUTE_UNUSED)
{
  struct cgraph_local_info *this_func, *called_func;
  e_funkind fkind = funkind (TREE_TYPE (current_function_decl));
  if (fkind != SUBROUTINE)
    return false;
  if (!TARGET_ID_SHARED_LIBRARY || TARGET_SEP_DATA)
    return true;

  /* When compiling for ID shared libraries, can't sibcall a local function
     from a non-local function, because the local function thinks it does
     not need to reload P5 in the prologue, but the sibcall wil pop P5 in the
     sibcall epilogue, and we end up with the wrong value in P5.  */

  if (!decl)
    /* Not enough information.  */
    return false;
 
  this_func = cgraph_local_info (current_function_decl);
  called_func = cgraph_local_info (decl);
  if (!called_func)
    return false;
  return !called_func->local || this_func->local;
}

/* Write a template for a trampoline to F.  */

static void
bfin_asm_trampoline_template (FILE *f)
{
  if (TARGET_FDPIC)
    {
      fprintf (f, "\t.dd\t0x00000000\n");	/* 0 */
      fprintf (f, "\t.dd\t0x00000000\n");	/* 0 */
      fprintf (f, "\t.dd\t0x0000e109\n");	/* p1.l = fn low */
      fprintf (f, "\t.dd\t0x0000e149\n");	/* p1.h = fn high */
      fprintf (f, "\t.dd\t0x0000e10a\n");	/* p2.l = sc low */
      fprintf (f, "\t.dd\t0x0000e14a\n");	/* p2.h = sc high */
      fprintf (f, "\t.dw\t0xac4b\n");		/* p3 = [p1 + 4] */
      fprintf (f, "\t.dw\t0x9149\n");		/* p1 = [p1] */
      fprintf (f, "\t.dw\t0x0051\n");		/* jump (p1)*/
    }
  else
    {
      fprintf (f, "\t.dd\t0x0000e109\n");	/* p1.l = fn low */
      fprintf (f, "\t.dd\t0x0000e149\n");	/* p1.h = fn high */
      fprintf (f, "\t.dd\t0x0000e10a\n");	/* p2.l = sc low */
      fprintf (f, "\t.dd\t0x0000e14a\n");	/* p2.h = sc high */
      fprintf (f, "\t.dw\t0x0051\n");		/* jump (p1)*/
    }
}

/* Emit RTL insns to initialize the variable parts of a trampoline at
   M_TRAMP. FNDECL is the target function.  CHAIN_VALUE is an RTX for
   the static chain value for the function.  */

static void
bfin_trampoline_init (rtx m_tramp, tree fndecl, rtx chain_value)
{
  rtx t1 = copy_to_reg (XEXP (DECL_RTL (fndecl), 0));
  rtx t2 = copy_to_reg (chain_value);
  rtx mem;
  int i = 0;

  emit_block_move (m_tramp, assemble_trampoline_template (),
		   GEN_INT (TRAMPOLINE_SIZE), BLOCK_OP_NORMAL);

  if (TARGET_FDPIC)
    {
      rtx a = force_reg (Pmode, plus_constant (XEXP (m_tramp, 0), 8));
      mem = adjust_address (m_tramp, Pmode, 0);
      emit_move_insn (mem, a);
      i = 8;
    }

  mem = adjust_address (m_tramp, HImode, i + 2);
  emit_move_insn (mem, gen_lowpart (HImode, t1));
  emit_insn (gen_ashrsi3 (t1, t1, GEN_INT (16)));
  mem = adjust_address (m_tramp, HImode, i + 6);
  emit_move_insn (mem, gen_lowpart (HImode, t1));

  mem = adjust_address (m_tramp, HImode, i + 10);
  emit_move_insn (mem, gen_lowpart (HImode, t2));
  emit_insn (gen_ashrsi3 (t2, t2, GEN_INT (16)));
  mem = adjust_address (m_tramp, HImode, i + 14);
  emit_move_insn (mem, gen_lowpart (HImode, t2));
}

/* Emit insns to move operands[1] into operands[0].  */

void
emit_pic_move (rtx *operands, enum machine_mode mode ATTRIBUTE_UNUSED)
{
  rtx temp = reload_in_progress ? operands[0] : gen_reg_rtx (Pmode);

  gcc_assert (!TARGET_FDPIC || !(reload_in_progress || reload_completed));
  if (GET_CODE (operands[0]) == MEM && SYMBOLIC_CONST (operands[1]))
    operands[1] = force_reg (SImode, operands[1]);
  else
    operands[1] = legitimize_pic_address (operands[1], temp,
					  TARGET_FDPIC ? OUR_FDPIC_REG
					  : pic_offset_table_rtx);
}

/* Expand a move operation in mode MODE.  The operands are in OPERANDS.
   Returns true if no further code must be generated, false if the caller
   should generate an insn to move OPERANDS[1] to OPERANDS[0].  */

bool
expand_move (rtx *operands, enum machine_mode mode)
{
  rtx op = operands[1];
  if ((TARGET_ID_SHARED_LIBRARY || TARGET_FDPIC)
      && SYMBOLIC_CONST (op))
    emit_pic_move (operands, mode);
  else if (mode == SImode && GET_CODE (op) == CONST
	   && GET_CODE (XEXP (op, 0)) == PLUS
	   && GET_CODE (XEXP (XEXP (op, 0), 0)) == SYMBOL_REF
	   && !targetm.legitimate_constant_p (mode, op))
    {
      rtx dest = operands[0];
      rtx op0, op1;
      gcc_assert (!reload_in_progress && !reload_completed);
      op = XEXP (op, 0);
      op0 = force_reg (mode, XEXP (op, 0));
      op1 = XEXP (op, 1);
      if (!insn_data[CODE_FOR_addsi3].operand[2].predicate (op1, mode))
	op1 = force_reg (mode, op1);
      if (GET_CODE (dest) == MEM)
	dest = gen_reg_rtx (mode);
      emit_insn (gen_addsi3 (dest, op0, op1));
      if (dest == operands[0])
	return true;
      operands[1] = dest;
    }
  /* Don't generate memory->memory or constant->memory moves, go through a
     register */
  else if ((reload_in_progress | reload_completed) == 0
	   && GET_CODE (operands[0]) == MEM
    	   && GET_CODE (operands[1]) != REG)
    operands[1] = force_reg (mode, operands[1]);
  return false;
}

/* Split one or more DImode RTL references into pairs of SImode
   references.  The RTL can be REG, offsettable MEM, integer constant, or
   CONST_DOUBLE.  "operands" is a pointer to an array of DImode RTL to
   split and "num" is its length.  lo_half and hi_half are output arrays
   that parallel "operands".  */

void
split_di (rtx operands[], int num, rtx lo_half[], rtx hi_half[])
{
  while (num--)
    {
      rtx op = operands[num];

      /* simplify_subreg refuse to split volatile memory addresses,
         but we still have to handle it.  */
      if (GET_CODE (op) == MEM)
	{
	  lo_half[num] = adjust_address (op, SImode, 0);
	  hi_half[num] = adjust_address (op, SImode, 4);
	}
      else
	{
	  lo_half[num] = simplify_gen_subreg (SImode, op,
					      GET_MODE (op) == VOIDmode
					      ? DImode : GET_MODE (op), 0);
	  hi_half[num] = simplify_gen_subreg (SImode, op,
					      GET_MODE (op) == VOIDmode
					      ? DImode : GET_MODE (op), 4);
	}
    }
}

bool
bfin_longcall_p (rtx op, int call_cookie)
{
  gcc_assert (GET_CODE (op) == SYMBOL_REF);
  if (SYMBOL_REF_WEAK (op))
    return 1;
  if (call_cookie & CALL_SHORT)
    return 0;
  if (call_cookie & CALL_LONG)
    return 1;
  if (TARGET_LONG_CALLS)
    return 1;
  return 0;
}

/* Expand a call instruction.  FNADDR is the call target, RETVAL the return value.
   COOKIE is a CONST_INT holding the call_cookie prepared init_cumulative_args.
   SIBCALL is nonzero if this is a sibling call.  */

void
bfin_expand_call (rtx retval, rtx fnaddr, rtx callarg1, rtx cookie, int sibcall)
{
  rtx use = NULL, call;
  rtx callee = XEXP (fnaddr, 0);
  int nelts = 3;
  rtx pat;
  rtx picreg = get_hard_reg_initial_val (SImode, FDPIC_REGNO);
  rtx retsreg = gen_rtx_REG (Pmode, REG_RETS);
  int n;

  /* In an untyped call, we can get NULL for operand 2.  */
  if (cookie == NULL_RTX)
    cookie = const0_rtx;

  /* Static functions and indirect calls don't need the pic register.  */
  if (!TARGET_FDPIC && flag_pic
      && GET_CODE (callee) == SYMBOL_REF
      && !SYMBOL_REF_LOCAL_P (callee))
    use_reg (&use, pic_offset_table_rtx);

  if (TARGET_FDPIC)
    {
      int caller_in_sram, callee_in_sram;

      /* 0 is not in sram, 1 is in L1 sram, 2 is in L2 sram.  */
      caller_in_sram = callee_in_sram = 0;

      if (lookup_attribute ("l1_text",
			    DECL_ATTRIBUTES (cfun->decl)) != NULL_TREE)
	caller_in_sram = 1;
      else if (lookup_attribute ("l2",
				 DECL_ATTRIBUTES (cfun->decl)) != NULL_TREE)
	caller_in_sram = 2;

      if (GET_CODE (callee) == SYMBOL_REF
	  && SYMBOL_REF_DECL (callee) && DECL_P (SYMBOL_REF_DECL (callee)))
	{
	  if (lookup_attribute
	      ("l1_text",
	       DECL_ATTRIBUTES (SYMBOL_REF_DECL (callee))) != NULL_TREE)
	    callee_in_sram = 1;
	  else if (lookup_attribute
		   ("l2",
		    DECL_ATTRIBUTES (SYMBOL_REF_DECL (callee))) != NULL_TREE)
	    callee_in_sram = 2;
	}

      if (GET_CODE (callee) != SYMBOL_REF
	  || bfin_longcall_p (callee, INTVAL (cookie))
	  || (GET_CODE (callee) == SYMBOL_REF
	      && !SYMBOL_REF_LOCAL_P (callee)
	      && TARGET_INLINE_PLT)
	  || caller_in_sram != callee_in_sram
	  || (caller_in_sram && callee_in_sram
	      && (GET_CODE (callee) != SYMBOL_REF
		  || !SYMBOL_REF_LOCAL_P (callee))))
	{
	  rtx addr = callee;
	  if (! address_operand (addr, Pmode))
	    addr = force_reg (Pmode, addr);

	  fnaddr = gen_reg_rtx (SImode);
	  emit_insn (gen_load_funcdescsi (fnaddr, addr));
	  fnaddr = gen_rtx_MEM (Pmode, fnaddr);

	  picreg = gen_reg_rtx (SImode);
	  emit_insn (gen_load_funcdescsi (picreg,
					  plus_constant (addr, 4)));
	}

      nelts++;
    }
  else if ((!register_no_elim_operand (callee, Pmode)
	    && GET_CODE (callee) != SYMBOL_REF)
	   || (GET_CODE (callee) == SYMBOL_REF
	       && ((TARGET_ID_SHARED_LIBRARY && !TARGET_LEAF_ID_SHARED_LIBRARY)
		   || bfin_longcall_p (callee, INTVAL (cookie)))))
    {
      callee = copy_to_mode_reg (Pmode, callee);
      fnaddr = gen_rtx_MEM (Pmode, callee);
    }
  call = gen_rtx_CALL (VOIDmode, fnaddr, callarg1);

  if (retval)
    call = gen_rtx_SET (VOIDmode, retval, call);

  pat = gen_rtx_PARALLEL (VOIDmode, rtvec_alloc (nelts));
  n = 0;
  XVECEXP (pat, 0, n++) = call;
  if (TARGET_FDPIC)
    XVECEXP (pat, 0, n++) = gen_rtx_USE (VOIDmode, picreg);
  XVECEXP (pat, 0, n++) = gen_rtx_USE (VOIDmode, cookie);
  if (sibcall)
<<<<<<< HEAD
    XVECEXP (pat, 0, n++) = gen_rtx_RETURN (VOIDmode);
=======
    XVECEXP (pat, 0, n++) = ret_rtx;
>>>>>>> 3082eeb7
  else
    XVECEXP (pat, 0, n++) = gen_rtx_CLOBBER (VOIDmode, retsreg);
  call = emit_call_insn (pat);
  if (use)
    CALL_INSN_FUNCTION_USAGE (call) = use;
}

/* Return 1 if hard register REGNO can hold a value of machine-mode MODE.  */

int
hard_regno_mode_ok (int regno, enum machine_mode mode)
{
  /* Allow only dregs to store value of mode HI or QI */
  enum reg_class rclass = REGNO_REG_CLASS (regno);

  if (mode == CCmode)
    return 0;

  if (mode == V2HImode)
    return D_REGNO_P (regno);
  if (rclass == CCREGS)
    return mode == BImode;
  if (mode == PDImode || mode == V2PDImode)
    return regno == REG_A0 || regno == REG_A1;

  /* Allow all normal 32-bit regs, except REG_M3, in case regclass ever comes
     up with a bad register class (such as ALL_REGS) for DImode.  */
  if (mode == DImode)
    return regno < REG_M3;

  if (mode == SImode
      && TEST_HARD_REG_BIT (reg_class_contents[PROLOGUE_REGS], regno))
    return 1;

  return TEST_HARD_REG_BIT (reg_class_contents[MOST_REGS], regno);
}

/* Implements target hook vector_mode_supported_p.  */

static bool
bfin_vector_mode_supported_p (enum machine_mode mode)
{
  return mode == V2HImode;
}

/* Return the cost of moving data from a register in class CLASS1 to
   one in class CLASS2.  A cost of 2 is the default.  */

int
bfin_register_move_cost (enum machine_mode mode,
			 enum reg_class class1, enum reg_class class2)
{
  /* These need secondary reloads, so they're more expensive.  */
  if ((class1 == CCREGS && !reg_class_subset_p (class2, DREGS))
      || (class2 == CCREGS && !reg_class_subset_p (class1, DREGS)))
    return 4;

  /* If optimizing for size, always prefer reg-reg over reg-memory moves.  */
  if (optimize_size)
    return 2;

  if (GET_MODE_CLASS (mode) == MODE_INT)
    {
      /* Discourage trying to use the accumulators.  */
      if (TEST_HARD_REG_BIT (reg_class_contents[class1], REG_A0)
	  || TEST_HARD_REG_BIT (reg_class_contents[class1], REG_A1)
	  || TEST_HARD_REG_BIT (reg_class_contents[class2], REG_A0)
	  || TEST_HARD_REG_BIT (reg_class_contents[class2], REG_A1))
	return 20;
    }
  return 2;
}

/* Return the cost of moving data of mode M between a
   register and memory.  A value of 2 is the default; this cost is
   relative to those in `REGISTER_MOVE_COST'.

   ??? In theory L1 memory has single-cycle latency.  We should add a switch
   that tells the compiler whether we expect to use only L1 memory for the
   program; it'll make the costs more accurate.  */

int
bfin_memory_move_cost (enum machine_mode mode ATTRIBUTE_UNUSED,
		       enum reg_class rclass,
		       int in ATTRIBUTE_UNUSED)
{
  /* Make memory accesses slightly more expensive than any register-register
     move.  Also, penalize non-DP registers, since they need secondary
     reloads to load and store.  */
  if (! reg_class_subset_p (rclass, DPREGS))
    return 10;

  return 8;
}

/* Inform reload about cases where moving X with a mode MODE to a register in
   RCLASS requires an extra scratch register.  Return the class needed for the
   scratch register.  */

static reg_class_t
bfin_secondary_reload (bool in_p, rtx x, reg_class_t rclass_i,
		       enum machine_mode mode, secondary_reload_info *sri)
{
  /* If we have HImode or QImode, we can only use DREGS as secondary registers;
     in most other cases we can also use PREGS.  */
  enum reg_class default_class = GET_MODE_SIZE (mode) >= 4 ? DPREGS : DREGS;
  enum reg_class x_class = NO_REGS;
  enum rtx_code code = GET_CODE (x);
  enum reg_class rclass = (enum reg_class) rclass_i;

  if (code == SUBREG)
    x = SUBREG_REG (x), code = GET_CODE (x);
  if (REG_P (x))
    {
      int regno = REGNO (x);
      if (regno >= FIRST_PSEUDO_REGISTER)
	regno = reg_renumber[regno];

      if (regno == -1)
	code = MEM;
      else
	x_class = REGNO_REG_CLASS (regno);
    }

  /* We can be asked to reload (plus (FP) (large_constant)) into a DREG.
     This happens as a side effect of register elimination, and we need
     a scratch register to do it.  */
  if (fp_plus_const_operand (x, mode))
    {
      rtx op2 = XEXP (x, 1);
      int large_constant_p = ! satisfies_constraint_Ks7 (op2);

      if (rclass == PREGS || rclass == PREGS_CLOBBERED)
	return NO_REGS;
      /* If destination is a DREG, we can do this without a scratch register
	 if the constant is valid for an add instruction.  */
      if ((rclass == DREGS || rclass == DPREGS)
	  && ! large_constant_p)
	return NO_REGS;
      /* Reloading to anything other than a DREG?  Use a PREG scratch
	 register.  */
      sri->icode = CODE_FOR_reload_insi;
      return NO_REGS;
    }

  /* Data can usually be moved freely between registers of most classes.
     AREGS are an exception; they can only move to or from another register
     in AREGS or one in DREGS.  They can also be assigned the constant 0.  */
  if (x_class == AREGS || x_class == EVEN_AREGS || x_class == ODD_AREGS)
    return (rclass == DREGS || rclass == AREGS || rclass == EVEN_AREGS
	    || rclass == ODD_AREGS
	    ? NO_REGS : DREGS);

  if (rclass == AREGS || rclass == EVEN_AREGS || rclass == ODD_AREGS)
    {
      if (code == MEM)
	{
	  sri->icode = in_p ? CODE_FOR_reload_inpdi : CODE_FOR_reload_outpdi;
	  return NO_REGS;
	}

      if (x != const0_rtx && x_class != DREGS)
	{
	  return DREGS;
	}
      else
	return NO_REGS;
    }

  /* CCREGS can only be moved from/to DREGS.  */
  if (rclass == CCREGS && x_class != DREGS)
    return DREGS;
  if (x_class == CCREGS && rclass != DREGS)
    return DREGS;

  /* All registers other than AREGS can load arbitrary constants.  The only
     case that remains is MEM.  */
  if (code == MEM)
    if (! reg_class_subset_p (rclass, default_class))
      return default_class;

  return NO_REGS;
}

/* Implement TARGET_CLASS_LIKELY_SPILLED_P.  */

static bool
bfin_class_likely_spilled_p (reg_class_t rclass)
{
  switch (rclass)
    {
      case PREGS_CLOBBERED:
      case PROLOGUE_REGS:
      case P0REGS:
      case D0REGS:
      case D1REGS:
      case D2REGS:
      case CCREGS:
        return true;

      default:
        break;
    }

  return false;
}

static struct machine_function *
bfin_init_machine_status (void)
{
  return ggc_alloc_cleared_machine_function ();
}

/* Implement the TARGET_OPTION_OVERRIDE hook.  */

static void
bfin_option_override (void)
{
  /* If processor type is not specified, enable all workarounds.  */
  if (bfin_cpu_type == BFIN_CPU_UNKNOWN)
    {
      int i;

      for (i = 0; bfin_cpus[i].name != NULL; i++)
	bfin_workarounds |= bfin_cpus[i].workarounds;

      bfin_si_revision = 0xffff;
    }

  if (bfin_csync_anomaly == 1)
    bfin_workarounds |= WA_SPECULATIVE_SYNCS;
  else if (bfin_csync_anomaly == 0)
    bfin_workarounds &= ~WA_SPECULATIVE_SYNCS;

  if (bfin_specld_anomaly == 1)
    bfin_workarounds |= WA_SPECULATIVE_LOADS;
  else if (bfin_specld_anomaly == 0)
    bfin_workarounds &= ~WA_SPECULATIVE_LOADS;

  if (TARGET_OMIT_LEAF_FRAME_POINTER)
    flag_omit_frame_pointer = 1;

#ifdef SUBTARGET_FDPIC_NOT_SUPPORTED
  if (TARGET_FDPIC)
    error ("-mfdpic is not supported, please use a bfin-linux-uclibc target");
#endif

  /* Library identification */
  if (global_options_set.x_bfin_library_id && ! TARGET_ID_SHARED_LIBRARY)
    error ("-mshared-library-id= specified without -mid-shared-library");

  if (stack_limit_rtx && TARGET_FDPIC)
    {
      warning (0, "-fstack-limit- options are ignored with -mfdpic; use -mstack-check-l1");
      stack_limit_rtx = NULL_RTX;
    }

  if (stack_limit_rtx && TARGET_STACK_CHECK_L1)
    error ("can%'t use multiple stack checking methods together");

  if (TARGET_ID_SHARED_LIBRARY && TARGET_FDPIC)
    error ("ID shared libraries and FD-PIC mode can%'t be used together");

  /* Don't allow the user to specify -mid-shared-library and -msep-data
     together, as it makes little sense from a user's point of view...  */
  if (TARGET_SEP_DATA && TARGET_ID_SHARED_LIBRARY)
    error ("cannot specify both -msep-data and -mid-shared-library");
  /* ... internally, however, it's nearly the same.  */
  if (TARGET_SEP_DATA)
    target_flags |= MASK_ID_SHARED_LIBRARY | MASK_LEAF_ID_SHARED_LIBRARY;

  if (TARGET_ID_SHARED_LIBRARY && flag_pic == 0)
    flag_pic = 1;

  /* There is no single unaligned SI op for PIC code.  Sometimes we
     need to use ".4byte" and sometimes we need to use ".picptr".
     See bfin_assemble_integer for details.  */
  if (TARGET_FDPIC)
    targetm.asm_out.unaligned_op.si = 0;

  /* Silently turn off flag_pic if not doing FDPIC or ID shared libraries,
     since we don't support it and it'll just break.  */
  if (flag_pic && !TARGET_FDPIC && !TARGET_ID_SHARED_LIBRARY)
    flag_pic = 0;

  if (TARGET_MULTICORE && bfin_cpu_type != BFIN_CPU_BF561)
    error ("-mmulticore can only be used with BF561");

  if (TARGET_COREA && !TARGET_MULTICORE)
    error ("-mcorea should be used with -mmulticore");

  if (TARGET_COREB && !TARGET_MULTICORE)
    error ("-mcoreb should be used with -mmulticore");

  if (TARGET_COREA && TARGET_COREB)
    error ("-mcorea and -mcoreb can%'t be used together");

  flag_schedule_insns = 0;

  init_machine_status = bfin_init_machine_status;
}

/* Return the destination address of BRANCH.
   We need to use this instead of get_attr_length, because the
   cbranch_with_nops pattern conservatively sets its length to 6, and
   we still prefer to use shorter sequences.  */

static int
branch_dest (rtx branch)
{
  rtx dest;
  int dest_uid;
  rtx pat = PATTERN (branch);
  if (GET_CODE (pat) == PARALLEL)
    pat = XVECEXP (pat, 0, 0);
  dest = SET_SRC (pat);
  if (GET_CODE (dest) == IF_THEN_ELSE)
    dest = XEXP (dest, 1);
  dest = XEXP (dest, 0);
  dest_uid = INSN_UID (dest);
  return INSN_ADDRESSES (dest_uid);
}

/* Return nonzero if INSN is annotated with a REG_BR_PROB note that indicates
   it's a branch that's predicted taken.  */

static int
cbranch_predicted_taken_p (rtx insn)
{
  rtx x = find_reg_note (insn, REG_BR_PROB, 0);

  if (x)
    {
      int pred_val = INTVAL (XEXP (x, 0));

      return pred_val >= REG_BR_PROB_BASE / 2;
    }

  return 0;
}

/* Templates for use by asm_conditional_branch.  */

static const char *ccbranch_templates[][3] = {
  { "if !cc jump %3;",  "if cc jump 4 (bp); jump.s %3;",  "if cc jump 6 (bp); jump.l %3;" },
  { "if cc jump %3;",   "if !cc jump 4 (bp); jump.s %3;", "if !cc jump 6 (bp); jump.l %3;" },
  { "if !cc jump %3 (bp);",  "if cc jump 4; jump.s %3;",  "if cc jump 6; jump.l %3;" },
  { "if cc jump %3 (bp);",  "if !cc jump 4; jump.s %3;",  "if !cc jump 6; jump.l %3;" },
};

/* Output INSN, which is a conditional branch instruction with operands
   OPERANDS.

   We deal with the various forms of conditional branches that can be generated
   by bfin_reorg to prevent the hardware from doing speculative loads, by
   - emitting a sufficient number of nops, if N_NOPS is nonzero, or
   - always emitting the branch as predicted taken, if PREDICT_TAKEN is true.
   Either of these is only necessary if the branch is short, otherwise the
   template we use ends in an unconditional jump which flushes the pipeline
   anyway.  */

void
asm_conditional_branch (rtx insn, rtx *operands, int n_nops, int predict_taken)
{
  int offset = branch_dest (insn) - INSN_ADDRESSES (INSN_UID (insn));
  /* Note : offset for instructions like if cc jmp; jump.[sl] offset
            is to be taken from start of if cc rather than jump.
            Range for jump.s is (-4094, 4096) instead of (-4096, 4094)
  */
  int len = (offset >= -1024 && offset <= 1022 ? 0
	     : offset >= -4094 && offset <= 4096 ? 1
	     : 2);
  int bp = predict_taken && len == 0 ? 1 : cbranch_predicted_taken_p (insn);
  int idx = (bp << 1) | (GET_CODE (operands[0]) == EQ ? BRF : BRT);
  output_asm_insn (ccbranch_templates[idx][len], operands);
  gcc_assert (n_nops == 0 || !bp);
  if (len == 0)
    while (n_nops-- > 0)
      output_asm_insn ("nop;", NULL);
}

/* Emit rtl for a comparison operation CMP in mode MODE.  Operands have been
   stored in bfin_compare_op0 and bfin_compare_op1 already.  */

rtx
bfin_gen_compare (rtx cmp, enum machine_mode mode ATTRIBUTE_UNUSED)
{
  enum rtx_code code1, code2;
  rtx op0 = XEXP (cmp, 0), op1 = XEXP (cmp, 1);
  rtx tem = bfin_cc_rtx;
  enum rtx_code code = GET_CODE (cmp);

  /* If we have a BImode input, then we already have a compare result, and
     do not need to emit another comparison.  */
  if (GET_MODE (op0) == BImode)
    {
      gcc_assert ((code == NE || code == EQ) && op1 == const0_rtx);
      tem = op0, code2 = code;
    }
  else
    {
      switch (code) {
	/* bfin has these conditions */
      case EQ:
      case LT:
      case LE:
      case LEU:
      case LTU:
	code1 = code;
	code2 = NE;
	break;
      default:
	code1 = reverse_condition (code);
	code2 = EQ;
	break;
      }
      emit_insn (gen_rtx_SET (VOIDmode, tem,
			      gen_rtx_fmt_ee (code1, BImode, op0, op1)));
    }

  return gen_rtx_fmt_ee (code2, BImode, tem, CONST0_RTX (BImode));
}

/* Return nonzero iff C has exactly one bit set if it is interpreted
   as a 32-bit constant.  */

int
log2constp (unsigned HOST_WIDE_INT c)
{
  c &= 0xFFFFFFFF;
  return c != 0 && (c & (c-1)) == 0;
}

/* Returns the number of consecutive least significant zeros in the binary
   representation of *V.
   We modify *V to contain the original value arithmetically shifted right by
   the number of zeroes.  */

static int
shiftr_zero (HOST_WIDE_INT *v)
{
  unsigned HOST_WIDE_INT tmp = *v;
  unsigned HOST_WIDE_INT sgn;
  int n = 0;

  if (tmp == 0)
    return 0;

  sgn = tmp & ((unsigned HOST_WIDE_INT) 1 << (HOST_BITS_PER_WIDE_INT - 1));
  while ((tmp & 0x1) == 0 && n <= 32)
    {
      tmp = (tmp >> 1) | sgn;
      n++;
    }
  *v = tmp;
  return n;
}

/* After reload, split the load of an immediate constant.  OPERANDS are the
   operands of the movsi_insn pattern which we are splitting.  We return
   nonzero if we emitted a sequence to load the constant, zero if we emitted
   nothing because we want to use the splitter's default sequence.  */

int
split_load_immediate (rtx operands[])
{
  HOST_WIDE_INT val = INTVAL (operands[1]);
  HOST_WIDE_INT tmp;
  HOST_WIDE_INT shifted = val;
  HOST_WIDE_INT shifted_compl = ~val;
  int num_zero = shiftr_zero (&shifted);
  int num_compl_zero = shiftr_zero (&shifted_compl);
  unsigned int regno = REGNO (operands[0]);

  /* This case takes care of single-bit set/clear constants, which we could
     also implement with BITSET/BITCLR.  */
  if (num_zero
      && shifted >= -32768 && shifted < 65536
      && (D_REGNO_P (regno)
	  || (regno >= REG_P0 && regno <= REG_P7 && num_zero <= 2)))
    {
      emit_insn (gen_movsi (operands[0], GEN_INT (shifted)));
      emit_insn (gen_ashlsi3 (operands[0], operands[0], GEN_INT (num_zero)));
      return 1;
    }

  tmp = val & 0xFFFF;
  tmp |= -(tmp & 0x8000);

  /* If high word has one bit set or clear, try to use a bit operation.  */
  if (D_REGNO_P (regno))
    {
      if (log2constp (val & 0xFFFF0000))
	{
	  emit_insn (gen_movsi (operands[0], GEN_INT (val & 0xFFFF)));
	  emit_insn (gen_iorsi3 (operands[0], operands[0], GEN_INT (val & 0xFFFF0000)));
	  return 1;
	}
      else if (log2constp (val | 0xFFFF) && (val & 0x8000) != 0)
	{
	  emit_insn (gen_movsi (operands[0], GEN_INT (tmp)));
	  emit_insn (gen_andsi3 (operands[0], operands[0], GEN_INT (val | 0xFFFF)));
	}
    }

  if (D_REGNO_P (regno))
    {
      if (tmp >= -64 && tmp <= 63)
	{
	  emit_insn (gen_movsi (operands[0], GEN_INT (tmp)));
	  emit_insn (gen_movstricthi_high (operands[0], GEN_INT (val & -65536)));
	  return 1;
	}

      if ((val & 0xFFFF0000) == 0)
	{
	  emit_insn (gen_movsi (operands[0], const0_rtx));
	  emit_insn (gen_movsi_low (operands[0], operands[0], operands[1]));
	  return 1;
	}

      if ((val & 0xFFFF0000) == 0xFFFF0000)
	{
	  emit_insn (gen_movsi (operands[0], constm1_rtx));
	  emit_insn (gen_movsi_low (operands[0], operands[0], operands[1]));
	  return 1;
	}
    }

  /* Need DREGs for the remaining case.  */
  if (regno > REG_R7)
    return 0;

  if (optimize_size
      && num_compl_zero && shifted_compl >= -64 && shifted_compl <= 63)
    {
      /* If optimizing for size, generate a sequence that has more instructions
	 but is shorter.  */
      emit_insn (gen_movsi (operands[0], GEN_INT (shifted_compl)));
      emit_insn (gen_ashlsi3 (operands[0], operands[0],
			      GEN_INT (num_compl_zero)));
      emit_insn (gen_one_cmplsi2 (operands[0], operands[0]));
      return 1;
    }
  return 0;
}

/* Return true if the legitimate memory address for a memory operand of mode
   MODE.  Return false if not.  */

static bool
bfin_valid_add (enum machine_mode mode, HOST_WIDE_INT value)
{
  unsigned HOST_WIDE_INT v = value > 0 ? value : -value;
  int sz = GET_MODE_SIZE (mode);
  int shift = sz == 1 ? 0 : sz == 2 ? 1 : 2;
  /* The usual offsettable_memref machinery doesn't work so well for this
     port, so we deal with the problem here.  */
  if (value > 0 && sz == 8)
    v += 4;
  return (v & ~(0x7fff << shift)) == 0;
}

static bool
bfin_valid_reg_p (unsigned int regno, int strict, enum machine_mode mode,
		  enum rtx_code outer_code)
{
  if (strict)
    return REGNO_OK_FOR_BASE_STRICT_P (regno, mode, outer_code, SCRATCH);
  else
    return REGNO_OK_FOR_BASE_NONSTRICT_P (regno, mode, outer_code, SCRATCH);
}

/* Recognize an RTL expression that is a valid memory address for an
   instruction.  The MODE argument is the machine mode for the MEM expression
   that wants to use this address. 

   Blackfin addressing modes are as follows:

      [preg]
      [preg + imm16]

      B [ Preg + uimm15 ]
      W [ Preg + uimm16m2 ]
      [ Preg + uimm17m4 ] 

      [preg++]
      [preg--]
      [--sp]
*/

static bool
bfin_legitimate_address_p (enum machine_mode mode, rtx x, bool strict)
{
  switch (GET_CODE (x)) {
  case REG:
    if (bfin_valid_reg_p (REGNO (x), strict, mode, MEM))
      return true;
    break;
  case PLUS:
    if (REG_P (XEXP (x, 0))
	&& bfin_valid_reg_p (REGNO (XEXP (x, 0)), strict, mode, PLUS)
	&& ((GET_CODE (XEXP (x, 1)) == UNSPEC && mode == SImode)
	    || (GET_CODE (XEXP (x, 1)) == CONST_INT
		&& bfin_valid_add (mode, INTVAL (XEXP (x, 1))))))
      return true;
    break;
  case POST_INC:
  case POST_DEC:
    if (LEGITIMATE_MODE_FOR_AUTOINC_P (mode)
	&& REG_P (XEXP (x, 0))
	&& bfin_valid_reg_p (REGNO (XEXP (x, 0)), strict, mode, POST_INC))
      return true;
  case PRE_DEC:
    if (LEGITIMATE_MODE_FOR_AUTOINC_P (mode)
	&& XEXP (x, 0) == stack_pointer_rtx
	&& REG_P (XEXP (x, 0))
	&& bfin_valid_reg_p (REGNO (XEXP (x, 0)), strict, mode, PRE_DEC))
      return true;
    break;
  default:
    break;
  }
  return false;
}

/* Decide whether we can force certain constants to memory.  If we
   decide we can't, the caller should be able to cope with it in
   another way.  */

static bool
bfin_cannot_force_const_mem (enum machine_mode mode ATTRIBUTE_UNUSED,
			     rtx x ATTRIBUTE_UNUSED)
{
  /* We have only one class of non-legitimate constants, and our movsi
     expander knows how to handle them.  Dropping these constants into the
     data section would only shift the problem - we'd still get relocs
     outside the object, in the data section rather than the text section.  */
  return true;
}

/* Ensure that for any constant of the form symbol + offset, the offset
   remains within the object.  Any other constants are ok.
   This ensures that flat binaries never have to deal with relocations
   crossing section boundaries.  */

static bool
bfin_legitimate_constant_p (enum machine_mode mode ATTRIBUTE_UNUSED, rtx x)
{
  rtx sym;
  HOST_WIDE_INT offset;

  if (GET_CODE (x) != CONST)
    return true;

  x = XEXP (x, 0);
  gcc_assert (GET_CODE (x) == PLUS);

  sym = XEXP (x, 0);
  x = XEXP (x, 1);
  if (GET_CODE (sym) != SYMBOL_REF
      || GET_CODE (x) != CONST_INT)
    return true;
  offset = INTVAL (x);

  if (SYMBOL_REF_DECL (sym) == 0)
    return true;
  if (offset < 0
      || offset >= int_size_in_bytes (TREE_TYPE (SYMBOL_REF_DECL (sym))))
    return false;

  return true;
}

static bool
bfin_rtx_costs (rtx x, int code_i, int outer_code_i, int opno, int *total,
		bool speed)
{
  enum rtx_code code = (enum rtx_code) code_i;
  enum rtx_code outer_code = (enum rtx_code) outer_code_i;
  int cost2 = COSTS_N_INSNS (1);
  rtx op0, op1;

  switch (code)
    {
    case CONST_INT:
      if (outer_code == SET || outer_code == PLUS)
        *total = satisfies_constraint_Ks7 (x) ? 0 : cost2;
      else if (outer_code == AND)
        *total = log2constp (~INTVAL (x)) ? 0 : cost2;
      else if (outer_code == LE || outer_code == LT || outer_code == EQ)
        *total = (INTVAL (x) >= -4 && INTVAL (x) <= 3) ? 0 : cost2;
      else if (outer_code == LEU || outer_code == LTU)
        *total = (INTVAL (x) >= 0 && INTVAL (x) <= 7) ? 0 : cost2;
      else if (outer_code == MULT)
        *total = (INTVAL (x) == 2 || INTVAL (x) == 4) ? 0 : cost2;
      else if (outer_code == ASHIFT && (INTVAL (x) == 1 || INTVAL (x) == 2))
        *total = 0;
      else if (outer_code == ASHIFT || outer_code == ASHIFTRT
	       || outer_code == LSHIFTRT)
        *total = (INTVAL (x) >= 0 && INTVAL (x) <= 31) ? 0 : cost2;
      else if (outer_code == IOR || outer_code == XOR)
        *total = (INTVAL (x) & (INTVAL (x) - 1)) == 0 ? 0 : cost2;
      else
	*total = cost2;
      return true;

    case CONST:
    case LABEL_REF:
    case SYMBOL_REF:
    case CONST_DOUBLE:
      *total = COSTS_N_INSNS (2);
      return true;

    case PLUS:
      op0 = XEXP (x, 0);
      op1 = XEXP (x, 1);
      if (GET_MODE (x) == SImode)
	{
	  if (GET_CODE (op0) == MULT
	      && GET_CODE (XEXP (op0, 1)) == CONST_INT)
	    {
	      HOST_WIDE_INT val = INTVAL (XEXP (op0, 1));
	      if (val == 2 || val == 4)
		{
		  *total = cost2;
		  *total += rtx_cost (XEXP (op0, 0), outer_code, opno, speed);
		  *total += rtx_cost (op1, outer_code, opno, speed);
		  return true;
		}
	    }
	  *total = cost2;
	  if (GET_CODE (op0) != REG
	      && (GET_CODE (op0) != SUBREG || GET_CODE (SUBREG_REG (op0)) != REG))
	    *total += set_src_cost (op0, speed);
#if 0 /* We'd like to do this for accuracy, but it biases the loop optimizer
	 towards creating too many induction variables.  */
	  if (!reg_or_7bit_operand (op1, SImode))
	    *total += set_src_cost (op1, speed);
#endif
	}
      else if (GET_MODE (x) == DImode)
	{
	  *total = 6 * cost2;
	  if (GET_CODE (op1) != CONST_INT
	      || !satisfies_constraint_Ks7 (op1))
	    *total += rtx_cost (op1, PLUS, 1, speed);
	  if (GET_CODE (op0) != REG
	      && (GET_CODE (op0) != SUBREG || GET_CODE (SUBREG_REG (op0)) != REG))
	    *total += rtx_cost (op0, PLUS, 0, speed);
	}
      return true;

    case MINUS:
      if (GET_MODE (x) == DImode)
	*total = 6 * cost2;
      else
	*total = cost2;
      return true;
      
    case ASHIFT: 
    case ASHIFTRT:
    case LSHIFTRT:
      if (GET_MODE (x) == DImode)
	*total = 6 * cost2;
      else
	*total = cost2;

      op0 = XEXP (x, 0);
      op1 = XEXP (x, 1);
      if (GET_CODE (op0) != REG
	  && (GET_CODE (op0) != SUBREG || GET_CODE (SUBREG_REG (op0)) != REG))
	*total += rtx_cost (op0, code, 0, speed);

      return true;
	  
    case IOR:
    case AND:
    case XOR:
      op0 = XEXP (x, 0);
      op1 = XEXP (x, 1);

      /* Handle special cases of IOR: rotates, ALIGN insns, movstricthi_high.  */
      if (code == IOR)
	{
	  if ((GET_CODE (op0) == LSHIFTRT && GET_CODE (op1) == ASHIFT)
	      || (GET_CODE (op0) == ASHIFT && GET_CODE (op1) == ZERO_EXTEND)
	      || (GET_CODE (op0) == ASHIFT && GET_CODE (op1) == LSHIFTRT)
	      || (GET_CODE (op0) == AND && GET_CODE (op1) == CONST_INT))
	    {
	      *total = cost2;
	      return true;
	    }
	}

      if (GET_CODE (op0) != REG
	  && (GET_CODE (op0) != SUBREG || GET_CODE (SUBREG_REG (op0)) != REG))
	*total += rtx_cost (op0, code, 0, speed);

      if (GET_MODE (x) == DImode)
	{
	  *total = 2 * cost2;
	  return true;
	}
      *total = cost2;
      if (GET_MODE (x) != SImode)
	return true;

      if (code == AND)
	{
	  if (! rhs_andsi3_operand (XEXP (x, 1), SImode))
	    *total += rtx_cost (XEXP (x, 1), code, 1, speed);
	}
      else
	{
	  if (! regorlog2_operand (XEXP (x, 1), SImode))
	    *total += rtx_cost (XEXP (x, 1), code, 1, speed);
	}

      return true;

    case ZERO_EXTRACT:
    case SIGN_EXTRACT:
      if (outer_code == SET
	  && XEXP (x, 1) == const1_rtx
	  && GET_CODE (XEXP (x, 2)) == CONST_INT)
	{
	  *total = 2 * cost2;
	  return true;
	}
      /* fall through */

    case SIGN_EXTEND:
    case ZERO_EXTEND:
      *total = cost2;
      return true;

    case MULT:
	{
	  op0 = XEXP (x, 0);
	  op1 = XEXP (x, 1);
	  if (GET_CODE (op0) == GET_CODE (op1)
	      && (GET_CODE (op0) == ZERO_EXTEND
		  || GET_CODE (op0) == SIGN_EXTEND))
	    {
	      *total = COSTS_N_INSNS (1);
	      op0 = XEXP (op0, 0);
	      op1 = XEXP (op1, 0);
	    }
	  else if (!speed)
	    *total = COSTS_N_INSNS (1);
	  else
	    *total = COSTS_N_INSNS (3);

	  if (GET_CODE (op0) != REG
	      && (GET_CODE (op0) != SUBREG || GET_CODE (SUBREG_REG (op0)) != REG))
	    *total += rtx_cost (op0, MULT, 0, speed);
	  if (GET_CODE (op1) != REG
	      && (GET_CODE (op1) != SUBREG || GET_CODE (SUBREG_REG (op1)) != REG))
	    *total += rtx_cost (op1, MULT, 1, speed);
	}
      return true;

    case UDIV:
    case UMOD:
      *total = COSTS_N_INSNS (32);
      return true;

    case VEC_CONCAT:
    case VEC_SELECT:
      if (outer_code == SET)
	*total = cost2;
      return true;

    default:
      return false;
    }
}

/* Used for communication between {push,pop}_multiple_operation (which
   we use not only as a predicate) and the corresponding output functions.  */
static int first_preg_to_save, first_dreg_to_save;
static int n_regs_to_save;

int
push_multiple_operation (rtx op, enum machine_mode mode ATTRIBUTE_UNUSED)
{
  int lastdreg = 8, lastpreg = 6;
  int i, group;

  first_preg_to_save = lastpreg;
  first_dreg_to_save = lastdreg;
  for (i = 1, group = 0; i < XVECLEN (op, 0) - 1; i++)
    {
      rtx t = XVECEXP (op, 0, i);
      rtx src, dest;
      int regno;

      if (GET_CODE (t) != SET)
	return 0;

      src = SET_SRC (t);
      dest = SET_DEST (t);
      if (GET_CODE (dest) != MEM || ! REG_P (src))
	return 0;
      dest = XEXP (dest, 0);
      if (GET_CODE (dest) != PLUS
	  || ! REG_P (XEXP (dest, 0))
	  || REGNO (XEXP (dest, 0)) != REG_SP
	  || GET_CODE (XEXP (dest, 1)) != CONST_INT
	  || INTVAL (XEXP (dest, 1)) != -i * 4)
	return 0;

      regno = REGNO (src);
      if (group == 0)
	{
	  if (D_REGNO_P (regno))
	    {
	      group = 1;
	      first_dreg_to_save = lastdreg = regno - REG_R0;
	    }
	  else if (regno >= REG_P0 && regno <= REG_P7)
	    {
	      group = 2;
	      first_preg_to_save = lastpreg = regno - REG_P0;
	    }
	  else
	    return 0;

	  continue;
	}

      if (group == 1)
	{
	  if (regno >= REG_P0 && regno <= REG_P7)
	    {
	      group = 2;
	      first_preg_to_save = lastpreg = regno - REG_P0;
	    }
	  else if (regno != REG_R0 + lastdreg + 1)
	    return 0;
	  else
	    lastdreg++;
	}
      else if (group == 2)
	{
	  if (regno != REG_P0 + lastpreg + 1)
	    return 0;
	  lastpreg++;
	}
    }
  n_regs_to_save = 8 - first_dreg_to_save + 6 - first_preg_to_save;
  return 1;
}

int
pop_multiple_operation (rtx op, enum machine_mode mode ATTRIBUTE_UNUSED)
{
  int lastdreg = 8, lastpreg = 6;
  int i, group;

  for (i = 1, group = 0; i < XVECLEN (op, 0); i++)
    {
      rtx t = XVECEXP (op, 0, i);
      rtx src, dest;
      int regno;

      if (GET_CODE (t) != SET)
	return 0;

      src = SET_SRC (t);
      dest = SET_DEST (t);
      if (GET_CODE (src) != MEM || ! REG_P (dest))
	return 0;
      src = XEXP (src, 0);

      if (i == 1)
	{
	  if (! REG_P (src) || REGNO (src) != REG_SP)
	    return 0;
	}
      else if (GET_CODE (src) != PLUS
	       || ! REG_P (XEXP (src, 0))
	       || REGNO (XEXP (src, 0)) != REG_SP
	       || GET_CODE (XEXP (src, 1)) != CONST_INT
	       || INTVAL (XEXP (src, 1)) != (i - 1) * 4)
	return 0;

      regno = REGNO (dest);
      if (group == 0)
	{
	  if (regno == REG_R7)
	    {
	      group = 1;
	      lastdreg = 7;
	    }
	  else if (regno != REG_P0 + lastpreg - 1)
	    return 0;
	  else
	    lastpreg--;
	}
      else if (group == 1)
	{
	  if (regno != REG_R0 + lastdreg - 1)
	    return 0;
	  else
	    lastdreg--;
	}
    }
  first_dreg_to_save = lastdreg;
  first_preg_to_save = lastpreg;
  n_regs_to_save = 8 - first_dreg_to_save + 6 - first_preg_to_save;
  return 1;
}

/* Emit assembly code for one multi-register push described by INSN, with
   operands in OPERANDS.  */

void
output_push_multiple (rtx insn, rtx *operands)
{
  char buf[80];
  int ok;
  
  /* Validate the insn again, and compute first_[dp]reg_to_save. */
  ok = push_multiple_operation (PATTERN (insn), VOIDmode);
  gcc_assert (ok);
  
  if (first_dreg_to_save == 8)
    sprintf (buf, "[--sp] = ( p5:%d );\n", first_preg_to_save);
  else if (first_preg_to_save == 6)
    sprintf (buf, "[--sp] = ( r7:%d );\n", first_dreg_to_save);
  else
    sprintf (buf, "[--sp] = ( r7:%d, p5:%d );\n",
	     first_dreg_to_save, first_preg_to_save);

  output_asm_insn (buf, operands);
}

/* Emit assembly code for one multi-register pop described by INSN, with
   operands in OPERANDS.  */

void
output_pop_multiple (rtx insn, rtx *operands)
{
  char buf[80];
  int ok;
  
  /* Validate the insn again, and compute first_[dp]reg_to_save. */
  ok = pop_multiple_operation (PATTERN (insn), VOIDmode);
  gcc_assert (ok);

  if (first_dreg_to_save == 8)
    sprintf (buf, "( p5:%d ) = [sp++];\n", first_preg_to_save);
  else if (first_preg_to_save == 6)
    sprintf (buf, "( r7:%d ) = [sp++];\n", first_dreg_to_save);
  else
    sprintf (buf, "( r7:%d, p5:%d ) = [sp++];\n",
	     first_dreg_to_save, first_preg_to_save);

  output_asm_insn (buf, operands);
}

/* Adjust DST and SRC by OFFSET bytes, and generate one move in mode MODE.  */

static void
single_move_for_movmem (rtx dst, rtx src, enum machine_mode mode, HOST_WIDE_INT offset)
{
  rtx scratch = gen_reg_rtx (mode);
  rtx srcmem, dstmem;

  srcmem = adjust_address_nv (src, mode, offset);
  dstmem = adjust_address_nv (dst, mode, offset);
  emit_move_insn (scratch, srcmem);
  emit_move_insn (dstmem, scratch);
}

/* Expand a string move operation of COUNT_EXP bytes from SRC to DST, with
   alignment ALIGN_EXP.  Return true if successful, false if we should fall
   back on a different method.  */

bool
bfin_expand_movmem (rtx dst, rtx src, rtx count_exp, rtx align_exp)
{
  rtx srcreg, destreg, countreg;
  HOST_WIDE_INT align = 0;
  unsigned HOST_WIDE_INT count = 0;

  if (GET_CODE (align_exp) == CONST_INT)
    align = INTVAL (align_exp);
  if (GET_CODE (count_exp) == CONST_INT)
    {
      count = INTVAL (count_exp);
#if 0
      if (!TARGET_INLINE_ALL_STRINGOPS && count > 64)
	return false;
#endif
    }

  /* If optimizing for size, only do single copies inline.  */
  if (optimize_size)
    {
      if (count == 2 && align < 2)
	return false;
      if (count == 4 && align < 4)
	return false;
      if (count != 1 && count != 2 && count != 4)
	return false;
    }
  if (align < 2 && count != 1)
    return false;

  destreg = copy_to_mode_reg (Pmode, XEXP (dst, 0));
  if (destreg != XEXP (dst, 0))
    dst = replace_equiv_address_nv (dst, destreg);
  srcreg = copy_to_mode_reg (Pmode, XEXP (src, 0));
  if (srcreg != XEXP (src, 0))
    src = replace_equiv_address_nv (src, srcreg);

  if (count != 0 && align >= 2)
    {
      unsigned HOST_WIDE_INT offset = 0;

      if (align >= 4)
	{
	  if ((count & ~3) == 4)
	    {
	      single_move_for_movmem (dst, src, SImode, offset);
	      offset = 4;
	    }
	  else if (count & ~3)
	    {
	      HOST_WIDE_INT new_count = ((count >> 2) & 0x3fffffff) - 1;
	      countreg = copy_to_mode_reg (Pmode, GEN_INT (new_count));

	      emit_insn (gen_rep_movsi (destreg, srcreg, countreg, destreg, srcreg));
	      cfun->machine->has_loopreg_clobber = true;
	    }
	  if (count & 2)
	    {
	      single_move_for_movmem (dst, src, HImode, offset);
	      offset += 2;
	    }
	}
      else
	{
	  if ((count & ~1) == 2)
	    {
	      single_move_for_movmem (dst, src, HImode, offset);
	      offset = 2;
	    }
	  else if (count & ~1)
	    {
	      HOST_WIDE_INT new_count = ((count >> 1) & 0x7fffffff) - 1;
	      countreg = copy_to_mode_reg (Pmode, GEN_INT (new_count));

	      emit_insn (gen_rep_movhi (destreg, srcreg, countreg, destreg, srcreg));
	      cfun->machine->has_loopreg_clobber = true;
	    }
	}
      if (count & 1)
	{
	  single_move_for_movmem (dst, src, QImode, offset);
	}
      return true;
    }
  return false;
}

/* Compute the alignment for a local variable.
   TYPE is the data type, and ALIGN is the alignment that
   the object would ordinarily have.  The value of this macro is used
   instead of that alignment to align the object.  */

unsigned
bfin_local_alignment (tree type, unsigned align)
{
  /* Increasing alignment for (relatively) big types allows the builtin
     memcpy can use 32 bit loads/stores.  */
  if (TYPE_SIZE (type)
      && TREE_CODE (TYPE_SIZE (type)) == INTEGER_CST
      && (TREE_INT_CST_LOW (TYPE_SIZE (type)) > 8
	  || TREE_INT_CST_HIGH (TYPE_SIZE (type))) && align < 32)
    return 32;
  return align;
}

/* Implement TARGET_SCHED_ISSUE_RATE.  */

static int
bfin_issue_rate (void)
{
  return 3;
}

static int
bfin_adjust_cost (rtx insn, rtx link, rtx dep_insn, int cost)
{
  enum attr_type dep_insn_type;
  int dep_insn_code_number;

  /* Anti and output dependencies have zero cost.  */
  if (REG_NOTE_KIND (link) != 0)
    return 0;

  dep_insn_code_number = recog_memoized (dep_insn);

  /* If we can't recognize the insns, we can't really do anything.  */
  if (dep_insn_code_number < 0 || recog_memoized (insn) < 0)
    return cost;

  dep_insn_type = get_attr_type (dep_insn);

  if (dep_insn_type == TYPE_MOVE || dep_insn_type == TYPE_MCLD)
    {
      rtx pat = PATTERN (dep_insn);
      rtx dest, src;

      if (GET_CODE (pat) == PARALLEL)
	pat = XVECEXP (pat, 0, 0);
      dest = SET_DEST (pat);
      src = SET_SRC (pat);
      if (! ADDRESS_REGNO_P (REGNO (dest))
	  || ! (MEM_P (src) || D_REGNO_P (REGNO (src))))
	return cost;
      return cost + (dep_insn_type == TYPE_MOVE ? 4 : 3);
    }

  return cost;
}

/* This function acts like NEXT_INSN, but is aware of three-insn bundles and
   skips all subsequent parallel instructions if INSN is the start of such
   a group.  */
static rtx
find_next_insn_start (rtx insn)
{
  if (GET_MODE (insn) == SImode)
    {
      while (GET_MODE (insn) != QImode)
	insn = NEXT_INSN (insn);
    }
  return NEXT_INSN (insn);
}

/* This function acts like PREV_INSN, but is aware of three-insn bundles and
   skips all subsequent parallel instructions if INSN is the start of such
   a group.  */
static rtx
find_prev_insn_start (rtx insn)
{
  insn = PREV_INSN (insn);
  gcc_assert (GET_MODE (insn) != SImode);
  if (GET_MODE (insn) == QImode)
    {
      while (GET_MODE (PREV_INSN (insn)) == SImode)
	insn = PREV_INSN (insn);
    }
  return insn;
}

/* Increment the counter for the number of loop instructions in the
   current function.  */

void
bfin_hardware_loop (void)
{
  cfun->machine->has_hardware_loops++;
}

/* Maximum loop nesting depth.  */
#define MAX_LOOP_DEPTH 2

/* Maximum size of a loop.  */
#define MAX_LOOP_LENGTH 2042

/* Maximum distance of the LSETUP instruction from the loop start.  */
#define MAX_LSETUP_DISTANCE 30

<<<<<<< HEAD
/* We need to keep a vector of loops */
typedef struct loop_info *loop_info;
DEF_VEC_P (loop_info);
DEF_VEC_ALLOC_P (loop_info,heap);

/* Information about a loop we have found (or are in the process of
   finding).  */
struct GTY (()) loop_info
{
  /* loop number, for dumps */
  int loop_no;

  /* All edges that jump into and out of the loop.  */
  VEC(edge,gc) *incoming;

  /* We can handle two cases: all incoming edges have the same destination
     block, or all incoming edges have the same source block.  These two
     members are set to the common source or destination we found, or NULL
     if different blocks were found.  If both are NULL the loop can't be
     optimized.  */
  basic_block incoming_src;
  basic_block incoming_dest;

  /* First block in the loop.  This is the one branched to by the loop_end
     insn.  */
  basic_block head;

  /* Last block in the loop (the one with the loop_end insn).  */
  basic_block tail;

  /* The successor block of the loop.  This is the one the loop_end insn
     falls into.  */
  basic_block successor;

  /* The last instruction in the tail.  */
  rtx last_insn;

  /* The loop_end insn.  */
  rtx loop_end;

  /* The iteration register.  */
  rtx iter_reg;

  /* The new label placed at the beginning of the loop. */
  rtx start_label;

  /* The new label placed at the end of the loop. */
  rtx end_label;

  /* The length of the loop.  */
  int length;

  /* The nesting depth of the loop.  */
  int depth;

  /* Nonzero if we can't optimize this loop.  */
  int bad;

  /* True if we have visited this loop.  */
  int visited;

  /* True if this loop body clobbers any of LC0, LT0, or LB0.  */
  int clobber_loop0;

  /* True if this loop body clobbers any of LC1, LT1, or LB1.  */
  int clobber_loop1;

  /* Next loop in the graph. */
  struct loop_info *next;

  /* Immediate outer loop of this loop.  */
  struct loop_info *outer;

  /* Vector of blocks only within the loop, including those within
     inner loops.  */
  VEC (basic_block,heap) *blocks;

  /* Same information in a bitmap.  */
  bitmap block_bitmap;

  /* Vector of inner loops within this loop  */
  VEC (loop_info,heap) *loops;
};

static void
bfin_dump_loops (loop_info loops)
{
  loop_info loop;

  for (loop = loops; loop; loop = loop->next)
    {
      loop_info i;
      basic_block b;
      unsigned ix;

      fprintf (dump_file, ";; loop %d: ", loop->loop_no);
      if (loop->bad)
	fprintf (dump_file, "(bad) ");
      fprintf (dump_file, "{head:%d, depth:%d}", loop->head->index, loop->depth);

      fprintf (dump_file, " blocks: [ ");
      for (ix = 0; VEC_iterate (basic_block, loop->blocks, ix, b); ix++)
	fprintf (dump_file, "%d ", b->index);
      fprintf (dump_file, "] ");

      fprintf (dump_file, " inner loops: [ ");
      for (ix = 0; VEC_iterate (loop_info, loop->loops, ix, i); ix++)
	fprintf (dump_file, "%d ", i->loop_no);
      fprintf (dump_file, "]\n");
    }
  fprintf (dump_file, "\n");
}

/* Scan the blocks of LOOP (and its inferiors) looking for basic block
   BB. Return true, if we find it.  */

static bool
bfin_bb_in_loop (loop_info loop, basic_block bb)
{
  return bitmap_bit_p (loop->block_bitmap, bb->index);
}

/* Scan the blocks of LOOP (and its inferiors) looking for uses of
   REG.  Return true, if we find any.  Don't count the loop's loop_end
   insn if it matches LOOP_END.  */

static bool
bfin_scan_loop (loop_info loop, rtx reg, rtx loop_end)
{
  unsigned ix;
  basic_block bb;

  for (ix = 0; VEC_iterate (basic_block, loop->blocks, ix, bb); ix++)
    {
      rtx insn;

      for (insn = BB_HEAD (bb);
	   insn != NEXT_INSN (BB_END (bb));
	   insn = NEXT_INSN (insn))
	{
	  if (!INSN_P (insn))
	    continue;
	  if (insn == loop_end)
	    continue;
	  if (reg_mentioned_p (reg, PATTERN (insn)))
	    return true;
	}
    }
  return false;
}

=======
>>>>>>> 3082eeb7
/* Estimate the length of INSN conservatively.  */

static int
length_for_loop (rtx insn)
{
  int length = 0;
  if (JUMP_P (insn) && any_condjump_p (insn) && !optimize_size)
    {
      if (ENABLE_WA_SPECULATIVE_SYNCS)
	length = 8;
      else if (ENABLE_WA_SPECULATIVE_LOADS)
	length = 6;
    }
  else if (LABEL_P (insn))
    {
      if (ENABLE_WA_SPECULATIVE_SYNCS)
	length = 4;
    }

  if (NONDEBUG_INSN_P (insn))
    length += get_attr_length (insn);

  return length;
}

/* Optimize LOOP.  */

static bool
hwloop_optimize (hwloop_info loop)
{
  basic_block bb;
<<<<<<< HEAD
  loop_info inner;
  rtx insn, last_insn;
  rtx loop_init, start_label, end_label;
  rtx reg_lc0, reg_lc1, reg_lt0, reg_lt1, reg_lb0, reg_lb1;
=======
  hwloop_info inner;
  rtx insn, last_insn;
  rtx loop_init, start_label, end_label;
>>>>>>> 3082eeb7
  rtx iter_reg, scratchreg, scratch_init, scratch_init_insn;
  rtx lc_reg, lt_reg, lb_reg;
  rtx seq, seq_end;
  int length;
  unsigned ix;
  bool clobber0, clobber1;

  if (loop->depth > MAX_LOOP_DEPTH)
    {
      if (dump_file)
	fprintf (dump_file, ";; loop %d too deep\n", loop->loop_no);
      return false;
    }

  /* Get the loop iteration register.  */
  iter_reg = loop->iter_reg;

  gcc_assert (REG_P (iter_reg));

  scratchreg = NULL_RTX;
  scratch_init = iter_reg;
  scratch_init_insn = NULL_RTX;
  if (!PREG_P (iter_reg) && loop->incoming_src)
    {
<<<<<<< HEAD
      if (dump_file)
	fprintf (dump_file, ";; loop %d too deep\n", loop->loop_no);
      goto bad_loop;
    }

  /* Get the loop iteration register.  */
  iter_reg = loop->iter_reg;

  if (!REG_P (iter_reg))
    {
      if (dump_file)
	fprintf (dump_file, ";; loop %d iteration count not in a register\n",
		 loop->loop_no);
      goto bad_loop;
=======
      basic_block bb_in = loop->incoming_src;
      int i;
      for (i = REG_P0; i <= REG_P5; i++)
	if ((df_regs_ever_live_p (i)
	     || (funkind (TREE_TYPE (current_function_decl)) == SUBROUTINE
		 && call_used_regs[i]))
	    && !REGNO_REG_SET_P (df_get_live_out (bb_in), i))
	  {
	    scratchreg = gen_rtx_REG (SImode, i);
	    break;
	  }
      for (insn = BB_END (bb_in); insn != BB_HEAD (bb_in);
	   insn = PREV_INSN (insn))
	{
	  rtx set;
	  if (NOTE_P (insn) || BARRIER_P (insn))
	    continue;
	  set = single_set (insn);
	  if (set && rtx_equal_p (SET_DEST (set), iter_reg))
	    {
	      if (CONSTANT_P (SET_SRC (set)))
		{
		  scratch_init = SET_SRC (set);
		  scratch_init_insn = insn;
		}
	      break;
	    }
	  else if (reg_mentioned_p (iter_reg, PATTERN (insn)))
	    break;
	}
>>>>>>> 3082eeb7
    }
  scratchreg = NULL_RTX;
  scratch_init = iter_reg;
  scratch_init_insn = NULL_RTX;
  if (!PREG_P (iter_reg) && loop->incoming_src)
    {
      basic_block bb_in = loop->incoming_src;
      int i;
      for (i = REG_P0; i <= REG_P5; i++)
	if ((df_regs_ever_live_p (i)
	     || (funkind (TREE_TYPE (current_function_decl)) == SUBROUTINE
		 && call_used_regs[i]))
	    && !REGNO_REG_SET_P (df_get_live_out (bb_in), i))
	  {
	    scratchreg = gen_rtx_REG (SImode, i);
	    break;
	  }
      for (insn = BB_END (bb_in); insn != BB_HEAD (bb_in);
	   insn = PREV_INSN (insn))
	{
	  rtx set;
	  if (NOTE_P (insn) || BARRIER_P (insn))
	    continue;
	  set = single_set (insn);
	  if (set && rtx_equal_p (SET_DEST (set), iter_reg))
	    {
	      if (CONSTANT_P (SET_SRC (set)))
		{
		  scratch_init = SET_SRC (set);
		  scratch_init_insn = insn;
		}
	      break;
	    }
	  else if (reg_mentioned_p (iter_reg, PATTERN (insn)))
	    break;
	}
    }

  if (loop->incoming_src)
    {
      /* Make sure the predecessor is before the loop start label, as required by
	 the LSETUP instruction.  */
      length = 0;
      insn = BB_END (loop->incoming_src);
      /* If we have to insert the LSETUP before a jump, count that jump in the
	 length.  */
      if (VEC_length (edge, loop->incoming) > 1
	  || !(VEC_last (edge, loop->incoming)->flags & EDGE_FALLTHRU))
	{
	  gcc_assert (JUMP_P (insn));
	  insn = PREV_INSN (insn);
	}

      for (; insn && insn != loop->start_label; insn = NEXT_INSN (insn))
	length += length_for_loop (insn);

      if (!insn)
	{
	  if (dump_file)
	    fprintf (dump_file, ";; loop %d lsetup not before loop_start\n",
		     loop->loop_no);
	  return false;
	}

      /* Account for the pop of a scratch register where necessary.  */
      if (!PREG_P (iter_reg) && scratchreg == NULL_RTX
	  && ENABLE_WA_LOAD_LCREGS)
	length += 2;

      if (length > MAX_LSETUP_DISTANCE)
	{
	  if (dump_file)
	    fprintf (dump_file, ";; loop %d lsetup too far away\n", loop->loop_no);
	  return false;
	}
    }

  /* Check if start_label appears before loop_end and calculate the
     offset between them.  We calculate the length of instructions
     conservatively.  */
  length = 0;
  for (insn = loop->start_label;
       insn && insn != loop->loop_end;
       insn = NEXT_INSN (insn))
    length += length_for_loop (insn);

  if (!insn)
    {
      if (dump_file)
	fprintf (dump_file, ";; loop %d start_label not before loop_end\n",
		 loop->loop_no);
      return false;
    }

  loop->length = length;
  if (loop->length > MAX_LOOP_LENGTH)
    {
      if (dump_file)
	fprintf (dump_file, ";; loop %d too long\n", loop->loop_no);
      return false;
    }

  /* Scan all the blocks to make sure they don't use iter_reg.  */
  if (loop->iter_reg_used || loop->iter_reg_used_outside)
    {
      if (dump_file)
	fprintf (dump_file, ";; loop %d uses iterator\n", loop->loop_no);
      return false;
    }

  clobber0 = (TEST_HARD_REG_BIT (loop->regs_set_in_loop, REG_LC0)
	      || TEST_HARD_REG_BIT (loop->regs_set_in_loop, REG_LB0)
	      || TEST_HARD_REG_BIT (loop->regs_set_in_loop, REG_LT0));
  clobber1 = (TEST_HARD_REG_BIT (loop->regs_set_in_loop, REG_LC1)
	      || TEST_HARD_REG_BIT (loop->regs_set_in_loop, REG_LB1)
	      || TEST_HARD_REG_BIT (loop->regs_set_in_loop, REG_LT1));
  if (clobber0 && clobber1)
    {
      if (dump_file)
	fprintf (dump_file, ";; loop %d no loop reg available\n",
		 loop->loop_no);
      return false;
    }

  /* There should be an instruction before the loop_end instruction
     in the same basic block. And the instruction must not be
     - JUMP
     - CONDITIONAL BRANCH
     - CALL
     - CSYNC
     - SSYNC
     - Returns (RTS, RTN, etc.)  */

  bb = loop->tail;
  last_insn = find_prev_insn_start (loop->loop_end);

  while (1)
    {
      for (; last_insn != BB_HEAD (bb);
	   last_insn = find_prev_insn_start (last_insn))
	if (NONDEBUG_INSN_P (last_insn))
	  break;

      if (last_insn != BB_HEAD (bb))
	break;

      if (single_pred_p (bb)
	  && single_pred_edge (bb)->flags & EDGE_FALLTHRU
	  && single_pred (bb) != ENTRY_BLOCK_PTR)
	{
	  bb = single_pred (bb);
	  last_insn = BB_END (bb);
	  continue;
	}
      else
	{
	  last_insn = NULL_RTX;
	  break;
	}
    }

  if (!last_insn)
    {
      if (dump_file)
	fprintf (dump_file, ";; loop %d has no last instruction\n",
		 loop->loop_no);
      return false;
    }

  if (JUMP_P (last_insn) && !any_condjump_p (last_insn))
    {
      if (dump_file)
	fprintf (dump_file, ";; loop %d has bad last instruction\n",
		 loop->loop_no);
<<<<<<< HEAD
      goto bad_loop;
=======
      return false;
>>>>>>> 3082eeb7
    }
  /* In all other cases, try to replace a bad last insn with a nop.  */
  else if (JUMP_P (last_insn)
	   || CALL_P (last_insn)
	   || get_attr_type (last_insn) == TYPE_SYNC
	   || get_attr_type (last_insn) == TYPE_CALL
	   || get_attr_seq_insns (last_insn) == SEQ_INSNS_MULTI
	   || recog_memoized (last_insn) == CODE_FOR_return_internal
	   || GET_CODE (PATTERN (last_insn)) == ASM_INPUT
	   || asm_noperands (PATTERN (last_insn)) >= 0)
    {
      if (loop->length + 2 > MAX_LOOP_LENGTH)
	{
	  if (dump_file)
	    fprintf (dump_file, ";; loop %d too long\n", loop->loop_no);
<<<<<<< HEAD
	  goto bad_loop;
=======
	  return false;
>>>>>>> 3082eeb7
	}
      if (dump_file)
	fprintf (dump_file, ";; loop %d has bad last insn; replace with nop\n",
		 loop->loop_no);

      last_insn = emit_insn_after (gen_forced_nop (), last_insn);
    }

  loop->last_insn = last_insn;

  /* The loop is good for replacement.  */
  start_label = loop->start_label;
  end_label = gen_label_rtx ();
  iter_reg = loop->iter_reg;

  if (loop->depth == 1 && !clobber1)
    {
      lc_reg = gen_rtx_REG (SImode, REG_LC1);
      lb_reg = gen_rtx_REG (SImode, REG_LB1);
      lt_reg = gen_rtx_REG (SImode, REG_LT1);
      SET_HARD_REG_BIT (loop->regs_set_in_loop, REG_LC1);
    }
  else
    {
      lc_reg = gen_rtx_REG (SImode, REG_LC0);
      lb_reg = gen_rtx_REG (SImode, REG_LB0);
      lt_reg = gen_rtx_REG (SImode, REG_LT0);
      SET_HARD_REG_BIT (loop->regs_set_in_loop, REG_LC0);
    }

  loop->end_label = end_label;

  /* Create a sequence containing the loop setup.  */
  start_sequence ();

  /* LSETUP only accepts P registers.  If we have one, we can use it,
     otherwise there are several ways of working around the problem.
     If we're not affected by anomaly 312, we can load the LC register
     from any iteration register, and use LSETUP without initialization.
     If we've found a P scratch register that's not live here, we can
     instead copy the iter_reg into that and use an initializing LSETUP.
     If all else fails, push and pop P0 and use it as a scratch.  */
  if (P_REGNO_P (REGNO (iter_reg)))
    {
      loop_init = gen_lsetup_with_autoinit (lt_reg, start_label,
					    lb_reg, end_label,
					    lc_reg, iter_reg);
      seq_end = emit_insn (loop_init);
    }
  else if (!ENABLE_WA_LOAD_LCREGS && DPREG_P (iter_reg))
    {
      emit_insn (gen_movsi (lc_reg, iter_reg));
      loop_init = gen_lsetup_without_autoinit (lt_reg, start_label,
					       lb_reg, end_label,
					       lc_reg);
      seq_end = emit_insn (loop_init);
    }
  else if (scratchreg != NULL_RTX)
    {
      emit_insn (gen_movsi (scratchreg, scratch_init));
      loop_init = gen_lsetup_with_autoinit (lt_reg, start_label,
					    lb_reg, end_label,
					    lc_reg, scratchreg);
      seq_end = emit_insn (loop_init);
      if (scratch_init_insn != NULL_RTX)
	delete_insn (scratch_init_insn);
    }
  else
    {
      rtx p0reg = gen_rtx_REG (SImode, REG_P0);
      rtx push = gen_frame_mem (SImode,
				gen_rtx_PRE_DEC (SImode, stack_pointer_rtx));
      rtx pop = gen_frame_mem (SImode,
			       gen_rtx_POST_INC (SImode, stack_pointer_rtx));
      emit_insn (gen_movsi (push, p0reg));
      emit_insn (gen_movsi (p0reg, scratch_init));
      loop_init = gen_lsetup_with_autoinit (lt_reg, start_label,
					    lb_reg, end_label,
					    lc_reg, p0reg);
      emit_insn (loop_init);
      seq_end = emit_insn (gen_movsi (p0reg, pop));
      if (scratch_init_insn != NULL_RTX)
	delete_insn (scratch_init_insn);
    }

  if (dump_file)
    {
      fprintf (dump_file, ";; replacing loop %d initializer with\n",
	       loop->loop_no);
      print_rtl_single (dump_file, loop_init);
      fprintf (dump_file, ";; replacing loop %d terminator with\n",
	       loop->loop_no);
      print_rtl_single (dump_file, loop->loop_end);
    }

  /* If the loop isn't entered at the top, also create a jump to the entry
     point.  */
  if (!loop->incoming_src && loop->head != loop->incoming_dest)
    {
      rtx label = BB_HEAD (loop->incoming_dest);
      /* If we're jumping to the final basic block in the loop, and there's
	 only one cheap instruction before the end (typically an increment of
	 an induction variable), we can just emit a copy here instead of a
	 jump.  */
      if (loop->incoming_dest == loop->tail
	  && next_real_insn (label) == last_insn
	  && asm_noperands (last_insn) < 0
	  && GET_CODE (PATTERN (last_insn)) == SET)
	{
	  seq_end = emit_insn (copy_rtx (PATTERN (last_insn)));
	}
      else
	{
	  emit_jump_insn (gen_jump (label));
	  seq_end = emit_barrier ();
	}
    }

  seq = get_insns ();
  end_sequence ();

  if (loop->incoming_src)
    {
      rtx prev = BB_END (loop->incoming_src);
      if (VEC_length (edge, loop->incoming) > 1
	  || !(VEC_last (edge, loop->incoming)->flags & EDGE_FALLTHRU))
	{
	  gcc_assert (JUMP_P (prev));
	  prev = PREV_INSN (prev);
	}
      emit_insn_after (seq, prev);
    }
  else
    {
      basic_block new_bb;
      edge e;
      edge_iterator ei;

#ifdef ENABLE_CHECKING
      if (loop->head != loop->incoming_dest)
	{
	  /* We aren't entering the loop at the top.  Since we've established
	     that the loop is entered only at one point, this means there
	     can't be fallthru edges into the head.  Any such fallthru edges
	     would become invalid when we insert the new block, so verify
	     that this does not in fact happen.  */
	  FOR_EACH_EDGE (e, ei, loop->head->preds)
	    gcc_assert (!(e->flags & EDGE_FALLTHRU));
	}
#endif

      emit_insn_before (seq, BB_HEAD (loop->head));
      seq = emit_label_before (gen_label_rtx (), seq);

      new_bb = create_basic_block (seq, seq_end, loop->head->prev_bb);
      FOR_EACH_EDGE (e, ei, loop->incoming)
	{
	  if (!(e->flags & EDGE_FALLTHRU)
	      || e->dest != loop->head)
	    redirect_edge_and_branch_force (e, new_bb);
	  else
	    redirect_edge_succ (e, new_bb);
	}
      e = make_edge (new_bb, loop->head, 0);
    }

  delete_insn (loop->loop_end);
  /* Insert the loop end label before the last instruction of the loop.  */
  emit_label_before (loop->end_label, loop->last_insn);

  return true;
}

/* A callback for the hw-doloop pass.  Called when a loop we have discovered
   turns out not to be optimizable; we have to split the doloop_end pattern
   into a subtract and a test.  */
static void
hwloop_fail (hwloop_info loop)
{
  rtx insn = loop->loop_end;
  
  if (DPREG_P (loop->iter_reg))
    {
      /* If loop->iter_reg is a DREG or PREG, we can split it here
	 without scratch register.  */
      rtx insn, test;

      emit_insn_before (gen_addsi3 (loop->iter_reg,
				    loop->iter_reg,
				    constm1_rtx),
			loop->loop_end);

      test = gen_rtx_NE (VOIDmode, loop->iter_reg, const0_rtx);
      insn = emit_jump_insn_before (gen_cbranchsi4 (test,
						    loop->iter_reg, const0_rtx,
						    loop->start_label),
				    loop->loop_end);

      JUMP_LABEL (insn) = loop->start_label;
      LABEL_NUSES (loop->start_label)++;
      delete_insn (loop->loop_end);
    }
<<<<<<< HEAD
}

/* Called from bfin_reorg_loops when a potential loop end is found.  LOOP is
   a newly set up structure describing the loop, it is this function's
   responsibility to fill most of it.  TAIL_BB and TAIL_INSN point to the
   loop_end insn and its enclosing basic block.  */

static void
bfin_discover_loop (loop_info loop, basic_block tail_bb, rtx tail_insn)
{
  unsigned dwork = 0;
  basic_block bb;
  VEC (basic_block,heap) *works = VEC_alloc (basic_block,heap,20);

  loop->tail = tail_bb;
  loop->head = BRANCH_EDGE (tail_bb)->dest;
  loop->successor = FALLTHRU_EDGE (tail_bb)->dest;
  loop->loop_end = tail_insn;
  loop->last_insn = NULL_RTX;
  loop->iter_reg = SET_DEST (XVECEXP (PATTERN (tail_insn), 0, 1));
  loop->depth = loop->length = 0;
  loop->visited = 0;
  loop->clobber_loop0 = loop->clobber_loop1 = 0;
  loop->outer = NULL;
  loop->loops = NULL;
  loop->incoming = VEC_alloc (edge, gc, 2);
  loop->start_label = XEXP (XEXP (SET_SRC (XVECEXP (PATTERN (tail_insn), 0, 0)), 1), 0);
  loop->end_label = NULL_RTX;
  loop->bad = 0;

  VEC_safe_push (basic_block, heap, works, loop->head);

  while (VEC_iterate (basic_block, works, dwork++, bb))
    {
      edge e;
      edge_iterator ei;
      if (bb == EXIT_BLOCK_PTR)
	{
	  /* We've reached the exit block.  The loop must be bad. */
	  if (dump_file)
	    fprintf (dump_file,
		     ";; Loop is bad - reached exit block while scanning\n");
	  loop->bad = 1;
	  break;
	}

      if (bitmap_bit_p (loop->block_bitmap, bb->index))
	continue;

      /* We've not seen this block before.  Add it to the loop's
	 list and then add each successor to the work list.  */

      VEC_safe_push (basic_block, heap, loop->blocks, bb);
      bitmap_set_bit (loop->block_bitmap, bb->index);

      if (bb != tail_bb)
	{
	  FOR_EACH_EDGE (e, ei, bb->succs)
	    {
	      basic_block succ = EDGE_SUCC (bb, ei.index)->dest;
	      if (!REGNO_REG_SET_P (df_get_live_in (succ),
				    REGNO (loop->iter_reg)))
		continue;
	      if (!VEC_space (basic_block, works, 1))
		{
		  if (dwork)
		    {
		      VEC_block_remove (basic_block, works, 0, dwork);
		      dwork = 0;
		    }
		  else
		    VEC_reserve (basic_block, heap, works, 1);
		}
	      VEC_quick_push (basic_block, works, succ);
	    }
	}
    }

  /* Find the predecessor, and make sure nothing else jumps into this loop.  */
  if (!loop->bad)
    {
      int pass, retry;
      for (dwork = 0; VEC_iterate (basic_block, loop->blocks, dwork, bb); dwork++)
	{
	  edge e;
	  edge_iterator ei;
	  FOR_EACH_EDGE (e, ei, bb->preds)
	    {
	      basic_block pred = e->src;

	      if (!bfin_bb_in_loop (loop, pred))
		{
		  if (dump_file)
		    fprintf (dump_file, ";; Loop %d: incoming edge %d -> %d\n",
			     loop->loop_no, pred->index,
			     e->dest->index);
		  VEC_safe_push (edge, gc, loop->incoming, e);
		}
	    }
	}

      for (pass = 0, retry = 1; retry && pass < 2; pass++)
	{
	  edge e;
	  edge_iterator ei;
	  bool first = true;
	  retry = 0;

	  FOR_EACH_EDGE (e, ei, loop->incoming)
	    {
	      if (first)
		{
		  loop->incoming_src = e->src;
		  loop->incoming_dest = e->dest;
		  first = false;
		}
	      else
		{
		  if (e->dest != loop->incoming_dest)
		    loop->incoming_dest = NULL;
		  if (e->src != loop->incoming_src)
		    loop->incoming_src = NULL;
		}
	      if (loop->incoming_src == NULL && loop->incoming_dest == NULL)
		{
		  if (pass == 0)
		    {
		      if (dump_file)
			fprintf (dump_file,
				 ";; retrying loop %d with forwarder blocks\n",
				 loop->loop_no);
		      retry = 1;
		      break;
		    }
		  loop->bad = 1;
		  if (dump_file)
		    fprintf (dump_file,
			     ";; can't find suitable entry for loop %d\n",
			     loop->loop_no);
		  goto out;
		}
	    }
	  if (retry)
	    {
	      retry = 0;
	      FOR_EACH_EDGE (e, ei, loop->incoming)
		{
		  if (forwarder_block_p (e->src))
		    {
		      edge e2;
		      edge_iterator ei2;

		      if (dump_file)
			fprintf (dump_file,
				 ";; Adding forwarder block %d to loop %d and retrying\n",
				 e->src->index, loop->loop_no);
		      VEC_safe_push (basic_block, heap, loop->blocks, e->src);
		      bitmap_set_bit (loop->block_bitmap, e->src->index);
		      FOR_EACH_EDGE (e2, ei2, e->src->preds)
			VEC_safe_push (edge, gc, loop->incoming, e2);
		      VEC_unordered_remove (edge, loop->incoming, ei.index);
		      retry = 1;
		      break;
		    }
		}
	      if (!retry)
		{
		  if (dump_file)
		    fprintf (dump_file, ";; No forwarder blocks found\n");
		  loop->bad = 1;
		}
	    }
	}
=======
  else
    {
      splitting_loops = 1;  
      try_split (PATTERN (insn), insn, 1);
      splitting_loops = 0;
>>>>>>> 3082eeb7
    }
}

/* A callback for the hw-doloop pass.  This function examines INSN; if
   it is a loop_end pattern we recognize, return the reg rtx for the
   loop counter.  Otherwise, return NULL_RTX.  */

static rtx
hwloop_pattern_reg (rtx insn)
{
  rtx pat, reg;

  if (!JUMP_P (insn) || recog_memoized (insn) != CODE_FOR_loop_end)
    return NULL_RTX;

  pat = PATTERN (insn);
  reg = SET_DEST (XVECEXP (PATTERN (insn), 0, 1));
  if (!REG_P (reg))
    return NULL_RTX;
  return reg;
}

static struct hw_doloop_hooks bfin_doloop_hooks =
{
  hwloop_pattern_reg,
  hwloop_optimize,
  hwloop_fail
};

/* Run from machine_dependent_reorg, this pass looks for doloop_end insns
   and tries to rewrite the RTL of these loops so that proper Blackfin
   hardware loops are generated.  */

static void
bfin_reorg_loops (FILE *dump_file)
{
<<<<<<< HEAD
  loop_info loops = NULL;
  loop_info loop;
  basic_block bb;
  bitmap_obstack stack;

  bitmap_obstack_initialize (&stack);

  if (dump_file)
    fprintf (dump_file, ";; Find loops, first pass\n\n");

  loops = bfin_discover_loops (&stack, dump_file);

  if (dump_file)
    bfin_dump_loops (loops);

  bfin_reorder_loops (loops, dump_file);
  free_loops (loops);

  if (dump_file)
    fprintf (dump_file, ";; Find loops, second pass\n\n");

  loops = bfin_discover_loops (&stack, dump_file);
  if (dump_file)
    {
      fprintf (dump_file, ";; All loops found:\n\n");
      bfin_dump_loops (loops);
    }

  /* Now apply the optimizations.  */
  for (loop = loops; loop; loop = loop->next)
    bfin_optimize_loop (loop);

  if (dump_file)
    {
      fprintf (dump_file, ";; After hardware loops optimization:\n\n");
      bfin_dump_loops (loops);
    }

  free_loops (loops);

  if (dump_file)
    print_rtl (dump_file, get_insns ());

  FOR_EACH_BB (bb)
    bb->aux = NULL;

  splitting_loops = 1;
  FOR_EACH_BB (bb)
    {
      rtx insn = BB_END (bb);
      if (!JUMP_P (insn))
	continue;

      try_split (PATTERN (insn), insn, 1);
    }
  splitting_loops = 0;
=======
  reorg_loops (true, &bfin_doloop_hooks);
>>>>>>> 3082eeb7
}

/* Possibly generate a SEQUENCE out of three insns found in SLOT.
   Returns true if we modified the insn chain, false otherwise.  */
static bool
gen_one_bundle (rtx slot[3])
{
  gcc_assert (slot[1] != NULL_RTX);

  /* Don't add extra NOPs if optimizing for size.  */
  if (optimize_size
      && (slot[0] == NULL_RTX || slot[2] == NULL_RTX))
    return false;

  /* Verify that we really can do the multi-issue.  */
  if (slot[0])
    {
      rtx t = NEXT_INSN (slot[0]);
      while (t != slot[1])
	{
	  if (GET_CODE (t) != NOTE
	      || NOTE_KIND (t) != NOTE_INSN_DELETED)
	    return false;
	  t = NEXT_INSN (t);
	}
    }
  if (slot[2])
    {
      rtx t = NEXT_INSN (slot[1]);
      while (t != slot[2])
	{
	  if (GET_CODE (t) != NOTE
	      || NOTE_KIND (t) != NOTE_INSN_DELETED)
	    return false;
	  t = NEXT_INSN (t);
	}
    }

  if (slot[0] == NULL_RTX)
    {
      slot[0] = emit_insn_before (gen_mnop (), slot[1]);
      df_insn_rescan (slot[0]);
    }
  if (slot[2] == NULL_RTX)
    {
      slot[2] = emit_insn_after (gen_forced_nop (), slot[1]);
      df_insn_rescan (slot[2]);
    }

  /* Avoid line number information being printed inside one bundle.  */
  if (INSN_LOCATOR (slot[1])
      && INSN_LOCATOR (slot[1]) != INSN_LOCATOR (slot[0]))
    INSN_LOCATOR (slot[1]) = INSN_LOCATOR (slot[0]);
  if (INSN_LOCATOR (slot[2])
      && INSN_LOCATOR (slot[2]) != INSN_LOCATOR (slot[0]))
    INSN_LOCATOR (slot[2]) = INSN_LOCATOR (slot[0]);

  /* Terminate them with "|| " instead of ";" in the output.  */
  PUT_MODE (slot[0], SImode);
  PUT_MODE (slot[1], SImode);
  /* Terminate the bundle, for the benefit of reorder_var_tracking_notes.  */
  PUT_MODE (slot[2], QImode);
  return true;
}

/* Go through all insns, and use the information generated during scheduling
   to generate SEQUENCEs to represent bundles of instructions issued
   simultaneously.  */

static void
bfin_gen_bundles (void)
{
  basic_block bb;
  FOR_EACH_BB (bb)
    {
      rtx insn, next;
      rtx slot[3];
      int n_filled = 0;

      slot[0] = slot[1] = slot[2] = NULL_RTX;
      for (insn = BB_HEAD (bb);; insn = next)
	{
	  int at_end;
	  rtx delete_this = NULL_RTX;

	  if (NONDEBUG_INSN_P (insn))
	    {
	      enum attr_type type = get_attr_type (insn);

	      if (type == TYPE_STALL)
		{
		  gcc_assert (n_filled == 0);
		  delete_this = insn;
		}
	      else
		{
		  if (type == TYPE_DSP32 || type == TYPE_DSP32SHIFTIMM)
		    slot[0] = insn;
		  else if (slot[1] == NULL_RTX)
		    slot[1] = insn;
		  else
		    slot[2] = insn;
		  n_filled++;
		}
	    }

	  next = NEXT_INSN (insn);
	  while (next && insn != BB_END (bb)
		 && !(INSN_P (next)
		      && GET_CODE (PATTERN (next)) != USE
		      && GET_CODE (PATTERN (next)) != CLOBBER))
	    {
	      insn = next;
	      next = NEXT_INSN (insn);
	    }

	  /* BB_END can change due to emitting extra NOPs, so check here.  */
	  at_end = insn == BB_END (bb);
	  if (delete_this == NULL_RTX && (at_end || GET_MODE (next) == TImode))
	    {
	      if ((n_filled < 2
		   || !gen_one_bundle (slot))
		  && slot[0] != NULL_RTX)
		{
		  rtx pat = PATTERN (slot[0]);
		  if (GET_CODE (pat) == SET
		      && GET_CODE (SET_SRC (pat)) == UNSPEC
		      && XINT (SET_SRC (pat), 1) == UNSPEC_32BIT)
		    {
		      SET_SRC (pat) = XVECEXP (SET_SRC (pat), 0, 0);
		      INSN_CODE (slot[0]) = -1;
		      df_insn_rescan (slot[0]);
		    }
		}
	      n_filled = 0;
	      slot[0] = slot[1] = slot[2] = NULL_RTX;
	    }
	  if (delete_this != NULL_RTX)
	    delete_insn (delete_this);
	  if (at_end)
	    break;
	}
    }
}

/* Ensure that no var tracking notes are emitted in the middle of a
   three-instruction bundle.  */

static void
reorder_var_tracking_notes (void)
{
  basic_block bb;
  FOR_EACH_BB (bb)
    {
      rtx insn, next;
      rtx queue = NULL_RTX;
      bool in_bundle = false;

      for (insn = BB_HEAD (bb); insn != BB_END (bb); insn = next)
	{
	  next = NEXT_INSN (insn);

	  if (INSN_P (insn))
	    {
	      /* Emit queued up notes at the last instruction of a bundle.  */
	      if (GET_MODE (insn) == QImode)
		{
		  while (queue)
		    {
		      rtx next_queue = PREV_INSN (queue);
		      PREV_INSN (NEXT_INSN (insn)) = queue;
		      NEXT_INSN (queue) = NEXT_INSN (insn);
		      NEXT_INSN (insn) = queue;
		      PREV_INSN (queue) = insn;
		      queue = next_queue;
		    }
		  in_bundle = false;
		}
	      else if (GET_MODE (insn) == SImode)
		in_bundle = true;
	    }
	  else if (NOTE_P (insn) && NOTE_KIND (insn) == NOTE_INSN_VAR_LOCATION)
	    {
	      if (in_bundle)
		{
		  rtx prev = PREV_INSN (insn);
		  PREV_INSN (next) = prev;
		  NEXT_INSN (prev) = next;

		  PREV_INSN (insn) = queue;
		  queue = insn;
		}
	    }
	}
    }
}

/* On some silicon revisions, functions shorter than a certain number of cycles
   can cause unpredictable behaviour.  Work around this by adding NOPs as
   needed.  */
static void
workaround_rts_anomaly (void)
{
  rtx insn, first_insn = NULL_RTX;
  int cycles = 4;

  if (! ENABLE_WA_RETS)
    return;

  for (insn = get_insns (); insn; insn = NEXT_INSN (insn))
    {
      rtx pat;

      if (BARRIER_P (insn))
	return;
      
      if (NOTE_P (insn) || LABEL_P (insn))
	continue;

      if (first_insn == NULL_RTX)
	first_insn = insn;
      pat = PATTERN (insn);
      if (GET_CODE (pat) == USE || GET_CODE (pat) == CLOBBER
	  || GET_CODE (pat) == ASM_INPUT || GET_CODE (pat) == ADDR_VEC
	  || GET_CODE (pat) == ADDR_DIFF_VEC || asm_noperands (pat) >= 0)
	continue;

      if (CALL_P (insn))
	return;

      if (JUMP_P (insn))
	{
	  if (recog_memoized (insn) == CODE_FOR_return_internal)
	    break;

	  /* Nothing to worry about for direct jumps.  */
	  if (!any_condjump_p (insn))
	    return;
	  if (cycles <= 1)
	    return;
	  cycles--;
	}
      else if (INSN_P (insn))
	{
	  rtx pat = PATTERN (insn);
	  int this_cycles = 1;

	  if (GET_CODE (pat) == PARALLEL)
	    {
	      if (push_multiple_operation (pat, VOIDmode)
		  || pop_multiple_operation (pat, VOIDmode))
		this_cycles = n_regs_to_save;
	    }
	  else
	    {
	      int icode = recog_memoized (insn);

	      if (icode == CODE_FOR_link)
		this_cycles = 4;
	      else if (icode == CODE_FOR_unlink)
		this_cycles = 3;
	      else if (icode == CODE_FOR_mulsi3)
		this_cycles = 5;
	    }
	  if (this_cycles >= cycles)
	    return;

	  cycles -= this_cycles;
	}
    }
  while (cycles > 0)
    {
      emit_insn_before (gen_nop (), first_insn);
      cycles--;
    }
}

/* Return an insn type for INSN that can be used by the caller for anomaly
   workarounds.  This differs from plain get_attr_type in that it handles
   SEQUENCEs.  */

static enum attr_type
type_for_anomaly (rtx insn)
{
  rtx pat = PATTERN (insn);
  if (GET_CODE (pat) == SEQUENCE)
    {
      enum attr_type t;
      t = get_attr_type (XVECEXP (pat, 0, 1));
      if (t == TYPE_MCLD)
	return t;
      t = get_attr_type (XVECEXP (pat, 0, 2));
      if (t == TYPE_MCLD)
	return t;
      return TYPE_MCST;
    }
  else
    return get_attr_type (insn);
}

/* Return true iff the address found in MEM is based on the register
   NP_REG and optionally has a positive offset.  */
static bool
harmless_null_pointer_p (rtx mem, int np_reg)
{
  mem = XEXP (mem, 0);
  if (GET_CODE (mem) == POST_INC || GET_CODE (mem) == POST_DEC)
    mem = XEXP (mem, 0);
<<<<<<< HEAD
  if (REG_P (mem) && REGNO (mem) == np_reg)
    return true;
  if (GET_CODE (mem) == PLUS
      && REG_P (XEXP (mem, 0)) && REGNO (XEXP (mem, 0)) == np_reg)
=======
  if (REG_P (mem) && (int) REGNO (mem) == np_reg)
    return true;
  if (GET_CODE (mem) == PLUS
      && REG_P (XEXP (mem, 0)) && (int) REGNO (XEXP (mem, 0)) == np_reg)
>>>>>>> 3082eeb7
    {
      mem = XEXP (mem, 1);
      if (GET_CODE (mem) == CONST_INT && INTVAL (mem) > 0)
	return true;
    }
  return false;
}

/* Return nonzero if INSN contains any loads that may trap.  */

static bool
trapping_loads_p (rtx insn, int np_reg, bool after_np_branch)
{
<<<<<<< HEAD
  rtx pat = PATTERN (insn);
=======
>>>>>>> 3082eeb7
  rtx mem = SET_SRC (single_set (insn));

  if (!after_np_branch)
    np_reg = -1;
  return ((np_reg == -1 || !harmless_null_pointer_p (mem, np_reg))
	  && may_trap_p (mem));
}

/* Return INSN if it is of TYPE_MCLD.  Alternatively, if INSN is the start of
   a three-insn bundle, see if one of them is a load and return that if so.
   Return NULL_RTX if the insn does not contain loads.  */
static rtx
find_load (rtx insn)
{
  if (!NONDEBUG_INSN_P (insn))
    return NULL_RTX;
  if (get_attr_type (insn) == TYPE_MCLD)
    return insn;
  if (GET_MODE (insn) != SImode)
    return NULL_RTX;
  do {
    insn = NEXT_INSN (insn);
    if ((GET_MODE (insn) == SImode || GET_MODE (insn) == QImode)
	&& get_attr_type (insn) == TYPE_MCLD)
      return insn;
  } while (GET_MODE (insn) != QImode);
  return NULL_RTX;
}

/* Determine whether PAT is an indirect call pattern.  */
static bool
indirect_call_p (rtx pat)
{
  if (GET_CODE (pat) == PARALLEL)
    pat = XVECEXP (pat, 0, 0);
  if (GET_CODE (pat) == SET)
    pat = SET_SRC (pat);
  gcc_assert (GET_CODE (pat) == CALL);
  pat = XEXP (pat, 0);
  gcc_assert (GET_CODE (pat) == MEM);
  pat = XEXP (pat, 0);
  
  return REG_P (pat);
}

/* During workaround_speculation, track whether we're in the shadow of a
   conditional branch that tests a P register for NULL.  If so, we can omit
   emitting NOPs if we see a load from that P register, since a speculative
   access at address 0 isn't a problem, and the load is executed in all other
   cases anyway.
   Global for communication with note_np_check_stores through note_stores.
   */
int np_check_regno = -1;
bool np_after_branch = false;

/* Subroutine of workaround_speculation, called through note_stores.  */
static void
<<<<<<< HEAD
note_np_check_stores (rtx x, const_rtx pat, void *data ATTRIBUTE_UNUSED)
{
  if (REG_P (x) && (REGNO (x) == REG_CC || REGNO (x) == np_check_regno))
=======
note_np_check_stores (rtx x, const_rtx pat ATTRIBUTE_UNUSED,
		      void *data ATTRIBUTE_UNUSED)
{
  if (REG_P (x) && (REGNO (x) == REG_CC || (int) REGNO (x) == np_check_regno))
>>>>>>> 3082eeb7
    np_check_regno = -1;
}

static void
workaround_speculation (void)
{
  rtx insn, next;
  rtx last_condjump = NULL_RTX;
  int cycles_since_jump = INT_MAX;
  int delay_added = 0;

  if (! ENABLE_WA_SPECULATIVE_LOADS && ! ENABLE_WA_SPECULATIVE_SYNCS
      && ! ENABLE_WA_INDIRECT_CALLS)
    return;

  /* First pass: find predicted-false branches; if something after them
     needs nops, insert them or change the branch to predict true.  */
  for (insn = get_insns (); insn; insn = next)
    {
      rtx pat;
      int delay_needed = 0;

      next = find_next_insn_start (insn);
      
      if (NOTE_P (insn) || BARRIER_P (insn))
	continue;

      if (LABEL_P (insn))
	{
	  np_check_regno = -1;
	  continue;
	}

      pat = PATTERN (insn);
      if (GET_CODE (pat) == USE || GET_CODE (pat) == CLOBBER
	  || GET_CODE (pat) == ADDR_VEC || GET_CODE (pat) == ADDR_DIFF_VEC)
	continue;
      
      if (GET_CODE (pat) == ASM_INPUT || asm_noperands (pat) >= 0)
	{
	  np_check_regno = -1;
	  continue;
	}

      if (JUMP_P (insn))
	{
	  /* Is this a condjump based on a null pointer comparison we saw
	     earlier?  */
	  if (np_check_regno != -1
	      && recog_memoized (insn) == CODE_FOR_cbranchbi4)
	    {
	      rtx op = XEXP (SET_SRC (PATTERN (insn)), 0);
	      gcc_assert (GET_CODE (op) == EQ || GET_CODE (op) == NE);
	      if (GET_CODE (op) == NE)
		np_after_branch = true;
	    }
	  if (any_condjump_p (insn)
	      && ! cbranch_predicted_taken_p (insn))
	    {
	      last_condjump = insn;
	      delay_added = 0;
	      cycles_since_jump = 0;
	    }
	  else
	    cycles_since_jump = INT_MAX;
	}
      else if (CALL_P (insn))
	{
	  np_check_regno = -1;
	  if (cycles_since_jump < INT_MAX)
	    cycles_since_jump++;
	  if (indirect_call_p (pat) && ENABLE_WA_INDIRECT_CALLS)
	    {
	      delay_needed = 3;
	    }
	}
      else if (NONDEBUG_INSN_P (insn))
	{
	  rtx load_insn = find_load (insn);
	  enum attr_type type = type_for_anomaly (insn);

	  if (cycles_since_jump < INT_MAX)
	    cycles_since_jump++;

	  /* Detect a comparison of a P register with zero.  If we later
	     see a condjump based on it, we have found a null pointer
	     check.  */
	  if (recog_memoized (insn) == CODE_FOR_compare_eq)
	    {
	      rtx src = SET_SRC (PATTERN (insn));
	      if (REG_P (XEXP (src, 0))
		  && P_REGNO_P (REGNO (XEXP (src, 0)))
		  && XEXP (src, 1) == const0_rtx)
		{
		  np_check_regno = REGNO (XEXP (src, 0));
		  np_after_branch = false;
		}
	      else
		np_check_regno = -1;
	    }

	  if (load_insn && ENABLE_WA_SPECULATIVE_LOADS)
	    {
	      if (trapping_loads_p (load_insn, np_check_regno,
				    np_after_branch))
		delay_needed = 4;
	    }
	  else if (type == TYPE_SYNC && ENABLE_WA_SPECULATIVE_SYNCS)
	    delay_needed = 3;

	  /* See if we need to forget about a null pointer comparison
	     we found earlier.  */
	  if (recog_memoized (insn) != CODE_FOR_compare_eq)
	    {
	      note_stores (PATTERN (insn), note_np_check_stores, NULL);
	      if (np_check_regno != -1)
		{
		  if (find_regno_note (insn, REG_INC, np_check_regno))
		    np_check_regno = -1;
		}
	    }

	}

      if (delay_needed > cycles_since_jump
	  && (delay_needed - cycles_since_jump) > delay_added)
	{
	  rtx pat1;
	  int num_clobbers;
	  rtx *op = recog_data.operand;

	  delay_needed -= cycles_since_jump;

	  extract_insn (last_condjump);
	  if (optimize_size)
	    {
	      pat1 = gen_cbranch_predicted_taken (op[0], op[1], op[2],
						 op[3]);
	      cycles_since_jump = INT_MAX;
	    }
	  else
	    {
	      /* Do not adjust cycles_since_jump in this case, so that
		 we'll increase the number of NOPs for a subsequent insn
		 if necessary.  */
	      pat1 = gen_cbranch_with_nops (op[0], op[1], op[2], op[3],
					    GEN_INT (delay_needed));
	      delay_added = delay_needed;
	    }
	  PATTERN (last_condjump) = pat1;
	  INSN_CODE (last_condjump) = recog (pat1, insn, &num_clobbers);
	}
      if (CALL_P (insn))
	{
	  cycles_since_jump = INT_MAX;
	  delay_added = 0;
	}
    }

  /* Second pass: for predicted-true branches, see if anything at the
     branch destination needs extra nops.  */
  for (insn = get_insns (); insn; insn = NEXT_INSN (insn))
    {
      int cycles_since_jump;
      if (JUMP_P (insn)
	  && any_condjump_p (insn)
	  && (INSN_CODE (insn) == CODE_FOR_cbranch_predicted_taken
	      || cbranch_predicted_taken_p (insn)))
	{
	  rtx target = JUMP_LABEL (insn);
	  rtx label = target;
	  rtx next_tgt;

	  cycles_since_jump = 0;
	  for (; target && cycles_since_jump < 3; target = next_tgt)
	    {
	      rtx pat;

	      next_tgt = find_next_insn_start (target);

	      if (NOTE_P (target) || BARRIER_P (target) || LABEL_P (target))
		continue;

	      pat = PATTERN (target);
	      if (GET_CODE (pat) == USE || GET_CODE (pat) == CLOBBER
		  || GET_CODE (pat) == ASM_INPUT || GET_CODE (pat) == ADDR_VEC
		  || GET_CODE (pat) == ADDR_DIFF_VEC || asm_noperands (pat) >= 0)
		continue;

	      if (NONDEBUG_INSN_P (target))
		{
		  rtx load_insn = find_load (target);
		  enum attr_type type = type_for_anomaly (target);
		  int delay_needed = 0;
		  if (cycles_since_jump < INT_MAX)
		    cycles_since_jump++;

		  if (load_insn && ENABLE_WA_SPECULATIVE_LOADS)
		    {
		      if (trapping_loads_p (load_insn, -1, false))
			delay_needed = 2;
		    }
		  else if (type == TYPE_SYNC && ENABLE_WA_SPECULATIVE_SYNCS)
		    delay_needed = 2;

		  if (delay_needed > cycles_since_jump)
		    {
		      rtx prev = prev_real_insn (label);
		      delay_needed -= cycles_since_jump;
		      if (dump_file)
			fprintf (dump_file, "Adding %d nops after %d\n",
				 delay_needed, INSN_UID (label));
		      if (JUMP_P (prev)
			  && INSN_CODE (prev) == CODE_FOR_cbranch_with_nops)
			{
			  rtx x;
			  HOST_WIDE_INT v;

			  if (dump_file)
			    fprintf (dump_file,
				     "Reducing nops on insn %d.\n",
				     INSN_UID (prev));
			  x = PATTERN (prev);
			  x = XVECEXP (x, 0, 1);
			  v = INTVAL (XVECEXP (x, 0, 0)) - delay_needed;
			  XVECEXP (x, 0, 0) = GEN_INT (v);
			}
		      while (delay_needed-- > 0)
			emit_insn_after (gen_nop (), label);
		      break;
		    }
		}
	    }
	}
    }
}

/* Called just before the final scheduling pass.  If we need to insert NOPs
   later on to work around speculative loads, insert special placeholder
   insns that cause loads to be delayed for as many cycles as necessary
   (and possible).  This reduces the number of NOPs we need to add.
   The dummy insns we generate are later removed by bfin_gen_bundles.  */
static void
add_sched_insns_for_speculation (void)
{
  rtx insn;

  if (! ENABLE_WA_SPECULATIVE_LOADS && ! ENABLE_WA_SPECULATIVE_SYNCS
      && ! ENABLE_WA_INDIRECT_CALLS)
    return;

  /* First pass: find predicted-false branches; if something after them
     needs nops, insert them or change the branch to predict true.  */
  for (insn = get_insns (); insn; insn = NEXT_INSN (insn))
    {
      rtx pat;

      if (NOTE_P (insn) || BARRIER_P (insn) || LABEL_P (insn))
	continue;

      pat = PATTERN (insn);
      if (GET_CODE (pat) == USE || GET_CODE (pat) == CLOBBER
	  || GET_CODE (pat) == ASM_INPUT || GET_CODE (pat) == ADDR_VEC
	  || GET_CODE (pat) == ADDR_DIFF_VEC || asm_noperands (pat) >= 0)
	continue;

      if (JUMP_P (insn))
	{
	  if (any_condjump_p (insn)
	      && !cbranch_predicted_taken_p (insn))
	    {
	      rtx n = next_real_insn (insn);
	      emit_insn_before (gen_stall (GEN_INT (3)), n);
	    }
	}
    }

  /* Second pass: for predicted-true branches, see if anything at the
     branch destination needs extra nops.  */
  for (insn = get_insns (); insn; insn = NEXT_INSN (insn))
    {
      if (JUMP_P (insn)
	  && any_condjump_p (insn)
	  && (cbranch_predicted_taken_p (insn)))
	{
	  rtx target = JUMP_LABEL (insn);
	  rtx next = next_real_insn (target);

	  if (GET_CODE (PATTERN (next)) == UNSPEC_VOLATILE
	      && get_attr_type (next) == TYPE_STALL)
	    continue;
	  emit_insn_before (gen_stall (GEN_INT (1)), next);	  
	}
    }
}

/* We use the machine specific reorg pass for emitting CSYNC instructions
   after conditional branches as needed.

   The Blackfin is unusual in that a code sequence like
     if cc jump label
     r0 = (p0)
   may speculatively perform the load even if the condition isn't true.  This
   happens for a branch that is predicted not taken, because the pipeline
   isn't flushed or stalled, so the early stages of the following instructions,
   which perform the memory reference, are allowed to execute before the
   jump condition is evaluated.
   Therefore, we must insert additional instructions in all places where this
   could lead to incorrect behavior.  The manual recommends CSYNC, while
   VDSP seems to use NOPs (even though its corresponding compiler option is
   named CSYNC).

   When optimizing for speed, we emit NOPs, which seems faster than a CSYNC.
   When optimizing for size, we turn the branch into a predicted taken one.
   This may be slower due to mispredicts, but saves code size.  */

static void
bfin_reorg (void)
{
  /* We are freeing block_for_insn in the toplev to keep compatibility
     with old MDEP_REORGS that are not CFG based.  Recompute it now.  */
  compute_bb_for_insn ();

  if (flag_schedule_insns_after_reload)
    {
      splitting_for_sched = 1;
      split_all_insns ();
      splitting_for_sched = 0;

      add_sched_insns_for_speculation ();

      timevar_push (TV_SCHED2);
      if (flag_selective_scheduling2
	  && !maybe_skip_selective_scheduling ())
        run_selective_scheduling ();
      else
	schedule_insns ();
      timevar_pop (TV_SCHED2);

      /* Examine the schedule and insert nops as necessary for 64-bit parallel
	 instructions.  */
      bfin_gen_bundles ();
    }

  df_analyze ();

  /* Doloop optimization */
  if (cfun->machine->has_hardware_loops)
    bfin_reorg_loops (dump_file);

  workaround_speculation ();

  if (flag_var_tracking)
    {
      timevar_push (TV_VAR_TRACKING);
      variable_tracking_main ();
      reorder_var_tracking_notes ();
      timevar_pop (TV_VAR_TRACKING);
    }

  df_finish_pass (false);

  workaround_rts_anomaly ();
}

/* Handle interrupt_handler, exception_handler and nmi_handler function
   attributes; arguments as in struct attribute_spec.handler.  */

static tree
handle_int_attribute (tree *node, tree name,
		      tree args ATTRIBUTE_UNUSED,
		      int flags ATTRIBUTE_UNUSED,
		      bool *no_add_attrs)
{
  tree x = *node;
  if (TREE_CODE (x) == FUNCTION_DECL)
    x = TREE_TYPE (x);

  if (TREE_CODE (x) != FUNCTION_TYPE)
    {
      warning (OPT_Wattributes, "%qE attribute only applies to functions",
	       name);
      *no_add_attrs = true;
    }
  else if (funkind (x) != SUBROUTINE)
    error ("multiple function type attributes specified");

  return NULL_TREE;
}

/* Return 0 if the attributes for two types are incompatible, 1 if they
   are compatible, and 2 if they are nearly compatible (which causes a
   warning to be generated).  */

static int
bfin_comp_type_attributes (const_tree type1, const_tree type2)
{
  e_funkind kind1, kind2;

  if (TREE_CODE (type1) != FUNCTION_TYPE)
    return 1;

  kind1 = funkind (type1);
  kind2 = funkind (type2);

  if (kind1 != kind2)
    return 0;
  
  /*  Check for mismatched modifiers */
  if (!lookup_attribute ("nesting", TYPE_ATTRIBUTES (type1))
      != !lookup_attribute ("nesting", TYPE_ATTRIBUTES (type2)))
    return 0;

  if (!lookup_attribute ("saveall", TYPE_ATTRIBUTES (type1))
      != !lookup_attribute ("saveall", TYPE_ATTRIBUTES (type2)))
    return 0;

  if (!lookup_attribute ("kspisusp", TYPE_ATTRIBUTES (type1))
      != !lookup_attribute ("kspisusp", TYPE_ATTRIBUTES (type2)))
    return 0;

  if (!lookup_attribute ("longcall", TYPE_ATTRIBUTES (type1))
      != !lookup_attribute ("longcall", TYPE_ATTRIBUTES (type2)))
    return 0;

  return 1;
}

/* Handle a "longcall" or "shortcall" attribute; arguments as in
   struct attribute_spec.handler.  */

static tree
bfin_handle_longcall_attribute (tree *node, tree name, 
				tree args ATTRIBUTE_UNUSED, 
				int flags ATTRIBUTE_UNUSED, 
				bool *no_add_attrs)
{
  if (TREE_CODE (*node) != FUNCTION_TYPE
      && TREE_CODE (*node) != FIELD_DECL
      && TREE_CODE (*node) != TYPE_DECL)
    {
      warning (OPT_Wattributes, "%qE attribute only applies to functions",
	       name);
      *no_add_attrs = true;
    }

  if ((strcmp (IDENTIFIER_POINTER (name), "longcall") == 0
       && lookup_attribute ("shortcall", TYPE_ATTRIBUTES (*node)))
      || (strcmp (IDENTIFIER_POINTER (name), "shortcall") == 0
	  && lookup_attribute ("longcall", TYPE_ATTRIBUTES (*node))))
    {
      warning (OPT_Wattributes,
	       "can%'t apply both longcall and shortcall attributes to the same function");
      *no_add_attrs = true;
    }

  return NULL_TREE;
}

/* Handle a "l1_text" attribute; arguments as in
   struct attribute_spec.handler.  */

static tree
bfin_handle_l1_text_attribute (tree *node, tree name, tree ARG_UNUSED (args),
			       int ARG_UNUSED (flags), bool *no_add_attrs)
{
  tree decl = *node;

  if (TREE_CODE (decl) != FUNCTION_DECL)
    {
      error ("%qE attribute only applies to functions",
	     name);
      *no_add_attrs = true;
    }

  /* The decl may have already been given a section attribute
     from a previous declaration. Ensure they match.  */
  else if (DECL_SECTION_NAME (decl) != NULL_TREE
	   && strcmp (TREE_STRING_POINTER (DECL_SECTION_NAME (decl)),
		      ".l1.text") != 0)
    {
      error ("section of %q+D conflicts with previous declaration",
	     decl);
      *no_add_attrs = true;
    }
  else
    DECL_SECTION_NAME (decl) = build_string (9, ".l1.text");

  return NULL_TREE;
}

/* Handle a "l1_data", "l1_data_A" or "l1_data_B" attribute;
   arguments as in struct attribute_spec.handler.  */

static tree
bfin_handle_l1_data_attribute (tree *node, tree name, tree ARG_UNUSED (args),
			       int ARG_UNUSED (flags), bool *no_add_attrs)
{
  tree decl = *node;

  if (TREE_CODE (decl) != VAR_DECL)
    {
      error ("%qE attribute only applies to variables",
	     name);
      *no_add_attrs = true;
    }
  else if (current_function_decl != NULL_TREE
	   && !TREE_STATIC (decl))
    {
      error ("%qE attribute cannot be specified for local variables",
	     name);
      *no_add_attrs = true;
    }
  else
    {
      const char *section_name;

      if (strcmp (IDENTIFIER_POINTER (name), "l1_data") == 0)
	section_name = ".l1.data";
      else if (strcmp (IDENTIFIER_POINTER (name), "l1_data_A") == 0)
	section_name = ".l1.data.A";
      else if (strcmp (IDENTIFIER_POINTER (name), "l1_data_B") == 0)
	section_name = ".l1.data.B";
      else
	gcc_unreachable ();

      /* The decl may have already been given a section attribute
	 from a previous declaration. Ensure they match.  */
      if (DECL_SECTION_NAME (decl) != NULL_TREE
	  && strcmp (TREE_STRING_POINTER (DECL_SECTION_NAME (decl)),
		     section_name) != 0)
	{
	  error ("section of %q+D conflicts with previous declaration",
		 decl);
	  *no_add_attrs = true;
	}
      else
	DECL_SECTION_NAME (decl)
	  = build_string (strlen (section_name) + 1, section_name);
    }

 return NULL_TREE;
}

/* Handle a "l2" attribute; arguments as in struct attribute_spec.handler.  */

static tree
bfin_handle_l2_attribute (tree *node, tree ARG_UNUSED (name),
			  tree ARG_UNUSED (args), int ARG_UNUSED (flags),
			  bool *no_add_attrs)
{
  tree decl = *node;

  if (TREE_CODE (decl) == FUNCTION_DECL)
    {
      if (DECL_SECTION_NAME (decl) != NULL_TREE
	  && strcmp (TREE_STRING_POINTER (DECL_SECTION_NAME (decl)),
		     ".l2.text") != 0)
	{
	  error ("section of %q+D conflicts with previous declaration",
		 decl);
	  *no_add_attrs = true;
	}
      else
	DECL_SECTION_NAME (decl) = build_string (9, ".l2.text");
    }
  else if (TREE_CODE (decl) == VAR_DECL)
    {
      if (DECL_SECTION_NAME (decl) != NULL_TREE
	  && strcmp (TREE_STRING_POINTER (DECL_SECTION_NAME (decl)),
		     ".l2.data") != 0)
	{
	  error ("section of %q+D conflicts with previous declaration",
		 decl);
	  *no_add_attrs = true;
	}
      else
	DECL_SECTION_NAME (decl) = build_string (9, ".l2.data");
    }

  return NULL_TREE;
}

/* Table of valid machine attributes.  */
static const struct attribute_spec bfin_attribute_table[] =
{
<<<<<<< HEAD
  /* { name, min_len, max_len, decl_req, type_req, fn_type_req, handler } */
  { "interrupt_handler", 0, 0, false, true,  true, handle_int_attribute },
  { "exception_handler", 0, 0, false, true,  true, handle_int_attribute },
  { "nmi_handler", 0, 0, false, true,  true, handle_int_attribute },
  { "nesting", 0, 0, false, true,  true, NULL },
  { "kspisusp", 0, 0, false, true,  true, NULL },
  { "saveall", 0, 0, false, true,  true, NULL },
  { "longcall",  0, 0, false, true,  true,  bfin_handle_longcall_attribute },
  { "shortcall", 0, 0, false, true,  true,  bfin_handle_longcall_attribute },
  { "l1_text", 0, 0, true, false, false,  bfin_handle_l1_text_attribute },
  { "l1_data", 0, 0, true, false, false,  bfin_handle_l1_data_attribute },
  { "l1_data_A", 0, 0, true, false, false, bfin_handle_l1_data_attribute },
  { "l1_data_B", 0, 0, true, false, false,  bfin_handle_l1_data_attribute },
  { "l2", 0, 0, true, false, false,  bfin_handle_l2_attribute },
  { NULL, 0, 0, false, false, false, NULL }
=======
  /* { name, min_len, max_len, decl_req, type_req, fn_type_req, handler,
       affects_type_identity } */
  { "interrupt_handler", 0, 0, false, true,  true, handle_int_attribute,
    false },
  { "exception_handler", 0, 0, false, true,  true, handle_int_attribute,
    false },
  { "nmi_handler", 0, 0, false, true,  true, handle_int_attribute, false },
  { "nesting", 0, 0, false, true,  true, NULL, false },
  { "kspisusp", 0, 0, false, true,  true, NULL, false },
  { "saveall", 0, 0, false, true,  true, NULL, false },
  { "longcall",  0, 0, false, true,  true,  bfin_handle_longcall_attribute,
    false },
  { "shortcall", 0, 0, false, true,  true,  bfin_handle_longcall_attribute,
    false },
  { "l1_text", 0, 0, true, false, false,  bfin_handle_l1_text_attribute,
    false },
  { "l1_data", 0, 0, true, false, false,  bfin_handle_l1_data_attribute,
    false },
  { "l1_data_A", 0, 0, true, false, false, bfin_handle_l1_data_attribute,
    false },
  { "l1_data_B", 0, 0, true, false, false,  bfin_handle_l1_data_attribute,
    false },
  { "l2", 0, 0, true, false, false,  bfin_handle_l2_attribute, false },
  { NULL, 0, 0, false, false, false, NULL, false }
>>>>>>> 3082eeb7
};

/* Implementation of TARGET_ASM_INTEGER.  When using FD-PIC, we need to
   tell the assembler to generate pointers to function descriptors in
   some cases.  */

static bool
bfin_assemble_integer (rtx value, unsigned int size, int aligned_p)
{
  if (TARGET_FDPIC && size == UNITS_PER_WORD)
    {
      if (GET_CODE (value) == SYMBOL_REF
	  && SYMBOL_REF_FUNCTION_P (value))
	{
	  fputs ("\t.picptr\tfuncdesc(", asm_out_file);
	  output_addr_const (asm_out_file, value);
	  fputs (")\n", asm_out_file);
	  return true;
	}
      if (!aligned_p)
	{
	  /* We've set the unaligned SI op to NULL, so we always have to
	     handle the unaligned case here.  */
	  assemble_integer_with_op ("\t.4byte\t", value);
	  return true;
	}
    }
  return default_assemble_integer (value, size, aligned_p);
}

/* Output the assembler code for a thunk function.  THUNK_DECL is the
   declaration for the thunk function itself, FUNCTION is the decl for
   the target function.  DELTA is an immediate constant offset to be
   added to THIS.  If VCALL_OFFSET is nonzero, the word at
   *(*this + vcall_offset) should be added to THIS.  */

static void
bfin_output_mi_thunk (FILE *file ATTRIBUTE_UNUSED,
		      tree thunk ATTRIBUTE_UNUSED, HOST_WIDE_INT delta,
		      HOST_WIDE_INT vcall_offset, tree function)
{
  rtx xops[3];
  /* The this parameter is passed as the first argument.  */
  rtx this_rtx = gen_rtx_REG (Pmode, REG_R0);

  /* Adjust the this parameter by a fixed constant.  */
  if (delta)
    {
      xops[1] = this_rtx;
      if (delta >= -64 && delta <= 63)
	{
	  xops[0] = GEN_INT (delta);
	  output_asm_insn ("%1 += %0;", xops);
	}
      else if (delta >= -128 && delta < -64)
	{
	  xops[0] = GEN_INT (delta + 64);
	  output_asm_insn ("%1 += -64; %1 += %0;", xops);
	}
      else if (delta > 63 && delta <= 126)
	{
	  xops[0] = GEN_INT (delta - 63);
	  output_asm_insn ("%1 += 63; %1 += %0;", xops);
	}
      else
	{
	  xops[0] = GEN_INT (delta);
	  output_asm_insn ("r3.l = %h0; r3.h = %d0; %1 = %1 + r3;", xops);
	}
    }

  /* Adjust the this parameter by a value stored in the vtable.  */
  if (vcall_offset)
    {
      rtx p2tmp = gen_rtx_REG (Pmode, REG_P2);
      rtx tmp = gen_rtx_REG (Pmode, REG_R3);

      xops[1] = tmp;
      xops[2] = p2tmp;
      output_asm_insn ("%2 = r0; %2 = [%2];", xops);

      /* Adjust the this parameter.  */
      xops[0] = gen_rtx_MEM (Pmode, plus_constant (p2tmp, vcall_offset));
      if (!memory_operand (xops[0], Pmode))
	{
	  rtx tmp2 = gen_rtx_REG (Pmode, REG_P1);
	  xops[0] = GEN_INT (vcall_offset);
	  xops[1] = tmp2;
	  output_asm_insn ("%h1 = %h0; %d1 = %d0; %2 = %2 + %1", xops);
	  xops[0] = gen_rtx_MEM (Pmode, p2tmp);
	}
      xops[2] = this_rtx;
      output_asm_insn ("%1 = %0; %2 = %2 + %1;", xops);
    }

  xops[0] = XEXP (DECL_RTL (function), 0);
  if (1 || !flag_pic || (*targetm.binds_local_p) (function))
    output_asm_insn ("jump.l\t%P0", xops);
}

/* Codes for all the Blackfin builtins.  */
enum bfin_builtins
{
  BFIN_BUILTIN_CSYNC,
  BFIN_BUILTIN_SSYNC,
  BFIN_BUILTIN_ONES,
  BFIN_BUILTIN_COMPOSE_2X16,
  BFIN_BUILTIN_EXTRACTLO,
  BFIN_BUILTIN_EXTRACTHI,

  BFIN_BUILTIN_SSADD_2X16,
  BFIN_BUILTIN_SSSUB_2X16,
  BFIN_BUILTIN_SSADDSUB_2X16,
  BFIN_BUILTIN_SSSUBADD_2X16,
  BFIN_BUILTIN_MULT_2X16,
  BFIN_BUILTIN_MULTR_2X16,
  BFIN_BUILTIN_NEG_2X16,
  BFIN_BUILTIN_ABS_2X16,
  BFIN_BUILTIN_MIN_2X16,
  BFIN_BUILTIN_MAX_2X16,

  BFIN_BUILTIN_SSADD_1X16,
  BFIN_BUILTIN_SSSUB_1X16,
  BFIN_BUILTIN_MULT_1X16,
  BFIN_BUILTIN_MULTR_1X16,
  BFIN_BUILTIN_NORM_1X16,
  BFIN_BUILTIN_NEG_1X16,
  BFIN_BUILTIN_ABS_1X16,
  BFIN_BUILTIN_MIN_1X16,
  BFIN_BUILTIN_MAX_1X16,

  BFIN_BUILTIN_SUM_2X16,
  BFIN_BUILTIN_DIFFHL_2X16,
  BFIN_BUILTIN_DIFFLH_2X16,

  BFIN_BUILTIN_SSADD_1X32,
  BFIN_BUILTIN_SSSUB_1X32,
  BFIN_BUILTIN_NORM_1X32,
  BFIN_BUILTIN_ROUND_1X32,
  BFIN_BUILTIN_NEG_1X32,
  BFIN_BUILTIN_ABS_1X32,
  BFIN_BUILTIN_MIN_1X32,
  BFIN_BUILTIN_MAX_1X32,
  BFIN_BUILTIN_MULT_1X32,
  BFIN_BUILTIN_MULT_1X32X32,
  BFIN_BUILTIN_MULT_1X32X32NS,

  BFIN_BUILTIN_MULHISILL,
  BFIN_BUILTIN_MULHISILH,
  BFIN_BUILTIN_MULHISIHL,
  BFIN_BUILTIN_MULHISIHH,

  BFIN_BUILTIN_LSHIFT_1X16,
  BFIN_BUILTIN_LSHIFT_2X16,
  BFIN_BUILTIN_SSASHIFT_1X16,
  BFIN_BUILTIN_SSASHIFT_2X16,
  BFIN_BUILTIN_SSASHIFT_1X32,

  BFIN_BUILTIN_CPLX_MUL_16,
  BFIN_BUILTIN_CPLX_MAC_16,
  BFIN_BUILTIN_CPLX_MSU_16,

  BFIN_BUILTIN_CPLX_MUL_16_S40,
  BFIN_BUILTIN_CPLX_MAC_16_S40,
  BFIN_BUILTIN_CPLX_MSU_16_S40,

  BFIN_BUILTIN_CPLX_SQU,

  BFIN_BUILTIN_LOADBYTES,

  BFIN_BUILTIN_MAX
};

#define def_builtin(NAME, TYPE, CODE)					\
do {									\
  add_builtin_function ((NAME), (TYPE), (CODE), BUILT_IN_MD,		\
		       NULL, NULL_TREE);				\
} while (0)

/* Set up all builtin functions for this target.  */
static void
bfin_init_builtins (void)
{
  tree V2HI_type_node = build_vector_type_for_mode (intHI_type_node, V2HImode);
  tree void_ftype_void
    = build_function_type_list (void_type_node, NULL_TREE);
  tree short_ftype_short
    = build_function_type_list (short_integer_type_node, short_integer_type_node,
				NULL_TREE);
  tree short_ftype_int_int
    = build_function_type_list (short_integer_type_node, integer_type_node,
				integer_type_node, NULL_TREE);
  tree int_ftype_int_int
    = build_function_type_list (integer_type_node, integer_type_node,
				integer_type_node, NULL_TREE);
  tree int_ftype_int
    = build_function_type_list (integer_type_node, integer_type_node,
				NULL_TREE);
  tree short_ftype_int
    = build_function_type_list (short_integer_type_node, integer_type_node,
				NULL_TREE);
  tree int_ftype_v2hi_v2hi
    = build_function_type_list (integer_type_node, V2HI_type_node,
				V2HI_type_node, NULL_TREE);
  tree v2hi_ftype_v2hi_v2hi
    = build_function_type_list (V2HI_type_node, V2HI_type_node,
				V2HI_type_node, NULL_TREE);
  tree v2hi_ftype_v2hi_v2hi_v2hi
    = build_function_type_list (V2HI_type_node, V2HI_type_node,
				V2HI_type_node, V2HI_type_node, NULL_TREE);
  tree v2hi_ftype_int_int
    = build_function_type_list (V2HI_type_node, integer_type_node,
				integer_type_node, NULL_TREE);
  tree v2hi_ftype_v2hi_int
    = build_function_type_list (V2HI_type_node, V2HI_type_node,
				integer_type_node, NULL_TREE);
  tree int_ftype_short_short
    = build_function_type_list (integer_type_node, short_integer_type_node,
				short_integer_type_node, NULL_TREE);
  tree v2hi_ftype_v2hi
    = build_function_type_list (V2HI_type_node, V2HI_type_node, NULL_TREE);
  tree short_ftype_v2hi
    = build_function_type_list (short_integer_type_node, V2HI_type_node,
				NULL_TREE);
  tree int_ftype_pint
    = build_function_type_list (integer_type_node,
				build_pointer_type (integer_type_node),
				NULL_TREE);
  
  /* Add the remaining MMX insns with somewhat more complicated types.  */
  def_builtin ("__builtin_bfin_csync", void_ftype_void, BFIN_BUILTIN_CSYNC);
  def_builtin ("__builtin_bfin_ssync", void_ftype_void, BFIN_BUILTIN_SSYNC);

  def_builtin ("__builtin_bfin_ones", short_ftype_int, BFIN_BUILTIN_ONES);

  def_builtin ("__builtin_bfin_compose_2x16", v2hi_ftype_int_int,
	       BFIN_BUILTIN_COMPOSE_2X16);
  def_builtin ("__builtin_bfin_extract_hi", short_ftype_v2hi,
	       BFIN_BUILTIN_EXTRACTHI);
  def_builtin ("__builtin_bfin_extract_lo", short_ftype_v2hi,
	       BFIN_BUILTIN_EXTRACTLO);

  def_builtin ("__builtin_bfin_min_fr2x16", v2hi_ftype_v2hi_v2hi,
	       BFIN_BUILTIN_MIN_2X16);
  def_builtin ("__builtin_bfin_max_fr2x16", v2hi_ftype_v2hi_v2hi,
	       BFIN_BUILTIN_MAX_2X16);

  def_builtin ("__builtin_bfin_add_fr2x16", v2hi_ftype_v2hi_v2hi,
	       BFIN_BUILTIN_SSADD_2X16);
  def_builtin ("__builtin_bfin_sub_fr2x16", v2hi_ftype_v2hi_v2hi,
	       BFIN_BUILTIN_SSSUB_2X16);
  def_builtin ("__builtin_bfin_dspaddsubsat", v2hi_ftype_v2hi_v2hi,
	       BFIN_BUILTIN_SSADDSUB_2X16);
  def_builtin ("__builtin_bfin_dspsubaddsat", v2hi_ftype_v2hi_v2hi,
	       BFIN_BUILTIN_SSSUBADD_2X16);
  def_builtin ("__builtin_bfin_mult_fr2x16", v2hi_ftype_v2hi_v2hi,
	       BFIN_BUILTIN_MULT_2X16);
  def_builtin ("__builtin_bfin_multr_fr2x16", v2hi_ftype_v2hi_v2hi,
	       BFIN_BUILTIN_MULTR_2X16);
  def_builtin ("__builtin_bfin_negate_fr2x16", v2hi_ftype_v2hi,
	       BFIN_BUILTIN_NEG_2X16);
  def_builtin ("__builtin_bfin_abs_fr2x16", v2hi_ftype_v2hi,
	       BFIN_BUILTIN_ABS_2X16);

  def_builtin ("__builtin_bfin_min_fr1x16", short_ftype_int_int,
	       BFIN_BUILTIN_MIN_1X16);
  def_builtin ("__builtin_bfin_max_fr1x16", short_ftype_int_int,
	       BFIN_BUILTIN_MAX_1X16);

  def_builtin ("__builtin_bfin_add_fr1x16", short_ftype_int_int,
	       BFIN_BUILTIN_SSADD_1X16);
  def_builtin ("__builtin_bfin_sub_fr1x16", short_ftype_int_int,
	       BFIN_BUILTIN_SSSUB_1X16);
  def_builtin ("__builtin_bfin_mult_fr1x16", short_ftype_int_int,
	       BFIN_BUILTIN_MULT_1X16);
  def_builtin ("__builtin_bfin_multr_fr1x16", short_ftype_int_int,
	       BFIN_BUILTIN_MULTR_1X16);
  def_builtin ("__builtin_bfin_negate_fr1x16", short_ftype_short,
	       BFIN_BUILTIN_NEG_1X16);
  def_builtin ("__builtin_bfin_abs_fr1x16", short_ftype_short,
	       BFIN_BUILTIN_ABS_1X16);
  def_builtin ("__builtin_bfin_norm_fr1x16", short_ftype_int,
	       BFIN_BUILTIN_NORM_1X16);

  def_builtin ("__builtin_bfin_sum_fr2x16", short_ftype_v2hi,
	       BFIN_BUILTIN_SUM_2X16);
  def_builtin ("__builtin_bfin_diff_hl_fr2x16", short_ftype_v2hi,
	       BFIN_BUILTIN_DIFFHL_2X16);
  def_builtin ("__builtin_bfin_diff_lh_fr2x16", short_ftype_v2hi,
	       BFIN_BUILTIN_DIFFLH_2X16);

  def_builtin ("__builtin_bfin_mulhisill", int_ftype_v2hi_v2hi,
	       BFIN_BUILTIN_MULHISILL);
  def_builtin ("__builtin_bfin_mulhisihl", int_ftype_v2hi_v2hi,
	       BFIN_BUILTIN_MULHISIHL);
  def_builtin ("__builtin_bfin_mulhisilh", int_ftype_v2hi_v2hi,
	       BFIN_BUILTIN_MULHISILH);
  def_builtin ("__builtin_bfin_mulhisihh", int_ftype_v2hi_v2hi,
	       BFIN_BUILTIN_MULHISIHH);

  def_builtin ("__builtin_bfin_min_fr1x32", int_ftype_int_int,
	       BFIN_BUILTIN_MIN_1X32);
  def_builtin ("__builtin_bfin_max_fr1x32", int_ftype_int_int,
	       BFIN_BUILTIN_MAX_1X32);

  def_builtin ("__builtin_bfin_add_fr1x32", int_ftype_int_int,
	       BFIN_BUILTIN_SSADD_1X32);
  def_builtin ("__builtin_bfin_sub_fr1x32", int_ftype_int_int,
	       BFIN_BUILTIN_SSSUB_1X32);
  def_builtin ("__builtin_bfin_negate_fr1x32", int_ftype_int,
	       BFIN_BUILTIN_NEG_1X32);
  def_builtin ("__builtin_bfin_abs_fr1x32", int_ftype_int,
	       BFIN_BUILTIN_ABS_1X32);
  def_builtin ("__builtin_bfin_norm_fr1x32", short_ftype_int,
	       BFIN_BUILTIN_NORM_1X32);
  def_builtin ("__builtin_bfin_round_fr1x32", short_ftype_int,
	       BFIN_BUILTIN_ROUND_1X32);
  def_builtin ("__builtin_bfin_mult_fr1x32", int_ftype_short_short,
	       BFIN_BUILTIN_MULT_1X32);
  def_builtin ("__builtin_bfin_mult_fr1x32x32", int_ftype_int_int,
	       BFIN_BUILTIN_MULT_1X32X32);
  def_builtin ("__builtin_bfin_mult_fr1x32x32NS", int_ftype_int_int,
	       BFIN_BUILTIN_MULT_1X32X32NS);

  /* Shifts.  */
  def_builtin ("__builtin_bfin_shl_fr1x16", short_ftype_int_int,
	       BFIN_BUILTIN_SSASHIFT_1X16);
  def_builtin ("__builtin_bfin_shl_fr2x16", v2hi_ftype_v2hi_int,
	       BFIN_BUILTIN_SSASHIFT_2X16);
  def_builtin ("__builtin_bfin_lshl_fr1x16", short_ftype_int_int,
	       BFIN_BUILTIN_LSHIFT_1X16);
  def_builtin ("__builtin_bfin_lshl_fr2x16", v2hi_ftype_v2hi_int,
	       BFIN_BUILTIN_LSHIFT_2X16);
  def_builtin ("__builtin_bfin_shl_fr1x32", int_ftype_int_int,
	       BFIN_BUILTIN_SSASHIFT_1X32);

  /* Complex numbers.  */
  def_builtin ("__builtin_bfin_cmplx_add", v2hi_ftype_v2hi_v2hi,
	       BFIN_BUILTIN_SSADD_2X16);
  def_builtin ("__builtin_bfin_cmplx_sub", v2hi_ftype_v2hi_v2hi,
	       BFIN_BUILTIN_SSSUB_2X16);
  def_builtin ("__builtin_bfin_cmplx_mul", v2hi_ftype_v2hi_v2hi,
	       BFIN_BUILTIN_CPLX_MUL_16);
  def_builtin ("__builtin_bfin_cmplx_mac", v2hi_ftype_v2hi_v2hi_v2hi,
	       BFIN_BUILTIN_CPLX_MAC_16);
  def_builtin ("__builtin_bfin_cmplx_msu", v2hi_ftype_v2hi_v2hi_v2hi,
	       BFIN_BUILTIN_CPLX_MSU_16);
  def_builtin ("__builtin_bfin_cmplx_mul_s40", v2hi_ftype_v2hi_v2hi,
	       BFIN_BUILTIN_CPLX_MUL_16_S40);
  def_builtin ("__builtin_bfin_cmplx_mac_s40", v2hi_ftype_v2hi_v2hi_v2hi,
	       BFIN_BUILTIN_CPLX_MAC_16_S40);
  def_builtin ("__builtin_bfin_cmplx_msu_s40", v2hi_ftype_v2hi_v2hi_v2hi,
	       BFIN_BUILTIN_CPLX_MSU_16_S40);
  def_builtin ("__builtin_bfin_csqu_fr16", v2hi_ftype_v2hi,
	       BFIN_BUILTIN_CPLX_SQU);

  /* "Unaligned" load.  */
  def_builtin ("__builtin_bfin_loadbytes", int_ftype_pint,
	       BFIN_BUILTIN_LOADBYTES);

}


struct builtin_description
{
  const enum insn_code icode;
  const char *const name;
  const enum bfin_builtins code;
  int macflag;
};

static const struct builtin_description bdesc_2arg[] =
{
  { CODE_FOR_composev2hi, "__builtin_bfin_compose_2x16", BFIN_BUILTIN_COMPOSE_2X16, -1 },

  { CODE_FOR_ssashiftv2hi3, "__builtin_bfin_shl_fr2x16", BFIN_BUILTIN_SSASHIFT_2X16, -1 },
  { CODE_FOR_ssashifthi3, "__builtin_bfin_shl_fr1x16", BFIN_BUILTIN_SSASHIFT_1X16, -1 },
  { CODE_FOR_lshiftv2hi3, "__builtin_bfin_lshl_fr2x16", BFIN_BUILTIN_LSHIFT_2X16, -1 },
  { CODE_FOR_lshifthi3, "__builtin_bfin_lshl_fr1x16", BFIN_BUILTIN_LSHIFT_1X16, -1 },
  { CODE_FOR_ssashiftsi3, "__builtin_bfin_shl_fr1x32", BFIN_BUILTIN_SSASHIFT_1X32, -1 },

  { CODE_FOR_sminhi3, "__builtin_bfin_min_fr1x16", BFIN_BUILTIN_MIN_1X16, -1 },
  { CODE_FOR_smaxhi3, "__builtin_bfin_max_fr1x16", BFIN_BUILTIN_MAX_1X16, -1 },
  { CODE_FOR_ssaddhi3, "__builtin_bfin_add_fr1x16", BFIN_BUILTIN_SSADD_1X16, -1 },
  { CODE_FOR_sssubhi3, "__builtin_bfin_sub_fr1x16", BFIN_BUILTIN_SSSUB_1X16, -1 },

  { CODE_FOR_sminsi3, "__builtin_bfin_min_fr1x32", BFIN_BUILTIN_MIN_1X32, -1 },
  { CODE_FOR_smaxsi3, "__builtin_bfin_max_fr1x32", BFIN_BUILTIN_MAX_1X32, -1 },
  { CODE_FOR_ssaddsi3, "__builtin_bfin_add_fr1x32", BFIN_BUILTIN_SSADD_1X32, -1 },
  { CODE_FOR_sssubsi3, "__builtin_bfin_sub_fr1x32", BFIN_BUILTIN_SSSUB_1X32, -1 },

  { CODE_FOR_sminv2hi3, "__builtin_bfin_min_fr2x16", BFIN_BUILTIN_MIN_2X16, -1 },
  { CODE_FOR_smaxv2hi3, "__builtin_bfin_max_fr2x16", BFIN_BUILTIN_MAX_2X16, -1 },
  { CODE_FOR_ssaddv2hi3, "__builtin_bfin_add_fr2x16", BFIN_BUILTIN_SSADD_2X16, -1 },
  { CODE_FOR_sssubv2hi3, "__builtin_bfin_sub_fr2x16", BFIN_BUILTIN_SSSUB_2X16, -1 },
  { CODE_FOR_ssaddsubv2hi3, "__builtin_bfin_dspaddsubsat", BFIN_BUILTIN_SSADDSUB_2X16, -1 },
  { CODE_FOR_sssubaddv2hi3, "__builtin_bfin_dspsubaddsat", BFIN_BUILTIN_SSSUBADD_2X16, -1 },

  { CODE_FOR_flag_mulhisi, "__builtin_bfin_mult_fr1x32", BFIN_BUILTIN_MULT_1X32, MACFLAG_NONE },
  { CODE_FOR_flag_mulhi, "__builtin_bfin_mult_fr1x16", BFIN_BUILTIN_MULT_1X16, MACFLAG_T },
  { CODE_FOR_flag_mulhi, "__builtin_bfin_multr_fr1x16", BFIN_BUILTIN_MULTR_1X16, MACFLAG_NONE },
  { CODE_FOR_flag_mulv2hi, "__builtin_bfin_mult_fr2x16", BFIN_BUILTIN_MULT_2X16, MACFLAG_T },
  { CODE_FOR_flag_mulv2hi, "__builtin_bfin_multr_fr2x16", BFIN_BUILTIN_MULTR_2X16, MACFLAG_NONE },

  { CODE_FOR_mulhisi_ll, "__builtin_bfin_mulhisill", BFIN_BUILTIN_MULHISILL, -1 },
  { CODE_FOR_mulhisi_lh, "__builtin_bfin_mulhisilh", BFIN_BUILTIN_MULHISILH, -1 },
  { CODE_FOR_mulhisi_hl, "__builtin_bfin_mulhisihl", BFIN_BUILTIN_MULHISIHL, -1 },
  { CODE_FOR_mulhisi_hh, "__builtin_bfin_mulhisihh", BFIN_BUILTIN_MULHISIHH, -1 }

};

static const struct builtin_description bdesc_1arg[] =
{
  { CODE_FOR_loadbytes, "__builtin_bfin_loadbytes", BFIN_BUILTIN_LOADBYTES, 0 },

  { CODE_FOR_ones, "__builtin_bfin_ones", BFIN_BUILTIN_ONES, 0 },

  { CODE_FOR_clrsbhi2, "__builtin_bfin_norm_fr1x16", BFIN_BUILTIN_NORM_1X16, 0 },
  { CODE_FOR_ssneghi2, "__builtin_bfin_negate_fr1x16", BFIN_BUILTIN_NEG_1X16, 0 },
  { CODE_FOR_abshi2, "__builtin_bfin_abs_fr1x16", BFIN_BUILTIN_ABS_1X16, 0 },

  { CODE_FOR_clrsbsi2, "__builtin_bfin_norm_fr1x32", BFIN_BUILTIN_NORM_1X32, 0 },
  { CODE_FOR_ssroundsi2, "__builtin_bfin_round_fr1x32", BFIN_BUILTIN_ROUND_1X32, 0 },
  { CODE_FOR_ssnegsi2, "__builtin_bfin_negate_fr1x32", BFIN_BUILTIN_NEG_1X32, 0 },
  { CODE_FOR_ssabssi2, "__builtin_bfin_abs_fr1x32", BFIN_BUILTIN_ABS_1X32, 0 },

  { CODE_FOR_movv2hi_hi_low, "__builtin_bfin_extract_lo", BFIN_BUILTIN_EXTRACTLO, 0 },
  { CODE_FOR_movv2hi_hi_high, "__builtin_bfin_extract_hi", BFIN_BUILTIN_EXTRACTHI, 0 },
  { CODE_FOR_ssnegv2hi2, "__builtin_bfin_negate_fr2x16", BFIN_BUILTIN_NEG_2X16, 0 },
  { CODE_FOR_ssabsv2hi2, "__builtin_bfin_abs_fr2x16", BFIN_BUILTIN_ABS_2X16, 0 }
};

/* Errors in the source file can cause expand_expr to return const0_rtx
   where we expect a vector.  To avoid crashing, use one of the vector
   clear instructions.  */
static rtx
safe_vector_operand (rtx x, enum machine_mode mode)
{
  if (x != const0_rtx)
    return x;
  x = gen_reg_rtx (SImode);

  emit_insn (gen_movsi (x, CONST0_RTX (SImode)));
  return gen_lowpart (mode, x);
}

/* Subroutine of bfin_expand_builtin to take care of binop insns.  MACFLAG is -1
   if this is a normal binary op, or one of the MACFLAG_xxx constants.  */

static rtx
bfin_expand_binop_builtin (enum insn_code icode, tree exp, rtx target,
			   int macflag)
{
  rtx pat;
  tree arg0 = CALL_EXPR_ARG (exp, 0);
  tree arg1 = CALL_EXPR_ARG (exp, 1);
  rtx op0 = expand_normal (arg0);
  rtx op1 = expand_normal (arg1);
  enum machine_mode op0mode = GET_MODE (op0);
  enum machine_mode op1mode = GET_MODE (op1);
  enum machine_mode tmode = insn_data[icode].operand[0].mode;
  enum machine_mode mode0 = insn_data[icode].operand[1].mode;
  enum machine_mode mode1 = insn_data[icode].operand[2].mode;

  if (VECTOR_MODE_P (mode0))
    op0 = safe_vector_operand (op0, mode0);
  if (VECTOR_MODE_P (mode1))
    op1 = safe_vector_operand (op1, mode1);

  if (! target
      || GET_MODE (target) != tmode
      || ! (*insn_data[icode].operand[0].predicate) (target, tmode))
    target = gen_reg_rtx (tmode);

  if ((op0mode == SImode || op0mode == VOIDmode) && mode0 == HImode)
    {
      op0mode = HImode;
      op0 = gen_lowpart (HImode, op0);
    }
  if ((op1mode == SImode || op1mode == VOIDmode) && mode1 == HImode)
    {
      op1mode = HImode;
      op1 = gen_lowpart (HImode, op1);
    }
  /* In case the insn wants input operands in modes different from
     the result, abort.  */
  gcc_assert ((op0mode == mode0 || op0mode == VOIDmode)
	      && (op1mode == mode1 || op1mode == VOIDmode));

  if (! (*insn_data[icode].operand[1].predicate) (op0, mode0))
    op0 = copy_to_mode_reg (mode0, op0);
  if (! (*insn_data[icode].operand[2].predicate) (op1, mode1))
    op1 = copy_to_mode_reg (mode1, op1);

  if (macflag == -1)
    pat = GEN_FCN (icode) (target, op0, op1);
  else
    pat = GEN_FCN (icode) (target, op0, op1, GEN_INT (macflag));
  if (! pat)
    return 0;

  emit_insn (pat);
  return target;
}

/* Subroutine of bfin_expand_builtin to take care of unop insns.  */

static rtx
bfin_expand_unop_builtin (enum insn_code icode, tree exp,
			  rtx target)
{
  rtx pat;
  tree arg0 = CALL_EXPR_ARG (exp, 0);
  rtx op0 = expand_normal (arg0);
  enum machine_mode op0mode = GET_MODE (op0);
  enum machine_mode tmode = insn_data[icode].operand[0].mode;
  enum machine_mode mode0 = insn_data[icode].operand[1].mode;

  if (! target
      || GET_MODE (target) != tmode
      || ! (*insn_data[icode].operand[0].predicate) (target, tmode))
    target = gen_reg_rtx (tmode);

  if (VECTOR_MODE_P (mode0))
    op0 = safe_vector_operand (op0, mode0);

  if (op0mode == SImode && mode0 == HImode)
    {
      op0mode = HImode;
      op0 = gen_lowpart (HImode, op0);
    }
  gcc_assert (op0mode == mode0 || op0mode == VOIDmode);

  if (! (*insn_data[icode].operand[1].predicate) (op0, mode0))
    op0 = copy_to_mode_reg (mode0, op0);

  pat = GEN_FCN (icode) (target, op0);
  if (! pat)
    return 0;
  emit_insn (pat);
  return target;
}

/* Expand an expression EXP that calls a built-in function,
   with result going to TARGET if that's convenient
   (and in mode MODE if that's convenient).
   SUBTARGET may be used as the target for computing one of EXP's operands.
   IGNORE is nonzero if the value is to be ignored.  */

static rtx
bfin_expand_builtin (tree exp, rtx target ATTRIBUTE_UNUSED,
		     rtx subtarget ATTRIBUTE_UNUSED,
		     enum machine_mode mode ATTRIBUTE_UNUSED,
		     int ignore ATTRIBUTE_UNUSED)
{
  size_t i;
  enum insn_code icode;
  const struct builtin_description *d;
  tree fndecl = TREE_OPERAND (CALL_EXPR_FN (exp), 0);
  unsigned int fcode = DECL_FUNCTION_CODE (fndecl);
  tree arg0, arg1, arg2;
  rtx op0, op1, op2, accvec, pat, tmp1, tmp2, a0reg, a1reg;
  enum machine_mode tmode, mode0;

  switch (fcode)
    {
    case BFIN_BUILTIN_CSYNC:
      emit_insn (gen_csync ());
      return 0;
    case BFIN_BUILTIN_SSYNC:
      emit_insn (gen_ssync ());
      return 0;

    case BFIN_BUILTIN_DIFFHL_2X16:
    case BFIN_BUILTIN_DIFFLH_2X16:
    case BFIN_BUILTIN_SUM_2X16:
      arg0 = CALL_EXPR_ARG (exp, 0);
      op0 = expand_normal (arg0);
      icode = (fcode == BFIN_BUILTIN_DIFFHL_2X16 ? CODE_FOR_subhilov2hi3
	       : fcode == BFIN_BUILTIN_DIFFLH_2X16 ? CODE_FOR_sublohiv2hi3
	       : CODE_FOR_ssaddhilov2hi3);
      tmode = insn_data[icode].operand[0].mode;
      mode0 = insn_data[icode].operand[1].mode;

      if (! target
	  || GET_MODE (target) != tmode
	  || ! (*insn_data[icode].operand[0].predicate) (target, tmode))
	target = gen_reg_rtx (tmode);

      if (VECTOR_MODE_P (mode0))
	op0 = safe_vector_operand (op0, mode0);

      if (! (*insn_data[icode].operand[1].predicate) (op0, mode0))
	op0 = copy_to_mode_reg (mode0, op0);

      pat = GEN_FCN (icode) (target, op0, op0);
      if (! pat)
	return 0;
      emit_insn (pat);
      return target;

    case BFIN_BUILTIN_MULT_1X32X32:
    case BFIN_BUILTIN_MULT_1X32X32NS:
      arg0 = CALL_EXPR_ARG (exp, 0);
      arg1 = CALL_EXPR_ARG (exp, 1);
      op0 = expand_normal (arg0);
      op1 = expand_normal (arg1);
      if (! target
	  || !register_operand (target, SImode))
	target = gen_reg_rtx (SImode);
      if (! register_operand (op0, SImode))
	op0 = copy_to_mode_reg (SImode, op0);
      if (! register_operand (op1, SImode))
	op1 = copy_to_mode_reg (SImode, op1);

      a1reg = gen_rtx_REG (PDImode, REG_A1);
      a0reg = gen_rtx_REG (PDImode, REG_A0);
      tmp1 = gen_lowpart (V2HImode, op0);
      tmp2 = gen_lowpart (V2HImode, op1);
      emit_insn (gen_flag_macinit1hi (a1reg,
				      gen_lowpart (HImode, op0),
				      gen_lowpart (HImode, op1),
				      GEN_INT (MACFLAG_FU)));
      emit_insn (gen_lshrpdi3 (a1reg, a1reg, GEN_INT (16)));

      if (fcode == BFIN_BUILTIN_MULT_1X32X32)
	emit_insn (gen_flag_mul_macv2hi_parts_acconly (a0reg, a1reg, tmp1, tmp2,
						       const1_rtx, const1_rtx,
						       const1_rtx, const0_rtx, a1reg,
						       const0_rtx, GEN_INT (MACFLAG_NONE),
						       GEN_INT (MACFLAG_M)));
      else
	{
	  /* For saturating multiplication, there's exactly one special case
	     to be handled: multiplying the smallest negative value with
	     itself.  Due to shift correction in fractional multiplies, this
	     can overflow.  Iff this happens, OP2 will contain 1, which, when
	     added in 32 bits to the smallest negative, wraps to the largest
	     positive, which is the result we want.  */
	  op2 = gen_reg_rtx (V2HImode);
	  emit_insn (gen_packv2hi (op2, tmp1, tmp2, const0_rtx, const0_rtx));
	  emit_insn (gen_movsibi (gen_rtx_REG (BImode, REG_CC),
				  gen_lowpart (SImode, op2)));
	  emit_insn (gen_flag_mul_macv2hi_parts_acconly_andcc0 (a0reg, a1reg, tmp1, tmp2,
								const1_rtx, const1_rtx,
								const1_rtx, const0_rtx, a1reg,
								const0_rtx, GEN_INT (MACFLAG_NONE),
								GEN_INT (MACFLAG_M)));
	  op2 = gen_reg_rtx (SImode);
	  emit_insn (gen_movbisi (op2, gen_rtx_REG (BImode, REG_CC)));
	}
      emit_insn (gen_flag_machi_parts_acconly (a1reg, tmp2, tmp1,
					       const1_rtx, const0_rtx,
					       a1reg, const0_rtx, GEN_INT (MACFLAG_M)));
      emit_insn (gen_ashrpdi3 (a1reg, a1reg, GEN_INT (15)));
      emit_insn (gen_sum_of_accumulators (target, a0reg, a0reg, a1reg));
      if (fcode == BFIN_BUILTIN_MULT_1X32X32NS)
	emit_insn (gen_addsi3 (target, target, op2));
      return target;

    case BFIN_BUILTIN_CPLX_MUL_16:
    case BFIN_BUILTIN_CPLX_MUL_16_S40:
      arg0 = CALL_EXPR_ARG (exp, 0);
      arg1 = CALL_EXPR_ARG (exp, 1);
      op0 = expand_normal (arg0);
      op1 = expand_normal (arg1);
      accvec = gen_reg_rtx (V2PDImode);
      icode = CODE_FOR_flag_macv2hi_parts;
<<<<<<< HEAD
=======
      tmode = insn_data[icode].operand[0].mode;
>>>>>>> 3082eeb7

      if (! target
	  || GET_MODE (target) != V2HImode
	  || ! (*insn_data[icode].operand[0].predicate) (target, V2HImode))
	target = gen_reg_rtx (tmode);
      if (! register_operand (op0, GET_MODE (op0)))
	op0 = copy_to_mode_reg (GET_MODE (op0), op0);
      if (! register_operand (op1, GET_MODE (op1)))
	op1 = copy_to_mode_reg (GET_MODE (op1), op1);

      if (fcode == BFIN_BUILTIN_CPLX_MUL_16)
	emit_insn (gen_flag_macinit1v2hi_parts (accvec, op0, op1, const0_rtx,
						const0_rtx, const0_rtx,
						const1_rtx, GEN_INT (MACFLAG_W32)));
      else
	emit_insn (gen_flag_macinit1v2hi_parts (accvec, op0, op1, const0_rtx,
						const0_rtx, const0_rtx,
						const1_rtx, GEN_INT (MACFLAG_NONE)));
      emit_insn (gen_flag_macv2hi_parts (target, op0, op1, const1_rtx,
					 const1_rtx, const1_rtx,
					 const0_rtx, accvec, const1_rtx, const0_rtx,
					 GEN_INT (MACFLAG_NONE), accvec));

      return target;

    case BFIN_BUILTIN_CPLX_MAC_16:
    case BFIN_BUILTIN_CPLX_MSU_16:
    case BFIN_BUILTIN_CPLX_MAC_16_S40:
    case BFIN_BUILTIN_CPLX_MSU_16_S40:
      arg0 = CALL_EXPR_ARG (exp, 0);
      arg1 = CALL_EXPR_ARG (exp, 1);
      arg2 = CALL_EXPR_ARG (exp, 2);
      op0 = expand_normal (arg0);
      op1 = expand_normal (arg1);
      op2 = expand_normal (arg2);
      accvec = gen_reg_rtx (V2PDImode);
      icode = CODE_FOR_flag_macv2hi_parts;
<<<<<<< HEAD
=======
      tmode = insn_data[icode].operand[0].mode;
>>>>>>> 3082eeb7

      if (! target
	  || GET_MODE (target) != V2HImode
	  || ! (*insn_data[icode].operand[0].predicate) (target, V2HImode))
	target = gen_reg_rtx (tmode);
      if (! register_operand (op1, GET_MODE (op1)))
	op1 = copy_to_mode_reg (GET_MODE (op1), op1);
      if (! register_operand (op2, GET_MODE (op2)))
	op2 = copy_to_mode_reg (GET_MODE (op2), op2);

      tmp1 = gen_reg_rtx (SImode);
      tmp2 = gen_reg_rtx (SImode);
      emit_insn (gen_ashlsi3 (tmp1, gen_lowpart (SImode, op0), GEN_INT (16)));
      emit_move_insn (tmp2, gen_lowpart (SImode, op0));
      emit_insn (gen_movstricthi_1 (gen_lowpart (HImode, tmp2), const0_rtx));
      emit_insn (gen_load_accumulator_pair (accvec, tmp1, tmp2));
      if (fcode == BFIN_BUILTIN_CPLX_MAC_16
	  || fcode == BFIN_BUILTIN_CPLX_MSU_16)
	emit_insn (gen_flag_macv2hi_parts_acconly (accvec, op1, op2, const0_rtx,
						   const0_rtx, const0_rtx,
						   const1_rtx, accvec, const0_rtx,
						   const0_rtx,
						   GEN_INT (MACFLAG_W32)));
      else
	emit_insn (gen_flag_macv2hi_parts_acconly (accvec, op1, op2, const0_rtx,
						   const0_rtx, const0_rtx,
						   const1_rtx, accvec, const0_rtx,
						   const0_rtx,
						   GEN_INT (MACFLAG_NONE)));
      if (fcode == BFIN_BUILTIN_CPLX_MAC_16
	  || fcode == BFIN_BUILTIN_CPLX_MAC_16_S40)
	{
	  tmp1 = const1_rtx;
	  tmp2 = const0_rtx;
	}
      else
	{
	  tmp1 = const0_rtx;
	  tmp2 = const1_rtx;
	}
      emit_insn (gen_flag_macv2hi_parts (target, op1, op2, const1_rtx,
					 const1_rtx, const1_rtx,
					 const0_rtx, accvec, tmp1, tmp2,
					 GEN_INT (MACFLAG_NONE), accvec));

      return target;

    case BFIN_BUILTIN_CPLX_SQU:
      arg0 = CALL_EXPR_ARG (exp, 0);
      op0 = expand_normal (arg0);
      accvec = gen_reg_rtx (V2PDImode);
      icode = CODE_FOR_flag_mulv2hi;
      tmp1 = gen_reg_rtx (V2HImode);
      tmp2 = gen_reg_rtx (V2HImode);

      if (! target
	  || GET_MODE (target) != V2HImode
	  || ! (*insn_data[icode].operand[0].predicate) (target, V2HImode))
	target = gen_reg_rtx (V2HImode);
      if (! register_operand (op0, GET_MODE (op0)))
	op0 = copy_to_mode_reg (GET_MODE (op0), op0);

      emit_insn (gen_flag_mulv2hi (tmp1, op0, op0, GEN_INT (MACFLAG_NONE)));

      emit_insn (gen_flag_mulhi_parts (gen_lowpart (HImode, tmp2), op0, op0,
				       const0_rtx, const1_rtx,
				       GEN_INT (MACFLAG_NONE)));

      emit_insn (gen_ssaddhi3_high_parts (target, tmp2, tmp2, tmp2, const0_rtx,
					  const0_rtx));
      emit_insn (gen_sssubhi3_low_parts (target, target, tmp1, tmp1,
					 const0_rtx, const1_rtx));

      return target;

    default:
      break;
    }

  for (i = 0, d = bdesc_2arg; i < ARRAY_SIZE (bdesc_2arg); i++, d++)
    if (d->code == fcode)
      return bfin_expand_binop_builtin (d->icode, exp, target,
					d->macflag);

  for (i = 0, d = bdesc_1arg; i < ARRAY_SIZE (bdesc_1arg); i++, d++)
    if (d->code == fcode)
      return bfin_expand_unop_builtin (d->icode, exp, target);

  gcc_unreachable ();
}

static void
bfin_conditional_register_usage (void)
{
  /* initialize condition code flag register rtx */
  bfin_cc_rtx = gen_rtx_REG (BImode, REG_CC);
  bfin_rets_rtx = gen_rtx_REG (Pmode, REG_RETS);
  if (TARGET_FDPIC)
    call_used_regs[FDPIC_REGNO] = 1;
  if (!TARGET_FDPIC && flag_pic)
    {
      fixed_regs[PIC_OFFSET_TABLE_REGNUM] = 1;
      call_used_regs[PIC_OFFSET_TABLE_REGNUM] = 1;
    }
}

#undef TARGET_INIT_BUILTINS
#define TARGET_INIT_BUILTINS bfin_init_builtins

#undef TARGET_EXPAND_BUILTIN
#define TARGET_EXPAND_BUILTIN bfin_expand_builtin

#undef TARGET_ASM_GLOBALIZE_LABEL
#define TARGET_ASM_GLOBALIZE_LABEL bfin_globalize_label 

#undef TARGET_ASM_FILE_START
#define TARGET_ASM_FILE_START output_file_start

#undef TARGET_ATTRIBUTE_TABLE
#define TARGET_ATTRIBUTE_TABLE bfin_attribute_table

#undef TARGET_COMP_TYPE_ATTRIBUTES
#define TARGET_COMP_TYPE_ATTRIBUTES bfin_comp_type_attributes

#undef TARGET_RTX_COSTS
#define TARGET_RTX_COSTS bfin_rtx_costs

#undef  TARGET_ADDRESS_COST
#define TARGET_ADDRESS_COST bfin_address_cost

#undef  TARGET_ASM_INTEGER
#define TARGET_ASM_INTEGER bfin_assemble_integer

#undef TARGET_MACHINE_DEPENDENT_REORG
#define TARGET_MACHINE_DEPENDENT_REORG bfin_reorg

#undef TARGET_FUNCTION_OK_FOR_SIBCALL
#define TARGET_FUNCTION_OK_FOR_SIBCALL bfin_function_ok_for_sibcall

#undef TARGET_ASM_OUTPUT_MI_THUNK
#define TARGET_ASM_OUTPUT_MI_THUNK bfin_output_mi_thunk
#undef TARGET_ASM_CAN_OUTPUT_MI_THUNK
#define TARGET_ASM_CAN_OUTPUT_MI_THUNK hook_bool_const_tree_hwi_hwi_const_tree_true

#undef TARGET_SCHED_ADJUST_COST
#define TARGET_SCHED_ADJUST_COST bfin_adjust_cost

#undef TARGET_SCHED_ISSUE_RATE
#define TARGET_SCHED_ISSUE_RATE bfin_issue_rate

#undef TARGET_PROMOTE_FUNCTION_MODE
#define TARGET_PROMOTE_FUNCTION_MODE default_promote_function_mode_always_promote

#undef TARGET_ARG_PARTIAL_BYTES
#define TARGET_ARG_PARTIAL_BYTES bfin_arg_partial_bytes

#undef TARGET_FUNCTION_ARG
#define TARGET_FUNCTION_ARG bfin_function_arg

#undef TARGET_FUNCTION_ARG_ADVANCE
#define TARGET_FUNCTION_ARG_ADVANCE bfin_function_arg_advance

#undef TARGET_PASS_BY_REFERENCE
#define TARGET_PASS_BY_REFERENCE bfin_pass_by_reference

#undef TARGET_SETUP_INCOMING_VARARGS
#define TARGET_SETUP_INCOMING_VARARGS setup_incoming_varargs

#undef TARGET_STRUCT_VALUE_RTX
#define TARGET_STRUCT_VALUE_RTX bfin_struct_value_rtx

#undef TARGET_VECTOR_MODE_SUPPORTED_P
#define TARGET_VECTOR_MODE_SUPPORTED_P bfin_vector_mode_supported_p

#undef TARGET_OPTION_OVERRIDE
#define TARGET_OPTION_OVERRIDE bfin_option_override

#undef TARGET_SECONDARY_RELOAD
#define TARGET_SECONDARY_RELOAD bfin_secondary_reload

#undef TARGET_CLASS_LIKELY_SPILLED_P
#define TARGET_CLASS_LIKELY_SPILLED_P bfin_class_likely_spilled_p

#undef TARGET_DELEGITIMIZE_ADDRESS
#define TARGET_DELEGITIMIZE_ADDRESS bfin_delegitimize_address

#undef TARGET_LEGITIMATE_CONSTANT_P
#define TARGET_LEGITIMATE_CONSTANT_P bfin_legitimate_constant_p

#undef TARGET_CANNOT_FORCE_CONST_MEM
#define TARGET_CANNOT_FORCE_CONST_MEM bfin_cannot_force_const_mem

#undef TARGET_RETURN_IN_MEMORY
#define TARGET_RETURN_IN_MEMORY bfin_return_in_memory

#undef TARGET_LEGITIMATE_ADDRESS_P
#define TARGET_LEGITIMATE_ADDRESS_P	bfin_legitimate_address_p

#undef TARGET_FRAME_POINTER_REQUIRED
#define TARGET_FRAME_POINTER_REQUIRED bfin_frame_pointer_required

#undef TARGET_CAN_ELIMINATE
#define TARGET_CAN_ELIMINATE bfin_can_eliminate

<<<<<<< HEAD
=======
#undef TARGET_CONDITIONAL_REGISTER_USAGE
#define TARGET_CONDITIONAL_REGISTER_USAGE bfin_conditional_register_usage

>>>>>>> 3082eeb7
#undef TARGET_ASM_TRAMPOLINE_TEMPLATE
#define TARGET_ASM_TRAMPOLINE_TEMPLATE bfin_asm_trampoline_template
#undef TARGET_TRAMPOLINE_INIT
#define TARGET_TRAMPOLINE_INIT bfin_trampoline_init

<<<<<<< HEAD
=======
#undef TARGET_EXTRA_LIVE_ON_ENTRY
#define TARGET_EXTRA_LIVE_ON_ENTRY bfin_extra_live_on_entry

/* Passes after sched2 can break the helpful TImode annotations that
   haifa-sched puts on every insn.  Just do scheduling in reorg.  */
#undef TARGET_DELAY_SCHED2
#define TARGET_DELAY_SCHED2 true

/* Variable tracking should be run after all optimizations which
   change order of insns.  It also needs a valid CFG.  */
#undef TARGET_DELAY_VARTRACK
#define TARGET_DELAY_VARTRACK true

>>>>>>> 3082eeb7
struct gcc_target targetm = TARGET_INITIALIZER;<|MERGE_RESOLUTION|>--- conflicted
+++ resolved
@@ -1,9 +1,5 @@
 /* The Blackfin code generation auxiliary output file.
-<<<<<<< HEAD
-   Copyright (C) 2005, 2006, 2007, 2008, 2009, 2010
-=======
    Copyright (C) 2005, 2006, 2007, 2008, 2009, 2010, 2011
->>>>>>> 3082eeb7
    Free Software Foundation, Inc.
    Contributed by Analog Devices.
 
@@ -91,263 +87,6 @@
 static int arg_regs[] = FUNCTION_ARG_REGISTERS;
 static int ret_regs[] = FUNCTION_RETURN_REGISTERS;
 
-<<<<<<< HEAD
-/* Nonzero if -mshared-library-id was given.  */
-static int bfin_lib_id_given;
-
-/* Nonzero if -fschedule-insns2 was given.  We override it and
-   call the scheduler ourselves during reorg.  */
-static int bfin_flag_schedule_insns2;
-
-/* Determines whether we run variable tracking in machine dependent
-   reorganization.  */
-static int bfin_flag_var_tracking;
-
-/* -mcpu support */
-bfin_cpu_t bfin_cpu_type = BFIN_CPU_UNKNOWN;
-
-/* -msi-revision support. There are three special values:
-   -1      -msi-revision=none.
-   0xffff  -msi-revision=any.  */
-int bfin_si_revision;
-
-/* The workarounds enabled */
-unsigned int bfin_workarounds = 0;
-
-struct bfin_cpu
-{
-  const char *name;
-  bfin_cpu_t type;
-  int si_revision;
-  unsigned int workarounds;
-};
-
-struct bfin_cpu bfin_cpus[] =
-{
-  {"bf512", BFIN_CPU_BF512, 0x0000,
-   WA_SPECULATIVE_LOADS | WA_05000074},
-
-  {"bf514", BFIN_CPU_BF514, 0x0000,
-   WA_SPECULATIVE_LOADS | WA_05000074},
-
-  {"bf516", BFIN_CPU_BF516, 0x0000,
-   WA_SPECULATIVE_LOADS | WA_05000074},
-
-  {"bf518", BFIN_CPU_BF518, 0x0000,
-   WA_SPECULATIVE_LOADS | WA_05000074},
-
-  {"bf522", BFIN_CPU_BF522, 0x0002,
-   WA_SPECULATIVE_LOADS | WA_05000074},
-  {"bf522", BFIN_CPU_BF522, 0x0001,
-   WA_SPECULATIVE_LOADS | WA_RETS | WA_05000074},
-  {"bf522", BFIN_CPU_BF522, 0x0000,
-   WA_SPECULATIVE_LOADS | WA_RETS | WA_05000074},
-
-  {"bf523", BFIN_CPU_BF523, 0x0002,
-   WA_SPECULATIVE_LOADS | WA_05000074},
-  {"bf523", BFIN_CPU_BF523, 0x0001,
-   WA_SPECULATIVE_LOADS | WA_RETS | WA_05000074},
-  {"bf523", BFIN_CPU_BF523, 0x0000,
-   WA_SPECULATIVE_LOADS | WA_RETS | WA_05000074},
-
-  {"bf524", BFIN_CPU_BF524, 0x0002,
-   WA_SPECULATIVE_LOADS | WA_05000074},
-  {"bf524", BFIN_CPU_BF524, 0x0001,
-   WA_SPECULATIVE_LOADS | WA_RETS | WA_05000074},
-  {"bf524", BFIN_CPU_BF524, 0x0000,
-   WA_SPECULATIVE_LOADS | WA_RETS | WA_05000074},
-
-  {"bf525", BFIN_CPU_BF525, 0x0002,
-   WA_SPECULATIVE_LOADS | WA_05000074},
-  {"bf525", BFIN_CPU_BF525, 0x0001,
-   WA_SPECULATIVE_LOADS | WA_RETS | WA_05000074},
-  {"bf525", BFIN_CPU_BF525, 0x0000,
-   WA_SPECULATIVE_LOADS | WA_RETS | WA_05000074},
-
-  {"bf526", BFIN_CPU_BF526, 0x0002,
-   WA_SPECULATIVE_LOADS | WA_05000074},
-  {"bf526", BFIN_CPU_BF526, 0x0001,
-   WA_SPECULATIVE_LOADS | WA_RETS | WA_05000074},
-  {"bf526", BFIN_CPU_BF526, 0x0000,
-   WA_SPECULATIVE_LOADS | WA_RETS | WA_05000074},
-
-  {"bf527", BFIN_CPU_BF527, 0x0002,
-   WA_SPECULATIVE_LOADS | WA_05000074},
-  {"bf527", BFIN_CPU_BF527, 0x0001,
-   WA_SPECULATIVE_LOADS | WA_RETS | WA_05000074},
-  {"bf527", BFIN_CPU_BF527, 0x0000,
-   WA_SPECULATIVE_LOADS | WA_RETS | WA_05000074},
-
-  {"bf531", BFIN_CPU_BF531, 0x0006,
-   WA_SPECULATIVE_LOADS | WA_LOAD_LCREGS | WA_05000074},
-  {"bf531", BFIN_CPU_BF531, 0x0005,
-   WA_SPECULATIVE_LOADS | WA_RETS | WA_05000283 | WA_05000315
-   | WA_LOAD_LCREGS | WA_05000074},
-  {"bf531", BFIN_CPU_BF531, 0x0004,
-   WA_SPECULATIVE_LOADS | WA_SPECULATIVE_SYNCS | WA_RETS
-   | WA_05000283 | WA_05000257 | WA_05000315 | WA_LOAD_LCREGS
-   | WA_05000074},
-  {"bf531", BFIN_CPU_BF531, 0x0003,
-   WA_SPECULATIVE_LOADS | WA_SPECULATIVE_SYNCS | WA_RETS
-   | WA_05000283 | WA_05000257 | WA_05000315 | WA_LOAD_LCREGS
-   | WA_05000074},
-
-  {"bf532", BFIN_CPU_BF532, 0x0006,
-   WA_SPECULATIVE_LOADS | WA_LOAD_LCREGS | WA_05000074},
-  {"bf532", BFIN_CPU_BF532, 0x0005,
-   WA_SPECULATIVE_LOADS | WA_RETS | WA_05000283 | WA_05000315
-   | WA_LOAD_LCREGS | WA_05000074},
-  {"bf532", BFIN_CPU_BF532, 0x0004,
-   WA_SPECULATIVE_LOADS | WA_SPECULATIVE_SYNCS | WA_RETS
-   | WA_05000283 | WA_05000257 | WA_05000315 | WA_LOAD_LCREGS
-   | WA_05000074},
-  {"bf532", BFIN_CPU_BF532, 0x0003,
-   WA_SPECULATIVE_LOADS | WA_SPECULATIVE_SYNCS | WA_RETS
-   | WA_05000283 | WA_05000257 | WA_05000315 | WA_LOAD_LCREGS
-   | WA_05000074},
-
-  {"bf533", BFIN_CPU_BF533, 0x0006,
-   WA_SPECULATIVE_LOADS | WA_LOAD_LCREGS | WA_05000074},
-  {"bf533", BFIN_CPU_BF533, 0x0005,
-   WA_SPECULATIVE_LOADS | WA_RETS | WA_05000283 | WA_05000315
-   | WA_LOAD_LCREGS | WA_05000074},
-  {"bf533", BFIN_CPU_BF533, 0x0004,
-   WA_SPECULATIVE_LOADS | WA_SPECULATIVE_SYNCS | WA_RETS
-   | WA_05000283 | WA_05000257 | WA_05000315 | WA_LOAD_LCREGS
-   | WA_05000074},
-  {"bf533", BFIN_CPU_BF533, 0x0003,
-   WA_SPECULATIVE_LOADS | WA_SPECULATIVE_SYNCS | WA_RETS
-   | WA_05000283 | WA_05000257 | WA_05000315 | WA_LOAD_LCREGS
-   | WA_05000074},
-
-  {"bf534", BFIN_CPU_BF534, 0x0003,
-   WA_SPECULATIVE_LOADS | WA_RETS | WA_LOAD_LCREGS | WA_05000074},
-  {"bf534", BFIN_CPU_BF534, 0x0002,
-   WA_SPECULATIVE_LOADS | WA_SPECULATIVE_SYNCS | WA_RETS
-   | WA_05000283 | WA_05000257 | WA_05000315 | WA_LOAD_LCREGS
-   | WA_05000074},
-  {"bf534", BFIN_CPU_BF534, 0x0001,
-   WA_SPECULATIVE_LOADS | WA_SPECULATIVE_SYNCS | WA_RETS
-   | WA_05000283 | WA_05000257 | WA_05000315 | WA_LOAD_LCREGS
-   | WA_05000074},
-
-  {"bf536", BFIN_CPU_BF536, 0x0003,
-   WA_SPECULATIVE_LOADS | WA_RETS | WA_LOAD_LCREGS | WA_05000074},
-  {"bf536", BFIN_CPU_BF536, 0x0002,
-   WA_SPECULATIVE_LOADS | WA_SPECULATIVE_SYNCS | WA_RETS
-   | WA_05000283 | WA_05000257 | WA_05000315 | WA_LOAD_LCREGS
-   | WA_05000074},
-  {"bf536", BFIN_CPU_BF536, 0x0001,
-   WA_SPECULATIVE_LOADS | WA_SPECULATIVE_SYNCS | WA_RETS
-   | WA_05000283 | WA_05000257 | WA_05000315 | WA_LOAD_LCREGS
-   | WA_05000074},
-
-  {"bf537", BFIN_CPU_BF537, 0x0003,
-   WA_SPECULATIVE_LOADS | WA_RETS | WA_LOAD_LCREGS | WA_05000074},
-  {"bf537", BFIN_CPU_BF537, 0x0002,
-   WA_SPECULATIVE_LOADS | WA_SPECULATIVE_SYNCS | WA_RETS
-   | WA_05000283 | WA_05000257 | WA_05000315 | WA_LOAD_LCREGS
-   | WA_05000074},
-  {"bf537", BFIN_CPU_BF537, 0x0001,
-   WA_SPECULATIVE_LOADS | WA_SPECULATIVE_SYNCS | WA_RETS
-   | WA_05000283 | WA_05000257 | WA_05000315 | WA_LOAD_LCREGS
-   | WA_05000074},
-
-  {"bf538", BFIN_CPU_BF538, 0x0005,
-   WA_SPECULATIVE_LOADS | WA_LOAD_LCREGS | WA_05000074},
-  {"bf538", BFIN_CPU_BF538, 0x0004,
-   WA_SPECULATIVE_LOADS | WA_RETS | WA_LOAD_LCREGS | WA_05000074},
-  {"bf538", BFIN_CPU_BF538, 0x0003,
-   WA_SPECULATIVE_LOADS | WA_RETS
-   | WA_05000283 | WA_05000315 | WA_LOAD_LCREGS | WA_05000074},
-  {"bf538", BFIN_CPU_BF538, 0x0002,
-   WA_SPECULATIVE_LOADS | WA_RETS
-   | WA_05000283 | WA_05000257 | WA_05000315 | WA_LOAD_LCREGS
-   | WA_05000074},
-
-  {"bf539", BFIN_CPU_BF539, 0x0005,
-   WA_SPECULATIVE_LOADS | WA_LOAD_LCREGS | WA_05000074},
-  {"bf539", BFIN_CPU_BF539, 0x0004,
-   WA_SPECULATIVE_LOADS | WA_RETS | WA_LOAD_LCREGS | WA_05000074},
-  {"bf539", BFIN_CPU_BF539, 0x0003,
-   WA_SPECULATIVE_LOADS | WA_RETS
-   | WA_05000283 | WA_05000315 | WA_LOAD_LCREGS | WA_05000074},
-  {"bf539", BFIN_CPU_BF539, 0x0002,
-   WA_SPECULATIVE_LOADS | WA_RETS
-   | WA_05000283 | WA_05000257 | WA_05000315 | WA_LOAD_LCREGS
-   | WA_05000074},
-
-  {"bf542m", BFIN_CPU_BF542M, 0x0003,
-   WA_SPECULATIVE_LOADS | WA_INDIRECT_CALLS | WA_05000074},
-
-  {"bf542", BFIN_CPU_BF542, 0x0002,
-   WA_SPECULATIVE_LOADS | WA_INDIRECT_CALLS | WA_05000074},
-  {"bf542", BFIN_CPU_BF542, 0x0001,
-   WA_SPECULATIVE_LOADS | WA_RETS | WA_INDIRECT_CALLS | WA_05000074},
-  {"bf542", BFIN_CPU_BF542, 0x0000,
-   WA_SPECULATIVE_LOADS | WA_RETS | WA_INDIRECT_CALLS | WA_LOAD_LCREGS
-   | WA_05000074},
-
-  {"bf544m", BFIN_CPU_BF544M, 0x0003,
-   WA_SPECULATIVE_LOADS | WA_INDIRECT_CALLS | WA_05000074},
-
-  {"bf544", BFIN_CPU_BF544, 0x0002,
-   WA_SPECULATIVE_LOADS | WA_INDIRECT_CALLS | WA_05000074},
-  {"bf544", BFIN_CPU_BF544, 0x0001,
-   WA_SPECULATIVE_LOADS | WA_RETS | WA_INDIRECT_CALLS | WA_05000074},
-  {"bf544", BFIN_CPU_BF544, 0x0000,
-   WA_SPECULATIVE_LOADS | WA_RETS | WA_INDIRECT_CALLS | WA_LOAD_LCREGS
-   | WA_05000074},
-
-  {"bf547m", BFIN_CPU_BF547M, 0x0003,
-   WA_SPECULATIVE_LOADS | WA_INDIRECT_CALLS | WA_05000074},
-
-  {"bf547", BFIN_CPU_BF547, 0x0002,
-   WA_SPECULATIVE_LOADS | WA_INDIRECT_CALLS | WA_05000074},
-  {"bf547", BFIN_CPU_BF547, 0x0001,
-   WA_SPECULATIVE_LOADS | WA_RETS | WA_INDIRECT_CALLS | WA_05000074},
-  {"bf547", BFIN_CPU_BF547, 0x0000,
-   WA_SPECULATIVE_LOADS | WA_RETS | WA_INDIRECT_CALLS | WA_LOAD_LCREGS
-   | WA_05000074},
-
-  {"bf548m", BFIN_CPU_BF548M, 0x0003,
-   WA_SPECULATIVE_LOADS | WA_INDIRECT_CALLS | WA_05000074},
-
-  {"bf548", BFIN_CPU_BF548, 0x0002,
-   WA_SPECULATIVE_LOADS | WA_INDIRECT_CALLS | WA_05000074},
-  {"bf548", BFIN_CPU_BF548, 0x0001,
-   WA_SPECULATIVE_LOADS | WA_RETS | WA_INDIRECT_CALLS | WA_05000074},
-  {"bf548", BFIN_CPU_BF548, 0x0000,
-   WA_SPECULATIVE_LOADS | WA_RETS | WA_INDIRECT_CALLS | WA_LOAD_LCREGS
-   | WA_05000074},
-
-  {"bf549m", BFIN_CPU_BF549M, 0x0003,
-   WA_SPECULATIVE_LOADS | WA_INDIRECT_CALLS | WA_05000074},
-
-  {"bf549", BFIN_CPU_BF549, 0x0002,
-   WA_SPECULATIVE_LOADS | WA_INDIRECT_CALLS | WA_05000074},
-  {"bf549", BFIN_CPU_BF549, 0x0001,
-   WA_SPECULATIVE_LOADS | WA_RETS | WA_INDIRECT_CALLS | WA_05000074},
-  {"bf549", BFIN_CPU_BF549, 0x0000,
-   WA_SPECULATIVE_LOADS | WA_RETS | WA_INDIRECT_CALLS | WA_LOAD_LCREGS
-   | WA_05000074},
-
-  {"bf561", BFIN_CPU_BF561, 0x0005, WA_RETS
-   | WA_05000283 | WA_05000315 | WA_LOAD_LCREGS | WA_05000074},
-  {"bf561", BFIN_CPU_BF561, 0x0003,
-   WA_SPECULATIVE_LOADS | WA_SPECULATIVE_SYNCS | WA_RETS
-   | WA_05000283 | WA_05000257 | WA_05000315 | WA_LOAD_LCREGS
-   | WA_05000074},
-  {"bf561", BFIN_CPU_BF561, 0x0002,
-   WA_SPECULATIVE_LOADS | WA_SPECULATIVE_SYNCS | WA_RETS
-   | WA_05000283 | WA_05000257 | WA_05000315 | WA_LOAD_LCREGS
-   | WA_05000074},
-
-  {NULL, 0, 0, 0}
-};
-
-=======
->>>>>>> 3082eeb7
 int splitting_for_sched, splitting_loops;
 
 static void
@@ -2371,11 +2110,7 @@
     XVECEXP (pat, 0, n++) = gen_rtx_USE (VOIDmode, picreg);
   XVECEXP (pat, 0, n++) = gen_rtx_USE (VOIDmode, cookie);
   if (sibcall)
-<<<<<<< HEAD
-    XVECEXP (pat, 0, n++) = gen_rtx_RETURN (VOIDmode);
-=======
     XVECEXP (pat, 0, n++) = ret_rtx;
->>>>>>> 3082eeb7
   else
     XVECEXP (pat, 0, n++) = gen_rtx_CLOBBER (VOIDmode, retsreg);
   call = emit_call_insn (pat);
@@ -3664,160 +3399,6 @@
 /* Maximum distance of the LSETUP instruction from the loop start.  */
 #define MAX_LSETUP_DISTANCE 30
 
-<<<<<<< HEAD
-/* We need to keep a vector of loops */
-typedef struct loop_info *loop_info;
-DEF_VEC_P (loop_info);
-DEF_VEC_ALLOC_P (loop_info,heap);
-
-/* Information about a loop we have found (or are in the process of
-   finding).  */
-struct GTY (()) loop_info
-{
-  /* loop number, for dumps */
-  int loop_no;
-
-  /* All edges that jump into and out of the loop.  */
-  VEC(edge,gc) *incoming;
-
-  /* We can handle two cases: all incoming edges have the same destination
-     block, or all incoming edges have the same source block.  These two
-     members are set to the common source or destination we found, or NULL
-     if different blocks were found.  If both are NULL the loop can't be
-     optimized.  */
-  basic_block incoming_src;
-  basic_block incoming_dest;
-
-  /* First block in the loop.  This is the one branched to by the loop_end
-     insn.  */
-  basic_block head;
-
-  /* Last block in the loop (the one with the loop_end insn).  */
-  basic_block tail;
-
-  /* The successor block of the loop.  This is the one the loop_end insn
-     falls into.  */
-  basic_block successor;
-
-  /* The last instruction in the tail.  */
-  rtx last_insn;
-
-  /* The loop_end insn.  */
-  rtx loop_end;
-
-  /* The iteration register.  */
-  rtx iter_reg;
-
-  /* The new label placed at the beginning of the loop. */
-  rtx start_label;
-
-  /* The new label placed at the end of the loop. */
-  rtx end_label;
-
-  /* The length of the loop.  */
-  int length;
-
-  /* The nesting depth of the loop.  */
-  int depth;
-
-  /* Nonzero if we can't optimize this loop.  */
-  int bad;
-
-  /* True if we have visited this loop.  */
-  int visited;
-
-  /* True if this loop body clobbers any of LC0, LT0, or LB0.  */
-  int clobber_loop0;
-
-  /* True if this loop body clobbers any of LC1, LT1, or LB1.  */
-  int clobber_loop1;
-
-  /* Next loop in the graph. */
-  struct loop_info *next;
-
-  /* Immediate outer loop of this loop.  */
-  struct loop_info *outer;
-
-  /* Vector of blocks only within the loop, including those within
-     inner loops.  */
-  VEC (basic_block,heap) *blocks;
-
-  /* Same information in a bitmap.  */
-  bitmap block_bitmap;
-
-  /* Vector of inner loops within this loop  */
-  VEC (loop_info,heap) *loops;
-};
-
-static void
-bfin_dump_loops (loop_info loops)
-{
-  loop_info loop;
-
-  for (loop = loops; loop; loop = loop->next)
-    {
-      loop_info i;
-      basic_block b;
-      unsigned ix;
-
-      fprintf (dump_file, ";; loop %d: ", loop->loop_no);
-      if (loop->bad)
-	fprintf (dump_file, "(bad) ");
-      fprintf (dump_file, "{head:%d, depth:%d}", loop->head->index, loop->depth);
-
-      fprintf (dump_file, " blocks: [ ");
-      for (ix = 0; VEC_iterate (basic_block, loop->blocks, ix, b); ix++)
-	fprintf (dump_file, "%d ", b->index);
-      fprintf (dump_file, "] ");
-
-      fprintf (dump_file, " inner loops: [ ");
-      for (ix = 0; VEC_iterate (loop_info, loop->loops, ix, i); ix++)
-	fprintf (dump_file, "%d ", i->loop_no);
-      fprintf (dump_file, "]\n");
-    }
-  fprintf (dump_file, "\n");
-}
-
-/* Scan the blocks of LOOP (and its inferiors) looking for basic block
-   BB. Return true, if we find it.  */
-
-static bool
-bfin_bb_in_loop (loop_info loop, basic_block bb)
-{
-  return bitmap_bit_p (loop->block_bitmap, bb->index);
-}
-
-/* Scan the blocks of LOOP (and its inferiors) looking for uses of
-   REG.  Return true, if we find any.  Don't count the loop's loop_end
-   insn if it matches LOOP_END.  */
-
-static bool
-bfin_scan_loop (loop_info loop, rtx reg, rtx loop_end)
-{
-  unsigned ix;
-  basic_block bb;
-
-  for (ix = 0; VEC_iterate (basic_block, loop->blocks, ix, bb); ix++)
-    {
-      rtx insn;
-
-      for (insn = BB_HEAD (bb);
-	   insn != NEXT_INSN (BB_END (bb));
-	   insn = NEXT_INSN (insn))
-	{
-	  if (!INSN_P (insn))
-	    continue;
-	  if (insn == loop_end)
-	    continue;
-	  if (reg_mentioned_p (reg, PATTERN (insn)))
-	    return true;
-	}
-    }
-  return false;
-}
-
-=======
->>>>>>> 3082eeb7
 /* Estimate the length of INSN conservatively.  */
 
 static int
@@ -3849,16 +3430,9 @@
 hwloop_optimize (hwloop_info loop)
 {
   basic_block bb;
-<<<<<<< HEAD
-  loop_info inner;
-  rtx insn, last_insn;
-  rtx loop_init, start_label, end_label;
-  rtx reg_lc0, reg_lc1, reg_lt0, reg_lt1, reg_lb0, reg_lb1;
-=======
   hwloop_info inner;
   rtx insn, last_insn;
   rtx loop_init, start_label, end_label;
->>>>>>> 3082eeb7
   rtx iter_reg, scratchreg, scratch_init, scratch_init_insn;
   rtx lc_reg, lt_reg, lb_reg;
   rtx seq, seq_end;
@@ -3883,22 +3457,6 @@
   scratch_init_insn = NULL_RTX;
   if (!PREG_P (iter_reg) && loop->incoming_src)
     {
-<<<<<<< HEAD
-      if (dump_file)
-	fprintf (dump_file, ";; loop %d too deep\n", loop->loop_no);
-      goto bad_loop;
-    }
-
-  /* Get the loop iteration register.  */
-  iter_reg = loop->iter_reg;
-
-  if (!REG_P (iter_reg))
-    {
-      if (dump_file)
-	fprintf (dump_file, ";; loop %d iteration count not in a register\n",
-		 loop->loop_no);
-      goto bad_loop;
-=======
       basic_block bb_in = loop->incoming_src;
       int i;
       for (i = REG_P0; i <= REG_P5; i++)
@@ -3929,43 +3487,6 @@
 	  else if (reg_mentioned_p (iter_reg, PATTERN (insn)))
 	    break;
 	}
->>>>>>> 3082eeb7
-    }
-  scratchreg = NULL_RTX;
-  scratch_init = iter_reg;
-  scratch_init_insn = NULL_RTX;
-  if (!PREG_P (iter_reg) && loop->incoming_src)
-    {
-      basic_block bb_in = loop->incoming_src;
-      int i;
-      for (i = REG_P0; i <= REG_P5; i++)
-	if ((df_regs_ever_live_p (i)
-	     || (funkind (TREE_TYPE (current_function_decl)) == SUBROUTINE
-		 && call_used_regs[i]))
-	    && !REGNO_REG_SET_P (df_get_live_out (bb_in), i))
-	  {
-	    scratchreg = gen_rtx_REG (SImode, i);
-	    break;
-	  }
-      for (insn = BB_END (bb_in); insn != BB_HEAD (bb_in);
-	   insn = PREV_INSN (insn))
-	{
-	  rtx set;
-	  if (NOTE_P (insn) || BARRIER_P (insn))
-	    continue;
-	  set = single_set (insn);
-	  if (set && rtx_equal_p (SET_DEST (set), iter_reg))
-	    {
-	      if (CONSTANT_P (SET_SRC (set)))
-		{
-		  scratch_init = SET_SRC (set);
-		  scratch_init_insn = insn;
-		}
-	      break;
-	    }
-	  else if (reg_mentioned_p (iter_reg, PATTERN (insn)))
-	    break;
-	}
     }
 
   if (loop->incoming_src)
@@ -4104,11 +3625,7 @@
       if (dump_file)
 	fprintf (dump_file, ";; loop %d has bad last instruction\n",
 		 loop->loop_no);
-<<<<<<< HEAD
-      goto bad_loop;
-=======
       return false;
->>>>>>> 3082eeb7
     }
   /* In all other cases, try to replace a bad last insn with a nop.  */
   else if (JUMP_P (last_insn)
@@ -4124,11 +3641,7 @@
 	{
 	  if (dump_file)
 	    fprintf (dump_file, ";; loop %d too long\n", loop->loop_no);
-<<<<<<< HEAD
-	  goto bad_loop;
-=======
 	  return false;
->>>>>>> 3082eeb7
 	}
       if (dump_file)
 	fprintf (dump_file, ";; loop %d has bad last insn; replace with nop\n",
@@ -4331,187 +3844,11 @@
       LABEL_NUSES (loop->start_label)++;
       delete_insn (loop->loop_end);
     }
-<<<<<<< HEAD
-}
-
-/* Called from bfin_reorg_loops when a potential loop end is found.  LOOP is
-   a newly set up structure describing the loop, it is this function's
-   responsibility to fill most of it.  TAIL_BB and TAIL_INSN point to the
-   loop_end insn and its enclosing basic block.  */
-
-static void
-bfin_discover_loop (loop_info loop, basic_block tail_bb, rtx tail_insn)
-{
-  unsigned dwork = 0;
-  basic_block bb;
-  VEC (basic_block,heap) *works = VEC_alloc (basic_block,heap,20);
-
-  loop->tail = tail_bb;
-  loop->head = BRANCH_EDGE (tail_bb)->dest;
-  loop->successor = FALLTHRU_EDGE (tail_bb)->dest;
-  loop->loop_end = tail_insn;
-  loop->last_insn = NULL_RTX;
-  loop->iter_reg = SET_DEST (XVECEXP (PATTERN (tail_insn), 0, 1));
-  loop->depth = loop->length = 0;
-  loop->visited = 0;
-  loop->clobber_loop0 = loop->clobber_loop1 = 0;
-  loop->outer = NULL;
-  loop->loops = NULL;
-  loop->incoming = VEC_alloc (edge, gc, 2);
-  loop->start_label = XEXP (XEXP (SET_SRC (XVECEXP (PATTERN (tail_insn), 0, 0)), 1), 0);
-  loop->end_label = NULL_RTX;
-  loop->bad = 0;
-
-  VEC_safe_push (basic_block, heap, works, loop->head);
-
-  while (VEC_iterate (basic_block, works, dwork++, bb))
-    {
-      edge e;
-      edge_iterator ei;
-      if (bb == EXIT_BLOCK_PTR)
-	{
-	  /* We've reached the exit block.  The loop must be bad. */
-	  if (dump_file)
-	    fprintf (dump_file,
-		     ";; Loop is bad - reached exit block while scanning\n");
-	  loop->bad = 1;
-	  break;
-	}
-
-      if (bitmap_bit_p (loop->block_bitmap, bb->index))
-	continue;
-
-      /* We've not seen this block before.  Add it to the loop's
-	 list and then add each successor to the work list.  */
-
-      VEC_safe_push (basic_block, heap, loop->blocks, bb);
-      bitmap_set_bit (loop->block_bitmap, bb->index);
-
-      if (bb != tail_bb)
-	{
-	  FOR_EACH_EDGE (e, ei, bb->succs)
-	    {
-	      basic_block succ = EDGE_SUCC (bb, ei.index)->dest;
-	      if (!REGNO_REG_SET_P (df_get_live_in (succ),
-				    REGNO (loop->iter_reg)))
-		continue;
-	      if (!VEC_space (basic_block, works, 1))
-		{
-		  if (dwork)
-		    {
-		      VEC_block_remove (basic_block, works, 0, dwork);
-		      dwork = 0;
-		    }
-		  else
-		    VEC_reserve (basic_block, heap, works, 1);
-		}
-	      VEC_quick_push (basic_block, works, succ);
-	    }
-	}
-    }
-
-  /* Find the predecessor, and make sure nothing else jumps into this loop.  */
-  if (!loop->bad)
-    {
-      int pass, retry;
-      for (dwork = 0; VEC_iterate (basic_block, loop->blocks, dwork, bb); dwork++)
-	{
-	  edge e;
-	  edge_iterator ei;
-	  FOR_EACH_EDGE (e, ei, bb->preds)
-	    {
-	      basic_block pred = e->src;
-
-	      if (!bfin_bb_in_loop (loop, pred))
-		{
-		  if (dump_file)
-		    fprintf (dump_file, ";; Loop %d: incoming edge %d -> %d\n",
-			     loop->loop_no, pred->index,
-			     e->dest->index);
-		  VEC_safe_push (edge, gc, loop->incoming, e);
-		}
-	    }
-	}
-
-      for (pass = 0, retry = 1; retry && pass < 2; pass++)
-	{
-	  edge e;
-	  edge_iterator ei;
-	  bool first = true;
-	  retry = 0;
-
-	  FOR_EACH_EDGE (e, ei, loop->incoming)
-	    {
-	      if (first)
-		{
-		  loop->incoming_src = e->src;
-		  loop->incoming_dest = e->dest;
-		  first = false;
-		}
-	      else
-		{
-		  if (e->dest != loop->incoming_dest)
-		    loop->incoming_dest = NULL;
-		  if (e->src != loop->incoming_src)
-		    loop->incoming_src = NULL;
-		}
-	      if (loop->incoming_src == NULL && loop->incoming_dest == NULL)
-		{
-		  if (pass == 0)
-		    {
-		      if (dump_file)
-			fprintf (dump_file,
-				 ";; retrying loop %d with forwarder blocks\n",
-				 loop->loop_no);
-		      retry = 1;
-		      break;
-		    }
-		  loop->bad = 1;
-		  if (dump_file)
-		    fprintf (dump_file,
-			     ";; can't find suitable entry for loop %d\n",
-			     loop->loop_no);
-		  goto out;
-		}
-	    }
-	  if (retry)
-	    {
-	      retry = 0;
-	      FOR_EACH_EDGE (e, ei, loop->incoming)
-		{
-		  if (forwarder_block_p (e->src))
-		    {
-		      edge e2;
-		      edge_iterator ei2;
-
-		      if (dump_file)
-			fprintf (dump_file,
-				 ";; Adding forwarder block %d to loop %d and retrying\n",
-				 e->src->index, loop->loop_no);
-		      VEC_safe_push (basic_block, heap, loop->blocks, e->src);
-		      bitmap_set_bit (loop->block_bitmap, e->src->index);
-		      FOR_EACH_EDGE (e2, ei2, e->src->preds)
-			VEC_safe_push (edge, gc, loop->incoming, e2);
-		      VEC_unordered_remove (edge, loop->incoming, ei.index);
-		      retry = 1;
-		      break;
-		    }
-		}
-	      if (!retry)
-		{
-		  if (dump_file)
-		    fprintf (dump_file, ";; No forwarder blocks found\n");
-		  loop->bad = 1;
-		}
-	    }
-	}
-=======
   else
     {
       splitting_loops = 1;  
       try_split (PATTERN (insn), insn, 1);
       splitting_loops = 0;
->>>>>>> 3082eeb7
     }
 }
 
@@ -4548,66 +3885,7 @@
 static void
 bfin_reorg_loops (FILE *dump_file)
 {
-<<<<<<< HEAD
-  loop_info loops = NULL;
-  loop_info loop;
-  basic_block bb;
-  bitmap_obstack stack;
-
-  bitmap_obstack_initialize (&stack);
-
-  if (dump_file)
-    fprintf (dump_file, ";; Find loops, first pass\n\n");
-
-  loops = bfin_discover_loops (&stack, dump_file);
-
-  if (dump_file)
-    bfin_dump_loops (loops);
-
-  bfin_reorder_loops (loops, dump_file);
-  free_loops (loops);
-
-  if (dump_file)
-    fprintf (dump_file, ";; Find loops, second pass\n\n");
-
-  loops = bfin_discover_loops (&stack, dump_file);
-  if (dump_file)
-    {
-      fprintf (dump_file, ";; All loops found:\n\n");
-      bfin_dump_loops (loops);
-    }
-
-  /* Now apply the optimizations.  */
-  for (loop = loops; loop; loop = loop->next)
-    bfin_optimize_loop (loop);
-
-  if (dump_file)
-    {
-      fprintf (dump_file, ";; After hardware loops optimization:\n\n");
-      bfin_dump_loops (loops);
-    }
-
-  free_loops (loops);
-
-  if (dump_file)
-    print_rtl (dump_file, get_insns ());
-
-  FOR_EACH_BB (bb)
-    bb->aux = NULL;
-
-  splitting_loops = 1;
-  FOR_EACH_BB (bb)
-    {
-      rtx insn = BB_END (bb);
-      if (!JUMP_P (insn))
-	continue;
-
-      try_split (PATTERN (insn), insn, 1);
-    }
-  splitting_loops = 0;
-=======
   reorg_loops (true, &bfin_doloop_hooks);
->>>>>>> 3082eeb7
 }
  
@@ -4918,17 +4196,10 @@
   mem = XEXP (mem, 0);
   if (GET_CODE (mem) == POST_INC || GET_CODE (mem) == POST_DEC)
     mem = XEXP (mem, 0);
-<<<<<<< HEAD
-  if (REG_P (mem) && REGNO (mem) == np_reg)
-    return true;
-  if (GET_CODE (mem) == PLUS
-      && REG_P (XEXP (mem, 0)) && REGNO (XEXP (mem, 0)) == np_reg)
-=======
   if (REG_P (mem) && (int) REGNO (mem) == np_reg)
     return true;
   if (GET_CODE (mem) == PLUS
       && REG_P (XEXP (mem, 0)) && (int) REGNO (XEXP (mem, 0)) == np_reg)
->>>>>>> 3082eeb7
     {
       mem = XEXP (mem, 1);
       if (GET_CODE (mem) == CONST_INT && INTVAL (mem) > 0)
@@ -4942,10 +4213,6 @@
 static bool
 trapping_loads_p (rtx insn, int np_reg, bool after_np_branch)
 {
-<<<<<<< HEAD
-  rtx pat = PATTERN (insn);
-=======
->>>>>>> 3082eeb7
   rtx mem = SET_SRC (single_set (insn));
 
   if (!after_np_branch)
@@ -5003,16 +4270,10 @@
 
 /* Subroutine of workaround_speculation, called through note_stores.  */
 static void
-<<<<<<< HEAD
-note_np_check_stores (rtx x, const_rtx pat, void *data ATTRIBUTE_UNUSED)
-{
-  if (REG_P (x) && (REGNO (x) == REG_CC || REGNO (x) == np_check_regno))
-=======
 note_np_check_stores (rtx x, const_rtx pat ATTRIBUTE_UNUSED,
 		      void *data ATTRIBUTE_UNUSED)
 {
   if (REG_P (x) && (REGNO (x) == REG_CC || (int) REGNO (x) == np_check_regno))
->>>>>>> 3082eeb7
     np_check_regno = -1;
 }
 
@@ -5600,23 +4861,6 @@
 /* Table of valid machine attributes.  */
 static const struct attribute_spec bfin_attribute_table[] =
 {
-<<<<<<< HEAD
-  /* { name, min_len, max_len, decl_req, type_req, fn_type_req, handler } */
-  { "interrupt_handler", 0, 0, false, true,  true, handle_int_attribute },
-  { "exception_handler", 0, 0, false, true,  true, handle_int_attribute },
-  { "nmi_handler", 0, 0, false, true,  true, handle_int_attribute },
-  { "nesting", 0, 0, false, true,  true, NULL },
-  { "kspisusp", 0, 0, false, true,  true, NULL },
-  { "saveall", 0, 0, false, true,  true, NULL },
-  { "longcall",  0, 0, false, true,  true,  bfin_handle_longcall_attribute },
-  { "shortcall", 0, 0, false, true,  true,  bfin_handle_longcall_attribute },
-  { "l1_text", 0, 0, true, false, false,  bfin_handle_l1_text_attribute },
-  { "l1_data", 0, 0, true, false, false,  bfin_handle_l1_data_attribute },
-  { "l1_data_A", 0, 0, true, false, false, bfin_handle_l1_data_attribute },
-  { "l1_data_B", 0, 0, true, false, false,  bfin_handle_l1_data_attribute },
-  { "l2", 0, 0, true, false, false,  bfin_handle_l2_attribute },
-  { NULL, 0, 0, false, false, false, NULL }
-=======
   /* { name, min_len, max_len, decl_req, type_req, fn_type_req, handler,
        affects_type_identity } */
   { "interrupt_handler", 0, 0, false, true,  true, handle_int_attribute,
@@ -5641,7 +4885,6 @@
     false },
   { "l2", 0, 0, true, false, false,  bfin_handle_l2_attribute, false },
   { NULL, 0, 0, false, false, false, NULL, false }
->>>>>>> 3082eeb7
 };
  
@@ -6313,10 +5556,7 @@
       op1 = expand_normal (arg1);
       accvec = gen_reg_rtx (V2PDImode);
       icode = CODE_FOR_flag_macv2hi_parts;
-<<<<<<< HEAD
-=======
       tmode = insn_data[icode].operand[0].mode;
->>>>>>> 3082eeb7
 
       if (! target
 	  || GET_MODE (target) != V2HImode
@@ -6354,10 +5594,7 @@
       op2 = expand_normal (arg2);
       accvec = gen_reg_rtx (V2PDImode);
       icode = CODE_FOR_flag_macv2hi_parts;
-<<<<<<< HEAD
-=======
       tmode = insn_data[icode].operand[0].mode;
->>>>>>> 3082eeb7
 
       if (! target
 	  || GET_MODE (target) != V2HImode
@@ -6563,19 +5800,14 @@
 #undef TARGET_CAN_ELIMINATE
 #define TARGET_CAN_ELIMINATE bfin_can_eliminate
 
-<<<<<<< HEAD
-=======
 #undef TARGET_CONDITIONAL_REGISTER_USAGE
 #define TARGET_CONDITIONAL_REGISTER_USAGE bfin_conditional_register_usage
 
->>>>>>> 3082eeb7
 #undef TARGET_ASM_TRAMPOLINE_TEMPLATE
 #define TARGET_ASM_TRAMPOLINE_TEMPLATE bfin_asm_trampoline_template
 #undef TARGET_TRAMPOLINE_INIT
 #define TARGET_TRAMPOLINE_INIT bfin_trampoline_init
 
-<<<<<<< HEAD
-=======
 #undef TARGET_EXTRA_LIVE_ON_ENTRY
 #define TARGET_EXTRA_LIVE_ON_ENTRY bfin_extra_live_on_entry
 
@@ -6589,5 +5821,4 @@
 #undef TARGET_DELAY_VARTRACK
 #define TARGET_DELAY_VARTRACK true
 
->>>>>>> 3082eeb7
 struct gcc_target targetm = TARGET_INITIALIZER;