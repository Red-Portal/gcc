--- conflicted
+++ resolved
@@ -5693,43 +5693,23 @@
     {
       switch (mode)
 	{
-<<<<<<< HEAD
 	case E_V16QImode:
-	  emit_insn (gen_vec_extractv16qi (ops[0], ops[1], ops[2]));
+	  emit_insn (gen_vec_extractv16qiqi (ops[0], ops[1], ops[2]));
 	  break;
 	case E_V8HImode:
-	  emit_insn (gen_vec_extractv8hi (ops[0], ops[1], ops[2]));
+	  emit_insn (gen_vec_extractv8hihi (ops[0], ops[1], ops[2]));
 	  break;
 	case E_V4SFmode:
-	  emit_insn (gen_vec_extractv4sf (ops[0], ops[1], ops[2]));
+	  emit_insn (gen_vec_extractv4sfsf (ops[0], ops[1], ops[2]));
 	  break;
 	case E_V4SImode:
-	  emit_insn (gen_vec_extractv4si (ops[0], ops[1], ops[2]));
+	  emit_insn (gen_vec_extractv4sisi (ops[0], ops[1], ops[2]));
 	  break;
 	case E_V2DImode:
-	  emit_insn (gen_vec_extractv2di (ops[0], ops[1], ops[2]));
+	  emit_insn (gen_vec_extractv2didi (ops[0], ops[1], ops[2]));
 	  break;
 	case E_V2DFmode:
-	  emit_insn (gen_vec_extractv2df (ops[0], ops[1], ops[2]));
-=======
-	case V16QImode:
-	  emit_insn (gen_vec_extractv16qiqi (ops[0], ops[1], ops[2]));
-	  break;
-	case V8HImode:
-	  emit_insn (gen_vec_extractv8hihi (ops[0], ops[1], ops[2]));
-	  break;
-	case V4SFmode:
-	  emit_insn (gen_vec_extractv4sfsf (ops[0], ops[1], ops[2]));
-	  break;
-	case V4SImode:
-	  emit_insn (gen_vec_extractv4sisi (ops[0], ops[1], ops[2]));
-	  break;
-	case V2DImode:
-	  emit_insn (gen_vec_extractv2didi (ops[0], ops[1], ops[2]));
-	  break;
-	case V2DFmode:
 	  emit_insn (gen_vec_extractv2dfdf (ops[0], ops[1], ops[2]));
->>>>>>> 16316b61
 	  break;
 	default:
 	  abort ();
