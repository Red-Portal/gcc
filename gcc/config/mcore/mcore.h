/* Definitions of target machine for GNU compiler,
   for Motorola M*CORE Processor.
   Copyright (C) 1993, 1999, 2000, 2001, 2002, 2003, 2004, 2005, 2007,
<<<<<<< HEAD
   2008, 2009 Free Software Foundation, Inc.
=======
   2008, 2009, 2010 Free Software Foundation, Inc.
>>>>>>> 3082eeb7

   This file is part of GCC.

   GCC is free software; you can redistribute it and/or modify it
   under the terms of the GNU General Public License as published
   by the Free Software Foundation; either version 3, or (at your
   option) any later version.

   GCC is distributed in the hope that it will be useful, but WITHOUT
   ANY WARRANTY; without even the implied warranty of MERCHANTABILITY
   or FITNESS FOR A PARTICULAR PURPOSE.  See the GNU General Public
   License for more details.

   You should have received a copy of the GNU General Public License
   along with GCC; see the file COPYING3.  If not see
   <http://www.gnu.org/licenses/>.  */

#ifndef GCC_MCORE_H
#define GCC_MCORE_H

/* RBE: need to move these elsewhere.  */
#undef	LIKE_PPC_ABI 
#define	MCORE_STRUCT_ARGS
/* RBE: end of "move elsewhere".  */

/* Run-time Target Specification.  */
#define TARGET_MCORE

/* Get tree.c to declare a target-specific specialization of
   merge_decl_attributes.  */
#define TARGET_DLLIMPORT_DECL_ATTRIBUTES 1

#define TARGET_CPU_CPP_BUILTINS()					  \
  do									  \
    {									  \
      builtin_define ("__mcore__");					  \
      builtin_define ("__MCORE__");					  \
      if (TARGET_LITTLE_END)						  \
        builtin_define ("__MCORELE__");					  \
      else								  \
        builtin_define ("__MCOREBE__");					  \
      if (TARGET_M340)							  \
        builtin_define ("__M340__");					  \
      else								  \
        builtin_define ("__M210__");					  \
    }									  \
  while (0)

#undef  CPP_SPEC
#define CPP_SPEC "%{m210:%{mlittle-endian:%ethe m210 does not have little endian support}}"

/* We don't have a -lg library, so don't put it in the list.  */
#undef	LIB_SPEC
#define LIB_SPEC "%{!shared: %{!p:%{!pg:-lc}}%{p:-lc_p}%{pg:-lc_p}}"

#undef	ASM_SPEC
#define	ASM_SPEC "%{mbig-endian:-EB} %{m210:-cpu=210 -EB}"

#undef  LINK_SPEC
#define LINK_SPEC "%{mbig-endian:-EB} %{m210:-EB} -X"

#define TARGET_DEFAULT	\
  (MASK_HARDLIT		\
   | MASK_DIV		\
   | MASK_RELAX_IMM	\
   | MASK_M340		\
   | MASK_LITTLE_END)

#ifndef MULTILIB_DEFAULTS
#define MULTILIB_DEFAULTS { "mlittle-endian", "m340" }
#endif

/* The ability to have 4 byte alignment is being suppressed for now.
   If this ability is reenabled, you must disable the definition below
   *and* edit t-mcore to enable multilibs for 4 byte alignment code.  */
#undef TARGET_8ALIGN
#define TARGET_8ALIGN 1

extern char * mcore_current_function_name;
 
/* The MCore ABI says that bitfields are unsigned by default.  */
#define CC1_SPEC "-funsigned-bitfields"

/* Target machine storage Layout.  */

#define PROMOTE_MODE(MODE,UNSIGNEDP,TYPE)  	\
  if (GET_MODE_CLASS (MODE) == MODE_INT         \
      && GET_MODE_SIZE (MODE) < UNITS_PER_WORD) \
    {						\
      (MODE) = SImode;				\
      (UNSIGNEDP) = 1;				\
    }

/* Define this if most significant bit is lowest numbered
   in instructions that operate on numbered bit-fields.  */
#define BITS_BIG_ENDIAN  0

/* Define this if most significant byte of a word is the lowest numbered.  */
#define BYTES_BIG_ENDIAN (! TARGET_LITTLE_END)

/* Define this if most significant word of a multiword number is the lowest
   numbered.  */
#define WORDS_BIG_ENDIAN (! TARGET_LITTLE_END)

#define MAX_BITS_PER_WORD 32

/* Width of a word, in units (bytes).  */
#define UNITS_PER_WORD	4

/* A C expression for the size in bits of the type `long long' on the
   target machine.  If you don't define this, the default is two
   words.  */
#define LONG_LONG_TYPE_SIZE 64

/* Allocation boundary (in *bits*) for storing arguments in argument list.  */
#define PARM_BOUNDARY  	32

/* Boundary (in *bits*) on which stack pointer should be aligned.  */
#define STACK_BOUNDARY  (TARGET_8ALIGN ? 64 : 32)

/* Largest increment in UNITS we allow the stack to grow in a single operation.  */
#define STACK_UNITS_MAXSTEP  4096

/* Allocation boundary (in *bits*) for the code of a function.  */
#define FUNCTION_BOUNDARY  ((TARGET_OVERALIGN_FUNC) ? 32 : 16)

/* Alignment of field after `int : 0' in a structure.  */
#define EMPTY_FIELD_BOUNDARY  32

/* No data type wants to be aligned rounder than this.  */
#define BIGGEST_ALIGNMENT  (TARGET_8ALIGN ? 64 : 32)

/* The best alignment to use in cases where we have a choice.  */
#define FASTEST_ALIGNMENT 32

/* Every structures size must be a multiple of 8 bits.  */
#define STRUCTURE_SIZE_BOUNDARY 8

/* Look at the fundamental type that is used for a bit-field and use 
   that to impose alignment on the enclosing structure.
   struct s {int a:8}; should have same alignment as "int", not "char".  */
#define	PCC_BITFIELD_TYPE_MATTERS	1

/* Largest integer machine mode for structures.  If undefined, the default
   is GET_MODE_SIZE(DImode).  */
#define MAX_FIXED_MODE_SIZE 32

/* Make strings word-aligned so strcpy from constants will be faster.  */
#define CONSTANT_ALIGNMENT(EXP, ALIGN)  \
  ((TREE_CODE (EXP) == STRING_CST	\
    && (ALIGN) < FASTEST_ALIGNMENT)	\
   ? FASTEST_ALIGNMENT : (ALIGN))

/* Make arrays of chars word-aligned for the same reasons.  */
#define DATA_ALIGNMENT(TYPE, ALIGN)		\
  (TREE_CODE (TYPE) == ARRAY_TYPE		\
   && TYPE_MODE (TREE_TYPE (TYPE)) == QImode	\
   && (ALIGN) < FASTEST_ALIGNMENT ? FASTEST_ALIGNMENT : (ALIGN))
     
/* Set this nonzero if move instructions will actually fail to work
   when given unaligned data.  */
#define STRICT_ALIGNMENT 1

/* Standard register usage.  */

/* Register allocation for our first guess 

	r0		stack pointer
	r1		scratch, target reg for xtrb?
	r2-r7		arguments.
	r8-r14		call saved
	r15		link register
	ap		arg pointer (doesn't really exist, always eliminated)
	c               c bit
	fp		frame pointer (doesn't really exist, always eliminated)
	x19		two control registers.  */

/* Number of actual hardware registers.
   The hardware registers are assigned numbers for the compiler
   from 0 to just below FIRST_PSEUDO_REGISTER.
   All registers that the compiler knows about must be given numbers,
   even those that are not normally considered general registers.

   MCore has 16 integer registers and 2 control registers + the arg
   pointer.  */

#define FIRST_PSEUDO_REGISTER 20

#define R1_REG  1	/* Where literals are forced.  */
#define LK_REG	15	/* Overloaded on general register.  */
#define AP_REG  16	/* Fake arg pointer register.  */
/* RBE: mcore.md depends on CC_REG being set to 17.  */
#define CC_REG	17	/* Can't name it C_REG.  */
#define FP_REG  18	/* Fake frame pointer register.  */

/* Specify the registers used for certain standard purposes.
   The values of these macros are register numbers.  */


#undef PC_REGNUM /* Define this if the program counter is overloaded on a register.  */
#define STACK_POINTER_REGNUM 0 /* Register to use for pushing function arguments.  */
#define FRAME_POINTER_REGNUM 8 /* When we need FP, use r8.  */

/* The assembler's names for the registers.  RFP need not always be used as
   the Real framepointer; it can also be used as a normal general register.
   Note that the name `fp' is horribly misleading since `fp' is in fact only
   the argument-and-return-context pointer.  */
#define REGISTER_NAMES  				\
{				                   	\
  "sp", "r1", "r2",  "r3",  "r4",  "r5",  "r6",  "r7", 	\
  "r8", "r9", "r10", "r11", "r12", "r13", "r14", "r15",	\
  "apvirtual",  "c", "fpvirtual", "x19" \
}

/* 1 for registers that have pervasive standard uses
   and are not available for the register allocator.  */
#define FIXED_REGISTERS  \
 /*  r0  r1  r2  r3  r4  r5  r6  r7  r8  r9  r10 r11 r12 r13 r14 r15 ap  c  fp x19 */ \
   { 1,  0,  0,  0,  0,  0,  0,  0,  0,  0,  0,  0,  0,  0,  0,  0,  1,  1, 1, 1}

/* 1 for registers not available across function calls.
   These must include the FIXED_REGISTERS and also any
   registers that can be used without being saved.
   The latter must include the registers where values are returned
   and the register where structure-value addresses are passed.
   Aside from that, you can include as many other registers as you like.  */

/* RBE: r15 {link register} not available across calls,
   But we don't mark it that way here....  */
#define CALL_USED_REGISTERS \
 /*  r0  r1  r2  r3  r4  r5  r6  r7  r8  r9  r10 r11 r12 r13 r14 r15 ap  c   fp x19 */ \
   { 1,  1,  1,  1,  1,  1,  1,  1,  0,  0,  0,  0,  0,  0,  0,  0,  1,  1,  1, 1}

/* The order in which register should be allocated.  */
#define REG_ALLOC_ORDER  \
 /* r7  r6  r5  r4  r3  r2  r15 r14 r13 r12 r11 r10  r9  r8  r1  r0  ap  c   fp x19*/ \
  {  7,  6,  5,  4,  3,  2,  15, 14, 13, 12, 11, 10,  9,  8,  1,  0, 16, 17, 18, 19}

/* Return number of consecutive hard regs needed starting at reg REGNO
   to hold something of mode MODE.
   This is ordinarily the length in words of a value of mode MODE
   but can be less for certain modes in special long registers.

   On the MCore regs are UNITS_PER_WORD bits wide; */
#define HARD_REGNO_NREGS(REGNO, MODE)  \
   (((GET_MODE_SIZE (MODE) + UNITS_PER_WORD - 1) / UNITS_PER_WORD))

/* Value is 1 if hard register REGNO can hold a value of machine-mode MODE.
   We may keep double values in even registers.  */
#define HARD_REGNO_MODE_OK(REGNO, MODE)  \
  ((TARGET_8ALIGN && GET_MODE_SIZE (MODE) > UNITS_PER_WORD) ? (((REGNO) & 1) == 0) : (REGNO < 18))

/* Value is 1 if it is a good idea to tie two pseudo registers
   when one has mode MODE1 and one has mode MODE2.
   If HARD_REGNO_MODE_OK could produce different values for MODE1 and MODE2,
   for any hard reg, then this must be 0 for correct output.  */
#define MODES_TIEABLE_P(MODE1, MODE2) \
  ((MODE1) == (MODE2) || GET_MODE_CLASS (MODE1) == GET_MODE_CLASS (MODE2))

/* Definitions for register eliminations.

   We have two registers that can be eliminated on the MCore.  First, the
   frame pointer register can often be eliminated in favor of the stack
   pointer register.  Secondly, the argument pointer register can always be
   eliminated; it is replaced with either the stack or frame pointer.  */

/* Base register for access to arguments of the function.  */
#define ARG_POINTER_REGNUM	16

/* Register in which the static-chain is passed to a function.  */
#define STATIC_CHAIN_REGNUM	1

/* This is an array of structures.  Each structure initializes one pair
   of eliminable registers.  The "from" register number is given first,
   followed by "to".  Eliminations of the same "from" register are listed
   in order of preference.  */
#define ELIMINABLE_REGS				\
{{ FRAME_POINTER_REGNUM, STACK_POINTER_REGNUM},	\
 { ARG_POINTER_REGNUM,   STACK_POINTER_REGNUM},	\
 { ARG_POINTER_REGNUM,   FRAME_POINTER_REGNUM},}

/* Define the offset between two registers, one to be eliminated, and the other
   its replacement, at the start of a routine.  */
#define INITIAL_ELIMINATION_OFFSET(FROM, TO, OFFSET) \
  OFFSET = mcore_initial_elimination_offset (FROM, TO)

/* Define the classes of registers for register constraints in the
   machine description.  Also define ranges of constants.

   One of the classes must always be named ALL_REGS and include all hard regs.
   If there is more than one class, another class must be named NO_REGS
   and contain no registers.

   The name GENERAL_REGS must be the name of a class (or an alias for
   another name such as ALL_REGS).  This is the class of registers
   that is allowed by "g" or "r" in a register constraint.
   Also, registers outside this class are allocated only when
   instructions express preferences for them.

   The classes must be numbered in nondecreasing order; that is,
   a larger-numbered class must never be contained completely
   in a smaller-numbered class.

   For any two classes, it is very desirable that there be another
   class that represents their union.  */

/* The MCore has only general registers. There are
   also some special purpose registers: the T bit register, the
   procedure Link and the Count Registers.  */
enum reg_class
{
  NO_REGS,
  ONLYR1_REGS,
  LRW_REGS,
  GENERAL_REGS,
  C_REGS,
  ALL_REGS,
  LIM_REG_CLASSES
};

#define N_REG_CLASSES  (int) LIM_REG_CLASSES


/* Give names of register classes as strings for dump file.  */
#define REG_CLASS_NAMES  \
{			\
  "NO_REGS",		\
  "ONLYR1_REGS",	\
  "LRW_REGS",		\
  "GENERAL_REGS",	\
  "C_REGS",		\
  "ALL_REGS",		\
}

/* Define which registers fit in which classes.
   This is an initializer for a vector of HARD_REG_SET
   of length N_REG_CLASSES.  */

/* ??? STACK_POINTER_REGNUM should be excluded from LRW_REGS.  */
#define REG_CLASS_CONTENTS      	\
{					\
  {0x000000},  /* NO_REGS       */	\
  {0x000002},  /* ONLYR1_REGS   */	\
  {0x007FFE},  /* LRW_REGS      */	\
  {0x01FFFF},  /* GENERAL_REGS  */	\
  {0x020000},  /* C_REGS        */	\
  {0x0FFFFF}   /* ALL_REGS      */	\
}

/* The same information, inverted:
   Return the class number of the smallest class containing
   reg number REGNO.  This could be a conditional expression
   or could index an array.  */

extern const enum reg_class regno_reg_class[FIRST_PSEUDO_REGISTER];
<<<<<<< HEAD
#define REGNO_REG_CLASS(REGNO) regno_reg_class[REGNO]
=======
#define REGNO_REG_CLASS(REGNO) ((REGNO) < FIRST_PSEUDO_REGISTER ? regno_reg_class[REGNO] : NO_REGS)
>>>>>>> 3082eeb7

/* When this hook returns true for MODE, the compiler allows
   registers explicitly used in the rtl to be used as spill registers
   but prevents the compiler from extending the lifetime of these
   registers.  */
#define TARGET_SMALL_REGISTER_CLASSES_FOR_MODE_P hook_bool_mode_true
 
/* The class value for index registers, and the one for base regs.  */
#define INDEX_REG_CLASS  NO_REGS
#define BASE_REG_CLASS	 GENERAL_REGS

/* Convenience wrappers around insn_const_int_ok_for_constraint.  */
#define CONST_OK_FOR_I(VALUE) \
  insn_const_int_ok_for_constraint (VALUE, CONSTRAINT_I)
#define CONST_OK_FOR_J(VALUE) \
  insn_const_int_ok_for_constraint (VALUE, CONSTRAINT_J)
#define CONST_OK_FOR_L(VALUE) \
  insn_const_int_ok_for_constraint (VALUE, CONSTRAINT_L)
#define CONST_OK_FOR_K(VALUE) \
  insn_const_int_ok_for_constraint (VALUE, CONSTRAINT_K)
#define CONST_OK_FOR_M(VALUE) \
  insn_const_int_ok_for_constraint (VALUE, CONSTRAINT_M)
#define CONST_OK_FOR_N(VALUE) \
  insn_const_int_ok_for_constraint (VALUE, CONSTRAINT_N)
#define CONST_OK_FOR_O(VALUE) \
  insn_const_int_ok_for_constraint (VALUE, CONSTRAINT_O)
#define CONST_OK_FOR_P(VALUE) \
  insn_const_int_ok_for_constraint (VALUE, CONSTRAINT_P)

/* Given an rtx X being reloaded into a reg required to be
   in class CLASS, return the class of reg to actually use.
   In general this is just CLASS; but on some machines
   in some cases it is preferable to use a more restrictive class.  */
#define PREFERRED_RELOAD_CLASS(X, CLASS) mcore_reload_class (X, CLASS)

/* Return the register class of a scratch register needed to copy IN into
   or out of a register in CLASS in MODE.  If it can be done directly,
   NO_REGS is returned.  */
#define SECONDARY_RELOAD_CLASS(CLASS, MODE, X) \
  mcore_secondary_reload_class (CLASS, MODE, X)

/* Return the maximum number of consecutive registers
   needed to represent mode MODE in a register of class CLASS. 

   On MCore this is the size of MODE in words.  */
#define CLASS_MAX_NREGS(CLASS, MODE)  \
     (ROUND_ADVANCE (GET_MODE_SIZE (MODE)))

/* Stack layout; function entry, exit and calling.  */

/* Define the number of register that can hold parameters.
   These two macros are used only in other macro definitions below.  */
#define NPARM_REGS 6
#define FIRST_PARM_REG 2
#define FIRST_RET_REG 2

/* Define this if pushing a word on the stack
   makes the stack pointer a smaller address.  */
#define STACK_GROWS_DOWNWARD  

/* Offset within stack frame to start allocating local variables at.
   If FRAME_GROWS_DOWNWARD, this is the offset to the END of the
   first local allocated.  Otherwise, it is the offset to the BEGINNING
   of the first local allocated.  */
#define STARTING_FRAME_OFFSET  0

/* If defined, the maximum amount of space required for outgoing arguments
   will be computed and placed into the variable
   `crtl->outgoing_args_size'.  No space will be pushed
   onto the stack for each call; instead, the function prologue should
   increase the stack frame size by this amount.  */
#define ACCUMULATE_OUTGOING_ARGS 1

/* Offset of first parameter from the argument pointer register value.  */
#define FIRST_PARM_OFFSET(FNDECL)  0

/* Define how to find the value returned by a function.
   VALTYPE is the data type of the value (as a tree).
   If the precise function being called is known, FUNC is its FUNCTION_DECL;
   otherwise, FUNC is 0.  */
#define FUNCTION_VALUE(VALTYPE, FUNC)  mcore_function_value (VALTYPE, FUNC)

/* Don't default to pcc-struct-return, because gcc is the only compiler, and
   we want to retain compatibility with older gcc versions.  */
#define DEFAULT_PCC_STRUCT_RETURN 0

/* Define how to find the value returned by a library function
   assuming the value has mode MODE.  */
#define LIBCALL_VALUE(MODE)  gen_rtx_REG (MODE, FIRST_RET_REG)

/* 1 if N is a possible register number for a function value.
   On the MCore, only r4 can return results.  */
#define FUNCTION_VALUE_REGNO_P(REGNO)  ((REGNO) == FIRST_RET_REG)

/* 1 if N is a possible register number for function argument passing.  */
#define FUNCTION_ARG_REGNO_P(REGNO)  \
  ((REGNO) >= FIRST_PARM_REG && (REGNO) < (NPARM_REGS + FIRST_PARM_REG))

/* Define a data type for recording info about an argument list
   during the scan of that argument list.  This data type should
   hold all necessary information about the function itself
   and about the args processed so far, enough to enable macros
   such as FUNCTION_ARG to determine where the next arg should go.

   On MCore, this is a single integer, which is a number of words
   of arguments scanned so far (including the invisible argument,
   if any, which holds the structure-value-address).
   Thus NARGREGS or more means all following args should go on the stack.  */
#define CUMULATIVE_ARGS  int

#define ROUND_ADVANCE(SIZE)	\
  ((SIZE + UNITS_PER_WORD - 1) / UNITS_PER_WORD)

/* Round a register number up to a proper boundary for an arg of mode 
   MODE. 
   
   We round to an even reg for things larger than a word.  */
#define ROUND_REG(X, MODE) 				\
  ((TARGET_8ALIGN 					\
   && GET_MODE_UNIT_SIZE ((MODE)) > UNITS_PER_WORD) 	\
   ? ((X) + ((X) & 1)) : (X))


/* Initialize a variable CUM of type CUMULATIVE_ARGS
   for a call to a function whose data type is FNTYPE.
   For a library call, FNTYPE is 0.

   On MCore, the offset always starts at 0: the first parm reg is always
   the same reg.  */
#define INIT_CUMULATIVE_ARGS(CUM, FNTYPE, LIBNAME, INDIRECT, N_NAMED_ARGS) \
  ((CUM) = 0)

/* Call the function profiler with a given profile label.  */
#define FUNCTION_PROFILER(STREAM,LABELNO)		\
{							\
  fprintf (STREAM, "	trap	1\n");			\
  fprintf (STREAM, "	.align	2\n");			\
  fprintf (STREAM, "	.long	LP%d\n", (LABELNO));	\
}

/* EXIT_IGNORE_STACK should be nonzero if, when returning from a function,
   the stack pointer does not matter.  The value is tested only in
   functions that have frame pointers.
   No definition is equivalent to always zero.  */
#define EXIT_IGNORE_STACK 0

/* Length in units of the trampoline for entering a nested function.  */
#define TRAMPOLINE_SIZE  12

/* Alignment required for a trampoline in bits.  */
#define TRAMPOLINE_ALIGNMENT  32

/* Macros to check register numbers against specific register classes.  */

/* These assume that REGNO is a hard or pseudo reg number.
   They give nonzero only if REGNO is a hard reg of the suitable class
   or a pseudo reg currently allocated to a suitable hard reg.
   Since they use reg_renumber, they are safe only once reg_renumber
   has been allocated, which happens in local-alloc.c.  */
#define REGNO_OK_FOR_BASE_P(REGNO)  \
  ((REGNO) < AP_REG || (unsigned) reg_renumber[(REGNO)] < AP_REG)

#define REGNO_OK_FOR_INDEX_P(REGNO)   0

/* Maximum number of registers that can appear in a valid memory 
   address.  */
#define MAX_REGS_PER_ADDRESS 1

/* Recognize any constant value that is a valid address.  */
#define CONSTANT_ADDRESS_P(X) 	 (GET_CODE (X) == LABEL_REF)

/* The macros REG_OK_FOR..._P assume that the arg is a REG rtx
   and check its validity for a certain class.
   We have two alternate definitions for each of them.
   The usual definition accepts all pseudo regs; the other rejects
   them unless they have been allocated suitable hard regs.
   The symbol REG_OK_STRICT causes the latter definition to be used.  */
#ifndef REG_OK_STRICT

/* Nonzero if X is a hard reg that can be used as a base reg
   or if it is a pseudo reg.  */
#define REG_OK_FOR_BASE_P(X) \
    	(REGNO (X) <= 16 || REGNO (X) >= FIRST_PSEUDO_REGISTER)

/* Nonzero if X is a hard reg that can be used as an index
   or if it is a pseudo reg.  */
#define REG_OK_FOR_INDEX_P(X)	0

#else

/* Nonzero if X is a hard reg that can be used as a base reg.  */
#define REG_OK_FOR_BASE_P(X)	\
	REGNO_OK_FOR_BASE_P (REGNO (X))

/* Nonzero if X is a hard reg that can be used as an index.  */
#define REG_OK_FOR_INDEX_P(X)	0

#endif
/* GO_IF_LEGITIMATE_ADDRESS recognizes an RTL expression
   that is a valid memory address for an instruction.
   The MODE argument is the machine mode for the MEM expression
   that wants to use this address.

   The other macros defined here are used only in GO_IF_LEGITIMATE_ADDRESS.  */
#define BASE_REGISTER_RTX_P(X)  \
  (GET_CODE (X) == REG && REG_OK_FOR_BASE_P (X))

#define INDEX_REGISTER_RTX_P(X)  \
  (GET_CODE (X) == REG && REG_OK_FOR_INDEX_P (X))


/* Jump to LABEL if X is a valid address RTX.  This must also take
   REG_OK_STRICT into account when deciding about valid registers, but it uses
   the above macros so we are in luck.  
 
   Allow  REG
	  REG+disp 

   A legitimate index for a QI is 0..15, for HI is 0..30, for SI is 0..60,
   and for DI is 0..56 because we use two SI loads, etc.  */
#define GO_IF_LEGITIMATE_INDEX(MODE, REGNO, OP, LABEL)			\
  do									\
    {									\
      if (GET_CODE (OP) == CONST_INT) 					\
        {								\
	  if (GET_MODE_SIZE (MODE) >= 4					\
	      && (((unsigned HOST_WIDE_INT) INTVAL (OP)) % 4) == 0	\
	      &&  ((unsigned HOST_WIDE_INT) INTVAL (OP))		\
	      <= (unsigned HOST_WIDE_INT) 64 - GET_MODE_SIZE (MODE))	\
	    goto LABEL;							\
	  if (GET_MODE_SIZE (MODE) == 2 				\
	      && (((unsigned HOST_WIDE_INT) INTVAL (OP)) % 2) == 0	\
	      &&  ((unsigned HOST_WIDE_INT) INTVAL (OP)) <= 30)		\
	    goto LABEL;							\
	  if (GET_MODE_SIZE (MODE) == 1 				\
	      && ((unsigned HOST_WIDE_INT) INTVAL (OP)) <= 15)		\
	    goto LABEL;							\
        }								\
    }									\
  while (0)

#define GO_IF_LEGITIMATE_ADDRESS(MODE, X, LABEL)                  \
{ 								  \
  if (BASE_REGISTER_RTX_P (X))					  \
    goto LABEL;							  \
  else if (GET_CODE (X) == PLUS || GET_CODE (X) == LO_SUM) 	  \
    {								  \
      rtx xop0 = XEXP (X,0);					  \
      rtx xop1 = XEXP (X,1);					  \
      if (BASE_REGISTER_RTX_P (xop0))				  \
	GO_IF_LEGITIMATE_INDEX (MODE, REGNO (xop0), xop1, LABEL); \
      if (BASE_REGISTER_RTX_P (xop1))				  \
	GO_IF_LEGITIMATE_INDEX (MODE, REGNO (xop1), xop0, LABEL); \
    }								  \
}								   

/* Specify the machine mode that this machine uses
   for the index in the tablejump instruction.  */
#define CASE_VECTOR_MODE SImode

/* 'char' is signed by default.  */
#define DEFAULT_SIGNED_CHAR  0

#undef SIZE_TYPE
#define SIZE_TYPE "unsigned int"

#undef PTRDIFF_TYPE
#define PTRDIFF_TYPE "int"

#undef WCHAR_TYPE
#define WCHAR_TYPE "long int"

#undef WCHAR_TYPE_SIZE
#define WCHAR_TYPE_SIZE BITS_PER_WORD

/* Max number of bytes we can move from memory to memory
   in one reasonably fast instruction.  */
#define MOVE_MAX 4

/* Define if operations between registers always perform the operation
   on the full register even if a narrower mode is specified.  */
#define WORD_REGISTER_OPERATIONS

/* Define if loading in MODE, an integral mode narrower than BITS_PER_WORD
   will either zero-extend or sign-extend.  The value of this macro should
   be the code that says which one of the two operations is implicitly
   done, UNKNOWN if none.  */
#define LOAD_EXTEND_OP(MODE) ZERO_EXTEND

/* Nonzero if access to memory by bytes is slow and undesirable.  */
#define SLOW_BYTE_ACCESS TARGET_SLOW_BYTES

/* Shift counts are truncated to 6-bits (0 to 63) instead of the expected
   5-bits, so we can not define SHIFT_COUNT_TRUNCATED to true for this
   target.  */
#define SHIFT_COUNT_TRUNCATED 0

/* All integers have the same format so truncation is easy.  */
#define TRULY_NOOP_TRUNCATION(OUTPREC,INPREC)  1

/* Define this if addresses of constant functions
   shouldn't be put through pseudo regs where they can be cse'd.
   Desirable on machines where ordinary constants are expensive
   but a CALL with constant address is cheap.  */
/* Why is this defined??? -- dac */
#define NO_FUNCTION_CSE 1

/* The machine modes of pointers and functions.  */
#define Pmode          SImode
#define FUNCTION_MODE  Pmode

/* Compute extra cost of moving data between one register class
   and another.  All register moves are cheap.  */
#define REGISTER_MOVE_COST(MODE, SRCCLASS, DSTCLASS) 2

#define WORD_REGISTER_OPERATIONS

/* Assembler output control.  */
#define ASM_COMMENT_START "\t//"

#define ASM_APP_ON	"// inline asm begin\n"
#define ASM_APP_OFF	"// inline asm end\n"

#define FILE_ASM_OP     "\t.file\n"

/* Switch to the text or data segment.  */
#define TEXT_SECTION_ASM_OP  "\t.text"
#define DATA_SECTION_ASM_OP  "\t.data"

/* Switch into a generic section.  */
#undef  TARGET_ASM_NAMED_SECTION
#define TARGET_ASM_NAMED_SECTION  mcore_asm_named_section

#define INCOMING_RETURN_ADDR_RTX gen_rtx_REG (SImode, LK_REG)

/* This is how to output an insn to push a register on the stack.
   It need not be very fast code.  */
#define ASM_OUTPUT_REG_PUSH(FILE,REGNO)  \
  fprintf (FILE, "\tsubi\t %s,%d\n\tstw\t %s,(%s)\n",	\
	   reg_names[STACK_POINTER_REGNUM],		\
	   (STACK_BOUNDARY / BITS_PER_UNIT),		\
	   reg_names[REGNO],				\
	   reg_names[STACK_POINTER_REGNUM])

/* Length in instructions of the code output by ASM_OUTPUT_REG_PUSH.  */
#define REG_PUSH_LENGTH 2

/* This is how to output an insn to pop a register from the stack.  */
#define ASM_OUTPUT_REG_POP(FILE,REGNO)  \
  fprintf (FILE, "\tldw\t %s,(%s)\n\taddi\t %s,%d\n",	\
	   reg_names[REGNO],				\
	   reg_names[STACK_POINTER_REGNUM],		\
	   reg_names[STACK_POINTER_REGNUM],		\
	   (STACK_BOUNDARY / BITS_PER_UNIT))

  
/* Output a reference to a label.  */
#undef  ASM_OUTPUT_LABELREF
#define ASM_OUTPUT_LABELREF(STREAM, NAME)  \
  fprintf (STREAM, "%s%s", USER_LABEL_PREFIX, \
	   (* targetm.strip_name_encoding) (NAME))

/* This is how to output an assembler line
   that says to advance the location counter
   to a multiple of 2**LOG bytes.  */
#define ASM_OUTPUT_ALIGN(FILE,LOG)	\
  if ((LOG) != 0)			\
    fprintf (FILE, "\t.align\t%d\n", LOG)

#ifndef ASM_DECLARE_RESULT
#define ASM_DECLARE_RESULT(FILE, RESULT)
#endif

#define MULTIPLE_SYMBOL_SPACES 1

#define SUPPORTS_ONE_ONLY 1

/* A pair of macros to output things for the callgraph data.
   VALUE means (to the tools that reads this info later):
  	0 a call from src to dst
  	1 the call is special (e.g. dst is "unknown" or "alloca")
  	2 the call is special (e.g., the src is a table instead of routine)
  
   Frame sizes are augmented with timestamps to help later tools 
   differentiate between static entities with same names in different
   files.  */
extern long mcore_current_compilation_timestamp;
#define	ASM_OUTPUT_CG_NODE(FILE,SRCNAME,VALUE)				\
  do									\
    {									\
      if (mcore_current_compilation_timestamp == 0)			\
        mcore_current_compilation_timestamp = time (0);			\
      fprintf ((FILE),"\t.equ\t__$frame$size$_%s_$_%08lx,%d\n",		\
             (SRCNAME), mcore_current_compilation_timestamp, (VALUE));	\
    }									\
  while (0)

#define	ASM_OUTPUT_CG_EDGE(FILE,SRCNAME,DSTNAME,VALUE)		\
  do								\
    {								\
      fprintf ((FILE),"\t.equ\t__$function$call$_%s_$_%s,%d\n",	\
             (SRCNAME), (DSTNAME), (VALUE));			\
    }								\
  while (0)

/* Globalizing directive for a label.  */
#define GLOBAL_ASM_OP "\t.export\t"

/* The prefix to add to user-visible assembler symbols.  */
#undef  USER_LABEL_PREFIX
#define USER_LABEL_PREFIX ""

/* Make an internal label into a string.  */
#undef  ASM_GENERATE_INTERNAL_LABEL
#define ASM_GENERATE_INTERNAL_LABEL(STRING, PREFIX, NUM)  \
  sprintf (STRING, "*.%s%ld", PREFIX, (long) NUM)

/* Jump tables must be 32 bit aligned.  */
#undef  ASM_OUTPUT_CASE_LABEL
#define ASM_OUTPUT_CASE_LABEL(STREAM,PREFIX,NUM,TABLE) \
  fprintf (STREAM, "\t.align 2\n.%s%d:\n", PREFIX, NUM);

/* Output a relative address. Not needed since jump tables are absolute
   but we must define it anyway.  */
#define ASM_OUTPUT_ADDR_DIFF_ELT(STREAM,BODY,VALUE,REL)  \
  fputs ("- - - ASM_OUTPUT_ADDR_DIFF_ELT called!\n", STREAM)

/* Output an element of a dispatch table.  */
#define ASM_OUTPUT_ADDR_VEC_ELT(STREAM,VALUE)  \
    fprintf (STREAM, "\t.long\t.L%d\n", VALUE)

/* Output various types of constants.  */

/* This is how to output an assembler line
   that says to advance the location counter by SIZE bytes.  */
#undef  ASM_OUTPUT_SKIP
#define ASM_OUTPUT_SKIP(FILE,SIZE)  \
  fprintf (FILE, "\t.fill %d, 1\n", (int)(SIZE))

/* This says how to output an assembler line
   to define a global common symbol, with alignment information.  */
/* XXX - for now we ignore the alignment.  */     
#undef  ASM_OUTPUT_ALIGNED_COMMON
#define ASM_OUTPUT_ALIGNED_COMMON(FILE, NAME, SIZE, ALIGN)	\
  do								\
    {								\
      if (mcore_dllexport_name_p (NAME))			\
	MCORE_EXPORT_NAME (FILE, NAME)				\
      if (! mcore_dllimport_name_p (NAME))			\
        {							\
          fputs ("\t.comm\t", FILE);				\
          assemble_name (FILE, NAME);				\
          fprintf (FILE, ",%lu\n", (unsigned long)(SIZE));	\
        }							\
    }								\
  while (0)

/* This says how to output an assembler line
   to define a local common symbol....  */
#undef  ASM_OUTPUT_LOCAL
#define ASM_OUTPUT_LOCAL(FILE, NAME, SIZE, ROUNDED)	\
  (fputs ("\t.lcomm\t", FILE),				\
  assemble_name (FILE, NAME),				\
  fprintf (FILE, ",%d\n", (int)SIZE))

/* ... and how to define a local common symbol whose alignment
   we wish to specify.  ALIGN comes in as bits, we have to turn
   it into bytes.  */
#undef  ASM_OUTPUT_ALIGNED_LOCAL
#define ASM_OUTPUT_ALIGNED_LOCAL(FILE, NAME, SIZE, ALIGN)		\
  do									\
    {									\
      fputs ("\t.bss\t", (FILE));					\
      assemble_name ((FILE), (NAME));					\
      fprintf ((FILE), ",%d,%d\n", (int)(SIZE), (ALIGN) / BITS_PER_UNIT);\
    }									\
  while (0)

#endif /* ! GCC_MCORE_H */<|MERGE_RESOLUTION|>--- conflicted
+++ resolved
@@ -1,11 +1,7 @@
 /* Definitions of target machine for GNU compiler,
    for Motorola M*CORE Processor.
    Copyright (C) 1993, 1999, 2000, 2001, 2002, 2003, 2004, 2005, 2007,
-<<<<<<< HEAD
-   2008, 2009 Free Software Foundation, Inc.
-=======
    2008, 2009, 2010 Free Software Foundation, Inc.
->>>>>>> 3082eeb7
 
    This file is part of GCC.
 
@@ -361,11 +357,7 @@
    or could index an array.  */
 
 extern const enum reg_class regno_reg_class[FIRST_PSEUDO_REGISTER];
-<<<<<<< HEAD
-#define REGNO_REG_CLASS(REGNO) regno_reg_class[REGNO]
-=======
 #define REGNO_REG_CLASS(REGNO) ((REGNO) < FIRST_PSEUDO_REGISTER ? regno_reg_class[REGNO] : NO_REGS)
->>>>>>> 3082eeb7
 
 /* When this hook returns true for MODE, the compiler allows
    registers explicitly used in the rtl to be used as spill registers
