/* Subroutines for gcc2 for pdp11.
   Copyright (C) 1994, 1995, 1996, 1997, 1998, 1999, 2001, 2004, 2005,
   2006, 2007, 2008, 2009, 2010 Free Software Foundation, Inc.
   Contributed by Michael K. Gschwind (mike@vlsivie.tuwien.ac.at).

This file is part of GCC.

GCC is free software; you can redistribute it and/or modify
it under the terms of the GNU General Public License as published by
the Free Software Foundation; either version 3, or (at your option)
any later version.

GCC is distributed in the hope that it will be useful,
but WITHOUT ANY WARRANTY; without even the implied warranty of
MERCHANTABILITY or FITNESS FOR A PARTICULAR PURPOSE.  See the
GNU General Public License for more details.

You should have received a copy of the GNU General Public License
along with GCC; see the file COPYING3.  If not see
<http://www.gnu.org/licenses/>.  */

#include "config.h"
#include "system.h"
#include "coretypes.h"
#include "tm.h"
#include "rtl.h"
#include "regs.h"
#include "hard-reg-set.h"
#include "insn-config.h"
#include "conditions.h"
#include "function.h"
#include "output.h"
#include "insn-attr.h"
#include "flags.h"
#include "recog.h"
#include "tree.h"
#include "expr.h"
#include "diagnostic-core.h"
#include "tm_p.h"
#include "target.h"
#include "target-def.h"
#include "df.h"

/* this is the current value returned by the macro FIRST_PARM_OFFSET 
   defined in tm.h */
int current_first_parm_offset;

/* Routines to encode/decode pdp11 floats */
static void encode_pdp11_f (const struct real_format *fmt,
			    long *, const REAL_VALUE_TYPE *);
static void decode_pdp11_f (const struct real_format *,
			    REAL_VALUE_TYPE *, const long *);
static void encode_pdp11_d (const struct real_format *fmt,
			    long *, const REAL_VALUE_TYPE *);
static void decode_pdp11_d (const struct real_format *,
			    REAL_VALUE_TYPE *, const long *);

/* These two are taken from the corresponding vax descriptors
   in real.c, changing only the encode/decode routine pointers.  */
const struct real_format pdp11_f_format =
  {
    encode_pdp11_f,
    decode_pdp11_f,
    2,
    24,
    24,
    -127,
    127,
    15,
    15,
    false,
    false,
    false,
    false,
    false,
    false,
    false,
    false
  };

const struct real_format pdp11_d_format =
  {
    encode_pdp11_d,
    decode_pdp11_d,
    2,
    56,
    56,
    -127,
    127,
    15,
    15,
    false,
    false,
    false,
    false,
    false,
    false,
    false,
    false
  };

static void
encode_pdp11_f (const struct real_format *fmt ATTRIBUTE_UNUSED, long *buf,
		const REAL_VALUE_TYPE *r)
{
  (*vax_f_format.encode) (fmt, buf, r);
  buf[0] = ((buf[0] >> 16) & 0xffff) | ((buf[0] & 0xffff) << 16);
}

static void
decode_pdp11_f (const struct real_format *fmt ATTRIBUTE_UNUSED,
		REAL_VALUE_TYPE *r, const long *buf)
{
  long tbuf;
  tbuf = ((buf[0] >> 16) & 0xffff) | ((buf[0] & 0xffff) << 16);
  (*vax_f_format.decode) (fmt, r, &tbuf);
}

static void
encode_pdp11_d (const struct real_format *fmt ATTRIBUTE_UNUSED, long *buf,
		const REAL_VALUE_TYPE *r)
{
  (*vax_d_format.encode) (fmt, buf, r);
  buf[0] = ((buf[0] >> 16) & 0xffff) | ((buf[0] & 0xffff) << 16);
  buf[1] = ((buf[1] >> 16) & 0xffff) | ((buf[1] & 0xffff) << 16);
}

static void
decode_pdp11_d (const struct real_format *fmt ATTRIBUTE_UNUSED,
		REAL_VALUE_TYPE *r, const long *buf)
{
  long tbuf[2];
  tbuf[0] = ((buf[0] >> 16) & 0xffff) | ((buf[0] & 0xffff) << 16);
  tbuf[1] = ((buf[1] >> 16) & 0xffff) | ((buf[1] & 0xffff) << 16);
  (*vax_d_format.decode) (fmt, r, tbuf);
}

/* This is where the condition code register lives.  */
/* rtx cc0_reg_rtx; - no longer needed? */

static bool pdp11_handle_option (size_t, const char *, int);
static void pdp11_option_init_struct (struct gcc_options *);
static const char *singlemove_string (rtx *);
static bool pdp11_assemble_integer (rtx, unsigned int, int);
static void pdp11_output_function_prologue (FILE *, HOST_WIDE_INT);
static void pdp11_output_function_epilogue (FILE *, HOST_WIDE_INT);
static bool pdp11_rtx_costs (rtx, int, int, int *, bool);
static bool pdp11_return_in_memory (const_tree, const_tree);
<<<<<<< HEAD
static void pdp11_trampoline_init (rtx, tree, rtx);
=======
static rtx pdp11_function_value (const_tree, const_tree, bool);
static rtx pdp11_libcall_value (enum machine_mode, const_rtx);
static bool pdp11_function_value_regno_p (const unsigned int);
static void pdp11_trampoline_init (rtx, tree, rtx);
static rtx pdp11_function_arg (CUMULATIVE_ARGS *, enum machine_mode,
			       const_tree, bool);
static void pdp11_function_arg_advance (CUMULATIVE_ARGS *,
					enum machine_mode, const_tree, bool);
static void pdp11_conditional_register_usage (void);

/* Implement TARGET_OPTION_OPTIMIZATION_TABLE.  */

static const struct default_options pdp11_option_optimization_table[] =
  {
    { OPT_LEVELS_3_PLUS, OPT_fomit_frame_pointer, NULL, 1 },
    { OPT_LEVELS_NONE, 0, NULL, 0 }
  };
>>>>>>> b56a5220

/* Initialize the GCC target structure.  */
#undef TARGET_ASM_BYTE_OP
#define TARGET_ASM_BYTE_OP NULL
#undef TARGET_ASM_ALIGNED_HI_OP
#define TARGET_ASM_ALIGNED_HI_OP NULL
#undef TARGET_ASM_ALIGNED_SI_OP
#define TARGET_ASM_ALIGNED_SI_OP NULL
#undef TARGET_ASM_INTEGER
#define TARGET_ASM_INTEGER pdp11_assemble_integer

#undef TARGET_ASM_FUNCTION_PROLOGUE
#define TARGET_ASM_FUNCTION_PROLOGUE pdp11_output_function_prologue
#undef TARGET_ASM_FUNCTION_EPILOGUE
#define TARGET_ASM_FUNCTION_EPILOGUE pdp11_output_function_epilogue

#undef TARGET_ASM_OPEN_PAREN
#define TARGET_ASM_OPEN_PAREN "["
#undef TARGET_ASM_CLOSE_PAREN
#define TARGET_ASM_CLOSE_PAREN "]"

#undef TARGET_DEFAULT_TARGET_FLAGS
#define TARGET_DEFAULT_TARGET_FLAGS \
  (MASK_FPU | MASK_45 | TARGET_UNIX_ASM_DEFAULT)
#undef TARGET_HANDLE_OPTION
#define TARGET_HANDLE_OPTION pdp11_handle_option
#undef TARGET_OPTION_OPTIMIZATION_TABLE
#define TARGET_OPTION_OPTIMIZATION_TABLE pdp11_option_optimization_table
#undef TARGET_OPTION_INIT_STRUCT
#define TARGET_OPTION_INIT_STRUCT pdp11_option_init_struct

#undef TARGET_RTX_COSTS
#define TARGET_RTX_COSTS pdp11_rtx_costs

#undef TARGET_FUNCTION_ARG
#define TARGET_FUNCTION_ARG pdp11_function_arg
#undef TARGET_FUNCTION_ARG_ADVANCE
#define TARGET_FUNCTION_ARG_ADVANCE pdp11_function_arg_advance

#undef TARGET_RETURN_IN_MEMORY
#define TARGET_RETURN_IN_MEMORY pdp11_return_in_memory

<<<<<<< HEAD
#undef TARGET_TRAMPOLINE_INIT
#define TARGET_TRAMPOLINE_INIT pdp11_trampoline_init

struct gcc_target targetm = TARGET_INITIALIZER;
=======
#undef TARGET_FUNCTION_VALUE
#define TARGET_FUNCTION_VALUE pdp11_function_value
#undef TARGET_LIBCALL_VALUE
#define TARGET_LIBCALL_VALUE pdp11_libcall_value
#undef TARGET_FUNCTION_VALUE_REGNO_P
#define TARGET_FUNCTION_VALUE_REGNO_P pdp11_function_value_regno_p

#undef TARGET_TRAMPOLINE_INIT
#define TARGET_TRAMPOLINE_INIT pdp11_trampoline_init

#undef  TARGET_SECONDARY_RELOAD
#define TARGET_SECONDARY_RELOAD pdp11_secondary_reload

#undef  TARGET_REGISTER_MOVE_COST 
#define TARGET_REGISTER_MOVE_COST pdp11_register_move_cost

#undef  TARGET_PREFERRED_RELOAD_CLASS
#define TARGET_PREFERRED_RELOAD_CLASS pdp11_preferred_reload_class

#undef  TARGET_PREFERRED_OUTPUT_RELOAD_CLASS
#define TARGET_PREFERRED_OUTPUT_RELOAD_CLASS pdp11_preferred_output_reload_class

#undef  TARGET_LEGITIMATE_ADDRESS_P
#define TARGET_LEGITIMATE_ADDRESS_P pdp11_legitimate_address_p

#undef  TARGET_CONDITIONAL_REGISTER_USAGE
#define TARGET_CONDITIONAL_REGISTER_USAGE pdp11_conditional_register_usage

#undef  TARGET_ASM_FUNCTION_SECTION
#define TARGET_ASM_FUNCTION_SECTION pdp11_function_section

#undef  TARGET_PRINT_OPERAND
#define TARGET_PRINT_OPERAND pdp11_asm_print_operand

#undef  TARGET_PRINT_OPERAND_PUNCT_VALID_P
#define TARGET_PRINT_OPERAND_PUNCT_VALID_P pdp11_asm_print_operand_punct_valid_p
>>>>>>> b56a5220

/* Implement TARGET_HANDLE_OPTION.  */

static bool
pdp11_handle_option (size_t code, const char *arg ATTRIBUTE_UNUSED,
		     int value ATTRIBUTE_UNUSED)
{
  switch (code)
    {
    case OPT_m10:
      target_flags &= ~(MASK_40 | MASK_45);
      return true;

    default:
      return true;
    }
}

/* Implement TARGET_OPTION_INIT_STRUCT.  */

static void
pdp11_option_init_struct (struct gcc_options *opts)
{
  opts->x_flag_finite_math_only = 0;
  opts->x_flag_trapping_math = 0;
  opts->x_flag_signaling_nans = 0;
}

/*
   stream is a stdio stream to output the code to.
   size is an int: how many units of temporary storage to allocate.
   Refer to the array `regs_ever_live' to determine which registers
   to save; `regs_ever_live[I]' is nonzero if register number I
   is ever used in the function.  This macro is responsible for
   knowing which registers should not be saved even if used.  
*/

static void
pdp11_output_function_prologue (FILE *stream, HOST_WIDE_INT size)
{							       
    HOST_WIDE_INT fsize = ((size) + 1) & ~1;
    int regno;
    int via_ac = -1;

    fprintf (stream,
	     "\n\t;	/* function prologue %s*/\n",
	     current_function_name ());

    /* if we are outputting code for main, 
       the switch FPU to right mode if TARGET_FPU */
    if (MAIN_NAME_P (DECL_NAME (current_function_decl)) && TARGET_FPU)
    {
	fprintf(stream,
		"\t;/* switch cpu to double float, single integer */\n");
	fprintf(stream, "\tsetd\n");
	fprintf(stream, "\tseti\n\n");
    }
    
    if (frame_pointer_needed) 					
    {								
	fprintf(stream, "\tmov r5, -(sp)\n");			
	fprintf(stream, "\tmov sp, r5\n");				
    }								
    else 								
    {								
	/* DON'T SAVE FP */
    }								

    /* make frame */
    if (fsize)							
	asm_fprintf (stream, "\tsub $%#wo, sp\n", fsize);

    /* save CPU registers  */
    for (regno = R0_REGNUM; regno <= PC_REGNUM; regno++)				
      if (df_regs_ever_live_p (regno) && ! call_used_regs[regno])	
	    if (! ((regno == FRAME_POINTER_REGNUM)			
		   && frame_pointer_needed))				
		fprintf (stream, "\tmov %s, -(sp)\n", reg_names[regno]);	
    /* fpu regs saving */
    
    /* via_ac specifies the ac to use for saving ac4, ac5 */
    via_ac = -1;
    
    for (regno = AC0_REGNUM; regno <= AC5_REGNUM ; regno++) 
    {
	/* ac0 - ac3 */						
	if (LOAD_FPU_REG_P(regno)
	    && df_regs_ever_live_p (regno) 
	    && ! call_used_regs[regno])
	{
	    fprintf (stream, "\tstd %s, -(sp)\n", reg_names[regno]);
	    via_ac = regno;
	}
	
	/* maybe make ac4, ac5 call used regs?? */
	/* ac4 - ac5 */
	if (NO_LOAD_FPU_REG_P(regno)
	    && df_regs_ever_live_p (regno)
	    && ! call_used_regs[regno])
	{
	  gcc_assert (via_ac != -1);
	  fprintf (stream, "\tldd %s, %s\n",
		   reg_names[regno], reg_names[via_ac]);
	  fprintf (stream, "\tstd %s, -(sp)\n", reg_names[via_ac]);
	}
    }

    fprintf (stream, "\t;/* end of prologue */\n\n");		
}

/*
   The function epilogue should not depend on the current stack pointer!
   It should use the frame pointer only.  This is mandatory because
   of alloca; we also take advantage of it to omit stack adjustments
   before returning.  */

/* maybe we can make leaf functions faster by switching to the
   second register file - this way we don't have to save regs!
   leaf functions are ~ 50% of all functions (dynamically!) 

   set/clear bit 11 (dec. 2048) of status word for switching register files - 
   but how can we do this? the pdp11/45 manual says bit may only 
   be set (p.24), but not cleared!

   switching to kernel is probably more expensive, so we'll leave it 
   like this and not use the second set of registers... 

   maybe as option if you want to generate code for kernel mode? */

static void
pdp11_output_function_epilogue (FILE *stream, HOST_WIDE_INT size)
{								
    HOST_WIDE_INT fsize = ((size) + 1) & ~1;
    int i, j, k;

    int via_ac;
    
    fprintf (stream, "\n\t;	/*function epilogue */\n");		

    if (frame_pointer_needed)					
    {								
	/* hope this is safe - m68k does it also .... */		
        df_set_regs_ever_live (FRAME_POINTER_REGNUM, false);
								
	for (i = PC_REGNUM, j = 0 ; i >= 0 ; i--)				
	  if (df_regs_ever_live_p (i) && ! call_used_regs[i])		
		j++;
	
	/* remember # of pushed bytes for CPU regs */
	k = 2*j;
	
	/* change fp -> r5 due to the compile error on libgcc2.c */
	for (i = PC_REGNUM ; i >= R0_REGNUM ; i--)					
	  if (df_regs_ever_live_p (i) && ! call_used_regs[i])		
		fprintf(stream, "\tmov %#" HOST_WIDE_INT_PRINT "o(r5), %s\n",
			(-fsize-2*j--)&0xffff, reg_names[i]);

	/* get ACs */						
	via_ac = AC5_REGNUM;
	
	for (i = AC5_REGNUM; i >= AC0_REGNUM; i--)
	  if (df_regs_ever_live_p (i) && ! call_used_regs[i])
	    {
		via_ac = i;
		k += 8;
	    }
	
	for (i = AC5_REGNUM; i >= AC0_REGNUM; i--)
	{
	    if (LOAD_FPU_REG_P(i)
		&& df_regs_ever_live_p (i)
		&& ! call_used_regs[i])
	    {
		fprintf(stream, "\tldd %#" HOST_WIDE_INT_PRINT "o(r5), %s\n",
			(-fsize-k)&0xffff, reg_names[i]);
		k -= 8;
	    }
	    
	    if (NO_LOAD_FPU_REG_P(i)
		&& df_regs_ever_live_p (i)
		&& ! call_used_regs[i])
	    {
	        gcc_assert (LOAD_FPU_REG_P(via_ac));
		    
		fprintf(stream, "\tldd %#" HOST_WIDE_INT_PRINT "o(r5), %s\n",
			(-fsize-k)&0xffff, reg_names[via_ac]);
		fprintf(stream, "\tstd %s, %s\n", reg_names[via_ac], reg_names[i]);
		k -= 8;
	    }
	}
	
	fprintf(stream, "\tmov r5, sp\n");				
	fprintf (stream, "\tmov (sp)+, r5\n");     			
    }								
    else								
    {		   
      via_ac = AC5_REGNUM;
	
	/* get ACs */
	for (i = AC5_REGNUM; i >= AC0_REGNUM; i--)
	  if (df_regs_ever_live_p (i) && ! call_used_regs[i])
		via_ac = i;
	
	for (i = AC5_REGNUM; i >= AC0_REGNUM; i--)
	{
	    if (LOAD_FPU_REG_P(i)
		&& df_regs_ever_live_p (i)
		&& ! call_used_regs[i])
	      fprintf(stream, "\tldd (sp)+, %s\n", reg_names[i]);
	    
	    if (NO_LOAD_FPU_REG_P(i)
		&& df_regs_ever_live_p (i)
		&& ! call_used_regs[i])
	    {
	        gcc_assert (LOAD_FPU_REG_P(via_ac));
		    
		fprintf(stream, "\tldd (sp)+, %s\n", reg_names[via_ac]);
		fprintf(stream, "\tstd %s, %s\n", reg_names[via_ac], reg_names[i]);
	    }
	}

	for (i = PC_REGNUM; i >= 0; i--)					
	  if (df_regs_ever_live_p (i) && !call_used_regs[i])		
		fprintf(stream, "\tmov (sp)+, %s\n", reg_names[i]);	
								
	if (fsize)						
	    fprintf((stream), "\tadd $%#" HOST_WIDE_INT_PRINT "o, sp\n",
		    (fsize)&0xffff);      		
    }			
					
    fprintf (stream, "\trts pc\n");					
    fprintf (stream, "\t;/* end of epilogue*/\n\n\n");		
}

/* Return the best assembler insn template
   for moving operands[1] into operands[0] as a fullword.  */
static const char *
singlemove_string (rtx *operands)
{
  if (operands[1] != const0_rtx)
    return "mov %1,%0";

  return "clr %0";
}


/* Expand multi-word operands (SImode or DImode) into the 2 or 4
   corresponding HImode operands.  The number of operands is given
   as the third argument, and the required order of the parts as
   the fourth argument.  */
bool
pdp11_expand_operands (rtx *operands, rtx exops[][2], int opcount, 
		       pdp11_action *action, pdp11_partorder order)
{
  int words, op, w, i, sh;
  pdp11_partorder useorder;
  bool sameoff = false;
  enum { REGOP, OFFSOP, MEMOP, PUSHOP, POPOP, CNSTOP, RNDOP } optype;
  REAL_VALUE_TYPE r;
  long sval[2];
  
  words = GET_MODE_BITSIZE (GET_MODE (operands[0])) / 16;
  
  /* If either piece order is accepted and one is pre-decrement
     while the other is post-increment, set order to be high order
     word first.  That will force the pre-decrement to be turned
     into a pointer adjust, then offset addressing.
     Otherwise, if either operand uses pre-decrement, that means
     the order is low order first. 
     Otherwise, if both operands are registers and destination is
     higher than source and they overlap, do low order word (highest
     register number) first.  */
  useorder = either;
  if (opcount == 2)
    {
      if (!REG_P (operands[0]) && !REG_P (operands[1]) &&
	  !(CONSTANT_P (operands[1]) || 
	    GET_CODE (operands[1]) == CONST_DOUBLE) &&
	  ((GET_CODE (XEXP (operands[0], 0)) == POST_INC &&
	    GET_CODE (XEXP (operands[1], 0)) == PRE_DEC) ||
	   (GET_CODE (XEXP (operands[0], 0)) == PRE_DEC &&
	    GET_CODE (XEXP (operands[1], 0)) == POST_INC)))
	    useorder = big;
      else if ((!REG_P (operands[0]) &&
		GET_CODE (XEXP (operands[0], 0)) == PRE_DEC) ||
	       (!REG_P (operands[1]) &&
		!(CONSTANT_P (operands[1]) || 
		  GET_CODE (operands[1]) == CONST_DOUBLE) &&
		GET_CODE (XEXP (operands[1], 0)) == PRE_DEC))
	useorder = little;
      else if (REG_P (operands[0]) && REG_P (operands[1]) &&
	       REGNO (operands[0]) > REGNO (operands[1]) &&
	       REGNO (operands[0]) < REGNO (operands[1]) + words)
	    useorder = little;

      /* Check for source == offset from register and dest == push of
	 the same register.  In that case, we have to use the same
	 offset (the one for the low order word) for all words, because
	 the push increases the offset to each source word.
	 In theory there are other cases like this, for example dest == pop,
	 but those don't occur in real life so ignore those.  */
      if (GET_CODE (operands[0]) ==  MEM 
	  && GET_CODE (XEXP (operands[0], 0)) == PRE_DEC
	  && REGNO (XEXP (XEXP (operands[0], 0), 0)) == STACK_POINTER_REGNUM
	  && reg_overlap_mentioned_p (stack_pointer_rtx, operands[1]))
	sameoff = true;
    }

  /* If the caller didn't specify order, use the one we computed,
     or high word first if we don't care either.  If the caller did
     specify, verify we don't have a problem with that order.
     (If it matters to the caller, constraints need to be used to
     ensure this case doesn't occur).  */
  if (order == either)
    order = (useorder == either) ? big : useorder;
  else
    gcc_assert (useorder == either || useorder == order);

  
  for (op = 0; op < opcount; op++)
    {
      /* First classify the operand.  */
      if (REG_P (operands[op]))
	optype = REGOP;
      else if (CONSTANT_P (operands[op])
	       || GET_CODE (operands[op]) == CONST_DOUBLE)
	optype = CNSTOP;
      else if (GET_CODE (XEXP (operands[op], 0)) == POST_INC)
	optype = POPOP;
      else if (GET_CODE (XEXP (operands[op], 0)) == PRE_DEC)
	optype = PUSHOP;
      else if (!reload_in_progress || offsettable_memref_p (operands[op]))
	optype = OFFSOP;
      else if (GET_CODE (operands[op]) == MEM)
	optype = MEMOP;
      else
	optype = RNDOP;

      /* Check for the cases that the operand constraints are not
	 supposed to allow to happen. Return failure for such cases.  */
      if (optype == RNDOP)
	return false;
      
      if (action != NULL)
	action[op] = no_action;
      
      /* If the operand uses pre-decrement addressing but we
	 want to get the parts high order first,
	 decrement the former register explicitly
	 and change the operand into ordinary indexing.  */
      if (optype == PUSHOP && order == big)
	{
	  gcc_assert (action != NULL);
	  action[op] = dec_before;
	  operands[op] = gen_rtx_MEM (GET_MODE (operands[op]),
				      XEXP (XEXP (operands[op], 0), 0));
	  optype = OFFSOP;
	}
      /* If the operand uses post-increment mode but we want 
	 to get the parts low order first, change the operand
	 into ordinary indexing and remember to increment
	 the register explicitly when we're done.  */
      else if (optype == POPOP && order == little)
	{
	  gcc_assert (action != NULL);
	  action[op] = inc_after;
	  operands[op] = gen_rtx_MEM (GET_MODE (operands[op]),
				      XEXP (XEXP (operands[op], 0), 0));
	  optype = OFFSOP;
	}

      if (GET_CODE (operands[op]) == CONST_DOUBLE)
	{
	  REAL_VALUE_FROM_CONST_DOUBLE (r, operands[op]);
	  REAL_VALUE_TO_TARGET_DOUBLE (r, sval);
	}
      
      for (i = 0; i < words; i++)
	{
	  if (order == big)
	    w = i;
	  else if (sameoff)
	    w = words - 1;
	  else
	    w = words - 1 - i;

	  /* Set the output operand to be word "w" of the input.  */
	  if (optype == REGOP)
	    exops[i][op] = gen_rtx_REG (HImode, REGNO (operands[op]) + w);
	  else if (optype == OFFSOP)
	    exops[i][op] = adjust_address (operands[op], HImode, w * 2);
	  else if (optype == CNSTOP)
	    {
	      if (GET_CODE (operands[op]) == CONST_DOUBLE)
		{
		  sh = 16 - (w & 1) * 16;
		  exops[i][op] = gen_rtx_CONST_INT (HImode, (sval[w / 2] >> sh) & 0xffff);
		}
	      else
		{
		  sh = ((words - 1 - w) * 16);
		  exops[i][op] = gen_rtx_CONST_INT (HImode, trunc_int_for_mode (INTVAL(operands[op]) >> sh, HImode));
		}
	    }
	  else
	    exops[i][op] = operands[op];
	}
    }
  return true;
}

/* Output assembler code to perform a multiple-word move insn
   with operands OPERANDS.  This moves 2 or 4 words depending
   on the machine mode of the operands.  */

const char *
output_move_multiple (rtx *operands)
{
  rtx exops[4][2];
  pdp11_action action[2];
  int i, words;
  
  words = GET_MODE_BITSIZE (GET_MODE (operands[0])) / 16;

  pdp11_expand_operands (operands, exops, 2, action, either);
  
  /* Check for explicit decrement before.  */
  if (action[0] == dec_before)
    {
      operands[0] = XEXP (operands[0], 0);
      output_asm_insn ("sub $4,%0", operands);
    }
  if (action[1] == dec_before)
    {
      operands[1] = XEXP (operands[1], 0);
      output_asm_insn ("sub $4,%1", operands);
    }

  /* Do the words.  */
  for (i = 0; i < words; i++)
    output_asm_insn (singlemove_string (exops[i]), exops[i]);

  /* Check for increment after.  */
  if (action[0] == inc_after)
    {
      operands[0] = XEXP (operands[0], 0);
      output_asm_insn ("add $4,%0", operands);
    }
  if (action[1] == inc_after)
    {
      operands[1] = XEXP (operands[1], 0);
      output_asm_insn ("add $4,%1", operands);
    }

  return "";
}

/* Output an ascii string.  */
void
output_ascii (FILE *file, const char *p, int size)
{
  int i;

  /* This used to output .byte "string", which doesn't work with the UNIX
     assembler and I think not with DEC ones either.  */
  fprintf (file, "\t.byte ");

  for (i = 0; i < size; i++)
    {
      register int c = p[i];
      if (c < 0)
	c += 256;
      fprintf (file, "%#o", c);
      if (i < size - 1)
	putc (',', file);
    }
  putc ('\n', file);
}


void
pdp11_asm_output_var (FILE *file, const char *name, int size,
		      int align, bool global)
{
  if (align > 8)
    fprintf (file, "\n\t.even\n");
  if (global)
    {
      fprintf (file, ".globl ");
      assemble_name (file, name);
    }
  fprintf (file, "\n");
  assemble_name (file, name);
  fprintf (file, ": .=.+ %#ho\n", (unsigned short)size);
}

static void
pdp11_asm_print_operand (FILE *file, rtx x, int code)
{
  REAL_VALUE_TYPE r;
  long sval[2];
 
  if (code == '#')
    fprintf (file, "#");
  else if (code == '@')
    {
      if (TARGET_UNIX_ASM)
	fprintf (file, "*");
      else
	fprintf (file, "@");
    }
  else if (GET_CODE (x) == REG)
    fprintf (file, "%s", reg_names[REGNO (x)]);
  else if (GET_CODE (x) == MEM)
    output_address (XEXP (x, 0));
  else if (GET_CODE (x) == CONST_DOUBLE && GET_MODE (x) != SImode)
    {
      REAL_VALUE_FROM_CONST_DOUBLE (r, x);
      REAL_VALUE_TO_TARGET_DOUBLE (r, sval);
      fprintf (file, "$%#lo", sval[0] >> 16);
    }
  else
    {
      putc ('$', file);
      output_addr_const_pdp11 (file, x);
    }
}

static bool
pdp11_asm_print_operand_punct_valid_p (unsigned char c)
{
  return (c == '#' || c == '@');
}

void
print_operand_address (FILE *file, register rtx addr)
{
  register rtx breg;
  rtx offset;
  int again = 0;
  
 retry:

  switch (GET_CODE (addr))
    {
    case MEM:
      if (TARGET_UNIX_ASM)
	fprintf (file, "*");
      else
	fprintf (file, "@");
      addr = XEXP (addr, 0);
      again = 1;
      goto retry;

    case REG:
      fprintf (file, "(%s)", reg_names[REGNO (addr)]);
      break;

    case PRE_MODIFY:
    case PRE_DEC:
      fprintf (file, "-(%s)", reg_names[REGNO (XEXP (addr, 0))]);
      break;

    case POST_MODIFY:
    case POST_INC:
      fprintf (file, "(%s)+", reg_names[REGNO (XEXP (addr, 0))]);
      break;

    case PLUS:
      breg = 0;
      offset = 0;
      if (CONSTANT_ADDRESS_P (XEXP (addr, 0))
	  || GET_CODE (XEXP (addr, 0)) == MEM)
	{
	  offset = XEXP (addr, 0);
	  addr = XEXP (addr, 1);
	}
      else if (CONSTANT_ADDRESS_P (XEXP (addr, 1))
	       || GET_CODE (XEXP (addr, 1)) == MEM)
	{
	  offset = XEXP (addr, 1);
	  addr = XEXP (addr, 0);
	}
      if (GET_CODE (addr) != PLUS)
	;
      else if (GET_CODE (XEXP (addr, 0)) == REG)
	{
	  breg = XEXP (addr, 0);
	  addr = XEXP (addr, 1);
	}
      else if (GET_CODE (XEXP (addr, 1)) == REG)
	{
	  breg = XEXP (addr, 1);
	  addr = XEXP (addr, 0);
	}
      if (GET_CODE (addr) == REG)
	{
	  gcc_assert (breg == 0);
	  breg = addr;
	  addr = 0;
	}
      if (offset != 0)
	{
	  gcc_assert (addr == 0);
	  addr = offset;
	}
      if (addr != 0)
	output_addr_const_pdp11 (file, addr);
      if (breg != 0)
	{
	  gcc_assert (GET_CODE (breg) == REG);
	  fprintf (file, "(%s)", reg_names[REGNO (breg)]);
	}
      break;

    default:
      if (!again && GET_CODE (addr) == CONST_INT)
	{
	  /* Absolute (integer number) address.  */
	  if (!TARGET_UNIX_ASM)
	    fprintf (file, "@$");
	}
      output_addr_const_pdp11 (file, addr);
    }
}

/* Target hook to assemble integer objects.  We need to use the
   pdp-specific version of output_addr_const.  */

static bool
pdp11_assemble_integer (rtx x, unsigned int size, int aligned_p)
{
  if (aligned_p)
    switch (size)
      {
      case 1:
	fprintf (asm_out_file, "\t.byte\t");
	output_addr_const_pdp11 (asm_out_file, GEN_INT (INTVAL (x) & 0xff));
;
	fprintf (asm_out_file, " /* char */\n");
	return true;

      case 2:
	fprintf (asm_out_file, TARGET_UNIX_ASM ? "\t" : "\t.word\t");
	output_addr_const_pdp11 (asm_out_file, x);
	fprintf (asm_out_file, " /* short */\n");
	return true;
      }
  return default_assemble_integer (x, size, aligned_p);
}


/* register move costs, indexed by regs */

static const int move_costs[N_REG_CLASSES][N_REG_CLASSES] = 
{
             /* NO  MUL  GEN  LFPU  NLFPU FPU ALL */

/* NO */     {  0,   0,   0,    0,    0,    0,   0},
/* MUL */    {  0,   2,   2,   22,   22,   22,  22},
/* GEN */    {  0,   2,   2,   22,   22,   22,  22},
/* LFPU */   {  0,  22,  22,    2,    2,    2,  22},
/* NLFPU */  {  0,  22,  22,    2,   10,   10,  22},
/* FPU */    {  0,  22,  22,    2,   10,   10,  22},
/* ALL */    {  0,  22,  22,   22,   22,   22,  22}
}  ;


/* -- note that some moves are tremendously expensive, 
   because they require lots of tricks! do we have to 
   charge the costs incurred by secondary reload class 
   -- as we do here with 10 -- or not ? */

static int 
pdp11_register_move_cost (enum machine_mode mode ATTRIBUTE_UNUSED,
			  reg_class_t c1, reg_class_t c2)
{
    return move_costs[(int)c1][(int)c2];
}

static bool
pdp11_rtx_costs (rtx x, int code, int outer_code ATTRIBUTE_UNUSED, int *total,
		 bool speed ATTRIBUTE_UNUSED)
{
  switch (code)
    {
    case CONST_INT:
      if (INTVAL (x) == 0 || INTVAL (x) == -1 || INTVAL (x) == 1)
	{
	  *total = 0;
	  return true;
	}
      /* FALLTHRU */

    case CONST:
    case LABEL_REF:
    case SYMBOL_REF:
      /* Twice as expensive as REG.  */
      *total = 2;
      return true;

    case CONST_DOUBLE:
      /* Twice (or 4 times) as expensive as 16 bit.  */
      *total = 4;
      return true;

    case MULT:
      /* ??? There is something wrong in MULT because MULT is not 
         as cheap as total = 2 even if we can shift!  */
      /* If optimizing for size make mult etc cheap, but not 1, so when 
         in doubt the faster insn is chosen.  */
      if (optimize_size)
        *total = COSTS_N_INSNS (2);
      else
        *total = COSTS_N_INSNS (11);
      return false;

    case DIV:
      if (optimize_size)
        *total = COSTS_N_INSNS (2);
      else
        *total = COSTS_N_INSNS (25);
      return false;

    case MOD:
      if (optimize_size)
        *total = COSTS_N_INSNS (2);
      else
        *total = COSTS_N_INSNS (26);
      return false;

    case ABS:
      /* Equivalent to length, so same for optimize_size.  */
      *total = COSTS_N_INSNS (3);
      return false;

    case ZERO_EXTEND:
      /* Only used for qi->hi.  */
      *total = COSTS_N_INSNS (1);
      return false;

    case SIGN_EXTEND:
      if (GET_MODE (x) == HImode)
      	*total = COSTS_N_INSNS (1);
      else if (GET_MODE (x) == SImode)
	*total = COSTS_N_INSNS (6);
      else
	*total = COSTS_N_INSNS (2);
      return false;

    case ASHIFT:
    case LSHIFTRT:
    case ASHIFTRT:
      if (optimize_size)
        *total = COSTS_N_INSNS (1);
      else if (GET_MODE (x) ==  QImode)
        {
          if (GET_CODE (XEXP (x, 1)) != CONST_INT)
   	    *total = COSTS_N_INSNS (8); /* worst case */
          else
	    *total = COSTS_N_INSNS (INTVAL (XEXP (x, 1)));
        }
      else if (GET_MODE (x) == HImode)
        {
          if (GET_CODE (XEXP (x, 1)) == CONST_INT)
            {
	      if (abs (INTVAL (XEXP (x, 1))) == 1)
                *total = COSTS_N_INSNS (1);
              else
	        *total = COSTS_N_INSNS (2.5 + 0.5 * INTVAL (XEXP (x, 1)));
            }
          else
            *total = COSTS_N_INSNS (10); /* worst case */
        }
      else if (GET_MODE (x) == SImode)
        {
          if (GET_CODE (XEXP (x, 1)) == CONST_INT)
	    *total = COSTS_N_INSNS (2.5 + 0.5 * INTVAL (XEXP (x, 1)));
          else /* worst case */
            *total = COSTS_N_INSNS (18);
        }
      return false;

    default:
      return false;
    }
}

const char *
output_jump (enum rtx_code code, int inv, int length)
{
    static int x = 0;
    
    static char buf[1000];
    const char *pos, *neg;

<<<<<<< HEAD
=======
    if (cc_prev_status.flags & CC_NO_OVERFLOW)
      {
	switch (code)
	  {
	  case GTU: code = GT; break;
	  case LTU: code = LT; break;
	  case GEU: code = GE; break;
	  case LEU: code = LE; break;
	  default: ;
	  }
      }
>>>>>>> b56a5220
    switch (code)
      {
      case EQ: pos = "beq", neg = "bne"; break;
      case NE: pos = "bne", neg = "beq"; break;
      case GT: pos = "bgt", neg = "ble"; break;
      case GTU: pos = "bhi", neg = "blos"; break;
      case LT: pos = "blt", neg = "bge"; break;
      case LTU: pos = "blo", neg = "bhis"; break;
      case GE: pos = "bge", neg = "blt"; break;
      case GEU: pos = "bhis", neg = "blo"; break;
      case LE: pos = "ble", neg = "bgt"; break;
      case LEU: pos = "blos", neg = "bhi"; break;
      default: gcc_unreachable ();
      }

#if 0
/* currently we don't need this, because the tstdf and cmpdf 
   copy the condition code immediately, and other float operations are not 
   yet recognized as changing the FCC - if so, then the length-cost of all
   jump insns increases by one, because we have to potentially copy the 
   FCC! */
    if (cc_status.flags & CC_IN_FPU)
	output_asm_insn("cfcc", NULL);
#endif
	
    switch (length)
    {
      case 2:
	
	sprintf(buf, "%s %%l1", inv ? neg : pos);
	
	return buf;
	
      case 6:
	
	sprintf(buf, "%s JMP_%d\n\tjmp %%l1\nJMP_%d:", inv ? pos : neg, x, x);
	
	x++;
	
	return buf;
	
      default:
	
	gcc_unreachable ();
    }
    
}

void
notice_update_cc_on_set(rtx exp, rtx insn ATTRIBUTE_UNUSED)
{
    if (GET_CODE (SET_DEST (exp)) == CC0)
    { 
      cc_status.flags = 0;					
      cc_status.value1 = SET_DEST (exp);			
      cc_status.value2 = SET_SRC (exp);			
    }							
    else if (GET_CODE (SET_SRC (exp)) == CALL)		
    { 
      CC_STATUS_INIT; 
    }
    else if (SET_DEST(exp) == pc_rtx)
    { 
      /* jump */
    }	
    else if (GET_MODE (SET_DEST(exp)) == HImode		
	     || GET_MODE (SET_DEST(exp)) == QImode)
    { 
      cc_status.flags = GET_CODE (SET_SRC(exp)) == MINUS ? 0 : CC_NO_OVERFLOW;
      cc_status.value1 = SET_SRC (exp);   			
      cc_status.value2 = SET_DEST (exp);			
	
      if (cc_status.value1 && GET_CODE (cc_status.value1) == REG	
	  && cc_status.value2					
	  && reg_overlap_mentioned_p (cc_status.value1, cc_status.value2))
	cc_status.value2 = 0;					
      if (cc_status.value1 && GET_CODE (cc_status.value1) == MEM	
	  && cc_status.value2					
	  && GET_CODE (cc_status.value2) == MEM)			
	cc_status.value2 = 0; 					
    }		        
    else
    { 
      CC_STATUS_INIT; 
    }
}


int
simple_memory_operand(rtx op, enum machine_mode mode ATTRIBUTE_UNUSED)
{
    rtx addr;

    /* Eliminate non-memory operations */
    if (GET_CODE (op) != MEM)
	return FALSE;

#if 0
    /* dword operations really put out 2 instructions, so eliminate them.  */
    if (GET_MODE_SIZE (GET_MODE (op)) > (HAVE_64BIT_P () ? 8 : 4))
	return FALSE;
#endif

    /* Decode the address now.  */

  indirection:
    
    addr = XEXP (op, 0);

    switch (GET_CODE (addr))
    {
      case REG:
	/* (R0) - no extra cost */
	return 1;
	
      case PRE_DEC:
      case POST_INC:
	/* -(R0), (R0)+ - cheap! */
	return 0;
	
      case MEM:
	/* cheap - is encoded in addressing mode info! 

	   -- except for @(R0), which has to be @0(R0) !!! */

	if (GET_CODE (XEXP (addr, 0)) == REG)
	    return 0;
	
	op=addr;
	goto indirection;
	
      case CONST_INT:
      case LABEL_REF:	       
      case CONST:
      case SYMBOL_REF:
	/* @#address - extra cost */
	return 0;

      case PLUS:
	/* X(R0) - extra cost */
	return 0;

      default:
	break;
    }
    
    return FALSE;
}


/*
 * output a block move:
 *
 * operands[0]	... to
 * operands[1]  ... from
 * operands[2]  ... length
 * operands[3]  ... alignment
 * operands[4]  ... scratch register
 */

 
const char *
output_block_move(rtx *operands)
{
    static int count = 0;
    char buf[200];
    int unroll;
    int lastbyte = 0;
    
    /* Move of zero bytes is a NOP.  */
    if (operands[2] == const0_rtx)
      return "";
    
    /* Look for moves by small constant byte counts, those we'll
       expand to straight line code.  */
    if (CONSTANT_P (operands[2]))
    {
	if (INTVAL (operands[2]) < 16
	    && (!optimize_size || INTVAL (operands[2]) < 5)
	    && INTVAL (operands[3]) == 1)
	{
	    register int i;
	    
	    for (i = 1; i <= INTVAL (operands[2]); i++)
		output_asm_insn("movb (%1)+, (%0)+", operands);

	    return "";
	}
	else if (INTVAL(operands[2]) < 32
		 && (!optimize_size || INTVAL (operands[2]) < 9)
		 && INTVAL (operands[3]) >= 2)
	{
	    register int i;
	    
	    for (i = 1; i <= INTVAL (operands[2]) / 2; i++)
		output_asm_insn ("mov (%1)+, (%0)+", operands);
	    if (INTVAL (operands[2]) & 1)
	      output_asm_insn ("movb (%1), (%0)", operands);
	    
	    return "";
	}
    }

    /* Ideally we'd look for moves that are multiples of 4 or 8
       bytes and handle those by unrolling the move loop.  That
       makes for a lot of code if done at run time, but it's ok
       for constant counts.  Also, for variable counts we have
       to worry about odd byte count with even aligned pointers.
       On 11/40 and up we handle that case; on older machines
       we don't and just use byte-wise moves all the time.  */

    if (CONSTANT_P (operands[2]) )
    {
      if (INTVAL (operands[3]) < 2)
	unroll = 0;
      else
	{
	  lastbyte = INTVAL (operands[2]) & 1;

	  if (optimize_size || INTVAL (operands[2]) & 2)
	    unroll = 1;
	  else if (INTVAL (operands[2]) & 4)
	    unroll = 2;
	  else
	    unroll = 3;
	}
      
      /* Loop count is byte count scaled by unroll.  */
      operands[2] = GEN_INT (INTVAL (operands[2]) >> unroll);
      output_asm_insn ("mov %2, %4", operands);
    }
    else
    {
	/* Variable byte count; use the input register
	   as the scratch.  */
	operands[4] = operands[2];

	/* Decide whether to move by words, and check
	   the byte count for zero.  */
	if (TARGET_40_PLUS && INTVAL (operands[3]) > 1)
	  {
	    unroll = 1;
	    output_asm_insn ("asr %4", operands);
	  }
	else
	  {
	    unroll = 0;
	    output_asm_insn ("tst %4", operands);
	  }
	sprintf (buf, "beq movestrhi%d", count + 1);
	output_asm_insn (buf, NULL);
    }

    /* Output the loop label.  */
    sprintf (buf, "\nmovestrhi%d:", count);
    output_asm_insn (buf, NULL);

    /* Output the appropriate move instructions.  */
    switch (unroll)
    {
      case 0:
	output_asm_insn ("movb (%1)+, (%0)+", operands);
	break;
	
      case 1:
	output_asm_insn ("mov (%1)+, (%0)+", operands);
	break;
	
      case 2:
	output_asm_insn ("mov (%1)+, (%0)+", operands);
	output_asm_insn ("mov (%1)+, (%0)+", operands);
	break;
	
      default:
	output_asm_insn ("mov (%1)+, (%0)+", operands);
	output_asm_insn ("mov (%1)+, (%0)+", operands);
	output_asm_insn ("mov (%1)+, (%0)+", operands);
	output_asm_insn ("mov (%1)+, (%0)+", operands);
	break;
    }

    /* Output the decrement and test.  */
    if (TARGET_40_PLUS)
      {
	sprintf (buf, "sob %%4, movestrhi%d", count);
	output_asm_insn (buf, operands);
      }
    else
      {
	output_asm_insn ("dec %4", operands);
	sprintf (buf, "bgt movestrhi%d", count);
	output_asm_insn (buf, NULL);
      }
    count ++;

    /* If constant odd byte count, move the last byte.  */
    if (lastbyte)
      output_asm_insn ("movb (%1), (%0)", operands);
    else if (!CONSTANT_P (operands[2]))
      {
	/* Output the destination label for the zero byte count check.  */
	sprintf (buf, "\nmovestrhi%d:", count);
	output_asm_insn (buf, NULL);
	count++;
    
	/* If we did word moves, check for trailing last byte. */
	if (unroll)
	  {
	    sprintf (buf, "bcc movestrhi%d", count);
	    output_asm_insn (buf, NULL);
	    output_asm_insn ("movb (%1), (%0)", operands);
	    sprintf (buf, "\nmovestrhi%d:", count);
	    output_asm_insn (buf, NULL);
	    count++;
	  }
      }
	     
    return "";
}

/* This function checks whether a real value can be encoded as
   a literal, i.e., addressing mode 27.  In that mode, real values
   are one word values, so the remaining 48 bits have to be zero.  */
int
legitimate_const_double_p (rtx address)
{
  REAL_VALUE_TYPE r;
  long sval[2];
  REAL_VALUE_FROM_CONST_DOUBLE (r, address);
  REAL_VALUE_TO_TARGET_DOUBLE (r, sval);
  if ((sval[0] & 0xffff) == 0 && sval[1] == 0)
    return 1;
  return 0;
}

/* Implement CANNOT_CHANGE_MODE_CLASS.  */
bool
pdp11_cannot_change_mode_class (enum machine_mode from,
				enum machine_mode to,
				enum reg_class rclass)
{
  /* Also, FPU registers contain a whole float value and the parts of
     it are not separately accessible.

     So we disallow all mode changes involving FPRs.  */
  if (FLOAT_MODE_P (from) != FLOAT_MODE_P (to))
    return true;
  
  return reg_classes_intersect_p (FPU_REGS, rclass);
}

/* TARGET_PREFERRED_RELOAD_CLASS

   Given an rtx X being reloaded into a reg required to be
   in class CLASS, return the class of reg to actually use.
   In general this is just CLASS; but on some machines
   in some cases it is preferable to use a more restrictive class.  

loading is easier into LOAD_FPU_REGS than FPU_REGS! */

static reg_class_t
pdp11_preferred_reload_class (rtx x, reg_class_t rclass)
{
  if (rclass == FPU_REGS)
    return LOAD_FPU_REGS;
  if (rclass == ALL_REGS)
    {
      if (FLOAT_MODE_P (GET_MODE (x)))
	return LOAD_FPU_REGS;
      else
	return GENERAL_REGS;
    }
  return rclass;
}

/* TARGET_PREFERRED_OUTPUT_RELOAD_CLASS

   Given an rtx X being reloaded into a reg required to be
   in class CLASS, return the class of reg to actually use.
   In general this is just CLASS; but on some machines
   in some cases it is preferable to use a more restrictive class.  

loading is easier into LOAD_FPU_REGS than FPU_REGS! */

static reg_class_t
pdp11_preferred_output_reload_class (rtx x, reg_class_t rclass)
{
  if (rclass == FPU_REGS)
    return LOAD_FPU_REGS;
  if (rclass == ALL_REGS)
    {
      if (FLOAT_MODE_P (GET_MODE (x)))
	return LOAD_FPU_REGS;
      else
	return GENERAL_REGS;
    }
  return rclass;
}

<<<<<<< HEAD
/* This function checks whether a real value can be encoded as
   a literal, i.e., addressing mode 27.  In that mode, real values
   are one word values, so the remaining 48 bits have to be zero.  */
=======

/* TARGET_SECONDARY_RELOAD.

   FPU registers AC4 and AC5 (class NO_LOAD_FPU_REGS) require an 
   intermediate register (AC0-AC3: LOAD_FPU_REGS).  Everything else
   can be loade/stored directly.  */
static reg_class_t 
pdp11_secondary_reload (bool in_p ATTRIBUTE_UNUSED,
			rtx x,
			reg_class_t reload_class,
			enum machine_mode reload_mode ATTRIBUTE_UNUSED,
			secondary_reload_info *sri ATTRIBUTE_UNUSED)
{
  if (reload_class != NO_LOAD_FPU_REGS || GET_CODE (x) != REG ||
      REGNO_REG_CLASS (REGNO (x)) == LOAD_FPU_REGS)
    return NO_REGS;
  
  return LOAD_FPU_REGS;
}

/* Target routine to check if register to register move requires memory.

   The answer is yes if we're going between general register and FPU 
   registers.  The mode doesn't matter in making this check.
*/
bool 
pdp11_secondary_memory_needed (reg_class_t c1, reg_class_t c2, 
			       enum machine_mode mode ATTRIBUTE_UNUSED)
{
  int fromfloat = (c1 == LOAD_FPU_REGS || c1 == NO_LOAD_FPU_REGS || 
		   c1 == FPU_REGS);
  int tofloat = (c2 == LOAD_FPU_REGS || c2 == NO_LOAD_FPU_REGS || 
		 c2 == FPU_REGS);
  
  return (fromfloat != tofloat);
}

/* TARGET_LEGITIMATE_ADDRESS_P recognizes an RTL expression
   that is a valid memory address for an instruction.
   The MODE argument is the machine mode for the MEM expression
   that wants to use this address.

*/

static bool
pdp11_legitimate_address_p (enum machine_mode mode,
			    rtx operand, bool strict)
{
    rtx xfoob;

    /* accept @#address */
    if (CONSTANT_ADDRESS_P (operand))
      return true;
    
    switch (GET_CODE (operand))
      {
      case REG:
	/* accept (R0) */
	return !strict || REGNO_OK_FOR_BASE_P (REGNO (operand));
    
      case PLUS:
	/* accept X(R0) */
	return GET_CODE (XEXP (operand, 0)) == REG
	  && (!strict || REGNO_OK_FOR_BASE_P (REGNO (XEXP (operand, 0))))
	  && CONSTANT_ADDRESS_P (XEXP (operand, 1));

      case PRE_DEC:
	/* accept -(R0) */
	return GET_CODE (XEXP (operand, 0)) == REG
	  && (!strict || REGNO_OK_FOR_BASE_P (REGNO (XEXP (operand, 0))));

      case POST_INC:
	/* accept (R0)+ */
	return GET_CODE (XEXP (operand, 0)) == REG
	  && (!strict || REGNO_OK_FOR_BASE_P (REGNO (XEXP (operand, 0))));

      case PRE_MODIFY:
	/* accept -(SP) -- which uses PRE_MODIFY for byte mode */
	return GET_CODE (XEXP (operand, 0)) == REG
	  && REGNO (XEXP (operand, 0)) == STACK_POINTER_REGNUM
	  && GET_CODE ((xfoob = XEXP (operand, 1))) == PLUS
	  && GET_CODE (XEXP (xfoob, 0)) == REG
	  && REGNO (XEXP (xfoob, 0)) == STACK_POINTER_REGNUM
	  && CONSTANT_P (XEXP (xfoob, 1))
	  && INTVAL (XEXP (xfoob,1)) == -2;

      case POST_MODIFY:
	/* accept (SP)+ -- which uses POST_MODIFY for byte mode */
	return GET_CODE (XEXP (operand, 0)) == REG
	  && REGNO (XEXP (operand, 0)) == STACK_POINTER_REGNUM
	  && GET_CODE ((xfoob = XEXP (operand, 1))) == PLUS
	  && GET_CODE (XEXP (xfoob, 0)) == REG
	  && REGNO (XEXP (xfoob, 0)) == STACK_POINTER_REGNUM
	  && CONSTANT_P (XEXP (xfoob, 1))
	  && INTVAL (XEXP (xfoob,1)) == 2;

      case MEM:
	/* handle another level of indirection ! */
	xfoob = XEXP (operand, 0);

	/* (MEM:xx (MEM:xx ())) is not valid for SI, DI and currently
	   also forbidden for float, because we have to handle this 
	   in output_move_double and/or output_move_quad() - we could
	   do it, but currently it's not worth it!!! 
	   now that DFmode cannot go into CPU register file, 
	   maybe I should allow float ... 
	   but then I have to handle memory-to-memory moves in movdf ??  */
	if (GET_MODE_BITSIZE(mode) > 16)
	  return false;

	/* accept @address */
	if (CONSTANT_ADDRESS_P (xfoob))
	  return true;

	switch (GET_CODE (xfoob))
	  {
	  case REG:
	    /* accept @(R0) - which is @0(R0) */
	    return !strict || REGNO_OK_FOR_BASE_P(REGNO (xfoob));

	  case PLUS:
	    /* accept @X(R0) */
	    return GET_CODE (XEXP (xfoob, 0)) == REG
	      && (!strict || REGNO_OK_FOR_BASE_P (REGNO (XEXP (xfoob, 0))))
	      && CONSTANT_ADDRESS_P (XEXP (xfoob, 1));

	  case PRE_DEC:
	    /* accept @-(R0) */
	    return GET_CODE (XEXP (xfoob, 0)) == REG
	      && (!strict || REGNO_OK_FOR_BASE_P (REGNO (XEXP (xfoob, 0))));

	  case POST_INC:
	    /* accept @(R0)+ */
	    return GET_CODE (XEXP (xfoob, 0)) == REG
	      && (!strict || REGNO_OK_FOR_BASE_P (REGNO (XEXP (xfoob, 0))));

	  default:
	    /* anything else is invalid */
	    return false;
	  }

      default:
	/* anything else is invalid */
	return false;
      }
}

/* Return the class number of the smallest class containing
   reg number REGNO.  */
enum reg_class
pdp11_regno_reg_class (int regno)
{ 
  if (regno == FRAME_POINTER_REGNUM || regno == ARG_POINTER_REGNUM)
    return GENERAL_REGS;
  else if (regno > AC3_REGNUM)
    return NO_LOAD_FPU_REGS;
  else if (regno >= AC0_REGNUM)
    return LOAD_FPU_REGS;
  else if (regno & 1)
    return MUL_REGS;
  else
    return GENERAL_REGS;
}


static int
pdp11_sp_frame_offset (void)
{
  int offset = 0, regno;
  offset = get_frame_size();
  for (regno = 0; regno <= PC_REGNUM; regno++)
    if (df_regs_ever_live_p (regno) && ! call_used_regs[regno])
      offset += 2;
  for (regno = AC0_REGNUM; regno <= AC5_REGNUM; regno++)
    if (df_regs_ever_live_p (regno) && ! call_used_regs[regno])
      offset += 8;
  
  return offset;
}   

/* Return the offset between two registers, one to be eliminated, and the other
   its replacement, at the start of a routine.  */

>>>>>>> b56a5220
int
pdp11_initial_elimination_offset (int from, int to)
{
  int spoff;
  
  if (from == ARG_POINTER_REGNUM && to == HARD_FRAME_POINTER_REGNUM)
    return 4;
  else if (from == FRAME_POINTER_REGNUM
	   && to == HARD_FRAME_POINTER_REGNUM)
    return 0;
  else
    {
      gcc_assert (to == STACK_POINTER_REGNUM);

      /* Get the size of the register save area.  */
      spoff = pdp11_sp_frame_offset ();
      if (from == FRAME_POINTER_REGNUM)
	return spoff;

      gcc_assert (from == ARG_POINTER_REGNUM);

      /* If there is a frame pointer, that is saved too.  */
      if (frame_pointer_needed)
	spoff += 2;
      
      /* Account for the saved PC in the function call.  */
      return spoff + 2;
    }
}    

/* A copy of output_addr_const modified for pdp11 expression syntax.
   output_addr_const also gets called for %cDIGIT and %nDIGIT, which we don't
   use, and for debugging output, which we don't support with this port either.
   So this copy should get called whenever needed.
*/
void
output_addr_const_pdp11 (FILE *file, rtx x)
{
  char buf[256];
  int i;
  
 restart:
  switch (GET_CODE (x))
    {
    case PC:
      gcc_assert (flag_pic);
      putc ('.', file);
      break;

    case SYMBOL_REF:
      assemble_name (file, XSTR (x, 0));
      break;

    case LABEL_REF:
      ASM_GENERATE_INTERNAL_LABEL (buf, "L", CODE_LABEL_NUMBER (XEXP (x, 0)));
      assemble_name (file, buf);
      break;

    case CODE_LABEL:
      ASM_GENERATE_INTERNAL_LABEL (buf, "L", CODE_LABEL_NUMBER (x));
      assemble_name (file, buf);
      break;

    case CONST_INT:
      i = INTVAL (x);
      if (i < 0)
	{
	  i = -i;
	  fprintf (file, "-");
	}
      fprintf (file, "%#o", i & 0xffff);
      break;

    case CONST:
      /* This used to output parentheses around the expression,
	 but that does not work on the 386 (either ATT or BSD assembler).  */
      output_addr_const_pdp11 (file, XEXP (x, 0));
      break;

    case CONST_DOUBLE:
      if (GET_MODE (x) == VOIDmode)
	{
	  /* We can use %o if the number is one word and positive.  */
	  gcc_assert (!CONST_DOUBLE_HIGH (x));
	  fprintf (file, "%#ho", (unsigned short) CONST_DOUBLE_LOW (x));
	}
      else
	/* We can't handle floating point constants;
	   PRINT_OPERAND must handle them.  */
	output_operand_lossage ("floating constant misused");
      break;

    case PLUS:
      /* Some assemblers need integer constants to appear last (e.g. masm).  */
      if (GET_CODE (XEXP (x, 0)) == CONST_INT)
	{
	  output_addr_const_pdp11 (file, XEXP (x, 1));
	  if (INTVAL (XEXP (x, 0)) >= 0)
	    fprintf (file, "+");
	  output_addr_const_pdp11 (file, XEXP (x, 0));
	}
      else
	{
	  output_addr_const_pdp11 (file, XEXP (x, 0));
	  if (INTVAL (XEXP (x, 1)) >= 0)
	    fprintf (file, "+");
	  output_addr_const_pdp11 (file, XEXP (x, 1));
	}
      break;

    case MINUS:
      /* Avoid outputting things like x-x or x+5-x,
	 since some assemblers can't handle that.  */
      x = simplify_subtraction (x);
      if (GET_CODE (x) != MINUS)
	goto restart;

      output_addr_const_pdp11 (file, XEXP (x, 0));
      if (GET_CODE (XEXP (x, 1)) != CONST_INT
	  || INTVAL (XEXP (x, 1)) >= 0)
	fprintf (file, "-");
      output_addr_const_pdp11 (file, XEXP (x, 1));
      break;

    case ZERO_EXTEND:
    case SIGN_EXTEND:
      output_addr_const_pdp11 (file, XEXP (x, 0));
      break;

    default:
      output_operand_lossage ("invalid expression as operand");
    }
}

/* Worker function for TARGET_RETURN_IN_MEMORY.  */

static bool
pdp11_return_in_memory (const_tree type, const_tree fntype ATTRIBUTE_UNUSED)
{
  /* Integers 32 bits and under, and scalar floats (if FPU), are returned
     in registers.  The rest go into memory.  */
  return (TYPE_MODE (type) == DImode
<<<<<<< HEAD
	  || (TYPE_MODE (type) == DFmode && ! TARGET_AC0));
=======
	  || (FLOAT_MODE_P (TYPE_MODE (type)) && ! TARGET_AC0)
	  || TREE_CODE (type) == VECTOR_TYPE
	  || COMPLEX_MODE_P (TYPE_MODE (type)));
}

/* Worker function for TARGET_FUNCTION_VALUE.

   On the pdp11 the value is found in R0 (or ac0??? not without FPU!!!! )  */

static rtx
pdp11_function_value (const_tree valtype, 
 		      const_tree fntype_or_decl ATTRIBUTE_UNUSED,
 		      bool outgoing ATTRIBUTE_UNUSED)
{
  return gen_rtx_REG (TYPE_MODE (valtype),
		      BASE_RETURN_VALUE_REG(TYPE_MODE(valtype)));
}

/* Worker function for TARGET_LIBCALL_VALUE.  */

static rtx
pdp11_libcall_value (enum machine_mode mode,
                     const_rtx fun ATTRIBUTE_UNUSED)
{
  return  gen_rtx_REG (mode, BASE_RETURN_VALUE_REG(mode));
}

/* Worker function for TARGET_FUNCTION_VALUE_REGNO_P.

   On the pdp, the first "output" reg is the only register thus used.

   maybe ac0 ? - as option someday!  */

static bool
pdp11_function_value_regno_p (const unsigned int regno)
{
  return (regno == RETVAL_REGNUM) || (TARGET_AC0 && (regno == AC0_REGNUM));
>>>>>>> b56a5220
}

/* Worker function for TARGET_TRAMPOLINE_INIT.

   trampoline - how should i do it in separate i+d ? 
   have some allocate_trampoline magic??? 

   the following should work for shared I/D:

<<<<<<< HEAD
   MV	#STATIC, $4	0x940Y	0x0000 <- STATIC; Y = STATIC_CHAIN_REGNUM
   JMP	FUNCTION	0x0058  0x0000 <- FUNCTION
=======
   MOV	#STATIC, $4	01270Y	0x0000 <- STATIC; Y = STATIC_CHAIN_REGNUM
   JMP	@#FUNCTION	000137  0x0000 <- FUNCTION
>>>>>>> b56a5220
*/

static void
pdp11_trampoline_init (rtx m_tramp, tree fndecl, rtx chain_value)
{
  rtx fnaddr = XEXP (DECL_RTL (fndecl), 0);
  rtx mem;

  gcc_assert (!TARGET_SPLIT);

  mem = adjust_address (m_tramp, HImode, 0);
<<<<<<< HEAD
  emit_move_insn (mem, GEN_INT (0x9400+STATIC_CHAIN_REGNUM));
  mem = adjust_address (m_tramp, HImode, 2);
  emit_move_insn (mem, chain_value);
  mem = adjust_address (m_tramp, HImode, 4);
  emit_move_insn (mem, GEN_INT (0x0058));
  emit_move_insn (mem, fnaddr);
}
=======
  emit_move_insn (mem, GEN_INT (012700+STATIC_CHAIN_REGNUM));
  mem = adjust_address (m_tramp, HImode, 2);
  emit_move_insn (mem, chain_value);
  mem = adjust_address (m_tramp, HImode, 4);
  emit_move_insn (mem, GEN_INT (000137));
  emit_move_insn (mem, fnaddr);
}

/* Worker function for TARGET_FUNCTION_ARG.

   Determine where to put an argument to a function.
   Value is zero to push the argument on the stack,
   or a hard register in which to store the argument.

   MODE is the argument's machine mode.
   TYPE is the data type of the argument (as a tree).
    This is null for libcalls where that information may
    not be available.
   CUM is a variable of type CUMULATIVE_ARGS which gives info about
    the preceding args and about the function being called.
   NAMED is nonzero if this argument is a named parameter
    (otherwise it is an extra parameter matching an ellipsis).  */

static rtx
pdp11_function_arg (CUMULATIVE_ARGS *cum ATTRIBUTE_UNUSED,
		    enum machine_mode mode ATTRIBUTE_UNUSED,
		    const_tree type ATTRIBUTE_UNUSED,
		    bool named ATTRIBUTE_UNUSED)
{
  return NULL_RTX;
}

/* Worker function for TARGET_FUNCTION_ARG_ADVANCE.

   Update the data in CUM to advance over an argument of mode MODE and
   data type TYPE.  (TYPE is null for libcalls where that information
   may not be available.)  */

static void
pdp11_function_arg_advance (CUMULATIVE_ARGS *cum, enum machine_mode mode,
			    const_tree type, bool named ATTRIBUTE_UNUSED)
{
  *cum += (mode != BLKmode
	   ? GET_MODE_SIZE (mode)
	   : int_size_in_bytes (type));
}

/* Make sure everything's fine if we *don't* have an FPU.
   This assumes that putting a register in fixed_regs will keep the
   compiler's mitts completely off it.  We don't bother to zero it out
   of register classes.  Also fix incompatible register naming with
   the UNIX assembler.  */

static void
pdp11_conditional_register_usage (void)
{
  int i;
  HARD_REG_SET x;
  if (!TARGET_FPU)
    {
      COPY_HARD_REG_SET (x, reg_class_contents[(int)FPU_REGS]);
      for (i = 0; i < FIRST_PSEUDO_REGISTER; i++ )
       if (TEST_HARD_REG_BIT (x, i))
	fixed_regs[i] = call_used_regs[i] = 1;
    }

  if (TARGET_AC0)
      call_used_regs[AC0_REGNUM] = 1;
  if (TARGET_UNIX_ASM)
    {
      /* Change names of FPU registers for the UNIX assembler.  */
      reg_names[8] = "fr0";
      reg_names[9] = "fr1";
      reg_names[10] = "fr2";
      reg_names[11] = "fr3";
      reg_names[12] = "fr4";
      reg_names[13] = "fr5";
    }
}

static section *
pdp11_function_section (tree decl ATTRIBUTE_UNUSED,
			enum node_frequency freq ATTRIBUTE_UNUSED,
			bool startup ATTRIBUTE_UNUSED,
			bool exit ATTRIBUTE_UNUSED)
{
  return NULL;
}

struct gcc_target targetm = TARGET_INITIALIZER;
>>>>>>> b56a5220
<|MERGE_RESOLUTION|>--- conflicted
+++ resolved
@@ -146,9 +146,6 @@
 static void pdp11_output_function_epilogue (FILE *, HOST_WIDE_INT);
 static bool pdp11_rtx_costs (rtx, int, int, int *, bool);
 static bool pdp11_return_in_memory (const_tree, const_tree);
-<<<<<<< HEAD
-static void pdp11_trampoline_init (rtx, tree, rtx);
-=======
 static rtx pdp11_function_value (const_tree, const_tree, bool);
 static rtx pdp11_libcall_value (enum machine_mode, const_rtx);
 static bool pdp11_function_value_regno_p (const unsigned int);
@@ -166,7 +163,6 @@
     { OPT_LEVELS_3_PLUS, OPT_fomit_frame_pointer, NULL, 1 },
     { OPT_LEVELS_NONE, 0, NULL, 0 }
   };
->>>>>>> b56a5220
  
 /* Initialize the GCC target structure.  */
@@ -210,12 +206,6 @@
 #undef TARGET_RETURN_IN_MEMORY
 #define TARGET_RETURN_IN_MEMORY pdp11_return_in_memory
 
-<<<<<<< HEAD
-#undef TARGET_TRAMPOLINE_INIT
-#define TARGET_TRAMPOLINE_INIT pdp11_trampoline_init
-
-struct gcc_target targetm = TARGET_INITIALIZER;
-=======
 #undef TARGET_FUNCTION_VALUE
 #define TARGET_FUNCTION_VALUE pdp11_function_value
 #undef TARGET_LIBCALL_VALUE
@@ -252,7 +242,6 @@
 
 #undef  TARGET_PRINT_OPERAND_PUNCT_VALID_P
 #define TARGET_PRINT_OPERAND_PUNCT_VALID_P pdp11_asm_print_operand_punct_valid_p
->>>>>>> b56a5220
  
 /* Implement TARGET_HANDLE_OPTION.  */
@@ -1052,8 +1041,6 @@
     static char buf[1000];
     const char *pos, *neg;
 
-<<<<<<< HEAD
-=======
     if (cc_prev_status.flags & CC_NO_OVERFLOW)
       {
 	switch (code)
@@ -1065,7 +1052,6 @@
 	  default: ;
 	  }
       }
->>>>>>> b56a5220
     switch (code)
       {
       case EQ: pos = "beq", neg = "bne"; break;
@@ -1465,11 +1451,6 @@
   return rclass;
 }
 
-<<<<<<< HEAD
-/* This function checks whether a real value can be encoded as
-   a literal, i.e., addressing mode 27.  In that mode, real values
-   are one word values, so the remaining 48 bits have to be zero.  */
-=======
 
 /* TARGET_SECONDARY_RELOAD.
 
@@ -1653,7 +1634,6 @@
 /* Return the offset between two registers, one to be eliminated, and the other
    its replacement, at the start of a routine.  */
 
->>>>>>> b56a5220
 int
 pdp11_initial_elimination_offset (int from, int to)
 {
@@ -1796,9 +1776,6 @@
   /* Integers 32 bits and under, and scalar floats (if FPU), are returned
      in registers.  The rest go into memory.  */
   return (TYPE_MODE (type) == DImode
-<<<<<<< HEAD
-	  || (TYPE_MODE (type) == DFmode && ! TARGET_AC0));
-=======
 	  || (FLOAT_MODE_P (TYPE_MODE (type)) && ! TARGET_AC0)
 	  || TREE_CODE (type) == VECTOR_TYPE
 	  || COMPLEX_MODE_P (TYPE_MODE (type)));
@@ -1836,7 +1813,6 @@
 pdp11_function_value_regno_p (const unsigned int regno)
 {
   return (regno == RETVAL_REGNUM) || (TARGET_AC0 && (regno == AC0_REGNUM));
->>>>>>> b56a5220
 }
 
 /* Worker function for TARGET_TRAMPOLINE_INIT.
@@ -1846,13 +1822,8 @@
 
    the following should work for shared I/D:
 
-<<<<<<< HEAD
-   MV	#STATIC, $4	0x940Y	0x0000 <- STATIC; Y = STATIC_CHAIN_REGNUM
-   JMP	FUNCTION	0x0058  0x0000 <- FUNCTION
-=======
    MOV	#STATIC, $4	01270Y	0x0000 <- STATIC; Y = STATIC_CHAIN_REGNUM
    JMP	@#FUNCTION	000137  0x0000 <- FUNCTION
->>>>>>> b56a5220
 */
 
 static void
@@ -1864,15 +1835,6 @@
   gcc_assert (!TARGET_SPLIT);
 
   mem = adjust_address (m_tramp, HImode, 0);
-<<<<<<< HEAD
-  emit_move_insn (mem, GEN_INT (0x9400+STATIC_CHAIN_REGNUM));
-  mem = adjust_address (m_tramp, HImode, 2);
-  emit_move_insn (mem, chain_value);
-  mem = adjust_address (m_tramp, HImode, 4);
-  emit_move_insn (mem, GEN_INT (0x0058));
-  emit_move_insn (mem, fnaddr);
-}
-=======
   emit_move_insn (mem, GEN_INT (012700+STATIC_CHAIN_REGNUM));
   mem = adjust_address (m_tramp, HImode, 2);
   emit_move_insn (mem, chain_value);
@@ -1962,5 +1924,4 @@
   return NULL;
 }
 
-struct gcc_target targetm = TARGET_INITIALIZER;
->>>>>>> b56a5220
+struct gcc_target targetm = TARGET_INITIALIZER;