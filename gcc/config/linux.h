/* Definitions for systems using the Linux kernel, with or without
   MMU, using ELF at the compiler level but possibly FLT for final
   linked executables and shared libraries in some no-MMU cases, and
   possibly with a choice of libc implementations.
   Copyright (C) 1995, 1996, 1997, 1998, 1999, 2000, 2003, 2004, 2005, 2006,
<<<<<<< HEAD
   2007, 2009 Free Software Foundation, Inc.
=======
   2007, 2009, 2010, 2011 Free Software Foundation, Inc.
>>>>>>> 3082eeb7
   Contributed by Eric Youngdale.
   Modified for stabs-in-ELF by H.J. Lu (hjl@lucon.org).

This file is part of GCC.

GCC is free software; you can redistribute it and/or modify
it under the terms of the GNU General Public License as published by
the Free Software Foundation; either version 3, or (at your option)
any later version.

GCC is distributed in the hope that it will be useful,
but WITHOUT ANY WARRANTY; without even the implied warranty of
MERCHANTABILITY or FITNESS FOR A PARTICULAR PURPOSE.  See the
GNU General Public License for more details.

Under Section 7 of GPL version 3, you are granted additional
permissions described in the GCC Runtime Library Exception, version
3.1, as published by the Free Software Foundation.
<<<<<<< HEAD

You should have received a copy of the GNU General Public License and
a copy of the GCC Runtime Library Exception along with this program;
see the files COPYING3 and COPYING.RUNTIME respectively.  If not, see
<http://www.gnu.org/licenses/>.  */

/* Don't assume anything about the header files.  */
#define NO_IMPLICIT_EXTERN_C

#undef ASM_APP_ON
#define ASM_APP_ON "#APP\n"
=======
>>>>>>> 3082eeb7

You should have received a copy of the GNU General Public License and
a copy of the GCC Runtime Library Exception along with this program;
see the files COPYING3 and COPYING.RUNTIME respectively.  If not, see
<http://www.gnu.org/licenses/>.  */

/* C libraries supported on Linux.  */
#ifdef SINGLE_LIBC
#define OPTION_GLIBC  (DEFAULT_LIBC == LIBC_GLIBC)
#define OPTION_UCLIBC (DEFAULT_LIBC == LIBC_UCLIBC)
#define OPTION_BIONIC (DEFAULT_LIBC == LIBC_BIONIC)
#else
#define OPTION_GLIBC  (linux_libc == LIBC_GLIBC)
#define OPTION_UCLIBC (linux_libc == LIBC_UCLIBC)
#define OPTION_BIONIC (linux_libc == LIBC_BIONIC)
#endif

#define GNU_USER_TARGET_OS_CPP_BUILTINS()			\
    do {							\
	if (OPTION_GLIBC)					\
	  builtin_define ("__gnu_linux__");			\
	builtin_define_std ("linux");				\
	builtin_define_std ("unix");				\
	builtin_assert ("system=linux");			\
	builtin_assert ("system=unix");				\
	builtin_assert ("system=posix");			\
    } while (0)

/* Determine which dynamic linker to use depending on whether GLIBC or
   uClibc or Bionic is the default C library and whether
   -muclibc or -mglibc or -mbionic has been passed to change the default.  */

#define CHOOSE_DYNAMIC_LINKER1(LIBC1, LIBC2, LIBC3, LD1, LD2, LD3)	\
  "%{" LIBC2 ":" LD2 ";:%{" LIBC3 ":" LD3 ";:" LD1 "}}"

#if DEFAULT_LIBC == LIBC_GLIBC
#define CHOOSE_DYNAMIC_LINKER(G, U, B) \
  CHOOSE_DYNAMIC_LINKER1 ("mglibc", "muclibc", "mbionic", G, U, B)
#elif DEFAULT_LIBC == LIBC_UCLIBC
#define CHOOSE_DYNAMIC_LINKER(G, U, B) \
  CHOOSE_DYNAMIC_LINKER1 ("muclibc", "mglibc", "mbionic", U, G, B)
#elif DEFAULT_LIBC == LIBC_BIONIC
#define CHOOSE_DYNAMIC_LINKER(G, U, B) \
  CHOOSE_DYNAMIC_LINKER1 ("mbionic", "mglibc", "muclibc", B, G, U)
#else
#error "Unsupported DEFAULT_LIBC"
#endif /* DEFAULT_LIBC */

/* For most targets the following definitions suffice;
   GLIBC_DYNAMIC_LINKER must be defined for each target using them, or
   GLIBC_DYNAMIC_LINKER32 and GLIBC_DYNAMIC_LINKER64 for targets
   supporting both 32-bit and 64-bit compilation.  */
#define UCLIBC_DYNAMIC_LINKER "/lib/ld-uClibc.so.0"
#define UCLIBC_DYNAMIC_LINKER32 "/lib/ld-uClibc.so.0"
#define UCLIBC_DYNAMIC_LINKER64 "/lib/ld64-uClibc.so.0"
#define UCLIBC_DYNAMIC_LINKERX32 "/lib/ldx32-uClibc.so.0"
#define BIONIC_DYNAMIC_LINKER "/system/bin/linker"
#define BIONIC_DYNAMIC_LINKER32 "/system/bin/linker"
#define BIONIC_DYNAMIC_LINKER64 "/system/bin/linker64"
#define BIONIC_DYNAMIC_LINKERX32 "/system/bin/linkerx32"

#define GNU_USER_DYNAMIC_LINKER						\
  CHOOSE_DYNAMIC_LINKER (GLIBC_DYNAMIC_LINKER, UCLIBC_DYNAMIC_LINKER,	\
			 BIONIC_DYNAMIC_LINKER)
#define GNU_USER_DYNAMIC_LINKER32					\
  CHOOSE_DYNAMIC_LINKER (GLIBC_DYNAMIC_LINKER32, UCLIBC_DYNAMIC_LINKER32, \
			 BIONIC_DYNAMIC_LINKER32)
#define GNU_USER_DYNAMIC_LINKER64					\
  CHOOSE_DYNAMIC_LINKER (GLIBC_DYNAMIC_LINKER64, UCLIBC_DYNAMIC_LINKER64, \
			 BIONIC_DYNAMIC_LINKER64)
#define GNU_USER_DYNAMIC_LINKERX32					\
  CHOOSE_DYNAMIC_LINKER (GLIBC_DYNAMIC_LINKERX32, UCLIBC_DYNAMIC_LINKERX32, \
			 BIONIC_DYNAMIC_LINKERX32)

/* Determine whether the entire c99 runtime
   is present in the runtime library.  */
#undef TARGET_C99_FUNCTIONS
#define TARGET_C99_FUNCTIONS (OPTION_GLIBC)

/* Whether we have sincos that follows the GNU extension.  */
#undef TARGET_HAS_SINCOS
#define TARGET_HAS_SINCOS (OPTION_GLIBC || OPTION_BIONIC)<|MERGE_RESOLUTION|>--- conflicted
+++ resolved
@@ -3,11 +3,7 @@
    linked executables and shared libraries in some no-MMU cases, and
    possibly with a choice of libc implementations.
    Copyright (C) 1995, 1996, 1997, 1998, 1999, 2000, 2003, 2004, 2005, 2006,
-<<<<<<< HEAD
-   2007, 2009 Free Software Foundation, Inc.
-=======
    2007, 2009, 2010, 2011 Free Software Foundation, Inc.
->>>>>>> 3082eeb7
    Contributed by Eric Youngdale.
    Modified for stabs-in-ELF by H.J. Lu (hjl@lucon.org).
 
@@ -26,20 +22,6 @@
 Under Section 7 of GPL version 3, you are granted additional
 permissions described in the GCC Runtime Library Exception, version
 3.1, as published by the Free Software Foundation.
-<<<<<<< HEAD
-
-You should have received a copy of the GNU General Public License and
-a copy of the GCC Runtime Library Exception along with this program;
-see the files COPYING3 and COPYING.RUNTIME respectively.  If not, see
-<http://www.gnu.org/licenses/>.  */
-
-/* Don't assume anything about the header files.  */
-#define NO_IMPLICIT_EXTERN_C
-
-#undef ASM_APP_ON
-#define ASM_APP_ON "#APP\n"
-=======
->>>>>>> 3082eeb7
 
 You should have received a copy of the GNU General Public License and
 a copy of the GCC Runtime Library Exception along with this program;
