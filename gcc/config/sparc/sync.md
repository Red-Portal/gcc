--- conflicted
+++ resolved
@@ -1,9 +1,5 @@
 ;; GCC machine description for SPARC synchronization instructions.
-<<<<<<< HEAD
-;; Copyright (C) 2005, 2007, 2009
-=======
 ;; Copyright (C) 2005, 2007, 2009, 2010
->>>>>>> 3082eeb7
 ;; Free Software Foundation, Inc.
 ;;
 ;; This file is part of GCC.
@@ -34,10 +30,6 @@
 {
   operands[0] = gen_rtx_MEM (BLKmode, gen_rtx_SCRATCH (Pmode));
   MEM_VOLATILE_P (operands[0]) = 1;
-<<<<<<< HEAD
-
-=======
->>>>>>> 3082eeb7
 })
 
 ;; In V8, loads are blocking and ordered wrt earlier loads, i.e. every load
