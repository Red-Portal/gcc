/* Subroutines used for code generation on the Synopsys DesignWare ARC cpu.
   Copyright (C) 1994-2017 Free Software Foundation, Inc.

   Sources derived from work done by Sankhya Technologies (www.sankhya.com) on
   behalf of Synopsys Inc.

   Position Independent Code support added,Code cleaned up,
   Comments and Support For ARC700 instructions added by
   Saurabh Verma (saurabh.verma@codito.com)
   Ramana Radhakrishnan(ramana.radhakrishnan@codito.com)

   Fixing ABI inconsistencies, optimizations for ARC600 / ARC700 pipelines,
   profiling support added by Joern Rennecke <joern.rennecke@embecosm.com>

This file is part of GCC.

GCC is free software; you can redistribute it and/or modify
it under the terms of the GNU General Public License as published by
the Free Software Foundation; either version 3, or (at your option)
any later version.

GCC is distributed in the hope that it will be useful,
but WITHOUT ANY WARRANTY; without even the implied warranty of
MERCHANTABILITY or FITNESS FOR A PARTICULAR PURPOSE.  See the
GNU General Public License for more details.

You should have received a copy of the GNU General Public License
along with GCC; see the file COPYING3.  If not see
<http://www.gnu.org/licenses/>.  */

#define TARGET_C_FILE 1

#include "config.h"
#include "system.h"
#include "coretypes.h"
#include "memmodel.h"
#include "backend.h"
#include "target.h"
#include "rtl.h"
#include "tree.h"
#include "cfghooks.h"
#include "df.h"
#include "tm_p.h"
#include "stringpool.h"
#include "attribs.h"
#include "optabs.h"
#include "regs.h"
#include "emit-rtl.h"
#include "recog.h"
#include "diagnostic.h"
#include "fold-const.h"
#include "varasm.h"
#include "stor-layout.h"
#include "calls.h"
#include "output.h"
#include "insn-attr.h"
#include "flags.h"
#include "explow.h"
#include "expr.h"
#include "langhooks.h"
#include "tm-constrs.h"
#include "reload.h" /* For operands_match_p */
#include "cfgrtl.h"
#include "tree-pass.h"
#include "context.h"
#include "builtins.h"
#include "rtl-iter.h"
#include "alias.h"
#include "opts.h"
#include "hw-doloop.h"

/* Which cpu we're compiling for (ARC600, ARC601, ARC700).  */
static char arc_cpu_name[10] = "";
static const char *arc_cpu_string = arc_cpu_name;

/* Maximum size of a loop.  */
#define ARC_MAX_LOOP_LENGTH 4095

/* ??? Loads can handle any constant, stores can only handle small ones.  */
/* OTOH, LIMMs cost extra, so their usefulness is limited.  */
#define RTX_OK_FOR_OFFSET_P(MODE, X) \
(GET_CODE (X) == CONST_INT \
 && SMALL_INT_RANGE (INTVAL (X), (GET_MODE_SIZE (MODE) - 1) & -4, \
		     (INTVAL (X) & (GET_MODE_SIZE (MODE) - 1) & 3 \
		      ? 0 \
		      : -(-GET_MODE_SIZE (MODE) | -4) >> 1)))

#define LEGITIMATE_SMALL_DATA_OFFSET_P(X)				\
  (GET_CODE (X) == CONST						\
   && GET_CODE (XEXP ((X), 0)) == PLUS					\
   && GET_CODE (XEXP (XEXP ((X), 0), 0)) == SYMBOL_REF			\
   && SYMBOL_REF_SMALL_P (XEXP (XEXP ((X), 0), 0))			\
   && GET_CODE (XEXP(XEXP ((X), 0), 1)) == CONST_INT			\
   && INTVAL (XEXP (XEXP ((X), 0), 1)) <= g_switch_value)

#define LEGITIMATE_SMALL_DATA_ADDRESS_P(X)				\
  (GET_CODE (X) == PLUS							\
     && REG_P (XEXP ((X), 0))						\
     && REGNO (XEXP ((X), 0)) == SDATA_BASE_REGNUM			\
     && ((GET_CODE (XEXP ((X), 1)) == SYMBOL_REF			\
	    && SYMBOL_REF_SMALL_P (XEXP ((X), 1)))			\
	 || LEGITIMATE_SMALL_DATA_OFFSET_P (XEXP ((X), 1))))

/* Array of valid operand punctuation characters.  */
char arc_punct_chars[256];

/* State used by arc_ccfsm_advance to implement conditional execution.  */
struct GTY (()) arc_ccfsm
{
  int state;
  int cc;
  rtx cond;
  rtx_insn *target_insn;
  int target_label;
};

/* Status of the IRQ_CTRL_AUX register.  */
typedef struct irq_ctrl_saved_t
{
  /* Last register number used by IRQ_CTRL_SAVED aux_reg.  */
  short irq_save_last_reg;
  /* True if BLINK is automatically saved.  */
  bool  irq_save_blink;
  /* True if LPCOUNT is automatically saved.  */
  bool  irq_save_lpcount;
} irq_ctrl_saved_t;
static irq_ctrl_saved_t irq_ctrl_saved;

#define ARC_AUTOBLINK_IRQ_P(FNTYPE)				\
  ((ARC_INTERRUPT_P (FNTYPE)					\
    && irq_ctrl_saved.irq_save_blink)				\
   || (ARC_FAST_INTERRUPT_P (FNTYPE)				\
       && rgf_banked_register_count > 8))

#define ARC_AUTOFP_IRQ_P(FNTYPE)				\
  ((ARC_INTERRUPT_P (FNTYPE)					\
    && (irq_ctrl_saved.irq_save_last_reg > 26))			\
  || (ARC_FAST_INTERRUPT_P (FNTYPE)				\
      && rgf_banked_register_count > 8))

#define ARC_AUTO_IRQ_P(FNTYPE)					\
  (ARC_INTERRUPT_P (FNTYPE) && !ARC_FAST_INTERRUPT_P (FNTYPE)	\
   && (irq_ctrl_saved.irq_save_blink				\
       || (irq_ctrl_saved.irq_save_last_reg >= 0)))

/* Number of registers in second bank for FIRQ support.  */
static int rgf_banked_register_count;

#define arc_ccfsm_current cfun->machine->ccfsm_current

#define ARC_CCFSM_BRANCH_DELETED_P(STATE) \
  ((STATE)->state == 1 || (STATE)->state == 2)

/* Indicate we're conditionalizing insns now.  */
#define ARC_CCFSM_RECORD_BRANCH_DELETED(STATE) \
  ((STATE)->state += 2)

#define ARC_CCFSM_COND_EXEC_P(STATE) \
  ((STATE)->state == 3 || (STATE)->state == 4 || (STATE)->state == 5 \
   || current_insn_predicate)

/* Check if INSN has a 16 bit opcode considering struct arc_ccfsm *STATE.  */
#define CCFSM_ISCOMPACT(INSN,STATE) \
  (ARC_CCFSM_COND_EXEC_P (STATE) \
   ? (get_attr_iscompact (INSN) == ISCOMPACT_TRUE \
      || get_attr_iscompact (INSN) == ISCOMPACT_TRUE_LIMM) \
   : get_attr_iscompact (INSN) != ISCOMPACT_FALSE)

/* Likewise, but also consider that INSN might be in a delay slot of JUMP.  */
#define CCFSM_DBR_ISCOMPACT(INSN,JUMP,STATE) \
  ((ARC_CCFSM_COND_EXEC_P (STATE) \
    || (JUMP_P (JUMP) \
	&& INSN_ANNULLED_BRANCH_P (JUMP) \
	&& (TARGET_AT_DBR_CONDEXEC || INSN_FROM_TARGET_P (INSN)))) \
   ? (get_attr_iscompact (INSN) == ISCOMPACT_TRUE \
      || get_attr_iscompact (INSN) == ISCOMPACT_TRUE_LIMM) \
   : get_attr_iscompact (INSN) != ISCOMPACT_FALSE)

/* The maximum number of insns skipped which will be conditionalised if
   possible.  */
/* When optimizing for speed:
    Let p be the probability that the potentially skipped insns need to
    be executed, pn the cost of a correctly predicted non-taken branch,
    mt the cost of a mis/non-predicted taken branch,
    mn mispredicted non-taken, pt correctly predicted taken ;
    costs expressed in numbers of instructions like the ones considered
    skipping.
    Unfortunately we don't have a measure of predictability - this
    is linked to probability only in that in the no-eviction-scenario
    there is a lower bound 1 - 2 * min (p, 1-p), and a somewhat larger
    value that can be assumed *if* the distribution is perfectly random.
    A predictability of 1 is perfectly plausible not matter what p is,
    because the decision could be dependent on an invocation parameter
    of the program.
    For large p, we want MAX_INSNS_SKIPPED == pn/(1-p) + mt - pn
    For small p, we want MAX_INSNS_SKIPPED == pt

   When optimizing for size:
    We want to skip insn unless we could use 16 opcodes for the
    non-conditionalized insn to balance the branch length or more.
    Performance can be tie-breaker.  */
/* If the potentially-skipped insns are likely to be executed, we'll
   generally save one non-taken branch
   o
   this to be no less than the 1/p  */
#define MAX_INSNS_SKIPPED 3

/* A nop is needed between a 4 byte insn that sets the condition codes and
   a branch that uses them (the same isn't true for an 8 byte insn that sets
   the condition codes).  Set by arc_ccfsm_advance.  Used by
   arc_print_operand.  */

static int get_arc_condition_code (rtx);

static tree arc_handle_interrupt_attribute (tree *, tree, tree, int, bool *);
static tree arc_handle_fndecl_attribute (tree *, tree, tree, int, bool *);

/* Initialized arc_attribute_table to NULL since arc doesnot have any
   machine specific supported attributes.  */
const struct attribute_spec arc_attribute_table[] =
{
 /* { name, min_len, max_len, decl_req, type_req, fn_type_req, handler,
      affects_type_identity } */
  { "interrupt", 1, 1, true, false, false, arc_handle_interrupt_attribute, true },
  /* Function calls made to this symbol must be done indirectly, because
     it may lie outside of the 21/25 bit addressing range of a normal function
     call.  */
  { "long_call",    0, 0, false, true,  true,  NULL, false },
  /* Whereas these functions are always known to reside within the 25 bit
     addressing range of unconditionalized bl.  */
  { "medium_call",   0, 0, false, true,  true,  NULL, false },
  /* And these functions are always known to reside within the 21 bit
     addressing range of blcc.  */
  { "short_call",   0, 0, false, true,  true,  NULL, false },
  /* Function which are not having the prologue and epilogue generated
     by the compiler.  */
  { "naked", 0, 0, true, false, false, arc_handle_fndecl_attribute, false },
  { NULL, 0, 0, false, false, false, NULL, false }
};
static int arc_comp_type_attributes (const_tree, const_tree);
static void arc_file_start (void);
static void arc_internal_label (FILE *, const char *, unsigned long);
static void arc_output_mi_thunk (FILE *, tree, HOST_WIDE_INT, HOST_WIDE_INT,
				 tree);
static int arc_address_cost (rtx, machine_mode, addr_space_t, bool);
static void arc_encode_section_info (tree decl, rtx rtl, int first);

static void arc_init_builtins (void);
static rtx arc_expand_builtin (tree, rtx, rtx, machine_mode, int);

static int branch_dest (rtx);

static void  arc_output_pic_addr_const (FILE *,  rtx, int);
static bool arc_function_ok_for_sibcall (tree, tree);
static rtx arc_function_value (const_tree, const_tree, bool);
const char * output_shift (rtx *);
static void arc_reorg (void);
static bool arc_in_small_data_p (const_tree);

static void arc_init_reg_tables (void);
static bool arc_return_in_memory (const_tree, const_tree);
static bool arc_vector_mode_supported_p (machine_mode);

static bool arc_can_use_doloop_p (const widest_int &, const widest_int &,
				  unsigned int, bool);
static const char *arc_invalid_within_doloop (const rtx_insn *);

static void output_short_suffix (FILE *file);

static bool arc_frame_pointer_required (void);

static bool arc_use_by_pieces_infrastructure_p (unsigned HOST_WIDE_INT,
						unsigned int,
						enum by_pieces_operation op,
						bool);

/* Globally visible information about currently selected cpu.  */
const arc_cpu_t *arc_selected_cpu;

static bool
legitimate_scaled_address_p (machine_mode mode, rtx op, bool strict)
{
  if (GET_CODE (op) != PLUS)
    return false;

  if (GET_CODE (XEXP (op, 0)) != MULT)
    return false;

  /* Check multiplication operands.  */
  if (!RTX_OK_FOR_INDEX_P (XEXP (XEXP (op, 0), 0), strict))
    return false;

  if (!CONST_INT_P (XEXP (XEXP (op, 0), 1)))
    return false;

  switch (GET_MODE_SIZE (mode))
    {
    case 2:
      if (INTVAL (XEXP (XEXP (op, 0), 1)) != 2)
	return false;
      break;
    case 8:
      if (!TARGET_LL64)
	return false;
      /*  Fall through. */
    case 4:
      if (INTVAL (XEXP (XEXP (op, 0), 1)) != 4)
	return false;
    default:
      return false;
    }

  /* Check the base.  */
  if (RTX_OK_FOR_BASE_P (XEXP (op, 1), (strict)))
    return true;

  if (flag_pic)
    {
      if (CONST_INT_P (XEXP (op, 1)))
	return true;
      return false;
    }
  if (CONSTANT_P (XEXP (op, 1)))
    {
      /* Scalled addresses for sdata is done other places.  */
      if (GET_CODE (XEXP (op, 1)) == SYMBOL_REF
	  && SYMBOL_REF_SMALL_P (XEXP (op, 1)))
	return false;
      return true;
    }

  return false;
}

/* Check for constructions like REG + OFFS, where OFFS can be a
   register, an immediate or an long immediate. */

static bool
legitimate_offset_address_p (machine_mode mode, rtx x, bool index, bool strict)
{
  if (GET_CODE (x) != PLUS)
    return false;

  if (!RTX_OK_FOR_BASE_P (XEXP (x, 0), (strict)))
    return false;

  /* Check for: [Rx + small offset] or [Rx + Ry].  */
  if (((index && RTX_OK_FOR_INDEX_P (XEXP (x, 1), (strict))
	&& GET_MODE_SIZE ((mode)) <= 4)
       || RTX_OK_FOR_OFFSET_P (mode, XEXP (x, 1))))
    return true;

  /* Check for [Rx + symbol].  */
  if (!flag_pic
      && (GET_CODE (XEXP (x, 1)) == SYMBOL_REF)
      /* Avoid this type of address for double or larger modes.  */
      && (GET_MODE_SIZE (mode) <= 4)
      /* Avoid small data which ends in something like GP +
	 symb@sda.  */
      && (!SYMBOL_REF_SMALL_P (XEXP (x, 1))))
    return true;

  return false;
}

/* Implements target hook vector_mode_supported_p.  */

static bool
arc_vector_mode_supported_p (machine_mode mode)
{
  switch (mode)
    {
    case E_V2HImode:
      return TARGET_PLUS_DMPY;
    case E_V4HImode:
    case E_V2SImode:
      return TARGET_PLUS_QMACW;
    case E_V4SImode:
    case E_V8HImode:
      return TARGET_SIMD_SET;

    default:
      return false;
    }
}

/* Implements target hook TARGET_VECTORIZE_PREFERRED_SIMD_MODE.  */

static machine_mode
arc_preferred_simd_mode (scalar_mode mode)
{
  switch (mode)
    {
    case E_HImode:
      return TARGET_PLUS_QMACW ? V4HImode : V2HImode;
    case E_SImode:
      return V2SImode;

    default:
      return word_mode;
    }
}

/* Implements target hook
   TARGET_VECTORIZE_AUTOVECTORIZE_VECTOR_SIZES.  */

static void
arc_autovectorize_vector_sizes (vec<poly_uint64> &sizes)
{
  if (TARGET_PLUS_QMACW)
    {
      sizes.quick_push (8);
      sizes.quick_push (4);
    }
}

/* TARGET_PRESERVE_RELOAD_P is still awaiting patch re-evaluation / review.  */
static bool arc_preserve_reload_p (rtx in) ATTRIBUTE_UNUSED;
static rtx arc_delegitimize_address (rtx);
static bool arc_can_follow_jump (const rtx_insn *follower,
				 const rtx_insn *followee);

static rtx frame_insn (rtx);
static void arc_function_arg_advance (cumulative_args_t, machine_mode,
				      const_tree, bool);
static rtx arc_legitimize_address_0 (rtx, rtx, machine_mode mode);

static void arc_finalize_pic (void);

/* initialize the GCC target structure.  */
#undef  TARGET_COMP_TYPE_ATTRIBUTES
#define TARGET_COMP_TYPE_ATTRIBUTES arc_comp_type_attributes
#undef TARGET_ASM_FILE_START
#define TARGET_ASM_FILE_START arc_file_start
#undef TARGET_ATTRIBUTE_TABLE
#define TARGET_ATTRIBUTE_TABLE arc_attribute_table
#undef TARGET_ASM_INTERNAL_LABEL
#define TARGET_ASM_INTERNAL_LABEL arc_internal_label
#undef TARGET_RTX_COSTS
#define TARGET_RTX_COSTS arc_rtx_costs
#undef TARGET_ADDRESS_COST
#define TARGET_ADDRESS_COST arc_address_cost

#undef TARGET_ENCODE_SECTION_INFO
#define TARGET_ENCODE_SECTION_INFO arc_encode_section_info

#undef TARGET_CANNOT_FORCE_CONST_MEM
#define TARGET_CANNOT_FORCE_CONST_MEM arc_cannot_force_const_mem

#undef  TARGET_INIT_BUILTINS
#define TARGET_INIT_BUILTINS  arc_init_builtins

#undef  TARGET_EXPAND_BUILTIN
#define TARGET_EXPAND_BUILTIN arc_expand_builtin

#undef  TARGET_BUILTIN_DECL
#define TARGET_BUILTIN_DECL arc_builtin_decl

#undef  TARGET_ASM_OUTPUT_MI_THUNK
#define TARGET_ASM_OUTPUT_MI_THUNK arc_output_mi_thunk

#undef  TARGET_ASM_CAN_OUTPUT_MI_THUNK
#define TARGET_ASM_CAN_OUTPUT_MI_THUNK hook_bool_const_tree_hwi_hwi_const_tree_true

#undef  TARGET_FUNCTION_OK_FOR_SIBCALL
#define TARGET_FUNCTION_OK_FOR_SIBCALL arc_function_ok_for_sibcall

#undef  TARGET_MACHINE_DEPENDENT_REORG
#define TARGET_MACHINE_DEPENDENT_REORG arc_reorg

#undef TARGET_IN_SMALL_DATA_P
#define TARGET_IN_SMALL_DATA_P arc_in_small_data_p

#undef TARGET_PROMOTE_FUNCTION_MODE
#define TARGET_PROMOTE_FUNCTION_MODE \
  default_promote_function_mode_always_promote

#undef TARGET_PROMOTE_PROTOTYPES
#define TARGET_PROMOTE_PROTOTYPES hook_bool_const_tree_true

#undef TARGET_RETURN_IN_MEMORY
#define TARGET_RETURN_IN_MEMORY arc_return_in_memory
#undef TARGET_PASS_BY_REFERENCE
#define TARGET_PASS_BY_REFERENCE arc_pass_by_reference

#undef TARGET_SETUP_INCOMING_VARARGS
#define TARGET_SETUP_INCOMING_VARARGS arc_setup_incoming_varargs

#undef TARGET_ARG_PARTIAL_BYTES
#define TARGET_ARG_PARTIAL_BYTES arc_arg_partial_bytes

#undef TARGET_MUST_PASS_IN_STACK
#define TARGET_MUST_PASS_IN_STACK must_pass_in_stack_var_size

#undef TARGET_FUNCTION_VALUE
#define TARGET_FUNCTION_VALUE arc_function_value

#undef  TARGET_SCHED_ADJUST_PRIORITY
#define TARGET_SCHED_ADJUST_PRIORITY arc_sched_adjust_priority

#undef TARGET_VECTOR_MODE_SUPPORTED_P
#define TARGET_VECTOR_MODE_SUPPORTED_P arc_vector_mode_supported_p

#undef TARGET_VECTORIZE_PREFERRED_SIMD_MODE
#define TARGET_VECTORIZE_PREFERRED_SIMD_MODE arc_preferred_simd_mode

#undef TARGET_VECTORIZE_AUTOVECTORIZE_VECTOR_SIZES
#define TARGET_VECTORIZE_AUTOVECTORIZE_VECTOR_SIZES arc_autovectorize_vector_sizes

#undef TARGET_CAN_USE_DOLOOP_P
#define TARGET_CAN_USE_DOLOOP_P arc_can_use_doloop_p

#undef TARGET_INVALID_WITHIN_DOLOOP
#define TARGET_INVALID_WITHIN_DOLOOP arc_invalid_within_doloop

#undef TARGET_PRESERVE_RELOAD_P
#define TARGET_PRESERVE_RELOAD_P arc_preserve_reload_p

#undef TARGET_CAN_FOLLOW_JUMP
#define TARGET_CAN_FOLLOW_JUMP arc_can_follow_jump

#undef TARGET_DELEGITIMIZE_ADDRESS
#define TARGET_DELEGITIMIZE_ADDRESS arc_delegitimize_address

#undef TARGET_USE_BY_PIECES_INFRASTRUCTURE_P
#define TARGET_USE_BY_PIECES_INFRASTRUCTURE_P \
  arc_use_by_pieces_infrastructure_p

/* Usually, we will be able to scale anchor offsets.
   When this fails, we want LEGITIMIZE_ADDRESS to kick in.  */
#undef TARGET_MIN_ANCHOR_OFFSET
#define TARGET_MIN_ANCHOR_OFFSET (-1024)
#undef TARGET_MAX_ANCHOR_OFFSET
#define TARGET_MAX_ANCHOR_OFFSET (1020)

#undef TARGET_SECONDARY_RELOAD
#define TARGET_SECONDARY_RELOAD arc_secondary_reload

#define TARGET_OPTION_OVERRIDE arc_override_options

#define TARGET_CONDITIONAL_REGISTER_USAGE arc_conditional_register_usage

#define TARGET_TRAMPOLINE_INIT arc_initialize_trampoline

#define TARGET_TRAMPOLINE_ADJUST_ADDRESS arc_trampoline_adjust_address

#define TARGET_CAN_ELIMINATE arc_can_eliminate

#define TARGET_FRAME_POINTER_REQUIRED arc_frame_pointer_required

#define TARGET_FUNCTION_ARG arc_function_arg

#define TARGET_FUNCTION_ARG_ADVANCE arc_function_arg_advance

#define TARGET_LEGITIMATE_CONSTANT_P arc_legitimate_constant_p

#define TARGET_LEGITIMATE_ADDRESS_P arc_legitimate_address_p

#define TARGET_MODE_DEPENDENT_ADDRESS_P arc_mode_dependent_address_p

#define TARGET_LEGITIMIZE_ADDRESS arc_legitimize_address

#define TARGET_ADJUST_INSN_LENGTH arc_adjust_insn_length

#define TARGET_INSN_LENGTH_PARAMETERS arc_insn_length_parameters

#undef TARGET_NO_SPECULATION_IN_DELAY_SLOTS_P
#define TARGET_NO_SPECULATION_IN_DELAY_SLOTS_P	\
  arc_no_speculation_in_delay_slots_p

#undef TARGET_LRA_P
#define TARGET_LRA_P arc_lra_p
#define TARGET_REGISTER_PRIORITY arc_register_priority
/* Stores with scaled offsets have different displacement ranges.  */
#define TARGET_DIFFERENT_ADDR_DISPLACEMENT_P hook_bool_void_true
#define TARGET_SPILL_CLASS arc_spill_class

#undef TARGET_ALLOCATE_STACK_SLOTS_FOR_ARGS
#define TARGET_ALLOCATE_STACK_SLOTS_FOR_ARGS arc_allocate_stack_slots_for_args

#undef TARGET_WARN_FUNC_RETURN
#define TARGET_WARN_FUNC_RETURN arc_warn_func_return

#include "target-def.h"

#undef TARGET_ASM_ALIGNED_HI_OP
#define TARGET_ASM_ALIGNED_HI_OP "\t.hword\t"
#undef TARGET_ASM_ALIGNED_SI_OP
#define TARGET_ASM_ALIGNED_SI_OP "\t.word\t"

#ifdef HAVE_AS_TLS
#undef TARGET_HAVE_TLS
#define TARGET_HAVE_TLS HAVE_AS_TLS
#endif

#undef TARGET_DWARF_REGISTER_SPAN
#define TARGET_DWARF_REGISTER_SPAN arc_dwarf_register_span

#undef TARGET_HARD_REGNO_MODE_OK
#define TARGET_HARD_REGNO_MODE_OK arc_hard_regno_mode_ok

#undef TARGET_MODES_TIEABLE_P
#define TARGET_MODES_TIEABLE_P arc_modes_tieable_p

/* Try to keep the (mov:DF _, reg) as early as possible so
   that the d<add/sub/mul>h-lr insns appear together and can
   use the peephole2 pattern.  */

static int
arc_sched_adjust_priority (rtx_insn *insn, int priority)
{
  rtx set = single_set (insn);
  if (set
      && GET_MODE (SET_SRC(set)) == DFmode
      && GET_CODE (SET_SRC(set)) == REG)
    {
      /* Incrementing priority by 20 (empirically derived).  */
      return priority + 20;
    }

  return priority;
}

/* For ARC base register + offset addressing, the validity of the
   address is mode-dependent for most of the offset range, as the
   offset can be scaled by the access size.
   We don't expose these as mode-dependent addresses in the
   mode_dependent_address_p target hook, because that would disable
   lots of optimizations, and most uses of these addresses are for 32
   or 64 bit accesses anyways, which are fine.
   However, that leaves some addresses for 8 / 16 bit values not
   properly reloaded by the generic code, which is why we have to
   schedule secondary reloads for these.  */

static reg_class_t
arc_secondary_reload (bool in_p,
		      rtx x,
		      reg_class_t cl,
		      machine_mode mode,
		      secondary_reload_info *sri)
{
  enum rtx_code code = GET_CODE (x);

  if (cl == DOUBLE_REGS)
    return GENERAL_REGS;

  /* The loop counter register can be stored, but not loaded directly.  */
  if ((cl == LPCOUNT_REG || cl == WRITABLE_CORE_REGS)
      && in_p && MEM_P (x))
    return GENERAL_REGS;

 /* If we have a subreg (reg), where reg is a pseudo (that will end in
    a memory location), then we may need a scratch register to handle
    the fp/sp+largeoffset address.  */
  if (code == SUBREG)
    {
      rtx addr = NULL_RTX;
      x = SUBREG_REG (x);

      if (REG_P (x))
	{
	  int regno = REGNO (x);
	  if (regno >= FIRST_PSEUDO_REGISTER)
	    regno = reg_renumber[regno];

	  if (regno != -1)
	    return NO_REGS;

	  /* It is a pseudo that ends in a stack location.  */
	  if (reg_equiv_mem (REGNO (x)))
	    {
	      /* Get the equivalent address and check the range of the
		 offset.  */
	      rtx mem = reg_equiv_mem (REGNO (x));
	      addr = find_replacement (&XEXP (mem, 0));
	    }
	}
      else
	{
	  gcc_assert (MEM_P (x));
	  addr = XEXP (x, 0);
	  addr = simplify_rtx (addr);
	}
      if (addr && GET_CODE (addr) == PLUS
	  && CONST_INT_P (XEXP (addr, 1))
	  && (!RTX_OK_FOR_OFFSET_P (mode, XEXP (addr, 1))))
	{
	  switch (mode)
	    {
	    case E_QImode:
	      sri->icode =
		in_p ? CODE_FOR_reload_qi_load : CODE_FOR_reload_qi_store;
	      break;
	    case E_HImode:
	      sri->icode =
		in_p ? CODE_FOR_reload_hi_load : CODE_FOR_reload_hi_store;
	      break;
	    default:
	      break;
	    }
	}
    }
  return NO_REGS;
}

/* Convert reloads using offsets that are too large to use indirect
   addressing.  */

void
arc_secondary_reload_conv (rtx reg, rtx mem, rtx scratch, bool store_p)
{
  rtx addr;

  gcc_assert (GET_CODE (mem) == MEM);
  addr = XEXP (mem, 0);

  /* Large offset: use a move.  FIXME: ld ops accepts limms as
     offsets.  Hence, the following move insn is not required.  */
  emit_move_insn (scratch, addr);
  mem = replace_equiv_address_nv (mem, scratch);

  /* Now create the move.  */
  if (store_p)
    emit_insn (gen_rtx_SET (mem, reg));
  else
    emit_insn (gen_rtx_SET (reg, mem));

  return;
}

static unsigned arc_ifcvt (void);

namespace {

const pass_data pass_data_arc_ifcvt =
{
  RTL_PASS,
  "arc_ifcvt",				/* name */
  OPTGROUP_NONE,			/* optinfo_flags */
  TV_IFCVT2,				/* tv_id */
  0,					/* properties_required */
  0,					/* properties_provided */
  0,					/* properties_destroyed */
  0,					/* todo_flags_start */
  TODO_df_finish			/* todo_flags_finish */
};

class pass_arc_ifcvt : public rtl_opt_pass
{
public:
  pass_arc_ifcvt(gcc::context *ctxt)
  : rtl_opt_pass(pass_data_arc_ifcvt, ctxt)
  {}

  /* opt_pass methods: */
  opt_pass * clone () { return new pass_arc_ifcvt (m_ctxt); }
  virtual unsigned int execute (function *) { return arc_ifcvt (); }
};

} // anon namespace

rtl_opt_pass *
make_pass_arc_ifcvt (gcc::context *ctxt)
{
  return new pass_arc_ifcvt (ctxt);
}

static unsigned arc_predicate_delay_insns (void);

namespace {

const pass_data pass_data_arc_predicate_delay_insns =
{
  RTL_PASS,
  "arc_predicate_delay_insns",		/* name */
  OPTGROUP_NONE,			/* optinfo_flags */
  TV_IFCVT2,				/* tv_id */
  0,					/* properties_required */
  0,					/* properties_provided */
  0,					/* properties_destroyed */
  0,					/* todo_flags_start */
  TODO_df_finish			/* todo_flags_finish */
};

class pass_arc_predicate_delay_insns : public rtl_opt_pass
{
public:
  pass_arc_predicate_delay_insns(gcc::context *ctxt)
  : rtl_opt_pass(pass_data_arc_predicate_delay_insns, ctxt)
  {}

  /* opt_pass methods: */
  virtual unsigned int execute (function *)
    {
      return arc_predicate_delay_insns ();
    }
};

} // anon namespace

rtl_opt_pass *
make_pass_arc_predicate_delay_insns (gcc::context *ctxt)
{
  return new pass_arc_predicate_delay_insns (ctxt);
}

/* Called by OVERRIDE_OPTIONS to initialize various things.  */

static void
arc_init (void)
{
  if (TARGET_V2)
    {
      /* I have the multiplier, then use it*/
      if (TARGET_MPYW || TARGET_MULTI)
	  arc_multcost = COSTS_N_INSNS (1);
    }
  /* Note: arc_multcost is only used in rtx_cost if speed is true.  */
  if (arc_multcost < 0)
    switch (arc_tune)
      {
      case TUNE_ARC700_4_2_STD:
	/* latency 7;
	   max throughput (1 multiply + 4 other insns) / 5 cycles.  */
	arc_multcost = COSTS_N_INSNS (4);
	if (TARGET_NOMPY_SET)
	  arc_multcost = COSTS_N_INSNS (30);
	break;
      case TUNE_ARC700_4_2_XMAC:
	/* latency 5;
	   max throughput (1 multiply + 2 other insns) / 3 cycles.  */
	arc_multcost = COSTS_N_INSNS (3);
	if (TARGET_NOMPY_SET)
	  arc_multcost = COSTS_N_INSNS (30);
	break;
      case TUNE_ARC600:
	if (TARGET_MUL64_SET)
	  {
	    arc_multcost = COSTS_N_INSNS (4);
	    break;
	  }
	/* Fall through.  */
      default:
	arc_multcost = COSTS_N_INSNS (30);
	break;
      }

  /* MPY instructions valid only for ARC700 or ARCv2.  */
  if (TARGET_NOMPY_SET && TARGET_ARC600_FAMILY)
      error ("-mno-mpy supported only for ARC700 or ARCv2");

  if (!TARGET_DPFP && TARGET_DPFP_DISABLE_LRSR)
      error ("-mno-dpfp-lrsr supported only with -mdpfp");

  /* FPX-1. No fast and compact together.  */
  if ((TARGET_DPFP_FAST_SET && TARGET_DPFP_COMPACT_SET)
      || (TARGET_SPFP_FAST_SET && TARGET_SPFP_COMPACT_SET))
    error ("FPX fast and compact options cannot be specified together");

  /* FPX-2. No fast-spfp for arc600 or arc601.  */
  if (TARGET_SPFP_FAST_SET && TARGET_ARC600_FAMILY)
    error ("-mspfp_fast not available on ARC600 or ARC601");

  /* FPX-4.  No FPX extensions mixed with FPU extensions.  */
  if ((TARGET_DPFP_FAST_SET || TARGET_DPFP_COMPACT_SET || TARGET_SPFP)
      && TARGET_HARD_FLOAT)
    error ("No FPX/FPU mixing allowed");

  /* Warn for unimplemented PIC in pre-ARC700 cores, and disable flag_pic.  */
  if (flag_pic && TARGET_ARC600_FAMILY)
    {
      warning (DK_WARNING,
	       "PIC is not supported for %s. Generating non-PIC code only..",
	       arc_cpu_string);
      flag_pic = 0;
    }

  arc_init_reg_tables ();

  /* Initialize array for PRINT_OPERAND_PUNCT_VALID_P.  */
  memset (arc_punct_chars, 0, sizeof (arc_punct_chars));
  arc_punct_chars['#'] = 1;
  arc_punct_chars['*'] = 1;
  arc_punct_chars['?'] = 1;
  arc_punct_chars['!'] = 1;
  arc_punct_chars['^'] = 1;
  arc_punct_chars['&'] = 1;
  arc_punct_chars['+'] = 1;
  arc_punct_chars['_'] = 1;

  if (optimize > 1 && !TARGET_NO_COND_EXEC)
    {
      /* There are two target-independent ifcvt passes, and arc_reorg may do
	 one or more arc_ifcvt calls.  */
      opt_pass *pass_arc_ifcvt_4 = make_pass_arc_ifcvt (g);
      struct register_pass_info arc_ifcvt4_info
	= { pass_arc_ifcvt_4, "dbr", 1, PASS_POS_INSERT_AFTER };
      struct register_pass_info arc_ifcvt5_info
	= { pass_arc_ifcvt_4->clone (), "shorten", 1, PASS_POS_INSERT_BEFORE };

      register_pass (&arc_ifcvt4_info);
      register_pass (&arc_ifcvt5_info);
    }

  if (flag_delayed_branch)
    {
      opt_pass *pass_arc_predicate_delay_insns
	= make_pass_arc_predicate_delay_insns (g);
      struct register_pass_info arc_predicate_delay_info
	= { pass_arc_predicate_delay_insns, "dbr", 1, PASS_POS_INSERT_AFTER };

      register_pass (&arc_predicate_delay_info);
    }
}

/* Parse -mirq-ctrl-saved=RegisterRange, blink, lp_copunt.  The
   register range is specified as two registers separated by a dash.
   It always starts with r0, and its upper limit is fp register.
   blink and lp_count registers are optional.  */

static void
irq_range (const char *cstr)
{
  int i, first, last, blink, lpcount, xreg;
  char *str, *dash, *comma;

  i = strlen (cstr);
  str = (char *) alloca (i + 1);
  memcpy (str, cstr, i + 1);
  blink = -1;
  lpcount = -1;

  dash = strchr (str, '-');
  if (!dash)
    {
      warning (0, "value of -mirq-ctrl-saved must have form R0-REGx");
      return;
    }
  *dash = '\0';

  comma = strchr (dash + 1, ',');
  if (comma)
    *comma = '\0';

  first = decode_reg_name (str);
  if (first != 0)
    {
      warning (0, "first register must be R0");
      return;
    }

  /* At this moment we do not have the register names initialized
     accordingly.  */
  if (!strcmp (dash + 1, "ilink"))
    last = 29;
  else
    last = decode_reg_name (dash + 1);

  if (last < 0)
    {
      warning (0, "unknown register name: %s", dash + 1);
      return;
    }

  if (!(last & 0x01))
    {
      warning (0, "last register name %s must be an odd register", dash + 1);
      return;
    }

  *dash = '-';

  if (first > last)
    {
      warning (0, "%s-%s is an empty range", str, dash + 1);
      return;
    }

  while (comma)
    {
      *comma = ',';
      str = comma + 1;

      comma = strchr (str, ',');
      if (comma)
	*comma = '\0';

      xreg = decode_reg_name (str);
      switch (xreg)
	{
	case 31:
	  blink = 31;
	  break;

	case 60:
	  lpcount = 60;
	  break;

	default:
	  warning (0, "unknown register name: %s", str);
	  return;
	}
    }

  irq_ctrl_saved.irq_save_last_reg = last;
  irq_ctrl_saved.irq_save_blink    = (blink == 31) || (last == 31);
  irq_ctrl_saved.irq_save_lpcount  = (lpcount == 60);
}

/* Parse -mrgf-banked-regs=NUM option string.  Valid values for NUM are 4,
   8, 16, or 32.  */

static void
parse_mrgf_banked_regs_option (const char *arg)
{
  long int val;
  char *end_ptr;

  errno = 0;
  val = strtol (arg, &end_ptr, 10);
  if (errno != 0 || *arg == '\0' || *end_ptr != '\0'
      || (val != 0 && val != 4 && val != 8 && val != 16 && val != 32))
    {
      error ("invalid number in -mrgf-banked-regs=%s "
	     "valid values are 0, 4, 8, 16, or 32", arg);
      return;
    }
  rgf_banked_register_count = (int) val;
}

/* Check ARC options, generate derived target attributes.  */

static void
arc_override_options (void)
{
  unsigned int i;
  cl_deferred_option *opt;
  vec<cl_deferred_option> *vopt
    = (vec<cl_deferred_option> *) arc_deferred_options;

  if (arc_cpu == PROCESSOR_NONE)
    arc_cpu = TARGET_CPU_DEFAULT;

  /* Set the default cpu options.  */
  arc_selected_cpu = &arc_cpu_types[(int) arc_cpu];

  /* Set the architectures.  */
  switch (arc_selected_cpu->arch_info->arch_id)
    {
    case BASE_ARCH_em:
      arc_cpu_string = "EM";
      break;
    case BASE_ARCH_hs:
      arc_cpu_string = "HS";
      break;
    case BASE_ARCH_700:
      if (arc_selected_cpu->processor == PROCESSOR_nps400)
	arc_cpu_string = "NPS400";
      else
	arc_cpu_string = "ARC700";
      break;
    case BASE_ARCH_6xx:
      arc_cpu_string = "ARC600";
      break;
    default:
      gcc_unreachable ();
    }

  irq_ctrl_saved.irq_save_last_reg = -1;
  irq_ctrl_saved.irq_save_blink    = false;
  irq_ctrl_saved.irq_save_lpcount  = false;

  rgf_banked_register_count = 0;

  /* Handle the deferred options.  */
  if (vopt)
    FOR_EACH_VEC_ELT (*vopt, i, opt)
      {
	switch (opt->opt_index)
	  {
	  case OPT_mirq_ctrl_saved_:
	    if (TARGET_V2)
	      irq_range (opt->arg);
	    else
	      warning (0, "option -mirq-ctrl-saved valid only for ARC v2 processors");
	    break;

	  case OPT_mrgf_banked_regs_:
	    if (TARGET_V2)
	      parse_mrgf_banked_regs_option (opt->arg);
	    else
	      warning (0, "option -mrgf-banked-regs valid only for ARC v2 processors");
	    break;

	  default:
	    gcc_unreachable();
	  }
      }

  /* Set cpu flags accordingly to architecture/selected cpu.  The cpu
     specific flags are set in arc-common.c.  The architecture forces
     the default hardware configurations in, regardless what command
     line options are saying.  The CPU optional hw options can be
     turned on or off.  */
#define ARC_OPT(NAME, CODE, MASK, DOC)			\
  do {							\
    if ((arc_selected_cpu->flags & CODE)		\
	&& ((target_flags_explicit & MASK) == 0))	\
      target_flags |= MASK;				\
    if (arc_selected_cpu->arch_info->dflags & CODE)	\
      target_flags |= MASK;				\
  } while (0);
#define ARC_OPTX(NAME, CODE, VAR, VAL, DOC)		\
  do {							\
    if ((arc_selected_cpu->flags & CODE)		\
	&& (VAR == DEFAULT_##VAR))			\
      VAR = VAL;					\
    if (arc_selected_cpu->arch_info->dflags & CODE)	\
      VAR = VAL;					\
  } while (0);

#include "arc-options.def"

#undef ARC_OPTX
#undef ARC_OPT

  /* Check options against architecture options.  Throw an error if
     option is not allowed.  */
#define ARC_OPTX(NAME, CODE, VAR, VAL, DOC)			\
  do {								\
    if ((VAR == VAL)						\
	&& (!(arc_selected_cpu->arch_info->flags & CODE)))	\
      {								\
	error ("%s is not available for %s architecture",	\
	       DOC, arc_selected_cpu->arch_info->name);		\
      }								\
  } while (0);
#define ARC_OPT(NAME, CODE, MASK, DOC)				\
  do {								\
    if ((target_flags & MASK)					\
	&& (!(arc_selected_cpu->arch_info->flags & CODE)))	\
      error ("%s is not available for %s architecture",		\
	     DOC, arc_selected_cpu->arch_info->name);		\
  } while (0);

#include "arc-options.def"

#undef ARC_OPTX
#undef ARC_OPT

  /* Set Tune option.  */
  if (arc_tune == TUNE_NONE)
    arc_tune = (enum attr_tune) arc_selected_cpu->tune;

  if (arc_size_opt_level == 3)
    optimize_size = 1;

  /* Compact casesi is not a valid option for ARCv2 family.  */
  if (TARGET_V2)
    {
      if (TARGET_COMPACT_CASESI)
	{
	  warning (0, "compact-casesi is not applicable to ARCv2");
	  TARGET_COMPACT_CASESI = 0;
	}
    }
  else if (optimize_size == 1
	   && !global_options_set.x_TARGET_COMPACT_CASESI)
    TARGET_COMPACT_CASESI = 1;

  if (flag_pic)
    target_flags |= MASK_NO_SDATA_SET;

  if (flag_no_common == 255)
    flag_no_common = !TARGET_NO_SDATA_SET;

  /* TARGET_COMPACT_CASESI needs the "q" register class.  */
  if (TARGET_MIXED_CODE)
    TARGET_Q_CLASS = 1;
  if (!TARGET_Q_CLASS)
    TARGET_COMPACT_CASESI = 0;
  if (TARGET_COMPACT_CASESI)
    TARGET_CASE_VECTOR_PC_RELATIVE = 1;

  /* Check for small data option */
  if (!global_options_set.x_g_switch_value && !TARGET_NO_SDATA_SET)
    g_switch_value = TARGET_LL64 ? 8 : 4;

  /* These need to be done at start up.  It's convenient to do them here.  */
  arc_init ();
}

/* The condition codes of the ARC, and the inverse function.  */
/* For short branches, the "c" / "nc" names are not defined in the ARC
   Programmers manual, so we have to use "lo" / "hs"" instead.  */
static const char *arc_condition_codes[] =
{
  "al", 0, "eq", "ne", "p", "n", "lo", "hs", "v", "nv",
  "gt", "le", "ge", "lt", "hi", "ls", "pnz", 0
};

enum arc_cc_code_index
{
  ARC_CC_AL, ARC_CC_EQ = ARC_CC_AL+2, ARC_CC_NE, ARC_CC_P, ARC_CC_N,
  ARC_CC_C,  ARC_CC_NC, ARC_CC_V, ARC_CC_NV,
  ARC_CC_GT, ARC_CC_LE, ARC_CC_GE, ARC_CC_LT, ARC_CC_HI, ARC_CC_LS, ARC_CC_PNZ,
  ARC_CC_LO = ARC_CC_C, ARC_CC_HS = ARC_CC_NC
};

#define ARC_INVERSE_CONDITION_CODE(X)  ((X) ^ 1)

/* Returns the index of the ARC condition code string in
   `arc_condition_codes'.  COMPARISON should be an rtx like
   `(eq (...) (...))'.  */

static int
get_arc_condition_code (rtx comparison)
{
  switch (GET_MODE (XEXP (comparison, 0)))
    {
    case E_CCmode:
    case E_SImode: /* For BRcc.  */
      switch (GET_CODE (comparison))
	{
	case EQ : return ARC_CC_EQ;
	case NE : return ARC_CC_NE;
	case GT : return ARC_CC_GT;
	case LE : return ARC_CC_LE;
	case GE : return ARC_CC_GE;
	case LT : return ARC_CC_LT;
	case GTU : return ARC_CC_HI;
	case LEU : return ARC_CC_LS;
	case LTU : return ARC_CC_LO;
	case GEU : return ARC_CC_HS;
	default : gcc_unreachable ();
	}
    case E_CC_ZNmode:
      switch (GET_CODE (comparison))
	{
	case EQ : return ARC_CC_EQ;
	case NE : return ARC_CC_NE;
	case GE: return ARC_CC_P;
	case LT: return ARC_CC_N;
	case GT : return ARC_CC_PNZ;
	default : gcc_unreachable ();
	}
    case E_CC_Zmode:
      switch (GET_CODE (comparison))
	{
	case EQ : return ARC_CC_EQ;
	case NE : return ARC_CC_NE;
	default : gcc_unreachable ();
	}
    case E_CC_Cmode:
      switch (GET_CODE (comparison))
	{
	case LTU : return ARC_CC_C;
	case GEU : return ARC_CC_NC;
	default : gcc_unreachable ();
	}
    case E_CC_FP_GTmode:
      if (TARGET_ARGONAUT_SET && TARGET_SPFP)
	switch (GET_CODE (comparison))
	  {
	  case GT  : return ARC_CC_N;
	  case UNLE: return ARC_CC_P;
	  default : gcc_unreachable ();
	}
      else
	switch (GET_CODE (comparison))
	  {
	  case GT   : return ARC_CC_HI;
	  case UNLE : return ARC_CC_LS;
	  default : gcc_unreachable ();
	}
    case E_CC_FP_GEmode:
      /* Same for FPX and non-FPX.  */
      switch (GET_CODE (comparison))
	{
	case GE   : return ARC_CC_HS;
	case UNLT : return ARC_CC_LO;
	default : gcc_unreachable ();
	}
    case E_CC_FP_UNEQmode:
      switch (GET_CODE (comparison))
	{
	case UNEQ : return ARC_CC_EQ;
	case LTGT : return ARC_CC_NE;
	default : gcc_unreachable ();
	}
    case E_CC_FP_ORDmode:
      switch (GET_CODE (comparison))
	{
	case UNORDERED : return ARC_CC_C;
	case ORDERED   : return ARC_CC_NC;
	default : gcc_unreachable ();
	}
    case E_CC_FPXmode:
      switch (GET_CODE (comparison))
	{
	case EQ        : return ARC_CC_EQ;
	case NE        : return ARC_CC_NE;
	case UNORDERED : return ARC_CC_C;
	case ORDERED   : return ARC_CC_NC;
	case LTGT      : return ARC_CC_HI;
	case UNEQ      : return ARC_CC_LS;
	default : gcc_unreachable ();
	}
    case E_CC_FPUmode:
      switch (GET_CODE (comparison))
	{
	case EQ	       : return ARC_CC_EQ;
	case NE	       : return ARC_CC_NE;
	case GT	       : return ARC_CC_GT;
	case GE	       : return ARC_CC_GE;
	case LT	       : return ARC_CC_C;
	case LE	       : return ARC_CC_LS;
	case UNORDERED : return ARC_CC_V;
	case ORDERED   : return ARC_CC_NV;
	case UNGT      : return ARC_CC_HI;
	case UNGE      : return ARC_CC_HS;
	case UNLT      : return ARC_CC_LT;
	case UNLE      : return ARC_CC_LE;
	  /* UNEQ and LTGT do not have representation.  */
	case LTGT      : /* Fall through.  */
	case UNEQ      : /* Fall through.  */
	default : gcc_unreachable ();
	}
    case E_CC_FPU_UNEQmode:
      switch (GET_CODE (comparison))
	{
	case LTGT : return ARC_CC_NE;
	case UNEQ : return ARC_CC_EQ;
	default : gcc_unreachable ();
	}
    default : gcc_unreachable ();
    }
  /*NOTREACHED*/
  return (42);
}

/* Return true if COMPARISON has a short form that can accomodate OFFSET.  */

bool
arc_short_comparison_p (rtx comparison, int offset)
{
  gcc_assert (ARC_CC_NC == ARC_CC_HS);
  gcc_assert (ARC_CC_C == ARC_CC_LO);
  switch (get_arc_condition_code (comparison))
    {
    case ARC_CC_EQ: case ARC_CC_NE:
      return offset >= -512 && offset <= 506;
    case ARC_CC_GT: case ARC_CC_LE: case ARC_CC_GE: case ARC_CC_LT:
    case ARC_CC_HI: case ARC_CC_LS: case ARC_CC_LO: case ARC_CC_HS:
      return offset >= -64 && offset <= 58;
    default:
      return false;
    }
}

/* Given a comparison code (EQ, NE, etc.) and the first operand of a COMPARE,
   return the mode to be used for the comparison.  */

machine_mode
arc_select_cc_mode (enum rtx_code op, rtx x, rtx y)
{
  machine_mode mode = GET_MODE (x);
  rtx x1;

  /* For an operation that sets the condition codes as a side-effect, the
     C and V flags is not set as for cmp, so we can only use comparisons where
     this doesn't matter.  (For LT and GE we can use "mi" and "pl"
     instead.)  */
  /* ??? We could use "pnz" for greater than zero, however, we could then
     get into trouble because the comparison could not be reversed.  */
  if (GET_MODE_CLASS (mode) == MODE_INT
      && y == const0_rtx
      && (op == EQ || op == NE
	  || ((op == LT || op == GE) && GET_MODE_SIZE (GET_MODE (x)) <= 4)))
    return CC_ZNmode;

  /* add.f for if (a+b) */
  if (mode == SImode
      && GET_CODE (y) == NEG
      && (op == EQ || op == NE))
    return CC_ZNmode;

  /* Check if this is a test suitable for bxor.f .  */
  if (mode == SImode && (op == EQ || op == NE) && CONST_INT_P (y)
      && ((INTVAL (y) - 1) & INTVAL (y)) == 0
      && INTVAL (y))
    return CC_Zmode;

  /* Check if this is a test suitable for add / bmsk.f .  */
  if (mode == SImode && (op == EQ || op == NE) && CONST_INT_P (y)
      && GET_CODE (x) == AND && CONST_INT_P ((x1 = XEXP (x, 1)))
      && ((INTVAL (x1) + 1) & INTVAL (x1)) == 0
      && (~INTVAL (x1) | INTVAL (y)) < 0
      && (~INTVAL (x1) | INTVAL (y)) > -0x800)
    return CC_Zmode;

  if (GET_MODE (x) == SImode && (op == LTU || op == GEU)
      && GET_CODE (x) == PLUS
      && (rtx_equal_p (XEXP (x, 0), y) || rtx_equal_p (XEXP (x, 1), y)))
    return CC_Cmode;

  if (TARGET_ARGONAUT_SET
      && ((mode == SFmode && TARGET_SPFP) || (mode == DFmode && TARGET_DPFP)))
    switch (op)
      {
      case EQ: case NE: case UNEQ: case LTGT: case ORDERED: case UNORDERED:
	return CC_FPXmode;
      case LT: case UNGE: case GT: case UNLE:
	return CC_FP_GTmode;
      case LE: case UNGT: case GE: case UNLT:
	return CC_FP_GEmode;
      default: gcc_unreachable ();
      }
  else if (TARGET_HARD_FLOAT
	   && ((mode == SFmode && TARGET_FP_SP_BASE)
	       || (mode == DFmode && TARGET_FP_DP_BASE)))
    switch (op)
      {
      case EQ:
      case NE:
      case UNORDERED:
      case ORDERED:
      case UNLT:
      case UNLE:
      case UNGT:
      case UNGE:
      case LT:
      case LE:
      case GT:
      case GE:
	return CC_FPUmode;

      case LTGT:
      case UNEQ:
	return CC_FPU_UNEQmode;

      default:
	gcc_unreachable ();
      }
  else if (GET_MODE_CLASS (mode) == MODE_FLOAT && TARGET_OPTFPE)
    {
      switch (op)
	{
	case EQ: case NE: return CC_Zmode;
	case LT: case UNGE:
	case GT: case UNLE: return CC_FP_GTmode;
	case LE: case UNGT:
	case GE: case UNLT: return CC_FP_GEmode;
	case UNEQ: case LTGT: return CC_FP_UNEQmode;
	case ORDERED: case UNORDERED: return CC_FP_ORDmode;
	default: gcc_unreachable ();
	}
    }
  return CCmode;
}

/* Vectors to keep interesting information about registers where it can easily
   be got.  We use to use the actual mode value as the bit number, but there
   is (or may be) more than 32 modes now.  Instead we use two tables: one
   indexed by hard register number, and one indexed by mode.  */

/* The purpose of arc_mode_class is to shrink the range of modes so that
   they all fit (as bit numbers) in a 32-bit word (again).  Each real mode is
   mapped into one arc_mode_class mode.  */

enum arc_mode_class {
  C_MODE,
  S_MODE, D_MODE, T_MODE, O_MODE,
  SF_MODE, DF_MODE, TF_MODE, OF_MODE,
  V_MODE
};

/* Modes for condition codes.  */
#define C_MODES (1 << (int) C_MODE)

/* Modes for single-word and smaller quantities.  */
#define S_MODES ((1 << (int) S_MODE) | (1 << (int) SF_MODE))

/* Modes for double-word and smaller quantities.  */
#define D_MODES (S_MODES | (1 << (int) D_MODE) | (1 << DF_MODE))

/* Mode for 8-byte DF values only.  */
#define DF_MODES (1 << DF_MODE)

/* Modes for quad-word and smaller quantities.  */
#define T_MODES (D_MODES | (1 << (int) T_MODE) | (1 << (int) TF_MODE))

/* Modes for 128-bit vectors.  */
#define V_MODES (1 << (int) V_MODE)

/* Value is 1 if register/mode pair is acceptable on arc.  */

static unsigned int arc_hard_regno_modes[] = {
  T_MODES, T_MODES, T_MODES, T_MODES, T_MODES, T_MODES, T_MODES, T_MODES,
  T_MODES, T_MODES, T_MODES, T_MODES, T_MODES, T_MODES, T_MODES, T_MODES,
  T_MODES, T_MODES, T_MODES, T_MODES, T_MODES, T_MODES, T_MODES, D_MODES,
  D_MODES, S_MODES, S_MODES, S_MODES, S_MODES, S_MODES, S_MODES, S_MODES,

  /* ??? Leave these as S_MODES for now.  */
  S_MODES, S_MODES, S_MODES, S_MODES, S_MODES, S_MODES, S_MODES, S_MODES,
  DF_MODES, 0, DF_MODES, 0, S_MODES, S_MODES, S_MODES, S_MODES,
  S_MODES, S_MODES, S_MODES, S_MODES, S_MODES, S_MODES, S_MODES, S_MODES,
  S_MODES, S_MODES, S_MODES, S_MODES, S_MODES, C_MODES, S_MODES,

  V_MODES, V_MODES, V_MODES, V_MODES, V_MODES, V_MODES, V_MODES, V_MODES,
  V_MODES, V_MODES, V_MODES, V_MODES, V_MODES, V_MODES, V_MODES, V_MODES,
  V_MODES, V_MODES, V_MODES, V_MODES, V_MODES, V_MODES, V_MODES, V_MODES,
  V_MODES, V_MODES, V_MODES, V_MODES, V_MODES, V_MODES, V_MODES, V_MODES,

  V_MODES, V_MODES, V_MODES, V_MODES, V_MODES, V_MODES, V_MODES, V_MODES,
  V_MODES, V_MODES, V_MODES, V_MODES, V_MODES, V_MODES, V_MODES, V_MODES,
  V_MODES, V_MODES, V_MODES, V_MODES, V_MODES, V_MODES, V_MODES, V_MODES,
  V_MODES, V_MODES, V_MODES, V_MODES, V_MODES, V_MODES, V_MODES, V_MODES,

  S_MODES, S_MODES, S_MODES, S_MODES, S_MODES, S_MODES, S_MODES, S_MODES,
  S_MODES, S_MODES, S_MODES, S_MODES, S_MODES, S_MODES, S_MODES, S_MODES
};

static unsigned int arc_mode_class [NUM_MACHINE_MODES];

enum reg_class arc_regno_reg_class[FIRST_PSEUDO_REGISTER];

enum reg_class
arc_preferred_reload_class (rtx, enum reg_class cl)
{
  if ((cl) == CHEAP_CORE_REGS  || (cl) == WRITABLE_CORE_REGS)
    return GENERAL_REGS;
  return cl;
}

/* Initialize the arc_mode_class array.  */

static void
arc_init_reg_tables (void)
{
  int i;

  for (i = 0; i < NUM_MACHINE_MODES; i++)
    {
      machine_mode m = (machine_mode) i;

      switch (GET_MODE_CLASS (m))
	{
	case MODE_INT:
	case MODE_PARTIAL_INT:
	case MODE_COMPLEX_INT:
	  if (GET_MODE_SIZE (m) <= 4)
	    arc_mode_class[i] = 1 << (int) S_MODE;
	  else if (GET_MODE_SIZE (m) == 8)
	    arc_mode_class[i] = 1 << (int) D_MODE;
	  else if (GET_MODE_SIZE (m) == 16)
	    arc_mode_class[i] = 1 << (int) T_MODE;
	  else if (GET_MODE_SIZE (m) == 32)
	    arc_mode_class[i] = 1 << (int) O_MODE;
	  else
	    arc_mode_class[i] = 0;
	  break;
	case MODE_FLOAT:
	case MODE_COMPLEX_FLOAT:
	  if (GET_MODE_SIZE (m) <= 4)
	    arc_mode_class[i] = 1 << (int) SF_MODE;
	  else if (GET_MODE_SIZE (m) == 8)
	    arc_mode_class[i] = 1 << (int) DF_MODE;
	  else if (GET_MODE_SIZE (m) == 16)
	    arc_mode_class[i] = 1 << (int) TF_MODE;
	  else if (GET_MODE_SIZE (m) == 32)
	    arc_mode_class[i] = 1 << (int) OF_MODE;
	  else
	    arc_mode_class[i] = 0;
	  break;
	case MODE_VECTOR_INT:
	  if (GET_MODE_SIZE (m) == 4)
	    arc_mode_class[i] = (1 << (int) S_MODE);
	  else if (GET_MODE_SIZE (m) == 8)
	    arc_mode_class[i] = (1 << (int) D_MODE);
	  else
	    arc_mode_class[i] = (1 << (int) V_MODE);
	  break;
	case MODE_CC:
	default:
	  /* mode_class hasn't been initialized yet for EXTRA_CC_MODES, so
	     we must explicitly check for them here.  */
	  if (i == (int) CCmode || i == (int) CC_ZNmode || i == (int) CC_Zmode
	      || i == (int) CC_Cmode
	      || i == CC_FP_GTmode || i == CC_FP_GEmode || i == CC_FP_ORDmode
	      || i == CC_FPUmode || i == CC_FPU_UNEQmode)
	    arc_mode_class[i] = 1 << (int) C_MODE;
	  else
	    arc_mode_class[i] = 0;
	  break;
	}
    }
}

/* Core registers 56..59 are used for multiply extension options.
   The dsp option uses r56 and r57, these are then named acc1 and acc2.
   acc1 is the highpart, and acc2 the lowpart, so which register gets which
   number depends on endianness.
   The mul64 multiplier options use r57 for mlo, r58 for mmid and r59 for mhi.
   Because mlo / mhi form a 64 bit value, we use different gcc internal
   register numbers to make them form a register pair as the gcc internals
   know it.  mmid gets number 57, if still available, and mlo / mhi get
   number 58 and 59, depending on endianness.  We use DBX_REGISTER_NUMBER
   to map this back.  */
  char rname56[5] = "r56";
  char rname57[5] = "r57";
  char rname58[5] = "r58";
  char rname59[5] = "r59";
  char rname29[7] = "ilink1";
  char rname30[7] = "ilink2";

static void
arc_conditional_register_usage (void)
{
  int regno;
  int i;
  int fix_start = 60, fix_end = 55;

  if (TARGET_V2)
    {
      /* For ARCv2 the core register set is changed.  */
      strcpy (rname29, "ilink");
      strcpy (rname30, "r30");
      call_used_regs[30] = 1;
      fixed_regs[30] = 0;

      arc_regno_reg_class[30] = WRITABLE_CORE_REGS;
      SET_HARD_REG_BIT (reg_class_contents[WRITABLE_CORE_REGS], 30);
      SET_HARD_REG_BIT (reg_class_contents[CHEAP_CORE_REGS], 30);
      SET_HARD_REG_BIT (reg_class_contents[GENERAL_REGS], 30);
      SET_HARD_REG_BIT (reg_class_contents[MPY_WRITABLE_CORE_REGS], 30);
   }

  if (TARGET_MUL64_SET)
    {
      fix_start = 57;
      fix_end = 59;

      /* We don't provide a name for mmed.  In rtl / assembly resource lists,
	 you are supposed to refer to it as mlo & mhi, e.g
	 (zero_extract:SI (reg:DI 58) (const_int 32) (16)) .
	 In an actual asm instruction, you are of course use mmed.
	 The point of avoiding having a separate register for mmed is that
	 this way, we don't have to carry clobbers of that reg around in every
	 isntruction that modifies mlo and/or mhi.  */
      strcpy (rname57, "");
      strcpy (rname58, TARGET_BIG_ENDIAN ? "mhi" : "mlo");
      strcpy (rname59, TARGET_BIG_ENDIAN ? "mlo" : "mhi");
    }

  /* The nature of arc_tp_regno is actually something more like a global
     register, however globalize_reg requires a declaration.
     We use EPILOGUE_USES to compensate so that sets from
     __builtin_set_frame_pointer are not deleted.  */
  if (arc_tp_regno != -1)
    fixed_regs[arc_tp_regno] = call_used_regs[arc_tp_regno] = 1;

  if (TARGET_MULMAC_32BY16_SET)
    {
      fix_start = 56;
      fix_end = fix_end > 57 ? fix_end : 57;
      strcpy (rname56, TARGET_BIG_ENDIAN ? "acc1" : "acc2");
      strcpy (rname57, TARGET_BIG_ENDIAN ? "acc2" : "acc1");
    }
  for (regno = fix_start; regno <= fix_end; regno++)
    {
      if (!fixed_regs[regno])
	warning (0, "multiply option implies r%d is fixed", regno);
      fixed_regs [regno] = call_used_regs[regno] = 1;
    }
  if (TARGET_Q_CLASS)
    {
      if (optimize_size)
	{
	  reg_alloc_order[0] = 0;
	  reg_alloc_order[1] = 1;
	  reg_alloc_order[2] = 2;
	  reg_alloc_order[3] = 3;
	  reg_alloc_order[4] = 12;
	  reg_alloc_order[5] = 13;
	  reg_alloc_order[6] = 14;
	  reg_alloc_order[7] = 15;
	  reg_alloc_order[8] = 4;
	  reg_alloc_order[9] = 5;
	  reg_alloc_order[10] = 6;
	  reg_alloc_order[11] = 7;
	  reg_alloc_order[12] = 8;
	  reg_alloc_order[13] = 9;
	  reg_alloc_order[14] = 10;
	  reg_alloc_order[15] = 11;
	}
      else
	{
	  reg_alloc_order[2] = 12;
	  reg_alloc_order[3] = 13;
	  reg_alloc_order[4] = 14;
	  reg_alloc_order[5] = 15;
	  reg_alloc_order[6] = 1;
	  reg_alloc_order[7] = 0;
	  reg_alloc_order[8] = 4;
	  reg_alloc_order[9] = 5;
	  reg_alloc_order[10] = 6;
	  reg_alloc_order[11] = 7;
	  reg_alloc_order[12] = 8;
	  reg_alloc_order[13] = 9;
	  reg_alloc_order[14] = 10;
	  reg_alloc_order[15] = 11;
	}
    }
  if (TARGET_SIMD_SET)
    {
      int i;
      for (i = ARC_FIRST_SIMD_VR_REG; i <= ARC_LAST_SIMD_VR_REG; i++)
	reg_alloc_order [i] = i;
      for (i = ARC_FIRST_SIMD_DMA_CONFIG_REG;
	   i <= ARC_LAST_SIMD_DMA_CONFIG_REG; i++)
	reg_alloc_order [i] = i;
    }

  for (regno = 0; regno < FIRST_PSEUDO_REGISTER; regno++)
    if (!call_used_regs[regno])
      CLEAR_HARD_REG_BIT (reg_class_contents[SIBCALL_REGS], regno);
  for (regno = 32; regno < 60; regno++)
    if (!fixed_regs[regno])
      SET_HARD_REG_BIT (reg_class_contents[WRITABLE_CORE_REGS], regno);
  if (!TARGET_ARC600_FAMILY)
    {
      for (regno = 32; regno <= 60; regno++)
	CLEAR_HARD_REG_BIT (reg_class_contents[CHEAP_CORE_REGS], regno);

      /* If they have used -ffixed-lp_count, make sure it takes
	 effect.  */
      if (fixed_regs[LP_COUNT])
	{
	  CLEAR_HARD_REG_BIT (reg_class_contents[LPCOUNT_REG], LP_COUNT);
	  CLEAR_HARD_REG_BIT (reg_class_contents[SIBCALL_REGS], LP_COUNT);
	  CLEAR_HARD_REG_BIT (reg_class_contents[WRITABLE_CORE_REGS], LP_COUNT);

	  /* Instead of taking out SF_MODE like below, forbid it outright.  */
	  arc_hard_regno_modes[60] = 0;
	}
      else
	arc_hard_regno_modes[60] = 1 << (int) S_MODE;
    }

  /* ARCHS has 64-bit data-path which makes use of the even-odd paired
     registers.  */
  if (TARGET_HS)
    {
      for (regno = 1; regno < 32; regno +=2)
	{
	  arc_hard_regno_modes[regno] = S_MODES;
	}
    }

  for (i = 0; i < FIRST_PSEUDO_REGISTER; i++)
    {
      if (i < 29)
	{
	  if ((TARGET_Q_CLASS || TARGET_RRQ_CLASS)
	      && ((i <= 3) || ((i >= 12) && (i <= 15))))
	    arc_regno_reg_class[i] = ARCOMPACT16_REGS;
	  else
	    arc_regno_reg_class[i] = GENERAL_REGS;
	}
      else if (i < 60)
	arc_regno_reg_class[i]
	  = (fixed_regs[i]
	     ? (TEST_HARD_REG_BIT (reg_class_contents[CHEAP_CORE_REGS], i)
		? CHEAP_CORE_REGS : ALL_CORE_REGS)
	     : (((!TARGET_ARC600_FAMILY)
		 && TEST_HARD_REG_BIT (reg_class_contents[CHEAP_CORE_REGS], i))
		? CHEAP_CORE_REGS : WRITABLE_CORE_REGS));
      else
	arc_regno_reg_class[i] = NO_REGS;
    }

  /* ARCOMPACT16_REGS is empty, if TARGET_Q_CLASS / TARGET_RRQ_CLASS
     has not been activated.  */
  if (!TARGET_Q_CLASS && !TARGET_RRQ_CLASS)
    CLEAR_HARD_REG_SET(reg_class_contents [ARCOMPACT16_REGS]);
  if (!TARGET_Q_CLASS)
    CLEAR_HARD_REG_SET(reg_class_contents [AC16_BASE_REGS]);

  gcc_assert (FIRST_PSEUDO_REGISTER >= 144);

  /* Handle Special Registers.  */
  arc_regno_reg_class[29] = LINK_REGS; /* ilink1 register.  */
  if (!TARGET_V2)
    arc_regno_reg_class[30] = LINK_REGS; /* ilink2 register.  */
  arc_regno_reg_class[31] = LINK_REGS; /* blink register.  */
  arc_regno_reg_class[60] = LPCOUNT_REG;
  arc_regno_reg_class[61] = NO_REGS;      /* CC_REG: must be NO_REGS.  */
  arc_regno_reg_class[62] = GENERAL_REGS;

  if (TARGET_DPFP)
    {
      for (i = 40; i < 44; ++i)
	{
	  arc_regno_reg_class[i] = DOUBLE_REGS;

	  /* Unless they want us to do 'mov d1, 0x00000000' make sure
	     no attempt is made to use such a register as a destination
	     operand in *movdf_insn.  */
	  if (!TARGET_ARGONAUT_SET)
	    {
	    /* Make sure no 'c', 'w', 'W', or 'Rac' constraint is
	       interpreted to mean they can use D1 or D2 in their insn.  */
	    CLEAR_HARD_REG_BIT(reg_class_contents[CHEAP_CORE_REGS       ], i);
	    CLEAR_HARD_REG_BIT(reg_class_contents[ALL_CORE_REGS         ], i);
	    CLEAR_HARD_REG_BIT(reg_class_contents[WRITABLE_CORE_REGS    ], i);
	    CLEAR_HARD_REG_BIT(reg_class_contents[MPY_WRITABLE_CORE_REGS], i);
	    }
	}
    }
  else
    {
      /* Disable all DOUBLE_REGISTER settings,
	 if not generating DPFP code.  */
      arc_regno_reg_class[40] = ALL_REGS;
      arc_regno_reg_class[41] = ALL_REGS;
      arc_regno_reg_class[42] = ALL_REGS;
      arc_regno_reg_class[43] = ALL_REGS;

      fixed_regs[40] = 1;
      fixed_regs[41] = 1;
      fixed_regs[42] = 1;
      fixed_regs[43] = 1;

      arc_hard_regno_modes[40] = 0;
      arc_hard_regno_modes[42] = 0;

      CLEAR_HARD_REG_SET(reg_class_contents [DOUBLE_REGS]);
    }

  if (TARGET_SIMD_SET)
    {
      gcc_assert (ARC_FIRST_SIMD_VR_REG == 64);
      gcc_assert (ARC_LAST_SIMD_VR_REG  == 127);

      for (i = ARC_FIRST_SIMD_VR_REG; i <= ARC_LAST_SIMD_VR_REG; i++)
	arc_regno_reg_class [i] =  SIMD_VR_REGS;

      gcc_assert (ARC_FIRST_SIMD_DMA_CONFIG_REG == 128);
      gcc_assert (ARC_FIRST_SIMD_DMA_CONFIG_IN_REG == 128);
      gcc_assert (ARC_FIRST_SIMD_DMA_CONFIG_OUT_REG == 136);
      gcc_assert (ARC_LAST_SIMD_DMA_CONFIG_REG  == 143);

      for (i = ARC_FIRST_SIMD_DMA_CONFIG_REG;
	   i <= ARC_LAST_SIMD_DMA_CONFIG_REG; i++)
	arc_regno_reg_class [i] =  SIMD_DMA_CONFIG_REGS;
    }

  /* pc : r63 */
  arc_regno_reg_class[PROGRAM_COUNTER_REGNO] = GENERAL_REGS;

  /*ARCV2 Accumulator.  */
  if ((TARGET_V2
       && (TARGET_FP_DP_FUSED || TARGET_FP_SP_FUSED))
      || TARGET_PLUS_DMPY)
  {
    arc_regno_reg_class[ACCL_REGNO] = WRITABLE_CORE_REGS;
    arc_regno_reg_class[ACCH_REGNO] = WRITABLE_CORE_REGS;
    SET_HARD_REG_BIT (reg_class_contents[WRITABLE_CORE_REGS], ACCL_REGNO);
    SET_HARD_REG_BIT (reg_class_contents[WRITABLE_CORE_REGS], ACCH_REGNO);
    SET_HARD_REG_BIT (reg_class_contents[CHEAP_CORE_REGS], ACCL_REGNO);
    SET_HARD_REG_BIT (reg_class_contents[CHEAP_CORE_REGS], ACCH_REGNO);
    SET_HARD_REG_BIT (reg_class_contents[GENERAL_REGS], ACCL_REGNO);
    SET_HARD_REG_BIT (reg_class_contents[GENERAL_REGS], ACCH_REGNO);
    SET_HARD_REG_BIT (reg_class_contents[MPY_WRITABLE_CORE_REGS], ACCL_REGNO);
    SET_HARD_REG_BIT (reg_class_contents[MPY_WRITABLE_CORE_REGS], ACCH_REGNO);

     /* Allow the compiler to freely use them.  */
    fixed_regs[ACCL_REGNO] = 0;
    fixed_regs[ACCH_REGNO] = 0;

    arc_hard_regno_modes[ACC_REG_FIRST] = D_MODES;
  }
}

/* Implement TARGET_HARD_REGNO_MODE_OK.  */

static bool
arc_hard_regno_mode_ok (unsigned int regno, machine_mode mode)
{
  return (arc_hard_regno_modes[regno] & arc_mode_class[mode]) != 0;
}

/* Implement TARGET_MODES_TIEABLE_P.  Tie QI/HI/SI modes together.  */

static bool
arc_modes_tieable_p (machine_mode mode1, machine_mode mode2)
{
  return (GET_MODE_CLASS (mode1) == MODE_INT
	  && GET_MODE_CLASS (mode2) == MODE_INT
	  && GET_MODE_SIZE (mode1) <= UNITS_PER_WORD
	  && GET_MODE_SIZE (mode2) <= UNITS_PER_WORD);
}

/* Handle an "interrupt" attribute; arguments as in
   struct attribute_spec.handler.  */

static tree
arc_handle_interrupt_attribute (tree *, tree name, tree args, int,
				bool *no_add_attrs)
{
  gcc_assert (args);

  tree value = TREE_VALUE (args);

  if (TREE_CODE (value) != STRING_CST)
    {
      warning (OPT_Wattributes,
	       "argument of %qE attribute is not a string constant",
	       name);
      *no_add_attrs = true;
    }
  else if (!TARGET_V2
	   && strcmp (TREE_STRING_POINTER (value), "ilink1")
	   && strcmp (TREE_STRING_POINTER (value), "ilink2"))
    {
      warning (OPT_Wattributes,
	       "argument of %qE attribute is not \"ilink1\" or \"ilink2\"",
	       name);
      *no_add_attrs = true;
    }
  else if (TARGET_V2
	   && strcmp (TREE_STRING_POINTER (value), "ilink")
	   && strcmp (TREE_STRING_POINTER (value), "firq"))
    {
      warning (OPT_Wattributes,
	       "argument of %qE attribute is not \"ilink\" or \"firq\"",
	       name);
      *no_add_attrs = true;
    }

  return NULL_TREE;
}

static tree
arc_handle_fndecl_attribute (tree *node, tree name, tree args ATTRIBUTE_UNUSED,
			     int flags ATTRIBUTE_UNUSED, bool *no_add_attrs)
{
  if (TREE_CODE (*node) != FUNCTION_DECL)
    {
      warning (OPT_Wattributes, "%qE attribute only applies to functions",
	       name);
      *no_add_attrs = true;
    }

  return NULL_TREE;
}

/* Implement `TARGET_ALLOCATE_STACK_SLOTS_FOR_ARGS' */

static bool
arc_allocate_stack_slots_for_args (void)
{
  /* Naked functions should not allocate stack slots for arguments.  */
  unsigned int fn_type = arc_compute_function_type (cfun);

  return !ARC_NAKED_P(fn_type);
}

/* Implement `TARGET_WARN_FUNC_RETURN'.  */

static bool
arc_warn_func_return (tree decl)
{
  struct function *func = DECL_STRUCT_FUNCTION (decl);
  unsigned int fn_type = arc_compute_function_type (func);

  return !ARC_NAKED_P (fn_type);
}

/* Return zero if TYPE1 and TYPE are incompatible, one if they are compatible,
   and two if they are nearly compatible (which causes a warning to be
   generated).  */

static int
arc_comp_type_attributes (const_tree type1,
			  const_tree type2)
{
  int l1, l2, m1, m2, s1, s2;

  /* Check for mismatch of non-default calling convention.  */
  if (TREE_CODE (type1) != FUNCTION_TYPE)
    return 1;

  /* Check for mismatched call attributes.  */
  l1 = lookup_attribute ("long_call", TYPE_ATTRIBUTES (type1)) != NULL;
  l2 = lookup_attribute ("long_call", TYPE_ATTRIBUTES (type2)) != NULL;
  m1 = lookup_attribute ("medium_call", TYPE_ATTRIBUTES (type1)) != NULL;
  m2 = lookup_attribute ("medium_call", TYPE_ATTRIBUTES (type2)) != NULL;
  s1 = lookup_attribute ("short_call", TYPE_ATTRIBUTES (type1)) != NULL;
  s2 = lookup_attribute ("short_call", TYPE_ATTRIBUTES (type2)) != NULL;

  /* Only bother to check if an attribute is defined.  */
  if (l1 | l2 | m1 | m2 | s1 | s2)
    {
      /* If one type has an attribute, the other must have the same attribute.  */
      if ((l1 != l2) || (m1 != m2) || (s1 != s2))
	return 0;

      /* Disallow mixed attributes.  */
      if (l1 + m1 + s1 > 1)
	return 0;
    }


  return 1;
}

/* Set the default attributes for TYPE.  */

void
arc_set_default_type_attributes (tree type ATTRIBUTE_UNUSED)
{
  gcc_unreachable();
}

/* Misc. utilities.  */

/* X and Y are two things to compare using CODE.  Emit the compare insn and
   return the rtx for the cc reg in the proper mode.  */

rtx
gen_compare_reg (rtx comparison, machine_mode omode)
{
  enum rtx_code code = GET_CODE (comparison);
  rtx x = XEXP (comparison, 0);
  rtx y = XEXP (comparison, 1);
  rtx tmp, cc_reg;
  machine_mode mode, cmode;


  cmode = GET_MODE (x);
  if (cmode == VOIDmode)
    cmode = GET_MODE (y);
  gcc_assert (cmode == SImode || cmode == SFmode || cmode == DFmode);
  if (cmode == SImode)
    {
      if (!register_operand (x, SImode))
	{
	  if (register_operand (y, SImode))
	    {
	      tmp = x;
	      x = y;
	      y = tmp;
	      code = swap_condition (code);
	    }
	  else
	    x = copy_to_mode_reg (SImode, x);
	}
      if (GET_CODE (y) == SYMBOL_REF && flag_pic)
	y = copy_to_mode_reg (SImode, y);
    }
  else
    {
      x = force_reg (cmode, x);
      y = force_reg (cmode, y);
    }
  mode = SELECT_CC_MODE (code, x, y);

  cc_reg = gen_rtx_REG (mode, CC_REG);

  /* ??? FIXME (x-y)==0, as done by both cmpsfpx_raw and
     cmpdfpx_raw, is not a correct comparison for floats:
        http://www.cygnus-software.com/papers/comparingfloats/comparingfloats.htm
   */
  if (TARGET_ARGONAUT_SET
      && ((cmode == SFmode && TARGET_SPFP) || (cmode == DFmode && TARGET_DPFP)))
    {
      switch (code)
	{
	case NE: case EQ: case LT: case UNGE: case LE: case UNGT:
	case UNEQ: case LTGT: case ORDERED: case UNORDERED:
	  break;
	case GT: case UNLE: case GE: case UNLT:
	  code = swap_condition (code);
	  tmp = x;
	  x = y;
	  y = tmp;
	  break;
	default:
	  gcc_unreachable ();
	}
      if (cmode == SFmode)
      {
	emit_insn (gen_cmpsfpx_raw (x, y));
      }
      else /* DFmode */
      {
	/* Accepts Dx regs directly by insns.  */
	emit_insn (gen_cmpdfpx_raw (x, y));
      }

      if (mode != CC_FPXmode)
	emit_insn (gen_rtx_SET (cc_reg,
				gen_rtx_COMPARE (mode,
						 gen_rtx_REG (CC_FPXmode, 61),
						 const0_rtx)));
    }
  else if (TARGET_FPX_QUARK && (cmode == SFmode))
    {
      switch (code)
	{
	case NE: case EQ: case GT: case UNLE: case GE: case UNLT:
	case UNEQ: case LTGT: case ORDERED: case UNORDERED:
	  break;
	case LT: case UNGE: case LE: case UNGT:
	  code = swap_condition (code);
	  tmp = x;
	  x = y;
	  y = tmp;
	  break;
	default:
	  gcc_unreachable ();
	}

      emit_insn (gen_cmp_quark (cc_reg,
				gen_rtx_COMPARE (mode, x, y)));
    }
  else if (TARGET_HARD_FLOAT
	   && ((cmode == SFmode && TARGET_FP_SP_BASE)
	       || (cmode == DFmode && TARGET_FP_DP_BASE)))
    emit_insn (gen_rtx_SET (cc_reg, gen_rtx_COMPARE (mode, x, y)));
  else if (GET_MODE_CLASS (cmode) == MODE_FLOAT && TARGET_OPTFPE)
    {
      rtx op0 = gen_rtx_REG (cmode, 0);
      rtx op1 = gen_rtx_REG (cmode, GET_MODE_SIZE (cmode) / UNITS_PER_WORD);
      bool swap = false;

      switch (code)
	{
	case NE: case EQ: case GT: case UNLE: case GE: case UNLT:
	case UNEQ: case LTGT: case ORDERED: case UNORDERED:
	  break;
	case LT: case UNGE: case LE: case UNGT:
	  code = swap_condition (code);
	  swap = true;
	  break;
	default:
	  gcc_unreachable ();
	}
      if (currently_expanding_to_rtl)
	{
	  if (swap)
	    {
	      tmp = x;
	      x = y;
	      y = tmp;
	    }
	  emit_move_insn (op0, x);
	  emit_move_insn (op1, y);
	}
      else
	{
	  gcc_assert (rtx_equal_p (op0, x));
	  gcc_assert (rtx_equal_p (op1, y));
	  if (swap)
	    {
	      op0 = y;
	      op1 = x;
	    }
	}
      emit_insn (gen_cmp_float (cc_reg, gen_rtx_COMPARE (mode, op0, op1)));
    }
  else
    emit_insn (gen_rtx_SET (cc_reg, gen_rtx_COMPARE (mode, x, y)));
  return gen_rtx_fmt_ee (code, omode, cc_reg, const0_rtx);
}

/* Return true if VALUE, a const_double, will fit in a limm (4 byte number).
   We assume the value can be either signed or unsigned.  */

bool
arc_double_limm_p (rtx value)
{
  HOST_WIDE_INT low, high;

  gcc_assert (GET_CODE (value) == CONST_DOUBLE);

  if (TARGET_DPFP)
    return true;

  low = CONST_DOUBLE_LOW (value);
  high = CONST_DOUBLE_HIGH (value);

  if (low & 0x80000000)
    {
      return (((unsigned HOST_WIDE_INT) low <= 0xffffffff && high == 0)
	      || (((low & - (unsigned HOST_WIDE_INT) 0x80000000)
		   == - (unsigned HOST_WIDE_INT) 0x80000000)
		  && high == -1));
    }
  else
    {
      return (unsigned HOST_WIDE_INT) low <= 0x7fffffff && high == 0;
    }
}

/* Do any needed setup for a variadic function.  For the ARC, we must
   create a register parameter block, and then copy any anonymous arguments
   in registers to memory.

   CUM has not been updated for the last named argument which has type TYPE
   and mode MODE, and we rely on this fact.  */

static void
arc_setup_incoming_varargs (cumulative_args_t args_so_far,
			    machine_mode mode, tree type,
			    int *pretend_size, int no_rtl)
{
  int first_anon_arg;
  CUMULATIVE_ARGS next_cum;

  /* We must treat `__builtin_va_alist' as an anonymous arg.  */

  next_cum = *get_cumulative_args (args_so_far);
  arc_function_arg_advance (pack_cumulative_args (&next_cum),
			    mode, type, true);
  first_anon_arg = next_cum;

  if (FUNCTION_ARG_REGNO_P (first_anon_arg))
    {
      /* First anonymous (unnamed) argument is in a reg.  */

      /* Note that first_reg_offset < MAX_ARC_PARM_REGS.  */
      int first_reg_offset = first_anon_arg;

      if (!no_rtl)
	{
	  rtx regblock
	    = gen_rtx_MEM (BLKmode, plus_constant (Pmode, arg_pointer_rtx,
			   FIRST_PARM_OFFSET (0)));
	  move_block_from_reg (first_reg_offset, regblock,
			       MAX_ARC_PARM_REGS - first_reg_offset);
	}

      *pretend_size
	= ((MAX_ARC_PARM_REGS - first_reg_offset ) * UNITS_PER_WORD);
    }
}

/* Cost functions.  */

/* Provide the costs of an addressing mode that contains ADDR.
   If ADDR is not a valid address, its cost is irrelevant.  */

int
arc_address_cost (rtx addr, machine_mode, addr_space_t, bool speed)
{
  switch (GET_CODE (addr))
    {
    case REG :
      return speed || satisfies_constraint_Rcq (addr) ? 0 : 1;
    case PRE_INC: case PRE_DEC: case POST_INC: case POST_DEC:
    case PRE_MODIFY: case POST_MODIFY:
      return !speed;

    case LABEL_REF :
    case SYMBOL_REF :
    case CONST :
      if (TARGET_NPS_CMEM && cmem_address (addr, SImode))
	return 0;
      /* Most likely needs a LIMM.  */
      return COSTS_N_INSNS (1);

    case PLUS :
      {
	register rtx plus0 = XEXP (addr, 0);
	register rtx plus1 = XEXP (addr, 1);

	if (GET_CODE (plus0) != REG
	    && (GET_CODE (plus0) != MULT
		|| !CONST_INT_P (XEXP (plus0, 1))
		|| (INTVAL (XEXP (plus0, 1)) != 2
		    && INTVAL (XEXP (plus0, 1)) != 4)))
	  break;

	switch (GET_CODE (plus1))
	  {
	  case CONST_INT :
	    return (!RTX_OK_FOR_OFFSET_P (SImode, plus1)
		    ? COSTS_N_INSNS (1)
		    : speed
		    ? 0
		    : (satisfies_constraint_Rcq (plus0)
		       && satisfies_constraint_O (plus1))
		    ? 0
		    : 1);
	  case REG:
	    return (speed < 1 ? 0
		    : (satisfies_constraint_Rcq (plus0)
		       && satisfies_constraint_Rcq (plus1))
		    ? 0 : 1);
	  case CONST :
	  case SYMBOL_REF :
	  case LABEL_REF :
	    return COSTS_N_INSNS (1);
	  default:
	    break;
	  }
	break;
      }
    default:
      break;
    }

  return 4;
}

/* Emit instruction X with the frame related bit set.  */

static rtx
frame_insn (rtx x)
{
  x = emit_insn (x);
  RTX_FRAME_RELATED_P (x) = 1;
  return x;
}

/* Emit a frame insn to move SRC to DST.  */

static rtx
frame_move (rtx dst, rtx src)
{
  rtx tmp = gen_rtx_SET (dst, src);
  RTX_FRAME_RELATED_P (tmp) = 1;
  return frame_insn (tmp);
}

/* Like frame_move, but add a REG_INC note for REG if ADDR contains an
   auto increment address, or is zero.  */

static rtx
frame_move_inc (rtx dst, rtx src, rtx reg, rtx addr)
{
  rtx insn = frame_move (dst, src);

  if (!addr
      || GET_CODE (addr) == PRE_DEC || GET_CODE (addr) == POST_INC
      || GET_CODE (addr) == PRE_MODIFY || GET_CODE (addr) == POST_MODIFY)
    add_reg_note (insn, REG_INC, reg);
  return insn;
}

/* Emit a frame insn which adjusts a frame address register REG by OFFSET.  */

static rtx
frame_add (rtx reg, HOST_WIDE_INT offset)
{
  gcc_assert ((offset & 0x3) == 0);
  if (!offset)
    return NULL_RTX;
  return frame_move (reg, plus_constant (Pmode, reg, offset));
}

/* Emit a frame insn which adjusts stack pointer by OFFSET.  */

static rtx
frame_stack_add (HOST_WIDE_INT offset)
{
  return frame_add (stack_pointer_rtx, offset);
}

/* Traditionally, we push saved registers first in the prologue,
   then we allocate the rest of the frame - and reverse in the epilogue.
   This has still its merits for ease of debugging, or saving code size
   or even execution time if the stack frame is so large that some accesses
   can't be encoded anymore with offsets in the instruction code when using
   a different scheme.
   Also, it would be a good starting point if we got instructions to help
   with register save/restore.

   However, often stack frames are small, and the pushing / popping has
   some costs:
   - the stack modification prevents a lot of scheduling.
   - frame allocation / deallocation needs extra instructions.
   - unless we know that we compile ARC700 user code, we need to put
     a memory barrier after frame allocation / before deallocation to
     prevent interrupts clobbering our data in the frame.
     In particular, we don't have any such guarantees for library functions,
     which tend to, on the other hand, to have small frames.

   Thus, for small frames, we'd like to use a different scheme:
   - The frame is allocated in full with the first prologue instruction,
     and deallocated in full with the last epilogue instruction.
     Thus, the instructions in-betwen can be freely scheduled.
   - If the function has no outgoing arguments on the stack, we can allocate
     one register save slot at the top of the stack.  This register can then
     be saved simultanously with frame allocation, and restored with
     frame deallocation.
     This register can be picked depending on scheduling considerations,
     although same though should go into having some set of registers
     to be potentially lingering after a call, and others to be available
     immediately - i.e. in the absence of interprocedual optimization, we
     can use an ABI-like convention for register allocation to reduce
     stalls after function return.  */
/* Function prologue/epilogue handlers.  */

/* ARCompact stack frames look like:

           Before call                     After call
  high  +-----------------------+       +-----------------------+
  mem   |  reg parm save area   |       | reg parm save area    |
        |  only created for     |       | only created for      |
        |  variable arg fns     |       | variable arg fns      |
    AP  +-----------------------+       +-----------------------+
        |  return addr register |       | return addr register  |
        |  (if required)        |       | (if required)         |
        +-----------------------+       +-----------------------+
        |                       |       |                       |
        |  reg save area        |       | reg save area         |
        |                       |       |                       |
        +-----------------------+       +-----------------------+
        |  frame pointer        |       | frame pointer         |
        |  (if required)        |       | (if required)         |
    FP  +-----------------------+       +-----------------------+
        |                       |       |                       |
        |  local/temp variables |       | local/temp variables  |
        |                       |       |                       |
        +-----------------------+       +-----------------------+
        |                       |       |                       |
        |  arguments on stack   |       | arguments on stack    |
        |                       |       |                       |
    SP  +-----------------------+       +-----------------------+
                                        | reg parm save area    |
                                        | only created for      |
                                        | variable arg fns      |
                                    AP  +-----------------------+
                                        | return addr register  |
                                        | (if required)         |
                                        +-----------------------+
                                        |                       |
                                        | reg save area         |
                                        |                       |
                                        +-----------------------+
                                        | frame pointer         |
                                        | (if required)         |
                                    FP  +-----------------------+
                                        |                       |
                                        | local/temp variables  |
                                        |                       |
                                        +-----------------------+
                                        |                       |
                                        | arguments on stack    |
  low                                   |                       |
  mem                               SP  +-----------------------+

Notes:
1) The "reg parm save area" does not exist for non variable argument fns.
   The "reg parm save area" can be eliminated completely if we created our
   own va-arc.h, but that has tradeoffs as well (so it's not done).  */

/* Structure to be filled in by arc_compute_frame_size with register
   save masks, and offsets for the current function.  */
struct GTY (()) arc_frame_info
{
  unsigned int total_size;	/* # bytes that the entire frame takes up.  */
  unsigned int extra_size;	/* # bytes of extra stuff.  */
  unsigned int pretend_size;	/* # bytes we push and pretend caller did.  */
  unsigned int args_size;	/* # bytes that outgoing arguments take up.  */
  unsigned int reg_size;	/* # bytes needed to store regs.  */
  unsigned int var_size;	/* # bytes that variables take up.  */
  unsigned int reg_offset;	/* Offset from new sp to store regs.  */
  unsigned int gmask;		/* Mask of saved gp registers.  */
  int          initialized;	/* Nonzero if frame size already calculated.  */
  short millicode_start_reg;
  short millicode_end_reg;
  bool save_return_addr;
};

/* Defining data structures for per-function information.  */

typedef struct GTY (()) machine_function
{
  unsigned int fn_type;
  struct arc_frame_info frame_info;
  /* To keep track of unalignment caused by short insns.  */
  int unalign;
  int force_short_suffix; /* Used when disgorging return delay slot insns.  */
  const char *size_reason;
  struct arc_ccfsm ccfsm_current;
  /* Map from uid to ccfsm state during branch shortening.  */
  rtx ccfsm_current_insn;
  char arc_reorg_started;
  char prescan_initialized;
} machine_function;

/* Type of function DECL.

   The result is cached.  To reset the cache at the end of a function,
   call with DECL = NULL_TREE.  */

unsigned int
arc_compute_function_type (struct function *fun)
{
  tree attr, decl = fun->decl;
  unsigned int fn_type = fun->machine->fn_type;

  if (fn_type != ARC_FUNCTION_UNKNOWN)
    return fn_type;

  /* Check if it is a naked function.  */
  if (lookup_attribute ("naked", DECL_ATTRIBUTES (decl)) != NULL_TREE)
    fn_type |= ARC_FUNCTION_NAKED;
  else
    fn_type |= ARC_FUNCTION_NORMAL;

  /* Now see if this is an interrupt handler.  */
  attr = lookup_attribute ("interrupt", DECL_ATTRIBUTES (decl));
  if (attr != NULL_TREE)
    {
      tree value, args = TREE_VALUE (attr);

      gcc_assert (list_length (args) == 1);
      value = TREE_VALUE (args);
      gcc_assert (TREE_CODE (value) == STRING_CST);

      if (!strcmp (TREE_STRING_POINTER (value), "ilink1")
	  || !strcmp (TREE_STRING_POINTER (value), "ilink"))
	fn_type |= ARC_FUNCTION_ILINK1;
      else if (!strcmp (TREE_STRING_POINTER (value), "ilink2"))
	fn_type |= ARC_FUNCTION_ILINK2;
      else if (!strcmp (TREE_STRING_POINTER (value), "firq"))
	fn_type |= ARC_FUNCTION_FIRQ;
      else
	gcc_unreachable ();
    }

  return fun->machine->fn_type = fn_type;
}

#define FRAME_POINTER_MASK (1 << (FRAME_POINTER_REGNUM))
#define RETURN_ADDR_MASK (1 << (RETURN_ADDR_REGNUM))

/* Tell prologue and epilogue if register REGNO should be saved / restored.
   The return address and frame pointer are treated separately.
   Don't consider them here.
   Addition for pic: The gp register needs to be saved if the current
   function changes it to access gotoff variables.
   FIXME: This will not be needed if we used some arbitrary register
   instead of r26.
*/

static bool
arc_must_save_register (int regno, struct function *func)
{
  unsigned int fn_type = arc_compute_function_type (func);
  bool irq_auto_save_p = ((irq_ctrl_saved.irq_save_last_reg >= regno)
			  && ARC_AUTO_IRQ_P (fn_type));
  bool firq_auto_save_p = ARC_FAST_INTERRUPT_P (fn_type);

  switch (rgf_banked_register_count)
    {
    case 4:
      firq_auto_save_p &= (regno < 4);
      break;
    case 8:
      firq_auto_save_p &= ((regno < 4) || ((regno > 11) && (regno < 16)));
      break;
    case 16:
      firq_auto_save_p &= ((regno < 4) || ((regno > 9) && (regno < 16))
			   || ((regno > 25) && (regno < 29))
			   || ((regno > 29) && (regno < 32)));
      break;
    case 32:
      firq_auto_save_p &= (regno != 29) && (regno < 32);
      break;
    default:
      firq_auto_save_p = false;
      break;
    }

  if ((regno) != RETURN_ADDR_REGNUM
      && (regno) != FRAME_POINTER_REGNUM
      && df_regs_ever_live_p (regno)
      && (!call_used_regs[regno]
	  || ARC_INTERRUPT_P (fn_type))
      /* Do not emit code for auto saved regs.  */
      && !irq_auto_save_p
      && !firq_auto_save_p)
    return true;

  if (flag_pic && crtl->uses_pic_offset_table
      && regno == PIC_OFFSET_TABLE_REGNUM)
    return true;

  return false;
}

/* Return true if the return address must be saved in the current function,
   otherwise return false.  */

static bool
arc_must_save_return_addr (struct function *func)
{
  if (func->machine->frame_info.save_return_addr)
    return true;

  return false;
}

/* Helper function to wrap FRAME_POINTER_NEEDED.  We do this as
   FRAME_POINTER_NEEDED will not be true until the IRA (Integrated
   Register Allocator) pass, while we want to get the frame size
   correct earlier than the IRA pass.  */
static bool
arc_frame_pointer_needed (void)
{
  return (frame_pointer_needed);
}


/* Return non-zero if there are registers to be saved or loaded using
   millicode thunks.  We can only use consecutive sequences starting
   with r13, and not going beyond r25.
   GMASK is a bitmask of registers to save.  This function sets
   FRAME->millicod_start_reg .. FRAME->millicode_end_reg to the range
   of registers to be saved / restored with a millicode call.  */

static int
arc_compute_millicode_save_restore_regs (unsigned int gmask,
					 struct arc_frame_info *frame)
{
  int regno;

  int start_reg = 13, end_reg = 25;

  for (regno = start_reg; regno <= end_reg && (gmask & (1L << regno));)
    regno++;
  end_reg = regno - 1;
  /* There is no point in using millicode thunks if we don't save/restore
     at least three registers.  For non-leaf functions we also have the
     blink restore.  */
  if (regno - start_reg >= 3 - (crtl->is_leaf == 0))
    {
      frame->millicode_start_reg = 13;
      frame->millicode_end_reg = regno - 1;
      return 1;
    }
  return 0;
}

/* Return the bytes needed to compute the frame pointer from the current
   stack pointer.

   SIZE is the size needed for local variables.  */

unsigned int
arc_compute_frame_size (int size)	/* size = # of var. bytes allocated.  */
{
  int regno;
  unsigned int total_size, var_size, args_size, pretend_size, extra_size;
  unsigned int reg_size, reg_offset;
  unsigned int gmask;
  struct arc_frame_info *frame_info = &cfun->machine->frame_info;

  size = ARC_STACK_ALIGN (size);

  /* 1) Size of locals and temporaries */
  var_size	= size;

  /* 2) Size of outgoing arguments */
  args_size	= crtl->outgoing_args_size;

  /* 3) Calculate space needed for saved registers.
     ??? We ignore the extension registers for now.  */

  /* See if this is an interrupt handler.  Call used registers must be saved
     for them too.  */

  reg_size = 0;
  gmask = 0;

  for (regno = 0; regno <= 31; regno++)
    {
      if (arc_must_save_register (regno, cfun))
	{
	  reg_size += UNITS_PER_WORD;
	  gmask |= 1L << regno;
	}
    }

  /* 4) Space for back trace data structure.
	<return addr reg size> (if required) + <fp size> (if required).  */
  frame_info->save_return_addr
    = (!crtl->is_leaf || df_regs_ever_live_p (RETURN_ADDR_REGNUM));
  /* Saving blink reg in case of leaf function for millicode thunk calls.  */
  if (optimize_size && !TARGET_NO_MILLICODE_THUNK_SET)
    {
      if (arc_compute_millicode_save_restore_regs (gmask, frame_info))
	frame_info->save_return_addr = true;
    }

  extra_size = 0;
  if (arc_must_save_return_addr (cfun))
    extra_size = 4;
  if (arc_frame_pointer_needed ())
    extra_size += 4;

  /* 5) Space for variable arguments passed in registers */
  pretend_size	= crtl->args.pretend_args_size;

  /* Ensure everything before the locals is aligned appropriately.  */
    {
       unsigned int extra_plus_reg_size;
       unsigned int extra_plus_reg_size_aligned;

       extra_plus_reg_size = extra_size + reg_size;
       extra_plus_reg_size_aligned = ARC_STACK_ALIGN(extra_plus_reg_size);
       reg_size = extra_plus_reg_size_aligned - extra_size;
    }

  /* Compute total frame size.  */
  total_size = var_size + args_size + extra_size + pretend_size + reg_size;

  total_size = ARC_STACK_ALIGN (total_size);

  /* Compute offset of register save area from stack pointer:
     Frame: pretend_size <blink> reg_size <fp> var_size args_size <--sp
  */
  reg_offset = (total_size - (pretend_size + reg_size + extra_size)
		+ (arc_frame_pointer_needed () ? 4 : 0));

  /* Save computed information.  */
  frame_info->total_size   = total_size;
  frame_info->extra_size   = extra_size;
  frame_info->pretend_size = pretend_size;
  frame_info->var_size     = var_size;
  frame_info->args_size    = args_size;
  frame_info->reg_size     = reg_size;
  frame_info->reg_offset   = reg_offset;
  frame_info->gmask        = gmask;
  frame_info->initialized  = reload_completed;

  /* Ok, we're done.  */
  return total_size;
}

/* Common code to save/restore registers.  */
/* BASE_REG is the base register to use for addressing and to adjust.
   GMASK is a bitmask of general purpose registers to save/restore.
   epilogue_p 0: prologue 1:epilogue 2:epilogue, sibling thunk
   If *FIRST_OFFSET is non-zero, add it first to BASE_REG - preferably
   using a pre-modify for the first memory access.  *FIRST_OFFSET is then
   zeroed.  */

static void
arc_save_restore (rtx base_reg,
		  unsigned int gmask, int epilogue_p, int *first_offset)
{
  unsigned int offset = 0;
  int regno;
  struct arc_frame_info *frame = &cfun->machine->frame_info;
  rtx sibthunk_insn = NULL_RTX;

  if (gmask)
    {
      /* Millicode thunks implementation:
	 Generates calls to millicodes for registers starting from r13 to r25
	 Present Limitations:
	 - Only one range supported. The remaining regs will have the ordinary
	   st and ld instructions for store and loads. Hence a gmask asking
	   to store r13-14, r16-r25 will only generate calls to store and
	   load r13 to r14 while store and load insns will be generated for
	   r16 to r25 in the prologue and epilogue respectively.

	 - Presently library only supports register ranges starting from r13.
      */
      if (epilogue_p == 2 || frame->millicode_end_reg > 14)
	{
	  int start_call = frame->millicode_start_reg;
	  int end_call = frame->millicode_end_reg;
	  int n_regs = end_call - start_call + 1;
	  int i = 0, r, off = 0;
	  rtx insn;
	  rtx ret_addr = gen_rtx_REG (Pmode, RETURN_ADDR_REGNUM);

	  if (*first_offset)
	    {
	      /* "reg_size" won't be more than 127 .  */
	      gcc_assert (epilogue_p || abs (*first_offset) <= 127);
	      frame_add (base_reg, *first_offset);
	      *first_offset = 0;
	    }
	  insn = gen_rtx_PARALLEL
		  (VOIDmode, rtvec_alloc ((epilogue_p == 2) + n_regs + 1));
	  if (epilogue_p == 2)
	    i += 2;
	  else
	    XVECEXP (insn, 0, n_regs) = gen_rtx_CLOBBER (VOIDmode, ret_addr);
	  for (r = start_call; r <= end_call; r++, off += UNITS_PER_WORD, i++)
	    {
	      rtx reg = gen_rtx_REG (SImode, r);
	      rtx mem
		= gen_frame_mem (SImode, plus_constant (Pmode, base_reg, off));

	      if (epilogue_p)
		XVECEXP (insn, 0, i) = gen_rtx_SET (reg, mem);
	      else
		XVECEXP (insn, 0, i) = gen_rtx_SET (mem, reg);
	      gmask = gmask & ~(1L << r);
	    }
	  if (epilogue_p == 2)
	    sibthunk_insn = insn;
	  else
	    {
	      insn = frame_insn (insn);
	      if (epilogue_p)
		for (r = start_call; r <= end_call; r++)
		  {
		    rtx reg = gen_rtx_REG (SImode, r);
		    add_reg_note (insn, REG_CFA_RESTORE, reg);
		  }
	    }
	  offset += off;
	}

      for (regno = 0; regno <= 31; regno++)
	{
	  machine_mode mode = SImode;
	  bool found = false;

	  if (TARGET_LL64
	      && (regno % 2 == 0)
	      && ((gmask & (1L << regno)) != 0)
	      && ((gmask & (1L << (regno+1))) != 0))
	    {
	      found = true;
	      mode  = DImode;
	    }
	  else if ((gmask & (1L << regno)) != 0)
	    {
	      found = true;
	      mode  = SImode;
	    }

	  if (found)
	    {
	      rtx reg = gen_rtx_REG (mode, regno);
	      rtx addr, mem;
	      int cfa_adjust = *first_offset;

	      if (*first_offset)
		{
		  gcc_assert (!offset);
		  addr = plus_constant (Pmode, base_reg, *first_offset);
		  addr = gen_rtx_PRE_MODIFY (Pmode, base_reg, addr);
		  *first_offset = 0;
		}
	      else
		{
		  gcc_assert (SMALL_INT (offset));
		  addr = plus_constant (Pmode, base_reg, offset);
		}
	      mem = gen_frame_mem (mode, addr);
	      if (epilogue_p)
		{
		  rtx insn =
		    frame_move_inc (reg, mem, base_reg, addr);
		  add_reg_note (insn, REG_CFA_RESTORE, reg);
		  if (cfa_adjust)
		    {
		      enum reg_note note = REG_CFA_ADJUST_CFA;
		      add_reg_note (insn, note,
				    gen_rtx_SET (stack_pointer_rtx,
						 plus_constant (Pmode,
								stack_pointer_rtx,
								cfa_adjust)));
		    }
		}
	      else
		frame_move_inc (mem, reg, base_reg, addr);
	      offset += UNITS_PER_WORD;
	      if (mode == DImode)
		{
		  offset += UNITS_PER_WORD;
		  ++regno;
		}
	    } /* if */
	} /* for */
    }/* if */
  if (sibthunk_insn)
    {
      int start_call = frame->millicode_start_reg;
      int end_call = frame->millicode_end_reg;
      int r;

      rtx r12 = gen_rtx_REG (Pmode, 12);

      frame_insn (gen_rtx_SET (r12, GEN_INT (offset)));
      XVECEXP (sibthunk_insn, 0, 0) = ret_rtx;
      XVECEXP (sibthunk_insn, 0, 1)
	= gen_rtx_SET (stack_pointer_rtx,
		       gen_rtx_PLUS (Pmode, stack_pointer_rtx, r12));
      sibthunk_insn = emit_jump_insn (sibthunk_insn);
      RTX_FRAME_RELATED_P (sibthunk_insn) = 1;

      /* Would be nice if we could do this earlier, when the PARALLEL
	 is populated, but these need to be attached after the
	 emit.  */
      for (r = start_call; r <= end_call; r++)
	{
	  rtx reg = gen_rtx_REG (SImode, r);
	  add_reg_note (sibthunk_insn, REG_CFA_RESTORE, reg);
	}
    }
} /* arc_save_restore */

/* Build dwarf information when the context is saved via AUX_IRQ_CTRL
   mechanism.  */

static void
arc_dwarf_emit_irq_save_regs (void)
{
  rtx tmp, par, insn, reg;
  int i, offset, j;

  par = gen_rtx_SEQUENCE (VOIDmode,
			  rtvec_alloc (irq_ctrl_saved.irq_save_last_reg + 1
				       + irq_ctrl_saved.irq_save_blink
				       + irq_ctrl_saved.irq_save_lpcount
				       + 1));

  /* Build the stack adjustment note for unwind info.  */
  j = 0;
  offset = UNITS_PER_WORD * (irq_ctrl_saved.irq_save_last_reg + 1
			     + irq_ctrl_saved.irq_save_blink
			     + irq_ctrl_saved.irq_save_lpcount);
  tmp = plus_constant (Pmode, stack_pointer_rtx, -1 * offset);
  tmp = gen_rtx_SET (stack_pointer_rtx, tmp);
  RTX_FRAME_RELATED_P (tmp) = 1;
  XVECEXP (par, 0, j++) = tmp;

  offset -= UNITS_PER_WORD;

  /* 1st goes LP_COUNT.  */
  if (irq_ctrl_saved.irq_save_lpcount)
    {
      reg = gen_rtx_REG (SImode, 60);
      tmp = plus_constant (Pmode, stack_pointer_rtx, offset);
      tmp = gen_frame_mem (SImode, tmp);
      tmp = gen_rtx_SET (tmp, reg);
      RTX_FRAME_RELATED_P (tmp) = 1;
      XVECEXP (par, 0, j++) = tmp;
      offset -= UNITS_PER_WORD;
    }

  /* 2nd goes BLINK.  */
  if (irq_ctrl_saved.irq_save_blink)
    {
      reg = gen_rtx_REG (SImode, 31);
      tmp = plus_constant (Pmode, stack_pointer_rtx, offset);
      tmp = gen_frame_mem (SImode, tmp);
      tmp = gen_rtx_SET (tmp, reg);
      RTX_FRAME_RELATED_P (tmp) = 1;
      XVECEXP (par, 0, j++) = tmp;
      offset -= UNITS_PER_WORD;
    }

  /* Build the parallel of the remaining registers recorded as saved
     for unwind.  */
  for (i = irq_ctrl_saved.irq_save_last_reg; i >= 0; i--)
    {
      reg = gen_rtx_REG (SImode, i);
      tmp = plus_constant (Pmode, stack_pointer_rtx, offset);
      tmp = gen_frame_mem (SImode, tmp);
      tmp = gen_rtx_SET (tmp, reg);
      RTX_FRAME_RELATED_P (tmp) = 1;
      XVECEXP (par, 0, j++) = tmp;
      offset -= UNITS_PER_WORD;
    }

  /* Dummy insn used to anchor the dwarf info.  */
  insn = emit_insn (gen_stack_irq_dwarf());
  add_reg_note (insn, REG_FRAME_RELATED_EXPR, par);
  RTX_FRAME_RELATED_P (insn) = 1;
}

/* Set up the stack and frame pointer (if desired) for the function.  */

void
arc_expand_prologue (void)
{
  int size = get_frame_size ();
  unsigned int gmask = cfun->machine->frame_info.gmask;
  /*  unsigned int frame_pointer_offset;*/
  unsigned int frame_size_to_allocate;
  /* (FIXME: The first store will use a PRE_MODIFY; this will usually be r13.
     Change the stack layout so that we rather store a high register with the
     PRE_MODIFY, thus enabling more short insn generation.)  */
  int first_offset = 0;
  unsigned int fn_type = arc_compute_function_type (cfun);

  /* Naked functions don't have prologue.  */
  if (ARC_NAKED_P (fn_type))
    return;

  size = ARC_STACK_ALIGN (size);

  /* Compute/get total frame size.  */
  size = (!cfun->machine->frame_info.initialized
	   ? arc_compute_frame_size (size)
	   : cfun->machine->frame_info.total_size);

  if (flag_stack_usage_info)
    current_function_static_stack_size = size;

  /* Keep track of frame size to be allocated.  */
  frame_size_to_allocate = size;

  /* These cases shouldn't happen.  Catch them now.  */
  gcc_assert (!(size == 0 && gmask));

  /* Allocate space for register arguments if this is a variadic function.  */
  if (cfun->machine->frame_info.pretend_size != 0)
    {
       /* Ensure pretend_size is maximum of 8 * word_size.  */
      gcc_assert (cfun->machine->frame_info.pretend_size <= 32);

      frame_stack_add (-(HOST_WIDE_INT)cfun->machine->frame_info.pretend_size);
      frame_size_to_allocate -= cfun->machine->frame_info.pretend_size;
    }

  /* IRQ using automatic save mechanism will save the register before
     anything we do.  */
  if (ARC_AUTO_IRQ_P (fn_type)
      && !ARC_FAST_INTERRUPT_P (fn_type))
    {
      arc_dwarf_emit_irq_save_regs ();
    }

  /* The home-grown ABI says link register is saved first.  */
  if (arc_must_save_return_addr (cfun)
      && !ARC_AUTOBLINK_IRQ_P (fn_type))
    {
      rtx ra = gen_rtx_REG (SImode, RETURN_ADDR_REGNUM);
      rtx mem = gen_frame_mem (Pmode,
			       gen_rtx_PRE_DEC (Pmode,
						stack_pointer_rtx));

      frame_move_inc (mem, ra, stack_pointer_rtx, 0);
      frame_size_to_allocate -= UNITS_PER_WORD;
    }

  /* Save any needed call-saved regs (and call-used if this is an
     interrupt handler) for ARCompact ISA.  */
  if (cfun->machine->frame_info.reg_size)
    {
      first_offset = -cfun->machine->frame_info.reg_size;
      /* N.B. FRAME_POINTER_MASK and RETURN_ADDR_MASK are cleared in gmask.  */
      arc_save_restore (stack_pointer_rtx, gmask, 0, &first_offset);
      frame_size_to_allocate -= cfun->machine->frame_info.reg_size;
    }

  /* Save frame pointer if needed.  First save the FP on stack, if not
     autosaved.  */
  if (arc_frame_pointer_needed ()
      && !ARC_AUTOFP_IRQ_P (fn_type))
    {
      rtx addr = gen_rtx_PLUS (Pmode, stack_pointer_rtx,
			       GEN_INT (-UNITS_PER_WORD + first_offset));
      rtx mem = gen_frame_mem (Pmode, gen_rtx_PRE_MODIFY (Pmode,
							  stack_pointer_rtx,
							  addr));
      frame_move_inc (mem, frame_pointer_rtx, stack_pointer_rtx, 0);
      frame_size_to_allocate -= UNITS_PER_WORD;
      first_offset = 0;
    }

  /* Emit mov fp,sp.  */
  if (arc_frame_pointer_needed ())
    {
      frame_move (frame_pointer_rtx, stack_pointer_rtx);
    }

  /* ??? We don't handle the case where the saved regs are more than 252
     bytes away from sp.  This can be handled by decrementing sp once, saving
     the regs, and then decrementing it again.  The epilogue doesn't have this
     problem as the `ld' insn takes reg+limm values (though it would be more
     efficient to avoid reg+limm).  */

  frame_size_to_allocate -= first_offset;
  /* Allocate the stack frame.  */
  if (frame_size_to_allocate > 0)
    {
      frame_stack_add ((HOST_WIDE_INT) 0 - frame_size_to_allocate);
      /* If the frame pointer is needed, emit a special barrier that
	 will prevent the scheduler from moving stores to the frame
	 before the stack adjustment.  */
      if (arc_frame_pointer_needed ())
	emit_insn (gen_stack_tie (stack_pointer_rtx,
				  hard_frame_pointer_rtx));
    }

  /* Setup the gp register, if needed.  */
  if (crtl->uses_pic_offset_table)
    arc_finalize_pic ();
}

/* Do any necessary cleanup after a function to restore stack, frame,
   and regs.  */

void
arc_expand_epilogue (int sibcall_p)
{
  int size = get_frame_size ();
  unsigned int fn_type = arc_compute_function_type (cfun);

  size = ARC_STACK_ALIGN (size);
  size = (!cfun->machine->frame_info.initialized
	   ? arc_compute_frame_size (size)
	   : cfun->machine->frame_info.total_size);

  unsigned int pretend_size = cfun->machine->frame_info.pretend_size;
  unsigned int frame_size;
  unsigned int size_to_deallocate;
  int restored;
  int can_trust_sp_p = !cfun->calls_alloca;
  int first_offset = 0;
  int millicode_p = cfun->machine->frame_info.millicode_end_reg > 0;
  rtx insn;

  /* Naked functions don't have epilogue.  */
  if (ARC_NAKED_P (fn_type))
    return;

  size_to_deallocate = size;

  frame_size = size - (pretend_size +
		       cfun->machine->frame_info.reg_size +
		       cfun->machine->frame_info.extra_size);

  /* ??? There are lots of optimizations that can be done here.
     EG: Use fp to restore regs if it's closer.
     Maybe in time we'll do them all.  For now, always restore regs from
     sp, but don't restore sp if we don't have to.  */

  if (!can_trust_sp_p)
    gcc_assert (arc_frame_pointer_needed ());

  /* Restore stack pointer to the beginning of saved register area for
     ARCompact ISA.  */
  if (frame_size)
    {
      if (arc_frame_pointer_needed ())
	frame_move (stack_pointer_rtx, frame_pointer_rtx);
      else
	first_offset = frame_size;
      size_to_deallocate -= frame_size;
    }
  else if (!can_trust_sp_p)
    frame_stack_add (-frame_size);


  /* Restore any saved registers.  */
  if (arc_frame_pointer_needed ()
      && !ARC_AUTOFP_IRQ_P (fn_type))
    {
      rtx addr = gen_rtx_POST_INC (Pmode, stack_pointer_rtx);

      insn = frame_move_inc (frame_pointer_rtx, gen_frame_mem (Pmode, addr),
			     stack_pointer_rtx, 0);
      add_reg_note (insn, REG_CFA_RESTORE, frame_pointer_rtx);
      add_reg_note (insn, REG_CFA_DEF_CFA,
		    plus_constant (SImode, stack_pointer_rtx,
				   4));
      size_to_deallocate -= UNITS_PER_WORD;
    }

  /* Load blink after the calls to thunk calls in case of optimize size.  */
  if (millicode_p)
    {
	  int sibthunk_p = (!sibcall_p
			    && fn_type == ARC_FUNCTION_NORMAL
			    && !cfun->machine->frame_info.pretend_size);

	  gcc_assert (!(cfun->machine->frame_info.gmask
			& (FRAME_POINTER_MASK | RETURN_ADDR_MASK)));
	  arc_save_restore (stack_pointer_rtx,
			    cfun->machine->frame_info.gmask,
			    1 + sibthunk_p, &first_offset);
	  if (sibthunk_p)
	    return;
    }
  /* If we are to restore registers, and first_offset would require
     a limm to be encoded in a PRE_MODIFY, yet we can add it with a
     fast add to the stack pointer, do this now.  */
  if ((!SMALL_INT (first_offset)
       && cfun->machine->frame_info.gmask
       && ((TARGET_ARC700 && !optimize_size)
	    ? first_offset <= 0x800
	    : satisfies_constraint_C2a (GEN_INT (first_offset))))
       /* Also do this if we have both gprs and return
	  address to restore, and they both would need a LIMM.  */
      || (arc_must_save_return_addr (cfun)
	  && !SMALL_INT ((cfun->machine->frame_info.reg_size + first_offset) >> 2)
	  && cfun->machine->frame_info.gmask))
    {
      frame_stack_add (first_offset);
      first_offset = 0;
    }
  if (arc_must_save_return_addr (cfun)
      && !ARC_AUTOBLINK_IRQ_P (fn_type))
    {
      rtx ra = gen_rtx_REG (Pmode, RETURN_ADDR_REGNUM);
      int ra_offs = cfun->machine->frame_info.reg_size + first_offset;
      rtx addr = plus_constant (Pmode, stack_pointer_rtx, ra_offs);
      HOST_WIDE_INT cfa_adjust = 0;

      /* If the load of blink would need a LIMM, but we can add
	 the offset quickly to sp, do the latter.  */
      if (!SMALL_INT (ra_offs >> 2)
	  && !cfun->machine->frame_info.gmask
	  && ((TARGET_ARC700 && !optimize_size)
	       ? ra_offs <= 0x800
	       : satisfies_constraint_C2a (GEN_INT (ra_offs))))
	{
	   size_to_deallocate -= ra_offs - first_offset;
	   first_offset = 0;
	   frame_stack_add (ra_offs);
	   ra_offs = 0;
	   addr = stack_pointer_rtx;
	}
      /* See if we can combine the load of the return address with the
	 final stack adjustment.
	 We need a separate load if there are still registers to
	 restore.  We also want a separate load if the combined insn
	 would need a limm, but a separate load doesn't.  */
      if (ra_offs
	  && !cfun->machine->frame_info.gmask
	  && (SMALL_INT (ra_offs) || !SMALL_INT (ra_offs >> 2)))
	{
	  addr = gen_rtx_PRE_MODIFY (Pmode, stack_pointer_rtx, addr);
	  cfa_adjust = ra_offs;
	  first_offset = 0;
	  size_to_deallocate -= cfun->machine->frame_info.reg_size;
	}
      else if (!ra_offs && size_to_deallocate == UNITS_PER_WORD)
	{
	  addr = gen_rtx_POST_INC (Pmode, addr);
	  cfa_adjust = GET_MODE_SIZE (Pmode);
	  size_to_deallocate = 0;
	}

      insn = frame_move_inc (ra, gen_frame_mem (Pmode, addr),
			     stack_pointer_rtx, addr);
      if (cfa_adjust)
	{
	  enum reg_note note = REG_CFA_ADJUST_CFA;

	  add_reg_note (insn, note,
			gen_rtx_SET (stack_pointer_rtx,
				     plus_constant (SImode, stack_pointer_rtx,
						    cfa_adjust)));
	}
      add_reg_note (insn, REG_CFA_RESTORE, ra);
    }

  if (!millicode_p)
    {
       if (cfun->machine->frame_info.reg_size)
	 arc_save_restore (stack_pointer_rtx,
	   /* The zeroing of these two bits is unnecessary, but leave this in for clarity.  */
			   cfun->machine->frame_info.gmask
			   & ~(FRAME_POINTER_MASK | RETURN_ADDR_MASK), 1, &first_offset);
    }

  /* The rest of this function does the following:
     ARCompact    : handle epilogue_delay, restore sp (phase-2), return
  */

  /* Keep track of how much of the stack pointer we've restored.
     It makes the following a lot more readable.  */
  size_to_deallocate += first_offset;
  restored = size - size_to_deallocate;

  if (size > restored)
    frame_stack_add (size - restored);

  /* Emit the return instruction.  */
  if (sibcall_p == FALSE)
    emit_jump_insn (gen_simple_return ());
}

/* Return the offset relative to the stack pointer where the return address
   is stored, or -1 if it is not stored.  */

int
arc_return_slot_offset ()
{
  struct arc_frame_info *afi = &cfun->machine->frame_info;

  return (afi->save_return_addr
	  ? afi->total_size - afi->pretend_size - afi->extra_size : -1);
}

/* PIC */

/* Helper to generate unspec constant.  */

static rtx
arc_unspec_offset (rtx loc, int unspec)
{
  return gen_rtx_CONST (Pmode, gen_rtx_UNSPEC (Pmode, gen_rtvec (1, loc),
					       unspec));
}

/* Emit special PIC prologues and epilogues.  */
/* If the function has any GOTOFF relocations, then the GOTBASE
   register has to be setup in the prologue
   The instruction needed at the function start for setting up the
   GOTBASE register is
      add rdest, pc,
   ----------------------------------------------------------
   The rtl to be emitted for this should be:
     set (reg basereg)
         (plus (reg pc)
               (const (unspec (symref _DYNAMIC) 3)))
   ----------------------------------------------------------  */

static void
arc_finalize_pic (void)
{
  rtx pat;
  rtx baseptr_rtx = gen_rtx_REG (Pmode, PIC_OFFSET_TABLE_REGNUM);

  if (crtl->uses_pic_offset_table == 0)
    return;

  gcc_assert (flag_pic != 0);

  pat = gen_rtx_SYMBOL_REF (Pmode, "_DYNAMIC");
  pat = arc_unspec_offset (pat, ARC_UNSPEC_GOT);
  pat = gen_rtx_SET (baseptr_rtx, pat);

  emit_insn (pat);
}

/* !TARGET_BARREL_SHIFTER support.  */
/* Emit a shift insn to set OP0 to OP1 shifted by OP2; CODE specifies what
   kind of shift.  */

void
emit_shift (enum rtx_code code, rtx op0, rtx op1, rtx op2)
{
  rtx shift = gen_rtx_fmt_ee (code, SImode, op1, op2);
  rtx pat
    = ((shift4_operator (shift, SImode) ?  gen_shift_si3 : gen_shift_si3_loop)
	(op0, op1, op2, shift));
  emit_insn (pat);
}

/* Output the assembler code for doing a shift.
   We go to a bit of trouble to generate efficient code as the ARC601 only has
   single bit shifts.  This is taken from the h8300 port.  We only have one
   mode of shifting and can't access individual bytes like the h8300 can, so
   this is greatly simplified (at the expense of not generating hyper-
   efficient code).

   This function is not used if the variable shift insns are present.  */

/* FIXME:  This probably can be done using a define_split in arc.md.
   Alternately, generate rtx rather than output instructions.  */

const char *
output_shift (rtx *operands)
{
  /*  static int loopend_lab;*/
  rtx shift = operands[3];
  machine_mode mode = GET_MODE (shift);
  enum rtx_code code = GET_CODE (shift);
  const char *shift_one;

  gcc_assert (mode == SImode);

  switch (code)
    {
    case ASHIFT:   shift_one = "add %0,%1,%1"; break;
    case ASHIFTRT: shift_one = "asr %0,%1"; break;
    case LSHIFTRT: shift_one = "lsr %0,%1"; break;
    default:       gcc_unreachable ();
    }

  if (GET_CODE (operands[2]) != CONST_INT)
    {
      output_asm_insn ("and.f lp_count,%2, 0x1f", operands);
      goto shiftloop;
    }
  else
    {
      int n;

      n = INTVAL (operands[2]);

      /* Only consider the lower 5 bits of the shift count.  */
      n = n & 0x1f;

      /* First see if we can do them inline.  */
      /* ??? We could get better scheduling & shorter code (using short insns)
	 by using splitters.  Alas, that'd be even more verbose.  */
      if (code == ASHIFT && n <= 9 && n > 2
	  && dest_reg_operand (operands[4], SImode))
	{
	  output_asm_insn ("mov %4,0\n\tadd3 %0,%4,%1", operands);
	  for (n -=3 ; n >= 3; n -= 3)
	    output_asm_insn ("add3 %0,%4,%0", operands);
	  if (n == 2)
	    output_asm_insn ("add2 %0,%4,%0", operands);
	  else if (n)
	    output_asm_insn ("add %0,%0,%0", operands);
	}
      else if (n <= 4)
	{
	  while (--n >= 0)
	    {
	      output_asm_insn (shift_one, operands);
	      operands[1] = operands[0];
	    }
	}
      /* See if we can use a rotate/and.  */
      else if (n == BITS_PER_WORD - 1)
	{
	  switch (code)
	    {
	    case ASHIFT :
	      output_asm_insn ("and %0,%1,1\n\tror %0,%0", operands);
	      break;
	    case ASHIFTRT :
	      /* The ARC doesn't have a rol insn.  Use something else.  */
	      output_asm_insn ("add.f 0,%1,%1\n\tsbc %0,%0,%0", operands);
	      break;
	    case LSHIFTRT :
	      /* The ARC doesn't have a rol insn.  Use something else.  */
	      output_asm_insn ("add.f 0,%1,%1\n\trlc %0,0", operands);
	      break;
	    default:
	      break;
	    }
	}
      else if (n == BITS_PER_WORD - 2 && dest_reg_operand (operands[4], SImode))
	{
	  switch (code)
	    {
	    case ASHIFT :
	      output_asm_insn ("and %0,%1,3\n\tror %0,%0\n\tror %0,%0", operands);
	      break;
	    case ASHIFTRT :
#if 1 /* Need some scheduling comparisons.  */
	      output_asm_insn ("add.f %4,%1,%1\n\tsbc %0,%0,%0\n\t"
			       "add.f 0,%4,%4\n\trlc %0,%0", operands);
#else
	      output_asm_insn ("add.f %4,%1,%1\n\tbxor %0,%4,31\n\t"
			       "sbc.f %0,%0,%4\n\trlc %0,%0", operands);
#endif
	      break;
	    case LSHIFTRT :
#if 1
	      output_asm_insn ("add.f %4,%1,%1\n\trlc %0,0\n\t"
			       "add.f 0,%4,%4\n\trlc %0,%0", operands);
#else
	      output_asm_insn ("add.f %0,%1,%1\n\trlc.f %0,0\n\t"
			       "and %0,%0,1\n\trlc %0,%0", operands);
#endif
	      break;
	    default:
	      break;
	    }
	}
      else if (n == BITS_PER_WORD - 3 && code == ASHIFT)
	output_asm_insn ("and %0,%1,7\n\tror %0,%0\n\tror %0,%0\n\tror %0,%0",
			 operands);
      /* Must loop.  */
      else
	{
	  operands[2] = GEN_INT (n);
	  output_asm_insn ("mov.f lp_count, %2", operands);

	shiftloop:
	    {
	      output_asm_insn ("lpnz\t2f", operands);
	      output_asm_insn (shift_one, operands);
	      output_asm_insn ("nop", operands);
	      fprintf (asm_out_file, "2:\t%s end single insn loop\n",
		       ASM_COMMENT_START);
	    }
	}
    }

  return "";
}

/* Nested function support.  */

/* Directly store VALUE into memory object BLOCK at OFFSET.  */

static void
emit_store_direct (rtx block, int offset, int value)
{
  emit_insn (gen_store_direct (adjust_address (block, SImode, offset),
			       force_reg (SImode,
					  gen_int_mode (value, SImode))));
}

/* Emit RTL insns to initialize the variable parts of a trampoline.
   FNADDR is an RTX for the address of the function's pure code.
   CXT is an RTX for the static chain value for the function.  */
/* With potentially multiple shared objects loaded, and multiple stacks
   present for multiple thereds where trampolines might reside, a simple
   range check will likely not suffice for the profiler to tell if a callee
   is a trampoline.  We a speedier check by making the trampoline start at
   an address that is not 4-byte aligned.
   A trampoline looks like this:

   nop_s	     0x78e0
entry:
   ld_s r12,[pcl,12] 0xd403
   ld   r11,[pcl,12] 0x170c 700b
   j_s [r12]         0x7c00
   nop_s	     0x78e0

   The fastest trampoline to execute for trampolines within +-8KB of CTX
   would be:
   add2 r11,pcl,s12
   j [limm]           0x20200f80 limm
   and that would also be faster to write to the stack by computing the offset
   from CTX to TRAMP at compile time.  However, it would really be better to
   get rid of the high cost of cache invalidation when generating trampolines,
   which requires that the code part of trampolines stays constant, and
   additionally either
   - making sure that no executable code but trampolines is on the stack,
     no icache entries linger for the area of the stack from when before the
     stack was allocated, and allocating trampolines in trampoline-only
     cache lines
  or
   - allocate trampolines fram a special pool of pre-allocated trampolines.  */

static void
arc_initialize_trampoline (rtx tramp, tree fndecl, rtx cxt)
{
  rtx fnaddr = XEXP (DECL_RTL (fndecl), 0);

  emit_store_direct (tramp, 0, TARGET_BIG_ENDIAN ? 0x78e0d403 : 0xd40378e0);
  emit_store_direct (tramp, 4, TARGET_BIG_ENDIAN ? 0x170c700b : 0x700b170c);
  emit_store_direct (tramp, 8, TARGET_BIG_ENDIAN ? 0x7c0078e0 : 0x78e07c00);
  emit_move_insn (adjust_address (tramp, SImode, 12), fnaddr);
  emit_move_insn (adjust_address (tramp, SImode, 16), cxt);
  emit_insn (gen_flush_icache (adjust_address (tramp, SImode, 0)));
}

/* Allow the profiler to easily distinguish trampolines from normal
  functions.  */

static rtx
arc_trampoline_adjust_address (rtx addr)
{
  return plus_constant (Pmode, addr, 2);
}

/* This is set briefly to 1 when we output a ".as" address modifer, and then
   reset when we output the scaled address.  */
static int output_scaled = 0;

/* Print operand X (an rtx) in assembler syntax to file FILE.
   CODE is a letter or dot (`z' in `%z0') or 0 if no letter was specified.
   For `%' followed by punctuation, CODE is the punctuation and X is null.  */
/* In final.c:output_asm_insn:
    'l' : label
    'a' : address
    'c' : constant address if CONSTANT_ADDRESS_P
    'n' : negative
   Here:
    'Z': log2(x+1)-1
    'z': log2
    'M': log2(~x)
    'p': bit Position of lsb
    's': size of bit field
    '#': condbranch delay slot suffix
    '*': jump delay slot suffix
    '?' : nonjump-insn suffix for conditional execution or short instruction
    '!' : jump / call suffix for conditional execution or short instruction
    '`': fold constant inside unary o-perator, re-recognize, and emit.
    'd'
    'D'
    'R': Second word
    'S'
    'B': Branch comparison operand - suppress sda reference
    'H': Most significant word
    'L': Least significant word
    'A': ASCII decimal representation of floating point value
    'U': Load/store update or scaling indicator
    'V': cache bypass indicator for volatile
    'P'
    'F'
    '^'
    'O': Operator
    'o': original symbol - no @ prepending.  */

void
arc_print_operand (FILE *file, rtx x, int code)
{
  switch (code)
    {
    case 'Z':
      if (GET_CODE (x) == CONST_INT)
	fprintf (file, "%d",exact_log2(INTVAL (x) + 1) - 1 );
      else
	output_operand_lossage ("invalid operand to %%Z code");

      return;

    case 'z':
      if (GET_CODE (x) == CONST_INT)
	fprintf (file, "%d",exact_log2(INTVAL (x)) );
      else
	output_operand_lossage ("invalid operand to %%z code");

      return;

    case 'c':
      if (GET_CODE (x) == CONST_INT)
        fprintf (file, "%d", INTVAL (x) );
      else
        output_operand_lossage ("invalid operands to %%c code");

      return;

    case 'M':
      if (GET_CODE (x) == CONST_INT)
	fprintf (file, "%d",exact_log2(~INTVAL (x)) );
      else
	output_operand_lossage ("invalid operand to %%M code");

      return;

    case 'p':
      if (GET_CODE (x) == CONST_INT)
	fprintf (file, "%d", exact_log2 (INTVAL (x) & -INTVAL (x)));
      else
	output_operand_lossage ("invalid operand to %%p code");
      return;

    case 's':
      if (GET_CODE (x) == CONST_INT)
	{
	  HOST_WIDE_INT i = INTVAL (x);
	  HOST_WIDE_INT s = exact_log2 (i & -i);
	  fprintf (file, "%d", exact_log2 (((0xffffffffUL & i) >> s) + 1));
	}
      else
	output_operand_lossage ("invalid operand to %%s code");
      return;

    case '#' :
      /* Conditional branches depending on condition codes.
	 Note that this is only for branches that were known to depend on
	 condition codes before delay slot scheduling;
	 out-of-range brcc / bbit expansions should use '*'.
	 This distinction is important because of the different
	 allowable delay slot insns and the output of the delay suffix
	 for TARGET_AT_DBR_COND_EXEC.  */
    case '*' :
      /* Unconditional branches / branches not depending on condition codes.
	 This could also be a CALL_INSN.
	 Output the appropriate delay slot suffix.  */
      if (final_sequence && final_sequence->len () != 1)
	{
	  rtx_insn *jump = final_sequence->insn (0);
	  rtx_insn *delay = final_sequence->insn (1);

	  /* For TARGET_PAD_RETURN we might have grabbed the delay insn.  */
	  if (delay->deleted ())
	    return;
	  if (JUMP_P (jump) && INSN_ANNULLED_BRANCH_P (jump))
	    fputs (INSN_FROM_TARGET_P (delay) ? ".d"
		   : TARGET_AT_DBR_CONDEXEC && code == '#' ? ".d"
		   : get_attr_type (jump) == TYPE_RETURN && code == '#' ? ""
		   : ".nd",
		   file);
	  else
	    fputs (".d", file);
	}
      return;
    case '?' : /* with leading "." */
    case '!' : /* without leading "." */
      /* This insn can be conditionally executed.  See if the ccfsm machinery
	 says it should be conditionalized.
	 If it shouldn't, we'll check the compact attribute if this insn
	 has a short variant, which may be used depending on code size and
	 alignment considerations.  */
      if (current_insn_predicate)
	arc_ccfsm_current.cc
	  = get_arc_condition_code (current_insn_predicate);
      if (ARC_CCFSM_COND_EXEC_P (&arc_ccfsm_current))
	{
	  /* Is this insn in a delay slot sequence?  */
	  if (!final_sequence || XVECLEN (final_sequence, 0) < 2
	      || current_insn_predicate
	      || CALL_P (final_sequence->insn (0))
	      || simplejump_p (final_sequence->insn (0)))
	    {
	      /* This insn isn't in a delay slot sequence, or conditionalized
		 independently of its position in a delay slot.  */
	      fprintf (file, "%s%s",
		       code == '?' ? "." : "",
		       arc_condition_codes[arc_ccfsm_current.cc]);
	      /* If this is a jump, there are still short variants.  However,
		 only beq_s / bne_s have the same offset range as b_s,
		 and the only short conditional returns are jeq_s and jne_s.  */
	      if (code == '!'
		  && (arc_ccfsm_current.cc == ARC_CC_EQ
		      || arc_ccfsm_current.cc == ARC_CC_NE
		      || 0 /* FIXME: check if branch in 7 bit range.  */))
		output_short_suffix (file);
	    }
	  else if (code == '!') /* Jump with delay slot.  */
	    fputs (arc_condition_codes[arc_ccfsm_current.cc], file);
	  else /* An Instruction in a delay slot of a jump or call.  */
	    {
	      rtx jump = XVECEXP (final_sequence, 0, 0);
	      rtx insn = XVECEXP (final_sequence, 0, 1);

	      /* If the insn is annulled and is from the target path, we need
		 to inverse the condition test.  */
	      if (JUMP_P (jump) && INSN_ANNULLED_BRANCH_P (jump))
		{
		  if (INSN_FROM_TARGET_P (insn))
		    fprintf (file, "%s%s",
			     code == '?' ? "." : "",
			     arc_condition_codes[ARC_INVERSE_CONDITION_CODE (arc_ccfsm_current.cc)]);
		  else
		    fprintf (file, "%s%s",
			     code == '?' ? "." : "",
			     arc_condition_codes[arc_ccfsm_current.cc]);
		  if (arc_ccfsm_current.state == 5)
		    arc_ccfsm_current.state = 0;
		}
	      else
		/* This insn is executed for either path, so don't
		   conditionalize it at all.  */
		output_short_suffix (file);

	    }
	}
      else
	output_short_suffix (file);
      return;
    case'`':
      /* FIXME: fold constant inside unary operator, re-recognize, and emit.  */
      gcc_unreachable ();
    case 'd' :
      fputs (arc_condition_codes[get_arc_condition_code (x)], file);
      return;
    case 'D' :
      fputs (arc_condition_codes[ARC_INVERSE_CONDITION_CODE
				 (get_arc_condition_code (x))],
	     file);
      return;
    case 'R' :
      /* Write second word of DImode or DFmode reference,
	 register or memory.  */
      if (GET_CODE (x) == REG)
	fputs (reg_names[REGNO (x)+1], file);
      else if (GET_CODE (x) == MEM)
	{
	  fputc ('[', file);

	  /* Handle possible auto-increment.  For PRE_INC / PRE_DEC /
	    PRE_MODIFY, we will have handled the first word already;
	    For POST_INC / POST_DEC / POST_MODIFY, the access to the
	    first word will be done later.  In either case, the access
	    to the first word will do the modify, and we only have
	    to add an offset of four here.  */
	  if (GET_CODE (XEXP (x, 0)) == PRE_INC
	      || GET_CODE (XEXP (x, 0)) == PRE_DEC
	      || GET_CODE (XEXP (x, 0)) == PRE_MODIFY
	      || GET_CODE (XEXP (x, 0)) == POST_INC
	      || GET_CODE (XEXP (x, 0)) == POST_DEC
	      || GET_CODE (XEXP (x, 0)) == POST_MODIFY)
	    output_address (VOIDmode,
			    plus_constant (Pmode, XEXP (XEXP (x, 0), 0), 4));
	  else if (output_scaled)
	    {
	      rtx addr = XEXP (x, 0);
	      int size = GET_MODE_SIZE (GET_MODE (x));

	      output_address (VOIDmode,
			      plus_constant (Pmode, XEXP (addr, 0),
					     ((INTVAL (XEXP (addr, 1)) + 4)
					      >> (size == 2 ? 1 : 2))));
	      output_scaled = 0;
	    }
	  else
	    output_address (VOIDmode,
			    plus_constant (Pmode, XEXP (x, 0), 4));
	  fputc (']', file);
	}
      else
	output_operand_lossage ("invalid operand to %%R code");
      return;
    case 'S' :
	/* FIXME: remove %S option.  */
	break;
    case 'B' /* Branch or other LIMM ref - must not use sda references.  */ :
      if (CONSTANT_P (x))
	{
	  output_addr_const (file, x);
	  return;
	}
      break;
    case 'H' :
    case 'L' :
      if (GET_CODE (x) == REG)
	{
	  /* L = least significant word, H = most significant word.  */
	  if ((WORDS_BIG_ENDIAN != 0) ^ (code == 'L'))
	    fputs (reg_names[REGNO (x)], file);
	  else
	    fputs (reg_names[REGNO (x)+1], file);
	}
      else if (GET_CODE (x) == CONST_INT
	       || GET_CODE (x) == CONST_DOUBLE)
	{
	  rtx first, second, word;

	  split_double (x, &first, &second);

	  if((WORDS_BIG_ENDIAN) == 0)
	    word = (code == 'L' ? first : second);
	  else
	    word = (code == 'L' ? second : first);

	  fprintf (file, "0x%08" PRIx32, ((uint32_t) INTVAL (word)));
	}
      else
	output_operand_lossage ("invalid operand to %%H/%%L code");
      return;
    case 'A' :
      {
	char str[30];

	gcc_assert (GET_CODE (x) == CONST_DOUBLE
		    && GET_MODE_CLASS (GET_MODE (x)) == MODE_FLOAT);

	real_to_decimal (str, CONST_DOUBLE_REAL_VALUE (x), sizeof (str), 0, 1);
	fprintf (file, "%s", str);
	return;
      }
    case 'U' :
      /* Output a load/store with update indicator if appropriate.  */
      if (GET_CODE (x) == MEM)
	{
	  rtx addr = XEXP (x, 0);
	  switch (GET_CODE (addr))
	    {
	    case PRE_INC: case PRE_DEC: case PRE_MODIFY:
	      fputs (".a", file); break;
	    case POST_INC: case POST_DEC: case POST_MODIFY:
	      fputs (".ab", file); break;
	    case PLUS:
	      /* Are we using a scaled index?  */
	      if (GET_CODE (XEXP (addr, 0)) == MULT)
		fputs (".as", file);
	      /* Can we use a scaled offset?  */
	      else if (CONST_INT_P (XEXP (addr, 1))
		       && GET_MODE_SIZE (GET_MODE (x)) > 1
		       && (!(INTVAL (XEXP (addr, 1))
			     & (GET_MODE_SIZE (GET_MODE (x)) - 1) & 3))
		       /* Does it make a difference?  */
		       && !SMALL_INT_RANGE(INTVAL (XEXP (addr, 1)),
					   GET_MODE_SIZE (GET_MODE (x)) - 2, 0))
		{
		  fputs (".as", file);
		  output_scaled = 1;
		}
	      else if (LEGITIMATE_SMALL_DATA_ADDRESS_P (addr)
		       && GET_MODE_SIZE (GET_MODE (x)) > 1)
		{
		  tree decl = NULL_TREE;
		  int align = 0;
		  if (GET_CODE (XEXP (addr, 1)) == SYMBOL_REF)
		    decl = SYMBOL_REF_DECL (XEXP (addr, 1));
		  else if (GET_CODE (XEXP (XEXP (XEXP (addr, 1), 0), 0))
			   == SYMBOL_REF)
		    decl = SYMBOL_REF_DECL (XEXP (XEXP (XEXP (addr, 1), 0), 0));
		  if (decl)
		    align = DECL_ALIGN (decl);
		  align = align / BITS_PER_UNIT;
		  if ((GET_MODE_SIZE (GET_MODE (x)) == 2)
		      && align && ((align & 1) == 0))
		    fputs (".as", file);
		  if ((GET_MODE_SIZE (GET_MODE (x)) >= 4)
		      && align && ((align & 3) == 0))
		    fputs (".as", file);
		}
	      break;
	    case REG:
	      break;
	    default:
	      gcc_assert (CONSTANT_P (addr)); break;
	    }
	}
      else
	output_operand_lossage ("invalid operand to %%U code");
      return;
    case 'V' :
      /* Output cache bypass indicator for a load/store insn.  Volatile memory
	 refs are defined to use the cache bypass mechanism.  */
      if (GET_CODE (x) == MEM)
	{
	  if (MEM_VOLATILE_P (x) && !TARGET_VOLATILE_CACHE_SET )
	    fputs (".di", file);
	}
      else
	output_operand_lossage ("invalid operand to %%V code");
      return;
      /* plt code.  */
    case 'P':
    case 0 :
      /* Do nothing special.  */
      break;
    case 'F':
      fputs (reg_names[REGNO (x)]+1, file);
      return;
    case '^':
	/* This punctuation character is needed because label references are
	printed in the output template using %l. This is a front end
	character, and when we want to emit a '@' before it, we have to use
	this '^'.  */

	fputc('@',file);
	return;
    case 'O':
      /* Output an operator.  */
      switch (GET_CODE (x))
	{
	case PLUS:	fputs ("add", file); return;
	case SS_PLUS:	fputs ("adds", file); return;
	case AND:	fputs ("and", file); return;
	case IOR:	fputs ("or", file); return;
	case XOR:	fputs ("xor", file); return;
	case MINUS:	fputs ("sub", file); return;
	case SS_MINUS:	fputs ("subs", file); return;
	case ASHIFT:	fputs ("asl", file); return;
	case ASHIFTRT:	fputs ("asr", file); return;
	case LSHIFTRT:	fputs ("lsr", file); return;
	case ROTATERT:	fputs ("ror", file); return;
	case MULT:	fputs ("mpy", file); return;
	case ABS:	fputs ("abs", file); return; /* Unconditional.  */
	case NEG:	fputs ("neg", file); return;
	case SS_NEG:	fputs ("negs", file); return;
	case NOT:	fputs ("not", file); return; /* Unconditional.  */
	case ZERO_EXTEND:
	  fputs ("ext", file); /* bmsk allows predication.  */
	  goto size_suffix;
	case SIGN_EXTEND: /* Unconditional.  */
	  fputs ("sex", file);
	size_suffix:
	  switch (GET_MODE (XEXP (x, 0)))
	    {
	    case E_QImode: fputs ("b", file); return;
	    case E_HImode: fputs ("w", file); return;
	    default: break;
	    }
	  break;
	case SS_TRUNCATE:
	  if (GET_MODE (x) != HImode)
	    break;
	  fputs ("sat16", file);
	default: break;
	}
      output_operand_lossage ("invalid operand to %%O code"); return;
    case 'o':
      if (GET_CODE (x) == SYMBOL_REF)
	{
	  assemble_name (file, XSTR (x, 0));
	  return;
	}
      break;
    case '&':
      if (TARGET_ANNOTATE_ALIGN && cfun->machine->size_reason)
	fprintf (file, "; unalign: %d", cfun->machine->unalign);
      return;
    case '+':
      if (TARGET_V2)
	fputs ("m", file);
      else
	fputs ("h", file);
      return;
    case '_':
      if (TARGET_V2)
	fputs ("h", file);
      else
	fputs ("w", file);
      return;
    default :
      /* Unknown flag.  */
      output_operand_lossage ("invalid operand output code");
    }

  switch (GET_CODE (x))
    {
    case REG :
      fputs (reg_names[REGNO (x)], file);
      break;
    case MEM :
      {
	rtx addr = XEXP (x, 0);
	int size = GET_MODE_SIZE (GET_MODE (x));

	fputc ('[', file);

	switch (GET_CODE (addr))
	  {
	  case PRE_INC: case POST_INC:
	    output_address (VOIDmode,
			    plus_constant (Pmode, XEXP (addr, 0), size)); break;
	  case PRE_DEC: case POST_DEC:
	    output_address (VOIDmode,
			    plus_constant (Pmode, XEXP (addr, 0), -size));
	    break;
	  case PRE_MODIFY: case POST_MODIFY:
	    output_address (VOIDmode, XEXP (addr, 1)); break;
	  case PLUS:
	    if (output_scaled)
	      {
		output_address (VOIDmode,
				plus_constant (Pmode, XEXP (addr, 0),
					       (INTVAL (XEXP (addr, 1))
						>> (size == 2 ? 1 : 2))));
		output_scaled = 0;
	      }
	    else
	      output_address (VOIDmode, addr);
	    break;
	  default:
	    if (flag_pic && CONSTANT_ADDRESS_P (addr))
	      arc_output_pic_addr_const (file, addr, code);
	    else
	      output_address (VOIDmode, addr);
	    break;
	  }
	fputc (']', file);
	break;
      }
    case CONST_DOUBLE :
      /* We handle SFmode constants here as output_addr_const doesn't.  */
      if (GET_MODE (x) == SFmode)
	{
	  long l;

	  REAL_VALUE_TO_TARGET_SINGLE (*CONST_DOUBLE_REAL_VALUE (x), l);
	  fprintf (file, "0x%08lx", l);
	  break;
	}
      /* FALLTHRU */
      /* Let output_addr_const deal with it.  */
    default :
      if (flag_pic
	  || (GET_CODE (x) == CONST
	      && GET_CODE (XEXP (x, 0)) == UNSPEC
	      && (XINT (XEXP (x, 0), 1) == UNSPEC_TLS_OFF
		  || XINT (XEXP (x, 0), 1) == UNSPEC_TLS_GD))
	  || (GET_CODE (x) == CONST
	      && GET_CODE (XEXP (x, 0)) == PLUS
	      && GET_CODE (XEXP (XEXP (x, 0), 0)) == UNSPEC
	      && (XINT (XEXP (XEXP (x, 0), 0), 1) == UNSPEC_TLS_OFF
		  || XINT (XEXP (XEXP (x, 0), 0), 1) == UNSPEC_TLS_GD)))
	arc_output_pic_addr_const (file, x, code);
      else
	{
	  /* FIXME: Dirty way to handle @var@sda+const. Shd be handled
	     with asm_output_symbol_ref */
	  if (GET_CODE (x) == CONST && GET_CODE (XEXP (x, 0)) == PLUS)
	    {
	      x = XEXP (x, 0);
	      output_addr_const (file, XEXP (x, 0));
	      if (GET_CODE (XEXP (x, 0)) == SYMBOL_REF && SYMBOL_REF_SMALL_P (XEXP (x, 0)))
		fprintf (file, "@sda");

	      if (GET_CODE (XEXP (x, 1)) != CONST_INT
		  || INTVAL (XEXP (x, 1)) >= 0)
		fprintf (file, "+");
	      output_addr_const (file, XEXP (x, 1));
	    }
	  else
	    output_addr_const (file, x);
	}
      if (GET_CODE (x) == SYMBOL_REF && SYMBOL_REF_SMALL_P (x))
	fprintf (file, "@sda");
      break;
    }
}

/* Print a memory address as an operand to reference that memory location.  */

void
arc_print_operand_address (FILE *file , rtx addr)
{
  register rtx base, index = 0;

  switch (GET_CODE (addr))
    {
    case REG :
      fputs (reg_names[REGNO (addr)], file);
      break;
    case SYMBOL_REF :
      output_addr_const (file, addr);
      if (SYMBOL_REF_SMALL_P (addr))
	fprintf (file, "@sda");
      break;
    case PLUS :
      if (GET_CODE (XEXP (addr, 0)) == MULT)
	index = XEXP (XEXP (addr, 0), 0), base = XEXP (addr, 1);
      else if (CONST_INT_P (XEXP (addr, 0)))
	index = XEXP (addr, 0), base = XEXP (addr, 1);
      else
	base = XEXP (addr, 0), index = XEXP (addr, 1);

      gcc_assert (OBJECT_P (base));
      arc_print_operand_address (file, base);
      if (CONSTANT_P (base) && CONST_INT_P (index))
	fputc ('+', file);
      else
	fputc (',', file);
      gcc_assert (OBJECT_P (index));
      arc_print_operand_address (file, index);
      break;
    case CONST:
      {
	rtx c = XEXP (addr, 0);

	if ((GET_CODE (c) == UNSPEC
	     && (XINT (c, 1) == UNSPEC_TLS_OFF
		 || XINT (c, 1) == UNSPEC_TLS_IE))
	    || (GET_CODE (c) == PLUS
		&& GET_CODE (XEXP (c, 0)) == UNSPEC
		&& (XINT (XEXP (c, 0), 1) == UNSPEC_TLS_OFF
		    || XINT (XEXP (c, 0), 1) == ARC_UNSPEC_GOTOFFPC)))
	  {
	    arc_output_pic_addr_const (file, c, 0);
	    break;
	  }
	gcc_assert (GET_CODE (c) == PLUS);
	gcc_assert (GET_CODE (XEXP (c, 0)) == SYMBOL_REF);
	gcc_assert (GET_CODE (XEXP (c, 1)) == CONST_INT);

	output_address (VOIDmode, XEXP (addr, 0));

	break;
      }
    case PRE_INC :
    case PRE_DEC :
      /* We shouldn't get here as we've lost the mode of the memory object
	 (which says how much to inc/dec by.  */
      gcc_unreachable ();
      break;
    default :
      if (flag_pic)
	arc_output_pic_addr_const (file, addr, 0);
      else
	output_addr_const (file, addr);
      break;
    }
}

/* Conditional execution support.

   This is based on the ARM port but for now is much simpler.

   A finite state machine takes care of noticing whether or not instructions
   can be conditionally executed, and thus decrease execution time and code
   size by deleting branch instructions.  The fsm is controlled by
   arc_ccfsm_advance (called by arc_final_prescan_insn), and controls the
   actions of PRINT_OPERAND.  The patterns in the .md file for the branch
   insns also have a hand in this.  */
/* The way we leave dealing with non-anulled or annull-false delay slot
   insns to the consumer is awkward.  */

/* The state of the fsm controlling condition codes are:
   0: normal, do nothing special
   1: don't output this insn
   2: don't output this insn
   3: make insns conditional
   4: make insns conditional
   5: make insn conditional (only for outputting anulled delay slot insns)

   special value for cfun->machine->uid_ccfsm_state:
   6: return with but one insn before it since function start / call

   State transitions (state->state by whom, under what condition):
   0 -> 1 arc_ccfsm_advance, if insn is a conditional branch skipping over
          some instructions.
   0 -> 2 arc_ccfsm_advance, if insn is a conditional branch followed
          by zero or more non-jump insns and an unconditional branch with
	  the same target label as the condbranch.
   1 -> 3 branch patterns, after having not output the conditional branch
   2 -> 4 branch patterns, after having not output the conditional branch
   0 -> 5 branch patterns, for anulled delay slot insn.
   3 -> 0 ASM_OUTPUT_INTERNAL_LABEL, if the `target' label is reached
          (the target label has CODE_LABEL_NUMBER equal to
	  arc_ccfsm_target_label).
   4 -> 0 arc_ccfsm_advance, if `target' unconditional branch is reached
   3 -> 1 arc_ccfsm_advance, finding an 'else' jump skipping over some insns.
   5 -> 0 when outputting the delay slot insn

   If the jump clobbers the conditions then we use states 2 and 4.

   A similar thing can be done with conditional return insns.

   We also handle separating branches from sets of the condition code.
   This is done here because knowledge of the ccfsm state is required,
   we may not be outputting the branch.  */

/* arc_final_prescan_insn calls arc_ccfsm_advance to adjust arc_ccfsm_current,
   before letting final output INSN.  */

static void
arc_ccfsm_advance (rtx_insn *insn, struct arc_ccfsm *state)
{
  /* BODY will hold the body of INSN.  */
  register rtx body;

  /* This will be 1 if trying to repeat the trick (ie: do the `else' part of
     an if/then/else), and things need to be reversed.  */
  int reverse = 0;

  /* If we start with a return insn, we only succeed if we find another one.  */
  int seeking_return = 0;

  /* START_INSN will hold the insn from where we start looking.  This is the
     first insn after the following code_label if REVERSE is true.  */
  rtx_insn *start_insn = insn;

  /* Type of the jump_insn. Brcc insns don't affect ccfsm changes,
     since they don't rely on a cmp preceding the.  */
  enum attr_type jump_insn_type;

  /* Allow -mdebug-ccfsm to turn this off so we can see how well it does.
     We can't do this in macro FINAL_PRESCAN_INSN because its called from
     final_scan_insn which has `optimize' as a local.  */
  if (optimize < 2 || TARGET_NO_COND_EXEC)
    return;

  /* Ignore notes and labels.  */
  if (!INSN_P (insn))
    return;
  body = PATTERN (insn);
  /* If in state 4, check if the target branch is reached, in order to
     change back to state 0.  */
  if (state->state == 4)
    {
      if (insn == state->target_insn)
	{
	  state->target_insn = NULL;
	  state->state = 0;
	}
      return;
    }

  /* If in state 3, it is possible to repeat the trick, if this insn is an
     unconditional branch to a label, and immediately following this branch
     is the previous target label which is only used once, and the label this
     branch jumps to is not too far off.  Or in other words "we've done the
     `then' part, see if we can do the `else' part."  */
  if (state->state == 3)
    {
      if (simplejump_p (insn))
	{
	  start_insn = next_nonnote_insn (start_insn);
	  if (GET_CODE (start_insn) == BARRIER)
	    {
	      /* ??? Isn't this always a barrier?  */
	      start_insn = next_nonnote_insn (start_insn);
	    }
	  if (GET_CODE (start_insn) == CODE_LABEL
	      && CODE_LABEL_NUMBER (start_insn) == state->target_label
	      && LABEL_NUSES (start_insn) == 1)
	    reverse = TRUE;
	  else
	    return;
	}
      else if (GET_CODE (body) == SIMPLE_RETURN)
	{
	  start_insn = next_nonnote_insn (start_insn);
	  if (GET_CODE (start_insn) == BARRIER)
	    start_insn = next_nonnote_insn (start_insn);
	  if (GET_CODE (start_insn) == CODE_LABEL
	      && CODE_LABEL_NUMBER (start_insn) == state->target_label
	      && LABEL_NUSES (start_insn) == 1)
	    {
	      reverse = TRUE;
	      seeking_return = 1;
	    }
	  else
	    return;
	}
      else
	return;
    }

  if (GET_CODE (insn) != JUMP_INSN
      || GET_CODE (PATTERN (insn)) == ADDR_VEC
      || GET_CODE (PATTERN (insn)) == ADDR_DIFF_VEC)
    return;

 /* We can't predicate BRCC or loop ends.
    Also, when generating PIC code, and considering a medium range call,
    we can't predicate the call.  */
  jump_insn_type = get_attr_type (insn);
  if (jump_insn_type == TYPE_BRCC
      || jump_insn_type == TYPE_BRCC_NO_DELAY_SLOT
      || jump_insn_type == TYPE_LOOP_END
      || (jump_insn_type == TYPE_CALL && !get_attr_predicable (insn)))
    return;

  /* This jump might be paralleled with a clobber of the condition codes,
     the jump should always come first.  */
  if (GET_CODE (body) == PARALLEL && XVECLEN (body, 0) > 0)
    body = XVECEXP (body, 0, 0);

  if (reverse
      || (GET_CODE (body) == SET && GET_CODE (SET_DEST (body)) == PC
	  && GET_CODE (SET_SRC (body)) == IF_THEN_ELSE))
    {
      int insns_skipped = 0, fail = FALSE, succeed = FALSE;
      /* Flag which part of the IF_THEN_ELSE is the LABEL_REF.  */
      int then_not_else = TRUE;
      /* Nonzero if next insn must be the target label.  */
      int next_must_be_target_label_p;
      rtx_insn *this_insn = start_insn;
      rtx label = 0;

      /* Register the insn jumped to.  */
      if (reverse)
	{
	  if (!seeking_return)
	    label = XEXP (SET_SRC (body), 0);
	}
      else if (GET_CODE (XEXP (SET_SRC (body), 1)) == LABEL_REF)
	label = XEXP (XEXP (SET_SRC (body), 1), 0);
      else if (GET_CODE (XEXP (SET_SRC (body), 2)) == LABEL_REF)
	{
	  label = XEXP (XEXP (SET_SRC (body), 2), 0);
	  then_not_else = FALSE;
	}
      else if (GET_CODE (XEXP (SET_SRC (body), 1)) == SIMPLE_RETURN)
	seeking_return = 1;
      else if (GET_CODE (XEXP (SET_SRC (body), 2)) == SIMPLE_RETURN)
	{
	  seeking_return = 1;
	  then_not_else = FALSE;
	}
      else
	gcc_unreachable ();

      /* If this is a non-annulled branch with a delay slot, there is
	 no need to conditionalize the delay slot.  */
      if ((GET_CODE (PATTERN (NEXT_INSN (PREV_INSN (insn)))) == SEQUENCE)
	  && state->state == 0 && !INSN_ANNULLED_BRANCH_P (insn))
	{
	  this_insn = NEXT_INSN (this_insn);
	}
      /* See how many insns this branch skips, and what kind of insns.  If all
	 insns are okay, and the label or unconditional branch to the same
	 label is not too far away, succeed.  */
      for (insns_skipped = 0, next_must_be_target_label_p = FALSE;
	   !fail && !succeed && insns_skipped < MAX_INSNS_SKIPPED;
	   insns_skipped++)
	{
	  rtx scanbody;

	  this_insn = next_nonnote_insn (this_insn);
	  if (!this_insn)
	    break;

	  if (next_must_be_target_label_p)
	    {
	      if (GET_CODE (this_insn) == BARRIER)
		continue;
	      if (GET_CODE (this_insn) == CODE_LABEL
		  && this_insn == label)
		{
		  state->state = 1;
		  succeed = TRUE;
		}
	      else
		fail = TRUE;
	      break;
	    }

	  switch (GET_CODE (this_insn))
	    {
	    case CODE_LABEL:
	      /* Succeed if it is the target label, otherwise fail since
		 control falls in from somewhere else.  */
	      if (this_insn == label)
		{
		  state->state = 1;
		  succeed = TRUE;
		}
	      else
		fail = TRUE;
	      break;

	    case BARRIER:
	      /* Succeed if the following insn is the target label.
		 Otherwise fail.
		 If return insns are used then the last insn in a function
		 will be a barrier.  */
	      next_must_be_target_label_p = TRUE;
	      break;

	    case CALL_INSN:
	      /* Can handle a call insn if there are no insns after it.
		 IE: The next "insn" is the target label.  We don't have to
		 worry about delay slots as such insns are SEQUENCE's inside
		 INSN's.  ??? It is possible to handle such insns though.  */
	      if (get_attr_cond (this_insn) == COND_CANUSE)
		next_must_be_target_label_p = TRUE;
	      else
		fail = TRUE;
	      break;

	    case JUMP_INSN:
	      scanbody = PATTERN (this_insn);

	      /* If this is an unconditional branch to the same label, succeed.
		 If it is to another label, do nothing.  If it is conditional,
		 fail.  */
	      /* ??? Probably, the test for the SET and the PC are
		 unnecessary.  */

	      if (GET_CODE (scanbody) == SET
		  && GET_CODE (SET_DEST (scanbody)) == PC)
		{
		  if (GET_CODE (SET_SRC (scanbody)) == LABEL_REF
		      && XEXP (SET_SRC (scanbody), 0) == label && !reverse)
		    {
		      state->state = 2;
		      succeed = TRUE;
		    }
		  else if (GET_CODE (SET_SRC (scanbody)) == IF_THEN_ELSE)
		    fail = TRUE;
		  else if (get_attr_cond (this_insn) != COND_CANUSE)
		    fail = TRUE;
		}
	      else if (GET_CODE (scanbody) == SIMPLE_RETURN
		       && seeking_return)
		{
		  state->state = 2;
		  succeed = TRUE;
		}
	      else if (GET_CODE (scanbody) == PARALLEL)
		{
		  if (get_attr_cond (this_insn) != COND_CANUSE)
		    fail = TRUE;
		}
	      break;

	    case INSN:
	      scanbody = PATTERN (this_insn);

	      /* We can only do this with insns that can use the condition
		 codes (and don't set them).  */
	      if (GET_CODE (scanbody) == SET
		  || GET_CODE (scanbody) == PARALLEL)
		{
		  if (get_attr_cond (this_insn) != COND_CANUSE)
		    fail = TRUE;
		}
	      /* We can't handle other insns like sequences.  */
	      else
		fail = TRUE;
	      break;

	    default:
	      break;
	    }
	}

      if (succeed)
	{
	  if ((!seeking_return) && (state->state == 1 || reverse))
	    state->target_label = CODE_LABEL_NUMBER (label);
	  else if (seeking_return || state->state == 2)
	    {
	      while (this_insn && GET_CODE (PATTERN (this_insn)) == USE)
		{
		  this_insn = next_nonnote_insn (this_insn);

		  gcc_assert (!this_insn ||
			      (GET_CODE (this_insn) != BARRIER
			       && GET_CODE (this_insn) != CODE_LABEL));
		}
	      if (!this_insn)
		{
		  /* Oh dear! we ran off the end, give up.  */
		  extract_insn_cached (insn);
		  state->state = 0;
		  state->target_insn = NULL;
		  return;
		}
	      state->target_insn = this_insn;
	    }
	  else
	    gcc_unreachable ();

	  /* If REVERSE is true, ARM_CURRENT_CC needs to be inverted from
	     what it was.  */
	  if (!reverse)
	    {
	      state->cond = XEXP (SET_SRC (body), 0);
	      state->cc = get_arc_condition_code (XEXP (SET_SRC (body), 0));
	    }

	  if (reverse || then_not_else)
	    state->cc = ARC_INVERSE_CONDITION_CODE (state->cc);
	}

      /* Restore recog_operand.  Getting the attributes of other insns can
	 destroy this array, but final.c assumes that it remains intact
	 across this call; since the insn has been recognized already we
	 call insn_extract direct.  */
      extract_insn_cached (insn);
    }
}

/* Record that we are currently outputting label NUM with prefix PREFIX.
   It it's the label we're looking for, reset the ccfsm machinery.

   Called from ASM_OUTPUT_INTERNAL_LABEL.  */

static void
arc_ccfsm_at_label (const char *prefix, int num, struct arc_ccfsm *state)
{
  if (state->state == 3 && state->target_label == num
      && !strcmp (prefix, "L"))
    {
      state->state = 0;
      state->target_insn = NULL;
    }
}

/* We are considering a conditional branch with the condition COND.
   Check if we want to conditionalize a delay slot insn, and if so modify
   the ccfsm state accordingly.
   REVERSE says branch will branch when the condition is false.  */
void
arc_ccfsm_record_condition (rtx cond, bool reverse, rtx_insn *jump,
			    struct arc_ccfsm *state)
{
  rtx_insn *seq_insn = NEXT_INSN (PREV_INSN (jump));
  if (!state)
    state = &arc_ccfsm_current;

  gcc_assert (state->state == 0);
  if (seq_insn != jump)
    {
      rtx insn = XVECEXP (PATTERN (seq_insn), 0, 1);

      if (!as_a<rtx_insn *> (insn)->deleted ()
	  && INSN_ANNULLED_BRANCH_P (jump)
	  && (TARGET_AT_DBR_CONDEXEC || INSN_FROM_TARGET_P (insn)))
	{
	  state->cond = cond;
	  state->cc = get_arc_condition_code (cond);
	  if (!reverse)
	    arc_ccfsm_current.cc
	      = ARC_INVERSE_CONDITION_CODE (state->cc);
	  rtx pat = PATTERN (insn);
	  if (GET_CODE (pat) == COND_EXEC)
	    gcc_assert ((INSN_FROM_TARGET_P (insn)
			 ? ARC_INVERSE_CONDITION_CODE (state->cc) : state->cc)
			== get_arc_condition_code (XEXP (pat, 0)));
	  else
	    state->state = 5;
	}
    }
}

/* Update *STATE as we would when we emit INSN.  */

static void
arc_ccfsm_post_advance (rtx_insn *insn, struct arc_ccfsm *state)
{
  enum attr_type type;

  if (LABEL_P (insn))
    arc_ccfsm_at_label ("L", CODE_LABEL_NUMBER (insn), state);
  else if (JUMP_P (insn)
	   && GET_CODE (PATTERN (insn)) != ADDR_VEC
	   && GET_CODE (PATTERN (insn)) != ADDR_DIFF_VEC
	   && ((type = get_attr_type (insn)) == TYPE_BRANCH
	       || ((type == TYPE_UNCOND_BRANCH
		    || type == TYPE_RETURN)
		   && ARC_CCFSM_BRANCH_DELETED_P (state))))
    {
      if (ARC_CCFSM_BRANCH_DELETED_P (state))
	ARC_CCFSM_RECORD_BRANCH_DELETED (state);
      else
	{
	  rtx src = SET_SRC (PATTERN (insn));
	  arc_ccfsm_record_condition (XEXP (src, 0), XEXP (src, 1) == pc_rtx,
				      insn, state);
	}
    }
  else if (arc_ccfsm_current.state == 5)
    arc_ccfsm_current.state = 0;
}

/* Return true if the current insn, which is a conditional branch, is to be
   deleted.  */

bool
arc_ccfsm_branch_deleted_p (void)
{
  return ARC_CCFSM_BRANCH_DELETED_P (&arc_ccfsm_current);
}

/* Record a branch isn't output because subsequent insns can be
   conditionalized.  */

void
arc_ccfsm_record_branch_deleted (void)
{
  ARC_CCFSM_RECORD_BRANCH_DELETED (&arc_ccfsm_current);
}

/* During insn output, indicate if the current insn is predicated.  */

bool
arc_ccfsm_cond_exec_p (void)
{
  return (cfun->machine->prescan_initialized
	  && ARC_CCFSM_COND_EXEC_P (&arc_ccfsm_current));
}

/* Like next_active_insn, but return NULL if we find an ADDR_(DIFF_)VEC,
   and look inside SEQUENCEs.  */

static rtx_insn *
arc_next_active_insn (rtx_insn *insn, struct arc_ccfsm *statep)
{
  rtx pat;

  do
    {
      if (statep)
	arc_ccfsm_post_advance (insn, statep);
      insn = NEXT_INSN (insn);
      if (!insn || BARRIER_P (insn))
	return NULL;
      if (statep)
	arc_ccfsm_advance (insn, statep);
    }
  while (NOTE_P (insn)
	 || (cfun->machine->arc_reorg_started
	     && LABEL_P (insn) && !label_to_alignment (insn))
	 || (NONJUMP_INSN_P (insn)
	     && (GET_CODE (PATTERN (insn)) == USE
		 || GET_CODE (PATTERN (insn)) == CLOBBER)));
  if (!LABEL_P (insn))
    {
      gcc_assert (INSN_P (insn));
      pat = PATTERN (insn);
      if (GET_CODE (pat) == ADDR_VEC || GET_CODE (pat) == ADDR_DIFF_VEC)
	return NULL;
      if (GET_CODE (pat) == SEQUENCE)
	return as_a <rtx_insn *> (XVECEXP (pat, 0, 0));
    }
  return insn;
}

/* When deciding if an insn should be output short, we want to know something
   about the following insns:
   - if another insn follows which we know we can output as a short insn
     before an alignment-sensitive point, we can output this insn short:
     the decision about the eventual alignment can be postponed.
   - if a to-be-aligned label comes next, we should output this insn such
     as to get / preserve 4-byte alignment.
   - if a likely branch without delay slot insn, or a call with an immediately
     following short insn comes next, we should out output this insn such as to
     get / preserve 2 mod 4 unalignment.
   - do the same for a not completely unlikely branch with a short insn
     following before any other branch / label.
   - in order to decide if we are actually looking at a branch, we need to
     call arc_ccfsm_advance.
   - in order to decide if we are looking at a short insn, we should know
     if it is conditionalized.  To a first order of approximation this is
     the case if the state from arc_ccfsm_advance from before this insn
     indicates the insn is conditionalized.  However, a further refinement
     could be to not conditionalize an insn if the destination register(s)
     is/are dead in the non-executed case.  */
/* Return non-zero if INSN should be output as a short insn.  UNALIGN is
   zero if the current insn is aligned to a 4-byte-boundary, two otherwise.
   If CHECK_ATTR is greater than 0, check the iscompact attribute first.  */

int
arc_verify_short (rtx_insn *insn, int, int check_attr)
{
  enum attr_iscompact iscompact;
  struct machine_function *machine;

  if (check_attr > 0)
    {
      iscompact = get_attr_iscompact (insn);
      if (iscompact == ISCOMPACT_FALSE)
	return 0;
    }
  machine = cfun->machine;

  if (machine->force_short_suffix >= 0)
    return machine->force_short_suffix;

  return (get_attr_length (insn) & 2) != 0;
}

/* When outputting an instruction (alternative) that can potentially be short,
   output the short suffix if the insn is in fact short, and update
   cfun->machine->unalign accordingly.  */

static void
output_short_suffix (FILE *file)
{
  rtx_insn *insn = current_output_insn;

  if (arc_verify_short (insn, cfun->machine->unalign, 1))
    {
      fprintf (file, "_s");
      cfun->machine->unalign ^= 2;
    }
  /* Restore recog_operand.  */
  extract_insn_cached (insn);
}

/* Implement FINAL_PRESCAN_INSN.  */

void
arc_final_prescan_insn (rtx_insn *insn, rtx *opvec ATTRIBUTE_UNUSED,
			int noperands ATTRIBUTE_UNUSED)
{
  if (TARGET_DUMPISIZE)
    fprintf (asm_out_file, "\n; at %04x\n", INSN_ADDRESSES (INSN_UID (insn)));

  /* Output a nop if necessary to prevent a hazard.
     Don't do this for delay slots: inserting a nop would
     alter semantics, and the only time we would find a hazard is for a
     call function result - and in that case, the hazard is spurious to
     start with.  */
  if (PREV_INSN (insn)
      && PREV_INSN (NEXT_INSN (insn)) == insn
      && arc_hazard (prev_real_insn (insn), insn))
    {
      current_output_insn =
	emit_insn_before (gen_nop (), NEXT_INSN (PREV_INSN (insn)));
      final_scan_insn (current_output_insn, asm_out_file, optimize, 1, NULL);
      current_output_insn = insn;
    }
  /* Restore extraction data which might have been clobbered by arc_hazard.  */
  extract_constrain_insn_cached (insn);

  if (!cfun->machine->prescan_initialized)
    {
      /* Clear lingering state from branch shortening.  */
      memset (&arc_ccfsm_current, 0, sizeof arc_ccfsm_current);
      cfun->machine->prescan_initialized = 1;
    }
  arc_ccfsm_advance (insn, &arc_ccfsm_current);

  cfun->machine->size_reason = 0;
}

/* Given FROM and TO register numbers, say whether this elimination is allowed.
   Frame pointer elimination is automatically handled.

   All eliminations are permissible. If we need a frame
   pointer, we must eliminate ARG_POINTER_REGNUM into
   FRAME_POINTER_REGNUM and not into STACK_POINTER_REGNUM.  */

static bool
arc_can_eliminate (const int from ATTRIBUTE_UNUSED, const int to)
{
  return ((to == FRAME_POINTER_REGNUM) || !arc_frame_pointer_needed ());
}

/* Define the offset between two registers, one to be eliminated, and
   the other its replacement, at the start of a routine.  */

int
arc_initial_elimination_offset (int from, int to)
{
  if (! cfun->machine->frame_info.initialized)
     arc_compute_frame_size (get_frame_size ());

  if (from == ARG_POINTER_REGNUM && to == FRAME_POINTER_REGNUM)
    {
      return (cfun->machine->frame_info.extra_size
	      + cfun->machine->frame_info.reg_size);
    }

  if (from == ARG_POINTER_REGNUM && to == STACK_POINTER_REGNUM)
    {
      return (cfun->machine->frame_info.total_size
	      - cfun->machine->frame_info.pretend_size);
    }

  if ((from == FRAME_POINTER_REGNUM) && (to == STACK_POINTER_REGNUM))
    {
      return (cfun->machine->frame_info.total_size
	      - (cfun->machine->frame_info.pretend_size
	      + cfun->machine->frame_info.extra_size
	      + cfun->machine->frame_info.reg_size));
    }

  gcc_unreachable ();
}

static bool
arc_frame_pointer_required (void)
{
 return cfun->calls_alloca;
}


/* Return the destination address of a branch.  */

int
branch_dest (rtx branch)
{
  rtx pat = PATTERN (branch);
  rtx dest = (GET_CODE (pat) == PARALLEL
	      ? SET_SRC (XVECEXP (pat, 0, 0)) : SET_SRC (pat));
  int dest_uid;

  if (GET_CODE (dest) == IF_THEN_ELSE)
    dest = XEXP (dest, XEXP (dest, 1) == pc_rtx ? 2 : 1);

  dest = XEXP (dest, 0);
  dest_uid = INSN_UID (dest);

  return INSN_ADDRESSES (dest_uid);
}


/* Implement TARGET_ENCODE_SECTION_INFO hook.  */

static void
arc_encode_section_info (tree decl, rtx rtl, int first)
{
  /* For sdata, SYMBOL_FLAG_LOCAL and SYMBOL_FLAG_FUNCTION.
     This clears machine specific flags, so has to come first.  */
  default_encode_section_info (decl, rtl, first);

  /* Check if it is a function, and whether it has the
     [long/medium/short]_call attribute specified.  */
  if (TREE_CODE (decl) == FUNCTION_DECL)
    {
      rtx symbol = XEXP (rtl, 0);
      int flags = SYMBOL_REF_FLAGS (symbol);

      tree attr = (TREE_TYPE (decl) != error_mark_node
		   ? TYPE_ATTRIBUTES (TREE_TYPE (decl)) : NULL_TREE);
      tree long_call_attr = lookup_attribute ("long_call", attr);
      tree medium_call_attr = lookup_attribute ("medium_call", attr);
      tree short_call_attr = lookup_attribute ("short_call", attr);

      if (long_call_attr != NULL_TREE)
	flags |= SYMBOL_FLAG_LONG_CALL;
      else if (medium_call_attr != NULL_TREE)
	flags |= SYMBOL_FLAG_MEDIUM_CALL;
      else if (short_call_attr != NULL_TREE)
	flags |= SYMBOL_FLAG_SHORT_CALL;

      SYMBOL_REF_FLAGS (symbol) = flags;
    }
  else if (TREE_CODE (decl) == VAR_DECL)
    {
      rtx symbol = XEXP (rtl, 0);

      tree attr = (TREE_TYPE (decl) != error_mark_node
		   ? DECL_ATTRIBUTES (decl) : NULL_TREE);

      tree sec_attr = lookup_attribute ("section", attr);
      if (sec_attr)
	{
	  const char *sec_name
	    = TREE_STRING_POINTER (TREE_VALUE (TREE_VALUE (sec_attr)));
	  if (strcmp (sec_name, ".cmem") == 0
	      || strcmp (sec_name, ".cmem_shared") == 0
	      || strcmp (sec_name, ".cmem_private") == 0)
	    SYMBOL_REF_FLAGS (symbol) |= SYMBOL_FLAG_CMEM;
	}
    }
}

/* This is how to output a definition of an internal numbered label where
   PREFIX is the class of label and NUM is the number within the class.  */

static void arc_internal_label (FILE *stream, const char *prefix, unsigned long labelno)
{
  if (cfun)
    arc_ccfsm_at_label (prefix, labelno, &arc_ccfsm_current);
  default_internal_label (stream, prefix, labelno);
}

/* Set the cpu type and print out other fancy things,
   at the top of the file.  */

static void arc_file_start (void)
{
  default_file_start ();
  fprintf (asm_out_file, "\t.cpu %s\n", arc_cpu_string);
}

/* Cost functions.  */

/* Compute a (partial) cost for rtx X.  Return true if the complete
   cost has been computed, and false if subexpressions should be
   scanned.  In either case, *TOTAL contains the cost result.  */

static bool
arc_rtx_costs (rtx x, machine_mode mode, int outer_code,
	       int opno ATTRIBUTE_UNUSED, int *total, bool speed)
{
  int code = GET_CODE (x);

  switch (code)
    {
      /* Small integers are as cheap as registers.  */
    case CONST_INT:
      {
	bool nolimm = false; /* Can we do without long immediate?  */
	bool fast = false; /* Is the result available immediately?  */
	bool condexec = false; /* Does this allow conditiobnal execution?  */
	bool compact = false; /* Is a 16 bit opcode available?  */
	/* CONDEXEC also implies that we can have an unconditional
	   3-address operation.  */

	nolimm = compact = condexec = false;
	if (UNSIGNED_INT6 (INTVAL (x)))
	  nolimm = condexec = compact = true;
	else
	  {
	    if (SMALL_INT (INTVAL (x)))
	      nolimm = fast = true;
	    switch (outer_code)
	      {
	      case AND: /* bclr, bmsk, ext[bw] */
		if (satisfies_constraint_Ccp (x) /* bclr */
		    || satisfies_constraint_C1p (x) /* bmsk */)
		  nolimm = fast = condexec = compact = true;
		break;
	      case IOR: /* bset */
		if (satisfies_constraint_C0p (x)) /* bset */
		  nolimm = fast = condexec = compact = true;
		break;
	      case XOR:
		if (satisfies_constraint_C0p (x)) /* bxor */
		  nolimm = fast = condexec = true;
		break;
	      case SET:
		if (satisfies_constraint_Crr (x)) /* ror b,u6 */
		  nolimm = true;
	      default:
		break;
	      }
	  }
	/* FIXME: Add target options to attach a small cost if
	   condexec / compact is not true.  */
	if (nolimm)
	  {
	    *total = 0;
	    return true;
	  }
      }
      /* FALLTHRU */

      /*  4 byte values can be fetched as immediate constants -
	  let's give that the cost of an extra insn.  */
    case CONST:
    case LABEL_REF:
    case SYMBOL_REF:
      *total = COSTS_N_INSNS (1);
      return true;

    case CONST_DOUBLE:
      {
	rtx first, second;

	if (TARGET_DPFP)
	  {
	    *total = COSTS_N_INSNS (1);
	    return true;
	  }
	split_double (x, &first, &second);
	*total = COSTS_N_INSNS (!SMALL_INT (INTVAL (first))
				+ !SMALL_INT (INTVAL (second)));
	return true;
      }

    /* Encourage synth_mult to find a synthetic multiply when reasonable.
       If we need more than 12 insns to do a multiply, then go out-of-line,
       since the call overhead will be < 10% of the cost of the multiply.  */
    case ASHIFT:
    case ASHIFTRT:
    case LSHIFTRT:
      if (TARGET_BARREL_SHIFTER)
	{
	  /* If we want to shift a constant, we need a LIMM.  */
	  /* ??? when the optimizers want to know if a constant should be
	     hoisted, they ask for the cost of the constant.  OUTER_CODE is
	     insufficient context for shifts since we don't know which operand
	     we are looking at.  */
	  if (CONSTANT_P (XEXP (x, 0)))
	    {
	      *total += (COSTS_N_INSNS (2)
			 + rtx_cost (XEXP (x, 1), mode, (enum rtx_code) code,
				     0, speed));
	      return true;
	    }
	  *total = COSTS_N_INSNS (1);
	}
      else if (GET_CODE (XEXP (x, 1)) != CONST_INT)
	*total = COSTS_N_INSNS (16);
      else
	{
	  *total = COSTS_N_INSNS (INTVAL (XEXP ((x), 1)));
	  /* ??? want_to_gcse_p can throw negative shift counts at us,
	     and then panics when it gets a negative cost as result.
	     Seen for gcc.c-torture/compile/20020710-1.c -Os .  */
	  if (*total < 0)
	    *total = 0;
	}
      return false;

    case DIV:
    case UDIV:
      if (speed)
	*total = COSTS_N_INSNS(30);
      else
	*total = COSTS_N_INSNS(1);
	return false;

    case MULT:
      if ((TARGET_DPFP && GET_MODE (x) == DFmode))
	*total = COSTS_N_INSNS (1);
      else if (speed)
	*total= arc_multcost;
      /* We do not want synth_mult sequences when optimizing
	 for size.  */
      else if (TARGET_MUL64_SET || TARGET_ARC700_MPY)
	*total = COSTS_N_INSNS (1);
      else
	*total = COSTS_N_INSNS (2);
      return false;
    case PLUS:
      if ((GET_CODE (XEXP (x, 0)) == ASHIFT
	   && _1_2_3_operand (XEXP (XEXP (x, 0), 1), VOIDmode))
          || (GET_CODE (XEXP (x, 0)) == MULT
              && _2_4_8_operand (XEXP (XEXP (x, 0), 1), VOIDmode)))
	{
	  *total += (rtx_cost (XEXP (x, 1), mode, PLUS, 0, speed)
		     + rtx_cost (XEXP (XEXP (x, 0), 0), mode, PLUS, 1, speed));
	  return true;
	}
      return false;
    case MINUS:
      if ((GET_CODE (XEXP (x, 1)) == ASHIFT
	   && _1_2_3_operand (XEXP (XEXP (x, 1), 1), VOIDmode))
          || (GET_CODE (XEXP (x, 1)) == MULT
              && _2_4_8_operand (XEXP (XEXP (x, 1), 1), VOIDmode)))
	{
	  *total += (rtx_cost (XEXP (x, 0), mode, PLUS, 0, speed)
		     + rtx_cost (XEXP (XEXP (x, 1), 0), mode, PLUS, 1, speed));
	  return true;
	}
      return false;
    case COMPARE:
      {
	rtx op0 = XEXP (x, 0);
	rtx op1 = XEXP (x, 1);

	if (GET_CODE (op0) == ZERO_EXTRACT && op1 == const0_rtx
	    && XEXP (op0, 1) == const1_rtx)
	  {
	    /* btst / bbit0 / bbit1:
	       Small integers and registers are free; everything else can
	       be put in a register.  */
	    mode = GET_MODE (XEXP (op0, 0));
	    *total = (rtx_cost (XEXP (op0, 0), mode, SET, 1, speed)
		      + rtx_cost (XEXP (op0, 2), mode, SET, 1, speed));
	    return true;
	  }
	if (GET_CODE (op0) == AND && op1 == const0_rtx
	    && satisfies_constraint_C1p (XEXP (op0, 1)))
	  {
	    /* bmsk.f */
	    *total = rtx_cost (XEXP (op0, 0), VOIDmode, SET, 1, speed);
	    return true;
	  }
	/* add.f  */
	if (GET_CODE (op1) == NEG)
	  {
	    /* op0 might be constant, the inside of op1 is rather
	       unlikely to be so.  So swapping the operands might lower
	       the cost.  */
	    mode = GET_MODE (op0);
	    *total = (rtx_cost (op0, mode, PLUS, 1, speed)
		      + rtx_cost (XEXP (op1, 0), mode, PLUS, 0, speed));
	  }
	return false;
      }
    case EQ: case NE:
      if (outer_code == IF_THEN_ELSE
	  && GET_CODE (XEXP (x, 0)) == ZERO_EXTRACT
	  && XEXP (x, 1) == const0_rtx
	  && XEXP (XEXP (x, 0), 1) == const1_rtx)
	{
	  /* btst / bbit0 / bbit1:
	     Small integers and registers are free; everything else can
	     be put in a register.  */
	  rtx op0 = XEXP (x, 0);

	  mode = GET_MODE (XEXP (op0, 0));
	  *total = (rtx_cost (XEXP (op0, 0), mode, SET, 1, speed)
		    + rtx_cost (XEXP (op0, 2), mode, SET, 1, speed));
	  return true;
	}
      /* Fall through.  */
    /* scc_insn expands into two insns.  */
    case GTU: case GEU: case LEU:
      if (mode == SImode)
	*total += COSTS_N_INSNS (1);
      return false;
    case LTU: /* might use adc.  */
      if (mode == SImode)
	*total += COSTS_N_INSNS (1) - 1;
      return false;
    default:
      return false;
    }
}

/* Return true if ADDR is a valid pic address.
   A valid pic address on arc should look like
   const (unspec (SYMBOL_REF/LABEL) (ARC_UNSPEC_GOTOFF/ARC_UNSPEC_GOT))  */

bool
arc_legitimate_pic_addr_p (rtx addr)
{
  if (GET_CODE (addr) != CONST)
    return false;

  addr = XEXP (addr, 0);


  if (GET_CODE (addr) == PLUS)
    {
      if (GET_CODE (XEXP (addr, 1)) != CONST_INT)
	return false;
      addr = XEXP (addr, 0);
    }

  if (GET_CODE (addr) != UNSPEC
      || XVECLEN (addr, 0) != 1)
    return false;

  /* Must be one of @GOT, @GOTOFF, @GOTOFFPC, @tlsgd, tlsie.  */
  if (XINT (addr, 1) != ARC_UNSPEC_GOT
      && XINT (addr, 1) != ARC_UNSPEC_GOTOFF
      && XINT (addr, 1) != ARC_UNSPEC_GOTOFFPC
      && XINT (addr, 1) != UNSPEC_TLS_GD
      && XINT (addr, 1) != UNSPEC_TLS_IE)
    return false;

  if (GET_CODE (XVECEXP (addr, 0, 0)) != SYMBOL_REF
      && GET_CODE (XVECEXP (addr, 0, 0)) != LABEL_REF)
    return false;

  return true;
}



/* Return true if OP contains a symbol reference.  */

static bool
symbolic_reference_mentioned_p (rtx op)
{
  register const char *fmt;
  register int i;

  if (GET_CODE (op) == SYMBOL_REF || GET_CODE (op) == LABEL_REF)
    return true;

  fmt = GET_RTX_FORMAT (GET_CODE (op));
  for (i = GET_RTX_LENGTH (GET_CODE (op)) - 1; i >= 0; i--)
    {
      if (fmt[i] == 'E')
	{
	  register int j;

	  for (j = XVECLEN (op, i) - 1; j >= 0; j--)
	    if (symbolic_reference_mentioned_p (XVECEXP (op, i, j)))
	      return true;
	}

      else if (fmt[i] == 'e' && symbolic_reference_mentioned_p (XEXP (op, i)))
	return true;
    }

  return false;
}

/* Return true if OP contains a SYMBOL_REF that is not wrapped in an unspec.
   If SKIP_LOCAL is true, skip symbols that bind locally.
   This is used further down in this file, and, without SKIP_LOCAL,
   in the addsi3 / subsi3 expanders when generating PIC code.  */

bool
arc_raw_symbolic_reference_mentioned_p (rtx op, bool skip_local)
{
  register const char *fmt;
  register int i;

  if (GET_CODE(op) == UNSPEC)
    return false;

  if (GET_CODE (op) == SYMBOL_REF)
    {
      if (SYMBOL_REF_TLS_MODEL (op))
	return true;
      if (!flag_pic)
	return false;
      tree decl = SYMBOL_REF_DECL (op);
      return !skip_local || !decl || !default_binds_local_p (decl);
    }

  fmt = GET_RTX_FORMAT (GET_CODE (op));
  for (i = GET_RTX_LENGTH (GET_CODE (op)) - 1; i >= 0; i--)
    {
      if (fmt[i] == 'E')
	{
	  register int j;

	  for (j = XVECLEN (op, i) - 1; j >= 0; j--)
	    if (arc_raw_symbolic_reference_mentioned_p (XVECEXP (op, i, j),
							skip_local))
	      return true;
	}

      else if (fmt[i] == 'e'
	       && arc_raw_symbolic_reference_mentioned_p (XEXP (op, i),
							  skip_local))
	return true;
    }

  return false;
}

/* Get the thread pointer.  */

static rtx
arc_get_tp (void)
{
   /* If arc_tp_regno has been set, we can use that hard register
      directly as a base register.  */
  if (arc_tp_regno != -1)
    return gen_rtx_REG (Pmode, arc_tp_regno);

  /* Otherwise, call __read_tp.  Copy the result to a pseudo to avoid
     conflicts with function arguments / results.  */
  rtx reg = gen_reg_rtx (Pmode);
  emit_insn (gen_tls_load_tp_soft ());
  emit_move_insn (reg, gen_rtx_REG (Pmode, R0_REG));
  return reg;
}

/* Helper to be used by TLS Global dynamic model.  */

static rtx
arc_emit_call_tls_get_addr (rtx sym, int reloc, rtx eqv)
{
  rtx r0 = gen_rtx_REG (Pmode, R0_REG);
  rtx call_fusage = NULL_RTX;

  start_sequence ();

  rtx x = arc_unspec_offset (sym, reloc);
  emit_move_insn (r0, x);
  use_reg (&call_fusage, r0);

  gcc_assert (reloc == UNSPEC_TLS_GD);
  rtx call_insn = emit_call_insn (gen_tls_gd_get_addr (sym));
  /* Should we set RTL_CONST_CALL_P?  We read memory, but not in a
     way that the application should care.  */
  RTL_PURE_CALL_P (call_insn) = 1;
  add_function_usage_to (call_insn, call_fusage);

  rtx_insn *insns = get_insns ();
  end_sequence ();

  rtx dest = gen_reg_rtx (Pmode);
  emit_libcall_block (insns, dest, r0, eqv);
  return dest;
}

#define DTPOFF_ZERO_SYM ".tdata"

/* Return a legitimized address for ADDR,
   which is a SYMBOL_REF with tls_model MODEL.  */

static rtx
arc_legitimize_tls_address (rtx addr, enum tls_model model)
{
  if (!flag_pic && model == TLS_MODEL_LOCAL_DYNAMIC)
    model = TLS_MODEL_LOCAL_EXEC;

  switch (model)
    {
    case TLS_MODEL_LOCAL_DYNAMIC:
      rtx base;
      tree decl;
      const char *base_name;
      rtvec v;

      decl = SYMBOL_REF_DECL (addr);
      base_name = DTPOFF_ZERO_SYM;
      if (decl && bss_initializer_p (decl))
	base_name = ".tbss";

      base = gen_rtx_SYMBOL_REF (Pmode, base_name);
      if (strcmp (base_name, DTPOFF_ZERO_SYM) == 0)
	{
	  if (!flag_pic)
	    goto local_exec;
	  v = gen_rtvec (1, addr);
	}
      else
	v = gen_rtvec (2, addr, base);
      addr = gen_rtx_UNSPEC (Pmode, v, UNSPEC_TLS_OFF);
      addr = gen_rtx_CONST (Pmode, addr);
      base = arc_legitimize_tls_address (base, TLS_MODEL_GLOBAL_DYNAMIC);
      return gen_rtx_PLUS (Pmode, force_reg (Pmode, base), addr);

    case TLS_MODEL_GLOBAL_DYNAMIC:
      return arc_emit_call_tls_get_addr (addr, UNSPEC_TLS_GD, addr);

    case TLS_MODEL_INITIAL_EXEC:
      addr = arc_unspec_offset (addr, UNSPEC_TLS_IE);
      addr = copy_to_mode_reg (Pmode, gen_const_mem (Pmode, addr));
      return gen_rtx_PLUS (Pmode, arc_get_tp (), addr);

    case TLS_MODEL_LOCAL_EXEC:
    local_exec:
      addr = arc_unspec_offset (addr, UNSPEC_TLS_OFF);
      return gen_rtx_PLUS (Pmode, arc_get_tp (), addr);
    default:
      gcc_unreachable ();
    }
}

/* Legitimize a pic address reference in ORIG.
   The return value is the legitimated address.
   If OLDX is non-zero, it is the target to assign the address to first.  */

static rtx
arc_legitimize_pic_address (rtx orig, rtx oldx)
{
  rtx addr = orig;
  rtx pat = orig;
  rtx base;

  if (oldx == orig)
    oldx = NULL;

  if (GET_CODE (addr) == LABEL_REF)
    ; /* Do nothing.  */
  else if (GET_CODE (addr) == SYMBOL_REF)
    {
      enum tls_model model = SYMBOL_REF_TLS_MODEL (addr);
      if (model != 0)
	return arc_legitimize_tls_address (addr, model);
      else if (!flag_pic)
	return orig;
      else if (CONSTANT_POOL_ADDRESS_P (addr) || SYMBOL_REF_LOCAL_P (addr))
	return arc_unspec_offset (addr, ARC_UNSPEC_GOTOFFPC);

      /* This symbol must be referenced via a load from the Global
	 Offset Table (@GOTPC).  */
      pat = arc_unspec_offset (addr, ARC_UNSPEC_GOT);
      pat = gen_const_mem (Pmode, pat);

      if (oldx == NULL)
	oldx = gen_reg_rtx (Pmode);

      emit_move_insn (oldx, pat);
      pat = oldx;
    }
  else
    {
      if (GET_CODE (addr) == CONST)
	{
	  addr = XEXP (addr, 0);
	  if (GET_CODE (addr) == UNSPEC)
	    {
	      /* Check that the unspec is one of the ones we generate?  */
	      return orig;
	    }
	  /* fwprop is placing in the REG_EQUIV notes constant pic
	     unspecs expressions.  Then, loop may use these notes for
	     optimizations resulting in complex patterns that are not
	     supported by the current implementation. The following
	     two if-cases are simplifying the complex patters to
	     simpler ones.  */
	  else if (GET_CODE (addr) == MINUS)
	    {
	      rtx op0 = XEXP (addr, 0);
	      rtx op1 = XEXP (addr, 1);
	      gcc_assert (oldx);
	      gcc_assert (GET_CODE (op1) == UNSPEC);

	      emit_move_insn (oldx,
			      gen_rtx_CONST (SImode,
					     arc_legitimize_pic_address (op1,
									 NULL_RTX)));
	      emit_insn (gen_rtx_SET (oldx, gen_rtx_MINUS (SImode, op0, oldx)));
	      return oldx;

	    }
	  else if (GET_CODE (addr) != PLUS)
	    {
	      rtx tmp = XEXP (addr, 0);
	      enum rtx_code code = GET_CODE (addr);

	      /* It only works for UNARY operations.  */
	      gcc_assert (UNARY_P (addr));
	      gcc_assert (GET_CODE (tmp) == UNSPEC);
	      gcc_assert (oldx);

	      emit_move_insn
		(oldx,
		 gen_rtx_CONST (SImode,
				arc_legitimize_pic_address (tmp,
							    NULL_RTX)));

	      emit_insn (gen_rtx_SET (oldx,
				      gen_rtx_fmt_ee (code, SImode,
						      oldx, const0_rtx)));

	      return oldx;
	    }
	  else
	    {
	      gcc_assert (GET_CODE (addr) == PLUS);
	      if (GET_CODE (XEXP (addr, 0)) == UNSPEC)
		return orig;
	    }
	}

      if (GET_CODE (addr) == PLUS)
	{
	  rtx op0 = XEXP (addr, 0), op1 = XEXP (addr, 1);

	  base = arc_legitimize_pic_address (op0, oldx);
	  pat  = arc_legitimize_pic_address (op1,
					     base == oldx ? NULL_RTX : oldx);

	  if (base == op0 && pat == op1)
	    return orig;

	  if (GET_CODE (pat) == CONST_INT)
	    pat = plus_constant (Pmode, base, INTVAL (pat));
	  else
	    {
	      if (GET_CODE (pat) == PLUS && CONSTANT_P (XEXP (pat, 1)))
		{
		  base = gen_rtx_PLUS (Pmode, base, XEXP (pat, 0));
		  pat = XEXP (pat, 1);
		}
	      pat = gen_rtx_PLUS (Pmode, base, pat);
	    }
	}
    }

 return pat;
}

/* Output address constant X to FILE, taking PIC into account.  */

static void
arc_output_pic_addr_const (FILE * file, rtx x, int code)
{
  char buf[256];

 restart:
  switch (GET_CODE (x))
    {
    case PC:
      if (flag_pic)
	putc ('.', file);
      else
	gcc_unreachable ();
      break;

    case SYMBOL_REF:
      output_addr_const (file, x);

      /* Local functions do not get references through the PLT.  */
      if (code == 'P' && ! SYMBOL_REF_LOCAL_P (x))
	fputs ("@plt", file);
      break;

    case LABEL_REF:
      ASM_GENERATE_INTERNAL_LABEL (buf, "L", CODE_LABEL_NUMBER (XEXP (x, 0)));
      assemble_name (file, buf);
      break;

    case CODE_LABEL:
      ASM_GENERATE_INTERNAL_LABEL (buf, "L", CODE_LABEL_NUMBER (x));
      assemble_name (file, buf);
      break;

    case CONST_INT:
      fprintf (file, HOST_WIDE_INT_PRINT_DEC, INTVAL (x));
      break;

    case CONST:
      arc_output_pic_addr_const (file, XEXP (x, 0), code);
      break;

    case CONST_DOUBLE:
      if (GET_MODE (x) == VOIDmode)
	{
	  /* We can use %d if the number is one word and positive.  */
	  if (CONST_DOUBLE_HIGH (x))
	    fprintf (file, HOST_WIDE_INT_PRINT_DOUBLE_HEX,
		     CONST_DOUBLE_HIGH (x), CONST_DOUBLE_LOW (x));
	  else if  (CONST_DOUBLE_LOW (x) < 0)
	    fprintf (file, HOST_WIDE_INT_PRINT_HEX, CONST_DOUBLE_LOW (x));
	  else
	    fprintf (file, HOST_WIDE_INT_PRINT_DEC, CONST_DOUBLE_LOW (x));
	}
      else
	/* We can't handle floating point constants;
	   PRINT_OPERAND must handle them.  */
	output_operand_lossage ("floating constant misused");
      break;

    case PLUS:
      /* FIXME: Not needed here.  */
      /* Some assemblers need integer constants to appear last (eg masm).  */
      if (GET_CODE (XEXP (x, 0)) == CONST_INT)
	{
	  arc_output_pic_addr_const (file, XEXP (x, 1), code);
	  fprintf (file, "+");
	  arc_output_pic_addr_const (file, XEXP (x, 0), code);
	}
      else if (GET_CODE (XEXP (x, 1)) == CONST_INT)
	{
	  arc_output_pic_addr_const (file, XEXP (x, 0), code);
	  if (INTVAL (XEXP (x, 1)) >= 0)
	    fprintf (file, "+");
	  arc_output_pic_addr_const (file, XEXP (x, 1), code);
	}
      else
	gcc_unreachable();
      break;

    case MINUS:
      /* Avoid outputting things like x-x or x+5-x,
	 since some assemblers can't handle that.  */
      x = simplify_subtraction (x);
      if (GET_CODE (x) != MINUS)
	goto restart;

      arc_output_pic_addr_const (file, XEXP (x, 0), code);
      fprintf (file, "-");
      if (GET_CODE (XEXP (x, 1)) == CONST_INT
	  && INTVAL (XEXP (x, 1)) < 0)
	{
	  fprintf (file, "(");
	  arc_output_pic_addr_const (file, XEXP (x, 1), code);
	  fprintf (file, ")");
	}
      else
	arc_output_pic_addr_const (file, XEXP (x, 1), code);
      break;

    case ZERO_EXTEND:
    case SIGN_EXTEND:
      arc_output_pic_addr_const (file, XEXP (x, 0), code);
      break;


    case UNSPEC:
      const char *suffix;
      bool pcrel; pcrel = false;
      rtx base; base = NULL;
      gcc_assert (XVECLEN (x, 0) >= 1);
      switch (XINT (x, 1))
	{
	case ARC_UNSPEC_GOT:
	  suffix = "@gotpc", pcrel = true;
	  break;
	case ARC_UNSPEC_GOTOFF:
	  suffix = "@gotoff";
	  break;
	case ARC_UNSPEC_GOTOFFPC:
	  suffix = "@pcl",   pcrel = true;
	  break;
	case ARC_UNSPEC_PLT:
	  suffix = "@plt";
	  break;
	case UNSPEC_TLS_GD:
	  suffix = "@tlsgd", pcrel = true;
	  break;
	case UNSPEC_TLS_IE:
	  suffix = "@tlsie", pcrel = true;
	  break;
	case UNSPEC_TLS_OFF:
	  if (XVECLEN (x, 0) == 2)
	    base = XVECEXP (x, 0, 1);
	  if (SYMBOL_REF_TLS_MODEL (XVECEXP (x, 0, 0)) == TLS_MODEL_LOCAL_EXEC
	      || (!flag_pic && !base))
	    suffix = "@tpoff";
	  else
	    suffix = "@dtpoff";
	  break;
	default:
	  suffix = "@invalid";
	  output_operand_lossage ("invalid UNSPEC as operand: %d", XINT (x,1));
	  break;
	}
      if (pcrel)
	fputs ("pcl,", file);
      arc_output_pic_addr_const (file, XVECEXP (x, 0, 0), code);
      fputs (suffix, file);
      if (base)
	arc_output_pic_addr_const (file, base, code);
      break;

    default:
      output_operand_lossage ("invalid expression as operand");
    }
}

#define SYMBOLIC_CONST(X)	\
(GET_CODE (X) == SYMBOL_REF						\
 || GET_CODE (X) == LABEL_REF						\
 || (GET_CODE (X) == CONST && symbolic_reference_mentioned_p (X)))

/* Emit insns to move operands[1] into operands[0].  */

static void
prepare_pic_move (rtx *operands, machine_mode)
{
  if (GET_CODE (operands[0]) == MEM && SYMBOLIC_CONST (operands[1])
      && flag_pic)
    operands[1] = force_reg (Pmode, operands[1]);
  else
    {
      rtx temp = (reload_in_progress ? operands[0]
		  : flag_pic? gen_reg_rtx (Pmode) : NULL_RTX);
      operands[1] = arc_legitimize_pic_address (operands[1], temp);
    }
}


/* The function returning the number of words, at the beginning of an
   argument, must be put in registers.  The returned value must be
   zero for arguments that are passed entirely in registers or that
   are entirely pushed on the stack.

   On some machines, certain arguments must be passed partially in
   registers and partially in memory.  On these machines, typically
   the first N words of arguments are passed in registers, and the
   rest on the stack.  If a multi-word argument (a `double' or a
   structure) crosses that boundary, its first few words must be
   passed in registers and the rest must be pushed.  This function
   tells the compiler when this occurs, and how many of the words
   should go in registers.

   `FUNCTION_ARG' for these arguments should return the first register
   to be used by the caller for this argument; likewise
   `FUNCTION_INCOMING_ARG', for the called function.

   The function is used to implement macro FUNCTION_ARG_PARTIAL_NREGS.  */

/* If REGNO is the least arg reg available then what is the total number of arg
   regs available.  */
#define GPR_REST_ARG_REGS(REGNO) \
  ((REGNO) <= MAX_ARC_PARM_REGS ? MAX_ARC_PARM_REGS - (REGNO) : 0 )

/* Since arc parm regs are contiguous.  */
#define ARC_NEXT_ARG_REG(REGNO) ( (REGNO) + 1 )

/* Implement TARGET_ARG_PARTIAL_BYTES.  */

static int
arc_arg_partial_bytes (cumulative_args_t cum_v, machine_mode mode,
		       tree type, bool named ATTRIBUTE_UNUSED)
{
  CUMULATIVE_ARGS *cum = get_cumulative_args (cum_v);
  int bytes = (mode == BLKmode
	       ? int_size_in_bytes_hwi (type) : (int) GET_MODE_SIZE (mode));
  int words = (bytes + UNITS_PER_WORD - 1) / UNITS_PER_WORD;
  int arg_num = *cum;
  int ret;

  arg_num = ROUND_ADVANCE_CUM (arg_num, mode, type);
  ret = GPR_REST_ARG_REGS (arg_num);

  /* ICEd at function.c:2361, and ret is copied to data->partial */
    ret = (ret >= words ? 0 : ret * UNITS_PER_WORD);

  return ret;
}

/* This function is used to control a function argument is passed in a
   register, and which register.

   The arguments are CUM, of type CUMULATIVE_ARGS, which summarizes
   (in a way defined by INIT_CUMULATIVE_ARGS and FUNCTION_ARG_ADVANCE)
   all of the previous arguments so far passed in registers; MODE, the
   machine mode of the argument; TYPE, the data type of the argument
   as a tree node or 0 if that is not known (which happens for C
   support library functions); and NAMED, which is 1 for an ordinary
   argument and 0 for nameless arguments that correspond to `...' in
   the called function's prototype.

   The returned value should either be a `reg' RTX for the hard
   register in which to pass the argument, or zero to pass the
   argument on the stack.

   For machines like the Vax and 68000, where normally all arguments
   are pushed, zero suffices as a definition.

   The usual way to make the ANSI library `stdarg.h' work on a machine
   where some arguments are usually passed in registers, is to cause
   nameless arguments to be passed on the stack instead.  This is done
   by making the function return 0 whenever NAMED is 0.

   You may use the macro `MUST_PASS_IN_STACK (MODE, TYPE)' in the
   definition of this function to determine if this argument is of a
   type that must be passed in the stack.  If `REG_PARM_STACK_SPACE'
   is not defined and the function returns non-zero for such an
   argument, the compiler will abort.  If `REG_PARM_STACK_SPACE' is
   defined, the argument will be computed in the stack and then loaded
   into a register.

   The function is used to implement macro FUNCTION_ARG.  */
/* On the ARC the first MAX_ARC_PARM_REGS args are normally in registers
   and the rest are pushed.  */

static rtx
arc_function_arg (cumulative_args_t cum_v,
		  machine_mode mode,
		  const_tree type ATTRIBUTE_UNUSED,
		  bool named ATTRIBUTE_UNUSED)
{
  CUMULATIVE_ARGS *cum = get_cumulative_args (cum_v);
  int arg_num = *cum;
  rtx ret;
  const char *debstr ATTRIBUTE_UNUSED;

  arg_num = ROUND_ADVANCE_CUM (arg_num, mode, type);
  /* Return a marker for use in the call instruction.  */
  if (mode == VOIDmode)
    {
      ret = const0_rtx;
      debstr = "<0>";
    }
  else if (GPR_REST_ARG_REGS (arg_num) > 0)
    {
      ret = gen_rtx_REG (mode, arg_num);
      debstr = reg_names [arg_num];
    }
  else
    {
      ret = NULL_RTX;
      debstr = "memory";
    }
  return ret;
}

/* The function to update the summarizer variable *CUM to advance past
   an argument in the argument list.  The values MODE, TYPE and NAMED
   describe that argument.  Once this is done, the variable *CUM is
   suitable for analyzing the *following* argument with
   `FUNCTION_ARG', etc.

   This function need not do anything if the argument in question was
   passed on the stack.  The compiler knows how to track the amount of
   stack space used for arguments without any special help.

   The function is used to implement macro FUNCTION_ARG_ADVANCE.  */
/* For the ARC: the cum set here is passed on to function_arg where we
   look at its value and say which reg to use. Strategy: advance the
   regnumber here till we run out of arg regs, then set *cum to last
   reg. In function_arg, since *cum > last arg reg we would return 0
   and thus the arg will end up on the stack. For straddling args of
   course function_arg_partial_nregs will come into play.  */

static void
arc_function_arg_advance (cumulative_args_t cum_v,
			  machine_mode mode,
			  const_tree type,
			  bool named ATTRIBUTE_UNUSED)
{
  CUMULATIVE_ARGS *cum = get_cumulative_args (cum_v);
  int bytes = (mode == BLKmode
	       ? int_size_in_bytes_hwi (type) : (int) GET_MODE_SIZE (mode));
  int words = (bytes + UNITS_PER_WORD  - 1) / UNITS_PER_WORD;
  int i;

  if (words)
    *cum = ROUND_ADVANCE_CUM (*cum, mode, type);
  for (i = 0; i < words; i++)
    *cum = ARC_NEXT_ARG_REG (*cum);

}

/* Define how to find the value returned by a function.
   VALTYPE is the data type of the value (as a tree).
   If the precise function being called is known, FN_DECL_OR_TYPE is its
   FUNCTION_DECL; otherwise, FN_DECL_OR_TYPE is its type.  */

static rtx
arc_function_value (const_tree valtype,
		    const_tree fn_decl_or_type ATTRIBUTE_UNUSED,
		    bool outgoing ATTRIBUTE_UNUSED)
{
  machine_mode mode = TYPE_MODE (valtype);
  int unsignedp ATTRIBUTE_UNUSED;

  unsignedp = TYPE_UNSIGNED (valtype);
  if (INTEGRAL_TYPE_P (valtype) || TREE_CODE (valtype) == OFFSET_TYPE)
    PROMOTE_MODE (mode, unsignedp, valtype);
  return gen_rtx_REG (mode, 0);
}

/* Returns the return address that is used by builtin_return_address.  */

rtx
arc_return_addr_rtx (int count, ATTRIBUTE_UNUSED rtx frame)
{
  if (count != 0)
    return const0_rtx;

  return get_hard_reg_initial_val (Pmode , RETURN_ADDR_REGNUM);
}

/* Determine if a given RTX is a valid constant.  We already know this
   satisfies CONSTANT_P.  */

bool
arc_legitimate_constant_p (machine_mode mode, rtx x)
{
  if (GET_CODE (x) == SYMBOL_REF && SYMBOL_REF_TLS_MODEL (x))
    return false;

  if (!flag_pic && mode != Pmode)
    return true;

  switch (GET_CODE (x))
    {
    case CONST:
      if (flag_pic)
	{
	  if (arc_legitimate_pic_addr_p (x))
	    return true;
	}
      return arc_legitimate_constant_p (mode, XEXP (x, 0));

    case SYMBOL_REF:
      if (SYMBOL_REF_TLS_MODEL (x))
	return false;
      /* Fall through.  */
    case LABEL_REF:
      if (flag_pic)
	return false;
      /* Fall through.  */
    case CONST_INT:
    case CONST_DOUBLE:
      return true;

    case NEG:
      return arc_legitimate_constant_p (mode, XEXP (x, 0));

    case PLUS:
    case MINUS:
      {
	bool t1 = arc_legitimate_constant_p (mode, XEXP (x, 0));
	bool t2 = arc_legitimate_constant_p (mode, XEXP (x, 1));

	return (t1 && t2);
      }

    case CONST_VECTOR:
      switch (mode)
	{
	case E_V2HImode:
	  return TARGET_PLUS_DMPY;
	case E_V2SImode:
	case E_V4HImode:
	  return TARGET_PLUS_QMACW;
	default:
	  return false;
	}

    case UNSPEC:
      switch (XINT (x, 1))
	{
	case UNSPEC_TLS_GD:
	case UNSPEC_TLS_OFF:
	case UNSPEC_TLS_IE:
	  return true;
	default:
	  /* Any other unspec ending here are pic related, hence the above
	     constant pic address checking returned false.  */
	  return false;
	}
      /* Fall through.  */

    default:
      fatal_insn ("unrecognized supposed constant", x);
    }

  gcc_unreachable ();
}

static bool
arc_legitimate_address_p (machine_mode mode, rtx x, bool strict)
{
  if (RTX_OK_FOR_BASE_P (x, strict))
     return true;
  if (legitimate_offset_address_p (mode, x, TARGET_INDEXED_LOADS, strict))
     return true;
  if (legitimate_scaled_address_p (mode, x, strict))
    return true;
  if (LEGITIMATE_SMALL_DATA_ADDRESS_P (x))
     return true;
  if (GET_CODE (x) == CONST_INT && LARGE_INT (INTVAL (x)))
     return true;

  /* When we compile for size avoid const (@sym + offset)
     addresses.  */
  if (!flag_pic && optimize_size && !reload_completed
      && (GET_CODE (x) == CONST)
      && (GET_CODE (XEXP (x, 0)) == PLUS)
      && (GET_CODE (XEXP (XEXP (x, 0), 0)) == SYMBOL_REF)
      && SYMBOL_REF_TLS_MODEL (XEXP (XEXP (x, 0), 0)) == 0
      && !SYMBOL_REF_FUNCTION_P (XEXP (XEXP (x, 0), 0)))
    {
      rtx addend = XEXP (XEXP (x, 0), 1);
      gcc_assert (CONST_INT_P (addend));
      HOST_WIDE_INT offset = INTVAL (addend);

      /* Allow addresses having a large offset to pass.  Anyhow they
	 will end in a limm.  */
      return !(offset > -1024 && offset < 1020);
    }

  if ((GET_MODE_SIZE (mode) != 16) && CONSTANT_P (x))
    {
      return arc_legitimate_constant_p (mode, x);
    }
  if ((GET_CODE (x) == PRE_DEC || GET_CODE (x) == PRE_INC
       || GET_CODE (x) == POST_DEC || GET_CODE (x) == POST_INC)
      && RTX_OK_FOR_BASE_P (XEXP (x, 0), strict))
    return true;
      /* We're restricted here by the `st' insn.  */
  if ((GET_CODE (x) == PRE_MODIFY || GET_CODE (x) == POST_MODIFY)
      && GET_CODE (XEXP ((x), 1)) == PLUS
      && rtx_equal_p (XEXP ((x), 0), XEXP (XEXP (x, 1), 0))
      && legitimate_offset_address_p (QImode, XEXP (x, 1),
				      TARGET_AUTO_MODIFY_REG, strict))
    return true;
  return false;
}

/* Return true iff ADDR (a legitimate address expression)
   has an effect that depends on the machine mode it is used for.  */

static bool
arc_mode_dependent_address_p (const_rtx addr, addr_space_t)
{
  /* SYMBOL_REF is not mode dependent: it is either a small data reference,
     which is valid for loads and stores, or a limm offset, which is valid for
     loads.  Scaled indices are scaled by the access mode.  */
  if (GET_CODE (addr) == PLUS
      && GET_CODE (XEXP ((addr), 0)) == MULT)
    return true;
  return false;
}

/* Determine if it's legal to put X into the constant pool.  */

static bool
arc_cannot_force_const_mem (machine_mode mode, rtx x)
{
  return !arc_legitimate_constant_p (mode, x);
}

/* IDs for all the ARC builtins.  */

enum arc_builtin_id
  {
#define DEF_BUILTIN(NAME, N_ARGS, TYPE, ICODE, MASK)	\
    ARC_BUILTIN_ ## NAME,
#include "builtins.def"
#undef DEF_BUILTIN

    ARC_BUILTIN_COUNT
  };

struct GTY(()) arc_builtin_description
{
  enum insn_code icode;
  int n_args;
  tree fndecl;
};

static GTY(()) struct arc_builtin_description
arc_bdesc[ARC_BUILTIN_COUNT] =
{
#define DEF_BUILTIN(NAME, N_ARGS, TYPE, ICODE, MASK)		\
  { (enum insn_code) CODE_FOR_ ## ICODE, N_ARGS, NULL_TREE },
#include "builtins.def"
#undef DEF_BUILTIN
};

/* Transform UP into lowercase and write the result to LO.
   You must provide enough space for LO.  Return LO.  */

static char*
arc_tolower (char *lo, const char *up)
{
  char *lo0 = lo;

  for (; *up; up++, lo++)
    *lo = TOLOWER (*up);

  *lo = '\0';

  return lo0;
}

/* Implement `TARGET_BUILTIN_DECL'.  */

static tree
arc_builtin_decl (unsigned id, bool initialize_p ATTRIBUTE_UNUSED)
{
  if (id < ARC_BUILTIN_COUNT)
    return arc_bdesc[id].fndecl;

  return error_mark_node;
}

static void
arc_init_builtins (void)
{
  tree V4HI_type_node;
  tree V2SI_type_node;
  tree V2HI_type_node;

  /* Vector types based on HS SIMD elements.  */
  V4HI_type_node = build_vector_type_for_mode (intHI_type_node, V4HImode);
  V2SI_type_node = build_vector_type_for_mode (intSI_type_node, V2SImode);
  V2HI_type_node = build_vector_type_for_mode (intHI_type_node, V2HImode);

  tree pcvoid_type_node
    = build_pointer_type (build_qualified_type (void_type_node,
						TYPE_QUAL_CONST));
  tree V8HI_type_node = build_vector_type_for_mode (intHI_type_node,
						    V8HImode);

  tree void_ftype_void
    = build_function_type_list (void_type_node, NULL_TREE);
  tree int_ftype_int
    = build_function_type_list (integer_type_node, integer_type_node,
				NULL_TREE);
  tree int_ftype_pcvoid_int
    = build_function_type_list (integer_type_node, pcvoid_type_node,
				integer_type_node, NULL_TREE);
  tree void_ftype_usint_usint
    = build_function_type_list (void_type_node, long_unsigned_type_node,
				long_unsigned_type_node, NULL_TREE);
  tree int_ftype_int_int
    = build_function_type_list (integer_type_node, integer_type_node,
				integer_type_node, NULL_TREE);
  tree usint_ftype_usint
    = build_function_type_list  (long_unsigned_type_node,
				 long_unsigned_type_node, NULL_TREE);
  tree void_ftype_usint
    = build_function_type_list (void_type_node, long_unsigned_type_node,
				NULL_TREE);
  tree int_ftype_void
    = build_function_type_list (integer_type_node, void_type_node,
				NULL_TREE);
  tree void_ftype_int
    = build_function_type_list (void_type_node, integer_type_node,
				NULL_TREE);
  tree int_ftype_short
    = build_function_type_list (integer_type_node, short_integer_type_node,
				NULL_TREE);

  /* Old ARC SIMD types.  */
  tree v8hi_ftype_v8hi_v8hi
    = build_function_type_list (V8HI_type_node, V8HI_type_node,
				V8HI_type_node, NULL_TREE);
  tree v8hi_ftype_v8hi_int
    = build_function_type_list (V8HI_type_node, V8HI_type_node,
				integer_type_node, NULL_TREE);
  tree v8hi_ftype_v8hi_int_int
    = build_function_type_list (V8HI_type_node, V8HI_type_node,
				integer_type_node, integer_type_node,
				NULL_TREE);
  tree void_ftype_v8hi_int_int
    = build_function_type_list (void_type_node, V8HI_type_node,
				integer_type_node, integer_type_node,
				NULL_TREE);
  tree void_ftype_v8hi_int_int_int
    = build_function_type_list (void_type_node, V8HI_type_node,
				integer_type_node, integer_type_node,
				integer_type_node, NULL_TREE);
  tree v8hi_ftype_int_int
    = build_function_type_list (V8HI_type_node, integer_type_node,
				integer_type_node, NULL_TREE);
  tree void_ftype_int_int
    = build_function_type_list (void_type_node, integer_type_node,
				integer_type_node, NULL_TREE);
  tree v8hi_ftype_v8hi
    = build_function_type_list (V8HI_type_node, V8HI_type_node,
				NULL_TREE);
  /* ARCv2 SIMD types.  */
  tree long_ftype_v4hi_v4hi
    = build_function_type_list (long_long_integer_type_node,
				V4HI_type_node,	V4HI_type_node, NULL_TREE);
  tree int_ftype_v2hi_v2hi
    = build_function_type_list (integer_type_node,
				V2HI_type_node, V2HI_type_node, NULL_TREE);
  tree v2si_ftype_v2hi_v2hi
    = build_function_type_list (V2SI_type_node,
				V2HI_type_node, V2HI_type_node, NULL_TREE);
  tree v2hi_ftype_v2hi_v2hi
    = build_function_type_list (V2HI_type_node,
				V2HI_type_node, V2HI_type_node, NULL_TREE);
  tree v2si_ftype_v2si_v2si
    = build_function_type_list (V2SI_type_node,
				V2SI_type_node, V2SI_type_node, NULL_TREE);
  tree v4hi_ftype_v4hi_v4hi
    = build_function_type_list (V4HI_type_node,
				V4HI_type_node, V4HI_type_node, NULL_TREE);
  tree long_ftype_v2si_v2hi
    = build_function_type_list (long_long_integer_type_node,
				V2SI_type_node, V2HI_type_node, NULL_TREE);

  /* Add the builtins.  */
#define DEF_BUILTIN(NAME, N_ARGS, TYPE, ICODE, MASK)			\
  {									\
    int id = ARC_BUILTIN_ ## NAME;					\
    const char *Name = "__builtin_arc_" #NAME;				\
    char *name = (char*) alloca (1 + strlen (Name));			\
									\
    gcc_assert (id < ARC_BUILTIN_COUNT);				\
    if (MASK)								\
      arc_bdesc[id].fndecl						\
	= add_builtin_function (arc_tolower(name, Name), TYPE, id,	\
				BUILT_IN_MD, NULL, NULL_TREE);		\
  }
#include "builtins.def"
#undef DEF_BUILTIN
}

/* Helper to expand __builtin_arc_aligned (void* val, int
  alignval).  */

static rtx
arc_expand_builtin_aligned (tree exp)
{
  tree arg0 = CALL_EXPR_ARG (exp, 0);
  tree arg1 = CALL_EXPR_ARG (exp, 1);
  fold (arg1);
  rtx op0 = expand_expr (arg0, NULL_RTX, VOIDmode, EXPAND_NORMAL);
  rtx op1 = expand_expr (arg1, NULL_RTX, VOIDmode, EXPAND_NORMAL);

  if (!CONST_INT_P (op1))
    {
      /* If we can't fold the alignment to a constant integer
	 whilst optimizing, this is probably a user error.  */
      if (optimize)
	warning (0, "__builtin_arc_aligned with non-constant alignment");
    }
  else
    {
      HOST_WIDE_INT alignTest = INTVAL (op1);
      /* Check alignTest is positive, and a power of two.  */
      if (alignTest <= 0 || alignTest != (alignTest & -alignTest))
	{
	  error ("invalid alignment value for __builtin_arc_aligned");
	  return NULL_RTX;
	}

      if (CONST_INT_P (op0))
	{
	  HOST_WIDE_INT pnt = INTVAL (op0);

	  if ((pnt & (alignTest - 1)) == 0)
	    return const1_rtx;
	}
      else
	{
	  unsigned  align = get_pointer_alignment (arg0);
	  unsigned  numBits = alignTest * BITS_PER_UNIT;

	  if (align && align >= numBits)
	    return const1_rtx;
	  /* Another attempt to ascertain alignment.  Check the type
	     we are pointing to.  */
	  if (POINTER_TYPE_P (TREE_TYPE (arg0))
	      && TYPE_ALIGN (TREE_TYPE (TREE_TYPE (arg0))) >= numBits)
	    return const1_rtx;
	}
    }

  /* Default to false.  */
  return const0_rtx;
}

/* Helper arc_expand_builtin, generates a pattern for the given icode
   and arguments.  */

static rtx_insn *
apply_GEN_FCN (enum insn_code icode, rtx *arg)
{
  switch (insn_data[icode].n_generator_args)
    {
    case 0:
      return GEN_FCN (icode) ();
    case 1:
      return GEN_FCN (icode) (arg[0]);
    case 2:
      return GEN_FCN (icode) (arg[0], arg[1]);
    case 3:
      return GEN_FCN (icode) (arg[0], arg[1], arg[2]);
    case 4:
      return GEN_FCN (icode) (arg[0], arg[1], arg[2], arg[3]);
    case 5:
      return GEN_FCN (icode) (arg[0], arg[1], arg[2], arg[3], arg[4]);
    default:
      gcc_unreachable ();
    }
}

/* Expand an expression EXP that calls a built-in function,
   with result going to TARGET if that's convenient
   (and in mode MODE if that's convenient).
   SUBTARGET may be used as the target for computing one of EXP's operands.
   IGNORE is nonzero if the value is to be ignored.  */

static rtx
arc_expand_builtin (tree exp,
		    rtx target,
		    rtx subtarget ATTRIBUTE_UNUSED,
		    machine_mode mode ATTRIBUTE_UNUSED,
		    int ignore ATTRIBUTE_UNUSED)
{
  tree fndecl = TREE_OPERAND (CALL_EXPR_FN (exp), 0);
  unsigned int id = DECL_FUNCTION_CODE (fndecl);
  const struct arc_builtin_description *d = &arc_bdesc[id];
  int i, j, n_args = call_expr_nargs (exp);
  rtx pat = NULL_RTX;
  rtx xop[5];
  enum insn_code icode = d->icode;
  machine_mode tmode = insn_data[icode].operand[0].mode;
  int nonvoid;
  tree arg0;
  tree arg1;
  tree arg2;
  tree arg3;
  rtx op0;
  rtx op1;
  rtx op2;
  rtx op3;
  rtx op4;
  machine_mode mode0;
  machine_mode mode1;
  machine_mode mode2;
  machine_mode mode3;
  machine_mode mode4;

  if (id >= ARC_BUILTIN_COUNT)
    internal_error ("bad builtin fcode");

  /* 1st part: Expand special builtins.  */
  switch (id)
    {
    case ARC_BUILTIN_NOP:
      emit_insn (gen_nopv ());
      return NULL_RTX;

    case ARC_BUILTIN_RTIE:
    case ARC_BUILTIN_SYNC:
    case ARC_BUILTIN_BRK:
    case ARC_BUILTIN_SWI:
    case ARC_BUILTIN_UNIMP_S:
      gcc_assert (icode != 0);
      emit_insn (GEN_FCN (icode) (const1_rtx));
      return NULL_RTX;

    case ARC_BUILTIN_ALIGNED:
      return arc_expand_builtin_aligned (exp);

    case ARC_BUILTIN_CLRI:
      target = gen_reg_rtx (SImode);
      emit_insn (gen_clri (target, const1_rtx));
      return target;

    case ARC_BUILTIN_TRAP_S:
    case ARC_BUILTIN_SLEEP:
      arg0 = CALL_EXPR_ARG (exp, 0);
      fold (arg0);
      op0 = expand_expr (arg0, NULL_RTX, VOIDmode, EXPAND_NORMAL);

      if  (!CONST_INT_P (op0) || !satisfies_constraint_L (op0))
	{
	  error ("builtin operand should be an unsigned 6-bit value");
	  return NULL_RTX;
	}
      gcc_assert (icode != 0);
      emit_insn (GEN_FCN (icode) (op0));
      return NULL_RTX;

    case ARC_BUILTIN_VDORUN:
    case ARC_BUILTIN_VDIRUN:
      arg0 = CALL_EXPR_ARG (exp, 0);
      arg1 = CALL_EXPR_ARG (exp, 1);
      op0 = expand_expr (arg0, NULL_RTX, SImode, EXPAND_NORMAL);
      op1 = expand_expr (arg1, NULL_RTX, SImode, EXPAND_NORMAL);

      target = gen_rtx_REG (SImode, (id == ARC_BUILTIN_VDIRUN) ? 131 : 139);

      mode0 =  insn_data[icode].operand[1].mode;
      mode1 =  insn_data[icode].operand[2].mode;

      if (!insn_data[icode].operand[1].predicate (op0, mode0))
	op0 = copy_to_mode_reg (mode0, op0);

      if (!insn_data[icode].operand[2].predicate (op1, mode1))
	op1 = copy_to_mode_reg (mode1, op1);

      pat = GEN_FCN (icode) (target, op0, op1);
      if (!pat)
	return NULL_RTX;

      emit_insn (pat);
      return NULL_RTX;

    case ARC_BUILTIN_VDIWR:
    case ARC_BUILTIN_VDOWR:
      arg0 = CALL_EXPR_ARG (exp, 0);
      arg1 = CALL_EXPR_ARG (exp, 1);
      op0 = expand_expr (arg0, NULL_RTX, SImode, EXPAND_NORMAL);
      op1 = expand_expr (arg1, NULL_RTX, SImode, EXPAND_NORMAL);

      if (!CONST_INT_P (op0)
	  || !(UNSIGNED_INT3 (INTVAL (op0))))
	error ("operand 1 should be an unsigned 3-bit immediate");

      mode1 =  insn_data[icode].operand[1].mode;

      if (icode == CODE_FOR_vdiwr_insn)
	target = gen_rtx_REG (SImode,
			      ARC_FIRST_SIMD_DMA_CONFIG_IN_REG + INTVAL (op0));
      else if (icode == CODE_FOR_vdowr_insn)
	target = gen_rtx_REG (SImode,
			      ARC_FIRST_SIMD_DMA_CONFIG_OUT_REG + INTVAL (op0));
      else
	gcc_unreachable ();

      if (!insn_data[icode].operand[2].predicate (op1, mode1))
	op1 = copy_to_mode_reg (mode1, op1);

      pat = GEN_FCN (icode) (target, op1);
      if (!pat)
	return NULL_RTX;

      emit_insn (pat);
      return NULL_RTX;

    case ARC_BUILTIN_VASRW:
    case ARC_BUILTIN_VSR8:
    case ARC_BUILTIN_VSR8AW:
      arg0 = CALL_EXPR_ARG (exp, 0);
      arg1 = CALL_EXPR_ARG (exp, 1);
      op0 = expand_expr (arg0, NULL_RTX, V8HImode, EXPAND_NORMAL);
      op1 = expand_expr (arg1, NULL_RTX, SImode, EXPAND_NORMAL);
      op2 = gen_rtx_REG (V8HImode, ARC_FIRST_SIMD_VR_REG);

      target = gen_reg_rtx (V8HImode);
      mode0 =  insn_data[icode].operand[1].mode;
      mode1 =  insn_data[icode].operand[2].mode;

      if (!insn_data[icode].operand[1].predicate (op0, mode0))
	op0 = copy_to_mode_reg (mode0, op0);

      if ((!insn_data[icode].operand[2].predicate (op1, mode1))
	  || !(UNSIGNED_INT3 (INTVAL (op1))))
	error ("operand 2 should be an unsigned 3-bit value (I0-I7)");

      pat = GEN_FCN (icode) (target, op0, op1, op2);
      if (!pat)
	return NULL_RTX;

      emit_insn (pat);
      return target;

    case ARC_BUILTIN_VLD32WH:
    case ARC_BUILTIN_VLD32WL:
    case ARC_BUILTIN_VLD64:
    case ARC_BUILTIN_VLD32:
      rtx src_vreg;
      icode = d->icode;
      arg0 = CALL_EXPR_ARG (exp, 0); /* source vreg.  */
      arg1 = CALL_EXPR_ARG (exp, 1); /* [I]0-7.  */
      arg2 = CALL_EXPR_ARG (exp, 2); /* u8.  */

      src_vreg = expand_expr (arg0, NULL_RTX, V8HImode, EXPAND_NORMAL);
      op0 = expand_expr (arg1, NULL_RTX, SImode, EXPAND_NORMAL);
      op1 = expand_expr (arg2, NULL_RTX, SImode, EXPAND_NORMAL);
      op2 = gen_rtx_REG (V8HImode, ARC_FIRST_SIMD_VR_REG);

      /* target <- src vreg.  */
      emit_insn (gen_move_insn (target, src_vreg));

      /* target <- vec_concat: target, mem (Ib, u8).  */
      mode0 =  insn_data[icode].operand[3].mode;
      mode1 =  insn_data[icode].operand[1].mode;

      if ((!insn_data[icode].operand[3].predicate (op0, mode0))
	  || !(UNSIGNED_INT3 (INTVAL (op0))))
	error ("operand 1 should be an unsigned 3-bit value (I0-I7)");

      if ((!insn_data[icode].operand[1].predicate (op1, mode1))
	  || !(UNSIGNED_INT8 (INTVAL (op1))))
	error ("operand 2 should be an unsigned 8-bit value");

      pat = GEN_FCN (icode) (target, op1, op2, op0);
      if (!pat)
	return NULL_RTX;

      emit_insn (pat);
      return target;

    case ARC_BUILTIN_VLD64W:
    case ARC_BUILTIN_VLD128:
      arg0 = CALL_EXPR_ARG (exp, 0); /* dest vreg.  */
      arg1 = CALL_EXPR_ARG (exp, 1); /* [I]0-7.  */

      op0 = gen_rtx_REG (V8HImode, ARC_FIRST_SIMD_VR_REG);
      op1 = expand_expr (arg0, NULL_RTX, SImode, EXPAND_NORMAL);
      op2 = expand_expr (arg1, NULL_RTX, SImode, EXPAND_NORMAL);

      /* target <- src vreg.  */
      target = gen_reg_rtx (V8HImode);

      /* target <- vec_concat: target, mem (Ib, u8).  */
      mode0 =  insn_data[icode].operand[1].mode;
      mode1 =  insn_data[icode].operand[2].mode;
      mode2 =  insn_data[icode].operand[3].mode;

      if ((!insn_data[icode].operand[2].predicate (op1, mode1))
	  || !(UNSIGNED_INT3 (INTVAL (op1))))
	error ("operand 1 should be an unsigned 3-bit value (I0-I7)");

      if ((!insn_data[icode].operand[3].predicate (op2, mode2))
	  || !(UNSIGNED_INT8 (INTVAL (op2))))
	error ("operand 2 should be an unsigned 8-bit value");

      pat = GEN_FCN (icode) (target, op0, op1, op2);

      if (!pat)
	return NULL_RTX;

      emit_insn (pat);
      return target;

    case ARC_BUILTIN_VST128:
    case ARC_BUILTIN_VST64:
      arg0 = CALL_EXPR_ARG (exp, 0); /* src vreg.  */
      arg1 = CALL_EXPR_ARG (exp, 1); /* [I]0-7.  */
      arg2 = CALL_EXPR_ARG (exp, 2); /* u8.  */

      op0 = gen_rtx_REG (V8HImode, ARC_FIRST_SIMD_VR_REG);
      op1 = expand_expr (arg1, NULL_RTX, SImode, EXPAND_NORMAL);
      op2 = expand_expr (arg2, NULL_RTX, SImode, EXPAND_NORMAL);
      op3 = expand_expr (arg0, NULL_RTX, V8HImode, EXPAND_NORMAL);

      mode0 = insn_data[icode].operand[0].mode;
      mode1 = insn_data[icode].operand[1].mode;
      mode2 = insn_data[icode].operand[2].mode;
      mode3 = insn_data[icode].operand[3].mode;

      if ((!insn_data[icode].operand[1].predicate (op1, mode1))
	  || !(UNSIGNED_INT3 (INTVAL (op1))))
	error ("operand 2 should be an unsigned 3-bit value (I0-I7)");

      if ((!insn_data[icode].operand[2].predicate (op2, mode2))
	  || !(UNSIGNED_INT8 (INTVAL (op2))))
	error ("operand 3 should be an unsigned 8-bit value");

      if (!insn_data[icode].operand[3].predicate (op3, mode3))
	op3 = copy_to_mode_reg (mode3, op3);

      pat = GEN_FCN (icode) (op0, op1, op2, op3);
      if (!pat)
	return NULL_RTX;

      emit_insn (pat);
      return NULL_RTX;

    case ARC_BUILTIN_VST16_N:
    case ARC_BUILTIN_VST32_N:
      arg0 = CALL_EXPR_ARG (exp, 0); /* source vreg.  */
      arg1 = CALL_EXPR_ARG (exp, 1); /* u3.  */
      arg2 = CALL_EXPR_ARG (exp, 2); /* [I]0-7.  */
      arg3 = CALL_EXPR_ARG (exp, 3); /* u8.  */

      op0 = expand_expr (arg3, NULL_RTX, SImode, EXPAND_NORMAL);
      op1 = gen_rtx_REG (V8HImode, ARC_FIRST_SIMD_VR_REG);
      op2 = expand_expr (arg2, NULL_RTX, SImode, EXPAND_NORMAL);
      op3 = expand_expr (arg0, NULL_RTX, V8HImode, EXPAND_NORMAL);
      op4 = expand_expr (arg1, NULL_RTX, SImode, EXPAND_NORMAL);

      mode0 = insn_data[icode].operand[0].mode;
      mode2 = insn_data[icode].operand[2].mode;
      mode3 = insn_data[icode].operand[3].mode;
      mode4 = insn_data[icode].operand[4].mode;

      /* Do some correctness checks for the operands.  */
      if ((!insn_data[icode].operand[0].predicate (op0, mode0))
	  || !(UNSIGNED_INT8 (INTVAL (op0))))
	error ("operand 4 should be an unsigned 8-bit value (0-255)");

      if ((!insn_data[icode].operand[2].predicate (op2, mode2))
	  || !(UNSIGNED_INT3 (INTVAL (op2))))
	error ("operand 3 should be an unsigned 3-bit value (I0-I7)");

      if (!insn_data[icode].operand[3].predicate (op3, mode3))
	op3 = copy_to_mode_reg (mode3, op3);

      if ((!insn_data[icode].operand[4].predicate (op4, mode4))
	   || !(UNSIGNED_INT3 (INTVAL (op4))))
	error ("operand 2 should be an unsigned 3-bit value (subreg 0-7)");
      else if (icode == CODE_FOR_vst32_n_insn
	       && ((INTVAL (op4) % 2) != 0))
	error ("operand 2 should be an even 3-bit value (subreg 0,2,4,6)");

      pat = GEN_FCN (icode) (op0, op1, op2, op3, op4);
      if (!pat)
	return NULL_RTX;

      emit_insn (pat);
      return NULL_RTX;

    default:
      break;
    }

  /* 2nd part: Expand regular builtins.  */
  if (icode == 0)
    internal_error ("bad builtin fcode");

  nonvoid = TREE_TYPE (TREE_TYPE (fndecl)) != void_type_node;
  j = 0;

  if (nonvoid)
    {
      if (target == NULL_RTX
	  || GET_MODE (target) != tmode
	  || !insn_data[icode].operand[0].predicate (target, tmode))
	{
	  target = gen_reg_rtx (tmode);
	}
      xop[j++] = target;
    }

  gcc_assert (n_args <= 4);
  for (i = 0; i < n_args; i++, j++)
    {
      tree arg = CALL_EXPR_ARG (exp, i);
      machine_mode mode = insn_data[icode].operand[j].mode;
      rtx op = expand_expr (arg, NULL_RTX, mode, EXPAND_NORMAL);
      machine_mode opmode = GET_MODE (op);
      char c = insn_data[icode].operand[j].constraint[0];

      /* SIMD extension requires exact immediate operand match.  */
      if ((id > ARC_BUILTIN_SIMD_BEGIN)
	  && (id < ARC_BUILTIN_SIMD_END)
	  && (c != 'v')
	  && (c != 'r'))
	{
	  if (!CONST_INT_P (op))
	    error ("builtin requires an immediate for operand %d", j);
	  switch (c)
	    {
	    case 'L':
	      if (!satisfies_constraint_L (op))
		error ("operand %d should be a 6 bit unsigned immediate", j);
	      break;
	    case 'P':
	      if (!satisfies_constraint_P (op))
		error ("operand %d should be a 8 bit unsigned immediate", j);
	      break;
	    case 'K':
	      if (!satisfies_constraint_K (op))
		error ("operand %d should be a 3 bit unsigned immediate", j);
	      break;
	    default:
	      error ("unknown builtin immediate operand type for operand %d",
		     j);
	    }
	}

      if (CONST_INT_P (op))
	opmode = mode;

      if ((opmode == SImode) && (mode == HImode))
	{
	  opmode = HImode;
	  op = gen_lowpart (HImode, op);
	}

      /* In case the insn wants input operands in modes different from
	 the result, abort.  */
      gcc_assert (opmode == mode || opmode == VOIDmode);

      if (!insn_data[icode].operand[i + nonvoid].predicate (op, mode))
	op = copy_to_mode_reg (mode, op);

      xop[j] = op;
    }

  pat = apply_GEN_FCN (icode, xop);
  if (pat == NULL_RTX)
    return NULL_RTX;

  emit_insn (pat);

  if (nonvoid)
    return target;
  else
    return const0_rtx;
}

/* Returns true if the operands[opno] is a valid compile-time constant to be
   used as register number in the code for builtins.  Else it flags an error
   and returns false.  */

bool
check_if_valid_regno_const (rtx *operands, int opno)
{

  switch (GET_CODE (operands[opno]))
    {
    case SYMBOL_REF :
    case CONST :
    case CONST_INT :
      return true;
    default:
	error ("register number must be a compile-time constant. Try giving higher optimization levels");
	break;
    }
  return false;
}

/* Check that after all the constant folding, whether the operand to
   __builtin_arc_sleep is an unsigned int of 6 bits.  If not, flag an error.  */

bool
check_if_valid_sleep_operand (rtx *operands, int opno)
{
  switch (GET_CODE (operands[opno]))
    {
    case CONST :
    case CONST_INT :
	if( UNSIGNED_INT6 (INTVAL (operands[opno])))
	    return true;
    /* FALLTHRU */
    default:
	fatal_error (input_location,
		     "operand for sleep instruction must be an unsigned 6 bit compile-time constant");
	break;
    }
  return false;
}

/* Return true if it is ok to make a tail-call to DECL.  */

static bool
arc_function_ok_for_sibcall (tree decl ATTRIBUTE_UNUSED,
			     tree exp ATTRIBUTE_UNUSED)
{
  /* Never tailcall from an ISR routine - it needs a special exit sequence.  */
  if (ARC_INTERRUPT_P (arc_compute_function_type (cfun)))
    return false;

  /* Everything else is ok.  */
  return true;
}

/* Output code to add DELTA to the first argument, and then jump
   to FUNCTION.  Used for C++ multiple inheritance.  */

static void
arc_output_mi_thunk (FILE *file, tree thunk ATTRIBUTE_UNUSED,
		     HOST_WIDE_INT delta,
		     HOST_WIDE_INT vcall_offset,
		     tree function)
{
  int mi_delta = delta;
  const char *const mi_op = mi_delta < 0 ? "sub" : "add";
  int shift = 0;
  int this_regno
    = aggregate_value_p (TREE_TYPE (TREE_TYPE (function)), function) ? 1 : 0;
  rtx fnaddr;

  if (mi_delta < 0)
    mi_delta = - mi_delta;

  /* Add DELTA.  When possible use a plain add, otherwise load it into
     a register first.  */

  while (mi_delta != 0)
    {
      if ((mi_delta & (3 << shift)) == 0)
	shift += 2;
      else
	{
	  asm_fprintf (file, "\t%s\t%s, %s, %d\n",
		       mi_op, reg_names[this_regno], reg_names[this_regno],
		       mi_delta & (0xff << shift));
	  mi_delta &= ~(0xff << shift);
	  shift += 8;
	}
    }

  /* If needed, add *(*THIS + VCALL_OFFSET) to THIS.  */
  if (vcall_offset != 0)
    {
      /* ld  r12,[this]           --> temp = *this
	 add r12,r12,vcall_offset --> temp = *(*this + vcall_offset)
	 ld r12,[r12]
	 add this,this,r12        --> this+ = *(*this + vcall_offset) */
      asm_fprintf (file, "\tld\t%s, [%s]\n",
		   ARC_TEMP_SCRATCH_REG, reg_names[this_regno]);
      asm_fprintf (file, "\tadd\t%s, %s, " HOST_WIDE_INT_PRINT_DEC "\n",
		   ARC_TEMP_SCRATCH_REG, ARC_TEMP_SCRATCH_REG, vcall_offset);
      asm_fprintf (file, "\tld\t%s, [%s]\n",
		   ARC_TEMP_SCRATCH_REG, ARC_TEMP_SCRATCH_REG);
      asm_fprintf (file, "\tadd\t%s, %s, %s\n", reg_names[this_regno],
		   reg_names[this_regno], ARC_TEMP_SCRATCH_REG);
    }

  fnaddr = XEXP (DECL_RTL (function), 0);

  if (arc_is_longcall_p (fnaddr))
    {
      if (flag_pic)
	{
	  asm_fprintf (file, "\tld\t%s, [pcl, @",
		       ARC_TEMP_SCRATCH_REG);
	  assemble_name (file, XSTR (fnaddr, 0));
	  fputs ("@gotpc]\n", file);
	  asm_fprintf (file, "\tj\t[%s]", ARC_TEMP_SCRATCH_REG);
	}
      else
	{
	  fputs ("\tj\t@", file);
	  assemble_name (file, XSTR (fnaddr, 0));
	}
    }
  else
    {
      fputs ("\tb\t@", file);
      assemble_name (file, XSTR (fnaddr, 0));
      if (flag_pic)
	fputs ("@plt\n", file);
    }
  fputc ('\n', file);
}

/* Return true if a 32 bit "long_call" should be generated for
   this calling SYM_REF.  We generate a long_call if the function:

        a.  has an __attribute__((long call))
     or b.  the -mlong-calls command line switch has been specified

   However we do not generate a long call if the function has an
   __attribute__ ((short_call)) or __attribute__ ((medium_call))

   This function will be called by C fragments contained in the machine
   description file.  */

bool
arc_is_longcall_p (rtx sym_ref)
{
  if (GET_CODE (sym_ref) != SYMBOL_REF)
    return false;

  return (SYMBOL_REF_LONG_CALL_P (sym_ref)
	  || (TARGET_LONG_CALLS_SET
	      && !SYMBOL_REF_SHORT_CALL_P (sym_ref)
	      && !SYMBOL_REF_MEDIUM_CALL_P (sym_ref)));

}

/* Likewise for short calls.  */

bool
arc_is_shortcall_p (rtx sym_ref)
{
  if (GET_CODE (sym_ref) != SYMBOL_REF)
    return false;

  return (SYMBOL_REF_SHORT_CALL_P (sym_ref)
	  || (!TARGET_LONG_CALLS_SET && !TARGET_MEDIUM_CALLS
	      && !SYMBOL_REF_LONG_CALL_P (sym_ref)
	      && !SYMBOL_REF_MEDIUM_CALL_P (sym_ref)));

}

/* Worker function for TARGET_RETURN_IN_MEMORY.  */

static bool
arc_return_in_memory (const_tree type, const_tree fntype ATTRIBUTE_UNUSED)
{
  if (AGGREGATE_TYPE_P (type) || TREE_ADDRESSABLE (type))
    return true;
  else
    {
      HOST_WIDE_INT size = int_size_in_bytes_hwi (type);
      return (size == -1 || size > (TARGET_V2 ? 16 : 8));
    }
}


/* This was in rtlanal.c, and can go in there when we decide we want
   to submit the change for inclusion in the GCC tree.  */
/* Like note_stores, but allow the callback to have side effects on the rtl
   (like the note_stores of yore):
   Call FUN on each register or MEM that is stored into or clobbered by X.
   (X would be the pattern of an insn).  DATA is an arbitrary pointer,
   ignored by note_stores, but passed to FUN.
   FUN may alter parts of the RTL.

   FUN receives three arguments:
   1. the REG, MEM, CC0 or PC being stored in or clobbered,
   2. the SET or CLOBBER rtx that does the store,
   3. the pointer DATA provided to note_stores.

  If the item being stored in or clobbered is a SUBREG of a hard register,
  the SUBREG will be passed.  */

/* For now.  */ static
void
walk_stores (rtx x, void (*fun) (rtx, rtx, void *), void *data)
{
  int i;

  if (GET_CODE (x) == COND_EXEC)
    x = COND_EXEC_CODE (x);

  if (GET_CODE (x) == SET || GET_CODE (x) == CLOBBER)
    {
      rtx dest = SET_DEST (x);

      while ((GET_CODE (dest) == SUBREG
	      && (!REG_P (SUBREG_REG (dest))
		  || REGNO (SUBREG_REG (dest)) >= FIRST_PSEUDO_REGISTER))
	     || GET_CODE (dest) == ZERO_EXTRACT
	     || GET_CODE (dest) == STRICT_LOW_PART)
	dest = XEXP (dest, 0);

      /* If we have a PARALLEL, SET_DEST is a list of EXPR_LIST expressions,
	 each of whose first operand is a register.  */
      if (GET_CODE (dest) == PARALLEL)
	{
	  for (i = XVECLEN (dest, 0) - 1; i >= 0; i--)
	    if (XEXP (XVECEXP (dest, 0, i), 0) != 0)
	      (*fun) (XEXP (XVECEXP (dest, 0, i), 0), x, data);
	}
      else
	(*fun) (dest, x, data);
    }

  else if (GET_CODE (x) == PARALLEL)
    for (i = XVECLEN (x, 0) - 1; i >= 0; i--)
      walk_stores (XVECEXP (x, 0, i), fun, data);
}

static bool
arc_pass_by_reference (cumulative_args_t ca_v ATTRIBUTE_UNUSED,
		       machine_mode mode ATTRIBUTE_UNUSED,
		       const_tree type,
		       bool named ATTRIBUTE_UNUSED)
{
  return (type != 0
	  && (TREE_CODE (TYPE_SIZE (type)) != INTEGER_CST
	      || TREE_ADDRESSABLE (type)));
}

/* Implement TARGET_CAN_USE_DOLOOP_P.  */

static bool
arc_can_use_doloop_p (const widest_int &,
		      const widest_int &iterations_max,
		      unsigned int loop_depth, bool entered_at_top)
{
  /* Considering limitations in the hardware, only use doloop
     for innermost loops which must be entered from the top.  */
  if (loop_depth > 1 || !entered_at_top)
    return false;

  /* Check for lp_count width boundary.  */
  if (arc_lpcwidth != 32
      && (wi::gtu_p (iterations_max, ((1 << arc_lpcwidth) - 1))
	  || wi::eq_p (iterations_max, 0)))
    return false;
  return true;
}

/* NULL if INSN insn is valid within a low-overhead loop.  Otherwise
   return why doloop cannot be applied.  */

static const char *
arc_invalid_within_doloop (const rtx_insn *insn)
{
  if (CALL_P (insn))
    return "Function call in the loop.";

  /* FIXME! add here all the ZOL exceptions.  */
  return NULL;
}

/* Return true if a load instruction (CONSUMER) uses the same address as a
   store instruction (PRODUCER).  This function is used to avoid st/ld
   address hazard in ARC700 cores.  */
bool
arc_store_addr_hazard_p (rtx_insn* producer, rtx_insn* consumer)
{
  rtx in_set, out_set;
  rtx out_addr, in_addr;

  if (!producer)
    return false;

  if (!consumer)
    return false;

  /* Peel the producer and the consumer for the address.  */
  out_set = single_set (producer);
  if (out_set)
    {
      out_addr = SET_DEST (out_set);
      if (!out_addr)
	return false;
      if (GET_CODE (out_addr) == ZERO_EXTEND
	  || GET_CODE (out_addr) == SIGN_EXTEND)
	out_addr = XEXP (out_addr, 0);

      if (!MEM_P (out_addr))
	return false;

      in_set = single_set (consumer);
      if (in_set)
	{
	  in_addr = SET_SRC (in_set);
	  if (!in_addr)
	    return false;
	  if (GET_CODE (in_addr) == ZERO_EXTEND
	      || GET_CODE (in_addr) == SIGN_EXTEND)
	    in_addr = XEXP (in_addr, 0);

	  if (!MEM_P (in_addr))
	    return false;
	  /* Get rid of the MEM and check if the addresses are
	     equivalent.  */
	  in_addr = XEXP (in_addr, 0);
	  out_addr = XEXP (out_addr, 0);

	  return exp_equiv_p (in_addr, out_addr, 0, true);
	}
    }
  return false;
}

/* The same functionality as arc_hazard.  It is called in machine
   reorg before any other optimization.  Hence, the NOP size is taken
   into account when doing branch shortening.  */

static void
workaround_arc_anomaly (void)
{
  rtx_insn *insn, *succ0;

  /* For any architecture: call arc_hazard here.  */
  for (insn = get_insns (); insn; insn = NEXT_INSN (insn))
    {
      succ0 = next_real_insn (insn);
      if (arc_hazard (insn, succ0))
	{
	  emit_insn_before (gen_nopv (), succ0);
	}
    }

  if (TARGET_ARC700)
    {
      rtx_insn *succ1;

      for (insn = get_insns (); insn; insn = NEXT_INSN (insn))
	{
	  succ0 = next_real_insn (insn);
	  if (arc_store_addr_hazard_p (insn, succ0))
	    {
	      emit_insn_after (gen_nopv (), insn);
	      emit_insn_after (gen_nopv (), insn);
	      continue;
	    }

	  /* Avoid adding nops if the instruction between the ST and LD is
	     a call or jump.  */
	  succ1 = next_real_insn (succ0);
	  if (succ0 && !JUMP_P (succ0) && !CALL_P (succ0)
	      && arc_store_addr_hazard_p (insn, succ1))
	    emit_insn_after (gen_nopv (), insn);
	}
    }
}

/* A callback for the hw-doloop pass.  Called when a loop we have discovered
   turns out not to be optimizable; we have to split the loop_end pattern into
   a subtract and a test.  */

static void
hwloop_fail (hwloop_info loop)
{
  rtx test;
  rtx insn = loop->loop_end;

  if (TARGET_V2
      && (loop->length && (loop->length <= ARC_MAX_LOOP_LENGTH))
      && REG_P (loop->iter_reg))
    {
      /* TARGET_V2 has dbnz instructions.  */
      test = gen_dbnz (loop->iter_reg, loop->start_label);
      insn = emit_jump_insn_before (test, loop->loop_end);
    }
  else if (REG_P (loop->iter_reg) && (REGNO (loop->iter_reg) == LP_COUNT))
    {
      /* We have the lp_count as loop iterator, try to use it.  */
      emit_insn_before (gen_loop_fail (), loop->loop_end);
      test = gen_rtx_NE (VOIDmode, gen_rtx_REG (CC_ZNmode, CC_REG),
			 const0_rtx);
      test = gen_rtx_IF_THEN_ELSE (VOIDmode, test,
				   gen_rtx_LABEL_REF (Pmode, loop->start_label),
				   pc_rtx);
      insn = emit_jump_insn_before (gen_rtx_SET (pc_rtx, test),
				     loop->loop_end);
    }
  else
    {
      emit_insn_before (gen_addsi3 (loop->iter_reg,
				    loop->iter_reg,
				    constm1_rtx),
			loop->loop_end);
      test = gen_rtx_NE (VOIDmode, loop->iter_reg, const0_rtx);
      insn = emit_jump_insn_before (gen_cbranchsi4 (test,
						    loop->iter_reg,
						    const0_rtx,
						    loop->start_label),
				    loop->loop_end);
    }
  JUMP_LABEL (insn) = loop->start_label;
  LABEL_NUSES (loop->start_label)++;
  delete_insn (loop->loop_end);
}

/* Optimize LOOP.  */

static bool
hwloop_optimize (hwloop_info loop)
{
  int i;
  edge entry_edge;
  basic_block entry_bb, bb;
  rtx iter_reg, end_label;
  rtx_insn *insn, *seq, *entry_after, *last_insn;
  unsigned int length;
  bool need_fix = false;
  rtx lp_reg = gen_rtx_REG (SImode, LP_COUNT);

  if (loop->depth > 1)
    {
      if (dump_file)
        fprintf (dump_file, ";; loop %d is not innermost\n",
                 loop->loop_no);
      return false;
    }

  if (!loop->incoming_dest)
    {
      if (dump_file)
        fprintf (dump_file, ";; loop %d has more than one entry\n",
                 loop->loop_no);
      return false;
    }

  if (loop->incoming_dest != loop->head)
    {
      if (dump_file)
        fprintf (dump_file, ";; loop %d is not entered from head\n",
                 loop->loop_no);
      return false;
    }

  if (loop->has_call || loop->has_asm)
    {
      if (dump_file)
        fprintf (dump_file, ";; loop %d has invalid insn\n",
                 loop->loop_no);
      return false;
    }

  /* Scan all the blocks to make sure they don't use iter_reg.  */
  if (loop->iter_reg_used || loop->iter_reg_used_outside)
    {
      if (dump_file)
        fprintf (dump_file, ";; loop %d uses iterator\n",
                 loop->loop_no);
      return false;
    }

  /* Check if start_label appears before doloop_end.  */
  length = 0;
  for (insn = loop->start_label;
       insn && insn != loop->loop_end;
       insn = NEXT_INSN (insn))
    length += NONDEBUG_INSN_P (insn) ? get_attr_length (insn) : 0;

  if (!insn)
    {
      if (dump_file)
        fprintf (dump_file, ";; loop %d start_label not before loop_end\n",
                 loop->loop_no);
      return false;
    }

  loop->length = length;
  if (loop->length > ARC_MAX_LOOP_LENGTH)
    {
      if (dump_file)
	fprintf (dump_file, ";; loop %d too long\n", loop->loop_no);
      return false;
    }

  /* Check if we use a register or not.  */
  if (!REG_P (loop->iter_reg))
    {
      if (dump_file)
        fprintf (dump_file, ";; loop %d iterator is MEM\n",
                 loop->loop_no);
      return false;
    }

  /* Check if loop register is lpcount.  */
  if (REG_P (loop->iter_reg) && (REGNO (loop->iter_reg)) != LP_COUNT)
    {
      if (dump_file)
        fprintf (dump_file, ";; loop %d doesn't use lp_count as loop"
		 " iterator\n",
                 loop->loop_no);
      /* This loop doesn't use the lp_count, check though if we can
	 fix it.  */
      if (TEST_HARD_REG_BIT (loop->regs_set_in_loop, LP_COUNT)
	  /* In very unique cases we may have LP_COUNT alive.  */
	  || (loop->incoming_src
	      && REGNO_REG_SET_P (df_get_live_out (loop->incoming_src),
				  LP_COUNT)))
	return false;
      else
	need_fix = true;
    }

  /* Check for control like instruction as the last instruction of a
     ZOL.  */
  bb = loop->tail;
  last_insn = PREV_INSN (loop->loop_end);

  while (1)
    {
      for (; last_insn != BB_HEAD (bb);
	   last_insn = PREV_INSN (last_insn))
	if (NONDEBUG_INSN_P (last_insn))
	  break;

      if (last_insn != BB_HEAD (bb))
	break;

      if (single_pred_p (bb)
	  && single_pred_edge (bb)->flags & EDGE_FALLTHRU
	  && single_pred (bb) != ENTRY_BLOCK_PTR_FOR_FN (cfun))
	{
	  bb = single_pred (bb);
	  last_insn = BB_END (bb);
	  continue;
	}
      else
	{
	  last_insn = NULL;
	  break;
	}
    }

  if (!last_insn)
    {
      if (dump_file)
	fprintf (dump_file, ";; loop %d has no last instruction\n",
		 loop->loop_no);
      return false;
    }

  if ((TARGET_ARC600_FAMILY || TARGET_HS)
      && INSN_P (last_insn)
      && (JUMP_P (last_insn) || CALL_P (last_insn)
	  || GET_CODE (PATTERN (last_insn)) == SEQUENCE
	  || get_attr_type (last_insn) == TYPE_BRCC
	  || get_attr_type (last_insn) == TYPE_BRCC_NO_DELAY_SLOT))
    {
      if (loop->length + 2 > ARC_MAX_LOOP_LENGTH)
	{
	  if (dump_file)
	    fprintf (dump_file, ";; loop %d too long\n", loop->loop_no);
	  return false;
	}
      if (dump_file)
	fprintf (dump_file, ";; loop %d has a control like last insn;"
		 "add a nop\n",
		 loop->loop_no);

      last_insn = emit_insn_after (gen_nopv (), last_insn);
    }

  if (LABEL_P (last_insn))
    {
      if (dump_file)
	fprintf (dump_file, ";; loop %d has a label as last insn;"
		 "add a nop\n",
		 loop->loop_no);
      last_insn = emit_insn_after (gen_nopv (), last_insn);
    }
  loop->last_insn = last_insn;

  /* Get the loop iteration register.  */
  iter_reg = loop->iter_reg;

  gcc_assert (REG_P (iter_reg));

  entry_edge = NULL;

  FOR_EACH_VEC_SAFE_ELT (loop->incoming, i, entry_edge)
    if (entry_edge->flags & EDGE_FALLTHRU)
      break;

  if (entry_edge == NULL)
    {
      if (dump_file)
	fprintf (dump_file, ";; loop %d has no fallthru edge jumping"
		 "into the loop\n",
		 loop->loop_no);
      return false;
    }
  /* The loop is good.  */
  end_label = gen_label_rtx ();
  loop->end_label = end_label;

  /* Place the zero_cost_loop_start instruction before the loop.  */
  entry_bb = entry_edge->src;

  start_sequence ();

  if (need_fix)
    {
      /* The loop uses a R-register, but the lp_count is free, thus
	 use lp_count.  */
      emit_insn (gen_movsi (lp_reg, iter_reg));
      SET_HARD_REG_BIT (loop->regs_set_in_loop, LP_COUNT);
      iter_reg = lp_reg;
      if (dump_file)
	{
	  fprintf (dump_file, ";; fix loop %d to use lp_count\n",
		   loop->loop_no);
	}
    }

  insn = emit_insn (gen_arc_lp (iter_reg,
				loop->start_label,
				loop->end_label));

  seq = get_insns ();
  end_sequence ();

  entry_after = BB_END (entry_bb);
  if (!single_succ_p (entry_bb) || vec_safe_length (loop->incoming) > 1
      || !entry_after)
    {
      basic_block new_bb;
      edge e;
      edge_iterator ei;

      emit_insn_before (seq, BB_HEAD (loop->head));
      seq = emit_label_before (gen_label_rtx (), seq);
      new_bb = create_basic_block (seq, insn, entry_bb);
      FOR_EACH_EDGE (e, ei, loop->incoming)
        {
          if (!(e->flags & EDGE_FALLTHRU))
            redirect_edge_and_branch_force (e, new_bb);
          else
            redirect_edge_succ (e, new_bb);
        }

      make_edge (new_bb, loop->head, 0);
    }
  else
    {
#if 0
      while (DEBUG_INSN_P (entry_after)
             || (NOTE_P (entry_after)
                 && NOTE_KIND (entry_after) != NOTE_INSN_BASIC_BLOCK
		 /* Make sure we don't split a call and its corresponding
		    CALL_ARG_LOCATION note.  */
                 && NOTE_KIND (entry_after) != NOTE_INSN_CALL_ARG_LOCATION))
        entry_after = NEXT_INSN (entry_after);
#endif
      entry_after = next_nonnote_insn_bb (entry_after);

      gcc_assert (entry_after);
      emit_insn_before (seq, entry_after);
    }

  delete_insn (loop->loop_end);
  /* Insert the loop end label before the last instruction of the
     loop.  */
  emit_label_after (end_label, loop->last_insn);

  return true;
}

/* A callback for the hw-doloop pass.  This function examines INSN; if
   it is a loop_end pattern we recognize, return the reg rtx for the
   loop counter.  Otherwise, return NULL_RTX.  */

static rtx
hwloop_pattern_reg (rtx_insn *insn)
{
  rtx reg;

  if (!JUMP_P (insn) || recog_memoized (insn) != CODE_FOR_loop_end)
    return NULL_RTX;

  reg = SET_DEST (XVECEXP (PATTERN (insn), 0, 1));
  if (!REG_P (reg))
    return NULL_RTX;
  return reg;
}

static struct hw_doloop_hooks arc_doloop_hooks =
{
  hwloop_pattern_reg,
  hwloop_optimize,
  hwloop_fail
};

/* Run from machine_dependent_reorg, this pass looks for doloop_end insns
   and tries to rewrite the RTL of these loops so that proper Blackfin
   hardware loops are generated.  */

static void
arc_reorg_loops (void)
{
  reorg_loops (true, &arc_doloop_hooks);
}

static int arc_reorg_in_progress = 0;

/* ARC's machince specific reorg function.  */

static void
arc_reorg (void)
{
  rtx_insn *insn;
  rtx pattern;
  rtx pc_target;
  long offset;
  int changed;

  cfun->machine->arc_reorg_started = 1;
  arc_reorg_in_progress = 1;

  compute_bb_for_insn ();

  df_analyze ();

  /* Doloop optimization.  */
  arc_reorg_loops ();

  workaround_arc_anomaly ();

/* FIXME: should anticipate ccfsm action, generate special patterns for
   to-be-deleted branches that have no delay slot and have at least the
   length of the size increase forced on other insns that are conditionalized.
   This can also have an insn_list inside that enumerates insns which are
   not actually conditionalized because the destinations are dead in the
   not-execute case.
   Could also tag branches that we want to be unaligned if they get no delay
   slot, or even ones that we don't want to do delay slot sheduling for
   because we can unalign them.

   However, there are cases when conditional execution is only possible after
   delay slot scheduling:

   - If a delay slot is filled with a nocond/set insn from above, the previous
     basic block can become elegible for conditional execution.
   - If a delay slot is filled with a nocond insn from the fall-through path,
     the branch with that delay slot can become eligble for conditional
     execution (however, with the same sort of data flow analysis that dbr
     does, we could have figured out before that we don't need to
     conditionalize this insn.)
     - If a delay slot insn is filled with an insn from the target, the
       target label gets its uses decremented (even deleted if falling to zero),
   thus possibly creating more condexec opportunities there.
   Therefore, we should still be prepared to apply condexec optimization on
   non-prepared branches if the size increase of conditionalized insns is no
   more than the size saved from eliminating the branch.  An invocation option
   could also be used to reserve a bit of extra size for condbranches so that
   this'll work more often (could also test in arc_reorg if the block is
   'close enough' to be eligible for condexec to make this likely, and
   estimate required size increase).  */
  /* Generate BRcc insns, by combining cmp and Bcc insns wherever possible.  */
  if (TARGET_NO_BRCC_SET)
    return;

  do
    {
      init_insn_lengths();
      changed = 0;

      if (optimize > 1 && !TARGET_NO_COND_EXEC)
	{
	  arc_ifcvt ();
	  unsigned int flags = pass_data_arc_ifcvt.todo_flags_finish;
	  df_finish_pass ((flags & TODO_df_verify) != 0);

	  if (dump_file)
	    {
	      fprintf (dump_file, ";; After if conversion:\n\n");
	      print_rtl (dump_file, get_insns ());
	    }
	}

      /* Call shorten_branches to calculate the insn lengths.  */
      shorten_branches (get_insns());
      cfun->machine->ccfsm_current_insn = NULL_RTX;

      if (!INSN_ADDRESSES_SET_P())
	  fatal_error (input_location, "Insn addresses not set after shorten_branches");

      for (insn = get_insns (); insn; insn = NEXT_INSN (insn))
	{
	  rtx label;
	  enum attr_type insn_type;

	  /* If a non-jump insn (or a casesi jump table), continue.  */
	  if (GET_CODE (insn) != JUMP_INSN ||
	      GET_CODE (PATTERN (insn)) == ADDR_VEC
	      || GET_CODE (PATTERN (insn)) == ADDR_DIFF_VEC)
	    continue;

	  /* If we already have a brcc, note if it is suitable for brcc_s.
	     Be a bit generous with the brcc_s range so that we can take
	     advantage of any code shortening from delay slot scheduling.  */
	  if (recog_memoized (insn) == CODE_FOR_cbranchsi4_scratch)
	    {
	      rtx pat = PATTERN (insn);
	      rtx op = XEXP (SET_SRC (XVECEXP (pat, 0, 0)), 0);
	      rtx *ccp = &XEXP (XVECEXP (pat, 0, 1), 0);

	      offset = branch_dest (insn) - INSN_ADDRESSES (INSN_UID (insn));
	      if ((offset >= -140 && offset < 140)
		  && rtx_equal_p (XEXP (op, 1), const0_rtx)
		  && compact_register_operand (XEXP (op, 0), VOIDmode)
		  && equality_comparison_operator (op, VOIDmode))
		PUT_MODE (*ccp, CC_Zmode);
	      else if (GET_MODE (*ccp) == CC_Zmode)
		PUT_MODE (*ccp, CC_ZNmode);
	      continue;
	    }
	  if ((insn_type =  get_attr_type (insn)) == TYPE_BRCC
	      || insn_type == TYPE_BRCC_NO_DELAY_SLOT)
	    continue;

	  /* OK. so we have a jump insn.  */
	  /* We need to check that it is a bcc.  */
	  /* Bcc => set (pc) (if_then_else ) */
	  pattern = PATTERN (insn);
	  if (GET_CODE (pattern) != SET
	      || GET_CODE (SET_SRC (pattern)) != IF_THEN_ELSE
	      || ANY_RETURN_P (XEXP (SET_SRC (pattern), 1)))
	    continue;

	  /* Now check if the jump is beyond the s9 range.  */
	  if (CROSSING_JUMP_P (insn))
	    continue;
	  offset = branch_dest (insn) - INSN_ADDRESSES (INSN_UID (insn));

	  if(offset > 253 || offset < -254)
	    continue;

	  pc_target = SET_SRC (pattern);

	  /* Avoid FPU instructions.  */
	  if ((GET_MODE (XEXP (XEXP (pc_target, 0), 0)) == CC_FPUmode)
	      || (GET_MODE (XEXP (XEXP (pc_target, 0), 0)) == CC_FPU_UNEQmode))
	    continue;

	  /* Now go back and search for the set cc insn.  */

	  label = XEXP (pc_target, 1);

	    {
	      rtx pat;
	      rtx_insn *scan, *link_insn = NULL;

	      for (scan = PREV_INSN (insn);
		   scan && GET_CODE (scan) != CODE_LABEL;
		   scan = PREV_INSN (scan))
		{
		  if (! INSN_P (scan))
		    continue;
		  pat = PATTERN (scan);
		  if (GET_CODE (pat) == SET
		      && cc_register (SET_DEST (pat), VOIDmode))
		    {
		      link_insn = scan;
		      break;
		    }
		}
	      if (!link_insn)
		continue;
	      else
		/* Check if this is a data dependency.  */
		{
		  rtx op, cc_clob_rtx, op0, op1, brcc_insn, note;
		  rtx cmp0, cmp1;

		  /* Ok this is the set cc. copy args here.  */
		  op = XEXP (pc_target, 0);

		  op0 = cmp0 = XEXP (SET_SRC (pat), 0);
		  op1 = cmp1 = XEXP (SET_SRC (pat), 1);
		  if (GET_CODE (op0) == ZERO_EXTRACT
		      && XEXP (op0, 1) == const1_rtx
		      && (GET_CODE (op) == EQ
			  || GET_CODE (op) == NE))
		    {
		      /* btst / b{eq,ne} -> bbit{0,1} */
		      op0 = XEXP (cmp0, 0);
		      op1 = XEXP (cmp0, 2);
		    }
		  else if (!register_operand (op0, VOIDmode)
			  || !general_operand (op1, VOIDmode))
		    continue;
		  /* Be careful not to break what cmpsfpx_raw is
		     trying to create for checking equality of
		     single-precision floats.  */
		  else if (TARGET_SPFP
			   && GET_MODE (op0) == SFmode
			   && GET_MODE (op1) == SFmode)
		    continue;

		  /* None of the two cmp operands should be set between the
		     cmp and the branch.  */
		  if (reg_set_between_p (op0, link_insn, insn))
		    continue;

		  if (reg_set_between_p (op1, link_insn, insn))
		    continue;

		  /* Since the MODE check does not work, check that this is
		     CC reg's last set location before insn, and also no
		     instruction between the cmp and branch uses the
		     condition codes.  */
		  if ((reg_set_between_p (SET_DEST (pat), link_insn, insn))
		      || (reg_used_between_p (SET_DEST (pat), link_insn, insn)))
		    continue;

		  /* CC reg should be dead after insn.  */
		  if (!find_regno_note (insn, REG_DEAD, CC_REG))
		    continue;

		  op = gen_rtx_fmt_ee (GET_CODE (op),
				       GET_MODE (op), cmp0, cmp1);
		  /* If we create a LIMM where there was none before,
		     we only benefit if we can avoid a scheduling bubble
		     for the ARC600.  Otherwise, we'd only forgo chances
		     at short insn generation, and risk out-of-range
		     branches.  */
		  if (!brcc_nolimm_operator (op, VOIDmode)
		      && !long_immediate_operand (op1, VOIDmode)
		      && (TARGET_ARC700
			  || next_active_insn (link_insn) != insn))
		    continue;

		  /* Emit bbit / brcc (or brcc_s if possible).
		     CC_Zmode indicates that brcc_s is possible.  */

		  if (op0 != cmp0)
		    cc_clob_rtx = gen_rtx_REG (CC_ZNmode, CC_REG);
		  else if ((offset >= -140 && offset < 140)
			   && rtx_equal_p (op1, const0_rtx)
			   && compact_register_operand (op0, VOIDmode)
			   && (GET_CODE (op) == EQ
			       || GET_CODE (op) == NE))
		    cc_clob_rtx = gen_rtx_REG (CC_Zmode, CC_REG);
		  else
		    cc_clob_rtx = gen_rtx_REG (CCmode, CC_REG);

		  brcc_insn
		    = gen_rtx_IF_THEN_ELSE (VOIDmode, op, label, pc_rtx);
		  brcc_insn = gen_rtx_SET (pc_rtx, brcc_insn);
		  cc_clob_rtx = gen_rtx_CLOBBER (VOIDmode, cc_clob_rtx);
		  brcc_insn
		    = gen_rtx_PARALLEL
			(VOIDmode, gen_rtvec (2, brcc_insn, cc_clob_rtx));
		  brcc_insn = emit_jump_insn_before (brcc_insn, insn);

		  JUMP_LABEL (brcc_insn) = JUMP_LABEL (insn);
		  note = find_reg_note (insn, REG_BR_PROB, 0);
		  if (note)
		    {
		      XEXP (note, 1) = REG_NOTES (brcc_insn);
		      REG_NOTES (brcc_insn) = note;
		    }
		  note = find_reg_note (link_insn, REG_DEAD, op0);
		  if (note)
		    {
		      remove_note (link_insn, note);
		      XEXP (note, 1) = REG_NOTES (brcc_insn);
		      REG_NOTES (brcc_insn) = note;
		    }
		  note = find_reg_note (link_insn, REG_DEAD, op1);
		  if (note)
		    {
		      XEXP (note, 1) = REG_NOTES (brcc_insn);
		      REG_NOTES (brcc_insn) = note;
		    }

		  changed = 1;

		  /* Delete the bcc insn.  */
		  set_insn_deleted (insn);

		  /* Delete the cmp insn.  */
		  set_insn_deleted (link_insn);

		}
	    }
	}
      /* Clear out insn_addresses.  */
      INSN_ADDRESSES_FREE ();

    } while (changed);

  if (INSN_ADDRESSES_SET_P())
    fatal_error (input_location, "insn addresses not freed");

  arc_reorg_in_progress = 0;
}

 /* Check if the operands are valid for BRcc.d generation
    Valid Brcc.d patterns are
        Brcc.d b, c, s9
        Brcc.d b, u6, s9

        For cc={GT, LE, GTU, LEU}, u6=63 can not be allowed,
      since they are encoded by the assembler as {GE, LT, HS, LS} 64, which
      does not have a delay slot

  Assumed precondition: Second operand is either a register or a u6 value.  */

bool
valid_brcc_with_delay_p (rtx *operands)
{
  if (optimize_size && GET_MODE (operands[4]) == CC_Zmode)
    return false;
  return brcc_nolimm_operator (operands[0], VOIDmode);
}

/* Implement TARGET_IN_SMALL_DATA_P.  Return true if it would be safe to
   access DECL using %gp_rel(...)($gp).  */

static bool
arc_in_small_data_p (const_tree decl)
{
  HOST_WIDE_INT size;

  /* Only variables are going into small data area.  */
  if (TREE_CODE (decl) != VAR_DECL)
    return false;

  if (TARGET_NO_SDATA_SET)
    return false;

  /* Disable sdata references to weak variables.  */
  if (DECL_WEAK (decl))
    return false;

<<<<<<< HEAD
  size = int_size_in_bytes_hwi (TREE_TYPE (decl));
=======
  /* Don't put constants into the small data section: we want them to
     be in ROM rather than RAM.  */
  if (TREE_READONLY (decl))
    return false;
>>>>>>> 5eeb7162

  /* To ensure -mvolatile-cache works ld.di does not have a
     gp-relative variant.  */
  if (!TARGET_VOLATILE_CACHE_SET
      && TREE_THIS_VOLATILE (decl))
    return false;

  if (DECL_SECTION_NAME (decl) != 0)
    {
      const char *name = DECL_SECTION_NAME (decl);
      if (strcmp (name, ".sdata") == 0
	  || strcmp (name, ".sbss") == 0)
	return true;
    }
  /* If it's not public, there's no need to put it in the small data
     section.  */
  else if (TREE_PUBLIC (decl))
    {
      size = int_size_in_bytes (TREE_TYPE (decl));
      return (size > 0 && size <= g_switch_value);
    }
  return false;
}

/* Return true if X is a small data address that can be rewritten
   as a gp+symref.  */

static bool
arc_rewrite_small_data_p (const_rtx x)
{
  if (GET_CODE (x) == CONST)
    x = XEXP (x, 0);

  if (GET_CODE (x) == PLUS)
    {
      if (GET_CODE (XEXP (x, 1)) == CONST_INT)
	x = XEXP (x, 0);
    }

  if (GET_CODE (x) == SYMBOL_REF && SYMBOL_REF_SMALL_P (x))
    {
      gcc_assert (SYMBOL_REF_TLS_MODEL (x) == 0);
      return true;
    }
  return false;
}

/* If possible, rewrite OP so that it refers to small data using
   explicit relocations.  */

static rtx
arc_rewrite_small_data_1 (rtx op)
{
  rtx rgp = gen_rtx_REG (Pmode, SDATA_BASE_REGNUM);
  op = copy_insn (op);
  subrtx_ptr_iterator::array_type array;
  FOR_EACH_SUBRTX_PTR (iter, array, &op, ALL)
    {
      rtx *loc = *iter;
      if (arc_rewrite_small_data_p (*loc))
	{
	  *loc = gen_rtx_PLUS (Pmode, rgp, *loc);
	  iter.skip_subrtxes ();
	}
      else if (GET_CODE (*loc) == PLUS
	       && rtx_equal_p (XEXP (*loc, 0), rgp))
	iter.skip_subrtxes ();
    }
  return op;
}

rtx
arc_rewrite_small_data (rtx op)
{
  op = arc_rewrite_small_data_1 (op);

  /* Check if we fit small data constraints.  */
  if (MEM_P (op)
      && !LEGITIMATE_SMALL_DATA_ADDRESS_P (XEXP (op, 0)))
    {
      rtx addr = XEXP (op, 0);
      rtx tmp = gen_reg_rtx (Pmode);
      emit_move_insn (tmp, addr);
      op = replace_equiv_address_nv (op, tmp);
    }
  return op;
}

/* Return true if OP refers to small data symbols directly, not through
   a PLUS.  */

bool
small_data_pattern (rtx op, machine_mode)
{
  if (GET_CODE (op) == SEQUENCE)
    return false;

  rtx rgp = gen_rtx_REG (Pmode, SDATA_BASE_REGNUM);
  subrtx_iterator::array_type array;
  FOR_EACH_SUBRTX (iter, array, op, ALL)
    {
      const_rtx x = *iter;
      if (GET_CODE (x) == PLUS
	  && rtx_equal_p (XEXP (x, 0), rgp))
	iter.skip_subrtxes ();
      else if (arc_rewrite_small_data_p (x))
	return true;
    }
  return false;
}

/* Return true if OP is an acceptable memory operand for ARCompact
   16-bit gp-relative load instructions.
   op shd look like : [r26, symref@sda]
   i.e. (mem (plus (reg 26) (symref with smalldata flag set))
  */
/* volatile cache option still to be handled.  */

bool
compact_sda_memory_operand (rtx op, machine_mode mode, bool short_p)
{
  rtx addr;
  int size;
  tree decl = NULL_TREE;
  int align = 0;
  int mask = 0;

  /* Eliminate non-memory operations.  */
  if (GET_CODE (op) != MEM)
    return false;

  if (mode == VOIDmode)
    mode = GET_MODE (op);

  size = GET_MODE_SIZE (mode);

  /* dword operations really put out 2 instructions, so eliminate them.  */
  if (size > UNITS_PER_WORD)
    return false;

  /* Decode the address now.  */
  addr = XEXP (op, 0);

  if (!LEGITIMATE_SMALL_DATA_ADDRESS_P (addr))
    return false;

  if (!short_p || size == 1)
    return true;

  /* Now check for the alignment, the short loads using gp require the
     addresses to be aligned.  */
  if (GET_CODE (XEXP (addr, 1)) == SYMBOL_REF)
    decl = SYMBOL_REF_DECL (XEXP (addr, 1));
  else if (GET_CODE (XEXP (XEXP (XEXP (addr, 1), 0), 0)) == SYMBOL_REF)
    decl = SYMBOL_REF_DECL (XEXP (XEXP (XEXP (addr, 1), 0), 0));
  if (decl)
    align = DECL_ALIGN (decl);
  align = align / BITS_PER_UNIT;

  switch (mode)
    {
    case E_HImode:
      mask = 1;
      break;
    default:
      mask = 3;
      break;
    }

  if (align && ((align & mask) == 0))
    return true;
  return false;
}

/* Implement ASM_OUTPUT_ALIGNED_DECL_LOCAL.  */

void
arc_asm_output_aligned_decl_local (FILE * stream, tree decl, const char * name,
				   unsigned HOST_WIDE_INT size,
				   unsigned HOST_WIDE_INT align,
				   unsigned HOST_WIDE_INT globalize_p)
{
  int in_small_data =   arc_in_small_data_p (decl);

  if (in_small_data)
    switch_to_section (get_named_section (NULL, ".sbss", 0));
  /*    named_section (0,".sbss",0); */
  else
    switch_to_section (bss_section);

  if (globalize_p)
    (*targetm.asm_out.globalize_label) (stream, name);

  ASM_OUTPUT_ALIGN (stream, floor_log2 ((align) / BITS_PER_UNIT));
  ASM_OUTPUT_TYPE_DIRECTIVE (stream, name, "object");
  ASM_OUTPUT_SIZE_DIRECTIVE (stream, name, size);
  ASM_OUTPUT_LABEL (stream, name);

  if (size != 0)
    ASM_OUTPUT_SKIP (stream, size);
}

static bool
arc_preserve_reload_p (rtx in)
{
  return (GET_CODE (in) == PLUS
	  && RTX_OK_FOR_BASE_P (XEXP (in, 0), true)
	  && CONST_INT_P (XEXP (in, 1))
	  && !((INTVAL (XEXP (in, 1)) & 511)));
}

int
arc_register_move_cost (machine_mode,
			enum reg_class from_class, enum reg_class to_class)
{
  /* The ARC600 has no bypass for extension registers, hence a nop might be
     needed to be inserted after a write so that reads are safe.  */
  if (TARGET_ARC600)
    {
      if (to_class == MPY_WRITABLE_CORE_REGS)
	return 3;
     /* Instructions modifying LP_COUNT need 4 additional cycles before
	the register will actually contain the value.  */
      else if (to_class == LPCOUNT_REG)
	return 6;
      else if (to_class == WRITABLE_CORE_REGS)
	return 6;
    }

  /* Using lp_count as scratch reg is a VERY bad idea.  */
  if (from_class == LPCOUNT_REG)
    return 1000;
  if (to_class == LPCOUNT_REG)
    return 6;

  /* Force an attempt to 'mov Dy,Dx' to spill.  */
  if ((TARGET_ARC700 || TARGET_EM) && TARGET_DPFP
      && from_class == DOUBLE_REGS && to_class == DOUBLE_REGS)
    return 100;

  return 2;
}

/* Emit code for an addsi3 instruction with OPERANDS.
   COND_P indicates if this will use conditional execution.
   Return the length of the instruction.
   If OUTPUT_P is false, don't actually output the instruction, just return
   its length.  */
int
arc_output_addsi (rtx *operands, bool cond_p, bool output_p)
{
  char format[35];

  int match = operands_match_p (operands[0], operands[1]);
  int match2 = operands_match_p (operands[0], operands[2]);
  int intval = (REG_P (operands[2]) ? 1
		: CONST_INT_P (operands[2]) ? INTVAL (operands[2]) : 0xbadc057);
  int neg_intval = -intval;
  int short_0 = satisfies_constraint_Rcq (operands[0]);
  int short_p = (!cond_p && short_0 && satisfies_constraint_Rcq (operands[1]));
  int ret = 0;

#define REG_H_P(OP) (REG_P (OP) && ((TARGET_V2 && REGNO (OP) <= 31	\
				     && REGNO (OP) != 30)		\
				    || !TARGET_V2))

#define ADDSI_OUTPUT1(FORMAT) do {\
  if (output_p) \
    output_asm_insn (FORMAT, operands);\
  return ret; \
} while (0)
#define ADDSI_OUTPUT(LIST) do {\
  if (output_p) \
    sprintf LIST;\
  ADDSI_OUTPUT1 (format);\
  return ret; \
} while (0)

  /* First try to emit a 16 bit insn.  */
  ret = 2;
  if (!cond_p
      /* If we are actually about to output this insn, don't try a 16 bit
	 variant if we already decided that we don't want that
	 (I.e. we upsized this insn to align some following insn.)
	 E.g. add_s r0,sp,70 is 16 bit, but add r0,sp,70 requires a LIMM -
	 but add1 r0,sp,35 doesn't.  */
      && (!output_p || (get_attr_length (current_output_insn) & 2)))
    {
      /* Generate add_s a,b,c; add_s b,b,u7; add_s c,b,u3; add_s b,b,h
	 patterns.  */
      if (short_p
	  && ((REG_H_P (operands[2])
	       && (match || satisfies_constraint_Rcq (operands[2])))
	      || (CONST_INT_P (operands[2])
		  && ((unsigned) intval <= (match ? 127 : 7)))))
	ADDSI_OUTPUT1 ("add%? %0,%1,%2 ;1");

      /* Generate add_s b,b,h patterns.  */
      if (short_0 && match2 && REG_H_P (operands[1]))
	ADDSI_OUTPUT1 ("add%? %0,%2,%1 ;2");

      /* Generate add_s b,sp,u7; add_s sp,sp,u7 patterns.  */
      if ((short_0 || REGNO (operands[0]) == STACK_POINTER_REGNUM)
	  && REGNO (operands[1]) == STACK_POINTER_REGNUM && !(intval & ~124))
	ADDSI_OUTPUT1 ("add%? %0,%1,%2 ;3");

      if ((short_p && (unsigned) neg_intval <= (match ? 31 : 7))
	  || (REGNO (operands[0]) == STACK_POINTER_REGNUM
	      && match && !(neg_intval & ~124)))
	ADDSI_OUTPUT1 ("sub%? %0,%1,%n2 ;4");

      /* Generate add_s h,h,s3 patterns.  */
      if (REG_H_P (operands[0]) && match && TARGET_V2
	  && CONST_INT_P (operands[2]) && ((intval>= -1) && (intval <= 6)))
	ADDSI_OUTPUT1 ("add%? %0,%1,%2 ;5");

      /* Generate add_s r0,b,u6; add_s r1,b,u6 patterns.  */
      if (TARGET_CODE_DENSITY && REG_P (operands[0]) && REG_P (operands[1])
	  && ((REGNO (operands[0]) == 0) || (REGNO (operands[0]) == 1))
	  && satisfies_constraint_Rcq (operands[1])
	  && satisfies_constraint_L (operands[2]))
	ADDSI_OUTPUT1 ("add%? %0,%1,%2 ;6");
    }

  /* Now try to emit a 32 bit insn without long immediate.  */
  ret = 4;
  if (!match && match2 && REG_P (operands[1]))
    ADDSI_OUTPUT1 ("add%? %0,%2,%1");
  if (match || !cond_p)
    {
      int limit = (match && !cond_p) ? 0x7ff : 0x3f;
      int range_factor = neg_intval & intval;
      int shift;

      if (intval == (HOST_WIDE_INT) (HOST_WIDE_INT_M1U << 31))
	ADDSI_OUTPUT1 ("bxor%? %0,%1,31");

      /* If we can use a straight add / sub instead of a {add,sub}[123] of
	 same size, do, so - the insn latency is lower.  */
      /* -0x800 is a 12-bit constant for add /add3 / sub / sub3, but
	 0x800 is not.  */
      if ((intval >= 0 && intval <= limit)
	       || (intval == -0x800 && limit == 0x7ff))
	ADDSI_OUTPUT1 ("add%? %0,%1,%2");
      else if ((intval < 0 && neg_intval <= limit)
	       || (intval == 0x800 && limit == 0x7ff))
	ADDSI_OUTPUT1 ("sub%? %0,%1,%n2");
      shift = range_factor >= 8 ? 3 : (range_factor >> 1);
      gcc_assert (shift == 0 || shift == 1 || shift == 2 || shift == 3);
      gcc_assert ((((1 << shift) - 1) & intval) == 0);
      if (((intval < 0 && intval != -0x4000)
	   /* sub[123] is slower than add_s / sub, only use it if it
	      avoids a long immediate.  */
	   && neg_intval <= limit << shift)
	  || (intval == 0x4000 && limit == 0x7ff))
	ADDSI_OUTPUT ((format, "sub%d%%? %%0,%%1,%d",
		       shift, neg_intval >> shift));
      else if ((intval >= 0 && intval <= limit << shift)
	       || (intval == -0x4000 && limit == 0x7ff))
	ADDSI_OUTPUT ((format, "add%d%%? %%0,%%1,%d", shift, intval >> shift));
    }
  /* Try to emit a 16 bit opcode with long immediate.  */
  ret = 6;
  if (short_p && match)
    ADDSI_OUTPUT1 ("add%? %0,%1,%S2");

  /* We have to use a 32 bit opcode, and with a long immediate.  */
  ret = 8;
  ADDSI_OUTPUT1 (intval < 0 ? "sub%? %0,%1,%n2" : "add%? %0,%1,%S2");
}

/* Emit code for an commutative_cond_exec instruction with OPERANDS.
   Return the length of the instruction.
   If OUTPUT_P is false, don't actually output the instruction, just return
   its length.  */
int
arc_output_commutative_cond_exec (rtx *operands, bool output_p)
{
  enum rtx_code commutative_op = GET_CODE (operands[3]);
  const char *pat = NULL;

  /* Canonical rtl should not have a constant in the first operand position.  */
  gcc_assert (!CONSTANT_P (operands[1]));

  switch (commutative_op)
    {
      case AND:
	if (satisfies_constraint_C1p (operands[2]))
	  pat = "bmsk%? %0,%1,%Z2";
	else if (satisfies_constraint_C2p (operands[2]))
	  {
	    operands[2] = GEN_INT ((~INTVAL (operands[2])));
	    pat = "bmskn%? %0,%1,%Z2";
	  }
	else if (satisfies_constraint_Ccp (operands[2]))
	  pat = "bclr%? %0,%1,%M2";
	else if (satisfies_constraint_CnL (operands[2]))
	  pat = "bic%? %0,%1,%n2-1";
	break;
      case IOR:
	if (satisfies_constraint_C0p (operands[2]))
	  pat = "bset%? %0,%1,%z2";
	break;
      case XOR:
	if (satisfies_constraint_C0p (operands[2]))
	  pat = "bxor%? %0,%1,%z2";
	break;
      case PLUS:
	return arc_output_addsi (operands, true, output_p);
      default: break;
    }
  if (output_p)
    output_asm_insn (pat ? pat : "%O3.%d5 %0,%1,%2", operands);
  if (pat || REG_P (operands[2]) || satisfies_constraint_L (operands[2]))
    return 4;
  return 8;
}

/* Helper function of arc_expand_movmem.  ADDR points to a chunk of memory.
   Emit code and return an potentially modified address such that offsets
   up to SIZE are can be added to yield a legitimate address.
   if REUSE is set, ADDR is a register that may be modified.  */

static rtx
force_offsettable (rtx addr, HOST_WIDE_INT size, bool reuse)
{
  rtx base = addr;
  rtx offs = const0_rtx;

  if (GET_CODE (base) == PLUS)
    {
      offs = XEXP (base, 1);
      base = XEXP (base, 0);
    }
  if (!REG_P (base)
      || (REGNO (base) != STACK_POINTER_REGNUM
	  && REGNO_PTR_FRAME_P (REGNO (base)))
      || !CONST_INT_P (offs) || !SMALL_INT (INTVAL (offs))
      || !SMALL_INT (INTVAL (offs) + size))
    {
      if (reuse)
	emit_insn (gen_add2_insn (addr, offs));
      else
	addr = copy_to_mode_reg (Pmode, addr);
    }
  return addr;
}

/* Like move_by_pieces, but take account of load latency, and actual
   offset ranges.  Return true on success.  */

bool
arc_expand_movmem (rtx *operands)
{
  rtx dst = operands[0];
  rtx src = operands[1];
  rtx dst_addr, src_addr;
  HOST_WIDE_INT size;
  int align = INTVAL (operands[3]);
  unsigned n_pieces;
  int piece = align;
  rtx store[2];
  rtx tmpx[2];
  int i;

  if (!CONST_INT_P (operands[2]))
    return false;
  size = INTVAL (operands[2]);
  /* move_by_pieces_ninsns is static, so we can't use it.  */
  if (align >= 4)
    {
      if (TARGET_LL64)
	n_pieces = (size + 4) / 8U + ((size >> 1) & 1) + (size & 1);
      else
	n_pieces = (size + 2) / 4U + (size & 1);
    }
  else if (align == 2)
    n_pieces = (size + 1) / 2U;
  else
    n_pieces = size;
  if (n_pieces >= (unsigned int) (optimize_size ? 3 : 15))
    return false;
  /* Force 32 bit aligned and larger datum to use 64 bit transfers, if
     possible.  */
  if (TARGET_LL64 && (piece >= 4) && (size >= 8))
    piece = 8;
  else if (piece > 4)
    piece = 4;
  dst_addr = force_offsettable (XEXP (operands[0], 0), size, 0);
  src_addr = force_offsettable (XEXP (operands[1], 0), size, 0);
  store[0] = store[1] = NULL_RTX;
  tmpx[0] = tmpx[1] = NULL_RTX;
  for (i = 0; size > 0; i ^= 1, size -= piece)
    {
      rtx tmp;
      machine_mode mode;

      while (piece > size)
	piece >>= 1;
      mode = smallest_int_mode_for_size (piece * BITS_PER_UNIT);
      /* If we don't re-use temporaries, the scheduler gets carried away,
	 and the register pressure gets unnecessarily high.  */
      if (0 && tmpx[i] && GET_MODE (tmpx[i]) == mode)
	tmp = tmpx[i];
      else
	tmpx[i] = tmp = gen_reg_rtx (mode);
      dst_addr = force_offsettable (dst_addr, piece, 1);
      src_addr = force_offsettable (src_addr, piece, 1);
      if (store[i])
	emit_insn (store[i]);
      emit_move_insn (tmp, change_address (src, mode, src_addr));
      store[i] = gen_move_insn (change_address (dst, mode, dst_addr), tmp);
      dst_addr = plus_constant (Pmode, dst_addr, piece);
      src_addr = plus_constant (Pmode, src_addr, piece);
    }
  if (store[i])
    emit_insn (store[i]);
  if (store[i^1])
    emit_insn (store[i^1]);
  return true;
}

/* Prepare operands for move in MODE.  Return true iff the move has
   been emitted.  */

bool
prepare_move_operands (rtx *operands, machine_mode mode)
{
  /* We used to do this only for MODE_INT Modes, but addresses to floating
     point variables may well be in the small data section.  */
  if (!TARGET_NO_SDATA_SET && small_data_pattern (operands[0], Pmode))
    operands[0] = arc_rewrite_small_data (operands[0]);

  if (mode == SImode && SYMBOLIC_CONST (operands[1]))
    {
      prepare_pic_move (operands, SImode);

      /* Disable any REG_EQUALs associated with the symref
	 otherwise the optimization pass undoes the work done
	 here and references the variable directly.  */
    }

  if (GET_CODE (operands[0]) != MEM
      && !TARGET_NO_SDATA_SET
      && small_data_pattern (operands[1], Pmode))
    {
      /* This is to take care of address calculations involving sdata
	 variables.  */
      operands[1] = arc_rewrite_small_data (operands[1]);

      emit_insn (gen_rtx_SET (operands[0],operands[1]));
      /* ??? This note is useless, since it only restates the set itself.
	 We should rather use the original SYMBOL_REF.  However, there is
	 the problem that we are lying to the compiler about these
	 SYMBOL_REFs to start with.  symbol@sda should be encoded specially
	 so that we can tell it apart from an actual symbol.  */
      set_unique_reg_note (get_last_insn (), REG_EQUAL, operands[1]);

      /* Take care of the REG_EQUAL note that will be attached to mark the
	 output reg equal to the initial symbol_ref after this code is
	 executed.  */
      emit_move_insn (operands[0], operands[0]);
      return true;
    }

  if (MEM_P (operands[0])
      && !(reload_in_progress || reload_completed))
    {
      operands[1] = force_reg (mode, operands[1]);
      if (!move_dest_operand (operands[0], mode))
	{
	  rtx addr = copy_to_mode_reg (Pmode, XEXP (operands[0], 0));
	  /* This is like change_address_1 (operands[0], mode, 0, 1) ,
	     except that we can't use that function because it is static.  */
	  rtx pat = change_address (operands[0], mode, addr);
	  MEM_COPY_ATTRIBUTES (pat, operands[0]);
	  operands[0] = pat;
	}
      if (!cse_not_expected)
	{
	  rtx pat = XEXP (operands[0], 0);

	  pat = arc_legitimize_address_0 (pat, pat, mode);
	  if (pat)
	    {
	      pat = change_address (operands[0], mode, pat);
	      MEM_COPY_ATTRIBUTES (pat, operands[0]);
	      operands[0] = pat;
	    }
	}
    }

  if (MEM_P (operands[1]) && !cse_not_expected)
    {
      rtx pat = XEXP (operands[1], 0);

      pat = arc_legitimize_address_0 (pat, pat, mode);
      if (pat)
	{
	  pat = change_address (operands[1], mode, pat);
	  MEM_COPY_ATTRIBUTES (pat, operands[1]);
	  operands[1] = pat;
	}
    }

  return false;
}

/* Prepare OPERANDS for an extension using CODE to OMODE.
   Return true iff the move has been emitted.  */

bool
prepare_extend_operands (rtx *operands, enum rtx_code code,
			 machine_mode omode)
{
  if (!TARGET_NO_SDATA_SET && small_data_pattern (operands[1], Pmode))
    {
      /* This is to take care of address calculations involving sdata
	 variables.  */
      operands[1]
	= gen_rtx_fmt_e (code, omode, arc_rewrite_small_data (operands[1]));
      emit_insn (gen_rtx_SET (operands[0], operands[1]));
      set_unique_reg_note (get_last_insn (), REG_EQUAL, operands[1]);

      /* Take care of the REG_EQUAL note that will be attached to mark the
	 output reg equal to the initial extension after this code is
	 executed.  */
      emit_move_insn (operands[0], operands[0]);
      return true;
    }
  return false;
}

/* Output a library call to a function called FNAME that has been arranged
   to be local to any dso.  */

const char *
arc_output_libcall (const char *fname)
{
  unsigned len = strlen (fname);
  static char buf[64];

  gcc_assert (len < sizeof buf - 35);
  if (TARGET_LONG_CALLS_SET
     || (TARGET_MEDIUM_CALLS && arc_ccfsm_cond_exec_p ()))
    {
      if (flag_pic)
	sprintf (buf, "add r12,pcl,@%s@pcl\n\tjl%%!%%* [r12]", fname);
      else
	sprintf (buf, "jl%%! @%s", fname);
    }
  else
    sprintf (buf, "bl%%!%%* @%s", fname);
  return buf;
}

/* Return the SImode highpart of the DImode value IN.  */

rtx
disi_highpart (rtx in)
{
  return simplify_gen_subreg (SImode, in, DImode, TARGET_BIG_ENDIAN ? 0 : 4);
}

/* Return length adjustment for INSN.
   For ARC600:
   A write to a core reg greater or equal to 32 must not be immediately
   followed by a use.  Anticipate the length requirement to insert a nop
   between PRED and SUCC to prevent a hazard.  */

static int
arc600_corereg_hazard (rtx_insn *pred, rtx_insn *succ)
{
  if (!TARGET_ARC600)
    return 0;
  if (GET_CODE (PATTERN (pred)) == SEQUENCE)
    pred = as_a <rtx_sequence *> (PATTERN (pred))->insn (1);
  if (GET_CODE (PATTERN (succ)) == SEQUENCE)
    succ = as_a <rtx_sequence *> (PATTERN (succ))->insn (0);
  if (recog_memoized (pred) == CODE_FOR_mulsi_600
      || recog_memoized (pred) == CODE_FOR_umul_600
      || recog_memoized (pred) == CODE_FOR_mac_600
      || recog_memoized (pred) == CODE_FOR_mul64_600
      || recog_memoized (pred) == CODE_FOR_mac64_600
      || recog_memoized (pred) == CODE_FOR_umul64_600
      || recog_memoized (pred) == CODE_FOR_umac64_600)
    return 0;
  subrtx_iterator::array_type array;
  FOR_EACH_SUBRTX (iter, array, PATTERN (pred), NONCONST)
    {
      const_rtx x = *iter;
      switch (GET_CODE (x))
	{
	case SET: case POST_INC: case POST_DEC: case PRE_INC: case PRE_DEC:
	  break;
	default:
	  /* This is also fine for PRE/POST_MODIFY, because they
	     contain a SET.  */
	  continue;
	}
      rtx dest = XEXP (x, 0);
      /* Check if this sets a an extension register.  N.B. we use 61 for the
	 condition codes, which is definitely not an extension register.  */
      if (REG_P (dest) && REGNO (dest) >= 32 && REGNO (dest) < 61
	  /* Check if the same register is used by the PAT.  */
	  && (refers_to_regno_p
	      (REGNO (dest),
	       REGNO (dest) + (GET_MODE_SIZE (GET_MODE (dest)) + 3) / 4U,
	       PATTERN (succ), 0)))
	return 4;
    }
  return 0;
}

/* Given a rtx, check if it is an assembly instruction or not.  */

static int
arc_asm_insn_p (rtx x)
{
  int i, j;

  if (x == 0)
    return 0;

  switch (GET_CODE (x))
    {
    case ASM_OPERANDS:
    case ASM_INPUT:
      return 1;

    case SET:
      return arc_asm_insn_p (SET_SRC (x));

    case PARALLEL:
      j = 0;
      for (i = XVECLEN (x, 0) - 1; i >= 0; i--)
	j += arc_asm_insn_p (XVECEXP (x, 0, i));
      if ( j > 0)
	return 1;
      break;

    default:
      break;
    }

  return 0;
}

/* For ARC600:
   A write to a core reg greater or equal to 32 must not be immediately
   followed by a use.  Anticipate the length requirement to insert a nop
   between PRED and SUCC to prevent a hazard.  */

int
arc_hazard (rtx_insn *pred, rtx_insn *succ)
{
  if (!pred || !INSN_P (pred) || !succ || !INSN_P (succ))
    return 0;

  if (TARGET_ARC600)
    return arc600_corereg_hazard (pred, succ);

  return 0;
}

/* Return length adjustment for INSN.  */

int
arc_adjust_insn_length (rtx_insn *insn, int len, bool)
{
  if (!INSN_P (insn))
    return len;
  /* We already handle sequences by ignoring the delay sequence flag.  */
  if (GET_CODE (PATTERN (insn)) == SEQUENCE)
    return len;

  /* Check for return with but one preceding insn since function
     start / call.  */
  if (TARGET_PAD_RETURN
      && JUMP_P (insn)
      && GET_CODE (PATTERN (insn)) != ADDR_VEC
      && GET_CODE (PATTERN (insn)) != ADDR_DIFF_VEC
      && get_attr_type (insn) == TYPE_RETURN)
    {
      rtx_insn *prev = prev_active_insn (insn);

      if (!prev || !(prev = prev_active_insn (prev))
	  || ((NONJUMP_INSN_P (prev)
	       && GET_CODE (PATTERN (prev)) == SEQUENCE)
	      ? CALL_ATTR (as_a <rtx_sequence *> (PATTERN (prev))->insn (0),
			   NON_SIBCALL)
	      : CALL_ATTR (prev, NON_SIBCALL)))
	return len + 4;
    }
  if (TARGET_ARC600)
    {
      rtx_insn *succ = next_real_insn (insn);

      /* One the ARC600, a write to an extension register must be separated
	 from a read.  */
      if (succ && INSN_P (succ))
	len += arc600_corereg_hazard (insn, succ);
    }

  /* Restore extracted operands - otherwise splitters like the addsi3_mixed one
     can go awry.  */
  extract_constrain_insn_cached (insn);

  return len;
}

/* Values for length_sensitive.  */
enum
{
  ARC_LS_NONE,// Jcc
  ARC_LS_25, // 25 bit offset, B
  ARC_LS_21, // 21 bit offset, Bcc
  ARC_LS_U13,// 13 bit unsigned offset, LP
  ARC_LS_10, // 10 bit offset, B_s, Beq_s, Bne_s
  ARC_LS_9,  //  9 bit offset, BRcc
  ARC_LS_8,  //  8 bit offset, BRcc_s
  ARC_LS_U7, //  7 bit unsigned offset, LPcc
  ARC_LS_7   //  7 bit offset, Bcc_s
};

/* While the infrastructure patch is waiting for review, duplicate the
   struct definitions, to allow this file to compile.  */
#if 1
typedef struct
{
  unsigned align_set;
  /* Cost as a branch / call target or call return address.  */
  int target_cost;
  int fallthrough_cost;
  int branch_cost;
  int length;
  /* 0 for not length sensitive, 1 for largest offset range,
 *      2 for next smaller etc.  */
  unsigned length_sensitive : 8;
  bool enabled;
} insn_length_variant_t;

typedef struct insn_length_parameters_s
{
  int align_unit_log;
  int align_base_log;
  int max_variants;
  int (*get_variants) (rtx_insn *, int, bool, bool, insn_length_variant_t *);
} insn_length_parameters_t;

static void
arc_insn_length_parameters (insn_length_parameters_t *ilp) ATTRIBUTE_UNUSED;
#endif

static int
arc_get_insn_variants (rtx_insn *insn, int len, bool, bool target_p,
		       insn_length_variant_t *ilv)
{
  if (!NONDEBUG_INSN_P (insn))
    return 0;
  enum attr_type type;
  /* shorten_branches doesn't take optimize_size into account yet for the
     get_variants mechanism, so turn this off for now.  */
  if (optimize_size)
    return 0;
  if (rtx_sequence *pat = dyn_cast <rtx_sequence *> (PATTERN (insn)))
    {
      /* The interaction of a short delay slot insn with a short branch is
	 too weird for shorten_branches to piece together, so describe the
	 entire SEQUENCE.  */
      rtx_insn *inner;
      if (TARGET_UPSIZE_DBR
	  && get_attr_length (pat->insn (1)) <= 2
	  && (((type = get_attr_type (inner = pat->insn (0)))
	       == TYPE_UNCOND_BRANCH)
	      || type == TYPE_BRANCH)
	  && get_attr_delay_slot_filled (inner) == DELAY_SLOT_FILLED_YES)
	{
	  int n_variants
	    = arc_get_insn_variants (inner, get_attr_length (inner), true,
				     target_p, ilv+1);
	  /* The short variant gets split into a higher-cost aligned
	     and a lower cost unaligned variant.  */
	  gcc_assert (n_variants);
	  gcc_assert (ilv[1].length_sensitive == ARC_LS_7
		      || ilv[1].length_sensitive == ARC_LS_10);
	  gcc_assert (ilv[1].align_set == 3);
	  ilv[0] = ilv[1];
	  ilv[0].align_set = 1;
	  ilv[0].branch_cost += 1;
	  ilv[1].align_set = 2;
	  n_variants++;
	  for (int i = 0; i < n_variants; i++)
	    ilv[i].length += 2;
	  /* In case an instruction with aligned size is wanted, and
	     the short variants are unavailable / too expensive, add
	     versions of long branch + long delay slot.  */
	  for (int i = 2, end = n_variants; i < end; i++, n_variants++)
	    {
	      ilv[n_variants] = ilv[i];
	      ilv[n_variants].length += 2;
	    }
	  return n_variants;
	}
      return 0;
    }
  insn_length_variant_t *first_ilv = ilv;
  type = get_attr_type (insn);
  bool delay_filled
    = (get_attr_delay_slot_filled (insn) == DELAY_SLOT_FILLED_YES);
  int branch_align_cost = delay_filled ? 0 : 1;
  int branch_unalign_cost = delay_filled ? 0 : TARGET_UNALIGN_BRANCH ? 0 : 1;
  /* If the previous instruction is an sfunc call, this insn is always
     a target, even though the middle-end is unaware of this.  */
  bool force_target = false;
  rtx_insn *prev = prev_active_insn (insn);
  if (prev && arc_next_active_insn (prev, 0) == insn
      && ((NONJUMP_INSN_P (prev) && GET_CODE (PATTERN (prev)) == SEQUENCE)
	  ? CALL_ATTR (as_a <rtx_sequence *> (PATTERN (prev))->insn (0),
		       NON_SIBCALL)
	  : (CALL_ATTR (prev, NON_SIBCALL)
	     && NEXT_INSN (PREV_INSN (prev)) == prev)))
    force_target = true;

  switch (type)
    {
    case TYPE_BRCC:
      /* Short BRCC only comes in no-delay-slot version, and without limm  */
      if (!delay_filled)
	{
	  ilv->align_set = 3;
	  ilv->length = 2;
	  ilv->branch_cost = 1;
	  ilv->enabled = (len == 2);
	  ilv->length_sensitive = ARC_LS_8;
	  ilv++;
	}
      /* Fall through.  */
    case TYPE_BRCC_NO_DELAY_SLOT:
      /* doloop_fallback* patterns are TYPE_BRCC_NO_DELAY_SLOT for
	 (delay slot) scheduling purposes, but they are longer.  */
      if (GET_CODE (PATTERN (insn)) == PARALLEL
	  && GET_CODE (XVECEXP (PATTERN (insn), 0, 1)) == SET)
	return 0;
      /* Standard BRCC: 4 bytes, or 8 bytes with limm.  */
      ilv->length = ((type == TYPE_BRCC) ? 4 : 8);
      ilv->align_set = 3;
      ilv->branch_cost = branch_align_cost;
      ilv->enabled = (len <= ilv->length);
      ilv->length_sensitive = ARC_LS_9;
      if ((target_p || force_target)
	  || (!delay_filled && TARGET_UNALIGN_BRANCH))
	{
	  ilv[1] = *ilv;
	  ilv->align_set = 1;
	  ilv++;
	  ilv->align_set = 2;
	  ilv->target_cost = 1;
	  ilv->branch_cost = branch_unalign_cost;
	}
      ilv++;

      rtx op, op0;
      op = XEXP (SET_SRC (XVECEXP (PATTERN (insn), 0, 0)), 0);
      op0 = XEXP (op, 0);

      if (GET_CODE (op0) == ZERO_EXTRACT
	  && satisfies_constraint_L (XEXP (op0, 2)))
	op0 = XEXP (op0, 0);
      if (satisfies_constraint_Rcq (op0))
	{
	  ilv->length = ((type == TYPE_BRCC) ? 6 : 10);
	  ilv->align_set = 3;
	  ilv->branch_cost = 1 + branch_align_cost;
	  ilv->fallthrough_cost = 1;
	  ilv->enabled = true;
	  ilv->length_sensitive = ARC_LS_21;
	  if (!delay_filled && TARGET_UNALIGN_BRANCH)
	    {
	      ilv[1] = *ilv;
	      ilv->align_set = 1;
	      ilv++;
	      ilv->align_set = 2;
	      ilv->branch_cost = 1 + branch_unalign_cost;
	    }
	  ilv++;
	}
      ilv->length = ((type == TYPE_BRCC) ? 8 : 12);
      ilv->align_set = 3;
      ilv->branch_cost = 1 + branch_align_cost;
      ilv->fallthrough_cost = 1;
      ilv->enabled = true;
      ilv->length_sensitive = ARC_LS_21;
      if ((target_p || force_target)
	  || (!delay_filled && TARGET_UNALIGN_BRANCH))
	{
	  ilv[1] = *ilv;
	  ilv->align_set = 1;
	  ilv++;
	  ilv->align_set = 2;
	  ilv->target_cost = 1;
	  ilv->branch_cost = 1 + branch_unalign_cost;
	}
      ilv++;
      break;

    case TYPE_SFUNC:
      ilv->length = 12;
      goto do_call;
    case TYPE_CALL_NO_DELAY_SLOT:
      ilv->length = 8;
      goto do_call;
    case TYPE_CALL:
      ilv->length = 4;
      ilv->length_sensitive
	= GET_CODE (PATTERN (insn)) == COND_EXEC ? ARC_LS_21 : ARC_LS_25;
    do_call:
      ilv->align_set = 3;
      ilv->fallthrough_cost = branch_align_cost;
      ilv->enabled = true;
      if ((target_p || force_target)
	  || (!delay_filled && TARGET_UNALIGN_BRANCH))
	{
	  ilv[1] = *ilv;
	  ilv->align_set = 1;
	  ilv++;
	  ilv->align_set = 2;
	  ilv->target_cost = 1;
	  ilv->fallthrough_cost = branch_unalign_cost;
	}
      ilv++;
      break;
    case TYPE_UNCOND_BRANCH:
      /* Strictly speaking, this should be ARC_LS_10 for equality comparisons,
	 but that makes no difference at the moment.  */
      ilv->length_sensitive = ARC_LS_7;
      ilv[1].length_sensitive = ARC_LS_25;
      goto do_branch;
    case TYPE_BRANCH:
      ilv->length_sensitive = ARC_LS_10;
      ilv[1].length_sensitive = ARC_LS_21;
    do_branch:
      ilv->align_set = 3;
      ilv->length = 2;
      ilv->branch_cost = branch_align_cost;
      ilv->enabled = (len == ilv->length);
      ilv++;
      ilv->length = 4;
      ilv->align_set = 3;
      ilv->branch_cost = branch_align_cost;
      ilv->enabled = true;
      if ((target_p || force_target)
	  || (!delay_filled && TARGET_UNALIGN_BRANCH))
	{
	  ilv[1] = *ilv;
	  ilv->align_set = 1;
	  ilv++;
	  ilv->align_set = 2;
	  ilv->target_cost = 1;
	  ilv->branch_cost = branch_unalign_cost;
	}
      ilv++;
      break;
    case TYPE_JUMP:
      return 0;
    default:
      /* For every short insn, there is generally also a long insn.
	 trap_s is an exception.  */
      if ((len & 2) == 0 || recog_memoized (insn) == CODE_FOR_trap_s)
	return 0;
      ilv->align_set = 3;
      ilv->length = len;
      ilv->enabled = 1;
      ilv++;
      ilv->align_set = 3;
      ilv->length = len + 2;
      ilv->enabled = 1;
      if (target_p || force_target)
	{
	  ilv[1] = *ilv;
	  ilv->align_set = 1;
	  ilv++;
	  ilv->align_set = 2;
	  ilv->target_cost = 1;
	}
      ilv++;
    }
  /* If the previous instruction is an sfunc call, this insn is always
     a target, even though the middle-end is unaware of this.
     Therefore, if we have a call predecessor, transfer the target cost
     to the fallthrough and branch costs.  */
  if (force_target)
    {
      for (insn_length_variant_t *p = first_ilv; p < ilv; p++)
	{
	  p->fallthrough_cost += p->target_cost;
	  p->branch_cost += p->target_cost;
	  p->target_cost = 0;
	}
    }

  return ilv - first_ilv;
}

static void
arc_insn_length_parameters (insn_length_parameters_t *ilp)
{
  ilp->align_unit_log = 1;
  ilp->align_base_log = 1;
  ilp->max_variants = 7;
  ilp->get_variants = arc_get_insn_variants;
}

/* Return a copy of COND from *STATEP, inverted if that is indicated by the
   CC field of *STATEP.  */

static rtx
arc_get_ccfsm_cond (struct arc_ccfsm *statep, bool reverse)
{
  rtx cond = statep->cond;
  int raw_cc = get_arc_condition_code (cond);
  if (reverse)
    raw_cc = ARC_INVERSE_CONDITION_CODE (raw_cc);

  if (statep->cc == raw_cc)
    return copy_rtx (cond);

  gcc_assert (ARC_INVERSE_CONDITION_CODE (raw_cc) == statep->cc);

  machine_mode ccm = GET_MODE (XEXP (cond, 0));
  enum rtx_code code = reverse_condition (GET_CODE (cond));
  if (code == UNKNOWN || ccm == CC_FP_GTmode || ccm == CC_FP_GEmode)
    code = reverse_condition_maybe_unordered (GET_CODE (cond));

  return gen_rtx_fmt_ee (code, GET_MODE (cond),
			 copy_rtx (XEXP (cond, 0)), copy_rtx (XEXP (cond, 1)));
}

/* Return version of PAT conditionalized with COND, which is part of INSN.
   ANNULLED indicates if INSN is an annulled delay-slot insn.
   Register further changes if necessary.  */
static rtx
conditionalize_nonjump (rtx pat, rtx cond, rtx insn, bool annulled)
{
  /* For commutative operators, we generally prefer to have
     the first source match the destination.  */
  if (GET_CODE (pat) == SET)
    {
      rtx src = SET_SRC (pat);

      if (COMMUTATIVE_P (src))
	{
	  rtx src0 = XEXP (src, 0);
	  rtx src1 = XEXP (src, 1);
	  rtx dst = SET_DEST (pat);

	  if (rtx_equal_p (src1, dst) && !rtx_equal_p (src0, dst)
	      /* Leave add_n alone - the canonical form is to
		 have the complex summand first.  */
	      && REG_P (src0))
	    pat = gen_rtx_SET (dst,
			       gen_rtx_fmt_ee (GET_CODE (src), GET_MODE (src),
					       src1, src0));
	}
    }

  /* dwarf2out.c:dwarf2out_frame_debug_expr doesn't know
     what to do with COND_EXEC.  */
  if (RTX_FRAME_RELATED_P (insn))
    {
      /* If this is the delay slot insn of an anulled branch,
	 dwarf2out.c:scan_trace understands the anulling semantics
	 without the COND_EXEC.  */
      gcc_assert (annulled);
      rtx note = alloc_reg_note (REG_FRAME_RELATED_EXPR, pat,
				 REG_NOTES (insn));
      validate_change (insn, &REG_NOTES (insn), note, 1);
    }
  pat = gen_rtx_COND_EXEC (VOIDmode, cond, pat);
  return pat;
}

/* Use the ccfsm machinery to do if conversion.  */

static unsigned
arc_ifcvt (void)
{
  struct arc_ccfsm *statep = &cfun->machine->ccfsm_current;

  memset (statep, 0, sizeof *statep);
  for (rtx_insn *insn = get_insns (); insn; insn = next_insn (insn))
    {
      arc_ccfsm_advance (insn, statep);

      switch (statep->state)
	{
	case 0:
	  break;
	case 1: case 2:
	  {
	    /* Deleted branch.  */
	    arc_ccfsm_post_advance (insn, statep);
	    gcc_assert (!IN_RANGE (statep->state, 1, 2));
	    rtx_insn *seq = NEXT_INSN (PREV_INSN (insn));
	    if (GET_CODE (PATTERN (seq)) == SEQUENCE)
	      {
		rtx slot = XVECEXP (PATTERN (seq), 0, 1);
		rtx pat = PATTERN (slot);
		if (INSN_ANNULLED_BRANCH_P (insn))
		  {
		    rtx cond
		      = arc_get_ccfsm_cond (statep, INSN_FROM_TARGET_P (slot));
		    pat = gen_rtx_COND_EXEC (VOIDmode, cond, pat);
		  }
		if (!validate_change (seq, &PATTERN (seq), pat, 0))
		  gcc_unreachable ();
		PUT_CODE (slot, NOTE);
		NOTE_KIND (slot) = NOTE_INSN_DELETED;
	      }
	    else
	      {
		set_insn_deleted (insn);
	      }
	    continue;
	  }
	case 3:
	  if (LABEL_P (insn)
	      && statep->target_label == CODE_LABEL_NUMBER (insn))
	    {
	      arc_ccfsm_post_advance (insn, statep);
	      if (--LABEL_NUSES (insn) == 0)
		delete_insn (insn);
	      continue;
	    }
	  /* Fall through.  */
	case 4: case 5:
	  if (!NONDEBUG_INSN_P (insn))
	    break;

	  /* Conditionalized insn.  */

	  rtx_insn *prev, *pprev;
	  rtx *patp, pat, cond;
	  bool annulled; annulled = false;

	  /* If this is a delay slot insn in a non-annulled branch,
	     don't conditionalize it.  N.B., this should be fine for
	     conditional return too.  However, don't do this for
	     unconditional branches, as these would be encountered when
	     processing an 'else' part.  */
	  prev = PREV_INSN (insn);
	  pprev = PREV_INSN (prev);
	  if (pprev && NEXT_INSN (NEXT_INSN (pprev)) == NEXT_INSN (insn)
	      && JUMP_P (prev) && get_attr_cond (prev) == COND_USE)
	    {
	      if (!INSN_ANNULLED_BRANCH_P (prev))
		break;
	      annulled = true;
	    }

	  patp = &PATTERN (insn);
	  pat = *patp;
	  cond = arc_get_ccfsm_cond (statep, INSN_FROM_TARGET_P (insn));
	  if (NONJUMP_INSN_P (insn) || CALL_P (insn))
	    {
	      /* ??? don't conditionalize if all side effects are dead
		 in the not-execute case.  */

	      pat = conditionalize_nonjump (pat, cond, insn, annulled);
	    }
	  else if (simplejump_p (insn))
	    {
	      patp = &SET_SRC (pat);
	      pat = gen_rtx_IF_THEN_ELSE (VOIDmode, cond, *patp, pc_rtx);
	    }
	  else if (JUMP_P (insn) && ANY_RETURN_P (PATTERN (insn)))
	    {
	      pat = gen_rtx_IF_THEN_ELSE (VOIDmode, cond, pat, pc_rtx);
	      pat = gen_rtx_SET (pc_rtx, pat);
	    }
	  else
	    gcc_unreachable ();
	  validate_change (insn, patp, pat, 1);
	  if (!apply_change_group ())
	    gcc_unreachable ();
	  if (JUMP_P (insn))
	    {
	      rtx_insn *next = next_nonnote_insn (insn);
	      if (GET_CODE (next) == BARRIER)
		delete_insn (next);
	      if (statep->state == 3)
		continue;
	    }
	  break;
	default:
	  gcc_unreachable ();
	}
      arc_ccfsm_post_advance (insn, statep);
    }
  return 0;
}

/* Find annulled delay insns and convert them to use the appropriate predicate.
   This allows branch shortening to size up these insns properly.  */

static unsigned
arc_predicate_delay_insns (void)
{
  for (rtx_insn *insn = get_insns (); insn; insn = NEXT_INSN (insn))
    {
      rtx pat, jump, dlay, src, cond, *patp;
      int reverse;

      if (!NONJUMP_INSN_P (insn)
	  || GET_CODE (pat = PATTERN (insn)) != SEQUENCE)
	continue;
      jump = XVECEXP (pat, 0, 0);
      dlay = XVECEXP (pat, 0, 1);
      if (!JUMP_P (jump) || !INSN_ANNULLED_BRANCH_P (jump))
	continue;
      /* If the branch insn does the annulling, leave the delay insn alone.  */
      if (!TARGET_AT_DBR_CONDEXEC && !INSN_FROM_TARGET_P (dlay))
	continue;
      /* ??? Could also leave DLAY un-conditionalized if its target is dead
	 on the other path.  */
      gcc_assert (GET_CODE (PATTERN (jump)) == SET);
      gcc_assert (SET_DEST (PATTERN (jump)) == pc_rtx);
      src = SET_SRC (PATTERN (jump));
      gcc_assert (GET_CODE (src) == IF_THEN_ELSE);
      cond = XEXP (src, 0);
      if (XEXP (src, 2) == pc_rtx)
	reverse = 0;
      else if (XEXP (src, 1) == pc_rtx)
	reverse = 1;
      else
	gcc_unreachable ();
      if (reverse != !INSN_FROM_TARGET_P (dlay))
	{
	  machine_mode ccm = GET_MODE (XEXP (cond, 0));
	  enum rtx_code code = reverse_condition (GET_CODE (cond));
	  if (code == UNKNOWN || ccm == CC_FP_GTmode || ccm == CC_FP_GEmode)
	    code = reverse_condition_maybe_unordered (GET_CODE (cond));

	  cond = gen_rtx_fmt_ee (code, GET_MODE (cond),
				 copy_rtx (XEXP (cond, 0)),
				 copy_rtx (XEXP (cond, 1)));
	}
      else
	cond = copy_rtx (cond);
      patp = &PATTERN (dlay);
      pat = *patp;
      pat = conditionalize_nonjump (pat, cond, dlay, true);
      validate_change (dlay, patp, pat, 1);
      if (!apply_change_group ())
	gcc_unreachable ();
    }
  return 0;
}

/* For ARC600: If a write to a core reg >=32 appears in a delay slot
  (other than of a forward brcc), it creates a hazard when there is a read
  of the same register at the branch target.  We can't know what is at the
  branch target of calls, and for branches, we don't really know before the
  end of delay slot scheduling, either.  Not only can individual instruction
  be hoisted out into a delay slot, a basic block can also be emptied this
  way, and branch and/or fall through targets be redirected.  Hence we don't
  want such writes in a delay slot.  */

/* Return nonzreo iff INSN writes to an extension core register.  */

int
arc_write_ext_corereg (rtx insn)
{
  subrtx_iterator::array_type array;
  FOR_EACH_SUBRTX (iter, array, PATTERN (insn), NONCONST)
    {
      const_rtx x = *iter;
      switch (GET_CODE (x))
	{
	case SET: case POST_INC: case POST_DEC: case PRE_INC: case PRE_DEC:
	  break;
	default:
	  /* This is also fine for PRE/POST_MODIFY, because they
	     contain a SET.  */
	  continue;
	}
      const_rtx dest = XEXP (x, 0);
      if (REG_P (dest) && REGNO (dest) >= 32 && REGNO (dest) < 61)
	return 1;
    }
  return 0;
}

/* This is like the hook, but returns NULL when it can't / won't generate
   a legitimate address.  */

static rtx
arc_legitimize_address_0 (rtx x, rtx oldx ATTRIBUTE_UNUSED,
			  machine_mode mode)
{
  rtx addr, inner;

  if (flag_pic && SYMBOLIC_CONST (x))
     (x) =  arc_legitimize_pic_address (x, 0);
  addr = x;
  if (GET_CODE (addr) == CONST)
    addr = XEXP (addr, 0);
  if (GET_CODE (addr) == PLUS
      && CONST_INT_P (XEXP (addr, 1))
      && ((GET_CODE (XEXP (addr, 0)) == SYMBOL_REF
	   && !SYMBOL_REF_FUNCTION_P (XEXP (addr, 0)))
	  || (REG_P (XEXP (addr, 0))
	      && (INTVAL (XEXP (addr, 1)) & 252))))
    {
      HOST_WIDE_INT offs, upper;
      int size = GET_MODE_SIZE (mode);

      offs = INTVAL (XEXP (addr, 1));
      upper = (offs + 256 * size) & ~511 * size;
      inner = plus_constant (Pmode, XEXP (addr, 0), upper);
#if 0 /* ??? this produces worse code for EEMBC idctrn01  */
      if (GET_CODE (x) == CONST)
	inner = gen_rtx_CONST (Pmode, inner);
#endif
      addr = plus_constant (Pmode, force_reg (Pmode, inner), offs - upper);
      x = addr;
    }
  else if (GET_CODE (addr) == SYMBOL_REF && !SYMBOL_REF_FUNCTION_P (addr))
    x = force_reg (Pmode, x);
  if (memory_address_p ((machine_mode) mode, x))
     return x;
  return NULL_RTX;
}

static rtx
arc_legitimize_address (rtx orig_x, rtx oldx, machine_mode mode)
{
  if (GET_CODE (orig_x) == SYMBOL_REF)
    {
      enum tls_model model = SYMBOL_REF_TLS_MODEL (orig_x);
      if (model != 0)
	return arc_legitimize_tls_address (orig_x, model);
    }

  rtx new_x = arc_legitimize_address_0 (orig_x, oldx, mode);

  if (new_x)
    return new_x;
  return orig_x;
}

static rtx
arc_delegitimize_address_0 (rtx x)
{
  rtx u, gp, p;

  if (GET_CODE (x) == CONST && GET_CODE (u = XEXP (x, 0)) == UNSPEC)
    {
      if (XINT (u, 1) == ARC_UNSPEC_GOT
	  || XINT (u, 1) == ARC_UNSPEC_GOTOFFPC)
	return XVECEXP (u, 0, 0);
    }
  else if (GET_CODE (x) == CONST && GET_CODE (p = XEXP (x, 0)) == PLUS
	   && GET_CODE (u = XEXP (p, 0)) == UNSPEC
	   && (XINT (u, 1) == ARC_UNSPEC_GOT
	       || XINT (u, 1) == ARC_UNSPEC_GOTOFFPC))
    return gen_rtx_CONST
	    (GET_MODE (x),
	     gen_rtx_PLUS (GET_MODE (p), XVECEXP (u, 0, 0), XEXP (p, 1)));
  else if (GET_CODE (x) == PLUS
	   && ((REG_P (gp = XEXP (x, 0))
		&& REGNO (gp) == PIC_OFFSET_TABLE_REGNUM)
	       || (GET_CODE (gp) == CONST
		   && GET_CODE (u = XEXP (gp, 0)) == UNSPEC
		   && XINT (u, 1) == ARC_UNSPEC_GOT
		   && GET_CODE (XVECEXP (u, 0, 0)) == SYMBOL_REF
		   && !strcmp (XSTR (XVECEXP (u, 0, 0), 0), "_DYNAMIC")))
	   && GET_CODE (XEXP (x, 1)) == CONST
	   && GET_CODE (u = XEXP (XEXP (x, 1), 0)) == UNSPEC
	   && XINT (u, 1) == ARC_UNSPEC_GOTOFF)
    return XVECEXP (u, 0, 0);
  else if (GET_CODE (x) == PLUS && GET_CODE (XEXP (x, 0)) == PLUS
	   && ((REG_P (gp = XEXP (XEXP (x, 0), 1))
		&& REGNO (gp) == PIC_OFFSET_TABLE_REGNUM)
	       || (GET_CODE (gp) == CONST
		   && GET_CODE (u = XEXP (gp, 0)) == UNSPEC
		   && XINT (u, 1) == ARC_UNSPEC_GOT
		   && GET_CODE (XVECEXP (u, 0, 0)) == SYMBOL_REF
		   && !strcmp (XSTR (XVECEXP (u, 0, 0), 0), "_DYNAMIC")))
	   && GET_CODE (XEXP (x, 1)) == CONST
	   && GET_CODE (u = XEXP (XEXP (x, 1), 0)) == UNSPEC
	   && XINT (u, 1) == ARC_UNSPEC_GOTOFF)
    return gen_rtx_PLUS (GET_MODE (x), XEXP (XEXP (x, 0), 0),
			 XVECEXP (u, 0, 0));
  else if (GET_CODE (x) == PLUS
	   && (u = arc_delegitimize_address_0 (XEXP (x, 1))))
    return gen_rtx_PLUS (GET_MODE (x), XEXP (x, 0), u);
  return NULL_RTX;
}

static rtx
arc_delegitimize_address (rtx x)
{
  rtx orig_x = x = delegitimize_mem_from_attrs (x);
  if (GET_CODE (x) == MEM)
    x = XEXP (x, 0);
  x = arc_delegitimize_address_0 (x);
  if (x)
    {
      if (MEM_P (orig_x))
	x = replace_equiv_address_nv (orig_x, x);
      return x;
    }
  return orig_x;
}

/* Return a REG rtx for acc1.  N.B. the gcc-internal representation may
   differ from the hardware register number in order to allow the generic
   code to correctly split the concatenation of acc1 and acc2.  */

rtx
gen_acc1 (void)
{
  return gen_rtx_REG (SImode, TARGET_BIG_ENDIAN ? 56: 57);
}

/* Return a REG rtx for acc2.  N.B. the gcc-internal representation may
   differ from the hardware register number in order to allow the generic
   code to correctly split the concatenation of acc1 and acc2.  */

rtx
gen_acc2 (void)
{
  return gen_rtx_REG (SImode, TARGET_BIG_ENDIAN ? 57: 56);
}

/* Return a REG rtx for mlo.  N.B. the gcc-internal representation may
   differ from the hardware register number in order to allow the generic
   code to correctly split the concatenation of mhi and mlo.  */

rtx
gen_mlo (void)
{
  return gen_rtx_REG (SImode, TARGET_BIG_ENDIAN ? 59: 58);
}

/* Return a REG rtx for mhi.  N.B. the gcc-internal representation may
   differ from the hardware register number in order to allow the generic
   code to correctly split the concatenation of mhi and mlo.  */

rtx
gen_mhi (void)
{
  return gen_rtx_REG (SImode, TARGET_BIG_ENDIAN ? 58: 59);
}

/* FIXME: a parameter should be added, and code added to final.c,
   to reproduce this functionality in shorten_branches.  */
#if 0
/* Return nonzero iff BRANCH should be unaligned if possible by upsizing
   a previous instruction.  */
int
arc_unalign_branch_p (rtx branch)
{
  rtx note;

  if (!TARGET_UNALIGN_BRANCH)
    return 0;
  /* Do not do this if we have a filled delay slot.  */
  if (get_attr_delay_slot_filled (branch) == DELAY_SLOT_FILLED_YES
      && !NEXT_INSN (branch)->deleted ())
    return 0;
  note = find_reg_note (branch, REG_BR_PROB, 0);
  return (!note
	  || (arc_unalign_prob_threshold && !br_prob_note_reliable_p (note))
	  || INTVAL (XEXP (note, 0)) < arc_unalign_prob_threshold);
}
#endif

/* When estimating sizes during arc_reorg, when optimizing for speed, there
   are three reasons why we need to consider branches to be length 6:
   - annull-false delay slot insns are implemented using conditional execution,
     thus preventing short insn formation where used.
   - for ARC600: annul-true delay slot insns are implemented where possible
     using conditional execution, preventing short insn formation where used.
   - for ARC700: likely or somewhat likely taken branches are made long and
     unaligned if possible to avoid branch penalty.  */

bool
arc_branch_size_unknown_p (void)
{
  return !optimize_size && arc_reorg_in_progress;
}

/* We are about to output a return insn.  Add padding if necessary to avoid
   a mispredict.  A return could happen immediately after the function
   start, but after a call we know that there will be at least a blink
   restore.  */

void
arc_pad_return (void)
{
  rtx_insn *insn = current_output_insn;
  rtx_insn *prev = prev_active_insn (insn);
  int want_long;

  if (!prev)
    {
      fputs ("\tnop_s\n", asm_out_file);
      cfun->machine->unalign ^= 2;
      want_long = 1;
    }
  /* If PREV is a sequence, we know it must be a branch / jump or a tailcall,
     because after a call, we'd have to restore blink first.  */
  else if (GET_CODE (PATTERN (prev)) == SEQUENCE)
    return;
  else
    {
      want_long = (get_attr_length (prev) == 2);
      prev = prev_active_insn (prev);
    }
  if (!prev
      || ((NONJUMP_INSN_P (prev) && GET_CODE (PATTERN (prev)) == SEQUENCE)
	  ? CALL_ATTR (as_a <rtx_sequence *> (PATTERN (prev))->insn (0),
		       NON_SIBCALL)
	  : CALL_ATTR (prev, NON_SIBCALL)))
    {
      if (want_long)
	cfun->machine->size_reason
	  = "call/return and return/return must be 6 bytes apart to avoid mispredict";
      else if (TARGET_UNALIGN_BRANCH && cfun->machine->unalign)
	{
	  cfun->machine->size_reason
	    = "Long unaligned jump avoids non-delay slot penalty";
	  want_long = 1;
	}
      /* Disgorge delay insn, if there is any, and it may be moved.  */
      if (final_sequence
	  /* ??? Annulled would be OK if we can and do conditionalize
	     the delay slot insn accordingly.  */
	  && !INSN_ANNULLED_BRANCH_P (insn)
	  && (get_attr_cond (insn) != COND_USE
	      || !reg_set_p (gen_rtx_REG (CCmode, CC_REG),
			     XVECEXP (final_sequence, 0, 1))))
	{
	  prev = as_a <rtx_insn *> (XVECEXP (final_sequence, 0, 1));
	  gcc_assert (!prev_real_insn (insn)
		      || !arc_hazard (prev_real_insn (insn), prev));
	  cfun->machine->force_short_suffix = !want_long;
	  rtx save_pred = current_insn_predicate;
	  final_scan_insn (prev, asm_out_file, optimize, 1, NULL);
	  cfun->machine->force_short_suffix = -1;
	  prev->set_deleted ();
	  current_output_insn = insn;
	  current_insn_predicate = save_pred;
	}
      else if (want_long)
	fputs ("\tnop\n", asm_out_file);
      else
	{
	  fputs ("\tnop_s\n", asm_out_file);
	  cfun->machine->unalign ^= 2;
	}
    }
  return;
}

/* The usual; we set up our machine_function data.  */

static struct machine_function *
arc_init_machine_status (void)
{
  struct machine_function *machine;
  machine = ggc_cleared_alloc<machine_function> ();
  machine->fn_type = ARC_FUNCTION_UNKNOWN;
  machine->force_short_suffix = -1;

  return machine;
}

/* Implements INIT_EXPANDERS.  We just set up to call the above
   function.  */

void
arc_init_expanders (void)
{
  init_machine_status = arc_init_machine_status;
}

/* Check if OP is a proper parallel of a millicode call pattern.  OFFSET
   indicates a number of elements to ignore - that allows to have a
   sibcall pattern that starts with (return).  LOAD_P is zero for store
   multiple (for prologues), and one for load multiples (for epilogues),
   and two for load multiples where no final clobber of blink is required.
   We also skip the first load / store element since this is supposed to
   be checked in the instruction pattern.  */

int
arc_check_millicode (rtx op, int offset, int load_p)
{
  int len = XVECLEN (op, 0) - offset;
  int i;

  if (load_p == 2)
    {
      if (len < 2 || len > 13)
	return 0;
      load_p = 1;
    }
  else
    {
      rtx elt = XVECEXP (op, 0, --len);

      if (GET_CODE (elt) != CLOBBER
	  || !REG_P (XEXP (elt, 0))
	  || REGNO (XEXP (elt, 0)) != RETURN_ADDR_REGNUM
	  || len < 3 || len > 13)
	return 0;
    }
  for (i = 1; i < len; i++)
    {
      rtx elt = XVECEXP (op, 0, i + offset);
      rtx reg, mem, addr;

      if (GET_CODE (elt) != SET)
	return 0;
      mem = XEXP (elt, load_p);
      reg = XEXP (elt, 1-load_p);
      if (!REG_P (reg) || REGNO (reg) != 13U+i || !MEM_P (mem))
	return 0;
      addr = XEXP (mem, 0);
      if (GET_CODE (addr) != PLUS
	  || !rtx_equal_p (stack_pointer_rtx, XEXP (addr, 0))
	  || !CONST_INT_P (XEXP (addr, 1)) || INTVAL (XEXP (addr, 1)) != i*4)
	return 0;
    }
  return 1;
}

/* Accessor functions for cfun->machine->unalign.  */

int
arc_get_unalign (void)
{
  return cfun->machine->unalign;
}

void
arc_clear_unalign (void)
{
  if (cfun)
    cfun->machine->unalign = 0;
}

void
arc_toggle_unalign (void)
{
  cfun->machine->unalign ^= 2;
}

/* Operands 0..2 are the operands of a addsi which uses a 12 bit
   constant in operand 2, but which would require a LIMM because of
   operand mismatch.
   operands 3 and 4 are new SET_SRCs for operands 0.  */

void
split_addsi (rtx *operands)
{
  int val = INTVAL (operands[2]);

  /* Try for two short insns first.  Lengths being equal, we prefer
     expansions with shorter register lifetimes.  */
  if (val > 127 && val <= 255
      && satisfies_constraint_Rcq (operands[0]))
    {
      operands[3] = operands[2];
      operands[4] = gen_rtx_PLUS (SImode, operands[0], operands[1]);
    }
  else
    {
      operands[3] = operands[1];
      operands[4] = gen_rtx_PLUS (SImode, operands[0], operands[2]);
    }
}

/* Operands 0..2 are the operands of a subsi which uses a 12 bit
   constant in operand 1, but which would require a LIMM because of
   operand mismatch.
   operands 3 and 4 are new SET_SRCs for operands 0.  */

void
split_subsi (rtx *operands)
{
  int val = INTVAL (operands[1]);

  /* Try for two short insns first.  Lengths being equal, we prefer
     expansions with shorter register lifetimes.  */
  if (satisfies_constraint_Rcq (operands[0])
      && satisfies_constraint_Rcq (operands[2]))
    {
      if (val >= -31 && val <= 127)
	{
	  operands[3] = gen_rtx_NEG (SImode, operands[2]);
	  operands[4] = gen_rtx_PLUS (SImode, operands[0], operands[1]);
	  return;
	}
      else if (val >= 0 && val < 255)
	{
	  operands[3] = operands[1];
	  operands[4] = gen_rtx_MINUS (SImode, operands[0], operands[2]);
	  return;
	}
    }
  /* If the destination is not an ARCompact16 register, we might
     still have a chance to make a short insn if the source is;
      we need to start with a reg-reg move for this.  */
  operands[3] = operands[2];
  operands[4] = gen_rtx_MINUS (SImode, operands[1], operands[0]);
}

/* Handle DOUBLE_REGS uses.
   Operand 0: destination register
   Operand 1: source register  */

static bool
arc_process_double_reg_moves (rtx *operands)
{
  rtx dest = operands[0];
  rtx src  = operands[1];

  enum usesDxState { none, srcDx, destDx, maxDx };
  enum usesDxState state = none;

  if (refers_to_regno_p (40, 44, src, 0))
    state = srcDx;
  if (refers_to_regno_p (40, 44, dest, 0))
    {
      /* Via arc_register_move_cost, we should never see D,D moves.  */
      gcc_assert (state == none);
      state = destDx;
    }

  if (state == none)
    return false;

  if (state == srcDx)
    {
      /* Without the LR insn, we need to split this into a
	 sequence of insns which will use the DEXCLx and DADDHxy
	 insns to be able to read the Dx register in question.  */
      if (TARGET_DPFP_DISABLE_LRSR)
	{
	  /* gen *movdf_insn_nolrsr */
	  rtx set = gen_rtx_SET (dest, src);
	  rtx use1 = gen_rtx_USE (VOIDmode, const1_rtx);
	  emit_insn (gen_rtx_PARALLEL (VOIDmode, gen_rtvec (2, set, use1)));
	}
      else
	{
	  /* When we have 'mov D, r' or 'mov D, D' then get the target
	     register pair for use with LR insn.  */
	  rtx destHigh = simplify_gen_subreg (SImode, dest, DFmode,
					     TARGET_BIG_ENDIAN ? 0 : 4);
	  rtx destLow  = simplify_gen_subreg (SImode, dest, DFmode,
					     TARGET_BIG_ENDIAN ? 4 : 0);

	  /* Produce the two LR insns to get the high and low parts.  */
	  emit_insn (gen_rtx_SET (destHigh,
				  gen_rtx_UNSPEC_VOLATILE (Pmode,
							   gen_rtvec (1, src),
				  VUNSPEC_ARC_LR_HIGH)));
	  emit_insn (gen_rtx_SET (destLow,
				  gen_rtx_UNSPEC_VOLATILE (Pmode,
							   gen_rtvec (1, src),
				  VUNSPEC_ARC_LR)));
	}
    }
  else if (state == destDx)
    {
      /* When we have 'mov r, D' or 'mov D, D' and we have access to the
	 LR insn get the target register pair.  */
      rtx srcHigh = simplify_gen_subreg (SImode, src, DFmode,
					TARGET_BIG_ENDIAN ? 0 : 4);
      rtx srcLow  = simplify_gen_subreg (SImode, src, DFmode,
					TARGET_BIG_ENDIAN ? 4 : 0);

      emit_insn (gen_dexcl_2op (dest, srcHigh, srcLow));
    }
  else
    gcc_unreachable ();

  return true;
}

/* operands 0..1 are the operands of a 64 bit move instruction.
   split it into two moves with operands 2/3 and 4/5.  */

void
arc_split_move (rtx *operands)
{
  machine_mode mode = GET_MODE (operands[0]);
  int i;
  int swap = 0;
  rtx xop[4];

  if (TARGET_DPFP)
  {
    if (arc_process_double_reg_moves (operands))
      return;
  }

  if (TARGET_LL64
      && ((memory_operand (operands[0], mode)
	   && even_register_operand (operands[1], mode))
	  || (memory_operand (operands[1], mode)
	      && even_register_operand (operands[0], mode))))
    {
      emit_move_insn (operands[0], operands[1]);
      return;
    }

  if (TARGET_PLUS_QMACW
      && GET_CODE (operands[1]) == CONST_VECTOR)
    {
      HOST_WIDE_INT intval0, intval1;
      if (GET_MODE (operands[1]) == V2SImode)
	{
	  intval0 = INTVAL (XVECEXP (operands[1], 0, 0));
	  intval1 = INTVAL (XVECEXP (operands[1], 0, 1));
	}
      else
	{
	  intval1  = INTVAL (XVECEXP (operands[1], 0, 3)) << 16;
	  intval1 |= INTVAL (XVECEXP (operands[1], 0, 2)) & 0xFFFF;
	  intval0  = INTVAL (XVECEXP (operands[1], 0, 1)) << 16;
	  intval0 |= INTVAL (XVECEXP (operands[1], 0, 0)) & 0xFFFF;
	}
      xop[0] = gen_rtx_REG (SImode, REGNO (operands[0]));
      xop[3] = gen_rtx_REG (SImode, REGNO (operands[0]) + 1);
      xop[2] = GEN_INT (trunc_int_for_mode (intval0, SImode));
      xop[1] = GEN_INT (trunc_int_for_mode (intval1, SImode));
      emit_move_insn (xop[0], xop[2]);
      emit_move_insn (xop[3], xop[1]);
      return;
    }

  for (i = 0; i < 2; i++)
    {
      if (MEM_P (operands[i]) && auto_inc_p (XEXP (operands[i], 0)))
	{
	  rtx addr = XEXP (operands[i], 0);
	  rtx r, o;
	  enum rtx_code code;

	  gcc_assert (!reg_overlap_mentioned_p (operands[0], addr));
	  switch (GET_CODE (addr))
	    {
	    case PRE_DEC: o = GEN_INT (-8); goto pre_modify;
	    case PRE_INC: o = GEN_INT (8); goto pre_modify;
	    case PRE_MODIFY: o = XEXP (XEXP (addr, 1), 1);
	    pre_modify:
	      code = PRE_MODIFY;
	      break;
	    case POST_DEC: o = GEN_INT (-8); goto post_modify;
	    case POST_INC: o = GEN_INT (8); goto post_modify;
	    case POST_MODIFY: o = XEXP (XEXP (addr, 1), 1);
	    post_modify:
	      code = POST_MODIFY;
	      swap = 2;
	      break;
	    default:
	      gcc_unreachable ();
	    }
	  r = XEXP (addr, 0);
	  xop[0+i] = adjust_automodify_address_nv
		      (operands[i], SImode,
		       gen_rtx_fmt_ee (code, Pmode, r,
				       gen_rtx_PLUS (Pmode, r, o)),
		       0);
	  xop[2+i] = adjust_automodify_address_nv
		      (operands[i], SImode, plus_constant (Pmode, r, 4), 4);
	}
      else
	{
	  xop[0+i] = operand_subword (operands[i], 0, 0, mode);
	  xop[2+i] = operand_subword (operands[i], 1, 0, mode);
	}
    }
  if (reg_overlap_mentioned_p (xop[0], xop[3]))
    {
      swap = 2;
      gcc_assert (!reg_overlap_mentioned_p (xop[2], xop[1]));
    }

  emit_move_insn (xop[0 + swap], xop[1 + swap]);
  emit_move_insn (xop[2 - swap], xop[3 - swap]);

}

/* Select between the instruction output templates s_tmpl (for short INSNs)
   and l_tmpl (for long INSNs).  */

const char *
arc_short_long (rtx_insn *insn, const char *s_tmpl, const char *l_tmpl)
{
  int is_short = arc_verify_short (insn, cfun->machine->unalign, -1);

  extract_constrain_insn_cached (insn);
  return is_short ? s_tmpl : l_tmpl;
}

/* Searches X for any reference to REGNO, returning the rtx of the
   reference found if any.  Otherwise, returns NULL_RTX.  */

rtx
arc_regno_use_in (unsigned int regno, rtx x)
{
  const char *fmt;
  int i, j;
  rtx tem;

  if (REG_P (x) && refers_to_regno_p (regno, x))
    return x;

  fmt = GET_RTX_FORMAT (GET_CODE (x));
  for (i = GET_RTX_LENGTH (GET_CODE (x)) - 1; i >= 0; i--)
    {
      if (fmt[i] == 'e')
	{
	  if ((tem = regno_use_in (regno, XEXP (x, i))))
	    return tem;
	}
      else if (fmt[i] == 'E')
	for (j = XVECLEN (x, i) - 1; j >= 0; j--)
	  if ((tem = regno_use_in (regno , XVECEXP (x, i, j))))
	    return tem;
    }

  return NULL_RTX;
}

/* Return the integer value of the "type" attribute for INSN, or -1 if
   INSN can't have attributes.  */

int
arc_attr_type (rtx_insn *insn)
{
  if (NONJUMP_INSN_P (insn)
      ? (GET_CODE (PATTERN (insn)) == USE
	 || GET_CODE (PATTERN (insn)) == CLOBBER)
      : JUMP_P (insn)
      ? (GET_CODE (PATTERN (insn)) == ADDR_VEC
	 || GET_CODE (PATTERN (insn)) == ADDR_DIFF_VEC)
      : !CALL_P (insn))
    return -1;
  return get_attr_type (insn);
}

/* Return true if insn sets the condition codes.  */

bool
arc_sets_cc_p (rtx_insn *insn)
{
  if (NONJUMP_INSN_P (insn))
    if (rtx_sequence *seq = dyn_cast <rtx_sequence *> (PATTERN (insn)))
      insn = seq->insn (seq->len () - 1);
  return arc_attr_type (insn) == TYPE_COMPARE;
}

/* Return true if INSN is an instruction with a delay slot we may want
   to fill.  */

bool
arc_need_delay (rtx_insn *insn)
{
  rtx_insn *next;

  if (!flag_delayed_branch)
    return false;
  /* The return at the end of a function needs a delay slot.  */
  if (NONJUMP_INSN_P (insn) && GET_CODE (PATTERN (insn)) == USE
      && (!(next = next_active_insn (insn))
	  || ((!NONJUMP_INSN_P (next) || GET_CODE (PATTERN (next)) != SEQUENCE)
	      && arc_attr_type (next) == TYPE_RETURN))
      && (!TARGET_PAD_RETURN
	  || (prev_active_insn (insn)
	      && prev_active_insn (prev_active_insn (insn))
	      && prev_active_insn (prev_active_insn (prev_active_insn (insn))))))
    return true;
  if (NONJUMP_INSN_P (insn)
      ? (GET_CODE (PATTERN (insn)) == USE
	 || GET_CODE (PATTERN (insn)) == CLOBBER
	 || GET_CODE (PATTERN (insn)) == SEQUENCE)
      : JUMP_P (insn)
      ? (GET_CODE (PATTERN (insn)) == ADDR_VEC
	 || GET_CODE (PATTERN (insn)) == ADDR_DIFF_VEC)
      : !CALL_P (insn))
    return false;
  return num_delay_slots (insn) != 0;
}

/* Return true if the scheduling pass(es) has/have already run,
   i.e. where possible, we should try to mitigate high latencies
   by different instruction selection.  */

bool
arc_scheduling_not_expected (void)
{
  return cfun->machine->arc_reorg_started;
}

int
arc_label_align (rtx_insn *label)
{
  /* Code has a minimum p2 alignment of 1, which we must restore after an
     ADDR_DIFF_VEC.  */
  if (align_labels_log < 1)
    {
      rtx_insn *next = next_nonnote_nondebug_insn (label);
      if (INSN_P (next) && recog_memoized (next) >= 0)
	return 1;
    }
  return align_labels_log;
}

/* Return true if LABEL is in executable code.  */

bool
arc_text_label (rtx_insn *label)
{
  rtx_insn *next;

  /* ??? We use deleted labels like they were still there, see
     gcc.c-torture/compile/20000326-2.c .  */
  gcc_assert (GET_CODE (label) == CODE_LABEL
	      || (GET_CODE (label) == NOTE
		  && NOTE_KIND (label) == NOTE_INSN_DELETED_LABEL));
  next = next_nonnote_insn (label);
  if (next)
    return (!JUMP_TABLE_DATA_P (next)
	    || GET_CODE (PATTERN (next)) != ADDR_VEC);
  else if (!PREV_INSN (label))
    /* ??? sometimes text labels get inserted very late, see
       gcc.dg/torture/stackalign/comp-goto-1.c */
    return true;
  return false;
}

/* Without this, gcc.dg/tree-prof/bb-reorg.c fails to assemble
  when compiling with -O2 -freorder-blocks-and-partition -fprofile-use
  -D_PROFILE_USE; delay branch scheduling then follows a crossing jump
  to redirect two breqs.  */

static bool
arc_can_follow_jump (const rtx_insn *follower, const rtx_insn *followee)
{
  /* ??? get_attr_type is declared to take an rtx.  */
  union { const rtx_insn *c; rtx_insn *r; } u;

  u.c = follower;
  if (CROSSING_JUMP_P (followee))
    switch (get_attr_type (u.r))
      {
      case TYPE_BRANCH:
	if (get_attr_length (u.r) != 2)
	  break;
      case TYPE_BRCC:
      case TYPE_BRCC_NO_DELAY_SLOT:
	return false;
      default:
	return true;
      }
  return true;
}

/* Return the register number of the register holding the return address
   for a function of type TYPE.  */

int
arc_return_address_register (unsigned int fn_type)
{
  int regno = 0;

  if (ARC_INTERRUPT_P (fn_type))
    {
      if (((fn_type & ARC_FUNCTION_ILINK1) | ARC_FUNCTION_FIRQ) != 0)
        regno = ILINK1_REGNUM;
      else if ((fn_type & ARC_FUNCTION_ILINK2) != 0)
        regno = ILINK2_REGNUM;
      else
        gcc_unreachable ();
    }
  else if (ARC_NORMAL_P (fn_type) || ARC_NAKED_P (fn_type))
    regno = RETURN_ADDR_REGNUM;

  gcc_assert (regno != 0);
  return regno;
}

/* Implement EPILOGUE_USES.
   Return true if REGNO should be added to the deemed uses of the epilogue.

   We have to make sure all the register restore instructions are
   known to be live in interrupt functions, plus the blink register if
   it is clobbered by the isr.  */

bool
arc_epilogue_uses (int regno)
{
  unsigned int fn_type;

  if (regno == arc_tp_regno)
    return true;

  fn_type = arc_compute_function_type (cfun);
  if (reload_completed)
    {
      if (ARC_INTERRUPT_P (cfun->machine->fn_type))
	{
	  if (!fixed_regs[regno])
	    return true;
	  return ((regno == arc_return_address_register (fn_type))
		  || (regno == RETURN_ADDR_REGNUM));
	}
      else
	return regno == RETURN_ADDR_REGNUM;
    }
  else
    return regno == arc_return_address_register (fn_type);
}

/* Helper for EH_USES macro.  */

bool
arc_eh_uses (int regno)
{
  if (regno == arc_tp_regno)
    return true;
  return false;
}

#ifndef TARGET_NO_LRA
#define TARGET_NO_LRA !TARGET_LRA
#endif

static bool
arc_lra_p (void)
{
  return !TARGET_NO_LRA;
}

/* ??? Should we define TARGET_REGISTER_PRIORITY?  We might perfer to use
   Rcq registers, because some insn are shorter with them.  OTOH we already
   have separate alternatives for this purpose, and other insns don't
   mind, so maybe we should rather prefer the other registers?
   We need more data, and we can only get that if we allow people to
   try all options.  */
static int
arc_register_priority (int r)
{
  switch (arc_lra_priority_tag)
    {
    case ARC_LRA_PRIORITY_NONE:
      return 0;
    case ARC_LRA_PRIORITY_NONCOMPACT:
      return ((((r & 7) ^ 4) - 4) & 15) != r;
    case ARC_LRA_PRIORITY_COMPACT:
      return ((((r & 7) ^ 4) - 4) & 15) == r;
    default:
      gcc_unreachable ();
    }
}

static reg_class_t
arc_spill_class (reg_class_t /* orig_class */, machine_mode)
{
  return GENERAL_REGS;
}

bool
arc_legitimize_reload_address (rtx *p, machine_mode mode, int opnum,
			       int itype)
{
  rtx x = *p;
  enum reload_type type = (enum reload_type) itype;

  if (GET_CODE (x) == PLUS
      && CONST_INT_P (XEXP (x, 1))
      && (RTX_OK_FOR_BASE_P (XEXP (x, 0), true)
	  || (REG_P (XEXP (x, 0))
	      && reg_equiv_constant (REGNO (XEXP (x, 0))))))
    {
      int scale = GET_MODE_SIZE (mode);
      int shift;
      rtx index_rtx = XEXP (x, 1);
      HOST_WIDE_INT offset = INTVAL (index_rtx), offset_base;
      rtx reg, sum, sum2;

      if (scale > 4)
	scale = 4;
      if ((scale-1) & offset)
	scale = 1;
      shift = scale >> 1;
      offset_base
	= ((offset + (256 << shift))
	   & ((HOST_WIDE_INT)((unsigned HOST_WIDE_INT) -512 << shift)));
      /* Sometimes the normal form does not suit DImode.  We
	 could avoid that by using smaller ranges, but that
	 would give less optimized code when SImode is
	 prevalent.  */
      if (GET_MODE_SIZE (mode) + offset - offset_base <= (256 << shift))
	{
	  int regno;

	  reg = XEXP (x, 0);
	  regno = REGNO (reg);
	  sum2 = sum = plus_constant (Pmode, reg, offset_base);

	  if (reg_equiv_constant (regno))
	    {
	      sum2 = plus_constant (Pmode, reg_equiv_constant (regno),
				    offset_base);
	      if (GET_CODE (sum2) == PLUS)
		sum2 = gen_rtx_CONST (Pmode, sum2);
	    }
	  *p = gen_rtx_PLUS (Pmode, sum, GEN_INT (offset - offset_base));
	  push_reload (sum2, NULL_RTX, &XEXP (*p, 0), NULL,
		       BASE_REG_CLASS, Pmode, VOIDmode, 0, 0, opnum,
		       type);
	  return true;
	}
    }
  /* We must re-recognize what we created before.  */
  else if (GET_CODE (x) == PLUS
	   && GET_CODE (XEXP (x, 0)) == PLUS
	   && CONST_INT_P (XEXP (XEXP (x, 0), 1))
	   && REG_P  (XEXP (XEXP (x, 0), 0))
	   && CONST_INT_P (XEXP (x, 1)))
    {
      /* Because this address is so complex, we know it must have
	 been created by LEGITIMIZE_RELOAD_ADDRESS before; thus,
	 it is already unshared, and needs no further unsharing.  */
      push_reload (XEXP (x, 0), NULL_RTX, &XEXP (x, 0), NULL,
		   BASE_REG_CLASS, Pmode, VOIDmode, 0, 0, opnum, type);
      return true;
    }
  return false;
}

/* Implement TARGET_USE_BY_PIECES_INFRASTRUCTURE_P.  */

static bool
arc_use_by_pieces_infrastructure_p (unsigned HOST_WIDE_INT size,
				    unsigned int align,
				    enum by_pieces_operation op,
				    bool speed_p)
{
  /* Let the movmem expander handle small block moves.  */
  if (op == MOVE_BY_PIECES)
    return false;

  return default_use_by_pieces_infrastructure_p (size, align, op, speed_p);
}

/* Emit a (pre) memory barrier around an atomic sequence according to
   MODEL.  */

static void
arc_pre_atomic_barrier (enum memmodel model)
{
  if (need_atomic_barrier_p (model, true))
    emit_insn (gen_memory_barrier ());
}

/* Emit a (post) memory barrier around an atomic sequence according to
   MODEL.  */

static void
arc_post_atomic_barrier (enum memmodel model)
{
  if (need_atomic_barrier_p (model, false))
    emit_insn (gen_memory_barrier ());
}

/* Expand a compare and swap pattern.  */

static void
emit_unlikely_jump (rtx insn)
{
  rtx_insn *jump = emit_jump_insn (insn);
  add_reg_br_prob_note (jump, profile_probability::very_unlikely ());
}

/* Expand code to perform a 8 or 16-bit compare and swap by doing
   32-bit compare and swap on the word containing the byte or
   half-word.  The difference between a weak and a strong CAS is that
   the weak version may simply fail.  The strong version relies on two
   loops, one checks if the SCOND op is succsfully or not, the other
   checks if the 32 bit accessed location which contains the 8 or 16
   bit datum is not changed by other thread.  The first loop is
   implemented by the atomic_compare_and_swapsi_1 pattern.  The second
   loops is implemented by this routine.  */

static void
arc_expand_compare_and_swap_qh (rtx bool_result, rtx result, rtx mem,
				rtx oldval, rtx newval, rtx weak,
				rtx mod_s, rtx mod_f)
{
  rtx addr1 = force_reg (Pmode, XEXP (mem, 0));
  rtx addr = gen_reg_rtx (Pmode);
  rtx off = gen_reg_rtx (SImode);
  rtx oldv = gen_reg_rtx (SImode);
  rtx newv = gen_reg_rtx (SImode);
  rtx oldvalue = gen_reg_rtx (SImode);
  rtx newvalue = gen_reg_rtx (SImode);
  rtx res = gen_reg_rtx (SImode);
  rtx resv = gen_reg_rtx (SImode);
  rtx memsi, val, mask, end_label, loop_label, cc, x;
  machine_mode mode;
  bool is_weak = (weak != const0_rtx);

  /* Truncate the address.  */
  emit_insn (gen_rtx_SET (addr,
			  gen_rtx_AND (Pmode, addr1, GEN_INT (-4))));

  /* Compute the datum offset.  */
  emit_insn (gen_rtx_SET (off,
			  gen_rtx_AND (SImode, addr1, GEN_INT (3))));
  if (TARGET_BIG_ENDIAN)
    emit_insn (gen_rtx_SET (off,
			    gen_rtx_MINUS (SImode,
					   (GET_MODE (mem) == QImode) ?
					   GEN_INT (3) : GEN_INT (2), off)));

  /* Normal read from truncated address.  */
  memsi = gen_rtx_MEM (SImode, addr);
  set_mem_alias_set (memsi, ALIAS_SET_MEMORY_BARRIER);
  MEM_VOLATILE_P (memsi) = MEM_VOLATILE_P (mem);

  val = copy_to_reg (memsi);

  /* Convert the offset in bits.  */
  emit_insn (gen_rtx_SET (off,
			  gen_rtx_ASHIFT (SImode, off, GEN_INT (3))));

  /* Get the proper mask.  */
  if (GET_MODE (mem) == QImode)
    mask = force_reg (SImode, GEN_INT (0xff));
  else
    mask = force_reg (SImode, GEN_INT (0xffff));

  emit_insn (gen_rtx_SET (mask,
			  gen_rtx_ASHIFT (SImode, mask, off)));

  /* Prepare the old and new values.  */
  emit_insn (gen_rtx_SET (val,
			  gen_rtx_AND (SImode, gen_rtx_NOT (SImode, mask),
				       val)));

  oldval = gen_lowpart (SImode, oldval);
  emit_insn (gen_rtx_SET (oldv,
			  gen_rtx_ASHIFT (SImode, oldval, off)));

  newval = gen_lowpart_common (SImode, newval);
  emit_insn (gen_rtx_SET (newv,
			  gen_rtx_ASHIFT (SImode, newval, off)));

  emit_insn (gen_rtx_SET (oldv,
			  gen_rtx_AND (SImode, oldv, mask)));

  emit_insn (gen_rtx_SET (newv,
			  gen_rtx_AND (SImode, newv, mask)));

  if (!is_weak)
    {
      end_label = gen_label_rtx ();
      loop_label = gen_label_rtx ();
      emit_label (loop_label);
    }

  /* Make the old and new values.  */
  emit_insn (gen_rtx_SET (oldvalue,
			  gen_rtx_IOR (SImode, oldv, val)));

  emit_insn (gen_rtx_SET (newvalue,
			  gen_rtx_IOR (SImode, newv, val)));

  /* Try an 32bit atomic compare and swap.  It clobbers the CC
     register.  */
  emit_insn (gen_atomic_compare_and_swapsi_1 (res, memsi, oldvalue, newvalue,
					      weak, mod_s, mod_f));

  /* Regardless of the weakness of the operation, a proper boolean
     result needs to be provided.  */
  x = gen_rtx_REG (CC_Zmode, CC_REG);
  x = gen_rtx_EQ (SImode, x, const0_rtx);
  emit_insn (gen_rtx_SET (bool_result, x));

  if (!is_weak)
    {
      /* Check the results: if the atomic op is successfully the goto
	 to end label.  */
      x = gen_rtx_REG (CC_Zmode, CC_REG);
      x = gen_rtx_EQ (VOIDmode, x, const0_rtx);
      x = gen_rtx_IF_THEN_ELSE (VOIDmode, x,
				gen_rtx_LABEL_REF (Pmode, end_label), pc_rtx);
      emit_jump_insn (gen_rtx_SET (pc_rtx, x));

      /* Wait for the right moment when the accessed 32-bit location
	 is stable.  */
      emit_insn (gen_rtx_SET (resv,
			      gen_rtx_AND (SImode, gen_rtx_NOT (SImode, mask),
					   res)));
      mode = SELECT_CC_MODE (NE, resv, val);
      cc = gen_rtx_REG (mode, CC_REG);
      emit_insn (gen_rtx_SET (cc, gen_rtx_COMPARE (mode, resv, val)));

      /* Set the new value of the 32 bit location, proper masked.  */
      emit_insn (gen_rtx_SET (val, resv));

      /* Try again if location is unstable.  Fall through if only
	 scond op failed.  */
      x = gen_rtx_NE (VOIDmode, cc, const0_rtx);
      x = gen_rtx_IF_THEN_ELSE (VOIDmode, x,
				gen_rtx_LABEL_REF (Pmode, loop_label), pc_rtx);
      emit_unlikely_jump (gen_rtx_SET (pc_rtx, x));

      emit_label (end_label);
    }

  /* End: proper return the result for the given mode.  */
  emit_insn (gen_rtx_SET (res,
			  gen_rtx_AND (SImode, res, mask)));

  emit_insn (gen_rtx_SET (res,
			  gen_rtx_LSHIFTRT (SImode, res, off)));

  emit_move_insn (result, gen_lowpart (GET_MODE (result), res));
}

/* Helper function used by "atomic_compare_and_swap" expand
   pattern.  */

void
arc_expand_compare_and_swap (rtx operands[])
{
  rtx bval, rval, mem, oldval, newval, is_weak, mod_s, mod_f, x;
  machine_mode mode;

  bval = operands[0];
  rval = operands[1];
  mem = operands[2];
  oldval = operands[3];
  newval = operands[4];
  is_weak = operands[5];
  mod_s = operands[6];
  mod_f = operands[7];
  mode = GET_MODE (mem);

  if (reg_overlap_mentioned_p (rval, oldval))
    oldval = copy_to_reg (oldval);

  if (mode == SImode)
    {
      emit_insn (gen_atomic_compare_and_swapsi_1 (rval, mem, oldval, newval,
						  is_weak, mod_s, mod_f));
      x = gen_rtx_REG (CC_Zmode, CC_REG);
      x = gen_rtx_EQ (SImode, x, const0_rtx);
      emit_insn (gen_rtx_SET (bval, x));
    }
  else
    {
      arc_expand_compare_and_swap_qh (bval, rval, mem, oldval, newval,
				      is_weak, mod_s, mod_f);
    }
}

/* Helper function used by the "atomic_compare_and_swapsi_1"
   pattern.  */

void
arc_split_compare_and_swap (rtx operands[])
{
  rtx rval, mem, oldval, newval;
  machine_mode mode;
  enum memmodel mod_s, mod_f;
  bool is_weak;
  rtx label1, label2, x, cond;

  rval = operands[0];
  mem = operands[1];
  oldval = operands[2];
  newval = operands[3];
  is_weak = (operands[4] != const0_rtx);
  mod_s = (enum memmodel) INTVAL (operands[5]);
  mod_f = (enum memmodel) INTVAL (operands[6]);
  mode = GET_MODE (mem);

  /* ARC atomic ops work only with 32-bit aligned memories.  */
  gcc_assert (mode == SImode);

  arc_pre_atomic_barrier (mod_s);

  label1 = NULL_RTX;
  if (!is_weak)
    {
      label1 = gen_label_rtx ();
      emit_label (label1);
    }
  label2 = gen_label_rtx ();

  /* Load exclusive.  */
  emit_insn (gen_arc_load_exclusivesi (rval, mem));

  /* Check if it is oldval.  */
  mode = SELECT_CC_MODE (NE, rval, oldval);
  cond = gen_rtx_REG (mode, CC_REG);
  emit_insn (gen_rtx_SET (cond, gen_rtx_COMPARE (mode, rval, oldval)));

  x = gen_rtx_NE (VOIDmode, cond, const0_rtx);
  x = gen_rtx_IF_THEN_ELSE (VOIDmode, x,
			    gen_rtx_LABEL_REF (Pmode, label2), pc_rtx);
  emit_unlikely_jump (gen_rtx_SET (pc_rtx, x));

  /* Exclusively store new item.  Store clobbers CC reg.  */
  emit_insn (gen_arc_store_exclusivesi (mem, newval));

  if (!is_weak)
    {
      /* Check the result of the store.  */
      cond = gen_rtx_REG (CC_Zmode, CC_REG);
      x = gen_rtx_NE (VOIDmode, cond, const0_rtx);
      x = gen_rtx_IF_THEN_ELSE (VOIDmode, x,
				gen_rtx_LABEL_REF (Pmode, label1), pc_rtx);
      emit_unlikely_jump (gen_rtx_SET (pc_rtx, x));
    }

  if (mod_f != MEMMODEL_RELAXED)
    emit_label (label2);

  arc_post_atomic_barrier (mod_s);

  if (mod_f == MEMMODEL_RELAXED)
    emit_label (label2);
}

/* Expand an atomic fetch-and-operate pattern.  CODE is the binary operation
   to perform.  MEM is the memory on which to operate.  VAL is the second
   operand of the binary operator.  BEFORE and AFTER are optional locations to
   return the value of MEM either before of after the operation.  MODEL_RTX
   is a CONST_INT containing the memory model to use.  */

void
arc_expand_atomic_op (enum rtx_code code, rtx mem, rtx val,
			 rtx orig_before, rtx orig_after, rtx model_rtx)
{
  enum memmodel model = (enum memmodel) INTVAL (model_rtx);
  machine_mode mode = GET_MODE (mem);
  rtx label, x, cond;
  rtx before = orig_before, after = orig_after;

  /* ARC atomic ops work only with 32-bit aligned memories.  */
  gcc_assert (mode == SImode);

  arc_pre_atomic_barrier (model);

  label = gen_label_rtx ();
  emit_label (label);
  label = gen_rtx_LABEL_REF (VOIDmode, label);

  if (before == NULL_RTX)
    before = gen_reg_rtx (mode);

  if (after == NULL_RTX)
    after = gen_reg_rtx (mode);

  /* Load exclusive.  */
  emit_insn (gen_arc_load_exclusivesi (before, mem));

  switch (code)
    {
    case NOT:
      x = gen_rtx_AND (mode, before, val);
      emit_insn (gen_rtx_SET (after, x));
      x = gen_rtx_NOT (mode, after);
      emit_insn (gen_rtx_SET (after, x));
      break;

    case MINUS:
      if (CONST_INT_P (val))
	{
	  val = GEN_INT (-INTVAL (val));
	  code = PLUS;
	}

      /* FALLTHRU.  */
    default:
      x = gen_rtx_fmt_ee (code, mode, before, val);
      emit_insn (gen_rtx_SET (after, x));
      break;
   }

  /* Exclusively store new item.  Store clobbers CC reg.  */
  emit_insn (gen_arc_store_exclusivesi (mem, after));

  /* Check the result of the store.  */
  cond = gen_rtx_REG (CC_Zmode, CC_REG);
  x = gen_rtx_NE (VOIDmode, cond, const0_rtx);
  x = gen_rtx_IF_THEN_ELSE (VOIDmode, x,
			    label, pc_rtx);
  emit_unlikely_jump (gen_rtx_SET (pc_rtx, x));

  arc_post_atomic_barrier (model);
}

/* Implement TARGET_NO_SPECULATION_IN_DELAY_SLOTS_P.  */

static bool
arc_no_speculation_in_delay_slots_p ()
{
  return true;
}

/* Return a parallel of registers to represent where to find the
   register pieces if required, otherwise NULL_RTX.  */

static rtx
arc_dwarf_register_span (rtx rtl)
{
   machine_mode mode = GET_MODE (rtl);
   unsigned regno;
   rtx p;

   if (GET_MODE_SIZE (mode) != 8)
     return NULL_RTX;

   p = gen_rtx_PARALLEL (VOIDmode, rtvec_alloc (2));
   regno = REGNO (rtl);
   XVECEXP (p, 0, 0) = gen_rtx_REG (SImode, regno);
   XVECEXP (p, 0, 1) = gen_rtx_REG (SImode, regno + 1);

   return p;
}

/* Return true if OP is an acceptable memory operand for ARCompact
   16-bit load instructions of MODE.

   AV2SHORT: TRUE if address needs to fit into the new ARCv2 short
   non scaled instructions.

   SCALED: TRUE if address can be scaled.  */

bool
compact_memory_operand_p (rtx op, machine_mode mode,
			  bool av2short, bool scaled)
{
  rtx addr, plus0, plus1;
  int size, off;

  /* Eliminate non-memory operations.  */
  if (GET_CODE (op) != MEM)
    return 0;

  /* .di instructions have no 16-bit form.  */
  if (MEM_VOLATILE_P (op) && !TARGET_VOLATILE_CACHE_SET)
    return false;

  if (mode == VOIDmode)
    mode = GET_MODE (op);

  size = GET_MODE_SIZE (mode);

  /* dword operations really put out 2 instructions, so eliminate
     them.  */
  if (size > UNITS_PER_WORD)
    return false;

  /* Decode the address now.  */
  addr = XEXP (op, 0);
  switch (GET_CODE (addr))
    {
    case REG:
      return (REGNO (addr) >= FIRST_PSEUDO_REGISTER
	      || COMPACT_GP_REG_P (REGNO (addr))
	      || (SP_REG_P (REGNO (addr)) && (size != 2)));
    case PLUS:
      plus0 = XEXP (addr, 0);
      plus1 = XEXP (addr, 1);

      if ((GET_CODE (plus0) == REG)
	  && ((REGNO (plus0) >= FIRST_PSEUDO_REGISTER)
	      || COMPACT_GP_REG_P (REGNO (plus0)))
	  && ((GET_CODE (plus1) == REG)
	      && ((REGNO (plus1) >= FIRST_PSEUDO_REGISTER)
		  || COMPACT_GP_REG_P (REGNO (plus1)))))
	{
	  return !av2short;
	}

      if ((GET_CODE (plus0) == REG)
	  && ((REGNO (plus0) >= FIRST_PSEUDO_REGISTER)
	      || (COMPACT_GP_REG_P (REGNO (plus0)) && !av2short)
	      || (IN_RANGE (REGNO (plus0), 0, 31) && av2short))
	  && (GET_CODE (plus1) == CONST_INT))
	{
	  bool valid = false;

	  off = INTVAL (plus1);

	  /* Negative offset is not supported in 16-bit load/store insns.  */
	  if (off < 0)
	    return 0;

	  /* Only u5 immediates allowed in code density instructions.  */
	  if (av2short)
	    {
	      switch (size)
		{
		case 1:
		  return false;
		case 2:
		  /* This is an ldh_s.x instruction, check the u6
		     immediate.  */
		  if (COMPACT_GP_REG_P (REGNO (plus0)))
		    valid = true;
		  break;
		case 4:
		  /* Only u5 immediates allowed in 32bit access code
		     density instructions.  */
		  if (REGNO (plus0) <= 31)
		    return ((off < 32) && (off % 4 == 0));
		  break;
		default:
		  return false;
		}
	    }
	  else
	    if (COMPACT_GP_REG_P (REGNO (plus0)))
	      valid = true;

	  if (valid)
	    {

	      switch (size)
		{
		case 1:
		  return (off < 32);
		case 2:
		  /* The 6-bit constant get shifted to fit the real
		     5-bits field.  Check also for the alignment.  */
		  return ((off < 64) && (off % 2 == 0));
		case 4:
		  return ((off < 128) && (off % 4 == 0));
		default:
		  return false;
		}
	    }
	}

      if (REG_P (plus0) && CONST_INT_P (plus1)
	  && ((REGNO (plus0) >= FIRST_PSEUDO_REGISTER)
	      || SP_REG_P (REGNO (plus0)))
	  && !av2short)
	{
	  off = INTVAL (plus1);
	  return ((size != 2) && (off >= 0 && off < 128) && (off % 4 == 0));
	}

      if ((GET_CODE (plus0) == MULT)
	  && (GET_CODE (XEXP (plus0, 0)) == REG)
	  && ((REGNO (XEXP (plus0, 0)) >= FIRST_PSEUDO_REGISTER)
	      || COMPACT_GP_REG_P (REGNO (XEXP (plus0, 0))))
	  && (GET_CODE (plus1) == REG)
	  && ((REGNO (plus1) >= FIRST_PSEUDO_REGISTER)
	      || COMPACT_GP_REG_P (REGNO (plus1))))
	return scaled;
    default:
      break ;
      /* TODO: 'gp' and 'pcl' are to supported as base address operand
	 for 16-bit load instructions.  */
    }
  return false;
}

/* Implement TARGET_USE_ANCHORS_FOR_SYMBOL_P.  We don't want to use
   anchors for small data: the GP register acts as an anchor in that
   case.  We also don't want to use them for PC-relative accesses,
   where the PC acts as an anchor.  Prohibit also TLS symbols to use
   anchors.  */

static bool
arc_use_anchors_for_symbol_p (const_rtx symbol)
{
  if (SYMBOL_REF_TLS_MODEL (symbol))
    return false;

  if (flag_pic)
    return false;

  if (SYMBOL_REF_SMALL_P (symbol))
    return false;

  return default_use_anchors_for_symbol_p (symbol);
}

#undef TARGET_USE_ANCHORS_FOR_SYMBOL_P
#define TARGET_USE_ANCHORS_FOR_SYMBOL_P arc_use_anchors_for_symbol_p

struct gcc_target targetm = TARGET_INITIALIZER;

#include "gt-arc.h"<|MERGE_RESOLUTION|>--- conflicted
+++ resolved
@@ -7738,14 +7738,10 @@
   if (DECL_WEAK (decl))
     return false;
 
-<<<<<<< HEAD
-  size = int_size_in_bytes_hwi (TREE_TYPE (decl));
-=======
   /* Don't put constants into the small data section: we want them to
      be in ROM rather than RAM.  */
   if (TREE_READONLY (decl))
     return false;
->>>>>>> 5eeb7162
 
   /* To ensure -mvolatile-cache works ld.di does not have a
      gp-relative variant.  */
@@ -7764,7 +7760,7 @@
      section.  */
   else if (TREE_PUBLIC (decl))
     {
-      size = int_size_in_bytes (TREE_TYPE (decl));
+      size = int_size_in_bytes_hwi (TREE_TYPE (decl));
       return (size > 0 && size <= g_switch_value);
     }
   return false;
