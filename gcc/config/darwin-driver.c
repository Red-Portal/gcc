/* Additional functions for the GCC driver on Darwin native.
<<<<<<< HEAD
   Copyright (C) 2006, 2007, 2008, 2010 Free Software Foundation, Inc.
=======
   Copyright (C) 2006, 2007, 2008 Free Software Foundation, Inc.
>>>>>>> e33a1692
   Contributed by Apple Computer Inc.

This file is part of GCC.

GCC is free software; you can redistribute it and/or modify
it under the terms of the GNU General Public License as published by
the Free Software Foundation; either version 3, or (at your option)
any later version.

GCC is distributed in the hope that it will be useful,
but WITHOUT ANY WARRANTY; without even the implied warranty of
MERCHANTABILITY or FITNESS FOR A PARTICULAR PURPOSE.  See the
GNU General Public License for more details.

You should have received a copy of the GNU General Public License
along with GCC; see the file COPYING3.  If not see
<http://www.gnu.org/licenses/>.  */

#ifndef CROSS_DIRECTORY_STRUCTURE
#include "config.h"
#include "system.h"
#include "coretypes.h"
#include "tm.h"
#include "gcc.h"
#include <sys/sysctl.h>
#include "xregex.h"

#ifndef SWITCH_TAKES_ARG
#define SWITCH_TAKES_ARG(CHAR) DEFAULT_SWITCH_TAKES_ARG(CHAR)
#endif

#ifndef WORD_SWITCH_TAKES_ARG
#define WORD_SWITCH_TAKES_ARG(STR) DEFAULT_WORD_SWITCH_TAKES_ARG (STR)
#endif

/* When running on a Darwin system and using that system's headers and
   libraries, default the -mmacosx-version-min flag to be the version
   of the system on which the compiler is running.  */

void
darwin_default_min_version (int * argc_p, char *** argv_p)
{
  const int argc = *argc_p;
  char ** const argv = *argv_p;
  int i;
  char osversion[32];
  size_t osversion_len = sizeof (osversion) - 1;
  static int osversion_name[2] = { CTL_KERN, KERN_OSRELEASE };
  char * version_p;
  char * version_pend;
  int major_vers;
  char minor_vers[6];
  static char new_flag[sizeof ("-mmacosx-version-min=10.0.0") + 6];

  /* If the command-line is empty, just return.  */
  if (argc <= 1)
    return;
  /* Don't do this if the user has specified -b or -V at the start
     of the command-line.  */
  if (argv[1][0] == '-'
      && (argv[1][1] == 'V' ||
	  ((argv[1][1] == 'b') && (NULL != strchr(argv[1] + 2,'-')))))
    return;
  
  /* Don't do this if the user specified -mmacosx-version-min= or
     -mno-macosx-version-min.  */
  for (i = 1; i < argc; i++)
    if (argv[i][0] == '-')
      {
	const char * const p = argv[i];
	if (strncmp (p, "-mno-macosx-version-min", 23) == 0
	    || strncmp (p, "-mmacosx-version-min", 20) == 0)
	  return;
	
	/* It doesn't count if it's an argument to a different switch.  */
	if (p[0] == '-'
	    && ((SWITCH_TAKES_ARG (p[1]) > (p[2] != 0))
		|| WORD_SWITCH_TAKES_ARG (p + 1)))
	  i++;
      }

  /* Retrieve the deployment target from the environment and insert
     it as a flag.  */
  {
    const char * macosx_deployment_target;
    macosx_deployment_target = getenv ("MACOSX_DEPLOYMENT_TARGET");
    if (macosx_deployment_target
	/* Apparently, an empty string for MACOSX_DEPLOYMENT_TARGET means
	   "use the default".  Or, possibly "use 10.1".  We choose
	   to ignore the environment variable, as if it was never set.  */
	&& macosx_deployment_target[0])
      {
	++*argc_p;
	*argv_p = XNEWVEC (char *, *argc_p);
	(*argv_p)[0] = argv[0];
	(*argv_p)[1] = concat ("-mmacosx-version-min=",
			       macosx_deployment_target, NULL);
	memcpy (*argv_p + 2, argv + 1, (argc - 1) * sizeof (char *));
	return;
      }
  }

  /* Determine the version of the running OS.  If we can't, warn user,
     and do nothing.  */
  if (sysctl (osversion_name, ARRAY_SIZE (osversion_name), osversion,
	      &osversion_len, NULL, 0) == -1)
    {
      warning (0, "sysctl for kern.osversion failed: %m");
      return;
    }

  /* Try to parse the first two parts of the OS version number.  Warn
     user and return if it doesn't make sense.  */
  if (! ISDIGIT (osversion[0]))
    goto parse_failed;
  major_vers = osversion[0] - '0';
  version_p = osversion + 1;
  if (ISDIGIT (*version_p))
    major_vers = major_vers * 10 + (*version_p++ - '0');
  if (major_vers > 4 + 9)
    goto parse_failed;
  if (*version_p++ != '.')
    goto parse_failed;
  version_pend = strchr(version_p, '.');
  if (!version_pend)
    goto parse_failed;
  if (! ISDIGIT (*version_p))
    goto parse_failed;
  strncpy(minor_vers, version_p, version_pend - version_p);
  minor_vers[version_pend - version_p] = '\0';
  
  /* The major kernel version number is 4 plus the second OS version
     component.  */
  if (major_vers - 4 <= 4)
    /* On 10.4 and earlier, the old linker is used which does not
       support three-component system versions.  */
    sprintf (new_flag, "-mmacosx-version-min=10.%d", major_vers - 4);
  else
    sprintf (new_flag, "-mmacosx-version-min=10.%d.%s", major_vers - 4,
	     minor_vers);

  /* Add the new flag.  */
  ++*argc_p;
  *argv_p = XNEWVEC (char *, *argc_p);
  (*argv_p)[0] = argv[0];
  (*argv_p)[1] = new_flag;
  memcpy (*argv_p + 2, argv + 1, (argc - 1) * sizeof (char *));
  return;
  
 parse_failed:
  warning (0, "couldn't understand kern.osversion %q.*s",
	   (int) osversion_len, osversion);
  return;
}

#endif /* CROSS_DIRECTORY_STRUCTURE */<|MERGE_RESOLUTION|>--- conflicted
+++ resolved
@@ -1,9 +1,5 @@
 /* Additional functions for the GCC driver on Darwin native.
-<<<<<<< HEAD
    Copyright (C) 2006, 2007, 2008, 2010 Free Software Foundation, Inc.
-=======
-   Copyright (C) 2006, 2007, 2008 Free Software Foundation, Inc.
->>>>>>> e33a1692
    Contributed by Apple Computer Inc.
 
 This file is part of GCC.
@@ -30,14 +26,6 @@
 #include "gcc.h"
 #include <sys/sysctl.h>
 #include "xregex.h"
-
-#ifndef SWITCH_TAKES_ARG
-#define SWITCH_TAKES_ARG(CHAR) DEFAULT_SWITCH_TAKES_ARG(CHAR)
-#endif
-
-#ifndef WORD_SWITCH_TAKES_ARG
-#define WORD_SWITCH_TAKES_ARG(STR) DEFAULT_WORD_SWITCH_TAKES_ARG (STR)
-#endif
 
 /* When running on a Darwin system and using that system's headers and
    libraries, default the -mmacosx-version-min flag to be the version
