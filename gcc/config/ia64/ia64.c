/* Definitions of target machine for GNU compiler.
   Copyright (C) 1999-2017 Free Software Foundation, Inc.
   Contributed by James E. Wilson <wilson@cygnus.com> and
		  David Mosberger <davidm@hpl.hp.com>.

This file is part of GCC.

GCC is free software; you can redistribute it and/or modify
it under the terms of the GNU General Public License as published by
the Free Software Foundation; either version 3, or (at your option)
any later version.

GCC is distributed in the hope that it will be useful,
but WITHOUT ANY WARRANTY; without even the implied warranty of
MERCHANTABILITY or FITNESS FOR A PARTICULAR PURPOSE.  See the
GNU General Public License for more details.

You should have received a copy of the GNU General Public License
along with GCC; see the file COPYING3.  If not see
<http://www.gnu.org/licenses/>.  */

#define TARGET_C_FILE 1

#include "config.h"
#include "system.h"
#include "coretypes.h"
#include "backend.h"
#include "target.h"
#include "rtl.h"
#include "tree.h"
#include "memmodel.h"
#include "cfghooks.h"
#include "df.h"
#include "tm_p.h"
#include "stringpool.h"
#include "attribs.h"
#include "optabs.h"
#include "regs.h"
#include "emit-rtl.h"
#include "recog.h"
#include "diagnostic-core.h"
#include "alias.h"
#include "fold-const.h"
#include "stor-layout.h"
#include "calls.h"
#include "varasm.h"
#include "output.h"
#include "insn-attr.h"
#include "flags.h"
#include "explow.h"
#include "expr.h"
#include "cfgrtl.h"
#include "libfuncs.h"
#include "sched-int.h"
#include "common/common-target.h"
#include "langhooks.h"
#include "gimplify.h"
#include "intl.h"
#include "debug.h"
#include "params.h"
#include "dbgcnt.h"
#include "tm-constrs.h"
#include "sel-sched.h"
#include "reload.h"
#include "opts.h"
#include "dumpfile.h"
#include "builtins.h"

/* This file should be included last.  */
#include "target-def.h"

/* This is used for communication between ASM_OUTPUT_LABEL and
   ASM_OUTPUT_LABELREF.  */
int ia64_asm_output_label = 0;

/* Register names for ia64_expand_prologue.  */
static const char * const ia64_reg_numbers[96] =
{ "r32", "r33", "r34", "r35", "r36", "r37", "r38", "r39",
  "r40", "r41", "r42", "r43", "r44", "r45", "r46", "r47",
  "r48", "r49", "r50", "r51", "r52", "r53", "r54", "r55",
  "r56", "r57", "r58", "r59", "r60", "r61", "r62", "r63",
  "r64", "r65", "r66", "r67", "r68", "r69", "r70", "r71",
  "r72", "r73", "r74", "r75", "r76", "r77", "r78", "r79",
  "r80", "r81", "r82", "r83", "r84", "r85", "r86", "r87",
  "r88", "r89", "r90", "r91", "r92", "r93", "r94", "r95",
  "r96", "r97", "r98", "r99", "r100","r101","r102","r103",
  "r104","r105","r106","r107","r108","r109","r110","r111",
  "r112","r113","r114","r115","r116","r117","r118","r119",
  "r120","r121","r122","r123","r124","r125","r126","r127"};

/* ??? These strings could be shared with REGISTER_NAMES.  */
static const char * const ia64_input_reg_names[8] =
{ "in0",  "in1",  "in2",  "in3",  "in4",  "in5",  "in6",  "in7" };

/* ??? These strings could be shared with REGISTER_NAMES.  */
static const char * const ia64_local_reg_names[80] =
{ "loc0", "loc1", "loc2", "loc3", "loc4", "loc5", "loc6", "loc7",
  "loc8", "loc9", "loc10","loc11","loc12","loc13","loc14","loc15",
  "loc16","loc17","loc18","loc19","loc20","loc21","loc22","loc23",
  "loc24","loc25","loc26","loc27","loc28","loc29","loc30","loc31",
  "loc32","loc33","loc34","loc35","loc36","loc37","loc38","loc39",
  "loc40","loc41","loc42","loc43","loc44","loc45","loc46","loc47",
  "loc48","loc49","loc50","loc51","loc52","loc53","loc54","loc55",
  "loc56","loc57","loc58","loc59","loc60","loc61","loc62","loc63",
  "loc64","loc65","loc66","loc67","loc68","loc69","loc70","loc71",
  "loc72","loc73","loc74","loc75","loc76","loc77","loc78","loc79" };

/* ??? These strings could be shared with REGISTER_NAMES.  */
static const char * const ia64_output_reg_names[8] =
{ "out0", "out1", "out2", "out3", "out4", "out5", "out6", "out7" };

/* Variables which are this size or smaller are put in the sdata/sbss
   sections.  */

unsigned int ia64_section_threshold;

/* The following variable is used by the DFA insn scheduler.  The value is
   TRUE if we do insn bundling instead of insn scheduling.  */
int bundling_p = 0;

enum ia64_frame_regs
{
   reg_fp,
   reg_save_b0,
   reg_save_pr,
   reg_save_ar_pfs,
   reg_save_ar_unat,
   reg_save_ar_lc,
   reg_save_gp,
   number_of_ia64_frame_regs
};

/* Structure to be filled in by ia64_compute_frame_size with register
   save masks and offsets for the current function.  */

struct ia64_frame_info
{
  HOST_WIDE_INT total_size;	/* size of the stack frame, not including
				   the caller's scratch area.  */
  HOST_WIDE_INT spill_cfa_off;	/* top of the reg spill area from the cfa.  */
  HOST_WIDE_INT spill_size;	/* size of the gr/br/fr spill area.  */
  HOST_WIDE_INT extra_spill_size;  /* size of spill area for others.  */
  HARD_REG_SET mask;		/* mask of saved registers.  */
  unsigned int gr_used_mask;	/* mask of registers in use as gr spill
				   registers or long-term scratches.  */
  int n_spilled;		/* number of spilled registers.  */
  int r[number_of_ia64_frame_regs];  /* Frame related registers.  */
  int n_input_regs;		/* number of input registers used.  */
  int n_local_regs;		/* number of local registers used.  */
  int n_output_regs;		/* number of output registers used.  */
  int n_rotate_regs;		/* number of rotating registers used.  */

  char need_regstk;		/* true if a .regstk directive needed.  */
  char initialized;		/* true if the data is finalized.  */
};

/* Current frame information calculated by ia64_compute_frame_size.  */
static struct ia64_frame_info current_frame_info;
/* The actual registers that are emitted.  */
static int emitted_frame_related_regs[number_of_ia64_frame_regs];

static int ia64_first_cycle_multipass_dfa_lookahead (void);
static void ia64_dependencies_evaluation_hook (rtx_insn *, rtx_insn *);
static void ia64_init_dfa_pre_cycle_insn (void);
static rtx ia64_dfa_pre_cycle_insn (void);
static int ia64_first_cycle_multipass_dfa_lookahead_guard (rtx_insn *, int);
static int ia64_dfa_new_cycle (FILE *, int, rtx_insn *, int, int, int *);
static void ia64_h_i_d_extended (void);
static void * ia64_alloc_sched_context (void);
static void ia64_init_sched_context (void *, bool);
static void ia64_set_sched_context (void *);
static void ia64_clear_sched_context (void *);
static void ia64_free_sched_context (void *);
static int ia64_mode_to_int (machine_mode);
static void ia64_set_sched_flags (spec_info_t);
static ds_t ia64_get_insn_spec_ds (rtx_insn *);
static ds_t ia64_get_insn_checked_ds (rtx_insn *);
static bool ia64_skip_rtx_p (const_rtx);
static int ia64_speculate_insn (rtx_insn *, ds_t, rtx *);
static bool ia64_needs_block_p (ds_t);
static rtx ia64_gen_spec_check (rtx_insn *, rtx_insn *, ds_t);
static int ia64_spec_check_p (rtx);
static int ia64_spec_check_src_p (rtx);
static rtx gen_tls_get_addr (void);
static rtx gen_thread_pointer (void);
static int find_gr_spill (enum ia64_frame_regs, int);
static int next_scratch_gr_reg (void);
static void mark_reg_gr_used_mask (rtx, void *);
static void ia64_compute_frame_size (HOST_WIDE_INT);
static void setup_spill_pointers (int, rtx, HOST_WIDE_INT);
static void finish_spill_pointers (void);
static rtx spill_restore_mem (rtx, HOST_WIDE_INT);
static void do_spill (rtx (*)(rtx, rtx, rtx), rtx, HOST_WIDE_INT, rtx);
static void do_restore (rtx (*)(rtx, rtx, rtx), rtx, HOST_WIDE_INT);
static rtx gen_movdi_x (rtx, rtx, rtx);
static rtx gen_fr_spill_x (rtx, rtx, rtx);
static rtx gen_fr_restore_x (rtx, rtx, rtx);

static void ia64_option_override (void);
static bool ia64_can_eliminate (const int, const int);
static machine_mode hfa_element_mode (const_tree, bool);
static void ia64_setup_incoming_varargs (cumulative_args_t, machine_mode,
					 tree, int *, int);
static int ia64_arg_partial_bytes (cumulative_args_t, machine_mode,
				   tree, bool);
static rtx ia64_function_arg_1 (cumulative_args_t, machine_mode,
				const_tree, bool, bool);
static rtx ia64_function_arg (cumulative_args_t, machine_mode,
			      const_tree, bool);
static rtx ia64_function_incoming_arg (cumulative_args_t,
				       machine_mode, const_tree, bool);
static void ia64_function_arg_advance (cumulative_args_t, machine_mode,
				       const_tree, bool);
static pad_direction ia64_function_arg_padding (machine_mode, const_tree);
static unsigned int ia64_function_arg_boundary (machine_mode,
						const_tree);
static bool ia64_function_ok_for_sibcall (tree, tree);
static bool ia64_return_in_memory (const_tree, const_tree);
static rtx ia64_function_value (const_tree, const_tree, bool);
static rtx ia64_libcall_value (machine_mode, const_rtx);
static bool ia64_function_value_regno_p (const unsigned int);
static int ia64_register_move_cost (machine_mode, reg_class_t,
                                    reg_class_t);
static int ia64_memory_move_cost (machine_mode mode, reg_class_t,
				  bool);
static bool ia64_rtx_costs (rtx, machine_mode, int, int, int *, bool);
static int ia64_unspec_may_trap_p (const_rtx, unsigned);
static void fix_range (const char *);
static struct machine_function * ia64_init_machine_status (void);
static void emit_insn_group_barriers (FILE *);
static void emit_all_insn_group_barriers (FILE *);
static void final_emit_insn_group_barriers (FILE *);
static void emit_predicate_relation_info (void);
static void ia64_reorg (void);
static bool ia64_in_small_data_p (const_tree);
static void process_epilogue (FILE *, rtx, bool, bool);

static bool ia64_assemble_integer (rtx, unsigned int, int);
static void ia64_output_function_prologue (FILE *);
static void ia64_output_function_epilogue (FILE *);
static void ia64_output_function_end_prologue (FILE *);

static void ia64_print_operand (FILE *, rtx, int);
static void ia64_print_operand_address (FILE *, machine_mode, rtx);
static bool ia64_print_operand_punct_valid_p (unsigned char code);

static int ia64_issue_rate (void);
static int ia64_adjust_cost (rtx_insn *, int, rtx_insn *, int, dw_t);
static void ia64_sched_init (FILE *, int, int);
static void ia64_sched_init_global (FILE *, int, int);
static void ia64_sched_finish_global (FILE *, int);
static void ia64_sched_finish (FILE *, int);
static int ia64_dfa_sched_reorder (FILE *, int, rtx_insn **, int *, int, int);
static int ia64_sched_reorder (FILE *, int, rtx_insn **, int *, int);
static int ia64_sched_reorder2 (FILE *, int, rtx_insn **, int *, int);
static int ia64_variable_issue (FILE *, int, rtx_insn *, int);

static void ia64_asm_unwind_emit (FILE *, rtx_insn *);
static void ia64_asm_emit_except_personality (rtx);
static void ia64_asm_init_sections (void);

static enum unwind_info_type ia64_debug_unwind_info (void);

static struct bundle_state *get_free_bundle_state (void);
static void free_bundle_state (struct bundle_state *);
static void initiate_bundle_states (void);
static void finish_bundle_states (void);
static int insert_bundle_state (struct bundle_state *);
static void initiate_bundle_state_table (void);
static void finish_bundle_state_table (void);
static int try_issue_nops (struct bundle_state *, int);
static int try_issue_insn (struct bundle_state *, rtx);
static void issue_nops_and_insn (struct bundle_state *, int, rtx_insn *,
				 int, int);
static int get_max_pos (state_t);
static int get_template (state_t, int);

static rtx_insn *get_next_important_insn (rtx_insn *, rtx_insn *);
static bool important_for_bundling_p (rtx_insn *);
static bool unknown_for_bundling_p (rtx_insn *);
static void bundling (FILE *, int, rtx_insn *, rtx_insn *);

static void ia64_output_mi_thunk (FILE *, tree, HOST_WIDE_INT,
				  HOST_WIDE_INT, tree);
static void ia64_file_start (void);
static void ia64_globalize_decl_name (FILE *, tree);

static int ia64_hpux_reloc_rw_mask (void) ATTRIBUTE_UNUSED;
static int ia64_reloc_rw_mask (void) ATTRIBUTE_UNUSED;
static section *ia64_select_rtx_section (machine_mode, rtx,
					 unsigned HOST_WIDE_INT);
static void ia64_output_dwarf_dtprel (FILE *, int, rtx)
     ATTRIBUTE_UNUSED;
static unsigned int ia64_section_type_flags (tree, const char *, int);
static void ia64_init_libfuncs (void)
     ATTRIBUTE_UNUSED;
static void ia64_hpux_init_libfuncs (void)
     ATTRIBUTE_UNUSED;
static void ia64_sysv4_init_libfuncs (void)
     ATTRIBUTE_UNUSED;
static void ia64_vms_init_libfuncs (void)
     ATTRIBUTE_UNUSED;
static void ia64_soft_fp_init_libfuncs (void)
     ATTRIBUTE_UNUSED;
static bool ia64_vms_valid_pointer_mode (scalar_int_mode mode)
     ATTRIBUTE_UNUSED;
static tree ia64_vms_common_object_attribute (tree *, tree, tree, int, bool *)
     ATTRIBUTE_UNUSED;

static bool ia64_attribute_takes_identifier_p (const_tree);
static tree ia64_handle_model_attribute (tree *, tree, tree, int, bool *);
static tree ia64_handle_version_id_attribute (tree *, tree, tree, int, bool *);
static void ia64_encode_section_info (tree, rtx, int);
static rtx ia64_struct_value_rtx (tree, int);
static tree ia64_gimplify_va_arg (tree, tree, gimple_seq *, gimple_seq *);
static bool ia64_scalar_mode_supported_p (scalar_mode mode);
static bool ia64_vector_mode_supported_p (machine_mode mode);
static bool ia64_legitimate_constant_p (machine_mode, rtx);
static bool ia64_legitimate_address_p (machine_mode, rtx, bool);
static bool ia64_cannot_force_const_mem (machine_mode, rtx);
static const char *ia64_mangle_type (const_tree);
static const char *ia64_invalid_conversion (const_tree, const_tree);
static const char *ia64_invalid_unary_op (int, const_tree);
static const char *ia64_invalid_binary_op (int, const_tree, const_tree);
static machine_mode ia64_c_mode_for_suffix (char);
static void ia64_trampoline_init (rtx, tree, rtx);
static void ia64_override_options_after_change (void);
static bool ia64_member_type_forces_blk (const_tree, machine_mode);

static tree ia64_fold_builtin (tree, int, tree *, bool);
static tree ia64_builtin_decl (unsigned, bool);

static reg_class_t ia64_preferred_reload_class (rtx, reg_class_t);
static fixed_size_mode ia64_get_reg_raw_mode (int regno);
static section * ia64_hpux_function_section (tree, enum node_frequency,
					     bool, bool);

static bool ia64_vectorize_vec_perm_const_ok (machine_mode vmode,
					      const unsigned char *sel);

static bool ia64_hard_regno_mode_ok (unsigned int, machine_mode);
static bool ia64_modes_tieable_p (machine_mode, machine_mode);

#define MAX_VECT_LEN	8

struct expand_vec_perm_d
{
  rtx target, op0, op1;
  unsigned char perm[MAX_VECT_LEN];
  machine_mode vmode;
  unsigned char nelt;
  bool one_operand_p;
  bool testing_p; 
};

static bool ia64_expand_vec_perm_const_1 (struct expand_vec_perm_d *d);


/* Table of valid machine attributes.  */
static const struct attribute_spec ia64_attribute_table[] =
{
  /* { name, min_len, max_len, decl_req, type_req, fn_type_req, handler,
       affects_type_identity } */
  { "syscall_linkage", 0, 0, false, true,  true,  NULL, false },
  { "model",	       1, 1, true, false, false, ia64_handle_model_attribute,
    false },
#if TARGET_ABI_OPEN_VMS
  { "common_object",   1, 1, true, false, false,
    ia64_vms_common_object_attribute, false },
#endif
  { "version_id",      1, 1, true, false, false,
    ia64_handle_version_id_attribute, false },
  { NULL,	       0, 0, false, false, false, NULL, false }
};

/* Initialize the GCC target structure.  */
#undef TARGET_ATTRIBUTE_TABLE
#define TARGET_ATTRIBUTE_TABLE ia64_attribute_table

#undef TARGET_INIT_BUILTINS
#define TARGET_INIT_BUILTINS ia64_init_builtins

#undef TARGET_FOLD_BUILTIN
#define TARGET_FOLD_BUILTIN ia64_fold_builtin

#undef TARGET_EXPAND_BUILTIN
#define TARGET_EXPAND_BUILTIN ia64_expand_builtin

#undef TARGET_BUILTIN_DECL
#define TARGET_BUILTIN_DECL ia64_builtin_decl

#undef TARGET_ASM_BYTE_OP
#define TARGET_ASM_BYTE_OP "\tdata1\t"
#undef TARGET_ASM_ALIGNED_HI_OP
#define TARGET_ASM_ALIGNED_HI_OP "\tdata2\t"
#undef TARGET_ASM_ALIGNED_SI_OP
#define TARGET_ASM_ALIGNED_SI_OP "\tdata4\t"
#undef TARGET_ASM_ALIGNED_DI_OP
#define TARGET_ASM_ALIGNED_DI_OP "\tdata8\t"
#undef TARGET_ASM_UNALIGNED_HI_OP
#define TARGET_ASM_UNALIGNED_HI_OP "\tdata2.ua\t"
#undef TARGET_ASM_UNALIGNED_SI_OP
#define TARGET_ASM_UNALIGNED_SI_OP "\tdata4.ua\t"
#undef TARGET_ASM_UNALIGNED_DI_OP
#define TARGET_ASM_UNALIGNED_DI_OP "\tdata8.ua\t"
#undef TARGET_ASM_INTEGER
#define TARGET_ASM_INTEGER ia64_assemble_integer

#undef TARGET_OPTION_OVERRIDE
#define TARGET_OPTION_OVERRIDE ia64_option_override

#undef TARGET_ASM_FUNCTION_PROLOGUE
#define TARGET_ASM_FUNCTION_PROLOGUE ia64_output_function_prologue
#undef TARGET_ASM_FUNCTION_END_PROLOGUE
#define TARGET_ASM_FUNCTION_END_PROLOGUE ia64_output_function_end_prologue
#undef TARGET_ASM_FUNCTION_EPILOGUE
#define TARGET_ASM_FUNCTION_EPILOGUE ia64_output_function_epilogue

#undef TARGET_PRINT_OPERAND
#define TARGET_PRINT_OPERAND ia64_print_operand
#undef TARGET_PRINT_OPERAND_ADDRESS
#define TARGET_PRINT_OPERAND_ADDRESS ia64_print_operand_address
#undef TARGET_PRINT_OPERAND_PUNCT_VALID_P
#define TARGET_PRINT_OPERAND_PUNCT_VALID_P ia64_print_operand_punct_valid_p

#undef TARGET_IN_SMALL_DATA_P
#define TARGET_IN_SMALL_DATA_P  ia64_in_small_data_p

#undef TARGET_SCHED_ADJUST_COST
#define TARGET_SCHED_ADJUST_COST ia64_adjust_cost
#undef TARGET_SCHED_ISSUE_RATE
#define TARGET_SCHED_ISSUE_RATE ia64_issue_rate
#undef TARGET_SCHED_VARIABLE_ISSUE
#define TARGET_SCHED_VARIABLE_ISSUE ia64_variable_issue
#undef TARGET_SCHED_INIT
#define TARGET_SCHED_INIT ia64_sched_init
#undef TARGET_SCHED_FINISH
#define TARGET_SCHED_FINISH ia64_sched_finish
#undef TARGET_SCHED_INIT_GLOBAL
#define TARGET_SCHED_INIT_GLOBAL ia64_sched_init_global
#undef TARGET_SCHED_FINISH_GLOBAL
#define TARGET_SCHED_FINISH_GLOBAL ia64_sched_finish_global
#undef TARGET_SCHED_REORDER
#define TARGET_SCHED_REORDER ia64_sched_reorder
#undef TARGET_SCHED_REORDER2
#define TARGET_SCHED_REORDER2 ia64_sched_reorder2

#undef TARGET_SCHED_DEPENDENCIES_EVALUATION_HOOK
#define TARGET_SCHED_DEPENDENCIES_EVALUATION_HOOK ia64_dependencies_evaluation_hook

#undef TARGET_SCHED_FIRST_CYCLE_MULTIPASS_DFA_LOOKAHEAD
#define TARGET_SCHED_FIRST_CYCLE_MULTIPASS_DFA_LOOKAHEAD ia64_first_cycle_multipass_dfa_lookahead

#undef TARGET_SCHED_INIT_DFA_PRE_CYCLE_INSN
#define TARGET_SCHED_INIT_DFA_PRE_CYCLE_INSN ia64_init_dfa_pre_cycle_insn
#undef TARGET_SCHED_DFA_PRE_CYCLE_INSN
#define TARGET_SCHED_DFA_PRE_CYCLE_INSN ia64_dfa_pre_cycle_insn

#undef TARGET_SCHED_FIRST_CYCLE_MULTIPASS_DFA_LOOKAHEAD_GUARD
#define TARGET_SCHED_FIRST_CYCLE_MULTIPASS_DFA_LOOKAHEAD_GUARD\
  ia64_first_cycle_multipass_dfa_lookahead_guard

#undef TARGET_SCHED_DFA_NEW_CYCLE
#define TARGET_SCHED_DFA_NEW_CYCLE ia64_dfa_new_cycle

#undef TARGET_SCHED_H_I_D_EXTENDED
#define TARGET_SCHED_H_I_D_EXTENDED ia64_h_i_d_extended

#undef TARGET_SCHED_ALLOC_SCHED_CONTEXT
#define TARGET_SCHED_ALLOC_SCHED_CONTEXT ia64_alloc_sched_context

#undef TARGET_SCHED_INIT_SCHED_CONTEXT
#define TARGET_SCHED_INIT_SCHED_CONTEXT ia64_init_sched_context

#undef TARGET_SCHED_SET_SCHED_CONTEXT
#define TARGET_SCHED_SET_SCHED_CONTEXT ia64_set_sched_context

#undef TARGET_SCHED_CLEAR_SCHED_CONTEXT
#define TARGET_SCHED_CLEAR_SCHED_CONTEXT ia64_clear_sched_context

#undef TARGET_SCHED_FREE_SCHED_CONTEXT
#define TARGET_SCHED_FREE_SCHED_CONTEXT ia64_free_sched_context

#undef TARGET_SCHED_SET_SCHED_FLAGS
#define TARGET_SCHED_SET_SCHED_FLAGS ia64_set_sched_flags

#undef TARGET_SCHED_GET_INSN_SPEC_DS
#define TARGET_SCHED_GET_INSN_SPEC_DS ia64_get_insn_spec_ds

#undef TARGET_SCHED_GET_INSN_CHECKED_DS
#define TARGET_SCHED_GET_INSN_CHECKED_DS ia64_get_insn_checked_ds

#undef TARGET_SCHED_SPECULATE_INSN
#define TARGET_SCHED_SPECULATE_INSN ia64_speculate_insn

#undef TARGET_SCHED_NEEDS_BLOCK_P
#define TARGET_SCHED_NEEDS_BLOCK_P ia64_needs_block_p

#undef TARGET_SCHED_GEN_SPEC_CHECK
#define TARGET_SCHED_GEN_SPEC_CHECK ia64_gen_spec_check

#undef TARGET_SCHED_SKIP_RTX_P
#define TARGET_SCHED_SKIP_RTX_P ia64_skip_rtx_p

#undef TARGET_FUNCTION_OK_FOR_SIBCALL
#define TARGET_FUNCTION_OK_FOR_SIBCALL ia64_function_ok_for_sibcall
#undef TARGET_ARG_PARTIAL_BYTES
#define TARGET_ARG_PARTIAL_BYTES ia64_arg_partial_bytes
#undef TARGET_FUNCTION_ARG
#define TARGET_FUNCTION_ARG ia64_function_arg
#undef TARGET_FUNCTION_INCOMING_ARG
#define TARGET_FUNCTION_INCOMING_ARG ia64_function_incoming_arg
#undef TARGET_FUNCTION_ARG_ADVANCE
#define TARGET_FUNCTION_ARG_ADVANCE ia64_function_arg_advance
#undef TARGET_FUNCTION_ARG_PADDING
#define TARGET_FUNCTION_ARG_PADDING ia64_function_arg_padding
#undef TARGET_FUNCTION_ARG_BOUNDARY
#define TARGET_FUNCTION_ARG_BOUNDARY ia64_function_arg_boundary

#undef TARGET_ASM_OUTPUT_MI_THUNK
#define TARGET_ASM_OUTPUT_MI_THUNK ia64_output_mi_thunk
#undef TARGET_ASM_CAN_OUTPUT_MI_THUNK
#define TARGET_ASM_CAN_OUTPUT_MI_THUNK hook_bool_const_tree_hwi_hwi_const_tree_true

#undef TARGET_ASM_FILE_START
#define TARGET_ASM_FILE_START ia64_file_start

#undef TARGET_ASM_GLOBALIZE_DECL_NAME
#define TARGET_ASM_GLOBALIZE_DECL_NAME ia64_globalize_decl_name

#undef TARGET_REGISTER_MOVE_COST
#define TARGET_REGISTER_MOVE_COST ia64_register_move_cost
#undef TARGET_MEMORY_MOVE_COST
#define TARGET_MEMORY_MOVE_COST ia64_memory_move_cost
#undef TARGET_RTX_COSTS
#define TARGET_RTX_COSTS ia64_rtx_costs
#undef TARGET_ADDRESS_COST
#define TARGET_ADDRESS_COST hook_int_rtx_mode_as_bool_0

#undef TARGET_UNSPEC_MAY_TRAP_P
#define TARGET_UNSPEC_MAY_TRAP_P ia64_unspec_may_trap_p

#undef TARGET_MACHINE_DEPENDENT_REORG
#define TARGET_MACHINE_DEPENDENT_REORG ia64_reorg

#undef TARGET_ENCODE_SECTION_INFO
#define TARGET_ENCODE_SECTION_INFO ia64_encode_section_info

#undef  TARGET_SECTION_TYPE_FLAGS
#define TARGET_SECTION_TYPE_FLAGS  ia64_section_type_flags

#ifdef HAVE_AS_TLS
#undef TARGET_ASM_OUTPUT_DWARF_DTPREL
#define TARGET_ASM_OUTPUT_DWARF_DTPREL ia64_output_dwarf_dtprel
#endif

/* ??? Investigate.  */
#if 0
#undef TARGET_PROMOTE_PROTOTYPES
#define TARGET_PROMOTE_PROTOTYPES hook_bool_tree_true
#endif

#undef TARGET_FUNCTION_VALUE
#define TARGET_FUNCTION_VALUE ia64_function_value
#undef TARGET_LIBCALL_VALUE
#define TARGET_LIBCALL_VALUE ia64_libcall_value
#undef TARGET_FUNCTION_VALUE_REGNO_P
#define TARGET_FUNCTION_VALUE_REGNO_P ia64_function_value_regno_p

#undef TARGET_STRUCT_VALUE_RTX
#define TARGET_STRUCT_VALUE_RTX ia64_struct_value_rtx
#undef TARGET_RETURN_IN_MEMORY
#define TARGET_RETURN_IN_MEMORY ia64_return_in_memory
#undef TARGET_SETUP_INCOMING_VARARGS
#define TARGET_SETUP_INCOMING_VARARGS ia64_setup_incoming_varargs
#undef TARGET_STRICT_ARGUMENT_NAMING
#define TARGET_STRICT_ARGUMENT_NAMING hook_bool_CUMULATIVE_ARGS_true
#undef TARGET_MUST_PASS_IN_STACK
#define TARGET_MUST_PASS_IN_STACK must_pass_in_stack_var_size
#undef TARGET_GET_RAW_RESULT_MODE
#define TARGET_GET_RAW_RESULT_MODE ia64_get_reg_raw_mode
#undef TARGET_GET_RAW_ARG_MODE
#define TARGET_GET_RAW_ARG_MODE ia64_get_reg_raw_mode

#undef TARGET_MEMBER_TYPE_FORCES_BLK
#define TARGET_MEMBER_TYPE_FORCES_BLK ia64_member_type_forces_blk

#undef TARGET_GIMPLIFY_VA_ARG_EXPR
#define TARGET_GIMPLIFY_VA_ARG_EXPR ia64_gimplify_va_arg

#undef TARGET_ASM_UNWIND_EMIT
#define TARGET_ASM_UNWIND_EMIT ia64_asm_unwind_emit
#undef TARGET_ASM_EMIT_EXCEPT_PERSONALITY
#define TARGET_ASM_EMIT_EXCEPT_PERSONALITY  ia64_asm_emit_except_personality
#undef TARGET_ASM_INIT_SECTIONS
#define TARGET_ASM_INIT_SECTIONS  ia64_asm_init_sections

#undef TARGET_DEBUG_UNWIND_INFO
#define TARGET_DEBUG_UNWIND_INFO  ia64_debug_unwind_info

#undef TARGET_SCALAR_MODE_SUPPORTED_P
#define TARGET_SCALAR_MODE_SUPPORTED_P ia64_scalar_mode_supported_p
#undef TARGET_VECTOR_MODE_SUPPORTED_P
#define TARGET_VECTOR_MODE_SUPPORTED_P ia64_vector_mode_supported_p

#undef TARGET_LEGITIMATE_CONSTANT_P
#define TARGET_LEGITIMATE_CONSTANT_P ia64_legitimate_constant_p
#undef TARGET_LEGITIMATE_ADDRESS_P
#define TARGET_LEGITIMATE_ADDRESS_P ia64_legitimate_address_p

#undef TARGET_LRA_P
#define TARGET_LRA_P hook_bool_void_false

#undef TARGET_CANNOT_FORCE_CONST_MEM
#define TARGET_CANNOT_FORCE_CONST_MEM ia64_cannot_force_const_mem

#undef TARGET_MANGLE_TYPE
#define TARGET_MANGLE_TYPE ia64_mangle_type

#undef TARGET_INVALID_CONVERSION
#define TARGET_INVALID_CONVERSION ia64_invalid_conversion
#undef TARGET_INVALID_UNARY_OP
#define TARGET_INVALID_UNARY_OP ia64_invalid_unary_op
#undef TARGET_INVALID_BINARY_OP
#define TARGET_INVALID_BINARY_OP ia64_invalid_binary_op

#undef TARGET_C_MODE_FOR_SUFFIX
#define TARGET_C_MODE_FOR_SUFFIX ia64_c_mode_for_suffix

#undef TARGET_CAN_ELIMINATE
#define TARGET_CAN_ELIMINATE ia64_can_eliminate

#undef TARGET_TRAMPOLINE_INIT
#define TARGET_TRAMPOLINE_INIT ia64_trampoline_init

#undef TARGET_CAN_USE_DOLOOP_P
#define TARGET_CAN_USE_DOLOOP_P can_use_doloop_if_innermost
#undef TARGET_INVALID_WITHIN_DOLOOP
#define TARGET_INVALID_WITHIN_DOLOOP hook_constcharptr_const_rtx_insn_null

#undef TARGET_OVERRIDE_OPTIONS_AFTER_CHANGE
#define TARGET_OVERRIDE_OPTIONS_AFTER_CHANGE ia64_override_options_after_change

#undef TARGET_PREFERRED_RELOAD_CLASS
#define TARGET_PREFERRED_RELOAD_CLASS ia64_preferred_reload_class

#undef TARGET_DELAY_SCHED2
#define TARGET_DELAY_SCHED2 true

/* Variable tracking should be run after all optimizations which
   change order of insns.  It also needs a valid CFG.  */
#undef TARGET_DELAY_VARTRACK
#define TARGET_DELAY_VARTRACK true

#undef TARGET_VECTORIZE_VEC_PERM_CONST_OK
#define TARGET_VECTORIZE_VEC_PERM_CONST_OK ia64_vectorize_vec_perm_const_ok

#undef TARGET_ATTRIBUTE_TAKES_IDENTIFIER_P
#define TARGET_ATTRIBUTE_TAKES_IDENTIFIER_P ia64_attribute_takes_identifier_p

#undef TARGET_CUSTOM_FUNCTION_DESCRIPTORS
#define TARGET_CUSTOM_FUNCTION_DESCRIPTORS 0

#undef TARGET_HARD_REGNO_MODE_OK
#define TARGET_HARD_REGNO_MODE_OK ia64_hard_regno_mode_ok

#undef TARGET_MODES_TIEABLE_P
#define TARGET_MODES_TIEABLE_P ia64_modes_tieable_p

struct gcc_target targetm = TARGET_INITIALIZER;

/* Returns TRUE iff the target attribute indicated by ATTR_ID takes a plain
   identifier as an argument, so the front end shouldn't look it up.  */

static bool
ia64_attribute_takes_identifier_p (const_tree attr_id)
{
  if (is_attribute_p ("model", attr_id))
    return true;
#if TARGET_ABI_OPEN_VMS
  if (is_attribute_p ("common_object", attr_id))
    return true;
#endif
  return false;
}

typedef enum
  {
    ADDR_AREA_NORMAL,	/* normal address area */
    ADDR_AREA_SMALL	/* addressable by "addl" (-2MB < addr < 2MB) */
  }
ia64_addr_area;

static GTY(()) tree small_ident1;
static GTY(()) tree small_ident2;

static void
init_idents (void)
{
  if (small_ident1 == 0)
    {
      small_ident1 = get_identifier ("small");
      small_ident2 = get_identifier ("__small__");
    }
}

/* Retrieve the address area that has been chosen for the given decl.  */

static ia64_addr_area
ia64_get_addr_area (tree decl)
{
  tree model_attr;

  model_attr = lookup_attribute ("model", DECL_ATTRIBUTES (decl));
  if (model_attr)
    {
      tree id;

      init_idents ();
      id = TREE_VALUE (TREE_VALUE (model_attr));
      if (id == small_ident1 || id == small_ident2)
	return ADDR_AREA_SMALL;
    }
  return ADDR_AREA_NORMAL;
}

static tree
ia64_handle_model_attribute (tree *node, tree name, tree args,
			     int flags ATTRIBUTE_UNUSED, bool *no_add_attrs)
{
  ia64_addr_area addr_area = ADDR_AREA_NORMAL;
  ia64_addr_area area;
  tree arg, decl = *node;

  init_idents ();
  arg = TREE_VALUE (args);
  if (arg == small_ident1 || arg == small_ident2)
    {
      addr_area = ADDR_AREA_SMALL;
    }
  else
    {
      warning (OPT_Wattributes, "invalid argument of %qE attribute",
	       name);
      *no_add_attrs = true;
    }

  switch (TREE_CODE (decl))
    {
    case VAR_DECL:
      if ((DECL_CONTEXT (decl) && TREE_CODE (DECL_CONTEXT (decl))
	   == FUNCTION_DECL)
	  && !TREE_STATIC (decl))
	{
	  error_at (DECL_SOURCE_LOCATION (decl),
		    "an address area attribute cannot be specified for "
		    "local variables");
	  *no_add_attrs = true;
	}
      area = ia64_get_addr_area (decl);
      if (area != ADDR_AREA_NORMAL && addr_area != area)
	{
	  error ("address area of %q+D conflicts with previous "
		 "declaration", decl);
	  *no_add_attrs = true;
	}
      break;

    case FUNCTION_DECL:
      error_at (DECL_SOURCE_LOCATION (decl),
		"address area attribute cannot be specified for "
		"functions");
      *no_add_attrs = true;
      break;

    default:
      warning (OPT_Wattributes, "%qE attribute ignored",
	       name);
      *no_add_attrs = true;
      break;
    }

  return NULL_TREE;
}

/* Part of the low level implementation of DEC Ada pragma Common_Object which
   enables the shared use of variables stored in overlaid linker areas
   corresponding to the use of Fortran COMMON.  */

static tree
ia64_vms_common_object_attribute (tree *node, tree name, tree args,
				  int flags ATTRIBUTE_UNUSED,
				  bool *no_add_attrs)
{
    tree decl = *node;
    tree id;

    gcc_assert (DECL_P (decl));
  
    DECL_COMMON (decl) = 1;
    id = TREE_VALUE (args);
    if (TREE_CODE (id) != IDENTIFIER_NODE && TREE_CODE (id) != STRING_CST)
      {
	error ("%qE attribute requires a string constant argument", name);
	*no_add_attrs = true;
	return NULL_TREE;
      }
    return NULL_TREE;
}

/* Part of the low level implementation of DEC Ada pragma Common_Object.  */

void
ia64_vms_output_aligned_decl_common (FILE *file, tree decl, const char *name,
				     unsigned HOST_WIDE_INT size,
				     unsigned int align)
{
  tree attr = DECL_ATTRIBUTES (decl);

  if (attr)
    attr = lookup_attribute ("common_object", attr);
  if (attr)
    {
      tree id = TREE_VALUE (TREE_VALUE (attr));
      const char *name;

      if (TREE_CODE (id) == IDENTIFIER_NODE)
        name = IDENTIFIER_POINTER (id);
      else if (TREE_CODE (id) == STRING_CST)
        name = TREE_STRING_POINTER (id);
      else
        abort ();

      fprintf (file, "\t.vms_common\t\"%s\",", name);
    }
  else
    fprintf (file, "%s", COMMON_ASM_OP);

  /*  Code from elfos.h.  */
  assemble_name (file, name);
  fprintf (file, "," HOST_WIDE_INT_PRINT_UNSIGNED",%u",
           size, align / BITS_PER_UNIT);

  fputc ('\n', file);
}

static void
ia64_encode_addr_area (tree decl, rtx symbol)
{
  int flags;

  flags = SYMBOL_REF_FLAGS (symbol);
  switch (ia64_get_addr_area (decl))
    {
    case ADDR_AREA_NORMAL: break;
    case ADDR_AREA_SMALL: flags |= SYMBOL_FLAG_SMALL_ADDR; break;
    default: gcc_unreachable ();
    }
  SYMBOL_REF_FLAGS (symbol) = flags;
}

static void
ia64_encode_section_info (tree decl, rtx rtl, int first)
{
  default_encode_section_info (decl, rtl, first);

  /* Careful not to prod global register variables.  */
  if (TREE_CODE (decl) == VAR_DECL
      && GET_CODE (DECL_RTL (decl)) == MEM
      && GET_CODE (XEXP (DECL_RTL (decl), 0)) == SYMBOL_REF
      && (TREE_STATIC (decl) || DECL_EXTERNAL (decl)))
    ia64_encode_addr_area (decl, XEXP (rtl, 0));
}

/* Return 1 if the operands of a move are ok.  */

int
ia64_move_ok (rtx dst, rtx src)
{
  /* If we're under init_recog_no_volatile, we'll not be able to use
     memory_operand.  So check the code directly and don't worry about
     the validity of the underlying address, which should have been
     checked elsewhere anyway.  */
  if (GET_CODE (dst) != MEM)
    return 1;
  if (GET_CODE (src) == MEM)
    return 0;
  if (register_operand (src, VOIDmode))
    return 1;

  /* Otherwise, this must be a constant, and that either 0 or 0.0 or 1.0.  */
  if (INTEGRAL_MODE_P (GET_MODE (dst)))
    return src == const0_rtx;
  else
    return satisfies_constraint_G (src);
}

/* Return 1 if the operands are ok for a floating point load pair.  */

int
ia64_load_pair_ok (rtx dst, rtx src)
{
  /* ??? There is a thinko in the implementation of the "x" constraint and the
     FP_REGS class.  The constraint will also reject (reg f30:TI) so we must
     also return false for it.  */
  if (GET_CODE (dst) != REG
      || !(FP_REGNO_P (REGNO (dst)) && FP_REGNO_P (REGNO (dst) + 1)))
    return 0;
  if (GET_CODE (src) != MEM || MEM_VOLATILE_P (src))
    return 0;
  switch (GET_CODE (XEXP (src, 0)))
    {
    case REG:
    case POST_INC:
      break;
    case POST_DEC:
      return 0;
    case POST_MODIFY:
      {
	rtx adjust = XEXP (XEXP (XEXP (src, 0), 1), 1);

	if (GET_CODE (adjust) != CONST_INT
	    || INTVAL (adjust) != GET_MODE_SIZE (GET_MODE (src)))
	  return 0;
      }
      break;
    default:
      abort ();
    }
  return 1;
}

int
addp4_optimize_ok (rtx op1, rtx op2)
{
  return (basereg_operand (op1, GET_MODE(op1)) !=
	  basereg_operand (op2, GET_MODE(op2)));
}

/* Check if OP is a mask suitable for use with SHIFT in a dep.z instruction.
   Return the length of the field, or <= 0 on failure.  */

int
ia64_depz_field_mask (rtx rop, rtx rshift)
{
  unsigned HOST_WIDE_INT op = INTVAL (rop);
  unsigned HOST_WIDE_INT shift = INTVAL (rshift);

  /* Get rid of the zero bits we're shifting in.  */
  op >>= shift;

  /* We must now have a solid block of 1's at bit 0.  */
  return exact_log2 (op + 1);
}

/* Return the TLS model to use for ADDR.  */

static enum tls_model
tls_symbolic_operand_type (rtx addr)
{
  enum tls_model tls_kind = TLS_MODEL_NONE;

  if (GET_CODE (addr) == CONST)
    {
      if (GET_CODE (XEXP (addr, 0)) == PLUS
	  && GET_CODE (XEXP (XEXP (addr, 0), 0)) == SYMBOL_REF)
        tls_kind = SYMBOL_REF_TLS_MODEL (XEXP (XEXP (addr, 0), 0));
    }
  else if (GET_CODE (addr) == SYMBOL_REF)
    tls_kind = SYMBOL_REF_TLS_MODEL (addr);

  return tls_kind;
}

/* Returns true if REG (assumed to be a `reg' RTX) is valid for use
   as a base register.  */

static inline bool
ia64_reg_ok_for_base_p (const_rtx reg, bool strict)
{
  if (strict
      && REGNO_OK_FOR_BASE_P (REGNO (reg)))
    return true;
  else if (!strict
	   && (GENERAL_REGNO_P (REGNO (reg))
	       || !HARD_REGISTER_P (reg)))
    return true;
  else
    return false;
}

static bool
ia64_legitimate_address_reg (const_rtx reg, bool strict)
{
  if ((REG_P (reg) && ia64_reg_ok_for_base_p (reg, strict))
      || (GET_CODE (reg) == SUBREG && REG_P (XEXP (reg, 0))
	  && ia64_reg_ok_for_base_p (XEXP (reg, 0), strict)))
    return true;

  return false;
}

static bool
ia64_legitimate_address_disp (const_rtx reg, const_rtx disp, bool strict)
{
  if (GET_CODE (disp) == PLUS
      && rtx_equal_p (reg, XEXP (disp, 0))
      && (ia64_legitimate_address_reg (XEXP (disp, 1), strict)
	  || (CONST_INT_P (XEXP (disp, 1))
	      && IN_RANGE (INTVAL (XEXP (disp, 1)), -256, 255))))
    return true;

  return false;
}

/* Implement TARGET_LEGITIMATE_ADDRESS_P.  */

static bool
ia64_legitimate_address_p (machine_mode mode ATTRIBUTE_UNUSED,
			   rtx x, bool strict)
{
  if (ia64_legitimate_address_reg (x, strict))
    return true;
  else if ((GET_CODE (x) == POST_INC || GET_CODE (x) == POST_DEC)
	   && ia64_legitimate_address_reg (XEXP (x, 0), strict)
	   && XEXP (x, 0) != arg_pointer_rtx) 
    return true;
  else if (GET_CODE (x) == POST_MODIFY
	   && ia64_legitimate_address_reg (XEXP (x, 0), strict)
	   && XEXP (x, 0) != arg_pointer_rtx
	   && ia64_legitimate_address_disp (XEXP (x, 0), XEXP (x, 1), strict))
    return true;
  else
    return false;
}

/* Return true if X is a constant that is valid for some immediate
   field in an instruction.  */

static bool
ia64_legitimate_constant_p (machine_mode mode, rtx x)
{
  switch (GET_CODE (x))
    {
    case CONST_INT:
    case LABEL_REF:
      return true;

    case CONST_DOUBLE:
      if (GET_MODE (x) == VOIDmode || mode == SFmode || mode == DFmode)
	return true;
      return satisfies_constraint_G (x);

    case CONST:
    case SYMBOL_REF:
      /* ??? Short term workaround for PR 28490.  We must make the code here
	 match the code in ia64_expand_move and move_operand, even though they
	 are both technically wrong.  */
      if (tls_symbolic_operand_type (x) == 0)
	{
	  HOST_WIDE_INT addend = 0;
	  rtx op = x;

	  if (GET_CODE (op) == CONST
	      && GET_CODE (XEXP (op, 0)) == PLUS
	      && GET_CODE (XEXP (XEXP (op, 0), 1)) == CONST_INT)
	    {
	      addend = INTVAL (XEXP (XEXP (op, 0), 1));
	      op = XEXP (XEXP (op, 0), 0);
	    }

          if (any_offset_symbol_operand (op, mode)
              || function_operand (op, mode))
            return true;
	  if (aligned_offset_symbol_operand (op, mode))
	    return (addend & 0x3fff) == 0;
	  return false;
	}
      return false;

    case CONST_VECTOR:
      if (mode == V2SFmode)
	return satisfies_constraint_Y (x);

      return (GET_MODE_CLASS (mode) == MODE_VECTOR_INT
	      && GET_MODE_SIZE (mode) <= 8);

    default:
      return false;
    }
}

/* Don't allow TLS addresses to get spilled to memory.  */

static bool
ia64_cannot_force_const_mem (machine_mode mode, rtx x)
{
  if (mode == RFmode)
    return true;
  return tls_symbolic_operand_type (x) != 0;
}

/* Expand a symbolic constant load.  */

bool
ia64_expand_load_address (rtx dest, rtx src)
{
  gcc_assert (GET_CODE (dest) == REG);

  /* ILP32 mode still loads 64-bits of data from the GOT.  This avoids
     having to pointer-extend the value afterward.  Other forms of address
     computation below are also more natural to compute as 64-bit quantities.
     If we've been given an SImode destination register, change it.  */
  if (GET_MODE (dest) != Pmode)
    dest = gen_rtx_REG_offset (dest, Pmode, REGNO (dest),
			       byte_lowpart_offset (Pmode, GET_MODE (dest)));

  if (TARGET_NO_PIC)
    return false;
  if (small_addr_symbolic_operand (src, VOIDmode))
    return false;

  if (TARGET_AUTO_PIC)
    emit_insn (gen_load_gprel64 (dest, src));
  else if (GET_CODE (src) == SYMBOL_REF && SYMBOL_REF_FUNCTION_P (src))
    emit_insn (gen_load_fptr (dest, src));
  else if (sdata_symbolic_operand (src, VOIDmode))
    emit_insn (gen_load_gprel (dest, src));
  else if (local_symbolic_operand64 (src, VOIDmode))
    {
      /* We want to use @gprel rather than @ltoff relocations for local
	 symbols:
	  - @gprel does not require dynamic linker
	  - and does not use .sdata section
	 https://gcc.gnu.org/bugzilla/60465 */
      emit_insn (gen_load_gprel64 (dest, src));
    }
  else
    {
      HOST_WIDE_INT addend = 0;
      rtx tmp;

      /* We did split constant offsets in ia64_expand_move, and we did try
	 to keep them split in move_operand, but we also allowed reload to
	 rematerialize arbitrary constants rather than spill the value to
	 the stack and reload it.  So we have to be prepared here to split
	 them apart again.  */
      if (GET_CODE (src) == CONST)
	{
	  HOST_WIDE_INT hi, lo;

	  hi = INTVAL (XEXP (XEXP (src, 0), 1));
	  lo = ((hi & 0x3fff) ^ 0x2000) - 0x2000;
	  hi = hi - lo;

	  if (lo != 0)
	    {
	      addend = lo;
	      src = plus_constant (Pmode, XEXP (XEXP (src, 0), 0), hi);
	    }
	}

      tmp = gen_rtx_HIGH (Pmode, src);
      tmp = gen_rtx_PLUS (Pmode, tmp, pic_offset_table_rtx);
      emit_insn (gen_rtx_SET (dest, tmp));

      tmp = gen_rtx_LO_SUM (Pmode, gen_const_mem (Pmode, dest), src);
      emit_insn (gen_rtx_SET (dest, tmp));

      if (addend)
	{
	  tmp = gen_rtx_PLUS (Pmode, dest, GEN_INT (addend));
	  emit_insn (gen_rtx_SET (dest, tmp));
	}
    }

  return true;
}

static GTY(()) rtx gen_tls_tga;
static rtx
gen_tls_get_addr (void)
{
  if (!gen_tls_tga)
    gen_tls_tga = init_one_libfunc ("__tls_get_addr");
  return gen_tls_tga;
}

static GTY(()) rtx thread_pointer_rtx;
static rtx
gen_thread_pointer (void)
{
  if (!thread_pointer_rtx)
    thread_pointer_rtx = gen_rtx_REG (Pmode, 13);
  return thread_pointer_rtx;
}

static rtx
ia64_expand_tls_address (enum tls_model tls_kind, rtx op0, rtx op1,
			 rtx orig_op1, HOST_WIDE_INT addend)
{
  rtx tga_op1, tga_op2, tga_ret, tga_eqv, tmp;
  rtx_insn *insns;
  rtx orig_op0 = op0;
  HOST_WIDE_INT addend_lo, addend_hi;

  switch (tls_kind)
    {
    case TLS_MODEL_GLOBAL_DYNAMIC:
      start_sequence ();

      tga_op1 = gen_reg_rtx (Pmode);
      emit_insn (gen_load_dtpmod (tga_op1, op1));

      tga_op2 = gen_reg_rtx (Pmode);
      emit_insn (gen_load_dtprel (tga_op2, op1));

      tga_ret = emit_library_call_value (gen_tls_get_addr (), NULL_RTX,
					 LCT_CONST, Pmode,
					 tga_op1, Pmode, tga_op2, Pmode);

      insns = get_insns ();
      end_sequence ();

      if (GET_MODE (op0) != Pmode)
	op0 = tga_ret;
      emit_libcall_block (insns, op0, tga_ret, op1);
      break;

    case TLS_MODEL_LOCAL_DYNAMIC:
      /* ??? This isn't the completely proper way to do local-dynamic
	 If the call to __tls_get_addr is used only by a single symbol,
	 then we should (somehow) move the dtprel to the second arg
	 to avoid the extra add.  */
      start_sequence ();

      tga_op1 = gen_reg_rtx (Pmode);
      emit_insn (gen_load_dtpmod (tga_op1, op1));

      tga_op2 = const0_rtx;

      tga_ret = emit_library_call_value (gen_tls_get_addr (), NULL_RTX,
					 LCT_CONST, Pmode,
					 tga_op1, Pmode, tga_op2, Pmode);

      insns = get_insns ();
      end_sequence ();

      tga_eqv = gen_rtx_UNSPEC (Pmode, gen_rtvec (1, const0_rtx),
				UNSPEC_LD_BASE);
      tmp = gen_reg_rtx (Pmode);
      emit_libcall_block (insns, tmp, tga_ret, tga_eqv);

      if (!register_operand (op0, Pmode))
	op0 = gen_reg_rtx (Pmode);
      if (TARGET_TLS64)
	{
	  emit_insn (gen_load_dtprel (op0, op1));
	  emit_insn (gen_adddi3 (op0, tmp, op0));
	}
      else
	emit_insn (gen_add_dtprel (op0, op1, tmp));
      break;

    case TLS_MODEL_INITIAL_EXEC:
      addend_lo = ((addend & 0x3fff) ^ 0x2000) - 0x2000;
      addend_hi = addend - addend_lo;

      op1 = plus_constant (Pmode, op1, addend_hi);
      addend = addend_lo;

      tmp = gen_reg_rtx (Pmode);
      emit_insn (gen_load_tprel (tmp, op1));

      if (!register_operand (op0, Pmode))
	op0 = gen_reg_rtx (Pmode);
      emit_insn (gen_adddi3 (op0, tmp, gen_thread_pointer ()));
      break;

    case TLS_MODEL_LOCAL_EXEC:
      if (!register_operand (op0, Pmode))
	op0 = gen_reg_rtx (Pmode);

      op1 = orig_op1;
      addend = 0;
      if (TARGET_TLS64)
	{
	  emit_insn (gen_load_tprel (op0, op1));
	  emit_insn (gen_adddi3 (op0, op0, gen_thread_pointer ()));
	}
      else
	emit_insn (gen_add_tprel (op0, op1, gen_thread_pointer ()));
      break;

    default:
      gcc_unreachable ();
    }

  if (addend)
    op0 = expand_simple_binop (Pmode, PLUS, op0, GEN_INT (addend),
			       orig_op0, 1, OPTAB_DIRECT);
  if (orig_op0 == op0)
    return NULL_RTX;
  if (GET_MODE (orig_op0) == Pmode)
    return op0;
  return gen_lowpart (GET_MODE (orig_op0), op0);
}

rtx
ia64_expand_move (rtx op0, rtx op1)
{
  machine_mode mode = GET_MODE (op0);

  if (!reload_in_progress && !reload_completed && !ia64_move_ok (op0, op1))
    op1 = force_reg (mode, op1);

  if ((mode == Pmode || mode == ptr_mode) && symbolic_operand (op1, VOIDmode))
    {
      HOST_WIDE_INT addend = 0;
      enum tls_model tls_kind;
      rtx sym = op1;

      if (GET_CODE (op1) == CONST
	  && GET_CODE (XEXP (op1, 0)) == PLUS
	  && GET_CODE (XEXP (XEXP (op1, 0), 1)) == CONST_INT)
	{
	  addend = INTVAL (XEXP (XEXP (op1, 0), 1));
	  sym = XEXP (XEXP (op1, 0), 0);
	}

      tls_kind = tls_symbolic_operand_type (sym);
      if (tls_kind)
	return ia64_expand_tls_address (tls_kind, op0, sym, op1, addend);

      if (any_offset_symbol_operand (sym, mode))
	addend = 0;
      else if (aligned_offset_symbol_operand (sym, mode))
	{
	  HOST_WIDE_INT addend_lo, addend_hi;
	      
	  addend_lo = ((addend & 0x3fff) ^ 0x2000) - 0x2000;
	  addend_hi = addend - addend_lo;

	  if (addend_lo != 0)
	    {
	      op1 = plus_constant (mode, sym, addend_hi);
	      addend = addend_lo;
	    }
	  else
	    addend = 0;
	}
      else
	op1 = sym;

      if (reload_completed)
	{
	  /* We really should have taken care of this offset earlier.  */
	  gcc_assert (addend == 0);
	  if (ia64_expand_load_address (op0, op1))
	    return NULL_RTX;
	}

      if (addend)
	{
	  rtx subtarget = !can_create_pseudo_p () ? op0 : gen_reg_rtx (mode);

	  emit_insn (gen_rtx_SET (subtarget, op1));

	  op1 = expand_simple_binop (mode, PLUS, subtarget,
				     GEN_INT (addend), op0, 1, OPTAB_DIRECT);
	  if (op0 == op1)
	    return NULL_RTX;
	}
    }

  return op1;
}

/* Split a move from OP1 to OP0 conditional on COND.  */

void
ia64_emit_cond_move (rtx op0, rtx op1, rtx cond)
{
  rtx_insn *insn, *first = get_last_insn ();

  emit_move_insn (op0, op1);

  for (insn = get_last_insn (); insn != first; insn = PREV_INSN (insn))
    if (INSN_P (insn))
      PATTERN (insn) = gen_rtx_COND_EXEC (VOIDmode, copy_rtx (cond),
					  PATTERN (insn));
}

/* Split a post-reload TImode or TFmode reference into two DImode
   components.  This is made extra difficult by the fact that we do
   not get any scratch registers to work with, because reload cannot
   be prevented from giving us a scratch that overlaps the register
   pair involved.  So instead, when addressing memory, we tweak the
   pointer register up and back down with POST_INCs.  Or up and not
   back down when we can get away with it.

   REVERSED is true when the loads must be done in reversed order
   (high word first) for correctness.  DEAD is true when the pointer
   dies with the second insn we generate and therefore the second
   address must not carry a postmodify.

   May return an insn which is to be emitted after the moves.  */

static rtx
ia64_split_tmode (rtx out[2], rtx in, bool reversed, bool dead)
{
  rtx fixup = 0;

  switch (GET_CODE (in))
    {
    case REG:
      out[reversed] = gen_rtx_REG (DImode, REGNO (in));
      out[!reversed] = gen_rtx_REG (DImode, REGNO (in) + 1);
      break;

    case CONST_INT:
    case CONST_DOUBLE:
      /* Cannot occur reversed.  */
      gcc_assert (!reversed);
      
      if (GET_MODE (in) != TFmode)
	split_double (in, &out[0], &out[1]);
      else
	/* split_double does not understand how to split a TFmode
	   quantity into a pair of DImode constants.  */
	{
	  unsigned HOST_WIDE_INT p[2];
	  long l[4];  /* TFmode is 128 bits */

	  real_to_target (l, CONST_DOUBLE_REAL_VALUE (in), TFmode);

	  if (FLOAT_WORDS_BIG_ENDIAN)
	    {
	      p[0] = (((unsigned HOST_WIDE_INT) l[0]) << 32) + l[1];
	      p[1] = (((unsigned HOST_WIDE_INT) l[2]) << 32) + l[3];
	    }
	  else
	    {
	      p[0] = (((unsigned HOST_WIDE_INT) l[1]) << 32) + l[0];
	      p[1] = (((unsigned HOST_WIDE_INT) l[3]) << 32) + l[2];
	    }
	  out[0] = GEN_INT (p[0]);
	  out[1] = GEN_INT (p[1]);
	}
      break;

    case MEM:
      {
	rtx base = XEXP (in, 0);
	rtx offset;

	switch (GET_CODE (base))
	  {
	  case REG:
	    if (!reversed)
	      {
		out[0] = adjust_automodify_address
		  (in, DImode, gen_rtx_POST_INC (Pmode, base), 0);
		out[1] = adjust_automodify_address
		  (in, DImode, dead ? 0 : gen_rtx_POST_DEC (Pmode, base), 8);
	      }
	    else
	      {
		/* Reversal requires a pre-increment, which can only
		   be done as a separate insn.  */
		emit_insn (gen_adddi3 (base, base, GEN_INT (8)));
		out[0] = adjust_automodify_address
		  (in, DImode, gen_rtx_POST_DEC (Pmode, base), 8);
		out[1] = adjust_address (in, DImode, 0);
	      }
	    break;

	  case POST_INC:
	    gcc_assert (!reversed && !dead);
	    
	    /* Just do the increment in two steps.  */
	    out[0] = adjust_automodify_address (in, DImode, 0, 0);
	    out[1] = adjust_automodify_address (in, DImode, 0, 8);
	    break;

	  case POST_DEC:
	    gcc_assert (!reversed && !dead);
	    
	    /* Add 8, subtract 24.  */
	    base = XEXP (base, 0);
	    out[0] = adjust_automodify_address
	      (in, DImode, gen_rtx_POST_INC (Pmode, base), 0);
	    out[1] = adjust_automodify_address
	      (in, DImode,
	       gen_rtx_POST_MODIFY (Pmode, base,
				    plus_constant (Pmode, base, -24)),
	       8);
	    break;

	  case POST_MODIFY:
	    gcc_assert (!reversed && !dead);

	    /* Extract and adjust the modification.  This case is
	       trickier than the others, because we might have an
	       index register, or we might have a combined offset that
	       doesn't fit a signed 9-bit displacement field.  We can
	       assume the incoming expression is already legitimate.  */
	    offset = XEXP (base, 1);
	    base = XEXP (base, 0);

	    out[0] = adjust_automodify_address
	      (in, DImode, gen_rtx_POST_INC (Pmode, base), 0);

	    if (GET_CODE (XEXP (offset, 1)) == REG)
	      {
		/* Can't adjust the postmodify to match.  Emit the
		   original, then a separate addition insn.  */
		out[1] = adjust_automodify_address (in, DImode, 0, 8);
		fixup = gen_adddi3 (base, base, GEN_INT (-8));
	      }
	    else
	      {
		gcc_assert (GET_CODE (XEXP (offset, 1)) == CONST_INT);
		if (INTVAL (XEXP (offset, 1)) < -256 + 8)
		  {
		    /* Again the postmodify cannot be made to match,
		       but in this case it's more efficient to get rid
		       of the postmodify entirely and fix up with an
		       add insn.  */
		    out[1] = adjust_automodify_address (in, DImode, base, 8);
		    fixup = gen_adddi3
		      (base, base, GEN_INT (INTVAL (XEXP (offset, 1)) - 8));
		  }
		else
		  {
		    /* Combined offset still fits in the displacement field.
		       (We cannot overflow it at the high end.)  */
		    out[1] = adjust_automodify_address
		      (in, DImode, gen_rtx_POST_MODIFY
		       (Pmode, base, gen_rtx_PLUS
			(Pmode, base,
			 GEN_INT (INTVAL (XEXP (offset, 1)) - 8))),
		       8);
		  }
	      }
	    break;

	  default:
	    gcc_unreachable ();
	  }
	break;
      }

    default:
      gcc_unreachable ();
    }

  return fixup;
}

/* Split a TImode or TFmode move instruction after reload.
   This is used by *movtf_internal and *movti_internal.  */
void
ia64_split_tmode_move (rtx operands[])
{
  rtx in[2], out[2], insn;
  rtx fixup[2];
  bool dead = false;
  bool reversed = false;

  /* It is possible for reload to decide to overwrite a pointer with
     the value it points to.  In that case we have to do the loads in
     the appropriate order so that the pointer is not destroyed too
     early.  Also we must not generate a postmodify for that second
     load, or rws_access_regno will die.  And we must not generate a
     postmodify for the second load if the destination register 
     overlaps with the base register.  */
  if (GET_CODE (operands[1]) == MEM
      && reg_overlap_mentioned_p (operands[0], operands[1]))
    {
      rtx base = XEXP (operands[1], 0);
      while (GET_CODE (base) != REG)
	base = XEXP (base, 0);

      if (REGNO (base) == REGNO (operands[0]))
	reversed = true;

      if (refers_to_regno_p (REGNO (operands[0]),
			     REGNO (operands[0])+2,
			     base, 0))
	dead = true;
    }
  /* Another reason to do the moves in reversed order is if the first
     element of the target register pair is also the second element of
     the source register pair.  */
  if (GET_CODE (operands[0]) == REG && GET_CODE (operands[1]) == REG
      && REGNO (operands[0]) == REGNO (operands[1]) + 1)
    reversed = true;

  fixup[0] = ia64_split_tmode (in, operands[1], reversed, dead);
  fixup[1] = ia64_split_tmode (out, operands[0], reversed, dead);

#define MAYBE_ADD_REG_INC_NOTE(INSN, EXP)				\
  if (GET_CODE (EXP) == MEM						\
      && (GET_CODE (XEXP (EXP, 0)) == POST_MODIFY			\
	  || GET_CODE (XEXP (EXP, 0)) == POST_INC			\
	  || GET_CODE (XEXP (EXP, 0)) == POST_DEC))			\
    add_reg_note (insn, REG_INC, XEXP (XEXP (EXP, 0), 0))

  insn = emit_insn (gen_rtx_SET (out[0], in[0]));
  MAYBE_ADD_REG_INC_NOTE (insn, in[0]);
  MAYBE_ADD_REG_INC_NOTE (insn, out[0]);

  insn = emit_insn (gen_rtx_SET (out[1], in[1]));
  MAYBE_ADD_REG_INC_NOTE (insn, in[1]);
  MAYBE_ADD_REG_INC_NOTE (insn, out[1]);

  if (fixup[0])
    emit_insn (fixup[0]);
  if (fixup[1])
    emit_insn (fixup[1]);

#undef MAYBE_ADD_REG_INC_NOTE
}

/* ??? Fixing GR->FR XFmode moves during reload is hard.  You need to go
   through memory plus an extra GR scratch register.  Except that you can
   either get the first from SECONDARY_MEMORY_NEEDED or the second from
   SECONDARY_RELOAD_CLASS, but not both.

   We got into problems in the first place by allowing a construct like
   (subreg:XF (reg:TI)), which we got from a union containing a long double.
   This solution attempts to prevent this situation from occurring.  When
   we see something like the above, we spill the inner register to memory.  */

static rtx
spill_xfmode_rfmode_operand (rtx in, int force, machine_mode mode)
{
  if (GET_CODE (in) == SUBREG
      && GET_MODE (SUBREG_REG (in)) == TImode
      && GET_CODE (SUBREG_REG (in)) == REG)
    {
      rtx memt = assign_stack_temp (TImode, 16);
      emit_move_insn (memt, SUBREG_REG (in));
      return adjust_address (memt, mode, 0);
    }
  else if (force && GET_CODE (in) == REG)
    {
      rtx memx = assign_stack_temp (mode, 16);
      emit_move_insn (memx, in);
      return memx;
    }
  else
    return in;
}

/* Expand the movxf or movrf pattern (MODE says which) with the given
   OPERANDS, returning true if the pattern should then invoke
   DONE.  */

bool
ia64_expand_movxf_movrf (machine_mode mode, rtx operands[])
{
  rtx op0 = operands[0];

  if (GET_CODE (op0) == SUBREG)
    op0 = SUBREG_REG (op0);

  /* We must support XFmode loads into general registers for stdarg/vararg,
     unprototyped calls, and a rare case where a long double is passed as
     an argument after a float HFA fills the FP registers.  We split them into
     DImode loads for convenience.  We also need to support XFmode stores
     for the last case.  This case does not happen for stdarg/vararg routines,
     because we do a block store to memory of unnamed arguments.  */

  if (GET_CODE (op0) == REG && GR_REGNO_P (REGNO (op0)))
    {
      rtx out[2];

      /* We're hoping to transform everything that deals with XFmode
	 quantities and GR registers early in the compiler.  */
      gcc_assert (can_create_pseudo_p ());

      /* Struct to register can just use TImode instead.  */
      if ((GET_CODE (operands[1]) == SUBREG
	   && GET_MODE (SUBREG_REG (operands[1])) == TImode)
	  || (GET_CODE (operands[1]) == REG
	      && GR_REGNO_P (REGNO (operands[1]))))
	{
	  rtx op1 = operands[1];

	  if (GET_CODE (op1) == SUBREG)
	    op1 = SUBREG_REG (op1);
	  else
	    op1 = gen_rtx_REG (TImode, REGNO (op1));

	  emit_move_insn (gen_rtx_REG (TImode, REGNO (op0)), op1);
	  return true;
	}

      if (GET_CODE (operands[1]) == CONST_DOUBLE)
	{
	  /* Don't word-swap when reading in the constant.  */
	  emit_move_insn (gen_rtx_REG (DImode, REGNO (op0)),
			  operand_subword (operands[1], WORDS_BIG_ENDIAN,
					   0, mode));
	  emit_move_insn (gen_rtx_REG (DImode, REGNO (op0) + 1),
			  operand_subword (operands[1], !WORDS_BIG_ENDIAN,
					   0, mode));
	  return true;
	}

      /* If the quantity is in a register not known to be GR, spill it.  */
      if (register_operand (operands[1], mode))
	operands[1] = spill_xfmode_rfmode_operand (operands[1], 1, mode);

      gcc_assert (GET_CODE (operands[1]) == MEM);

      /* Don't word-swap when reading in the value.  */
      out[0] = gen_rtx_REG (DImode, REGNO (op0));
      out[1] = gen_rtx_REG (DImode, REGNO (op0) + 1);

      emit_move_insn (out[0], adjust_address (operands[1], DImode, 0));
      emit_move_insn (out[1], adjust_address (operands[1], DImode, 8));
      return true;
    }

  if (GET_CODE (operands[1]) == REG && GR_REGNO_P (REGNO (operands[1])))
    {
      /* We're hoping to transform everything that deals with XFmode
	 quantities and GR registers early in the compiler.  */
      gcc_assert (can_create_pseudo_p ());

      /* Op0 can't be a GR_REG here, as that case is handled above.
	 If op0 is a register, then we spill op1, so that we now have a
	 MEM operand.  This requires creating an XFmode subreg of a TImode reg
	 to force the spill.  */
      if (register_operand (operands[0], mode))
	{
	  rtx op1 = gen_rtx_REG (TImode, REGNO (operands[1]));
	  op1 = gen_rtx_SUBREG (mode, op1, 0);
	  operands[1] = spill_xfmode_rfmode_operand (op1, 0, mode);
	}

      else
	{
	  rtx in[2];

	  gcc_assert (GET_CODE (operands[0]) == MEM);

	  /* Don't word-swap when writing out the value.  */
	  in[0] = gen_rtx_REG (DImode, REGNO (operands[1]));
	  in[1] = gen_rtx_REG (DImode, REGNO (operands[1]) + 1);

	  emit_move_insn (adjust_address (operands[0], DImode, 0), in[0]);
	  emit_move_insn (adjust_address (operands[0], DImode, 8), in[1]);
	  return true;
	}
    }

  if (!reload_in_progress && !reload_completed)
    {
      operands[1] = spill_xfmode_rfmode_operand (operands[1], 0, mode);

      if (GET_MODE (op0) == TImode && GET_CODE (op0) == REG)
	{
	  rtx memt, memx, in = operands[1];
	  if (CONSTANT_P (in))
	    in = validize_mem (force_const_mem (mode, in));
	  if (GET_CODE (in) == MEM)
	    memt = adjust_address (in, TImode, 0);
	  else
	    {
	      memt = assign_stack_temp (TImode, 16);
	      memx = adjust_address (memt, mode, 0);
	      emit_move_insn (memx, in);
	    }
	  emit_move_insn (op0, memt);
	  return true;
	}

      if (!ia64_move_ok (operands[0], operands[1]))
	operands[1] = force_reg (mode, operands[1]);
    }

  return false;
}

/* Emit comparison instruction if necessary, replacing *EXPR, *OP0, *OP1
   with the expression that holds the compare result (in VOIDmode).  */

static GTY(()) rtx cmptf_libfunc;

void
ia64_expand_compare (rtx *expr, rtx *op0, rtx *op1)
{
  enum rtx_code code = GET_CODE (*expr);
  rtx cmp;

  /* If we have a BImode input, then we already have a compare result, and
     do not need to emit another comparison.  */
  if (GET_MODE (*op0) == BImode)
    {
      gcc_assert ((code == NE || code == EQ) && *op1 == const0_rtx);
      cmp = *op0;
    }
  /* HPUX TFmode compare requires a library call to _U_Qfcmp, which takes a
     magic number as its third argument, that indicates what to do.
     The return value is an integer to be compared against zero.  */
  else if (TARGET_HPUX && GET_MODE (*op0) == TFmode)
    {
      enum qfcmp_magic {
	QCMP_INV = 1,	/* Raise FP_INVALID on NaNs as a side effect.  */
	QCMP_UNORD = 2,
	QCMP_EQ = 4,
	QCMP_LT = 8,
	QCMP_GT = 16
      };
      int magic;
      enum rtx_code ncode;
      rtx ret;
      
      gcc_assert (cmptf_libfunc && GET_MODE (*op1) == TFmode);
      switch (code)
	{
	  /* 1 = equal, 0 = not equal.  Equality operators do
	     not raise FP_INVALID when given a NaN operand.  */
	case EQ:        magic = QCMP_EQ;                  ncode = NE; break;
	case NE:        magic = QCMP_EQ;                  ncode = EQ; break;
	  /* isunordered() from C99.  */
	case UNORDERED: magic = QCMP_UNORD;               ncode = NE; break;
	case ORDERED:   magic = QCMP_UNORD;               ncode = EQ; break;
	  /* Relational operators raise FP_INVALID when given
	     a NaN operand.  */
	case LT:        magic = QCMP_LT        |QCMP_INV; ncode = NE; break;
	case LE:        magic = QCMP_LT|QCMP_EQ|QCMP_INV; ncode = NE; break;
	case GT:        magic = QCMP_GT        |QCMP_INV; ncode = NE; break;
	case GE:        magic = QCMP_GT|QCMP_EQ|QCMP_INV; ncode = NE; break;
          /* Unordered relational operators do not raise FP_INVALID
	     when given a NaN operand.  */
	case UNLT:    magic = QCMP_LT        |QCMP_UNORD; ncode = NE; break;
	case UNLE:    magic = QCMP_LT|QCMP_EQ|QCMP_UNORD; ncode = NE; break;
	case UNGT:    magic = QCMP_GT        |QCMP_UNORD; ncode = NE; break;
	case UNGE:    magic = QCMP_GT|QCMP_EQ|QCMP_UNORD; ncode = NE; break;
	  /* Not supported.  */
	case UNEQ:
	case LTGT:
	default: gcc_unreachable ();
	}

      start_sequence ();

      ret = emit_library_call_value (cmptf_libfunc, 0, LCT_CONST, DImode,
				     *op0, TFmode, *op1, TFmode,
				     GEN_INT (magic), DImode);
      cmp = gen_reg_rtx (BImode);
      emit_insn (gen_rtx_SET (cmp, gen_rtx_fmt_ee (ncode, BImode,
						   ret, const0_rtx)));

      rtx_insn *insns = get_insns ();
      end_sequence ();

      emit_libcall_block (insns, cmp, cmp,
			  gen_rtx_fmt_ee (code, BImode, *op0, *op1));
      code = NE;
    }
  else
    {
      cmp = gen_reg_rtx (BImode);
      emit_insn (gen_rtx_SET (cmp, gen_rtx_fmt_ee (code, BImode, *op0, *op1)));
      code = NE;
    }

  *expr = gen_rtx_fmt_ee (code, VOIDmode, cmp, const0_rtx);
  *op0 = cmp;
  *op1 = const0_rtx;
}

/* Generate an integral vector comparison.  Return true if the condition has
   been reversed, and so the sense of the comparison should be inverted.  */

static bool
ia64_expand_vecint_compare (enum rtx_code code, machine_mode mode,
			    rtx dest, rtx op0, rtx op1)
{
  bool negate = false;
  rtx x;

  /* Canonicalize the comparison to EQ, GT, GTU.  */
  switch (code)
    {
    case EQ:
    case GT:
    case GTU:
      break;

    case NE:
    case LE:
    case LEU:
      code = reverse_condition (code);
      negate = true;
      break;

    case GE:
    case GEU:
      code = reverse_condition (code);
      negate = true;
      /* FALLTHRU */

    case LT:
    case LTU:
      code = swap_condition (code);
      x = op0, op0 = op1, op1 = x;
      break;

    default:
      gcc_unreachable ();
    }

  /* Unsigned parallel compare is not supported by the hardware.  Play some
     tricks to turn this into a signed comparison against 0.  */
  if (code == GTU)
    {
      switch (mode)
	{
	case E_V2SImode:
	  {
	    rtx t1, t2, mask;

	    /* Subtract (-(INT MAX) - 1) from both operands to make
	       them signed.  */
	    mask = gen_int_mode (0x80000000, SImode);
	    mask = gen_rtx_CONST_VECTOR (V2SImode, gen_rtvec (2, mask, mask));
	    mask = force_reg (mode, mask);
	    t1 = gen_reg_rtx (mode);
	    emit_insn (gen_subv2si3 (t1, op0, mask));
	    t2 = gen_reg_rtx (mode);
	    emit_insn (gen_subv2si3 (t2, op1, mask));
	    op0 = t1;
	    op1 = t2;
	    code = GT;
	  }
	  break;

	case E_V8QImode:
	case E_V4HImode:
	  /* Perform a parallel unsigned saturating subtraction.  */
	  x = gen_reg_rtx (mode);
	  emit_insn (gen_rtx_SET (x, gen_rtx_US_MINUS (mode, op0, op1)));

	  code = EQ;
	  op0 = x;
	  op1 = CONST0_RTX (mode);
	  negate = !negate;
	  break;

	default:
	  gcc_unreachable ();
	}
    }

  x = gen_rtx_fmt_ee (code, mode, op0, op1);
  emit_insn (gen_rtx_SET (dest, x));

  return negate;
}

/* Emit an integral vector conditional move.  */

void
ia64_expand_vecint_cmov (rtx operands[])
{
  machine_mode mode = GET_MODE (operands[0]);
  enum rtx_code code = GET_CODE (operands[3]);
  bool negate;
  rtx cmp, x, ot, of;

  cmp = gen_reg_rtx (mode);
  negate = ia64_expand_vecint_compare (code, mode, cmp,
				       operands[4], operands[5]);

  ot = operands[1+negate];
  of = operands[2-negate];

  if (ot == CONST0_RTX (mode))
    {
      if (of == CONST0_RTX (mode))
	{
	  emit_move_insn (operands[0], ot);
	  return;
	}

      x = gen_rtx_NOT (mode, cmp);
      x = gen_rtx_AND (mode, x, of);
      emit_insn (gen_rtx_SET (operands[0], x));
    }
  else if (of == CONST0_RTX (mode))
    {
      x = gen_rtx_AND (mode, cmp, ot);
      emit_insn (gen_rtx_SET (operands[0], x));
    }
  else
    {
      rtx t, f;

      t = gen_reg_rtx (mode);
      x = gen_rtx_AND (mode, cmp, operands[1+negate]);
      emit_insn (gen_rtx_SET (t, x));

      f = gen_reg_rtx (mode);
      x = gen_rtx_NOT (mode, cmp);
      x = gen_rtx_AND (mode, x, operands[2-negate]);
      emit_insn (gen_rtx_SET (f, x));

      x = gen_rtx_IOR (mode, t, f);
      emit_insn (gen_rtx_SET (operands[0], x));
    }
}

/* Emit an integral vector min or max operation.  Return true if all done.  */

bool
ia64_expand_vecint_minmax (enum rtx_code code, machine_mode mode,
			   rtx operands[])
{
  rtx xops[6];

  /* These four combinations are supported directly.  */
  if (mode == V8QImode && (code == UMIN || code == UMAX))
    return false;
  if (mode == V4HImode && (code == SMIN || code == SMAX))
    return false;

  /* This combination can be implemented with only saturating subtraction.  */
  if (mode == V4HImode && code == UMAX)
    {
      rtx x, tmp = gen_reg_rtx (mode);

      x = gen_rtx_US_MINUS (mode, operands[1], operands[2]);
      emit_insn (gen_rtx_SET (tmp, x));

      emit_insn (gen_addv4hi3 (operands[0], tmp, operands[2]));
      return true;
    }

  /* Everything else implemented via vector comparisons.  */
  xops[0] = operands[0];
  xops[4] = xops[1] = operands[1];
  xops[5] = xops[2] = operands[2];

  switch (code)
    {
    case UMIN:
      code = LTU;
      break;
    case UMAX:
      code = GTU;
      break;
    case SMIN:
      code = LT;
      break;
    case SMAX:
      code = GT;
      break;
    default:
      gcc_unreachable ();
    }
  xops[3] = gen_rtx_fmt_ee (code, VOIDmode, operands[1], operands[2]);

  ia64_expand_vecint_cmov (xops);
  return true;
}

/* The vectors LO and HI each contain N halves of a double-wide vector.
   Reassemble either the first N/2 or the second N/2 elements.  */

void
ia64_unpack_assemble (rtx out, rtx lo, rtx hi, bool highp)
{
  machine_mode vmode = GET_MODE (lo);
  unsigned int i, high, nelt = GET_MODE_NUNITS (vmode);
  struct expand_vec_perm_d d;
  bool ok;

  d.target = gen_lowpart (vmode, out);
  d.op0 = (TARGET_BIG_ENDIAN ? hi : lo);
  d.op1 = (TARGET_BIG_ENDIAN ? lo : hi);
  d.vmode = vmode;
  d.nelt = nelt;
  d.one_operand_p = false;
  d.testing_p = false;

  high = (highp ? nelt / 2 : 0);
  for (i = 0; i < nelt / 2; ++i)
    {
      d.perm[i * 2] = i + high;
      d.perm[i * 2 + 1] = i + high + nelt;
    }

  ok = ia64_expand_vec_perm_const_1 (&d);
  gcc_assert (ok);
}

/* Return a vector of the sign-extension of VEC.  */

static rtx
ia64_unpack_sign (rtx vec, bool unsignedp)
{
  machine_mode mode = GET_MODE (vec);
  rtx zero = CONST0_RTX (mode);

  if (unsignedp)
    return zero;
  else
    {
      rtx sign = gen_reg_rtx (mode);
      bool neg;

      neg = ia64_expand_vecint_compare (LT, mode, sign, vec, zero);
      gcc_assert (!neg);

      return sign;
    }
}

/* Emit an integral vector unpack operation.  */

void
ia64_expand_unpack (rtx operands[3], bool unsignedp, bool highp)
{
  rtx sign = ia64_unpack_sign (operands[1], unsignedp);
  ia64_unpack_assemble (operands[0], operands[1], sign, highp);
}

/* Emit an integral vector widening sum operations.  */

void
ia64_expand_widen_sum (rtx operands[3], bool unsignedp)
{
  machine_mode wmode;
  rtx l, h, t, sign;

  sign = ia64_unpack_sign (operands[1], unsignedp);

  wmode = GET_MODE (operands[0]);
  l = gen_reg_rtx (wmode);
  h = gen_reg_rtx (wmode);

  ia64_unpack_assemble (l, operands[1], sign, false);
  ia64_unpack_assemble (h, operands[1], sign, true);

  t = expand_binop (wmode, add_optab, l, operands[2], NULL, 0, OPTAB_DIRECT);
  t = expand_binop (wmode, add_optab, h, t, operands[0], 0, OPTAB_DIRECT);
  if (t != operands[0])
    emit_move_insn (operands[0], t);
}

/* Emit the appropriate sequence for a call.  */

void
ia64_expand_call (rtx retval, rtx addr, rtx nextarg ATTRIBUTE_UNUSED,
		  int sibcall_p)
{
  rtx insn, b0;

  addr = XEXP (addr, 0);
  addr = convert_memory_address (DImode, addr);
  b0 = gen_rtx_REG (DImode, R_BR (0));

  /* ??? Should do this for functions known to bind local too.  */
  if (TARGET_NO_PIC || TARGET_AUTO_PIC)
    {
      if (sibcall_p)
	insn = gen_sibcall_nogp (addr);
      else if (! retval)
	insn = gen_call_nogp (addr, b0);
      else
	insn = gen_call_value_nogp (retval, addr, b0);
      insn = emit_call_insn (insn);
    }
  else
    {
      if (sibcall_p)
	insn = gen_sibcall_gp (addr);
      else if (! retval)
	insn = gen_call_gp (addr, b0);
      else
	insn = gen_call_value_gp (retval, addr, b0);
      insn = emit_call_insn (insn);

      use_reg (&CALL_INSN_FUNCTION_USAGE (insn), pic_offset_table_rtx);
    }

  if (sibcall_p)
    use_reg (&CALL_INSN_FUNCTION_USAGE (insn), b0);

  if (TARGET_ABI_OPEN_VMS)
    use_reg (&CALL_INSN_FUNCTION_USAGE (insn),
	     gen_rtx_REG (DImode, GR_REG (25)));
}

static void
reg_emitted (enum ia64_frame_regs r)
{
  if (emitted_frame_related_regs[r] == 0)
    emitted_frame_related_regs[r] = current_frame_info.r[r];
  else
    gcc_assert (emitted_frame_related_regs[r] == current_frame_info.r[r]);
}

static int
get_reg (enum ia64_frame_regs r)
{
  reg_emitted (r);
  return current_frame_info.r[r];
}

static bool
is_emitted (int regno)
{
  unsigned int r;

  for (r = reg_fp; r < number_of_ia64_frame_regs; r++)
    if (emitted_frame_related_regs[r] == regno)
      return true;
  return false;
}

void
ia64_reload_gp (void)
{
  rtx tmp;

  if (current_frame_info.r[reg_save_gp])
    {
      tmp = gen_rtx_REG (DImode, get_reg (reg_save_gp));
    }
  else
    {
      HOST_WIDE_INT offset;
      rtx offset_r;

      offset = (current_frame_info.spill_cfa_off
	        + current_frame_info.spill_size);
      if (frame_pointer_needed)
        {
          tmp = hard_frame_pointer_rtx;
          offset = -offset;
        }
      else
        {
          tmp = stack_pointer_rtx;
          offset = current_frame_info.total_size - offset;
        }

      offset_r = GEN_INT (offset);
      if (satisfies_constraint_I (offset_r))
        emit_insn (gen_adddi3 (pic_offset_table_rtx, tmp, offset_r));
      else
        {
          emit_move_insn (pic_offset_table_rtx, offset_r);
          emit_insn (gen_adddi3 (pic_offset_table_rtx,
			         pic_offset_table_rtx, tmp));
        }

      tmp = gen_rtx_MEM (DImode, pic_offset_table_rtx);
    }

  emit_move_insn (pic_offset_table_rtx, tmp);
}

void
ia64_split_call (rtx retval, rtx addr, rtx retaddr, rtx scratch_r,
		 rtx scratch_b, int noreturn_p, int sibcall_p)
{
  rtx insn;
  bool is_desc = false;

  /* If we find we're calling through a register, then we're actually
     calling through a descriptor, so load up the values.  */
  if (REG_P (addr) && GR_REGNO_P (REGNO (addr)))
    {
      rtx tmp;
      bool addr_dead_p;

      /* ??? We are currently constrained to *not* use peep2, because
	 we can legitimately change the global lifetime of the GP
	 (in the form of killing where previously live).  This is
	 because a call through a descriptor doesn't use the previous
	 value of the GP, while a direct call does, and we do not
	 commit to either form until the split here.

	 That said, this means that we lack precise life info for
	 whether ADDR is dead after this call.  This is not terribly
	 important, since we can fix things up essentially for free
	 with the POST_DEC below, but it's nice to not use it when we
	 can immediately tell it's not necessary.  */
      addr_dead_p = ((noreturn_p || sibcall_p
		      || TEST_HARD_REG_BIT (regs_invalidated_by_call,
					    REGNO (addr)))
		     && !FUNCTION_ARG_REGNO_P (REGNO (addr)));

      /* Load the code address into scratch_b.  */
      tmp = gen_rtx_POST_INC (Pmode, addr);
      tmp = gen_rtx_MEM (Pmode, tmp);
      emit_move_insn (scratch_r, tmp);
      emit_move_insn (scratch_b, scratch_r);

      /* Load the GP address.  If ADDR is not dead here, then we must
	 revert the change made above via the POST_INCREMENT.  */
      if (!addr_dead_p)
	tmp = gen_rtx_POST_DEC (Pmode, addr);
      else
	tmp = addr;
      tmp = gen_rtx_MEM (Pmode, tmp);
      emit_move_insn (pic_offset_table_rtx, tmp);

      is_desc = true;
      addr = scratch_b;
    }

  if (sibcall_p)
    insn = gen_sibcall_nogp (addr);
  else if (retval)
    insn = gen_call_value_nogp (retval, addr, retaddr);
  else
    insn = gen_call_nogp (addr, retaddr);
  emit_call_insn (insn);

  if ((!TARGET_CONST_GP || is_desc) && !noreturn_p && !sibcall_p)
    ia64_reload_gp ();
}

/* Expand an atomic operation.  We want to perform MEM <CODE>= VAL atomically.

   This differs from the generic code in that we know about the zero-extending
   properties of cmpxchg, and the zero-extending requirements of ar.ccv.  We
   also know that ld.acq+cmpxchg.rel equals a full barrier.

   The loop we want to generate looks like

	cmp_reg = mem;
      label:
        old_reg = cmp_reg;
	new_reg = cmp_reg op val;
	cmp_reg = compare-and-swap(mem, old_reg, new_reg)
	if (cmp_reg != old_reg)
	  goto label;

   Note that we only do the plain load from memory once.  Subsequent
   iterations use the value loaded by the compare-and-swap pattern.  */

void
ia64_expand_atomic_op (enum rtx_code code, rtx mem, rtx val,
		       rtx old_dst, rtx new_dst, enum memmodel model)
{
  machine_mode mode = GET_MODE (mem);
  rtx old_reg, new_reg, cmp_reg, ar_ccv, label;
  enum insn_code icode;

  /* Special case for using fetchadd.  */
  if ((mode == SImode || mode == DImode)
      && (code == PLUS || code == MINUS)
      && fetchadd_operand (val, mode))
    {
      if (code == MINUS)
	val = GEN_INT (-INTVAL (val));

      if (!old_dst)
        old_dst = gen_reg_rtx (mode);

      switch (model)
	{
	case MEMMODEL_ACQ_REL:
	case MEMMODEL_SEQ_CST:
	case MEMMODEL_SYNC_SEQ_CST:
	  emit_insn (gen_memory_barrier ());
	  /* FALLTHRU */
	case MEMMODEL_RELAXED:
	case MEMMODEL_ACQUIRE:
	case MEMMODEL_SYNC_ACQUIRE:
	case MEMMODEL_CONSUME:
	  if (mode == SImode)
	    icode = CODE_FOR_fetchadd_acq_si;
	  else
	    icode = CODE_FOR_fetchadd_acq_di;
	  break;
	case MEMMODEL_RELEASE:
	case MEMMODEL_SYNC_RELEASE:
	  if (mode == SImode)
	    icode = CODE_FOR_fetchadd_rel_si;
	  else
	    icode = CODE_FOR_fetchadd_rel_di;
	  break;

	default:
	  gcc_unreachable ();
	}

      emit_insn (GEN_FCN (icode) (old_dst, mem, val));

      if (new_dst)
	{
	  new_reg = expand_simple_binop (mode, PLUS, old_dst, val, new_dst,
					 true, OPTAB_WIDEN);
	  if (new_reg != new_dst)
	    emit_move_insn (new_dst, new_reg);
	}
      return;
    }

  /* Because of the volatile mem read, we get an ld.acq, which is the
     front half of the full barrier.  The end half is the cmpxchg.rel.
     For relaxed and release memory models, we don't need this.  But we
     also don't bother trying to prevent it either.  */
  gcc_assert (is_mm_relaxed (model) || is_mm_release (model)
	      || MEM_VOLATILE_P (mem));

  old_reg = gen_reg_rtx (DImode);
  cmp_reg = gen_reg_rtx (DImode);
  label = gen_label_rtx ();

  if (mode != DImode)
    {
      val = simplify_gen_subreg (DImode, val, mode, 0);
      emit_insn (gen_extend_insn (cmp_reg, mem, DImode, mode, 1));
    }
  else
    emit_move_insn (cmp_reg, mem);

  emit_label (label);

  ar_ccv = gen_rtx_REG (DImode, AR_CCV_REGNUM);
  emit_move_insn (old_reg, cmp_reg);
  emit_move_insn (ar_ccv, cmp_reg);

  if (old_dst)
    emit_move_insn (old_dst, gen_lowpart (mode, cmp_reg));

  new_reg = cmp_reg;
  if (code == NOT)
    {
      new_reg = expand_simple_binop (DImode, AND, new_reg, val, NULL_RTX,
				     true, OPTAB_DIRECT);
      new_reg = expand_simple_unop (DImode, code, new_reg, NULL_RTX, true);
    }
  else
    new_reg = expand_simple_binop (DImode, code, new_reg, val, NULL_RTX,
				   true, OPTAB_DIRECT);

  if (mode != DImode)
    new_reg = gen_lowpart (mode, new_reg);
  if (new_dst)
    emit_move_insn (new_dst, new_reg);

  switch (model)
    {
    case MEMMODEL_RELAXED:
    case MEMMODEL_ACQUIRE:
    case MEMMODEL_SYNC_ACQUIRE:
    case MEMMODEL_CONSUME:
      switch (mode)
	{
	case E_QImode: icode = CODE_FOR_cmpxchg_acq_qi;  break;
	case E_HImode: icode = CODE_FOR_cmpxchg_acq_hi;  break;
	case E_SImode: icode = CODE_FOR_cmpxchg_acq_si;  break;
	case E_DImode: icode = CODE_FOR_cmpxchg_acq_di;  break;
	default:
	  gcc_unreachable ();
	}
      break;

    case MEMMODEL_RELEASE:
    case MEMMODEL_SYNC_RELEASE:
    case MEMMODEL_ACQ_REL:
    case MEMMODEL_SEQ_CST:
    case MEMMODEL_SYNC_SEQ_CST:
      switch (mode)
	{
	case E_QImode: icode = CODE_FOR_cmpxchg_rel_qi;  break;
	case E_HImode: icode = CODE_FOR_cmpxchg_rel_hi;  break;
	case E_SImode: icode = CODE_FOR_cmpxchg_rel_si;  break;
	case E_DImode: icode = CODE_FOR_cmpxchg_rel_di;  break;
	default:
	  gcc_unreachable ();
	}
      break;

    default:
      gcc_unreachable ();
    }

  emit_insn (GEN_FCN (icode) (cmp_reg, mem, ar_ccv, new_reg));

  emit_cmp_and_jump_insns (cmp_reg, old_reg, NE, NULL, DImode, true, label);
}

/* Begin the assembly file.  */

static void
ia64_file_start (void)
{
  default_file_start ();
  emit_safe_across_calls ();
}

void
emit_safe_across_calls (void)
{
  unsigned int rs, re;
  int out_state;

  rs = 1;
  out_state = 0;
  while (1)
    {
      while (rs < 64 && call_used_regs[PR_REG (rs)])
	rs++;
      if (rs >= 64)
	break;
      for (re = rs + 1; re < 64 && ! call_used_regs[PR_REG (re)]; re++)
	continue;
      if (out_state == 0)
	{
	  fputs ("\t.pred.safe_across_calls ", asm_out_file);
	  out_state = 1;
	}
      else
	fputc (',', asm_out_file);
      if (re == rs + 1)
	fprintf (asm_out_file, "p%u", rs);
      else
	fprintf (asm_out_file, "p%u-p%u", rs, re - 1);
      rs = re + 1;
    }
  if (out_state)
    fputc ('\n', asm_out_file);
}

/* Globalize a declaration.  */

static void
ia64_globalize_decl_name (FILE * stream, tree decl)
{
  const char *name = XSTR (XEXP (DECL_RTL (decl), 0), 0);
  tree version_attr = lookup_attribute ("version_id", DECL_ATTRIBUTES (decl));
  if (version_attr)
    {
      tree v = TREE_VALUE (TREE_VALUE (version_attr));
      const char *p = TREE_STRING_POINTER (v);
      fprintf (stream, "\t.alias %s#, \"%s{%s}\"\n", name, name, p);
    }
  targetm.asm_out.globalize_label (stream, name);
  if (TREE_CODE (decl) == FUNCTION_DECL)
    ASM_OUTPUT_TYPE_DIRECTIVE (stream, name, "function");
}

/* Helper function for ia64_compute_frame_size: find an appropriate general
   register to spill some special register to.  SPECIAL_SPILL_MASK contains
   bits in GR0 to GR31 that have already been allocated by this routine.
   TRY_LOCALS is true if we should attempt to locate a local regnum.  */

static int
find_gr_spill (enum ia64_frame_regs r, int try_locals)
{
  int regno;

  if (emitted_frame_related_regs[r] != 0)
    {
      regno = emitted_frame_related_regs[r];
      if (regno >= LOC_REG (0) && regno < LOC_REG (80 - frame_pointer_needed)
	  && current_frame_info.n_local_regs < regno - LOC_REG (0) + 1)
        current_frame_info.n_local_regs = regno - LOC_REG (0) + 1;
      else if (crtl->is_leaf
               && regno >= GR_REG (1) && regno <= GR_REG (31))
        current_frame_info.gr_used_mask |= 1 << regno;

      return regno;
    }

  /* If this is a leaf function, first try an otherwise unused
     call-clobbered register.  */
  if (crtl->is_leaf)
    {
      for (regno = GR_REG (1); regno <= GR_REG (31); regno++)
	if (! df_regs_ever_live_p (regno)
	    && call_used_regs[regno]
	    && ! fixed_regs[regno]
	    && ! global_regs[regno]
	    && ((current_frame_info.gr_used_mask >> regno) & 1) == 0
            && ! is_emitted (regno))
	  {
	    current_frame_info.gr_used_mask |= 1 << regno;
	    return regno;
	  }
    }

  if (try_locals)
    {
      regno = current_frame_info.n_local_regs;
      /* If there is a frame pointer, then we can't use loc79, because
	 that is HARD_FRAME_POINTER_REGNUM.  In particular, see the
	 reg_name switching code in ia64_expand_prologue.  */
      while (regno < (80 - frame_pointer_needed))
	if (! is_emitted (LOC_REG (regno++)))
	  {
	    current_frame_info.n_local_regs = regno;
	    return LOC_REG (regno - 1);
	  }
    }

  /* Failed to find a general register to spill to.  Must use stack.  */
  return 0;
}

/* In order to make for nice schedules, we try to allocate every temporary
   to a different register.  We must of course stay away from call-saved,
   fixed, and global registers.  We must also stay away from registers
   allocated in current_frame_info.gr_used_mask, since those include regs
   used all through the prologue.

   Any register allocated here must be used immediately.  The idea is to
   aid scheduling, not to solve data flow problems.  */

static int last_scratch_gr_reg;

static int
next_scratch_gr_reg (void)
{
  int i, regno;

  for (i = 0; i < 32; ++i)
    {
      regno = (last_scratch_gr_reg + i + 1) & 31;
      if (call_used_regs[regno]
	  && ! fixed_regs[regno]
	  && ! global_regs[regno]
	  && ((current_frame_info.gr_used_mask >> regno) & 1) == 0)
	{
	  last_scratch_gr_reg = regno;
	  return regno;
	}
    }

  /* There must be _something_ available.  */
  gcc_unreachable ();
}

/* Helper function for ia64_compute_frame_size, called through
   diddle_return_value.  Mark REG in current_frame_info.gr_used_mask.  */

static void
mark_reg_gr_used_mask (rtx reg, void *data ATTRIBUTE_UNUSED)
{
  unsigned int regno = REGNO (reg);
  if (regno < 32)
    {
      unsigned int i, n = hard_regno_nregs[regno][GET_MODE (reg)];
      for (i = 0; i < n; ++i)
	current_frame_info.gr_used_mask |= 1 << (regno + i);
    }
}


/* Returns the number of bytes offset between the frame pointer and the stack
   pointer for the current function.  SIZE is the number of bytes of space
   needed for local variables.  */

static void
ia64_compute_frame_size (HOST_WIDE_INT size)
{
  HOST_WIDE_INT total_size;
  HOST_WIDE_INT spill_size = 0;
  HOST_WIDE_INT extra_spill_size = 0;
  HOST_WIDE_INT pretend_args_size;
  HARD_REG_SET mask;
  int n_spilled = 0;
  int spilled_gr_p = 0;
  int spilled_fr_p = 0;
  unsigned int regno;
  int min_regno;
  int max_regno;
  int i;

  if (current_frame_info.initialized)
    return;

  memset (&current_frame_info, 0, sizeof current_frame_info);
  CLEAR_HARD_REG_SET (mask);

  /* Don't allocate scratches to the return register.  */
  diddle_return_value (mark_reg_gr_used_mask, NULL);

  /* Don't allocate scratches to the EH scratch registers.  */
  if (cfun->machine->ia64_eh_epilogue_sp)
    mark_reg_gr_used_mask (cfun->machine->ia64_eh_epilogue_sp, NULL);
  if (cfun->machine->ia64_eh_epilogue_bsp)
    mark_reg_gr_used_mask (cfun->machine->ia64_eh_epilogue_bsp, NULL);

  /* Static stack checking uses r2 and r3.  */
  if (flag_stack_check == STATIC_BUILTIN_STACK_CHECK)
    current_frame_info.gr_used_mask |= 0xc;

  /* Find the size of the register stack frame.  We have only 80 local
     registers, because we reserve 8 for the inputs and 8 for the
     outputs.  */

  /* Skip HARD_FRAME_POINTER_REGNUM (loc79) when frame_pointer_needed,
     since we'll be adjusting that down later.  */
  regno = LOC_REG (78) + ! frame_pointer_needed;
  for (; regno >= LOC_REG (0); regno--)
    if (df_regs_ever_live_p (regno) && !is_emitted (regno))
      break;
  current_frame_info.n_local_regs = regno - LOC_REG (0) + 1;

  /* For functions marked with the syscall_linkage attribute, we must mark
     all eight input registers as in use, so that locals aren't visible to
     the caller.  */

  if (cfun->machine->n_varargs > 0
      || lookup_attribute ("syscall_linkage",
			   TYPE_ATTRIBUTES (TREE_TYPE (current_function_decl))))
    current_frame_info.n_input_regs = 8;
  else
    {
      for (regno = IN_REG (7); regno >= IN_REG (0); regno--)
	if (df_regs_ever_live_p (regno))
	  break;
      current_frame_info.n_input_regs = regno - IN_REG (0) + 1;
    }

  for (regno = OUT_REG (7); regno >= OUT_REG (0); regno--)
    if (df_regs_ever_live_p (regno))
      break;
  i = regno - OUT_REG (0) + 1;

#ifndef PROFILE_HOOK
  /* When -p profiling, we need one output register for the mcount argument.
     Likewise for -a profiling for the bb_init_func argument.  For -ax
     profiling, we need two output registers for the two bb_init_trace_func
     arguments.  */
  if (crtl->profile)
    i = MAX (i, 1);
#endif
  current_frame_info.n_output_regs = i;

  /* ??? No rotating register support yet.  */
  current_frame_info.n_rotate_regs = 0;

  /* Discover which registers need spilling, and how much room that
     will take.  Begin with floating point and general registers,
     which will always wind up on the stack.  */

  for (regno = FR_REG (2); regno <= FR_REG (127); regno++)
    if (df_regs_ever_live_p (regno) && ! call_used_regs[regno])
      {
	SET_HARD_REG_BIT (mask, regno);
	spill_size += 16;
	n_spilled += 1;
	spilled_fr_p = 1;
      }

  for (regno = GR_REG (1); regno <= GR_REG (31); regno++)
    if (df_regs_ever_live_p (regno) && ! call_used_regs[regno])
      {
	SET_HARD_REG_BIT (mask, regno);
	spill_size += 8;
	n_spilled += 1;
	spilled_gr_p = 1;
      }

  for (regno = BR_REG (1); regno <= BR_REG (7); regno++)
    if (df_regs_ever_live_p (regno) && ! call_used_regs[regno])
      {
	SET_HARD_REG_BIT (mask, regno);
	spill_size += 8;
	n_spilled += 1;
      }

  /* Now come all special registers that might get saved in other
     general registers.  */

  if (frame_pointer_needed)
    {
      current_frame_info.r[reg_fp] = find_gr_spill (reg_fp, 1);
      /* If we did not get a register, then we take LOC79.  This is guaranteed
	 to be free, even if regs_ever_live is already set, because this is
	 HARD_FRAME_POINTER_REGNUM.  This requires incrementing n_local_regs,
	 as we don't count loc79 above.  */
      if (current_frame_info.r[reg_fp] == 0)
	{
	  current_frame_info.r[reg_fp] = LOC_REG (79);
	  current_frame_info.n_local_regs = LOC_REG (79) - LOC_REG (0) + 1;
	}
    }

  if (! crtl->is_leaf)
    {
      /* Emit a save of BR0 if we call other functions.  Do this even
	 if this function doesn't return, as EH depends on this to be
	 able to unwind the stack.  */
      SET_HARD_REG_BIT (mask, BR_REG (0));

      current_frame_info.r[reg_save_b0] = find_gr_spill (reg_save_b0, 1);
      if (current_frame_info.r[reg_save_b0] == 0)
	{
	  extra_spill_size += 8;
	  n_spilled += 1;
	}

      /* Similarly for ar.pfs.  */
      SET_HARD_REG_BIT (mask, AR_PFS_REGNUM);
      current_frame_info.r[reg_save_ar_pfs] = find_gr_spill (reg_save_ar_pfs, 1);
      if (current_frame_info.r[reg_save_ar_pfs] == 0)
	{
	  extra_spill_size += 8;
	  n_spilled += 1;
	}

      /* Similarly for gp.  Note that if we're calling setjmp, the stacked
	 registers are clobbered, so we fall back to the stack.  */
      current_frame_info.r[reg_save_gp]
	= (cfun->calls_setjmp ? 0 : find_gr_spill (reg_save_gp, 1));
      if (current_frame_info.r[reg_save_gp] == 0)
	{
	  SET_HARD_REG_BIT (mask, GR_REG (1));
	  spill_size += 8;
	  n_spilled += 1;
	}
    }
  else
    {
      if (df_regs_ever_live_p (BR_REG (0)) && ! call_used_regs[BR_REG (0)])
	{
	  SET_HARD_REG_BIT (mask, BR_REG (0));
	  extra_spill_size += 8;
	  n_spilled += 1;
	}

      if (df_regs_ever_live_p (AR_PFS_REGNUM))
	{
	  SET_HARD_REG_BIT (mask, AR_PFS_REGNUM);
 	  current_frame_info.r[reg_save_ar_pfs] 
            = find_gr_spill (reg_save_ar_pfs, 1);
	  if (current_frame_info.r[reg_save_ar_pfs] == 0)
	    {
	      extra_spill_size += 8;
	      n_spilled += 1;
	    }
	}
    }

  /* Unwind descriptor hackery: things are most efficient if we allocate
     consecutive GR save registers for RP, PFS, FP in that order. However,
     it is absolutely critical that FP get the only hard register that's
     guaranteed to be free, so we allocated it first.  If all three did
     happen to be allocated hard regs, and are consecutive, rearrange them
     into the preferred order now.  
     
     If we have already emitted code for any of those registers,
     then it's already too late to change.  */
  min_regno = MIN (current_frame_info.r[reg_fp],
		   MIN (current_frame_info.r[reg_save_b0],
			current_frame_info.r[reg_save_ar_pfs]));
  max_regno = MAX (current_frame_info.r[reg_fp],
		   MAX (current_frame_info.r[reg_save_b0],
			current_frame_info.r[reg_save_ar_pfs]));
  if (min_regno > 0
      && min_regno + 2 == max_regno
      && (current_frame_info.r[reg_fp] == min_regno + 1
	  || current_frame_info.r[reg_save_b0] == min_regno + 1
	  || current_frame_info.r[reg_save_ar_pfs] == min_regno + 1)
      && (emitted_frame_related_regs[reg_save_b0] == 0
	  || emitted_frame_related_regs[reg_save_b0] == min_regno)
      && (emitted_frame_related_regs[reg_save_ar_pfs] == 0
	  || emitted_frame_related_regs[reg_save_ar_pfs] == min_regno + 1)
      && (emitted_frame_related_regs[reg_fp] == 0
	  || emitted_frame_related_regs[reg_fp] == min_regno + 2))
    {
      current_frame_info.r[reg_save_b0] = min_regno;
      current_frame_info.r[reg_save_ar_pfs] = min_regno + 1;
      current_frame_info.r[reg_fp] = min_regno + 2;
    }

  /* See if we need to store the predicate register block.  */
  for (regno = PR_REG (0); regno <= PR_REG (63); regno++)
    if (df_regs_ever_live_p (regno) && ! call_used_regs[regno])
      break;
  if (regno <= PR_REG (63))
    {
      SET_HARD_REG_BIT (mask, PR_REG (0));
      current_frame_info.r[reg_save_pr] = find_gr_spill (reg_save_pr, 1);
      if (current_frame_info.r[reg_save_pr] == 0)
	{
	  extra_spill_size += 8;
	  n_spilled += 1;
	}

      /* ??? Mark them all as used so that register renaming and such
	 are free to use them.  */
      for (regno = PR_REG (0); regno <= PR_REG (63); regno++)
	df_set_regs_ever_live (regno, true);
    }

  /* If we're forced to use st8.spill, we're forced to save and restore
     ar.unat as well.  The check for existing liveness allows inline asm
     to touch ar.unat.  */
  if (spilled_gr_p || cfun->machine->n_varargs
      || df_regs_ever_live_p (AR_UNAT_REGNUM))
    {
      df_set_regs_ever_live (AR_UNAT_REGNUM, true);
      SET_HARD_REG_BIT (mask, AR_UNAT_REGNUM);
      current_frame_info.r[reg_save_ar_unat] 
        = find_gr_spill (reg_save_ar_unat, spill_size == 0);
      if (current_frame_info.r[reg_save_ar_unat] == 0)
	{
	  extra_spill_size += 8;
	  n_spilled += 1;
	}
    }

  if (df_regs_ever_live_p (AR_LC_REGNUM))
    {
      SET_HARD_REG_BIT (mask, AR_LC_REGNUM);
      current_frame_info.r[reg_save_ar_lc] 
        = find_gr_spill (reg_save_ar_lc, spill_size == 0);
      if (current_frame_info.r[reg_save_ar_lc] == 0)
	{
	  extra_spill_size += 8;
	  n_spilled += 1;
	}
    }

  /* If we have an odd number of words of pretend arguments written to
     the stack, then the FR save area will be unaligned.  We round the
     size of this area up to keep things 16 byte aligned.  */
  if (spilled_fr_p)
    pretend_args_size = IA64_STACK_ALIGN (crtl->args.pretend_args_size);
  else
    pretend_args_size = crtl->args.pretend_args_size;

  total_size = (spill_size + extra_spill_size + size + pretend_args_size
		+ crtl->outgoing_args_size);
  total_size = IA64_STACK_ALIGN (total_size);

  /* We always use the 16-byte scratch area provided by the caller, but
     if we are a leaf function, there's no one to which we need to provide
     a scratch area.  However, if the function allocates dynamic stack space,
     the dynamic offset is computed early and contains STACK_POINTER_OFFSET,
     so we need to cope.  */
  if (crtl->is_leaf && !cfun->calls_alloca)
    total_size = MAX (0, total_size - 16);

  current_frame_info.total_size = total_size;
  current_frame_info.spill_cfa_off = pretend_args_size - 16;
  current_frame_info.spill_size = spill_size;
  current_frame_info.extra_spill_size = extra_spill_size;
  COPY_HARD_REG_SET (current_frame_info.mask, mask);
  current_frame_info.n_spilled = n_spilled;
  current_frame_info.initialized = reload_completed;
}

/* Worker function for TARGET_CAN_ELIMINATE.  */

bool
ia64_can_eliminate (const int from ATTRIBUTE_UNUSED, const int to)
{
  return (to == BR_REG (0) ? crtl->is_leaf : true);
}

/* Compute the initial difference between the specified pair of registers.  */

HOST_WIDE_INT
ia64_initial_elimination_offset (int from, int to)
{
  HOST_WIDE_INT offset;

  ia64_compute_frame_size (get_frame_size ());
  switch (from)
    {
    case FRAME_POINTER_REGNUM:
      switch (to)
	{
	case HARD_FRAME_POINTER_REGNUM:
	  offset = -current_frame_info.total_size;
	  if (!crtl->is_leaf || cfun->calls_alloca)
	    offset += 16 + crtl->outgoing_args_size;
	  break;

	case STACK_POINTER_REGNUM:
	  offset = 0;
	  if (!crtl->is_leaf || cfun->calls_alloca)
	    offset += 16 + crtl->outgoing_args_size;
	  break;

	default:
	  gcc_unreachable ();
	}
      break;

    case ARG_POINTER_REGNUM:
      /* Arguments start above the 16 byte save area, unless stdarg
	 in which case we store through the 16 byte save area.  */
      switch (to)
	{
	case HARD_FRAME_POINTER_REGNUM:
	  offset = 16 - crtl->args.pretend_args_size;
	  break;

	case STACK_POINTER_REGNUM:
	  offset = (current_frame_info.total_size
		    + 16 - crtl->args.pretend_args_size);
	  break;

	default:
	  gcc_unreachable ();
	}
      break;

    default:
      gcc_unreachable ();
    }

  return offset;
}

/* If there are more than a trivial number of register spills, we use
   two interleaved iterators so that we can get two memory references
   per insn group.

   In order to simplify things in the prologue and epilogue expanders,
   we use helper functions to fix up the memory references after the
   fact with the appropriate offsets to a POST_MODIFY memory mode.
   The following data structure tracks the state of the two iterators
   while insns are being emitted.  */

struct spill_fill_data
{
  rtx_insn *init_after;		/* point at which to emit initializations */
  rtx init_reg[2];		/* initial base register */
  rtx iter_reg[2];		/* the iterator registers */
  rtx *prev_addr[2];		/* address of last memory use */
  rtx_insn *prev_insn[2];	/* the insn corresponding to prev_addr */
  HOST_WIDE_INT prev_off[2];	/* last offset */
  int n_iter;			/* number of iterators in use */
  int next_iter;		/* next iterator to use */
  unsigned int save_gr_used_mask;
};

static struct spill_fill_data spill_fill_data;

static void
setup_spill_pointers (int n_spills, rtx init_reg, HOST_WIDE_INT cfa_off)
{
  int i;

  spill_fill_data.init_after = get_last_insn ();
  spill_fill_data.init_reg[0] = init_reg;
  spill_fill_data.init_reg[1] = init_reg;
  spill_fill_data.prev_addr[0] = NULL;
  spill_fill_data.prev_addr[1] = NULL;
  spill_fill_data.prev_insn[0] = NULL;
  spill_fill_data.prev_insn[1] = NULL;
  spill_fill_data.prev_off[0] = cfa_off;
  spill_fill_data.prev_off[1] = cfa_off;
  spill_fill_data.next_iter = 0;
  spill_fill_data.save_gr_used_mask = current_frame_info.gr_used_mask;

  spill_fill_data.n_iter = 1 + (n_spills > 2);
  for (i = 0; i < spill_fill_data.n_iter; ++i)
    {
      int regno = next_scratch_gr_reg ();
      spill_fill_data.iter_reg[i] = gen_rtx_REG (DImode, regno);
      current_frame_info.gr_used_mask |= 1 << regno;
    }
}

static void
finish_spill_pointers (void)
{
  current_frame_info.gr_used_mask = spill_fill_data.save_gr_used_mask;
}

static rtx
spill_restore_mem (rtx reg, HOST_WIDE_INT cfa_off)
{
  int iter = spill_fill_data.next_iter;
  HOST_WIDE_INT disp = spill_fill_data.prev_off[iter] - cfa_off;
  rtx disp_rtx = GEN_INT (disp);
  rtx mem;

  if (spill_fill_data.prev_addr[iter])
    {
      if (satisfies_constraint_N (disp_rtx))
	{
	  *spill_fill_data.prev_addr[iter]
	    = gen_rtx_POST_MODIFY (DImode, spill_fill_data.iter_reg[iter],
				   gen_rtx_PLUS (DImode,
						 spill_fill_data.iter_reg[iter],
						 disp_rtx));
	  add_reg_note (spill_fill_data.prev_insn[iter],
			REG_INC, spill_fill_data.iter_reg[iter]);
	}
      else
	{
	  /* ??? Could use register post_modify for loads.  */
	  if (!satisfies_constraint_I (disp_rtx))
	    {
	      rtx tmp = gen_rtx_REG (DImode, next_scratch_gr_reg ());
	      emit_move_insn (tmp, disp_rtx);
	      disp_rtx = tmp;
	    }
	  emit_insn (gen_adddi3 (spill_fill_data.iter_reg[iter],
				 spill_fill_data.iter_reg[iter], disp_rtx));
	}
    }
  /* Micro-optimization: if we've created a frame pointer, it's at
     CFA 0, which may allow the real iterator to be initialized lower,
     slightly increasing parallelism.  Also, if there are few saves
     it may eliminate the iterator entirely.  */
  else if (disp == 0
	   && spill_fill_data.init_reg[iter] == stack_pointer_rtx
	   && frame_pointer_needed)
    {
      mem = gen_rtx_MEM (GET_MODE (reg), hard_frame_pointer_rtx);
      set_mem_alias_set (mem, get_varargs_alias_set ());
      return mem;
    }
  else
    {
      rtx seq;
      rtx_insn *insn;

      if (disp == 0)
	seq = gen_movdi (spill_fill_data.iter_reg[iter],
			 spill_fill_data.init_reg[iter]);
      else
	{
	  start_sequence ();

	  if (!satisfies_constraint_I (disp_rtx))
	    {
	      rtx tmp = gen_rtx_REG (DImode, next_scratch_gr_reg ());
	      emit_move_insn (tmp, disp_rtx);
	      disp_rtx = tmp;
	    }

	  emit_insn (gen_adddi3 (spill_fill_data.iter_reg[iter],
				 spill_fill_data.init_reg[iter],
				 disp_rtx));

	  seq = get_insns ();
	  end_sequence ();
	}

      /* Careful for being the first insn in a sequence.  */
      if (spill_fill_data.init_after)
	insn = emit_insn_after (seq, spill_fill_data.init_after);
      else
	{
	  rtx_insn *first = get_insns ();
	  if (first)
	    insn = emit_insn_before (seq, first);
	  else
	    insn = emit_insn (seq);
	}
      spill_fill_data.init_after = insn;
    }

  mem = gen_rtx_MEM (GET_MODE (reg), spill_fill_data.iter_reg[iter]);

  /* ??? Not all of the spills are for varargs, but some of them are.
     The rest of the spills belong in an alias set of their own.  But
     it doesn't actually hurt to include them here.  */
  set_mem_alias_set (mem, get_varargs_alias_set ());

  spill_fill_data.prev_addr[iter] = &XEXP (mem, 0);
  spill_fill_data.prev_off[iter] = cfa_off;

  if (++iter >= spill_fill_data.n_iter)
    iter = 0;
  spill_fill_data.next_iter = iter;

  return mem;
}

static void
do_spill (rtx (*move_fn) (rtx, rtx, rtx), rtx reg, HOST_WIDE_INT cfa_off,
	  rtx frame_reg)
{
  int iter = spill_fill_data.next_iter;
  rtx mem;
  rtx_insn *insn;

  mem = spill_restore_mem (reg, cfa_off);
  insn = emit_insn ((*move_fn) (mem, reg, GEN_INT (cfa_off)));
  spill_fill_data.prev_insn[iter] = insn;

  if (frame_reg)
    {
      rtx base;
      HOST_WIDE_INT off;

      RTX_FRAME_RELATED_P (insn) = 1;

      /* Don't even pretend that the unwind code can intuit its way
	 through a pair of interleaved post_modify iterators.  Just
	 provide the correct answer.  */

      if (frame_pointer_needed)
	{
	  base = hard_frame_pointer_rtx;
	  off = - cfa_off;
	}
      else
	{
	  base = stack_pointer_rtx;
	  off = current_frame_info.total_size - cfa_off;
	}

      add_reg_note (insn, REG_CFA_OFFSET,
		    gen_rtx_SET (gen_rtx_MEM (GET_MODE (reg),
					      plus_constant (Pmode,
							     base, off)),
				 frame_reg));
    }
}

static void
do_restore (rtx (*move_fn) (rtx, rtx, rtx), rtx reg, HOST_WIDE_INT cfa_off)
{
  int iter = spill_fill_data.next_iter;
  rtx_insn *insn;

  insn = emit_insn ((*move_fn) (reg, spill_restore_mem (reg, cfa_off),
				GEN_INT (cfa_off)));
  spill_fill_data.prev_insn[iter] = insn;
}

/* Wrapper functions that discards the CONST_INT spill offset.  These
   exist so that we can give gr_spill/gr_fill the offset they need and
   use a consistent function interface.  */

static rtx
gen_movdi_x (rtx dest, rtx src, rtx offset ATTRIBUTE_UNUSED)
{
  return gen_movdi (dest, src);
}

static rtx
gen_fr_spill_x (rtx dest, rtx src, rtx offset ATTRIBUTE_UNUSED)
{
  return gen_fr_spill (dest, src);
}

static rtx
gen_fr_restore_x (rtx dest, rtx src, rtx offset ATTRIBUTE_UNUSED)
{
  return gen_fr_restore (dest, src);
}

#define PROBE_INTERVAL (1 << STACK_CHECK_PROBE_INTERVAL_EXP)

/* See Table 6.2 of the IA-64 Software Developer Manual, Volume 2.  */
#define BACKING_STORE_SIZE(N) ((N) > 0 ? ((N) + (N)/63 + 1) * 8 : 0)

/* Emit code to probe a range of stack addresses from FIRST to FIRST+SIZE,
   inclusive.  These are offsets from the current stack pointer.  BS_SIZE
   is the size of the backing store.  ??? This clobbers r2 and r3.  */

static void
ia64_emit_probe_stack_range (HOST_WIDE_INT first, HOST_WIDE_INT size,
			     int bs_size)
{
  rtx r2 = gen_rtx_REG (Pmode, GR_REG (2));
  rtx r3 = gen_rtx_REG (Pmode, GR_REG (3));
  rtx p6 = gen_rtx_REG (BImode, PR_REG (6));

  /* On the IA-64 there is a second stack in memory, namely the Backing Store
     of the Register Stack Engine.  We also need to probe it after checking
     that the 2 stacks don't overlap.  */
  emit_insn (gen_bsp_value (r3));
  emit_move_insn (r2, GEN_INT (-(first + size)));

  /* Compare current value of BSP and SP registers.  */
  emit_insn (gen_rtx_SET (p6, gen_rtx_fmt_ee (LTU, BImode,
					      r3, stack_pointer_rtx)));

  /* Compute the address of the probe for the Backing Store (which grows
     towards higher addresses).  We probe only at the first offset of
     the next page because some OS (eg Linux/ia64) only extend the
     backing store when this specific address is hit (but generate a SEGV
     on other address).  Page size is the worst case (4KB).  The reserve
     size is at least 4096 - (96 + 2) * 8 = 3312 bytes, which is enough.
     Also compute the address of the last probe for the memory stack
     (which grows towards lower addresses).  */
  emit_insn (gen_rtx_SET (r3, plus_constant (Pmode, r3, 4095)));
  emit_insn (gen_rtx_SET (r2, gen_rtx_PLUS (Pmode, stack_pointer_rtx, r2)));

  /* Compare them and raise SEGV if the former has topped the latter.  */
  emit_insn (gen_rtx_COND_EXEC (VOIDmode,
				gen_rtx_fmt_ee (NE, VOIDmode, p6, const0_rtx),
				gen_rtx_SET (p6, gen_rtx_fmt_ee (GEU, BImode,
								 r3, r2))));
  emit_insn (gen_rtx_SET (gen_rtx_ZERO_EXTRACT (DImode, r3, GEN_INT (12),
						const0_rtx),
			  const0_rtx));
  emit_insn (gen_rtx_COND_EXEC (VOIDmode,
				gen_rtx_fmt_ee (NE, VOIDmode, p6, const0_rtx),
				gen_rtx_TRAP_IF (VOIDmode, const1_rtx,
						 GEN_INT (11))));

  /* Probe the Backing Store if necessary.  */
  if (bs_size > 0)
    emit_stack_probe (r3);

  /* Probe the memory stack if necessary.  */
  if (size == 0)
    ;

  /* See if we have a constant small number of probes to generate.  If so,
     that's the easy case.  */
  else if (size <= PROBE_INTERVAL)
    emit_stack_probe (r2);

  /* The run-time loop is made up of 9 insns in the generic case while this
     compile-time loop is made up of 5+2*(n-2) insns for n # of intervals.  */
  else if (size <= 4 * PROBE_INTERVAL)
    {
      HOST_WIDE_INT i;

      emit_move_insn (r2, GEN_INT (-(first + PROBE_INTERVAL)));
      emit_insn (gen_rtx_SET (r2,
			      gen_rtx_PLUS (Pmode, stack_pointer_rtx, r2)));
      emit_stack_probe (r2);

      /* Probe at FIRST + N * PROBE_INTERVAL for values of N from 2 until
	 it exceeds SIZE.  If only two probes are needed, this will not
	 generate any code.  Then probe at FIRST + SIZE.  */
      for (i = 2 * PROBE_INTERVAL; i < size; i += PROBE_INTERVAL)
	{
	  emit_insn (gen_rtx_SET (r2,
				  plus_constant (Pmode, r2, -PROBE_INTERVAL)));
	  emit_stack_probe (r2);
	}

      emit_insn (gen_rtx_SET (r2,
			      plus_constant (Pmode, r2,
					     (i - PROBE_INTERVAL) - size)));
      emit_stack_probe (r2);
    }

  /* Otherwise, do the same as above, but in a loop.  Note that we must be
     extra careful with variables wrapping around because we might be at
     the very top (or the very bottom) of the address space and we have
     to be able to handle this case properly; in particular, we use an
     equality test for the loop condition.  */
  else
    {
      HOST_WIDE_INT rounded_size;

      emit_move_insn (r2, GEN_INT (-first));


      /* Step 1: round SIZE to the previous multiple of the interval.  */

      rounded_size = size & -PROBE_INTERVAL;


      /* Step 2: compute initial and final value of the loop counter.  */

      /* TEST_ADDR = SP + FIRST.  */
      emit_insn (gen_rtx_SET (r2,
			      gen_rtx_PLUS (Pmode, stack_pointer_rtx, r2)));

      /* LAST_ADDR = SP + FIRST + ROUNDED_SIZE.  */
      if (rounded_size > (1 << 21))
	{
	  emit_move_insn (r3, GEN_INT (-rounded_size));
	  emit_insn (gen_rtx_SET (r3, gen_rtx_PLUS (Pmode, r2, r3)));
	}
      else
        emit_insn (gen_rtx_SET (r3, gen_rtx_PLUS (Pmode, r2,
						  GEN_INT (-rounded_size))));


      /* Step 3: the loop

	 do
	   {
	     TEST_ADDR = TEST_ADDR + PROBE_INTERVAL
	     probe at TEST_ADDR
	   }
	 while (TEST_ADDR != LAST_ADDR)

	 probes at FIRST + N * PROBE_INTERVAL for values of N from 1
	 until it is equal to ROUNDED_SIZE.  */

      emit_insn (gen_probe_stack_range (r2, r2, r3));


      /* Step 4: probe at FIRST + SIZE if we cannot assert at compile-time
	 that SIZE is equal to ROUNDED_SIZE.  */

      /* TEMP = SIZE - ROUNDED_SIZE.  */
      if (size != rounded_size)
	{
	  emit_insn (gen_rtx_SET (r2, plus_constant (Pmode, r2,
						     rounded_size - size)));
	  emit_stack_probe (r2);
	}
    }

  /* Make sure nothing is scheduled before we are done.  */
  emit_insn (gen_blockage ());
}

/* Probe a range of stack addresses from REG1 to REG2 inclusive.  These are
   absolute addresses.  */

const char *
output_probe_stack_range (rtx reg1, rtx reg2)
{
  static int labelno = 0;
  char loop_lab[32];
  rtx xops[3];

  ASM_GENERATE_INTERNAL_LABEL (loop_lab, "LPSRL", labelno++);

  /* Loop.  */
  ASM_OUTPUT_INTERNAL_LABEL (asm_out_file, loop_lab);

  /* TEST_ADDR = TEST_ADDR + PROBE_INTERVAL.  */
  xops[0] = reg1;
  xops[1] = GEN_INT (-PROBE_INTERVAL);
  output_asm_insn ("addl %0 = %1, %0", xops);
  fputs ("\t;;\n", asm_out_file);

  /* Probe at TEST_ADDR.  */
  output_asm_insn ("probe.w.fault %0, 0", xops);

  /* Test if TEST_ADDR == LAST_ADDR.  */
  xops[1] = reg2;
  xops[2] = gen_rtx_REG (BImode, PR_REG (6));
  output_asm_insn ("cmp.eq %2, %I2 = %0, %1", xops);

  /* Branch.  */
  fprintf (asm_out_file, "\t(%s) br.cond.dpnt ", reg_names [PR_REG (7)]);
  assemble_name_raw (asm_out_file, loop_lab);
  fputc ('\n', asm_out_file);

  return "";
}

/* Called after register allocation to add any instructions needed for the
   prologue.  Using a prologue insn is favored compared to putting all of the
   instructions in output_function_prologue(), since it allows the scheduler
   to intermix instructions with the saves of the caller saved registers.  In
   some cases, it might be necessary to emit a barrier instruction as the last
   insn to prevent such scheduling.

   Also any insns generated here should have RTX_FRAME_RELATED_P(insn) = 1
   so that the debug info generation code can handle them properly.

   The register save area is laid out like so:
   cfa+16
	[ varargs spill area ]
	[ fr register spill area ]
	[ br register spill area ]
	[ ar register spill area ]
	[ pr register spill area ]
	[ gr register spill area ] */

/* ??? Get inefficient code when the frame size is larger than can fit in an
   adds instruction.  */

void
ia64_expand_prologue (void)
{
  rtx_insn *insn;
  rtx ar_pfs_save_reg, ar_unat_save_reg;
  int i, epilogue_p, regno, alt_regno, cfa_off, n_varargs;
  rtx reg, alt_reg;

  ia64_compute_frame_size (get_frame_size ());
  last_scratch_gr_reg = 15;

  if (flag_stack_usage_info)
    current_function_static_stack_size = current_frame_info.total_size;

  if (flag_stack_check == STATIC_BUILTIN_STACK_CHECK)
    {
      HOST_WIDE_INT size = current_frame_info.total_size;
      int bs_size = BACKING_STORE_SIZE (current_frame_info.n_input_regs
					  + current_frame_info.n_local_regs);

      if (crtl->is_leaf && !cfun->calls_alloca)
	{
	  if (size > PROBE_INTERVAL && size > STACK_CHECK_PROTECT)
	    ia64_emit_probe_stack_range (STACK_CHECK_PROTECT,
					 size - STACK_CHECK_PROTECT,
					 bs_size);
	  else if (size + bs_size > STACK_CHECK_PROTECT)
	    ia64_emit_probe_stack_range (STACK_CHECK_PROTECT, 0, bs_size);
	}
      else if (size + bs_size > 0)
	ia64_emit_probe_stack_range (STACK_CHECK_PROTECT, size, bs_size);
    }

  if (dump_file) 
    {
      fprintf (dump_file, "ia64 frame related registers "
               "recorded in current_frame_info.r[]:\n");
#define PRINTREG(a) if (current_frame_info.r[a]) \
        fprintf(dump_file, "%s = %d\n", #a, current_frame_info.r[a])
      PRINTREG(reg_fp);
      PRINTREG(reg_save_b0);
      PRINTREG(reg_save_pr);
      PRINTREG(reg_save_ar_pfs);
      PRINTREG(reg_save_ar_unat);
      PRINTREG(reg_save_ar_lc);
      PRINTREG(reg_save_gp);
#undef PRINTREG
    }

  /* If there is no epilogue, then we don't need some prologue insns.
     We need to avoid emitting the dead prologue insns, because flow
     will complain about them.  */
  if (optimize)
    {
      edge e;
      edge_iterator ei;

      FOR_EACH_EDGE (e, ei, EXIT_BLOCK_PTR_FOR_FN (cfun)->preds)
	if ((e->flags & EDGE_FAKE) == 0
	    && (e->flags & EDGE_FALLTHRU) != 0)
	  break;
      epilogue_p = (e != NULL);
    }
  else
    epilogue_p = 1;

  /* Set the local, input, and output register names.  We need to do this
     for GNU libc, which creates crti.S/crtn.S by splitting initfini.c in
     half.  If we use in/loc/out register names, then we get assembler errors
     in crtn.S because there is no alloc insn or regstk directive in there.  */
  if (! TARGET_REG_NAMES)
    {
      int inputs = current_frame_info.n_input_regs;
      int locals = current_frame_info.n_local_regs;
      int outputs = current_frame_info.n_output_regs;

      for (i = 0; i < inputs; i++)
	reg_names[IN_REG (i)] = ia64_reg_numbers[i];
      for (i = 0; i < locals; i++)
	reg_names[LOC_REG (i)] = ia64_reg_numbers[inputs + i];
      for (i = 0; i < outputs; i++)
	reg_names[OUT_REG (i)] = ia64_reg_numbers[inputs + locals + i];
    }

  /* Set the frame pointer register name.  The regnum is logically loc79,
     but of course we'll not have allocated that many locals.  Rather than
     worrying about renumbering the existing rtxs, we adjust the name.  */
  /* ??? This code means that we can never use one local register when
     there is a frame pointer.  loc79 gets wasted in this case, as it is
     renamed to a register that will never be used.  See also the try_locals
     code in find_gr_spill.  */
  if (current_frame_info.r[reg_fp])
    {
      const char *tmp = reg_names[HARD_FRAME_POINTER_REGNUM];
      reg_names[HARD_FRAME_POINTER_REGNUM]
	= reg_names[current_frame_info.r[reg_fp]];
      reg_names[current_frame_info.r[reg_fp]] = tmp;
    }

  /* We don't need an alloc instruction if we've used no outputs or locals.  */
  if (current_frame_info.n_local_regs == 0
      && current_frame_info.n_output_regs == 0
      && current_frame_info.n_input_regs <= crtl->args.info.int_regs
      && !TEST_HARD_REG_BIT (current_frame_info.mask, AR_PFS_REGNUM))
    {
      /* If there is no alloc, but there are input registers used, then we
	 need a .regstk directive.  */
      current_frame_info.need_regstk = (TARGET_REG_NAMES != 0);
      ar_pfs_save_reg = NULL_RTX;
    }
  else
    {
      current_frame_info.need_regstk = 0;

      if (current_frame_info.r[reg_save_ar_pfs])
        {
	  regno = current_frame_info.r[reg_save_ar_pfs];
	  reg_emitted (reg_save_ar_pfs);
	}
      else
	regno = next_scratch_gr_reg ();
      ar_pfs_save_reg = gen_rtx_REG (DImode, regno);

      insn = emit_insn (gen_alloc (ar_pfs_save_reg,
				   GEN_INT (current_frame_info.n_input_regs),
				   GEN_INT (current_frame_info.n_local_regs),
				   GEN_INT (current_frame_info.n_output_regs),
				   GEN_INT (current_frame_info.n_rotate_regs)));
      if (current_frame_info.r[reg_save_ar_pfs])
	{
	  RTX_FRAME_RELATED_P (insn) = 1;
	  add_reg_note (insn, REG_CFA_REGISTER,
			gen_rtx_SET (ar_pfs_save_reg,
				     gen_rtx_REG (DImode, AR_PFS_REGNUM)));
	}
    }

  /* Set up frame pointer, stack pointer, and spill iterators.  */

  n_varargs = cfun->machine->n_varargs;
  setup_spill_pointers (current_frame_info.n_spilled + n_varargs,
			stack_pointer_rtx, 0);

  if (frame_pointer_needed)
    {
      insn = emit_move_insn (hard_frame_pointer_rtx, stack_pointer_rtx);
      RTX_FRAME_RELATED_P (insn) = 1;

      /* Force the unwind info to recognize this as defining a new CFA,
	 rather than some temp register setup.  */
      add_reg_note (insn, REG_CFA_ADJUST_CFA, NULL_RTX);
    }

  if (current_frame_info.total_size != 0)
    {
      rtx frame_size_rtx = GEN_INT (- current_frame_info.total_size);
      rtx offset;

      if (satisfies_constraint_I (frame_size_rtx))
	offset = frame_size_rtx;
      else
	{
	  regno = next_scratch_gr_reg ();
	  offset = gen_rtx_REG (DImode, regno);
	  emit_move_insn (offset, frame_size_rtx);
	}

      insn = emit_insn (gen_adddi3 (stack_pointer_rtx,
				    stack_pointer_rtx, offset));

      if (! frame_pointer_needed)
	{
	  RTX_FRAME_RELATED_P (insn) = 1;
	  add_reg_note (insn, REG_CFA_ADJUST_CFA,
			gen_rtx_SET (stack_pointer_rtx,
				     gen_rtx_PLUS (DImode,
						   stack_pointer_rtx,
						   frame_size_rtx)));
	}

      /* ??? At this point we must generate a magic insn that appears to
	 modify the stack pointer, the frame pointer, and all spill
	 iterators.  This would allow the most scheduling freedom.  For
	 now, just hard stop.  */
      emit_insn (gen_blockage ());
    }

  /* Must copy out ar.unat before doing any integer spills.  */
  if (TEST_HARD_REG_BIT (current_frame_info.mask, AR_UNAT_REGNUM))
    {
      if (current_frame_info.r[reg_save_ar_unat])
        {
	  ar_unat_save_reg
	    = gen_rtx_REG (DImode, current_frame_info.r[reg_save_ar_unat]);
	  reg_emitted (reg_save_ar_unat);
	}
      else
	{
	  alt_regno = next_scratch_gr_reg ();
	  ar_unat_save_reg = gen_rtx_REG (DImode, alt_regno);
	  current_frame_info.gr_used_mask |= 1 << alt_regno;
	}

      reg = gen_rtx_REG (DImode, AR_UNAT_REGNUM);
      insn = emit_move_insn (ar_unat_save_reg, reg);
      if (current_frame_info.r[reg_save_ar_unat])
	{
	  RTX_FRAME_RELATED_P (insn) = 1;
	  add_reg_note (insn, REG_CFA_REGISTER, NULL_RTX);
	}

      /* Even if we're not going to generate an epilogue, we still
	 need to save the register so that EH works.  */
      if (! epilogue_p && current_frame_info.r[reg_save_ar_unat])
	emit_insn (gen_prologue_use (ar_unat_save_reg));
    }
  else
    ar_unat_save_reg = NULL_RTX;

  /* Spill all varargs registers.  Do this before spilling any GR registers,
     since we want the UNAT bits for the GR registers to override the UNAT
     bits from varargs, which we don't care about.  */

  cfa_off = -16;
  for (regno = GR_ARG_FIRST + 7; n_varargs > 0; --n_varargs, --regno)
    {
      reg = gen_rtx_REG (DImode, regno);
      do_spill (gen_gr_spill, reg, cfa_off += 8, NULL_RTX);
    }

  /* Locate the bottom of the register save area.  */
  cfa_off = (current_frame_info.spill_cfa_off
	     + current_frame_info.spill_size
	     + current_frame_info.extra_spill_size);

  /* Save the predicate register block either in a register or in memory.  */
  if (TEST_HARD_REG_BIT (current_frame_info.mask, PR_REG (0)))
    {
      reg = gen_rtx_REG (DImode, PR_REG (0));
      if (current_frame_info.r[reg_save_pr] != 0)
	{
	  alt_reg = gen_rtx_REG (DImode, current_frame_info.r[reg_save_pr]);
	  reg_emitted (reg_save_pr);
	  insn = emit_move_insn (alt_reg, reg);

	  /* ??? Denote pr spill/fill by a DImode move that modifies all
	     64 hard registers.  */
	  RTX_FRAME_RELATED_P (insn) = 1;
	  add_reg_note (insn, REG_CFA_REGISTER, NULL_RTX);

	  /* Even if we're not going to generate an epilogue, we still
	     need to save the register so that EH works.  */
	  if (! epilogue_p)
	    emit_insn (gen_prologue_use (alt_reg));
	}
      else
	{
	  alt_regno = next_scratch_gr_reg ();
	  alt_reg = gen_rtx_REG (DImode, alt_regno);
	  insn = emit_move_insn (alt_reg, reg);
	  do_spill (gen_movdi_x, alt_reg, cfa_off, reg);
	  cfa_off -= 8;
	}
    }

  /* Handle AR regs in numerical order.  All of them get special handling.  */
  if (TEST_HARD_REG_BIT (current_frame_info.mask, AR_UNAT_REGNUM)
      && current_frame_info.r[reg_save_ar_unat] == 0)
    {
      reg = gen_rtx_REG (DImode, AR_UNAT_REGNUM);
      do_spill (gen_movdi_x, ar_unat_save_reg, cfa_off, reg);
      cfa_off -= 8;
    }

  /* The alloc insn already copied ar.pfs into a general register.  The
     only thing we have to do now is copy that register to a stack slot
     if we'd not allocated a local register for the job.  */
  if (TEST_HARD_REG_BIT (current_frame_info.mask, AR_PFS_REGNUM)
      && current_frame_info.r[reg_save_ar_pfs] == 0)
    {
      reg = gen_rtx_REG (DImode, AR_PFS_REGNUM);
      do_spill (gen_movdi_x, ar_pfs_save_reg, cfa_off, reg);
      cfa_off -= 8;
    }

  if (TEST_HARD_REG_BIT (current_frame_info.mask, AR_LC_REGNUM))
    {
      reg = gen_rtx_REG (DImode, AR_LC_REGNUM);
      if (current_frame_info.r[reg_save_ar_lc] != 0)
	{
	  alt_reg = gen_rtx_REG (DImode, current_frame_info.r[reg_save_ar_lc]);
	  reg_emitted (reg_save_ar_lc);
	  insn = emit_move_insn (alt_reg, reg);
	  RTX_FRAME_RELATED_P (insn) = 1;
	  add_reg_note (insn, REG_CFA_REGISTER, NULL_RTX);

	  /* Even if we're not going to generate an epilogue, we still
	     need to save the register so that EH works.  */
	  if (! epilogue_p)
	    emit_insn (gen_prologue_use (alt_reg));
	}
      else
	{
	  alt_regno = next_scratch_gr_reg ();
	  alt_reg = gen_rtx_REG (DImode, alt_regno);
	  emit_move_insn (alt_reg, reg);
	  do_spill (gen_movdi_x, alt_reg, cfa_off, reg);
	  cfa_off -= 8;
	}
    }

  /* Save the return pointer.  */
  if (TEST_HARD_REG_BIT (current_frame_info.mask, BR_REG (0)))
    {
      reg = gen_rtx_REG (DImode, BR_REG (0));
      if (current_frame_info.r[reg_save_b0] != 0)
	{
          alt_reg = gen_rtx_REG (DImode, current_frame_info.r[reg_save_b0]);
          reg_emitted (reg_save_b0);
	  insn = emit_move_insn (alt_reg, reg);
	  RTX_FRAME_RELATED_P (insn) = 1;
	  add_reg_note (insn, REG_CFA_REGISTER, gen_rtx_SET (alt_reg, pc_rtx));

	  /* Even if we're not going to generate an epilogue, we still
	     need to save the register so that EH works.  */
	  if (! epilogue_p)
	    emit_insn (gen_prologue_use (alt_reg));
	}
      else
	{
	  alt_regno = next_scratch_gr_reg ();
	  alt_reg = gen_rtx_REG (DImode, alt_regno);
	  emit_move_insn (alt_reg, reg);
	  do_spill (gen_movdi_x, alt_reg, cfa_off, reg);
	  cfa_off -= 8;
	}
    }

  if (current_frame_info.r[reg_save_gp])
    {
      reg_emitted (reg_save_gp);
      insn = emit_move_insn (gen_rtx_REG (DImode,
					  current_frame_info.r[reg_save_gp]),
			     pic_offset_table_rtx);
    }

  /* We should now be at the base of the gr/br/fr spill area.  */
  gcc_assert (cfa_off == (current_frame_info.spill_cfa_off
			  + current_frame_info.spill_size));

  /* Spill all general registers.  */
  for (regno = GR_REG (1); regno <= GR_REG (31); ++regno)
    if (TEST_HARD_REG_BIT (current_frame_info.mask, regno))
      {
	reg = gen_rtx_REG (DImode, regno);
	do_spill (gen_gr_spill, reg, cfa_off, reg);
	cfa_off -= 8;
      }

  /* Spill the rest of the BR registers.  */
  for (regno = BR_REG (1); regno <= BR_REG (7); ++regno)
    if (TEST_HARD_REG_BIT (current_frame_info.mask, regno))
      {
	alt_regno = next_scratch_gr_reg ();
	alt_reg = gen_rtx_REG (DImode, alt_regno);
	reg = gen_rtx_REG (DImode, regno);
	emit_move_insn (alt_reg, reg);
	do_spill (gen_movdi_x, alt_reg, cfa_off, reg);
	cfa_off -= 8;
      }

  /* Align the frame and spill all FR registers.  */
  for (regno = FR_REG (2); regno <= FR_REG (127); ++regno)
    if (TEST_HARD_REG_BIT (current_frame_info.mask, regno))
      {
        gcc_assert (!(cfa_off & 15));
	reg = gen_rtx_REG (XFmode, regno);
	do_spill (gen_fr_spill_x, reg, cfa_off, reg);
	cfa_off -= 16;
      }

  gcc_assert (cfa_off == current_frame_info.spill_cfa_off);

  finish_spill_pointers ();
}

/* Output the textual info surrounding the prologue.  */

void
ia64_start_function (FILE *file, const char *fnname,
		     tree decl ATTRIBUTE_UNUSED)
{
#if TARGET_ABI_OPEN_VMS
  vms_start_function (fnname);
#endif

  fputs ("\t.proc ", file);
  assemble_name (file, fnname);
  fputc ('\n', file);
  ASM_OUTPUT_LABEL (file, fnname);
}

/* Called after register allocation to add any instructions needed for the
   epilogue.  Using an epilogue insn is favored compared to putting all of the
   instructions in output_function_prologue(), since it allows the scheduler
   to intermix instructions with the saves of the caller saved registers.  In
   some cases, it might be necessary to emit a barrier instruction as the last
   insn to prevent such scheduling.  */

void
ia64_expand_epilogue (int sibcall_p)
{
  rtx_insn *insn;
  rtx reg, alt_reg, ar_unat_save_reg;
  int regno, alt_regno, cfa_off;

  ia64_compute_frame_size (get_frame_size ());

  /* If there is a frame pointer, then we use it instead of the stack
     pointer, so that the stack pointer does not need to be valid when
     the epilogue starts.  See EXIT_IGNORE_STACK.  */
  if (frame_pointer_needed)
    setup_spill_pointers (current_frame_info.n_spilled,
			  hard_frame_pointer_rtx, 0);
  else
    setup_spill_pointers (current_frame_info.n_spilled, stack_pointer_rtx,
			  current_frame_info.total_size);

  if (current_frame_info.total_size != 0)
    {
      /* ??? At this point we must generate a magic insn that appears to
         modify the spill iterators and the frame pointer.  This would
	 allow the most scheduling freedom.  For now, just hard stop.  */
      emit_insn (gen_blockage ());
    }

  /* Locate the bottom of the register save area.  */
  cfa_off = (current_frame_info.spill_cfa_off
	     + current_frame_info.spill_size
	     + current_frame_info.extra_spill_size);

  /* Restore the predicate registers.  */
  if (TEST_HARD_REG_BIT (current_frame_info.mask, PR_REG (0)))
    {
      if (current_frame_info.r[reg_save_pr] != 0)
        {
	  alt_reg = gen_rtx_REG (DImode, current_frame_info.r[reg_save_pr]);
	  reg_emitted (reg_save_pr);
	}
      else
	{
	  alt_regno = next_scratch_gr_reg ();
	  alt_reg = gen_rtx_REG (DImode, alt_regno);
	  do_restore (gen_movdi_x, alt_reg, cfa_off);
	  cfa_off -= 8;
	}
      reg = gen_rtx_REG (DImode, PR_REG (0));
      emit_move_insn (reg, alt_reg);
    }

  /* Restore the application registers.  */

  /* Load the saved unat from the stack, but do not restore it until
     after the GRs have been restored.  */
  if (TEST_HARD_REG_BIT (current_frame_info.mask, AR_UNAT_REGNUM))
    {
      if (current_frame_info.r[reg_save_ar_unat] != 0)
        {
          ar_unat_save_reg
	    = gen_rtx_REG (DImode, current_frame_info.r[reg_save_ar_unat]);
	  reg_emitted (reg_save_ar_unat);
	}
      else
	{
	  alt_regno = next_scratch_gr_reg ();
	  ar_unat_save_reg = gen_rtx_REG (DImode, alt_regno);
	  current_frame_info.gr_used_mask |= 1 << alt_regno;
	  do_restore (gen_movdi_x, ar_unat_save_reg, cfa_off);
	  cfa_off -= 8;
	}
    }
  else
    ar_unat_save_reg = NULL_RTX;

  if (current_frame_info.r[reg_save_ar_pfs] != 0)
    {
      reg_emitted (reg_save_ar_pfs);
      alt_reg = gen_rtx_REG (DImode, current_frame_info.r[reg_save_ar_pfs]);
      reg = gen_rtx_REG (DImode, AR_PFS_REGNUM);
      emit_move_insn (reg, alt_reg);
    }
  else if (TEST_HARD_REG_BIT (current_frame_info.mask, AR_PFS_REGNUM))
    {
      alt_regno = next_scratch_gr_reg ();
      alt_reg = gen_rtx_REG (DImode, alt_regno);
      do_restore (gen_movdi_x, alt_reg, cfa_off);
      cfa_off -= 8;
      reg = gen_rtx_REG (DImode, AR_PFS_REGNUM);
      emit_move_insn (reg, alt_reg);
    }

  if (TEST_HARD_REG_BIT (current_frame_info.mask, AR_LC_REGNUM))
    {
      if (current_frame_info.r[reg_save_ar_lc] != 0)
        {
	  alt_reg = gen_rtx_REG (DImode, current_frame_info.r[reg_save_ar_lc]);
          reg_emitted (reg_save_ar_lc);
	}
      else
	{
	  alt_regno = next_scratch_gr_reg ();
	  alt_reg = gen_rtx_REG (DImode, alt_regno);
	  do_restore (gen_movdi_x, alt_reg, cfa_off);
	  cfa_off -= 8;
	}
      reg = gen_rtx_REG (DImode, AR_LC_REGNUM);
      emit_move_insn (reg, alt_reg);
    }

  /* Restore the return pointer.  */
  if (TEST_HARD_REG_BIT (current_frame_info.mask, BR_REG (0)))
    {
      if (current_frame_info.r[reg_save_b0] != 0)
        {
         alt_reg = gen_rtx_REG (DImode, current_frame_info.r[reg_save_b0]);
         reg_emitted (reg_save_b0);
        }
      else
	{
	  alt_regno = next_scratch_gr_reg ();
	  alt_reg = gen_rtx_REG (DImode, alt_regno);
	  do_restore (gen_movdi_x, alt_reg, cfa_off);
	  cfa_off -= 8;
	}
      reg = gen_rtx_REG (DImode, BR_REG (0));
      emit_move_insn (reg, alt_reg);
    }

  /* We should now be at the base of the gr/br/fr spill area.  */
  gcc_assert (cfa_off == (current_frame_info.spill_cfa_off
			  + current_frame_info.spill_size));

  /* The GP may be stored on the stack in the prologue, but it's
     never restored in the epilogue.  Skip the stack slot.  */
  if (TEST_HARD_REG_BIT (current_frame_info.mask, GR_REG (1)))
    cfa_off -= 8;

  /* Restore all general registers.  */
  for (regno = GR_REG (2); regno <= GR_REG (31); ++regno)
    if (TEST_HARD_REG_BIT (current_frame_info.mask, regno))
      {
	reg = gen_rtx_REG (DImode, regno);
	do_restore (gen_gr_restore, reg, cfa_off);
	cfa_off -= 8;
      }

  /* Restore the branch registers.  */
  for (regno = BR_REG (1); regno <= BR_REG (7); ++regno)
    if (TEST_HARD_REG_BIT (current_frame_info.mask, regno))
      {
	alt_regno = next_scratch_gr_reg ();
	alt_reg = gen_rtx_REG (DImode, alt_regno);
	do_restore (gen_movdi_x, alt_reg, cfa_off);
	cfa_off -= 8;
	reg = gen_rtx_REG (DImode, regno);
	emit_move_insn (reg, alt_reg);
      }

  /* Restore floating point registers.  */
  for (regno = FR_REG (2); regno <= FR_REG (127); ++regno)
    if (TEST_HARD_REG_BIT (current_frame_info.mask, regno))
      {
        gcc_assert (!(cfa_off & 15));
	reg = gen_rtx_REG (XFmode, regno);
	do_restore (gen_fr_restore_x, reg, cfa_off);
	cfa_off -= 16;
      }

  /* Restore ar.unat for real.  */
  if (TEST_HARD_REG_BIT (current_frame_info.mask, AR_UNAT_REGNUM))
    {
      reg = gen_rtx_REG (DImode, AR_UNAT_REGNUM);
      emit_move_insn (reg, ar_unat_save_reg);
    }

  gcc_assert (cfa_off == current_frame_info.spill_cfa_off);

  finish_spill_pointers ();

  if (current_frame_info.total_size
      || cfun->machine->ia64_eh_epilogue_sp
      || frame_pointer_needed)
    {
      /* ??? At this point we must generate a magic insn that appears to
         modify the spill iterators, the stack pointer, and the frame
	 pointer.  This would allow the most scheduling freedom.  For now,
	 just hard stop.  */
      emit_insn (gen_blockage ());
    }

  if (cfun->machine->ia64_eh_epilogue_sp)
    emit_move_insn (stack_pointer_rtx, cfun->machine->ia64_eh_epilogue_sp);
  else if (frame_pointer_needed)
    {
      insn = emit_move_insn (stack_pointer_rtx, hard_frame_pointer_rtx);
      RTX_FRAME_RELATED_P (insn) = 1;
      add_reg_note (insn, REG_CFA_ADJUST_CFA, NULL);
    }
  else if (current_frame_info.total_size)
    {
      rtx offset, frame_size_rtx;

      frame_size_rtx = GEN_INT (current_frame_info.total_size);
      if (satisfies_constraint_I (frame_size_rtx))
	offset = frame_size_rtx;
      else
	{
	  regno = next_scratch_gr_reg ();
	  offset = gen_rtx_REG (DImode, regno);
	  emit_move_insn (offset, frame_size_rtx);
	}

      insn = emit_insn (gen_adddi3 (stack_pointer_rtx, stack_pointer_rtx,
				    offset));

      RTX_FRAME_RELATED_P (insn) = 1;
      add_reg_note (insn, REG_CFA_ADJUST_CFA,
		    gen_rtx_SET (stack_pointer_rtx,
				 gen_rtx_PLUS (DImode,
					       stack_pointer_rtx,
					       frame_size_rtx)));
    }

  if (cfun->machine->ia64_eh_epilogue_bsp)
    emit_insn (gen_set_bsp (cfun->machine->ia64_eh_epilogue_bsp));

  if (! sibcall_p)
    emit_jump_insn (gen_return_internal (gen_rtx_REG (DImode, BR_REG (0))));
  else
    {
      int fp = GR_REG (2);
      /* We need a throw away register here, r0 and r1 are reserved,
	 so r2 is the first available call clobbered register.  If
	 there was a frame_pointer register, we may have swapped the
	 names of r2 and HARD_FRAME_POINTER_REGNUM, so we have to make
	 sure we're using the string "r2" when emitting the register
	 name for the assembler.  */
      if (current_frame_info.r[reg_fp] 
          && current_frame_info.r[reg_fp] == GR_REG (2))
	fp = HARD_FRAME_POINTER_REGNUM;

      /* We must emit an alloc to force the input registers to become output
	 registers.  Otherwise, if the callee tries to pass its parameters
	 through to another call without an intervening alloc, then these
	 values get lost.  */
      /* ??? We don't need to preserve all input registers.  We only need to
	 preserve those input registers used as arguments to the sibling call.
	 It is unclear how to compute that number here.  */
      if (current_frame_info.n_input_regs != 0)
	{
	  rtx n_inputs = GEN_INT (current_frame_info.n_input_regs);

	  insn = emit_insn (gen_alloc (gen_rtx_REG (DImode, fp),
				const0_rtx, const0_rtx,
				n_inputs, const0_rtx));
	  RTX_FRAME_RELATED_P (insn) = 1;

	  /* ??? We need to mark the alloc as frame-related so that it gets
	     passed into ia64_asm_unwind_emit for ia64-specific unwinding.
	     But there's nothing dwarf2 related to be done wrt the register
	     windows.  If we do nothing, dwarf2out will abort on the UNSPEC;
	     the empty parallel means dwarf2out will not see anything.  */
	  add_reg_note (insn, REG_FRAME_RELATED_EXPR,
			gen_rtx_PARALLEL (VOIDmode, rtvec_alloc (0)));
	}
    }
}

/* Return 1 if br.ret can do all the work required to return from a
   function.  */

int
ia64_direct_return (void)
{
  if (reload_completed && ! frame_pointer_needed)
    {
      ia64_compute_frame_size (get_frame_size ());

      return (current_frame_info.total_size == 0
	      && current_frame_info.n_spilled == 0
	      && current_frame_info.r[reg_save_b0] == 0
	      && current_frame_info.r[reg_save_pr] == 0
	      && current_frame_info.r[reg_save_ar_pfs] == 0
	      && current_frame_info.r[reg_save_ar_unat] == 0
	      && current_frame_info.r[reg_save_ar_lc] == 0);
    }
  return 0;
}

/* Return the magic cookie that we use to hold the return address
   during early compilation.  */

rtx
ia64_return_addr_rtx (HOST_WIDE_INT count, rtx frame ATTRIBUTE_UNUSED)
{
  if (count != 0)
    return NULL;
  return gen_rtx_UNSPEC (Pmode, gen_rtvec (1, const0_rtx), UNSPEC_RET_ADDR);
}

/* Split this value after reload, now that we know where the return
   address is saved.  */

void
ia64_split_return_addr_rtx (rtx dest)
{
  rtx src;

  if (TEST_HARD_REG_BIT (current_frame_info.mask, BR_REG (0)))
    {
      if (current_frame_info.r[reg_save_b0] != 0)
        {
	  src = gen_rtx_REG (DImode, current_frame_info.r[reg_save_b0]);
	  reg_emitted (reg_save_b0);
	}
      else
	{
	  HOST_WIDE_INT off;
	  unsigned int regno;
	  rtx off_r;

	  /* Compute offset from CFA for BR0.  */
	  /* ??? Must be kept in sync with ia64_expand_prologue.  */
	  off = (current_frame_info.spill_cfa_off
		 + current_frame_info.spill_size);
	  for (regno = GR_REG (1); regno <= GR_REG (31); ++regno)
	    if (TEST_HARD_REG_BIT (current_frame_info.mask, regno))
	      off -= 8;

	  /* Convert CFA offset to a register based offset.  */
	  if (frame_pointer_needed)
	    src = hard_frame_pointer_rtx;
	  else
	    {
	      src = stack_pointer_rtx;
	      off += current_frame_info.total_size;
	    }

	  /* Load address into scratch register.  */
	  off_r = GEN_INT (off);
	  if (satisfies_constraint_I (off_r))
	    emit_insn (gen_adddi3 (dest, src, off_r));
	  else
	    {
	      emit_move_insn (dest, off_r);
	      emit_insn (gen_adddi3 (dest, src, dest));
	    }

	  src = gen_rtx_MEM (Pmode, dest);
	}
    }
  else
    src = gen_rtx_REG (DImode, BR_REG (0));

  emit_move_insn (dest, src);
}

int
ia64_hard_regno_rename_ok (int from, int to)
{
  /* Don't clobber any of the registers we reserved for the prologue.  */
  unsigned int r;

  for (r = reg_fp; r <= reg_save_ar_lc; r++)
    if (to == current_frame_info.r[r] 
        || from == current_frame_info.r[r]
        || to == emitted_frame_related_regs[r]
        || from == emitted_frame_related_regs[r])
      return 0;

  /* Don't use output registers outside the register frame.  */
  if (OUT_REGNO_P (to) && to >= OUT_REG (current_frame_info.n_output_regs))
    return 0;

  /* Retain even/oddness on predicate register pairs.  */
  if (PR_REGNO_P (from) && PR_REGNO_P (to))
    return (from & 1) == (to & 1);

  return 1;
}

/* Implement TARGET_HARD_REGNO_MODE_OK.  */

static bool
ia64_hard_regno_mode_ok (unsigned int regno, machine_mode mode)
{
  if (FR_REGNO_P (regno))
    return (GET_MODE_CLASS (mode) != MODE_CC
	    && mode != BImode
	    && mode != TFmode);

  if (PR_REGNO_P (regno))
    return mode == BImode || GET_MODE_CLASS (mode) == MODE_CC;

  if (GR_REGNO_P (regno))
    return mode != XFmode && mode != XCmode && mode != RFmode;

  if (AR_REGNO_P (regno))
    return mode == DImode;

  if (BR_REGNO_P (regno))
    return mode == DImode;

  return false;
}

/* Implement TARGET_MODES_TIEABLE_P.

   Don't tie integer and FP modes, as that causes us to get integer registers
   allocated for FP instructions.  XFmode only supported in FP registers so
   we can't tie it with any other modes.  */

static bool
ia64_modes_tieable_p (machine_mode mode1, machine_mode mode2)
{
  return (GET_MODE_CLASS (mode1) == GET_MODE_CLASS (mode2)
	  && ((mode1 == XFmode || mode1 == XCmode || mode1 == RFmode)
	      == (mode2 == XFmode || mode2 == XCmode || mode2 == RFmode))
	  && (mode1 == BImode) == (mode2 == BImode));
}

/* Target hook for assembling integer objects.  Handle word-sized
   aligned objects and detect the cases when @fptr is needed.  */

static bool
ia64_assemble_integer (rtx x, unsigned int size, int aligned_p)
{
  if (size == POINTER_SIZE / BITS_PER_UNIT
      && !(TARGET_NO_PIC || TARGET_AUTO_PIC)
      && GET_CODE (x) == SYMBOL_REF
      && SYMBOL_REF_FUNCTION_P (x))
    {
      static const char * const directive[2][2] = {
	  /* 64-bit pointer */  /* 32-bit pointer */
	{ "\tdata8.ua\t@fptr(", "\tdata4.ua\t@fptr("},	/* unaligned */
	{ "\tdata8\t@fptr(",    "\tdata4\t@fptr("}	/* aligned */
      };
      fputs (directive[(aligned_p != 0)][POINTER_SIZE == 32], asm_out_file);
      output_addr_const (asm_out_file, x);
      fputs (")\n", asm_out_file);
      return true;
    }
  return default_assemble_integer (x, size, aligned_p);
}

/* Emit the function prologue.  */

static void
ia64_output_function_prologue (FILE *file)
{
  int mask, grsave, grsave_prev;

  if (current_frame_info.need_regstk)
    fprintf (file, "\t.regstk %d, %d, %d, %d\n",
	     current_frame_info.n_input_regs,
	     current_frame_info.n_local_regs,
	     current_frame_info.n_output_regs,
	     current_frame_info.n_rotate_regs);

  if (ia64_except_unwind_info (&global_options) != UI_TARGET)
    return;

  /* Emit the .prologue directive.  */

  mask = 0;
  grsave = grsave_prev = 0;
  if (current_frame_info.r[reg_save_b0] != 0)
    {
      mask |= 8;
      grsave = grsave_prev = current_frame_info.r[reg_save_b0];
    }
  if (current_frame_info.r[reg_save_ar_pfs] != 0
      && (grsave_prev == 0
	  || current_frame_info.r[reg_save_ar_pfs] == grsave_prev + 1))
    {
      mask |= 4;
      if (grsave_prev == 0)
	grsave = current_frame_info.r[reg_save_ar_pfs];
      grsave_prev = current_frame_info.r[reg_save_ar_pfs];
    }
  if (current_frame_info.r[reg_fp] != 0
      && (grsave_prev == 0
	  || current_frame_info.r[reg_fp] == grsave_prev + 1))
    {
      mask |= 2;
      if (grsave_prev == 0)
	grsave = HARD_FRAME_POINTER_REGNUM;
      grsave_prev = current_frame_info.r[reg_fp];
    }
  if (current_frame_info.r[reg_save_pr] != 0
      && (grsave_prev == 0
	  || current_frame_info.r[reg_save_pr] == grsave_prev + 1))
    {
      mask |= 1;
      if (grsave_prev == 0)
	grsave = current_frame_info.r[reg_save_pr];
    }

  if (mask && TARGET_GNU_AS)
    fprintf (file, "\t.prologue %d, %d\n", mask,
	     ia64_dbx_register_number (grsave));
  else
    fputs ("\t.prologue\n", file);

  /* Emit a .spill directive, if necessary, to relocate the base of
     the register spill area.  */
  if (current_frame_info.spill_cfa_off != -16)
    fprintf (file, "\t.spill %ld\n",
	     (long) (current_frame_info.spill_cfa_off
		     + current_frame_info.spill_size));
}

/* Emit the .body directive at the scheduled end of the prologue.  */

static void
ia64_output_function_end_prologue (FILE *file)
{
  if (ia64_except_unwind_info (&global_options) != UI_TARGET)
    return;

  fputs ("\t.body\n", file);
}

/* Emit the function epilogue.  */

static void
ia64_output_function_epilogue (FILE *)
{
  int i;

  if (current_frame_info.r[reg_fp])
    {
      const char *tmp = reg_names[HARD_FRAME_POINTER_REGNUM];
      reg_names[HARD_FRAME_POINTER_REGNUM]
	= reg_names[current_frame_info.r[reg_fp]];
      reg_names[current_frame_info.r[reg_fp]] = tmp;
      reg_emitted (reg_fp);
    }
  if (! TARGET_REG_NAMES)
    {
      for (i = 0; i < current_frame_info.n_input_regs; i++)
	reg_names[IN_REG (i)] = ia64_input_reg_names[i];
      for (i = 0; i < current_frame_info.n_local_regs; i++)
	reg_names[LOC_REG (i)] = ia64_local_reg_names[i];
      for (i = 0; i < current_frame_info.n_output_regs; i++)
	reg_names[OUT_REG (i)] = ia64_output_reg_names[i];
    }

  current_frame_info.initialized = 0;
}

int
ia64_dbx_register_number (int regno)
{
  /* In ia64_expand_prologue we quite literally renamed the frame pointer
     from its home at loc79 to something inside the register frame.  We
     must perform the same renumbering here for the debug info.  */
  if (current_frame_info.r[reg_fp])
    {
      if (regno == HARD_FRAME_POINTER_REGNUM)
	regno = current_frame_info.r[reg_fp];
      else if (regno == current_frame_info.r[reg_fp])
	regno = HARD_FRAME_POINTER_REGNUM;
    }

  if (IN_REGNO_P (regno))
    return 32 + regno - IN_REG (0);
  else if (LOC_REGNO_P (regno))
    return 32 + current_frame_info.n_input_regs + regno - LOC_REG (0);
  else if (OUT_REGNO_P (regno))
    return (32 + current_frame_info.n_input_regs
	    + current_frame_info.n_local_regs + regno - OUT_REG (0));
  else
    return regno;
}

/* Implement TARGET_TRAMPOLINE_INIT.

   The trampoline should set the static chain pointer to value placed
   into the trampoline and should branch to the specified routine.
   To make the normal indirect-subroutine calling convention work,
   the trampoline must look like a function descriptor; the first
   word being the target address and the second being the target's
   global pointer.

   We abuse the concept of a global pointer by arranging for it
   to point to the data we need to load.  The complete trampoline
   has the following form:

		+-------------------+ \
	TRAMP:	| __ia64_trampoline | |
		+-------------------+  > fake function descriptor
		| TRAMP+16          | |
		+-------------------+ /
		| target descriptor |
		+-------------------+
		| static link	    |
		+-------------------+
*/

static void
ia64_trampoline_init (rtx m_tramp, tree fndecl, rtx static_chain)
{
  rtx fnaddr = XEXP (DECL_RTL (fndecl), 0);
  rtx addr, addr_reg, tramp, eight = GEN_INT (8);

  /* The Intel assembler requires that the global __ia64_trampoline symbol
     be declared explicitly */
  if (!TARGET_GNU_AS)
    {
      static bool declared_ia64_trampoline = false;

      if (!declared_ia64_trampoline)
	{
	  declared_ia64_trampoline = true;
	  (*targetm.asm_out.globalize_label) (asm_out_file,
					      "__ia64_trampoline");
	}
    }

  /* Make sure addresses are Pmode even if we are in ILP32 mode. */
  addr = convert_memory_address (Pmode, XEXP (m_tramp, 0));
  fnaddr = convert_memory_address (Pmode, fnaddr);
  static_chain = convert_memory_address (Pmode, static_chain);

  /* Load up our iterator.  */
  addr_reg = copy_to_reg (addr);
  m_tramp = adjust_automodify_address (m_tramp, Pmode, addr_reg, 0);

  /* The first two words are the fake descriptor:
     __ia64_trampoline, ADDR+16.  */
  tramp = gen_rtx_SYMBOL_REF (Pmode, "__ia64_trampoline");
  if (TARGET_ABI_OPEN_VMS)
    {
      /* HP decided to break the ELF ABI on VMS (to deal with an ambiguity
	 in the Macro-32 compiler) and changed the semantics of the LTOFF22
	 relocation against function symbols to make it identical to the
	 LTOFF_FPTR22 relocation.  Emit the latter directly to stay within
	 strict ELF and dereference to get the bare code address.  */
      rtx reg = gen_reg_rtx (Pmode);
      SYMBOL_REF_FLAGS (tramp) |= SYMBOL_FLAG_FUNCTION;
      emit_move_insn (reg, tramp);
      emit_move_insn (reg, gen_rtx_MEM (Pmode, reg));
      tramp = reg;
   }
  emit_move_insn (m_tramp, tramp);
  emit_insn (gen_adddi3 (addr_reg, addr_reg, eight));
  m_tramp = adjust_automodify_address (m_tramp, VOIDmode, NULL, 8);

  emit_move_insn (m_tramp, force_reg (Pmode, plus_constant (Pmode, addr, 16)));
  emit_insn (gen_adddi3 (addr_reg, addr_reg, eight));
  m_tramp = adjust_automodify_address (m_tramp, VOIDmode, NULL, 8);

  /* The third word is the target descriptor.  */
  emit_move_insn (m_tramp, force_reg (Pmode, fnaddr));
  emit_insn (gen_adddi3 (addr_reg, addr_reg, eight));
  m_tramp = adjust_automodify_address (m_tramp, VOIDmode, NULL, 8);

  /* The fourth word is the static chain.  */
  emit_move_insn (m_tramp, static_chain);
}

/* Do any needed setup for a variadic function.  CUM has not been updated
   for the last named argument which has type TYPE and mode MODE.

   We generate the actual spill instructions during prologue generation.  */

static void
ia64_setup_incoming_varargs (cumulative_args_t cum, machine_mode mode,
			     tree type, int * pretend_size,
			     int second_time ATTRIBUTE_UNUSED)
{
  CUMULATIVE_ARGS next_cum = *get_cumulative_args (cum);

  /* Skip the current argument.  */
  ia64_function_arg_advance (pack_cumulative_args (&next_cum), mode, type, 1);

  if (next_cum.words < MAX_ARGUMENT_SLOTS)
    {
      int n = MAX_ARGUMENT_SLOTS - next_cum.words;
      *pretend_size = n * UNITS_PER_WORD;
      cfun->machine->n_varargs = n;
    }
}

/* Check whether TYPE is a homogeneous floating point aggregate.  If
   it is, return the mode of the floating point type that appears
   in all leafs.  If it is not, return VOIDmode.

   An aggregate is a homogeneous floating point aggregate is if all
   fields/elements in it have the same floating point type (e.g,
   SFmode).  128-bit quad-precision floats are excluded.

   Variable sized aggregates should never arrive here, since we should
   have already decided to pass them by reference.  Top-level zero-sized
   aggregates are excluded because our parallels crash the middle-end.  */

static machine_mode
hfa_element_mode (const_tree type, bool nested)
{
  machine_mode element_mode = VOIDmode;
  machine_mode mode;
  enum tree_code code = TREE_CODE (type);
  int know_element_mode = 0;
  tree t;

  if (!nested && (!TYPE_SIZE (type) || integer_zerop (TYPE_SIZE (type))))
    return VOIDmode;

  switch (code)
    {
    case VOID_TYPE:	case INTEGER_TYPE:	case ENUMERAL_TYPE:
    case BOOLEAN_TYPE:	case POINTER_TYPE:
    case OFFSET_TYPE:	case REFERENCE_TYPE:	case METHOD_TYPE:
    case LANG_TYPE:		case FUNCTION_TYPE:
      return VOIDmode;

      /* Fortran complex types are supposed to be HFAs, so we need to handle
	 gcc's COMPLEX_TYPEs as HFAs.  We need to exclude the integral complex
	 types though.  */
    case COMPLEX_TYPE:
      if (GET_MODE_CLASS (TYPE_MODE (type)) == MODE_COMPLEX_FLOAT
	  && TYPE_MODE (type) != TCmode)
	return GET_MODE_INNER (TYPE_MODE (type));
      else
	return VOIDmode;

    case REAL_TYPE:
      /* We want to return VOIDmode for raw REAL_TYPEs, but the actual
	 mode if this is contained within an aggregate.  */
      if (nested && TYPE_MODE (type) != TFmode)
	return TYPE_MODE (type);
      else
	return VOIDmode;

    case ARRAY_TYPE:
      return hfa_element_mode (TREE_TYPE (type), 1);

    case RECORD_TYPE:
    case UNION_TYPE:
    case QUAL_UNION_TYPE:
      for (t = TYPE_FIELDS (type); t; t = DECL_CHAIN (t))
	{
	  if (TREE_CODE (t) != FIELD_DECL)
	    continue;

	  mode = hfa_element_mode (TREE_TYPE (t), 1);
	  if (know_element_mode)
	    {
	      if (mode != element_mode)
		return VOIDmode;
	    }
	  else if (GET_MODE_CLASS (mode) != MODE_FLOAT)
	    return VOIDmode;
	  else
	    {
	      know_element_mode = 1;
	      element_mode = mode;
	    }
	}
      return element_mode;

    default:
      /* If we reach here, we probably have some front-end specific type
	 that the backend doesn't know about.  This can happen via the
	 aggregate_value_p call in init_function_start.  All we can do is
	 ignore unknown tree types.  */
      return VOIDmode;
    }

  return VOIDmode;
}

/* Return the number of words required to hold a quantity of TYPE and MODE
   when passed as an argument.  */
static int
ia64_function_arg_words (const_tree type, machine_mode mode)
{
  int words;

  if (mode == BLKmode)
    words = int_size_in_bytes_hwi (type);
  else
    words = GET_MODE_SIZE (mode);

  return (words + UNITS_PER_WORD - 1) / UNITS_PER_WORD;  /* round up */
}

/* Return the number of registers that should be skipped so the current
   argument (described by TYPE and WORDS) will be properly aligned.

   Integer and float arguments larger than 8 bytes start at the next
   even boundary.  Aggregates larger than 8 bytes start at the next
   even boundary if the aggregate has 16 byte alignment.  Note that
   in the 32-bit ABI, TImode and TFmode have only 8-byte alignment
   but are still to be aligned in registers.

   ??? The ABI does not specify how to handle aggregates with
   alignment from 9 to 15 bytes, or greater than 16.  We handle them
   all as if they had 16 byte alignment.  Such aggregates can occur
   only if gcc extensions are used.  */
static int
ia64_function_arg_offset (const CUMULATIVE_ARGS *cum,
			  const_tree type, int words)
{
  /* No registers are skipped on VMS.  */
  if (TARGET_ABI_OPEN_VMS || (cum->words & 1) == 0)
    return 0;

  if (type
      && TREE_CODE (type) != INTEGER_TYPE
      && TREE_CODE (type) != REAL_TYPE)
    return TYPE_ALIGN (type) > 8 * BITS_PER_UNIT;
  else
    return words > 1;
}

/* Return rtx for register where argument is passed, or zero if it is passed
   on the stack.  */
/* ??? 128-bit quad-precision floats are always passed in general
   registers.  */

static rtx
ia64_function_arg_1 (cumulative_args_t cum_v, machine_mode mode,
		     const_tree type, bool named, bool incoming)
{
  const CUMULATIVE_ARGS *cum = get_cumulative_args (cum_v);

  int basereg = (incoming ? GR_ARG_FIRST : AR_ARG_FIRST);
  int words = ia64_function_arg_words (type, mode);
  int offset = ia64_function_arg_offset (cum, type, words);
  machine_mode hfa_mode = VOIDmode;

  /* For OPEN VMS, emit the instruction setting up the argument register here,
     when we know this will be together with the other arguments setup related
     insns.  This is not the conceptually best place to do this, but this is
     the easiest as we have convenient access to cumulative args info.  */

  if (TARGET_ABI_OPEN_VMS && mode == VOIDmode && type == void_type_node
      && named == 1)
    {
      unsigned HOST_WIDE_INT regval = cum->words;
      int i;

      for (i = 0; i < 8; i++)
	regval |= ((int) cum->atypes[i]) << (i * 3 + 8);

      emit_move_insn (gen_rtx_REG (DImode, GR_REG (25)),
		      GEN_INT (regval));
    }

  /* If all argument slots are used, then it must go on the stack.  */
  if (cum->words + offset >= MAX_ARGUMENT_SLOTS)
    return 0;

  /* On OpenVMS argument is either in Rn or Fn.  */
  if (TARGET_ABI_OPEN_VMS)
    {
      if (FLOAT_MODE_P (mode))
	return gen_rtx_REG (mode, FR_ARG_FIRST + cum->words);
      else
	return gen_rtx_REG (mode, basereg + cum->words);
    }

  /* Check for and handle homogeneous FP aggregates.  */
  if (type)
    hfa_mode = hfa_element_mode (type, 0);

  /* Unnamed prototyped hfas are passed as usual.  Named prototyped hfas
     and unprototyped hfas are passed specially.  */
  if (hfa_mode != VOIDmode && (! cum->prototype || named))
    {
      rtx loc[16];
      int i = 0;
      int fp_regs = cum->fp_regs;
      int int_regs = cum->words + offset;
      int hfa_size = GET_MODE_SIZE (hfa_mode);
      int byte_size;
      int args_byte_size;

      /* If prototyped, pass it in FR regs then GR regs.
	 If not prototyped, pass it in both FR and GR regs.

	 If this is an SFmode aggregate, then it is possible to run out of
	 FR regs while GR regs are still left.  In that case, we pass the
	 remaining part in the GR regs.  */

      /* Fill the FP regs.  We do this always.  We stop if we reach the end
	 of the argument, the last FP register, or the last argument slot.  */

      byte_size = ((mode == BLKmode)
		   ? int_size_in_bytes_hwi (type) : GET_MODE_SIZE (mode));
      args_byte_size = int_regs * UNITS_PER_WORD;
      offset = 0;
      for (; (offset < byte_size && fp_regs < MAX_ARGUMENT_SLOTS
	      && args_byte_size < (MAX_ARGUMENT_SLOTS * UNITS_PER_WORD)); i++)
	{
	  loc[i] = gen_rtx_EXPR_LIST (VOIDmode,
				      gen_rtx_REG (hfa_mode, (FR_ARG_FIRST
							      + fp_regs)),
				      GEN_INT (offset));
	  offset += hfa_size;
	  args_byte_size += hfa_size;
	  fp_regs++;
	}

      /* If no prototype, then the whole thing must go in GR regs.  */
      if (! cum->prototype)
	offset = 0;
      /* If this is an SFmode aggregate, then we might have some left over
	 that needs to go in GR regs.  */
      else if (byte_size != offset)
	int_regs += offset / UNITS_PER_WORD;

      /* Fill in the GR regs.  We must use DImode here, not the hfa mode.  */

      for (; offset < byte_size && int_regs < MAX_ARGUMENT_SLOTS; i++)
	{
	  machine_mode gr_mode = DImode;
	  unsigned int gr_size;

	  /* If we have an odd 4 byte hunk because we ran out of FR regs,
	     then this goes in a GR reg left adjusted/little endian, right
	     adjusted/big endian.  */
	  /* ??? Currently this is handled wrong, because 4-byte hunks are
	     always right adjusted/little endian.  */
	  if (offset & 0x4)
	    gr_mode = SImode;
	  /* If we have an even 4 byte hunk because the aggregate is a
	     multiple of 4 bytes in size, then this goes in a GR reg right
	     adjusted/little endian.  */
	  else if (byte_size - offset == 4)
	    gr_mode = SImode;

	  loc[i] = gen_rtx_EXPR_LIST (VOIDmode,
				      gen_rtx_REG (gr_mode, (basereg
							     + int_regs)),
				      GEN_INT (offset));

	  gr_size = GET_MODE_SIZE (gr_mode);
	  offset += gr_size;
	  if (gr_size == UNITS_PER_WORD
	      || (gr_size < UNITS_PER_WORD && offset % UNITS_PER_WORD == 0))
	    int_regs++;
	  else if (gr_size > UNITS_PER_WORD)
	    int_regs += gr_size / UNITS_PER_WORD;
	}
      return gen_rtx_PARALLEL (mode, gen_rtvec_v (i, loc));
    }
  
  /* Integral and aggregates go in general registers.  If we have run out of
     FR registers, then FP values must also go in general registers.  This can
     happen when we have a SFmode HFA.  */
  else if (mode == TFmode || mode == TCmode
	   || (! FLOAT_MODE_P (mode) || cum->fp_regs == MAX_ARGUMENT_SLOTS))
    {
      int byte_size = ((mode == BLKmode)
		       ? int_size_in_bytes_hwi (type) : GET_MODE_SIZE (mode));
      if (BYTES_BIG_ENDIAN
	&& (mode == BLKmode || (type && AGGREGATE_TYPE_P (type)))
	&& byte_size < UNITS_PER_WORD
	&& byte_size > 0)
	{
	  rtx gr_reg = gen_rtx_EXPR_LIST (VOIDmode,
					  gen_rtx_REG (DImode,
						       (basereg + cum->words
							+ offset)),
					  const0_rtx);
	  return gen_rtx_PARALLEL (mode, gen_rtvec (1, gr_reg));
	}
      else
	return gen_rtx_REG (mode, basereg + cum->words + offset);

    }

  /* If there is a prototype, then FP values go in a FR register when
     named, and in a GR register when unnamed.  */
  else if (cum->prototype)
    {
      if (named)
	return gen_rtx_REG (mode, FR_ARG_FIRST + cum->fp_regs);
      /* In big-endian mode, an anonymous SFmode value must be represented
         as (parallel:SF [(expr_list (reg:DI n) (const_int 0))]) to force
	 the value into the high half of the general register.  */
      else if (BYTES_BIG_ENDIAN && mode == SFmode)
	return gen_rtx_PARALLEL (mode,
		 gen_rtvec (1,
                   gen_rtx_EXPR_LIST (VOIDmode,
		     gen_rtx_REG (DImode, basereg + cum->words + offset),
				      const0_rtx)));
      else
	return gen_rtx_REG (mode, basereg + cum->words + offset);
    }
  /* If there is no prototype, then FP values go in both FR and GR
     registers.  */
  else
    {
      /* See comment above.  */
      machine_mode inner_mode =
	(BYTES_BIG_ENDIAN && mode == SFmode) ? DImode : mode;

      rtx fp_reg = gen_rtx_EXPR_LIST (VOIDmode,
				      gen_rtx_REG (mode, (FR_ARG_FIRST
							  + cum->fp_regs)),
				      const0_rtx);
      rtx gr_reg = gen_rtx_EXPR_LIST (VOIDmode,
				      gen_rtx_REG (inner_mode,
						   (basereg + cum->words
						    + offset)),
				      const0_rtx);

      return gen_rtx_PARALLEL (mode, gen_rtvec (2, fp_reg, gr_reg));
    }
}

/* Implement TARGET_FUNCION_ARG target hook.  */

static rtx
ia64_function_arg (cumulative_args_t cum, machine_mode mode,
		   const_tree type, bool named)
{
  return ia64_function_arg_1 (cum, mode, type, named, false);
}

/* Implement TARGET_FUNCION_INCOMING_ARG target hook.  */

static rtx
ia64_function_incoming_arg (cumulative_args_t cum,
			    machine_mode mode,
			    const_tree type, bool named)
{
  return ia64_function_arg_1 (cum, mode, type, named, true);
}

/* Return number of bytes, at the beginning of the argument, that must be
   put in registers.  0 is the argument is entirely in registers or entirely
   in memory.  */

static int
ia64_arg_partial_bytes (cumulative_args_t cum_v, machine_mode mode,
			tree type, bool named ATTRIBUTE_UNUSED)
{
  CUMULATIVE_ARGS *cum = get_cumulative_args (cum_v);

  int words = ia64_function_arg_words (type, mode);
  int offset = ia64_function_arg_offset (cum, type, words);

  /* If all argument slots are used, then it must go on the stack.  */
  if (cum->words + offset >= MAX_ARGUMENT_SLOTS)
    return 0;

  /* It doesn't matter whether the argument goes in FR or GR regs.  If
     it fits within the 8 argument slots, then it goes entirely in
     registers.  If it extends past the last argument slot, then the rest
     goes on the stack.  */

  if (words + cum->words + offset <= MAX_ARGUMENT_SLOTS)
    return 0;

  return (MAX_ARGUMENT_SLOTS - cum->words - offset) * UNITS_PER_WORD;
}

/* Return ivms_arg_type based on machine_mode.  */

static enum ivms_arg_type
ia64_arg_type (machine_mode mode)
{
  switch (mode)
    {
    case E_SFmode:
      return FS;
    case E_DFmode:
      return FT;
    default:
      return I64;
    }
}

/* Update CUM to point after this argument.  This is patterned after
   ia64_function_arg.  */

static void
ia64_function_arg_advance (cumulative_args_t cum_v, machine_mode mode,
			   const_tree type, bool named)
{
  CUMULATIVE_ARGS *cum = get_cumulative_args (cum_v);
  int words = ia64_function_arg_words (type, mode);
  int offset = ia64_function_arg_offset (cum, type, words);
  machine_mode hfa_mode = VOIDmode;

  /* If all arg slots are already full, then there is nothing to do.  */
  if (cum->words >= MAX_ARGUMENT_SLOTS)
    {
      cum->words += words + offset;
      return;
    }

  cum->atypes[cum->words] = ia64_arg_type (mode);
  cum->words += words + offset;

  /* On OpenVMS argument is either in Rn or Fn.  */
  if (TARGET_ABI_OPEN_VMS)
    {
      cum->int_regs = cum->words;
      cum->fp_regs = cum->words;
      return;
    }

  /* Check for and handle homogeneous FP aggregates.  */
  if (type)
    hfa_mode = hfa_element_mode (type, 0);

  /* Unnamed prototyped hfas are passed as usual.  Named prototyped hfas
     and unprototyped hfas are passed specially.  */
  if (hfa_mode != VOIDmode && (! cum->prototype || named))
    {
      int fp_regs = cum->fp_regs;
      /* This is the original value of cum->words + offset.  */
      int int_regs = cum->words - words;
      int hfa_size = GET_MODE_SIZE (hfa_mode);
      int byte_size;
      int args_byte_size;

      /* If prototyped, pass it in FR regs then GR regs.
	 If not prototyped, pass it in both FR and GR regs.

	 If this is an SFmode aggregate, then it is possible to run out of
	 FR regs while GR regs are still left.  In that case, we pass the
	 remaining part in the GR regs.  */

      /* Fill the FP regs.  We do this always.  We stop if we reach the end
	 of the argument, the last FP register, or the last argument slot.  */

      byte_size = ((mode == BLKmode)
		   ? int_size_in_bytes_hwi (type) : GET_MODE_SIZE (mode));
      args_byte_size = int_regs * UNITS_PER_WORD;
      offset = 0;
      for (; (offset < byte_size && fp_regs < MAX_ARGUMENT_SLOTS
	      && args_byte_size < (MAX_ARGUMENT_SLOTS * UNITS_PER_WORD));)
	{
	  offset += hfa_size;
	  args_byte_size += hfa_size;
	  fp_regs++;
	}

      cum->fp_regs = fp_regs;
    }

  /* Integral and aggregates go in general registers.  So do TFmode FP values.
     If we have run out of FR registers, then other FP values must also go in
     general registers.  This can happen when we have a SFmode HFA.  */
  else if (mode == TFmode || mode == TCmode
           || (! FLOAT_MODE_P (mode) || cum->fp_regs == MAX_ARGUMENT_SLOTS))
    cum->int_regs = cum->words;

  /* If there is a prototype, then FP values go in a FR register when
     named, and in a GR register when unnamed.  */
  else if (cum->prototype)
    {
      if (! named)
	cum->int_regs = cum->words;
      else
	/* ??? Complex types should not reach here.  */
	cum->fp_regs += (GET_MODE_CLASS (mode) == MODE_COMPLEX_FLOAT ? 2 : 1);
    }
  /* If there is no prototype, then FP values go in both FR and GR
     registers.  */
  else
    {
      /* ??? Complex types should not reach here.  */
      cum->fp_regs += (GET_MODE_CLASS (mode) == MODE_COMPLEX_FLOAT ? 2 : 1);
      cum->int_regs = cum->words;
    }
}

/* Arguments with alignment larger than 8 bytes start at the next even
   boundary.  On ILP32 HPUX, TFmode arguments start on next even boundary
   even though their normal alignment is 8 bytes.  See ia64_function_arg.  */

static unsigned int
ia64_function_arg_boundary (machine_mode mode, const_tree type)
{
  if (mode == TFmode && TARGET_HPUX && TARGET_ILP32)
    return PARM_BOUNDARY * 2;

  if (type)
    {
      if (TYPE_ALIGN (type) > PARM_BOUNDARY)
        return PARM_BOUNDARY * 2;
      else
        return PARM_BOUNDARY;
    }

  if (GET_MODE_BITSIZE (mode) > PARM_BOUNDARY)
    return PARM_BOUNDARY * 2;
  else
    return PARM_BOUNDARY;
}

/* True if it is OK to do sibling call optimization for the specified
   call expression EXP.  DECL will be the called function, or NULL if
   this is an indirect call.  */
static bool
ia64_function_ok_for_sibcall (tree decl, tree exp ATTRIBUTE_UNUSED)
{
  /* We can't perform a sibcall if the current function has the syscall_linkage
     attribute.  */
  if (lookup_attribute ("syscall_linkage",
			TYPE_ATTRIBUTES (TREE_TYPE (current_function_decl))))
    return false;

  /* We must always return with our current GP.  This means we can
     only sibcall to functions defined in the current module unless
     TARGET_CONST_GP is set to true.  */
  return (decl && (*targetm.binds_local_p) (decl)) || TARGET_CONST_GP;
}


/* Implement va_arg.  */

static tree
ia64_gimplify_va_arg (tree valist, tree type, gimple_seq *pre_p,
		      gimple_seq *post_p)
{
  /* Variable sized types are passed by reference.  */
  if (pass_by_reference (NULL, TYPE_MODE (type), type, false))
    {
      tree ptrtype = build_pointer_type (type);
      tree addr = std_gimplify_va_arg_expr (valist, ptrtype, pre_p, post_p);
      return build_va_arg_indirect_ref (addr);
    }

  /* Aggregate arguments with alignment larger than 8 bytes start at
     the next even boundary.  Integer and floating point arguments
     do so if they are larger than 8 bytes, whether or not they are
     also aligned larger than 8 bytes.  */
  if ((TREE_CODE (type) == REAL_TYPE || TREE_CODE (type) == INTEGER_TYPE)
      ? int_size_in_bytes_hwi (type) > 8
      : TYPE_ALIGN (type) > 8 * BITS_PER_UNIT)
    {
      tree t = fold_build_pointer_plus_hwi (valist, 2 * UNITS_PER_WORD - 1);
      t = build2 (BIT_AND_EXPR, TREE_TYPE (t), t,
		  build_int_cst (TREE_TYPE (t), -2 * UNITS_PER_WORD));
      gimplify_assign (unshare_expr (valist), t, pre_p);
    }

  return std_gimplify_va_arg_expr (valist, type, pre_p, post_p);
}

/* Return 1 if function return value returned in memory.  Return 0 if it is
   in a register.  */

static bool
ia64_return_in_memory (const_tree valtype, const_tree fntype ATTRIBUTE_UNUSED)
{
  machine_mode mode;
  machine_mode hfa_mode;
  HOST_WIDE_INT byte_size;

  mode = TYPE_MODE (valtype);
  byte_size = GET_MODE_SIZE (mode);
  if (mode == BLKmode)
    {
      byte_size = int_size_in_bytes_hwi (valtype);
      if (byte_size < 0)
	return true;
    }

  /* Hfa's with up to 8 elements are returned in the FP argument registers.  */

  hfa_mode = hfa_element_mode (valtype, 0);
  if (hfa_mode != VOIDmode)
    {
      int hfa_size = GET_MODE_SIZE (hfa_mode);

      if (byte_size / hfa_size > MAX_ARGUMENT_SLOTS)
	return true;
      else
	return false;
    }
  else if (byte_size > UNITS_PER_WORD * MAX_INT_RETURN_SLOTS)
    return true;
  else
    return false;
}

/* Return rtx for register that holds the function return value.  */

static rtx
ia64_function_value (const_tree valtype,
		     const_tree fn_decl_or_type,
		     bool outgoing ATTRIBUTE_UNUSED)
{
  machine_mode mode;
  machine_mode hfa_mode;
  int unsignedp;
  const_tree func = fn_decl_or_type;

  if (fn_decl_or_type
      && !DECL_P (fn_decl_or_type))
    func = NULL;
  
  mode = TYPE_MODE (valtype);
  hfa_mode = hfa_element_mode (valtype, 0);

  if (hfa_mode != VOIDmode)
    {
      rtx loc[8];
      int i;
      int hfa_size;
      int byte_size;
      int offset;

      hfa_size = GET_MODE_SIZE (hfa_mode);
      byte_size = ((mode == BLKmode)
		   ? int_size_in_bytes_hwi (valtype) : GET_MODE_SIZE (mode));
      offset = 0;
      for (i = 0; offset < byte_size; i++)
	{
	  loc[i] = gen_rtx_EXPR_LIST (VOIDmode,
				      gen_rtx_REG (hfa_mode, FR_ARG_FIRST + i),
				      GEN_INT (offset));
	  offset += hfa_size;
	}
      return gen_rtx_PARALLEL (mode, gen_rtvec_v (i, loc));
    }
  else if (FLOAT_TYPE_P (valtype) && mode != TFmode && mode != TCmode)
    return gen_rtx_REG (mode, FR_ARG_FIRST);
  else
    {
      bool need_parallel = false;

      /* In big-endian mode, we need to manage the layout of aggregates
	 in the registers so that we get the bits properly aligned in
	 the highpart of the registers.  */
      if (BYTES_BIG_ENDIAN
	  && (mode == BLKmode || (valtype && AGGREGATE_TYPE_P (valtype))))
	need_parallel = true;

      /* Something like struct S { long double x; char a[0] } is not an
	 HFA structure, and therefore doesn't go in fp registers.  But
	 the middle-end will give it XFmode anyway, and XFmode values
	 don't normally fit in integer registers.  So we need to smuggle
	 the value inside a parallel.  */
      else if (mode == XFmode || mode == XCmode || mode == RFmode)
	need_parallel = true;

      if (need_parallel)
	{
	  rtx loc[8];
	  int offset;
	  int bytesize;
	  int i;

	  offset = 0;
	  bytesize = int_size_in_bytes_hwi (valtype);
	  /* An empty PARALLEL is invalid here, but the return value
	     doesn't matter for empty structs.  */
	  if (bytesize == 0)
	    return gen_rtx_REG (mode, GR_RET_FIRST);
	  for (i = 0; offset < bytesize; i++)
	    {
	      loc[i] = gen_rtx_EXPR_LIST (VOIDmode,
					  gen_rtx_REG (DImode,
						       GR_RET_FIRST + i),
					  GEN_INT (offset));
	      offset += UNITS_PER_WORD;
	    }
	  return gen_rtx_PARALLEL (mode, gen_rtvec_v (i, loc));
	}

      mode = promote_function_mode (valtype, mode, &unsignedp,
                                    func ? TREE_TYPE (func) : NULL_TREE,
                                    true);

      return gen_rtx_REG (mode, GR_RET_FIRST);
    }
}

/* Worker function for TARGET_LIBCALL_VALUE.  */

static rtx
ia64_libcall_value (machine_mode mode,
		    const_rtx fun ATTRIBUTE_UNUSED)
{
  return gen_rtx_REG (mode,
		      (((GET_MODE_CLASS (mode) == MODE_FLOAT
			 || GET_MODE_CLASS (mode) == MODE_COMPLEX_FLOAT)
			&& (mode) != TFmode)
		       ? FR_RET_FIRST : GR_RET_FIRST));
}

/* Worker function for FUNCTION_VALUE_REGNO_P.  */

static bool
ia64_function_value_regno_p (const unsigned int regno)
{
  return ((regno >= GR_RET_FIRST && regno <= GR_RET_LAST)
          || (regno >= FR_RET_FIRST && regno <= FR_RET_LAST));
}

/* This is called from dwarf2out.c via TARGET_ASM_OUTPUT_DWARF_DTPREL.
   We need to emit DTP-relative relocations.  */

static void
ia64_output_dwarf_dtprel (FILE *file, int size, rtx x)
{
  gcc_assert (size == 4 || size == 8);
  if (size == 4)
    fputs ("\tdata4.ua\t@dtprel(", file);
  else
    fputs ("\tdata8.ua\t@dtprel(", file);
  output_addr_const (file, x);
  fputs (")", file);
}

/* Print a memory address as an operand to reference that memory location.  */

/* ??? Do we need this?  It gets used only for 'a' operands.  We could perhaps
   also call this from ia64_print_operand for memory addresses.  */

static void
ia64_print_operand_address (FILE * stream ATTRIBUTE_UNUSED,
			    machine_mode /*mode*/,
			    rtx address ATTRIBUTE_UNUSED)
{
}

/* Print an operand to an assembler instruction.
   C	Swap and print a comparison operator.
   D	Print an FP comparison operator.
   E    Print 32 - constant, for SImode shifts as extract.
   e    Print 64 - constant, for DImode rotates.
   F	A floating point constant 0.0 emitted as f0, or 1.0 emitted as f1, or
        a floating point register emitted normally.
   G	A floating point constant.
   I	Invert a predicate register by adding 1.
   J    Select the proper predicate register for a condition.
   j    Select the inverse predicate register for a condition.
   O	Append .acq for volatile load.
   P	Postincrement of a MEM.
   Q	Append .rel for volatile store.
   R	Print .s .d or nothing for a single, double or no truncation.
   S	Shift amount for shladd instruction.
   T	Print an 8-bit sign extended number (K) as a 32-bit unsigned number
	for Intel assembler.
   U	Print an 8-bit sign extended number (K) as a 64-bit unsigned number
	for Intel assembler.
   X	A pair of floating point registers.
   r	Print register name, or constant 0 as r0.  HP compatibility for
	Linux kernel.
   v    Print vector constant value as an 8-byte integer value.  */

static void
ia64_print_operand (FILE * file, rtx x, int code)
{
  const char *str;

  switch (code)
    {
    case 0:
      /* Handled below.  */
      break;

    case 'C':
      {
	enum rtx_code c = swap_condition (GET_CODE (x));
	fputs (GET_RTX_NAME (c), file);
	return;
      }

    case 'D':
      switch (GET_CODE (x))
	{
	case NE:
	  str = "neq";
	  break;
	case UNORDERED:
	  str = "unord";
	  break;
	case ORDERED:
	  str = "ord";
	  break;
	case UNLT:
	  str = "nge";
	  break;
	case UNLE:
	  str = "ngt";
	  break;
	case UNGT:
	  str = "nle";
	  break;
	case UNGE:
	  str = "nlt";
	  break;
	case UNEQ:
	case LTGT:
	  gcc_unreachable ();
	default:
	  str = GET_RTX_NAME (GET_CODE (x));
	  break;
	}
      fputs (str, file);
      return;

    case 'E':
      fprintf (file, HOST_WIDE_INT_PRINT_DEC, 32 - INTVAL (x));
      return;

    case 'e':
      fprintf (file, HOST_WIDE_INT_PRINT_DEC, 64 - INTVAL (x));
      return;

    case 'F':
      if (x == CONST0_RTX (GET_MODE (x)))
	str = reg_names [FR_REG (0)];
      else if (x == CONST1_RTX (GET_MODE (x)))
	str = reg_names [FR_REG (1)];
      else
	{
	  gcc_assert (GET_CODE (x) == REG);
	  str = reg_names [REGNO (x)];
	}
      fputs (str, file);
      return;

    case 'G':
      {
	long val[4];
	real_to_target (val, CONST_DOUBLE_REAL_VALUE (x), GET_MODE (x));
	if (GET_MODE (x) == SFmode)
	  fprintf (file, "0x%08lx", val[0] & 0xffffffff);
	else if (GET_MODE (x) == DFmode)
	  fprintf (file, "0x%08lx%08lx", (WORDS_BIG_ENDIAN ? val[0] : val[1])
					  & 0xffffffff,
					 (WORDS_BIG_ENDIAN ? val[1] : val[0])
					  & 0xffffffff);
	else
	  output_operand_lossage ("invalid %%G mode");
      }
      return;

    case 'I':
      fputs (reg_names [REGNO (x) + 1], file);
      return;

    case 'J':
    case 'j':
      {
	unsigned int regno = REGNO (XEXP (x, 0));
	if (GET_CODE (x) == EQ)
	  regno += 1;
	if (code == 'j')
	  regno ^= 1;
        fputs (reg_names [regno], file);
      }
      return;

    case 'O':
      if (MEM_VOLATILE_P (x))
	fputs(".acq", file);
      return;

    case 'P':
      {
	HOST_WIDE_INT value;

	switch (GET_CODE (XEXP (x, 0)))
	  {
	  default:
	    return;

	  case POST_MODIFY:
	    x = XEXP (XEXP (XEXP (x, 0), 1), 1);
	    if (GET_CODE (x) == CONST_INT)
	      value = INTVAL (x);
	    else
	      {
		gcc_assert (GET_CODE (x) == REG);
		fprintf (file, ", %s", reg_names[REGNO (x)]);
		return;
	      }
	    break;

	  case POST_INC:
	    value = GET_MODE_SIZE (GET_MODE (x));
	    break;

	  case POST_DEC:
	    value = - (HOST_WIDE_INT) GET_MODE_SIZE (GET_MODE (x));
	    break;
	  }

	fprintf (file, ", " HOST_WIDE_INT_PRINT_DEC, value);
	return;
      }

    case 'Q':
      if (MEM_VOLATILE_P (x))
	fputs(".rel", file);
      return;

    case 'R':
      if (x == CONST0_RTX (GET_MODE (x)))
	fputs(".s", file);
      else if (x == CONST1_RTX (GET_MODE (x)))
	fputs(".d", file);
      else if (x == CONST2_RTX (GET_MODE (x)))
	;
      else
	output_operand_lossage ("invalid %%R value");
      return;

    case 'S':
      fprintf (file, "%d", exact_log2 (INTVAL (x)));
      return;

    case 'T':
      if (! TARGET_GNU_AS && GET_CODE (x) == CONST_INT)
	{
	  fprintf (file, "0x%x", (int) INTVAL (x) & 0xffffffff);
	  return;
	}
      break;

    case 'U':
      if (! TARGET_GNU_AS && GET_CODE (x) == CONST_INT)
	{
	  const char *prefix = "0x";
	  if (INTVAL (x) & 0x80000000)
	    {
	      fprintf (file, "0xffffffff");
	      prefix = "";
	    }
	  fprintf (file, "%s%x", prefix, (int) INTVAL (x) & 0xffffffff);
	  return;
	}
      break;

    case 'X':
      {
	unsigned int regno = REGNO (x);
	fprintf (file, "%s, %s", reg_names [regno], reg_names [regno + 1]);
      }
      return;

    case 'r':
      /* If this operand is the constant zero, write it as register zero.
	 Any register, zero, or CONST_INT value is OK here.  */
      if (GET_CODE (x) == REG)
	fputs (reg_names[REGNO (x)], file);
      else if (x == CONST0_RTX (GET_MODE (x)))
	fputs ("r0", file);
      else if (GET_CODE (x) == CONST_INT)
	output_addr_const (file, x);
      else
	output_operand_lossage ("invalid %%r value");
      return;

    case 'v':
      gcc_assert (GET_CODE (x) == CONST_VECTOR);
      x = simplify_subreg (DImode, x, GET_MODE (x), 0);
      break;

    case '+':
      {
	const char *which;

	/* For conditional branches, returns or calls, substitute
	   sptk, dptk, dpnt, or spnt for %s.  */
	x = find_reg_note (current_output_insn, REG_BR_PROB, 0);
	if (x)
	  {
	    int pred_val = profile_probability::from_reg_br_prob_note
				 (XINT (x, 0)).to_reg_br_prob_base ();

	    /* Guess top and bottom 10% statically predicted.  */
	    if (pred_val < REG_BR_PROB_BASE / 50
		&& br_prob_note_reliable_p (x))
	      which = ".spnt";
	    else if (pred_val < REG_BR_PROB_BASE / 2)
	      which = ".dpnt";
	    else if (pred_val < REG_BR_PROB_BASE / 100 * 98
		     || !br_prob_note_reliable_p (x))
	      which = ".dptk";
	    else
	      which = ".sptk";
	  }
	else if (CALL_P (current_output_insn))
	  which = ".sptk";
	else
	  which = ".dptk";

	fputs (which, file);
	return;
      }

    case ',':
      x = current_insn_predicate;
      if (x)
	{
	  unsigned int regno = REGNO (XEXP (x, 0));
	  if (GET_CODE (x) == EQ)
	    regno += 1;
          fprintf (file, "(%s) ", reg_names [regno]);
	}
      return;

    default:
      output_operand_lossage ("ia64_print_operand: unknown code");
      return;
    }

  switch (GET_CODE (x))
    {
      /* This happens for the spill/restore instructions.  */
    case POST_INC:
    case POST_DEC:
    case POST_MODIFY:
      x = XEXP (x, 0);
      /* fall through */

    case REG:
      fputs (reg_names [REGNO (x)], file);
      break;

    case MEM:
      {
	rtx addr = XEXP (x, 0);
	if (GET_RTX_CLASS (GET_CODE (addr)) == RTX_AUTOINC)
	  addr = XEXP (addr, 0);
	fprintf (file, "[%s]", reg_names [REGNO (addr)]);
	break;
      }

    default:
      output_addr_const (file, x);
      break;
    }

  return;
}

/* Worker function for TARGET_PRINT_OPERAND_PUNCT_VALID_P.  */

static bool
ia64_print_operand_punct_valid_p (unsigned char code)
{
  return (code == '+' || code == ',');
}

/* Compute a (partial) cost for rtx X.  Return true if the complete
   cost has been computed, and false if subexpressions should be
   scanned.  In either case, *TOTAL contains the cost result.  */
/* ??? This is incomplete.  */

static bool
ia64_rtx_costs (rtx x, machine_mode mode, int outer_code,
		int opno ATTRIBUTE_UNUSED,
		int *total, bool speed ATTRIBUTE_UNUSED)
{
  int code = GET_CODE (x);

  switch (code)
    {
    case CONST_INT:
      switch (outer_code)
        {
        case SET:
	  *total = satisfies_constraint_J (x) ? 0 : COSTS_N_INSNS (1);
	  return true;
        case PLUS:
	  if (satisfies_constraint_I (x))
	    *total = 0;
	  else if (satisfies_constraint_J (x))
	    *total = 1;
	  else
	    *total = COSTS_N_INSNS (1);
	  return true;
        default:
	  if (satisfies_constraint_K (x) || satisfies_constraint_L (x))
	    *total = 0;
	  else
	    *total = COSTS_N_INSNS (1);
	  return true;
	}

    case CONST_DOUBLE:
      *total = COSTS_N_INSNS (1);
      return true;

    case CONST:
    case SYMBOL_REF:
    case LABEL_REF:
      *total = COSTS_N_INSNS (3);
      return true;

    case FMA:
      *total = COSTS_N_INSNS (4);
      return true;

    case MULT:
      /* For multiplies wider than HImode, we have to go to the FPU,
         which normally involves copies.  Plus there's the latency
         of the multiply itself, and the latency of the instructions to
         transfer integer regs to FP regs.  */
      if (FLOAT_MODE_P (mode))
	*total = COSTS_N_INSNS (4);
      else if (GET_MODE_SIZE (mode) > 2)
        *total = COSTS_N_INSNS (10);
      else
	*total = COSTS_N_INSNS (2);
      return true;

    case PLUS:
    case MINUS:
      if (FLOAT_MODE_P (mode))
	{
	  *total = COSTS_N_INSNS (4);
	  return true;
	}
      /* FALLTHRU */

    case ASHIFT:
    case ASHIFTRT:
    case LSHIFTRT:
      *total = COSTS_N_INSNS (1);
      return true;

    case DIV:
    case UDIV:
    case MOD:
    case UMOD:
      /* We make divide expensive, so that divide-by-constant will be
         optimized to a multiply.  */
      *total = COSTS_N_INSNS (60);
      return true;

    default:
      return false;
    }
}

/* Calculate the cost of moving data from a register in class FROM to
   one in class TO, using MODE.  */

static int
ia64_register_move_cost (machine_mode mode, reg_class_t from,
			 reg_class_t to)
{
  /* ADDL_REGS is the same as GR_REGS for movement purposes.  */
  if (to == ADDL_REGS)
    to = GR_REGS;
  if (from == ADDL_REGS)
    from = GR_REGS;

  /* All costs are symmetric, so reduce cases by putting the
     lower number class as the destination.  */
  if (from < to)
    {
      reg_class_t tmp = to;
      to = from, from = tmp;
    }

  /* Moving from FR<->GR in XFmode must be more expensive than 2,
     so that we get secondary memory reloads.  Between FR_REGS,
     we have to make this at least as expensive as memory_move_cost
     to avoid spectacularly poor register class preferencing.  */
  if (mode == XFmode || mode == RFmode)
    {
      if (to != GR_REGS || from != GR_REGS)
        return memory_move_cost (mode, to, false);
      else
	return 3;
    }

  switch (to)
    {
    case PR_REGS:
      /* Moving between PR registers takes two insns.  */
      if (from == PR_REGS)
	return 3;
      /* Moving between PR and anything but GR is impossible.  */
      if (from != GR_REGS)
	return memory_move_cost (mode, to, false);
      break;

    case BR_REGS:
      /* Moving between BR and anything but GR is impossible.  */
      if (from != GR_REGS && from != GR_AND_BR_REGS)
	return memory_move_cost (mode, to, false);
      break;

    case AR_I_REGS:
    case AR_M_REGS:
      /* Moving between AR and anything but GR is impossible.  */
      if (from != GR_REGS)
	return memory_move_cost (mode, to, false);
      break;

    case GR_REGS:
    case FR_REGS:
    case FP_REGS:
    case GR_AND_FR_REGS:
    case GR_AND_BR_REGS:
    case ALL_REGS:
      break;

    default:
      gcc_unreachable ();
    }

  return 2;
}

/* Calculate the cost of moving data of MODE from a register to or from
   memory.  */

static int
ia64_memory_move_cost (machine_mode mode ATTRIBUTE_UNUSED,
		       reg_class_t rclass,
		       bool in ATTRIBUTE_UNUSED)
{
  if (rclass == GENERAL_REGS
      || rclass == FR_REGS
      || rclass == FP_REGS
      || rclass == GR_AND_FR_REGS)
    return 4;
  else
    return 10;
}

/* Implement TARGET_PREFERRED_RELOAD_CLASS.  Place additional restrictions
   on RCLASS to use when copying X into that class.  */

static reg_class_t
ia64_preferred_reload_class (rtx x, reg_class_t rclass)
{
  switch (rclass)
    {
    case FR_REGS:
    case FP_REGS:
      /* Don't allow volatile mem reloads into floating point registers.
	 This is defined to force reload to choose the r/m case instead
	 of the f/f case when reloading (set (reg fX) (mem/v)).  */
      if (MEM_P (x) && MEM_VOLATILE_P (x))
	return NO_REGS;
      
      /* Force all unrecognized constants into the constant pool.  */
      if (CONSTANT_P (x))
	return NO_REGS;
      break;

    case AR_M_REGS:
    case AR_I_REGS:
      if (!OBJECT_P (x))
	return NO_REGS;
      break;

    default:
      break;
    }

  return rclass;
}

/* This function returns the register class required for a secondary
   register when copying between one of the registers in RCLASS, and X,
   using MODE.  A return value of NO_REGS means that no secondary register
   is required.  */

enum reg_class
ia64_secondary_reload_class (enum reg_class rclass,
			     machine_mode mode ATTRIBUTE_UNUSED, rtx x)
{
  int regno = -1;

  if (GET_CODE (x) == REG || GET_CODE (x) == SUBREG)
    regno = true_regnum (x);

  switch (rclass)
    {
    case BR_REGS:
    case AR_M_REGS:
    case AR_I_REGS:
      /* ??? BR<->BR register copies can happen due to a bad gcse/cse/global
	 interaction.  We end up with two pseudos with overlapping lifetimes
	 both of which are equiv to the same constant, and both which need
	 to be in BR_REGS.  This seems to be a cse bug.  cse_basic_block_end
	 changes depending on the path length, which means the qty_first_reg
	 check in make_regs_eqv can give different answers at different times.
	 At some point I'll probably need a reload_indi pattern to handle
	 this.

	 We can also get GR_AND_FR_REGS to BR_REGS/AR_REGS copies, where we
	 wound up with a FP register from GR_AND_FR_REGS.  Extend that to all
	 non-general registers for good measure.  */
      if (regno >= 0 && ! GENERAL_REGNO_P (regno))
	return GR_REGS;

      /* This is needed if a pseudo used as a call_operand gets spilled to a
	 stack slot.  */
      if (GET_CODE (x) == MEM)
	return GR_REGS;
      break;

    case FR_REGS:
    case FP_REGS:
      /* Need to go through general registers to get to other class regs.  */
      if (regno >= 0 && ! (FR_REGNO_P (regno) || GENERAL_REGNO_P (regno)))
	return GR_REGS;

      /* This can happen when a paradoxical subreg is an operand to the
	 muldi3 pattern.  */
      /* ??? This shouldn't be necessary after instruction scheduling is
	 enabled, because paradoxical subregs are not accepted by
	 register_operand when INSN_SCHEDULING is defined.  Or alternatively,
	 stop the paradoxical subreg stupidity in the *_operand functions
	 in recog.c.  */
      if (GET_CODE (x) == MEM
	  && (GET_MODE (x) == SImode || GET_MODE (x) == HImode
	      || GET_MODE (x) == QImode))
	return GR_REGS;

      /* This can happen because of the ior/and/etc patterns that accept FP
	 registers as operands.  If the third operand is a constant, then it
	 needs to be reloaded into a FP register.  */
      if (GET_CODE (x) == CONST_INT)
	return GR_REGS;

      /* This can happen because of register elimination in a muldi3 insn.
	 E.g. `26107 * (unsigned long)&u'.  */
      if (GET_CODE (x) == PLUS)
	return GR_REGS;
      break;

    case PR_REGS:
      /* ??? This happens if we cse/gcse a BImode value across a call,
	 and the function has a nonlocal goto.  This is because global
	 does not allocate call crossing pseudos to hard registers when
	 crtl->has_nonlocal_goto is true.  This is relatively
	 common for C++ programs that use exceptions.  To reproduce,
	 return NO_REGS and compile libstdc++.  */
      if (GET_CODE (x) == MEM)
	return GR_REGS;

      /* This can happen when we take a BImode subreg of a DImode value,
	 and that DImode value winds up in some non-GR register.  */
      if (regno >= 0 && ! GENERAL_REGNO_P (regno) && ! PR_REGNO_P (regno))
	return GR_REGS;
      break;

    default:
      break;
    }

  return NO_REGS;
}


/* Implement targetm.unspec_may_trap_p hook.  */
static int
ia64_unspec_may_trap_p (const_rtx x, unsigned flags)
{
  switch (XINT (x, 1))
    {
    case UNSPEC_LDA:
    case UNSPEC_LDS:
    case UNSPEC_LDSA:
    case UNSPEC_LDCCLR:
    case UNSPEC_CHKACLR:
    case UNSPEC_CHKS:
      /* These unspecs are just wrappers.  */
      return may_trap_p_1 (XVECEXP (x, 0, 0), flags);
    }

  return default_unspec_may_trap_p (x, flags);
}


/* Parse the -mfixed-range= option string.  */

static void
fix_range (const char *const_str)
{
  int i, first, last;
  char *str, *dash, *comma;

  /* str must be of the form REG1'-'REG2{,REG1'-'REG} where REG1 and
     REG2 are either register names or register numbers.  The effect
     of this option is to mark the registers in the range from REG1 to
     REG2 as ``fixed'' so they won't be used by the compiler.  This is
     used, e.g., to ensure that kernel mode code doesn't use f32-f127.  */

  i = strlen (const_str);
  str = (char *) alloca (i + 1);
  memcpy (str, const_str, i + 1);

  while (1)
    {
      dash = strchr (str, '-');
      if (!dash)
	{
	  warning (0, "value of -mfixed-range must have form REG1-REG2");
	  return;
	}
      *dash = '\0';

      comma = strchr (dash + 1, ',');
      if (comma)
	*comma = '\0';

      first = decode_reg_name (str);
      if (first < 0)
	{
	  warning (0, "unknown register name: %s", str);
	  return;
	}

      last = decode_reg_name (dash + 1);
      if (last < 0)
	{
	  warning (0, "unknown register name: %s", dash + 1);
	  return;
	}

      *dash = '-';

      if (first > last)
	{
	  warning (0, "%s-%s is an empty range", str, dash + 1);
	  return;
	}

      for (i = first; i <= last; ++i)
	fixed_regs[i] = call_used_regs[i] = 1;

      if (!comma)
	break;

      *comma = ',';
      str = comma + 1;
    }
}

/* Implement TARGET_OPTION_OVERRIDE.  */

static void
ia64_option_override (void)
{
  unsigned int i;
  cl_deferred_option *opt;
  vec<cl_deferred_option> *v
    = (vec<cl_deferred_option> *) ia64_deferred_options;

  if (v)
    FOR_EACH_VEC_ELT (*v, i, opt)
      {
	switch (opt->opt_index)
	  {
	  case OPT_mfixed_range_:
	    fix_range (opt->arg);
	    break;

	  default:
	    gcc_unreachable ();
	  }
      }

  if (TARGET_AUTO_PIC)
    target_flags |= MASK_CONST_GP;

  /* Numerous experiment shows that IRA based loop pressure
     calculation works better for RTL loop invariant motion on targets
     with enough (>= 32) registers.  It is an expensive optimization.
     So it is on only for peak performance.  */
  if (optimize >= 3)
    flag_ira_loop_pressure = 1;


  ia64_section_threshold = (global_options_set.x_g_switch_value
			    ? g_switch_value
			    : IA64_DEFAULT_GVALUE);

  init_machine_status = ia64_init_machine_status;

  if (align_functions <= 0)
    align_functions = 64;
  if (align_loops <= 0)
    align_loops = 32;
  if (TARGET_ABI_OPEN_VMS)
    flag_no_common = 1;

  ia64_override_options_after_change();
}

/* Implement targetm.override_options_after_change.  */

static void
ia64_override_options_after_change (void)
{
  if (optimize >= 3
      && !global_options_set.x_flag_selective_scheduling
      && !global_options_set.x_flag_selective_scheduling2)
    {
      flag_selective_scheduling2 = 1;
      flag_sel_sched_pipelining = 1;
    }
  if (mflag_sched_control_spec == 2)
    {
      /* Control speculation is on by default for the selective scheduler,
         but not for the Haifa scheduler.  */
      mflag_sched_control_spec = flag_selective_scheduling2 ? 1 : 0;
    }
  if (flag_sel_sched_pipelining && flag_auto_inc_dec)
    {
      /* FIXME: remove this when we'd implement breaking autoinsns as
         a transformation.  */
      flag_auto_inc_dec = 0;
    }
}

/* Initialize the record of emitted frame related registers.  */

void ia64_init_expanders (void)
{
  memset (&emitted_frame_related_regs, 0, sizeof (emitted_frame_related_regs));
}

static struct machine_function *
ia64_init_machine_status (void)
{
  return ggc_cleared_alloc<machine_function> ();
}

static enum attr_itanium_class ia64_safe_itanium_class (rtx_insn *);
static enum attr_type ia64_safe_type (rtx_insn *);

static enum attr_itanium_class
ia64_safe_itanium_class (rtx_insn *insn)
{
  if (recog_memoized (insn) >= 0)
    return get_attr_itanium_class (insn);
  else if (DEBUG_INSN_P (insn))
    return ITANIUM_CLASS_IGNORE;
  else
    return ITANIUM_CLASS_UNKNOWN;
}

static enum attr_type
ia64_safe_type (rtx_insn *insn)
{
  if (recog_memoized (insn) >= 0)
    return get_attr_type (insn);
  else
    return TYPE_UNKNOWN;
}

/* The following collection of routines emit instruction group stop bits as
   necessary to avoid dependencies.  */

/* Need to track some additional registers as far as serialization is
   concerned so we can properly handle br.call and br.ret.  We could
   make these registers visible to gcc, but since these registers are
   never explicitly used in gcc generated code, it seems wasteful to
   do so (plus it would make the call and return patterns needlessly
   complex).  */
#define REG_RP		(BR_REG (0))
#define REG_AR_CFM	(FIRST_PSEUDO_REGISTER + 1)
/* This is used for volatile asms which may require a stop bit immediately
   before and after them.  */
#define REG_VOLATILE	(FIRST_PSEUDO_REGISTER + 2)
#define AR_UNAT_BIT_0	(FIRST_PSEUDO_REGISTER + 3)
#define NUM_REGS	(AR_UNAT_BIT_0 + 64)

/* For each register, we keep track of how it has been written in the
   current instruction group.

   If a register is written unconditionally (no qualifying predicate),
   WRITE_COUNT is set to 2 and FIRST_PRED is ignored.

   If a register is written if its qualifying predicate P is true, we
   set WRITE_COUNT to 1 and FIRST_PRED to P.  Later on, the same register
   may be written again by the complement of P (P^1) and when this happens,
   WRITE_COUNT gets set to 2.

   The result of this is that whenever an insn attempts to write a register
   whose WRITE_COUNT is two, we need to issue an insn group barrier first.

   If a predicate register is written by a floating-point insn, we set
   WRITTEN_BY_FP to true.

   If a predicate register is written by an AND.ORCM we set WRITTEN_BY_AND
   to true; if it was written by an OR.ANDCM we set WRITTEN_BY_OR to true.  */

#if GCC_VERSION >= 4000
#define RWS_FIELD_TYPE __extension__ unsigned short
#else
#define RWS_FIELD_TYPE unsigned int
#endif
struct reg_write_state
{
  RWS_FIELD_TYPE write_count : 2;
  RWS_FIELD_TYPE first_pred : 10;
  RWS_FIELD_TYPE written_by_fp : 1;
  RWS_FIELD_TYPE written_by_and : 1;
  RWS_FIELD_TYPE written_by_or : 1;
};

/* Cumulative info for the current instruction group.  */
struct reg_write_state rws_sum[NUM_REGS];
#if CHECKING_P
/* Bitmap whether a register has been written in the current insn.  */
HARD_REG_ELT_TYPE rws_insn[(NUM_REGS + HOST_BITS_PER_WIDEST_FAST_INT - 1)
			   / HOST_BITS_PER_WIDEST_FAST_INT];

static inline void
rws_insn_set (int regno)
{
  gcc_assert (!TEST_HARD_REG_BIT (rws_insn, regno));
  SET_HARD_REG_BIT (rws_insn, regno);
}

static inline int
rws_insn_test (int regno)
{
  return TEST_HARD_REG_BIT (rws_insn, regno);
}
#else
/* When not checking, track just REG_AR_CFM and REG_VOLATILE.  */
unsigned char rws_insn[2];

static inline void
rws_insn_set (int regno)
{
  if (regno == REG_AR_CFM)
    rws_insn[0] = 1;
  else if (regno == REG_VOLATILE)
    rws_insn[1] = 1;
}

static inline int
rws_insn_test (int regno)
{
  if (regno == REG_AR_CFM)
    return rws_insn[0];
  if (regno == REG_VOLATILE)
    return rws_insn[1];
  return 0;
}
#endif

/* Indicates whether this is the first instruction after a stop bit,
   in which case we don't need another stop bit.  Without this,
   ia64_variable_issue will die when scheduling an alloc.  */
static int first_instruction;

/* Misc flags needed to compute RAW/WAW dependencies while we are traversing
   RTL for one instruction.  */
struct reg_flags
{
  unsigned int is_write : 1;	/* Is register being written?  */
  unsigned int is_fp : 1;	/* Is register used as part of an fp op?  */
  unsigned int is_branch : 1;	/* Is register used as part of a branch?  */
  unsigned int is_and : 1;	/* Is register used as part of and.orcm?  */
  unsigned int is_or : 1;	/* Is register used as part of or.andcm?  */
  unsigned int is_sibcall : 1;	/* Is this a sibling or normal call?  */
};

static void rws_update (int, struct reg_flags, int);
static int rws_access_regno (int, struct reg_flags, int);
static int rws_access_reg (rtx, struct reg_flags, int);
static void update_set_flags (rtx, struct reg_flags *);
static int set_src_needs_barrier (rtx, struct reg_flags, int);
static int rtx_needs_barrier (rtx, struct reg_flags, int);
static void init_insn_group_barriers (void);
static int group_barrier_needed (rtx_insn *);
static int safe_group_barrier_needed (rtx_insn *);
static int in_safe_group_barrier;

/* Update *RWS for REGNO, which is being written by the current instruction,
   with predicate PRED, and associated register flags in FLAGS.  */

static void
rws_update (int regno, struct reg_flags flags, int pred)
{
  if (pred)
    rws_sum[regno].write_count++;
  else
    rws_sum[regno].write_count = 2;
  rws_sum[regno].written_by_fp |= flags.is_fp;
  /* ??? Not tracking and/or across differing predicates.  */
  rws_sum[regno].written_by_and = flags.is_and;
  rws_sum[regno].written_by_or = flags.is_or;
  rws_sum[regno].first_pred = pred;
}

/* Handle an access to register REGNO of type FLAGS using predicate register
   PRED.  Update rws_sum array.  Return 1 if this access creates
   a dependency with an earlier instruction in the same group.  */

static int
rws_access_regno (int regno, struct reg_flags flags, int pred)
{
  int need_barrier = 0;

  gcc_assert (regno < NUM_REGS);

  if (! PR_REGNO_P (regno))
    flags.is_and = flags.is_or = 0;

  if (flags.is_write)
    {
      int write_count;

      rws_insn_set (regno);
      write_count = rws_sum[regno].write_count;

      switch (write_count)
	{
	case 0:
	  /* The register has not been written yet.  */
	  if (!in_safe_group_barrier)
	    rws_update (regno, flags, pred);
	  break;

	case 1:
	  /* The register has been written via a predicate.  Treat
	     it like a unconditional write and do not try to check
	     for complementary pred reg in earlier write.  */
	  if (flags.is_and && rws_sum[regno].written_by_and)
	    ;
	  else if (flags.is_or && rws_sum[regno].written_by_or)
	    ;
	  else
	    need_barrier = 1;
	  if (!in_safe_group_barrier)
	    rws_update (regno, flags, pred);
	  break;

	case 2:
	  /* The register has been unconditionally written already.  We
	     need a barrier.  */
	  if (flags.is_and && rws_sum[regno].written_by_and)
	    ;
	  else if (flags.is_or && rws_sum[regno].written_by_or)
	    ;
	  else
	    need_barrier = 1;
	  if (!in_safe_group_barrier)
	    {
	      rws_sum[regno].written_by_and = flags.is_and;
	      rws_sum[regno].written_by_or = flags.is_or;
	    }
	  break;

	default:
	  gcc_unreachable ();
	}
    }
  else
    {
      if (flags.is_branch)
	{
	  /* Branches have several RAW exceptions that allow to avoid
	     barriers.  */

	  if (REGNO_REG_CLASS (regno) == BR_REGS || regno == AR_PFS_REGNUM)
	    /* RAW dependencies on branch regs are permissible as long
	       as the writer is a non-branch instruction.  Since we
	       never generate code that uses a branch register written
	       by a branch instruction, handling this case is
	       easy.  */
	    return 0;

	  if (REGNO_REG_CLASS (regno) == PR_REGS
	      && ! rws_sum[regno].written_by_fp)
	    /* The predicates of a branch are available within the
	       same insn group as long as the predicate was written by
	       something other than a floating-point instruction.  */
	    return 0;
	}

      if (flags.is_and && rws_sum[regno].written_by_and)
	return 0;
      if (flags.is_or && rws_sum[regno].written_by_or)
	return 0;

      switch (rws_sum[regno].write_count)
	{
	case 0:
	  /* The register has not been written yet.  */
	  break;

	case 1:
	  /* The register has been written via a predicate, assume we
	     need a barrier (don't check for complementary regs).  */
	  need_barrier = 1;
	  break;

	case 2:
	  /* The register has been unconditionally written already.  We
	     need a barrier.  */
	  need_barrier = 1;
	  break;

	default:
	  gcc_unreachable ();
	}
    }

  return need_barrier;
}

static int
rws_access_reg (rtx reg, struct reg_flags flags, int pred)
{
  int regno = REGNO (reg);
  int n = HARD_REGNO_NREGS (REGNO (reg), GET_MODE (reg));

  if (n == 1)
    return rws_access_regno (regno, flags, pred);
  else
    {
      int need_barrier = 0;
      while (--n >= 0)
	need_barrier |= rws_access_regno (regno + n, flags, pred);
      return need_barrier;
    }
}

/* Examine X, which is a SET rtx, and update the flags, the predicate, and
   the condition, stored in *PFLAGS, *PPRED and *PCOND.  */

static void
update_set_flags (rtx x, struct reg_flags *pflags)
{
  rtx src = SET_SRC (x);

  switch (GET_CODE (src))
    {
    case CALL:
      return;

    case IF_THEN_ELSE:
      /* There are four cases here:
	 (1) The destination is (pc), in which case this is a branch,
	 nothing here applies.
	 (2) The destination is ar.lc, in which case this is a
	 doloop_end_internal,
	 (3) The destination is an fp register, in which case this is
	 an fselect instruction.
	 (4) The condition has (unspec [(reg)] UNSPEC_LDC), in which case 
	 this is a check load.
	 In all cases, nothing we do in this function applies.  */
      return;

    default:
      if (COMPARISON_P (src)
	  && SCALAR_FLOAT_MODE_P (GET_MODE (XEXP (src, 0))))
	/* Set pflags->is_fp to 1 so that we know we're dealing
	   with a floating point comparison when processing the
	   destination of the SET.  */
	pflags->is_fp = 1;

      /* Discover if this is a parallel comparison.  We only handle
	 and.orcm and or.andcm at present, since we must retain a
	 strict inverse on the predicate pair.  */
      else if (GET_CODE (src) == AND)
	pflags->is_and = 1;
      else if (GET_CODE (src) == IOR)
	pflags->is_or = 1;

      break;
    }
}

/* Subroutine of rtx_needs_barrier; this function determines whether the
   source of a given SET rtx found in X needs a barrier.  FLAGS and PRED
   are as in rtx_needs_barrier.  COND is an rtx that holds the condition
   for this insn.  */

static int
set_src_needs_barrier (rtx x, struct reg_flags flags, int pred)
{
  int need_barrier = 0;
  rtx dst;
  rtx src = SET_SRC (x);

  if (GET_CODE (src) == CALL)
    /* We don't need to worry about the result registers that
       get written by subroutine call.  */
    return rtx_needs_barrier (src, flags, pred);
  else if (SET_DEST (x) == pc_rtx)
    {
      /* X is a conditional branch.  */
      /* ??? This seems redundant, as the caller sets this bit for
	 all JUMP_INSNs.  */
      if (!ia64_spec_check_src_p (src))
	flags.is_branch = 1;
      return rtx_needs_barrier (src, flags, pred);
    }

  if (ia64_spec_check_src_p (src))
    /* Avoid checking one register twice (in condition 
       and in 'then' section) for ldc pattern.  */
    {
      gcc_assert (REG_P (XEXP (src, 2)));
      need_barrier = rtx_needs_barrier (XEXP (src, 2), flags, pred);
		  
      /* We process MEM below.  */
      src = XEXP (src, 1);
    }

  need_barrier |= rtx_needs_barrier (src, flags, pred);

  dst = SET_DEST (x);
  if (GET_CODE (dst) == ZERO_EXTRACT)
    {
      need_barrier |= rtx_needs_barrier (XEXP (dst, 1), flags, pred);
      need_barrier |= rtx_needs_barrier (XEXP (dst, 2), flags, pred);
    }
  return need_barrier;
}

/* Handle an access to rtx X of type FLAGS using predicate register
   PRED.  Return 1 if this access creates a dependency with an earlier
   instruction in the same group.  */

static int
rtx_needs_barrier (rtx x, struct reg_flags flags, int pred)
{
  int i, j;
  int is_complemented = 0;
  int need_barrier = 0;
  const char *format_ptr;
  struct reg_flags new_flags;
  rtx cond;

  if (! x)
    return 0;

  new_flags = flags;

  switch (GET_CODE (x))
    {
    case SET:
      update_set_flags (x, &new_flags);
      need_barrier = set_src_needs_barrier (x, new_flags, pred);
      if (GET_CODE (SET_SRC (x)) != CALL)
	{
	  new_flags.is_write = 1;
	  need_barrier |= rtx_needs_barrier (SET_DEST (x), new_flags, pred);
	}
      break;

    case CALL:
      new_flags.is_write = 0;
      need_barrier |= rws_access_regno (AR_EC_REGNUM, new_flags, pred);

      /* Avoid multiple register writes, in case this is a pattern with
	 multiple CALL rtx.  This avoids a failure in rws_access_reg.  */
      if (! flags.is_sibcall && ! rws_insn_test (REG_AR_CFM))
	{
	  new_flags.is_write = 1;
	  need_barrier |= rws_access_regno (REG_RP, new_flags, pred);
	  need_barrier |= rws_access_regno (AR_PFS_REGNUM, new_flags, pred);
	  need_barrier |= rws_access_regno (REG_AR_CFM, new_flags, pred);
	}
      break;

    case COND_EXEC:
      /* X is a predicated instruction.  */

      cond = COND_EXEC_TEST (x);
      gcc_assert (!pred);
      need_barrier = rtx_needs_barrier (cond, flags, 0);

      if (GET_CODE (cond) == EQ)
	is_complemented = 1;
      cond = XEXP (cond, 0);
      gcc_assert (GET_CODE (cond) == REG
		  && REGNO_REG_CLASS (REGNO (cond)) == PR_REGS);
      pred = REGNO (cond);
      if (is_complemented)
	++pred;

      need_barrier |= rtx_needs_barrier (COND_EXEC_CODE (x), flags, pred);
      return need_barrier;

    case CLOBBER:
    case USE:
      /* Clobber & use are for earlier compiler-phases only.  */
      break;

    case ASM_OPERANDS:
    case ASM_INPUT:
      /* We always emit stop bits for traditional asms.  We emit stop bits
	 for volatile extended asms if TARGET_VOL_ASM_STOP is true.  */
      if (GET_CODE (x) != ASM_OPERANDS
	  || (MEM_VOLATILE_P (x) && TARGET_VOL_ASM_STOP))
	{
	  /* Avoid writing the register multiple times if we have multiple
	     asm outputs.  This avoids a failure in rws_access_reg.  */
	  if (! rws_insn_test (REG_VOLATILE))
	    {
	      new_flags.is_write = 1;
	      rws_access_regno (REG_VOLATILE, new_flags, pred);
	    }
	  return 1;
	}

      /* For all ASM_OPERANDS, we must traverse the vector of input operands.
	 We cannot just fall through here since then we would be confused
	 by the ASM_INPUT rtx inside ASM_OPERANDS, which do not indicate
	 traditional asms unlike their normal usage.  */

      for (i = ASM_OPERANDS_INPUT_LENGTH (x) - 1; i >= 0; --i)
	if (rtx_needs_barrier (ASM_OPERANDS_INPUT (x, i), flags, pred))
	  need_barrier = 1;
      break;

    case PARALLEL:
      for (i = XVECLEN (x, 0) - 1; i >= 0; --i)
	{
	  rtx pat = XVECEXP (x, 0, i);
	  switch (GET_CODE (pat))
	    {
	    case SET:
	      update_set_flags (pat, &new_flags);
	      need_barrier |= set_src_needs_barrier (pat, new_flags, pred);
	      break;

	    case USE:
	    case CALL:
	    case ASM_OPERANDS:
	    case ASM_INPUT:
	      need_barrier |= rtx_needs_barrier (pat, flags, pred);
	      break;

	    case CLOBBER:
	      if (REG_P (XEXP (pat, 0))
		  && extract_asm_operands (x) != NULL_RTX
		  && REGNO (XEXP (pat, 0)) != AR_UNAT_REGNUM)
		{
		  new_flags.is_write = 1;
		  need_barrier |= rtx_needs_barrier (XEXP (pat, 0),
						     new_flags, pred);
		  new_flags = flags;
		}
	      break;

	    case RETURN:
	      break;

	    default:
	      gcc_unreachable ();
	    }
	}
      for (i = XVECLEN (x, 0) - 1; i >= 0; --i)
	{
	  rtx pat = XVECEXP (x, 0, i);
	  if (GET_CODE (pat) == SET)
	    {
	      if (GET_CODE (SET_SRC (pat)) != CALL)
		{
		  new_flags.is_write = 1;
		  need_barrier |= rtx_needs_barrier (SET_DEST (pat), new_flags,
						     pred);
		}
	    }
	  else if (GET_CODE (pat) == CLOBBER || GET_CODE (pat) == RETURN)
	    need_barrier |= rtx_needs_barrier (pat, flags, pred);
	}
      break;

    case SUBREG:
      need_barrier |= rtx_needs_barrier (SUBREG_REG (x), flags, pred);
      break;
    case REG:
      if (REGNO (x) == AR_UNAT_REGNUM)
	{
	  for (i = 0; i < 64; ++i)
	    need_barrier |= rws_access_regno (AR_UNAT_BIT_0 + i, flags, pred);
	}
      else
	need_barrier = rws_access_reg (x, flags, pred);
      break;

    case MEM:
      /* Find the regs used in memory address computation.  */
      new_flags.is_write = 0;
      need_barrier = rtx_needs_barrier (XEXP (x, 0), new_flags, pred);
      break;

    case CONST_INT:   case CONST_DOUBLE:  case CONST_VECTOR:
    case SYMBOL_REF:  case LABEL_REF:     case CONST:
      break;

      /* Operators with side-effects.  */
    case POST_INC:    case POST_DEC:
      gcc_assert (GET_CODE (XEXP (x, 0)) == REG);

      new_flags.is_write = 0;
      need_barrier  = rws_access_reg (XEXP (x, 0), new_flags, pred);
      new_flags.is_write = 1;
      need_barrier |= rws_access_reg (XEXP (x, 0), new_flags, pred);
      break;

    case POST_MODIFY:
      gcc_assert (GET_CODE (XEXP (x, 0)) == REG);

      new_flags.is_write = 0;
      need_barrier  = rws_access_reg (XEXP (x, 0), new_flags, pred);
      need_barrier |= rtx_needs_barrier (XEXP (x, 1), new_flags, pred);
      new_flags.is_write = 1;
      need_barrier |= rws_access_reg (XEXP (x, 0), new_flags, pred);
      break;

      /* Handle common unary and binary ops for efficiency.  */
    case COMPARE:  case PLUS:    case MINUS:   case MULT:      case DIV:
    case MOD:      case UDIV:    case UMOD:    case AND:       case IOR:
    case XOR:      case ASHIFT:  case ROTATE:  case ASHIFTRT:  case LSHIFTRT:
    case ROTATERT: case SMIN:    case SMAX:    case UMIN:      case UMAX:
    case NE:       case EQ:      case GE:      case GT:        case LE:
    case LT:       case GEU:     case GTU:     case LEU:       case LTU:
      need_barrier = rtx_needs_barrier (XEXP (x, 0), new_flags, pred);
      need_barrier |= rtx_needs_barrier (XEXP (x, 1), new_flags, pred);
      break;

    case NEG:      case NOT:	        case SIGN_EXTEND:     case ZERO_EXTEND:
    case TRUNCATE: case FLOAT_EXTEND:   case FLOAT_TRUNCATE:  case FLOAT:
    case FIX:      case UNSIGNED_FLOAT: case UNSIGNED_FIX:    case ABS:
    case SQRT:     case FFS:		case POPCOUNT:
      need_barrier = rtx_needs_barrier (XEXP (x, 0), flags, pred);
      break;

    case VEC_SELECT:
      /* VEC_SELECT's second argument is a PARALLEL with integers that
	 describe the elements selected.  On ia64, those integers are
	 always constants.  Avoid walking the PARALLEL so that we don't
	 get confused with "normal" parallels and then die.  */
      need_barrier = rtx_needs_barrier (XEXP (x, 0), flags, pred);
      break;

    case UNSPEC:
      switch (XINT (x, 1))
	{
	case UNSPEC_LTOFF_DTPMOD:
	case UNSPEC_LTOFF_DTPREL:
	case UNSPEC_DTPREL:
	case UNSPEC_LTOFF_TPREL:
	case UNSPEC_TPREL:
	case UNSPEC_PRED_REL_MUTEX:
	case UNSPEC_PIC_CALL:
        case UNSPEC_MF:
        case UNSPEC_FETCHADD_ACQ:
        case UNSPEC_FETCHADD_REL:
	case UNSPEC_BSP_VALUE:
	case UNSPEC_FLUSHRS:
	case UNSPEC_BUNDLE_SELECTOR:
          break;

	case UNSPEC_GR_SPILL:
	case UNSPEC_GR_RESTORE:
	  {
	    HOST_WIDE_INT offset = INTVAL (XVECEXP (x, 0, 1));
	    HOST_WIDE_INT bit = (offset >> 3) & 63;

	    need_barrier = rtx_needs_barrier (XVECEXP (x, 0, 0), flags, pred);
	    new_flags.is_write = (XINT (x, 1) == UNSPEC_GR_SPILL);
	    need_barrier |= rws_access_regno (AR_UNAT_BIT_0 + bit,
					      new_flags, pred);
	    break;
	  }

	case UNSPEC_FR_SPILL:
	case UNSPEC_FR_RESTORE:
	case UNSPEC_GETF_EXP:
	case UNSPEC_SETF_EXP:
        case UNSPEC_ADDP4:
	case UNSPEC_FR_SQRT_RECIP_APPROX:
	case UNSPEC_FR_SQRT_RECIP_APPROX_RES:
	case UNSPEC_LDA:
	case UNSPEC_LDS:
	case UNSPEC_LDS_A:
	case UNSPEC_LDSA:
	case UNSPEC_CHKACLR:
        case UNSPEC_CHKS:
	  need_barrier = rtx_needs_barrier (XVECEXP (x, 0, 0), flags, pred);
	  break;

	case UNSPEC_FR_RECIP_APPROX:
	case UNSPEC_SHRP:
	case UNSPEC_COPYSIGN:
	case UNSPEC_FR_RECIP_APPROX_RES:
	  need_barrier = rtx_needs_barrier (XVECEXP (x, 0, 0), flags, pred);
	  need_barrier |= rtx_needs_barrier (XVECEXP (x, 0, 1), flags, pred);
	  break;

        case UNSPEC_CMPXCHG_ACQ:
        case UNSPEC_CMPXCHG_REL:
	  need_barrier = rtx_needs_barrier (XVECEXP (x, 0, 1), flags, pred);
	  need_barrier |= rtx_needs_barrier (XVECEXP (x, 0, 2), flags, pred);
	  break;

	default:
	  gcc_unreachable ();
	}
      break;

    case UNSPEC_VOLATILE:
      switch (XINT (x, 1))
	{
	case UNSPECV_ALLOC:
	  /* Alloc must always be the first instruction of a group.
	     We force this by always returning true.  */
	  /* ??? We might get better scheduling if we explicitly check for
	     input/local/output register dependencies, and modify the
	     scheduler so that alloc is always reordered to the start of
	     the current group.  We could then eliminate all of the
	     first_instruction code.  */
	  rws_access_regno (AR_PFS_REGNUM, flags, pred);

	  new_flags.is_write = 1;
	  rws_access_regno (REG_AR_CFM, new_flags, pred);
	  return 1;

	case UNSPECV_SET_BSP:
	case UNSPECV_PROBE_STACK_RANGE:
	  need_barrier = 1;
          break;

	case UNSPECV_BLOCKAGE:
	case UNSPECV_INSN_GROUP_BARRIER:
	case UNSPECV_BREAK:
	case UNSPECV_PSAC_ALL:
	case UNSPECV_PSAC_NORMAL:
	  return 0;

	case UNSPECV_PROBE_STACK_ADDRESS:
	  need_barrier = rtx_needs_barrier (XVECEXP (x, 0, 0), flags, pred);
	  break;

	default:
	  gcc_unreachable ();
	}
      break;

    case RETURN:
      new_flags.is_write = 0;
      need_barrier  = rws_access_regno (REG_RP, flags, pred);
      need_barrier |= rws_access_regno (AR_PFS_REGNUM, flags, pred);

      new_flags.is_write = 1;
      need_barrier |= rws_access_regno (AR_EC_REGNUM, new_flags, pred);
      need_barrier |= rws_access_regno (REG_AR_CFM, new_flags, pred);
      break;

    default:
      format_ptr = GET_RTX_FORMAT (GET_CODE (x));
      for (i = GET_RTX_LENGTH (GET_CODE (x)) - 1; i >= 0; i--)
	switch (format_ptr[i])
	  {
	  case '0':	/* unused field */
	  case 'i':	/* integer */
	  case 'n':	/* note */
	  case 'w':	/* wide integer */
	  case 's':	/* pointer to string */
	  case 'S':	/* optional pointer to string */
	    break;

	  case 'e':
	    if (rtx_needs_barrier (XEXP (x, i), flags, pred))
	      need_barrier = 1;
	    break;

	  case 'E':
	    for (j = XVECLEN (x, i) - 1; j >= 0; --j)
	      if (rtx_needs_barrier (XVECEXP (x, i, j), flags, pred))
		need_barrier = 1;
	    break;

	  default:
	    gcc_unreachable ();
	  }
      break;
    }
  return need_barrier;
}

/* Clear out the state for group_barrier_needed at the start of a
   sequence of insns.  */

static void
init_insn_group_barriers (void)
{
  memset (rws_sum, 0, sizeof (rws_sum));
  first_instruction = 1;
}

/* Given the current state, determine whether a group barrier (a stop bit) is
   necessary before INSN.  Return nonzero if so.  This modifies the state to
   include the effects of INSN as a side-effect.  */

static int
group_barrier_needed (rtx_insn *insn)
{
  rtx pat;
  int need_barrier = 0;
  struct reg_flags flags;

  memset (&flags, 0, sizeof (flags));
  switch (GET_CODE (insn))
    {
    case NOTE:
    case DEBUG_INSN:
      break;

    case BARRIER:
      /* A barrier doesn't imply an instruction group boundary.  */
      break;

    case CODE_LABEL:
      memset (rws_insn, 0, sizeof (rws_insn));
      return 1;

    case CALL_INSN:
      flags.is_branch = 1;
      flags.is_sibcall = SIBLING_CALL_P (insn);
      memset (rws_insn, 0, sizeof (rws_insn));

      /* Don't bundle a call following another call.  */
      if ((pat = prev_active_insn (insn)) && CALL_P (pat))
	{
	  need_barrier = 1;
	  break;
	}

      need_barrier = rtx_needs_barrier (PATTERN (insn), flags, 0);
      break;

    case JUMP_INSN:
      if (!ia64_spec_check_p (insn))
	flags.is_branch = 1;

      /* Don't bundle a jump following a call.  */
      if ((pat = prev_active_insn (insn)) && CALL_P (pat))
	{
	  need_barrier = 1;
	  break;
	}
      /* FALLTHRU */

    case INSN:
      if (GET_CODE (PATTERN (insn)) == USE
	  || GET_CODE (PATTERN (insn)) == CLOBBER)
	/* Don't care about USE and CLOBBER "insns"---those are used to
	   indicate to the optimizer that it shouldn't get rid of
	   certain operations.  */
	break;

      pat = PATTERN (insn);

      /* Ug.  Hack hacks hacked elsewhere.  */
      switch (recog_memoized (insn))
	{
	  /* We play dependency tricks with the epilogue in order
	     to get proper schedules.  Undo this for dv analysis.  */
	case CODE_FOR_epilogue_deallocate_stack:
	case CODE_FOR_prologue_allocate_stack:
	  pat = XVECEXP (pat, 0, 0);
	  break;

	  /* The pattern we use for br.cloop confuses the code above.
	     The second element of the vector is representative.  */
	case CODE_FOR_doloop_end_internal:
	  pat = XVECEXP (pat, 0, 1);
	  break;

	  /* Doesn't generate code.  */
	case CODE_FOR_pred_rel_mutex:
	case CODE_FOR_prologue_use:
	  return 0;

	default:
	  break;
	}

      memset (rws_insn, 0, sizeof (rws_insn));
      need_barrier = rtx_needs_barrier (pat, flags, 0);

      /* Check to see if the previous instruction was a volatile
	 asm.  */
      if (! need_barrier)
	need_barrier = rws_access_regno (REG_VOLATILE, flags, 0);

      break;

    default:
      gcc_unreachable ();
    }

  if (first_instruction && important_for_bundling_p (insn))
    {
      need_barrier = 0;
      first_instruction = 0;
    }

  return need_barrier;
}

/* Like group_barrier_needed, but do not clobber the current state.  */

static int
safe_group_barrier_needed (rtx_insn *insn)
{
  int saved_first_instruction;
  int t;

  saved_first_instruction = first_instruction;
  in_safe_group_barrier = 1;

  t = group_barrier_needed (insn);

  first_instruction = saved_first_instruction;
  in_safe_group_barrier = 0;

  return t;
}

/* Scan the current function and insert stop bits as necessary to
   eliminate dependencies.  This function assumes that a final
   instruction scheduling pass has been run which has already
   inserted most of the necessary stop bits.  This function only
   inserts new ones at basic block boundaries, since these are
   invisible to the scheduler.  */

static void
emit_insn_group_barriers (FILE *dump)
{
  rtx_insn *insn;
  rtx_insn *last_label = 0;
  int insns_since_last_label = 0;

  init_insn_group_barriers ();

  for (insn = get_insns (); insn; insn = NEXT_INSN (insn))
    {
      if (LABEL_P (insn))
	{
	  if (insns_since_last_label)
	    last_label = insn;
	  insns_since_last_label = 0;
	}
      else if (NOTE_P (insn)
	       && NOTE_KIND (insn) == NOTE_INSN_BASIC_BLOCK)
	{
	  if (insns_since_last_label)
	    last_label = insn;
	  insns_since_last_label = 0;
	}
      else if (NONJUMP_INSN_P (insn)
	       && GET_CODE (PATTERN (insn)) == UNSPEC_VOLATILE
	       && XINT (PATTERN (insn), 1) == UNSPECV_INSN_GROUP_BARRIER)
	{
	  init_insn_group_barriers ();
	  last_label = 0;
	}
      else if (NONDEBUG_INSN_P (insn))
	{
	  insns_since_last_label = 1;

	  if (group_barrier_needed (insn))
	    {
	      if (last_label)
		{
		  if (dump)
		    fprintf (dump, "Emitting stop before label %d\n",
			     INSN_UID (last_label));
		  emit_insn_before (gen_insn_group_barrier (GEN_INT (3)), last_label);
		  insn = last_label;

		  init_insn_group_barriers ();
		  last_label = 0;
		}
	    }
	}
    }
}

/* Like emit_insn_group_barriers, but run if no final scheduling pass was run.
   This function has to emit all necessary group barriers.  */

static void
emit_all_insn_group_barriers (FILE *dump ATTRIBUTE_UNUSED)
{
  rtx_insn *insn;

  init_insn_group_barriers ();

  for (insn = get_insns (); insn; insn = NEXT_INSN (insn))
    {
      if (BARRIER_P (insn))
	{
	  rtx_insn *last = prev_active_insn (insn);

	  if (! last)
	    continue;
	  if (JUMP_TABLE_DATA_P (last))
	    last = prev_active_insn (last);
	  if (recog_memoized (last) != CODE_FOR_insn_group_barrier)
	    emit_insn_after (gen_insn_group_barrier (GEN_INT (3)), last);

	  init_insn_group_barriers ();
	}
      else if (NONDEBUG_INSN_P (insn))
	{
	  if (recog_memoized (insn) == CODE_FOR_insn_group_barrier)
	    init_insn_group_barriers ();
	  else if (group_barrier_needed (insn))
	    {
	      emit_insn_before (gen_insn_group_barrier (GEN_INT (3)), insn);
	      init_insn_group_barriers ();
	      group_barrier_needed (insn);
	    }
	}
    }
}



/* Instruction scheduling support.  */

#define NR_BUNDLES 10

/* A list of names of all available bundles.  */

static const char *bundle_name [NR_BUNDLES] =
{
  ".mii",
  ".mmi",
  ".mfi",
  ".mmf",
#if NR_BUNDLES == 10
  ".bbb",
  ".mbb",
#endif
  ".mib",
  ".mmb",
  ".mfb",
  ".mlx"
};

/* Nonzero if we should insert stop bits into the schedule.  */

int ia64_final_schedule = 0;

/* Codes of the corresponding queried units: */

static int _0mii_, _0mmi_, _0mfi_, _0mmf_;
static int _0bbb_, _0mbb_, _0mib_, _0mmb_, _0mfb_, _0mlx_;

static int _1mii_, _1mmi_, _1mfi_, _1mmf_;
static int _1bbb_, _1mbb_, _1mib_, _1mmb_, _1mfb_, _1mlx_;

static int pos_1, pos_2, pos_3, pos_4, pos_5, pos_6;

/* The following variable value is an insn group barrier.  */

static rtx_insn *dfa_stop_insn;

/* The following variable value is the last issued insn.  */

static rtx_insn *last_scheduled_insn;

/* The following variable value is pointer to a DFA state used as
   temporary variable.  */

static state_t temp_dfa_state = NULL;

/* The following variable value is DFA state after issuing the last
   insn.  */

static state_t prev_cycle_state = NULL;

/* The following array element values are TRUE if the corresponding
   insn requires to add stop bits before it.  */

static char *stops_p = NULL;

/* The following variable is used to set up the mentioned above array.  */

static int stop_before_p = 0;

/* The following variable value is length of the arrays `clocks' and
   `add_cycles'. */

static int clocks_length;

/* The following variable value is number of data speculations in progress.  */
static int pending_data_specs = 0;

/* Number of memory references on current and three future processor cycles.  */
static char mem_ops_in_group[4];

/* Number of current processor cycle (from scheduler's point of view).  */
static int current_cycle;

static rtx ia64_single_set (rtx_insn *);
static void ia64_emit_insn_before (rtx, rtx_insn *);

/* Map a bundle number to its pseudo-op.  */

const char *
get_bundle_name (int b)
{
  return bundle_name[b];
}


/* Return the maximum number of instructions a cpu can issue.  */

static int
ia64_issue_rate (void)
{
  return 6;
}

/* Helper function - like single_set, but look inside COND_EXEC.  */

static rtx
ia64_single_set (rtx_insn *insn)
{
  rtx x = PATTERN (insn), ret;
  if (GET_CODE (x) == COND_EXEC)
    x = COND_EXEC_CODE (x);
  if (GET_CODE (x) == SET)
    return x;

  /* Special case here prologue_allocate_stack and epilogue_deallocate_stack.
     Although they are not classical single set, the second set is there just
     to protect it from moving past FP-relative stack accesses.  */
  switch (recog_memoized (insn))
    {
    case CODE_FOR_prologue_allocate_stack:
    case CODE_FOR_prologue_allocate_stack_pr:
    case CODE_FOR_epilogue_deallocate_stack:
    case CODE_FOR_epilogue_deallocate_stack_pr:
      ret = XVECEXP (x, 0, 0);
      break;

    default:
      ret = single_set_2 (insn, x);
      break;
    }

  return ret;
}

/* Adjust the cost of a scheduling dependency.
   Return the new cost of a dependency of type DEP_TYPE or INSN on DEP_INSN.
   COST is the current cost, DW is dependency weakness.  */
static int
ia64_adjust_cost (rtx_insn *insn, int dep_type1, rtx_insn *dep_insn,
		  int cost, dw_t dw)
{
  enum reg_note dep_type = (enum reg_note) dep_type1;
  enum attr_itanium_class dep_class;
  enum attr_itanium_class insn_class;

  insn_class = ia64_safe_itanium_class (insn);
  dep_class = ia64_safe_itanium_class (dep_insn);

  /* Treat true memory dependencies separately.  Ignore apparent true
     dependence between store and call (call has a MEM inside a SYMBOL_REF).  */
  if (dep_type == REG_DEP_TRUE
      && (dep_class == ITANIUM_CLASS_ST || dep_class == ITANIUM_CLASS_STF)
      && (insn_class == ITANIUM_CLASS_BR || insn_class == ITANIUM_CLASS_SCALL))
    return 0;

  if (dw == MIN_DEP_WEAK)
    /* Store and load are likely to alias, use higher cost to avoid stall.  */
    return PARAM_VALUE (PARAM_SCHED_MEM_TRUE_DEP_COST);
  else if (dw > MIN_DEP_WEAK)
    {
      /* Store and load are less likely to alias.  */
      if (mflag_sched_fp_mem_deps_zero_cost && dep_class == ITANIUM_CLASS_STF)
	/* Assume there will be no cache conflict for floating-point data.
	   For integer data, L1 conflict penalty is huge (17 cycles), so we
	   never assume it will not cause a conflict.  */
	return 0;
      else
	return cost;
    }

  if (dep_type != REG_DEP_OUTPUT)
    return cost;

  if (dep_class == ITANIUM_CLASS_ST || dep_class == ITANIUM_CLASS_STF
      || insn_class == ITANIUM_CLASS_ST || insn_class == ITANIUM_CLASS_STF)
    return 0;

  return cost;
}

/* Like emit_insn_before, but skip cycle_display notes.
   ??? When cycle display notes are implemented, update this.  */

static void
ia64_emit_insn_before (rtx insn, rtx_insn *before)
{
  emit_insn_before (insn, before);
}

/* The following function marks insns who produce addresses for load
   and store insns.  Such insns will be placed into M slots because it
   decrease latency time for Itanium1 (see function
   `ia64_produce_address_p' and the DFA descriptions).  */

static void
ia64_dependencies_evaluation_hook (rtx_insn *head, rtx_insn *tail)
{
  rtx_insn *insn, *next, *next_tail;

  /* Before reload, which_alternative is not set, which means that
     ia64_safe_itanium_class will produce wrong results for (at least)
     move instructions.  */
  if (!reload_completed)
    return;

  next_tail = NEXT_INSN (tail);
  for (insn = head; insn != next_tail; insn = NEXT_INSN (insn))
    if (INSN_P (insn))
      insn->call = 0;
  for (insn = head; insn != next_tail; insn = NEXT_INSN (insn))
    if (INSN_P (insn)
	&& ia64_safe_itanium_class (insn) == ITANIUM_CLASS_IALU)
      {
	sd_iterator_def sd_it;
	dep_t dep;
	bool has_mem_op_consumer_p = false;

	FOR_EACH_DEP (insn, SD_LIST_FORW, sd_it, dep)
	  {
	    enum attr_itanium_class c;

	    if (DEP_TYPE (dep) != REG_DEP_TRUE)
	      continue;

	    next = DEP_CON (dep);
	    c = ia64_safe_itanium_class (next);
	    if ((c == ITANIUM_CLASS_ST
		 || c == ITANIUM_CLASS_STF)
		&& ia64_st_address_bypass_p (insn, next))
	      {
		has_mem_op_consumer_p = true;
		break;
	      }
	    else if ((c == ITANIUM_CLASS_LD
		      || c == ITANIUM_CLASS_FLD
		      || c == ITANIUM_CLASS_FLDP)
		     && ia64_ld_address_bypass_p (insn, next))
	      {
		has_mem_op_consumer_p = true;
		break;
	      }
	  }

	insn->call = has_mem_op_consumer_p;
      }
}

/* We're beginning a new block.  Initialize data structures as necessary.  */

static void
ia64_sched_init (FILE *dump ATTRIBUTE_UNUSED,
		 int sched_verbose ATTRIBUTE_UNUSED,
		 int max_ready ATTRIBUTE_UNUSED)
{
  if (flag_checking && !sel_sched_p () && reload_completed)
    {
      for (rtx_insn *insn = NEXT_INSN (current_sched_info->prev_head);
	   insn != current_sched_info->next_tail;
	   insn = NEXT_INSN (insn))
	gcc_assert (!SCHED_GROUP_P (insn));
    }
  last_scheduled_insn = NULL;
  init_insn_group_barriers ();

  current_cycle = 0;
  memset (mem_ops_in_group, 0, sizeof (mem_ops_in_group));
}

/* We're beginning a scheduling pass.  Check assertion.  */

static void
ia64_sched_init_global (FILE *dump ATTRIBUTE_UNUSED,
                        int sched_verbose ATTRIBUTE_UNUSED,
                        int max_ready ATTRIBUTE_UNUSED)
{  
  gcc_assert (pending_data_specs == 0);
}

/* Scheduling pass is now finished.  Free/reset static variable.  */
static void
ia64_sched_finish_global (FILE *dump ATTRIBUTE_UNUSED,
			  int sched_verbose ATTRIBUTE_UNUSED)
{
  gcc_assert (pending_data_specs == 0);
}

/* Return TRUE if INSN is a load (either normal or speculative, but not a
   speculation check), FALSE otherwise.  */
static bool
is_load_p (rtx_insn *insn)
{
  enum attr_itanium_class insn_class = ia64_safe_itanium_class (insn);

  return
   ((insn_class == ITANIUM_CLASS_LD || insn_class == ITANIUM_CLASS_FLD)
    && get_attr_check_load (insn) == CHECK_LOAD_NO);
}

/* If INSN is a memory reference, memoize it in MEM_OPS_IN_GROUP global array
   (taking account for 3-cycle cache reference postponing for stores: Intel
   Itanium 2 Reference Manual for Software Development and Optimization,
   6.7.3.1).  */
static void
record_memory_reference (rtx_insn *insn)
{
  enum attr_itanium_class insn_class = ia64_safe_itanium_class (insn);

  switch (insn_class) {
    case ITANIUM_CLASS_FLD:
    case ITANIUM_CLASS_LD:
      mem_ops_in_group[current_cycle % 4]++;
      break;
    case ITANIUM_CLASS_STF:
    case ITANIUM_CLASS_ST:
      mem_ops_in_group[(current_cycle + 3) % 4]++;
      break;
    default:;
  }
}

/* We are about to being issuing insns for this clock cycle.
   Override the default sort algorithm to better slot instructions.  */

static int
ia64_dfa_sched_reorder (FILE *dump, int sched_verbose, rtx_insn **ready,
			int *pn_ready, int clock_var,
			int reorder_type)
{
  int n_asms;
  int n_ready = *pn_ready;
  rtx_insn **e_ready = ready + n_ready;
  rtx_insn **insnp;

  if (sched_verbose)
    fprintf (dump, "// ia64_dfa_sched_reorder (type %d):\n", reorder_type);

  if (reorder_type == 0)
    {
      /* First, move all USEs, CLOBBERs and other crud out of the way.  */
      n_asms = 0;
      for (insnp = ready; insnp < e_ready; insnp++)
	if (insnp < e_ready)
	  {
	    rtx_insn *insn = *insnp;
	    enum attr_type t = ia64_safe_type (insn);
	    if (t == TYPE_UNKNOWN)
	      {
		if (GET_CODE (PATTERN (insn)) == ASM_INPUT
		    || asm_noperands (PATTERN (insn)) >= 0)
		  {
		    rtx_insn *lowest = ready[n_asms];
		    ready[n_asms] = insn;
		    *insnp = lowest;
		    n_asms++;
		  }
		else
		  {
		    rtx_insn *highest = ready[n_ready - 1];
		    ready[n_ready - 1] = insn;
		    *insnp = highest;
		    return 1;
		  }
	      }
	  }

      if (n_asms < n_ready)
	{
	  /* Some normal insns to process.  Skip the asms.  */
	  ready += n_asms;
	  n_ready -= n_asms;
	}
      else if (n_ready > 0)
	return 1;
    }

  if (ia64_final_schedule)
    {
      int deleted = 0;
      int nr_need_stop = 0;

      for (insnp = ready; insnp < e_ready; insnp++)
	if (safe_group_barrier_needed (*insnp))
	  nr_need_stop++;

      if (reorder_type == 1 && n_ready == nr_need_stop)
	return 0;
      if (reorder_type == 0)
	return 1;
      insnp = e_ready;
      /* Move down everything that needs a stop bit, preserving
	 relative order.  */
      while (insnp-- > ready + deleted)
	while (insnp >= ready + deleted)
	  {
	    rtx_insn *insn = *insnp;
	    if (! safe_group_barrier_needed (insn))
	      break;
	    memmove (ready + 1, ready, (insnp - ready) * sizeof (rtx));
	    *ready = insn;
	    deleted++;
	  }
      n_ready -= deleted;
      ready += deleted;
    }

  current_cycle = clock_var;
  if (reload_completed && mem_ops_in_group[clock_var % 4] >= ia64_max_memory_insns)
    {
      int moved = 0;

      insnp = e_ready;
      /* Move down loads/stores, preserving relative order.  */
      while (insnp-- > ready + moved)
	while (insnp >= ready + moved)
	  {
	    rtx_insn *insn = *insnp;
	    if (! is_load_p (insn))
	      break;
	    memmove (ready + 1, ready, (insnp - ready) * sizeof (rtx));
	    *ready = insn;
	    moved++;
	  }
      n_ready -= moved;
      ready += moved;
    }

  return 1;
}

/* We are about to being issuing insns for this clock cycle.  Override
   the default sort algorithm to better slot instructions.  */

static int
ia64_sched_reorder (FILE *dump, int sched_verbose, rtx_insn **ready,
		    int *pn_ready, int clock_var)
{
  return ia64_dfa_sched_reorder (dump, sched_verbose, ready,
				 pn_ready, clock_var, 0);
}

/* Like ia64_sched_reorder, but called after issuing each insn.
   Override the default sort algorithm to better slot instructions.  */

static int
ia64_sched_reorder2 (FILE *dump ATTRIBUTE_UNUSED,
		     int sched_verbose ATTRIBUTE_UNUSED, rtx_insn **ready,
		     int *pn_ready, int clock_var)
{
  return ia64_dfa_sched_reorder (dump, sched_verbose, ready, pn_ready,
				 clock_var, 1);
}

/* We are about to issue INSN.  Return the number of insns left on the
   ready queue that can be issued this cycle.  */

static int
ia64_variable_issue (FILE *dump ATTRIBUTE_UNUSED,
		     int sched_verbose ATTRIBUTE_UNUSED,
		     rtx_insn *insn,
		     int can_issue_more ATTRIBUTE_UNUSED)
{
  if (sched_deps_info->generate_spec_deps && !sel_sched_p ())
    /* Modulo scheduling does not extend h_i_d when emitting
       new instructions.  Don't use h_i_d, if we don't have to.  */
    {
      if (DONE_SPEC (insn) & BEGIN_DATA)
	pending_data_specs++;
      if (CHECK_SPEC (insn) & BEGIN_DATA)
	pending_data_specs--;
    }

  if (DEBUG_INSN_P (insn))
    return 1;

  last_scheduled_insn = insn;
  memcpy (prev_cycle_state, curr_state, dfa_state_size);
  if (reload_completed)
    {
      int needed = group_barrier_needed (insn);
      
      gcc_assert (!needed);
      if (CALL_P (insn))
	init_insn_group_barriers ();
      stops_p [INSN_UID (insn)] = stop_before_p;
      stop_before_p = 0;

      record_memory_reference (insn);
    }
  return 1;
}

/* We are choosing insn from the ready queue.  Return zero if INSN
   can be chosen.  */

static int
ia64_first_cycle_multipass_dfa_lookahead_guard (rtx_insn *insn, int ready_index)
{
  gcc_assert (insn && INSN_P (insn));

  /* Size of ALAT is 32.  As far as we perform conservative
     data speculation, we keep ALAT half-empty.  */
  if (pending_data_specs >= 16 && (TODO_SPEC (insn) & BEGIN_DATA))
    return ready_index == 0 ? -1 : 1;

  if (ready_index == 0)
    return 0;

  if ((!reload_completed
       || !safe_group_barrier_needed (insn))
      && (!mflag_sched_mem_insns_hard_limit
	  || !is_load_p (insn)
	  || mem_ops_in_group[current_cycle % 4] < ia64_max_memory_insns))
    return 0;

  return 1;
}

/* The following variable value is pseudo-insn used by the DFA insn
   scheduler to change the DFA state when the simulated clock is
   increased.  */

static rtx_insn *dfa_pre_cycle_insn;

/* Returns 1 when a meaningful insn was scheduled between the last group
   barrier and LAST.  */
static int
scheduled_good_insn (rtx_insn *last)
{
  if (last && recog_memoized (last) >= 0)
    return 1;

  for ( ;
       last != NULL && !NOTE_INSN_BASIC_BLOCK_P (last)
       && !stops_p[INSN_UID (last)];
       last = PREV_INSN (last))
    /* We could hit a NOTE_INSN_DELETED here which is actually outside
       the ebb we're scheduling.  */
    if (INSN_P (last) && recog_memoized (last) >= 0)
      return 1;

  return 0;
}

/* We are about to being issuing INSN.  Return nonzero if we cannot
   issue it on given cycle CLOCK and return zero if we should not sort
   the ready queue on the next clock start.  */

static int
ia64_dfa_new_cycle (FILE *dump, int verbose, rtx_insn *insn, int last_clock,
		    int clock, int *sort_p)
{
  gcc_assert (insn && INSN_P (insn));

  if (DEBUG_INSN_P (insn))
    return 0;

  /* When a group barrier is needed for insn, last_scheduled_insn
     should be set.  */
  gcc_assert (!(reload_completed && safe_group_barrier_needed (insn))
              || last_scheduled_insn);

  if ((reload_completed
       && (safe_group_barrier_needed (insn)
	   || (mflag_sched_stop_bits_after_every_cycle
	       && last_clock != clock
	       && last_scheduled_insn
	       && scheduled_good_insn (last_scheduled_insn))))
      || (last_scheduled_insn
	  && (CALL_P (last_scheduled_insn)
	      || unknown_for_bundling_p (last_scheduled_insn))))
    {
      init_insn_group_barriers ();

      if (verbose && dump)
	fprintf (dump, "//    Stop should be before %d%s\n", INSN_UID (insn),
		 last_clock == clock ? " + cycle advance" : "");

      stop_before_p = 1;
      current_cycle = clock;
      mem_ops_in_group[current_cycle % 4] = 0;

      if (last_clock == clock)
	{
	  state_transition (curr_state, dfa_stop_insn);
	  if (TARGET_EARLY_STOP_BITS)
	    *sort_p = (last_scheduled_insn == NULL_RTX
		       || ! CALL_P (last_scheduled_insn));
	  else
	    *sort_p = 0;
	  return 1;
	}

      if (last_scheduled_insn)
	{
	  if (unknown_for_bundling_p (last_scheduled_insn))
	    state_reset (curr_state);
	  else
	    {
	      memcpy (curr_state, prev_cycle_state, dfa_state_size);
	      state_transition (curr_state, dfa_stop_insn);
	      state_transition (curr_state, dfa_pre_cycle_insn);
	      state_transition (curr_state, NULL);
	    }
	}
    }
  return 0;
}

/* Implement targetm.sched.h_i_d_extended hook.
   Extend internal data structures.  */
static void
ia64_h_i_d_extended (void)
{
  if (stops_p != NULL) 
    {
      int new_clocks_length = get_max_uid () * 3 / 2;
      stops_p = (char *) xrecalloc (stops_p, new_clocks_length, clocks_length, 1);
      clocks_length = new_clocks_length;
    }
}


/* This structure describes the data used by the backend to guide scheduling.
   When the current scheduling point is switched, this data should be saved
   and restored later, if the scheduler returns to this point.  */
struct _ia64_sched_context
{
  state_t prev_cycle_state;
  rtx_insn *last_scheduled_insn;
  struct reg_write_state rws_sum[NUM_REGS];
  struct reg_write_state rws_insn[NUM_REGS];
  int first_instruction;
  int pending_data_specs;
  int current_cycle;
  char mem_ops_in_group[4];
};
typedef struct _ia64_sched_context *ia64_sched_context_t;

/* Allocates a scheduling context.  */
static void *
ia64_alloc_sched_context (void)
{
  return xmalloc (sizeof (struct _ia64_sched_context));
}

/* Initializes the _SC context with clean data, if CLEAN_P, and from
   the global context otherwise.  */
static void
ia64_init_sched_context (void *_sc, bool clean_p)
{
  ia64_sched_context_t sc = (ia64_sched_context_t) _sc;

  sc->prev_cycle_state = xmalloc (dfa_state_size);
  if (clean_p)
    {
      state_reset (sc->prev_cycle_state);
      sc->last_scheduled_insn = NULL;
      memset (sc->rws_sum, 0, sizeof (rws_sum));
      memset (sc->rws_insn, 0, sizeof (rws_insn));
      sc->first_instruction = 1;
      sc->pending_data_specs = 0;
      sc->current_cycle = 0;
      memset (sc->mem_ops_in_group, 0, sizeof (mem_ops_in_group));
    }
  else
    {
      memcpy (sc->prev_cycle_state, prev_cycle_state, dfa_state_size);
      sc->last_scheduled_insn = last_scheduled_insn;
      memcpy (sc->rws_sum, rws_sum, sizeof (rws_sum));
      memcpy (sc->rws_insn, rws_insn, sizeof (rws_insn));
      sc->first_instruction = first_instruction;
      sc->pending_data_specs = pending_data_specs;
      sc->current_cycle = current_cycle;
      memcpy (sc->mem_ops_in_group, mem_ops_in_group, sizeof (mem_ops_in_group));
    }
}

/* Sets the global scheduling context to the one pointed to by _SC.  */
static void
ia64_set_sched_context (void *_sc)
{
  ia64_sched_context_t sc = (ia64_sched_context_t) _sc;

  gcc_assert (sc != NULL);

  memcpy (prev_cycle_state, sc->prev_cycle_state, dfa_state_size);
  last_scheduled_insn = sc->last_scheduled_insn;
  memcpy (rws_sum, sc->rws_sum, sizeof (rws_sum));
  memcpy (rws_insn, sc->rws_insn, sizeof (rws_insn));
  first_instruction = sc->first_instruction;
  pending_data_specs = sc->pending_data_specs;
  current_cycle = sc->current_cycle;
  memcpy (mem_ops_in_group, sc->mem_ops_in_group, sizeof (mem_ops_in_group));
}

/* Clears the data in the _SC scheduling context.  */
static void
ia64_clear_sched_context (void *_sc)
{
  ia64_sched_context_t sc = (ia64_sched_context_t) _sc;
  
  free (sc->prev_cycle_state);
  sc->prev_cycle_state = NULL;
}

/* Frees the _SC scheduling context.  */
static void
ia64_free_sched_context (void *_sc)
{
  gcc_assert (_sc != NULL);

  free (_sc);
}

typedef rtx (* gen_func_t) (rtx, rtx);

/* Return a function that will generate a load of mode MODE_NO
   with speculation types TS.  */
static gen_func_t
get_spec_load_gen_function (ds_t ts, int mode_no)
{
  static gen_func_t gen_ld_[] = {
    gen_movbi,
    gen_movqi_internal,
    gen_movhi_internal,
    gen_movsi_internal,
    gen_movdi_internal,
    gen_movsf_internal,
    gen_movdf_internal,
    gen_movxf_internal,
    gen_movti_internal,
    gen_zero_extendqidi2,
    gen_zero_extendhidi2,
    gen_zero_extendsidi2,
  };

  static gen_func_t gen_ld_a[] = {
    gen_movbi_advanced,
    gen_movqi_advanced,
    gen_movhi_advanced,
    gen_movsi_advanced,
    gen_movdi_advanced,
    gen_movsf_advanced,
    gen_movdf_advanced,
    gen_movxf_advanced,
    gen_movti_advanced,
    gen_zero_extendqidi2_advanced,
    gen_zero_extendhidi2_advanced,
    gen_zero_extendsidi2_advanced,
  };
  static gen_func_t gen_ld_s[] = {
    gen_movbi_speculative,
    gen_movqi_speculative,
    gen_movhi_speculative,
    gen_movsi_speculative,
    gen_movdi_speculative,
    gen_movsf_speculative,
    gen_movdf_speculative,
    gen_movxf_speculative,
    gen_movti_speculative,
    gen_zero_extendqidi2_speculative,
    gen_zero_extendhidi2_speculative,
    gen_zero_extendsidi2_speculative,
  };
  static gen_func_t gen_ld_sa[] = {
    gen_movbi_speculative_advanced,
    gen_movqi_speculative_advanced,
    gen_movhi_speculative_advanced,
    gen_movsi_speculative_advanced,
    gen_movdi_speculative_advanced,
    gen_movsf_speculative_advanced,
    gen_movdf_speculative_advanced,
    gen_movxf_speculative_advanced,
    gen_movti_speculative_advanced,
    gen_zero_extendqidi2_speculative_advanced,
    gen_zero_extendhidi2_speculative_advanced,
    gen_zero_extendsidi2_speculative_advanced,
  };
  static gen_func_t gen_ld_s_a[] = {
    gen_movbi_speculative_a,
    gen_movqi_speculative_a,
    gen_movhi_speculative_a,
    gen_movsi_speculative_a,
    gen_movdi_speculative_a,
    gen_movsf_speculative_a,
    gen_movdf_speculative_a,
    gen_movxf_speculative_a,
    gen_movti_speculative_a,
    gen_zero_extendqidi2_speculative_a,
    gen_zero_extendhidi2_speculative_a,
    gen_zero_extendsidi2_speculative_a,
  };

  gen_func_t *gen_ld;

  if (ts & BEGIN_DATA)
    {
      if (ts & BEGIN_CONTROL)
	gen_ld = gen_ld_sa;
      else
	gen_ld = gen_ld_a;
    }
  else if (ts & BEGIN_CONTROL)
    {
      if ((spec_info->flags & SEL_SCHED_SPEC_DONT_CHECK_CONTROL)
	  || ia64_needs_block_p (ts))
	gen_ld = gen_ld_s;
      else
	gen_ld = gen_ld_s_a;
    }
  else if (ts == 0)
    gen_ld = gen_ld_;
  else
    gcc_unreachable ();

  return gen_ld[mode_no];
}

/* Constants that help mapping 'machine_mode' to int.  */
enum SPEC_MODES
  {
    SPEC_MODE_INVALID = -1,
    SPEC_MODE_FIRST = 0,
    SPEC_MODE_FOR_EXTEND_FIRST = 1,
    SPEC_MODE_FOR_EXTEND_LAST = 3,
    SPEC_MODE_LAST = 8
  };

enum
  {
    /* Offset to reach ZERO_EXTEND patterns.  */
    SPEC_GEN_EXTEND_OFFSET = SPEC_MODE_LAST - SPEC_MODE_FOR_EXTEND_FIRST + 1
  };

/* Return index of the MODE.  */
static int
ia64_mode_to_int (machine_mode mode)
{
  switch (mode)
    {
    case E_BImode: return 0; /* SPEC_MODE_FIRST  */
    case E_QImode: return 1; /* SPEC_MODE_FOR_EXTEND_FIRST  */
    case E_HImode: return 2;
    case E_SImode: return 3; /* SPEC_MODE_FOR_EXTEND_LAST  */
    case E_DImode: return 4;
    case E_SFmode: return 5;
    case E_DFmode: return 6;
    case E_XFmode: return 7;
    case E_TImode:
      /* ??? This mode needs testing.  Bypasses for ldfp8 instruction are not
	 mentioned in itanium[12].md.  Predicate fp_register_operand also
	 needs to be defined.  Bottom line: better disable for now.  */
      return SPEC_MODE_INVALID;
    default:     return SPEC_MODE_INVALID;
    }
}

/* Provide information about speculation capabilities.  */
static void
ia64_set_sched_flags (spec_info_t spec_info)
{
  unsigned int *flags = &(current_sched_info->flags);

  if (*flags & SCHED_RGN
      || *flags & SCHED_EBB
      || *flags & SEL_SCHED)
    {
      int mask = 0;

      if ((mflag_sched_br_data_spec && !reload_completed && optimize > 0)
          || (mflag_sched_ar_data_spec && reload_completed))
	{
	  mask |= BEGIN_DATA;

	  if (!sel_sched_p ()
	      && ((mflag_sched_br_in_data_spec && !reload_completed)
		  || (mflag_sched_ar_in_data_spec && reload_completed)))
	    mask |= BE_IN_DATA;
	}
      
      if (mflag_sched_control_spec
          && (!sel_sched_p ()
	      || reload_completed))
	{
	  mask |= BEGIN_CONTROL;
	  
	  if (!sel_sched_p () && mflag_sched_in_control_spec)
	    mask |= BE_IN_CONTROL;
	}

      spec_info->mask = mask;

      if (mask)
	{
	  *flags |= USE_DEPS_LIST | DO_SPECULATION;

	  if (mask & BE_IN_SPEC)
	    *flags |= NEW_BBS;
	  
	  spec_info->flags = 0;
      
	  if ((mask & CONTROL_SPEC)
	      && sel_sched_p () && mflag_sel_sched_dont_check_control_spec)
	    spec_info->flags |= SEL_SCHED_SPEC_DONT_CHECK_CONTROL;

	  if (sched_verbose >= 1)
	    spec_info->dump = sched_dump;
	  else
	    spec_info->dump = 0;
	  
	  if (mflag_sched_count_spec_in_critical_path)
	    spec_info->flags |= COUNT_SPEC_IN_CRITICAL_PATH;
	}
    }
  else
    spec_info->mask = 0;
}

/* If INSN is an appropriate load return its mode.
   Return -1 otherwise.  */
static int
get_mode_no_for_insn (rtx_insn *insn)
{
  rtx reg, mem, mode_rtx;
  int mode_no;
  bool extend_p;

  extract_insn_cached (insn);

  /* We use WHICH_ALTERNATIVE only after reload.  This will
     guarantee that reload won't touch a speculative insn.  */

  if (recog_data.n_operands != 2)
    return -1;

  reg = recog_data.operand[0];
  mem = recog_data.operand[1];

  /* We should use MEM's mode since REG's mode in presence of
     ZERO_EXTEND will always be DImode.  */
  if (get_attr_speculable1 (insn) == SPECULABLE1_YES)
    /* Process non-speculative ld.  */
    {
      if (!reload_completed)
	{
	  /* Do not speculate into regs like ar.lc.  */
	  if (!REG_P (reg) || AR_REGNO_P (REGNO (reg)))
	    return -1;

	  if (!MEM_P (mem))
	    return -1;

	  {
	    rtx mem_reg = XEXP (mem, 0);

	    if (!REG_P (mem_reg))
	      return -1;
	  }

	  mode_rtx = mem;
	}
      else if (get_attr_speculable2 (insn) == SPECULABLE2_YES)
	{
	  gcc_assert (REG_P (reg) && MEM_P (mem));
	  mode_rtx = mem;
	}
      else
	return -1;
    }
  else if (get_attr_data_speculative (insn) == DATA_SPECULATIVE_YES
	   || get_attr_control_speculative (insn) == CONTROL_SPECULATIVE_YES
	   || get_attr_check_load (insn) == CHECK_LOAD_YES)
    /* Process speculative ld or ld.c.  */
    {
      gcc_assert (REG_P (reg) && MEM_P (mem));
      mode_rtx = mem;
    }
  else
    {
      enum attr_itanium_class attr_class = get_attr_itanium_class (insn);

      if (attr_class == ITANIUM_CLASS_CHK_A
	  || attr_class == ITANIUM_CLASS_CHK_S_I
	  || attr_class == ITANIUM_CLASS_CHK_S_F)
	/* Process chk.  */
	mode_rtx = reg;
      else
	return -1;
    }

  mode_no = ia64_mode_to_int (GET_MODE (mode_rtx));

  if (mode_no == SPEC_MODE_INVALID)
    return -1;

  extend_p = (GET_MODE (reg) != GET_MODE (mode_rtx));

  if (extend_p)
    {
      if (!(SPEC_MODE_FOR_EXTEND_FIRST <= mode_no
	    && mode_no <= SPEC_MODE_FOR_EXTEND_LAST))
	return -1;

      mode_no += SPEC_GEN_EXTEND_OFFSET;
    }

  return mode_no;
}

/* If X is an unspec part of a speculative load, return its code.
   Return -1 otherwise.  */
static int
get_spec_unspec_code (const_rtx x)
{
  if (GET_CODE (x) != UNSPEC)
    return -1;

  {
    int code;

    code = XINT (x, 1);

    switch (code)
      {
      case UNSPEC_LDA:
      case UNSPEC_LDS:
      case UNSPEC_LDS_A:
      case UNSPEC_LDSA:
	return code;

      default:
	return -1;
      }
  }
}

/* Implement skip_rtx_p hook.  */
static bool
ia64_skip_rtx_p (const_rtx x)
{
  return get_spec_unspec_code (x) != -1;
}

/* If INSN is a speculative load, return its UNSPEC code.
   Return -1 otherwise.  */
static int
get_insn_spec_code (const_rtx insn)
{
  rtx pat, reg, mem;

  pat = PATTERN (insn);

  if (GET_CODE (pat) == COND_EXEC)
    pat = COND_EXEC_CODE (pat);

  if (GET_CODE (pat) != SET)
    return -1;

  reg = SET_DEST (pat);
  if (!REG_P (reg))
    return -1;

  mem = SET_SRC (pat);
  if (GET_CODE (mem) == ZERO_EXTEND)
    mem = XEXP (mem, 0);

  return get_spec_unspec_code (mem);
}

/* If INSN is a speculative load, return a ds with the speculation types.
   Otherwise [if INSN is a normal instruction] return 0.  */
static ds_t
ia64_get_insn_spec_ds (rtx_insn *insn)
{
  int code = get_insn_spec_code (insn);

  switch (code)
    {
    case UNSPEC_LDA:
      return BEGIN_DATA;

    case UNSPEC_LDS:
    case UNSPEC_LDS_A:
      return BEGIN_CONTROL;

    case UNSPEC_LDSA:
      return BEGIN_DATA | BEGIN_CONTROL;

    default:
      return 0;
    }
}

/* If INSN is a speculative load return a ds with the speculation types that
   will be checked.
   Otherwise [if INSN is a normal instruction] return 0.  */
static ds_t
ia64_get_insn_checked_ds (rtx_insn *insn)
{
  int code = get_insn_spec_code (insn);

  switch (code)
    {
    case UNSPEC_LDA:
      return BEGIN_DATA | BEGIN_CONTROL;

    case UNSPEC_LDS:
      return BEGIN_CONTROL;

    case UNSPEC_LDS_A:
    case UNSPEC_LDSA:
      return BEGIN_DATA | BEGIN_CONTROL;

    default:
      return 0;
    }
}

/* If GEN_P is true, calculate the index of needed speculation check and return
   speculative pattern for INSN with speculative mode TS, machine mode
   MODE_NO and with ZERO_EXTEND (if EXTEND_P is true).
   If GEN_P is false, just calculate the index of needed speculation check.  */
static rtx
ia64_gen_spec_load (rtx insn, ds_t ts, int mode_no)
{
  rtx pat, new_pat;
  gen_func_t gen_load;

  gen_load = get_spec_load_gen_function (ts, mode_no);

  new_pat = gen_load (copy_rtx (recog_data.operand[0]),
		      copy_rtx (recog_data.operand[1]));

  pat = PATTERN (insn);
  if (GET_CODE (pat) == COND_EXEC)
    new_pat = gen_rtx_COND_EXEC (VOIDmode, copy_rtx (COND_EXEC_TEST (pat)),
				 new_pat);

  return new_pat;
}

static bool
insn_can_be_in_speculative_p (rtx insn ATTRIBUTE_UNUSED,
			      ds_t ds ATTRIBUTE_UNUSED)
{
  return false;
}

/* Implement targetm.sched.speculate_insn hook.
   Check if the INSN can be TS speculative.
   If 'no' - return -1.
   If 'yes' - generate speculative pattern in the NEW_PAT and return 1.
   If current pattern of the INSN already provides TS speculation,
   return 0.  */
static int
ia64_speculate_insn (rtx_insn *insn, ds_t ts, rtx *new_pat)
{  
  int mode_no;
  int res;
  
  gcc_assert (!(ts & ~SPECULATIVE));

  if (ia64_spec_check_p (insn))
    return -1;

  if ((ts & BE_IN_SPEC)
      && !insn_can_be_in_speculative_p (insn, ts))
    return -1;

  mode_no = get_mode_no_for_insn (insn);

  if (mode_no != SPEC_MODE_INVALID)
    {
      if (ia64_get_insn_spec_ds (insn) == ds_get_speculation_types (ts))
	res = 0;
      else
	{
	  res = 1;
	  *new_pat = ia64_gen_spec_load (insn, ts, mode_no);
	}
    }
  else
    res = -1;

  return res;
}

/* Return a function that will generate a check for speculation TS with mode
   MODE_NO.
   If simple check is needed, pass true for SIMPLE_CHECK_P.
   If clearing check is needed, pass true for CLEARING_CHECK_P.  */
static gen_func_t
get_spec_check_gen_function (ds_t ts, int mode_no,
			     bool simple_check_p, bool clearing_check_p)
{
  static gen_func_t gen_ld_c_clr[] = {
    gen_movbi_clr,
    gen_movqi_clr,
    gen_movhi_clr,
    gen_movsi_clr,
    gen_movdi_clr,
    gen_movsf_clr,
    gen_movdf_clr,
    gen_movxf_clr,
    gen_movti_clr,
    gen_zero_extendqidi2_clr,
    gen_zero_extendhidi2_clr,
    gen_zero_extendsidi2_clr,
  };
  static gen_func_t gen_ld_c_nc[] = {
    gen_movbi_nc,
    gen_movqi_nc,
    gen_movhi_nc,
    gen_movsi_nc,
    gen_movdi_nc,
    gen_movsf_nc,
    gen_movdf_nc,
    gen_movxf_nc,
    gen_movti_nc,
    gen_zero_extendqidi2_nc,
    gen_zero_extendhidi2_nc,
    gen_zero_extendsidi2_nc,
  };
  static gen_func_t gen_chk_a_clr[] = {
    gen_advanced_load_check_clr_bi,
    gen_advanced_load_check_clr_qi,
    gen_advanced_load_check_clr_hi,
    gen_advanced_load_check_clr_si,
    gen_advanced_load_check_clr_di,
    gen_advanced_load_check_clr_sf,
    gen_advanced_load_check_clr_df,
    gen_advanced_load_check_clr_xf,
    gen_advanced_load_check_clr_ti,
    gen_advanced_load_check_clr_di,
    gen_advanced_load_check_clr_di,
    gen_advanced_load_check_clr_di,
  };
  static gen_func_t gen_chk_a_nc[] = {
    gen_advanced_load_check_nc_bi,
    gen_advanced_load_check_nc_qi,
    gen_advanced_load_check_nc_hi,
    gen_advanced_load_check_nc_si,
    gen_advanced_load_check_nc_di,
    gen_advanced_load_check_nc_sf,
    gen_advanced_load_check_nc_df,
    gen_advanced_load_check_nc_xf,
    gen_advanced_load_check_nc_ti,
    gen_advanced_load_check_nc_di,
    gen_advanced_load_check_nc_di,
    gen_advanced_load_check_nc_di,
  };
  static gen_func_t gen_chk_s[] = {
    gen_speculation_check_bi,
    gen_speculation_check_qi,
    gen_speculation_check_hi,
    gen_speculation_check_si,
    gen_speculation_check_di,
    gen_speculation_check_sf,
    gen_speculation_check_df,
    gen_speculation_check_xf,
    gen_speculation_check_ti,
    gen_speculation_check_di,
    gen_speculation_check_di,
    gen_speculation_check_di,
  };

  gen_func_t *gen_check;

  if (ts & BEGIN_DATA)
    {
      /* We don't need recovery because even if this is ld.sa
	 ALAT entry will be allocated only if NAT bit is set to zero.
	 So it is enough to use ld.c here.  */

      if (simple_check_p)
	{
	  gcc_assert (mflag_sched_spec_ldc);

	  if (clearing_check_p)
	    gen_check = gen_ld_c_clr;
	  else
	    gen_check = gen_ld_c_nc;
	}
      else
	{
	  if (clearing_check_p)
	    gen_check = gen_chk_a_clr;
	  else
	    gen_check = gen_chk_a_nc;
	}
    }
  else if (ts & BEGIN_CONTROL)
    {
      if (simple_check_p)
	/* We might want to use ld.sa -> ld.c instead of
	   ld.s -> chk.s.  */
	{
	  gcc_assert (!ia64_needs_block_p (ts));

	  if (clearing_check_p)
	    gen_check = gen_ld_c_clr;
	  else
	    gen_check = gen_ld_c_nc;
	}
      else
	{
	  gen_check = gen_chk_s;
	}
    }
  else
    gcc_unreachable ();

  gcc_assert (mode_no >= 0);
  return gen_check[mode_no];
}

/* Return nonzero, if INSN needs branchy recovery check.  */
static bool
ia64_needs_block_p (ds_t ts)
{
  if (ts & BEGIN_DATA)
    return !mflag_sched_spec_ldc;

  gcc_assert ((ts & BEGIN_CONTROL) != 0);

  return !(mflag_sched_spec_control_ldc && mflag_sched_spec_ldc);
}

/* Generate (or regenerate) a recovery check for INSN.  */
static rtx
ia64_gen_spec_check (rtx_insn *insn, rtx_insn *label, ds_t ds)
{
  rtx op1, pat, check_pat;
  gen_func_t gen_check;
  int mode_no;

  mode_no = get_mode_no_for_insn (insn);
  gcc_assert (mode_no >= 0);

  if (label)
    op1 = label;
  else
    {
      gcc_assert (!ia64_needs_block_p (ds));
      op1 = copy_rtx (recog_data.operand[1]);
    }
      
  gen_check = get_spec_check_gen_function (ds, mode_no, label == NULL_RTX,
					   true);

  check_pat = gen_check (copy_rtx (recog_data.operand[0]), op1);
    
  pat = PATTERN (insn);
  if (GET_CODE (pat) == COND_EXEC)
    check_pat = gen_rtx_COND_EXEC (VOIDmode, copy_rtx (COND_EXEC_TEST (pat)),
				   check_pat);

  return check_pat;
}

/* Return nonzero, if X is branchy recovery check.  */
static int
ia64_spec_check_p (rtx x)
{
  x = PATTERN (x);
  if (GET_CODE (x) == COND_EXEC)
    x = COND_EXEC_CODE (x);
  if (GET_CODE (x) == SET)
    return ia64_spec_check_src_p (SET_SRC (x));
  return 0;
}

/* Return nonzero, if SRC belongs to recovery check.  */
static int
ia64_spec_check_src_p (rtx src)
{
  if (GET_CODE (src) == IF_THEN_ELSE)
    {
      rtx t;

      t = XEXP (src, 0);
      if (GET_CODE (t) == NE)
	{
	  t = XEXP (t, 0);	    

	  if (GET_CODE (t) == UNSPEC)
	    {
	      int code;
	      
	      code = XINT (t, 1);
	     
	      if (code == UNSPEC_LDCCLR
		  || code == UNSPEC_LDCNC
		  || code == UNSPEC_CHKACLR
		  || code == UNSPEC_CHKANC
		  || code == UNSPEC_CHKS)
		{
		  gcc_assert (code != 0);
		  return code;
		}
	    }
	}
    }
  return 0;
}


/* The following page contains abstract data `bundle states' which are
   used for bundling insns (inserting nops and template generation).  */

/* The following describes state of insn bundling.  */

struct bundle_state
{
  /* Unique bundle state number to identify them in the debugging
     output  */
  int unique_num;
  rtx_insn *insn; /* corresponding insn, NULL for the 1st and the last state  */
  /* number nops before and after the insn  */
  short before_nops_num, after_nops_num;
  int insn_num; /* insn number (0 - for initial state, 1 - for the 1st
                   insn */
  int cost;     /* cost of the state in cycles */
  int accumulated_insns_num; /* number of all previous insns including
				nops.  L is considered as 2 insns */
  int branch_deviation; /* deviation of previous branches from 3rd slots  */
  int middle_bundle_stops; /* number of stop bits in the middle of bundles */
  struct bundle_state *next;  /* next state with the same insn_num  */
  struct bundle_state *originator; /* originator (previous insn state)  */
  /* All bundle states are in the following chain.  */
  struct bundle_state *allocated_states_chain;
  /* The DFA State after issuing the insn and the nops.  */
  state_t dfa_state;
};

/* The following is map insn number to the corresponding bundle state.  */

static struct bundle_state **index_to_bundle_states;

/* The unique number of next bundle state.  */

static int bundle_states_num;

/* All allocated bundle states are in the following chain.  */

static struct bundle_state *allocated_bundle_states_chain;

/* All allocated but not used bundle states are in the following
   chain.  */

static struct bundle_state *free_bundle_state_chain;


/* The following function returns a free bundle state.  */

static struct bundle_state *
get_free_bundle_state (void)
{
  struct bundle_state *result;

  if (free_bundle_state_chain != NULL)
    {
      result = free_bundle_state_chain;
      free_bundle_state_chain = result->next;
    }
  else
    {
      result = XNEW (struct bundle_state);
      result->dfa_state = xmalloc (dfa_state_size);
      result->allocated_states_chain = allocated_bundle_states_chain;
      allocated_bundle_states_chain = result;
    }
  result->unique_num = bundle_states_num++;
  return result;

}

/* The following function frees given bundle state.  */

static void
free_bundle_state (struct bundle_state *state)
{
  state->next = free_bundle_state_chain;
  free_bundle_state_chain = state;
}

/* Start work with abstract data `bundle states'.  */

static void
initiate_bundle_states (void)
{
  bundle_states_num = 0;
  free_bundle_state_chain = NULL;
  allocated_bundle_states_chain = NULL;
}

/* Finish work with abstract data `bundle states'.  */

static void
finish_bundle_states (void)
{
  struct bundle_state *curr_state, *next_state;

  for (curr_state = allocated_bundle_states_chain;
       curr_state != NULL;
       curr_state = next_state)
    {
      next_state = curr_state->allocated_states_chain;
      free (curr_state->dfa_state);
      free (curr_state);
    }
}

/* Hashtable helpers.  */

struct bundle_state_hasher : nofree_ptr_hash <bundle_state>
{
  static inline hashval_t hash (const bundle_state *);
  static inline bool equal (const bundle_state *, const bundle_state *);
};

/* The function returns hash of BUNDLE_STATE.  */

inline hashval_t
bundle_state_hasher::hash (const bundle_state *state)
{
  unsigned result, i;

  for (result = i = 0; i < dfa_state_size; i++)
    result += (((unsigned char *) state->dfa_state) [i]
	       << ((i % CHAR_BIT) * 3 + CHAR_BIT));
  return result + state->insn_num;
}

/* The function returns nonzero if the bundle state keys are equal.  */

inline bool
bundle_state_hasher::equal (const bundle_state *state1,
			    const bundle_state *state2)
{
  return (state1->insn_num == state2->insn_num
	  && memcmp (state1->dfa_state, state2->dfa_state,
		     dfa_state_size) == 0);
}

/* Hash table of the bundle states.  The key is dfa_state and insn_num
   of the bundle states.  */

static hash_table<bundle_state_hasher> *bundle_state_table;

/* The function inserts the BUNDLE_STATE into the hash table.  The
   function returns nonzero if the bundle has been inserted into the
   table.  The table contains the best bundle state with given key.  */

static int
insert_bundle_state (struct bundle_state *bundle_state)
{
  struct bundle_state **entry_ptr;

  entry_ptr = bundle_state_table->find_slot (bundle_state, INSERT);
  if (*entry_ptr == NULL)
    {
      bundle_state->next = index_to_bundle_states [bundle_state->insn_num];
      index_to_bundle_states [bundle_state->insn_num] = bundle_state;
      *entry_ptr = bundle_state;
      return TRUE;
    }
  else if (bundle_state->cost < (*entry_ptr)->cost
	   || (bundle_state->cost == (*entry_ptr)->cost
	       && ((*entry_ptr)->accumulated_insns_num
		   > bundle_state->accumulated_insns_num
		   || ((*entry_ptr)->accumulated_insns_num
		       == bundle_state->accumulated_insns_num
		       && ((*entry_ptr)->branch_deviation
			   > bundle_state->branch_deviation
			   || ((*entry_ptr)->branch_deviation
			       == bundle_state->branch_deviation
			       && (*entry_ptr)->middle_bundle_stops
			       > bundle_state->middle_bundle_stops))))))

    {
      struct bundle_state temp;

      temp = **entry_ptr;
      **entry_ptr = *bundle_state;
      (*entry_ptr)->next = temp.next;
      *bundle_state = temp;
    }
  return FALSE;
}

/* Start work with the hash table.  */

static void
initiate_bundle_state_table (void)
{
  bundle_state_table = new hash_table<bundle_state_hasher> (50);
}

/* Finish work with the hash table.  */

static void
finish_bundle_state_table (void)
{
  delete bundle_state_table;
  bundle_state_table = NULL;
}



/* The following variable is a insn `nop' used to check bundle states
   with different number of inserted nops.  */

static rtx_insn *ia64_nop;

/* The following function tries to issue NOPS_NUM nops for the current
   state without advancing processor cycle.  If it failed, the
   function returns FALSE and frees the current state.  */

static int
try_issue_nops (struct bundle_state *curr_state, int nops_num)
{
  int i;

  for (i = 0; i < nops_num; i++)
    if (state_transition (curr_state->dfa_state, ia64_nop) >= 0)
      {
	free_bundle_state (curr_state);
	return FALSE;
      }
  return TRUE;
}

/* The following function tries to issue INSN for the current
   state without advancing processor cycle.  If it failed, the
   function returns FALSE and frees the current state.  */

static int
try_issue_insn (struct bundle_state *curr_state, rtx insn)
{
  if (insn && state_transition (curr_state->dfa_state, insn) >= 0)
    {
      free_bundle_state (curr_state);
      return FALSE;
    }
  return TRUE;
}

/* The following function tries to issue BEFORE_NOPS_NUM nops and INSN
   starting with ORIGINATOR without advancing processor cycle.  If
   TRY_BUNDLE_END_P is TRUE, the function also/only (if
   ONLY_BUNDLE_END_P is TRUE) tries to issue nops to fill all bundle.
   If it was successful, the function creates new bundle state and
   insert into the hash table and into `index_to_bundle_states'.  */

static void
issue_nops_and_insn (struct bundle_state *originator, int before_nops_num,
		     rtx_insn *insn, int try_bundle_end_p,
		     int only_bundle_end_p)
{
  struct bundle_state *curr_state;

  curr_state = get_free_bundle_state ();
  memcpy (curr_state->dfa_state, originator->dfa_state, dfa_state_size);
  curr_state->insn = insn;
  curr_state->insn_num = originator->insn_num + 1;
  curr_state->cost = originator->cost;
  curr_state->originator = originator;
  curr_state->before_nops_num = before_nops_num;
  curr_state->after_nops_num = 0;
  curr_state->accumulated_insns_num
    = originator->accumulated_insns_num + before_nops_num;
  curr_state->branch_deviation = originator->branch_deviation;
  curr_state->middle_bundle_stops = originator->middle_bundle_stops;
  gcc_assert (insn);
  if (INSN_CODE (insn) == CODE_FOR_insn_group_barrier)
    {
      gcc_assert (GET_MODE (insn) != TImode);
      if (!try_issue_nops (curr_state, before_nops_num))
	return;
      if (!try_issue_insn (curr_state, insn))
	return;
      memcpy (temp_dfa_state, curr_state->dfa_state, dfa_state_size);
      if (curr_state->accumulated_insns_num % 3 != 0)
	curr_state->middle_bundle_stops++;
      if (state_transition (temp_dfa_state, dfa_pre_cycle_insn) >= 0
	  && curr_state->accumulated_insns_num % 3 != 0)
	{
	  free_bundle_state (curr_state);
	  return;
	}
    }
  else if (GET_MODE (insn) != TImode)
    {
      if (!try_issue_nops (curr_state, before_nops_num))
	return;
      if (!try_issue_insn (curr_state, insn))
	return;
      curr_state->accumulated_insns_num++;
      gcc_assert (!unknown_for_bundling_p (insn));

      if (ia64_safe_type (insn) == TYPE_L)
	curr_state->accumulated_insns_num++;
    }
  else
    {
      /* If this is an insn that must be first in a group, then don't allow
	 nops to be emitted before it.  Currently, alloc is the only such
	 supported instruction.  */
      /* ??? The bundling automatons should handle this for us, but they do
	 not yet have support for the first_insn attribute.  */
      if (before_nops_num > 0 && get_attr_first_insn (insn) == FIRST_INSN_YES)
	{
	  free_bundle_state (curr_state);
	  return;
	}

      state_transition (curr_state->dfa_state, dfa_pre_cycle_insn);
      state_transition (curr_state->dfa_state, NULL);
      curr_state->cost++;
      if (!try_issue_nops (curr_state, before_nops_num))
	return;
      if (!try_issue_insn (curr_state, insn))
	return;
      curr_state->accumulated_insns_num++;
      if (unknown_for_bundling_p (insn))
	{
	  /* Finish bundle containing asm insn.  */
	  curr_state->after_nops_num
	    = 3 - curr_state->accumulated_insns_num % 3;
	  curr_state->accumulated_insns_num
	    += 3 - curr_state->accumulated_insns_num % 3;
	}
      else if (ia64_safe_type (insn) == TYPE_L)
	curr_state->accumulated_insns_num++;
    }
  if (ia64_safe_type (insn) == TYPE_B)
    curr_state->branch_deviation
      += 2 - (curr_state->accumulated_insns_num - 1) % 3;
  if (try_bundle_end_p && curr_state->accumulated_insns_num % 3 != 0)
    {
      if (!only_bundle_end_p && insert_bundle_state (curr_state))
	{
	  state_t dfa_state;
	  struct bundle_state *curr_state1;
	  struct bundle_state *allocated_states_chain;

	  curr_state1 = get_free_bundle_state ();
	  dfa_state = curr_state1->dfa_state;
	  allocated_states_chain = curr_state1->allocated_states_chain;
	  *curr_state1 = *curr_state;
	  curr_state1->dfa_state = dfa_state;
	  curr_state1->allocated_states_chain = allocated_states_chain;
	  memcpy (curr_state1->dfa_state, curr_state->dfa_state,
		  dfa_state_size);
	  curr_state = curr_state1;
	}
      if (!try_issue_nops (curr_state,
			   3 - curr_state->accumulated_insns_num % 3))
	return;
      curr_state->after_nops_num
	= 3 - curr_state->accumulated_insns_num % 3;
      curr_state->accumulated_insns_num
	+= 3 - curr_state->accumulated_insns_num % 3;
    }
  if (!insert_bundle_state (curr_state))
    free_bundle_state (curr_state);
  return;
}

/* The following function returns position in the two window bundle
   for given STATE.  */

static int
get_max_pos (state_t state)
{
  if (cpu_unit_reservation_p (state, pos_6))
    return 6;
  else if (cpu_unit_reservation_p (state, pos_5))
    return 5;
  else if (cpu_unit_reservation_p (state, pos_4))
    return 4;
  else if (cpu_unit_reservation_p (state, pos_3))
    return 3;
  else if (cpu_unit_reservation_p (state, pos_2))
    return 2;
  else if (cpu_unit_reservation_p (state, pos_1))
    return 1;
  else
    return 0;
}

/* The function returns code of a possible template for given position
   and state.  The function should be called only with 2 values of
   position equal to 3 or 6.  We avoid generating F NOPs by putting
   templates containing F insns at the end of the template search
   because undocumented anomaly in McKinley derived cores which can
   cause stalls if an F-unit insn (including a NOP) is issued within a
   six-cycle window after reading certain application registers (such
   as ar.bsp).  Furthermore, power-considerations also argue against
   the use of F-unit instructions unless they're really needed.  */

static int
get_template (state_t state, int pos)
{
  switch (pos)
    {
    case 3:
      if (cpu_unit_reservation_p (state, _0mmi_))
	return 1;
      else if (cpu_unit_reservation_p (state, _0mii_))
	return 0;
      else if (cpu_unit_reservation_p (state, _0mmb_))
	return 7;
      else if (cpu_unit_reservation_p (state, _0mib_))
	return 6;
      else if (cpu_unit_reservation_p (state, _0mbb_))
	return 5;
      else if (cpu_unit_reservation_p (state, _0bbb_))
	return 4;
      else if (cpu_unit_reservation_p (state, _0mmf_))
	return 3;
      else if (cpu_unit_reservation_p (state, _0mfi_))
	return 2;
      else if (cpu_unit_reservation_p (state, _0mfb_))
	return 8;
      else if (cpu_unit_reservation_p (state, _0mlx_))
	return 9;
      else
	gcc_unreachable ();
    case 6:
      if (cpu_unit_reservation_p (state, _1mmi_))
	return 1;
      else if (cpu_unit_reservation_p (state, _1mii_))
	return 0;
      else if (cpu_unit_reservation_p (state, _1mmb_))
	return 7;
      else if (cpu_unit_reservation_p (state, _1mib_))
	return 6;
      else if (cpu_unit_reservation_p (state, _1mbb_))
	return 5;
      else if (cpu_unit_reservation_p (state, _1bbb_))
	return 4;
      else if (_1mmf_ >= 0 && cpu_unit_reservation_p (state, _1mmf_))
	return 3;
      else if (cpu_unit_reservation_p (state, _1mfi_))
	return 2;
      else if (cpu_unit_reservation_p (state, _1mfb_))
	return 8;
      else if (cpu_unit_reservation_p (state, _1mlx_))
	return 9;
      else
	gcc_unreachable ();
    default:
      gcc_unreachable ();
    }
}

/* True when INSN is important for bundling.  */

static bool
important_for_bundling_p (rtx_insn *insn)
{
  return (INSN_P (insn)
	  && ia64_safe_itanium_class (insn) != ITANIUM_CLASS_IGNORE
	  && GET_CODE (PATTERN (insn)) != USE
	  && GET_CODE (PATTERN (insn)) != CLOBBER);
}

/* The following function returns an insn important for insn bundling
   followed by INSN and before TAIL.  */

static rtx_insn *
get_next_important_insn (rtx_insn *insn, rtx_insn *tail)
{
  for (; insn && insn != tail; insn = NEXT_INSN (insn))
    if (important_for_bundling_p (insn))
      return insn;
  return NULL;
}

/* True when INSN is unknown, but important, for bundling.  */

static bool
unknown_for_bundling_p (rtx_insn *insn)
{
  return (INSN_P (insn)
	  && ia64_safe_itanium_class (insn) == ITANIUM_CLASS_UNKNOWN
	  && GET_CODE (PATTERN (insn)) != USE
	  && GET_CODE (PATTERN (insn)) != CLOBBER);
}

/* Add a bundle selector TEMPLATE0 before INSN.  */

static void
ia64_add_bundle_selector_before (int template0, rtx_insn *insn)
{
  rtx b = gen_bundle_selector (GEN_INT (template0));

  ia64_emit_insn_before (b, insn);
#if NR_BUNDLES == 10
  if ((template0 == 4 || template0 == 5)
      && ia64_except_unwind_info (&global_options) == UI_TARGET)
    {
      int i;
      rtx note = NULL_RTX;

      /* In .mbb and .bbb bundles, check if CALL_INSN isn't in the
	 first or second slot.  If it is and has REG_EH_NOTE set, copy it
	 to following nops, as br.call sets rp to the address of following
	 bundle and therefore an EH region end must be on a bundle
	 boundary.  */
      insn = PREV_INSN (insn);
      for (i = 0; i < 3; i++)
	{
	  do
	    insn = next_active_insn (insn);
	  while (NONJUMP_INSN_P (insn)
		 && get_attr_empty (insn) == EMPTY_YES);
	  if (CALL_P (insn))
	    note = find_reg_note (insn, REG_EH_REGION, NULL_RTX);
	  else if (note)
	    {
	      int code;

	      gcc_assert ((code = recog_memoized (insn)) == CODE_FOR_nop
			  || code == CODE_FOR_nop_b);
	      if (find_reg_note (insn, REG_EH_REGION, NULL_RTX))
		note = NULL_RTX;
	      else
		add_reg_note (insn, REG_EH_REGION, XEXP (note, 0));
	    }
	}
    }
#endif
}

/* The following function does insn bundling.  Bundling means
   inserting templates and nop insns to fit insn groups into permitted
   templates.  Instruction scheduling uses NDFA (non-deterministic
   finite automata) encoding informations about the templates and the
   inserted nops.  Nondeterminism of the automata permits follows
   all possible insn sequences very fast.

   Unfortunately it is not possible to get information about inserting
   nop insns and used templates from the automata states.  The
   automata only says that we can issue an insn possibly inserting
   some nops before it and using some template.  Therefore insn
   bundling in this function is implemented by using DFA
   (deterministic finite automata).  We follow all possible insn
   sequences by inserting 0-2 nops (that is what the NDFA describe for
   insn scheduling) before/after each insn being bundled.  We know the
   start of simulated processor cycle from insn scheduling (insn
   starting a new cycle has TImode).

   Simple implementation of insn bundling would create enormous
   number of possible insn sequences satisfying information about new
   cycle ticks taken from the insn scheduling.  To make the algorithm
   practical we use dynamic programming.  Each decision (about
   inserting nops and implicitly about previous decisions) is described
   by structure bundle_state (see above).  If we generate the same
   bundle state (key is automaton state after issuing the insns and
   nops for it), we reuse already generated one.  As consequence we
   reject some decisions which cannot improve the solution and
   reduce memory for the algorithm.

   When we reach the end of EBB (extended basic block), we choose the
   best sequence and then, moving back in EBB, insert templates for
   the best alternative.  The templates are taken from querying
   automaton state for each insn in chosen bundle states.

   So the algorithm makes two (forward and backward) passes through
   EBB.  */

static void
bundling (FILE *dump, int verbose, rtx_insn *prev_head_insn, rtx_insn *tail)
{
  struct bundle_state *curr_state, *next_state, *best_state;
  rtx_insn *insn, *next_insn;
  int insn_num;
  int i, bundle_end_p, only_bundle_end_p, asm_p;
  int pos = 0, max_pos, template0, template1;
  rtx_insn *b;
  enum attr_type type;

  insn_num = 0;
  /* Count insns in the EBB.  */
  for (insn = NEXT_INSN (prev_head_insn);
       insn && insn != tail;
       insn = NEXT_INSN (insn))
    if (INSN_P (insn))
      insn_num++;
  if (insn_num == 0)
    return;
  bundling_p = 1;
  dfa_clean_insn_cache ();
  initiate_bundle_state_table ();
  index_to_bundle_states = XNEWVEC (struct bundle_state *, insn_num + 2);
  /* First (forward) pass -- generation of bundle states.  */
  curr_state = get_free_bundle_state ();
  curr_state->insn = NULL;
  curr_state->before_nops_num = 0;
  curr_state->after_nops_num = 0;
  curr_state->insn_num = 0;
  curr_state->cost = 0;
  curr_state->accumulated_insns_num = 0;
  curr_state->branch_deviation = 0;
  curr_state->middle_bundle_stops = 0;
  curr_state->next = NULL;
  curr_state->originator = NULL;
  state_reset (curr_state->dfa_state);
  index_to_bundle_states [0] = curr_state;
  insn_num = 0;
  /* Shift cycle mark if it is put on insn which could be ignored.  */
  for (insn = NEXT_INSN (prev_head_insn);
       insn != tail;
       insn = NEXT_INSN (insn))
    if (INSN_P (insn)
	&& !important_for_bundling_p (insn)
	&& GET_MODE (insn) == TImode)
      {
	PUT_MODE (insn, VOIDmode);
	for (next_insn = NEXT_INSN (insn);
	     next_insn != tail;
	     next_insn = NEXT_INSN (next_insn))
	  if (important_for_bundling_p (next_insn)
	      && INSN_CODE (next_insn) != CODE_FOR_insn_group_barrier)
	    {
	      PUT_MODE (next_insn, TImode);
	      break;
	    }
      }
  /* Forward pass: generation of bundle states.  */
  for (insn = get_next_important_insn (NEXT_INSN (prev_head_insn), tail);
       insn != NULL_RTX;
       insn = next_insn)
    {
      gcc_assert (important_for_bundling_p (insn));
      type = ia64_safe_type (insn);
      next_insn = get_next_important_insn (NEXT_INSN (insn), tail);
      insn_num++;
      index_to_bundle_states [insn_num] = NULL;
      for (curr_state = index_to_bundle_states [insn_num - 1];
	   curr_state != NULL;
	   curr_state = next_state)
	{
	  pos = curr_state->accumulated_insns_num % 3;
	  next_state = curr_state->next;
	  /* We must fill up the current bundle in order to start a
	     subsequent asm insn in a new bundle.  Asm insn is always
	     placed in a separate bundle.  */
	  only_bundle_end_p
	    = (next_insn != NULL_RTX
	       && INSN_CODE (insn) == CODE_FOR_insn_group_barrier
	       && unknown_for_bundling_p (next_insn));
	  /* We may fill up the current bundle if it is the cycle end
	     without a group barrier.  */
	  bundle_end_p
	    = (only_bundle_end_p || next_insn == NULL_RTX
	       || (GET_MODE (next_insn) == TImode
		   && INSN_CODE (insn) != CODE_FOR_insn_group_barrier));
	  if (type == TYPE_F || type == TYPE_B || type == TYPE_L
	      || type == TYPE_S)
	    issue_nops_and_insn (curr_state, 2, insn, bundle_end_p,
				 only_bundle_end_p);
	  issue_nops_and_insn (curr_state, 1, insn, bundle_end_p,
			       only_bundle_end_p);
	  issue_nops_and_insn (curr_state, 0, insn, bundle_end_p,
			       only_bundle_end_p);
	}
      gcc_assert (index_to_bundle_states [insn_num]);
      for (curr_state = index_to_bundle_states [insn_num];
	   curr_state != NULL;
	   curr_state = curr_state->next)
	if (verbose >= 2 && dump)
	  {
	    /* This structure is taken from generated code of the
	       pipeline hazard recognizer (see file insn-attrtab.c).
	       Please don't forget to change the structure if a new
	       automaton is added to .md file.  */
	    struct DFA_chip
	    {
	      unsigned short one_automaton_state;
	      unsigned short oneb_automaton_state;
	      unsigned short two_automaton_state;
	      unsigned short twob_automaton_state;
	    };

	    fprintf
	      (dump,
	       "//    Bundle state %d (orig %d, cost %d, nops %d/%d, insns %d, branch %d, mid.stops %d state %d) for %d\n",
	       curr_state->unique_num,
	       (curr_state->originator == NULL
		? -1 : curr_state->originator->unique_num),
	       curr_state->cost,
	       curr_state->before_nops_num, curr_state->after_nops_num,
	       curr_state->accumulated_insns_num, curr_state->branch_deviation,
	       curr_state->middle_bundle_stops,
	       ((struct DFA_chip *) curr_state->dfa_state)->twob_automaton_state,
	       INSN_UID (insn));
	  }
    }
  
  /* We should find a solution because the 2nd insn scheduling has
     found one.  */
  gcc_assert (index_to_bundle_states [insn_num]);
  /* Find a state corresponding to the best insn sequence.  */
  best_state = NULL;
  for (curr_state = index_to_bundle_states [insn_num];
       curr_state != NULL;
       curr_state = curr_state->next)
    /* We are just looking at the states with fully filled up last
       bundle.  The first we prefer insn sequences with minimal cost
       then with minimal inserted nops and finally with branch insns
       placed in the 3rd slots.  */
    if (curr_state->accumulated_insns_num % 3 == 0
	&& (best_state == NULL || best_state->cost > curr_state->cost
	    || (best_state->cost == curr_state->cost
		&& (curr_state->accumulated_insns_num
		    < best_state->accumulated_insns_num
		    || (curr_state->accumulated_insns_num
			== best_state->accumulated_insns_num
			&& (curr_state->branch_deviation
			    < best_state->branch_deviation
			    || (curr_state->branch_deviation
				== best_state->branch_deviation
				&& curr_state->middle_bundle_stops
				< best_state->middle_bundle_stops)))))))
      best_state = curr_state;
  /* Second (backward) pass: adding nops and templates.  */
  gcc_assert (best_state);
  insn_num = best_state->before_nops_num;
  template0 = template1 = -1;
  for (curr_state = best_state;
       curr_state->originator != NULL;
       curr_state = curr_state->originator)
    {
      insn = curr_state->insn;
      asm_p = unknown_for_bundling_p (insn);
      insn_num++;
      if (verbose >= 2 && dump)
	{
	  struct DFA_chip
	  {
	    unsigned short one_automaton_state;
	    unsigned short oneb_automaton_state;
	    unsigned short two_automaton_state;
	    unsigned short twob_automaton_state;
	  };

	  fprintf
	    (dump,
	     "//    Best %d (orig %d, cost %d, nops %d/%d, insns %d, branch %d, mid.stops %d, state %d) for %d\n",
	     curr_state->unique_num,
	     (curr_state->originator == NULL
	      ? -1 : curr_state->originator->unique_num),
	     curr_state->cost,
	     curr_state->before_nops_num, curr_state->after_nops_num,
	     curr_state->accumulated_insns_num, curr_state->branch_deviation,
	     curr_state->middle_bundle_stops,
	     ((struct DFA_chip *) curr_state->dfa_state)->twob_automaton_state,
	     INSN_UID (insn));
	}
      /* Find the position in the current bundle window.  The window can
	 contain at most two bundles.  Two bundle window means that
	 the processor will make two bundle rotation.  */
      max_pos = get_max_pos (curr_state->dfa_state);
      if (max_pos == 6
	  /* The following (negative template number) means that the
	     processor did one bundle rotation.  */
	  || (max_pos == 3 && template0 < 0))
	{
	  /* We are at the end of the window -- find template(s) for
	     its bundle(s).  */
	  pos = max_pos;
	  if (max_pos == 3)
	    template0 = get_template (curr_state->dfa_state, 3);
	  else
	    {
	      template1 = get_template (curr_state->dfa_state, 3);
	      template0 = get_template (curr_state->dfa_state, 6);
	    }
	}
      if (max_pos > 3 && template1 < 0)
	/* It may happen when we have the stop inside a bundle.  */
	{
	  gcc_assert (pos <= 3);
	  template1 = get_template (curr_state->dfa_state, 3);
	  pos += 3;
	}
      if (!asm_p)
	/* Emit nops after the current insn.  */
	for (i = 0; i < curr_state->after_nops_num; i++)
	  {
	    rtx nop_pat = gen_nop ();
	    rtx_insn *nop = emit_insn_after (nop_pat, insn);
	    pos--;
	    gcc_assert (pos >= 0);
	    if (pos % 3 == 0)
	      {
		/* We are at the start of a bundle: emit the template
		   (it should be defined).  */
		gcc_assert (template0 >= 0);
		ia64_add_bundle_selector_before (template0, nop);
		/* If we have two bundle window, we make one bundle
		   rotation.  Otherwise template0 will be undefined
		   (negative value).  */
		template0 = template1;
		template1 = -1;
	      }
	  }
      /* Move the position backward in the window.  Group barrier has
	 no slot.  Asm insn takes all bundle.  */
      if (INSN_CODE (insn) != CODE_FOR_insn_group_barrier
	  && !unknown_for_bundling_p (insn))
	pos--;
      /* Long insn takes 2 slots.  */
      if (ia64_safe_type (insn) == TYPE_L)
	pos--;
      gcc_assert (pos >= 0);
      if (pos % 3 == 0
	  && INSN_CODE (insn) != CODE_FOR_insn_group_barrier
	  && !unknown_for_bundling_p (insn))
	{
	  /* The current insn is at the bundle start: emit the
	     template.  */
	  gcc_assert (template0 >= 0);
	  ia64_add_bundle_selector_before (template0, insn);
	  b = PREV_INSN (insn);
	  insn = b;
	  /* See comment above in analogous place for emitting nops
	     after the insn.  */
	  template0 = template1;
	  template1 = -1;
	}
      /* Emit nops after the current insn.  */
      for (i = 0; i < curr_state->before_nops_num; i++)
	{
	  rtx nop_pat = gen_nop ();
	  ia64_emit_insn_before (nop_pat, insn);
	  rtx_insn *nop = PREV_INSN (insn);
	  insn = nop;
	  pos--;
	  gcc_assert (pos >= 0);
	  if (pos % 3 == 0)
	    {
	      /* See comment above in analogous place for emitting nops
		 after the insn.  */
	      gcc_assert (template0 >= 0);
	      ia64_add_bundle_selector_before (template0, insn);
	      b = PREV_INSN (insn);
	      insn = b;
	      template0 = template1;
	      template1 = -1;
	    }
	}
    }

  if (flag_checking)
    {
      /* Assert right calculation of middle_bundle_stops.  */
      int num = best_state->middle_bundle_stops;
      bool start_bundle = true, end_bundle = false;

      for (insn = NEXT_INSN (prev_head_insn);
	   insn && insn != tail;
	   insn = NEXT_INSN (insn))
	{
	  if (!INSN_P (insn))
	    continue;
	  if (recog_memoized (insn) == CODE_FOR_bundle_selector)
	    start_bundle = true;
	  else
	    {
	      rtx_insn *next_insn;

	      for (next_insn = NEXT_INSN (insn);
		   next_insn && next_insn != tail;
		   next_insn = NEXT_INSN (next_insn))
		if (INSN_P (next_insn)
		    && (ia64_safe_itanium_class (next_insn)
			!= ITANIUM_CLASS_IGNORE
			|| recog_memoized (next_insn)
			== CODE_FOR_bundle_selector)
		    && GET_CODE (PATTERN (next_insn)) != USE
		    && GET_CODE (PATTERN (next_insn)) != CLOBBER)
		  break;

	      end_bundle = next_insn == NULL_RTX
		|| next_insn == tail
		|| (INSN_P (next_insn)
		    && recog_memoized (next_insn) == CODE_FOR_bundle_selector);
	      if (recog_memoized (insn) == CODE_FOR_insn_group_barrier
		  && !start_bundle && !end_bundle
		  && next_insn
		  && !unknown_for_bundling_p (next_insn))
		num--;

	      start_bundle = false;
	    }
	}

      gcc_assert (num == 0);
    }

  free (index_to_bundle_states);
  finish_bundle_state_table ();
  bundling_p = 0;
  dfa_clean_insn_cache ();
}

/* The following function is called at the end of scheduling BB or
   EBB.  After reload, it inserts stop bits and does insn bundling.  */

static void
ia64_sched_finish (FILE *dump, int sched_verbose)
{
  if (sched_verbose)
    fprintf (dump, "// Finishing schedule.\n");
  if (!reload_completed)
    return;
  if (reload_completed)
    {
      final_emit_insn_group_barriers (dump);
      bundling (dump, sched_verbose, current_sched_info->prev_head,
		current_sched_info->next_tail);
      if (sched_verbose && dump)
	fprintf (dump, "//    finishing %d-%d\n",
		 INSN_UID (NEXT_INSN (current_sched_info->prev_head)),
		 INSN_UID (PREV_INSN (current_sched_info->next_tail)));

      return;
    }
}

/* The following function inserts stop bits in scheduled BB or EBB.  */

static void
final_emit_insn_group_barriers (FILE *dump ATTRIBUTE_UNUSED)
{
  rtx_insn *insn;
  int need_barrier_p = 0;
  int seen_good_insn = 0;

  init_insn_group_barriers ();

  for (insn = NEXT_INSN (current_sched_info->prev_head);
       insn != current_sched_info->next_tail;
       insn = NEXT_INSN (insn))
    {
      if (BARRIER_P (insn))
	{
	  rtx_insn *last = prev_active_insn (insn);

	  if (! last)
	    continue;
	  if (JUMP_TABLE_DATA_P (last))
	    last = prev_active_insn (last);
	  if (recog_memoized (last) != CODE_FOR_insn_group_barrier)
	    emit_insn_after (gen_insn_group_barrier (GEN_INT (3)), last);

	  init_insn_group_barriers ();
	  seen_good_insn = 0;
	  need_barrier_p = 0;
	}
      else if (NONDEBUG_INSN_P (insn))
	{
	  if (recog_memoized (insn) == CODE_FOR_insn_group_barrier)
	    {
	      init_insn_group_barriers ();
	      seen_good_insn = 0;
	      need_barrier_p = 0;
	    }
	  else if (need_barrier_p || group_barrier_needed (insn)
		   || (mflag_sched_stop_bits_after_every_cycle
		       && GET_MODE (insn) == TImode
		       && seen_good_insn))
	    {
	      if (TARGET_EARLY_STOP_BITS)
		{
		  rtx_insn *last;

		  for (last = insn;
		       last != current_sched_info->prev_head;
		       last = PREV_INSN (last))
		    if (INSN_P (last) && GET_MODE (last) == TImode
			&& stops_p [INSN_UID (last)])
		      break;
		  if (last == current_sched_info->prev_head)
		    last = insn;
		  last = prev_active_insn (last);
		  if (last
		      && recog_memoized (last) != CODE_FOR_insn_group_barrier)
		    emit_insn_after (gen_insn_group_barrier (GEN_INT (3)),
				     last);
		  init_insn_group_barriers ();
		  for (last = NEXT_INSN (last);
		       last != insn;
		       last = NEXT_INSN (last))
		    if (INSN_P (last))
		      {
			group_barrier_needed (last);
			if (recog_memoized (last) >= 0
			    && important_for_bundling_p (last))
			  seen_good_insn = 1;
		      }
		}
	      else
		{
		  emit_insn_before (gen_insn_group_barrier (GEN_INT (3)),
				    insn);
		  init_insn_group_barriers ();
		  seen_good_insn = 0;
		}
	      group_barrier_needed (insn);
	      if (recog_memoized (insn) >= 0
		  && important_for_bundling_p (insn))
		seen_good_insn = 1;
	    }
	  else if (recog_memoized (insn) >= 0
		   && important_for_bundling_p (insn))
	    seen_good_insn = 1;
	  need_barrier_p = (CALL_P (insn) || unknown_for_bundling_p (insn));
	}
    }
}



/* If the following function returns TRUE, we will use the DFA
   insn scheduler.  */

static int
ia64_first_cycle_multipass_dfa_lookahead (void)
{
  return (reload_completed ? 6 : 4);
}

/* The following function initiates variable `dfa_pre_cycle_insn'.  */

static void
ia64_init_dfa_pre_cycle_insn (void)
{
  if (temp_dfa_state == NULL)
    {
      dfa_state_size = state_size ();
      temp_dfa_state = xmalloc (dfa_state_size);
      prev_cycle_state = xmalloc (dfa_state_size);
    }
  dfa_pre_cycle_insn = make_insn_raw (gen_pre_cycle ());
  SET_PREV_INSN (dfa_pre_cycle_insn) = SET_NEXT_INSN (dfa_pre_cycle_insn) = NULL_RTX;
  recog_memoized (dfa_pre_cycle_insn);
  dfa_stop_insn = make_insn_raw (gen_insn_group_barrier (GEN_INT (3)));
  SET_PREV_INSN (dfa_stop_insn) = SET_NEXT_INSN (dfa_stop_insn) = NULL_RTX;
  recog_memoized (dfa_stop_insn);
}

/* The following function returns the pseudo insn DFA_PRE_CYCLE_INSN
   used by the DFA insn scheduler.  */

static rtx
ia64_dfa_pre_cycle_insn (void)
{
  return dfa_pre_cycle_insn;
}

/* The following function returns TRUE if PRODUCER (of type ilog or
   ld) produces address for CONSUMER (of type st or stf). */

int
ia64_st_address_bypass_p (rtx_insn *producer, rtx_insn *consumer)
{
  rtx dest, reg, mem;

  gcc_assert (producer && consumer);
  dest = ia64_single_set (producer);
  gcc_assert (dest);
  reg = SET_DEST (dest);
  gcc_assert (reg);
  if (GET_CODE (reg) == SUBREG)
    reg = SUBREG_REG (reg);
  gcc_assert (GET_CODE (reg) == REG);
  
  dest = ia64_single_set (consumer);
  gcc_assert (dest);
  mem = SET_DEST (dest);
  gcc_assert (mem && GET_CODE (mem) == MEM);
  return reg_mentioned_p (reg, mem);
}

/* The following function returns TRUE if PRODUCER (of type ilog or
   ld) produces address for CONSUMER (of type ld or fld). */

int
ia64_ld_address_bypass_p (rtx_insn *producer, rtx_insn *consumer)
{
  rtx dest, src, reg, mem;

  gcc_assert (producer && consumer);
  dest = ia64_single_set (producer);
  gcc_assert (dest);
  reg = SET_DEST (dest);
  gcc_assert (reg);
  if (GET_CODE (reg) == SUBREG)
    reg = SUBREG_REG (reg);
  gcc_assert (GET_CODE (reg) == REG);
  
  src = ia64_single_set (consumer);
  gcc_assert (src);
  mem = SET_SRC (src);
  gcc_assert (mem);
 
  if (GET_CODE (mem) == UNSPEC && XVECLEN (mem, 0) > 0)
    mem = XVECEXP (mem, 0, 0);
  else if (GET_CODE (mem) == IF_THEN_ELSE)
    /* ??? Is this bypass necessary for ld.c?  */
    {
      gcc_assert (XINT (XEXP (XEXP (mem, 0), 0), 1) == UNSPEC_LDCCLR);
      mem = XEXP (mem, 1);
    }
     
  while (GET_CODE (mem) == SUBREG || GET_CODE (mem) == ZERO_EXTEND)
    mem = XEXP (mem, 0);

  if (GET_CODE (mem) == UNSPEC)
    {
      int c = XINT (mem, 1);

      gcc_assert (c == UNSPEC_LDA || c == UNSPEC_LDS || c == UNSPEC_LDS_A
		  || c == UNSPEC_LDSA);
      mem = XVECEXP (mem, 0, 0);
    }

  /* Note that LO_SUM is used for GOT loads.  */
  gcc_assert (GET_CODE (mem) == LO_SUM || GET_CODE (mem) == MEM);

  return reg_mentioned_p (reg, mem);
}

/* The following function returns TRUE if INSN produces address for a
   load/store insn.  We will place such insns into M slot because it
   decreases its latency time.  */

int
ia64_produce_address_p (rtx insn)
{
  return insn->call;
}


/* Emit pseudo-ops for the assembler to describe predicate relations.
   At present this assumes that we only consider predicate pairs to
   be mutex, and that the assembler can deduce proper values from
   straight-line code.  */

static void
emit_predicate_relation_info (void)
{
  basic_block bb;

  FOR_EACH_BB_REVERSE_FN (bb, cfun)
    {
      int r;
      rtx_insn *head = BB_HEAD (bb);

      /* We only need such notes at code labels.  */
      if (! LABEL_P (head))
	continue;
      if (NOTE_INSN_BASIC_BLOCK_P (NEXT_INSN (head)))
	head = NEXT_INSN (head);

      /* Skip p0, which may be thought to be live due to (reg:DI p0)
	 grabbing the entire block of predicate registers.  */
      for (r = PR_REG (2); r < PR_REG (64); r += 2)
	if (REGNO_REG_SET_P (df_get_live_in (bb), r))
	  {
	    rtx p = gen_rtx_REG (BImode, r);
	    rtx_insn *n = emit_insn_after (gen_pred_rel_mutex (p), head);
	    if (head == BB_END (bb))
	      BB_END (bb) = n;
	    head = n;
	  }
    }

  /* Look for conditional calls that do not return, and protect predicate
     relations around them.  Otherwise the assembler will assume the call
     returns, and complain about uses of call-clobbered predicates after
     the call.  */
  FOR_EACH_BB_REVERSE_FN (bb, cfun)
    {
      rtx_insn *insn = BB_HEAD (bb);

      while (1)
	{
	  if (CALL_P (insn)
	      && GET_CODE (PATTERN (insn)) == COND_EXEC
	      && find_reg_note (insn, REG_NORETURN, NULL_RTX))
	    {
	      rtx_insn *b =
		emit_insn_before (gen_safe_across_calls_all (), insn);
	      rtx_insn *a = emit_insn_after (gen_safe_across_calls_normal (), insn);
	      if (BB_HEAD (bb) == insn)
		BB_HEAD (bb) = b;
	      if (BB_END (bb) == insn)
		BB_END (bb) = a;
	    }

	  if (insn == BB_END (bb))
	    break;
	  insn = NEXT_INSN (insn);
	}
    }
}

/* Perform machine dependent operations on the rtl chain INSNS.  */

static void
ia64_reorg (void)
{
  /* We are freeing block_for_insn in the toplev to keep compatibility
     with old MDEP_REORGS that are not CFG based.  Recompute it now.  */
  compute_bb_for_insn ();

  /* If optimizing, we'll have split before scheduling.  */
  if (optimize == 0)
    split_all_insns ();

  if (optimize && flag_schedule_insns_after_reload
      && dbg_cnt (ia64_sched2))
    {
      basic_block bb;
      timevar_push (TV_SCHED2);
      ia64_final_schedule = 1;

      /* We can't let modulo-sched prevent us from scheduling any bbs,
	 since we need the final schedule to produce bundle information.  */
      FOR_EACH_BB_FN (bb, cfun)
	bb->flags &= ~BB_DISABLE_SCHEDULE;

      initiate_bundle_states ();
      ia64_nop = make_insn_raw (gen_nop ());
      SET_PREV_INSN (ia64_nop) = SET_NEXT_INSN (ia64_nop) = NULL_RTX;
      recog_memoized (ia64_nop);
      clocks_length = get_max_uid () + 1;
      stops_p = XCNEWVEC (char, clocks_length);

      if (ia64_tune == PROCESSOR_ITANIUM2)
	{
	  pos_1 = get_cpu_unit_code ("2_1");
	  pos_2 = get_cpu_unit_code ("2_2");
	  pos_3 = get_cpu_unit_code ("2_3");
	  pos_4 = get_cpu_unit_code ("2_4");
	  pos_5 = get_cpu_unit_code ("2_5");
	  pos_6 = get_cpu_unit_code ("2_6");
	  _0mii_ = get_cpu_unit_code ("2b_0mii.");
	  _0mmi_ = get_cpu_unit_code ("2b_0mmi.");
	  _0mfi_ = get_cpu_unit_code ("2b_0mfi.");
	  _0mmf_ = get_cpu_unit_code ("2b_0mmf.");
	  _0bbb_ = get_cpu_unit_code ("2b_0bbb.");
	  _0mbb_ = get_cpu_unit_code ("2b_0mbb.");
	  _0mib_ = get_cpu_unit_code ("2b_0mib.");
	  _0mmb_ = get_cpu_unit_code ("2b_0mmb.");
	  _0mfb_ = get_cpu_unit_code ("2b_0mfb.");
	  _0mlx_ = get_cpu_unit_code ("2b_0mlx.");
	  _1mii_ = get_cpu_unit_code ("2b_1mii.");
	  _1mmi_ = get_cpu_unit_code ("2b_1mmi.");
	  _1mfi_ = get_cpu_unit_code ("2b_1mfi.");
	  _1mmf_ = get_cpu_unit_code ("2b_1mmf.");
	  _1bbb_ = get_cpu_unit_code ("2b_1bbb.");
	  _1mbb_ = get_cpu_unit_code ("2b_1mbb.");
	  _1mib_ = get_cpu_unit_code ("2b_1mib.");
	  _1mmb_ = get_cpu_unit_code ("2b_1mmb.");
	  _1mfb_ = get_cpu_unit_code ("2b_1mfb.");
	  _1mlx_ = get_cpu_unit_code ("2b_1mlx.");
	}
      else
	{
	  pos_1 = get_cpu_unit_code ("1_1");
	  pos_2 = get_cpu_unit_code ("1_2");
	  pos_3 = get_cpu_unit_code ("1_3");
	  pos_4 = get_cpu_unit_code ("1_4");
	  pos_5 = get_cpu_unit_code ("1_5");
	  pos_6 = get_cpu_unit_code ("1_6");
	  _0mii_ = get_cpu_unit_code ("1b_0mii.");
	  _0mmi_ = get_cpu_unit_code ("1b_0mmi.");
	  _0mfi_ = get_cpu_unit_code ("1b_0mfi.");
	  _0mmf_ = get_cpu_unit_code ("1b_0mmf.");
	  _0bbb_ = get_cpu_unit_code ("1b_0bbb.");
	  _0mbb_ = get_cpu_unit_code ("1b_0mbb.");
	  _0mib_ = get_cpu_unit_code ("1b_0mib.");
	  _0mmb_ = get_cpu_unit_code ("1b_0mmb.");
	  _0mfb_ = get_cpu_unit_code ("1b_0mfb.");
	  _0mlx_ = get_cpu_unit_code ("1b_0mlx.");
	  _1mii_ = get_cpu_unit_code ("1b_1mii.");
	  _1mmi_ = get_cpu_unit_code ("1b_1mmi.");
	  _1mfi_ = get_cpu_unit_code ("1b_1mfi.");
	  _1mmf_ = get_cpu_unit_code ("1b_1mmf.");
	  _1bbb_ = get_cpu_unit_code ("1b_1bbb.");
	  _1mbb_ = get_cpu_unit_code ("1b_1mbb.");
	  _1mib_ = get_cpu_unit_code ("1b_1mib.");
	  _1mmb_ = get_cpu_unit_code ("1b_1mmb.");
	  _1mfb_ = get_cpu_unit_code ("1b_1mfb.");
	  _1mlx_ = get_cpu_unit_code ("1b_1mlx.");
	}

      if (flag_selective_scheduling2
	  && !maybe_skip_selective_scheduling ())
        run_selective_scheduling ();
      else
	schedule_ebbs ();

      /* Redo alignment computation, as it might gone wrong.  */
      compute_alignments ();

      /* We cannot reuse this one because it has been corrupted by the
	 evil glat.  */
      finish_bundle_states ();
      free (stops_p);
      stops_p = NULL;
      emit_insn_group_barriers (dump_file);

      ia64_final_schedule = 0;
      timevar_pop (TV_SCHED2);
    }
  else
    emit_all_insn_group_barriers (dump_file);

  df_analyze ();
 
  /* A call must not be the last instruction in a function, so that the
     return address is still within the function, so that unwinding works
     properly.  Note that IA-64 differs from dwarf2 on this point.  */
  if (ia64_except_unwind_info (&global_options) == UI_TARGET)
    {
      rtx_insn *insn;
      int saw_stop = 0;

      insn = get_last_insn ();
      if (! INSN_P (insn))
        insn = prev_active_insn (insn);
      if (insn)
	{
	  /* Skip over insns that expand to nothing.  */
	  while (NONJUMP_INSN_P (insn)
		 && get_attr_empty (insn) == EMPTY_YES)
	    {
	      if (GET_CODE (PATTERN (insn)) == UNSPEC_VOLATILE
		  && XINT (PATTERN (insn), 1) == UNSPECV_INSN_GROUP_BARRIER)
		saw_stop = 1;
	      insn = prev_active_insn (insn);
	    }
	  if (CALL_P (insn))
	    {
	      if (! saw_stop)
		emit_insn (gen_insn_group_barrier (GEN_INT (3)));
	      emit_insn (gen_break_f ());
	      emit_insn (gen_insn_group_barrier (GEN_INT (3)));
	    }
	}
    }

  emit_predicate_relation_info ();

  if (flag_var_tracking)
    {
      timevar_push (TV_VAR_TRACKING);
      variable_tracking_main ();
      timevar_pop (TV_VAR_TRACKING);
    }
  df_finish_pass (false);
}

/* Return true if REGNO is used by the epilogue.  */

int
ia64_epilogue_uses (int regno)
{
  switch (regno)
    {
    case R_GR (1):
      /* With a call to a function in another module, we will write a new
	 value to "gp".  After returning from such a call, we need to make
	 sure the function restores the original gp-value, even if the
	 function itself does not use the gp anymore.  */
      return !(TARGET_AUTO_PIC || TARGET_NO_PIC);

    case IN_REG (0): case IN_REG (1): case IN_REG (2): case IN_REG (3):
    case IN_REG (4): case IN_REG (5): case IN_REG (6): case IN_REG (7):
      /* For functions defined with the syscall_linkage attribute, all
	 input registers are marked as live at all function exits.  This
	 prevents the register allocator from using the input registers,
	 which in turn makes it possible to restart a system call after
	 an interrupt without having to save/restore the input registers.
	 This also prevents kernel data from leaking to application code.  */
      return lookup_attribute ("syscall_linkage",
	   TYPE_ATTRIBUTES (TREE_TYPE (current_function_decl))) != NULL;

    case R_BR (0):
      /* Conditional return patterns can't represent the use of `b0' as
         the return address, so we force the value live this way.  */
      return 1;

    case AR_PFS_REGNUM:
      /* Likewise for ar.pfs, which is used by br.ret.  */
      return 1;

    default:
      return 0;
    }
}

/* Return true if REGNO is used by the frame unwinder.  */

int
ia64_eh_uses (int regno)
{
  unsigned int r;

  if (! reload_completed)
    return 0;

  if (regno == 0)
    return 0;

  for (r = reg_save_b0; r <= reg_save_ar_lc; r++)
    if (regno == current_frame_info.r[r]
       || regno == emitted_frame_related_regs[r])
      return 1;

  return 0;
}

/* Return true if this goes in small data/bss.  */

/* ??? We could also support own long data here.  Generating movl/add/ld8
   instead of addl,ld8/ld8.  This makes the code bigger, but should make the
   code faster because there is one less load.  This also includes incomplete
   types which can't go in sdata/sbss.  */

static bool
ia64_in_small_data_p (const_tree exp)
{
  if (TARGET_NO_SDATA)
    return false;

  /* We want to merge strings, so we never consider them small data.  */
  if (TREE_CODE (exp) == STRING_CST)
    return false;

  /* Functions are never small data.  */
  if (TREE_CODE (exp) == FUNCTION_DECL)
    return false;

  if (TREE_CODE (exp) == VAR_DECL && DECL_SECTION_NAME (exp))
    {
      const char *section = DECL_SECTION_NAME (exp);

      if (strcmp (section, ".sdata") == 0
	  || strncmp (section, ".sdata.", 7) == 0
	  || strncmp (section, ".gnu.linkonce.s.", 16) == 0
	  || strcmp (section, ".sbss") == 0
	  || strncmp (section, ".sbss.", 6) == 0
	  || strncmp (section, ".gnu.linkonce.sb.", 17) == 0)
	return true;
    }
  else
    {
      HOST_WIDE_INT size = int_size_in_bytes_hwi (TREE_TYPE (exp));

      /* If this is an incomplete type with size 0, then we can't put it
	 in sdata because it might be too big when completed.  */
      if (size > 0 && size <= ia64_section_threshold)
	return true;
    }

  return false;
}

/* Output assembly directives for prologue regions.  */

/* The current basic block number.  */

static bool last_block;

/* True if we need a copy_state command at the start of the next block.  */

static bool need_copy_state;

#ifndef MAX_ARTIFICIAL_LABEL_BYTES
# define MAX_ARTIFICIAL_LABEL_BYTES 30
#endif

/* The function emits unwind directives for the start of an epilogue.  */

static void
process_epilogue (FILE *asm_out_file, rtx insn ATTRIBUTE_UNUSED,
		  bool unwind, bool frame ATTRIBUTE_UNUSED)
{
  /* If this isn't the last block of the function, then we need to label the
     current state, and copy it back in at the start of the next block.  */

  if (!last_block)
    {
      if (unwind)
	fprintf (asm_out_file, "\t.label_state %d\n",
		 ++cfun->machine->state_num);
      need_copy_state = true;
    }

  if (unwind)
    fprintf (asm_out_file, "\t.restore sp\n");
}

/* This function processes a SET pattern for REG_CFA_ADJUST_CFA.  */

static void
process_cfa_adjust_cfa (FILE *asm_out_file, rtx pat, rtx insn,
			bool unwind, bool frame)
{
  rtx dest = SET_DEST (pat);
  rtx src = SET_SRC (pat);

  if (dest == stack_pointer_rtx)
    {
      if (GET_CODE (src) == PLUS)
	{
	  rtx op0 = XEXP (src, 0);
	  rtx op1 = XEXP (src, 1);
	  
	  gcc_assert (op0 == dest && GET_CODE (op1) == CONST_INT);
	  
	  if (INTVAL (op1) < 0)
	    {
	      gcc_assert (!frame_pointer_needed);
	      if (unwind)
		fprintf (asm_out_file,
			 "\t.fframe " HOST_WIDE_INT_PRINT_DEC"\n",
			 -INTVAL (op1));
	    }
	  else
	    process_epilogue (asm_out_file, insn, unwind, frame);
	}
      else
	{
	  gcc_assert (src == hard_frame_pointer_rtx);
	  process_epilogue (asm_out_file, insn, unwind, frame);
	}
    }
  else if (dest == hard_frame_pointer_rtx)
    {
      gcc_assert (src == stack_pointer_rtx);
      gcc_assert (frame_pointer_needed);

      if (unwind)
	fprintf (asm_out_file, "\t.vframe r%d\n",
		 ia64_dbx_register_number (REGNO (dest)));
    }
  else
    gcc_unreachable ();
}

/* This function processes a SET pattern for REG_CFA_REGISTER.  */

static void
process_cfa_register (FILE *asm_out_file, rtx pat, bool unwind)
{
  rtx dest = SET_DEST (pat);
  rtx src = SET_SRC (pat);
  int dest_regno = REGNO (dest);
  int src_regno;

  if (src == pc_rtx)
    {
      /* Saving return address pointer.  */
      if (unwind)
	fprintf (asm_out_file, "\t.save rp, r%d\n",
		 ia64_dbx_register_number (dest_regno));
      return;
    }

  src_regno = REGNO (src);

  switch (src_regno)
    {
    case PR_REG (0):
      gcc_assert (dest_regno == current_frame_info.r[reg_save_pr]);
      if (unwind)
	fprintf (asm_out_file, "\t.save pr, r%d\n",
		 ia64_dbx_register_number (dest_regno));
      break;

    case AR_UNAT_REGNUM:
      gcc_assert (dest_regno == current_frame_info.r[reg_save_ar_unat]);
      if (unwind)
	fprintf (asm_out_file, "\t.save ar.unat, r%d\n",
		 ia64_dbx_register_number (dest_regno));
      break;

    case AR_LC_REGNUM:
      gcc_assert (dest_regno == current_frame_info.r[reg_save_ar_lc]);
      if (unwind)
	fprintf (asm_out_file, "\t.save ar.lc, r%d\n",
		 ia64_dbx_register_number (dest_regno));
      break;

    default:
      /* Everything else should indicate being stored to memory.  */
      gcc_unreachable ();
    }
}

/* This function processes a SET pattern for REG_CFA_OFFSET.  */

static void
process_cfa_offset (FILE *asm_out_file, rtx pat, bool unwind)
{
  rtx dest = SET_DEST (pat);
  rtx src = SET_SRC (pat);
  int src_regno = REGNO (src);
  const char *saveop;
  HOST_WIDE_INT off;
  rtx base;

  gcc_assert (MEM_P (dest));
  if (GET_CODE (XEXP (dest, 0)) == REG)
    {
      base = XEXP (dest, 0);
      off = 0;
    }
  else
    {
      gcc_assert (GET_CODE (XEXP (dest, 0)) == PLUS
		  && GET_CODE (XEXP (XEXP (dest, 0), 1)) == CONST_INT);
      base = XEXP (XEXP (dest, 0), 0);
      off = INTVAL (XEXP (XEXP (dest, 0), 1));
    }

  if (base == hard_frame_pointer_rtx)
    {
      saveop = ".savepsp";
      off = - off;
    }
  else
    {
      gcc_assert (base == stack_pointer_rtx);
      saveop = ".savesp";
    }

  src_regno = REGNO (src);
  switch (src_regno)
    {
    case BR_REG (0):
      gcc_assert (!current_frame_info.r[reg_save_b0]);
      if (unwind)
	fprintf (asm_out_file, "\t%s rp, " HOST_WIDE_INT_PRINT_DEC "\n",
		 saveop, off);
      break;

    case PR_REG (0):
      gcc_assert (!current_frame_info.r[reg_save_pr]);
      if (unwind)
	fprintf (asm_out_file, "\t%s pr, " HOST_WIDE_INT_PRINT_DEC "\n",
		 saveop, off);
      break;

    case AR_LC_REGNUM:
      gcc_assert (!current_frame_info.r[reg_save_ar_lc]);
      if (unwind)
	fprintf (asm_out_file, "\t%s ar.lc, " HOST_WIDE_INT_PRINT_DEC "\n",
		 saveop, off);
      break;

    case AR_PFS_REGNUM:
      gcc_assert (!current_frame_info.r[reg_save_ar_pfs]);
      if (unwind)
	fprintf (asm_out_file, "\t%s ar.pfs, " HOST_WIDE_INT_PRINT_DEC "\n",
		 saveop, off);
      break;

    case AR_UNAT_REGNUM:
      gcc_assert (!current_frame_info.r[reg_save_ar_unat]);
      if (unwind)
	fprintf (asm_out_file, "\t%s ar.unat, " HOST_WIDE_INT_PRINT_DEC "\n",
		 saveop, off);
      break;

    case GR_REG (4):
    case GR_REG (5):
    case GR_REG (6):
    case GR_REG (7):
      if (unwind)
	fprintf (asm_out_file, "\t.save.g 0x%x\n",
		 1 << (src_regno - GR_REG (4)));
      break;

    case BR_REG (1):
    case BR_REG (2):
    case BR_REG (3):
    case BR_REG (4):
    case BR_REG (5):
      if (unwind)
	fprintf (asm_out_file, "\t.save.b 0x%x\n",
		 1 << (src_regno - BR_REG (1)));
      break;

    case FR_REG (2):
    case FR_REG (3):
    case FR_REG (4):
    case FR_REG (5):
      if (unwind)
	fprintf (asm_out_file, "\t.save.f 0x%x\n",
		 1 << (src_regno - FR_REG (2)));
      break;

    case FR_REG (16): case FR_REG (17): case FR_REG (18): case FR_REG (19):
    case FR_REG (20): case FR_REG (21): case FR_REG (22): case FR_REG (23):
    case FR_REG (24): case FR_REG (25): case FR_REG (26): case FR_REG (27):
    case FR_REG (28): case FR_REG (29): case FR_REG (30): case FR_REG (31):
      if (unwind)
	fprintf (asm_out_file, "\t.save.gf 0x0, 0x%x\n",
		 1 << (src_regno - FR_REG (12)));
      break;

    default:
      /* ??? For some reason we mark other general registers, even those
	 we can't represent in the unwind info.  Ignore them.  */
      break;
    }
}

/* This function looks at a single insn and emits any directives
   required to unwind this insn.  */

static void
ia64_asm_unwind_emit (FILE *asm_out_file, rtx_insn *insn)
{
  bool unwind = ia64_except_unwind_info (&global_options) == UI_TARGET;
  bool frame = dwarf2out_do_frame ();
  rtx note, pat;
  bool handled_one;

  if (!unwind && !frame)
    return;

  if (NOTE_INSN_BASIC_BLOCK_P (insn))
    {
      last_block = NOTE_BASIC_BLOCK (insn)->next_bb
     == EXIT_BLOCK_PTR_FOR_FN (cfun);

      /* Restore unwind state from immediately before the epilogue.  */
      if (need_copy_state)
	{
	  if (unwind)
	    {
	      fprintf (asm_out_file, "\t.body\n");
	      fprintf (asm_out_file, "\t.copy_state %d\n",
		       cfun->machine->state_num);
	    }
	  need_copy_state = false;
	}
    }

  if (NOTE_P (insn) || ! RTX_FRAME_RELATED_P (insn))
    return;

  /* Look for the ALLOC insn.  */
  if (INSN_CODE (insn) == CODE_FOR_alloc)
    {
      rtx dest = SET_DEST (XVECEXP (PATTERN (insn), 0, 0));
      int dest_regno = REGNO (dest);

      /* If this is the final destination for ar.pfs, then this must
	 be the alloc in the prologue.  */
      if (dest_regno == current_frame_info.r[reg_save_ar_pfs])
	{
	  if (unwind)
	    fprintf (asm_out_file, "\t.save ar.pfs, r%d\n",
		     ia64_dbx_register_number (dest_regno));
	}
      else
	{
	  /* This must be an alloc before a sibcall.  We must drop the
	     old frame info.  The easiest way to drop the old frame
	     info is to ensure we had a ".restore sp" directive
	     followed by a new prologue.  If the procedure doesn't
	     have a memory-stack frame, we'll issue a dummy ".restore
	     sp" now.  */
	  if (current_frame_info.total_size == 0 && !frame_pointer_needed)
	    /* if haven't done process_epilogue() yet, do it now */
	    process_epilogue (asm_out_file, insn, unwind, frame);
	  if (unwind)
	    fprintf (asm_out_file, "\t.prologue\n");
	}
      return;
    }

  handled_one = false;
  for (note = REG_NOTES (insn); note; note = XEXP (note, 1))
    switch (REG_NOTE_KIND (note))
      {
      case REG_CFA_ADJUST_CFA:
	pat = XEXP (note, 0);
	if (pat == NULL)
	  pat = PATTERN (insn);
	process_cfa_adjust_cfa (asm_out_file, pat, insn, unwind, frame);
	handled_one = true;
	break;

      case REG_CFA_OFFSET:
	pat = XEXP (note, 0);
	if (pat == NULL)
	  pat = PATTERN (insn);
	process_cfa_offset (asm_out_file, pat, unwind);
	handled_one = true;
	break;

      case REG_CFA_REGISTER:
	pat = XEXP (note, 0);
	if (pat == NULL)
	  pat = PATTERN (insn);
	process_cfa_register (asm_out_file, pat, unwind);
	handled_one = true;
	break;

      case REG_FRAME_RELATED_EXPR:
      case REG_CFA_DEF_CFA:
      case REG_CFA_EXPRESSION:
      case REG_CFA_RESTORE:
      case REG_CFA_SET_VDRAP:
	/* Not used in the ia64 port.  */
	gcc_unreachable ();

      default:
	/* Not a frame-related note.  */
	break;
      }

  /* All REG_FRAME_RELATED_P insns, besides ALLOC, are marked with the
     explicit action to take.  No guessing required.  */
  gcc_assert (handled_one);
}

/* Implement TARGET_ASM_EMIT_EXCEPT_PERSONALITY.  */

static void
ia64_asm_emit_except_personality (rtx personality)
{
  fputs ("\t.personality\t", asm_out_file);
  output_addr_const (asm_out_file, personality);
  fputc ('\n', asm_out_file);
}

/* Implement TARGET_ASM_INITIALIZE_SECTIONS.  */

static void
ia64_asm_init_sections (void)
{
  exception_section = get_unnamed_section (0, output_section_asm_op,
					   "\t.handlerdata");
}

/* Implement TARGET_DEBUG_UNWIND_INFO.  */

static enum unwind_info_type
ia64_debug_unwind_info (void)
{
  return UI_TARGET;
}

enum ia64_builtins
{
  IA64_BUILTIN_BSP,
  IA64_BUILTIN_COPYSIGNQ,
  IA64_BUILTIN_FABSQ,
  IA64_BUILTIN_FLUSHRS,
  IA64_BUILTIN_INFQ,
  IA64_BUILTIN_HUGE_VALQ,
  IA64_BUILTIN_NANQ,
  IA64_BUILTIN_NANSQ,
  IA64_BUILTIN_max
};

static GTY(()) tree ia64_builtins[(int) IA64_BUILTIN_max];

void
ia64_init_builtins (void)
{
  tree fpreg_type;
  tree float80_type;
  tree decl;

  /* The __fpreg type.  */
  fpreg_type = make_node (REAL_TYPE);
  TYPE_PRECISION (fpreg_type) = 82;
  layout_type (fpreg_type);
  (*lang_hooks.types.register_builtin_type) (fpreg_type, "__fpreg");

  /* The __float80 type.  */
  if (float64x_type_node != NULL_TREE
      && TYPE_MODE (float64x_type_node) == XFmode)
    float80_type = float64x_type_node;
  else
    {
      float80_type = make_node (REAL_TYPE);
      TYPE_PRECISION (float80_type) = 80;
      layout_type (float80_type);
    }
  (*lang_hooks.types.register_builtin_type) (float80_type, "__float80");

  /* The __float128 type.  */
  if (!TARGET_HPUX)
    {
      tree ftype;
      tree const_string_type
	= build_pointer_type (build_qualified_type
			      (char_type_node, TYPE_QUAL_CONST));

      (*lang_hooks.types.register_builtin_type) (float128_type_node,
						 "__float128");

      /* TFmode support builtins.  */
      ftype = build_function_type_list (float128_type_node, NULL_TREE);
      decl = add_builtin_function ("__builtin_infq", ftype,
				   IA64_BUILTIN_INFQ, BUILT_IN_MD,
				   NULL, NULL_TREE);
      ia64_builtins[IA64_BUILTIN_INFQ] = decl;

      decl = add_builtin_function ("__builtin_huge_valq", ftype,
				   IA64_BUILTIN_HUGE_VALQ, BUILT_IN_MD,
				   NULL, NULL_TREE);
      ia64_builtins[IA64_BUILTIN_HUGE_VALQ] = decl;

      ftype = build_function_type_list (float128_type_node,
					const_string_type,
					NULL_TREE);
      decl = add_builtin_function ("__builtin_nanq", ftype,
				   IA64_BUILTIN_NANQ, BUILT_IN_MD,
				   "nanq", NULL_TREE);
      TREE_READONLY (decl) = 1;
      ia64_builtins[IA64_BUILTIN_NANQ] = decl;

      decl = add_builtin_function ("__builtin_nansq", ftype,
				   IA64_BUILTIN_NANSQ, BUILT_IN_MD,
				   "nansq", NULL_TREE);
      TREE_READONLY (decl) = 1;
      ia64_builtins[IA64_BUILTIN_NANSQ] = decl;

      ftype = build_function_type_list (float128_type_node,
					float128_type_node,
					NULL_TREE);
      decl = add_builtin_function ("__builtin_fabsq", ftype,
				   IA64_BUILTIN_FABSQ, BUILT_IN_MD,
				   "__fabstf2", NULL_TREE);
      TREE_READONLY (decl) = 1;
      ia64_builtins[IA64_BUILTIN_FABSQ] = decl;

      ftype = build_function_type_list (float128_type_node,
					float128_type_node,
					float128_type_node,
					NULL_TREE);
      decl = add_builtin_function ("__builtin_copysignq", ftype,
				   IA64_BUILTIN_COPYSIGNQ, BUILT_IN_MD,
				   "__copysigntf3", NULL_TREE);
      TREE_READONLY (decl) = 1;
      ia64_builtins[IA64_BUILTIN_COPYSIGNQ] = decl;
    }
  else
    /* Under HPUX, this is a synonym for "long double".  */
    (*lang_hooks.types.register_builtin_type) (long_double_type_node,
					       "__float128");

  /* Fwrite on VMS is non-standard.  */
#if TARGET_ABI_OPEN_VMS
  vms_patch_builtins ();
#endif

#define def_builtin(name, type, code)					\
  add_builtin_function ((name), (type), (code), BUILT_IN_MD,	\
		       NULL, NULL_TREE)

  decl = def_builtin ("__builtin_ia64_bsp",
		      build_function_type_list (ptr_type_node, NULL_TREE),
		      IA64_BUILTIN_BSP);
  ia64_builtins[IA64_BUILTIN_BSP] = decl;

  decl = def_builtin ("__builtin_ia64_flushrs",
		      build_function_type_list (void_type_node, NULL_TREE),
		      IA64_BUILTIN_FLUSHRS);
  ia64_builtins[IA64_BUILTIN_FLUSHRS] = decl;

#undef def_builtin

  if (TARGET_HPUX)
    {
      if ((decl = builtin_decl_explicit (BUILT_IN_FINITE)) != NULL_TREE)
	set_user_assembler_name (decl, "_Isfinite");
      if ((decl = builtin_decl_explicit (BUILT_IN_FINITEF)) != NULL_TREE)
	set_user_assembler_name (decl, "_Isfinitef");
      if ((decl = builtin_decl_explicit (BUILT_IN_FINITEL)) != NULL_TREE)
	set_user_assembler_name (decl, "_Isfinitef128");
    }
}

static tree
ia64_fold_builtin (tree fndecl, int n_args ATTRIBUTE_UNUSED,
		   tree *args, bool ignore ATTRIBUTE_UNUSED)
{
  if (DECL_BUILT_IN_CLASS (fndecl) == BUILT_IN_MD)
    {
      enum ia64_builtins fn_code = (enum ia64_builtins)
				   DECL_FUNCTION_CODE (fndecl);
      switch (fn_code)
	{
	case IA64_BUILTIN_NANQ:
	case IA64_BUILTIN_NANSQ:
	  {
	    tree type = TREE_TYPE (TREE_TYPE (fndecl));
	    const char *str = c_getstr (*args);
	    int quiet = fn_code == IA64_BUILTIN_NANQ;
	    REAL_VALUE_TYPE real;

	    if (str && real_nan (&real, str, quiet, TYPE_MODE (type)))
	      return build_real (type, real);
	    return NULL_TREE;
	  }

	default:
	  break;
	}
    }

#ifdef SUBTARGET_FOLD_BUILTIN
  return SUBTARGET_FOLD_BUILTIN (fndecl, n_args, args, ignore);
#endif

  return NULL_TREE;
}

rtx
ia64_expand_builtin (tree exp, rtx target, rtx subtarget ATTRIBUTE_UNUSED,
		     machine_mode mode ATTRIBUTE_UNUSED,
		     int ignore ATTRIBUTE_UNUSED)
{
  tree fndecl = TREE_OPERAND (CALL_EXPR_FN (exp), 0);
  unsigned int fcode = DECL_FUNCTION_CODE (fndecl);

  switch (fcode)
    {
    case IA64_BUILTIN_BSP:
      if (! target || ! register_operand (target, DImode))
	target = gen_reg_rtx (DImode);
      emit_insn (gen_bsp_value (target));
#ifdef POINTERS_EXTEND_UNSIGNED
      target = convert_memory_address (ptr_mode, target);
#endif
      return target;

    case IA64_BUILTIN_FLUSHRS:
      emit_insn (gen_flushrs ());
      return const0_rtx;

    case IA64_BUILTIN_INFQ:
    case IA64_BUILTIN_HUGE_VALQ:
      {
        machine_mode target_mode = TYPE_MODE (TREE_TYPE (exp));
	REAL_VALUE_TYPE inf;
	rtx tmp;

	real_inf (&inf);
	tmp = const_double_from_real_value (inf, target_mode);

	tmp = validize_mem (force_const_mem (target_mode, tmp));

	if (target == 0)
	  target = gen_reg_rtx (target_mode);

	emit_move_insn (target, tmp);
	return target;
      }

    case IA64_BUILTIN_NANQ:
    case IA64_BUILTIN_NANSQ:
    case IA64_BUILTIN_FABSQ:
    case IA64_BUILTIN_COPYSIGNQ:
      return expand_call (exp, target, ignore);

    default:
      gcc_unreachable ();
    }

  return NULL_RTX;
}

/* Return the ia64 builtin for CODE.  */

static tree
ia64_builtin_decl (unsigned code, bool initialize_p ATTRIBUTE_UNUSED)
{
  if (code >= IA64_BUILTIN_max)
    return error_mark_node;

  return ia64_builtins[code];
}

/* Implement TARGET_FUNCTION_ARG_PADDING.

   For the HP-UX IA64 aggregate parameters are passed stored in the
   most significant bits of the stack slot.  */

static pad_direction
ia64_function_arg_padding (machine_mode mode, const_tree type)
{
  /* Exception to normal case for structures/unions/etc.  */
  if (TARGET_HPUX
      && type
      && AGGREGATE_TYPE_P (type)
<<<<<<< HEAD
      && int_size_in_bytes_hwi (type) < UNITS_PER_WORD)
=======
      && int_size_in_bytes (type) < UNITS_PER_WORD)
>>>>>>> 5eeb7162
    return PAD_UPWARD;

  /* Fall back to the default.  */
  return default_function_arg_padding (mode, type);
}

/* Emit text to declare externally defined variables and functions, because
   the Intel assembler does not support undefined externals.  */

void
ia64_asm_output_external (FILE *file, tree decl, const char *name)
{
  /* We output the name if and only if TREE_SYMBOL_REFERENCED is
     set in order to avoid putting out names that are never really
     used. */
  if (TREE_SYMBOL_REFERENCED (DECL_ASSEMBLER_NAME (decl)))
    {
      /* maybe_assemble_visibility will return 1 if the assembler
	 visibility directive is output.  */
      int need_visibility = ((*targetm.binds_local_p) (decl)
			     && maybe_assemble_visibility (decl));

      /* GNU as does not need anything here, but the HP linker does
	 need something for external functions.  */
      if ((TARGET_HPUX_LD || !TARGET_GNU_AS)
	  && TREE_CODE (decl) == FUNCTION_DECL)
	  (*targetm.asm_out.globalize_decl_name) (file, decl);
      else if (need_visibility && !TARGET_GNU_AS)
	(*targetm.asm_out.globalize_label) (file, name);
    }
}

/* Set SImode div/mod functions, init_integral_libfuncs only initializes
   modes of word_mode and larger.  Rename the TFmode libfuncs using the
   HPUX conventions. __divtf3 is used for XFmode. We need to keep it for
   backward compatibility. */

static void
ia64_init_libfuncs (void)
{
  set_optab_libfunc (sdiv_optab, SImode, "__divsi3");
  set_optab_libfunc (udiv_optab, SImode, "__udivsi3");
  set_optab_libfunc (smod_optab, SImode, "__modsi3");
  set_optab_libfunc (umod_optab, SImode, "__umodsi3");

  set_optab_libfunc (add_optab, TFmode, "_U_Qfadd");
  set_optab_libfunc (sub_optab, TFmode, "_U_Qfsub");
  set_optab_libfunc (smul_optab, TFmode, "_U_Qfmpy");
  set_optab_libfunc (sdiv_optab, TFmode, "_U_Qfdiv");
  set_optab_libfunc (neg_optab, TFmode, "_U_Qfneg");

  set_conv_libfunc (sext_optab, TFmode, SFmode, "_U_Qfcnvff_sgl_to_quad");
  set_conv_libfunc (sext_optab, TFmode, DFmode, "_U_Qfcnvff_dbl_to_quad");
  set_conv_libfunc (sext_optab, TFmode, XFmode, "_U_Qfcnvff_f80_to_quad");
  set_conv_libfunc (trunc_optab, SFmode, TFmode, "_U_Qfcnvff_quad_to_sgl");
  set_conv_libfunc (trunc_optab, DFmode, TFmode, "_U_Qfcnvff_quad_to_dbl");
  set_conv_libfunc (trunc_optab, XFmode, TFmode, "_U_Qfcnvff_quad_to_f80");

  set_conv_libfunc (sfix_optab, SImode, TFmode, "_U_Qfcnvfxt_quad_to_sgl");
  set_conv_libfunc (sfix_optab, DImode, TFmode, "_U_Qfcnvfxt_quad_to_dbl");
  set_conv_libfunc (sfix_optab, TImode, TFmode, "_U_Qfcnvfxt_quad_to_quad");
  set_conv_libfunc (ufix_optab, SImode, TFmode, "_U_Qfcnvfxut_quad_to_sgl");
  set_conv_libfunc (ufix_optab, DImode, TFmode, "_U_Qfcnvfxut_quad_to_dbl");

  set_conv_libfunc (sfloat_optab, TFmode, SImode, "_U_Qfcnvxf_sgl_to_quad");
  set_conv_libfunc (sfloat_optab, TFmode, DImode, "_U_Qfcnvxf_dbl_to_quad");
  set_conv_libfunc (sfloat_optab, TFmode, TImode, "_U_Qfcnvxf_quad_to_quad");
  /* HP-UX 11.23 libc does not have a function for unsigned
     SImode-to-TFmode conversion.  */
  set_conv_libfunc (ufloat_optab, TFmode, DImode, "_U_Qfcnvxuf_dbl_to_quad");
}

/* Rename all the TFmode libfuncs using the HPUX conventions.  */

static void
ia64_hpux_init_libfuncs (void)
{
  ia64_init_libfuncs ();

  /* The HP SI millicode division and mod functions expect DI arguments.
     By turning them off completely we avoid using both libgcc and the
     non-standard millicode routines and use the HP DI millicode routines
     instead.  */

  set_optab_libfunc (sdiv_optab, SImode, 0);
  set_optab_libfunc (udiv_optab, SImode, 0);
  set_optab_libfunc (smod_optab, SImode, 0);
  set_optab_libfunc (umod_optab, SImode, 0);

  set_optab_libfunc (sdiv_optab, DImode, "__milli_divI");
  set_optab_libfunc (udiv_optab, DImode, "__milli_divU");
  set_optab_libfunc (smod_optab, DImode, "__milli_remI");
  set_optab_libfunc (umod_optab, DImode, "__milli_remU");

  /* HP-UX libc has TF min/max/abs routines in it.  */
  set_optab_libfunc (smin_optab, TFmode, "_U_Qfmin");
  set_optab_libfunc (smax_optab, TFmode, "_U_Qfmax");
  set_optab_libfunc (abs_optab, TFmode, "_U_Qfabs");

  /* ia64_expand_compare uses this.  */
  cmptf_libfunc = init_one_libfunc ("_U_Qfcmp");

  /* These should never be used.  */
  set_optab_libfunc (eq_optab, TFmode, 0);
  set_optab_libfunc (ne_optab, TFmode, 0);
  set_optab_libfunc (gt_optab, TFmode, 0);
  set_optab_libfunc (ge_optab, TFmode, 0);
  set_optab_libfunc (lt_optab, TFmode, 0);
  set_optab_libfunc (le_optab, TFmode, 0);
}

/* Rename the division and modulus functions in VMS.  */

static void
ia64_vms_init_libfuncs (void)
{
  set_optab_libfunc (sdiv_optab, SImode, "OTS$DIV_I");
  set_optab_libfunc (sdiv_optab, DImode, "OTS$DIV_L");
  set_optab_libfunc (udiv_optab, SImode, "OTS$DIV_UI");
  set_optab_libfunc (udiv_optab, DImode, "OTS$DIV_UL");
  set_optab_libfunc (smod_optab, SImode, "OTS$REM_I");
  set_optab_libfunc (smod_optab, DImode, "OTS$REM_L");
  set_optab_libfunc (umod_optab, SImode, "OTS$REM_UI");
  set_optab_libfunc (umod_optab, DImode, "OTS$REM_UL");
#ifdef MEM_LIBFUNCS_INIT
  MEM_LIBFUNCS_INIT;
#endif
}

/* Rename the TFmode libfuncs available from soft-fp in glibc using
   the HPUX conventions.  */

static void
ia64_sysv4_init_libfuncs (void)
{
  ia64_init_libfuncs ();

  /* These functions are not part of the HPUX TFmode interface.  We
     use them instead of _U_Qfcmp, which doesn't work the way we
     expect.  */
  set_optab_libfunc (eq_optab, TFmode, "_U_Qfeq");
  set_optab_libfunc (ne_optab, TFmode, "_U_Qfne");
  set_optab_libfunc (gt_optab, TFmode, "_U_Qfgt");
  set_optab_libfunc (ge_optab, TFmode, "_U_Qfge");
  set_optab_libfunc (lt_optab, TFmode, "_U_Qflt");
  set_optab_libfunc (le_optab, TFmode, "_U_Qfle");

  /* We leave out _U_Qfmin, _U_Qfmax and _U_Qfabs since soft-fp in
     glibc doesn't have them.  */
}

/* Use soft-fp.  */

static void
ia64_soft_fp_init_libfuncs (void)
{
}

static bool
ia64_vms_valid_pointer_mode (scalar_int_mode mode)
{
  return (mode == SImode || mode == DImode);
}

/* For HPUX, it is illegal to have relocations in shared segments.  */

static int
ia64_hpux_reloc_rw_mask (void)
{
  return 3;
}

/* For others, relax this so that relocations to local data goes in
   read-only segments, but we still cannot allow global relocations
   in read-only segments.  */

static int
ia64_reloc_rw_mask (void)
{
  return flag_pic ? 3 : 2;
}

/* Return the section to use for X.  The only special thing we do here
   is to honor small data.  */

static section *
ia64_select_rtx_section (machine_mode mode, rtx x,
			 unsigned HOST_WIDE_INT align)
{
  if (GET_MODE_SIZE (mode) > 0
      && GET_MODE_SIZE (mode) <= ia64_section_threshold
      && !TARGET_NO_SDATA)
    return sdata_section;
  else
    return default_elf_select_rtx_section (mode, x, align);
}

static unsigned int
ia64_section_type_flags (tree decl, const char *name, int reloc)
{
  unsigned int flags = 0;

  if (strcmp (name, ".sdata") == 0
      || strncmp (name, ".sdata.", 7) == 0
      || strncmp (name, ".gnu.linkonce.s.", 16) == 0
      || strncmp (name, ".sdata2.", 8) == 0
      || strncmp (name, ".gnu.linkonce.s2.", 17) == 0
      || strcmp (name, ".sbss") == 0
      || strncmp (name, ".sbss.", 6) == 0
      || strncmp (name, ".gnu.linkonce.sb.", 17) == 0)
    flags = SECTION_SMALL;

  flags |= default_section_type_flags (decl, name, reloc);
  return flags;
}

/* Returns true if FNTYPE (a FUNCTION_TYPE or a METHOD_TYPE) returns a
   structure type and that the address of that type should be passed
   in out0, rather than in r8.  */

static bool
ia64_struct_retval_addr_is_first_parm_p (tree fntype)
{
  tree ret_type = TREE_TYPE (fntype);

  /* The Itanium C++ ABI requires that out0, rather than r8, be used
     as the structure return address parameter, if the return value
     type has a non-trivial copy constructor or destructor.  It is not
     clear if this same convention should be used for other
     programming languages.  Until G++ 3.4, we incorrectly used r8 for
     these return values.  */
  return (abi_version_at_least (2)
	  && ret_type
	  && TYPE_MODE (ret_type) == BLKmode 
	  && TREE_ADDRESSABLE (ret_type)
	  && lang_GNU_CXX ());
}

/* Output the assembler code for a thunk function.  THUNK_DECL is the
   declaration for the thunk function itself, FUNCTION is the decl for
   the target function.  DELTA is an immediate constant offset to be
   added to THIS.  If VCALL_OFFSET is nonzero, the word at
   *(*this + vcall_offset) should be added to THIS.  */

static void
ia64_output_mi_thunk (FILE *file, tree thunk ATTRIBUTE_UNUSED,
		      HOST_WIDE_INT delta, HOST_WIDE_INT vcall_offset,
		      tree function)
{
  rtx this_rtx, funexp;
  rtx_insn *insn;
  unsigned int this_parmno;
  unsigned int this_regno;
  rtx delta_rtx;

  reload_completed = 1;
  epilogue_completed = 1;

  /* Set things up as ia64_expand_prologue might.  */
  last_scratch_gr_reg = 15;

  memset (&current_frame_info, 0, sizeof (current_frame_info));
  current_frame_info.spill_cfa_off = -16;
  current_frame_info.n_input_regs = 1;
  current_frame_info.need_regstk = (TARGET_REG_NAMES != 0);

  /* Mark the end of the (empty) prologue.  */
  emit_note (NOTE_INSN_PROLOGUE_END);

  /* Figure out whether "this" will be the first parameter (the
     typical case) or the second parameter (as happens when the
     virtual function returns certain class objects).  */
  this_parmno
    = (ia64_struct_retval_addr_is_first_parm_p (TREE_TYPE (thunk))
       ? 1 : 0);
  this_regno = IN_REG (this_parmno);
  if (!TARGET_REG_NAMES)
    reg_names[this_regno] = ia64_reg_numbers[this_parmno];

  this_rtx = gen_rtx_REG (Pmode, this_regno);

  /* Apply the constant offset, if required.  */
  delta_rtx = GEN_INT (delta);
  if (TARGET_ILP32)
    {
      rtx tmp = gen_rtx_REG (ptr_mode, this_regno);
      REG_POINTER (tmp) = 1;
      if (delta && satisfies_constraint_I (delta_rtx))
	{
	  emit_insn (gen_ptr_extend_plus_imm (this_rtx, tmp, delta_rtx));
	  delta = 0;
	}
      else
	emit_insn (gen_ptr_extend (this_rtx, tmp));
    }
  if (delta)
    {
      if (!satisfies_constraint_I (delta_rtx))
	{
	  rtx tmp = gen_rtx_REG (Pmode, 2);
	  emit_move_insn (tmp, delta_rtx);
	  delta_rtx = tmp;
	}
      emit_insn (gen_adddi3 (this_rtx, this_rtx, delta_rtx));
    }

  /* Apply the offset from the vtable, if required.  */
  if (vcall_offset)
    {
      rtx vcall_offset_rtx = GEN_INT (vcall_offset);
      rtx tmp = gen_rtx_REG (Pmode, 2);

      if (TARGET_ILP32)
	{
	  rtx t = gen_rtx_REG (ptr_mode, 2);
	  REG_POINTER (t) = 1;
	  emit_move_insn (t, gen_rtx_MEM (ptr_mode, this_rtx));
	  if (satisfies_constraint_I (vcall_offset_rtx))
	    {
	      emit_insn (gen_ptr_extend_plus_imm (tmp, t, vcall_offset_rtx));
	      vcall_offset = 0;
	    }
	  else
	    emit_insn (gen_ptr_extend (tmp, t));
	}
      else
	emit_move_insn (tmp, gen_rtx_MEM (Pmode, this_rtx));

      if (vcall_offset)
	{
	  if (!satisfies_constraint_J (vcall_offset_rtx))
	    {
	      rtx tmp2 = gen_rtx_REG (Pmode, next_scratch_gr_reg ());
	      emit_move_insn (tmp2, vcall_offset_rtx);
	      vcall_offset_rtx = tmp2;
	    }
	  emit_insn (gen_adddi3 (tmp, tmp, vcall_offset_rtx));
	}

      if (TARGET_ILP32)
	emit_insn (gen_zero_extendsidi2 (tmp, gen_rtx_MEM (ptr_mode, tmp)));
      else
	emit_move_insn (tmp, gen_rtx_MEM (Pmode, tmp));

      emit_insn (gen_adddi3 (this_rtx, this_rtx, tmp));
    }

  /* Generate a tail call to the target function.  */
  if (! TREE_USED (function))
    {
      assemble_external (function);
      TREE_USED (function) = 1;
    }
  funexp = XEXP (DECL_RTL (function), 0);
  funexp = gen_rtx_MEM (FUNCTION_MODE, funexp);
  ia64_expand_call (NULL_RTX, funexp, NULL_RTX, 1);
  insn = get_last_insn ();
  SIBLING_CALL_P (insn) = 1;

  /* Code generation for calls relies on splitting.  */
  reload_completed = 1;
  epilogue_completed = 1;
  try_split (PATTERN (insn), insn, 0);

  emit_barrier ();

  /* Run just enough of rest_of_compilation to get the insns emitted.
     There's not really enough bulk here to make other passes such as
     instruction scheduling worth while.  Note that use_thunk calls
     assemble_start_function and assemble_end_function.  */

  emit_all_insn_group_barriers (NULL);
  insn = get_insns ();
  shorten_branches (insn);
  final_start_function (insn, file, 1);
  final (insn, file, 1);
  final_end_function ();

  reload_completed = 0;
  epilogue_completed = 0;
}

/* Worker function for TARGET_STRUCT_VALUE_RTX.  */

static rtx
ia64_struct_value_rtx (tree fntype,
		       int incoming ATTRIBUTE_UNUSED)
{
  if (TARGET_ABI_OPEN_VMS ||
      (fntype && ia64_struct_retval_addr_is_first_parm_p (fntype)))
    return NULL_RTX;
  return gen_rtx_REG (Pmode, GR_REG (8));
}

static bool
ia64_scalar_mode_supported_p (scalar_mode mode)
{
  switch (mode)
    {
    case E_QImode:
    case E_HImode:
    case E_SImode:
    case E_DImode:
    case E_TImode:
      return true;

    case E_SFmode:
    case E_DFmode:
    case E_XFmode:
    case E_RFmode:
      return true;

    case E_TFmode:
      return true;

    default:
      return false;
    }
}

static bool
ia64_vector_mode_supported_p (machine_mode mode)
{
  switch (mode)
    {
    case E_V8QImode:
    case E_V4HImode:
    case E_V2SImode:
      return true;

    case E_V2SFmode:
      return true;

    default:
      return false;
    }
}

/* Implement the FUNCTION_PROFILER macro.  */

void
ia64_output_function_profiler (FILE *file, int labelno)
{
  bool indirect_call;

  /* If the function needs a static chain and the static chain
     register is r15, we use an indirect call so as to bypass
     the PLT stub in case the executable is dynamically linked,
     because the stub clobbers r15 as per 5.3.6 of the psABI.
     We don't need to do that in non canonical PIC mode.  */

  if (cfun->static_chain_decl && !TARGET_NO_PIC && !TARGET_AUTO_PIC)
    {
      gcc_assert (STATIC_CHAIN_REGNUM == 15);
      indirect_call = true;
    }
  else
    indirect_call = false;

  if (TARGET_GNU_AS)
    fputs ("\t.prologue 4, r40\n", file);
  else
    fputs ("\t.prologue\n\t.save ar.pfs, r40\n", file);
  fputs ("\talloc out0 = ar.pfs, 8, 0, 4, 0\n", file);

  if (NO_PROFILE_COUNTERS)
    fputs ("\tmov out3 = r0\n", file);
  else
    {
      char buf[20];
      ASM_GENERATE_INTERNAL_LABEL (buf, "LP", labelno);

      if (TARGET_AUTO_PIC)
	fputs ("\tmovl out3 = @gprel(", file);
      else
	fputs ("\taddl out3 = @ltoff(", file);
      assemble_name (file, buf);
      if (TARGET_AUTO_PIC)
	fputs (")\n", file);
      else
	fputs ("), r1\n", file);
    }

  if (indirect_call)
    fputs ("\taddl r14 = @ltoff(@fptr(_mcount)), r1\n", file);
  fputs ("\t;;\n", file);

  fputs ("\t.save rp, r42\n", file);
  fputs ("\tmov out2 = b0\n", file);
  if (indirect_call)
    fputs ("\tld8 r14 = [r14]\n\t;;\n", file);
  fputs ("\t.body\n", file);
  fputs ("\tmov out1 = r1\n", file);
  if (indirect_call)
    {
      fputs ("\tld8 r16 = [r14], 8\n\t;;\n", file);
      fputs ("\tmov b6 = r16\n", file);
      fputs ("\tld8 r1 = [r14]\n", file);
      fputs ("\tbr.call.sptk.many b0 = b6\n\t;;\n", file);
    }
  else
    fputs ("\tbr.call.sptk.many b0 = _mcount\n\t;;\n", file);
}

static GTY(()) rtx mcount_func_rtx;
static rtx
gen_mcount_func_rtx (void)
{
  if (!mcount_func_rtx)
    mcount_func_rtx = init_one_libfunc ("_mcount");
  return mcount_func_rtx;
}

void
ia64_profile_hook (int labelno)
{
  rtx label, ip;

  if (NO_PROFILE_COUNTERS)
    label = const0_rtx;
  else
    {
      char buf[30];
      const char *label_name;
      ASM_GENERATE_INTERNAL_LABEL (buf, "LP", labelno);
      label_name = ggc_strdup ((*targetm.strip_name_encoding) (buf));
      label = gen_rtx_SYMBOL_REF (Pmode, label_name);
      SYMBOL_REF_FLAGS (label) = SYMBOL_FLAG_LOCAL;
    }
  ip = gen_reg_rtx (Pmode);
  emit_insn (gen_ip_value (ip));
  emit_library_call (gen_mcount_func_rtx (), LCT_NORMAL,
                     VOIDmode,
		     gen_rtx_REG (Pmode, BR_REG (0)), Pmode,
		     ip, Pmode,
		     label, Pmode);
}

/* Return the mangling of TYPE if it is an extended fundamental type.  */

static const char *
ia64_mangle_type (const_tree type)
{
  type = TYPE_MAIN_VARIANT (type);

  if (TREE_CODE (type) != VOID_TYPE && TREE_CODE (type) != BOOLEAN_TYPE
      && TREE_CODE (type) != INTEGER_TYPE && TREE_CODE (type) != REAL_TYPE)
    return NULL;

  /* On HP-UX, "long double" is mangled as "e" so __float128 is
     mangled as "e".  */
  if (!TARGET_HPUX && TYPE_MODE (type) == TFmode)
    return "g";
  /* On HP-UX, "e" is not available as a mangling of __float80 so use
     an extended mangling.  Elsewhere, "e" is available since long
     double is 80 bits.  */
  if (TYPE_MODE (type) == XFmode)
    return TARGET_HPUX ? "u9__float80" : "e";
  if (TYPE_MODE (type) == RFmode)
    return "u7__fpreg";
  return NULL;
}

/* Return the diagnostic message string if conversion from FROMTYPE to
   TOTYPE is not allowed, NULL otherwise.  */
static const char *
ia64_invalid_conversion (const_tree fromtype, const_tree totype)
{
  /* Reject nontrivial conversion to or from __fpreg.  */
  if (TYPE_MODE (fromtype) == RFmode
      && TYPE_MODE (totype) != RFmode
      && TYPE_MODE (totype) != VOIDmode)
    return N_("invalid conversion from %<__fpreg%>");
  if (TYPE_MODE (totype) == RFmode
      && TYPE_MODE (fromtype) != RFmode)
    return N_("invalid conversion to %<__fpreg%>");
  return NULL;
}

/* Return the diagnostic message string if the unary operation OP is
   not permitted on TYPE, NULL otherwise.  */
static const char *
ia64_invalid_unary_op (int op, const_tree type)
{
  /* Reject operations on __fpreg other than unary + or &.  */
  if (TYPE_MODE (type) == RFmode
      && op != CONVERT_EXPR
      && op != ADDR_EXPR)
    return N_("invalid operation on %<__fpreg%>");
  return NULL;
}

/* Return the diagnostic message string if the binary operation OP is
   not permitted on TYPE1 and TYPE2, NULL otherwise.  */
static const char *
ia64_invalid_binary_op (int op ATTRIBUTE_UNUSED, const_tree type1, const_tree type2)
{
  /* Reject operations on __fpreg.  */
  if (TYPE_MODE (type1) == RFmode || TYPE_MODE (type2) == RFmode)
    return N_("invalid operation on %<__fpreg%>");
  return NULL;
}

/* HP-UX version_id attribute.
   For object foo, if the version_id is set to 1234 put out an alias
   of '.alias foo "foo{1234}"  We can't use "foo{1234}" in anything
   other than an alias statement because it is an illegal symbol name.  */

static tree
ia64_handle_version_id_attribute (tree *node ATTRIBUTE_UNUSED,
                                 tree name ATTRIBUTE_UNUSED,
                                 tree args,
                                 int flags ATTRIBUTE_UNUSED,
                                 bool *no_add_attrs)
{
  tree arg = TREE_VALUE (args);

  if (TREE_CODE (arg) != STRING_CST)
    {
      error("version attribute is not a string");
      *no_add_attrs = true;
      return NULL_TREE;
    }
  return NULL_TREE;
}

/* Target hook for c_mode_for_suffix.  */

static machine_mode
ia64_c_mode_for_suffix (char suffix)
{
  if (suffix == 'q')
    return TFmode;
  if (suffix == 'w')
    return XFmode;

  return VOIDmode;
}

static GTY(()) rtx ia64_dconst_0_5_rtx;

rtx
ia64_dconst_0_5 (void)
{
  if (! ia64_dconst_0_5_rtx)
    {
      REAL_VALUE_TYPE rv;
      real_from_string (&rv, "0.5");
      ia64_dconst_0_5_rtx = const_double_from_real_value (rv, DFmode);
    }
  return ia64_dconst_0_5_rtx;
}

static GTY(()) rtx ia64_dconst_0_375_rtx;

rtx
ia64_dconst_0_375 (void)
{
  if (! ia64_dconst_0_375_rtx)
    {
      REAL_VALUE_TYPE rv;
      real_from_string (&rv, "0.375");
      ia64_dconst_0_375_rtx = const_double_from_real_value (rv, DFmode);
    }
  return ia64_dconst_0_375_rtx;
}

static fixed_size_mode
ia64_get_reg_raw_mode (int regno)
{
  if (FR_REGNO_P (regno))
    return XFmode;
  return default_get_reg_raw_mode(regno);
}

/* Implement TARGET_MEMBER_TYPE_FORCES_BLK.  ??? Might not be needed
   anymore.  */

bool
ia64_member_type_forces_blk (const_tree, machine_mode mode)
{
  return TARGET_HPUX && mode == TFmode;
}

/* Always default to .text section until HP-UX linker is fixed.  */

ATTRIBUTE_UNUSED static section *
ia64_hpux_function_section (tree decl ATTRIBUTE_UNUSED,
			    enum node_frequency freq ATTRIBUTE_UNUSED,
			    bool startup ATTRIBUTE_UNUSED,
			    bool exit ATTRIBUTE_UNUSED)
{
  return NULL;
}

/* Construct (set target (vec_select op0 (parallel perm))) and
   return true if that's a valid instruction in the active ISA.  */

static bool
expand_vselect (rtx target, rtx op0, const unsigned char *perm, unsigned nelt)
{
  rtx rperm[MAX_VECT_LEN], x;
  unsigned i;

  for (i = 0; i < nelt; ++i)
    rperm[i] = GEN_INT (perm[i]);

  x = gen_rtx_PARALLEL (VOIDmode, gen_rtvec_v (nelt, rperm));
  x = gen_rtx_VEC_SELECT (GET_MODE (target), op0, x);
  x = gen_rtx_SET (target, x);

  rtx_insn *insn = emit_insn (x);
  if (recog_memoized (insn) < 0)
    {
      remove_insn (insn);
      return false;
    }
  return true;
}

/* Similar, but generate a vec_concat from op0 and op1 as well.  */

static bool
expand_vselect_vconcat (rtx target, rtx op0, rtx op1,
			const unsigned char *perm, unsigned nelt)
{
  machine_mode v2mode;
  rtx x;

  if (!GET_MODE_2XWIDER_MODE (GET_MODE (op0)).exists (&v2mode))
    return false;
  x = gen_rtx_VEC_CONCAT (v2mode, op0, op1);
  return expand_vselect (target, x, perm, nelt);
}

/* Try to expand a no-op permutation.  */

static bool
expand_vec_perm_identity (struct expand_vec_perm_d *d)
{
  unsigned i, nelt = d->nelt;

  for (i = 0; i < nelt; ++i)
    if (d->perm[i] != i)
      return false;

  if (!d->testing_p)
    emit_move_insn (d->target, d->op0);

  return true;
}

/* Try to expand D via a shrp instruction.  */

static bool
expand_vec_perm_shrp (struct expand_vec_perm_d *d)
{
  unsigned i, nelt = d->nelt, shift, mask;
  rtx tmp, hi, lo;

  /* ??? Don't force V2SFmode into the integer registers.  */
  if (d->vmode == V2SFmode)
    return false;

  mask = (d->one_operand_p ? nelt - 1 : 2 * nelt - 1);

  shift = d->perm[0];
  if (BYTES_BIG_ENDIAN && shift > nelt)
    return false;

  for (i = 1; i < nelt; ++i)
    if (d->perm[i] != ((shift + i) & mask))
      return false;

  if (d->testing_p)
    return true;

  hi = shift < nelt ? d->op1 : d->op0;
  lo = shift < nelt ? d->op0 : d->op1;

  shift %= nelt;

  shift *= GET_MODE_UNIT_SIZE (d->vmode) * BITS_PER_UNIT;

  /* We've eliminated the shift 0 case via expand_vec_perm_identity.  */
  gcc_assert (IN_RANGE (shift, 1, 63));

  /* Recall that big-endian elements are numbered starting at the top of
     the register.  Ideally we'd have a shift-left-pair.  But since we
     don't, convert to a shift the other direction.  */
  if (BYTES_BIG_ENDIAN)
    shift = 64 - shift;

  tmp = gen_reg_rtx (DImode);
  hi = gen_lowpart (DImode, hi);
  lo = gen_lowpart (DImode, lo);
  emit_insn (gen_shrp (tmp, hi, lo, GEN_INT (shift)));

  emit_move_insn (d->target, gen_lowpart (d->vmode, tmp));
  return true;
}

/* Try to instantiate D in a single instruction.  */

static bool
expand_vec_perm_1 (struct expand_vec_perm_d *d)
{     
  unsigned i, nelt = d->nelt;
  unsigned char perm2[MAX_VECT_LEN];

  /* Try single-operand selections.  */
  if (d->one_operand_p)
    {
      if (expand_vec_perm_identity (d))
	return true;
      if (expand_vselect (d->target, d->op0, d->perm, nelt))
	return true;
    }

  /* Try two operand selections.  */
  if (expand_vselect_vconcat (d->target, d->op0, d->op1, d->perm, nelt))
    return true;

  /* Recognize interleave style patterns with reversed operands.  */
  if (!d->one_operand_p)
    {
      for (i = 0; i < nelt; ++i)
	{
	  unsigned e = d->perm[i];
	  if (e >= nelt)
	    e -= nelt;
	  else
	    e += nelt;
	  perm2[i] = e;
	}

      if (expand_vselect_vconcat (d->target, d->op1, d->op0, perm2, nelt))
	return true;
    }

  if (expand_vec_perm_shrp (d))
    return true;

  /* ??? Look for deposit-like permutations where most of the result 
     comes from one vector unchanged and the rest comes from a 
     sequential hunk of the other vector.  */

  return false;
}

/* Pattern match broadcast permutations.  */

static bool
expand_vec_perm_broadcast (struct expand_vec_perm_d *d)
{
  unsigned i, elt, nelt = d->nelt;
  unsigned char perm2[2];
  rtx temp;
  bool ok;

  if (!d->one_operand_p)
    return false;

  elt = d->perm[0];
  for (i = 1; i < nelt; ++i)
    if (d->perm[i] != elt)
      return false;

  switch (d->vmode)
    {
    case E_V2SImode:
    case E_V2SFmode:
      /* Implementable by interleave.  */
      perm2[0] = elt;
      perm2[1] = elt + 2;
      ok = expand_vselect_vconcat (d->target, d->op0, d->op0, perm2, 2);
      gcc_assert (ok);
      break;

    case E_V8QImode:
      /* Implementable by extract + broadcast.  */
      if (BYTES_BIG_ENDIAN)
	elt = 7 - elt;
      elt *= BITS_PER_UNIT;
      temp = gen_reg_rtx (DImode);
      emit_insn (gen_extzv (temp, gen_lowpart (DImode, d->op0),
			    GEN_INT (8), GEN_INT (elt)));
      emit_insn (gen_mux1_brcst_qi (d->target, gen_lowpart (QImode, temp)));
      break;

    case E_V4HImode:
      /* Should have been matched directly by vec_select.  */
    default:
      gcc_unreachable ();
    }

  return true;
}

/* A subroutine of ia64_expand_vec_perm_const_1.  Try to simplify a
   two vector permutation into a single vector permutation by using
   an interleave operation to merge the vectors.  */

static bool
expand_vec_perm_interleave_2 (struct expand_vec_perm_d *d)
{
  struct expand_vec_perm_d dremap, dfinal;
  unsigned char remap[2 * MAX_VECT_LEN];
  unsigned contents, i, nelt, nelt2;
  unsigned h0, h1, h2, h3;
  rtx_insn *seq;
  bool ok;

  if (d->one_operand_p)
    return false;

  nelt = d->nelt;
  nelt2 = nelt / 2;

  /* Examine from whence the elements come.  */
  contents = 0;
  for (i = 0; i < nelt; ++i)
    contents |= 1u << d->perm[i];

  memset (remap, 0xff, sizeof (remap));
  dremap = *d;

  h0 = (1u << nelt2) - 1;
  h1 = h0 << nelt2;
  h2 = h0 << nelt;
  h3 = h0 << (nelt + nelt2);
  
  if ((contents & (h0 | h2)) == contents)	/* punpck even halves */
    {
      for (i = 0; i < nelt; ++i)
	{
	  unsigned which = i / 2 + (i & 1 ? nelt : 0);
	  remap[which] = i;
	  dremap.perm[i] = which;
	}
    }
  else if ((contents & (h1 | h3)) == contents)	/* punpck odd halves */
    {
      for (i = 0; i < nelt; ++i)
	{
	  unsigned which = i / 2 + nelt2 + (i & 1 ? nelt : 0);
	  remap[which] = i;
	  dremap.perm[i] = which;
	}
    }
  else if ((contents & 0x5555) == contents)	/* mix even elements */
    {
      for (i = 0; i < nelt; ++i)
	{
	  unsigned which = (i & ~1) + (i & 1 ? nelt : 0);
	  remap[which] = i;
	  dremap.perm[i] = which;
	}
    }
  else if ((contents & 0xaaaa) == contents)	/* mix odd elements */
    {
      for (i = 0; i < nelt; ++i)
	{
	  unsigned which = (i | 1) + (i & 1 ? nelt : 0);
	  remap[which] = i;
	  dremap.perm[i] = which;
	}
    }
  else if (floor_log2 (contents) - ctz_hwi (contents) < (int)nelt) /* shrp */
    {
      unsigned shift = ctz_hwi (contents);
      for (i = 0; i < nelt; ++i)
	{
	  unsigned which = (i + shift) & (2 * nelt - 1);
	  remap[which] = i;
	  dremap.perm[i] = which;
	}
    }
  else
    return false;

  /* Use the remapping array set up above to move the elements from their
     swizzled locations into their final destinations.  */
  dfinal = *d;
  for (i = 0; i < nelt; ++i)
    {
      unsigned e = remap[d->perm[i]];
      gcc_assert (e < nelt);
      dfinal.perm[i] = e;
    }
  if (d->testing_p)
    dfinal.op0 = gen_raw_REG (dfinal.vmode, LAST_VIRTUAL_REGISTER + 1);
  else
    dfinal.op0 = gen_reg_rtx (dfinal.vmode);
  dfinal.op1 = dfinal.op0;
  dfinal.one_operand_p = true;
  dremap.target = dfinal.op0;

  /* Test if the final remap can be done with a single insn.  For V4HImode
     this *will* succeed.  For V8QImode or V2SImode it may not.  */
  start_sequence ();
  ok = expand_vec_perm_1 (&dfinal);
  seq = get_insns ();
  end_sequence ();
  if (!ok)
    return false;
  if (d->testing_p)
    return true;

  ok = expand_vec_perm_1 (&dremap);
  gcc_assert (ok);

  emit_insn (seq);
  return true;
}

/* A subroutine of ia64_expand_vec_perm_const_1.  Emit a full V4HImode
   constant permutation via two mux2 and a merge.  */

static bool
expand_vec_perm_v4hi_5 (struct expand_vec_perm_d *d)
{
  unsigned char perm2[4];
  rtx rmask[4];
  unsigned i;
  rtx t0, t1, mask, x;
  bool ok;

  if (d->vmode != V4HImode || d->one_operand_p)
    return false;
  if (d->testing_p)
    return true;

  for (i = 0; i < 4; ++i)
    {
      perm2[i] = d->perm[i] & 3;
      rmask[i] = (d->perm[i] & 4 ? const0_rtx : constm1_rtx);
    }
  mask = gen_rtx_CONST_VECTOR (V4HImode, gen_rtvec_v (4, rmask));
  mask = force_reg (V4HImode, mask);

  t0 = gen_reg_rtx (V4HImode);
  t1 = gen_reg_rtx (V4HImode);

  ok = expand_vselect (t0, d->op0, perm2, 4);
  gcc_assert (ok);
  ok = expand_vselect (t1, d->op1, perm2, 4);
  gcc_assert (ok);

  x = gen_rtx_AND (V4HImode, mask, t0);
  emit_insn (gen_rtx_SET (t0, x));

  x = gen_rtx_NOT (V4HImode, mask);
  x = gen_rtx_AND (V4HImode, x, t1);
  emit_insn (gen_rtx_SET (t1, x));

  x = gen_rtx_IOR (V4HImode, t0, t1);
  emit_insn (gen_rtx_SET (d->target, x));

  return true;
}

/* The guts of ia64_expand_vec_perm_const, also used by the ok hook.
   With all of the interface bits taken care of, perform the expansion
   in D and return true on success.  */

static bool
ia64_expand_vec_perm_const_1 (struct expand_vec_perm_d *d)
{
  if (expand_vec_perm_1 (d))
    return true;
  if (expand_vec_perm_broadcast (d))
    return true;
  if (expand_vec_perm_interleave_2 (d))
    return true;
  if (expand_vec_perm_v4hi_5 (d))
    return true;
  return false;
}

bool
ia64_expand_vec_perm_const (rtx operands[4])
{
  struct expand_vec_perm_d d;
  unsigned char perm[MAX_VECT_LEN];
  int i, nelt, which;
  rtx sel;

  d.target = operands[0];
  d.op0 = operands[1];
  d.op1 = operands[2];
  sel = operands[3];

  d.vmode = GET_MODE (d.target);
  gcc_assert (VECTOR_MODE_P (d.vmode));
  d.nelt = nelt = GET_MODE_NUNITS (d.vmode);
  d.testing_p = false;

  gcc_assert (GET_CODE (sel) == CONST_VECTOR);
  gcc_assert (XVECLEN (sel, 0) == nelt);
  gcc_checking_assert (sizeof (d.perm) == sizeof (perm));

  for (i = which = 0; i < nelt; ++i)
    {
      rtx e = XVECEXP (sel, 0, i);
      int ei = INTVAL (e) & (2 * nelt - 1);

      which |= (ei < nelt ? 1 : 2);
      d.perm[i] = ei;
      perm[i] = ei;
    }

  switch (which)
    {
    default:
      gcc_unreachable();

    case 3:
      if (!rtx_equal_p (d.op0, d.op1))
	{
	  d.one_operand_p = false;
	  break;
	}

      /* The elements of PERM do not suggest that only the first operand
	 is used, but both operands are identical.  Allow easier matching
	 of the permutation by folding the permutation into the single
	 input vector.  */
      for (i = 0; i < nelt; ++i)
	if (d.perm[i] >= nelt)
	  d.perm[i] -= nelt;
      /* FALLTHRU */

    case 1:
      d.op1 = d.op0;
      d.one_operand_p = true;
      break;

    case 2:
      for (i = 0; i < nelt; ++i)
        d.perm[i] -= nelt;
      d.op0 = d.op1;
      d.one_operand_p = true;
      break;
    }

  if (ia64_expand_vec_perm_const_1 (&d))
    return true;

  /* If the mask says both arguments are needed, but they are the same,
     the above tried to expand with one_operand_p true.  If that didn't
     work, retry with one_operand_p false, as that's what we used in _ok.  */
  if (which == 3 && d.one_operand_p)
    {
      memcpy (d.perm, perm, sizeof (perm));
      d.one_operand_p = false;
      return ia64_expand_vec_perm_const_1 (&d);
    }

  return false;
}

/* Implement targetm.vectorize.vec_perm_const_ok.  */

static bool
ia64_vectorize_vec_perm_const_ok (machine_mode vmode,
				  const unsigned char *sel)
{
  struct expand_vec_perm_d d;
  unsigned int i, nelt, which;
  bool ret;

  d.vmode = vmode;
  d.nelt = nelt = GET_MODE_NUNITS (d.vmode);
  d.testing_p = true;

  /* Extract the values from the vector CST into the permutation
     array in D.  */
  memcpy (d.perm, sel, nelt);
  for (i = which = 0; i < nelt; ++i)
    {
      unsigned char e = d.perm[i];
      gcc_assert (e < 2 * nelt);
      which |= (e < nelt ? 1 : 2);
    }

  /* For all elements from second vector, fold the elements to first.  */
  if (which == 2)
    for (i = 0; i < nelt; ++i)
      d.perm[i] -= nelt;

  /* Check whether the mask can be applied to the vector type.  */
  d.one_operand_p = (which != 3);

  /* Otherwise we have to go through the motions and see if we can
     figure out how to generate the requested permutation.  */
  d.target = gen_raw_REG (d.vmode, LAST_VIRTUAL_REGISTER + 1);
  d.op1 = d.op0 = gen_raw_REG (d.vmode, LAST_VIRTUAL_REGISTER + 2);
  if (!d.one_operand_p)
    d.op1 = gen_raw_REG (d.vmode, LAST_VIRTUAL_REGISTER + 3);

  start_sequence ();
  ret = ia64_expand_vec_perm_const_1 (&d);
  end_sequence ();

  return ret;
}

void
ia64_expand_vec_setv2sf (rtx operands[3])
{
  struct expand_vec_perm_d d;
  unsigned int which;
  bool ok;
  
  d.target = operands[0];
  d.op0 = operands[0];
  d.op1 = gen_reg_rtx (V2SFmode);
  d.vmode = V2SFmode;
  d.nelt = 2;
  d.one_operand_p = false;
  d.testing_p = false;

  which = INTVAL (operands[2]);
  gcc_assert (which <= 1);
  d.perm[0] = 1 - which;
  d.perm[1] = which + 2;

  emit_insn (gen_fpack (d.op1, operands[1], CONST0_RTX (SFmode)));

  ok = ia64_expand_vec_perm_const_1 (&d);
  gcc_assert (ok);
}

void
ia64_expand_vec_perm_even_odd (rtx target, rtx op0, rtx op1, int odd)
{
  struct expand_vec_perm_d d;
  machine_mode vmode = GET_MODE (target);
  unsigned int i, nelt = GET_MODE_NUNITS (vmode);
  bool ok;

  d.target = target;
  d.op0 = op0;
  d.op1 = op1;
  d.vmode = vmode;
  d.nelt = nelt;
  d.one_operand_p = false;
  d.testing_p = false;

  for (i = 0; i < nelt; ++i)
    d.perm[i] = i * 2 + odd;

  ok = ia64_expand_vec_perm_const_1 (&d);
  gcc_assert (ok);
}

#include "gt-ia64.h"<|MERGE_RESOLUTION|>--- conflicted
+++ resolved
@@ -10649,11 +10649,7 @@
   if (TARGET_HPUX
       && type
       && AGGREGATE_TYPE_P (type)
-<<<<<<< HEAD
       && int_size_in_bytes_hwi (type) < UNITS_PER_WORD)
-=======
-      && int_size_in_bytes (type) < UNITS_PER_WORD)
->>>>>>> 5eeb7162
     return PAD_UPWARD;
 
   /* Fall back to the default.  */
