--- conflicted
+++ resolved
@@ -1676,14 +1676,9 @@
     set_param_value ("simultaneous-prefetches", 6);
 
   /* This cannot reside in optimization_options since HAVE_prefetch
-<<<<<<< HEAD
-     requires the arch flags to be evaluated already.  */
-  if (HAVE_prefetch && optimize >= 3)
-=======
      requires the arch flags to be evaluated already.  Since prefetching
      is beneficial on s390, we enable it if available.  */
   if (flag_prefetch_loop_arrays < 0 && HAVE_prefetch && optimize >= 3)
->>>>>>> 3bd7a983
     flag_prefetch_loop_arrays = 1;
 }
 
