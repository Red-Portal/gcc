;;  iq2000.md	     Machine Description for Vitesse IQ2000 processors
;;  Copyright (C) 2003, 2004, 2005, 2007, 2010 Free Software Foundation, Inc.

;; This file is part of GCC.

;; GCC is free software; you can redistribute it and/or modify
;; it under the terms of the GNU General Public License as published by
;; the Free Software Foundation; either version 3, or (at your option)
;; any later version.

;; GCC is distributed in the hope that it will be useful,
;; but WITHOUT ANY WARRANTY; without even the implied warranty of
;; MERCHANTABILITY or FITNESS FOR A PARTICULAR PURPOSE.  See the
;; GNU General Public License for more details.

;; You should have received a copy of the GNU General Public License
;; along with GCC; see the file COPYING3.  If not see
;; <http://www.gnu.org/licenses/>.

(define_constants
  [(UNSPEC_ADO16 0)
   (UNSPEC_RAM	1)
   (UNSPEC_CHKHDR 2)
   (UNSPEC_PKRL	3)
   (UNSPEC_CFC0	4)
   (UNSPEC_CFC1	5)
   (UNSPEC_CFC2	6)
   (UNSPEC_CFC3	7)
   (UNSPEC_CTC0	8)
   (UNSPEC_CTC1	9)
   (UNSPEC_CTC2	10)
   (UNSPEC_CTC3	11)
   (UNSPEC_MFC0	12)
   (UNSPEC_MFC1	13)
   (UNSPEC_MFC2	14)
   (UNSPEC_MFC3	15)
   (UNSPEC_MTC0	16)
   (UNSPEC_MTC1	17)
   (UNSPEC_MTC2	18)
   (UNSPEC_MTC3	19)
   (UNSPEC_LUR	20)
   (UNSPEC_RB	21)
   (UNSPEC_RX	22)
   (UNSPEC_SRRD	23)
   (UNSPEC_SRWR	24)
   (UNSPEC_WB	25)
   (UNSPEC_WX	26)
   (UNSPEC_LUC32 49)
   (UNSPEC_LUC32L 27)
   (UNSPEC_LUC64 28)
   (UNSPEC_LUC64L 29)
   (UNSPEC_LUK 30)
   (UNSPEC_LULCK 31)
   (UNSPEC_LUM32 32)
   (UNSPEC_LUM32L 33)
   (UNSPEC_LUM64 34)
   (UNSPEC_LUM64L 35)
   (UNSPEC_LURL 36)
   (UNSPEC_MRGB 37)
   (UNSPEC_SRRDL 38)
   (UNSPEC_SRULCK 39)
   (UNSPEC_SRWRU 40)
   (UNSPEC_TRAPQFL 41)
   (UNSPEC_TRAPQNE 42)
   (UNSPEC_TRAPREL 43)
   (UNSPEC_WBU 44)
   (UNSPEC_SYSCALL 45)]
)
;; UNSPEC values used in iq2000.md
;; Number	USE
;; 0		movsi_ul
;; 1		movsi_us, get_fnaddr
;; 3		eh_set_return
;; 20		builtin_setjmp_setup
;;
;; UNSPEC_VOLATILE values
;; 0		blockage
;; 2		loadgp
;; 3		builtin_longjmp
;; 4		exception_receiver
;; 10		consttable_qi
;; 11		consttable_hi
;; 12		consttable_si
;; 13		consttable_di
;; 14		consttable_sf
;; 15		consttable_df
;; 16		align_2
;; 17		align_4
;; 18		align_8


;; ....................
;;
;;	Attributes
;;
;; ....................

;; Classification of each insn.
;; branch	conditional branch
;; jump		unconditional jump
;; call		unconditional call
;; load		load instruction(s)
;; store	store instruction(s)
;; move		data movement within same register set
;; xfer		transfer to/from coprocessor
;; arith	integer arithmetic instruction
;; darith	double precision integer arithmetic instructions
;; imul		integer multiply
;; idiv		integer divide
;; icmp		integer compare
;; fadd		floating point add/subtract
;; fmul		floating point multiply
;; fmadd	floating point multiply-add
;; fdiv		floating point divide
;; fabs		floating point absolute value
;; fneg		floating point negation
;; fcmp		floating point compare
;; fcvt		floating point convert
;; fsqrt	floating point square root
;; multi	multiword sequence (or user asm statements)
;; nop		no operation

(define_attr "type"
  "unknown,branch,jump,call,load,store,move,xfer,arith,darith,imul,idiv,icmp,fadd,fmul,fmadd,fdiv,fabs,fneg,fcmp,fcvt,fsqrt,multi,nop"
  (const_string "unknown"))

;; Main data type used by the insn
(define_attr "mode" "unknown,none,QI,HI,SI,DI,SF,DF,FPSW" (const_string "unknown"))

;; Length (in # of bytes).  A conditional branch is allowed only to a
;; location within a signed 18-bit offset of the delay slot.  If that
;; provides too small a range, we use the `j' instruction.  This
;; instruction takes a 28-bit value, but that value is not an offset.
;; Instead, it's bitwise-ored with the high-order four bits of the
;; instruction in the delay slot, which means it cannot be used to
;; cross a 256MB boundary.  We could fall back back on the jr,
;; instruction which allows full access to the entire address space,
;; but we do not do so at present.

(define_attr "length" ""
   (cond [(eq_attr "type" "branch")
          (cond [(lt (abs (minus (match_dup 1) (plus (pc) (const_int 4))))
                     (const_int 131072))
                 (const_int 4)]
	         (const_int 12))]
          (const_int 4)))

(define_attr "cpu"
  "default,iq2000"
  (const (symbol_ref "iq2000_cpu_attr")))

;; Does the instruction have a mandatory delay slot? has_dslot
;; Can the instruction be in a delay slot? ok_in_dslot
;; Can the instruction not be in a delay slot? not_in_dslot
(define_attr "dslot" "has_dslot,ok_in_dslot,not_in_dslot"
  (if_then_else (eq_attr "type" "branch,jump,call,xfer,fcmp")
		(const_string "has_dslot")
		(const_string "ok_in_dslot")))

;; Attribute defining whether or not we can use the branch-likely instructions

(define_attr "branch_likely" "no,yes"
  (const
   (if_then_else (ne (symbol_ref "GENERATE_BRANCHLIKELY") (const_int 0))
		 (const_string "yes")
		 (const_string "no"))))


;; Describe a user's asm statement.
(define_asm_attributes
  [(set_attr "type" "multi")])



;; .........................
;;
;;	Delay slots, can't describe load/fcmp/xfer delay slots here
;;
;; .........................

(define_delay (eq_attr "type" "jump")
  [(and (eq_attr "dslot" "ok_in_dslot") (eq_attr "length" "4"))
   (nil)
   (nil)])

(define_delay (eq_attr "type" "branch")
  [(and (eq_attr "dslot" "ok_in_dslot") (eq_attr "length" "4"))
   (nil)
   (and (eq_attr "branch_likely" "yes") (and (eq_attr "dslot" "ok_in_dslot") (eq_attr "length" "4")))])

(define_delay (eq_attr "type" "call")
  [(and (eq_attr "dslot" "ok_in_dslot") (eq_attr "length" "4"))
   (nil)
   (nil)])

(include "predicates.md")
(include "constraints.md")


;; .........................
;;
;;	Pipeline model
;;
;; .........................

(define_automaton "iq2000")
(define_cpu_unit "core,memory" "iq2000")

(define_insn_reservation "nonmemory" 1
  (eq_attr "type" "!load,move,store,xfer")
  "core")

(define_insn_reservation "iq2000_load_move" 3
  (and (eq_attr "type" "load,move")
       (eq_attr "cpu" "iq2000"))
  "memory")

(define_insn_reservation "other_load_move" 1
  (and (eq_attr "type" "load,move")
       (eq_attr "cpu" "!iq2000"))
  "memory")

(define_insn_reservation "store" 1
  (eq_attr "type" "store")
  "memory")

(define_insn_reservation "xfer" 2
  (eq_attr "type" "xfer")
  "memory")

;;
;;  ....................
;;
;;	CONDITIONAL TRAPS
;;
;;  ....................
;;

(define_insn "trap"
  [(trap_if (const_int 1) (const_int 0))]
  ""
  "*
{
  return \"break\";
}")

;;
;;  ....................
;;
;;	ADDITION
;;
;;  ....................
;;

(define_expand "addsi3"
  [(set (match_operand:SI 0 "register_operand" "=d")
	(plus:SI (match_operand:SI 1 "reg_or_0_operand" "dJ")
		 (match_operand:SI 2 "arith_operand" "dI")))]
  ""
  "")

(define_insn "addsi3_internal"
  [(set (match_operand:SI 0 "register_operand" "=d,=d")
	(plus:SI (match_operand:SI 1 "reg_or_0_operand" "dJ,dJ")
		 (match_operand:SI 2 "arith_operand" "d,I")))]
  ""
  "@
   addu\\t%0,%z1,%2
   addiu\\t%0,%z1,%2"
  [(set_attr "type"	"arith")
   (set_attr "mode"	"SI")])

;;
;;  ....................
;;
;;	SUBTRACTION
;;
;;  ....................
;;

(define_expand "subsi3"
  [(set (match_operand:SI 0 "register_operand" "=d")
	(minus:SI (match_operand:SI 1 "reg_or_0_operand" "dJ")
		  (match_operand:SI 2 "arith_operand" "dI")))]
  ""
  "")

(define_insn "subsi3_internal"
  [(set (match_operand:SI 0 "register_operand" "=d,=d")
	(minus:SI (match_operand:SI 1 "reg_or_0_operand" "dJ,dJ")
		  (match_operand:SI 2 "arith_operand" "d,I")))]
  ""
  "@
   subu\\t%0,%z1,%2
   addiu\\t%0,%z1,%n2"
  [(set_attr "type"	"arith")
   (set_attr "mode"	"SI")])

;;
;;  ....................
;;
;;	NEGATION and ONE'S COMPLEMENT
;;
;;  ....................

(define_insn "negsi2"
  [(set (match_operand:SI 0 "register_operand" "=d")
	(neg:SI (match_operand:SI 1 "register_operand" "d")))]
  ""
  "*
{
  operands[2] = const0_rtx;
  return \"subu\\t%0,%z2,%1\";
}"
  [(set_attr "type"	"arith")
   (set_attr "mode"	"SI")])

(define_insn "one_cmplsi2"
  [(set (match_operand:SI 0 "register_operand" "=d")
	(not:SI (match_operand:SI 1 "register_operand" "d")))]
  ""
  "*
{
  operands[2] = const0_rtx;
  return \"nor\\t%0,%z2,%1\";
}"
  [(set_attr "type"	"arith")
   (set_attr "mode"	"SI")])

;;
;;  ....................
;;
;;	LOGICAL
;;
;;  ....................
;;

(define_expand "andsi3"
  [(set (match_operand:SI 0 "register_operand" "=d,d,d")
	(and:SI (match_operand:SI 1 "uns_arith_operand" "%d,d,d")
		(match_operand:SI 2 "nonmemory_operand" "d,K,N")))]
  ""
  "")

(define_insn ""
  [(set (match_operand:SI 0 "register_operand" "=d,d,d")
	(and:SI (match_operand:SI 1 "uns_arith_operand" "%d,d,d")
		(match_operand:SI 2 "nonmemory_operand" "d,K,N")))]
  ""
  "*
{
  if (which_alternative == 0)
    return \"and\\t%0,%1,%2\";
  else if (which_alternative == 1)
    return \"andi\\t%0,%1,%x2\";
  else if (which_alternative == 2)
    {
      if ((INTVAL (operands[2]) & 0xffff) == 0xffff)
	{
	  operands[2] = GEN_INT (INTVAL (operands[2]) >> 16);
	  return \"andoui\\t%0,%1,%x2\";
	}
      else
	{
	  operands[2] = GEN_INT (INTVAL (operands[2]) & 0xffff);
	  return \"andoi\\t%0,%1,%x2\";
	}
    }
  else
    gcc_unreachable ();
}"
  [(set_attr "type"	"arith")
   (set_attr "mode"	"SI")])

(define_expand "iorsi3"
  [(set (match_operand:SI 0 "register_operand" "=d,d")
	(ior:SI (match_operand:SI 1 "uns_arith_operand" "%d,d")
		(match_operand:SI 2 "uns_arith_operand" "d,K")))]
  ""
  "")

(define_insn ""
  [(set (match_operand:SI 0 "register_operand" "=d,d")
	(ior:SI (match_operand:SI 1 "uns_arith_operand" "%d,d")
		(match_operand:SI 2 "uns_arith_operand" "d,K")))]
  ""
  "@
   or\\t%0,%1,%2
   ori\\t%0,%1,%x2"
  [(set_attr "type"	"arith")
   (set_attr "mode"	"SI")])

(define_expand "xorsi3"
  [(set (match_operand:SI 0 "register_operand" "=d,d")
	(xor:SI (match_operand:SI 1 "uns_arith_operand" "%d,d")
		(match_operand:SI 2 "uns_arith_operand" "d,K")))]
  ""
  "")

(define_insn ""
  [(set (match_operand:SI 0 "register_operand" "=d,d")
	(xor:SI (match_operand:SI 1 "uns_arith_operand" "%d,d")
		(match_operand:SI 2 "uns_arith_operand" "d,K")))]
  ""
  "@
   xor\\t%0,%1,%2
   xori\\t%0,%1,%x2"
  [(set_attr "type"	"arith")
   (set_attr "mode"	"SI")])

(define_insn "*norsi3"
  [(set (match_operand:SI 0 "register_operand" "=d")
	(and:SI (not:SI (match_operand:SI 1 "register_operand" "d"))
		(not:SI (match_operand:SI 2 "register_operand" "d"))))]
  ""
  "nor\\t%0,%z1,%z2"
  [(set_attr "type"	"arith")
   (set_attr "mode"	"SI")])

;;
;;  ....................
;;
;;	ZERO EXTENSION
;;
;;  ....................

;; Extension insns.
;; Those for integer source operand are ordered widest source type first.

(define_expand "zero_extendhisi2"
  [(set (match_operand:SI 0 "register_operand" "")
	(zero_extend:SI (match_operand:HI 1 "nonimmediate_operand" "")))]
  ""
  "")

(define_insn ""
  [(set (match_operand:SI 0 "register_operand" "=d,d,d")
	(zero_extend:SI (match_operand:HI 1 "nonimmediate_operand" "d,R,m")))]
  ""
  "*
{
  if (which_alternative == 0)
    return \"andi\\t%0,%1,0xffff\";
  else
    return iq2000_move_1word (operands, insn, TRUE);
}"
  [(set_attr "type"	"arith,load,load")
   (set_attr "mode"	"SI")
   (set_attr "length"	"4,4,8")])

(define_expand "zero_extendqihi2"
  [(set (match_operand:HI 0 "register_operand" "")
	(zero_extend:HI (match_operand:QI 1 "nonimmediate_operand" "")))]
  ""
  "")

(define_insn ""
  [(set (match_operand:HI 0 "register_operand" "=d,d,d")
	(zero_extend:HI (match_operand:QI 1 "nonimmediate_operand" "d,R,m")))]
  ""
  "*
{
  if (which_alternative == 0)
    return \"andi\\t%0,%1,0x00ff\";
  else
    return iq2000_move_1word (operands, insn, TRUE);
}"
  [(set_attr "type"	"arith,load,load")
   (set_attr "mode"	"HI")
   (set_attr "length"	"4,4,8")])

(define_expand "zero_extendqisi2"
  [(set (match_operand:SI 0 "register_operand" "")
	(zero_extend:SI (match_operand:QI 1 "nonimmediate_operand" "")))]
  ""
  "")

(define_insn ""
  [(set (match_operand:SI 0 "register_operand" "=d,d,d")
	(zero_extend:SI (match_operand:QI 1 "nonimmediate_operand" "d,R,m")))]
  ""
  "*
{
  if (which_alternative == 0)
    return \"andi\\t%0,%1,0x00ff\";
  else
    return iq2000_move_1word (operands, insn, TRUE);
}"
  [(set_attr "type"	"arith,load,load")
   (set_attr "mode"	"SI")
   (set_attr "length"	"4,4,8")])

;;
;;  ....................
;;
;;	SIGN EXTENSION
;;
;;  ....................

;; Extension insns.
;; Those for integer source operand are ordered widest source type first.

;; These patterns originally accepted general_operands, however, slightly
;; better code is generated by only accepting register_operands, and then
;; letting combine generate the lh and lb insns.

(define_expand "extendhisi2"
  [(set (match_operand:SI 0 "register_operand" "")
	(sign_extend:SI (match_operand:HI 1 "nonimmediate_operand" "")))]
  ""
  "
{
  if (optimize && GET_CODE (operands[1]) == MEM)
    operands[1] = force_not_mem (operands[1]);

  if (GET_CODE (operands[1]) != MEM)
    {
      rtx op1   = gen_lowpart (SImode, operands[1]);
      rtx temp  = gen_reg_rtx (SImode);
      rtx shift = GEN_INT (16);

      emit_insn (gen_ashlsi3 (temp, op1, shift));
      emit_insn (gen_ashrsi3 (operands[0], temp, shift));
      DONE;
    }
}")

(define_insn "extendhisi2_internal"
  [(set (match_operand:SI 0 "register_operand" "=d,d")
	(sign_extend:SI (match_operand:HI 1 "memory_operand" "R,m")))]
  ""
  "* return iq2000_move_1word (operands, insn, FALSE);"
  [(set_attr "type"	"load")
   (set_attr "mode"	"SI")
   (set_attr "length"	"4,8")])

(define_expand "extendqihi2"
  [(set (match_operand:HI 0 "register_operand" "")
	(sign_extend:HI (match_operand:QI 1 "nonimmediate_operand" "")))]
  ""
  "
{
  if (optimize && GET_CODE (operands[1]) == MEM)
    operands[1] = force_not_mem (operands[1]);

  if (GET_CODE (operands[1]) != MEM)
    {
      rtx op0   = gen_lowpart (SImode, operands[0]);
      rtx op1   = gen_lowpart (SImode, operands[1]);
      rtx temp  = gen_reg_rtx (SImode);
      rtx shift = GEN_INT (24);

      emit_insn (gen_ashlsi3 (temp, op1, shift));
      emit_insn (gen_ashrsi3 (op0, temp, shift));
      DONE;
    }
}")

(define_insn "extendqihi2_internal"
  [(set (match_operand:HI 0 "register_operand" "=d,d")
	(sign_extend:HI (match_operand:QI 1 "memory_operand" "R,m")))]
  ""
  "* return iq2000_move_1word (operands, insn, FALSE);"
  [(set_attr "type"	"load")
   (set_attr "mode"	"SI")
   (set_attr "length"	"4,8")])


(define_expand "extendqisi2"
  [(set (match_operand:SI 0 "register_operand" "")
	(sign_extend:SI (match_operand:QI 1 "nonimmediate_operand" "")))]
  ""
  "
{
  if (optimize && GET_CODE (operands[1]) == MEM)
    operands[1] = force_not_mem (operands[1]);

  if (GET_CODE (operands[1]) != MEM)
    {
      rtx op1   = gen_lowpart (SImode, operands[1]);
      rtx temp  = gen_reg_rtx (SImode);
      rtx shift = GEN_INT (24);

      emit_insn (gen_ashlsi3 (temp, op1, shift));
      emit_insn (gen_ashrsi3 (operands[0], temp, shift));
      DONE;
    }
}")

(define_insn "extendqisi2_insn"
  [(set (match_operand:SI 0 "register_operand" "=d,d")
	(sign_extend:SI (match_operand:QI 1 "memory_operand" "R,m")))]
  ""
  "* return iq2000_move_1word (operands, insn, FALSE);"
  [(set_attr "type"	"load")
   (set_attr "mode"	"SI")
   (set_attr "length"	"4,8")])

;;
;;  ........................
;;
;;      BIT FIELD EXTRACTION
;;
;;  ........................

(define_insn "extzv"
  [(set (match_operand:SI 0 "register_operand" "=r")
        (zero_extract:SI (match_operand:SI 1 "register_operand" "r")
                         (match_operand:SI 2 "const_int_operand" "O")
                         (match_operand:SI 3 "const_int_operand" "O")))]
  ""
  "*
{
  int value[4];
  value[2] = INTVAL (operands[2]);
  value[3] = INTVAL (operands[3]);
  operands[2] = GEN_INT ((value[3]));
  operands[3] = GEN_INT ((32 - value[2]));
  return \"ram\\t%0,%1,%2,%3,0x0\";  
}"
  [(set_attr "type" "arith")])

;;
;;  ....................
;;
;;	DATA MOVEMENT
;;
;;  ....................

/* Take care of constants that don't fit in single instruction */
(define_split
  [(set (match_operand:SI 0 "register_operand" "")
        (match_operand:SI 1 "general_operand" ""))]
  "(reload_in_progress || reload_completed)
   && large_int (operands[1], SImode)"

  [(set (match_dup 0 )
        (high:SI (match_dup 1)))
   (set (match_dup 0 )
        (lo_sum:SI (match_dup 0)
                   (match_dup 1)))]
)

;; ??? iq2000_move_1word has support for HIGH, so this pattern may be
;; unnecessary.

(define_insn "high"
  [(set (match_operand:SI 0 "register_operand" "=r")
	(high:SI (match_operand:SI 1 "immediate_operand" "")))]
  ""
  "lui\\t%0,%%hi(%1) # high"
  [(set_attr "type"	"move")])

(define_insn "low"
  [(set (match_operand:SI 0 "register_operand" "=r")
	(lo_sum:SI (match_operand:SI 1 "register_operand" "r")
		   (match_operand:SI 2 "immediate_operand" "")))]
  ""
  "addiu\\t%0,%1,%%lo(%2) # low"
  [(set_attr "type"	"arith")
   (set_attr "mode"	"SI")])

;; 32-bit Integer moves

(define_split
  [(set (match_operand:SI 0 "register_operand" "")
	(match_operand:SI 1 "large_int" ""))]
  "reload_in_progress | reload_completed"
  [(set (match_dup 0)
	(match_dup 2))
   (set (match_dup 0)
     	(ior:SI (match_dup 0)
		(match_dup 3)))]
  "
{
  operands[2] = GEN_INT (trunc_int_for_mode (INTVAL (operands[1])
					     & BITMASK_UPPER16,
					     SImode));
  operands[3] = GEN_INT (INTVAL (operands[1]) & BITMASK_LOWER16);
}")

;; Unlike most other insns, the move insns can't be split with
;; different predicates, because register spilling and other parts of
;; the compiler, have memoized the insn number already.

(define_expand "movsi"
  [(set (match_operand:SI 0 "nonimmediate_operand" "")
	(match_operand:SI 1 "general_operand" ""))]
  ""
  "
{
  if (iq2000_check_split (operands[1], SImode))
    {
      enum machine_mode mode = GET_MODE (operands[0]);
      rtx tem = ((reload_in_progress | reload_completed)
		 ? operands[0] : gen_reg_rtx (mode));

      emit_insn (gen_rtx_SET (VOIDmode, tem,
			      gen_rtx_HIGH (mode, operands[1])));

      operands[1] = gen_rtx_LO_SUM (mode, tem, operands[1]);
    }

  if ((reload_in_progress | reload_completed) == 0
      && !register_operand (operands[0], SImode)
      && !register_operand (operands[1], SImode)
      && (GET_CODE (operands[1]) != CONST_INT
	  || INTVAL (operands[1]) != 0))
    {
      rtx temp = force_reg (SImode, operands[1]);
      emit_move_insn (operands[0], temp);
      DONE;
    }

  /* Take care of constants that don't fit in single instruction */
  if ((reload_in_progress || reload_completed)
      && CONSTANT_P (operands[1])
      && GET_CODE (operands[1]) != HIGH
      && GET_CODE (operands[1]) != LO_SUM
      && ! SMALL_INT_UNSIGNED (operands[1]))
    {
      rtx tem = ((reload_in_progress | reload_completed)
		 ? operands[0] : gen_reg_rtx (SImode));

      emit_insn (gen_rtx_SET (VOIDmode, tem,
			      gen_rtx_HIGH (SImode, operands[1])));
      operands[1] = gen_rtx_LO_SUM (SImode, tem, operands[1]);
    }
}")

;; The difference between these two is whether or not ints are allowed
;; in FP registers (off by default, use -mdebugh to enable).

(define_insn "movsi_internal2"
  [(set (match_operand:SI 0 "nonimmediate_operand" "=d,d,d,d,d,R,m")
	(match_operand:SI 1 "move_operand" "d,IKL,Mnis,R,m,dJ,dJ"))]
  "(register_operand (operands[0], SImode)
       || register_operand (operands[1], SImode)
       || (GET_CODE (operands[1]) == CONST_INT && INTVAL (operands[1]) == 0))"
  "* return iq2000_move_1word (operands, insn, FALSE);"
  [(set_attr "type"	"move,arith,arith,load,load,store,store")
   (set_attr "mode"	"SI")
<<<<<<< HEAD
   (set_attr "length"	"4,8,4,8,8,8,4,8,4,4,4,4,4,4")])
=======
   (set_attr "length"	"4,4,8,8,8,4,8")])
>>>>>>> 3082eeb7

;; 16-bit Integer moves

;; Unlike most other insns, the move insns can't be split with
;; different predicates, because register spilling and other parts of
;; the compiler, have memoized the insn number already.
;; Unsigned loads are used because BYTE_LOADS_ZERO_EXTEND is defined

(define_expand "movhi"
  [(set (match_operand:HI 0 "nonimmediate_operand" "")
	(match_operand:HI 1 "general_operand" ""))]
  ""
  "
{
  if ((reload_in_progress | reload_completed) == 0
      && !register_operand (operands[0], HImode)
      && !register_operand (operands[1], HImode)
      && ((GET_CODE (operands[1]) != CONST_INT
	  || INTVAL (operands[1]) != 0)))
    {
      rtx temp = force_reg (HImode, operands[1]);
      emit_move_insn (operands[0], temp);
      DONE;
    }
}")

;; The difference between these two is whether or not ints are allowed
;; in FP registers (off by default, use -mdebugh to enable).

(define_insn "movhi_internal2"
  [(set (match_operand:HI 0 "nonimmediate_operand" "=d,d,d,d,R,m")
	(match_operand:HI 1 "general_operand"       "d,IK,R,m,dJ,dJ"))]
  "(register_operand (operands[0], HImode)
       || register_operand (operands[1], HImode)
       || (GET_CODE (operands[1]) == CONST_INT && INTVAL (operands[1]) == 0))"
  "* return iq2000_move_1word (operands, insn, TRUE);"
  [(set_attr "type"	"move,arith,load,load,store,store")
   (set_attr "mode"	"HI")
   (set_attr "length"	"4,4,4,8,4,8")])

;; 8-bit Integer moves

;; Unlike most other insns, the move insns can't be split with
;; different predicates, because register spilling and other parts of
;; the compiler, have memoized the insn number already.
;; Unsigned loads are used because BYTE_LOADS_ZERO_EXTEND is defined

(define_expand "movqi"
  [(set (match_operand:QI 0 "nonimmediate_operand" "")
	(match_operand:QI 1 "general_operand" ""))]
  ""
  "
{
  if ((reload_in_progress | reload_completed) == 0
      && !register_operand (operands[0], QImode)
      && !register_operand (operands[1], QImode)
      && (GET_CODE (operands[1]) != CONST_INT
          || INTVAL (operands[1]) != 0))
    {
      rtx temp = force_reg (QImode, operands[1]);
      emit_move_insn (operands[0], temp);
      DONE;
    }
}")

;; The difference between these two is whether or not ints are allowed
;; in FP registers (off by default, use -mdebugh to enable).

(define_insn "movqi_internal2"
  [(set (match_operand:QI 0 "nonimmediate_operand" "=d,d,d,d,R,m")
	(match_operand:QI 1 "general_operand"       "d,IK,R,m,dJ,dJ"))]
  "(register_operand (operands[0], QImode)
       || register_operand (operands[1], QImode)
       || (GET_CODE (operands[1]) == CONST_INT && INTVAL (operands[1]) == 0))"
  "* return iq2000_move_1word (operands, insn, TRUE);"
  [(set_attr "type"	"move,arith,load,load,store,store")
   (set_attr "mode"	"QI")
   (set_attr "length"	"4,4,4,8,4,8")])

;; 32-bit floating point moves

(define_expand "movsf"
  [(set (match_operand:SF 0 "general_operand" "")
        (match_operand:SF 1 "general_operand" ""))]
  ""
  "
{
  if (!reload_in_progress
      && !reload_completed
      && GET_CODE (operands[0]) == MEM
      && (GET_CODE (operands[1]) == MEM
         || GET_CODE (operands[1]) == CONST_DOUBLE))
    operands[1] = copy_to_mode_reg (SFmode, operands[1]);

  /* Take care of reg <- SF constant */
  if ( const_double_operand (operands[1], GET_MODE (operands[1]) ) )
    {
      emit_insn (gen_movsf_high (operands[0], operands[1]));
      emit_insn (gen_movsf_lo_sum (operands[0], operands[0], operands[1]));
      DONE;
    }
}")

(define_insn "movsf_lo_sum"
  [(set (match_operand:SF 0 "register_operand" "=r")
        (lo_sum:SF (match_operand:SF 1 "register_operand" "r")
                   (match_operand:SF 2 "const_double_operand" "")))]
  ""
  "*
{
  REAL_VALUE_TYPE r;
  long i;

  REAL_VALUE_FROM_CONST_DOUBLE (r, operands[2]);
  REAL_VALUE_TO_TARGET_SINGLE (r, i);
  operands[2] = GEN_INT (i);
  return \"addiu\\t%0,%1,%%lo(%2) # low\";
}"
  [(set_attr "length" "4")
   (set_attr "type" "arith")])

(define_insn "movsf_high"
  [(set (match_operand:SF 0 "register_operand" "=r")
        (high:SF (match_operand:SF 1 "const_double_operand" "")))]
  ""
  "*
{
  REAL_VALUE_TYPE r;
  long i;

  REAL_VALUE_FROM_CONST_DOUBLE (r, operands[1]);
  REAL_VALUE_TO_TARGET_SINGLE (r, i);
  operands[1] = GEN_INT (i);
  return \"lui\\t%0,%%hi(%1) # high\";
}"
  [(set_attr "length" "4")
   (set_attr "type" "arith")])

(define_insn "*movsf_internal"
  [(set (match_operand:SF 0 "nonimmediate_operand" "=r,r,m")
        (match_operand:SF 1 "nonimmediate_operand" "r,m,r"))]
  "!memory_operand (operands[0], SFmode) || !memory_operand (operands[1], SFmode)"
  "*
{
  iq2000_fill_delay_slot (\"\", DELAY_LOAD, operands, insn);  
  if (which_alternative == 0)
    return \"or\\t%0,%1,%1\";
  else if (which_alternative == 1)
    return \"lw\\t%0,%1\";
  else if (which_alternative == 2)
    return \"sw\\t%1,%0\";
  else
    gcc_unreachable ();
}"
  [(set_attr "length" "4,4,4")
   (set_attr "type" "arith,load,store")]
)

;;
;;  ....................
;;
;;	SHIFTS
;;
;;  ....................

(define_expand "ashlsi3"
  [(set (match_operand:SI 0 "register_operand" "=d")
        (ashift:SI (match_operand:SI 1 "register_operand" "d")
                   (match_operand:SI 2 "arith_operand" "dI")))]
  ""
  "")

(define_insn "ashlsi3_internal1"
  [(set (match_operand:SI 0 "register_operand" "=d")
	(ashift:SI (match_operand:SI 1 "register_operand" "d")
		   (match_operand:SI 2 "arith_operand" "dI")))]
  ""
  "*
{
  if (GET_CODE (operands[2]) == CONST_INT)
    {
      operands[2] = GEN_INT (INTVAL (operands[2]) & 0x1f);
      return \"sll\\t%0,%1,%2\";
    }
  else
    return \"sllv\\t%0,%1,%2\";
}"
  [(set_attr "type"	"arith")
   (set_attr "mode"	"SI")])

(define_expand "ashrsi3"
  [(set (match_operand:SI 0 "register_operand" "=d")
	(ashiftrt:SI (match_operand:SI 1 "register_operand" "d")
		     (match_operand:SI 2 "arith_operand" "dI")))]
  ""
  "")

(define_insn "ashrsi3_internal1"
  [(set (match_operand:SI 0 "register_operand" "=d")
	(ashiftrt:SI (match_operand:SI 1 "register_operand" "d")
		     (match_operand:SI 2 "arith_operand" "dI")))]
  ""
  "*
{
  if (GET_CODE (operands[2]) == CONST_INT)
    {
      operands[2] = GEN_INT (INTVAL (operands[2]) & 0x1f);
      return \"sra\\t%0,%1,%2\";
    }
  else
    return \"srav\\t%0,%1,%2\";
}"
  [(set_attr "type"	"arith")
   (set_attr "mode"	"SI")])

(define_expand "lshrsi3"
  [(set (match_operand:SI 0 "register_operand" "=d")
	(lshiftrt:SI (match_operand:SI 1 "register_operand" "d")
		     (match_operand:SI 2 "arith_operand" "dI")))]
  ""
  "")

(define_insn "lshrsi3_internal1"
  [(set (match_operand:SI 0 "register_operand" "=d")
	(lshiftrt:SI (match_operand:SI 1 "register_operand" "d")
		     (match_operand:SI 2 "arith_operand" "dI")))]
  ""
  "*
{
  if (GET_CODE (operands[2]) == CONST_INT)
    {
      operands[2] = GEN_INT (INTVAL (operands[2]) & 0x1f);
      return \"srl\\t%0,%1,%2\";
    }
  else
    return \"srlv\\t%0,%1,%2\";
}"
  [(set_attr "type"	"arith")
   (set_attr "mode"	"SI")])

;; Rotate Right
(define_insn "rotrsi3"
  [(set (match_operand:SI 0 "register_operand" "=r")
        (rotatert:SI (match_operand:SI 1 "register_operand" "r")
                     (match_operand:SI 2 "uns_arith_operand" "O")))]
  ""
  "ram %0,%1,%2,0x0,0x0"
  [(set_attr "type" "arith")])


;;
;;  ....................
;;
;;	CONDITIONAL BRANCHES
;;
;;  ....................

(define_expand "cbranchsi4"
  [(set (pc)
        (if_then_else
         (match_operator:SI 0 "ordered_comparison_operator"
                            [(match_operand:SI 1 "register_operand")
                             (match_operand:SI 2 "reg_or_const_operand")])
	 (label_ref (match_operand:SI 3 ""))
	 (pc)))]
  ""
  "
{
  gen_conditional_branch (operands, SImode);
  DONE;
}")


;; Conditional branches on comparisons with zero.

(define_insn "branch_zero"
  [(set (pc)
	(if_then_else
         (match_operator:SI 0 "cmp_op"
			    [(match_operand:SI 2 "register_operand" "d")
			     (const_int 0)])
        (label_ref (match_operand 1 "" ""))
        (pc)))]
  ""
  "*
{
  return iq2000_output_conditional_branch (insn,
					 operands,
					 /*two_operands_p=*/0,
					 /*float_p=*/0,
					 /*inverted_p=*/0,
					 get_attr_length (insn));
}"
  [(set_attr "type"	"branch")
   (set_attr "mode"	"none")])

(define_insn "branch_zero_inverted"
  [(set (pc)
	(if_then_else
         (match_operator:SI 0 "cmp_op"
		            [(match_operand:SI 2 "register_operand" "d")
			     (const_int 0)])
        (pc)
        (label_ref (match_operand 1 "" ""))))]
  ""
  "*
{
  return iq2000_output_conditional_branch (insn,
					 operands,
					 /*two_operands_p=*/0,
					 /*float_p=*/0,
					 /*inverted_p=*/1,
					 get_attr_length (insn));
}"
  [(set_attr "type"	"branch")
   (set_attr "mode"	"none")])

;; Conditional branch on equality comparison.

(define_insn "branch_equality"
  [(set (pc)
	(if_then_else
         (match_operator:SI 0 "equality_op"
		   	    [(match_operand:SI 2 "register_operand" "d")
			     (match_operand:SI 3 "register_operand" "d")])
         (label_ref (match_operand 1 "" ""))
         (pc)))]
  ""
  "*
{
  return iq2000_output_conditional_branch (insn,
					 operands,
					 /*two_operands_p=*/1,
					 /*float_p=*/0,
					 /*inverted_p=*/0,
					 get_attr_length (insn));
}"
  [(set_attr "type"	"branch")
   (set_attr "mode"	"none")])

(define_insn "branch_equality_inverted"
  [(set (pc)
	(if_then_else
         (match_operator:SI 0 "equality_op"
		   	    [(match_operand:SI 2 "register_operand" "d")
			     (match_operand:SI 3 "register_operand" "d")])
         (pc)
         (label_ref (match_operand 1 "" ""))))]
  ""
  "*
{
  return iq2000_output_conditional_branch (insn,
					 operands,
					 /*two_operands_p=*/1,
					 /*float_p=*/0,
					 /*inverted_p=*/1,
					 get_attr_length (insn));
}"
  [(set_attr "type"	"branch")
   (set_attr "mode"	"none")])


;; Recognize bbi and bbin instructions.  These use two unusual template
;; patterns, %Ax and %Px.  %Ax outputs an 'i' if operand `x' is a LABEL_REF
;; otherwise it outputs an 'in'.  %Px does nothing if `x' is PC 
;; and outputs the operand if `x' is a LABEL_REF.

(define_insn ""
  [(set (pc)
	(if_then_else
	 (ne (sign_extract:SI (match_operand:SI 0 "register_operand" "r")
			      (const_int 1)
			      (match_operand:SI 1 "arith_operand" "I"))
	     (const_int 0))
	 (match_operand 2 "pc_or_label_operand" "")
	 (match_operand 3 "pc_or_label_operand" "")))]
  ""
  "bb%A2\\t%0(31-%1),%P2%P3"
  [(set_attr "length" "4")
   (set_attr "type" "branch")])

(define_insn ""
  [(set (pc)
	(if_then_else
	 (eq (sign_extract:SI (match_operand:SI 0 "register_operand" "r")
			      (const_int 1)
			      (match_operand:SI 1 "arith_operand" "I"))
	     (const_int 0))
	 (match_operand 2 "pc_or_label_operand" "")
	 (match_operand 3 "pc_or_label_operand" "")))]
  ""
  "bb%A3\\t%0(31-%1),%P2%P3"
  [(set_attr "length" "4")
   (set_attr "type" "branch")])

(define_insn ""
  [(set (pc)
	(if_then_else
	 (ne (zero_extract:SI (match_operand:SI 0 "register_operand" "r")
			      (const_int 1)
			      (match_operand:SI 1 "arith_operand" "I"))
	     (const_int 0))
	 (match_operand 2 "pc_or_label_operand" "")
	 (match_operand 3 "pc_or_label_operand" "")))]
  ""
  "bb%A2\\t%0(31-%1),%P2%P3"
  [(set_attr "length" "4")
   (set_attr "type" "branch")])

(define_insn ""
  [(set (pc)
	(if_then_else
	 (eq (zero_extract:SI (match_operand:SI 0 "register_operand" "r")
			      (const_int 1)
			      (match_operand:SI 1 "arith_operand" "I"))
	     (const_int 0))
	 (match_operand 2 "pc_or_label_operand" "")
	 (match_operand 3 "pc_or_label_operand" "")))]
  ""
  "bb%A3\\t%0(31-%1),%P2%P3"
  [(set_attr "length" "4")
   (set_attr "type" "branch")])

(define_insn ""
  [(set (pc)
	(if_then_else
	 (eq (and:SI (match_operand:SI 0 "register_operand" "r")
		     (match_operand:SI 1 "power_of_2_operand" "I"))
	      (const_int 0))
	 (match_operand 2 "pc_or_label_operand" "")
	 (match_operand 3 "pc_or_label_operand" "")))]
  ""
  "bb%A3\\t%0(%p1),%P2%P3"
  [(set_attr "length" "4")
   (set_attr "type" "branch")])

(define_insn ""
  [(set (pc)
	(if_then_else
	 (ne (and:SI (match_operand:SI 0 "register_operand" "r")
		     (match_operand:SI 1 "power_of_2_operand" "I"))
	     (const_int 0))
	 (match_operand 2 "pc_or_label_operand" "")
	 (match_operand 3 "pc_or_label_operand" "")))]
  ""
  "bb%A2\\t%0(%p1),%P2%P3"
  [(set_attr "length" "4")
   (set_attr "type" "branch")])

;;
;;  ....................
;;
;;	SETTING A REGISTER FROM A COMPARISON
;;
;;  ....................

(define_expand "cstoresi4"
  [(set (match_operand:SI 0 "register_operand" "=d")
	(match_operator:SI 1 "ordered_comparison_operator"
	 [(match_operand:SI 2 "register_operand")
	  (match_operand:SI 3 "reg_or_const_operand")]))]
  ""
  "
{
  gen_int_relational (GET_CODE (operands[1]), operands[0],
		      operands[2], operands[3], (int *)0);
  DONE;
}")

(define_insn "seq_si_zero"
  [(set (match_operand:SI 0 "register_operand" "=d")
	(eq:SI (match_operand:SI 1 "register_operand" "d")
	       (const_int 0)))]
  ""
  "sltiu\\t%0,%1,1"
  [(set_attr "type"	"arith")
   (set_attr "mode"	"SI")])

(define_insn "sne_si_zero"
  [(set (match_operand:SI 0 "register_operand" "=d")
	(ne:SI (match_operand:SI 1 "register_operand" "d")
	       (const_int 0)))]
  ""
  "sltu\\t%0,%.,%1"
  [(set_attr "type"	"arith")
   (set_attr "mode"	"SI")])

(define_insn "sgt_si"
  [(set (match_operand:SI 0 "register_operand" "=d,=d")
	(gt:SI (match_operand:SI 1 "register_operand" "d,d")
	       (match_operand:SI 2 "reg_or_0_operand" "d,J")))]
  ""
  "@
   slt\\t%0,%z2,%1
   slt\\t%0,%z2,%1"
  [(set_attr "type"	"arith,arith")
   (set_attr "mode"	"SI,SI")])

(define_insn "slt_si"
  [(set (match_operand:SI 0 "register_operand" "=d,=d")
	(lt:SI (match_operand:SI 1 "register_operand" "d,d")
	       (match_operand:SI 2 "arith_operand" "d,I")))]
  ""
  "@
   slt\\t%0,%1,%2
   slti\\t%0,%1,%2"
  [(set_attr "type"	"arith,arith")
   (set_attr "mode"	"SI,SI")])

(define_insn "sle_si_const"
  [(set (match_operand:SI 0 "register_operand" "=d")
	(le:SI (match_operand:SI 1 "register_operand" "d")
	       (match_operand:SI 2 "small_int" "I")))]
  "INTVAL (operands[2]) < 32767"
  "*
{
  operands[2] = GEN_INT (INTVAL (operands[2])+1);
  return \"slti\\t%0,%1,%2\";
}"
  [(set_attr "type"	"arith")
   (set_attr "mode"	"SI")])

(define_insn "sgtu_si"
  [(set (match_operand:SI 0 "register_operand" "=d")
	(gtu:SI (match_operand:SI 1 "register_operand" "d")
		(match_operand:SI 2 "reg_or_0_operand" "dJ")))]
  ""
  "sltu\\t%0,%z2,%1"
  [(set_attr "type"	"arith")
   (set_attr "mode"	"SI")])

<<<<<<< HEAD
(define_insn ""
  [(set (match_operand:SI 0 "register_operand" "=t")
	(gtu:SI (match_operand:SI 1 "register_operand" "d")
		(match_operand:SI 2 "register_operand" "d")))]
  ""
  "sltu\\t%2,%1"
  [(set_attr "type"	"arith")
   (set_attr "mode"	"SI")])

=======
>>>>>>> 3082eeb7
(define_insn "sltu_si"
  [(set (match_operand:SI 0 "register_operand" "=d,=d")
	(ltu:SI (match_operand:SI 1 "register_operand" "d,d")
		(match_operand:SI 2 "arith_operand" "d,I")))]
  ""
  "@
   sltu\\t%0,%1,%2
   sltiu\\t%0,%1,%2"
  [(set_attr "type"	"arith,arith")
   (set_attr "mode"	"SI,SI")])

(define_insn "sleu_si_const"
  [(set (match_operand:SI 0 "register_operand" "=d")
	(leu:SI (match_operand:SI 1 "register_operand" "d")
		(match_operand:SI 2 "small_int" "I")))]
  "INTVAL (operands[2]) < 32767"
  "*
{
  operands[2] = GEN_INT (INTVAL (operands[2]) + 1);
  return \"sltiu\\t%0,%1,%2\";
}"
  [(set_attr "type"	"arith")
   (set_attr "mode"	"SI")])


;;
;;  ....................
;;
;;	UNCONDITIONAL BRANCHES
;;
;;  ....................

;; Unconditional branches.

(define_insn "jump"
  [(set (pc)
	(label_ref (match_operand 0 "" "")))]
  ""
  "*
{
  if (GET_CODE (operands[0]) == REG)
    return \"j\\t%0\";
  return \"j\\t%l0\";
  /* return \"b\\t%l0\";*/
}"
  [(set_attr "type"	"jump")
   (set_attr "mode"	"none")])

(define_expand "indirect_jump"
  [(set (pc) (match_operand 0 "register_operand" "d"))]
  ""
  "
{
  rtx dest;

  if (operands[0])		/* eliminate unused code warnings */
    {
      dest = operands[0];
      if (GET_CODE (dest) != REG || GET_MODE (dest) != Pmode)
	operands[0] = copy_to_mode_reg (Pmode, dest);

      if (!(Pmode == DImode))
	emit_jump_insn (gen_indirect_jump_internal1 (operands[0]));
      else
	internal_error (\"unimplemented functionality\");

      DONE;
    }
}")

(define_insn "indirect_jump_internal1"
  [(set (pc) (match_operand:SI 0 "register_operand" "d"))]
  "!(Pmode == DImode)"
  "j\\t%0"
  [(set_attr "type"	"jump")
   (set_attr "mode"	"none")])

(define_expand "tablejump"
  [(set (pc)
	(match_operand 0 "register_operand" "d"))
   (use (label_ref (match_operand 1 "" "")))]
  ""
  "
{
  if (operands[0])		/* eliminate unused code warnings */
    {
      gcc_assert (GET_MODE (operands[0]) == Pmode);

      if (!(Pmode == DImode))
	emit_jump_insn (gen_tablejump_internal1 (operands[0], operands[1]));
      else
	internal_error (\"unimplemented functionality\");

      DONE;
    }
}")

(define_insn "tablejump_internal1"
  [(set (pc)
	(match_operand:SI 0 "register_operand" "d"))
   (use (label_ref (match_operand 1 "" "")))]
  "!(Pmode == DImode)"
  "j\\t%0"
  [(set_attr "type"	"jump")
   (set_attr "mode"	"none")])

(define_expand "tablejump_internal3"
  [(parallel [(set (pc)
		   (plus:SI (match_operand:SI 0 "register_operand" "d")
			    (label_ref:SI (match_operand 1 "" ""))))
	      (use (label_ref:SI (match_dup 1)))])]
  ""
  "")

;;; Make sure that this only matches the insn before ADDR_DIFF_VEC.  Otherwise
;;; it is not valid.  ??? With the USE, the condition tests may not be required
;;; any longer.

;;; ??? The length depends on the ABI.  It is two for o32, and one for n32.
;;; We just use the conservative number here.

(define_insn ""
  [(set (pc)
	(plus:SI (match_operand:SI 0 "register_operand" "d")
		 (label_ref:SI (match_operand 1 "" ""))))
   (use (label_ref:SI (match_dup 1)))]
  "!(Pmode == DImode) && next_active_insn (insn) != 0
   && GET_CODE (PATTERN (next_active_insn (insn))) == ADDR_DIFF_VEC
   && PREV_INSN (next_active_insn (insn)) == operands[1]"
  "*
{
  return \"j\\t%0\";
}"
  [(set_attr "type"	"jump")
   (set_attr "mode"	"none")
   (set_attr "length"	"8")])

;;
;;  ....................
;;
;;	Function prologue/epilogue
;;
;;  ....................
;;

(define_expand "prologue"
  [(const_int 1)]
  ""
  "
{
  if (iq2000_isa >= 0)		/* avoid unused code warnings */
    {
      iq2000_expand_prologue ();
      DONE;
    }
}")

;; Block any insns from being moved before this point, since the
;; profiling call to mcount can use various registers that aren't
;; saved or used to pass arguments.

(define_insn "blockage"
  [(unspec_volatile [(const_int 0)] 0)]
  ""
  ""
  [(set_attr "type"	"unknown")
   (set_attr "mode"	"none")
   (set_attr "length"	"0")])

(define_expand "epilogue"
  [(const_int 2)]
  ""
  "
{
  if (iq2000_isa >= 0)            /* avoid unused code warnings */
    {
      iq2000_expand_epilogue ();
      DONE;
    }
}")

;; Trivial return.  Make it look like a normal return insn as that
;; allows jump optimizations to work better .
(define_insn "return"
  [(return)]
  "iq2000_can_use_return_insn ()"
  "j\\t%%31"
  [(set_attr "type"	"jump")
   (set_attr "mode"	"none")])

;; Normal return.

(define_insn "return_internal"
  [(use (match_operand 0 "pmode_register_operand" ""))
   (return)]
  ""
  "*
{
  return \"j\\t%0\";
}"
  [(set_attr "type"	"jump")
   (set_attr "mode"	"none")])

(define_insn "eh_return_internal"
  [(const_int 4)
   (return)
   (use (reg:SI 26))
   (use (reg:SI 31))]
  ""
  "j\\t%%26"
  [(set_attr "type"	"jump")
   (set_attr "mode"	"none")])

(define_expand "eh_return"
  [(use (match_operand:SI 0 "register_operand" "r"))]
  ""
  "
{
  iq2000_expand_eh_return (operands[0]);
  DONE;
}")


;;
;;  ....................
;;
;;	FUNCTION CALLS
;;
;;  ....................

;; calls.c now passes a third argument, make saber happy

(define_expand "call"
  [(parallel [(call (match_operand 0 "memory_operand" "m")
		    (match_operand 1 "" "i"))
	      (clobber (reg:SI 31))
	      (use (match_operand 2 "" ""))		;; next_arg_reg
	      (use (match_operand 3 "" ""))])]		;; struct_value_size_rtx
  ""
  "
{
  rtx addr;

  if (operands[0])		/* eliminate unused code warnings */
    {
      addr = XEXP (operands[0], 0);
      if ((GET_CODE (addr) != REG && (!CONSTANT_ADDRESS_P (addr)))
	  || ! call_insn_operand (addr, VOIDmode))
	XEXP (operands[0], 0) = copy_to_mode_reg (Pmode, addr);

      /* In order to pass small structures by value in registers
	 compatibly with the IQ2000 compiler, we need to shift the value
	 into the high part of the register.  Function_arg has encoded
	 a PARALLEL rtx, holding a vector of adjustments to be made
	 as the next_arg_reg variable, so we split up the insns,
	 and emit them separately.  */

      if (operands[2] != (rtx)0 && GET_CODE (operands[2]) == PARALLEL)
	{
	  rtvec adjust = XVEC (operands[2], 0);
	  int num = GET_NUM_ELEM (adjust);
	  int i;

	  for (i = 0; i < num; i++)
	    emit_insn (RTVEC_ELT (adjust, i));
	}

      emit_call_insn (gen_call_internal0 (operands[0], operands[1],
					  gen_rtx_REG (SImode,
						       GP_REG_FIRST + 31)));
      DONE;
    }
}")

(define_expand "call_internal0"
  [(parallel [(call (match_operand 0 "" "")
		    (match_operand 1 "" ""))
	      (clobber (match_operand:SI 2 "" ""))])]
  ""
  "")

(define_insn "call_internal1"
  [(call (mem (match_operand 0 "call_insn_operand" "ri"))
	 (match_operand 1 "" "i"))
   (clobber (match_operand:SI 2 "register_operand" "=d"))]
  ""
  "*
{
  register rtx target = operands[0];

  if (GET_CODE (target) == CONST_INT)
    return \"li\\t%@,%0\\n\\tjalr\\t%2,%@\";
  else if (CONSTANT_ADDRESS_P (target))
    return \"jal\\t%0\";
  else
    return \"jalr\\t%2,%0\";
}"
  [(set_attr "type"	"call")
   (set_attr "mode"	"none")])

;; calls.c now passes a fourth argument, make saber happy

(define_expand "call_value"
  [(parallel [(set (match_operand 0 "register_operand" "=d")
		   (call (match_operand 1 "memory_operand" "m")
			 (match_operand 2 "" "i")))
	      (clobber (reg:SI 31))
	      (use (match_operand 3 "" ""))])]		;; next_arg_reg
  ""
  "
{
  rtx addr;

  if (operands[0])		/* eliminate unused code warning */
    {
      addr = XEXP (operands[1], 0);
      if ((GET_CODE (addr) != REG && (!CONSTANT_ADDRESS_P (addr)))
	  || ! call_insn_operand (addr, VOIDmode))
	XEXP (operands[1], 0) = copy_to_mode_reg (Pmode, addr);

      /* In order to pass small structures by value in registers
	 compatibly with the IQ2000 compiler, we need to shift the value
	 into the high part of the register.  Function_arg has encoded
	 a PARALLEL rtx, holding a vector of adjustments to be made
	 as the next_arg_reg variable, so we split up the insns,
	 and emit them separately.  */

      if (operands[3] != (rtx)0 && GET_CODE (operands[3]) == PARALLEL)
	{
	  rtvec adjust = XVEC (operands[3], 0);
	  int num = GET_NUM_ELEM (adjust);
	  int i;

	  for (i = 0; i < num; i++)
	    emit_insn (RTVEC_ELT (adjust, i));
	}

      if (GET_CODE (operands[0]) == PARALLEL && XVECLEN (operands[0], 0) > 1)
	{
	  emit_call_insn (gen_call_value_multiple_internal0
			  (XEXP (XVECEXP (operands[0], 0, 0), 0),
			   operands[1], operands[2],
			   XEXP (XVECEXP (operands[0], 0, 1), 0),
			   gen_rtx_REG (SImode, GP_REG_FIRST + 31)));
	  DONE;
	}

      /* We have a call returning a DImode structure in an FP reg.
	 Strip off the now unnecessary PARALLEL.  */
      if (GET_CODE (operands[0]) == PARALLEL)
	operands[0] = XEXP (XVECEXP (operands[0], 0, 0), 0);

      emit_call_insn (gen_call_value_internal0 (operands[0], operands[1], operands[2],
					        gen_rtx_REG (SImode,
							     GP_REG_FIRST + 31)));

      DONE;
    }
}")

(define_expand "call_value_internal0"
  [(parallel [(set (match_operand 0 "" "")
		   (call (match_operand 1 "" "")
			 (match_operand 2 "" "")))
	      (clobber (match_operand:SI 3 "" ""))])]
  ""
  "")

(define_insn "call_value_internal1"
  [(set (match_operand 0 "register_operand" "=d")
        (call (mem (match_operand 1 "call_insn_operand" "r"))
              (match_operand 2 "" "i")))
   (clobber (match_operand:SI 3 "register_operand" "=d"))]
  ""
  "*
{
  register rtx target = operands[1];

  if (GET_CODE (target) == CONST_INT)
    return \"li\\t%@,%1\\n\\tjalr\\t%3,%@\";
  else if (CONSTANT_ADDRESS_P (target))
    return \"jal\\t%1\";
  else
    return \"jalr\\t%3,%1\";
}"
  [(set_attr "type"	"call")
   (set_attr "mode"	"none")])

(define_expand "call_value_multiple_internal0"
  [(parallel [(set (match_operand 0 "" "")
		   (call (match_operand 1 "" "")
			 (match_operand 2 "" "")))
	      (set (match_operand 3 "" "")
		   (call (match_dup 1)
			 (match_dup 2)))
	      (clobber (match_operand:SI 4 "" ""))])]
  ""
  "")

;; ??? May eventually need all 6 versions of the call patterns with multiple
;; return values.

(define_insn "call_value_multiple_internal1"
  [(set (match_operand 0 "register_operand" "=d")
        (call (mem (match_operand 1 "call_insn_operand" "r"))
              (match_operand 2 "" "i")))
   (set (match_operand 3 "register_operand" "=d")
   	(call (mem (match_dup 1))
              (match_dup 2)))
  (clobber (match_operand:SI 4 "register_operand" "=d"))]
  ""
  "*
{
  register rtx target = operands[1];

  if (GET_CODE (target) == CONST_INT)
    return \"li\\t%@,%1\\n\\tjalr\\t%4,%@\";
  else if (CONSTANT_ADDRESS_P (target))
    return \"jal\\t%1\";
  else
    return \"jalr\\t%4,%1\";
}"
  [(set_attr "type"	"call")
   (set_attr "mode"	"none")])

;; Call subroutine returning any type.

(define_expand "untyped_call"
  [(parallel [(call (match_operand 0 "" "")
		    (const_int 0))
	      (match_operand 1 "" "")
	      (match_operand 2 "" "")])]
  ""
  "
{
  if (operands[0])		/* silence statement not reached warnings */
    {
      int i;

      emit_call_insn (GEN_CALL (operands[0], const0_rtx, NULL, const0_rtx));

      for (i = 0; i < XVECLEN (operands[2], 0); i++)
	{
	  rtx set = XVECEXP (operands[2], 0, i);
	  emit_move_insn (SET_DEST (set), SET_SRC (set));
	}

      emit_insn (gen_blockage ());
      DONE;
    }
}")

;;
;;  ....................
;;
;;	MISC.
;;
;;  ....................
;;

(define_insn "nop"
  [(const_int 0)]
  ""
  "nop"
  [(set_attr "type"	"nop")
   (set_attr "mode"	"none")])


;; For the rare case where we need to load an address into a register
;; that cannot be recognized by the normal movsi/addsi instructions.
;; I have no idea how many insns this can actually generate.  It should
;; be rare, so over-estimating as 10 instructions should not have any
;; real performance impact.
(define_insn "leasi"
  [(set (match_operand:SI 0 "register_operand" "=d")
        (match_operand:SI 1 "address_operand" "p"))]
  "Pmode == SImode"
  "*
{
  rtx xoperands [3];

  xoperands[0] = operands[0];
  xoperands[1] = XEXP (operands[1], 0);
  xoperands[2] = XEXP (operands[1], 1);
  output_asm_insn (\"addiu\\t%0,%1,%2\", xoperands);
  return \"\";
}"
  [(set_attr "type"	"arith")
   (set_attr "mode"	"SI")
   (set_attr "length"	"40")])

(define_insn "ado16"
  [(set (match_operand:SI             0 "register_operand" "=r")
	(unspec:SI [(match_operand:SI 1 "register_operand" "r")
		    (match_operand:SI 2 "register_operand" "r")]
		UNSPEC_ADO16))]
  ""
  "ado16\\t%0, %1, %2"
)

(define_insn "ram"
  [(set (match_operand:SI             0 "register_operand" "=r")
	      (unspec:SI [(match_operand:SI 1 "register_operand" "r")
		                (match_operand:SI 2 "const_int_operand" "I")
		                (match_operand:SI 3 "const_int_operand" "I")
		                (match_operand:SI 4 "const_int_operand" "I")]
		     UNSPEC_RAM))]
  ""
  "ram\\t%0, %1, %2, %3, %4"
)

(define_insn "chkhdr"
  [(unspec_volatile:SI [(match_operand:SI 0 "register_operand" "=r")
		(match_operand:SI 1 "register_operand" "r")]
		UNSPEC_CHKHDR)]
  ""
  "* return iq2000_fill_delay_slot (\"chkhdr\\t%0, %1\", DELAY_LOAD, operands, insn);"
  [(set_attr "dslot"	"not_in_dslot")]
)

(define_insn "pkrl"
  [(unspec_volatile:SI [(match_operand:SI 0 "register_operand" "r")
		(match_operand:SI 1 "register_operand" "r")]
		UNSPEC_PKRL)]
  ""
  "* return iq2000_fill_delay_slot (\"pkrl\\t%0, %1\", DELAY_NONE, operands, insn);"
  [(set_attr "dslot"	"not_in_dslot")]
)

(define_insn "cfc0"
   [(set (match_operand:SI                0 "register_operand" "=r")
    (unspec_volatile:SI [(match_operand:SI 1 "const_int_operand" "I")]
 		UNSPEC_CFC0))]
  ""
  "* return iq2000_fill_delay_slot (\"cfc0\\t%0, %%%1\", DELAY_LOAD, operands, insn);"
  [(set_attr "dslot"	"ok_in_dslot")]
)

(define_insn "cfc1"
   [(set (match_operand:SI                0 "register_operand" "=r")
   (unspec_volatile:SI [(match_operand:SI 1 "const_int_operand" "I")]
 		UNSPEC_CFC1))]
  ""
  "* return iq2000_fill_delay_slot (\"cfc1\\t%0, %%%1\", DELAY_LOAD, operands, insn);"
  [(set_attr "dslot"	"ok_in_dslot")]
)

(define_insn "cfc2"
   [(set (match_operand:SI                0 "register_operand" "=r")
   (unspec_volatile:SI [(match_operand:SI 1 "const_int_operand" "I")]
 		UNSPEC_CFC2))]
  ""
  "* return iq2000_fill_delay_slot (\"cfc2\\t%0, %%%1\", DELAY_LOAD, operands, insn);"
  [(set_attr "dslot"	"not_in_dslot")]
)

(define_insn "cfc3"
   [(set (match_operand:SI                0 "register_operand" "=r")
   (unspec_volatile:SI [(match_operand:SI 1 "const_int_operand" "I")]
 		UNSPEC_CFC3))]
  ""
  "* return iq2000_fill_delay_slot (\"cfc3\\t%0, %%%1\", DELAY_LOAD, operands, insn);"
  [(set_attr "dslot"	"not_in_dslot")]
)

(define_insn "ctc0"
  [(unspec_volatile:SI [(match_operand:SI 0 "reg_or_0_operand" "rJ")
		(match_operand:SI 1 "const_int_operand" "I")]
		UNSPEC_CTC0)]
  ""
  "* return iq2000_fill_delay_slot (\"ctc0\\t%z0, %%%1\", DELAY_NONE, operands, insn);"
  [(set_attr "dslot"	"ok_in_dslot")]
)

(define_insn "ctc1"
  [(unspec_volatile:SI [(match_operand:SI 0 "reg_or_0_operand" "rJ")
		(match_operand:SI 1 "const_int_operand" "I")]
		UNSPEC_CTC1)]
  ""
  "* return iq2000_fill_delay_slot (\"ctc1\\t%z0, %%%1\", DELAY_NONE, operands, insn);"
  [(set_attr "dslot"	"ok_in_dslot")]
)

(define_insn "ctc2"
  [(unspec_volatile:SI [(match_operand:SI 0 "reg_or_0_operand" "rJ")
		(match_operand:SI 1 "const_int_operand" "I")]
		UNSPEC_CTC2)]
  ""
  "* return iq2000_fill_delay_slot (\"ctc2\\t%z0, %%%1\", DELAY_NONE, operands, insn);"
  [(set_attr "dslot"	"ok_in_dslot")]
)

(define_insn "ctc3"
  [(unspec_volatile:SI [(match_operand:SI 0 "reg_or_0_operand" "rJ")
		(match_operand:SI 1 "const_int_operand" "I")]
		UNSPEC_CTC3)]
  ""
  "* return iq2000_fill_delay_slot (\"ctc3\\t%z0, %%%1\", DELAY_NONE, operands, insn);"
  [(set_attr "dslot"	"ok_in_dslot")]
)

(define_insn "mfc0"
   [(set (match_operand:SI                0 "register_operand" "=r")
   (unspec_volatile:SI [(match_operand:SI 1 "const_int_operand" "I")]
 		UNSPEC_MFC0))]
  ""
  "* return iq2000_fill_delay_slot (\"mfc0\\t%0, %%%1\", DELAY_LOAD, operands, insn);"
  [(set_attr "dslot"	"ok_in_dslot")]
)

(define_insn "mfc1"
   [(set (match_operand:SI                0 "register_operand" "=r")
   (unspec_volatile:SI [(match_operand:SI 1 "const_int_operand" "I")]
 		UNSPEC_MFC1))]
  ""
  "* return iq2000_fill_delay_slot (\"mfc1\\t%0, %%%1\", DELAY_LOAD, operands, insn);"
  [(set_attr "dslot"	"ok_in_dslot")]
)

(define_insn "mfc2"
   [(set (match_operand:SI                0 "register_operand" "=r")
   (unspec_volatile:SI [(match_operand:SI 1 "const_int_operand" "I")]
 		UNSPEC_MFC2))]
  ""
  "* return iq2000_fill_delay_slot (\"mfc2\\t%0, %%%1\", DELAY_LOAD, operands, insn);"
  [(set_attr "dslot"	"not_in_dslot")]
)

(define_insn "mfc3"
   [(set (match_operand:SI                0 "register_operand" "=r")
   (unspec_volatile:SI [(match_operand:SI 1 "const_int_operand" "I")]
 		UNSPEC_MFC3))]
  ""
  "* return iq2000_fill_delay_slot (\"mfc3\\t%0, %%%1\", DELAY_LOAD, operands, insn);"
  [(set_attr "dslot"	"not_in_dslot")]
)

(define_insn "mtc0"
  [(unspec_volatile:SI [(match_operand:SI 0 "register_operand" "r")
		(match_operand:SI 1 "const_int_operand" "I")]
		UNSPEC_MTC0)]
  ""
  "* return iq2000_fill_delay_slot (\"mtc0\\t%0, %%%1\", DELAY_NONE, operands, insn);"
  [(set_attr "dslot"	"ok_in_dslot")]
)

(define_insn "mtc1"
  [(unspec_volatile:SI [(match_operand:SI 0 "register_operand" "r")
		(match_operand:SI 1 "const_int_operand" "I")]
		UNSPEC_MTC1)]
  ""
  "* return iq2000_fill_delay_slot (\"mtc1\\t%0, %%%1\", DELAY_NONE, operands, insn);"
  [(set_attr "dslot"	"ok_in_dslot")]
)

(define_insn "mtc2"
  [(unspec_volatile:SI [(match_operand:SI 0 "register_operand" "r")
		(match_operand:SI 1 "const_int_operand" "I")]
		UNSPEC_MTC2)]
  ""
  "* return iq2000_fill_delay_slot (\"mtc2\\t%0, %%%1\", DELAY_NONE, operands, insn);"
  [(set_attr "dslot"	"ok_in_dslot")]
)

(define_insn "mtc3"
  [(unspec_volatile:SI [(match_operand:SI 0 "register_operand" "r")
		(match_operand:SI 1 "const_int_operand" "I")]
		UNSPEC_MTC3)]
  ""
  "* return iq2000_fill_delay_slot (\"mtc3\\t%0, %%%1\", DELAY_NONE, operands, insn);"
  [(set_attr "dslot"	"ok_in_dslot")]
)

(define_insn "lur"
  [(unspec_volatile:SI [(match_operand:SI 0 "register_operand" "r")
		(match_operand:SI 1 "register_operand" "r")]
		UNSPEC_LUR)]
  ""
  "* return iq2000_fill_delay_slot (\"lur\\t%0, %1\", DELAY_NONE, operands, insn);"
  [(set_attr "dslot"	"not_in_dslot")]
)

(define_insn "rb"
  [(unspec_volatile:SI [(match_operand:SI 0 "register_operand" "r")
		(match_operand:SI 1 "register_operand" "r")]
		UNSPEC_RB)]
  ""
  "* return iq2000_fill_delay_slot (\"rb\\t%0, %1\", DELAY_NONE, operands, insn);"
  [(set_attr "dslot"	"not_in_dslot")]
)

(define_insn "rx"
  [(unspec_volatile:SI [(match_operand:SI 0 "register_operand" "r")
		(match_operand:SI 1 "register_operand" "r")]
		UNSPEC_RX)]
  ""
  "* return iq2000_fill_delay_slot (\"rx\\t%0, %1\", DELAY_NONE, operands, insn);"
  [(set_attr "dslot"	"not_in_dslot")]
)

(define_insn "srrd"
  [(unspec_volatile:SI [(match_operand:SI 0 "register_operand" "r")]
		UNSPEC_SRRD)]
  ""
  "* return iq2000_fill_delay_slot (\"srrd\\t%0\", DELAY_NONE, operands, insn);"
  [(set_attr "dslot"	"not_in_dslot")]
)

(define_insn "srwr"
  [(unspec_volatile:SI [(match_operand:SI 0 "register_operand" "r")
		(match_operand:SI 1 "register_operand" "r")]
		UNSPEC_SRWR)]
  ""
  "* return iq2000_fill_delay_slot (\"srwr\\t%0, %1\", DELAY_NONE, operands, insn);"
  [(set_attr "dslot"	"not_in_dslot")]
)

(define_insn "wb"
  [(unspec_volatile:SI [(match_operand:SI 0 "register_operand" "r")
		(match_operand:SI 1 "register_operand" "r")]
		UNSPEC_WB)]
  ""
  "* return iq2000_fill_delay_slot (\"wb\\t%0, %1\", DELAY_NONE, operands, insn);"
  [(set_attr "dslot"	"not_in_dslot")]
)

(define_insn "wx"
  [(unspec_volatile:SI [(match_operand:SI 0 "register_operand" "r")
		(match_operand:SI 1 "register_operand" "r")]
		UNSPEC_WX)]
  ""
  "* return iq2000_fill_delay_slot (\"wx\\t%0, %1\", DELAY_NONE, operands, insn);"
  [(set_attr "dslot"	"not_in_dslot")]
)

(define_insn "luc32"
  [(unspec_volatile:SI [(match_operand:SI 0 "register_operand" "r")
		(match_operand:SI 1 "register_operand" "r")]
		UNSPEC_LUC32)]
  ""
  "* return iq2000_fill_delay_slot (\"luc32\\t%0, %1\", DELAY_NONE, operands, insn);"
  [(set_attr "dslot"	"not_in_dslot")]
)

(define_insn "luc32l"
  [(unspec_volatile:SI [(match_operand:SI 0 "register_operand" "r")
		(match_operand:SI 1 "register_operand" "r")]
		UNSPEC_LUC32L)]
  ""
  "* return iq2000_fill_delay_slot (\"luc32l\\t%0, %1\", DELAY_NONE, operands, insn);"
  [(set_attr "dslot"	"not_in_dslot")]
)

(define_insn "luc64"
  [(unspec_volatile:SI [(match_operand:SI 0 "register_operand" "r")
		(match_operand:SI 1 "register_operand" "r")]
		UNSPEC_LUC64)]
  ""
  "* return iq2000_fill_delay_slot (\"luc64\\t%0, %1\", DELAY_NONE, operands, insn);"
  [(set_attr "dslot"	"not_in_dslot")]
)

(define_insn "luc64l"
  [(unspec_volatile:SI [(match_operand:SI 0 "register_operand" "r")
		(match_operand:SI 1 "register_operand" "r")]
		UNSPEC_LUC64L)]
  ""
  "* return iq2000_fill_delay_slot (\"luc64l\\t%0, %1\", DELAY_NONE, operands, insn);"
  [(set_attr "dslot"	"not_in_dslot")]
)

(define_insn "luk"
  [(unspec_volatile:SI [(match_operand:SI 0 "register_operand" "r")
		(match_operand:SI 1 "register_operand" "r")]
		UNSPEC_LUK)]
  ""
  "* return iq2000_fill_delay_slot (\"luk\\t%0, %1\", DELAY_NONE, operands, insn);"
  [(set_attr "dslot"	"ok_in_dslot")]
)

(define_insn "lulck"
  [(unspec_volatile:SI [(match_operand:SI 0 "register_operand" "r")]
		UNSPEC_LULCK)]
  ""
  "* return iq2000_fill_delay_slot (\"lulck\\t%0\", DELAY_NONE, operands, insn);"
  [(set_attr "dslot"	"not_in_dslot")]
)

(define_insn "lum32"
  [(unspec_volatile:SI [(match_operand:SI 0 "register_operand" "r")
		(match_operand:SI 1 "register_operand" "r")]
		UNSPEC_LUM32)]
  ""
  "* return iq2000_fill_delay_slot (\"lum32\\t%0, %1\", DELAY_NONE, operands, insn);"
  [(set_attr "dslot"	"not_in_dslot")]
)

(define_insn "lum32l"
  [(unspec_volatile:SI [(match_operand:SI 0 "register_operand" "r")
		(match_operand:SI 1 "register_operand" "r")]
		UNSPEC_LUM32L)]
  ""
  "* return iq2000_fill_delay_slot (\"lum32l\\t%0, %1\", DELAY_NONE, operands, insn);" 
  [(set_attr "dslot"	"not_in_dslot")]
)

(define_insn "lum64"
  [(unspec_volatile:SI [(match_operand:SI 0 "register_operand" "r")
		(match_operand:SI 1 "register_operand" "r")]
		UNSPEC_LUM64)]
  ""
  "* return iq2000_fill_delay_slot (\"lum64\\t%0, %1\", DELAY_NONE, operands, insn);"
  [(set_attr "dslot"	"not_in_dslot")]
)

(define_insn "lum64l"
  [(unspec_volatile:SI [(match_operand:SI 0 "register_operand" "r")
		(match_operand:SI 1 "register_operand" "r")]
		UNSPEC_LUM64L)]
  ""
  "* return iq2000_fill_delay_slot (\"lum64l\\t%0, %1\", DELAY_NONE, operands, insn);"
  [(set_attr "dslot"	"not_in_dslot")]
)

(define_insn "lurl"
  [(unspec_volatile:SI [(match_operand:SI 0 "register_operand" "r")
		(match_operand:SI 1 "register_operand" "r")]
		UNSPEC_LURL)]
  ""
  "* return iq2000_fill_delay_slot (\"lurl\\t%0, %1\", DELAY_NONE, operands, insn);"
  [(set_attr "dslot"	"not_in_dslot")]
)

(define_insn "mrgb"
  [(set (match_operand:SI                 0 "register_operand" "=r")
  	(unspec_volatile:SI [(match_operand:SI 1 "register_operand" "r")
		(match_operand:SI 2 "register_operand" "r")
		(match_operand:SI 3 "const_int_operand" "I")]
		UNSPEC_MRGB))]
  ""
  "* return iq2000_fill_delay_slot (\"mrgb\\t%0, %1, %2, %3\", DELAY_LOAD, operands, insn);"
  [(set_attr "dslot"	"ok_in_dslot")]
)

(define_insn "srrdl"
  [(unspec_volatile:SI [(match_operand:SI 0 "register_operand" "r")]
		UNSPEC_SRRDL)]
  ""
  "* return iq2000_fill_delay_slot (\"srrdl\\t%0\", DELAY_NONE, operands, insn);"
  [(set_attr "dslot"	"not_in_dslot")]
)

(define_insn "srulck"
  [(unspec_volatile:SI [(match_operand:SI 0 "register_operand" "r")]
		UNSPEC_SRULCK)]
  ""
  "* return iq2000_fill_delay_slot (\"srulck\\t%0\", DELAY_NONE, operands, insn);"
  [(set_attr "dslot"	"not_in_dslot")]
)

(define_insn "srwru"
  [(unspec_volatile:SI [(match_operand:SI 0 "register_operand" "r")
		(match_operand:SI 1 "register_operand" "r")]
		UNSPEC_SRWRU)]
  ""
  "* return iq2000_fill_delay_slot (\"srwru\\t%0, %1\", DELAY_NONE, operands, insn);"
  [(set_attr "dslot"	"not_in_dslot")]
)

(define_insn "trapqfl"
  [(unspec_volatile:SI [(const_int 1)] UNSPEC_TRAPQFL)]
  ""
  "* return iq2000_fill_delay_slot (\"trapqfl\", DELAY_NONE, operands, insn);"
  [(set_attr "dslot"	"not_in_dslot")]
)

(define_insn "trapqne"
  [(unspec_volatile:SI [(const_int 2)] UNSPEC_TRAPQNE)]
  ""
  "* return iq2000_fill_delay_slot (\"trapqne\", DELAY_NONE, operands, insn);"
  [(set_attr "dslot"	"not_in_dslot")]
)

(define_insn "traprel"
  [(unspec_volatile:SI [(match_operand:SI 0 "register_operand" "r")]
		UNSPEC_TRAPREL)]
  ""
  "* return iq2000_fill_delay_slot (\"traprel %0\", DELAY_NONE, operands, insn);"
  [(set_attr "dslot"	"not_in_dslot")]
)

(define_insn "wbu"
  [(unspec_volatile:SI [(match_operand:SI 0 "register_operand" "r")
		(match_operand:SI 1 "register_operand" "r")]
		UNSPEC_WBU)]
  ""
  "* return iq2000_fill_delay_slot (\"wbu\\t%0, %1\", DELAY_NONE, operands, insn);"
  [(set_attr "dslot"	"not_in_dslot")]
)

(define_insn "syscall"
  [(unspec_volatile:SI [(const_int 2)] UNSPEC_SYSCALL)]
  ""
  "syscall"
  [(set_attr "dslot"    "not_in_dslot")]
)<|MERGE_RESOLUTION|>--- conflicted
+++ resolved
@@ -751,11 +751,7 @@
   "* return iq2000_move_1word (operands, insn, FALSE);"
   [(set_attr "type"	"move,arith,arith,load,load,store,store")
    (set_attr "mode"	"SI")
-<<<<<<< HEAD
-   (set_attr "length"	"4,8,4,8,8,8,4,8,4,4,4,4,4,4")])
-=======
    (set_attr "length"	"4,4,8,8,8,4,8")])
->>>>>>> 3082eeb7
 
 ;; 16-bit Integer moves
 
@@ -1290,18 +1286,6 @@
   [(set_attr "type"	"arith")
    (set_attr "mode"	"SI")])
 
-<<<<<<< HEAD
-(define_insn ""
-  [(set (match_operand:SI 0 "register_operand" "=t")
-	(gtu:SI (match_operand:SI 1 "register_operand" "d")
-		(match_operand:SI 2 "register_operand" "d")))]
-  ""
-  "sltu\\t%2,%1"
-  [(set_attr "type"	"arith")
-   (set_attr "mode"	"SI")])
-
-=======
->>>>>>> 3082eeb7
 (define_insn "sltu_si"
   [(set (match_operand:SI 0 "register_operand" "=d,=d")
 	(ltu:SI (match_operand:SI 1 "register_operand" "d,d")
