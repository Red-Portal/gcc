--- conflicted
+++ resolved
@@ -40,12 +40,6 @@
 extern const char *output_logical_op (enum machine_mode, rtx *);
 extern unsigned int compute_logical_op_length (enum machine_mode,
 					       rtx *);
-<<<<<<< HEAD
-extern int compute_logical_op_cc (enum machine_mode, rtx *);
-extern void h8300_expand_branch (rtx[]);
-extern void h8300_expand_store (rtx[]);
-extern bool expand_a_shift (enum machine_mode, int, rtx[]);
-=======
 #ifdef HAVE_ATTR_cc
 extern enum attr_cc compute_plussi_cc (rtx *);
 extern enum attr_cc compute_a_shift_cc (rtx, rtx *);
@@ -54,7 +48,6 @@
 extern void h8300_expand_branch (rtx[]);
 extern void h8300_expand_store (rtx[]);
 extern bool expand_a_shift (enum machine_mode, enum rtx_code, rtx[]);
->>>>>>> 3082eeb7
 extern int h8300_shift_needs_scratch_p (int, enum machine_mode);
 extern int expand_a_rotate (rtx[]);
 extern int fix_bit_operand (rtx *, enum rtx_code);
@@ -67,11 +60,6 @@
 extern int same_cmp_preceding_p (rtx);
 extern int same_cmp_following_p (rtx);
 
-<<<<<<< HEAD
-extern int h8300_legitimate_constant_p (rtx);
-
-=======
->>>>>>> 3082eeb7
 /* Used in builtins.c */
 extern rtx h8300_return_addr_rtx (int, rtx);
 
