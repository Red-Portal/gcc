; Options for the IA-32 and AMD64 ports of the compiler.

; Copyright (C) 2005, 2006, 2007, 2008, 2009,
; 2010, 2011 Free Software Foundation, Inc.
;
; This file is part of GCC.
;
; GCC is free software; you can redistribute it and/or modify it under
; the terms of the GNU General Public License as published by the Free
; Software Foundation; either version 3, or (at your option) any later
; version.
;
; GCC is distributed in the hope that it will be useful, but WITHOUT ANY
; WARRANTY; without even the implied warranty of MERCHANTABILITY or
; FITNESS FOR A PARTICULAR PURPOSE.  See the GNU General Public License
; for more details.
;
; You should have received a copy of the GNU General Public License
; along with GCC; see the file COPYING3.  If not see
; <http://www.gnu.org/licenses/>.

; Bit flags that specify the ISA we are compiling for.
Variable
int ix86_isa_flags = TARGET_64BIT_DEFAULT | TARGET_SUBTARGET_ISA_DEFAULT

;; Definitions to add to the cl_target_option structure
;; -march= processor
TargetSave
unsigned char arch

;; -mtune= processor
TargetSave
unsigned char tune

;; -mfpath=
TargetSave
unsigned char fpmath

;; CPU schedule model
TargetSave
unsigned char schedule

;; branch cost
TargetSave
unsigned char branch_cost

;; which flags were passed by the user
TargetSave
int ix86_isa_flags_explicit

;; which flags were passed by the user
TargetSave
int ix86_target_flags_explicit

;; whether -mtune was not specified
TargetSave
unsigned char tune_defaulted

;; whether -march was specified
TargetSave
unsigned char arch_specified

;; x86 options
m128bit-long-double
Target RejectNegative Report Mask(128BIT_LONG_DOUBLE) Save
sizeof(long double) is 16

m80387
Target Report Mask(80387) Save
Use hardware fp

m96bit-long-double
Target RejectNegative Report InverseMask(128BIT_LONG_DOUBLE) Save
sizeof(long double) is 12

maccumulate-outgoing-args
Target Report Mask(ACCUMULATE_OUTGOING_ARGS) Save
Reserve space for outgoing arguments in the function prologue

malign-double
Target Report Mask(ALIGN_DOUBLE) Save
Align some doubles on dword boundary

malign-functions=
Target RejectNegative Joined Var(ix86_align_funcs_string)
Function starts are aligned to this power of 2

malign-jumps=
Target RejectNegative Joined Var(ix86_align_jumps_string)
Jump targets are aligned to this power of 2

malign-loops=
Target RejectNegative Joined Var(ix86_align_loops_string)
Loop code aligned to this power of 2

malign-stringops
Target RejectNegative Report InverseMask(NO_ALIGN_STRINGOPS, ALIGN_STRINGOPS) Save
Align destination of the string operations

march=
Target RejectNegative Joined Var(ix86_arch_string)
Generate code for given CPU

masm=
Target RejectNegative Joined Var(ix86_asm_string)
Use given assembler dialect

mbranch-cost=
Target RejectNegative Joined Var(ix86_branch_cost_string)
Branches are this expensive (1-5, arbitrary units)

mlarge-data-threshold=
Target RejectNegative Joined Var(ix86_section_threshold_string)
Data greater than given threshold will go into .ldata section in x86-64 medium model

mcmodel=
Target RejectNegative Joined Var(ix86_cmodel_string)
Use given x86-64 code model

mcpu=
Target RejectNegative Joined Undocumented Alias(mtune=) Warn(%<-mcpu=%> is deprecated; use %<-mtune=%> or %<-march=%> instead)

mfancy-math-387
Target RejectNegative Report InverseMask(NO_FANCY_MATH_387, USE_FANCY_MATH_387) Save
Generate sin, cos, sqrt for FPU

mforce-drap
Target Report Var(ix86_force_drap)
Always use Dynamic Realigned Argument Pointer (DRAP) to realign stack

mfp-ret-in-387
Target Report Mask(FLOAT_RETURNS) Save
Return values of functions in FPU registers

mfpmath=
Target RejectNegative Joined Var(ix86_fpmath_string)
Generate floating point mathematics using given instruction set

mhard-float
Target RejectNegative Mask(80387) MaskExists Save
Use hardware fp

mieee-fp
Target Report Mask(IEEE_FP) Save
Use IEEE math for fp comparisons

minline-all-stringops
Target Report Mask(INLINE_ALL_STRINGOPS) Save
Inline all known string operations

minline-stringops-dynamically
Target Report Mask(INLINE_STRINGOPS_DYNAMICALLY) Save
Inline memset/memcpy string operations, but perform inline version only for small blocks

mintel-syntax
Target Undocumented Alias(masm=, intel, att) Warn(%<-mintel-syntax%> and %<-mno-intel-syntax%> are deprecated; use %<-masm=intel%> and %<-masm=att%> instead)
;; Deprecated

mms-bitfields
Target Report Mask(MS_BITFIELD_LAYOUT) Save
Use native (MS) bitfield layout

mno-align-stringops
Target RejectNegative Report Mask(NO_ALIGN_STRINGOPS) Undocumented Save

mno-fancy-math-387
Target RejectNegative Report Mask(NO_FANCY_MATH_387) Undocumented Save

mno-push-args
Target RejectNegative Report Mask(NO_PUSH_ARGS) Undocumented Save

mno-red-zone
Target RejectNegative Report Mask(NO_RED_ZONE) Undocumented Save

momit-leaf-frame-pointer
Target Report Mask(OMIT_LEAF_FRAME_POINTER) Save
Omit the frame pointer in leaf functions

mpc
Target RejectNegative Report Joined Var(ix87_precision_string)
Set 80387 floating-point precision (-mpc32, -mpc64, -mpc80)

mpreferred-stack-boundary=
Target RejectNegative Joined Var(ix86_preferred_stack_boundary_string)
Attempt to keep stack aligned to this power of 2

mincoming-stack-boundary=
Target RejectNegative Joined Var(ix86_incoming_stack_boundary_string)
Assume incoming stack aligned to this power of 2

mpush-args
Target Report InverseMask(NO_PUSH_ARGS, PUSH_ARGS) Save
Use push instructions to save outgoing arguments

mred-zone
Target RejectNegative Report InverseMask(NO_RED_ZONE, RED_ZONE) Save
Use red-zone in the x86-64 code

mregparm=
Target RejectNegative Joined Var(ix86_regparm_string)
Number of registers used to pass integer arguments

mrtd
Target Report Mask(RTD) Save
Alternate calling convention

msoft-float
Target InverseMask(80387) Save
Do not use hardware fp

msseregparm
Target RejectNegative Mask(SSEREGPARM) Save
Use SSE register passing conventions for SF and DF mode

mstackrealign
Target Report Var(ix86_force_align_arg_pointer) Init(-1)
Realign stack in prologue

mstack-arg-probe
Target Report Mask(STACK_PROBE) Save
Enable stack probing

mstringop-strategy=
Target RejectNegative Joined Var(ix86_stringop_string)
Chose strategy to generate stringop using

mtls-dialect=
Target RejectNegative Joined Var(ix86_tls_dialect_string)
Use given thread-local storage dialect

mtls-direct-seg-refs
Target Report Mask(TLS_DIRECT_SEG_REFS)
Use direct references against %gs when accessing tls data

mtune=
Target RejectNegative Joined Var(ix86_tune_string)
Schedule code for given CPU

mabi=
Target RejectNegative Joined Var(ix86_abi_string)
Generate code that conforms to the given ABI

mveclibabi=
Target RejectNegative Joined Var(ix86_veclibabi_string)
Vector library ABI to use

mvect8-ret-in-mem
Target Report Mask(VECT8_RETURNS) Save
Return 8-byte vectors in memory

mrecip
Target Report Mask(RECIP) Save
Generate reciprocals instead of divss and sqrtss.

mcld
Target Report Mask(CLD) Save
Generate cld instruction in the function prologue.

<<<<<<< HEAD
mfused-madd
Target Report Mask(FUSED_MADD) Save
Enable automatic generation of fused floating point multiply-add instructions
if the ISA supports such instructions.  The -mfused-madd option is on by
default.
=======
mvzeroupper
Target Report Mask(VZEROUPPER) Save
Generate vzeroupper instruction before a transfer of control flow out of
the function.

mdispatch-scheduler
Target RejectNegative Var(flag_dispatch_scheduler)
Do dispatch scheduling if processor is bdver1 and Haifa scheduling
is selected.
>>>>>>> b56a5220

;; ISA support

m32
Target RejectNegative Negative(m64) Report InverseMask(ISA_64BIT) Var(ix86_isa_flags) Save
Generate 32bit i386 code

m64
Target RejectNegative Negative(m32) Report Mask(ISA_64BIT) Var(ix86_isa_flags) Save
Generate 64bit x86-64 code

mmmx
Target Report Mask(ISA_MMX) Var(ix86_isa_flags) Save
Support MMX built-in functions

m3dnow
Target Report Mask(ISA_3DNOW) Var(ix86_isa_flags) Save
Support 3DNow! built-in functions

m3dnowa
Target Undocumented Mask(ISA_3DNOW_A) Var(ix86_isa_flags) Save
Support Athlon 3Dnow! built-in functions

msse
Target Report Mask(ISA_SSE) Var(ix86_isa_flags) Save
Support MMX and SSE built-in functions and code generation

msse2
Target Report Mask(ISA_SSE2) Var(ix86_isa_flags) Save
Support MMX, SSE and SSE2 built-in functions and code generation

msse3
Target Report Mask(ISA_SSE3) Var(ix86_isa_flags) Save
Support MMX, SSE, SSE2 and SSE3 built-in functions and code generation

mssse3
Target Report Mask(ISA_SSSE3) Var(ix86_isa_flags) Save
Support MMX, SSE, SSE2, SSE3 and SSSE3 built-in functions and code generation

msse4.1
Target Report Mask(ISA_SSE4_1) Var(ix86_isa_flags) Save
Support MMX, SSE, SSE2, SSE3, SSSE3 and SSE4.1 built-in functions and code generation

msse4.2
Target Report Mask(ISA_SSE4_2) Var(ix86_isa_flags) Save
Support MMX, SSE, SSE2, SSE3, SSSE3, SSE4.1 and SSE4.2 built-in functions and code generation

msse4
Target RejectNegative Report Mask(ISA_SSE4_2) MaskExists Var(ix86_isa_flags) Save
Support MMX, SSE, SSE2, SSE3, SSSE3, SSE4.1 and SSE4.2 built-in functions and code generation

mno-sse4
Target RejectNegative Report InverseMask(ISA_SSE4_1) MaskExists Var(ix86_isa_flags) Save
Do not support SSE4.1 and SSE4.2 built-in functions and code generation

msse5
Target Undocumented Alias(mavx) Warn(%<-msse5%> was removed)
;; Deprecated

mavx
Target Report Mask(ISA_AVX) Var(ix86_isa_flags)
Support MMX, SSE, SSE2, SSE3, SSSE3, SSE4.1, SSE4.2 and AVX built-in functions and code generation

mfma
Target Report Mask(ISA_FMA) Var(ix86_isa_flags)
Support MMX, SSE, SSE2, SSE3, SSSE3, SSE4.1, SSE4.2, AVX and FMA built-in functions and code generation

msse4a
Target Report Mask(ISA_SSE4A) Var(ix86_isa_flags) Save
Support MMX, SSE, SSE2, SSE3 and SSE4A built-in functions and code generation

mfma4
<<<<<<< HEAD
Target Report Mask(ISA_FMA4) Var(ix86_isa_flags) VarExists Save
Support FMA4 built-in functions and code generation 

mxop
Target Report Mask(ISA_XOP) Var(ix86_isa_flags) VarExists Save
Support XOP built-in functions and code generation 

mlwp
Target Report Mask(ISA_LWP) Var(ix86_isa_flags) VarExists Save
=======
Target Report Mask(ISA_FMA4) Var(ix86_isa_flags) Save
Support FMA4 built-in functions and code generation 

mxop
Target Report Mask(ISA_XOP) Var(ix86_isa_flags) Save
Support XOP built-in functions and code generation 

mlwp
Target Report Mask(ISA_LWP) Var(ix86_isa_flags) Save
>>>>>>> b56a5220
Support LWP built-in functions and code generation 

mabm
Target Report Mask(ISA_ABM) Var(ix86_isa_flags) Save
Support code generation of Advanced Bit Manipulation (ABM) instructions.

mpopcnt
Target Report Mask(ISA_POPCNT) Var(ix86_isa_flags) Save
Support code generation of popcnt instruction.

mbmi
Target Report Mask(ISA_BMI) Var(ix86_isa_flags) Save
Support BMI built-in functions and code generation

mtbm
Target Report Mask(ISA_TBM) Var(ix86_isa_flags) Save
Support TBM built-in functions and code generation

mcx16
Target Report Mask(ISA_CX16) Var(ix86_isa_flags) Save
Support code generation of cmpxchg16b instruction.

msahf
Target Report Mask(ISA_SAHF) Var(ix86_isa_flags) Save
Support code generation of sahf instruction in 64bit x86-64 code.

mmovbe
<<<<<<< HEAD
Target Report Mask(ISA_MOVBE) Var(ix86_isa_flags) VarExists Save
Support code generation of movbe instruction.

mcrc32
Target Report Mask(ISA_CRC32) Var(ix86_isa_flags) VarExists Save
=======
Target Report Mask(ISA_MOVBE) Var(ix86_isa_flags) Save
Support code generation of movbe instruction.

mcrc32
Target Report Mask(ISA_CRC32) Var(ix86_isa_flags) Save
>>>>>>> b56a5220
Support code generation of crc32 instruction.

maes
Target Report Mask(ISA_AES) Var(ix86_isa_flags) Save
Support AES built-in functions and code generation

mpclmul
Target Report Mask(ISA_PCLMUL) Var(ix86_isa_flags) Save
Support PCLMUL built-in functions and code generation

msse2avx
Target Report Var(ix86_sse2avx)
Encode SSE instructions with VEX prefix

mfsgsbase
Target Report Mask(ISA_FSGSBASE) Var(ix86_isa_flags) Save
Support FSGSBASE built-in functions and code generation

mrdrnd
Target Report Mask(ISA_RDRND) Var(ix86_isa_flags) Save
Support RDRND built-in functions and code generation

mf16c
Target Report Mask(ISA_F16C) Var(ix86_isa_flags) Save
Support F16C built-in functions and code generation

mfentry
Target Report Var(flag_fentry) Init(-1)
Emit profiling counter call at function entry before prologue.

m8bit-idiv
Target Report Mask(USE_8BIT_IDIV) Save
Expand 32bit/64bit integer divide into 8bit unsigned integer divide with run-time check<|MERGE_RESOLUTION|>--- conflicted
+++ resolved
@@ -256,13 +256,6 @@
 Target Report Mask(CLD) Save
 Generate cld instruction in the function prologue.
 
-<<<<<<< HEAD
-mfused-madd
-Target Report Mask(FUSED_MADD) Save
-Enable automatic generation of fused floating point multiply-add instructions
-if the ISA supports such instructions.  The -mfused-madd option is on by
-default.
-=======
 mvzeroupper
 Target Report Mask(VZEROUPPER) Save
 Generate vzeroupper instruction before a transfer of control flow out of
@@ -272,7 +265,6 @@
 Target RejectNegative Var(flag_dispatch_scheduler)
 Do dispatch scheduling if processor is bdver1 and Haifa scheduling
 is selected.
->>>>>>> b56a5220
 
 ;; ISA support
 
@@ -345,17 +337,6 @@
 Support MMX, SSE, SSE2, SSE3 and SSE4A built-in functions and code generation
 
 mfma4
-<<<<<<< HEAD
-Target Report Mask(ISA_FMA4) Var(ix86_isa_flags) VarExists Save
-Support FMA4 built-in functions and code generation 
-
-mxop
-Target Report Mask(ISA_XOP) Var(ix86_isa_flags) VarExists Save
-Support XOP built-in functions and code generation 
-
-mlwp
-Target Report Mask(ISA_LWP) Var(ix86_isa_flags) VarExists Save
-=======
 Target Report Mask(ISA_FMA4) Var(ix86_isa_flags) Save
 Support FMA4 built-in functions and code generation 
 
@@ -365,7 +346,6 @@
 
 mlwp
 Target Report Mask(ISA_LWP) Var(ix86_isa_flags) Save
->>>>>>> b56a5220
 Support LWP built-in functions and code generation 
 
 mabm
@@ -393,19 +373,11 @@
 Support code generation of sahf instruction in 64bit x86-64 code.
 
 mmovbe
-<<<<<<< HEAD
-Target Report Mask(ISA_MOVBE) Var(ix86_isa_flags) VarExists Save
-Support code generation of movbe instruction.
-
-mcrc32
-Target Report Mask(ISA_CRC32) Var(ix86_isa_flags) VarExists Save
-=======
 Target Report Mask(ISA_MOVBE) Var(ix86_isa_flags) Save
 Support code generation of movbe instruction.
 
 mcrc32
 Target Report Mask(ISA_CRC32) Var(ix86_isa_flags) Save
->>>>>>> b56a5220
 Support code generation of crc32 instruction.
 
 maes
