--- conflicted
+++ resolved
@@ -77,8 +77,6 @@
 #include <lwpintrin.h>
 #endif
 
-<<<<<<< HEAD
-=======
 #ifdef __ABM__
 #include <abmintrin.h>
 #endif
@@ -87,5 +85,4 @@
 #include <popcntintrin.h>
 #endif
 
->>>>>>> 779871ac
 #endif /* _X86INTRIN_H_INCLUDED */