--- conflicted
+++ resolved
@@ -1,11 +1,7 @@
 /* Operating system specific defines to be used when targeting GCC for
    hosting on Windows32, using GNU tools and the Windows32 API Library.
    Copyright (C) 1997, 1998, 1999, 2000, 2001, 2002, 2003, 2004, 2007, 2008,
-<<<<<<< HEAD
-   2009, 2010 Free Software Foundation, Inc.
-=======
    2009, 2010, 2011 Free Software Foundation, Inc.
->>>>>>> 3082eeb7
 
 This file is part of GCC.
 
@@ -158,14 +154,6 @@
 #define STANDARD_STARTFILE_PREFIX_2 ""
 #endif
 
-/* Put all *tf routines in libgcc.  */
-#undef LIBGCC2_HAS_TF_MODE
-#define LIBGCC2_HAS_TF_MODE 1
-#undef LIBGCC2_TF_CEXT
-#define LIBGCC2_TF_CEXT q
-#undef TF_SIZE
-#define TF_SIZE 113
-
 /* Output STRING, a string representing a filename, to FILE.
    We canonicalize it to be in Unix format (backslashes are replaced
    forward slashes.  */
@@ -232,34 +220,6 @@
 /* Let defaults.h definition of TARGET_USE_JCR_SECTION apply. */
 #undef TARGET_USE_JCR_SECTION
 
-<<<<<<< HEAD
-#undef MINGW_ENABLE_EXECUTE_STACK
-#define MINGW_ENABLE_EXECUTE_STACK     \
-extern void __enable_execute_stack (void *);    \
-void         \
-__enable_execute_stack (void *addr)					\
-{									\
-  MEMORY_BASIC_INFORMATION b;						\
-  if (!VirtualQuery (addr, &b, sizeof(b)))				\
-    abort ();								\
-  VirtualProtect (b.BaseAddress, b.RegionSize, PAGE_EXECUTE_READWRITE,	\
-		  &b.Protect);						\
-}
-
-#undef ENABLE_EXECUTE_STACK
-#define ENABLE_EXECUTE_STACK MINGW_ENABLE_EXECUTE_STACK
-#undef  CHECK_EXECUTE_STACK_ENABLED
-#define CHECK_EXECUTE_STACK_ENABLED flag_setstackexecutable
-
-#ifdef IN_LIBGCC2
-#include <windows.h>
-#endif
-
-/* For 64-bit Windows we can't use DW2 unwind info. Also for multilib
-   builds we can't use it, too.  */
-#if !TARGET_64BIT && !defined (TARGET_BI_ARCH)
-#define MD_UNWIND_SUPPORT "config/i386/w32-unwind.h"
-=======
 #define HAVE_ENABLE_EXECUTE_STACK
 #undef  CHECK_EXECUTE_STACK_ENABLED
 #define CHECK_EXECUTE_STACK_ENABLED flag_setstackexecutable
@@ -270,23 +230,8 @@
 #define LIBGCC_EH_EXTN "_dw2"
 #else
 #define LIBGCC_EH_EXTN "_sjlj"
->>>>>>> 3082eeb7
 #endif
 #define LIBGCC_SONAME "libgcc_s" LIBGCC_EH_EXTN "-1.dll"
 
-<<<<<<< HEAD
-/* This matches SHLIB_SONAME and SHLIB_SOVERSION in t-cygming. */
-/* This matches SHLIB_SONAME and SHLIB_SOVERSION in t-cygwin. */
-#if DWARF2_UNWIND_INFO
-#define LIBGCC_EH_EXTN "_dw2"
-#else
-#define LIBGCC_EH_EXTN "_sjlj"
-#endif
-#define LIBGCC_SONAME "libgcc_s" LIBGCC_EH_EXTN "-1.dll"
-
-/* We should find a way to not have to update this manually.  */
-#define LIBGCJ_SONAME "libgcj" /*LIBGCC_EH_EXTN*/ "-11.dll"
-=======
 /* We should find a way to not have to update this manually.  */
 #define LIBGCJ_SONAME "libgcj" /*LIBGCC_EH_EXTN*/ "-12.dll"
->>>>>>> 3082eeb7
