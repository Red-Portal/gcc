--- conflicted
+++ resolved
@@ -1,9 +1,5 @@
 /* Definitions for Unix assembler syntax for the Intel 80386.
-<<<<<<< HEAD
-   Copyright (C) 1988, 1994, 1999, 2000, 2001, 2002, 2007, 2009
-=======
    Copyright (C) 1988, 1994, 1999, 2000, 2001, 2002, 2007, 2009, 2010
->>>>>>> 3082eeb7
    Free Software Foundation, Inc.
 
 This file is part of GCC.
