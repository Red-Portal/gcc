--- conflicted
+++ resolved
@@ -1596,10 +1596,6 @@
 				   in SSE registers.  Otherwise 0.  */
   int bnd_nregs;                /* # bnd registers available for passing */
   int bnd_regno;                /* next available bnd register number */
-<<<<<<< HEAD
-  int last_nregs;               /* Number of int regs allocated for last arg.  */
-=======
->>>>>>> a9b61dc7
   int stdarg;                   /* Set to 1 if function is stdarg.  */
   enum calling_abi call_abi;	/* Set to SYSV_ABI for sysv abi. Otherwise
  				   MS_ABI for ms abi.  */
