/* Definitions of target machine for GCC for IA-32.
   Copyright (C) 1988-2017 Free Software Foundation, Inc.

This file is part of GCC.

GCC is free software; you can redistribute it and/or modify
it under the terms of the GNU General Public License as published by
the Free Software Foundation; either version 3, or (at your option)
any later version.

GCC is distributed in the hope that it will be useful,
but WITHOUT ANY WARRANTY; without even the implied warranty of
MERCHANTABILITY or FITNESS FOR A PARTICULAR PURPOSE.  See the
GNU General Public License for more details.

Under Section 7 of GPL version 3, you are granted additional
permissions described in the GCC Runtime Library Exception, version
3.1, as published by the Free Software Foundation.

You should have received a copy of the GNU General Public License and
a copy of the GCC Runtime Library Exception along with this program;
see the files COPYING3 and COPYING.RUNTIME respectively.  If not, see
<http://www.gnu.org/licenses/>.  */

/* The purpose of this file is to define the characteristics of the i386,
   independent of assembler syntax or operating system.

   Three other files build on this one to describe a specific assembler syntax:
   bsd386.h, att386.h, and sun386.h.

   The actual tm.h file for a particular system should include
   this file, and then the file for the appropriate assembler syntax.

   Many macros that specify assembler syntax are omitted entirely from
   this file because they really belong in the files for particular
   assemblers.  These include RP, IP, LPREFIX, PUT_OP_SIZE, USE_STAR,
   ADDR_BEG, ADDR_END, PRINT_IREG, PRINT_SCALE, PRINT_B_I_S, and many
   that start with ASM_ or end in ASM_OP.  */

/* Redefines for option macros.  */

#define TARGET_64BIT	TARGET_ISA_64BIT
#define TARGET_64BIT_P(x)	TARGET_ISA_64BIT_P(x)
#define TARGET_MMX	TARGET_ISA_MMX
#define TARGET_MMX_P(x)	TARGET_ISA_MMX_P(x)
#define TARGET_3DNOW	TARGET_ISA_3DNOW
#define TARGET_3DNOW_P(x)	TARGET_ISA_3DNOW_P(x)
#define TARGET_3DNOW_A	TARGET_ISA_3DNOW_A
#define TARGET_3DNOW_A_P(x)	TARGET_ISA_3DNOW_A_P(x)
#define TARGET_SSE	TARGET_ISA_SSE
#define TARGET_SSE_P(x)	TARGET_ISA_SSE_P(x)
#define TARGET_SSE2	TARGET_ISA_SSE2
#define TARGET_SSE2_P(x)	TARGET_ISA_SSE2_P(x)
#define TARGET_SSE3	TARGET_ISA_SSE3
#define TARGET_SSE3_P(x)	TARGET_ISA_SSE3_P(x)
#define TARGET_SSSE3	TARGET_ISA_SSSE3
#define TARGET_SSSE3_P(x)	TARGET_ISA_SSSE3_P(x)
#define TARGET_SSE4_1	TARGET_ISA_SSE4_1
#define TARGET_SSE4_1_P(x)	TARGET_ISA_SSE4_1_P(x)
#define TARGET_SSE4_2	TARGET_ISA_SSE4_2
#define TARGET_SSE4_2_P(x)	TARGET_ISA_SSE4_2_P(x)
#define TARGET_AVX	TARGET_ISA_AVX
#define TARGET_AVX_P(x)	TARGET_ISA_AVX_P(x)
#define TARGET_AVX2	TARGET_ISA_AVX2
#define TARGET_AVX2_P(x)	TARGET_ISA_AVX2_P(x)
#define TARGET_AVX512F	TARGET_ISA_AVX512F
#define TARGET_AVX512F_P(x)	TARGET_ISA_AVX512F_P(x)
#define TARGET_AVX512PF	TARGET_ISA_AVX512PF
#define TARGET_AVX512PF_P(x)	TARGET_ISA_AVX512PF_P(x)
#define TARGET_AVX512ER	TARGET_ISA_AVX512ER
#define TARGET_AVX512ER_P(x)	TARGET_ISA_AVX512ER_P(x)
#define TARGET_AVX512CD	TARGET_ISA_AVX512CD
#define TARGET_AVX512CD_P(x)	TARGET_ISA_AVX512CD_P(x)
#define TARGET_AVX512DQ	TARGET_ISA_AVX512DQ
#define TARGET_AVX512DQ_P(x)	TARGET_ISA_AVX512DQ_P(x)
#define TARGET_AVX512BW	TARGET_ISA_AVX512BW
#define TARGET_AVX512BW_P(x)	TARGET_ISA_AVX512BW_P(x)
#define TARGET_AVX512VL	TARGET_ISA_AVX512VL
#define TARGET_AVX512VL_P(x)	TARGET_ISA_AVX512VL_P(x)
#define TARGET_AVX512VBMI	TARGET_ISA_AVX512VBMI
#define TARGET_AVX512VBMI_P(x)	TARGET_ISA_AVX512VBMI_P(x)
#define TARGET_AVX512IFMA	TARGET_ISA_AVX512IFMA
#define TARGET_AVX512IFMA_P(x)	TARGET_ISA_AVX512IFMA_P(x)
#define TARGET_AVX5124FMAPS	TARGET_ISA_AVX5124FMAPS
#define TARGET_AVX5124FMAPS_P(x) TARGET_ISA_AVX5124FMAPS_P(x)
#define TARGET_AVX5124VNNIW	TARGET_ISA_AVX5124VNNIW
#define TARGET_AVX5124VNNIW_P(x) TARGET_ISA_AVX5124VNNIW_P(x)
#define TARGET_AVX512VPOPCNTDQ	TARGET_ISA_AVX512VPOPCNTDQ
#define TARGET_AVX512VPOPCNTDQ_P(x) TARGET_ISA_AVX512VPOPCNTDQ_P(x)
#define TARGET_FMA	TARGET_ISA_FMA
#define TARGET_FMA_P(x)	TARGET_ISA_FMA_P(x)
#define TARGET_SSE4A	TARGET_ISA_SSE4A
#define TARGET_SSE4A_P(x)	TARGET_ISA_SSE4A_P(x)
#define TARGET_FMA4	TARGET_ISA_FMA4
#define TARGET_FMA4_P(x)	TARGET_ISA_FMA4_P(x)
#define TARGET_XOP	TARGET_ISA_XOP
#define TARGET_XOP_P(x)	TARGET_ISA_XOP_P(x)
#define TARGET_LWP	TARGET_ISA_LWP
#define TARGET_LWP_P(x)	TARGET_ISA_LWP_P(x)
#define TARGET_ABM	TARGET_ISA_ABM
#define TARGET_ABM_P(x)	TARGET_ISA_ABM_P(x)
#define TARGET_SGX	TARGET_ISA_SGX
#define TARGET_SGX_P(x)	TARGET_ISA_SGX_P(x)
#define TARGET_RDPID	TARGET_ISA_RDPID
#define TARGET_RDPID_P(x)	TARGET_ISA_RDPID_P(x)
#define TARGET_GFNI	TARGET_ISA_GFNI
#define TARGET_GFNI_P(x)	TARGET_ISA_GFNI_P(x)
#define TARGET_BMI	TARGET_ISA_BMI
#define TARGET_BMI_P(x)	TARGET_ISA_BMI_P(x)
#define TARGET_BMI2	TARGET_ISA_BMI2
#define TARGET_BMI2_P(x)	TARGET_ISA_BMI2_P(x)
#define TARGET_LZCNT	TARGET_ISA_LZCNT
#define TARGET_LZCNT_P(x)	TARGET_ISA_LZCNT_P(x)
#define TARGET_TBM	TARGET_ISA_TBM
#define TARGET_TBM_P(x)	TARGET_ISA_TBM_P(x)
#define TARGET_POPCNT	TARGET_ISA_POPCNT
#define TARGET_POPCNT_P(x)	TARGET_ISA_POPCNT_P(x)
#define TARGET_SAHF	TARGET_ISA_SAHF
#define TARGET_SAHF_P(x)	TARGET_ISA_SAHF_P(x)
#define TARGET_MOVBE	TARGET_ISA_MOVBE
#define TARGET_MOVBE_P(x)	TARGET_ISA_MOVBE_P(x)
#define TARGET_CRC32	TARGET_ISA_CRC32
#define TARGET_CRC32_P(x)	TARGET_ISA_CRC32_P(x)
#define TARGET_AES	TARGET_ISA_AES
#define TARGET_AES_P(x)	TARGET_ISA_AES_P(x)
#define TARGET_SHA	TARGET_ISA_SHA
#define TARGET_SHA_P(x)	TARGET_ISA_SHA_P(x)
#define TARGET_CLFLUSHOPT	TARGET_ISA_CLFLUSHOPT
#define TARGET_CLFLUSHOPT_P(x)	TARGET_ISA_CLFLUSHOPT_P(x)
#define TARGET_CLZERO	TARGET_ISA_CLZERO
#define TARGET_CLZERO_P(x)	TARGET_ISA_CLZERO_P(x)
#define TARGET_XSAVEC	TARGET_ISA_XSAVEC
#define TARGET_XSAVEC_P(x)	TARGET_ISA_XSAVEC_P(x)
#define TARGET_XSAVES	TARGET_ISA_XSAVES
#define TARGET_XSAVES_P(x)	TARGET_ISA_XSAVES_P(x)
#define TARGET_PCLMUL	TARGET_ISA_PCLMUL
#define TARGET_PCLMUL_P(x)	TARGET_ISA_PCLMUL_P(x)
#define TARGET_CMPXCHG16B	TARGET_ISA_CX16
#define TARGET_CMPXCHG16B_P(x)	TARGET_ISA_CX16_P(x)
#define TARGET_FSGSBASE	TARGET_ISA_FSGSBASE
#define TARGET_FSGSBASE_P(x)	TARGET_ISA_FSGSBASE_P(x)
#define TARGET_RDRND	TARGET_ISA_RDRND
#define TARGET_RDRND_P(x)	TARGET_ISA_RDRND_P(x)
#define TARGET_F16C	TARGET_ISA_F16C
#define TARGET_F16C_P(x)	TARGET_ISA_F16C_P(x)
#define TARGET_RTM	TARGET_ISA_RTM
#define TARGET_RTM_P(x)	TARGET_ISA_RTM_P(x)
#define TARGET_HLE	TARGET_ISA_HLE
#define TARGET_HLE_P(x)	TARGET_ISA_HLE_P(x)
#define TARGET_RDSEED	TARGET_ISA_RDSEED
#define TARGET_RDSEED_P(x)	TARGET_ISA_RDSEED_P(x)
#define TARGET_PRFCHW	TARGET_ISA_PRFCHW
#define TARGET_PRFCHW_P(x)	TARGET_ISA_PRFCHW_P(x)
#define TARGET_ADX	TARGET_ISA_ADX
#define TARGET_ADX_P(x)	TARGET_ISA_ADX_P(x)
#define TARGET_FXSR	TARGET_ISA_FXSR
#define TARGET_FXSR_P(x)	TARGET_ISA_FXSR_P(x)
#define TARGET_XSAVE	TARGET_ISA_XSAVE
#define TARGET_XSAVE_P(x)	TARGET_ISA_XSAVE_P(x)
#define TARGET_XSAVEOPT	TARGET_ISA_XSAVEOPT
#define TARGET_XSAVEOPT_P(x)	TARGET_ISA_XSAVEOPT_P(x)
#define TARGET_PREFETCHWT1	TARGET_ISA_PREFETCHWT1
#define TARGET_PREFETCHWT1_P(x)	TARGET_ISA_PREFETCHWT1_P(x)
#define TARGET_MPX	TARGET_ISA_MPX
#define TARGET_MPX_P(x)	TARGET_ISA_MPX_P(x)
#define TARGET_CLWB	TARGET_ISA_CLWB
#define TARGET_CLWB_P(x)	TARGET_ISA_CLWB_P(x)
#define TARGET_MWAITX	TARGET_ISA_MWAITX
#define TARGET_MWAITX_P(x)	TARGET_ISA_MWAITX_P(x)
#define TARGET_PKU	TARGET_ISA_PKU
#define TARGET_PKU_P(x)	TARGET_ISA_PKU_P(x)
#define TARGET_IBT	TARGET_ISA_IBT
#define TARGET_IBT_P(x)	TARGET_ISA_IBT_P(x)
#define TARGET_SHSTK	TARGET_ISA_SHSTK
#define TARGET_SHSTK_P(x)	TARGET_ISA_SHSTK_P(x)

#define TARGET_LP64	TARGET_ABI_64
#define TARGET_LP64_P(x)	TARGET_ABI_64_P(x)
#define TARGET_X32	TARGET_ABI_X32
#define TARGET_X32_P(x)	TARGET_ABI_X32_P(x)
#define TARGET_16BIT	TARGET_CODE16
#define TARGET_16BIT_P(x)	TARGET_CODE16_P(x)

#include "config/vxworks-dummy.h"

#include "config/i386/i386-opts.h"

#define MAX_STRINGOP_ALGS 4

/* Specify what algorithm to use for stringops on known size.
   When size is unknown, the UNKNOWN_SIZE alg is used.  When size is
   known at compile time or estimated via feedback, the SIZE array
   is walked in order until MAX is greater then the estimate (or -1
   means infinity).  Corresponding ALG is used then.
   When NOALIGN is true the code guaranting the alignment of the memory
   block is skipped.

   For example initializer:
    {{256, loop}, {-1, rep_prefix_4_byte}}
   will use loop for blocks smaller or equal to 256 bytes, rep prefix will
   be used otherwise.  */
struct stringop_algs
{
  const enum stringop_alg unknown_size;
  const struct stringop_strategy {
    const int max;
    const enum stringop_alg alg;
    int noalign;
  } size [MAX_STRINGOP_ALGS];
};

/* Define the specific costs for a given cpu */

struct processor_costs {
  const int add;		/* cost of an add instruction */
  const int lea;		/* cost of a lea instruction */
  const int shift_var;		/* variable shift costs */
  const int shift_const;	/* constant shift costs */
  const int mult_init[5];	/* cost of starting a multiply
				   in QImode, HImode, SImode, DImode, TImode*/
  const int mult_bit;		/* cost of multiply per each bit set */
  const int divide[5];		/* cost of a divide/mod
				   in QImode, HImode, SImode, DImode, TImode*/
  int movsx;			/* The cost of movsx operation.  */
  int movzx;			/* The cost of movzx operation.  */
  const int large_insn;		/* insns larger than this cost more */
  const int move_ratio;		/* The threshold of number of scalar
				   memory-to-memory move insns.  */
  const int movzbl_load;	/* cost of loading using movzbl */
  const int int_load[3];	/* cost of loading integer registers
				   in QImode, HImode and SImode relative
				   to reg-reg move (2).  */
  const int int_store[3];	/* cost of storing integer register
				   in QImode, HImode and SImode */
  const int fp_move;		/* cost of reg,reg fld/fst */
  const int fp_load[3];		/* cost of loading FP register
				   in SFmode, DFmode and XFmode */
  const int fp_store[3];	/* cost of storing FP register
				   in SFmode, DFmode and XFmode */
  const int mmx_move;		/* cost of moving MMX register.  */
  const int mmx_load[2];	/* cost of loading MMX register
				   in SImode and DImode */
  const int mmx_store[2];	/* cost of storing MMX register
				   in SImode and DImode */
  const int xmm_move, ymm_move, /* cost of moving XMM and YMM register.  */
	    zmm_move;
  const int sse_load[5];	/* cost of loading SSE register
				   in 32bit, 64bit, 128bit, 256bit and 512bit */
  const int sse_unaligned_load[5];/* cost of unaligned load.  */
  const int sse_store[5];	/* cost of storing SSE register
				   in SImode, DImode and TImode.  */
  const int sse_unaligned_store[5];/* cost of unaligned store.  */
  const int mmxsse_to_integer;	/* cost of moving mmxsse register to
				   integer.  */
  const int ssemmx_to_integer;  /* cost of moving integer to mmxsse register. */
  const int gather_static, gather_per_elt; /* Cost of gather load is computed
				   as static + per_item * nelts. */
  const int scatter_static, scatter_per_elt; /* Cost of gather store is
				   computed as static + per_item * nelts.  */
  const int l1_cache_size;	/* size of l1 cache, in kilobytes.  */
  const int l2_cache_size;	/* size of l2 cache, in kilobytes.  */
  const int prefetch_block;	/* bytes moved to cache for prefetch.  */
  const int simultaneous_prefetches; /* number of parallel prefetch
				   operations.  */
  const int branch_cost;	/* Default value for BRANCH_COST.  */
  const int fadd;		/* cost of FADD and FSUB instructions.  */
  const int fmul;		/* cost of FMUL instruction.  */
  const int fdiv;		/* cost of FDIV instruction.  */
  const int fabs;		/* cost of FABS instruction.  */
  const int fchs;		/* cost of FCHS instruction.  */
  const int fsqrt;		/* cost of FSQRT instruction.  */
				/* Specify what algorithm
				   to use for stringops on unknown size.  */
  const int sse_op;		/* cost of cheap SSE instruction.  */
  const int addss;		/* cost of ADDSS/SD SUBSS/SD instructions.  */
  const int mulss;		/* cost of MULSS instructions.  */
  const int mulsd;		/* cost of MULSD instructions.  */
  const int fmass;		/* cost of FMASS instructions.  */
  const int fmasd;		/* cost of FMASD instructions.  */
  const int divss;		/* cost of DIVSS instructions.  */
  const int divsd;		/* cost of DIVSD instructions.  */
  const int sqrtss;		/* cost of SQRTSS instructions.  */
  const int sqrtsd;		/* cost of SQRTSD instructions.  */
  const int reassoc_int, reassoc_fp, reassoc_vec_int, reassoc_vec_fp;
				/* Specify reassociation width for integer,
				   fp, vector integer and vector fp
				   operations.  Generally should correspond
				   to number of instructions executed in
				   parallel.  See also
				   ix86_reassociation_width.  */
  struct stringop_algs *memcpy, *memset;
  const int cond_taken_branch_cost;    /* Cost of taken branch for vectorizer
					  cost model.  */
  const int cond_not_taken_branch_cost;/* Cost of not taken branch for
					  vectorizer cost model.  */
};

extern const struct processor_costs *ix86_cost;
extern const struct processor_costs ix86_size_cost;

#define ix86_cur_cost() \
  (optimize_insn_for_size_p () ? &ix86_size_cost: ix86_cost)

/* Macros used in the machine description to test the flags.  */

/* configure can arrange to change it.  */

#ifndef TARGET_CPU_DEFAULT
#define TARGET_CPU_DEFAULT PROCESSOR_GENERIC
#endif

#ifndef TARGET_FPMATH_DEFAULT
#define TARGET_FPMATH_DEFAULT \
  (TARGET_64BIT && TARGET_SSE ? FPMATH_SSE : FPMATH_387)
#endif

#ifndef TARGET_FPMATH_DEFAULT_P
#define TARGET_FPMATH_DEFAULT_P(x) \
  (TARGET_64BIT_P(x) && TARGET_SSE_P(x) ? FPMATH_SSE : FPMATH_387)
#endif

/* If the i387 is disabled or -miamcu is used , then do not return
   values in it. */
#define TARGET_FLOAT_RETURNS_IN_80387 \
  (TARGET_FLOAT_RETURNS && TARGET_80387 && !TARGET_IAMCU)
#define TARGET_FLOAT_RETURNS_IN_80387_P(x) \
  (TARGET_FLOAT_RETURNS_P(x) && TARGET_80387_P(x) && !TARGET_IAMCU_P(x))

/* 64bit Sledgehammer mode.  For libgcc2 we make sure this is a
   compile-time constant.  */
#ifdef IN_LIBGCC2
#undef TARGET_64BIT
#ifdef __x86_64__
#define TARGET_64BIT 1
#else
#define TARGET_64BIT 0
#endif
#else
#ifndef TARGET_BI_ARCH
#undef TARGET_64BIT
#undef TARGET_64BIT_P
#if TARGET_64BIT_DEFAULT
#define TARGET_64BIT 1
#define TARGET_64BIT_P(x) 1
#else
#define TARGET_64BIT 0
#define TARGET_64BIT_P(x) 0
#endif
#endif
#endif

#define HAS_LONG_COND_BRANCH 1
#define HAS_LONG_UNCOND_BRANCH 1

#define TARGET_386 (ix86_tune == PROCESSOR_I386)
#define TARGET_486 (ix86_tune == PROCESSOR_I486)
#define TARGET_PENTIUM (ix86_tune == PROCESSOR_PENTIUM)
#define TARGET_PENTIUMPRO (ix86_tune == PROCESSOR_PENTIUMPRO)
#define TARGET_GEODE (ix86_tune == PROCESSOR_GEODE)
#define TARGET_K6 (ix86_tune == PROCESSOR_K6)
#define TARGET_ATHLON (ix86_tune == PROCESSOR_ATHLON)
#define TARGET_PENTIUM4 (ix86_tune == PROCESSOR_PENTIUM4)
#define TARGET_K8 (ix86_tune == PROCESSOR_K8)
#define TARGET_ATHLON_K8 (TARGET_K8 || TARGET_ATHLON)
#define TARGET_NOCONA (ix86_tune == PROCESSOR_NOCONA)
#define TARGET_CORE2 (ix86_tune == PROCESSOR_CORE2)
#define TARGET_NEHALEM (ix86_tune == PROCESSOR_NEHALEM)
#define TARGET_SANDYBRIDGE (ix86_tune == PROCESSOR_SANDYBRIDGE)
#define TARGET_HASWELL (ix86_tune == PROCESSOR_HASWELL)
#define TARGET_BONNELL (ix86_tune == PROCESSOR_BONNELL)
#define TARGET_SILVERMONT (ix86_tune == PROCESSOR_SILVERMONT)
#define TARGET_KNL (ix86_tune == PROCESSOR_KNL)
#define TARGET_KNM (ix86_tune == PROCESSOR_KNM)
#define TARGET_SKYLAKE_AVX512 (ix86_tune == PROCESSOR_SKYLAKE_AVX512)
#define TARGET_INTEL (ix86_tune == PROCESSOR_INTEL)
#define TARGET_GENERIC (ix86_tune == PROCESSOR_GENERIC)
#define TARGET_AMDFAM10 (ix86_tune == PROCESSOR_AMDFAM10)
#define TARGET_BDVER1 (ix86_tune == PROCESSOR_BDVER1)
#define TARGET_BDVER2 (ix86_tune == PROCESSOR_BDVER2)
#define TARGET_BDVER3 (ix86_tune == PROCESSOR_BDVER3)
#define TARGET_BDVER4 (ix86_tune == PROCESSOR_BDVER4)
#define TARGET_BTVER1 (ix86_tune == PROCESSOR_BTVER1)
#define TARGET_BTVER2 (ix86_tune == PROCESSOR_BTVER2)
#define TARGET_ZNVER1 (ix86_tune == PROCESSOR_ZNVER1)

/* Feature tests against the various tunings.  */
enum ix86_tune_indices {
#undef DEF_TUNE
#define DEF_TUNE(tune, name, selector) tune,
#include "x86-tune.def"
#undef DEF_TUNE
X86_TUNE_LAST
};

extern unsigned char ix86_tune_features[X86_TUNE_LAST];

#define TARGET_USE_LEAVE	ix86_tune_features[X86_TUNE_USE_LEAVE]
#define TARGET_PUSH_MEMORY	ix86_tune_features[X86_TUNE_PUSH_MEMORY]
#define TARGET_ZERO_EXTEND_WITH_AND \
	ix86_tune_features[X86_TUNE_ZERO_EXTEND_WITH_AND]
#define TARGET_UNROLL_STRLEN	ix86_tune_features[X86_TUNE_UNROLL_STRLEN]
#define TARGET_BRANCH_PREDICTION_HINTS \
	ix86_tune_features[X86_TUNE_BRANCH_PREDICTION_HINTS]
#define TARGET_DOUBLE_WITH_ADD	ix86_tune_features[X86_TUNE_DOUBLE_WITH_ADD]
#define TARGET_USE_SAHF		ix86_tune_features[X86_TUNE_USE_SAHF]
#define TARGET_MOVX		ix86_tune_features[X86_TUNE_MOVX]
#define TARGET_PARTIAL_REG_STALL ix86_tune_features[X86_TUNE_PARTIAL_REG_STALL]
#define TARGET_PARTIAL_FLAG_REG_STALL \
	ix86_tune_features[X86_TUNE_PARTIAL_FLAG_REG_STALL]
#define TARGET_LCP_STALL \
	ix86_tune_features[X86_TUNE_LCP_STALL]
#define TARGET_USE_HIMODE_FIOP	ix86_tune_features[X86_TUNE_USE_HIMODE_FIOP]
#define TARGET_USE_SIMODE_FIOP	ix86_tune_features[X86_TUNE_USE_SIMODE_FIOP]
#define TARGET_USE_MOV0		ix86_tune_features[X86_TUNE_USE_MOV0]
#define TARGET_USE_CLTD		ix86_tune_features[X86_TUNE_USE_CLTD]
#define TARGET_USE_XCHGB	ix86_tune_features[X86_TUNE_USE_XCHGB]
#define TARGET_SPLIT_LONG_MOVES	ix86_tune_features[X86_TUNE_SPLIT_LONG_MOVES]
#define TARGET_READ_MODIFY_WRITE ix86_tune_features[X86_TUNE_READ_MODIFY_WRITE]
#define TARGET_READ_MODIFY	ix86_tune_features[X86_TUNE_READ_MODIFY]
#define TARGET_PROMOTE_QImode	ix86_tune_features[X86_TUNE_PROMOTE_QIMODE]
#define TARGET_FAST_PREFIX	ix86_tune_features[X86_TUNE_FAST_PREFIX]
#define TARGET_SINGLE_STRINGOP	ix86_tune_features[X86_TUNE_SINGLE_STRINGOP]
#define TARGET_MISALIGNED_MOVE_STRING_PRO_EPILOGUES \
	ix86_tune_features[X86_TUNE_MISALIGNED_MOVE_STRING_PRO_EPILOGUES]
#define TARGET_QIMODE_MATH	ix86_tune_features[X86_TUNE_QIMODE_MATH]
#define TARGET_HIMODE_MATH	ix86_tune_features[X86_TUNE_HIMODE_MATH]
#define TARGET_PROMOTE_QI_REGS	ix86_tune_features[X86_TUNE_PROMOTE_QI_REGS]
#define TARGET_PROMOTE_HI_REGS	ix86_tune_features[X86_TUNE_PROMOTE_HI_REGS]
#define TARGET_SINGLE_POP	ix86_tune_features[X86_TUNE_SINGLE_POP]
#define TARGET_DOUBLE_POP	ix86_tune_features[X86_TUNE_DOUBLE_POP]
#define TARGET_SINGLE_PUSH	ix86_tune_features[X86_TUNE_SINGLE_PUSH]
#define TARGET_DOUBLE_PUSH	ix86_tune_features[X86_TUNE_DOUBLE_PUSH]
#define TARGET_INTEGER_DFMODE_MOVES \
	ix86_tune_features[X86_TUNE_INTEGER_DFMODE_MOVES]
#define TARGET_PARTIAL_REG_DEPENDENCY \
	ix86_tune_features[X86_TUNE_PARTIAL_REG_DEPENDENCY]
#define TARGET_SSE_PARTIAL_REG_DEPENDENCY \
	ix86_tune_features[X86_TUNE_SSE_PARTIAL_REG_DEPENDENCY]
#define TARGET_SSE_UNALIGNED_LOAD_OPTIMAL \
	ix86_tune_features[X86_TUNE_SSE_UNALIGNED_LOAD_OPTIMAL]
#define TARGET_SSE_UNALIGNED_STORE_OPTIMAL \
	ix86_tune_features[X86_TUNE_SSE_UNALIGNED_STORE_OPTIMAL]
#define TARGET_SSE_PACKED_SINGLE_INSN_OPTIMAL \
	ix86_tune_features[X86_TUNE_SSE_PACKED_SINGLE_INSN_OPTIMAL]
#define TARGET_SSE_SPLIT_REGS	ix86_tune_features[X86_TUNE_SSE_SPLIT_REGS]
#define TARGET_SSE_TYPELESS_STORES \
	ix86_tune_features[X86_TUNE_SSE_TYPELESS_STORES]
#define TARGET_SSE_LOAD0_BY_PXOR ix86_tune_features[X86_TUNE_SSE_LOAD0_BY_PXOR]
#define TARGET_MEMORY_MISMATCH_STALL \
	ix86_tune_features[X86_TUNE_MEMORY_MISMATCH_STALL]
#define TARGET_PROLOGUE_USING_MOVE \
	ix86_tune_features[X86_TUNE_PROLOGUE_USING_MOVE]
#define TARGET_EPILOGUE_USING_MOVE \
	ix86_tune_features[X86_TUNE_EPILOGUE_USING_MOVE]
#define TARGET_SHIFT1		ix86_tune_features[X86_TUNE_SHIFT1]
#define TARGET_USE_FFREEP	ix86_tune_features[X86_TUNE_USE_FFREEP]
#define TARGET_INTER_UNIT_MOVES_TO_VEC \
	ix86_tune_features[X86_TUNE_INTER_UNIT_MOVES_TO_VEC]
#define TARGET_INTER_UNIT_MOVES_FROM_VEC \
	ix86_tune_features[X86_TUNE_INTER_UNIT_MOVES_FROM_VEC]
#define TARGET_INTER_UNIT_CONVERSIONS \
	ix86_tune_features[X86_TUNE_INTER_UNIT_CONVERSIONS]
#define TARGET_FOUR_JUMP_LIMIT	ix86_tune_features[X86_TUNE_FOUR_JUMP_LIMIT]
#define TARGET_SCHEDULE		ix86_tune_features[X86_TUNE_SCHEDULE]
#define TARGET_USE_BT		ix86_tune_features[X86_TUNE_USE_BT]
#define TARGET_USE_INCDEC	ix86_tune_features[X86_TUNE_USE_INCDEC]
#define TARGET_PAD_RETURNS	ix86_tune_features[X86_TUNE_PAD_RETURNS]
#define TARGET_PAD_SHORT_FUNCTION \
	ix86_tune_features[X86_TUNE_PAD_SHORT_FUNCTION]
#define TARGET_EXT_80387_CONSTANTS \
	ix86_tune_features[X86_TUNE_EXT_80387_CONSTANTS]
#define TARGET_AVOID_VECTOR_DECODE \
	ix86_tune_features[X86_TUNE_AVOID_VECTOR_DECODE]
#define TARGET_TUNE_PROMOTE_HIMODE_IMUL \
	ix86_tune_features[X86_TUNE_PROMOTE_HIMODE_IMUL]
#define TARGET_SLOW_IMUL_IMM32_MEM \
	ix86_tune_features[X86_TUNE_SLOW_IMUL_IMM32_MEM]
#define TARGET_SLOW_IMUL_IMM8	ix86_tune_features[X86_TUNE_SLOW_IMUL_IMM8]
#define	TARGET_MOVE_M1_VIA_OR	ix86_tune_features[X86_TUNE_MOVE_M1_VIA_OR]
#define TARGET_NOT_UNPAIRABLE	ix86_tune_features[X86_TUNE_NOT_UNPAIRABLE]
#define TARGET_NOT_VECTORMODE	ix86_tune_features[X86_TUNE_NOT_VECTORMODE]
#define TARGET_USE_VECTOR_FP_CONVERTS \
	ix86_tune_features[X86_TUNE_USE_VECTOR_FP_CONVERTS]
#define TARGET_USE_VECTOR_CONVERTS \
	ix86_tune_features[X86_TUNE_USE_VECTOR_CONVERTS]
#define TARGET_SLOW_PSHUFB \
	ix86_tune_features[X86_TUNE_SLOW_PSHUFB]
#define TARGET_AVOID_4BYTE_PREFIXES \
	ix86_tune_features[X86_TUNE_AVOID_4BYTE_PREFIXES]
#define TARGET_FUSE_CMP_AND_BRANCH_32 \
	ix86_tune_features[X86_TUNE_FUSE_CMP_AND_BRANCH_32]
#define TARGET_FUSE_CMP_AND_BRANCH_64 \
	ix86_tune_features[X86_TUNE_FUSE_CMP_AND_BRANCH_64]
#define TARGET_FUSE_CMP_AND_BRANCH \
	(TARGET_64BIT ? TARGET_FUSE_CMP_AND_BRANCH_64 \
	 : TARGET_FUSE_CMP_AND_BRANCH_32)
#define TARGET_FUSE_CMP_AND_BRANCH_SOFLAGS \
	ix86_tune_features[X86_TUNE_FUSE_CMP_AND_BRANCH_SOFLAGS]
#define TARGET_FUSE_ALU_AND_BRANCH \
	ix86_tune_features[X86_TUNE_FUSE_ALU_AND_BRANCH]
#define TARGET_OPT_AGU ix86_tune_features[X86_TUNE_OPT_AGU]
#define TARGET_AVOID_LEA_FOR_ADDR \
	ix86_tune_features[X86_TUNE_AVOID_LEA_FOR_ADDR]
#define TARGET_SOFTWARE_PREFETCHING_BENEFICIAL \
	ix86_tune_features[X86_TUNE_SOFTWARE_PREFETCHING_BENEFICIAL]
#define TARGET_AVX128_OPTIMAL \
	ix86_tune_features[X86_TUNE_AVX128_OPTIMAL]
#define TARGET_GENERAL_REGS_SSE_SPILL \
	ix86_tune_features[X86_TUNE_GENERAL_REGS_SSE_SPILL]
#define TARGET_AVOID_MEM_OPND_FOR_CMOVE \
	ix86_tune_features[X86_TUNE_AVOID_MEM_OPND_FOR_CMOVE]
#define TARGET_SPLIT_MEM_OPND_FOR_FP_CONVERTS \
	ix86_tune_features[X86_TUNE_SPLIT_MEM_OPND_FOR_FP_CONVERTS]
#define TARGET_ADJUST_UNROLL \
    ix86_tune_features[X86_TUNE_ADJUST_UNROLL]
#define TARGET_AVOID_FALSE_DEP_FOR_BMI \
	ix86_tune_features[X86_TUNE_AVOID_FALSE_DEP_FOR_BMI]
#define TARGET_ONE_IF_CONV_INSN \
	ix86_tune_features[X86_TUNE_ONE_IF_CONV_INSN]

/* Feature tests against the various architecture variations.  */
enum ix86_arch_indices {
  X86_ARCH_CMOV,
  X86_ARCH_CMPXCHG,
  X86_ARCH_CMPXCHG8B,
  X86_ARCH_XADD,
  X86_ARCH_BSWAP,

  X86_ARCH_LAST
};

extern unsigned char ix86_arch_features[X86_ARCH_LAST];

#define TARGET_CMOV		ix86_arch_features[X86_ARCH_CMOV]
#define TARGET_CMPXCHG		ix86_arch_features[X86_ARCH_CMPXCHG]
#define TARGET_CMPXCHG8B	ix86_arch_features[X86_ARCH_CMPXCHG8B]
#define TARGET_XADD		ix86_arch_features[X86_ARCH_XADD]
#define TARGET_BSWAP		ix86_arch_features[X86_ARCH_BSWAP]

/* For sane SSE instruction set generation we need fcomi instruction.
   It is safe to enable all CMOVE instructions.  Also, RDRAND intrinsic
   expands to a sequence that includes conditional move. */
#define TARGET_CMOVE		(TARGET_CMOV || TARGET_SSE || TARGET_RDRND)

#define TARGET_FISTTP		(TARGET_SSE3 && TARGET_80387)

extern unsigned char x86_prefetch_sse;
#define TARGET_PREFETCH_SSE	x86_prefetch_sse

#define ASSEMBLER_DIALECT	(ix86_asm_dialect)

#define TARGET_SSE_MATH		((ix86_fpmath & FPMATH_SSE) != 0)
#define TARGET_MIX_SSE_I387 \
 ((ix86_fpmath & (FPMATH_SSE | FPMATH_387)) == (FPMATH_SSE | FPMATH_387))

#define TARGET_HARD_SF_REGS	(TARGET_80387 || TARGET_MMX || TARGET_SSE)
#define TARGET_HARD_DF_REGS	(TARGET_80387 || TARGET_SSE)
#define TARGET_HARD_XF_REGS	(TARGET_80387)

#define TARGET_GNU_TLS		(ix86_tls_dialect == TLS_DIALECT_GNU)
#define TARGET_GNU2_TLS		(ix86_tls_dialect == TLS_DIALECT_GNU2)
#define TARGET_ANY_GNU_TLS	(TARGET_GNU_TLS || TARGET_GNU2_TLS)
#define TARGET_SUN_TLS		0

#ifndef TARGET_64BIT_DEFAULT
#define TARGET_64BIT_DEFAULT 0
#endif
#ifndef TARGET_TLS_DIRECT_SEG_REFS_DEFAULT
#define TARGET_TLS_DIRECT_SEG_REFS_DEFAULT 0
#endif

#define TARGET_SSP_GLOBAL_GUARD (ix86_stack_protector_guard == SSP_GLOBAL)
#define TARGET_SSP_TLS_GUARD    (ix86_stack_protector_guard == SSP_TLS)

/* Fence to use after loop using storent.  */

extern tree x86_mfence;
#define FENCE_FOLLOWING_MOVNT x86_mfence

/* Once GDB has been enhanced to deal with functions without frame
   pointers, we can change this to allow for elimination of
   the frame pointer in leaf functions.  */
#define TARGET_DEFAULT 0

/* Extra bits to force.  */
#define TARGET_SUBTARGET_DEFAULT 0
#define TARGET_SUBTARGET_ISA_DEFAULT 0

/* Extra bits to force on w/ 32-bit mode.  */
#define TARGET_SUBTARGET32_DEFAULT 0
#define TARGET_SUBTARGET32_ISA_DEFAULT 0

/* Extra bits to force on w/ 64-bit mode.  */
#define TARGET_SUBTARGET64_DEFAULT 0
#define TARGET_SUBTARGET64_ISA_DEFAULT 0

/* Replace MACH-O, ifdefs by in-line tests, where possible. 
   (a) Macros defined in config/i386/darwin.h  */
#define TARGET_MACHO 0
#define TARGET_MACHO_BRANCH_ISLANDS 0
#define MACHOPIC_ATT_STUB 0
/* (b) Macros defined in config/darwin.h  */
#define MACHO_DYNAMIC_NO_PIC_P 0
#define MACHOPIC_INDIRECT 0
#define MACHOPIC_PURE 0

/* For the RDOS  */
#define TARGET_RDOS 0

/* For the Windows 64-bit ABI.  */
#define TARGET_64BIT_MS_ABI (TARGET_64BIT && ix86_cfun_abi () == MS_ABI)

/* For the Windows 32-bit ABI.  */
#define TARGET_32BIT_MS_ABI (!TARGET_64BIT && ix86_cfun_abi () == MS_ABI)

/* This is re-defined by cygming.h.  */
#define TARGET_SEH 0

/* The default abi used by target.  */
#define DEFAULT_ABI SYSV_ABI

/* The default TLS segment register used by target.  */
#define DEFAULT_TLS_SEG_REG \
  (TARGET_64BIT ? ADDR_SPACE_SEG_FS : ADDR_SPACE_SEG_GS)

/* Subtargets may reset this to 1 in order to enable 96-bit long double
   with the rounding mode forced to 53 bits.  */
#define TARGET_96_ROUND_53_LONG_DOUBLE 0

/* -march=native handling only makes sense with compiler running on
   an x86 or x86_64 chip.  If changing this condition, also change
   the condition in driver-i386.c.  */
#if defined(__i386__) || defined(__x86_64__)
/* In driver-i386.c.  */
extern const char *host_detect_local_cpu (int argc, const char **argv);
#define EXTRA_SPEC_FUNCTIONS \
  { "local_cpu_detect", host_detect_local_cpu },
#define HAVE_LOCAL_CPU_DETECT
#endif

#if TARGET_64BIT_DEFAULT
#define OPT_ARCH64 "!m32"
#define OPT_ARCH32 "m32"
#else
#define OPT_ARCH64 "m64|mx32"
#define OPT_ARCH32 "m64|mx32:;"
#endif

/* Support for configure-time defaults of some command line options.
   The order here is important so that -march doesn't squash the
   tune or cpu values.  */
#define OPTION_DEFAULT_SPECS					   \
  {"tune", "%{!mtune=*:%{!mcpu=*:%{!march=*:-mtune=%(VALUE)}}}" }, \
  {"tune_32", "%{" OPT_ARCH32 ":%{!mtune=*:%{!mcpu=*:%{!march=*:-mtune=%(VALUE)}}}}" }, \
  {"tune_64", "%{" OPT_ARCH64 ":%{!mtune=*:%{!mcpu=*:%{!march=*:-mtune=%(VALUE)}}}}" }, \
  {"cpu", "%{!mtune=*:%{!mcpu=*:%{!march=*:-mtune=%(VALUE)}}}" },  \
  {"cpu_32", "%{" OPT_ARCH32 ":%{!mtune=*:%{!mcpu=*:%{!march=*:-mtune=%(VALUE)}}}}" }, \
  {"cpu_64", "%{" OPT_ARCH64 ":%{!mtune=*:%{!mcpu=*:%{!march=*:-mtune=%(VALUE)}}}}" }, \
  {"arch", "%{!march=*:-march=%(VALUE)}"},			   \
  {"arch_32", "%{" OPT_ARCH32 ":%{!march=*:-march=%(VALUE)}}"},	   \
  {"arch_64", "%{" OPT_ARCH64 ":%{!march=*:-march=%(VALUE)}}"},

/* Specs for the compiler proper */

#ifndef CC1_CPU_SPEC
#define CC1_CPU_SPEC_1 ""

#ifndef HAVE_LOCAL_CPU_DETECT
#define CC1_CPU_SPEC CC1_CPU_SPEC_1
#else
#define CC1_CPU_SPEC CC1_CPU_SPEC_1 \
"%{march=native:%>march=native %:local_cpu_detect(arch) \
  %{!mtune=*:%>mtune=native %:local_cpu_detect(tune)}} \
%{mtune=native:%>mtune=native %:local_cpu_detect(tune)}"
#endif
#endif

/* Target CPU builtins.  */
#define TARGET_CPU_CPP_BUILTINS() ix86_target_macros ()

/* Target Pragmas.  */
#define REGISTER_TARGET_PRAGMAS() ix86_register_pragmas ()

#ifndef CC1_SPEC
#define CC1_SPEC "%(cc1_cpu) "
#endif

/* This macro defines names of additional specifications to put in the
   specs that can be used in various specifications like CC1_SPEC.  Its
   definition is an initializer with a subgrouping for each command option.

   Each subgrouping contains a string constant, that defines the
   specification name, and a string constant that used by the GCC driver
   program.

   Do not define this macro if it does not need to do anything.  */

#ifndef SUBTARGET_EXTRA_SPECS
#define SUBTARGET_EXTRA_SPECS
#endif

#define EXTRA_SPECS							\
  { "cc1_cpu",  CC1_CPU_SPEC },						\
  SUBTARGET_EXTRA_SPECS


/* Whether to allow x87 floating-point arithmetic on MODE (one of
   SFmode, DFmode and XFmode) in the current excess precision
   configuration.  */
#define X87_ENABLE_ARITH(MODE)				\
  (flag_unsafe_math_optimizations			\
   || flag_excess_precision == EXCESS_PRECISION_FAST	\
   || (MODE) == XFmode)

/* Likewise, whether to allow direct conversions from integer mode
   IMODE (HImode, SImode or DImode) to MODE.  */
#define X87_ENABLE_FLOAT(MODE, IMODE)			\
  (flag_unsafe_math_optimizations			\
   || flag_excess_precision == EXCESS_PRECISION_FAST	\
   || (MODE) == XFmode					\
   || ((MODE) == DFmode && (IMODE) == SImode)		\
   || (IMODE) == HImode)

/* target machine storage layout */

#define SHORT_TYPE_SIZE 16
#define INT_TYPE_SIZE 32
#define LONG_TYPE_SIZE (TARGET_X32 ? 32 : BITS_PER_WORD)
#define POINTER_SIZE (TARGET_X32 ? 32 : BITS_PER_WORD)
#define LONG_LONG_TYPE_SIZE 64
#define FLOAT_TYPE_SIZE 32
#define DOUBLE_TYPE_SIZE 64
#define LONG_DOUBLE_TYPE_SIZE \
  (TARGET_LONG_DOUBLE_64 ? 64 : (TARGET_LONG_DOUBLE_128 ? 128 : 80))

#define WIDEST_HARDWARE_FP_SIZE 80

#if defined (TARGET_BI_ARCH) || TARGET_64BIT_DEFAULT
#define MAX_BITS_PER_WORD 64
#else
#define MAX_BITS_PER_WORD 32
#endif

/* Define this if most significant byte of a word is the lowest numbered.  */
/* That is true on the 80386.  */

#define BITS_BIG_ENDIAN 0

/* Define this if most significant byte of a word is the lowest numbered.  */
/* That is not true on the 80386.  */
#define BYTES_BIG_ENDIAN 0

/* Define this if most significant word of a multiword number is the lowest
   numbered.  */
/* Not true for 80386 */
#define WORDS_BIG_ENDIAN 0

/* Width of a word, in units (bytes).  */
#define UNITS_PER_WORD		(TARGET_64BIT ? 8 : 4)

#ifndef IN_LIBGCC2
#define MIN_UNITS_PER_WORD	4
#endif

/* Allocation boundary (in *bits*) for storing arguments in argument list.  */
#define PARM_BOUNDARY BITS_PER_WORD

/* Boundary (in *bits*) on which stack pointer should be aligned.  */
#define STACK_BOUNDARY \
 (TARGET_64BIT && ix86_abi == MS_ABI ? 128 : BITS_PER_WORD)

/* Stack boundary of the main function guaranteed by OS.  */
#define MAIN_STACK_BOUNDARY (TARGET_64BIT ? 128 : 32)

/* Minimum stack boundary.  */
#define MIN_STACK_BOUNDARY BITS_PER_WORD

/* Boundary (in *bits*) on which the stack pointer prefers to be
   aligned; the compiler cannot rely on having this alignment.  */
#define PREFERRED_STACK_BOUNDARY ix86_preferred_stack_boundary

/* It should be MIN_STACK_BOUNDARY.  But we set it to 128 bits for
   both 32bit and 64bit, to support codes that need 128 bit stack
   alignment for SSE instructions, but can't realign the stack.  */
#define PREFERRED_STACK_BOUNDARY_DEFAULT \
  (TARGET_IAMCU ? MIN_STACK_BOUNDARY : 128)

/* 1 if -mstackrealign should be turned on by default.  It will
   generate an alternate prologue and epilogue that realigns the
   runtime stack if nessary.  This supports mixing codes that keep a
   4-byte aligned stack, as specified by i386 psABI, with codes that
   need a 16-byte aligned stack, as required by SSE instructions.  */
#define STACK_REALIGN_DEFAULT 0

/* Boundary (in *bits*) on which the incoming stack is aligned.  */
#define INCOMING_STACK_BOUNDARY ix86_incoming_stack_boundary

/* According to Windows x64 software convention, the maximum stack allocatable
   in the prologue is 4G - 8 bytes.  Furthermore, there is a limited set of
   instructions allowed to adjust the stack pointer in the epilog, forcing the
   use of frame pointer for frames larger than 2 GB.  This theorical limit
   is reduced by 256, an over-estimated upper bound for the stack use by the
   prologue.
   We define only one threshold for both the prolog and the epilog.  When the
   frame size is larger than this threshold, we allocate the area to save SSE
   regs, then save them, and then allocate the remaining.  There is no SEH
   unwind info for this later allocation.  */
#define SEH_MAX_FRAME_SIZE ((2U << 30) - 256)

/* Target OS keeps a vector-aligned (128-bit, 16-byte) stack.  This is
   mandatory for the 64-bit ABI, and may or may not be true for other
   operating systems.  */
#define TARGET_KEEPS_VECTOR_ALIGNED_STACK TARGET_64BIT

/* Minimum allocation boundary for the code of a function.  */
#define FUNCTION_BOUNDARY 8

/* C++ stores the virtual bit in the lowest bit of function pointers.  */
#define TARGET_PTRMEMFUNC_VBIT_LOCATION ptrmemfunc_vbit_in_pfn

/* Minimum size in bits of the largest boundary to which any
   and all fundamental data types supported by the hardware
   might need to be aligned. No data type wants to be aligned
   rounder than this.

   Pentium+ prefers DFmode values to be aligned to 64 bit boundary
   and Pentium Pro XFmode values at 128 bit boundaries.

   When increasing the maximum, also update
   TARGET_ABSOLUTE_BIGGEST_ALIGNMENT.  */

#define BIGGEST_ALIGNMENT \
  (TARGET_IAMCU ? 32 : (TARGET_AVX512F ? 512 : (TARGET_AVX ? 256 : 128)))

/* Maximum stack alignment.  */
#define MAX_STACK_ALIGNMENT MAX_OFILE_ALIGNMENT

/* Alignment value for attribute ((aligned)).  It is a constant since
   it is the part of the ABI.  We shouldn't change it with -mavx.  */
#define ATTRIBUTE_ALIGNED_VALUE (TARGET_IAMCU ? 32 : 128)

/* Decide whether a variable of mode MODE should be 128 bit aligned.  */
#define ALIGN_MODE_128(MODE) \
 ((MODE) == XFmode || SSE_REG_MODE_P (MODE))

/* The published ABIs say that doubles should be aligned on word
   boundaries, so lower the alignment for structure fields unless
   -malign-double is set.  */

/* ??? Blah -- this macro is used directly by libobjc.  Since it
   supports no vector modes, cut out the complexity and fall back
   on BIGGEST_FIELD_ALIGNMENT.  */
#ifdef IN_TARGET_LIBS
#ifdef __x86_64__
#define BIGGEST_FIELD_ALIGNMENT 128
#else
#define BIGGEST_FIELD_ALIGNMENT 32
#endif
#else
#define ADJUST_FIELD_ALIGN(FIELD, TYPE, COMPUTED) \
  x86_field_alignment ((TYPE), (COMPUTED))
#endif

/* If defined, a C expression to compute the alignment for a static
   variable.  TYPE is the data type, and ALIGN is the alignment that
   the object would ordinarily have.  The value of this macro is used
   instead of that alignment to align the object.

   If this macro is not defined, then ALIGN is used.

   One use of this macro is to increase alignment of medium-size
   data to make it all fit in fewer cache lines.  Another is to
   cause character arrays to be word-aligned so that `strcpy' calls
   that copy constants to character arrays can be done inline.  */

#define DATA_ALIGNMENT(TYPE, ALIGN) \
  ix86_data_alignment ((TYPE), (ALIGN), true)

/* Similar to DATA_ALIGNMENT, but for the cases where the ABI mandates
   some alignment increase, instead of optimization only purposes.  E.g.
   AMD x86-64 psABI says that variables with array type larger than 15 bytes
   must be aligned to 16 byte boundaries.

   If this macro is not defined, then ALIGN is used.  */

#define DATA_ABI_ALIGNMENT(TYPE, ALIGN) \
  ix86_data_alignment ((TYPE), (ALIGN), false)

/* If defined, a C expression to compute the alignment for a local
   variable.  TYPE is the data type, and ALIGN is the alignment that
   the object would ordinarily have.  The value of this macro is used
   instead of that alignment to align the object.

   If this macro is not defined, then ALIGN is used.

   One use of this macro is to increase alignment of medium-size
   data to make it all fit in fewer cache lines.  */

#define LOCAL_ALIGNMENT(TYPE, ALIGN) \
  ix86_local_alignment ((TYPE), VOIDmode, (ALIGN))

/* If defined, a C expression to compute the alignment for stack slot.
   TYPE is the data type, MODE is the widest mode available, and ALIGN
   is the alignment that the slot would ordinarily have.  The value of
   this macro is used instead of that alignment to align the slot.

   If this macro is not defined, then ALIGN is used when TYPE is NULL,
   Otherwise, LOCAL_ALIGNMENT will be used.

   One use of this macro is to set alignment of stack slot to the
   maximum alignment of all possible modes which the slot may have.  */

#define STACK_SLOT_ALIGNMENT(TYPE, MODE, ALIGN) \
  ix86_local_alignment ((TYPE), (MODE), (ALIGN))

/* If defined, a C expression to compute the alignment for a local
   variable DECL.

   If this macro is not defined, then
   LOCAL_ALIGNMENT (TREE_TYPE (DECL), DECL_ALIGN (DECL)) will be used.

   One use of this macro is to increase alignment of medium-size
   data to make it all fit in fewer cache lines.  */

#define LOCAL_DECL_ALIGNMENT(DECL) \
  ix86_local_alignment ((DECL), VOIDmode, DECL_ALIGN (DECL))

/* If defined, a C expression to compute the minimum required alignment
   for dynamic stack realignment purposes for EXP (a TYPE or DECL),
   MODE, assuming normal alignment ALIGN.

   If this macro is not defined, then (ALIGN) will be used.  */

#define MINIMUM_ALIGNMENT(EXP, MODE, ALIGN) \
  ix86_minimum_alignment ((EXP), (MODE), (ALIGN))


/* Set this nonzero if move instructions will actually fail to work
   when given unaligned data.  */
#define STRICT_ALIGNMENT 0

/* If bit field type is int, don't let it cross an int,
   and give entire struct the alignment of an int.  */
/* Required on the 386 since it doesn't have bit-field insns.  */
#define PCC_BITFIELD_TYPE_MATTERS 1

/* Standard register usage.  */

/* This processor has special stack-like registers.  See reg-stack.c
   for details.  */

#define STACK_REGS

#define IS_STACK_MODE(MODE)				\
  (X87_FLOAT_MODE_P (MODE)				\
   && (!(SSE_FLOAT_MODE_P (MODE) && TARGET_SSE_MATH)	\
       || TARGET_MIX_SSE_I387))

/* Number of actual hardware registers.
   The hardware registers are assigned numbers for the compiler
   from 0 to just below FIRST_PSEUDO_REGISTER.
   All registers that the compiler knows about must be given numbers,
   even those that are not normally considered general registers.

   In the 80386 we give the 8 general purpose registers the numbers 0-7.
   We number the floating point registers 8-15.
   Note that registers 0-7 can be accessed as a  short or int,
   while only 0-3 may be used with byte `mov' instructions.

   Reg 16 does not correspond to any hardware register, but instead
   appears in the RTL as an argument pointer prior to reload, and is
   eliminated during reloading in favor of either the stack or frame
   pointer.  */

#define FIRST_PSEUDO_REGISTER FIRST_PSEUDO_REG

/* Number of hardware registers that go into the DWARF-2 unwind info.
   If not defined, equals FIRST_PSEUDO_REGISTER.  */

#define DWARF_FRAME_REGISTERS 17

/* 1 for registers that have pervasive standard uses
   and are not available for the register allocator.
   On the 80386, the stack pointer is such, as is the arg pointer.

   REX registers are disabled for 32bit targets in
   TARGET_CONDITIONAL_REGISTER_USAGE.  */

#define FIXED_REGISTERS						\
/*ax,dx,cx,bx,si,di,bp,sp,st,st1,st2,st3,st4,st5,st6,st7*/	\
{  0, 0, 0, 0, 0, 0, 0, 1, 0,  0,  0,  0,  0,  0,  0,  0,	\
/*arg,flags,fpsr,fpcr,frame*/					\
    1,    1,   1,   1,    1,					\
/*xmm0,xmm1,xmm2,xmm3,xmm4,xmm5,xmm6,xmm7*/			\
     0,   0,   0,   0,   0,   0,   0,   0,			\
/* mm0, mm1, mm2, mm3, mm4, mm5, mm6, mm7*/			\
     0,   0,   0,   0,   0,   0,   0,   0,			\
/*  r8,  r9, r10, r11, r12, r13, r14, r15*/			\
     0,   0,   0,   0,   0,   0,   0,   0,			\
/*xmm8,xmm9,xmm10,xmm11,xmm12,xmm13,xmm14,xmm15*/		\
     0,   0,    0,    0,    0,    0,    0,    0,		\
/*xmm16,xmm17,xmm18,xmm19,xmm20,xmm21,xmm22,xmm23*/		\
     0,   0,    0,    0,    0,    0,    0,    0,		\
/*xmm24,xmm25,xmm26,xmm27,xmm28,xmm29,xmm30,xmm31*/		\
     0,   0,    0,    0,    0,    0,    0,    0,		\
/*  k0,  k1, k2, k3, k4, k5, k6, k7*/				\
     0,  0,   0,  0,  0,  0,  0,  0,				\
/*   b0, b1, b2, b3*/						\
     0,  0,  0,  0 }

/* 1 for registers not available across function calls.
   These must include the FIXED_REGISTERS and also any
   registers that can be used without being saved.
   The latter must include the registers where values are returned
   and the register where structure-value addresses are passed.
   Aside from that, you can include as many other registers as you like.

   Value is set to 1 if the register is call used unconditionally.
   Bit one is set if the register is call used on TARGET_32BIT ABI.
   Bit two is set if the register is call used on TARGET_64BIT ABI.
   Bit three is set if the register is call used on TARGET_64BIT_MS_ABI.

   Proper values are computed in TARGET_CONDITIONAL_REGISTER_USAGE.  */

#define CALL_USED_REGISTERS_MASK(IS_64BIT_MS_ABI) \
  ((IS_64BIT_MS_ABI) ? (1 << 3) : TARGET_64BIT ? (1 << 2) : (1 << 1))

#define CALL_USED_REGISTERS					\
/*ax,dx,cx,bx,si,di,bp,sp,st,st1,st2,st3,st4,st5,st6,st7*/	\
{  1, 1, 1, 0, 4, 4, 0, 1, 1,  1,  1,  1,  1,  1,  1,  1,	\
/*arg,flags,fpsr,fpcr,frame*/					\
    1,   1,    1,   1,    1,					\
/*xmm0,xmm1,xmm2,xmm3,xmm4,xmm5,xmm6,xmm7*/			\
     1,   1,   1,   1,   1,   1,   6,   6,			\
/* mm0, mm1, mm2, mm3, mm4, mm5, mm6, mm7*/			\
     1,   1,   1,   1,   1,   1,   1,   1,			\
/*  r8,  r9, r10, r11, r12, r13, r14, r15*/			\
     1,   1,   1,   1,   2,   2,   2,   2,			\
/*xmm8,xmm9,xmm10,xmm11,xmm12,xmm13,xmm14,xmm15*/		\
     6,   6,    6,    6,    6,    6,    6,    6,		\
/*xmm16,xmm17,xmm18,xmm19,xmm20,xmm21,xmm22,xmm23*/		\
     6,    6,     6,    6,    6,    6,    6,    6,		\
/*xmm24,xmm25,xmm26,xmm27,xmm28,xmm29,xmm30,xmm31*/		\
     6,    6,     6,    6,    6,    6,    6,    6,		\
 /* k0,  k1,  k2,  k3,  k4,  k5,  k6,  k7*/			\
     1,   1,   1,   1,   1,   1,   1,   1,			\
/*   b0, b1, b2, b3*/						\
     1,  1,  1,  1 }

/* Order in which to allocate registers.  Each register must be
   listed once, even those in FIXED_REGISTERS.  List frame pointer
   late and fixed registers last.  Note that, in general, we prefer
   registers listed in CALL_USED_REGISTERS, keeping the others
   available for storage of persistent values.

   The ADJUST_REG_ALLOC_ORDER actually overwrite the order,
   so this is just empty initializer for array.  */

#define REG_ALLOC_ORDER 					\
{  0, 1, 2, 3, 4, 5, 6, 7, 8, 9, 10, 11, 12, 13, 14, 15, 16, 17,\
   18, 19, 20, 21, 22, 23, 24, 25, 26, 27, 28, 29, 30, 31, 32,	\
   33, 34, 35, 36, 37, 38, 39, 40, 41, 42, 43, 44, 45, 46, 47,  \
   48, 49, 50, 51, 52, 53, 54, 55, 56, 57, 58, 59, 60, 61, 62,	\
   63, 64, 65, 66, 67, 68, 69, 70, 71, 72, 73, 74, 75, 76, 77,  \
   78, 79, 80 }

/* ADJUST_REG_ALLOC_ORDER is a macro which permits reg_alloc_order
   to be rearranged based on a particular function.  When using sse math,
   we want to allocate SSE before x87 registers and vice versa.  */

#define ADJUST_REG_ALLOC_ORDER x86_order_regs_for_local_alloc ()


#define OVERRIDE_ABI_FORMAT(FNDECL) ix86_call_abi_override (FNDECL)

#define HARD_REGNO_NREGS_HAS_PADDING(REGNO, MODE)			\
  (TARGET_128BIT_LONG_DOUBLE && !TARGET_64BIT				\
   && GENERAL_REGNO_P (REGNO)						\
   && ((MODE) == XFmode || (MODE) == XCmode))

#define HARD_REGNO_NREGS_WITH_PADDING(REGNO, MODE) ((MODE) == XFmode ? 4 : 8)

#define VALID_AVX256_REG_MODE(MODE)					\
  ((MODE) == V32QImode || (MODE) == V16HImode || (MODE) == V8SImode	\
   || (MODE) == V4DImode || (MODE) == V2TImode || (MODE) == V8SFmode	\
   || (MODE) == V4DFmode)

#define VALID_AVX256_REG_OR_OI_MODE(MODE)		\
  (VALID_AVX256_REG_MODE (MODE) || (MODE) == OImode)

#define VALID_AVX512F_SCALAR_MODE(MODE)					\
  ((MODE) == DImode || (MODE) == DFmode || (MODE) == SImode		\
   || (MODE) == SFmode)

#define VALID_AVX512F_REG_MODE(MODE)					\
  ((MODE) == V8DImode || (MODE) == V8DFmode || (MODE) == V64QImode	\
   || (MODE) == V16SImode || (MODE) == V16SFmode || (MODE) == V32HImode \
   || (MODE) == V4TImode)

#define VALID_AVX512VL_128_REG_MODE(MODE)				\
  ((MODE) == V2DImode || (MODE) == V2DFmode || (MODE) == V16QImode	\
   || (MODE) == V4SImode || (MODE) == V4SFmode || (MODE) == V8HImode	\
   || (MODE) == TFmode || (MODE) == V1TImode)

#define VALID_SSE2_REG_MODE(MODE)					\
  ((MODE) == V16QImode || (MODE) == V8HImode || (MODE) == V2DFmode	\
   || (MODE) == V2DImode || (MODE) == DFmode)

#define VALID_SSE_REG_MODE(MODE)					\
  ((MODE) == V1TImode || (MODE) == TImode				\
   || (MODE) == V4SFmode || (MODE) == V4SImode				\
   || (MODE) == SFmode || (MODE) == TFmode)

#define VALID_MMX_REG_MODE_3DNOW(MODE) \
  ((MODE) == V2SFmode || (MODE) == SFmode)

#define VALID_MMX_REG_MODE(MODE)					\
  ((MODE == V1DImode) || (MODE) == DImode				\
   || (MODE) == V2SImode || (MODE) == SImode				\
   || (MODE) == V4HImode || (MODE) == V8QImode)

#define VALID_MASK_REG_MODE(MODE) ((MODE) == HImode || (MODE) == QImode)

#define VALID_MASK_AVX512BW_MODE(MODE) ((MODE) == SImode || (MODE) == DImode)

#define VALID_BND_REG_MODE(MODE) \
  (TARGET_64BIT ? (MODE) == BND64mode : (MODE) == BND32mode)

#define VALID_DFP_MODE_P(MODE) \
  ((MODE) == SDmode || (MODE) == DDmode || (MODE) == TDmode)

#define VALID_FP_MODE_P(MODE)						\
  ((MODE) == SFmode || (MODE) == DFmode || (MODE) == XFmode		\
   || (MODE) == SCmode || (MODE) == DCmode || (MODE) == XCmode)		\

#define VALID_INT_MODE_P(MODE)						\
  ((MODE) == QImode || (MODE) == HImode || (MODE) == SImode		\
   || (MODE) == DImode							\
   || (MODE) == CQImode || (MODE) == CHImode || (MODE) == CSImode	\
   || (MODE) == CDImode							\
   || (TARGET_64BIT && ((MODE) == TImode || (MODE) == CTImode		\
			|| (MODE) == TFmode || (MODE) == TCmode)))

/* Return true for modes passed in SSE registers.  */
#define SSE_REG_MODE_P(MODE)						\
  ((MODE) == V1TImode || (MODE) == TImode || (MODE) == V16QImode	\
   || (MODE) == TFmode || (MODE) == V8HImode || (MODE) == V2DFmode	\
   || (MODE) == V2DImode || (MODE) == V4SFmode || (MODE) == V4SImode	\
   || (MODE) == V32QImode || (MODE) == V16HImode || (MODE) == V8SImode	\
   || (MODE) == V4DImode || (MODE) == V8SFmode || (MODE) == V4DFmode	\
   || (MODE) == V2TImode || (MODE) == V8DImode || (MODE) == V64QImode	\
   || (MODE) == V16SImode || (MODE) == V32HImode || (MODE) == V8DFmode	\
   || (MODE) == V16SFmode)

#define X87_FLOAT_MODE_P(MODE)	\
  (TARGET_80387 && ((MODE) == SFmode || (MODE) == DFmode || (MODE) == XFmode))

#define SSE_FLOAT_MODE_P(MODE) \
  ((TARGET_SSE && (MODE) == SFmode) || (TARGET_SSE2 && (MODE) == DFmode))

#define FMA4_VEC_FLOAT_MODE_P(MODE) \
  (TARGET_FMA4 && ((MODE) == V4SFmode || (MODE) == V2DFmode \
		  || (MODE) == V8SFmode || (MODE) == V4DFmode))

/* It is possible to write patterns to move flags; but until someone
   does it,  */
#define AVOID_CCMODE_COPIES

/* Specify the modes required to caller save a given hard regno.
   We do this on i386 to prevent flags from being saved at all.

   Kill any attempts to combine saving of modes.  */

#define HARD_REGNO_CALLER_SAVE_MODE(REGNO, NREGS, MODE)			\
  (CC_REGNO_P (REGNO) ? VOIDmode					\
   : (MODE) == VOIDmode && (NREGS) != 1 ? VOIDmode			\
   : (MODE) == VOIDmode ? choose_hard_reg_mode ((REGNO), (NREGS), false) \
   : (MODE) == HImode && !((GENERAL_REGNO_P (REGNO)			\
			    && TARGET_PARTIAL_REG_STALL)		\
			   || MASK_REGNO_P (REGNO)) ? SImode		\
   : (MODE) == QImode && !(ANY_QI_REGNO_P (REGNO)			\
			   || MASK_REGNO_P (REGNO)) ? SImode		\
   : (MODE))

/* Specify the registers used for certain standard purposes.
   The values of these macros are register numbers.  */

/* on the 386 the pc register is %eip, and is not usable as a general
   register.  The ordinary mov instructions won't work */
/* #define PC_REGNUM  */

/* Base register for access to arguments of the function.  */
#define ARG_POINTER_REGNUM ARGP_REG

/* Register to use for pushing function arguments.  */
#define STACK_POINTER_REGNUM SP_REG

/* Base register for access to local variables of the function.  */
#define FRAME_POINTER_REGNUM FRAME_REG
#define HARD_FRAME_POINTER_REGNUM BP_REG

#define FIRST_INT_REG AX_REG
#define LAST_INT_REG  SP_REG

#define FIRST_QI_REG AX_REG
#define LAST_QI_REG  BX_REG

/* First & last stack-like regs */
#define FIRST_STACK_REG ST0_REG
#define LAST_STACK_REG  ST7_REG

#define FIRST_SSE_REG XMM0_REG
#define LAST_SSE_REG  XMM7_REG

#define FIRST_MMX_REG  MM0_REG
#define LAST_MMX_REG   MM7_REG

#define FIRST_REX_INT_REG  R8_REG
#define LAST_REX_INT_REG   R15_REG

#define FIRST_REX_SSE_REG  XMM8_REG
#define LAST_REX_SSE_REG   XMM15_REG

#define FIRST_EXT_REX_SSE_REG  XMM16_REG
#define LAST_EXT_REX_SSE_REG   XMM31_REG

#define FIRST_MASK_REG  MASK0_REG
#define LAST_MASK_REG   MASK7_REG

#define FIRST_BND_REG  BND0_REG
#define LAST_BND_REG   BND3_REG

/* Override this in other tm.h files to cope with various OS lossage
   requiring a frame pointer.  */
#ifndef SUBTARGET_FRAME_POINTER_REQUIRED
#define SUBTARGET_FRAME_POINTER_REQUIRED 0
#endif

/* Make sure we can access arbitrary call frames.  */
#define SETUP_FRAME_ADDRESSES()  ix86_setup_frame_addresses ()

/* Register to hold the addressing base for position independent
   code access to data items.  We don't use PIC pointer for 64bit
   mode.  Define the regnum to dummy value to prevent gcc from
   pessimizing code dealing with EBX.

   To avoid clobbering a call-saved register unnecessarily, we renumber
   the pic register when possible.  The change is visible after the
   prologue has been emitted.  */

#define REAL_PIC_OFFSET_TABLE_REGNUM  (TARGET_64BIT ? R15_REG : BX_REG)

#define PIC_OFFSET_TABLE_REGNUM						\
  (ix86_use_pseudo_pic_reg ()						\
   ? (pic_offset_table_rtx						\
      ? INVALID_REGNUM							\
      : REAL_PIC_OFFSET_TABLE_REGNUM)					\
   : INVALID_REGNUM)

#define GOT_SYMBOL_NAME "_GLOBAL_OFFSET_TABLE_"

/* This is overridden by <cygwin.h>.  */
#define MS_AGGREGATE_RETURN 0

#define KEEP_AGGREGATE_RETURN_POINTER 0

/* Define the classes of registers for register constraints in the
   machine description.  Also define ranges of constants.

   One of the classes must always be named ALL_REGS and include all hard regs.
   If there is more than one class, another class must be named NO_REGS
   and contain no registers.

   The name GENERAL_REGS must be the name of a class (or an alias for
   another name such as ALL_REGS).  This is the class of registers
   that is allowed by "g" or "r" in a register constraint.
   Also, registers outside this class are allocated only when
   instructions express preferences for them.

   The classes must be numbered in nondecreasing order; that is,
   a larger-numbered class must never be contained completely
   in a smaller-numbered class.  This is why CLOBBERED_REGS class
   is listed early, even though in 64-bit mode it contains more
   registers than just %eax, %ecx, %edx.

   For any two classes, it is very desirable that there be another
   class that represents their union.

   It might seem that class BREG is unnecessary, since no useful 386
   opcode needs reg %ebx.  But some systems pass args to the OS in ebx,
   and the "b" register constraint is useful in asms for syscalls.

   The flags, fpsr and fpcr registers are in no class.  */

enum reg_class
{
  NO_REGS,
  AREG, DREG, CREG, BREG, SIREG, DIREG,
  AD_REGS,			/* %eax/%edx for DImode */
  CLOBBERED_REGS,		/* call-clobbered integer registers */
  Q_REGS,			/* %eax %ebx %ecx %edx */
  NON_Q_REGS,			/* %esi %edi %ebp %esp */
  TLS_GOTBASE_REGS,		/* %ebx %ecx %edx %esi %edi %ebp */
  INDEX_REGS,			/* %eax %ebx %ecx %edx %esi %edi %ebp */
  LEGACY_REGS,			/* %eax %ebx %ecx %edx %esi %edi %ebp %esp */
  GENERAL_REGS,			/* %eax %ebx %ecx %edx %esi %edi %ebp %esp
				   %r8 %r9 %r10 %r11 %r12 %r13 %r14 %r15 */
  FP_TOP_REG, FP_SECOND_REG,	/* %st(0) %st(1) */
  FLOAT_REGS,
  SSE_FIRST_REG,
  NO_REX_SSE_REGS,
  SSE_REGS,
  EVEX_SSE_REGS,
  BND_REGS,
  ALL_SSE_REGS,
  MMX_REGS,
  FP_TOP_SSE_REGS,
  FP_SECOND_SSE_REGS,
  FLOAT_SSE_REGS,
  FLOAT_INT_REGS,
  INT_SSE_REGS,
  FLOAT_INT_SSE_REGS,
  MASK_EVEX_REGS,
  MASK_REGS,
  MOD4_SSE_REGS,
  ALL_REGS, LIM_REG_CLASSES
};

#define N_REG_CLASSES ((int) LIM_REG_CLASSES)

#define INTEGER_CLASS_P(CLASS) \
  reg_class_subset_p ((CLASS), GENERAL_REGS)
#define FLOAT_CLASS_P(CLASS) \
  reg_class_subset_p ((CLASS), FLOAT_REGS)
#define SSE_CLASS_P(CLASS) \
  reg_class_subset_p ((CLASS), ALL_SSE_REGS)
#define MMX_CLASS_P(CLASS) \
  ((CLASS) == MMX_REGS)
#define MASK_CLASS_P(CLASS) \
  reg_class_subset_p ((CLASS), MASK_REGS)
#define MAYBE_INTEGER_CLASS_P(CLASS) \
  reg_classes_intersect_p ((CLASS), GENERAL_REGS)
#define MAYBE_FLOAT_CLASS_P(CLASS) \
  reg_classes_intersect_p ((CLASS), FLOAT_REGS)
#define MAYBE_SSE_CLASS_P(CLASS) \
  reg_classes_intersect_p ((CLASS), ALL_SSE_REGS)
#define MAYBE_MMX_CLASS_P(CLASS) \
  reg_classes_intersect_p ((CLASS), MMX_REGS)
#define MAYBE_MASK_CLASS_P(CLASS) \
  reg_classes_intersect_p ((CLASS), MASK_REGS)

#define Q_CLASS_P(CLASS) \
  reg_class_subset_p ((CLASS), Q_REGS)

#define MAYBE_NON_Q_CLASS_P(CLASS) \
  reg_classes_intersect_p ((CLASS), NON_Q_REGS)

/* Give names of register classes as strings for dump file.  */

#define REG_CLASS_NAMES \
{  "NO_REGS",				\
   "AREG", "DREG", "CREG", "BREG",	\
   "SIREG", "DIREG",			\
   "AD_REGS",				\
   "CLOBBERED_REGS",			\
   "Q_REGS", "NON_Q_REGS",		\
   "TLS_GOTBASE_REGS",			\
   "INDEX_REGS",			\
   "LEGACY_REGS",			\
   "GENERAL_REGS",			\
   "FP_TOP_REG", "FP_SECOND_REG",	\
   "FLOAT_REGS",			\
   "SSE_FIRST_REG",			\
   "NO_REX_SSE_REGS",			\
   "SSE_REGS",				\
   "EVEX_SSE_REGS",			\
   "BND_REGS",				\
   "ALL_SSE_REGS",			\
   "MMX_REGS",				\
   "FP_TOP_SSE_REGS",			\
   "FP_SECOND_SSE_REGS",		\
   "FLOAT_SSE_REGS",			\
   "FLOAT_INT_REGS",			\
   "INT_SSE_REGS",			\
   "FLOAT_INT_SSE_REGS",		\
   "MASK_EVEX_REGS",			\
   "MASK_REGS",				\
   "MOD4_SSE_REGS",			\
   "ALL_REGS" }

/* Define which registers fit in which classes.  This is an initializer
   for a vector of HARD_REG_SET of length N_REG_CLASSES.

   Note that CLOBBERED_REGS are calculated by
   TARGET_CONDITIONAL_REGISTER_USAGE.  */

#define REG_CLASS_CONTENTS                                              \
{     { 0x00,       0x0,    0x0 },                                       \
      { 0x01,       0x0,    0x0 },       /* AREG */                      \
      { 0x02,       0x0,    0x0 },       /* DREG */                      \
      { 0x04,       0x0,    0x0 },       /* CREG */                      \
      { 0x08,       0x0,    0x0 },       /* BREG */                      \
      { 0x10,       0x0,    0x0 },       /* SIREG */                     \
      { 0x20,       0x0,    0x0 },       /* DIREG */                     \
      { 0x03,       0x0,    0x0 },       /* AD_REGS */                   \
      { 0x07,       0x0,    0x0 },       /* CLOBBERED_REGS */            \
      { 0x0f,       0x0,    0x0 },       /* Q_REGS */                    \
  { 0x1100f0,    0x1fe0,    0x0 },       /* NON_Q_REGS */                \
      { 0x7e,    0x1fe0,    0x0 },       /* TLS_GOTBASE_REGS */		 \
      { 0x7f,    0x1fe0,    0x0 },       /* INDEX_REGS */                \
  { 0x1100ff,       0x0,    0x0 },       /* LEGACY_REGS */               \
  { 0x1100ff,    0x1fe0,    0x0 },       /* GENERAL_REGS */              \
     { 0x100,       0x0,    0x0 },       /* FP_TOP_REG */                \
    { 0x0200,       0x0,    0x0 },       /* FP_SECOND_REG */             \
    { 0xff00,       0x0,    0x0 },       /* FLOAT_REGS */                \
  { 0x200000,       0x0,    0x0 },       /* SSE_FIRST_REG */             \
{ 0x1fe00000,  0x000000,    0x0 },       /* NO_REX_SSE_REGS */           \
{ 0x1fe00000,  0x1fe000,    0x0 },       /* SSE_REGS */                  \
       { 0x0,0xffe00000,   0x1f },       /* EVEX_SSE_REGS */             \
       { 0x0,       0x0,0x1e000 },       /* BND_REGS */			 \
{ 0x1fe00000,0xffffe000,   0x1f },       /* ALL_SSE_REGS */              \
{ 0xe0000000,      0x1f,    0x0 },       /* MMX_REGS */                  \
{ 0x1fe00100,0xffffe000,   0x1f },       /* FP_TOP_SSE_REG */            \
{ 0x1fe00200,0xffffe000,   0x1f },       /* FP_SECOND_SSE_REG */         \
{ 0x1fe0ff00,0xffffe000,   0x1f },       /* FLOAT_SSE_REGS */            \
{   0x11ffff,    0x1fe0,    0x0 },       /* FLOAT_INT_REGS */            \
{ 0x1ff100ff,0xffffffe0,   0x1f },       /* INT_SSE_REGS */              \
{ 0x1ff1ffff,0xffffffe0,   0x1f },       /* FLOAT_INT_SSE_REGS */        \
       { 0x0,       0x0, 0x1fc0 },       /* MASK_EVEX_REGS */            \
       { 0x0,       0x0, 0x1fe0 },       /* MASK_REGS */                 \
{ 0x1fe00000,0xffffe000,   0x1f },       /* MOD4_SSE_REGS */		 \
{ 0xffffffff,0xffffffff,0x1ffff }		\
}

/* The same information, inverted:
   Return the class number of the smallest class containing
   reg number REGNO.  This could be a conditional expression
   or could index an array.  */

#define REGNO_REG_CLASS(REGNO) (regclass_map[(REGNO)])

/* When this hook returns true for MODE, the compiler allows
   registers explicitly used in the rtl to be used as spill registers
   but prevents the compiler from extending the lifetime of these
   registers.  */
#define TARGET_SMALL_REGISTER_CLASSES_FOR_MODE_P hook_bool_mode_true

#define QI_REG_P(X) (REG_P (X) && QI_REGNO_P (REGNO (X)))
#define QI_REGNO_P(N) IN_RANGE ((N), FIRST_QI_REG, LAST_QI_REG)

#define LEGACY_INT_REG_P(X) (REG_P (X) && LEGACY_INT_REGNO_P (REGNO (X)))
#define LEGACY_INT_REGNO_P(N) (IN_RANGE ((N), FIRST_INT_REG, LAST_INT_REG))

#define REX_INT_REG_P(X) (REG_P (X) && REX_INT_REGNO_P (REGNO (X)))
#define REX_INT_REGNO_P(N) \
  IN_RANGE ((N), FIRST_REX_INT_REG, LAST_REX_INT_REG)

#define GENERAL_REG_P(X) (REG_P (X) && GENERAL_REGNO_P (REGNO (X)))
#define GENERAL_REGNO_P(N) \
  (LEGACY_INT_REGNO_P (N) || REX_INT_REGNO_P (N))

#define ANY_QI_REG_P(X) (REG_P (X) && ANY_QI_REGNO_P (REGNO (X)))
#define ANY_QI_REGNO_P(N) \
  (TARGET_64BIT ? GENERAL_REGNO_P (N) : QI_REGNO_P (N))

#define STACK_REG_P(X) (REG_P (X) && STACK_REGNO_P (REGNO (X)))
#define STACK_REGNO_P(N) IN_RANGE ((N), FIRST_STACK_REG, LAST_STACK_REG)

#define SSE_REG_P(X) (REG_P (X) && SSE_REGNO_P (REGNO (X)))
#define SSE_REGNO_P(N)						\
  (IN_RANGE ((N), FIRST_SSE_REG, LAST_SSE_REG)			\
   || REX_SSE_REGNO_P (N)					\
   || EXT_REX_SSE_REGNO_P (N))

#define REX_SSE_REGNO_P(N) \
  IN_RANGE ((N), FIRST_REX_SSE_REG, LAST_REX_SSE_REG)

#define EXT_REX_SSE_REG_P(X) (REG_P (X) && EXT_REX_SSE_REGNO_P (REGNO (X)))

#define EXT_REX_SSE_REGNO_P(N) \
  IN_RANGE ((N), FIRST_EXT_REX_SSE_REG, LAST_EXT_REX_SSE_REG)

#define ANY_FP_REG_P(X) (REG_P (X) && ANY_FP_REGNO_P (REGNO (X)))
#define ANY_FP_REGNO_P(N) (STACK_REGNO_P (N) || SSE_REGNO_P (N))

#define MASK_REG_P(X) (REG_P (X) && MASK_REGNO_P (REGNO (X)))
#define MASK_REGNO_P(N) IN_RANGE ((N), FIRST_MASK_REG, LAST_MASK_REG)

#define MMX_REG_P(X) (REG_P (X) && MMX_REGNO_P (REGNO (X)))
#define MMX_REGNO_P(N) IN_RANGE ((N), FIRST_MMX_REG, LAST_MMX_REG)

#define CC_REG_P(X) (REG_P (X) && CC_REGNO_P (REGNO (X)))
#define CC_REGNO_P(X) ((X) == FLAGS_REG || (X) == FPSR_REG)

#define BND_REG_P(X) (REG_P (X) && BND_REGNO_P (REGNO (X)))
#define BND_REGNO_P(N) IN_RANGE ((N), FIRST_BND_REG, LAST_BND_REG)

#define MOD4_SSE_REG_P(X) (REG_P (X) && MOD4_SSE_REGNO_P (REGNO (X)))
#define MOD4_SSE_REGNO_P(N) ((N) == XMM0_REG  \
			     || (N) == XMM4_REG  \
			     || (N) == XMM8_REG  \
			     || (N) == XMM12_REG \
			     || (N) == XMM16_REG \
			     || (N) == XMM20_REG \
			     || (N) == XMM24_REG \
			     || (N) == XMM28_REG)

/* First floating point reg */
#define FIRST_FLOAT_REG FIRST_STACK_REG
#define STACK_TOP_P(X) (REG_P (X) && REGNO (X) == FIRST_FLOAT_REG)

#define SSE_REGNO(N) \
  ((N) < 8 ? FIRST_SSE_REG + (N) \
         : (N) <= LAST_REX_SSE_REG ? (FIRST_REX_SSE_REG + (N) - 8) \
                                   : (FIRST_EXT_REX_SSE_REG + (N) - 16))

/* The class value for index registers, and the one for base regs.  */

#define INDEX_REG_CLASS INDEX_REGS
#define BASE_REG_CLASS GENERAL_REGS

/* Stack layout; function entry, exit and calling.  */

/* Define this if pushing a word on the stack
   makes the stack pointer a smaller address.  */
#define STACK_GROWS_DOWNWARD 1

/* Define this to nonzero if the nominal address of the stack frame
   is at the high-address end of the local variables;
   that is, each additional local variable allocated
   goes at a more negative offset in the frame.  */
#define FRAME_GROWS_DOWNWARD 1

<<<<<<< HEAD
#define PUSH_ROUNDING(BYTES) ix86_push_rounding (BYTES)
=======
/* If we generate an insn to push BYTES bytes, this says how many the stack
   pointer really advances by.  On 386, we have pushw instruction that
   decrements by exactly 2 no matter what the position was, there is no pushb.

   But as CIE data alignment factor on this arch is -4 for 32bit targets
   and -8 for 64bit targets, we need to make sure all stack pointer adjustments
   are in multiple of 4 for 32bit targets and 8 for 64bit targets.  */

#define PUSH_ROUNDING(BYTES) ROUND_UP ((BYTES), UNITS_PER_WORD)
>>>>>>> 8c089b5c

/* If defined, the maximum amount of space required for outgoing arguments
   will be computed and placed into the variable `crtl->outgoing_args_size'.
   No space will be pushed onto the stack for each call; instead, the
   function prologue should increase the stack frame size by this amount.  

   In 32bit mode enabling argument accumulation results in about 5% code size
   growth because move instructions are less compact than push.  In 64bit
   mode the difference is less drastic but visible.  

   FIXME: Unlike earlier implementations, the size of unwind info seems to
   actually grow with accumulation.  Is that because accumulated args
   unwind info became unnecesarily bloated?

   With the 64-bit MS ABI, we can generate correct code with or without
   accumulated args, but because of OUTGOING_REG_PARM_STACK_SPACE the code
   generated without accumulated args is terrible.

   If stack probes are required, the space used for large function
   arguments on the stack must also be probed, so enable
   -maccumulate-outgoing-args so this happens in the prologue.

   We must use argument accumulation in interrupt function if stack
   may be realigned to avoid DRAP.  */

#define ACCUMULATE_OUTGOING_ARGS \
  ((TARGET_ACCUMULATE_OUTGOING_ARGS \
    && optimize_function_for_speed_p (cfun)) \
   || (cfun->machine->func_type != TYPE_NORMAL \
       && crtl->stack_realign_needed) \
   || TARGET_STACK_PROBE \
   || TARGET_64BIT_MS_ABI \
   || (TARGET_MACHO && crtl->profile))

/* If defined, a C expression whose value is nonzero when we want to use PUSH
   instructions to pass outgoing arguments.  */

#define PUSH_ARGS (TARGET_PUSH_ARGS && !ACCUMULATE_OUTGOING_ARGS)

/* We want the stack and args grow in opposite directions, even if
   PUSH_ARGS is 0.  */
#define PUSH_ARGS_REVERSED 1

/* Offset of first parameter from the argument pointer register value.  */
#define FIRST_PARM_OFFSET(FNDECL) 0

/* Define this macro if functions should assume that stack space has been
   allocated for arguments even when their values are passed in registers.

   The value of this macro is the size, in bytes, of the area reserved for
   arguments passed in registers for the function represented by FNDECL.

   This space can be allocated by the caller, or be a part of the
   machine-dependent stack frame: `OUTGOING_REG_PARM_STACK_SPACE' says
   which.  */
#define REG_PARM_STACK_SPACE(FNDECL) ix86_reg_parm_stack_space (FNDECL)

#define OUTGOING_REG_PARM_STACK_SPACE(FNTYPE) \
  (TARGET_64BIT && ix86_function_type_abi (FNTYPE) == MS_ABI)

/* Define how to find the value returned by a library function
   assuming the value has mode MODE.  */

#define LIBCALL_VALUE(MODE) ix86_libcall_value (MODE)

/* Define the size of the result block used for communication between
   untyped_call and untyped_return.  The block contains a DImode value
   followed by the block used by fnsave and frstor.  */

#define APPLY_RESULT_SIZE (8+108)

/* 1 if N is a possible register number for function argument passing.  */
#define FUNCTION_ARG_REGNO_P(N) ix86_function_arg_regno_p (N)

/* Define a data type for recording info about an argument list
   during the scan of that argument list.  This data type should
   hold all necessary information about the function itself
   and about the args processed so far, enough to enable macros
   such as FUNCTION_ARG to determine where the next arg should go.  */

typedef struct ix86_args {
  int words;			/* # words passed so far */
  int nregs;			/* # registers available for passing */
  int regno;			/* next available register number */
  int fastcall;			/* fastcall or thiscall calling convention
				   is used */
  int sse_words;		/* # sse words passed so far */
  int sse_nregs;		/* # sse registers available for passing */
  int warn_avx512f;		/* True when we want to warn
				   about AVX512F ABI.  */
  int warn_avx;			/* True when we want to warn about AVX ABI.  */
  int warn_sse;			/* True when we want to warn about SSE ABI.  */
  int warn_mmx;			/* True when we want to warn about MMX ABI.  */
  int sse_regno;		/* next available sse register number */
  int mmx_words;		/* # mmx words passed so far */
  int mmx_nregs;		/* # mmx registers available for passing */
  int mmx_regno;		/* next available mmx register number */
  int maybe_vaarg;		/* true for calls to possibly vardic fncts.  */
  int caller;			/* true if it is caller.  */
  int float_in_sse;		/* Set to 1 or 2 for 32bit targets if
				   SFmode/DFmode arguments should be passed
				   in SSE registers.  Otherwise 0.  */
  int bnd_regno;                /* next available bnd register number */
  int bnds_in_bt;               /* number of bounds expected in BT.  */
  int force_bnd_pass;           /* number of bounds expected for stdarg arg.  */
  int stdarg;                   /* Set to 1 if function is stdarg.  */
  enum calling_abi call_abi;	/* Set to SYSV_ABI for sysv abi. Otherwise
 				   MS_ABI for ms abi.  */
  tree decl;			/* Callee decl.  */
} CUMULATIVE_ARGS;

/* Initialize a variable CUM of type CUMULATIVE_ARGS
   for a call to a function whose data type is FNTYPE.
   For a library call, FNTYPE is 0.  */

#define INIT_CUMULATIVE_ARGS(CUM, FNTYPE, LIBNAME, FNDECL, N_NAMED_ARGS) \
  init_cumulative_args (&(CUM), (FNTYPE), (LIBNAME), (FNDECL), \
			(N_NAMED_ARGS) != -1)

/* Output assembler code to FILE to increment profiler label # LABELNO
   for profiling a function entry.  */

#define FUNCTION_PROFILER(FILE, LABELNO) \
  x86_function_profiler ((FILE), (LABELNO))

#define MCOUNT_NAME "_mcount"

#define MCOUNT_NAME_BEFORE_PROLOGUE "__fentry__"

#define PROFILE_COUNT_REGISTER "edx"

/* EXIT_IGNORE_STACK should be nonzero if, when returning from a function,
   the stack pointer does not matter.  The value is tested only in
   functions that have frame pointers.
   No definition is equivalent to always zero.  */
/* Note on the 386 it might be more efficient not to define this since
   we have to restore it ourselves from the frame pointer, in order to
   use pop */

#define EXIT_IGNORE_STACK 1

/* Define this macro as a C expression that is nonzero for registers
   used by the epilogue or the `return' pattern.  */

#define EPILOGUE_USES(REGNO) ix86_epilogue_uses (REGNO)

/* Output assembler code for a block containing the constant parts
   of a trampoline, leaving space for the variable parts.  */

/* On the 386, the trampoline contains two instructions:
     mov #STATIC,ecx
     jmp FUNCTION
   The trampoline is generated entirely at runtime.  The operand of JMP
   is the address of FUNCTION relative to the instruction following the
   JMP (which is 5 bytes long).  */

/* Length in units of the trampoline for entering a nested function.  */

#define TRAMPOLINE_SIZE (TARGET_64BIT ? 24 : 10)

/* Definitions for register eliminations.

   This is an array of structures.  Each structure initializes one pair
   of eliminable registers.  The "from" register number is given first,
   followed by "to".  Eliminations of the same "from" register are listed
   in order of preference.

   There are two registers that can always be eliminated on the i386.
   The frame pointer and the arg pointer can be replaced by either the
   hard frame pointer or to the stack pointer, depending upon the
   circumstances.  The hard frame pointer is not used before reload and
   so it is not eligible for elimination.  */

#define ELIMINABLE_REGS					\
{{ ARG_POINTER_REGNUM, STACK_POINTER_REGNUM},		\
 { ARG_POINTER_REGNUM, HARD_FRAME_POINTER_REGNUM},	\
 { FRAME_POINTER_REGNUM, STACK_POINTER_REGNUM},		\
 { FRAME_POINTER_REGNUM, HARD_FRAME_POINTER_REGNUM}}	\

/* Define the offset between two registers, one to be eliminated, and the other
   its replacement, at the start of a routine.  */

#define INITIAL_ELIMINATION_OFFSET(FROM, TO, OFFSET) \
  ((OFFSET) = ix86_initial_elimination_offset ((FROM), (TO)))

/* Addressing modes, and classification of registers for them.  */

/* Macros to check register numbers against specific register classes.  */

/* These assume that REGNO is a hard or pseudo reg number.
   They give nonzero only if REGNO is a hard reg of the suitable class
   or a pseudo reg currently allocated to a suitable hard reg.
   Since they use reg_renumber, they are safe only once reg_renumber
   has been allocated, which happens in reginfo.c during register
   allocation.  */

#define REGNO_OK_FOR_INDEX_P(REGNO) 					\
  ((REGNO) < STACK_POINTER_REGNUM 					\
   || REX_INT_REGNO_P (REGNO)						\
   || (unsigned) reg_renumber[(REGNO)] < STACK_POINTER_REGNUM		\
   || REX_INT_REGNO_P ((unsigned) reg_renumber[(REGNO)]))

#define REGNO_OK_FOR_BASE_P(REGNO) 					\
  (GENERAL_REGNO_P (REGNO)						\
   || (REGNO) == ARG_POINTER_REGNUM 					\
   || (REGNO) == FRAME_POINTER_REGNUM 					\
   || GENERAL_REGNO_P ((unsigned) reg_renumber[(REGNO)]))

/* The macros REG_OK_FOR..._P assume that the arg is a REG rtx
   and check its validity for a certain class.
   We have two alternate definitions for each of them.
   The usual definition accepts all pseudo regs; the other rejects
   them unless they have been allocated suitable hard regs.
   The symbol REG_OK_STRICT causes the latter definition to be used.

   Most source files want to accept pseudo regs in the hope that
   they will get allocated to the class that the insn wants them to be in.
   Source files for reload pass need to be strict.
   After reload, it makes no difference, since pseudo regs have
   been eliminated by then.  */


/* Non strict versions, pseudos are ok.  */
#define REG_OK_FOR_INDEX_NONSTRICT_P(X)					\
  (REGNO (X) < STACK_POINTER_REGNUM					\
   || REX_INT_REGNO_P (REGNO (X))					\
   || REGNO (X) >= FIRST_PSEUDO_REGISTER)

#define REG_OK_FOR_BASE_NONSTRICT_P(X)					\
  (GENERAL_REGNO_P (REGNO (X))						\
   || REGNO (X) == ARG_POINTER_REGNUM					\
   || REGNO (X) == FRAME_POINTER_REGNUM 				\
   || REGNO (X) >= FIRST_PSEUDO_REGISTER)

/* Strict versions, hard registers only */
#define REG_OK_FOR_INDEX_STRICT_P(X) REGNO_OK_FOR_INDEX_P (REGNO (X))
#define REG_OK_FOR_BASE_STRICT_P(X)  REGNO_OK_FOR_BASE_P (REGNO (X))

#ifndef REG_OK_STRICT
#define REG_OK_FOR_INDEX_P(X)  REG_OK_FOR_INDEX_NONSTRICT_P (X)
#define REG_OK_FOR_BASE_P(X)   REG_OK_FOR_BASE_NONSTRICT_P (X)

#else
#define REG_OK_FOR_INDEX_P(X)  REG_OK_FOR_INDEX_STRICT_P (X)
#define REG_OK_FOR_BASE_P(X)   REG_OK_FOR_BASE_STRICT_P (X)
#endif

/* TARGET_LEGITIMATE_ADDRESS_P recognizes an RTL expression
   that is a valid memory address for an instruction.
   The MODE argument is the machine mode for the MEM expression
   that wants to use this address.

   The other macros defined here are used only in TARGET_LEGITIMATE_ADDRESS_P,
   except for CONSTANT_ADDRESS_P which is usually machine-independent.

   See legitimize_pic_address in i386.c for details as to what
   constitutes a legitimate address when -fpic is used.  */

#define MAX_REGS_PER_ADDRESS 2

#define CONSTANT_ADDRESS_P(X)  constant_address_p (X)

/* If defined, a C expression to determine the base term of address X.
   This macro is used in only one place: `find_base_term' in alias.c.

   It is always safe for this macro to not be defined.  It exists so
   that alias analysis can understand machine-dependent addresses.

   The typical use of this macro is to handle addresses containing
   a label_ref or symbol_ref within an UNSPEC.  */

#define FIND_BASE_TERM(X) ix86_find_base_term (X)

/* Nonzero if the constant value X is a legitimate general operand
   when generating PIC code.  It is given that flag_pic is on and
   that X satisfies CONSTANT_P or is a CONST_DOUBLE.  */

#define LEGITIMATE_PIC_OPERAND_P(X) legitimate_pic_operand_p (X)

#define SYMBOLIC_CONST(X)	\
  (GET_CODE (X) == SYMBOL_REF						\
   || GET_CODE (X) == LABEL_REF						\
   || (GET_CODE (X) == CONST && symbolic_reference_mentioned_p (X)))

/* Max number of args passed in registers.  If this is more than 3, we will
   have problems with ebx (register #4), since it is a caller save register and
   is also used as the pic register in ELF.  So for now, don't allow more than
   3 registers to be passed in registers.  */

/* Abi specific values for REGPARM_MAX and SSE_REGPARM_MAX */
#define X86_64_REGPARM_MAX 6
#define X86_64_MS_REGPARM_MAX 4

#define X86_32_REGPARM_MAX 3

#define REGPARM_MAX							\
  (TARGET_64BIT								\
   ? (TARGET_64BIT_MS_ABI						\
      ? X86_64_MS_REGPARM_MAX						\
      : X86_64_REGPARM_MAX)						\
   : X86_32_REGPARM_MAX)

#define X86_64_SSE_REGPARM_MAX 8
#define X86_64_MS_SSE_REGPARM_MAX 4

#define X86_32_SSE_REGPARM_MAX (TARGET_SSE ? (TARGET_MACHO ? 4 : 3) : 0)

#define SSE_REGPARM_MAX							\
  (TARGET_64BIT								\
   ? (TARGET_64BIT_MS_ABI						\
      ? X86_64_MS_SSE_REGPARM_MAX					\
      : X86_64_SSE_REGPARM_MAX)						\
   : X86_32_SSE_REGPARM_MAX)

#define MMX_REGPARM_MAX (TARGET_64BIT ? 0 : (TARGET_MMX ? 3 : 0))

/* Specify the machine mode that this machine uses
   for the index in the tablejump instruction.  */
#define CASE_VECTOR_MODE \
 (!TARGET_LP64 || (flag_pic && ix86_cmodel != CM_LARGE_PIC) ? SImode : DImode)

/* Define this as 1 if `char' should by default be signed; else as 0.  */
#define DEFAULT_SIGNED_CHAR 1

/* Max number of bytes we can move from memory to memory
   in one reasonably fast instruction.  */
#define MOVE_MAX 16

/* MOVE_MAX_PIECES is the number of bytes at a time which we can
   move efficiently, as opposed to  MOVE_MAX which is the maximum
   number of bytes we can move with a single instruction.

   ??? We should use TImode in 32-bit mode and use OImode or XImode
   if they are available.  But since by_pieces_ninsns determines the
   widest mode with MAX_FIXED_MODE_SIZE, we can only use TImode in
   64-bit mode.  */
#define MOVE_MAX_PIECES \
  ((TARGET_64BIT \
    && TARGET_SSE2 \
    && TARGET_SSE_UNALIGNED_LOAD_OPTIMAL \
    && TARGET_SSE_UNALIGNED_STORE_OPTIMAL) \
   ? GET_MODE_SIZE (TImode) : UNITS_PER_WORD)

/* If a memory-to-memory move would take MOVE_RATIO or more simple
   move-instruction pairs, we will do a movmem or libcall instead.
   Increasing the value will always make code faster, but eventually
   incurs high cost in increased code size.

   If you don't define this, a reasonable default is used.  */

#define MOVE_RATIO(speed) ((speed) ? ix86_cost->move_ratio : 3)

/* If a clear memory operation would take CLEAR_RATIO or more simple
   move-instruction sequences, we will do a clrmem or libcall instead.  */

#define CLEAR_RATIO(speed) ((speed) ? MIN (6, ix86_cost->move_ratio) : 2)

/* Define if shifts truncate the shift count which implies one can
   omit a sign-extension or zero-extension of a shift count.

   On i386, shifts do truncate the count.  But bit test instructions
   take the modulo of the bit offset operand.  */

/* #define SHIFT_COUNT_TRUNCATED */

/* A macro to update M and UNSIGNEDP when an object whose type is
   TYPE and which has the specified mode and signedness is to be
   stored in a register.  This macro is only called when TYPE is a
   scalar type.

   On i386 it is sometimes useful to promote HImode and QImode
   quantities to SImode.  The choice depends on target type.  */

#define PROMOTE_MODE(MODE, UNSIGNEDP, TYPE) 		\
do {							\
  if (((MODE) == HImode && TARGET_PROMOTE_HI_REGS)	\
      || ((MODE) == QImode && TARGET_PROMOTE_QI_REGS))	\
    (MODE) = SImode;					\
} while (0)

/* Specify the machine mode that pointers have.
   After generation of rtl, the compiler makes no further distinction
   between pointers and any other objects of this machine mode.  */
#define Pmode (ix86_pmode == PMODE_DI ? DImode : SImode)

/* Specify the machine mode that bounds have.  */
#define BNDmode (ix86_pmode == PMODE_DI ? BND64mode : BND32mode)

/* A C expression whose value is zero if pointers that need to be extended
   from being `POINTER_SIZE' bits wide to `Pmode' are sign-extended and
   greater then zero if they are zero-extended and less then zero if the
   ptr_extend instruction should be used.  */

#define POINTERS_EXTEND_UNSIGNED 1

/* A function address in a call instruction
   is a byte address (for indexing purposes)
   so give the MEM rtx a byte's mode.  */
#define FUNCTION_MODE QImode


/* A C expression for the cost of a branch instruction.  A value of 1
   is the default; other values are interpreted relative to that.  */

#define BRANCH_COST(speed_p, predictable_p) \
  (!(speed_p) ? 2 : (predictable_p) ? 0 : ix86_branch_cost)

/* An integer expression for the size in bits of the largest integer machine
   mode that should actually be used.  We allow pairs of registers.  */
#define MAX_FIXED_MODE_SIZE GET_MODE_BITSIZE (TARGET_64BIT ? TImode : DImode)

/* Define this macro as a C expression which is nonzero if accessing
   less than a word of memory (i.e. a `char' or a `short') is no
   faster than accessing a word of memory, i.e., if such access
   require more than one instruction or if there is no difference in
   cost between byte and (aligned) word loads.

   When this macro is not defined, the compiler will access a field by
   finding the smallest containing object; when it is defined, a
   fullword load will be used if alignment permits.  Unless bytes
   accesses are faster than word accesses, using word accesses is
   preferable since it may eliminate subsequent memory access if
   subsequent accesses occur to other fields in the same word of the
   structure, but to different bytes.  */

#define SLOW_BYTE_ACCESS 0

/* Nonzero if access to memory by shorts is slow and undesirable.  */
#define SLOW_SHORT_ACCESS 0

/* Define this macro if it is as good or better to call a constant
   function address than to call an address kept in a register.

   Desirable on the 386 because a CALL with a constant address is
   faster than one with a register address.  */

#define NO_FUNCTION_CSE 1

/* Given a comparison code (EQ, NE, etc.) and the first operand of a COMPARE,
   return the mode to be used for the comparison.

   For floating-point equality comparisons, CCFPEQmode should be used.
   VOIDmode should be used in all other cases.

   For integer comparisons against zero, reduce to CCNOmode or CCZmode if
   possible, to allow for more combinations.  */

#define SELECT_CC_MODE(OP, X, Y) ix86_cc_mode ((OP), (X), (Y))

/* Return nonzero if MODE implies a floating point inequality can be
   reversed.  */

#define REVERSIBLE_CC_MODE(MODE) 1

/* A C expression whose value is reversed condition code of the CODE for
   comparison done in CC_MODE mode.  */
#define REVERSE_CONDITION(CODE, MODE) ix86_reverse_condition ((CODE), (MODE))


/* Control the assembler format that we output, to the extent
   this does not vary between assemblers.  */

/* How to refer to registers in assembler output.
   This sequence is indexed by compiler's hard-register-number (see above).  */

/* In order to refer to the first 8 regs as 32-bit regs, prefix an "e".
   For non floating point regs, the following are the HImode names.

   For float regs, the stack top is sometimes referred to as "%st(0)"
   instead of just "%st".  TARGET_PRINT_OPERAND handles this with the
   "y" code.  */

#define HI_REGISTER_NAMES						\
{"ax","dx","cx","bx","si","di","bp","sp",				\
 "st","st(1)","st(2)","st(3)","st(4)","st(5)","st(6)","st(7)",		\
 "argp", "flags", "fpsr", "fpcr", "frame",				\
 "xmm0","xmm1","xmm2","xmm3","xmm4","xmm5","xmm6","xmm7",		\
 "mm0", "mm1", "mm2", "mm3", "mm4", "mm5", "mm6", "mm7",		\
 "r8", "r9", "r10", "r11", "r12", "r13", "r14", "r15",			\
 "xmm8", "xmm9", "xmm10", "xmm11", "xmm12", "xmm13", "xmm14", "xmm15",	\
 "xmm16", "xmm17", "xmm18", "xmm19",					\
 "xmm20", "xmm21", "xmm22", "xmm23",					\
 "xmm24", "xmm25", "xmm26", "xmm27",					\
 "xmm28", "xmm29", "xmm30", "xmm31",					\
 "k0", "k1", "k2", "k3", "k4", "k5", "k6", "k7",			\
 "bnd0", "bnd1", "bnd2", "bnd3" }

#define REGISTER_NAMES HI_REGISTER_NAMES

/* Table of additional register names to use in user input.  */

#define ADDITIONAL_REGISTER_NAMES \
{ { "eax", 0 }, { "edx", 1 }, { "ecx", 2 }, { "ebx", 3 },		\
  { "esi", 4 }, { "edi", 5 }, { "ebp", 6 }, { "esp", 7 },		\
  { "rax", 0 }, { "rdx", 1 }, { "rcx", 2 }, { "rbx", 3 },		\
  { "rsi", 4 }, { "rdi", 5 }, { "rbp", 6 }, { "rsp", 7 },		\
  { "al", 0 }, { "dl", 1 }, { "cl", 2 }, { "bl", 3 },			\
  { "ah", 0 }, { "dh", 1 }, { "ch", 2 }, { "bh", 3 },			\
  { "ymm0", 21}, { "ymm1", 22}, { "ymm2", 23}, { "ymm3", 24},		\
  { "ymm4", 25}, { "ymm5", 26}, { "ymm6", 27}, { "ymm7", 28},		\
  { "ymm8", 45}, { "ymm9", 46}, { "ymm10", 47}, { "ymm11", 48},		\
  { "ymm12", 49}, { "ymm13", 50}, { "ymm14", 51}, { "ymm15", 52},	\
  { "ymm16", 53}, { "ymm17", 54}, { "ymm18", 55}, { "ymm19", 56},	\
  { "ymm20", 57}, { "ymm21", 58}, { "ymm22", 59}, { "ymm23", 60},	\
  { "ymm24", 61}, { "ymm25", 62}, { "ymm26", 63}, { "ymm27", 64},	\
  { "ymm28", 65}, { "ymm29", 66}, { "ymm30", 67}, { "ymm31", 68},	\
  { "zmm0", 21}, { "zmm1", 22}, { "zmm2", 23}, { "zmm3", 24},		\
  { "zmm4", 25}, { "zmm5", 26}, { "zmm6", 27}, { "zmm7", 28},		\
  { "zmm8", 45}, { "zmm9", 46}, { "zmm10", 47}, { "zmm11", 48},		\
  { "zmm12", 49}, { "zmm13", 50}, { "zmm14", 51}, { "zmm15", 52},	\
  { "zmm16", 53}, { "zmm17", 54}, { "zmm18", 55}, { "zmm19", 56},	\
  { "zmm20", 57}, { "zmm21", 58}, { "zmm22", 59}, { "zmm23", 60},	\
  { "zmm24", 61}, { "zmm25", 62}, { "zmm26", 63}, { "zmm27", 64},	\
  { "zmm28", 65}, { "zmm29", 66}, { "zmm30", 67}, { "zmm31", 68} }

/* Note we are omitting these since currently I don't know how
to get gcc to use these, since they want the same but different
number as al, and ax.
*/

#define QI_REGISTER_NAMES \
{"al", "dl", "cl", "bl", "sil", "dil", "bpl", "spl",}

/* These parallel the array above, and can be used to access bits 8:15
   of regs 0 through 3.  */

#define QI_HIGH_REGISTER_NAMES \
{"ah", "dh", "ch", "bh", }

/* How to renumber registers for dbx and gdb.  */

#define DBX_REGISTER_NUMBER(N) \
  (TARGET_64BIT ? dbx64_register_map[(N)] : dbx_register_map[(N)])

extern int const dbx_register_map[FIRST_PSEUDO_REGISTER];
extern int const dbx64_register_map[FIRST_PSEUDO_REGISTER];
extern int const svr4_dbx_register_map[FIRST_PSEUDO_REGISTER];

/* Before the prologue, RA is at 0(%esp).  */
#define INCOMING_RETURN_ADDR_RTX \
  gen_rtx_MEM (Pmode, stack_pointer_rtx)

/* After the prologue, RA is at -4(AP) in the current frame.  */
#define RETURN_ADDR_RTX(COUNT, FRAME)					\
  ((COUNT) == 0								\
   ? gen_rtx_MEM (Pmode, plus_constant (Pmode, arg_pointer_rtx,		\
					-UNITS_PER_WORD))		\
   : gen_rtx_MEM (Pmode, plus_constant (Pmode, (FRAME), UNITS_PER_WORD)))

/* PC is dbx register 8; let's use that column for RA.  */
#define DWARF_FRAME_RETURN_COLUMN 	(TARGET_64BIT ? 16 : 8)

/* Before the prologue, there are return address and error code for
   exception handler on the top of the frame.  */
#define INCOMING_FRAME_SP_OFFSET \
  (cfun->machine->func_type == TYPE_EXCEPTION \
   ? 2 * UNITS_PER_WORD : UNITS_PER_WORD)

/* Describe how we implement __builtin_eh_return.  */
#define EH_RETURN_DATA_REGNO(N)	((N) <= DX_REG ? (N) : INVALID_REGNUM)
#define EH_RETURN_STACKADJ_RTX	gen_rtx_REG (Pmode, CX_REG)


/* Select a format to encode pointers in exception handling data.  CODE
   is 0 for data, 1 for code labels, 2 for function pointers.  GLOBAL is
   true if the symbol may be affected by dynamic relocations.

   ??? All x86 object file formats are capable of representing this.
   After all, the relocation needed is the same as for the call insn.
   Whether or not a particular assembler allows us to enter such, I
   guess we'll have to see.  */
#define ASM_PREFERRED_EH_DATA_FORMAT(CODE, GLOBAL)       		\
  asm_preferred_eh_data_format ((CODE), (GLOBAL))

/* These are a couple of extensions to the formats accepted
   by asm_fprintf:
     %z prints out opcode suffix for word-mode instruction
     %r prints out word-mode name for reg_names[arg]  */
#define ASM_FPRINTF_EXTENSIONS(FILE, ARGS, P)		\
  case 'z':						\
    fputc (TARGET_64BIT ? 'q' : 'l', (FILE));		\
    break;						\
							\
  case 'r':						\
    {							\
      unsigned int regno = va_arg ((ARGS), int);	\
      if (LEGACY_INT_REGNO_P (regno))			\
	fputc (TARGET_64BIT ? 'r' : 'e', (FILE));	\
      fputs (reg_names[regno], (FILE));			\
      break;						\
    }

/* This is how to output an insn to push a register on the stack.  */

#define ASM_OUTPUT_REG_PUSH(FILE, REGNO)		\
  asm_fprintf ((FILE), "\tpush%z\t%%%r\n", (REGNO))

/* This is how to output an insn to pop a register from the stack.  */

#define ASM_OUTPUT_REG_POP(FILE, REGNO)  \
  asm_fprintf ((FILE), "\tpop%z\t%%%r\n", (REGNO))

/* This is how to output an element of a case-vector that is absolute.  */

#define ASM_OUTPUT_ADDR_VEC_ELT(FILE, VALUE)  \
  ix86_output_addr_vec_elt ((FILE), (VALUE))

/* This is how to output an element of a case-vector that is relative.  */

#define ASM_OUTPUT_ADDR_DIFF_ELT(FILE, BODY, VALUE, REL) \
  ix86_output_addr_diff_elt ((FILE), (VALUE), (REL))

/* When we see %v, we will print the 'v' prefix if TARGET_AVX is true.  */

#define ASM_OUTPUT_AVX_PREFIX(STREAM, PTR)	\
{						\
  if ((PTR)[0] == '%' && (PTR)[1] == 'v')	\
    (PTR) += TARGET_AVX ? 1 : 2;		\
}

/* A C statement or statements which output an assembler instruction
   opcode to the stdio stream STREAM.  The macro-operand PTR is a
   variable of type `char *' which points to the opcode name in
   its "internal" form--the form that is written in the machine
   description.  */

#define ASM_OUTPUT_OPCODE(STREAM, PTR) \
  ASM_OUTPUT_AVX_PREFIX ((STREAM), (PTR))

/* A C statement to output to the stdio stream FILE an assembler
   command to pad the location counter to a multiple of 1<<LOG
   bytes if it is within MAX_SKIP bytes.  */

#ifdef HAVE_GAS_MAX_SKIP_P2ALIGN
#undef  ASM_OUTPUT_MAX_SKIP_PAD
#define ASM_OUTPUT_MAX_SKIP_PAD(FILE, LOG, MAX_SKIP)			\
  if ((LOG) != 0)							\
    {									\
      if ((MAX_SKIP) == 0)						\
        fprintf ((FILE), "\t.p2align %d\n", (LOG));			\
      else								\
        fprintf ((FILE), "\t.p2align %d,,%d\n", (LOG), (MAX_SKIP));	\
    }
#endif

/* Write the extra assembler code needed to declare a function
   properly.  */

#undef ASM_OUTPUT_FUNCTION_LABEL
#define ASM_OUTPUT_FUNCTION_LABEL(FILE, NAME, DECL) \
  ix86_asm_output_function_label ((FILE), (NAME), (DECL))

/* Under some conditions we need jump tables in the text section,
   because the assembler cannot handle label differences between
   sections.  This is the case for x86_64 on Mach-O for example.  */

#define JUMP_TABLES_IN_TEXT_SECTION \
  (flag_pic && ((TARGET_MACHO && TARGET_64BIT) \
   || (!TARGET_64BIT && !HAVE_AS_GOTOFF_IN_DATA)))

/* Switch to init or fini section via SECTION_OP, emit a call to FUNC,
   and switch back.  For x86 we do this only to save a few bytes that
   would otherwise be unused in the text section.  */
#define CRT_MKSTR2(VAL) #VAL
#define CRT_MKSTR(x) CRT_MKSTR2(x)

#define CRT_CALL_STATIC_FUNCTION(SECTION_OP, FUNC)		\
   asm (SECTION_OP "\n\t"					\
	"call " CRT_MKSTR(__USER_LABEL_PREFIX__) #FUNC "\n"	\
	TEXT_SECTION_ASM_OP);

/* Default threshold for putting data in large sections
   with x86-64 medium memory model */
#define DEFAULT_LARGE_SECTION_THRESHOLD 65536

/* Adjust the length of the insn with the length of BND prefix.  */

#define ADJUST_INSN_LENGTH(INSN, LENGTH)		\
do {							\
  if (NONDEBUG_INSN_P (INSN) && INSN_CODE (INSN) >= 0	\
      && get_attr_maybe_prefix_bnd (INSN))		\
    LENGTH += ix86_bnd_prefixed_insn_p (INSN);		\
} while (0)

/* Which processor to tune code generation for.  These must be in sync
   with processor_target_table in i386.c.  */ 

enum processor_type
{
  PROCESSOR_GENERIC = 0,
  PROCESSOR_I386,			/* 80386 */
  PROCESSOR_I486,			/* 80486DX, 80486SX, 80486DX[24] */
  PROCESSOR_PENTIUM,
  PROCESSOR_LAKEMONT,
  PROCESSOR_PENTIUMPRO,
  PROCESSOR_PENTIUM4,
  PROCESSOR_NOCONA,
  PROCESSOR_CORE2,
  PROCESSOR_NEHALEM,
  PROCESSOR_SANDYBRIDGE,
  PROCESSOR_HASWELL,
  PROCESSOR_BONNELL,
  PROCESSOR_SILVERMONT,
  PROCESSOR_KNL,
  PROCESSOR_KNM,
  PROCESSOR_SKYLAKE_AVX512,
  PROCESSOR_INTEL,
  PROCESSOR_GEODE,
  PROCESSOR_K6,
  PROCESSOR_ATHLON,
  PROCESSOR_K8,
  PROCESSOR_AMDFAM10,
  PROCESSOR_BDVER1,
  PROCESSOR_BDVER2,
  PROCESSOR_BDVER3,
  PROCESSOR_BDVER4,
  PROCESSOR_BTVER1,
  PROCESSOR_BTVER2,
  PROCESSOR_ZNVER1,
  PROCESSOR_max
};

extern enum processor_type ix86_tune;
extern enum processor_type ix86_arch;

/* Size of the RED_ZONE area.  */
#define RED_ZONE_SIZE 128
/* Reserved area of the red zone for temporaries.  */
#define RED_ZONE_RESERVE 8

extern unsigned int ix86_preferred_stack_boundary;
extern unsigned int ix86_incoming_stack_boundary;

/* Smallest class containing REGNO.  */
extern enum reg_class const regclass_map[FIRST_PSEUDO_REGISTER];

enum ix86_fpcmp_strategy {
  IX86_FPCMP_SAHF,
  IX86_FPCMP_COMI,
  IX86_FPCMP_ARITH
};

/* To properly truncate FP values into integers, we need to set i387 control
   word.  We can't emit proper mode switching code before reload, as spills
   generated by reload may truncate values incorrectly, but we still can avoid
   redundant computation of new control word by the mode switching pass.
   The fldcw instructions are still emitted redundantly, but this is probably
   not going to be noticeable problem, as most CPUs do have fast path for
   the sequence.

   The machinery is to emit simple truncation instructions and split them
   before reload to instructions having USEs of two memory locations that
   are filled by this code to old and new control word.

   Post-reload pass may be later used to eliminate the redundant fildcw if
   needed.  */

enum ix86_stack_slot
{
  SLOT_TEMP = 0,
  SLOT_CW_STORED,
  SLOT_CW_TRUNC,
  SLOT_CW_FLOOR,
  SLOT_CW_CEIL,
  SLOT_CW_MASK_PM,
  SLOT_STV_TEMP,
  MAX_386_STACK_LOCALS
};

enum ix86_entity
{
  X86_DIRFLAG = 0,
  AVX_U128,
  I387_TRUNC,
  I387_FLOOR,
  I387_CEIL,
  I387_MASK_PM,
  MAX_386_ENTITIES
};

enum x86_dirflag_state
{
  X86_DIRFLAG_RESET,
  X86_DIRFLAG_ANY
};

enum avx_u128_state
{
  AVX_U128_CLEAN,
  AVX_U128_DIRTY,
  AVX_U128_ANY
};

/* Define this macro if the port needs extra instructions inserted
   for mode switching in an optimizing compilation.  */

#define OPTIMIZE_MODE_SWITCHING(ENTITY) \
   ix86_optimize_mode_switching[(ENTITY)]

/* If you define `OPTIMIZE_MODE_SWITCHING', you have to define this as
   initializer for an array of integers.  Each initializer element N
   refers to an entity that needs mode switching, and specifies the
   number of different modes that might need to be set for this
   entity.  The position of the initializer in the initializer -
   starting counting at zero - determines the integer that is used to
   refer to the mode-switched entity in question.  */

#define NUM_MODES_FOR_MODE_SWITCHING			\
  { X86_DIRFLAG_ANY, AVX_U128_ANY,			\
    I387_CW_ANY, I387_CW_ANY, I387_CW_ANY, I387_CW_ANY }


/* Avoid renaming of stack registers, as doing so in combination with
   scheduling just increases amount of live registers at time and in
   the turn amount of fxch instructions needed.

   ??? Maybe Pentium chips benefits from renaming, someone can try....

   Don't rename evex to non-evex sse registers.  */

#define HARD_REGNO_RENAME_OK(SRC, TARGET)				\
  (!STACK_REGNO_P (SRC)							\
   && EXT_REX_SSE_REGNO_P (SRC) == EXT_REX_SSE_REGNO_P (TARGET))


#define FASTCALL_PREFIX '@'

#ifndef USED_FOR_TARGET
/* Structure describing stack frame layout.
   Stack grows downward:

   [arguments]
					<- ARG_POINTER
   saved pc

   saved static chain			if ix86_static_chain_on_stack

   saved frame pointer			if frame_pointer_needed
					<- HARD_FRAME_POINTER
   [saved regs]
					<- reg_save_offset
   [padding0]
					<- stack_realign_offset
   [saved SSE regs]
	OR
   [stub-saved registers for ms x64 --> sysv clobbers
			<- Start of out-of-line, stub-saved/restored regs
			   (see libgcc/config/i386/(sav|res)ms64*.S)
     [XMM6-15]
     [RSI]
     [RDI]
     [?RBX]		only if RBX is clobbered
     [?RBP]		only if RBP and RBX are clobbered
     [?R12]		only if R12 and all previous regs are clobbered
     [?R13]		only if R13 and all previous regs are clobbered
     [?R14]		only if R14 and all previous regs are clobbered
     [?R15]		only if R15 and all previous regs are clobbered
			<- end of stub-saved/restored regs
     [padding1]
   ]
					<- sse_reg_save_offset
   [padding2]
		       |		<- FRAME_POINTER
   [va_arg registers]  |
		       |
   [frame]	       |
		       |
   [padding2]	       | = to_allocate
					<- STACK_POINTER
  */
struct GTY(()) ix86_frame
{
  int nsseregs;
  int nregs;
  int va_arg_size;
  int red_zone_size;
  int outgoing_arguments_size;

  /* The offsets relative to ARG_POINTER.  */
  HOST_WIDE_INT frame_pointer_offset;
  HOST_WIDE_INT hard_frame_pointer_offset;
  HOST_WIDE_INT stack_pointer_offset;
  HOST_WIDE_INT hfp_save_offset;
  HOST_WIDE_INT reg_save_offset;
  HOST_WIDE_INT stack_realign_allocate;
  HOST_WIDE_INT stack_realign_offset;
  HOST_WIDE_INT sse_reg_save_offset;

  /* When save_regs_using_mov is set, emit prologue using
     move instead of push instructions.  */
  bool save_regs_using_mov;
};

/* Machine specific frame tracking during prologue/epilogue generation.  All
   values are positive, but since the x86 stack grows downward, are subtratced
   from the CFA to produce a valid address.  */

struct GTY(()) machine_frame_state
{
  /* This pair tracks the currently active CFA as reg+offset.  When reg
     is drap_reg, we don't bother trying to record here the real CFA when
     it might really be a DW_CFA_def_cfa_expression.  */
  rtx cfa_reg;
  HOST_WIDE_INT cfa_offset;

  /* The current offset (canonically from the CFA) of ESP and EBP.
     When stack frame re-alignment is active, these may not be relative
     to the CFA.  However, in all cases they are relative to the offsets
     of the saved registers stored in ix86_frame.  */
  HOST_WIDE_INT sp_offset;
  HOST_WIDE_INT fp_offset;

  /* The size of the red-zone that may be assumed for the purposes of
     eliding register restore notes in the epilogue.  This may be zero
     if no red-zone is in effect, or may be reduced from the real
     red-zone value by a maximum runtime stack re-alignment value.  */
  int red_zone_offset;

  /* Indicate whether each of ESP, EBP or DRAP currently holds a valid
     value within the frame.  If false then the offset above should be
     ignored.  Note that DRAP, if valid, *always* points to the CFA and
     thus has an offset of zero.  */
  BOOL_BITFIELD sp_valid : 1;
  BOOL_BITFIELD fp_valid : 1;
  BOOL_BITFIELD drap_valid : 1;

  /* Indicate whether the local stack frame has been re-aligned.  When
     set, the SP/FP offsets above are relative to the aligned frame
     and not the CFA.  */
  BOOL_BITFIELD realigned : 1;

  /* Indicates whether the stack pointer has been re-aligned.  When set,
     SP/FP continue to be relative to the CFA, but the stack pointer
     should only be used for offsets > sp_realigned_offset, while
     the frame pointer should be used for offsets <= sp_realigned_fp_last.
     The flags realigned and sp_realigned are mutually exclusive.  */
  BOOL_BITFIELD sp_realigned : 1;

  /* If sp_realigned is set, this is the last valid offset from the CFA
     that can be used for access with the frame pointer.  */
  HOST_WIDE_INT sp_realigned_fp_last;

  /* If sp_realigned is set, this is the offset from the CFA that the stack
     pointer was realigned, and may or may not be equal to sp_realigned_fp_last.
     Access via the stack pointer is only valid for offsets that are greater than
     this value.  */
  HOST_WIDE_INT sp_realigned_offset;
};

/* Private to winnt.c.  */
struct seh_frame_state;

enum function_type
{
  TYPE_UNKNOWN = 0,
  TYPE_NORMAL,
  /* The current function is an interrupt service routine with a
     pointer argument as specified by the "interrupt" attribute.  */
  TYPE_INTERRUPT,
  /* The current function is an interrupt service routine with a
     pointer argument and an integer argument as specified by the
     "interrupt" attribute.  */
  TYPE_EXCEPTION
};

struct GTY(()) machine_function {
  struct stack_local_entry *stack_locals;
  int varargs_gpr_size;
  int varargs_fpr_size;
  int optimize_mode_switching[MAX_386_ENTITIES];

  /* Cached initial frame layout for the current function.  */
  struct ix86_frame frame;

  /* For -fsplit-stack support: A stack local which holds a pointer to
     the stack arguments for a function with a variable number of
     arguments.  This is set at the start of the function and is used
     to initialize the overflow_arg_area field of the va_list
     structure.  */
  rtx split_stack_varargs_pointer;

  /* This value is used for amd64 targets and specifies the current abi
     to be used. MS_ABI means ms abi. Otherwise SYSV_ABI means sysv abi.  */
  ENUM_BITFIELD(calling_abi) call_abi : 8;

  /* Nonzero if the function accesses a previous frame.  */
  BOOL_BITFIELD accesses_prev_frame : 1;

  /* Set by ix86_compute_frame_layout and used by prologue/epilogue
     expander to determine the style used.  */
  BOOL_BITFIELD use_fast_prologue_epilogue : 1;

  /* Nonzero if the current function calls pc thunk and
     must not use the red zone.  */
  BOOL_BITFIELD pc_thunk_call_expanded : 1;

  /* If true, the current function needs the default PIC register, not
     an alternate register (on x86) and must not use the red zone (on
     x86_64), even if it's a leaf function.  We don't want the
     function to be regarded as non-leaf because TLS calls need not
     affect register allocation.  This flag is set when a TLS call
     instruction is expanded within a function, and never reset, even
     if all such instructions are optimized away.  Use the
     ix86_current_function_calls_tls_descriptor macro for a better
     approximation.  */
  BOOL_BITFIELD tls_descriptor_call_expanded_p : 1;

  /* If true, the current function has a STATIC_CHAIN is placed on the
     stack below the return address.  */
  BOOL_BITFIELD static_chain_on_stack : 1;

  /* If true, it is safe to not save/restore DRAP register.  */
  BOOL_BITFIELD no_drap_save_restore : 1;

  /* Function type.  */
  ENUM_BITFIELD(function_type) func_type : 2;

  /* If true, the current function is a function specified with
     the "interrupt" or "no_caller_saved_registers" attribute.  */
  BOOL_BITFIELD no_caller_saved_registers : 1;

  /* If true, there is register available for argument passing.  This
     is used only in ix86_function_ok_for_sibcall by 32-bit to determine
     if there is scratch register available for indirect sibcall.  In
     64-bit, rax, r10 and r11 are scratch registers which aren't used to
     pass arguments and can be used for indirect sibcall.  */
  BOOL_BITFIELD arg_reg_available : 1;

  /* If true, we're out-of-lining reg save/restore for regs clobbered
     by 64-bit ms_abi functions calling a sysv_abi function.  */
  BOOL_BITFIELD call_ms2sysv : 1;

  /* If true, the incoming 16-byte aligned stack has an offset (of 8) and
     needs padding prior to out-of-line stub save/restore area.  */
  BOOL_BITFIELD call_ms2sysv_pad_in : 1;

  /* This is the number of extra registers saved by stub (valid range is
     0-6). Each additional register is only saved/restored by the stubs
     if all successive ones are. (Will always be zero when using a hard
     frame pointer.) */
  unsigned int call_ms2sysv_extra_regs:3;

  /* Nonzero if the function places outgoing arguments on stack.  */
  BOOL_BITFIELD outgoing_args_on_stack : 1;

  /* During prologue/epilogue generation, the current frame state.
     Otherwise, the frame state at the end of the prologue.  */
  struct machine_frame_state fs;

  /* During SEH output, this is non-null.  */
  struct seh_frame_state * GTY((skip(""))) seh;
};
#endif

#define ix86_stack_locals (cfun->machine->stack_locals)
#define ix86_varargs_gpr_size (cfun->machine->varargs_gpr_size)
#define ix86_varargs_fpr_size (cfun->machine->varargs_fpr_size)
#define ix86_optimize_mode_switching (cfun->machine->optimize_mode_switching)
#define ix86_pc_thunk_call_expanded (cfun->machine->pc_thunk_call_expanded)
#define ix86_tls_descriptor_calls_expanded_in_cfun \
  (cfun->machine->tls_descriptor_call_expanded_p)
/* Since tls_descriptor_call_expanded is not cleared, even if all TLS
   calls are optimized away, we try to detect cases in which it was
   optimized away.  Since such instructions (use (reg REG_SP)), we can
   verify whether there's any such instruction live by testing that
   REG_SP is live.  */
#define ix86_current_function_calls_tls_descriptor \
  (ix86_tls_descriptor_calls_expanded_in_cfun && df_regs_ever_live_p (SP_REG))
#define ix86_static_chain_on_stack (cfun->machine->static_chain_on_stack)
#define ix86_red_zone_size (cfun->machine->frame.red_zone_size)

/* Control behavior of x86_file_start.  */
#define X86_FILE_START_VERSION_DIRECTIVE false
#define X86_FILE_START_FLTUSED false

/* Flag to mark data that is in the large address area.  */
#define SYMBOL_FLAG_FAR_ADDR		(SYMBOL_FLAG_MACH_DEP << 0)
#define SYMBOL_REF_FAR_ADDR_P(X)	\
	((SYMBOL_REF_FLAGS (X) & SYMBOL_FLAG_FAR_ADDR) != 0)

/* Flags to mark dllimport/dllexport.  Used by PE ports, but handy to
   have defined always, to avoid ifdefing.  */
#define SYMBOL_FLAG_DLLIMPORT		(SYMBOL_FLAG_MACH_DEP << 1)
#define SYMBOL_REF_DLLIMPORT_P(X) \
	((SYMBOL_REF_FLAGS (X) & SYMBOL_FLAG_DLLIMPORT) != 0)

#define SYMBOL_FLAG_DLLEXPORT		(SYMBOL_FLAG_MACH_DEP << 2)
#define SYMBOL_REF_DLLEXPORT_P(X) \
	((SYMBOL_REF_FLAGS (X) & SYMBOL_FLAG_DLLEXPORT) != 0)

#define SYMBOL_FLAG_STUBVAR	(SYMBOL_FLAG_MACH_DEP << 4)
#define SYMBOL_REF_STUBVAR_P(X) \
	((SYMBOL_REF_FLAGS (X) & SYMBOL_FLAG_STUBVAR) != 0)

extern void debug_ready_dispatch (void);
extern void debug_dispatch_window (int);

/* The value at zero is only defined for the BMI instructions
   LZCNT and TZCNT, not the BSR/BSF insns in the original isa.  */
#define CTZ_DEFINED_VALUE_AT_ZERO(MODE, VALUE) \
	((VALUE) = GET_MODE_BITSIZE (MODE), TARGET_BMI ? 1 : 0)
#define CLZ_DEFINED_VALUE_AT_ZERO(MODE, VALUE) \
	((VALUE) = GET_MODE_BITSIZE (MODE), TARGET_LZCNT ? 1 : 0)


/* Flags returned by ix86_get_callcvt ().  */
#define IX86_CALLCVT_CDECL	0x1
#define IX86_CALLCVT_STDCALL	0x2
#define IX86_CALLCVT_FASTCALL	0x4
#define IX86_CALLCVT_THISCALL	0x8
#define IX86_CALLCVT_REGPARM	0x10
#define IX86_CALLCVT_SSEREGPARM	0x20

#define IX86_BASE_CALLCVT(FLAGS) \
	((FLAGS) & (IX86_CALLCVT_CDECL | IX86_CALLCVT_STDCALL \
		    | IX86_CALLCVT_FASTCALL | IX86_CALLCVT_THISCALL))

#define RECIP_MASK_NONE		0x00
#define RECIP_MASK_DIV		0x01
#define RECIP_MASK_SQRT		0x02
#define RECIP_MASK_VEC_DIV	0x04
#define RECIP_MASK_VEC_SQRT	0x08
#define RECIP_MASK_ALL	(RECIP_MASK_DIV | RECIP_MASK_SQRT \
			 | RECIP_MASK_VEC_DIV | RECIP_MASK_VEC_SQRT)
#define RECIP_MASK_DEFAULT (RECIP_MASK_VEC_DIV | RECIP_MASK_VEC_SQRT)

#define TARGET_RECIP_DIV	((recip_mask & RECIP_MASK_DIV) != 0)
#define TARGET_RECIP_SQRT	((recip_mask & RECIP_MASK_SQRT) != 0)
#define TARGET_RECIP_VEC_DIV	((recip_mask & RECIP_MASK_VEC_DIV) != 0)
#define TARGET_RECIP_VEC_SQRT	((recip_mask & RECIP_MASK_VEC_SQRT) != 0)

#define IX86_HLE_ACQUIRE (1 << 16)
#define IX86_HLE_RELEASE (1 << 17)

/* For switching between functions with different target attributes.  */
#define SWITCHABLE_TARGET 1

#define TARGET_SUPPORTS_WIDE_INT 1

/*
Local variables:
version-control: t
End:
*/<|MERGE_RESOLUTION|>--- conflicted
+++ resolved
@@ -1536,19 +1536,7 @@
    goes at a more negative offset in the frame.  */
 #define FRAME_GROWS_DOWNWARD 1
 
-<<<<<<< HEAD
 #define PUSH_ROUNDING(BYTES) ix86_push_rounding (BYTES)
-=======
-/* If we generate an insn to push BYTES bytes, this says how many the stack
-   pointer really advances by.  On 386, we have pushw instruction that
-   decrements by exactly 2 no matter what the position was, there is no pushb.
-
-   But as CIE data alignment factor on this arch is -4 for 32bit targets
-   and -8 for 64bit targets, we need to make sure all stack pointer adjustments
-   are in multiple of 4 for 32bit targets and 8 for 64bit targets.  */
-
-#define PUSH_ROUNDING(BYTES) ROUND_UP ((BYTES), UNITS_PER_WORD)
->>>>>>> 8c089b5c
 
 /* If defined, the maximum amount of space required for outgoing arguments
    will be computed and placed into the variable `crtl->outgoing_args_size'.
