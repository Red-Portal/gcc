--- conflicted
+++ resolved
@@ -1,9 +1,5 @@
 ;; AltiVec patterns.
-<<<<<<< HEAD
-;; Copyright (C) 2002, 2003, 2004, 2005, 2006, 2007, 2008, 2009
-=======
 ;; Copyright (C) 2002, 2003, 2004, 2005, 2006, 2007, 2008, 2009, 2010
->>>>>>> b56a5220
 ;; Free Software Foundation, Inc.
 ;; Contributed by Aldy Hernandez (aldy@quesejoda.com)
 
@@ -147,10 +143,6 @@
    (UNSPEC_VUPKLS_V4SF  325)
    (UNSPEC_VUPKHU_V4SF  326)
    (UNSPEC_VUPKLU_V4SF  327)
-<<<<<<< HEAD
-   (UNSPEC_VNMSUBFP	328)
-=======
->>>>>>> b56a5220
 ])
 
 (define_constants
@@ -177,10 +169,7 @@
 (define_mode_iterator VM2 [V4SI V8HI V16QI V4SF V2DF V2DI])
 
 (define_mode_attr VI_char [(V4SI "w") (V8HI "h") (V16QI "b")])
-<<<<<<< HEAD
-=======
 (define_mode_attr VI_scalar [(V4SI "SI") (V8HI "HI") (V16QI "QI")])
->>>>>>> b56a5220
 
 ;; Vector move instructions.
 (define_insn "*altivec_mov<mode>"
@@ -501,14 +490,6 @@
   "VECTOR_UNIT_ALTIVEC_P (V4SFmode)"
   "vcmpgefp %0,%1,%2"
   [(set_attr "type" "veccmp")])
-<<<<<<< HEAD
-
-(define_insn "*altivec_vsel<mode>"
-  [(set (match_operand:VM 0 "altivec_register_operand" "=v")
-	(if_then_else:VM
-	 (ne:CC (match_operand:VM 1 "altivec_register_operand" "v")
-		(const_int 0))
-=======
 
 (define_insn "*altivec_vsel<mode>"
   [(set (match_operand:VM 0 "altivec_register_operand" "=v")
@@ -526,39 +507,19 @@
 	(if_then_else:VM
 	 (ne:CCUNS (match_operand:VM 1 "altivec_register_operand" "v")
 		   (const_int 0))
->>>>>>> b56a5220
 	 (match_operand:VM 2 "altivec_register_operand" "v")
 	 (match_operand:VM 3 "altivec_register_operand" "v")))]
   "VECTOR_MEM_ALTIVEC_P (<MODE>mode)"
   "vsel %0,%3,%2,%1"
   [(set_attr "type" "vecperm")])
 
-<<<<<<< HEAD
-(define_insn "*altivec_vsel<mode>_uns"
-  [(set (match_operand:VM 0 "altivec_register_operand" "=v")
-	(if_then_else:VM
-	 (ne:CCUNS (match_operand:VM 1 "altivec_register_operand" "v")
-		   (const_int 0))
-	 (match_operand:VM 2 "altivec_register_operand" "v")
-	 (match_operand:VM 3 "altivec_register_operand" "v")))]
-  "VECTOR_MEM_ALTIVEC_P (<MODE>mode)"
-  "vsel %0,%3,%2,%1"
-  [(set_attr "type" "vecperm")])
-=======
 ;; Fused multiply add.
->>>>>>> b56a5220
 
 (define_insn "*altivec_fmav4sf4"
   [(set (match_operand:V4SF 0 "register_operand" "=v")
-<<<<<<< HEAD
-	(plus:V4SF (mult:V4SF (match_operand:V4SF 1 "register_operand" "v")
-			      (match_operand:V4SF 2 "register_operand" "v"))
-	  	   (match_operand:V4SF 3 "register_operand" "v")))]
-=======
 	(fma:V4SF (match_operand:V4SF 1 "register_operand" "v")
 		  (match_operand:V4SF 2 "register_operand" "v")
 		  (match_operand:V4SF 3 "register_operand" "v")))]
->>>>>>> b56a5220
   "VECTOR_UNIT_ALTIVEC_P (V4SFmode)"
   "vmaddfp %0,%1,%2,%3"
   [(set_attr "type" "vecfloat")])
@@ -566,19 +527,11 @@
 ;; We do multiply as a fused multiply-add with an add of a -0.0 vector.
 
 (define_expand "altivec_mulv4sf3"
-<<<<<<< HEAD
-  [(use (match_operand:V4SF 0 "register_operand" ""))
-   (use (match_operand:V4SF 1 "register_operand" ""))
-   (use (match_operand:V4SF 2 "register_operand" ""))]
-  "VECTOR_UNIT_ALTIVEC_P (V4SFmode) && TARGET_FUSED_MADD"
-  "
-=======
   [(set (match_operand:V4SF 0 "register_operand" "")
 	(fma:V4SF (match_operand:V4SF 1 "register_operand" "")
 		  (match_operand:V4SF 2 "register_operand" "")
 		  (match_dup 3)))]
   "VECTOR_UNIT_ALTIVEC_P (V4SFmode)"
->>>>>>> b56a5220
 {
   rtx neg0;
 
@@ -672,66 +625,6 @@
 }")
 
 ;; Fused multiply subtract 
-<<<<<<< HEAD
-(define_expand "altivec_vnmsubfp"
-  [(match_operand:V4SF 0 "register_operand" "")
-   (match_operand:V4SF 1 "register_operand" "")
-   (match_operand:V4SF 2 "register_operand" "")
-   (match_operand:V4SF 3 "register_operand" "")]
-  "VECTOR_UNIT_ALTIVEC_P (V4SFmode)"
-{
-  if (TARGET_FUSED_MADD && HONOR_SIGNED_ZEROS (SFmode))
-    {
-       emit_insn (gen_altivec_vnmsubfp_1 (operands[0], operands[1],
-					  operands[2], operands[3]));
-       DONE;
-    }
-  else if (TARGET_FUSED_MADD && !HONOR_SIGNED_ZEROS (DFmode))
-    {
-       emit_insn (gen_altivec_vnmsubfp_2 (operands[0], operands[1],
-					  operands[2], operands[3]));
-       DONE;
-    }
-  else
-    {
-       emit_insn (gen_altivec_vnmsubfp_3 (operands[0], operands[1],
-					  operands[2], operands[3]));
-       DONE;
-    }
-})
-
-(define_insn "altivec_vnmsubfp_1"
-  [(set (match_operand:V4SF 0 "register_operand" "=v")
-	(neg:V4SF
-	 (minus:V4SF
-	  (mult:V4SF
-	   (match_operand:V4SF 1 "register_operand" "v")
-	   (match_operand:V4SF 2 "register_operand" "v"))
-	  (match_operand:V4SF 3 "register_operand" "v"))))]
-  "VECTOR_UNIT_ALTIVEC_P (V4SFmode) && TARGET_FUSED_MADD
-   && HONOR_SIGNED_ZEROS (SFmode)"
-  "vnmsubfp %0,%1,%2,%3"
-  [(set_attr "type" "vecfloat")])
-
-(define_insn "altivec_vnmsubfp_2"
-  [(set (match_operand:V4SF 0 "register_operand" "=v")
-	(minus:V4SF
-	 (match_operand:V4SF 3 "register_operand" "v")
-	 (mult:V4SF
-	  (match_operand:V4SF 1 "register_operand" "v")
-	  (match_operand:V4SF 2 "register_operand" "v"))))]
-  "VECTOR_UNIT_ALTIVEC_P (V4SFmode) && TARGET_FUSED_MADD
-   && !HONOR_SIGNED_ZEROS (SFmode)"
-  "vnmsubfp %0,%1,%2,%3"
-  [(set_attr "type" "vecfloat")])
-
-(define_insn "altivec_vnmsubfp_3"
-  [(set (match_operand:V4SF 0 "register_operand" "=v")
-	(unspec:V4SF [(match_operand:V4SF 1 "register_operand" "v")
-		       (match_operand:V4SF 2 "register_operand" "v")
-		       (match_operand:V4SF 3 "register_operand" "v")]
-		      UNSPEC_VNMSUBFP))]
-=======
 (define_insn "*altivec_vnmsubfp"
   [(set (match_operand:V4SF 0 "register_operand" "=v")
 	(neg:V4SF
@@ -739,7 +632,6 @@
 		   (match_operand:V4SF 2 "register_operand" "v")
 		   (neg:V4SF
 		    (match_operand:V4SF 3 "register_operand" "v")))))]
->>>>>>> b56a5220
   "VECTOR_UNIT_ALTIVEC_P (V4SFmode)"
   "vnmsubfp %0,%1,%2,%3"
   [(set_attr "type" "vecfloat")])
@@ -1459,7 +1351,6 @@
 		    (match_operand:VM 2 "register_operand" "v")
 		    (match_operand:V16QI 3 "register_operand" "v")]
 		   UNSPEC_VPERM))]
-<<<<<<< HEAD
   "TARGET_ALTIVEC"
   "vperm %0,%1,%2,%3"
   [(set_attr "type" "vecperm")])
@@ -1470,25 +1361,10 @@
 		    (match_operand:VM 2 "register_operand" "v")
 		    (match_operand:V16QI 3 "register_operand" "v")]
 		   UNSPEC_VPERM_UNS))]
-=======
->>>>>>> b56a5220
   "TARGET_ALTIVEC"
   "vperm %0,%1,%2,%3"
   [(set_attr "type" "vecperm")])
 
-<<<<<<< HEAD
-=======
-(define_insn "altivec_vperm_<mode>_uns"
-  [(set (match_operand:VM 0 "register_operand" "=v")
-	(unspec:VM [(match_operand:VM 1 "register_operand" "v")
-		    (match_operand:VM 2 "register_operand" "v")
-		    (match_operand:V16QI 3 "register_operand" "v")]
-		   UNSPEC_VPERM_UNS))]
-  "TARGET_ALTIVEC"
-  "vperm %0,%1,%2,%3"
-  [(set_attr "type" "vecperm")])
-
->>>>>>> b56a5220
 (define_insn "altivec_vrfip"		; ceil
   [(set (match_operand:V4SF 0 "register_operand" "=v")
         (unspec:V4SF [(match_operand:V4SF 1 "register_operand" "v")]
