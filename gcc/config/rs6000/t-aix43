--- conflicted
+++ resolved
@@ -1,9 +1,5 @@
 # Copyright (C) 1998, 1999, 2000, 2001, 2002, 2003, 2004, 2005,
-<<<<<<< HEAD
-# 2006 Free Software Foundation, Inc.
-=======
 # 2006, 2011 Free Software Foundation, Inc.
->>>>>>> 3082eeb7
 #
 # This file is part of GCC.
 #
@@ -20,21 +16,6 @@
 # You should have received a copy of the GNU General Public License
 # along with GCC; see the file COPYING3.  If not see
 # <http://www.gnu.org/licenses/>.
-<<<<<<< HEAD
-
-# We want fine grained libraries, so use the new code to build the
-# floating point emulation libraries.
-FPBIT = fp-bit.c
-DPBIT = dp-bit.c
-
-dp-bit.c: $(srcdir)/config/fp-bit.c
-	cat $(srcdir)/config/fp-bit.c > dp-bit.c
-
-fp-bit.c: $(srcdir)/config/fp-bit.c
-	echo '#define FLOAT' > fp-bit.c
-	cat $(srcdir)/config/fp-bit.c >> fp-bit.c
-=======
->>>>>>> 3082eeb7
 
 # Build the libraries for pthread and all of the 
 # different processor models
