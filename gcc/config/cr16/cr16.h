/* Definitions of target machine for GNU compiler, for CR16.
   Copyright (C) 2012-2017 Free Software Foundation, Inc.
   Contributed by KPIT Cummins Infosystems Limited.

   This file is part of GCC.

   GCC is free software; you can redistribute it and/or modify it
   under the terms of the GNU General Public License as published
   by the Free Software Foundation; either version 3, or (at your
   option) any later version.

   GCC is distributed in the hope that it will be useful, but WITHOUT
   ANY WARRANTY; without even the implied warranty of MERCHANTABILITY
   or FITNESS FOR A PARTICULAR PURPOSE.  See the GNU General Public
   License for more details.

   You should have received a copy of the GNU General Public License
   along with GCC; see the file COPYING3.  If not see
   <http://www.gnu.org/licenses/>.  */
   
#ifndef GCC_CR16_H
#define GCC_CR16_H

#define OBJECT_FORMAT_ELF

/* Controlling the driver.  */

/* The GNU C++ standard library requires that these macros be defined.  */
#undef CPLUSPLUS_CPP_SPEC
#define CPLUSPLUS_CPP_SPEC "-D_GNU_SOURCE %(cpp)"

#undef  STARTFILE_SPEC
#define STARTFILE_SPEC "crt1.o%s crti.o%s crtbegin.o%s crtlibid.o%s"

#undef  ENDFILE_SPEC
#define ENDFILE_SPEC "crtend.o%s crtn.o%s"

#undef  MATH_LIBRARY
#define MATH_LIBRARY ""

#undef  LIB_SPEC
#define LIB_SPEC "-( -lc %{msim*:-lsim}%{!msim*:-lnosys} -) \
%{msim*:%{!T*:-Tsim.ld}} \
%{!T*:%{!msim*: %{-Telf32cr16.x}}}"

/* Run-time target specification.  */
#ifndef TARGET_CPU_CPP_BUILTINS
#define TARGET_CPU_CPP_BUILTINS()          \
do                                         \
  {                                        \
    builtin_define ("__CR__");             \
    builtin_define ("__CR16__");           \
    builtin_define ("__CR16C__");          \
    if (TARGET_CR16CP)                     \
      builtin_define ("__CR16CP__");       \
    else                                   \
      builtin_define ("__CR16CSTD__");     \
    if (CR16_TARGET_DATA_NEAR)             \
      builtin_define ("__DATA_NEAR__");    \
    if (CR16_TARGET_DATA_MEDIUM)           \
      builtin_define ("__DATA_MEDIUM__");  \
    if (CR16_TARGET_DATA_FAR)              \
      builtin_define ("__DATA_FAR__");     \
    if (TARGET_INT32)                      \
      builtin_define ("__INT32__");        \
  }                                        \
while (0)
#endif

/* Force the generation of dwarf .debug_frame sections even if not
   compiling -g.  This guarantees that we can unwind the stack.  */
#define DWARF2_FRAME_INFO 1

#define PREFERRED_DEBUGGING_TYPE DWARF2_DEBUG

/* Generate .file/.loc directives, so that the assembler generates the
   line table.  */
#define DWARF2_ASM_LINE_DEBUG_INFO 1

#define CR16_TARGET_DATA_NEAR   cr16_is_data_model (DM_NEAR)
#define CR16_TARGET_DATA_MEDIUM cr16_is_data_model (DM_DEFAULT)
#define CR16_TARGET_DATA_FAR    cr16_is_data_model (DM_FAR)

/* Storage layout.  */
#define BITS_BIG_ENDIAN     0

#define BYTES_BIG_ENDIAN    0

#define WORDS_BIG_ENDIAN    0

#define UNITS_PER_WORD      2

/* Units per 32-bit (DWORD).  */
#define CR16_UNITS_PER_DWORD 4

#define POINTER_SIZE        32

#define PARM_BOUNDARY       16

#define STACK_BOUNDARY      (MAX (BIGGEST_ALIGNMENT, PARM_BOUNDARY))

#define FUNCTION_BOUNDARY   BIGGEST_ALIGNMENT

/* Biggest alignment on CR16C+ is 32-bit as internal bus is AMBA based 
   where as CR16C is proprietary internal bus architecture.  */
#define BIGGEST_ALIGNMENT   ((TARGET_CR16CP) ? 32 : 16)

#define MAX_FIXED_MODE_SIZE 64

/* In CR16 arrays of chars are word-aligned, so strcpy () will be faster.  */
#define DATA_ALIGNMENT(TYPE, ALIGN)              \
  (((TREE_CODE (TYPE) == ARRAY_TYPE)             \
     && (TYPE_MODE (TREE_TYPE (TYPE)) == QImode) \
     && ((ALIGN) < BITS_PER_WORD))               \
     ? (BITS_PER_WORD) : (ALIGN))

/* In CR16 strings are word-aligned; strcpy from constants will be faster.  */
#define CONSTANT_ALIGNMENT(CONSTANT, ALIGN)                            \
  (((TREE_CODE (CONSTANT) == STRING_CST) && ((ALIGN) < BITS_PER_WORD)) \
     ? (BITS_PER_WORD) : (ALIGN))

#define STRICT_ALIGNMENT 0

#define PCC_BITFIELD_TYPE_MATTERS 1

/* Layout of source language data types.  */
#define INT_TYPE_SIZE       (TARGET_INT32 ? 32 : 16)

#define SHORT_TYPE_SIZE     16

#define LONG_TYPE_SIZE      32

#define LONG_LONG_TYPE_SIZE 64

#define FLOAT_TYPE_SIZE     32

#define DOUBLE_TYPE_SIZE    64

#define LONG_DOUBLE_TYPE_SIZE 64

#define DEFAULT_SIGNED_CHAR 1

#define SIZE_TYPE           "long unsigned int"

#define PTRDIFF_TYPE        "long int"

#define WCHAR_TYPE          "short unsigned int"

#define WCHAR_TYPE_SIZE     16

/* By default, the C++ compiler will use the lowest bit of the pointer
   to function to indicate a pointer-to-member-function points to a
   virtual member function.  However, in CR architecture FUNCTION_BOUNDARY
   indicates function addresses are always even, but function pointers can be
   odd (after right-shifting them when loading them into a register), and the
   default doesn't work.  In that case, the lowest bit of the delta
   field will be used (the remainder of the field is shifted to the left).  */
#define TARGET_PTRMEMFUNC_VBIT_LOCATION     ptrmemfunc_vbit_in_delta

/* Define DEFAULT_PCC_STRUCT_RETURN to 1 if all structure and union return
   values must be in memory.  */
#define DEFAULT_PCC_STRUCT_RETURN 0

/* Register usage.  */

/* First 32-bit register is R12.  */
#define CR16_FIRST_DWORD_REGISTER   12

#define FIRST_PSEUDO_REGISTER       16

/* 1 for registers that have pervasive standard uses
   and are not available for the register allocator.
   On the CR16, only the stack pointer (r15) is such.  */
#define FIXED_REGISTERS                               \
  {                                                   \
  /* r0  r1  r2  r3  r4  r5  r6  r7  r8  r9  r10.  */ \
    0,  0,  0,  0,  0,  0,  0,  0,  0,  0,  0,        \
  /* r11 r12 r13 ra  sp.  */                          \
    0,  0,  0,  0,  1                                 \
  }      

/* 1 for registers not available across function calls.
   These must include the FIXED_REGISTERS and also any
   registers that can be used without being saved.
   The latter must include the registers where values are returned
   and the register where structure-value addresses are passed.
 
   On the CR16, calls clobbers r0-r6 (scratch registers), 
   ra (the return address) and sp (the stack pointer).  */
#define CALL_USED_REGISTERS                           \
  {                                                   \
  /* r0  r1  r2  r3  r4  r5  r6  r7  r8  r9  r10.  */ \
    1,  1,  1,  1,  1,  1,  1,  0,  0,  0,  0,        \
  /* r11 r12 r13 ra  sp.  */                          \
    0,  0,  0,  1,  1                                 \
  }

/* Returns 1 if the register is longer than word size, 0 otherwise.  */
#define LONG_REG_P(REGNO)                                                    \
<<<<<<< HEAD
  (HARD_REGNO_NREGS (REGNO, *GET_MODE_WIDER_MODE (word_mode)) == 1)
=======
  (HARD_REGNO_NREGS (REGNO, GET_MODE_WIDER_MODE (word_mode).require ()) == 1)
>>>>>>> 5a462df3

#define HARD_REGNO_NREGS(REGNO, MODE)                                         \
 ((REGNO >= CR16_FIRST_DWORD_REGISTER)                                        \
  ? ((GET_MODE_SIZE (MODE) + CR16_UNITS_PER_DWORD - 1) / CR16_UNITS_PER_DWORD)\
  : ((GET_MODE_SIZE (MODE) + UNITS_PER_WORD       - 1) / UNITS_PER_WORD))

/* Nonzero if it is permissible to store a value of mode @var{mode} in hard
   register number @var{regno} (or in several registers starting with that
   one).  On the CR16 architecture, all registers can hold all modes,
   except that double precision floats (and double ints) must fall on
   even-register boundaries.  */ 
#define HARD_REGNO_MODE_OK(REGNO, MODE) cr16_hard_regno_mode_ok (REGNO, MODE)

#define NOTICE_UPDATE_CC(EXP, INSN) \
   notice_update_cc ((EXP))

/* Interrupt functions can only use registers that have already been 
   saved by the prologue, even if they would normally be call-clobbered 
   Check if sizes are same and then check if it is possible to rename.  */
#define HARD_REGNO_RENAME_OK(SRC, DEST)                 \
  (!cr16_interrupt_function_p () || (df_regs_ever_live_p (DEST)))

/* Exception handling stuff.  */

/*To ensure correct dwarf unwinding.  */
#define LIBGCC2_UNWIND_ATTRIBUTE __attribute__((optimize ("no-gcse","no-dse")))

#define gen_rtx_RA	gen_rtx_REG (Pmode, RETURN_ADDRESS_REGNUM)

/* Use (r8,r7) and (r10,r9) to pass exception handling information.  */
#define EH_RETURN_DATA_REGNO(N) (((N) < 2) ? (N*2 + 7) : INVALID_REGNUM)

#define DWARF2_UNWIND_INFO 1

/* (r5,r4) holds a stack adjustment for returning to a handler.  */
#define EH_RETURN_STACKADJ_RTX 		gen_rtx_REG (Pmode, 4)

#define EH_RETURN_HANDLER_RTX \
  gen_rtx_MEM (Pmode, plus_constant (Pmode, arg_pointer_rtx, -4))

#define INCOMING_RETURN_ADDR_RTX	gen_rtx_RA

#define DWARF_FRAME_RETURN_COLUMN	\
  DWARF_FRAME_REGNUM (RETURN_ADDRESS_REGNUM)

#define INCOMING_FRAME_SP_OFFSET		0	
#define FRAME_POINTER_CFA_OFFSET(FNDECL)	0	

/* A C expression whose value is RTL representing the value of the return
   address for the frame COUNT steps up from the current frame.  */
#define RETURN_ADDR_RTX(COUNT, FRAME) 			  		\
  (0 == COUNT)	?  gen_rtx_PLUS (Pmode, gen_rtx_RA, gen_rtx_RA)		\
		:  const0_rtx

#define MODES_TIEABLE_P(MODE1, MODE2)  \
  (GET_MODE_CLASS (MODE1) == GET_MODE_CLASS (MODE2))

enum reg_class
{
  NO_REGS,
  SHORT_REGS,
  LONG_REGS,
  NOSP_REGS,
  DOUBLE_BASE_REGS,
  GENERAL_REGS,
  ALL_REGS,
  LIM_REG_CLASSES
};

#define N_REG_CLASSES (int) LIM_REG_CLASSES

#define REG_CLASS_NAMES	\
  {			\
    "NO_REGS",		\
    "SHORT_REGS",	\
    "LONG_REGS",	\
    "NOSP_REGS",	\
    "DOUBLE_BASE_REGS",	\
    "GENERAL_REGS",	\
    "ALL_REGS"		\
  }

#define REG_CLASS_CONTENTS			     		\
  {						     		\
    {0x00000000}, /* NO_REGS		             */  	\
    {0x00000FFF}, /* SHORT_REGS 	: 0 - 11     */   	\
    {0x0000F000}, /* LONG_REGS 		: 12 - 15    */  	\
    {0x00007FFF}, /* NOSP_REGS 		: 0 - 14     */   	\
    {0x0000F555}, /* DOUBLE_BASE_REGS   : 2,4,6,8,10 */  	\
    {0x0000FFFF}, /* GENERAL_REGS	: 0 - 15     */  	\
    {0x0000FFFF}  /* ALL_REGS 		: 0 - 15     */  	\
  }

#define TARGET_SMALL_REGISTER_CLASSES_FOR_MODE_P  hook_bool_mode_true 

#define REGNO_REG_CLASS(REGNO)  cr16_regno_reg_class (REGNO)

#define BASE_REG_CLASS      GENERAL_REGS

#define MODE_BASE_REG_CLASS(MODE) \
  (GET_MODE_SIZE (MODE) <= 4 ?  (BASE_REG_CLASS) :  (DOUBLE_BASE_REGS))

#define INDEX_REG_CLASS      LONG_REGS

#define CR16_REGNO_OK_FOR_BASE_P(REGNO)                  \
  (((REGNO) < FIRST_PSEUDO_REGISTER)                     \
     || (reg_renumber && ((unsigned) reg_renumber[REGNO] \
                        < FIRST_PSEUDO_REGISTER)))

/* Use even-numbered reg for 64-bit accesses.  */
#define REGNO_MODE_OK_FOR_BASE_P(REGNO, MODE)	  \
	(CR16_REGNO_OK_FOR_BASE_P(REGNO)  &&	  \
	  ((GET_MODE_SIZE (MODE) > 4  &&  	  \
	     (REGNO) < CR16_FIRST_DWORD_REGISTER) \
	     ? (0 == ((REGNO) & 1)) 		  \
	     : 1))

/* TODO: For now lets not support index addressing mode.  */
#define REGNO_OK_FOR_INDEX_P(REGNO)        \
  (((REGNO >= CR16_FIRST_DWORD_REGISTER)   \
     && ((REGNO) < FIRST_PSEUDO_REGISTER)) \
   || (reg_renumber                        \
       && (((unsigned) reg_renumber[REGNO] >= CR16_FIRST_DWORD_REGISTER)  \
            && ((unsigned) reg_renumber[REGNO] < FIRST_PSEUDO_REGISTER))) \
  )

#define PREFERRED_RELOAD_CLASS(X, CLASS) CLASS

/* The maximum number of consecutive registers of class CLASS needed to
   hold a value of mode MODE.
   On the CompactRISC architecture, the size of MODE in words.
   The size of MODE in double words for the class LONG_REGS.

   The following check assumes if the class is not LONG_REGS, then
   all (NO_REGS, SHORT_REGS, NOSP_REGS and GENERAL_REGS) other classes are 
   short.  We may have to check if this can cause any degradation in 
   performance.  */
#define CLASS_MAX_NREGS(CLASS, MODE) \
  (CLASS == LONG_REGS \
   ? (GET_MODE_SIZE (MODE) + CR16_UNITS_PER_DWORD - 1) / CR16_UNITS_PER_DWORD\
   : (GET_MODE_SIZE (MODE) + UNITS_PER_WORD - 1) / UNITS_PER_WORD)

/* Macros to check the range of integers . These macros were used across
   the port, majorly in constraints.md, predicates.md files. */
#define SIGNED_INT_FITS_N_BITS(imm, N)           \
  ((((imm) < ((HOST_WIDE_INT) 1 << ((N) - 1)))       \
      && ((imm) >= -((HOST_WIDE_INT) 1 << ((N) - 1)))) ? 1 : 0)

#define UNSIGNED_INT_FITS_N_BITS(imm, N) \
  (((imm) < ((HOST_WIDE_INT) 1 << (N)) && (imm) >= (HOST_WIDE_INT) 0) ? 1 : 0)

#define IN_RANGE_P(VALUE, LOW, HIGH)                            \
  ((((HOST_WIDE_INT)(VALUE)) >= (HOST_WIDE_INT)(LOW))           \
   && (((HOST_WIDE_INT)(VALUE)) <= ((HOST_WIDE_INT)(HIGH))))

#define IN_RAN(VALUE, LOW, HIGH)                             \
  (((((HOST_WIDE_INT)(VALUE)) >= (HOST_WIDE_INT)(LOW))       \
   && (((HOST_WIDE_INT)(VALUE)) <= ((HOST_WIDE_INT)(HIGH)))) ? 1 : 0)

/* This check is for sbit/cbit instruction.  */
#define OK_FOR_Z(OP) \
  ((GET_CODE (OP) == MEM && GET_CODE (XEXP (OP, 0)) == CONST_INT) \
   || (GET_CODE (OP) == MEM && GET_CODE (XEXP (OP, 0)) == REG) \
   || (GET_CODE (OP) == MEM && GET_CODE (XEXP (OP, 0)) == PLUS \
       && GET_CODE (XEXP ((XEXP (OP, 0)), 0)) == REG \
       && GET_CODE (XEXP ((XEXP (OP, 0)), 1)) == CONST_INT))

/* Stack layout and calling conventions.  */
#define STACK_GROWS_DOWNWARD 1

#define STARTING_FRAME_OFFSET   0

#define STACK_POINTER_REGNUM    15

#define FRAME_POINTER_REGNUM    13

#define ARG_POINTER_REGNUM      12

#define STATIC_CHAIN_REGNUM     1

#define RETURN_ADDRESS_REGNUM   14

#define FIRST_PARM_OFFSET(FNDECL) 0

#define ELIMINABLE_REGS                            \
  {                                                \
    { ARG_POINTER_REGNUM,   STACK_POINTER_REGNUM}, \
    { ARG_POINTER_REGNUM,   FRAME_POINTER_REGNUM}, \
    { FRAME_POINTER_REGNUM, STACK_POINTER_REGNUM}  \
  }

#define INITIAL_ELIMINATION_OFFSET(FROM, TO, OFFSET)              \
  do                                                              \
    {                                                             \
      (OFFSET) = cr16_initial_elimination_offset ((FROM), (TO));  \
    }                                                             \
  while (0)

/* Passing function arguments.  */

#define ACCUMULATE_OUTGOING_ARGS 0

#define PUSH_ARGS 1

#define PUSH_ROUNDING(BYTES) (((BYTES) + 1) & ~1)

#ifndef CUMULATIVE_ARGS
struct cumulative_args
{
  int ints;
  int last_parm_in_reg;
};

#define CUMULATIVE_ARGS struct cumulative_args
#endif

/* On the CR16 architecture, Varargs routines should receive their parameters 
   on the stack.  */

#define INIT_CUMULATIVE_ARGS(CUM, FNTYPE, LIBNAME, FNDECL, N_NAMED_ARGS) \
  cr16_init_cumulative_args (&(CUM), (FNTYPE), (LIBNAME))

#define FUNCTION_ARG_REGNO_P(REGNO)  cr16_function_arg_regno_p (REGNO)

/* Generating code for profiling - NOT IMPLEMENTED.  */
#undef  FUNCTION_PROFILER
#define FUNCTION_PROFILER(STREAM, LABELNO)      \
{                                               \
  sorry ("profiler support for CR16");          \
}

/* Trampolines for nested functions - NOT SUPPORTED.  */
#define TRAMPOLINE_SIZE    16

/* ADDRESSING MODES.  */

#define CONSTANT_ADDRESS_P(X)       \
  (GET_CODE (X) == LABEL_REF        \
   || GET_CODE (X) == SYMBOL_REF    \
   || GET_CODE (X) == CONST         \
   || GET_CODE (X) == CONST_INT)

#define MAX_REGS_PER_ADDRESS    2

#define HAVE_POST_INCREMENT     0
#define HAVE_POST_DECREMENT     0
#define HAVE_POST_MODIFY_DISP   0
#define HAVE_POST_MODIFY_REG    0

#ifdef REG_OK_STRICT
#define CR16_REG_OK_FOR_BASE_P(X)	CR16_REGNO_OK_FOR_BASE_P (REGNO (X))
#define REG_MODE_OK_FOR_BASE_P(X, MODE)	\
  REGNO_MODE_OK_FOR_BASE_P (REGNO(X), MODE)
#define REG_OK_FOR_INDEX_P(X)   REGNO_OK_FOR_INDEX_P (REGNO (X))
#else /* not REG_OK_STRICT.  */
#define CR16_REG_OK_FOR_BASE_P(X)	1
#define REG_MODE_OK_FOR_BASE_P(X, MODE)	1
#define REG_OK_FOR_INDEX_P(X)   1
#endif /* not REG_OK_STRICT.  */

/* Assume best case (branch predicted).  */
#define BRANCH_COST(speed_p, predictable_p)       2

#define SLOW_BYTE_ACCESS  1

/* It is as good or better to call a constant function address than to
   call an address kept in a register.  */
#define NO_FUNCTION_CSE 1

/* Dividing the output into sections.  */

#define TEXT_SECTION_ASM_OP "\t.section\t.text"

#define DATA_SECTION_ASM_OP "\t.section\t.data"

#define BSS_SECTION_ASM_OP  "\t.section\t.bss"

/* Position independent code (PIC).  */
/* NEAR_PIC for -fpic option.  */

#define NEAR_PIC 1
                                      
/* FAR_PIC for -fPIC option.  */                                                                                       

#define FAR_PIC  2

#define PIC_OFFSET_TABLE_REGNUM  12

#define LEGITIMATE_PIC_OPERAND_P(X) legitimate_pic_operand_p (X)       

/* Assembler format.  */

/* Character to start a comment.  */
#define ASM_COMMENT_START "#"

#define GLOBAL_ASM_OP "\t.globl\t"

#undef USER_LABEL_PREFIX
#define USER_LABEL_PREFIX "_"

#undef ASM_OUTPUT_LABELREF
#define ASM_OUTPUT_LABELREF(STREAM, NAME) \
  asm_fprintf (STREAM, "%U%s", (*targetm.strip_name_encoding) (NAME));

#define ASM_OUTPUT_SYMBOL_REF(STREAM, SYMBOL)   \
  do                                            \
    {                                           \
      const char *rn = XSTR (SYMBOL, 0);        \
      assemble_name (STREAM, rn);               \
      if (SYMBOL_REF_FUNCTION_P (SYMBOL))       \
      {                                         \
        fprintf ((STREAM), "@c");               \
      }                                         \
    }                                           \
  while (0)

#undef ASM_APP_ON
#define ASM_APP_ON   "#APP\n"

#undef ASM_APP_OFF
#define ASM_APP_OFF  "#NO_APP\n"

/* Switch into a generic section.  */
#define TARGET_ASM_NAMED_SECTION	default_elf_asm_named_section

#undef INIT_SECTION_ASM_OP
#define INIT_SECTION_ASM_OP		"\t.section\t.init"

#undef FINI_SECTION_ASM_OP
#define FINI_SECTION_ASM_OP		"\t.section\t.fini"

/* Instruction output.  */

#define REGISTER_NAMES                                     \
  {                                                        \
    "r0",  "r1",  "r2",  "r3",  "r4",  "r5",  "r6",  "r7", \
    "r8",  "r9",  "r10", "r11", "r12", "r13", "ra",  "sp"  \
  }

/* Output of dispatch tables.  */

/* Revisit. No PC relative case as label expressions are not 
   properly supported in binutils else we could have done this:
   #define CASE_VECTOR_PC_RELATIVE (optimize_size ? 1 : 0).  */
#define CASE_VECTOR_PC_RELATIVE 0

#define ASM_OUTPUT_ADDR_DIFF_ELT(FILE, BODY, VALUE, REL)    \
  ((GET_MODE (BODY) == QImode)                              \
   ? fprintf ((FILE), "\t.byte (.L%d-.L%d) >> 1\n",         \
              VALUE, REL)                                   \
   : fprintf ((FILE), "\t.word (.L%d-.L%d) >> 1\n",         \
              VALUE, REL))

#define ASM_OUTPUT_ADDR_VEC_ELT(STREAM, VALUE) \
  asm_fprintf ((STREAM), "\t.long\t.L%d@c\n", (VALUE))

/* Alignment in assembler file.  */

#define ASM_OUTPUT_ALIGN(STREAM, POWER) \
  asm_fprintf ((STREAM), "\t.align\t%d\n", 1 << (POWER))

/* Miscellaneous parameters.  */

#define CASE_VECTOR_MODE  Pmode

#define MOVE_MAX 4

#define TRULY_NOOP_TRUNCATION(OUTPREC, INPREC)  1

#define STORE_FLAG_VALUE  1

#define Pmode SImode

#define FUNCTION_MODE QImode

/* Define this boolean macro(s) to indicate whether or not your architecture
   has (un)conditional branches that can span all of memory.  It is used in
   conjunction with an optimization that partitions hot and cold basic blocks
   into separate sections of the executable.
   CR16 contains branch instructions that span whole address space.  */
#define HAS_LONG_COND_BRANCH    1
#define HAS_LONG_UNCOND_BRANCH  1

#endif /* End of GCC_CR16_H.  */<|MERGE_RESOLUTION|>--- conflicted
+++ resolved
@@ -197,23 +197,12 @@
 
 /* Returns 1 if the register is longer than word size, 0 otherwise.  */
 #define LONG_REG_P(REGNO)                                                    \
-<<<<<<< HEAD
-  (HARD_REGNO_NREGS (REGNO, *GET_MODE_WIDER_MODE (word_mode)) == 1)
-=======
   (HARD_REGNO_NREGS (REGNO, GET_MODE_WIDER_MODE (word_mode).require ()) == 1)
->>>>>>> 5a462df3
 
 #define HARD_REGNO_NREGS(REGNO, MODE)                                         \
  ((REGNO >= CR16_FIRST_DWORD_REGISTER)                                        \
   ? ((GET_MODE_SIZE (MODE) + CR16_UNITS_PER_DWORD - 1) / CR16_UNITS_PER_DWORD)\
   : ((GET_MODE_SIZE (MODE) + UNITS_PER_WORD       - 1) / UNITS_PER_WORD))
-
-/* Nonzero if it is permissible to store a value of mode @var{mode} in hard
-   register number @var{regno} (or in several registers starting with that
-   one).  On the CR16 architecture, all registers can hold all modes,
-   except that double precision floats (and double ints) must fall on
-   even-register boundaries.  */ 
-#define HARD_REGNO_MODE_OK(REGNO, MODE) cr16_hard_regno_mode_ok (REGNO, MODE)
 
 #define NOTICE_UPDATE_CC(EXP, INSN) \
    notice_update_cc ((EXP))
@@ -255,9 +244,6 @@
 #define RETURN_ADDR_RTX(COUNT, FRAME) 			  		\
   (0 == COUNT)	?  gen_rtx_PLUS (Pmode, gen_rtx_RA, gen_rtx_RA)		\
 		:  const0_rtx
-
-#define MODES_TIEABLE_P(MODE1, MODE2)  \
-  (GET_MODE_CLASS (MODE1) == GET_MODE_CLASS (MODE2))
 
 enum reg_class
 {
