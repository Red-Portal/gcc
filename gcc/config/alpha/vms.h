--- conflicted
+++ resolved
@@ -1,10 +1,6 @@
 /* Output variables, constants and external declarations, for GNU compiler.
    Copyright (C) 1996, 1997, 1998, 2000, 2001, 2002, 2004, 2005, 2007, 2008,
-<<<<<<< HEAD
-   2009
-=======
    2009, 2010, 2011
->>>>>>> 3082eeb7
    Free Software Foundation, Inc.
 
 This file is part of GCC.
@@ -56,8 +52,6 @@
 
 #define VMS_DEBUG_MAIN_POINTER "TRANSFER$BREAK$GO"
 
-#define VMS_DEBUG_MAIN_POINTER "TRANSFER$BREAK$GO"
-
 #undef PCC_STATIC_STRUCT_RETURN
 
 /* "long" is 32 bits, but 64 bits for Ada.  */
@@ -70,18 +64,11 @@
 #define POINTER_SIZE 32
 #define POINTERS_EXTEND_UNSIGNED 0
 
-#define HANDLE_SYSV_PRAGMA 1
-
 #define MAX_OFILE_ALIGNMENT 524288  /* 8 x 2^16 by DEC Ada Test CD40VRA */
 
 /* The maximum alignment 'malloc' honors.  */
-<<<<<<< HEAD
-#undef  MALLOC_ALIGNMENT
-#define MALLOC_ALIGNMENT ((TARGET_MALLOC64 ? 16 : 8) * BITS_PER_UNIT)
-=======
 #undef  MALLOC_ABI_ALIGNMENT
 #define MALLOC_ABI_ALIGNMENT ((TARGET_MALLOC64 ? 16 : 8) * BITS_PER_UNIT)
->>>>>>> 3082eeb7
 
 #undef FIXED_REGISTERS
 #define FIXED_REGISTERS  \
@@ -182,21 +169,6 @@
   (CUM).atypes[0] = (CUM).atypes[1] = (CUM).atypes[2] = I64;	\
   (CUM).atypes[3] = (CUM).atypes[4] = (CUM).atypes[5] = I64;
 
-<<<<<<< HEAD
-#undef FUNCTION_ARG_ADVANCE
-#define FUNCTION_ARG_ADVANCE(CUM, MODE, TYPE, NAMED)			\
-  if (targetm.calls.must_pass_in_stack (MODE, TYPE))			\
-    (CUM).num_args += 6;						\
-  else									\
-    {									\
-      if ((CUM).num_args < 6)						\
-        (CUM).atypes[(CUM).num_args] = alpha_arg_type (MODE);		\
-									\
-     (CUM).num_args += ALPHA_ARG_SIZE (MODE, TYPE, NAMED);		\
-    }
-
-=======
->>>>>>> 3082eeb7
 #define DEFAULT_PCC_STRUCT_RETURN 0
 
 #undef  ASM_WEAKEN_LABEL
@@ -254,66 +226,6 @@
 
 #define LINK_EH_SPEC "vms-dwarf2eh.o%s "
 #define LINK_GCC_C_SEQUENCE_SPEC "%G"
-<<<<<<< HEAD
-
-#ifdef IN_LIBGCC2
-/* Get the definition for MD_FALLBACK_FRAME_STATE_FOR from a separate
-   file. This avoids having to recompile the world instead of libgcc only
-   when changes to this macro are exercised.  */
-
-#define MD_UNWIND_SUPPORT "config/alpha/vms-unwind.h"
-#endif
-
-#define ASM_OUTPUT_EXTERNAL(FILE, DECL, NAME) \
-  avms_asm_output_external (FILE, DECL, NAME)
-
-typedef struct crtl_name_spec
-{
-  const char *const name;
-  const char *deccname;
-  int referenced;
-} crtl_name_spec;
-
-#include "config/vms/vms-crtl.h"
-
-/* Alias CRTL names to 32/64bit DECCRTL functions. 
-   Fixme: This should do a binary search.  */
-#define DO_CRTL_NAMES                                                      \
-  do                                                                       \
-    {                                                                      \
-      int i;                                                               \
-      static crtl_name_spec vms_crtl_names[] = CRTL_NAMES;                 \
-      static int malloc64_init = 0;                                        \
-                                                                           \
-      if ((malloc64_init == 0) && TARGET_MALLOC64)          		   \
-	{                                                                  \
-          for (i=0; vms_crtl_names [i].name; i++)                          \
-            {                                                              \
-	      if (strcmp ("calloc", vms_crtl_names [i].name) == 0)         \
-                vms_crtl_names [i].deccname = "decc$_calloc64";            \
-              else                                                         \
-	      if (strcmp ("malloc", vms_crtl_names [i].name) == 0)         \
-                vms_crtl_names [i].deccname = "decc$_malloc64";            \
-              else                                                         \
-	      if (strcmp ("realloc", vms_crtl_names [i].name) == 0)        \
-                vms_crtl_names [i].deccname = "decc$_realloc64";           \
-              else                                                         \
-	      if (strcmp ("strdup", vms_crtl_names [i].name) == 0)         \
-                vms_crtl_names [i].deccname = "decc$_strdup64";            \
-	    }                                                              \
-            malloc64_init = 1;                                             \
-        }                                                                  \
-      for (i=0; vms_crtl_names [i].name; i++)                              \
-	if (!vms_crtl_names [i].referenced &&                              \
-	    (strcmp (name, vms_crtl_names [i].name) == 0))                 \
-	  {                                                                \
-	    fprintf (file, "\t%s=%s\n",                        \
-		     name, vms_crtl_names [i].deccname);                   \
-	    vms_crtl_names [i].referenced = 1;                             \
-	  }                                                                \
-    } while (0)
-=======
->>>>>>> 3082eeb7
 
 /* This is how to output an assembler line
    that says to advance the location counter
@@ -350,27 +262,16 @@
 /* The VMS convention is to always provide minimal debug info
    for a traceback unless specifically overridden.  */
 
-<<<<<<< HEAD
-#undef OVERRIDE_OPTIONS
-#define OVERRIDE_OPTIONS                            \
-{                                                   \
-=======
 #undef SUBTARGET_OVERRIDE_OPTIONS
 #define SUBTARGET_OVERRIDE_OPTIONS                  \
 do {                                                \
->>>>>>> 3082eeb7
   if (write_symbols == NO_DEBUG                     \
       && debug_info_level == DINFO_LEVEL_NONE)      \
     {                                               \
       write_symbols = VMS_DEBUG;                    \
       debug_info_level = DINFO_LEVEL_TERSE;         \
     }                                               \
-<<<<<<< HEAD
-   override_options ();                             \
-}
-=======
 } while (0)
->>>>>>> 3082eeb7
 
 #undef LINK_SPEC
 #if HAVE_GNU_LD
