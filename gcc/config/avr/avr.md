;;   Machine description for GNU compiler,
;;   for ATMEL AVR micro controllers.
;;   Copyright (C) 1998, 1999, 2000, 2001, 2002, 2004, 2005, 2006, 2007, 2008,
;;   2009, 2010, 2011 Free Software Foundation, Inc.
;;   Contributed by Denis Chertykov (chertykov@gmail.com)

;; This file is part of GCC.

;; GCC is free software; you can redistribute it and/or modify
;; it under the terms of the GNU General Public License as published by
;; the Free Software Foundation; either version 3, or (at your option)
;; any later version.

;; GCC is distributed in the hope that it will be useful,
;; but WITHOUT ANY WARRANTY; without even the implied warranty of
;; MERCHANTABILITY or FITNESS FOR A PARTICULAR PURPOSE.  See the
;; GNU General Public License for more details.

;; You should have received a copy of the GNU General Public License
;; along with GCC; see the file COPYING3.  If not see
;; <http://www.gnu.org/licenses/>.

;; Special characters after '%':
;;  A  No effect (add 0).
;;  B  Add 1 to REG number, MEM address or CONST_INT.
;;  C  Add 2.
;;  D  Add 3.
;;  j  Branch condition.
;;  k  Reverse branch condition.
;;..m..Constant Direct Data memory address.
;;  i  Print the SFR address quivalent of a CONST_INT or a CONST_INT
;;     RAM address.  The resulting address is suitable to be used in IN/OUT.
;;  o  Displacement for (mem (plus (reg) (const_int))) operands.
;;  p  POST_INC or PRE_DEC address as a pointer (X, Y, Z)
;;  r  POST_INC or PRE_DEC address as a register (r26, r28, r30)
;; T/T Print operand suitable for BLD/BST instruction, i.e. register and
;;     bit number.  This gets 2 operands: The first %T gets a REG_P and
;;     just cashes the operand for the next %T.  The second %T gets
;;     a CONST_INT that represents a bit position.
;;     Example: With %0 = (reg:HI 18)  and  %1 = (const_int 13)
;;              "%T0%T1" it will print "r19,5".
;;     Notice that you must not write a comma between %T0 and %T1.
;; T/t Similar to above, but don't print the comma and the bit number.
;;     Example: With %0 = (reg:HI 18)  and  %1 = (const_int 13)
;;              "%T0%t1" it will print "r19".
;;..x..Constant Direct Program memory address.
;;  ~  Output 'r' if not AVR_HAVE_JMP_CALL.
;;  !  Output 'e' if AVR_HAVE_EIJMP_EICALL.


(define_constants
  [(REG_X       26)
   (REG_Y       28)
   (REG_Z       30)
   (REG_W       24)
   (REG_SP      32)
   (LPM_REGNO   0)      ; implicit target register of LPM
   (TMP_REGNO   0)      ; temporary register r0
   (ZERO_REGNO  1)      ; zero register r1
   ])

(define_c_enum "unspec"
  [UNSPEC_STRLEN
   UNSPEC_MOVMEM
   UNSPEC_INDEX_JMP
   UNSPEC_LPM
   UNSPEC_FMUL
   UNSPEC_FMULS
   UNSPEC_FMULSU
   UNSPEC_COPYSIGN
   UNSPEC_IDENTITY
   UNSPEC_INSERT_BITS
   ])

(define_c_enum "unspecv"
  [UNSPECV_PROLOGUE_SAVES
   UNSPECV_EPILOGUE_RESTORES
   UNSPECV_WRITE_SP
   UNSPECV_GOTO_RECEIVER
   UNSPECV_ENABLE_IRQS
   UNSPECV_MEMORY_BARRIER
   UNSPECV_NOP
   UNSPECV_SLEEP
   UNSPECV_WDR
   UNSPECV_DELAY_CYCLES
   ])
    

(include "predicates.md")
(include "constraints.md")

;; Condition code settings.
(define_attr "cc" "none,set_czn,set_zn,set_n,compare,clobber,
                   plus,ldi"
  (const_string "none"))

(define_attr "type" "branch,branch1,arith,xcall"
  (const_string "arith"))

;; The size of instructions in bytes.
;; XXX may depend from "cc"

(define_attr "length" ""
  (cond [(eq_attr "type" "branch")
         (if_then_else (and (ge (minus (pc) (match_dup 0))
                                (const_int -63))
                            (le (minus (pc) (match_dup 0))
                                (const_int 62)))
                       (const_int 1)
                       (if_then_else (and (ge (minus (pc) (match_dup 0))
                                              (const_int -2045))
                                          (le (minus (pc) (match_dup 0))
                                              (const_int 2045)))
                                     (const_int 2)
                                     (const_int 3)))
         (eq_attr "type" "branch1")
         (if_then_else (and (ge (minus (pc) (match_dup 0))
                                (const_int -62))
                            (le (minus (pc) (match_dup 0))
                                (const_int 61)))
                       (const_int 2)
                       (if_then_else (and (ge (minus (pc) (match_dup 0))
                                              (const_int -2044))
                                          (le (minus (pc) (match_dup 0))
                                              (const_int 2043)))
                                     (const_int 3)
                                     (const_int 4)))
         (eq_attr "type" "xcall")
         (if_then_else (match_test "!AVR_HAVE_JMP_CALL")
                       (const_int 1)
                       (const_int 2))]
        (const_int 2)))

;; Lengths of several insns are adjusted in avr.c:adjust_insn_length().
;; Following insn attribute tells if and how the adjustment has to be
;; done:
;;     no     No adjustment needed; attribute "length" is fine.
;; Otherwise do special processing depending on the attribute.

(define_attr "adjust_len"
  "out_bitop, plus, addto_sp,
   tsthi, tstpsi, tstsi, compare, compare64, call,
   mov8, mov16, mov24, mov32, reload_in16, reload_in24, reload_in32,
<<<<<<< HEAD
   xload, movmem, load_lpm,
=======
   ufract, sfract,
   xload, lpm, movmem,
>>>>>>> 747e4b8f
   ashlqi, ashrqi, lshrqi,
   ashlhi, ashrhi, lshrhi,
   ashlsi, ashrsi, lshrsi,
   ashlpsi, ashrpsi, lshrpsi,
   insert_bits,
   no"
  (const_string "no"))

;; Flavours of instruction set architecture (ISA), used in enabled attribute

;; mov  : ISA has no MOVW                movw  : ISA has MOVW
;; rjmp : ISA has no CALL/JMP            jmp   : ISA has CALL/JMP
;; ijmp : ISA has no EICALL/EIJMP        eijmp : ISA has EICALL/EIJMP
;; lpm  : ISA has no LPMX                lpmx  : ISA has LPMX
;; elpm : ISA has ELPM but no ELPMX      elpmx : ISA has ELPMX
;; no_xmega: non-XMEGA core              xmega : XMEGA core

(define_attr "isa"
  "mov,movw, rjmp,jmp, ijmp,eijmp, lpm,lpmx, elpm,elpmx, no_xmega,xmega,
   standard"
  (const_string "standard"))

(define_attr "enabled" ""
  (cond [(eq_attr "isa" "standard")
         (const_int 1)
         
         (and (eq_attr "isa" "mov")
              (match_test "!AVR_HAVE_MOVW"))
         (const_int 1)

         (and (eq_attr "isa" "movw")
              (match_test "AVR_HAVE_MOVW"))
         (const_int 1)
         
         (and (eq_attr "isa" "rjmp")
              (match_test "!AVR_HAVE_JMP_CALL"))
         (const_int 1)

         (and (eq_attr "isa" "jmp")
              (match_test "AVR_HAVE_JMP_CALL"))
         (const_int 1)
         
         (and (eq_attr "isa" "ijmp")
              (match_test "!AVR_HAVE_EIJMP_EICALL"))
         (const_int 1)

         (and (eq_attr "isa" "eijmp")
              (match_test "AVR_HAVE_EIJMP_EICALL"))
         (const_int 1)

         (and (eq_attr "isa" "lpm")
              (match_test "!AVR_HAVE_LPMX"))
         (const_int 1)

         (and (eq_attr "isa" "lpmx")
              (match_test "AVR_HAVE_LPMX"))
         (const_int 1)

         (and (eq_attr "isa" "elpm")
              (match_test "AVR_HAVE_ELPM && !AVR_HAVE_ELPMX"))
         (const_int 1)

         (and (eq_attr "isa" "elpmx")
              (match_test "AVR_HAVE_ELPMX"))
         (const_int 1)

         (and (eq_attr "isa" "xmega")
              (match_test "AVR_XMEGA"))
         (const_int 1)

         (and (eq_attr "isa" "no_xmega")
              (match_test "!AVR_XMEGA"))
         (const_int 1)
         ] (const_int 0)))


;; Define mode iterators
(define_mode_iterator QIHI  [QI HI])
(define_mode_iterator QIHI2 [QI HI])
(define_mode_iterator QISI  [QI HI PSI SI])
(define_mode_iterator QIDI  [QI HI PSI SI DI])
(define_mode_iterator HISI  [HI PSI SI])

(define_mode_iterator ALL1 [QI QQ UQQ])
(define_mode_iterator ALL2 [HI HQ UHQ HA UHA])
(define_mode_iterator ALL4 [SI SQ USQ SA USA])

;; All supported move-modes
(define_mode_iterator MOVMODE [QI QQ UQQ
                               HI HQ UHQ HA UHA
                               SI SQ USQ SA USA
                               SF PSI])

;; Supported ordered modes that are 2, 3, 4 bytes wide
(define_mode_iterator ORDERED234 [HI SI PSI
                                  HQ UHQ HA UHA
                                  SQ USQ SA USA])

;; Define code iterators
;; Define two incarnations so that we can build the cross product.
(define_code_iterator any_extend  [sign_extend zero_extend])
(define_code_iterator any_extend2 [sign_extend zero_extend])

(define_code_iterator xior [xor ior])
(define_code_iterator eqne [eq ne])

(define_code_iterator ss_addsub [ss_plus ss_minus])
(define_code_iterator us_addsub [us_plus us_minus])
(define_code_iterator ss_abs_neg [ss_abs ss_neg])

;; Define code attributes
(define_code_attr extend_su
  [(sign_extend "s")
   (zero_extend "u")])

(define_code_attr extend_u
  [(sign_extend "")
   (zero_extend "u")])

(define_code_attr extend_s
  [(sign_extend "s")
   (zero_extend "")])

;; Constrain input operand of widening multiply, i.e. MUL resp. MULS.
(define_code_attr mul_r_d
  [(zero_extend "r")
   (sign_extend "d")])

(define_code_attr abelian
  [(ss_minus "") (us_minus "")
   (ss_plus "%") (us_plus "%")])

;; Map RTX code to its standard insn name
(define_code_attr code_stdname
  [(ashift   "ashl")
   (ashiftrt "ashr")
   (lshiftrt "lshr")
   (ior      "ior")
   (xor      "xor")
   (rotate   "rotl")
   (ss_plus  "ssadd")  (ss_minus "sssub")  (ss_neg "ssneg")  (ss_abs "ssabs")
   (us_plus  "usadd")  (us_minus "ussub")  (us_neg "usneg")
   ])

;;========================================================================
;; The following is used by nonlocal_goto and setjmp.
;; The receiver pattern will create no instructions since internally
;; virtual_stack_vars = hard_frame_pointer + 1 so the RTL become R28=R28
;; This avoids creating add/sub offsets in frame_pointer save/resore.
;; The 'null' receiver also avoids  problems with optimisation
;; not recognising incoming jmp and removing code that resets frame_pointer.
;; The code derived from builtins.c.

(define_expand "nonlocal_goto_receiver"
  [(set (reg:HI REG_Y) 
        (unspec_volatile:HI [(const_int 0)] UNSPECV_GOTO_RECEIVER))]
  ""
  {
    emit_move_insn (virtual_stack_vars_rtx, 
                    gen_rtx_PLUS (Pmode, hard_frame_pointer_rtx, 
                                  gen_int_mode (STARTING_FRAME_OFFSET,
                                                Pmode)));
    /* ; This might change the hard frame pointer in ways that aren't
       ; apparent to early optimization passes, so force a clobber.  */
    emit_clobber (hard_frame_pointer_rtx);
    DONE;
  })
  

;; Defining nonlocal_goto_receiver means we must also define this.
;; even though its function is identical to that in builtins.c

(define_expand "nonlocal_goto"
  [(use (match_operand 0 "general_operand"))
   (use (match_operand 1 "general_operand"))
   (use (match_operand 2 "general_operand"))
   (use (match_operand 3 "general_operand"))]
  ""
  {
    rtx r_label = copy_to_reg (operands[1]);
    rtx r_fp = operands[3];
    rtx r_sp = operands[2];

    emit_clobber (gen_rtx_MEM (BLKmode, gen_rtx_SCRATCH (VOIDmode)));

    emit_clobber (gen_rtx_MEM (BLKmode, hard_frame_pointer_rtx));

    emit_move_insn (hard_frame_pointer_rtx, r_fp);
    emit_stack_restore (SAVE_NONLOCAL, r_sp);

    emit_use (hard_frame_pointer_rtx);
    emit_use (stack_pointer_rtx);

    emit_indirect_jump (r_label);
 
    DONE;
  })

;; "pushqi1"
;; "pushqq1"  "pushuqq1"
(define_insn "push<mode>1"
  [(set (mem:ALL1 (post_dec:HI (reg:HI REG_SP)))
        (match_operand:ALL1 0 "reg_or_0_operand" "r,Y00"))]
  ""
  "@
	push %0
	push __zero_reg__"
  [(set_attr "length" "1,1")])

;; All modes for a multi-byte push.  We must include complex modes here too,
;; lest emit_single_push_insn "helpfully" create the auto-inc itself.
(define_mode_iterator MPUSH
  [CQI
   HI CHI HA UHA HQ UHQ
   SI CSI SA USA SQ USQ
   DI CDI DA UDA DQ UDQ
   TA UTA
   SF SC
   PSI])

(define_expand "push<mode>1"
  [(match_operand:MPUSH 0 "" "")]
  ""
  {
    int i;
    for (i = GET_MODE_SIZE (<MODE>mode) - 1; i >= 0; --i)
      {
        rtx part = simplify_gen_subreg (QImode, operands[0], <MODE>mode, i);
        if (part != const0_rtx)
          part = force_reg (QImode, part);
        emit_insn (gen_pushqi1 (part));
      }
    DONE;
  })

;; Notice a special-case when adding N to SP where N results in a
;; zero REG_ARGS_SIZE.  This is equivalent to a move from FP.
(define_split
  [(set (reg:HI REG_SP)
        (match_operand:HI 0 "register_operand" ""))]
  "reload_completed
   && frame_pointer_needed
   && !cfun->calls_alloca
   && find_reg_note (insn, REG_ARGS_SIZE, const0_rtx)"
  [(set (reg:HI REG_SP)
        (reg:HI REG_Y))])

;;========================================================================
;; Move stuff around

<<<<<<< HEAD
;; Represent a load from __flash that needs libgcc support as UNSPEC.
;; This is legal because we read from non-changing memory.
;; For rationale see the FIXME below.
=======
;; Secondary input reload from non-generic 16-bit address spaces
(define_insn "reload_in<mode>"
  [(set (match_operand:MOVMODE 0 "register_operand"   "=r")
        (match_operand:MOVMODE 1 "flash_operand"       "m"))
   (clobber (match_operand:QI 2 "d_register_operand"  "=d"))]
  ;; Fixme: The insn condition must not test the address space.
  ;;   Because the gen tools refuse to generate insns for address spaces
  ;;   and will generate insn-codes.h to look like:
  ;;   #define CODE_FOR_reload_inhi CODE_FOR_nothing
  "reload_completed || reload_in_progress"
  {
    return avr_out_lpm (insn, operands, NULL);
  }
  [(set_attr "adjust_len" "lpm")
   (set_attr "cc" "clobber")])


;; "loadqi_libgcc"
;; "loadhi_libgcc"
;; "loadpsi_libgcc"    
;; "loadsi_libgcc"    
;; "loadsf_libgcc"    
(define_expand "load<mode>_libgcc"
  [(set (match_dup 3)
        (match_dup 2))
   (set (reg:MOVMODE 22)
        (match_operand:MOVMODE 1 "memory_operand" ""))
   (set (match_operand:MOVMODE 0 "register_operand" "")
        (reg:MOVMODE 22))]
  "avr_load_libgcc_p (operands[1])"
  {
    operands[3] = gen_rtx_REG (HImode, REG_Z);
    operands[2] = force_operand (XEXP (operands[1], 0), NULL_RTX);
    operands[1] = replace_equiv_address (operands[1], operands[3]);
    set_mem_addr_space (operands[1], ADDR_SPACE_FLASH);
  })
>>>>>>> 747e4b8f

;; "load_psi_libgcc"    
;; "load_si_libgcc"    
;; "load_sf_libgcc"    
(define_insn "load_<mode>_libgcc"
  [(set (reg:MOVMODE 22)
        (unspec:MOVMODE [(reg:HI REG_Z)]
                        UNSPEC_LPM))]
  ""
  {
    rtx n_bytes = GEN_INT (GET_MODE_SIZE (<MODE>mode));
    output_asm_insn ("%~call __load_%0", &n_bytes);
    return "";
  }
  [(set_attr "type" "xcall")
   (set_attr "cc" "clobber")])


;; Similar for inline reads from flash.  We use UNSPEC instead
;; of MEM for the same reason as above: PR52543.
;; $1 contains the memory segment.

(define_insn "load_<mode>"
  [(set (match_operand:MOVMODE 0 "register_operand" "=r")
        (unspec:MOVMODE [(reg:HI REG_Z)
                         (match_operand:QI 1 "reg_or_0_operand" "rL")]
                        UNSPEC_LPM))]
  "(CONST_INT_P (operands[1]) && AVR_HAVE_LPMX)
   || (REG_P (operands[1]) && AVR_HAVE_ELPMX)"
  {
    return avr_load_lpm (insn, operands, NULL);
  }
  [(set_attr "adjust_len" "load_lpm")
   (set_attr "cc" "clobber")])


;; Similar to above for the complementary situation when there is no [E]LPMx.
;; Clobber Z in that case.

(define_insn "load_<mode>_clobber"
  [(set (match_operand:MOVMODE 0 "register_operand" "=r")
        (unspec:MOVMODE [(reg:HI REG_Z)
                         (match_operand:QI 1 "reg_or_0_operand" "rL")]
                        UNSPEC_LPM))
   (clobber (reg:HI REG_Z))]
  "!((CONST_INT_P (operands[1]) && AVR_HAVE_LPMX)
     || (REG_P (operands[1]) && AVR_HAVE_ELPMX))"
  {
    return avr_load_lpm (insn, operands, NULL);
  }
  [(set_attr "adjust_len" "load_lpm")
   (set_attr "cc" "clobber")])


;; "xload8qi_A"
;; "xload8qq_A" "xload8uqq_A"
(define_insn_and_split "xload8<mode>_A"
  [(set (match_operand:ALL1 0 "register_operand" "=r")
        (match_operand:ALL1 1 "memory_operand"    "m"))
   (clobber (reg:HI REG_Z))]
  "can_create_pseudo_p()
   && !avr_xload_libgcc_p (<MODE>mode)
   && avr_mem_memx_p (operands[1])
   && REG_P (XEXP (operands[1], 0))"
  { gcc_unreachable(); }
  "&& 1"
  [(clobber (const_int 0))]
  {
    /* ; Split away the high part of the address.  GCC's register allocator
       ; in not able to allocate segment registers and reload the resulting
       ; expressions.  Notice that no address register can hold a PSImode.  */

    rtx insn, addr = XEXP (operands[1], 0);
    rtx hi8 = gen_reg_rtx (QImode);
    rtx reg_z = gen_rtx_REG (HImode, REG_Z);

    emit_move_insn (reg_z, simplify_gen_subreg (HImode, addr, PSImode, 0));
    emit_move_insn (hi8, simplify_gen_subreg (QImode, addr, PSImode, 2));

    insn = emit_insn (gen_xload<mode>_8 (operands[0], hi8));
    set_mem_addr_space (SET_SRC (single_set (insn)),
                                 MEM_ADDR_SPACE (operands[1]));
    DONE;
  })

;; "xloadqi_A" "xloadqq_A" "xloaduqq_A"
;; "xloadhi_A" "xloadhq_A" "xloaduhq_A" "xloadha_A" "xloaduha_A"
;; "xloadsi_A" "xloadsq_A" "xloadusq_A" "xloadsa_A" "xloadusa_A"
;; "xloadpsi_A"
;; "xloadsf_A"
(define_insn_and_split "xload<mode>_A"
  [(set (match_operand:MOVMODE 0 "register_operand" "=r")
        (match_operand:MOVMODE 1 "memory_operand"    "m"))
   (clobber (reg:MOVMODE 22))
   (clobber (reg:QI 21))
   (clobber (reg:HI REG_Z))]
  "can_create_pseudo_p()
   && avr_mem_memx_p (operands[1])
   && REG_P (XEXP (operands[1], 0))"
  { gcc_unreachable(); }
  "&& 1"
  [(clobber (const_int 0))]
  {
    rtx addr = XEXP (operands[1], 0);
    rtx reg_z = gen_rtx_REG (HImode, REG_Z);
    rtx addr_hi8 = simplify_gen_subreg (QImode, addr, PSImode, 2);
    addr_space_t as = MEM_ADDR_SPACE (operands[1]);
    rtx insn;

    /* Split the address to R21:Z */
    emit_move_insn (reg_z, simplify_gen_subreg (HImode, addr, PSImode, 0));
    emit_move_insn (gen_rtx_REG (QImode, 21), addr_hi8);

    /* Load with code from libgcc */
    insn = emit_insn (gen_xload_<mode>_libgcc ());
    set_mem_addr_space (SET_SRC (single_set (insn)), as);

    /* Move to destination */
    emit_move_insn (operands[0], gen_rtx_REG (<MODE>mode, 22));

    DONE;
  })

;; Move value from address space memx to a register
;; These insns must be prior to respective generic move insn.

;; "xloadqi_8"
;; "xloadqq_8" "xloaduqq_8"
(define_insn "xload<mode>_8"
  [(set (match_operand:ALL1 0 "register_operand"                   "=&r,r")
        (mem:ALL1 (lo_sum:PSI (match_operand:QI 1 "register_operand" "r,r")
                              (reg:HI REG_Z))))]
  "!avr_xload_libgcc_p (<MODE>mode)"
  {
    return avr_out_xload (insn, operands, NULL);
  }
  [(set_attr "length" "4,4")
   (set_attr "adjust_len" "*,xload")
   (set_attr "isa" "lpmx,lpm")
   (set_attr "cc" "none")])

;; R21:Z : 24-bit source address
;; R22   : 1-4 byte output

;; "xload_qi_libgcc" "xload_qq_libgcc" "xload_uqq_libgcc"
;; "xload_hi_libgcc" "xload_hq_libgcc" "xload_uhq_libgcc" "xload_ha_libgcc" "xload_uha_libgcc"
;; "xload_si_libgcc" "xload_sq_libgcc" "xload_usq_libgcc" "xload_sa_libgcc" "xload_usa_libgcc"
;; "xload_sf_libgcc"
;; "xload_psi_libgcc"
(define_insn "xload_<mode>_libgcc"
  [(set (reg:MOVMODE 22)
        (mem:MOVMODE (lo_sum:PSI (reg:QI 21)
                                 (reg:HI REG_Z))))
   (clobber (reg:QI 21))
   (clobber (reg:HI REG_Z))]
  "avr_xload_libgcc_p (<MODE>mode)"
  {
    rtx x_bytes = GEN_INT (GET_MODE_SIZE (<MODE>mode));

    output_asm_insn ("%~call __xload_%0", &x_bytes);
    return "";
  }
  [(set_attr "type" "xcall")
   (set_attr "cc" "clobber")])


;; General move expanders

;; "movqi" "movqq" "movuqq"
;; "movhi" "movhq" "movuhq" "movha" "movuha"
;; "movsi" "movsq" "movusq" "movsa" "movusa"
;; "movsf"
;; "movpsi"
(define_expand "mov<mode>"
  [(set (match_operand:MOVMODE 0 "nonimmediate_operand" "")
        (match_operand:MOVMODE 1 "general_operand" ""))]
  ""
  {
    rtx dest = operands[0];
    rtx src  = operands[1]; 
    
    if (avr_mem_flash_p (dest))
      DONE;
  
    /* One of the operands has to be in a register.  */
    if (!register_operand (dest, <MODE>mode)
        && !reg_or_0_operand (src, <MODE>mode))
      {
        operands[1] = src = copy_to_mode_reg (<MODE>mode, src);
      }

    if (avr_mem_memx_p (src))
      {
        rtx addr = XEXP (src, 0);

        if (!REG_P (addr))
          src = replace_equiv_address (src, copy_to_mode_reg (PSImode, addr));

        if (!avr_xload_libgcc_p (<MODE>mode))
          /* ; No <mode> here because gen_xload8<mode>_A only iterates over ALL1.
             ; insn-emit does not depend on the mode, it's all about operands.  */
          emit_insn (gen_xload8qi_A (dest, src));
        else
          emit_insn (gen_xload<mode>_A (dest, src));

        DONE;
      }

    /* For old devices without LPMx, prefer __flash loads per libcall.  */

    if (avr_load_libgcc_p (src))
      {
        emit_move_insn (gen_rtx_REG (Pmode, REG_Z),
                        force_reg (Pmode, XEXP (src, 0)));

        emit_insn (gen_load_<mode>_libgcc ());
        emit_move_insn (dest, gen_rtx_REG (<MODE>mode, 22));
        DONE;
      }

    /* ; FIXME:  Hack around PR rtl-optimization/52543.
       ; lower-subreg.c splits loads from the 16-bit address spaces which
       ; causes code bloat because each load need his setting of RAMPZ.
       ; Moreover, the split will happen in such a way that the loads don't
       ; take advantage of POST_INC addressing.  Thus, we use UNSPEC to
       ; represent these loads instead.  Notice that this is legitimate
       ; because the memory content does not change:  Loads from the same
       ; address will yield the same value.
       ; POST_INC addressing would make the addresses mode_dependent and could
       ; work around that PR, too.  However, notice that it is *not* legitimate
       ; to expand to POST_INC at expand time:  The following passes assert
       ; that pre-/post-modify addressing is introduced by .auto_inc_dec and
       ; does not exist before that pass.  */

    if (avr_mem_flash_p (src)
        && (GET_MODE_SIZE (<MODE>mode) > 1
            || MEM_ADDR_SPACE (src) != ADDR_SPACE_FLASH))
      {
        rtx xsegment = GEN_INT (avr_addrspace[MEM_ADDR_SPACE (src)].segment);
        if (!AVR_HAVE_ELPM)
          xsegment = const0_rtx;
        if (xsegment != const0_rtx)
          xsegment = force_reg (QImode, xsegment);

        emit_move_insn (gen_rtx_REG (Pmode, REG_Z),
                        force_reg (Pmode, XEXP (src, 0)));

        if ((CONST_INT_P (xsegment) && AVR_HAVE_LPMX)
            || (REG_P (xsegment) && AVR_HAVE_ELPMX))
          emit_insn (gen_load_<mode> (dest, xsegment));
        else
          emit_insn (gen_load_<mode>_clobber (dest, xsegment));
        DONE;
      }

    /* ; The only address-space for which we use plain MEM and reload
       ; machinery are 1-byte loads from __flash.  */
  })

;;========================================================================
;; move byte
;; The last alternative (any immediate constant to any register) is
;; very expensive.  It should be optimized by peephole2 if a scratch
;; register is available, but then that register could just as well be
;; allocated for the variable we are loading.  But, most of NO_LD_REGS
;; are call-saved registers, and most of LD_REGS are call-used registers,
;; so this may still be a win for registers live across function calls.

;; "movqi_insn"
;; "movqq_insn" "movuqq_insn"
(define_insn "mov<mode>_insn"
  [(set (match_operand:ALL1 0 "nonimmediate_operand" "=r    ,d    ,Qm   ,r ,q,r,*r")
        (match_operand:ALL1 1 "nox_general_operand"   "r Y00,n Ynn,r Y00,Qm,r,q,i"))]
  "register_operand (operands[0], <MODE>mode)
   || reg_or_0_operand (operands[1], <MODE>mode)"
  {
    return output_movqi (insn, operands, NULL);
  }
  [(set_attr "length" "1,1,5,5,1,1,4")
   (set_attr "adjust_len" "mov8")
   (set_attr "cc" "ldi,none,clobber,clobber,none,none,clobber")])

;; This is used in peephole2 to optimize loading immediate constants
;; if a scratch register from LD_REGS happens to be available.

;; "*reload_inqi"
;; "*reload_inqq" "*reload_inuqq"
(define_insn "*reload_in<mode>"
  [(set (match_operand:ALL1 0 "register_operand"    "=l")
        (match_operand:ALL1 1 "const_operand"        "i"))
   (clobber (match_operand:QI 2 "register_operand" "=&d"))]
  "reload_completed"
  "ldi %2,lo8(%1)
	mov %0,%2"
  [(set_attr "length" "2")
   (set_attr "cc" "none")])

(define_peephole2
  [(match_scratch:QI 2 "d")
   (set (match_operand:ALL1 0 "l_register_operand" "")
        (match_operand:ALL1 1 "const_operand" ""))]
  ; No need for a clobber reg for 0x0, 0x01 or 0xff
  "!satisfies_constraint_Y00 (operands[1])
   && !satisfies_constraint_Y01 (operands[1])
   && !satisfies_constraint_Ym1 (operands[1])"
  [(parallel [(set (match_dup 0)
                   (match_dup 1))
              (clobber (match_dup 2))])])

;;============================================================================
;; move word (16 bit)

;; Move register $1 to the Stack Pointer register SP.
;; This insn is emit during function prologue/epilogue generation.
;;    $2 =  0: We know that IRQs are off
;;    $2 =  1: We know that IRQs are on
;;    $2 =  2: SP has 8 bits only, IRQ state does not matter
;;    $2 = -1: We don't know anything about IRQ on/off
;; Always write SP via unspec, see PR50063

(define_insn "movhi_sp_r"
  [(set (match_operand:HI 0 "stack_register_operand"                "=q,q,q,q,q")
        (unspec_volatile:HI [(match_operand:HI 1 "register_operand"  "r,r,r,r,r")
                             (match_operand:HI 2 "const_int_operand" "L,P,N,K,LPN")]
                            UNSPECV_WRITE_SP))]
  ""
  "@
	out %B0,%B1\;out %A0,%A1
	cli\;out %B0,%B1\;sei\;out %A0,%A1
	in __tmp_reg__,__SREG__\;cli\;out %B0,%B1\;out __SREG__,__tmp_reg__\;out %A0,%A1
	out %A0,%A1
	out %A0,%A1\;out %B0,%B1"
  [(set_attr "length" "2,4,5,1,2")
   (set_attr "isa" "no_xmega,no_xmega,no_xmega,*,xmega")
   (set_attr "cc" "none")])

(define_peephole2
  [(match_scratch:QI 2 "d")
   (set (match_operand:ALL2 0 "l_register_operand" "")
        (match_operand:ALL2 1 "const_or_immediate_operand" ""))]
  "operands[1] != CONST0_RTX (<MODE>mode)"
  [(parallel [(set (match_dup 0)
                   (match_dup 1))
              (clobber (match_dup 2))])])

;; '*' because it is not used in rtl generation, only in above peephole
;; "*reload_inhi"
;; "*reload_inhq" "*reload_inuhq"
;; "*reload_inha" "*reload_inuha"
(define_insn "*reload_in<mode>"
  [(set (match_operand:ALL2 0 "l_register_operand"  "=l")
        (match_operand:ALL2 1 "immediate_operand"    "i"))
   (clobber (match_operand:QI 2 "register_operand" "=&d"))]
  "reload_completed"
  {
    return output_reload_inhi (operands, operands[2], NULL);
  }
  [(set_attr "length" "4")
   (set_attr "adjust_len" "reload_in16")
   (set_attr "cc" "clobber")])

;; "*movhi"
;; "*movhq" "*movuhq"
;; "*movha" "*movuha"
(define_insn "*mov<mode>"
  [(set (match_operand:ALL2 0 "nonimmediate_operand" "=r,r  ,r,m    ,d,*r,q,r")
        (match_operand:ALL2 1 "nox_general_operand"   "r,Y00,m,r Y00,i,i ,r,q"))]
  "register_operand (operands[0], <MODE>mode)
   || reg_or_0_operand (operands[1], <MODE>mode)"
  {
    return output_movhi (insn, operands, NULL);
  }
  [(set_attr "length" "2,2,6,7,2,6,5,2")
   (set_attr "adjust_len" "mov16")
   (set_attr "cc" "none,none,clobber,clobber,none,clobber,none,none")])

(define_peephole2 ; movw
  [(set (match_operand:ALL1 0 "even_register_operand" "")
        (match_operand:ALL1 1 "even_register_operand" ""))
   (set (match_operand:ALL1 2 "odd_register_operand" "")
        (match_operand:ALL1 3 "odd_register_operand" ""))]
  "AVR_HAVE_MOVW
   && REGNO (operands[0]) == REGNO (operands[2]) - 1
   && REGNO (operands[1]) == REGNO (operands[3]) - 1"
  [(set (match_dup 4)
        (match_dup 5))]
  {
    operands[4] = gen_rtx_REG (HImode, REGNO (operands[0]));
    operands[5] = gen_rtx_REG (HImode, REGNO (operands[1]));
  })

(define_peephole2 ; movw_r
  [(set (match_operand:ALL1 0 "odd_register_operand" "")
        (match_operand:ALL1 1 "odd_register_operand" ""))
   (set (match_operand:ALL1 2 "even_register_operand" "")
        (match_operand:ALL1 3 "even_register_operand" ""))]
  "AVR_HAVE_MOVW
   && REGNO (operands[2]) == REGNO (operands[0]) - 1
   && REGNO (operands[3]) == REGNO (operands[1]) - 1"
  [(set (match_dup 4)
        (match_dup 5))]
  {
    operands[4] = gen_rtx_REG (HImode, REGNO (operands[2]));
    operands[5] = gen_rtx_REG (HImode, REGNO (operands[3]));
  })

;;==========================================================================
;; xpointer move (24 bit)
  
(define_peephole2 ; *reload_inpsi
  [(match_scratch:QI 2 "d")
   (set (match_operand:PSI 0 "l_register_operand" "")
        (match_operand:PSI 1 "immediate_operand" ""))
   (match_dup 2)]
  "operands[1] != const0_rtx
   && operands[1] != constm1_rtx"
  [(parallel [(set (match_dup 0)
                   (match_dup 1))
              (clobber (match_dup 2))])])
  
;; '*' because it is not used in rtl generation.
(define_insn "*reload_inpsi"
  [(set (match_operand:PSI 0 "register_operand" "=r")
        (match_operand:PSI 1 "immediate_operand" "i"))
   (clobber (match_operand:QI 2 "register_operand" "=&d"))]
  "reload_completed"
  {
    return avr_out_reload_inpsi (operands, operands[2], NULL);
  }
  [(set_attr "length" "6")
   (set_attr "adjust_len" "reload_in24")
   (set_attr "cc" "clobber")])

(define_insn "*movpsi"
  [(set (match_operand:PSI 0 "nonimmediate_operand" "=r,r,r ,Qm,!d,r")
        (match_operand:PSI 1 "nox_general_operand"   "r,L,Qm,rL,i ,i"))]
  "register_operand (operands[0], PSImode)
   || register_operand (operands[1], PSImode)
   || const0_rtx == operands[1]"
  {
    return avr_out_movpsi (insn, operands, NULL);
  }
  [(set_attr "length" "3,3,8,9,4,10")
   (set_attr "adjust_len" "mov24")
   (set_attr "cc" "none,none,clobber,clobber,none,clobber")])
  
;;==========================================================================
;; move double word (32 bit)

(define_peephole2 ; *reload_insi
  [(match_scratch:QI 2 "d")
   (set (match_operand:ALL4 0 "l_register_operand" "")
        (match_operand:ALL4 1 "immediate_operand" ""))
   (match_dup 2)]
  "operands[1] != CONST0_RTX (<MODE>mode)"
  [(parallel [(set (match_dup 0)
                   (match_dup 1))
              (clobber (match_dup 2))])])

;; '*' because it is not used in rtl generation.
;; "*reload_insi"
;; "*reload_insq" "*reload_inusq"
;; "*reload_insa" "*reload_inusa"
(define_insn "*reload_insi"
  [(set (match_operand:ALL4 0 "register_operand"   "=r")
        (match_operand:ALL4 1 "immediate_operand"   "n Ynn"))
   (clobber (match_operand:QI 2 "register_operand" "=&d"))]
  "reload_completed"
  {
    return output_reload_insisf (operands, operands[2], NULL);
  }
  [(set_attr "length" "8")
   (set_attr "adjust_len" "reload_in32")
   (set_attr "cc" "clobber")])


;; "*movsi"
;; "*movsq" "*movusq"
;; "*movsa" "*movusa"
(define_insn "*mov<mode>"
  [(set (match_operand:ALL4 0 "nonimmediate_operand" "=r,r  ,r ,Qm   ,!d,r")
        (match_operand:ALL4 1 "nox_general_operand"   "r,Y00,Qm,r Y00,i ,i"))]
  "register_operand (operands[0], <MODE>mode)
   || reg_or_0_operand (operands[1], <MODE>mode)"
  {
    return output_movsisf (insn, operands, NULL);
  }
  [(set_attr "length" "4,4,8,9,4,10")
   (set_attr "adjust_len" "mov32")
   (set_attr "cc" "none,none,clobber,clobber,none,clobber")])

;; fffffffffffffffffffffffffffffffffffffffffffffffffffffffffffffffff
;; move floating point numbers (32 bit)

(define_insn "*movsf"
  [(set (match_operand:SF 0 "nonimmediate_operand" "=r,r,r ,Qm,!d,r")
        (match_operand:SF 1 "nox_general_operand"   "r,G,Qm,rG,F ,F"))]
  "register_operand (operands[0], SFmode)
   || reg_or_0_operand (operands[1], SFmode)"
  {
    return output_movsisf (insn, operands, NULL);
  }
  [(set_attr "length" "4,4,8,9,4,10")
   (set_attr "adjust_len" "mov32")
   (set_attr "cc" "none,none,clobber,clobber,none,clobber")])

(define_peephole2 ; *reload_insf
  [(match_scratch:QI 2 "d")
   (set (match_operand:SF 0 "l_register_operand" "")
        (match_operand:SF 1 "const_double_operand" ""))
   (match_dup 2)]
  "operands[1] != CONST0_RTX (SFmode)"
  [(parallel [(set (match_dup 0) 
                   (match_dup 1))
              (clobber (match_dup 2))])])

;; '*' because it is not used in rtl generation.
(define_insn "*reload_insf"
  [(set (match_operand:SF 0 "register_operand" "=r")
        (match_operand:SF 1 "const_double_operand" "F"))
   (clobber (match_operand:QI 2 "register_operand" "=&d"))]
  "reload_completed"
  {
    return output_reload_insisf (operands, operands[2], NULL);
  }
  [(set_attr "length" "8")
   (set_attr "adjust_len" "reload_in32")
   (set_attr "cc" "clobber")])

;;=========================================================================
;; move string (like memcpy)

(define_expand "movmemhi"
  [(parallel [(set (match_operand:BLK 0 "memory_operand" "")
                   (match_operand:BLK 1 "memory_operand" ""))
              (use (match_operand:HI 2 "const_int_operand" ""))
              (use (match_operand:HI 3 "const_int_operand" ""))])]
  ""
  {
    if (avr_emit_movmemhi (operands))
      DONE;
    
    FAIL;
  })

(define_mode_attr MOVMEM_r_d [(QI "r")
                              (HI "wd")])

;; $0     : Address Space
;; $1, $2 : Loop register
;; R30    : source address
;; R26    : destination address

;; "movmem_qi"
;; "movmem_hi"
(define_insn "movmem_<mode>"
  [(set (mem:BLK (reg:HI REG_X))
        (mem:BLK (reg:HI REG_Z)))
   (unspec [(match_operand:QI 0 "const_int_operand" "n")]
           UNSPEC_MOVMEM)
   (use (match_operand:QIHI 1 "register_operand" "<MOVMEM_r_d>"))
   (clobber (reg:HI REG_X))
   (clobber (reg:HI REG_Z))
   (clobber (reg:QI LPM_REGNO))
   (clobber (match_operand:QIHI 2 "register_operand" "=1"))]
  ""
  {
    return avr_out_movmem (insn, operands, NULL);
  }
  [(set_attr "adjust_len" "movmem")
   (set_attr "cc" "clobber")])


;; $0    : Address Space
;; $1    : RAMPZ RAM address
;; R24   : #bytes and loop register
;; R23:Z : 24-bit source address
;; R26   : 16-bit destination address

;; "movmemx_qi"
;; "movmemx_hi"
(define_insn "movmemx_<mode>"
  [(set (mem:BLK (reg:HI REG_X))
        (mem:BLK (lo_sum:PSI (reg:QI 23)
                             (reg:HI REG_Z))))
   (unspec [(match_operand:QI 0 "const_int_operand" "n")]
           UNSPEC_MOVMEM)
   (use (reg:QIHI 24))
   (clobber (reg:HI REG_X))
   (clobber (reg:HI REG_Z))
   (clobber (reg:QI LPM_REGNO))
   (clobber (reg:HI 24))
   (clobber (reg:QI 23))
   (clobber (mem:QI (match_operand:QI 1 "io_address_operand" "n")))]
  ""
  "%~call __movmemx_<mode>"
  [(set_attr "type" "xcall")
   (set_attr "cc" "clobber")])


;; =%2 =%2 =%2 =%2 =%2 =%2 =%2 =%2 =%2 =%2 =%2 =%2 =%2 =%2 =%2 =%2 =%2 =%2
;; memset (%0, %2, %1)

(define_expand "setmemhi"
  [(parallel [(set (match_operand:BLK 0 "memory_operand" "")
                   (match_operand 2 "const_int_operand" ""))
              (use (match_operand:HI 1 "const_int_operand" ""))
              (use (match_operand:HI 3 "const_int_operand" ""))
              (clobber (match_scratch:HI 4 ""))
              (clobber (match_dup 5))])]
  ""
  {
    rtx addr0;
    enum machine_mode mode;

    /* If value to set is not zero, use the library routine.  */
    if (operands[2] != const0_rtx)
      FAIL;

    if (!CONST_INT_P (operands[1]))
      FAIL;

    mode = u8_operand (operands[1], VOIDmode) ? QImode : HImode;
    operands[5] = gen_rtx_SCRATCH (mode);
    operands[1] = copy_to_mode_reg (mode,
                                    gen_int_mode (INTVAL (operands[1]), mode));
    addr0 = copy_to_mode_reg (Pmode, XEXP (operands[0], 0));
    operands[0] = gen_rtx_MEM (BLKmode, addr0);
  })


(define_insn "*clrmemqi"
  [(set (mem:BLK (match_operand:HI 0 "register_operand" "e"))
        (const_int 0))
   (use (match_operand:QI 1 "register_operand" "r"))
   (use (match_operand:QI 2 "const_int_operand" "n"))
   (clobber (match_scratch:HI 3 "=0"))
   (clobber (match_scratch:QI 4 "=&1"))]
  ""
  "0:\;st %a0+,__zero_reg__\;dec %1\;brne 0b"
  [(set_attr "length" "3")
   (set_attr "cc" "clobber")])


(define_insn "*clrmemhi"
  [(set (mem:BLK (match_operand:HI 0 "register_operand" "e,e"))
        (const_int 0))
   (use (match_operand:HI 1 "register_operand" "!w,d"))
   (use (match_operand:HI 2 "const_int_operand" "n,n"))
   (clobber (match_scratch:HI 3 "=0,0"))
   (clobber (match_scratch:HI 4 "=&1,&1"))]
  ""
  "@
	0:\;st %a0+,__zero_reg__\;sbiw %A1,1\;brne 0b
	0:\;st %a0+,__zero_reg__\;subi %A1,1\;sbci %B1,0\;brne 0b"
  [(set_attr "length" "3,4")
   (set_attr "cc" "clobber,clobber")])

(define_expand "strlenhi"
  [(set (match_dup 4)
        (unspec:HI [(match_operand:BLK 1 "memory_operand" "")
                    (match_operand:QI 2 "const_int_operand" "")
                    (match_operand:HI 3 "immediate_operand" "")]
                   UNSPEC_STRLEN))
   (set (match_dup 4)
        (plus:HI (match_dup 4)
                 (const_int -1)))
   (parallel [(set (match_operand:HI 0 "register_operand" "")
                   (minus:HI (match_dup 4)
                             (match_dup 5)))
              (clobber (scratch:QI))])]
  ""
  {
    rtx addr;
    if (operands[2] != const0_rtx)
      FAIL;
    addr = copy_to_mode_reg (Pmode, XEXP (operands[1], 0));
    operands[1] = gen_rtx_MEM (BLKmode, addr); 
    operands[5] = addr;
    operands[4] = gen_reg_rtx (HImode);
  })

(define_insn "*strlenhi"
  [(set (match_operand:HI 0 "register_operand"                      "=e")
        (unspec:HI [(mem:BLK (match_operand:HI 1 "register_operand"  "0"))
                    (const_int 0)
                    (match_operand:HI 2 "immediate_operand"          "i")]
                   UNSPEC_STRLEN))]
  ""
  "0:\;ld __tmp_reg__,%a0+\;tst __tmp_reg__\;brne 0b"
  [(set_attr "length" "3")
   (set_attr "cc" "clobber")])

;+++++++++++++++++++++++++++++++++++++++++++++++++++++++++++++++++++++++++++++
; add bytes

;; "addqi3"
;; "addqq3" "adduqq3"
(define_insn "add<mode>3"
  [(set (match_operand:ALL1 0 "register_operand"            "=r,d    ,r  ,r  ,r  ,r")
        (plus:ALL1 (match_operand:ALL1 1 "register_operand" "%0,0    ,0  ,0  ,0  ,0")
                   (match_operand:ALL1 2 "nonmemory_operand" "r,n Ynn,Y01,Ym1,Y02,Ym2")))]
  ""
  "@
	add %0,%2
	subi %0,lo8(-(%2))
	inc %0
	dec %0
	inc %0\;inc %0
	dec %0\;dec %0"
  [(set_attr "length" "1,1,1,1,2,2")
   (set_attr "cc" "set_czn,set_czn,set_zn,set_zn,set_zn,set_zn")])

;; "addhi3"
;; "addhq3" "adduhq3"
;; "addha3" "adduha3"
(define_expand "add<mode>3"
  [(set (match_operand:ALL2 0 "register_operand" "")
        (plus:ALL2 (match_operand:ALL2 1 "register_operand" "")
                   (match_operand:ALL2 2 "nonmemory_or_const_operand" "")))]
  ""
  {
    if (CONST_INT_P (operands[2]))
      {
        operands[2] = gen_int_mode (INTVAL (operands[2]), HImode);

        if (can_create_pseudo_p()
            && !stack_register_operand (operands[0], HImode)
            && !stack_register_operand (operands[1], HImode)
            && !d_register_operand (operands[0], HImode)
            && !d_register_operand (operands[1], HImode))
          {
            emit_insn (gen_addhi3_clobber (operands[0], operands[1], operands[2]));
            DONE;
          }
      }

    if (CONST_FIXED_P (operands[2]))
      {
        emit_insn (gen_add<mode>3_clobber (operands[0], operands[1], operands[2]));
        DONE;
      }
  })


(define_insn "*addhi3_zero_extend"
  [(set (match_operand:HI 0 "register_operand"                         "=r")
        (plus:HI (zero_extend:HI (match_operand:QI 1 "register_operand" "r"))
                 (match_operand:HI 2 "register_operand"                 "0")))]
  ""
  "add %A0,%1\;adc %B0,__zero_reg__"
  [(set_attr "length" "2")
   (set_attr "cc" "set_n")])

(define_insn "*addhi3_zero_extend1"
  [(set (match_operand:HI 0 "register_operand"                         "=r")
        (plus:HI (match_operand:HI 1 "register_operand"                 "0")
                 (zero_extend:HI (match_operand:QI 2 "register_operand" "r"))))]
  ""
  "add %A0,%2\;adc %B0,__zero_reg__"
  [(set_attr "length" "2")
   (set_attr "cc" "set_n")])

(define_insn "*addhi3.sign_extend1"
  [(set (match_operand:HI 0 "register_operand"                         "=r")
        (plus:HI (sign_extend:HI (match_operand:QI 1 "register_operand" "r"))
                 (match_operand:HI 2 "register_operand"                 "0")))]
  ""
  {
    return reg_overlap_mentioned_p (operands[0], operands[1])
      ? "mov __tmp_reg__,%1\;add %A0,%1\;adc %B0,__zero_reg__\;sbrc __tmp_reg__,7\;dec %B0"
      : "add %A0,%1\;adc %B0,__zero_reg__\;sbrc %1,7\;dec %B0";
  }
  [(set_attr "length" "5")
   (set_attr "cc" "clobber")])

(define_insn "*addhi3_sp"
  [(set (match_operand:HI 1 "stack_register_operand"           "=q")
        (plus:HI (match_operand:HI 2 "stack_register_operand"   "q")
                 (match_operand:HI 0 "avr_sp_immediate_operand" "Csp")))]
  ""
  {
    return avr_out_addto_sp (operands, NULL);
  }
  [(set_attr "length" "6")
   (set_attr "adjust_len" "addto_sp")])

;; "*addhi3"
;; "*addhq3" "*adduhq3"
;; "*addha3" "*adduha3"
(define_insn "*add<mode>3"
  [(set (match_operand:ALL2 0 "register_operand"                   "=??r,d,!w    ,d")
        (plus:ALL2 (match_operand:ALL2 1 "register_operand"          "%0,0,0     ,0")
                   (match_operand:ALL2 2 "nonmemory_or_const_operand" "r,s,IJ YIJ,n Ynn")))]
  ""
  {
    return avr_out_plus (insn, operands);
  }
  [(set_attr "length" "2")
   (set_attr "adjust_len" "plus")
   (set_attr "cc" "plus")])

;; Adding a constant to NO_LD_REGS might have lead to a reload of
;; that constant to LD_REGS.  We don't add a scratch to *addhi3
;; itself because that insn is special to reload.

(define_peephole2 ; addhi3_clobber
  [(set (match_operand:ALL2 0 "d_register_operand" "")
        (match_operand:ALL2 1 "const_operand" ""))
   (set (match_operand:ALL2 2 "l_register_operand" "")
        (plus:ALL2 (match_dup 2)
                   (match_dup 0)))]
  "peep2_reg_dead_p (2, operands[0])"
  [(parallel [(set (match_dup 2)
                   (plus:ALL2 (match_dup 2)
                              (match_dup 1)))
              (clobber (match_dup 3))])]
  {
    operands[3] = simplify_gen_subreg (QImode, operands[0], <MODE>mode, 0);
  })

;; Same, but with reload to NO_LD_REGS
;; Combine *reload_inhi with *addhi3

(define_peephole2 ; addhi3_clobber
  [(parallel [(set (match_operand:ALL2 0 "l_register_operand" "")
                   (match_operand:ALL2 1 "const_operand" ""))
              (clobber (match_operand:QI 2 "d_register_operand" ""))])
   (set (match_operand:ALL2 3 "l_register_operand" "")
        (plus:ALL2 (match_dup 3)
                   (match_dup 0)))]
  "peep2_reg_dead_p (2, operands[0])"
  [(parallel [(set (match_dup 3)
                   (plus:ALL2 (match_dup 3)
                              (match_dup 1)))
              (clobber (match_dup 2))])])

;; "addhi3_clobber"
;; "addhq3_clobber" "adduhq3_clobber"
;; "addha3_clobber" "adduha3_clobber"
(define_insn "add<mode>3_clobber"
  [(set (match_operand:ALL2 0 "register_operand"            "=!w    ,d    ,r")
        (plus:ALL2 (match_operand:ALL2 1 "register_operand"  "%0    ,0    ,0")
                   (match_operand:ALL2 2 "const_operand"     "IJ YIJ,n Ynn,n Ynn")))
   (clobber (match_scratch:QI 3                             "=X     ,X    ,&d"))]
  ""
  {
    return avr_out_plus (insn, operands);
  }
  [(set_attr "length" "4")
   (set_attr "adjust_len" "plus")
   (set_attr "cc" "plus")])


;; "addsi3"
;; "addsq3" "addusq3"
;; "addsa3" "addusa3"
(define_insn "add<mode>3"
  [(set (match_operand:ALL4 0 "register_operand"          "=??r,d ,r")
        (plus:ALL4 (match_operand:ALL4 1 "register_operand" "%0,0 ,0")
                   (match_operand:ALL4 2 "nonmemory_operand" "r,i ,n Ynn")))
   (clobber (match_scratch:QI 3                             "=X,X ,&d"))]
  ""
  {
    return avr_out_plus (insn, operands);
  }
  [(set_attr "length" "4")
   (set_attr "adjust_len" "plus")
   (set_attr "cc" "plus")])

(define_insn "*addpsi3_zero_extend.qi"
  [(set (match_operand:PSI 0 "register_operand"                          "=r")
        (plus:PSI (zero_extend:PSI (match_operand:QI 1 "register_operand" "r"))
                  (match_operand:PSI 2 "register_operand"                 "0")))]
  ""
  "add %A0,%A1\;adc %B0,__zero_reg__\;adc %C0,__zero_reg__"
  [(set_attr "length" "3")
   (set_attr "cc" "set_n")])

(define_insn "*addpsi3_zero_extend.hi"
  [(set (match_operand:PSI 0 "register_operand"                          "=r")
        (plus:PSI (zero_extend:PSI (match_operand:HI 1 "register_operand" "r"))
                  (match_operand:PSI 2 "register_operand"                 "0")))]
  ""
  "add %A0,%A1\;adc %B0,%B1\;adc %C0,__zero_reg__"
  [(set_attr "length" "3")
   (set_attr "cc" "set_n")])

(define_insn "*addpsi3_sign_extend.hi"
  [(set (match_operand:PSI 0 "register_operand"                          "=r")
        (plus:PSI (sign_extend:PSI (match_operand:HI 1 "register_operand" "r"))
                  (match_operand:PSI 2 "register_operand"                 "0")))]
  ""
  "add %A0,%1\;adc %B0,%B1\;adc %C0,__zero_reg__\;sbrc %B1,7\;dec %C0"
  [(set_attr "length" "5")
   (set_attr "cc" "set_n")])

(define_insn "*addsi3_zero_extend"
  [(set (match_operand:SI 0 "register_operand"                         "=r")
        (plus:SI (zero_extend:SI (match_operand:QI 1 "register_operand" "r"))
                 (match_operand:SI 2 "register_operand"                 "0")))]
  ""
  "add %A0,%1\;adc %B0,__zero_reg__\;adc %C0,__zero_reg__\;adc %D0,__zero_reg__"
  [(set_attr "length" "4")
   (set_attr "cc" "set_n")])

(define_insn "*addsi3_zero_extend.hi"
  [(set (match_operand:SI 0 "register_operand"                         "=r")
        (plus:SI (zero_extend:SI (match_operand:HI 1 "register_operand" "r"))
                 (match_operand:SI 2 "register_operand"                 "0")))]
  ""
  "add %A0,%1\;adc %B0,%B1\;adc %C0,__zero_reg__\;adc %D0,__zero_reg__"
  [(set_attr "length" "4")
   (set_attr "cc" "set_n")])

(define_insn "addpsi3"
  [(set (match_operand:PSI 0 "register_operand"         "=??r,d ,d,r")
        (plus:PSI (match_operand:PSI 1 "register_operand" "%0,0 ,0,0")
                  (match_operand:PSI 2 "nonmemory_operand" "r,s ,n,n")))
   (clobber (match_scratch:QI 3                           "=X,X ,X,&d"))]
  ""
  {
    return avr_out_plus (insn, operands);
  }
  [(set_attr "length" "3")
   (set_attr "adjust_len" "plus")
   (set_attr "cc" "plus")])

(define_insn "subpsi3"
  [(set (match_operand:PSI 0 "register_operand"           "=r")
        (minus:PSI (match_operand:PSI 1 "register_operand" "0")
                   (match_operand:PSI 2 "register_operand" "r")))]
  ""
  "sub %0,%2\;sbc %B0,%B2\;sbc %C0,%C2"
  [(set_attr "length" "3")
   (set_attr "cc" "set_czn")])

(define_insn "*subpsi3_zero_extend.qi"
  [(set (match_operand:PSI 0 "register_operand"                           "=r")
        (minus:PSI (match_operand:SI 1 "register_operand"                  "0")
                   (zero_extend:PSI (match_operand:QI 2 "register_operand" "r"))))]
  ""
  "sub %A0,%2\;sbc %B0,__zero_reg__\;sbc %C0,__zero_reg__"
  [(set_attr "length" "3")
   (set_attr "cc" "set_czn")])

(define_insn "*subpsi3_zero_extend.hi"
  [(set (match_operand:PSI 0 "register_operand"                           "=r")
        (minus:PSI (match_operand:PSI 1 "register_operand"                 "0")
                   (zero_extend:PSI (match_operand:HI 2 "register_operand" "r"))))]
  ""
  "sub %A0,%2\;sbc %B0,%B2\;sbc %C0,__zero_reg__"
  [(set_attr "length" "3")
   (set_attr "cc" "set_czn")])

(define_insn "*subpsi3_sign_extend.hi"
  [(set (match_operand:PSI 0 "register_operand"                           "=r")
        (minus:PSI (match_operand:PSI 1 "register_operand"                 "0")
                   (sign_extend:PSI (match_operand:HI 2 "register_operand" "r"))))]
  ""
  "sub %A0,%A2\;sbc %B0,%B2\;sbc %C0,__zero_reg__\;sbrc %B2,7\;inc %C0"
  [(set_attr "length" "5")
   (set_attr "cc" "set_czn")])

;-----------------------------------------------------------------------------
; sub bytes

;; "subqi3"
;; "subqq3" "subuqq3"
(define_insn "sub<mode>3"
  [(set (match_operand:ALL1 0 "register_operand"                    "=??r,d    ,r  ,r  ,r  ,r")
        (minus:ALL1 (match_operand:ALL1 1 "register_operand"           "0,0    ,0  ,0  ,0  ,0")
                    (match_operand:ALL1 2 "nonmemory_or_const_operand" "r,n Ynn,Y01,Ym1,Y02,Ym2")))]
  ""
  "@
	sub %0,%2
	subi %0,lo8(%2)
	dec %0
	inc %0
	dec %0\;dec %0
	inc %0\;inc %0"
  [(set_attr "length" "1,1,1,1,2,2")
   (set_attr "cc" "set_czn,set_czn,set_zn,set_zn,set_zn,set_zn")])

;; "subhi3"
;; "subhq3" "subuhq3"
;; "subha3" "subuha3"
(define_insn "sub<mode>3"
  [(set (match_operand:ALL2 0 "register_operand"                    "=??r,d    ,*r")
        (minus:ALL2 (match_operand:ALL2 1 "register_operand"           "0,0    ,0")
                    (match_operand:ALL2 2 "nonmemory_or_const_operand" "r,i Ynn,Ynn")))
   (clobber (match_scratch:QI 3                                       "=X,X    ,&d"))]
  ""
  {
    return avr_out_plus (insn, operands);
  }
  [(set_attr "adjust_len" "plus")
   (set_attr "cc" "plus")])

(define_insn "*subhi3_zero_extend1"
  [(set (match_operand:HI 0 "register_operand"                          "=r")
        (minus:HI (match_operand:HI 1 "register_operand"                 "0")
                  (zero_extend:HI (match_operand:QI 2 "register_operand" "r"))))]
  ""
  "sub %A0,%2\;sbc %B0,__zero_reg__"
  [(set_attr "length" "2")
   (set_attr "cc" "set_czn")])

(define_insn "*subhi3.sign_extend2"
  [(set (match_operand:HI 0 "register_operand"                          "=r")
        (minus:HI (match_operand:HI 1 "register_operand"                 "0")
                  (sign_extend:HI (match_operand:QI 2 "register_operand" "r"))))]
  ""
  {
    return reg_overlap_mentioned_p (operands[0], operands[2])
      ? "mov __tmp_reg__,%2\;sub %A0,%2\;sbc %B0,__zero_reg__\;sbrc __tmp_reg__,7\;inc %B0"
      : "sub %A0,%2\;sbc %B0,__zero_reg__\;sbrc %2,7\;inc %B0";
  }
  [(set_attr "length" "5")
   (set_attr "cc" "clobber")])

;; "subsi3"
;; "subsq3" "subusq3"
;; "subsa3" "subusa3"
(define_insn "sub<mode>3"
  [(set (match_operand:ALL4 0 "register_operand"                    "=??r,d    ,r")
        (minus:ALL4 (match_operand:ALL4 1 "register_operand"           "0,0    ,0")
                    (match_operand:ALL4 2 "nonmemory_or_const_operand" "r,n Ynn,Ynn")))
   (clobber (match_scratch:QI 3                                       "=X,X    ,&d"))]
  ""
  {
    return avr_out_plus (insn, operands);
  }
  [(set_attr "adjust_len" "plus")
   (set_attr "cc" "plus")])

(define_insn "*subsi3_zero_extend"
  [(set (match_operand:SI 0 "register_operand"                          "=r")
        (minus:SI (match_operand:SI 1 "register_operand"                 "0")
                  (zero_extend:SI (match_operand:QI 2 "register_operand" "r"))))]
  ""
  "sub %A0,%2\;sbc %B0,__zero_reg__\;sbc %C0,__zero_reg__\;sbc %D0,__zero_reg__"
  [(set_attr "length" "4")
   (set_attr "cc" "set_czn")])

(define_insn "*subsi3_zero_extend.hi"
  [(set (match_operand:SI 0 "register_operand"                          "=r")
        (minus:SI (match_operand:SI 1 "register_operand"                 "0")
                  (zero_extend:SI (match_operand:HI 2 "register_operand" "r"))))]
  ""
  "sub %A0,%2\;sbc %B0,%B2\;sbc %C0,__zero_reg__\;sbc %D0,__zero_reg__"
  [(set_attr "length" "4")
   (set_attr "cc" "set_czn")])

;******************************************************************************
; mul

(define_expand "mulqi3"
  [(set (match_operand:QI 0 "register_operand" "")
        (mult:QI (match_operand:QI 1 "register_operand" "")
                 (match_operand:QI 2 "register_operand" "")))]
  ""
  {
    if (!AVR_HAVE_MUL)
      {
        emit_insn (gen_mulqi3_call (operands[0], operands[1], operands[2]));
        DONE;
      }
  })

(define_insn "*mulqi3_enh"
  [(set (match_operand:QI 0 "register_operand" "=r")
        (mult:QI (match_operand:QI 1 "register_operand" "r")
                 (match_operand:QI 2 "register_operand" "r")))]
  "AVR_HAVE_MUL"
  "mul %1,%2
	mov %0,r0
	clr r1"
  [(set_attr "length" "3")
   (set_attr "cc" "clobber")])

(define_expand "mulqi3_call"
  [(set (reg:QI 24) (match_operand:QI 1 "register_operand" ""))
   (set (reg:QI 22) (match_operand:QI 2 "register_operand" ""))
   (parallel [(set (reg:QI 24) (mult:QI (reg:QI 24) (reg:QI 22)))
              (clobber (reg:QI 22))])
   (set (match_operand:QI 0 "register_operand" "") (reg:QI 24))])

(define_insn "*mulqi3_call"
  [(set (reg:QI 24) (mult:QI (reg:QI 24) (reg:QI 22)))
   (clobber (reg:QI 22))]
  "!AVR_HAVE_MUL"
  "%~call __mulqi3"
  [(set_attr "type" "xcall")
   (set_attr "cc" "clobber")])

;; "umulqi3_highpart"
;; "smulqi3_highpart"
(define_insn "<extend_su>mulqi3_highpart"
  [(set (match_operand:QI 0 "register_operand"                                       "=r")
        (truncate:QI
         (lshiftrt:HI (mult:HI (any_extend:HI (match_operand:QI 1 "register_operand" "<mul_r_d>"))
                               (any_extend:HI (match_operand:QI 2 "register_operand" "<mul_r_d>")))
                      (const_int 8))))]
  "AVR_HAVE_MUL"
  "mul<extend_s> %1,%2
	mov %0,r1
	clr __zero_reg__"
  [(set_attr "length" "3")
   (set_attr "cc" "clobber")])
  

;; Used when expanding div or mod inline for some special values
(define_insn "*subqi3.ashiftrt7"
  [(set (match_operand:QI 0 "register_operand"                       "=r")
        (minus:QI (match_operand:QI 1 "register_operand"              "0")
                  (ashiftrt:QI (match_operand:QI 2 "register_operand" "r")
                               (const_int 7))))]
  ""
  "sbrc %2,7\;inc %0"
  [(set_attr "length" "2")
   (set_attr "cc" "clobber")])

(define_insn "*addqi3.lt0"
  [(set (match_operand:QI 0 "register_operand"                 "=r")
        (plus:QI (lt:QI (match_operand:QI 1 "register_operand"  "r")
                        (const_int 0))
                 (match_operand:QI 2 "register_operand"         "0")))]
  ""
  "sbrc %1,7\;inc %0"
  [(set_attr "length" "2")
   (set_attr "cc" "clobber")])

(define_insn "*addhi3.lt0"
  [(set (match_operand:HI 0 "register_operand"                   "=w,r")
        (plus:HI (lt:HI (match_operand:QI 1 "register_operand"    "r,r")
                        (const_int 0))
                 (match_operand:HI 2 "register_operand"           "0,0")))
   (clobber (match_scratch:QI 3                                  "=X,&1"))]
  ""
  "@
	sbrc %1,7\;adiw %0,1
	lsl %1\;adc %A0,__zero_reg__\;adc %B0,__zero_reg__"
  [(set_attr "length" "2,3")
   (set_attr "cc" "clobber")])

(define_insn "*addpsi3.lt0"
  [(set (match_operand:PSI 0 "register_operand"                         "=r")
        (plus:PSI (lshiftrt:PSI (match_operand:PSI 1 "register_operand"  "r")
                                (const_int 23))
                 (match_operand:PSI 2 "register_operand"                 "0")))]
  ""
  "mov __tmp_reg__,%C1\;lsl __tmp_reg__
	adc %A0,__zero_reg__\;adc %B0,__zero_reg__\;adc %C0,__zero_reg__"
  [(set_attr "length" "5")
   (set_attr "cc" "clobber")])

(define_insn "*addsi3.lt0"
  [(set (match_operand:SI 0 "register_operand"                       "=r")
        (plus:SI (lshiftrt:SI (match_operand:SI 1 "register_operand"  "r")
                              (const_int 31))
                 (match_operand:SI 2 "register_operand"               "0")))]
  ""
  "mov __tmp_reg__,%D1\;lsl __tmp_reg__
	adc %A0,__zero_reg__\;adc %B0,__zero_reg__\;adc %C0,__zero_reg__\;adc %D0,__zero_reg__"
  [(set_attr "length" "6")
   (set_attr "cc" "clobber")])

(define_insn "*umulqihi3.call"
  [(set (reg:HI 24)
        (mult:HI (zero_extend:HI (reg:QI 22))
                 (zero_extend:HI (reg:QI 24))))
   (clobber (reg:QI 21))
   (clobber (reg:HI 22))]
  "!AVR_HAVE_MUL"
  "%~call __umulqihi3"
  [(set_attr "type" "xcall")
   (set_attr "cc" "clobber")])
  
;; "umulqihi3"
;; "mulqihi3"
(define_insn "<extend_u>mulqihi3"
  [(set (match_operand:HI 0 "register_operand"                         "=r")
        (mult:HI (any_extend:HI (match_operand:QI 1 "register_operand" "<mul_r_d>"))
                 (any_extend:HI (match_operand:QI 2 "register_operand" "<mul_r_d>"))))]
  "AVR_HAVE_MUL"
  "mul<extend_s> %1,%2
	movw %0,r0
	clr __zero_reg__"
  [(set_attr "length" "3")
   (set_attr "cc" "clobber")])

(define_insn "usmulqihi3"
  [(set (match_operand:HI 0 "register_operand"                         "=r")
        (mult:HI (zero_extend:HI (match_operand:QI 1 "register_operand" "a"))
                 (sign_extend:HI (match_operand:QI 2 "register_operand" "a"))))]
  "AVR_HAVE_MUL"
  "mulsu %2,%1
	movw %0,r0
	clr __zero_reg__"
  [(set_attr "length" "3")
   (set_attr "cc" "clobber")])

;; Above insn is not canonicalized by insn combine, so here is a version with
;; operands swapped.

(define_insn "*sumulqihi3"
  [(set (match_operand:HI 0 "register_operand"                         "=r")
        (mult:HI (sign_extend:HI (match_operand:QI 1 "register_operand" "a"))
                 (zero_extend:HI (match_operand:QI 2 "register_operand" "a"))))]
  "AVR_HAVE_MUL"
  "mulsu %1,%2
	movw %0,r0
	clr __zero_reg__"
  [(set_attr "length" "3")
   (set_attr "cc" "clobber")])

;; One-extend operand 1

(define_insn "*osmulqihi3"
  [(set (match_operand:HI 0 "register_operand"                                        "=&r")
        (mult:HI (not:HI (zero_extend:HI (not:QI (match_operand:QI 1 "register_operand" "a"))))
                 (sign_extend:HI (match_operand:QI 2 "register_operand"                 "a"))))]
  "AVR_HAVE_MUL"
  "mulsu %2,%1
	movw %0,r0
	sub %B0,%2
	clr __zero_reg__"
  [(set_attr "length" "4")
   (set_attr "cc" "clobber")])

(define_insn "*oumulqihi3"
  [(set (match_operand:HI 0 "register_operand"                                        "=&r")
        (mult:HI (not:HI (zero_extend:HI (not:QI (match_operand:QI 1 "register_operand" "r"))))
                 (zero_extend:HI (match_operand:QI 2 "register_operand"                 "r"))))]
  "AVR_HAVE_MUL"
  "mul %2,%1
	movw %0,r0
	sub %B0,%2
	clr __zero_reg__"
  [(set_attr "length" "4")
   (set_attr "cc" "clobber")])

;******************************************************************************
; multiply-add/sub QI: $0 = $3 +/- $1*$2
;******************************************************************************

(define_insn "*maddqi4"
  [(set (match_operand:QI 0 "register_operand"                  "=r")
        (plus:QI (mult:QI (match_operand:QI 1 "register_operand" "r")
                          (match_operand:QI 2 "register_operand" "r"))
                 (match_operand:QI 3 "register_operand"          "0")))]
  
  "AVR_HAVE_MUL"
  "mul %1,%2
	add %A0,r0
	clr __zero_reg__"
  [(set_attr "length" "4")
   (set_attr "cc" "clobber")])

(define_insn "*msubqi4"
  [(set (match_operand:QI 0 "register_operand"                   "=r")
        (minus:QI (match_operand:QI 3 "register_operand"          "0")
                  (mult:QI (match_operand:QI 1 "register_operand" "r")
                           (match_operand:QI 2 "register_operand" "r"))))]
  "AVR_HAVE_MUL"
  "mul %1,%2
	sub %A0,r0
	clr __zero_reg__"
  [(set_attr "length" "4")
   (set_attr "cc" "clobber")])

(define_insn_and_split "*maddqi4.const"
  [(set (match_operand:QI 0 "register_operand"                   "=r")
        (plus:QI (mult:QI (match_operand:QI 1 "register_operand"  "r")
                          (match_operand:QI 2 "const_int_operand" "n"))
                 (match_operand:QI 3 "register_operand"           "0")))
   (clobber (match_scratch:QI 4                                 "=&d"))]
  "AVR_HAVE_MUL"
  "#"
  "&& reload_completed"
  [(set (match_dup 4)
        (match_dup 2))
   ; *maddqi4
   (set (match_dup 0)
        (plus:QI (mult:QI (match_dup 1)
                          (match_dup 4))
                 (match_dup 3)))])

(define_insn_and_split "*msubqi4.const"
  [(set (match_operand:QI 0 "register_operand"                    "=r")
        (minus:QI (match_operand:QI 3 "register_operand"           "0")
                  (mult:QI (match_operand:QI 1 "register_operand"  "r")
                           (match_operand:QI 2 "const_int_operand" "n"))))
   (clobber (match_scratch:QI 4                                  "=&d"))]
  "AVR_HAVE_MUL"
  "#"
  "&& reload_completed"
  [(set (match_dup 4)
        (match_dup 2))
   ; *msubqi4
   (set (match_dup 0)
        (minus:QI (match_dup 3)
                  (mult:QI (match_dup 1)
                           (match_dup 4))))])


;******************************************************************************
; multiply-add/sub HI: $0 = $3 +/- $1*$2  with 8-bit values $1, $2
;******************************************************************************

;; We don't use standard insns/expanders as they lead to cumbersome code for,
;; e.g,
;;
;;     int foo (unsigned char z)
;;     {
;;       extern int aInt[];
;;       return aInt[3*z+2];
;;     }
;;
;; because the constant +4 then is added explicitely instead of consuming it
;; with the aInt symbol.  Therefore, we rely on insn combine which takes costs
;; into account more accurately and doesn't do burte-force multiply-add/sub.
;; The implementational effort is the same so we are fine with that approach.


;; "*maddqihi4"
;; "*umaddqihi4"
(define_insn "*<extend_u>maddqihi4"
  [(set (match_operand:HI 0 "register_operand"                                  "=r")
        (plus:HI (mult:HI (any_extend:HI (match_operand:QI 1 "register_operand" "<mul_r_d>"))
                          (any_extend:HI (match_operand:QI 2 "register_operand" "<mul_r_d>")))
                 (match_operand:HI 3 "register_operand"                         "0")))]
  
  "AVR_HAVE_MUL"
  "mul<extend_s> %1,%2
	add %A0,r0
	adc %B0,r1
	clr __zero_reg__"
  [(set_attr "length" "4")
   (set_attr "cc" "clobber")])

;; "*msubqihi4"
;; "*umsubqihi4"
(define_insn "*<extend_u>msubqihi4"
  [(set (match_operand:HI 0 "register_operand"                                  "=r")
        (minus:HI (match_operand:HI 3 "register_operand"                         "0")
                  (mult:HI (any_extend:HI (match_operand:QI 1 "register_operand" "<mul_r_d>"))
                           (any_extend:HI (match_operand:QI 2 "register_operand" "<mul_r_d>")))))]
  "AVR_HAVE_MUL"
  "mul<extend_s> %1,%2
	sub %A0,r0
	sbc %B0,r1
	clr __zero_reg__"
  [(set_attr "length" "4")
   (set_attr "cc" "clobber")])

;; "*usmaddqihi4"
;; "*sumaddqihi4"
(define_insn "*<any_extend:extend_su><any_extend2:extend_su>msubqihi4"
  [(set (match_operand:HI 0 "register_operand"                                  "=r")
        (plus:HI (mult:HI (any_extend:HI  (match_operand:QI 1 "register_operand" "a"))
                          (any_extend2:HI (match_operand:QI 2 "register_operand" "a")))
                 (match_operand:HI 3 "register_operand"                          "0")))]
  "AVR_HAVE_MUL
   && reload_completed
   && <any_extend:CODE> != <any_extend2:CODE>"
  {
    output_asm_insn (<any_extend:CODE> == SIGN_EXTEND
                     ? "mulsu %1,%2" : "mulsu %2,%1", operands);

    return "add %A0,r0\;adc %B0,r1\;clr __zero_reg__";
  }
  [(set_attr "length" "4")
   (set_attr "cc" "clobber")])

;; "*usmsubqihi4"
;; "*sumsubqihi4"
(define_insn "*<any_extend:extend_su><any_extend2:extend_su>msubqihi4"
  [(set (match_operand:HI 0 "register_operand"                                   "=r")
        (minus:HI (match_operand:HI 3 "register_operand"                          "0")
                  (mult:HI (any_extend:HI  (match_operand:QI 1 "register_operand" "a"))
                           (any_extend2:HI (match_operand:QI 2 "register_operand" "a")))))]
  "AVR_HAVE_MUL
   && reload_completed
   && <any_extend:CODE> != <any_extend2:CODE>"
  {
    output_asm_insn (<any_extend:CODE> == SIGN_EXTEND
                     ? "mulsu %1,%2" : "mulsu %2,%1", operands);

    return "sub %A0,r0\;sbc %B0,r1\;clr __zero_reg__";
  }
  [(set_attr "length" "4")
   (set_attr "cc" "clobber")])

;; Handle small constants

;; Special case of a += 2*b as frequently seen with accesses to int arrays.
;; This is shorter, faster than MUL and has lower register pressure.

(define_insn_and_split "*umaddqihi4.2"
  [(set (match_operand:HI 0 "register_operand"                                  "=r")
        (plus:HI (mult:HI (zero_extend:HI (match_operand:QI 1 "register_operand" "r"))
                          (const_int 2))
                 (match_operand:HI 2 "register_operand"                          "r")))]
  "!reload_completed
   && !reg_overlap_mentioned_p (operands[0], operands[1])"
  { gcc_unreachable(); }
  "&& 1"
  [(set (match_dup 0)
        (match_dup 2))
   ; *addhi3_zero_extend
   (set (match_dup 0)
        (plus:HI (zero_extend:HI (match_dup 1))
                 (match_dup 0)))
   ; *addhi3_zero_extend
   (set (match_dup 0)
        (plus:HI (zero_extend:HI (match_dup 1))
                 (match_dup 0)))])

;; "umaddqihi4.uconst"
;; "maddqihi4.sconst"
(define_insn_and_split "*<extend_u>maddqihi4.<extend_su>const"
  [(set (match_operand:HI 0 "register_operand"                                  "=r")
        (plus:HI (mult:HI (any_extend:HI (match_operand:QI 1 "register_operand" "<mul_r_d>"))
                          (match_operand:HI 2 "<extend_su>8_operand"             "n"))
                 (match_operand:HI 3 "register_operand"                          "0")))
   (clobber (match_scratch:QI 4                                                 "=&d"))]
  "AVR_HAVE_MUL"
  "#"
  "&& reload_completed"
  [(set (match_dup 4)
        (match_dup 2))
   ; *umaddqihi4 resp. *maddqihi4
   (set (match_dup 0)
        (plus:HI (mult:HI (any_extend:HI (match_dup 1))
                          (any_extend:HI (match_dup 4)))
                 (match_dup 3)))]
  {
    operands[2] = gen_int_mode (INTVAL (operands[2]), QImode);
  })

;; "*umsubqihi4.uconst"
;; "*msubqihi4.sconst"
(define_insn_and_split "*<extend_u>msubqihi4.<extend_su>const"
  [(set (match_operand:HI 0 "register_operand"                                  "=r")
        (minus:HI (match_operand:HI 3 "register_operand"                         "0")
                  (mult:HI (any_extend:HI (match_operand:QI 1 "register_operand" "<mul_r_d>"))
                           (match_operand:HI 2 "<extend_su>8_operand"            "n"))))
   (clobber (match_scratch:QI 4                                                 "=&d"))]
  "AVR_HAVE_MUL"
  "#"
  "&& reload_completed"
  [(set (match_dup 4)
        (match_dup 2))
   ; *umsubqihi4 resp. *msubqihi4
   (set (match_dup 0)
        (minus:HI (match_dup 3)
                  (mult:HI (any_extend:HI (match_dup 1))
                           (any_extend:HI (match_dup 4)))))]
  {
    operands[2] = gen_int_mode (INTVAL (operands[2]), QImode);
  })

;; Same as the insn above, but combiner tries versions canonicalized to ASHIFT
;; for MULT with power of 2 and skips trying MULT insn above.

(define_insn_and_split "*umsubqihi4.uconst.ashift"
  [(set (match_operand:HI 0 "register_operand"                                     "=r")
        (minus:HI (match_operand:HI 3 "register_operand"                            "0")
                  (ashift:HI (zero_extend:HI (match_operand:QI 1 "register_operand" "r"))
                             (match_operand:HI 2 "const_2_to_7_operand"             "n"))))
   (clobber (match_scratch:QI 4                                                   "=&d"))]
  "AVR_HAVE_MUL"
  "#"
  "&& reload_completed"
  [(set (match_dup 4)
        (match_dup 2))
   ; *umsubqihi4
   (set (match_dup 0)
        (minus:HI (match_dup 3)
                  (mult:HI (zero_extend:HI (match_dup 1))
                           (zero_extend:HI (match_dup 4)))))]
  {
    operands[2] = gen_int_mode (1 << INTVAL (operands[2]), QImode);
  })

;; Same as the insn above, but combiner tries versions canonicalized to ASHIFT
;; for MULT with power of 2 and skips trying MULT insn above.  We omit 128
;; because this would require an extra pattern for just one value.

(define_insn_and_split "*msubqihi4.sconst.ashift"
  [(set (match_operand:HI 0 "register_operand"                                     "=r")
        (minus:HI (match_operand:HI 3 "register_operand"                            "0")
                  (ashift:HI (sign_extend:HI (match_operand:QI 1 "register_operand" "d"))
                             (match_operand:HI 2 "const_1_to_6_operand"             "M"))))
   (clobber (match_scratch:QI 4                                                   "=&d"))]
  "AVR_HAVE_MUL"
  "#"
  "&& reload_completed"
  [(set (match_dup 4)
        (match_dup 2))
   ; *smsubqihi4
   (set (match_dup 0)
        (minus:HI (match_dup 3)
                  (mult:HI (sign_extend:HI (match_dup 1))
                           (sign_extend:HI (match_dup 4)))))]
  {
    operands[2] = gen_int_mode (1 << INTVAL (operands[2]), QImode);
  })

;; For signed/unsigned combinations that require narrow constraint "a"
;; just provide a pattern if signed/unsigned combination is actually needed.

(define_insn_and_split "*sumaddqihi4.uconst"
  [(set (match_operand:HI 0 "register_operand"                                  "=r")
        (plus:HI (mult:HI (sign_extend:HI (match_operand:QI 1 "register_operand" "a"))
                          (match_operand:HI 2 "u8_operand"                       "M"))
                 (match_operand:HI 3 "register_operand"                          "0")))
   (clobber (match_scratch:QI 4                                                "=&a"))]
  "AVR_HAVE_MUL
   && !s8_operand (operands[2], VOIDmode)"
  "#"
  "&& reload_completed"
  [(set (match_dup 4)
        (match_dup 2))
   ; *sumaddqihi4
   (set (match_dup 0)
        (plus:HI (mult:HI (sign_extend:HI (match_dup 1))
                          (zero_extend:HI (match_dup 4)))
                 (match_dup 3)))]
  {
    operands[2] = gen_int_mode (INTVAL (operands[2]), QImode);
  })

(define_insn_and_split "*sumsubqihi4.uconst"
  [(set (match_operand:HI 0 "register_operand"                                   "=r")
        (minus:HI (match_operand:HI 3 "register_operand"                          "0")
                  (mult:HI (sign_extend:HI (match_operand:QI 1 "register_operand" "a"))
                           (match_operand:HI 2 "u8_operand"                       "M"))))
   (clobber (match_scratch:QI 4                                                 "=&a"))]
  "AVR_HAVE_MUL
   && !s8_operand (operands[2], VOIDmode)"
  "#"
  "&& reload_completed"
  [(set (match_dup 4)
        (match_dup 2))
   ; *sumsubqihi4
   (set (match_dup 0)
        (minus:HI (match_dup 3)
                  (mult:HI (sign_extend:HI (match_dup 1))
                           (zero_extend:HI (match_dup 4)))))]
  {
    operands[2] = gen_int_mode (INTVAL (operands[2]), QImode);
  })

;******************************************************************************
; mul HI: $1 = sign/zero-extend, $2 = small constant
;******************************************************************************

;; "*muluqihi3.uconst"
;; "*mulsqihi3.sconst"
(define_insn_and_split "*mul<extend_su>qihi3.<extend_su>const"
  [(set (match_operand:HI 0 "register_operand"                         "=r")
        (mult:HI (any_extend:HI (match_operand:QI 1 "register_operand" "<mul_r_d>"))
                 (match_operand:HI 2 "<extend_su>8_operand"            "n")))
   (clobber (match_scratch:QI 3                                       "=&d"))]
  "AVR_HAVE_MUL"
  "#"
  "&& reload_completed"
  [(set (match_dup 3)
        (match_dup 2))
   ; umulqihi3 resp. mulqihi3
   (set (match_dup 0)
        (mult:HI (any_extend:HI (match_dup 1))
                 (any_extend:HI (match_dup 3))))]
  {
    operands[2] = gen_int_mode (INTVAL (operands[2]), QImode);
  })

(define_insn_and_split "*muluqihi3.sconst"
  [(set (match_operand:HI 0 "register_operand"                         "=r")
        (mult:HI (zero_extend:HI (match_operand:QI 1 "register_operand" "a"))
                 (match_operand:HI 2 "s8_operand"                       "n")))
   (clobber (match_scratch:QI 3                                       "=&a"))]
  "AVR_HAVE_MUL"
  "#"
  "&& reload_completed"
  [(set (match_dup 3)
        (match_dup 2))
   ; usmulqihi3
   (set (match_dup 0)
        (mult:HI (zero_extend:HI (match_dup 1))
                 (sign_extend:HI (match_dup 3))))]
  {
    operands[2] = gen_int_mode (INTVAL (operands[2]), QImode);
  })

(define_insn_and_split "*mulsqihi3.uconst"
  [(set (match_operand:HI 0 "register_operand"                         "=r")
        (mult:HI (sign_extend:HI (match_operand:QI 1 "register_operand" "a"))
                 (match_operand:HI 2 "u8_operand"                       "M")))
   (clobber (match_scratch:QI 3                                       "=&a"))]
  "AVR_HAVE_MUL"
  "#"
  "&& reload_completed"
  [(set (match_dup 3)
        (match_dup 2))
   ; usmulqihi3
   (set (match_dup 0)
        (mult:HI (zero_extend:HI (match_dup 3))
                 (sign_extend:HI (match_dup 1))))]
  {
    operands[2] = gen_int_mode (INTVAL (operands[2]), QImode);
  })

(define_insn_and_split "*mulsqihi3.oconst"
  [(set (match_operand:HI 0 "register_operand"                        "=&r")
        (mult:HI (sign_extend:HI (match_operand:QI 1 "register_operand" "a"))
                 (match_operand:HI 2 "o8_operand"                       "n")))
   (clobber (match_scratch:QI 3                                       "=&a"))]
  "AVR_HAVE_MUL"
  "#"
  "&& reload_completed"
  [(set (match_dup 3)
        (match_dup 2))
   ; *osmulqihi3
   (set (match_dup 0)
        (mult:HI (not:HI (zero_extend:HI (not:QI (match_dup 3))))
                 (sign_extend:HI (match_dup 1))))]
  {
    operands[2] = gen_int_mode (INTVAL (operands[2]), QImode);
  })

;; The EXTEND of $1 only appears in combine, we don't see it in expand so that
;; expand decides to use ASHIFT instead of MUL because ASHIFT costs are cheaper
;; at that time.  Fix that.

(define_insn "*ashiftqihi2.signx.1"
  [(set (match_operand:HI 0 "register_operand"                           "=r,*r")
        (ashift:HI (sign_extend:HI (match_operand:QI 1 "register_operand" "0,r"))
                   (const_int 1)))]
  ""
  "@
	lsl %A0\;sbc %B0,%B0
	mov %A0,%1\;lsl %A0\;sbc %B0,%B0"
  [(set_attr "length" "2,3")
   (set_attr "cc" "clobber")])

(define_insn_and_split "*ashifthi3.signx.const"
  [(set (match_operand:HI 0 "register_operand"                           "=r")
        (ashift:HI (sign_extend:HI (match_operand:QI 1 "register_operand" "d"))
                   (match_operand:HI 2 "const_2_to_6_operand"             "I")))
   (clobber (match_scratch:QI 3                                         "=&d"))]
  "AVR_HAVE_MUL"
  "#"
  "&& reload_completed"
  [(set (match_dup 3)
        (match_dup 2))
   ; mulqihi3
   (set (match_dup 0)
        (mult:HI (sign_extend:HI (match_dup 1))
                 (sign_extend:HI (match_dup 3))))]
  {
    operands[2] = GEN_INT (1 << INTVAL (operands[2]));
  })

(define_insn_and_split "*ashifthi3.signx.const7"
  [(set (match_operand:HI 0 "register_operand"                           "=r")
        (ashift:HI (sign_extend:HI (match_operand:QI 1 "register_operand" "a"))
                   (const_int 7)))
   (clobber (match_scratch:QI 2                                         "=&a"))]
  "AVR_HAVE_MUL"
  "#"
  "&& reload_completed"
  [(set (match_dup 2)
        (match_dup 3))
   ; usmulqihi3
   (set (match_dup 0)
        (mult:HI (zero_extend:HI (match_dup 2))
                 (sign_extend:HI (match_dup 1))))]
  {
    operands[3] = gen_int_mode (1 << 7, QImode);
  })

(define_insn_and_split "*ashifthi3.zerox.const"
  [(set (match_operand:HI 0 "register_operand"                           "=r")
        (ashift:HI (zero_extend:HI (match_operand:QI 1 "register_operand" "r"))
                   (match_operand:HI 2 "const_2_to_7_operand"             "I")))
   (clobber (match_scratch:QI 3                                         "=&d"))]
  "AVR_HAVE_MUL"
  "#"
  "&& reload_completed"
  [(set (match_dup 3)
        (match_dup 2))
   ; umulqihi3
   (set (match_dup 0)
        (mult:HI (zero_extend:HI (match_dup 1))
                 (zero_extend:HI (match_dup 3))))]
  {
    operands[2] = gen_int_mode (1 << INTVAL (operands[2]), QImode);
  })

;******************************************************************************
; mul HI: $1 = sign-/zero-/one-extend, $2 = reg
;******************************************************************************

(define_insn "mulsqihi3"
  [(set (match_operand:HI 0 "register_operand"                        "=&r")
        (mult:HI (sign_extend:HI (match_operand:QI 1 "register_operand" "a"))
                 (match_operand:HI 2 "register_operand"                 "a")))]
  "AVR_HAVE_MUL"
  "mulsu %1,%A2
	movw %0,r0
	mul %1,%B2
	add %B0,r0
	clr __zero_reg__"
  [(set_attr "length" "5")
   (set_attr "cc" "clobber")])

(define_insn "muluqihi3"
  [(set (match_operand:HI 0 "register_operand"                        "=&r")
        (mult:HI (zero_extend:HI (match_operand:QI 1 "register_operand" "r"))
                 (match_operand:HI 2 "register_operand"                 "r")))]
  "AVR_HAVE_MUL"
  "mul %1,%A2
	movw %0,r0
	mul %1,%B2
	add %B0,r0
	clr __zero_reg__"
  [(set_attr "length" "5")
   (set_attr "cc" "clobber")])

;; one-extend operand 1

(define_insn "muloqihi3"
  [(set (match_operand:HI 0 "register_operand"                                        "=&r")
        (mult:HI (not:HI (zero_extend:HI (not:QI (match_operand:QI 1 "register_operand" "r"))))
                 (match_operand:HI 2 "register_operand"                                 "r")))]
  "AVR_HAVE_MUL"
  "mul %1,%A2
	movw %0,r0
	mul %1,%B2
	add %B0,r0
	sub %B0,%A2
	clr __zero_reg__"
  [(set_attr "length" "6")
   (set_attr "cc" "clobber")])

;******************************************************************************

(define_expand "mulhi3"
  [(set (match_operand:HI 0 "register_operand" "")
        (mult:HI (match_operand:HI 1 "register_operand" "")
                 (match_operand:HI 2 "register_or_s9_operand" "")))]
  ""
  {
    if (!AVR_HAVE_MUL)
      {
        if (!register_operand (operands[2], HImode))
          operands[2] = force_reg (HImode, operands[2]);

        emit_insn (gen_mulhi3_call (operands[0], operands[1], operands[2]));
        DONE;
      }

    /* For small constants we can do better by extending them on the fly.
       The constant can be loaded in one instruction and the widening
       multiplication is shorter.  First try the unsigned variant because it
       allows constraint "d" instead of "a" for the signed version.  */

    if (s9_operand (operands[2], HImode))
      {
        rtx reg = force_reg (QImode, gen_int_mode (INTVAL (operands[2]), QImode));

        if (u8_operand (operands[2], HImode))
          {
            emit_insn (gen_muluqihi3 (operands[0], reg, operands[1]));
          } 
        else if (s8_operand (operands[2], HImode))
          {
            emit_insn (gen_mulsqihi3 (operands[0], reg, operands[1]));
          }
        else
          {
            emit_insn (gen_muloqihi3 (operands[0], reg, operands[1]));
          }

        DONE;
      }

    if (!register_operand (operands[2], HImode))
      operands[2] = force_reg (HImode, operands[2]);
  })

(define_insn "*mulhi3_enh"
  [(set (match_operand:HI 0 "register_operand" "=&r")
        (mult:HI (match_operand:HI 1 "register_operand" "r")
                 (match_operand:HI 2 "register_operand" "r")))]
  "AVR_HAVE_MUL"
  {
    return REGNO (operands[1]) == REGNO (operands[2])
           ? "mul %A1,%A1\;movw %0,r0\;mul %A1,%B1\;add %B0,r0\;add %B0,r0\;clr r1"
           : "mul %A1,%A2\;movw %0,r0\;mul %A1,%B2\;add %B0,r0\;mul %B1,%A2\;add %B0,r0\;clr r1";
  }
  [(set_attr "length" "7")
   (set_attr "cc" "clobber")])

(define_expand "mulhi3_call"
  [(set (reg:HI 24) (match_operand:HI 1 "register_operand" ""))
   (set (reg:HI 22) (match_operand:HI 2 "register_operand" ""))
   (parallel [(set (reg:HI 24) (mult:HI (reg:HI 24) (reg:HI 22)))
              (clobber (reg:HI 22))
              (clobber (reg:QI 21))])
   (set (match_operand:HI 0 "register_operand" "") (reg:HI 24))])

(define_insn "*mulhi3_call"
  [(set (reg:HI 24) (mult:HI (reg:HI 24) (reg:HI 22)))
   (clobber (reg:HI 22))
   (clobber (reg:QI 21))]
  "!AVR_HAVE_MUL"
  "%~call __mulhi3"
  [(set_attr "type" "xcall")
   (set_attr "cc" "clobber")])

;; To support widening multiplication with constant we postpone
;; expanding to the implicit library call until post combine and
;; prior to register allocation.  Clobber all hard registers that
;; might be used by the (widening) multiply until it is split and
;; it's final register footprint is worked out.

(define_expand "mulsi3"
  [(parallel [(set (match_operand:SI 0 "register_operand" "")
                   (mult:SI (match_operand:SI 1 "register_operand" "")
                            (match_operand:SI 2 "nonmemory_operand" "")))
              (clobber (reg:HI 26))
              (clobber (reg:DI 18))])]
  "AVR_HAVE_MUL"
  {
    if (u16_operand (operands[2], SImode))
      {
        operands[2] = force_reg (HImode, gen_int_mode (INTVAL (operands[2]), HImode));
        emit_insn (gen_muluhisi3 (operands[0], operands[2], operands[1]));
        DONE;
      }

    if (o16_operand (operands[2], SImode))
      {
        operands[2] = force_reg (HImode, gen_int_mode (INTVAL (operands[2]), HImode));
        emit_insn (gen_mulohisi3 (operands[0], operands[2], operands[1]));
        DONE;
      }
  })

(define_insn_and_split "*mulsi3"
  [(set (match_operand:SI 0 "pseudo_register_operand"                      "=r")
        (mult:SI (match_operand:SI 1 "pseudo_register_operand"              "r")
                 (match_operand:SI 2 "pseudo_register_or_const_int_operand" "rn")))
   (clobber (reg:HI 26))
   (clobber (reg:DI 18))]
  "AVR_HAVE_MUL && !reload_completed"
  { gcc_unreachable(); }
  "&& 1"
  [(set (reg:SI 18)
        (match_dup 1))
   (set (reg:SI 22) 
        (match_dup 2))
   (parallel [(set (reg:SI 22)
                   (mult:SI (reg:SI 22)
                            (reg:SI 18)))
              (clobber (reg:HI 26))])
   (set (match_dup 0)
        (reg:SI 22))]
  {
    if (u16_operand (operands[2], SImode))
      {
        operands[2] = force_reg (HImode, gen_int_mode (INTVAL (operands[2]), HImode));
        emit_insn (gen_muluhisi3 (operands[0], operands[2], operands[1]));
        DONE;
      }

    if (o16_operand (operands[2], SImode))
      {
        operands[2] = force_reg (HImode, gen_int_mode (INTVAL (operands[2]), HImode));
        emit_insn (gen_mulohisi3 (operands[0], operands[2], operands[1]));
        DONE;
      }
  })

;; "muluqisi3"
;; "muluhisi3"
(define_insn_and_split "mulu<mode>si3"
  [(set (match_operand:SI 0 "pseudo_register_operand"                           "=r")
        (mult:SI (zero_extend:SI (match_operand:QIHI 1 "pseudo_register_operand" "r"))
                 (match_operand:SI 2 "pseudo_register_or_const_int_operand"      "rn")))
   (clobber (reg:HI 26))
   (clobber (reg:DI 18))]
  "AVR_HAVE_MUL && !reload_completed"
  { gcc_unreachable(); }
  "&& 1"
  [(set (reg:HI 26)
        (match_dup 1))
   (set (reg:SI 18)
        (match_dup 2))
   (set (reg:SI 22)
        (mult:SI (zero_extend:SI (reg:HI 26))
                 (reg:SI 18)))
   (set (match_dup 0)
        (reg:SI 22))]
  {
    /* Do the QI -> HI extension explicitely before the multiplication.  */
    /* Do the HI -> SI extension implicitely and after the multiplication.  */
       
    if (QImode == <MODE>mode)
      operands[1] = gen_rtx_ZERO_EXTEND (HImode, operands[1]);

    if (u16_operand (operands[2], SImode))
      {
        operands[1] = force_reg (HImode, operands[1]);
        operands[2] = force_reg (HImode, gen_int_mode (INTVAL (operands[2]), HImode));
        emit_insn (gen_umulhisi3 (operands[0], operands[1], operands[2]));
        DONE;
      }
  })

;; "mulsqisi3"
;; "mulshisi3"
(define_insn_and_split "muls<mode>si3"
  [(set (match_operand:SI 0 "pseudo_register_operand"                           "=r")
        (mult:SI (sign_extend:SI (match_operand:QIHI 1 "pseudo_register_operand" "r"))
                 (match_operand:SI 2 "pseudo_register_or_const_int_operand"      "rn")))
   (clobber (reg:HI 26))
   (clobber (reg:DI 18))]
  "AVR_HAVE_MUL && !reload_completed"
  { gcc_unreachable(); }
  "&& 1"
  [(set (reg:HI 26)
        (match_dup 1))
   (set (reg:SI 18)
        (match_dup 2))
   (set (reg:SI 22)
        (mult:SI (sign_extend:SI (reg:HI 26))
                 (reg:SI 18)))
   (set (match_dup 0)
        (reg:SI 22))]
  {
    /* Do the QI -> HI extension explicitely before the multiplication.  */
    /* Do the HI -> SI extension implicitely and after the multiplication.  */
       
    if (QImode == <MODE>mode)
      operands[1] = gen_rtx_SIGN_EXTEND (HImode, operands[1]);

    if (u16_operand (operands[2], SImode)
        || s16_operand (operands[2], SImode))
      {
        rtx xop2 = force_reg (HImode, gen_int_mode (INTVAL (operands[2]), HImode));

        operands[1] = force_reg (HImode, operands[1]);

        if (u16_operand (operands[2], SImode))
          emit_insn (gen_usmulhisi3 (operands[0], xop2, operands[1]));
        else
          emit_insn (gen_mulhisi3 (operands[0], operands[1], xop2));

        DONE;
      }
  })

;; One-extend operand 1

(define_insn_and_split "mulohisi3"
  [(set (match_operand:SI 0 "pseudo_register_operand"                          "=r")
        (mult:SI (not:SI (zero_extend:SI 
                          (not:HI (match_operand:HI 1 "pseudo_register_operand" "r"))))
                 (match_operand:SI 2 "pseudo_register_or_const_int_operand"     "rn")))
   (clobber (reg:HI 26))
   (clobber (reg:DI 18))]
  "AVR_HAVE_MUL && !reload_completed"
  { gcc_unreachable(); }
  "&& 1"
  [(set (reg:HI 26)
        (match_dup 1))
   (set (reg:SI 18)
        (match_dup 2))
   (set (reg:SI 22)
        (mult:SI (not:SI (zero_extend:SI (not:HI (reg:HI 26))))
                 (reg:SI 18)))
   (set (match_dup 0)
        (reg:SI 22))])

;; "mulhisi3"
;; "umulhisi3"
(define_expand "<extend_u>mulhisi3"
  [(parallel [(set (match_operand:SI 0 "register_operand" "")
                   (mult:SI (any_extend:SI (match_operand:HI 1 "register_operand" ""))
                            (any_extend:SI (match_operand:HI 2 "register_operand" ""))))
              (clobber (reg:HI 26))
              (clobber (reg:DI 18))])]
  "AVR_HAVE_MUL")

(define_expand "usmulhisi3"
  [(parallel [(set (match_operand:SI 0 "register_operand" "")
                   (mult:SI (zero_extend:SI (match_operand:HI 1 "register_operand" ""))
                            (sign_extend:SI (match_operand:HI 2 "register_operand" ""))))
              (clobber (reg:HI 26))
              (clobber (reg:DI 18))])]
  "AVR_HAVE_MUL")

;; "*uumulqihisi3" "*uumulhiqisi3" "*uumulhihisi3" "*uumulqiqisi3"
;; "*usmulqihisi3" "*usmulhiqisi3" "*usmulhihisi3" "*usmulqiqisi3"
;; "*sumulqihisi3" "*sumulhiqisi3" "*sumulhihisi3" "*sumulqiqisi3"
;; "*ssmulqihisi3" "*ssmulhiqisi3" "*ssmulhihisi3" "*ssmulqiqisi3"
(define_insn_and_split
  "*<any_extend:extend_su><any_extend2:extend_su>mul<QIHI:mode><QIHI2:mode>si3"
  [(set (match_operand:SI 0 "pseudo_register_operand"                            "=r")
        (mult:SI (any_extend:SI (match_operand:QIHI 1 "pseudo_register_operand"   "r"))
                 (any_extend2:SI (match_operand:QIHI2 2 "pseudo_register_operand" "r"))))
   (clobber (reg:HI 26))
   (clobber (reg:DI 18))]
  "AVR_HAVE_MUL && !reload_completed"
  { gcc_unreachable(); }
  "&& 1"
  [(set (reg:HI 18)
        (match_dup 1))
   (set (reg:HI 26)
        (match_dup 2))
   (set (reg:SI 22)
        (mult:SI (match_dup 3)
                 (match_dup 4)))
   (set (match_dup 0)
        (reg:SI 22))]
  {
    rtx xop1 = operands[1];
    rtx xop2 = operands[2];

    /* Do the QI -> HI extension explicitely before the multiplication.  */
    /* Do the HI -> SI extension implicitely and after the multiplication.  */
       
    if (QImode == <QIHI:MODE>mode)
      xop1 = gen_rtx_fmt_e (<any_extend:CODE>, HImode, xop1);

    if (QImode == <QIHI2:MODE>mode)
      xop2 = gen_rtx_fmt_e (<any_extend2:CODE>, HImode, xop2);

    if (<any_extend:CODE> == <any_extend2:CODE>
        || <any_extend:CODE> == ZERO_EXTEND)
      {
        operands[1] = xop1;
        operands[2] = xop2;
        operands[3] = gen_rtx_fmt_e (<any_extend:CODE>, SImode, gen_rtx_REG (HImode, 18));
        operands[4] = gen_rtx_fmt_e (<any_extend2:CODE>, SImode, gen_rtx_REG (HImode, 26));
      }
    else
      {
        /* <any_extend:CODE>  = SIGN_EXTEND */
        /* <any_extend2:CODE> = ZERO_EXTEND */

        operands[1] = xop2;
        operands[2] = xop1;
        operands[3] = gen_rtx_ZERO_EXTEND (SImode, gen_rtx_REG (HImode, 18));
        operands[4] = gen_rtx_SIGN_EXTEND (SImode, gen_rtx_REG (HImode, 26));
      }
  })

;; "smulhi3_highpart"
;; "umulhi3_highpart"
(define_expand "<extend_su>mulhi3_highpart"
  [(set (reg:HI 18)
        (match_operand:HI 1 "nonmemory_operand" ""))
   (set (reg:HI 26)
        (match_operand:HI 2 "nonmemory_operand" ""))
   (parallel [(set (reg:HI 24)
                   (truncate:HI (lshiftrt:SI (mult:SI (any_extend:SI (reg:HI 18))
                                                      (any_extend:SI (reg:HI 26)))
                                             (const_int 16))))
              (clobber (reg:HI 22))])
   (set (match_operand:HI 0 "register_operand" "")
        (reg:HI 24))]
  "AVR_HAVE_MUL")


(define_insn "*mulsi3_call"
  [(set (reg:SI 22)
        (mult:SI (reg:SI 22)
                 (reg:SI 18)))
   (clobber (reg:HI 26))]
  "AVR_HAVE_MUL"
  "%~call __mulsi3"
  [(set_attr "type" "xcall")
   (set_attr "cc" "clobber")])

;; "*mulhisi3_call"
;; "*umulhisi3_call"
(define_insn "*<extend_u>mulhisi3_call"
  [(set (reg:SI 22)
        (mult:SI (any_extend:SI (reg:HI 18))
                 (any_extend:SI (reg:HI 26))))]
  "AVR_HAVE_MUL"
  "%~call __<extend_u>mulhisi3"
  [(set_attr "type" "xcall")
   (set_attr "cc" "clobber")])

;; "*umulhi3_highpart_call"
;; "*smulhi3_highpart_call"
(define_insn "*<extend_su>mulhi3_highpart_call"
  [(set (reg:HI 24)
        (truncate:HI (lshiftrt:SI (mult:SI (any_extend:SI (reg:HI 18))
                                           (any_extend:SI (reg:HI 26)))
                                  (const_int 16))))
   (clobber (reg:HI 22))]
  "AVR_HAVE_MUL"
  "%~call __<extend_u>mulhisi3"
  [(set_attr "type" "xcall")
   (set_attr "cc" "clobber")])

(define_insn "*usmulhisi3_call"
  [(set (reg:SI 22)
        (mult:SI (zero_extend:SI (reg:HI 18))
                 (sign_extend:SI (reg:HI 26))))]
  "AVR_HAVE_MUL"
  "%~call __usmulhisi3"
  [(set_attr "type" "xcall")
   (set_attr "cc" "clobber")])

(define_insn "*mul<extend_su>hisi3_call"
  [(set (reg:SI 22)
        (mult:SI (any_extend:SI (reg:HI 26))
                 (reg:SI 18)))]
  "AVR_HAVE_MUL"
  "%~call __mul<extend_su>hisi3"
  [(set_attr "type" "xcall")
   (set_attr "cc" "clobber")])

(define_insn "*mulohisi3_call"
  [(set (reg:SI 22)
        (mult:SI (not:SI (zero_extend:SI (not:HI (reg:HI 26))))
                 (reg:SI 18)))]
  "AVR_HAVE_MUL"
  "%~call __mulohisi3"
  [(set_attr "type" "xcall")
   (set_attr "cc" "clobber")])

; / % / % / % / % / % / % / % / % / % / % / % / % / % / % / % / % / % / % / %
; divmod

;; Generate lib1funcs.S calls ourselves, because:
;;  - we know exactly which registers are clobbered (for QI and HI
;;    modes, some of the call-used registers are preserved)
;;  - we get both the quotient and the remainder at no extra cost
;;  - we split the patterns only after the first CSE passes because
;;    CSE has problems to operate on hard regs.
;; 
(define_insn_and_split "divmodqi4"
  [(parallel [(set (match_operand:QI 0 "pseudo_register_operand" "") 
                   (div:QI (match_operand:QI 1 "pseudo_register_operand" "") 
                           (match_operand:QI 2 "pseudo_register_operand" "")))
              (set (match_operand:QI 3 "pseudo_register_operand" "") 
                   (mod:QI (match_dup 1) (match_dup 2)))
              (clobber (reg:QI 22)) 
              (clobber (reg:QI 23)) 
              (clobber (reg:QI 24)) 
              (clobber (reg:QI 25))])]
  ""
  "this divmodqi4 pattern should have been splitted;"
  ""
  [(set (reg:QI 24) (match_dup 1))
   (set (reg:QI 22) (match_dup 2))
   (parallel [(set (reg:QI 24) (div:QI (reg:QI 24) (reg:QI 22)))
              (set (reg:QI 25) (mod:QI (reg:QI 24) (reg:QI 22)))
              (clobber (reg:QI 22))
              (clobber (reg:QI 23))])
   (set (match_dup 0) (reg:QI 24))
   (set (match_dup 3) (reg:QI 25))])

(define_insn "*divmodqi4_call"
  [(set (reg:QI 24) (div:QI (reg:QI 24) (reg:QI 22)))
   (set (reg:QI 25) (mod:QI (reg:QI 24) (reg:QI 22)))
   (clobber (reg:QI 22))
   (clobber (reg:QI 23))]
  ""
  "%~call __divmodqi4"
  [(set_attr "type" "xcall")
   (set_attr "cc" "clobber")])

(define_insn_and_split "udivmodqi4"
 [(parallel [(set (match_operand:QI 0 "pseudo_register_operand" "") 
                  (udiv:QI (match_operand:QI 1 "pseudo_register_operand" "") 
                           (match_operand:QI 2 "pseudo_register_operand" "")))
             (set (match_operand:QI 3 "pseudo_register_operand" "") 
                  (umod:QI (match_dup 1) (match_dup 2)))
             (clobber (reg:QI 22))
             (clobber (reg:QI 23))
             (clobber (reg:QI 24))
             (clobber (reg:QI 25))])]
  ""
  "this udivmodqi4 pattern should have been splitted;"
  "" 
  [(set (reg:QI 24) (match_dup 1))
   (set (reg:QI 22) (match_dup 2))
   (parallel [(set (reg:QI 24) (udiv:QI (reg:QI 24) (reg:QI 22)))
              (set (reg:QI 25) (umod:QI (reg:QI 24) (reg:QI 22)))
              (clobber (reg:QI 23))])
   (set (match_dup 0) (reg:QI 24))
   (set (match_dup 3) (reg:QI 25))])

(define_insn "*udivmodqi4_call"
  [(set (reg:QI 24) (udiv:QI (reg:QI 24) (reg:QI 22)))
   (set (reg:QI 25) (umod:QI (reg:QI 24) (reg:QI 22)))
   (clobber (reg:QI 23))]
  ""
  "%~call __udivmodqi4"
  [(set_attr "type" "xcall")
   (set_attr "cc" "clobber")])

(define_insn_and_split "divmodhi4"
  [(parallel [(set (match_operand:HI 0 "pseudo_register_operand" "") 
                   (div:HI (match_operand:HI 1 "pseudo_register_operand" "") 
                           (match_operand:HI 2 "pseudo_register_operand" "")))
              (set (match_operand:HI 3 "pseudo_register_operand" "") 
                   (mod:HI (match_dup 1) (match_dup 2)))
              (clobber (reg:QI 21))
              (clobber (reg:HI 22))
              (clobber (reg:HI 24))
              (clobber (reg:HI 26))])]
  ""
  "this should have been splitted;"
  ""
  [(set (reg:HI 24) (match_dup 1))
   (set (reg:HI 22) (match_dup 2))
   (parallel [(set (reg:HI 22) (div:HI (reg:HI 24) (reg:HI 22)))
              (set (reg:HI 24) (mod:HI (reg:HI 24) (reg:HI 22)))
              (clobber (reg:HI 26))
              (clobber (reg:QI 21))])
   (set (match_dup 0) (reg:HI 22))
   (set (match_dup 3) (reg:HI 24))])

(define_insn "*divmodhi4_call"
  [(set (reg:HI 22) (div:HI (reg:HI 24) (reg:HI 22)))
   (set (reg:HI 24) (mod:HI (reg:HI 24) (reg:HI 22)))
   (clobber (reg:HI 26))
   (clobber (reg:QI 21))]
  ""
  "%~call __divmodhi4"
  [(set_attr "type" "xcall")
   (set_attr "cc" "clobber")])

(define_insn_and_split "udivmodhi4"
  [(parallel [(set (match_operand:HI 0 "pseudo_register_operand" "") 
                   (udiv:HI (match_operand:HI 1 "pseudo_register_operand" "")
                            (match_operand:HI 2 "pseudo_register_operand" "")))
              (set (match_operand:HI 3 "pseudo_register_operand" "") 
                   (umod:HI (match_dup 1) (match_dup 2)))
              (clobber (reg:QI 21))
              (clobber (reg:HI 22))
              (clobber (reg:HI 24))
              (clobber (reg:HI 26))])]
  ""
  "this udivmodhi4 pattern should have been splitted.;"
  ""
  [(set (reg:HI 24) (match_dup 1))
   (set (reg:HI 22) (match_dup 2))
   (parallel [(set (reg:HI 22) (udiv:HI (reg:HI 24) (reg:HI 22)))
              (set (reg:HI 24) (umod:HI (reg:HI 24) (reg:HI 22)))
              (clobber (reg:HI 26))
              (clobber (reg:QI 21))])
   (set (match_dup 0) (reg:HI 22))
   (set (match_dup 3) (reg:HI 24))])

(define_insn "*udivmodhi4_call"
  [(set (reg:HI 22) (udiv:HI (reg:HI 24) (reg:HI 22)))
   (set (reg:HI 24) (umod:HI (reg:HI 24) (reg:HI 22)))
   (clobber (reg:HI 26))
   (clobber (reg:QI 21))]
  ""
  "%~call __udivmodhi4"
  [(set_attr "type" "xcall")
   (set_attr "cc" "clobber")])

;;;;;;;;;;;;;;;;;;;;;;;;;;;;;;;;;;;;;;;;;;;;;;;;;;;;;;;;;;;;;;;;;;;;;;
;; 24-bit multiply

;; To support widening multiplication with constant we postpone
;; expanding to the implicit library call until post combine and
;; prior to register allocation.  Clobber all hard registers that
;; might be used by the (widening) multiply until it is split and
;; it's final register footprint is worked out.

(define_expand "mulpsi3"
  [(parallel [(set (match_operand:PSI 0 "register_operand" "")
                   (mult:PSI (match_operand:PSI 1 "register_operand" "")
                             (match_operand:PSI 2 "nonmemory_operand" "")))
              (clobber (reg:HI 26))
              (clobber (reg:DI 18))])]
  "AVR_HAVE_MUL"
  {
    if (s8_operand (operands[2], PSImode))
      {
        rtx reg = force_reg (QImode, gen_int_mode (INTVAL (operands[2]), QImode));
        emit_insn (gen_mulsqipsi3 (operands[0], reg, operands[1]));
        DONE;
      }
  })

(define_insn "*umulqihipsi3"
  [(set (match_operand:PSI 0 "register_operand"                         "=&r")
        (mult:PSI (zero_extend:PSI (match_operand:QI 1 "register_operand" "r"))
                  (zero_extend:PSI (match_operand:HI 2 "register_operand" "r"))))]
  "AVR_HAVE_MUL"
  "mul %1,%A2
	movw %A0,r0
	mul %1,%B2
	clr %C0
	add %B0,r0
	adc %C0,r1
	clr __zero_reg__"
  [(set_attr "length" "7")
   (set_attr "cc" "clobber")])

(define_insn "*umulhiqipsi3"
  [(set (match_operand:PSI 0 "register_operand"                         "=&r")
        (mult:PSI (zero_extend:PSI (match_operand:HI 2 "register_operand" "r"))
                  (zero_extend:PSI (match_operand:QI 1 "register_operand" "r"))))]
  "AVR_HAVE_MUL"
  "mul %1,%A2
	movw %A0,r0
	mul %1,%B2
	add %B0,r0
	mov %C0,r1
	clr __zero_reg__
	adc %C0,__zero_reg__"
  [(set_attr "length" "7")
   (set_attr "cc" "clobber")])

(define_insn_and_split "mulsqipsi3"
  [(set (match_operand:PSI 0 "pseudo_register_operand"                          "=r")
        (mult:PSI (sign_extend:PSI (match_operand:QI 1 "pseudo_register_operand" "r"))
                  (match_operand:PSI 2 "pseudo_register_or_const_int_operand"    "rn")))
   (clobber (reg:HI 26))
   (clobber (reg:DI 18))]
  "AVR_HAVE_MUL && !reload_completed"
  { gcc_unreachable(); }
  "&& 1"
  [(set (reg:QI 25)
        (match_dup 1))
   (set (reg:PSI 22)
        (match_dup 2))
   (set (reg:PSI 18)
        (mult:PSI (sign_extend:PSI (reg:QI 25))
                  (reg:PSI 22)))
   (set (match_dup 0)
        (reg:PSI 18))])

(define_insn_and_split "*mulpsi3"
  [(set (match_operand:PSI 0 "pseudo_register_operand"                       "=r")
        (mult:PSI (match_operand:PSI 1 "pseudo_register_operand"              "r")
                  (match_operand:PSI 2 "pseudo_register_or_const_int_operand" "rn")))
   (clobber (reg:HI 26))
   (clobber (reg:DI 18))]
  "AVR_HAVE_MUL && !reload_completed"
  { gcc_unreachable(); }
  "&& 1"
  [(set (reg:PSI 18)
        (match_dup 1))
   (set (reg:PSI 22) 
        (match_dup 2))
   (parallel [(set (reg:PSI 22)
                   (mult:PSI (reg:PSI 22)
                             (reg:PSI 18)))
              (clobber (reg:QI 21))
              (clobber (reg:QI 25))
              (clobber (reg:HI 26))])
   (set (match_dup 0)
        (reg:PSI 22))]
  {
    if (s8_operand (operands[2], PSImode))
      {
        rtx reg = force_reg (QImode, gen_int_mode (INTVAL (operands[2]), QImode));
        emit_insn (gen_mulsqipsi3 (operands[0], reg, operands[1]));
        DONE;
      }
  })

(define_insn "*mulsqipsi3.libgcc"
  [(set (reg:PSI 18)
        (mult:PSI (sign_extend:PSI (reg:QI 25))
                  (reg:PSI 22)))]
  "AVR_HAVE_MUL"
  "%~call __mulsqipsi3"
  [(set_attr "type" "xcall")
   (set_attr "cc" "clobber")])

(define_insn "*mulpsi3.libgcc"
  [(set (reg:PSI 22)
        (mult:PSI (reg:PSI 22)
                  (reg:PSI 18)))
   (clobber (reg:QI 21))
   (clobber (reg:QI 25))
   (clobber (reg:HI 26))]
  "AVR_HAVE_MUL"
  "%~call __mulpsi3"
  [(set_attr "type" "xcall")
   (set_attr "cc" "clobber")])


;;;;;;;;;;;;;;;;;;;;;;;;;;;;;;;;;;;;;;;;;;;;;;;;;;;;;;;;;;;;;;;;;;;;;;
;; 24-bit signed/unsigned division and modulo.
;; Notice that the libgcc implementation return the quotient in R22
;; and the remainder in R18 whereas the 32-bit [u]divmodsi4
;; implementation works the other way round.

(define_insn_and_split "divmodpsi4"
  [(parallel [(set (match_operand:PSI 0 "pseudo_register_operand" "")
                   (div:PSI (match_operand:PSI 1 "pseudo_register_operand" "")
                            (match_operand:PSI 2 "pseudo_register_operand" "")))
              (set (match_operand:PSI 3 "pseudo_register_operand" "")
                   (mod:PSI (match_dup 1)
                            (match_dup 2)))
              (clobber (reg:DI 18))
              (clobber (reg:QI 26))])]
  ""
  { gcc_unreachable(); }
  ""
  [(set (reg:PSI 22) (match_dup 1))
   (set (reg:PSI 18) (match_dup 2))
   (parallel [(set (reg:PSI 22) (div:PSI (reg:PSI 22) (reg:PSI 18)))
              (set (reg:PSI 18) (mod:PSI (reg:PSI 22) (reg:PSI 18)))
              (clobber (reg:QI 21))
              (clobber (reg:QI 25))
              (clobber (reg:QI 26))])
   (set (match_dup 0) (reg:PSI 22))
   (set (match_dup 3) (reg:PSI 18))])

(define_insn "*divmodpsi4_call"
  [(set (reg:PSI 22) (div:PSI (reg:PSI 22) (reg:PSI 18)))
   (set (reg:PSI 18) (mod:PSI (reg:PSI 22) (reg:PSI 18)))
   (clobber (reg:QI 21))
   (clobber (reg:QI 25))
   (clobber (reg:QI 26))]
  ""
  "%~call __divmodpsi4"
  [(set_attr "type" "xcall")
   (set_attr "cc" "clobber")])

(define_insn_and_split "udivmodpsi4"
  [(parallel [(set (match_operand:PSI 0 "pseudo_register_operand" "")
                   (udiv:PSI (match_operand:PSI 1 "pseudo_register_operand" "")
                             (match_operand:PSI 2 "pseudo_register_operand" "")))
              (set (match_operand:PSI 3 "pseudo_register_operand" "")
                   (umod:PSI (match_dup 1)
                             (match_dup 2)))
              (clobber (reg:DI 18))
              (clobber (reg:QI 26))])]
  ""
  { gcc_unreachable(); }
  ""
  [(set (reg:PSI 22) (match_dup 1))
   (set (reg:PSI 18) (match_dup 2))
   (parallel [(set (reg:PSI 22) (udiv:PSI (reg:PSI 22) (reg:PSI 18)))
              (set (reg:PSI 18) (umod:PSI (reg:PSI 22) (reg:PSI 18)))
              (clobber (reg:QI 21))
              (clobber (reg:QI 25))
              (clobber (reg:QI 26))])
   (set (match_dup 0) (reg:PSI 22))
   (set (match_dup 3) (reg:PSI 18))])

(define_insn "*udivmodpsi4_call"
  [(set (reg:PSI 22) (udiv:PSI (reg:PSI 22) (reg:PSI 18)))
   (set (reg:PSI 18) (umod:PSI (reg:PSI 22) (reg:PSI 18)))
   (clobber (reg:QI 21))
   (clobber (reg:QI 25))
   (clobber (reg:QI 26))]
  ""
  "%~call __udivmodpsi4"
  [(set_attr "type" "xcall")
   (set_attr "cc" "clobber")])

;;;;;;;;;;;;;;;;;;;;;;;;;;;;;;;;;;;;;;;;;;;;;;;;;;;;;;;;;;;;;;;;;;;;;;

(define_insn_and_split "divmodsi4"
  [(parallel [(set (match_operand:SI 0 "pseudo_register_operand" "") 
                   (div:SI (match_operand:SI 1 "pseudo_register_operand" "") 
                           (match_operand:SI 2 "pseudo_register_operand" "")))
              (set (match_operand:SI 3 "pseudo_register_operand" "") 
                   (mod:SI (match_dup 1) (match_dup 2)))
              (clobber (reg:SI 18))
              (clobber (reg:SI 22))
              (clobber (reg:HI 26))
              (clobber (reg:HI 30))])]
  ""
  "this divmodsi4 pattern should have been splitted;" 
  ""
  [(set (reg:SI 22) (match_dup 1))
   (set (reg:SI 18) (match_dup 2))
   (parallel [(set (reg:SI 18) (div:SI (reg:SI 22) (reg:SI 18)))
              (set (reg:SI 22) (mod:SI (reg:SI 22) (reg:SI 18)))
              (clobber (reg:HI 26))
              (clobber (reg:HI 30))])
   (set (match_dup 0) (reg:SI 18))
   (set (match_dup 3) (reg:SI 22))])

(define_insn "*divmodsi4_call"
  [(set (reg:SI 18) (div:SI (reg:SI 22) (reg:SI 18)))
   (set (reg:SI 22) (mod:SI (reg:SI 22) (reg:SI 18)))
   (clobber (reg:HI 26))
   (clobber (reg:HI 30))]
  ""
  "%~call __divmodsi4"
  [(set_attr "type" "xcall")
   (set_attr "cc" "clobber")])

(define_insn_and_split "udivmodsi4"
  [(parallel [(set (match_operand:SI 0 "pseudo_register_operand" "") 
                   (udiv:SI (match_operand:SI 1 "pseudo_register_operand" "") 
                           (match_operand:SI 2 "pseudo_register_operand" "")))
              (set (match_operand:SI 3 "pseudo_register_operand" "") 
                   (umod:SI (match_dup 1) (match_dup 2)))
              (clobber (reg:SI 18))
              (clobber (reg:SI 22))
              (clobber (reg:HI 26))
              (clobber (reg:HI 30))])]
  ""
  "this udivmodsi4 pattern should have been splitted;"
  ""
  [(set (reg:SI 22) (match_dup 1))
   (set (reg:SI 18) (match_dup 2))
   (parallel [(set (reg:SI 18) (udiv:SI (reg:SI 22) (reg:SI 18)))
              (set (reg:SI 22) (umod:SI (reg:SI 22) (reg:SI 18)))
              (clobber (reg:HI 26))
              (clobber (reg:HI 30))])
   (set (match_dup 0) (reg:SI 18))
   (set (match_dup 3) (reg:SI 22))])

(define_insn "*udivmodsi4_call"
  [(set (reg:SI 18) (udiv:SI (reg:SI 22) (reg:SI 18)))
   (set (reg:SI 22) (umod:SI (reg:SI 22) (reg:SI 18)))
   (clobber (reg:HI 26))
   (clobber (reg:HI 30))]
  ""
  "%~call __udivmodsi4"
  [(set_attr "type" "xcall")
   (set_attr "cc" "clobber")])

;&&&&&&&&&&&&&&&&&&&&&&&&&&&&&&&&&&&&&&&&&&&&&&&&&&&&&&&&&&&&&&&&&&&&&&&&&&&&&&
; and

(define_insn "andqi3"
  [(set (match_operand:QI 0 "register_operand"       "=??r,d")
        (and:QI (match_operand:QI 1 "register_operand" "%0,0")
                (match_operand:QI 2 "nonmemory_operand" "r,i")))]
  ""
  "@
	and %0,%2
	andi %0,lo8(%2)"
  [(set_attr "length" "1,1")
   (set_attr "cc" "set_zn,set_zn")])

(define_insn "andhi3"
  [(set (match_operand:HI 0 "register_operand"       "=??r,d,d,r  ,r")
        (and:HI (match_operand:HI 1 "register_operand" "%0,0,0,0  ,0")
                (match_operand:HI 2 "nonmemory_operand" "r,s,n,Ca2,n")))
   (clobber (match_scratch:QI 3                        "=X,X,X,X  ,&d"))]
  ""
  {
    if (which_alternative == 0)
      return "and %A0,%A2\;and %B0,%B2";
    else if (which_alternative == 1)
      return "andi %A0,lo8(%2)\;andi %B0,hi8(%2)";

    return avr_out_bitop (insn, operands, NULL);
  }
  [(set_attr "length" "2,2,2,4,4")
   (set_attr "adjust_len" "*,*,out_bitop,out_bitop,out_bitop")
   (set_attr "cc" "set_n,set_n,clobber,clobber,clobber")])

(define_insn "andpsi3"
  [(set (match_operand:PSI 0 "register_operand"        "=??r,d,r  ,r")
        (and:PSI (match_operand:PSI 1 "register_operand" "%0,0,0  ,0")
                 (match_operand:PSI 2 "nonmemory_operand" "r,n,Ca3,n")))
   (clobber (match_scratch:QI 3                          "=X,X,X  ,&d"))]
  ""
  {
    if (which_alternative == 0)
      return "and %A0,%A2" CR_TAB
             "and %B0,%B2" CR_TAB
             "and %C0,%C2";

    return avr_out_bitop (insn, operands, NULL);
  }
  [(set_attr "length" "3,3,6,6")
   (set_attr "adjust_len" "*,out_bitop,out_bitop,out_bitop")
   (set_attr "cc" "set_n,clobber,clobber,clobber")])

(define_insn "andsi3"
  [(set (match_operand:SI 0 "register_operand"       "=??r,d,r  ,r")
        (and:SI (match_operand:SI 1 "register_operand" "%0,0,0  ,0")
                (match_operand:SI 2 "nonmemory_operand" "r,n,Ca4,n")))
   (clobber (match_scratch:QI 3                        "=X,X,X  ,&d"))]
  ""
  {
    if (which_alternative == 0)
      return "and %0,%2"   CR_TAB
             "and %B0,%B2" CR_TAB
             "and %C0,%C2" CR_TAB
             "and %D0,%D2";

    return avr_out_bitop (insn, operands, NULL);
  }
  [(set_attr "length" "4,4,8,8")
   (set_attr "adjust_len" "*,out_bitop,out_bitop,out_bitop")
   (set_attr "cc" "set_n,clobber,clobber,clobber")])

(define_peephole2 ; andi
  [(set (match_operand:QI 0 "d_register_operand" "")
        (and:QI (match_dup 0)
                (match_operand:QI 1 "const_int_operand" "")))
   (set (match_dup 0)
        (and:QI (match_dup 0)
                (match_operand:QI 2 "const_int_operand" "")))]
  ""
  [(set (match_dup 0) (and:QI (match_dup 0) (match_dup 1)))]
  {
    operands[1] = GEN_INT (INTVAL (operands[1]) & INTVAL (operands[2]));
  })

;;|||||||||||||||||||||||||||||||||||||||||||||||||||||||||||||||||||||||||||||
;; ior

(define_insn "iorqi3"
  [(set (match_operand:QI 0 "register_operand"       "=??r,d")
        (ior:QI (match_operand:QI 1 "register_operand" "%0,0")
                (match_operand:QI 2 "nonmemory_operand" "r,i")))]
  ""
  "@
	or %0,%2
	ori %0,lo8(%2)"
  [(set_attr "length" "1,1")
   (set_attr "cc" "set_zn,set_zn")])

(define_insn "iorhi3"
  [(set (match_operand:HI 0 "register_operand"       "=??r,d,d,r  ,r")
        (ior:HI (match_operand:HI 1 "register_operand" "%0,0,0,0  ,0")
                (match_operand:HI 2 "nonmemory_operand" "r,s,n,Co2,n")))
   (clobber (match_scratch:QI 3                        "=X,X,X,X  ,&d"))]
  ""
  {
    if (which_alternative == 0)
      return "or %A0,%A2\;or %B0,%B2";
    else if (which_alternative == 1)
      return "ori %A0,lo8(%2)\;ori %B0,hi8(%2)";

    return avr_out_bitop (insn, operands, NULL);
  }
  [(set_attr "length" "2,2,2,4,4")
   (set_attr "adjust_len" "*,*,out_bitop,out_bitop,out_bitop")
   (set_attr "cc" "set_n,set_n,clobber,clobber,clobber")])

(define_insn "iorpsi3"
  [(set (match_operand:PSI 0 "register_operand"        "=??r,d,r  ,r")
        (ior:PSI (match_operand:PSI 1 "register_operand" "%0,0,0  ,0")
                 (match_operand:PSI 2 "nonmemory_operand" "r,n,Co3,n")))
   (clobber (match_scratch:QI 3                          "=X,X,X  ,&d"))]
  ""
  {
    if (which_alternative == 0)
      return "or %A0,%A2" CR_TAB
             "or %B0,%B2" CR_TAB
             "or %C0,%C2";

    return avr_out_bitop (insn, operands, NULL);
  }
  [(set_attr "length" "3,3,6,6")
   (set_attr "adjust_len" "*,out_bitop,out_bitop,out_bitop")
   (set_attr "cc" "set_n,clobber,clobber,clobber")])

(define_insn "iorsi3"
  [(set (match_operand:SI 0 "register_operand"       "=??r,d,r  ,r")
        (ior:SI (match_operand:SI 1 "register_operand" "%0,0,0  ,0")
                (match_operand:SI 2 "nonmemory_operand" "r,n,Co4,n")))
   (clobber (match_scratch:QI 3                        "=X,X,X  ,&d"))]
  ""
  {
    if (which_alternative == 0)
      return "or %0,%2"   CR_TAB
             "or %B0,%B2" CR_TAB
             "or %C0,%C2" CR_TAB
             "or %D0,%D2";

    return avr_out_bitop (insn, operands, NULL);
  }
  [(set_attr "length" "4,4,8,8")
   (set_attr "adjust_len" "*,out_bitop,out_bitop,out_bitop")
   (set_attr "cc" "set_n,clobber,clobber,clobber")])

;;^^^^^^^^^^^^^^^^^^^^^^^^^^^^^^^^^^^^^^^^^^^^^^^^^^^^^^^^^^^^^^^^^^^^^^^^^^^^^
;; xor

(define_insn "xorqi3"
  [(set (match_operand:QI 0 "register_operand" "=r")
        (xor:QI (match_operand:QI 1 "register_operand" "%0")
                (match_operand:QI 2 "register_operand" "r")))]
  ""
  "eor %0,%2"
  [(set_attr "length" "1")
   (set_attr "cc" "set_zn")])

(define_insn "xorhi3"
  [(set (match_operand:HI 0 "register_operand"       "=??r,r  ,r")
        (xor:HI (match_operand:HI 1 "register_operand" "%0,0  ,0")
                (match_operand:HI 2 "nonmemory_operand" "r,Cx2,n")))
   (clobber (match_scratch:QI 3                        "=X,X  ,&d"))]
  ""
  {
    if (which_alternative == 0)
      return "eor %A0,%A2\;eor %B0,%B2";

    return avr_out_bitop (insn, operands, NULL);
  }
  [(set_attr "length" "2,2,4")
   (set_attr "adjust_len" "*,out_bitop,out_bitop")
   (set_attr "cc" "set_n,clobber,clobber")])

(define_insn "xorpsi3"
  [(set (match_operand:PSI 0 "register_operand"        "=??r,r  ,r")
        (xor:PSI (match_operand:PSI 1 "register_operand" "%0,0  ,0")
                 (match_operand:PSI 2 "nonmemory_operand" "r,Cx3,n")))
   (clobber (match_scratch:QI 3                          "=X,X  ,&d"))]
  ""
  {
    if (which_alternative == 0)
      return "eor %A0,%A2" CR_TAB
             "eor %B0,%B2" CR_TAB
             "eor %C0,%C2";

    return avr_out_bitop (insn, operands, NULL);
  }
  [(set_attr "length" "3,6,6")
   (set_attr "adjust_len" "*,out_bitop,out_bitop")
   (set_attr "cc" "set_n,clobber,clobber")])

(define_insn "xorsi3"
  [(set (match_operand:SI 0 "register_operand"       "=??r,r  ,r")
        (xor:SI (match_operand:SI 1 "register_operand" "%0,0  ,0")
                (match_operand:SI 2 "nonmemory_operand" "r,Cx4,n")))
   (clobber (match_scratch:QI 3                        "=X,X  ,&d"))]
  ""
  {
    if (which_alternative == 0)
      return "eor %0,%2"   CR_TAB
             "eor %B0,%B2" CR_TAB
             "eor %C0,%C2" CR_TAB
             "eor %D0,%D2";

    return avr_out_bitop (insn, operands, NULL);
  }
  [(set_attr "length" "4,8,8")
   (set_attr "adjust_len" "*,out_bitop,out_bitop")
   (set_attr "cc" "set_n,clobber,clobber")])

;; swap swap swap swap swap swap swap swap swap swap swap swap swap swap swap
;; swap

(define_expand "rotlqi3"
  [(set (match_operand:QI 0 "register_operand" "")
        (rotate:QI (match_operand:QI 1 "register_operand" "")
                   (match_operand:QI 2 "const_0_to_7_operand" "")))]
  ""
  {
    if (!CONST_INT_P (operands[2]))
      FAIL;

    operands[2] = gen_int_mode (INTVAL (operands[2]) & 7, QImode);
  })

;; Expander used by __builtin_avr_swap
(define_expand "rotlqi3_4"
  [(set (match_operand:QI 0 "register_operand" "")
        (rotate:QI (match_operand:QI 1 "register_operand" "")
                   (const_int 4)))])

(define_insn "*rotlqi3"
  [(set (match_operand:QI 0 "register_operand"               "=r,r,r  ,r  ,r  ,r  ,r  ,r")
        (rotate:QI (match_operand:QI 1 "register_operand"     "0,0,0  ,0  ,0  ,0  ,0  ,0")
                   (match_operand:QI 2 "const_0_to_7_operand" "P,K,C03,C04,C05,C06,C07,L")))]
  ""
  "@
	lsl %0\;adc %0,__zero_reg__
	lsl %0\;adc %0,__zero_reg__\;lsl %0\;adc %0,__zero_reg__
	swap %0\;bst %0,0\;ror %0\;bld %0,7
	swap %0
	swap %0\;lsl %0\;adc %0,__zero_reg__
	swap %0\;lsl %0\;adc %0,__zero_reg__\;lsl %0\;adc %0,__zero_reg__
	bst %0,0\;ror %0\;bld %0,7
	"
  [(set_attr "length" "2,4,4,1,3,5,3,0")
   (set_attr "cc" "set_n,set_n,clobber,none,set_n,set_n,clobber,none")])

;; Split all rotates of HI,SI and PSImode registers where rotation is by
;; a whole number of bytes.  The split creates the appropriate moves and
;; considers all overlap situations.

;; HImode does not need scratch.  Use attribute for this constraint.

(define_mode_attr rotx [(SI "&r,&r,X") (PSI "&r,&r,X") (HI "X,X,X")])
(define_mode_attr rotsmode [(SI "HI") (PSI "QI") (HI "QI")])

;; "rotlhi3"
;; "rotlpsi3"
;; "rotlsi3"
(define_expand "rotl<mode>3"
  [(parallel [(set (match_operand:HISI 0 "register_operand" "")
                   (rotate:HISI (match_operand:HISI 1 "register_operand" "")
                                (match_operand:VOID 2 "const_int_operand" "")))
              (clobber (match_dup 3))])]
  ""
  {
    int offset;

    if (!CONST_INT_P (operands[2]))
      FAIL;

    offset = INTVAL (operands[2]);
 
    if (0 == offset % 8)
      {
        if (AVR_HAVE_MOVW && 0 == offset % 16)
          operands[3] = gen_rtx_SCRATCH (<rotsmode>mode);
        else
          operands[3] = gen_rtx_SCRATCH (QImode);
      }
    else if (offset == 1
             || offset == GET_MODE_BITSIZE (<MODE>mode) -1)
      {
        /*; Support rotate left/right by 1  */

        emit_move_insn (operands[0],
                        gen_rtx_ROTATE (<MODE>mode, operands[1], operands[2]));
        DONE;
      }
    else
      FAIL;
  })

(define_insn "*rotlhi2.1"
  [(set (match_operand:HI 0 "register_operand"           "=r")
        (rotate:HI (match_operand:HI 1 "register_operand" "0")
                   (const_int 1)))]
  ""
  "lsl %A0\;rol %B0\;adc %A0,__zero_reg__"
  [(set_attr "length" "3")
   (set_attr "cc" "clobber")])

(define_insn "*rotlhi2.15"
  [(set (match_operand:HI 0 "register_operand"           "=r")
        (rotate:HI (match_operand:HI 1 "register_operand" "0")
                   (const_int 15)))]
  ""
  "bst %A0,0\;ror %B0\;ror %A0\;bld %B0,7"
  [(set_attr "length" "4")
   (set_attr "cc" "clobber")])

(define_insn "*rotlpsi2.1"
  [(set (match_operand:PSI 0 "register_operand"            "=r")
        (rotate:PSI (match_operand:PSI 1 "register_operand" "0")
                    (const_int 1)))]
  ""
  "lsl %A0\;rol %B0\;rol %C0\;adc %A0,__zero_reg__"
  [(set_attr "length" "4")
   (set_attr "cc" "clobber")])

(define_insn "*rotlpsi2.23"
  [(set (match_operand:PSI 0 "register_operand"            "=r")
        (rotate:PSI (match_operand:PSI 1 "register_operand" "0")
                    (const_int 23)))]
  ""
  "bst %A0,0\;ror %C0\;ror %B0\;ror %A0\;bld %C0,7"
  [(set_attr "length" "5")
   (set_attr "cc" "clobber")])

(define_insn "*rotlsi2.1"
  [(set (match_operand:SI 0 "register_operand"           "=r")
        (rotate:SI (match_operand:SI 1 "register_operand" "0")
                   (const_int 1)))]
  ""
  "lsl %A0\;rol %B0\;rol %C0\;rol %D0\;adc %A0,__zero_reg__"
  [(set_attr "length" "5")
   (set_attr "cc" "clobber")])

(define_insn "*rotlsi2.31"
  [(set (match_operand:SI 0 "register_operand"           "=r")
        (rotate:SI (match_operand:SI 1 "register_operand" "0")
                   (const_int 31)))]
  ""
  "bst %A0,0\;ror %D0\;ror %C0\;ror %B0\;ror %A0\;bld %D0,7"
  [(set_attr "length" "6")
   (set_attr "cc" "clobber")])

;; Overlapping non-HImode registers often (but not always) need a scratch.
;; The best we can do is use early clobber alternative "#&r" so that
;; completely non-overlapping operands dont get a scratch but # so register
;; allocation does not prefer non-overlapping.


;; Split word aligned rotates using scratch that is mode dependent.

;; "*rotwhi"
;; "*rotwsi"
(define_insn_and_split "*rotw<mode>"
  [(set (match_operand:HISI 0 "register_operand"             "=r,r,#&r")
        (rotate:HISI (match_operand:HISI 1 "register_operand" "0,r,r")
                     (match_operand 2 "const_int_operand"     "n,n,n")))
   (clobber (match_scratch:<rotsmode> 3 "=<rotx>"))]
  "AVR_HAVE_MOVW
   && CONST_INT_P (operands[2])
   && GET_MODE_SIZE (<MODE>mode) % 2 == 0
   && 0 == INTVAL (operands[2]) % 16"
  "#"
  "&& reload_completed"
  [(const_int 0)]
  {
    avr_rotate_bytes (operands);
    DONE;
  })


;; Split byte aligned rotates using scratch that is always QI mode.

;; "*rotbhi"
;; "*rotbpsi"
;; "*rotbsi"
(define_insn_and_split "*rotb<mode>"
  [(set (match_operand:HISI 0 "register_operand"             "=r,r,#&r")
        (rotate:HISI (match_operand:HISI 1 "register_operand" "0,r,r")
                     (match_operand 2 "const_int_operand"     "n,n,n")))
   (clobber (match_scratch:QI 3 "=<rotx>"))]
  "CONST_INT_P (operands[2])
   && (8 == INTVAL (operands[2]) % 16
       || ((!AVR_HAVE_MOVW
            || GET_MODE_SIZE (<MODE>mode) % 2 != 0)
           && 0 == INTVAL (operands[2]) % 16))"
  "#"
  "&& reload_completed"
  [(const_int 0)]
  {
    avr_rotate_bytes (operands);
    DONE;
  })


;;<< << << << << << << << << << << << << << << << << << << << << << << << << <<
;; arithmetic shift left

;; "ashlqi3"
;; "ashlqq3"  "ashluqq3"
(define_expand "ashl<mode>3"
  [(set (match_operand:ALL1 0 "register_operand" "")
        (ashift:ALL1 (match_operand:ALL1 1 "register_operand" "")
                     (match_operand:QI 2 "nop_general_operand" "")))])

(define_split ; ashlqi3_const4
  [(set (match_operand:ALL1 0 "d_register_operand" "")
        (ashift:ALL1 (match_dup 0)
                     (const_int 4)))]
  ""
  [(set (match_dup 1)
        (rotate:QI (match_dup 1)
                   (const_int 4)))
   (set (match_dup 1)
        (and:QI (match_dup 1)
                (const_int -16)))]
  {
    operands[1] = avr_to_int_mode (operands[0]);
  })

(define_split ; ashlqi3_const5
  [(set (match_operand:ALL1 0 "d_register_operand" "")
        (ashift:ALL1 (match_dup 0)
                     (const_int 5)))]
  ""
  [(set (match_dup 1) (rotate:QI (match_dup 1) (const_int 4)))
   (set (match_dup 1) (ashift:QI (match_dup 1) (const_int 1)))
   (set (match_dup 1) (and:QI (match_dup 1) (const_int -32)))]
  {
    operands[1] = avr_to_int_mode (operands[0]);
  })

(define_split ; ashlqi3_const6
  [(set (match_operand:ALL1 0 "d_register_operand" "")
        (ashift:ALL1 (match_dup 0)
                     (const_int 6)))]
  ""
  [(set (match_dup 1) (rotate:QI (match_dup 1) (const_int 4)))
   (set (match_dup 1) (ashift:QI (match_dup 1) (const_int 2)))
   (set (match_dup 1) (and:QI (match_dup 1) (const_int -64)))]
  {
    operands[1] = avr_to_int_mode (operands[0]);
  })

;; "*ashlqi3"
;; "*ashlqq3"  "*ashluqq3"
(define_insn "*ashl<mode>3"
  [(set (match_operand:ALL1 0 "register_operand"              "=r,r,r,r,!d,r,r")
        (ashift:ALL1 (match_operand:ALL1 1 "register_operand"  "0,0,0,0,0 ,0,0")
                     (match_operand:QI 2 "nop_general_operand" "r,L,P,K,n ,n,Qm")))]
  ""
  {
    return ashlqi3_out (insn, operands, NULL);
  }
  [(set_attr "length" "5,0,1,2,4,6,9")
   (set_attr "adjust_len" "ashlqi")
   (set_attr "cc" "clobber,none,set_czn,set_czn,set_czn,set_czn,clobber")])

(define_insn "ashl<mode>3"
  [(set (match_operand:ALL2 0 "register_operand"              "=r,r,r,r,r,r,r")
        (ashift:ALL2 (match_operand:ALL2 1 "register_operand"  "0,0,0,r,0,0,0")
                     (match_operand:QI 2 "nop_general_operand" "r,L,P,O,K,n,Qm")))]
  ""
  {
    return ashlhi3_out (insn, operands, NULL);
  }
  [(set_attr "length" "6,0,2,2,4,10,10")
   (set_attr "adjust_len" "ashlhi")
   (set_attr "cc" "clobber,none,set_n,clobber,set_n,clobber,clobber")])


;; Insns like the following are generated when (implicitly) extending 8-bit shifts
;; like char1 = char2 << char3.  Only the low-byte is needed in that situation.

;; "*ashluqihiqi3"
;; "*ashlsqihiqi3"
(define_insn_and_split "*ashl<extend_su>qihiqi3"
  [(set (match_operand:QI 0 "register_operand"                                     "=r")
        (subreg:QI (ashift:HI (any_extend:HI (match_operand:QI 1 "register_operand" "0"))
                              (match_operand:QI 2 "register_operand"                "r"))
                   0))]
  ""
  "#"
  ""
  [(set (match_dup 0)
        (ashift:QI (match_dup 1)
                   (match_dup 2)))])

;; ??? Combiner does not recognize that it could split the following insn;
;;     presumably because he has no register handy?

;; "*ashluqihiqi3.mem"
;; "*ashlsqihiqi3.mem"
(define_insn_and_split "*ashl<extend_su>qihiqi3.mem"
  [(set (match_operand:QI 0 "memory_operand" "=m")
        (subreg:QI (ashift:HI (any_extend:HI (match_operand:QI 1 "register_operand" "r"))
                              (match_operand:QI 2 "register_operand" "r"))
                   0))]
  "!reload_completed"
  { gcc_unreachable(); }
  "&& 1"
  [(set (match_dup 3)
        (ashift:QI (match_dup 1)
                   (match_dup 2)))
   (set (match_dup 0)
        (match_dup 3))]
  {
    operands[3] = gen_reg_rtx (QImode);
  })

;; Similar.

(define_insn_and_split "*ashlhiqi3"
  [(set (match_operand:QI 0 "nonimmediate_operand" "=r")
        (subreg:QI (ashift:HI (match_operand:HI 1 "register_operand" "0")
                              (match_operand:QI 2 "register_operand" "r")) 0))]
  "!reload_completed"
  { gcc_unreachable(); }
  "&& 1"
  [(set (match_dup 4)
        (ashift:QI (match_dup 3)
                   (match_dup 2)))
   (set (match_dup 0)
        (match_dup 4))]
  {
    operands[3] = simplify_gen_subreg (QImode, operands[1], HImode, 0);
    operands[4] = gen_reg_rtx (QImode);
  })

;; High part of 16-bit shift is unused after the instruction:
;; No need to compute it, map to 8-bit shift.

(define_peephole2
  [(set (match_operand:HI 0 "register_operand" "")
        (ashift:HI (match_dup 0)
                   (match_operand:QI 1 "register_operand" "")))]
  ""
  [(set (match_dup 2)
        (ashift:QI (match_dup 2)
                   (match_dup 1)))
   (clobber (match_dup 3))]
  {
    operands[3] = simplify_gen_subreg (QImode, operands[0], HImode, 1);

    if (!peep2_reg_dead_p (1, operands[3]))
      FAIL;

    operands[2] = simplify_gen_subreg (QImode, operands[0], HImode, 0);
  })


;; "ashlsi3"
;; "ashlsq3"  "ashlusq3"
;; "ashlsa3"  "ashlusa3"
(define_insn "ashl<mode>3"
  [(set (match_operand:ALL4 0 "register_operand"                "=r,r,r,r,r,r,r")
        (ashift:ALL4 (match_operand:ALL4 1 "register_operand"    "0,0,0,r,0,0,0")
                     (match_operand:QI 2 "nop_general_operand"   "r,L,P,O,K,n,Qm")))]
  ""
  {
    return ashlsi3_out (insn, operands, NULL);
  }
  [(set_attr "length" "8,0,4,4,8,10,12")
   (set_attr "adjust_len" "ashlsi")
   (set_attr "cc" "clobber,none,set_n,clobber,set_n,clobber,clobber")])

;; Optimize if a scratch register from LD_REGS happens to be available.

(define_peephole2 ; ashlqi3_l_const4
  [(set (match_operand:ALL1 0 "l_register_operand" "")
        (ashift:ALL1 (match_dup 0)
                     (const_int 4)))
   (match_scratch:QI 1 "d")]
  ""
  [(set (match_dup 2) (rotate:QI (match_dup 2) (const_int 4)))
   (set (match_dup 1) (const_int -16))
   (set (match_dup 2) (and:QI (match_dup 2) (match_dup 1)))]
  {
    operands[2] = avr_to_int_mode (operands[0]);
  })

(define_peephole2 ; ashlqi3_l_const5
  [(set (match_operand:ALL1 0 "l_register_operand" "")
        (ashift:ALL1 (match_dup 0)
                     (const_int 5)))
   (match_scratch:QI 1 "d")]
  ""
  [(set (match_dup 2) (rotate:QI (match_dup 2) (const_int 4)))
   (set (match_dup 2) (ashift:QI (match_dup 2) (const_int 1)))
   (set (match_dup 1) (const_int -32))
   (set (match_dup 2) (and:QI (match_dup 2) (match_dup 1)))]
  {
    operands[2] = avr_to_int_mode (operands[0]);
  })

(define_peephole2 ; ashlqi3_l_const6
  [(set (match_operand:ALL1 0 "l_register_operand" "")
        (ashift:ALL1 (match_dup 0)
                     (const_int 6)))
   (match_scratch:QI 1 "d")]
  ""
  [(set (match_dup 2) (rotate:QI (match_dup 2) (const_int 4)))
   (set (match_dup 2) (ashift:QI (match_dup 2) (const_int 2)))
   (set (match_dup 1) (const_int -64))
   (set (match_dup 2) (and:QI (match_dup 2) (match_dup 1)))]
  {
    operands[2] = avr_to_int_mode (operands[0]);
  })

(define_peephole2
  [(match_scratch:QI 3 "d")
   (set (match_operand:ALL2 0 "register_operand" "")
        (ashift:ALL2 (match_operand:ALL2 1 "register_operand" "")
                     (match_operand:QI 2 "const_int_operand" "")))]
  ""
  [(parallel [(set (match_dup 0)
                   (ashift:ALL2 (match_dup 1)
                                (match_dup 2)))
              (clobber (match_dup 3))])])

;; "*ashlhi3_const"
;; "*ashlhq3_const"  "*ashluhq3_const"
;; "*ashlha3_const"  "*ashluha3_const"
(define_insn "*ashl<mode>3_const"
  [(set (match_operand:ALL2 0 "register_operand"              "=r,r,r,r,r")
        (ashift:ALL2 (match_operand:ALL2 1 "register_operand"  "0,0,r,0,0")
                     (match_operand:QI 2 "const_int_operand"   "L,P,O,K,n")))
   (clobber (match_scratch:QI 3                               "=X,X,X,X,&d"))]
  "reload_completed"
  {
    return ashlhi3_out (insn, operands, NULL);
  }
  [(set_attr "length" "0,2,2,4,10")
   (set_attr "adjust_len" "ashlhi")
   (set_attr "cc" "none,set_n,clobber,set_n,clobber")])

(define_peephole2
  [(match_scratch:QI 3 "d")
   (set (match_operand:ALL4 0 "register_operand" "")
        (ashift:ALL4 (match_operand:ALL4 1 "register_operand" "")
                     (match_operand:QI 2 "const_int_operand" "")))]
  ""
  [(parallel [(set (match_dup 0)
                   (ashift:ALL4 (match_dup 1)
                                (match_dup 2)))
              (clobber (match_dup 3))])])

;; "*ashlsi3_const"
;; "*ashlsq3_const"  "*ashlusq3_const"
;; "*ashlsa3_const"  "*ashlusa3_const"
(define_insn "*ashl<mode>3_const"
  [(set (match_operand:ALL4 0 "register_operand"              "=r,r,r,r")
        (ashift:ALL4 (match_operand:ALL4 1 "register_operand"  "0,0,r,0")
                     (match_operand:QI 2 "const_int_operand"   "L,P,O,n")))
   (clobber (match_scratch:QI 3                               "=X,X,X,&d"))]
  "reload_completed"
  {
    return ashlsi3_out (insn, operands, NULL);
  }
  [(set_attr "length" "0,4,4,10")
   (set_attr "adjust_len" "ashlsi")
   (set_attr "cc" "none,set_n,clobber,clobber")])

(define_expand "ashlpsi3"
  [(parallel [(set (match_operand:PSI 0 "register_operand"             "")
                   (ashift:PSI (match_operand:PSI 1 "register_operand" "")
                               (match_operand:QI 2 "nonmemory_operand" "")))
              (clobber (scratch:QI))])]
  ""
  {
    if (AVR_HAVE_MUL
        && CONST_INT_P (operands[2]))
      {
        if (IN_RANGE (INTVAL (operands[2]), 3, 6))
          {
            rtx xoffset = force_reg (QImode, gen_int_mode (1 << INTVAL (operands[2]), QImode));
            emit_insn (gen_mulsqipsi3 (operands[0], xoffset, operands[1])); 
            DONE;
          }
        else if (optimize_insn_for_speed_p ()
                 && INTVAL (operands[2]) != 16
                 && IN_RANGE (INTVAL (operands[2]), 9, 22))
          {
            rtx xoffset = force_reg (PSImode, gen_int_mode (1 << INTVAL (operands[2]), PSImode));
            emit_insn (gen_mulpsi3 (operands[0], operands[1], xoffset)); 
            DONE;
          }
      }
  })

(define_insn "*ashlpsi3"
  [(set (match_operand:PSI 0 "register_operand"             "=r,r,r,r")
        (ashift:PSI (match_operand:PSI 1 "register_operand"  "0,0,r,0")
                    (match_operand:QI 2 "nonmemory_operand"  "r,P,O,n")))
   (clobber (match_scratch:QI 3                             "=X,X,X,&d"))]
  ""
  {
    return avr_out_ashlpsi3 (insn, operands, NULL);
  }
  [(set_attr "adjust_len" "ashlpsi")
   (set_attr "cc" "clobber")])

;; >> >> >> >> >> >> >> >> >> >> >> >> >> >> >> >> >> >> >> >> >> >> >> >> >>
;; arithmetic shift right

;; "ashrqi3"
;; "ashrqq3"  "ashruqq3"
(define_insn "ashr<mode>3"
  [(set (match_operand:ALL1 0 "register_operand"                  "=r,r,r,r,r          ,r      ,r")
        (ashiftrt:ALL1 (match_operand:ALL1 1 "register_operand"    "0,0,0,0,0          ,0      ,0")
                       (match_operand:QI 2 "nop_general_operand"   "r,L,P,K,C03 C04 C05,C06 C07,Qm")))]
  ""
  {
    return ashrqi3_out (insn, operands, NULL);
  }
  [(set_attr "length" "5,0,1,2,5,4,9")
   (set_attr "adjust_len" "ashrqi")
   (set_attr "cc" "clobber,none,set_czn,set_czn,set_czn,clobber,clobber")])

;; "ashrhi3"
;; "ashrhq3"  "ashruhq3"
;; "ashrha3"  "ashruha3"
(define_insn "ashr<mode>3"
  [(set (match_operand:ALL2 0 "register_operand"                "=r,r,r,r,r,r,r")
        (ashiftrt:ALL2 (match_operand:ALL2 1 "register_operand"  "0,0,0,r,0,0,0")
                       (match_operand:QI 2 "nop_general_operand" "r,L,P,O,K,n,Qm")))]
  ""
  {
    return ashrhi3_out (insn, operands, NULL);
  }
  [(set_attr "length" "6,0,2,4,4,10,10")
   (set_attr "adjust_len" "ashrhi")
   (set_attr "cc" "clobber,none,clobber,set_n,clobber,clobber,clobber")])

(define_insn "ashrpsi3"
  [(set (match_operand:PSI 0 "register_operand"                 "=r,r,r,r,r")
        (ashiftrt:PSI (match_operand:PSI 1 "register_operand"    "0,0,0,r,0")
                      (match_operand:QI 2 "nonmemory_operand"    "r,P,K,O,n")))
   (clobber (match_scratch:QI 3                                 "=X,X,X,X,&d"))]
  ""
  {
    return avr_out_ashrpsi3 (insn, operands, NULL);
  }
  [(set_attr "adjust_len" "ashrpsi")
   (set_attr "cc" "clobber")])

;; "ashrsi3"
;; "ashrsq3"  "ashrusq3"
;; "ashrsa3"  "ashrusa3"
(define_insn "ashr<mode>3"
  [(set (match_operand:ALL4 0 "register_operand"                  "=r,r,r,r,r,r,r")
        (ashiftrt:ALL4 (match_operand:ALL4 1 "register_operand"    "0,0,0,r,0,0,0")
                       (match_operand:QI 2 "nop_general_operand"   "r,L,P,O,K,n,Qm")))]
  ""
  {
    return ashrsi3_out (insn, operands, NULL);
  }
  [(set_attr "length" "8,0,4,6,8,10,12")
   (set_attr "adjust_len" "ashrsi")
   (set_attr "cc" "clobber,none,clobber,set_n,clobber,clobber,clobber")])

;; Optimize if a scratch register from LD_REGS happens to be available.

(define_peephole2
  [(match_scratch:QI 3 "d")
   (set (match_operand:ALL2 0 "register_operand" "")
        (ashiftrt:ALL2 (match_operand:ALL2 1 "register_operand" "")
                       (match_operand:QI 2 "const_int_operand" "")))]
  ""
  [(parallel [(set (match_dup 0)
                   (ashiftrt:ALL2 (match_dup 1)
                                  (match_dup 2)))
              (clobber (match_dup 3))])])

;; "*ashrhi3_const"
;; "*ashrhq3_const"  "*ashruhq3_const"
;; "*ashrha3_const"  "*ashruha3_const"
(define_insn "*ashr<mode>3_const"
  [(set (match_operand:ALL2 0 "register_operand"                "=r,r,r,r,r")
        (ashiftrt:ALL2 (match_operand:ALL2 1 "register_operand"  "0,0,r,0,0")
                       (match_operand:QI 2 "const_int_operand"   "L,P,O,K,n")))
   (clobber (match_scratch:QI 3                                 "=X,X,X,X,&d"))]
  "reload_completed"
  {
    return ashrhi3_out (insn, operands, NULL);
  }
  [(set_attr "length" "0,2,4,4,10")
   (set_attr "adjust_len" "ashrhi")
   (set_attr "cc" "none,clobber,set_n,clobber,clobber")])

(define_peephole2
  [(match_scratch:QI 3 "d")
   (set (match_operand:ALL4 0 "register_operand" "")
        (ashiftrt:ALL4 (match_operand:ALL4 1 "register_operand" "")
                       (match_operand:QI 2 "const_int_operand" "")))]
  ""
  [(parallel [(set (match_dup 0)
                   (ashiftrt:ALL4 (match_dup 1)
                                  (match_dup 2)))
              (clobber (match_dup 3))])])

;; "*ashrsi3_const"
;; "*ashrsq3_const"  "*ashrusq3_const"
;; "*ashrsa3_const"  "*ashrusa3_const"
(define_insn "*ashr<mode>3_const"
  [(set (match_operand:ALL4 0 "register_operand"                "=r,r,r,r")
        (ashiftrt:ALL4 (match_operand:ALL4 1 "register_operand"  "0,0,r,0")
                       (match_operand:QI 2 "const_int_operand"   "L,P,O,n")))
   (clobber (match_scratch:QI 3                                 "=X,X,X,&d"))]
  "reload_completed"
  {
    return ashrsi3_out (insn, operands, NULL);
  }
  [(set_attr "length" "0,4,4,10")
   (set_attr "adjust_len" "ashrsi")
   (set_attr "cc" "none,clobber,set_n,clobber")])

;; >> >> >> >> >> >> >> >> >> >> >> >> >> >> >> >> >> >> >> >> >> >> >> >> >>
;; logical shift right

;; "lshrqi3"
;; "lshrqq3 "lshruqq3"
(define_expand "lshr<mode>3"
  [(set (match_operand:ALL1 0 "register_operand" "")
        (lshiftrt:ALL1 (match_operand:ALL1 1 "register_operand" "")
                       (match_operand:QI 2 "nop_general_operand" "")))])

(define_split	; lshrqi3_const4
  [(set (match_operand:ALL1 0 "d_register_operand" "")
        (lshiftrt:ALL1 (match_dup 0)
                       (const_int 4)))]
  ""
  [(set (match_dup 1)
        (rotate:QI (match_dup 1)
                   (const_int 4)))
   (set (match_dup 1)
        (and:QI (match_dup 1)
                (const_int 15)))]
  {
    operands[1] = avr_to_int_mode (operands[0]);
  })

(define_split	; lshrqi3_const5
  [(set (match_operand:ALL1 0 "d_register_operand" "")
        (lshiftrt:ALL1 (match_dup 0)
                       (const_int 5)))]
  ""
  [(set (match_dup 1) (rotate:QI (match_dup 1) (const_int 4)))
   (set (match_dup 1) (lshiftrt:QI (match_dup 1) (const_int 1)))
   (set (match_dup 1) (and:QI (match_dup 1) (const_int 7)))]
  {
    operands[1] = avr_to_int_mode (operands[0]);
  })

(define_split	; lshrqi3_const6
  [(set (match_operand:QI 0 "d_register_operand" "")
        (lshiftrt:QI (match_dup 0)
                     (const_int 6)))]
  ""
  [(set (match_dup 1) (rotate:QI (match_dup 1) (const_int 4)))
   (set (match_dup 1) (lshiftrt:QI (match_dup 1) (const_int 2)))
   (set (match_dup 1) (and:QI (match_dup 1) (const_int 3)))]
  {
    operands[1] = avr_to_int_mode (operands[0]);
  })

;; "*lshrqi3"
;; "*lshrqq3"
;; "*lshruqq3"
(define_insn "*lshr<mode>3"
  [(set (match_operand:ALL1 0 "register_operand"                  "=r,r,r,r,!d,r,r")
        (lshiftrt:ALL1 (match_operand:ALL1 1 "register_operand"    "0,0,0,0,0 ,0,0")
                       (match_operand:QI 2 "nop_general_operand"   "r,L,P,K,n ,n,Qm")))]
  ""
  {
    return lshrqi3_out (insn, operands, NULL);
  }
  [(set_attr "length" "5,0,1,2,4,6,9")
   (set_attr "adjust_len" "lshrqi")
   (set_attr "cc" "clobber,none,set_czn,set_czn,set_czn,set_czn,clobber")])

;; "lshrhi3"
;; "lshrhq3"  "lshruhq3"
;; "lshrha3"  "lshruha3"
(define_insn "lshr<mode>3"
  [(set (match_operand:ALL2 0 "register_operand"                "=r,r,r,r,r,r,r")
        (lshiftrt:ALL2 (match_operand:ALL2 1 "register_operand"    "0,0,0,r,0,0,0")
                       (match_operand:QI 2 "nop_general_operand" "r,L,P,O,K,n,Qm")))]
  ""
  {
    return lshrhi3_out (insn, operands, NULL);
  }
  [(set_attr "length" "6,0,2,2,4,10,10")
   (set_attr "adjust_len" "lshrhi")
   (set_attr "cc" "clobber,none,clobber,clobber,clobber,clobber,clobber")])

(define_insn "lshrpsi3"
  [(set (match_operand:PSI 0 "register_operand"                 "=r,r,r,r,r")
        (lshiftrt:PSI (match_operand:PSI 1 "register_operand"    "0,0,r,0,0")
                      (match_operand:QI 2 "nonmemory_operand"    "r,P,O,K,n")))
   (clobber (match_scratch:QI 3                                 "=X,X,X,X,&d"))]
  ""
  {
    return avr_out_lshrpsi3 (insn, operands, NULL);
  }
  [(set_attr "adjust_len" "lshrpsi")
   (set_attr "cc" "clobber")])

;; "lshrsi3"
;; "lshrsq3"  "lshrusq3"
;; "lshrsa3"  "lshrusa3"
(define_insn "lshr<mode>3"
  [(set (match_operand:ALL4 0 "register_operand"                  "=r,r,r,r,r,r,r")
        (lshiftrt:ALL4 (match_operand:ALL4 1 "register_operand"    "0,0,0,r,0,0,0")
                       (match_operand:QI 2 "nop_general_operand"   "r,L,P,O,K,n,Qm")))]
  ""
  {
    return lshrsi3_out (insn, operands, NULL);
  }
  [(set_attr "length" "8,0,4,4,8,10,12")
   (set_attr "adjust_len" "lshrsi")
   (set_attr "cc" "clobber,none,clobber,clobber,clobber,clobber,clobber")])

;; Optimize if a scratch register from LD_REGS happens to be available.

(define_peephole2 ; lshrqi3_l_const4
  [(set (match_operand:ALL1 0 "l_register_operand" "")
        (lshiftrt:ALL1 (match_dup 0)
                       (const_int 4)))
   (match_scratch:QI 1 "d")]
  ""
  [(set (match_dup 2) (rotate:QI (match_dup 2) (const_int 4)))
   (set (match_dup 1) (const_int 15))
   (set (match_dup 2) (and:QI (match_dup 2) (match_dup 1)))]
  {
    operands[2] = avr_to_int_mode (operands[0]);
  })

(define_peephole2 ; lshrqi3_l_const5
  [(set (match_operand:ALL1 0 "l_register_operand" "")
        (lshiftrt:ALL1 (match_dup 0)
                       (const_int 5)))
   (match_scratch:QI 1 "d")]
  ""
  [(set (match_dup 2) (rotate:QI (match_dup 2) (const_int 4)))
   (set (match_dup 2) (lshiftrt:QI (match_dup 2) (const_int 1)))
   (set (match_dup 1) (const_int 7))
   (set (match_dup 2) (and:QI (match_dup 2) (match_dup 1)))]
  {
    operands[2] = avr_to_int_mode (operands[0]);
  })

(define_peephole2 ; lshrqi3_l_const6
  [(set (match_operand:ALL1 0 "l_register_operand" "")
        (lshiftrt:ALL1 (match_dup 0)
                       (const_int 6)))
   (match_scratch:QI 1 "d")]
  ""
  [(set (match_dup 2) (rotate:QI (match_dup 2) (const_int 4)))
   (set (match_dup 2) (lshiftrt:QI (match_dup 2) (const_int 2)))
   (set (match_dup 1) (const_int 3))
   (set (match_dup 2) (and:QI (match_dup 2) (match_dup 1)))]
  {
    operands[2] = avr_to_int_mode (operands[0]);
  })

(define_peephole2
  [(match_scratch:QI 3 "d")
   (set (match_operand:ALL2 0 "register_operand" "")
        (lshiftrt:ALL2 (match_operand:ALL2 1 "register_operand" "")
                       (match_operand:QI 2 "const_int_operand" "")))]
  ""
  [(parallel [(set (match_dup 0)
                   (lshiftrt:ALL2 (match_dup 1)
                                  (match_dup 2)))
              (clobber (match_dup 3))])])

;; "*lshrhi3_const"
;; "*lshrhq3_const"  "*lshruhq3_const"
;; "*lshrha3_const"  "*lshruha3_const"
(define_insn "*lshr<mode>3_const"
  [(set (match_operand:ALL2 0 "register_operand"                "=r,r,r,r,r")
        (lshiftrt:ALL2 (match_operand:ALL2 1 "register_operand"  "0,0,r,0,0")
                       (match_operand:QI 2 "const_int_operand"   "L,P,O,K,n")))
   (clobber (match_scratch:QI 3                                 "=X,X,X,X,&d"))]
  "reload_completed"
  {
    return lshrhi3_out (insn, operands, NULL);
  }
  [(set_attr "length" "0,2,2,4,10")
   (set_attr "adjust_len" "lshrhi")
   (set_attr "cc" "none,clobber,clobber,clobber,clobber")])

(define_peephole2
  [(match_scratch:QI 3 "d")
   (set (match_operand:ALL4 0 "register_operand" "")
        (lshiftrt:ALL4 (match_operand:ALL4 1 "register_operand" "")
                       (match_operand:QI 2 "const_int_operand" "")))]
  ""
  [(parallel [(set (match_dup 0)
                   (lshiftrt:ALL4 (match_dup 1)
                                  (match_dup 2)))
              (clobber (match_dup 3))])])

;; "*lshrsi3_const"
;; "*lshrsq3_const"  "*lshrusq3_const"
;; "*lshrsa3_const"  "*lshrusa3_const"
(define_insn "*lshr<mode>3_const"
  [(set (match_operand:ALL4 0 "register_operand"               "=r,r,r,r")
        (lshiftrt:ALL4 (match_operand:ALL4 1 "register_operand" "0,0,r,0")
                       (match_operand:QI 2 "const_int_operand"  "L,P,O,n")))
   (clobber (match_scratch:QI 3                                "=X,X,X,&d"))]
  "reload_completed"
  {
    return lshrsi3_out (insn, operands, NULL);
  }
  [(set_attr "length" "0,4,4,10")
   (set_attr "adjust_len" "lshrsi")
   (set_attr "cc" "none,clobber,clobber,clobber")])

;; abs(x) abs(x) abs(x) abs(x) abs(x) abs(x) abs(x) abs(x) abs(x) abs(x) abs(x)
;; abs

(define_insn "absqi2"
  [(set (match_operand:QI 0 "register_operand" "=r")
        (abs:QI (match_operand:QI 1 "register_operand" "0")))]
  ""
  "sbrc %0,7
	neg %0"
  [(set_attr "length" "2")
   (set_attr "cc" "clobber")])


(define_insn "abssf2"
  [(set (match_operand:SF 0 "register_operand" "=d,r")
        (abs:SF (match_operand:SF 1 "register_operand" "0,0")))]
  ""
  "@
	andi %D0,0x7f
	clt\;bld %D0,7"
  [(set_attr "length" "1,2")
   (set_attr "cc" "set_n,clobber")])

;; 0 - x  0 - x  0 - x  0 - x  0 - x  0 - x  0 - x  0 - x  0 - x  0 - x  0 - x
;; neg

(define_insn "negqi2"
  [(set (match_operand:QI 0 "register_operand" "=r")
        (neg:QI (match_operand:QI 1 "register_operand" "0")))]
  ""
  "neg %0"
  [(set_attr "length" "1")
   (set_attr "cc" "set_zn")])

(define_insn "*negqihi2"
  [(set (match_operand:HI 0 "register_operand"                        "=r")
        (neg:HI (sign_extend:HI (match_operand:QI 1 "register_operand" "0"))))]
  ""
  "clr %B0\;neg %A0\;brge .+2\;com %B0"
  [(set_attr "length" "4")
   (set_attr "cc" "set_n")])

(define_insn "neghi2"
  [(set (match_operand:HI 0 "register_operand"        "=r,&r")
        (neg:HI (match_operand:HI 1 "register_operand" "0,r")))]
  ""
  "@
	neg %B0\;neg %A0\;sbc %B0,__zero_reg__
	clr %A0\;clr %B0\;sub %A0,%A1\;sbc %B0,%B1"
  [(set_attr "length" "3,4")
   (set_attr "cc" "set_czn")])

(define_insn "negpsi2"
  [(set (match_operand:PSI 0 "register_operand"        "=!d,r,&r")
        (neg:PSI (match_operand:PSI 1 "register_operand" "0,0,r")))]
  ""
  "@
	com %C0\;com %B0\;neg %A0\;sbci %B0,-1\;sbci %C0,-1
	com %C0\;com %B0\;com %A0\;adc %A0,__zero_reg__\;adc %B0,__zero_reg__\;adc %C0,__zero_reg__
	clr %A0\;clr %B0\;clr %C0\;sub %A0,%A1\;sbc %B0,%B1\;sbc %C0,%C1"
  [(set_attr "length" "5,6,6")
   (set_attr "cc" "set_czn,set_n,set_czn")])

(define_insn "negsi2"
  [(set (match_operand:SI 0 "register_operand"       "=!d,r,&r,&r")
        (neg:SI (match_operand:SI 1 "register_operand" "0,0,r ,r")))]
  ""
  "@
	com %D0\;com %C0\;com %B0\;neg %A0\;sbci %B0,lo8(-1)\;sbci %C0,lo8(-1)\;sbci %D0,lo8(-1)
	com %D0\;com %C0\;com %B0\;com %A0\;adc %A0,__zero_reg__\;adc %B0,__zero_reg__\;adc %C0,__zero_reg__\;adc %D0,__zero_reg__
	clr %A0\;clr %B0\;clr %C0\;clr %D0\;sub %A0,%A1\;sbc %B0,%B1\;sbc %C0,%C1\;sbc %D0,%D1
	clr %A0\;clr %B0\;movw %C0,%A0\;sub %A0,%A1\;sbc %B0,%B1\;sbc %C0,%C1\;sbc %D0,%D1"
  [(set_attr "length" "7,8,8,7")
   (set_attr "isa"    "*,*,mov,movw")
   (set_attr "cc" "set_czn,set_n,set_czn,set_czn")])

(define_insn "negsf2"
  [(set (match_operand:SF 0 "register_operand" "=d,r")
	(neg:SF (match_operand:SF 1 "register_operand" "0,0")))]
  ""
  "@
	subi %D0,0x80
	bst %D0,7\;com %D0\;bld %D0,7\;com %D0"
  [(set_attr "length" "1,4")
   (set_attr "cc" "set_n,set_n")])

;; !!!!!!!!!!!!!!!!!!!!!!!!!!!!!!!!!!!!!!!!!!!!!!!!!!!!!!!!!!!!!!!!!!!!!!!!!!
;; not

(define_insn "one_cmplqi2"
  [(set (match_operand:QI 0 "register_operand" "=r")
        (not:QI (match_operand:QI 1 "register_operand" "0")))]
  ""
  "com %0"
  [(set_attr "length" "1")
   (set_attr "cc" "set_czn")])

(define_insn "one_cmplhi2"
  [(set (match_operand:HI 0 "register_operand" "=r")
        (not:HI (match_operand:HI 1 "register_operand" "0")))]
  ""
  "com %0
	com %B0"
  [(set_attr "length" "2")
   (set_attr "cc" "set_n")])

(define_insn "one_cmplpsi2"
  [(set (match_operand:PSI 0 "register_operand" "=r")
        (not:PSI (match_operand:PSI 1 "register_operand" "0")))]
  ""
  "com %0\;com %B0\;com %C0"
  [(set_attr "length" "3")
   (set_attr "cc" "set_n")])

(define_insn "one_cmplsi2"
  [(set (match_operand:SI 0 "register_operand" "=r")
        (not:SI (match_operand:SI 1 "register_operand" "0")))]
  ""
  "com %0
	com %B0
	com %C0
	com %D0"
  [(set_attr "length" "4")
   (set_attr "cc" "set_n")])

;; xx<---x xx<---x xx<---x xx<---x xx<---x xx<---x xx<---x xx<---x xx<---x
;; sign extend

;; We keep combiner from inserting hard registers into the input of sign- and
;; zero-extends.  A hard register in the input operand is not wanted because
;; 32-bit multiply patterns clobber some hard registers and extends with a
;; hard register that overlaps these clobbers won't be combined to a widening
;; multiplication.  There is no need for combine to propagate hard registers,
;; register allocation can do it just as well.

(define_insn "extendqihi2"
  [(set (match_operand:HI 0 "register_operand" "=r,r")
        (sign_extend:HI (match_operand:QI 1 "combine_pseudo_register_operand" "0,*r")))]
  ""
  "@
	clr %B0\;sbrc %0,7\;com %B0
	mov %A0,%A1\;clr %B0\;sbrc %A0,7\;com %B0"
  [(set_attr "length" "3,4")
   (set_attr "cc" "set_n,set_n")])

(define_insn "extendqipsi2"
  [(set (match_operand:PSI 0 "register_operand" "=r,r")
        (sign_extend:PSI (match_operand:QI 1 "combine_pseudo_register_operand" "0,*r")))]
  ""
  "@
	clr %B0\;sbrc %A0,7\;com %B0\;mov %C0,%B0
	mov %A0,%A1\;clr %B0\;sbrc %A0,7\;com %B0\;mov %C0,%B0"
  [(set_attr "length" "4,5")
   (set_attr "cc" "set_n,set_n")])

(define_insn "extendqisi2"
  [(set (match_operand:SI 0 "register_operand" "=r,r")
        (sign_extend:SI (match_operand:QI 1 "combine_pseudo_register_operand" "0,*r")))]
  ""
  "@
	clr %B0\;sbrc %A0,7\;com %B0\;mov %C0,%B0\;mov %D0,%B0
	mov %A0,%A1\;clr %B0\;sbrc %A0,7\;com %B0\;mov %C0,%B0\;mov %D0,%B0"
  [(set_attr "length" "5,6")
   (set_attr "cc" "set_n,set_n")])

(define_insn "extendhipsi2"
  [(set (match_operand:PSI 0 "register_operand"                               "=r,r ,r")
        (sign_extend:PSI (match_operand:HI 1 "combine_pseudo_register_operand" "0,*r,*r")))]
  ""
  "@
	clr %C0\;sbrc %B0,7\;com %C0
	mov %A0,%A1\;mov %B0,%B1\;clr %C0\;sbrc %B0,7\;com %C0
	movw %A0,%A1\;clr %C0\;sbrc %B0,7\;com %C0"
  [(set_attr "length" "3,5,4")
   (set_attr "isa" "*,mov,movw")
   (set_attr "cc" "set_n")])

(define_insn "extendhisi2"
  [(set (match_operand:SI 0 "register_operand"                               "=r,r ,r")
        (sign_extend:SI (match_operand:HI 1 "combine_pseudo_register_operand" "0,*r,*r")))]
  ""
  "@
	clr %C0\;sbrc %B0,7\;com %C0\;mov %D0,%C0
	mov %A0,%A1\;mov %B0,%B1\;clr %C0\;sbrc %B0,7\;com %C0\;mov %D0,%C0
	movw %A0,%A1\;clr %C0\;sbrc %B0,7\;com %C0\;mov %D0,%C0"
  [(set_attr "length" "4,6,5")
   (set_attr "isa" "*,mov,movw")
   (set_attr "cc" "set_n")])

(define_insn "extendpsisi2"
  [(set (match_operand:SI 0 "register_operand"                                "=r")
        (sign_extend:SI (match_operand:PSI 1 "combine_pseudo_register_operand" "0")))]
  ""
  "clr %D0\;sbrc %C0,7\;com %D0"
  [(set_attr "length" "3")
   (set_attr "cc" "set_n")])

;; xx<---x xx<---x xx<---x xx<---x xx<---x xx<---x xx<---x xx<---x xx<---x
;; zero extend

(define_insn_and_split "zero_extendqihi2"
  [(set (match_operand:HI 0 "register_operand" "=r")
        (zero_extend:HI (match_operand:QI 1 "combine_pseudo_register_operand" "r")))]
  ""
  "#"
  "reload_completed"
  [(set (match_dup 2) (match_dup 1))
   (set (match_dup 3) (const_int 0))]
  {
    unsigned int low_off = subreg_lowpart_offset (QImode, HImode);
    unsigned int high_off = subreg_highpart_offset (QImode, HImode);

    operands[2] = simplify_gen_subreg (QImode, operands[0], HImode, low_off);
    operands[3] = simplify_gen_subreg (QImode, operands[0], HImode, high_off);
  })

(define_insn_and_split "zero_extendqipsi2"
  [(set (match_operand:PSI 0 "register_operand" "=r")
        (zero_extend:PSI (match_operand:QI 1 "combine_pseudo_register_operand" "r")))]
  ""
  "#"
  "reload_completed"
  [(set (match_dup 2) (match_dup 1))
   (set (match_dup 3) (const_int 0))
   (set (match_dup 4) (const_int 0))]
  {
    operands[2] = simplify_gen_subreg (QImode, operands[0], PSImode, 0);
    operands[3] = simplify_gen_subreg (QImode, operands[0], PSImode, 1);
    operands[4] = simplify_gen_subreg (QImode, operands[0], PSImode, 2);
  })

(define_insn_and_split "zero_extendqisi2"
  [(set (match_operand:SI 0 "register_operand" "=r")
        (zero_extend:SI (match_operand:QI 1 "combine_pseudo_register_operand" "r")))]
  ""
  "#"
  "reload_completed"
  [(set (match_dup 2) (zero_extend:HI (match_dup 1)))
   (set (match_dup 3) (const_int 0))]
  {
    unsigned int low_off = subreg_lowpart_offset (HImode, SImode);
    unsigned int high_off = subreg_highpart_offset (HImode, SImode);

    operands[2] = simplify_gen_subreg (HImode, operands[0], SImode, low_off);
    operands[3] = simplify_gen_subreg (HImode, operands[0], SImode, high_off);
  })

(define_insn_and_split "zero_extendhipsi2"
  [(set (match_operand:PSI 0 "register_operand"                               "=r")
        (zero_extend:PSI (match_operand:HI 1 "combine_pseudo_register_operand" "r")))]
  ""
  "#"
  "reload_completed"
  [(set (match_dup 2) (match_dup 1))
   (set (match_dup 3) (const_int 0))]
  {
    operands[2] = simplify_gen_subreg (HImode, operands[0], PSImode, 0);
    operands[3] = simplify_gen_subreg (QImode, operands[0], PSImode, 2);
  })

(define_insn_and_split "n_extendhipsi2"
  [(set (match_operand:PSI 0 "register_operand"            "=r,r,d,r")
        (lo_sum:PSI (match_operand:QI 1 "const_int_operand" "L,P,n,n")
                    (match_operand:HI 2 "register_operand"  "r,r,r,r")))
   (clobber (match_scratch:QI 3                            "=X,X,X,&d"))]
  ""
  "#"
  "reload_completed"
  [(set (match_dup 4) (match_dup 2))
   (set (match_dup 3) (match_dup 6))
   ; no-op move in the case where no scratch is needed
   (set (match_dup 5) (match_dup 3))]
  {
    operands[4] = simplify_gen_subreg (HImode, operands[0], PSImode, 0);
    operands[5] = simplify_gen_subreg (QImode, operands[0], PSImode, 2);
    operands[6] = operands[1];

    if (GET_CODE (operands[3]) == SCRATCH)
      operands[3] = operands[5];
  })

(define_insn_and_split "zero_extendhisi2"
  [(set (match_operand:SI 0 "register_operand"                               "=r")
        (zero_extend:SI (match_operand:HI 1 "combine_pseudo_register_operand" "r")))]
  ""
  "#"
  "reload_completed"
  [(set (match_dup 2) (match_dup 1))
   (set (match_dup 3) (const_int 0))]
  {
    unsigned int low_off = subreg_lowpart_offset (HImode, SImode);
    unsigned int high_off = subreg_highpart_offset (HImode, SImode);

    operands[2] = simplify_gen_subreg (HImode, operands[0], SImode, low_off);
    operands[3] = simplify_gen_subreg (HImode, operands[0], SImode, high_off);
  })

(define_insn_and_split "zero_extendpsisi2"
  [(set (match_operand:SI 0 "register_operand"                                "=r")
        (zero_extend:SI (match_operand:PSI 1 "combine_pseudo_register_operand" "r")))]
  ""
  "#"
  "reload_completed"
  [(set (match_dup 2) (match_dup 1))
   (set (match_dup 3) (const_int 0))]
  {
    operands[2] = simplify_gen_subreg (PSImode, operands[0], SImode, 0);
    operands[3] = simplify_gen_subreg (QImode, operands[0], SImode, 3);
  })

(define_insn_and_split "zero_extendqidi2"
  [(set (match_operand:DI 0 "register_operand" "=r")
        (zero_extend:DI (match_operand:QI 1 "register_operand" "r")))]
  ""
  "#"
  "reload_completed"
  [(set (match_dup 2) (zero_extend:SI (match_dup 1)))
   (set (match_dup 3) (const_int 0))]
  {
    unsigned int low_off = subreg_lowpart_offset (SImode, DImode);
    unsigned int high_off = subreg_highpart_offset (SImode, DImode);

    operands[2] = simplify_gen_subreg (SImode, operands[0], DImode, low_off);
    operands[3] = simplify_gen_subreg (SImode, operands[0], DImode, high_off);
  })

(define_insn_and_split "zero_extendhidi2"
  [(set (match_operand:DI 0 "register_operand" "=r")
        (zero_extend:DI (match_operand:HI 1 "register_operand" "r")))]
  ""
  "#"
  "reload_completed"
  [(set (match_dup 2) (zero_extend:SI (match_dup 1)))
   (set (match_dup 3) (const_int 0))]
  {
    unsigned int low_off = subreg_lowpart_offset (SImode, DImode);
    unsigned int high_off = subreg_highpart_offset (SImode, DImode);

    operands[2] = simplify_gen_subreg (SImode, operands[0], DImode, low_off);
    operands[3] = simplify_gen_subreg (SImode, operands[0], DImode, high_off);
  })

(define_insn_and_split "zero_extendsidi2"
  [(set (match_operand:DI 0 "register_operand" "=r")
        (zero_extend:DI (match_operand:SI 1 "register_operand" "r")))]
  ""
  "#"
  "reload_completed"
  [(set (match_dup 2) (match_dup 1))
   (set (match_dup 3) (const_int 0))]
  {
    unsigned int low_off = subreg_lowpart_offset (SImode, DImode);
    unsigned int high_off = subreg_highpart_offset (SImode, DImode);

    operands[2] = simplify_gen_subreg (SImode, operands[0], DImode, low_off);
    operands[3] = simplify_gen_subreg (SImode, operands[0], DImode, high_off);
  })

;;<=><=><=><=><=><=><=><=><=><=><=><=><=><=><=><=><=><=><=><=><=><=><=><=><=>
;; compare

; Optimize negated tests into reverse compare if overflow is undefined.
(define_insn "*negated_tstqi"
  [(set (cc0)
        (compare (neg:QI (match_operand:QI 0 "register_operand" "r"))
                 (const_int 0)))]
  "!flag_wrapv && !flag_trapv && flag_strict_overflow"
  "cp __zero_reg__,%0"
  [(set_attr "cc" "compare")
   (set_attr "length" "1")])

(define_insn "*reversed_tstqi"
  [(set (cc0)
        (compare (const_int 0)
                 (match_operand:QI 0 "register_operand" "r")))]
  ""
  "cp __zero_reg__,%0"
[(set_attr "cc" "compare")
 (set_attr "length" "2")])

(define_insn "*negated_tsthi"
  [(set (cc0)
        (compare (neg:HI (match_operand:HI 0 "register_operand" "r"))
                 (const_int 0)))]
  "!flag_wrapv && !flag_trapv && flag_strict_overflow"
  "cp __zero_reg__,%A0
	cpc __zero_reg__,%B0"
[(set_attr "cc" "compare")
 (set_attr "length" "2")])

;; Leave here the clobber used by the cmphi pattern for simplicity, even
;; though it is unused, because this pattern is synthesized by avr_reorg.
(define_insn "*reversed_tsthi"
  [(set (cc0)
        (compare (const_int 0)
                 (match_operand:HI 0 "register_operand" "r")))
   (clobber (match_scratch:QI 1 "=X"))]
  ""
  "cp __zero_reg__,%A0
	cpc __zero_reg__,%B0"
[(set_attr "cc" "compare")
 (set_attr "length" "2")])

(define_insn "*negated_tstpsi"
  [(set (cc0)
        (compare (neg:PSI (match_operand:PSI 0 "register_operand" "r"))
                 (const_int 0)))]
  "!flag_wrapv && !flag_trapv && flag_strict_overflow"
  "cp __zero_reg__,%A0\;cpc __zero_reg__,%B0\;cpc __zero_reg__,%C0"
  [(set_attr "cc" "compare")
   (set_attr "length" "3")])

(define_insn "*reversed_tstpsi"
  [(set (cc0)
        (compare (const_int 0)
                 (match_operand:PSI 0 "register_operand" "r")))
   (clobber (match_scratch:QI 1 "=X"))]
  ""
  "cp __zero_reg__,%A0\;cpc __zero_reg__,%B0\;cpc __zero_reg__,%C0"
  [(set_attr "cc" "compare")
   (set_attr "length" "3")])

(define_insn "*negated_tstsi"
  [(set (cc0)
        (compare (neg:SI (match_operand:SI 0 "register_operand" "r"))
                 (const_int 0)))]
  "!flag_wrapv && !flag_trapv && flag_strict_overflow"
  "cp __zero_reg__,%A0
	cpc __zero_reg__,%B0
	cpc __zero_reg__,%C0
	cpc __zero_reg__,%D0"
  [(set_attr "cc" "compare")
   (set_attr "length" "4")])

;; "*reversed_tstsi"
;; "*reversed_tstsq" "*reversed_tstusq"
;; "*reversed_tstsa" "*reversed_tstusa"
(define_insn "*reversed_tst<mode>"
  [(set (cc0)
        (compare (match_operand:ALL4 0 "const0_operand"   "Y00")
                 (match_operand:ALL4 1 "register_operand" "r")))
   (clobber (match_scratch:QI 2 "=X"))]
  ""
  "cp __zero_reg__,%A1
	cpc __zero_reg__,%B1
	cpc __zero_reg__,%C1
	cpc __zero_reg__,%D1"
  [(set_attr "cc" "compare")
   (set_attr "length" "4")])


;; "*cmpqi"
;; "*cmpqq" "*cmpuqq"
(define_insn "*cmp<mode>"
  [(set (cc0)
        (compare (match_operand:ALL1 0 "register_operand"  "r  ,r,d")
                 (match_operand:ALL1 1 "nonmemory_operand" "Y00,r,i")))]
  ""
  "@
	tst %0
	cp %0,%1
	cpi %0,lo8(%1)"
  [(set_attr "cc" "compare,compare,compare")
   (set_attr "length" "1,1,1")])

(define_insn "*cmpqi_sign_extend"
  [(set (cc0)
        (compare (sign_extend:HI (match_operand:QI 0 "register_operand" "d"))
                 (match_operand:HI 1 "s8_operand"                       "n")))]
  ""
  "cpi %0,lo8(%1)"
  [(set_attr "cc" "compare")
   (set_attr "length" "1")])

;; "*cmphi"
;; "*cmphq" "*cmpuhq"
;; "*cmpha" "*cmpuha"
(define_insn "*cmp<mode>"
  [(set (cc0)
        (compare (match_operand:ALL2 0 "register_operand"  "!w  ,r  ,r,d ,r  ,d,r")
                 (match_operand:ALL2 1 "nonmemory_operand"  "Y00,Y00,r,s ,s  ,M,n Ynn")))
   (clobber (match_scratch:QI 2                            "=X  ,X  ,X,&d,&d ,X,&d"))]
  ""
  {
    switch (which_alternative)
      {
      case 0:
      case 1:
        return avr_out_tsthi (insn, operands, NULL);
        
      case 2:
        return "cp %A0,%A1\;cpc %B0,%B1";

      case 3:
        if (<MODE>mode != HImode)
          break;
        return reg_unused_after (insn, operands[0])
               ? "subi %A0,lo8(%1)\;sbci %B0,hi8(%1)"
               : "ldi %2,hi8(%1)\;cpi %A0,lo8(%1)\;cpc %B0,%2";
               
      case 4:
        if (<MODE>mode != HImode)
          break;
        return "ldi %2,lo8(%1)\;cp %A0,%2\;ldi %2,hi8(%1)\;cpc %B0,%2";
      }
      
    return avr_out_compare (insn, operands, NULL);
  } 
  [(set_attr "cc" "compare")
   (set_attr "length" "1,2,2,3,4,2,4")
   (set_attr "adjust_len" "tsthi,tsthi,*,*,*,compare,compare")])

(define_insn "*cmppsi"
  [(set (cc0)
        (compare (match_operand:PSI 0 "register_operand"  "r,r,d ,r  ,d,r")
                 (match_operand:PSI 1 "nonmemory_operand" "L,r,s ,s  ,M,n")))
   (clobber (match_scratch:QI 2                          "=X,X,&d,&d ,X,&d"))]
  ""
  {
    switch (which_alternative)
      {
      case 0:
        return avr_out_tstpsi (insn, operands, NULL);

      case 1:
        return "cp %A0,%A1\;cpc %B0,%B1\;cpc %C0,%C1";

      case 2:
        return reg_unused_after (insn, operands[0])
               ? "subi %A0,lo8(%1)\;sbci %B0,hi8(%1)\;sbci %C0,hh8(%1)"
               : "cpi %A0,lo8(%1)\;ldi %2,hi8(%1)\;cpc %B0,%2\;ldi %2,hh8(%1)\;cpc %C0,%2";
               
      case 3:
        return "ldi %2,lo8(%1)\;cp %A0,%2\;ldi %2,hi8(%1)\;cpc %B0,%2\;ldi %2,hh8(%1)\;cpc %C0,%2";
      }
    
    return avr_out_compare (insn, operands, NULL);
  }
  [(set_attr "cc" "compare")
   (set_attr "length" "3,3,5,6,3,7")
   (set_attr "adjust_len" "tstpsi,*,*,*,compare,compare")])

;; "*cmpsi"
;; "*cmpsq" "*cmpusq"
;; "*cmpsa" "*cmpusa"
(define_insn "*cmp<mode>"
  [(set (cc0)
        (compare (match_operand:ALL4 0 "register_operand"  "r  ,r ,d,r ,r")
                 (match_operand:ALL4 1 "nonmemory_operand" "Y00,r ,M,M ,n Ynn")))
   (clobber (match_scratch:QI 2                           "=X  ,X ,X,&d,&d"))]
  ""
  {
    if (0 == which_alternative)
      return avr_out_tstsi (insn, operands, NULL);
    else if (1 == which_alternative)
      return "cp %A0,%A1\;cpc %B0,%B1\;cpc %C0,%C1\;cpc %D0,%D1";
      
    return avr_out_compare (insn, operands, NULL);
  }
  [(set_attr "cc" "compare")
   (set_attr "length" "4,4,4,5,8")
   (set_attr "adjust_len" "tstsi,*,compare,compare,compare")])


;; ----------------------------------------------------------------------
;; JUMP INSTRUCTIONS
;; ----------------------------------------------------------------------
;; Conditional jump instructions

;; "cbranchqi4"
;; "cbranchqq4"  "cbranchuqq4"
(define_expand "cbranch<mode>4"
  [(set (cc0)
        (compare (match_operand:ALL1 1 "register_operand" "")
                 (match_operand:ALL1 2 "nonmemory_operand" "")))
   (set (pc)
        (if_then_else
         (match_operator 0 "ordered_comparison_operator" [(cc0)
                                                          (const_int 0)])
         (label_ref (match_operand 3 "" ""))
         (pc)))])

;; "cbranchhi4"  "cbranchhq4"  "cbranchuhq4"  "cbranchha4"  "cbranchuha4"
;; "cbranchsi4"  "cbranchsq4"  "cbranchusq4"  "cbranchsa4"  "cbranchusa4"
;; "cbranchpsi4"
(define_expand "cbranch<mode>4"
  [(parallel [(set (cc0)
                   (compare (match_operand:ORDERED234 1 "register_operand" "")
                            (match_operand:ORDERED234 2 "nonmemory_operand" "")))
              (clobber (match_scratch:QI 4 ""))])
   (set (pc)
        (if_then_else
         (match_operator 0 "ordered_comparison_operator" [(cc0)
                                                          (const_int 0)])
         (label_ref (match_operand 3 "" ""))
         (pc)))])


;; Test a single bit in a QI/HI/SImode register.
;; Combine will create zero extract patterns for single bit tests.
;; permit any mode in source pattern by using VOIDmode.

(define_insn "*sbrx_branch<mode>"
  [(set (pc)
        (if_then_else
         (match_operator 0 "eqne_operator"
                         [(zero_extract:QIDI
                           (match_operand:VOID 1 "register_operand" "r")
                           (const_int 1)
                           (match_operand 2 "const_int_operand" "n"))
                          (const_int 0)])
         (label_ref (match_operand 3 "" ""))
         (pc)))]
  ""
  {
    return avr_out_sbxx_branch (insn, operands);
  }
  [(set (attr "length")
        (if_then_else (and (ge (minus (pc) (match_dup 3)) (const_int -2046))
                           (le (minus (pc) (match_dup 3)) (const_int 2046)))
                      (const_int 2)
                      (if_then_else (match_test "!AVR_HAVE_JMP_CALL")
                                    (const_int 2)
                                    (const_int 4))))
   (set_attr "cc" "clobber")])

;; Same test based on bitwise AND.  Keep this in case gcc changes patterns.
;; or for old peepholes.
;; Fixme - bitwise Mask will not work for DImode

(define_insn "*sbrx_and_branch<mode>"
  [(set (pc)
        (if_then_else
         (match_operator 0 "eqne_operator"
                         [(and:QISI
                           (match_operand:QISI 1 "register_operand" "r")
                           (match_operand:QISI 2 "single_one_operand" "n"))
                          (const_int 0)])
         (label_ref (match_operand 3 "" ""))
         (pc)))]
  ""
  {
    HOST_WIDE_INT bitnumber;
    bitnumber = exact_log2 (GET_MODE_MASK (<MODE>mode) & INTVAL (operands[2]));
    operands[2] = GEN_INT (bitnumber);
    return avr_out_sbxx_branch (insn, operands);
  }
  [(set (attr "length")
        (if_then_else (and (ge (minus (pc) (match_dup 3)) (const_int -2046))
                           (le (minus (pc) (match_dup 3)) (const_int 2046)))
                      (const_int 2)
                      (if_then_else (match_test "!AVR_HAVE_JMP_CALL")
                                    (const_int 2)
                                    (const_int 4))))
   (set_attr "cc" "clobber")])

;; Convert sign tests to bit 7/15/31 tests that match the above insns.
(define_peephole2
  [(set (cc0) (compare (match_operand:QI 0 "register_operand" "")
                       (const_int 0)))
   (set (pc) (if_then_else (ge (cc0) (const_int 0))
                           (label_ref (match_operand 1 "" ""))
                           (pc)))]
  ""
  [(set (pc) (if_then_else (eq (zero_extract:HI (match_dup 0)
                                                (const_int 1)
                                                (const_int 7))
                               (const_int 0))
                           (label_ref (match_dup 1))
                           (pc)))])

(define_peephole2
  [(set (cc0) (compare (match_operand:QI 0 "register_operand" "")
                       (const_int 0)))
   (set (pc) (if_then_else (lt (cc0) (const_int 0))
                           (label_ref (match_operand 1 "" ""))
                           (pc)))]
  ""
  [(set (pc) (if_then_else (ne (zero_extract:HI (match_dup 0)
                                                (const_int 1)
                                                (const_int 7))
                               (const_int 0))
                           (label_ref (match_dup 1))
                           (pc)))])

(define_peephole2
  [(parallel [(set (cc0) (compare (match_operand:HI 0 "register_operand" "")
                                  (const_int 0)))
              (clobber (match_operand:HI 2 ""))])
   (set (pc) (if_then_else (ge (cc0) (const_int 0))
                           (label_ref (match_operand 1 "" ""))
                           (pc)))]
  ""
  [(set (pc) (if_then_else (eq (and:HI (match_dup 0) (const_int -32768))
                               (const_int 0))
                           (label_ref (match_dup 1))
                           (pc)))])

(define_peephole2
  [(parallel [(set (cc0) (compare (match_operand:HI 0 "register_operand" "")
                                  (const_int 0)))
              (clobber (match_operand:HI 2 ""))])
   (set (pc) (if_then_else (lt (cc0) (const_int 0))
                           (label_ref (match_operand 1 "" ""))
                           (pc)))]
  ""
  [(set (pc) (if_then_else (ne (and:HI (match_dup 0) (const_int -32768))
                               (const_int 0))
                           (label_ref (match_dup 1))
                           (pc)))])

(define_peephole2
  [(parallel [(set (cc0) (compare (match_operand:SI 0 "register_operand" "")
                                  (const_int 0)))
              (clobber (match_operand:SI 2 ""))])
   (set (pc) (if_then_else (ge (cc0) (const_int 0))
                           (label_ref (match_operand 1 "" ""))
                           (pc)))]
  ""
  [(set (pc) (if_then_else (eq (and:SI (match_dup 0) (match_dup 2))
                               (const_int 0))
                           (label_ref (match_dup 1))
                           (pc)))]
  "operands[2] = gen_int_mode (-2147483647 - 1, SImode);")

(define_peephole2
  [(parallel [(set (cc0) (compare (match_operand:SI 0 "register_operand" "")
                                  (const_int 0)))
              (clobber (match_operand:SI 2 ""))])
   (set (pc) (if_then_else (lt (cc0) (const_int 0))
                           (label_ref (match_operand 1 "" ""))
                           (pc)))]
  ""
  [(set (pc) (if_then_else (ne (and:SI (match_dup 0) (match_dup 2))
                               (const_int 0))
                           (label_ref (match_dup 1))
                           (pc)))]
  "operands[2] = gen_int_mode (-2147483647 - 1, SImode);")

;; ************************************************************************
;; Implementation of conditional jumps here.
;;  Compare with 0 (test) jumps
;; ************************************************************************

(define_insn "branch"
  [(set (pc)
        (if_then_else (match_operator 1 "simple_comparison_operator"
                                      [(cc0)
                                       (const_int 0)])
                      (label_ref (match_operand 0 "" ""))
                      (pc)))]
  ""
  {
    return ret_cond_branch (operands[1], avr_jump_mode (operands[0], insn), 0);
  }
  [(set_attr "type" "branch")
   (set_attr "cc" "clobber")])


;; Same as above but wrap SET_SRC so that this branch won't be transformed
;; or optimized in the remainder.

(define_insn "branch_unspec"
  [(set (pc)
        (unspec [(if_then_else (match_operator 1 "simple_comparison_operator"
                                               [(cc0)
                                                (const_int 0)])
                               (label_ref (match_operand 0 "" ""))
                               (pc))
                 ] UNSPEC_IDENTITY))]
  ""
  {
    return ret_cond_branch (operands[1], avr_jump_mode (operands[0], insn), 0);
  }
  [(set_attr "type" "branch")
   (set_attr "cc" "none")])

;; ****************************************************************
;; AVR does not have following conditional jumps: LE,LEU,GT,GTU.
;; Convert them all to proper jumps.
;; ****************************************************************/

(define_insn "difficult_branch"
  [(set (pc)
        (if_then_else (match_operator 1 "difficult_comparison_operator"
                        [(cc0)
                         (const_int 0)])
                      (label_ref (match_operand 0 "" ""))
                      (pc)))]
  ""
  {
    return ret_cond_branch (operands[1], avr_jump_mode (operands[0], insn), 0);
  }
  [(set_attr "type" "branch1")
   (set_attr "cc" "clobber")])

;; revers branch

(define_insn "rvbranch"
  [(set (pc)
        (if_then_else (match_operator 1 "simple_comparison_operator" 
                                      [(cc0)
                                       (const_int 0)])
                      (pc)
                      (label_ref (match_operand 0 "" ""))))]
  ""
  {
    return ret_cond_branch (operands[1], avr_jump_mode (operands[0], insn), 1);
  }
  [(set_attr "type" "branch1")
   (set_attr "cc" "clobber")])

(define_insn "difficult_rvbranch"
  [(set (pc)
        (if_then_else (match_operator 1 "difficult_comparison_operator" 
                                      [(cc0)
                                       (const_int 0)])
                      (pc)
                      (label_ref (match_operand 0 "" ""))))]
  ""
  {
    return ret_cond_branch (operands[1], avr_jump_mode (operands[0], insn), 1);
  }
  [(set_attr "type" "branch")
   (set_attr "cc" "clobber")])

;; **************************************************************************
;; Unconditional and other jump instructions.

(define_insn "jump"
  [(set (pc)
        (label_ref (match_operand 0 "" "")))]
  ""
  {
    return AVR_HAVE_JMP_CALL && get_attr_length (insn) != 1
           ? "jmp %x0"
           : "rjmp %x0";
  }
  [(set (attr "length")
        (if_then_else (match_operand 0 "symbol_ref_operand" "")	
                      (if_then_else (match_test "!AVR_HAVE_JMP_CALL")
                                    (const_int 1)
                                    (const_int 2))
                      (if_then_else (and (ge (minus (pc) (match_dup 0)) (const_int -2047))
                                         (le (minus (pc) (match_dup 0)) (const_int 2047)))
                                    (const_int 1)
                                    (const_int 2))))
   (set_attr "cc" "none")])

;; call

;; Operand 1 not used on the AVR.
;; Operand 2 is 1 for tail-call, 0 otherwise.
(define_expand "call"
  [(parallel[(call (match_operand:HI 0 "call_insn_operand" "")
                   (match_operand:HI 1 "general_operand" ""))
             (use (const_int 0))])])

;; Operand 1 not used on the AVR.
;; Operand 2 is 1 for tail-call, 0 otherwise.
(define_expand "sibcall"
  [(parallel[(call (match_operand:HI 0 "call_insn_operand" "")
                   (match_operand:HI 1 "general_operand" ""))
             (use (const_int 1))])])

;; call value

;; Operand 2 not used on the AVR.
;; Operand 3 is 1 for tail-call, 0 otherwise.
(define_expand "call_value"
  [(parallel[(set (match_operand 0 "register_operand" "")
                  (call (match_operand:HI 1 "call_insn_operand" "")
                        (match_operand:HI 2 "general_operand" "")))
             (use (const_int 0))])])

;; Operand 2 not used on the AVR.
;; Operand 3 is 1 for tail-call, 0 otherwise.
(define_expand "sibcall_value"
  [(parallel[(set (match_operand 0 "register_operand" "")
                  (call (match_operand:HI 1 "call_insn_operand" "")
                        (match_operand:HI 2 "general_operand" "")))
             (use (const_int 1))])])

(define_insn "call_insn"
  [(parallel[(call (mem:HI (match_operand:HI 0 "nonmemory_operand" "z,s,z,s"))
                   (match_operand:HI 1 "general_operand"           "X,X,X,X"))
             (use (match_operand:HI 2 "const_int_operand"          "L,L,P,P"))])]
  ;; Operand 1 not used on the AVR.
  ;; Operand 2 is 1 for tail-call, 0 otherwise.
  ""
  "@
    %!icall
    %~call %x0
    %!ijmp
    %~jmp %x0"
  [(set_attr "cc" "clobber")
   (set_attr "length" "1,*,1,*")
   (set_attr "adjust_len" "*,call,*,call")])

(define_insn "call_value_insn"
  [(parallel[(set (match_operand 0 "register_operand"                   "=r,r,r,r")
                  (call (mem:HI (match_operand:HI 1 "nonmemory_operand"  "z,s,z,s"))
                        (match_operand:HI 2 "general_operand"            "X,X,X,X")))
             (use (match_operand:HI 3 "const_int_operand"                "L,L,P,P"))])]
  ;; Operand 2 not used on the AVR.
  ;; Operand 3 is 1 for tail-call, 0 otherwise.
  ""
  "@
    %!icall
    %~call %x1
    %!ijmp
    %~jmp %x1"
  [(set_attr "cc" "clobber")
   (set_attr "length" "1,*,1,*")
   (set_attr "adjust_len" "*,call,*,call")])

(define_insn "nop"
  [(const_int 0)]
  ""
  "nop"
  [(set_attr "cc" "none")
   (set_attr "length" "1")])

; indirect jump

(define_expand "indirect_jump"
  [(set (pc)
        (match_operand:HI 0 "nonmemory_operand" ""))]
  ""
  {
    if (!AVR_HAVE_JMP_CALL && !register_operand (operands[0], HImode))
      {
        operands[0] = copy_to_mode_reg (HImode, operands[0]);
      }
  })

; indirect jump
(define_insn "*indirect_jump"
  [(set (pc)
        (match_operand:HI 0 "nonmemory_operand" "i,i,!z,*r,z"))]
  ""
  "@
	rjmp %x0
	jmp %x0
	ijmp
	push %A0\;push %B0\;ret
	eijmp"
  [(set_attr "length" "1,2,1,3,1")
   (set_attr "isa" "rjmp,jmp,ijmp,ijmp,eijmp")
   (set_attr "cc" "none")])

;; table jump
;; For entries in jump table see avr_output_addr_vec_elt.

;; Table made from
;;    "rjmp .L<n>"   instructions for <= 8K devices
;;    ".word gs(.L<n>)" addresses for >  8K devices
(define_insn "*tablejump"
  [(set (pc)
        (unspec:HI [(match_operand:HI 0 "register_operand" "!z,*r,z")]
                   UNSPEC_INDEX_JMP))
   (use (label_ref (match_operand 1 "" "")))
   (clobber (match_dup 0))]
  ""
  "@
	ijmp
	push %A0\;push %B0\;ret
	jmp __tablejump2__"
  [(set_attr "length" "1,3,2")
   (set_attr "isa" "rjmp,rjmp,jmp")
   (set_attr "cc" "none,none,clobber")])


(define_expand "casesi"
  [(parallel [(set (match_dup 6)
                   (minus:HI (subreg:HI (match_operand:SI 0 "register_operand" "") 0)
                             (match_operand:HI 1 "register_operand" "")))
              (clobber (scratch:QI))])
   (parallel [(set (cc0)
                   (compare (match_dup 6)
                            (match_operand:HI 2 "register_operand" "")))
              (clobber (match_scratch:QI 9 ""))])
   
   (set (pc)
        (if_then_else (gtu (cc0)
                           (const_int 0))
                      (label_ref (match_operand 4 "" ""))
                      (pc)))

   (set (match_dup 6)
        (plus:HI (match_dup 6) (label_ref (match_operand:HI 3 "" ""))))

   (parallel [(set (pc) (unspec:HI [(match_dup 6)] UNSPEC_INDEX_JMP))
              (use (label_ref (match_dup 3)))
              (clobber (match_dup 6))])]
  ""
  {
    operands[6] = gen_reg_rtx (HImode);
  })


;; ^^^^^^^^^^^^^^^^^^^^^^^^^^^^^^^^^^^^^^^^^^^^^^^^^^^^^^^^^^^^^^^^^^^^^^
;; This instruction sets Z flag

(define_insn "sez"
  [(set (cc0) (const_int 0))]
  ""
  "sez"
  [(set_attr "length" "1")
   (set_attr "cc" "compare")])

;; Clear/set/test a single bit in I/O address space.

(define_insn "*cbi"
  [(set (mem:QI (match_operand 0 "low_io_address_operand" "n"))
        (and:QI (mem:QI (match_dup 0))
                (match_operand:QI 1 "single_zero_operand" "n")))]
  ""
  {
    operands[2] = GEN_INT (exact_log2 (~INTVAL (operands[1]) & 0xff));
    return "cbi %i0,%2";
  }
  [(set_attr "length" "1")
   (set_attr "cc" "none")])

(define_insn "*sbi"
  [(set (mem:QI (match_operand 0 "low_io_address_operand" "n"))
        (ior:QI (mem:QI (match_dup 0))
                (match_operand:QI 1 "single_one_operand" "n")))]
  ""
  {
    operands[2] = GEN_INT (exact_log2 (INTVAL (operands[1]) & 0xff));
    return "sbi %i0,%2";
  }
  [(set_attr "length" "1")
   (set_attr "cc" "none")])

;; Lower half of the I/O space - use sbic/sbis directly.
(define_insn "*sbix_branch"
  [(set (pc)
        (if_then_else
         (match_operator 0 "eqne_operator"
                         [(zero_extract:QIHI
                           (mem:QI (match_operand 1 "low_io_address_operand" "n"))
                           (const_int 1)
                           (match_operand 2 "const_int_operand" "n"))
                          (const_int 0)])
         (label_ref (match_operand 3 "" ""))
         (pc)))]
  ""
  {
    return avr_out_sbxx_branch (insn, operands);
  }
  [(set (attr "length")
        (if_then_else (and (ge (minus (pc) (match_dup 3)) (const_int -2046))
                           (le (minus (pc) (match_dup 3)) (const_int 2046)))
                      (const_int 2)
                      (if_then_else (match_test "!AVR_HAVE_JMP_CALL")
                                    (const_int 2)
                                    (const_int 4))))
   (set_attr "cc" "clobber")])

;; Tests of bit 7 are pessimized to sign tests, so we need this too...
(define_insn "*sbix_branch_bit7"
  [(set (pc)
        (if_then_else
         (match_operator 0 "gelt_operator"
                         [(mem:QI (match_operand 1 "low_io_address_operand" "n"))
                          (const_int 0)])
         (label_ref (match_operand 2 "" ""))
         (pc)))]
  ""
  {
    operands[3] = operands[2];
    operands[2] = GEN_INT (7);
    return avr_out_sbxx_branch (insn, operands);
  }
  [(set (attr "length")
        (if_then_else (and (ge (minus (pc) (match_dup 2)) (const_int -2046))
                           (le (minus (pc) (match_dup 2)) (const_int 2046)))
                      (const_int 2)
                      (if_then_else (match_test "!AVR_HAVE_JMP_CALL")
                                    (const_int 2)
                                    (const_int 4))))
   (set_attr "cc" "clobber")])

;; Upper half of the I/O space - read port to __tmp_reg__ and use sbrc/sbrs.
(define_insn "*sbix_branch_tmp"
  [(set (pc)
        (if_then_else
         (match_operator 0 "eqne_operator"
                         [(zero_extract:QIHI
                           (mem:QI (match_operand 1 "high_io_address_operand" "n"))
                           (const_int 1)
                           (match_operand 2 "const_int_operand" "n"))
                          (const_int 0)])
         (label_ref (match_operand 3 "" ""))
         (pc)))]
  ""
  {
    return avr_out_sbxx_branch (insn, operands);
  }
  [(set (attr "length")
        (if_then_else (and (ge (minus (pc) (match_dup 3)) (const_int -2046))
                           (le (minus (pc) (match_dup 3)) (const_int 2045)))
                      (const_int 3)
                      (if_then_else (match_test "!AVR_HAVE_JMP_CALL")
                                    (const_int 3)
                                    (const_int 5))))
   (set_attr "cc" "clobber")])

(define_insn "*sbix_branch_tmp_bit7"
  [(set (pc)
        (if_then_else
         (match_operator 0 "gelt_operator"
                         [(mem:QI (match_operand 1 "high_io_address_operand" "n"))
                          (const_int 0)])
         (label_ref (match_operand 2 "" ""))
         (pc)))]
  ""
  {
    operands[3] = operands[2];
    operands[2] = GEN_INT (7);
    return avr_out_sbxx_branch (insn, operands);
  }
  [(set (attr "length")
        (if_then_else (and (ge (minus (pc) (match_dup 2)) (const_int -2046))
                           (le (minus (pc) (match_dup 2)) (const_int 2045)))
                      (const_int 3)
                      (if_then_else (match_test "!AVR_HAVE_JMP_CALL")
                                    (const_int 3)
                                    (const_int 5))))
   (set_attr "cc" "clobber")])

;; ************************* Peepholes ********************************

(define_peephole ; "*dec-and-branchsi!=-1.d.clobber"
  [(parallel [(set (match_operand:SI 0 "d_register_operand" "")
                   (plus:SI (match_dup 0)
                            (const_int -1)))
              (clobber (scratch:QI))])
   (parallel [(set (cc0)
                   (compare (match_dup 0)
                            (const_int -1)))
              (clobber (match_operand:QI 1 "d_register_operand" ""))])
   (set (pc)
        (if_then_else (eqne (cc0)
                            (const_int 0))
                      (label_ref (match_operand 2 "" ""))
                      (pc)))]
  ""
  {
    const char *op;
    int jump_mode;
    CC_STATUS_INIT;
    if (test_hard_reg_class (ADDW_REGS, operands[0]))
      output_asm_insn ("sbiw %0,1" CR_TAB
                       "sbc %C0,__zero_reg__" CR_TAB
                       "sbc %D0,__zero_reg__", operands);
    else
      output_asm_insn ("subi %A0,1" CR_TAB
                       "sbc %B0,__zero_reg__" CR_TAB
                       "sbc %C0,__zero_reg__" CR_TAB
                       "sbc %D0,__zero_reg__", operands);

    jump_mode = avr_jump_mode (operands[2], insn);
    op = ((EQ == <CODE>) ^ (jump_mode == 1)) ? "brcc" : "brcs";
    operands[1] = gen_rtx_CONST_STRING (VOIDmode, op);

    switch (jump_mode)
      {
      case 1: return "%1 %2";
      case 2: return "%1 .+2\;rjmp %2";
      case 3: return "%1 .+4\;jmp %2";
      }

    gcc_unreachable();
    return "";
  })

(define_peephole ; "*dec-and-branchhi!=-1"
  [(set (match_operand:HI 0 "d_register_operand" "")
        (plus:HI (match_dup 0)
                 (const_int -1)))
   (parallel [(set (cc0)
                   (compare (match_dup 0)
                            (const_int -1)))
              (clobber (match_operand:QI 1 "d_register_operand" ""))])
   (set (pc)
        (if_then_else (eqne (cc0)
                            (const_int 0))
                      (label_ref (match_operand 2 "" ""))
                      (pc)))]
  ""
  {
    const char *op;
    int jump_mode;
    CC_STATUS_INIT;
    if (test_hard_reg_class (ADDW_REGS, operands[0]))
      output_asm_insn ("sbiw %0,1", operands);
    else
      output_asm_insn ("subi %A0,1" CR_TAB
                       "sbc %B0,__zero_reg__", operands);

    jump_mode = avr_jump_mode (operands[2], insn);
    op = ((EQ == <CODE>) ^ (jump_mode == 1)) ? "brcc" : "brcs";
    operands[1] = gen_rtx_CONST_STRING (VOIDmode, op);

    switch (jump_mode)
      {
      case 1: return "%1 %2";
      case 2: return "%1 .+2\;rjmp %2";
      case 3: return "%1 .+4\;jmp %2";
      }

    gcc_unreachable();
    return "";
  })

;; Same as above but with clobber flavour of addhi3
(define_peephole ; "*dec-and-branchhi!=-1.d.clobber"
  [(parallel [(set (match_operand:HI 0 "d_register_operand" "")
                   (plus:HI (match_dup 0)
                            (const_int -1)))
              (clobber (scratch:QI))])
   (parallel [(set (cc0)
                   (compare (match_dup 0)
                            (const_int -1)))
              (clobber (match_operand:QI 1 "d_register_operand" ""))])
   (set (pc)
        (if_then_else (eqne (cc0)
                            (const_int 0))
                      (label_ref (match_operand 2 "" ""))
                      (pc)))]
  ""
  {
    const char *op;
    int jump_mode;
    CC_STATUS_INIT;
    if (test_hard_reg_class (ADDW_REGS, operands[0]))
      output_asm_insn ("sbiw %0,1", operands);
    else
      output_asm_insn ("subi %A0,1" CR_TAB
                       "sbc %B0,__zero_reg__", operands);

    jump_mode = avr_jump_mode (operands[2], insn);
    op = ((EQ == <CODE>) ^ (jump_mode == 1)) ? "brcc" : "brcs";
    operands[1] = gen_rtx_CONST_STRING (VOIDmode, op);

    switch (jump_mode)
      {
      case 1: return "%1 %2";
      case 2: return "%1 .+2\;rjmp %2";
      case 3: return "%1 .+4\;jmp %2";
      }

    gcc_unreachable();
    return "";
  })

;; Same as above but with clobber flavour of addhi3
(define_peephole ; "*dec-and-branchhi!=-1.l.clobber"
  [(parallel [(set (match_operand:HI 0 "l_register_operand" "")
                   (plus:HI (match_dup 0)
                            (const_int -1)))
              (clobber (match_operand:QI 3 "d_register_operand" ""))])
   (parallel [(set (cc0)
                   (compare (match_dup 0)
                            (const_int -1)))
              (clobber (match_operand:QI 1 "d_register_operand" ""))])
   (set (pc)
        (if_then_else (eqne (cc0)
                            (const_int 0))
                      (label_ref (match_operand 2 "" ""))
                      (pc)))]
  ""
  {
    const char *op;
    int jump_mode;
    CC_STATUS_INIT;
    output_asm_insn ("ldi %3,1"   CR_TAB
                     "sub %A0,%3" CR_TAB
                     "sbc %B0,__zero_reg__", operands);

    jump_mode = avr_jump_mode (operands[2], insn);
    op = ((EQ == <CODE>) ^ (jump_mode == 1)) ? "brcc" : "brcs";
    operands[1] = gen_rtx_CONST_STRING (VOIDmode, op);

    switch (jump_mode)
      {
      case 1: return "%1 %2";
      case 2: return "%1 .+2\;rjmp %2";
      case 3: return "%1 .+4\;jmp %2";
      }

    gcc_unreachable();
    return "";
  })

(define_peephole ; "*dec-and-branchqi!=-1"
  [(set (match_operand:QI 0 "d_register_operand" "")
        (plus:QI (match_dup 0)
                 (const_int -1)))
   (set (cc0)
        (compare (match_dup 0)
                 (const_int -1)))
   (set (pc)
        (if_then_else (eqne (cc0)
                            (const_int 0))
                      (label_ref (match_operand 1 "" ""))
                      (pc)))]
  ""
  {
    const char *op;
    int jump_mode;
    CC_STATUS_INIT;
    cc_status.value1 = operands[0];
    cc_status.flags |= CC_OVERFLOW_UNUSABLE;

    output_asm_insn ("subi %A0,1", operands);

    jump_mode = avr_jump_mode (operands[1], insn);
    op = ((EQ == <CODE>) ^ (jump_mode == 1)) ? "brcc" : "brcs";
    operands[0] = gen_rtx_CONST_STRING (VOIDmode, op);

    switch (jump_mode)
      {
      case 1: return "%0 %1";
      case 2: return "%0 .+2\;rjmp %1";
      case 3: return "%0 .+4\;jmp %1";
      }

    gcc_unreachable();
    return "";
  })


(define_peephole ; "*cpse.eq"
  [(set (cc0)
        (compare (match_operand:ALL1 1 "register_operand" "r,r")
                 (match_operand:ALL1 2 "reg_or_0_operand" "r,Y00")))
   (set (pc)
        (if_then_else (eq (cc0)
                          (const_int 0))
                      (label_ref (match_operand 0 "" ""))
                      (pc)))]
  "jump_over_one_insn_p (insn, operands[0])"
  "@
	cpse %1,%2
	cpse %1,__zero_reg__")

;; This peephole avoids code like
;;
;;     TST   Rn     ; *cmpqi
;;     BREQ  .+2    ; branch
;;     RJMP  .Lm
;;
;; Notice that the peephole is always shorter than cmpqi + branch.
;; The reason to write it as peephole is that sequences like
;;     
;;     AND   Rm, Rn
;;     BRNE  .La
;;
;; shall not be superseeded.  With a respective combine pattern
;; the latter sequence would be 
;;     
;;     AND   Rm, Rn
;;     CPSE  Rm, __zero_reg__
;;     RJMP  .La
;;
;; and thus longer and slower and not easy to be rolled back.

(define_peephole ; "*cpse.ne"
  [(set (cc0)
        (compare (match_operand:ALL1 1 "register_operand" "")
                 (match_operand:ALL1 2 "reg_or_0_operand" "")))
   (set (pc)
        (if_then_else (ne (cc0)
                          (const_int 0))
                      (label_ref (match_operand 0 "" ""))
                      (pc)))]
  "!AVR_HAVE_JMP_CALL
   || !avr_current_device->errata_skip"
  {
    if (operands[2] == CONST0_RTX (<MODE>mode))
      operands[2] = zero_reg_rtx;

    return 3 == avr_jump_mode (operands[0], insn)
      ? "cpse %1,%2\;jmp %0"
      : "cpse %1,%2\;rjmp %0";
  })

;;pppppppppppppppppppppppppppppppppppppppppppppppppppp
;;prologue/epilogue support instructions

(define_insn "popqi"
  [(set (match_operand:QI 0 "register_operand" "=r")
        (mem:QI (pre_inc:HI (reg:HI REG_SP))))]
  ""
  "pop %0"
  [(set_attr "cc" "none")
   (set_attr "length" "1")])

;; Enable Interrupts
(define_expand "enable_interrupt"
  [(clobber (const_int 0))]
  ""
  {
    rtx mem = gen_rtx_MEM (BLKmode, gen_rtx_SCRATCH (Pmode));
    MEM_VOLATILE_P (mem) = 1;
    emit_insn (gen_cli_sei (const1_rtx, mem));
    DONE;
  })

;; Disable Interrupts
(define_expand "disable_interrupt"
  [(clobber (const_int 0))]
  ""
  {
    rtx mem = gen_rtx_MEM (BLKmode, gen_rtx_SCRATCH (Pmode));
    MEM_VOLATILE_P (mem) = 1;
    emit_insn (gen_cli_sei (const0_rtx, mem));
    DONE;
  })

(define_insn "cli_sei"
  [(unspec_volatile [(match_operand:QI 0 "const_int_operand" "L,P")]
                    UNSPECV_ENABLE_IRQS)
   (set (match_operand:BLK 1 "" "")
	(unspec_volatile:BLK [(match_dup 1)] UNSPECV_MEMORY_BARRIER))]
  ""
  "@
	cli
	sei"
  [(set_attr "length" "1")
   (set_attr "cc" "none")])

;;  Library prologue saves
(define_insn "call_prologue_saves"
  [(unspec_volatile:HI [(const_int 0)] UNSPECV_PROLOGUE_SAVES)
   (match_operand:HI 0 "immediate_operand" "i,i")
   (set (reg:HI REG_SP)
        (minus:HI (reg:HI REG_SP)
                  (match_operand:HI 1 "immediate_operand" "i,i")))
   (use (reg:HI REG_X))
   (clobber (reg:HI REG_Z))]
  ""
  "ldi r30,lo8(gs(1f))
	ldi r31,hi8(gs(1f))
	%~jmp __prologue_saves__+((18 - %0) * 2)
1:"
  [(set_attr "length" "5,6")
   (set_attr "cc" "clobber")
   (set_attr "isa" "rjmp,jmp")])
  
;  epilogue  restores using library
(define_insn "epilogue_restores"
  [(unspec_volatile:QI [(const_int 0)] UNSPECV_EPILOGUE_RESTORES)
   (set (reg:HI REG_Y)
        (plus:HI (reg:HI REG_Y)
                 (match_operand:HI 0 "immediate_operand" "i,i")))
   (set (reg:HI REG_SP)
        (plus:HI (reg:HI REG_Y)
                 (match_dup 0)))
   (clobber (reg:QI REG_Z))]
  ""
  "ldi r30, lo8(%0)
	%~jmp __epilogue_restores__ + ((18 - %0) * 2)"
  [(set_attr "length" "2,3")
   (set_attr "cc" "clobber")
   (set_attr "isa" "rjmp,jmp")])
  
; return
(define_insn "return"
  [(return)]
  "reload_completed && avr_simple_epilogue ()"
  "ret"
  [(set_attr "cc" "none")
   (set_attr "length" "1")])

(define_insn "return_from_epilogue"
  [(return)]
  "reload_completed 
   && cfun->machine 
   && !(cfun->machine->is_interrupt || cfun->machine->is_signal)
   && !cfun->machine->is_naked"
  "ret"
  [(set_attr "cc" "none")
   (set_attr "length" "1")])

(define_insn "return_from_interrupt_epilogue"
  [(return)]
  "reload_completed 
   && cfun->machine 
   && (cfun->machine->is_interrupt || cfun->machine->is_signal)
   && !cfun->machine->is_naked"
  "reti"
  [(set_attr "cc" "none")
   (set_attr "length" "1")])

(define_insn "return_from_naked_epilogue"
  [(return)]
  "reload_completed 
   && cfun->machine 
   && cfun->machine->is_naked"
  ""
  [(set_attr "cc" "none")
   (set_attr "length" "0")])

(define_expand "prologue"
  [(const_int 0)]
  ""
  {
    expand_prologue (); 
    DONE;
  })

(define_expand "epilogue"
  [(const_int 0)]
  ""
  {
    expand_epilogue (false /* sibcall_p */);
    DONE;
  })

(define_expand "sibcall_epilogue"
  [(const_int 0)]
  ""
  {
    expand_epilogue (true /* sibcall_p */);
    DONE;
  })

;; Some instructions resp. instruction sequences available
;; via builtins.

(define_insn "delay_cycles_1"
  [(unspec_volatile [(match_operand:QI 0 "const_int_operand" "n")
                     (const_int 1)]
                    UNSPECV_DELAY_CYCLES)
   (set (match_operand:BLK 1 "" "")
	(unspec_volatile:BLK [(match_dup 1)] UNSPECV_MEMORY_BARRIER))
   (clobber (match_scratch:QI 2 "=&d"))]
  ""
  "ldi %2,lo8(%0)
	1: dec %2
	brne 1b"
  [(set_attr "length" "3")
   (set_attr "cc" "clobber")])

(define_insn "delay_cycles_2"
  [(unspec_volatile [(match_operand:HI 0 "const_int_operand" "n")
                     (const_int 2)]
                    UNSPECV_DELAY_CYCLES)
   (set (match_operand:BLK 1 "" "")
	(unspec_volatile:BLK [(match_dup 1)] UNSPECV_MEMORY_BARRIER))
   (clobber (match_scratch:HI 2 "=&w"))]
  ""
  "ldi %A2,lo8(%0)
	ldi %B2,hi8(%0)
	1: sbiw %A2,1
	brne 1b"
  [(set_attr "length" "4")
   (set_attr "cc" "clobber")])

(define_insn "delay_cycles_3"
  [(unspec_volatile [(match_operand:SI 0 "const_int_operand" "n")
                     (const_int 3)]
                    UNSPECV_DELAY_CYCLES)
   (set (match_operand:BLK 1 "" "")
	(unspec_volatile:BLK [(match_dup 1)] UNSPECV_MEMORY_BARRIER))
   (clobber (match_scratch:QI 2 "=&d"))
   (clobber (match_scratch:QI 3 "=&d"))
   (clobber (match_scratch:QI 4 "=&d"))]
  ""
  "ldi %2,lo8(%0)
	ldi %3,hi8(%0)
	ldi %4,hlo8(%0)
	1: subi %2,1
	sbci %3,0
	sbci %4,0
	brne 1b"
  [(set_attr "length" "7")
   (set_attr "cc" "clobber")])

(define_insn "delay_cycles_4"
  [(unspec_volatile [(match_operand:SI 0 "const_int_operand" "n")
                     (const_int 4)]
                    UNSPECV_DELAY_CYCLES)
   (set (match_operand:BLK 1 "" "")
	(unspec_volatile:BLK [(match_dup 1)] UNSPECV_MEMORY_BARRIER))
   (clobber (match_scratch:QI 2 "=&d"))
   (clobber (match_scratch:QI 3 "=&d"))
   (clobber (match_scratch:QI 4 "=&d"))
   (clobber (match_scratch:QI 5 "=&d"))]
  ""
  "ldi %2,lo8(%0)
	ldi %3,hi8(%0)
	ldi %4,hlo8(%0)
	ldi %5,hhi8(%0)
	1: subi %2,1
	sbci %3,0
	sbci %4,0
	sbci %5,0
	brne 1b"
  [(set_attr "length" "9")
   (set_attr "cc" "clobber")])


;; __builtin_avr_insert_bits

(define_insn "insert_bits"
  [(set (match_operand:QI 0 "register_operand"              "=r  ,d  ,r")
        (unspec:QI [(match_operand:SI 1 "const_int_operand"  "C0f,Cxf,C0f")
                    (match_operand:QI 2 "register_operand"   "r  ,r  ,r")
                    (match_operand:QI 3 "nonmemory_operand"  "n  ,0  ,0")]
                   UNSPEC_INSERT_BITS))]
  ""
  {
    return avr_out_insert_bits (operands, NULL);
  }
  [(set_attr "adjust_len" "insert_bits")
   (set_attr "cc" "clobber")])


;; __builtin_avr_flash_segment

;; Just a helper for the next "official" expander.

(define_expand "flash_segment1"
  [(set (match_operand:QI 0 "register_operand" "")
        (subreg:QI (match_operand:PSI 1 "register_operand" "")
                   2))
   (set (cc0)
        (compare (match_dup 0)
                 (const_int 0)))
   (set (pc)
        (if_then_else (ge (cc0)
                          (const_int 0))
                      (label_ref (match_operand 2 "" ""))
                      (pc)))
   (set (match_dup 0)
        (const_int -1))])

(define_expand "flash_segment"
  [(parallel [(match_operand:QI 0 "register_operand" "")
              (match_operand:PSI 1 "register_operand" "")])]
  ""
  {
    rtx label = gen_label_rtx ();
    emit (gen_flash_segment1 (operands[0], operands[1], label));
    emit_label (label);
    DONE;
  })

;; Actually, it's too late now to work out address spaces known at compiletime.
;; Best place would be to fold ADDR_SPACE_CONVERT_EXPR in avr_fold_builtin.
;; However, avr_addr_space_convert can add some built-in knowledge for PSTR
;; so that ADDR_SPACE_CONVERT_EXPR in the built-in must not be resolved.

(define_insn_and_split "*split.flash_segment"
  [(set (match_operand:QI 0 "register_operand"                        "=d")
        (subreg:QI (lo_sum:PSI (match_operand:QI 1 "nonmemory_operand" "ri")
                               (match_operand:HI 2 "register_operand"  "r"))
                   2))]
  ""
  { gcc_unreachable(); }
  ""
  [(set (match_dup 0)
        (match_dup 1))])


;; Parity

;; Postpone expansion of 16-bit parity to libgcc call until after combine for
;; better 8-bit parity recognition.

(define_expand "parityhi2"
  [(parallel [(set (match_operand:HI 0 "register_operand" "")
                   (parity:HI (match_operand:HI 1 "register_operand" "")))
              (clobber (reg:HI 24))])])

(define_insn_and_split "*parityhi2"
  [(set (match_operand:HI 0 "register_operand"           "=r")
        (parity:HI (match_operand:HI 1 "register_operand" "r")))
   (clobber (reg:HI 24))]
  "!reload_completed"
  { gcc_unreachable(); }
  "&& 1"
  [(set (reg:HI 24)
        (match_dup 1))
   (set (reg:HI 24)
        (parity:HI (reg:HI 24)))
   (set (match_dup 0)
        (reg:HI 24))])

(define_insn_and_split "*parityqihi2"
  [(set (match_operand:HI 0 "register_operand"           "=r")
        (parity:HI (match_operand:QI 1 "register_operand" "r")))
   (clobber (reg:HI 24))]
  "!reload_completed"
  { gcc_unreachable(); }
  "&& 1"
  [(set (reg:QI 24)
        (match_dup 1))
   (set (reg:HI 24)
        (zero_extend:HI (parity:QI (reg:QI 24))))
   (set (match_dup 0)
        (reg:HI 24))])

(define_expand "paritysi2"
  [(set (reg:SI 22)
        (match_operand:SI 1 "register_operand" ""))
   (set (reg:HI 24)
        (truncate:HI (parity:SI (reg:SI 22))))
   (set (match_dup 2)
        (reg:HI 24))
   (set (match_operand:SI 0 "register_operand" "")
        (zero_extend:SI (match_dup 2)))]
  ""
  {
    operands[2] = gen_reg_rtx (HImode);
  })

(define_insn "*parityhi2.libgcc"
  [(set (reg:HI 24)
        (parity:HI (reg:HI 24)))]
  ""
  "%~call __parityhi2"
  [(set_attr "type" "xcall")
   (set_attr "cc" "clobber")])

(define_insn "*parityqihi2.libgcc"
  [(set (reg:HI 24)
        (zero_extend:HI (parity:QI (reg:QI 24))))]
  ""
  "%~call __parityqi2"
  [(set_attr "type" "xcall")
   (set_attr "cc" "clobber")])

(define_insn "*paritysihi2.libgcc"
  [(set (reg:HI 24)
        (truncate:HI (parity:SI (reg:SI 22))))]
  ""
  "%~call __paritysi2"
  [(set_attr "type" "xcall")
   (set_attr "cc" "clobber")])


;; Popcount

(define_expand "popcounthi2"
  [(set (reg:HI 24)
        (match_operand:HI 1 "register_operand" ""))
   (set (reg:HI 24)
        (popcount:HI (reg:HI 24)))
   (set (match_operand:HI 0 "register_operand" "")
        (reg:HI 24))]
  ""
  "")

(define_expand "popcountsi2"
  [(set (reg:SI 22)
        (match_operand:SI 1 "register_operand" ""))
   (set (reg:HI 24)
        (truncate:HI (popcount:SI (reg:SI 22))))
   (set (match_dup 2)
        (reg:HI 24))
   (set (match_operand:SI 0 "register_operand" "")
        (zero_extend:SI (match_dup 2)))]
  ""
  {
    operands[2] = gen_reg_rtx (HImode);
  })

(define_insn "*popcounthi2.libgcc"
  [(set (reg:HI 24)
        (popcount:HI (reg:HI 24)))]
  ""
  "%~call __popcounthi2"
  [(set_attr "type" "xcall")
   (set_attr "cc" "clobber")])

(define_insn "*popcountsi2.libgcc"
  [(set (reg:HI 24)
        (truncate:HI (popcount:SI (reg:SI 22))))]
  ""
  "%~call __popcountsi2"
  [(set_attr "type" "xcall")
   (set_attr "cc" "clobber")])

(define_insn "*popcountqi2.libgcc"
  [(set (reg:QI 24)
        (popcount:QI (reg:QI 24)))]
  ""
  "%~call __popcountqi2"
  [(set_attr "type" "xcall")
   (set_attr "cc" "clobber")])

(define_insn_and_split "*popcountqihi2.libgcc"
  [(set (reg:HI 24)
        (zero_extend:HI (popcount:QI (reg:QI 24))))]
  ""
  "#"
  ""
  [(set (reg:QI 24)
        (popcount:QI (reg:QI 24)))
   (set (reg:QI 25)
        (const_int 0))])

;; Count Leading Zeros

(define_expand "clzhi2"
  [(set (reg:HI 24)
        (match_operand:HI 1 "register_operand" ""))
   (parallel [(set (reg:HI 24)
                   (clz:HI (reg:HI 24)))
              (clobber (reg:QI 26))])
   (set (match_operand:HI 0 "register_operand" "")
        (reg:HI 24))])

(define_expand "clzsi2"
  [(set (reg:SI 22)
        (match_operand:SI 1 "register_operand" ""))
   (parallel [(set (reg:HI 24)
                   (truncate:HI (clz:SI (reg:SI 22))))
              (clobber (reg:QI 26))])
   (set (match_dup 2)
        (reg:HI 24))
   (set (match_operand:SI 0 "register_operand" "")
        (zero_extend:SI (match_dup 2)))]
  ""
  {
    operands[2] = gen_reg_rtx (HImode);
  })

(define_insn "*clzhi2.libgcc"
  [(set (reg:HI 24)
        (clz:HI (reg:HI 24)))
   (clobber (reg:QI 26))]
  ""
  "%~call __clzhi2"
  [(set_attr "type" "xcall")
   (set_attr "cc" "clobber")])

(define_insn "*clzsihi2.libgcc"
  [(set (reg:HI 24)
        (truncate:HI (clz:SI (reg:SI 22))))
   (clobber (reg:QI 26))]
  ""
  "%~call __clzsi2"
  [(set_attr "type" "xcall")
   (set_attr "cc" "clobber")])

;; Count Trailing Zeros

(define_expand "ctzhi2"
  [(set (reg:HI 24)
        (match_operand:HI 1 "register_operand" ""))
   (parallel [(set (reg:HI 24)
                   (ctz:HI (reg:HI 24)))
              (clobber (reg:QI 26))])
   (set (match_operand:HI 0 "register_operand" "")
        (reg:HI 24))])

(define_expand "ctzsi2"
  [(set (reg:SI 22)
        (match_operand:SI 1 "register_operand" ""))
   (parallel [(set (reg:HI 24)
                   (truncate:HI (ctz:SI (reg:SI 22))))
              (clobber (reg:QI 22))
              (clobber (reg:QI 26))])
   (set (match_dup 2)
        (reg:HI 24))
   (set (match_operand:SI 0 "register_operand" "")
        (zero_extend:SI (match_dup 2)))]
  ""
  {
    operands[2] = gen_reg_rtx (HImode);
  })

(define_insn "*ctzhi2.libgcc"
  [(set (reg:HI 24)
        (ctz:HI (reg:HI 24)))
   (clobber (reg:QI 26))]
  ""
  "%~call __ctzhi2"
  [(set_attr "type" "xcall")
   (set_attr "cc" "clobber")])

(define_insn "*ctzsihi2.libgcc"
  [(set (reg:HI 24)
        (truncate:HI (ctz:SI (reg:SI 22))))
   (clobber (reg:QI 22))
   (clobber (reg:QI 26))]
  ""
  "%~call __ctzsi2"
  [(set_attr "type" "xcall")
   (set_attr "cc" "clobber")])

;; Find First Set

(define_expand "ffshi2"
  [(set (reg:HI 24)
        (match_operand:HI 1 "register_operand" ""))
   (parallel [(set (reg:HI 24)
                   (ffs:HI (reg:HI 24)))
              (clobber (reg:QI 26))])
   (set (match_operand:HI 0 "register_operand" "")
        (reg:HI 24))])

(define_expand "ffssi2"
  [(set (reg:SI 22)
        (match_operand:SI 1 "register_operand" ""))
   (parallel [(set (reg:HI 24)
                   (truncate:HI (ffs:SI (reg:SI 22))))
              (clobber (reg:QI 22))
              (clobber (reg:QI 26))])
   (set (match_dup 2)
        (reg:HI 24))
   (set (match_operand:SI 0 "register_operand" "")
        (zero_extend:SI (match_dup 2)))]
  ""
  {
    operands[2] = gen_reg_rtx (HImode);
  })

(define_insn "*ffshi2.libgcc"
  [(set (reg:HI 24)
        (ffs:HI (reg:HI 24)))
   (clobber (reg:QI 26))]
  ""
  "%~call __ffshi2"
  [(set_attr "type" "xcall")
   (set_attr "cc" "clobber")])

(define_insn "*ffssihi2.libgcc"
  [(set (reg:HI 24)
        (truncate:HI (ffs:SI (reg:SI 22))))
   (clobber (reg:QI 22))
   (clobber (reg:QI 26))]
  ""
  "%~call __ffssi2"
  [(set_attr "type" "xcall")
   (set_attr "cc" "clobber")])

;; Copysign

(define_insn "copysignsf3"
  [(set (match_operand:SF 0 "register_operand"             "=r")
        (unspec:SF [(match_operand:SF 1 "register_operand"  "0")
                    (match_operand:SF 2 "register_operand"  "r")]
                   UNSPEC_COPYSIGN))]
  ""
  "bst %D2,7\;bld %D0,7"
  [(set_attr "length" "2")
   (set_attr "cc" "none")])
  
;; Swap Bytes (change byte-endianess)

(define_expand "bswapsi2"
  [(set (reg:SI 22)
        (match_operand:SI 1 "register_operand" ""))
   (set (reg:SI 22)
        (bswap:SI (reg:SI 22)))
   (set (match_operand:SI 0 "register_operand" "")
        (reg:SI 22))])

(define_insn "*bswapsi2.libgcc"
  [(set (reg:SI 22)
        (bswap:SI (reg:SI 22)))]
  ""
  "%~call __bswapsi2"
  [(set_attr "type" "xcall")
   (set_attr "cc" "clobber")])


;; CPU instructions

;; NOP taking 1 or 2 Ticks 
(define_expand "nopv"
  [(parallel [(unspec_volatile [(match_operand:SI 0 "const_int_operand" "")] 
                               UNSPECV_NOP)
              (set (match_dup 1)
                   (unspec_volatile:BLK [(match_dup 1)]
                                        UNSPECV_MEMORY_BARRIER))])]
  ""
  {
    operands[1] = gen_rtx_MEM (BLKmode, gen_rtx_SCRATCH (Pmode));
    MEM_VOLATILE_P (operands[1]) = 1;
  })

(define_insn "*nopv"
  [(unspec_volatile [(match_operand:SI 0 "const_int_operand" "P,K")] 
                    UNSPECV_NOP)
   (set (match_operand:BLK 1 "" "")
	(unspec_volatile:BLK [(match_dup 1)] UNSPECV_MEMORY_BARRIER))]
  ""
  "@
	nop
	rjmp ."
  [(set_attr "length" "1")
   (set_attr "cc" "none")])

;; SLEEP
(define_expand "sleep"
  [(parallel [(unspec_volatile [(const_int 0)] UNSPECV_SLEEP)
              (set (match_dup 0)
                   (unspec_volatile:BLK [(match_dup 0)]
                                        UNSPECV_MEMORY_BARRIER))])]
  ""
  {
    operands[0] = gen_rtx_MEM (BLKmode, gen_rtx_SCRATCH (Pmode));
    MEM_VOLATILE_P (operands[0]) = 1;
  })

(define_insn "*sleep"
  [(unspec_volatile [(const_int 0)] UNSPECV_SLEEP)
   (set (match_operand:BLK 0 "" "")
	(unspec_volatile:BLK [(match_dup 0)] UNSPECV_MEMORY_BARRIER))]
  ""
  "sleep"
  [(set_attr "length" "1")
   (set_attr "cc" "none")])
 
;; WDR
(define_expand "wdr"
  [(parallel [(unspec_volatile [(const_int 0)] UNSPECV_WDR)
              (set (match_dup 0)
                   (unspec_volatile:BLK [(match_dup 0)]
                                        UNSPECV_MEMORY_BARRIER))])]
  ""
  {
    operands[0] = gen_rtx_MEM (BLKmode, gen_rtx_SCRATCH (Pmode));
    MEM_VOLATILE_P (operands[0]) = 1;
  })

(define_insn "*wdr"
  [(unspec_volatile [(const_int 0)] UNSPECV_WDR)
   (set (match_operand:BLK 0 "" "")
	(unspec_volatile:BLK [(match_dup 0)] UNSPECV_MEMORY_BARRIER))]
  ""
  "wdr"
  [(set_attr "length" "1")
   (set_attr "cc" "none")])
  
;; FMUL
(define_expand "fmul"
  [(set (reg:QI 24)
        (match_operand:QI 1 "register_operand" ""))
   (set (reg:QI 25)
        (match_operand:QI 2 "register_operand" ""))
   (parallel [(set (reg:HI 22)
                   (unspec:HI [(reg:QI 24)
                               (reg:QI 25)] UNSPEC_FMUL))
              (clobber (reg:HI 24))])
   (set (match_operand:HI 0 "register_operand" "")
        (reg:HI 22))]
  ""
  {
    if (AVR_HAVE_MUL)
      {
        emit_insn (gen_fmul_insn (operand0, operand1, operand2));
        DONE;
      }
  })

(define_insn "fmul_insn"
  [(set (match_operand:HI 0 "register_operand" "=r")
        (unspec:HI [(match_operand:QI 1 "register_operand" "a")
                    (match_operand:QI 2 "register_operand" "a")]
                   UNSPEC_FMUL))]
  "AVR_HAVE_MUL"
  "fmul %1,%2
	movw %0,r0
	clr __zero_reg__"
  [(set_attr "length" "3")
   (set_attr "cc" "clobber")])

(define_insn "*fmul.call"
  [(set (reg:HI 22)
        (unspec:HI [(reg:QI 24)
                    (reg:QI 25)] UNSPEC_FMUL))
   (clobber (reg:HI 24))]
  "!AVR_HAVE_MUL"
  "%~call __fmul"
  [(set_attr "type" "xcall")
   (set_attr "cc" "clobber")])

;; FMULS
(define_expand "fmuls"
  [(set (reg:QI 24)
        (match_operand:QI 1 "register_operand" ""))
   (set (reg:QI 25)
        (match_operand:QI 2 "register_operand" ""))
   (parallel [(set (reg:HI 22)
                   (unspec:HI [(reg:QI 24)
                               (reg:QI 25)] UNSPEC_FMULS))
              (clobber (reg:HI 24))])
   (set (match_operand:HI 0 "register_operand" "")
        (reg:HI 22))]
  ""
  {
    if (AVR_HAVE_MUL)
      {
        emit_insn (gen_fmuls_insn (operand0, operand1, operand2));
        DONE;
      }
  })

(define_insn "fmuls_insn"
  [(set (match_operand:HI 0 "register_operand" "=r")
        (unspec:HI [(match_operand:QI 1 "register_operand" "a")
                    (match_operand:QI 2 "register_operand" "a")]
                   UNSPEC_FMULS))]
  "AVR_HAVE_MUL"
  "fmuls %1,%2
	movw %0,r0
	clr __zero_reg__"
  [(set_attr "length" "3")
   (set_attr "cc" "clobber")])

(define_insn "*fmuls.call"
  [(set (reg:HI 22)
        (unspec:HI [(reg:QI 24)
                    (reg:QI 25)] UNSPEC_FMULS))
   (clobber (reg:HI 24))]
  "!AVR_HAVE_MUL"
  "%~call __fmuls"
  [(set_attr "type" "xcall")
   (set_attr "cc" "clobber")])

;; FMULSU
(define_expand "fmulsu"
  [(set (reg:QI 24)
        (match_operand:QI 1 "register_operand" ""))
   (set (reg:QI 25)
        (match_operand:QI 2 "register_operand" ""))
   (parallel [(set (reg:HI 22)
                   (unspec:HI [(reg:QI 24)
                               (reg:QI 25)] UNSPEC_FMULSU))
              (clobber (reg:HI 24))])
   (set (match_operand:HI 0 "register_operand" "")
        (reg:HI 22))]
  ""
  {
    if (AVR_HAVE_MUL)
      {
        emit_insn (gen_fmulsu_insn (operand0, operand1, operand2));
        DONE;
      }
  })

(define_insn "fmulsu_insn"
  [(set (match_operand:HI 0 "register_operand" "=r")
        (unspec:HI [(match_operand:QI 1 "register_operand" "a")
                    (match_operand:QI 2 "register_operand" "a")]
                   UNSPEC_FMULSU))]
  "AVR_HAVE_MUL"
  "fmulsu %1,%2
	movw %0,r0
	clr __zero_reg__"
  [(set_attr "length" "3")
   (set_attr "cc" "clobber")])

(define_insn "*fmulsu.call"
  [(set (reg:HI 22)
        (unspec:HI [(reg:QI 24)
                    (reg:QI 25)] UNSPEC_FMULSU))
   (clobber (reg:HI 24))]
  "!AVR_HAVE_MUL"
  "%~call __fmulsu"
  [(set_attr "type" "xcall")
   (set_attr "cc" "clobber")])


;; Some combiner patterns dealing with bits.
;; See PR42210

;; Move bit $3.0 into bit $0.$4
(define_insn "*movbitqi.1-6.a"
  [(set (match_operand:QI 0 "register_operand"                               "=r")
        (ior:QI (and:QI (match_operand:QI 1 "register_operand"                "0")
                        (match_operand:QI 2 "single_zero_operand"             "n"))
                (and:QI (ashift:QI (match_operand:QI 3 "register_operand"     "r")
                                   (match_operand:QI 4 "const_0_to_7_operand" "n"))
                        (match_operand:QI 5 "single_one_operand"              "n"))))]
  "INTVAL(operands[4]) == exact_log2 (~INTVAL(operands[2]) & GET_MODE_MASK (QImode))
   && INTVAL(operands[4]) == exact_log2 (INTVAL(operands[5]) & GET_MODE_MASK (QImode))"
  "bst %3,0\;bld %0,%4"
  [(set_attr "length" "2")
   (set_attr "cc" "none")])

;; Move bit $3.0 into bit $0.$4
;; Variation of above. Unfortunately, there is no canonicalized representation
;; of moving around bits.  So what we see here depends on how user writes down
;; bit manipulations.
(define_insn "*movbitqi.1-6.b"
  [(set (match_operand:QI 0 "register_operand"                            "=r")
        (ior:QI (and:QI (match_operand:QI 1 "register_operand"             "0")
                        (match_operand:QI 2 "single_zero_operand"          "n"))
                (ashift:QI (and:QI (match_operand:QI 3 "register_operand"  "r")
                                   (const_int 1))
                           (match_operand:QI 4 "const_0_to_7_operand"      "n"))))]
  "INTVAL(operands[4]) == exact_log2 (~INTVAL(operands[2]) & GET_MODE_MASK (QImode))"
  "bst %3,0\;bld %0,%4"
  [(set_attr "length" "2")
   (set_attr "cc" "none")])

;; Move bit $3.0 into bit $0.0.
;; For bit 0, combiner generates slightly different pattern.
(define_insn "*movbitqi.0"
  [(set (match_operand:QI 0 "register_operand"                     "=r")
        (ior:QI (and:QI (match_operand:QI 1 "register_operand"      "0")
                        (match_operand:QI 2 "single_zero_operand"   "n"))
                (and:QI (match_operand:QI 3 "register_operand"      "r")
                        (const_int 1))))]
  "0 == exact_log2 (~INTVAL(operands[2]) & GET_MODE_MASK (QImode))"
  "bst %3,0\;bld %0,0"
  [(set_attr "length" "2")
   (set_attr "cc" "none")])

;; Move bit $2.0 into bit $0.7.
;; For bit 7, combiner generates slightly different pattern
(define_insn "*movbitqi.7"
  [(set (match_operand:QI 0 "register_operand"                      "=r")
        (ior:QI (and:QI (match_operand:QI 1 "register_operand"       "0")
                        (const_int 127))
                (ashift:QI (match_operand:QI 2 "register_operand"    "r")
                           (const_int 7))))]
  ""
  "bst %2,0\;bld %0,7"
  [(set_attr "length" "2")
   (set_attr "cc" "none")])

;; Combiner transforms above four pattern into ZERO_EXTRACT if it sees MEM
;; and input/output match.  We provide a special pattern for this, because
;; in contrast to a IN/BST/BLD/OUT sequence we need less registers and the
;; operation on I/O is atomic.
(define_insn "*insv.io"
  [(set (zero_extract:QI (mem:QI (match_operand 0 "low_io_address_operand" "n,n,n"))
                         (const_int 1)
                         (match_operand:QI 1 "const_0_to_7_operand"        "n,n,n"))
        (match_operand:QI 2 "nonmemory_operand"                            "L,P,r"))]
  ""
  "@
	cbi %i0,%1
	sbi %i0,%1
	sbrc %2,0\;sbi %i0,%1\;sbrs %2,0\;cbi %i0,%1"
  [(set_attr "length" "1,1,4")
   (set_attr "cc" "none")])

(define_insn "*insv.not.io"
  [(set (zero_extract:QI (mem:QI (match_operand 0 "low_io_address_operand" "n"))
                         (const_int 1)
                         (match_operand:QI 1 "const_0_to_7_operand"        "n"))
        (not:QI (match_operand:QI 2 "register_operand"                     "r")))]
  ""
  "sbrs %2,0\;sbi %i0,%1\;sbrc %2,0\;cbi %i0,%1"
  [(set_attr "length" "4")
   (set_attr "cc" "none")])

;; The insv expander.
;; We only support 1-bit inserts
(define_expand "insv"
  [(set (zero_extract:QI (match_operand:QI 0 "register_operand" "")
                         (match_operand:QI 1 "const1_operand" "")        ; width
                         (match_operand:QI 2 "const_0_to_7_operand" "")) ; pos
        (match_operand:QI 3 "nonmemory_operand" ""))]
  "optimize")

;; Insert bit $2.0 into $0.$1
(define_insn "*insv.reg"
  [(set (zero_extract:QI (match_operand:QI 0 "register_operand"    "+r,d,d,l,l")
                         (const_int 1)
                         (match_operand:QI 1 "const_0_to_7_operand" "n,n,n,n,n"))
        (match_operand:QI 2 "nonmemory_operand"                     "r,L,P,L,P"))]
  ""
  "@
	bst %2,0\;bld %0,%1
	andi %0,lo8(~(1<<%1))
	ori %0,lo8(1<<%1)
	clt\;bld %0,%1
	set\;bld %0,%1"
  [(set_attr "length" "2,1,1,2,2")
   (set_attr "cc" "none,set_zn,set_zn,none,none")])


;; Some combine patterns that try to fix bad code when a value is composed
;; from byte parts like in PR27663.
;; The patterns give some release but the code still is not optimal,
;; in particular when subreg lowering (-fsplit-wide-types) is turned on.
;; That switch obfuscates things here and in many other places.

;; "*iorhiqi.byte0"   "*iorpsiqi.byte0"   "*iorsiqi.byte0"
;; "*xorhiqi.byte0"   "*xorpsiqi.byte0"   "*xorsiqi.byte0"
(define_insn_and_split "*<code_stdname><mode>qi.byte0"
  [(set (match_operand:HISI 0 "register_operand"                 "=r")
        (xior:HISI
         (zero_extend:HISI (match_operand:QI 1 "register_operand" "r"))
         (match_operand:HISI 2 "register_operand"                 "0")))]
  ""
  "#"
  "reload_completed"
  [(set (match_dup 3)
        (xior:QI (match_dup 3)
                 (match_dup 1)))]
  {
    operands[3] = simplify_gen_subreg (QImode, operands[0], <MODE>mode, 0);
  })

;; "*iorhiqi.byte1-3"  "*iorpsiqi.byte1-3"  "*iorsiqi.byte1-3"
;; "*xorhiqi.byte1-3"  "*xorpsiqi.byte1-3"  "*xorsiqi.byte1-3"
(define_insn_and_split "*<code_stdname><mode>qi.byte1-3"
  [(set (match_operand:HISI 0 "register_operand"                              "=r")
        (xior:HISI
         (ashift:HISI (zero_extend:HISI (match_operand:QI 1 "register_operand" "r"))
                      (match_operand:QI 2 "const_8_16_24_operand"              "n"))
         (match_operand:HISI 3 "register_operand"                              "0")))]
  "INTVAL(operands[2]) < GET_MODE_BITSIZE (<MODE>mode)"
  "#"
  "&& reload_completed"
  [(set (match_dup 4)
        (xior:QI (match_dup 4)
                 (match_dup 1)))]
  {
    int byteno = INTVAL(operands[2]) / BITS_PER_UNIT;
    operands[4] = simplify_gen_subreg (QImode, operands[0], <MODE>mode, byteno);
  })

(define_expand "extzv"
  [(set (match_operand:QI 0 "register_operand" "")
        (zero_extract:QI (match_operand:QI 1 "register_operand"  "")
                         (match_operand:QI 2 "const1_operand" "")
                         (match_operand:QI 3 "const_0_to_7_operand" "")))])

(define_insn "*extzv"
  [(set (match_operand:QI 0 "register_operand"                   "=*d,*d,*d,*d,r")
        (zero_extract:QI (match_operand:QI 1 "register_operand"     "0,r,0,0,r")
                         (const_int 1)
                         (match_operand:QI 2 "const_0_to_7_operand" "L,L,P,C04,n")))]
  ""
  "@
	andi %0,1
	mov %0,%1\;andi %0,1
	lsr %0\;andi %0,1
	swap %0\;andi %0,1
	bst %1,%2\;clr %0\;bld %0,0"
  [(set_attr "length" "1,2,2,2,3")
   (set_attr "cc" "set_zn,set_zn,set_zn,set_zn,clobber")])

(define_insn_and_split "*extzv.qihi1"
  [(set (match_operand:HI 0 "register_operand"                     "=r")
        (zero_extract:HI (match_operand:QI 1 "register_operand"     "r")
                         (const_int 1)
                         (match_operand:QI 2 "const_0_to_7_operand" "n")))]
  ""
  "#"
  ""
  [(set (match_dup 3)
        (zero_extract:QI (match_dup 1)
                         (const_int 1)
                         (match_dup 2)))
   (set (match_dup 4)
        (const_int 0))]
  {
    operands[3] = simplify_gen_subreg (QImode, operands[0], HImode, 0);
    operands[4] = simplify_gen_subreg (QImode, operands[0], HImode, 1);
  })

(define_insn_and_split "*extzv.qihi2"
  [(set (match_operand:HI 0 "register_operand"                      "=r")
        (zero_extend:HI 
         (zero_extract:QI (match_operand:QI 1 "register_operand"     "r")
                          (const_int 1)
                          (match_operand:QI 2 "const_0_to_7_operand" "n"))))]
  ""
  "#"
  ""
  [(set (match_dup 3)
        (zero_extract:QI (match_dup 1)
                         (const_int 1)
                         (match_dup 2)))
   (set (match_dup 4)
        (const_int 0))]
  {
    operands[3] = simplify_gen_subreg (QImode, operands[0], HImode, 0);
    operands[4] = simplify_gen_subreg (QImode, operands[0], HImode, 1);
  })


;; Fixed-point instructions
(include "avr-fixed.md")

;; Operations on 64-bit registers
(include "avr-dimode.md")<|MERGE_RESOLUTION|>--- conflicted
+++ resolved
@@ -63,7 +63,6 @@
   [UNSPEC_STRLEN
    UNSPEC_MOVMEM
    UNSPEC_INDEX_JMP
-   UNSPEC_LPM
    UNSPEC_FMUL
    UNSPEC_FMULS
    UNSPEC_FMULSU
@@ -141,12 +140,8 @@
   "out_bitop, plus, addto_sp,
    tsthi, tstpsi, tstsi, compare, compare64, call,
    mov8, mov16, mov24, mov32, reload_in16, reload_in24, reload_in32,
-<<<<<<< HEAD
-   xload, movmem, load_lpm,
-=======
    ufract, sfract,
    xload, lpm, movmem,
->>>>>>> 747e4b8f
    ashlqi, ashrqi, lshrqi,
    ashlhi, ashrhi, lshrhi,
    ashlsi, ashrsi, lshrsi,
@@ -397,11 +392,6 @@
 ;;========================================================================
 ;; Move stuff around
 
-<<<<<<< HEAD
-;; Represent a load from __flash that needs libgcc support as UNSPEC.
-;; This is legal because we read from non-changing memory.
-;; For rationale see the FIXME below.
-=======
 ;; Secondary input reload from non-generic 16-bit address spaces
 (define_insn "reload_in<mode>"
   [(set (match_operand:MOVMODE 0 "register_operand"   "=r")
@@ -438,58 +428,24 @@
     operands[1] = replace_equiv_address (operands[1], operands[3]);
     set_mem_addr_space (operands[1], ADDR_SPACE_FLASH);
   })
->>>>>>> 747e4b8f
-
+
+;; "load_qi_libgcc"
+;; "load_hi_libgcc"
 ;; "load_psi_libgcc"    
 ;; "load_si_libgcc"    
 ;; "load_sf_libgcc"    
 (define_insn "load_<mode>_libgcc"
   [(set (reg:MOVMODE 22)
-        (unspec:MOVMODE [(reg:HI REG_Z)]
-                        UNSPEC_LPM))]
-  ""
-  {
-    rtx n_bytes = GEN_INT (GET_MODE_SIZE (<MODE>mode));
-    output_asm_insn ("%~call __load_%0", &n_bytes);
-    return "";
-  }
-  [(set_attr "type" "xcall")
-   (set_attr "cc" "clobber")])
-
-
-;; Similar for inline reads from flash.  We use UNSPEC instead
-;; of MEM for the same reason as above: PR52543.
-;; $1 contains the memory segment.
-
-(define_insn "load_<mode>"
-  [(set (match_operand:MOVMODE 0 "register_operand" "=r")
-        (unspec:MOVMODE [(reg:HI REG_Z)
-                         (match_operand:QI 1 "reg_or_0_operand" "rL")]
-                        UNSPEC_LPM))]
-  "(CONST_INT_P (operands[1]) && AVR_HAVE_LPMX)
-   || (REG_P (operands[1]) && AVR_HAVE_ELPMX)"
-  {
-    return avr_load_lpm (insn, operands, NULL);
-  }
-  [(set_attr "adjust_len" "load_lpm")
-   (set_attr "cc" "clobber")])
-
-
-;; Similar to above for the complementary situation when there is no [E]LPMx.
-;; Clobber Z in that case.
-
-(define_insn "load_<mode>_clobber"
-  [(set (match_operand:MOVMODE 0 "register_operand" "=r")
-        (unspec:MOVMODE [(reg:HI REG_Z)
-                         (match_operand:QI 1 "reg_or_0_operand" "rL")]
-                        UNSPEC_LPM))
-   (clobber (reg:HI REG_Z))]
-  "!((CONST_INT_P (operands[1]) && AVR_HAVE_LPMX)
-     || (REG_P (operands[1]) && AVR_HAVE_ELPMX))"
-  {
-    return avr_load_lpm (insn, operands, NULL);
-  }
-  [(set_attr "adjust_len" "load_lpm")
+        (match_operand:MOVMODE 0 "memory_operand" "m,m"))]
+  "avr_load_libgcc_p (operands[0])
+   && REG_P (XEXP (operands[0], 0))
+   && REG_Z == REGNO (XEXP (operands[0], 0))"
+  {
+    operands[0] = GEN_INT (GET_MODE_SIZE (<MODE>mode));
+    return "%~call __load_%0";
+  }
+  [(set_attr "length" "1,2")
+   (set_attr "isa" "rjmp,jmp")
    (set_attr "cc" "clobber")])
 
 
@@ -647,55 +603,12 @@
         DONE;
       }
 
-    /* For old devices without LPMx, prefer __flash loads per libcall.  */
-
     if (avr_load_libgcc_p (src))
       {
-        emit_move_insn (gen_rtx_REG (Pmode, REG_Z),
-                        force_reg (Pmode, XEXP (src, 0)));
-
-        emit_insn (gen_load_<mode>_libgcc ());
-        emit_move_insn (dest, gen_rtx_REG (<MODE>mode, 22));
+        /* For the small devices, do loads per libgcc call.  */
+        emit_insn (gen_load<mode>_libgcc (dest, src));
         DONE;
       }
-
-    /* ; FIXME:  Hack around PR rtl-optimization/52543.
-       ; lower-subreg.c splits loads from the 16-bit address spaces which
-       ; causes code bloat because each load need his setting of RAMPZ.
-       ; Moreover, the split will happen in such a way that the loads don't
-       ; take advantage of POST_INC addressing.  Thus, we use UNSPEC to
-       ; represent these loads instead.  Notice that this is legitimate
-       ; because the memory content does not change:  Loads from the same
-       ; address will yield the same value.
-       ; POST_INC addressing would make the addresses mode_dependent and could
-       ; work around that PR, too.  However, notice that it is *not* legitimate
-       ; to expand to POST_INC at expand time:  The following passes assert
-       ; that pre-/post-modify addressing is introduced by .auto_inc_dec and
-       ; does not exist before that pass.  */
-
-    if (avr_mem_flash_p (src)
-        && (GET_MODE_SIZE (<MODE>mode) > 1
-            || MEM_ADDR_SPACE (src) != ADDR_SPACE_FLASH))
-      {
-        rtx xsegment = GEN_INT (avr_addrspace[MEM_ADDR_SPACE (src)].segment);
-        if (!AVR_HAVE_ELPM)
-          xsegment = const0_rtx;
-        if (xsegment != const0_rtx)
-          xsegment = force_reg (QImode, xsegment);
-
-        emit_move_insn (gen_rtx_REG (Pmode, REG_Z),
-                        force_reg (Pmode, XEXP (src, 0)));
-
-        if ((CONST_INT_P (xsegment) && AVR_HAVE_LPMX)
-            || (REG_P (xsegment) && AVR_HAVE_ELPMX))
-          emit_insn (gen_load_<mode> (dest, xsegment));
-        else
-          emit_insn (gen_load_<mode>_clobber (dest, xsegment));
-        DONE;
-      }
-
-    /* ; The only address-space for which we use plain MEM and reload
-       ; machinery are 1-byte loads from __flash.  */
   })
 
 ;;========================================================================
@@ -843,6 +756,40 @@
   {
     operands[4] = gen_rtx_REG (HImode, REGNO (operands[2]));
     operands[5] = gen_rtx_REG (HImode, REGNO (operands[3]));
+  })
+
+;; For LPM loads from AS1 we split 
+;;    R = *Z
+;; to
+;;    R = *Z++
+;;    Z = Z - sizeof (R)
+;;
+;; so that the second instruction can be optimized out.
+
+(define_split ; "split-lpmx"
+  [(set (match_operand:HISI 0 "register_operand" "")
+        (match_operand:HISI 1 "memory_operand" ""))]
+  "reload_completed
+   && AVR_HAVE_LPMX"
+  [(set (match_dup 0)
+        (match_dup 2))
+   (set (match_dup 3)
+        (plus:HI (match_dup 3)
+                 (match_dup 4)))]
+  {
+     rtx addr = XEXP (operands[1], 0);
+
+     if (!avr_mem_flash_p (operands[1])
+         || !REG_P (addr)
+         || reg_overlap_mentioned_p (addr, operands[0]))
+       {
+         FAIL;
+       }
+
+    operands[2] = replace_equiv_address (operands[1],
+                                         gen_rtx_POST_INC (Pmode, addr));
+    operands[3] = addr;
+    operands[4] = gen_int_mode (-GET_MODE_SIZE (<MODE>mode), HImode);
   })
 
 ;;==========================================================================
