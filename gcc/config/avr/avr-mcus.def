--- conflicted
+++ resolved
@@ -1,10 +1,5 @@
 /* AVR MCUs.
-<<<<<<< HEAD
-   Copyright (C) 2009 -- 2013
-   Free Software Foundation, Inc.
-=======
    Copyright (C) 2009-2013 Free Software Foundation, Inc.
->>>>>>> bc75ee5f
 
    This file is part of GCC.
 
@@ -30,19 +25,12 @@
 
    -  $(srcdir)/config/avr/t-multilib
    -  $(srcdir)/config/avr/avr-tables.opt
-<<<<<<< HEAD
-=======
    -  $(srcdir)/doc/avr-mmcu.texi
->>>>>>> bc75ee5f
 
    After that, rebuild everything and check-in the new sources to the repo.
    The device list below has to be kept in sync with the following places:
 
    -  here
-<<<<<<< HEAD
-   -  gcc/doc/invoke.texi
-=======
->>>>>>> bc75ee5f
    -  gas/config/tc-avr.c
    -  avr-libc
 
@@ -51,11 +39,7 @@
    AVR_MCU (NAME, ARCH, MACRO, SHORT_SP, ERRATA_SKIP, DATA_SEC, N_FLASH,
             LIBRARY_NAME)
 
-<<<<<<< HEAD
-   where the arguments are the fields of struct mcu_type_s:
-=======
    where the arguments are the fields of avr_mcu_t:
->>>>>>> bc75ee5f
    
        NAME         Accept -mmcu=<NAME>
 
