/* Copy propagation on hard registers for the GNU compiler.
   Copyright (C) 2000-2017 Free Software Foundation, Inc.

   This file is part of GCC.

   GCC is free software; you can redistribute it and/or modify it
   under the terms of the GNU General Public License as published by
   the Free Software Foundation; either version 3, or (at your option)
   any later version.

   GCC is distributed in the hope that it will be useful, but WITHOUT
   ANY WARRANTY; without even the implied warranty of MERCHANTABILITY
   or FITNESS FOR A PARTICULAR PURPOSE.  See the GNU General Public
   License for more details.

   You should have received a copy of the GNU General Public License
   along with GCC; see the file COPYING3.  If not see
   <http://www.gnu.org/licenses/>.  */

#include "config.h"
#include "system.h"
#include "coretypes.h"
#include "backend.h"
#include "rtl.h"
#include "df.h"
#include "memmodel.h"
#include "tm_p.h"
#include "insn-config.h"
#include "regs.h"
#include "emit-rtl.h"
#include "recog.h"
#include "diagnostic-core.h"
#include "addresses.h"
#include "tree-pass.h"
#include "rtl-iter.h"
#include "cfgrtl.h"
#include "target.h"

/* The following code does forward propagation of hard register copies.
   The object is to eliminate as many dependencies as possible, so that
   we have the most scheduling freedom.  As a side effect, we also clean
   up some silly register allocation decisions made by reload.  This
   code may be obsoleted by a new register allocator.  */

/* DEBUG_INSNs aren't changed right away, as doing so might extend the
   lifetime of a register and get the DEBUG_INSN subsequently reset.
   So they are queued instead, and updated only when the register is
   used in some subsequent real insn before it is set.  */
struct queued_debug_insn_change
{
  struct queued_debug_insn_change *next;
  rtx_insn *insn;
  rtx *loc;
  rtx new_rtx;
};

/* For each register, we have a list of registers that contain the same
   value.  The OLDEST_REGNO field points to the head of the list, and
   the NEXT_REGNO field runs through the list.  The MODE field indicates
   what mode the data is known to be in; this field is VOIDmode when the
   register is not known to contain valid data.  */

struct value_data_entry
{
  machine_mode mode;
  unsigned int oldest_regno;
  unsigned int next_regno;
  struct queued_debug_insn_change *debug_insn_changes;
};

struct value_data
{
  struct value_data_entry e[FIRST_PSEUDO_REGISTER];
  unsigned int max_value_regs;
  unsigned int n_debug_insn_changes;
};

static object_allocator<queued_debug_insn_change> queued_debug_insn_change_pool
  ("debug insn changes pool");

static bool skip_debug_insn_p;

static void kill_value_one_regno (unsigned, struct value_data *);
static void kill_value_regno (unsigned, unsigned, struct value_data *);
static void kill_value (const_rtx, struct value_data *);
static void set_value_regno (unsigned, machine_mode, struct value_data *);
static void init_value_data (struct value_data *);
static void kill_clobbered_value (rtx, const_rtx, void *);
static void kill_set_value (rtx, const_rtx, void *);
static void copy_value (rtx, rtx, struct value_data *);
static bool mode_change_ok (machine_mode, machine_mode,
			    unsigned int);
static rtx maybe_mode_change (machine_mode, machine_mode,
			      machine_mode, unsigned int, unsigned int);
static rtx find_oldest_value_reg (enum reg_class, rtx, struct value_data *);
static bool replace_oldest_value_reg (rtx *, enum reg_class, rtx_insn *,
				      struct value_data *);
static bool replace_oldest_value_addr (rtx *, enum reg_class,
				       machine_mode, addr_space_t,
				       rtx_insn *, struct value_data *);
static bool replace_oldest_value_mem (rtx, rtx_insn *, struct value_data *);
static bool copyprop_hardreg_forward_1 (basic_block, struct value_data *);
extern void debug_value_data (struct value_data *);
static void validate_value_data (struct value_data *);

/* Free all queued updates for DEBUG_INSNs that change some reg to
   register REGNO.  */

static void
free_debug_insn_changes (struct value_data *vd, unsigned int regno)
{
  struct queued_debug_insn_change *cur, *next;
  for (cur = vd->e[regno].debug_insn_changes; cur; cur = next)
    {
      next = cur->next;
      --vd->n_debug_insn_changes;
      queued_debug_insn_change_pool.remove (cur);
    }
  vd->e[regno].debug_insn_changes = NULL;
}

/* Kill register REGNO.  This involves removing it from any value
   lists, and resetting the value mode to VOIDmode.  This is only a
   helper function; it does not handle any hard registers overlapping
   with REGNO.  */

static void
kill_value_one_regno (unsigned int regno, struct value_data *vd)
{
  unsigned int i, next;

  if (vd->e[regno].oldest_regno != regno)
    {
      for (i = vd->e[regno].oldest_regno;
	   vd->e[i].next_regno != regno;
	   i = vd->e[i].next_regno)
	continue;
      vd->e[i].next_regno = vd->e[regno].next_regno;
    }
  else if ((next = vd->e[regno].next_regno) != INVALID_REGNUM)
    {
      for (i = next; i != INVALID_REGNUM; i = vd->e[i].next_regno)
	vd->e[i].oldest_regno = next;
    }

  vd->e[regno].mode = VOIDmode;
  vd->e[regno].oldest_regno = regno;
  vd->e[regno].next_regno = INVALID_REGNUM;
  if (vd->e[regno].debug_insn_changes)
    free_debug_insn_changes (vd, regno);

  if (flag_checking)
    validate_value_data (vd);
}

/* Kill the value in register REGNO for NREGS, and any other registers
   whose values overlap.  */

static void
kill_value_regno (unsigned int regno, unsigned int nregs,
		  struct value_data *vd)
{
  unsigned int j;

  /* Kill the value we're told to kill.  */
  for (j = 0; j < nregs; ++j)
    kill_value_one_regno (regno + j, vd);

  /* Kill everything that overlapped what we're told to kill.  */
  if (regno < vd->max_value_regs)
    j = 0;
  else
    j = regno - vd->max_value_regs;
  for (; j < regno; ++j)
    {
      unsigned int i, n;
      if (vd->e[j].mode == VOIDmode)
	continue;
      n = hard_regno_nregs (j, vd->e[j].mode);
      if (j + n > regno)
	for (i = 0; i < n; ++i)
	  kill_value_one_regno (j + i, vd);
    }
}

/* Kill X.  This is a convenience function wrapping kill_value_regno
   so that we mind the mode the register is in.  */

static void
kill_value (const_rtx x, struct value_data *vd)
{
  if (GET_CODE (x) == SUBREG)
    {
      rtx tmp = simplify_subreg (GET_MODE (x), SUBREG_REG (x),
				 GET_MODE (SUBREG_REG (x)), SUBREG_BYTE (x));
      x = tmp ? tmp : SUBREG_REG (x);
    }
  if (REG_P (x))
    kill_value_regno (REGNO (x), REG_NREGS (x), vd);
}

/* Remember that REGNO is valid in MODE.  */

static void
set_value_regno (unsigned int regno, machine_mode mode,
		 struct value_data *vd)
{
  unsigned int nregs;

  vd->e[regno].mode = mode;

  nregs = hard_regno_nregs (regno, mode);
  if (nregs > vd->max_value_regs)
    vd->max_value_regs = nregs;
}

/* Initialize VD such that there are no known relationships between regs.  */

static void
init_value_data (struct value_data *vd)
{
  int i;
  for (i = 0; i < FIRST_PSEUDO_REGISTER; ++i)
    {
      vd->e[i].mode = VOIDmode;
      vd->e[i].oldest_regno = i;
      vd->e[i].next_regno = INVALID_REGNUM;
      vd->e[i].debug_insn_changes = NULL;
    }
  vd->max_value_regs = 0;
  vd->n_debug_insn_changes = 0;
}

/* Called through note_stores.  If X is clobbered, kill its value.  */

static void
kill_clobbered_value (rtx x, const_rtx set, void *data)
{
  struct value_data *const vd = (struct value_data *) data;
  if (GET_CODE (set) == CLOBBER)
    kill_value (x, vd);
}

/* A structure passed as data to kill_set_value through note_stores.  */
struct kill_set_value_data
{
  struct value_data *vd;
  rtx ignore_set_reg;
};
  
/* Called through note_stores.  If X is set, not clobbered, kill its
   current value and install it as the root of its own value list.  */

static void
kill_set_value (rtx x, const_rtx set, void *data)
{
  struct kill_set_value_data *ksvd = (struct kill_set_value_data *) data;
  if (rtx_equal_p (x, ksvd->ignore_set_reg))
    return;
  if (GET_CODE (set) != CLOBBER)
    {
      kill_value (x, ksvd->vd);
      if (REG_P (x))
	set_value_regno (REGNO (x), GET_MODE (x), ksvd->vd);
    }
}

/* Kill any register used in X as the base of an auto-increment expression,
   and install that register as the root of its own value list.  */

static void
kill_autoinc_value (rtx_insn *insn, struct value_data *vd)
{
  subrtx_iterator::array_type array;
  FOR_EACH_SUBRTX (iter, array, PATTERN (insn), NONCONST)
    {
      const_rtx x = *iter;
      if (GET_RTX_CLASS (GET_CODE (x)) == RTX_AUTOINC)
	{
	  x = XEXP (x, 0);
	  kill_value (x, vd);
	  set_value_regno (REGNO (x), GET_MODE (x), vd);
	  iter.skip_subrtxes ();
	}
    }
}

/* Assert that SRC has been copied to DEST.  Adjust the data structures
   to reflect that SRC contains an older copy of the shared value.  */

static void
copy_value (rtx dest, rtx src, struct value_data *vd)
{
  unsigned int dr = REGNO (dest);
  unsigned int sr = REGNO (src);
  unsigned int dn, sn;
  unsigned int i;

  /* ??? At present, it's possible to see noop sets.  It'd be nice if
     this were cleaned up beforehand...  */
  if (sr == dr)
    return;

  /* Do not propagate copies to the stack pointer, as that can leave
     memory accesses with no scheduling dependency on the stack update.  */
  if (dr == STACK_POINTER_REGNUM)
    return;

  /* Likewise with the frame pointer, if we're using one.  */
  if (frame_pointer_needed && dr == HARD_FRAME_POINTER_REGNUM)
    return;

  /* Do not propagate copies to fixed or global registers, patterns
     can be relying to see particular fixed register or users can
     expect the chosen global register in asm.  */
  if (fixed_regs[dr] || global_regs[dr])
    return;

  /* If SRC and DEST overlap, don't record anything.  */
  dn = REG_NREGS (dest);
  sn = REG_NREGS (src);
  if ((dr > sr && dr < sr + sn)
      || (sr > dr && sr < dr + dn))
    return;

  /* If SRC had no assigned mode (i.e. we didn't know it was live)
     assign it now and assume the value came from an input argument
     or somesuch.  */
  if (vd->e[sr].mode == VOIDmode)
    set_value_regno (sr, vd->e[dr].mode, vd);

  /* If we are narrowing the input to a smaller number of hard regs,
     and it is in big endian, we are really extracting a high part.
     Since we generally associate a low part of a value with the value itself,
     we must not do the same for the high part.
     Note we can still get low parts for the same mode combination through
     a two-step copy involving differently sized hard regs.
     Assume hard regs fr* are 32 bits each, while r* are 64 bits each:
     (set (reg:DI r0) (reg:DI fr0))
     (set (reg:SI fr2) (reg:SI r0))
     loads the low part of (reg:DI fr0) - i.e. fr1 - into fr2, while:
     (set (reg:SI fr2) (reg:SI fr0))
     loads the high part of (reg:DI fr0) into fr2.

     We can't properly represent the latter case in our tables, so don't
     record anything then.  */
  else if (sn < hard_regno_nregs (sr, vd->e[sr].mode)
<<<<<<< HEAD
	   && maybe_nonzero (subreg_lowpart_offset (GET_MODE (dest),
						    vd->e[sr].mode)))
=======
	   && subreg_lowpart_offset (GET_MODE (dest), vd->e[sr].mode) != 0)
>>>>>>> 8c089b5c
    return;

  /* If SRC had been assigned a mode narrower than the copy, we can't
     link DEST into the chain, because not all of the pieces of the
     copy came from oldest_regno.  */
  else if (sn > hard_regno_nregs (sr, vd->e[sr].mode))
    return;

  /* Link DR at the end of the value chain used by SR.  */

  vd->e[dr].oldest_regno = vd->e[sr].oldest_regno;

  for (i = sr; vd->e[i].next_regno != INVALID_REGNUM; i = vd->e[i].next_regno)
    continue;
  vd->e[i].next_regno = dr;

  if (flag_checking)
    validate_value_data (vd);
}

/* Return true if a mode change from ORIG to NEW is allowed for REGNO.  */

static bool
mode_change_ok (machine_mode orig_mode, machine_mode new_mode,
		unsigned int regno ATTRIBUTE_UNUSED)
{
  if (partial_subreg_p (orig_mode, new_mode))
    return false;

  return REG_CAN_CHANGE_MODE_P (regno, orig_mode, new_mode);
}

/* Register REGNO was originally set in ORIG_MODE.  It - or a copy of it -
   was copied in COPY_MODE to COPY_REGNO, and then COPY_REGNO was accessed
   in NEW_MODE.
   Return a NEW_MODE rtx for REGNO if that's OK, otherwise return NULL_RTX.  */

static rtx
maybe_mode_change (machine_mode orig_mode, machine_mode copy_mode,
		   machine_mode new_mode, unsigned int regno,
		   unsigned int copy_regno ATTRIBUTE_UNUSED)
{
  if (partial_subreg_p (copy_mode, orig_mode)
      && partial_subreg_p (copy_mode, new_mode))
    return NULL_RTX;

  /* Avoid creating multiple copies of the stack pointer.  Some ports
     assume there is one and only one stack pointer.

     It's unclear if we need to do the same for other special registers.  */
  if (regno == STACK_POINTER_REGNUM)
    return NULL_RTX;

  if (orig_mode == new_mode)
    return gen_raw_REG (new_mode, regno);
  else if (mode_change_ok (orig_mode, new_mode, regno))
    {
      int copy_nregs = hard_regno_nregs (copy_regno, copy_mode);
      int use_nregs = hard_regno_nregs (copy_regno, new_mode);
<<<<<<< HEAD
      poly_uint64 bytes_per_reg;
      if (!can_div_trunc_p (GET_MODE_SIZE (copy_mode),
			    copy_nregs, &bytes_per_reg))
	return NULL_RTX;
      poly_uint64 copy_offset = bytes_per_reg * (copy_nregs - use_nregs);
      poly_uint64 offset
=======
      int copy_offset
	= GET_MODE_SIZE (copy_mode) / copy_nregs * (copy_nregs - use_nregs);
      unsigned int offset
>>>>>>> 8c089b5c
	= subreg_size_lowpart_offset (GET_MODE_SIZE (new_mode) + copy_offset,
				      GET_MODE_SIZE (orig_mode));
      regno += subreg_regno_offset (regno, orig_mode, offset, new_mode);
      if (targetm.hard_regno_mode_ok (regno, new_mode))
	return gen_raw_REG (new_mode, regno);
    }
  return NULL_RTX;
}

/* Find the oldest copy of the value contained in REGNO that is in
   register class CL and has mode MODE.  If found, return an rtx
   of that oldest register, otherwise return NULL.  */

static rtx
find_oldest_value_reg (enum reg_class cl, rtx reg, struct value_data *vd)
{
  unsigned int regno = REGNO (reg);
  machine_mode mode = GET_MODE (reg);
  unsigned int i;

  /* If we are accessing REG in some mode other that what we set it in,
     make sure that the replacement is valid.  In particular, consider
	(set (reg:DI r11) (...))
	(set (reg:SI r9) (reg:SI r11))
	(set (reg:SI r10) (...))
	(set (...) (reg:DI r9))
     Replacing r9 with r11 is invalid.  */
  if (mode != vd->e[regno].mode
      && REG_NREGS (reg) > hard_regno_nregs (regno, vd->e[regno].mode))
    return NULL_RTX;

  for (i = vd->e[regno].oldest_regno; i != regno; i = vd->e[i].next_regno)
    {
      machine_mode oldmode = vd->e[i].mode;
      rtx new_rtx;

      if (!in_hard_reg_set_p (reg_class_contents[cl], mode, i))
	continue;

      new_rtx = maybe_mode_change (oldmode, vd->e[regno].mode, mode, i, regno);
      if (new_rtx)
	{
	  ORIGINAL_REGNO (new_rtx) = ORIGINAL_REGNO (reg);
	  REG_ATTRS (new_rtx) = REG_ATTRS (reg);
	  REG_POINTER (new_rtx) = REG_POINTER (reg);
	  return new_rtx;
	}
    }

  return NULL_RTX;
}

/* If possible, replace the register at *LOC with the oldest register
   in register class CL.  Return true if successfully replaced.  */

static bool
replace_oldest_value_reg (rtx *loc, enum reg_class cl, rtx_insn *insn,
			  struct value_data *vd)
{
  rtx new_rtx = find_oldest_value_reg (cl, *loc, vd);
  if (new_rtx && (!DEBUG_INSN_P (insn) || !skip_debug_insn_p))
    {
      if (DEBUG_INSN_P (insn))
	{
	  struct queued_debug_insn_change *change;

	  if (dump_file)
	    fprintf (dump_file, "debug_insn %u: queued replacing reg %u with %u\n",
		     INSN_UID (insn), REGNO (*loc), REGNO (new_rtx));

	  change = queued_debug_insn_change_pool.allocate ();
	  change->next = vd->e[REGNO (new_rtx)].debug_insn_changes;
	  change->insn = insn;
	  change->loc = loc;
	  change->new_rtx = new_rtx;
	  vd->e[REGNO (new_rtx)].debug_insn_changes = change;
	  ++vd->n_debug_insn_changes;
	  return true;
	}
      if (dump_file)
	fprintf (dump_file, "insn %u: replaced reg %u with %u\n",
		 INSN_UID (insn), REGNO (*loc), REGNO (new_rtx));

      validate_change (insn, loc, new_rtx, 1);
      return true;
    }
  return false;
}

/* Similar to replace_oldest_value_reg, but *LOC contains an address.
   Adapted from find_reloads_address_1.  CL is INDEX_REG_CLASS or
   BASE_REG_CLASS depending on how the register is being considered.  */

static bool
replace_oldest_value_addr (rtx *loc, enum reg_class cl,
			   machine_mode mode, addr_space_t as,
			   rtx_insn *insn, struct value_data *vd)
{
  rtx x = *loc;
  RTX_CODE code = GET_CODE (x);
  const char *fmt;
  int i, j;
  bool changed = false;

  switch (code)
    {
    case PLUS:
      if (DEBUG_INSN_P (insn))
	break;

      {
	rtx orig_op0 = XEXP (x, 0);
	rtx orig_op1 = XEXP (x, 1);
	RTX_CODE code0 = GET_CODE (orig_op0);
	RTX_CODE code1 = GET_CODE (orig_op1);
	rtx op0 = orig_op0;
	rtx op1 = orig_op1;
	rtx *locI = NULL;
	rtx *locB = NULL;
	enum rtx_code index_code = SCRATCH;

	if (GET_CODE (op0) == SUBREG)
	  {
	    op0 = SUBREG_REG (op0);
	    code0 = GET_CODE (op0);
	  }

	if (GET_CODE (op1) == SUBREG)
	  {
	    op1 = SUBREG_REG (op1);
	    code1 = GET_CODE (op1);
	  }

	if (code0 == MULT || code0 == SIGN_EXTEND || code0 == TRUNCATE
	    || code0 == ZERO_EXTEND || code1 == MEM)
	  {
	    locI = &XEXP (x, 0);
	    locB = &XEXP (x, 1);
	    index_code = GET_CODE (*locI);
	  }
	else if (code1 == MULT || code1 == SIGN_EXTEND || code1 == TRUNCATE
		 || code1 == ZERO_EXTEND || code0 == MEM)
	  {
	    locI = &XEXP (x, 1);
	    locB = &XEXP (x, 0);
	    index_code = GET_CODE (*locI);
	  }
	else if (code0 == CONST_INT || code0 == CONST
		 || code0 == SYMBOL_REF || code0 == LABEL_REF)
	  {
	    locB = &XEXP (x, 1);
	    index_code = GET_CODE (XEXP (x, 0));
	  }
	else if (code1 == CONST_INT || code1 == CONST
		 || code1 == SYMBOL_REF || code1 == LABEL_REF)
	  {
	    locB = &XEXP (x, 0);
	    index_code = GET_CODE (XEXP (x, 1));
	  }
	else if (code0 == REG && code1 == REG)
	  {
	    int index_op;
	    unsigned regno0 = REGNO (op0), regno1 = REGNO (op1);

	    if (REGNO_OK_FOR_INDEX_P (regno1)
		&& regno_ok_for_base_p (regno0, mode, as, PLUS, REG))
	      index_op = 1;
	    else if (REGNO_OK_FOR_INDEX_P (regno0)
		     && regno_ok_for_base_p (regno1, mode, as, PLUS, REG))
	      index_op = 0;
	    else if (regno_ok_for_base_p (regno0, mode, as, PLUS, REG)
		     || REGNO_OK_FOR_INDEX_P (regno1))
	      index_op = 1;
	    else if (regno_ok_for_base_p (regno1, mode, as, PLUS, REG))
	      index_op = 0;
	    else
	      index_op = 1;

	    locI = &XEXP (x, index_op);
	    locB = &XEXP (x, !index_op);
	    index_code = GET_CODE (*locI);
	  }
	else if (code0 == REG)
	  {
	    locI = &XEXP (x, 0);
	    locB = &XEXP (x, 1);
	    index_code = GET_CODE (*locI);
	  }
	else if (code1 == REG)
	  {
	    locI = &XEXP (x, 1);
	    locB = &XEXP (x, 0);
	    index_code = GET_CODE (*locI);
	  }

	if (locI)
	  changed |= replace_oldest_value_addr (locI, INDEX_REG_CLASS,
						mode, as, insn, vd);
	if (locB)
	  changed |= replace_oldest_value_addr (locB,
						base_reg_class (mode, as, PLUS,
								index_code),
						mode, as, insn, vd);
	return changed;
      }

    case POST_INC:
    case POST_DEC:
    case POST_MODIFY:
    case PRE_INC:
    case PRE_DEC:
    case PRE_MODIFY:
      return false;

    case MEM:
      return replace_oldest_value_mem (x, insn, vd);

    case REG:
      return replace_oldest_value_reg (loc, cl, insn, vd);

    default:
      break;
    }

  fmt = GET_RTX_FORMAT (code);
  for (i = GET_RTX_LENGTH (code) - 1; i >= 0; i--)
    {
      if (fmt[i] == 'e')
	changed |= replace_oldest_value_addr (&XEXP (x, i), cl, mode, as,
					      insn, vd);
      else if (fmt[i] == 'E')
	for (j = XVECLEN (x, i) - 1; j >= 0; j--)
	  changed |= replace_oldest_value_addr (&XVECEXP (x, i, j), cl,
						mode, as, insn, vd);
    }

  return changed;
}

/* Similar to replace_oldest_value_reg, but X contains a memory.  */

static bool
replace_oldest_value_mem (rtx x, rtx_insn *insn, struct value_data *vd)
{
  enum reg_class cl;

  if (DEBUG_INSN_P (insn))
    cl = ALL_REGS;
  else
    cl = base_reg_class (GET_MODE (x), MEM_ADDR_SPACE (x), MEM, SCRATCH);

  return replace_oldest_value_addr (&XEXP (x, 0), cl,
				    GET_MODE (x), MEM_ADDR_SPACE (x),
				    insn, vd);
}

/* Apply all queued updates for DEBUG_INSNs that change some reg to
   register REGNO.  */

static void
apply_debug_insn_changes (struct value_data *vd, unsigned int regno)
{
  struct queued_debug_insn_change *change;
  rtx_insn *last_insn = vd->e[regno].debug_insn_changes->insn;

  for (change = vd->e[regno].debug_insn_changes;
       change;
       change = change->next)
    {
      if (last_insn != change->insn)
	{
	  apply_change_group ();
	  last_insn = change->insn;
	}
      validate_change (change->insn, change->loc, change->new_rtx, 1);
    }
  apply_change_group ();
}

/* Called via note_uses, for all used registers in a real insn
   apply DEBUG_INSN changes that change registers to the used
   registers.  */

static void
cprop_find_used_regs (rtx *loc, void *data)
{
  struct value_data *const vd = (struct value_data *) data;
  subrtx_iterator::array_type array;
  FOR_EACH_SUBRTX (iter, array, *loc, NONCONST)
    {
      const_rtx x = *iter;
      if (REG_P (x))
	{
	  unsigned int regno = REGNO (x);
	  if (vd->e[regno].debug_insn_changes)
	    {
	      apply_debug_insn_changes (vd, regno);
	      free_debug_insn_changes (vd, regno);
	    }
	}
    }
}

/* Apply clobbers of INSN in PATTERN and C_I_F_U to value_data VD.  */

static void
kill_clobbered_values (rtx_insn *insn, struct value_data *vd)
{
  note_stores (PATTERN (insn), kill_clobbered_value, vd);

  if (CALL_P (insn))
    {
      rtx exp;

      for (exp = CALL_INSN_FUNCTION_USAGE (insn); exp; exp = XEXP (exp, 1))
	{
	  rtx x = XEXP (exp, 0);
	  if (GET_CODE (x) == CLOBBER)
	    kill_value (SET_DEST (x), vd);
	}
    }
}

/* Perform the forward copy propagation on basic block BB.  */

static bool
copyprop_hardreg_forward_1 (basic_block bb, struct value_data *vd)
{
  bool anything_changed = false;
  rtx_insn *insn, *next;

  for (insn = BB_HEAD (bb); ; insn = next)
    {
      int n_ops, i, predicated;
      bool is_asm, any_replacements;
      rtx set;
      rtx link;
      bool replaced[MAX_RECOG_OPERANDS];
      bool changed = false;
      struct kill_set_value_data ksvd;

      next = NEXT_INSN (insn);
      if (!NONDEBUG_INSN_P (insn))
	{
	  if (DEBUG_INSN_P (insn))
	    {
	      rtx loc = INSN_VAR_LOCATION_LOC (insn);
	      if (!VAR_LOC_UNKNOWN_P (loc))
		replace_oldest_value_addr (&INSN_VAR_LOCATION_LOC (insn),
					   ALL_REGS, GET_MODE (loc),
					   ADDR_SPACE_GENERIC, insn, vd);
	    }

	  if (insn == BB_END (bb))
	    break;
	  else
	    continue;
	}

      set = single_set (insn);

      /* Detect noop sets and remove them before processing side effects.  */
      if (set && REG_P (SET_DEST (set)) && REG_P (SET_SRC (set)))
	{
	  unsigned int regno = REGNO (SET_SRC (set));
	  rtx r1 = find_oldest_value_reg (REGNO_REG_CLASS (regno),
					  SET_DEST (set), vd);
	  rtx r2 = find_oldest_value_reg (REGNO_REG_CLASS (regno),
					  SET_SRC (set), vd);
	  if (rtx_equal_p (r1 ? r1 : SET_DEST (set), r2 ? r2 : SET_SRC (set)))
	    {
	      bool last = insn == BB_END (bb);
	      delete_insn (insn);
	      if (last)
		break;
	      continue;
	    }
	}

      extract_constrain_insn (insn);
      preprocess_constraints (insn);
      const operand_alternative *op_alt = which_op_alt ();
      n_ops = recog_data.n_operands;
      is_asm = asm_noperands (PATTERN (insn)) >= 0;

      /* Simplify the code below by promoting OP_OUT to OP_INOUT
	 in predicated instructions.  */

      predicated = GET_CODE (PATTERN (insn)) == COND_EXEC;
      for (i = 0; i < n_ops; ++i)
	{
	  int matches = op_alt[i].matches;
	  if (matches >= 0 || op_alt[i].matched >= 0
	      || (predicated && recog_data.operand_type[i] == OP_OUT))
	    recog_data.operand_type[i] = OP_INOUT;
	}

      /* Apply changes to earlier DEBUG_INSNs if possible.  */
      if (vd->n_debug_insn_changes)
	note_uses (&PATTERN (insn), cprop_find_used_regs, vd);

      /* For each earlyclobber operand, zap the value data.  */
      for (i = 0; i < n_ops; i++)
	if (op_alt[i].earlyclobber)
	  kill_value (recog_data.operand[i], vd);

      /* Within asms, a clobber cannot overlap inputs or outputs.
	 I wouldn't think this were true for regular insns, but
	 scan_rtx treats them like that...  */
      kill_clobbered_values (insn, vd);

      /* Kill all auto-incremented values.  */
      /* ??? REG_INC is useless, since stack pushes aren't done that way.  */
      kill_autoinc_value (insn, vd);

      /* Kill all early-clobbered operands.  */
      for (i = 0; i < n_ops; i++)
	if (op_alt[i].earlyclobber)
	  kill_value (recog_data.operand[i], vd);

      /* If we have dead sets in the insn, then we need to note these as we
	 would clobbers.  */
      for (link = REG_NOTES (insn); link; link = XEXP (link, 1))
	{
	  if (REG_NOTE_KIND (link) == REG_UNUSED)
	    {
	      kill_value (XEXP (link, 0), vd);
	      /* Furthermore, if the insn looked like a single-set,
		 but the dead store kills the source value of that
		 set, then we can no-longer use the plain move
		 special case below.  */
	      if (set
		  && reg_overlap_mentioned_p (XEXP (link, 0), SET_SRC (set)))
		set = NULL;
	    }
	}

      /* Special-case plain move instructions, since we may well
	 be able to do the move from a different register class.  */
      if (set && REG_P (SET_SRC (set)))
	{
	  rtx src = SET_SRC (set);
	  unsigned int regno = REGNO (src);
	  machine_mode mode = GET_MODE (src);
	  unsigned int i;
	  rtx new_rtx;

	  /* If we are accessing SRC in some mode other that what we
	     set it in, make sure that the replacement is valid.  */
	  if (mode != vd->e[regno].mode)
	    {
	      if (REG_NREGS (src)
		  > hard_regno_nregs (regno, vd->e[regno].mode))
		goto no_move_special_case;

	      /* And likewise, if we are narrowing on big endian the transformation
		 is also invalid.  */
	      if (REG_NREGS (src) < hard_regno_nregs (regno, vd->e[regno].mode)
<<<<<<< HEAD
		  && maybe_nonzero (subreg_lowpart_offset (mode,
							   vd->e[regno].mode)))
=======
		  && subreg_lowpart_offset (mode, vd->e[regno].mode) != 0)
>>>>>>> 8c089b5c
		goto no_move_special_case;
	    }

	  /* If the destination is also a register, try to find a source
	     register in the same class.  */
	  if (REG_P (SET_DEST (set)))
	    {
	      new_rtx = find_oldest_value_reg (REGNO_REG_CLASS (regno),
					       src, vd);

	      if (new_rtx && validate_change (insn, &SET_SRC (set), new_rtx, 0))
		{
		  if (dump_file)
		    fprintf (dump_file,
			     "insn %u: replaced reg %u with %u\n",
			     INSN_UID (insn), regno, REGNO (new_rtx));
		  changed = true;
		  goto did_replacement;
		}
	      /* We need to re-extract as validate_change clobbers
		 recog_data.  */
	      extract_constrain_insn (insn);
	      preprocess_constraints (insn);
	    }

	  /* Otherwise, try all valid registers and see if its valid.  */
	  for (i = vd->e[regno].oldest_regno; i != regno;
	       i = vd->e[i].next_regno)
	    {
	      new_rtx = maybe_mode_change (vd->e[i].mode, vd->e[regno].mode,
				       mode, i, regno);
	      if (new_rtx != NULL_RTX)
		{
		  if (validate_change (insn, &SET_SRC (set), new_rtx, 0))
		    {
		      ORIGINAL_REGNO (new_rtx) = ORIGINAL_REGNO (src);
		      REG_ATTRS (new_rtx) = REG_ATTRS (src);
		      REG_POINTER (new_rtx) = REG_POINTER (src);
		      if (dump_file)
			fprintf (dump_file,
				 "insn %u: replaced reg %u with %u\n",
				 INSN_UID (insn), regno, REGNO (new_rtx));
		      changed = true;
		      goto did_replacement;
		    }
		  /* We need to re-extract as validate_change clobbers
		     recog_data.  */
		  extract_constrain_insn (insn);
		  preprocess_constraints (insn);
		}
	    }
	}
      no_move_special_case:

      any_replacements = false;

      /* For each input operand, replace a hard register with the
	 eldest live copy that's in an appropriate register class.  */
      for (i = 0; i < n_ops; i++)
	{
	  replaced[i] = false;

	  /* Don't scan match_operand here, since we've no reg class
	     information to pass down.  Any operands that we could
	     substitute in will be represented elsewhere.  */
	  if (recog_data.constraints[i][0] == '\0')
	    continue;

	  /* Don't replace in asms intentionally referencing hard regs.  */
	  if (is_asm && REG_P (recog_data.operand[i])
	      && (REGNO (recog_data.operand[i])
		  == ORIGINAL_REGNO (recog_data.operand[i])))
	    continue;

	  if (recog_data.operand_type[i] == OP_IN)
	    {
	      if (op_alt[i].is_address)
		replaced[i]
		  = replace_oldest_value_addr (recog_data.operand_loc[i],
					       alternative_class (op_alt, i),
					       VOIDmode, ADDR_SPACE_GENERIC,
					       insn, vd);
	      else if (REG_P (recog_data.operand[i]))
		replaced[i]
		  = replace_oldest_value_reg (recog_data.operand_loc[i],
					      alternative_class (op_alt, i),
					      insn, vd);
	      else if (MEM_P (recog_data.operand[i]))
		replaced[i] = replace_oldest_value_mem (recog_data.operand[i],
							insn, vd);
	    }
	  else if (MEM_P (recog_data.operand[i]))
	    replaced[i] = replace_oldest_value_mem (recog_data.operand[i],
						    insn, vd);

	  /* If we performed any replacement, update match_dups.  */
	  if (replaced[i])
	    {
	      int j;
	      rtx new_rtx;

	      new_rtx = *recog_data.operand_loc[i];
	      recog_data.operand[i] = new_rtx;
	      for (j = 0; j < recog_data.n_dups; j++)
		if (recog_data.dup_num[j] == i)
		  validate_unshare_change (insn, recog_data.dup_loc[j], new_rtx, 1);

	      any_replacements = true;
	    }
	}

      if (any_replacements)
	{
	  if (! apply_change_group ())
	    {
	      for (i = 0; i < n_ops; i++)
		if (replaced[i])
		  {
		    rtx old = *recog_data.operand_loc[i];
		    recog_data.operand[i] = old;
		  }

	      if (dump_file)
		fprintf (dump_file,
			 "insn %u: reg replacements not verified\n",
			 INSN_UID (insn));
	    }
	  else
	    changed = true;
	}

    did_replacement:
      if (changed)
	{
	  anything_changed = true;

	  /* If something changed, perhaps further changes to earlier
	     DEBUG_INSNs can be applied.  */
	  if (vd->n_debug_insn_changes)
	    note_uses (&PATTERN (insn), cprop_find_used_regs, vd);
	}

      ksvd.vd = vd;
      ksvd.ignore_set_reg = NULL_RTX;

      /* Clobber call-clobbered registers.  */
      if (CALL_P (insn))
	{
	  unsigned int set_regno = INVALID_REGNUM;
	  unsigned int set_nregs = 0;
	  unsigned int regno;
	  rtx exp;
	  HARD_REG_SET regs_invalidated_by_this_call;

	  for (exp = CALL_INSN_FUNCTION_USAGE (insn); exp; exp = XEXP (exp, 1))
	    {
	      rtx x = XEXP (exp, 0);
	      if (GET_CODE (x) == SET)
		{
		  rtx dest = SET_DEST (x);
		  kill_value (dest, vd);
		  set_value_regno (REGNO (dest), GET_MODE (dest), vd);
		  copy_value (dest, SET_SRC (x), vd);
		  ksvd.ignore_set_reg = dest;
		  set_regno = REGNO (dest);
		  set_nregs = REG_NREGS (dest);
		  break;
		}
	    }

	  get_call_reg_set_usage (insn,
				  &regs_invalidated_by_this_call,
				  regs_invalidated_by_call);
	  for (regno = 0; regno < FIRST_PSEUDO_REGISTER; regno++)
	    if ((TEST_HARD_REG_BIT (regs_invalidated_by_this_call, regno)
		 || (targetm.hard_regno_call_part_clobbered
		     (regno, vd->e[regno].mode)))
		&& (regno < set_regno || regno >= set_regno + set_nregs))
	      kill_value_regno (regno, 1, vd);

	  /* If SET was seen in CALL_INSN_FUNCTION_USAGE, and SET_SRC
	     of the SET isn't in regs_invalidated_by_call hard reg set,
	     but instead among CLOBBERs on the CALL_INSN, we could wrongly
	     assume the value in it is still live.  */
	  if (ksvd.ignore_set_reg)
	    kill_clobbered_values (insn, vd);
	}

      bool copy_p = (set
		     && REG_P (SET_DEST (set))
		     && REG_P (SET_SRC (set)));
      bool noop_p = (copy_p
		     && rtx_equal_p (SET_DEST (set), SET_SRC (set)));

      /* If a noop move is using narrower mode than we have recorded,
	 we need to either remove the noop move, or kill_set_value.  */
      if (noop_p
	  && partial_subreg_p (GET_MODE (SET_DEST (set)),
			       vd->e[REGNO (SET_DEST (set))].mode))
	{
	  if (noop_move_p (insn))
	    {
	      bool last = insn == BB_END (bb);
	      delete_insn (insn);
	      if (last)
		break;
	    }
	  else
	    noop_p = false;
	}

      if (!noop_p)
	{
	  /* Notice stores.  */
	  note_stores (PATTERN (insn), kill_set_value, &ksvd);

	  /* Notice copies.  */
	  if (copy_p)
	    copy_value (SET_DEST (set), SET_SRC (set), vd);
	}

      if (insn == BB_END (bb))
	break;
    }

  return anything_changed;
}

/* Dump the value chain data to stderr.  */

DEBUG_FUNCTION void
debug_value_data (struct value_data *vd)
{
  HARD_REG_SET set;
  unsigned int i, j;

  CLEAR_HARD_REG_SET (set);

  for (i = 0; i < FIRST_PSEUDO_REGISTER; ++i)
    if (vd->e[i].oldest_regno == i)
      {
	if (vd->e[i].mode == VOIDmode)
	  {
	    if (vd->e[i].next_regno != INVALID_REGNUM)
	      fprintf (stderr, "[%u] Bad next_regno for empty chain (%u)\n",
		       i, vd->e[i].next_regno);
	    continue;
	  }

	SET_HARD_REG_BIT (set, i);
	fprintf (stderr, "[%u %s] ", i, GET_MODE_NAME (vd->e[i].mode));

	for (j = vd->e[i].next_regno;
	     j != INVALID_REGNUM;
	     j = vd->e[j].next_regno)
	  {
	    if (TEST_HARD_REG_BIT (set, j))
	      {
		fprintf (stderr, "[%u] Loop in regno chain\n", j);
		return;
	      }

	    if (vd->e[j].oldest_regno != i)
	      {
		fprintf (stderr, "[%u] Bad oldest_regno (%u)\n",
			 j, vd->e[j].oldest_regno);
		return;
	      }
	    SET_HARD_REG_BIT (set, j);
	    fprintf (stderr, "[%u %s] ", j, GET_MODE_NAME (vd->e[j].mode));
	  }
	fputc ('\n', stderr);
      }

  for (i = 0; i < FIRST_PSEUDO_REGISTER; ++i)
    if (! TEST_HARD_REG_BIT (set, i)
	&& (vd->e[i].mode != VOIDmode
	    || vd->e[i].oldest_regno != i
	    || vd->e[i].next_regno != INVALID_REGNUM))
      fprintf (stderr, "[%u] Non-empty reg in chain (%s %u %i)\n",
	       i, GET_MODE_NAME (vd->e[i].mode), vd->e[i].oldest_regno,
	       vd->e[i].next_regno);
}

/* Do copyprop_hardreg_forward_1 for a single basic block BB.
   DEBUG_INSN is skipped since we do not want to involve DF related
   staff as how it is handled in function pass_cprop_hardreg::execute.

   NOTE: Currently it is only used for shrink-wrap.  Maybe extend it
   to handle DEBUG_INSN for other uses.  */

void
copyprop_hardreg_forward_bb_without_debug_insn (basic_block bb)
{
  struct value_data *vd;
  vd = XNEWVEC (struct value_data, 1);
  init_value_data (vd);

  skip_debug_insn_p = true;
  copyprop_hardreg_forward_1 (bb, vd);
  free (vd);
  skip_debug_insn_p = false;
}

static void
validate_value_data (struct value_data *vd)
{
  HARD_REG_SET set;
  unsigned int i, j;

  CLEAR_HARD_REG_SET (set);

  for (i = 0; i < FIRST_PSEUDO_REGISTER; ++i)
    if (vd->e[i].oldest_regno == i)
      {
	if (vd->e[i].mode == VOIDmode)
	  {
	    if (vd->e[i].next_regno != INVALID_REGNUM)
	      internal_error ("validate_value_data: [%u] Bad next_regno for empty chain (%u)",
			      i, vd->e[i].next_regno);
	    continue;
	  }

	SET_HARD_REG_BIT (set, i);

	for (j = vd->e[i].next_regno;
	     j != INVALID_REGNUM;
	     j = vd->e[j].next_regno)
	  {
	    if (TEST_HARD_REG_BIT (set, j))
	      internal_error ("validate_value_data: Loop in regno chain (%u)",
			      j);
	    if (vd->e[j].oldest_regno != i)
	      internal_error ("validate_value_data: [%u] Bad oldest_regno (%u)",
			      j, vd->e[j].oldest_regno);

	    SET_HARD_REG_BIT (set, j);
	  }
      }

  for (i = 0; i < FIRST_PSEUDO_REGISTER; ++i)
    if (! TEST_HARD_REG_BIT (set, i)
	&& (vd->e[i].mode != VOIDmode
	    || vd->e[i].oldest_regno != i
	    || vd->e[i].next_regno != INVALID_REGNUM))
      internal_error ("validate_value_data: [%u] Non-empty reg in chain (%s %u %i)",
		      i, GET_MODE_NAME (vd->e[i].mode), vd->e[i].oldest_regno,
		      vd->e[i].next_regno);
}


namespace {

const pass_data pass_data_cprop_hardreg =
{
  RTL_PASS, /* type */
  "cprop_hardreg", /* name */
  OPTGROUP_NONE, /* optinfo_flags */
  TV_CPROP_REGISTERS, /* tv_id */
  0, /* properties_required */
  0, /* properties_provided */
  0, /* properties_destroyed */
  0, /* todo_flags_start */
  TODO_df_finish, /* todo_flags_finish */
};

class pass_cprop_hardreg : public rtl_opt_pass
{
public:
  pass_cprop_hardreg (gcc::context *ctxt)
    : rtl_opt_pass (pass_data_cprop_hardreg, ctxt)
  {}

  /* opt_pass methods: */
  virtual bool gate (function *)
    {
      return (optimize > 0 && (flag_cprop_registers));
    }

  virtual unsigned int execute (function *);

}; // class pass_cprop_hardreg

unsigned int
pass_cprop_hardreg::execute (function *fun)
{
  struct value_data *all_vd;
  basic_block bb;
  bool analyze_called = false;

  all_vd = XNEWVEC (struct value_data, last_basic_block_for_fn (fun));

  auto_sbitmap visited (last_basic_block_for_fn (fun));
  bitmap_clear (visited);

  FOR_EACH_BB_FN (bb, fun)
    {
      bitmap_set_bit (visited, bb->index);

      /* If a block has a single predecessor, that we've already
	 processed, begin with the value data that was live at
	 the end of the predecessor block.  */
      /* ??? Ought to use more intelligent queuing of blocks.  */
      if (single_pred_p (bb)
	  && bitmap_bit_p (visited, single_pred (bb)->index)
	  && ! (single_pred_edge (bb)->flags & (EDGE_ABNORMAL_CALL | EDGE_EH)))
	{
	  all_vd[bb->index] = all_vd[single_pred (bb)->index];
	  if (all_vd[bb->index].n_debug_insn_changes)
	    {
	      unsigned int regno;

	      for (regno = 0; regno < FIRST_PSEUDO_REGISTER; regno++)
		{
		  if (all_vd[bb->index].e[regno].debug_insn_changes)
		    {
		      all_vd[bb->index].e[regno].debug_insn_changes = NULL;
		      if (--all_vd[bb->index].n_debug_insn_changes == 0)
			break;
		    }
		}
	    }
	}
      else
	init_value_data (all_vd + bb->index);

      copyprop_hardreg_forward_1 (bb, all_vd + bb->index);
    }

  if (MAY_HAVE_DEBUG_INSNS)
    {
      FOR_EACH_BB_FN (bb, fun)
	if (bitmap_bit_p (visited, bb->index)
	    && all_vd[bb->index].n_debug_insn_changes)
	  {
	    unsigned int regno;
	    bitmap live;

	    if (!analyze_called)
	      {
		df_analyze ();
		analyze_called = true;
	      }
	    live = df_get_live_out (bb);
	    for (regno = 0; regno < FIRST_PSEUDO_REGISTER; regno++)
	      if (all_vd[bb->index].e[regno].debug_insn_changes)
		{
		  if (REGNO_REG_SET_P (live, regno))
		    apply_debug_insn_changes (all_vd + bb->index, regno);
		  if (all_vd[bb->index].n_debug_insn_changes == 0)
		    break;
		}
	  }

      queued_debug_insn_change_pool.release ();
    }

  free (all_vd);
  return 0;
}

} // anon namespace

rtl_opt_pass *
make_pass_cprop_hardreg (gcc::context *ctxt)
{
  return new pass_cprop_hardreg (ctxt);
}<|MERGE_RESOLUTION|>--- conflicted
+++ resolved
@@ -345,12 +345,8 @@
      We can't properly represent the latter case in our tables, so don't
      record anything then.  */
   else if (sn < hard_regno_nregs (sr, vd->e[sr].mode)
-<<<<<<< HEAD
-	   && maybe_nonzero (subreg_lowpart_offset (GET_MODE (dest),
-						    vd->e[sr].mode)))
-=======
-	   && subreg_lowpart_offset (GET_MODE (dest), vd->e[sr].mode) != 0)
->>>>>>> 8c089b5c
+	   && may_ne (subreg_lowpart_offset (GET_MODE (dest),
+					     vd->e[sr].mode), 0U))
     return;
 
   /* If SRC had been assigned a mode narrower than the copy, we can't
@@ -410,18 +406,12 @@
     {
       int copy_nregs = hard_regno_nregs (copy_regno, copy_mode);
       int use_nregs = hard_regno_nregs (copy_regno, new_mode);
-<<<<<<< HEAD
       poly_uint64 bytes_per_reg;
       if (!can_div_trunc_p (GET_MODE_SIZE (copy_mode),
 			    copy_nregs, &bytes_per_reg))
 	return NULL_RTX;
       poly_uint64 copy_offset = bytes_per_reg * (copy_nregs - use_nregs);
       poly_uint64 offset
-=======
-      int copy_offset
-	= GET_MODE_SIZE (copy_mode) / copy_nregs * (copy_nregs - use_nregs);
-      unsigned int offset
->>>>>>> 8c089b5c
 	= subreg_size_lowpart_offset (GET_MODE_SIZE (new_mode) + copy_offset,
 				      GET_MODE_SIZE (orig_mode));
       regno += subreg_regno_offset (regno, orig_mode, offset, new_mode);
@@ -880,12 +870,8 @@
 	      /* And likewise, if we are narrowing on big endian the transformation
 		 is also invalid.  */
 	      if (REG_NREGS (src) < hard_regno_nregs (regno, vd->e[regno].mode)
-<<<<<<< HEAD
-		  && maybe_nonzero (subreg_lowpart_offset (mode,
-							   vd->e[regno].mode)))
-=======
-		  && subreg_lowpart_offset (mode, vd->e[regno].mode) != 0)
->>>>>>> 8c089b5c
+		  && may_ne (subreg_lowpart_offset (mode,
+						    vd->e[regno].mode), 0U))
 		goto no_move_special_case;
 	    }
 
