--- conflicted
+++ resolved
@@ -461,11 +461,7 @@
 	 way reloads are output.  */
 
       if (in_p && icode == CODE_FOR_nothing
-<<<<<<< HEAD
-	  && SECONDARY_MEMORY_NEEDED (rclass, reload_class, MACRO_MODE (mode)))
-=======
 	  && targetm.secondary_memory_needed (mode, rclass, reload_class))
->>>>>>> 4a85c0b1
 	{
 	  get_secondary_mem (x, reload_mode, opnum, type);
 
@@ -499,11 +495,7 @@
       n_reloads++;
 
       if (! in_p && icode == CODE_FOR_nothing
-<<<<<<< HEAD
-	  && SECONDARY_MEMORY_NEEDED (reload_class, rclass, MACRO_MODE (mode)))
-=======
 	  && targetm.secondary_memory_needed (mode, reload_class, rclass))
->>>>>>> 4a85c0b1
 	get_secondary_mem (x, mode, opnum, type);
     }
 
@@ -576,18 +568,7 @@
      locations do not support short load and stores from all registers
      (e.g., FP registers).  */
 
-<<<<<<< HEAD
-#ifdef SECONDARY_MEMORY_NEEDED_MODE
-  mode = SECONDARY_MEMORY_NEEDED_MODE (MACRO_MODE (mode));
-#else
-  if (must_lt (GET_MODE_BITSIZE (mode), BITS_PER_WORD)
-      && INTEGRAL_MODE_P (mode))
-    mode = mode_for_size (BITS_PER_WORD,
-			  GET_MODE_CLASS (mode), 0).require ();
-#endif
-=======
   mode = targetm.secondary_memory_needed_mode (mode);
->>>>>>> 4a85c0b1
 
   /* If we already have made a MEM for this operand in MODE, return it.  */
   if (secondary_memlocs_elim[(int) mode][opnum] != 0)
@@ -851,7 +832,7 @@
 	  && may_gt (GET_MODE_SIZE (inner_mode), UNITS_PER_WORD)
 	  && may_ne (aligned_upper_bound (GET_MODE_SIZE (inner_mode),
 					  UNITS_PER_WORD),
-		     hard_regno_nregs[inner_regno][inner_mode]
+		     hard_regno_nregs (inner_regno, inner_mode)
 		     * UNITS_PER_WORD));
 }
 
@@ -887,14 +868,7 @@
      not the same as the number of words in INNER, then INNER will need
      reloading (with an in-out reload).  */
   return (output
-<<<<<<< HEAD
 	  && complex_word_subreg_p (mode, GET_MODE (inner), REGNO (inner)));
-=======
-	  && GET_MODE_SIZE (mode) <= UNITS_PER_WORD
-	  && GET_MODE_SIZE (GET_MODE (inner)) > UNITS_PER_WORD
-	  && ((GET_MODE_SIZE (GET_MODE (inner)) / UNITS_PER_WORD)
-	      != REG_NREGS (inner)));
->>>>>>> 4a85c0b1
 }
 
 /* Return nonzero if IN can be reloaded into REGNO with mode MODE without
@@ -1086,10 +1060,8 @@
   scalar_int_mode inner_mode;
   if (in != 0 && GET_CODE (in) == SUBREG
       && (subreg_lowpart_p (in) || strict_low)
-#ifdef CANNOT_CHANGE_MODE_CLASS
-      && !CANNOT_CHANGE_MODE_CLASS (MACRO_MODE (GET_MODE (SUBREG_REG (in))),
-				    MACRO_MODE (inmode), rclass)
-#endif
+      && targetm.can_change_mode_class (GET_MODE (SUBREG_REG (in)),
+					inmode, rclass)
       && contains_allocatable_reg_of_mode[rclass][GET_MODE (SUBREG_REG (in))]
       && (CONSTANT_P (SUBREG_REG (in))
 	  || GET_CODE (SUBREG_REG (in)) == PLUS
@@ -1115,29 +1087,17 @@
 	      /* The case where out is nonzero
 		 is handled differently in the following statement.  */
 	      && (out == 0 || subreg_lowpart_p (in))
-<<<<<<< HEAD
 	      && (complex_word_subreg_p (inmode, GET_MODE (SUBREG_REG (in)),
 					 REGNO (SUBREG_REG (in)))
-=======
-	      && ((GET_MODE_SIZE (inmode) <= UNITS_PER_WORD
-		   && (GET_MODE_SIZE (GET_MODE (SUBREG_REG (in)))
-		       > UNITS_PER_WORD)
-		   && ((GET_MODE_SIZE (GET_MODE (SUBREG_REG (in)))
-			/ UNITS_PER_WORD)
-		       != REG_NREGS (SUBREG_REG (in))))
->>>>>>> 4a85c0b1
 		  || !targetm.hard_regno_mode_ok (subreg_regno (in), inmode)))
 	  || (secondary_reload_class (1, rclass, inmode, in) != NO_REGS
 	      && (secondary_reload_class (1, rclass, GET_MODE (SUBREG_REG (in)),
 					  SUBREG_REG (in))
 		  == NO_REGS))
-#ifdef CANNOT_CHANGE_MODE_CLASS
 	  || (REG_P (SUBREG_REG (in))
 	      && REGNO (SUBREG_REG (in)) < FIRST_PSEUDO_REGISTER
-	      && REG_CANNOT_CHANGE_MODE_P
-	      (REGNO (SUBREG_REG (in)), GET_MODE (SUBREG_REG (in)), inmode))
-#endif
-	  ))
+	      && !REG_CAN_CHANGE_MODE_P (REGNO (SUBREG_REG (in)),
+					 GET_MODE (SUBREG_REG (in)), inmode))))
     {
 #ifdef LIMIT_RELOAD_CLASS
       in_subreg_loc = inloc;
@@ -1199,10 +1159,8 @@
      label it input-output.)  */
   if (out != 0 && GET_CODE (out) == SUBREG
       && (subreg_lowpart_p (out) || strict_low)
-#ifdef CANNOT_CHANGE_MODE_CLASS
-      && !CANNOT_CHANGE_MODE_CLASS (MACRO_MODE (GET_MODE (SUBREG_REG (out))),
-				    MACRO_MODE (outmode), rclass)
-#endif
+      && targetm.can_change_mode_class (GET_MODE (SUBREG_REG (out)),
+					outmode, rclass)
       && contains_allocatable_reg_of_mode[rclass][GET_MODE (SUBREG_REG (out))]
       && (CONSTANT_P (SUBREG_REG (out))
 	  || strict_low
@@ -1228,14 +1186,11 @@
 	      && (secondary_reload_class (0, rclass, GET_MODE (SUBREG_REG (out)),
 					  SUBREG_REG (out))
 		  == NO_REGS))
-#ifdef CANNOT_CHANGE_MODE_CLASS
 	  || (REG_P (SUBREG_REG (out))
 	      && REGNO (SUBREG_REG (out)) < FIRST_PSEUDO_REGISTER
-	      && REG_CANNOT_CHANGE_MODE_P (REGNO (SUBREG_REG (out)),
-					   GET_MODE (SUBREG_REG (out)),
-					   outmode))
-#endif
-	  ))
+	      && !REG_CAN_CHANGE_MODE_P (REGNO (SUBREG_REG (out)),
+					 GET_MODE (SUBREG_REG (out)),
+					 outmode))))
     {
 #ifdef LIMIT_RELOAD_CLASS
       out_subreg_loc = outloc;
@@ -1409,12 +1364,7 @@
 	subreg_in_class = REGNO_REG_CLASS (reg_or_subregno (in));
       /* If a memory location is needed for the copy, make one.  */
       if (subreg_in_class != NO_REGS
-<<<<<<< HEAD
-	  && SECONDARY_MEMORY_NEEDED (subreg_in_class, rclass,
-				      MACRO_MODE (inmode)))
-=======
 	  && targetm.secondary_memory_needed (inmode, subreg_in_class, rclass))
->>>>>>> 4a85c0b1
 	get_secondary_mem (in, inmode, opnum, type);
 
       i = n_reloads;
@@ -1443,14 +1393,8 @@
           && (REG_P (out)
 	      || (GET_CODE (out) == SUBREG && REG_P (SUBREG_REG (out))))
 	  && reg_or_subregno (out) < FIRST_PSEUDO_REGISTER
-<<<<<<< HEAD
-	  && SECONDARY_MEMORY_NEEDED (rclass,
-				      REGNO_REG_CLASS (reg_or_subregno (out)),
-				      MACRO_MODE (outmode)))
-=======
 	  && (targetm.secondary_memory_needed
 	      (outmode, rclass, REGNO_REG_CLASS (reg_or_subregno (out)))))
->>>>>>> 4a85c0b1
 	get_secondary_mem (out, outmode, opnum, type);
     }
   else
