/* Search an insn for pseudo regs that must be in hard regs and are not.
   Copyright (C) 1987-2017 Free Software Foundation, Inc.

This file is part of GCC.

GCC is free software; you can redistribute it and/or modify it under
the terms of the GNU General Public License as published by the Free
Software Foundation; either version 3, or (at your option) any later
version.

GCC is distributed in the hope that it will be useful, but WITHOUT ANY
WARRANTY; without even the implied warranty of MERCHANTABILITY or
FITNESS FOR A PARTICULAR PURPOSE.  See the GNU General Public License
for more details.

You should have received a copy of the GNU General Public License
along with GCC; see the file COPYING3.  If not see
<http://www.gnu.org/licenses/>.  */

/* This file contains subroutines used only from the file reload1.c.
   It knows how to scan one insn for operands and values
   that need to be copied into registers to make valid code.
   It also finds other operands and values which are valid
   but for which equivalent values in registers exist and
   ought to be used instead.

   Before processing the first insn of the function, call `init_reload'.
   init_reload actually has to be called earlier anyway.

   To scan an insn, call `find_reloads'.  This does two things:
   1. sets up tables describing which values must be reloaded
   for this insn, and what kind of hard regs they must be reloaded into;
   2. optionally record the locations where those values appear in
   the data, so they can be replaced properly later.
   This is done only if the second arg to `find_reloads' is nonzero.

   The third arg to `find_reloads' specifies the number of levels
   of indirect addressing supported by the machine.  If it is zero,
   indirect addressing is not valid.  If it is one, (MEM (REG n))
   is valid even if (REG n) did not get a hard register; if it is two,
   (MEM (MEM (REG n))) is also valid even if (REG n) did not get a
   hard register, and similarly for higher values.

   Then you must choose the hard regs to reload those pseudo regs into,
   and generate appropriate load insns before this insn and perhaps
   also store insns after this insn.  Set up the array `reload_reg_rtx'
   to contain the REG rtx's for the registers you used.  In some
   cases `find_reloads' will return a nonzero value in `reload_reg_rtx'
   for certain reloads.  Then that tells you which register to use,
   so you do not need to allocate one.  But you still do need to add extra
   instructions to copy the value into and out of that register.

   Finally you must call `subst_reloads' to substitute the reload reg rtx's
   into the locations already recorded.

NOTE SIDE EFFECTS:

   find_reloads can alter the operands of the instruction it is called on.

   1. Two operands of any sort may be interchanged, if they are in a
   commutative instruction.
   This happens only if find_reloads thinks the instruction will compile
   better that way.

   2. Pseudo-registers that are equivalent to constants are replaced
   with those constants if they are not in hard registers.

1 happens every time find_reloads is called.
2 happens only when REPLACE is 1, which is only when
actually doing the reloads, not when just counting them.

Using a reload register for several reloads in one insn:

When an insn has reloads, it is considered as having three parts:
the input reloads, the insn itself after reloading, and the output reloads.
Reloads of values used in memory addresses are often needed for only one part.

When this is so, reload_when_needed records which part needs the reload.
Two reloads for different parts of the insn can share the same reload
register.

When a reload is used for addresses in multiple parts, or when it is
an ordinary operand, it is classified as RELOAD_OTHER, and cannot share
a register with any other reload.  */

#define REG_OK_STRICT

/* We do not enable this with CHECKING_P, since it is awfully slow.  */
#undef DEBUG_RELOAD

#include "config.h"
#include "system.h"
#include "coretypes.h"
#include "backend.h"
#include "target.h"
#include "rtl.h"
#include "tree.h"
#include "df.h"
#include "memmodel.h"
#include "tm_p.h"
#include "optabs.h"
#include "regs.h"
#include "ira.h"
#include "recog.h"
#include "rtl-error.h"
#include "reload.h"
#include "addresses.h"
#include "params.h"

/* True if X is a constant that can be forced into the constant pool.
   MODE is the mode of the operand, or VOIDmode if not known.  */
#define CONST_POOL_OK_P(MODE, X)		\
  ((MODE) != VOIDmode				\
   && CONSTANT_P (X)				\
   && GET_CODE (X) != HIGH			\
   && !targetm.cannot_force_const_mem (MODE, X))

/* True if C is a non-empty register class that has too few registers
   to be safely used as a reload target class.  */

static inline bool
small_register_class_p (reg_class_t rclass)
{
  return (reg_class_size [(int) rclass] == 1
	  || (reg_class_size [(int) rclass] >= 1 
	      && targetm.class_likely_spilled_p (rclass)));
}


/* All reloads of the current insn are recorded here.  See reload.h for
   comments.  */
int n_reloads;
struct reload rld[MAX_RELOADS];

/* All the "earlyclobber" operands of the current insn
   are recorded here.  */
int n_earlyclobbers;
rtx reload_earlyclobbers[MAX_RECOG_OPERANDS];

int reload_n_operands;

/* Replacing reloads.

   If `replace_reloads' is nonzero, then as each reload is recorded
   an entry is made for it in the table `replacements'.
   Then later `subst_reloads' can look through that table and
   perform all the replacements needed.  */

/* Nonzero means record the places to replace.  */
static int replace_reloads;

/* Each replacement is recorded with a structure like this.  */
struct replacement
{
  rtx *where;			/* Location to store in */
  int what;			/* which reload this is for */
  machine_mode mode;	/* mode it must have */
};

static struct replacement replacements[MAX_RECOG_OPERANDS * ((MAX_REGS_PER_ADDRESS * 2) + 1)];

/* Number of replacements currently recorded.  */
static int n_replacements;

/* Used to track what is modified by an operand.  */
struct decomposition
{
  int reg_flag;		/* Nonzero if referencing a register.  */
  int safe;		/* Nonzero if this can't conflict with anything.  */
  rtx base;		/* Base address for MEM.  */
  poly_int64_pod start;	/* Starting offset or register number.  */
  poly_int64_pod end;	/* Ending offset or register number.  */
};

#ifdef SECONDARY_MEMORY_NEEDED

/* Save MEMs needed to copy from one class of registers to another.  One MEM
   is used per mode, but normally only one or two modes are ever used.

   We keep two versions, before and after register elimination.  The one
   after register elimination is record separately for each operand.  This
   is done in case the address is not valid to be sure that we separately
   reload each.  */

static rtx secondary_memlocs[NUM_MACHINE_MODES];
static rtx secondary_memlocs_elim[NUM_MACHINE_MODES][MAX_RECOG_OPERANDS];
static int secondary_memlocs_elim_used = 0;
#endif

/* The instruction we are doing reloads for;
   so we can test whether a register dies in it.  */
static rtx_insn *this_insn;

/* Nonzero if this instruction is a user-specified asm with operands.  */
static int this_insn_is_asm;

/* If hard_regs_live_known is nonzero,
   we can tell which hard regs are currently live,
   at least enough to succeed in choosing dummy reloads.  */
static int hard_regs_live_known;

/* Indexed by hard reg number,
   element is nonnegative if hard reg has been spilled.
   This vector is passed to `find_reloads' as an argument
   and is not changed here.  */
static short *static_reload_reg_p;

/* Set to 1 in subst_reg_equivs if it changes anything.  */
static int subst_reg_equivs_changed;

/* On return from push_reload, holds the reload-number for the OUT
   operand, which can be different for that from the input operand.  */
static int output_reloadnum;

  /* Compare two RTX's.  */
#define MATCHES(x, y) \
 (x == y || (x != 0 && (REG_P (x)				\
			? REG_P (y) && REGNO (x) == REGNO (y)	\
			: rtx_equal_p (x, y) && ! side_effects_p (x))))

  /* Indicates if two reloads purposes are for similar enough things that we
     can merge their reloads.  */
#define MERGABLE_RELOADS(when1, when2, op1, op2) \
  ((when1) == RELOAD_OTHER || (when2) == RELOAD_OTHER	\
   || ((when1) == (when2) && (op1) == (op2))		\
   || ((when1) == RELOAD_FOR_INPUT && (when2) == RELOAD_FOR_INPUT) \
   || ((when1) == RELOAD_FOR_OPERAND_ADDRESS		\
       && (when2) == RELOAD_FOR_OPERAND_ADDRESS)	\
   || ((when1) == RELOAD_FOR_OTHER_ADDRESS		\
       && (when2) == RELOAD_FOR_OTHER_ADDRESS))

  /* Nonzero if these two reload purposes produce RELOAD_OTHER when merged.  */
#define MERGE_TO_OTHER(when1, when2, op1, op2) \
  ((when1) != (when2)					\
   || ! ((op1) == (op2)					\
	 || (when1) == RELOAD_FOR_INPUT			\
	 || (when1) == RELOAD_FOR_OPERAND_ADDRESS	\
	 || (when1) == RELOAD_FOR_OTHER_ADDRESS))

  /* If we are going to reload an address, compute the reload type to
     use.  */
#define ADDR_TYPE(type)					\
  ((type) == RELOAD_FOR_INPUT_ADDRESS			\
   ? RELOAD_FOR_INPADDR_ADDRESS				\
   : ((type) == RELOAD_FOR_OUTPUT_ADDRESS		\
      ? RELOAD_FOR_OUTADDR_ADDRESS			\
      : (type)))

static int push_secondary_reload (int, rtx, int, int, enum reg_class,
				  machine_mode, enum reload_type,
				  enum insn_code *, secondary_reload_info *);
static enum reg_class find_valid_class (machine_mode, machine_mode,
					int, unsigned int);
static void push_replacement (rtx *, int, machine_mode);
static void dup_replacements (rtx *, rtx *);
static void combine_reloads (void);
static int find_reusable_reload (rtx *, rtx, enum reg_class,
				 enum reload_type, int, int);
static rtx find_dummy_reload (rtx, rtx, rtx *, rtx *, machine_mode,
			      machine_mode, reg_class_t, int, int);
static int hard_reg_set_here_p (unsigned int, unsigned int, rtx);
static struct decomposition decompose (rtx);
static int immune_p (rtx, rtx, struct decomposition);
static bool alternative_allows_const_pool_ref (rtx, const char *, int);
static rtx find_reloads_toplev (rtx, int, enum reload_type, int, int,
				rtx_insn *, int *);
static rtx make_memloc (rtx, int);
static int maybe_memory_address_addr_space_p (machine_mode, rtx,
					      addr_space_t, rtx *);
static int find_reloads_address (machine_mode, rtx *, rtx, rtx *,
				 int, enum reload_type, int, rtx_insn *);
static rtx subst_reg_equivs (rtx, rtx_insn *);
static rtx subst_indexed_address (rtx);
static void update_auto_inc_notes (rtx_insn *, int, int);
static int find_reloads_address_1 (machine_mode, addr_space_t, rtx, int,
				   enum rtx_code, enum rtx_code, rtx *,
				   int, enum reload_type,int, rtx_insn *);
static void find_reloads_address_part (rtx, rtx *, enum reg_class,
				       machine_mode, int,
				       enum reload_type, int);
static rtx find_reloads_subreg_address (rtx, int, enum reload_type,
					int, rtx_insn *, int *);
static void copy_replacements_1 (rtx *, rtx *, int);
static poly_int64 find_inc_amount (rtx, rtx);
static int refers_to_mem_for_reload_p (rtx);
static int refers_to_regno_for_reload_p (unsigned int, unsigned int,
					 rtx, rtx *);

/* Add NEW to reg_equiv_alt_mem_list[REGNO] if it's not present in the
   list yet.  */

static void
push_reg_equiv_alt_mem (int regno, rtx mem)
{
  rtx it;

  for (it = reg_equiv_alt_mem_list (regno); it; it = XEXP (it, 1))
    if (rtx_equal_p (XEXP (it, 0), mem))
      return;

  reg_equiv_alt_mem_list (regno)
    = alloc_EXPR_LIST (REG_EQUIV, mem,
		       reg_equiv_alt_mem_list (regno));
}

/* Determine if any secondary reloads are needed for loading (if IN_P is
   nonzero) or storing (if IN_P is zero) X to or from a reload register of
   register class RELOAD_CLASS in mode RELOAD_MODE.  If secondary reloads
   are needed, push them.

   Return the reload number of the secondary reload we made, or -1 if
   we didn't need one.  *PICODE is set to the insn_code to use if we do
   need a secondary reload.  */

static int
push_secondary_reload (int in_p, rtx x, int opnum, int optional,
		       enum reg_class reload_class,
		       machine_mode reload_mode, enum reload_type type,
		       enum insn_code *picode, secondary_reload_info *prev_sri)
{
  enum reg_class rclass = NO_REGS;
  enum reg_class scratch_class;
  machine_mode mode = reload_mode;
  enum insn_code icode = CODE_FOR_nothing;
  enum insn_code t_icode = CODE_FOR_nothing;
  enum reload_type secondary_type;
  int s_reload, t_reload = -1;
  const char *scratch_constraint;
  secondary_reload_info sri;

  if (type == RELOAD_FOR_INPUT_ADDRESS
      || type == RELOAD_FOR_OUTPUT_ADDRESS
      || type == RELOAD_FOR_INPADDR_ADDRESS
      || type == RELOAD_FOR_OUTADDR_ADDRESS)
    secondary_type = type;
  else
    secondary_type = in_p ? RELOAD_FOR_INPUT_ADDRESS : RELOAD_FOR_OUTPUT_ADDRESS;

  *picode = CODE_FOR_nothing;

  /* If X is a paradoxical SUBREG, use the inner value to determine both the
     mode and object being reloaded.  */
  if (paradoxical_subreg_p (x))
    {
      x = SUBREG_REG (x);
      reload_mode = GET_MODE (x);
    }

  /* If X is a pseudo-register that has an equivalent MEM (actually, if it
     is still a pseudo-register by now, it *must* have an equivalent MEM
     but we don't want to assume that), use that equivalent when seeing if
     a secondary reload is needed since whether or not a reload is needed
     might be sensitive to the form of the MEM.  */

  if (REG_P (x) && REGNO (x) >= FIRST_PSEUDO_REGISTER
      && reg_equiv_mem (REGNO (x)))
    x = reg_equiv_mem (REGNO (x));

  sri.icode = CODE_FOR_nothing;
  sri.prev_sri = prev_sri;
  rclass = (enum reg_class) targetm.secondary_reload (in_p, x, reload_class,
						      reload_mode, &sri);
  icode = (enum insn_code) sri.icode;

  /* If we don't need any secondary registers, done.  */
  if (rclass == NO_REGS && icode == CODE_FOR_nothing)
    return -1;

  if (rclass != NO_REGS)
    t_reload = push_secondary_reload (in_p, x, opnum, optional, rclass,
				      reload_mode, type, &t_icode, &sri);

  /* If we will be using an insn, the secondary reload is for a
     scratch register.  */

  if (icode != CODE_FOR_nothing)
    {
      /* If IN_P is nonzero, the reload register will be the output in
	 operand 0.  If IN_P is zero, the reload register will be the input
	 in operand 1.  Outputs should have an initial "=", which we must
	 skip.  */

      /* ??? It would be useful to be able to handle only two, or more than
	 three, operands, but for now we can only handle the case of having
	 exactly three: output, input and one temp/scratch.  */
      gcc_assert (insn_data[(int) icode].n_operands == 3);

      /* ??? We currently have no way to represent a reload that needs
	 an icode to reload from an intermediate tertiary reload register.
	 We should probably have a new field in struct reload to tag a
	 chain of scratch operand reloads onto.   */
      gcc_assert (rclass == NO_REGS);

      scratch_constraint = insn_data[(int) icode].operand[2].constraint;
      gcc_assert (*scratch_constraint == '=');
      scratch_constraint++;
      if (*scratch_constraint == '&')
	scratch_constraint++;
      scratch_class = (reg_class_for_constraint
		       (lookup_constraint (scratch_constraint)));

      rclass = scratch_class;
      mode = insn_data[(int) icode].operand[2].mode;
    }

  /* This case isn't valid, so fail.  Reload is allowed to use the same
     register for RELOAD_FOR_INPUT_ADDRESS and RELOAD_FOR_INPUT reloads, but
     in the case of a secondary register, we actually need two different
     registers for correct code.  We fail here to prevent the possibility of
     silently generating incorrect code later.

     The convention is that secondary input reloads are valid only if the
     secondary_class is different from class.  If you have such a case, you
     can not use secondary reloads, you must work around the problem some
     other way.

     Allow this when a reload_in/out pattern is being used.  I.e. assume
     that the generated code handles this case.  */

  gcc_assert (!in_p || rclass != reload_class || icode != CODE_FOR_nothing
	      || t_icode != CODE_FOR_nothing);

  /* See if we can reuse an existing secondary reload.  */
  for (s_reload = 0; s_reload < n_reloads; s_reload++)
    if (rld[s_reload].secondary_p
	&& (reg_class_subset_p (rclass, rld[s_reload].rclass)
	    || reg_class_subset_p (rld[s_reload].rclass, rclass))
	&& ((in_p && rld[s_reload].inmode == mode)
	    || (! in_p && rld[s_reload].outmode == mode))
	&& ((in_p && rld[s_reload].secondary_in_reload == t_reload)
	    || (! in_p && rld[s_reload].secondary_out_reload == t_reload))
	&& ((in_p && rld[s_reload].secondary_in_icode == t_icode)
	    || (! in_p && rld[s_reload].secondary_out_icode == t_icode))
	&& (small_register_class_p (rclass)
	    || targetm.small_register_classes_for_mode_p (VOIDmode))
	&& MERGABLE_RELOADS (secondary_type, rld[s_reload].when_needed,
			     opnum, rld[s_reload].opnum))
      {
	if (in_p)
	  rld[s_reload].inmode = mode;
	if (! in_p)
	  rld[s_reload].outmode = mode;

	if (reg_class_subset_p (rclass, rld[s_reload].rclass))
	  rld[s_reload].rclass = rclass;

	rld[s_reload].opnum = MIN (rld[s_reload].opnum, opnum);
	rld[s_reload].optional &= optional;
	rld[s_reload].secondary_p = 1;
	if (MERGE_TO_OTHER (secondary_type, rld[s_reload].when_needed,
			    opnum, rld[s_reload].opnum))
	  rld[s_reload].when_needed = RELOAD_OTHER;

	break;
      }

  if (s_reload == n_reloads)
    {
#ifdef SECONDARY_MEMORY_NEEDED
      /* If we need a memory location to copy between the two reload regs,
	 set it up now.  Note that we do the input case before making
	 the reload and the output case after.  This is due to the
	 way reloads are output.  */

      if (in_p && icode == CODE_FOR_nothing
	  && SECONDARY_MEMORY_NEEDED (rclass, reload_class, MACRO_MODE (mode)))
	{
	  get_secondary_mem (x, reload_mode, opnum, type);

	  /* We may have just added new reloads.  Make sure we add
	     the new reload at the end.  */
	  s_reload = n_reloads;
	}
#endif

      /* We need to make a new secondary reload for this register class.  */
      rld[s_reload].in = rld[s_reload].out = 0;
      rld[s_reload].rclass = rclass;

      rld[s_reload].inmode = in_p ? mode : VOIDmode;
      rld[s_reload].outmode = ! in_p ? mode : VOIDmode;
      rld[s_reload].reg_rtx = 0;
      rld[s_reload].optional = optional;
      rld[s_reload].inc = 0;
      /* Maybe we could combine these, but it seems too tricky.  */
      rld[s_reload].nocombine = 1;
      rld[s_reload].in_reg = 0;
      rld[s_reload].out_reg = 0;
      rld[s_reload].opnum = opnum;
      rld[s_reload].when_needed = secondary_type;
      rld[s_reload].secondary_in_reload = in_p ? t_reload : -1;
      rld[s_reload].secondary_out_reload = ! in_p ? t_reload : -1;
      rld[s_reload].secondary_in_icode = in_p ? t_icode : CODE_FOR_nothing;
      rld[s_reload].secondary_out_icode
	= ! in_p ? t_icode : CODE_FOR_nothing;
      rld[s_reload].secondary_p = 1;

      n_reloads++;

#ifdef SECONDARY_MEMORY_NEEDED
      if (! in_p && icode == CODE_FOR_nothing
	  && SECONDARY_MEMORY_NEEDED (reload_class, rclass, MACRO_MODE (mode)))
	get_secondary_mem (x, mode, opnum, type);
#endif
    }

  *picode = icode;
  return s_reload;
}

/* If a secondary reload is needed, return its class.  If both an intermediate
   register and a scratch register is needed, we return the class of the
   intermediate register.  */
reg_class_t
secondary_reload_class (bool in_p, reg_class_t rclass, machine_mode mode,
			rtx x)
{
  enum insn_code icode;
  secondary_reload_info sri;

  sri.icode = CODE_FOR_nothing;
  sri.prev_sri = NULL;
  rclass
    = (enum reg_class) targetm.secondary_reload (in_p, x, rclass, mode, &sri);
  icode = (enum insn_code) sri.icode;

  /* If there are no secondary reloads at all, we return NO_REGS.
     If an intermediate register is needed, we return its class.  */
  if (icode == CODE_FOR_nothing || rclass != NO_REGS)
    return rclass;

  /* No intermediate register is needed, but we have a special reload
     pattern, which we assume for now needs a scratch register.  */
  return scratch_reload_class (icode);
}

/* ICODE is the insn_code of a reload pattern.  Check that it has exactly
   three operands, verify that operand 2 is an output operand, and return
   its register class.
   ??? We'd like to be able to handle any pattern with at least 2 operands,
   for zero or more scratch registers, but that needs more infrastructure.  */
enum reg_class
scratch_reload_class (enum insn_code icode)
{
  const char *scratch_constraint;
  enum reg_class rclass;

  gcc_assert (insn_data[(int) icode].n_operands == 3);
  scratch_constraint = insn_data[(int) icode].operand[2].constraint;
  gcc_assert (*scratch_constraint == '=');
  scratch_constraint++;
  if (*scratch_constraint == '&')
    scratch_constraint++;
  rclass = reg_class_for_constraint (lookup_constraint (scratch_constraint));
  gcc_assert (rclass != NO_REGS);
  return rclass;
}

#ifdef SECONDARY_MEMORY_NEEDED

/* Return a memory location that will be used to copy X in mode MODE.
   If we haven't already made a location for this mode in this insn,
   call find_reloads_address on the location being returned.  */

rtx
get_secondary_mem (rtx x ATTRIBUTE_UNUSED, machine_mode mode,
		   int opnum, enum reload_type type)
{
  rtx loc;
  int mem_valid;

  /* By default, if MODE is narrower than a word, widen it to a word.
     This is required because most machines that require these memory
     locations do not support short load and stores from all registers
     (e.g., FP registers).  */

#ifdef SECONDARY_MEMORY_NEEDED_MODE
  mode = SECONDARY_MEMORY_NEEDED_MODE (MACRO_MODE (mode));
#else
  if (must_lt (GET_MODE_BITSIZE (mode), BITS_PER_WORD)
      && INTEGRAL_MODE_P (mode))
    mode = mode_for_size (BITS_PER_WORD, GET_MODE_CLASS (mode), 0);
#endif

  /* If we already have made a MEM for this operand in MODE, return it.  */
  if (secondary_memlocs_elim[(int) mode][opnum] != 0)
    return secondary_memlocs_elim[(int) mode][opnum];

  /* If this is the first time we've tried to get a MEM for this mode,
     allocate a new one.  `something_changed' in reload will get set
     by noticing that the frame size has changed.  */

  if (secondary_memlocs[(int) mode] == 0)
    {
#ifdef SECONDARY_MEMORY_NEEDED_RTX
      secondary_memlocs[(int) mode] = SECONDARY_MEMORY_NEEDED_RTX (mode);
#else
      secondary_memlocs[(int) mode]
	= assign_stack_local (mode, GET_MODE_SIZE (mode), 0);
#endif
    }

  /* Get a version of the address doing any eliminations needed.  If that
     didn't give us a new MEM, make a new one if it isn't valid.  */

  loc = eliminate_regs (secondary_memlocs[(int) mode], VOIDmode, NULL_RTX);
  mem_valid = strict_memory_address_addr_space_p (mode, XEXP (loc, 0),
						  MEM_ADDR_SPACE (loc));

  if (! mem_valid && loc == secondary_memlocs[(int) mode])
    loc = copy_rtx (loc);

  /* The only time the call below will do anything is if the stack
     offset is too large.  In that case IND_LEVELS doesn't matter, so we
     can just pass a zero.  Adjust the type to be the address of the
     corresponding object.  If the address was valid, save the eliminated
     address.  If it wasn't valid, we need to make a reload each time, so
     don't save it.  */

  if (! mem_valid)
    {
      type =  (type == RELOAD_FOR_INPUT ? RELOAD_FOR_INPUT_ADDRESS
	       : type == RELOAD_FOR_OUTPUT ? RELOAD_FOR_OUTPUT_ADDRESS
	       : RELOAD_OTHER);

      find_reloads_address (mode, &loc, XEXP (loc, 0), &XEXP (loc, 0),
			    opnum, type, 0, 0);
    }

  secondary_memlocs_elim[(int) mode][opnum] = loc;
  if (secondary_memlocs_elim_used <= (int)mode)
    secondary_memlocs_elim_used = (int)mode + 1;
  return loc;
}

/* Clear any secondary memory locations we've made.  */

void
clear_secondary_mem (void)
{
  memset (secondary_memlocs, 0, sizeof secondary_memlocs);
}
#endif /* SECONDARY_MEMORY_NEEDED */


/* Find the largest class which has at least one register valid in
   mode INNER, and which for every such register, that register number
   plus N is also valid in OUTER (if in range) and is cheap to move
   into REGNO.  Such a class must exist.  */

static enum reg_class
find_valid_class (machine_mode outer ATTRIBUTE_UNUSED,
		  machine_mode inner ATTRIBUTE_UNUSED, int n,
		  unsigned int dest_regno ATTRIBUTE_UNUSED)
{
  int best_cost = -1;
  int rclass;
  int regno;
  enum reg_class best_class = NO_REGS;
  enum reg_class dest_class ATTRIBUTE_UNUSED = REGNO_REG_CLASS (dest_regno);
  unsigned int best_size = 0;
  int cost;

  for (rclass = 1; rclass < N_REG_CLASSES; rclass++)
    {
      int bad = 0;
      int good = 0;
      for (regno = 0; regno < FIRST_PSEUDO_REGISTER - n && ! bad; regno++)
	if (TEST_HARD_REG_BIT (reg_class_contents[rclass], regno))
	  {
	    if (targetm.hard_regno_mode_ok (regno, inner))
	      {
		good = 1;
		if (TEST_HARD_REG_BIT (reg_class_contents[rclass], regno + n)
		    && !targetm.hard_regno_mode_ok (regno + n, outer))
		  bad = 1;
	      }
	  }

      if (bad || !good)
	continue;
      cost = register_move_cost (outer, (enum reg_class) rclass, dest_class);

      if ((reg_class_size[rclass] > best_size
	   && (best_cost < 0 || best_cost >= cost))
	  || best_cost > cost)
	{
	  best_class = (enum reg_class) rclass;
	  best_size = reg_class_size[rclass];
	  best_cost = register_move_cost (outer, (enum reg_class) rclass,
					  dest_class);
	}
    }

  gcc_assert (best_size != 0);

  return best_class;
}

/* We are trying to reload a subreg of something that is not a register.
   Find the largest class which contains only registers valid in
   mode MODE.  OUTER is the mode of the subreg, DEST_CLASS the class in
   which we would eventually like to obtain the object.  */

static enum reg_class
find_valid_class_1 (machine_mode outer ATTRIBUTE_UNUSED,
		    machine_mode mode ATTRIBUTE_UNUSED,
		    enum reg_class dest_class ATTRIBUTE_UNUSED)
{
  int best_cost = -1;
  int rclass;
  int regno;
  enum reg_class best_class = NO_REGS;
  unsigned int best_size = 0;
  int cost;

  for (rclass = 1; rclass < N_REG_CLASSES; rclass++)
    {
      unsigned int computed_rclass_size = 0;

      for (regno = 0; regno < FIRST_PSEUDO_REGISTER; regno++)
        {
          if (in_hard_reg_set_p (reg_class_contents[rclass], mode, regno)
	      && targetm.hard_regno_mode_ok (regno, mode))
            computed_rclass_size++;
        }

      cost = register_move_cost (outer, (enum reg_class) rclass, dest_class);

      if ((computed_rclass_size > best_size
	   && (best_cost < 0 || best_cost >= cost))
	  || best_cost > cost)
	{
	  best_class = (enum reg_class) rclass;
	  best_size = computed_rclass_size;
	  best_cost = register_move_cost (outer, (enum reg_class) rclass,
					  dest_class);
	}
    }

  gcc_assert (best_size != 0);

#ifdef LIMIT_RELOAD_CLASS
  best_class = LIMIT_RELOAD_CLASS (mode, best_class);
#endif
  return best_class;
}

/* Return the number of a previously made reload that can be combined with
   a new one, or n_reloads if none of the existing reloads can be used.
   OUT, RCLASS, TYPE and OPNUM are the same arguments as passed to
   push_reload, they determine the kind of the new reload that we try to
   combine.  P_IN points to the corresponding value of IN, which can be
   modified by this function.
   DONT_SHARE is nonzero if we can't share any input-only reload for IN.  */

static int
find_reusable_reload (rtx *p_in, rtx out, enum reg_class rclass,
		      enum reload_type type, int opnum, int dont_share)
{
  rtx in = *p_in;
  int i;
  /* We can't merge two reloads if the output of either one is
     earlyclobbered.  */

  if (earlyclobber_operand_p (out))
    return n_reloads;

  /* We can use an existing reload if the class is right
     and at least one of IN and OUT is a match
     and the other is at worst neutral.
     (A zero compared against anything is neutral.)

     For targets with small register classes, don't use existing reloads
     unless they are for the same thing since that can cause us to need
     more reload registers than we otherwise would.  */

  for (i = 0; i < n_reloads; i++)
    if ((reg_class_subset_p (rclass, rld[i].rclass)
	 || reg_class_subset_p (rld[i].rclass, rclass))
	/* If the existing reload has a register, it must fit our class.  */
	&& (rld[i].reg_rtx == 0
	    || TEST_HARD_REG_BIT (reg_class_contents[(int) rclass],
				  true_regnum (rld[i].reg_rtx)))
	&& ((in != 0 && MATCHES (rld[i].in, in) && ! dont_share
	     && (out == 0 || rld[i].out == 0 || MATCHES (rld[i].out, out)))
	    || (out != 0 && MATCHES (rld[i].out, out)
		&& (in == 0 || rld[i].in == 0 || MATCHES (rld[i].in, in))))
	&& (rld[i].out == 0 || ! earlyclobber_operand_p (rld[i].out))
	&& (small_register_class_p (rclass)
	    || targetm.small_register_classes_for_mode_p (VOIDmode))
	&& MERGABLE_RELOADS (type, rld[i].when_needed, opnum, rld[i].opnum))
      return i;

  /* Reloading a plain reg for input can match a reload to postincrement
     that reg, since the postincrement's value is the right value.
     Likewise, it can match a preincrement reload, since we regard
     the preincrementation as happening before any ref in this insn
     to that register.  */
  for (i = 0; i < n_reloads; i++)
    if ((reg_class_subset_p (rclass, rld[i].rclass)
	 || reg_class_subset_p (rld[i].rclass, rclass))
	/* If the existing reload has a register, it must fit our
	   class.  */
	&& (rld[i].reg_rtx == 0
	    || TEST_HARD_REG_BIT (reg_class_contents[(int) rclass],
				  true_regnum (rld[i].reg_rtx)))
	&& out == 0 && rld[i].out == 0 && rld[i].in != 0
	&& ((REG_P (in)
	     && GET_RTX_CLASS (GET_CODE (rld[i].in)) == RTX_AUTOINC
	     && MATCHES (XEXP (rld[i].in, 0), in))
	    || (REG_P (rld[i].in)
		&& GET_RTX_CLASS (GET_CODE (in)) == RTX_AUTOINC
		&& MATCHES (XEXP (in, 0), rld[i].in)))
	&& (rld[i].out == 0 || ! earlyclobber_operand_p (rld[i].out))
	&& (small_register_class_p (rclass)
	    || targetm.small_register_classes_for_mode_p (VOIDmode))
	&& MERGABLE_RELOADS (type, rld[i].when_needed,
			     opnum, rld[i].opnum))
      {
	/* Make sure reload_in ultimately has the increment,
	   not the plain register.  */
	if (REG_P (in))
	  *p_in = rld[i].in;
	return i;
      }
  return n_reloads;
}

/* Return true if:

   (a) (subreg:OUTER_MODE (reg:INNER_MODE INNER_REGNO) ...)
       represents a word or subword subreg of a multiword value; and

   (b) the number of words in INNER_MODE does not match the number of
       registers in (reg:INNER_MODE INNER_REGNO).  */

static bool
complex_word_subreg_p (machine_mode outer_mode, machine_mode inner_mode,
		       unsigned int inner_regno)
{
  return (must_le (GET_MODE_SIZE (outer_mode), UNITS_PER_WORD)
	  && may_gt (GET_MODE_SIZE (inner_mode), UNITS_PER_WORD)
	  && may_ne (aligned_upper_bound (GET_MODE_SIZE (inner_mode),
					  UNITS_PER_WORD),
		     hard_regno_nregs[inner_regno][inner_mode]
		     * UNITS_PER_WORD));
}

/* Return true if X is a SUBREG that will need reloading of its SUBREG_REG
   expression.  MODE is the mode that X will be used in.  OUTPUT is true if
   the function is invoked for the output part of an enclosing reload.  */

static bool
reload_inner_reg_of_subreg (rtx x, machine_mode mode, bool output)
{
  rtx inner;

  /* Only SUBREGs are problematical.  */
  if (GET_CODE (x) != SUBREG)
    return false;

  inner = SUBREG_REG (x);

  /* If INNER is a constant or PLUS, then INNER will need reloading.  */
  if (CONSTANT_P (inner) || GET_CODE (inner) == PLUS)
    return true;

  /* If INNER is not a hard register, then INNER will not need reloading.  */
  if (!(REG_P (inner) && HARD_REGISTER_P (inner)))
    return false;

  /* If INNER is not ok for MODE, then INNER will need reloading.  */
  if (!targetm.hard_regno_mode_ok (subreg_regno (x), mode))
    return true;

  /* If this is for an output, and the outer part is a word or smaller,
     INNER is larger than a word and the number of registers in INNER is
     not the same as the number of words in INNER, then INNER will need
     reloading (with an in-out reload).  */
  return (output
	  && complex_word_subreg_p (mode, GET_MODE (inner), REGNO (inner)));
}

/* Return nonzero if IN can be reloaded into REGNO with mode MODE without
   requiring an extra reload register.  The caller has already found that
   IN contains some reference to REGNO, so check that we can produce the
   new value in a single step.  E.g. if we have
   (set (reg r13) (plus (reg r13) (const int 1))), and there is an
   instruction that adds one to a register, this should succeed.
   However, if we have something like
   (set (reg r13) (plus (reg r13) (const int 999))), and the constant 999
   needs to be loaded into a register first, we need a separate reload
   register.
   Such PLUS reloads are generated by find_reload_address_part.
   The out-of-range PLUS expressions are usually introduced in the instruction
   patterns by register elimination and substituting pseudos without a home
   by their function-invariant equivalences.  */
static int
can_reload_into (rtx in, int regno, machine_mode mode)
{
  rtx dst;
  rtx_insn *test_insn;
  int r = 0;
  struct recog_data_d save_recog_data;

  /* For matching constraints, we often get notional input reloads where
     we want to use the original register as the reload register.  I.e.
     technically this is a non-optional input-output reload, but IN is
     already a valid register, and has been chosen as the reload register.
     Speed this up, since it trivially works.  */
  if (REG_P (in))
    return 1;

  /* To test MEMs properly, we'd have to take into account all the reloads
     that are already scheduled, which can become quite complicated.
     And since we've already handled address reloads for this MEM, it
     should always succeed anyway.  */
  if (MEM_P (in))
    return 1;

  /* If we can make a simple SET insn that does the job, everything should
     be fine.  */
  dst =  gen_rtx_REG (mode, regno);
  test_insn = make_insn_raw (gen_rtx_SET (dst, in));
  save_recog_data = recog_data;
  if (recog_memoized (test_insn) >= 0)
    {
      extract_insn (test_insn);
      r = constrain_operands (1, get_enabled_alternatives (test_insn));
    }
  recog_data = save_recog_data;
  return r;
}

/* Record one reload that needs to be performed.
   IN is an rtx saying where the data are to be found before this instruction.
   OUT says where they must be stored after the instruction.
   (IN is zero for data not read, and OUT is zero for data not written.)
   INLOC and OUTLOC point to the places in the instructions where
   IN and OUT were found.
   If IN and OUT are both nonzero, it means the same register must be used
   to reload both IN and OUT.

   RCLASS is a register class required for the reloaded data.
   INMODE is the machine mode that the instruction requires
   for the reg that replaces IN and OUTMODE is likewise for OUT.

   If IN is zero, then OUT's location and mode should be passed as
   INLOC and INMODE.

   STRICT_LOW is the 1 if there is a containing STRICT_LOW_PART rtx.

   OPTIONAL nonzero means this reload does not need to be performed:
   it can be discarded if that is more convenient.

   OPNUM and TYPE say what the purpose of this reload is.

   The return value is the reload-number for this reload.

   If both IN and OUT are nonzero, in some rare cases we might
   want to make two separate reloads.  (Actually we never do this now.)
   Therefore, the reload-number for OUT is stored in
   output_reloadnum when we return; the return value applies to IN.
   Usually (presently always), when IN and OUT are nonzero,
   the two reload-numbers are equal, but the caller should be careful to
   distinguish them.  */

int
push_reload (rtx in, rtx out, rtx *inloc, rtx *outloc,
	     enum reg_class rclass, machine_mode inmode,
	     machine_mode outmode, int strict_low, int optional,
	     int opnum, enum reload_type type)
{
  int i;
  int dont_share = 0;
  int dont_remove_subreg = 0;
#ifdef LIMIT_RELOAD_CLASS
  rtx *in_subreg_loc = 0, *out_subreg_loc = 0;
#endif
  int secondary_in_reload = -1, secondary_out_reload = -1;
  enum insn_code secondary_in_icode = CODE_FOR_nothing;
  enum insn_code secondary_out_icode = CODE_FOR_nothing;
  enum reg_class subreg_in_class ATTRIBUTE_UNUSED;
  subreg_in_class = NO_REGS;

  /* INMODE and/or OUTMODE could be VOIDmode if no mode
     has been specified for the operand.  In that case,
     use the operand's mode as the mode to reload.  */
  if (inmode == VOIDmode && in != 0)
    inmode = GET_MODE (in);
  if (outmode == VOIDmode && out != 0)
    outmode = GET_MODE (out);

  /* If find_reloads and friends until now missed to replace a pseudo
     with a constant of reg_equiv_constant something went wrong
     beforehand.
     Note that it can't simply be done here if we missed it earlier
     since the constant might need to be pushed into the literal pool
     and the resulting memref would probably need further
     reloading.  */
  if (in != 0 && REG_P (in))
    {
      int regno = REGNO (in);

      gcc_assert (regno < FIRST_PSEUDO_REGISTER
		  || reg_renumber[regno] >= 0
		  || reg_equiv_constant (regno) == NULL_RTX);
    }

  /* reg_equiv_constant only contains constants which are obviously
     not appropriate as destination.  So if we would need to replace
     the destination pseudo with a constant we are in real
     trouble.  */
  if (out != 0 && REG_P (out))
    {
      int regno = REGNO (out);

      gcc_assert (regno < FIRST_PSEUDO_REGISTER
		  || reg_renumber[regno] >= 0
		  || reg_equiv_constant (regno) == NULL_RTX);
    }

  /* If we have a read-write operand with an address side-effect,
     change either IN or OUT so the side-effect happens only once.  */
  if (in != 0 && out != 0 && MEM_P (in) && rtx_equal_p (in, out))
    switch (GET_CODE (XEXP (in, 0)))
      {
      case POST_INC: case POST_DEC:   case POST_MODIFY:
	in = replace_equiv_address_nv (in, XEXP (XEXP (in, 0), 0));
	break;

      case PRE_INC: case PRE_DEC: case PRE_MODIFY:
	out = replace_equiv_address_nv (out, XEXP (XEXP (out, 0), 0));
	break;

      default:
	break;
      }

  /* If we are reloading a (SUBREG constant ...), really reload just the
     inside expression in its own mode.  Similarly for (SUBREG (PLUS ...)).
     If we have (SUBREG:M1 (MEM:M2 ...) ...) (or an inner REG that is still
     a pseudo and hence will become a MEM) with M1 wider than M2 and the
     register is a pseudo, also reload the inside expression.
     For machines that extend byte loads, do this for any SUBREG of a pseudo
     where both M1 and M2 are a word or smaller, M1 is wider than M2, and
     M2 is an integral mode that gets extended when loaded.
     Similar issue for (SUBREG:M1 (REG:M2 ...) ...) for a hard register R
     where either M1 is not valid for R or M2 is wider than a word but we
     only need one register to store an M2-sized quantity in R.
     (However, if OUT is nonzero, we need to reload the reg *and*
     the subreg, so do nothing here, and let following statement handle it.)

     Note that the case of (SUBREG (CONST_INT...)...) is handled elsewhere;
     we can't handle it here because CONST_INT does not indicate a mode.

     Similarly, we must reload the inside expression if we have a
     STRICT_LOW_PART (presumably, in == out in this case).

     Also reload the inner expression if it does not require a secondary
     reload but the SUBREG does.

     Finally, reload the inner expression if it is a register that is in
     the class whose registers cannot be referenced in a different size
     and M1 is not the same size as M2.  If subreg_lowpart_p is false, we
     cannot reload just the inside since we might end up with the wrong
     register class.  But if it is inside a STRICT_LOW_PART, we have
     no choice, so we hope we do get the right register class there.  */

  scalar_int_mode inner_mode;
  if (in != 0 && GET_CODE (in) == SUBREG
      && (subreg_lowpart_p (in) || strict_low)
#ifdef CANNOT_CHANGE_MODE_CLASS
      && !CANNOT_CHANGE_MODE_CLASS (MACRO_MODE (GET_MODE (SUBREG_REG (in))),
				    MACRO_MODE (inmode), rclass)
#endif
      && contains_allocatable_reg_of_mode[rclass][GET_MODE (SUBREG_REG (in))]
      && (CONSTANT_P (SUBREG_REG (in))
	  || GET_CODE (SUBREG_REG (in)) == PLUS
	  || strict_low
	  || (((REG_P (SUBREG_REG (in))
		&& REGNO (SUBREG_REG (in)) >= FIRST_PSEUDO_REGISTER)
	       || MEM_P (SUBREG_REG (in)))
	      && (paradoxical_subreg_p (inmode, GET_MODE (SUBREG_REG (in)))
<<<<<<< HEAD
		  || (must_le (GET_MODE_SIZE (inmode), UNITS_PER_WORD)
		      && is_a <scalar_int_mode> (GET_MODE (SUBREG_REG (in)),
						 &inner_mode)
		      && GET_MODE_SIZE (inner_mode) <= UNITS_PER_WORD
		      && paradoxical_subreg_p (inmode, inner_mode)
		      && LOAD_EXTEND_OP (inner_mode) != UNKNOWN)
=======
		  || (GET_MODE_SIZE (inmode) <= UNITS_PER_WORD
		      && (GET_MODE_SIZE (GET_MODE (SUBREG_REG (in)))
			  <= UNITS_PER_WORD)
		      && paradoxical_subreg_p (inmode,
					       GET_MODE (SUBREG_REG (in)))
		      && INTEGRAL_MODE_P (GET_MODE (SUBREG_REG (in)))
		      && LOAD_EXTEND_OP (GET_MODE (SUBREG_REG (in))) != UNKNOWN)
>>>>>>> 5865bc94
		  || (WORD_REGISTER_OPERATIONS
		      && partial_subreg_p (inmode, GET_MODE (SUBREG_REG (in)))
		      && (known_equal_after_align_down
			  (GET_MODE_SIZE (inmode) - 1,
			   GET_MODE_SIZE (GET_MODE (SUBREG_REG (in))) - 1,
			   UNITS_PER_WORD)))))
	  || (REG_P (SUBREG_REG (in))
	      && REGNO (SUBREG_REG (in)) < FIRST_PSEUDO_REGISTER
	      /* The case where out is nonzero
		 is handled differently in the following statement.  */
	      && (out == 0 || subreg_lowpart_p (in))
	      && (complex_word_subreg_p (inmode, GET_MODE (SUBREG_REG (in)),
					 REGNO (SUBREG_REG (in)))
		  || !targetm.hard_regno_mode_ok (subreg_regno (in), inmode)))
	  || (secondary_reload_class (1, rclass, inmode, in) != NO_REGS
	      && (secondary_reload_class (1, rclass, GET_MODE (SUBREG_REG (in)),
					  SUBREG_REG (in))
		  == NO_REGS))
#ifdef CANNOT_CHANGE_MODE_CLASS
	  || (REG_P (SUBREG_REG (in))
	      && REGNO (SUBREG_REG (in)) < FIRST_PSEUDO_REGISTER
	      && REG_CANNOT_CHANGE_MODE_P
	      (REGNO (SUBREG_REG (in)), GET_MODE (SUBREG_REG (in)), inmode))
#endif
	  ))
    {
#ifdef LIMIT_RELOAD_CLASS
      in_subreg_loc = inloc;
#endif
      inloc = &SUBREG_REG (in);
      in = *inloc;

      if (!WORD_REGISTER_OPERATIONS
	  && LOAD_EXTEND_OP (GET_MODE (in)) == UNKNOWN
	  && MEM_P (in))
	/* This is supposed to happen only for paradoxical subregs made by
	   combine.c.  (SUBREG (MEM)) isn't supposed to occur other ways.  */
	gcc_assert (must_le (GET_MODE_SIZE (GET_MODE (in)),
			     GET_MODE_SIZE (inmode)));

      inmode = GET_MODE (in);
    }

  /* Similar issue for (SUBREG:M1 (REG:M2 ...) ...) for a hard register R
     where M1 is not valid for R if it was not handled by the code above.

     Similar issue for (SUBREG constant ...) if it was not handled by the
     code above.  This can happen if SUBREG_BYTE != 0.

     However, we must reload the inner reg *as well as* the subreg in
     that case.  */

  if (in != 0 && reload_inner_reg_of_subreg (in, inmode, false))
    {
      if (REG_P (SUBREG_REG (in)))
	subreg_in_class
	  = find_valid_class (inmode, GET_MODE (SUBREG_REG (in)),
			      subreg_regno_offset (REGNO (SUBREG_REG (in)),
						   GET_MODE (SUBREG_REG (in)),
						   SUBREG_BYTE (in),
						   GET_MODE (in)),
			      REGNO (SUBREG_REG (in)));
      else if (CONSTANT_P (SUBREG_REG (in))
               || GET_CODE (SUBREG_REG (in)) == PLUS)
	subreg_in_class = find_valid_class_1 (inmode,
					      GET_MODE (SUBREG_REG (in)),
					      rclass);

      /* This relies on the fact that emit_reload_insns outputs the
	 instructions for input reloads of type RELOAD_OTHER in the same
	 order as the reloads.  Thus if the outer reload is also of type
	 RELOAD_OTHER, we are guaranteed that this inner reload will be
	 output before the outer reload.  */
      push_reload (SUBREG_REG (in), NULL_RTX, &SUBREG_REG (in), (rtx *) 0,
		   subreg_in_class, VOIDmode, VOIDmode, 0, 0, opnum, type);
      dont_remove_subreg = 1;
    }

  /* Similarly for paradoxical and problematical SUBREGs on the output.
     Note that there is no reason we need worry about the previous value
     of SUBREG_REG (out); even if wider than out, storing in a subreg is
     entitled to clobber it all (except in the case of a word mode subreg
     or of a STRICT_LOW_PART, in that latter case the constraint should
     label it input-output.)  */
  if (out != 0 && GET_CODE (out) == SUBREG
      && (subreg_lowpart_p (out) || strict_low)
#ifdef CANNOT_CHANGE_MODE_CLASS
      && !CANNOT_CHANGE_MODE_CLASS (MACRO_MODE (GET_MODE (SUBREG_REG (out))),
				    MACRO_MODE (outmode), rclass)
#endif
      && contains_allocatable_reg_of_mode[rclass][GET_MODE (SUBREG_REG (out))]
      && (CONSTANT_P (SUBREG_REG (out))
	  || strict_low
	  || (((REG_P (SUBREG_REG (out))
		&& REGNO (SUBREG_REG (out)) >= FIRST_PSEUDO_REGISTER)
	       || MEM_P (SUBREG_REG (out)))
	      && (paradoxical_subreg_p (outmode, GET_MODE (SUBREG_REG (out)))
		  || (WORD_REGISTER_OPERATIONS
		      && partial_subreg_p (outmode, GET_MODE (SUBREG_REG (out)))
		      && (known_equal_after_align_down
			  (GET_MODE_SIZE (outmode) - 1,
			   GET_MODE_SIZE (GET_MODE (SUBREG_REG (out))) - 1,
			   UNITS_PER_WORD)))))
	  || (REG_P (SUBREG_REG (out))
	      && REGNO (SUBREG_REG (out)) < FIRST_PSEUDO_REGISTER
	      /* The case of a word mode subreg
		 is handled differently in the following statement.  */
	      && ! (must_le (GET_MODE_SIZE (outmode), UNITS_PER_WORD)
		    && may_gt (GET_MODE_SIZE (GET_MODE (SUBREG_REG (out))),
			       UNITS_PER_WORD))
	      && !targetm.hard_regno_mode_ok (subreg_regno (out), outmode))
	  || (secondary_reload_class (0, rclass, outmode, out) != NO_REGS
	      && (secondary_reload_class (0, rclass, GET_MODE (SUBREG_REG (out)),
					  SUBREG_REG (out))
		  == NO_REGS))
#ifdef CANNOT_CHANGE_MODE_CLASS
	  || (REG_P (SUBREG_REG (out))
	      && REGNO (SUBREG_REG (out)) < FIRST_PSEUDO_REGISTER
	      && REG_CANNOT_CHANGE_MODE_P (REGNO (SUBREG_REG (out)),
					   GET_MODE (SUBREG_REG (out)),
					   outmode))
#endif
	  ))
    {
#ifdef LIMIT_RELOAD_CLASS
      out_subreg_loc = outloc;
#endif
      outloc = &SUBREG_REG (out);
      out = *outloc;
      gcc_assert (WORD_REGISTER_OPERATIONS || !MEM_P (out)
		  || must_le (GET_MODE_SIZE (GET_MODE (out)),
			      GET_MODE_SIZE (outmode)));
      outmode = GET_MODE (out);
    }

  /* Similar issue for (SUBREG:M1 (REG:M2 ...) ...) for a hard register R
     where either M1 is not valid for R or M2 is wider than a word but we
     only need one register to store an M2-sized quantity in R.

     However, we must reload the inner reg *as well as* the subreg in
     that case and the inner reg is an in-out reload.  */

  if (out != 0 && reload_inner_reg_of_subreg (out, outmode, true))
    {
      enum reg_class in_out_class
	= find_valid_class (outmode, GET_MODE (SUBREG_REG (out)),
			    subreg_regno_offset (REGNO (SUBREG_REG (out)),
						 GET_MODE (SUBREG_REG (out)),
						 SUBREG_BYTE (out),
						 GET_MODE (out)),
			    REGNO (SUBREG_REG (out)));

      /* This relies on the fact that emit_reload_insns outputs the
	 instructions for output reloads of type RELOAD_OTHER in reverse
	 order of the reloads.  Thus if the outer reload is also of type
	 RELOAD_OTHER, we are guaranteed that this inner reload will be
	 output after the outer reload.  */
      push_reload (SUBREG_REG (out), SUBREG_REG (out), &SUBREG_REG (out),
		   &SUBREG_REG (out), in_out_class, VOIDmode, VOIDmode,
		   0, 0, opnum, RELOAD_OTHER);
      dont_remove_subreg = 1;
    }

  /* If IN appears in OUT, we can't share any input-only reload for IN.  */
  if (in != 0 && out != 0 && MEM_P (out)
      && (REG_P (in) || MEM_P (in) || GET_CODE (in) == PLUS)
      && reg_overlap_mentioned_for_reload_p (in, XEXP (out, 0)))
    dont_share = 1;

  /* If IN is a SUBREG of a hard register, make a new REG.  This
     simplifies some of the cases below.  */

  if (in != 0 && GET_CODE (in) == SUBREG && REG_P (SUBREG_REG (in))
      && REGNO (SUBREG_REG (in)) < FIRST_PSEUDO_REGISTER
      && ! dont_remove_subreg)
    in = gen_rtx_REG (GET_MODE (in), subreg_regno (in));

  /* Similarly for OUT.  */
  if (out != 0 && GET_CODE (out) == SUBREG
      && REG_P (SUBREG_REG (out))
      && REGNO (SUBREG_REG (out)) < FIRST_PSEUDO_REGISTER
      && ! dont_remove_subreg)
    out = gen_rtx_REG (GET_MODE (out), subreg_regno (out));

  /* Narrow down the class of register wanted if that is
     desirable on this machine for efficiency.  */
  {
    reg_class_t preferred_class = rclass;

    if (in != 0)
      preferred_class = targetm.preferred_reload_class (in, rclass);

    /* Output reloads may need analogous treatment, different in detail.  */
    if (out != 0)
      preferred_class
	= targetm.preferred_output_reload_class (out, preferred_class);

    /* Discard what the target said if we cannot do it.  */
    if (preferred_class != NO_REGS
	|| (optional && type == RELOAD_FOR_OUTPUT))
      rclass = (enum reg_class) preferred_class;
  }

  /* Make sure we use a class that can handle the actual pseudo
     inside any subreg.  For example, on the 386, QImode regs
     can appear within SImode subregs.  Although GENERAL_REGS
     can handle SImode, QImode needs a smaller class.  */
#ifdef LIMIT_RELOAD_CLASS
  if (in_subreg_loc)
    rclass = LIMIT_RELOAD_CLASS (inmode, rclass);
  else if (in != 0 && GET_CODE (in) == SUBREG)
    rclass = LIMIT_RELOAD_CLASS (GET_MODE (SUBREG_REG (in)), rclass);

  if (out_subreg_loc)
    rclass = LIMIT_RELOAD_CLASS (outmode, rclass);
  if (out != 0 && GET_CODE (out) == SUBREG)
    rclass = LIMIT_RELOAD_CLASS (GET_MODE (SUBREG_REG (out)), rclass);
#endif

  /* Verify that this class is at least possible for the mode that
     is specified.  */
  if (this_insn_is_asm)
    {
      machine_mode mode;
      if (paradoxical_subreg_p (inmode, outmode))
	mode = inmode;
      else
	mode = outmode;
      if (mode == VOIDmode)
	{
	  error_for_asm (this_insn, "cannot reload integer constant "
			 "operand in %<asm%>");
	  mode = word_mode;
	  if (in != 0)
	    inmode = word_mode;
	  if (out != 0)
	    outmode = word_mode;
	}
      for (i = 0; i < FIRST_PSEUDO_REGISTER; i++)
	if (targetm.hard_regno_mode_ok (i, mode)
	    && in_hard_reg_set_p (reg_class_contents[(int) rclass], mode, i))
	  break;
      if (i == FIRST_PSEUDO_REGISTER)
	{
	  error_for_asm (this_insn, "impossible register constraint "
			 "in %<asm%>");
	  /* Avoid further trouble with this insn.  */
	  PATTERN (this_insn) = gen_rtx_USE (VOIDmode, const0_rtx);
	  /* We used to continue here setting class to ALL_REGS, but it triggers
	     sanity check on i386 for:
	     void foo(long double d)
	     {
	       asm("" :: "a" (d));
	     }
	     Returning zero here ought to be safe as we take care in
	     find_reloads to not process the reloads when instruction was
	     replaced by USE.  */

	  return 0;
	}
    }

  /* Optional output reloads are always OK even if we have no register class,
     since the function of these reloads is only to have spill_reg_store etc.
     set, so that the storing insn can be deleted later.  */
  gcc_assert (rclass != NO_REGS
	      || (optional != 0 && type == RELOAD_FOR_OUTPUT));

  i = find_reusable_reload (&in, out, rclass, type, opnum, dont_share);

  if (i == n_reloads)
    {
      /* See if we need a secondary reload register to move between CLASS
	 and IN or CLASS and OUT.  Get the icode and push any required reloads
	 needed for each of them if so.  */

      if (in != 0)
	secondary_in_reload
	  = push_secondary_reload (1, in, opnum, optional, rclass, inmode, type,
				   &secondary_in_icode, NULL);
      if (out != 0 && GET_CODE (out) != SCRATCH)
	secondary_out_reload
	  = push_secondary_reload (0, out, opnum, optional, rclass, outmode,
				   type, &secondary_out_icode, NULL);

      /* We found no existing reload suitable for re-use.
	 So add an additional reload.  */

#ifdef SECONDARY_MEMORY_NEEDED
      if (subreg_in_class == NO_REGS
	  && in != 0
	  && (REG_P (in)
	      || (GET_CODE (in) == SUBREG && REG_P (SUBREG_REG (in))))
	  && reg_or_subregno (in) < FIRST_PSEUDO_REGISTER)
	subreg_in_class = REGNO_REG_CLASS (reg_or_subregno (in));
      /* If a memory location is needed for the copy, make one.  */
      if (subreg_in_class != NO_REGS
	  && SECONDARY_MEMORY_NEEDED (subreg_in_class, rclass,
				      MACRO_MODE (inmode)))
	get_secondary_mem (in, inmode, opnum, type);
#endif

      i = n_reloads;
      rld[i].in = in;
      rld[i].out = out;
      rld[i].rclass = rclass;
      rld[i].inmode = inmode;
      rld[i].outmode = outmode;
      rld[i].reg_rtx = 0;
      rld[i].optional = optional;
      rld[i].inc = 0;
      rld[i].nocombine = 0;
      rld[i].in_reg = inloc ? *inloc : 0;
      rld[i].out_reg = outloc ? *outloc : 0;
      rld[i].opnum = opnum;
      rld[i].when_needed = type;
      rld[i].secondary_in_reload = secondary_in_reload;
      rld[i].secondary_out_reload = secondary_out_reload;
      rld[i].secondary_in_icode = secondary_in_icode;
      rld[i].secondary_out_icode = secondary_out_icode;
      rld[i].secondary_p = 0;

      n_reloads++;

#ifdef SECONDARY_MEMORY_NEEDED
      if (out != 0
          && (REG_P (out)
	      || (GET_CODE (out) == SUBREG && REG_P (SUBREG_REG (out))))
	  && reg_or_subregno (out) < FIRST_PSEUDO_REGISTER
	  && SECONDARY_MEMORY_NEEDED (rclass,
				      REGNO_REG_CLASS (reg_or_subregno (out)),
				      MACRO_MODE (outmode)))
	get_secondary_mem (out, outmode, opnum, type);
#endif
    }
  else
    {
      /* We are reusing an existing reload,
	 but we may have additional information for it.
	 For example, we may now have both IN and OUT
	 while the old one may have just one of them.  */

      /* The modes can be different.  If they are, we want to reload in
	 the larger mode, so that the value is valid for both modes.  */
      if (inmode != VOIDmode
	  && partial_subreg_p (rld[i].inmode, inmode))
	rld[i].inmode = inmode;
      if (outmode != VOIDmode
	  && partial_subreg_p (rld[i].outmode, outmode))
	rld[i].outmode = outmode;
      if (in != 0)
	{
	  rtx in_reg = inloc ? *inloc : 0;
	  /* If we merge reloads for two distinct rtl expressions that
	     are identical in content, there might be duplicate address
	     reloads.  Remove the extra set now, so that if we later find
	     that we can inherit this reload, we can get rid of the
	     address reloads altogether.

	     Do not do this if both reloads are optional since the result
	     would be an optional reload which could potentially leave
	     unresolved address replacements.

	     It is not sufficient to call transfer_replacements since
	     choose_reload_regs will remove the replacements for address
	     reloads of inherited reloads which results in the same
	     problem.  */
	  if (rld[i].in != in && rtx_equal_p (in, rld[i].in)
	      && ! (rld[i].optional && optional))
	    {
	      /* We must keep the address reload with the lower operand
		 number alive.  */
	      if (opnum > rld[i].opnum)
		{
		  remove_address_replacements (in);
		  in = rld[i].in;
		  in_reg = rld[i].in_reg;
		}
	      else
		remove_address_replacements (rld[i].in);
	    }
	  /* When emitting reloads we don't necessarily look at the in-
	     and outmode, but also directly at the operands (in and out).
	     So we can't simply overwrite them with whatever we have found
	     for this (to-be-merged) reload, we have to "merge" that too.
	     Reusing another reload already verified that we deal with the
	     same operands, just possibly in different modes.  So we
	     overwrite the operands only when the new mode is larger.
	     See also PR33613.  */
	  if (!rld[i].in
	      || partial_subreg_p (GET_MODE (rld[i].in), GET_MODE (in)))
	    rld[i].in = in;
	  if (!rld[i].in_reg
	      || (in_reg
		  && partial_subreg_p (GET_MODE (rld[i].in_reg),
				       GET_MODE (in_reg))))
	    rld[i].in_reg = in_reg;
	}
      if (out != 0)
	{
	  if (!rld[i].out
	      || (out
		  && partial_subreg_p (GET_MODE (rld[i].out),
				       GET_MODE (out))))
	    rld[i].out = out;
	  if (outloc
	      && (!rld[i].out_reg
		  || partial_subreg_p (GET_MODE (rld[i].out_reg),
				       GET_MODE (*outloc))))
	    rld[i].out_reg = *outloc;
	}
      if (reg_class_subset_p (rclass, rld[i].rclass))
	rld[i].rclass = rclass;
      rld[i].optional &= optional;
      if (MERGE_TO_OTHER (type, rld[i].when_needed,
			  opnum, rld[i].opnum))
	rld[i].when_needed = RELOAD_OTHER;
      rld[i].opnum = MIN (rld[i].opnum, opnum);
    }

  /* If the ostensible rtx being reloaded differs from the rtx found
     in the location to substitute, this reload is not safe to combine
     because we cannot reliably tell whether it appears in the insn.  */

  if (in != 0 && in != *inloc)
    rld[i].nocombine = 1;

#if 0
  /* This was replaced by changes in find_reloads_address_1 and the new
     function inc_for_reload, which go with a new meaning of reload_inc.  */

  /* If this is an IN/OUT reload in an insn that sets the CC,
     it must be for an autoincrement.  It doesn't work to store
     the incremented value after the insn because that would clobber the CC.
     So we must do the increment of the value reloaded from,
     increment it, store it back, then decrement again.  */
  if (out != 0 && sets_cc0_p (PATTERN (this_insn)))
    {
      out = 0;
      rld[i].out = 0;
      rld[i].inc = find_inc_amount (PATTERN (this_insn), in);
      /* If we did not find a nonzero amount-to-increment-by,
	 that contradicts the belief that IN is being incremented
	 in an address in this insn.  */
      gcc_assert (rld[i].inc != 0);
    }
#endif

  /* If we will replace IN and OUT with the reload-reg,
     record where they are located so that substitution need
     not do a tree walk.  */

  if (replace_reloads)
    {
      if (inloc != 0)
	{
	  struct replacement *r = &replacements[n_replacements++];
	  r->what = i;
	  r->where = inloc;
	  r->mode = inmode;
	}
      if (outloc != 0 && outloc != inloc)
	{
	  struct replacement *r = &replacements[n_replacements++];
	  r->what = i;
	  r->where = outloc;
	  r->mode = outmode;
	}
    }

  /* If this reload is just being introduced and it has both
     an incoming quantity and an outgoing quantity that are
     supposed to be made to match, see if either one of the two
     can serve as the place to reload into.

     If one of them is acceptable, set rld[i].reg_rtx
     to that one.  */

  if (in != 0 && out != 0 && in != out && rld[i].reg_rtx == 0)
    {
      rld[i].reg_rtx = find_dummy_reload (in, out, inloc, outloc,
					  inmode, outmode,
					  rld[i].rclass, i,
					  earlyclobber_operand_p (out));

      /* If the outgoing register already contains the same value
	 as the incoming one, we can dispense with loading it.
	 The easiest way to tell the caller that is to give a phony
	 value for the incoming operand (same as outgoing one).  */
      if (rld[i].reg_rtx == out
	  && (REG_P (in) || CONSTANT_P (in))
	  && 0 != find_equiv_reg (in, this_insn, NO_REGS, REGNO (out),
				  static_reload_reg_p, i, inmode))
	rld[i].in = out;
    }

  /* If this is an input reload and the operand contains a register that
     dies in this insn and is used nowhere else, see if it is the right class
     to be used for this reload.  Use it if so.  (This occurs most commonly
     in the case of paradoxical SUBREGs and in-out reloads).  We cannot do
     this if it is also an output reload that mentions the register unless
     the output is a SUBREG that clobbers an entire register.

     Note that the operand might be one of the spill regs, if it is a
     pseudo reg and we are in a block where spilling has not taken place.
     But if there is no spilling in this block, that is OK.
     An explicitly used hard reg cannot be a spill reg.  */

  if (rld[i].reg_rtx == 0 && in != 0 && hard_regs_live_known)
    {
      rtx note;
      int regno;
      machine_mode rel_mode = inmode;

      if (out && partial_subreg_p (rel_mode, outmode))
	rel_mode = outmode;

      for (note = REG_NOTES (this_insn); note; note = XEXP (note, 1))
	if (REG_NOTE_KIND (note) == REG_DEAD
	    && REG_P (XEXP (note, 0))
	    && (regno = REGNO (XEXP (note, 0))) < FIRST_PSEUDO_REGISTER
	    && reg_mentioned_p (XEXP (note, 0), in)
	    /* Check that a former pseudo is valid; see find_dummy_reload.  */
	    && (ORIGINAL_REGNO (XEXP (note, 0)) < FIRST_PSEUDO_REGISTER
		|| (! bitmap_bit_p (DF_LR_OUT (ENTRY_BLOCK_PTR_FOR_FN (cfun)),
				    ORIGINAL_REGNO (XEXP (note, 0)))
		    && hard_regno_nregs[regno][GET_MODE (XEXP (note, 0))] == 1))
	    && ! refers_to_regno_for_reload_p (regno,
					       end_hard_regno (rel_mode,
							       regno),
					       PATTERN (this_insn), inloc)
	    && ! find_reg_fusage (this_insn, USE, XEXP (note, 0))
	    /* If this is also an output reload, IN cannot be used as
	       the reload register if it is set in this insn unless IN
	       is also OUT.  */
	    && (out == 0 || in == out
		|| ! hard_reg_set_here_p (regno,
					  end_hard_regno (rel_mode, regno),
					  PATTERN (this_insn)))
	    /* ??? Why is this code so different from the previous?
	       Is there any simple coherent way to describe the two together?
	       What's going on here.  */
	    && (in != out
		|| (GET_CODE (in) == SUBREG
		    && (known_equal_after_align_up
			(GET_MODE_SIZE (GET_MODE (in)),
			 GET_MODE_SIZE (GET_MODE (SUBREG_REG (in))),
			 UNITS_PER_WORD))))
	    /* Make sure the operand fits in the reg that dies.  */
	    && must_le (GET_MODE_SIZE (rel_mode),
			GET_MODE_SIZE (GET_MODE (XEXP (note, 0))))
	    && targetm.hard_regno_mode_ok (regno, inmode)
	    && targetm.hard_regno_mode_ok (regno, outmode))
	  {
	    unsigned int offs;
	    unsigned int nregs = MAX (hard_regno_nregs[regno][inmode],
				      hard_regno_nregs[regno][outmode]);

	    for (offs = 0; offs < nregs; offs++)
	      if (fixed_regs[regno + offs]
		  || ! TEST_HARD_REG_BIT (reg_class_contents[(int) rclass],
					  regno + offs))
		break;

	    if (offs == nregs
		&& (! (refers_to_regno_for_reload_p
		       (regno, end_hard_regno (inmode, regno), in, (rtx *) 0))
		    || can_reload_into (in, regno, inmode)))
	      {
		rld[i].reg_rtx = gen_rtx_REG (rel_mode, regno);
		break;
	      }
	  }
    }

  if (out)
    output_reloadnum = i;

  return i;
}

/* Record an additional place we must replace a value
   for which we have already recorded a reload.
   RELOADNUM is the value returned by push_reload
   when the reload was recorded.
   This is used in insn patterns that use match_dup.  */

static void
push_replacement (rtx *loc, int reloadnum, machine_mode mode)
{
  if (replace_reloads)
    {
      struct replacement *r = &replacements[n_replacements++];
      r->what = reloadnum;
      r->where = loc;
      r->mode = mode;
    }
}

/* Duplicate any replacement we have recorded to apply at
   location ORIG_LOC to also be performed at DUP_LOC.
   This is used in insn patterns that use match_dup.  */

static void
dup_replacements (rtx *dup_loc, rtx *orig_loc)
{
  int i, n = n_replacements;

  for (i = 0; i < n; i++)
    {
      struct replacement *r = &replacements[i];
      if (r->where == orig_loc)
	push_replacement (dup_loc, r->what, r->mode);
    }
}

/* Transfer all replacements that used to be in reload FROM to be in
   reload TO.  */

void
transfer_replacements (int to, int from)
{
  int i;

  for (i = 0; i < n_replacements; i++)
    if (replacements[i].what == from)
      replacements[i].what = to;
}

/* IN_RTX is the value loaded by a reload that we now decided to inherit,
   or a subpart of it.  If we have any replacements registered for IN_RTX,
   cancel the reloads that were supposed to load them.
   Return nonzero if we canceled any reloads.  */
int
remove_address_replacements (rtx in_rtx)
{
  int i, j;
  char reload_flags[MAX_RELOADS];
  int something_changed = 0;

  memset (reload_flags, 0, sizeof reload_flags);
  for (i = 0, j = 0; i < n_replacements; i++)
    {
      if (loc_mentioned_in_p (replacements[i].where, in_rtx))
	reload_flags[replacements[i].what] |= 1;
      else
	{
	  replacements[j++] = replacements[i];
	  reload_flags[replacements[i].what] |= 2;
	}
    }
  /* Note that the following store must be done before the recursive calls.  */
  n_replacements = j;

  for (i = n_reloads - 1; i >= 0; i--)
    {
      if (reload_flags[i] == 1)
	{
	  deallocate_reload_reg (i);
	  remove_address_replacements (rld[i].in);
	  rld[i].in = 0;
	  something_changed = 1;
	}
    }
  return something_changed;
}

/* If there is only one output reload, and it is not for an earlyclobber
   operand, try to combine it with a (logically unrelated) input reload
   to reduce the number of reload registers needed.

   This is safe if the input reload does not appear in
   the value being output-reloaded, because this implies
   it is not needed any more once the original insn completes.

   If that doesn't work, see we can use any of the registers that
   die in this insn as a reload register.  We can if it is of the right
   class and does not appear in the value being output-reloaded.  */

static void
combine_reloads (void)
{
  int i, regno;
  int output_reload = -1;
  int secondary_out = -1;
  rtx note;

  /* Find the output reload; return unless there is exactly one
     and that one is mandatory.  */

  for (i = 0; i < n_reloads; i++)
    if (rld[i].out != 0)
      {
	if (output_reload >= 0)
	  return;
	output_reload = i;
      }

  if (output_reload < 0 || rld[output_reload].optional)
    return;

  /* An input-output reload isn't combinable.  */

  if (rld[output_reload].in != 0)
    return;

  /* If this reload is for an earlyclobber operand, we can't do anything.  */
  if (earlyclobber_operand_p (rld[output_reload].out))
    return;

  /* If there is a reload for part of the address of this operand, we would
     need to change it to RELOAD_FOR_OTHER_ADDRESS.  But that would extend
     its life to the point where doing this combine would not lower the
     number of spill registers needed.  */
  for (i = 0; i < n_reloads; i++)
    if ((rld[i].when_needed == RELOAD_FOR_OUTPUT_ADDRESS
	 || rld[i].when_needed == RELOAD_FOR_OUTADDR_ADDRESS)
	&& rld[i].opnum == rld[output_reload].opnum)
      return;

  /* Check each input reload; can we combine it?  */

  for (i = 0; i < n_reloads; i++)
    if (rld[i].in && ! rld[i].optional && ! rld[i].nocombine
	/* Life span of this reload must not extend past main insn.  */
	&& rld[i].when_needed != RELOAD_FOR_OUTPUT_ADDRESS
	&& rld[i].when_needed != RELOAD_FOR_OUTADDR_ADDRESS
	&& rld[i].when_needed != RELOAD_OTHER
	&& (ira_reg_class_max_nregs [(int)rld[i].rclass][(int) rld[i].inmode]
	    == ira_reg_class_max_nregs [(int) rld[output_reload].rclass]
				       [(int) rld[output_reload].outmode])
	&& must_eq (rld[i].inc, 0)
	&& rld[i].reg_rtx == 0
#ifdef SECONDARY_MEMORY_NEEDED
	/* Don't combine two reloads with different secondary
	   memory locations.  */
	&& (secondary_memlocs_elim[(int) rld[output_reload].outmode][rld[i].opnum] == 0
	    || secondary_memlocs_elim[(int) rld[output_reload].outmode][rld[output_reload].opnum] == 0
	    || rtx_equal_p (secondary_memlocs_elim[(int) rld[output_reload].outmode][rld[i].opnum],
			    secondary_memlocs_elim[(int) rld[output_reload].outmode][rld[output_reload].opnum]))
#endif
	&& (targetm.small_register_classes_for_mode_p (VOIDmode)
	    ? (rld[i].rclass == rld[output_reload].rclass)
	    : (reg_class_subset_p (rld[i].rclass,
				   rld[output_reload].rclass)
	       || reg_class_subset_p (rld[output_reload].rclass,
				      rld[i].rclass)))
	&& (MATCHES (rld[i].in, rld[output_reload].out)
	    /* Args reversed because the first arg seems to be
	       the one that we imagine being modified
	       while the second is the one that might be affected.  */
	    || (! reg_overlap_mentioned_for_reload_p (rld[output_reload].out,
						      rld[i].in)
		/* However, if the input is a register that appears inside
		   the output, then we also can't share.
		   Imagine (set (mem (reg 69)) (plus (reg 69) ...)).
		   If the same reload reg is used for both reg 69 and the
		   result to be stored in memory, then that result
		   will clobber the address of the memory ref.  */
		&& ! (REG_P (rld[i].in)
		      && reg_overlap_mentioned_for_reload_p (rld[i].in,
							     rld[output_reload].out))))
	&& ! reload_inner_reg_of_subreg (rld[i].in, rld[i].inmode,
					 rld[i].when_needed != RELOAD_FOR_INPUT)
	&& (reg_class_size[(int) rld[i].rclass]
	    || targetm.small_register_classes_for_mode_p (VOIDmode))
	/* We will allow making things slightly worse by combining an
	   input and an output, but no worse than that.  */
	&& (rld[i].when_needed == RELOAD_FOR_INPUT
	    || rld[i].when_needed == RELOAD_FOR_OUTPUT))
      {
	int j;

	/* We have found a reload to combine with!  */
	rld[i].out = rld[output_reload].out;
	rld[i].out_reg = rld[output_reload].out_reg;
	rld[i].outmode = rld[output_reload].outmode;
	/* Mark the old output reload as inoperative.  */
	rld[output_reload].out = 0;
	/* The combined reload is needed for the entire insn.  */
	rld[i].when_needed = RELOAD_OTHER;
	/* If the output reload had a secondary reload, copy it.  */
	if (rld[output_reload].secondary_out_reload != -1)
	  {
	    rld[i].secondary_out_reload
	      = rld[output_reload].secondary_out_reload;
	    rld[i].secondary_out_icode
	      = rld[output_reload].secondary_out_icode;
	  }

#ifdef SECONDARY_MEMORY_NEEDED
	/* Copy any secondary MEM.  */
	if (secondary_memlocs_elim[(int) rld[output_reload].outmode][rld[output_reload].opnum] != 0)
	  secondary_memlocs_elim[(int) rld[output_reload].outmode][rld[i].opnum]
	    = secondary_memlocs_elim[(int) rld[output_reload].outmode][rld[output_reload].opnum];
#endif
	/* If required, minimize the register class.  */
	if (reg_class_subset_p (rld[output_reload].rclass,
				rld[i].rclass))
	  rld[i].rclass = rld[output_reload].rclass;

	/* Transfer all replacements from the old reload to the combined.  */
	for (j = 0; j < n_replacements; j++)
	  if (replacements[j].what == output_reload)
	    replacements[j].what = i;

	return;
      }

  /* If this insn has only one operand that is modified or written (assumed
     to be the first),  it must be the one corresponding to this reload.  It
     is safe to use anything that dies in this insn for that output provided
     that it does not occur in the output (we already know it isn't an
     earlyclobber.  If this is an asm insn, give up.  */

  if (INSN_CODE (this_insn) == -1)
    return;

  for (i = 1; i < insn_data[INSN_CODE (this_insn)].n_operands; i++)
    if (insn_data[INSN_CODE (this_insn)].operand[i].constraint[0] == '='
	|| insn_data[INSN_CODE (this_insn)].operand[i].constraint[0] == '+')
      return;

  /* See if some hard register that dies in this insn and is not used in
     the output is the right class.  Only works if the register we pick
     up can fully hold our output reload.  */
  for (note = REG_NOTES (this_insn); note; note = XEXP (note, 1))
    if (REG_NOTE_KIND (note) == REG_DEAD
	&& REG_P (XEXP (note, 0))
	&& !reg_overlap_mentioned_for_reload_p (XEXP (note, 0),
						rld[output_reload].out)
	&& (regno = REGNO (XEXP (note, 0))) < FIRST_PSEUDO_REGISTER
	&& targetm.hard_regno_mode_ok (regno, rld[output_reload].outmode)
	&& TEST_HARD_REG_BIT (reg_class_contents[(int) rld[output_reload].rclass],
			      regno)
	&& (hard_regno_nregs[regno][rld[output_reload].outmode]
	    <= hard_regno_nregs[regno][GET_MODE (XEXP (note, 0))])
	/* Ensure that a secondary or tertiary reload for this output
	   won't want this register.  */
	&& ((secondary_out = rld[output_reload].secondary_out_reload) == -1
	    || (!(TEST_HARD_REG_BIT
		  (reg_class_contents[(int) rld[secondary_out].rclass], regno))
		&& ((secondary_out = rld[secondary_out].secondary_out_reload) == -1
		    || !(TEST_HARD_REG_BIT
			 (reg_class_contents[(int) rld[secondary_out].rclass],
			  regno)))))
	&& !fixed_regs[regno]
	/* Check that a former pseudo is valid; see find_dummy_reload.  */
	&& (ORIGINAL_REGNO (XEXP (note, 0)) < FIRST_PSEUDO_REGISTER
	    || (!bitmap_bit_p (DF_LR_OUT (ENTRY_BLOCK_PTR_FOR_FN (cfun)),
			       ORIGINAL_REGNO (XEXP (note, 0)))
		&& hard_regno_nregs[regno][GET_MODE (XEXP (note, 0))] == 1)))
      {
	rld[output_reload].reg_rtx
	  = gen_rtx_REG (rld[output_reload].outmode, regno);
	return;
      }
}

/* Try to find a reload register for an in-out reload (expressions IN and OUT).
   See if one of IN and OUT is a register that may be used;
   this is desirable since a spill-register won't be needed.
   If so, return the register rtx that proves acceptable.

   INLOC and OUTLOC are locations where IN and OUT appear in the insn.
   RCLASS is the register class required for the reload.

   If FOR_REAL is >= 0, it is the number of the reload,
   and in some cases when it can be discovered that OUT doesn't need
   to be computed, clear out rld[FOR_REAL].out.

   If FOR_REAL is -1, this should not be done, because this call
   is just to see if a register can be found, not to find and install it.

   EARLYCLOBBER is nonzero if OUT is an earlyclobber operand.  This
   puts an additional constraint on being able to use IN for OUT since
   IN must not appear elsewhere in the insn (it is assumed that IN itself
   is safe from the earlyclobber).  */

static rtx
find_dummy_reload (rtx real_in, rtx real_out, rtx *inloc, rtx *outloc,
		   machine_mode inmode, machine_mode outmode,
		   reg_class_t rclass, int for_real, int earlyclobber)
{
  rtx in = real_in;
  rtx out = real_out;
  int in_offset = 0;
  int out_offset = 0;
  rtx value = 0;

  /* If operands exceed a word, we can't use either of them
     unless they have the same size.  */
  if (may_ne (GET_MODE_SIZE (outmode), GET_MODE_SIZE (inmode))
      && (may_gt (GET_MODE_SIZE (outmode), UNITS_PER_WORD)
	  || may_gt (GET_MODE_SIZE (inmode), UNITS_PER_WORD)))
    return 0;

  /* Note that {in,out}_offset are needed only when 'in' or 'out'
     respectively refers to a hard register.  */

  /* Find the inside of any subregs.  */
  while (GET_CODE (out) == SUBREG)
    {
      if (REG_P (SUBREG_REG (out))
	  && REGNO (SUBREG_REG (out)) < FIRST_PSEUDO_REGISTER)
	out_offset += subreg_regno_offset (REGNO (SUBREG_REG (out)),
					   GET_MODE (SUBREG_REG (out)),
					   SUBREG_BYTE (out),
					   GET_MODE (out));
      out = SUBREG_REG (out);
    }
  while (GET_CODE (in) == SUBREG)
    {
      if (REG_P (SUBREG_REG (in))
	  && REGNO (SUBREG_REG (in)) < FIRST_PSEUDO_REGISTER)
	in_offset += subreg_regno_offset (REGNO (SUBREG_REG (in)),
					  GET_MODE (SUBREG_REG (in)),
					  SUBREG_BYTE (in),
					  GET_MODE (in));
      in = SUBREG_REG (in);
    }

  /* Narrow down the reg class, the same way push_reload will;
     otherwise we might find a dummy now, but push_reload won't.  */
  {
    reg_class_t preferred_class = targetm.preferred_reload_class (in, rclass);
    if (preferred_class != NO_REGS)
      rclass = (enum reg_class) preferred_class;
  }

  /* See if OUT will do.  */
  if (REG_P (out)
      && REGNO (out) < FIRST_PSEUDO_REGISTER)
    {
      unsigned int regno = REGNO (out) + out_offset;
      unsigned int nwords = hard_regno_nregs[regno][outmode];
      rtx saved_rtx;

      /* When we consider whether the insn uses OUT,
	 ignore references within IN.  They don't prevent us
	 from copying IN into OUT, because those refs would
	 move into the insn that reloads IN.

	 However, we only ignore IN in its role as this reload.
	 If the insn uses IN elsewhere and it contains OUT,
	 that counts.  We can't be sure it's the "same" operand
	 so it might not go through this reload.  

         We also need to avoid using OUT if it, or part of it, is a
         fixed register.  Modifying such registers, even transiently,
         may have undefined effects on the machine, such as modifying
         the stack pointer.  */
      saved_rtx = *inloc;
      *inloc = const0_rtx;

      if (regno < FIRST_PSEUDO_REGISTER
	  && targetm.hard_regno_mode_ok (regno, outmode)
	  && ! refers_to_regno_for_reload_p (regno, regno + nwords,
					     PATTERN (this_insn), outloc))
	{
	  unsigned int i;

	  for (i = 0; i < nwords; i++)
	    if (! TEST_HARD_REG_BIT (reg_class_contents[(int) rclass],
				     regno + i)
		|| fixed_regs[regno + i])
	      break;

	  if (i == nwords)
	    {
	      if (REG_P (real_out))
		value = real_out;
	      else
		value = gen_rtx_REG (outmode, regno);
	    }
	}

      *inloc = saved_rtx;
    }

  /* Consider using IN if OUT was not acceptable
     or if OUT dies in this insn (like the quotient in a divmod insn).
     We can't use IN unless it is dies in this insn,
     which means we must know accurately which hard regs are live.
     Also, the result can't go in IN if IN is used within OUT,
     or if OUT is an earlyclobber and IN appears elsewhere in the insn.  */
  if (hard_regs_live_known
      && REG_P (in)
      && REGNO (in) < FIRST_PSEUDO_REGISTER
      && (value == 0
	  || find_reg_note (this_insn, REG_UNUSED, real_out))
      && find_reg_note (this_insn, REG_DEAD, real_in)
      && !fixed_regs[REGNO (in)]
      && targetm.hard_regno_mode_ok (REGNO (in),
				     /* The only case where out and real_out
					might have different modes is where
					real_out is a subreg, and in that
					case, out has a real mode.  */
				     (GET_MODE (out) != VOIDmode
				      ? GET_MODE (out) : outmode))
      && (ORIGINAL_REGNO (in) < FIRST_PSEUDO_REGISTER
	  /* However only do this if we can be sure that this input
	     operand doesn't correspond with an uninitialized pseudo.
	     global can assign some hardreg to it that is the same as
	     the one assigned to a different, also live pseudo (as it
	     can ignore the conflict).  We must never introduce writes
	     to such hardregs, as they would clobber the other live
	     pseudo.  See PR 20973.  */
	  || (!bitmap_bit_p (DF_LR_OUT (ENTRY_BLOCK_PTR_FOR_FN (cfun)),
			     ORIGINAL_REGNO (in))
	      /* Similarly, only do this if we can be sure that the death
		 note is still valid.  global can assign some hardreg to
		 the pseudo referenced in the note and simultaneously a
		 subword of this hardreg to a different, also live pseudo,
		 because only another subword of the hardreg is actually
		 used in the insn.  This cannot happen if the pseudo has
		 been assigned exactly one hardreg.  See PR 33732.  */
	      && hard_regno_nregs[REGNO (in)][GET_MODE (in)] == 1)))
    {
      unsigned int regno = REGNO (in) + in_offset;
      unsigned int nwords = hard_regno_nregs[regno][inmode];

      if (! refers_to_regno_for_reload_p (regno, regno + nwords, out, (rtx*) 0)
	  && ! hard_reg_set_here_p (regno, regno + nwords,
				    PATTERN (this_insn))
	  && (! earlyclobber
	      || ! refers_to_regno_for_reload_p (regno, regno + nwords,
						 PATTERN (this_insn), inloc)))
	{
	  unsigned int i;

	  for (i = 0; i < nwords; i++)
	    if (! TEST_HARD_REG_BIT (reg_class_contents[(int) rclass],
				     regno + i))
	      break;

	  if (i == nwords)
	    {
	      /* If we were going to use OUT as the reload reg
		 and changed our mind, it means OUT is a dummy that
		 dies here.  So don't bother copying value to it.  */
	      if (for_real >= 0 && value == real_out)
		rld[for_real].out = 0;
	      if (REG_P (real_in))
		value = real_in;
	      else
		value = gen_rtx_REG (inmode, regno);
	    }
	}
    }

  return value;
}

/* This page contains subroutines used mainly for determining
   whether the IN or an OUT of a reload can serve as the
   reload register.  */

/* Return 1 if X is an operand of an insn that is being earlyclobbered.  */

int
earlyclobber_operand_p (rtx x)
{
  int i;

  for (i = 0; i < n_earlyclobbers; i++)
    if (reload_earlyclobbers[i] == x)
      return 1;

  return 0;
}

/* Return 1 if expression X alters a hard reg in the range
   from BEG_REGNO (inclusive) to END_REGNO (exclusive),
   either explicitly or in the guise of a pseudo-reg allocated to REGNO.
   X should be the body of an instruction.  */

static int
hard_reg_set_here_p (unsigned int beg_regno, unsigned int end_regno, rtx x)
{
  if (GET_CODE (x) == SET || GET_CODE (x) == CLOBBER)
    {
      rtx op0 = SET_DEST (x);

      while (GET_CODE (op0) == SUBREG)
	op0 = SUBREG_REG (op0);
      if (REG_P (op0))
	{
	  unsigned int r = REGNO (op0);

	  /* See if this reg overlaps range under consideration.  */
	  if (r < end_regno
	      && end_hard_regno (GET_MODE (op0), r) > beg_regno)
	    return 1;
	}
    }
  else if (GET_CODE (x) == PARALLEL)
    {
      int i = XVECLEN (x, 0) - 1;

      for (; i >= 0; i--)
	if (hard_reg_set_here_p (beg_regno, end_regno, XVECEXP (x, 0, i)))
	  return 1;
    }

  return 0;
}

/* Return 1 if ADDR is a valid memory address for mode MODE
   in address space AS, and check that each pseudo reg has the
   proper kind of hard reg.  */

int
strict_memory_address_addr_space_p (machine_mode mode ATTRIBUTE_UNUSED,
				    rtx addr, addr_space_t as)
{
#ifdef GO_IF_LEGITIMATE_ADDRESS
  gcc_assert (ADDR_SPACE_GENERIC_P (as));
  GO_IF_LEGITIMATE_ADDRESS (mode, addr, win);
  return 0;

 win:
  return 1;
#else
  return targetm.addr_space.legitimate_address_p (mode, addr, 1, as);
#endif
}

/* Like rtx_equal_p except that it allows a REG and a SUBREG to match
   if they are the same hard reg, and has special hacks for
   autoincrement and autodecrement.
   This is specifically intended for find_reloads to use
   in determining whether two operands match.
   X is the operand whose number is the lower of the two.

   The value is 2 if Y contains a pre-increment that matches
   a non-incrementing address in X.  */

/* ??? To be completely correct, we should arrange to pass
   for X the output operand and for Y the input operand.
   For now, we assume that the output operand has the lower number
   because that is natural in (SET output (... input ...)).  */

int
operands_match_p (rtx x, rtx y)
{
  int i;
  RTX_CODE code = GET_CODE (x);
  const char *fmt;
  int success_2;

  if (x == y)
    return 1;
  if ((code == REG || (code == SUBREG && REG_P (SUBREG_REG (x))))
      && (REG_P (y) || (GET_CODE (y) == SUBREG
				  && REG_P (SUBREG_REG (y)))))
    {
      int j;

      if (code == SUBREG)
	{
	  i = REGNO (SUBREG_REG (x));
	  if (i >= FIRST_PSEUDO_REGISTER)
	    goto slow;
	  i += subreg_regno_offset (REGNO (SUBREG_REG (x)),
				    GET_MODE (SUBREG_REG (x)),
				    SUBREG_BYTE (x),
				    GET_MODE (x));
	}
      else
	i = REGNO (x);

      if (GET_CODE (y) == SUBREG)
	{
	  j = REGNO (SUBREG_REG (y));
	  if (j >= FIRST_PSEUDO_REGISTER)
	    goto slow;
	  j += subreg_regno_offset (REGNO (SUBREG_REG (y)),
				    GET_MODE (SUBREG_REG (y)),
				    SUBREG_BYTE (y),
				    GET_MODE (y));
	}
      else
	j = REGNO (y);

      /* On a REG_WORDS_BIG_ENDIAN machine, point to the last register of a
	 multiple hard register group of scalar integer registers, so that
	 for example (reg:DI 0) and (reg:SI 1) will be considered the same
	 register.  */
      scalar_int_mode xmode;
      if (REG_WORDS_BIG_ENDIAN
	  && is_a <scalar_int_mode> (GET_MODE (x), &xmode)
	  && GET_MODE_SIZE (xmode) > UNITS_PER_WORD
	  && i < FIRST_PSEUDO_REGISTER)
	i += hard_regno_nregs[i][xmode] - 1;
      scalar_int_mode ymode;
      if (REG_WORDS_BIG_ENDIAN
	  && is_a <scalar_int_mode> (GET_MODE (y), &ymode)
	  && GET_MODE_SIZE (ymode) > UNITS_PER_WORD
	  && j < FIRST_PSEUDO_REGISTER)
	j += hard_regno_nregs[j][ymode] - 1;

      return i == j;
    }
  /* If two operands must match, because they are really a single
     operand of an assembler insn, then two postincrements are invalid
     because the assembler insn would increment only once.
     On the other hand, a postincrement matches ordinary indexing
     if the postincrement is the output operand.  */
  if (code == POST_DEC || code == POST_INC || code == POST_MODIFY)
    return operands_match_p (XEXP (x, 0), y);
  /* Two preincrements are invalid
     because the assembler insn would increment only once.
     On the other hand, a preincrement matches ordinary indexing
     if the preincrement is the input operand.
     In this case, return 2, since some callers need to do special
     things when this happens.  */
  if (GET_CODE (y) == PRE_DEC || GET_CODE (y) == PRE_INC
      || GET_CODE (y) == PRE_MODIFY)
    return operands_match_p (x, XEXP (y, 0)) ? 2 : 0;

 slow:

  /* Now we have disposed of all the cases in which different rtx codes
     can match.  */
  if (code != GET_CODE (y))
    return 0;

  /* (MULT:SI x y) and (MULT:HI x y) are NOT equivalent.  */
  if (GET_MODE (x) != GET_MODE (y))
    return 0;

  /* MEMs referring to different address space are not equivalent.  */
  if (code == MEM && MEM_ADDR_SPACE (x) != MEM_ADDR_SPACE (y))
    return 0;

  switch (code)
    {
    CASE_CONST_UNIQUE:
      return 0;

    case LABEL_REF:
      return label_ref_label (x) == label_ref_label (y);
    case SYMBOL_REF:
      return XSTR (x, 0) == XSTR (y, 0);

    default:
      break;
    }

  /* Compare the elements.  If any pair of corresponding elements
     fail to match, return 0 for the whole things.  */

  success_2 = 0;
  fmt = GET_RTX_FORMAT (code);
  for (i = GET_RTX_LENGTH (code) - 1; i >= 0; i--)
    {
      int val, j;
      switch (fmt[i])
	{
	case 'w':
	  if (XWINT (x, i) != XWINT (y, i))
	    return 0;
	  break;

	case 'i':
	  if (XINT (x, i) != XINT (y, i))
	    return 0;
	  break;

	case 'p':
	  if (may_ne (SUBREG_BYTE (x), SUBREG_BYTE (y)))
	    return 0;
	  break;

	case 'e':
	  val = operands_match_p (XEXP (x, i), XEXP (y, i));
	  if (val == 0)
	    return 0;
	  /* If any subexpression returns 2,
	     we should return 2 if we are successful.  */
	  if (val == 2)
	    success_2 = 1;
	  break;

	case '0':
	  break;

	case 'E':
	  if (XVECLEN (x, i) != XVECLEN (y, i))
	    return 0;
	  for (j = XVECLEN (x, i) - 1; j >= 0; --j)
	    {
	      val = operands_match_p (XVECEXP (x, i, j), XVECEXP (y, i, j));
	      if (val == 0)
		return 0;
	      if (val == 2)
		success_2 = 1;
	    }
	  break;

	  /* It is believed that rtx's at this level will never
	     contain anything but integers and other rtx's,
	     except for within LABEL_REFs and SYMBOL_REFs.  */
	default:
	  gcc_unreachable ();
	}
    }
  return 1 + success_2;
}

/* Describe the range of registers or memory referenced by X.
   If X is a register, set REG_FLAG and put the first register
   number into START and the last plus one into END.
   If X is a memory reference, put a base address into BASE
   and a range of integer offsets into START and END.
   If X is pushing on the stack, we can assume it causes no trouble,
   so we set the SAFE field.  */

static struct decomposition
decompose (rtx x)
{
  struct decomposition val;
  int all_const = 0, regno;

  memset (&val, 0, sizeof (val));

  switch (GET_CODE (x))
    {
    case MEM:
      {
	rtx base = NULL_RTX, offset = 0;
	rtx addr = XEXP (x, 0);

	if (GET_CODE (addr) == PRE_DEC || GET_CODE (addr) == PRE_INC
	    || GET_CODE (addr) == POST_DEC || GET_CODE (addr) == POST_INC)
	  {
	    val.base = XEXP (addr, 0);
	    val.start = -GET_MODE_SIZE (GET_MODE (x));
	    val.end = GET_MODE_SIZE (GET_MODE (x));
	    val.safe = REGNO (val.base) == STACK_POINTER_REGNUM;
	    return val;
	  }

	if (GET_CODE (addr) == PRE_MODIFY || GET_CODE (addr) == POST_MODIFY)
	  {
	    if (GET_CODE (XEXP (addr, 1)) == PLUS
		&& XEXP (addr, 0) == XEXP (XEXP (addr, 1), 0)
		&& CONSTANT_P (XEXP (XEXP (addr, 1), 1)))
	      {
		val.base  = XEXP (addr, 0);
		val.start = -INTVAL (XEXP (XEXP (addr, 1), 1));
		val.end   = INTVAL (XEXP (XEXP (addr, 1), 1));
		val.safe  = REGNO (val.base) == STACK_POINTER_REGNUM;
		return val;
	      }
	  }

	if (GET_CODE (addr) == CONST)
	  {
	    addr = XEXP (addr, 0);
	    all_const = 1;
	  }
	if (GET_CODE (addr) == PLUS)
	  {
	    if (CONSTANT_P (XEXP (addr, 0)))
	      {
		base = XEXP (addr, 1);
		offset = XEXP (addr, 0);
	      }
	    else if (CONSTANT_P (XEXP (addr, 1)))
	      {
		base = XEXP (addr, 0);
		offset = XEXP (addr, 1);
	      }
	  }

	if (offset == 0)
	  {
	    base = addr;
	    offset = const0_rtx;
	  }
	if (GET_CODE (offset) == CONST)
	  offset = XEXP (offset, 0);
	if (GET_CODE (offset) == PLUS)
	  {
	    if (CONST_INT_P (XEXP (offset, 0)))
	      {
		base = gen_rtx_PLUS (GET_MODE (base), base, XEXP (offset, 1));
		offset = XEXP (offset, 0);
	      }
	    else if (CONST_INT_P (XEXP (offset, 1)))
	      {
		base = gen_rtx_PLUS (GET_MODE (base), base, XEXP (offset, 0));
		offset = XEXP (offset, 1);
	      }
	    else
	      {
		base = gen_rtx_PLUS (GET_MODE (base), base, offset);
		offset = const0_rtx;
	      }
	  }
	else if (!CONST_INT_P (offset))
	  {
	    base = gen_rtx_PLUS (GET_MODE (base), base, offset);
	    offset = const0_rtx;
	  }

	if (all_const && GET_CODE (base) == PLUS)
	  base = gen_rtx_CONST (GET_MODE (base), base);

	gcc_assert (CONST_INT_P (offset));

	val.start = INTVAL (offset);
	val.end = val.start + GET_MODE_SIZE (GET_MODE (x));
	val.base = base;
      }
      break;

    case REG:
      val.reg_flag = 1;
      regno = true_regnum (x);
      if (regno < 0 || regno >= FIRST_PSEUDO_REGISTER)
	{
	  /* A pseudo with no hard reg.  */
	  val.start = REGNO (x);
	  val.end = val.start + 1;
	}
      else
	{
	  /* A hard reg.  */
	  val.start = regno;
	  val.end = end_hard_regno (GET_MODE (x), regno);
	}
      break;

    case SUBREG:
      if (!REG_P (SUBREG_REG (x)))
	/* This could be more precise, but it's good enough.  */
	return decompose (SUBREG_REG (x));
      regno = true_regnum (x);
      if (regno < 0 || regno >= FIRST_PSEUDO_REGISTER)
	return decompose (SUBREG_REG (x));

      /* A hard reg.  */
      val.reg_flag = 1;
      val.start = regno;
      val.end = regno + subreg_nregs (x);
      break;

    case SCRATCH:
      /* This hasn't been assigned yet, so it can't conflict yet.  */
      val.safe = 1;
      break;

    default:
      gcc_assert (CONSTANT_P (x));
      val.safe = 1;
      break;
    }
  return val;
}

/* Return 1 if altering Y will not modify the value of X.
   Y is also described by YDATA, which should be decompose (Y).  */

static int
immune_p (rtx x, rtx y, struct decomposition ydata)
{
  struct decomposition xdata;

  if (ydata.reg_flag)
    /* In this case the decomposition structure contains register
       numbers rather than byte offsets.  */
    return !refers_to_regno_for_reload_p (ydata.start.to_constant (),
					  ydata.end.to_constant (),
					  x, (rtx *) 0);
  if (ydata.safe)
    return 1;

  gcc_assert (MEM_P (y));
  /* If Y is memory and X is not, Y can't affect X.  */
  if (!MEM_P (x))
    return 1;

  xdata = decompose (x);

  if (! rtx_equal_p (xdata.base, ydata.base))
    {
      /* If bases are distinct symbolic constants, there is no overlap.  */
      if (CONSTANT_P (xdata.base) && CONSTANT_P (ydata.base))
	return 1;
      /* Constants and stack slots never overlap.  */
      if (CONSTANT_P (xdata.base)
	  && (ydata.base == frame_pointer_rtx
	      || ydata.base == hard_frame_pointer_rtx
	      || ydata.base == stack_pointer_rtx))
	return 1;
      if (CONSTANT_P (ydata.base)
	  && (xdata.base == frame_pointer_rtx
	      || xdata.base == hard_frame_pointer_rtx
	      || xdata.base == stack_pointer_rtx))
	return 1;
      /* If either base is variable, we don't know anything.  */
      return 0;
    }

  return must_ge (xdata.start, ydata.end) || must_ge (ydata.start, xdata.end);
}

/* Similar, but calls decompose.  */

int
safe_from_earlyclobber (rtx op, rtx clobber)
{
  struct decomposition early_data;

  early_data = decompose (clobber);
  return immune_p (op, clobber, early_data);
}

/* Main entry point of this file: search the body of INSN
   for values that need reloading and record them with push_reload.
   REPLACE nonzero means record also where the values occur
   so that subst_reloads can be used.

   IND_LEVELS says how many levels of indirection are supported by this
   machine; a value of zero means that a memory reference is not a valid
   memory address.

   LIVE_KNOWN says we have valid information about which hard
   regs are live at each point in the program; this is true when
   we are called from global_alloc but false when stupid register
   allocation has been done.

   RELOAD_REG_P if nonzero is a vector indexed by hard reg number
   which is nonnegative if the reg has been commandeered for reloading into.
   It is copied into STATIC_RELOAD_REG_P and referenced from there
   by various subroutines.

   Return TRUE if some operands need to be changed, because of swapping
   commutative operands, reg_equiv_address substitution, or whatever.  */

int
find_reloads (rtx_insn *insn, int replace, int ind_levels, int live_known,
	      short *reload_reg_p)
{
  int insn_code_number;
  int i, j;
  int noperands;
  /* These start out as the constraints for the insn
     and they are chewed up as we consider alternatives.  */
  const char *constraints[MAX_RECOG_OPERANDS];
  /* These are the preferred classes for an operand, or NO_REGS if it isn't
     a register.  */
  enum reg_class preferred_class[MAX_RECOG_OPERANDS];
  char pref_or_nothing[MAX_RECOG_OPERANDS];
  /* Nonzero for a MEM operand whose entire address needs a reload.
     May be -1 to indicate the entire address may or may not need a reload.  */
  int address_reloaded[MAX_RECOG_OPERANDS];
  /* Nonzero for an address operand that needs to be completely reloaded.
     May be -1 to indicate the entire operand may or may not need a reload.  */
  int address_operand_reloaded[MAX_RECOG_OPERANDS];
  /* Value of enum reload_type to use for operand.  */
  enum reload_type operand_type[MAX_RECOG_OPERANDS];
  /* Value of enum reload_type to use within address of operand.  */
  enum reload_type address_type[MAX_RECOG_OPERANDS];
  /* Save the usage of each operand.  */
  enum reload_usage { RELOAD_READ, RELOAD_READ_WRITE, RELOAD_WRITE } modified[MAX_RECOG_OPERANDS];
  int no_input_reloads = 0, no_output_reloads = 0;
  int n_alternatives;
  reg_class_t this_alternative[MAX_RECOG_OPERANDS];
  char this_alternative_match_win[MAX_RECOG_OPERANDS];
  char this_alternative_win[MAX_RECOG_OPERANDS];
  char this_alternative_offmemok[MAX_RECOG_OPERANDS];
  char this_alternative_earlyclobber[MAX_RECOG_OPERANDS];
  int this_alternative_matches[MAX_RECOG_OPERANDS];
  reg_class_t goal_alternative[MAX_RECOG_OPERANDS];
  int this_alternative_number;
  int goal_alternative_number = 0;
  int operand_reloadnum[MAX_RECOG_OPERANDS];
  int goal_alternative_matches[MAX_RECOG_OPERANDS];
  int goal_alternative_matched[MAX_RECOG_OPERANDS];
  char goal_alternative_match_win[MAX_RECOG_OPERANDS];
  char goal_alternative_win[MAX_RECOG_OPERANDS];
  char goal_alternative_offmemok[MAX_RECOG_OPERANDS];
  char goal_alternative_earlyclobber[MAX_RECOG_OPERANDS];
  int goal_alternative_swapped;
  int best;
  int commutative;
  char operands_match[MAX_RECOG_OPERANDS][MAX_RECOG_OPERANDS];
  rtx substed_operand[MAX_RECOG_OPERANDS];
  rtx body = PATTERN (insn);
  rtx set = single_set (insn);
  int goal_earlyclobber = 0, this_earlyclobber;
  machine_mode operand_mode[MAX_RECOG_OPERANDS];
  int retval = 0;

  this_insn = insn;
  n_reloads = 0;
  n_replacements = 0;
  n_earlyclobbers = 0;
  replace_reloads = replace;
  hard_regs_live_known = live_known;
  static_reload_reg_p = reload_reg_p;

  /* JUMP_INSNs and CALL_INSNs are not allowed to have any output reloads;
     neither are insns that SET cc0.  Insns that use CC0 are not allowed
     to have any input reloads.  */
  if (JUMP_P (insn) || CALL_P (insn))
    no_output_reloads = 1;

  if (HAVE_cc0 && reg_referenced_p (cc0_rtx, PATTERN (insn)))
    no_input_reloads = 1;
  if (HAVE_cc0 && reg_set_p (cc0_rtx, PATTERN (insn)))
    no_output_reloads = 1;

#ifdef SECONDARY_MEMORY_NEEDED
  /* The eliminated forms of any secondary memory locations are per-insn, so
     clear them out here.  */

  if (secondary_memlocs_elim_used)
    {
      memset (secondary_memlocs_elim, 0,
	      sizeof (secondary_memlocs_elim[0]) * secondary_memlocs_elim_used);
      secondary_memlocs_elim_used = 0;
    }
#endif

  /* Dispose quickly of (set (reg..) (reg..)) if both have hard regs and it
     is cheap to move between them.  If it is not, there may not be an insn
     to do the copy, so we may need a reload.  */
  if (GET_CODE (body) == SET
      && REG_P (SET_DEST (body))
      && REGNO (SET_DEST (body)) < FIRST_PSEUDO_REGISTER
      && REG_P (SET_SRC (body))
      && REGNO (SET_SRC (body)) < FIRST_PSEUDO_REGISTER
      && register_move_cost (GET_MODE (SET_SRC (body)),
			     REGNO_REG_CLASS (REGNO (SET_SRC (body))),
			     REGNO_REG_CLASS (REGNO (SET_DEST (body)))) == 2)
    return 0;

  extract_insn (insn);

  noperands = reload_n_operands = recog_data.n_operands;
  n_alternatives = recog_data.n_alternatives;

  /* Just return "no reloads" if insn has no operands with constraints.  */
  if (noperands == 0 || n_alternatives == 0)
    return 0;

  insn_code_number = INSN_CODE (insn);
  this_insn_is_asm = insn_code_number < 0;

  memcpy (operand_mode, recog_data.operand_mode,
	  noperands * sizeof (machine_mode));
  memcpy (constraints, recog_data.constraints,
	  noperands * sizeof (const char *));

  commutative = -1;

  /* If we will need to know, later, whether some pair of operands
     are the same, we must compare them now and save the result.
     Reloading the base and index registers will clobber them
     and afterward they will fail to match.  */

  for (i = 0; i < noperands; i++)
    {
      const char *p;
      int c;
      char *end;

      substed_operand[i] = recog_data.operand[i];
      p = constraints[i];

      modified[i] = RELOAD_READ;

      /* Scan this operand's constraint to see if it is an output operand,
	 an in-out operand, is commutative, or should match another.  */

      while ((c = *p))
	{
	  p += CONSTRAINT_LEN (c, p);
	  switch (c)
	    {
	    case '=':
	      modified[i] = RELOAD_WRITE;
	      break;
	    case '+':
	      modified[i] = RELOAD_READ_WRITE;
	      break;
	    case '%':
	      {
		/* The last operand should not be marked commutative.  */
		gcc_assert (i != noperands - 1);

		/* We currently only support one commutative pair of
		   operands.  Some existing asm code currently uses more
		   than one pair.  Previously, that would usually work,
		   but sometimes it would crash the compiler.  We
		   continue supporting that case as well as we can by
		   silently ignoring all but the first pair.  In the
		   future we may handle it correctly.  */
		if (commutative < 0)
		  commutative = i;
		else
		  gcc_assert (this_insn_is_asm);
	      }
	      break;
	    /* Use of ISDIGIT is tempting here, but it may get expensive because
	       of locale support we don't want.  */
	    case '0': case '1': case '2': case '3': case '4':
	    case '5': case '6': case '7': case '8': case '9':
	      {
		c = strtoul (p - 1, &end, 10);
		p = end;

		operands_match[c][i]
		  = operands_match_p (recog_data.operand[c],
				      recog_data.operand[i]);

		/* An operand may not match itself.  */
		gcc_assert (c != i);

		/* If C can be commuted with C+1, and C might need to match I,
		   then C+1 might also need to match I.  */
		if (commutative >= 0)
		  {
		    if (c == commutative || c == commutative + 1)
		      {
			int other = c + (c == commutative ? 1 : -1);
			operands_match[other][i]
			  = operands_match_p (recog_data.operand[other],
					      recog_data.operand[i]);
		      }
		    if (i == commutative || i == commutative + 1)
		      {
			int other = i + (i == commutative ? 1 : -1);
			operands_match[c][other]
			  = operands_match_p (recog_data.operand[c],
					      recog_data.operand[other]);
		      }
		    /* Note that C is supposed to be less than I.
		       No need to consider altering both C and I because in
		       that case we would alter one into the other.  */
		  }
	      }
	    }
	}
    }

  /* Examine each operand that is a memory reference or memory address
     and reload parts of the addresses into index registers.
     Also here any references to pseudo regs that didn't get hard regs
     but are equivalent to constants get replaced in the insn itself
     with those constants.  Nobody will ever see them again.

     Finally, set up the preferred classes of each operand.  */

  for (i = 0; i < noperands; i++)
    {
      RTX_CODE code = GET_CODE (recog_data.operand[i]);

      address_reloaded[i] = 0;
      address_operand_reloaded[i] = 0;
      operand_type[i] = (modified[i] == RELOAD_READ ? RELOAD_FOR_INPUT
			 : modified[i] == RELOAD_WRITE ? RELOAD_FOR_OUTPUT
			 : RELOAD_OTHER);
      address_type[i]
	= (modified[i] == RELOAD_READ ? RELOAD_FOR_INPUT_ADDRESS
	   : modified[i] == RELOAD_WRITE ? RELOAD_FOR_OUTPUT_ADDRESS
	   : RELOAD_OTHER);

      if (*constraints[i] == 0)
	/* Ignore things like match_operator operands.  */
	;
      else if (insn_extra_address_constraint
	       (lookup_constraint (constraints[i])))
	{
	  address_operand_reloaded[i]
	    = find_reloads_address (recog_data.operand_mode[i], (rtx*) 0,
				    recog_data.operand[i],
				    recog_data.operand_loc[i],
				    i, operand_type[i], ind_levels, insn);

	  /* If we now have a simple operand where we used to have a
	     PLUS or MULT, re-recognize and try again.  */
	  if ((OBJECT_P (*recog_data.operand_loc[i])
	       || GET_CODE (*recog_data.operand_loc[i]) == SUBREG)
	      && (GET_CODE (recog_data.operand[i]) == MULT
		  || GET_CODE (recog_data.operand[i]) == PLUS))
	    {
	      INSN_CODE (insn) = -1;
	      retval = find_reloads (insn, replace, ind_levels, live_known,
				     reload_reg_p);
	      return retval;
	    }

	  recog_data.operand[i] = *recog_data.operand_loc[i];
	  substed_operand[i] = recog_data.operand[i];

	  /* Address operands are reloaded in their existing mode,
	     no matter what is specified in the machine description.  */
	  operand_mode[i] = GET_MODE (recog_data.operand[i]);

	  /* If the address is a single CONST_INT pick address mode
	     instead otherwise we will later not know in which mode
	     the reload should be performed.  */
	  if (operand_mode[i] == VOIDmode)
	    operand_mode[i] = Pmode;

	}
      else if (code == MEM)
	{
	  address_reloaded[i]
	    = find_reloads_address (GET_MODE (recog_data.operand[i]),
				    recog_data.operand_loc[i],
				    XEXP (recog_data.operand[i], 0),
				    &XEXP (recog_data.operand[i], 0),
				    i, address_type[i], ind_levels, insn);
	  recog_data.operand[i] = *recog_data.operand_loc[i];
	  substed_operand[i] = recog_data.operand[i];
	}
      else if (code == SUBREG)
	{
	  rtx reg = SUBREG_REG (recog_data.operand[i]);
	  rtx op
	    = find_reloads_toplev (recog_data.operand[i], i, address_type[i],
				   ind_levels,
				   set != 0
				   && &SET_DEST (set) == recog_data.operand_loc[i],
				   insn,
				   &address_reloaded[i]);

	  /* If we made a MEM to load (a part of) the stackslot of a pseudo
	     that didn't get a hard register, emit a USE with a REG_EQUAL
	     note in front so that we might inherit a previous, possibly
	     wider reload.  */

	  if (replace
	      && MEM_P (op)
	      && REG_P (reg)
	      && must_ge (GET_MODE_SIZE (GET_MODE (reg)),
			  GET_MODE_SIZE (GET_MODE (op)))
	      && reg_equiv_constant (REGNO (reg)) == 0)
	    set_unique_reg_note (emit_insn_before (gen_rtx_USE (VOIDmode, reg),
						   insn),
				 REG_EQUAL, reg_equiv_memory_loc (REGNO (reg)));

	  substed_operand[i] = recog_data.operand[i] = op;
	}
      else if (code == PLUS || GET_RTX_CLASS (code) == RTX_UNARY)
	/* We can get a PLUS as an "operand" as a result of register
	   elimination.  See eliminate_regs and gen_reload.  We handle
	   a unary operator by reloading the operand.  */
	substed_operand[i] = recog_data.operand[i]
	  = find_reloads_toplev (recog_data.operand[i], i, address_type[i],
				 ind_levels, 0, insn,
				 &address_reloaded[i]);
      else if (code == REG)
	{
	  /* This is equivalent to calling find_reloads_toplev.
	     The code is duplicated for speed.
	     When we find a pseudo always equivalent to a constant,
	     we replace it by the constant.  We must be sure, however,
	     that we don't try to replace it in the insn in which it
	     is being set.  */
	  int regno = REGNO (recog_data.operand[i]);
	  if (reg_equiv_constant (regno) != 0
	      && (set == 0 || &SET_DEST (set) != recog_data.operand_loc[i]))
	    {
	      /* Record the existing mode so that the check if constants are
		 allowed will work when operand_mode isn't specified.  */

	      if (operand_mode[i] == VOIDmode)
		operand_mode[i] = GET_MODE (recog_data.operand[i]);

	      substed_operand[i] = recog_data.operand[i]
		= reg_equiv_constant (regno);
	    }
	  if (reg_equiv_memory_loc (regno) != 0
	      && (reg_equiv_address (regno) != 0 || num_not_at_initial_offset))
	    /* We need not give a valid is_set_dest argument since the case
	       of a constant equivalence was checked above.  */
	    substed_operand[i] = recog_data.operand[i]
	      = find_reloads_toplev (recog_data.operand[i], i, address_type[i],
				     ind_levels, 0, insn,
				     &address_reloaded[i]);
	}
      /* If the operand is still a register (we didn't replace it with an
	 equivalent), get the preferred class to reload it into.  */
      code = GET_CODE (recog_data.operand[i]);
      preferred_class[i]
	= ((code == REG && REGNO (recog_data.operand[i])
	    >= FIRST_PSEUDO_REGISTER)
	   ? reg_preferred_class (REGNO (recog_data.operand[i]))
	   : NO_REGS);
      pref_or_nothing[i]
	= (code == REG
	   && REGNO (recog_data.operand[i]) >= FIRST_PSEUDO_REGISTER
	   && reg_alternate_class (REGNO (recog_data.operand[i])) == NO_REGS);
    }

  /* If this is simply a copy from operand 1 to operand 0, merge the
     preferred classes for the operands.  */
  if (set != 0 && noperands >= 2 && recog_data.operand[0] == SET_DEST (set)
      && recog_data.operand[1] == SET_SRC (set))
    {
      preferred_class[0] = preferred_class[1]
	= reg_class_subunion[(int) preferred_class[0]][(int) preferred_class[1]];
      pref_or_nothing[0] |= pref_or_nothing[1];
      pref_or_nothing[1] |= pref_or_nothing[0];
    }

  /* Now see what we need for pseudo-regs that didn't get hard regs
     or got the wrong kind of hard reg.  For this, we must consider
     all the operands together against the register constraints.  */

  best = MAX_RECOG_OPERANDS * 2 + 600;

  goal_alternative_swapped = 0;

  /* The constraints are made of several alternatives.
     Each operand's constraint looks like foo,bar,... with commas
     separating the alternatives.  The first alternatives for all
     operands go together, the second alternatives go together, etc.

     First loop over alternatives.  */

  alternative_mask enabled = get_enabled_alternatives (insn);
  for (this_alternative_number = 0;
       this_alternative_number < n_alternatives;
       this_alternative_number++)
    {
      int swapped;

      if (!TEST_BIT (enabled, this_alternative_number))
	{
	  int i;

	  for (i = 0; i < recog_data.n_operands; i++)
	    constraints[i] = skip_alternative (constraints[i]);

	  continue;
	}

      /* If insn is commutative (it's safe to exchange a certain pair
	 of operands) then we need to try each alternative twice, the
	 second time matching those two operands as if we had
	 exchanged them.  To do this, really exchange them in
	 operands.  */
      for (swapped = 0; swapped < (commutative >= 0 ? 2 : 1); swapped++)
	{
	  /* Loop over operands for one constraint alternative.  */
	  /* LOSERS counts those that don't fit this alternative
	     and would require loading.  */
	  int losers = 0;
	  /* BAD is set to 1 if it some operand can't fit this alternative
	     even after reloading.  */
	  int bad = 0;
	  /* REJECT is a count of how undesirable this alternative says it is
	     if any reloading is required.  If the alternative matches exactly
	     then REJECT is ignored, but otherwise it gets this much
	     counted against it in addition to the reloading needed.  Each
	     ? counts three times here since we want the disparaging caused by
	     a bad register class to only count 1/3 as much.  */
	  int reject = 0;

	  if (swapped)
	    {
	      recog_data.operand[commutative] = substed_operand[commutative + 1];
	      recog_data.operand[commutative + 1] = substed_operand[commutative];
	      /* Swap the duplicates too.  */
	      for (i = 0; i < recog_data.n_dups; i++)
		if (recog_data.dup_num[i] == commutative
		    || recog_data.dup_num[i] == commutative + 1)
		  *recog_data.dup_loc[i]
		    = recog_data.operand[(int) recog_data.dup_num[i]];

	      std::swap (preferred_class[commutative],
			 preferred_class[commutative + 1]);
	      std::swap (pref_or_nothing[commutative],
			 pref_or_nothing[commutative + 1]);
	      std::swap (address_reloaded[commutative],
			 address_reloaded[commutative + 1]);
	    }

	  this_earlyclobber = 0;

	  for (i = 0; i < noperands; i++)
	    {
	      const char *p = constraints[i];
	      char *end;
	      int len;
	      int win = 0;
	      int did_match = 0;
	      /* 0 => this operand can be reloaded somehow for this alternative.  */
	      int badop = 1;
	      /* 0 => this operand can be reloaded if the alternative allows regs.  */
	      int winreg = 0;
	      int c;
	      int m;
	      rtx operand = recog_data.operand[i];
	      int offset = 0;
	      /* Nonzero means this is a MEM that must be reloaded into a reg
		 regardless of what the constraint says.  */
	      int force_reload = 0;
	      int offmemok = 0;
	      /* Nonzero if a constant forced into memory would be OK for this
		 operand.  */
	      int constmemok = 0;
	      int earlyclobber = 0;
	      enum constraint_num cn;
	      enum reg_class cl;

	      /* If the predicate accepts a unary operator, it means that
		 we need to reload the operand, but do not do this for
		 match_operator and friends.  */
	      if (UNARY_P (operand) && *p != 0)
		operand = XEXP (operand, 0);

	      /* If the operand is a SUBREG, extract
		 the REG or MEM (or maybe even a constant) within.
		 (Constants can occur as a result of reg_equiv_constant.)  */

	      while (GET_CODE (operand) == SUBREG)
		{
		  /* Offset only matters when operand is a REG and
		     it is a hard reg.  This is because it is passed
		     to reg_fits_class_p if it is a REG and all pseudos
		     return 0 from that function.  */
		  if (REG_P (SUBREG_REG (operand))
		      && REGNO (SUBREG_REG (operand)) < FIRST_PSEUDO_REGISTER)
		    {
		      if (simplify_subreg_regno (REGNO (SUBREG_REG (operand)),
						 GET_MODE (SUBREG_REG (operand)),
						 SUBREG_BYTE (operand),
						 GET_MODE (operand)) < 0)
			force_reload = 1;
		      offset += subreg_regno_offset (REGNO (SUBREG_REG (operand)),
						     GET_MODE (SUBREG_REG (operand)),
						     SUBREG_BYTE (operand),
						     GET_MODE (operand));
		    }
		  operand = SUBREG_REG (operand);
		  /* Force reload if this is a constant or PLUS or if there may
		     be a problem accessing OPERAND in the outer mode.  */
		  scalar_int_mode inner_mode;
		  if (CONSTANT_P (operand)
		      || GET_CODE (operand) == PLUS
		      /* We must force a reload of paradoxical SUBREGs
			 of a MEM because the alignment of the inner value
			 may not be enough to do the outer reference.  On
			 big-endian machines, it may also reference outside
			 the object.

			 On machines that extend byte operations and we have a
			 SUBREG where both the inner and outer modes are no wider
			 than a word and the inner mode is narrower, is integral,
			 and gets extended when loaded from memory, combine.c has
			 made assumptions about the behavior of the machine in such
			 register access.  If the data is, in fact, in memory we
			 must always load using the size assumed to be in the
			 register and let the insn do the different-sized
			 accesses.

			 This is doubly true if WORD_REGISTER_OPERATIONS.  In
			 this case eliminate_regs has left non-paradoxical
			 subregs for push_reload to see.  Make sure it does
			 by forcing the reload.

			 ??? When is it right at this stage to have a subreg
			 of a mem that is _not_ to be handled specially?  IMO
			 those should have been reduced to just a mem.  */
		      || ((MEM_P (operand)
			   || (REG_P (operand)
			       && REGNO (operand) >= FIRST_PSEUDO_REGISTER))
			  && (WORD_REGISTER_OPERATIONS
<<<<<<< HEAD
			      || (((may_lt
				    (GET_MODE_BITSIZE (GET_MODE (operand)),
				     BIGGEST_ALIGNMENT))
				   && (paradoxical_subreg_p
				       (operand_mode[i], GET_MODE (operand)))))
=======
			      || ((GET_MODE_BITSIZE (GET_MODE (operand))
				   < BIGGEST_ALIGNMENT)
				  && paradoxical_subreg_p (operand_mode[i],
							   GET_MODE (operand)))
>>>>>>> 5865bc94
			      || BYTES_BIG_ENDIAN
			      || (must_le (GET_MODE_SIZE (operand_mode[i]),
					   UNITS_PER_WORD)
				  && (is_a <scalar_int_mode>
				      (GET_MODE (operand), &inner_mode))
				  && (GET_MODE_SIZE (inner_mode)
				      <= UNITS_PER_WORD)
				  && paradoxical_subreg_p (operand_mode[i],
<<<<<<< HEAD
							   inner_mode)
				  && LOAD_EXTEND_OP (inner_mode) != UNKNOWN)))
=======
							   GET_MODE (operand))
				  && INTEGRAL_MODE_P (GET_MODE (operand))
				  && LOAD_EXTEND_OP (GET_MODE (operand))
				     != UNKNOWN)))
>>>>>>> 5865bc94
		      )
		    force_reload = 1;
		}

	      this_alternative[i] = NO_REGS;
	      this_alternative_win[i] = 0;
	      this_alternative_match_win[i] = 0;
	      this_alternative_offmemok[i] = 0;
	      this_alternative_earlyclobber[i] = 0;
	      this_alternative_matches[i] = -1;

	      /* An empty constraint or empty alternative
		 allows anything which matched the pattern.  */
	      if (*p == 0 || *p == ',')
		win = 1, badop = 0;

	      /* Scan this alternative's specs for this operand;
		 set WIN if the operand fits any letter in this alternative.
		 Otherwise, clear BADOP if this operand could
		 fit some letter after reloads,
		 or set WINREG if this operand could fit after reloads
		 provided the constraint allows some registers.  */

	      do
		switch ((c = *p, len = CONSTRAINT_LEN (c, p)), c)
		  {
		  case '\0':
		    len = 0;
		    break;
		  case ',':
		    c = '\0';
		    break;

		  case '?':
		    reject += 6;
		    break;

		  case '!':
		    reject = 600;
		    break;

		  case '#':
		    /* Ignore rest of this alternative as far as
		       reloading is concerned.  */
		    do
		      p++;
		    while (*p && *p != ',');
		    len = 0;
		    break;

		  case '0':  case '1':  case '2':  case '3':  case '4':
		  case '5':  case '6':  case '7':  case '8':  case '9':
		    m = strtoul (p, &end, 10);
		    p = end;
		    len = 0;

		    this_alternative_matches[i] = m;
		    /* We are supposed to match a previous operand.
		       If we do, we win if that one did.
		       If we do not, count both of the operands as losers.
		       (This is too conservative, since most of the time
		       only a single reload insn will be needed to make
		       the two operands win.  As a result, this alternative
		       may be rejected when it is actually desirable.)  */
		    if ((swapped && (m != commutative || i != commutative + 1))
			/* If we are matching as if two operands were swapped,
			   also pretend that operands_match had been computed
			   with swapped.
			   But if I is the second of those and C is the first,
			   don't exchange them, because operands_match is valid
			   only on one side of its diagonal.  */
			? (operands_match
			   [(m == commutative || m == commutative + 1)
			    ? 2 * commutative + 1 - m : m]
			   [(i == commutative || i == commutative + 1)
			    ? 2 * commutative + 1 - i : i])
			: operands_match[m][i])
		      {
			/* If we are matching a non-offsettable address where an
			   offsettable address was expected, then we must reject
			   this combination, because we can't reload it.  */
			if (this_alternative_offmemok[m]
			    && MEM_P (recog_data.operand[m])
			    && this_alternative[m] == NO_REGS
			    && ! this_alternative_win[m])
			  bad = 1;

			did_match = this_alternative_win[m];
		      }
		    else
		      {
			/* Operands don't match.  */
			rtx value;
			int loc1, loc2;
			/* Retroactively mark the operand we had to match
			   as a loser, if it wasn't already.  */
			if (this_alternative_win[m])
			  losers++;
			this_alternative_win[m] = 0;
			if (this_alternative[m] == NO_REGS)
			  bad = 1;
			/* But count the pair only once in the total badness of
			   this alternative, if the pair can be a dummy reload.
			   The pointers in operand_loc are not swapped; swap
			   them by hand if necessary.  */
			if (swapped && i == commutative)
			  loc1 = commutative + 1;
			else if (swapped && i == commutative + 1)
			  loc1 = commutative;
			else
			  loc1 = i;
			if (swapped && m == commutative)
			  loc2 = commutative + 1;
			else if (swapped && m == commutative + 1)
			  loc2 = commutative;
			else
			  loc2 = m;
			value
			  = find_dummy_reload (recog_data.operand[i],
					       recog_data.operand[m],
					       recog_data.operand_loc[loc1],
					       recog_data.operand_loc[loc2],
					       operand_mode[i], operand_mode[m],
					       this_alternative[m], -1,
					       this_alternative_earlyclobber[m]);

			if (value != 0)
			  losers--;
		      }
		    /* This can be fixed with reloads if the operand
		       we are supposed to match can be fixed with reloads.  */
		    badop = 0;
		    this_alternative[i] = this_alternative[m];

		    /* If we have to reload this operand and some previous
		       operand also had to match the same thing as this
		       operand, we don't know how to do that.  So reject this
		       alternative.  */
		    if (! did_match || force_reload)
		      for (j = 0; j < i; j++)
			if (this_alternative_matches[j]
			    == this_alternative_matches[i])
			  {
			    badop = 1;
			    break;
			  }
		    break;

		  case 'p':
		    /* All necessary reloads for an address_operand
		       were handled in find_reloads_address.  */
		    this_alternative[i]
		      = base_reg_class (VOIDmode, ADDR_SPACE_GENERIC,
					ADDRESS, SCRATCH);
		    win = 1;
		    badop = 0;
		    break;

		  case TARGET_MEM_CONSTRAINT:
		    if (force_reload)
		      break;
		    if (MEM_P (operand)
			|| (REG_P (operand)
			    && REGNO (operand) >= FIRST_PSEUDO_REGISTER
			    && reg_renumber[REGNO (operand)] < 0))
		      win = 1;
		    if (CONST_POOL_OK_P (operand_mode[i], operand))
		      badop = 0;
		    constmemok = 1;
		    break;

		  case '<':
		    if (MEM_P (operand)
			&& ! address_reloaded[i]
			&& (GET_CODE (XEXP (operand, 0)) == PRE_DEC
			    || GET_CODE (XEXP (operand, 0)) == POST_DEC))
		      win = 1;
		    break;

		  case '>':
		    if (MEM_P (operand)
			&& ! address_reloaded[i]
			&& (GET_CODE (XEXP (operand, 0)) == PRE_INC
			    || GET_CODE (XEXP (operand, 0)) == POST_INC))
		      win = 1;
		    break;

		    /* Memory operand whose address is not offsettable.  */
		  case 'V':
		    if (force_reload)
		      break;
		    if (MEM_P (operand)
			&& ! (ind_levels ? offsettable_memref_p (operand)
			      : offsettable_nonstrict_memref_p (operand))
			/* Certain mem addresses will become offsettable
			   after they themselves are reloaded.  This is important;
			   we don't want our own handling of unoffsettables
			   to override the handling of reg_equiv_address.  */
			&& !(REG_P (XEXP (operand, 0))
			     && (ind_levels == 0
				 || reg_equiv_address (REGNO (XEXP (operand, 0))) != 0)))
		      win = 1;
		    break;

		    /* Memory operand whose address is offsettable.  */
		  case 'o':
		    if (force_reload)
		      break;
		    if ((MEM_P (operand)
			 /* If IND_LEVELS, find_reloads_address won't reload a
			    pseudo that didn't get a hard reg, so we have to
			    reject that case.  */
			 && ((ind_levels ? offsettable_memref_p (operand)
			      : offsettable_nonstrict_memref_p (operand))
			     /* A reloaded address is offsettable because it is now
				just a simple register indirect.  */
			     || address_reloaded[i] == 1))
			|| (REG_P (operand)
			    && REGNO (operand) >= FIRST_PSEUDO_REGISTER
			    && reg_renumber[REGNO (operand)] < 0
			    /* If reg_equiv_address is nonzero, we will be
			       loading it into a register; hence it will be
			       offsettable, but we cannot say that reg_equiv_mem
			       is offsettable without checking.  */
			    && ((reg_equiv_mem (REGNO (operand)) != 0
				 && offsettable_memref_p (reg_equiv_mem (REGNO (operand))))
				|| (reg_equiv_address (REGNO (operand)) != 0))))
		      win = 1;
		    if (CONST_POOL_OK_P (operand_mode[i], operand)
			|| MEM_P (operand))
		      badop = 0;
		    constmemok = 1;
		    offmemok = 1;
		    break;

		  case '&':
		    /* Output operand that is stored before the need for the
		       input operands (and their index registers) is over.  */
		    earlyclobber = 1, this_earlyclobber = 1;
		    break;

		  case 'X':
		    force_reload = 0;
		    win = 1;
		    break;

		  case 'g':
		    if (! force_reload
			/* A PLUS is never a valid operand, but reload can make
			   it from a register when eliminating registers.  */
			&& GET_CODE (operand) != PLUS
			/* A SCRATCH is not a valid operand.  */
			&& GET_CODE (operand) != SCRATCH
			&& (! CONSTANT_P (operand)
			    || ! flag_pic
			    || LEGITIMATE_PIC_OPERAND_P (operand))
			&& (GENERAL_REGS == ALL_REGS
			    || !REG_P (operand)
			    || (REGNO (operand) >= FIRST_PSEUDO_REGISTER
				&& reg_renumber[REGNO (operand)] < 0)))
		      win = 1;
		    cl = GENERAL_REGS;
		    goto reg;

		  default:
		    cn = lookup_constraint (p);
		    switch (get_constraint_type (cn))
		      {
		      case CT_REGISTER:
			cl = reg_class_for_constraint (cn);
			if (cl != NO_REGS)
			  goto reg;
			break;

		      case CT_CONST_INT:
			if (CONST_INT_P (operand)
			    && (insn_const_int_ok_for_constraint
				(INTVAL (operand), cn)))
			  win = true;
			break;

		      case CT_MEMORY:
			if (force_reload)
			  break;
			if (constraint_satisfied_p (operand, cn))
			  win = 1;
			/* If the address was already reloaded,
			   we win as well.  */
			else if (MEM_P (operand) && address_reloaded[i] == 1)
			  win = 1;
			/* Likewise if the address will be reloaded because
			   reg_equiv_address is nonzero.  For reg_equiv_mem
			   we have to check.  */
			else if (REG_P (operand)
				 && REGNO (operand) >= FIRST_PSEUDO_REGISTER
				 && reg_renumber[REGNO (operand)] < 0
				 && ((reg_equiv_mem (REGNO (operand)) != 0
				      && (constraint_satisfied_p
					  (reg_equiv_mem (REGNO (operand)),
					   cn)))
				     || (reg_equiv_address (REGNO (operand))
					 != 0)))
			  win = 1;

			/* If we didn't already win, we can reload
			   constants via force_const_mem, and other
			   MEMs by reloading the address like for 'o'.  */
			if (CONST_POOL_OK_P (operand_mode[i], operand)
			    || MEM_P (operand))
			  badop = 0;
			constmemok = 1;
			offmemok = 1;
			break;

		      case CT_SPECIAL_MEMORY:
			if (force_reload)
			  break;
			if (constraint_satisfied_p (operand, cn))
			  win = 1;
			/* Likewise if the address will be reloaded because
			   reg_equiv_address is nonzero.  For reg_equiv_mem
			   we have to check.  */
			else if (REG_P (operand)
				 && REGNO (operand) >= FIRST_PSEUDO_REGISTER
				 && reg_renumber[REGNO (operand)] < 0
				 && reg_equiv_mem (REGNO (operand)) != 0
				 && (constraint_satisfied_p
				     (reg_equiv_mem (REGNO (operand)), cn)))
			  win = 1;
			break;

		      case CT_ADDRESS:
			if (constraint_satisfied_p (operand, cn))
			  win = 1;

			/* If we didn't already win, we can reload
			   the address into a base register.  */
			this_alternative[i]
			  = base_reg_class (VOIDmode, ADDR_SPACE_GENERIC,
					    ADDRESS, SCRATCH);
			badop = 0;
			break;

		      case CT_FIXED_FORM:
			if (constraint_satisfied_p (operand, cn))
			  win = 1;
			break;
		      }
		    break;

		  reg:
		    this_alternative[i]
		      = reg_class_subunion[this_alternative[i]][cl];
		    if (GET_MODE (operand) == BLKmode)
		      break;
		    winreg = 1;
		    if (REG_P (operand)
			&& reg_fits_class_p (operand, this_alternative[i],
  			             offset, GET_MODE (recog_data.operand[i])))
		      win = 1;
		    break;
		  }
	      while ((p += len), c);

	      if (swapped == (commutative >= 0 ? 1 : 0))
		constraints[i] = p;

	      /* If this operand could be handled with a reg,
		 and some reg is allowed, then this operand can be handled.  */
	      if (winreg && this_alternative[i] != NO_REGS
		  && (win || !class_only_fixed_regs[this_alternative[i]]))
		badop = 0;

	      /* Record which operands fit this alternative.  */
	      this_alternative_earlyclobber[i] = earlyclobber;
	      if (win && ! force_reload)
		this_alternative_win[i] = 1;
	      else if (did_match && ! force_reload)
		this_alternative_match_win[i] = 1;
	      else
		{
		  int const_to_mem = 0;

		  this_alternative_offmemok[i] = offmemok;
		  losers++;
		  if (badop)
		    bad = 1;
		  /* Alternative loses if it has no regs for a reg operand.  */
		  if (REG_P (operand)
		      && this_alternative[i] == NO_REGS
		      && this_alternative_matches[i] < 0)
		    bad = 1;

		  /* If this is a constant that is reloaded into the desired
		     class by copying it to memory first, count that as another
		     reload.  This is consistent with other code and is
		     required to avoid choosing another alternative when
		     the constant is moved into memory by this function on
		     an early reload pass.  Note that the test here is
		     precisely the same as in the code below that calls
		     force_const_mem.  */
		  if (CONST_POOL_OK_P (operand_mode[i], operand)
		      && ((targetm.preferred_reload_class (operand,
							   this_alternative[i])
			   == NO_REGS)
			  || no_input_reloads))
		    {
		      const_to_mem = 1;
		      if (this_alternative[i] != NO_REGS)
			losers++;
		    }

		  /* Alternative loses if it requires a type of reload not
		     permitted for this insn.  We can always reload SCRATCH
		     and objects with a REG_UNUSED note.  */
		  if (GET_CODE (operand) != SCRATCH
		      && modified[i] != RELOAD_READ && no_output_reloads
		      && ! find_reg_note (insn, REG_UNUSED, operand))
		    bad = 1;
		  else if (modified[i] != RELOAD_WRITE && no_input_reloads
			   && ! const_to_mem)
		    bad = 1;

		  /* If we can't reload this value at all, reject this
		     alternative.  Note that we could also lose due to
		     LIMIT_RELOAD_CLASS, but we don't check that
		     here.  */

		  if (! CONSTANT_P (operand) && this_alternative[i] != NO_REGS)
		    {
		      if (targetm.preferred_reload_class (operand,
							  this_alternative[i])
			  == NO_REGS)
			reject = 600;

		      if (operand_type[i] == RELOAD_FOR_OUTPUT
			  && (targetm.preferred_output_reload_class (operand,
							    this_alternative[i])
			      == NO_REGS))
			reject = 600;
		    }

		  /* We prefer to reload pseudos over reloading other things,
		     since such reloads may be able to be eliminated later.
		     If we are reloading a SCRATCH, we won't be generating any
		     insns, just using a register, so it is also preferred.
		     So bump REJECT in other cases.  Don't do this in the
		     case where we are forcing a constant into memory and
		     it will then win since we don't want to have a different
		     alternative match then.  */
		  if (! (REG_P (operand)
			 && REGNO (operand) >= FIRST_PSEUDO_REGISTER)
		      && GET_CODE (operand) != SCRATCH
		      && ! (const_to_mem && constmemok))
		    reject += 2;

		  /* Input reloads can be inherited more often than output
		     reloads can be removed, so penalize output reloads.  */
		  if (operand_type[i] != RELOAD_FOR_INPUT
		      && GET_CODE (operand) != SCRATCH)
		    reject++;
		}

	      /* If this operand is a pseudo register that didn't get
		 a hard reg and this alternative accepts some
		 register, see if the class that we want is a subset
		 of the preferred class for this register.  If not,
		 but it intersects that class, use the preferred class
		 instead.  If it does not intersect the preferred
		 class, show that usage of this alternative should be
		 discouraged; it will be discouraged more still if the
		 register is `preferred or nothing'.  We do this
		 because it increases the chance of reusing our spill
		 register in a later insn and avoiding a pair of
		 memory stores and loads.

		 Don't bother with this if this alternative will
		 accept this operand.

		 Don't do this for a multiword operand, since it is
		 only a small win and has the risk of requiring more
		 spill registers, which could cause a large loss.

		 Don't do this if the preferred class has only one
		 register because we might otherwise exhaust the
		 class.  */

	      if (! win && ! did_match
		  && this_alternative[i] != NO_REGS
		  && must_le (GET_MODE_SIZE (operand_mode[i]), UNITS_PER_WORD)
		  && reg_class_size [(int) preferred_class[i]] > 0
		  && ! small_register_class_p (preferred_class[i]))
		{
		  if (! reg_class_subset_p (this_alternative[i],
					    preferred_class[i]))
		    {
		      /* Since we don't have a way of forming the intersection,
			 we just do something special if the preferred class
			 is a subset of the class we have; that's the most
			 common case anyway.  */
		      if (reg_class_subset_p (preferred_class[i],
					      this_alternative[i]))
			this_alternative[i] = preferred_class[i];
		      else
			reject += (2 + 2 * pref_or_nothing[i]);
		    }
		}
	    }

	  /* Now see if any output operands that are marked "earlyclobber"
	     in this alternative conflict with any input operands
	     or any memory addresses.  */

	  for (i = 0; i < noperands; i++)
	    if (this_alternative_earlyclobber[i]
		&& (this_alternative_win[i] || this_alternative_match_win[i]))
	      {
		struct decomposition early_data;

		early_data = decompose (recog_data.operand[i]);

		gcc_assert (modified[i] != RELOAD_READ);

		if (this_alternative[i] == NO_REGS)
		  {
		    this_alternative_earlyclobber[i] = 0;
		    gcc_assert (this_insn_is_asm);
		    error_for_asm (this_insn,
			      "%<&%> constraint used with no register class");
		  }

		for (j = 0; j < noperands; j++)
		  /* Is this an input operand or a memory ref?  */
		  if ((MEM_P (recog_data.operand[j])
		       || modified[j] != RELOAD_WRITE)
		      && j != i
		      /* Ignore things like match_operator operands.  */
		      && !recog_data.is_operator[j]
		      /* Don't count an input operand that is constrained to match
			 the early clobber operand.  */
		      && ! (this_alternative_matches[j] == i
			    && rtx_equal_p (recog_data.operand[i],
					    recog_data.operand[j]))
		      /* Is it altered by storing the earlyclobber operand?  */
		      && !immune_p (recog_data.operand[j], recog_data.operand[i],
				    early_data))
		    {
		      /* If the output is in a non-empty few-regs class,
			 it's costly to reload it, so reload the input instead.  */
		      if (small_register_class_p (this_alternative[i])
			  && (REG_P (recog_data.operand[j])
			      || GET_CODE (recog_data.operand[j]) == SUBREG))
			{
			  losers++;
			  this_alternative_win[j] = 0;
			  this_alternative_match_win[j] = 0;
			}
		      else
			break;
		    }
		/* If an earlyclobber operand conflicts with something,
		   it must be reloaded, so request this and count the cost.  */
		if (j != noperands)
		  {
		    losers++;
		    this_alternative_win[i] = 0;
		    this_alternative_match_win[j] = 0;
		    for (j = 0; j < noperands; j++)
		      if (this_alternative_matches[j] == i
			  && this_alternative_match_win[j])
			{
			  this_alternative_win[j] = 0;
			  this_alternative_match_win[j] = 0;
			  losers++;
			}
		  }
	      }

	  /* If one alternative accepts all the operands, no reload required,
	     choose that alternative; don't consider the remaining ones.  */
	  if (losers == 0)
	    {
	      /* Unswap these so that they are never swapped at `finish'.  */
	      if (swapped)
		{
		  recog_data.operand[commutative] = substed_operand[commutative];
		  recog_data.operand[commutative + 1]
		    = substed_operand[commutative + 1];
		}
	      for (i = 0; i < noperands; i++)
		{
		  goal_alternative_win[i] = this_alternative_win[i];
		  goal_alternative_match_win[i] = this_alternative_match_win[i];
		  goal_alternative[i] = this_alternative[i];
		  goal_alternative_offmemok[i] = this_alternative_offmemok[i];
		  goal_alternative_matches[i] = this_alternative_matches[i];
		  goal_alternative_earlyclobber[i]
		    = this_alternative_earlyclobber[i];
		}
	      goal_alternative_number = this_alternative_number;
	      goal_alternative_swapped = swapped;
	      goal_earlyclobber = this_earlyclobber;
	      goto finish;
	    }

	  /* REJECT, set by the ! and ? constraint characters and when a register
	     would be reloaded into a non-preferred class, discourages the use of
	     this alternative for a reload goal.  REJECT is incremented by six
	     for each ? and two for each non-preferred class.  */
	  losers = losers * 6 + reject;

	  /* If this alternative can be made to work by reloading,
	     and it needs less reloading than the others checked so far,
	     record it as the chosen goal for reloading.  */
	  if (! bad)
	    {
	      if (best > losers)
		{
		  for (i = 0; i < noperands; i++)
		    {
		      goal_alternative[i] = this_alternative[i];
		      goal_alternative_win[i] = this_alternative_win[i];
		      goal_alternative_match_win[i]
			= this_alternative_match_win[i];
		      goal_alternative_offmemok[i]
			= this_alternative_offmemok[i];
		      goal_alternative_matches[i] = this_alternative_matches[i];
		      goal_alternative_earlyclobber[i]
			= this_alternative_earlyclobber[i];
		    }
		  goal_alternative_swapped = swapped;
		  best = losers;
		  goal_alternative_number = this_alternative_number;
		  goal_earlyclobber = this_earlyclobber;
		}
	    }

	  if (swapped)
	    {
	      /* If the commutative operands have been swapped, swap
		 them back in order to check the next alternative.  */
	      recog_data.operand[commutative] = substed_operand[commutative];
	      recog_data.operand[commutative + 1] = substed_operand[commutative + 1];
	      /* Unswap the duplicates too.  */
	      for (i = 0; i < recog_data.n_dups; i++)
		if (recog_data.dup_num[i] == commutative
		    || recog_data.dup_num[i] == commutative + 1)
		  *recog_data.dup_loc[i]
		    = recog_data.operand[(int) recog_data.dup_num[i]];

	      /* Unswap the operand related information as well.  */
	      std::swap (preferred_class[commutative],
			 preferred_class[commutative + 1]);
	      std::swap (pref_or_nothing[commutative],
			 pref_or_nothing[commutative + 1]);
	      std::swap (address_reloaded[commutative],
			 address_reloaded[commutative + 1]);
	    }
	}
    }

  /* The operands don't meet the constraints.
     goal_alternative describes the alternative
     that we could reach by reloading the fewest operands.
     Reload so as to fit it.  */

  if (best == MAX_RECOG_OPERANDS * 2 + 600)
    {
      /* No alternative works with reloads??  */
      if (insn_code_number >= 0)
	fatal_insn ("unable to generate reloads for:", insn);
      error_for_asm (insn, "inconsistent operand constraints in an %<asm%>");
      /* Avoid further trouble with this insn.  */
      PATTERN (insn) = gen_rtx_USE (VOIDmode, const0_rtx);
      n_reloads = 0;
      return 0;
    }

  /* Jump to `finish' from above if all operands are valid already.
     In that case, goal_alternative_win is all 1.  */
 finish:

  /* Right now, for any pair of operands I and J that are required to match,
     with I < J,
     goal_alternative_matches[J] is I.
     Set up goal_alternative_matched as the inverse function:
     goal_alternative_matched[I] = J.  */

  for (i = 0; i < noperands; i++)
    goal_alternative_matched[i] = -1;

  for (i = 0; i < noperands; i++)
    if (! goal_alternative_win[i]
	&& goal_alternative_matches[i] >= 0)
      goal_alternative_matched[goal_alternative_matches[i]] = i;

  for (i = 0; i < noperands; i++)
    goal_alternative_win[i] |= goal_alternative_match_win[i];

  /* If the best alternative is with operands 1 and 2 swapped,
     consider them swapped before reporting the reloads.  Update the
     operand numbers of any reloads already pushed.  */

  if (goal_alternative_swapped)
    {
      std::swap (substed_operand[commutative],
		 substed_operand[commutative + 1]);
      std::swap (recog_data.operand[commutative],
		 recog_data.operand[commutative + 1]);
      std::swap (*recog_data.operand_loc[commutative],
		 *recog_data.operand_loc[commutative + 1]);

      for (i = 0; i < recog_data.n_dups; i++)
	if (recog_data.dup_num[i] == commutative
	    || recog_data.dup_num[i] == commutative + 1)
	  *recog_data.dup_loc[i]
	    = recog_data.operand[(int) recog_data.dup_num[i]];

      for (i = 0; i < n_reloads; i++)
	{
	  if (rld[i].opnum == commutative)
	    rld[i].opnum = commutative + 1;
	  else if (rld[i].opnum == commutative + 1)
	    rld[i].opnum = commutative;
	}
    }

  for (i = 0; i < noperands; i++)
    {
      operand_reloadnum[i] = -1;

      /* If this is an earlyclobber operand, we need to widen the scope.
	 The reload must remain valid from the start of the insn being
	 reloaded until after the operand is stored into its destination.
	 We approximate this with RELOAD_OTHER even though we know that we
	 do not conflict with RELOAD_FOR_INPUT_ADDRESS reloads.

	 One special case that is worth checking is when we have an
	 output that is earlyclobber but isn't used past the insn (typically
	 a SCRATCH).  In this case, we only need have the reload live
	 through the insn itself, but not for any of our input or output
	 reloads.
	 But we must not accidentally narrow the scope of an existing
	 RELOAD_OTHER reload - leave these alone.

	 In any case, anything needed to address this operand can remain
	 however they were previously categorized.  */

      if (goal_alternative_earlyclobber[i] && operand_type[i] != RELOAD_OTHER)
	operand_type[i]
	  = (find_reg_note (insn, REG_UNUSED, recog_data.operand[i])
	     ? RELOAD_FOR_INSN : RELOAD_OTHER);
    }

  /* Any constants that aren't allowed and can't be reloaded
     into registers are here changed into memory references.  */
  for (i = 0; i < noperands; i++)
    if (! goal_alternative_win[i])
      {
	rtx op = recog_data.operand[i];
	rtx subreg = NULL_RTX;
	rtx plus = NULL_RTX;
	machine_mode mode = operand_mode[i];

	/* Reloads of SUBREGs of CONSTANT RTXs are handled later in
	   push_reload so we have to let them pass here.  */
	if (GET_CODE (op) == SUBREG)
	  {
	    subreg = op;
	    op = SUBREG_REG (op);
	    mode = GET_MODE (op);
	  }

	if (GET_CODE (op) == PLUS)
	  {
	    plus = op;
	    op = XEXP (op, 1);
	  }

	if (CONST_POOL_OK_P (mode, op)
	    && ((targetm.preferred_reload_class (op, goal_alternative[i])
		 == NO_REGS)
		|| no_input_reloads))
	  {
	    int this_address_reloaded;
	    rtx tem = force_const_mem (mode, op);

	    /* If we stripped a SUBREG or a PLUS above add it back.  */
	    if (plus != NULL_RTX)
	      tem = gen_rtx_PLUS (mode, XEXP (plus, 0), tem);

	    if (subreg != NULL_RTX)
	      tem = gen_rtx_SUBREG (operand_mode[i], tem, SUBREG_BYTE (subreg));

	    this_address_reloaded = 0;
	    substed_operand[i] = recog_data.operand[i]
	      = find_reloads_toplev (tem, i, address_type[i], ind_levels,
				     0, insn, &this_address_reloaded);

	    /* If the alternative accepts constant pool refs directly
	       there will be no reload needed at all.  */
	    if (plus == NULL_RTX
		&& subreg == NULL_RTX
		&& alternative_allows_const_pool_ref (this_address_reloaded != 1
						      ? substed_operand[i]
						      : NULL,
						      recog_data.constraints[i],
						      goal_alternative_number))
	      goal_alternative_win[i] = 1;
	  }
      }

  /* Record the values of the earlyclobber operands for the caller.  */
  if (goal_earlyclobber)
    for (i = 0; i < noperands; i++)
      if (goal_alternative_earlyclobber[i])
	reload_earlyclobbers[n_earlyclobbers++] = recog_data.operand[i];

  /* Now record reloads for all the operands that need them.  */
  for (i = 0; i < noperands; i++)
    if (! goal_alternative_win[i])
      {
	/* Operands that match previous ones have already been handled.  */
	if (goal_alternative_matches[i] >= 0)
	  ;
	/* Handle an operand with a nonoffsettable address
	   appearing where an offsettable address will do
	   by reloading the address into a base register.

	   ??? We can also do this when the operand is a register and
	   reg_equiv_mem is not offsettable, but this is a bit tricky,
	   so we don't bother with it.  It may not be worth doing.  */
	else if (goal_alternative_matched[i] == -1
		 && goal_alternative_offmemok[i]
		 && MEM_P (recog_data.operand[i]))
	  {
	    /* If the address to be reloaded is a VOIDmode constant,
	       use the default address mode as mode of the reload register,
	       as would have been done by find_reloads_address.  */
	    addr_space_t as = MEM_ADDR_SPACE (recog_data.operand[i]);
	    machine_mode address_mode;

	    address_mode = get_address_mode (recog_data.operand[i]);
	    operand_reloadnum[i]
	      = push_reload (XEXP (recog_data.operand[i], 0), NULL_RTX,
			     &XEXP (recog_data.operand[i], 0), (rtx*) 0,
			     base_reg_class (VOIDmode, as, MEM, SCRATCH),
			     address_mode,
			     VOIDmode, 0, 0, i, RELOAD_OTHER);
	    rld[operand_reloadnum[i]].inc
	      = GET_MODE_SIZE (GET_MODE (recog_data.operand[i]));

	    /* If this operand is an output, we will have made any
	       reloads for its address as RELOAD_FOR_OUTPUT_ADDRESS, but
	       now we are treating part of the operand as an input, so
	       we must change these to RELOAD_FOR_OTHER_ADDRESS.  */

	    if (modified[i] == RELOAD_WRITE)
	      {
		for (j = 0; j < n_reloads; j++)
		  {
		    if (rld[j].opnum == i)
		      {
			if (rld[j].when_needed == RELOAD_FOR_OUTPUT_ADDRESS)
			  rld[j].when_needed = RELOAD_FOR_OTHER_ADDRESS;
			else if (rld[j].when_needed
				 == RELOAD_FOR_OUTADDR_ADDRESS)
			  rld[j].when_needed = RELOAD_FOR_OTHER_ADDRESS;
		      }
		  }
	      }
	  }
	else if (goal_alternative_matched[i] == -1)
	  {
	    operand_reloadnum[i]
	      = push_reload ((modified[i] != RELOAD_WRITE
			      ? recog_data.operand[i] : 0),
			     (modified[i] != RELOAD_READ
			      ? recog_data.operand[i] : 0),
			     (modified[i] != RELOAD_WRITE
			      ? recog_data.operand_loc[i] : 0),
			     (modified[i] != RELOAD_READ
			      ? recog_data.operand_loc[i] : 0),
			     (enum reg_class) goal_alternative[i],
			     (modified[i] == RELOAD_WRITE
			      ? VOIDmode : operand_mode[i]),
			     (modified[i] == RELOAD_READ
			      ? VOIDmode : operand_mode[i]),
			     (insn_code_number < 0 ? 0
			      : insn_data[insn_code_number].operand[i].strict_low),
			     0, i, operand_type[i]);
	  }
	/* In a matching pair of operands, one must be input only
	   and the other must be output only.
	   Pass the input operand as IN and the other as OUT.  */
	else if (modified[i] == RELOAD_READ
		 && modified[goal_alternative_matched[i]] == RELOAD_WRITE)
	  {
	    operand_reloadnum[i]
	      = push_reload (recog_data.operand[i],
			     recog_data.operand[goal_alternative_matched[i]],
			     recog_data.operand_loc[i],
			     recog_data.operand_loc[goal_alternative_matched[i]],
			     (enum reg_class) goal_alternative[i],
			     operand_mode[i],
			     operand_mode[goal_alternative_matched[i]],
			     0, 0, i, RELOAD_OTHER);
	    operand_reloadnum[goal_alternative_matched[i]] = output_reloadnum;
	  }
	else if (modified[i] == RELOAD_WRITE
		 && modified[goal_alternative_matched[i]] == RELOAD_READ)
	  {
	    operand_reloadnum[goal_alternative_matched[i]]
	      = push_reload (recog_data.operand[goal_alternative_matched[i]],
			     recog_data.operand[i],
			     recog_data.operand_loc[goal_alternative_matched[i]],
			     recog_data.operand_loc[i],
			     (enum reg_class) goal_alternative[i],
			     operand_mode[goal_alternative_matched[i]],
			     operand_mode[i],
			     0, 0, i, RELOAD_OTHER);
	    operand_reloadnum[i] = output_reloadnum;
	  }
	else
	  {
	    gcc_assert (insn_code_number < 0);
	    error_for_asm (insn, "inconsistent operand constraints "
			   "in an %<asm%>");
	    /* Avoid further trouble with this insn.  */
	    PATTERN (insn) = gen_rtx_USE (VOIDmode, const0_rtx);
	    n_reloads = 0;
	    return 0;
	  }
      }
    else if (goal_alternative_matched[i] < 0
	     && goal_alternative_matches[i] < 0
	     && address_operand_reloaded[i] != 1
	     && optimize)
      {
	/* For each non-matching operand that's a MEM or a pseudo-register
	   that didn't get a hard register, make an optional reload.
	   This may get done even if the insn needs no reloads otherwise.  */

	rtx operand = recog_data.operand[i];

	while (GET_CODE (operand) == SUBREG)
	  operand = SUBREG_REG (operand);
	if ((MEM_P (operand)
	     || (REG_P (operand)
		 && REGNO (operand) >= FIRST_PSEUDO_REGISTER))
	    /* If this is only for an output, the optional reload would not
	       actually cause us to use a register now, just note that
	       something is stored here.  */
	    && (goal_alternative[i] != NO_REGS
		|| modified[i] == RELOAD_WRITE)
	    && ! no_input_reloads
	    /* An optional output reload might allow to delete INSN later.
	       We mustn't make in-out reloads on insns that are not permitted
	       output reloads.
	       If this is an asm, we can't delete it; we must not even call
	       push_reload for an optional output reload in this case,
	       because we can't be sure that the constraint allows a register,
	       and push_reload verifies the constraints for asms.  */
	    && (modified[i] == RELOAD_READ
		|| (! no_output_reloads && ! this_insn_is_asm)))
	  operand_reloadnum[i]
	    = push_reload ((modified[i] != RELOAD_WRITE
			    ? recog_data.operand[i] : 0),
			   (modified[i] != RELOAD_READ
			    ? recog_data.operand[i] : 0),
			   (modified[i] != RELOAD_WRITE
			    ? recog_data.operand_loc[i] : 0),
			   (modified[i] != RELOAD_READ
			    ? recog_data.operand_loc[i] : 0),
			   (enum reg_class) goal_alternative[i],
			   (modified[i] == RELOAD_WRITE
			    ? VOIDmode : operand_mode[i]),
			   (modified[i] == RELOAD_READ
			    ? VOIDmode : operand_mode[i]),
			   (insn_code_number < 0 ? 0
			    : insn_data[insn_code_number].operand[i].strict_low),
			   1, i, operand_type[i]);
	/* If a memory reference remains (either as a MEM or a pseudo that
	   did not get a hard register), yet we can't make an optional
	   reload, check if this is actually a pseudo register reference;
	   we then need to emit a USE and/or a CLOBBER so that reload
	   inheritance will do the right thing.  */
	else if (replace
		 && (MEM_P (operand)
		     || (REG_P (operand)
			 && REGNO (operand) >= FIRST_PSEUDO_REGISTER
			 && reg_renumber [REGNO (operand)] < 0)))
	  {
	    operand = *recog_data.operand_loc[i];

	    while (GET_CODE (operand) == SUBREG)
	      operand = SUBREG_REG (operand);
	    if (REG_P (operand))
	      {
		if (modified[i] != RELOAD_WRITE)
		  /* We mark the USE with QImode so that we recognize
		     it as one that can be safely deleted at the end
		     of reload.  */
		  PUT_MODE (emit_insn_before (gen_rtx_USE (VOIDmode, operand),
					      insn), QImode);
		if (modified[i] != RELOAD_READ)
		  emit_insn_after (gen_clobber (operand), insn);
	      }
	  }
      }
    else if (goal_alternative_matches[i] >= 0
	     && goal_alternative_win[goal_alternative_matches[i]]
	     && modified[i] == RELOAD_READ
	     && modified[goal_alternative_matches[i]] == RELOAD_WRITE
	     && ! no_input_reloads && ! no_output_reloads
	     && optimize)
      {
	/* Similarly, make an optional reload for a pair of matching
	   objects that are in MEM or a pseudo that didn't get a hard reg.  */

	rtx operand = recog_data.operand[i];

	while (GET_CODE (operand) == SUBREG)
	  operand = SUBREG_REG (operand);
	if ((MEM_P (operand)
	     || (REG_P (operand)
		 && REGNO (operand) >= FIRST_PSEUDO_REGISTER))
	    && (goal_alternative[goal_alternative_matches[i]] != NO_REGS))
	  operand_reloadnum[i] = operand_reloadnum[goal_alternative_matches[i]]
	    = push_reload (recog_data.operand[goal_alternative_matches[i]],
			   recog_data.operand[i],
			   recog_data.operand_loc[goal_alternative_matches[i]],
			   recog_data.operand_loc[i],
			   (enum reg_class) goal_alternative[goal_alternative_matches[i]],
			   operand_mode[goal_alternative_matches[i]],
			   operand_mode[i],
			   0, 1, goal_alternative_matches[i], RELOAD_OTHER);
      }

  /* Perform whatever substitutions on the operands we are supposed
     to make due to commutativity or replacement of registers
     with equivalent constants or memory slots.  */

  for (i = 0; i < noperands; i++)
    {
      /* We only do this on the last pass through reload, because it is
	 possible for some data (like reg_equiv_address) to be changed during
	 later passes.  Moreover, we lose the opportunity to get a useful
	 reload_{in,out}_reg when we do these replacements.  */

      if (replace)
	{
	  rtx substitution = substed_operand[i];

	  *recog_data.operand_loc[i] = substitution;

	  /* If we're replacing an operand with a LABEL_REF, we need to
	     make sure that there's a REG_LABEL_OPERAND note attached to
	     this instruction.  */
	  if (GET_CODE (substitution) == LABEL_REF
	      && !find_reg_note (insn, REG_LABEL_OPERAND,
				 label_ref_label (substitution))
	      /* For a JUMP_P, if it was a branch target it must have
		 already been recorded as such.  */
	      && (!JUMP_P (insn)
		  || !label_is_jump_target_p (label_ref_label (substitution),
					      insn)))
	    {
	      add_reg_note (insn, REG_LABEL_OPERAND,
			    label_ref_label (substitution));
	      if (LABEL_P (label_ref_label (substitution)))
		++LABEL_NUSES (label_ref_label (substitution));
	    }

	}
      else
	retval |= (substed_operand[i] != *recog_data.operand_loc[i]);
    }

  /* If this insn pattern contains any MATCH_DUP's, make sure that
     they will be substituted if the operands they match are substituted.
     Also do now any substitutions we already did on the operands.

     Don't do this if we aren't making replacements because we might be
     propagating things allocated by frame pointer elimination into places
     it doesn't expect.  */

  if (insn_code_number >= 0 && replace)
    for (i = insn_data[insn_code_number].n_dups - 1; i >= 0; i--)
      {
	int opno = recog_data.dup_num[i];
	*recog_data.dup_loc[i] = *recog_data.operand_loc[opno];
	dup_replacements (recog_data.dup_loc[i], recog_data.operand_loc[opno]);
      }

#if 0
  /* This loses because reloading of prior insns can invalidate the equivalence
     (or at least find_equiv_reg isn't smart enough to find it any more),
     causing this insn to need more reload regs than it needed before.
     It may be too late to make the reload regs available.
     Now this optimization is done safely in choose_reload_regs.  */

  /* For each reload of a reg into some other class of reg,
     search for an existing equivalent reg (same value now) in the right class.
     We can use it as long as we don't need to change its contents.  */
  for (i = 0; i < n_reloads; i++)
    if (rld[i].reg_rtx == 0
	&& rld[i].in != 0
	&& REG_P (rld[i].in)
	&& rld[i].out == 0)
      {
	rld[i].reg_rtx
	  = find_equiv_reg (rld[i].in, insn, rld[i].rclass, -1,
			    static_reload_reg_p, 0, rld[i].inmode);
	/* Prevent generation of insn to load the value
	   because the one we found already has the value.  */
	if (rld[i].reg_rtx)
	  rld[i].in = rld[i].reg_rtx;
      }
#endif

  /* If we detected error and replaced asm instruction by USE, forget about the
     reloads.  */
  if (GET_CODE (PATTERN (insn)) == USE
      && CONST_INT_P (XEXP (PATTERN (insn), 0)))
    n_reloads = 0;

  /* Perhaps an output reload can be combined with another
     to reduce needs by one.  */
  if (!goal_earlyclobber)
    combine_reloads ();

  /* If we have a pair of reloads for parts of an address, they are reloading
     the same object, the operands themselves were not reloaded, and they
     are for two operands that are supposed to match, merge the reloads and
     change the type of the surviving reload to RELOAD_FOR_OPERAND_ADDRESS.  */

  for (i = 0; i < n_reloads; i++)
    {
      int k;

      for (j = i + 1; j < n_reloads; j++)
	if ((rld[i].when_needed == RELOAD_FOR_INPUT_ADDRESS
	     || rld[i].when_needed == RELOAD_FOR_OUTPUT_ADDRESS
	     || rld[i].when_needed == RELOAD_FOR_INPADDR_ADDRESS
	     || rld[i].when_needed == RELOAD_FOR_OUTADDR_ADDRESS)
	    && (rld[j].when_needed == RELOAD_FOR_INPUT_ADDRESS
		|| rld[j].when_needed == RELOAD_FOR_OUTPUT_ADDRESS
		|| rld[j].when_needed == RELOAD_FOR_INPADDR_ADDRESS
		|| rld[j].when_needed == RELOAD_FOR_OUTADDR_ADDRESS)
	    && rtx_equal_p (rld[i].in, rld[j].in)
	    && (operand_reloadnum[rld[i].opnum] < 0
		|| rld[operand_reloadnum[rld[i].opnum]].optional)
	    && (operand_reloadnum[rld[j].opnum] < 0
		|| rld[operand_reloadnum[rld[j].opnum]].optional)
	    && (goal_alternative_matches[rld[i].opnum] == rld[j].opnum
		|| (goal_alternative_matches[rld[j].opnum]
		    == rld[i].opnum)))
	  {
	    for (k = 0; k < n_replacements; k++)
	      if (replacements[k].what == j)
		replacements[k].what = i;

	    if (rld[i].when_needed == RELOAD_FOR_INPADDR_ADDRESS
		|| rld[i].when_needed == RELOAD_FOR_OUTADDR_ADDRESS)
	      rld[i].when_needed = RELOAD_FOR_OPADDR_ADDR;
	    else
	      rld[i].when_needed = RELOAD_FOR_OPERAND_ADDRESS;
	    rld[j].in = 0;
	  }
    }

  /* Scan all the reloads and update their type.
     If a reload is for the address of an operand and we didn't reload
     that operand, change the type.  Similarly, change the operand number
     of a reload when two operands match.  If a reload is optional, treat it
     as though the operand isn't reloaded.

     ??? This latter case is somewhat odd because if we do the optional
     reload, it means the object is hanging around.  Thus we need only
     do the address reload if the optional reload was NOT done.

     Change secondary reloads to be the address type of their operand, not
     the normal type.

     If an operand's reload is now RELOAD_OTHER, change any
     RELOAD_FOR_INPUT_ADDRESS reloads of that operand to
     RELOAD_FOR_OTHER_ADDRESS.  */

  for (i = 0; i < n_reloads; i++)
    {
      if (rld[i].secondary_p
	  && rld[i].when_needed == operand_type[rld[i].opnum])
	rld[i].when_needed = address_type[rld[i].opnum];

      if ((rld[i].when_needed == RELOAD_FOR_INPUT_ADDRESS
	   || rld[i].when_needed == RELOAD_FOR_OUTPUT_ADDRESS
	   || rld[i].when_needed == RELOAD_FOR_INPADDR_ADDRESS
	   || rld[i].when_needed == RELOAD_FOR_OUTADDR_ADDRESS)
	  && (operand_reloadnum[rld[i].opnum] < 0
	      || rld[operand_reloadnum[rld[i].opnum]].optional))
	{
	  /* If we have a secondary reload to go along with this reload,
	     change its type to RELOAD_FOR_OPADDR_ADDR.  */

	  if ((rld[i].when_needed == RELOAD_FOR_INPUT_ADDRESS
	       || rld[i].when_needed == RELOAD_FOR_INPADDR_ADDRESS)
	      && rld[i].secondary_in_reload != -1)
	    {
	      int secondary_in_reload = rld[i].secondary_in_reload;

	      rld[secondary_in_reload].when_needed = RELOAD_FOR_OPADDR_ADDR;

	      /* If there's a tertiary reload we have to change it also.  */
	      if (secondary_in_reload > 0
		  && rld[secondary_in_reload].secondary_in_reload != -1)
		rld[rld[secondary_in_reload].secondary_in_reload].when_needed
		  = RELOAD_FOR_OPADDR_ADDR;
	    }

	  if ((rld[i].when_needed == RELOAD_FOR_OUTPUT_ADDRESS
	       || rld[i].when_needed == RELOAD_FOR_OUTADDR_ADDRESS)
	      && rld[i].secondary_out_reload != -1)
	    {
	      int secondary_out_reload = rld[i].secondary_out_reload;

	      rld[secondary_out_reload].when_needed = RELOAD_FOR_OPADDR_ADDR;

	      /* If there's a tertiary reload we have to change it also.  */
	      if (secondary_out_reload
		  && rld[secondary_out_reload].secondary_out_reload != -1)
		rld[rld[secondary_out_reload].secondary_out_reload].when_needed
		  = RELOAD_FOR_OPADDR_ADDR;
	    }

	  if (rld[i].when_needed == RELOAD_FOR_INPADDR_ADDRESS
	      || rld[i].when_needed == RELOAD_FOR_OUTADDR_ADDRESS)
	    rld[i].when_needed = RELOAD_FOR_OPADDR_ADDR;
	  else
	    rld[i].when_needed = RELOAD_FOR_OPERAND_ADDRESS;
	}

      if ((rld[i].when_needed == RELOAD_FOR_INPUT_ADDRESS
	   || rld[i].when_needed == RELOAD_FOR_INPADDR_ADDRESS)
	  && operand_reloadnum[rld[i].opnum] >= 0
	  && (rld[operand_reloadnum[rld[i].opnum]].when_needed
	      == RELOAD_OTHER))
	rld[i].when_needed = RELOAD_FOR_OTHER_ADDRESS;

      if (goal_alternative_matches[rld[i].opnum] >= 0)
	rld[i].opnum = goal_alternative_matches[rld[i].opnum];
    }

  /* Scan all the reloads, and check for RELOAD_FOR_OPERAND_ADDRESS reloads.
     If we have more than one, then convert all RELOAD_FOR_OPADDR_ADDR
     reloads to RELOAD_FOR_OPERAND_ADDRESS reloads.

     choose_reload_regs assumes that RELOAD_FOR_OPADDR_ADDR reloads never
     conflict with RELOAD_FOR_OPERAND_ADDRESS reloads.  This is true for a
     single pair of RELOAD_FOR_OPADDR_ADDR/RELOAD_FOR_OPERAND_ADDRESS reloads.
     However, if there is more than one RELOAD_FOR_OPERAND_ADDRESS reload,
     then a RELOAD_FOR_OPADDR_ADDR reload conflicts with all
     RELOAD_FOR_OPERAND_ADDRESS reloads other than the one that uses it.
     This is complicated by the fact that a single operand can have more
     than one RELOAD_FOR_OPERAND_ADDRESS reload.  It is very difficult to fix
     choose_reload_regs without affecting code quality, and cases that
     actually fail are extremely rare, so it turns out to be better to fix
     the problem here by not generating cases that choose_reload_regs will
     fail for.  */
  /* There is a similar problem with RELOAD_FOR_INPUT_ADDRESS /
     RELOAD_FOR_OUTPUT_ADDRESS when there is more than one of a kind for
     a single operand.
     We can reduce the register pressure by exploiting that a
     RELOAD_FOR_X_ADDR_ADDR that precedes all RELOAD_FOR_X_ADDRESS reloads
     does not conflict with any of them, if it is only used for the first of
     the RELOAD_FOR_X_ADDRESS reloads.  */
  {
    int first_op_addr_num = -2;
    int first_inpaddr_num[MAX_RECOG_OPERANDS];
    int first_outpaddr_num[MAX_RECOG_OPERANDS];
    int need_change = 0;
    /* We use last_op_addr_reload and the contents of the above arrays
       first as flags - -2 means no instance encountered, -1 means exactly
       one instance encountered.
       If more than one instance has been encountered, we store the reload
       number of the first reload of the kind in question; reload numbers
       are known to be non-negative.  */
    for (i = 0; i < noperands; i++)
      first_inpaddr_num[i] = first_outpaddr_num[i] = -2;
    for (i = n_reloads - 1; i >= 0; i--)
      {
	switch (rld[i].when_needed)
	  {
	  case RELOAD_FOR_OPERAND_ADDRESS:
	    if (++first_op_addr_num >= 0)
	      {
		first_op_addr_num = i;
		need_change = 1;
	      }
	    break;
	  case RELOAD_FOR_INPUT_ADDRESS:
	    if (++first_inpaddr_num[rld[i].opnum] >= 0)
	      {
		first_inpaddr_num[rld[i].opnum] = i;
		need_change = 1;
	      }
	    break;
	  case RELOAD_FOR_OUTPUT_ADDRESS:
	    if (++first_outpaddr_num[rld[i].opnum] >= 0)
	      {
		first_outpaddr_num[rld[i].opnum] = i;
		need_change = 1;
	      }
	    break;
	  default:
	    break;
	  }
      }

    if (need_change)
      {
	for (i = 0; i < n_reloads; i++)
	  {
	    int first_num;
	    enum reload_type type;

	    switch (rld[i].when_needed)
	      {
	      case RELOAD_FOR_OPADDR_ADDR:
		first_num = first_op_addr_num;
		type = RELOAD_FOR_OPERAND_ADDRESS;
		break;
	      case RELOAD_FOR_INPADDR_ADDRESS:
		first_num = first_inpaddr_num[rld[i].opnum];
		type = RELOAD_FOR_INPUT_ADDRESS;
		break;
	      case RELOAD_FOR_OUTADDR_ADDRESS:
		first_num = first_outpaddr_num[rld[i].opnum];
		type = RELOAD_FOR_OUTPUT_ADDRESS;
		break;
	      default:
		continue;
	      }
	    if (first_num < 0)
	      continue;
	    else if (i > first_num)
	      rld[i].when_needed = type;
	    else
	      {
		/* Check if the only TYPE reload that uses reload I is
		   reload FIRST_NUM.  */
		for (j = n_reloads - 1; j > first_num; j--)
		  {
		    if (rld[j].when_needed == type
			&& (rld[i].secondary_p
			    ? rld[j].secondary_in_reload == i
			    : reg_mentioned_p (rld[i].in, rld[j].in)))
		      {
			rld[i].when_needed = type;
			break;
		      }
		  }
	      }
	  }
      }
  }

  /* See if we have any reloads that are now allowed to be merged
     because we've changed when the reload is needed to
     RELOAD_FOR_OPERAND_ADDRESS or RELOAD_FOR_OTHER_ADDRESS.  Only
     check for the most common cases.  */

  for (i = 0; i < n_reloads; i++)
    if (rld[i].in != 0 && rld[i].out == 0
	&& (rld[i].when_needed == RELOAD_FOR_OPERAND_ADDRESS
	    || rld[i].when_needed == RELOAD_FOR_OPADDR_ADDR
	    || rld[i].when_needed == RELOAD_FOR_OTHER_ADDRESS))
      for (j = 0; j < n_reloads; j++)
	if (i != j && rld[j].in != 0 && rld[j].out == 0
	    && rld[j].when_needed == rld[i].when_needed
	    && MATCHES (rld[i].in, rld[j].in)
	    && rld[i].rclass == rld[j].rclass
	    && !rld[i].nocombine && !rld[j].nocombine
	    && rld[i].reg_rtx == rld[j].reg_rtx)
	  {
	    rld[i].opnum = MIN (rld[i].opnum, rld[j].opnum);
	    transfer_replacements (i, j);
	    rld[j].in = 0;
	  }

  /* If we made any reloads for addresses, see if they violate a
     "no input reloads" requirement for this insn.  But loads that we
     do after the insn (such as for output addresses) are fine.  */
  if (HAVE_cc0 && no_input_reloads)
    for (i = 0; i < n_reloads; i++)
      gcc_assert (rld[i].in == 0
		  || rld[i].when_needed == RELOAD_FOR_OUTADDR_ADDRESS
		  || rld[i].when_needed == RELOAD_FOR_OUTPUT_ADDRESS);

  /* Compute reload_mode and reload_nregs.  */
  for (i = 0; i < n_reloads; i++)
    {
      rld[i].mode
	= (rld[i].inmode == VOIDmode
	   || partial_subreg_p (rld[i].inmode, rld[i].outmode)
	   ? rld[i].outmode : rld[i].inmode);

      rld[i].nregs = ira_reg_class_max_nregs [rld[i].rclass][rld[i].mode];
    }

  /* Special case a simple move with an input reload and a
     destination of a hard reg, if the hard reg is ok, use it.  */
  for (i = 0; i < n_reloads; i++)
    if (rld[i].when_needed == RELOAD_FOR_INPUT
	&& GET_CODE (PATTERN (insn)) == SET
	&& REG_P (SET_DEST (PATTERN (insn)))
	&& (SET_SRC (PATTERN (insn)) == rld[i].in
	    || SET_SRC (PATTERN (insn)) == rld[i].in_reg)
	&& !elimination_target_reg_p (SET_DEST (PATTERN (insn))))
      {
	rtx dest = SET_DEST (PATTERN (insn));
	unsigned int regno = REGNO (dest);

	if (regno < FIRST_PSEUDO_REGISTER
	    && TEST_HARD_REG_BIT (reg_class_contents[rld[i].rclass], regno)
	    && targetm.hard_regno_mode_ok (regno, rld[i].mode))
	  {
	    int nr = hard_regno_nregs[regno][rld[i].mode];
	    int ok = 1, nri;

	    for (nri = 1; nri < nr; nri ++)
	      if (! TEST_HARD_REG_BIT (reg_class_contents[rld[i].rclass], regno + nri))
		{
		  ok = 0;
		  break;
		}

	    if (ok)
	      rld[i].reg_rtx = dest;
	  }
      }

  return retval;
}

/* Return true if alternative number ALTNUM in constraint-string
   CONSTRAINT is guaranteed to accept a reloaded constant-pool reference.
   MEM gives the reference if its address hasn't been fully reloaded,
   otherwise it is NULL.  */

static bool
alternative_allows_const_pool_ref (rtx mem ATTRIBUTE_UNUSED,
				   const char *constraint, int altnum)
{
  int c;

  /* Skip alternatives before the one requested.  */
  while (altnum > 0)
    {
      while (*constraint++ != ',')
	;
      altnum--;
    }
  /* Scan the requested alternative for TARGET_MEM_CONSTRAINT or 'o'.
     If one of them is present, this alternative accepts the result of
     passing a constant-pool reference through find_reloads_toplev.

     The same is true of extra memory constraints if the address
     was reloaded into a register.  However, the target may elect
     to disallow the original constant address, forcing it to be
     reloaded into a register instead.  */
  for (; (c = *constraint) && c != ',' && c != '#';
       constraint += CONSTRAINT_LEN (c, constraint))
    {
      enum constraint_num cn = lookup_constraint (constraint);
      if (insn_extra_memory_constraint (cn)
	  && (mem == NULL || constraint_satisfied_p (mem, cn)))
	return true;
    }
  return false;
}

/* Scan X for memory references and scan the addresses for reloading.
   Also checks for references to "constant" regs that we want to eliminate
   and replaces them with the values they stand for.
   We may alter X destructively if it contains a reference to such.
   If X is just a constant reg, we return the equivalent value
   instead of X.

   IND_LEVELS says how many levels of indirect addressing this machine
   supports.

   OPNUM and TYPE identify the purpose of the reload.

   IS_SET_DEST is true if X is the destination of a SET, which is not
   appropriate to be replaced by a constant.

   INSN, if nonzero, is the insn in which we do the reload.  It is used
   to determine if we may generate output reloads, and where to put USEs
   for pseudos that we have to replace with stack slots.

   ADDRESS_RELOADED.  If nonzero, is a pointer to where we put the
   result of find_reloads_address.  */

static rtx
find_reloads_toplev (rtx x, int opnum, enum reload_type type,
		     int ind_levels, int is_set_dest, rtx_insn *insn,
		     int *address_reloaded)
{
  RTX_CODE code = GET_CODE (x);

  const char *fmt = GET_RTX_FORMAT (code);
  int i;
  int copied;

  if (code == REG)
    {
      /* This code is duplicated for speed in find_reloads.  */
      int regno = REGNO (x);
      if (reg_equiv_constant (regno) != 0 && !is_set_dest)
	x = reg_equiv_constant (regno);
#if 0
      /*  This creates (subreg (mem...)) which would cause an unnecessary
	  reload of the mem.  */
      else if (reg_equiv_mem (regno) != 0)
	x = reg_equiv_mem (regno);
#endif
      else if (reg_equiv_memory_loc (regno)
	       && (reg_equiv_address (regno) != 0 || num_not_at_initial_offset))
	{
	  rtx mem = make_memloc (x, regno);
	  if (reg_equiv_address (regno)
	      || ! rtx_equal_p (mem, reg_equiv_mem (regno)))
	    {
	      /* If this is not a toplevel operand, find_reloads doesn't see
		 this substitution.  We have to emit a USE of the pseudo so
		 that delete_output_reload can see it.  */
	      if (replace_reloads && recog_data.operand[opnum] != x)
		/* We mark the USE with QImode so that we recognize it
		   as one that can be safely deleted at the end of
		   reload.  */
		PUT_MODE (emit_insn_before (gen_rtx_USE (VOIDmode, x), insn),
			  QImode);
	      x = mem;
	      i = find_reloads_address (GET_MODE (x), &x, XEXP (x, 0), &XEXP (x, 0),
					opnum, type, ind_levels, insn);
	      if (!rtx_equal_p (x, mem))
		push_reg_equiv_alt_mem (regno, x);
	      if (address_reloaded)
		*address_reloaded = i;
	    }
	}
      return x;
    }
  if (code == MEM)
    {
      rtx tem = x;

      i = find_reloads_address (GET_MODE (x), &tem, XEXP (x, 0), &XEXP (x, 0),
				opnum, type, ind_levels, insn);
      if (address_reloaded)
	*address_reloaded = i;

      return tem;
    }

  if (code == SUBREG && REG_P (SUBREG_REG (x)))
    {
      /* Check for SUBREG containing a REG that's equivalent to a
	 constant.  If the constant has a known value, truncate it
	 right now.  Similarly if we are extracting a single-word of a
	 multi-word constant.  If the constant is symbolic, allow it
	 to be substituted normally.  push_reload will strip the
	 subreg later.  The constant must not be VOIDmode, because we
	 will lose the mode of the register (this should never happen
	 because one of the cases above should handle it).  */

      int regno = REGNO (SUBREG_REG (x));
      rtx tem;

      if (regno >= FIRST_PSEUDO_REGISTER
	  && reg_renumber[regno] < 0
	  && reg_equiv_constant (regno) != 0)
	{
	  tem =
	    simplify_gen_subreg (GET_MODE (x), reg_equiv_constant (regno),
				 GET_MODE (SUBREG_REG (x)), SUBREG_BYTE (x));
	  gcc_assert (tem);
	  if (CONSTANT_P (tem)
	      && !targetm.legitimate_constant_p (GET_MODE (x), tem))
	    {
	      tem = force_const_mem (GET_MODE (x), tem);
	      i = find_reloads_address (GET_MODE (tem), &tem, XEXP (tem, 0),
					&XEXP (tem, 0), opnum, type,
					ind_levels, insn);
	      if (address_reloaded)
		*address_reloaded = i;
	    }
	  return tem;
	}

      /* If the subreg contains a reg that will be converted to a mem,
	 attempt to convert the whole subreg to a (narrower or wider)
	 memory reference instead.  If this succeeds, we're done --
	 otherwise fall through to check whether the inner reg still
	 needs address reloads anyway.  */

      if (regno >= FIRST_PSEUDO_REGISTER
	  && reg_equiv_memory_loc (regno) != 0)
	{
	  tem = find_reloads_subreg_address (x, opnum, type, ind_levels,
					     insn, address_reloaded);
	  if (tem)
	    return tem;
	}
    }

  for (copied = 0, i = GET_RTX_LENGTH (code) - 1; i >= 0; i--)
    {
      if (fmt[i] == 'e')
	{
	  rtx new_part = find_reloads_toplev (XEXP (x, i), opnum, type,
					      ind_levels, is_set_dest, insn,
					      address_reloaded);
	  /* If we have replaced a reg with it's equivalent memory loc -
	     that can still be handled here e.g. if it's in a paradoxical
	     subreg - we must make the change in a copy, rather than using
	     a destructive change.  This way, find_reloads can still elect
	     not to do the change.  */
	  if (new_part != XEXP (x, i) && ! CONSTANT_P (new_part) && ! copied)
	    {
	      x = shallow_copy_rtx (x);
	      copied = 1;
	    }
	  XEXP (x, i) = new_part;
	}
    }
  return x;
}

/* Return a mem ref for the memory equivalent of reg REGNO.
   This mem ref is not shared with anything.  */

static rtx
make_memloc (rtx ad, int regno)
{
  /* We must rerun eliminate_regs, in case the elimination
     offsets have changed.  */
  rtx tem
    = XEXP (eliminate_regs (reg_equiv_memory_loc (regno), VOIDmode, NULL_RTX),
	    0);

  /* If TEM might contain a pseudo, we must copy it to avoid
     modifying it when we do the substitution for the reload.  */
  if (rtx_varies_p (tem, 0))
    tem = copy_rtx (tem);

  tem = replace_equiv_address_nv (reg_equiv_memory_loc (regno), tem);
  tem = adjust_address_nv (tem, GET_MODE (ad), 0);

  /* Copy the result if it's still the same as the equivalence, to avoid
     modifying it when we do the substitution for the reload.  */
  if (tem == reg_equiv_memory_loc (regno))
    tem = copy_rtx (tem);
  return tem;
}

/* Returns true if AD could be turned into a valid memory reference
   to mode MODE in address space AS by reloading the part pointed to
   by PART into a register.  */

static int
maybe_memory_address_addr_space_p (machine_mode mode, rtx ad,
				   addr_space_t as, rtx *part)
{
  int retv;
  rtx tem = *part;
  rtx reg = gen_rtx_REG (GET_MODE (tem), max_reg_num ());

  *part = reg;
  retv = memory_address_addr_space_p (mode, ad, as);
  *part = tem;

  return retv;
}

/* Record all reloads needed for handling memory address AD
   which appears in *LOC in a memory reference to mode MODE
   which itself is found in location  *MEMREFLOC.
   Note that we take shortcuts assuming that no multi-reg machine mode
   occurs as part of an address.

   OPNUM and TYPE specify the purpose of this reload.

   IND_LEVELS says how many levels of indirect addressing this machine
   supports.

   INSN, if nonzero, is the insn in which we do the reload.  It is used
   to determine if we may generate output reloads, and where to put USEs
   for pseudos that we have to replace with stack slots.

   Value is one if this address is reloaded or replaced as a whole; it is
   zero if the top level of this address was not reloaded or replaced, and
   it is -1 if it may or may not have been reloaded or replaced.

   Note that there is no verification that the address will be valid after
   this routine does its work.  Instead, we rely on the fact that the address
   was valid when reload started.  So we need only undo things that reload
   could have broken.  These are wrong register types, pseudos not allocated
   to a hard register, and frame pointer elimination.  */

static int
find_reloads_address (machine_mode mode, rtx *memrefloc, rtx ad,
		      rtx *loc, int opnum, enum reload_type type,
		      int ind_levels, rtx_insn *insn)
{
  addr_space_t as = memrefloc? MEM_ADDR_SPACE (*memrefloc)
			     : ADDR_SPACE_GENERIC;
  int regno;
  int removed_and = 0;
  int op_index;
  rtx tem;

  /* If the address is a register, see if it is a legitimate address and
     reload if not.  We first handle the cases where we need not reload
     or where we must reload in a non-standard way.  */

  if (REG_P (ad))
    {
      regno = REGNO (ad);

      if (reg_equiv_constant (regno) != 0)
	{
	  find_reloads_address_part (reg_equiv_constant (regno), loc,
				     base_reg_class (mode, as, MEM, SCRATCH),
				     GET_MODE (ad), opnum, type, ind_levels);
	  return 1;
	}

      tem = reg_equiv_memory_loc (regno);
      if (tem != 0)
	{
	  if (reg_equiv_address (regno) != 0 || num_not_at_initial_offset)
	    {
	      tem = make_memloc (ad, regno);
	      if (! strict_memory_address_addr_space_p (GET_MODE (tem),
							XEXP (tem, 0),
							MEM_ADDR_SPACE (tem)))
		{
		  rtx orig = tem;

		  find_reloads_address (GET_MODE (tem), &tem, XEXP (tem, 0),
					&XEXP (tem, 0), opnum,
					ADDR_TYPE (type), ind_levels, insn);
		  if (!rtx_equal_p (tem, orig))
		    push_reg_equiv_alt_mem (regno, tem);
		}
	      /* We can avoid a reload if the register's equivalent memory
		 expression is valid as an indirect memory address.
		 But not all addresses are valid in a mem used as an indirect
		 address: only reg or reg+constant.  */

	      if (ind_levels > 0
		  && strict_memory_address_addr_space_p (mode, tem, as)
		  && (REG_P (XEXP (tem, 0))
		      || (GET_CODE (XEXP (tem, 0)) == PLUS
			  && REG_P (XEXP (XEXP (tem, 0), 0))
			  && CONSTANT_P (XEXP (XEXP (tem, 0), 1)))))
		{
		  /* TEM is not the same as what we'll be replacing the
		     pseudo with after reload, put a USE in front of INSN
		     in the final reload pass.  */
		  if (replace_reloads
		      && num_not_at_initial_offset
		      && ! rtx_equal_p (tem, reg_equiv_mem (regno)))
		    {
		      *loc = tem;
		      /* We mark the USE with QImode so that we
			 recognize it as one that can be safely
			 deleted at the end of reload.  */
		      PUT_MODE (emit_insn_before (gen_rtx_USE (VOIDmode, ad),
						  insn), QImode);

		      /* This doesn't really count as replacing the address
			 as a whole, since it is still a memory access.  */
		    }
		  return 0;
		}
	      ad = tem;
	    }
	}

      /* The only remaining case where we can avoid a reload is if this is a
	 hard register that is valid as a base register and which is not the
	 subject of a CLOBBER in this insn.  */

      else if (regno < FIRST_PSEUDO_REGISTER
	       && regno_ok_for_base_p (regno, mode, as, MEM, SCRATCH)
	       && ! regno_clobbered_p (regno, this_insn, mode, 0))
	return 0;

      /* If we do not have one of the cases above, we must do the reload.  */
      push_reload (ad, NULL_RTX, loc, (rtx*) 0,
		   base_reg_class (mode, as, MEM, SCRATCH),
		   GET_MODE (ad), VOIDmode, 0, 0, opnum, type);
      return 1;
    }

  if (strict_memory_address_addr_space_p (mode, ad, as))
    {
      /* The address appears valid, so reloads are not needed.
	 But the address may contain an eliminable register.
	 This can happen because a machine with indirect addressing
	 may consider a pseudo register by itself a valid address even when
	 it has failed to get a hard reg.
	 So do a tree-walk to find and eliminate all such regs.  */

      /* But first quickly dispose of a common case.  */
      if (GET_CODE (ad) == PLUS
	  && CONST_INT_P (XEXP (ad, 1))
	  && REG_P (XEXP (ad, 0))
	  && reg_equiv_constant (REGNO (XEXP (ad, 0))) == 0)
	return 0;

      subst_reg_equivs_changed = 0;
      *loc = subst_reg_equivs (ad, insn);

      if (! subst_reg_equivs_changed)
	return 0;

      /* Check result for validity after substitution.  */
      if (strict_memory_address_addr_space_p (mode, ad, as))
	return 0;
    }

#ifdef LEGITIMIZE_RELOAD_ADDRESS
  do
    {
      if (memrefloc && ADDR_SPACE_GENERIC_P (as))
	{
	  LEGITIMIZE_RELOAD_ADDRESS (ad, GET_MODE (*memrefloc), opnum, type,
				     ind_levels, win);
	}
      break;
    win:
      *memrefloc = copy_rtx (*memrefloc);
      XEXP (*memrefloc, 0) = ad;
      move_replacements (&ad, &XEXP (*memrefloc, 0));
      return -1;
    }
  while (0);
#endif

  /* The address is not valid.  We have to figure out why.  First see if
     we have an outer AND and remove it if so.  Then analyze what's inside.  */

  if (GET_CODE (ad) == AND)
    {
      removed_and = 1;
      loc = &XEXP (ad, 0);
      ad = *loc;
    }

  /* One possibility for why the address is invalid is that it is itself
     a MEM.  This can happen when the frame pointer is being eliminated, a
     pseudo is not allocated to a hard register, and the offset between the
     frame and stack pointers is not its initial value.  In that case the
     pseudo will have been replaced by a MEM referring to the
     stack pointer.  */
  if (MEM_P (ad))
    {
      /* First ensure that the address in this MEM is valid.  Then, unless
	 indirect addresses are valid, reload the MEM into a register.  */
      tem = ad;
      find_reloads_address (GET_MODE (ad), &tem, XEXP (ad, 0), &XEXP (ad, 0),
			    opnum, ADDR_TYPE (type),
			    ind_levels == 0 ? 0 : ind_levels - 1, insn);

      /* If tem was changed, then we must create a new memory reference to
	 hold it and store it back into memrefloc.  */
      if (tem != ad && memrefloc)
	{
	  *memrefloc = copy_rtx (*memrefloc);
	  copy_replacements (tem, XEXP (*memrefloc, 0));
	  loc = &XEXP (*memrefloc, 0);
	  if (removed_and)
	    loc = &XEXP (*loc, 0);
	}

      /* Check similar cases as for indirect addresses as above except
	 that we can allow pseudos and a MEM since they should have been
	 taken care of above.  */

      if (ind_levels == 0
	  || (GET_CODE (XEXP (tem, 0)) == SYMBOL_REF && ! indirect_symref_ok)
	  || MEM_P (XEXP (tem, 0))
	  || ! (REG_P (XEXP (tem, 0))
		|| (GET_CODE (XEXP (tem, 0)) == PLUS
		    && REG_P (XEXP (XEXP (tem, 0), 0))
		    && CONST_INT_P (XEXP (XEXP (tem, 0), 1)))))
	{
	  /* Must use TEM here, not AD, since it is the one that will
	     have any subexpressions reloaded, if needed.  */
	  push_reload (tem, NULL_RTX, loc, (rtx*) 0,
		       base_reg_class (mode, as, MEM, SCRATCH), GET_MODE (tem),
		       VOIDmode, 0,
		       0, opnum, type);
	  return ! removed_and;
	}
      else
	return 0;
    }

  /* If we have address of a stack slot but it's not valid because the
     displacement is too large, compute the sum in a register.
     Handle all base registers here, not just fp/ap/sp, because on some
     targets (namely SH) we can also get too large displacements from
     big-endian corrections.  */
  else if (GET_CODE (ad) == PLUS
	   && REG_P (XEXP (ad, 0))
	   && REGNO (XEXP (ad, 0)) < FIRST_PSEUDO_REGISTER
	   && CONST_INT_P (XEXP (ad, 1))
	   && (regno_ok_for_base_p (REGNO (XEXP (ad, 0)), mode, as, PLUS,
				    CONST_INT)
	       /* Similarly, if we were to reload the base register and the
		  mem+offset address is still invalid, then we want to reload
		  the whole address, not just the base register.  */
	       || ! maybe_memory_address_addr_space_p
		     (mode, ad, as, &(XEXP (ad, 0)))))

    {
      /* Unshare the MEM rtx so we can safely alter it.  */
      if (memrefloc)
	{
	  *memrefloc = copy_rtx (*memrefloc);
	  loc = &XEXP (*memrefloc, 0);
	  if (removed_and)
	    loc = &XEXP (*loc, 0);
	}

      if (double_reg_address_ok[mode]
	  && regno_ok_for_base_p (REGNO (XEXP (ad, 0)), mode, as,
				  PLUS, CONST_INT))
	{
	  /* Unshare the sum as well.  */
	  *loc = ad = copy_rtx (ad);

	  /* Reload the displacement into an index reg.
	     We assume the frame pointer or arg pointer is a base reg.  */
	  find_reloads_address_part (XEXP (ad, 1), &XEXP (ad, 1),
				     INDEX_REG_CLASS, GET_MODE (ad), opnum,
				     type, ind_levels);
	  return 0;
	}
      else
	{
	  /* If the sum of two regs is not necessarily valid,
	     reload the sum into a base reg.
	     That will at least work.  */
	  find_reloads_address_part (ad, loc,
				     base_reg_class (mode, as, MEM, SCRATCH),
				     GET_MODE (ad), opnum, type, ind_levels);
	}
      return ! removed_and;
    }

  /* If we have an indexed stack slot, there are three possible reasons why
     it might be invalid: The index might need to be reloaded, the address
     might have been made by frame pointer elimination and hence have a
     constant out of range, or both reasons might apply.

     We can easily check for an index needing reload, but even if that is the
     case, we might also have an invalid constant.  To avoid making the
     conservative assumption and requiring two reloads, we see if this address
     is valid when not interpreted strictly.  If it is, the only problem is
     that the index needs a reload and find_reloads_address_1 will take care
     of it.

     Handle all base registers here, not just fp/ap/sp, because on some
     targets (namely SPARC) we can also get invalid addresses from preventive
     subreg big-endian corrections made by find_reloads_toplev.  We
     can also get expressions involving LO_SUM (rather than PLUS) from
     find_reloads_subreg_address.

     If we decide to do something, it must be that `double_reg_address_ok'
     is true.  We generate a reload of the base register + constant and
     rework the sum so that the reload register will be added to the index.
     This is safe because we know the address isn't shared.

     We check for the base register as both the first and second operand of
     the innermost PLUS and/or LO_SUM.  */

  for (op_index = 0; op_index < 2; ++op_index)
    {
      rtx operand, addend;
      enum rtx_code inner_code;

      if (GET_CODE (ad) != PLUS)
	  continue;

      inner_code = GET_CODE (XEXP (ad, 0));
      if (!(GET_CODE (ad) == PLUS
	    && CONST_INT_P (XEXP (ad, 1))
	    && (inner_code == PLUS || inner_code == LO_SUM)))
	continue;

      operand = XEXP (XEXP (ad, 0), op_index);
      if (!REG_P (operand) || REGNO (operand) >= FIRST_PSEUDO_REGISTER)
	continue;

      addend = XEXP (XEXP (ad, 0), 1 - op_index);

      if ((regno_ok_for_base_p (REGNO (operand), mode, as, inner_code,
				GET_CODE (addend))
	   || operand == frame_pointer_rtx
	   || (!HARD_FRAME_POINTER_IS_FRAME_POINTER
	       && operand == hard_frame_pointer_rtx)
	   || (FRAME_POINTER_REGNUM != ARG_POINTER_REGNUM
	       && operand == arg_pointer_rtx)
	   || operand == stack_pointer_rtx)
	  && ! maybe_memory_address_addr_space_p
		(mode, ad, as, &XEXP (XEXP (ad, 0), 1 - op_index)))
	{
	  rtx offset_reg;
	  enum reg_class cls;

	  offset_reg = plus_constant (GET_MODE (ad), operand,
				      INTVAL (XEXP (ad, 1)));

	  /* Form the adjusted address.  */
	  if (GET_CODE (XEXP (ad, 0)) == PLUS)
	    ad = gen_rtx_PLUS (GET_MODE (ad),
			       op_index == 0 ? offset_reg : addend,
			       op_index == 0 ? addend : offset_reg);
	  else
	    ad = gen_rtx_LO_SUM (GET_MODE (ad),
				 op_index == 0 ? offset_reg : addend,
				 op_index == 0 ? addend : offset_reg);
	  *loc = ad;

	  cls = base_reg_class (mode, as, MEM, GET_CODE (addend));
	  find_reloads_address_part (XEXP (ad, op_index),
				     &XEXP (ad, op_index), cls,
				     GET_MODE (ad), opnum, type, ind_levels);
	  find_reloads_address_1 (mode, as,
				  XEXP (ad, 1 - op_index), 1, GET_CODE (ad),
				  GET_CODE (XEXP (ad, op_index)),
				  &XEXP (ad, 1 - op_index), opnum,
				  type, 0, insn);

	  return 0;
	}
    }

  /* See if address becomes valid when an eliminable register
     in a sum is replaced.  */

  tem = ad;
  if (GET_CODE (ad) == PLUS)
    tem = subst_indexed_address (ad);
  if (tem != ad && strict_memory_address_addr_space_p (mode, tem, as))
    {
      /* Ok, we win that way.  Replace any additional eliminable
	 registers.  */

      subst_reg_equivs_changed = 0;
      tem = subst_reg_equivs (tem, insn);

      /* Make sure that didn't make the address invalid again.  */

      if (! subst_reg_equivs_changed
	  || strict_memory_address_addr_space_p (mode, tem, as))
	{
	  *loc = tem;
	  return 0;
	}
    }

  /* If constants aren't valid addresses, reload the constant address
     into a register.  */
  if (CONSTANT_P (ad) && ! strict_memory_address_addr_space_p (mode, ad, as))
    {
      machine_mode address_mode = GET_MODE (ad);
      if (address_mode == VOIDmode)
	address_mode = targetm.addr_space.address_mode (as);

      /* If AD is an address in the constant pool, the MEM rtx may be shared.
	 Unshare it so we can safely alter it.  */
      if (memrefloc && GET_CODE (ad) == SYMBOL_REF
	  && CONSTANT_POOL_ADDRESS_P (ad))
	{
	  *memrefloc = copy_rtx (*memrefloc);
	  loc = &XEXP (*memrefloc, 0);
	  if (removed_and)
	    loc = &XEXP (*loc, 0);
	}

      find_reloads_address_part (ad, loc,
				 base_reg_class (mode, as, MEM, SCRATCH),
				 address_mode, opnum, type, ind_levels);
      return ! removed_and;
    }

  return find_reloads_address_1 (mode, as, ad, 0, MEM, SCRATCH, loc,
				 opnum, type, ind_levels, insn);
}

/* Find all pseudo regs appearing in AD
   that are eliminable in favor of equivalent values
   and do not have hard regs; replace them by their equivalents.
   INSN, if nonzero, is the insn in which we do the reload.  We put USEs in
   front of it for pseudos that we have to replace with stack slots.  */

static rtx
subst_reg_equivs (rtx ad, rtx_insn *insn)
{
  RTX_CODE code = GET_CODE (ad);
  int i;
  const char *fmt;

  switch (code)
    {
    case HIGH:
    case CONST:
    CASE_CONST_ANY:
    case SYMBOL_REF:
    case LABEL_REF:
    case PC:
    case CC0:
      return ad;

    case REG:
      {
	int regno = REGNO (ad);

	if (reg_equiv_constant (regno) != 0)
	  {
	    subst_reg_equivs_changed = 1;
	    return reg_equiv_constant (regno);
	  }
	if (reg_equiv_memory_loc (regno) && num_not_at_initial_offset)
	  {
	    rtx mem = make_memloc (ad, regno);
	    if (! rtx_equal_p (mem, reg_equiv_mem (regno)))
	      {
		subst_reg_equivs_changed = 1;
		/* We mark the USE with QImode so that we recognize it
		   as one that can be safely deleted at the end of
		   reload.  */
		PUT_MODE (emit_insn_before (gen_rtx_USE (VOIDmode, ad), insn),
			  QImode);
		return mem;
	      }
	  }
      }
      return ad;

    case PLUS:
      /* Quickly dispose of a common case.  */
      if (XEXP (ad, 0) == frame_pointer_rtx
	  && CONST_INT_P (XEXP (ad, 1)))
	return ad;
      break;

    default:
      break;
    }

  fmt = GET_RTX_FORMAT (code);
  for (i = GET_RTX_LENGTH (code) - 1; i >= 0; i--)
    if (fmt[i] == 'e')
      XEXP (ad, i) = subst_reg_equivs (XEXP (ad, i), insn);
  return ad;
}

/* Compute the sum of X and Y, making canonicalizations assumed in an
   address, namely: sum constant integers, surround the sum of two
   constants with a CONST, put the constant as the second operand, and
   group the constant on the outermost sum.

   This routine assumes both inputs are already in canonical form.  */

rtx
form_sum (machine_mode mode, rtx x, rtx y)
{
  rtx tem;

  gcc_assert (GET_MODE (x) == mode || GET_MODE (x) == VOIDmode);
  gcc_assert (GET_MODE (y) == mode || GET_MODE (y) == VOIDmode);

  if (CONST_INT_P (x))
    return plus_constant (mode, y, INTVAL (x));
  else if (CONST_INT_P (y))
    return plus_constant (mode, x, INTVAL (y));
  else if (CONSTANT_P (x))
    tem = x, x = y, y = tem;

  if (GET_CODE (x) == PLUS && CONSTANT_P (XEXP (x, 1)))
    return form_sum (mode, XEXP (x, 0), form_sum (mode, XEXP (x, 1), y));

  /* Note that if the operands of Y are specified in the opposite
     order in the recursive calls below, infinite recursion will occur.  */
  if (GET_CODE (y) == PLUS && CONSTANT_P (XEXP (y, 1)))
    return form_sum (mode, form_sum (mode, x, XEXP (y, 0)), XEXP (y, 1));

  /* If both constant, encapsulate sum.  Otherwise, just form sum.  A
     constant will have been placed second.  */
  if (CONSTANT_P (x) && CONSTANT_P (y))
    {
      if (GET_CODE (x) == CONST)
	x = XEXP (x, 0);
      if (GET_CODE (y) == CONST)
	y = XEXP (y, 0);

      return gen_rtx_CONST (VOIDmode, gen_rtx_PLUS (mode, x, y));
    }

  return gen_rtx_PLUS (mode, x, y);
}

/* If ADDR is a sum containing a pseudo register that should be
   replaced with a constant (from reg_equiv_constant),
   return the result of doing so, and also apply the associative
   law so that the result is more likely to be a valid address.
   (But it is not guaranteed to be one.)

   Note that at most one register is replaced, even if more are
   replaceable.  Also, we try to put the result into a canonical form
   so it is more likely to be a valid address.

   In all other cases, return ADDR.  */

static rtx
subst_indexed_address (rtx addr)
{
  rtx op0 = 0, op1 = 0, op2 = 0;
  rtx tem;
  int regno;

  if (GET_CODE (addr) == PLUS)
    {
      /* Try to find a register to replace.  */
      op0 = XEXP (addr, 0), op1 = XEXP (addr, 1), op2 = 0;
      if (REG_P (op0)
	  && (regno = REGNO (op0)) >= FIRST_PSEUDO_REGISTER
	  && reg_renumber[regno] < 0
	  && reg_equiv_constant (regno) != 0)
	op0 = reg_equiv_constant (regno);
      else if (REG_P (op1)
	       && (regno = REGNO (op1)) >= FIRST_PSEUDO_REGISTER
	       && reg_renumber[regno] < 0
	       && reg_equiv_constant (regno) != 0)
	op1 = reg_equiv_constant (regno);
      else if (GET_CODE (op0) == PLUS
	       && (tem = subst_indexed_address (op0)) != op0)
	op0 = tem;
      else if (GET_CODE (op1) == PLUS
	       && (tem = subst_indexed_address (op1)) != op1)
	op1 = tem;
      else
	return addr;

      /* Pick out up to three things to add.  */
      if (GET_CODE (op1) == PLUS)
	op2 = XEXP (op1, 1), op1 = XEXP (op1, 0);
      else if (GET_CODE (op0) == PLUS)
	op2 = op1, op1 = XEXP (op0, 1), op0 = XEXP (op0, 0);

      /* Compute the sum.  */
      if (op2 != 0)
	op1 = form_sum (GET_MODE (addr), op1, op2);
      if (op1 != 0)
	op0 = form_sum (GET_MODE (addr), op0, op1);

      return op0;
    }
  return addr;
}

/* Update the REG_INC notes for an insn.  It updates all REG_INC
   notes for the instruction which refer to REGNO the to refer
   to the reload number.

   INSN is the insn for which any REG_INC notes need updating.

   REGNO is the register number which has been reloaded.

   RELOADNUM is the reload number.  */

static void
update_auto_inc_notes (rtx_insn *insn ATTRIBUTE_UNUSED, int regno ATTRIBUTE_UNUSED,
		       int reloadnum ATTRIBUTE_UNUSED)
{
  if (!AUTO_INC_DEC)
    return;

  for (rtx link = REG_NOTES (insn); link; link = XEXP (link, 1))
    if (REG_NOTE_KIND (link) == REG_INC
        && (int) REGNO (XEXP (link, 0)) == regno)
      push_replacement (&XEXP (link, 0), reloadnum, VOIDmode);
}

/* Record the pseudo registers we must reload into hard registers in a
   subexpression of a would-be memory address, X referring to a value
   in mode MODE.  (This function is not called if the address we find
   is strictly valid.)

   CONTEXT = 1 means we are considering regs as index regs,
   = 0 means we are considering them as base regs.
   OUTER_CODE is the code of the enclosing RTX, typically a MEM, a PLUS,
   or an autoinc code.
   If CONTEXT == 0 and OUTER_CODE is a PLUS or LO_SUM, then INDEX_CODE
   is the code of the index part of the address.  Otherwise, pass SCRATCH
   for this argument.
   OPNUM and TYPE specify the purpose of any reloads made.

   IND_LEVELS says how many levels of indirect addressing are
   supported at this point in the address.

   INSN, if nonzero, is the insn in which we do the reload.  It is used
   to determine if we may generate output reloads.

   We return nonzero if X, as a whole, is reloaded or replaced.  */

/* Note that we take shortcuts assuming that no multi-reg machine mode
   occurs as part of an address.
   Also, this is not fully machine-customizable; it works for machines
   such as VAXen and 68000's and 32000's, but other possible machines
   could have addressing modes that this does not handle right.
   If you add push_reload calls here, you need to make sure gen_reload
   handles those cases gracefully.  */

static int
find_reloads_address_1 (machine_mode mode, addr_space_t as,
			rtx x, int context,
			enum rtx_code outer_code, enum rtx_code index_code,
			rtx *loc, int opnum, enum reload_type type,
			int ind_levels, rtx_insn *insn)
{
#define REG_OK_FOR_CONTEXT(CONTEXT, REGNO, MODE, AS, OUTER, INDEX)	\
  ((CONTEXT) == 0							\
   ? regno_ok_for_base_p (REGNO, MODE, AS, OUTER, INDEX)		\
   : REGNO_OK_FOR_INDEX_P (REGNO))

  enum reg_class context_reg_class;
  RTX_CODE code = GET_CODE (x);
  bool reloaded_inner_of_autoinc = false;

  if (context == 1)
    context_reg_class = INDEX_REG_CLASS;
  else
    context_reg_class = base_reg_class (mode, as, outer_code, index_code);

  switch (code)
    {
    case PLUS:
      {
	rtx orig_op0 = XEXP (x, 0);
	rtx orig_op1 = XEXP (x, 1);
	RTX_CODE code0 = GET_CODE (orig_op0);
	RTX_CODE code1 = GET_CODE (orig_op1);
	rtx op0 = orig_op0;
	rtx op1 = orig_op1;

	if (GET_CODE (op0) == SUBREG)
	  {
	    op0 = SUBREG_REG (op0);
	    code0 = GET_CODE (op0);
	    if (code0 == REG && REGNO (op0) < FIRST_PSEUDO_REGISTER)
	      op0 = gen_rtx_REG (word_mode,
				 (REGNO (op0) +
				  subreg_regno_offset (REGNO (SUBREG_REG (orig_op0)),
						       GET_MODE (SUBREG_REG (orig_op0)),
						       SUBREG_BYTE (orig_op0),
						       GET_MODE (orig_op0))));
	  }

	if (GET_CODE (op1) == SUBREG)
	  {
	    op1 = SUBREG_REG (op1);
	    code1 = GET_CODE (op1);
	    if (code1 == REG && REGNO (op1) < FIRST_PSEUDO_REGISTER)
	      /* ??? Why is this given op1's mode and above for
		 ??? op0 SUBREGs we use word_mode?  */
	      op1 = gen_rtx_REG (GET_MODE (op1),
				 (REGNO (op1) +
				  subreg_regno_offset (REGNO (SUBREG_REG (orig_op1)),
						       GET_MODE (SUBREG_REG (orig_op1)),
						       SUBREG_BYTE (orig_op1),
						       GET_MODE (orig_op1))));
	  }
	/* Plus in the index register may be created only as a result of
	   register rematerialization for expression like &localvar*4.  Reload it.
	   It may be possible to combine the displacement on the outer level,
	   but it is probably not worthwhile to do so.  */
	if (context == 1)
	  {
	    find_reloads_address (GET_MODE (x), loc, XEXP (x, 0), &XEXP (x, 0),
				  opnum, ADDR_TYPE (type), ind_levels, insn);
	    push_reload (*loc, NULL_RTX, loc, (rtx*) 0,
			 context_reg_class,
			 GET_MODE (x), VOIDmode, 0, 0, opnum, type);
	    return 1;
	  }

	if (code0 == MULT || code0 == SIGN_EXTEND || code0 == TRUNCATE
	    || code0 == ZERO_EXTEND || code1 == MEM)
	  {
	    find_reloads_address_1 (mode, as, orig_op0, 1, PLUS, SCRATCH,
				    &XEXP (x, 0), opnum, type, ind_levels,
				    insn);
	    find_reloads_address_1 (mode, as, orig_op1, 0, PLUS, code0,
				    &XEXP (x, 1), opnum, type, ind_levels,
				    insn);
	  }

	else if (code1 == MULT || code1 == SIGN_EXTEND || code1 == TRUNCATE
		 || code1 == ZERO_EXTEND || code0 == MEM)
	  {
	    find_reloads_address_1 (mode, as, orig_op0, 0, PLUS, code1,
				    &XEXP (x, 0), opnum, type, ind_levels,
				    insn);
	    find_reloads_address_1 (mode, as, orig_op1, 1, PLUS, SCRATCH,
				    &XEXP (x, 1), opnum, type, ind_levels,
				    insn);
	  }

	else if (code0 == CONST_INT || code0 == CONST
		 || code0 == SYMBOL_REF || code0 == LABEL_REF)
	  find_reloads_address_1 (mode, as, orig_op1, 0, PLUS, code0,
				  &XEXP (x, 1), opnum, type, ind_levels,
				  insn);

	else if (code1 == CONST_INT || code1 == CONST
		 || code1 == SYMBOL_REF || code1 == LABEL_REF)
	  find_reloads_address_1 (mode, as, orig_op0, 0, PLUS, code1,
				  &XEXP (x, 0), opnum, type, ind_levels,
				  insn);

	else if (code0 == REG && code1 == REG)
	  {
	    if (REGNO_OK_FOR_INDEX_P (REGNO (op1))
		&& regno_ok_for_base_p (REGNO (op0), mode, as, PLUS, REG))
	      return 0;
	    else if (REGNO_OK_FOR_INDEX_P (REGNO (op0))
		     && regno_ok_for_base_p (REGNO (op1), mode, as, PLUS, REG))
	      return 0;
	    else if (regno_ok_for_base_p (REGNO (op0), mode, as, PLUS, REG))
	      find_reloads_address_1 (mode, as, orig_op1, 1, PLUS, SCRATCH,
				      &XEXP (x, 1), opnum, type, ind_levels,
				      insn);
	    else if (REGNO_OK_FOR_INDEX_P (REGNO (op1)))
	      find_reloads_address_1 (mode, as, orig_op0, 0, PLUS, REG,
				      &XEXP (x, 0), opnum, type, ind_levels,
				      insn);
	    else if (regno_ok_for_base_p (REGNO (op1), mode, as, PLUS, REG))
	      find_reloads_address_1 (mode, as, orig_op0, 1, PLUS, SCRATCH,
				      &XEXP (x, 0), opnum, type, ind_levels,
				      insn);
	    else if (REGNO_OK_FOR_INDEX_P (REGNO (op0)))
	      find_reloads_address_1 (mode, as, orig_op1, 0, PLUS, REG,
				      &XEXP (x, 1), opnum, type, ind_levels,
				      insn);
	    else
	      {
		find_reloads_address_1 (mode, as, orig_op0, 0, PLUS, REG,
					&XEXP (x, 0), opnum, type, ind_levels,
					insn);
		find_reloads_address_1 (mode, as, orig_op1, 1, PLUS, SCRATCH,
					&XEXP (x, 1), opnum, type, ind_levels,
					insn);
	      }
	  }

	else if (code0 == REG)
	  {
	    find_reloads_address_1 (mode, as, orig_op0, 1, PLUS, SCRATCH,
				    &XEXP (x, 0), opnum, type, ind_levels,
				    insn);
	    find_reloads_address_1 (mode, as, orig_op1, 0, PLUS, REG,
				    &XEXP (x, 1), opnum, type, ind_levels,
				    insn);
	  }

	else if (code1 == REG)
	  {
	    find_reloads_address_1 (mode, as, orig_op1, 1, PLUS, SCRATCH,
				    &XEXP (x, 1), opnum, type, ind_levels,
				    insn);
	    find_reloads_address_1 (mode, as, orig_op0, 0, PLUS, REG,
				    &XEXP (x, 0), opnum, type, ind_levels,
				    insn);
	  }
      }

      return 0;

    case POST_MODIFY:
    case PRE_MODIFY:
      {
	rtx op0 = XEXP (x, 0);
	rtx op1 = XEXP (x, 1);
	enum rtx_code index_code;
	int regno;
	int reloadnum;

	if (GET_CODE (op1) != PLUS && GET_CODE (op1) != MINUS)
	  return 0;

	/* Currently, we only support {PRE,POST}_MODIFY constructs
	   where a base register is {inc,dec}remented by the contents
	   of another register or by a constant value.  Thus, these
	   operands must match.  */
	gcc_assert (op0 == XEXP (op1, 0));

	/* Require index register (or constant).  Let's just handle the
	   register case in the meantime... If the target allows
	   auto-modify by a constant then we could try replacing a pseudo
	   register with its equivalent constant where applicable.

	   We also handle the case where the register was eliminated
	   resulting in a PLUS subexpression.

	   If we later decide to reload the whole PRE_MODIFY or
	   POST_MODIFY, inc_for_reload might clobber the reload register
	   before reading the index.  The index register might therefore
	   need to live longer than a TYPE reload normally would, so be
	   conservative and class it as RELOAD_OTHER.  */
	if ((REG_P (XEXP (op1, 1))
	     && !REGNO_OK_FOR_INDEX_P (REGNO (XEXP (op1, 1))))
	    || GET_CODE (XEXP (op1, 1)) == PLUS)
	  find_reloads_address_1 (mode, as, XEXP (op1, 1), 1, code, SCRATCH,
				  &XEXP (op1, 1), opnum, RELOAD_OTHER,
				  ind_levels, insn);

	gcc_assert (REG_P (XEXP (op1, 0)));

	regno = REGNO (XEXP (op1, 0));
	index_code = GET_CODE (XEXP (op1, 1));

	/* A register that is incremented cannot be constant!  */
	gcc_assert (regno < FIRST_PSEUDO_REGISTER
		    || reg_equiv_constant (regno) == 0);

	/* Handle a register that is equivalent to a memory location
	    which cannot be addressed directly.  */
	if (reg_equiv_memory_loc (regno) != 0
	    && (reg_equiv_address (regno) != 0
		|| num_not_at_initial_offset))
	  {
	    rtx tem = make_memloc (XEXP (x, 0), regno);

	    if (reg_equiv_address (regno)
		|| ! rtx_equal_p (tem, reg_equiv_mem (regno)))
	      {
		rtx orig = tem;

		/* First reload the memory location's address.
		    We can't use ADDR_TYPE (type) here, because we need to
		    write back the value after reading it, hence we actually
		    need two registers.  */
		find_reloads_address (GET_MODE (tem), &tem, XEXP (tem, 0),
				      &XEXP (tem, 0), opnum,
				      RELOAD_OTHER,
				      ind_levels, insn);

		if (!rtx_equal_p (tem, orig))
		  push_reg_equiv_alt_mem (regno, tem);

		/* Then reload the memory location into a base
		   register.  */
		reloadnum = push_reload (tem, tem, &XEXP (x, 0),
					 &XEXP (op1, 0),
					 base_reg_class (mode, as,
							 code, index_code),
					 GET_MODE (x), GET_MODE (x), 0,
					 0, opnum, RELOAD_OTHER);

		update_auto_inc_notes (this_insn, regno, reloadnum);
		return 0;
	      }
	  }

	if (reg_renumber[regno] >= 0)
	  regno = reg_renumber[regno];

	/* We require a base register here...  */
	if (!regno_ok_for_base_p (regno, GET_MODE (x), as, code, index_code))
	  {
	    reloadnum = push_reload (XEXP (op1, 0), XEXP (x, 0),
				     &XEXP (op1, 0), &XEXP (x, 0),
				     base_reg_class (mode, as,
						     code, index_code),
				     GET_MODE (x), GET_MODE (x), 0, 0,
				     opnum, RELOAD_OTHER);

	    update_auto_inc_notes (this_insn, regno, reloadnum);
	    return 0;
	  }
      }
      return 0;

    case POST_INC:
    case POST_DEC:
    case PRE_INC:
    case PRE_DEC:
      if (REG_P (XEXP (x, 0)))
	{
	  int regno = REGNO (XEXP (x, 0));
	  int value = 0;
	  rtx x_orig = x;

	  /* A register that is incremented cannot be constant!  */
	  gcc_assert (regno < FIRST_PSEUDO_REGISTER
		      || reg_equiv_constant (regno) == 0);

	  /* Handle a register that is equivalent to a memory location
	     which cannot be addressed directly.  */
	  if (reg_equiv_memory_loc (regno) != 0
	      && (reg_equiv_address (regno) != 0 || num_not_at_initial_offset))
	    {
	      rtx tem = make_memloc (XEXP (x, 0), regno);
	      if (reg_equiv_address (regno)
		  || ! rtx_equal_p (tem, reg_equiv_mem (regno)))
		{
		  rtx orig = tem;

		  /* First reload the memory location's address.
		     We can't use ADDR_TYPE (type) here, because we need to
		     write back the value after reading it, hence we actually
		     need two registers.  */
		  find_reloads_address (GET_MODE (tem), &tem, XEXP (tem, 0),
					&XEXP (tem, 0), opnum, type,
					ind_levels, insn);
		  reloaded_inner_of_autoinc = true;
		  if (!rtx_equal_p (tem, orig))
		    push_reg_equiv_alt_mem (regno, tem);
		  /* Put this inside a new increment-expression.  */
		  x = gen_rtx_fmt_e (GET_CODE (x), GET_MODE (x), tem);
		  /* Proceed to reload that, as if it contained a register.  */
		}
	    }

	  /* If we have a hard register that is ok in this incdec context,
	     don't make a reload.  If the register isn't nice enough for
	     autoincdec, we can reload it.  But, if an autoincrement of a
	     register that we here verified as playing nice, still outside
	     isn't "valid", it must be that no autoincrement is "valid".
	     If that is true and something made an autoincrement anyway,
	     this must be a special context where one is allowed.
	     (For example, a "push" instruction.)
	     We can't improve this address, so leave it alone.  */

	  /* Otherwise, reload the autoincrement into a suitable hard reg
	     and record how much to increment by.  */

	  if (reg_renumber[regno] >= 0)
	    regno = reg_renumber[regno];
	  if (regno >= FIRST_PSEUDO_REGISTER
	      || !REG_OK_FOR_CONTEXT (context, regno, mode, as, code,
				      index_code))
	    {
	      int reloadnum;

	      /* If we can output the register afterwards, do so, this
		 saves the extra update.
		 We can do so if we have an INSN - i.e. no JUMP_INSN nor
		 CALL_INSN - and it does not set CC0.
		 But don't do this if we cannot directly address the
		 memory location, since this will make it harder to
		 reuse address reloads, and increases register pressure.
		 Also don't do this if we can probably update x directly.  */
	      rtx equiv = (MEM_P (XEXP (x, 0))
			   ? XEXP (x, 0)
			   : reg_equiv_mem (regno));
	      enum insn_code icode = optab_handler (add_optab, GET_MODE (x));
	      if (insn && NONJUMP_INSN_P (insn)
#if HAVE_cc0
		  && ! sets_cc0_p (PATTERN (insn))
#endif
		  && (regno < FIRST_PSEUDO_REGISTER
		      || (equiv
			  && memory_operand (equiv, GET_MODE (equiv))
			  && ! (icode != CODE_FOR_nothing
				&& insn_operand_matches (icode, 0, equiv)
				&& insn_operand_matches (icode, 1, equiv))))
		  /* Using RELOAD_OTHER means we emit this and the reload we
		     made earlier in the wrong order.  */
		  && !reloaded_inner_of_autoinc)
		{
		  /* We use the original pseudo for loc, so that
		     emit_reload_insns() knows which pseudo this
		     reload refers to and updates the pseudo rtx, not
		     its equivalent memory location, as well as the
		     corresponding entry in reg_last_reload_reg.  */
		  loc = &XEXP (x_orig, 0);
		  x = XEXP (x, 0);
		  reloadnum
		    = push_reload (x, x, loc, loc,
				   context_reg_class,
				   GET_MODE (x), GET_MODE (x), 0, 0,
				   opnum, RELOAD_OTHER);
		}
	      else
		{
		  reloadnum
		    = push_reload (x, x, loc, (rtx*) 0,
				   context_reg_class,
				   GET_MODE (x), GET_MODE (x), 0, 0,
				   opnum, type);
		  rld[reloadnum].inc
		    = find_inc_amount (PATTERN (this_insn), XEXP (x_orig, 0));

		  value = 1;
		}

	      update_auto_inc_notes (this_insn, REGNO (XEXP (x_orig, 0)),
				     reloadnum);
	    }
	  return value;
	}
      return 0;

    case TRUNCATE:
    case SIGN_EXTEND:
    case ZERO_EXTEND:
      /* Look for parts to reload in the inner expression and reload them
	 too, in addition to this operation.  Reloading all inner parts in
	 addition to this one shouldn't be necessary, but at this point,
	 we don't know if we can possibly omit any part that *can* be
	 reloaded.  Targets that are better off reloading just either part
	 (or perhaps even a different part of an outer expression), should
	 define LEGITIMIZE_RELOAD_ADDRESS.  */
      find_reloads_address_1 (GET_MODE (XEXP (x, 0)), as, XEXP (x, 0),
			      context, code, SCRATCH, &XEXP (x, 0), opnum,
			      type, ind_levels, insn);
      push_reload (x, NULL_RTX, loc, (rtx*) 0,
		   context_reg_class,
		   GET_MODE (x), VOIDmode, 0, 0, opnum, type);
      return 1;

    case MEM:
      /* This is probably the result of a substitution, by eliminate_regs, of
	 an equivalent address for a pseudo that was not allocated to a hard
	 register.  Verify that the specified address is valid and reload it
	 into a register.

	 Since we know we are going to reload this item, don't decrement for
	 the indirection level.

	 Note that this is actually conservative:  it would be slightly more
	 efficient to use the value of SPILL_INDIRECT_LEVELS from
	 reload1.c here.  */

      find_reloads_address (GET_MODE (x), loc, XEXP (x, 0), &XEXP (x, 0),
			    opnum, ADDR_TYPE (type), ind_levels, insn);
      push_reload (*loc, NULL_RTX, loc, (rtx*) 0,
		   context_reg_class,
		   GET_MODE (x), VOIDmode, 0, 0, opnum, type);
      return 1;

    case REG:
      {
	int regno = REGNO (x);

	if (reg_equiv_constant (regno) != 0)
	  {
	    find_reloads_address_part (reg_equiv_constant (regno), loc,
				       context_reg_class,
				       GET_MODE (x), opnum, type, ind_levels);
	    return 1;
	  }

#if 0 /* This might screw code in reload1.c to delete prior output-reload
	 that feeds this insn.  */
	if (reg_equiv_mem (regno) != 0)
	  {
	    push_reload (reg_equiv_mem (regno), NULL_RTX, loc, (rtx*) 0,
			 context_reg_class,
			 GET_MODE (x), VOIDmode, 0, 0, opnum, type);
	    return 1;
	  }
#endif

	if (reg_equiv_memory_loc (regno)
	    && (reg_equiv_address (regno) != 0 || num_not_at_initial_offset))
	  {
	    rtx tem = make_memloc (x, regno);
	    if (reg_equiv_address (regno) != 0
		|| ! rtx_equal_p (tem, reg_equiv_mem (regno)))
	      {
		x = tem;
		find_reloads_address (GET_MODE (x), &x, XEXP (x, 0),
				      &XEXP (x, 0), opnum, ADDR_TYPE (type),
				      ind_levels, insn);
		if (!rtx_equal_p (x, tem))
		  push_reg_equiv_alt_mem (regno, x);
	      }
	  }

	if (reg_renumber[regno] >= 0)
	  regno = reg_renumber[regno];

	if (regno >= FIRST_PSEUDO_REGISTER
	    || !REG_OK_FOR_CONTEXT (context, regno, mode, as, outer_code,
				    index_code))
	  {
	    push_reload (x, NULL_RTX, loc, (rtx*) 0,
			 context_reg_class,
			 GET_MODE (x), VOIDmode, 0, 0, opnum, type);
	    return 1;
	  }

	/* If a register appearing in an address is the subject of a CLOBBER
	   in this insn, reload it into some other register to be safe.
	   The CLOBBER is supposed to make the register unavailable
	   from before this insn to after it.  */
	if (regno_clobbered_p (regno, this_insn, GET_MODE (x), 0))
	  {
	    push_reload (x, NULL_RTX, loc, (rtx*) 0,
			 context_reg_class,
			 GET_MODE (x), VOIDmode, 0, 0, opnum, type);
	    return 1;
	  }
      }
      return 0;

    case SUBREG:
      if (REG_P (SUBREG_REG (x)))
	{
	  /* If this is a SUBREG of a hard register and the resulting register
	     is of the wrong class, reload the whole SUBREG.  This avoids
	     needless copies if SUBREG_REG is multi-word.  */
	  if (REGNO (SUBREG_REG (x)) < FIRST_PSEUDO_REGISTER)
	    {
	      int regno ATTRIBUTE_UNUSED = subreg_regno (x);

	      if (!REG_OK_FOR_CONTEXT (context, regno, mode, as, outer_code,
				       index_code))
		{
		  push_reload (x, NULL_RTX, loc, (rtx*) 0,
			       context_reg_class,
			       GET_MODE (x), VOIDmode, 0, 0, opnum, type);
		  return 1;
		}
	    }
	  /* If this is a SUBREG of a pseudo-register, and the pseudo-register
	     is larger than the class size, then reload the whole SUBREG.  */
	  else
	    {
	      enum reg_class rclass = context_reg_class;
	      if (ira_reg_class_max_nregs [rclass][GET_MODE (SUBREG_REG (x))]
		  > reg_class_size[(int) rclass])
		{
		  /* If the inner register will be replaced by a memory
		     reference, we can do this only if we can replace the
		     whole subreg by a (narrower) memory reference.  If
		     this is not possible, fall through and reload just
		     the inner register (including address reloads).  */
		  if (reg_equiv_memory_loc (REGNO (SUBREG_REG (x))) != 0)
		    {
		      rtx tem = find_reloads_subreg_address (x, opnum,
							     ADDR_TYPE (type),
							     ind_levels, insn,
							     NULL);
		      if (tem)
			{
			  push_reload (tem, NULL_RTX, loc, (rtx*) 0, rclass,
				       GET_MODE (tem), VOIDmode, 0, 0,
				       opnum, type);
			  return 1;
			}
		    }
		  else
		    {
		      push_reload (x, NULL_RTX, loc, (rtx*) 0, rclass,
				   GET_MODE (x), VOIDmode, 0, 0, opnum, type);
		      return 1;
		    }
		}
	    }
	}
      break;

    default:
      break;
    }

  {
    const char *fmt = GET_RTX_FORMAT (code);
    int i;

    for (i = GET_RTX_LENGTH (code) - 1; i >= 0; i--)
      {
	if (fmt[i] == 'e')
	  /* Pass SCRATCH for INDEX_CODE, since CODE can never be a PLUS once
	     we get here.  */
	  find_reloads_address_1 (mode, as, XEXP (x, i), context,
				  code, SCRATCH, &XEXP (x, i),
				  opnum, type, ind_levels, insn);
      }
  }

#undef REG_OK_FOR_CONTEXT
  return 0;
}

/* X, which is found at *LOC, is a part of an address that needs to be
   reloaded into a register of class RCLASS.  If X is a constant, or if
   X is a PLUS that contains a constant, check that the constant is a
   legitimate operand and that we are supposed to be able to load
   it into the register.

   If not, force the constant into memory and reload the MEM instead.

   MODE is the mode to use, in case X is an integer constant.

   OPNUM and TYPE describe the purpose of any reloads made.

   IND_LEVELS says how many levels of indirect addressing this machine
   supports.  */

static void
find_reloads_address_part (rtx x, rtx *loc, enum reg_class rclass,
			   machine_mode mode, int opnum,
			   enum reload_type type, int ind_levels)
{
  if (CONSTANT_P (x)
      && (!targetm.legitimate_constant_p (mode, x)
	  || targetm.preferred_reload_class (x, rclass) == NO_REGS))
    {
      x = force_const_mem (mode, x);
      find_reloads_address (mode, &x, XEXP (x, 0), &XEXP (x, 0),
			    opnum, type, ind_levels, 0);
    }

  else if (GET_CODE (x) == PLUS
	   && CONSTANT_P (XEXP (x, 1))
	   && (!targetm.legitimate_constant_p (GET_MODE (x), XEXP (x, 1))
	       || targetm.preferred_reload_class (XEXP (x, 1), rclass)
		   == NO_REGS))
    {
      rtx tem;

      tem = force_const_mem (GET_MODE (x), XEXP (x, 1));
      x = gen_rtx_PLUS (GET_MODE (x), XEXP (x, 0), tem);
      find_reloads_address (mode, &XEXP (x, 1), XEXP (tem, 0), &XEXP (tem, 0),
			    opnum, type, ind_levels, 0);
    }

  push_reload (x, NULL_RTX, loc, (rtx*) 0, rclass,
	       mode, VOIDmode, 0, 0, opnum, type);
}

/* X, a subreg of a pseudo, is a part of an address that needs to be
   reloaded, and the pseusdo is equivalent to a memory location.

   Attempt to replace the whole subreg by a (possibly narrower or wider)
   memory reference.  If this is possible, return this new memory
   reference, and push all required address reloads.  Otherwise,
   return NULL.

   OPNUM and TYPE identify the purpose of the reload.

   IND_LEVELS says how many levels of indirect addressing are
   supported at this point in the address.

   INSN, if nonzero, is the insn in which we do the reload.  It is used
   to determine where to put USEs for pseudos that we have to replace with
   stack slots.  */

static rtx
find_reloads_subreg_address (rtx x, int opnum, enum reload_type type,
			     int ind_levels, rtx_insn *insn,
			     int *address_reloaded)
{
  machine_mode outer_mode = GET_MODE (x);
  machine_mode inner_mode = GET_MODE (SUBREG_REG (x));
  int regno = REGNO (SUBREG_REG (x));
  int reloaded = 0;
  rtx tem, orig;
  poly_int64 offset;

  gcc_assert (reg_equiv_memory_loc (regno) != 0);

  /* We cannot replace the subreg with a modified memory reference if:

     - we have a paradoxical subreg that implicitly acts as a zero or
       sign extension operation due to LOAD_EXTEND_OP;

     - we have a subreg that is implicitly supposed to act on the full
       register due to WORD_REGISTER_OPERATIONS (see also eliminate_regs);

     - the address of the equivalent memory location is mode-dependent;  or

     - we have a paradoxical subreg and the resulting memory is not
       sufficiently aligned to allow access in the wider mode.

    In addition, we choose not to perform the replacement for *any*
    paradoxical subreg, even if it were possible in principle.  This
    is to avoid generating wider memory references than necessary.

    This corresponds to how previous versions of reload used to handle
    paradoxical subregs where no address reload was required.  */

  if (paradoxical_subreg_p (x))
    return NULL;

  if (WORD_REGISTER_OPERATIONS
      && partial_subreg_p (outer_mode, inner_mode)
      && known_equal_after_align_down (GET_MODE_SIZE (outer_mode) - 1,
				       GET_MODE_SIZE (inner_mode) - 1,
				       UNITS_PER_WORD))
    return NULL;

  /* Since we don't attempt to handle paradoxical subregs, we can just
     call into simplify_subreg, which will handle all remaining checks
     for us.  */
  orig = make_memloc (SUBREG_REG (x), regno);
  offset = SUBREG_BYTE (x);
  tem = simplify_subreg (outer_mode, orig, inner_mode, offset);
  if (!tem || !MEM_P (tem))
    return NULL;

  /* Now push all required address reloads, if any.  */
  reloaded = find_reloads_address (GET_MODE (tem), &tem,
				   XEXP (tem, 0), &XEXP (tem, 0),
				   opnum, type, ind_levels, insn);
  /* ??? Do we need to handle nonzero offsets somehow?  */
  if (must_eq (offset, 0) && !rtx_equal_p (tem, orig))
    push_reg_equiv_alt_mem (regno, tem);

  /* For some processors an address may be valid in the original mode but
     not in a smaller mode.  For example, ARM accepts a scaled index register
     in SImode but not in HImode.  Note that this is only a problem if the
     address in reg_equiv_mem is already invalid in the new mode; other
     cases would be fixed by find_reloads_address as usual.

     ??? We attempt to handle such cases here by doing an additional reload
     of the full address after the usual processing by find_reloads_address.
     Note that this may not work in the general case, but it seems to cover
     the cases where this situation currently occurs.  A more general fix
     might be to reload the *value* instead of the address, but this would
     not be expected by the callers of this routine as-is.

     If find_reloads_address already completed replaced the address, there
     is nothing further to do.  */
  if (reloaded == 0
      && reg_equiv_mem (regno) != 0
      && !strict_memory_address_addr_space_p
		(GET_MODE (x), XEXP (reg_equiv_mem (regno), 0),
		 MEM_ADDR_SPACE (reg_equiv_mem (regno))))
    {
      push_reload (XEXP (tem, 0), NULL_RTX, &XEXP (tem, 0), (rtx*) 0,
		   base_reg_class (GET_MODE (tem), MEM_ADDR_SPACE (tem),
				   MEM, SCRATCH),
		   GET_MODE (XEXP (tem, 0)), VOIDmode, 0, 0, opnum, type);
      reloaded = 1;
    }

  /* If this is not a toplevel operand, find_reloads doesn't see this
     substitution.  We have to emit a USE of the pseudo so that
     delete_output_reload can see it.  */
  if (replace_reloads && recog_data.operand[opnum] != x)
    /* We mark the USE with QImode so that we recognize it as one that
       can be safely deleted at the end of reload.  */
    PUT_MODE (emit_insn_before (gen_rtx_USE (VOIDmode, SUBREG_REG (x)), insn),
	      QImode);

  if (address_reloaded)
    *address_reloaded = reloaded;

  return tem;
}

/* Substitute into the current INSN the registers into which we have reloaded
   the things that need reloading.  The array `replacements'
   contains the locations of all pointers that must be changed
   and says what to replace them with.

   Return the rtx that X translates into; usually X, but modified.  */

void
subst_reloads (rtx_insn *insn)
{
  int i;

  for (i = 0; i < n_replacements; i++)
    {
      struct replacement *r = &replacements[i];
      rtx reloadreg = rld[r->what].reg_rtx;
      if (reloadreg)
	{
#ifdef DEBUG_RELOAD
	  /* This checking takes a very long time on some platforms
	     causing the gcc.c-torture/compile/limits-fnargs.c test
	     to time out during testing.  See PR 31850.

	     Internal consistency test.  Check that we don't modify
	     anything in the equivalence arrays.  Whenever something from
	     those arrays needs to be reloaded, it must be unshared before
	     being substituted into; the equivalence must not be modified.
	     Otherwise, if the equivalence is used after that, it will
	     have been modified, and the thing substituted (probably a
	     register) is likely overwritten and not a usable equivalence.  */
	  int check_regno;

	  for (check_regno = 0; check_regno < max_regno; check_regno++)
	    {
#define CHECK_MODF(ARRAY)						\
	      gcc_assert (!(*reg_equivs)[check_regno].ARRAY		\
			  || !loc_mentioned_in_p (r->where,		\
						  (*reg_equivs)[check_regno].ARRAY))

	      CHECK_MODF (constant);
	      CHECK_MODF (memory_loc);
	      CHECK_MODF (address);
	      CHECK_MODF (mem);
#undef CHECK_MODF
	    }
#endif /* DEBUG_RELOAD */

	  /* If we're replacing a LABEL_REF with a register, there must
	     already be an indication (to e.g. flow) which label this
	     register refers to.  */
	  gcc_assert (GET_CODE (*r->where) != LABEL_REF
		      || !JUMP_P (insn)
		      || find_reg_note (insn,
					REG_LABEL_OPERAND,
					XEXP (*r->where, 0))
		      || label_is_jump_target_p (XEXP (*r->where, 0), insn));

	  /* Encapsulate RELOADREG so its machine mode matches what
	     used to be there.  Note that gen_lowpart_common will
	     do the wrong thing if RELOADREG is multi-word.  RELOADREG
	     will always be a REG here.  */
	  if (GET_MODE (reloadreg) != r->mode && r->mode != VOIDmode)
	    reloadreg = reload_adjust_reg_for_mode (reloadreg, r->mode);

	  *r->where = reloadreg;
	}
      /* If reload got no reg and isn't optional, something's wrong.  */
      else
	gcc_assert (rld[r->what].optional);
    }
}

/* Make a copy of any replacements being done into X and move those
   copies to locations in Y, a copy of X.  */

void
copy_replacements (rtx x, rtx y)
{
  copy_replacements_1 (&x, &y, n_replacements);
}

static void
copy_replacements_1 (rtx *px, rtx *py, int orig_replacements)
{
  int i, j;
  rtx x, y;
  struct replacement *r;
  enum rtx_code code;
  const char *fmt;

  for (j = 0; j < orig_replacements; j++)
    if (replacements[j].where == px)
      {
	r = &replacements[n_replacements++];
	r->where = py;
	r->what = replacements[j].what;
	r->mode = replacements[j].mode;
      }

  x = *px;
  y = *py;
  code = GET_CODE (x);
  fmt = GET_RTX_FORMAT (code);

  for (i = GET_RTX_LENGTH (code) - 1; i >= 0; i--)
    {
      if (fmt[i] == 'e')
	copy_replacements_1 (&XEXP (x, i), &XEXP (y, i), orig_replacements);
      else if (fmt[i] == 'E')
	for (j = XVECLEN (x, i); --j >= 0; )
	  copy_replacements_1 (&XVECEXP (x, i, j), &XVECEXP (y, i, j),
			       orig_replacements);
    }
}

/* Change any replacements being done to *X to be done to *Y.  */

void
move_replacements (rtx *x, rtx *y)
{
  int i;

  for (i = 0; i < n_replacements; i++)
    if (replacements[i].where == x)
      replacements[i].where = y;
}

/* If LOC was scheduled to be replaced by something, return the replacement.
   Otherwise, return *LOC.  */

rtx
find_replacement (rtx *loc)
{
  struct replacement *r;

  for (r = &replacements[0]; r < &replacements[n_replacements]; r++)
    {
      rtx reloadreg = rld[r->what].reg_rtx;

      if (reloadreg && r->where == loc)
	{
	  if (r->mode != VOIDmode && GET_MODE (reloadreg) != r->mode)
	    reloadreg = reload_adjust_reg_for_mode (reloadreg, r->mode);

	  return reloadreg;
	}
      else if (reloadreg && GET_CODE (*loc) == SUBREG
	       && r->where == &SUBREG_REG (*loc))
	{
	  if (r->mode != VOIDmode && GET_MODE (reloadreg) != r->mode)
	    reloadreg = reload_adjust_reg_for_mode (reloadreg, r->mode);

	  return simplify_gen_subreg (GET_MODE (*loc), reloadreg,
				      GET_MODE (SUBREG_REG (*loc)),
				      SUBREG_BYTE (*loc));
	}
    }

  /* If *LOC is a PLUS, MINUS, or MULT, see if a replacement is scheduled for
     what's inside and make a new rtl if so.  */
  if (GET_CODE (*loc) == PLUS || GET_CODE (*loc) == MINUS
      || GET_CODE (*loc) == MULT)
    {
      rtx x = find_replacement (&XEXP (*loc, 0));
      rtx y = find_replacement (&XEXP (*loc, 1));

      if (x != XEXP (*loc, 0) || y != XEXP (*loc, 1))
	return gen_rtx_fmt_ee (GET_CODE (*loc), GET_MODE (*loc), x, y);
    }

  return *loc;
}

/* Return nonzero if register in range [REGNO, ENDREGNO)
   appears either explicitly or implicitly in X
   other than being stored into (except for earlyclobber operands).

   References contained within the substructure at LOC do not count.
   LOC may be zero, meaning don't ignore anything.

   This is similar to refers_to_regno_p in rtlanal.c except that we
   look at equivalences for pseudos that didn't get hard registers.  */

static int
refers_to_regno_for_reload_p (unsigned int regno, unsigned int endregno,
			      rtx x, rtx *loc)
{
  int i;
  unsigned int r;
  RTX_CODE code;
  const char *fmt;

  if (x == 0)
    return 0;

 repeat:
  code = GET_CODE (x);

  switch (code)
    {
    case REG:
      r = REGNO (x);

      /* If this is a pseudo, a hard register must not have been allocated.
	 X must therefore either be a constant or be in memory.  */
      if (r >= FIRST_PSEUDO_REGISTER)
	{
	  if (reg_equiv_memory_loc (r))
	    return refers_to_regno_for_reload_p (regno, endregno,
						 reg_equiv_memory_loc (r),
						 (rtx*) 0);

	  gcc_assert (reg_equiv_constant (r) || reg_equiv_invariant (r));
	  return 0;
	}

      return (endregno > r
	      && regno < r + (r < FIRST_PSEUDO_REGISTER
			      ? hard_regno_nregs[r][GET_MODE (x)]
			      : 1));

    case SUBREG:
      /* If this is a SUBREG of a hard reg, we can see exactly which
	 registers are being modified.  Otherwise, handle normally.  */
      if (REG_P (SUBREG_REG (x))
	  && REGNO (SUBREG_REG (x)) < FIRST_PSEUDO_REGISTER)
	{
	  unsigned int inner_regno = subreg_regno (x);
	  unsigned int inner_endregno
	    = inner_regno + (inner_regno < FIRST_PSEUDO_REGISTER
			     ? subreg_nregs (x) : 1);

	  return endregno > inner_regno && regno < inner_endregno;
	}
      break;

    case CLOBBER:
    case SET:
      if (&SET_DEST (x) != loc
	  /* Note setting a SUBREG counts as referring to the REG it is in for
	     a pseudo but not for hard registers since we can
	     treat each word individually.  */
	  && ((GET_CODE (SET_DEST (x)) == SUBREG
	       && loc != &SUBREG_REG (SET_DEST (x))
	       && REG_P (SUBREG_REG (SET_DEST (x)))
	       && REGNO (SUBREG_REG (SET_DEST (x))) >= FIRST_PSEUDO_REGISTER
	       && refers_to_regno_for_reload_p (regno, endregno,
						SUBREG_REG (SET_DEST (x)),
						loc))
	      /* If the output is an earlyclobber operand, this is
		 a conflict.  */
	      || ((!REG_P (SET_DEST (x))
		   || earlyclobber_operand_p (SET_DEST (x)))
		  && refers_to_regno_for_reload_p (regno, endregno,
						   SET_DEST (x), loc))))
	return 1;

      if (code == CLOBBER || loc == &SET_SRC (x))
	return 0;
      x = SET_SRC (x);
      goto repeat;

    default:
      break;
    }

  /* X does not match, so try its subexpressions.  */

  fmt = GET_RTX_FORMAT (code);
  for (i = GET_RTX_LENGTH (code) - 1; i >= 0; i--)
    {
      if (fmt[i] == 'e' && loc != &XEXP (x, i))
	{
	  if (i == 0)
	    {
	      x = XEXP (x, 0);
	      goto repeat;
	    }
	  else
	    if (refers_to_regno_for_reload_p (regno, endregno,
					      XEXP (x, i), loc))
	      return 1;
	}
      else if (fmt[i] == 'E')
	{
	  int j;
	  for (j = XVECLEN (x, i) - 1; j >= 0; j--)
	    if (loc != &XVECEXP (x, i, j)
		&& refers_to_regno_for_reload_p (regno, endregno,
						 XVECEXP (x, i, j), loc))
	      return 1;
	}
    }
  return 0;
}

/* Nonzero if modifying X will affect IN.  If X is a register or a SUBREG,
   we check if any register number in X conflicts with the relevant register
   numbers.  If X is a constant, return 0.  If X is a MEM, return 1 iff IN
   contains a MEM (we don't bother checking for memory addresses that can't
   conflict because we expect this to be a rare case.

   This function is similar to reg_overlap_mentioned_p in rtlanal.c except
   that we look at equivalences for pseudos that didn't get hard registers.  */

int
reg_overlap_mentioned_for_reload_p (rtx x, rtx in)
{
  int regno, endregno;

  /* Overly conservative.  */
  if (GET_CODE (x) == STRICT_LOW_PART
      || GET_RTX_CLASS (GET_CODE (x)) == RTX_AUTOINC)
    x = XEXP (x, 0);

  /* If either argument is a constant, then modifying X can not affect IN.  */
  if (CONSTANT_P (x) || CONSTANT_P (in))
    return 0;
  else if (GET_CODE (x) == SUBREG && MEM_P (SUBREG_REG (x)))
    return refers_to_mem_for_reload_p (in);
  else if (GET_CODE (x) == SUBREG)
    {
      regno = REGNO (SUBREG_REG (x));
      if (regno < FIRST_PSEUDO_REGISTER)
	regno += subreg_regno_offset (REGNO (SUBREG_REG (x)),
				      GET_MODE (SUBREG_REG (x)),
				      SUBREG_BYTE (x),
				      GET_MODE (x));
      endregno = regno + (regno < FIRST_PSEUDO_REGISTER
			  ? subreg_nregs (x) : 1);

      return refers_to_regno_for_reload_p (regno, endregno, in, (rtx*) 0);
    }
  else if (REG_P (x))
    {
      regno = REGNO (x);

      /* If this is a pseudo, it must not have been assigned a hard register.
	 Therefore, it must either be in memory or be a constant.  */

      if (regno >= FIRST_PSEUDO_REGISTER)
	{
	  if (reg_equiv_memory_loc (regno))
	    return refers_to_mem_for_reload_p (in);
	  gcc_assert (reg_equiv_constant (regno));
	  return 0;
	}

      endregno = END_REGNO (x);

      return refers_to_regno_for_reload_p (regno, endregno, in, (rtx*) 0);
    }
  else if (MEM_P (x))
    return refers_to_mem_for_reload_p (in);
  else if (GET_CODE (x) == SCRATCH || GET_CODE (x) == PC
	   || GET_CODE (x) == CC0)
    return reg_mentioned_p (x, in);
  else
    {
      gcc_assert (GET_CODE (x) == PLUS);

      /* We actually want to know if X is mentioned somewhere inside IN.
	 We must not say that (plus (sp) (const_int 124)) is in
	 (plus (sp) (const_int 64)), since that can lead to incorrect reload
	 allocation when spuriously changing a RELOAD_FOR_OUTPUT_ADDRESS
	 into a RELOAD_OTHER on behalf of another RELOAD_OTHER.  */
      while (MEM_P (in))
	in = XEXP (in, 0);
      if (REG_P (in))
	return 0;
      else if (GET_CODE (in) == PLUS)
	return (rtx_equal_p (x, in)
		|| reg_overlap_mentioned_for_reload_p (x, XEXP (in, 0))
		|| reg_overlap_mentioned_for_reload_p (x, XEXP (in, 1)));
      else return (reg_overlap_mentioned_for_reload_p (XEXP (x, 0), in)
		   || reg_overlap_mentioned_for_reload_p (XEXP (x, 1), in));
    }

  gcc_unreachable ();
}

/* Return nonzero if anything in X contains a MEM.  Look also for pseudo
   registers.  */

static int
refers_to_mem_for_reload_p (rtx x)
{
  const char *fmt;
  int i;

  if (MEM_P (x))
    return 1;

  if (REG_P (x))
    return (REGNO (x) >= FIRST_PSEUDO_REGISTER
	    && reg_equiv_memory_loc (REGNO (x)));

  fmt = GET_RTX_FORMAT (GET_CODE (x));
  for (i = GET_RTX_LENGTH (GET_CODE (x)) - 1; i >= 0; i--)
    if (fmt[i] == 'e'
	&& (MEM_P (XEXP (x, i))
	    || refers_to_mem_for_reload_p (XEXP (x, i))))
      return 1;

  return 0;
}

/* Check the insns before INSN to see if there is a suitable register
   containing the same value as GOAL.
   If OTHER is -1, look for a register in class RCLASS.
   Otherwise, just see if register number OTHER shares GOAL's value.

   Return an rtx for the register found, or zero if none is found.

   If RELOAD_REG_P is (short *)1,
   we reject any hard reg that appears in reload_reg_rtx
   because such a hard reg is also needed coming into this insn.

   If RELOAD_REG_P is any other nonzero value,
   it is a vector indexed by hard reg number
   and we reject any hard reg whose element in the vector is nonnegative
   as well as any that appears in reload_reg_rtx.

   If GOAL is zero, then GOALREG is a register number; we look
   for an equivalent for that register.

   MODE is the machine mode of the value we want an equivalence for.
   If GOAL is nonzero and not VOIDmode, then it must have mode MODE.

   This function is used by jump.c as well as in the reload pass.

   If GOAL is the sum of the stack pointer and a constant, we treat it
   as if it were a constant except that sp is required to be unchanging.  */

rtx
find_equiv_reg (rtx goal, rtx_insn *insn, enum reg_class rclass, int other,
		short *reload_reg_p, int goalreg, machine_mode mode)
{
  rtx_insn *p = insn;
  rtx goaltry, valtry, value;
  rtx_insn *where;
  rtx pat;
  int regno = -1;
  int valueno;
  int goal_mem = 0;
  int goal_const = 0;
  int goal_mem_addr_varies = 0;
  int need_stable_sp = 0;
  int nregs;
  int valuenregs;
  int num = 0;

  if (goal == 0)
    regno = goalreg;
  else if (REG_P (goal))
    regno = REGNO (goal);
  else if (MEM_P (goal))
    {
      enum rtx_code code = GET_CODE (XEXP (goal, 0));
      if (MEM_VOLATILE_P (goal))
	return 0;
      if (flag_float_store && SCALAR_FLOAT_MODE_P (GET_MODE (goal)))
	return 0;
      /* An address with side effects must be reexecuted.  */
      switch (code)
	{
	case POST_INC:
	case PRE_INC:
	case POST_DEC:
	case PRE_DEC:
	case POST_MODIFY:
	case PRE_MODIFY:
	  return 0;
	default:
	  break;
	}
      goal_mem = 1;
    }
  else if (CONSTANT_P (goal))
    goal_const = 1;
  else if (GET_CODE (goal) == PLUS
	   && XEXP (goal, 0) == stack_pointer_rtx
	   && CONSTANT_P (XEXP (goal, 1)))
    goal_const = need_stable_sp = 1;
  else if (GET_CODE (goal) == PLUS
	   && XEXP (goal, 0) == frame_pointer_rtx
	   && CONSTANT_P (XEXP (goal, 1)))
    goal_const = 1;
  else
    return 0;

  num = 0;
  /* Scan insns back from INSN, looking for one that copies
     a value into or out of GOAL.
     Stop and give up if we reach a label.  */

  while (1)
    {
      p = PREV_INSN (p);
      if (p && DEBUG_INSN_P (p))
	continue;
      num++;
      if (p == 0 || LABEL_P (p)
	  || num > PARAM_VALUE (PARAM_MAX_RELOAD_SEARCH_INSNS))
	return 0;

      /* Don't reuse register contents from before a setjmp-type
	 function call; on the second return (from the longjmp) it
	 might have been clobbered by a later reuse.  It doesn't
	 seem worthwhile to actually go and see if it is actually
	 reused even if that information would be readily available;
	 just don't reuse it across the setjmp call.  */
      if (CALL_P (p) && find_reg_note (p, REG_SETJMP, NULL_RTX))
	return 0;

      if (NONJUMP_INSN_P (p)
	  /* If we don't want spill regs ...  */
	  && (! (reload_reg_p != 0
		 && reload_reg_p != (short *) HOST_WIDE_INT_1)
	      /* ... then ignore insns introduced by reload; they aren't
		 useful and can cause results in reload_as_needed to be
		 different from what they were when calculating the need for
		 spills.  If we notice an input-reload insn here, we will
		 reject it below, but it might hide a usable equivalent.
		 That makes bad code.  It may even fail: perhaps no reg was
		 spilled for this insn because it was assumed we would find
		 that equivalent.  */
	      || INSN_UID (p) < reload_first_uid))
	{
	  rtx tem;
	  pat = single_set (p);

	  /* First check for something that sets some reg equal to GOAL.  */
	  if (pat != 0
	      && ((regno >= 0
		   && true_regnum (SET_SRC (pat)) == regno
		   && (valueno = true_regnum (valtry = SET_DEST (pat))) >= 0)
		  ||
		  (regno >= 0
		   && true_regnum (SET_DEST (pat)) == regno
		   && (valueno = true_regnum (valtry = SET_SRC (pat))) >= 0)
		  ||
		  (goal_const && rtx_equal_p (SET_SRC (pat), goal)
		   /* When looking for stack pointer + const,
		      make sure we don't use a stack adjust.  */
		   && !reg_overlap_mentioned_for_reload_p (SET_DEST (pat), goal)
		   && (valueno = true_regnum (valtry = SET_DEST (pat))) >= 0)
		  || (goal_mem
		      && (valueno = true_regnum (valtry = SET_DEST (pat))) >= 0
		      && rtx_renumbered_equal_p (goal, SET_SRC (pat)))
		  || (goal_mem
		      && (valueno = true_regnum (valtry = SET_SRC (pat))) >= 0
		      && rtx_renumbered_equal_p (goal, SET_DEST (pat)))
		  /* If we are looking for a constant,
		     and something equivalent to that constant was copied
		     into a reg, we can use that reg.  */
		  || (goal_const && REG_NOTES (p) != 0
		      && (tem = find_reg_note (p, REG_EQUIV, NULL_RTX))
		      && ((rtx_equal_p (XEXP (tem, 0), goal)
			   && (valueno
			       = true_regnum (valtry = SET_DEST (pat))) >= 0)
			  || (REG_P (SET_DEST (pat))
			      && CONST_DOUBLE_AS_FLOAT_P (XEXP (tem, 0))
			      && SCALAR_FLOAT_MODE_P (GET_MODE (XEXP (tem, 0)))
			      && CONST_INT_P (goal)
			      && 0 != (goaltry
				       = operand_subword (XEXP (tem, 0), 0, 0,
							  VOIDmode))
			      && rtx_equal_p (goal, goaltry)
			      && (valtry
				  = operand_subword (SET_DEST (pat), 0, 0,
						     VOIDmode))
			      && (valueno = true_regnum (valtry)) >= 0)))
		  || (goal_const && (tem = find_reg_note (p, REG_EQUIV,
							  NULL_RTX))
		      && REG_P (SET_DEST (pat))
		      && CONST_DOUBLE_AS_FLOAT_P (XEXP (tem, 0))
		      && SCALAR_FLOAT_MODE_P (GET_MODE (XEXP (tem, 0)))
		      && CONST_INT_P (goal)
		      && 0 != (goaltry = operand_subword (XEXP (tem, 0), 1, 0,
							  VOIDmode))
		      && rtx_equal_p (goal, goaltry)
		      && (valtry
			  = operand_subword (SET_DEST (pat), 1, 0, VOIDmode))
		      && (valueno = true_regnum (valtry)) >= 0)))
	    {
	      if (other >= 0)
		{
		  if (valueno != other)
		    continue;
		}
	      else if ((unsigned) valueno >= FIRST_PSEUDO_REGISTER)
		continue;
	      else if (!in_hard_reg_set_p (reg_class_contents[(int) rclass],
					  mode, valueno))
		continue;
	      value = valtry;
	      where = p;
	      break;
	    }
	}
    }

  /* We found a previous insn copying GOAL into a suitable other reg VALUE
     (or copying VALUE into GOAL, if GOAL is also a register).
     Now verify that VALUE is really valid.  */

  /* VALUENO is the register number of VALUE; a hard register.  */

  /* Don't try to re-use something that is killed in this insn.  We want
     to be able to trust REG_UNUSED notes.  */
  if (REG_NOTES (where) != 0 && find_reg_note (where, REG_UNUSED, value))
    return 0;

  /* If we propose to get the value from the stack pointer or if GOAL is
     a MEM based on the stack pointer, we need a stable SP.  */
  if (valueno == STACK_POINTER_REGNUM || regno == STACK_POINTER_REGNUM
      || (goal_mem && reg_overlap_mentioned_for_reload_p (stack_pointer_rtx,
							  goal)))
    need_stable_sp = 1;

  /* Reject VALUE if the copy-insn moved the wrong sort of datum.  */
  if (GET_MODE (value) != mode)
    return 0;

  /* Reject VALUE if it was loaded from GOAL
     and is also a register that appears in the address of GOAL.  */

  if (goal_mem && value == SET_DEST (single_set (where))
      && refers_to_regno_for_reload_p (valueno, end_hard_regno (mode, valueno),
				       goal, (rtx*) 0))
    return 0;

  /* Reject registers that overlap GOAL.  */

  if (regno >= 0 && regno < FIRST_PSEUDO_REGISTER)
    nregs = hard_regno_nregs[regno][mode];
  else
    nregs = 1;
  valuenregs = hard_regno_nregs[valueno][mode];

  if (!goal_mem && !goal_const
      && regno + nregs > valueno && regno < valueno + valuenregs)
    return 0;

  /* Reject VALUE if it is one of the regs reserved for reloads.
     Reload1 knows how to reuse them anyway, and it would get
     confused if we allocated one without its knowledge.
     (Now that insns introduced by reload are ignored above,
     this case shouldn't happen, but I'm not positive.)  */

  if (reload_reg_p != 0 && reload_reg_p != (short *) HOST_WIDE_INT_1)
    {
      int i;
      for (i = 0; i < valuenregs; ++i)
	if (reload_reg_p[valueno + i] >= 0)
	  return 0;
    }

  /* Reject VALUE if it is a register being used for an input reload
     even if it is not one of those reserved.  */

  if (reload_reg_p != 0)
    {
      int i;
      for (i = 0; i < n_reloads; i++)
	if (rld[i].reg_rtx != 0 && rld[i].in)
	  {
	    int regno1 = REGNO (rld[i].reg_rtx);
	    int nregs1 = hard_regno_nregs[regno1]
					 [GET_MODE (rld[i].reg_rtx)];
	    if (regno1 < valueno + valuenregs
		&& regno1 + nregs1 > valueno)
	      return 0;
	  }
    }

  if (goal_mem)
    /* We must treat frame pointer as varying here,
       since it can vary--in a nonlocal goto as generated by expand_goto.  */
    goal_mem_addr_varies = !CONSTANT_ADDRESS_P (XEXP (goal, 0));

  /* Now verify that the values of GOAL and VALUE remain unaltered
     until INSN is reached.  */

  p = insn;
  while (1)
    {
      p = PREV_INSN (p);
      if (p == where)
	return value;

      /* Don't trust the conversion past a function call
	 if either of the two is in a call-clobbered register, or memory.  */
      if (CALL_P (p))
	{
	  int i;

	  if (goal_mem || need_stable_sp)
	    return 0;

	  if (regno >= 0 && regno < FIRST_PSEUDO_REGISTER)
	    for (i = 0; i < nregs; ++i)
	      if (call_used_regs[regno + i]
		  || targetm.hard_regno_call_part_clobbered (regno + i, mode))
		return 0;

	  if (valueno >= 0 && valueno < FIRST_PSEUDO_REGISTER)
	    for (i = 0; i < valuenregs; ++i)
	      if (call_used_regs[valueno + i]
		  || targetm.hard_regno_call_part_clobbered (valueno + i,
							     mode))
		return 0;
	}

      if (INSN_P (p))
	{
	  pat = PATTERN (p);

	  /* Watch out for unspec_volatile, and volatile asms.  */
	  if (volatile_insn_p (pat))
	    return 0;

	  /* If this insn P stores in either GOAL or VALUE, return 0.
	     If GOAL is a memory ref and this insn writes memory, return 0.
	     If GOAL is a memory ref and its address is not constant,
	     and this insn P changes a register used in GOAL, return 0.  */

	  if (GET_CODE (pat) == COND_EXEC)
	    pat = COND_EXEC_CODE (pat);
	  if (GET_CODE (pat) == SET || GET_CODE (pat) == CLOBBER)
	    {
	      rtx dest = SET_DEST (pat);
	      while (GET_CODE (dest) == SUBREG
		     || GET_CODE (dest) == ZERO_EXTRACT
		     || GET_CODE (dest) == STRICT_LOW_PART)
		dest = XEXP (dest, 0);
	      if (REG_P (dest))
		{
		  int xregno = REGNO (dest);
		  int xnregs;
		  if (REGNO (dest) < FIRST_PSEUDO_REGISTER)
		    xnregs = hard_regno_nregs[xregno][GET_MODE (dest)];
		  else
		    xnregs = 1;
		  if (xregno < regno + nregs && xregno + xnregs > regno)
		    return 0;
		  if (xregno < valueno + valuenregs
		      && xregno + xnregs > valueno)
		    return 0;
		  if (goal_mem_addr_varies
		      && reg_overlap_mentioned_for_reload_p (dest, goal))
		    return 0;
		  if (xregno == STACK_POINTER_REGNUM && need_stable_sp)
		    return 0;
		}
	      else if (goal_mem && MEM_P (dest)
		       && ! push_operand (dest, GET_MODE (dest)))
		return 0;
	      else if (MEM_P (dest) && regno >= FIRST_PSEUDO_REGISTER
		       && reg_equiv_memory_loc (regno) != 0)
		return 0;
	      else if (need_stable_sp && push_operand (dest, GET_MODE (dest)))
		return 0;
	    }
	  else if (GET_CODE (pat) == PARALLEL)
	    {
	      int i;
	      for (i = XVECLEN (pat, 0) - 1; i >= 0; i--)
		{
		  rtx v1 = XVECEXP (pat, 0, i);
		  if (GET_CODE (v1) == COND_EXEC)
		    v1 = COND_EXEC_CODE (v1);
		  if (GET_CODE (v1) == SET || GET_CODE (v1) == CLOBBER)
		    {
		      rtx dest = SET_DEST (v1);
		      while (GET_CODE (dest) == SUBREG
			     || GET_CODE (dest) == ZERO_EXTRACT
			     || GET_CODE (dest) == STRICT_LOW_PART)
			dest = XEXP (dest, 0);
		      if (REG_P (dest))
			{
			  int xregno = REGNO (dest);
			  int xnregs;
			  if (REGNO (dest) < FIRST_PSEUDO_REGISTER)
			    xnregs = hard_regno_nregs[xregno][GET_MODE (dest)];
			  else
			    xnregs = 1;
			  if (xregno < regno + nregs
			      && xregno + xnregs > regno)
			    return 0;
			  if (xregno < valueno + valuenregs
			      && xregno + xnregs > valueno)
			    return 0;
			  if (goal_mem_addr_varies
			      && reg_overlap_mentioned_for_reload_p (dest,
								     goal))
			    return 0;
			  if (xregno == STACK_POINTER_REGNUM && need_stable_sp)
			    return 0;
			}
		      else if (goal_mem && MEM_P (dest)
			       && ! push_operand (dest, GET_MODE (dest)))
			return 0;
		      else if (MEM_P (dest) && regno >= FIRST_PSEUDO_REGISTER
			       && reg_equiv_memory_loc (regno) != 0)
			return 0;
		      else if (need_stable_sp
			       && push_operand (dest, GET_MODE (dest)))
			return 0;
		    }
		}
	    }

	  if (CALL_P (p) && CALL_INSN_FUNCTION_USAGE (p))
	    {
	      rtx link;

	      for (link = CALL_INSN_FUNCTION_USAGE (p); XEXP (link, 1) != 0;
		   link = XEXP (link, 1))
		{
		  pat = XEXP (link, 0);
		  if (GET_CODE (pat) == CLOBBER)
		    {
		      rtx dest = SET_DEST (pat);

		      if (REG_P (dest))
			{
			  int xregno = REGNO (dest);
			  int xnregs
			    = hard_regno_nregs[xregno][GET_MODE (dest)];

			  if (xregno < regno + nregs
			      && xregno + xnregs > regno)
			    return 0;
			  else if (xregno < valueno + valuenregs
				   && xregno + xnregs > valueno)
			    return 0;
			  else if (goal_mem_addr_varies
				   && reg_overlap_mentioned_for_reload_p (dest,
								     goal))
			    return 0;
			}

		      else if (goal_mem && MEM_P (dest)
			       && ! push_operand (dest, GET_MODE (dest)))
			return 0;
		      else if (need_stable_sp
			       && push_operand (dest, GET_MODE (dest)))
			return 0;
		    }
		}
	    }

#if AUTO_INC_DEC
	  /* If this insn auto-increments or auto-decrements
	     either regno or valueno, return 0 now.
	     If GOAL is a memory ref and its address is not constant,
	     and this insn P increments a register used in GOAL, return 0.  */
	  {
	    rtx link;

	    for (link = REG_NOTES (p); link; link = XEXP (link, 1))
	      if (REG_NOTE_KIND (link) == REG_INC
		  && REG_P (XEXP (link, 0)))
		{
		  int incno = REGNO (XEXP (link, 0));
		  if (incno < regno + nregs && incno >= regno)
		    return 0;
		  if (incno < valueno + valuenregs && incno >= valueno)
		    return 0;
		  if (goal_mem_addr_varies
		      && reg_overlap_mentioned_for_reload_p (XEXP (link, 0),
							     goal))
		    return 0;
		}
	  }
#endif
	}
    }
}

/* Find a place where INCED appears in an increment or decrement operator
   within X, and return the amount INCED is incremented or decremented by.
   The value is always positive.  */

static poly_int64
find_inc_amount (rtx x, rtx inced)
{
  enum rtx_code code = GET_CODE (x);
  const char *fmt;
  int i;

  if (code == MEM)
    {
      rtx addr = XEXP (x, 0);
      if ((GET_CODE (addr) == PRE_DEC
	   || GET_CODE (addr) == POST_DEC
	   || GET_CODE (addr) == PRE_INC
	   || GET_CODE (addr) == POST_INC)
	  && XEXP (addr, 0) == inced)
	return GET_MODE_SIZE (GET_MODE (x));
      else if ((GET_CODE (addr) == PRE_MODIFY
		|| GET_CODE (addr) == POST_MODIFY)
	       && GET_CODE (XEXP (addr, 1)) == PLUS
	       && XEXP (addr, 0) == XEXP (XEXP (addr, 1), 0)
	       && XEXP (addr, 0) == inced
	       && CONST_INT_P (XEXP (XEXP (addr, 1), 1)))
	{
	  i = INTVAL (XEXP (XEXP (addr, 1), 1));
	  return i < 0 ? -i : i;
	}
    }

  fmt = GET_RTX_FORMAT (code);
  for (i = GET_RTX_LENGTH (code) - 1; i >= 0; i--)
    {
      if (fmt[i] == 'e')
	{
	  poly_int64 tem = find_inc_amount (XEXP (x, i), inced);
	  if (may_ne (tem, 0))
	    return tem;
	}
      if (fmt[i] == 'E')
	{
	  int j;
	  for (j = XVECLEN (x, i) - 1; j >= 0; j--)
	    {
	      poly_int64 tem = find_inc_amount (XVECEXP (x, i, j), inced);
	      if (may_ne (tem, 0))
		return tem;
	    }
	}
    }

  return 0;
}

/* Return 1 if registers from REGNO to ENDREGNO are the subjects of a
   REG_INC note in insn INSN.  REGNO must refer to a hard register.  */

static int
reg_inc_found_and_valid_p (unsigned int regno, unsigned int endregno,
			   rtx insn)
{
  rtx link;

  if (!AUTO_INC_DEC)
    return 0;

  gcc_assert (insn);

  if (! INSN_P (insn))
    return 0;

  for (link = REG_NOTES (insn); link; link = XEXP (link, 1))
    if (REG_NOTE_KIND (link) == REG_INC)
      {
	unsigned int test = (int) REGNO (XEXP (link, 0));
	if (test >= regno && test < endregno)
	  return 1;
      }
  return 0;
}

/* Return 1 if register REGNO is the subject of a clobber in insn INSN.
   If SETS is 1, also consider SETs.  If SETS is 2, enable checking
   REG_INC.  REGNO must refer to a hard register.  */

int
regno_clobbered_p (unsigned int regno, rtx_insn *insn, machine_mode mode,
		   int sets)
{
  unsigned int nregs, endregno;

  /* regno must be a hard register.  */
  gcc_assert (regno < FIRST_PSEUDO_REGISTER);

  nregs = hard_regno_nregs[regno][mode];
  endregno = regno + nregs;

  if ((GET_CODE (PATTERN (insn)) == CLOBBER
       || (sets == 1 && GET_CODE (PATTERN (insn)) == SET))
      && REG_P (XEXP (PATTERN (insn), 0)))
    {
      unsigned int test = REGNO (XEXP (PATTERN (insn), 0));

      return test >= regno && test < endregno;
    }

  if (sets == 2 && reg_inc_found_and_valid_p (regno, endregno, insn))
    return 1;

  if (GET_CODE (PATTERN (insn)) == PARALLEL)
    {
      int i = XVECLEN (PATTERN (insn), 0) - 1;

      for (; i >= 0; i--)
	{
	  rtx elt = XVECEXP (PATTERN (insn), 0, i);
	  if ((GET_CODE (elt) == CLOBBER
	       || (sets == 1 && GET_CODE (elt) == SET))
	      && REG_P (XEXP (elt, 0)))
	    {
	      unsigned int test = REGNO (XEXP (elt, 0));

	      if (test >= regno && test < endregno)
		return 1;
	    }
	  if (sets == 2
	      && reg_inc_found_and_valid_p (regno, endregno, elt))
	    return 1;
	}
    }

  return 0;
}

/* Find the low part, with mode MODE, of a hard regno RELOADREG.  */
rtx
reload_adjust_reg_for_mode (rtx reloadreg, machine_mode mode)
{
  int regno;

  if (GET_MODE (reloadreg) == mode)
    return reloadreg;

  regno = REGNO (reloadreg);

  if (REG_WORDS_BIG_ENDIAN)
    regno += (int) hard_regno_nregs[regno][GET_MODE (reloadreg)]
      - (int) hard_regno_nregs[regno][mode];

  return gen_rtx_REG (mode, regno);
}

static const char *const reload_when_needed_name[] =
{
  "RELOAD_FOR_INPUT",
  "RELOAD_FOR_OUTPUT",
  "RELOAD_FOR_INSN",
  "RELOAD_FOR_INPUT_ADDRESS",
  "RELOAD_FOR_INPADDR_ADDRESS",
  "RELOAD_FOR_OUTPUT_ADDRESS",
  "RELOAD_FOR_OUTADDR_ADDRESS",
  "RELOAD_FOR_OPERAND_ADDRESS",
  "RELOAD_FOR_OPADDR_ADDR",
  "RELOAD_OTHER",
  "RELOAD_FOR_OTHER_ADDRESS"
};

/* These functions are used to print the variables set by 'find_reloads' */

DEBUG_FUNCTION void
debug_reload_to_stream (FILE *f)
{
  int r;
  const char *prefix;

  if (! f)
    f = stderr;
  for (r = 0; r < n_reloads; r++)
    {
      fprintf (f, "Reload %d: ", r);

      if (rld[r].in != 0)
	{
	  fprintf (f, "reload_in (%s) = ",
		   GET_MODE_NAME (rld[r].inmode));
	  print_inline_rtx (f, rld[r].in, 24);
	  fprintf (f, "\n\t");
	}

      if (rld[r].out != 0)
	{
	  fprintf (f, "reload_out (%s) = ",
		   GET_MODE_NAME (rld[r].outmode));
	  print_inline_rtx (f, rld[r].out, 24);
	  fprintf (f, "\n\t");
	}

      fprintf (f, "%s, ", reg_class_names[(int) rld[r].rclass]);

      fprintf (f, "%s (opnum = %d)",
	       reload_when_needed_name[(int) rld[r].when_needed],
	       rld[r].opnum);

      if (rld[r].optional)
	fprintf (f, ", optional");

      if (rld[r].nongroup)
	fprintf (f, ", nongroup");

      if (may_ne (rld[r].inc, 0))
	{
	  fprintf (f, ", inc by ");
	  print_dec (rld[r].inc, f, SIGNED);
	}

      if (rld[r].nocombine)
	fprintf (f, ", can't combine");

      if (rld[r].secondary_p)
	fprintf (f, ", secondary_reload_p");

      if (rld[r].in_reg != 0)
	{
	  fprintf (f, "\n\treload_in_reg: ");
	  print_inline_rtx (f, rld[r].in_reg, 24);
	}

      if (rld[r].out_reg != 0)
	{
	  fprintf (f, "\n\treload_out_reg: ");
	  print_inline_rtx (f, rld[r].out_reg, 24);
	}

      if (rld[r].reg_rtx != 0)
	{
	  fprintf (f, "\n\treload_reg_rtx: ");
	  print_inline_rtx (f, rld[r].reg_rtx, 24);
	}

      prefix = "\n\t";
      if (rld[r].secondary_in_reload != -1)
	{
	  fprintf (f, "%ssecondary_in_reload = %d",
		   prefix, rld[r].secondary_in_reload);
	  prefix = ", ";
	}

      if (rld[r].secondary_out_reload != -1)
	fprintf (f, "%ssecondary_out_reload = %d\n",
		 prefix, rld[r].secondary_out_reload);

      prefix = "\n\t";
      if (rld[r].secondary_in_icode != CODE_FOR_nothing)
	{
	  fprintf (f, "%ssecondary_in_icode = %s", prefix,
		   insn_data[rld[r].secondary_in_icode].name);
	  prefix = ", ";
	}

      if (rld[r].secondary_out_icode != CODE_FOR_nothing)
	fprintf (f, "%ssecondary_out_icode = %s", prefix,
		 insn_data[rld[r].secondary_out_icode].name);

      fprintf (f, "\n");
    }
}

DEBUG_FUNCTION void
debug_reload (void)
{
  debug_reload_to_stream (stderr);
}<|MERGE_RESOLUTION|>--- conflicted
+++ resolved
@@ -1088,22 +1088,12 @@
 		&& REGNO (SUBREG_REG (in)) >= FIRST_PSEUDO_REGISTER)
 	       || MEM_P (SUBREG_REG (in)))
 	      && (paradoxical_subreg_p (inmode, GET_MODE (SUBREG_REG (in)))
-<<<<<<< HEAD
 		  || (must_le (GET_MODE_SIZE (inmode), UNITS_PER_WORD)
 		      && is_a <scalar_int_mode> (GET_MODE (SUBREG_REG (in)),
 						 &inner_mode)
 		      && GET_MODE_SIZE (inner_mode) <= UNITS_PER_WORD
 		      && paradoxical_subreg_p (inmode, inner_mode)
 		      && LOAD_EXTEND_OP (inner_mode) != UNKNOWN)
-=======
-		  || (GET_MODE_SIZE (inmode) <= UNITS_PER_WORD
-		      && (GET_MODE_SIZE (GET_MODE (SUBREG_REG (in)))
-			  <= UNITS_PER_WORD)
-		      && paradoxical_subreg_p (inmode,
-					       GET_MODE (SUBREG_REG (in)))
-		      && INTEGRAL_MODE_P (GET_MODE (SUBREG_REG (in)))
-		      && LOAD_EXTEND_OP (GET_MODE (SUBREG_REG (in))) != UNKNOWN)
->>>>>>> 5865bc94
 		  || (WORD_REGISTER_OPERATIONS
 		      && partial_subreg_p (inmode, GET_MODE (SUBREG_REG (in)))
 		      && (known_equal_after_align_down
@@ -3190,18 +3180,11 @@
 			   || (REG_P (operand)
 			       && REGNO (operand) >= FIRST_PSEUDO_REGISTER))
 			  && (WORD_REGISTER_OPERATIONS
-<<<<<<< HEAD
 			      || (((may_lt
 				    (GET_MODE_BITSIZE (GET_MODE (operand)),
 				     BIGGEST_ALIGNMENT))
 				   && (paradoxical_subreg_p
 				       (operand_mode[i], GET_MODE (operand)))))
-=======
-			      || ((GET_MODE_BITSIZE (GET_MODE (operand))
-				   < BIGGEST_ALIGNMENT)
-				  && paradoxical_subreg_p (operand_mode[i],
-							   GET_MODE (operand)))
->>>>>>> 5865bc94
 			      || BYTES_BIG_ENDIAN
 			      || (must_le (GET_MODE_SIZE (operand_mode[i]),
 					   UNITS_PER_WORD)
@@ -3210,15 +3193,8 @@
 				  && (GET_MODE_SIZE (inner_mode)
 				      <= UNITS_PER_WORD)
 				  && paradoxical_subreg_p (operand_mode[i],
-<<<<<<< HEAD
 							   inner_mode)
 				  && LOAD_EXTEND_OP (inner_mode) != UNKNOWN)))
-=======
-							   GET_MODE (operand))
-				  && INTEGRAL_MODE_P (GET_MODE (operand))
-				  && LOAD_EXTEND_OP (GET_MODE (operand))
-				     != UNKNOWN)))
->>>>>>> 5865bc94
 		      )
 		    force_reload = 1;
 		}
@@ -4621,10 +4597,10 @@
   /* Compute reload_mode and reload_nregs.  */
   for (i = 0; i < n_reloads; i++)
     {
-      rld[i].mode
-	= (rld[i].inmode == VOIDmode
-	   || partial_subreg_p (rld[i].inmode, rld[i].outmode)
-	   ? rld[i].outmode : rld[i].inmode);
+      rld[i].mode = rld[i].inmode;
+      if (rld[i].mode == VOIDmode
+	  || partial_subreg_p (rld[i].mode, rld[i].outmode))
+	rld[i].mode = rld[i].outmode;
 
       rld[i].nregs = ira_reg_class_max_nregs [rld[i].rclass][rld[i].mode];
     }
