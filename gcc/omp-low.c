--- conflicted
+++ resolved
@@ -4936,39 +4936,8 @@
   entry_bb = region->entry;
   exit_bb = region->exit;
 
-<<<<<<< HEAD
   /* Preserve indentation of expand_omp_target and expand_omp_taskreg.  */
   if (1)
-=======
-  if (is_combined_parallel (region))
-    ws_args = region->ws_args;
-  else
-    ws_args = NULL;
-
-  if (child_cfun->cfg)
-    {
-      /* Due to inlining, it may happen that we have already outlined
-	 the region, in which case all we need to do is make the
-	 sub-graph unreachable and emit the parallel call.  */
-      edge entry_succ_e, exit_succ_e;
-
-      entry_succ_e = single_succ_edge (entry_bb);
-
-      gsi = gsi_last_bb (entry_bb);
-      gcc_assert (gimple_code (gsi_stmt (gsi)) == GIMPLE_OMP_PARALLEL
-		  || gimple_code (gsi_stmt (gsi)) == GIMPLE_OMP_TASK);
-      gsi_remove (&gsi, true);
-
-      new_bb = entry_bb;
-      if (exit_bb)
-	{
-	  exit_succ_e = single_succ_edge (exit_bb);
-	  make_edge (new_bb, exit_succ_e->dest, EDGE_FALLTHRU);
-	}
-      remove_edge_and_dominated_blocks (entry_succ_e);
-    }
-  else
->>>>>>> 4206bfac
     {
       unsigned srcidx, dstidx, num;
 
@@ -4988,12 +4957,8 @@
       if (gimple_omp_data_arg (entry_stmt))
 	{
 	  basic_block entry_succ_bb = single_succ (entry_bb);
-<<<<<<< HEAD
 	  gimple_stmt_iterator gsi;
 	  tree arg;
-=======
-	  tree arg, narg;
->>>>>>> 4206bfac
 	  gimple parcopy_stmt = NULL;
 	  tree sender = TREE_VEC_ELT (gimple_omp_data_arg (entry_stmt), 0);
 
@@ -5250,7 +5215,6 @@
 	 the region, in which case all we need to do is make the
 	 sub-graph unreachable and emit the parallel call.  */
       edge entry_succ_e, exit_succ_e;
-      gimple_stmt_iterator gsi;
 
       entry_succ_e = single_succ_edge (entry_bb);
 
@@ -5287,7 +5251,6 @@
       if (gimple_omp_taskreg_data_arg (entry_stmt))
 	{
 	  basic_block entry_succ_bb = single_succ (entry_bb);
-	  gimple_stmt_iterator gsi;
 	  tree arg, narg;
 	  gimple parcopy_stmt = NULL;
 
