/* Lowering pass for OMP directives.  Converts OMP directives into explicit
   calls to the runtime library (libgomp), data marshalling to implement data
   sharing and copying clauses, offloading to accelerators, and more.

   Contributed by Diego Novillo <dnovillo@redhat.com>

   Copyright (C) 2005-2017 Free Software Foundation, Inc.

This file is part of GCC.

GCC is free software; you can redistribute it and/or modify it under
the terms of the GNU General Public License as published by the Free
Software Foundation; either version 3, or (at your option) any later
version.

GCC is distributed in the hope that it will be useful, but WITHOUT ANY
WARRANTY; without even the implied warranty of MERCHANTABILITY or
FITNESS FOR A PARTICULAR PURPOSE.  See the GNU General Public License
for more details.

You should have received a copy of the GNU General Public License
along with GCC; see the file COPYING3.  If not see
<http://www.gnu.org/licenses/>.  */

#include "config.h"
#include "system.h"
#include "coretypes.h"
#include "backend.h"
#include "target.h"
#include "tree.h"
#include "gimple.h"
#include "tree-pass.h"
#include "ssa.h"
#include "cgraph.h"
#include "pretty-print.h"
#include "diagnostic-core.h"
#include "fold-const.h"
#include "stor-layout.h"
#include "internal-fn.h"
#include "gimple-fold.h"
#include "gimplify.h"
#include "gimple-iterator.h"
#include "gimplify-me.h"
#include "gimple-walk.h"
#include "tree-iterator.h"
#include "tree-inline.h"
#include "langhooks.h"
#include "tree-dfa.h"
#include "tree-ssa.h"
#include "splay-tree.h"
#include "omp-general.h"
#include "omp-low.h"
#include "omp-grid.h"
#include "gimple-low.h"
#include "symbol-summary.h"
#include "tree-nested.h"
#include "context.h"
#include "gomp-constants.h"
#include "gimple-pretty-print.h"
#include "hsa-common.h"
#include "stringpool.h"
#include "attribs.h"

/* Lowering of OMP parallel and workshare constructs proceeds in two
   phases.  The first phase scans the function looking for OMP statements
   and then for variables that must be replaced to satisfy data sharing
   clauses.  The second phase expands code for the constructs, as well as
   re-gimplifying things when variables have been replaced with complex
   expressions.

   Final code generation is done by pass_expand_omp.  The flowgraph is
   scanned for regions which are then moved to a new
   function, to be invoked by the thread library, or offloaded.  */

/* Context structure.  Used to store information about each parallel
   directive in the code.  */

struct omp_context
{
  /* This field must be at the beginning, as we do "inheritance": Some
     callback functions for tree-inline.c (e.g., omp_copy_decl)
     receive a copy_body_data pointer that is up-casted to an
     omp_context pointer.  */
  copy_body_data cb;

  /* The tree of contexts corresponding to the encountered constructs.  */
  struct omp_context *outer;
  gimple *stmt;

  /* Map variables to fields in a structure that allows communication
     between sending and receiving threads.  */
  splay_tree field_map;
  tree record_type;
  tree sender_decl;
  tree receiver_decl;

  /* These are used just by task contexts, if task firstprivate fn is
     needed.  srecord_type is used to communicate from the thread
     that encountered the task construct to task firstprivate fn,
     record_type is allocated by GOMP_task, initialized by task firstprivate
     fn and passed to the task body fn.  */
  splay_tree sfield_map;
  tree srecord_type;

  /* A chain of variables to add to the top-level block surrounding the
     construct.  In the case of a parallel, this is in the child function.  */
  tree block_vars;

  /* Label to which GOMP_cancel{,llation_point} and explicit and implicit
     barriers should jump to during omplower pass.  */
  tree cancel_label;

  /* The sibling GIMPLE_OMP_FOR simd with _simt_ clause or NULL
     otherwise.  */
  gimple *simt_stmt;

  /* Nesting depth of this context.  Used to beautify error messages re
     invalid gotos.  The outermost ctx is depth 1, with depth 0 being
     reserved for the main body of the function.  */
  int depth;

  /* True if this parallel directive is nested within another.  */
  bool is_nested;

  /* True if this construct can be cancelled.  */
  bool cancellable;
};

static splay_tree all_contexts;
static int taskreg_nesting_level;
static int target_nesting_level;
static bitmap task_shared_vars;
static vec<omp_context *> taskreg_contexts;

static void scan_omp (gimple_seq *, omp_context *);
static tree scan_omp_1_op (tree *, int *, void *);

#define WALK_SUBSTMTS  \
    case GIMPLE_BIND: \
    case GIMPLE_TRY: \
    case GIMPLE_CATCH: \
    case GIMPLE_EH_FILTER: \
    case GIMPLE_TRANSACTION: \
      /* The sub-statements for these should be walked.  */ \
      *handled_ops_p = false; \
      break;

/* Return true if CTX corresponds to an oacc parallel region.  */

static bool
is_oacc_parallel (omp_context *ctx)
{
  enum gimple_code outer_type = gimple_code (ctx->stmt);
  return ((outer_type == GIMPLE_OMP_TARGET)
	  && (gimple_omp_target_kind (ctx->stmt)
	      == GF_OMP_TARGET_KIND_OACC_PARALLEL));
}

/* Return true if CTX corresponds to an oacc kernels region.  */

static bool
is_oacc_kernels (omp_context *ctx)
{
  enum gimple_code outer_type = gimple_code (ctx->stmt);
  return ((outer_type == GIMPLE_OMP_TARGET)
	  && (gimple_omp_target_kind (ctx->stmt)
	      == GF_OMP_TARGET_KIND_OACC_KERNELS));
}

/* If DECL is the artificial dummy VAR_DECL created for non-static
   data member privatization, return the underlying "this" parameter,
   otherwise return NULL.  */

tree
omp_member_access_dummy_var (tree decl)
{
  if (!VAR_P (decl)
      || !DECL_ARTIFICIAL (decl)
      || !DECL_IGNORED_P (decl)
      || !DECL_HAS_VALUE_EXPR_P (decl)
      || !lang_hooks.decls.omp_disregard_value_expr (decl, false))
    return NULL_TREE;

  tree v = DECL_VALUE_EXPR (decl);
  if (TREE_CODE (v) != COMPONENT_REF)
    return NULL_TREE;

  while (1)
    switch (TREE_CODE (v))
      {
      case COMPONENT_REF:
      case MEM_REF:
      case INDIRECT_REF:
      CASE_CONVERT:
      case POINTER_PLUS_EXPR:
	v = TREE_OPERAND (v, 0);
	continue;
      case PARM_DECL:
	if (DECL_CONTEXT (v) == current_function_decl
	    && DECL_ARTIFICIAL (v)
	    && TREE_CODE (TREE_TYPE (v)) == POINTER_TYPE)
	  return v;
	return NULL_TREE;
      default:
	return NULL_TREE;
      }
}

/* Helper for unshare_and_remap, called through walk_tree.  */

static tree
unshare_and_remap_1 (tree *tp, int *walk_subtrees, void *data)
{
  tree *pair = (tree *) data;
  if (*tp == pair[0])
    {
      *tp = unshare_expr (pair[1]);
      *walk_subtrees = 0;
    }
  else if (IS_TYPE_OR_DECL_P (*tp))
    *walk_subtrees = 0;
  return NULL_TREE;
}

/* Return unshare_expr (X) with all occurrences of FROM
   replaced with TO.  */

static tree
unshare_and_remap (tree x, tree from, tree to)
{
  tree pair[2] = { from, to };
  x = unshare_expr (x);
  walk_tree (&x, unshare_and_remap_1, pair, NULL);
  return x;
}

/* Convenience function for calling scan_omp_1_op on tree operands.  */

static inline tree
scan_omp_op (tree *tp, omp_context *ctx)
{
  struct walk_stmt_info wi;

  memset (&wi, 0, sizeof (wi));
  wi.info = ctx;
  wi.want_locations = true;

  return walk_tree (tp, scan_omp_1_op, &wi, NULL);
}

static void lower_omp (gimple_seq *, omp_context *);
static tree lookup_decl_in_outer_ctx (tree, omp_context *);
static tree maybe_lookup_decl_in_outer_ctx (tree, omp_context *);

/* Return true if CTX is for an omp parallel.  */

static inline bool
is_parallel_ctx (omp_context *ctx)
{
  return gimple_code (ctx->stmt) == GIMPLE_OMP_PARALLEL;
}


/* Return true if CTX is for an omp task.  */

static inline bool
is_task_ctx (omp_context *ctx)
{
  return gimple_code (ctx->stmt) == GIMPLE_OMP_TASK;
}


/* Return true if CTX is for an omp taskloop.  */

static inline bool
is_taskloop_ctx (omp_context *ctx)
{
  return gimple_code (ctx->stmt) == GIMPLE_OMP_FOR
	 && gimple_omp_for_kind (ctx->stmt) == GF_OMP_FOR_KIND_TASKLOOP;
}


/* Return true if CTX is for an omp parallel or omp task.  */

static inline bool
is_taskreg_ctx (omp_context *ctx)
{
  return is_parallel_ctx (ctx) || is_task_ctx (ctx);
}

/* Return true if EXPR is variable sized.  */

static inline bool
is_variable_sized (const_tree expr)
{
  return !TREE_CONSTANT (TYPE_SIZE_UNIT (TREE_TYPE (expr)));
}

/* Lookup variables.  The "maybe" form
   allows for the variable form to not have been entered, otherwise we
   assert that the variable must have been entered.  */

static inline tree
lookup_decl (tree var, omp_context *ctx)
{
  tree *n = ctx->cb.decl_map->get (var);
  return *n;
}

static inline tree
maybe_lookup_decl (const_tree var, omp_context *ctx)
{
  tree *n = ctx->cb.decl_map->get (const_cast<tree> (var));
  return n ? *n : NULL_TREE;
}

static inline tree
lookup_field (tree var, omp_context *ctx)
{
  splay_tree_node n;
  n = splay_tree_lookup (ctx->field_map, (splay_tree_key) var);
  return (tree) n->value;
}

static inline tree
lookup_sfield (splay_tree_key key, omp_context *ctx)
{
  splay_tree_node n;
  n = splay_tree_lookup (ctx->sfield_map
			 ? ctx->sfield_map : ctx->field_map, key);
  return (tree) n->value;
}

static inline tree
lookup_sfield (tree var, omp_context *ctx)
{
  return lookup_sfield ((splay_tree_key) var, ctx);
}

static inline tree
maybe_lookup_field (splay_tree_key key, omp_context *ctx)
{
  splay_tree_node n;
  n = splay_tree_lookup (ctx->field_map, key);
  return n ? (tree) n->value : NULL_TREE;
}

static inline tree
maybe_lookup_field (tree var, omp_context *ctx)
{
  return maybe_lookup_field ((splay_tree_key) var, ctx);
}

/* Return true if DECL should be copied by pointer.  SHARED_CTX is
   the parallel context if DECL is to be shared.  */

static bool
use_pointer_for_field (tree decl, omp_context *shared_ctx)
{
  if (AGGREGATE_TYPE_P (TREE_TYPE (decl))
      || TYPE_ATOMIC (TREE_TYPE (decl)))
    return true;

  /* We can only use copy-in/copy-out semantics for shared variables
     when we know the value is not accessible from an outer scope.  */
  if (shared_ctx)
    {
      gcc_assert (!is_gimple_omp_oacc (shared_ctx->stmt));

      /* ??? Trivially accessible from anywhere.  But why would we even
	 be passing an address in this case?  Should we simply assert
	 this to be false, or should we have a cleanup pass that removes
	 these from the list of mappings?  */
      if (TREE_STATIC (decl) || DECL_EXTERNAL (decl))
	return true;

      /* For variables with DECL_HAS_VALUE_EXPR_P set, we cannot tell
	 without analyzing the expression whether or not its location
	 is accessible to anyone else.  In the case of nested parallel
	 regions it certainly may be.  */
      if (TREE_CODE (decl) != RESULT_DECL && DECL_HAS_VALUE_EXPR_P (decl))
	return true;

      /* Do not use copy-in/copy-out for variables that have their
	 address taken.  */
      if (TREE_ADDRESSABLE (decl))
	return true;

      /* lower_send_shared_vars only uses copy-in, but not copy-out
	 for these.  */
      if (TREE_READONLY (decl)
	  || ((TREE_CODE (decl) == RESULT_DECL
	       || TREE_CODE (decl) == PARM_DECL)
	      && DECL_BY_REFERENCE (decl)))
	return false;

      /* Disallow copy-in/out in nested parallel if
	 decl is shared in outer parallel, otherwise
	 each thread could store the shared variable
	 in its own copy-in location, making the
	 variable no longer really shared.  */
      if (shared_ctx->is_nested)
	{
	  omp_context *up;

	  for (up = shared_ctx->outer; up; up = up->outer)
	    if (is_taskreg_ctx (up) && maybe_lookup_decl (decl, up))
	      break;

	  if (up)
	    {
	      tree c;

	      for (c = gimple_omp_taskreg_clauses (up->stmt);
		   c; c = OMP_CLAUSE_CHAIN (c))
		if (OMP_CLAUSE_CODE (c) == OMP_CLAUSE_SHARED
		    && OMP_CLAUSE_DECL (c) == decl)
		  break;

	      if (c)
		goto maybe_mark_addressable_and_ret;
	    }
	}

      /* For tasks avoid using copy-in/out.  As tasks can be
	 deferred or executed in different thread, when GOMP_task
	 returns, the task hasn't necessarily terminated.  */
      if (is_task_ctx (shared_ctx))
	{
	  tree outer;
	maybe_mark_addressable_and_ret:
	  outer = maybe_lookup_decl_in_outer_ctx (decl, shared_ctx);
	  if (is_gimple_reg (outer) && !omp_member_access_dummy_var (outer))
	    {
	      /* Taking address of OUTER in lower_send_shared_vars
		 might need regimplification of everything that uses the
		 variable.  */
	      if (!task_shared_vars)
		task_shared_vars = BITMAP_ALLOC (NULL);
	      bitmap_set_bit (task_shared_vars, DECL_UID (outer));
	      TREE_ADDRESSABLE (outer) = 1;
	    }
	  return true;
	}
    }

  return false;
}

/* Construct a new automatic decl similar to VAR.  */

static tree
omp_copy_decl_2 (tree var, tree name, tree type, omp_context *ctx)
{
  tree copy = copy_var_decl (var, name, type);

  DECL_CONTEXT (copy) = current_function_decl;
  DECL_CHAIN (copy) = ctx->block_vars;
  /* If VAR is listed in task_shared_vars, it means it wasn't
     originally addressable and is just because task needs to take
     it's address.  But we don't need to take address of privatizations
     from that var.  */
  if (TREE_ADDRESSABLE (var)
      && task_shared_vars
      && bitmap_bit_p (task_shared_vars, DECL_UID (var)))
    TREE_ADDRESSABLE (copy) = 0;
  ctx->block_vars = copy;

  return copy;
}

static tree
omp_copy_decl_1 (tree var, omp_context *ctx)
{
  return omp_copy_decl_2 (var, DECL_NAME (var), TREE_TYPE (var), ctx);
}

/* Build COMPONENT_REF and set TREE_THIS_VOLATILE and TREE_READONLY on it
   as appropriate.  */
static tree
omp_build_component_ref (tree obj, tree field)
{
  tree ret = build3 (COMPONENT_REF, TREE_TYPE (field), obj, field, NULL);
  if (TREE_THIS_VOLATILE (field))
    TREE_THIS_VOLATILE (ret) |= 1;
  if (TREE_READONLY (field))
    TREE_READONLY (ret) |= 1;
  return ret;
}

/* Build tree nodes to access the field for VAR on the receiver side.  */

static tree
build_receiver_ref (tree var, bool by_ref, omp_context *ctx)
{
  tree x, field = lookup_field (var, ctx);

  /* If the receiver record type was remapped in the child function,
     remap the field into the new record type.  */
  x = maybe_lookup_field (field, ctx);
  if (x != NULL)
    field = x;

  x = build_simple_mem_ref (ctx->receiver_decl);
  TREE_THIS_NOTRAP (x) = 1;
  x = omp_build_component_ref (x, field);
  if (by_ref)
    {
      x = build_simple_mem_ref (x);
      TREE_THIS_NOTRAP (x) = 1;
    }

  return x;
}

/* Build tree nodes to access VAR in the scope outer to CTX.  In the case
   of a parallel, this is a component reference; for workshare constructs
   this is some variable.  */

static tree
build_outer_var_ref (tree var, omp_context *ctx,
		     enum omp_clause_code code = OMP_CLAUSE_ERROR)
{
  tree x;

  if (is_global_var (maybe_lookup_decl_in_outer_ctx (var, ctx)))
    x = var;
  else if (is_variable_sized (var))
    {
      x = TREE_OPERAND (DECL_VALUE_EXPR (var), 0);
      x = build_outer_var_ref (x, ctx, code);
      x = build_simple_mem_ref (x);
    }
  else if (is_taskreg_ctx (ctx))
    {
      bool by_ref = use_pointer_for_field (var, NULL);
      x = build_receiver_ref (var, by_ref, ctx);
    }
  else if ((gimple_code (ctx->stmt) == GIMPLE_OMP_FOR
	    && gimple_omp_for_kind (ctx->stmt) & GF_OMP_FOR_SIMD)
	   || (code == OMP_CLAUSE_PRIVATE
	       && (gimple_code (ctx->stmt) == GIMPLE_OMP_FOR
		   || gimple_code (ctx->stmt) == GIMPLE_OMP_SECTIONS
		   || gimple_code (ctx->stmt) == GIMPLE_OMP_SINGLE)))
    {
      /* #pragma omp simd isn't a worksharing construct, and can reference
	 even private vars in its linear etc. clauses.
	 Similarly for OMP_CLAUSE_PRIVATE with outer ref, that can refer
	 to private vars in all worksharing constructs.  */
      x = NULL_TREE;
      if (ctx->outer && is_taskreg_ctx (ctx))
	x = lookup_decl (var, ctx->outer);
      else if (ctx->outer)
	x = maybe_lookup_decl_in_outer_ctx (var, ctx);
      if (x == NULL_TREE)
	x = var;
    }
  else if (code == OMP_CLAUSE_LASTPRIVATE && is_taskloop_ctx (ctx))
    {
      gcc_assert (ctx->outer);
      splay_tree_node n
	= splay_tree_lookup (ctx->outer->field_map,
			     (splay_tree_key) &DECL_UID (var));
      if (n == NULL)
	{
	  if (is_global_var (maybe_lookup_decl_in_outer_ctx (var, ctx->outer)))
	    x = var;
	  else
	    x = lookup_decl (var, ctx->outer);
	}
      else
	{
	  tree field = (tree) n->value;
	  /* If the receiver record type was remapped in the child function,
	     remap the field into the new record type.  */
	  x = maybe_lookup_field (field, ctx->outer);
	  if (x != NULL)
	    field = x;

	  x = build_simple_mem_ref (ctx->outer->receiver_decl);
	  x = omp_build_component_ref (x, field);
	  if (use_pointer_for_field (var, ctx->outer))
	    x = build_simple_mem_ref (x);
	}
    }
  else if (ctx->outer)
    {
      omp_context *outer = ctx->outer;
      if (gimple_code (outer->stmt) == GIMPLE_OMP_GRID_BODY)
	{
	  outer = outer->outer;
	  gcc_assert (outer
		      && gimple_code (outer->stmt) != GIMPLE_OMP_GRID_BODY);
	}
      x = lookup_decl (var, outer);
    }
  else if (omp_is_reference (var))
    /* This can happen with orphaned constructs.  If var is reference, it is
       possible it is shared and as such valid.  */
    x = var;
  else if (omp_member_access_dummy_var (var))
    x = var;
  else
    gcc_unreachable ();

  if (x == var)
    {
      tree t = omp_member_access_dummy_var (var);
      if (t)
	{
	  x = DECL_VALUE_EXPR (var);
	  tree o = maybe_lookup_decl_in_outer_ctx (t, ctx);
	  if (o != t)
	    x = unshare_and_remap (x, t, o);
	  else
	    x = unshare_expr (x);
	}
    }

  if (omp_is_reference (var))
    x = build_simple_mem_ref (x);

  return x;
}

/* Build tree nodes to access the field for VAR on the sender side.  */

static tree
build_sender_ref (splay_tree_key key, omp_context *ctx)
{
  tree field = lookup_sfield (key, ctx);
  return omp_build_component_ref (ctx->sender_decl, field);
}

static tree
build_sender_ref (tree var, omp_context *ctx)
{
  return build_sender_ref ((splay_tree_key) var, ctx);
}

/* Add a new field for VAR inside the structure CTX->SENDER_DECL.  If
   BASE_POINTERS_RESTRICT, declare the field with restrict.  */

static void
install_var_field (tree var, bool by_ref, int mask, omp_context *ctx,
		   bool base_pointers_restrict = false)
{
  tree field, type, sfield = NULL_TREE;
  splay_tree_key key = (splay_tree_key) var;

  if ((mask & 8) != 0)
    {
      key = (splay_tree_key) &DECL_UID (var);
      gcc_checking_assert (key != (splay_tree_key) var);
    }
  gcc_assert ((mask & 1) == 0
	      || !splay_tree_lookup (ctx->field_map, key));
  gcc_assert ((mask & 2) == 0 || !ctx->sfield_map
	      || !splay_tree_lookup (ctx->sfield_map, key));
  gcc_assert ((mask & 3) == 3
	      || !is_gimple_omp_oacc (ctx->stmt));

  type = TREE_TYPE (var);
  /* Prevent redeclaring the var in the split-off function with a restrict
     pointer type.  Note that we only clear type itself, restrict qualifiers in
     the pointed-to type will be ignored by points-to analysis.  */
  if (POINTER_TYPE_P (type)
      && TYPE_RESTRICT (type))
    type = build_qualified_type (type, TYPE_QUALS (type) & ~TYPE_QUAL_RESTRICT);

  if (mask & 4)
    {
      gcc_assert (TREE_CODE (type) == ARRAY_TYPE);
      type = build_pointer_type (build_pointer_type (type));
    }
  else if (by_ref)
    {
      type = build_pointer_type (type);
      if (base_pointers_restrict)
	type = build_qualified_type (type, TYPE_QUAL_RESTRICT);
    }
  else if ((mask & 3) == 1 && omp_is_reference (var))
    type = TREE_TYPE (type);

  field = build_decl (DECL_SOURCE_LOCATION (var),
		      FIELD_DECL, DECL_NAME (var), type);

  /* Remember what variable this field was created for.  This does have a
     side effect of making dwarf2out ignore this member, so for helpful
     debugging we clear it later in delete_omp_context.  */
  DECL_ABSTRACT_ORIGIN (field) = var;
  if (type == TREE_TYPE (var))
    {
      SET_DECL_ALIGN (field, DECL_ALIGN (var));
      DECL_USER_ALIGN (field) = DECL_USER_ALIGN (var);
      TREE_THIS_VOLATILE (field) = TREE_THIS_VOLATILE (var);
    }
  else
    SET_DECL_ALIGN (field, TYPE_ALIGN (type));

  if ((mask & 3) == 3)
    {
      insert_field_into_struct (ctx->record_type, field);
      if (ctx->srecord_type)
	{
	  sfield = build_decl (DECL_SOURCE_LOCATION (var),
			       FIELD_DECL, DECL_NAME (var), type);
	  DECL_ABSTRACT_ORIGIN (sfield) = var;
	  SET_DECL_ALIGN (sfield, DECL_ALIGN (field));
	  DECL_USER_ALIGN (sfield) = DECL_USER_ALIGN (field);
	  TREE_THIS_VOLATILE (sfield) = TREE_THIS_VOLATILE (field);
	  insert_field_into_struct (ctx->srecord_type, sfield);
	}
    }
  else
    {
      if (ctx->srecord_type == NULL_TREE)
	{
	  tree t;

	  ctx->srecord_type = lang_hooks.types.make_type (RECORD_TYPE);
	  ctx->sfield_map = splay_tree_new (splay_tree_compare_pointers, 0, 0);
	  for (t = TYPE_FIELDS (ctx->record_type); t ; t = TREE_CHAIN (t))
	    {
	      sfield = build_decl (DECL_SOURCE_LOCATION (t),
				   FIELD_DECL, DECL_NAME (t), TREE_TYPE (t));
	      DECL_ABSTRACT_ORIGIN (sfield) = DECL_ABSTRACT_ORIGIN (t);
	      insert_field_into_struct (ctx->srecord_type, sfield);
	      splay_tree_insert (ctx->sfield_map,
				 (splay_tree_key) DECL_ABSTRACT_ORIGIN (t),
				 (splay_tree_value) sfield);
	    }
	}
      sfield = field;
      insert_field_into_struct ((mask & 1) ? ctx->record_type
				: ctx->srecord_type, field);
    }

  if (mask & 1)
    splay_tree_insert (ctx->field_map, key, (splay_tree_value) field);
  if ((mask & 2) && ctx->sfield_map)
    splay_tree_insert (ctx->sfield_map, key, (splay_tree_value) sfield);
}

static tree
install_var_local (tree var, omp_context *ctx)
{
  tree new_var = omp_copy_decl_1 (var, ctx);
  insert_decl_map (&ctx->cb, var, new_var);
  return new_var;
}

/* Adjust the replacement for DECL in CTX for the new context.  This means
   copying the DECL_VALUE_EXPR, and fixing up the type.  */

static void
fixup_remapped_decl (tree decl, omp_context *ctx, bool private_debug)
{
  tree new_decl, size;

  new_decl = lookup_decl (decl, ctx);

  TREE_TYPE (new_decl) = remap_type (TREE_TYPE (decl), &ctx->cb);

  if ((!TREE_CONSTANT (DECL_SIZE (new_decl)) || private_debug)
      && DECL_HAS_VALUE_EXPR_P (decl))
    {
      tree ve = DECL_VALUE_EXPR (decl);
      walk_tree (&ve, copy_tree_body_r, &ctx->cb, NULL);
      SET_DECL_VALUE_EXPR (new_decl, ve);
      DECL_HAS_VALUE_EXPR_P (new_decl) = 1;
    }

  if (!TREE_CONSTANT (DECL_SIZE (new_decl)))
    {
      size = remap_decl (DECL_SIZE (decl), &ctx->cb);
      if (size == error_mark_node)
	size = TYPE_SIZE (TREE_TYPE (new_decl));
      DECL_SIZE (new_decl) = size;

      size = remap_decl (DECL_SIZE_UNIT (decl), &ctx->cb);
      if (size == error_mark_node)
	size = TYPE_SIZE_UNIT (TREE_TYPE (new_decl));
      DECL_SIZE_UNIT (new_decl) = size;
    }
}

/* The callback for remap_decl.  Search all containing contexts for a
   mapping of the variable; this avoids having to duplicate the splay
   tree ahead of time.  We know a mapping doesn't already exist in the
   given context.  Create new mappings to implement default semantics.  */

static tree
omp_copy_decl (tree var, copy_body_data *cb)
{
  omp_context *ctx = (omp_context *) cb;
  tree new_var;

  if (TREE_CODE (var) == LABEL_DECL)
    {
      if (FORCED_LABEL (var) || DECL_NONLOCAL (var))
	return var;
      new_var = create_artificial_label (DECL_SOURCE_LOCATION (var));
      DECL_CONTEXT (new_var) = current_function_decl;
      insert_decl_map (&ctx->cb, var, new_var);
      return new_var;
    }

  while (!is_taskreg_ctx (ctx))
    {
      ctx = ctx->outer;
      if (ctx == NULL)
	return var;
      new_var = maybe_lookup_decl (var, ctx);
      if (new_var)
	return new_var;
    }

  if (is_global_var (var) || decl_function_context (var) != ctx->cb.src_fn)
    return var;

  return error_mark_node;
}

/* Create a new context, with OUTER_CTX being the surrounding context.  */

static omp_context *
new_omp_context (gimple *stmt, omp_context *outer_ctx)
{
  omp_context *ctx = XCNEW (omp_context);

  splay_tree_insert (all_contexts, (splay_tree_key) stmt,
		     (splay_tree_value) ctx);
  ctx->stmt = stmt;

  if (outer_ctx)
    {
      ctx->outer = outer_ctx;
      ctx->cb = outer_ctx->cb;
      ctx->cb.block = NULL;
      ctx->depth = outer_ctx->depth + 1;
    }
  else
    {
      ctx->cb.src_fn = current_function_decl;
      ctx->cb.dst_fn = current_function_decl;
      ctx->cb.src_node = cgraph_node::get (current_function_decl);
      gcc_checking_assert (ctx->cb.src_node);
      ctx->cb.dst_node = ctx->cb.src_node;
      ctx->cb.src_cfun = cfun;
      ctx->cb.copy_decl = omp_copy_decl;
      ctx->cb.eh_lp_nr = 0;
      ctx->cb.transform_call_graph_edges = CB_CGE_MOVE;
      ctx->depth = 1;
    }

  ctx->cb.decl_map = new hash_map<tree, tree>;

  return ctx;
}

static gimple_seq maybe_catch_exception (gimple_seq);

/* Finalize task copyfn.  */

static void
finalize_task_copyfn (gomp_task *task_stmt)
{
  struct function *child_cfun;
  tree child_fn;
  gimple_seq seq = NULL, new_seq;
  gbind *bind;

  child_fn = gimple_omp_task_copy_fn (task_stmt);
  if (child_fn == NULL_TREE)
    return;

  child_cfun = DECL_STRUCT_FUNCTION (child_fn);
  DECL_STRUCT_FUNCTION (child_fn)->curr_properties = cfun->curr_properties;

  push_cfun (child_cfun);
  bind = gimplify_body (child_fn, false);
  gimple_seq_add_stmt (&seq, bind);
  new_seq = maybe_catch_exception (seq);
  if (new_seq != seq)
    {
      bind = gimple_build_bind (NULL, new_seq, NULL);
      seq = NULL;
      gimple_seq_add_stmt (&seq, bind);
    }
  gimple_set_body (child_fn, seq);
  pop_cfun ();

  /* Inform the callgraph about the new function.  */
  cgraph_node *node = cgraph_node::get_create (child_fn);
  node->parallelized_function = 1;
  cgraph_node::add_new_function (child_fn, false);
}

/* Destroy a omp_context data structures.  Called through the splay tree
   value delete callback.  */

static void
delete_omp_context (splay_tree_value value)
{
  omp_context *ctx = (omp_context *) value;

  delete ctx->cb.decl_map;

  if (ctx->field_map)
    splay_tree_delete (ctx->field_map);
  if (ctx->sfield_map)
    splay_tree_delete (ctx->sfield_map);

  /* We hijacked DECL_ABSTRACT_ORIGIN earlier.  We need to clear it before
     it produces corrupt debug information.  */
  if (ctx->record_type)
    {
      tree t;
      for (t = TYPE_FIELDS (ctx->record_type); t ; t = DECL_CHAIN (t))
	DECL_ABSTRACT_ORIGIN (t) = NULL;
    }
  if (ctx->srecord_type)
    {
      tree t;
      for (t = TYPE_FIELDS (ctx->srecord_type); t ; t = DECL_CHAIN (t))
	DECL_ABSTRACT_ORIGIN (t) = NULL;
    }

  if (is_task_ctx (ctx))
    finalize_task_copyfn (as_a <gomp_task *> (ctx->stmt));

  XDELETE (ctx);
}

/* Fix up RECEIVER_DECL with a type that has been remapped to the child
   context.  */

static void
fixup_child_record_type (omp_context *ctx)
{
  tree f, type = ctx->record_type;

  if (!ctx->receiver_decl)
    return;
  /* ??? It isn't sufficient to just call remap_type here, because
     variably_modified_type_p doesn't work the way we expect for
     record types.  Testing each field for whether it needs remapping
     and creating a new record by hand works, however.  */
  for (f = TYPE_FIELDS (type); f ; f = DECL_CHAIN (f))
    if (variably_modified_type_p (TREE_TYPE (f), ctx->cb.src_fn))
      break;
  if (f)
    {
      tree name, new_fields = NULL;

      type = lang_hooks.types.make_type (RECORD_TYPE);
      name = DECL_NAME (TYPE_NAME (ctx->record_type));
      name = build_decl (DECL_SOURCE_LOCATION (ctx->receiver_decl),
			 TYPE_DECL, name, type);
      TYPE_NAME (type) = name;

      for (f = TYPE_FIELDS (ctx->record_type); f ; f = DECL_CHAIN (f))
	{
	  tree new_f = copy_node (f);
	  DECL_CONTEXT (new_f) = type;
	  TREE_TYPE (new_f) = remap_type (TREE_TYPE (f), &ctx->cb);
	  DECL_CHAIN (new_f) = new_fields;
	  walk_tree (&DECL_SIZE (new_f), copy_tree_body_r, &ctx->cb, NULL);
	  walk_tree (&DECL_SIZE_UNIT (new_f), copy_tree_body_r,
		     &ctx->cb, NULL);
	  walk_tree (&DECL_FIELD_OFFSET (new_f), copy_tree_body_r,
		     &ctx->cb, NULL);
	  new_fields = new_f;

	  /* Arrange to be able to look up the receiver field
	     given the sender field.  */
	  splay_tree_insert (ctx->field_map, (splay_tree_key) f,
			     (splay_tree_value) new_f);
	}
      TYPE_FIELDS (type) = nreverse (new_fields);
      layout_type (type);
    }

  /* In a target region we never modify any of the pointers in *.omp_data_i,
     so attempt to help the optimizers.  */
  if (is_gimple_omp_offloaded (ctx->stmt))
    type = build_qualified_type (type, TYPE_QUAL_CONST);

  TREE_TYPE (ctx->receiver_decl)
    = build_qualified_type (build_reference_type (type), TYPE_QUAL_RESTRICT);
}

/* Instantiate decls as necessary in CTX to satisfy the data sharing
   specified by CLAUSES.  If BASE_POINTERS_RESTRICT, install var field with
   restrict.  */

static void
scan_sharing_clauses (tree clauses, omp_context *ctx,
		      bool base_pointers_restrict = false)
{
  tree c, decl;
  bool scan_array_reductions = false;

  for (c = clauses; c; c = OMP_CLAUSE_CHAIN (c))
    {
      bool by_ref;

      switch (OMP_CLAUSE_CODE (c))
	{
	case OMP_CLAUSE_PRIVATE:
	  decl = OMP_CLAUSE_DECL (c);
	  if (OMP_CLAUSE_PRIVATE_OUTER_REF (c))
	    goto do_private;
	  else if (!is_variable_sized (decl))
	    install_var_local (decl, ctx);
	  break;

	case OMP_CLAUSE_SHARED:
	  decl = OMP_CLAUSE_DECL (c);
	  /* Ignore shared directives in teams construct.  */
	  if (gimple_code (ctx->stmt) == GIMPLE_OMP_TEAMS)
	    {
	      /* Global variables don't need to be copied,
		 the receiver side will use them directly.  */
	      tree odecl = maybe_lookup_decl_in_outer_ctx (decl, ctx);
	      if (is_global_var (odecl))
		break;
	      insert_decl_map (&ctx->cb, decl, odecl);
	      break;
	    }
	  gcc_assert (is_taskreg_ctx (ctx));
	  gcc_assert (!COMPLETE_TYPE_P (TREE_TYPE (decl))
		      || !is_variable_sized (decl));
	  /* Global variables don't need to be copied,
	     the receiver side will use them directly.  */
	  if (is_global_var (maybe_lookup_decl_in_outer_ctx (decl, ctx)))
	    break;
	  if (OMP_CLAUSE_SHARED_FIRSTPRIVATE (c))
	    {
	      use_pointer_for_field (decl, ctx);
	      break;
	    }
	  by_ref = use_pointer_for_field (decl, NULL);
	  if ((! TREE_READONLY (decl) && !OMP_CLAUSE_SHARED_READONLY (c))
	      || TREE_ADDRESSABLE (decl)
	      || by_ref
	      || omp_is_reference (decl))
	    {
	      by_ref = use_pointer_for_field (decl, ctx);
	      install_var_field (decl, by_ref, 3, ctx);
	      install_var_local (decl, ctx);
	      break;
	    }
	  /* We don't need to copy const scalar vars back.  */
	  OMP_CLAUSE_SET_CODE (c, OMP_CLAUSE_FIRSTPRIVATE);
	  goto do_private;

	case OMP_CLAUSE_REDUCTION:
	  decl = OMP_CLAUSE_DECL (c);
	  if (OMP_CLAUSE_CODE (c) == OMP_CLAUSE_REDUCTION
	      && TREE_CODE (decl) == MEM_REF)
	    {
	      tree t = TREE_OPERAND (decl, 0);
	      if (TREE_CODE (t) == POINTER_PLUS_EXPR)
		t = TREE_OPERAND (t, 0);
	      if (TREE_CODE (t) == INDIRECT_REF
		  || TREE_CODE (t) == ADDR_EXPR)
		t = TREE_OPERAND (t, 0);
	      install_var_local (t, ctx);
	      if (is_taskreg_ctx (ctx)
		  && !is_global_var (maybe_lookup_decl_in_outer_ctx (t, ctx))
		  && !is_variable_sized (t))
		{
		  by_ref = use_pointer_for_field (t, ctx);
		  install_var_field (t, by_ref, 3, ctx);
		}
	      break;
	    }
	  goto do_private;

	case OMP_CLAUSE_LASTPRIVATE:
	  /* Let the corresponding firstprivate clause create
	     the variable.  */
	  if (OMP_CLAUSE_LASTPRIVATE_FIRSTPRIVATE (c))
	    break;
	  /* FALLTHRU */

	case OMP_CLAUSE_FIRSTPRIVATE:
	case OMP_CLAUSE_LINEAR:
	  decl = OMP_CLAUSE_DECL (c);
	do_private:
	  if ((OMP_CLAUSE_CODE (c) == OMP_CLAUSE_FIRSTPRIVATE
	       || OMP_CLAUSE_CODE (c) == OMP_CLAUSE_IS_DEVICE_PTR)
	      && is_gimple_omp_offloaded (ctx->stmt))
	    {
	      if (OMP_CLAUSE_CODE (c) == OMP_CLAUSE_FIRSTPRIVATE)
		install_var_field (decl, !omp_is_reference (decl), 3, ctx);
	      else if (TREE_CODE (TREE_TYPE (decl)) == ARRAY_TYPE)
		install_var_field (decl, true, 3, ctx);
	      else
		install_var_field (decl, false, 3, ctx);
	    }
	  if (is_variable_sized (decl))
	    {
	      if (is_task_ctx (ctx))
		install_var_field (decl, false, 1, ctx);
	      break;
	    }
	  else if (is_taskreg_ctx (ctx))
	    {
	      bool global
		= is_global_var (maybe_lookup_decl_in_outer_ctx (decl, ctx));
	      by_ref = use_pointer_for_field (decl, NULL);

	      if (is_task_ctx (ctx)
		  && (global || by_ref || omp_is_reference (decl)))
		{
		  install_var_field (decl, false, 1, ctx);
		  if (!global)
		    install_var_field (decl, by_ref, 2, ctx);
		}
	      else if (!global)
		install_var_field (decl, by_ref, 3, ctx);
	    }
	  install_var_local (decl, ctx);
	  break;

	case OMP_CLAUSE_USE_DEVICE_PTR:
	  decl = OMP_CLAUSE_DECL (c);
	  if (TREE_CODE (TREE_TYPE (decl)) == ARRAY_TYPE)
	    install_var_field (decl, true, 3, ctx);
	  else
	    install_var_field (decl, false, 3, ctx);
	  if (DECL_SIZE (decl)
	      && TREE_CODE (DECL_SIZE (decl)) != INTEGER_CST)
	    {
	      tree decl2 = DECL_VALUE_EXPR (decl);
	      gcc_assert (TREE_CODE (decl2) == INDIRECT_REF);
	      decl2 = TREE_OPERAND (decl2, 0);
	      gcc_assert (DECL_P (decl2));
	      install_var_local (decl2, ctx);
	    }
	  install_var_local (decl, ctx);
	  break;

	case OMP_CLAUSE_IS_DEVICE_PTR:
	  decl = OMP_CLAUSE_DECL (c);
	  goto do_private;

	case OMP_CLAUSE__LOOPTEMP_:
	  gcc_assert (is_taskreg_ctx (ctx));
	  decl = OMP_CLAUSE_DECL (c);
	  install_var_field (decl, false, 3, ctx);
	  install_var_local (decl, ctx);
	  break;

	case OMP_CLAUSE_COPYPRIVATE:
	case OMP_CLAUSE_COPYIN:
	  decl = OMP_CLAUSE_DECL (c);
	  by_ref = use_pointer_for_field (decl, NULL);
	  install_var_field (decl, by_ref, 3, ctx);
	  break;

	case OMP_CLAUSE_FINAL:
	case OMP_CLAUSE_IF:
	case OMP_CLAUSE_NUM_THREADS:
	case OMP_CLAUSE_NUM_TEAMS:
	case OMP_CLAUSE_THREAD_LIMIT:
	case OMP_CLAUSE_DEVICE:
	case OMP_CLAUSE_SCHEDULE:
	case OMP_CLAUSE_DIST_SCHEDULE:
	case OMP_CLAUSE_DEPEND:
	case OMP_CLAUSE_PRIORITY:
	case OMP_CLAUSE_GRAINSIZE:
	case OMP_CLAUSE_NUM_TASKS:
	case OMP_CLAUSE__CILK_FOR_COUNT_:
	case OMP_CLAUSE_NUM_GANGS:
	case OMP_CLAUSE_NUM_WORKERS:
	case OMP_CLAUSE_VECTOR_LENGTH:
	  if (ctx->outer)
	    scan_omp_op (&OMP_CLAUSE_OPERAND (c, 0), ctx->outer);
	  break;

	case OMP_CLAUSE_TO:
	case OMP_CLAUSE_FROM:
	case OMP_CLAUSE_MAP:
	  if (ctx->outer)
	    scan_omp_op (&OMP_CLAUSE_SIZE (c), ctx->outer);
	  decl = OMP_CLAUSE_DECL (c);
	  /* Global variables with "omp declare target" attribute
	     don't need to be copied, the receiver side will use them
	     directly.  However, global variables with "omp declare target link"
	     attribute need to be copied.  */
	  if (OMP_CLAUSE_CODE (c) == OMP_CLAUSE_MAP
	      && DECL_P (decl)
	      && ((OMP_CLAUSE_MAP_KIND (c) != GOMP_MAP_FIRSTPRIVATE_POINTER
		   && (OMP_CLAUSE_MAP_KIND (c)
		       != GOMP_MAP_FIRSTPRIVATE_REFERENCE))
		  || TREE_CODE (TREE_TYPE (decl)) == ARRAY_TYPE)
	      && is_global_var (maybe_lookup_decl_in_outer_ctx (decl, ctx))
	      && varpool_node::get_create (decl)->offloadable
	      && !lookup_attribute ("omp declare target link",
				    DECL_ATTRIBUTES (decl)))
	    break;
	  if (OMP_CLAUSE_CODE (c) == OMP_CLAUSE_MAP
	      && OMP_CLAUSE_MAP_KIND (c) == GOMP_MAP_POINTER)
	    {
	      /* Ignore GOMP_MAP_POINTER kind for arrays in regions that are
		 not offloaded; there is nothing to map for those.  */
	      if (!is_gimple_omp_offloaded (ctx->stmt)
		  && !POINTER_TYPE_P (TREE_TYPE (decl))
		  && !OMP_CLAUSE_MAP_ZERO_BIAS_ARRAY_SECTION (c))
		break;
	    }
	  if (OMP_CLAUSE_CODE (c) == OMP_CLAUSE_MAP
	      && (OMP_CLAUSE_MAP_KIND (c) == GOMP_MAP_FIRSTPRIVATE_POINTER
		  || (OMP_CLAUSE_MAP_KIND (c)
		      == GOMP_MAP_FIRSTPRIVATE_REFERENCE)))
	    {
	      if (TREE_CODE (decl) == COMPONENT_REF
		  || (TREE_CODE (decl) == INDIRECT_REF
		      && TREE_CODE (TREE_OPERAND (decl, 0)) == COMPONENT_REF
		      && (TREE_CODE (TREE_TYPE (TREE_OPERAND (decl, 0)))
			  == REFERENCE_TYPE)))
		break;
	      if (DECL_SIZE (decl)
		  && TREE_CODE (DECL_SIZE (decl)) != INTEGER_CST)
		{
		  tree decl2 = DECL_VALUE_EXPR (decl);
		  gcc_assert (TREE_CODE (decl2) == INDIRECT_REF);
		  decl2 = TREE_OPERAND (decl2, 0);
		  gcc_assert (DECL_P (decl2));
		  install_var_local (decl2, ctx);
		}
	      install_var_local (decl, ctx);
	      break;
	    }
	  if (DECL_P (decl))
	    {
	      if (DECL_SIZE (decl)
		  && TREE_CODE (DECL_SIZE (decl)) != INTEGER_CST)
		{
		  tree decl2 = DECL_VALUE_EXPR (decl);
		  gcc_assert (TREE_CODE (decl2) == INDIRECT_REF);
		  decl2 = TREE_OPERAND (decl2, 0);
		  gcc_assert (DECL_P (decl2));
		  install_var_field (decl2, true, 3, ctx);
		  install_var_local (decl2, ctx);
		  install_var_local (decl, ctx);
		}
	      else
		{
		  if (OMP_CLAUSE_CODE (c) == OMP_CLAUSE_MAP
		      && OMP_CLAUSE_MAP_KIND (c) == GOMP_MAP_POINTER
		      && !OMP_CLAUSE_MAP_ZERO_BIAS_ARRAY_SECTION (c)
		      && TREE_CODE (TREE_TYPE (decl)) == ARRAY_TYPE)
		    install_var_field (decl, true, 7, ctx);
		  else
		    install_var_field (decl, true, 3, ctx,
				       base_pointers_restrict);
		  if (is_gimple_omp_offloaded (ctx->stmt)
		      && !OMP_CLAUSE_MAP_IN_REDUCTION (c))
		    install_var_local (decl, ctx);
		}
	    }
	  else
	    {
	      tree base = get_base_address (decl);
	      tree nc = OMP_CLAUSE_CHAIN (c);
	      if (DECL_P (base)
		  && nc != NULL_TREE
		  && OMP_CLAUSE_CODE (nc) == OMP_CLAUSE_MAP
		  && OMP_CLAUSE_DECL (nc) == base
		  && OMP_CLAUSE_MAP_KIND (nc) == GOMP_MAP_POINTER
		  && integer_zerop (OMP_CLAUSE_SIZE (nc)))
		{
		  OMP_CLAUSE_MAP_ZERO_BIAS_ARRAY_SECTION (c) = 1;
		  OMP_CLAUSE_MAP_ZERO_BIAS_ARRAY_SECTION (nc) = 1;
		}
	      else
		{
		  if (ctx->outer)
		    {
		      scan_omp_op (&OMP_CLAUSE_DECL (c), ctx->outer);
		      decl = OMP_CLAUSE_DECL (c);
		    }
		  gcc_assert (!splay_tree_lookup (ctx->field_map,
						  (splay_tree_key) decl));
		  tree field
		    = build_decl (OMP_CLAUSE_LOCATION (c),
				  FIELD_DECL, NULL_TREE, ptr_type_node);
		  SET_DECL_ALIGN (field, TYPE_ALIGN (ptr_type_node));
		  insert_field_into_struct (ctx->record_type, field);
		  splay_tree_insert (ctx->field_map, (splay_tree_key) decl,
				     (splay_tree_value) field);
		}
	    }
	  break;

	case OMP_CLAUSE__GRIDDIM_:
	  if (ctx->outer)
	    {
	      scan_omp_op (&OMP_CLAUSE__GRIDDIM__SIZE (c), ctx->outer);
	      scan_omp_op (&OMP_CLAUSE__GRIDDIM__GROUP (c), ctx->outer);
	    }
	  break;

	case OMP_CLAUSE_NOWAIT:
	case OMP_CLAUSE_ORDERED:
	case OMP_CLAUSE_COLLAPSE:
	case OMP_CLAUSE_UNTIED:
	case OMP_CLAUSE_MERGEABLE:
	case OMP_CLAUSE_PROC_BIND:
	case OMP_CLAUSE_SAFELEN:
	case OMP_CLAUSE_SIMDLEN:
	case OMP_CLAUSE_THREADS:
	case OMP_CLAUSE_SIMD:
	case OMP_CLAUSE_NOGROUP:
	case OMP_CLAUSE_DEFAULTMAP:
	case OMP_CLAUSE_ASYNC:
	case OMP_CLAUSE_WAIT:
	case OMP_CLAUSE_GANG:
	case OMP_CLAUSE_WORKER:
	case OMP_CLAUSE_VECTOR:
	case OMP_CLAUSE_INDEPENDENT:
	case OMP_CLAUSE_AUTO:
	case OMP_CLAUSE_SEQ:
	case OMP_CLAUSE_TILE:
	case OMP_CLAUSE__SIMT_:
	case OMP_CLAUSE_DEFAULT:
	  break;

	case OMP_CLAUSE_ALIGNED:
	  decl = OMP_CLAUSE_DECL (c);
	  if (is_global_var (decl)
	      && TREE_CODE (TREE_TYPE (decl)) == ARRAY_TYPE)
	    install_var_local (decl, ctx);
	  break;

	case OMP_CLAUSE__CACHE_:
	default:
	  gcc_unreachable ();
	}
    }

  for (c = clauses; c; c = OMP_CLAUSE_CHAIN (c))
    {
      switch (OMP_CLAUSE_CODE (c))
	{
	case OMP_CLAUSE_LASTPRIVATE:
	  /* Let the corresponding firstprivate clause create
	     the variable.  */
	  if (OMP_CLAUSE_LASTPRIVATE_GIMPLE_SEQ (c))
	    scan_array_reductions = true;
	  if (OMP_CLAUSE_LASTPRIVATE_FIRSTPRIVATE (c))
	    break;
	  /* FALLTHRU */

	case OMP_CLAUSE_FIRSTPRIVATE:
	case OMP_CLAUSE_PRIVATE:
	case OMP_CLAUSE_LINEAR:
	case OMP_CLAUSE_IS_DEVICE_PTR:
	  decl = OMP_CLAUSE_DECL (c);
	  if (is_variable_sized (decl))
	    {
	      if ((OMP_CLAUSE_CODE (c) == OMP_CLAUSE_FIRSTPRIVATE
		   || OMP_CLAUSE_CODE (c) == OMP_CLAUSE_IS_DEVICE_PTR)
		  && is_gimple_omp_offloaded (ctx->stmt))
		{
		  tree decl2 = DECL_VALUE_EXPR (decl);
		  gcc_assert (TREE_CODE (decl2) == INDIRECT_REF);
		  decl2 = TREE_OPERAND (decl2, 0);
		  gcc_assert (DECL_P (decl2));
		  install_var_local (decl2, ctx);
		  fixup_remapped_decl (decl2, ctx, false);
		}
	      install_var_local (decl, ctx);
	    }
	  fixup_remapped_decl (decl, ctx,
			       OMP_CLAUSE_CODE (c) == OMP_CLAUSE_PRIVATE
			       && OMP_CLAUSE_PRIVATE_DEBUG (c));
	  if (OMP_CLAUSE_CODE (c) == OMP_CLAUSE_LINEAR
	      && OMP_CLAUSE_LINEAR_GIMPLE_SEQ (c))
	    scan_array_reductions = true;
	  break;

	case OMP_CLAUSE_REDUCTION:
	  decl = OMP_CLAUSE_DECL (c);
	  if (TREE_CODE (decl) != MEM_REF)
	    {
	      if (is_variable_sized (decl))
		install_var_local (decl, ctx);
	      fixup_remapped_decl (decl, ctx, false);
	    }
	  if (OMP_CLAUSE_REDUCTION_PLACEHOLDER (c))
	    scan_array_reductions = true;
	  break;

	case OMP_CLAUSE_SHARED:
	  /* Ignore shared directives in teams construct.  */
	  if (gimple_code (ctx->stmt) == GIMPLE_OMP_TEAMS)
	    break;
	  decl = OMP_CLAUSE_DECL (c);
	  if (is_global_var (maybe_lookup_decl_in_outer_ctx (decl, ctx)))
	    break;
	  if (OMP_CLAUSE_SHARED_FIRSTPRIVATE (c))
	    {
	      if (is_global_var (maybe_lookup_decl_in_outer_ctx (decl,
								 ctx->outer)))
		break;
	      bool by_ref = use_pointer_for_field (decl, ctx);
	      install_var_field (decl, by_ref, 11, ctx);
	      break;
	    }
	  fixup_remapped_decl (decl, ctx, false);
	  break;

	case OMP_CLAUSE_MAP:
	  if (!is_gimple_omp_offloaded (ctx->stmt))
	    break;
	  decl = OMP_CLAUSE_DECL (c);
	  if (DECL_P (decl)
	      && ((OMP_CLAUSE_MAP_KIND (c) != GOMP_MAP_FIRSTPRIVATE_POINTER
		   && (OMP_CLAUSE_MAP_KIND (c)
		       != GOMP_MAP_FIRSTPRIVATE_REFERENCE))
		  || TREE_CODE (TREE_TYPE (decl)) == ARRAY_TYPE)
	      && is_global_var (maybe_lookup_decl_in_outer_ctx (decl, ctx))
	      && varpool_node::get_create (decl)->offloadable)
	    break;
	  if (DECL_P (decl))
	    {
	      if ((OMP_CLAUSE_MAP_KIND (c) == GOMP_MAP_POINTER
		   || OMP_CLAUSE_MAP_KIND (c) == GOMP_MAP_FIRSTPRIVATE_POINTER)
		  && TREE_CODE (TREE_TYPE (decl)) == ARRAY_TYPE
		  && !COMPLETE_TYPE_P (TREE_TYPE (decl)))
		{
		  tree new_decl = lookup_decl (decl, ctx);
		  TREE_TYPE (new_decl)
		    = remap_type (TREE_TYPE (decl), &ctx->cb);
		}
	      else if (DECL_SIZE (decl)
		       && TREE_CODE (DECL_SIZE (decl)) != INTEGER_CST)
		{
		  tree decl2 = DECL_VALUE_EXPR (decl);
		  gcc_assert (TREE_CODE (decl2) == INDIRECT_REF);
		  decl2 = TREE_OPERAND (decl2, 0);
		  gcc_assert (DECL_P (decl2));
		  fixup_remapped_decl (decl2, ctx, false);
		  fixup_remapped_decl (decl, ctx, true);
		}
	      else
		fixup_remapped_decl (decl, ctx, false);
	    }
	  break;

	case OMP_CLAUSE_COPYPRIVATE:
	case OMP_CLAUSE_COPYIN:
	case OMP_CLAUSE_DEFAULT:
	case OMP_CLAUSE_IF:
	case OMP_CLAUSE_NUM_THREADS:
	case OMP_CLAUSE_NUM_TEAMS:
	case OMP_CLAUSE_THREAD_LIMIT:
	case OMP_CLAUSE_DEVICE:
	case OMP_CLAUSE_SCHEDULE:
	case OMP_CLAUSE_DIST_SCHEDULE:
	case OMP_CLAUSE_NOWAIT:
	case OMP_CLAUSE_ORDERED:
	case OMP_CLAUSE_COLLAPSE:
	case OMP_CLAUSE_UNTIED:
	case OMP_CLAUSE_FINAL:
	case OMP_CLAUSE_MERGEABLE:
	case OMP_CLAUSE_PROC_BIND:
	case OMP_CLAUSE_SAFELEN:
	case OMP_CLAUSE_SIMDLEN:
	case OMP_CLAUSE_ALIGNED:
	case OMP_CLAUSE_DEPEND:
	case OMP_CLAUSE__LOOPTEMP_:
	case OMP_CLAUSE_TO:
	case OMP_CLAUSE_FROM:
	case OMP_CLAUSE_PRIORITY:
	case OMP_CLAUSE_GRAINSIZE:
	case OMP_CLAUSE_NUM_TASKS:
	case OMP_CLAUSE_THREADS:
	case OMP_CLAUSE_SIMD:
	case OMP_CLAUSE_NOGROUP:
	case OMP_CLAUSE_DEFAULTMAP:
	case OMP_CLAUSE_USE_DEVICE_PTR:
	case OMP_CLAUSE__CILK_FOR_COUNT_:
	case OMP_CLAUSE_ASYNC:
	case OMP_CLAUSE_WAIT:
	case OMP_CLAUSE_NUM_GANGS:
	case OMP_CLAUSE_NUM_WORKERS:
	case OMP_CLAUSE_VECTOR_LENGTH:
	case OMP_CLAUSE_GANG:
	case OMP_CLAUSE_WORKER:
	case OMP_CLAUSE_VECTOR:
	case OMP_CLAUSE_INDEPENDENT:
	case OMP_CLAUSE_AUTO:
	case OMP_CLAUSE_SEQ:
	case OMP_CLAUSE_TILE:
	case OMP_CLAUSE__GRIDDIM_:
	case OMP_CLAUSE__SIMT_:
	  break;

	case OMP_CLAUSE__CACHE_:
	default:
	  gcc_unreachable ();
	}
    }

  gcc_checking_assert (!scan_array_reductions
		       || !is_gimple_omp_oacc (ctx->stmt));
  if (scan_array_reductions)
    {
      for (c = clauses; c; c = OMP_CLAUSE_CHAIN (c))
	if (OMP_CLAUSE_CODE (c) == OMP_CLAUSE_REDUCTION
	    && OMP_CLAUSE_REDUCTION_PLACEHOLDER (c))
	  {
	    scan_omp (&OMP_CLAUSE_REDUCTION_GIMPLE_INIT (c), ctx);
	    scan_omp (&OMP_CLAUSE_REDUCTION_GIMPLE_MERGE (c), ctx);
	  }
	else if (OMP_CLAUSE_CODE (c) == OMP_CLAUSE_LASTPRIVATE
		 && OMP_CLAUSE_LASTPRIVATE_GIMPLE_SEQ (c))
	  scan_omp (&OMP_CLAUSE_LASTPRIVATE_GIMPLE_SEQ (c), ctx);
	else if (OMP_CLAUSE_CODE (c) == OMP_CLAUSE_LINEAR
		 && OMP_CLAUSE_LINEAR_GIMPLE_SEQ (c))
	  scan_omp (&OMP_CLAUSE_LINEAR_GIMPLE_SEQ (c), ctx);
    }
}

/* Create a new name for omp child function.  Returns an identifier.  If
   IS_CILK_FOR is true then the suffix for the child function is
   "_cilk_for_fn."  */

static tree
create_omp_child_function_name (bool task_copy, bool is_cilk_for)
{
  if (is_cilk_for)
    return clone_function_name (current_function_decl, "_cilk_for_fn");
  return clone_function_name (current_function_decl,
			      task_copy ? "_omp_cpyfn" : "_omp_fn");
}

/* Returns the type of the induction variable for the child function for
   _Cilk_for and the types for _high and _low variables based on TYPE.  */

static tree
cilk_for_check_loop_diff_type (tree type)
{
  if (TYPE_PRECISION (type) <= TYPE_PRECISION (uint32_type_node))
    {
      if (TYPE_UNSIGNED (type))
	return uint32_type_node;
      else
	return integer_type_node;
    }
  else
    {
      if (TYPE_UNSIGNED (type))
	return uint64_type_node;
      else
	return long_long_integer_type_node;
    }
}

/* Return true if CTX may belong to offloaded code: either if current function
   is offloaded, or any enclosing context corresponds to a target region.  */

static bool
omp_maybe_offloaded_ctx (omp_context *ctx)
{
  if (cgraph_node::get (current_function_decl)->offloadable)
    return true;
  for (; ctx; ctx = ctx->outer)
    if (is_gimple_omp_offloaded (ctx->stmt))
      return true;
  return false;
}

/* Build a decl for the omp child function.  It'll not contain a body
   yet, just the bare decl.  */

static void
create_omp_child_function (omp_context *ctx, bool task_copy)
{
  tree decl, type, name, t;

  tree cilk_for_count
    = (flag_cilkplus && gimple_code (ctx->stmt) == GIMPLE_OMP_PARALLEL)
      ? omp_find_clause (gimple_omp_parallel_clauses (ctx->stmt),
			 OMP_CLAUSE__CILK_FOR_COUNT_) : NULL_TREE;
  tree cilk_var_type = NULL_TREE;

  name = create_omp_child_function_name (task_copy,
					 cilk_for_count != NULL_TREE);
  if (task_copy)
    type = build_function_type_list (void_type_node, ptr_type_node,
				     ptr_type_node, NULL_TREE);
  else if (cilk_for_count)
    {
      type = TREE_TYPE (OMP_CLAUSE_OPERAND (cilk_for_count, 0));
      cilk_var_type = cilk_for_check_loop_diff_type (type);
      type = build_function_type_list (void_type_node, ptr_type_node,
				       cilk_var_type, cilk_var_type, NULL_TREE);
    }
  else
    type = build_function_type_list (void_type_node, ptr_type_node, NULL_TREE);

  decl = build_decl (gimple_location (ctx->stmt), FUNCTION_DECL, name, type);

  gcc_checking_assert (!is_gimple_omp_oacc (ctx->stmt)
		       || !task_copy);
  if (!task_copy)
    ctx->cb.dst_fn = decl;
  else
    gimple_omp_task_set_copy_fn (ctx->stmt, decl);

  TREE_STATIC (decl) = 1;
  TREE_USED (decl) = 1;
  DECL_ARTIFICIAL (decl) = 1;
  DECL_IGNORED_P (decl) = 0;
  TREE_PUBLIC (decl) = 0;
  DECL_UNINLINABLE (decl) = 1;
  DECL_EXTERNAL (decl) = 0;
  DECL_CONTEXT (decl) = NULL_TREE;
  DECL_INITIAL (decl) = make_node (BLOCK);
  BLOCK_SUPERCONTEXT (DECL_INITIAL (decl)) = decl;
  if (omp_maybe_offloaded_ctx (ctx))
    {
      cgraph_node::get_create (decl)->offloadable = 1;
      if (ENABLE_OFFLOADING)
	g->have_offload = true;
    }

  if (cgraph_node::get_create (decl)->offloadable
      && !lookup_attribute ("omp declare target",
                           DECL_ATTRIBUTES (current_function_decl)))
    {
      const char *target_attr = (is_gimple_omp_offloaded (ctx->stmt)
				 ? "omp target entrypoint"
				 : "omp declare target");
      DECL_ATTRIBUTES (decl)
	= tree_cons (get_identifier (target_attr),
		     NULL_TREE, DECL_ATTRIBUTES (decl));
    }

  t = build_decl (DECL_SOURCE_LOCATION (decl),
		  RESULT_DECL, NULL_TREE, void_type_node);
  DECL_ARTIFICIAL (t) = 1;
  DECL_IGNORED_P (t) = 1;
  DECL_CONTEXT (t) = decl;
  DECL_RESULT (decl) = t;

  /* _Cilk_for's child function requires two extra parameters called
     __low and __high that are set the by Cilk runtime when it calls this
     function.  */
  if (cilk_for_count)
    {
      t = build_decl (DECL_SOURCE_LOCATION (decl),
		      PARM_DECL, get_identifier ("__high"), cilk_var_type);
      DECL_ARTIFICIAL (t) = 1;
      DECL_NAMELESS (t) = 1;
      DECL_ARG_TYPE (t) = ptr_type_node;
      DECL_CONTEXT (t) = current_function_decl;
      TREE_USED (t) = 1;
      DECL_CHAIN (t) = DECL_ARGUMENTS (decl);
      DECL_ARGUMENTS (decl) = t;

      t = build_decl (DECL_SOURCE_LOCATION (decl),
		      PARM_DECL, get_identifier ("__low"), cilk_var_type);
      DECL_ARTIFICIAL (t) = 1;
      DECL_NAMELESS (t) = 1;
      DECL_ARG_TYPE (t) = ptr_type_node;
      DECL_CONTEXT (t) = current_function_decl;
      TREE_USED (t) = 1;
      DECL_CHAIN (t) = DECL_ARGUMENTS (decl);
      DECL_ARGUMENTS (decl) = t;
    }

  tree data_name = get_identifier (".omp_data_i");
  t = build_decl (DECL_SOURCE_LOCATION (decl), PARM_DECL, data_name,
		  ptr_type_node);
  DECL_ARTIFICIAL (t) = 1;
  DECL_NAMELESS (t) = 1;
  DECL_ARG_TYPE (t) = ptr_type_node;
  DECL_CONTEXT (t) = current_function_decl;
  TREE_USED (t) = 1;
  TREE_READONLY (t) = 1;
  if (cilk_for_count)
    DECL_CHAIN (t) = DECL_ARGUMENTS (decl);
  DECL_ARGUMENTS (decl) = t;
  if (!task_copy)
    ctx->receiver_decl = t;
  else
    {
      t = build_decl (DECL_SOURCE_LOCATION (decl),
		      PARM_DECL, get_identifier (".omp_data_o"),
		      ptr_type_node);
      DECL_ARTIFICIAL (t) = 1;
      DECL_NAMELESS (t) = 1;
      DECL_ARG_TYPE (t) = ptr_type_node;
      DECL_CONTEXT (t) = current_function_decl;
      TREE_USED (t) = 1;
      TREE_ADDRESSABLE (t) = 1;
      DECL_CHAIN (t) = DECL_ARGUMENTS (decl);
      DECL_ARGUMENTS (decl) = t;
    }

  /* Allocate memory for the function structure.  The call to
     allocate_struct_function clobbers CFUN, so we need to restore
     it afterward.  */
  push_struct_function (decl);
  cfun->function_end_locus = gimple_location (ctx->stmt);
  init_tree_ssa (cfun);
  pop_cfun ();
}

/* Callback for walk_gimple_seq.  Check if combined parallel
   contains gimple_omp_for_combined_into_p OMP_FOR.  */

tree
omp_find_combined_for (gimple_stmt_iterator *gsi_p,
		       bool *handled_ops_p,
		       struct walk_stmt_info *wi)
{
  gimple *stmt = gsi_stmt (*gsi_p);

  *handled_ops_p = true;
  switch (gimple_code (stmt))
    {
    WALK_SUBSTMTS;

    case GIMPLE_OMP_FOR:
      if (gimple_omp_for_combined_into_p (stmt)
	  && gimple_omp_for_kind (stmt)
	     == *(const enum gf_mask *) (wi->info))
	{
	  wi->info = stmt;
	  return integer_zero_node;
	}
      break;
    default:
      break;
    }
  return NULL;
}

/* Add _LOOPTEMP_ clauses on OpenMP parallel or task.  */

static void
add_taskreg_looptemp_clauses (enum gf_mask msk, gimple *stmt,
			      omp_context *outer_ctx)
{
  struct walk_stmt_info wi;

  memset (&wi, 0, sizeof (wi));
  wi.val_only = true;
  wi.info = (void *) &msk;
  walk_gimple_seq (gimple_omp_body (stmt), omp_find_combined_for, NULL, &wi);
  if (wi.info != (void *) &msk)
    {
      gomp_for *for_stmt = as_a <gomp_for *> ((gimple *) wi.info);
      struct omp_for_data fd;
      omp_extract_for_data (for_stmt, &fd, NULL);
      /* We need two temporaries with fd.loop.v type (istart/iend)
	 and then (fd.collapse - 1) temporaries with the same
	 type for count2 ... countN-1 vars if not constant.  */
      size_t count = 2, i;
      tree type = fd.iter_type;
      if (fd.collapse > 1
	  && TREE_CODE (fd.loop.n2) != INTEGER_CST)
	{
	  count += fd.collapse - 1;
	  /* If there are lastprivate clauses on the inner
	     GIMPLE_OMP_FOR, add one more temporaries for the total number
	     of iterations (product of count1 ... countN-1).  */
	  if (omp_find_clause (gimple_omp_for_clauses (for_stmt),
			       OMP_CLAUSE_LASTPRIVATE))
	    count++;
	  else if (msk == GF_OMP_FOR_KIND_FOR
		   && omp_find_clause (gimple_omp_parallel_clauses (stmt),
				       OMP_CLAUSE_LASTPRIVATE))
	    count++;
	}
      for (i = 0; i < count; i++)
	{
	  tree temp = create_tmp_var (type);
	  tree c = build_omp_clause (UNKNOWN_LOCATION, OMP_CLAUSE__LOOPTEMP_);
	  insert_decl_map (&outer_ctx->cb, temp, temp);
	  OMP_CLAUSE_DECL (c) = temp;
	  OMP_CLAUSE_CHAIN (c) = gimple_omp_taskreg_clauses (stmt);
	  gimple_omp_taskreg_set_clauses (stmt, c);
	}
    }
}

/* Scan an OpenMP parallel directive.  */

static void
scan_omp_parallel (gimple_stmt_iterator *gsi, omp_context *outer_ctx)
{
  omp_context *ctx;
  tree name;
  gomp_parallel *stmt = as_a <gomp_parallel *> (gsi_stmt (*gsi));

  /* Ignore parallel directives with empty bodies, unless there
     are copyin clauses.  */
  if (optimize > 0
      && empty_body_p (gimple_omp_body (stmt))
      && omp_find_clause (gimple_omp_parallel_clauses (stmt),
			  OMP_CLAUSE_COPYIN) == NULL)
    {
      gsi_replace (gsi, gimple_build_nop (), false);
      return;
    }

  if (gimple_omp_parallel_combined_p (stmt))
    add_taskreg_looptemp_clauses (GF_OMP_FOR_KIND_FOR, stmt, outer_ctx);

  ctx = new_omp_context (stmt, outer_ctx);
  taskreg_contexts.safe_push (ctx);
  if (taskreg_nesting_level > 1)
    ctx->is_nested = true;
  ctx->field_map = splay_tree_new (splay_tree_compare_pointers, 0, 0);
  ctx->record_type = lang_hooks.types.make_type (RECORD_TYPE);
  name = create_tmp_var_name (".omp_data_s");
  name = build_decl (gimple_location (stmt),
		     TYPE_DECL, name, ctx->record_type);
  DECL_ARTIFICIAL (name) = 1;
  DECL_NAMELESS (name) = 1;
  TYPE_NAME (ctx->record_type) = name;
  TYPE_ARTIFICIAL (ctx->record_type) = 1;
  if (!gimple_omp_parallel_grid_phony (stmt))
    {
      create_omp_child_function (ctx, false);
      gimple_omp_parallel_set_child_fn (stmt, ctx->cb.dst_fn);
    }

  scan_sharing_clauses (gimple_omp_parallel_clauses (stmt), ctx);
  scan_omp (gimple_omp_body_ptr (stmt), ctx);

  if (TYPE_FIELDS (ctx->record_type) == NULL)
    ctx->record_type = ctx->receiver_decl = NULL;
}

/* Scan an OpenMP task directive.  */

static void
scan_omp_task (gimple_stmt_iterator *gsi, omp_context *outer_ctx)
{
  omp_context *ctx;
  tree name, t;
  gomp_task *stmt = as_a <gomp_task *> (gsi_stmt (*gsi));

  /* Ignore task directives with empty bodies, unless they have depend
     clause.  */
  if (optimize > 0
      && empty_body_p (gimple_omp_body (stmt))
      && !omp_find_clause (gimple_omp_task_clauses (stmt), OMP_CLAUSE_DEPEND))
    {
      gsi_replace (gsi, gimple_build_nop (), false);
      return;
    }

  if (gimple_omp_task_taskloop_p (stmt))
    add_taskreg_looptemp_clauses (GF_OMP_FOR_KIND_TASKLOOP, stmt, outer_ctx);

  ctx = new_omp_context (stmt, outer_ctx);
  taskreg_contexts.safe_push (ctx);
  if (taskreg_nesting_level > 1)
    ctx->is_nested = true;
  ctx->field_map = splay_tree_new (splay_tree_compare_pointers, 0, 0);
  ctx->record_type = lang_hooks.types.make_type (RECORD_TYPE);
  name = create_tmp_var_name (".omp_data_s");
  name = build_decl (gimple_location (stmt),
		     TYPE_DECL, name, ctx->record_type);
  DECL_ARTIFICIAL (name) = 1;
  DECL_NAMELESS (name) = 1;
  TYPE_NAME (ctx->record_type) = name;
  TYPE_ARTIFICIAL (ctx->record_type) = 1;
  create_omp_child_function (ctx, false);
  gimple_omp_task_set_child_fn (stmt, ctx->cb.dst_fn);

  scan_sharing_clauses (gimple_omp_task_clauses (stmt), ctx);

  if (ctx->srecord_type)
    {
      name = create_tmp_var_name (".omp_data_a");
      name = build_decl (gimple_location (stmt),
			 TYPE_DECL, name, ctx->srecord_type);
      DECL_ARTIFICIAL (name) = 1;
      DECL_NAMELESS (name) = 1;
      TYPE_NAME (ctx->srecord_type) = name;
      TYPE_ARTIFICIAL (ctx->srecord_type) = 1;
      create_omp_child_function (ctx, true);
    }

  scan_omp (gimple_omp_body_ptr (stmt), ctx);

  if (TYPE_FIELDS (ctx->record_type) == NULL)
    {
      ctx->record_type = ctx->receiver_decl = NULL;
      t = build_int_cst (long_integer_type_node, 0);
      gimple_omp_task_set_arg_size (stmt, t);
      t = build_int_cst (long_integer_type_node, 1);
      gimple_omp_task_set_arg_align (stmt, t);
    }
}

/* Helper function for finish_taskreg_scan, called through walk_tree.
   If maybe_lookup_decl_in_outer_context returns non-NULL for some
   tree, replace it in the expression.  */

static tree
finish_taskreg_remap (tree *tp, int *walk_subtrees, void *data)
{
  if (VAR_P (*tp))
    {
      omp_context *ctx = (omp_context *) data;
      tree t = maybe_lookup_decl_in_outer_ctx (*tp, ctx);
      if (t != *tp)
	{
	  if (DECL_HAS_VALUE_EXPR_P (t))
	    t = unshare_expr (DECL_VALUE_EXPR (t));
	  *tp = t;
	}
      *walk_subtrees = 0;
    }
  else if (IS_TYPE_OR_DECL_P (*tp))
    *walk_subtrees = 0;
  return NULL_TREE;
}

/* If any decls have been made addressable during scan_omp,
   adjust their fields if needed, and layout record types
   of parallel/task constructs.  */

static void
finish_taskreg_scan (omp_context *ctx)
{
  if (ctx->record_type == NULL_TREE)
    return;

  /* If any task_shared_vars were needed, verify all
     OMP_CLAUSE_SHARED clauses on GIMPLE_OMP_{PARALLEL,TASK}
     statements if use_pointer_for_field hasn't changed
     because of that.  If it did, update field types now.  */
  if (task_shared_vars)
    {
      tree c;

      for (c = gimple_omp_taskreg_clauses (ctx->stmt);
	   c; c = OMP_CLAUSE_CHAIN (c))
	if (OMP_CLAUSE_CODE (c) == OMP_CLAUSE_SHARED
	    && !OMP_CLAUSE_SHARED_FIRSTPRIVATE (c))
	  {
	    tree decl = OMP_CLAUSE_DECL (c);

	    /* Global variables don't need to be copied,
	       the receiver side will use them directly.  */
	    if (is_global_var (maybe_lookup_decl_in_outer_ctx (decl, ctx)))
	      continue;
	    if (!bitmap_bit_p (task_shared_vars, DECL_UID (decl))
		|| !use_pointer_for_field (decl, ctx))
	      continue;
	    tree field = lookup_field (decl, ctx);
	    if (TREE_CODE (TREE_TYPE (field)) == POINTER_TYPE
		&& TREE_TYPE (TREE_TYPE (field)) == TREE_TYPE (decl))
	      continue;
	    TREE_TYPE (field) = build_pointer_type (TREE_TYPE (decl));
	    TREE_THIS_VOLATILE (field) = 0;
	    DECL_USER_ALIGN (field) = 0;
	    SET_DECL_ALIGN (field, TYPE_ALIGN (TREE_TYPE (field)));
	    if (TYPE_ALIGN (ctx->record_type) < DECL_ALIGN (field))
	      SET_TYPE_ALIGN (ctx->record_type, DECL_ALIGN (field));
	    if (ctx->srecord_type)
	      {
		tree sfield = lookup_sfield (decl, ctx);
		TREE_TYPE (sfield) = TREE_TYPE (field);
		TREE_THIS_VOLATILE (sfield) = 0;
		DECL_USER_ALIGN (sfield) = 0;
		SET_DECL_ALIGN (sfield, DECL_ALIGN (field));
		if (TYPE_ALIGN (ctx->srecord_type) < DECL_ALIGN (sfield))
		  SET_TYPE_ALIGN (ctx->srecord_type, DECL_ALIGN (sfield));
	      }
	  }
    }

  if (gimple_code (ctx->stmt) == GIMPLE_OMP_PARALLEL)
    {
      layout_type (ctx->record_type);
      fixup_child_record_type (ctx);
    }
  else
    {
      location_t loc = gimple_location (ctx->stmt);
      tree *p, vla_fields = NULL_TREE, *q = &vla_fields;
      /* Move VLA fields to the end.  */
      p = &TYPE_FIELDS (ctx->record_type);
      while (*p)
	if (!TYPE_SIZE_UNIT (TREE_TYPE (*p))
	    || ! TREE_CONSTANT (TYPE_SIZE_UNIT (TREE_TYPE (*p))))
	  {
	    *q = *p;
	    *p = TREE_CHAIN (*p);
	    TREE_CHAIN (*q) = NULL_TREE;
	    q = &TREE_CHAIN (*q);
	  }
	else
	  p = &DECL_CHAIN (*p);
      *p = vla_fields;
      if (gimple_omp_task_taskloop_p (ctx->stmt))
	{
	  /* Move fields corresponding to first and second _looptemp_
	     clause first.  There are filled by GOMP_taskloop
	     and thus need to be in specific positions.  */
	  tree c1 = gimple_omp_task_clauses (ctx->stmt);
	  c1 = omp_find_clause (c1, OMP_CLAUSE__LOOPTEMP_);
	  tree c2 = omp_find_clause (OMP_CLAUSE_CHAIN (c1),
				     OMP_CLAUSE__LOOPTEMP_);
	  tree f1 = lookup_field (OMP_CLAUSE_DECL (c1), ctx);
	  tree f2 = lookup_field (OMP_CLAUSE_DECL (c2), ctx);
	  p = &TYPE_FIELDS (ctx->record_type);
	  while (*p)
	    if (*p == f1 || *p == f2)
	      *p = DECL_CHAIN (*p);
	    else
	      p = &DECL_CHAIN (*p);
	  DECL_CHAIN (f1) = f2;
	  DECL_CHAIN (f2) = TYPE_FIELDS (ctx->record_type);
	  TYPE_FIELDS (ctx->record_type) = f1;
	  if (ctx->srecord_type)
	    {
	      f1 = lookup_sfield (OMP_CLAUSE_DECL (c1), ctx);
	      f2 = lookup_sfield (OMP_CLAUSE_DECL (c2), ctx);
	      p = &TYPE_FIELDS (ctx->srecord_type);
	      while (*p)
		if (*p == f1 || *p == f2)
		  *p = DECL_CHAIN (*p);
		else
		  p = &DECL_CHAIN (*p);
	      DECL_CHAIN (f1) = f2;
	      DECL_CHAIN (f2) = TYPE_FIELDS (ctx->srecord_type);
	      TYPE_FIELDS (ctx->srecord_type) = f1;
	    }
	}
      layout_type (ctx->record_type);
      fixup_child_record_type (ctx);
      if (ctx->srecord_type)
	layout_type (ctx->srecord_type);
      tree t = fold_convert_loc (loc, long_integer_type_node,
				 TYPE_SIZE_UNIT (ctx->record_type));
      if (TREE_CODE (t) != INTEGER_CST)
	{
	  t = unshare_expr (t);
	  walk_tree (&t, finish_taskreg_remap, ctx, NULL);
	}
      gimple_omp_task_set_arg_size (ctx->stmt, t);
      t = build_int_cst (long_integer_type_node,
			 TYPE_ALIGN_UNIT (ctx->record_type));
      gimple_omp_task_set_arg_align (ctx->stmt, t);
    }
}

/* Find the enclosing offload context.  */

static omp_context *
enclosing_target_ctx (omp_context *ctx)
{
  for (; ctx; ctx = ctx->outer)
    if (gimple_code (ctx->stmt) == GIMPLE_OMP_TARGET)
      break;

  return ctx;
}

/* Return true if ctx is part of an oacc kernels region.  */

static bool
ctx_in_oacc_kernels_region (omp_context *ctx)
{
  for (;ctx != NULL; ctx = ctx->outer)
    {
      gimple *stmt = ctx->stmt;
      if (gimple_code (stmt) == GIMPLE_OMP_TARGET
	  && gimple_omp_target_kind (stmt) == GF_OMP_TARGET_KIND_OACC_KERNELS)
	return true;
    }

  return false;
}

/* Check the parallelism clauses inside a kernels regions.
   Until kernels handling moves to use the same loop indirection
   scheme as parallel, we need to do this checking early.  */

static unsigned
check_oacc_kernel_gwv (gomp_for *stmt, omp_context *ctx)
{
  bool checking = true;
  unsigned outer_mask = 0;
  unsigned this_mask = 0;
  bool has_seq = false, has_auto = false;

  if (ctx->outer)
    outer_mask = check_oacc_kernel_gwv (NULL,  ctx->outer);
  if (!stmt)
    {
      checking = false;
      if (gimple_code (ctx->stmt) != GIMPLE_OMP_FOR)
	return outer_mask;
      stmt = as_a <gomp_for *> (ctx->stmt);
    }

  for (tree c = gimple_omp_for_clauses (stmt); c; c = OMP_CLAUSE_CHAIN (c))
    {
      switch (OMP_CLAUSE_CODE (c))
	{
	case OMP_CLAUSE_GANG:
	  this_mask |= GOMP_DIM_MASK (GOMP_DIM_GANG);
	  break;
	case OMP_CLAUSE_WORKER:
	  this_mask |= GOMP_DIM_MASK (GOMP_DIM_WORKER);
	  break;
	case OMP_CLAUSE_VECTOR:
	  this_mask |= GOMP_DIM_MASK (GOMP_DIM_VECTOR);
	  break;
	case OMP_CLAUSE_SEQ:
	  has_seq = true;
	  break;
	case OMP_CLAUSE_AUTO:
	  has_auto = true;
	  break;
	default:
	  break;
	}
    }

  if (checking)
    {
      if (has_seq && (this_mask || has_auto))
	error_at (gimple_location (stmt), "%<seq%> overrides other"
		  " OpenACC loop specifiers");
      else if (has_auto && this_mask)
	error_at (gimple_location (stmt), "%<auto%> conflicts with other"
		  " OpenACC loop specifiers");

      if (this_mask & outer_mask)
	error_at (gimple_location (stmt), "inner loop uses same"
		  " OpenACC parallelism as containing loop");
    }

  return outer_mask | this_mask;
}

/* Scan a GIMPLE_OMP_FOR.  */

static omp_context *
scan_omp_for (gomp_for *stmt, omp_context *outer_ctx)
{
  omp_context *ctx;
  size_t i;
  tree clauses = gimple_omp_for_clauses (stmt);

  ctx = new_omp_context (stmt, outer_ctx);

  if (is_gimple_omp_oacc (stmt))
    {
      omp_context *tgt = enclosing_target_ctx (outer_ctx);

      if (!tgt || is_oacc_parallel (tgt))
	for (tree c = clauses; c; c = OMP_CLAUSE_CHAIN (c))
	  {
	    char const *check = NULL;

	    switch (OMP_CLAUSE_CODE (c))
	      {
	      case OMP_CLAUSE_GANG:
		check = "gang";
		break;

	      case OMP_CLAUSE_WORKER:
		check = "worker";
		break;

	      case OMP_CLAUSE_VECTOR:
		check = "vector";
		break;

	      default:
		break;
	      }

	    if (check && OMP_CLAUSE_OPERAND (c, 0))
	      error_at (gimple_location (stmt),
			"argument not permitted on %qs clause in"
			" OpenACC %<parallel%>", check);
	  }

      if (tgt && is_oacc_kernels (tgt))
	{
	  /* Strip out reductions, as they are not  handled yet.  */
	  tree *prev_ptr = &clauses;

	  while (tree probe = *prev_ptr)
	    {
	      tree *next_ptr = &OMP_CLAUSE_CHAIN (probe);
	      
	      if (OMP_CLAUSE_CODE (probe) == OMP_CLAUSE_REDUCTION)
		*prev_ptr = *next_ptr;
	      else
		prev_ptr = next_ptr;
	    }

	  gimple_omp_for_set_clauses (stmt, clauses);
	  check_oacc_kernel_gwv (stmt, ctx);
	}
    }

  scan_sharing_clauses (clauses, ctx);

  scan_omp (gimple_omp_for_pre_body_ptr (stmt), ctx);
  for (i = 0; i < gimple_omp_for_collapse (stmt); i++)
    {
      scan_omp_op (gimple_omp_for_index_ptr (stmt, i), ctx);
      scan_omp_op (gimple_omp_for_initial_ptr (stmt, i), ctx);
      scan_omp_op (gimple_omp_for_final_ptr (stmt, i), ctx);
      scan_omp_op (gimple_omp_for_incr_ptr (stmt, i), ctx);
    }
  scan_omp (gimple_omp_body_ptr (stmt), ctx);
  return ctx;
}

/* Duplicate #pragma omp simd, one for SIMT, another one for SIMD.  */

static void
scan_omp_simd (gimple_stmt_iterator *gsi, gomp_for *stmt,
	       omp_context *outer_ctx)
{
  gbind *bind = gimple_build_bind (NULL, NULL, NULL);
  gsi_replace (gsi, bind, false);
  gimple_seq seq = NULL;
  gimple *g = gimple_build_call_internal (IFN_GOMP_USE_SIMT, 0);
  tree cond = create_tmp_var_raw (integer_type_node);
  DECL_CONTEXT (cond) = current_function_decl;
  DECL_SEEN_IN_BIND_EXPR_P (cond) = 1;
  gimple_bind_set_vars (bind, cond);
  gimple_call_set_lhs (g, cond);
  gimple_seq_add_stmt (&seq, g);
  tree lab1 = create_artificial_label (UNKNOWN_LOCATION);
  tree lab2 = create_artificial_label (UNKNOWN_LOCATION);
  tree lab3 = create_artificial_label (UNKNOWN_LOCATION);
  g = gimple_build_cond (NE_EXPR, cond, integer_zero_node, lab1, lab2);
  gimple_seq_add_stmt (&seq, g);
  g = gimple_build_label (lab1);
  gimple_seq_add_stmt (&seq, g);
  gimple_seq new_seq = copy_gimple_seq_and_replace_locals (stmt);
  gomp_for *new_stmt = as_a <gomp_for *> (new_seq);
  tree clause = build_omp_clause (gimple_location (stmt), OMP_CLAUSE__SIMT_);
  OMP_CLAUSE_CHAIN (clause) = gimple_omp_for_clauses (new_stmt);
  gimple_omp_for_set_clauses (new_stmt, clause);
  gimple_seq_add_stmt (&seq, new_stmt);
  g = gimple_build_goto (lab3);
  gimple_seq_add_stmt (&seq, g);
  g = gimple_build_label (lab2);
  gimple_seq_add_stmt (&seq, g);
  gimple_seq_add_stmt (&seq, stmt);
  g = gimple_build_label (lab3);
  gimple_seq_add_stmt (&seq, g);
  gimple_bind_set_body (bind, seq);
  update_stmt (bind);
  scan_omp_for (new_stmt, outer_ctx);
  scan_omp_for (stmt, outer_ctx)->simt_stmt = new_stmt;
}

/* Scan an OpenMP sections directive.  */

static void
scan_omp_sections (gomp_sections *stmt, omp_context *outer_ctx)
{
  omp_context *ctx;

  ctx = new_omp_context (stmt, outer_ctx);
  scan_sharing_clauses (gimple_omp_sections_clauses (stmt), ctx);
  scan_omp (gimple_omp_body_ptr (stmt), ctx);
}

/* Scan an OpenMP single directive.  */

static void
scan_omp_single (gomp_single *stmt, omp_context *outer_ctx)
{
  omp_context *ctx;
  tree name;

  ctx = new_omp_context (stmt, outer_ctx);
  ctx->field_map = splay_tree_new (splay_tree_compare_pointers, 0, 0);
  ctx->record_type = lang_hooks.types.make_type (RECORD_TYPE);
  name = create_tmp_var_name (".omp_copy_s");
  name = build_decl (gimple_location (stmt),
		     TYPE_DECL, name, ctx->record_type);
  TYPE_NAME (ctx->record_type) = name;

  scan_sharing_clauses (gimple_omp_single_clauses (stmt), ctx);
  scan_omp (gimple_omp_body_ptr (stmt), ctx);

  if (TYPE_FIELDS (ctx->record_type) == NULL)
    ctx->record_type = NULL;
  else
    layout_type (ctx->record_type);
}

/* Return true if the CLAUSES of an omp target guarantee that the base pointers
   used in the corresponding offloaded function are restrict.  */

static bool
omp_target_base_pointers_restrict_p (tree clauses)
{
  /* The analysis relies on the GOMP_MAP_FORCE_* mapping kinds, which are only
     used by OpenACC.  */
  if (flag_openacc == 0)
    return false;

  /* I.  Basic example:

       void foo (void)
       {
	 unsigned int a[2], b[2];

	 #pragma acc kernels \
	   copyout (a) \
	   copyout (b)
	 {
	   a[0] = 0;
	   b[0] = 1;
	 }
       }

     After gimplification, we have:

       #pragma omp target oacc_kernels \
	 map(force_from:a [len: 8]) \
	 map(force_from:b [len: 8])
       {
	 a[0] = 0;
	 b[0] = 1;
       }

     Because both mappings have the force prefix, we know that they will be
     allocated when calling the corresponding offloaded function, which means we
     can mark the base pointers for a and b in the offloaded function as
     restrict.  */

  tree c;
  for (c = clauses; c; c = OMP_CLAUSE_CHAIN (c))
    {
      if (OMP_CLAUSE_CODE (c) != OMP_CLAUSE_MAP)
	return false;

      switch (OMP_CLAUSE_MAP_KIND (c))
	{
	case GOMP_MAP_FORCE_ALLOC:
	case GOMP_MAP_FORCE_TO:
	case GOMP_MAP_FORCE_FROM:
	case GOMP_MAP_FORCE_TOFROM:
	  break;
	default:
	  return false;
	}
    }

  return true;
}

/* Scan a GIMPLE_OMP_TARGET.  */

static void
scan_omp_target (gomp_target *stmt, omp_context *outer_ctx)
{
  omp_context *ctx;
  tree name;
  bool offloaded = is_gimple_omp_offloaded (stmt);
  tree clauses = gimple_omp_target_clauses (stmt);

  ctx = new_omp_context (stmt, outer_ctx);
  ctx->field_map = splay_tree_new (splay_tree_compare_pointers, 0, 0);
  ctx->record_type = lang_hooks.types.make_type (RECORD_TYPE);
  name = create_tmp_var_name (".omp_data_t");
  name = build_decl (gimple_location (stmt),
		     TYPE_DECL, name, ctx->record_type);
  DECL_ARTIFICIAL (name) = 1;
  DECL_NAMELESS (name) = 1;
  TYPE_NAME (ctx->record_type) = name;
  TYPE_ARTIFICIAL (ctx->record_type) = 1;

  bool base_pointers_restrict = false;
  if (offloaded)
    {
      create_omp_child_function (ctx, false);
      gimple_omp_target_set_child_fn (stmt, ctx->cb.dst_fn);

      base_pointers_restrict = omp_target_base_pointers_restrict_p (clauses);
      if (base_pointers_restrict
	  && dump_file && (dump_flags & TDF_DETAILS))
	fprintf (dump_file,
		 "Base pointers in offloaded function are restrict\n");
    }

  scan_sharing_clauses (clauses, ctx, base_pointers_restrict);
  scan_omp (gimple_omp_body_ptr (stmt), ctx);

  if (TYPE_FIELDS (ctx->record_type) == NULL)
    ctx->record_type = ctx->receiver_decl = NULL;
  else
    {
      TYPE_FIELDS (ctx->record_type)
	= nreverse (TYPE_FIELDS (ctx->record_type));
      if (flag_checking)
	{
	  unsigned int align = DECL_ALIGN (TYPE_FIELDS (ctx->record_type));
	  for (tree field = TYPE_FIELDS (ctx->record_type);
	       field;
	       field = DECL_CHAIN (field))
	    gcc_assert (DECL_ALIGN (field) == align);
	}
      layout_type (ctx->record_type);
      if (offloaded)
	fixup_child_record_type (ctx);
    }
}

/* Scan an OpenMP teams directive.  */

static void
scan_omp_teams (gomp_teams *stmt, omp_context *outer_ctx)
{
  omp_context *ctx = new_omp_context (stmt, outer_ctx);
  scan_sharing_clauses (gimple_omp_teams_clauses (stmt), ctx);
  scan_omp (gimple_omp_body_ptr (stmt), ctx);
}

/* Check nesting restrictions.  */
static bool
check_omp_nesting_restrictions (gimple *stmt, omp_context *ctx)
{
  tree c;

  if (ctx && gimple_code (ctx->stmt) == GIMPLE_OMP_GRID_BODY)
    /* GRID_BODY is an artificial construct, nesting rules will be checked in
       the original copy of its contents.  */
    return true;

  /* No nesting of non-OpenACC STMT (that is, an OpenMP one, or a GOMP builtin)
     inside an OpenACC CTX.  */
  if (!(is_gimple_omp (stmt)
	&& is_gimple_omp_oacc (stmt))
      /* Except for atomic codes that we share with OpenMP.  */
      && !(gimple_code (stmt) == GIMPLE_OMP_ATOMIC_LOAD
	   || gimple_code (stmt) == GIMPLE_OMP_ATOMIC_STORE))
    {
      if (oacc_get_fn_attrib (cfun->decl) != NULL)
	{
	  error_at (gimple_location (stmt),
		    "non-OpenACC construct inside of OpenACC routine");
	  return false;
	}
      else
	for (omp_context *octx = ctx; octx != NULL; octx = octx->outer)
	  if (is_gimple_omp (octx->stmt)
	      && is_gimple_omp_oacc (octx->stmt))
	    {
	      error_at (gimple_location (stmt),
			"non-OpenACC construct inside of OpenACC region");
	      return false;
	    }
    }

  if (ctx != NULL)
    {
      if (gimple_code (ctx->stmt) == GIMPLE_OMP_FOR
	  && gimple_omp_for_kind (ctx->stmt) & GF_OMP_FOR_SIMD)
	{
	  c = NULL_TREE;
	  if (gimple_code (stmt) == GIMPLE_OMP_ORDERED)
	    {
	      c = gimple_omp_ordered_clauses (as_a <gomp_ordered *> (stmt));
	      if (omp_find_clause (c, OMP_CLAUSE_SIMD))
		{
		  if (omp_find_clause (c, OMP_CLAUSE_THREADS)
		      && (ctx->outer == NULL
			  || !gimple_omp_for_combined_into_p (ctx->stmt)
			  || gimple_code (ctx->outer->stmt) != GIMPLE_OMP_FOR
			  || (gimple_omp_for_kind (ctx->outer->stmt)
			      != GF_OMP_FOR_KIND_FOR)
			  || !gimple_omp_for_combined_p (ctx->outer->stmt)))
		    {
		      error_at (gimple_location (stmt),
				"%<ordered simd threads%> must be closely "
				"nested inside of %<for simd%> region");
		      return false;
		    }
		  return true;
		}
	    }
	  error_at (gimple_location (stmt),
		    "OpenMP constructs other than %<#pragma omp ordered simd%>"
		    " may not be nested inside %<simd%> region");
	  return false;
	}
      else if (gimple_code (ctx->stmt) == GIMPLE_OMP_TEAMS)
	{
	  if ((gimple_code (stmt) != GIMPLE_OMP_FOR
	       || ((gimple_omp_for_kind (stmt) != GF_OMP_FOR_KIND_DISTRIBUTE)
		   && (gimple_omp_for_kind (stmt) != GF_OMP_FOR_KIND_GRID_LOOP)))
	      && gimple_code (stmt) != GIMPLE_OMP_PARALLEL)
	    {
	      error_at (gimple_location (stmt),
			"only %<distribute%> or %<parallel%> regions are "
			"allowed to be strictly nested inside %<teams%> "
			"region");
	      return false;
	    }
	}
    }
  switch (gimple_code (stmt))
    {
    case GIMPLE_OMP_FOR:
      if (gimple_omp_for_kind (stmt) & GF_OMP_FOR_SIMD)
	return true;
      if (gimple_omp_for_kind (stmt) == GF_OMP_FOR_KIND_DISTRIBUTE)
	{
	  if (ctx != NULL && gimple_code (ctx->stmt) != GIMPLE_OMP_TEAMS)
	    {
	      error_at (gimple_location (stmt),
			"%<distribute%> region must be strictly nested "
			"inside %<teams%> construct");
	      return false;
	    }
	  return true;
	}
      /* We split taskloop into task and nested taskloop in it.  */
      if (gimple_omp_for_kind (stmt) == GF_OMP_FOR_KIND_TASKLOOP)
	return true;
      if (gimple_omp_for_kind (stmt) == GF_OMP_FOR_KIND_OACC_LOOP)
	{
	  bool ok = false;

	  if (ctx)
	    switch (gimple_code (ctx->stmt))
	      {
	      case GIMPLE_OMP_FOR:
		ok = (gimple_omp_for_kind (ctx->stmt)
		      == GF_OMP_FOR_KIND_OACC_LOOP);
		break;

	      case GIMPLE_OMP_TARGET:
		switch (gimple_omp_target_kind (ctx->stmt))
		  {
		  case GF_OMP_TARGET_KIND_OACC_PARALLEL:
		  case GF_OMP_TARGET_KIND_OACC_KERNELS:
		    ok = true;
		    break;

		  default:
		    break;
		  }

	      default:
		break;
	      }
	  else if (oacc_get_fn_attrib (current_function_decl))
	    ok = true;
	  if (!ok)
	    {
	      error_at (gimple_location (stmt),
			"OpenACC loop directive must be associated with"
			" an OpenACC compute region");
	      return false;
	    }
	}
      /* FALLTHRU */
    case GIMPLE_CALL:
      if (is_gimple_call (stmt)
	  && (DECL_FUNCTION_CODE (gimple_call_fndecl (stmt))
	      == BUILT_IN_GOMP_CANCEL
	      || DECL_FUNCTION_CODE (gimple_call_fndecl (stmt))
		 == BUILT_IN_GOMP_CANCELLATION_POINT))
	{
	  const char *bad = NULL;
	  const char *kind = NULL;
	  const char *construct
	    = (DECL_FUNCTION_CODE (gimple_call_fndecl (stmt))
	       == BUILT_IN_GOMP_CANCEL)
	      ? "#pragma omp cancel"
	      : "#pragma omp cancellation point";
	  if (ctx == NULL)
	    {
	      error_at (gimple_location (stmt), "orphaned %qs construct",
			construct);
	      return false;
	    }
	  switch (tree_fits_shwi_p (gimple_call_arg (stmt, 0))
		  ? tree_to_shwi (gimple_call_arg (stmt, 0))
		  : 0)
	    {
	    case 1:
	      if (gimple_code (ctx->stmt) != GIMPLE_OMP_PARALLEL)
		bad = "#pragma omp parallel";
	      else if (DECL_FUNCTION_CODE (gimple_call_fndecl (stmt))
		       == BUILT_IN_GOMP_CANCEL
		       && !integer_zerop (gimple_call_arg (stmt, 1)))
		ctx->cancellable = true;
	      kind = "parallel";
	      break;
	    case 2:
	      if (gimple_code (ctx->stmt) != GIMPLE_OMP_FOR
		  || gimple_omp_for_kind (ctx->stmt) != GF_OMP_FOR_KIND_FOR)
		bad = "#pragma omp for";
	      else if (DECL_FUNCTION_CODE (gimple_call_fndecl (stmt))
		       == BUILT_IN_GOMP_CANCEL
		       && !integer_zerop (gimple_call_arg (stmt, 1)))
		{
		  ctx->cancellable = true;
		  if (omp_find_clause (gimple_omp_for_clauses (ctx->stmt),
				       OMP_CLAUSE_NOWAIT))
		    warning_at (gimple_location (stmt), 0,
				"%<#pragma omp cancel for%> inside "
				"%<nowait%> for construct");
		  if (omp_find_clause (gimple_omp_for_clauses (ctx->stmt),
				       OMP_CLAUSE_ORDERED))
		    warning_at (gimple_location (stmt), 0,
				"%<#pragma omp cancel for%> inside "
				"%<ordered%> for construct");
		}
	      kind = "for";
	      break;
	    case 4:
	      if (gimple_code (ctx->stmt) != GIMPLE_OMP_SECTIONS
		  && gimple_code (ctx->stmt) != GIMPLE_OMP_SECTION)
		bad = "#pragma omp sections";
	      else if (DECL_FUNCTION_CODE (gimple_call_fndecl (stmt))
		       == BUILT_IN_GOMP_CANCEL
		       && !integer_zerop (gimple_call_arg (stmt, 1)))
		{
		  if (gimple_code (ctx->stmt) == GIMPLE_OMP_SECTIONS)
		    {
		      ctx->cancellable = true;
		      if (omp_find_clause (gimple_omp_sections_clauses
								(ctx->stmt),
					   OMP_CLAUSE_NOWAIT))
			warning_at (gimple_location (stmt), 0,
				    "%<#pragma omp cancel sections%> inside "
				    "%<nowait%> sections construct");
		    }
		  else
		    {
		      gcc_assert (ctx->outer
				  && gimple_code (ctx->outer->stmt)
				     == GIMPLE_OMP_SECTIONS);
		      ctx->outer->cancellable = true;
		      if (omp_find_clause (gimple_omp_sections_clauses
							(ctx->outer->stmt),
					   OMP_CLAUSE_NOWAIT))
			warning_at (gimple_location (stmt), 0,
				    "%<#pragma omp cancel sections%> inside "
				    "%<nowait%> sections construct");
		    }
		}
	      kind = "sections";
	      break;
	    case 8:
	      if (gimple_code (ctx->stmt) != GIMPLE_OMP_TASK)
		bad = "#pragma omp task";
	      else
		{
		  for (omp_context *octx = ctx->outer;
		       octx; octx = octx->outer)
		    {
		      switch (gimple_code (octx->stmt))
			{
			case GIMPLE_OMP_TASKGROUP:
			  break;
			case GIMPLE_OMP_TARGET:
			  if (gimple_omp_target_kind (octx->stmt)
			      != GF_OMP_TARGET_KIND_REGION)
			    continue;
			  /* FALLTHRU */
			case GIMPLE_OMP_PARALLEL:
			case GIMPLE_OMP_TEAMS:
			  error_at (gimple_location (stmt),
				    "%<%s taskgroup%> construct not closely "
				    "nested inside of %<taskgroup%> region",
				    construct);
			  return false;
			default:
			  continue;
			}
		      break;
		    }
		  ctx->cancellable = true;
		}
	      kind = "taskgroup";
	      break;
	    default:
	      error_at (gimple_location (stmt), "invalid arguments");
	      return false;
	    }
	  if (bad)
	    {
	      error_at (gimple_location (stmt),
			"%<%s %s%> construct not closely nested inside of %qs",
			construct, kind, bad);
	      return false;
	    }
	}
      /* FALLTHRU */
    case GIMPLE_OMP_SECTIONS:
    case GIMPLE_OMP_SINGLE:
      for (; ctx != NULL; ctx = ctx->outer)
	switch (gimple_code (ctx->stmt))
	  {
	  case GIMPLE_OMP_FOR:
	    if (gimple_omp_for_kind (ctx->stmt) != GF_OMP_FOR_KIND_FOR
		&& gimple_omp_for_kind (ctx->stmt) != GF_OMP_FOR_KIND_TASKLOOP)
	      break;
	    /* FALLTHRU */
	  case GIMPLE_OMP_SECTIONS:
	  case GIMPLE_OMP_SINGLE:
	  case GIMPLE_OMP_ORDERED:
	  case GIMPLE_OMP_MASTER:
	  case GIMPLE_OMP_TASK:
	  case GIMPLE_OMP_CRITICAL:
	    if (is_gimple_call (stmt))
	      {
		if (DECL_FUNCTION_CODE (gimple_call_fndecl (stmt))
		    != BUILT_IN_GOMP_BARRIER)
		  return true;
		error_at (gimple_location (stmt),
			  "barrier region may not be closely nested inside "
			  "of work-sharing, %<critical%>, %<ordered%>, "
			  "%<master%>, explicit %<task%> or %<taskloop%> "
			  "region");
		return false;
	      }
	    error_at (gimple_location (stmt),
		      "work-sharing region may not be closely nested inside "
		      "of work-sharing, %<critical%>, %<ordered%>, "
		      "%<master%>, explicit %<task%> or %<taskloop%> region");
	    return false;
	  case GIMPLE_OMP_PARALLEL:
	  case GIMPLE_OMP_TEAMS:
	    return true;
	  case GIMPLE_OMP_TARGET:
	    if (gimple_omp_target_kind (ctx->stmt)
		== GF_OMP_TARGET_KIND_REGION)
	      return true;
	    break;
	  default:
	    break;
	  }
      break;
    case GIMPLE_OMP_MASTER:
      for (; ctx != NULL; ctx = ctx->outer)
	switch (gimple_code (ctx->stmt))
	  {
	  case GIMPLE_OMP_FOR:
	    if (gimple_omp_for_kind (ctx->stmt) != GF_OMP_FOR_KIND_FOR
		&& gimple_omp_for_kind (ctx->stmt) != GF_OMP_FOR_KIND_TASKLOOP)
	      break;
	    /* FALLTHRU */
	  case GIMPLE_OMP_SECTIONS:
	  case GIMPLE_OMP_SINGLE:
	  case GIMPLE_OMP_TASK:
	    error_at (gimple_location (stmt),
		      "%<master%> region may not be closely nested inside "
		      "of work-sharing, explicit %<task%> or %<taskloop%> "
		      "region");
	    return false;
	  case GIMPLE_OMP_PARALLEL:
	  case GIMPLE_OMP_TEAMS:
	    return true;
	  case GIMPLE_OMP_TARGET:
	    if (gimple_omp_target_kind (ctx->stmt)
		== GF_OMP_TARGET_KIND_REGION)
	      return true;
	    break;
	  default:
	    break;
	  }
      break;
    case GIMPLE_OMP_TASK:
      for (c = gimple_omp_task_clauses (stmt); c; c = OMP_CLAUSE_CHAIN (c))
	if (OMP_CLAUSE_CODE (c) == OMP_CLAUSE_DEPEND
	    && (OMP_CLAUSE_DEPEND_KIND (c) == OMP_CLAUSE_DEPEND_SOURCE
		|| OMP_CLAUSE_DEPEND_KIND (c) == OMP_CLAUSE_DEPEND_SINK))
	  {
	    enum omp_clause_depend_kind kind = OMP_CLAUSE_DEPEND_KIND (c);
	    error_at (OMP_CLAUSE_LOCATION (c),
		      "%<depend(%s)%> is only allowed in %<omp ordered%>",
		      kind == OMP_CLAUSE_DEPEND_SOURCE ? "source" : "sink");
	    return false;
	  }
      break;
    case GIMPLE_OMP_ORDERED:
      for (c = gimple_omp_ordered_clauses (as_a <gomp_ordered *> (stmt));
	   c; c = OMP_CLAUSE_CHAIN (c))
	{
	  if (OMP_CLAUSE_CODE (c) != OMP_CLAUSE_DEPEND)
	    {
	      gcc_assert (OMP_CLAUSE_CODE (c) == OMP_CLAUSE_THREADS
			  || OMP_CLAUSE_CODE (c) == OMP_CLAUSE_SIMD);
	      continue;
	    }
	  enum omp_clause_depend_kind kind = OMP_CLAUSE_DEPEND_KIND (c);
	  if (kind == OMP_CLAUSE_DEPEND_SOURCE
	      || kind == OMP_CLAUSE_DEPEND_SINK)
	    {
	      tree oclause;
	      /* Look for containing ordered(N) loop.  */
	      if (ctx == NULL
		  || gimple_code (ctx->stmt) != GIMPLE_OMP_FOR
		  || (oclause
			= omp_find_clause (gimple_omp_for_clauses (ctx->stmt),
					   OMP_CLAUSE_ORDERED)) == NULL_TREE)
		{
		  error_at (OMP_CLAUSE_LOCATION (c),
			    "%<ordered%> construct with %<depend%> clause "
			    "must be closely nested inside an %<ordered%> "
			    "loop");
		  return false;
		}
	      else if (OMP_CLAUSE_ORDERED_EXPR (oclause) == NULL_TREE)
		{
		  error_at (OMP_CLAUSE_LOCATION (c),
			    "%<ordered%> construct with %<depend%> clause "
			    "must be closely nested inside a loop with "
			    "%<ordered%> clause with a parameter");
		  return false;
		}
	    }
	  else
	    {
	      error_at (OMP_CLAUSE_LOCATION (c),
			"invalid depend kind in omp %<ordered%> %<depend%>");
	      return false;
	    }
	}
      c = gimple_omp_ordered_clauses (as_a <gomp_ordered *> (stmt));
      if (omp_find_clause (c, OMP_CLAUSE_SIMD))
	{
	  /* ordered simd must be closely nested inside of simd region,
	     and simd region must not encounter constructs other than
	     ordered simd, therefore ordered simd may be either orphaned,
	     or ctx->stmt must be simd.  The latter case is handled already
	     earlier.  */
	  if (ctx != NULL)
	    {
	      error_at (gimple_location (stmt),
			"%<ordered%> %<simd%> must be closely nested inside "
			"%<simd%> region");
	      return false;
	    }
	}
      for (; ctx != NULL; ctx = ctx->outer)
	switch (gimple_code (ctx->stmt))
	  {
	  case GIMPLE_OMP_CRITICAL:
	  case GIMPLE_OMP_TASK:
	  case GIMPLE_OMP_ORDERED:
	  ordered_in_taskloop:
	    error_at (gimple_location (stmt),
		      "%<ordered%> region may not be closely nested inside "
		      "of %<critical%>, %<ordered%>, explicit %<task%> or "
		      "%<taskloop%> region");
	    return false;
	  case GIMPLE_OMP_FOR:
	    if (gimple_omp_for_kind (ctx->stmt) == GF_OMP_FOR_KIND_TASKLOOP)
	      goto ordered_in_taskloop;
	    if (omp_find_clause (gimple_omp_for_clauses (ctx->stmt),
				 OMP_CLAUSE_ORDERED) == NULL)
	      {
		error_at (gimple_location (stmt),
			  "%<ordered%> region must be closely nested inside "
			  "a loop region with an %<ordered%> clause");
		return false;
	      }
	    return true;
	  case GIMPLE_OMP_TARGET:
	    if (gimple_omp_target_kind (ctx->stmt)
		!= GF_OMP_TARGET_KIND_REGION)
	      break;
	    /* FALLTHRU */
	  case GIMPLE_OMP_PARALLEL:
	  case GIMPLE_OMP_TEAMS:
	    error_at (gimple_location (stmt),
		      "%<ordered%> region must be closely nested inside "
		      "a loop region with an %<ordered%> clause");
	    return false;
	  default:
	    break;
	  }
      break;
    case GIMPLE_OMP_CRITICAL:
      {
	tree this_stmt_name
	  = gimple_omp_critical_name (as_a <gomp_critical *> (stmt));
	for (; ctx != NULL; ctx = ctx->outer)
	  if (gomp_critical *other_crit
	        = dyn_cast <gomp_critical *> (ctx->stmt))
	    if (this_stmt_name == gimple_omp_critical_name (other_crit))
	      {
		error_at (gimple_location (stmt),
			  "%<critical%> region may not be nested inside "
			   "a %<critical%> region with the same name");
		return false;
	      }
      }
      break;
    case GIMPLE_OMP_TEAMS:
      if (ctx == NULL
	  || gimple_code (ctx->stmt) != GIMPLE_OMP_TARGET
	  || gimple_omp_target_kind (ctx->stmt) != GF_OMP_TARGET_KIND_REGION)
	{
	  error_at (gimple_location (stmt),
		    "%<teams%> construct not closely nested inside of "
		    "%<target%> construct");
	  return false;
	}
      break;
    case GIMPLE_OMP_TARGET:
      for (c = gimple_omp_target_clauses (stmt); c; c = OMP_CLAUSE_CHAIN (c))
	if (OMP_CLAUSE_CODE (c) == OMP_CLAUSE_DEPEND
	    && (OMP_CLAUSE_DEPEND_KIND (c) == OMP_CLAUSE_DEPEND_SOURCE
		|| OMP_CLAUSE_DEPEND_KIND (c) == OMP_CLAUSE_DEPEND_SINK))
	  {
	    enum omp_clause_depend_kind kind = OMP_CLAUSE_DEPEND_KIND (c);
	    error_at (OMP_CLAUSE_LOCATION (c),
		      "%<depend(%s)%> is only allowed in %<omp ordered%>",
		      kind == OMP_CLAUSE_DEPEND_SOURCE ? "source" : "sink");
	    return false;
	  }
      if (is_gimple_omp_offloaded (stmt)
	  && oacc_get_fn_attrib (cfun->decl) != NULL)
	{
	  error_at (gimple_location (stmt),
		    "OpenACC region inside of OpenACC routine, nested "
		    "parallelism not supported yet");
	  return false;
	}
      for (; ctx != NULL; ctx = ctx->outer)
	{
	  if (gimple_code (ctx->stmt) != GIMPLE_OMP_TARGET)
	    {
	      if (is_gimple_omp (stmt)
		  && is_gimple_omp_oacc (stmt)
		  && is_gimple_omp (ctx->stmt))
		{
		  error_at (gimple_location (stmt),
			    "OpenACC construct inside of non-OpenACC region");
		  return false;
		}
	      continue;
	    }

	  const char *stmt_name, *ctx_stmt_name;
	  switch (gimple_omp_target_kind (stmt))
	    {
	    case GF_OMP_TARGET_KIND_REGION: stmt_name = "target"; break;
	    case GF_OMP_TARGET_KIND_DATA: stmt_name = "target data"; break;
	    case GF_OMP_TARGET_KIND_UPDATE: stmt_name = "target update"; break;
	    case GF_OMP_TARGET_KIND_ENTER_DATA:
	      stmt_name = "target enter data"; break;
	    case GF_OMP_TARGET_KIND_EXIT_DATA:
	      stmt_name = "target exit data"; break;
	    case GF_OMP_TARGET_KIND_OACC_PARALLEL: stmt_name = "parallel"; break;
	    case GF_OMP_TARGET_KIND_OACC_KERNELS: stmt_name = "kernels"; break;
	    case GF_OMP_TARGET_KIND_OACC_DATA: stmt_name = "data"; break;
	    case GF_OMP_TARGET_KIND_OACC_UPDATE: stmt_name = "update"; break;
	    case GF_OMP_TARGET_KIND_OACC_ENTER_EXIT_DATA:
	      stmt_name = "enter/exit data"; break;
	    case GF_OMP_TARGET_KIND_OACC_HOST_DATA: stmt_name = "host_data";
	      break;
	    default: gcc_unreachable ();
	    }
	  switch (gimple_omp_target_kind (ctx->stmt))
	    {
	    case GF_OMP_TARGET_KIND_REGION: ctx_stmt_name = "target"; break;
	    case GF_OMP_TARGET_KIND_DATA: ctx_stmt_name = "target data"; break;
	    case GF_OMP_TARGET_KIND_OACC_PARALLEL:
	      ctx_stmt_name = "parallel"; break;
	    case GF_OMP_TARGET_KIND_OACC_KERNELS:
	      ctx_stmt_name = "kernels"; break;
	    case GF_OMP_TARGET_KIND_OACC_DATA: ctx_stmt_name = "data"; break;
	    case GF_OMP_TARGET_KIND_OACC_HOST_DATA:
	      ctx_stmt_name = "host_data"; break;
	    default: gcc_unreachable ();
	    }

	  /* OpenACC/OpenMP mismatch?  */
	  if (is_gimple_omp_oacc (stmt)
	      != is_gimple_omp_oacc (ctx->stmt))
	    {
	      error_at (gimple_location (stmt),
			"%s %qs construct inside of %s %qs region",
			(is_gimple_omp_oacc (stmt)
			 ? "OpenACC" : "OpenMP"), stmt_name,
			(is_gimple_omp_oacc (ctx->stmt)
			 ? "OpenACC" : "OpenMP"), ctx_stmt_name);
	      return false;
	    }
	  if (is_gimple_omp_offloaded (ctx->stmt))
	    {
	      /* No GIMPLE_OMP_TARGET inside offloaded OpenACC CTX.  */
	      if (is_gimple_omp_oacc (ctx->stmt))
		{
		  error_at (gimple_location (stmt),
			    "%qs construct inside of %qs region",
			    stmt_name, ctx_stmt_name);
		  return false;
		}
	      else
		{
		  warning_at (gimple_location (stmt), 0,
			      "%qs construct inside of %qs region",
			      stmt_name, ctx_stmt_name);
		}
	    }
	}
      break;
    default:
      break;
    }
  return true;
}


/* Helper function scan_omp.

   Callback for walk_tree or operators in walk_gimple_stmt used to
   scan for OMP directives in TP.  */

static tree
scan_omp_1_op (tree *tp, int *walk_subtrees, void *data)
{
  struct walk_stmt_info *wi = (struct walk_stmt_info *) data;
  omp_context *ctx = (omp_context *) wi->info;
  tree t = *tp;

  switch (TREE_CODE (t))
    {
    case VAR_DECL:
    case PARM_DECL:
    case LABEL_DECL:
    case RESULT_DECL:
      if (ctx)
	{
	  tree repl = remap_decl (t, &ctx->cb);
	  gcc_checking_assert (TREE_CODE (repl) != ERROR_MARK);
	  *tp = repl;
	}
      break;

    default:
      if (ctx && TYPE_P (t))
	*tp = remap_type (t, &ctx->cb);
      else if (!DECL_P (t))
	{
	  *walk_subtrees = 1;
	  if (ctx)
	    {
	      tree tem = remap_type (TREE_TYPE (t), &ctx->cb);
	      if (tem != TREE_TYPE (t))
		{
		  if (TREE_CODE (t) == INTEGER_CST)
		    *tp = wide_int_to_tree (tem, t);
		  else
		    TREE_TYPE (t) = tem;
		}
	    }
	}
      break;
    }

  return NULL_TREE;
}

/* Return true if FNDECL is a setjmp or a longjmp.  */

static bool
setjmp_or_longjmp_p (const_tree fndecl)
{
  if (DECL_BUILT_IN_CLASS (fndecl) == BUILT_IN_NORMAL
      && (DECL_FUNCTION_CODE (fndecl) == BUILT_IN_SETJMP
	  || DECL_FUNCTION_CODE (fndecl) == BUILT_IN_LONGJMP))
    return true;

  tree declname = DECL_NAME (fndecl);
  if (!declname)
    return false;
  const char *name = IDENTIFIER_POINTER (declname);
  return !strcmp (name, "setjmp") || !strcmp (name, "longjmp");
}


/* Helper function for scan_omp.

   Callback for walk_gimple_stmt used to scan for OMP directives in
   the current statement in GSI.  */

static tree
scan_omp_1_stmt (gimple_stmt_iterator *gsi, bool *handled_ops_p,
		 struct walk_stmt_info *wi)
{
  gimple *stmt = gsi_stmt (*gsi);
  omp_context *ctx = (omp_context *) wi->info;

  if (gimple_has_location (stmt))
    input_location = gimple_location (stmt);

  /* Check the nesting restrictions.  */
  bool remove = false;
  if (is_gimple_omp (stmt))
    remove = !check_omp_nesting_restrictions (stmt, ctx);
  else if (is_gimple_call (stmt))
    {
      tree fndecl = gimple_call_fndecl (stmt);
      if (fndecl)
	{
	  if (setjmp_or_longjmp_p (fndecl)
	      && ctx
	      && gimple_code (ctx->stmt) == GIMPLE_OMP_FOR
	      && gimple_omp_for_kind (ctx->stmt) & GF_OMP_FOR_SIMD)
	    {
	      remove = true;
	      error_at (gimple_location (stmt),
			"setjmp/longjmp inside simd construct");
	    }
	  else if (DECL_BUILT_IN_CLASS (fndecl) == BUILT_IN_NORMAL)
	    switch (DECL_FUNCTION_CODE (fndecl))
	      {
	      case BUILT_IN_GOMP_BARRIER:
	      case BUILT_IN_GOMP_CANCEL:
	      case BUILT_IN_GOMP_CANCELLATION_POINT:
	      case BUILT_IN_GOMP_TASKYIELD:
	      case BUILT_IN_GOMP_TASKWAIT:
	      case BUILT_IN_GOMP_TASKGROUP_START:
	      case BUILT_IN_GOMP_TASKGROUP_END:
		remove = !check_omp_nesting_restrictions (stmt, ctx);
		break;
	      default:
		break;
	      }
	}
    }
  if (remove)
    {
      stmt = gimple_build_nop ();
      gsi_replace (gsi, stmt, false);
    }

  *handled_ops_p = true;

  switch (gimple_code (stmt))
    {
    case GIMPLE_OMP_PARALLEL:
      taskreg_nesting_level++;
      scan_omp_parallel (gsi, ctx);
      taskreg_nesting_level--;
      break;

    case GIMPLE_OMP_TASK:
      taskreg_nesting_level++;
      scan_omp_task (gsi, ctx);
      taskreg_nesting_level--;
      break;

    case GIMPLE_OMP_FOR:
      if (((gimple_omp_for_kind (as_a <gomp_for *> (stmt))
	    & GF_OMP_FOR_KIND_MASK) == GF_OMP_FOR_KIND_SIMD)
	  && omp_maybe_offloaded_ctx (ctx)
	  && omp_max_simt_vf ())
	scan_omp_simd (gsi, as_a <gomp_for *> (stmt), ctx);
      else
	scan_omp_for (as_a <gomp_for *> (stmt), ctx);
      break;

    case GIMPLE_OMP_SECTIONS:
      scan_omp_sections (as_a <gomp_sections *> (stmt), ctx);
      break;

    case GIMPLE_OMP_SINGLE:
      scan_omp_single (as_a <gomp_single *> (stmt), ctx);
      break;

    case GIMPLE_OMP_SECTION:
    case GIMPLE_OMP_MASTER:
    case GIMPLE_OMP_TASKGROUP:
    case GIMPLE_OMP_ORDERED:
    case GIMPLE_OMP_CRITICAL:
    case GIMPLE_OMP_GRID_BODY:
      ctx = new_omp_context (stmt, ctx);
      scan_omp (gimple_omp_body_ptr (stmt), ctx);
      break;

    case GIMPLE_OMP_TARGET:
      scan_omp_target (as_a <gomp_target *> (stmt), ctx);
      break;

    case GIMPLE_OMP_TEAMS:
      scan_omp_teams (as_a <gomp_teams *> (stmt), ctx);
      break;

    case GIMPLE_BIND:
      {
	tree var;

	*handled_ops_p = false;
	if (ctx)
	  for (var = gimple_bind_vars (as_a <gbind *> (stmt));
	       var ;
	       var = DECL_CHAIN (var))
	    insert_decl_map (&ctx->cb, var, var);
      }
      break;
    default:
      *handled_ops_p = false;
      break;
    }

  return NULL_TREE;
}


/* Scan all the statements starting at the current statement.  CTX
   contains context information about the OMP directives and
   clauses found during the scan.  */

static void
scan_omp (gimple_seq *body_p, omp_context *ctx)
{
  location_t saved_location;
  struct walk_stmt_info wi;

  memset (&wi, 0, sizeof (wi));
  wi.info = ctx;
  wi.want_locations = true;

  saved_location = input_location;
  walk_gimple_seq_mod (body_p, scan_omp_1_stmt, scan_omp_1_op, &wi);
  input_location = saved_location;
}

/* Re-gimplification and code generation routines.  */

/* If a context was created for STMT when it was scanned, return it.  */

static omp_context *
maybe_lookup_ctx (gimple *stmt)
{
  splay_tree_node n;
  n = splay_tree_lookup (all_contexts, (splay_tree_key) stmt);
  return n ? (omp_context *) n->value : NULL;
}


/* Find the mapping for DECL in CTX or the immediately enclosing
   context that has a mapping for DECL.

   If CTX is a nested parallel directive, we may have to use the decl
   mappings created in CTX's parent context.  Suppose that we have the
   following parallel nesting (variable UIDs showed for clarity):

	iD.1562 = 0;
     	#omp parallel shared(iD.1562)		-> outer parallel
	  iD.1562 = iD.1562 + 1;

	  #omp parallel shared (iD.1562)	-> inner parallel
	     iD.1562 = iD.1562 - 1;

   Each parallel structure will create a distinct .omp_data_s structure
   for copying iD.1562 in/out of the directive:

  	outer parallel		.omp_data_s.1.i -> iD.1562
	inner parallel		.omp_data_s.2.i -> iD.1562

   A shared variable mapping will produce a copy-out operation before
   the parallel directive and a copy-in operation after it.  So, in
   this case we would have:

  	iD.1562 = 0;
	.omp_data_o.1.i = iD.1562;
	#omp parallel shared(iD.1562)		-> outer parallel
	  .omp_data_i.1 = &.omp_data_o.1
	  .omp_data_i.1->i = .omp_data_i.1->i + 1;

	  .omp_data_o.2.i = iD.1562;		-> **
	  #omp parallel shared(iD.1562)		-> inner parallel
	    .omp_data_i.2 = &.omp_data_o.2
	    .omp_data_i.2->i = .omp_data_i.2->i - 1;


    ** This is a problem.  The symbol iD.1562 cannot be referenced
       inside the body of the outer parallel region.  But since we are
       emitting this copy operation while expanding the inner parallel
       directive, we need to access the CTX structure of the outer
       parallel directive to get the correct mapping:

	  .omp_data_o.2.i = .omp_data_i.1->i

    Since there may be other workshare or parallel directives enclosing
    the parallel directive, it may be necessary to walk up the context
    parent chain.  This is not a problem in general because nested
    parallelism happens only rarely.  */

static tree
lookup_decl_in_outer_ctx (tree decl, omp_context *ctx)
{
  tree t;
  omp_context *up;

  for (up = ctx->outer, t = NULL; up && t == NULL; up = up->outer)
    t = maybe_lookup_decl (decl, up);

  gcc_assert (!ctx->is_nested || t || is_global_var (decl));

  return t ? t : decl;
}


/* Similar to lookup_decl_in_outer_ctx, but return DECL if not found
   in outer contexts.  */

static tree
maybe_lookup_decl_in_outer_ctx (tree decl, omp_context *ctx)
{
  tree t = NULL;
  omp_context *up;

  for (up = ctx->outer, t = NULL; up && t == NULL; up = up->outer)
    t = maybe_lookup_decl (decl, up);

  return t ? t : decl;
}


/* Construct the initialization value for reduction operation OP.  */

tree
omp_reduction_init_op (location_t loc, enum tree_code op, tree type)
{
  switch (op)
    {
    case PLUS_EXPR:
    case MINUS_EXPR:
    case BIT_IOR_EXPR:
    case BIT_XOR_EXPR:
    case TRUTH_OR_EXPR:
    case TRUTH_ORIF_EXPR:
    case TRUTH_XOR_EXPR:
    case NE_EXPR:
      return build_zero_cst (type);

    case MULT_EXPR:
    case TRUTH_AND_EXPR:
    case TRUTH_ANDIF_EXPR:
    case EQ_EXPR:
      return fold_convert_loc (loc, type, integer_one_node);

    case BIT_AND_EXPR:
      return fold_convert_loc (loc, type, integer_minus_one_node);

    case MAX_EXPR:
      if (SCALAR_FLOAT_TYPE_P (type))
	{
	  REAL_VALUE_TYPE max, min;
	  if (HONOR_INFINITIES (type))
	    {
	      real_inf (&max);
	      real_arithmetic (&min, NEGATE_EXPR, &max, NULL);
	    }
	  else
	    real_maxval (&min, 1, TYPE_MODE (type));
	  return build_real (type, min);
	}
      else if (POINTER_TYPE_P (type))
	{
	  wide_int min
	    = wi::min_value (TYPE_PRECISION (type), TYPE_SIGN (type));
	  return wide_int_to_tree (type, min);
	}
      else
	{
	  gcc_assert (INTEGRAL_TYPE_P (type));
	  return TYPE_MIN_VALUE (type);
	}

    case MIN_EXPR:
      if (SCALAR_FLOAT_TYPE_P (type))
	{
	  REAL_VALUE_TYPE max;
	  if (HONOR_INFINITIES (type))
	    real_inf (&max);
	  else
	    real_maxval (&max, 0, TYPE_MODE (type));
	  return build_real (type, max);
	}
      else if (POINTER_TYPE_P (type))
	{
	  wide_int max
	    = wi::max_value (TYPE_PRECISION (type), TYPE_SIGN (type));
	  return wide_int_to_tree (type, max);
	}
      else
	{
	  gcc_assert (INTEGRAL_TYPE_P (type));
	  return TYPE_MAX_VALUE (type);
	}

    default:
      gcc_unreachable ();
    }
}

/* Construct the initialization value for reduction CLAUSE.  */

tree
omp_reduction_init (tree clause, tree type)
{
  return omp_reduction_init_op (OMP_CLAUSE_LOCATION (clause),
				OMP_CLAUSE_REDUCTION_CODE (clause), type);
}

/* Return alignment to be assumed for var in CLAUSE, which should be
   OMP_CLAUSE_ALIGNED.  */

static tree
omp_clause_aligned_alignment (tree clause)
{
  if (OMP_CLAUSE_ALIGNED_ALIGNMENT (clause))
    return OMP_CLAUSE_ALIGNED_ALIGNMENT (clause);

  /* Otherwise return implementation defined alignment.  */
  unsigned int al = 1;
  opt_scalar_mode mode_iter;
<<<<<<< HEAD
  auto_vec<poly_uint64, 8> sizes;
  targetm.vectorize.autovectorize_vector_sizes (sizes);
  poly_uint64 vs = 0;
  for (unsigned int i = 0; i < sizes.length (); ++i)
    vs = ordered_max (vs, sizes[i]);
=======
  int vs = targetm.vectorize.autovectorize_vector_sizes ();
  if (vs)
    vs = 1 << floor_log2 (vs);
>>>>>>> 5a462df3
  static enum mode_class classes[]
    = { MODE_INT, MODE_VECTOR_INT, MODE_FLOAT, MODE_VECTOR_FLOAT };
  for (int i = 0; i < 4; i += 2)
    /* The for loop above dictates that we only walk through scalar classes.  */
    FOR_EACH_MODE_IN_CLASS (mode_iter, classes[i])
      {
<<<<<<< HEAD
	scalar_mode mode = *mode_iter;
	machine_mode vmode = targetm.vectorize.preferred_simd_mode (mode);
	if (GET_MODE_CLASS (vmode) != classes[i + 1])
	  continue;
	while (may_ne (vs, 0U)
	       && must_lt (GET_MODE_SIZE (vmode), vs)
	       && GET_MODE_2XWIDER_MODE (vmode).exists ())
	  vmode = *GET_MODE_2XWIDER_MODE (vmode);
=======
	scalar_mode mode = mode_iter.require ();
	machine_mode vmode = targetm.vectorize.preferred_simd_mode (mode);
	if (GET_MODE_CLASS (vmode) != classes[i + 1])
	  continue;
	while (vs
	       && GET_MODE_SIZE (vmode) < vs
	       && GET_MODE_2XWIDER_MODE (vmode).exists ())
	  vmode = GET_MODE_2XWIDER_MODE (vmode).require ();
>>>>>>> 5a462df3

	tree type = lang_hooks.types.type_for_mode (mode, 1);
	if (type == NULL_TREE || TYPE_MODE (type) != mode)
	  continue;
	poly_uint64 nelts = exact_div (GET_MODE_SIZE (vmode),
				       GET_MODE_SIZE (mode));
	type = build_vector_type (type, nelts);
	if (TYPE_MODE (type) != vmode)
	  continue;
	if (TYPE_ALIGN_UNIT (type) > al)
	  al = TYPE_ALIGN_UNIT (type);
      }
  return build_int_cst (integer_type_node, al);
}


/* This structure is part of the interface between lower_rec_simd_input_clauses
   and lower_rec_input_clauses.  */

struct omplow_simd_context {
  omplow_simd_context () { memset (this, 0, sizeof (*this)); }
  tree idx;
  tree lane;
  vec<tree, va_heap> simt_eargs;
  gimple_seq simt_dlist;
  poly_uint64 max_vf;
  bool is_simt;
};

/* Helper function of lower_rec_input_clauses, used for #pragma omp simd
   privatization.  */

static bool
lower_rec_simd_input_clauses (tree new_var, omp_context *ctx,
			      omplow_simd_context *sctx, tree &ivar, tree &lvar)
{
  if (must_eq (sctx->max_vf, 0U))
    {
      sctx->max_vf = sctx->is_simt ? omp_max_simt_vf () : omp_max_vf ();
      if (may_gt (sctx->max_vf, 1U))
	{
	  tree c = omp_find_clause (gimple_omp_for_clauses (ctx->stmt),
				    OMP_CLAUSE_SAFELEN);
	  if (c)
	    {
	      poly_uint64 safe_len;
	      if (!poly_tree_p (OMP_CLAUSE_SAFELEN_EXPR (c), &safe_len)
		  || may_eq (safe_len, 0U))
		sctx->max_vf = 1;
	      else if (may_lt (safe_len, sctx->max_vf))
		sctx->max_vf = safe_len;
	    }
	}
      if (may_gt (sctx->max_vf, 1U))
	{
	  sctx->idx = create_tmp_var (unsigned_type_node);
	  sctx->lane = create_tmp_var (unsigned_type_node);
	}
    }
  if (must_eq (sctx->max_vf, 1U))
    return false;

  if (sctx->is_simt)
    {
      if (is_gimple_reg (new_var))
	{
	  ivar = lvar = new_var;
	  return true;
	}
      tree type = TREE_TYPE (new_var), ptype = build_pointer_type (type);
      ivar = lvar = create_tmp_var (type);
      TREE_ADDRESSABLE (ivar) = 1;
      DECL_ATTRIBUTES (ivar) = tree_cons (get_identifier ("omp simt private"),
					  NULL, DECL_ATTRIBUTES (ivar));
      sctx->simt_eargs.safe_push (build1 (ADDR_EXPR, ptype, ivar));
      tree clobber = build_constructor (type, NULL);
      TREE_THIS_VOLATILE (clobber) = 1;
      gimple *g = gimple_build_assign (ivar, clobber);
      gimple_seq_add_stmt (&sctx->simt_dlist, g);
    }
  else
    {
      tree atype = build_array_type_nelts (TREE_TYPE (new_var), sctx->max_vf);
      tree avar = create_tmp_var_raw (atype);
      if (TREE_ADDRESSABLE (new_var))
	TREE_ADDRESSABLE (avar) = 1;
      DECL_ATTRIBUTES (avar)
	= tree_cons (get_identifier ("omp simd array"), NULL,
		     DECL_ATTRIBUTES (avar));
      gimple_add_tmp_var (avar);
      ivar = build4 (ARRAY_REF, TREE_TYPE (new_var), avar, sctx->idx,
		     NULL_TREE, NULL_TREE);
      lvar = build4 (ARRAY_REF, TREE_TYPE (new_var), avar, sctx->lane,
		     NULL_TREE, NULL_TREE);
    }
  if (DECL_P (new_var))
    {
      SET_DECL_VALUE_EXPR (new_var, lvar);
      DECL_HAS_VALUE_EXPR_P (new_var) = 1;
    }
  return true;
}

/* Helper function of lower_rec_input_clauses.  For a reference
   in simd reduction, add an underlying variable it will reference.  */

static void
handle_simd_reference (location_t loc, tree new_vard, gimple_seq *ilist)
{
  tree z = TYPE_SIZE_UNIT (TREE_TYPE (TREE_TYPE (new_vard)));
  if (TREE_CONSTANT (z))
    {
      z = create_tmp_var_raw (TREE_TYPE (TREE_TYPE (new_vard)),
			      get_name (new_vard));
      gimple_add_tmp_var (z);
      TREE_ADDRESSABLE (z) = 1;
      z = build_fold_addr_expr_loc (loc, z);
      gimplify_assign (new_vard, z, ilist);
    }
}

/* Generate code to implement the input clauses, FIRSTPRIVATE and COPYIN,
   from the receiver (aka child) side and initializers for REFERENCE_TYPE
   private variables.  Initialization statements go in ILIST, while calls
   to destructors go in DLIST.  */

static void
lower_rec_input_clauses (tree clauses, gimple_seq *ilist, gimple_seq *dlist,
			 omp_context *ctx, struct omp_for_data *fd)
{
  tree c, dtor, copyin_seq, x, ptr;
  bool copyin_by_ref = false;
  bool lastprivate_firstprivate = false;
  bool reduction_omp_orig_ref = false;
  int pass;
  bool is_simd = (gimple_code (ctx->stmt) == GIMPLE_OMP_FOR
		  && gimple_omp_for_kind (ctx->stmt) & GF_OMP_FOR_SIMD);
  omplow_simd_context sctx = omplow_simd_context ();
  tree simt_lane = NULL_TREE, simtrec = NULL_TREE;
  tree ivar = NULL_TREE, lvar = NULL_TREE, uid = NULL_TREE;
  gimple_seq llist[3] = { };

  copyin_seq = NULL;
  sctx.is_simt = is_simd && omp_find_clause (clauses, OMP_CLAUSE__SIMT_);

  /* Set max_vf=1 (which will later enforce safelen=1) in simd loops
     with data sharing clauses referencing variable sized vars.  That
     is unnecessarily hard to support and very unlikely to result in
     vectorized code anyway.  */
  if (is_simd)
    for (c = clauses; c ; c = OMP_CLAUSE_CHAIN (c))
      switch (OMP_CLAUSE_CODE (c))
	{
	case OMP_CLAUSE_LINEAR:
	  if (OMP_CLAUSE_LINEAR_ARRAY (c))
	    sctx.max_vf = 1;
	  /* FALLTHRU */
	case OMP_CLAUSE_PRIVATE:
	case OMP_CLAUSE_FIRSTPRIVATE:
	case OMP_CLAUSE_LASTPRIVATE:
	  if (is_variable_sized (OMP_CLAUSE_DECL (c)))
	    sctx.max_vf = 1;
	  break;
	case OMP_CLAUSE_REDUCTION:
	  if (TREE_CODE (OMP_CLAUSE_DECL (c)) == MEM_REF
	      || is_variable_sized (OMP_CLAUSE_DECL (c)))
	    sctx.max_vf = 1;
	  break;
	default:
	  continue;
	}

  /* Add a placeholder for simduid.  */
  if (sctx.is_simt && may_ne (sctx.max_vf, 1U))
    sctx.simt_eargs.safe_push (NULL_TREE);

  /* Do all the fixed sized types in the first pass, and the variable sized
     types in the second pass.  This makes sure that the scalar arguments to
     the variable sized types are processed before we use them in the
     variable sized operations.  */
  for (pass = 0; pass < 2; ++pass)
    {
      for (c = clauses; c ; c = OMP_CLAUSE_CHAIN (c))
	{
	  enum omp_clause_code c_kind = OMP_CLAUSE_CODE (c);
	  tree var, new_var;
	  bool by_ref;
	  location_t clause_loc = OMP_CLAUSE_LOCATION (c);

	  switch (c_kind)
	    {
	    case OMP_CLAUSE_PRIVATE:
	      if (OMP_CLAUSE_PRIVATE_DEBUG (c))
		continue;
	      break;
	    case OMP_CLAUSE_SHARED:
	      /* Ignore shared directives in teams construct.  */
	      if (gimple_code (ctx->stmt) == GIMPLE_OMP_TEAMS)
		continue;
	      if (maybe_lookup_decl (OMP_CLAUSE_DECL (c), ctx) == NULL)
		{
		  gcc_assert (OMP_CLAUSE_SHARED_FIRSTPRIVATE (c)
			      || is_global_var (OMP_CLAUSE_DECL (c)));
		  continue;
		}
	    case OMP_CLAUSE_FIRSTPRIVATE:
	    case OMP_CLAUSE_COPYIN:
	      break;
	    case OMP_CLAUSE_LINEAR:
	      if (!OMP_CLAUSE_LINEAR_NO_COPYIN (c)
		  && !OMP_CLAUSE_LINEAR_NO_COPYOUT (c))
		lastprivate_firstprivate = true;
	      break;
	    case OMP_CLAUSE_REDUCTION:
	      if (OMP_CLAUSE_REDUCTION_OMP_ORIG_REF (c))
		reduction_omp_orig_ref = true;
	      break;
	    case OMP_CLAUSE__LOOPTEMP_:
	      /* Handle _looptemp_ clauses only on parallel/task.  */
	      if (fd)
		continue;
	      break;
	    case OMP_CLAUSE_LASTPRIVATE:
	      if (OMP_CLAUSE_LASTPRIVATE_FIRSTPRIVATE (c))
		{
		  lastprivate_firstprivate = true;
		  if (pass != 0 || is_taskloop_ctx (ctx))
		    continue;
		}
	      /* Even without corresponding firstprivate, if
		 decl is Fortran allocatable, it needs outer var
		 reference.  */
	      else if (pass == 0
		       && lang_hooks.decls.omp_private_outer_ref
							(OMP_CLAUSE_DECL (c)))
		lastprivate_firstprivate = true;
	      break;
	    case OMP_CLAUSE_ALIGNED:
	      if (pass == 0)
		continue;
	      var = OMP_CLAUSE_DECL (c);
	      if (TREE_CODE (TREE_TYPE (var)) == POINTER_TYPE
		  && !is_global_var (var))
		{
		  new_var = maybe_lookup_decl (var, ctx);
		  if (new_var == NULL_TREE)
		    new_var = maybe_lookup_decl_in_outer_ctx (var, ctx);
		  x = builtin_decl_explicit (BUILT_IN_ASSUME_ALIGNED);
		  tree alarg = omp_clause_aligned_alignment (c);
		  alarg = fold_convert_loc (clause_loc, size_type_node, alarg);
		  x = build_call_expr_loc (clause_loc, x, 2, new_var, alarg);
		  x = fold_convert_loc (clause_loc, TREE_TYPE (new_var), x);
		  x = build2 (MODIFY_EXPR, TREE_TYPE (new_var), new_var, x);
		  gimplify_and_add (x, ilist);
		}
	      else if (TREE_CODE (TREE_TYPE (var)) == ARRAY_TYPE
		       && is_global_var (var))
		{
		  tree ptype = build_pointer_type (TREE_TYPE (var)), t, t2;
		  new_var = lookup_decl (var, ctx);
		  t = maybe_lookup_decl_in_outer_ctx (var, ctx);
		  t = build_fold_addr_expr_loc (clause_loc, t);
		  t2 = builtin_decl_explicit (BUILT_IN_ASSUME_ALIGNED);
		  tree alarg = omp_clause_aligned_alignment (c);
		  alarg = fold_convert_loc (clause_loc, size_type_node, alarg);
		  t = build_call_expr_loc (clause_loc, t2, 2, t, alarg);
		  t = fold_convert_loc (clause_loc, ptype, t);
		  x = create_tmp_var (ptype);
		  t = build2 (MODIFY_EXPR, ptype, x, t);
		  gimplify_and_add (t, ilist);
		  t = build_simple_mem_ref_loc (clause_loc, x);
		  SET_DECL_VALUE_EXPR (new_var, t);
		  DECL_HAS_VALUE_EXPR_P (new_var) = 1;
		}
	      continue;
	    default:
	      continue;
	    }

	  new_var = var = OMP_CLAUSE_DECL (c);
	  if (c_kind == OMP_CLAUSE_REDUCTION && TREE_CODE (var) == MEM_REF)
	    {
	      var = TREE_OPERAND (var, 0);
	      if (TREE_CODE (var) == POINTER_PLUS_EXPR)
		var = TREE_OPERAND (var, 0);
	      if (TREE_CODE (var) == INDIRECT_REF
		  || TREE_CODE (var) == ADDR_EXPR)
		var = TREE_OPERAND (var, 0);
	      if (is_variable_sized (var))
		{
		  gcc_assert (DECL_HAS_VALUE_EXPR_P (var));
		  var = DECL_VALUE_EXPR (var);
		  gcc_assert (TREE_CODE (var) == INDIRECT_REF);
		  var = TREE_OPERAND (var, 0);
		  gcc_assert (DECL_P (var));
		}
	      new_var = var;
	    }
	  if (c_kind != OMP_CLAUSE_COPYIN)
	    new_var = lookup_decl (var, ctx);

	  if (c_kind == OMP_CLAUSE_SHARED || c_kind == OMP_CLAUSE_COPYIN)
	    {
	      if (pass != 0)
		continue;
	    }
	  /* C/C++ array section reductions.  */
	  else if (c_kind == OMP_CLAUSE_REDUCTION
		   && var != OMP_CLAUSE_DECL (c))
	    {
	      if (pass == 0)
		continue;

	      tree bias = TREE_OPERAND (OMP_CLAUSE_DECL (c), 1);
	      tree orig_var = TREE_OPERAND (OMP_CLAUSE_DECL (c), 0);
	      if (TREE_CODE (orig_var) == POINTER_PLUS_EXPR)
		{
		  tree b = TREE_OPERAND (orig_var, 1);
		  b = maybe_lookup_decl (b, ctx);
		  if (b == NULL)
		    {
		      b = TREE_OPERAND (orig_var, 1);
		      b = maybe_lookup_decl_in_outer_ctx (b, ctx);
		    }
		  if (integer_zerop (bias))
		    bias = b;
		  else
		    {
		      bias = fold_convert_loc (clause_loc,
					       TREE_TYPE (b), bias);
		      bias = fold_build2_loc (clause_loc, PLUS_EXPR,
					      TREE_TYPE (b), b, bias);
		    }
		  orig_var = TREE_OPERAND (orig_var, 0);
		}
	      if (TREE_CODE (orig_var) == INDIRECT_REF
		  || TREE_CODE (orig_var) == ADDR_EXPR)
		orig_var = TREE_OPERAND (orig_var, 0);
	      tree d = OMP_CLAUSE_DECL (c);
	      tree type = TREE_TYPE (d);
	      gcc_assert (TREE_CODE (type) == ARRAY_TYPE);
	      tree v = TYPE_MAX_VALUE (TYPE_DOMAIN (type));
	      const char *name = get_name (orig_var);
	      if (TREE_CONSTANT (v))
		{
		  x = create_tmp_var_raw (type, name);
		  gimple_add_tmp_var (x);
		  TREE_ADDRESSABLE (x) = 1;
		  x = build_fold_addr_expr_loc (clause_loc, x);
		}
	      else
		{
		  tree atmp
		    = builtin_decl_explicit (BUILT_IN_ALLOCA_WITH_ALIGN);
		  tree t = maybe_lookup_decl (v, ctx);
		  if (t)
		    v = t;
		  else
		    v = maybe_lookup_decl_in_outer_ctx (v, ctx);
		  gimplify_expr (&v, ilist, NULL, is_gimple_val, fb_rvalue);
		  t = fold_build2_loc (clause_loc, PLUS_EXPR,
				       TREE_TYPE (v), v,
				       build_int_cst (TREE_TYPE (v), 1));
		  t = fold_build2_loc (clause_loc, MULT_EXPR,
				       TREE_TYPE (v), t,
				       TYPE_SIZE_UNIT (TREE_TYPE (type)));
		  tree al = size_int (TYPE_ALIGN (TREE_TYPE (type)));
		  x = build_call_expr_loc (clause_loc, atmp, 2, t, al);
		}

	      tree ptype = build_pointer_type (TREE_TYPE (type));
	      x = fold_convert_loc (clause_loc, ptype, x);
	      tree y = create_tmp_var (ptype, name);
	      gimplify_assign (y, x, ilist);
	      x = y;
	      tree yb = y;

	      if (!integer_zerop (bias))
		{
		  bias = fold_convert_loc (clause_loc, pointer_sized_int_node,
					   bias);
		  yb = fold_convert_loc (clause_loc, pointer_sized_int_node,
					 x);
		  yb = fold_build2_loc (clause_loc, MINUS_EXPR,
					pointer_sized_int_node, yb, bias);
		  x = fold_convert_loc (clause_loc, TREE_TYPE (x), yb);
		  yb = create_tmp_var (ptype, name);
		  gimplify_assign (yb, x, ilist);
		  x = yb;
		}

	      d = TREE_OPERAND (d, 0);
	      if (TREE_CODE (d) == POINTER_PLUS_EXPR)
		d = TREE_OPERAND (d, 0);
	      if (TREE_CODE (d) == ADDR_EXPR)
		{
		  if (orig_var != var)
		    {
		      gcc_assert (is_variable_sized (orig_var));
		      x = fold_convert_loc (clause_loc, TREE_TYPE (new_var),
					    x);
		      gimplify_assign (new_var, x, ilist);
		      tree new_orig_var = lookup_decl (orig_var, ctx);
		      tree t = build_fold_indirect_ref (new_var);
		      DECL_IGNORED_P (new_var) = 0;
		      TREE_THIS_NOTRAP (t);
		      SET_DECL_VALUE_EXPR (new_orig_var, t);
		      DECL_HAS_VALUE_EXPR_P (new_orig_var) = 1;
		    }
		  else
		    {
		      x = build2 (MEM_REF, TREE_TYPE (new_var), x,
				  build_int_cst (ptype, 0));
		      SET_DECL_VALUE_EXPR (new_var, x);
		      DECL_HAS_VALUE_EXPR_P (new_var) = 1;
		    }
		}
	      else
		{
		  gcc_assert (orig_var == var);
		  if (TREE_CODE (d) == INDIRECT_REF)
		    {
		      x = create_tmp_var (ptype, name);
		      TREE_ADDRESSABLE (x) = 1;
		      gimplify_assign (x, yb, ilist);
		      x = build_fold_addr_expr_loc (clause_loc, x);
		    }
		  x = fold_convert_loc (clause_loc, TREE_TYPE (new_var), x);
		  gimplify_assign (new_var, x, ilist);
		}
	      tree y1 = create_tmp_var (ptype, NULL);
	      gimplify_assign (y1, y, ilist);
	      tree i2 = NULL_TREE, y2 = NULL_TREE;
	      tree body2 = NULL_TREE, end2 = NULL_TREE;
	      tree y3 = NULL_TREE, y4 = NULL_TREE;
	      if (OMP_CLAUSE_REDUCTION_PLACEHOLDER (c) || is_simd)
		{
		  y2 = create_tmp_var (ptype, NULL);
		  gimplify_assign (y2, y, ilist);
		  tree ref = build_outer_var_ref (var, ctx);
		  /* For ref build_outer_var_ref already performs this.  */
		  if (TREE_CODE (d) == INDIRECT_REF)
		    gcc_assert (omp_is_reference (var));
		  else if (TREE_CODE (d) == ADDR_EXPR)
		    ref = build_fold_addr_expr (ref);
		  else if (omp_is_reference (var))
		    ref = build_fold_addr_expr (ref);
		  ref = fold_convert_loc (clause_loc, ptype, ref);
		  if (OMP_CLAUSE_REDUCTION_PLACEHOLDER (c)
		      && OMP_CLAUSE_REDUCTION_OMP_ORIG_REF (c))
		    {
		      y3 = create_tmp_var (ptype, NULL);
		      gimplify_assign (y3, unshare_expr (ref), ilist);
		    }
		  if (is_simd)
		    {
		      y4 = create_tmp_var (ptype, NULL);
		      gimplify_assign (y4, ref, dlist);
		    }
		}
	      tree i = create_tmp_var (TREE_TYPE (v), NULL);
	      gimplify_assign (i, build_int_cst (TREE_TYPE (v), 0), ilist);
	      tree body = create_artificial_label (UNKNOWN_LOCATION);
	      tree end = create_artificial_label (UNKNOWN_LOCATION);
	      gimple_seq_add_stmt (ilist, gimple_build_label (body));
	      if (y2)
		{
		  i2 = create_tmp_var (TREE_TYPE (v), NULL);
		  gimplify_assign (i2, build_int_cst (TREE_TYPE (v), 0), dlist);
		  body2 = create_artificial_label (UNKNOWN_LOCATION);
		  end2 = create_artificial_label (UNKNOWN_LOCATION);
		  gimple_seq_add_stmt (dlist, gimple_build_label (body2));
		}
	      if (OMP_CLAUSE_REDUCTION_PLACEHOLDER (c))
		{
		  tree placeholder = OMP_CLAUSE_REDUCTION_PLACEHOLDER (c);
		  tree decl_placeholder
		    = OMP_CLAUSE_REDUCTION_DECL_PLACEHOLDER (c);
		  SET_DECL_VALUE_EXPR (decl_placeholder,
				       build_simple_mem_ref (y1));
		  DECL_HAS_VALUE_EXPR_P (decl_placeholder) = 1;
		  SET_DECL_VALUE_EXPR (placeholder,
				       y3 ? build_simple_mem_ref (y3)
				       : error_mark_node);
		  DECL_HAS_VALUE_EXPR_P (placeholder) = 1;
		  x = lang_hooks.decls.omp_clause_default_ctor
				(c, build_simple_mem_ref (y1),
				 y3 ? build_simple_mem_ref (y3) : NULL_TREE);
		  if (x)
		    gimplify_and_add (x, ilist);
		  if (OMP_CLAUSE_REDUCTION_GIMPLE_INIT (c))
		    {
		      gimple_seq tseq = OMP_CLAUSE_REDUCTION_GIMPLE_INIT (c);
		      lower_omp (&tseq, ctx);
		      gimple_seq_add_seq (ilist, tseq);
		    }
		  OMP_CLAUSE_REDUCTION_GIMPLE_INIT (c) = NULL;
		  if (is_simd)
		    {
		      SET_DECL_VALUE_EXPR (decl_placeholder,
					   build_simple_mem_ref (y2));
		      SET_DECL_VALUE_EXPR (placeholder,
					   build_simple_mem_ref (y4));
		      gimple_seq tseq = OMP_CLAUSE_REDUCTION_GIMPLE_MERGE (c);
		      lower_omp (&tseq, ctx);
		      gimple_seq_add_seq (dlist, tseq);
		      OMP_CLAUSE_REDUCTION_GIMPLE_MERGE (c) = NULL;
		    }
		  DECL_HAS_VALUE_EXPR_P (placeholder) = 0;
		  DECL_HAS_VALUE_EXPR_P (decl_placeholder) = 0;
		  x = lang_hooks.decls.omp_clause_dtor
					(c, build_simple_mem_ref (y2));
		  if (x)
		    {
		      gimple_seq tseq = NULL;
		      dtor = x;
		      gimplify_stmt (&dtor, &tseq);
		      gimple_seq_add_seq (dlist, tseq);
		    }
		}
	      else
		{
		  x = omp_reduction_init (c, TREE_TYPE (type));
		  enum tree_code code = OMP_CLAUSE_REDUCTION_CODE (c);

		  /* reduction(-:var) sums up the partial results, so it
		     acts identically to reduction(+:var).  */
		  if (code == MINUS_EXPR)
		    code = PLUS_EXPR;

		  gimplify_assign (build_simple_mem_ref (y1), x, ilist);
		  if (is_simd)
		    {
		      x = build2 (code, TREE_TYPE (type),
				  build_simple_mem_ref (y4),
				  build_simple_mem_ref (y2));
		      gimplify_assign (build_simple_mem_ref (y4), x, dlist);
		    }
		}
	      gimple *g
		= gimple_build_assign (y1, POINTER_PLUS_EXPR, y1,
				       TYPE_SIZE_UNIT (TREE_TYPE (type)));
	      gimple_seq_add_stmt (ilist, g);
	      if (y3)
		{
		  g = gimple_build_assign (y3, POINTER_PLUS_EXPR, y3,
					   TYPE_SIZE_UNIT (TREE_TYPE (type)));
		  gimple_seq_add_stmt (ilist, g);
		}
	      g = gimple_build_assign (i, PLUS_EXPR, i,
				       build_int_cst (TREE_TYPE (i), 1));
	      gimple_seq_add_stmt (ilist, g);
	      g = gimple_build_cond (LE_EXPR, i, v, body, end);
	      gimple_seq_add_stmt (ilist, g);
	      gimple_seq_add_stmt (ilist, gimple_build_label (end));
	      if (y2)
		{
		  g = gimple_build_assign (y2, POINTER_PLUS_EXPR, y2,
					   TYPE_SIZE_UNIT (TREE_TYPE (type)));
		  gimple_seq_add_stmt (dlist, g);
		  if (y4)
		    {
		      g = gimple_build_assign
					(y4, POINTER_PLUS_EXPR, y4,
					 TYPE_SIZE_UNIT (TREE_TYPE (type)));
		      gimple_seq_add_stmt (dlist, g);
		    }
		  g = gimple_build_assign (i2, PLUS_EXPR, i2,
					   build_int_cst (TREE_TYPE (i2), 1));
		  gimple_seq_add_stmt (dlist, g);
		  g = gimple_build_cond (LE_EXPR, i2, v, body2, end2);
		  gimple_seq_add_stmt (dlist, g);
		  gimple_seq_add_stmt (dlist, gimple_build_label (end2));
		}
	      continue;
	    }
	  else if (is_variable_sized (var))
	    {
	      /* For variable sized types, we need to allocate the
		 actual storage here.  Call alloca and store the
		 result in the pointer decl that we created elsewhere.  */
	      if (pass == 0)
		continue;

	      if (c_kind != OMP_CLAUSE_FIRSTPRIVATE || !is_task_ctx (ctx))
		{
		  gcall *stmt;
		  tree tmp, atmp;

		  ptr = DECL_VALUE_EXPR (new_var);
		  gcc_assert (TREE_CODE (ptr) == INDIRECT_REF);
		  ptr = TREE_OPERAND (ptr, 0);
		  gcc_assert (DECL_P (ptr));
		  x = TYPE_SIZE_UNIT (TREE_TYPE (new_var));

		  /* void *tmp = __builtin_alloca */
		  atmp = builtin_decl_explicit (BUILT_IN_ALLOCA_WITH_ALIGN);
		  stmt = gimple_build_call (atmp, 2, x,
					    size_int (DECL_ALIGN (var)));
		  tmp = create_tmp_var_raw (ptr_type_node);
		  gimple_add_tmp_var (tmp);
		  gimple_call_set_lhs (stmt, tmp);

		  gimple_seq_add_stmt (ilist, stmt);

		  x = fold_convert_loc (clause_loc, TREE_TYPE (ptr), tmp);
		  gimplify_assign (ptr, x, ilist);
		}
	    }
	  else if (omp_is_reference (var))
	    {
	      /* For references that are being privatized for Fortran,
		 allocate new backing storage for the new pointer
		 variable.  This allows us to avoid changing all the
		 code that expects a pointer to something that expects
		 a direct variable.  */
	      if (pass == 0)
		continue;

	      x = TYPE_SIZE_UNIT (TREE_TYPE (TREE_TYPE (new_var)));
	      if (c_kind == OMP_CLAUSE_FIRSTPRIVATE && is_task_ctx (ctx))
		{
		  x = build_receiver_ref (var, false, ctx);
		  x = build_fold_addr_expr_loc (clause_loc, x);
		}
	      else if (TREE_CONSTANT (x))
		{
		  /* For reduction in SIMD loop, defer adding the
		     initialization of the reference, because if we decide
		     to use SIMD array for it, the initilization could cause
		     expansion ICE.  */
		  if (c_kind == OMP_CLAUSE_REDUCTION && is_simd)
		    x = NULL_TREE;
		  else
		    {
		      x = create_tmp_var_raw (TREE_TYPE (TREE_TYPE (new_var)),
					      get_name (var));
		      gimple_add_tmp_var (x);
		      TREE_ADDRESSABLE (x) = 1;
		      x = build_fold_addr_expr_loc (clause_loc, x);
		    }
		}
	      else
		{
		  tree atmp
		    = builtin_decl_explicit (BUILT_IN_ALLOCA_WITH_ALIGN);
		  tree rtype = TREE_TYPE (TREE_TYPE (new_var));
		  tree al = size_int (TYPE_ALIGN (rtype));
		  x = build_call_expr_loc (clause_loc, atmp, 2, x, al);
		}

	      if (x)
		{
		  x = fold_convert_loc (clause_loc, TREE_TYPE (new_var), x);
		  gimplify_assign (new_var, x, ilist);
		}

	      new_var = build_simple_mem_ref_loc (clause_loc, new_var);
	    }
	  else if (c_kind == OMP_CLAUSE_REDUCTION
		   && OMP_CLAUSE_REDUCTION_PLACEHOLDER (c))
	    {
	      if (pass == 0)
		continue;
	    }
	  else if (pass != 0)
	    continue;

	  switch (OMP_CLAUSE_CODE (c))
	    {
	    case OMP_CLAUSE_SHARED:
	      /* Ignore shared directives in teams construct.  */
	      if (gimple_code (ctx->stmt) == GIMPLE_OMP_TEAMS)
		continue;
	      /* Shared global vars are just accessed directly.  */
	      if (is_global_var (new_var))
		break;
	      /* For taskloop firstprivate/lastprivate, represented
		 as firstprivate and shared clause on the task, new_var
		 is the firstprivate var.  */
	      if (OMP_CLAUSE_SHARED_FIRSTPRIVATE (c))
		break;
	      /* Set up the DECL_VALUE_EXPR for shared variables now.  This
		 needs to be delayed until after fixup_child_record_type so
		 that we get the correct type during the dereference.  */
	      by_ref = use_pointer_for_field (var, ctx);
	      x = build_receiver_ref (var, by_ref, ctx);
	      SET_DECL_VALUE_EXPR (new_var, x);
	      DECL_HAS_VALUE_EXPR_P (new_var) = 1;

	      /* ??? If VAR is not passed by reference, and the variable
		 hasn't been initialized yet, then we'll get a warning for
		 the store into the omp_data_s structure.  Ideally, we'd be
		 able to notice this and not store anything at all, but
		 we're generating code too early.  Suppress the warning.  */
	      if (!by_ref)
		TREE_NO_WARNING (var) = 1;
	      break;

	    case OMP_CLAUSE_LASTPRIVATE:
	      if (OMP_CLAUSE_LASTPRIVATE_FIRSTPRIVATE (c))
		break;
	      /* FALLTHRU */

	    case OMP_CLAUSE_PRIVATE:
	      if (OMP_CLAUSE_CODE (c) != OMP_CLAUSE_PRIVATE)
		x = build_outer_var_ref (var, ctx);
	      else if (OMP_CLAUSE_PRIVATE_OUTER_REF (c))
		{
		  if (is_task_ctx (ctx))
		    x = build_receiver_ref (var, false, ctx);
		  else
		    x = build_outer_var_ref (var, ctx, OMP_CLAUSE_PRIVATE);
		}
	      else
		x = NULL;
	    do_private:
	      tree nx;
	      nx = lang_hooks.decls.omp_clause_default_ctor
						(c, unshare_expr (new_var), x);
	      if (is_simd)
		{
		  tree y = lang_hooks.decls.omp_clause_dtor (c, new_var);
		  if ((TREE_ADDRESSABLE (new_var) || nx || y
		       || OMP_CLAUSE_CODE (c) == OMP_CLAUSE_LASTPRIVATE)
		      && lower_rec_simd_input_clauses (new_var, ctx, &sctx,
						       ivar, lvar))
		    {
		      if (nx)
			x = lang_hooks.decls.omp_clause_default_ctor
						(c, unshare_expr (ivar), x);
		      if (nx && x)
			gimplify_and_add (x, &llist[0]);
		      if (y)
			{
			  y = lang_hooks.decls.omp_clause_dtor (c, ivar);
			  if (y)
			    {
			      gimple_seq tseq = NULL;

			      dtor = y;
			      gimplify_stmt (&dtor, &tseq);
			      gimple_seq_add_seq (&llist[1], tseq);
			    }
			}
		      break;
		    }
		}
	      if (nx)
		gimplify_and_add (nx, ilist);
	      /* FALLTHRU */

	    do_dtor:
	      x = lang_hooks.decls.omp_clause_dtor (c, new_var);
	      if (x)
		{
		  gimple_seq tseq = NULL;

		  dtor = x;
		  gimplify_stmt (&dtor, &tseq);
		  gimple_seq_add_seq (dlist, tseq);
		}
	      break;

	    case OMP_CLAUSE_LINEAR:
	      if (!OMP_CLAUSE_LINEAR_NO_COPYIN (c))
		goto do_firstprivate;
	      if (OMP_CLAUSE_LINEAR_NO_COPYOUT (c))
		x = NULL;
	      else
		x = build_outer_var_ref (var, ctx);
	      goto do_private;

	    case OMP_CLAUSE_FIRSTPRIVATE:
	      if (is_task_ctx (ctx))
		{
		  if (omp_is_reference (var) || is_variable_sized (var))
		    goto do_dtor;
		  else if (is_global_var (maybe_lookup_decl_in_outer_ctx (var,
									  ctx))
			   || use_pointer_for_field (var, NULL))
		    {
		      x = build_receiver_ref (var, false, ctx);
		      SET_DECL_VALUE_EXPR (new_var, x);
		      DECL_HAS_VALUE_EXPR_P (new_var) = 1;
		      goto do_dtor;
		    }
		}
	    do_firstprivate:
	      x = build_outer_var_ref (var, ctx);
	      if (is_simd)
		{
		  if (OMP_CLAUSE_CODE (c) == OMP_CLAUSE_LINEAR
		      && gimple_omp_for_combined_into_p (ctx->stmt))
		    {
		      tree t = OMP_CLAUSE_LINEAR_STEP (c);
		      tree stept = TREE_TYPE (t);
		      tree ct = omp_find_clause (clauses,
						 OMP_CLAUSE__LOOPTEMP_);
		      gcc_assert (ct);
		      tree l = OMP_CLAUSE_DECL (ct);
		      tree n1 = fd->loop.n1;
		      tree step = fd->loop.step;
		      tree itype = TREE_TYPE (l);
		      if (POINTER_TYPE_P (itype))
			itype = signed_type_for (itype);
		      l = fold_build2 (MINUS_EXPR, itype, l, n1);
		      if (TYPE_UNSIGNED (itype)
			  && fd->loop.cond_code == GT_EXPR)
			l = fold_build2 (TRUNC_DIV_EXPR, itype,
					 fold_build1 (NEGATE_EXPR, itype, l),
					 fold_build1 (NEGATE_EXPR,
						      itype, step));
		      else
			l = fold_build2 (TRUNC_DIV_EXPR, itype, l, step);
		      t = fold_build2 (MULT_EXPR, stept,
				       fold_convert (stept, l), t);

		      if (OMP_CLAUSE_LINEAR_ARRAY (c))
			{
			  x = lang_hooks.decls.omp_clause_linear_ctor
							(c, new_var, x, t);
			  gimplify_and_add (x, ilist);
			  goto do_dtor;
			}

		      if (POINTER_TYPE_P (TREE_TYPE (x)))
			x = fold_build2 (POINTER_PLUS_EXPR,
					 TREE_TYPE (x), x, t);
		      else
			x = fold_build2 (PLUS_EXPR, TREE_TYPE (x), x, t);
		    }

		  if ((OMP_CLAUSE_CODE (c) != OMP_CLAUSE_LINEAR
		       || TREE_ADDRESSABLE (new_var))
		      && lower_rec_simd_input_clauses (new_var, ctx, &sctx,
						       ivar, lvar))
		    {
		      if (OMP_CLAUSE_CODE (c) == OMP_CLAUSE_LINEAR)
			{
			  tree iv = create_tmp_var (TREE_TYPE (new_var));
			  x = lang_hooks.decls.omp_clause_copy_ctor (c, iv, x);
			  gimplify_and_add (x, ilist);
			  gimple_stmt_iterator gsi
			    = gsi_start_1 (gimple_omp_body_ptr (ctx->stmt));
			  gassign *g
			    = gimple_build_assign (unshare_expr (lvar), iv);
			  gsi_insert_before_without_update (&gsi, g,
							    GSI_SAME_STMT);
			  tree t = OMP_CLAUSE_LINEAR_STEP (c);
			  enum tree_code code = PLUS_EXPR;
			  if (POINTER_TYPE_P (TREE_TYPE (new_var)))
			    code = POINTER_PLUS_EXPR;
			  g = gimple_build_assign (iv, code, iv, t);
			  gsi_insert_before_without_update (&gsi, g,
							    GSI_SAME_STMT);
			  break;
			}
		      x = lang_hooks.decls.omp_clause_copy_ctor
						(c, unshare_expr (ivar), x);
		      gimplify_and_add (x, &llist[0]);
		      x = lang_hooks.decls.omp_clause_dtor (c, ivar);
		      if (x)
			{
			  gimple_seq tseq = NULL;

			  dtor = x;
			  gimplify_stmt (&dtor, &tseq);
			  gimple_seq_add_seq (&llist[1], tseq);
			}
		      break;
		    }
		}
	      x = lang_hooks.decls.omp_clause_copy_ctor
						(c, unshare_expr (new_var), x);
	      gimplify_and_add (x, ilist);
	      goto do_dtor;

	    case OMP_CLAUSE__LOOPTEMP_:
	      gcc_assert (is_taskreg_ctx (ctx));
	      x = build_outer_var_ref (var, ctx);
	      x = build2 (MODIFY_EXPR, TREE_TYPE (new_var), new_var, x);
	      gimplify_and_add (x, ilist);
	      break;

	    case OMP_CLAUSE_COPYIN:
	      by_ref = use_pointer_for_field (var, NULL);
	      x = build_receiver_ref (var, by_ref, ctx);
	      x = lang_hooks.decls.omp_clause_assign_op (c, new_var, x);
	      append_to_statement_list (x, &copyin_seq);
	      copyin_by_ref |= by_ref;
	      break;

	    case OMP_CLAUSE_REDUCTION:
	      /* OpenACC reductions are initialized using the
		 GOACC_REDUCTION internal function.  */
	      if (is_gimple_omp_oacc (ctx->stmt))
		break;
	      if (OMP_CLAUSE_REDUCTION_PLACEHOLDER (c))
		{
		  tree placeholder = OMP_CLAUSE_REDUCTION_PLACEHOLDER (c);
		  gimple *tseq;
		  x = build_outer_var_ref (var, ctx);

		  if (omp_is_reference (var)
		      && !useless_type_conversion_p (TREE_TYPE (placeholder),
						     TREE_TYPE (x)))
		    x = build_fold_addr_expr_loc (clause_loc, x);
		  SET_DECL_VALUE_EXPR (placeholder, x);
		  DECL_HAS_VALUE_EXPR_P (placeholder) = 1;
		  tree new_vard = new_var;
		  if (omp_is_reference (var))
		    {
		      gcc_assert (TREE_CODE (new_var) == MEM_REF);
		      new_vard = TREE_OPERAND (new_var, 0);
		      gcc_assert (DECL_P (new_vard));
		    }
		  if (is_simd
		      && lower_rec_simd_input_clauses (new_var, ctx, &sctx,
						       ivar, lvar))
		    {
		      if (new_vard == new_var)
			{
			  gcc_assert (DECL_VALUE_EXPR (new_var) == lvar);
			  SET_DECL_VALUE_EXPR (new_var, ivar);
			}
		      else
			{
			  SET_DECL_VALUE_EXPR (new_vard,
					       build_fold_addr_expr (ivar));
			  DECL_HAS_VALUE_EXPR_P (new_vard) = 1;
			}
		      x = lang_hooks.decls.omp_clause_default_ctor
				(c, unshare_expr (ivar),
				 build_outer_var_ref (var, ctx));
		      if (x)
			gimplify_and_add (x, &llist[0]);
		      if (OMP_CLAUSE_REDUCTION_GIMPLE_INIT (c))
			{
			  tseq = OMP_CLAUSE_REDUCTION_GIMPLE_INIT (c);
			  lower_omp (&tseq, ctx);
			  gimple_seq_add_seq (&llist[0], tseq);
			}
		      OMP_CLAUSE_REDUCTION_GIMPLE_INIT (c) = NULL;
		      tseq = OMP_CLAUSE_REDUCTION_GIMPLE_MERGE (c);
		      lower_omp (&tseq, ctx);
		      gimple_seq_add_seq (&llist[1], tseq);
		      OMP_CLAUSE_REDUCTION_GIMPLE_MERGE (c) = NULL;
		      DECL_HAS_VALUE_EXPR_P (placeholder) = 0;
		      if (new_vard == new_var)
			SET_DECL_VALUE_EXPR (new_var, lvar);
		      else
			SET_DECL_VALUE_EXPR (new_vard,
					     build_fold_addr_expr (lvar));
		      x = lang_hooks.decls.omp_clause_dtor (c, ivar);
		      if (x)
			{
			  tseq = NULL;
			  dtor = x;
			  gimplify_stmt (&dtor, &tseq);
			  gimple_seq_add_seq (&llist[1], tseq);
			}
		      break;
		    }
		  /* If this is a reference to constant size reduction var
		     with placeholder, we haven't emitted the initializer
		     for it because it is undesirable if SIMD arrays are used.
		     But if they aren't used, we need to emit the deferred
		     initialization now.  */
		  else if (omp_is_reference (var) && is_simd)
		    handle_simd_reference (clause_loc, new_vard, ilist);
		  x = lang_hooks.decls.omp_clause_default_ctor
				(c, unshare_expr (new_var),
				 build_outer_var_ref (var, ctx));
		  if (x)
		    gimplify_and_add (x, ilist);
		  if (OMP_CLAUSE_REDUCTION_GIMPLE_INIT (c))
		    {
		      tseq = OMP_CLAUSE_REDUCTION_GIMPLE_INIT (c);
		      lower_omp (&tseq, ctx);
		      gimple_seq_add_seq (ilist, tseq);
		    }
		  OMP_CLAUSE_REDUCTION_GIMPLE_INIT (c) = NULL;
		  if (is_simd)
		    {
		      tseq = OMP_CLAUSE_REDUCTION_GIMPLE_MERGE (c);
		      lower_omp (&tseq, ctx);
		      gimple_seq_add_seq (dlist, tseq);
		      OMP_CLAUSE_REDUCTION_GIMPLE_MERGE (c) = NULL;
		    }
		  DECL_HAS_VALUE_EXPR_P (placeholder) = 0;
		  goto do_dtor;
		}
	      else
		{
		  x = omp_reduction_init (c, TREE_TYPE (new_var));
		  gcc_assert (TREE_CODE (TREE_TYPE (new_var)) != ARRAY_TYPE);
		  enum tree_code code = OMP_CLAUSE_REDUCTION_CODE (c);

		  /* reduction(-:var) sums up the partial results, so it
		     acts identically to reduction(+:var).  */
		  if (code == MINUS_EXPR)
		    code = PLUS_EXPR;

		  tree new_vard = new_var;
		  if (is_simd && omp_is_reference (var))
		    {
		      gcc_assert (TREE_CODE (new_var) == MEM_REF);
		      new_vard = TREE_OPERAND (new_var, 0);
		      gcc_assert (DECL_P (new_vard));
		    }
		  if (is_simd
		      && lower_rec_simd_input_clauses (new_var, ctx, &sctx,
						       ivar, lvar))
		    {
		      tree ref = build_outer_var_ref (var, ctx);

		      gimplify_assign (unshare_expr (ivar), x, &llist[0]);

		      if (sctx.is_simt)
			{
			  if (!simt_lane)
			    simt_lane = create_tmp_var (unsigned_type_node);
			  x = build_call_expr_internal_loc
			    (UNKNOWN_LOCATION, IFN_GOMP_SIMT_XCHG_BFLY,
			     TREE_TYPE (ivar), 2, ivar, simt_lane);
			  x = build2 (code, TREE_TYPE (ivar), ivar, x);
			  gimplify_assign (ivar, x, &llist[2]);
			}
		      x = build2 (code, TREE_TYPE (ref), ref, ivar);
		      ref = build_outer_var_ref (var, ctx);
		      gimplify_assign (ref, x, &llist[1]);

		      if (new_vard != new_var)
			{
			  SET_DECL_VALUE_EXPR (new_vard,
					       build_fold_addr_expr (lvar));
			  DECL_HAS_VALUE_EXPR_P (new_vard) = 1;
			}
		    }
		  else
		    {
		      if (omp_is_reference (var) && is_simd)
			handle_simd_reference (clause_loc, new_vard, ilist);
		      gimplify_assign (new_var, x, ilist);
		      if (is_simd)
			{
			  tree ref = build_outer_var_ref (var, ctx);

			  x = build2 (code, TREE_TYPE (ref), ref, new_var);
			  ref = build_outer_var_ref (var, ctx);
			  gimplify_assign (ref, x, dlist);
			}
		    }
		}
	      break;

	    default:
	      gcc_unreachable ();
	    }
	}
    }

  if (must_eq (sctx.max_vf, 1U))
    sctx.is_simt = false;

  if (sctx.lane || sctx.is_simt)
    {
      uid = create_tmp_var (ptr_type_node, "simduid");
      /* Don't want uninit warnings on simduid, it is always uninitialized,
	 but we use it not for the value, but for the DECL_UID only.  */
      TREE_NO_WARNING (uid) = 1;
      c = build_omp_clause (UNKNOWN_LOCATION, OMP_CLAUSE__SIMDUID_);
      OMP_CLAUSE__SIMDUID__DECL (c) = uid;
      OMP_CLAUSE_CHAIN (c) = gimple_omp_for_clauses (ctx->stmt);
      gimple_omp_for_set_clauses (ctx->stmt, c);
    }
  /* Emit calls denoting privatized variables and initializing a pointer to
     structure that holds private variables as fields after ompdevlow pass.  */
  if (sctx.is_simt)
    {
      sctx.simt_eargs[0] = uid;
      gimple *g
	= gimple_build_call_internal_vec (IFN_GOMP_SIMT_ENTER, sctx.simt_eargs);
      gimple_call_set_lhs (g, uid);
      gimple_seq_add_stmt (ilist, g);
      sctx.simt_eargs.release ();

      simtrec = create_tmp_var (ptr_type_node, ".omp_simt");
      g = gimple_build_call_internal (IFN_GOMP_SIMT_ENTER_ALLOC, 1, uid);
      gimple_call_set_lhs (g, simtrec);
      gimple_seq_add_stmt (ilist, g);
    }
  if (sctx.lane)
    {
      gimple *g
	= gimple_build_call_internal (IFN_GOMP_SIMD_LANE, 1, uid);
      gimple_call_set_lhs (g, sctx.lane);
      gimple_stmt_iterator gsi = gsi_start_1 (gimple_omp_body_ptr (ctx->stmt));
      gsi_insert_before_without_update (&gsi, g, GSI_SAME_STMT);
      g = gimple_build_assign (sctx.lane, INTEGER_CST,
			       build_int_cst (unsigned_type_node, 0));
      gimple_seq_add_stmt (ilist, g);
      /* Emit reductions across SIMT lanes in log_2(simt_vf) steps.  */
      if (llist[2])
	{
	  tree simt_vf = create_tmp_var (unsigned_type_node);
	  g = gimple_build_call_internal (IFN_GOMP_SIMT_VF, 0);
	  gimple_call_set_lhs (g, simt_vf);
	  gimple_seq_add_stmt (dlist, g);

	  tree t = build_int_cst (unsigned_type_node, 1);
	  g = gimple_build_assign (simt_lane, INTEGER_CST, t);
	  gimple_seq_add_stmt (dlist, g);

	  t = build_int_cst (unsigned_type_node, 0);
	  g = gimple_build_assign (sctx.idx, INTEGER_CST, t);
	  gimple_seq_add_stmt (dlist, g);

	  tree body = create_artificial_label (UNKNOWN_LOCATION);
	  tree header = create_artificial_label (UNKNOWN_LOCATION);
	  tree end = create_artificial_label (UNKNOWN_LOCATION);
	  gimple_seq_add_stmt (dlist, gimple_build_goto (header));
	  gimple_seq_add_stmt (dlist, gimple_build_label (body));

	  gimple_seq_add_seq (dlist, llist[2]);

	  g = gimple_build_assign (simt_lane, LSHIFT_EXPR, simt_lane, integer_one_node);
	  gimple_seq_add_stmt (dlist, g);

	  gimple_seq_add_stmt (dlist, gimple_build_label (header));
	  g = gimple_build_cond (LT_EXPR, simt_lane, simt_vf, body, end);
	  gimple_seq_add_stmt (dlist, g);

	  gimple_seq_add_stmt (dlist, gimple_build_label (end));
	}
      for (int i = 0; i < 2; i++)
	if (llist[i])
	  {
	    tree vf = create_tmp_var (unsigned_type_node);
	    g = gimple_build_call_internal (IFN_GOMP_SIMD_VF, 1, uid);
	    gimple_call_set_lhs (g, vf);
	    gimple_seq *seq = i == 0 ? ilist : dlist;
	    gimple_seq_add_stmt (seq, g);
	    tree t = build_int_cst (unsigned_type_node, 0);
	    g = gimple_build_assign (sctx.idx, INTEGER_CST, t);
	    gimple_seq_add_stmt (seq, g);
	    tree body = create_artificial_label (UNKNOWN_LOCATION);
	    tree header = create_artificial_label (UNKNOWN_LOCATION);
	    tree end = create_artificial_label (UNKNOWN_LOCATION);
	    gimple_seq_add_stmt (seq, gimple_build_goto (header));
	    gimple_seq_add_stmt (seq, gimple_build_label (body));
	    gimple_seq_add_seq (seq, llist[i]);
	    t = build_int_cst (unsigned_type_node, 1);
	    g = gimple_build_assign (sctx.idx, PLUS_EXPR, sctx.idx, t);
	    gimple_seq_add_stmt (seq, g);
	    gimple_seq_add_stmt (seq, gimple_build_label (header));
	    g = gimple_build_cond (LT_EXPR, sctx.idx, vf, body, end);
	    gimple_seq_add_stmt (seq, g);
	    gimple_seq_add_stmt (seq, gimple_build_label (end));
	  }
    }
  if (sctx.is_simt)
    {
      gimple_seq_add_seq (dlist, sctx.simt_dlist);
      gimple *g
	= gimple_build_call_internal (IFN_GOMP_SIMT_EXIT, 1, simtrec);
      gimple_seq_add_stmt (dlist, g);
    }

  /* The copyin sequence is not to be executed by the main thread, since
     that would result in self-copies.  Perhaps not visible to scalars,
     but it certainly is to C++ operator=.  */
  if (copyin_seq)
    {
      x = build_call_expr (builtin_decl_explicit (BUILT_IN_OMP_GET_THREAD_NUM),
			   0);
      x = build2 (NE_EXPR, boolean_type_node, x,
		  build_int_cst (TREE_TYPE (x), 0));
      x = build3 (COND_EXPR, void_type_node, x, copyin_seq, NULL);
      gimplify_and_add (x, ilist);
    }

  /* If any copyin variable is passed by reference, we must ensure the
     master thread doesn't modify it before it is copied over in all
     threads.  Similarly for variables in both firstprivate and
     lastprivate clauses we need to ensure the lastprivate copying
     happens after firstprivate copying in all threads.  And similarly
     for UDRs if initializer expression refers to omp_orig.  */
  if (copyin_by_ref || lastprivate_firstprivate || reduction_omp_orig_ref)
    {
      /* Don't add any barrier for #pragma omp simd or
	 #pragma omp distribute.  */
      if (gimple_code (ctx->stmt) != GIMPLE_OMP_FOR
	  || gimple_omp_for_kind (ctx->stmt) == GF_OMP_FOR_KIND_FOR)
	gimple_seq_add_stmt (ilist, omp_build_barrier (NULL_TREE));
    }

  /* If max_vf is non-zero, then we can use only a vectorization factor
     up to the max_vf we chose.  So stick it into the safelen clause.  */
  if (may_ne (sctx.max_vf, 0U))
    {
      tree c = omp_find_clause (gimple_omp_for_clauses (ctx->stmt),
				OMP_CLAUSE_SAFELEN);
      poly_uint64 safe_len;
      if (c == NULL_TREE
	  || (poly_tree_p (OMP_CLAUSE_SAFELEN_EXPR (c), &safe_len)
	      && may_gt (safe_len, sctx.max_vf)))
	{
	  c = build_omp_clause (UNKNOWN_LOCATION, OMP_CLAUSE_SAFELEN);
	  OMP_CLAUSE_SAFELEN_EXPR (c) = build_int_cst (integer_type_node,
						       sctx.max_vf);
	  OMP_CLAUSE_CHAIN (c) = gimple_omp_for_clauses (ctx->stmt);
	  gimple_omp_for_set_clauses (ctx->stmt, c);
	}
    }
}


/* Generate code to implement the LASTPRIVATE clauses.  This is used for
   both parallel and workshare constructs.  PREDICATE may be NULL if it's
   always true.   */

static void
lower_lastprivate_clauses (tree clauses, tree predicate, gimple_seq *stmt_list,
			   omp_context *ctx)
{
  tree x, c, label = NULL, orig_clauses = clauses;
  bool par_clauses = false;
  tree simduid = NULL, lastlane = NULL, simtcond = NULL, simtlast = NULL;

  /* Early exit if there are no lastprivate or linear clauses.  */
  for (; clauses ; clauses = OMP_CLAUSE_CHAIN (clauses))
    if (OMP_CLAUSE_CODE (clauses) == OMP_CLAUSE_LASTPRIVATE
	|| (OMP_CLAUSE_CODE (clauses) == OMP_CLAUSE_LINEAR
	    && !OMP_CLAUSE_LINEAR_NO_COPYOUT (clauses)))
      break;
  if (clauses == NULL)
    {
      /* If this was a workshare clause, see if it had been combined
	 with its parallel.  In that case, look for the clauses on the
	 parallel statement itself.  */
      if (is_parallel_ctx (ctx))
	return;

      ctx = ctx->outer;
      if (ctx == NULL || !is_parallel_ctx (ctx))
	return;

      clauses = omp_find_clause (gimple_omp_parallel_clauses (ctx->stmt),
				 OMP_CLAUSE_LASTPRIVATE);
      if (clauses == NULL)
	return;
      par_clauses = true;
    }

  bool maybe_simt = false;
  if (gimple_code (ctx->stmt) == GIMPLE_OMP_FOR
      && gimple_omp_for_kind (ctx->stmt) & GF_OMP_FOR_SIMD)
    {
      maybe_simt = omp_find_clause (orig_clauses, OMP_CLAUSE__SIMT_);
      simduid = omp_find_clause (orig_clauses, OMP_CLAUSE__SIMDUID_);
      if (simduid)
	simduid = OMP_CLAUSE__SIMDUID__DECL (simduid);
    }

  if (predicate)
    {
      gcond *stmt;
      tree label_true, arm1, arm2;
      enum tree_code pred_code = TREE_CODE (predicate);

      label = create_artificial_label (UNKNOWN_LOCATION);
      label_true = create_artificial_label (UNKNOWN_LOCATION);
      if (TREE_CODE_CLASS (pred_code) == tcc_comparison)
	{
	  arm1 = TREE_OPERAND (predicate, 0);
	  arm2 = TREE_OPERAND (predicate, 1);
	  gimplify_expr (&arm1, stmt_list, NULL, is_gimple_val, fb_rvalue);
	  gimplify_expr (&arm2, stmt_list, NULL, is_gimple_val, fb_rvalue);
	}
      else
	{
	  arm1 = predicate;
	  gimplify_expr (&arm1, stmt_list, NULL, is_gimple_val, fb_rvalue);
	  arm2 = boolean_false_node;
	  pred_code = NE_EXPR;
	}
      if (maybe_simt)
	{
	  c = build2 (pred_code, boolean_type_node, arm1, arm2);
	  c = fold_convert (integer_type_node, c);
	  simtcond = create_tmp_var (integer_type_node);
	  gimplify_assign (simtcond, c, stmt_list);
	  gcall *g = gimple_build_call_internal (IFN_GOMP_SIMT_VOTE_ANY,
						 1, simtcond);
	  c = create_tmp_var (integer_type_node);
	  gimple_call_set_lhs (g, c);
	  gimple_seq_add_stmt (stmt_list, g);
	  stmt = gimple_build_cond (NE_EXPR, c, integer_zero_node,
				    label_true, label);
	}
      else
	stmt = gimple_build_cond (pred_code, arm1, arm2, label_true, label);
      gimple_seq_add_stmt (stmt_list, stmt);
      gimple_seq_add_stmt (stmt_list, gimple_build_label (label_true));
    }

  for (c = clauses; c ;)
    {
      tree var, new_var;
      location_t clause_loc = OMP_CLAUSE_LOCATION (c);

      if (OMP_CLAUSE_CODE (c) == OMP_CLAUSE_LASTPRIVATE
	  || (OMP_CLAUSE_CODE (c) == OMP_CLAUSE_LINEAR
	      && !OMP_CLAUSE_LINEAR_NO_COPYOUT (c)))
	{
	  var = OMP_CLAUSE_DECL (c);
	  if (OMP_CLAUSE_CODE (c) == OMP_CLAUSE_LASTPRIVATE
	      && OMP_CLAUSE_LASTPRIVATE_FIRSTPRIVATE (c)
	      && is_taskloop_ctx (ctx))
	    {
	      gcc_checking_assert (ctx->outer && is_task_ctx (ctx->outer));
	      new_var = lookup_decl (var, ctx->outer);
	    }
	  else
	    {
	      new_var = lookup_decl (var, ctx);
	      /* Avoid uninitialized warnings for lastprivate and
		 for linear iterators.  */
	      if (predicate
		  && (OMP_CLAUSE_CODE (c) == OMP_CLAUSE_LASTPRIVATE
		      || OMP_CLAUSE_LINEAR_NO_COPYIN (c)))
		TREE_NO_WARNING (new_var) = 1;
	    }

	  if (!maybe_simt && simduid && DECL_HAS_VALUE_EXPR_P (new_var))
	    {
	      tree val = DECL_VALUE_EXPR (new_var);
	      if (TREE_CODE (val) == ARRAY_REF
		  && VAR_P (TREE_OPERAND (val, 0))
		  && lookup_attribute ("omp simd array",
				       DECL_ATTRIBUTES (TREE_OPERAND (val,
								      0))))
		{
		  if (lastlane == NULL)
		    {
		      lastlane = create_tmp_var (unsigned_type_node);
		      gcall *g
			= gimple_build_call_internal (IFN_GOMP_SIMD_LAST_LANE,
						      2, simduid,
						      TREE_OPERAND (val, 1));
		      gimple_call_set_lhs (g, lastlane);
		      gimple_seq_add_stmt (stmt_list, g);
		    }
		  new_var = build4 (ARRAY_REF, TREE_TYPE (val),
				    TREE_OPERAND (val, 0), lastlane,
				    NULL_TREE, NULL_TREE);
		}
	    }
	  else if (maybe_simt)
	    {
	      tree val = (DECL_HAS_VALUE_EXPR_P (new_var)
			  ? DECL_VALUE_EXPR (new_var)
			  : new_var);
	      if (simtlast == NULL)
		{
		  simtlast = create_tmp_var (unsigned_type_node);
		  gcall *g = gimple_build_call_internal
		    (IFN_GOMP_SIMT_LAST_LANE, 1, simtcond);
		  gimple_call_set_lhs (g, simtlast);
		  gimple_seq_add_stmt (stmt_list, g);
		}
	      x = build_call_expr_internal_loc
		(UNKNOWN_LOCATION, IFN_GOMP_SIMT_XCHG_IDX,
		 TREE_TYPE (val), 2, val, simtlast);
	      new_var = unshare_expr (new_var);
	      gimplify_assign (new_var, x, stmt_list);
	      new_var = unshare_expr (new_var);
	    }

	  if (OMP_CLAUSE_CODE (c) == OMP_CLAUSE_LASTPRIVATE
	      && OMP_CLAUSE_LASTPRIVATE_GIMPLE_SEQ (c))
	    {
	      lower_omp (&OMP_CLAUSE_LASTPRIVATE_GIMPLE_SEQ (c), ctx);
	      gimple_seq_add_seq (stmt_list,
				  OMP_CLAUSE_LASTPRIVATE_GIMPLE_SEQ (c));
	      OMP_CLAUSE_LASTPRIVATE_GIMPLE_SEQ (c) = NULL;
	    }
	  else if (OMP_CLAUSE_CODE (c) == OMP_CLAUSE_LINEAR
		   && OMP_CLAUSE_LINEAR_GIMPLE_SEQ (c))
	    {
	      lower_omp (&OMP_CLAUSE_LINEAR_GIMPLE_SEQ (c), ctx);
	      gimple_seq_add_seq (stmt_list,
				  OMP_CLAUSE_LINEAR_GIMPLE_SEQ (c));
	      OMP_CLAUSE_LINEAR_GIMPLE_SEQ (c) = NULL;
	    }

	  x = NULL_TREE;
	  if (OMP_CLAUSE_CODE (c) == OMP_CLAUSE_LASTPRIVATE
	      && OMP_CLAUSE_LASTPRIVATE_TASKLOOP_IV (c))
	    {
	      gcc_checking_assert (is_taskloop_ctx (ctx));
	      tree ovar = maybe_lookup_decl_in_outer_ctx (var,
							  ctx->outer->outer);
	      if (is_global_var (ovar))
		x = ovar;
	    }
	  if (!x)
	    x = build_outer_var_ref (var, ctx, OMP_CLAUSE_LASTPRIVATE);
	  if (omp_is_reference (var))
	    new_var = build_simple_mem_ref_loc (clause_loc, new_var);
	  x = lang_hooks.decls.omp_clause_assign_op (c, x, new_var);
	  gimplify_and_add (x, stmt_list);
	}
      c = OMP_CLAUSE_CHAIN (c);
      if (c == NULL && !par_clauses)
	{
	  /* If this was a workshare clause, see if it had been combined
	     with its parallel.  In that case, continue looking for the
	     clauses also on the parallel statement itself.  */
	  if (is_parallel_ctx (ctx))
	    break;

	  ctx = ctx->outer;
	  if (ctx == NULL || !is_parallel_ctx (ctx))
	    break;

	  c = omp_find_clause (gimple_omp_parallel_clauses (ctx->stmt),
			       OMP_CLAUSE_LASTPRIVATE);
	  par_clauses = true;
	}
    }

  if (label)
    gimple_seq_add_stmt (stmt_list, gimple_build_label (label));
}

/* Lower the OpenACC reductions of CLAUSES for compute axis LEVEL
   (which might be a placeholder).  INNER is true if this is an inner
   axis of a multi-axis loop.  FORK and JOIN are (optional) fork and
   join markers.  Generate the before-loop forking sequence in
   FORK_SEQ and the after-loop joining sequence to JOIN_SEQ.  The
   general form of these sequences is

     GOACC_REDUCTION_SETUP
     GOACC_FORK
     GOACC_REDUCTION_INIT
     ...
     GOACC_REDUCTION_FINI
     GOACC_JOIN
     GOACC_REDUCTION_TEARDOWN.  */

static void
lower_oacc_reductions (location_t loc, tree clauses, tree level, bool inner,
		       gcall *fork, gcall *join, gimple_seq *fork_seq,
		       gimple_seq *join_seq, omp_context *ctx)
{
  gimple_seq before_fork = NULL;
  gimple_seq after_fork = NULL;
  gimple_seq before_join = NULL;
  gimple_seq after_join = NULL;
  tree init_code = NULL_TREE, fini_code = NULL_TREE,
    setup_code = NULL_TREE, teardown_code = NULL_TREE;
  HOST_WIDE_INT offset = 0;

  for (tree c = clauses; c; c = OMP_CLAUSE_CHAIN (c))
    if (OMP_CLAUSE_CODE (c) == OMP_CLAUSE_REDUCTION)
      {
	tree orig = OMP_CLAUSE_DECL (c);
	tree var = maybe_lookup_decl (orig, ctx);
	tree ref_to_res = NULL_TREE;
	tree incoming, outgoing, v1, v2, v3;
	bool is_private = false;

	enum tree_code rcode = OMP_CLAUSE_REDUCTION_CODE (c);
	if (rcode == MINUS_EXPR)
	  rcode = PLUS_EXPR;
	else if (rcode == TRUTH_ANDIF_EXPR)
	  rcode = BIT_AND_EXPR;
	else if (rcode == TRUTH_ORIF_EXPR)
	  rcode = BIT_IOR_EXPR;
	tree op = build_int_cst (unsigned_type_node, rcode);

	if (!var)
	  var = orig;

	incoming = outgoing = var;

	if (!inner)
	  {
	    /* See if an outer construct also reduces this variable.  */
	    omp_context *outer = ctx;

	    while (omp_context *probe = outer->outer)
	      {
		enum gimple_code type = gimple_code (probe->stmt);
		tree cls;

		switch (type)
		  {
		  case GIMPLE_OMP_FOR:
		    cls = gimple_omp_for_clauses (probe->stmt);
		    break;

		  case GIMPLE_OMP_TARGET:
		    if (gimple_omp_target_kind (probe->stmt)
			!= GF_OMP_TARGET_KIND_OACC_PARALLEL)
		      goto do_lookup;

		    cls = gimple_omp_target_clauses (probe->stmt);
		    break;

		  default:
		    goto do_lookup;
		  }

		outer = probe;
		for (; cls;  cls = OMP_CLAUSE_CHAIN (cls))
		  if (OMP_CLAUSE_CODE (cls) == OMP_CLAUSE_REDUCTION
		      && orig == OMP_CLAUSE_DECL (cls))
		    {
		      incoming = outgoing = lookup_decl (orig, probe);
		      goto has_outer_reduction;
		    }
		  else if ((OMP_CLAUSE_CODE (cls) == OMP_CLAUSE_FIRSTPRIVATE
			    || OMP_CLAUSE_CODE (cls) == OMP_CLAUSE_PRIVATE)
			   && orig == OMP_CLAUSE_DECL (cls))
		    {
		      is_private = true;
		      goto do_lookup;
		    }
	      }

	  do_lookup:
	    /* This is the outermost construct with this reduction,
	       see if there's a mapping for it.  */
	    if (gimple_code (outer->stmt) == GIMPLE_OMP_TARGET
		&& maybe_lookup_field (orig, outer) && !is_private)
	      {
		ref_to_res = build_receiver_ref (orig, false, outer);
		if (omp_is_reference (orig))
		  ref_to_res = build_simple_mem_ref (ref_to_res);

		tree type = TREE_TYPE (var);
		if (POINTER_TYPE_P (type))
		  type = TREE_TYPE (type);

		outgoing = var;
		incoming = omp_reduction_init_op (loc, rcode, type);
	      }
	    else
	      {
		/* Try to look at enclosing contexts for reduction var,
		   use original if no mapping found.  */
		tree t = NULL_TREE;
		omp_context *c = ctx->outer;
		while (c && !t)
		  {
		    t = maybe_lookup_decl (orig, c);
		    c = c->outer;
		  }
		incoming = outgoing = (t ? t : orig);
	      }

	  has_outer_reduction:;
	  }

	if (!ref_to_res)
	  ref_to_res = integer_zero_node;

	if (omp_is_reference (orig))
	  {
	    tree type = TREE_TYPE (var);
	    const char *id = IDENTIFIER_POINTER (DECL_NAME (var));

	    if (!inner)
	      {
		tree x = create_tmp_var (TREE_TYPE (type), id);
		gimplify_assign (var, build_fold_addr_expr (x), fork_seq);
	      }

	    v1 = create_tmp_var (type, id);
	    v2 = create_tmp_var (type, id);
	    v3 = create_tmp_var (type, id);

	    gimplify_assign (v1, var, fork_seq);
	    gimplify_assign (v2, var, fork_seq);
	    gimplify_assign (v3, var, fork_seq);

	    var = build_simple_mem_ref (var);
	    v1 = build_simple_mem_ref (v1);
	    v2 = build_simple_mem_ref (v2);
	    v3 = build_simple_mem_ref (v3);
	    outgoing = build_simple_mem_ref (outgoing);

	    if (!TREE_CONSTANT (incoming))
	      incoming = build_simple_mem_ref (incoming);
	  }
	else
	  v1 = v2 = v3 = var;

	/* Determine position in reduction buffer, which may be used
	   by target.  */
	machine_mode mode = TYPE_MODE (TREE_TYPE (var));
	unsigned align = GET_MODE_ALIGNMENT (mode) /  BITS_PER_UNIT;
	offset = (offset + align - 1) & ~(align - 1);
	tree off = build_int_cst (sizetype, offset);
	/* The offset must be a compile-time constant.  */
	offset += GET_MODE_SIZE (mode).to_constant ();

	if (!init_code)
	  {
	    init_code = build_int_cst (integer_type_node,
				       IFN_GOACC_REDUCTION_INIT);
	    fini_code = build_int_cst (integer_type_node,
				       IFN_GOACC_REDUCTION_FINI);
	    setup_code = build_int_cst (integer_type_node,
					IFN_GOACC_REDUCTION_SETUP);
	    teardown_code = build_int_cst (integer_type_node,
					   IFN_GOACC_REDUCTION_TEARDOWN);
	  }

	tree setup_call
	  = build_call_expr_internal_loc (loc, IFN_GOACC_REDUCTION,
					  TREE_TYPE (var), 6, setup_code,
					  unshare_expr (ref_to_res),
					  incoming, level, op, off);
	tree init_call
	  = build_call_expr_internal_loc (loc, IFN_GOACC_REDUCTION,
					  TREE_TYPE (var), 6, init_code,
					  unshare_expr (ref_to_res),
					  v1, level, op, off);
	tree fini_call
	  = build_call_expr_internal_loc (loc, IFN_GOACC_REDUCTION,
					  TREE_TYPE (var), 6, fini_code,
					  unshare_expr (ref_to_res),
					  v2, level, op, off);
	tree teardown_call
	  = build_call_expr_internal_loc (loc, IFN_GOACC_REDUCTION,
					  TREE_TYPE (var), 6, teardown_code,
					  ref_to_res, v3, level, op, off);

	gimplify_assign (v1, setup_call, &before_fork);
	gimplify_assign (v2, init_call, &after_fork);
	gimplify_assign (v3, fini_call, &before_join);
	gimplify_assign (outgoing, teardown_call, &after_join);
      }

  /* Now stitch things together.  */
  gimple_seq_add_seq (fork_seq, before_fork);
  if (fork)
    gimple_seq_add_stmt (fork_seq, fork);
  gimple_seq_add_seq (fork_seq, after_fork);

  gimple_seq_add_seq (join_seq, before_join);
  if (join)
    gimple_seq_add_stmt (join_seq, join);
  gimple_seq_add_seq (join_seq, after_join);
}

/* Generate code to implement the REDUCTION clauses.  */

static void
lower_reduction_clauses (tree clauses, gimple_seq *stmt_seqp, omp_context *ctx)
{
  gimple_seq sub_seq = NULL;
  gimple *stmt;
  tree x, c;
  int count = 0;

  /* OpenACC loop reductions are handled elsewhere.  */
  if (is_gimple_omp_oacc (ctx->stmt))
    return;

  /* SIMD reductions are handled in lower_rec_input_clauses.  */
  if (gimple_code (ctx->stmt) == GIMPLE_OMP_FOR
      && gimple_omp_for_kind (ctx->stmt) & GF_OMP_FOR_SIMD)
    return;

  /* First see if there is exactly one reduction clause.  Use OMP_ATOMIC
     update in that case, otherwise use a lock.  */
  for (c = clauses; c && count < 2; c = OMP_CLAUSE_CHAIN (c))
    if (OMP_CLAUSE_CODE (c) == OMP_CLAUSE_REDUCTION)
      {
	if (OMP_CLAUSE_REDUCTION_PLACEHOLDER (c)
	    || TREE_CODE (OMP_CLAUSE_DECL (c)) == MEM_REF)
	  {
	    /* Never use OMP_ATOMIC for array reductions or UDRs.  */
	    count = -1;
	    break;
	  }
	count++;
      }

  if (count == 0)
    return;

  for (c = clauses; c ; c = OMP_CLAUSE_CHAIN (c))
    {
      tree var, ref, new_var, orig_var;
      enum tree_code code;
      location_t clause_loc = OMP_CLAUSE_LOCATION (c);

      if (OMP_CLAUSE_CODE (c) != OMP_CLAUSE_REDUCTION)
	continue;

      enum omp_clause_code ccode = OMP_CLAUSE_REDUCTION;
      orig_var = var = OMP_CLAUSE_DECL (c);
      if (TREE_CODE (var) == MEM_REF)
	{
	  var = TREE_OPERAND (var, 0);
	  if (TREE_CODE (var) == POINTER_PLUS_EXPR)
	    var = TREE_OPERAND (var, 0);
	  if (TREE_CODE (var) == ADDR_EXPR)
	    var = TREE_OPERAND (var, 0);
	  else
	    {
	      /* If this is a pointer or referenced based array
		 section, the var could be private in the outer
		 context e.g. on orphaned loop construct.  Pretend this
		 is private variable's outer reference.  */
	      ccode = OMP_CLAUSE_PRIVATE;
	      if (TREE_CODE (var) == INDIRECT_REF)
		var = TREE_OPERAND (var, 0);
	    }
	  orig_var = var;
	  if (is_variable_sized (var))
	    {
	      gcc_assert (DECL_HAS_VALUE_EXPR_P (var));
	      var = DECL_VALUE_EXPR (var);
	      gcc_assert (TREE_CODE (var) == INDIRECT_REF);
	      var = TREE_OPERAND (var, 0);
	      gcc_assert (DECL_P (var));
	    }
	}
      new_var = lookup_decl (var, ctx);
      if (var == OMP_CLAUSE_DECL (c) && omp_is_reference (var))
	new_var = build_simple_mem_ref_loc (clause_loc, new_var);
      ref = build_outer_var_ref (var, ctx, ccode);
      code = OMP_CLAUSE_REDUCTION_CODE (c);

      /* reduction(-:var) sums up the partial results, so it acts
	 identically to reduction(+:var).  */
      if (code == MINUS_EXPR)
        code = PLUS_EXPR;

      if (count == 1)
	{
	  tree addr = build_fold_addr_expr_loc (clause_loc, ref);

	  addr = save_expr (addr);
	  ref = build1 (INDIRECT_REF, TREE_TYPE (TREE_TYPE (addr)), addr);
	  x = fold_build2_loc (clause_loc, code, TREE_TYPE (ref), ref, new_var);
	  x = build2 (OMP_ATOMIC, void_type_node, addr, x);
	  gimplify_and_add (x, stmt_seqp);
	  return;
	}
      else if (TREE_CODE (OMP_CLAUSE_DECL (c)) == MEM_REF)
	{
	  tree d = OMP_CLAUSE_DECL (c);
	  tree type = TREE_TYPE (d);
	  tree v = TYPE_MAX_VALUE (TYPE_DOMAIN (type));
	  tree i = create_tmp_var (TREE_TYPE (v), NULL);
	  tree ptype = build_pointer_type (TREE_TYPE (type));
	  tree bias = TREE_OPERAND (d, 1);
	  d = TREE_OPERAND (d, 0);
	  if (TREE_CODE (d) == POINTER_PLUS_EXPR)
	    {
	      tree b = TREE_OPERAND (d, 1);
	      b = maybe_lookup_decl (b, ctx);
	      if (b == NULL)
		{
		  b = TREE_OPERAND (d, 1);
		  b = maybe_lookup_decl_in_outer_ctx (b, ctx);
		}
	      if (integer_zerop (bias))
		bias = b;
	      else
		{
		  bias = fold_convert_loc (clause_loc, TREE_TYPE (b), bias);
		  bias = fold_build2_loc (clause_loc, PLUS_EXPR,
					  TREE_TYPE (b), b, bias);
		}
	      d = TREE_OPERAND (d, 0);
	    }
	  /* For ref build_outer_var_ref already performs this, so
	     only new_var needs a dereference.  */
	  if (TREE_CODE (d) == INDIRECT_REF)
	    {
	      new_var = build_simple_mem_ref_loc (clause_loc, new_var);
	      gcc_assert (omp_is_reference (var) && var == orig_var);
	    }
	  else if (TREE_CODE (d) == ADDR_EXPR)
	    {
	      if (orig_var == var)
		{
		  new_var = build_fold_addr_expr (new_var);
		  ref = build_fold_addr_expr (ref);
		}
	    }
	  else
	    {
	      gcc_assert (orig_var == var);
	      if (omp_is_reference (var))
		ref = build_fold_addr_expr (ref);
	    }
	  if (DECL_P (v))
	    {
	      tree t = maybe_lookup_decl (v, ctx);
	      if (t)
		v = t;
	      else
		v = maybe_lookup_decl_in_outer_ctx (v, ctx);
	      gimplify_expr (&v, stmt_seqp, NULL, is_gimple_val, fb_rvalue);
	    }
	  if (!integer_zerop (bias))
	    {
	      bias = fold_convert_loc (clause_loc, sizetype, bias);
	      new_var = fold_build2_loc (clause_loc, POINTER_PLUS_EXPR,
					 TREE_TYPE (new_var), new_var,
					 unshare_expr (bias));
	      ref = fold_build2_loc (clause_loc, POINTER_PLUS_EXPR,
					 TREE_TYPE (ref), ref, bias);
	    }
	  new_var = fold_convert_loc (clause_loc, ptype, new_var);
	  ref = fold_convert_loc (clause_loc, ptype, ref);
	  tree m = create_tmp_var (ptype, NULL);
	  gimplify_assign (m, new_var, stmt_seqp);
	  new_var = m;
	  m = create_tmp_var (ptype, NULL);
	  gimplify_assign (m, ref, stmt_seqp);
	  ref = m;
	  gimplify_assign (i, build_int_cst (TREE_TYPE (v), 0), stmt_seqp);
	  tree body = create_artificial_label (UNKNOWN_LOCATION);
	  tree end = create_artificial_label (UNKNOWN_LOCATION);
	  gimple_seq_add_stmt (&sub_seq, gimple_build_label (body));
	  tree priv = build_simple_mem_ref_loc (clause_loc, new_var);
	  tree out = build_simple_mem_ref_loc (clause_loc, ref);
	  if (OMP_CLAUSE_REDUCTION_PLACEHOLDER (c))
	    {
	      tree placeholder = OMP_CLAUSE_REDUCTION_PLACEHOLDER (c);
	      tree decl_placeholder
		= OMP_CLAUSE_REDUCTION_DECL_PLACEHOLDER (c);
	      SET_DECL_VALUE_EXPR (placeholder, out);
	      DECL_HAS_VALUE_EXPR_P (placeholder) = 1;
	      SET_DECL_VALUE_EXPR (decl_placeholder, priv);
	      DECL_HAS_VALUE_EXPR_P (decl_placeholder) = 1;
	      lower_omp (&OMP_CLAUSE_REDUCTION_GIMPLE_MERGE (c), ctx);
	      gimple_seq_add_seq (&sub_seq,
				  OMP_CLAUSE_REDUCTION_GIMPLE_MERGE (c));
	      OMP_CLAUSE_REDUCTION_GIMPLE_MERGE (c) = NULL;
	      OMP_CLAUSE_REDUCTION_PLACEHOLDER (c) = NULL;
	      OMP_CLAUSE_REDUCTION_DECL_PLACEHOLDER (c) = NULL;
	    }
	  else
	    {
	      x = build2 (code, TREE_TYPE (out), out, priv);
	      out = unshare_expr (out);
	      gimplify_assign (out, x, &sub_seq);
	    }
	  gimple *g = gimple_build_assign (new_var, POINTER_PLUS_EXPR, new_var,
					   TYPE_SIZE_UNIT (TREE_TYPE (type)));
	  gimple_seq_add_stmt (&sub_seq, g);
	  g = gimple_build_assign (ref, POINTER_PLUS_EXPR, ref,
				   TYPE_SIZE_UNIT (TREE_TYPE (type)));
	  gimple_seq_add_stmt (&sub_seq, g);
	  g = gimple_build_assign (i, PLUS_EXPR, i,
				   build_int_cst (TREE_TYPE (i), 1));
	  gimple_seq_add_stmt (&sub_seq, g);
	  g = gimple_build_cond (LE_EXPR, i, v, body, end);
	  gimple_seq_add_stmt (&sub_seq, g);
	  gimple_seq_add_stmt (&sub_seq, gimple_build_label (end));
	}
      else if (OMP_CLAUSE_REDUCTION_PLACEHOLDER (c))
	{
	  tree placeholder = OMP_CLAUSE_REDUCTION_PLACEHOLDER (c);

	  if (omp_is_reference (var)
	      && !useless_type_conversion_p (TREE_TYPE (placeholder),
					     TREE_TYPE (ref)))
	    ref = build_fold_addr_expr_loc (clause_loc, ref);
	  SET_DECL_VALUE_EXPR (placeholder, ref);
	  DECL_HAS_VALUE_EXPR_P (placeholder) = 1;
	  lower_omp (&OMP_CLAUSE_REDUCTION_GIMPLE_MERGE (c), ctx);
	  gimple_seq_add_seq (&sub_seq, OMP_CLAUSE_REDUCTION_GIMPLE_MERGE (c));
	  OMP_CLAUSE_REDUCTION_GIMPLE_MERGE (c) = NULL;
	  OMP_CLAUSE_REDUCTION_PLACEHOLDER (c) = NULL;
	}
      else
	{
	  x = build2 (code, TREE_TYPE (ref), ref, new_var);
	  ref = build_outer_var_ref (var, ctx);
	  gimplify_assign (ref, x, &sub_seq);
	}
    }

  stmt = gimple_build_call (builtin_decl_explicit (BUILT_IN_GOMP_ATOMIC_START),
			    0);
  gimple_seq_add_stmt (stmt_seqp, stmt);

  gimple_seq_add_seq (stmt_seqp, sub_seq);

  stmt = gimple_build_call (builtin_decl_explicit (BUILT_IN_GOMP_ATOMIC_END),
			    0);
  gimple_seq_add_stmt (stmt_seqp, stmt);
}


/* Generate code to implement the COPYPRIVATE clauses.  */

static void
lower_copyprivate_clauses (tree clauses, gimple_seq *slist, gimple_seq *rlist,
			    omp_context *ctx)
{
  tree c;

  for (c = clauses; c ; c = OMP_CLAUSE_CHAIN (c))
    {
      tree var, new_var, ref, x;
      bool by_ref;
      location_t clause_loc = OMP_CLAUSE_LOCATION (c);

      if (OMP_CLAUSE_CODE (c) != OMP_CLAUSE_COPYPRIVATE)
	continue;

      var = OMP_CLAUSE_DECL (c);
      by_ref = use_pointer_for_field (var, NULL);

      ref = build_sender_ref (var, ctx);
      x = new_var = lookup_decl_in_outer_ctx (var, ctx);
      if (by_ref)
	{
	  x = build_fold_addr_expr_loc (clause_loc, new_var);
	  x = fold_convert_loc (clause_loc, TREE_TYPE (ref), x);
	}
      gimplify_assign (ref, x, slist);

      ref = build_receiver_ref (var, false, ctx);
      if (by_ref)
	{
	  ref = fold_convert_loc (clause_loc,
				  build_pointer_type (TREE_TYPE (new_var)),
				  ref);
	  ref = build_fold_indirect_ref_loc (clause_loc, ref);
	}
      if (omp_is_reference (var))
	{
	  ref = fold_convert_loc (clause_loc, TREE_TYPE (new_var), ref);
	  ref = build_simple_mem_ref_loc (clause_loc, ref);
	  new_var = build_simple_mem_ref_loc (clause_loc, new_var);
	}
      x = lang_hooks.decls.omp_clause_assign_op (c, new_var, ref);
      gimplify_and_add (x, rlist);
    }
}


/* Generate code to implement the clauses, FIRSTPRIVATE, COPYIN, LASTPRIVATE,
   and REDUCTION from the sender (aka parent) side.  */

static void
lower_send_clauses (tree clauses, gimple_seq *ilist, gimple_seq *olist,
    		    omp_context *ctx)
{
  tree c, t;
  int ignored_looptemp = 0;
  bool is_taskloop = false;

  /* For taskloop, ignore first two _looptemp_ clauses, those are initialized
     by GOMP_taskloop.  */
  if (is_task_ctx (ctx) && gimple_omp_task_taskloop_p (ctx->stmt))
    {
      ignored_looptemp = 2;
      is_taskloop = true;
    }

  for (c = clauses; c ; c = OMP_CLAUSE_CHAIN (c))
    {
      tree val, ref, x, var;
      bool by_ref, do_in = false, do_out = false;
      location_t clause_loc = OMP_CLAUSE_LOCATION (c);

      switch (OMP_CLAUSE_CODE (c))
	{
	case OMP_CLAUSE_PRIVATE:
	  if (OMP_CLAUSE_PRIVATE_OUTER_REF (c))
	    break;
	  continue;
	case OMP_CLAUSE_FIRSTPRIVATE:
	case OMP_CLAUSE_COPYIN:
	case OMP_CLAUSE_LASTPRIVATE:
	case OMP_CLAUSE_REDUCTION:
	  break;
	case OMP_CLAUSE_SHARED:
	  if (OMP_CLAUSE_SHARED_FIRSTPRIVATE (c))
	    break;
	  continue;
	case OMP_CLAUSE__LOOPTEMP_:
	  if (ignored_looptemp)
	    {
	      ignored_looptemp--;
	      continue;
	    }
	  break;
	default:
	  continue;
	}

      val = OMP_CLAUSE_DECL (c);
      if (OMP_CLAUSE_CODE (c) == OMP_CLAUSE_REDUCTION
	  && TREE_CODE (val) == MEM_REF)
	{
	  val = TREE_OPERAND (val, 0);
	  if (TREE_CODE (val) == POINTER_PLUS_EXPR)
	    val = TREE_OPERAND (val, 0);
	  if (TREE_CODE (val) == INDIRECT_REF
	      || TREE_CODE (val) == ADDR_EXPR)
	    val = TREE_OPERAND (val, 0);
	  if (is_variable_sized (val))
	    continue;
	}

      /* For OMP_CLAUSE_SHARED_FIRSTPRIVATE, look beyond the
	 outer taskloop region.  */
      omp_context *ctx_for_o = ctx;
      if (is_taskloop
	  && OMP_CLAUSE_CODE (c) == OMP_CLAUSE_SHARED
	  && OMP_CLAUSE_SHARED_FIRSTPRIVATE (c))
	ctx_for_o = ctx->outer;

      var = lookup_decl_in_outer_ctx (val, ctx_for_o);

      if (OMP_CLAUSE_CODE (c) != OMP_CLAUSE_COPYIN
	  && is_global_var (var))
	continue;

      t = omp_member_access_dummy_var (var);
      if (t)
	{
	  var = DECL_VALUE_EXPR (var);
	  tree o = maybe_lookup_decl_in_outer_ctx (t, ctx_for_o);
	  if (o != t)
	    var = unshare_and_remap (var, t, o);
	  else
	    var = unshare_expr (var);
	}

      if (OMP_CLAUSE_CODE (c) == OMP_CLAUSE_SHARED)
	{
	  /* Handle taskloop firstprivate/lastprivate, where the
	     lastprivate on GIMPLE_OMP_TASK is represented as
	     OMP_CLAUSE_SHARED_FIRSTPRIVATE.  */
	  tree f = lookup_sfield ((splay_tree_key) &DECL_UID (val), ctx);
	  x = omp_build_component_ref (ctx->sender_decl, f);
	  if (use_pointer_for_field (val, ctx))
	    var = build_fold_addr_expr (var);
	  gimplify_assign (x, var, ilist);
	  DECL_ABSTRACT_ORIGIN (f) = NULL;
	  continue;
	}

      if ((OMP_CLAUSE_CODE (c) != OMP_CLAUSE_REDUCTION
	   || val == OMP_CLAUSE_DECL (c))
	  && is_variable_sized (val))
	continue;
      by_ref = use_pointer_for_field (val, NULL);

      switch (OMP_CLAUSE_CODE (c))
	{
	case OMP_CLAUSE_FIRSTPRIVATE:
	  if (OMP_CLAUSE_FIRSTPRIVATE_IMPLICIT (c)
	      && !by_ref
	      && is_task_ctx (ctx))
	    TREE_NO_WARNING (var) = 1;
	  do_in = true;
	  break;

	case OMP_CLAUSE_PRIVATE:
	case OMP_CLAUSE_COPYIN:
	case OMP_CLAUSE__LOOPTEMP_:
	  do_in = true;
	  break;

	case OMP_CLAUSE_LASTPRIVATE:
	  if (by_ref || omp_is_reference (val))
	    {
	      if (OMP_CLAUSE_LASTPRIVATE_FIRSTPRIVATE (c))
		continue;
	      do_in = true;
	    }
	  else
	    {
	      do_out = true;
	      if (lang_hooks.decls.omp_private_outer_ref (val))
		do_in = true;
	    }
	  break;

	case OMP_CLAUSE_REDUCTION:
	  do_in = true;
	  if (val == OMP_CLAUSE_DECL (c))
	    do_out = !(by_ref || omp_is_reference (val));
	  else
	    by_ref = TREE_CODE (TREE_TYPE (val)) == ARRAY_TYPE;
	  break;

	default:
	  gcc_unreachable ();
	}

      if (do_in)
	{
	  ref = build_sender_ref (val, ctx);
	  x = by_ref ? build_fold_addr_expr_loc (clause_loc, var) : var;
	  gimplify_assign (ref, x, ilist);
	  if (is_task_ctx (ctx))
	    DECL_ABSTRACT_ORIGIN (TREE_OPERAND (ref, 1)) = NULL;
	}

      if (do_out)
	{
	  ref = build_sender_ref (val, ctx);
	  gimplify_assign (var, ref, olist);
	}
    }
}

/* Generate code to implement SHARED from the sender (aka parent)
   side.  This is trickier, since GIMPLE_OMP_PARALLEL_CLAUSES doesn't
   list things that got automatically shared.  */

static void
lower_send_shared_vars (gimple_seq *ilist, gimple_seq *olist, omp_context *ctx)
{
  tree var, ovar, nvar, t, f, x, record_type;

  if (ctx->record_type == NULL)
    return;

  record_type = ctx->srecord_type ? ctx->srecord_type : ctx->record_type;
  for (f = TYPE_FIELDS (record_type); f ; f = DECL_CHAIN (f))
    {
      ovar = DECL_ABSTRACT_ORIGIN (f);
      if (!ovar || TREE_CODE (ovar) == FIELD_DECL)
	continue;

      nvar = maybe_lookup_decl (ovar, ctx);
      if (!nvar || !DECL_HAS_VALUE_EXPR_P (nvar))
	continue;

      /* If CTX is a nested parallel directive.  Find the immediately
	 enclosing parallel or workshare construct that contains a
	 mapping for OVAR.  */
      var = lookup_decl_in_outer_ctx (ovar, ctx);

      t = omp_member_access_dummy_var (var);
      if (t)
	{
	  var = DECL_VALUE_EXPR (var);
	  tree o = maybe_lookup_decl_in_outer_ctx (t, ctx);
	  if (o != t)
	    var = unshare_and_remap (var, t, o);
	  else
	    var = unshare_expr (var);
	}

      if (use_pointer_for_field (ovar, ctx))
	{
	  x = build_sender_ref (ovar, ctx);
	  var = build_fold_addr_expr (var);
	  gimplify_assign (x, var, ilist);
	}
      else
	{
	  x = build_sender_ref (ovar, ctx);
	  gimplify_assign (x, var, ilist);

	  if (!TREE_READONLY (var)
	      /* We don't need to receive a new reference to a result
	         or parm decl.  In fact we may not store to it as we will
		 invalidate any pending RSO and generate wrong gimple
		 during inlining.  */
	      && !((TREE_CODE (var) == RESULT_DECL
		    || TREE_CODE (var) == PARM_DECL)
		   && DECL_BY_REFERENCE (var)))
	    {
	      x = build_sender_ref (ovar, ctx);
	      gimplify_assign (var, x, olist);
	    }
	}
    }
}

/* Emit an OpenACC head marker call, encapulating the partitioning and
   other information that must be processed by the target compiler.
   Return the maximum number of dimensions the associated loop might
   be partitioned over.  */

static unsigned
lower_oacc_head_mark (location_t loc, tree ddvar, tree clauses,
		      gimple_seq *seq, omp_context *ctx)
{
  unsigned levels = 0;
  unsigned tag = 0;
  tree gang_static = NULL_TREE;
  auto_vec<tree, 5> args;

  args.quick_push (build_int_cst
		   (integer_type_node, IFN_UNIQUE_OACC_HEAD_MARK));
  args.quick_push (ddvar);
  for (tree c = clauses; c; c = OMP_CLAUSE_CHAIN (c))
    {
      switch (OMP_CLAUSE_CODE (c))
	{
	case OMP_CLAUSE_GANG:
	  tag |= OLF_DIM_GANG;
	  gang_static = OMP_CLAUSE_GANG_STATIC_EXPR (c);
	  /* static:* is represented by -1, and we can ignore it, as
	     scheduling is always static.  */
	  if (gang_static && integer_minus_onep (gang_static))
	    gang_static = NULL_TREE;
	  levels++;
	  break;

	case OMP_CLAUSE_WORKER:
	  tag |= OLF_DIM_WORKER;
	  levels++;
	  break;

	case OMP_CLAUSE_VECTOR:
	  tag |= OLF_DIM_VECTOR;
	  levels++;
	  break;

	case OMP_CLAUSE_SEQ:
	  tag |= OLF_SEQ;
	  break;

	case OMP_CLAUSE_AUTO:
	  tag |= OLF_AUTO;
	  break;

	case OMP_CLAUSE_INDEPENDENT:
	  tag |= OLF_INDEPENDENT;
	  break;

	case OMP_CLAUSE_TILE:
	  tag |= OLF_TILE;
	  break;

	default:
	  continue;
	}
    }

  if (gang_static)
    {
      if (DECL_P (gang_static))
	gang_static = build_outer_var_ref (gang_static, ctx);
      tag |= OLF_GANG_STATIC;
    }

  /* In a parallel region, loops are implicitly INDEPENDENT.  */
  omp_context *tgt = enclosing_target_ctx (ctx);
  if (!tgt || is_oacc_parallel (tgt))
    tag |= OLF_INDEPENDENT;

  if (tag & OLF_TILE)
    /* Tiling could use all 3 levels.  */ 
    levels = 3;
  else
    {
      /* A loop lacking SEQ, GANG, WORKER and/or VECTOR could be AUTO.
	 Ensure at least one level, or 2 for possible auto
	 partitioning */
      bool maybe_auto = !(tag & (((GOMP_DIM_MASK (GOMP_DIM_MAX) - 1)
				  << OLF_DIM_BASE) | OLF_SEQ));

      if (levels < 1u + maybe_auto)
	levels = 1u + maybe_auto;
    }

  args.quick_push (build_int_cst (integer_type_node, levels));
  args.quick_push (build_int_cst (integer_type_node, tag));
  if (gang_static)
    args.quick_push (gang_static);

  gcall *call = gimple_build_call_internal_vec (IFN_UNIQUE, args);
  gimple_set_location (call, loc);
  gimple_set_lhs (call, ddvar);
  gimple_seq_add_stmt (seq, call);

  return levels;
}

/* Emit an OpenACC lopp head or tail marker to SEQ.  LEVEL is the
   partitioning level of the enclosed region.  */ 

static void
lower_oacc_loop_marker (location_t loc, tree ddvar, bool head,
			tree tofollow, gimple_seq *seq)
{
  int marker_kind = (head ? IFN_UNIQUE_OACC_HEAD_MARK
		     : IFN_UNIQUE_OACC_TAIL_MARK);
  tree marker = build_int_cst (integer_type_node, marker_kind);
  int nargs = 2 + (tofollow != NULL_TREE);
  gcall *call = gimple_build_call_internal (IFN_UNIQUE, nargs,
					    marker, ddvar, tofollow);
  gimple_set_location (call, loc);
  gimple_set_lhs (call, ddvar);
  gimple_seq_add_stmt (seq, call);
}

/* Generate the before and after OpenACC loop sequences.  CLAUSES are
   the loop clauses, from which we extract reductions.  Initialize
   HEAD and TAIL.  */

static void
lower_oacc_head_tail (location_t loc, tree clauses,
		      gimple_seq *head, gimple_seq *tail, omp_context *ctx)
{
  bool inner = false;
  tree ddvar = create_tmp_var (integer_type_node, ".data_dep");
  gimple_seq_add_stmt (head, gimple_build_assign (ddvar, integer_zero_node));

  unsigned count = lower_oacc_head_mark (loc, ddvar, clauses, head, ctx);
  tree fork_kind = build_int_cst (unsigned_type_node, IFN_UNIQUE_OACC_FORK);
  tree join_kind = build_int_cst (unsigned_type_node, IFN_UNIQUE_OACC_JOIN);

  gcc_assert (count);
  for (unsigned done = 1; count; count--, done++)
    {
      gimple_seq fork_seq = NULL;
      gimple_seq join_seq = NULL;

      tree place = build_int_cst (integer_type_node, -1);
      gcall *fork = gimple_build_call_internal (IFN_UNIQUE, 3,
						fork_kind, ddvar, place);
      gimple_set_location (fork, loc);
      gimple_set_lhs (fork, ddvar);

      gcall *join = gimple_build_call_internal (IFN_UNIQUE, 3,
						join_kind, ddvar, place);
      gimple_set_location (join, loc);
      gimple_set_lhs (join, ddvar);

      /* Mark the beginning of this level sequence.  */
      if (inner)
	lower_oacc_loop_marker (loc, ddvar, true,
				build_int_cst (integer_type_node, count),
				&fork_seq);
      lower_oacc_loop_marker (loc, ddvar, false,
			      build_int_cst (integer_type_node, done),
			      &join_seq);

      lower_oacc_reductions (loc, clauses, place, inner,
			     fork, join, &fork_seq, &join_seq,  ctx);

      /* Append this level to head. */
      gimple_seq_add_seq (head, fork_seq);
      /* Prepend it to tail.  */
      gimple_seq_add_seq (&join_seq, *tail);
      *tail = join_seq;

      inner = true;
    }

  /* Mark the end of the sequence.  */
  lower_oacc_loop_marker (loc, ddvar, true, NULL_TREE, head);
  lower_oacc_loop_marker (loc, ddvar, false, NULL_TREE, tail);
}

/* If exceptions are enabled, wrap the statements in BODY in a MUST_NOT_THROW
   catch handler and return it.  This prevents programs from violating the
   structured block semantics with throws.  */

static gimple_seq
maybe_catch_exception (gimple_seq body)
{
  gimple *g;
  tree decl;

  if (!flag_exceptions)
    return body;

  if (lang_hooks.eh_protect_cleanup_actions != NULL)
    decl = lang_hooks.eh_protect_cleanup_actions ();
  else
    decl = builtin_decl_explicit (BUILT_IN_TRAP);

  g = gimple_build_eh_must_not_throw (decl);
  g = gimple_build_try (body, gimple_seq_alloc_with_stmt (g),
      			GIMPLE_TRY_CATCH);

 return gimple_seq_alloc_with_stmt (g);
}


/* Routines to lower OMP directives into OMP-GIMPLE.  */

/* If ctx is a worksharing context inside of a cancellable parallel
   region and it isn't nowait, add lhs to its GIMPLE_OMP_RETURN
   and conditional branch to parallel's cancel_label to handle
   cancellation in the implicit barrier.  */

static void
maybe_add_implicit_barrier_cancel (omp_context *ctx, gimple_seq *body)
{
  gimple *omp_return = gimple_seq_last_stmt (*body);
  gcc_assert (gimple_code (omp_return) == GIMPLE_OMP_RETURN);
  if (gimple_omp_return_nowait_p (omp_return))
    return;
  if (ctx->outer
      && gimple_code (ctx->outer->stmt) == GIMPLE_OMP_PARALLEL
      && ctx->outer->cancellable)
    {
      tree fndecl = builtin_decl_explicit (BUILT_IN_GOMP_CANCEL);
      tree c_bool_type = TREE_TYPE (TREE_TYPE (fndecl));
      tree lhs = create_tmp_var (c_bool_type);
      gimple_omp_return_set_lhs (omp_return, lhs);
      tree fallthru_label = create_artificial_label (UNKNOWN_LOCATION);
      gimple *g = gimple_build_cond (NE_EXPR, lhs,
				    fold_convert (c_bool_type,
						  boolean_false_node),
				    ctx->outer->cancel_label, fallthru_label);
      gimple_seq_add_stmt (body, g);
      gimple_seq_add_stmt (body, gimple_build_label (fallthru_label));
    }
}

/* Lower the OpenMP sections directive in the current statement in GSI_P.
   CTX is the enclosing OMP context for the current statement.  */

static void
lower_omp_sections (gimple_stmt_iterator *gsi_p, omp_context *ctx)
{
  tree block, control;
  gimple_stmt_iterator tgsi;
  gomp_sections *stmt;
  gimple *t;
  gbind *new_stmt, *bind;
  gimple_seq ilist, dlist, olist, new_body;

  stmt = as_a <gomp_sections *> (gsi_stmt (*gsi_p));

  push_gimplify_context ();

  dlist = NULL;
  ilist = NULL;
  lower_rec_input_clauses (gimple_omp_sections_clauses (stmt),
      			   &ilist, &dlist, ctx, NULL);

  new_body = gimple_omp_body (stmt);
  gimple_omp_set_body (stmt, NULL);
  tgsi = gsi_start (new_body);
  for (; !gsi_end_p (tgsi); gsi_next (&tgsi))
    {
      omp_context *sctx;
      gimple *sec_start;

      sec_start = gsi_stmt (tgsi);
      sctx = maybe_lookup_ctx (sec_start);
      gcc_assert (sctx);

      lower_omp (gimple_omp_body_ptr (sec_start), sctx);
      gsi_insert_seq_after (&tgsi, gimple_omp_body (sec_start),
			    GSI_CONTINUE_LINKING);
      gimple_omp_set_body (sec_start, NULL);

      if (gsi_one_before_end_p (tgsi))
	{
	  gimple_seq l = NULL;
	  lower_lastprivate_clauses (gimple_omp_sections_clauses (stmt), NULL,
				     &l, ctx);
	  gsi_insert_seq_after (&tgsi, l, GSI_CONTINUE_LINKING);
	  gimple_omp_section_set_last (sec_start);
	}

      gsi_insert_after (&tgsi, gimple_build_omp_return (false),
			GSI_CONTINUE_LINKING);
    }

  block = make_node (BLOCK);
  bind = gimple_build_bind (NULL, new_body, block);

  olist = NULL;
  lower_reduction_clauses (gimple_omp_sections_clauses (stmt), &olist, ctx);

  block = make_node (BLOCK);
  new_stmt = gimple_build_bind (NULL, NULL, block);
  gsi_replace (gsi_p, new_stmt, true);

  pop_gimplify_context (new_stmt);
  gimple_bind_append_vars (new_stmt, ctx->block_vars);
  BLOCK_VARS (block) = gimple_bind_vars (bind);
  if (BLOCK_VARS (block))
    TREE_USED (block) = 1;

  new_body = NULL;
  gimple_seq_add_seq (&new_body, ilist);
  gimple_seq_add_stmt (&new_body, stmt);
  gimple_seq_add_stmt (&new_body, gimple_build_omp_sections_switch ());
  gimple_seq_add_stmt (&new_body, bind);

  control = create_tmp_var (unsigned_type_node, ".section");
  t = gimple_build_omp_continue (control, control);
  gimple_omp_sections_set_control (stmt, control);
  gimple_seq_add_stmt (&new_body, t);

  gimple_seq_add_seq (&new_body, olist);
  if (ctx->cancellable)
    gimple_seq_add_stmt (&new_body, gimple_build_label (ctx->cancel_label));
  gimple_seq_add_seq (&new_body, dlist);

  new_body = maybe_catch_exception (new_body);

  bool nowait = omp_find_clause (gimple_omp_sections_clauses (stmt),
				 OMP_CLAUSE_NOWAIT) != NULL_TREE;
  t = gimple_build_omp_return (nowait);
  gimple_seq_add_stmt (&new_body, t);
  maybe_add_implicit_barrier_cancel (ctx, &new_body);

  gimple_bind_set_body (new_stmt, new_body);
}


/* A subroutine of lower_omp_single.  Expand the simple form of
   a GIMPLE_OMP_SINGLE, without a copyprivate clause:

     	if (GOMP_single_start ())
	  BODY;
	[ GOMP_barrier (); ]	-> unless 'nowait' is present.

  FIXME.  It may be better to delay expanding the logic of this until
  pass_expand_omp.  The expanded logic may make the job more difficult
  to a synchronization analysis pass.  */

static void
lower_omp_single_simple (gomp_single *single_stmt, gimple_seq *pre_p)
{
  location_t loc = gimple_location (single_stmt);
  tree tlabel = create_artificial_label (loc);
  tree flabel = create_artificial_label (loc);
  gimple *call, *cond;
  tree lhs, decl;

  decl = builtin_decl_explicit (BUILT_IN_GOMP_SINGLE_START);
  lhs = create_tmp_var (TREE_TYPE (TREE_TYPE (decl)));
  call = gimple_build_call (decl, 0);
  gimple_call_set_lhs (call, lhs);
  gimple_seq_add_stmt (pre_p, call);

  cond = gimple_build_cond (EQ_EXPR, lhs,
			    fold_convert_loc (loc, TREE_TYPE (lhs),
					      boolean_true_node),
			    tlabel, flabel);
  gimple_seq_add_stmt (pre_p, cond);
  gimple_seq_add_stmt (pre_p, gimple_build_label (tlabel));
  gimple_seq_add_seq (pre_p, gimple_omp_body (single_stmt));
  gimple_seq_add_stmt (pre_p, gimple_build_label (flabel));
}


/* A subroutine of lower_omp_single.  Expand the simple form of
   a GIMPLE_OMP_SINGLE, with a copyprivate clause:

	#pragma omp single copyprivate (a, b, c)

   Create a new structure to hold copies of 'a', 'b' and 'c' and emit:

      {
	if ((copyout_p = GOMP_single_copy_start ()) == NULL)
	  {
	    BODY;
	    copyout.a = a;
	    copyout.b = b;
	    copyout.c = c;
	    GOMP_single_copy_end (&copyout);
	  }
	else
	  {
	    a = copyout_p->a;
	    b = copyout_p->b;
	    c = copyout_p->c;
	  }
	GOMP_barrier ();
      }

  FIXME.  It may be better to delay expanding the logic of this until
  pass_expand_omp.  The expanded logic may make the job more difficult
  to a synchronization analysis pass.  */

static void
lower_omp_single_copy (gomp_single *single_stmt, gimple_seq *pre_p,
		       omp_context *ctx)
{
  tree ptr_type, t, l0, l1, l2, bfn_decl;
  gimple_seq copyin_seq;
  location_t loc = gimple_location (single_stmt);

  ctx->sender_decl = create_tmp_var (ctx->record_type, ".omp_copy_o");

  ptr_type = build_pointer_type (ctx->record_type);
  ctx->receiver_decl = create_tmp_var (ptr_type, ".omp_copy_i");

  l0 = create_artificial_label (loc);
  l1 = create_artificial_label (loc);
  l2 = create_artificial_label (loc);

  bfn_decl = builtin_decl_explicit (BUILT_IN_GOMP_SINGLE_COPY_START);
  t = build_call_expr_loc (loc, bfn_decl, 0);
  t = fold_convert_loc (loc, ptr_type, t);
  gimplify_assign (ctx->receiver_decl, t, pre_p);

  t = build2 (EQ_EXPR, boolean_type_node, ctx->receiver_decl,
	      build_int_cst (ptr_type, 0));
  t = build3 (COND_EXPR, void_type_node, t,
	      build_and_jump (&l0), build_and_jump (&l1));
  gimplify_and_add (t, pre_p);

  gimple_seq_add_stmt (pre_p, gimple_build_label (l0));

  gimple_seq_add_seq (pre_p, gimple_omp_body (single_stmt));

  copyin_seq = NULL;
  lower_copyprivate_clauses (gimple_omp_single_clauses (single_stmt), pre_p,
			      &copyin_seq, ctx);

  t = build_fold_addr_expr_loc (loc, ctx->sender_decl);
  bfn_decl = builtin_decl_explicit (BUILT_IN_GOMP_SINGLE_COPY_END);
  t = build_call_expr_loc (loc, bfn_decl, 1, t);
  gimplify_and_add (t, pre_p);

  t = build_and_jump (&l2);
  gimplify_and_add (t, pre_p);

  gimple_seq_add_stmt (pre_p, gimple_build_label (l1));

  gimple_seq_add_seq (pre_p, copyin_seq);

  gimple_seq_add_stmt (pre_p, gimple_build_label (l2));
}


/* Expand code for an OpenMP single directive.  */

static void
lower_omp_single (gimple_stmt_iterator *gsi_p, omp_context *ctx)
{
  tree block;
  gomp_single *single_stmt = as_a <gomp_single *> (gsi_stmt (*gsi_p));
  gbind *bind;
  gimple_seq bind_body, bind_body_tail = NULL, dlist;

  push_gimplify_context ();

  block = make_node (BLOCK);
  bind = gimple_build_bind (NULL, NULL, block);
  gsi_replace (gsi_p, bind, true);
  bind_body = NULL;
  dlist = NULL;
  lower_rec_input_clauses (gimple_omp_single_clauses (single_stmt),
			   &bind_body, &dlist, ctx, NULL);
  lower_omp (gimple_omp_body_ptr (single_stmt), ctx);

  gimple_seq_add_stmt (&bind_body, single_stmt);

  if (ctx->record_type)
    lower_omp_single_copy (single_stmt, &bind_body, ctx);
  else
    lower_omp_single_simple (single_stmt, &bind_body);

  gimple_omp_set_body (single_stmt, NULL);

  gimple_seq_add_seq (&bind_body, dlist);

  bind_body = maybe_catch_exception (bind_body);

  bool nowait = omp_find_clause (gimple_omp_single_clauses (single_stmt),
				 OMP_CLAUSE_NOWAIT) != NULL_TREE;
  gimple *g = gimple_build_omp_return (nowait);
  gimple_seq_add_stmt (&bind_body_tail, g);
  maybe_add_implicit_barrier_cancel (ctx, &bind_body_tail);
  if (ctx->record_type)
    {
      gimple_stmt_iterator gsi = gsi_start (bind_body_tail);
      tree clobber = build_constructor (ctx->record_type, NULL);
      TREE_THIS_VOLATILE (clobber) = 1;
      gsi_insert_after (&gsi, gimple_build_assign (ctx->sender_decl,
						   clobber), GSI_SAME_STMT);
    }
  gimple_seq_add_seq (&bind_body, bind_body_tail);
  gimple_bind_set_body (bind, bind_body);

  pop_gimplify_context (bind);

  gimple_bind_append_vars (bind, ctx->block_vars);
  BLOCK_VARS (block) = ctx->block_vars;
  if (BLOCK_VARS (block))
    TREE_USED (block) = 1;
}


/* Expand code for an OpenMP master directive.  */

static void
lower_omp_master (gimple_stmt_iterator *gsi_p, omp_context *ctx)
{
  tree block, lab = NULL, x, bfn_decl;
  gimple *stmt = gsi_stmt (*gsi_p);
  gbind *bind;
  location_t loc = gimple_location (stmt);
  gimple_seq tseq;

  push_gimplify_context ();

  block = make_node (BLOCK);
  bind = gimple_build_bind (NULL, NULL, block);
  gsi_replace (gsi_p, bind, true);
  gimple_bind_add_stmt (bind, stmt);

  bfn_decl = builtin_decl_explicit (BUILT_IN_OMP_GET_THREAD_NUM);
  x = build_call_expr_loc (loc, bfn_decl, 0);
  x = build2 (EQ_EXPR, boolean_type_node, x, integer_zero_node);
  x = build3 (COND_EXPR, void_type_node, x, NULL, build_and_jump (&lab));
  tseq = NULL;
  gimplify_and_add (x, &tseq);
  gimple_bind_add_seq (bind, tseq);

  lower_omp (gimple_omp_body_ptr (stmt), ctx);
  gimple_omp_set_body (stmt, maybe_catch_exception (gimple_omp_body (stmt)));
  gimple_bind_add_seq (bind, gimple_omp_body (stmt));
  gimple_omp_set_body (stmt, NULL);

  gimple_bind_add_stmt (bind, gimple_build_label (lab));

  gimple_bind_add_stmt (bind, gimple_build_omp_return (true));

  pop_gimplify_context (bind);

  gimple_bind_append_vars (bind, ctx->block_vars);
  BLOCK_VARS (block) = ctx->block_vars;
}


/* Expand code for an OpenMP taskgroup directive.  */

static void
lower_omp_taskgroup (gimple_stmt_iterator *gsi_p, omp_context *ctx)
{
  gimple *stmt = gsi_stmt (*gsi_p);
  gcall *x;
  gbind *bind;
  tree block = make_node (BLOCK);

  bind = gimple_build_bind (NULL, NULL, block);
  gsi_replace (gsi_p, bind, true);
  gimple_bind_add_stmt (bind, stmt);

  x = gimple_build_call (builtin_decl_explicit (BUILT_IN_GOMP_TASKGROUP_START),
			 0);
  gimple_bind_add_stmt (bind, x);

  lower_omp (gimple_omp_body_ptr (stmt), ctx);
  gimple_bind_add_seq (bind, gimple_omp_body (stmt));
  gimple_omp_set_body (stmt, NULL);

  gimple_bind_add_stmt (bind, gimple_build_omp_return (true));

  gimple_bind_append_vars (bind, ctx->block_vars);
  BLOCK_VARS (block) = ctx->block_vars;
}


/* Fold the OMP_ORDERED_CLAUSES for the OMP_ORDERED in STMT if possible.  */

static void
lower_omp_ordered_clauses (gimple_stmt_iterator *gsi_p, gomp_ordered *ord_stmt,
			   omp_context *ctx)
{
  struct omp_for_data fd;
  if (!ctx->outer || gimple_code (ctx->outer->stmt) != GIMPLE_OMP_FOR)
    return;

  unsigned int len = gimple_omp_for_collapse (ctx->outer->stmt);
  struct omp_for_data_loop *loops = XALLOCAVEC (struct omp_for_data_loop, len);
  omp_extract_for_data (as_a <gomp_for *> (ctx->outer->stmt), &fd, loops);
  if (!fd.ordered)
    return;

  tree *list_p = gimple_omp_ordered_clauses_ptr (ord_stmt);
  tree c = gimple_omp_ordered_clauses (ord_stmt);
  if (OMP_CLAUSE_CODE (c) == OMP_CLAUSE_DEPEND
      && OMP_CLAUSE_DEPEND_KIND (c) == OMP_CLAUSE_DEPEND_SINK)
    {
      /* Merge depend clauses from multiple adjacent
	 #pragma omp ordered depend(sink:...) constructs
	 into one #pragma omp ordered depend(sink:...), so that
	 we can optimize them together.  */
      gimple_stmt_iterator gsi = *gsi_p;
      gsi_next (&gsi);
      while (!gsi_end_p (gsi))
	{
	  gimple *stmt = gsi_stmt (gsi);
	  if (is_gimple_debug (stmt)
	      || gimple_code (stmt) == GIMPLE_NOP)
	    {
	      gsi_next (&gsi);
	      continue;
	    }
	  if (gimple_code (stmt) != GIMPLE_OMP_ORDERED)
	    break;
	  gomp_ordered *ord_stmt2 = as_a <gomp_ordered *> (stmt);
	  c = gimple_omp_ordered_clauses (ord_stmt2);
	  if (c == NULL_TREE
	      || OMP_CLAUSE_CODE (c) != OMP_CLAUSE_DEPEND
	      || OMP_CLAUSE_DEPEND_KIND (c) != OMP_CLAUSE_DEPEND_SINK)
	    break;
	  while (*list_p)
	    list_p = &OMP_CLAUSE_CHAIN (*list_p);
	  *list_p = c;
	  gsi_remove (&gsi, true);
	}
    }

  /* Canonicalize sink dependence clauses into one folded clause if
     possible.

     The basic algorithm is to create a sink vector whose first
     element is the GCD of all the first elements, and whose remaining
     elements are the minimum of the subsequent columns.

     We ignore dependence vectors whose first element is zero because
     such dependencies are known to be executed by the same thread.

     We take into account the direction of the loop, so a minimum
     becomes a maximum if the loop is iterating forwards.  We also
     ignore sink clauses where the loop direction is unknown, or where
     the offsets are clearly invalid because they are not a multiple
     of the loop increment.

     For example:

	#pragma omp for ordered(2)
	for (i=0; i < N; ++i)
	  for (j=0; j < M; ++j)
	    {
	      #pragma omp ordered \
		depend(sink:i-8,j-2) \
		depend(sink:i,j-1) \	// Completely ignored because i+0.
		depend(sink:i-4,j-3) \
		depend(sink:i-6,j-4)
	      #pragma omp ordered depend(source)
	    }

     Folded clause is:

	depend(sink:-gcd(8,4,6),-min(2,3,4))
	  -or-
	depend(sink:-2,-2)
  */

  /* FIXME: Computing GCD's where the first element is zero is
     non-trivial in the presence of collapsed loops.  Do this later.  */
  if (fd.collapse > 1)
    return;

  wide_int *folded_deps = XALLOCAVEC (wide_int, 2 * len - 1);

  /* wide_int is not a POD so it must be default-constructed.  */
  for (unsigned i = 0; i != 2 * len - 1; ++i)
    new (static_cast<void*>(folded_deps + i)) wide_int ();

  tree folded_dep = NULL_TREE;
  /* TRUE if the first dimension's offset is negative.  */
  bool neg_offset_p = false;

  list_p = gimple_omp_ordered_clauses_ptr (ord_stmt);
  unsigned int i;
  while ((c = *list_p) != NULL)
    {
      bool remove = false;

      gcc_assert (OMP_CLAUSE_CODE (c) == OMP_CLAUSE_DEPEND);
      if (OMP_CLAUSE_DEPEND_KIND (c) != OMP_CLAUSE_DEPEND_SINK)
	goto next_ordered_clause;

      tree vec;
      for (vec = OMP_CLAUSE_DECL (c), i = 0;
	   vec && TREE_CODE (vec) == TREE_LIST;
	   vec = TREE_CHAIN (vec), ++i)
	{
	  gcc_assert (i < len);

	  /* omp_extract_for_data has canonicalized the condition.  */
	  gcc_assert (fd.loops[i].cond_code == LT_EXPR
		      || fd.loops[i].cond_code == GT_EXPR);
	  bool forward = fd.loops[i].cond_code == LT_EXPR;
	  bool maybe_lexically_later = true;

	  /* While the committee makes up its mind, bail if we have any
	     non-constant steps.  */
	  if (TREE_CODE (fd.loops[i].step) != INTEGER_CST)
	    goto lower_omp_ordered_ret;

	  tree itype = TREE_TYPE (TREE_VALUE (vec));
	  if (POINTER_TYPE_P (itype))
	    itype = sizetype;
	  wide_int offset = wide_int::from (TREE_PURPOSE (vec),
					    TYPE_PRECISION (itype),
					    TYPE_SIGN (itype));

	  /* Ignore invalid offsets that are not multiples of the step.  */
	  if (!wi::multiple_of_p
	      (wi::abs (offset), wi::abs ((wide_int) fd.loops[i].step),
	       UNSIGNED))
	    {
	      warning_at (OMP_CLAUSE_LOCATION (c), 0,
			  "ignoring sink clause with offset that is not "
			  "a multiple of the loop step");
	      remove = true;
	      goto next_ordered_clause;
	    }

	  /* Calculate the first dimension.  The first dimension of
	     the folded dependency vector is the GCD of the first
	     elements, while ignoring any first elements whose offset
	     is 0.  */
	  if (i == 0)
	    {
	      /* Ignore dependence vectors whose first dimension is 0.  */
	      if (offset == 0)
		{
		  remove = true;
		  goto next_ordered_clause;
		}
	      else
		{
		  if (!TYPE_UNSIGNED (itype) && (forward ^ wi::neg_p (offset)))
		    {
		      error_at (OMP_CLAUSE_LOCATION (c),
				"first offset must be in opposite direction "
				"of loop iterations");
		      goto lower_omp_ordered_ret;
		    }
		  if (forward)
		    offset = -offset;
		  neg_offset_p = forward;
		  /* Initialize the first time around.  */
		  if (folded_dep == NULL_TREE)
		    {
		      folded_dep = c;
		      folded_deps[0] = offset;
		    }
		  else
		    folded_deps[0] = wi::gcd (folded_deps[0],
					      offset, UNSIGNED);
		}
	    }
	  /* Calculate minimum for the remaining dimensions.  */
	  else
	    {
	      folded_deps[len + i - 1] = offset;
	      if (folded_dep == c)
		folded_deps[i] = offset;
	      else if (maybe_lexically_later
		       && !wi::eq_p (folded_deps[i], offset))
		{
		  if (forward ^ wi::gts_p (folded_deps[i], offset))
		    {
		      unsigned int j;
		      folded_dep = c;
		      for (j = 1; j <= i; j++)
			folded_deps[j] = folded_deps[len + j - 1];
		    }
		  else
		    maybe_lexically_later = false;
		}
	    }
	}
      gcc_assert (i == len);

      remove = true;

    next_ordered_clause:
      if (remove)
	*list_p = OMP_CLAUSE_CHAIN (c);
      else
	list_p = &OMP_CLAUSE_CHAIN (c);
    }

  if (folded_dep)
    {
      if (neg_offset_p)
	folded_deps[0] = -folded_deps[0];

      tree itype = TREE_TYPE (TREE_VALUE (OMP_CLAUSE_DECL (folded_dep)));
      if (POINTER_TYPE_P (itype))
	itype = sizetype;

      TREE_PURPOSE (OMP_CLAUSE_DECL (folded_dep))
	= wide_int_to_tree (itype, folded_deps[0]);
      OMP_CLAUSE_CHAIN (folded_dep) = gimple_omp_ordered_clauses (ord_stmt);
      *gimple_omp_ordered_clauses_ptr (ord_stmt) = folded_dep;
    }

 lower_omp_ordered_ret:

  /* Ordered without clauses is #pragma omp threads, while we want
     a nop instead if we remove all clauses.  */
  if (gimple_omp_ordered_clauses (ord_stmt) == NULL_TREE)
    gsi_replace (gsi_p, gimple_build_nop (), true);
}


/* Expand code for an OpenMP ordered directive.  */

static void
lower_omp_ordered (gimple_stmt_iterator *gsi_p, omp_context *ctx)
{
  tree block;
  gimple *stmt = gsi_stmt (*gsi_p), *g;
  gomp_ordered *ord_stmt = as_a <gomp_ordered *> (stmt);
  gcall *x;
  gbind *bind;
  bool simd = omp_find_clause (gimple_omp_ordered_clauses (ord_stmt),
			       OMP_CLAUSE_SIMD);
  /* FIXME: this should check presence of OMP_CLAUSE__SIMT_ on the enclosing
     loop.  */
  bool maybe_simt
    = simd && omp_maybe_offloaded_ctx (ctx) && omp_max_simt_vf () > 1;
  bool threads = omp_find_clause (gimple_omp_ordered_clauses (ord_stmt),
				  OMP_CLAUSE_THREADS);

  if (omp_find_clause (gimple_omp_ordered_clauses (ord_stmt),
		       OMP_CLAUSE_DEPEND))
    {
      /* FIXME: This is needs to be moved to the expansion to verify various
	 conditions only testable on cfg with dominators computed, and also
	 all the depend clauses to be merged still might need to be available
	 for the runtime checks.  */
      if (0)
	lower_omp_ordered_clauses (gsi_p, ord_stmt, ctx);
      return;
    }

  push_gimplify_context ();

  block = make_node (BLOCK);
  bind = gimple_build_bind (NULL, NULL, block);
  gsi_replace (gsi_p, bind, true);
  gimple_bind_add_stmt (bind, stmt);

  if (simd)
    {
      x = gimple_build_call_internal (IFN_GOMP_SIMD_ORDERED_START, 1,
				      build_int_cst (NULL_TREE, threads));
      cfun->has_simduid_loops = true;
    }
  else
    x = gimple_build_call (builtin_decl_explicit (BUILT_IN_GOMP_ORDERED_START),
			   0);
  gimple_bind_add_stmt (bind, x);

  tree counter = NULL_TREE, test = NULL_TREE, body = NULL_TREE;
  if (maybe_simt)
    {
      counter = create_tmp_var (integer_type_node);
      g = gimple_build_call_internal (IFN_GOMP_SIMT_LANE, 0);
      gimple_call_set_lhs (g, counter);
      gimple_bind_add_stmt (bind, g);

      body = create_artificial_label (UNKNOWN_LOCATION);
      test = create_artificial_label (UNKNOWN_LOCATION);
      gimple_bind_add_stmt (bind, gimple_build_label (body));

      tree simt_pred = create_tmp_var (integer_type_node);
      g = gimple_build_call_internal (IFN_GOMP_SIMT_ORDERED_PRED, 1, counter);
      gimple_call_set_lhs (g, simt_pred);
      gimple_bind_add_stmt (bind, g);

      tree t = create_artificial_label (UNKNOWN_LOCATION);
      g = gimple_build_cond (EQ_EXPR, simt_pred, integer_zero_node, t, test);
      gimple_bind_add_stmt (bind, g);

      gimple_bind_add_stmt (bind, gimple_build_label (t));
    }
  lower_omp (gimple_omp_body_ptr (stmt), ctx);
  gimple_omp_set_body (stmt, maybe_catch_exception (gimple_omp_body (stmt)));
  gimple_bind_add_seq (bind, gimple_omp_body (stmt));
  gimple_omp_set_body (stmt, NULL);

  if (maybe_simt)
    {
      gimple_bind_add_stmt (bind, gimple_build_label (test));
      g = gimple_build_assign (counter, MINUS_EXPR, counter, integer_one_node);
      gimple_bind_add_stmt (bind, g);

      tree c = build2 (GE_EXPR, boolean_type_node, counter, integer_zero_node);
      tree nonneg = create_tmp_var (integer_type_node);
      gimple_seq tseq = NULL;
      gimplify_assign (nonneg, fold_convert (integer_type_node, c), &tseq);
      gimple_bind_add_seq (bind, tseq);

      g = gimple_build_call_internal (IFN_GOMP_SIMT_VOTE_ANY, 1, nonneg);
      gimple_call_set_lhs (g, nonneg);
      gimple_bind_add_stmt (bind, g);

      tree end = create_artificial_label (UNKNOWN_LOCATION);
      g = gimple_build_cond (NE_EXPR, nonneg, integer_zero_node, body, end);
      gimple_bind_add_stmt (bind, g);

      gimple_bind_add_stmt (bind, gimple_build_label (end));
    }
  if (simd)
    x = gimple_build_call_internal (IFN_GOMP_SIMD_ORDERED_END, 1,
				    build_int_cst (NULL_TREE, threads));
  else
    x = gimple_build_call (builtin_decl_explicit (BUILT_IN_GOMP_ORDERED_END),
			   0);
  gimple_bind_add_stmt (bind, x);

  gimple_bind_add_stmt (bind, gimple_build_omp_return (true));

  pop_gimplify_context (bind);

  gimple_bind_append_vars (bind, ctx->block_vars);
  BLOCK_VARS (block) = gimple_bind_vars (bind);
}


/* Gimplify a GIMPLE_OMP_CRITICAL statement.  This is a relatively simple
   substitution of a couple of function calls.  But in the NAMED case,
   requires that languages coordinate a symbol name.  It is therefore
   best put here in common code.  */

static GTY(()) hash_map<tree, tree> *critical_name_mutexes;

static void
lower_omp_critical (gimple_stmt_iterator *gsi_p, omp_context *ctx)
{
  tree block;
  tree name, lock, unlock;
  gomp_critical *stmt = as_a <gomp_critical *> (gsi_stmt (*gsi_p));
  gbind *bind;
  location_t loc = gimple_location (stmt);
  gimple_seq tbody;

  name = gimple_omp_critical_name (stmt);
  if (name)
    {
      tree decl;

      if (!critical_name_mutexes)
	critical_name_mutexes = hash_map<tree, tree>::create_ggc (10);

      tree *n = critical_name_mutexes->get (name);
      if (n == NULL)
	{
	  char *new_str;

	  decl = create_tmp_var_raw (ptr_type_node);

	  new_str = ACONCAT ((".gomp_critical_user_",
			      IDENTIFIER_POINTER (name), NULL));
	  DECL_NAME (decl) = get_identifier (new_str);
	  TREE_PUBLIC (decl) = 1;
	  TREE_STATIC (decl) = 1;
	  DECL_COMMON (decl) = 1;
	  DECL_ARTIFICIAL (decl) = 1;
	  DECL_IGNORED_P (decl) = 1;

	  varpool_node::finalize_decl (decl);

	  critical_name_mutexes->put (name, decl);
	}
      else
	decl = *n;

      /* If '#pragma omp critical' is inside offloaded region or
	 inside function marked as offloadable, the symbol must be
	 marked as offloadable too.  */
      omp_context *octx;
      if (cgraph_node::get (current_function_decl)->offloadable)
	varpool_node::get_create (decl)->offloadable = 1;
      else
	for (octx = ctx->outer; octx; octx = octx->outer)
	  if (is_gimple_omp_offloaded (octx->stmt))
	    {
	      varpool_node::get_create (decl)->offloadable = 1;
	      break;
	    }

      lock = builtin_decl_explicit (BUILT_IN_GOMP_CRITICAL_NAME_START);
      lock = build_call_expr_loc (loc, lock, 1,
				  build_fold_addr_expr_loc (loc, decl));

      unlock = builtin_decl_explicit (BUILT_IN_GOMP_CRITICAL_NAME_END);
      unlock = build_call_expr_loc (loc, unlock, 1,
				build_fold_addr_expr_loc (loc, decl));
    }
  else
    {
      lock = builtin_decl_explicit (BUILT_IN_GOMP_CRITICAL_START);
      lock = build_call_expr_loc (loc, lock, 0);

      unlock = builtin_decl_explicit (BUILT_IN_GOMP_CRITICAL_END);
      unlock = build_call_expr_loc (loc, unlock, 0);
    }

  push_gimplify_context ();

  block = make_node (BLOCK);
  bind = gimple_build_bind (NULL, NULL, block);
  gsi_replace (gsi_p, bind, true);
  gimple_bind_add_stmt (bind, stmt);

  tbody = gimple_bind_body (bind);
  gimplify_and_add (lock, &tbody);
  gimple_bind_set_body (bind, tbody);

  lower_omp (gimple_omp_body_ptr (stmt), ctx);
  gimple_omp_set_body (stmt, maybe_catch_exception (gimple_omp_body (stmt)));
  gimple_bind_add_seq (bind, gimple_omp_body (stmt));
  gimple_omp_set_body (stmt, NULL);

  tbody = gimple_bind_body (bind);
  gimplify_and_add (unlock, &tbody);
  gimple_bind_set_body (bind, tbody);

  gimple_bind_add_stmt (bind, gimple_build_omp_return (true));

  pop_gimplify_context (bind);
  gimple_bind_append_vars (bind, ctx->block_vars);
  BLOCK_VARS (block) = gimple_bind_vars (bind);
}

/* A subroutine of lower_omp_for.  Generate code to emit the predicate
   for a lastprivate clause.  Given a loop control predicate of (V
   cond N2), we gate the clause on (!(V cond N2)).  The lowered form
   is appended to *DLIST, iterator initialization is appended to
   *BODY_P.  */

static void
lower_omp_for_lastprivate (struct omp_for_data *fd, gimple_seq *body_p,
			   gimple_seq *dlist, struct omp_context *ctx)
{
  tree clauses, cond, vinit;
  enum tree_code cond_code;
  gimple_seq stmts;

  cond_code = fd->loop.cond_code;
  cond_code = cond_code == LT_EXPR ? GE_EXPR : LE_EXPR;

  /* When possible, use a strict equality expression.  This can let VRP
     type optimizations deduce the value and remove a copy.  */
  if (tree_fits_shwi_p (fd->loop.step))
    {
      HOST_WIDE_INT step = tree_to_shwi (fd->loop.step);
      if (step == 1 || step == -1)
	cond_code = EQ_EXPR;
    }

  if (gimple_omp_for_kind (fd->for_stmt) == GF_OMP_FOR_KIND_GRID_LOOP
      || gimple_omp_for_grid_phony (fd->for_stmt))
    cond = omp_grid_lastprivate_predicate (fd);
  else
    {
      tree n2 = fd->loop.n2;
      if (fd->collapse > 1
	  && TREE_CODE (n2) != INTEGER_CST
	  && gimple_omp_for_combined_into_p (fd->for_stmt))
	{
	  struct omp_context *taskreg_ctx = NULL;
	  if (gimple_code (ctx->outer->stmt) == GIMPLE_OMP_FOR)
	    {
	      gomp_for *gfor = as_a <gomp_for *> (ctx->outer->stmt);
	      if (gimple_omp_for_kind (gfor) == GF_OMP_FOR_KIND_FOR
		  || gimple_omp_for_kind (gfor) == GF_OMP_FOR_KIND_DISTRIBUTE)
		{
		  if (gimple_omp_for_combined_into_p (gfor))
		    {
		      gcc_assert (ctx->outer->outer
				  && is_parallel_ctx (ctx->outer->outer));
		      taskreg_ctx = ctx->outer->outer;
		    }
		  else
		    {
		      struct omp_for_data outer_fd;
		      omp_extract_for_data (gfor, &outer_fd, NULL);
		      n2 = fold_convert (TREE_TYPE (n2), outer_fd.loop.n2);
		    }
		}
	      else if (gimple_omp_for_kind (gfor) == GF_OMP_FOR_KIND_TASKLOOP)
		taskreg_ctx = ctx->outer->outer;
	    }
	  else if (is_taskreg_ctx (ctx->outer))
	    taskreg_ctx = ctx->outer;
	  if (taskreg_ctx)
	    {
	      int i;
	      tree taskreg_clauses
		= gimple_omp_taskreg_clauses (taskreg_ctx->stmt);
	      tree innerc = omp_find_clause (taskreg_clauses,
					     OMP_CLAUSE__LOOPTEMP_);
	      gcc_assert (innerc);
	      for (i = 0; i < fd->collapse; i++)
		{
		  innerc = omp_find_clause (OMP_CLAUSE_CHAIN (innerc),
					    OMP_CLAUSE__LOOPTEMP_);
		  gcc_assert (innerc);
		}
	      innerc = omp_find_clause (OMP_CLAUSE_CHAIN (innerc),
					OMP_CLAUSE__LOOPTEMP_);
	      if (innerc)
		n2 = fold_convert (TREE_TYPE (n2),
				   lookup_decl (OMP_CLAUSE_DECL (innerc),
						taskreg_ctx));
	    }
	}
      cond = build2 (cond_code, boolean_type_node, fd->loop.v, n2);
    }

  clauses = gimple_omp_for_clauses (fd->for_stmt);
  stmts = NULL;
  lower_lastprivate_clauses (clauses, cond, &stmts, ctx);
  if (!gimple_seq_empty_p (stmts))
    {
      gimple_seq_add_seq (&stmts, *dlist);
      *dlist = stmts;

      /* Optimize: v = 0; is usually cheaper than v = some_other_constant.  */
      vinit = fd->loop.n1;
      if (cond_code == EQ_EXPR
	  && tree_fits_shwi_p (fd->loop.n2)
	  && ! integer_zerop (fd->loop.n2))
	vinit = build_int_cst (TREE_TYPE (fd->loop.v), 0);
      else
	vinit = unshare_expr (vinit);

      /* Initialize the iterator variable, so that threads that don't execute
	 any iterations don't execute the lastprivate clauses by accident.  */
      gimplify_assign (fd->loop.v, vinit, body_p);
    }
}


/* Lower code for an OMP loop directive.  */

static void
lower_omp_for (gimple_stmt_iterator *gsi_p, omp_context *ctx)
{
  tree *rhs_p, block;
  struct omp_for_data fd, *fdp = NULL;
  gomp_for *stmt = as_a <gomp_for *> (gsi_stmt (*gsi_p));
  gbind *new_stmt;
  gimple_seq omp_for_body, body, dlist;
  gimple_seq oacc_head = NULL, oacc_tail = NULL;
  size_t i;

  push_gimplify_context ();

  lower_omp (gimple_omp_for_pre_body_ptr (stmt), ctx);

  block = make_node (BLOCK);
  new_stmt = gimple_build_bind (NULL, NULL, block);
  /* Replace at gsi right away, so that 'stmt' is no member
     of a sequence anymore as we're going to add to a different
     one below.  */
  gsi_replace (gsi_p, new_stmt, true);

  /* Move declaration of temporaries in the loop body before we make
     it go away.  */
  omp_for_body = gimple_omp_body (stmt);
  if (!gimple_seq_empty_p (omp_for_body)
      && gimple_code (gimple_seq_first_stmt (omp_for_body)) == GIMPLE_BIND)
    {
      gbind *inner_bind
	= as_a <gbind *> (gimple_seq_first_stmt (omp_for_body));
      tree vars = gimple_bind_vars (inner_bind);
      gimple_bind_append_vars (new_stmt, vars);
      /* bind_vars/BLOCK_VARS are being moved to new_stmt/block, don't
	 keep them on the inner_bind and it's block.  */
      gimple_bind_set_vars (inner_bind, NULL_TREE);
      if (gimple_bind_block (inner_bind))
	BLOCK_VARS (gimple_bind_block (inner_bind)) = NULL_TREE;
    }

  if (gimple_omp_for_combined_into_p (stmt))
    {
      omp_extract_for_data (stmt, &fd, NULL);
      fdp = &fd;

      /* We need two temporaries with fd.loop.v type (istart/iend)
	 and then (fd.collapse - 1) temporaries with the same
	 type for count2 ... countN-1 vars if not constant.  */
      size_t count = 2;
      tree type = fd.iter_type;
      if (fd.collapse > 1
	  && TREE_CODE (fd.loop.n2) != INTEGER_CST)
	count += fd.collapse - 1;
      bool taskreg_for
	= (gimple_omp_for_kind (stmt) == GF_OMP_FOR_KIND_FOR
	   || gimple_omp_for_kind (stmt) == GF_OMP_FOR_KIND_TASKLOOP);
      tree outerc = NULL, *pc = gimple_omp_for_clauses_ptr (stmt);
      tree simtc = NULL;
      tree clauses = *pc;
      if (taskreg_for)
	outerc
	  = omp_find_clause (gimple_omp_taskreg_clauses (ctx->outer->stmt),
			     OMP_CLAUSE__LOOPTEMP_);
      if (ctx->simt_stmt)
	simtc = omp_find_clause (gimple_omp_for_clauses (ctx->simt_stmt),
				 OMP_CLAUSE__LOOPTEMP_);
      for (i = 0; i < count; i++)
	{
	  tree temp;
	  if (taskreg_for)
	    {
	      gcc_assert (outerc);
	      temp = lookup_decl (OMP_CLAUSE_DECL (outerc), ctx->outer);
	      outerc = omp_find_clause (OMP_CLAUSE_CHAIN (outerc),
					OMP_CLAUSE__LOOPTEMP_);
	    }
	  else
	    {
	      /* If there are 2 adjacent SIMD stmts, one with _simt_
		 clause, another without, make sure they have the same
		 decls in _looptemp_ clauses, because the outer stmt
		 they are combined into will look up just one inner_stmt.  */
	      if (ctx->simt_stmt)
		temp = OMP_CLAUSE_DECL (simtc);
	      else
		temp = create_tmp_var (type);
	      insert_decl_map (&ctx->outer->cb, temp, temp);
	    }
	  *pc = build_omp_clause (UNKNOWN_LOCATION, OMP_CLAUSE__LOOPTEMP_);
	  OMP_CLAUSE_DECL (*pc) = temp;
	  pc = &OMP_CLAUSE_CHAIN (*pc);
	  if (ctx->simt_stmt)
	    simtc = omp_find_clause (OMP_CLAUSE_CHAIN (simtc),
				     OMP_CLAUSE__LOOPTEMP_);
	}
      *pc = clauses;
    }

  /* The pre-body and input clauses go before the lowered GIMPLE_OMP_FOR.  */
  dlist = NULL;
  body = NULL;
  lower_rec_input_clauses (gimple_omp_for_clauses (stmt), &body, &dlist, ctx,
			   fdp);
  gimple_seq_add_seq (&body, gimple_omp_for_pre_body (stmt));

  lower_omp (gimple_omp_body_ptr (stmt), ctx);

  /* Lower the header expressions.  At this point, we can assume that
     the header is of the form:

     	#pragma omp for (V = VAL1; V {<|>|<=|>=} VAL2; V = V [+-] VAL3)

     We just need to make sure that VAL1, VAL2 and VAL3 are lowered
     using the .omp_data_s mapping, if needed.  */
  for (i = 0; i < gimple_omp_for_collapse (stmt); i++)
    {
      rhs_p = gimple_omp_for_initial_ptr (stmt, i);
      if (!is_gimple_min_invariant (*rhs_p))
	*rhs_p = get_formal_tmp_var (*rhs_p, &body);

      rhs_p = gimple_omp_for_final_ptr (stmt, i);
      if (!is_gimple_min_invariant (*rhs_p))
	*rhs_p = get_formal_tmp_var (*rhs_p, &body);

      rhs_p = &TREE_OPERAND (gimple_omp_for_incr (stmt, i), 1);
      if (!is_gimple_min_invariant (*rhs_p))
	*rhs_p = get_formal_tmp_var (*rhs_p, &body);
    }

  /* Once lowered, extract the bounds and clauses.  */
  omp_extract_for_data (stmt, &fd, NULL);

  if (is_gimple_omp_oacc (ctx->stmt)
      && !ctx_in_oacc_kernels_region (ctx))
    lower_oacc_head_tail (gimple_location (stmt),
			  gimple_omp_for_clauses (stmt),
			  &oacc_head, &oacc_tail, ctx);

  /* Add OpenACC partitioning and reduction markers just before the loop.  */
  if (oacc_head)
    gimple_seq_add_seq (&body, oacc_head);

  lower_omp_for_lastprivate (&fd, &body, &dlist, ctx);

  if (gimple_omp_for_kind (stmt) == GF_OMP_FOR_KIND_FOR)
    for (tree c = gimple_omp_for_clauses (stmt); c; c = OMP_CLAUSE_CHAIN (c))
      if (OMP_CLAUSE_CODE (c) == OMP_CLAUSE_LINEAR
	  && !OMP_CLAUSE_LINEAR_NO_COPYIN (c))
	{
	  OMP_CLAUSE_DECL (c) = lookup_decl (OMP_CLAUSE_DECL (c), ctx);
	  if (DECL_P (OMP_CLAUSE_LINEAR_STEP (c)))
	    OMP_CLAUSE_LINEAR_STEP (c)
	      = maybe_lookup_decl_in_outer_ctx (OMP_CLAUSE_LINEAR_STEP (c),
						ctx);
	}

  bool phony_loop = (gimple_omp_for_kind (stmt) != GF_OMP_FOR_KIND_GRID_LOOP
		     && gimple_omp_for_grid_phony (stmt));
  if (!phony_loop)
    gimple_seq_add_stmt (&body, stmt);
  gimple_seq_add_seq (&body, gimple_omp_body (stmt));

  if (!phony_loop)
    gimple_seq_add_stmt (&body, gimple_build_omp_continue (fd.loop.v,
							   fd.loop.v));

  /* After the loop, add exit clauses.  */
  lower_reduction_clauses (gimple_omp_for_clauses (stmt), &body, ctx);

  if (ctx->cancellable)
    gimple_seq_add_stmt (&body, gimple_build_label (ctx->cancel_label));

  gimple_seq_add_seq (&body, dlist);

  body = maybe_catch_exception (body);

  if (!phony_loop)
    {
      /* Region exit marker goes at the end of the loop body.  */
      gimple_seq_add_stmt (&body, gimple_build_omp_return (fd.have_nowait));
      maybe_add_implicit_barrier_cancel (ctx, &body);
    }

  /* Add OpenACC joining and reduction markers just after the loop.  */
  if (oacc_tail)
    gimple_seq_add_seq (&body, oacc_tail);

  pop_gimplify_context (new_stmt);

  gimple_bind_append_vars (new_stmt, ctx->block_vars);
  BLOCK_VARS (block) = gimple_bind_vars (new_stmt);
  if (BLOCK_VARS (block))
    TREE_USED (block) = 1;

  gimple_bind_set_body (new_stmt, body);
  gimple_omp_set_body (stmt, NULL);
  gimple_omp_for_set_pre_body (stmt, NULL);
}

/* Callback for walk_stmts.  Check if the current statement only contains
   GIMPLE_OMP_FOR or GIMPLE_OMP_SECTIONS.  */

static tree
check_combined_parallel (gimple_stmt_iterator *gsi_p,
    			 bool *handled_ops_p,
    			 struct walk_stmt_info *wi)
{
  int *info = (int *) wi->info;
  gimple *stmt = gsi_stmt (*gsi_p);

  *handled_ops_p = true;
  switch (gimple_code (stmt))
    {
    WALK_SUBSTMTS;

    case GIMPLE_OMP_FOR:
    case GIMPLE_OMP_SECTIONS:
      *info = *info == 0 ? 1 : -1;
      break;
    default:
      *info = -1;
      break;
    }
  return NULL;
}

struct omp_taskcopy_context
{
  /* This field must be at the beginning, as we do "inheritance": Some
     callback functions for tree-inline.c (e.g., omp_copy_decl)
     receive a copy_body_data pointer that is up-casted to an
     omp_context pointer.  */
  copy_body_data cb;
  omp_context *ctx;
};

static tree
task_copyfn_copy_decl (tree var, copy_body_data *cb)
{
  struct omp_taskcopy_context *tcctx = (struct omp_taskcopy_context *) cb;

  if (splay_tree_lookup (tcctx->ctx->sfield_map, (splay_tree_key) var))
    return create_tmp_var (TREE_TYPE (var));

  return var;
}

static tree
task_copyfn_remap_type (struct omp_taskcopy_context *tcctx, tree orig_type)
{
  tree name, new_fields = NULL, type, f;

  type = lang_hooks.types.make_type (RECORD_TYPE);
  name = DECL_NAME (TYPE_NAME (orig_type));
  name = build_decl (gimple_location (tcctx->ctx->stmt),
		     TYPE_DECL, name, type);
  TYPE_NAME (type) = name;

  for (f = TYPE_FIELDS (orig_type); f ; f = TREE_CHAIN (f))
    {
      tree new_f = copy_node (f);
      DECL_CONTEXT (new_f) = type;
      TREE_TYPE (new_f) = remap_type (TREE_TYPE (f), &tcctx->cb);
      TREE_CHAIN (new_f) = new_fields;
      walk_tree (&DECL_SIZE (new_f), copy_tree_body_r, &tcctx->cb, NULL);
      walk_tree (&DECL_SIZE_UNIT (new_f), copy_tree_body_r, &tcctx->cb, NULL);
      walk_tree (&DECL_FIELD_OFFSET (new_f), copy_tree_body_r,
		 &tcctx->cb, NULL);
      new_fields = new_f;
      tcctx->cb.decl_map->put (f, new_f);
    }
  TYPE_FIELDS (type) = nreverse (new_fields);
  layout_type (type);
  return type;
}

/* Create task copyfn.  */

static void
create_task_copyfn (gomp_task *task_stmt, omp_context *ctx)
{
  struct function *child_cfun;
  tree child_fn, t, c, src, dst, f, sf, arg, sarg, decl;
  tree record_type, srecord_type, bind, list;
  bool record_needs_remap = false, srecord_needs_remap = false;
  splay_tree_node n;
  struct omp_taskcopy_context tcctx;
  location_t loc = gimple_location (task_stmt);

  child_fn = gimple_omp_task_copy_fn (task_stmt);
  child_cfun = DECL_STRUCT_FUNCTION (child_fn);
  gcc_assert (child_cfun->cfg == NULL);
  DECL_SAVED_TREE (child_fn) = alloc_stmt_list ();

  /* Reset DECL_CONTEXT on function arguments.  */
  for (t = DECL_ARGUMENTS (child_fn); t; t = DECL_CHAIN (t))
    DECL_CONTEXT (t) = child_fn;

  /* Populate the function.  */
  push_gimplify_context ();
  push_cfun (child_cfun);

  bind = build3 (BIND_EXPR, void_type_node, NULL, NULL, NULL);
  TREE_SIDE_EFFECTS (bind) = 1;
  list = NULL;
  DECL_SAVED_TREE (child_fn) = bind;
  DECL_SOURCE_LOCATION (child_fn) = gimple_location (task_stmt);

  /* Remap src and dst argument types if needed.  */
  record_type = ctx->record_type;
  srecord_type = ctx->srecord_type;
  for (f = TYPE_FIELDS (record_type); f ; f = DECL_CHAIN (f))
    if (variably_modified_type_p (TREE_TYPE (f), ctx->cb.src_fn))
      {
	record_needs_remap = true;
	break;
      }
  for (f = TYPE_FIELDS (srecord_type); f ; f = DECL_CHAIN (f))
    if (variably_modified_type_p (TREE_TYPE (f), ctx->cb.src_fn))
      {
	srecord_needs_remap = true;
	break;
      }

  if (record_needs_remap || srecord_needs_remap)
    {
      memset (&tcctx, '\0', sizeof (tcctx));
      tcctx.cb.src_fn = ctx->cb.src_fn;
      tcctx.cb.dst_fn = child_fn;
      tcctx.cb.src_node = cgraph_node::get (tcctx.cb.src_fn);
      gcc_checking_assert (tcctx.cb.src_node);
      tcctx.cb.dst_node = tcctx.cb.src_node;
      tcctx.cb.src_cfun = ctx->cb.src_cfun;
      tcctx.cb.copy_decl = task_copyfn_copy_decl;
      tcctx.cb.eh_lp_nr = 0;
      tcctx.cb.transform_call_graph_edges = CB_CGE_MOVE;
      tcctx.cb.decl_map = new hash_map<tree, tree>;
      tcctx.ctx = ctx;

      if (record_needs_remap)
	record_type = task_copyfn_remap_type (&tcctx, record_type);
      if (srecord_needs_remap)
	srecord_type = task_copyfn_remap_type (&tcctx, srecord_type);
    }
  else
    tcctx.cb.decl_map = NULL;

  arg = DECL_ARGUMENTS (child_fn);
  TREE_TYPE (arg) = build_pointer_type (record_type);
  sarg = DECL_CHAIN (arg);
  TREE_TYPE (sarg) = build_pointer_type (srecord_type);

  /* First pass: initialize temporaries used in record_type and srecord_type
     sizes and field offsets.  */
  if (tcctx.cb.decl_map)
    for (c = gimple_omp_task_clauses (task_stmt); c; c = OMP_CLAUSE_CHAIN (c))
      if (OMP_CLAUSE_CODE (c) == OMP_CLAUSE_FIRSTPRIVATE)
	{
	  tree *p;

	  decl = OMP_CLAUSE_DECL (c);
	  p = tcctx.cb.decl_map->get (decl);
	  if (p == NULL)
	    continue;
	  n = splay_tree_lookup (ctx->sfield_map, (splay_tree_key) decl);
	  sf = (tree) n->value;
	  sf = *tcctx.cb.decl_map->get (sf);
	  src = build_simple_mem_ref_loc (loc, sarg);
	  src = omp_build_component_ref (src, sf);
	  t = build2 (MODIFY_EXPR, TREE_TYPE (*p), *p, src);
	  append_to_statement_list (t, &list);
	}

  /* Second pass: copy shared var pointers and copy construct non-VLA
     firstprivate vars.  */
  for (c = gimple_omp_task_clauses (task_stmt); c; c = OMP_CLAUSE_CHAIN (c))
    switch (OMP_CLAUSE_CODE (c))
      {
	splay_tree_key key;
      case OMP_CLAUSE_SHARED:
	decl = OMP_CLAUSE_DECL (c);
	key = (splay_tree_key) decl;
	if (OMP_CLAUSE_SHARED_FIRSTPRIVATE (c))
	  key = (splay_tree_key) &DECL_UID (decl);
	n = splay_tree_lookup (ctx->field_map, key);
	if (n == NULL)
	  break;
	f = (tree) n->value;
	if (tcctx.cb.decl_map)
	  f = *tcctx.cb.decl_map->get (f);
	n = splay_tree_lookup (ctx->sfield_map, key);
	sf = (tree) n->value;
	if (tcctx.cb.decl_map)
	  sf = *tcctx.cb.decl_map->get (sf);
	src = build_simple_mem_ref_loc (loc, sarg);
	src = omp_build_component_ref (src, sf);
	dst = build_simple_mem_ref_loc (loc, arg);
	dst = omp_build_component_ref (dst, f);
	t = build2 (MODIFY_EXPR, TREE_TYPE (dst), dst, src);
	append_to_statement_list (t, &list);
	break;
      case OMP_CLAUSE_FIRSTPRIVATE:
	decl = OMP_CLAUSE_DECL (c);
	if (is_variable_sized (decl))
	  break;
	n = splay_tree_lookup (ctx->field_map, (splay_tree_key) decl);
	if (n == NULL)
	  break;
	f = (tree) n->value;
	if (tcctx.cb.decl_map)
	  f = *tcctx.cb.decl_map->get (f);
	n = splay_tree_lookup (ctx->sfield_map, (splay_tree_key) decl);
	if (n != NULL)
	  {
	    sf = (tree) n->value;
	    if (tcctx.cb.decl_map)
	      sf = *tcctx.cb.decl_map->get (sf);
	    src = build_simple_mem_ref_loc (loc, sarg);
	    src = omp_build_component_ref (src, sf);
	    if (use_pointer_for_field (decl, NULL) || omp_is_reference (decl))
	      src = build_simple_mem_ref_loc (loc, src);
	  }
	else
	  src = decl;
	dst = build_simple_mem_ref_loc (loc, arg);
	dst = omp_build_component_ref (dst, f);
	t = lang_hooks.decls.omp_clause_copy_ctor (c, dst, src);
	append_to_statement_list (t, &list);
	break;
      case OMP_CLAUSE_PRIVATE:
	if (! OMP_CLAUSE_PRIVATE_OUTER_REF (c))
	  break;
	decl = OMP_CLAUSE_DECL (c);
	n = splay_tree_lookup (ctx->field_map, (splay_tree_key) decl);
	f = (tree) n->value;
	if (tcctx.cb.decl_map)
	  f = *tcctx.cb.decl_map->get (f);
	n = splay_tree_lookup (ctx->sfield_map, (splay_tree_key) decl);
	if (n != NULL)
	  {
	    sf = (tree) n->value;
	    if (tcctx.cb.decl_map)
	      sf = *tcctx.cb.decl_map->get (sf);
	    src = build_simple_mem_ref_loc (loc, sarg);
	    src = omp_build_component_ref (src, sf);
	    if (use_pointer_for_field (decl, NULL))
	      src = build_simple_mem_ref_loc (loc, src);
	  }
	else
	  src = decl;
	dst = build_simple_mem_ref_loc (loc, arg);
	dst = omp_build_component_ref (dst, f);
	t = build2 (MODIFY_EXPR, TREE_TYPE (dst), dst, src);
	append_to_statement_list (t, &list);
	break;
      default:
	break;
      }

  /* Last pass: handle VLA firstprivates.  */
  if (tcctx.cb.decl_map)
    for (c = gimple_omp_task_clauses (task_stmt); c; c = OMP_CLAUSE_CHAIN (c))
      if (OMP_CLAUSE_CODE (c) == OMP_CLAUSE_FIRSTPRIVATE)
	{
	  tree ind, ptr, df;

	  decl = OMP_CLAUSE_DECL (c);
	  if (!is_variable_sized (decl))
	    continue;
	  n = splay_tree_lookup (ctx->field_map, (splay_tree_key) decl);
	  if (n == NULL)
	    continue;
	  f = (tree) n->value;
	  f = *tcctx.cb.decl_map->get (f);
	  gcc_assert (DECL_HAS_VALUE_EXPR_P (decl));
	  ind = DECL_VALUE_EXPR (decl);
	  gcc_assert (TREE_CODE (ind) == INDIRECT_REF);
	  gcc_assert (DECL_P (TREE_OPERAND (ind, 0)));
	  n = splay_tree_lookup (ctx->sfield_map,
				 (splay_tree_key) TREE_OPERAND (ind, 0));
	  sf = (tree) n->value;
	  sf = *tcctx.cb.decl_map->get (sf);
	  src = build_simple_mem_ref_loc (loc, sarg);
	  src = omp_build_component_ref (src, sf);
	  src = build_simple_mem_ref_loc (loc, src);
	  dst = build_simple_mem_ref_loc (loc, arg);
	  dst = omp_build_component_ref (dst, f);
	  t = lang_hooks.decls.omp_clause_copy_ctor (c, dst, src);
	  append_to_statement_list (t, &list);
	  n = splay_tree_lookup (ctx->field_map,
				 (splay_tree_key) TREE_OPERAND (ind, 0));
	  df = (tree) n->value;
	  df = *tcctx.cb.decl_map->get (df);
	  ptr = build_simple_mem_ref_loc (loc, arg);
	  ptr = omp_build_component_ref (ptr, df);
	  t = build2 (MODIFY_EXPR, TREE_TYPE (ptr), ptr,
		      build_fold_addr_expr_loc (loc, dst));
	  append_to_statement_list (t, &list);
	}

  t = build1 (RETURN_EXPR, void_type_node, NULL);
  append_to_statement_list (t, &list);

  if (tcctx.cb.decl_map)
    delete tcctx.cb.decl_map;
  pop_gimplify_context (NULL);
  BIND_EXPR_BODY (bind) = list;
  pop_cfun ();
}

static void
lower_depend_clauses (tree *pclauses, gimple_seq *iseq, gimple_seq *oseq)
{
  tree c, clauses;
  gimple *g;
  size_t n_in = 0, n_out = 0, idx = 2, i;

  clauses = omp_find_clause (*pclauses, OMP_CLAUSE_DEPEND);
  gcc_assert (clauses);
  for (c = clauses; c; c = OMP_CLAUSE_CHAIN (c))
    if (OMP_CLAUSE_CODE (c) == OMP_CLAUSE_DEPEND)
      switch (OMP_CLAUSE_DEPEND_KIND (c))
	{
	case OMP_CLAUSE_DEPEND_IN:
	  n_in++;
	  break;
	case OMP_CLAUSE_DEPEND_OUT:
	case OMP_CLAUSE_DEPEND_INOUT:
	  n_out++;
	  break;
	case OMP_CLAUSE_DEPEND_SOURCE:
	case OMP_CLAUSE_DEPEND_SINK:
	  /* FALLTHRU */
	default:
	  gcc_unreachable ();
	}
  tree type = build_array_type_nelts (ptr_type_node, n_in + n_out + 2);
  tree array = create_tmp_var (type);
  TREE_ADDRESSABLE (array) = 1;
  tree r = build4 (ARRAY_REF, ptr_type_node, array, size_int (0), NULL_TREE,
		   NULL_TREE);
  g = gimple_build_assign (r, build_int_cst (ptr_type_node, n_in + n_out));
  gimple_seq_add_stmt (iseq, g);
  r = build4 (ARRAY_REF, ptr_type_node, array, size_int (1), NULL_TREE,
	      NULL_TREE);
  g = gimple_build_assign (r, build_int_cst (ptr_type_node, n_out));
  gimple_seq_add_stmt (iseq, g);
  for (i = 0; i < 2; i++)
    {
      if ((i ? n_in : n_out) == 0)
	continue;
      for (c = clauses; c; c = OMP_CLAUSE_CHAIN (c))
	if (OMP_CLAUSE_CODE (c) == OMP_CLAUSE_DEPEND
	    && ((OMP_CLAUSE_DEPEND_KIND (c) != OMP_CLAUSE_DEPEND_IN) ^ i))
	  {
	    tree t = OMP_CLAUSE_DECL (c);
	    t = fold_convert (ptr_type_node, t);
	    gimplify_expr (&t, iseq, NULL, is_gimple_val, fb_rvalue);
	    r = build4 (ARRAY_REF, ptr_type_node, array, size_int (idx++),
			NULL_TREE, NULL_TREE);
	    g = gimple_build_assign (r, t);
	    gimple_seq_add_stmt (iseq, g);
	  }
    }
  c = build_omp_clause (UNKNOWN_LOCATION, OMP_CLAUSE_DEPEND);
  OMP_CLAUSE_DECL (c) = build_fold_addr_expr (array);
  OMP_CLAUSE_CHAIN (c) = *pclauses;
  *pclauses = c;
  tree clobber = build_constructor (type, NULL);
  TREE_THIS_VOLATILE (clobber) = 1;
  g = gimple_build_assign (array, clobber);
  gimple_seq_add_stmt (oseq, g);
}

/* Lower the OpenMP parallel or task directive in the current statement
   in GSI_P.  CTX holds context information for the directive.  */

static void
lower_omp_taskreg (gimple_stmt_iterator *gsi_p, omp_context *ctx)
{
  tree clauses;
  tree child_fn, t;
  gimple *stmt = gsi_stmt (*gsi_p);
  gbind *par_bind, *bind, *dep_bind = NULL;
  gimple_seq par_body, olist, ilist, par_olist, par_rlist, par_ilist, new_body;
  location_t loc = gimple_location (stmt);

  clauses = gimple_omp_taskreg_clauses (stmt);
  par_bind
    = as_a <gbind *> (gimple_seq_first_stmt (gimple_omp_body (stmt)));
  par_body = gimple_bind_body (par_bind);
  child_fn = ctx->cb.dst_fn;
  if (gimple_code (stmt) == GIMPLE_OMP_PARALLEL
      && !gimple_omp_parallel_combined_p (stmt))
    {
      struct walk_stmt_info wi;
      int ws_num = 0;

      memset (&wi, 0, sizeof (wi));
      wi.info = &ws_num;
      wi.val_only = true;
      walk_gimple_seq (par_body, check_combined_parallel, NULL, &wi);
      if (ws_num == 1)
	gimple_omp_parallel_set_combined_p (stmt, true);
    }
  gimple_seq dep_ilist = NULL;
  gimple_seq dep_olist = NULL;
  if (gimple_code (stmt) == GIMPLE_OMP_TASK
      && omp_find_clause (clauses, OMP_CLAUSE_DEPEND))
    {
      push_gimplify_context ();
      dep_bind = gimple_build_bind (NULL, NULL, make_node (BLOCK));
      lower_depend_clauses (gimple_omp_task_clauses_ptr (stmt),
			    &dep_ilist, &dep_olist);
    }

  if (ctx->srecord_type)
    create_task_copyfn (as_a <gomp_task *> (stmt), ctx);

  push_gimplify_context ();

  par_olist = NULL;
  par_ilist = NULL;
  par_rlist = NULL;
  bool phony_construct = gimple_code (stmt) == GIMPLE_OMP_PARALLEL
    && gimple_omp_parallel_grid_phony (as_a <gomp_parallel *> (stmt));
  if (phony_construct && ctx->record_type)
    {
      gcc_checking_assert (!ctx->receiver_decl);
      ctx->receiver_decl = create_tmp_var
	(build_reference_type (ctx->record_type), ".omp_rec");
    }
  lower_rec_input_clauses (clauses, &par_ilist, &par_olist, ctx, NULL);
  lower_omp (&par_body, ctx);
  if (gimple_code (stmt) == GIMPLE_OMP_PARALLEL)
    lower_reduction_clauses (clauses, &par_rlist, ctx);

  /* Declare all the variables created by mapping and the variables
     declared in the scope of the parallel body.  */
  record_vars_into (ctx->block_vars, child_fn);
  record_vars_into (gimple_bind_vars (par_bind), child_fn);

  if (ctx->record_type)
    {
      ctx->sender_decl
	= create_tmp_var (ctx->srecord_type ? ctx->srecord_type
			  : ctx->record_type, ".omp_data_o");
      DECL_NAMELESS (ctx->sender_decl) = 1;
      TREE_ADDRESSABLE (ctx->sender_decl) = 1;
      gimple_omp_taskreg_set_data_arg (stmt, ctx->sender_decl);
    }

  olist = NULL;
  ilist = NULL;
  lower_send_clauses (clauses, &ilist, &olist, ctx);
  lower_send_shared_vars (&ilist, &olist, ctx);

  if (ctx->record_type)
    {
      tree clobber = build_constructor (TREE_TYPE (ctx->sender_decl), NULL);
      TREE_THIS_VOLATILE (clobber) = 1;
      gimple_seq_add_stmt (&olist, gimple_build_assign (ctx->sender_decl,
							clobber));
    }

  /* Once all the expansions are done, sequence all the different
     fragments inside gimple_omp_body.  */

  new_body = NULL;

  if (ctx->record_type)
    {
      t = build_fold_addr_expr_loc (loc, ctx->sender_decl);
      /* fixup_child_record_type might have changed receiver_decl's type.  */
      t = fold_convert_loc (loc, TREE_TYPE (ctx->receiver_decl), t);
      gimple_seq_add_stmt (&new_body,
	  		   gimple_build_assign (ctx->receiver_decl, t));
    }

  gimple_seq_add_seq (&new_body, par_ilist);
  gimple_seq_add_seq (&new_body, par_body);
  gimple_seq_add_seq (&new_body, par_rlist);
  if (ctx->cancellable)
    gimple_seq_add_stmt (&new_body, gimple_build_label (ctx->cancel_label));
  gimple_seq_add_seq (&new_body, par_olist);
  new_body = maybe_catch_exception (new_body);
  if (gimple_code (stmt) == GIMPLE_OMP_TASK)
    gimple_seq_add_stmt (&new_body,
			 gimple_build_omp_continue (integer_zero_node,
						    integer_zero_node));
  if (!phony_construct)
    {
      gimple_seq_add_stmt (&new_body, gimple_build_omp_return (false));
      gimple_omp_set_body (stmt, new_body);
    }

  bind = gimple_build_bind (NULL, NULL, gimple_bind_block (par_bind));
  gsi_replace (gsi_p, dep_bind ? dep_bind : bind, true);
  gimple_bind_add_seq (bind, ilist);
  if (!phony_construct)
    gimple_bind_add_stmt (bind, stmt);
  else
    gimple_bind_add_seq (bind, new_body);
  gimple_bind_add_seq (bind, olist);

  pop_gimplify_context (NULL);

  if (dep_bind)
    {
      gimple_bind_add_seq (dep_bind, dep_ilist);
      gimple_bind_add_stmt (dep_bind, bind);
      gimple_bind_add_seq (dep_bind, dep_olist);
      pop_gimplify_context (dep_bind);
    }
}

/* Lower the GIMPLE_OMP_TARGET in the current statement
   in GSI_P.  CTX holds context information for the directive.  */

static void
lower_omp_target (gimple_stmt_iterator *gsi_p, omp_context *ctx)
{
  tree clauses;
  tree child_fn, t, c;
  gomp_target *stmt = as_a <gomp_target *> (gsi_stmt (*gsi_p));
  gbind *tgt_bind, *bind, *dep_bind = NULL;
  gimple_seq tgt_body, olist, ilist, fplist, new_body;
  location_t loc = gimple_location (stmt);
  bool offloaded, data_region;
  unsigned int map_cnt = 0;

  offloaded = is_gimple_omp_offloaded (stmt);
  switch (gimple_omp_target_kind (stmt))
    {
    case GF_OMP_TARGET_KIND_REGION:
    case GF_OMP_TARGET_KIND_UPDATE:
    case GF_OMP_TARGET_KIND_ENTER_DATA:
    case GF_OMP_TARGET_KIND_EXIT_DATA:
    case GF_OMP_TARGET_KIND_OACC_PARALLEL:
    case GF_OMP_TARGET_KIND_OACC_KERNELS:
    case GF_OMP_TARGET_KIND_OACC_UPDATE:
    case GF_OMP_TARGET_KIND_OACC_ENTER_EXIT_DATA:
    case GF_OMP_TARGET_KIND_OACC_DECLARE:
      data_region = false;
      break;
    case GF_OMP_TARGET_KIND_DATA:
    case GF_OMP_TARGET_KIND_OACC_DATA:
    case GF_OMP_TARGET_KIND_OACC_HOST_DATA:
      data_region = true;
      break;
    default:
      gcc_unreachable ();
    }

  clauses = gimple_omp_target_clauses (stmt);

  gimple_seq dep_ilist = NULL;
  gimple_seq dep_olist = NULL;
  if (omp_find_clause (clauses, OMP_CLAUSE_DEPEND))
    {
      push_gimplify_context ();
      dep_bind = gimple_build_bind (NULL, NULL, make_node (BLOCK));
      lower_depend_clauses (gimple_omp_target_clauses_ptr (stmt),
			    &dep_ilist, &dep_olist);
    }

  tgt_bind = NULL;
  tgt_body = NULL;
  if (offloaded)
    {
      tgt_bind = gimple_seq_first_stmt_as_a_bind (gimple_omp_body (stmt));
      tgt_body = gimple_bind_body (tgt_bind);
    }
  else if (data_region)
    tgt_body = gimple_omp_body (stmt);
  child_fn = ctx->cb.dst_fn;

  push_gimplify_context ();
  fplist = NULL;

  for (c = clauses; c ; c = OMP_CLAUSE_CHAIN (c))
    switch (OMP_CLAUSE_CODE (c))
      {
	tree var, x;

      default:
	break;
      case OMP_CLAUSE_MAP:
#if CHECKING_P
	/* First check what we're prepared to handle in the following.  */
	switch (OMP_CLAUSE_MAP_KIND (c))
	  {
	  case GOMP_MAP_ALLOC:
	  case GOMP_MAP_TO:
	  case GOMP_MAP_FROM:
	  case GOMP_MAP_TOFROM:
	  case GOMP_MAP_POINTER:
	  case GOMP_MAP_TO_PSET:
	  case GOMP_MAP_DELETE:
	  case GOMP_MAP_RELEASE:
	  case GOMP_MAP_ALWAYS_TO:
	  case GOMP_MAP_ALWAYS_FROM:
	  case GOMP_MAP_ALWAYS_TOFROM:
	  case GOMP_MAP_FIRSTPRIVATE_POINTER:
	  case GOMP_MAP_FIRSTPRIVATE_REFERENCE:
	  case GOMP_MAP_STRUCT:
	  case GOMP_MAP_ALWAYS_POINTER:
	    break;
	  case GOMP_MAP_FORCE_ALLOC:
	  case GOMP_MAP_FORCE_TO:
	  case GOMP_MAP_FORCE_FROM:
	  case GOMP_MAP_FORCE_TOFROM:
	  case GOMP_MAP_FORCE_PRESENT:
	  case GOMP_MAP_FORCE_DEVICEPTR:
	  case GOMP_MAP_DEVICE_RESIDENT:
	  case GOMP_MAP_LINK:
	    gcc_assert (is_gimple_omp_oacc (stmt));
	    break;
	  default:
	    gcc_unreachable ();
	  }
#endif
	  /* FALLTHRU */
      case OMP_CLAUSE_TO:
      case OMP_CLAUSE_FROM:
      oacc_firstprivate:
	var = OMP_CLAUSE_DECL (c);
	if (!DECL_P (var))
	  {
	    if (OMP_CLAUSE_CODE (c) != OMP_CLAUSE_MAP
		|| (!OMP_CLAUSE_MAP_ZERO_BIAS_ARRAY_SECTION (c)
		    && (OMP_CLAUSE_MAP_KIND (c)
			!= GOMP_MAP_FIRSTPRIVATE_POINTER)))
	      map_cnt++;
	    continue;
	  }

	if (DECL_SIZE (var)
	    && TREE_CODE (DECL_SIZE (var)) != INTEGER_CST)
	  {
	    tree var2 = DECL_VALUE_EXPR (var);
	    gcc_assert (TREE_CODE (var2) == INDIRECT_REF);
	    var2 = TREE_OPERAND (var2, 0);
	    gcc_assert (DECL_P (var2));
	    var = var2;
	  }

	if (offloaded
	    && OMP_CLAUSE_CODE (c) == OMP_CLAUSE_MAP
	    && (OMP_CLAUSE_MAP_KIND (c) == GOMP_MAP_FIRSTPRIVATE_POINTER
		|| OMP_CLAUSE_MAP_KIND (c) == GOMP_MAP_FIRSTPRIVATE_REFERENCE))
	  {
	    if (TREE_CODE (TREE_TYPE (var)) == ARRAY_TYPE)
	      {
		if (is_global_var (maybe_lookup_decl_in_outer_ctx (var, ctx))
		    && varpool_node::get_create (var)->offloadable)
		  continue;

		tree type = build_pointer_type (TREE_TYPE (var));
		tree new_var = lookup_decl (var, ctx);
		x = create_tmp_var_raw (type, get_name (new_var));
		gimple_add_tmp_var (x);
		x = build_simple_mem_ref (x);
		SET_DECL_VALUE_EXPR (new_var, x);
		DECL_HAS_VALUE_EXPR_P (new_var) = 1;
	      }
	    continue;
	  }

	if (!maybe_lookup_field (var, ctx))
	  continue;

	/* Don't remap oacc parallel reduction variables, because the
	   intermediate result must be local to each gang.  */
	if (offloaded && !(OMP_CLAUSE_CODE (c) == OMP_CLAUSE_MAP
			   && OMP_CLAUSE_MAP_IN_REDUCTION (c)))
	  {
	    x = build_receiver_ref (var, true, ctx);
	    tree new_var = lookup_decl (var, ctx);

	    if (OMP_CLAUSE_CODE (c) == OMP_CLAUSE_MAP
		&& OMP_CLAUSE_MAP_KIND (c) == GOMP_MAP_POINTER
		&& !OMP_CLAUSE_MAP_ZERO_BIAS_ARRAY_SECTION (c)
		&& TREE_CODE (TREE_TYPE (var)) == ARRAY_TYPE)
	      x = build_simple_mem_ref (x);
	    if (OMP_CLAUSE_CODE (c) == OMP_CLAUSE_FIRSTPRIVATE)
	      {
		gcc_assert (is_gimple_omp_oacc (ctx->stmt));
		if (omp_is_reference (new_var))
		  {
		    /* Create a local object to hold the instance
		       value.  */
		    tree type = TREE_TYPE (TREE_TYPE (new_var));
		    const char *id = IDENTIFIER_POINTER (DECL_NAME (new_var));
		    tree inst = create_tmp_var (type, id);
		    gimplify_assign (inst, fold_indirect_ref (x), &fplist);
		    x = build_fold_addr_expr (inst);
		  }
		gimplify_assign (new_var, x, &fplist);
	      }
	    else if (DECL_P (new_var))
	      {
		SET_DECL_VALUE_EXPR (new_var, x);
		DECL_HAS_VALUE_EXPR_P (new_var) = 1;
	      }
	    else
	      gcc_unreachable ();
	  }
	map_cnt++;
	break;

      case OMP_CLAUSE_FIRSTPRIVATE:
	if (is_oacc_parallel (ctx))
	  goto oacc_firstprivate;
	map_cnt++;
	var = OMP_CLAUSE_DECL (c);
	if (!omp_is_reference (var)
	    && !is_gimple_reg_type (TREE_TYPE (var)))
	  {
	    tree new_var = lookup_decl (var, ctx);
	    if (is_variable_sized (var))
	      {
		tree pvar = DECL_VALUE_EXPR (var);
		gcc_assert (TREE_CODE (pvar) == INDIRECT_REF);
		pvar = TREE_OPERAND (pvar, 0);
		gcc_assert (DECL_P (pvar));
		tree new_pvar = lookup_decl (pvar, ctx);
		x = build_fold_indirect_ref (new_pvar);
		TREE_THIS_NOTRAP (x) = 1;
	      }
	    else
	      x = build_receiver_ref (var, true, ctx);
	    SET_DECL_VALUE_EXPR (new_var, x);
	    DECL_HAS_VALUE_EXPR_P (new_var) = 1;
	  }
	break;

      case OMP_CLAUSE_PRIVATE:
	if (is_gimple_omp_oacc (ctx->stmt))
	  break;
	var = OMP_CLAUSE_DECL (c);
	if (is_variable_sized (var))
	  {
	    tree new_var = lookup_decl (var, ctx);
	    tree pvar = DECL_VALUE_EXPR (var);
	    gcc_assert (TREE_CODE (pvar) == INDIRECT_REF);
	    pvar = TREE_OPERAND (pvar, 0);
	    gcc_assert (DECL_P (pvar));
	    tree new_pvar = lookup_decl (pvar, ctx);
	    x = build_fold_indirect_ref (new_pvar);
	    TREE_THIS_NOTRAP (x) = 1;
	    SET_DECL_VALUE_EXPR (new_var, x);
	    DECL_HAS_VALUE_EXPR_P (new_var) = 1;
	  }
	break;

      case OMP_CLAUSE_USE_DEVICE_PTR:
      case OMP_CLAUSE_IS_DEVICE_PTR:
	var = OMP_CLAUSE_DECL (c);
	map_cnt++;
	if (is_variable_sized (var))
	  {
	    tree new_var = lookup_decl (var, ctx);
	    tree pvar = DECL_VALUE_EXPR (var);
	    gcc_assert (TREE_CODE (pvar) == INDIRECT_REF);
	    pvar = TREE_OPERAND (pvar, 0);
	    gcc_assert (DECL_P (pvar));
	    tree new_pvar = lookup_decl (pvar, ctx);
	    x = build_fold_indirect_ref (new_pvar);
	    TREE_THIS_NOTRAP (x) = 1;
	    SET_DECL_VALUE_EXPR (new_var, x);
	    DECL_HAS_VALUE_EXPR_P (new_var) = 1;
	  }
	else if (TREE_CODE (TREE_TYPE (var)) == ARRAY_TYPE)
	  {
	    tree new_var = lookup_decl (var, ctx);
	    tree type = build_pointer_type (TREE_TYPE (var));
	    x = create_tmp_var_raw (type, get_name (new_var));
	    gimple_add_tmp_var (x);
	    x = build_simple_mem_ref (x);
	    SET_DECL_VALUE_EXPR (new_var, x);
	    DECL_HAS_VALUE_EXPR_P (new_var) = 1;
	  }
	else
	  {
	    tree new_var = lookup_decl (var, ctx);
	    x = create_tmp_var_raw (TREE_TYPE (new_var), get_name (new_var));
	    gimple_add_tmp_var (x);
	    SET_DECL_VALUE_EXPR (new_var, x);
	    DECL_HAS_VALUE_EXPR_P (new_var) = 1;
	  }
	break;
      }

  if (offloaded)
    {
      target_nesting_level++;
      lower_omp (&tgt_body, ctx);
      target_nesting_level--;
    }
  else if (data_region)
    lower_omp (&tgt_body, ctx);

  if (offloaded)
    {
      /* Declare all the variables created by mapping and the variables
	 declared in the scope of the target body.  */
      record_vars_into (ctx->block_vars, child_fn);
      record_vars_into (gimple_bind_vars (tgt_bind), child_fn);
    }

  olist = NULL;
  ilist = NULL;
  if (ctx->record_type)
    {
      ctx->sender_decl
	= create_tmp_var (ctx->record_type, ".omp_data_arr");
      DECL_NAMELESS (ctx->sender_decl) = 1;
      TREE_ADDRESSABLE (ctx->sender_decl) = 1;
      t = make_tree_vec (3);
      TREE_VEC_ELT (t, 0) = ctx->sender_decl;
      TREE_VEC_ELT (t, 1)
	= create_tmp_var (build_array_type_nelts (size_type_node, map_cnt),
			  ".omp_data_sizes");
      DECL_NAMELESS (TREE_VEC_ELT (t, 1)) = 1;
      TREE_ADDRESSABLE (TREE_VEC_ELT (t, 1)) = 1;
      TREE_STATIC (TREE_VEC_ELT (t, 1)) = 1;
      tree tkind_type = short_unsigned_type_node;
      int talign_shift = 8;
      TREE_VEC_ELT (t, 2)
	= create_tmp_var (build_array_type_nelts (tkind_type, map_cnt),
			  ".omp_data_kinds");
      DECL_NAMELESS (TREE_VEC_ELT (t, 2)) = 1;
      TREE_ADDRESSABLE (TREE_VEC_ELT (t, 2)) = 1;
      TREE_STATIC (TREE_VEC_ELT (t, 2)) = 1;
      gimple_omp_target_set_data_arg (stmt, t);

      vec<constructor_elt, va_gc> *vsize;
      vec<constructor_elt, va_gc> *vkind;
      vec_alloc (vsize, map_cnt);
      vec_alloc (vkind, map_cnt);
      unsigned int map_idx = 0;

      for (c = clauses; c ; c = OMP_CLAUSE_CHAIN (c))
	switch (OMP_CLAUSE_CODE (c))
	  {
	    tree ovar, nc, s, purpose, var, x, type;
	    unsigned int talign;

	  default:
	    break;

	  case OMP_CLAUSE_MAP:
	  case OMP_CLAUSE_TO:
	  case OMP_CLAUSE_FROM:
	  oacc_firstprivate_map:
	    nc = c;
	    ovar = OMP_CLAUSE_DECL (c);
	    if (OMP_CLAUSE_CODE (c) == OMP_CLAUSE_MAP
		&& (OMP_CLAUSE_MAP_KIND (c) == GOMP_MAP_FIRSTPRIVATE_POINTER
		    || (OMP_CLAUSE_MAP_KIND (c)
			== GOMP_MAP_FIRSTPRIVATE_REFERENCE)))
	      break;
	    if (!DECL_P (ovar))
	      {
		if (OMP_CLAUSE_CODE (c) == OMP_CLAUSE_MAP
		    && OMP_CLAUSE_MAP_ZERO_BIAS_ARRAY_SECTION (c))
		  {
		    gcc_checking_assert (OMP_CLAUSE_DECL (OMP_CLAUSE_CHAIN (c))
					 == get_base_address (ovar));
		    nc = OMP_CLAUSE_CHAIN (c);
		    ovar = OMP_CLAUSE_DECL (nc);
		  }
		else
		  {
		    tree x = build_sender_ref (ovar, ctx);
		    tree v
		      = build_fold_addr_expr_with_type (ovar, ptr_type_node);
		    gimplify_assign (x, v, &ilist);
		    nc = NULL_TREE;
		  }
	      }
	    else
	      {
		if (DECL_SIZE (ovar)
		    && TREE_CODE (DECL_SIZE (ovar)) != INTEGER_CST)
		  {
		    tree ovar2 = DECL_VALUE_EXPR (ovar);
		    gcc_assert (TREE_CODE (ovar2) == INDIRECT_REF);
		    ovar2 = TREE_OPERAND (ovar2, 0);
		    gcc_assert (DECL_P (ovar2));
		    ovar = ovar2;
		  }
		if (!maybe_lookup_field (ovar, ctx))
		  continue;
	      }

	    talign = TYPE_ALIGN_UNIT (TREE_TYPE (ovar));
	    if (DECL_P (ovar) && DECL_ALIGN_UNIT (ovar) > talign)
	      talign = DECL_ALIGN_UNIT (ovar);
	    if (nc)
	      {
		var = lookup_decl_in_outer_ctx (ovar, ctx);
		x = build_sender_ref (ovar, ctx);

		if (OMP_CLAUSE_CODE (c) == OMP_CLAUSE_MAP
		    && OMP_CLAUSE_MAP_KIND (c) == GOMP_MAP_POINTER
		    && !OMP_CLAUSE_MAP_ZERO_BIAS_ARRAY_SECTION (c)
		    && TREE_CODE (TREE_TYPE (ovar)) == ARRAY_TYPE)
		  {
		    gcc_assert (offloaded);
		    tree avar
		      = create_tmp_var (TREE_TYPE (TREE_TYPE (x)));
		    mark_addressable (avar);
		    gimplify_assign (avar, build_fold_addr_expr (var), &ilist);
		    talign = DECL_ALIGN_UNIT (avar);
		    avar = build_fold_addr_expr (avar);
		    gimplify_assign (x, avar, &ilist);
		  }
		else if (OMP_CLAUSE_CODE (c) == OMP_CLAUSE_FIRSTPRIVATE)
		  {
		    gcc_assert (is_gimple_omp_oacc (ctx->stmt));
		    if (!omp_is_reference (var))
		      {
			if (is_gimple_reg (var)
			    && OMP_CLAUSE_FIRSTPRIVATE_IMPLICIT (c))
			  TREE_NO_WARNING (var) = 1;
			var = build_fold_addr_expr (var);
		      }
		    else
		      talign = TYPE_ALIGN_UNIT (TREE_TYPE (TREE_TYPE (ovar)));
		    gimplify_assign (x, var, &ilist);
		  }
		else if (is_gimple_reg (var))
		  {
		    gcc_assert (offloaded);
		    tree avar = create_tmp_var (TREE_TYPE (var));
		    mark_addressable (avar);
		    enum gomp_map_kind map_kind = OMP_CLAUSE_MAP_KIND (c);
		    if (GOMP_MAP_COPY_TO_P (map_kind)
			|| map_kind == GOMP_MAP_POINTER
			|| map_kind == GOMP_MAP_TO_PSET
			|| map_kind == GOMP_MAP_FORCE_DEVICEPTR)
		      {
			/* If we need to initialize a temporary
			   with VAR because it is not addressable, and
			   the variable hasn't been initialized yet, then
			   we'll get a warning for the store to avar.
			   Don't warn in that case, the mapping might
			   be implicit.  */
			TREE_NO_WARNING (var) = 1;
			gimplify_assign (avar, var, &ilist);
		      }
		    avar = build_fold_addr_expr (avar);
		    gimplify_assign (x, avar, &ilist);
		    if ((GOMP_MAP_COPY_FROM_P (map_kind)
			 || map_kind == GOMP_MAP_FORCE_DEVICEPTR)
			&& !TYPE_READONLY (TREE_TYPE (var)))
		      {
			x = unshare_expr (x);
			x = build_simple_mem_ref (x);
			gimplify_assign (var, x, &olist);
		      }
		  }
		else
		  {
		    var = build_fold_addr_expr (var);
		    gimplify_assign (x, var, &ilist);
		  }
	      }
	    s = NULL_TREE;
	    if (OMP_CLAUSE_CODE (c) == OMP_CLAUSE_FIRSTPRIVATE)
	      {
		gcc_checking_assert (is_gimple_omp_oacc (ctx->stmt));
		s = TREE_TYPE (ovar);
		if (TREE_CODE (s) == REFERENCE_TYPE)
		  s = TREE_TYPE (s);
		s = TYPE_SIZE_UNIT (s);
	      }
	    else
	      s = OMP_CLAUSE_SIZE (c);
	    if (s == NULL_TREE)
	      s = TYPE_SIZE_UNIT (TREE_TYPE (ovar));
	    s = fold_convert (size_type_node, s);
	    purpose = size_int (map_idx++);
	    CONSTRUCTOR_APPEND_ELT (vsize, purpose, s);
	    if (TREE_CODE (s) != INTEGER_CST)
	      TREE_STATIC (TREE_VEC_ELT (t, 1)) = 0;

	    unsigned HOST_WIDE_INT tkind, tkind_zero;
	    switch (OMP_CLAUSE_CODE (c))
	      {
	      case OMP_CLAUSE_MAP:
		tkind = OMP_CLAUSE_MAP_KIND (c);
		tkind_zero = tkind;
		if (OMP_CLAUSE_MAP_MAYBE_ZERO_LENGTH_ARRAY_SECTION (c))
		  switch (tkind)
		    {
		    case GOMP_MAP_ALLOC:
		    case GOMP_MAP_TO:
		    case GOMP_MAP_FROM:
		    case GOMP_MAP_TOFROM:
		    case GOMP_MAP_ALWAYS_TO:
		    case GOMP_MAP_ALWAYS_FROM:
		    case GOMP_MAP_ALWAYS_TOFROM:
		    case GOMP_MAP_RELEASE:
		    case GOMP_MAP_FORCE_TO:
		    case GOMP_MAP_FORCE_FROM:
		    case GOMP_MAP_FORCE_TOFROM:
		    case GOMP_MAP_FORCE_PRESENT:
		      tkind_zero = GOMP_MAP_ZERO_LEN_ARRAY_SECTION;
		      break;
		    case GOMP_MAP_DELETE:
		      tkind_zero = GOMP_MAP_DELETE_ZERO_LEN_ARRAY_SECTION;
		    default:
		      break;
		    }
		if (tkind_zero != tkind)
		  {
		    if (integer_zerop (s))
		      tkind = tkind_zero;
		    else if (integer_nonzerop (s))
		      tkind_zero = tkind;
		  }
		break;
	      case OMP_CLAUSE_FIRSTPRIVATE:
		gcc_checking_assert (is_gimple_omp_oacc (ctx->stmt));
		tkind = GOMP_MAP_TO;
		tkind_zero = tkind;
		break;
	      case OMP_CLAUSE_TO:
		tkind = GOMP_MAP_TO;
		tkind_zero = tkind;
		break;
	      case OMP_CLAUSE_FROM:
		tkind = GOMP_MAP_FROM;
		tkind_zero = tkind;
		break;
	      default:
		gcc_unreachable ();
	      }
	    gcc_checking_assert (tkind
				 < (HOST_WIDE_INT_C (1U) << talign_shift));
	    gcc_checking_assert (tkind_zero
				 < (HOST_WIDE_INT_C (1U) << talign_shift));
	    talign = ceil_log2 (talign);
	    tkind |= talign << talign_shift;
	    tkind_zero |= talign << talign_shift;
	    gcc_checking_assert (tkind
				 <= tree_to_uhwi (TYPE_MAX_VALUE (tkind_type)));
	    gcc_checking_assert (tkind_zero
				 <= tree_to_uhwi (TYPE_MAX_VALUE (tkind_type)));
	    if (tkind == tkind_zero)
	      x = build_int_cstu (tkind_type, tkind);
	    else
	      {
		TREE_STATIC (TREE_VEC_ELT (t, 2)) = 0;
		x = build3 (COND_EXPR, tkind_type,
			    fold_build2 (EQ_EXPR, boolean_type_node,
					 unshare_expr (s), size_zero_node),
			    build_int_cstu (tkind_type, tkind_zero),
			    build_int_cstu (tkind_type, tkind));
	      }
	    CONSTRUCTOR_APPEND_ELT (vkind, purpose, x);
	    if (nc && nc != c)
	      c = nc;
	    break;

	  case OMP_CLAUSE_FIRSTPRIVATE:
	    if (is_oacc_parallel (ctx))
	      goto oacc_firstprivate_map;
	    ovar = OMP_CLAUSE_DECL (c);
	    if (omp_is_reference (ovar))
	      talign = TYPE_ALIGN_UNIT (TREE_TYPE (TREE_TYPE (ovar)));
	    else
	      talign = DECL_ALIGN_UNIT (ovar);
	    var = lookup_decl_in_outer_ctx (ovar, ctx);
	    x = build_sender_ref (ovar, ctx);
	    tkind = GOMP_MAP_FIRSTPRIVATE;
	    type = TREE_TYPE (ovar);
	    if (omp_is_reference (ovar))
	      type = TREE_TYPE (type);
	    if ((INTEGRAL_TYPE_P (type)
		 && TYPE_PRECISION (type) <= POINTER_SIZE)
		|| TREE_CODE (type) == POINTER_TYPE)
	      {
		tkind = GOMP_MAP_FIRSTPRIVATE_INT;
		tree t = var;
		if (omp_is_reference (var))
		  t = build_simple_mem_ref (var);
		else if (OMP_CLAUSE_FIRSTPRIVATE_IMPLICIT (c))
		  TREE_NO_WARNING (var) = 1;
		if (TREE_CODE (type) != POINTER_TYPE)
		  t = fold_convert (pointer_sized_int_node, t);
		t = fold_convert (TREE_TYPE (x), t);
		gimplify_assign (x, t, &ilist);
	      }
	    else if (omp_is_reference (var))
	      gimplify_assign (x, var, &ilist);
	    else if (is_gimple_reg (var))
	      {
		tree avar = create_tmp_var (TREE_TYPE (var));
		mark_addressable (avar);
		if (OMP_CLAUSE_FIRSTPRIVATE_IMPLICIT (c))
		  TREE_NO_WARNING (var) = 1;
		gimplify_assign (avar, var, &ilist);
		avar = build_fold_addr_expr (avar);
		gimplify_assign (x, avar, &ilist);
	      }
	    else
	      {
		var = build_fold_addr_expr (var);
		gimplify_assign (x, var, &ilist);
	      }
	    if (tkind == GOMP_MAP_FIRSTPRIVATE_INT)
	      s = size_int (0);
	    else if (omp_is_reference (ovar))
	      s = TYPE_SIZE_UNIT (TREE_TYPE (TREE_TYPE (ovar)));
	    else
	      s = TYPE_SIZE_UNIT (TREE_TYPE (ovar));
	    s = fold_convert (size_type_node, s);
	    purpose = size_int (map_idx++);
	    CONSTRUCTOR_APPEND_ELT (vsize, purpose, s);
	    if (TREE_CODE (s) != INTEGER_CST)
	      TREE_STATIC (TREE_VEC_ELT (t, 1)) = 0;

	    gcc_checking_assert (tkind
				 < (HOST_WIDE_INT_C (1U) << talign_shift));
	    talign = ceil_log2 (talign);
	    tkind |= talign << talign_shift;
	    gcc_checking_assert (tkind
				 <= tree_to_uhwi (TYPE_MAX_VALUE (tkind_type)));
	    CONSTRUCTOR_APPEND_ELT (vkind, purpose,
				    build_int_cstu (tkind_type, tkind));
	    break;

	  case OMP_CLAUSE_USE_DEVICE_PTR:
	  case OMP_CLAUSE_IS_DEVICE_PTR:
	    ovar = OMP_CLAUSE_DECL (c);
	    var = lookup_decl_in_outer_ctx (ovar, ctx);
	    x = build_sender_ref (ovar, ctx);
	    if (OMP_CLAUSE_CODE (c) == OMP_CLAUSE_USE_DEVICE_PTR)
	      tkind = GOMP_MAP_USE_DEVICE_PTR;
	    else
	      tkind = GOMP_MAP_FIRSTPRIVATE_INT;
	    type = TREE_TYPE (ovar);
	    if (TREE_CODE (type) == ARRAY_TYPE)
	      var = build_fold_addr_expr (var);
	    else
	      {
		if (omp_is_reference (ovar))
		  {
		    type = TREE_TYPE (type);
		    if (TREE_CODE (type) != ARRAY_TYPE)
		      var = build_simple_mem_ref (var);
		    var = fold_convert (TREE_TYPE (x), var);
		  }
	      }
	    gimplify_assign (x, var, &ilist);
	    s = size_int (0);
	    purpose = size_int (map_idx++);
	    CONSTRUCTOR_APPEND_ELT (vsize, purpose, s);
	    gcc_checking_assert (tkind
				 < (HOST_WIDE_INT_C (1U) << talign_shift));
	    gcc_checking_assert (tkind
				 <= tree_to_uhwi (TYPE_MAX_VALUE (tkind_type)));
	    CONSTRUCTOR_APPEND_ELT (vkind, purpose,
				    build_int_cstu (tkind_type, tkind));
	    break;
	  }

      gcc_assert (map_idx == map_cnt);

      DECL_INITIAL (TREE_VEC_ELT (t, 1))
	= build_constructor (TREE_TYPE (TREE_VEC_ELT (t, 1)), vsize);
      DECL_INITIAL (TREE_VEC_ELT (t, 2))
	= build_constructor (TREE_TYPE (TREE_VEC_ELT (t, 2)), vkind);
      for (int i = 1; i <= 2; i++)
	if (!TREE_STATIC (TREE_VEC_ELT (t, i)))
	  {
	    gimple_seq initlist = NULL;
	    force_gimple_operand (build1 (DECL_EXPR, void_type_node,
					  TREE_VEC_ELT (t, i)),
				  &initlist, true, NULL_TREE);
	    gimple_seq_add_seq (&ilist, initlist);

	    tree clobber = build_constructor (TREE_TYPE (TREE_VEC_ELT (t, i)),
					      NULL);
	    TREE_THIS_VOLATILE (clobber) = 1;
	    gimple_seq_add_stmt (&olist,
				 gimple_build_assign (TREE_VEC_ELT (t, i),
						      clobber));
	  }

      tree clobber = build_constructor (ctx->record_type, NULL);
      TREE_THIS_VOLATILE (clobber) = 1;
      gimple_seq_add_stmt (&olist, gimple_build_assign (ctx->sender_decl,
							clobber));
    }

  /* Once all the expansions are done, sequence all the different
     fragments inside gimple_omp_body.  */

  new_body = NULL;

  if (offloaded
      && ctx->record_type)
    {
      t = build_fold_addr_expr_loc (loc, ctx->sender_decl);
      /* fixup_child_record_type might have changed receiver_decl's type.  */
      t = fold_convert_loc (loc, TREE_TYPE (ctx->receiver_decl), t);
      gimple_seq_add_stmt (&new_body,
	  		   gimple_build_assign (ctx->receiver_decl, t));
    }
  gimple_seq_add_seq (&new_body, fplist);

  if (offloaded || data_region)
    {
      tree prev = NULL_TREE;
      for (c = clauses; c ; c = OMP_CLAUSE_CHAIN (c))
	switch (OMP_CLAUSE_CODE (c))
	  {
	    tree var, x;
	  default:
	    break;
	  case OMP_CLAUSE_FIRSTPRIVATE:
	    if (is_gimple_omp_oacc (ctx->stmt))
	      break;
	    var = OMP_CLAUSE_DECL (c);
	    if (omp_is_reference (var)
		|| is_gimple_reg_type (TREE_TYPE (var)))
	      {
		tree new_var = lookup_decl (var, ctx);
		tree type;
		type = TREE_TYPE (var);
		if (omp_is_reference (var))
		  type = TREE_TYPE (type);
		if ((INTEGRAL_TYPE_P (type)
		     && TYPE_PRECISION (type) <= POINTER_SIZE)
		    || TREE_CODE (type) == POINTER_TYPE)
		  {
		    x = build_receiver_ref (var, false, ctx);
		    if (TREE_CODE (type) != POINTER_TYPE)
		      x = fold_convert (pointer_sized_int_node, x);
		    x = fold_convert (type, x);
		    gimplify_expr (&x, &new_body, NULL, is_gimple_val,
				   fb_rvalue);
		    if (omp_is_reference (var))
		      {
			tree v = create_tmp_var_raw (type, get_name (var));
			gimple_add_tmp_var (v);
			TREE_ADDRESSABLE (v) = 1;
			gimple_seq_add_stmt (&new_body,
					     gimple_build_assign (v, x));
			x = build_fold_addr_expr (v);
		      }
		    gimple_seq_add_stmt (&new_body,
					 gimple_build_assign (new_var, x));
		  }
		else
		  {
		    x = build_receiver_ref (var, !omp_is_reference (var), ctx);
		    gimplify_expr (&x, &new_body, NULL, is_gimple_val,
				   fb_rvalue);
		    gimple_seq_add_stmt (&new_body,
					 gimple_build_assign (new_var, x));
		  }
	      }
	    else if (is_variable_sized (var))
	      {
		tree pvar = DECL_VALUE_EXPR (var);
		gcc_assert (TREE_CODE (pvar) == INDIRECT_REF);
		pvar = TREE_OPERAND (pvar, 0);
		gcc_assert (DECL_P (pvar));
		tree new_var = lookup_decl (pvar, ctx);
		x = build_receiver_ref (var, false, ctx);
		gimplify_expr (&x, &new_body, NULL, is_gimple_val, fb_rvalue);
		gimple_seq_add_stmt (&new_body,
				     gimple_build_assign (new_var, x));
	      }
	    break;
	  case OMP_CLAUSE_PRIVATE:
	    if (is_gimple_omp_oacc (ctx->stmt))
	      break;
	    var = OMP_CLAUSE_DECL (c);
	    if (omp_is_reference (var))
	      {
		location_t clause_loc = OMP_CLAUSE_LOCATION (c);
		tree new_var = lookup_decl (var, ctx);
		x = TYPE_SIZE_UNIT (TREE_TYPE (TREE_TYPE (new_var)));
		if (TREE_CONSTANT (x))
		  {
		    x = create_tmp_var_raw (TREE_TYPE (TREE_TYPE (new_var)),
					    get_name (var));
		    gimple_add_tmp_var (x);
		    TREE_ADDRESSABLE (x) = 1;
		    x = build_fold_addr_expr_loc (clause_loc, x);
		  }
		else
		  break;

		x = fold_convert_loc (clause_loc, TREE_TYPE (new_var), x);
		gimplify_expr (&x, &new_body, NULL, is_gimple_val, fb_rvalue);
		gimple_seq_add_stmt (&new_body,
				     gimple_build_assign (new_var, x));
	      }
	    break;
	  case OMP_CLAUSE_USE_DEVICE_PTR:
	  case OMP_CLAUSE_IS_DEVICE_PTR:
	    var = OMP_CLAUSE_DECL (c);
	    if (OMP_CLAUSE_CODE (c) == OMP_CLAUSE_USE_DEVICE_PTR)
	      x = build_sender_ref (var, ctx);
	    else
	      x = build_receiver_ref (var, false, ctx);
	    if (is_variable_sized (var))
	      {
		tree pvar = DECL_VALUE_EXPR (var);
		gcc_assert (TREE_CODE (pvar) == INDIRECT_REF);
		pvar = TREE_OPERAND (pvar, 0);
		gcc_assert (DECL_P (pvar));
		tree new_var = lookup_decl (pvar, ctx);
		gimplify_expr (&x, &new_body, NULL, is_gimple_val, fb_rvalue);
		gimple_seq_add_stmt (&new_body,
				     gimple_build_assign (new_var, x));
	      }
	    else if (TREE_CODE (TREE_TYPE (var)) == ARRAY_TYPE)
	      {
		tree new_var = lookup_decl (var, ctx);
		new_var = DECL_VALUE_EXPR (new_var);
		gcc_assert (TREE_CODE (new_var) == MEM_REF);
		new_var = TREE_OPERAND (new_var, 0);
		gcc_assert (DECL_P (new_var));
		gimplify_expr (&x, &new_body, NULL, is_gimple_val, fb_rvalue);
		gimple_seq_add_stmt (&new_body,
				     gimple_build_assign (new_var, x));
	      }
	    else
	      {
		tree type = TREE_TYPE (var);
		tree new_var = lookup_decl (var, ctx);
		if (omp_is_reference (var))
		  {
		    type = TREE_TYPE (type);
		    if (TREE_CODE (type) != ARRAY_TYPE)
		      {
			tree v = create_tmp_var_raw (type, get_name (var));
			gimple_add_tmp_var (v);
			TREE_ADDRESSABLE (v) = 1;
			x = fold_convert (type, x);
			gimplify_expr (&x, &new_body, NULL, is_gimple_val,
				       fb_rvalue);
			gimple_seq_add_stmt (&new_body,
					     gimple_build_assign (v, x));
			x = build_fold_addr_expr (v);
		      }
		  }
		new_var = DECL_VALUE_EXPR (new_var);
		x = fold_convert (TREE_TYPE (new_var), x);
		gimplify_expr (&x, &new_body, NULL, is_gimple_val, fb_rvalue);
		gimple_seq_add_stmt (&new_body,
				     gimple_build_assign (new_var, x));
	      }
	    break;
	  }
      /* Handle GOMP_MAP_FIRSTPRIVATE_{POINTER,REFERENCE} in second pass,
	 so that firstprivate vars holding OMP_CLAUSE_SIZE if needed
	 are already handled.  Similarly OMP_CLAUSE_PRIVATE for VLAs
	 or references to VLAs.  */
      for (c = clauses; c; c = OMP_CLAUSE_CHAIN (c))
	switch (OMP_CLAUSE_CODE (c))
	  {
	    tree var;
	  default:
	    break;
	  case OMP_CLAUSE_MAP:
	    if (OMP_CLAUSE_MAP_KIND (c) == GOMP_MAP_FIRSTPRIVATE_POINTER
		|| OMP_CLAUSE_MAP_KIND (c) == GOMP_MAP_FIRSTPRIVATE_REFERENCE)
	      {
		location_t clause_loc = OMP_CLAUSE_LOCATION (c);
		poly_int64 offset = 0;
		gcc_assert (prev);
		var = OMP_CLAUSE_DECL (c);
		if (DECL_P (var)
		    && TREE_CODE (TREE_TYPE (var)) == ARRAY_TYPE
		    && is_global_var (maybe_lookup_decl_in_outer_ctx (var,
								      ctx))
		    && varpool_node::get_create (var)->offloadable)
		  break;
		if (TREE_CODE (var) == INDIRECT_REF
		    && TREE_CODE (TREE_OPERAND (var, 0)) == COMPONENT_REF)
		  var = TREE_OPERAND (var, 0);
		if (TREE_CODE (var) == COMPONENT_REF)
		  {
		    var = get_addr_base_and_unit_offset (var, &offset);
		    gcc_assert (var != NULL_TREE && DECL_P (var));
		  }
		else if (DECL_SIZE (var)
			 && TREE_CODE (DECL_SIZE (var)) != INTEGER_CST)
		  {
		    tree var2 = DECL_VALUE_EXPR (var);
		    gcc_assert (TREE_CODE (var2) == INDIRECT_REF);
		    var2 = TREE_OPERAND (var2, 0);
		    gcc_assert (DECL_P (var2));
		    var = var2;
		  }
		tree new_var = lookup_decl (var, ctx), x;
		tree type = TREE_TYPE (new_var);
		bool is_ref;
		if (TREE_CODE (OMP_CLAUSE_DECL (c)) == INDIRECT_REF
		    && (TREE_CODE (TREE_OPERAND (OMP_CLAUSE_DECL (c), 0))
			== COMPONENT_REF))
		  {
		    type = TREE_TYPE (TREE_OPERAND (OMP_CLAUSE_DECL (c), 0));
		    is_ref = true;
		    new_var = build2 (MEM_REF, type,
				      build_fold_addr_expr (new_var),
				      build_int_cst (build_pointer_type (type),
						     offset));
		  }
		else if (TREE_CODE (OMP_CLAUSE_DECL (c)) == COMPONENT_REF)
		  {
		    type = TREE_TYPE (OMP_CLAUSE_DECL (c));
		    is_ref = TREE_CODE (type) == REFERENCE_TYPE;
		    new_var = build2 (MEM_REF, type,
				      build_fold_addr_expr (new_var),
				      build_int_cst (build_pointer_type (type),
						     offset));
		  }
		else
		  is_ref = omp_is_reference (var);
		if (OMP_CLAUSE_MAP_KIND (c) == GOMP_MAP_FIRSTPRIVATE_REFERENCE)
		  is_ref = false;
		bool ref_to_array = false;
		if (is_ref)
		  {
		    type = TREE_TYPE (type);
		    if (TREE_CODE (type) == ARRAY_TYPE)
		      {
			type = build_pointer_type (type);
			ref_to_array = true;
		      }
		  }
		else if (TREE_CODE (type) == ARRAY_TYPE)
		  {
		    tree decl2 = DECL_VALUE_EXPR (new_var);
		    gcc_assert (TREE_CODE (decl2) == MEM_REF);
		    decl2 = TREE_OPERAND (decl2, 0);
		    gcc_assert (DECL_P (decl2));
		    new_var = decl2;
		    type = TREE_TYPE (new_var);
		  }
		x = build_receiver_ref (OMP_CLAUSE_DECL (prev), false, ctx);
		x = fold_convert_loc (clause_loc, type, x);
		if (!integer_zerop (OMP_CLAUSE_SIZE (c)))
		  {
		    tree bias = OMP_CLAUSE_SIZE (c);
		    if (DECL_P (bias))
		      bias = lookup_decl (bias, ctx);
		    bias = fold_convert_loc (clause_loc, sizetype, bias);
		    bias = fold_build1_loc (clause_loc, NEGATE_EXPR, sizetype,
					    bias);
		    x = fold_build2_loc (clause_loc, POINTER_PLUS_EXPR,
					 TREE_TYPE (x), x, bias);
		  }
		if (ref_to_array)
		  x = fold_convert_loc (clause_loc, TREE_TYPE (new_var), x);
		gimplify_expr (&x, &new_body, NULL, is_gimple_val, fb_rvalue);
		if (is_ref && !ref_to_array)
		  {
		    tree t = create_tmp_var_raw (type, get_name (var));
		    gimple_add_tmp_var (t);
		    TREE_ADDRESSABLE (t) = 1;
		    gimple_seq_add_stmt (&new_body,
					 gimple_build_assign (t, x));
		    x = build_fold_addr_expr_loc (clause_loc, t);
		  }
		gimple_seq_add_stmt (&new_body,
				     gimple_build_assign (new_var, x));
		prev = NULL_TREE;
	      }
	    else if (OMP_CLAUSE_CHAIN (c)
		     && OMP_CLAUSE_CODE (OMP_CLAUSE_CHAIN (c))
			== OMP_CLAUSE_MAP
		     && (OMP_CLAUSE_MAP_KIND (OMP_CLAUSE_CHAIN (c))
			 == GOMP_MAP_FIRSTPRIVATE_POINTER
			 || (OMP_CLAUSE_MAP_KIND (OMP_CLAUSE_CHAIN (c))
			     == GOMP_MAP_FIRSTPRIVATE_REFERENCE)))
	      prev = c;
	    break;
	  case OMP_CLAUSE_PRIVATE:
	    var = OMP_CLAUSE_DECL (c);
	    if (is_variable_sized (var))
	      {
		location_t clause_loc = OMP_CLAUSE_LOCATION (c);
		tree new_var = lookup_decl (var, ctx);
		tree pvar = DECL_VALUE_EXPR (var);
		gcc_assert (TREE_CODE (pvar) == INDIRECT_REF);
		pvar = TREE_OPERAND (pvar, 0);
		gcc_assert (DECL_P (pvar));
		tree new_pvar = lookup_decl (pvar, ctx);
		tree atmp = builtin_decl_explicit (BUILT_IN_ALLOCA_WITH_ALIGN);
		tree al = size_int (DECL_ALIGN (var));
		tree x = TYPE_SIZE_UNIT (TREE_TYPE (new_var));
		x = build_call_expr_loc (clause_loc, atmp, 2, x, al);
		x = fold_convert_loc (clause_loc, TREE_TYPE (new_pvar), x);
		gimplify_expr (&x, &new_body, NULL, is_gimple_val, fb_rvalue);
		gimple_seq_add_stmt (&new_body,
				     gimple_build_assign (new_pvar, x));
	      }
	    else if (omp_is_reference (var) && !is_gimple_omp_oacc (ctx->stmt))
	      {
		location_t clause_loc = OMP_CLAUSE_LOCATION (c);
		tree new_var = lookup_decl (var, ctx);
		tree x = TYPE_SIZE_UNIT (TREE_TYPE (TREE_TYPE (new_var)));
		if (TREE_CONSTANT (x))
		  break;
		else
		  {
		    tree atmp
		      = builtin_decl_explicit (BUILT_IN_ALLOCA_WITH_ALIGN);
		    tree rtype = TREE_TYPE (TREE_TYPE (new_var));
		    tree al = size_int (TYPE_ALIGN (rtype));
		    x = build_call_expr_loc (clause_loc, atmp, 2, x, al);
		  }

		x = fold_convert_loc (clause_loc, TREE_TYPE (new_var), x);
		gimplify_expr (&x, &new_body, NULL, is_gimple_val, fb_rvalue);
		gimple_seq_add_stmt (&new_body,
				     gimple_build_assign (new_var, x));
	      }
	    break;
	  }

      gimple_seq fork_seq = NULL;
      gimple_seq join_seq = NULL;

      if (is_oacc_parallel (ctx))
	{
	  /* If there are reductions on the offloaded region itself, treat
	     them as a dummy GANG loop.  */
	  tree level = build_int_cst (integer_type_node, GOMP_DIM_GANG);

	  lower_oacc_reductions (gimple_location (ctx->stmt), clauses, level,
				 false, NULL, NULL, &fork_seq, &join_seq, ctx);
	}

      gimple_seq_add_seq (&new_body, fork_seq);
      gimple_seq_add_seq (&new_body, tgt_body);
      gimple_seq_add_seq (&new_body, join_seq);

      if (offloaded)
	new_body = maybe_catch_exception (new_body);

      gimple_seq_add_stmt (&new_body, gimple_build_omp_return (false));
      gimple_omp_set_body (stmt, new_body);
    }

  bind = gimple_build_bind (NULL, NULL,
			    tgt_bind ? gimple_bind_block (tgt_bind)
				     : NULL_TREE);
  gsi_replace (gsi_p, dep_bind ? dep_bind : bind, true);
  gimple_bind_add_seq (bind, ilist);
  gimple_bind_add_stmt (bind, stmt);
  gimple_bind_add_seq (bind, olist);

  pop_gimplify_context (NULL);

  if (dep_bind)
    {
      gimple_bind_add_seq (dep_bind, dep_ilist);
      gimple_bind_add_stmt (dep_bind, bind);
      gimple_bind_add_seq (dep_bind, dep_olist);
      pop_gimplify_context (dep_bind);
    }
}

/* Expand code for an OpenMP teams directive.  */

static void
lower_omp_teams (gimple_stmt_iterator *gsi_p, omp_context *ctx)
{
  gomp_teams *teams_stmt = as_a <gomp_teams *> (gsi_stmt (*gsi_p));
  push_gimplify_context ();

  tree block = make_node (BLOCK);
  gbind *bind = gimple_build_bind (NULL, NULL, block);
  gsi_replace (gsi_p, bind, true);
  gimple_seq bind_body = NULL;
  gimple_seq dlist = NULL;
  gimple_seq olist = NULL;

  tree num_teams = omp_find_clause (gimple_omp_teams_clauses (teams_stmt),
				    OMP_CLAUSE_NUM_TEAMS);
  if (num_teams == NULL_TREE)
    num_teams = build_int_cst (unsigned_type_node, 0);
  else
    {
      num_teams = OMP_CLAUSE_NUM_TEAMS_EXPR (num_teams);
      num_teams = fold_convert (unsigned_type_node, num_teams);
      gimplify_expr (&num_teams, &bind_body, NULL, is_gimple_val, fb_rvalue);
    }
  tree thread_limit = omp_find_clause (gimple_omp_teams_clauses (teams_stmt),
				       OMP_CLAUSE_THREAD_LIMIT);
  if (thread_limit == NULL_TREE)
    thread_limit = build_int_cst (unsigned_type_node, 0);
  else
    {
      thread_limit = OMP_CLAUSE_THREAD_LIMIT_EXPR (thread_limit);
      thread_limit = fold_convert (unsigned_type_node, thread_limit);
      gimplify_expr (&thread_limit, &bind_body, NULL, is_gimple_val,
		     fb_rvalue);
    }

  lower_rec_input_clauses (gimple_omp_teams_clauses (teams_stmt),
			   &bind_body, &dlist, ctx, NULL);
  lower_omp (gimple_omp_body_ptr (teams_stmt), ctx);
  lower_reduction_clauses (gimple_omp_teams_clauses (teams_stmt), &olist, ctx);
  if (!gimple_omp_teams_grid_phony (teams_stmt))
    {
      gimple_seq_add_stmt (&bind_body, teams_stmt);
      location_t loc = gimple_location (teams_stmt);
      tree decl = builtin_decl_explicit (BUILT_IN_GOMP_TEAMS);
      gimple *call = gimple_build_call (decl, 2, num_teams, thread_limit);
      gimple_set_location (call, loc);
      gimple_seq_add_stmt (&bind_body, call);
    }

  gimple_seq_add_seq (&bind_body, gimple_omp_body (teams_stmt));
  gimple_omp_set_body (teams_stmt, NULL);
  gimple_seq_add_seq (&bind_body, olist);
  gimple_seq_add_seq (&bind_body, dlist);
  if (!gimple_omp_teams_grid_phony (teams_stmt))
    gimple_seq_add_stmt (&bind_body, gimple_build_omp_return (true));
  gimple_bind_set_body (bind, bind_body);

  pop_gimplify_context (bind);

  gimple_bind_append_vars (bind, ctx->block_vars);
  BLOCK_VARS (block) = ctx->block_vars;
  if (BLOCK_VARS (block))
    TREE_USED (block) = 1;
}

/* Expand code within an artificial GIMPLE_OMP_GRID_BODY OMP construct.  */

static void
lower_omp_grid_body (gimple_stmt_iterator *gsi_p, omp_context *ctx)
{
  gimple *stmt = gsi_stmt (*gsi_p);
  lower_omp (gimple_omp_body_ptr (stmt), ctx);
  gimple_seq_add_stmt (gimple_omp_body_ptr (stmt),
		       gimple_build_omp_return (false));
}


/* Callback for lower_omp_1.  Return non-NULL if *tp needs to be
   regimplified.  If DATA is non-NULL, lower_omp_1 is outside
   of OMP context, but with task_shared_vars set.  */

static tree
lower_omp_regimplify_p (tree *tp, int *walk_subtrees,
    			void *data)
{
  tree t = *tp;

  /* Any variable with DECL_VALUE_EXPR needs to be regimplified.  */
  if (VAR_P (t) && data == NULL && DECL_HAS_VALUE_EXPR_P (t))
    return t;

  if (task_shared_vars
      && DECL_P (t)
      && bitmap_bit_p (task_shared_vars, DECL_UID (t)))
    return t;

  /* If a global variable has been privatized, TREE_CONSTANT on
     ADDR_EXPR might be wrong.  */
  if (data == NULL && TREE_CODE (t) == ADDR_EXPR)
    recompute_tree_invariant_for_addr_expr (t);

  *walk_subtrees = !IS_TYPE_OR_DECL_P (t);
  return NULL_TREE;
}

/* Data to be communicated between lower_omp_regimplify_operands and
   lower_omp_regimplify_operands_p.  */

struct lower_omp_regimplify_operands_data
{
  omp_context *ctx;
  vec<tree> *decls;
};

/* Helper function for lower_omp_regimplify_operands.  Find
   omp_member_access_dummy_var vars and adjust temporarily their
   DECL_VALUE_EXPRs if needed.  */

static tree
lower_omp_regimplify_operands_p (tree *tp, int *walk_subtrees,
				 void *data)
{
  tree t = omp_member_access_dummy_var (*tp);
  if (t)
    {
      struct walk_stmt_info *wi = (struct walk_stmt_info *) data;
      lower_omp_regimplify_operands_data *ldata
	= (lower_omp_regimplify_operands_data *) wi->info;
      tree o = maybe_lookup_decl (t, ldata->ctx);
      if (o != t)
	{
	  ldata->decls->safe_push (DECL_VALUE_EXPR (*tp));
	  ldata->decls->safe_push (*tp);
	  tree v = unshare_and_remap (DECL_VALUE_EXPR (*tp), t, o);
	  SET_DECL_VALUE_EXPR (*tp, v);
	}
    }
  *walk_subtrees = !IS_TYPE_OR_DECL_P (*tp);
  return NULL_TREE;
}

/* Wrapper around gimple_regimplify_operands that adjusts DECL_VALUE_EXPRs
   of omp_member_access_dummy_var vars during regimplification.  */

static void
lower_omp_regimplify_operands (omp_context *ctx, gimple *stmt,
			       gimple_stmt_iterator *gsi_p)
{
  auto_vec<tree, 10> decls;
  if (ctx)
    {
      struct walk_stmt_info wi;
      memset (&wi, '\0', sizeof (wi));
      struct lower_omp_regimplify_operands_data data;
      data.ctx = ctx;
      data.decls = &decls;
      wi.info = &data;
      walk_gimple_op (stmt, lower_omp_regimplify_operands_p, &wi);
    }
  gimple_regimplify_operands (stmt, gsi_p);
  while (!decls.is_empty ())
    {
      tree t = decls.pop ();
      tree v = decls.pop ();
      SET_DECL_VALUE_EXPR (t, v);
    }
}

static void
lower_omp_1 (gimple_stmt_iterator *gsi_p, omp_context *ctx)
{
  gimple *stmt = gsi_stmt (*gsi_p);
  struct walk_stmt_info wi;
  gcall *call_stmt;

  if (gimple_has_location (stmt))
    input_location = gimple_location (stmt);

  if (task_shared_vars)
    memset (&wi, '\0', sizeof (wi));

  /* If we have issued syntax errors, avoid doing any heavy lifting.
     Just replace the OMP directives with a NOP to avoid
     confusing RTL expansion.  */
  if (seen_error () && is_gimple_omp (stmt))
    {
      gsi_replace (gsi_p, gimple_build_nop (), true);
      return;
    }

  switch (gimple_code (stmt))
    {
    case GIMPLE_COND:
      {
	gcond *cond_stmt = as_a <gcond *> (stmt);
	if ((ctx || task_shared_vars)
	    && (walk_tree (gimple_cond_lhs_ptr (cond_stmt),
			   lower_omp_regimplify_p,
			   ctx ? NULL : &wi, NULL)
		|| walk_tree (gimple_cond_rhs_ptr (cond_stmt),
			      lower_omp_regimplify_p,
			      ctx ? NULL : &wi, NULL)))
	  lower_omp_regimplify_operands (ctx, cond_stmt, gsi_p);
      }
      break;
    case GIMPLE_CATCH:
      lower_omp (gimple_catch_handler_ptr (as_a <gcatch *> (stmt)), ctx);
      break;
    case GIMPLE_EH_FILTER:
      lower_omp (gimple_eh_filter_failure_ptr (stmt), ctx);
      break;
    case GIMPLE_TRY:
      lower_omp (gimple_try_eval_ptr (stmt), ctx);
      lower_omp (gimple_try_cleanup_ptr (stmt), ctx);
      break;
    case GIMPLE_TRANSACTION:
      lower_omp (gimple_transaction_body_ptr (as_a <gtransaction *> (stmt)),
		 ctx);
      break;
    case GIMPLE_BIND:
      lower_omp (gimple_bind_body_ptr (as_a <gbind *> (stmt)), ctx);
      break;
    case GIMPLE_OMP_PARALLEL:
    case GIMPLE_OMP_TASK:
      ctx = maybe_lookup_ctx (stmt);
      gcc_assert (ctx);
      if (ctx->cancellable)
	ctx->cancel_label = create_artificial_label (UNKNOWN_LOCATION);
      lower_omp_taskreg (gsi_p, ctx);
      break;
    case GIMPLE_OMP_FOR:
      ctx = maybe_lookup_ctx (stmt);
      gcc_assert (ctx);
      if (ctx->cancellable)
	ctx->cancel_label = create_artificial_label (UNKNOWN_LOCATION);
      lower_omp_for (gsi_p, ctx);
      break;
    case GIMPLE_OMP_SECTIONS:
      ctx = maybe_lookup_ctx (stmt);
      gcc_assert (ctx);
      if (ctx->cancellable)
	ctx->cancel_label = create_artificial_label (UNKNOWN_LOCATION);
      lower_omp_sections (gsi_p, ctx);
      break;
    case GIMPLE_OMP_SINGLE:
      ctx = maybe_lookup_ctx (stmt);
      gcc_assert (ctx);
      lower_omp_single (gsi_p, ctx);
      break;
    case GIMPLE_OMP_MASTER:
      ctx = maybe_lookup_ctx (stmt);
      gcc_assert (ctx);
      lower_omp_master (gsi_p, ctx);
      break;
    case GIMPLE_OMP_TASKGROUP:
      ctx = maybe_lookup_ctx (stmt);
      gcc_assert (ctx);
      lower_omp_taskgroup (gsi_p, ctx);
      break;
    case GIMPLE_OMP_ORDERED:
      ctx = maybe_lookup_ctx (stmt);
      gcc_assert (ctx);
      lower_omp_ordered (gsi_p, ctx);
      break;
    case GIMPLE_OMP_CRITICAL:
      ctx = maybe_lookup_ctx (stmt);
      gcc_assert (ctx);
      lower_omp_critical (gsi_p, ctx);
      break;
    case GIMPLE_OMP_ATOMIC_LOAD:
      if ((ctx || task_shared_vars)
	  && walk_tree (gimple_omp_atomic_load_rhs_ptr (
			  as_a <gomp_atomic_load *> (stmt)),
			lower_omp_regimplify_p, ctx ? NULL : &wi, NULL))
	lower_omp_regimplify_operands (ctx, stmt, gsi_p);
      break;
    case GIMPLE_OMP_TARGET:
      ctx = maybe_lookup_ctx (stmt);
      gcc_assert (ctx);
      lower_omp_target (gsi_p, ctx);
      break;
    case GIMPLE_OMP_TEAMS:
      ctx = maybe_lookup_ctx (stmt);
      gcc_assert (ctx);
      lower_omp_teams (gsi_p, ctx);
      break;
    case GIMPLE_OMP_GRID_BODY:
      ctx = maybe_lookup_ctx (stmt);
      gcc_assert (ctx);
      lower_omp_grid_body (gsi_p, ctx);
      break;
    case GIMPLE_CALL:
      tree fndecl;
      call_stmt = as_a <gcall *> (stmt);
      fndecl = gimple_call_fndecl (call_stmt);
      if (fndecl
	  && DECL_BUILT_IN_CLASS (fndecl) == BUILT_IN_NORMAL)
	switch (DECL_FUNCTION_CODE (fndecl))
	  {
	  case BUILT_IN_GOMP_BARRIER:
	    if (ctx == NULL)
	      break;
	    /* FALLTHRU */
	  case BUILT_IN_GOMP_CANCEL:
	  case BUILT_IN_GOMP_CANCELLATION_POINT:
	    omp_context *cctx;
	    cctx = ctx;
	    if (gimple_code (cctx->stmt) == GIMPLE_OMP_SECTION)
	      cctx = cctx->outer;
	    gcc_assert (gimple_call_lhs (call_stmt) == NULL_TREE);
	    if (!cctx->cancellable)
	      {
		if (DECL_FUNCTION_CODE (fndecl)
		    == BUILT_IN_GOMP_CANCELLATION_POINT)
		  {
		    stmt = gimple_build_nop ();
		    gsi_replace (gsi_p, stmt, false);
		  }
		break;
	      }
	    if (DECL_FUNCTION_CODE (fndecl) == BUILT_IN_GOMP_BARRIER)
	      {
		fndecl = builtin_decl_explicit (BUILT_IN_GOMP_BARRIER_CANCEL);
		gimple_call_set_fndecl (call_stmt, fndecl);
		gimple_call_set_fntype (call_stmt, TREE_TYPE (fndecl));
	      }
	    tree lhs;
	    lhs = create_tmp_var (TREE_TYPE (TREE_TYPE (fndecl)));
	    gimple_call_set_lhs (call_stmt, lhs);
	    tree fallthru_label;
	    fallthru_label = create_artificial_label (UNKNOWN_LOCATION);
	    gimple *g;
	    g = gimple_build_label (fallthru_label);
	    gsi_insert_after (gsi_p, g, GSI_SAME_STMT);
	    g = gimple_build_cond (NE_EXPR, lhs,
				   fold_convert (TREE_TYPE (lhs),
						 boolean_false_node),
				   cctx->cancel_label, fallthru_label);
	    gsi_insert_after (gsi_p, g, GSI_SAME_STMT);
	    break;
	  default:
	    break;
	  }
      /* FALLTHRU */
    default:
      if ((ctx || task_shared_vars)
	  && walk_gimple_op (stmt, lower_omp_regimplify_p,
			     ctx ? NULL : &wi))
	{
	  /* Just remove clobbers, this should happen only if we have
	     "privatized" local addressable variables in SIMD regions,
	     the clobber isn't needed in that case and gimplifying address
	     of the ARRAY_REF into a pointer and creating MEM_REF based
	     clobber would create worse code than we get with the clobber
	     dropped.  */
	  if (gimple_clobber_p (stmt))
	    {
	      gsi_replace (gsi_p, gimple_build_nop (), true);
	      break;
	    }
	  lower_omp_regimplify_operands (ctx, stmt, gsi_p);
	}
      break;
    }
}

static void
lower_omp (gimple_seq *body, omp_context *ctx)
{
  location_t saved_location = input_location;
  gimple_stmt_iterator gsi;
  for (gsi = gsi_start (*body); !gsi_end_p (gsi); gsi_next (&gsi))
    lower_omp_1 (&gsi, ctx);
  /* During gimplification, we haven't folded statments inside offloading
     or taskreg regions (gimplify.c:maybe_fold_stmt); do that now.  */
  if (target_nesting_level || taskreg_nesting_level)
    for (gsi = gsi_start (*body); !gsi_end_p (gsi); gsi_next (&gsi))
      fold_stmt (&gsi);
  input_location = saved_location;
}

/* Main entry point.  */

static unsigned int
execute_lower_omp (void)
{
  gimple_seq body;
  int i;
  omp_context *ctx;

  /* This pass always runs, to provide PROP_gimple_lomp.
     But often, there is nothing to do.  */
  if (flag_cilkplus == 0 && flag_openacc == 0 && flag_openmp == 0
      && flag_openmp_simd == 0)
    return 0;

  all_contexts = splay_tree_new (splay_tree_compare_pointers, 0,
				 delete_omp_context);

  body = gimple_body (current_function_decl);

  if (hsa_gen_requested_p ())
    omp_grid_gridify_all_targets (&body);

  scan_omp (&body, NULL);
  gcc_assert (taskreg_nesting_level == 0);
  FOR_EACH_VEC_ELT (taskreg_contexts, i, ctx)
    finish_taskreg_scan (ctx);
  taskreg_contexts.release ();

  if (all_contexts->root)
    {
      if (task_shared_vars)
	push_gimplify_context ();
      lower_omp (&body, NULL);
      if (task_shared_vars)
	pop_gimplify_context (NULL);
    }

  if (all_contexts)
    {
      splay_tree_delete (all_contexts);
      all_contexts = NULL;
    }
  BITMAP_FREE (task_shared_vars);
  return 0;
}

namespace {

const pass_data pass_data_lower_omp =
{
  GIMPLE_PASS, /* type */
  "omplower", /* name */
  OPTGROUP_OMP, /* optinfo_flags */
  TV_NONE, /* tv_id */
  PROP_gimple_any, /* properties_required */
  PROP_gimple_lomp | PROP_gimple_lomp_dev, /* properties_provided */
  0, /* properties_destroyed */
  0, /* todo_flags_start */
  0, /* todo_flags_finish */
};

class pass_lower_omp : public gimple_opt_pass
{
public:
  pass_lower_omp (gcc::context *ctxt)
    : gimple_opt_pass (pass_data_lower_omp, ctxt)
  {}

  /* opt_pass methods: */
  virtual unsigned int execute (function *) { return execute_lower_omp (); }

}; // class pass_lower_omp

} // anon namespace

gimple_opt_pass *
make_pass_lower_omp (gcc::context *ctxt)
{
  return new pass_lower_omp (ctxt);
}

/* The following is a utility to diagnose structured block violations.
   It is not part of the "omplower" pass, as that's invoked too late.  It
   should be invoked by the respective front ends after gimplification.  */

static splay_tree all_labels;

/* Check for mismatched contexts and generate an error if needed.  Return
   true if an error is detected.  */

static bool
diagnose_sb_0 (gimple_stmt_iterator *gsi_p,
	       gimple *branch_ctx, gimple *label_ctx)
{
  gcc_checking_assert (!branch_ctx || is_gimple_omp (branch_ctx));
  gcc_checking_assert (!label_ctx || is_gimple_omp (label_ctx));

  if (label_ctx == branch_ctx)
    return false;

  const char* kind = NULL;

  if (flag_cilkplus)
    {
      if ((branch_ctx
	   && gimple_code (branch_ctx) == GIMPLE_OMP_FOR
	   && gimple_omp_for_kind (branch_ctx) == GF_OMP_FOR_KIND_CILKSIMD)
	  || (label_ctx
	      && gimple_code (label_ctx) == GIMPLE_OMP_FOR
	      && gimple_omp_for_kind (label_ctx) == GF_OMP_FOR_KIND_CILKSIMD))
	kind = "Cilk Plus";
    }
  if (flag_openacc)
    {
      if ((branch_ctx && is_gimple_omp_oacc (branch_ctx))
	  || (label_ctx && is_gimple_omp_oacc (label_ctx)))
	{
	  gcc_checking_assert (kind == NULL);
	  kind = "OpenACC";
	}
    }
  if (kind == NULL)
    {
      gcc_checking_assert (flag_openmp || flag_openmp_simd);
      kind = "OpenMP";
    }

  /* Previously we kept track of the label's entire context in diagnose_sb_[12]
     so we could traverse it and issue a correct "exit" or "enter" error
     message upon a structured block violation.

     We built the context by building a list with tree_cons'ing, but there is
     no easy counterpart in gimple tuples.  It seems like far too much work
     for issuing exit/enter error messages.  If someone really misses the
     distinct error message... patches welcome.  */

#if 0
  /* Try to avoid confusing the user by producing and error message
     with correct "exit" or "enter" verbiage.  We prefer "exit"
     unless we can show that LABEL_CTX is nested within BRANCH_CTX.  */
  if (branch_ctx == NULL)
    exit_p = false;
  else
    {
      while (label_ctx)
	{
	  if (TREE_VALUE (label_ctx) == branch_ctx)
	    {
	      exit_p = false;
	      break;
	    }
	  label_ctx = TREE_CHAIN (label_ctx);
	}
    }

  if (exit_p)
    error ("invalid exit from %s structured block", kind);
  else
    error ("invalid entry to %s structured block", kind);
#endif

  /* If it's obvious we have an invalid entry, be specific about the error.  */
  if (branch_ctx == NULL)
    error ("invalid entry to %s structured block", kind);
  else
    {
      /* Otherwise, be vague and lazy, but efficient.  */
      error ("invalid branch to/from %s structured block", kind);
    }

  gsi_replace (gsi_p, gimple_build_nop (), false);
  return true;
}

/* Pass 1: Create a minimal tree of structured blocks, and record
   where each label is found.  */

static tree
diagnose_sb_1 (gimple_stmt_iterator *gsi_p, bool *handled_ops_p,
    	       struct walk_stmt_info *wi)
{
  gimple *context = (gimple *) wi->info;
  gimple *inner_context;
  gimple *stmt = gsi_stmt (*gsi_p);

  *handled_ops_p = true;

  switch (gimple_code (stmt))
    {
    WALK_SUBSTMTS;

    case GIMPLE_OMP_PARALLEL:
    case GIMPLE_OMP_TASK:
    case GIMPLE_OMP_SECTIONS:
    case GIMPLE_OMP_SINGLE:
    case GIMPLE_OMP_SECTION:
    case GIMPLE_OMP_MASTER:
    case GIMPLE_OMP_ORDERED:
    case GIMPLE_OMP_CRITICAL:
    case GIMPLE_OMP_TARGET:
    case GIMPLE_OMP_TEAMS:
    case GIMPLE_OMP_TASKGROUP:
      /* The minimal context here is just the current OMP construct.  */
      inner_context = stmt;
      wi->info = inner_context;
      walk_gimple_seq (gimple_omp_body (stmt), diagnose_sb_1, NULL, wi);
      wi->info = context;
      break;

    case GIMPLE_OMP_FOR:
      inner_context = stmt;
      wi->info = inner_context;
      /* gimple_omp_for_{index,initial,final} are all DECLs; no need to
	 walk them.  */
      walk_gimple_seq (gimple_omp_for_pre_body (stmt),
	  	       diagnose_sb_1, NULL, wi);
      walk_gimple_seq (gimple_omp_body (stmt), diagnose_sb_1, NULL, wi);
      wi->info = context;
      break;

    case GIMPLE_LABEL:
      splay_tree_insert (all_labels,
			 (splay_tree_key) gimple_label_label (
					    as_a <glabel *> (stmt)),
			 (splay_tree_value) context);
      break;

    default:
      break;
    }

  return NULL_TREE;
}

/* Pass 2: Check each branch and see if its context differs from that of
   the destination label's context.  */

static tree
diagnose_sb_2 (gimple_stmt_iterator *gsi_p, bool *handled_ops_p,
    	       struct walk_stmt_info *wi)
{
  gimple *context = (gimple *) wi->info;
  splay_tree_node n;
  gimple *stmt = gsi_stmt (*gsi_p);

  *handled_ops_p = true;

  switch (gimple_code (stmt))
    {
    WALK_SUBSTMTS;

    case GIMPLE_OMP_PARALLEL:
    case GIMPLE_OMP_TASK:
    case GIMPLE_OMP_SECTIONS:
    case GIMPLE_OMP_SINGLE:
    case GIMPLE_OMP_SECTION:
    case GIMPLE_OMP_MASTER:
    case GIMPLE_OMP_ORDERED:
    case GIMPLE_OMP_CRITICAL:
    case GIMPLE_OMP_TARGET:
    case GIMPLE_OMP_TEAMS:
    case GIMPLE_OMP_TASKGROUP:
      wi->info = stmt;
      walk_gimple_seq_mod (gimple_omp_body_ptr (stmt), diagnose_sb_2, NULL, wi);
      wi->info = context;
      break;

    case GIMPLE_OMP_FOR:
      wi->info = stmt;
      /* gimple_omp_for_{index,initial,final} are all DECLs; no need to
	 walk them.  */
      walk_gimple_seq_mod (gimple_omp_for_pre_body_ptr (stmt),
			   diagnose_sb_2, NULL, wi);
      walk_gimple_seq_mod (gimple_omp_body_ptr (stmt), diagnose_sb_2, NULL, wi);
      wi->info = context;
      break;

    case GIMPLE_COND:
	{
	  gcond *cond_stmt = as_a <gcond *> (stmt);
	  tree lab = gimple_cond_true_label (cond_stmt);
	  if (lab)
	    {
	      n = splay_tree_lookup (all_labels,
				     (splay_tree_key) lab);
	      diagnose_sb_0 (gsi_p, context,
			     n ? (gimple *) n->value : NULL);
	    }
	  lab = gimple_cond_false_label (cond_stmt);
	  if (lab)
	    {
	      n = splay_tree_lookup (all_labels,
				     (splay_tree_key) lab);
	      diagnose_sb_0 (gsi_p, context,
			     n ? (gimple *) n->value : NULL);
	    }
	}
      break;

    case GIMPLE_GOTO:
      {
	tree lab = gimple_goto_dest (stmt);
	if (TREE_CODE (lab) != LABEL_DECL)
	  break;

	n = splay_tree_lookup (all_labels, (splay_tree_key) lab);
	diagnose_sb_0 (gsi_p, context, n ? (gimple *) n->value : NULL);
      }
      break;

    case GIMPLE_SWITCH:
      {
	gswitch *switch_stmt = as_a <gswitch *> (stmt);
	unsigned int i;
	for (i = 0; i < gimple_switch_num_labels (switch_stmt); ++i)
	  {
	    tree lab = CASE_LABEL (gimple_switch_label (switch_stmt, i));
	    n = splay_tree_lookup (all_labels, (splay_tree_key) lab);
	    if (n && diagnose_sb_0 (gsi_p, context, (gimple *) n->value))
	      break;
	  }
      }
      break;

    case GIMPLE_RETURN:
      diagnose_sb_0 (gsi_p, context, NULL);
      break;

    default:
      break;
    }

  return NULL_TREE;
}

static unsigned int
diagnose_omp_structured_block_errors (void)
{
  struct walk_stmt_info wi;
  gimple_seq body = gimple_body (current_function_decl);

  all_labels = splay_tree_new (splay_tree_compare_pointers, 0, 0);

  memset (&wi, 0, sizeof (wi));
  walk_gimple_seq (body, diagnose_sb_1, NULL, &wi);

  memset (&wi, 0, sizeof (wi));
  wi.want_locations = true;
  walk_gimple_seq_mod (&body, diagnose_sb_2, NULL, &wi);

  gimple_set_body (current_function_decl, body);

  splay_tree_delete (all_labels);
  all_labels = NULL;

  return 0;
}

namespace {

const pass_data pass_data_diagnose_omp_blocks =
{
  GIMPLE_PASS, /* type */
  "*diagnose_omp_blocks", /* name */
  OPTGROUP_OMP, /* optinfo_flags */
  TV_NONE, /* tv_id */
  PROP_gimple_any, /* properties_required */
  0, /* properties_provided */
  0, /* properties_destroyed */
  0, /* todo_flags_start */
  0, /* todo_flags_finish */
};

class pass_diagnose_omp_blocks : public gimple_opt_pass
{
public:
  pass_diagnose_omp_blocks (gcc::context *ctxt)
    : gimple_opt_pass (pass_data_diagnose_omp_blocks, ctxt)
  {}

  /* opt_pass methods: */
  virtual bool gate (function *)
  {
    return flag_cilkplus || flag_openacc || flag_openmp || flag_openmp_simd;
  }
  virtual unsigned int execute (function *)
    {
      return diagnose_omp_structured_block_errors ();
    }

}; // class pass_diagnose_omp_blocks

} // anon namespace

gimple_opt_pass *
make_pass_diagnose_omp_blocks (gcc::context *ctxt)
{
  return new pass_diagnose_omp_blocks (ctxt);
}


#include "gt-omp-low.h"<|MERGE_RESOLUTION|>--- conflicted
+++ resolved
@@ -3444,42 +3444,25 @@
   /* Otherwise return implementation defined alignment.  */
   unsigned int al = 1;
   opt_scalar_mode mode_iter;
-<<<<<<< HEAD
   auto_vec<poly_uint64, 8> sizes;
   targetm.vectorize.autovectorize_vector_sizes (sizes);
   poly_uint64 vs = 0;
   for (unsigned int i = 0; i < sizes.length (); ++i)
     vs = ordered_max (vs, sizes[i]);
-=======
-  int vs = targetm.vectorize.autovectorize_vector_sizes ();
-  if (vs)
-    vs = 1 << floor_log2 (vs);
->>>>>>> 5a462df3
   static enum mode_class classes[]
     = { MODE_INT, MODE_VECTOR_INT, MODE_FLOAT, MODE_VECTOR_FLOAT };
   for (int i = 0; i < 4; i += 2)
     /* The for loop above dictates that we only walk through scalar classes.  */
     FOR_EACH_MODE_IN_CLASS (mode_iter, classes[i])
       {
-<<<<<<< HEAD
-	scalar_mode mode = *mode_iter;
+	scalar_mode mode = mode_iter.require ();
 	machine_mode vmode = targetm.vectorize.preferred_simd_mode (mode);
 	if (GET_MODE_CLASS (vmode) != classes[i + 1])
 	  continue;
 	while (may_ne (vs, 0U)
 	       && must_lt (GET_MODE_SIZE (vmode), vs)
 	       && GET_MODE_2XWIDER_MODE (vmode).exists ())
-	  vmode = *GET_MODE_2XWIDER_MODE (vmode);
-=======
-	scalar_mode mode = mode_iter.require ();
-	machine_mode vmode = targetm.vectorize.preferred_simd_mode (mode);
-	if (GET_MODE_CLASS (vmode) != classes[i + 1])
-	  continue;
-	while (vs
-	       && GET_MODE_SIZE (vmode) < vs
-	       && GET_MODE_2XWIDER_MODE (vmode).exists ())
 	  vmode = GET_MODE_2XWIDER_MODE (vmode).require ();
->>>>>>> 5a462df3
 
 	tree type = lang_hooks.types.type_for_mode (mode, 1);
 	if (type == NULL_TREE || TYPE_MODE (type) != mode)
