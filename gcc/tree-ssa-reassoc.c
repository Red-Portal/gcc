--- conflicted
+++ resolved
@@ -1,10 +1,6 @@
 /* Reassociation for trees.
-<<<<<<< HEAD
-   Copyright (C) 2005, 2007, 2008, 2009, 2010 Free Software Foundation, Inc.
-=======
    Copyright (C) 2005, 2007, 2008, 2009, 2010, 2011
    Free Software Foundation, Inc.
->>>>>>> 3082eeb7
    Contributed by Daniel Berlin <dan@dberlin.org>
 
 This file is part of GCC.
@@ -27,10 +23,6 @@
 #include "system.h"
 #include "coretypes.h"
 #include "tm.h"
-<<<<<<< HEAD
-#include "ggc.h"
-=======
->>>>>>> 3082eeb7
 #include "tree.h"
 #include "basic-block.h"
 #include "tree-pretty-print.h"
@@ -41,7 +33,6 @@
 #include "tree-dump.h"
 #include "timevar.h"
 #include "tree-iterator.h"
-#include "real.h"
 #include "tree-pass.h"
 #include "alloc-pool.h"
 #include "vec.h"
@@ -622,12 +613,7 @@
 	    {
 	      VEC_free (operand_entry_t, heap, *ops);
 	      *ops = NULL;
-<<<<<<< HEAD
-	      add_to_ops_vec (ops, fold_convert (TREE_TYPE (last->op),
-						 integer_zero_node));
-=======
 	      add_to_ops_vec (ops, build_zero_cst (TREE_TYPE (last->op)));
->>>>>>> 3082eeb7
 	      *all_done = true;
 	    }
 	  else
@@ -647,19 +633,11 @@
 
 static VEC(tree, heap) *plus_negates;
 
-<<<<<<< HEAD
-/* If OPCODE is PLUS_EXPR, CURR->OP is really a negate expression,
-   look in OPS for a corresponding positive operation to cancel it
-   out.  If we find one, remove the other from OPS, replace
-   OPS[CURRINDEX] with 0, and return true.  Otherwise, return
-   false. */
-=======
 /* If OPCODE is PLUS_EXPR, CURR->OP is a negate expression or a bitwise not
    expression, look in OPS for a corresponding positive operation to cancel
    it out.  If we find one, remove the other from OPS, replace
    OPS[CURRINDEX] with 0 or -1, respectively, and return true.  Otherwise,
    return false. */
->>>>>>> 3082eeb7
 
 static bool
 eliminate_plus_minus_pair (enum tree_code opcode,
@@ -702,10 +680,6 @@
 	    }
 
 	  VEC_ordered_remove (operand_entry_t, *ops, i);
-<<<<<<< HEAD
-	  add_to_ops_vec (ops, fold_convert(TREE_TYPE (oe->op),
-					    integer_zero_node));
-=======
 	  add_to_ops_vec (ops, build_zero_cst (TREE_TYPE (oe->op)));
 	  VEC_ordered_remove (operand_entry_t, *ops, currindex);
 	  reassociate_stats.ops_eliminated ++;
@@ -727,7 +701,6 @@
 
 	  VEC_ordered_remove (operand_entry_t, *ops, i);
 	  add_to_ops_vec (ops, build_int_cst_type (op_type, -1));
->>>>>>> 3082eeb7
 	  VEC_ordered_remove (operand_entry_t, *ops, currindex);
 	  reassociate_stats.ops_eliminated ++;
 
@@ -737,12 +710,8 @@
 
   /* CURR->OP is a negate expr in a plus expr: save it for later
      inspection in repropagate_negates().  */
-<<<<<<< HEAD
-  VEC_safe_push (tree, heap, plus_negates, curr->op);
-=======
   if (negateop != NULL_TREE)
     VEC_safe_push (tree, heap, plus_negates, curr->op);
->>>>>>> 3082eeb7
 
   return false;
 }
@@ -1650,8 +1619,6 @@
     }
 }
 
-<<<<<<< HEAD
-=======
 /* This function checks three consequtive operands in
    passed operands vector OPS starting from OPINDEX and
    swaps two operands if it is profitable for binary operation
@@ -1708,7 +1675,6 @@
     }
 }
 
->>>>>>> 3082eeb7
 /* Recursively rewrite our linearized statements so that the operators
    match those in OPS[OPINDEX], putting the computation in rank
    order.  */
@@ -1807,8 +1773,6 @@
   /* Recurse on the LHS of the binary operator, which is guaranteed to
      be the non-leaf side.  */
   rewrite_expr_tree (SSA_NAME_DEF_STMT (rhs1), opindex + 1, ops, moved);
-<<<<<<< HEAD
-=======
 }
 
 /* Find out how many cycles we need to compute statements chain.
@@ -1981,7 +1945,6 @@
     }
 
   remove_visited_stmt_chain (last_rhs1);
->>>>>>> 3082eeb7
 }
 
 /* Transform STMT, which is really (A +B) + (C + D) into the left
@@ -2250,11 +2213,7 @@
   unsigned int i = 0;
   tree negate;
 
-<<<<<<< HEAD
-  for (i = 0; VEC_iterate (tree, plus_negates, i, negate); i++)
-=======
   FOR_EACH_VEC_ELT (tree, plus_negates, i, negate)
->>>>>>> 3082eeb7
     {
       gimple user = get_single_immediate_use (negate);
 
@@ -2510,9 +2469,6 @@
 		    }
 		}
 	      else
-<<<<<<< HEAD
-		rewrite_expr_tree (stmt, 0, ops, false);
-=======
 		{
 		  enum machine_mode mode = TYPE_MODE (TREE_TYPE (lhs));
 		  int ops_num = VEC_length (operand_entry_t, ops);
@@ -2528,7 +2484,6 @@
 		  else
 		    rewrite_expr_tree (stmt, 0, ops, false);
 		}
->>>>>>> 3082eeb7
 
 	      VEC_free (operand_entry_t, heap, ops);
 	    }
