/* General types and functions that are uselful for processing of OpenMP,
   OpenACC and similar directivers at various stages of compilation.

   Copyright (C) 2005-2017 Free Software Foundation, Inc.

This file is part of GCC.

GCC is free software; you can redistribute it and/or modify it under
the terms of the GNU General Public License as published by the Free
Software Foundation; either version 3, or (at your option) any later
version.

GCC is distributed in the hope that it will be useful, but WITHOUT ANY
WARRANTY; without even the implied warranty of MERCHANTABILITY or
FITNESS FOR A PARTICULAR PURPOSE.  See the GNU General Public License
for more details.

You should have received a copy of the GNU General Public License
along with GCC; see the file COPYING3.  If not see
<http://www.gnu.org/licenses/>.  */

#ifndef GCC_OMP_GENERAL_H
#define GCC_OMP_GENERAL_H

#include "gomp-constants.h"

/*  Flags for an OpenACC loop.  */

enum oacc_loop_flags {
  OLF_SEQ	= 1u << 0,  /* Explicitly sequential  */
  OLF_AUTO	= 1u << 1,	/* Compiler chooses axes.  */
  OLF_INDEPENDENT = 1u << 2,	/* Iterations are known independent.  */
  OLF_GANG_STATIC = 1u << 3,	/* Gang partitioning is static (has op). */
  OLF_TILE	= 1u << 4,	/* Tiled loop. */
<<<<<<< HEAD

=======
  
>>>>>>> 719a7570
  /* Explicitly specified loop axes.  */
  OLF_DIM_BASE = 5,
  OLF_DIM_GANG   = 1u << (OLF_DIM_BASE + GOMP_DIM_GANG),
  OLF_DIM_WORKER = 1u << (OLF_DIM_BASE + GOMP_DIM_WORKER),
  OLF_DIM_VECTOR = 1u << (OLF_DIM_BASE + GOMP_DIM_VECTOR),

  OLF_MAX = OLF_DIM_BASE + GOMP_DIM_MAX
};

/* A structure holding the elements of:
   for (V = N1; V cond N2; V += STEP) [...] */

struct omp_for_data_loop
{
  tree v, n1, n2, step;
  enum tree_code cond_code;
};

/* A structure describing the main elements of a parallel loop.  */

struct omp_for_data
{
  struct omp_for_data_loop loop;
  tree chunk_size;
  gomp_for *for_stmt;
  tree pre, iter_type;
  tree tiling;  /* Tiling values (if non null).  */
  int collapse;  /* Collapsed loops, 1 for a non-collapsed loop.  */
  int ordered;
  bool have_nowait, have_ordered, simd_schedule;
  unsigned char sched_modifiers;
  enum omp_clause_schedule_kind sched_kind;
  struct omp_for_data_loop *loops;
};

#define OACC_FN_ATTRIB "oacc function"

extern tree omp_find_clause (tree clauses, enum omp_clause_code kind);
extern bool omp_is_reference (tree decl);
extern void omp_adjust_for_condition (location_t loc, enum tree_code *cond_code,
				      tree *n2);
extern tree omp_get_for_step_from_incr (location_t loc, tree incr);
extern void omp_extract_for_data (gomp_for *for_stmt, struct omp_for_data *fd,
				  struct omp_for_data_loop *loops);
extern gimple *omp_build_barrier (tree lhs);
extern int omp_max_vf (void);
extern int omp_max_simt_vf (void);
extern tree oacc_launch_pack (unsigned code, tree device, unsigned op);
extern void oacc_replace_fn_attrib (tree fn, tree dims);
extern void oacc_set_fn_attrib (tree fn, tree clauses, bool is_kernel,
				vec<tree> *args);
extern int oacc_verify_routine_clauses (tree, tree *, location_t,
					const char *);
extern tree oacc_build_routine_dims (tree clauses);
extern tree oacc_get_fn_attrib (tree fn);
extern bool oacc_fn_attrib_kernels_p (tree attr);
extern int oacc_get_fn_dim_size (tree fn, int axis);
extern int oacc_get_ifn_dim_arg (const gimple *stmt);

#endif /* GCC_OMP_GENERAL_H */<|MERGE_RESOLUTION|>--- conflicted
+++ resolved
@@ -32,11 +32,7 @@
   OLF_INDEPENDENT = 1u << 2,	/* Iterations are known independent.  */
   OLF_GANG_STATIC = 1u << 3,	/* Gang partitioning is static (has op). */
   OLF_TILE	= 1u << 4,	/* Tiled loop. */
-<<<<<<< HEAD
-
-=======
   
->>>>>>> 719a7570
   /* Explicitly specified loop axes.  */
   OLF_DIM_BASE = 5,
   OLF_DIM_GANG   = 1u << (OLF_DIM_BASE + GOMP_DIM_GANG),
