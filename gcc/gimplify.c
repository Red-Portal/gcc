/* Tree lowering pass.  This pass converts the GENERIC functions-as-trees
   tree representation into the GIMPLE form.
   Copyright (C) 2002-2015 Free Software Foundation, Inc.
   Major work done by Sebastian Pop <s.pop@laposte.net>,
   Diego Novillo <dnovillo@redhat.com> and Jason Merrill <jason@redhat.com>.

This file is part of GCC.

GCC is free software; you can redistribute it and/or modify it under
the terms of the GNU General Public License as published by the Free
Software Foundation; either version 3, or (at your option) any later
version.

GCC is distributed in the hope that it will be useful, but WITHOUT ANY
WARRANTY; without even the implied warranty of MERCHANTABILITY or
FITNESS FOR A PARTICULAR PURPOSE.  See the GNU General Public License
for more details.

You should have received a copy of the GNU General Public License
along with GCC; see the file COPYING3.  If not see
<http://www.gnu.org/licenses/>.  */

#include "config.h"
#include "system.h"
#include "coretypes.h"
#include "alias.h"
#include "backend.h"
#include "tree.h"
#include "gimple.h"
#include "gimple-predict.h"
#include "rtl.h"
#include "ssa.h"
#include "options.h"
#include "fold-const.h"
#include "flags.h"
#include "insn-config.h"
#include "expmed.h"
#include "dojump.h"
#include "explow.h"
#include "calls.h"
#include "emit-rtl.h"
#include "varasm.h"
#include "stmt.h"
#include "expr.h"
#include "internal-fn.h"
#include "gimple-fold.h"
#include "tree-eh.h"
#include "gimplify.h"
#include "gimple-iterator.h"
#include "stor-layout.h"
#include "print-tree.h"
#include "tree-iterator.h"
#include "tree-inline.h"
#include "tree-pretty-print.h"
#include "langhooks.h"
#include "cgraph.h"
#include "tree-cfg.h"
#include "tree-ssa.h"
#include "diagnostic-core.h"
#include "target.h"
#include "splay-tree.h"
#include "omp-low.h"
#include "gimple-low.h"
#include "cilk.h"
#include "gomp-constants.h"
#include "tree-dump.h"

#include "langhooks-def.h"	/* FIXME: for lhd_set_decl_assembler_name */
#include "tree-pass.h"		/* FIXME: only for PROP_gimple_any */
#include "builtins.h"

enum gimplify_omp_var_data
{
  GOVD_SEEN = 1,
  GOVD_EXPLICIT = 2,
  GOVD_SHARED = 4,
  GOVD_PRIVATE = 8,
  GOVD_FIRSTPRIVATE = 16,
  GOVD_LASTPRIVATE = 32,
  GOVD_REDUCTION = 64,
  GOVD_LOCAL = 128,
  GOVD_MAP = 256,
  GOVD_DEBUG_PRIVATE = 512,
  GOVD_PRIVATE_OUTER_REF = 1024,
  GOVD_LINEAR = 2048,
  GOVD_ALIGNED = 4096,

  /* Flag for GOVD_MAP: don't copy back.  */
  GOVD_MAP_TO_ONLY = 8192,

  /* Flag for GOVD_LINEAR or GOVD_LASTPRIVATE: no outer reference.  */
  GOVD_LINEAR_LASTPRIVATE_NO_OUTER = 16384,

  GOVD_USE_DEVICE = 1 << 15,

  GOVD_FORCE_MAP = 1 << 16,

  /* OpenACC deviceptr clause.  */
  GOVD_USE_DEVPTR = 1 << 18,

  GOVD_DATA_SHARE_CLASS = (GOVD_SHARED | GOVD_PRIVATE | GOVD_FIRSTPRIVATE
			   | GOVD_LASTPRIVATE | GOVD_REDUCTION | GOVD_LINEAR
			   | GOVD_LOCAL)
};


enum omp_region_type
{
  ORT_WORKSHARE = 0,
  ORT_SIMD = 1,
  ORT_PARALLEL = 2,
  ORT_COMBINED_PARALLEL = 3,
  ORT_TASK = 4,
  ORT_UNTIED_TASK = 5,
  ORT_TEAMS = 8,
  ORT_COMBINED_TEAMS = 9,
  /* Data region.  */
  ORT_TARGET_DATA = 16,
  /* Data region with offloading.  */
  ORT_TARGET = 32,
  /* An OpenACC host-data region.  */
  ORT_HOST_DATA = 64
};

enum omp_region_kind
{
  ORK_OMP,
  ORK_OACC,
  ORK_UNKNOWN
};

enum acc_region_kind
{
  ARK_GENERAL,  /* Default used for data, etc. regions.  */
  ARK_PARALLEL, /* Parallel construct.  */
  ARK_KERNELS,  /* Kernels construct.  */
  ARK_DECLARE   /* Declare directive.  */
};

/* Gimplify hashtable helper.  */

struct gimplify_hasher : free_ptr_hash <elt_t>
{
  static inline hashval_t hash (const elt_t *);
  static inline bool equal (const elt_t *, const elt_t *);
};

struct gimplify_ctx
{
  struct gimplify_ctx *prev_context;

  vec<gbind *> bind_expr_stack;
  tree temps;
  gimple_seq conditional_cleanups;
  tree exit_label;
  tree return_temp;

  vec<tree> case_labels;
  /* The formal temporary table.  Should this be persistent?  */
  hash_table<gimplify_hasher> *temp_htab;

  int conditions;
  bool save_stack;
  bool into_ssa;
  bool allow_rhs_cond_expr;
  bool in_cleanup_point_expr;
};

struct gimplify_omp_ctx
{
  struct gimplify_omp_ctx *outer_context;
  splay_tree variables;
  hash_set<tree> *privatized_types;
  location_t location;
  enum omp_clause_default_kind default_kind;
  enum omp_region_type region_type;
  enum omp_region_kind region_kind;
  enum acc_region_kind acc_region_kind;
  bool combined_loop;
  bool distribute;
  gomp_target *stmt;
};

struct privatize_reduction
{
  tree ref_var, local_var;
};

static struct gimplify_ctx *gimplify_ctxp;
static struct gimplify_omp_ctx *gimplify_omp_ctxp;

/* Forward declaration.  */
static enum gimplify_status gimplify_compound_expr (tree *, gimple_seq *, bool);

/* Shorter alias name for the above function for use in gimplify.c
   only.  */

static inline void
gimplify_seq_add_stmt (gimple_seq *seq_p, gimple *gs)
{
  gimple_seq_add_stmt_without_update (seq_p, gs);
}

/* Append sequence SRC to the end of sequence *DST_P.  If *DST_P is
   NULL, a new sequence is allocated.   This function is
   similar to gimple_seq_add_seq, but does not scan the operands.
   During gimplification, we need to manipulate statement sequences
   before the def/use vectors have been constructed.  */

static void
gimplify_seq_add_seq (gimple_seq *dst_p, gimple_seq src)
{
  gimple_stmt_iterator si;

  if (src == NULL)
    return;

  si = gsi_last (*dst_p);
  gsi_insert_seq_after_without_update (&si, src, GSI_NEW_STMT);
}


/* Pointer to a list of allocated gimplify_ctx structs to be used for pushing
   and popping gimplify contexts.  */

static struct gimplify_ctx *ctx_pool = NULL;

/* Return a gimplify context struct from the pool.  */

static inline struct gimplify_ctx *
ctx_alloc (void)
{
  struct gimplify_ctx * c = ctx_pool;

  if (c)
    ctx_pool = c->prev_context;
  else
    c = XNEW (struct gimplify_ctx);

  memset (c, '\0', sizeof (*c));
  return c;
}

/* Put gimplify context C back into the pool.  */

static inline void
ctx_free (struct gimplify_ctx *c)
{
  c->prev_context = ctx_pool;
  ctx_pool = c;
}

/* Free allocated ctx stack memory.  */

void
free_gimplify_stack (void)
{
  struct gimplify_ctx *c;

  while ((c = ctx_pool))
    {
      ctx_pool = c->prev_context;
      free (c);
    }
}


/* Set up a context for the gimplifier.  */

void
push_gimplify_context (bool in_ssa, bool rhs_cond_ok)
{
  struct gimplify_ctx *c = ctx_alloc ();

  c->prev_context = gimplify_ctxp;
  gimplify_ctxp = c;
  gimplify_ctxp->into_ssa = in_ssa;
  gimplify_ctxp->allow_rhs_cond_expr = rhs_cond_ok;
}

/* Tear down a context for the gimplifier.  If BODY is non-null, then
   put the temporaries into the outer BIND_EXPR.  Otherwise, put them
   in the local_decls.

   BODY is not a sequence, but the first tuple in a sequence.  */

void
pop_gimplify_context (gimple *body)
{
  struct gimplify_ctx *c = gimplify_ctxp;

  gcc_assert (c
              && (!c->bind_expr_stack.exists ()
		  || c->bind_expr_stack.is_empty ()));
  c->bind_expr_stack.release ();
  gimplify_ctxp = c->prev_context;

  if (body)
    declare_vars (c->temps, body, false);
  else
    record_vars (c->temps);

  delete c->temp_htab;
  c->temp_htab = NULL;
  ctx_free (c);
}

/* Push a GIMPLE_BIND tuple onto the stack of bindings.  */

static void
gimple_push_bind_expr (gbind *bind_stmt)
{
  gimplify_ctxp->bind_expr_stack.reserve (8);
  gimplify_ctxp->bind_expr_stack.safe_push (bind_stmt);
}

/* Pop the first element off the stack of bindings.  */

static void
gimple_pop_bind_expr (void)
{
  gimplify_ctxp->bind_expr_stack.pop ();
}

/* Return the first element of the stack of bindings.  */

gbind *
gimple_current_bind_expr (void)
{
  return gimplify_ctxp->bind_expr_stack.last ();
}

/* Return the stack of bindings created during gimplification.  */

vec<gbind *>
gimple_bind_expr_stack (void)
{
  return gimplify_ctxp->bind_expr_stack;
}

/* Return true iff there is a COND_EXPR between us and the innermost
   CLEANUP_POINT_EXPR.  This info is used by gimple_push_cleanup.  */

static bool
gimple_conditional_context (void)
{
  return gimplify_ctxp->conditions > 0;
}

/* Note that we've entered a COND_EXPR.  */

static void
gimple_push_condition (void)
{
#ifdef ENABLE_GIMPLE_CHECKING
  if (gimplify_ctxp->conditions == 0)
    gcc_assert (gimple_seq_empty_p (gimplify_ctxp->conditional_cleanups));
#endif
  ++(gimplify_ctxp->conditions);
}

/* Note that we've left a COND_EXPR.  If we're back at unconditional scope
   now, add any conditional cleanups we've seen to the prequeue.  */

static void
gimple_pop_condition (gimple_seq *pre_p)
{
  int conds = --(gimplify_ctxp->conditions);

  gcc_assert (conds >= 0);
  if (conds == 0)
    {
      gimplify_seq_add_seq (pre_p, gimplify_ctxp->conditional_cleanups);
      gimplify_ctxp->conditional_cleanups = NULL;
    }
}

/* A stable comparison routine for use with splay trees and DECLs.  */

static int
splay_tree_compare_decl_uid (splay_tree_key xa, splay_tree_key xb)
{
  tree a = (tree) xa;
  tree b = (tree) xb;

  return DECL_UID (a) - DECL_UID (b);
}

/* Create a new omp construct that deals with variable remapping.  */

static struct gimplify_omp_ctx *
new_omp_context (enum omp_region_type region_type)
{
  struct gimplify_omp_ctx *c;

  c = XCNEW (struct gimplify_omp_ctx);
  c->outer_context = gimplify_omp_ctxp;
  c->variables = splay_tree_new (splay_tree_compare_decl_uid, 0, 0);
  c->privatized_types = new hash_set<tree>;
  c->location = input_location;
  c->region_type = region_type;
  c->region_kind = ORK_UNKNOWN;
  if ((region_type & (ORT_TASK | ORT_TARGET)) == 0)
    c->default_kind = OMP_CLAUSE_DEFAULT_SHARED;
  else
    c->default_kind = OMP_CLAUSE_DEFAULT_UNSPECIFIED;

  return c;
}

/* Destroy an omp construct that deals with variable remapping.  */

static void
delete_omp_context (struct gimplify_omp_ctx *c)
{
  splay_tree_delete (c->variables);
  delete c->privatized_types;
  XDELETE (c);
}

static void omp_add_variable (struct gimplify_omp_ctx *, tree, unsigned int);
static bool omp_notice_variable (struct gimplify_omp_ctx *, tree, bool);

/* Both gimplify the statement T and append it to *SEQ_P.  This function
   behaves exactly as gimplify_stmt, but you don't have to pass T as a
   reference.  */

void
gimplify_and_add (tree t, gimple_seq *seq_p)
{
  gimplify_stmt (&t, seq_p);
}

/* Gimplify statement T into sequence *SEQ_P, and return the first
   tuple in the sequence of generated tuples for this statement.
   Return NULL if gimplifying T produced no tuples.  */

static gimple *
gimplify_and_return_first (tree t, gimple_seq *seq_p)
{
  gimple_stmt_iterator last = gsi_last (*seq_p);

  gimplify_and_add (t, seq_p);

  if (!gsi_end_p (last))
    {
      gsi_next (&last);
      return gsi_stmt (last);
    }
  else
    return gimple_seq_first_stmt (*seq_p);
}

/* Returns true iff T is a valid RHS for an assignment to an un-renamed
   LHS, or for a call argument.  */

static bool
is_gimple_mem_rhs (tree t)
{
  /* If we're dealing with a renamable type, either source or dest must be
     a renamed variable.  */
  if (is_gimple_reg_type (TREE_TYPE (t)))
    return is_gimple_val (t);
  else
    return is_gimple_val (t) || is_gimple_lvalue (t);
}

/* Return true if T is a CALL_EXPR or an expression that can be
   assigned to a temporary.  Note that this predicate should only be
   used during gimplification.  See the rationale for this in
   gimplify_modify_expr.  */

static bool
is_gimple_reg_rhs_or_call (tree t)
{
  return (get_gimple_rhs_class (TREE_CODE (t)) != GIMPLE_INVALID_RHS
	  || TREE_CODE (t) == CALL_EXPR);
}

/* Return true if T is a valid memory RHS or a CALL_EXPR.  Note that
   this predicate should only be used during gimplification.  See the
   rationale for this in gimplify_modify_expr.  */

static bool
is_gimple_mem_rhs_or_call (tree t)
{
  /* If we're dealing with a renamable type, either source or dest must be
     a renamed variable.  */
  if (is_gimple_reg_type (TREE_TYPE (t)))
    return is_gimple_val (t);
  else
    return (is_gimple_val (t) || is_gimple_lvalue (t)
	    || TREE_CODE (t) == CALL_EXPR);
}

/* Create a temporary with a name derived from VAL.  Subroutine of
   lookup_tmp_var; nobody else should call this function.  */

static inline tree
create_tmp_from_val (tree val)
{
  /* Drop all qualifiers and address-space information from the value type.  */
  tree type = TYPE_MAIN_VARIANT (TREE_TYPE (val));
  tree var = create_tmp_var (type, get_name (val));
  if (TREE_CODE (TREE_TYPE (var)) == COMPLEX_TYPE
      || TREE_CODE (TREE_TYPE (var)) == VECTOR_TYPE)
    DECL_GIMPLE_REG_P (var) = 1;
  return var;
}

/* Create a temporary to hold the value of VAL.  If IS_FORMAL, try to reuse
   an existing expression temporary.  */

static tree
lookup_tmp_var (tree val, bool is_formal)
{
  tree ret;

  /* If not optimizing, never really reuse a temporary.  local-alloc
     won't allocate any variable that is used in more than one basic
     block, which means it will go into memory, causing much extra
     work in reload and final and poorer code generation, outweighing
     the extra memory allocation here.  */
  if (!optimize || !is_formal || TREE_SIDE_EFFECTS (val))
    ret = create_tmp_from_val (val);
  else
    {
      elt_t elt, *elt_p;
      elt_t **slot;

      elt.val = val;
      if (!gimplify_ctxp->temp_htab)
        gimplify_ctxp->temp_htab = new hash_table<gimplify_hasher> (1000);
      slot = gimplify_ctxp->temp_htab->find_slot (&elt, INSERT);
      if (*slot == NULL)
	{
	  elt_p = XNEW (elt_t);
	  elt_p->val = val;
	  elt_p->temp = ret = create_tmp_from_val (val);
	  *slot = elt_p;
	}
      else
	{
	  elt_p = *slot;
          ret = elt_p->temp;
	}
    }

  return ret;
}

/* Helper for get_formal_tmp_var and get_initialized_tmp_var.  */

static tree
internal_get_tmp_var (tree val, gimple_seq *pre_p, gimple_seq *post_p,
                      bool is_formal)
{
  tree t, mod;

  /* Notice that we explicitly allow VAL to be a CALL_EXPR so that we
     can create an INIT_EXPR and convert it into a GIMPLE_CALL below.  */
  gimplify_expr (&val, pre_p, post_p, is_gimple_reg_rhs_or_call,
		 fb_rvalue);

  if (gimplify_ctxp->into_ssa
      && is_gimple_reg_type (TREE_TYPE (val)))
    t = make_ssa_name (TYPE_MAIN_VARIANT (TREE_TYPE (val)));
  else
    t = lookup_tmp_var (val, is_formal);

  mod = build2 (INIT_EXPR, TREE_TYPE (t), t, unshare_expr (val));

  SET_EXPR_LOCATION (mod, EXPR_LOC_OR_LOC (val, input_location));

  /* gimplify_modify_expr might want to reduce this further.  */
  gimplify_and_add (mod, pre_p);
  ggc_free (mod);

  return t;
}

/* Return a formal temporary variable initialized with VAL.  PRE_P is as
   in gimplify_expr.  Only use this function if:

   1) The value of the unfactored expression represented by VAL will not
      change between the initialization and use of the temporary, and
   2) The temporary will not be otherwise modified.

   For instance, #1 means that this is inappropriate for SAVE_EXPR temps,
   and #2 means it is inappropriate for && temps.

   For other cases, use get_initialized_tmp_var instead.  */

tree
get_formal_tmp_var (tree val, gimple_seq *pre_p)
{
  return internal_get_tmp_var (val, pre_p, NULL, true);
}

/* Return a temporary variable initialized with VAL.  PRE_P and POST_P
   are as in gimplify_expr.  */

tree
get_initialized_tmp_var (tree val, gimple_seq *pre_p, gimple_seq *post_p)
{
  return internal_get_tmp_var (val, pre_p, post_p, false);
}

/* Declare all the variables in VARS in SCOPE.  If DEBUG_INFO is true,
   generate debug info for them; otherwise don't.  */

void
declare_vars (tree vars, gimple *gs, bool debug_info)
{
  tree last = vars;
  if (last)
    {
      tree temps, block;

      gbind *scope = as_a <gbind *> (gs);

      temps = nreverse (last);

      block = gimple_bind_block (scope);
      gcc_assert (!block || TREE_CODE (block) == BLOCK);
      if (!block || !debug_info)
	{
	  DECL_CHAIN (last) = gimple_bind_vars (scope);
	  gimple_bind_set_vars (scope, temps);
	}
      else
	{
	  /* We need to attach the nodes both to the BIND_EXPR and to its
	     associated BLOCK for debugging purposes.  The key point here
	     is that the BLOCK_VARS of the BIND_EXPR_BLOCK of a BIND_EXPR
	     is a subchain of the BIND_EXPR_VARS of the BIND_EXPR.  */
	  if (BLOCK_VARS (block))
	    BLOCK_VARS (block) = chainon (BLOCK_VARS (block), temps);
	  else
	    {
	      gimple_bind_set_vars (scope,
	      			    chainon (gimple_bind_vars (scope), temps));
	      BLOCK_VARS (block) = temps;
	    }
	}
    }
}

/* For VAR a VAR_DECL of variable size, try to find a constant upper bound
   for the size and adjust DECL_SIZE/DECL_SIZE_UNIT accordingly.  Abort if
   no such upper bound can be obtained.  */

static void
force_constant_size (tree var)
{
  /* The only attempt we make is by querying the maximum size of objects
     of the variable's type.  */

  HOST_WIDE_INT max_size;

  gcc_assert (TREE_CODE (var) == VAR_DECL);

  max_size = max_int_size_in_bytes (TREE_TYPE (var));

  gcc_assert (max_size >= 0);

  DECL_SIZE_UNIT (var)
    = build_int_cst (TREE_TYPE (DECL_SIZE_UNIT (var)), max_size);
  DECL_SIZE (var)
    = build_int_cst (TREE_TYPE (DECL_SIZE (var)), max_size * BITS_PER_UNIT);
}

/* Push the temporary variable TMP into the current binding.  */

void
gimple_add_tmp_var_fn (struct function *fn, tree tmp)
{
  gcc_assert (!DECL_CHAIN (tmp) && !DECL_SEEN_IN_BIND_EXPR_P (tmp));

  /* Later processing assumes that the object size is constant, which might
     not be true at this point.  Force the use of a constant upper bound in
     this case.  */
  if (!tree_fits_uhwi_p (DECL_SIZE_UNIT (tmp)))
    force_constant_size (tmp);

  DECL_CONTEXT (tmp) = fn->decl;
  DECL_SEEN_IN_BIND_EXPR_P (tmp) = 1;

  record_vars_into (tmp, fn->decl);
}

/* Push the temporary variable TMP into the current binding.  */

void
gimple_add_tmp_var (tree tmp)
{
  gcc_assert (!DECL_CHAIN (tmp) && !DECL_SEEN_IN_BIND_EXPR_P (tmp));

  /* Later processing assumes that the object size is constant, which might
     not be true at this point.  Force the use of a constant upper bound in
     this case.  */
  if (!tree_fits_uhwi_p (DECL_SIZE_UNIT (tmp)))
    force_constant_size (tmp);

  DECL_CONTEXT (tmp) = current_function_decl;
  DECL_SEEN_IN_BIND_EXPR_P (tmp) = 1;

  if (gimplify_ctxp)
    {
      DECL_CHAIN (tmp) = gimplify_ctxp->temps;
      gimplify_ctxp->temps = tmp;

      /* Mark temporaries local within the nearest enclosing parallel.  */
      if (gimplify_omp_ctxp)
	{
	  struct gimplify_omp_ctx *ctx = gimplify_omp_ctxp;
	  while (ctx
		 && (ctx->region_type == ORT_WORKSHARE
		     || ctx->region_type == ORT_SIMD))
	    ctx = ctx->outer_context;
	  if (ctx)
	    omp_add_variable (ctx, tmp, GOVD_LOCAL | GOVD_SEEN);
	}
    }
  else if (cfun)
    record_vars (tmp);
  else
    {
      gimple_seq body_seq;

      /* This case is for nested functions.  We need to expose the locals
	 they create.  */
      body_seq = gimple_body (current_function_decl);
      declare_vars (tmp, gimple_seq_first_stmt (body_seq), false);
    }
}



/* This page contains routines to unshare tree nodes, i.e. to duplicate tree
   nodes that are referenced more than once in GENERIC functions.  This is
   necessary because gimplification (translation into GIMPLE) is performed
   by modifying tree nodes in-place, so gimplication of a shared node in a
   first context could generate an invalid GIMPLE form in a second context.

   This is achieved with a simple mark/copy/unmark algorithm that walks the
   GENERIC representation top-down, marks nodes with TREE_VISITED the first
   time it encounters them, duplicates them if they already have TREE_VISITED
   set, and finally removes the TREE_VISITED marks it has set.

   The algorithm works only at the function level, i.e. it generates a GENERIC
   representation of a function with no nodes shared within the function when
   passed a GENERIC function (except for nodes that are allowed to be shared).

   At the global level, it is also necessary to unshare tree nodes that are
   referenced in more than one function, for the same aforementioned reason.
   This requires some cooperation from the front-end.  There are 2 strategies:

     1. Manual unsharing.  The front-end needs to call unshare_expr on every
        expression that might end up being shared across functions.

     2. Deep unsharing.  This is an extension of regular unsharing.  Instead
        of calling unshare_expr on expressions that might be shared across
        functions, the front-end pre-marks them with TREE_VISITED.  This will
        ensure that they are unshared on the first reference within functions
        when the regular unsharing algorithm runs.  The counterpart is that
        this algorithm must look deeper than for manual unsharing, which is
        specified by LANG_HOOKS_DEEP_UNSHARING.

  If there are only few specific cases of node sharing across functions, it is
  probably easier for a front-end to unshare the expressions manually.  On the
  contrary, if the expressions generated at the global level are as widespread
  as expressions generated within functions, deep unsharing is very likely the
  way to go.  */

/* Similar to copy_tree_r but do not copy SAVE_EXPR or TARGET_EXPR nodes.
   These nodes model computations that must be done once.  If we were to
   unshare something like SAVE_EXPR(i++), the gimplification process would
   create wrong code.  However, if DATA is non-null, it must hold a pointer
   set that is used to unshare the subtrees of these nodes.  */

static tree
mostly_copy_tree_r (tree *tp, int *walk_subtrees, void *data)
{
  tree t = *tp;
  enum tree_code code = TREE_CODE (t);

  /* Do not copy SAVE_EXPR, TARGET_EXPR or BIND_EXPR nodes themselves, but
     copy their subtrees if we can make sure to do it only once.  */
  if (code == SAVE_EXPR || code == TARGET_EXPR || code == BIND_EXPR)
    {
      if (data && !((hash_set<tree> *)data)->add (t))
	;
      else
	*walk_subtrees = 0;
    }

  /* Stop at types, decls, constants like copy_tree_r.  */
  else if (TREE_CODE_CLASS (code) == tcc_type
	   || TREE_CODE_CLASS (code) == tcc_declaration
	   || TREE_CODE_CLASS (code) == tcc_constant
	   /* We can't do anything sensible with a BLOCK used as an
	      expression, but we also can't just die when we see it
	      because of non-expression uses.  So we avert our eyes
	      and cross our fingers.  Silly Java.  */
	   || code == BLOCK)
    *walk_subtrees = 0;

  /* Cope with the statement expression extension.  */
  else if (code == STATEMENT_LIST)
    ;

  /* Leave the bulk of the work to copy_tree_r itself.  */
  else
    copy_tree_r (tp, walk_subtrees, NULL);

  return NULL_TREE;
}

/* Callback for walk_tree to unshare most of the shared trees rooted at *TP.
   If *TP has been visited already, then *TP is deeply copied by calling
   mostly_copy_tree_r.  DATA is passed to mostly_copy_tree_r unmodified.  */

static tree
copy_if_shared_r (tree *tp, int *walk_subtrees, void *data)
{
  tree t = *tp;
  enum tree_code code = TREE_CODE (t);

  /* Skip types, decls, and constants.  But we do want to look at their
     types and the bounds of types.  Mark them as visited so we properly
     unmark their subtrees on the unmark pass.  If we've already seen them,
     don't look down further.  */
  if (TREE_CODE_CLASS (code) == tcc_type
      || TREE_CODE_CLASS (code) == tcc_declaration
      || TREE_CODE_CLASS (code) == tcc_constant)
    {
      if (TREE_VISITED (t))
	*walk_subtrees = 0;
      else
	TREE_VISITED (t) = 1;
    }

  /* If this node has been visited already, unshare it and don't look
     any deeper.  */
  else if (TREE_VISITED (t))
    {
      walk_tree (tp, mostly_copy_tree_r, data, NULL);
      *walk_subtrees = 0;
    }

  /* Otherwise, mark the node as visited and keep looking.  */
  else
    TREE_VISITED (t) = 1;

  return NULL_TREE;
}

/* Unshare most of the shared trees rooted at *TP.  DATA is passed to the
   copy_if_shared_r callback unmodified.  */

static inline void
copy_if_shared (tree *tp, void *data)
{
  walk_tree (tp, copy_if_shared_r, data, NULL);
}

/* Unshare all the trees in the body of FNDECL, as well as in the bodies of
   any nested functions.  */

static void
unshare_body (tree fndecl)
{
  struct cgraph_node *cgn = cgraph_node::get (fndecl);
  /* If the language requires deep unsharing, we need a pointer set to make
     sure we don't repeatedly unshare subtrees of unshareable nodes.  */
  hash_set<tree> *visited
    = lang_hooks.deep_unsharing ? new hash_set<tree> : NULL;

  copy_if_shared (&DECL_SAVED_TREE (fndecl), visited);
  copy_if_shared (&DECL_SIZE (DECL_RESULT (fndecl)), visited);
  copy_if_shared (&DECL_SIZE_UNIT (DECL_RESULT (fndecl)), visited);

  delete visited;

  if (cgn)
    for (cgn = cgn->nested; cgn; cgn = cgn->next_nested)
      unshare_body (cgn->decl);
}

/* Callback for walk_tree to unmark the visited trees rooted at *TP.
   Subtrees are walked until the first unvisited node is encountered.  */

static tree
unmark_visited_r (tree *tp, int *walk_subtrees, void *data ATTRIBUTE_UNUSED)
{
  tree t = *tp;

  /* If this node has been visited, unmark it and keep looking.  */
  if (TREE_VISITED (t))
    TREE_VISITED (t) = 0;

  /* Otherwise, don't look any deeper.  */
  else
    *walk_subtrees = 0;

  return NULL_TREE;
}

/* Unmark the visited trees rooted at *TP.  */

static inline void
unmark_visited (tree *tp)
{
  walk_tree (tp, unmark_visited_r, NULL, NULL);
}

/* Likewise, but mark all trees as not visited.  */

static void
unvisit_body (tree fndecl)
{
  struct cgraph_node *cgn = cgraph_node::get (fndecl);

  unmark_visited (&DECL_SAVED_TREE (fndecl));
  unmark_visited (&DECL_SIZE (DECL_RESULT (fndecl)));
  unmark_visited (&DECL_SIZE_UNIT (DECL_RESULT (fndecl)));

  if (cgn)
    for (cgn = cgn->nested; cgn; cgn = cgn->next_nested)
      unvisit_body (cgn->decl);
}

/* Unconditionally make an unshared copy of EXPR.  This is used when using
   stored expressions which span multiple functions, such as BINFO_VTABLE,
   as the normal unsharing process can't tell that they're shared.  */

tree
unshare_expr (tree expr)
{
  walk_tree (&expr, mostly_copy_tree_r, NULL, NULL);
  return expr;
}

/* Worker for unshare_expr_without_location.  */

static tree
prune_expr_location (tree *tp, int *walk_subtrees, void *)
{
  if (EXPR_P (*tp))
    SET_EXPR_LOCATION (*tp, UNKNOWN_LOCATION);
  else
    *walk_subtrees = 0;
  return NULL_TREE;
}

/* Similar to unshare_expr but also prune all expression locations
   from EXPR.  */

tree
unshare_expr_without_location (tree expr)
{
  walk_tree (&expr, mostly_copy_tree_r, NULL, NULL);
  if (EXPR_P (expr))
    walk_tree (&expr, prune_expr_location, NULL, NULL);
  return expr;
}

/* WRAPPER is a code such as BIND_EXPR or CLEANUP_POINT_EXPR which can both
   contain statements and have a value.  Assign its value to a temporary
   and give it void_type_node.  Return the temporary, or NULL_TREE if
   WRAPPER was already void.  */

tree
voidify_wrapper_expr (tree wrapper, tree temp)
{
  tree type = TREE_TYPE (wrapper);
  if (type && !VOID_TYPE_P (type))
    {
      tree *p;

      /* Set p to point to the body of the wrapper.  Loop until we find
	 something that isn't a wrapper.  */
      for (p = &wrapper; p && *p; )
	{
	  switch (TREE_CODE (*p))
	    {
	    case BIND_EXPR:
	      TREE_SIDE_EFFECTS (*p) = 1;
	      TREE_TYPE (*p) = void_type_node;
	      /* For a BIND_EXPR, the body is operand 1.  */
	      p = &BIND_EXPR_BODY (*p);
	      break;

	    case CLEANUP_POINT_EXPR:
	    case TRY_FINALLY_EXPR:
	    case TRY_CATCH_EXPR:
	      TREE_SIDE_EFFECTS (*p) = 1;
	      TREE_TYPE (*p) = void_type_node;
	      p = &TREE_OPERAND (*p, 0);
	      break;

	    case STATEMENT_LIST:
	      {
		tree_stmt_iterator i = tsi_last (*p);
		TREE_SIDE_EFFECTS (*p) = 1;
		TREE_TYPE (*p) = void_type_node;
		p = tsi_end_p (i) ? NULL : tsi_stmt_ptr (i);
	      }
	      break;

	    case COMPOUND_EXPR:
	      /* Advance to the last statement.  Set all container types to
		 void.  */
	      for (; TREE_CODE (*p) == COMPOUND_EXPR; p = &TREE_OPERAND (*p, 1))
		{
		  TREE_SIDE_EFFECTS (*p) = 1;
		  TREE_TYPE (*p) = void_type_node;
		}
	      break;

	    case TRANSACTION_EXPR:
	      TREE_SIDE_EFFECTS (*p) = 1;
	      TREE_TYPE (*p) = void_type_node;
	      p = &TRANSACTION_EXPR_BODY (*p);
	      break;

	    default:
	      /* Assume that any tree upon which voidify_wrapper_expr is
		 directly called is a wrapper, and that its body is op0.  */
	      if (p == &wrapper)
		{
		  TREE_SIDE_EFFECTS (*p) = 1;
		  TREE_TYPE (*p) = void_type_node;
		  p = &TREE_OPERAND (*p, 0);
		  break;
		}
	      goto out;
	    }
	}

    out:
      if (p == NULL || IS_EMPTY_STMT (*p))
	temp = NULL_TREE;
      else if (temp)
	{
	  /* The wrapper is on the RHS of an assignment that we're pushing
	     down.  */
	  gcc_assert (TREE_CODE (temp) == INIT_EXPR
		      || TREE_CODE (temp) == MODIFY_EXPR);
	  TREE_OPERAND (temp, 1) = *p;
	  *p = temp;
	}
      else
	{
	  temp = create_tmp_var (type, "retval");
	  *p = build2 (INIT_EXPR, type, temp, *p);
	}

      return temp;
    }

  return NULL_TREE;
}

/* Prepare calls to builtins to SAVE and RESTORE the stack as well as
   a temporary through which they communicate.  */

static void
build_stack_save_restore (gcall **save, gcall **restore)
{
  tree tmp_var;

  *save = gimple_build_call (builtin_decl_implicit (BUILT_IN_STACK_SAVE), 0);
  tmp_var = create_tmp_var (ptr_type_node, "saved_stack");
  gimple_call_set_lhs (*save, tmp_var);

  *restore
    = gimple_build_call (builtin_decl_implicit (BUILT_IN_STACK_RESTORE),
			 1, tmp_var);
}

/* Gimplify a BIND_EXPR.  Just voidify and recurse.  */

static enum gimplify_status
gimplify_bind_expr (tree *expr_p, gimple_seq *pre_p)
{
  tree bind_expr = *expr_p;
  bool old_save_stack = gimplify_ctxp->save_stack;
  tree t;
  gbind *bind_stmt;
  gimple_seq body, cleanup;
  gcall *stack_save;
  location_t start_locus = 0, end_locus = 0;

  tree temp = voidify_wrapper_expr (bind_expr, NULL);

  /* Mark variables seen in this bind expr.  */
  for (t = BIND_EXPR_VARS (bind_expr); t ; t = DECL_CHAIN (t))
    {
      if (TREE_CODE (t) == VAR_DECL)
	{
	  struct gimplify_omp_ctx *ctx = gimplify_omp_ctxp;

	  /* Mark variable as local.  */
	  if (ctx && !DECL_EXTERNAL (t)
	      && (! DECL_SEEN_IN_BIND_EXPR_P (t)
		  || splay_tree_lookup (ctx->variables,
					(splay_tree_key) t) == NULL))
	    {
	      if (ctx->region_type == ORT_SIMD
		  && TREE_ADDRESSABLE (t)
		  && !TREE_STATIC (t))
		omp_add_variable (ctx, t, GOVD_PRIVATE | GOVD_SEEN);
	      else
		omp_add_variable (ctx, t, GOVD_LOCAL | GOVD_SEEN);
	    }

	  DECL_SEEN_IN_BIND_EXPR_P (t) = 1;

	  if (DECL_HARD_REGISTER (t) && !is_global_var (t) && cfun)
	    cfun->has_local_explicit_reg_vars = true;
	}

      /* Preliminarily mark non-addressed complex variables as eligible
	 for promotion to gimple registers.  We'll transform their uses
	 as we find them.  */
      if ((TREE_CODE (TREE_TYPE (t)) == COMPLEX_TYPE
	   || TREE_CODE (TREE_TYPE (t)) == VECTOR_TYPE)
	  && !TREE_THIS_VOLATILE (t)
	  && (TREE_CODE (t) == VAR_DECL && !DECL_HARD_REGISTER (t))
	  && !needs_to_live_in_memory (t))
	DECL_GIMPLE_REG_P (t) = 1;
    }

  bind_stmt = gimple_build_bind (BIND_EXPR_VARS (bind_expr), NULL,
                                   BIND_EXPR_BLOCK (bind_expr));
  gimple_push_bind_expr (bind_stmt);

  gimplify_ctxp->save_stack = false;

  /* Gimplify the body into the GIMPLE_BIND tuple's body.  */
  body = NULL;
  gimplify_stmt (&BIND_EXPR_BODY (bind_expr), &body);
  gimple_bind_set_body (bind_stmt, body);

  /* Source location wise, the cleanup code (stack_restore and clobbers)
     belongs to the end of the block, so propagate what we have.  The
     stack_save operation belongs to the beginning of block, which we can
     infer from the bind_expr directly if the block has no explicit
     assignment.  */
  if (BIND_EXPR_BLOCK (bind_expr))
    {
      end_locus = BLOCK_SOURCE_END_LOCATION (BIND_EXPR_BLOCK (bind_expr));
      start_locus = BLOCK_SOURCE_LOCATION (BIND_EXPR_BLOCK (bind_expr));
    }
  if (start_locus == 0)
    start_locus = EXPR_LOCATION (bind_expr);

  cleanup = NULL;
  stack_save = NULL;
  if (gimplify_ctxp->save_stack)
    {
      gcall *stack_restore;

      /* Save stack on entry and restore it on exit.  Add a try_finally
	 block to achieve this.  */
      build_stack_save_restore (&stack_save, &stack_restore);

      gimple_set_location (stack_save, start_locus);
      gimple_set_location (stack_restore, end_locus);

      gimplify_seq_add_stmt (&cleanup, stack_restore);
    }

  /* Add clobbers for all variables that go out of scope.  */
  for (t = BIND_EXPR_VARS (bind_expr); t ; t = DECL_CHAIN (t))
    {
      if (TREE_CODE (t) == VAR_DECL
	  && !is_global_var (t)
	  && DECL_CONTEXT (t) == current_function_decl
	  && !DECL_HARD_REGISTER (t)
	  && !TREE_THIS_VOLATILE (t)
	  && !DECL_HAS_VALUE_EXPR_P (t)
	  /* Only care for variables that have to be in memory.  Others
	     will be rewritten into SSA names, hence moved to the top-level.  */
	  && !is_gimple_reg (t)
	  && flag_stack_reuse != SR_NONE)
	{
	  tree clobber = build_constructor (TREE_TYPE (t), NULL);
	  gimple *clobber_stmt;
	  TREE_THIS_VOLATILE (clobber) = 1;
	  clobber_stmt = gimple_build_assign (t, clobber);
	  gimple_set_location (clobber_stmt, end_locus);
	  gimplify_seq_add_stmt (&cleanup, clobber_stmt);
	}
    }

  if (cleanup)
    {
      gtry *gs;
      gimple_seq new_body;

      new_body = NULL;
      gs = gimple_build_try (gimple_bind_body (bind_stmt), cleanup,
	  		     GIMPLE_TRY_FINALLY);

      if (stack_save)
	gimplify_seq_add_stmt (&new_body, stack_save);
      gimplify_seq_add_stmt (&new_body, gs);
      gimple_bind_set_body (bind_stmt, new_body);
    }

  gimplify_ctxp->save_stack = old_save_stack;
  gimple_pop_bind_expr ();

  gimplify_seq_add_stmt (pre_p, bind_stmt);

  if (temp)
    {
      *expr_p = temp;
      return GS_OK;
    }

  *expr_p = NULL_TREE;
  return GS_ALL_DONE;
}

/* Gimplify a RETURN_EXPR.  If the expression to be returned is not a
   GIMPLE value, it is assigned to a new temporary and the statement is
   re-written to return the temporary.

   PRE_P points to the sequence where side effects that must happen before
   STMT should be stored.  */

static enum gimplify_status
gimplify_return_expr (tree stmt, gimple_seq *pre_p)
{
  greturn *ret;
  tree ret_expr = TREE_OPERAND (stmt, 0);
  tree result_decl, result;

  if (ret_expr == error_mark_node)
    return GS_ERROR;

  /* Implicit _Cilk_sync must be inserted right before any return statement 
     if there is a _Cilk_spawn in the function.  If the user has provided a 
     _Cilk_sync, the optimizer should remove this duplicate one.  */
  if (fn_contains_cilk_spawn_p (cfun))
    {
      tree impl_sync = build0 (CILK_SYNC_STMT, void_type_node);
      gimplify_and_add (impl_sync, pre_p);
    }

  if (!ret_expr
      || TREE_CODE (ret_expr) == RESULT_DECL
      || ret_expr == error_mark_node)
    {
      greturn *ret = gimple_build_return (ret_expr);
      gimple_set_no_warning (ret, TREE_NO_WARNING (stmt));
      gimplify_seq_add_stmt (pre_p, ret);
      return GS_ALL_DONE;
    }

  if (VOID_TYPE_P (TREE_TYPE (TREE_TYPE (current_function_decl))))
    result_decl = NULL_TREE;
  else
    {
      result_decl = TREE_OPERAND (ret_expr, 0);

      /* See through a return by reference.  */
      if (TREE_CODE (result_decl) == INDIRECT_REF)
	result_decl = TREE_OPERAND (result_decl, 0);

      gcc_assert ((TREE_CODE (ret_expr) == MODIFY_EXPR
		   || TREE_CODE (ret_expr) == INIT_EXPR)
		  && TREE_CODE (result_decl) == RESULT_DECL);
    }

  /* If aggregate_value_p is true, then we can return the bare RESULT_DECL.
     Recall that aggregate_value_p is FALSE for any aggregate type that is
     returned in registers.  If we're returning values in registers, then
     we don't want to extend the lifetime of the RESULT_DECL, particularly
     across another call.  In addition, for those aggregates for which
     hard_function_value generates a PARALLEL, we'll die during normal
     expansion of structure assignments; there's special code in expand_return
     to handle this case that does not exist in expand_expr.  */
  if (!result_decl)
    result = NULL_TREE;
  else if (aggregate_value_p (result_decl, TREE_TYPE (current_function_decl)))
    {
      if (TREE_CODE (DECL_SIZE (result_decl)) != INTEGER_CST)
	{
	  if (!TYPE_SIZES_GIMPLIFIED (TREE_TYPE (result_decl)))
	    gimplify_type_sizes (TREE_TYPE (result_decl), pre_p);
	  /* Note that we don't use gimplify_vla_decl because the RESULT_DECL
	     should be effectively allocated by the caller, i.e. all calls to
	     this function must be subject to the Return Slot Optimization.  */
	  gimplify_one_sizepos (&DECL_SIZE (result_decl), pre_p);
	  gimplify_one_sizepos (&DECL_SIZE_UNIT (result_decl), pre_p);
	}
      result = result_decl;
    }
  else if (gimplify_ctxp->return_temp)
    result = gimplify_ctxp->return_temp;
  else
    {
      result = create_tmp_reg (TREE_TYPE (result_decl));

      /* ??? With complex control flow (usually involving abnormal edges),
	 we can wind up warning about an uninitialized value for this.  Due
	 to how this variable is constructed and initialized, this is never
	 true.  Give up and never warn.  */
      TREE_NO_WARNING (result) = 1;

      gimplify_ctxp->return_temp = result;
    }

  /* Smash the lhs of the MODIFY_EXPR to the temporary we plan to use.
     Then gimplify the whole thing.  */
  if (result != result_decl)
    TREE_OPERAND (ret_expr, 0) = result;

  gimplify_and_add (TREE_OPERAND (stmt, 0), pre_p);

  ret = gimple_build_return (result);
  gimple_set_no_warning (ret, TREE_NO_WARNING (stmt));
  gimplify_seq_add_stmt (pre_p, ret);

  return GS_ALL_DONE;
}

/* Gimplify a variable-length array DECL.  */

static void
gimplify_vla_decl (tree decl, gimple_seq *seq_p)
{
  /* This is a variable-sized decl.  Simplify its size and mark it
     for deferred expansion.  */
  tree t, addr, ptr_type;

  gimplify_one_sizepos (&DECL_SIZE (decl), seq_p);
  gimplify_one_sizepos (&DECL_SIZE_UNIT (decl), seq_p);

  /* Don't mess with a DECL_VALUE_EXPR set by the front-end.  */
  if (DECL_HAS_VALUE_EXPR_P (decl))
    return;

  /* All occurrences of this decl in final gimplified code will be
     replaced by indirection.  Setting DECL_VALUE_EXPR does two
     things: First, it lets the rest of the gimplifier know what
     replacement to use.  Second, it lets the debug info know
     where to find the value.  */
  ptr_type = build_pointer_type (TREE_TYPE (decl));
  addr = create_tmp_var (ptr_type, get_name (decl));
  DECL_IGNORED_P (addr) = 0;
  t = build_fold_indirect_ref (addr);
  TREE_THIS_NOTRAP (t) = 1;
  SET_DECL_VALUE_EXPR (decl, t);
  DECL_HAS_VALUE_EXPR_P (decl) = 1;

  t = builtin_decl_explicit (BUILT_IN_ALLOCA_WITH_ALIGN);
  t = build_call_expr (t, 2, DECL_SIZE_UNIT (decl),
		       size_int (DECL_ALIGN (decl)));
  /* The call has been built for a variable-sized object.  */
  CALL_ALLOCA_FOR_VAR_P (t) = 1;
  t = fold_convert (ptr_type, t);
  t = build2 (MODIFY_EXPR, TREE_TYPE (addr), addr, t);

  gimplify_and_add (t, seq_p);

  /* Indicate that we need to restore the stack level when the
     enclosing BIND_EXPR is exited.  */
  gimplify_ctxp->save_stack = true;
}

/* A helper function to be called via walk_tree.  Mark all labels under *TP
   as being forced.  To be called for DECL_INITIAL of static variables.  */

static tree
force_labels_r (tree *tp, int *walk_subtrees, void *data ATTRIBUTE_UNUSED)
{
  if (TYPE_P (*tp))
    *walk_subtrees = 0;
  if (TREE_CODE (*tp) == LABEL_DECL)
    FORCED_LABEL (*tp) = 1;

  return NULL_TREE;
}

/* Gimplify a DECL_EXPR node *STMT_P by making any necessary allocation
   and initialization explicit.  */

static enum gimplify_status
gimplify_decl_expr (tree *stmt_p, gimple_seq *seq_p)
{
  tree stmt = *stmt_p;
  tree decl = DECL_EXPR_DECL (stmt);

  *stmt_p = NULL_TREE;

  if (TREE_TYPE (decl) == error_mark_node)
    return GS_ERROR;

  if ((TREE_CODE (decl) == TYPE_DECL
       || TREE_CODE (decl) == VAR_DECL)
      && !TYPE_SIZES_GIMPLIFIED (TREE_TYPE (decl)))
    gimplify_type_sizes (TREE_TYPE (decl), seq_p);

  /* ??? DECL_ORIGINAL_TYPE is streamed for LTO so it needs to be gimplified
     in case its size expressions contain problematic nodes like CALL_EXPR.  */
  if (TREE_CODE (decl) == TYPE_DECL
      && DECL_ORIGINAL_TYPE (decl)
      && !TYPE_SIZES_GIMPLIFIED (DECL_ORIGINAL_TYPE (decl)))
    gimplify_type_sizes (DECL_ORIGINAL_TYPE (decl), seq_p);

  if (TREE_CODE (decl) == VAR_DECL && !DECL_EXTERNAL (decl))
    {
      tree init = DECL_INITIAL (decl);

      if (TREE_CODE (DECL_SIZE_UNIT (decl)) != INTEGER_CST
	  || (!TREE_STATIC (decl)
	      && flag_stack_check == GENERIC_STACK_CHECK
	      && compare_tree_int (DECL_SIZE_UNIT (decl),
				   STACK_CHECK_MAX_VAR_SIZE) > 0))
	gimplify_vla_decl (decl, seq_p);

      /* Some front ends do not explicitly declare all anonymous
	 artificial variables.  We compensate here by declaring the
	 variables, though it would be better if the front ends would
	 explicitly declare them.  */
      if (!DECL_SEEN_IN_BIND_EXPR_P (decl)
	  && DECL_ARTIFICIAL (decl) && DECL_NAME (decl) == NULL_TREE)
	gimple_add_tmp_var (decl);

      if (init && init != error_mark_node)
	{
	  if (!TREE_STATIC (decl))
	    {
	      DECL_INITIAL (decl) = NULL_TREE;
	      init = build2 (INIT_EXPR, void_type_node, decl, init);
	      gimplify_and_add (init, seq_p);
	      ggc_free (init);
	    }
	  else
	    /* We must still examine initializers for static variables
	       as they may contain a label address.  */
	    walk_tree (&init, force_labels_r, NULL, NULL);
	}
    }

  return GS_ALL_DONE;
}

/* Gimplify a LOOP_EXPR.  Normally this just involves gimplifying the body
   and replacing the LOOP_EXPR with goto, but if the loop contains an
   EXIT_EXPR, we need to append a label for it to jump to.  */

static enum gimplify_status
gimplify_loop_expr (tree *expr_p, gimple_seq *pre_p)
{
  tree saved_label = gimplify_ctxp->exit_label;
  tree start_label = create_artificial_label (UNKNOWN_LOCATION);

  gimplify_seq_add_stmt (pre_p, gimple_build_label (start_label));

  gimplify_ctxp->exit_label = NULL_TREE;

  gimplify_and_add (LOOP_EXPR_BODY (*expr_p), pre_p);

  gimplify_seq_add_stmt (pre_p, gimple_build_goto (start_label));

  if (gimplify_ctxp->exit_label)
    gimplify_seq_add_stmt (pre_p,
			   gimple_build_label (gimplify_ctxp->exit_label));

  gimplify_ctxp->exit_label = saved_label;

  *expr_p = NULL;
  return GS_ALL_DONE;
}

/* Gimplify a statement list onto a sequence.  These may be created either
   by an enlightened front-end, or by shortcut_cond_expr.  */

static enum gimplify_status
gimplify_statement_list (tree *expr_p, gimple_seq *pre_p)
{
  tree temp = voidify_wrapper_expr (*expr_p, NULL);

  tree_stmt_iterator i = tsi_start (*expr_p);

  while (!tsi_end_p (i))
    {
      gimplify_stmt (tsi_stmt_ptr (i), pre_p);
      tsi_delink (&i);
    }

  if (temp)
    {
      *expr_p = temp;
      return GS_OK;
    }

  return GS_ALL_DONE;
}


/* Gimplify a SWITCH_EXPR, and collect the vector of labels it can
   branch to.  */

static enum gimplify_status
gimplify_switch_expr (tree *expr_p, gimple_seq *pre_p)
{
  tree switch_expr = *expr_p;
  gimple_seq switch_body_seq = NULL;
  enum gimplify_status ret;
  tree index_type = TREE_TYPE (switch_expr);
  if (index_type == NULL_TREE)
    index_type = TREE_TYPE (SWITCH_COND (switch_expr));

  ret = gimplify_expr (&SWITCH_COND (switch_expr), pre_p, NULL, is_gimple_val,
                       fb_rvalue);
  if (ret == GS_ERROR || ret == GS_UNHANDLED)
    return ret;

  if (SWITCH_BODY (switch_expr))
    {
      vec<tree> labels;
      vec<tree> saved_labels;
      tree default_case = NULL_TREE;
      gswitch *switch_stmt;

      /* If someone can be bothered to fill in the labels, they can
	 be bothered to null out the body too.  */
      gcc_assert (!SWITCH_LABELS (switch_expr));

      /* Save old labels, get new ones from body, then restore the old
         labels.  Save all the things from the switch body to append after.  */
      saved_labels = gimplify_ctxp->case_labels;
      gimplify_ctxp->case_labels.create (8);

      gimplify_stmt (&SWITCH_BODY (switch_expr), &switch_body_seq);
      labels = gimplify_ctxp->case_labels;
      gimplify_ctxp->case_labels = saved_labels;

      preprocess_case_label_vec_for_gimple (labels, index_type,
					    &default_case);

      if (!default_case)
	{
	  glabel *new_default;

	  default_case
	    = build_case_label (NULL_TREE, NULL_TREE,
				create_artificial_label (UNKNOWN_LOCATION));
	  new_default = gimple_build_label (CASE_LABEL (default_case));
	  gimplify_seq_add_stmt (&switch_body_seq, new_default);
	}

      switch_stmt = gimple_build_switch (SWITCH_COND (switch_expr),
					   default_case, labels);
      gimplify_seq_add_stmt (pre_p, switch_stmt);
      gimplify_seq_add_seq (pre_p, switch_body_seq);
      labels.release ();
    }
  else
    gcc_assert (SWITCH_LABELS (switch_expr));

  return GS_ALL_DONE;
}

/* Gimplify the CASE_LABEL_EXPR pointed to by EXPR_P.  */

static enum gimplify_status
gimplify_case_label_expr (tree *expr_p, gimple_seq *pre_p)
{
  struct gimplify_ctx *ctxp;
  glabel *label_stmt;

  /* Invalid programs can play Duff's Device type games with, for example,
     #pragma omp parallel.  At least in the C front end, we don't
     detect such invalid branches until after gimplification, in the
     diagnose_omp_blocks pass.  */
  for (ctxp = gimplify_ctxp; ; ctxp = ctxp->prev_context)
    if (ctxp->case_labels.exists ())
      break;

  label_stmt = gimple_build_label (CASE_LABEL (*expr_p));
  ctxp->case_labels.safe_push (*expr_p);
  gimplify_seq_add_stmt (pre_p, label_stmt);

  return GS_ALL_DONE;
}

/* Build a GOTO to the LABEL_DECL pointed to by LABEL_P, building it first
   if necessary.  */

tree
build_and_jump (tree *label_p)
{
  if (label_p == NULL)
    /* If there's nowhere to jump, just fall through.  */
    return NULL_TREE;

  if (*label_p == NULL_TREE)
    {
      tree label = create_artificial_label (UNKNOWN_LOCATION);
      *label_p = label;
    }

  return build1 (GOTO_EXPR, void_type_node, *label_p);
}

/* Gimplify an EXIT_EXPR by converting to a GOTO_EXPR inside a COND_EXPR.
   This also involves building a label to jump to and communicating it to
   gimplify_loop_expr through gimplify_ctxp->exit_label.  */

static enum gimplify_status
gimplify_exit_expr (tree *expr_p)
{
  tree cond = TREE_OPERAND (*expr_p, 0);
  tree expr;

  expr = build_and_jump (&gimplify_ctxp->exit_label);
  expr = build3 (COND_EXPR, void_type_node, cond, expr, NULL_TREE);
  *expr_p = expr;

  return GS_OK;
}

/* *EXPR_P is a COMPONENT_REF being used as an rvalue.  If its type is
   different from its canonical type, wrap the whole thing inside a
   NOP_EXPR and force the type of the COMPONENT_REF to be the canonical
   type.

   The canonical type of a COMPONENT_REF is the type of the field being
   referenced--unless the field is a bit-field which can be read directly
   in a smaller mode, in which case the canonical type is the
   sign-appropriate type corresponding to that mode.  */

static void
canonicalize_component_ref (tree *expr_p)
{
  tree expr = *expr_p;
  tree type;

  gcc_assert (TREE_CODE (expr) == COMPONENT_REF);

  if (INTEGRAL_TYPE_P (TREE_TYPE (expr)))
    type = TREE_TYPE (get_unwidened (expr, NULL_TREE));
  else
    type = TREE_TYPE (TREE_OPERAND (expr, 1));

  /* One could argue that all the stuff below is not necessary for
     the non-bitfield case and declare it a FE error if type
     adjustment would be needed.  */
  if (TREE_TYPE (expr) != type)
    {
#ifdef ENABLE_TYPES_CHECKING
      tree old_type = TREE_TYPE (expr);
#endif
      int type_quals;

      /* We need to preserve qualifiers and propagate them from
	 operand 0.  */
      type_quals = TYPE_QUALS (type)
	| TYPE_QUALS (TREE_TYPE (TREE_OPERAND (expr, 0)));
      if (TYPE_QUALS (type) != type_quals)
	type = build_qualified_type (TYPE_MAIN_VARIANT (type), type_quals);

      /* Set the type of the COMPONENT_REF to the underlying type.  */
      TREE_TYPE (expr) = type;

#ifdef ENABLE_TYPES_CHECKING
      /* It is now a FE error, if the conversion from the canonical
	 type to the original expression type is not useless.  */
      gcc_assert (useless_type_conversion_p (old_type, type));
#endif
    }
}

/* If a NOP conversion is changing a pointer to array of foo to a pointer
   to foo, embed that change in the ADDR_EXPR by converting
      T array[U];
      (T *)&array
   ==>
      &array[L]
   where L is the lower bound.  For simplicity, only do this for constant
   lower bound.
   The constraint is that the type of &array[L] is trivially convertible
   to T *.  */

static void
canonicalize_addr_expr (tree *expr_p)
{
  tree expr = *expr_p;
  tree addr_expr = TREE_OPERAND (expr, 0);
  tree datype, ddatype, pddatype;

  /* We simplify only conversions from an ADDR_EXPR to a pointer type.  */
  if (!POINTER_TYPE_P (TREE_TYPE (expr))
      || TREE_CODE (addr_expr) != ADDR_EXPR)
    return;

  /* The addr_expr type should be a pointer to an array.  */
  datype = TREE_TYPE (TREE_TYPE (addr_expr));
  if (TREE_CODE (datype) != ARRAY_TYPE)
    return;

  /* The pointer to element type shall be trivially convertible to
     the expression pointer type.  */
  ddatype = TREE_TYPE (datype);
  pddatype = build_pointer_type (ddatype);
  if (!useless_type_conversion_p (TYPE_MAIN_VARIANT (TREE_TYPE (expr)),
				  pddatype))
    return;

  /* The lower bound and element sizes must be constant.  */
  if (!TYPE_SIZE_UNIT (ddatype)
      || TREE_CODE (TYPE_SIZE_UNIT (ddatype)) != INTEGER_CST
      || !TYPE_DOMAIN (datype) || !TYPE_MIN_VALUE (TYPE_DOMAIN (datype))
      || TREE_CODE (TYPE_MIN_VALUE (TYPE_DOMAIN (datype))) != INTEGER_CST)
    return;

  /* All checks succeeded.  Build a new node to merge the cast.  */
  *expr_p = build4 (ARRAY_REF, ddatype, TREE_OPERAND (addr_expr, 0),
		    TYPE_MIN_VALUE (TYPE_DOMAIN (datype)),
		    NULL_TREE, NULL_TREE);
  *expr_p = build1 (ADDR_EXPR, pddatype, *expr_p);

  /* We can have stripped a required restrict qualifier above.  */
  if (!useless_type_conversion_p (TREE_TYPE (expr), TREE_TYPE (*expr_p)))
    *expr_p = fold_convert (TREE_TYPE (expr), *expr_p);
}

/* *EXPR_P is a NOP_EXPR or CONVERT_EXPR.  Remove it and/or other conversions
   underneath as appropriate.  */

static enum gimplify_status
gimplify_conversion (tree *expr_p)
{
  location_t loc = EXPR_LOCATION (*expr_p);
  gcc_assert (CONVERT_EXPR_P (*expr_p));

  /* Then strip away all but the outermost conversion.  */
  STRIP_SIGN_NOPS (TREE_OPERAND (*expr_p, 0));

  /* And remove the outermost conversion if it's useless.  */
  if (tree_ssa_useless_type_conversion (*expr_p))
    *expr_p = TREE_OPERAND (*expr_p, 0);

  /* If we still have a conversion at the toplevel,
     then canonicalize some constructs.  */
  if (CONVERT_EXPR_P (*expr_p))
    {
      tree sub = TREE_OPERAND (*expr_p, 0);

      /* If a NOP conversion is changing the type of a COMPONENT_REF
	 expression, then canonicalize its type now in order to expose more
	 redundant conversions.  */
      if (TREE_CODE (sub) == COMPONENT_REF)
	canonicalize_component_ref (&TREE_OPERAND (*expr_p, 0));

      /* If a NOP conversion is changing a pointer to array of foo
	 to a pointer to foo, embed that change in the ADDR_EXPR.  */
      else if (TREE_CODE (sub) == ADDR_EXPR)
	canonicalize_addr_expr (expr_p);
    }

  /* If we have a conversion to a non-register type force the
     use of a VIEW_CONVERT_EXPR instead.  */
  if (CONVERT_EXPR_P (*expr_p) && !is_gimple_reg_type (TREE_TYPE (*expr_p)))
    *expr_p = fold_build1_loc (loc, VIEW_CONVERT_EXPR, TREE_TYPE (*expr_p),
			       TREE_OPERAND (*expr_p, 0));

  /* Canonicalize CONVERT_EXPR to NOP_EXPR.  */
  if (TREE_CODE (*expr_p) == CONVERT_EXPR)
    TREE_SET_CODE (*expr_p, NOP_EXPR);

  return GS_OK;
}

/* Nonlocal VLAs seen in the current function.  */
static hash_set<tree> *nonlocal_vlas;

/* The VAR_DECLs created for nonlocal VLAs for debug info purposes.  */
static tree nonlocal_vla_vars;

/* Gimplify a VAR_DECL or PARM_DECL.  Return GS_OK if we expanded a
   DECL_VALUE_EXPR, and it's worth re-examining things.  */

static enum gimplify_status
gimplify_var_or_parm_decl (tree *expr_p)
{
  tree decl = *expr_p;

  /* ??? If this is a local variable, and it has not been seen in any
     outer BIND_EXPR, then it's probably the result of a duplicate
     declaration, for which we've already issued an error.  It would
     be really nice if the front end wouldn't leak these at all.
     Currently the only known culprit is C++ destructors, as seen
     in g++.old-deja/g++.jason/binding.C.  */
  if (TREE_CODE (decl) == VAR_DECL
      && !DECL_SEEN_IN_BIND_EXPR_P (decl)
      && !TREE_STATIC (decl) && !DECL_EXTERNAL (decl)
      && decl_function_context (decl) == current_function_decl)
    {
      gcc_assert (seen_error ());
      return GS_ERROR;
    }

  /* When within an OMP context, notice uses of variables.  */
  if (gimplify_omp_ctxp && omp_notice_variable (gimplify_omp_ctxp, decl, true))
    return GS_ALL_DONE;

  /* If the decl is an alias for another expression, substitute it now.  */
  if (DECL_HAS_VALUE_EXPR_P (decl))
    {
      tree value_expr = DECL_VALUE_EXPR (decl);

      /* For referenced nonlocal VLAs add a decl for debugging purposes
	 to the current function.  */
      if (TREE_CODE (decl) == VAR_DECL
	  && TREE_CODE (DECL_SIZE_UNIT (decl)) != INTEGER_CST
	  && nonlocal_vlas != NULL
	  && TREE_CODE (value_expr) == INDIRECT_REF
	  && TREE_CODE (TREE_OPERAND (value_expr, 0)) == VAR_DECL
	  && decl_function_context (decl) != current_function_decl)
	{
	  struct gimplify_omp_ctx *ctx = gimplify_omp_ctxp;
	  while (ctx
		 && (ctx->region_type == ORT_WORKSHARE
		     || ctx->region_type == ORT_SIMD))
	    ctx = ctx->outer_context;
	  if (!ctx && !nonlocal_vlas->add (decl))
	    {
	      tree copy = copy_node (decl);

	      lang_hooks.dup_lang_specific_decl (copy);
	      SET_DECL_RTL (copy, 0);
	      TREE_USED (copy) = 1;
	      DECL_CHAIN (copy) = nonlocal_vla_vars;
	      nonlocal_vla_vars = copy;
	      SET_DECL_VALUE_EXPR (copy, unshare_expr (value_expr));
	      DECL_HAS_VALUE_EXPR_P (copy) = 1;
	    }
	}

      *expr_p = unshare_expr (value_expr);
      return GS_OK;
    }

  return GS_ALL_DONE;
}

/* Recalculate the value of the TREE_SIDE_EFFECTS flag for T.  */

static void
recalculate_side_effects (tree t)
{
  enum tree_code code = TREE_CODE (t);
  int len = TREE_OPERAND_LENGTH (t);
  int i;

  switch (TREE_CODE_CLASS (code))
    {
    case tcc_expression:
      switch (code)
	{
	case INIT_EXPR:
	case MODIFY_EXPR:
	case VA_ARG_EXPR:
	case PREDECREMENT_EXPR:
	case PREINCREMENT_EXPR:
	case POSTDECREMENT_EXPR:
	case POSTINCREMENT_EXPR:
	  /* All of these have side-effects, no matter what their
	     operands are.  */
	  return;

	default:
	  break;
	}
      /* Fall through.  */

    case tcc_comparison:  /* a comparison expression */
    case tcc_unary:       /* a unary arithmetic expression */
    case tcc_binary:      /* a binary arithmetic expression */
    case tcc_reference:   /* a reference */
    case tcc_vl_exp:        /* a function call */
      TREE_SIDE_EFFECTS (t) = TREE_THIS_VOLATILE (t);
      for (i = 0; i < len; ++i)
	{
	  tree op = TREE_OPERAND (t, i);
	  if (op && TREE_SIDE_EFFECTS (op))
	    TREE_SIDE_EFFECTS (t) = 1;
	}
      break;

    case tcc_constant:
      /* No side-effects.  */
      return;

    default:
      gcc_unreachable ();
   }
}

/* Gimplify the COMPONENT_REF, ARRAY_REF, REALPART_EXPR or IMAGPART_EXPR
   node *EXPR_P.

      compound_lval
	      : min_lval '[' val ']'
	      | min_lval '.' ID
	      | compound_lval '[' val ']'
	      | compound_lval '.' ID

   This is not part of the original SIMPLE definition, which separates
   array and member references, but it seems reasonable to handle them
   together.  Also, this way we don't run into problems with union
   aliasing; gcc requires that for accesses through a union to alias, the
   union reference must be explicit, which was not always the case when we
   were splitting up array and member refs.

   PRE_P points to the sequence where side effects that must happen before
     *EXPR_P should be stored.

   POST_P points to the sequence where side effects that must happen after
     *EXPR_P should be stored.  */

static enum gimplify_status
gimplify_compound_lval (tree *expr_p, gimple_seq *pre_p, gimple_seq *post_p,
			fallback_t fallback)
{
  tree *p;
  enum gimplify_status ret = GS_ALL_DONE, tret;
  int i;
  location_t loc = EXPR_LOCATION (*expr_p);
  tree expr = *expr_p;

  /* Create a stack of the subexpressions so later we can walk them in
     order from inner to outer.  */
  auto_vec<tree, 10> expr_stack;

  /* We can handle anything that get_inner_reference can deal with.  */
  for (p = expr_p; ; p = &TREE_OPERAND (*p, 0))
    {
    restart:
      /* Fold INDIRECT_REFs now to turn them into ARRAY_REFs.  */
      if (TREE_CODE (*p) == INDIRECT_REF)
	*p = fold_indirect_ref_loc (loc, *p);

      if (handled_component_p (*p))
	;
      /* Expand DECL_VALUE_EXPR now.  In some cases that may expose
	 additional COMPONENT_REFs.  */
      else if ((TREE_CODE (*p) == VAR_DECL || TREE_CODE (*p) == PARM_DECL)
	       && gimplify_var_or_parm_decl (p) == GS_OK)
	goto restart;
      else
	break;

      expr_stack.safe_push (*p);
    }

  gcc_assert (expr_stack.length ());

  /* Now EXPR_STACK is a stack of pointers to all the refs we've
     walked through and P points to the innermost expression.

     Java requires that we elaborated nodes in source order.  That
     means we must gimplify the inner expression followed by each of
     the indices, in order.  But we can't gimplify the inner
     expression until we deal with any variable bounds, sizes, or
     positions in order to deal with PLACEHOLDER_EXPRs.

     So we do this in three steps.  First we deal with the annotations
     for any variables in the components, then we gimplify the base,
     then we gimplify any indices, from left to right.  */
  for (i = expr_stack.length () - 1; i >= 0; i--)
    {
      tree t = expr_stack[i];

      if (TREE_CODE (t) == ARRAY_REF || TREE_CODE (t) == ARRAY_RANGE_REF)
	{
	  /* Gimplify the low bound and element type size and put them into
	     the ARRAY_REF.  If these values are set, they have already been
	     gimplified.  */
	  if (TREE_OPERAND (t, 2) == NULL_TREE)
	    {
	      tree low = unshare_expr (array_ref_low_bound (t));
	      if (!is_gimple_min_invariant (low))
		{
		  TREE_OPERAND (t, 2) = low;
		  tret = gimplify_expr (&TREE_OPERAND (t, 2), pre_p,
					post_p, is_gimple_reg,
					fb_rvalue);
		  ret = MIN (ret, tret);
		}
	    }
	  else
	    {
	      tret = gimplify_expr (&TREE_OPERAND (t, 2), pre_p, post_p,
				    is_gimple_reg, fb_rvalue);
	      ret = MIN (ret, tret);
	    }

	  if (TREE_OPERAND (t, 3) == NULL_TREE)
	    {
	      tree elmt_type = TREE_TYPE (TREE_TYPE (TREE_OPERAND (t, 0)));
	      tree elmt_size = unshare_expr (array_ref_element_size (t));
	      tree factor = size_int (TYPE_ALIGN_UNIT (elmt_type));

	      /* Divide the element size by the alignment of the element
		 type (above).  */
	      elmt_size
		= size_binop_loc (loc, EXACT_DIV_EXPR, elmt_size, factor);

	      if (!is_gimple_min_invariant (elmt_size))
		{
		  TREE_OPERAND (t, 3) = elmt_size;
		  tret = gimplify_expr (&TREE_OPERAND (t, 3), pre_p,
					post_p, is_gimple_reg,
					fb_rvalue);
		  ret = MIN (ret, tret);
		}
	    }
	  else
	    {
	      tret = gimplify_expr (&TREE_OPERAND (t, 3), pre_p, post_p,
				    is_gimple_reg, fb_rvalue);
	      ret = MIN (ret, tret);
	    }
	}
      else if (TREE_CODE (t) == COMPONENT_REF)
	{
	  /* Set the field offset into T and gimplify it.  */
	  if (TREE_OPERAND (t, 2) == NULL_TREE)
	    {
	      tree offset = unshare_expr (component_ref_field_offset (t));
	      tree field = TREE_OPERAND (t, 1);
	      tree factor
		= size_int (DECL_OFFSET_ALIGN (field) / BITS_PER_UNIT);

	      /* Divide the offset by its alignment.  */
	      offset = size_binop_loc (loc, EXACT_DIV_EXPR, offset, factor);

	      if (!is_gimple_min_invariant (offset))
		{
		  TREE_OPERAND (t, 2) = offset;
		  tret = gimplify_expr (&TREE_OPERAND (t, 2), pre_p,
					post_p, is_gimple_reg,
					fb_rvalue);
		  ret = MIN (ret, tret);
		}
	    }
	  else
	    {
	      tret = gimplify_expr (&TREE_OPERAND (t, 2), pre_p, post_p,
				    is_gimple_reg, fb_rvalue);
	      ret = MIN (ret, tret);
	    }
	}
    }

  /* Step 2 is to gimplify the base expression.  Make sure lvalue is set
     so as to match the min_lval predicate.  Failure to do so may result
     in the creation of large aggregate temporaries.  */
  tret = gimplify_expr (p, pre_p, post_p, is_gimple_min_lval,
			fallback | fb_lvalue);
  ret = MIN (ret, tret);

  /* And finally, the indices and operands of ARRAY_REF.  During this
     loop we also remove any useless conversions.  */
  for (; expr_stack.length () > 0; )
    {
      tree t = expr_stack.pop ();

      if (TREE_CODE (t) == ARRAY_REF || TREE_CODE (t) == ARRAY_RANGE_REF)
	{
	  /* Gimplify the dimension.  */
	  if (!is_gimple_min_invariant (TREE_OPERAND (t, 1)))
	    {
	      tret = gimplify_expr (&TREE_OPERAND (t, 1), pre_p, post_p,
				    is_gimple_val, fb_rvalue);
	      ret = MIN (ret, tret);
	    }
	}

      STRIP_USELESS_TYPE_CONVERSION (TREE_OPERAND (t, 0));

      /* The innermost expression P may have originally had
	 TREE_SIDE_EFFECTS set which would have caused all the outer
	 expressions in *EXPR_P leading to P to also have had
	 TREE_SIDE_EFFECTS set.  */
      recalculate_side_effects (t);
    }

  /* If the outermost expression is a COMPONENT_REF, canonicalize its type.  */
  if ((fallback & fb_rvalue) && TREE_CODE (*expr_p) == COMPONENT_REF)
    {
      canonicalize_component_ref (expr_p);
    }

  expr_stack.release ();

  gcc_assert (*expr_p == expr || ret != GS_ALL_DONE);

  return ret;
}

/*  Gimplify the self modifying expression pointed to by EXPR_P
    (++, --, +=, -=).

    PRE_P points to the list where side effects that must happen before
	*EXPR_P should be stored.

    POST_P points to the list where side effects that must happen after
	*EXPR_P should be stored.

    WANT_VALUE is nonzero iff we want to use the value of this expression
	in another expression.

    ARITH_TYPE is the type the computation should be performed in.  */

enum gimplify_status
gimplify_self_mod_expr (tree *expr_p, gimple_seq *pre_p, gimple_seq *post_p,
			bool want_value, tree arith_type)
{
  enum tree_code code;
  tree lhs, lvalue, rhs, t1;
  gimple_seq post = NULL, *orig_post_p = post_p;
  bool postfix;
  enum tree_code arith_code;
  enum gimplify_status ret;
  location_t loc = EXPR_LOCATION (*expr_p);

  code = TREE_CODE (*expr_p);

  gcc_assert (code == POSTINCREMENT_EXPR || code == POSTDECREMENT_EXPR
	      || code == PREINCREMENT_EXPR || code == PREDECREMENT_EXPR);

  /* Prefix or postfix?  */
  if (code == POSTINCREMENT_EXPR || code == POSTDECREMENT_EXPR)
    /* Faster to treat as prefix if result is not used.  */
    postfix = want_value;
  else
    postfix = false;

  /* For postfix, make sure the inner expression's post side effects
     are executed after side effects from this expression.  */
  if (postfix)
    post_p = &post;

  /* Add or subtract?  */
  if (code == PREINCREMENT_EXPR || code == POSTINCREMENT_EXPR)
    arith_code = PLUS_EXPR;
  else
    arith_code = MINUS_EXPR;

  /* Gimplify the LHS into a GIMPLE lvalue.  */
  lvalue = TREE_OPERAND (*expr_p, 0);
  ret = gimplify_expr (&lvalue, pre_p, post_p, is_gimple_lvalue, fb_lvalue);
  if (ret == GS_ERROR)
    return ret;

  /* Extract the operands to the arithmetic operation.  */
  lhs = lvalue;
  rhs = TREE_OPERAND (*expr_p, 1);

  /* For postfix operator, we evaluate the LHS to an rvalue and then use
     that as the result value and in the postqueue operation.  */
  if (postfix)
    {
      ret = gimplify_expr (&lhs, pre_p, post_p, is_gimple_val, fb_rvalue);
      if (ret == GS_ERROR)
	return ret;

      lhs = get_initialized_tmp_var (lhs, pre_p, NULL);
    }

  /* For POINTERs increment, use POINTER_PLUS_EXPR.  */
  if (POINTER_TYPE_P (TREE_TYPE (lhs)))
    {
      rhs = convert_to_ptrofftype_loc (loc, rhs);
      if (arith_code == MINUS_EXPR)
	rhs = fold_build1_loc (loc, NEGATE_EXPR, TREE_TYPE (rhs), rhs);
      t1 = fold_build2 (POINTER_PLUS_EXPR, TREE_TYPE (*expr_p), lhs, rhs);
    }
  else
    t1 = fold_convert (TREE_TYPE (*expr_p),
		       fold_build2 (arith_code, arith_type,
				    fold_convert (arith_type, lhs),
				    fold_convert (arith_type, rhs)));

  if (postfix)
    {
      gimplify_assign (lvalue, t1, pre_p);
      gimplify_seq_add_seq (orig_post_p, post);
      *expr_p = lhs;
      return GS_ALL_DONE;
    }
  else
    {
      *expr_p = build2 (MODIFY_EXPR, TREE_TYPE (lvalue), lvalue, t1);
      return GS_OK;
    }
}

/* If *EXPR_P has a variable sized type, wrap it in a WITH_SIZE_EXPR.  */

static void
maybe_with_size_expr (tree *expr_p)
{
  tree expr = *expr_p;
  tree type = TREE_TYPE (expr);
  tree size;

  /* If we've already wrapped this or the type is error_mark_node, we can't do
     anything.  */
  if (TREE_CODE (expr) == WITH_SIZE_EXPR
      || type == error_mark_node)
    return;

  /* If the size isn't known or is a constant, we have nothing to do.  */
  size = TYPE_SIZE_UNIT (type);
  if (!size || TREE_CODE (size) == INTEGER_CST)
    return;

  /* Otherwise, make a WITH_SIZE_EXPR.  */
  size = unshare_expr (size);
  size = SUBSTITUTE_PLACEHOLDER_IN_EXPR (size, expr);
  *expr_p = build2 (WITH_SIZE_EXPR, type, expr, size);
}

/* Helper for gimplify_call_expr.  Gimplify a single argument *ARG_P
   Store any side-effects in PRE_P.  CALL_LOCATION is the location of
   the CALL_EXPR.  */

enum gimplify_status
gimplify_arg (tree *arg_p, gimple_seq *pre_p, location_t call_location)
{
  bool (*test) (tree);
  fallback_t fb;

  /* In general, we allow lvalues for function arguments to avoid
     extra overhead of copying large aggregates out of even larger
     aggregates into temporaries only to copy the temporaries to
     the argument list.  Make optimizers happy by pulling out to
     temporaries those types that fit in registers.  */
  if (is_gimple_reg_type (TREE_TYPE (*arg_p)))
    test = is_gimple_val, fb = fb_rvalue;
  else
    {
      test = is_gimple_lvalue, fb = fb_either;
      /* Also strip a TARGET_EXPR that would force an extra copy.  */
      if (TREE_CODE (*arg_p) == TARGET_EXPR)
	{
	  tree init = TARGET_EXPR_INITIAL (*arg_p);
	  if (init
	      && !VOID_TYPE_P (TREE_TYPE (init)))
	    *arg_p = init;
	}
    }

  /* If this is a variable sized type, we must remember the size.  */
  maybe_with_size_expr (arg_p);

  /* FIXME diagnostics: This will mess up gcc.dg/Warray-bounds.c.  */
  /* Make sure arguments have the same location as the function call
     itself.  */
  protected_set_expr_location (*arg_p, call_location);

  /* There is a sequence point before a function call.  Side effects in
     the argument list must occur before the actual call. So, when
     gimplifying arguments, force gimplify_expr to use an internal
     post queue which is then appended to the end of PRE_P.  */
  return gimplify_expr (arg_p, pre_p, NULL, test, fb);
}

/* Don't fold inside offloading or taskreg regions: it can break code by
   adding decl references that weren't in the source.  We'll do it during
   omplower pass instead.  */

static bool
maybe_fold_stmt (gimple_stmt_iterator *gsi)
{
  struct gimplify_omp_ctx *ctx;
  for (ctx = gimplify_omp_ctxp; ctx; ctx = ctx->outer_context)
    if (ctx->region_type == ORT_TARGET
	|| (ctx->region_type & (ORT_PARALLEL | ORT_TASK)) != 0)
      return false;
  return fold_stmt (gsi);
}

/* Gimplify the CALL_EXPR node *EXPR_P into the GIMPLE sequence PRE_P.
   WANT_VALUE is true if the result of the call is desired.  */

static enum gimplify_status
gimplify_call_expr (tree *expr_p, gimple_seq *pre_p, bool want_value)
{
  tree fndecl, parms, p, fnptrtype;
  enum gimplify_status ret;
  int i, nargs;
  gcall *call;
  bool builtin_va_start_p = false;
  location_t loc = EXPR_LOCATION (*expr_p);

  gcc_assert (TREE_CODE (*expr_p) == CALL_EXPR);

  /* For reliable diagnostics during inlining, it is necessary that
     every call_expr be annotated with file and line.  */
  if (! EXPR_HAS_LOCATION (*expr_p))
    SET_EXPR_LOCATION (*expr_p, input_location);

  /* Gimplify internal functions created in the FEs.  */
  if (CALL_EXPR_FN (*expr_p) == NULL_TREE)
    {
      if (want_value)
	return GS_ALL_DONE;

      nargs = call_expr_nargs (*expr_p);
      enum internal_fn ifn = CALL_EXPR_IFN (*expr_p);
      auto_vec<tree> vargs (nargs);

      for (i = 0; i < nargs; i++)
	{
	  gimplify_arg (&CALL_EXPR_ARG (*expr_p, i), pre_p,
			EXPR_LOCATION (*expr_p));
	  vargs.quick_push (CALL_EXPR_ARG (*expr_p, i));
	}
      gimple *call = gimple_build_call_internal_vec (ifn, vargs);
      gimplify_seq_add_stmt (pre_p, call);
      return GS_ALL_DONE;
    }

  /* This may be a call to a builtin function.

     Builtin function calls may be transformed into different
     (and more efficient) builtin function calls under certain
     circumstances.  Unfortunately, gimplification can muck things
     up enough that the builtin expanders are not aware that certain
     transformations are still valid.

     So we attempt transformation/gimplification of the call before
     we gimplify the CALL_EXPR.  At this time we do not manage to
     transform all calls in the same manner as the expanders do, but
     we do transform most of them.  */
  fndecl = get_callee_fndecl (*expr_p);
  if (fndecl
      && DECL_BUILT_IN_CLASS (fndecl) == BUILT_IN_NORMAL)
    switch (DECL_FUNCTION_CODE (fndecl))
      {
      case BUILT_IN_VA_START:
        {
	  builtin_va_start_p = TRUE;
	  if (call_expr_nargs (*expr_p) < 2)
	    {
	      error ("too few arguments to function %<va_start%>");
	      *expr_p = build_empty_stmt (EXPR_LOCATION (*expr_p));
	      return GS_OK;
	    }

	  if (fold_builtin_next_arg (*expr_p, true))
	    {
	      *expr_p = build_empty_stmt (EXPR_LOCATION (*expr_p));
	      return GS_OK;
	    }
	  break;
	}
      case BUILT_IN_LINE:
	{
	  *expr_p = build_int_cst (TREE_TYPE (*expr_p),
				   LOCATION_LINE (EXPR_LOCATION (*expr_p)));
	  return GS_OK;
	}
      case BUILT_IN_FILE:
	{
	  const char *locfile = LOCATION_FILE (EXPR_LOCATION (*expr_p));
	  *expr_p = build_string_literal (strlen (locfile) + 1, locfile);
	  return GS_OK;
	}
      case BUILT_IN_FUNCTION:
	{
	  const char *function;
	  function = IDENTIFIER_POINTER (DECL_NAME (current_function_decl));
	  *expr_p = build_string_literal (strlen (function) + 1, function);
	  return GS_OK;
	}
      default:
        ;
      }
  if (fndecl && DECL_BUILT_IN (fndecl))
    {
      tree new_tree = fold_call_expr (input_location, *expr_p, !want_value);
      if (new_tree && new_tree != *expr_p)
	{
	  /* There was a transformation of this call which computes the
	     same value, but in a more efficient way.  Return and try
	     again.  */
	  *expr_p = new_tree;
	  return GS_OK;
	}
    }

  /* Remember the original function pointer type.  */
  fnptrtype = TREE_TYPE (CALL_EXPR_FN (*expr_p));

  /* There is a sequence point before the call, so any side effects in
     the calling expression must occur before the actual call.  Force
     gimplify_expr to use an internal post queue.  */
  ret = gimplify_expr (&CALL_EXPR_FN (*expr_p), pre_p, NULL,
		       is_gimple_call_addr, fb_rvalue);

  nargs = call_expr_nargs (*expr_p);

  /* Get argument types for verification.  */
  fndecl = get_callee_fndecl (*expr_p);
  parms = NULL_TREE;
  if (fndecl)
    parms = TYPE_ARG_TYPES (TREE_TYPE (fndecl));
  else
    parms = TYPE_ARG_TYPES (TREE_TYPE (fnptrtype));

  if (fndecl && DECL_ARGUMENTS (fndecl))
    p = DECL_ARGUMENTS (fndecl);
  else if (parms)
    p = parms;
  else
    p = NULL_TREE;
  for (i = 0; i < nargs && p; i++, p = TREE_CHAIN (p))
    ;

  /* If the last argument is __builtin_va_arg_pack () and it is not
     passed as a named argument, decrease the number of CALL_EXPR
     arguments and set instead the CALL_EXPR_VA_ARG_PACK flag.  */
  if (!p
      && i < nargs
      && TREE_CODE (CALL_EXPR_ARG (*expr_p, nargs - 1)) == CALL_EXPR)
    {
      tree last_arg = CALL_EXPR_ARG (*expr_p, nargs - 1);
      tree last_arg_fndecl = get_callee_fndecl (last_arg);

      if (last_arg_fndecl
	  && TREE_CODE (last_arg_fndecl) == FUNCTION_DECL
	  && DECL_BUILT_IN_CLASS (last_arg_fndecl) == BUILT_IN_NORMAL
	  && DECL_FUNCTION_CODE (last_arg_fndecl) == BUILT_IN_VA_ARG_PACK)
	{
	  tree call = *expr_p;

	  --nargs;
	  *expr_p = build_call_array_loc (loc, TREE_TYPE (call),
					  CALL_EXPR_FN (call),
					  nargs, CALL_EXPR_ARGP (call));

	  /* Copy all CALL_EXPR flags, location and block, except
	     CALL_EXPR_VA_ARG_PACK flag.  */
	  CALL_EXPR_STATIC_CHAIN (*expr_p) = CALL_EXPR_STATIC_CHAIN (call);
	  CALL_EXPR_TAILCALL (*expr_p) = CALL_EXPR_TAILCALL (call);
	  CALL_EXPR_RETURN_SLOT_OPT (*expr_p)
	    = CALL_EXPR_RETURN_SLOT_OPT (call);
	  CALL_FROM_THUNK_P (*expr_p) = CALL_FROM_THUNK_P (call);
	  SET_EXPR_LOCATION (*expr_p, EXPR_LOCATION (call));

	  /* Set CALL_EXPR_VA_ARG_PACK.  */
	  CALL_EXPR_VA_ARG_PACK (*expr_p) = 1;
	}
    }

  /* Gimplify the function arguments.  */
  if (nargs > 0)
    {
      for (i = (PUSH_ARGS_REVERSED ? nargs - 1 : 0);
           PUSH_ARGS_REVERSED ? i >= 0 : i < nargs;
           PUSH_ARGS_REVERSED ? i-- : i++)
        {
          enum gimplify_status t;

          /* Avoid gimplifying the second argument to va_start, which needs to
             be the plain PARM_DECL.  */
          if ((i != 1) || !builtin_va_start_p)
            {
              t = gimplify_arg (&CALL_EXPR_ARG (*expr_p, i), pre_p,
				EXPR_LOCATION (*expr_p));

              if (t == GS_ERROR)
                ret = GS_ERROR;
            }
        }
    }

  /* Gimplify the static chain.  */
  if (CALL_EXPR_STATIC_CHAIN (*expr_p))
    {
      if (fndecl && !DECL_STATIC_CHAIN (fndecl))
	CALL_EXPR_STATIC_CHAIN (*expr_p) = NULL;
      else
	{
	  enum gimplify_status t;
	  t = gimplify_arg (&CALL_EXPR_STATIC_CHAIN (*expr_p), pre_p,
			    EXPR_LOCATION (*expr_p));
	  if (t == GS_ERROR)
	    ret = GS_ERROR;
	}
    }

  /* Verify the function result.  */
  if (want_value && fndecl
      && VOID_TYPE_P (TREE_TYPE (TREE_TYPE (fnptrtype))))
    {
      error_at (loc, "using result of function returning %<void%>");
      ret = GS_ERROR;
    }

  /* Try this again in case gimplification exposed something.  */
  if (ret != GS_ERROR)
    {
      tree new_tree = fold_call_expr (input_location, *expr_p, !want_value);

      if (new_tree && new_tree != *expr_p)
	{
	  /* There was a transformation of this call which computes the
	     same value, but in a more efficient way.  Return and try
	     again.  */
	  *expr_p = new_tree;
	  return GS_OK;
	}
    }
  else
    {
      *expr_p = error_mark_node;
      return GS_ERROR;
    }

  /* If the function is "const" or "pure", then clear TREE_SIDE_EFFECTS on its
     decl.  This allows us to eliminate redundant or useless
     calls to "const" functions.  */
  if (TREE_CODE (*expr_p) == CALL_EXPR)
    {
      int flags = call_expr_flags (*expr_p);
      if (flags & (ECF_CONST | ECF_PURE)
	  /* An infinite loop is considered a side effect.  */
	  && !(flags & (ECF_LOOPING_CONST_OR_PURE)))
	TREE_SIDE_EFFECTS (*expr_p) = 0;
    }

  /* If the value is not needed by the caller, emit a new GIMPLE_CALL
     and clear *EXPR_P.  Otherwise, leave *EXPR_P in its gimplified
     form and delegate the creation of a GIMPLE_CALL to
     gimplify_modify_expr.  This is always possible because when
     WANT_VALUE is true, the caller wants the result of this call into
     a temporary, which means that we will emit an INIT_EXPR in
     internal_get_tmp_var which will then be handled by
     gimplify_modify_expr.  */
  if (!want_value)
    {
      /* The CALL_EXPR in *EXPR_P is already in GIMPLE form, so all we
	 have to do is replicate it as a GIMPLE_CALL tuple.  */
      gimple_stmt_iterator gsi;
      call = gimple_build_call_from_tree (*expr_p);
      gimple_call_set_fntype (call, TREE_TYPE (fnptrtype));
      notice_special_calls (call);
      gimplify_seq_add_stmt (pre_p, call);
      gsi = gsi_last (*pre_p);
      maybe_fold_stmt (&gsi);
      *expr_p = NULL_TREE;
    }
  else
    /* Remember the original function type.  */
    CALL_EXPR_FN (*expr_p) = build1 (NOP_EXPR, fnptrtype,
				     CALL_EXPR_FN (*expr_p));

  return ret;
}

/* Handle shortcut semantics in the predicate operand of a COND_EXPR by
   rewriting it into multiple COND_EXPRs, and possibly GOTO_EXPRs.

   TRUE_LABEL_P and FALSE_LABEL_P point to the labels to jump to if the
   condition is true or false, respectively.  If null, we should generate
   our own to skip over the evaluation of this specific expression.

   LOCUS is the source location of the COND_EXPR.

   This function is the tree equivalent of do_jump.

   shortcut_cond_r should only be called by shortcut_cond_expr.  */

static tree
shortcut_cond_r (tree pred, tree *true_label_p, tree *false_label_p,
		 location_t locus)
{
  tree local_label = NULL_TREE;
  tree t, expr = NULL;

  /* OK, it's not a simple case; we need to pull apart the COND_EXPR to
     retain the shortcut semantics.  Just insert the gotos here;
     shortcut_cond_expr will append the real blocks later.  */
  if (TREE_CODE (pred) == TRUTH_ANDIF_EXPR)
    {
      location_t new_locus;

      /* Turn if (a && b) into

	 if (a); else goto no;
	 if (b) goto yes; else goto no;
	 (no:) */

      if (false_label_p == NULL)
	false_label_p = &local_label;

      /* Keep the original source location on the first 'if'.  */
      t = shortcut_cond_r (TREE_OPERAND (pred, 0), NULL, false_label_p, locus);
      append_to_statement_list (t, &expr);

      /* Set the source location of the && on the second 'if'.  */
      new_locus = EXPR_HAS_LOCATION (pred) ? EXPR_LOCATION (pred) : locus;
      t = shortcut_cond_r (TREE_OPERAND (pred, 1), true_label_p, false_label_p,
			   new_locus);
      append_to_statement_list (t, &expr);
    }
  else if (TREE_CODE (pred) == TRUTH_ORIF_EXPR)
    {
      location_t new_locus;

      /* Turn if (a || b) into

	 if (a) goto yes;
	 if (b) goto yes; else goto no;
	 (yes:) */

      if (true_label_p == NULL)
	true_label_p = &local_label;

      /* Keep the original source location on the first 'if'.  */
      t = shortcut_cond_r (TREE_OPERAND (pred, 0), true_label_p, NULL, locus);
      append_to_statement_list (t, &expr);

      /* Set the source location of the || on the second 'if'.  */
      new_locus = EXPR_HAS_LOCATION (pred) ? EXPR_LOCATION (pred) : locus;
      t = shortcut_cond_r (TREE_OPERAND (pred, 1), true_label_p, false_label_p,
			   new_locus);
      append_to_statement_list (t, &expr);
    }
  else if (TREE_CODE (pred) == COND_EXPR
	   && !VOID_TYPE_P (TREE_TYPE (TREE_OPERAND (pred, 1)))
	   && !VOID_TYPE_P (TREE_TYPE (TREE_OPERAND (pred, 2))))
    {
      location_t new_locus;

      /* As long as we're messing with gotos, turn if (a ? b : c) into
	 if (a)
	   if (b) goto yes; else goto no;
	 else
	   if (c) goto yes; else goto no;

	 Don't do this if one of the arms has void type, which can happen
	 in C++ when the arm is throw.  */

      /* Keep the original source location on the first 'if'.  Set the source
	 location of the ? on the second 'if'.  */
      new_locus = EXPR_HAS_LOCATION (pred) ? EXPR_LOCATION (pred) : locus;
      expr = build3 (COND_EXPR, void_type_node, TREE_OPERAND (pred, 0),
		     shortcut_cond_r (TREE_OPERAND (pred, 1), true_label_p,
				      false_label_p, locus),
		     shortcut_cond_r (TREE_OPERAND (pred, 2), true_label_p,
				      false_label_p, new_locus));
    }
  else
    {
      expr = build3 (COND_EXPR, void_type_node, pred,
		     build_and_jump (true_label_p),
		     build_and_jump (false_label_p));
      SET_EXPR_LOCATION (expr, locus);
    }

  if (local_label)
    {
      t = build1 (LABEL_EXPR, void_type_node, local_label);
      append_to_statement_list (t, &expr);
    }

  return expr;
}

/* Given a conditional expression EXPR with short-circuit boolean
   predicates using TRUTH_ANDIF_EXPR or TRUTH_ORIF_EXPR, break the
   predicate apart into the equivalent sequence of conditionals.  */

static tree
shortcut_cond_expr (tree expr)
{
  tree pred = TREE_OPERAND (expr, 0);
  tree then_ = TREE_OPERAND (expr, 1);
  tree else_ = TREE_OPERAND (expr, 2);
  tree true_label, false_label, end_label, t;
  tree *true_label_p;
  tree *false_label_p;
  bool emit_end, emit_false, jump_over_else;
  bool then_se = then_ && TREE_SIDE_EFFECTS (then_);
  bool else_se = else_ && TREE_SIDE_EFFECTS (else_);

  /* First do simple transformations.  */
  if (!else_se)
    {
      /* If there is no 'else', turn
	   if (a && b) then c
	 into
	   if (a) if (b) then c.  */
      while (TREE_CODE (pred) == TRUTH_ANDIF_EXPR)
	{
	  /* Keep the original source location on the first 'if'.  */
	  location_t locus = EXPR_LOC_OR_LOC (expr, input_location);
	  TREE_OPERAND (expr, 0) = TREE_OPERAND (pred, 1);
	  /* Set the source location of the && on the second 'if'.  */
	  if (EXPR_HAS_LOCATION (pred))
	    SET_EXPR_LOCATION (expr, EXPR_LOCATION (pred));
	  then_ = shortcut_cond_expr (expr);
	  then_se = then_ && TREE_SIDE_EFFECTS (then_);
	  pred = TREE_OPERAND (pred, 0);
	  expr = build3 (COND_EXPR, void_type_node, pred, then_, NULL_TREE);
	  SET_EXPR_LOCATION (expr, locus);
	}
    }

  if (!then_se)
    {
      /* If there is no 'then', turn
	   if (a || b); else d
	 into
	   if (a); else if (b); else d.  */
      while (TREE_CODE (pred) == TRUTH_ORIF_EXPR)
	{
	  /* Keep the original source location on the first 'if'.  */
	  location_t locus = EXPR_LOC_OR_LOC (expr, input_location);
	  TREE_OPERAND (expr, 0) = TREE_OPERAND (pred, 1);
	  /* Set the source location of the || on the second 'if'.  */
	  if (EXPR_HAS_LOCATION (pred))
	    SET_EXPR_LOCATION (expr, EXPR_LOCATION (pred));
	  else_ = shortcut_cond_expr (expr);
	  else_se = else_ && TREE_SIDE_EFFECTS (else_);
	  pred = TREE_OPERAND (pred, 0);
	  expr = build3 (COND_EXPR, void_type_node, pred, NULL_TREE, else_);
	  SET_EXPR_LOCATION (expr, locus);
	}
    }

  /* If we're done, great.  */
  if (TREE_CODE (pred) != TRUTH_ANDIF_EXPR
      && TREE_CODE (pred) != TRUTH_ORIF_EXPR)
    return expr;

  /* Otherwise we need to mess with gotos.  Change
       if (a) c; else d;
     to
       if (a); else goto no;
       c; goto end;
       no: d; end:
     and recursively gimplify the condition.  */

  true_label = false_label = end_label = NULL_TREE;

  /* If our arms just jump somewhere, hijack those labels so we don't
     generate jumps to jumps.  */

  if (then_
      && TREE_CODE (then_) == GOTO_EXPR
      && TREE_CODE (GOTO_DESTINATION (then_)) == LABEL_DECL)
    {
      true_label = GOTO_DESTINATION (then_);
      then_ = NULL;
      then_se = false;
    }

  if (else_
      && TREE_CODE (else_) == GOTO_EXPR
      && TREE_CODE (GOTO_DESTINATION (else_)) == LABEL_DECL)
    {
      false_label = GOTO_DESTINATION (else_);
      else_ = NULL;
      else_se = false;
    }

  /* If we aren't hijacking a label for the 'then' branch, it falls through.  */
  if (true_label)
    true_label_p = &true_label;
  else
    true_label_p = NULL;

  /* The 'else' branch also needs a label if it contains interesting code.  */
  if (false_label || else_se)
    false_label_p = &false_label;
  else
    false_label_p = NULL;

  /* If there was nothing else in our arms, just forward the label(s).  */
  if (!then_se && !else_se)
    return shortcut_cond_r (pred, true_label_p, false_label_p,
			    EXPR_LOC_OR_LOC (expr, input_location));

  /* If our last subexpression already has a terminal label, reuse it.  */
  if (else_se)
    t = expr_last (else_);
  else if (then_se)
    t = expr_last (then_);
  else
    t = NULL;
  if (t && TREE_CODE (t) == LABEL_EXPR)
    end_label = LABEL_EXPR_LABEL (t);

  /* If we don't care about jumping to the 'else' branch, jump to the end
     if the condition is false.  */
  if (!false_label_p)
    false_label_p = &end_label;

  /* We only want to emit these labels if we aren't hijacking them.  */
  emit_end = (end_label == NULL_TREE);
  emit_false = (false_label == NULL_TREE);

  /* We only emit the jump over the else clause if we have to--if the
     then clause may fall through.  Otherwise we can wind up with a
     useless jump and a useless label at the end of gimplified code,
     which will cause us to think that this conditional as a whole
     falls through even if it doesn't.  If we then inline a function
     which ends with such a condition, that can cause us to issue an
     inappropriate warning about control reaching the end of a
     non-void function.  */
  jump_over_else = block_may_fallthru (then_);

  pred = shortcut_cond_r (pred, true_label_p, false_label_p,
			  EXPR_LOC_OR_LOC (expr, input_location));

  expr = NULL;
  append_to_statement_list (pred, &expr);

  append_to_statement_list (then_, &expr);
  if (else_se)
    {
      if (jump_over_else)
	{
	  tree last = expr_last (expr);
	  t = build_and_jump (&end_label);
	  if (EXPR_HAS_LOCATION (last))
	    SET_EXPR_LOCATION (t, EXPR_LOCATION (last));
	  append_to_statement_list (t, &expr);
	}
      if (emit_false)
	{
	  t = build1 (LABEL_EXPR, void_type_node, false_label);
	  append_to_statement_list (t, &expr);
	}
      append_to_statement_list (else_, &expr);
    }
  if (emit_end && end_label)
    {
      t = build1 (LABEL_EXPR, void_type_node, end_label);
      append_to_statement_list (t, &expr);
    }

  return expr;
}

/* EXPR is used in a boolean context; make sure it has BOOLEAN_TYPE.  */

tree
gimple_boolify (tree expr)
{
  tree type = TREE_TYPE (expr);
  location_t loc = EXPR_LOCATION (expr);

  if (TREE_CODE (expr) == NE_EXPR
      && TREE_CODE (TREE_OPERAND (expr, 0)) == CALL_EXPR
      && integer_zerop (TREE_OPERAND (expr, 1)))
    {
      tree call = TREE_OPERAND (expr, 0);
      tree fn = get_callee_fndecl (call);

      /* For __builtin_expect ((long) (x), y) recurse into x as well
	 if x is truth_value_p.  */
      if (fn
	  && DECL_BUILT_IN_CLASS (fn) == BUILT_IN_NORMAL
	  && DECL_FUNCTION_CODE (fn) == BUILT_IN_EXPECT
	  && call_expr_nargs (call) == 2)
	{
	  tree arg = CALL_EXPR_ARG (call, 0);
	  if (arg)
	    {
	      if (TREE_CODE (arg) == NOP_EXPR
		  && TREE_TYPE (arg) == TREE_TYPE (call))
		arg = TREE_OPERAND (arg, 0);
	      if (truth_value_p (TREE_CODE (arg)))
		{
		  arg = gimple_boolify (arg);
		  CALL_EXPR_ARG (call, 0)
		    = fold_convert_loc (loc, TREE_TYPE (call), arg);
		}
	    }
	}
    }

  switch (TREE_CODE (expr))
    {
    case TRUTH_AND_EXPR:
    case TRUTH_OR_EXPR:
    case TRUTH_XOR_EXPR:
    case TRUTH_ANDIF_EXPR:
    case TRUTH_ORIF_EXPR:
      /* Also boolify the arguments of truth exprs.  */
      TREE_OPERAND (expr, 1) = gimple_boolify (TREE_OPERAND (expr, 1));
      /* FALLTHRU */

    case TRUTH_NOT_EXPR:
      TREE_OPERAND (expr, 0) = gimple_boolify (TREE_OPERAND (expr, 0));

      /* These expressions always produce boolean results.  */
      if (TREE_CODE (type) != BOOLEAN_TYPE)
	TREE_TYPE (expr) = boolean_type_node;
      return expr;

    case ANNOTATE_EXPR:
      switch ((enum annot_expr_kind) TREE_INT_CST_LOW (TREE_OPERAND (expr, 1)))
	{
	case annot_expr_ivdep_kind:
	case annot_expr_no_vector_kind:
	case annot_expr_vector_kind:
	  TREE_OPERAND (expr, 0) = gimple_boolify (TREE_OPERAND (expr, 0));
	  if (TREE_CODE (type) != BOOLEAN_TYPE)
	    TREE_TYPE (expr) = boolean_type_node;
	  return expr;
	default:
	  gcc_unreachable ();
	}

    default:
      if (COMPARISON_CLASS_P (expr))
	{
	  /* There expressions always prduce boolean results.  */
	  if (TREE_CODE (type) != BOOLEAN_TYPE)
	    TREE_TYPE (expr) = boolean_type_node;
	  return expr;
	}
      /* Other expressions that get here must have boolean values, but
	 might need to be converted to the appropriate mode.  */
      if (TREE_CODE (type) == BOOLEAN_TYPE)
	return expr;
      return fold_convert_loc (loc, boolean_type_node, expr);
    }
}

/* Given a conditional expression *EXPR_P without side effects, gimplify
   its operands.  New statements are inserted to PRE_P.  */

static enum gimplify_status
gimplify_pure_cond_expr (tree *expr_p, gimple_seq *pre_p)
{
  tree expr = *expr_p, cond;
  enum gimplify_status ret, tret;
  enum tree_code code;

  cond = gimple_boolify (COND_EXPR_COND (expr));

  /* We need to handle && and || specially, as their gimplification
     creates pure cond_expr, thus leading to an infinite cycle otherwise.  */
  code = TREE_CODE (cond);
  if (code == TRUTH_ANDIF_EXPR)
    TREE_SET_CODE (cond, TRUTH_AND_EXPR);
  else if (code == TRUTH_ORIF_EXPR)
    TREE_SET_CODE (cond, TRUTH_OR_EXPR);
  ret = gimplify_expr (&cond, pre_p, NULL, is_gimple_condexpr, fb_rvalue);
  COND_EXPR_COND (*expr_p) = cond;

  tret = gimplify_expr (&COND_EXPR_THEN (expr), pre_p, NULL,
				   is_gimple_val, fb_rvalue);
  ret = MIN (ret, tret);
  tret = gimplify_expr (&COND_EXPR_ELSE (expr), pre_p, NULL,
				   is_gimple_val, fb_rvalue);

  return MIN (ret, tret);
}

/* Return true if evaluating EXPR could trap.
   EXPR is GENERIC, while tree_could_trap_p can be called
   only on GIMPLE.  */

static bool
generic_expr_could_trap_p (tree expr)
{
  unsigned i, n;

  if (!expr || is_gimple_val (expr))
    return false;

  if (!EXPR_P (expr) || tree_could_trap_p (expr))
    return true;

  n = TREE_OPERAND_LENGTH (expr);
  for (i = 0; i < n; i++)
    if (generic_expr_could_trap_p (TREE_OPERAND (expr, i)))
      return true;

  return false;
}

/*  Convert the conditional expression pointed to by EXPR_P '(p) ? a : b;'
    into

    if (p)			if (p)
      t1 = a;			  a;
    else		or	else
      t1 = b;			  b;
    t1;

    The second form is used when *EXPR_P is of type void.

    PRE_P points to the list where side effects that must happen before
      *EXPR_P should be stored.  */

static enum gimplify_status
gimplify_cond_expr (tree *expr_p, gimple_seq *pre_p, fallback_t fallback)
{
  tree expr = *expr_p;
  tree type = TREE_TYPE (expr);
  location_t loc = EXPR_LOCATION (expr);
  tree tmp, arm1, arm2;
  enum gimplify_status ret;
  tree label_true, label_false, label_cont;
  bool have_then_clause_p, have_else_clause_p;
  gcond *cond_stmt;
  enum tree_code pred_code;
  gimple_seq seq = NULL;

  /* If this COND_EXPR has a value, copy the values into a temporary within
     the arms.  */
  if (!VOID_TYPE_P (type))
    {
      tree then_ = TREE_OPERAND (expr, 1), else_ = TREE_OPERAND (expr, 2);
      tree result;

      /* If either an rvalue is ok or we do not require an lvalue, create the
	 temporary.  But we cannot do that if the type is addressable.  */
      if (((fallback & fb_rvalue) || !(fallback & fb_lvalue))
	  && !TREE_ADDRESSABLE (type))
	{
	  if (gimplify_ctxp->allow_rhs_cond_expr
	      /* If either branch has side effects or could trap, it can't be
		 evaluated unconditionally.  */
	      && !TREE_SIDE_EFFECTS (then_)
	      && !generic_expr_could_trap_p (then_)
	      && !TREE_SIDE_EFFECTS (else_)
	      && !generic_expr_could_trap_p (else_))
	    return gimplify_pure_cond_expr (expr_p, pre_p);

	  tmp = create_tmp_var (type, "iftmp");
	  result = tmp;
	}

      /* Otherwise, only create and copy references to the values.  */
      else
	{
	  type = build_pointer_type (type);

	  if (!VOID_TYPE_P (TREE_TYPE (then_)))
	    then_ = build_fold_addr_expr_loc (loc, then_);

	  if (!VOID_TYPE_P (TREE_TYPE (else_)))
	    else_ = build_fold_addr_expr_loc (loc, else_);
 
	  expr
	    = build3 (COND_EXPR, type, TREE_OPERAND (expr, 0), then_, else_);

	  tmp = create_tmp_var (type, "iftmp");
	  result = build_simple_mem_ref_loc (loc, tmp);
	}

      /* Build the new then clause, `tmp = then_;'.  But don't build the
	 assignment if the value is void; in C++ it can be if it's a throw.  */
      if (!VOID_TYPE_P (TREE_TYPE (then_)))
	TREE_OPERAND (expr, 1) = build2 (MODIFY_EXPR, type, tmp, then_);

      /* Similarly, build the new else clause, `tmp = else_;'.  */
      if (!VOID_TYPE_P (TREE_TYPE (else_)))
	TREE_OPERAND (expr, 2) = build2 (MODIFY_EXPR, type, tmp, else_);

      TREE_TYPE (expr) = void_type_node;
      recalculate_side_effects (expr);

      /* Move the COND_EXPR to the prequeue.  */
      gimplify_stmt (&expr, pre_p);

      *expr_p = result;
      return GS_ALL_DONE;
    }

  /* Remove any COMPOUND_EXPR so the following cases will be caught.  */
  STRIP_TYPE_NOPS (TREE_OPERAND (expr, 0));
  if (TREE_CODE (TREE_OPERAND (expr, 0)) == COMPOUND_EXPR)
    gimplify_compound_expr (&TREE_OPERAND (expr, 0), pre_p, true);

  /* Make sure the condition has BOOLEAN_TYPE.  */
  TREE_OPERAND (expr, 0) = gimple_boolify (TREE_OPERAND (expr, 0));

  /* Break apart && and || conditions.  */
  if (TREE_CODE (TREE_OPERAND (expr, 0)) == TRUTH_ANDIF_EXPR
      || TREE_CODE (TREE_OPERAND (expr, 0)) == TRUTH_ORIF_EXPR)
    {
      expr = shortcut_cond_expr (expr);

      if (expr != *expr_p)
	{
	  *expr_p = expr;

	  /* We can't rely on gimplify_expr to re-gimplify the expanded
	     form properly, as cleanups might cause the target labels to be
	     wrapped in a TRY_FINALLY_EXPR.  To prevent that, we need to
	     set up a conditional context.  */
	  gimple_push_condition ();
	  gimplify_stmt (expr_p, &seq);
	  gimple_pop_condition (pre_p);
	  gimple_seq_add_seq (pre_p, seq);

	  return GS_ALL_DONE;
	}
    }

  /* Now do the normal gimplification.  */

  /* Gimplify condition.  */
  ret = gimplify_expr (&TREE_OPERAND (expr, 0), pre_p, NULL, is_gimple_condexpr,
		       fb_rvalue);
  if (ret == GS_ERROR)
    return GS_ERROR;
  gcc_assert (TREE_OPERAND (expr, 0) != NULL_TREE);

  gimple_push_condition ();

  have_then_clause_p = have_else_clause_p = false;
  if (TREE_OPERAND (expr, 1) != NULL
      && TREE_CODE (TREE_OPERAND (expr, 1)) == GOTO_EXPR
      && TREE_CODE (GOTO_DESTINATION (TREE_OPERAND (expr, 1))) == LABEL_DECL
      && (DECL_CONTEXT (GOTO_DESTINATION (TREE_OPERAND (expr, 1)))
	  == current_function_decl)
      /* For -O0 avoid this optimization if the COND_EXPR and GOTO_EXPR
	 have different locations, otherwise we end up with incorrect
	 location information on the branches.  */
      && (optimize
	  || !EXPR_HAS_LOCATION (expr)
	  || !EXPR_HAS_LOCATION (TREE_OPERAND (expr, 1))
	  || EXPR_LOCATION (expr) == EXPR_LOCATION (TREE_OPERAND (expr, 1))))
    {
      label_true = GOTO_DESTINATION (TREE_OPERAND (expr, 1));
      have_then_clause_p = true;
    }
  else
    label_true = create_artificial_label (UNKNOWN_LOCATION);
  if (TREE_OPERAND (expr, 2) != NULL
      && TREE_CODE (TREE_OPERAND (expr, 2)) == GOTO_EXPR
      && TREE_CODE (GOTO_DESTINATION (TREE_OPERAND (expr, 2))) == LABEL_DECL
      && (DECL_CONTEXT (GOTO_DESTINATION (TREE_OPERAND (expr, 2)))
	  == current_function_decl)
      /* For -O0 avoid this optimization if the COND_EXPR and GOTO_EXPR
	 have different locations, otherwise we end up with incorrect
	 location information on the branches.  */
      && (optimize
	  || !EXPR_HAS_LOCATION (expr)
	  || !EXPR_HAS_LOCATION (TREE_OPERAND (expr, 2))
	  || EXPR_LOCATION (expr) == EXPR_LOCATION (TREE_OPERAND (expr, 2))))
    {
      label_false = GOTO_DESTINATION (TREE_OPERAND (expr, 2));
      have_else_clause_p = true;
    }
  else
    label_false = create_artificial_label (UNKNOWN_LOCATION);

  gimple_cond_get_ops_from_tree (COND_EXPR_COND (expr), &pred_code, &arm1,
				 &arm2);

  cond_stmt = gimple_build_cond (pred_code, arm1, arm2, label_true,
                                   label_false);

  gimplify_seq_add_stmt (&seq, cond_stmt);
  label_cont = NULL_TREE;
  if (!have_then_clause_p)
    {
      /* For if (...) {} else { code; } put label_true after
	 the else block.  */
      if (TREE_OPERAND (expr, 1) == NULL_TREE
	  && !have_else_clause_p
	  && TREE_OPERAND (expr, 2) != NULL_TREE)
	label_cont = label_true;
      else
	{
	  gimplify_seq_add_stmt (&seq, gimple_build_label (label_true));
	  have_then_clause_p = gimplify_stmt (&TREE_OPERAND (expr, 1), &seq);
	  /* For if (...) { code; } else {} or
	     if (...) { code; } else goto label; or
	     if (...) { code; return; } else { ... }
	     label_cont isn't needed.  */
	  if (!have_else_clause_p
	      && TREE_OPERAND (expr, 2) != NULL_TREE
	      && gimple_seq_may_fallthru (seq))
	    {
	      gimple *g;
	      label_cont = create_artificial_label (UNKNOWN_LOCATION);

	      g = gimple_build_goto (label_cont);

	      /* GIMPLE_COND's are very low level; they have embedded
		 gotos.  This particular embedded goto should not be marked
		 with the location of the original COND_EXPR, as it would
		 correspond to the COND_EXPR's condition, not the ELSE or the
		 THEN arms.  To avoid marking it with the wrong location, flag
		 it as "no location".  */
	      gimple_set_do_not_emit_location (g);

	      gimplify_seq_add_stmt (&seq, g);
	    }
	}
    }
  if (!have_else_clause_p)
    {
      gimplify_seq_add_stmt (&seq, gimple_build_label (label_false));
      have_else_clause_p = gimplify_stmt (&TREE_OPERAND (expr, 2), &seq);
    }
  if (label_cont)
    gimplify_seq_add_stmt (&seq, gimple_build_label (label_cont));

  gimple_pop_condition (pre_p);
  gimple_seq_add_seq (pre_p, seq);

  if (ret == GS_ERROR)
    ; /* Do nothing.  */
  else if (have_then_clause_p || have_else_clause_p)
    ret = GS_ALL_DONE;
  else
    {
      /* Both arms are empty; replace the COND_EXPR with its predicate.  */
      expr = TREE_OPERAND (expr, 0);
      gimplify_stmt (&expr, pre_p);
    }

  *expr_p = NULL;
  return ret;
}

/* Prepare the node pointed to by EXPR_P, an is_gimple_addressable expression,
   to be marked addressable.

   We cannot rely on such an expression being directly markable if a temporary
   has been created by the gimplification.  In this case, we create another
   temporary and initialize it with a copy, which will become a store after we
   mark it addressable.  This can happen if the front-end passed us something
   that it could not mark addressable yet, like a Fortran pass-by-reference
   parameter (int) floatvar.  */

static void
prepare_gimple_addressable (tree *expr_p, gimple_seq *seq_p)
{
  while (handled_component_p (*expr_p))
    expr_p = &TREE_OPERAND (*expr_p, 0);
  if (is_gimple_reg (*expr_p))
    {
      tree var = get_initialized_tmp_var (*expr_p, seq_p, NULL);
      DECL_GIMPLE_REG_P (var) = 0;
      *expr_p = var;
    }
}

/* A subroutine of gimplify_modify_expr.  Replace a MODIFY_EXPR with
   a call to __builtin_memcpy.  */

static enum gimplify_status
gimplify_modify_expr_to_memcpy (tree *expr_p, tree size, bool want_value,
    				gimple_seq *seq_p)
{
  tree t, to, to_ptr, from, from_ptr;
  gcall *gs;
  location_t loc = EXPR_LOCATION (*expr_p);

  to = TREE_OPERAND (*expr_p, 0);
  from = TREE_OPERAND (*expr_p, 1);

  /* Mark the RHS addressable.  Beware that it may not be possible to do so
     directly if a temporary has been created by the gimplification.  */
  prepare_gimple_addressable (&from, seq_p);

  mark_addressable (from);
  from_ptr = build_fold_addr_expr_loc (loc, from);
  gimplify_arg (&from_ptr, seq_p, loc);

  mark_addressable (to);
  to_ptr = build_fold_addr_expr_loc (loc, to);
  gimplify_arg (&to_ptr, seq_p, loc);

  t = builtin_decl_implicit (BUILT_IN_MEMCPY);

  gs = gimple_build_call (t, 3, to_ptr, from_ptr, size);

  if (want_value)
    {
      /* tmp = memcpy() */
      t = create_tmp_var (TREE_TYPE (to_ptr));
      gimple_call_set_lhs (gs, t);
      gimplify_seq_add_stmt (seq_p, gs);

      *expr_p = build_simple_mem_ref (t);
      return GS_ALL_DONE;
    }

  gimplify_seq_add_stmt (seq_p, gs);
  *expr_p = NULL;
  return GS_ALL_DONE;
}

/* A subroutine of gimplify_modify_expr.  Replace a MODIFY_EXPR with
   a call to __builtin_memset.  In this case we know that the RHS is
   a CONSTRUCTOR with an empty element list.  */

static enum gimplify_status
gimplify_modify_expr_to_memset (tree *expr_p, tree size, bool want_value,
    				gimple_seq *seq_p)
{
  tree t, from, to, to_ptr;
  gcall *gs;
  location_t loc = EXPR_LOCATION (*expr_p);

  /* Assert our assumptions, to abort instead of producing wrong code
     silently if they are not met.  Beware that the RHS CONSTRUCTOR might
     not be immediately exposed.  */
  from = TREE_OPERAND (*expr_p, 1);
  if (TREE_CODE (from) == WITH_SIZE_EXPR)
    from = TREE_OPERAND (from, 0);

  gcc_assert (TREE_CODE (from) == CONSTRUCTOR
	      && vec_safe_is_empty (CONSTRUCTOR_ELTS (from)));

  /* Now proceed.  */
  to = TREE_OPERAND (*expr_p, 0);

  to_ptr = build_fold_addr_expr_loc (loc, to);
  gimplify_arg (&to_ptr, seq_p, loc);
  t = builtin_decl_implicit (BUILT_IN_MEMSET);

  gs = gimple_build_call (t, 3, to_ptr, integer_zero_node, size);

  if (want_value)
    {
      /* tmp = memset() */
      t = create_tmp_var (TREE_TYPE (to_ptr));
      gimple_call_set_lhs (gs, t);
      gimplify_seq_add_stmt (seq_p, gs);

      *expr_p = build1 (INDIRECT_REF, TREE_TYPE (to), t);
      return GS_ALL_DONE;
    }

  gimplify_seq_add_stmt (seq_p, gs);
  *expr_p = NULL;
  return GS_ALL_DONE;
}

/* A subroutine of gimplify_init_ctor_preeval.  Called via walk_tree,
   determine, cautiously, if a CONSTRUCTOR overlaps the lhs of an
   assignment.  Return non-null if we detect a potential overlap.  */

struct gimplify_init_ctor_preeval_data
{
  /* The base decl of the lhs object.  May be NULL, in which case we
     have to assume the lhs is indirect.  */
  tree lhs_base_decl;

  /* The alias set of the lhs object.  */
  alias_set_type lhs_alias_set;
};

static tree
gimplify_init_ctor_preeval_1 (tree *tp, int *walk_subtrees, void *xdata)
{
  struct gimplify_init_ctor_preeval_data *data
    = (struct gimplify_init_ctor_preeval_data *) xdata;
  tree t = *tp;

  /* If we find the base object, obviously we have overlap.  */
  if (data->lhs_base_decl == t)
    return t;

  /* If the constructor component is indirect, determine if we have a
     potential overlap with the lhs.  The only bits of information we
     have to go on at this point are addressability and alias sets.  */
  if ((INDIRECT_REF_P (t)
       || TREE_CODE (t) == MEM_REF)
      && (!data->lhs_base_decl || TREE_ADDRESSABLE (data->lhs_base_decl))
      && alias_sets_conflict_p (data->lhs_alias_set, get_alias_set (t)))
    return t;

  /* If the constructor component is a call, determine if it can hide a
     potential overlap with the lhs through an INDIRECT_REF like above.
     ??? Ugh - this is completely broken.  In fact this whole analysis
     doesn't look conservative.  */
  if (TREE_CODE (t) == CALL_EXPR)
    {
      tree type, fntype = TREE_TYPE (TREE_TYPE (CALL_EXPR_FN (t)));

      for (type = TYPE_ARG_TYPES (fntype); type; type = TREE_CHAIN (type))
	if (POINTER_TYPE_P (TREE_VALUE (type))
	    && (!data->lhs_base_decl || TREE_ADDRESSABLE (data->lhs_base_decl))
	    && alias_sets_conflict_p (data->lhs_alias_set,
				      get_alias_set
				        (TREE_TYPE (TREE_VALUE (type)))))
	  return t;
    }

  if (IS_TYPE_OR_DECL_P (t))
    *walk_subtrees = 0;
  return NULL;
}

/* A subroutine of gimplify_init_constructor.  Pre-evaluate EXPR,
   force values that overlap with the lhs (as described by *DATA)
   into temporaries.  */

static void
gimplify_init_ctor_preeval (tree *expr_p, gimple_seq *pre_p, gimple_seq *post_p,
			    struct gimplify_init_ctor_preeval_data *data)
{
  enum gimplify_status one;

  /* If the value is constant, then there's nothing to pre-evaluate.  */
  if (TREE_CONSTANT (*expr_p))
    {
      /* Ensure it does not have side effects, it might contain a reference to
	 the object we're initializing.  */
      gcc_assert (!TREE_SIDE_EFFECTS (*expr_p));
      return;
    }

  /* If the type has non-trivial constructors, we can't pre-evaluate.  */
  if (TREE_ADDRESSABLE (TREE_TYPE (*expr_p)))
    return;

  /* Recurse for nested constructors.  */
  if (TREE_CODE (*expr_p) == CONSTRUCTOR)
    {
      unsigned HOST_WIDE_INT ix;
      constructor_elt *ce;
      vec<constructor_elt, va_gc> *v = CONSTRUCTOR_ELTS (*expr_p);

      FOR_EACH_VEC_SAFE_ELT (v, ix, ce)
	gimplify_init_ctor_preeval (&ce->value, pre_p, post_p, data);

      return;
    }

  /* If this is a variable sized type, we must remember the size.  */
  maybe_with_size_expr (expr_p);

  /* Gimplify the constructor element to something appropriate for the rhs
     of a MODIFY_EXPR.  Given that we know the LHS is an aggregate, we know
     the gimplifier will consider this a store to memory.  Doing this
     gimplification now means that we won't have to deal with complicated
     language-specific trees, nor trees like SAVE_EXPR that can induce
     exponential search behavior.  */
  one = gimplify_expr (expr_p, pre_p, post_p, is_gimple_mem_rhs, fb_rvalue);
  if (one == GS_ERROR)
    {
      *expr_p = NULL;
      return;
    }

  /* If we gimplified to a bare decl, we can be sure that it doesn't overlap
     with the lhs, since "a = { .x=a }" doesn't make sense.  This will
     always be true for all scalars, since is_gimple_mem_rhs insists on a
     temporary variable for them.  */
  if (DECL_P (*expr_p))
    return;

  /* If this is of variable size, we have no choice but to assume it doesn't
     overlap since we can't make a temporary for it.  */
  if (TREE_CODE (TYPE_SIZE (TREE_TYPE (*expr_p))) != INTEGER_CST)
    return;

  /* Otherwise, we must search for overlap ...  */
  if (!walk_tree (expr_p, gimplify_init_ctor_preeval_1, data, NULL))
    return;

  /* ... and if found, force the value into a temporary.  */
  *expr_p = get_formal_tmp_var (*expr_p, pre_p);
}

/* A subroutine of gimplify_init_ctor_eval.  Create a loop for
   a RANGE_EXPR in a CONSTRUCTOR for an array.

      var = lower;
    loop_entry:
      object[var] = value;
      if (var == upper)
	goto loop_exit;
      var = var + 1;
      goto loop_entry;
    loop_exit:

   We increment var _after_ the loop exit check because we might otherwise
   fail if upper == TYPE_MAX_VALUE (type for upper).

   Note that we never have to deal with SAVE_EXPRs here, because this has
   already been taken care of for us, in gimplify_init_ctor_preeval().  */

static void gimplify_init_ctor_eval (tree, vec<constructor_elt, va_gc> *,
				     gimple_seq *, bool);

static void
gimplify_init_ctor_eval_range (tree object, tree lower, tree upper,
			       tree value, tree array_elt_type,
			       gimple_seq *pre_p, bool cleared)
{
  tree loop_entry_label, loop_exit_label, fall_thru_label;
  tree var, var_type, cref, tmp;

  loop_entry_label = create_artificial_label (UNKNOWN_LOCATION);
  loop_exit_label = create_artificial_label (UNKNOWN_LOCATION);
  fall_thru_label = create_artificial_label (UNKNOWN_LOCATION);

  /* Create and initialize the index variable.  */
  var_type = TREE_TYPE (upper);
  var = create_tmp_var (var_type);
  gimplify_seq_add_stmt (pre_p, gimple_build_assign (var, lower));

  /* Add the loop entry label.  */
  gimplify_seq_add_stmt (pre_p, gimple_build_label (loop_entry_label));

  /* Build the reference.  */
  cref = build4 (ARRAY_REF, array_elt_type, unshare_expr (object),
		 var, NULL_TREE, NULL_TREE);

  /* If we are a constructor, just call gimplify_init_ctor_eval to do
     the store.  Otherwise just assign value to the reference.  */

  if (TREE_CODE (value) == CONSTRUCTOR)
    /* NB we might have to call ourself recursively through
       gimplify_init_ctor_eval if the value is a constructor.  */
    gimplify_init_ctor_eval (cref, CONSTRUCTOR_ELTS (value),
			     pre_p, cleared);
  else
    gimplify_seq_add_stmt (pre_p, gimple_build_assign (cref, value));

  /* We exit the loop when the index var is equal to the upper bound.  */
  gimplify_seq_add_stmt (pre_p,
			 gimple_build_cond (EQ_EXPR, var, upper,
					    loop_exit_label, fall_thru_label));

  gimplify_seq_add_stmt (pre_p, gimple_build_label (fall_thru_label));

  /* Otherwise, increment the index var...  */
  tmp = build2 (PLUS_EXPR, var_type, var,
		fold_convert (var_type, integer_one_node));
  gimplify_seq_add_stmt (pre_p, gimple_build_assign (var, tmp));

  /* ...and jump back to the loop entry.  */
  gimplify_seq_add_stmt (pre_p, gimple_build_goto (loop_entry_label));

  /* Add the loop exit label.  */
  gimplify_seq_add_stmt (pre_p, gimple_build_label (loop_exit_label));
}

/* Return true if FDECL is accessing a field that is zero sized.  */

static bool
zero_sized_field_decl (const_tree fdecl)
{
  if (TREE_CODE (fdecl) == FIELD_DECL && DECL_SIZE (fdecl)
      && integer_zerop (DECL_SIZE (fdecl)))
    return true;
  return false;
}

/* Return true if TYPE is zero sized.  */

static bool
zero_sized_type (const_tree type)
{
  if (AGGREGATE_TYPE_P (type) && TYPE_SIZE (type)
      && integer_zerop (TYPE_SIZE (type)))
    return true;
  return false;
}

/* A subroutine of gimplify_init_constructor.  Generate individual
   MODIFY_EXPRs for a CONSTRUCTOR.  OBJECT is the LHS against which the
   assignments should happen.  ELTS is the CONSTRUCTOR_ELTS of the
   CONSTRUCTOR.  CLEARED is true if the entire LHS object has been
   zeroed first.  */

static void
gimplify_init_ctor_eval (tree object, vec<constructor_elt, va_gc> *elts,
			 gimple_seq *pre_p, bool cleared)
{
  tree array_elt_type = NULL;
  unsigned HOST_WIDE_INT ix;
  tree purpose, value;

  if (TREE_CODE (TREE_TYPE (object)) == ARRAY_TYPE)
    array_elt_type = TYPE_MAIN_VARIANT (TREE_TYPE (TREE_TYPE (object)));

  FOR_EACH_CONSTRUCTOR_ELT (elts, ix, purpose, value)
    {
      tree cref;

      /* NULL values are created above for gimplification errors.  */
      if (value == NULL)
	continue;

      if (cleared && initializer_zerop (value))
	continue;

      /* ??? Here's to hoping the front end fills in all of the indices,
	 so we don't have to figure out what's missing ourselves.  */
      gcc_assert (purpose);

      /* Skip zero-sized fields, unless value has side-effects.  This can
	 happen with calls to functions returning a zero-sized type, which
	 we shouldn't discard.  As a number of downstream passes don't
	 expect sets of zero-sized fields, we rely on the gimplification of
	 the MODIFY_EXPR we make below to drop the assignment statement.  */
      if (! TREE_SIDE_EFFECTS (value) && zero_sized_field_decl (purpose))
	continue;

      /* If we have a RANGE_EXPR, we have to build a loop to assign the
	 whole range.  */
      if (TREE_CODE (purpose) == RANGE_EXPR)
	{
	  tree lower = TREE_OPERAND (purpose, 0);
	  tree upper = TREE_OPERAND (purpose, 1);

	  /* If the lower bound is equal to upper, just treat it as if
	     upper was the index.  */
	  if (simple_cst_equal (lower, upper))
	    purpose = upper;
	  else
	    {
	      gimplify_init_ctor_eval_range (object, lower, upper, value,
					     array_elt_type, pre_p, cleared);
	      continue;
	    }
	}

      if (array_elt_type)
	{
	  /* Do not use bitsizetype for ARRAY_REF indices.  */
	  if (TYPE_DOMAIN (TREE_TYPE (object)))
	    purpose
	      = fold_convert (TREE_TYPE (TYPE_DOMAIN (TREE_TYPE (object))),
			      purpose);
	  cref = build4 (ARRAY_REF, array_elt_type, unshare_expr (object),
			 purpose, NULL_TREE, NULL_TREE);
	}
      else
	{
	  gcc_assert (TREE_CODE (purpose) == FIELD_DECL);
	  cref = build3 (COMPONENT_REF, TREE_TYPE (purpose),
			 unshare_expr (object), purpose, NULL_TREE);
	}

      if (TREE_CODE (value) == CONSTRUCTOR
	  && TREE_CODE (TREE_TYPE (value)) != VECTOR_TYPE)
	gimplify_init_ctor_eval (cref, CONSTRUCTOR_ELTS (value),
				 pre_p, cleared);
      else
	{
	  tree init = build2 (INIT_EXPR, TREE_TYPE (cref), cref, value);
	  gimplify_and_add (init, pre_p);
	  ggc_free (init);
	}
    }
}

/* Return the appropriate RHS predicate for this LHS.  */

gimple_predicate
rhs_predicate_for (tree lhs)
{
  if (is_gimple_reg (lhs))
    return is_gimple_reg_rhs_or_call;
  else
    return is_gimple_mem_rhs_or_call;
}

/* Gimplify a C99 compound literal expression.  This just means adding
   the DECL_EXPR before the current statement and using its anonymous
   decl instead.  */

static enum gimplify_status
gimplify_compound_literal_expr (tree *expr_p, gimple_seq *pre_p,
				bool (*gimple_test_f) (tree),
				fallback_t fallback)
{
  tree decl_s = COMPOUND_LITERAL_EXPR_DECL_EXPR (*expr_p);
  tree decl = DECL_EXPR_DECL (decl_s);
  tree init = DECL_INITIAL (decl);
  /* Mark the decl as addressable if the compound literal
     expression is addressable now, otherwise it is marked too late
     after we gimplify the initialization expression.  */
  if (TREE_ADDRESSABLE (*expr_p))
    TREE_ADDRESSABLE (decl) = 1;
  /* Otherwise, if we don't need an lvalue and have a literal directly
     substitute it.  Check if it matches the gimple predicate, as
     otherwise we'd generate a new temporary, and we can as well just
     use the decl we already have.  */
  else if (!TREE_ADDRESSABLE (decl)
	   && init
	   && (fallback & fb_lvalue) == 0
	   && gimple_test_f (init))
    {
      *expr_p = init;
      return GS_OK;
    }

  /* Preliminarily mark non-addressed complex variables as eligible
     for promotion to gimple registers.  We'll transform their uses
     as we find them.  */
  if ((TREE_CODE (TREE_TYPE (decl)) == COMPLEX_TYPE
       || TREE_CODE (TREE_TYPE (decl)) == VECTOR_TYPE)
      && !TREE_THIS_VOLATILE (decl)
      && !needs_to_live_in_memory (decl))
    DECL_GIMPLE_REG_P (decl) = 1;

  /* If the decl is not addressable, then it is being used in some
     expression or on the right hand side of a statement, and it can
     be put into a readonly data section.  */
  if (!TREE_ADDRESSABLE (decl) && (fallback & fb_lvalue) == 0)
    TREE_READONLY (decl) = 1;

  /* This decl isn't mentioned in the enclosing block, so add it to the
     list of temps.  FIXME it seems a bit of a kludge to say that
     anonymous artificial vars aren't pushed, but everything else is.  */
  if (DECL_NAME (decl) == NULL_TREE && !DECL_SEEN_IN_BIND_EXPR_P (decl))
    gimple_add_tmp_var (decl);

  gimplify_and_add (decl_s, pre_p);
  *expr_p = decl;
  return GS_OK;
}

/* Optimize embedded COMPOUND_LITERAL_EXPRs within a CONSTRUCTOR,
   return a new CONSTRUCTOR if something changed.  */

static tree
optimize_compound_literals_in_ctor (tree orig_ctor)
{
  tree ctor = orig_ctor;
  vec<constructor_elt, va_gc> *elts = CONSTRUCTOR_ELTS (ctor);
  unsigned int idx, num = vec_safe_length (elts);

  for (idx = 0; idx < num; idx++)
    {
      tree value = (*elts)[idx].value;
      tree newval = value;
      if (TREE_CODE (value) == CONSTRUCTOR)
	newval = optimize_compound_literals_in_ctor (value);
      else if (TREE_CODE (value) == COMPOUND_LITERAL_EXPR)
	{
	  tree decl_s = COMPOUND_LITERAL_EXPR_DECL_EXPR (value);
	  tree decl = DECL_EXPR_DECL (decl_s);
	  tree init = DECL_INITIAL (decl);

	  if (!TREE_ADDRESSABLE (value)
	      && !TREE_ADDRESSABLE (decl)
	      && init
	      && TREE_CODE (init) == CONSTRUCTOR)
	    newval = optimize_compound_literals_in_ctor (init);
	}
      if (newval == value)
	continue;

      if (ctor == orig_ctor)
	{
	  ctor = copy_node (orig_ctor);
	  CONSTRUCTOR_ELTS (ctor) = vec_safe_copy (elts);
	  elts = CONSTRUCTOR_ELTS (ctor);
	}
      (*elts)[idx].value = newval;
    }
  return ctor;
}

/* A subroutine of gimplify_modify_expr.  Break out elements of a
   CONSTRUCTOR used as an initializer into separate MODIFY_EXPRs.

   Note that we still need to clear any elements that don't have explicit
   initializers, so if not all elements are initialized we keep the
   original MODIFY_EXPR, we just remove all of the constructor elements.

   If NOTIFY_TEMP_CREATION is true, do not gimplify, just return
   GS_ERROR if we would have to create a temporary when gimplifying
   this constructor.  Otherwise, return GS_OK.

   If NOTIFY_TEMP_CREATION is false, just do the gimplification.  */

static enum gimplify_status
gimplify_init_constructor (tree *expr_p, gimple_seq *pre_p, gimple_seq *post_p,
			   bool want_value, bool notify_temp_creation)
{
  tree object, ctor, type;
  enum gimplify_status ret;
  vec<constructor_elt, va_gc> *elts;

  gcc_assert (TREE_CODE (TREE_OPERAND (*expr_p, 1)) == CONSTRUCTOR);

  if (!notify_temp_creation)
    {
      ret = gimplify_expr (&TREE_OPERAND (*expr_p, 0), pre_p, post_p,
			   is_gimple_lvalue, fb_lvalue);
      if (ret == GS_ERROR)
	return ret;
    }

  object = TREE_OPERAND (*expr_p, 0);
  ctor = TREE_OPERAND (*expr_p, 1) =
    optimize_compound_literals_in_ctor (TREE_OPERAND (*expr_p, 1));
  type = TREE_TYPE (ctor);
  elts = CONSTRUCTOR_ELTS (ctor);
  ret = GS_ALL_DONE;

  switch (TREE_CODE (type))
    {
    case RECORD_TYPE:
    case UNION_TYPE:
    case QUAL_UNION_TYPE:
    case ARRAY_TYPE:
      {
	struct gimplify_init_ctor_preeval_data preeval_data;
	HOST_WIDE_INT num_ctor_elements, num_nonzero_elements;
	bool cleared, complete_p, valid_const_initializer;

	/* Aggregate types must lower constructors to initialization of
	   individual elements.  The exception is that a CONSTRUCTOR node
	   with no elements indicates zero-initialization of the whole.  */
	if (vec_safe_is_empty (elts))
	  {
	    if (notify_temp_creation)
	      return GS_OK;
	    break;
	  }

	/* Fetch information about the constructor to direct later processing.
	   We might want to make static versions of it in various cases, and
	   can only do so if it known to be a valid constant initializer.  */
	valid_const_initializer
	  = categorize_ctor_elements (ctor, &num_nonzero_elements,
				      &num_ctor_elements, &complete_p);

	/* If a const aggregate variable is being initialized, then it
	   should never be a lose to promote the variable to be static.  */
	if (valid_const_initializer
	    && num_nonzero_elements > 1
	    && TREE_READONLY (object)
	    && TREE_CODE (object) == VAR_DECL
	    && (flag_merge_constants >= 2 || !TREE_ADDRESSABLE (object)))
	  {
	    if (notify_temp_creation)
	      return GS_ERROR;
	    DECL_INITIAL (object) = ctor;
	    TREE_STATIC (object) = 1;
	    if (!DECL_NAME (object))
	      DECL_NAME (object) = create_tmp_var_name ("C");
	    walk_tree (&DECL_INITIAL (object), force_labels_r, NULL, NULL);

	    /* ??? C++ doesn't automatically append a .<number> to the
	       assembler name, and even when it does, it looks at FE private
	       data structures to figure out what that number should be,
	       which are not set for this variable.  I suppose this is
	       important for local statics for inline functions, which aren't
	       "local" in the object file sense.  So in order to get a unique
	       TU-local symbol, we must invoke the lhd version now.  */
	    lhd_set_decl_assembler_name (object);

	    *expr_p = NULL_TREE;
	    break;
	  }

	/* If there are "lots" of initialized elements, even discounting
	   those that are not address constants (and thus *must* be
	   computed at runtime), then partition the constructor into
	   constant and non-constant parts.  Block copy the constant
	   parts in, then generate code for the non-constant parts.  */
	/* TODO.  There's code in cp/typeck.c to do this.  */

	if (int_size_in_bytes (TREE_TYPE (ctor)) < 0)
	  /* store_constructor will ignore the clearing of variable-sized
	     objects.  Initializers for such objects must explicitly set
	     every field that needs to be set.  */
	  cleared = false;
	else if (!complete_p && !CONSTRUCTOR_NO_CLEARING (ctor))
	  /* If the constructor isn't complete, clear the whole object
	     beforehand, unless CONSTRUCTOR_NO_CLEARING is set on it.

	     ??? This ought not to be needed.  For any element not present
	     in the initializer, we should simply set them to zero.  Except
	     we'd need to *find* the elements that are not present, and that
	     requires trickery to avoid quadratic compile-time behavior in
	     large cases or excessive memory use in small cases.  */
	  cleared = true;
	else if (num_ctor_elements - num_nonzero_elements
		 > CLEAR_RATIO (optimize_function_for_speed_p (cfun))
		 && num_nonzero_elements < num_ctor_elements / 4)
	  /* If there are "lots" of zeros, it's more efficient to clear
	     the memory and then set the nonzero elements.  */
	  cleared = true;
	else
	  cleared = false;

	/* If there are "lots" of initialized elements, and all of them
	   are valid address constants, then the entire initializer can
	   be dropped to memory, and then memcpy'd out.  Don't do this
	   for sparse arrays, though, as it's more efficient to follow
	   the standard CONSTRUCTOR behavior of memset followed by
	   individual element initialization.  Also don't do this for small
	   all-zero initializers (which aren't big enough to merit
	   clearing), and don't try to make bitwise copies of
	   TREE_ADDRESSABLE types.

	   We cannot apply such transformation when compiling chkp static
	   initializer because creation of initializer image in the memory
	   will require static initialization of bounds for it.  It should
	   result in another gimplification of similar initializer and we
	   may fall into infinite loop.  */
	if (valid_const_initializer
	    && !(cleared || num_nonzero_elements == 0)
	    && !TREE_ADDRESSABLE (type)
	    && (!current_function_decl
		|| !lookup_attribute ("chkp ctor",
				      DECL_ATTRIBUTES (current_function_decl))))
	  {
	    HOST_WIDE_INT size = int_size_in_bytes (type);
	    unsigned int align;

	    /* ??? We can still get unbounded array types, at least
	       from the C++ front end.  This seems wrong, but attempt
	       to work around it for now.  */
	    if (size < 0)
	      {
		size = int_size_in_bytes (TREE_TYPE (object));
		if (size >= 0)
		  TREE_TYPE (ctor) = type = TREE_TYPE (object);
	      }

	    /* Find the maximum alignment we can assume for the object.  */
	    /* ??? Make use of DECL_OFFSET_ALIGN.  */
	    if (DECL_P (object))
	      align = DECL_ALIGN (object);
	    else
	      align = TYPE_ALIGN (type);

	    /* Do a block move either if the size is so small as to make
	       each individual move a sub-unit move on average, or if it
	       is so large as to make individual moves inefficient.  */
	    if (size > 0
		&& num_nonzero_elements > 1
		&& (size < num_nonzero_elements
		    || !can_move_by_pieces (size, align)))
	      {
		if (notify_temp_creation)
		  return GS_ERROR;

		walk_tree (&ctor, force_labels_r, NULL, NULL);
		ctor = tree_output_constant_def (ctor);
		if (!useless_type_conversion_p (type, TREE_TYPE (ctor)))
		  ctor = build1 (VIEW_CONVERT_EXPR, type, ctor);
		TREE_OPERAND (*expr_p, 1) = ctor;

		/* This is no longer an assignment of a CONSTRUCTOR, but
		   we still may have processing to do on the LHS.  So
		   pretend we didn't do anything here to let that happen.  */
		return GS_UNHANDLED;
	      }
	  }

	/* If the target is volatile, we have non-zero elements and more than
	   one field to assign, initialize the target from a temporary.  */
	if (TREE_THIS_VOLATILE (object)
	    && !TREE_ADDRESSABLE (type)
	    && num_nonzero_elements > 0
	    && vec_safe_length (elts) > 1)
	  {
	    tree temp = create_tmp_var (TYPE_MAIN_VARIANT (type));
	    TREE_OPERAND (*expr_p, 0) = temp;
	    *expr_p = build2 (COMPOUND_EXPR, TREE_TYPE (*expr_p),
			      *expr_p,
			      build2 (MODIFY_EXPR, void_type_node,
				      object, temp));
	    return GS_OK;
	  }

	if (notify_temp_creation)
	  return GS_OK;

	/* If there are nonzero elements and if needed, pre-evaluate to capture
	   elements overlapping with the lhs into temporaries.  We must do this
	   before clearing to fetch the values before they are zeroed-out.  */
	if (num_nonzero_elements > 0 && TREE_CODE (*expr_p) != INIT_EXPR)
	  {
	    preeval_data.lhs_base_decl = get_base_address (object);
	    if (!DECL_P (preeval_data.lhs_base_decl))
	      preeval_data.lhs_base_decl = NULL;
	    preeval_data.lhs_alias_set = get_alias_set (object);

	    gimplify_init_ctor_preeval (&TREE_OPERAND (*expr_p, 1),
					pre_p, post_p, &preeval_data);
	  }

	bool ctor_has_side_effects_p
	  = TREE_SIDE_EFFECTS (TREE_OPERAND (*expr_p, 1));

	if (cleared)
	  {
	    /* Zap the CONSTRUCTOR element list, which simplifies this case.
	       Note that we still have to gimplify, in order to handle the
	       case of variable sized types.  Avoid shared tree structures.  */
	    CONSTRUCTOR_ELTS (ctor) = NULL;
	    TREE_SIDE_EFFECTS (ctor) = 0;
	    object = unshare_expr (object);
	    gimplify_stmt (expr_p, pre_p);
	  }

	/* If we have not block cleared the object, or if there are nonzero
	   elements in the constructor, or if the constructor has side effects,
	   add assignments to the individual scalar fields of the object.  */
	if (!cleared
	    || num_nonzero_elements > 0
	    || ctor_has_side_effects_p)
	  gimplify_init_ctor_eval (object, elts, pre_p, cleared);

	*expr_p = NULL_TREE;
      }
      break;

    case COMPLEX_TYPE:
      {
	tree r, i;

	if (notify_temp_creation)
	  return GS_OK;

	/* Extract the real and imaginary parts out of the ctor.  */
	gcc_assert (elts->length () == 2);
	r = (*elts)[0].value;
	i = (*elts)[1].value;
	if (r == NULL || i == NULL)
	  {
	    tree zero = build_zero_cst (TREE_TYPE (type));
	    if (r == NULL)
	      r = zero;
	    if (i == NULL)
	      i = zero;
	  }

	/* Complex types have either COMPLEX_CST or COMPLEX_EXPR to
	   represent creation of a complex value.  */
	if (TREE_CONSTANT (r) && TREE_CONSTANT (i))
	  {
	    ctor = build_complex (type, r, i);
	    TREE_OPERAND (*expr_p, 1) = ctor;
	  }
	else
	  {
	    ctor = build2 (COMPLEX_EXPR, type, r, i);
	    TREE_OPERAND (*expr_p, 1) = ctor;
	    ret = gimplify_expr (&TREE_OPERAND (*expr_p, 1),
				 pre_p,
				 post_p,
				 rhs_predicate_for (TREE_OPERAND (*expr_p, 0)),
				 fb_rvalue);
	  }
      }
      break;

    case VECTOR_TYPE:
      {
	unsigned HOST_WIDE_INT ix;
	constructor_elt *ce;

	if (notify_temp_creation)
	  return GS_OK;

	/* Go ahead and simplify constant constructors to VECTOR_CST.  */
	if (TREE_CONSTANT (ctor))
	  {
	    bool constant_p = true;
	    tree value;

	    /* Even when ctor is constant, it might contain non-*_CST
	       elements, such as addresses or trapping values like
	       1.0/0.0 - 1.0/0.0.  Such expressions don't belong
	       in VECTOR_CST nodes.  */
	    FOR_EACH_CONSTRUCTOR_VALUE (elts, ix, value)
	      if (!CONSTANT_CLASS_P (value))
		{
		  constant_p = false;
		  break;
		}

	    if (constant_p)
	      {
		TREE_OPERAND (*expr_p, 1) = build_vector_from_ctor (type, elts);
		break;
	      }

	    TREE_CONSTANT (ctor) = 0;
	  }

	/* Vector types use CONSTRUCTOR all the way through gimple
	  compilation as a general initializer.  */
	FOR_EACH_VEC_SAFE_ELT (elts, ix, ce)
	  {
	    enum gimplify_status tret;
	    tret = gimplify_expr (&ce->value, pre_p, post_p, is_gimple_val,
				  fb_rvalue);
	    if (tret == GS_ERROR)
	      ret = GS_ERROR;
	  }
	if (!is_gimple_reg (TREE_OPERAND (*expr_p, 0)))
	  TREE_OPERAND (*expr_p, 1) = get_formal_tmp_var (ctor, pre_p);
      }
      break;

    default:
      /* So how did we get a CONSTRUCTOR for a scalar type?  */
      gcc_unreachable ();
    }

  if (ret == GS_ERROR)
    return GS_ERROR;
  else if (want_value)
    {
      *expr_p = object;
      return GS_OK;
    }
  else
    {
      /* If we have gimplified both sides of the initializer but have
	 not emitted an assignment, do so now.  */
      if (*expr_p)
	{
	  tree lhs = TREE_OPERAND (*expr_p, 0);
	  tree rhs = TREE_OPERAND (*expr_p, 1);
	  gassign *init = gimple_build_assign (lhs, rhs);
	  gimplify_seq_add_stmt (pre_p, init);
	  *expr_p = NULL;
	}

      return GS_ALL_DONE;
    }
}

/* Given a pointer value OP0, return a simplified version of an
   indirection through OP0, or NULL_TREE if no simplification is
   possible.  This may only be applied to a rhs of an expression.
   Note that the resulting type may be different from the type pointed
   to in the sense that it is still compatible from the langhooks
   point of view. */

static tree
gimple_fold_indirect_ref_rhs (tree t)
{
  return gimple_fold_indirect_ref (t);
}

/* Subroutine of gimplify_modify_expr to do simplifications of
   MODIFY_EXPRs based on the code of the RHS.  We loop for as long as
   something changes.  */

static enum gimplify_status
gimplify_modify_expr_rhs (tree *expr_p, tree *from_p, tree *to_p,
			  gimple_seq *pre_p, gimple_seq *post_p,
			  bool want_value)
{
  enum gimplify_status ret = GS_UNHANDLED;
  bool changed;

  do
    {
      changed = false;
      switch (TREE_CODE (*from_p))
	{
	case VAR_DECL:
	  /* If we're assigning from a read-only variable initialized with
	     a constructor, do the direct assignment from the constructor,
	     but only if neither source nor target are volatile since this
	     latter assignment might end up being done on a per-field basis.  */
	  if (DECL_INITIAL (*from_p)
	      && TREE_READONLY (*from_p)
	      && !TREE_THIS_VOLATILE (*from_p)
	      && !TREE_THIS_VOLATILE (*to_p)
	      && TREE_CODE (DECL_INITIAL (*from_p)) == CONSTRUCTOR)
	    {
	      tree old_from = *from_p;
	      enum gimplify_status subret;

	      /* Move the constructor into the RHS.  */
	      *from_p = unshare_expr (DECL_INITIAL (*from_p));

	      /* Let's see if gimplify_init_constructor will need to put
		 it in memory.  */
	      subret = gimplify_init_constructor (expr_p, NULL, NULL,
						  false, true);
	      if (subret == GS_ERROR)
		{
		  /* If so, revert the change.  */
		  *from_p = old_from;
		}
	      else
		{
		  ret = GS_OK;
		  changed = true;
		}
	    }
	  break;
	case INDIRECT_REF:
	  {
	    /* If we have code like

	     *(const A*)(A*)&x

	     where the type of "x" is a (possibly cv-qualified variant
	     of "A"), treat the entire expression as identical to "x".
	     This kind of code arises in C++ when an object is bound
	     to a const reference, and if "x" is a TARGET_EXPR we want
	     to take advantage of the optimization below.  */
	    bool volatile_p = TREE_THIS_VOLATILE (*from_p);
	    tree t = gimple_fold_indirect_ref_rhs (TREE_OPERAND (*from_p, 0));
	    if (t)
	      {
		if (TREE_THIS_VOLATILE (t) != volatile_p)
		  {
		    if (DECL_P (t))
		      t = build_simple_mem_ref_loc (EXPR_LOCATION (*from_p),
						    build_fold_addr_expr (t));
		    if (REFERENCE_CLASS_P (t))
		      TREE_THIS_VOLATILE (t) = volatile_p;
		  }
		*from_p = t;
		ret = GS_OK;
		changed = true;
	      }
	    break;
	  }

	case TARGET_EXPR:
	  {
	    /* If we are initializing something from a TARGET_EXPR, strip the
	       TARGET_EXPR and initialize it directly, if possible.  This can't
	       be done if the initializer is void, since that implies that the
	       temporary is set in some non-trivial way.

	       ??? What about code that pulls out the temp and uses it
	       elsewhere? I think that such code never uses the TARGET_EXPR as
	       an initializer.  If I'm wrong, we'll die because the temp won't
	       have any RTL.  In that case, I guess we'll need to replace
	       references somehow.  */
	    tree init = TARGET_EXPR_INITIAL (*from_p);

	    if (init
		&& !VOID_TYPE_P (TREE_TYPE (init)))
	      {
		*from_p = init;
		ret = GS_OK;
		changed = true;
	      }
	  }
	  break;

	case COMPOUND_EXPR:
	  /* Remove any COMPOUND_EXPR in the RHS so the following cases will be
	     caught.  */
	  gimplify_compound_expr (from_p, pre_p, true);
	  ret = GS_OK;
	  changed = true;
	  break;

	case CONSTRUCTOR:
	  /* If we already made some changes, let the front end have a
	     crack at this before we break it down.  */
	  if (ret != GS_UNHANDLED)
	    break;
	  /* If we're initializing from a CONSTRUCTOR, break this into
	     individual MODIFY_EXPRs.  */
	  return gimplify_init_constructor (expr_p, pre_p, post_p, want_value,
					    false);

	case COND_EXPR:
	  /* If we're assigning to a non-register type, push the assignment
	     down into the branches.  This is mandatory for ADDRESSABLE types,
	     since we cannot generate temporaries for such, but it saves a
	     copy in other cases as well.  */
	  if (!is_gimple_reg_type (TREE_TYPE (*from_p)))
	    {
	      /* This code should mirror the code in gimplify_cond_expr. */
	      enum tree_code code = TREE_CODE (*expr_p);
	      tree cond = *from_p;
	      tree result = *to_p;

	      ret = gimplify_expr (&result, pre_p, post_p,
				   is_gimple_lvalue, fb_lvalue);
	      if (ret != GS_ERROR)
		ret = GS_OK;

	      if (TREE_TYPE (TREE_OPERAND (cond, 1)) != void_type_node)
		TREE_OPERAND (cond, 1)
		  = build2 (code, void_type_node, result,
			    TREE_OPERAND (cond, 1));
	      if (TREE_TYPE (TREE_OPERAND (cond, 2)) != void_type_node)
		TREE_OPERAND (cond, 2)
		  = build2 (code, void_type_node, unshare_expr (result),
			    TREE_OPERAND (cond, 2));

	      TREE_TYPE (cond) = void_type_node;
	      recalculate_side_effects (cond);

	      if (want_value)
		{
		  gimplify_and_add (cond, pre_p);
		  *expr_p = unshare_expr (result);
		}
	      else
		*expr_p = cond;
	      return ret;
	    }
	  break;

	case CALL_EXPR:
	  /* For calls that return in memory, give *to_p as the CALL_EXPR's
	     return slot so that we don't generate a temporary.  */
	  if (!CALL_EXPR_RETURN_SLOT_OPT (*from_p)
	      && aggregate_value_p (*from_p, *from_p))
	    {
	      bool use_target;

	      if (!(rhs_predicate_for (*to_p))(*from_p))
		/* If we need a temporary, *to_p isn't accurate.  */
		use_target = false;
	      /* It's OK to use the return slot directly unless it's an NRV. */
	      else if (TREE_CODE (*to_p) == RESULT_DECL
		       && DECL_NAME (*to_p) == NULL_TREE
		       && needs_to_live_in_memory (*to_p))
		use_target = true;
	      else if (is_gimple_reg_type (TREE_TYPE (*to_p))
		       || (DECL_P (*to_p) && DECL_REGISTER (*to_p)))
		/* Don't force regs into memory.  */
		use_target = false;
	      else if (TREE_CODE (*expr_p) == INIT_EXPR)
		/* It's OK to use the target directly if it's being
		   initialized. */
		use_target = true;
	      else if (TREE_CODE (TYPE_SIZE_UNIT (TREE_TYPE (*to_p)))
		       != INTEGER_CST)
		/* Always use the target and thus RSO for variable-sized types.
		   GIMPLE cannot deal with a variable-sized assignment
		   embedded in a call statement.  */
		use_target = true;
	      else if (TREE_CODE (*to_p) != SSA_NAME
		      && (!is_gimple_variable (*to_p)
			  || needs_to_live_in_memory (*to_p)))
		/* Don't use the original target if it's already addressable;
		   if its address escapes, and the called function uses the
		   NRV optimization, a conforming program could see *to_p
		   change before the called function returns; see c++/19317.
		   When optimizing, the return_slot pass marks more functions
		   as safe after we have escape info.  */
		use_target = false;
	      else
		use_target = true;

	      if (use_target)
		{
		  CALL_EXPR_RETURN_SLOT_OPT (*from_p) = 1;
		  mark_addressable (*to_p);
		}
	    }
	  break;

	case WITH_SIZE_EXPR:
	  /* Likewise for calls that return an aggregate of non-constant size,
	     since we would not be able to generate a temporary at all.  */
	  if (TREE_CODE (TREE_OPERAND (*from_p, 0)) == CALL_EXPR)
	    {
	      *from_p = TREE_OPERAND (*from_p, 0);
	      /* We don't change ret in this case because the
		 WITH_SIZE_EXPR might have been added in
		 gimplify_modify_expr, so returning GS_OK would lead to an
		 infinite loop.  */
	      changed = true;
	    }
	  break;

	  /* If we're initializing from a container, push the initialization
	     inside it.  */
	case CLEANUP_POINT_EXPR:
	case BIND_EXPR:
	case STATEMENT_LIST:
	  {
	    tree wrap = *from_p;
	    tree t;

	    ret = gimplify_expr (to_p, pre_p, post_p, is_gimple_min_lval,
				 fb_lvalue);
	    if (ret != GS_ERROR)
	      ret = GS_OK;

	    t = voidify_wrapper_expr (wrap, *expr_p);
	    gcc_assert (t == *expr_p);

	    if (want_value)
	      {
		gimplify_and_add (wrap, pre_p);
		*expr_p = unshare_expr (*to_p);
	      }
	    else
	      *expr_p = wrap;
	    return GS_OK;
	  }

	case COMPOUND_LITERAL_EXPR:
	  {
	    tree complit = TREE_OPERAND (*expr_p, 1);
	    tree decl_s = COMPOUND_LITERAL_EXPR_DECL_EXPR (complit);
	    tree decl = DECL_EXPR_DECL (decl_s);
	    tree init = DECL_INITIAL (decl);

	    /* struct T x = (struct T) { 0, 1, 2 } can be optimized
	       into struct T x = { 0, 1, 2 } if the address of the
	       compound literal has never been taken.  */
	    if (!TREE_ADDRESSABLE (complit)
		&& !TREE_ADDRESSABLE (decl)
		&& init)
	      {
		*expr_p = copy_node (*expr_p);
		TREE_OPERAND (*expr_p, 1) = init;
		return GS_OK;
	      }
	  }

	default:
	  break;
	}
    }
  while (changed);

  return ret;
}


/* Return true if T looks like a valid GIMPLE statement.  */

static bool
is_gimple_stmt (tree t)
{
  const enum tree_code code = TREE_CODE (t);

  switch (code)
    {
    case NOP_EXPR:
      /* The only valid NOP_EXPR is the empty statement.  */
      return IS_EMPTY_STMT (t);

    case BIND_EXPR:
    case COND_EXPR:
      /* These are only valid if they're void.  */
      return TREE_TYPE (t) == NULL || VOID_TYPE_P (TREE_TYPE (t));

    case SWITCH_EXPR:
    case GOTO_EXPR:
    case RETURN_EXPR:
    case LABEL_EXPR:
    case CASE_LABEL_EXPR:
    case TRY_CATCH_EXPR:
    case TRY_FINALLY_EXPR:
    case EH_FILTER_EXPR:
    case CATCH_EXPR:
    case ASM_EXPR:
    case STATEMENT_LIST:
    case OACC_PARALLEL:
    case OACC_KERNELS:
    case OACC_DATA:
    case OACC_HOST_DATA:
    case OACC_DECLARE:
    case OACC_UPDATE:
    case OACC_ENTER_DATA:
    case OACC_EXIT_DATA:
    case OACC_CACHE:
    case OMP_PARALLEL:
    case OMP_FOR:
    case OMP_SIMD:
    case CILK_SIMD:
    case OMP_DISTRIBUTE:
    case OACC_LOOP:
    case OMP_SECTIONS:
    case OMP_SECTION:
    case OMP_SINGLE:
    case OMP_MASTER:
    case OMP_TASKGROUP:
    case OMP_ORDERED:
    case OMP_CRITICAL:
    case OMP_TASK:
      /* These are always void.  */
      return true;

    case CALL_EXPR:
    case MODIFY_EXPR:
    case PREDICT_EXPR:
      /* These are valid regardless of their type.  */
      return true;

    default:
      return false;
    }
}


/* Promote partial stores to COMPLEX variables to total stores.  *EXPR_P is
   a MODIFY_EXPR with a lhs of a REAL/IMAGPART_EXPR of a variable with
   DECL_GIMPLE_REG_P set.

   IMPORTANT NOTE: This promotion is performed by introducing a load of the
   other, unmodified part of the complex object just before the total store.
   As a consequence, if the object is still uninitialized, an undefined value
   will be loaded into a register, which may result in a spurious exception
   if the register is floating-point and the value happens to be a signaling
   NaN for example.  Then the fully-fledged complex operations lowering pass
   followed by a DCE pass are necessary in order to fix things up.  */

static enum gimplify_status
gimplify_modify_expr_complex_part (tree *expr_p, gimple_seq *pre_p,
                                   bool want_value)
{
  enum tree_code code, ocode;
  tree lhs, rhs, new_rhs, other, realpart, imagpart;

  lhs = TREE_OPERAND (*expr_p, 0);
  rhs = TREE_OPERAND (*expr_p, 1);
  code = TREE_CODE (lhs);
  lhs = TREE_OPERAND (lhs, 0);

  ocode = code == REALPART_EXPR ? IMAGPART_EXPR : REALPART_EXPR;
  other = build1 (ocode, TREE_TYPE (rhs), lhs);
  TREE_NO_WARNING (other) = 1;
  other = get_formal_tmp_var (other, pre_p);

  realpart = code == REALPART_EXPR ? rhs : other;
  imagpart = code == REALPART_EXPR ? other : rhs;

  if (TREE_CONSTANT (realpart) && TREE_CONSTANT (imagpart))
    new_rhs = build_complex (TREE_TYPE (lhs), realpart, imagpart);
  else
    new_rhs = build2 (COMPLEX_EXPR, TREE_TYPE (lhs), realpart, imagpart);

  gimplify_seq_add_stmt (pre_p, gimple_build_assign (lhs, new_rhs));
  *expr_p = (want_value) ? rhs : NULL_TREE;

  return GS_ALL_DONE;
}

/* Gimplify the MODIFY_EXPR node pointed to by EXPR_P.

      modify_expr
	      : varname '=' rhs
	      | '*' ID '=' rhs

    PRE_P points to the list where side effects that must happen before
	*EXPR_P should be stored.

    POST_P points to the list where side effects that must happen after
	*EXPR_P should be stored.

    WANT_VALUE is nonzero iff we want to use the value of this expression
	in another expression.  */

static enum gimplify_status
gimplify_modify_expr (tree *expr_p, gimple_seq *pre_p, gimple_seq *post_p,
		      bool want_value)
{
  tree *from_p = &TREE_OPERAND (*expr_p, 1);
  tree *to_p = &TREE_OPERAND (*expr_p, 0);
  enum gimplify_status ret = GS_UNHANDLED;
  gimple *assign;
  location_t loc = EXPR_LOCATION (*expr_p);
  gimple_stmt_iterator gsi;

  gcc_assert (TREE_CODE (*expr_p) == MODIFY_EXPR
	      || TREE_CODE (*expr_p) == INIT_EXPR);

  /* Trying to simplify a clobber using normal logic doesn't work,
     so handle it here.  */
  if (TREE_CLOBBER_P (*from_p))
    {
      ret = gimplify_expr (to_p, pre_p, post_p, is_gimple_lvalue, fb_lvalue);
      if (ret == GS_ERROR)
	return ret;
      gcc_assert (!want_value
		  && (TREE_CODE (*to_p) == VAR_DECL
		      || TREE_CODE (*to_p) == MEM_REF));
      gimplify_seq_add_stmt (pre_p, gimple_build_assign (*to_p, *from_p));
      *expr_p = NULL;
      return GS_ALL_DONE;
    }

  /* Insert pointer conversions required by the middle-end that are not
     required by the frontend.  This fixes middle-end type checking for
     for example gcc.dg/redecl-6.c.  */
  if (POINTER_TYPE_P (TREE_TYPE (*to_p)))
    {
      STRIP_USELESS_TYPE_CONVERSION (*from_p);
      if (!useless_type_conversion_p (TREE_TYPE (*to_p), TREE_TYPE (*from_p)))
	*from_p = fold_convert_loc (loc, TREE_TYPE (*to_p), *from_p);
    }

  /* See if any simplifications can be done based on what the RHS is.  */
  ret = gimplify_modify_expr_rhs (expr_p, from_p, to_p, pre_p, post_p,
				  want_value);
  if (ret != GS_UNHANDLED)
    return ret;

  /* For zero sized types only gimplify the left hand side and right hand
     side as statements and throw away the assignment.  Do this after
     gimplify_modify_expr_rhs so we handle TARGET_EXPRs of addressable
     types properly.  */
  if (zero_sized_type (TREE_TYPE (*from_p)) && !want_value)
    {
      gimplify_stmt (from_p, pre_p);
      gimplify_stmt (to_p, pre_p);
      *expr_p = NULL_TREE;
      return GS_ALL_DONE;
    }

  /* If the value being copied is of variable width, compute the length
     of the copy into a WITH_SIZE_EXPR.   Note that we need to do this
     before gimplifying any of the operands so that we can resolve any
     PLACEHOLDER_EXPRs in the size.  Also note that the RTL expander uses
     the size of the expression to be copied, not of the destination, so
     that is what we must do here.  */
  maybe_with_size_expr (from_p);

  ret = gimplify_expr (to_p, pre_p, post_p, is_gimple_lvalue, fb_lvalue);
  if (ret == GS_ERROR)
    return ret;

  /* As a special case, we have to temporarily allow for assignments
     with a CALL_EXPR on the RHS.  Since in GIMPLE a function call is
     a toplevel statement, when gimplifying the GENERIC expression
     MODIFY_EXPR <a, CALL_EXPR <foo>>, we cannot create the tuple
     GIMPLE_ASSIGN <a, GIMPLE_CALL <foo>>.

     Instead, we need to create the tuple GIMPLE_CALL <a, foo>.  To
     prevent gimplify_expr from trying to create a new temporary for
     foo's LHS, we tell it that it should only gimplify until it
     reaches the CALL_EXPR.  On return from gimplify_expr, the newly
     created GIMPLE_CALL <foo> will be the last statement in *PRE_P
     and all we need to do here is set 'a' to be its LHS.  */
  ret = gimplify_expr (from_p, pre_p, post_p, rhs_predicate_for (*to_p),
		       fb_rvalue);
  if (ret == GS_ERROR)
    return ret;

  /* In case of va_arg internal fn wrappped in a WITH_SIZE_EXPR, add the type
     size as argument to the call.  */
  if (TREE_CODE (*from_p) == WITH_SIZE_EXPR)
    {
      tree call = TREE_OPERAND (*from_p, 0);
      tree vlasize = TREE_OPERAND (*from_p, 1);

      if (TREE_CODE (call) == CALL_EXPR
	  && CALL_EXPR_IFN (call) == IFN_VA_ARG)
	{
	  int nargs = call_expr_nargs (call);
	  tree type = TREE_TYPE (call);
	  tree ap = CALL_EXPR_ARG (call, 0);
	  tree tag = CALL_EXPR_ARG (call, 1);
	  tree newcall = build_call_expr_internal_loc (EXPR_LOCATION (call),
						       IFN_VA_ARG, type,
						       nargs + 1, ap, tag,
						       vlasize);
	  tree *call_p = &(TREE_OPERAND (*from_p, 0));
	  *call_p = newcall;
	}
    }

  /* Now see if the above changed *from_p to something we handle specially.  */
  ret = gimplify_modify_expr_rhs (expr_p, from_p, to_p, pre_p, post_p,
				  want_value);
  if (ret != GS_UNHANDLED)
    return ret;

  /* If we've got a variable sized assignment between two lvalues (i.e. does
     not involve a call), then we can make things a bit more straightforward
     by converting the assignment to memcpy or memset.  */
  if (TREE_CODE (*from_p) == WITH_SIZE_EXPR)
    {
      tree from = TREE_OPERAND (*from_p, 0);
      tree size = TREE_OPERAND (*from_p, 1);

      if (TREE_CODE (from) == CONSTRUCTOR)
	return gimplify_modify_expr_to_memset (expr_p, size, want_value, pre_p);

      if (is_gimple_addressable (from))
	{
	  *from_p = from;
	  return gimplify_modify_expr_to_memcpy (expr_p, size, want_value,
	      					 pre_p);
	}
    }

  /* Transform partial stores to non-addressable complex variables into
     total stores.  This allows us to use real instead of virtual operands
     for these variables, which improves optimization.  */
  if ((TREE_CODE (*to_p) == REALPART_EXPR
       || TREE_CODE (*to_p) == IMAGPART_EXPR)
      && is_gimple_reg (TREE_OPERAND (*to_p, 0)))
    return gimplify_modify_expr_complex_part (expr_p, pre_p, want_value);

  /* Try to alleviate the effects of the gimplification creating artificial
     temporaries (see for example is_gimple_reg_rhs) on the debug info, but
     make sure not to create DECL_DEBUG_EXPR links across functions.  */
  if (!gimplify_ctxp->into_ssa
      && TREE_CODE (*from_p) == VAR_DECL
      && DECL_IGNORED_P (*from_p)
      && DECL_P (*to_p)
      && !DECL_IGNORED_P (*to_p)
      && decl_function_context (*to_p) == current_function_decl)
    {
      if (!DECL_NAME (*from_p) && DECL_NAME (*to_p))
	DECL_NAME (*from_p)
	  = create_tmp_var_name (IDENTIFIER_POINTER (DECL_NAME (*to_p)));
      DECL_HAS_DEBUG_EXPR_P (*from_p) = 1;
      SET_DECL_DEBUG_EXPR (*from_p, *to_p);
   }

  if (want_value && TREE_THIS_VOLATILE (*to_p))
    *from_p = get_initialized_tmp_var (*from_p, pre_p, post_p);

  if (TREE_CODE (*from_p) == CALL_EXPR)
    {
      /* Since the RHS is a CALL_EXPR, we need to create a GIMPLE_CALL
	 instead of a GIMPLE_ASSIGN.  */
      gcall *call_stmt;
      if (CALL_EXPR_FN (*from_p) == NULL_TREE)
	{
	  /* Gimplify internal functions created in the FEs.  */
	  int nargs = call_expr_nargs (*from_p), i;
	  enum internal_fn ifn = CALL_EXPR_IFN (*from_p);
	  auto_vec<tree> vargs (nargs);

	  for (i = 0; i < nargs; i++)
	    {
	      gimplify_arg (&CALL_EXPR_ARG (*from_p, i), pre_p,
			    EXPR_LOCATION (*from_p));
	      vargs.quick_push (CALL_EXPR_ARG (*from_p, i));
	    }
	  call_stmt = gimple_build_call_internal_vec (ifn, vargs);
	  gimple_set_location (call_stmt, EXPR_LOCATION (*expr_p));
	}
      else
	{
	  tree fnptrtype = TREE_TYPE (CALL_EXPR_FN (*from_p));
	  CALL_EXPR_FN (*from_p) = TREE_OPERAND (CALL_EXPR_FN (*from_p), 0);
	  STRIP_USELESS_TYPE_CONVERSION (CALL_EXPR_FN (*from_p));
	  tree fndecl = get_callee_fndecl (*from_p);
	  if (fndecl
	      && DECL_BUILT_IN_CLASS (fndecl) == BUILT_IN_NORMAL
	      && DECL_FUNCTION_CODE (fndecl) == BUILT_IN_EXPECT
	      && call_expr_nargs (*from_p) == 3)
	    call_stmt = gimple_build_call_internal (IFN_BUILTIN_EXPECT, 3,
						    CALL_EXPR_ARG (*from_p, 0),
						    CALL_EXPR_ARG (*from_p, 1),
						    CALL_EXPR_ARG (*from_p, 2));
	  else
	    {
	      call_stmt = gimple_build_call_from_tree (*from_p);
	      gimple_call_set_fntype (call_stmt, TREE_TYPE (fnptrtype));
	    }
	}
      notice_special_calls (call_stmt);
      if (!gimple_call_noreturn_p (call_stmt))
	gimple_call_set_lhs (call_stmt, *to_p);
      assign = call_stmt;
    }
  else
    {
      assign = gimple_build_assign (*to_p, *from_p);
      gimple_set_location (assign, EXPR_LOCATION (*expr_p));
    }

  if (gimplify_ctxp->into_ssa && is_gimple_reg (*to_p))
    {
      /* We should have got an SSA name from the start.  */
      gcc_assert (TREE_CODE (*to_p) == SSA_NAME);
    }

  gimplify_seq_add_stmt (pre_p, assign);
  gsi = gsi_last (*pre_p);
  maybe_fold_stmt (&gsi);

  if (want_value)
    {
      *expr_p = TREE_THIS_VOLATILE (*to_p) ? *from_p : unshare_expr (*to_p);
      return GS_OK;
    }
  else
    *expr_p = NULL;

  return GS_ALL_DONE;
}

/* Gimplify a comparison between two variable-sized objects.  Do this
   with a call to BUILT_IN_MEMCMP.  */

static enum gimplify_status
gimplify_variable_sized_compare (tree *expr_p)
{
  location_t loc = EXPR_LOCATION (*expr_p);
  tree op0 = TREE_OPERAND (*expr_p, 0);
  tree op1 = TREE_OPERAND (*expr_p, 1);
  tree t, arg, dest, src, expr;

  arg = TYPE_SIZE_UNIT (TREE_TYPE (op0));
  arg = unshare_expr (arg);
  arg = SUBSTITUTE_PLACEHOLDER_IN_EXPR (arg, op0);
  src = build_fold_addr_expr_loc (loc, op1);
  dest = build_fold_addr_expr_loc (loc, op0);
  t = builtin_decl_implicit (BUILT_IN_MEMCMP);
  t = build_call_expr_loc (loc, t, 3, dest, src, arg);

  expr
    = build2 (TREE_CODE (*expr_p), TREE_TYPE (*expr_p), t, integer_zero_node);
  SET_EXPR_LOCATION (expr, loc);
  *expr_p = expr;

  return GS_OK;
}

/* Gimplify a comparison between two aggregate objects of integral scalar
   mode as a comparison between the bitwise equivalent scalar values.  */

static enum gimplify_status
gimplify_scalar_mode_aggregate_compare (tree *expr_p)
{
  location_t loc = EXPR_LOCATION (*expr_p);
  tree op0 = TREE_OPERAND (*expr_p, 0);
  tree op1 = TREE_OPERAND (*expr_p, 1);

  tree type = TREE_TYPE (op0);
  tree scalar_type = lang_hooks.types.type_for_mode (TYPE_MODE (type), 1);

  op0 = fold_build1_loc (loc, VIEW_CONVERT_EXPR, scalar_type, op0);
  op1 = fold_build1_loc (loc, VIEW_CONVERT_EXPR, scalar_type, op1);

  *expr_p
    = fold_build2_loc (loc, TREE_CODE (*expr_p), TREE_TYPE (*expr_p), op0, op1);

  return GS_OK;
}

/* Gimplify an expression sequence.  This function gimplifies each
   expression and rewrites the original expression with the last
   expression of the sequence in GIMPLE form.

   PRE_P points to the list where the side effects for all the
       expressions in the sequence will be emitted.

   WANT_VALUE is true when the result of the last COMPOUND_EXPR is used.  */

static enum gimplify_status
gimplify_compound_expr (tree *expr_p, gimple_seq *pre_p, bool want_value)
{
  tree t = *expr_p;

  do
    {
      tree *sub_p = &TREE_OPERAND (t, 0);

      if (TREE_CODE (*sub_p) == COMPOUND_EXPR)
	gimplify_compound_expr (sub_p, pre_p, false);
      else
	gimplify_stmt (sub_p, pre_p);

      t = TREE_OPERAND (t, 1);
    }
  while (TREE_CODE (t) == COMPOUND_EXPR);

  *expr_p = t;
  if (want_value)
    return GS_OK;
  else
    {
      gimplify_stmt (expr_p, pre_p);
      return GS_ALL_DONE;
    }
}

/* Gimplify a SAVE_EXPR node.  EXPR_P points to the expression to
   gimplify.  After gimplification, EXPR_P will point to a new temporary
   that holds the original value of the SAVE_EXPR node.

   PRE_P points to the list where side effects that must happen before
   *EXPR_P should be stored.  */

static enum gimplify_status
gimplify_save_expr (tree *expr_p, gimple_seq *pre_p, gimple_seq *post_p)
{
  enum gimplify_status ret = GS_ALL_DONE;
  tree val;

  gcc_assert (TREE_CODE (*expr_p) == SAVE_EXPR);
  val = TREE_OPERAND (*expr_p, 0);

  /* If the SAVE_EXPR has not been resolved, then evaluate it once.  */
  if (!SAVE_EXPR_RESOLVED_P (*expr_p))
    {
      /* The operand may be a void-valued expression such as SAVE_EXPRs
	 generated by the Java frontend for class initialization.  It is
	 being executed only for its side-effects.  */
      if (TREE_TYPE (val) == void_type_node)
	{
	  ret = gimplify_expr (&TREE_OPERAND (*expr_p, 0), pre_p, post_p,
			       is_gimple_stmt, fb_none);
	  val = NULL;
	}
      else
	val = get_initialized_tmp_var (val, pre_p, post_p);

      TREE_OPERAND (*expr_p, 0) = val;
      SAVE_EXPR_RESOLVED_P (*expr_p) = 1;
    }

  *expr_p = val;

  return ret;
}

/* Rewrite the ADDR_EXPR node pointed to by EXPR_P

      unary_expr
	      : ...
	      | '&' varname
	      ...

    PRE_P points to the list where side effects that must happen before
	*EXPR_P should be stored.

    POST_P points to the list where side effects that must happen after
	*EXPR_P should be stored.  */

static enum gimplify_status
gimplify_addr_expr (tree *expr_p, gimple_seq *pre_p, gimple_seq *post_p)
{
  tree expr = *expr_p;
  tree op0 = TREE_OPERAND (expr, 0);
  enum gimplify_status ret;
  location_t loc = EXPR_LOCATION (*expr_p);

  switch (TREE_CODE (op0))
    {
    case INDIRECT_REF:
    do_indirect_ref:
      /* Check if we are dealing with an expression of the form '&*ptr'.
	 While the front end folds away '&*ptr' into 'ptr', these
	 expressions may be generated internally by the compiler (e.g.,
	 builtins like __builtin_va_end).  */
      /* Caution: the silent array decomposition semantics we allow for
	 ADDR_EXPR means we can't always discard the pair.  */
      /* Gimplification of the ADDR_EXPR operand may drop
	 cv-qualification conversions, so make sure we add them if
	 needed.  */
      {
	tree op00 = TREE_OPERAND (op0, 0);
	tree t_expr = TREE_TYPE (expr);
	tree t_op00 = TREE_TYPE (op00);

        if (!useless_type_conversion_p (t_expr, t_op00))
	  op00 = fold_convert_loc (loc, TREE_TYPE (expr), op00);
        *expr_p = op00;
        ret = GS_OK;
      }
      break;

    case VIEW_CONVERT_EXPR:
      /* Take the address of our operand and then convert it to the type of
	 this ADDR_EXPR.

	 ??? The interactions of VIEW_CONVERT_EXPR and aliasing is not at
	 all clear.  The impact of this transformation is even less clear.  */

      /* If the operand is a useless conversion, look through it.  Doing so
	 guarantees that the ADDR_EXPR and its operand will remain of the
	 same type.  */
      if (tree_ssa_useless_type_conversion (TREE_OPERAND (op0, 0)))
	op0 = TREE_OPERAND (op0, 0);

      *expr_p = fold_convert_loc (loc, TREE_TYPE (expr),
				  build_fold_addr_expr_loc (loc,
							TREE_OPERAND (op0, 0)));
      ret = GS_OK;
      break;

    default:
      /* If we see a call to a declared builtin or see its address
	 being taken (we can unify those cases here) then we can mark
	 the builtin for implicit generation by GCC.  */
      if (TREE_CODE (op0) == FUNCTION_DECL
	  && DECL_BUILT_IN_CLASS (op0) == BUILT_IN_NORMAL
	  && builtin_decl_declared_p (DECL_FUNCTION_CODE (op0)))
	set_builtin_decl_implicit_p (DECL_FUNCTION_CODE (op0), true);

      /* We use fb_either here because the C frontend sometimes takes
	 the address of a call that returns a struct; see
	 gcc.dg/c99-array-lval-1.c.  The gimplifier will correctly make
	 the implied temporary explicit.  */

      /* Make the operand addressable.  */
      ret = gimplify_expr (&TREE_OPERAND (expr, 0), pre_p, post_p,
			   is_gimple_addressable, fb_either);
      if (ret == GS_ERROR)
	break;

      /* Then mark it.  Beware that it may not be possible to do so directly
	 if a temporary has been created by the gimplification.  */
      prepare_gimple_addressable (&TREE_OPERAND (expr, 0), pre_p);

      op0 = TREE_OPERAND (expr, 0);

      /* For various reasons, the gimplification of the expression
	 may have made a new INDIRECT_REF.  */
      if (TREE_CODE (op0) == INDIRECT_REF)
	goto do_indirect_ref;

      mark_addressable (TREE_OPERAND (expr, 0));

      /* The FEs may end up building ADDR_EXPRs early on a decl with
	 an incomplete type.  Re-build ADDR_EXPRs in canonical form
	 here.  */
      if (!types_compatible_p (TREE_TYPE (op0), TREE_TYPE (TREE_TYPE (expr))))
	*expr_p = build_fold_addr_expr (op0);

      /* Make sure TREE_CONSTANT and TREE_SIDE_EFFECTS are set properly.  */
      recompute_tree_invariant_for_addr_expr (*expr_p);

      /* If we re-built the ADDR_EXPR add a conversion to the original type
         if required.  */
      if (!useless_type_conversion_p (TREE_TYPE (expr), TREE_TYPE (*expr_p)))
	*expr_p = fold_convert (TREE_TYPE (expr), *expr_p);

      break;
    }

  return ret;
}

/* Gimplify the operands of an ASM_EXPR.  Input operands should be a gimple
   value; output operands should be a gimple lvalue.  */

static enum gimplify_status
gimplify_asm_expr (tree *expr_p, gimple_seq *pre_p, gimple_seq *post_p)
{
  tree expr;
  int noutputs;
  const char **oconstraints;
  int i;
  tree link;
  const char *constraint;
  bool allows_mem, allows_reg, is_inout;
  enum gimplify_status ret, tret;
  gasm *stmt;
  vec<tree, va_gc> *inputs;
  vec<tree, va_gc> *outputs;
  vec<tree, va_gc> *clobbers;
  vec<tree, va_gc> *labels;
  tree link_next;

  expr = *expr_p;
  noutputs = list_length (ASM_OUTPUTS (expr));
  oconstraints = (const char **) alloca ((noutputs) * sizeof (const char *));

  inputs = NULL;
  outputs = NULL;
  clobbers = NULL;
  labels = NULL;

  ret = GS_ALL_DONE;
  link_next = NULL_TREE;
  for (i = 0, link = ASM_OUTPUTS (expr); link; ++i, link = link_next)
    {
      bool ok;
      size_t constraint_len;

      link_next = TREE_CHAIN (link);

      oconstraints[i]
	= constraint
	= TREE_STRING_POINTER (TREE_VALUE (TREE_PURPOSE (link)));
      constraint_len = strlen (constraint);
      if (constraint_len == 0)
        continue;

      ok = parse_output_constraint (&constraint, i, 0, 0,
				    &allows_mem, &allows_reg, &is_inout);
      if (!ok)
	{
	  ret = GS_ERROR;
	  is_inout = false;
	}

      if (!allows_reg && allows_mem)
	mark_addressable (TREE_VALUE (link));

      tret = gimplify_expr (&TREE_VALUE (link), pre_p, post_p,
			    is_inout ? is_gimple_min_lval : is_gimple_lvalue,
			    fb_lvalue | fb_mayfail);
      if (tret == GS_ERROR)
	{
	  error ("invalid lvalue in asm output %d", i);
	  ret = tret;
	}

      vec_safe_push (outputs, link);
      TREE_CHAIN (link) = NULL_TREE;

      if (is_inout)
	{
	  /* An input/output operand.  To give the optimizers more
	     flexibility, split it into separate input and output
 	     operands.  */
	  tree input;
	  char buf[10];

	  /* Turn the in/out constraint into an output constraint.  */
	  char *p = xstrdup (constraint);
	  p[0] = '=';
	  TREE_VALUE (TREE_PURPOSE (link)) = build_string (constraint_len, p);

	  /* And add a matching input constraint.  */
	  if (allows_reg)
	    {
	      sprintf (buf, "%d", i);

	      /* If there are multiple alternatives in the constraint,
		 handle each of them individually.  Those that allow register
		 will be replaced with operand number, the others will stay
		 unchanged.  */
	      if (strchr (p, ',') != NULL)
		{
		  size_t len = 0, buflen = strlen (buf);
		  char *beg, *end, *str, *dst;

		  for (beg = p + 1;;)
		    {
		      end = strchr (beg, ',');
		      if (end == NULL)
			end = strchr (beg, '\0');
		      if ((size_t) (end - beg) < buflen)
			len += buflen + 1;
		      else
			len += end - beg + 1;
		      if (*end)
			beg = end + 1;
		      else
			break;
		    }

		  str = (char *) alloca (len);
		  for (beg = p + 1, dst = str;;)
		    {
		      const char *tem;
		      bool mem_p, reg_p, inout_p;

		      end = strchr (beg, ',');
		      if (end)
			*end = '\0';
		      beg[-1] = '=';
		      tem = beg - 1;
		      parse_output_constraint (&tem, i, 0, 0,
					       &mem_p, &reg_p, &inout_p);
		      if (dst != str)
			*dst++ = ',';
		      if (reg_p)
			{
			  memcpy (dst, buf, buflen);
			  dst += buflen;
			}
		      else
			{
			  if (end)
			    len = end - beg;
			  else
			    len = strlen (beg);
			  memcpy (dst, beg, len);
			  dst += len;
			}
		      if (end)
			beg = end + 1;
		      else
			break;
		    }
		  *dst = '\0';
		  input = build_string (dst - str, str);
		}
	      else
		input = build_string (strlen (buf), buf);
	    }
	  else
	    input = build_string (constraint_len - 1, constraint + 1);

	  free (p);

	  input = build_tree_list (build_tree_list (NULL_TREE, input),
				   unshare_expr (TREE_VALUE (link)));
	  ASM_INPUTS (expr) = chainon (ASM_INPUTS (expr), input);
	}
    }

  link_next = NULL_TREE;
  for (link = ASM_INPUTS (expr); link; ++i, link = link_next)
    {
      link_next = TREE_CHAIN (link);
      constraint = TREE_STRING_POINTER (TREE_VALUE (TREE_PURPOSE (link)));
      parse_input_constraint (&constraint, 0, 0, noutputs, 0,
			      oconstraints, &allows_mem, &allows_reg);

      /* If we can't make copies, we can only accept memory.  */
      if (TREE_ADDRESSABLE (TREE_TYPE (TREE_VALUE (link))))
	{
	  if (allows_mem)
	    allows_reg = 0;
	  else
	    {
	      error ("impossible constraint in %<asm%>");
	      error ("non-memory input %d must stay in memory", i);
	      return GS_ERROR;
	    }
	}

      /* If the operand is a memory input, it should be an lvalue.  */
      if (!allows_reg && allows_mem)
	{
	  tree inputv = TREE_VALUE (link);
	  STRIP_NOPS (inputv);
	  if (TREE_CODE (inputv) == PREDECREMENT_EXPR
	      || TREE_CODE (inputv) == PREINCREMENT_EXPR
	      || TREE_CODE (inputv) == POSTDECREMENT_EXPR
	      || TREE_CODE (inputv) == POSTINCREMENT_EXPR
	      || TREE_CODE (inputv) == MODIFY_EXPR)
	    TREE_VALUE (link) = error_mark_node;
	  tret = gimplify_expr (&TREE_VALUE (link), pre_p, post_p,
				is_gimple_lvalue, fb_lvalue | fb_mayfail);
	  mark_addressable (TREE_VALUE (link));
	  if (tret == GS_ERROR)
	    {
	      if (EXPR_HAS_LOCATION (TREE_VALUE (link)))
	        input_location = EXPR_LOCATION (TREE_VALUE (link));
	      error ("memory input %d is not directly addressable", i);
	      ret = tret;
	    }
	}
      else
	{
	  tret = gimplify_expr (&TREE_VALUE (link), pre_p, post_p,
				is_gimple_asm_val, fb_rvalue);
	  if (tret == GS_ERROR)
	    ret = tret;
	}

      TREE_CHAIN (link) = NULL_TREE;
      vec_safe_push (inputs, link);
    }

  link_next = NULL_TREE;
  for (link = ASM_CLOBBERS (expr); link; ++i, link = link_next)
    {
      link_next = TREE_CHAIN (link);
      TREE_CHAIN (link) = NULL_TREE;
      vec_safe_push (clobbers, link);
    }

  link_next = NULL_TREE;
  for (link = ASM_LABELS (expr); link; ++i, link = link_next)
    {
      link_next = TREE_CHAIN (link);
      TREE_CHAIN (link) = NULL_TREE;
      vec_safe_push (labels, link);
    }

  /* Do not add ASMs with errors to the gimple IL stream.  */
  if (ret != GS_ERROR)
    {
      stmt = gimple_build_asm_vec (TREE_STRING_POINTER (ASM_STRING (expr)),
				   inputs, outputs, clobbers, labels);

      gimple_asm_set_volatile (stmt, ASM_VOLATILE_P (expr) || noutputs == 0);
      gimple_asm_set_input (stmt, ASM_INPUT_P (expr));

      gimplify_seq_add_stmt (pre_p, stmt);
    }

  return ret;
}

/* Gimplify a CLEANUP_POINT_EXPR.  Currently this works by adding
   GIMPLE_WITH_CLEANUP_EXPRs to the prequeue as we encounter cleanups while
   gimplifying the body, and converting them to TRY_FINALLY_EXPRs when we
   return to this function.

   FIXME should we complexify the prequeue handling instead?  Or use flags
   for all the cleanups and let the optimizer tighten them up?  The current
   code seems pretty fragile; it will break on a cleanup within any
   non-conditional nesting.  But any such nesting would be broken, anyway;
   we can't write a TRY_FINALLY_EXPR that starts inside a nesting construct
   and continues out of it.  We can do that at the RTL level, though, so
   having an optimizer to tighten up try/finally regions would be a Good
   Thing.  */

static enum gimplify_status
gimplify_cleanup_point_expr (tree *expr_p, gimple_seq *pre_p)
{
  gimple_stmt_iterator iter;
  gimple_seq body_sequence = NULL;

  tree temp = voidify_wrapper_expr (*expr_p, NULL);

  /* We only care about the number of conditions between the innermost
     CLEANUP_POINT_EXPR and the cleanup.  So save and reset the count and
     any cleanups collected outside the CLEANUP_POINT_EXPR.  */
  int old_conds = gimplify_ctxp->conditions;
  gimple_seq old_cleanups = gimplify_ctxp->conditional_cleanups;
  bool old_in_cleanup_point_expr = gimplify_ctxp->in_cleanup_point_expr;
  gimplify_ctxp->conditions = 0;
  gimplify_ctxp->conditional_cleanups = NULL;
  gimplify_ctxp->in_cleanup_point_expr = true;

  gimplify_stmt (&TREE_OPERAND (*expr_p, 0), &body_sequence);

  gimplify_ctxp->conditions = old_conds;
  gimplify_ctxp->conditional_cleanups = old_cleanups;
  gimplify_ctxp->in_cleanup_point_expr = old_in_cleanup_point_expr;

  for (iter = gsi_start (body_sequence); !gsi_end_p (iter); )
    {
      gimple *wce = gsi_stmt (iter);

      if (gimple_code (wce) == GIMPLE_WITH_CLEANUP_EXPR)
	{
	  if (gsi_one_before_end_p (iter))
	    {
              /* Note that gsi_insert_seq_before and gsi_remove do not
                 scan operands, unlike some other sequence mutators.  */
	      if (!gimple_wce_cleanup_eh_only (wce))
		gsi_insert_seq_before_without_update (&iter,
						      gimple_wce_cleanup (wce),
						      GSI_SAME_STMT);
	      gsi_remove (&iter, true);
	      break;
	    }
	  else
	    {
	      gtry *gtry;
	      gimple_seq seq;
	      enum gimple_try_flags kind;

	      if (gimple_wce_cleanup_eh_only (wce))
		kind = GIMPLE_TRY_CATCH;
	      else
		kind = GIMPLE_TRY_FINALLY;
	      seq = gsi_split_seq_after (iter);

	      gtry = gimple_build_try (seq, gimple_wce_cleanup (wce), kind);
              /* Do not use gsi_replace here, as it may scan operands.
                 We want to do a simple structural modification only.  */
	      gsi_set_stmt (&iter, gtry);
	      iter = gsi_start (gtry->eval);
	    }
	}
      else
	gsi_next (&iter);
    }

  gimplify_seq_add_seq (pre_p, body_sequence);
  if (temp)
    {
      *expr_p = temp;
      return GS_OK;
    }
  else
    {
      *expr_p = NULL;
      return GS_ALL_DONE;
    }
}

/* Insert a cleanup marker for gimplify_cleanup_point_expr.  CLEANUP
   is the cleanup action required.  EH_ONLY is true if the cleanup should
   only be executed if an exception is thrown, not on normal exit.  */

static void
gimple_push_cleanup (tree var, tree cleanup, bool eh_only, gimple_seq *pre_p)
{
  gimple *wce;
  gimple_seq cleanup_stmts = NULL;

  /* Errors can result in improperly nested cleanups.  Which results in
     confusion when trying to resolve the GIMPLE_WITH_CLEANUP_EXPR.  */
  if (seen_error ())
    return;

  if (gimple_conditional_context ())
    {
      /* If we're in a conditional context, this is more complex.  We only
	 want to run the cleanup if we actually ran the initialization that
	 necessitates it, but we want to run it after the end of the
	 conditional context.  So we wrap the try/finally around the
	 condition and use a flag to determine whether or not to actually
	 run the destructor.  Thus

	   test ? f(A()) : 0

	 becomes (approximately)

	   flag = 0;
	   try {
	     if (test) { A::A(temp); flag = 1; val = f(temp); }
	     else { val = 0; }
	   } finally {
	     if (flag) A::~A(temp);
	   }
	   val
      */
      tree flag = create_tmp_var (boolean_type_node, "cleanup");
      gassign *ffalse = gimple_build_assign (flag, boolean_false_node);
      gassign *ftrue = gimple_build_assign (flag, boolean_true_node);

      cleanup = build3 (COND_EXPR, void_type_node, flag, cleanup, NULL);
      gimplify_stmt (&cleanup, &cleanup_stmts);
      wce = gimple_build_wce (cleanup_stmts);

      gimplify_seq_add_stmt (&gimplify_ctxp->conditional_cleanups, ffalse);
      gimplify_seq_add_stmt (&gimplify_ctxp->conditional_cleanups, wce);
      gimplify_seq_add_stmt (pre_p, ftrue);

      /* Because of this manipulation, and the EH edges that jump
	 threading cannot redirect, the temporary (VAR) will appear
	 to be used uninitialized.  Don't warn.  */
      TREE_NO_WARNING (var) = 1;
    }
  else
    {
      gimplify_stmt (&cleanup, &cleanup_stmts);
      wce = gimple_build_wce (cleanup_stmts);
      gimple_wce_set_cleanup_eh_only (wce, eh_only);
      gimplify_seq_add_stmt (pre_p, wce);
    }
}

/* Gimplify a TARGET_EXPR which doesn't appear on the rhs of an INIT_EXPR.  */

static enum gimplify_status
gimplify_target_expr (tree *expr_p, gimple_seq *pre_p, gimple_seq *post_p)
{
  tree targ = *expr_p;
  tree temp = TARGET_EXPR_SLOT (targ);
  tree init = TARGET_EXPR_INITIAL (targ);
  enum gimplify_status ret;

  if (init)
    {
      tree cleanup = NULL_TREE;

      /* TARGET_EXPR temps aren't part of the enclosing block, so add it
	 to the temps list.  Handle also variable length TARGET_EXPRs.  */
      if (TREE_CODE (DECL_SIZE (temp)) != INTEGER_CST)
	{
	  if (!TYPE_SIZES_GIMPLIFIED (TREE_TYPE (temp)))
	    gimplify_type_sizes (TREE_TYPE (temp), pre_p);
	  gimplify_vla_decl (temp, pre_p);
	}
      else
	gimple_add_tmp_var (temp);

      /* If TARGET_EXPR_INITIAL is void, then the mere evaluation of the
	 expression is supposed to initialize the slot.  */
      if (VOID_TYPE_P (TREE_TYPE (init)))
	ret = gimplify_expr (&init, pre_p, post_p, is_gimple_stmt, fb_none);
      else
	{
	  tree init_expr = build2 (INIT_EXPR, void_type_node, temp, init);
	  init = init_expr;
	  ret = gimplify_expr (&init, pre_p, post_p, is_gimple_stmt, fb_none);
	  init = NULL;
	  ggc_free (init_expr);
	}
      if (ret == GS_ERROR)
	{
	  /* PR c++/28266 Make sure this is expanded only once. */
	  TARGET_EXPR_INITIAL (targ) = NULL_TREE;
	  return GS_ERROR;
	}
      if (init)
	gimplify_and_add (init, pre_p);

      /* If needed, push the cleanup for the temp.  */
      if (TARGET_EXPR_CLEANUP (targ))
	{
	  if (CLEANUP_EH_ONLY (targ))
	    gimple_push_cleanup (temp, TARGET_EXPR_CLEANUP (targ),
				 CLEANUP_EH_ONLY (targ), pre_p);
	  else
	    cleanup = TARGET_EXPR_CLEANUP (targ);
	}

      /* Add a clobber for the temporary going out of scope, like
	 gimplify_bind_expr.  */
      if (gimplify_ctxp->in_cleanup_point_expr
	  && needs_to_live_in_memory (temp)
	  && flag_stack_reuse == SR_ALL)
	{
	  tree clobber = build_constructor (TREE_TYPE (temp),
					    NULL);
	  TREE_THIS_VOLATILE (clobber) = true;
	  clobber = build2 (MODIFY_EXPR, TREE_TYPE (temp), temp, clobber);
	  if (cleanup)
	    cleanup = build2 (COMPOUND_EXPR, void_type_node, cleanup,
			      clobber);
	  else
	    cleanup = clobber;
	}

      if (cleanup)
	gimple_push_cleanup (temp, cleanup, false, pre_p);

      /* Only expand this once.  */
      TREE_OPERAND (targ, 3) = init;
      TARGET_EXPR_INITIAL (targ) = NULL_TREE;
    }
  else
    /* We should have expanded this before.  */
    gcc_assert (DECL_SEEN_IN_BIND_EXPR_P (temp));

  *expr_p = temp;
  return GS_OK;
}

/* Gimplification of expression trees.  */

/* Gimplify an expression which appears at statement context.  The
   corresponding GIMPLE statements are added to *SEQ_P.  If *SEQ_P is
   NULL, a new sequence is allocated.

   Return true if we actually added a statement to the queue.  */

bool
gimplify_stmt (tree *stmt_p, gimple_seq *seq_p)
{
  gimple_seq_node last;

  last = gimple_seq_last (*seq_p);
  gimplify_expr (stmt_p, seq_p, NULL, is_gimple_stmt, fb_none);
  return last != gimple_seq_last (*seq_p);
}

/* Add FIRSTPRIVATE entries for DECL in the OpenMP the surrounding parallels
   to CTX.  If entries already exist, force them to be some flavor of private.
   If there is no enclosing parallel, do nothing.  */

void
omp_firstprivatize_variable (struct gimplify_omp_ctx *ctx, tree decl)
{
  splay_tree_node n;

  if (decl == NULL || !DECL_P (decl))
    return;

  do
    {
      n = splay_tree_lookup (ctx->variables, (splay_tree_key)decl);
      if (n != NULL)
	{
	  if (n->value & GOVD_SHARED)
	    n->value = GOVD_FIRSTPRIVATE | (n->value & GOVD_SEEN);
	  else if (n->value & GOVD_MAP)
	    n->value |= GOVD_MAP_TO_ONLY;
	  else
	    return;
	}
      else if (ctx->region_type == ORT_TARGET)
	omp_add_variable (ctx, decl, GOVD_MAP | GOVD_MAP_TO_ONLY);
      else if (ctx->region_type != ORT_WORKSHARE
	       && ctx->region_type != ORT_SIMD
	       && ctx->region_type != ORT_TARGET_DATA)
	omp_add_variable (ctx, decl, GOVD_FIRSTPRIVATE);

      ctx = ctx->outer_context;
    }
  while (ctx);
}

/* Similarly for each of the type sizes of TYPE.  */

static void
omp_firstprivatize_type_sizes (struct gimplify_omp_ctx *ctx, tree type)
{
  if (type == NULL || type == error_mark_node)
    return;
  type = TYPE_MAIN_VARIANT (type);

  if (ctx->privatized_types->add (type))
    return;

  switch (TREE_CODE (type))
    {
    case INTEGER_TYPE:
    case ENUMERAL_TYPE:
    case BOOLEAN_TYPE:
    case REAL_TYPE:
    case FIXED_POINT_TYPE:
      omp_firstprivatize_variable (ctx, TYPE_MIN_VALUE (type));
      omp_firstprivatize_variable (ctx, TYPE_MAX_VALUE (type));
      break;

    case ARRAY_TYPE:
      omp_firstprivatize_type_sizes (ctx, TREE_TYPE (type));
      omp_firstprivatize_type_sizes (ctx, TYPE_DOMAIN (type));
      break;

    case RECORD_TYPE:
    case UNION_TYPE:
    case QUAL_UNION_TYPE:
      {
	tree field;
	for (field = TYPE_FIELDS (type); field; field = DECL_CHAIN (field))
	  if (TREE_CODE (field) == FIELD_DECL)
	    {
	      omp_firstprivatize_variable (ctx, DECL_FIELD_OFFSET (field));
	      omp_firstprivatize_type_sizes (ctx, TREE_TYPE (field));
	    }
      }
      break;

    case POINTER_TYPE:
    case REFERENCE_TYPE:
      omp_firstprivatize_type_sizes (ctx, TREE_TYPE (type));
      break;

    default:
      break;
    }

  omp_firstprivatize_variable (ctx, TYPE_SIZE (type));
  omp_firstprivatize_variable (ctx, TYPE_SIZE_UNIT (type));
  lang_hooks.types.omp_firstprivatize_type_sizes (ctx, type);
}

/* Add an entry for DECL in the OMP context CTX with FLAGS.  */

static void
omp_add_variable (struct gimplify_omp_ctx *ctx, tree decl, unsigned int flags)
{
  splay_tree_node n;
  unsigned int nflags;
  tree t;

  if (error_operand_p (decl))
    return;

  /* Never elide decls whose type has TREE_ADDRESSABLE set.  This means
     there are constructors involved somewhere.  */
  if (TREE_ADDRESSABLE (TREE_TYPE (decl))
      || TYPE_NEEDS_CONSTRUCTING (TREE_TYPE (decl)))
    flags |= GOVD_SEEN;

  n = splay_tree_lookup (ctx->variables, (splay_tree_key)decl);
  if (n != NULL && n->value != GOVD_ALIGNED)
    {
      /* We shouldn't be re-adding the decl with the same data
	 sharing class.  */
      gcc_assert ((n->value & GOVD_DATA_SHARE_CLASS & flags) == 0);
      nflags = n->value | flags;
      if (ctx->region_kind != ORK_OACC)
	{
	  /* The only combination of data sharing classes we should see is
	     FIRSTPRIVATE and LASTPRIVATE.  However, OpenACC permits
	     reduction variables to be used in data sharing clauses.  */
	  gcc_assert ((nflags & GOVD_DATA_SHARE_CLASS)
		      == (GOVD_FIRSTPRIVATE | GOVD_LASTPRIVATE)
		      || (flags & GOVD_DATA_SHARE_CLASS) == 0);
	}
      n->value = nflags;
      return;
    }

  /* When adding a variable-sized variable, we have to handle all sorts
     of additional bits of data: the pointer replacement variable, and
     the parameters of the type.  */
  if (DECL_SIZE (decl) && TREE_CODE (DECL_SIZE (decl)) != INTEGER_CST)
    {
      /* Add the pointer replacement variable as PRIVATE if the variable
	 replacement is private, else FIRSTPRIVATE since we'll need the
	 address of the original variable either for SHARED, or for the
	 copy into or out of the context.  */
      if (!(flags & GOVD_LOCAL))
	{
	  if (flags & GOVD_MAP)
	    nflags = GOVD_MAP | GOVD_MAP_TO_ONLY | GOVD_EXPLICIT;
	  else if (flags & GOVD_PRIVATE)
	    nflags = GOVD_PRIVATE;
	  else
	    nflags = GOVD_FIRSTPRIVATE;
	  nflags |= flags & GOVD_SEEN;
	  t = DECL_VALUE_EXPR (decl);
	  gcc_assert (TREE_CODE (t) == INDIRECT_REF);
	  t = TREE_OPERAND (t, 0);
	  gcc_assert (DECL_P (t));
	  omp_add_variable (ctx, t, nflags);
	}

      /* Add all of the variable and type parameters (which should have
	 been gimplified to a formal temporary) as FIRSTPRIVATE.  */
      omp_firstprivatize_variable (ctx, DECL_SIZE_UNIT (decl));
      omp_firstprivatize_variable (ctx, DECL_SIZE (decl));
      omp_firstprivatize_type_sizes (ctx, TREE_TYPE (decl));

      /* The variable-sized variable itself is never SHARED, only some form
	 of PRIVATE.  The sharing would take place via the pointer variable
	 which we remapped above.  */
      if (flags & GOVD_SHARED)
	flags = GOVD_PRIVATE | GOVD_DEBUG_PRIVATE
		| (flags & (GOVD_SEEN | GOVD_EXPLICIT));

      /* We're going to make use of the TYPE_SIZE_UNIT at least in the
	 alloca statement we generate for the variable, so make sure it
	 is available.  This isn't automatically needed for the SHARED
	 case, since we won't be allocating local storage then.
	 For local variables TYPE_SIZE_UNIT might not be gimplified yet,
	 in this case omp_notice_variable will be called later
	 on when it is gimplified.  */
      else if (! (flags & (GOVD_LOCAL | GOVD_MAP))
	       && DECL_P (TYPE_SIZE_UNIT (TREE_TYPE (decl))))
	omp_notice_variable (ctx, TYPE_SIZE_UNIT (TREE_TYPE (decl)), true);
    }
  else if ((flags & (GOVD_MAP | GOVD_LOCAL)) == 0
	   && lang_hooks.decls.omp_privatize_by_reference (decl))
    {
      omp_firstprivatize_type_sizes (ctx, TREE_TYPE (decl));

      /* Similar to the direct variable sized case above, we'll need the
	 size of references being privatized.  */
      if ((flags & GOVD_SHARED) == 0)
	{
	  t = TYPE_SIZE_UNIT (TREE_TYPE (TREE_TYPE (decl)));
	  if (TREE_CODE (t) != INTEGER_CST)
	    omp_notice_variable (ctx, t, true);
	}
    }

  if (n != NULL)
    n->value |= flags;
  else
    splay_tree_insert (ctx->variables, (splay_tree_key)decl, flags);
}

/* Notice a threadprivate variable DECL used in OMP context CTX.
   This just prints out diagnostics about threadprivate variable uses
   in untied tasks.  If DECL2 is non-NULL, prevent this warning
   on that variable.  */

static bool
omp_notice_threadprivate_variable (struct gimplify_omp_ctx *ctx, tree decl,
				   tree decl2)
{
  splay_tree_node n;
  struct gimplify_omp_ctx *octx;

  for (octx = ctx; octx; octx = octx->outer_context)
    if (octx->region_type == ORT_TARGET)
      {
	n = splay_tree_lookup (octx->variables, (splay_tree_key)decl);
	if (n == NULL)
	  {
	    error ("threadprivate variable %qE used in target region",
		   DECL_NAME (decl));
	    error_at (octx->location, "enclosing target region");
	    splay_tree_insert (octx->variables, (splay_tree_key)decl, 0);
	  }
	if (decl2)
	  splay_tree_insert (octx->variables, (splay_tree_key)decl2, 0);
      }

  if (ctx->region_type != ORT_UNTIED_TASK)
    return false;
  n = splay_tree_lookup (ctx->variables, (splay_tree_key)decl);
  if (n == NULL)
    {
      error ("threadprivate variable %qE used in untied task",
	     DECL_NAME (decl));
      error_at (ctx->location, "enclosing task");
      splay_tree_insert (ctx->variables, (splay_tree_key)decl, 0);
    }
  if (decl2)
    splay_tree_insert (ctx->variables, (splay_tree_key)decl2, 0);
  return false;
}

/* Determine outer default flags for DECL mentioned in an OMP region
   but not declared in an enclosing clause.

   ??? Some compiler-generated variables (like SAVE_EXPRs) could be
   remapped firstprivate instead of shared.  To some extent this is
   addressed in omp_firstprivatize_type_sizes, but not
   effectively.  */

static unsigned
omp_default_clause (struct gimplify_omp_ctx *ctx, tree decl,
		    bool in_code, unsigned flags)
{
  enum omp_clause_default_kind default_kind = ctx->default_kind;
  enum omp_clause_default_kind kind;

  kind = lang_hooks.decls.omp_predetermined_sharing (decl);
  if (kind != OMP_CLAUSE_DEFAULT_UNSPECIFIED)
    default_kind = kind;

  switch (default_kind)
    {
    case OMP_CLAUSE_DEFAULT_NONE:
      {
	const char *rtype;

	if (ctx->region_type & ORT_PARALLEL)
	  rtype = "parallel";
	else if (ctx->region_type & ORT_TASK)
	  rtype = "task";
	else if (ctx->region_type & ORT_TEAMS)
	  rtype = "teams";
	else
	  gcc_unreachable ();
	
	error ("%qE not specified in enclosing %s",
	       DECL_NAME (lang_hooks.decls.omp_report_decl (decl)), rtype);
	error_at (ctx->location, "enclosing %s", rtype);
      }
      /* FALLTHRU */
    case OMP_CLAUSE_DEFAULT_SHARED:
      flags |= GOVD_SHARED;
      break;
    case OMP_CLAUSE_DEFAULT_PRIVATE:
      flags |= GOVD_PRIVATE;
      break;
    case OMP_CLAUSE_DEFAULT_FIRSTPRIVATE:
      flags |= GOVD_FIRSTPRIVATE;
      break;
    case OMP_CLAUSE_DEFAULT_UNSPECIFIED:
      /* decl will be either GOVD_FIRSTPRIVATE or GOVD_SHARED.  */
      gcc_assert ((ctx->region_type & ORT_TASK) != 0);
      if (struct gimplify_omp_ctx *octx = ctx->outer_context)
	{
	  omp_notice_variable (octx, decl, in_code);
	  for (; octx; octx = octx->outer_context)
	    {
	      splay_tree_node n2;

	      if ((octx->region_type & (ORT_TARGET_DATA | ORT_TARGET)) != 0)
		continue;
	      n2 = splay_tree_lookup (octx->variables, (splay_tree_key) decl);
	      if (n2 && (n2->value & GOVD_DATA_SHARE_CLASS) != GOVD_SHARED)
		{
		  flags |= GOVD_FIRSTPRIVATE;
		  goto found_outer;
		}
	      if ((octx->region_type & (ORT_PARALLEL | ORT_TEAMS)) != 0)
		{
		  flags |= GOVD_SHARED;
		  goto found_outer;
		}
	    }
	}
      
      if (TREE_CODE (decl) == PARM_DECL
	  || (!is_global_var (decl)
	      && DECL_CONTEXT (decl) == current_function_decl))
	flags |= GOVD_FIRSTPRIVATE;
      else
	flags |= GOVD_SHARED;
    found_outer:
      break;

    default:
      gcc_unreachable ();
    }

  return flags;
}

/* Return true if global var DECL is device resident.  */

static bool
device_resident_p (tree decl)
{
  tree attr = lookup_attribute ("oacc declare", DECL_ATTRIBUTES (decl));

  if (!attr)
    return false;
  
  for (tree t = TREE_VALUE (attr); t; t = TREE_PURPOSE (t))
    {
      tree c = TREE_VALUE (t);
      if (OMP_CLAUSE_MAP_KIND (c) == GOMP_MAP_DEVICE_RESIDENT)
	return true;
    }

  return false;
}

/* Determine outer default flags for DECL mentioned in an OACC region
   but not declared in an enclosing clause.  */

static unsigned
oacc_default_clause (struct gimplify_omp_ctx *ctx, tree decl, unsigned flags)
{
  switch (ctx->default_kind)
    {
    default: gcc_unreachable ();
      
    case OMP_CLAUSE_DEFAULT_NONE:
      {
	const char *rkind;

	switch (ctx->acc_region_kind)
	  {
	  case ARK_PARALLEL: rkind = "parallel"; break;
	  case ARK_KERNELS: rkind = "kernels"; break;
	  default: gcc_unreachable ();
	  }
	error ("%qE not specified in enclosing OpenACC %s construct",
	       DECL_NAME (lang_hooks.decls.omp_report_decl (decl)), rkind);
	error_at (ctx->location, "enclosing OpenACC %s construct", rkind);
      }
      /* FALLTHRU.  */

    case OMP_CLAUSE_DEFAULT_UNSPECIFIED:
      {
	if (is_global_var (decl) && device_resident_p (decl))
	  flags |= GOVD_MAP_TO_ONLY | GOVD_MAP;
	else if (ctx->acc_region_kind == ARK_KERNELS)
	  /* Everything under kernels are default 'copy'.  */
	  flags |= GOVD_FORCE_MAP | GOVD_MAP;
	else if (ctx->acc_region_kind == ARK_PARALLEL)
	  {
	    tree type = TREE_TYPE (decl);

	    if (TREE_CODE (type) == REFERENCE_TYPE
		|| POINTER_TYPE_P (type))
	      type = TREE_TYPE (type);
	
	    if (AGGREGATE_TYPE_P (type))
	      /* Aggregates default to 'present_or_copy'.  */
	      flags |= GOVD_MAP;
	    else
	      /* Scalars default to 'firstprivate'.  */
	      flags |= GOVD_FIRSTPRIVATE;
	  }
	else
	  gcc_unreachable ();
      }
    break;
    }
  
  return flags;
}

/* Record the fact that DECL was used within the OMP context CTX.
   IN_CODE is true when real code uses DECL, and false when we should
   merely emit default(none) errors.  Return true if DECL is going to
   be remapped and thus DECL shouldn't be gimplified into its
   DECL_VALUE_EXPR (if any).  */

static bool
omp_notice_variable (struct gimplify_omp_ctx *ctx, tree decl, bool in_code)
{
  splay_tree_node n;
  unsigned flags = in_code ? GOVD_SEEN : 0;
  bool ret = false, shared;

  if (error_operand_p (decl))
    return false;

  /* Threadprivate variables are predetermined.  */
  if (is_global_var (decl))
    {
      if (DECL_THREAD_LOCAL_P (decl))
	return omp_notice_threadprivate_variable (ctx, decl, NULL_TREE);

      if (DECL_HAS_VALUE_EXPR_P (decl))
	{
	  tree value = get_base_address (DECL_VALUE_EXPR (decl));

	  if (value && DECL_P (value) && DECL_THREAD_LOCAL_P (value))
	    return omp_notice_threadprivate_variable (ctx, decl, value);
	}
    }

  n = splay_tree_lookup (ctx->variables, (splay_tree_key)decl);
  if (ctx->region_type == ORT_TARGET)
    {
      ret = lang_hooks.decls.omp_disregard_value_expr (decl, true);
      bool is_oacc = ctx->region_kind == ORK_OACC;

      if (!n)
	{
	  struct gimplify_omp_ctx *octx = ctx->outer_context;

	  /*  OpenMP doesn't look in outer contexts to find an
	      enclosing data clause.  */
	  if (is_oacc && octx)
	    {
	      omp_notice_variable (octx, decl, in_code);
	      
	      for (; octx; octx = octx->outer_context)
		{
		  if (octx->region_type & ORT_HOST_DATA)
		    continue;
		  if (!(octx->region_type & (ORT_TARGET_DATA | ORT_TARGET)))
		    break;
		  splay_tree_node n2
		    = splay_tree_lookup (octx->variables,
					 (splay_tree_key) decl);
		  if (n2)
		    {
		      flags |= GOVD_MAP;
		      goto found_outer;
		    }
		}
	    }

	  if (!lang_hooks.types.omp_mappable_type
	      (TREE_TYPE (decl), ctx->region_kind == ORK_OACC))
	    {
	      error ("%qD referenced in target region does not have "
		     "a mappable type", decl);
	      flags |= GOVD_EXPLICIT;
	    }

	  if (is_oacc)
	    flags = oacc_default_clause (ctx, decl, flags);
	  else
	    flags |= GOVD_MAP;

	found_outer:;
	  omp_add_variable (ctx, decl, flags);
	}
      else
	{
	  /* If nothing changed, there's nothing left to do.  */
	  if ((n->value & flags) == flags)
	    return ret;
	  n->value |= flags;
	}
      goto do_outer;
    }

  if (n == NULL)
    {
      if (ctx->region_type == ORT_WORKSHARE
	  || ctx->region_type == ORT_SIMD
	  || ctx->region_type == ORT_TARGET_DATA)
	goto do_outer;

      flags = omp_default_clause (ctx, decl, in_code, flags);

      if ((flags & GOVD_PRIVATE)
	  && lang_hooks.decls.omp_private_outer_ref (decl))
	flags |= GOVD_PRIVATE_OUTER_REF;

      omp_add_variable (ctx, decl, flags);

      shared = (flags & GOVD_SHARED) != 0;
      ret = lang_hooks.decls.omp_disregard_value_expr (decl, shared);
      goto do_outer;
    }

  if ((n->value & (GOVD_SEEN | GOVD_LOCAL)) == 0
      && (flags & (GOVD_SEEN | GOVD_LOCAL)) == GOVD_SEEN
      && DECL_SIZE (decl)
      && TREE_CODE (DECL_SIZE (decl)) != INTEGER_CST)
    {
      splay_tree_node n2;
      tree t = DECL_VALUE_EXPR (decl);
      gcc_assert (TREE_CODE (t) == INDIRECT_REF);
      t = TREE_OPERAND (t, 0);
      gcc_assert (DECL_P (t));
      n2 = splay_tree_lookup (ctx->variables, (splay_tree_key) t);
      n2->value |= GOVD_SEEN;
    }

  shared = ((flags | n->value) & GOVD_SHARED) != 0;
  ret = lang_hooks.decls.omp_disregard_value_expr (decl, shared);

  /* If nothing changed, there's nothing left to do.  */
  if ((n->value & flags) == flags)
    return ret;
  flags |= n->value;
  n->value = flags;

 do_outer:
  /* If the variable is private in the current context, then we don't
     need to propagate anything to an outer context.  */
  if ((flags & GOVD_PRIVATE) && !(flags & GOVD_PRIVATE_OUTER_REF))
    return ret;
  if ((flags & (GOVD_LINEAR | GOVD_LINEAR_LASTPRIVATE_NO_OUTER))
      == (GOVD_LINEAR | GOVD_LINEAR_LASTPRIVATE_NO_OUTER))
    return ret;
  if ((flags & (GOVD_FIRSTPRIVATE | GOVD_LASTPRIVATE
		| GOVD_LINEAR_LASTPRIVATE_NO_OUTER))
      == (GOVD_LASTPRIVATE | GOVD_LINEAR_LASTPRIVATE_NO_OUTER))
    return ret;
  if (ctx->outer_context
      && omp_notice_variable (ctx->outer_context, decl, in_code))
    return true;
  return ret;
}

/* Verify that DECL is private within CTX.  If there's specific information
   to the contrary in the innermost scope, generate an error.  */

static bool
omp_is_private (struct gimplify_omp_ctx *ctx, tree decl, int simd)
{
  splay_tree_node n;

  n = splay_tree_lookup (ctx->variables, (splay_tree_key)decl);
  if (n != NULL)
    {
      if (n->value & GOVD_SHARED)
	{
	  if (ctx == gimplify_omp_ctxp)
	    {
	      if (simd)
		error ("iteration variable %qE is predetermined linear",
		       DECL_NAME (decl));
	      else
		error ("iteration variable %qE should be private",
		       DECL_NAME (decl));
	      n->value = GOVD_PRIVATE;
	      return true;
	    }
	  else
	    return false;
	}
      else if ((n->value & GOVD_EXPLICIT) != 0
	       && (ctx == gimplify_omp_ctxp
		   || (ctx->region_type == ORT_COMBINED_PARALLEL
		       && gimplify_omp_ctxp->outer_context == ctx)))
	{
	  if ((n->value & GOVD_FIRSTPRIVATE) != 0)
	    error ("iteration variable %qE should not be firstprivate",
		   DECL_NAME (decl));
	  else if ((n->value & GOVD_REDUCTION) != 0)
	    error ("iteration variable %qE should not be reduction",
		   DECL_NAME (decl));
	  else if (simd == 1 && (n->value & GOVD_LASTPRIVATE) != 0)
	    error ("iteration variable %qE should not be lastprivate",
		   DECL_NAME (decl));
	  else if (simd && (n->value & GOVD_PRIVATE) != 0)
	    error ("iteration variable %qE should not be private",
		   DECL_NAME (decl));
	  else if (simd == 2 && (n->value & GOVD_LINEAR) != 0)
	    error ("iteration variable %qE is predetermined linear",
		   DECL_NAME (decl));
	}
      return (ctx == gimplify_omp_ctxp
	      || (ctx->region_type == ORT_COMBINED_PARALLEL
		  && gimplify_omp_ctxp->outer_context == ctx));
    }

  if (ctx->region_type != ORT_WORKSHARE
      && ctx->region_type != ORT_SIMD)
    return false;
  else if (ctx->outer_context)
    return omp_is_private (ctx->outer_context, decl, simd);
  return false;
}

/* Return true if DECL is private within a parallel region
   that binds to the current construct's context or in parallel
   region's REDUCTION clause.  */

static bool
omp_check_private (struct gimplify_omp_ctx *ctx, tree decl, bool copyprivate)
{
  splay_tree_node n;

  do
    {
      ctx = ctx->outer_context;
      if (ctx == NULL)
	return !(is_global_var (decl)
		 /* References might be private, but might be shared too,
		    when checking for copyprivate, assume they might be
		    private, otherwise assume they might be shared.  */
		 || (!copyprivate
		     && lang_hooks.decls.omp_privatize_by_reference (decl)));

      if ((ctx->region_type & (ORT_TARGET | ORT_TARGET_DATA)) != 0)
	continue;

      n = splay_tree_lookup (ctx->variables, (splay_tree_key) decl);
      if (n != NULL)
	return (n->value & GOVD_SHARED) == 0;
    }
  while (ctx->region_type == ORT_WORKSHARE
	 || ctx->region_type == ORT_SIMD);
  return false;
}

/* Return true if the CTX is combined with distribute and thus
   lastprivate can't be supported.  */

static bool
omp_no_lastprivate (struct gimplify_omp_ctx *ctx)
{
  do
    {
      if (ctx->outer_context == NULL)
	return false;
      ctx = ctx->outer_context;
      switch (ctx->region_type)
	{
	case ORT_WORKSHARE:
	  if (!ctx->combined_loop)
	    return false;
	  if (ctx->distribute)
	    return true;
	  break;
	case ORT_COMBINED_PARALLEL:
	  break;
	case ORT_COMBINED_TEAMS:
	  return true;
	default:
	  return false;
	}
    }
  while (1);
}

/* Scan the OMP clauses in *LIST_P, installing mappings into a new
   and previous omp contexts.  */

static void
gimplify_scan_omp_clauses (tree *list_p, gimple_seq *pre_p,
			   enum omp_region_type region_type,
			   enum omp_region_kind region_kind)
{
  struct gimplify_omp_ctx *ctx, *outer_ctx;
  tree c, clauses = *list_p;
  vec<tree> redvec;
  bool processed_reductions = false;

  ctx = new_omp_context (region_type);
  outer_ctx = ctx->outer_context;
  ctx->region_kind = region_kind;
  redvec.create (8);

  while ((c = *list_p) != NULL)
    {
      bool remove = false;
      bool notice_outer = true;
      const char *check_non_private = NULL;
      unsigned int flags;
      tree decl;

      switch (OMP_CLAUSE_CODE (c))
	{
	case OMP_CLAUSE_PRIVATE:
	  flags = GOVD_PRIVATE | GOVD_EXPLICIT;
	  if (lang_hooks.decls.omp_private_outer_ref (OMP_CLAUSE_DECL (c)))
	    {
	      flags |= GOVD_PRIVATE_OUTER_REF;
	      OMP_CLAUSE_PRIVATE_OUTER_REF (c) = 1;
	    }
	  else
	    notice_outer = false;
	  goto do_add;
	case OMP_CLAUSE_SHARED:
	  flags = GOVD_SHARED | GOVD_EXPLICIT;
	  goto do_add;
	case OMP_CLAUSE_FIRSTPRIVATE:
	  flags = GOVD_FIRSTPRIVATE | GOVD_EXPLICIT;
	  check_non_private = "firstprivate";
	  goto do_add;
	case OMP_CLAUSE_LASTPRIVATE:
	  flags = GOVD_LASTPRIVATE | GOVD_SEEN | GOVD_EXPLICIT;
	  check_non_private = "lastprivate";
	  decl = OMP_CLAUSE_DECL (c);
	  if (omp_no_lastprivate (ctx))
	    {
	      notice_outer = false;
	      flags |= GOVD_LINEAR_LASTPRIVATE_NO_OUTER;
	    }
	  else if (error_operand_p (decl))
	    goto do_add;
	  else if (outer_ctx
		   && outer_ctx->region_type == ORT_COMBINED_PARALLEL
		   && splay_tree_lookup (outer_ctx->variables,
					 (splay_tree_key) decl) == NULL)
	    omp_add_variable (outer_ctx, decl, GOVD_SHARED | GOVD_SEEN);
	  else if (outer_ctx
		   && outer_ctx->region_type == ORT_WORKSHARE
		   && outer_ctx->combined_loop
		   && splay_tree_lookup (outer_ctx->variables,
					 (splay_tree_key) decl) == NULL
		   && !omp_check_private (outer_ctx, decl, false))
	    {
	      omp_add_variable (outer_ctx, decl, GOVD_LASTPRIVATE | GOVD_SEEN);
	      if (outer_ctx->outer_context
		  && (outer_ctx->outer_context->region_type
		      == ORT_COMBINED_PARALLEL)
		  && splay_tree_lookup (outer_ctx->outer_context->variables,
					(splay_tree_key) decl) == NULL)
		omp_add_variable (outer_ctx->outer_context, decl,
				  GOVD_SHARED | GOVD_SEEN);
	    }
	  goto do_add;
	case OMP_CLAUSE_REDUCTION:
	  flags = GOVD_REDUCTION | GOVD_SEEN | GOVD_EXPLICIT;
	  if ((region_kind == ORK_OACC) && (region_type == ORT_TARGET)
	      && (outer_ctx == NULL 
		  || (outer_ctx->region_kind == ORK_OACC
		      && outer_ctx->region_type == ORT_TARGET_DATA)))
	    redvec.safe_push (OMP_CLAUSE_DECL (c));
	  if (region_kind != ORK_OACC)
	    check_non_private = "reduction";
	  goto do_add;
	case OMP_CLAUSE_USE_DEVICE:
	  flags = GOVD_USE_DEVICE | GOVD_EXPLICIT;
	  check_non_private = "use_device";
	  goto do_add;
	case OMP_CLAUSE_LINEAR:
	  if (gimplify_expr (&OMP_CLAUSE_LINEAR_STEP (c), pre_p, NULL,
			     is_gimple_val, fb_rvalue) == GS_ERROR)
	    {
	      remove = true;
	      break;
	    }
	  else
	    {
	      /* For combined #pragma omp parallel for simd, need to put
		 lastprivate and perhaps firstprivate too on the
		 parallel.  Similarly for #pragma omp for simd.  */
	      struct gimplify_omp_ctx *octx = outer_ctx;
	      decl = NULL_TREE;
	      if (omp_no_lastprivate (ctx))
		OMP_CLAUSE_LINEAR_NO_COPYOUT (c) = 1;
	      do
		{
		  if (OMP_CLAUSE_LINEAR_NO_COPYIN (c)
		      && OMP_CLAUSE_LINEAR_NO_COPYOUT (c))
		    break;
		  decl = OMP_CLAUSE_DECL (c);
		  if (error_operand_p (decl))
		    {
		      decl = NULL_TREE;
		      break;
		    }
		  if (octx
		      && octx->region_type == ORT_WORKSHARE
		      && octx->combined_loop)
		    {
		      if (octx->outer_context
			  && (octx->outer_context->region_type
			      == ORT_COMBINED_PARALLEL
			      || (octx->outer_context->region_type
				  == ORT_COMBINED_TEAMS)))
			octx = octx->outer_context;
		      else if (omp_check_private (octx, decl, false))
			break;
		    }
		  else
		    break;
		  if (splay_tree_lookup (octx->variables,
					 (splay_tree_key) decl) != NULL)
		    {
		      octx = NULL;
		      break;
		    }
		  flags = GOVD_SEEN;
		  if (!OMP_CLAUSE_LINEAR_NO_COPYIN (c))
		    flags |= GOVD_FIRSTPRIVATE;
		  if (!OMP_CLAUSE_LINEAR_NO_COPYOUT (c))
		    flags |= GOVD_LASTPRIVATE;
		  omp_add_variable (octx, decl, flags);
		  if (octx->outer_context == NULL)
		    break;
		  octx = octx->outer_context;
		}
	      while (1);
	      if (octx
		  && decl
		  && (!OMP_CLAUSE_LINEAR_NO_COPYIN (c)
		      || !OMP_CLAUSE_LINEAR_NO_COPYOUT (c)))
		omp_notice_variable (octx, decl, true);
	    }
	  flags = GOVD_LINEAR | GOVD_EXPLICIT;
	  if (OMP_CLAUSE_LINEAR_NO_COPYIN (c)
	      && OMP_CLAUSE_LINEAR_NO_COPYOUT (c))
	    {
	      notice_outer = false;
	      flags |= GOVD_LINEAR_LASTPRIVATE_NO_OUTER;
	    }
	  goto do_add;

	case OMP_CLAUSE_MAP:
	  decl = OMP_CLAUSE_DECL (c);
	  if (error_operand_p (decl))
	    {
	      remove = true;
	      break;
	    }
	  if (OMP_CLAUSE_SIZE (c) == NULL_TREE)
	    OMP_CLAUSE_SIZE (c) = DECL_P (decl) ? DECL_SIZE_UNIT (decl)
				  : TYPE_SIZE_UNIT (TREE_TYPE (decl));
	  if (gimplify_expr (&OMP_CLAUSE_SIZE (c), pre_p,
			     NULL, is_gimple_val, fb_rvalue) == GS_ERROR)
	    {
	      remove = true;
	      break;
	    }
	  if (!DECL_P (decl))
	    {
	      if (gimplify_expr (&OMP_CLAUSE_DECL (c), pre_p,
				 NULL, is_gimple_lvalue, fb_lvalue)
		  == GS_ERROR)
		{
		  remove = true;
		  break;
		}
	      break;
	    }

	  flags = GOVD_MAP | GOVD_EXPLICIT;
	  if (OMP_CLAUSE_MAP_KIND (c) == GOMP_MAP_FORCE_DEVICEPTR)
	    flags |= GOVD_USE_DEVPTR;
	  goto do_add;

	case OMP_CLAUSE_DEPEND:
	  if (TREE_CODE (OMP_CLAUSE_DECL (c)) == COMPOUND_EXPR)
	    {
	      gimplify_expr (&TREE_OPERAND (OMP_CLAUSE_DECL (c), 0), pre_p,
			     NULL, is_gimple_val, fb_rvalue);
	      OMP_CLAUSE_DECL (c) = TREE_OPERAND (OMP_CLAUSE_DECL (c), 1);
	    }
	  if (error_operand_p (OMP_CLAUSE_DECL (c)))
	    {
	      remove = true;
	      break;
	    }
	  OMP_CLAUSE_DECL (c) = build_fold_addr_expr (OMP_CLAUSE_DECL (c));
	  if (gimplify_expr (&OMP_CLAUSE_DECL (c), pre_p, NULL,
			     is_gimple_val, fb_rvalue) == GS_ERROR)
	    {
	      remove = true;
	      break;
	    }
	  break;

	case OMP_CLAUSE_TO:
	case OMP_CLAUSE_FROM:
	case OMP_CLAUSE__CACHE_:
	  decl = OMP_CLAUSE_DECL (c);
	  if (error_operand_p (decl))
	    {
	      remove = true;
	      break;
	    }
	  if (OMP_CLAUSE_SIZE (c) == NULL_TREE)
	    OMP_CLAUSE_SIZE (c) = DECL_P (decl) ? DECL_SIZE_UNIT (decl)
				  : TYPE_SIZE_UNIT (TREE_TYPE (decl));
	  if (gimplify_expr (&OMP_CLAUSE_SIZE (c), pre_p,
			     NULL, is_gimple_val, fb_rvalue) == GS_ERROR)
	    {
	      remove = true;
	      break;
	    }
	  if (!DECL_P (decl))
	    {
	      if (gimplify_expr (&OMP_CLAUSE_DECL (c), pre_p,
				 NULL, is_gimple_lvalue, fb_lvalue)
		  == GS_ERROR)
		{
		  remove = true;
		  break;
		}
	      break;
	    }
	  goto do_notice;

	do_add:
	  decl = OMP_CLAUSE_DECL (c);
	  if (error_operand_p (decl))
	    {
	      remove = true;
	      break;
	    }
	  omp_add_variable (ctx, decl, flags);
	  if (OMP_CLAUSE_CODE (c) == OMP_CLAUSE_REDUCTION
	      && OMP_CLAUSE_REDUCTION_PLACEHOLDER (c))
	    {
	      omp_add_variable (ctx, OMP_CLAUSE_REDUCTION_PLACEHOLDER (c),
				GOVD_LOCAL | GOVD_SEEN);
	      gimplify_omp_ctxp = ctx;
	      push_gimplify_context ();

	      OMP_CLAUSE_REDUCTION_GIMPLE_INIT (c) = NULL;
	      OMP_CLAUSE_REDUCTION_GIMPLE_MERGE (c) = NULL;

	      gimplify_and_add (OMP_CLAUSE_REDUCTION_INIT (c),
		  		&OMP_CLAUSE_REDUCTION_GIMPLE_INIT (c));
	      pop_gimplify_context
		(gimple_seq_first_stmt (OMP_CLAUSE_REDUCTION_GIMPLE_INIT (c)));
	      push_gimplify_context ();
	      gimplify_and_add (OMP_CLAUSE_REDUCTION_MERGE (c),
		  		&OMP_CLAUSE_REDUCTION_GIMPLE_MERGE (c));
	      pop_gimplify_context
		(gimple_seq_first_stmt (OMP_CLAUSE_REDUCTION_GIMPLE_MERGE (c)));
	      OMP_CLAUSE_REDUCTION_INIT (c) = NULL_TREE;
	      OMP_CLAUSE_REDUCTION_MERGE (c) = NULL_TREE;

	      gimplify_omp_ctxp = outer_ctx;
	    }
	  else if (OMP_CLAUSE_CODE (c) == OMP_CLAUSE_LASTPRIVATE
		   && OMP_CLAUSE_LASTPRIVATE_STMT (c))
	    {
	      gimplify_omp_ctxp = ctx;
	      push_gimplify_context ();
	      if (TREE_CODE (OMP_CLAUSE_LASTPRIVATE_STMT (c)) != BIND_EXPR)
		{
		  tree bind = build3 (BIND_EXPR, void_type_node, NULL,
				      NULL, NULL);
		  TREE_SIDE_EFFECTS (bind) = 1;
		  BIND_EXPR_BODY (bind) = OMP_CLAUSE_LASTPRIVATE_STMT (c);
		  OMP_CLAUSE_LASTPRIVATE_STMT (c) = bind;
		}
	      gimplify_and_add (OMP_CLAUSE_LASTPRIVATE_STMT (c),
				&OMP_CLAUSE_LASTPRIVATE_GIMPLE_SEQ (c));
	      pop_gimplify_context
		(gimple_seq_first_stmt (OMP_CLAUSE_LASTPRIVATE_GIMPLE_SEQ (c)));
	      OMP_CLAUSE_LASTPRIVATE_STMT (c) = NULL_TREE;

	      gimplify_omp_ctxp = outer_ctx;
	    }
	  else if (OMP_CLAUSE_CODE (c) == OMP_CLAUSE_LINEAR
		   && OMP_CLAUSE_LINEAR_STMT (c))
	    {
	      gimplify_omp_ctxp = ctx;
	      push_gimplify_context ();
	      if (TREE_CODE (OMP_CLAUSE_LINEAR_STMT (c)) != BIND_EXPR)
		{
		  tree bind = build3 (BIND_EXPR, void_type_node, NULL,
				      NULL, NULL);
		  TREE_SIDE_EFFECTS (bind) = 1;
		  BIND_EXPR_BODY (bind) = OMP_CLAUSE_LINEAR_STMT (c);
		  OMP_CLAUSE_LINEAR_STMT (c) = bind;
		}
	      gimplify_and_add (OMP_CLAUSE_LINEAR_STMT (c),
				&OMP_CLAUSE_LINEAR_GIMPLE_SEQ (c));
	      pop_gimplify_context
		(gimple_seq_first_stmt (OMP_CLAUSE_LINEAR_GIMPLE_SEQ (c)));
	      OMP_CLAUSE_LINEAR_STMT (c) = NULL_TREE;

	      gimplify_omp_ctxp = outer_ctx;
	    }
	  if (notice_outer)
	    goto do_notice;
	  break;

	case OMP_CLAUSE_COPYIN:
	case OMP_CLAUSE_COPYPRIVATE:
	  decl = OMP_CLAUSE_DECL (c);
	  if (error_operand_p (decl))
	    {
	      remove = true;
	      break;
	    }
	  if (OMP_CLAUSE_CODE (c) == OMP_CLAUSE_COPYPRIVATE
	      && !remove
	      && !omp_check_private (ctx, decl, true))
	    {
	      remove = true;
	      if (is_global_var (decl))
		{
		  if (DECL_THREAD_LOCAL_P (decl))
		    remove = false;
		  else if (DECL_HAS_VALUE_EXPR_P (decl))
		    {
		      tree value = get_base_address (DECL_VALUE_EXPR (decl));

		      if (value
			  && DECL_P (value)
			  && DECL_THREAD_LOCAL_P (value))
			remove = false;
		    }
		}
	      if (remove)
		error_at (OMP_CLAUSE_LOCATION (c),
			  "copyprivate variable %qE is not threadprivate"
			  " or private in outer context", DECL_NAME (decl));
	    }
	do_notice:
	  if (outer_ctx)
	    omp_notice_variable (outer_ctx, decl, true);
	  if (check_non_private
	      && region_type == ORT_WORKSHARE
	      && omp_check_private (ctx, decl, false))
	    {
	      error ("%s variable %qE is private in outer context",
		     check_non_private, DECL_NAME (decl));
	      remove = true;
	    }
	  break;

	case OMP_CLAUSE_FINAL:
	case OMP_CLAUSE_IF:
	  OMP_CLAUSE_OPERAND (c, 0)
	    = gimple_boolify (OMP_CLAUSE_OPERAND (c, 0));
	  /* Fall through.  */

	case OMP_CLAUSE_SCHEDULE:
	case OMP_CLAUSE_NUM_THREADS:
	case OMP_CLAUSE_NUM_TEAMS:
	case OMP_CLAUSE_THREAD_LIMIT:
	case OMP_CLAUSE_DIST_SCHEDULE:
	case OMP_CLAUSE_DEVICE:
	case OMP_CLAUSE__CILK_FOR_COUNT_:
	case OMP_CLAUSE_ASYNC:
	case OMP_CLAUSE_WAIT:
	case OMP_CLAUSE_NUM_GANGS:
	case OMP_CLAUSE_NUM_WORKERS:
	case OMP_CLAUSE_VECTOR_LENGTH:
	case OMP_CLAUSE_GANG:
	case OMP_CLAUSE_WORKER:
	case OMP_CLAUSE_VECTOR:
	  if (gimplify_expr (&OMP_CLAUSE_OPERAND (c, 0), pre_p, NULL,
			     is_gimple_val, fb_rvalue) == GS_ERROR)
	    remove = true;
	  if (OMP_CLAUSE_CODE (c) == OMP_CLAUSE_GANG
	      && gimplify_expr (&OMP_CLAUSE_OPERAND (c, 1), pre_p, NULL,
				is_gimple_val, fb_rvalue) == GS_ERROR)
	    remove = true;
	  break;

	case OMP_CLAUSE_DEVICE_RESIDENT:
	  remove = true;
	  break;

	case OMP_CLAUSE_NOWAIT:
	case OMP_CLAUSE_ORDERED:
	case OMP_CLAUSE_UNTIED:
	case OMP_CLAUSE_COLLAPSE:
	case OMP_CLAUSE_AUTO:
	case OMP_CLAUSE_SEQ:
	case OMP_CLAUSE_INDEPENDENT:
	case OMP_CLAUSE_MERGEABLE:
	case OMP_CLAUSE_PROC_BIND:
	case OMP_CLAUSE_SAFELEN:
	case OMP_CLAUSE_TILE:
	case OMP_CLAUSE_DEVICE_TYPE:
	  break;

	case OMP_CLAUSE_ALIGNED:
	  decl = OMP_CLAUSE_DECL (c);
	  if (error_operand_p (decl))
	    {
	      remove = true;
	      break;
	    }
	  if (gimplify_expr (&OMP_CLAUSE_ALIGNED_ALIGNMENT (c), pre_p, NULL,
			     is_gimple_val, fb_rvalue) == GS_ERROR)
	    {
	      remove = true;
	      break;
	    }
	  if (!is_global_var (decl)
	      && TREE_CODE (TREE_TYPE (decl)) == POINTER_TYPE)
	    omp_add_variable (ctx, decl, GOVD_ALIGNED);
	  break;

	case OMP_CLAUSE_DEFAULT:
	  ctx->default_kind = OMP_CLAUSE_DEFAULT_KIND (c);
	  break;

	default:
	  gcc_unreachable ();
	}

      /* Add an implicit data-movement clause for an OpenACC parallel
	 reduction, if necessary.  */
      if (OMP_CLAUSE_CHAIN (c) == NULL && !processed_reductions
	  && region_type == ORT_TARGET && region_kind == ORK_OACC)
	{
	  tree t;

	  while (!redvec.is_empty ())
	    {
	      tree decl = redvec.pop ();
	      bool mapped = false;

	      for (t = clauses; t; t = OMP_CLAUSE_CHAIN (t))
		if (OMP_CLAUSE_CODE (t) == OMP_CLAUSE_MAP
		    && OMP_CLAUSE_DECL (t) == decl)
		  {
		    mapped = true;
		    if (OMP_CLAUSE_MAP_KIND (t) == GOMP_MAP_TOFROM
			&& OMP_CLAUSE_MAP_KIND (t) != GOMP_MAP_FORCE_TOFROM)
		      error_at (OMP_CLAUSE_LOCATION (t),
				"incompatible data clause");
		    break;
		  }

	      if (!mapped)
		{
		  /* Let gimplify_adjust_omp_clauses_1 create a new data
		     clause for the reduction.  */

		  splay_tree_node n;

		  n = splay_tree_lookup (ctx->variables, (splay_tree_key)decl);
		  n->value |= GOVD_FORCE_MAP;
		}
	    }

	  processed_reductions = true;
	}

      if (remove)
	*list_p = OMP_CLAUSE_CHAIN (c);
      else
	list_p = &OMP_CLAUSE_CHAIN (c);
    }

  gimplify_omp_ctxp = ctx;
}

struct gimplify_adjust_omp_clauses_data
{
  tree *list_p;
  gimple_seq *pre_p;
};

/* For all variables that were not actually used within the context,
   remove PRIVATE, SHARED, and FIRSTPRIVATE clauses.  */

static int
gimplify_adjust_omp_clauses_1 (splay_tree_node n, void *data)
{
  tree *list_p = ((struct gimplify_adjust_omp_clauses_data *) data)->list_p;
  gimple_seq *pre_p
    = ((struct gimplify_adjust_omp_clauses_data *) data)->pre_p;
  tree decl = (tree) n->key;
  unsigned flags = n->value;
  enum omp_clause_code code;
  tree clause;
  bool private_debug;

  if (flags & (GOVD_EXPLICIT | GOVD_LOCAL) && ((flags & GOVD_FORCE_MAP) == 0))
    return 0;
  if ((flags & GOVD_SEEN) == 0)
    return 0;
  if (flags & GOVD_DEBUG_PRIVATE)
    {
      gcc_assert ((flags & GOVD_DATA_SHARE_CLASS) == GOVD_PRIVATE);
      private_debug = true;
    }
  else if (flags & GOVD_MAP)
    private_debug = false;
  else
    private_debug
      = lang_hooks.decls.omp_private_debug_clause (decl,
						   !!(flags & GOVD_SHARED));
  if (private_debug)
    code = OMP_CLAUSE_PRIVATE;
  else if (flags & (GOVD_MAP | GOVD_FORCE_MAP))
    code = OMP_CLAUSE_MAP;
  else if (flags & GOVD_SHARED)
    {
      if (is_global_var (decl))
	{
	  struct gimplify_omp_ctx *ctx = gimplify_omp_ctxp->outer_context;
	  while (ctx != NULL)
	    {
	      splay_tree_node on
		= splay_tree_lookup (ctx->variables, (splay_tree_key) decl);
	      if (on && (on->value & (GOVD_FIRSTPRIVATE | GOVD_LASTPRIVATE
				      | GOVD_PRIVATE | GOVD_REDUCTION
				      | GOVD_LINEAR | GOVD_MAP)) != 0)
		break;
	      ctx = ctx->outer_context;
	    }
	  if (ctx == NULL)
	    return 0;
	}
      code = OMP_CLAUSE_SHARED;
    }
  else if (flags & GOVD_PRIVATE)
    code = OMP_CLAUSE_PRIVATE;
  else if (flags & GOVD_FIRSTPRIVATE)
    code = OMP_CLAUSE_FIRSTPRIVATE;
  else if (flags & GOVD_LASTPRIVATE)
    code = OMP_CLAUSE_LASTPRIVATE;
  else if (flags & (GOVD_ALIGNED | GOVD_USE_DEVICE))
    return 0;
  else
    gcc_unreachable ();

  clause = build_omp_clause (input_location, code);
  OMP_CLAUSE_DECL (clause) = decl;
  OMP_CLAUSE_CHAIN (clause) = *list_p;
  if (private_debug)
    OMP_CLAUSE_PRIVATE_DEBUG (clause) = 1;
  else if (code == OMP_CLAUSE_PRIVATE && (flags & GOVD_PRIVATE_OUTER_REF))
    OMP_CLAUSE_PRIVATE_OUTER_REF (clause) = 1;
  else if (code == OMP_CLAUSE_MAP)
    {
      OMP_CLAUSE_SET_MAP_KIND (clause,
			       flags & GOVD_MAP_TO_ONLY ? GOMP_MAP_TO
			       : (flags & GOVD_FORCE_MAP
				  ? GOMP_MAP_FORCE_TOFROM
				  : GOMP_MAP_TOFROM));

      if (DECL_SIZE (decl)
	  && TREE_CODE (DECL_SIZE (decl)) != INTEGER_CST)
	{
	  tree decl2 = DECL_VALUE_EXPR (decl);
	  gcc_assert (TREE_CODE (decl2) == INDIRECT_REF);
	  decl2 = TREE_OPERAND (decl2, 0);
	  gcc_assert (DECL_P (decl2));
	  tree mem = build_simple_mem_ref (decl2);
	  OMP_CLAUSE_DECL (clause) = mem;
	  OMP_CLAUSE_SIZE (clause) = TYPE_SIZE_UNIT (TREE_TYPE (decl));
	  if (gimplify_omp_ctxp->outer_context)
	    {
	      struct gimplify_omp_ctx *ctx = gimplify_omp_ctxp->outer_context;
	      omp_notice_variable (ctx, decl2, true);
	      omp_notice_variable (ctx, OMP_CLAUSE_SIZE (clause), true);
	    }
	  tree nc = build_omp_clause (OMP_CLAUSE_LOCATION (clause),
				      OMP_CLAUSE_MAP);
	  OMP_CLAUSE_DECL (nc) = decl;
	  OMP_CLAUSE_SIZE (nc) = size_zero_node;
	  OMP_CLAUSE_SET_MAP_KIND (nc, GOMP_MAP_POINTER);
	  OMP_CLAUSE_CHAIN (nc) = OMP_CLAUSE_CHAIN (clause);
	  OMP_CLAUSE_CHAIN (clause) = nc;
	}
      else
	{
	  if (gimplify_omp_ctxp->outer_context)
	    {
	      struct gimplify_omp_ctx *ctx = gimplify_omp_ctxp->outer_context;
	      splay_tree_node on
		    = splay_tree_lookup (ctx->variables, (splay_tree_key) decl);
	      if (on && (on->value & GOVD_USE_DEVPTR))
	        OMP_CLAUSE_SET_MAP_KIND (clause, GOMP_MAP_FORCE_PRESENT);
	    }
	  OMP_CLAUSE_SIZE (clause) = DECL_SIZE_UNIT (decl);
	}
    }
  if (code == OMP_CLAUSE_FIRSTPRIVATE && (flags & GOVD_LASTPRIVATE) != 0)
    {
      tree nc = build_omp_clause (input_location, OMP_CLAUSE_LASTPRIVATE);
      OMP_CLAUSE_DECL (nc) = decl;
      OMP_CLAUSE_LASTPRIVATE_FIRSTPRIVATE (nc) = 1;
      OMP_CLAUSE_CHAIN (nc) = *list_p;
      OMP_CLAUSE_CHAIN (clause) = nc;
      struct gimplify_omp_ctx *ctx = gimplify_omp_ctxp;
      gimplify_omp_ctxp = ctx->outer_context;
      lang_hooks.decls.omp_finish_clause (nc, pre_p);
      gimplify_omp_ctxp = ctx;
    }
  *list_p = clause;
  struct gimplify_omp_ctx *ctx = gimplify_omp_ctxp;
  gimplify_omp_ctxp = ctx->outer_context;
  lang_hooks.decls.omp_finish_clause (clause, pre_p);
  gimplify_omp_ctxp = ctx;
  return 0;
}

static void
gimplify_adjust_omp_clauses (gimple_seq *pre_p, tree *list_p)
{
  struct gimplify_omp_ctx *ctx = gimplify_omp_ctxp;
  tree c, decl;

  while ((c = *list_p) != NULL)
    {
      splay_tree_node n;
      bool remove = false;

      switch (OMP_CLAUSE_CODE (c))
	{
	case OMP_CLAUSE_PRIVATE:
	case OMP_CLAUSE_SHARED:
	case OMP_CLAUSE_FIRSTPRIVATE:
	case OMP_CLAUSE_LINEAR:
	  decl = OMP_CLAUSE_DECL (c);
	  n = splay_tree_lookup (ctx->variables, (splay_tree_key) decl);
	  remove = !(n->value & GOVD_SEEN);
	  if (! remove)
	    {
	      bool shared = OMP_CLAUSE_CODE (c) == OMP_CLAUSE_SHARED;
	      if ((n->value & GOVD_DEBUG_PRIVATE)
		  || lang_hooks.decls.omp_private_debug_clause (decl, shared))
		{
		  gcc_assert ((n->value & GOVD_DEBUG_PRIVATE) == 0
			      || ((n->value & GOVD_DATA_SHARE_CLASS)
				  == GOVD_PRIVATE));
		  OMP_CLAUSE_SET_CODE (c, OMP_CLAUSE_PRIVATE);
		  OMP_CLAUSE_PRIVATE_DEBUG (c) = 1;
		}
	    }
	  break;

	case OMP_CLAUSE_LASTPRIVATE:
	  /* Make sure OMP_CLAUSE_LASTPRIVATE_FIRSTPRIVATE is set to
	     accurately reflect the presence of a FIRSTPRIVATE clause.  */
	  decl = OMP_CLAUSE_DECL (c);
	  n = splay_tree_lookup (ctx->variables, (splay_tree_key) decl);
	  OMP_CLAUSE_LASTPRIVATE_FIRSTPRIVATE (c)
	    = (n->value & GOVD_FIRSTPRIVATE) != 0;
	  if (omp_no_lastprivate (ctx))
	    {
	      if (OMP_CLAUSE_LASTPRIVATE_FIRSTPRIVATE (c))
		remove = true;
	      else
		OMP_CLAUSE_CODE (c) = OMP_CLAUSE_PRIVATE;
	    }
	  break;

	case OMP_CLAUSE_ALIGNED:
	  decl = OMP_CLAUSE_DECL (c);
	  if (!is_global_var (decl))
	    {
	      n = splay_tree_lookup (ctx->variables, (splay_tree_key) decl);
	      remove = n == NULL || !(n->value & GOVD_SEEN);
	      if (!remove && TREE_CODE (TREE_TYPE (decl)) == POINTER_TYPE)
		{
		  struct gimplify_omp_ctx *octx;
		  if (n != NULL
		      && (n->value & (GOVD_DATA_SHARE_CLASS
				      & ~GOVD_FIRSTPRIVATE)))
		    remove = true;
		  else
		    for (octx = ctx->outer_context; octx;
			 octx = octx->outer_context)
		      {
			n = splay_tree_lookup (octx->variables,
					       (splay_tree_key) decl);
			if (n == NULL)
			  continue;
			if (n->value & GOVD_LOCAL)
			  break;
			/* We have to avoid assigning a shared variable
			   to itself when trying to add
			   __builtin_assume_aligned.  */
			if (n->value & GOVD_SHARED)
			  {
			    remove = true;
			    break;
			  }
		      }
		}
	    }
	  else if (TREE_CODE (TREE_TYPE (decl)) == ARRAY_TYPE)
	    {
	      n = splay_tree_lookup (ctx->variables, (splay_tree_key) decl);
	      if (n != NULL && (n->value & GOVD_DATA_SHARE_CLASS) != 0)
		remove = true;
	    }
	  break;

	case OMP_CLAUSE_MAP:
	  decl = OMP_CLAUSE_DECL (c);
	  if (!DECL_P (decl))
	    break;
	  n = splay_tree_lookup (ctx->variables, (splay_tree_key) decl);
	  if (ctx->region_type == ORT_TARGET && !(n->value & GOVD_SEEN))
	    remove = true;
	  else if (DECL_SIZE (decl)
		   && TREE_CODE (DECL_SIZE (decl)) != INTEGER_CST
		   && OMP_CLAUSE_MAP_KIND (c) != GOMP_MAP_POINTER)
	    {
	      /* For GOMP_MAP_FORCE_DEVICEPTR, we'll never enter here, because
		 for these, TREE_CODE (DECL_SIZE (decl)) will always be
		 INTEGER_CST.  */
	      gcc_assert (OMP_CLAUSE_MAP_KIND (c) != GOMP_MAP_FORCE_DEVICEPTR);

	      tree decl2 = DECL_VALUE_EXPR (decl);
	      gcc_assert (TREE_CODE (decl2) == INDIRECT_REF);
	      decl2 = TREE_OPERAND (decl2, 0);
	      gcc_assert (DECL_P (decl2));
	      tree mem = build_simple_mem_ref (decl2);
	      OMP_CLAUSE_DECL (c) = mem;
	      OMP_CLAUSE_SIZE (c) = TYPE_SIZE_UNIT (TREE_TYPE (decl));
	      if (ctx->outer_context)
		{
		  omp_notice_variable (ctx->outer_context, decl2, true);
		  omp_notice_variable (ctx->outer_context,
				       OMP_CLAUSE_SIZE (c), true);
		}
	      tree nc = build_omp_clause (OMP_CLAUSE_LOCATION (c),
					  OMP_CLAUSE_MAP);
	      OMP_CLAUSE_DECL (nc) = decl;
	      OMP_CLAUSE_SIZE (nc) = size_zero_node;
	      OMP_CLAUSE_SET_MAP_KIND (nc, GOMP_MAP_POINTER);
	      OMP_CLAUSE_CHAIN (nc) = OMP_CLAUSE_CHAIN (c);
	      OMP_CLAUSE_CHAIN (c) = nc;
	      c = nc;
	    }
	  else if (OMP_CLAUSE_SIZE (c) == NULL_TREE)
	    OMP_CLAUSE_SIZE (c) = DECL_SIZE_UNIT (decl);
	  break;

	case OMP_CLAUSE_TO:
	case OMP_CLAUSE_FROM:
	case OMP_CLAUSE__CACHE_:
	  decl = OMP_CLAUSE_DECL (c);
	  if (!DECL_P (decl))
	    break;
	  if (DECL_SIZE (decl)
	      && TREE_CODE (DECL_SIZE (decl)) != INTEGER_CST)
	    {
	      tree decl2 = DECL_VALUE_EXPR (decl);
	      gcc_assert (TREE_CODE (decl2) == INDIRECT_REF);
	      decl2 = TREE_OPERAND (decl2, 0);
	      gcc_assert (DECL_P (decl2));
	      tree mem = build_simple_mem_ref (decl2);
	      OMP_CLAUSE_DECL (c) = mem;
	      OMP_CLAUSE_SIZE (c) = TYPE_SIZE_UNIT (TREE_TYPE (decl));
	      if (ctx->outer_context)
		{
		  omp_notice_variable (ctx->outer_context, decl2, true);
		  omp_notice_variable (ctx->outer_context,
				       OMP_CLAUSE_SIZE (c), true);
		}
	    }
	  else if (OMP_CLAUSE_SIZE (c) == NULL_TREE)
	    OMP_CLAUSE_SIZE (c) = DECL_SIZE_UNIT (decl);
	  break;

	case OMP_CLAUSE_REDUCTION:
	case OMP_CLAUSE_COPYIN:
	case OMP_CLAUSE_COPYPRIVATE:
	case OMP_CLAUSE_IF:
	case OMP_CLAUSE_NUM_THREADS:
	case OMP_CLAUSE_NUM_TEAMS:
	case OMP_CLAUSE_THREAD_LIMIT:
	case OMP_CLAUSE_DIST_SCHEDULE:
	case OMP_CLAUSE_DEVICE:
	case OMP_CLAUSE_SCHEDULE:
	case OMP_CLAUSE_NOWAIT:
	case OMP_CLAUSE_ORDERED:
	case OMP_CLAUSE_DEFAULT:
	case OMP_CLAUSE_UNTIED:
	case OMP_CLAUSE_COLLAPSE:
	case OMP_CLAUSE_FINAL:
	case OMP_CLAUSE_MERGEABLE:
	case OMP_CLAUSE_PROC_BIND:
	case OMP_CLAUSE_SAFELEN:
	case OMP_CLAUSE_DEPEND:
	case OMP_CLAUSE__CILK_FOR_COUNT_:
	case OMP_CLAUSE_ASYNC:
	case OMP_CLAUSE_WAIT:
	case OMP_CLAUSE_DEVICE_RESIDENT:
	case OMP_CLAUSE_USE_DEVICE:
	case OMP_CLAUSE_INDEPENDENT:
	case OMP_CLAUSE_NUM_GANGS:
	case OMP_CLAUSE_NUM_WORKERS:
	case OMP_CLAUSE_VECTOR_LENGTH:
	case OMP_CLAUSE_GANG:
	case OMP_CLAUSE_WORKER:
	case OMP_CLAUSE_VECTOR:
	case OMP_CLAUSE_AUTO:
	case OMP_CLAUSE_SEQ:
	case OMP_CLAUSE_TILE:
	case OMP_CLAUSE_DEVICE_TYPE:
	  break;

	default:
	  gcc_unreachable ();
	}

      if (remove)
	*list_p = OMP_CLAUSE_CHAIN (c);
      else
	list_p = &OMP_CLAUSE_CHAIN (c);
    }

  /* Add in any implicit data sharing.  */
  struct gimplify_adjust_omp_clauses_data data;
  data.list_p = list_p;
  data.pre_p = pre_p;
  splay_tree_foreach (ctx->variables, gimplify_adjust_omp_clauses_1, &data);

  gimplify_omp_ctxp = ctx->outer_context;
  delete_omp_context (ctx);
}

/* Gimplify OACC_CACHE.  */

static void
gimplify_oacc_cache (tree *expr_p, gimple_seq *pre_p)
{
  tree expr = *expr_p;

  gimplify_scan_omp_clauses (&OACC_CACHE_CLAUSES (expr), pre_p, ORT_WORKSHARE,
			     ORK_OACC);
  gimplify_adjust_omp_clauses (pre_p, &OACC_CACHE_CLAUSES (expr));

  /* TODO: Do something sensible with this information.  */

  *expr_p = NULL_TREE;
}

/* Gimplify OACC_DECLARE.  */

static void
gimplify_oacc_declare (tree *expr_p, gimple_seq *pre_p)
{
  tree expr = *expr_p;
  gomp_target *stmt;
  tree clauses, t;

  clauses = OACC_DECLARE_CLAUSES (expr);

  gimplify_scan_omp_clauses (&clauses, pre_p, ORT_TARGET_DATA, ORK_OACC);

  gimplify_omp_ctxp->acc_region_kind = ARK_DECLARE;
  gimplify_omp_ctxp->stmt = NULL;

  for (t = clauses; t; t = OMP_CLAUSE_CHAIN (t))
    {
      tree attrs, decl = OMP_CLAUSE_DECL (t);

      if (TREE_CODE (decl) == MEM_REF)
	continue;

      omp_add_variable (gimplify_omp_ctxp, decl, GOVD_SEEN);

      attrs = lookup_attribute ("oacc declare", DECL_ATTRIBUTES (decl));
      if (attrs)
	DECL_ATTRIBUTES (decl) = remove_attribute ("oacc declare", attrs);
    }

  stmt = gimple_build_omp_target (NULL, GF_OMP_TARGET_KIND_OACC_DECLARE,
				  clauses);

  gimplify_seq_add_stmt (pre_p, stmt);

  clauses = OACC_DECLARE_RETURN_CLAUSES (expr);

  if (clauses)
    {
      struct gimplify_omp_ctx *c;

      gimplify_scan_omp_clauses (&clauses, pre_p, ORT_TARGET_DATA, ORK_OACC);

      c = gimplify_omp_ctxp;
      gimplify_omp_ctxp = c->outer_context;
      delete_omp_context (c);

      stmt = gimple_build_omp_target (NULL, GF_OMP_TARGET_KIND_OACC_DECLARE,
				      clauses);
      gimplify_omp_ctxp->stmt = stmt;
    }

  *expr_p = NULL_TREE;
}

static tree
gimplify_oacc_host_data_1 (tree *tp, int *walk_subtrees, void *data ATTRIBUTE_UNUSED)
{
  splay_tree_node n = NULL;
  location_t loc = EXPR_LOCATION (*tp);

  switch (TREE_CODE (*tp))
    {
    case ADDR_EXPR:
      {
	tree decl = TREE_OPERAND (*tp, 0);

	switch (TREE_CODE (decl))
	  {
	  case ARRAY_REF:
	  case ARRAY_RANGE_REF:
	  case COMPONENT_REF:
	  case VIEW_CONVERT_EXPR:
	  case REALPART_EXPR:
	  case IMAGPART_EXPR:
	    if (TREE_CODE (TREE_OPERAND (decl, 0)) == VAR_DECL)
	      n = splay_tree_lookup (gimplify_omp_ctxp->variables,
				     (splay_tree_key) TREE_OPERAND (decl, 0));
	    break;

	  case VAR_DECL:
	    n = splay_tree_lookup (gimplify_omp_ctxp->variables,
				   (splay_tree_key) decl);
	    break;

	  default:
	    ;
	  }

	if (n != NULL && (n->value & GOVD_USE_DEVICE) != 0)
	  {
	    tree t = builtin_decl_explicit (BUILT_IN_GOACC_DEVICEPTR);
	    *tp = build_call_expr_loc (loc, t, 1, *tp);
	  }

	*walk_subtrees = 0;
      }
      break;

    case VAR_DECL:
      {
	tree decl = *tp;

	n = splay_tree_lookup (gimplify_omp_ctxp->variables,
			       (splay_tree_key) decl);

	if (n != NULL && (n->value & GOVD_USE_DEVICE) != 0)
	  {
	    if (!POINTER_TYPE_P (TREE_TYPE (decl)))
	      return decl;

	    tree t = builtin_decl_explicit (BUILT_IN_GOACC_DEVICEPTR);
	    *tp = build_call_expr_loc (loc, t, 1, *tp);
	    *walk_subtrees = 0;
	  }
      }
      break;

    case OACC_PARALLEL:
    case OACC_KERNELS:
    case OACC_LOOP:
      *walk_subtrees = 0;
      break;

    default:
      ;
    }

  return NULL_TREE;
}

static enum gimplify_status
gimplify_oacc_host_data (tree *expr_p, gimple_seq *pre_p)
{
  tree expr = *expr_p, orig_body;
  gimple_seq body = NULL;
  
  gimplify_scan_omp_clauses (&OACC_HOST_DATA_CLAUSES (expr), pre_p,
			     ORT_HOST_DATA, ORK_OACC);
  
  orig_body = OACC_HOST_DATA_BODY (expr);

  /* Perform a pre-pass over the host_data region's body, inserting calls to
     GOACC_deviceptr where appropriate.  */

  tree ret = walk_tree_without_duplicates (&orig_body,
					   &gimplify_oacc_host_data_1, 0);
  
  if (ret)
    {
      error_at (EXPR_LOCATION (expr),
		"undefined use of variable %qE in host_data region",
		DECL_NAME (ret));
      gimplify_adjust_omp_clauses (pre_p, &OACC_HOST_DATA_CLAUSES (expr));
      return GS_ERROR;
    }

  push_gimplify_context ();
  
  gimple g = gimplify_and_return_first (orig_body, &body);

  if (gimple_code (g) == GIMPLE_BIND)
    pop_gimplify_context (g);
  else
    pop_gimplify_context (NULL);

  gimplify_adjust_omp_clauses (pre_p, &OACC_HOST_DATA_CLAUSES (expr));
  
  gimplify_seq_add_stmt (pre_p, g);
  
  return GS_ALL_DONE;
}

/* Gimplify the contents of an OMP_PARALLEL statement.  This involves
   gimplification of the body, as well as scanning the body for used
   variables.  We need to do this scan now, because variable-sized
   decls will be decomposed during gimplification.  */

static void
gimplify_omp_parallel (tree *expr_p, gimple_seq *pre_p)
{
  tree expr = *expr_p;
  gimple *g;
  gimple_seq body = NULL;

  gimplify_scan_omp_clauses (&OMP_PARALLEL_CLAUSES (expr), pre_p,
			     OMP_PARALLEL_COMBINED (expr)
			     ? ORT_COMBINED_PARALLEL
			     : ORT_PARALLEL, ORK_OMP);

  push_gimplify_context ();

  g = gimplify_and_return_first (OMP_PARALLEL_BODY (expr), &body);
  if (gimple_code (g) == GIMPLE_BIND)
    pop_gimplify_context (g);
  else
    pop_gimplify_context (NULL);

  gimplify_adjust_omp_clauses (pre_p, &OMP_PARALLEL_CLAUSES (expr));

  g = gimple_build_omp_parallel (body,
				 OMP_PARALLEL_CLAUSES (expr),
				 NULL_TREE, NULL_TREE);
  if (OMP_PARALLEL_COMBINED (expr))
    gimple_omp_set_subcode (g, GF_OMP_PARALLEL_COMBINED);
  gimplify_seq_add_stmt (pre_p, g);
  *expr_p = NULL_TREE;
}

/* Gimplify the contents of an OMP_TASK statement.  This involves
   gimplification of the body, as well as scanning the body for used
   variables.  We need to do this scan now, because variable-sized
   decls will be decomposed during gimplification.  */

static void
gimplify_omp_task (tree *expr_p, gimple_seq *pre_p)
{
  tree expr = *expr_p;
  gimple *g;
  gimple_seq body = NULL;

  gimplify_scan_omp_clauses (&OMP_TASK_CLAUSES (expr), pre_p,
			     find_omp_clause (OMP_TASK_CLAUSES (expr),
					      OMP_CLAUSE_UNTIED)
			     ? ORT_UNTIED_TASK : ORT_TASK,
			     ORK_OMP);

  push_gimplify_context ();

  g = gimplify_and_return_first (OMP_TASK_BODY (expr), &body);
  if (gimple_code (g) == GIMPLE_BIND)
    pop_gimplify_context (g);
  else
    pop_gimplify_context (NULL);

  gimplify_adjust_omp_clauses (pre_p, &OMP_TASK_CLAUSES (expr));

  g = gimple_build_omp_task (body,
			     OMP_TASK_CLAUSES (expr),
			     NULL_TREE, NULL_TREE,
			     NULL_TREE, NULL_TREE, NULL_TREE);
  gimplify_seq_add_stmt (pre_p, g);
  *expr_p = NULL_TREE;
}

/* Helper function of gimplify_omp_for, find OMP_FOR resp. OMP_SIMD
   with non-NULL OMP_FOR_INIT.  */

static tree
find_combined_omp_for (tree *tp, int *walk_subtrees, void *)
{
  *walk_subtrees = 0;
  switch (TREE_CODE (*tp))
    {
    case OMP_FOR:
      *walk_subtrees = 1;
      /* FALLTHRU */
    case OMP_SIMD:
      if (OMP_FOR_INIT (*tp) != NULL_TREE)
	return *tp;
      break;
    case BIND_EXPR:
    case STATEMENT_LIST:
    case OMP_PARALLEL:
      *walk_subtrees = 1;
      break;
    default:
      break;
    }
  return NULL_TREE;
}

/* Helper function for localize_reductions.  Replace all uses of REF_VAR with
   LOCAL_VAR.  */

static tree
localize_reductions_r (tree *tp, int *walk_subtrees, void *data)
{
  enum tree_code tc = TREE_CODE (*tp);
  struct privatize_reduction *pr = (struct privatize_reduction *) data;

  if (TYPE_P (*tp))
    *walk_subtrees = 0;

  switch (tc)
    {
    case INDIRECT_REF:
    case MEM_REF:
      if (TREE_OPERAND (*tp, 0) == pr->ref_var)
	*tp = pr->local_var;

      *walk_subtrees = 0;
      break;

    case VAR_DECL:
    case PARM_DECL:
    case RESULT_DECL:
      if (*tp == pr->ref_var)
	*tp = pr->local_var;

      *walk_subtrees = 0;
      break;

    default:
      break;
    }

  return NULL_TREE;
}

/* OpenACC worker and vector loop state propagation requires reductions
   to be inside local variables.  This function replaces all reference-type
   reductions variables associated with the loop with a local copy.  It is
   also used to create private copies of reduction variables for those
   which are not associated with acc loops.  */

static void
localize_reductions (tree *expr_p, bool target)
{
  tree clauses = target ? OMP_CLAUSES (*expr_p) : OMP_FOR_CLAUSES (*expr_p);
  tree c, var, type, new_var;
  struct privatize_reduction pr;
  
  for (c = clauses; c; c = OMP_CLAUSE_CHAIN (c))
    if (OMP_CLAUSE_CODE (c) == OMP_CLAUSE_REDUCTION)
      {
	var = OMP_CLAUSE_DECL (c);

	if (!target && !lang_hooks.decls.omp_privatize_by_reference (var))
	  {
	    OMP_CLAUSE_REDUCTION_PRIVATE_DECL (c) = NULL;
	    continue;
	  }

	if (lang_hooks.decls.omp_privatize_by_reference (var))
	  type = TREE_TYPE (TREE_TYPE (var));
	else
	  type = TREE_TYPE (var);
	new_var = create_tmp_var (type);

	pr.ref_var = var;
	pr.local_var = new_var;

	/* Only replace var with new_var within the region associated the
	   current ACC construct, not in the clauses of this construct.  */
	tree region = TREE_OPERAND (*expr_p, 0);

	walk_tree (&region, localize_reductions_r, &pr, NULL);

	OMP_CLAUSE_REDUCTION_PRIVATE_DECL (c) = new_var;
      }
}

/* Gimplify the gross structure of an OMP_FOR statement.  */

static enum gimplify_status
gimplify_omp_for (tree *expr_p, gimple_seq *pre_p)
{
  tree for_stmt, orig_for_stmt, inner_for_stmt = NULL_TREE, decl, var, t;
  enum gimplify_status ret = GS_ALL_DONE;
  enum gimplify_status tret;
  gomp_for *gfor;
  gimple_seq for_body, for_pre_body;
  int i;
  bool simd;
  bitmap has_decl_expr = NULL;
  enum omp_region_kind ork;

  orig_for_stmt = for_stmt = *expr_p;

  switch (TREE_CODE (for_stmt))
    {
    case OMP_FOR:
    case CILK_FOR:
    case OMP_DISTRIBUTE:
      ork = ORK_OMP;
      simd = false;
      break;
    case OACC_LOOP:
      ork = ORK_OACC;
      simd = false;
      break;
    case OMP_SIMD:
    case CILK_SIMD:
      ork = ORK_OMP;
      simd = true;
      break;
    default:
      gcc_unreachable ();
    }

  if (ork == ORK_OACC)
    localize_reductions (expr_p, false);

  /* Set OMP_CLAUSE_LINEAR_NO_COPYIN flag on explicit linear
     clause for the IV.  */
  if (simd && TREE_VEC_LENGTH (OMP_FOR_INIT (for_stmt)) == 1)
    {
      t = TREE_VEC_ELT (OMP_FOR_INIT (for_stmt), 0);
      gcc_assert (TREE_CODE (t) == MODIFY_EXPR);
      decl = TREE_OPERAND (t, 0);
      for (tree c = OMP_FOR_CLAUSES (for_stmt); c; c = OMP_CLAUSE_CHAIN (c))
	if (OMP_CLAUSE_CODE (c) == OMP_CLAUSE_LINEAR
	    && OMP_CLAUSE_DECL (c) == decl)
	  {
	    OMP_CLAUSE_LINEAR_NO_COPYIN (c) = 1;
	    break;
	  }
    }

  if (OMP_FOR_INIT (for_stmt) == NULL_TREE)
    {
      gcc_assert (TREE_CODE (for_stmt) != OACC_LOOP);
      inner_for_stmt = walk_tree (&OMP_FOR_BODY (for_stmt),
				  find_combined_omp_for, NULL, NULL);
      if (inner_for_stmt == NULL_TREE)
	{
	  gcc_assert (seen_error ());
	  *expr_p = NULL_TREE;
	  return GS_ERROR;
	}
    }

  gimplify_scan_omp_clauses (&OMP_FOR_CLAUSES (for_stmt), pre_p,
			     simd ? ORT_SIMD : ORT_WORKSHARE, ork);
  if (TREE_CODE (for_stmt) == OMP_DISTRIBUTE)
    gimplify_omp_ctxp->distribute = true;

  /* Handle OMP_FOR_INIT.  */
  for_pre_body = NULL;
  if (simd && OMP_FOR_PRE_BODY (for_stmt))
    {
      has_decl_expr = BITMAP_ALLOC (NULL);
      if (TREE_CODE (OMP_FOR_PRE_BODY (for_stmt)) == DECL_EXPR
	  && TREE_CODE (DECL_EXPR_DECL (OMP_FOR_PRE_BODY (for_stmt)))
	     == VAR_DECL)
	{
	  t = OMP_FOR_PRE_BODY (for_stmt);
	  bitmap_set_bit (has_decl_expr, DECL_UID (DECL_EXPR_DECL (t)));
	}
      else if (TREE_CODE (OMP_FOR_PRE_BODY (for_stmt)) == STATEMENT_LIST)
	{
	  tree_stmt_iterator si;
	  for (si = tsi_start (OMP_FOR_PRE_BODY (for_stmt)); !tsi_end_p (si);
	       tsi_next (&si))
	    {
	      t = tsi_stmt (si);
	      if (TREE_CODE (t) == DECL_EXPR
		  && TREE_CODE (DECL_EXPR_DECL (t)) == VAR_DECL)
		bitmap_set_bit (has_decl_expr, DECL_UID (DECL_EXPR_DECL (t)));
	    }
	}
    }
  gimplify_and_add (OMP_FOR_PRE_BODY (for_stmt), &for_pre_body);
  OMP_FOR_PRE_BODY (for_stmt) = NULL_TREE;

  if (OMP_FOR_INIT (for_stmt) == NULL_TREE)
    {
      for_stmt = inner_for_stmt;
      gimplify_omp_ctxp->combined_loop = true;
    }

  for_body = NULL;
  gcc_assert (TREE_VEC_LENGTH (OMP_FOR_INIT (for_stmt))
	      == TREE_VEC_LENGTH (OMP_FOR_COND (for_stmt)));
  gcc_assert (TREE_VEC_LENGTH (OMP_FOR_INIT (for_stmt))
	      == TREE_VEC_LENGTH (OMP_FOR_INCR (for_stmt)));
  for (i = 0; i < TREE_VEC_LENGTH (OMP_FOR_INIT (for_stmt)); i++)
    {
      t = TREE_VEC_ELT (OMP_FOR_INIT (for_stmt), i);
      gcc_assert (TREE_CODE (t) == MODIFY_EXPR);
      decl = TREE_OPERAND (t, 0);
      gcc_assert (DECL_P (decl));
      gcc_assert (INTEGRAL_TYPE_P (TREE_TYPE (decl))
		  || POINTER_TYPE_P (TREE_TYPE (decl)));

      /* Make sure the iteration variable is private.  */
      tree c = NULL_TREE;
      tree c2 = NULL_TREE;
      if (orig_for_stmt != for_stmt)
	/* Do this only on innermost construct for combined ones.  */;
      else if (simd)
	{
	  splay_tree_node n = splay_tree_lookup (gimplify_omp_ctxp->variables,
						 (splay_tree_key)decl);
	  omp_is_private (gimplify_omp_ctxp, decl,
			  1 + (TREE_VEC_LENGTH (OMP_FOR_INIT (for_stmt))
			       != 1));
	  if (n != NULL && (n->value & GOVD_DATA_SHARE_CLASS) != 0)
	    omp_notice_variable (gimplify_omp_ctxp, decl, true);
	  else if (TREE_VEC_LENGTH (OMP_FOR_INIT (for_stmt)) == 1)
	    {
	      c = build_omp_clause (input_location, OMP_CLAUSE_LINEAR);
	      OMP_CLAUSE_LINEAR_NO_COPYIN (c) = 1;
	      unsigned int flags = GOVD_LINEAR | GOVD_EXPLICIT | GOVD_SEEN;
	      if ((has_decl_expr
		   && bitmap_bit_p (has_decl_expr, DECL_UID (decl)))
		  || omp_no_lastprivate (gimplify_omp_ctxp))
		{
		  OMP_CLAUSE_LINEAR_NO_COPYOUT (c) = 1;
		  flags |= GOVD_LINEAR_LASTPRIVATE_NO_OUTER;
		}
	      struct gimplify_omp_ctx *outer
		= gimplify_omp_ctxp->outer_context;
	      if (outer && !OMP_CLAUSE_LINEAR_NO_COPYOUT (c))
		{
		  if (outer->region_type == ORT_WORKSHARE
		      && outer->combined_loop)
		    {
		      n = splay_tree_lookup (outer->variables,
					     (splay_tree_key)decl);
		      if (n != NULL && (n->value & GOVD_LOCAL) != 0)
			{
			  OMP_CLAUSE_LINEAR_NO_COPYOUT (c) = 1;
			  flags |= GOVD_LINEAR_LASTPRIVATE_NO_OUTER;
			}
		    }
		}

	      OMP_CLAUSE_DECL (c) = decl;
	      OMP_CLAUSE_CHAIN (c) = OMP_FOR_CLAUSES (for_stmt);
	      OMP_FOR_CLAUSES (for_stmt) = c;
	      omp_add_variable (gimplify_omp_ctxp, decl, flags);
	      if (outer && !OMP_CLAUSE_LINEAR_NO_COPYOUT (c))
		{
		  if (outer->region_type == ORT_WORKSHARE
		      && outer->combined_loop)
		    {
		      if (outer->outer_context
			  && (outer->outer_context->region_type
			      == ORT_COMBINED_PARALLEL))
			outer = outer->outer_context;
		      else if (omp_check_private (outer, decl, false))
			outer = NULL;
		    }
		  else if (outer->region_type != ORT_COMBINED_PARALLEL)
		    outer = NULL;
		  if (outer)
		    {
		      n = splay_tree_lookup (outer->variables,
					     (splay_tree_key)decl);
		      if (n == NULL || (n->value & GOVD_DATA_SHARE_CLASS) == 0)
			{
			  omp_add_variable (outer, decl,
					    GOVD_LASTPRIVATE | GOVD_SEEN);
			  if (outer->outer_context)
			    omp_notice_variable (outer->outer_context, decl,
						 true);
			}
		    }
		}
	    }
	  else
	    {
	      bool lastprivate
		= (!has_decl_expr
		   || !bitmap_bit_p (has_decl_expr, DECL_UID (decl)))
		  && !omp_no_lastprivate (gimplify_omp_ctxp);
	      struct gimplify_omp_ctx *outer
		= gimplify_omp_ctxp->outer_context;
	      if (outer && lastprivate)
		{
		  if (outer->region_type == ORT_WORKSHARE
		      && outer->combined_loop)
		    {
		      n = splay_tree_lookup (outer->variables,
					     (splay_tree_key)decl);
		      if (n != NULL && (n->value & GOVD_LOCAL) != 0)
			{
			  lastprivate = false;
			  outer = NULL;
			}
		      else if (outer->outer_context
			       && (outer->outer_context->region_type
				   == ORT_COMBINED_PARALLEL))
			outer = outer->outer_context;
		      else if (omp_check_private (outer, decl, false))
			outer = NULL;
		    }
		  else if (outer->region_type != ORT_COMBINED_PARALLEL)
		    outer = NULL;
		  if (outer)
		    {
		      n = splay_tree_lookup (outer->variables,
					     (splay_tree_key)decl);
		      if (n == NULL || (n->value & GOVD_DATA_SHARE_CLASS) == 0)
			{
			  omp_add_variable (outer, decl,
					    GOVD_LASTPRIVATE | GOVD_SEEN);
			  if (outer->outer_context)
			    omp_notice_variable (outer->outer_context, decl,
						 true);
			}
		    }
		}

	      c = build_omp_clause (input_location,
				    lastprivate ? OMP_CLAUSE_LASTPRIVATE
						: OMP_CLAUSE_PRIVATE);
	      OMP_CLAUSE_DECL (c) = decl;
	      OMP_CLAUSE_CHAIN (c) = OMP_FOR_CLAUSES (for_stmt);
	      OMP_FOR_CLAUSES (for_stmt) = c;
	      omp_add_variable (gimplify_omp_ctxp, decl,
				(lastprivate ? GOVD_LASTPRIVATE : GOVD_PRIVATE)
				| GOVD_EXPLICIT | GOVD_SEEN);
	      c = NULL_TREE;
	    }
	}
      else if (omp_is_private (gimplify_omp_ctxp, decl, 0))
	omp_notice_variable (gimplify_omp_ctxp, decl, true);
      else
	omp_add_variable (gimplify_omp_ctxp, decl, GOVD_PRIVATE | GOVD_SEEN);

      /* If DECL is not a gimple register, create a temporary variable to act
	 as an iteration counter.  This is valid, since DECL cannot be
	 modified in the body of the loop.  Similarly for any iteration vars
	 in simd with collapse > 1 where the iterator vars must be
	 lastprivate.  */
      if (orig_for_stmt != for_stmt)
	var = decl;
      else if (!is_gimple_reg (decl)
	       || (simd && TREE_VEC_LENGTH (OMP_FOR_INIT (for_stmt)) > 1))
	{
	  var = create_tmp_var (TREE_TYPE (decl), get_name (decl));
	  TREE_OPERAND (t, 0) = var;

	  gimplify_seq_add_stmt (&for_body, gimple_build_assign (decl, var));

	  if (simd && TREE_VEC_LENGTH (OMP_FOR_INIT (for_stmt)) == 1)
	    {
	      c2 = build_omp_clause (input_location, OMP_CLAUSE_LINEAR);
	      OMP_CLAUSE_LINEAR_NO_COPYIN (c2) = 1;
	      OMP_CLAUSE_LINEAR_NO_COPYOUT (c2) = 1;
	      OMP_CLAUSE_DECL (c2) = var;
	      OMP_CLAUSE_CHAIN (c2) = OMP_FOR_CLAUSES (for_stmt);
	      OMP_FOR_CLAUSES (for_stmt) = c2;
	      omp_add_variable (gimplify_omp_ctxp, var,
				GOVD_LINEAR | GOVD_EXPLICIT | GOVD_SEEN);
	      if (c == NULL_TREE)
		{
		  c = c2;
		  c2 = NULL_TREE;
		}
	    }
	  else
	    omp_add_variable (gimplify_omp_ctxp, var,
			      GOVD_PRIVATE | GOVD_SEEN);
	}
      else
	var = decl;

      tret = gimplify_expr (&TREE_OPERAND (t, 1), &for_pre_body, NULL,
			    is_gimple_val, fb_rvalue);
      ret = MIN (ret, tret);
      if (ret == GS_ERROR)
	return ret;

      /* Handle OMP_FOR_COND.  */
      t = TREE_VEC_ELT (OMP_FOR_COND (for_stmt), i);
      gcc_assert (COMPARISON_CLASS_P (t));
      gcc_assert (TREE_OPERAND (t, 0) == decl);

      tret = gimplify_expr (&TREE_OPERAND (t, 1), &for_pre_body, NULL,
			    is_gimple_val, fb_rvalue);
      ret = MIN (ret, tret);

      /* Handle OMP_FOR_INCR.  */
      t = TREE_VEC_ELT (OMP_FOR_INCR (for_stmt), i);
      switch (TREE_CODE (t))
	{
	case PREINCREMENT_EXPR:
	case POSTINCREMENT_EXPR:
	  {
	    tree decl = TREE_OPERAND (t, 0);
	    /* c_omp_for_incr_canonicalize_ptr() should have been
	       called to massage things appropriately.  */
	    gcc_assert (!POINTER_TYPE_P (TREE_TYPE (decl)));

	    if (orig_for_stmt != for_stmt)
	      break;
	    t = build_int_cst (TREE_TYPE (decl), 1);
	    if (c)
	      OMP_CLAUSE_LINEAR_STEP (c) = t;
	    t = build2 (PLUS_EXPR, TREE_TYPE (decl), var, t);
	    t = build2 (MODIFY_EXPR, TREE_TYPE (var), var, t);
	    TREE_VEC_ELT (OMP_FOR_INCR (for_stmt), i) = t;
	    break;
	  }

	case PREDECREMENT_EXPR:
	case POSTDECREMENT_EXPR:
	  /* c_omp_for_incr_canonicalize_ptr() should have been
	     called to massage things appropriately.  */
	  gcc_assert (!POINTER_TYPE_P (TREE_TYPE (decl)));
	  if (orig_for_stmt != for_stmt)
	    break;
	  t = build_int_cst (TREE_TYPE (decl), -1);
	  if (c)
	    OMP_CLAUSE_LINEAR_STEP (c) = t;
	  t = build2 (PLUS_EXPR, TREE_TYPE (decl), var, t);
	  t = build2 (MODIFY_EXPR, TREE_TYPE (var), var, t);
	  TREE_VEC_ELT (OMP_FOR_INCR (for_stmt), i) = t;
	  break;

	case MODIFY_EXPR:
	  gcc_assert (TREE_OPERAND (t, 0) == decl);
	  TREE_OPERAND (t, 0) = var;

	  t = TREE_OPERAND (t, 1);
	  switch (TREE_CODE (t))
	    {
	    case PLUS_EXPR:
	      if (TREE_OPERAND (t, 1) == decl)
		{
		  TREE_OPERAND (t, 1) = TREE_OPERAND (t, 0);
		  TREE_OPERAND (t, 0) = var;
		  break;
		}

	      /* Fallthru.  */
	    case MINUS_EXPR:
	    case POINTER_PLUS_EXPR:
	      gcc_assert (TREE_OPERAND (t, 0) == decl);
	      TREE_OPERAND (t, 0) = var;
	      break;
	    default:
	      gcc_unreachable ();
	    }

	  tret = gimplify_expr (&TREE_OPERAND (t, 1), &for_pre_body, NULL,
				is_gimple_val, fb_rvalue);
	  ret = MIN (ret, tret);
	  if (c)
	    {
	      tree step = TREE_OPERAND (t, 1);
	      tree stept = TREE_TYPE (decl);
	      if (POINTER_TYPE_P (stept))
		stept = sizetype;
	      step = fold_convert (stept, step);
	      if (TREE_CODE (t) == MINUS_EXPR)
		step = fold_build1 (NEGATE_EXPR, stept, step);
	      OMP_CLAUSE_LINEAR_STEP (c) = step;
	      if (step != TREE_OPERAND (t, 1))
		{
		  tret = gimplify_expr (&OMP_CLAUSE_LINEAR_STEP (c),
					&for_pre_body, NULL,
					is_gimple_val, fb_rvalue);
		  ret = MIN (ret, tret);
		}
	    }
	  break;

	default:
	  gcc_unreachable ();
	}

      if (c2)
	{
	  gcc_assert (c);
	  OMP_CLAUSE_LINEAR_STEP (c2) = OMP_CLAUSE_LINEAR_STEP (c);
	}

      if ((var != decl || TREE_VEC_LENGTH (OMP_FOR_INIT (for_stmt)) > 1)
	  && orig_for_stmt == for_stmt)
	{
	  for (c = OMP_FOR_CLAUSES (for_stmt); c ; c = OMP_CLAUSE_CHAIN (c))
	    if (((OMP_CLAUSE_CODE (c) == OMP_CLAUSE_LASTPRIVATE
		  && OMP_CLAUSE_LASTPRIVATE_GIMPLE_SEQ (c) == NULL)
		 || (OMP_CLAUSE_CODE (c) == OMP_CLAUSE_LINEAR
		     && !OMP_CLAUSE_LINEAR_NO_COPYOUT (c)
		     && OMP_CLAUSE_LINEAR_GIMPLE_SEQ (c) == NULL))
		&& OMP_CLAUSE_DECL (c) == decl)
	      {
		t = TREE_VEC_ELT (OMP_FOR_INCR (for_stmt), i);
		gcc_assert (TREE_CODE (t) == MODIFY_EXPR);
		gcc_assert (TREE_OPERAND (t, 0) == var);
		t = TREE_OPERAND (t, 1);
		gcc_assert (TREE_CODE (t) == PLUS_EXPR
			    || TREE_CODE (t) == MINUS_EXPR
			    || TREE_CODE (t) == POINTER_PLUS_EXPR);
		gcc_assert (TREE_OPERAND (t, 0) == var);
		t = build2 (TREE_CODE (t), TREE_TYPE (decl), decl,
			    TREE_OPERAND (t, 1));
		gimple_seq *seq;
		if (OMP_CLAUSE_CODE (c) == OMP_CLAUSE_LASTPRIVATE)
		  seq = &OMP_CLAUSE_LASTPRIVATE_GIMPLE_SEQ (c);
		else
		  seq = &OMP_CLAUSE_LINEAR_GIMPLE_SEQ (c);
		gimplify_assign (decl, t, seq);
	    }
	}
    }

  BITMAP_FREE (has_decl_expr);

  gimplify_and_add (OMP_FOR_BODY (orig_for_stmt), &for_body);

  if (orig_for_stmt != for_stmt)
    for (i = 0; i < TREE_VEC_LENGTH (OMP_FOR_INIT (for_stmt)); i++)
      {
	t = TREE_VEC_ELT (OMP_FOR_INIT (for_stmt), i);
	decl = TREE_OPERAND (t, 0);
	var = create_tmp_var (TREE_TYPE (decl), get_name (decl));
	omp_add_variable (gimplify_omp_ctxp, var, GOVD_PRIVATE | GOVD_SEEN);
	TREE_OPERAND (t, 0) = var;
	t = TREE_VEC_ELT (OMP_FOR_INCR (for_stmt), i);
	TREE_OPERAND (t, 1) = copy_node (TREE_OPERAND (t, 1));
	TREE_OPERAND (TREE_OPERAND (t, 1), 0) = var;
      }

  gimplify_adjust_omp_clauses (pre_p, &OMP_FOR_CLAUSES (orig_for_stmt));

  int kind;
  switch (TREE_CODE (orig_for_stmt))
    {
    case OMP_FOR: kind = GF_OMP_FOR_KIND_FOR; break;
    case OMP_SIMD: kind = GF_OMP_FOR_KIND_SIMD; break;
    case CILK_SIMD: kind = GF_OMP_FOR_KIND_CILKSIMD; break;
    case CILK_FOR: kind = GF_OMP_FOR_KIND_CILKFOR; break;
    case OMP_DISTRIBUTE: kind = GF_OMP_FOR_KIND_DISTRIBUTE; break;
    case OACC_LOOP: kind = GF_OMP_FOR_KIND_OACC_LOOP; break;
    default:
      gcc_unreachable ();
    }
  gfor = gimple_build_omp_for (for_body, kind, OMP_FOR_CLAUSES (orig_for_stmt),
			       TREE_VEC_LENGTH (OMP_FOR_INIT (for_stmt)),
			       for_pre_body);
  if (orig_for_stmt != for_stmt)
    gimple_omp_for_set_combined_p (gfor, true);
  if (gimplify_omp_ctxp
      && (gimplify_omp_ctxp->combined_loop
	  || (gimplify_omp_ctxp->region_type == ORT_COMBINED_PARALLEL
	      && gimplify_omp_ctxp->outer_context
	      && gimplify_omp_ctxp->outer_context->combined_loop)))
    {
      gimple_omp_for_set_combined_into_p (gfor, true);
      if (gimplify_omp_ctxp->combined_loop)
	gcc_assert (TREE_CODE (orig_for_stmt) == OMP_SIMD);
      else
	gcc_assert (TREE_CODE (orig_for_stmt) == OMP_FOR);
    }

  for (i = 0; i < TREE_VEC_LENGTH (OMP_FOR_INIT (for_stmt)); i++)
    {
      t = TREE_VEC_ELT (OMP_FOR_INIT (for_stmt), i);
      gimple_omp_for_set_index (gfor, i, TREE_OPERAND (t, 0));
      gimple_omp_for_set_initial (gfor, i, TREE_OPERAND (t, 1));
      t = TREE_VEC_ELT (OMP_FOR_COND (for_stmt), i);
      gimple_omp_for_set_cond (gfor, i, TREE_CODE (t));
      gimple_omp_for_set_final (gfor, i, TREE_OPERAND (t, 1));
      t = TREE_VEC_ELT (OMP_FOR_INCR (for_stmt), i);
      gimple_omp_for_set_incr (gfor, i, TREE_OPERAND (t, 1));
    }

  gimplify_seq_add_stmt (pre_p, gfor);
  if (ret != GS_ALL_DONE)
    return GS_ERROR;
  *expr_p = NULL_TREE;
  return GS_ALL_DONE;
}

/* Gimplify the gross structure of several OMP constructs.  */

static void
gimplify_omp_workshare (tree *expr_p, gimple_seq *pre_p)
{
  tree expr = *expr_p;
  gimple *stmt;
  gimple_seq body = NULL;
  enum omp_region_type ort;
  enum omp_region_kind ork;
  enum acc_region_kind ark = ARK_GENERAL;

  switch (TREE_CODE (expr))
    {
    case OMP_SECTIONS:
    case OMP_SINGLE:
      ork = ORK_OMP;
      ort = ORT_WORKSHARE;
      break;
    case OACC_KERNELS:
      ark = ARK_KERNELS;
      ork = ORK_OACC;
      ort = ORT_TARGET;
      break;
    case OACC_PARALLEL:
      ark = ARK_PARALLEL;
      ork = ORK_OACC;
      ort = ORT_TARGET;
      break;
    case OMP_TARGET:
      ork = ORK_OMP;
      ort = ORT_TARGET;
      break;
    case OACC_DATA:
      ort = ORT_TARGET_DATA;
      ork = ORK_OACC;
      break;
    case OMP_TARGET_DATA:
      ork = ORK_OMP;
      ort = ORT_TARGET_DATA;
      break;
    case OMP_TEAMS:
      ork = ORK_OMP;
      ort = OMP_TEAMS_COMBINED (expr) ? ORT_COMBINED_TEAMS : ORT_TEAMS;
      break;
    default:
      gcc_unreachable ();
    }
  gimplify_scan_omp_clauses (&OMP_CLAUSES (expr), pre_p, ort, ork);
  if (ort == ORT_TARGET || ort == ORT_TARGET_DATA)
    {
      gimplify_omp_ctxp->acc_region_kind = ark;
      push_gimplify_context ();
<<<<<<< HEAD

      if (ork == ORK_OACC)
	localize_reductions (expr_p, true);

      gimple g = gimplify_and_return_first (OMP_BODY (expr), &body);
=======
      gimple *g = gimplify_and_return_first (OMP_BODY (expr), &body);
>>>>>>> 3bf38a0b
      if (gimple_code (g) == GIMPLE_BIND)
	pop_gimplify_context (g);
      else
	pop_gimplify_context (NULL);
      if (ort == ORT_TARGET_DATA)
	{
	  switch (TREE_CODE (expr))
	    {
	    case OACC_DATA:
	      /* Rather than building a call to BUILT_IN_GOACC_DATA_END, we use
		 this ifn which is similar, but has a pointer argument, which
		 will be later set to the &.omp_data_arr of the corresponding
		 BUILT_IN_GOACC_DATA_START.
		 This allows us to pretend that the &.omp_data_arr argument of
		 BUILT_IN_GOACC_DATA_START does not escape.  */
	      g = gimple_build_call_internal (IFN_GOACC_DATA_END_WITH_ARG, 1,
					      null_pointer_node);
	      /* Clear the tentatively set PROP_gimple_lompifn, to indicate that
		 IFN_GOACC_DATA_END_WITH_ARG needs to be expanded.  The argument
		 is not abi-compatible with the GOACC_data_end function, which
		 has no arguments.  */
	      cfun->curr_properties &= ~PROP_gimple_lompifn;
	      break;
	    case OMP_TARGET_DATA:
	      {
		tree fn = builtin_decl_explicit (BUILT_IN_GOMP_TARGET_END_DATA);
		g = gimple_build_call (fn, 0);
	      }
	      break;
	    default:
	      gcc_unreachable ();
	    }
	  gimple_seq cleanup = NULL;
	  gimple_seq_add_stmt (&cleanup, g);
	  g = gimple_build_try (body, cleanup, GIMPLE_TRY_FINALLY);
	  body = NULL;
	  gimple_seq_add_stmt (&body, g);
	}
    }
  else
    gimplify_and_add (OMP_BODY (expr), &body);
  gimplify_adjust_omp_clauses (pre_p, &OMP_CLAUSES (expr));

  switch (TREE_CODE (expr))
    {
    case OACC_DATA:
      stmt = gimple_build_omp_target (body, GF_OMP_TARGET_KIND_OACC_DATA,
				      OMP_CLAUSES (expr));
      break;
    case OACC_KERNELS:
      stmt = gimple_build_omp_target (body, GF_OMP_TARGET_KIND_OACC_KERNELS,
				      OMP_CLAUSES (expr));
      break;
    case OACC_PARALLEL:
      stmt = gimple_build_omp_target (body, GF_OMP_TARGET_KIND_OACC_PARALLEL,
				      OMP_CLAUSES (expr));
      break;
    case OMP_SECTIONS:
      stmt = gimple_build_omp_sections (body, OMP_CLAUSES (expr));
      break;
    case OMP_SINGLE:
      stmt = gimple_build_omp_single (body, OMP_CLAUSES (expr));
      break;
    case OMP_TARGET:
      stmt = gimple_build_omp_target (body, GF_OMP_TARGET_KIND_REGION,
				      OMP_CLAUSES (expr));
      break;
    case OMP_TARGET_DATA:
      stmt = gimple_build_omp_target (body, GF_OMP_TARGET_KIND_DATA,
				      OMP_CLAUSES (expr));
      break;
    case OMP_TEAMS:
      stmt = gimple_build_omp_teams (body, OMP_CLAUSES (expr));
      break;
    default:
      gcc_unreachable ();
    }

  gimplify_seq_add_stmt (pre_p, stmt);
  *expr_p = NULL_TREE;
}

/* Gimplify the gross structure of OpenACC enter/exit data, update, and OpenMP
   target update constructs.  */

static void
gimplify_omp_target_update (tree *expr_p, gimple_seq *pre_p)
{
  tree expr = *expr_p;
  int kind;
  gomp_target *stmt;
  enum omp_region_kind ork;

  switch (TREE_CODE (expr))
    {
    case OACC_ENTER_DATA:
      kind = GF_OMP_TARGET_KIND_OACC_ENTER_EXIT_DATA;
      ork = ORK_OACC;
      break;
    case OACC_EXIT_DATA:
      kind = GF_OMP_TARGET_KIND_OACC_ENTER_EXIT_DATA;
      ork = ORK_OACC;
      break;
    case OACC_UPDATE:
      kind = GF_OMP_TARGET_KIND_OACC_UPDATE;
      ork = ORK_OACC;
      break;
    case OMP_TARGET_UPDATE:
      kind = GF_OMP_TARGET_KIND_UPDATE;
      ork = ORK_OMP;
      break;
    default:
      gcc_unreachable ();
    }
  gimplify_scan_omp_clauses (&OMP_STANDALONE_CLAUSES (expr), pre_p,
			     ORT_WORKSHARE, ork);
  gimplify_adjust_omp_clauses (pre_p, &OMP_STANDALONE_CLAUSES (expr));
  stmt = gimple_build_omp_target (NULL, kind, OMP_STANDALONE_CLAUSES (expr));

  gimplify_seq_add_stmt (pre_p, stmt);
  *expr_p = NULL_TREE;
}

/* A subroutine of gimplify_omp_atomic.  The front end is supposed to have
   stabilized the lhs of the atomic operation as *ADDR.  Return true if
   EXPR is this stabilized form.  */

static bool
goa_lhs_expr_p (tree expr, tree addr)
{
  /* Also include casts to other type variants.  The C front end is fond
     of adding these for e.g. volatile variables.  This is like
     STRIP_TYPE_NOPS but includes the main variant lookup.  */
  STRIP_USELESS_TYPE_CONVERSION (expr);

  if (TREE_CODE (expr) == INDIRECT_REF)
    {
      expr = TREE_OPERAND (expr, 0);
      while (expr != addr
	     && (CONVERT_EXPR_P (expr)
		 || TREE_CODE (expr) == NON_LVALUE_EXPR)
	     && TREE_CODE (expr) == TREE_CODE (addr)
	     && types_compatible_p (TREE_TYPE (expr), TREE_TYPE (addr)))
	{
	  expr = TREE_OPERAND (expr, 0);
	  addr = TREE_OPERAND (addr, 0);
	}
      if (expr == addr)
	return true;
      return (TREE_CODE (addr) == ADDR_EXPR
	      && TREE_CODE (expr) == ADDR_EXPR
	      && TREE_OPERAND (addr, 0) == TREE_OPERAND (expr, 0));
    }
  if (TREE_CODE (addr) == ADDR_EXPR && expr == TREE_OPERAND (addr, 0))
    return true;
  return false;
}

/* Walk *EXPR_P and replace appearances of *LHS_ADDR with LHS_VAR.  If an
   expression does not involve the lhs, evaluate it into a temporary.
   Return 1 if the lhs appeared as a subexpression, 0 if it did not,
   or -1 if an error was encountered.  */

static int
goa_stabilize_expr (tree *expr_p, gimple_seq *pre_p, tree lhs_addr,
		    tree lhs_var)
{
  tree expr = *expr_p;
  int saw_lhs;

  if (goa_lhs_expr_p (expr, lhs_addr))
    {
      *expr_p = lhs_var;
      return 1;
    }
  if (is_gimple_val (expr))
    return 0;

  saw_lhs = 0;
  switch (TREE_CODE_CLASS (TREE_CODE (expr)))
    {
    case tcc_binary:
    case tcc_comparison:
      saw_lhs |= goa_stabilize_expr (&TREE_OPERAND (expr, 1), pre_p, lhs_addr,
				     lhs_var);
    case tcc_unary:
      saw_lhs |= goa_stabilize_expr (&TREE_OPERAND (expr, 0), pre_p, lhs_addr,
				     lhs_var);
      break;
    case tcc_expression:
      switch (TREE_CODE (expr))
	{
	case TRUTH_ANDIF_EXPR:
	case TRUTH_ORIF_EXPR:
	case TRUTH_AND_EXPR:
	case TRUTH_OR_EXPR:
	case TRUTH_XOR_EXPR:
	  saw_lhs |= goa_stabilize_expr (&TREE_OPERAND (expr, 1), pre_p,
					 lhs_addr, lhs_var);
	case TRUTH_NOT_EXPR:
	  saw_lhs |= goa_stabilize_expr (&TREE_OPERAND (expr, 0), pre_p,
					 lhs_addr, lhs_var);
	  break;
	case COMPOUND_EXPR:
	  /* Break out any preevaluations from cp_build_modify_expr.  */
	  for (; TREE_CODE (expr) == COMPOUND_EXPR;
	       expr = TREE_OPERAND (expr, 1))
	    gimplify_stmt (&TREE_OPERAND (expr, 0), pre_p);
	  *expr_p = expr;
	  return goa_stabilize_expr (expr_p, pre_p, lhs_addr, lhs_var);
	default:
	  break;
	}
      break;
    default:
      break;
    }

  if (saw_lhs == 0)
    {
      enum gimplify_status gs;
      gs = gimplify_expr (expr_p, pre_p, NULL, is_gimple_val, fb_rvalue);
      if (gs != GS_ALL_DONE)
	saw_lhs = -1;
    }

  return saw_lhs;
}

/* Gimplify an OMP_ATOMIC statement.  */

static enum gimplify_status
gimplify_omp_atomic (tree *expr_p, gimple_seq *pre_p)
{
  tree addr = TREE_OPERAND (*expr_p, 0);
  tree rhs = TREE_CODE (*expr_p) == OMP_ATOMIC_READ
	     ? NULL : TREE_OPERAND (*expr_p, 1);
  tree type = TYPE_MAIN_VARIANT (TREE_TYPE (TREE_TYPE (addr)));
  tree tmp_load;
  gomp_atomic_load *loadstmt;
  gomp_atomic_store *storestmt;

  tmp_load = create_tmp_reg (type);
  if (rhs && goa_stabilize_expr (&rhs, pre_p, addr, tmp_load) < 0)
    return GS_ERROR;

  if (gimplify_expr (&addr, pre_p, NULL, is_gimple_val, fb_rvalue)
      != GS_ALL_DONE)
    return GS_ERROR;

  loadstmt = gimple_build_omp_atomic_load (tmp_load, addr);
  gimplify_seq_add_stmt (pre_p, loadstmt);
  if (rhs && gimplify_expr (&rhs, pre_p, NULL, is_gimple_val, fb_rvalue)
      != GS_ALL_DONE)
    return GS_ERROR;

  if (TREE_CODE (*expr_p) == OMP_ATOMIC_READ)
    rhs = tmp_load;
  storestmt = gimple_build_omp_atomic_store (rhs);
  gimplify_seq_add_stmt (pre_p, storestmt);
  if (OMP_ATOMIC_SEQ_CST (*expr_p))
    {
      gimple_omp_atomic_set_seq_cst (loadstmt);
      gimple_omp_atomic_set_seq_cst (storestmt);
    }
  switch (TREE_CODE (*expr_p))
    {
    case OMP_ATOMIC_READ:
    case OMP_ATOMIC_CAPTURE_OLD:
      *expr_p = tmp_load;
      gimple_omp_atomic_set_need_value (loadstmt);
      break;
    case OMP_ATOMIC_CAPTURE_NEW:
      *expr_p = rhs;
      gimple_omp_atomic_set_need_value (storestmt);
      break;
    default:
      *expr_p = NULL;
      break;
    }

  return GS_ALL_DONE;
}

/* Gimplify a TRANSACTION_EXPR.  This involves gimplification of the
   body, and adding some EH bits.  */

static enum gimplify_status
gimplify_transaction (tree *expr_p, gimple_seq *pre_p)
{
  tree expr = *expr_p, temp, tbody = TRANSACTION_EXPR_BODY (expr);
  gimple *body_stmt;
  gtransaction *trans_stmt;
  gimple_seq body = NULL;
  int subcode = 0;

  /* Wrap the transaction body in a BIND_EXPR so we have a context
     where to put decls for OMP.  */
  if (TREE_CODE (tbody) != BIND_EXPR)
    {
      tree bind = build3 (BIND_EXPR, void_type_node, NULL, tbody, NULL);
      TREE_SIDE_EFFECTS (bind) = 1;
      SET_EXPR_LOCATION (bind, EXPR_LOCATION (tbody));
      TRANSACTION_EXPR_BODY (expr) = bind;
    }

  push_gimplify_context ();
  temp = voidify_wrapper_expr (*expr_p, NULL);

  body_stmt = gimplify_and_return_first (TRANSACTION_EXPR_BODY (expr), &body);
  pop_gimplify_context (body_stmt);

  trans_stmt = gimple_build_transaction (body, NULL);
  if (TRANSACTION_EXPR_OUTER (expr))
    subcode = GTMA_IS_OUTER;
  else if (TRANSACTION_EXPR_RELAXED (expr))
    subcode = GTMA_IS_RELAXED;
  gimple_transaction_set_subcode (trans_stmt, subcode);

  gimplify_seq_add_stmt (pre_p, trans_stmt);

  if (temp)
    {
      *expr_p = temp;
      return GS_OK;
    }

  *expr_p = NULL_TREE;
  return GS_ALL_DONE;
}

/* Convert the GENERIC expression tree *EXPR_P to GIMPLE.  If the
   expression produces a value to be used as an operand inside a GIMPLE
   statement, the value will be stored back in *EXPR_P.  This value will
   be a tree of class tcc_declaration, tcc_constant, tcc_reference or
   an SSA_NAME.  The corresponding sequence of GIMPLE statements is
   emitted in PRE_P and POST_P.

   Additionally, this process may overwrite parts of the input
   expression during gimplification.  Ideally, it should be
   possible to do non-destructive gimplification.

   EXPR_P points to the GENERIC expression to convert to GIMPLE.  If
      the expression needs to evaluate to a value to be used as
      an operand in a GIMPLE statement, this value will be stored in
      *EXPR_P on exit.  This happens when the caller specifies one
      of fb_lvalue or fb_rvalue fallback flags.

   PRE_P will contain the sequence of GIMPLE statements corresponding
       to the evaluation of EXPR and all the side-effects that must
       be executed before the main expression.  On exit, the last
       statement of PRE_P is the core statement being gimplified.  For
       instance, when gimplifying 'if (++a)' the last statement in
       PRE_P will be 'if (t.1)' where t.1 is the result of
       pre-incrementing 'a'.

   POST_P will contain the sequence of GIMPLE statements corresponding
       to the evaluation of all the side-effects that must be executed
       after the main expression.  If this is NULL, the post
       side-effects are stored at the end of PRE_P.

       The reason why the output is split in two is to handle post
       side-effects explicitly.  In some cases, an expression may have
       inner and outer post side-effects which need to be emitted in
       an order different from the one given by the recursive
       traversal.  For instance, for the expression (*p--)++ the post
       side-effects of '--' must actually occur *after* the post
       side-effects of '++'.  However, gimplification will first visit
       the inner expression, so if a separate POST sequence was not
       used, the resulting sequence would be:

       	    1	t.1 = *p
       	    2	p = p - 1
       	    3	t.2 = t.1 + 1
       	    4	*p = t.2

       However, the post-decrement operation in line #2 must not be
       evaluated until after the store to *p at line #4, so the
       correct sequence should be:

       	    1	t.1 = *p
       	    2	t.2 = t.1 + 1
       	    3	*p = t.2
       	    4	p = p - 1

       So, by specifying a separate post queue, it is possible
       to emit the post side-effects in the correct order.
       If POST_P is NULL, an internal queue will be used.  Before
       returning to the caller, the sequence POST_P is appended to
       the main output sequence PRE_P.

   GIMPLE_TEST_F points to a function that takes a tree T and
       returns nonzero if T is in the GIMPLE form requested by the
       caller.  The GIMPLE predicates are in gimple.c.

   FALLBACK tells the function what sort of a temporary we want if
       gimplification cannot produce an expression that complies with
       GIMPLE_TEST_F.

       fb_none means that no temporary should be generated
       fb_rvalue means that an rvalue is OK to generate
       fb_lvalue means that an lvalue is OK to generate
       fb_either means that either is OK, but an lvalue is preferable.
       fb_mayfail means that gimplification may fail (in which case
       GS_ERROR will be returned)

   The return value is either GS_ERROR or GS_ALL_DONE, since this
   function iterates until EXPR is completely gimplified or an error
   occurs.  */

enum gimplify_status
gimplify_expr (tree *expr_p, gimple_seq *pre_p, gimple_seq *post_p,
	       bool (*gimple_test_f) (tree), fallback_t fallback)
{
  tree tmp;
  gimple_seq internal_pre = NULL;
  gimple_seq internal_post = NULL;
  tree save_expr;
  bool is_statement;
  location_t saved_location;
  enum gimplify_status ret;
  gimple_stmt_iterator pre_last_gsi, post_last_gsi;

  save_expr = *expr_p;
  if (save_expr == NULL_TREE)
    return GS_ALL_DONE;

  /* If we are gimplifying a top-level statement, PRE_P must be valid.  */
  is_statement = gimple_test_f == is_gimple_stmt;
  if (is_statement)
    gcc_assert (pre_p);

  /* Consistency checks.  */
  if (gimple_test_f == is_gimple_reg)
    gcc_assert (fallback & (fb_rvalue | fb_lvalue));
  else if (gimple_test_f == is_gimple_val
           || gimple_test_f == is_gimple_call_addr
           || gimple_test_f == is_gimple_condexpr
           || gimple_test_f == is_gimple_mem_rhs
           || gimple_test_f == is_gimple_mem_rhs_or_call
           || gimple_test_f == is_gimple_reg_rhs
           || gimple_test_f == is_gimple_reg_rhs_or_call
           || gimple_test_f == is_gimple_asm_val
	   || gimple_test_f == is_gimple_mem_ref_addr)
    gcc_assert (fallback & fb_rvalue);
  else if (gimple_test_f == is_gimple_min_lval
	   || gimple_test_f == is_gimple_lvalue)
    gcc_assert (fallback & fb_lvalue);
  else if (gimple_test_f == is_gimple_addressable)
    gcc_assert (fallback & fb_either);
  else if (gimple_test_f == is_gimple_stmt)
    gcc_assert (fallback == fb_none);
  else
    {
      /* We should have recognized the GIMPLE_TEST_F predicate to
	 know what kind of fallback to use in case a temporary is
	 needed to hold the value or address of *EXPR_P.  */
      gcc_unreachable ();
    }

  /* We used to check the predicate here and return immediately if it
     succeeds.  This is wrong; the design is for gimplification to be
     idempotent, and for the predicates to only test for valid forms, not
     whether they are fully simplified.  */
  if (pre_p == NULL)
    pre_p = &internal_pre;

  if (post_p == NULL)
    post_p = &internal_post;

  /* Remember the last statements added to PRE_P and POST_P.  Every
     new statement added by the gimplification helpers needs to be
     annotated with location information.  To centralize the
     responsibility, we remember the last statement that had been
     added to both queues before gimplifying *EXPR_P.  If
     gimplification produces new statements in PRE_P and POST_P, those
     statements will be annotated with the same location information
     as *EXPR_P.  */
  pre_last_gsi = gsi_last (*pre_p);
  post_last_gsi = gsi_last (*post_p);

  saved_location = input_location;
  if (save_expr != error_mark_node
      && EXPR_HAS_LOCATION (*expr_p))
    input_location = EXPR_LOCATION (*expr_p);

  /* Loop over the specific gimplifiers until the toplevel node
     remains the same.  */
  do
    {
      /* Strip away as many useless type conversions as possible
	 at the toplevel.  */
      STRIP_USELESS_TYPE_CONVERSION (*expr_p);

      /* Remember the expr.  */
      save_expr = *expr_p;

      /* Die, die, die, my darling.  */
      if (save_expr == error_mark_node
	  || (TREE_TYPE (save_expr)
	      && TREE_TYPE (save_expr) == error_mark_node))
	{
	  ret = GS_ERROR;
	  break;
	}

      /* Do any language-specific gimplification.  */
      ret = ((enum gimplify_status)
	     lang_hooks.gimplify_expr (expr_p, pre_p, post_p));
      if (ret == GS_OK)
	{
	  if (*expr_p == NULL_TREE)
	    break;
	  if (*expr_p != save_expr)
	    continue;
	}
      else if (ret != GS_UNHANDLED)
	break;

      /* Make sure that all the cases set 'ret' appropriately.  */
      ret = GS_UNHANDLED;
      switch (TREE_CODE (*expr_p))
	{
	  /* First deal with the special cases.  */

	case POSTINCREMENT_EXPR:
	case POSTDECREMENT_EXPR:
	case PREINCREMENT_EXPR:
	case PREDECREMENT_EXPR:
	  ret = gimplify_self_mod_expr (expr_p, pre_p, post_p,
					fallback != fb_none,
					TREE_TYPE (*expr_p));
	  break;

	case VIEW_CONVERT_EXPR:
	  if (is_gimple_reg_type (TREE_TYPE (*expr_p))
	      && is_gimple_reg_type (TREE_TYPE (TREE_OPERAND (*expr_p, 0))))
	    {
	      ret = gimplify_expr (&TREE_OPERAND (*expr_p, 0), pre_p,
				   post_p, is_gimple_val, fb_rvalue);
	      recalculate_side_effects (*expr_p);
	      break;
	    }
	  /* Fallthru.  */

	case ARRAY_REF:
	case ARRAY_RANGE_REF:
	case REALPART_EXPR:
	case IMAGPART_EXPR:
	case COMPONENT_REF:
	  ret = gimplify_compound_lval (expr_p, pre_p, post_p,
					fallback ? fallback : fb_rvalue);
	  break;

	case COND_EXPR:
	  ret = gimplify_cond_expr (expr_p, pre_p, fallback);

	  /* C99 code may assign to an array in a structure value of a
	     conditional expression, and this has undefined behavior
	     only on execution, so create a temporary if an lvalue is
	     required.  */
	  if (fallback == fb_lvalue)
	    {
	      *expr_p = get_initialized_tmp_var (*expr_p, pre_p, post_p);
	      mark_addressable (*expr_p);
	      ret = GS_OK;
	    }
	  break;

	case CALL_EXPR:
	  ret = gimplify_call_expr (expr_p, pre_p, fallback != fb_none);

	  /* C99 code may assign to an array in a structure returned
	     from a function, and this has undefined behavior only on
	     execution, so create a temporary if an lvalue is
	     required.  */
	  if (fallback == fb_lvalue)
	    {
	      *expr_p = get_initialized_tmp_var (*expr_p, pre_p, post_p);
	      mark_addressable (*expr_p);
	      ret = GS_OK;
	    }
	  break;

	case TREE_LIST:
	  gcc_unreachable ();

	case COMPOUND_EXPR:
	  ret = gimplify_compound_expr (expr_p, pre_p, fallback != fb_none);
	  break;

	case COMPOUND_LITERAL_EXPR:
	  ret = gimplify_compound_literal_expr (expr_p, pre_p,
						gimple_test_f, fallback);
	  break;

	case MODIFY_EXPR:
	case INIT_EXPR:
	  ret = gimplify_modify_expr (expr_p, pre_p, post_p,
				      fallback != fb_none);
	  break;

	case TRUTH_ANDIF_EXPR:
	case TRUTH_ORIF_EXPR:
	  {
	    /* Preserve the original type of the expression and the
	       source location of the outer expression.  */
	    tree org_type = TREE_TYPE (*expr_p);
	    *expr_p = gimple_boolify (*expr_p);
	    *expr_p = build3_loc (input_location, COND_EXPR,
				  org_type, *expr_p,
				  fold_convert_loc
				    (input_location,
				     org_type, boolean_true_node),
				  fold_convert_loc
				    (input_location,
				     org_type, boolean_false_node));
	    ret = GS_OK;
	    break;
	  }

	case TRUTH_NOT_EXPR:
	  {
	    tree type = TREE_TYPE (*expr_p);
	    /* The parsers are careful to generate TRUTH_NOT_EXPR
	       only with operands that are always zero or one.
	       We do not fold here but handle the only interesting case
	       manually, as fold may re-introduce the TRUTH_NOT_EXPR.  */
	    *expr_p = gimple_boolify (*expr_p);
	    if (TYPE_PRECISION (TREE_TYPE (*expr_p)) == 1)
	      *expr_p = build1_loc (input_location, BIT_NOT_EXPR,
				    TREE_TYPE (*expr_p),
				    TREE_OPERAND (*expr_p, 0));
	    else
	      *expr_p = build2_loc (input_location, BIT_XOR_EXPR,
				    TREE_TYPE (*expr_p),
				    TREE_OPERAND (*expr_p, 0),
				    build_int_cst (TREE_TYPE (*expr_p), 1));
	    if (!useless_type_conversion_p (type, TREE_TYPE (*expr_p)))
	      *expr_p = fold_convert_loc (input_location, type, *expr_p);
	    ret = GS_OK;
	    break;
	  }

	case ADDR_EXPR:
	  ret = gimplify_addr_expr (expr_p, pre_p, post_p);
	  break;

	case ANNOTATE_EXPR:
	  {
	    tree cond = TREE_OPERAND (*expr_p, 0);
	    tree kind = TREE_OPERAND (*expr_p, 1);
	    tree type = TREE_TYPE (cond);
	    if (!INTEGRAL_TYPE_P (type))
	      {
		*expr_p = cond;
		ret = GS_OK;
		break;
	      }
	    tree tmp = create_tmp_var (type);
	    gimplify_arg (&cond, pre_p, EXPR_LOCATION (*expr_p));
	    gcall *call
	      = gimple_build_call_internal (IFN_ANNOTATE, 2, cond, kind);
	    gimple_call_set_lhs (call, tmp);
	    gimplify_seq_add_stmt (pre_p, call);
	    *expr_p = tmp;
	    ret = GS_ALL_DONE;
	    break;
	  }

	case VA_ARG_EXPR:
	  ret = gimplify_va_arg_expr (expr_p, pre_p, post_p);
	  break;

	CASE_CONVERT:
	  if (IS_EMPTY_STMT (*expr_p))
	    {
	      ret = GS_ALL_DONE;
	      break;
	    }

	  if (VOID_TYPE_P (TREE_TYPE (*expr_p))
	      || fallback == fb_none)
	    {
	      /* Just strip a conversion to void (or in void context) and
		 try again.  */
	      *expr_p = TREE_OPERAND (*expr_p, 0);
	      ret = GS_OK;
	      break;
	    }

	  ret = gimplify_conversion (expr_p);
	  if (ret == GS_ERROR)
	    break;
	  if (*expr_p != save_expr)
	    break;
	  /* FALLTHRU */

	case FIX_TRUNC_EXPR:
	  /* unary_expr: ... | '(' cast ')' val | ...  */
	  ret = gimplify_expr (&TREE_OPERAND (*expr_p, 0), pre_p, post_p,
			       is_gimple_val, fb_rvalue);
	  recalculate_side_effects (*expr_p);
	  break;

	case INDIRECT_REF:
	  {
	    bool volatilep = TREE_THIS_VOLATILE (*expr_p);
	    bool notrap = TREE_THIS_NOTRAP (*expr_p);
	    tree saved_ptr_type = TREE_TYPE (TREE_OPERAND (*expr_p, 0));

	    *expr_p = fold_indirect_ref_loc (input_location, *expr_p);
	    if (*expr_p != save_expr)
	      {
		ret = GS_OK;
		break;
	      }

	    ret = gimplify_expr (&TREE_OPERAND (*expr_p, 0), pre_p, post_p,
				 is_gimple_reg, fb_rvalue);
	    if (ret == GS_ERROR)
	      break;

	    recalculate_side_effects (*expr_p);
	    *expr_p = fold_build2_loc (input_location, MEM_REF,
				       TREE_TYPE (*expr_p),
				       TREE_OPERAND (*expr_p, 0),
				       build_int_cst (saved_ptr_type, 0));
	    TREE_THIS_VOLATILE (*expr_p) = volatilep;
	    TREE_THIS_NOTRAP (*expr_p) = notrap;
	    ret = GS_OK;
	    break;
	  }

	/* We arrive here through the various re-gimplifcation paths.  */
	case MEM_REF:
	  /* First try re-folding the whole thing.  */
	  tmp = fold_binary (MEM_REF, TREE_TYPE (*expr_p),
			     TREE_OPERAND (*expr_p, 0),
			     TREE_OPERAND (*expr_p, 1));
	  if (tmp)
	    {
	      *expr_p = tmp;
	      recalculate_side_effects (*expr_p);
	      ret = GS_OK;
	      break;
	    }
	  /* Avoid re-gimplifying the address operand if it is already
	     in suitable form.  Re-gimplifying would mark the address
	     operand addressable.  Always gimplify when not in SSA form
	     as we still may have to gimplify decls with value-exprs.  */
	  if (!gimplify_ctxp || !gimplify_ctxp->into_ssa
	      || !is_gimple_mem_ref_addr (TREE_OPERAND (*expr_p, 0)))
	    {
	      ret = gimplify_expr (&TREE_OPERAND (*expr_p, 0), pre_p, post_p,
				   is_gimple_mem_ref_addr, fb_rvalue);
	      if (ret == GS_ERROR)
		break;
	    }
	  recalculate_side_effects (*expr_p);
	  ret = GS_ALL_DONE;
	  break;

	/* Constants need not be gimplified.  */
	case INTEGER_CST:
	case REAL_CST:
	case FIXED_CST:
	case STRING_CST:
	case COMPLEX_CST:
	case VECTOR_CST:
	  /* Drop the overflow flag on constants, we do not want
	     that in the GIMPLE IL.  */
	  if (TREE_OVERFLOW_P (*expr_p))
	    *expr_p = drop_tree_overflow (*expr_p);
	  ret = GS_ALL_DONE;
	  break;

	case CONST_DECL:
	  /* If we require an lvalue, such as for ADDR_EXPR, retain the
	     CONST_DECL node.  Otherwise the decl is replaceable by its
	     value.  */
	  /* ??? Should be == fb_lvalue, but ADDR_EXPR passes fb_either.  */
	  if (fallback & fb_lvalue)
	    ret = GS_ALL_DONE;
	  else
	    {
	      *expr_p = DECL_INITIAL (*expr_p);
	      ret = GS_OK;
	    }
	  break;

	case DECL_EXPR:
	  ret = gimplify_decl_expr (expr_p, pre_p);
	  break;

	case BIND_EXPR:
	  ret = gimplify_bind_expr (expr_p, pre_p);
	  break;

	case LOOP_EXPR:
	  ret = gimplify_loop_expr (expr_p, pre_p);
	  break;

	case SWITCH_EXPR:
	  ret = gimplify_switch_expr (expr_p, pre_p);
	  break;

	case EXIT_EXPR:
	  ret = gimplify_exit_expr (expr_p);
	  break;

	case GOTO_EXPR:
	  /* If the target is not LABEL, then it is a computed jump
	     and the target needs to be gimplified.  */
	  if (TREE_CODE (GOTO_DESTINATION (*expr_p)) != LABEL_DECL)
	    {
	      ret = gimplify_expr (&GOTO_DESTINATION (*expr_p), pre_p,
				   NULL, is_gimple_val, fb_rvalue);
	      if (ret == GS_ERROR)
		break;
	    }
	  gimplify_seq_add_stmt (pre_p,
			  gimple_build_goto (GOTO_DESTINATION (*expr_p)));
	  ret = GS_ALL_DONE;
	  break;

	case PREDICT_EXPR:
	  gimplify_seq_add_stmt (pre_p,
			gimple_build_predict (PREDICT_EXPR_PREDICTOR (*expr_p),
					      PREDICT_EXPR_OUTCOME (*expr_p)));
	  ret = GS_ALL_DONE;
	  break;

	case LABEL_EXPR:
	  ret = GS_ALL_DONE;
	  gcc_assert (decl_function_context (LABEL_EXPR_LABEL (*expr_p))
		      == current_function_decl);
	  gimplify_seq_add_stmt (pre_p,
			  gimple_build_label (LABEL_EXPR_LABEL (*expr_p)));
	  break;

	case CASE_LABEL_EXPR:
	  ret = gimplify_case_label_expr (expr_p, pre_p);
	  break;

	case RETURN_EXPR:
	  ret = gimplify_return_expr (*expr_p, pre_p);
	  break;

	case CONSTRUCTOR:
	  /* Don't reduce this in place; let gimplify_init_constructor work its
	     magic.  Buf if we're just elaborating this for side effects, just
	     gimplify any element that has side-effects.  */
	  if (fallback == fb_none)
	    {
	      unsigned HOST_WIDE_INT ix;
	      tree val;
	      tree temp = NULL_TREE;
	      FOR_EACH_CONSTRUCTOR_VALUE (CONSTRUCTOR_ELTS (*expr_p), ix, val)
		if (TREE_SIDE_EFFECTS (val))
		  append_to_statement_list (val, &temp);

	      *expr_p = temp;
	      ret = temp ? GS_OK : GS_ALL_DONE;
	    }
	  /* C99 code may assign to an array in a constructed
	     structure or union, and this has undefined behavior only
	     on execution, so create a temporary if an lvalue is
	     required.  */
	  else if (fallback == fb_lvalue)
	    {
	      *expr_p = get_initialized_tmp_var (*expr_p, pre_p, post_p);
	      mark_addressable (*expr_p);
	      ret = GS_OK;
	    }
	  else
	    ret = GS_ALL_DONE;
	  break;

	  /* The following are special cases that are not handled by the
	     original GIMPLE grammar.  */

	  /* SAVE_EXPR nodes are converted into a GIMPLE identifier and
	     eliminated.  */
	case SAVE_EXPR:
	  ret = gimplify_save_expr (expr_p, pre_p, post_p);
	  break;

	case BIT_FIELD_REF:
	  ret = gimplify_expr (&TREE_OPERAND (*expr_p, 0), pre_p,
			       post_p, is_gimple_lvalue, fb_either);
	  recalculate_side_effects (*expr_p);
	  break;

	case TARGET_MEM_REF:
	  {
	    enum gimplify_status r0 = GS_ALL_DONE, r1 = GS_ALL_DONE;

	    if (TMR_BASE (*expr_p))
	      r0 = gimplify_expr (&TMR_BASE (*expr_p), pre_p,
				  post_p, is_gimple_mem_ref_addr, fb_either);
	    if (TMR_INDEX (*expr_p))
	      r1 = gimplify_expr (&TMR_INDEX (*expr_p), pre_p,
				  post_p, is_gimple_val, fb_rvalue);
	    if (TMR_INDEX2 (*expr_p))
	      r1 = gimplify_expr (&TMR_INDEX2 (*expr_p), pre_p,
				  post_p, is_gimple_val, fb_rvalue);
	    /* TMR_STEP and TMR_OFFSET are always integer constants.  */
	    ret = MIN (r0, r1);
	  }
	  break;

	case NON_LVALUE_EXPR:
	  /* This should have been stripped above.  */
	  gcc_unreachable ();

	case ASM_EXPR:
	  ret = gimplify_asm_expr (expr_p, pre_p, post_p);
	  break;

	case TRY_FINALLY_EXPR:
	case TRY_CATCH_EXPR:
	  {
	    gimple_seq eval, cleanup;
	    gtry *try_;

	    /* Calls to destructors are generated automatically in FINALLY/CATCH
	       block. They should have location as UNKNOWN_LOCATION. However,
	       gimplify_call_expr will reset these call stmts to input_location
	       if it finds stmt's location is unknown. To prevent resetting for
	       destructors, we set the input_location to unknown.
	       Note that this only affects the destructor calls in FINALLY/CATCH
	       block, and will automatically reset to its original value by the
	       end of gimplify_expr.  */
	    input_location = UNKNOWN_LOCATION;
	    eval = cleanup = NULL;
	    gimplify_and_add (TREE_OPERAND (*expr_p, 0), &eval);
	    gimplify_and_add (TREE_OPERAND (*expr_p, 1), &cleanup);
	    /* Don't create bogus GIMPLE_TRY with empty cleanup.  */
	    if (gimple_seq_empty_p (cleanup))
	      {
		gimple_seq_add_seq (pre_p, eval);
		ret = GS_ALL_DONE;
		break;
	      }
	    try_ = gimple_build_try (eval, cleanup,
				     TREE_CODE (*expr_p) == TRY_FINALLY_EXPR
				     ? GIMPLE_TRY_FINALLY
				     : GIMPLE_TRY_CATCH);
	    if (EXPR_HAS_LOCATION (save_expr))
	      gimple_set_location (try_, EXPR_LOCATION (save_expr));
	    else if (LOCATION_LOCUS (saved_location) != UNKNOWN_LOCATION)
	      gimple_set_location (try_, saved_location);
	    if (TREE_CODE (*expr_p) == TRY_CATCH_EXPR)
	      gimple_try_set_catch_is_cleanup (try_,
					       TRY_CATCH_IS_CLEANUP (*expr_p));
	    gimplify_seq_add_stmt (pre_p, try_);
	    ret = GS_ALL_DONE;
	    break;
	  }

	case CLEANUP_POINT_EXPR:
	  ret = gimplify_cleanup_point_expr (expr_p, pre_p);
	  break;

	case TARGET_EXPR:
	  ret = gimplify_target_expr (expr_p, pre_p, post_p);
	  break;

	case CATCH_EXPR:
	  {
	    gimple *c;
	    gimple_seq handler = NULL;
	    gimplify_and_add (CATCH_BODY (*expr_p), &handler);
	    c = gimple_build_catch (CATCH_TYPES (*expr_p), handler);
	    gimplify_seq_add_stmt (pre_p, c);
	    ret = GS_ALL_DONE;
	    break;
	  }

	case EH_FILTER_EXPR:
	  {
	    gimple *ehf;
	    gimple_seq failure = NULL;

	    gimplify_and_add (EH_FILTER_FAILURE (*expr_p), &failure);
	    ehf = gimple_build_eh_filter (EH_FILTER_TYPES (*expr_p), failure);
	    gimple_set_no_warning (ehf, TREE_NO_WARNING (*expr_p));
	    gimplify_seq_add_stmt (pre_p, ehf);
	    ret = GS_ALL_DONE;
	    break;
	  }

	case OBJ_TYPE_REF:
	  {
	    enum gimplify_status r0, r1;
	    r0 = gimplify_expr (&OBJ_TYPE_REF_OBJECT (*expr_p), pre_p,
				post_p, is_gimple_val, fb_rvalue);
	    r1 = gimplify_expr (&OBJ_TYPE_REF_EXPR (*expr_p), pre_p,
				post_p, is_gimple_val, fb_rvalue);
	    TREE_SIDE_EFFECTS (*expr_p) = 0;
	    ret = MIN (r0, r1);
	  }
	  break;

	case LABEL_DECL:
	  /* We get here when taking the address of a label.  We mark
	     the label as "forced"; meaning it can never be removed and
	     it is a potential target for any computed goto.  */
	  FORCED_LABEL (*expr_p) = 1;
	  ret = GS_ALL_DONE;
	  break;

	case STATEMENT_LIST:
	  ret = gimplify_statement_list (expr_p, pre_p);
	  break;

	case WITH_SIZE_EXPR:
	  {
	    gimplify_expr (&TREE_OPERAND (*expr_p, 0), pre_p,
			   post_p == &internal_post ? NULL : post_p,
			   gimple_test_f, fallback);
	    gimplify_expr (&TREE_OPERAND (*expr_p, 1), pre_p, post_p,
			   is_gimple_val, fb_rvalue);
	    ret = GS_ALL_DONE;
	  }
	  break;

	case VAR_DECL:
	case PARM_DECL:
	  ret = gimplify_var_or_parm_decl (expr_p);
	  break;

	case RESULT_DECL:
	  /* When within an OMP context, notice uses of variables.  */
	  if (gimplify_omp_ctxp)
	    omp_notice_variable (gimplify_omp_ctxp, *expr_p, true);
	  ret = GS_ALL_DONE;
	  break;

	case SSA_NAME:
	  /* Allow callbacks into the gimplifier during optimization.  */
	  ret = GS_ALL_DONE;
	  break;

	case OMP_PARALLEL:
	  gimplify_omp_parallel (expr_p, pre_p);
	  ret = GS_ALL_DONE;
	  break;

	case OMP_TASK:
	  gimplify_omp_task (expr_p, pre_p);
	  ret = GS_ALL_DONE;
	  break;

	case OMP_FOR:
	case OMP_SIMD:
	case CILK_SIMD:
	case CILK_FOR:
	case OMP_DISTRIBUTE:
	case OACC_LOOP:
	  ret = gimplify_omp_for (expr_p, pre_p);
	  break;

	case OACC_CACHE:
	  gimplify_oacc_cache (expr_p, pre_p);
	  ret = GS_ALL_DONE;
	  break;

	case OACC_HOST_DATA:
	  ret = gimplify_oacc_host_data (expr_p, pre_p);
	  break;

	case OACC_DECLARE:
	  gimplify_oacc_declare (expr_p, pre_p);
	  ret = GS_ALL_DONE;
	  break;
	  
	case OACC_KERNELS:
	case OACC_PARALLEL:
	case OACC_DATA:
	case OMP_SECTIONS:
	case OMP_SINGLE:
	case OMP_TARGET:
	case OMP_TARGET_DATA:
	case OMP_TEAMS:
	  gimplify_omp_workshare (expr_p, pre_p);
	  ret = GS_ALL_DONE;
	  break;

	case OACC_ENTER_DATA:
	case OACC_EXIT_DATA:
	case OACC_UPDATE:
	case OMP_TARGET_UPDATE:
	  gimplify_omp_target_update (expr_p, pre_p);
	  ret = GS_ALL_DONE;
	  break;

	case OMP_SECTION:
	case OMP_MASTER:
	case OMP_TASKGROUP:
	case OMP_ORDERED:
	case OMP_CRITICAL:
	  {
	    gimple_seq body = NULL;
	    gimple *g;

	    gimplify_and_add (OMP_BODY (*expr_p), &body);
	    switch (TREE_CODE (*expr_p))
	      {
	      case OMP_SECTION:
	        g = gimple_build_omp_section (body);
	        break;
	      case OMP_MASTER:
	        g = gimple_build_omp_master (body);
		break;
	      case OMP_TASKGROUP:
		{
		  gimple_seq cleanup = NULL;
		  tree fn
		    = builtin_decl_explicit (BUILT_IN_GOMP_TASKGROUP_END);
		  g = gimple_build_call (fn, 0);
		  gimple_seq_add_stmt (&cleanup, g);
		  g = gimple_build_try (body, cleanup, GIMPLE_TRY_FINALLY);
		  body = NULL;
		  gimple_seq_add_stmt (&body, g);
		  g = gimple_build_omp_taskgroup (body);
		}
		break;
	      case OMP_ORDERED:
		g = gimple_build_omp_ordered (body);
		break;
	      case OMP_CRITICAL:
		g = gimple_build_omp_critical (body,
		    			       OMP_CRITICAL_NAME (*expr_p));
		break;
	      default:
		gcc_unreachable ();
	      }
	    gimplify_seq_add_stmt (pre_p, g);
	    ret = GS_ALL_DONE;
	    break;
	  }

	case OMP_ATOMIC:
	case OMP_ATOMIC_READ:
	case OMP_ATOMIC_CAPTURE_OLD:
	case OMP_ATOMIC_CAPTURE_NEW:
	  ret = gimplify_omp_atomic (expr_p, pre_p);
	  break;

	case TRANSACTION_EXPR:
	  ret = gimplify_transaction (expr_p, pre_p);
	  break;

	case TRUTH_AND_EXPR:
	case TRUTH_OR_EXPR:
	case TRUTH_XOR_EXPR:
	  {
	    tree orig_type = TREE_TYPE (*expr_p);
	    tree new_type, xop0, xop1;
	    *expr_p = gimple_boolify (*expr_p);
	    new_type = TREE_TYPE (*expr_p);
	    if (!useless_type_conversion_p (orig_type, new_type))
	      {
		*expr_p = fold_convert_loc (input_location, orig_type, *expr_p);
		ret = GS_OK;
		break;
	      }

	  /* Boolified binary truth expressions are semantically equivalent
	     to bitwise binary expressions.  Canonicalize them to the
	     bitwise variant.  */
	    switch (TREE_CODE (*expr_p))
	      {
	      case TRUTH_AND_EXPR:
		TREE_SET_CODE (*expr_p, BIT_AND_EXPR);
		break;
	      case TRUTH_OR_EXPR:
		TREE_SET_CODE (*expr_p, BIT_IOR_EXPR);
		break;
	      case TRUTH_XOR_EXPR:
		TREE_SET_CODE (*expr_p, BIT_XOR_EXPR);
		break;
	      default:
		break;
	      }
	    /* Now make sure that operands have compatible type to
	       expression's new_type.  */
	    xop0 = TREE_OPERAND (*expr_p, 0);
	    xop1 = TREE_OPERAND (*expr_p, 1);
	    if (!useless_type_conversion_p (new_type, TREE_TYPE (xop0)))
	      TREE_OPERAND (*expr_p, 0) = fold_convert_loc (input_location,
							    new_type,
	      						    xop0);
	    if (!useless_type_conversion_p (new_type, TREE_TYPE (xop1)))
	      TREE_OPERAND (*expr_p, 1) = fold_convert_loc (input_location,
							    new_type,
	      						    xop1);
	    /* Continue classified as tcc_binary.  */
	    goto expr_2;
	  }

	case FMA_EXPR:
	case VEC_COND_EXPR:
	case VEC_PERM_EXPR:
	  /* Classified as tcc_expression.  */
	  goto expr_3;

	case POINTER_PLUS_EXPR:
	  {
	    enum gimplify_status r0, r1;
	    r0 = gimplify_expr (&TREE_OPERAND (*expr_p, 0), pre_p,
				post_p, is_gimple_val, fb_rvalue);
	    r1 = gimplify_expr (&TREE_OPERAND (*expr_p, 1), pre_p,
				post_p, is_gimple_val, fb_rvalue);
	    recalculate_side_effects (*expr_p);
	    ret = MIN (r0, r1);
	    break;
	  }

	case CILK_SYNC_STMT:
	  {
	    if (!fn_contains_cilk_spawn_p (cfun))
	      {
		error_at (EXPR_LOCATION (*expr_p),
			  "expected %<_Cilk_spawn%> before %<_Cilk_sync%>");
		ret = GS_ERROR;
	      }
	    else
	      {
		gimplify_cilk_sync (expr_p, pre_p);
		ret = GS_ALL_DONE;
	      }
	    break;
	  }
	
	default:
	  switch (TREE_CODE_CLASS (TREE_CODE (*expr_p)))
	    {
	    case tcc_comparison:
	      /* Handle comparison of objects of non scalar mode aggregates
	     	 with a call to memcmp.  It would be nice to only have to do
	     	 this for variable-sized objects, but then we'd have to allow
	     	 the same nest of reference nodes we allow for MODIFY_EXPR and
	     	 that's too complex.

		 Compare scalar mode aggregates as scalar mode values.  Using
		 memcmp for them would be very inefficient at best, and is
		 plain wrong if bitfields are involved.  */
		{
		  tree type = TREE_TYPE (TREE_OPERAND (*expr_p, 1));

		  /* Vector comparisons need no boolification.  */
		  if (TREE_CODE (type) == VECTOR_TYPE)
		    goto expr_2;
		  else if (!AGGREGATE_TYPE_P (type))
		    {
		      tree org_type = TREE_TYPE (*expr_p);
		      *expr_p = gimple_boolify (*expr_p);
		      if (!useless_type_conversion_p (org_type,
						      TREE_TYPE (*expr_p)))
			{
			  *expr_p = fold_convert_loc (input_location,
						      org_type, *expr_p);
			  ret = GS_OK;
			}
		      else
			goto expr_2;
		    }
		  else if (TYPE_MODE (type) != BLKmode)
		    ret = gimplify_scalar_mode_aggregate_compare (expr_p);
		  else
		    ret = gimplify_variable_sized_compare (expr_p);

		  break;
		}

	    /* If *EXPR_P does not need to be special-cased, handle it
	       according to its class.  */
	    case tcc_unary:
	      ret = gimplify_expr (&TREE_OPERAND (*expr_p, 0), pre_p,
				   post_p, is_gimple_val, fb_rvalue);
	      break;

	    case tcc_binary:
	    expr_2:
	      {
		enum gimplify_status r0, r1;

		r0 = gimplify_expr (&TREE_OPERAND (*expr_p, 0), pre_p,
		                    post_p, is_gimple_val, fb_rvalue);
		r1 = gimplify_expr (&TREE_OPERAND (*expr_p, 1), pre_p,
				    post_p, is_gimple_val, fb_rvalue);

		ret = MIN (r0, r1);
		break;
	      }

	    expr_3:
	      {
		enum gimplify_status r0, r1, r2;

		r0 = gimplify_expr (&TREE_OPERAND (*expr_p, 0), pre_p,
		                    post_p, is_gimple_val, fb_rvalue);
		r1 = gimplify_expr (&TREE_OPERAND (*expr_p, 1), pre_p,
				    post_p, is_gimple_val, fb_rvalue);
		r2 = gimplify_expr (&TREE_OPERAND (*expr_p, 2), pre_p,
				    post_p, is_gimple_val, fb_rvalue);

		ret = MIN (MIN (r0, r1), r2);
		break;
	      }

	    case tcc_declaration:
	    case tcc_constant:
	      ret = GS_ALL_DONE;
	      goto dont_recalculate;

	    default:
	      gcc_unreachable ();
	    }

	  recalculate_side_effects (*expr_p);

	dont_recalculate:
	  break;
	}

      gcc_assert (*expr_p || ret != GS_OK);
    }
  while (ret == GS_OK);

  /* If we encountered an error_mark somewhere nested inside, either
     stub out the statement or propagate the error back out.  */
  if (ret == GS_ERROR)
    {
      if (is_statement)
	*expr_p = NULL;
      goto out;
    }

  /* This was only valid as a return value from the langhook, which
     we handled.  Make sure it doesn't escape from any other context.  */
  gcc_assert (ret != GS_UNHANDLED);

  if (fallback == fb_none && *expr_p && !is_gimple_stmt (*expr_p))
    {
      /* We aren't looking for a value, and we don't have a valid
	 statement.  If it doesn't have side-effects, throw it away.  */
      if (!TREE_SIDE_EFFECTS (*expr_p))
	*expr_p = NULL;
      else if (!TREE_THIS_VOLATILE (*expr_p))
	{
	  /* This is probably a _REF that contains something nested that
	     has side effects.  Recurse through the operands to find it.  */
	  enum tree_code code = TREE_CODE (*expr_p);

	  switch (code)
	    {
	    case COMPONENT_REF:
	    case REALPART_EXPR:
	    case IMAGPART_EXPR:
	    case VIEW_CONVERT_EXPR:
	      gimplify_expr (&TREE_OPERAND (*expr_p, 0), pre_p, post_p,
			     gimple_test_f, fallback);
	      break;

	    case ARRAY_REF:
	    case ARRAY_RANGE_REF:
	      gimplify_expr (&TREE_OPERAND (*expr_p, 0), pre_p, post_p,
			     gimple_test_f, fallback);
	      gimplify_expr (&TREE_OPERAND (*expr_p, 1), pre_p, post_p,
			     gimple_test_f, fallback);
	      break;

	    default:
	       /* Anything else with side-effects must be converted to
		  a valid statement before we get here.  */
	      gcc_unreachable ();
	    }

	  *expr_p = NULL;
	}
      else if (COMPLETE_TYPE_P (TREE_TYPE (*expr_p))
	       && TYPE_MODE (TREE_TYPE (*expr_p)) != BLKmode)
	{
	  /* Historically, the compiler has treated a bare reference
	     to a non-BLKmode volatile lvalue as forcing a load.  */
	  tree type = TYPE_MAIN_VARIANT (TREE_TYPE (*expr_p));

	  /* Normally, we do not want to create a temporary for a
	     TREE_ADDRESSABLE type because such a type should not be
	     copied by bitwise-assignment.  However, we make an
	     exception here, as all we are doing here is ensuring that
	     we read the bytes that make up the type.  We use
	     create_tmp_var_raw because create_tmp_var will abort when
	     given a TREE_ADDRESSABLE type.  */
	  tree tmp = create_tmp_var_raw (type, "vol");
	  gimple_add_tmp_var (tmp);
	  gimplify_assign (tmp, *expr_p, pre_p);
	  *expr_p = NULL;
	}
      else
	/* We can't do anything useful with a volatile reference to
	   an incomplete type, so just throw it away.  Likewise for
	   a BLKmode type, since any implicit inner load should
	   already have been turned into an explicit one by the
	   gimplification process.  */
	*expr_p = NULL;
    }

  /* If we are gimplifying at the statement level, we're done.  Tack
     everything together and return.  */
  if (fallback == fb_none || is_statement)
    {
      /* Since *EXPR_P has been converted into a GIMPLE tuple, clear
         it out for GC to reclaim it.  */
      *expr_p = NULL_TREE;

      if (!gimple_seq_empty_p (internal_pre)
	  || !gimple_seq_empty_p (internal_post))
	{
	  gimplify_seq_add_seq (&internal_pre, internal_post);
	  gimplify_seq_add_seq (pre_p, internal_pre);
	}

      /* The result of gimplifying *EXPR_P is going to be the last few
	 statements in *PRE_P and *POST_P.  Add location information
	 to all the statements that were added by the gimplification
	 helpers.  */
      if (!gimple_seq_empty_p (*pre_p))
	annotate_all_with_location_after (*pre_p, pre_last_gsi, input_location);

      if (!gimple_seq_empty_p (*post_p))
	annotate_all_with_location_after (*post_p, post_last_gsi,
					  input_location);

      goto out;
    }

#ifdef ENABLE_GIMPLE_CHECKING
  if (*expr_p)
    {
      enum tree_code code = TREE_CODE (*expr_p);
      /* These expressions should already be in gimple IR form.  */
      gcc_assert (code != MODIFY_EXPR
		  && code != ASM_EXPR
		  && code != BIND_EXPR
		  && code != CATCH_EXPR
		  && (code != COND_EXPR || gimplify_ctxp->allow_rhs_cond_expr)
		  && code != EH_FILTER_EXPR
		  && code != GOTO_EXPR
		  && code != LABEL_EXPR
		  && code != LOOP_EXPR
		  && code != SWITCH_EXPR
		  && code != TRY_FINALLY_EXPR
		  && code != OACC_PARALLEL
		  && code != OACC_KERNELS
		  && code != OACC_DATA
		  && code != OACC_HOST_DATA
		  && code != OACC_DECLARE
		  && code != OACC_UPDATE
		  && code != OACC_ENTER_DATA
		  && code != OACC_EXIT_DATA
		  && code != OACC_CACHE
		  && code != OMP_CRITICAL
		  && code != OMP_FOR
		  && code != OACC_LOOP
		  && code != OMP_MASTER
		  && code != OMP_TASKGROUP
		  && code != OMP_ORDERED
		  && code != OMP_PARALLEL
		  && code != OMP_SECTIONS
		  && code != OMP_SECTION
		  && code != OMP_SINGLE);
    }
#endif

  /* Otherwise we're gimplifying a subexpression, so the resulting
     value is interesting.  If it's a valid operand that matches
     GIMPLE_TEST_F, we're done. Unless we are handling some
     post-effects internally; if that's the case, we need to copy into
     a temporary before adding the post-effects to POST_P.  */
  if (gimple_seq_empty_p (internal_post) && (*gimple_test_f) (*expr_p))
    goto out;

  /* Otherwise, we need to create a new temporary for the gimplified
     expression.  */

  /* We can't return an lvalue if we have an internal postqueue.  The
     object the lvalue refers to would (probably) be modified by the
     postqueue; we need to copy the value out first, which means an
     rvalue.  */
  if ((fallback & fb_lvalue)
      && gimple_seq_empty_p (internal_post)
      && is_gimple_addressable (*expr_p))
    {
      /* An lvalue will do.  Take the address of the expression, store it
	 in a temporary, and replace the expression with an INDIRECT_REF of
	 that temporary.  */
      tmp = build_fold_addr_expr_loc (input_location, *expr_p);
      gimplify_expr (&tmp, pre_p, post_p, is_gimple_reg, fb_rvalue);
      *expr_p = build_simple_mem_ref (tmp);
    }
  else if ((fallback & fb_rvalue) && is_gimple_reg_rhs_or_call (*expr_p))
    {
      /* An rvalue will do.  Assign the gimplified expression into a
	 new temporary TMP and replace the original expression with
	 TMP.  First, make sure that the expression has a type so that
	 it can be assigned into a temporary.  */
      gcc_assert (!VOID_TYPE_P (TREE_TYPE (*expr_p)));
      *expr_p = get_formal_tmp_var (*expr_p, pre_p);
    }
  else
    {
#ifdef ENABLE_GIMPLE_CHECKING
      if (!(fallback & fb_mayfail))
	{
	  fprintf (stderr, "gimplification failed:\n");
	  print_generic_expr (stderr, *expr_p, 0);
	  debug_tree (*expr_p);
	  internal_error ("gimplification failed");
	}
#endif
      gcc_assert (fallback & fb_mayfail);

      /* If this is an asm statement, and the user asked for the
	 impossible, don't die.  Fail and let gimplify_asm_expr
	 issue an error.  */
      ret = GS_ERROR;
      goto out;
    }

  /* Make sure the temporary matches our predicate.  */
  gcc_assert ((*gimple_test_f) (*expr_p));

  if (!gimple_seq_empty_p (internal_post))
    {
      annotate_all_with_location (internal_post, input_location);
      gimplify_seq_add_seq (pre_p, internal_post);
    }

 out:
  input_location = saved_location;
  return ret;
}

/* Look through TYPE for variable-sized objects and gimplify each such
   size that we find.  Add to LIST_P any statements generated.  */

void
gimplify_type_sizes (tree type, gimple_seq *list_p)
{
  tree field, t;

  if (type == NULL || type == error_mark_node)
    return;

  /* We first do the main variant, then copy into any other variants.  */
  type = TYPE_MAIN_VARIANT (type);

  /* Avoid infinite recursion.  */
  if (TYPE_SIZES_GIMPLIFIED (type))
    return;

  TYPE_SIZES_GIMPLIFIED (type) = 1;

  switch (TREE_CODE (type))
    {
    case INTEGER_TYPE:
    case ENUMERAL_TYPE:
    case BOOLEAN_TYPE:
    case REAL_TYPE:
    case FIXED_POINT_TYPE:
      gimplify_one_sizepos (&TYPE_MIN_VALUE (type), list_p);
      gimplify_one_sizepos (&TYPE_MAX_VALUE (type), list_p);

      for (t = TYPE_NEXT_VARIANT (type); t; t = TYPE_NEXT_VARIANT (t))
	{
	  TYPE_MIN_VALUE (t) = TYPE_MIN_VALUE (type);
	  TYPE_MAX_VALUE (t) = TYPE_MAX_VALUE (type);
	}
      break;

    case ARRAY_TYPE:
      /* These types may not have declarations, so handle them here.  */
      gimplify_type_sizes (TREE_TYPE (type), list_p);
      gimplify_type_sizes (TYPE_DOMAIN (type), list_p);
      /* Ensure VLA bounds aren't removed, for -O0 they should be variables
	 with assigned stack slots, for -O1+ -g they should be tracked
	 by VTA.  */
      if (!(TYPE_NAME (type)
	    && TREE_CODE (TYPE_NAME (type)) == TYPE_DECL
	    && DECL_IGNORED_P (TYPE_NAME (type)))
	  && TYPE_DOMAIN (type)
	  && INTEGRAL_TYPE_P (TYPE_DOMAIN (type)))
	{
	  t = TYPE_MIN_VALUE (TYPE_DOMAIN (type));
	  if (t && TREE_CODE (t) == VAR_DECL && DECL_ARTIFICIAL (t))
	    DECL_IGNORED_P (t) = 0;
	  t = TYPE_MAX_VALUE (TYPE_DOMAIN (type));
	  if (t && TREE_CODE (t) == VAR_DECL && DECL_ARTIFICIAL (t))
	    DECL_IGNORED_P (t) = 0;
	}
      break;

    case RECORD_TYPE:
    case UNION_TYPE:
    case QUAL_UNION_TYPE:
      for (field = TYPE_FIELDS (type); field; field = DECL_CHAIN (field))
	if (TREE_CODE (field) == FIELD_DECL)
	  {
	    gimplify_one_sizepos (&DECL_FIELD_OFFSET (field), list_p);
	    gimplify_one_sizepos (&DECL_SIZE (field), list_p);
	    gimplify_one_sizepos (&DECL_SIZE_UNIT (field), list_p);
	    gimplify_type_sizes (TREE_TYPE (field), list_p);
	  }
      break;

    case POINTER_TYPE:
    case REFERENCE_TYPE:
	/* We used to recurse on the pointed-to type here, which turned out to
	   be incorrect because its definition might refer to variables not
	   yet initialized at this point if a forward declaration is involved.

	   It was actually useful for anonymous pointed-to types to ensure
	   that the sizes evaluation dominates every possible later use of the
	   values.  Restricting to such types here would be safe since there
	   is no possible forward declaration around, but would introduce an
	   undesirable middle-end semantic to anonymity.  We then defer to
	   front-ends the responsibility of ensuring that the sizes are
	   evaluated both early and late enough, e.g. by attaching artificial
	   type declarations to the tree.  */
      break;

    default:
      break;
    }

  gimplify_one_sizepos (&TYPE_SIZE (type), list_p);
  gimplify_one_sizepos (&TYPE_SIZE_UNIT (type), list_p);

  for (t = TYPE_NEXT_VARIANT (type); t; t = TYPE_NEXT_VARIANT (t))
    {
      TYPE_SIZE (t) = TYPE_SIZE (type);
      TYPE_SIZE_UNIT (t) = TYPE_SIZE_UNIT (type);
      TYPE_SIZES_GIMPLIFIED (t) = 1;
    }
}

/* A subroutine of gimplify_type_sizes to make sure that *EXPR_P,
   a size or position, has had all of its SAVE_EXPRs evaluated.
   We add any required statements to *STMT_P.  */

void
gimplify_one_sizepos (tree *expr_p, gimple_seq *stmt_p)
{
  tree expr = *expr_p;

  /* We don't do anything if the value isn't there, is constant, or contains
     A PLACEHOLDER_EXPR.  We also don't want to do anything if it's already
     a VAR_DECL.  If it's a VAR_DECL from another function, the gimplifier
     will want to replace it with a new variable, but that will cause problems
     if this type is from outside the function.  It's OK to have that here.  */
  if (is_gimple_sizepos (expr))
    return;

  *expr_p = unshare_expr (expr);

  gimplify_expr (expr_p, stmt_p, NULL, is_gimple_val, fb_rvalue);
}

/* Gimplify the body of statements of FNDECL and return a GIMPLE_BIND node
   containing the sequence of corresponding GIMPLE statements.  If DO_PARMS
   is true, also gimplify the parameters.  */

gbind *
gimplify_body (tree fndecl, bool do_parms)
{
  location_t saved_location = input_location;
  gimple_seq parm_stmts, seq;
  gimple *outer_stmt;
  gbind *outer_bind;
  struct cgraph_node *cgn;

  timevar_push (TV_TREE_GIMPLIFY);

  /* Initialize for optimize_insn_for_s{ize,peed}_p possibly called during
     gimplification.  */
  default_rtl_profile ();

  gcc_assert (gimplify_ctxp == NULL);
  push_gimplify_context ();

  if (flag_openacc || flag_openmp)
    {
      gcc_assert (gimplify_omp_ctxp == NULL);
      if (lookup_attribute ("omp declare target", DECL_ATTRIBUTES (fndecl)))
	gimplify_omp_ctxp = new_omp_context (ORT_TARGET);
    }

  /* Unshare most shared trees in the body and in that of any nested functions.
     It would seem we don't have to do this for nested functions because
     they are supposed to be output and then the outer function gimplified
     first, but the g++ front end doesn't always do it that way.  */
  unshare_body (fndecl);
  unvisit_body (fndecl);

  cgn = cgraph_node::get (fndecl);
  if (cgn && cgn->origin)
    nonlocal_vlas = new hash_set<tree>;

  /* Make sure input_location isn't set to something weird.  */
  input_location = DECL_SOURCE_LOCATION (fndecl);

  /* Resolve callee-copies.  This has to be done before processing
     the body so that DECL_VALUE_EXPR gets processed correctly.  */
  parm_stmts = do_parms ? gimplify_parameters () : NULL;

  /* Gimplify the function's body.  */
  seq = NULL;
  gimplify_stmt (&DECL_SAVED_TREE (fndecl), &seq);
  outer_stmt = gimple_seq_first_stmt (seq);
  if (!outer_stmt)
    {
      outer_stmt = gimple_build_nop ();
      gimplify_seq_add_stmt (&seq, outer_stmt);
    }

   if (flag_openacc && gimplify_omp_ctxp)
    {
      while (gimplify_omp_ctxp)
	{
	  struct gimplify_omp_ctx *c;

	  if (gimplify_omp_ctxp->acc_region_kind == ARK_DECLARE
	      && gimplify_omp_ctxp->stmt)
	    {
	      gimplify_seq_add_stmt (&seq, gimplify_omp_ctxp->stmt);
	      gimplify_omp_ctxp->stmt = NULL;
	    }

	  c = gimplify_omp_ctxp;
	  gimplify_omp_ctxp = c->outer_context;
	  delete_omp_context (c);
	}
    }

  /* The body must contain exactly one statement, a GIMPLE_BIND.  If this is
     not the case, wrap everything in a GIMPLE_BIND to make it so.  */
  if (gimple_code (outer_stmt) == GIMPLE_BIND
      && gimple_seq_first (seq) == gimple_seq_last (seq))
    outer_bind = as_a <gbind *> (outer_stmt);
  else
    outer_bind = gimple_build_bind (NULL_TREE, seq, NULL);

  DECL_SAVED_TREE (fndecl) = NULL_TREE;

  /* If we had callee-copies statements, insert them at the beginning
     of the function and clear DECL_VALUE_EXPR_P on the parameters.  */
  if (!gimple_seq_empty_p (parm_stmts))
    {
      tree parm;

      gimplify_seq_add_seq (&parm_stmts, gimple_bind_body (outer_bind));
      gimple_bind_set_body (outer_bind, parm_stmts);

      for (parm = DECL_ARGUMENTS (current_function_decl);
	   parm; parm = DECL_CHAIN (parm))
	if (DECL_HAS_VALUE_EXPR_P (parm))
	  {
	    DECL_HAS_VALUE_EXPR_P (parm) = 0;
	    DECL_IGNORED_P (parm) = 0;
	  }
    }

  if (nonlocal_vlas)
    {
      if (nonlocal_vla_vars)
	{
	  /* tree-nested.c may later on call declare_vars (..., true);
	     which relies on BLOCK_VARS chain to be the tail of the
	     gimple_bind_vars chain.  Ensure we don't violate that
	     assumption.  */
	  if (gimple_bind_block (outer_bind)
	      == DECL_INITIAL (current_function_decl))
	    declare_vars (nonlocal_vla_vars, outer_bind, true);
	  else
	    BLOCK_VARS (DECL_INITIAL (current_function_decl))
	      = chainon (BLOCK_VARS (DECL_INITIAL (current_function_decl)),
			 nonlocal_vla_vars);
	  nonlocal_vla_vars = NULL_TREE;
	}
      delete nonlocal_vlas;
      nonlocal_vlas = NULL;
    }

  if ((flag_openacc || flag_openmp || flag_openmp_simd)
      && gimplify_omp_ctxp)
    {
      delete_omp_context (gimplify_omp_ctxp);
      gimplify_omp_ctxp = NULL;
    }

  pop_gimplify_context (outer_bind);
  gcc_assert (gimplify_ctxp == NULL);

#ifdef ENABLE_CHECKING
  if (!seen_error ())
    verify_gimple_in_seq (gimple_bind_body (outer_bind));
#endif

  timevar_pop (TV_TREE_GIMPLIFY);
  input_location = saved_location;

  return outer_bind;
}

typedef char *char_p; /* For DEF_VEC_P.  */

/* Return whether we should exclude FNDECL from instrumentation.  */

static bool
flag_instrument_functions_exclude_p (tree fndecl)
{
  vec<char_p> *v;

  v = (vec<char_p> *) flag_instrument_functions_exclude_functions;
  if (v && v->length () > 0)
    {
      const char *name;
      int i;
      char *s;

      name = lang_hooks.decl_printable_name (fndecl, 0);
      FOR_EACH_VEC_ELT (*v, i, s)
	if (strstr (name, s) != NULL)
	  return true;
    }

  v = (vec<char_p> *) flag_instrument_functions_exclude_files;
  if (v && v->length () > 0)
    {
      const char *name;
      int i;
      char *s;

      name = DECL_SOURCE_FILE (fndecl);
      FOR_EACH_VEC_ELT (*v, i, s)
	if (strstr (name, s) != NULL)
	  return true;
    }

  return false;
}

/* Entry point to the gimplification pass.  FNDECL is the FUNCTION_DECL
   node for the function we want to gimplify.

   Return the sequence of GIMPLE statements corresponding to the body
   of FNDECL.  */

void
gimplify_function_tree (tree fndecl)
{
  tree parm, ret;
  gimple_seq seq;
  gbind *bind;

  gcc_assert (!gimple_body (fndecl));

  if (DECL_STRUCT_FUNCTION (fndecl))
    push_cfun (DECL_STRUCT_FUNCTION (fndecl));
  else
    push_struct_function (fndecl);

  /* Tentatively set PROP_gimple_lva here, and reset it in gimplify_va_arg_expr
     if necessary.  */
  cfun->curr_properties |= PROP_gimple_lva;

  /* Tentatively set PROP_gimple_lompifn.  */
  cfun->curr_properties |= PROP_gimple_lompifn;

  for (parm = DECL_ARGUMENTS (fndecl); parm ; parm = DECL_CHAIN (parm))
    {
      /* Preliminarily mark non-addressed complex variables as eligible
         for promotion to gimple registers.  We'll transform their uses
         as we find them.  */
      if ((TREE_CODE (TREE_TYPE (parm)) == COMPLEX_TYPE
	   || TREE_CODE (TREE_TYPE (parm)) == VECTOR_TYPE)
          && !TREE_THIS_VOLATILE (parm)
          && !needs_to_live_in_memory (parm))
        DECL_GIMPLE_REG_P (parm) = 1;
    }

  ret = DECL_RESULT (fndecl);
  if ((TREE_CODE (TREE_TYPE (ret)) == COMPLEX_TYPE
       || TREE_CODE (TREE_TYPE (ret)) == VECTOR_TYPE)
      && !needs_to_live_in_memory (ret))
    DECL_GIMPLE_REG_P (ret) = 1;

  bind = gimplify_body (fndecl, true);

  /* The tree body of the function is no longer needed, replace it
     with the new GIMPLE body.  */
  seq = NULL;
  gimple_seq_add_stmt (&seq, bind);
  gimple_set_body (fndecl, seq);

  /* If we're instrumenting function entry/exit, then prepend the call to
     the entry hook and wrap the whole function in a TRY_FINALLY_EXPR to
     catch the exit hook.  */
  /* ??? Add some way to ignore exceptions for this TFE.  */
  if (flag_instrument_function_entry_exit
      && !DECL_NO_INSTRUMENT_FUNCTION_ENTRY_EXIT (fndecl)
      && !flag_instrument_functions_exclude_p (fndecl))
    {
      tree x;
      gbind *new_bind;
      gimple *tf;
      gimple_seq cleanup = NULL, body = NULL;
      tree tmp_var;
      gcall *call;

      x = builtin_decl_implicit (BUILT_IN_RETURN_ADDRESS);
      call = gimple_build_call (x, 1, integer_zero_node);
      tmp_var = create_tmp_var (ptr_type_node, "return_addr");
      gimple_call_set_lhs (call, tmp_var);
      gimplify_seq_add_stmt (&cleanup, call);
      x = builtin_decl_implicit (BUILT_IN_PROFILE_FUNC_EXIT);
      call = gimple_build_call (x, 2,
				build_fold_addr_expr (current_function_decl),
				tmp_var);
      gimplify_seq_add_stmt (&cleanup, call);
      tf = gimple_build_try (seq, cleanup, GIMPLE_TRY_FINALLY);

      x = builtin_decl_implicit (BUILT_IN_RETURN_ADDRESS);
      call = gimple_build_call (x, 1, integer_zero_node);
      tmp_var = create_tmp_var (ptr_type_node, "return_addr");
      gimple_call_set_lhs (call, tmp_var);
      gimplify_seq_add_stmt (&body, call);
      x = builtin_decl_implicit (BUILT_IN_PROFILE_FUNC_ENTER);
      call = gimple_build_call (x, 2,
				build_fold_addr_expr (current_function_decl),
				tmp_var);
      gimplify_seq_add_stmt (&body, call);
      gimplify_seq_add_stmt (&body, tf);
      new_bind = gimple_build_bind (NULL, body, gimple_bind_block (bind));
      /* Clear the block for BIND, since it is no longer directly inside
         the function, but within a try block.  */
      gimple_bind_set_block (bind, NULL);

      /* Replace the current function body with the body
         wrapped in the try/finally TF.  */
      seq = NULL;
      gimple_seq_add_stmt (&seq, new_bind);
      gimple_set_body (fndecl, seq);
      bind = new_bind;
    }

  if ((flag_sanitize & SANITIZE_THREAD) != 0
      && !lookup_attribute ("no_sanitize_thread", DECL_ATTRIBUTES (fndecl)))
    {
      gcall *call = gimple_build_call_internal (IFN_TSAN_FUNC_EXIT, 0);
      gimple *tf = gimple_build_try (seq, call, GIMPLE_TRY_FINALLY);
      gbind *new_bind = gimple_build_bind (NULL, tf, gimple_bind_block (bind));
      /* Clear the block for BIND, since it is no longer directly inside
	 the function, but within a try block.  */
      gimple_bind_set_block (bind, NULL);
      /* Replace the current function body with the body
	 wrapped in the try/finally TF.  */
      seq = NULL;
      gimple_seq_add_stmt (&seq, new_bind);
      gimple_set_body (fndecl, seq);
    }

  DECL_SAVED_TREE (fndecl) = NULL_TREE;
  cfun->curr_properties |= PROP_gimple_any;

  pop_cfun ();

  dump_function (TDI_generic, fndecl);
}

/* Return a dummy expression of type TYPE in order to keep going after an
   error.  */

static tree
dummy_object (tree type)
{
  tree t = build_int_cst (build_pointer_type (type), 0);
  return build2 (MEM_REF, type, t, t);
}

/* Gimplify __builtin_va_arg, aka VA_ARG_EXPR, which is not really a
   builtin function, but a very special sort of operator.  */

enum gimplify_status
gimplify_va_arg_expr (tree *expr_p, gimple_seq *pre_p,
		      gimple_seq *post_p ATTRIBUTE_UNUSED)
{
  tree promoted_type, have_va_type;
  tree valist = TREE_OPERAND (*expr_p, 0);
  tree type = TREE_TYPE (*expr_p);
  tree t, tag;
  location_t loc = EXPR_LOCATION (*expr_p);

  /* Verify that valist is of the proper type.  */
  have_va_type = TREE_TYPE (valist);
  if (have_va_type == error_mark_node)
    return GS_ERROR;
  have_va_type = targetm.canonical_va_list_type (have_va_type);

  if (have_va_type == NULL_TREE)
    {
      error_at (loc, "first argument to %<va_arg%> not of type %<va_list%>");
      return GS_ERROR;
    }

  /* Generate a diagnostic for requesting data of a type that cannot
     be passed through `...' due to type promotion at the call site.  */
  if ((promoted_type = lang_hooks.types.type_promotes_to (type))
	   != type)
    {
      static bool gave_help;
      bool warned;

      /* Unfortunately, this is merely undefined, rather than a constraint
	 violation, so we cannot make this an error.  If this call is never
	 executed, the program is still strictly conforming.  */
      warned = warning_at (loc, 0,
	  		   "%qT is promoted to %qT when passed through %<...%>",
			   type, promoted_type);
      if (!gave_help && warned)
	{
	  gave_help = true;
	  inform (loc, "(so you should pass %qT not %qT to %<va_arg%>)",
		  promoted_type, type);
	}

      /* We can, however, treat "undefined" any way we please.
	 Call abort to encourage the user to fix the program.  */
      if (warned)
	inform (loc, "if this code is reached, the program will abort");
      /* Before the abort, allow the evaluation of the va_list
	 expression to exit or longjmp.  */
      gimplify_and_add (valist, pre_p);
      t = build_call_expr_loc (loc,
			       builtin_decl_implicit (BUILT_IN_TRAP), 0);
      gimplify_and_add (t, pre_p);

      /* This is dead code, but go ahead and finish so that the
	 mode of the result comes out right.  */
      *expr_p = dummy_object (type);
      return GS_ALL_DONE;
    }

  tag = build_int_cst (build_pointer_type (type), 0);
  *expr_p = build_call_expr_internal_loc (loc, IFN_VA_ARG, type, 2, valist, tag);

  /* Clear the tentatively set PROP_gimple_lva, to indicate that IFN_VA_ARG
     needs to be expanded.  */
  cfun->curr_properties &= ~PROP_gimple_lva;

  return GS_OK;
}

/* Build a new GIMPLE_ASSIGN tuple and append it to the end of *SEQ_P.

   DST/SRC are the destination and source respectively.  You can pass
   ungimplified trees in DST or SRC, in which case they will be
   converted to a gimple operand if necessary.

   This function returns the newly created GIMPLE_ASSIGN tuple.  */

gimple *
gimplify_assign (tree dst, tree src, gimple_seq *seq_p)
{
  tree t = build2 (MODIFY_EXPR, TREE_TYPE (dst), dst, src);
  gimplify_and_add (t, seq_p);
  ggc_free (t);
  return gimple_seq_last_stmt (*seq_p);
}

inline hashval_t
gimplify_hasher::hash (const elt_t *p)
{
  tree t = p->val;
  return iterative_hash_expr (t, 0);
}

inline bool
gimplify_hasher::equal (const elt_t *p1, const elt_t *p2)
{
  tree t1 = p1->val;
  tree t2 = p2->val;
  enum tree_code code = TREE_CODE (t1);

  if (TREE_CODE (t2) != code
      || TREE_TYPE (t1) != TREE_TYPE (t2))
    return false;

  if (!operand_equal_p (t1, t2, 0))
    return false;

#ifdef ENABLE_CHECKING
  /* Only allow them to compare equal if they also hash equal; otherwise
     results are nondeterminate, and we fail bootstrap comparison.  */
  gcc_assert (hash (p1) == hash (p2));
#endif

  return true;
}<|MERGE_RESOLUTION|>--- conflicted
+++ resolved
@@ -7281,7 +7281,7 @@
 
   push_gimplify_context ();
   
-  gimple g = gimplify_and_return_first (orig_body, &body);
+  gimple *g = gimplify_and_return_first (orig_body, &body);
 
   if (gimple_code (g) == GIMPLE_BIND)
     pop_gimplify_context (g);
@@ -8036,15 +8036,11 @@
     {
       gimplify_omp_ctxp->acc_region_kind = ark;
       push_gimplify_context ();
-<<<<<<< HEAD
 
       if (ork == ORK_OACC)
 	localize_reductions (expr_p, true);
 
-      gimple g = gimplify_and_return_first (OMP_BODY (expr), &body);
-=======
       gimple *g = gimplify_and_return_first (OMP_BODY (expr), &body);
->>>>>>> 3bf38a0b
       if (gimple_code (g) == GIMPLE_BIND)
 	pop_gimplify_context (g);
       else
