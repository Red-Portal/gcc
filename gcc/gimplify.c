--- conflicted
+++ resolved
@@ -56,17 +56,11 @@
   GOVD_LASTPRIVATE = 32,
   GOVD_REDUCTION = 64,
   GOVD_LOCAL = 128,
-<<<<<<< HEAD
   GOVD_MAP = 256,
   GOVD_DEBUG_PRIVATE = 512,
   GOVD_PRIVATE_OUTER_REF = 1024,
   GOVD_LINEAR = 2048,
   GOVD_ALIGNED = 4096,
-=======
-  GOVD_DEBUG_PRIVATE = 256,
-  GOVD_PRIVATE_OUTER_REF = 512,
-  GOVD_LINEAR = 2048,
->>>>>>> 3d483a94
   GOVD_DATA_SHARE_CLASS = (GOVD_SHARED | GOVD_PRIVATE | GOVD_FIRSTPRIVATE
 			   | GOVD_LASTPRIVATE | GOVD_REDUCTION | GOVD_LINEAR
 			   | GOVD_LOCAL)
@@ -4727,10 +4721,7 @@
     case OMP_PARALLEL:
     case OMP_FOR:
     case OMP_SIMD:
-<<<<<<< HEAD
     case OMP_DISTRIBUTE:
-=======
->>>>>>> 3d483a94
     case OMP_SECTIONS:
     case OMP_SECTION:
     case OMP_SINGLE:
@@ -6003,12 +5994,8 @@
       struct gimplify_omp_ctx *octx;
 
       if (ctx->region_type == ORT_WORKSHARE
-<<<<<<< HEAD
 	  || ctx->region_type == ORT_SIMD
 	  || ctx->region_type == ORT_TARGET_DATA)
-=======
-	  || ctx->region_type == ORT_SIMD)
->>>>>>> 3d483a94
 	goto do_outer;
 
       /* ??? Some compiler-generated variables (like SAVE_EXPRs) could be
@@ -6270,7 +6257,6 @@
 	  flags = GOVD_REDUCTION | GOVD_SEEN | GOVD_EXPLICIT;
 	  check_non_private = "reduction";
 	  goto do_add;
-<<<<<<< HEAD
 	case OMP_CLAUSE_LINEAR:
 	  if (gimplify_expr (&OMP_CLAUSE_LINEAR_STEP (c), pre_p, NULL,
 			     is_gimple_val, fb_rvalue) == GS_ERROR)
@@ -6353,17 +6339,6 @@
 	      break;
 	    }
 	  goto do_notice;
-=======
-       case OMP_CLAUSE_LINEAR:
-	 if (gimplify_expr (&OMP_CLAUSE_LINEAR_STEP (c), pre_p, NULL,
-			    is_gimple_val, fb_rvalue) == GS_ERROR)
-	   {
-	     remove = true;
-	     break;
-	   }
-	 flags = GOVD_LINEAR | GOVD_EXPLICIT;
-	 goto do_add;
->>>>>>> 3d483a94
 
 	do_add:
 	  decl = OMP_CLAUSE_DECL (c);
@@ -6466,7 +6441,6 @@
 	case OMP_CLAUSE_UNTIED:
 	case OMP_CLAUSE_COLLAPSE:
 	case OMP_CLAUSE_MERGEABLE:
-<<<<<<< HEAD
 	case OMP_CLAUSE_PROC_BIND:
 	case OMP_CLAUSE_SAFELEN:
 	  break;
@@ -6481,9 +6455,6 @@
 	  if (!is_global_var (decl)
 	      && TREE_CODE (TREE_TYPE (decl)) == POINTER_TYPE)
 	    omp_add_variable (ctx, decl, GOVD_ALIGNED);
-=======
-	case OMP_CLAUSE_SAFELEN:
->>>>>>> 3d483a94
 	  break;
 
 	case OMP_CLAUSE_DEFAULT:
@@ -6585,11 +6556,8 @@
     code = OMP_CLAUSE_FIRSTPRIVATE;
   else if (flags & GOVD_LASTPRIVATE)
     code = OMP_CLAUSE_LASTPRIVATE;
-<<<<<<< HEAD
   else if (flags & GOVD_ALIGNED)
     return 0;
-=======
->>>>>>> 3d483a94
   else
     gcc_unreachable ();
 
@@ -6769,15 +6737,11 @@
 	case OMP_CLAUSE_COLLAPSE:
 	case OMP_CLAUSE_FINAL:
 	case OMP_CLAUSE_MERGEABLE:
-<<<<<<< HEAD
 	case OMP_CLAUSE_PROC_BIND:
 	case OMP_CLAUSE_SAFELEN:
 	case OMP_CLAUSE_TO:
 	case OMP_CLAUSE_FROM:
 	case OMP_CLAUSE_DEPEND:
-=======
-	case OMP_CLAUSE_SAFELEN:
->>>>>>> 3d483a94
 	  break;
 
 	default:
@@ -6913,16 +6877,9 @@
 
   orig_for_stmt = for_stmt = *expr_p;
 
-<<<<<<< HEAD
   simd = TREE_CODE (for_stmt) == OMP_SIMD;
   gimplify_scan_omp_clauses (&OMP_FOR_CLAUSES (for_stmt), pre_p,
-			     TREE_CODE (for_stmt) == OMP_SIMD
-			     ? ORT_SIMD : ORT_WORKSHARE);
-=======
-  simd = TREE_CODE (for_stmt) == OMP_SIMD; 
-  gimplify_scan_omp_clauses (&OMP_FOR_CLAUSES (for_stmt), pre_p,
 			     simd ? ORT_SIMD : ORT_WORKSHARE);
->>>>>>> 3d483a94
 
   /* Handle OMP_FOR_INIT.  */
   for_pre_body = NULL;
@@ -6931,11 +6888,7 @@
       has_decl_expr = BITMAP_ALLOC (NULL);
       if (TREE_CODE (OMP_FOR_PRE_BODY (for_stmt)) == DECL_EXPR
 	  && TREE_CODE (DECL_EXPR_DECL (OMP_FOR_PRE_BODY (for_stmt)))
-<<<<<<< HEAD
 	     == VAR_DECL)
-=======
-	  == VAR_DECL)
->>>>>>> 3d483a94
 	{
 	  t = OMP_FOR_PRE_BODY (for_stmt);
 	  bitmap_set_bit (has_decl_expr, DECL_UID (DECL_EXPR_DECL (t)));
@@ -6980,13 +6933,9 @@
 
       /* Make sure the iteration variable is private.  */
       tree c = NULL_TREE;
-<<<<<<< HEAD
       if (orig_for_stmt != for_stmt)
 	/* Do this only on innermost construct for combined ones.  */;
       else if (simd)
-=======
-      if (simd)
->>>>>>> 3d483a94
 	{
 	  splay_tree_node n = splay_tree_lookup (gimplify_omp_ctxp->variables,
 						 (splay_tree_key)decl);
@@ -7160,15 +7109,9 @@
     }
 
   BITMAP_FREE (has_decl_expr);
-<<<<<<< HEAD
-=======
-
-  gimplify_and_add (OMP_FOR_BODY (for_stmt), &for_body);
->>>>>>> 3d483a94
 
   gimplify_and_add (OMP_FOR_BODY (orig_for_stmt), &for_body);
 
-<<<<<<< HEAD
   if (orig_for_stmt != for_stmt)
     for (i = 0; i < TREE_VEC_LENGTH (OMP_FOR_INIT (for_stmt)); i++)
       {
@@ -7194,17 +7137,6 @@
       gcc_unreachable ();
     }
   gfor = gimple_build_omp_for (for_body, kind, OMP_FOR_CLAUSES (orig_for_stmt),
-=======
-  int kind;
-  switch (TREE_CODE (for_stmt))
-    {
-    case OMP_FOR: kind = GF_OMP_FOR_KIND_FOR; break;
-    case OMP_SIMD: kind = GF_OMP_FOR_KIND_SIMD; break;
-    default:
-      gcc_unreachable ();
-    }
-  gfor = gimple_build_omp_for (for_body, kind, OMP_FOR_CLAUSES (for_stmt),
->>>>>>> 3d483a94
 			       TREE_VEC_LENGTH (OMP_FOR_INIT (for_stmt)),
 			       for_pre_body);
   if (orig_for_stmt != for_stmt)
@@ -8216,10 +8148,7 @@
 
 	case OMP_FOR:
 	case OMP_SIMD:
-<<<<<<< HEAD
 	case OMP_DISTRIBUTE:
-=======
->>>>>>> 3d483a94
 	  ret = gimplify_omp_for (expr_p, pre_p);
 	  break;
 
