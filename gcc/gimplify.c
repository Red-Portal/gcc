/* Tree lowering pass.  This pass converts the GENERIC functions-as-trees
   tree representation into the GIMPLE form.
   Copyright (C) 2002-2015 Free Software Foundation, Inc.
   Major work done by Sebastian Pop <s.pop@laposte.net>,
   Diego Novillo <dnovillo@redhat.com> and Jason Merrill <jason@redhat.com>.

This file is part of GCC.

GCC is free software; you can redistribute it and/or modify it under
the terms of the GNU General Public License as published by the Free
Software Foundation; either version 3, or (at your option) any later
version.

GCC is distributed in the hope that it will be useful, but WITHOUT ANY
WARRANTY; without even the implied warranty of MERCHANTABILITY or
FITNESS FOR A PARTICULAR PURPOSE.  See the GNU General Public License
for more details.

You should have received a copy of the GNU General Public License
along with GCC; see the file COPYING3.  If not see
<http://www.gnu.org/licenses/>.  */

#include "config.h"
#include "system.h"
#include "coretypes.h"
#include "backend.h"
#include "target.h"
#include "rtl.h"
#include "tree.h"
#include "gimple.h"
#include "gimple-predict.h"
#include "tree-pass.h"		/* FIXME: only for PROP_gimple_any */
#include "ssa.h"
#include "cgraph.h"
#include "tree-pretty-print.h"
#include "diagnostic-core.h"
#include "alias.h"
#include "fold-const.h"
#include "calls.h"
#include "varasm.h"
#include "stmt.h"
#include "expr.h"
#include "gimple-fold.h"
#include "tree-eh.h"
#include "gimplify.h"
#include "gimple-iterator.h"
#include "stor-layout.h"
#include "print-tree.h"
#include "tree-iterator.h"
#include "tree-inline.h"
#include "langhooks.h"
#include "tree-cfg.h"
#include "tree-ssa.h"
#include "omp-low.h"
#include "gimple-low.h"
#include "cilk.h"
#include "gomp-constants.h"
#include "tree-dump.h"

#include "langhooks-def.h"	/* FIXME: for lhd_set_decl_assembler_name */
#include "builtins.h"

enum gimplify_omp_var_data
{
  GOVD_SEEN = 1,
  GOVD_EXPLICIT = 2,
  GOVD_SHARED = 4,
  GOVD_PRIVATE = 8,
  GOVD_FIRSTPRIVATE = 16,
  GOVD_LASTPRIVATE = 32,
  GOVD_REDUCTION = 64,
  GOVD_LOCAL = 128,
  GOVD_MAP = 256,
  GOVD_DEBUG_PRIVATE = 512,
  GOVD_PRIVATE_OUTER_REF = 1024,
  GOVD_LINEAR = 2048,
  GOVD_ALIGNED = 4096,

  /* Flag for GOVD_MAP: don't copy back.  */
  GOVD_MAP_TO_ONLY = 8192,

  /* Flag for GOVD_LINEAR or GOVD_LASTPRIVATE: no outer reference.  */
  GOVD_LINEAR_LASTPRIVATE_NO_OUTER = 16384,

  GOVD_MAP_0LEN_ARRAY = 32768,

<<<<<<< HEAD
  GOVD_USE_DEVICE = 1 << 16,

  GOVD_FORCE_MAP = 1 << 17,

  /* OpenACC deviceptr clause.  */
  GOVD_USE_DEVPTR = 1 << 18,
=======
  /* Flag for GOVD_MAP, if it is always, to or always, tofrom mapping.  */
  GOVD_MAP_ALWAYS_TO = 65536,
>>>>>>> 9561765e

  GOVD_DATA_SHARE_CLASS = (GOVD_SHARED | GOVD_PRIVATE | GOVD_FIRSTPRIVATE
			   | GOVD_LASTPRIVATE | GOVD_REDUCTION | GOVD_LINEAR
			   | GOVD_LOCAL)
};


enum omp_region_type
{
  ORT_WORKSHARE = 0,
  ORT_SIMD = 1,
  ORT_PARALLEL = 2,
  ORT_COMBINED_PARALLEL = 3,
  ORT_TASK = 4,
  ORT_UNTIED_TASK = 5,
  ORT_TEAMS = 8,
  ORT_COMBINED_TEAMS = 9,
  /* Data region.  */
  ORT_TARGET_DATA = 16,
  /* Data region with offloading.  */
  ORT_TARGET = 32,
  ORT_COMBINED_TARGET = 33,
  /* An OpenACC host-data region.  */
  ORT_HOST_DATA = 64,
  /* Dummy OpenMP region, used to disable expansion of
     DECL_VALUE_EXPRs in taskloop pre body.  */
  ORT_NONE = 128
};

enum omp_region_kind
{
  ORK_OMP,
  ORK_OACC,
  ORK_UNKNOWN
};

enum acc_region_kind
{
  ARK_GENERAL,  /* Default used for data, etc. regions.  */
  ARK_PARALLEL, /* Parallel construct.  */
  ARK_KERNELS,  /* Kernels construct.  */
  ARK_DECLARE,  /* Declare directive.  */
  ARK_UNKNOWN
};

/* Gimplify hashtable helper.  */

struct gimplify_hasher : free_ptr_hash <elt_t>
{
  static inline hashval_t hash (const elt_t *);
  static inline bool equal (const elt_t *, const elt_t *);
};

struct gimplify_ctx
{
  struct gimplify_ctx *prev_context;

  vec<gbind *> bind_expr_stack;
  tree temps;
  gimple_seq conditional_cleanups;
  tree exit_label;
  tree return_temp;

  vec<tree> case_labels;
  /* The formal temporary table.  Should this be persistent?  */
  hash_table<gimplify_hasher> *temp_htab;

  int conditions;
  bool save_stack;
  bool into_ssa;
  bool allow_rhs_cond_expr;
  bool in_cleanup_point_expr;
};

struct gimplify_omp_ctx
{
  struct gimplify_omp_ctx *outer_context;
  splay_tree variables;
  hash_set<tree> *privatized_types;
  /* Iteration variables in an OMP_FOR.  */
  vec<tree> loop_iter_var;
  location_t location;
  enum omp_clause_default_kind default_kind;
  enum omp_region_type region_type;
  enum omp_region_kind region_kind;
  enum acc_region_kind acc_region_kind;
  bool combined_loop;
  bool distribute;
  bool target_map_scalars_firstprivate;
  bool target_map_pointers_as_0len_arrays;
  bool target_firstprivatize_array_bases;
  gomp_target *stmt;
};

struct privatize_reduction
{
  tree ref_var, local_var;
};

static struct gimplify_ctx *gimplify_ctxp;
static struct gimplify_omp_ctx *gimplify_omp_ctxp;

/* Forward declaration.  */
static enum gimplify_status gimplify_compound_expr (tree *, gimple_seq *, bool);

/* Shorter alias name for the above function for use in gimplify.c
   only.  */

static inline void
gimplify_seq_add_stmt (gimple_seq *seq_p, gimple *gs)
{
  gimple_seq_add_stmt_without_update (seq_p, gs);
}

/* Append sequence SRC to the end of sequence *DST_P.  If *DST_P is
   NULL, a new sequence is allocated.   This function is
   similar to gimple_seq_add_seq, but does not scan the operands.
   During gimplification, we need to manipulate statement sequences
   before the def/use vectors have been constructed.  */

static void
gimplify_seq_add_seq (gimple_seq *dst_p, gimple_seq src)
{
  gimple_stmt_iterator si;

  if (src == NULL)
    return;

  si = gsi_last (*dst_p);
  gsi_insert_seq_after_without_update (&si, src, GSI_NEW_STMT);
}


/* Pointer to a list of allocated gimplify_ctx structs to be used for pushing
   and popping gimplify contexts.  */

static struct gimplify_ctx *ctx_pool = NULL;

/* Return a gimplify context struct from the pool.  */

static inline struct gimplify_ctx *
ctx_alloc (void)
{
  struct gimplify_ctx * c = ctx_pool;

  if (c)
    ctx_pool = c->prev_context;
  else
    c = XNEW (struct gimplify_ctx);

  memset (c, '\0', sizeof (*c));
  return c;
}

/* Put gimplify context C back into the pool.  */

static inline void
ctx_free (struct gimplify_ctx *c)
{
  c->prev_context = ctx_pool;
  ctx_pool = c;
}

/* Free allocated ctx stack memory.  */

void
free_gimplify_stack (void)
{
  struct gimplify_ctx *c;

  while ((c = ctx_pool))
    {
      ctx_pool = c->prev_context;
      free (c);
    }
}


/* Set up a context for the gimplifier.  */

void
push_gimplify_context (bool in_ssa, bool rhs_cond_ok)
{
  struct gimplify_ctx *c = ctx_alloc ();

  c->prev_context = gimplify_ctxp;
  gimplify_ctxp = c;
  gimplify_ctxp->into_ssa = in_ssa;
  gimplify_ctxp->allow_rhs_cond_expr = rhs_cond_ok;
}

/* Tear down a context for the gimplifier.  If BODY is non-null, then
   put the temporaries into the outer BIND_EXPR.  Otherwise, put them
   in the local_decls.

   BODY is not a sequence, but the first tuple in a sequence.  */

void
pop_gimplify_context (gimple *body)
{
  struct gimplify_ctx *c = gimplify_ctxp;

  gcc_assert (c
              && (!c->bind_expr_stack.exists ()
		  || c->bind_expr_stack.is_empty ()));
  c->bind_expr_stack.release ();
  gimplify_ctxp = c->prev_context;

  if (body)
    declare_vars (c->temps, body, false);
  else
    record_vars (c->temps);

  delete c->temp_htab;
  c->temp_htab = NULL;
  ctx_free (c);
}

/* Push a GIMPLE_BIND tuple onto the stack of bindings.  */

static void
gimple_push_bind_expr (gbind *bind_stmt)
{
  gimplify_ctxp->bind_expr_stack.reserve (8);
  gimplify_ctxp->bind_expr_stack.safe_push (bind_stmt);
}

/* Pop the first element off the stack of bindings.  */

static void
gimple_pop_bind_expr (void)
{
  gimplify_ctxp->bind_expr_stack.pop ();
}

/* Return the first element of the stack of bindings.  */

gbind *
gimple_current_bind_expr (void)
{
  return gimplify_ctxp->bind_expr_stack.last ();
}

/* Return the stack of bindings created during gimplification.  */

vec<gbind *>
gimple_bind_expr_stack (void)
{
  return gimplify_ctxp->bind_expr_stack;
}

/* Return true iff there is a COND_EXPR between us and the innermost
   CLEANUP_POINT_EXPR.  This info is used by gimple_push_cleanup.  */

static bool
gimple_conditional_context (void)
{
  return gimplify_ctxp->conditions > 0;
}

/* Note that we've entered a COND_EXPR.  */

static void
gimple_push_condition (void)
{
#ifdef ENABLE_GIMPLE_CHECKING
  if (gimplify_ctxp->conditions == 0)
    gcc_assert (gimple_seq_empty_p (gimplify_ctxp->conditional_cleanups));
#endif
  ++(gimplify_ctxp->conditions);
}

/* Note that we've left a COND_EXPR.  If we're back at unconditional scope
   now, add any conditional cleanups we've seen to the prequeue.  */

static void
gimple_pop_condition (gimple_seq *pre_p)
{
  int conds = --(gimplify_ctxp->conditions);

  gcc_assert (conds >= 0);
  if (conds == 0)
    {
      gimplify_seq_add_seq (pre_p, gimplify_ctxp->conditional_cleanups);
      gimplify_ctxp->conditional_cleanups = NULL;
    }
}

/* A stable comparison routine for use with splay trees and DECLs.  */

static int
splay_tree_compare_decl_uid (splay_tree_key xa, splay_tree_key xb)
{
  tree a = (tree) xa;
  tree b = (tree) xb;

  return DECL_UID (a) - DECL_UID (b);
}

/* Create a new omp construct that deals with variable remapping.  */

static struct gimplify_omp_ctx *
new_omp_context (enum omp_region_type region_type)
{
  struct gimplify_omp_ctx *c;

  c = XCNEW (struct gimplify_omp_ctx);
  c->outer_context = gimplify_omp_ctxp;
  c->variables = splay_tree_new (splay_tree_compare_decl_uid, 0, 0);
  c->privatized_types = new hash_set<tree>;
  c->location = input_location;
  if ((region_type & (ORT_TASK | ORT_TARGET)) == 0)
    c->default_kind = OMP_CLAUSE_DEFAULT_SHARED;
  else
    c->default_kind = OMP_CLAUSE_DEFAULT_UNSPECIFIED;
  c->region_type = region_type;
  c->region_kind = ORK_UNKNOWN;
  c->acc_region_kind = ARK_UNKNOWN;
  c->combined_loop = false;
  c->distribute = false;
  c->target_map_scalars_firstprivate = false;
  c->target_map_pointers_as_0len_arrays = false;
  c->target_firstprivatize_array_bases = false;
  c->stmt = NULL;

  return c;
}

/* Destroy an omp construct that deals with variable remapping.  */

static void
delete_omp_context (struct gimplify_omp_ctx *c)
{
  splay_tree_delete (c->variables);
  delete c->privatized_types;
  c->loop_iter_var.release ();
  XDELETE (c);
}

static void omp_add_variable (struct gimplify_omp_ctx *, tree, unsigned int);
static bool omp_notice_variable (struct gimplify_omp_ctx *, tree, bool);

/* Both gimplify the statement T and append it to *SEQ_P.  This function
   behaves exactly as gimplify_stmt, but you don't have to pass T as a
   reference.  */

void
gimplify_and_add (tree t, gimple_seq *seq_p)
{
  gimplify_stmt (&t, seq_p);
}

/* Gimplify statement T into sequence *SEQ_P, and return the first
   tuple in the sequence of generated tuples for this statement.
   Return NULL if gimplifying T produced no tuples.  */

static gimple *
gimplify_and_return_first (tree t, gimple_seq *seq_p)
{
  gimple_stmt_iterator last = gsi_last (*seq_p);

  gimplify_and_add (t, seq_p);

  if (!gsi_end_p (last))
    {
      gsi_next (&last);
      return gsi_stmt (last);
    }
  else
    return gimple_seq_first_stmt (*seq_p);
}

/* Returns true iff T is a valid RHS for an assignment to an un-renamed
   LHS, or for a call argument.  */

static bool
is_gimple_mem_rhs (tree t)
{
  /* If we're dealing with a renamable type, either source or dest must be
     a renamed variable.  */
  if (is_gimple_reg_type (TREE_TYPE (t)))
    return is_gimple_val (t);
  else
    return is_gimple_val (t) || is_gimple_lvalue (t);
}

/* Return true if T is a CALL_EXPR or an expression that can be
   assigned to a temporary.  Note that this predicate should only be
   used during gimplification.  See the rationale for this in
   gimplify_modify_expr.  */

static bool
is_gimple_reg_rhs_or_call (tree t)
{
  return (get_gimple_rhs_class (TREE_CODE (t)) != GIMPLE_INVALID_RHS
	  || TREE_CODE (t) == CALL_EXPR);
}

/* Return true if T is a valid memory RHS or a CALL_EXPR.  Note that
   this predicate should only be used during gimplification.  See the
   rationale for this in gimplify_modify_expr.  */

static bool
is_gimple_mem_rhs_or_call (tree t)
{
  /* If we're dealing with a renamable type, either source or dest must be
     a renamed variable.  */
  if (is_gimple_reg_type (TREE_TYPE (t)))
    return is_gimple_val (t);
  else
    return (is_gimple_val (t) || is_gimple_lvalue (t)
	    || TREE_CODE (t) == CALL_EXPR);
}

/* Create a temporary with a name derived from VAL.  Subroutine of
   lookup_tmp_var; nobody else should call this function.  */

static inline tree
create_tmp_from_val (tree val)
{
  /* Drop all qualifiers and address-space information from the value type.  */
  tree type = TYPE_MAIN_VARIANT (TREE_TYPE (val));
  tree var = create_tmp_var (type, get_name (val));
  if (TREE_CODE (TREE_TYPE (var)) == COMPLEX_TYPE
      || TREE_CODE (TREE_TYPE (var)) == VECTOR_TYPE)
    DECL_GIMPLE_REG_P (var) = 1;
  return var;
}

/* Create a temporary to hold the value of VAL.  If IS_FORMAL, try to reuse
   an existing expression temporary.  */

static tree
lookup_tmp_var (tree val, bool is_formal)
{
  tree ret;

  /* If not optimizing, never really reuse a temporary.  local-alloc
     won't allocate any variable that is used in more than one basic
     block, which means it will go into memory, causing much extra
     work in reload and final and poorer code generation, outweighing
     the extra memory allocation here.  */
  if (!optimize || !is_formal || TREE_SIDE_EFFECTS (val))
    ret = create_tmp_from_val (val);
  else
    {
      elt_t elt, *elt_p;
      elt_t **slot;

      elt.val = val;
      if (!gimplify_ctxp->temp_htab)
        gimplify_ctxp->temp_htab = new hash_table<gimplify_hasher> (1000);
      slot = gimplify_ctxp->temp_htab->find_slot (&elt, INSERT);
      if (*slot == NULL)
	{
	  elt_p = XNEW (elt_t);
	  elt_p->val = val;
	  elt_p->temp = ret = create_tmp_from_val (val);
	  *slot = elt_p;
	}
      else
	{
	  elt_p = *slot;
          ret = elt_p->temp;
	}
    }

  return ret;
}

/* Helper for get_formal_tmp_var and get_initialized_tmp_var.  */

static tree
internal_get_tmp_var (tree val, gimple_seq *pre_p, gimple_seq *post_p,
                      bool is_formal)
{
  tree t, mod;

  /* Notice that we explicitly allow VAL to be a CALL_EXPR so that we
     can create an INIT_EXPR and convert it into a GIMPLE_CALL below.  */
  gimplify_expr (&val, pre_p, post_p, is_gimple_reg_rhs_or_call,
		 fb_rvalue);

  if (gimplify_ctxp->into_ssa
      && is_gimple_reg_type (TREE_TYPE (val)))
    t = make_ssa_name (TYPE_MAIN_VARIANT (TREE_TYPE (val)));
  else
    t = lookup_tmp_var (val, is_formal);

  mod = build2 (INIT_EXPR, TREE_TYPE (t), t, unshare_expr (val));

  SET_EXPR_LOCATION (mod, EXPR_LOC_OR_LOC (val, input_location));

  /* gimplify_modify_expr might want to reduce this further.  */
  gimplify_and_add (mod, pre_p);
  ggc_free (mod);

  return t;
}

/* Return a formal temporary variable initialized with VAL.  PRE_P is as
   in gimplify_expr.  Only use this function if:

   1) The value of the unfactored expression represented by VAL will not
      change between the initialization and use of the temporary, and
   2) The temporary will not be otherwise modified.

   For instance, #1 means that this is inappropriate for SAVE_EXPR temps,
   and #2 means it is inappropriate for && temps.

   For other cases, use get_initialized_tmp_var instead.  */

tree
get_formal_tmp_var (tree val, gimple_seq *pre_p)
{
  return internal_get_tmp_var (val, pre_p, NULL, true);
}

/* Return a temporary variable initialized with VAL.  PRE_P and POST_P
   are as in gimplify_expr.  */

tree
get_initialized_tmp_var (tree val, gimple_seq *pre_p, gimple_seq *post_p)
{
  return internal_get_tmp_var (val, pre_p, post_p, false);
}

/* Declare all the variables in VARS in SCOPE.  If DEBUG_INFO is true,
   generate debug info for them; otherwise don't.  */

void
declare_vars (tree vars, gimple *gs, bool debug_info)
{
  tree last = vars;
  if (last)
    {
      tree temps, block;

      gbind *scope = as_a <gbind *> (gs);

      temps = nreverse (last);

      block = gimple_bind_block (scope);
      gcc_assert (!block || TREE_CODE (block) == BLOCK);
      if (!block || !debug_info)
	{
	  DECL_CHAIN (last) = gimple_bind_vars (scope);
	  gimple_bind_set_vars (scope, temps);
	}
      else
	{
	  /* We need to attach the nodes both to the BIND_EXPR and to its
	     associated BLOCK for debugging purposes.  The key point here
	     is that the BLOCK_VARS of the BIND_EXPR_BLOCK of a BIND_EXPR
	     is a subchain of the BIND_EXPR_VARS of the BIND_EXPR.  */
	  if (BLOCK_VARS (block))
	    BLOCK_VARS (block) = chainon (BLOCK_VARS (block), temps);
	  else
	    {
	      gimple_bind_set_vars (scope,
	      			    chainon (gimple_bind_vars (scope), temps));
	      BLOCK_VARS (block) = temps;
	    }
	}
    }
}

/* For VAR a VAR_DECL of variable size, try to find a constant upper bound
   for the size and adjust DECL_SIZE/DECL_SIZE_UNIT accordingly.  Abort if
   no such upper bound can be obtained.  */

static void
force_constant_size (tree var)
{
  /* The only attempt we make is by querying the maximum size of objects
     of the variable's type.  */

  HOST_WIDE_INT max_size;

  gcc_assert (TREE_CODE (var) == VAR_DECL);

  max_size = max_int_size_in_bytes (TREE_TYPE (var));

  gcc_assert (max_size >= 0);

  DECL_SIZE_UNIT (var)
    = build_int_cst (TREE_TYPE (DECL_SIZE_UNIT (var)), max_size);
  DECL_SIZE (var)
    = build_int_cst (TREE_TYPE (DECL_SIZE (var)), max_size * BITS_PER_UNIT);
}

/* Push the temporary variable TMP into the current binding.  */

void
gimple_add_tmp_var_fn (struct function *fn, tree tmp)
{
  gcc_assert (!DECL_CHAIN (tmp) && !DECL_SEEN_IN_BIND_EXPR_P (tmp));

  /* Later processing assumes that the object size is constant, which might
     not be true at this point.  Force the use of a constant upper bound in
     this case.  */
  if (!tree_fits_uhwi_p (DECL_SIZE_UNIT (tmp)))
    force_constant_size (tmp);

  DECL_CONTEXT (tmp) = fn->decl;
  DECL_SEEN_IN_BIND_EXPR_P (tmp) = 1;

  record_vars_into (tmp, fn->decl);
}

/* Push the temporary variable TMP into the current binding.  */

void
gimple_add_tmp_var (tree tmp)
{
  gcc_assert (!DECL_CHAIN (tmp) && !DECL_SEEN_IN_BIND_EXPR_P (tmp));

  /* Later processing assumes that the object size is constant, which might
     not be true at this point.  Force the use of a constant upper bound in
     this case.  */
  if (!tree_fits_uhwi_p (DECL_SIZE_UNIT (tmp)))
    force_constant_size (tmp);

  DECL_CONTEXT (tmp) = current_function_decl;
  DECL_SEEN_IN_BIND_EXPR_P (tmp) = 1;

  if (gimplify_ctxp)
    {
      DECL_CHAIN (tmp) = gimplify_ctxp->temps;
      gimplify_ctxp->temps = tmp;

      /* Mark temporaries local within the nearest enclosing parallel.  */
      if (gimplify_omp_ctxp)
	{
	  struct gimplify_omp_ctx *ctx = gimplify_omp_ctxp;
	  while (ctx
		 && (ctx->region_type == ORT_WORKSHARE
		     || ctx->region_type == ORT_SIMD))
	    ctx = ctx->outer_context;
	  if (ctx)
	    omp_add_variable (ctx, tmp, GOVD_LOCAL | GOVD_SEEN);
	}
    }
  else if (cfun)
    record_vars (tmp);
  else
    {
      gimple_seq body_seq;

      /* This case is for nested functions.  We need to expose the locals
	 they create.  */
      body_seq = gimple_body (current_function_decl);
      declare_vars (tmp, gimple_seq_first_stmt (body_seq), false);
    }
}



/* This page contains routines to unshare tree nodes, i.e. to duplicate tree
   nodes that are referenced more than once in GENERIC functions.  This is
   necessary because gimplification (translation into GIMPLE) is performed
   by modifying tree nodes in-place, so gimplication of a shared node in a
   first context could generate an invalid GIMPLE form in a second context.

   This is achieved with a simple mark/copy/unmark algorithm that walks the
   GENERIC representation top-down, marks nodes with TREE_VISITED the first
   time it encounters them, duplicates them if they already have TREE_VISITED
   set, and finally removes the TREE_VISITED marks it has set.

   The algorithm works only at the function level, i.e. it generates a GENERIC
   representation of a function with no nodes shared within the function when
   passed a GENERIC function (except for nodes that are allowed to be shared).

   At the global level, it is also necessary to unshare tree nodes that are
   referenced in more than one function, for the same aforementioned reason.
   This requires some cooperation from the front-end.  There are 2 strategies:

     1. Manual unsharing.  The front-end needs to call unshare_expr on every
        expression that might end up being shared across functions.

     2. Deep unsharing.  This is an extension of regular unsharing.  Instead
        of calling unshare_expr on expressions that might be shared across
        functions, the front-end pre-marks them with TREE_VISITED.  This will
        ensure that they are unshared on the first reference within functions
        when the regular unsharing algorithm runs.  The counterpart is that
        this algorithm must look deeper than for manual unsharing, which is
        specified by LANG_HOOKS_DEEP_UNSHARING.

  If there are only few specific cases of node sharing across functions, it is
  probably easier for a front-end to unshare the expressions manually.  On the
  contrary, if the expressions generated at the global level are as widespread
  as expressions generated within functions, deep unsharing is very likely the
  way to go.  */

/* Similar to copy_tree_r but do not copy SAVE_EXPR or TARGET_EXPR nodes.
   These nodes model computations that must be done once.  If we were to
   unshare something like SAVE_EXPR(i++), the gimplification process would
   create wrong code.  However, if DATA is non-null, it must hold a pointer
   set that is used to unshare the subtrees of these nodes.  */

static tree
mostly_copy_tree_r (tree *tp, int *walk_subtrees, void *data)
{
  tree t = *tp;
  enum tree_code code = TREE_CODE (t);

  /* Do not copy SAVE_EXPR, TARGET_EXPR or BIND_EXPR nodes themselves, but
     copy their subtrees if we can make sure to do it only once.  */
  if (code == SAVE_EXPR || code == TARGET_EXPR || code == BIND_EXPR)
    {
      if (data && !((hash_set<tree> *)data)->add (t))
	;
      else
	*walk_subtrees = 0;
    }

  /* Stop at types, decls, constants like copy_tree_r.  */
  else if (TREE_CODE_CLASS (code) == tcc_type
	   || TREE_CODE_CLASS (code) == tcc_declaration
	   || TREE_CODE_CLASS (code) == tcc_constant
	   /* We can't do anything sensible with a BLOCK used as an
	      expression, but we also can't just die when we see it
	      because of non-expression uses.  So we avert our eyes
	      and cross our fingers.  Silly Java.  */
	   || code == BLOCK)
    *walk_subtrees = 0;

  /* Cope with the statement expression extension.  */
  else if (code == STATEMENT_LIST)
    ;

  /* Leave the bulk of the work to copy_tree_r itself.  */
  else
    copy_tree_r (tp, walk_subtrees, NULL);

  return NULL_TREE;
}

/* Callback for walk_tree to unshare most of the shared trees rooted at *TP.
   If *TP has been visited already, then *TP is deeply copied by calling
   mostly_copy_tree_r.  DATA is passed to mostly_copy_tree_r unmodified.  */

static tree
copy_if_shared_r (tree *tp, int *walk_subtrees, void *data)
{
  tree t = *tp;
  enum tree_code code = TREE_CODE (t);

  /* Skip types, decls, and constants.  But we do want to look at their
     types and the bounds of types.  Mark them as visited so we properly
     unmark their subtrees on the unmark pass.  If we've already seen them,
     don't look down further.  */
  if (TREE_CODE_CLASS (code) == tcc_type
      || TREE_CODE_CLASS (code) == tcc_declaration
      || TREE_CODE_CLASS (code) == tcc_constant)
    {
      if (TREE_VISITED (t))
	*walk_subtrees = 0;
      else
	TREE_VISITED (t) = 1;
    }

  /* If this node has been visited already, unshare it and don't look
     any deeper.  */
  else if (TREE_VISITED (t))
    {
      walk_tree (tp, mostly_copy_tree_r, data, NULL);
      *walk_subtrees = 0;
    }

  /* Otherwise, mark the node as visited and keep looking.  */
  else
    TREE_VISITED (t) = 1;

  return NULL_TREE;
}

/* Unshare most of the shared trees rooted at *TP.  DATA is passed to the
   copy_if_shared_r callback unmodified.  */

static inline void
copy_if_shared (tree *tp, void *data)
{
  walk_tree (tp, copy_if_shared_r, data, NULL);
}

/* Unshare all the trees in the body of FNDECL, as well as in the bodies of
   any nested functions.  */

static void
unshare_body (tree fndecl)
{
  struct cgraph_node *cgn = cgraph_node::get (fndecl);
  /* If the language requires deep unsharing, we need a pointer set to make
     sure we don't repeatedly unshare subtrees of unshareable nodes.  */
  hash_set<tree> *visited
    = lang_hooks.deep_unsharing ? new hash_set<tree> : NULL;

  copy_if_shared (&DECL_SAVED_TREE (fndecl), visited);
  copy_if_shared (&DECL_SIZE (DECL_RESULT (fndecl)), visited);
  copy_if_shared (&DECL_SIZE_UNIT (DECL_RESULT (fndecl)), visited);

  delete visited;

  if (cgn)
    for (cgn = cgn->nested; cgn; cgn = cgn->next_nested)
      unshare_body (cgn->decl);
}

/* Callback for walk_tree to unmark the visited trees rooted at *TP.
   Subtrees are walked until the first unvisited node is encountered.  */

static tree
unmark_visited_r (tree *tp, int *walk_subtrees, void *data ATTRIBUTE_UNUSED)
{
  tree t = *tp;

  /* If this node has been visited, unmark it and keep looking.  */
  if (TREE_VISITED (t))
    TREE_VISITED (t) = 0;

  /* Otherwise, don't look any deeper.  */
  else
    *walk_subtrees = 0;

  return NULL_TREE;
}

/* Unmark the visited trees rooted at *TP.  */

static inline void
unmark_visited (tree *tp)
{
  walk_tree (tp, unmark_visited_r, NULL, NULL);
}

/* Likewise, but mark all trees as not visited.  */

static void
unvisit_body (tree fndecl)
{
  struct cgraph_node *cgn = cgraph_node::get (fndecl);

  unmark_visited (&DECL_SAVED_TREE (fndecl));
  unmark_visited (&DECL_SIZE (DECL_RESULT (fndecl)));
  unmark_visited (&DECL_SIZE_UNIT (DECL_RESULT (fndecl)));

  if (cgn)
    for (cgn = cgn->nested; cgn; cgn = cgn->next_nested)
      unvisit_body (cgn->decl);
}

/* Unconditionally make an unshared copy of EXPR.  This is used when using
   stored expressions which span multiple functions, such as BINFO_VTABLE,
   as the normal unsharing process can't tell that they're shared.  */

tree
unshare_expr (tree expr)
{
  walk_tree (&expr, mostly_copy_tree_r, NULL, NULL);
  return expr;
}

/* Worker for unshare_expr_without_location.  */

static tree
prune_expr_location (tree *tp, int *walk_subtrees, void *)
{
  if (EXPR_P (*tp))
    SET_EXPR_LOCATION (*tp, UNKNOWN_LOCATION);
  else
    *walk_subtrees = 0;
  return NULL_TREE;
}

/* Similar to unshare_expr but also prune all expression locations
   from EXPR.  */

tree
unshare_expr_without_location (tree expr)
{
  walk_tree (&expr, mostly_copy_tree_r, NULL, NULL);
  if (EXPR_P (expr))
    walk_tree (&expr, prune_expr_location, NULL, NULL);
  return expr;
}

/* WRAPPER is a code such as BIND_EXPR or CLEANUP_POINT_EXPR which can both
   contain statements and have a value.  Assign its value to a temporary
   and give it void_type_node.  Return the temporary, or NULL_TREE if
   WRAPPER was already void.  */

tree
voidify_wrapper_expr (tree wrapper, tree temp)
{
  tree type = TREE_TYPE (wrapper);
  if (type && !VOID_TYPE_P (type))
    {
      tree *p;

      /* Set p to point to the body of the wrapper.  Loop until we find
	 something that isn't a wrapper.  */
      for (p = &wrapper; p && *p; )
	{
	  switch (TREE_CODE (*p))
	    {
	    case BIND_EXPR:
	      TREE_SIDE_EFFECTS (*p) = 1;
	      TREE_TYPE (*p) = void_type_node;
	      /* For a BIND_EXPR, the body is operand 1.  */
	      p = &BIND_EXPR_BODY (*p);
	      break;

	    case CLEANUP_POINT_EXPR:
	    case TRY_FINALLY_EXPR:
	    case TRY_CATCH_EXPR:
	      TREE_SIDE_EFFECTS (*p) = 1;
	      TREE_TYPE (*p) = void_type_node;
	      p = &TREE_OPERAND (*p, 0);
	      break;

	    case STATEMENT_LIST:
	      {
		tree_stmt_iterator i = tsi_last (*p);
		TREE_SIDE_EFFECTS (*p) = 1;
		TREE_TYPE (*p) = void_type_node;
		p = tsi_end_p (i) ? NULL : tsi_stmt_ptr (i);
	      }
	      break;

	    case COMPOUND_EXPR:
	      /* Advance to the last statement.  Set all container types to
		 void.  */
	      for (; TREE_CODE (*p) == COMPOUND_EXPR; p = &TREE_OPERAND (*p, 1))
		{
		  TREE_SIDE_EFFECTS (*p) = 1;
		  TREE_TYPE (*p) = void_type_node;
		}
	      break;

	    case TRANSACTION_EXPR:
	      TREE_SIDE_EFFECTS (*p) = 1;
	      TREE_TYPE (*p) = void_type_node;
	      p = &TRANSACTION_EXPR_BODY (*p);
	      break;

	    default:
	      /* Assume that any tree upon which voidify_wrapper_expr is
		 directly called is a wrapper, and that its body is op0.  */
	      if (p == &wrapper)
		{
		  TREE_SIDE_EFFECTS (*p) = 1;
		  TREE_TYPE (*p) = void_type_node;
		  p = &TREE_OPERAND (*p, 0);
		  break;
		}
	      goto out;
	    }
	}

    out:
      if (p == NULL || IS_EMPTY_STMT (*p))
	temp = NULL_TREE;
      else if (temp)
	{
	  /* The wrapper is on the RHS of an assignment that we're pushing
	     down.  */
	  gcc_assert (TREE_CODE (temp) == INIT_EXPR
		      || TREE_CODE (temp) == MODIFY_EXPR);
	  TREE_OPERAND (temp, 1) = *p;
	  *p = temp;
	}
      else
	{
	  temp = create_tmp_var (type, "retval");
	  *p = build2 (INIT_EXPR, type, temp, *p);
	}

      return temp;
    }

  return NULL_TREE;
}

/* Prepare calls to builtins to SAVE and RESTORE the stack as well as
   a temporary through which they communicate.  */

static void
build_stack_save_restore (gcall **save, gcall **restore)
{
  tree tmp_var;

  *save = gimple_build_call (builtin_decl_implicit (BUILT_IN_STACK_SAVE), 0);
  tmp_var = create_tmp_var (ptr_type_node, "saved_stack");
  gimple_call_set_lhs (*save, tmp_var);

  *restore
    = gimple_build_call (builtin_decl_implicit (BUILT_IN_STACK_RESTORE),
			 1, tmp_var);
}

/* Gimplify a BIND_EXPR.  Just voidify and recurse.  */

static enum gimplify_status
gimplify_bind_expr (tree *expr_p, gimple_seq *pre_p)
{
  tree bind_expr = *expr_p;
  bool old_save_stack = gimplify_ctxp->save_stack;
  tree t;
  gbind *bind_stmt;
  gimple_seq body, cleanup;
  gcall *stack_save;
  location_t start_locus = 0, end_locus = 0;

  tree temp = voidify_wrapper_expr (bind_expr, NULL);

  /* Mark variables seen in this bind expr.  */
  for (t = BIND_EXPR_VARS (bind_expr); t ; t = DECL_CHAIN (t))
    {
      if (TREE_CODE (t) == VAR_DECL)
	{
	  struct gimplify_omp_ctx *ctx = gimplify_omp_ctxp;

	  /* Mark variable as local.  */
	  if (ctx && ctx->region_type != ORT_NONE && !DECL_EXTERNAL (t)
	      && (! DECL_SEEN_IN_BIND_EXPR_P (t)
		  || splay_tree_lookup (ctx->variables,
					(splay_tree_key) t) == NULL))
	    {
	      if (ctx->region_type == ORT_SIMD
		  && TREE_ADDRESSABLE (t)
		  && !TREE_STATIC (t))
		omp_add_variable (ctx, t, GOVD_PRIVATE | GOVD_SEEN);
	      else
		omp_add_variable (ctx, t, GOVD_LOCAL | GOVD_SEEN);
	    }

	  DECL_SEEN_IN_BIND_EXPR_P (t) = 1;

	  if (DECL_HARD_REGISTER (t) && !is_global_var (t) && cfun)
	    cfun->has_local_explicit_reg_vars = true;
	}

      /* Preliminarily mark non-addressed complex variables as eligible
	 for promotion to gimple registers.  We'll transform their uses
	 as we find them.  */
      if ((TREE_CODE (TREE_TYPE (t)) == COMPLEX_TYPE
	   || TREE_CODE (TREE_TYPE (t)) == VECTOR_TYPE)
	  && !TREE_THIS_VOLATILE (t)
	  && (TREE_CODE (t) == VAR_DECL && !DECL_HARD_REGISTER (t))
	  && !needs_to_live_in_memory (t))
	DECL_GIMPLE_REG_P (t) = 1;
    }

  bind_stmt = gimple_build_bind (BIND_EXPR_VARS (bind_expr), NULL,
                                   BIND_EXPR_BLOCK (bind_expr));
  gimple_push_bind_expr (bind_stmt);

  gimplify_ctxp->save_stack = false;

  /* Gimplify the body into the GIMPLE_BIND tuple's body.  */
  body = NULL;
  gimplify_stmt (&BIND_EXPR_BODY (bind_expr), &body);
  gimple_bind_set_body (bind_stmt, body);

  /* Source location wise, the cleanup code (stack_restore and clobbers)
     belongs to the end of the block, so propagate what we have.  The
     stack_save operation belongs to the beginning of block, which we can
     infer from the bind_expr directly if the block has no explicit
     assignment.  */
  if (BIND_EXPR_BLOCK (bind_expr))
    {
      end_locus = BLOCK_SOURCE_END_LOCATION (BIND_EXPR_BLOCK (bind_expr));
      start_locus = BLOCK_SOURCE_LOCATION (BIND_EXPR_BLOCK (bind_expr));
    }
  if (start_locus == 0)
    start_locus = EXPR_LOCATION (bind_expr);

  cleanup = NULL;
  stack_save = NULL;
  if (gimplify_ctxp->save_stack)
    {
      gcall *stack_restore;

      /* Save stack on entry and restore it on exit.  Add a try_finally
	 block to achieve this.  */
      build_stack_save_restore (&stack_save, &stack_restore);

      gimple_set_location (stack_save, start_locus);
      gimple_set_location (stack_restore, end_locus);

      gimplify_seq_add_stmt (&cleanup, stack_restore);
    }

  /* Add clobbers for all variables that go out of scope.  */
  for (t = BIND_EXPR_VARS (bind_expr); t ; t = DECL_CHAIN (t))
    {
      if (TREE_CODE (t) == VAR_DECL
	  && !is_global_var (t)
	  && DECL_CONTEXT (t) == current_function_decl
	  && !DECL_HARD_REGISTER (t)
	  && !TREE_THIS_VOLATILE (t)
	  && !DECL_HAS_VALUE_EXPR_P (t)
	  /* Only care for variables that have to be in memory.  Others
	     will be rewritten into SSA names, hence moved to the top-level.  */
	  && !is_gimple_reg (t)
	  && flag_stack_reuse != SR_NONE)
	{
	  tree clobber = build_constructor (TREE_TYPE (t), NULL);
	  gimple *clobber_stmt;
	  TREE_THIS_VOLATILE (clobber) = 1;
	  clobber_stmt = gimple_build_assign (t, clobber);
	  gimple_set_location (clobber_stmt, end_locus);
	  gimplify_seq_add_stmt (&cleanup, clobber_stmt);
	}
    }

  if (cleanup)
    {
      gtry *gs;
      gimple_seq new_body;

      new_body = NULL;
      gs = gimple_build_try (gimple_bind_body (bind_stmt), cleanup,
	  		     GIMPLE_TRY_FINALLY);

      if (stack_save)
	gimplify_seq_add_stmt (&new_body, stack_save);
      gimplify_seq_add_stmt (&new_body, gs);
      gimple_bind_set_body (bind_stmt, new_body);
    }

  gimplify_ctxp->save_stack = old_save_stack;
  gimple_pop_bind_expr ();

  gimplify_seq_add_stmt (pre_p, bind_stmt);

  if (temp)
    {
      *expr_p = temp;
      return GS_OK;
    }

  *expr_p = NULL_TREE;
  return GS_ALL_DONE;
}

/* Gimplify a RETURN_EXPR.  If the expression to be returned is not a
   GIMPLE value, it is assigned to a new temporary and the statement is
   re-written to return the temporary.

   PRE_P points to the sequence where side effects that must happen before
   STMT should be stored.  */

static enum gimplify_status
gimplify_return_expr (tree stmt, gimple_seq *pre_p)
{
  greturn *ret;
  tree ret_expr = TREE_OPERAND (stmt, 0);
  tree result_decl, result;

  if (ret_expr == error_mark_node)
    return GS_ERROR;

  /* Implicit _Cilk_sync must be inserted right before any return statement 
     if there is a _Cilk_spawn in the function.  If the user has provided a 
     _Cilk_sync, the optimizer should remove this duplicate one.  */
  if (fn_contains_cilk_spawn_p (cfun))
    {
      tree impl_sync = build0 (CILK_SYNC_STMT, void_type_node);
      gimplify_and_add (impl_sync, pre_p);
    }

  if (!ret_expr
      || TREE_CODE (ret_expr) == RESULT_DECL
      || ret_expr == error_mark_node)
    {
      greturn *ret = gimple_build_return (ret_expr);
      gimple_set_no_warning (ret, TREE_NO_WARNING (stmt));
      gimplify_seq_add_stmt (pre_p, ret);
      return GS_ALL_DONE;
    }

  if (VOID_TYPE_P (TREE_TYPE (TREE_TYPE (current_function_decl))))
    result_decl = NULL_TREE;
  else
    {
      result_decl = TREE_OPERAND (ret_expr, 0);

      /* See through a return by reference.  */
      if (TREE_CODE (result_decl) == INDIRECT_REF)
	result_decl = TREE_OPERAND (result_decl, 0);

      gcc_assert ((TREE_CODE (ret_expr) == MODIFY_EXPR
		   || TREE_CODE (ret_expr) == INIT_EXPR)
		  && TREE_CODE (result_decl) == RESULT_DECL);
    }

  /* If aggregate_value_p is true, then we can return the bare RESULT_DECL.
     Recall that aggregate_value_p is FALSE for any aggregate type that is
     returned in registers.  If we're returning values in registers, then
     we don't want to extend the lifetime of the RESULT_DECL, particularly
     across another call.  In addition, for those aggregates for which
     hard_function_value generates a PARALLEL, we'll die during normal
     expansion of structure assignments; there's special code in expand_return
     to handle this case that does not exist in expand_expr.  */
  if (!result_decl)
    result = NULL_TREE;
  else if (aggregate_value_p (result_decl, TREE_TYPE (current_function_decl)))
    {
      if (TREE_CODE (DECL_SIZE (result_decl)) != INTEGER_CST)
	{
	  if (!TYPE_SIZES_GIMPLIFIED (TREE_TYPE (result_decl)))
	    gimplify_type_sizes (TREE_TYPE (result_decl), pre_p);
	  /* Note that we don't use gimplify_vla_decl because the RESULT_DECL
	     should be effectively allocated by the caller, i.e. all calls to
	     this function must be subject to the Return Slot Optimization.  */
	  gimplify_one_sizepos (&DECL_SIZE (result_decl), pre_p);
	  gimplify_one_sizepos (&DECL_SIZE_UNIT (result_decl), pre_p);
	}
      result = result_decl;
    }
  else if (gimplify_ctxp->return_temp)
    result = gimplify_ctxp->return_temp;
  else
    {
      result = create_tmp_reg (TREE_TYPE (result_decl));

      /* ??? With complex control flow (usually involving abnormal edges),
	 we can wind up warning about an uninitialized value for this.  Due
	 to how this variable is constructed and initialized, this is never
	 true.  Give up and never warn.  */
      TREE_NO_WARNING (result) = 1;

      gimplify_ctxp->return_temp = result;
    }

  /* Smash the lhs of the MODIFY_EXPR to the temporary we plan to use.
     Then gimplify the whole thing.  */
  if (result != result_decl)
    TREE_OPERAND (ret_expr, 0) = result;

  gimplify_and_add (TREE_OPERAND (stmt, 0), pre_p);

  ret = gimple_build_return (result);
  gimple_set_no_warning (ret, TREE_NO_WARNING (stmt));
  gimplify_seq_add_stmt (pre_p, ret);

  return GS_ALL_DONE;
}

/* Gimplify a variable-length array DECL.  */

static void
gimplify_vla_decl (tree decl, gimple_seq *seq_p)
{
  /* This is a variable-sized decl.  Simplify its size and mark it
     for deferred expansion.  */
  tree t, addr, ptr_type;

  gimplify_one_sizepos (&DECL_SIZE (decl), seq_p);
  gimplify_one_sizepos (&DECL_SIZE_UNIT (decl), seq_p);

  /* Don't mess with a DECL_VALUE_EXPR set by the front-end.  */
  if (DECL_HAS_VALUE_EXPR_P (decl))
    return;

  /* All occurrences of this decl in final gimplified code will be
     replaced by indirection.  Setting DECL_VALUE_EXPR does two
     things: First, it lets the rest of the gimplifier know what
     replacement to use.  Second, it lets the debug info know
     where to find the value.  */
  ptr_type = build_pointer_type (TREE_TYPE (decl));
  addr = create_tmp_var (ptr_type, get_name (decl));
  DECL_IGNORED_P (addr) = 0;
  t = build_fold_indirect_ref (addr);
  TREE_THIS_NOTRAP (t) = 1;
  SET_DECL_VALUE_EXPR (decl, t);
  DECL_HAS_VALUE_EXPR_P (decl) = 1;

  t = builtin_decl_explicit (BUILT_IN_ALLOCA_WITH_ALIGN);
  t = build_call_expr (t, 2, DECL_SIZE_UNIT (decl),
		       size_int (DECL_ALIGN (decl)));
  /* The call has been built for a variable-sized object.  */
  CALL_ALLOCA_FOR_VAR_P (t) = 1;
  t = fold_convert (ptr_type, t);
  t = build2 (MODIFY_EXPR, TREE_TYPE (addr), addr, t);

  gimplify_and_add (t, seq_p);

  /* Indicate that we need to restore the stack level when the
     enclosing BIND_EXPR is exited.  */
  gimplify_ctxp->save_stack = true;
}

/* A helper function to be called via walk_tree.  Mark all labels under *TP
   as being forced.  To be called for DECL_INITIAL of static variables.  */

static tree
force_labels_r (tree *tp, int *walk_subtrees, void *data ATTRIBUTE_UNUSED)
{
  if (TYPE_P (*tp))
    *walk_subtrees = 0;
  if (TREE_CODE (*tp) == LABEL_DECL)
    FORCED_LABEL (*tp) = 1;

  return NULL_TREE;
}

/* Gimplify a DECL_EXPR node *STMT_P by making any necessary allocation
   and initialization explicit.  */

static enum gimplify_status
gimplify_decl_expr (tree *stmt_p, gimple_seq *seq_p)
{
  tree stmt = *stmt_p;
  tree decl = DECL_EXPR_DECL (stmt);

  *stmt_p = NULL_TREE;

  if (TREE_TYPE (decl) == error_mark_node)
    return GS_ERROR;

  if ((TREE_CODE (decl) == TYPE_DECL
       || TREE_CODE (decl) == VAR_DECL)
      && !TYPE_SIZES_GIMPLIFIED (TREE_TYPE (decl)))
    gimplify_type_sizes (TREE_TYPE (decl), seq_p);

  /* ??? DECL_ORIGINAL_TYPE is streamed for LTO so it needs to be gimplified
     in case its size expressions contain problematic nodes like CALL_EXPR.  */
  if (TREE_CODE (decl) == TYPE_DECL
      && DECL_ORIGINAL_TYPE (decl)
      && !TYPE_SIZES_GIMPLIFIED (DECL_ORIGINAL_TYPE (decl)))
    gimplify_type_sizes (DECL_ORIGINAL_TYPE (decl), seq_p);

  if (TREE_CODE (decl) == VAR_DECL && !DECL_EXTERNAL (decl))
    {
      tree init = DECL_INITIAL (decl);

      if (TREE_CODE (DECL_SIZE_UNIT (decl)) != INTEGER_CST
	  || (!TREE_STATIC (decl)
	      && flag_stack_check == GENERIC_STACK_CHECK
	      && compare_tree_int (DECL_SIZE_UNIT (decl),
				   STACK_CHECK_MAX_VAR_SIZE) > 0))
	gimplify_vla_decl (decl, seq_p);

      /* Some front ends do not explicitly declare all anonymous
	 artificial variables.  We compensate here by declaring the
	 variables, though it would be better if the front ends would
	 explicitly declare them.  */
      if (!DECL_SEEN_IN_BIND_EXPR_P (decl)
	  && DECL_ARTIFICIAL (decl) && DECL_NAME (decl) == NULL_TREE)
	gimple_add_tmp_var (decl);

      if (init && init != error_mark_node)
	{
	  if (!TREE_STATIC (decl))
	    {
	      DECL_INITIAL (decl) = NULL_TREE;
	      init = build2 (INIT_EXPR, void_type_node, decl, init);
	      gimplify_and_add (init, seq_p);
	      ggc_free (init);
	    }
	  else
	    /* We must still examine initializers for static variables
	       as they may contain a label address.  */
	    walk_tree (&init, force_labels_r, NULL, NULL);
	}
    }

  return GS_ALL_DONE;
}

/* Gimplify a LOOP_EXPR.  Normally this just involves gimplifying the body
   and replacing the LOOP_EXPR with goto, but if the loop contains an
   EXIT_EXPR, we need to append a label for it to jump to.  */

static enum gimplify_status
gimplify_loop_expr (tree *expr_p, gimple_seq *pre_p)
{
  tree saved_label = gimplify_ctxp->exit_label;
  tree start_label = create_artificial_label (UNKNOWN_LOCATION);

  gimplify_seq_add_stmt (pre_p, gimple_build_label (start_label));

  gimplify_ctxp->exit_label = NULL_TREE;

  gimplify_and_add (LOOP_EXPR_BODY (*expr_p), pre_p);

  gimplify_seq_add_stmt (pre_p, gimple_build_goto (start_label));

  if (gimplify_ctxp->exit_label)
    gimplify_seq_add_stmt (pre_p,
			   gimple_build_label (gimplify_ctxp->exit_label));

  gimplify_ctxp->exit_label = saved_label;

  *expr_p = NULL;
  return GS_ALL_DONE;
}

/* Gimplify a statement list onto a sequence.  These may be created either
   by an enlightened front-end, or by shortcut_cond_expr.  */

static enum gimplify_status
gimplify_statement_list (tree *expr_p, gimple_seq *pre_p)
{
  tree temp = voidify_wrapper_expr (*expr_p, NULL);

  tree_stmt_iterator i = tsi_start (*expr_p);

  while (!tsi_end_p (i))
    {
      gimplify_stmt (tsi_stmt_ptr (i), pre_p);
      tsi_delink (&i);
    }

  if (temp)
    {
      *expr_p = temp;
      return GS_OK;
    }

  return GS_ALL_DONE;
}


/* Gimplify a SWITCH_EXPR, and collect the vector of labels it can
   branch to.  */

static enum gimplify_status
gimplify_switch_expr (tree *expr_p, gimple_seq *pre_p)
{
  tree switch_expr = *expr_p;
  gimple_seq switch_body_seq = NULL;
  enum gimplify_status ret;
  tree index_type = TREE_TYPE (switch_expr);
  if (index_type == NULL_TREE)
    index_type = TREE_TYPE (SWITCH_COND (switch_expr));

  ret = gimplify_expr (&SWITCH_COND (switch_expr), pre_p, NULL, is_gimple_val,
                       fb_rvalue);
  if (ret == GS_ERROR || ret == GS_UNHANDLED)
    return ret;

  if (SWITCH_BODY (switch_expr))
    {
      vec<tree> labels;
      vec<tree> saved_labels;
      tree default_case = NULL_TREE;
      gswitch *switch_stmt;

      /* If someone can be bothered to fill in the labels, they can
	 be bothered to null out the body too.  */
      gcc_assert (!SWITCH_LABELS (switch_expr));

      /* Save old labels, get new ones from body, then restore the old
         labels.  Save all the things from the switch body to append after.  */
      saved_labels = gimplify_ctxp->case_labels;
      gimplify_ctxp->case_labels.create (8);

      gimplify_stmt (&SWITCH_BODY (switch_expr), &switch_body_seq);
      labels = gimplify_ctxp->case_labels;
      gimplify_ctxp->case_labels = saved_labels;

      preprocess_case_label_vec_for_gimple (labels, index_type,
					    &default_case);

      if (!default_case)
	{
	  glabel *new_default;

	  default_case
	    = build_case_label (NULL_TREE, NULL_TREE,
				create_artificial_label (UNKNOWN_LOCATION));
	  new_default = gimple_build_label (CASE_LABEL (default_case));
	  gimplify_seq_add_stmt (&switch_body_seq, new_default);
	}

      switch_stmt = gimple_build_switch (SWITCH_COND (switch_expr),
					   default_case, labels);
      gimplify_seq_add_stmt (pre_p, switch_stmt);
      gimplify_seq_add_seq (pre_p, switch_body_seq);
      labels.release ();
    }
  else
    gcc_assert (SWITCH_LABELS (switch_expr));

  return GS_ALL_DONE;
}

/* Gimplify the CASE_LABEL_EXPR pointed to by EXPR_P.  */

static enum gimplify_status
gimplify_case_label_expr (tree *expr_p, gimple_seq *pre_p)
{
  struct gimplify_ctx *ctxp;
  glabel *label_stmt;

  /* Invalid programs can play Duff's Device type games with, for example,
     #pragma omp parallel.  At least in the C front end, we don't
     detect such invalid branches until after gimplification, in the
     diagnose_omp_blocks pass.  */
  for (ctxp = gimplify_ctxp; ; ctxp = ctxp->prev_context)
    if (ctxp->case_labels.exists ())
      break;

  label_stmt = gimple_build_label (CASE_LABEL (*expr_p));
  ctxp->case_labels.safe_push (*expr_p);
  gimplify_seq_add_stmt (pre_p, label_stmt);

  return GS_ALL_DONE;
}

/* Build a GOTO to the LABEL_DECL pointed to by LABEL_P, building it first
   if necessary.  */

tree
build_and_jump (tree *label_p)
{
  if (label_p == NULL)
    /* If there's nowhere to jump, just fall through.  */
    return NULL_TREE;

  if (*label_p == NULL_TREE)
    {
      tree label = create_artificial_label (UNKNOWN_LOCATION);
      *label_p = label;
    }

  return build1 (GOTO_EXPR, void_type_node, *label_p);
}

/* Gimplify an EXIT_EXPR by converting to a GOTO_EXPR inside a COND_EXPR.
   This also involves building a label to jump to and communicating it to
   gimplify_loop_expr through gimplify_ctxp->exit_label.  */

static enum gimplify_status
gimplify_exit_expr (tree *expr_p)
{
  tree cond = TREE_OPERAND (*expr_p, 0);
  tree expr;

  expr = build_and_jump (&gimplify_ctxp->exit_label);
  expr = build3 (COND_EXPR, void_type_node, cond, expr, NULL_TREE);
  *expr_p = expr;

  return GS_OK;
}

/* *EXPR_P is a COMPONENT_REF being used as an rvalue.  If its type is
   different from its canonical type, wrap the whole thing inside a
   NOP_EXPR and force the type of the COMPONENT_REF to be the canonical
   type.

   The canonical type of a COMPONENT_REF is the type of the field being
   referenced--unless the field is a bit-field which can be read directly
   in a smaller mode, in which case the canonical type is the
   sign-appropriate type corresponding to that mode.  */

static void
canonicalize_component_ref (tree *expr_p)
{
  tree expr = *expr_p;
  tree type;

  gcc_assert (TREE_CODE (expr) == COMPONENT_REF);

  if (INTEGRAL_TYPE_P (TREE_TYPE (expr)))
    type = TREE_TYPE (get_unwidened (expr, NULL_TREE));
  else
    type = TREE_TYPE (TREE_OPERAND (expr, 1));

  /* One could argue that all the stuff below is not necessary for
     the non-bitfield case and declare it a FE error if type
     adjustment would be needed.  */
  if (TREE_TYPE (expr) != type)
    {
#ifdef ENABLE_TYPES_CHECKING
      tree old_type = TREE_TYPE (expr);
#endif
      int type_quals;

      /* We need to preserve qualifiers and propagate them from
	 operand 0.  */
      type_quals = TYPE_QUALS (type)
	| TYPE_QUALS (TREE_TYPE (TREE_OPERAND (expr, 0)));
      if (TYPE_QUALS (type) != type_quals)
	type = build_qualified_type (TYPE_MAIN_VARIANT (type), type_quals);

      /* Set the type of the COMPONENT_REF to the underlying type.  */
      TREE_TYPE (expr) = type;

#ifdef ENABLE_TYPES_CHECKING
      /* It is now a FE error, if the conversion from the canonical
	 type to the original expression type is not useless.  */
      gcc_assert (useless_type_conversion_p (old_type, type));
#endif
    }
}

/* If a NOP conversion is changing a pointer to array of foo to a pointer
   to foo, embed that change in the ADDR_EXPR by converting
      T array[U];
      (T *)&array
   ==>
      &array[L]
   where L is the lower bound.  For simplicity, only do this for constant
   lower bound.
   The constraint is that the type of &array[L] is trivially convertible
   to T *.  */

static void
canonicalize_addr_expr (tree *expr_p)
{
  tree expr = *expr_p;
  tree addr_expr = TREE_OPERAND (expr, 0);
  tree datype, ddatype, pddatype;

  /* We simplify only conversions from an ADDR_EXPR to a pointer type.  */
  if (!POINTER_TYPE_P (TREE_TYPE (expr))
      || TREE_CODE (addr_expr) != ADDR_EXPR)
    return;

  /* The addr_expr type should be a pointer to an array.  */
  datype = TREE_TYPE (TREE_TYPE (addr_expr));
  if (TREE_CODE (datype) != ARRAY_TYPE)
    return;

  /* The pointer to element type shall be trivially convertible to
     the expression pointer type.  */
  ddatype = TREE_TYPE (datype);
  pddatype = build_pointer_type (ddatype);
  if (!useless_type_conversion_p (TYPE_MAIN_VARIANT (TREE_TYPE (expr)),
				  pddatype))
    return;

  /* The lower bound and element sizes must be constant.  */
  if (!TYPE_SIZE_UNIT (ddatype)
      || TREE_CODE (TYPE_SIZE_UNIT (ddatype)) != INTEGER_CST
      || !TYPE_DOMAIN (datype) || !TYPE_MIN_VALUE (TYPE_DOMAIN (datype))
      || TREE_CODE (TYPE_MIN_VALUE (TYPE_DOMAIN (datype))) != INTEGER_CST)
    return;

  /* All checks succeeded.  Build a new node to merge the cast.  */
  *expr_p = build4 (ARRAY_REF, ddatype, TREE_OPERAND (addr_expr, 0),
		    TYPE_MIN_VALUE (TYPE_DOMAIN (datype)),
		    NULL_TREE, NULL_TREE);
  *expr_p = build1 (ADDR_EXPR, pddatype, *expr_p);

  /* We can have stripped a required restrict qualifier above.  */
  if (!useless_type_conversion_p (TREE_TYPE (expr), TREE_TYPE (*expr_p)))
    *expr_p = fold_convert (TREE_TYPE (expr), *expr_p);
}

/* *EXPR_P is a NOP_EXPR or CONVERT_EXPR.  Remove it and/or other conversions
   underneath as appropriate.  */

static enum gimplify_status
gimplify_conversion (tree *expr_p)
{
  location_t loc = EXPR_LOCATION (*expr_p);
  gcc_assert (CONVERT_EXPR_P (*expr_p));

  /* Then strip away all but the outermost conversion.  */
  STRIP_SIGN_NOPS (TREE_OPERAND (*expr_p, 0));

  /* And remove the outermost conversion if it's useless.  */
  if (tree_ssa_useless_type_conversion (*expr_p))
    *expr_p = TREE_OPERAND (*expr_p, 0);

  /* If we still have a conversion at the toplevel,
     then canonicalize some constructs.  */
  if (CONVERT_EXPR_P (*expr_p))
    {
      tree sub = TREE_OPERAND (*expr_p, 0);

      /* If a NOP conversion is changing the type of a COMPONENT_REF
	 expression, then canonicalize its type now in order to expose more
	 redundant conversions.  */
      if (TREE_CODE (sub) == COMPONENT_REF)
	canonicalize_component_ref (&TREE_OPERAND (*expr_p, 0));

      /* If a NOP conversion is changing a pointer to array of foo
	 to a pointer to foo, embed that change in the ADDR_EXPR.  */
      else if (TREE_CODE (sub) == ADDR_EXPR)
	canonicalize_addr_expr (expr_p);
    }

  /* If we have a conversion to a non-register type force the
     use of a VIEW_CONVERT_EXPR instead.  */
  if (CONVERT_EXPR_P (*expr_p) && !is_gimple_reg_type (TREE_TYPE (*expr_p)))
    *expr_p = fold_build1_loc (loc, VIEW_CONVERT_EXPR, TREE_TYPE (*expr_p),
			       TREE_OPERAND (*expr_p, 0));

  /* Canonicalize CONVERT_EXPR to NOP_EXPR.  */
  if (TREE_CODE (*expr_p) == CONVERT_EXPR)
    TREE_SET_CODE (*expr_p, NOP_EXPR);

  return GS_OK;
}

/* Nonlocal VLAs seen in the current function.  */
static hash_set<tree> *nonlocal_vlas;

/* The VAR_DECLs created for nonlocal VLAs for debug info purposes.  */
static tree nonlocal_vla_vars;

/* Gimplify a VAR_DECL or PARM_DECL.  Return GS_OK if we expanded a
   DECL_VALUE_EXPR, and it's worth re-examining things.  */

static enum gimplify_status
gimplify_var_or_parm_decl (tree *expr_p)
{
  tree decl = *expr_p;

  /* ??? If this is a local variable, and it has not been seen in any
     outer BIND_EXPR, then it's probably the result of a duplicate
     declaration, for which we've already issued an error.  It would
     be really nice if the front end wouldn't leak these at all.
     Currently the only known culprit is C++ destructors, as seen
     in g++.old-deja/g++.jason/binding.C.  */
  if (TREE_CODE (decl) == VAR_DECL
      && !DECL_SEEN_IN_BIND_EXPR_P (decl)
      && !TREE_STATIC (decl) && !DECL_EXTERNAL (decl)
      && decl_function_context (decl) == current_function_decl)
    {
      gcc_assert (seen_error ());
      return GS_ERROR;
    }

  /* When within an OMP context, notice uses of variables.  */
  if (gimplify_omp_ctxp && omp_notice_variable (gimplify_omp_ctxp, decl, true))
    return GS_ALL_DONE;

  /* If the decl is an alias for another expression, substitute it now.  */
  if (DECL_HAS_VALUE_EXPR_P (decl))
    {
      tree value_expr = DECL_VALUE_EXPR (decl);

      /* For referenced nonlocal VLAs add a decl for debugging purposes
	 to the current function.  */
      if (TREE_CODE (decl) == VAR_DECL
	  && TREE_CODE (DECL_SIZE_UNIT (decl)) != INTEGER_CST
	  && nonlocal_vlas != NULL
	  && TREE_CODE (value_expr) == INDIRECT_REF
	  && TREE_CODE (TREE_OPERAND (value_expr, 0)) == VAR_DECL
	  && decl_function_context (decl) != current_function_decl)
	{
	  struct gimplify_omp_ctx *ctx = gimplify_omp_ctxp;
	  while (ctx
		 && (ctx->region_type == ORT_WORKSHARE
		     || ctx->region_type == ORT_SIMD))
	    ctx = ctx->outer_context;
	  if (!ctx && !nonlocal_vlas->add (decl))
	    {
	      tree copy = copy_node (decl);

	      lang_hooks.dup_lang_specific_decl (copy);
	      SET_DECL_RTL (copy, 0);
	      TREE_USED (copy) = 1;
	      DECL_CHAIN (copy) = nonlocal_vla_vars;
	      nonlocal_vla_vars = copy;
	      SET_DECL_VALUE_EXPR (copy, unshare_expr (value_expr));
	      DECL_HAS_VALUE_EXPR_P (copy) = 1;
	    }
	}

      *expr_p = unshare_expr (value_expr);
      return GS_OK;
    }

  return GS_ALL_DONE;
}

/* Recalculate the value of the TREE_SIDE_EFFECTS flag for T.  */

static void
recalculate_side_effects (tree t)
{
  enum tree_code code = TREE_CODE (t);
  int len = TREE_OPERAND_LENGTH (t);
  int i;

  switch (TREE_CODE_CLASS (code))
    {
    case tcc_expression:
      switch (code)
	{
	case INIT_EXPR:
	case MODIFY_EXPR:
	case VA_ARG_EXPR:
	case PREDECREMENT_EXPR:
	case PREINCREMENT_EXPR:
	case POSTDECREMENT_EXPR:
	case POSTINCREMENT_EXPR:
	  /* All of these have side-effects, no matter what their
	     operands are.  */
	  return;

	default:
	  break;
	}
      /* Fall through.  */

    case tcc_comparison:  /* a comparison expression */
    case tcc_unary:       /* a unary arithmetic expression */
    case tcc_binary:      /* a binary arithmetic expression */
    case tcc_reference:   /* a reference */
    case tcc_vl_exp:        /* a function call */
      TREE_SIDE_EFFECTS (t) = TREE_THIS_VOLATILE (t);
      for (i = 0; i < len; ++i)
	{
	  tree op = TREE_OPERAND (t, i);
	  if (op && TREE_SIDE_EFFECTS (op))
	    TREE_SIDE_EFFECTS (t) = 1;
	}
      break;

    case tcc_constant:
      /* No side-effects.  */
      return;

    default:
      gcc_unreachable ();
   }
}

/* Gimplify the COMPONENT_REF, ARRAY_REF, REALPART_EXPR or IMAGPART_EXPR
   node *EXPR_P.

      compound_lval
	      : min_lval '[' val ']'
	      | min_lval '.' ID
	      | compound_lval '[' val ']'
	      | compound_lval '.' ID

   This is not part of the original SIMPLE definition, which separates
   array and member references, but it seems reasonable to handle them
   together.  Also, this way we don't run into problems with union
   aliasing; gcc requires that for accesses through a union to alias, the
   union reference must be explicit, which was not always the case when we
   were splitting up array and member refs.

   PRE_P points to the sequence where side effects that must happen before
     *EXPR_P should be stored.

   POST_P points to the sequence where side effects that must happen after
     *EXPR_P should be stored.  */

static enum gimplify_status
gimplify_compound_lval (tree *expr_p, gimple_seq *pre_p, gimple_seq *post_p,
			fallback_t fallback)
{
  tree *p;
  enum gimplify_status ret = GS_ALL_DONE, tret;
  int i;
  location_t loc = EXPR_LOCATION (*expr_p);
  tree expr = *expr_p;

  /* Create a stack of the subexpressions so later we can walk them in
     order from inner to outer.  */
  auto_vec<tree, 10> expr_stack;

  /* We can handle anything that get_inner_reference can deal with.  */
  for (p = expr_p; ; p = &TREE_OPERAND (*p, 0))
    {
    restart:
      /* Fold INDIRECT_REFs now to turn them into ARRAY_REFs.  */
      if (TREE_CODE (*p) == INDIRECT_REF)
	*p = fold_indirect_ref_loc (loc, *p);

      if (handled_component_p (*p))
	;
      /* Expand DECL_VALUE_EXPR now.  In some cases that may expose
	 additional COMPONENT_REFs.  */
      else if ((TREE_CODE (*p) == VAR_DECL || TREE_CODE (*p) == PARM_DECL)
	       && gimplify_var_or_parm_decl (p) == GS_OK)
	goto restart;
      else
	break;

      expr_stack.safe_push (*p);
    }

  gcc_assert (expr_stack.length ());

  /* Now EXPR_STACK is a stack of pointers to all the refs we've
     walked through and P points to the innermost expression.

     Java requires that we elaborated nodes in source order.  That
     means we must gimplify the inner expression followed by each of
     the indices, in order.  But we can't gimplify the inner
     expression until we deal with any variable bounds, sizes, or
     positions in order to deal with PLACEHOLDER_EXPRs.

     So we do this in three steps.  First we deal with the annotations
     for any variables in the components, then we gimplify the base,
     then we gimplify any indices, from left to right.  */
  for (i = expr_stack.length () - 1; i >= 0; i--)
    {
      tree t = expr_stack[i];

      if (TREE_CODE (t) == ARRAY_REF || TREE_CODE (t) == ARRAY_RANGE_REF)
	{
	  /* Gimplify the low bound and element type size and put them into
	     the ARRAY_REF.  If these values are set, they have already been
	     gimplified.  */
	  if (TREE_OPERAND (t, 2) == NULL_TREE)
	    {
	      tree low = unshare_expr (array_ref_low_bound (t));
	      if (!is_gimple_min_invariant (low))
		{
		  TREE_OPERAND (t, 2) = low;
		  tret = gimplify_expr (&TREE_OPERAND (t, 2), pre_p,
					post_p, is_gimple_reg,
					fb_rvalue);
		  ret = MIN (ret, tret);
		}
	    }
	  else
	    {
	      tret = gimplify_expr (&TREE_OPERAND (t, 2), pre_p, post_p,
				    is_gimple_reg, fb_rvalue);
	      ret = MIN (ret, tret);
	    }

	  if (TREE_OPERAND (t, 3) == NULL_TREE)
	    {
	      tree elmt_type = TREE_TYPE (TREE_TYPE (TREE_OPERAND (t, 0)));
	      tree elmt_size = unshare_expr (array_ref_element_size (t));
	      tree factor = size_int (TYPE_ALIGN_UNIT (elmt_type));

	      /* Divide the element size by the alignment of the element
		 type (above).  */
	      elmt_size
		= size_binop_loc (loc, EXACT_DIV_EXPR, elmt_size, factor);

	      if (!is_gimple_min_invariant (elmt_size))
		{
		  TREE_OPERAND (t, 3) = elmt_size;
		  tret = gimplify_expr (&TREE_OPERAND (t, 3), pre_p,
					post_p, is_gimple_reg,
					fb_rvalue);
		  ret = MIN (ret, tret);
		}
	    }
	  else
	    {
	      tret = gimplify_expr (&TREE_OPERAND (t, 3), pre_p, post_p,
				    is_gimple_reg, fb_rvalue);
	      ret = MIN (ret, tret);
	    }
	}
      else if (TREE_CODE (t) == COMPONENT_REF)
	{
	  /* Set the field offset into T and gimplify it.  */
	  if (TREE_OPERAND (t, 2) == NULL_TREE)
	    {
	      tree offset = unshare_expr (component_ref_field_offset (t));
	      tree field = TREE_OPERAND (t, 1);
	      tree factor
		= size_int (DECL_OFFSET_ALIGN (field) / BITS_PER_UNIT);

	      /* Divide the offset by its alignment.  */
	      offset = size_binop_loc (loc, EXACT_DIV_EXPR, offset, factor);

	      if (!is_gimple_min_invariant (offset))
		{
		  TREE_OPERAND (t, 2) = offset;
		  tret = gimplify_expr (&TREE_OPERAND (t, 2), pre_p,
					post_p, is_gimple_reg,
					fb_rvalue);
		  ret = MIN (ret, tret);
		}
	    }
	  else
	    {
	      tret = gimplify_expr (&TREE_OPERAND (t, 2), pre_p, post_p,
				    is_gimple_reg, fb_rvalue);
	      ret = MIN (ret, tret);
	    }
	}
    }

  /* Step 2 is to gimplify the base expression.  Make sure lvalue is set
     so as to match the min_lval predicate.  Failure to do so may result
     in the creation of large aggregate temporaries.  */
  tret = gimplify_expr (p, pre_p, post_p, is_gimple_min_lval,
			fallback | fb_lvalue);
  ret = MIN (ret, tret);

  /* And finally, the indices and operands of ARRAY_REF.  During this
     loop we also remove any useless conversions.  */
  for (; expr_stack.length () > 0; )
    {
      tree t = expr_stack.pop ();

      if (TREE_CODE (t) == ARRAY_REF || TREE_CODE (t) == ARRAY_RANGE_REF)
	{
	  /* Gimplify the dimension.  */
	  if (!is_gimple_min_invariant (TREE_OPERAND (t, 1)))
	    {
	      tret = gimplify_expr (&TREE_OPERAND (t, 1), pre_p, post_p,
				    is_gimple_val, fb_rvalue);
	      ret = MIN (ret, tret);
	    }
	}

      STRIP_USELESS_TYPE_CONVERSION (TREE_OPERAND (t, 0));

      /* The innermost expression P may have originally had
	 TREE_SIDE_EFFECTS set which would have caused all the outer
	 expressions in *EXPR_P leading to P to also have had
	 TREE_SIDE_EFFECTS set.  */
      recalculate_side_effects (t);
    }

  /* If the outermost expression is a COMPONENT_REF, canonicalize its type.  */
  if ((fallback & fb_rvalue) && TREE_CODE (*expr_p) == COMPONENT_REF)
    {
      canonicalize_component_ref (expr_p);
    }

  expr_stack.release ();

  gcc_assert (*expr_p == expr || ret != GS_ALL_DONE);

  return ret;
}

/*  Gimplify the self modifying expression pointed to by EXPR_P
    (++, --, +=, -=).

    PRE_P points to the list where side effects that must happen before
	*EXPR_P should be stored.

    POST_P points to the list where side effects that must happen after
	*EXPR_P should be stored.

    WANT_VALUE is nonzero iff we want to use the value of this expression
	in another expression.

    ARITH_TYPE is the type the computation should be performed in.  */

enum gimplify_status
gimplify_self_mod_expr (tree *expr_p, gimple_seq *pre_p, gimple_seq *post_p,
			bool want_value, tree arith_type)
{
  enum tree_code code;
  tree lhs, lvalue, rhs, t1;
  gimple_seq post = NULL, *orig_post_p = post_p;
  bool postfix;
  enum tree_code arith_code;
  enum gimplify_status ret;
  location_t loc = EXPR_LOCATION (*expr_p);

  code = TREE_CODE (*expr_p);

  gcc_assert (code == POSTINCREMENT_EXPR || code == POSTDECREMENT_EXPR
	      || code == PREINCREMENT_EXPR || code == PREDECREMENT_EXPR);

  /* Prefix or postfix?  */
  if (code == POSTINCREMENT_EXPR || code == POSTDECREMENT_EXPR)
    /* Faster to treat as prefix if result is not used.  */
    postfix = want_value;
  else
    postfix = false;

  /* For postfix, make sure the inner expression's post side effects
     are executed after side effects from this expression.  */
  if (postfix)
    post_p = &post;

  /* Add or subtract?  */
  if (code == PREINCREMENT_EXPR || code == POSTINCREMENT_EXPR)
    arith_code = PLUS_EXPR;
  else
    arith_code = MINUS_EXPR;

  /* Gimplify the LHS into a GIMPLE lvalue.  */
  lvalue = TREE_OPERAND (*expr_p, 0);
  ret = gimplify_expr (&lvalue, pre_p, post_p, is_gimple_lvalue, fb_lvalue);
  if (ret == GS_ERROR)
    return ret;

  /* Extract the operands to the arithmetic operation.  */
  lhs = lvalue;
  rhs = TREE_OPERAND (*expr_p, 1);

  /* For postfix operator, we evaluate the LHS to an rvalue and then use
     that as the result value and in the postqueue operation.  */
  if (postfix)
    {
      ret = gimplify_expr (&lhs, pre_p, post_p, is_gimple_val, fb_rvalue);
      if (ret == GS_ERROR)
	return ret;

      lhs = get_initialized_tmp_var (lhs, pre_p, NULL);
    }

  /* For POINTERs increment, use POINTER_PLUS_EXPR.  */
  if (POINTER_TYPE_P (TREE_TYPE (lhs)))
    {
      rhs = convert_to_ptrofftype_loc (loc, rhs);
      if (arith_code == MINUS_EXPR)
	rhs = fold_build1_loc (loc, NEGATE_EXPR, TREE_TYPE (rhs), rhs);
      t1 = fold_build2 (POINTER_PLUS_EXPR, TREE_TYPE (*expr_p), lhs, rhs);
    }
  else
    t1 = fold_convert (TREE_TYPE (*expr_p),
		       fold_build2 (arith_code, arith_type,
				    fold_convert (arith_type, lhs),
				    fold_convert (arith_type, rhs)));

  if (postfix)
    {
      gimplify_assign (lvalue, t1, pre_p);
      gimplify_seq_add_seq (orig_post_p, post);
      *expr_p = lhs;
      return GS_ALL_DONE;
    }
  else
    {
      *expr_p = build2 (MODIFY_EXPR, TREE_TYPE (lvalue), lvalue, t1);
      return GS_OK;
    }
}

/* If *EXPR_P has a variable sized type, wrap it in a WITH_SIZE_EXPR.  */

static void
maybe_with_size_expr (tree *expr_p)
{
  tree expr = *expr_p;
  tree type = TREE_TYPE (expr);
  tree size;

  /* If we've already wrapped this or the type is error_mark_node, we can't do
     anything.  */
  if (TREE_CODE (expr) == WITH_SIZE_EXPR
      || type == error_mark_node)
    return;

  /* If the size isn't known or is a constant, we have nothing to do.  */
  size = TYPE_SIZE_UNIT (type);
  if (!size || TREE_CODE (size) == INTEGER_CST)
    return;

  /* Otherwise, make a WITH_SIZE_EXPR.  */
  size = unshare_expr (size);
  size = SUBSTITUTE_PLACEHOLDER_IN_EXPR (size, expr);
  *expr_p = build2 (WITH_SIZE_EXPR, type, expr, size);
}

/* Helper for gimplify_call_expr.  Gimplify a single argument *ARG_P
   Store any side-effects in PRE_P.  CALL_LOCATION is the location of
   the CALL_EXPR.  */

enum gimplify_status
gimplify_arg (tree *arg_p, gimple_seq *pre_p, location_t call_location)
{
  bool (*test) (tree);
  fallback_t fb;

  /* In general, we allow lvalues for function arguments to avoid
     extra overhead of copying large aggregates out of even larger
     aggregates into temporaries only to copy the temporaries to
     the argument list.  Make optimizers happy by pulling out to
     temporaries those types that fit in registers.  */
  if (is_gimple_reg_type (TREE_TYPE (*arg_p)))
    test = is_gimple_val, fb = fb_rvalue;
  else
    {
      test = is_gimple_lvalue, fb = fb_either;
      /* Also strip a TARGET_EXPR that would force an extra copy.  */
      if (TREE_CODE (*arg_p) == TARGET_EXPR)
	{
	  tree init = TARGET_EXPR_INITIAL (*arg_p);
	  if (init
	      && !VOID_TYPE_P (TREE_TYPE (init)))
	    *arg_p = init;
	}
    }

  /* If this is a variable sized type, we must remember the size.  */
  maybe_with_size_expr (arg_p);

  /* FIXME diagnostics: This will mess up gcc.dg/Warray-bounds.c.  */
  /* Make sure arguments have the same location as the function call
     itself.  */
  protected_set_expr_location (*arg_p, call_location);

  /* There is a sequence point before a function call.  Side effects in
     the argument list must occur before the actual call. So, when
     gimplifying arguments, force gimplify_expr to use an internal
     post queue which is then appended to the end of PRE_P.  */
  return gimplify_expr (arg_p, pre_p, NULL, test, fb);
}

/* Don't fold inside offloading or taskreg regions: it can break code by
   adding decl references that weren't in the source.  We'll do it during
   omplower pass instead.  */

static bool
maybe_fold_stmt (gimple_stmt_iterator *gsi)
{
  struct gimplify_omp_ctx *ctx;
  for (ctx = gimplify_omp_ctxp; ctx; ctx = ctx->outer_context)
    if ((ctx->region_type & (ORT_TARGET | ORT_PARALLEL | ORT_TASK)) != 0)
      return false;
  return fold_stmt (gsi);
}

/* Gimplify the CALL_EXPR node *EXPR_P into the GIMPLE sequence PRE_P.
   WANT_VALUE is true if the result of the call is desired.  */

static enum gimplify_status
gimplify_call_expr (tree *expr_p, gimple_seq *pre_p, bool want_value)
{
  tree fndecl, parms, p, fnptrtype;
  enum gimplify_status ret;
  int i, nargs;
  gcall *call;
  bool builtin_va_start_p = false;
  location_t loc = EXPR_LOCATION (*expr_p);

  gcc_assert (TREE_CODE (*expr_p) == CALL_EXPR);

  /* For reliable diagnostics during inlining, it is necessary that
     every call_expr be annotated with file and line.  */
  if (! EXPR_HAS_LOCATION (*expr_p))
    SET_EXPR_LOCATION (*expr_p, input_location);

  /* Gimplify internal functions created in the FEs.  */
  if (CALL_EXPR_FN (*expr_p) == NULL_TREE)
    {
      if (want_value)
	return GS_ALL_DONE;

      nargs = call_expr_nargs (*expr_p);
      enum internal_fn ifn = CALL_EXPR_IFN (*expr_p);
      auto_vec<tree> vargs (nargs);

      for (i = 0; i < nargs; i++)
	{
	  gimplify_arg (&CALL_EXPR_ARG (*expr_p, i), pre_p,
			EXPR_LOCATION (*expr_p));
	  vargs.quick_push (CALL_EXPR_ARG (*expr_p, i));
	}
      gimple *call = gimple_build_call_internal_vec (ifn, vargs);
      gimplify_seq_add_stmt (pre_p, call);
      return GS_ALL_DONE;
    }

  /* This may be a call to a builtin function.

     Builtin function calls may be transformed into different
     (and more efficient) builtin function calls under certain
     circumstances.  Unfortunately, gimplification can muck things
     up enough that the builtin expanders are not aware that certain
     transformations are still valid.

     So we attempt transformation/gimplification of the call before
     we gimplify the CALL_EXPR.  At this time we do not manage to
     transform all calls in the same manner as the expanders do, but
     we do transform most of them.  */
  fndecl = get_callee_fndecl (*expr_p);
  if (fndecl
      && DECL_BUILT_IN_CLASS (fndecl) == BUILT_IN_NORMAL)
    switch (DECL_FUNCTION_CODE (fndecl))
      {
      case BUILT_IN_VA_START:
        {
	  builtin_va_start_p = TRUE;
	  if (call_expr_nargs (*expr_p) < 2)
	    {
	      error ("too few arguments to function %<va_start%>");
	      *expr_p = build_empty_stmt (EXPR_LOCATION (*expr_p));
	      return GS_OK;
	    }

	  if (fold_builtin_next_arg (*expr_p, true))
	    {
	      *expr_p = build_empty_stmt (EXPR_LOCATION (*expr_p));
	      return GS_OK;
	    }
	  break;
	}
      case BUILT_IN_LINE:
	{
	  *expr_p = build_int_cst (TREE_TYPE (*expr_p),
				   LOCATION_LINE (EXPR_LOCATION (*expr_p)));
	  return GS_OK;
	}
      case BUILT_IN_FILE:
	{
	  const char *locfile = LOCATION_FILE (EXPR_LOCATION (*expr_p));
	  *expr_p = build_string_literal (strlen (locfile) + 1, locfile);
	  return GS_OK;
	}
      case BUILT_IN_FUNCTION:
	{
	  const char *function;
	  function = IDENTIFIER_POINTER (DECL_NAME (current_function_decl));
	  *expr_p = build_string_literal (strlen (function) + 1, function);
	  return GS_OK;
	}
      default:
        ;
      }
  if (fndecl && DECL_BUILT_IN (fndecl))
    {
      tree new_tree = fold_call_expr (input_location, *expr_p, !want_value);
      if (new_tree && new_tree != *expr_p)
	{
	  /* There was a transformation of this call which computes the
	     same value, but in a more efficient way.  Return and try
	     again.  */
	  *expr_p = new_tree;
	  return GS_OK;
	}
    }

  /* Remember the original function pointer type.  */
  fnptrtype = TREE_TYPE (CALL_EXPR_FN (*expr_p));

  /* There is a sequence point before the call, so any side effects in
     the calling expression must occur before the actual call.  Force
     gimplify_expr to use an internal post queue.  */
  ret = gimplify_expr (&CALL_EXPR_FN (*expr_p), pre_p, NULL,
		       is_gimple_call_addr, fb_rvalue);

  nargs = call_expr_nargs (*expr_p);

  /* Get argument types for verification.  */
  fndecl = get_callee_fndecl (*expr_p);
  parms = NULL_TREE;
  if (fndecl)
    parms = TYPE_ARG_TYPES (TREE_TYPE (fndecl));
  else
    parms = TYPE_ARG_TYPES (TREE_TYPE (fnptrtype));

  if (fndecl && DECL_ARGUMENTS (fndecl))
    p = DECL_ARGUMENTS (fndecl);
  else if (parms)
    p = parms;
  else
    p = NULL_TREE;
  for (i = 0; i < nargs && p; i++, p = TREE_CHAIN (p))
    ;

  /* If the last argument is __builtin_va_arg_pack () and it is not
     passed as a named argument, decrease the number of CALL_EXPR
     arguments and set instead the CALL_EXPR_VA_ARG_PACK flag.  */
  if (!p
      && i < nargs
      && TREE_CODE (CALL_EXPR_ARG (*expr_p, nargs - 1)) == CALL_EXPR)
    {
      tree last_arg = CALL_EXPR_ARG (*expr_p, nargs - 1);
      tree last_arg_fndecl = get_callee_fndecl (last_arg);

      if (last_arg_fndecl
	  && TREE_CODE (last_arg_fndecl) == FUNCTION_DECL
	  && DECL_BUILT_IN_CLASS (last_arg_fndecl) == BUILT_IN_NORMAL
	  && DECL_FUNCTION_CODE (last_arg_fndecl) == BUILT_IN_VA_ARG_PACK)
	{
	  tree call = *expr_p;

	  --nargs;
	  *expr_p = build_call_array_loc (loc, TREE_TYPE (call),
					  CALL_EXPR_FN (call),
					  nargs, CALL_EXPR_ARGP (call));

	  /* Copy all CALL_EXPR flags, location and block, except
	     CALL_EXPR_VA_ARG_PACK flag.  */
	  CALL_EXPR_STATIC_CHAIN (*expr_p) = CALL_EXPR_STATIC_CHAIN (call);
	  CALL_EXPR_TAILCALL (*expr_p) = CALL_EXPR_TAILCALL (call);
	  CALL_EXPR_RETURN_SLOT_OPT (*expr_p)
	    = CALL_EXPR_RETURN_SLOT_OPT (call);
	  CALL_FROM_THUNK_P (*expr_p) = CALL_FROM_THUNK_P (call);
	  SET_EXPR_LOCATION (*expr_p, EXPR_LOCATION (call));

	  /* Set CALL_EXPR_VA_ARG_PACK.  */
	  CALL_EXPR_VA_ARG_PACK (*expr_p) = 1;
	}
    }

  /* Gimplify the function arguments.  */
  if (nargs > 0)
    {
      for (i = (PUSH_ARGS_REVERSED ? nargs - 1 : 0);
           PUSH_ARGS_REVERSED ? i >= 0 : i < nargs;
           PUSH_ARGS_REVERSED ? i-- : i++)
        {
          enum gimplify_status t;

          /* Avoid gimplifying the second argument to va_start, which needs to
             be the plain PARM_DECL.  */
          if ((i != 1) || !builtin_va_start_p)
            {
              t = gimplify_arg (&CALL_EXPR_ARG (*expr_p, i), pre_p,
				EXPR_LOCATION (*expr_p));

              if (t == GS_ERROR)
                ret = GS_ERROR;
            }
        }
    }

  /* Gimplify the static chain.  */
  if (CALL_EXPR_STATIC_CHAIN (*expr_p))
    {
      if (fndecl && !DECL_STATIC_CHAIN (fndecl))
	CALL_EXPR_STATIC_CHAIN (*expr_p) = NULL;
      else
	{
	  enum gimplify_status t;
	  t = gimplify_arg (&CALL_EXPR_STATIC_CHAIN (*expr_p), pre_p,
			    EXPR_LOCATION (*expr_p));
	  if (t == GS_ERROR)
	    ret = GS_ERROR;
	}
    }

  /* Verify the function result.  */
  if (want_value && fndecl
      && VOID_TYPE_P (TREE_TYPE (TREE_TYPE (fnptrtype))))
    {
      error_at (loc, "using result of function returning %<void%>");
      ret = GS_ERROR;
    }

  /* Try this again in case gimplification exposed something.  */
  if (ret != GS_ERROR)
    {
      tree new_tree = fold_call_expr (input_location, *expr_p, !want_value);

      if (new_tree && new_tree != *expr_p)
	{
	  /* There was a transformation of this call which computes the
	     same value, but in a more efficient way.  Return and try
	     again.  */
	  *expr_p = new_tree;
	  return GS_OK;
	}
    }
  else
    {
      *expr_p = error_mark_node;
      return GS_ERROR;
    }

  /* If the function is "const" or "pure", then clear TREE_SIDE_EFFECTS on its
     decl.  This allows us to eliminate redundant or useless
     calls to "const" functions.  */
  if (TREE_CODE (*expr_p) == CALL_EXPR)
    {
      int flags = call_expr_flags (*expr_p);
      if (flags & (ECF_CONST | ECF_PURE)
	  /* An infinite loop is considered a side effect.  */
	  && !(flags & (ECF_LOOPING_CONST_OR_PURE)))
	TREE_SIDE_EFFECTS (*expr_p) = 0;
    }

  /* If the value is not needed by the caller, emit a new GIMPLE_CALL
     and clear *EXPR_P.  Otherwise, leave *EXPR_P in its gimplified
     form and delegate the creation of a GIMPLE_CALL to
     gimplify_modify_expr.  This is always possible because when
     WANT_VALUE is true, the caller wants the result of this call into
     a temporary, which means that we will emit an INIT_EXPR in
     internal_get_tmp_var which will then be handled by
     gimplify_modify_expr.  */
  if (!want_value)
    {
      /* The CALL_EXPR in *EXPR_P is already in GIMPLE form, so all we
	 have to do is replicate it as a GIMPLE_CALL tuple.  */
      gimple_stmt_iterator gsi;
      call = gimple_build_call_from_tree (*expr_p);
      gimple_call_set_fntype (call, TREE_TYPE (fnptrtype));
      notice_special_calls (call);
      gimplify_seq_add_stmt (pre_p, call);
      gsi = gsi_last (*pre_p);
      maybe_fold_stmt (&gsi);
      *expr_p = NULL_TREE;
    }
  else
    /* Remember the original function type.  */
    CALL_EXPR_FN (*expr_p) = build1 (NOP_EXPR, fnptrtype,
				     CALL_EXPR_FN (*expr_p));

  return ret;
}

/* Handle shortcut semantics in the predicate operand of a COND_EXPR by
   rewriting it into multiple COND_EXPRs, and possibly GOTO_EXPRs.

   TRUE_LABEL_P and FALSE_LABEL_P point to the labels to jump to if the
   condition is true or false, respectively.  If null, we should generate
   our own to skip over the evaluation of this specific expression.

   LOCUS is the source location of the COND_EXPR.

   This function is the tree equivalent of do_jump.

   shortcut_cond_r should only be called by shortcut_cond_expr.  */

static tree
shortcut_cond_r (tree pred, tree *true_label_p, tree *false_label_p,
		 location_t locus)
{
  tree local_label = NULL_TREE;
  tree t, expr = NULL;

  /* OK, it's not a simple case; we need to pull apart the COND_EXPR to
     retain the shortcut semantics.  Just insert the gotos here;
     shortcut_cond_expr will append the real blocks later.  */
  if (TREE_CODE (pred) == TRUTH_ANDIF_EXPR)
    {
      location_t new_locus;

      /* Turn if (a && b) into

	 if (a); else goto no;
	 if (b) goto yes; else goto no;
	 (no:) */

      if (false_label_p == NULL)
	false_label_p = &local_label;

      /* Keep the original source location on the first 'if'.  */
      t = shortcut_cond_r (TREE_OPERAND (pred, 0), NULL, false_label_p, locus);
      append_to_statement_list (t, &expr);

      /* Set the source location of the && on the second 'if'.  */
      new_locus = EXPR_HAS_LOCATION (pred) ? EXPR_LOCATION (pred) : locus;
      t = shortcut_cond_r (TREE_OPERAND (pred, 1), true_label_p, false_label_p,
			   new_locus);
      append_to_statement_list (t, &expr);
    }
  else if (TREE_CODE (pred) == TRUTH_ORIF_EXPR)
    {
      location_t new_locus;

      /* Turn if (a || b) into

	 if (a) goto yes;
	 if (b) goto yes; else goto no;
	 (yes:) */

      if (true_label_p == NULL)
	true_label_p = &local_label;

      /* Keep the original source location on the first 'if'.  */
      t = shortcut_cond_r (TREE_OPERAND (pred, 0), true_label_p, NULL, locus);
      append_to_statement_list (t, &expr);

      /* Set the source location of the || on the second 'if'.  */
      new_locus = EXPR_HAS_LOCATION (pred) ? EXPR_LOCATION (pred) : locus;
      t = shortcut_cond_r (TREE_OPERAND (pred, 1), true_label_p, false_label_p,
			   new_locus);
      append_to_statement_list (t, &expr);
    }
  else if (TREE_CODE (pred) == COND_EXPR
	   && !VOID_TYPE_P (TREE_TYPE (TREE_OPERAND (pred, 1)))
	   && !VOID_TYPE_P (TREE_TYPE (TREE_OPERAND (pred, 2))))
    {
      location_t new_locus;

      /* As long as we're messing with gotos, turn if (a ? b : c) into
	 if (a)
	   if (b) goto yes; else goto no;
	 else
	   if (c) goto yes; else goto no;

	 Don't do this if one of the arms has void type, which can happen
	 in C++ when the arm is throw.  */

      /* Keep the original source location on the first 'if'.  Set the source
	 location of the ? on the second 'if'.  */
      new_locus = EXPR_HAS_LOCATION (pred) ? EXPR_LOCATION (pred) : locus;
      expr = build3 (COND_EXPR, void_type_node, TREE_OPERAND (pred, 0),
		     shortcut_cond_r (TREE_OPERAND (pred, 1), true_label_p,
				      false_label_p, locus),
		     shortcut_cond_r (TREE_OPERAND (pred, 2), true_label_p,
				      false_label_p, new_locus));
    }
  else
    {
      expr = build3 (COND_EXPR, void_type_node, pred,
		     build_and_jump (true_label_p),
		     build_and_jump (false_label_p));
      SET_EXPR_LOCATION (expr, locus);
    }

  if (local_label)
    {
      t = build1 (LABEL_EXPR, void_type_node, local_label);
      append_to_statement_list (t, &expr);
    }

  return expr;
}

/* Given a conditional expression EXPR with short-circuit boolean
   predicates using TRUTH_ANDIF_EXPR or TRUTH_ORIF_EXPR, break the
   predicate apart into the equivalent sequence of conditionals.  */

static tree
shortcut_cond_expr (tree expr)
{
  tree pred = TREE_OPERAND (expr, 0);
  tree then_ = TREE_OPERAND (expr, 1);
  tree else_ = TREE_OPERAND (expr, 2);
  tree true_label, false_label, end_label, t;
  tree *true_label_p;
  tree *false_label_p;
  bool emit_end, emit_false, jump_over_else;
  bool then_se = then_ && TREE_SIDE_EFFECTS (then_);
  bool else_se = else_ && TREE_SIDE_EFFECTS (else_);

  /* First do simple transformations.  */
  if (!else_se)
    {
      /* If there is no 'else', turn
	   if (a && b) then c
	 into
	   if (a) if (b) then c.  */
      while (TREE_CODE (pred) == TRUTH_ANDIF_EXPR)
	{
	  /* Keep the original source location on the first 'if'.  */
	  location_t locus = EXPR_LOC_OR_LOC (expr, input_location);
	  TREE_OPERAND (expr, 0) = TREE_OPERAND (pred, 1);
	  /* Set the source location of the && on the second 'if'.  */
	  if (EXPR_HAS_LOCATION (pred))
	    SET_EXPR_LOCATION (expr, EXPR_LOCATION (pred));
	  then_ = shortcut_cond_expr (expr);
	  then_se = then_ && TREE_SIDE_EFFECTS (then_);
	  pred = TREE_OPERAND (pred, 0);
	  expr = build3 (COND_EXPR, void_type_node, pred, then_, NULL_TREE);
	  SET_EXPR_LOCATION (expr, locus);
	}
    }

  if (!then_se)
    {
      /* If there is no 'then', turn
	   if (a || b); else d
	 into
	   if (a); else if (b); else d.  */
      while (TREE_CODE (pred) == TRUTH_ORIF_EXPR)
	{
	  /* Keep the original source location on the first 'if'.  */
	  location_t locus = EXPR_LOC_OR_LOC (expr, input_location);
	  TREE_OPERAND (expr, 0) = TREE_OPERAND (pred, 1);
	  /* Set the source location of the || on the second 'if'.  */
	  if (EXPR_HAS_LOCATION (pred))
	    SET_EXPR_LOCATION (expr, EXPR_LOCATION (pred));
	  else_ = shortcut_cond_expr (expr);
	  else_se = else_ && TREE_SIDE_EFFECTS (else_);
	  pred = TREE_OPERAND (pred, 0);
	  expr = build3 (COND_EXPR, void_type_node, pred, NULL_TREE, else_);
	  SET_EXPR_LOCATION (expr, locus);
	}
    }

  /* If we're done, great.  */
  if (TREE_CODE (pred) != TRUTH_ANDIF_EXPR
      && TREE_CODE (pred) != TRUTH_ORIF_EXPR)
    return expr;

  /* Otherwise we need to mess with gotos.  Change
       if (a) c; else d;
     to
       if (a); else goto no;
       c; goto end;
       no: d; end:
     and recursively gimplify the condition.  */

  true_label = false_label = end_label = NULL_TREE;

  /* If our arms just jump somewhere, hijack those labels so we don't
     generate jumps to jumps.  */

  if (then_
      && TREE_CODE (then_) == GOTO_EXPR
      && TREE_CODE (GOTO_DESTINATION (then_)) == LABEL_DECL)
    {
      true_label = GOTO_DESTINATION (then_);
      then_ = NULL;
      then_se = false;
    }

  if (else_
      && TREE_CODE (else_) == GOTO_EXPR
      && TREE_CODE (GOTO_DESTINATION (else_)) == LABEL_DECL)
    {
      false_label = GOTO_DESTINATION (else_);
      else_ = NULL;
      else_se = false;
    }

  /* If we aren't hijacking a label for the 'then' branch, it falls through.  */
  if (true_label)
    true_label_p = &true_label;
  else
    true_label_p = NULL;

  /* The 'else' branch also needs a label if it contains interesting code.  */
  if (false_label || else_se)
    false_label_p = &false_label;
  else
    false_label_p = NULL;

  /* If there was nothing else in our arms, just forward the label(s).  */
  if (!then_se && !else_se)
    return shortcut_cond_r (pred, true_label_p, false_label_p,
			    EXPR_LOC_OR_LOC (expr, input_location));

  /* If our last subexpression already has a terminal label, reuse it.  */
  if (else_se)
    t = expr_last (else_);
  else if (then_se)
    t = expr_last (then_);
  else
    t = NULL;
  if (t && TREE_CODE (t) == LABEL_EXPR)
    end_label = LABEL_EXPR_LABEL (t);

  /* If we don't care about jumping to the 'else' branch, jump to the end
     if the condition is false.  */
  if (!false_label_p)
    false_label_p = &end_label;

  /* We only want to emit these labels if we aren't hijacking them.  */
  emit_end = (end_label == NULL_TREE);
  emit_false = (false_label == NULL_TREE);

  /* We only emit the jump over the else clause if we have to--if the
     then clause may fall through.  Otherwise we can wind up with a
     useless jump and a useless label at the end of gimplified code,
     which will cause us to think that this conditional as a whole
     falls through even if it doesn't.  If we then inline a function
     which ends with such a condition, that can cause us to issue an
     inappropriate warning about control reaching the end of a
     non-void function.  */
  jump_over_else = block_may_fallthru (then_);

  pred = shortcut_cond_r (pred, true_label_p, false_label_p,
			  EXPR_LOC_OR_LOC (expr, input_location));

  expr = NULL;
  append_to_statement_list (pred, &expr);

  append_to_statement_list (then_, &expr);
  if (else_se)
    {
      if (jump_over_else)
	{
	  tree last = expr_last (expr);
	  t = build_and_jump (&end_label);
	  if (EXPR_HAS_LOCATION (last))
	    SET_EXPR_LOCATION (t, EXPR_LOCATION (last));
	  append_to_statement_list (t, &expr);
	}
      if (emit_false)
	{
	  t = build1 (LABEL_EXPR, void_type_node, false_label);
	  append_to_statement_list (t, &expr);
	}
      append_to_statement_list (else_, &expr);
    }
  if (emit_end && end_label)
    {
      t = build1 (LABEL_EXPR, void_type_node, end_label);
      append_to_statement_list (t, &expr);
    }

  return expr;
}

/* EXPR is used in a boolean context; make sure it has BOOLEAN_TYPE.  */

tree
gimple_boolify (tree expr)
{
  tree type = TREE_TYPE (expr);
  location_t loc = EXPR_LOCATION (expr);

  if (TREE_CODE (expr) == NE_EXPR
      && TREE_CODE (TREE_OPERAND (expr, 0)) == CALL_EXPR
      && integer_zerop (TREE_OPERAND (expr, 1)))
    {
      tree call = TREE_OPERAND (expr, 0);
      tree fn = get_callee_fndecl (call);

      /* For __builtin_expect ((long) (x), y) recurse into x as well
	 if x is truth_value_p.  */
      if (fn
	  && DECL_BUILT_IN_CLASS (fn) == BUILT_IN_NORMAL
	  && DECL_FUNCTION_CODE (fn) == BUILT_IN_EXPECT
	  && call_expr_nargs (call) == 2)
	{
	  tree arg = CALL_EXPR_ARG (call, 0);
	  if (arg)
	    {
	      if (TREE_CODE (arg) == NOP_EXPR
		  && TREE_TYPE (arg) == TREE_TYPE (call))
		arg = TREE_OPERAND (arg, 0);
	      if (truth_value_p (TREE_CODE (arg)))
		{
		  arg = gimple_boolify (arg);
		  CALL_EXPR_ARG (call, 0)
		    = fold_convert_loc (loc, TREE_TYPE (call), arg);
		}
	    }
	}
    }

  switch (TREE_CODE (expr))
    {
    case TRUTH_AND_EXPR:
    case TRUTH_OR_EXPR:
    case TRUTH_XOR_EXPR:
    case TRUTH_ANDIF_EXPR:
    case TRUTH_ORIF_EXPR:
      /* Also boolify the arguments of truth exprs.  */
      TREE_OPERAND (expr, 1) = gimple_boolify (TREE_OPERAND (expr, 1));
      /* FALLTHRU */

    case TRUTH_NOT_EXPR:
      TREE_OPERAND (expr, 0) = gimple_boolify (TREE_OPERAND (expr, 0));

      /* These expressions always produce boolean results.  */
      if (TREE_CODE (type) != BOOLEAN_TYPE)
	TREE_TYPE (expr) = boolean_type_node;
      return expr;

    case ANNOTATE_EXPR:
      switch ((enum annot_expr_kind) TREE_INT_CST_LOW (TREE_OPERAND (expr, 1)))
	{
	case annot_expr_ivdep_kind:
	case annot_expr_no_vector_kind:
	case annot_expr_vector_kind:
	  TREE_OPERAND (expr, 0) = gimple_boolify (TREE_OPERAND (expr, 0));
	  if (TREE_CODE (type) != BOOLEAN_TYPE)
	    TREE_TYPE (expr) = boolean_type_node;
	  return expr;
	default:
	  gcc_unreachable ();
	}

    default:
      if (COMPARISON_CLASS_P (expr))
	{
	  /* There expressions always prduce boolean results.  */
	  if (TREE_CODE (type) != BOOLEAN_TYPE)
	    TREE_TYPE (expr) = boolean_type_node;
	  return expr;
	}
      /* Other expressions that get here must have boolean values, but
	 might need to be converted to the appropriate mode.  */
      if (TREE_CODE (type) == BOOLEAN_TYPE)
	return expr;
      return fold_convert_loc (loc, boolean_type_node, expr);
    }
}

/* Given a conditional expression *EXPR_P without side effects, gimplify
   its operands.  New statements are inserted to PRE_P.  */

static enum gimplify_status
gimplify_pure_cond_expr (tree *expr_p, gimple_seq *pre_p)
{
  tree expr = *expr_p, cond;
  enum gimplify_status ret, tret;
  enum tree_code code;

  cond = gimple_boolify (COND_EXPR_COND (expr));

  /* We need to handle && and || specially, as their gimplification
     creates pure cond_expr, thus leading to an infinite cycle otherwise.  */
  code = TREE_CODE (cond);
  if (code == TRUTH_ANDIF_EXPR)
    TREE_SET_CODE (cond, TRUTH_AND_EXPR);
  else if (code == TRUTH_ORIF_EXPR)
    TREE_SET_CODE (cond, TRUTH_OR_EXPR);
  ret = gimplify_expr (&cond, pre_p, NULL, is_gimple_condexpr, fb_rvalue);
  COND_EXPR_COND (*expr_p) = cond;

  tret = gimplify_expr (&COND_EXPR_THEN (expr), pre_p, NULL,
				   is_gimple_val, fb_rvalue);
  ret = MIN (ret, tret);
  tret = gimplify_expr (&COND_EXPR_ELSE (expr), pre_p, NULL,
				   is_gimple_val, fb_rvalue);

  return MIN (ret, tret);
}

/* Return true if evaluating EXPR could trap.
   EXPR is GENERIC, while tree_could_trap_p can be called
   only on GIMPLE.  */

static bool
generic_expr_could_trap_p (tree expr)
{
  unsigned i, n;

  if (!expr || is_gimple_val (expr))
    return false;

  if (!EXPR_P (expr) || tree_could_trap_p (expr))
    return true;

  n = TREE_OPERAND_LENGTH (expr);
  for (i = 0; i < n; i++)
    if (generic_expr_could_trap_p (TREE_OPERAND (expr, i)))
      return true;

  return false;
}

/*  Convert the conditional expression pointed to by EXPR_P '(p) ? a : b;'
    into

    if (p)			if (p)
      t1 = a;			  a;
    else		or	else
      t1 = b;			  b;
    t1;

    The second form is used when *EXPR_P is of type void.

    PRE_P points to the list where side effects that must happen before
      *EXPR_P should be stored.  */

static enum gimplify_status
gimplify_cond_expr (tree *expr_p, gimple_seq *pre_p, fallback_t fallback)
{
  tree expr = *expr_p;
  tree type = TREE_TYPE (expr);
  location_t loc = EXPR_LOCATION (expr);
  tree tmp, arm1, arm2;
  enum gimplify_status ret;
  tree label_true, label_false, label_cont;
  bool have_then_clause_p, have_else_clause_p;
  gcond *cond_stmt;
  enum tree_code pred_code;
  gimple_seq seq = NULL;

  /* If this COND_EXPR has a value, copy the values into a temporary within
     the arms.  */
  if (!VOID_TYPE_P (type))
    {
      tree then_ = TREE_OPERAND (expr, 1), else_ = TREE_OPERAND (expr, 2);
      tree result;

      /* If either an rvalue is ok or we do not require an lvalue, create the
	 temporary.  But we cannot do that if the type is addressable.  */
      if (((fallback & fb_rvalue) || !(fallback & fb_lvalue))
	  && !TREE_ADDRESSABLE (type))
	{
	  if (gimplify_ctxp->allow_rhs_cond_expr
	      /* If either branch has side effects or could trap, it can't be
		 evaluated unconditionally.  */
	      && !TREE_SIDE_EFFECTS (then_)
	      && !generic_expr_could_trap_p (then_)
	      && !TREE_SIDE_EFFECTS (else_)
	      && !generic_expr_could_trap_p (else_))
	    return gimplify_pure_cond_expr (expr_p, pre_p);

	  tmp = create_tmp_var (type, "iftmp");
	  result = tmp;
	}

      /* Otherwise, only create and copy references to the values.  */
      else
	{
	  type = build_pointer_type (type);

	  if (!VOID_TYPE_P (TREE_TYPE (then_)))
	    then_ = build_fold_addr_expr_loc (loc, then_);

	  if (!VOID_TYPE_P (TREE_TYPE (else_)))
	    else_ = build_fold_addr_expr_loc (loc, else_);
 
	  expr
	    = build3 (COND_EXPR, type, TREE_OPERAND (expr, 0), then_, else_);

	  tmp = create_tmp_var (type, "iftmp");
	  result = build_simple_mem_ref_loc (loc, tmp);
	}

      /* Build the new then clause, `tmp = then_;'.  But don't build the
	 assignment if the value is void; in C++ it can be if it's a throw.  */
      if (!VOID_TYPE_P (TREE_TYPE (then_)))
	TREE_OPERAND (expr, 1) = build2 (MODIFY_EXPR, type, tmp, then_);

      /* Similarly, build the new else clause, `tmp = else_;'.  */
      if (!VOID_TYPE_P (TREE_TYPE (else_)))
	TREE_OPERAND (expr, 2) = build2 (MODIFY_EXPR, type, tmp, else_);

      TREE_TYPE (expr) = void_type_node;
      recalculate_side_effects (expr);

      /* Move the COND_EXPR to the prequeue.  */
      gimplify_stmt (&expr, pre_p);

      *expr_p = result;
      return GS_ALL_DONE;
    }

  /* Remove any COMPOUND_EXPR so the following cases will be caught.  */
  STRIP_TYPE_NOPS (TREE_OPERAND (expr, 0));
  if (TREE_CODE (TREE_OPERAND (expr, 0)) == COMPOUND_EXPR)
    gimplify_compound_expr (&TREE_OPERAND (expr, 0), pre_p, true);

  /* Make sure the condition has BOOLEAN_TYPE.  */
  TREE_OPERAND (expr, 0) = gimple_boolify (TREE_OPERAND (expr, 0));

  /* Break apart && and || conditions.  */
  if (TREE_CODE (TREE_OPERAND (expr, 0)) == TRUTH_ANDIF_EXPR
      || TREE_CODE (TREE_OPERAND (expr, 0)) == TRUTH_ORIF_EXPR)
    {
      expr = shortcut_cond_expr (expr);

      if (expr != *expr_p)
	{
	  *expr_p = expr;

	  /* We can't rely on gimplify_expr to re-gimplify the expanded
	     form properly, as cleanups might cause the target labels to be
	     wrapped in a TRY_FINALLY_EXPR.  To prevent that, we need to
	     set up a conditional context.  */
	  gimple_push_condition ();
	  gimplify_stmt (expr_p, &seq);
	  gimple_pop_condition (pre_p);
	  gimple_seq_add_seq (pre_p, seq);

	  return GS_ALL_DONE;
	}
    }

  /* Now do the normal gimplification.  */

  /* Gimplify condition.  */
  ret = gimplify_expr (&TREE_OPERAND (expr, 0), pre_p, NULL, is_gimple_condexpr,
		       fb_rvalue);
  if (ret == GS_ERROR)
    return GS_ERROR;
  gcc_assert (TREE_OPERAND (expr, 0) != NULL_TREE);

  gimple_push_condition ();

  have_then_clause_p = have_else_clause_p = false;
  if (TREE_OPERAND (expr, 1) != NULL
      && TREE_CODE (TREE_OPERAND (expr, 1)) == GOTO_EXPR
      && TREE_CODE (GOTO_DESTINATION (TREE_OPERAND (expr, 1))) == LABEL_DECL
      && (DECL_CONTEXT (GOTO_DESTINATION (TREE_OPERAND (expr, 1)))
	  == current_function_decl)
      /* For -O0 avoid this optimization if the COND_EXPR and GOTO_EXPR
	 have different locations, otherwise we end up with incorrect
	 location information on the branches.  */
      && (optimize
	  || !EXPR_HAS_LOCATION (expr)
	  || !EXPR_HAS_LOCATION (TREE_OPERAND (expr, 1))
	  || EXPR_LOCATION (expr) == EXPR_LOCATION (TREE_OPERAND (expr, 1))))
    {
      label_true = GOTO_DESTINATION (TREE_OPERAND (expr, 1));
      have_then_clause_p = true;
    }
  else
    label_true = create_artificial_label (UNKNOWN_LOCATION);
  if (TREE_OPERAND (expr, 2) != NULL
      && TREE_CODE (TREE_OPERAND (expr, 2)) == GOTO_EXPR
      && TREE_CODE (GOTO_DESTINATION (TREE_OPERAND (expr, 2))) == LABEL_DECL
      && (DECL_CONTEXT (GOTO_DESTINATION (TREE_OPERAND (expr, 2)))
	  == current_function_decl)
      /* For -O0 avoid this optimization if the COND_EXPR and GOTO_EXPR
	 have different locations, otherwise we end up with incorrect
	 location information on the branches.  */
      && (optimize
	  || !EXPR_HAS_LOCATION (expr)
	  || !EXPR_HAS_LOCATION (TREE_OPERAND (expr, 2))
	  || EXPR_LOCATION (expr) == EXPR_LOCATION (TREE_OPERAND (expr, 2))))
    {
      label_false = GOTO_DESTINATION (TREE_OPERAND (expr, 2));
      have_else_clause_p = true;
    }
  else
    label_false = create_artificial_label (UNKNOWN_LOCATION);

  gimple_cond_get_ops_from_tree (COND_EXPR_COND (expr), &pred_code, &arm1,
				 &arm2);
  cond_stmt = gimple_build_cond (pred_code, arm1, arm2, label_true,
				 label_false);
  gimplify_seq_add_stmt (&seq, cond_stmt);
  gimple_stmt_iterator gsi = gsi_last (seq);
  maybe_fold_stmt (&gsi);

  label_cont = NULL_TREE;
  if (!have_then_clause_p)
    {
      /* For if (...) {} else { code; } put label_true after
	 the else block.  */
      if (TREE_OPERAND (expr, 1) == NULL_TREE
	  && !have_else_clause_p
	  && TREE_OPERAND (expr, 2) != NULL_TREE)
	label_cont = label_true;
      else
	{
	  gimplify_seq_add_stmt (&seq, gimple_build_label (label_true));
	  have_then_clause_p = gimplify_stmt (&TREE_OPERAND (expr, 1), &seq);
	  /* For if (...) { code; } else {} or
	     if (...) { code; } else goto label; or
	     if (...) { code; return; } else { ... }
	     label_cont isn't needed.  */
	  if (!have_else_clause_p
	      && TREE_OPERAND (expr, 2) != NULL_TREE
	      && gimple_seq_may_fallthru (seq))
	    {
	      gimple *g;
	      label_cont = create_artificial_label (UNKNOWN_LOCATION);

	      g = gimple_build_goto (label_cont);

	      /* GIMPLE_COND's are very low level; they have embedded
		 gotos.  This particular embedded goto should not be marked
		 with the location of the original COND_EXPR, as it would
		 correspond to the COND_EXPR's condition, not the ELSE or the
		 THEN arms.  To avoid marking it with the wrong location, flag
		 it as "no location".  */
	      gimple_set_do_not_emit_location (g);

	      gimplify_seq_add_stmt (&seq, g);
	    }
	}
    }
  if (!have_else_clause_p)
    {
      gimplify_seq_add_stmt (&seq, gimple_build_label (label_false));
      have_else_clause_p = gimplify_stmt (&TREE_OPERAND (expr, 2), &seq);
    }
  if (label_cont)
    gimplify_seq_add_stmt (&seq, gimple_build_label (label_cont));

  gimple_pop_condition (pre_p);
  gimple_seq_add_seq (pre_p, seq);

  if (ret == GS_ERROR)
    ; /* Do nothing.  */
  else if (have_then_clause_p || have_else_clause_p)
    ret = GS_ALL_DONE;
  else
    {
      /* Both arms are empty; replace the COND_EXPR with its predicate.  */
      expr = TREE_OPERAND (expr, 0);
      gimplify_stmt (&expr, pre_p);
    }

  *expr_p = NULL;
  return ret;
}

/* Prepare the node pointed to by EXPR_P, an is_gimple_addressable expression,
   to be marked addressable.

   We cannot rely on such an expression being directly markable if a temporary
   has been created by the gimplification.  In this case, we create another
   temporary and initialize it with a copy, which will become a store after we
   mark it addressable.  This can happen if the front-end passed us something
   that it could not mark addressable yet, like a Fortran pass-by-reference
   parameter (int) floatvar.  */

static void
prepare_gimple_addressable (tree *expr_p, gimple_seq *seq_p)
{
  while (handled_component_p (*expr_p))
    expr_p = &TREE_OPERAND (*expr_p, 0);
  if (is_gimple_reg (*expr_p))
    {
      tree var = get_initialized_tmp_var (*expr_p, seq_p, NULL);
      DECL_GIMPLE_REG_P (var) = 0;
      *expr_p = var;
    }
}

/* A subroutine of gimplify_modify_expr.  Replace a MODIFY_EXPR with
   a call to __builtin_memcpy.  */

static enum gimplify_status
gimplify_modify_expr_to_memcpy (tree *expr_p, tree size, bool want_value,
    				gimple_seq *seq_p)
{
  tree t, to, to_ptr, from, from_ptr;
  gcall *gs;
  location_t loc = EXPR_LOCATION (*expr_p);

  to = TREE_OPERAND (*expr_p, 0);
  from = TREE_OPERAND (*expr_p, 1);

  /* Mark the RHS addressable.  Beware that it may not be possible to do so
     directly if a temporary has been created by the gimplification.  */
  prepare_gimple_addressable (&from, seq_p);

  mark_addressable (from);
  from_ptr = build_fold_addr_expr_loc (loc, from);
  gimplify_arg (&from_ptr, seq_p, loc);

  mark_addressable (to);
  to_ptr = build_fold_addr_expr_loc (loc, to);
  gimplify_arg (&to_ptr, seq_p, loc);

  t = builtin_decl_implicit (BUILT_IN_MEMCPY);

  gs = gimple_build_call (t, 3, to_ptr, from_ptr, size);

  if (want_value)
    {
      /* tmp = memcpy() */
      t = create_tmp_var (TREE_TYPE (to_ptr));
      gimple_call_set_lhs (gs, t);
      gimplify_seq_add_stmt (seq_p, gs);

      *expr_p = build_simple_mem_ref (t);
      return GS_ALL_DONE;
    }

  gimplify_seq_add_stmt (seq_p, gs);
  *expr_p = NULL;
  return GS_ALL_DONE;
}

/* A subroutine of gimplify_modify_expr.  Replace a MODIFY_EXPR with
   a call to __builtin_memset.  In this case we know that the RHS is
   a CONSTRUCTOR with an empty element list.  */

static enum gimplify_status
gimplify_modify_expr_to_memset (tree *expr_p, tree size, bool want_value,
    				gimple_seq *seq_p)
{
  tree t, from, to, to_ptr;
  gcall *gs;
  location_t loc = EXPR_LOCATION (*expr_p);

  /* Assert our assumptions, to abort instead of producing wrong code
     silently if they are not met.  Beware that the RHS CONSTRUCTOR might
     not be immediately exposed.  */
  from = TREE_OPERAND (*expr_p, 1);
  if (TREE_CODE (from) == WITH_SIZE_EXPR)
    from = TREE_OPERAND (from, 0);

  gcc_assert (TREE_CODE (from) == CONSTRUCTOR
	      && vec_safe_is_empty (CONSTRUCTOR_ELTS (from)));

  /* Now proceed.  */
  to = TREE_OPERAND (*expr_p, 0);

  to_ptr = build_fold_addr_expr_loc (loc, to);
  gimplify_arg (&to_ptr, seq_p, loc);
  t = builtin_decl_implicit (BUILT_IN_MEMSET);

  gs = gimple_build_call (t, 3, to_ptr, integer_zero_node, size);

  if (want_value)
    {
      /* tmp = memset() */
      t = create_tmp_var (TREE_TYPE (to_ptr));
      gimple_call_set_lhs (gs, t);
      gimplify_seq_add_stmt (seq_p, gs);

      *expr_p = build1 (INDIRECT_REF, TREE_TYPE (to), t);
      return GS_ALL_DONE;
    }

  gimplify_seq_add_stmt (seq_p, gs);
  *expr_p = NULL;
  return GS_ALL_DONE;
}

/* A subroutine of gimplify_init_ctor_preeval.  Called via walk_tree,
   determine, cautiously, if a CONSTRUCTOR overlaps the lhs of an
   assignment.  Return non-null if we detect a potential overlap.  */

struct gimplify_init_ctor_preeval_data
{
  /* The base decl of the lhs object.  May be NULL, in which case we
     have to assume the lhs is indirect.  */
  tree lhs_base_decl;

  /* The alias set of the lhs object.  */
  alias_set_type lhs_alias_set;
};

static tree
gimplify_init_ctor_preeval_1 (tree *tp, int *walk_subtrees, void *xdata)
{
  struct gimplify_init_ctor_preeval_data *data
    = (struct gimplify_init_ctor_preeval_data *) xdata;
  tree t = *tp;

  /* If we find the base object, obviously we have overlap.  */
  if (data->lhs_base_decl == t)
    return t;

  /* If the constructor component is indirect, determine if we have a
     potential overlap with the lhs.  The only bits of information we
     have to go on at this point are addressability and alias sets.  */
  if ((INDIRECT_REF_P (t)
       || TREE_CODE (t) == MEM_REF)
      && (!data->lhs_base_decl || TREE_ADDRESSABLE (data->lhs_base_decl))
      && alias_sets_conflict_p (data->lhs_alias_set, get_alias_set (t)))
    return t;

  /* If the constructor component is a call, determine if it can hide a
     potential overlap with the lhs through an INDIRECT_REF like above.
     ??? Ugh - this is completely broken.  In fact this whole analysis
     doesn't look conservative.  */
  if (TREE_CODE (t) == CALL_EXPR)
    {
      tree type, fntype = TREE_TYPE (TREE_TYPE (CALL_EXPR_FN (t)));

      for (type = TYPE_ARG_TYPES (fntype); type; type = TREE_CHAIN (type))
	if (POINTER_TYPE_P (TREE_VALUE (type))
	    && (!data->lhs_base_decl || TREE_ADDRESSABLE (data->lhs_base_decl))
	    && alias_sets_conflict_p (data->lhs_alias_set,
				      get_alias_set
				        (TREE_TYPE (TREE_VALUE (type)))))
	  return t;
    }

  if (IS_TYPE_OR_DECL_P (t))
    *walk_subtrees = 0;
  return NULL;
}

/* A subroutine of gimplify_init_constructor.  Pre-evaluate EXPR,
   force values that overlap with the lhs (as described by *DATA)
   into temporaries.  */

static void
gimplify_init_ctor_preeval (tree *expr_p, gimple_seq *pre_p, gimple_seq *post_p,
			    struct gimplify_init_ctor_preeval_data *data)
{
  enum gimplify_status one;

  /* If the value is constant, then there's nothing to pre-evaluate.  */
  if (TREE_CONSTANT (*expr_p))
    {
      /* Ensure it does not have side effects, it might contain a reference to
	 the object we're initializing.  */
      gcc_assert (!TREE_SIDE_EFFECTS (*expr_p));
      return;
    }

  /* If the type has non-trivial constructors, we can't pre-evaluate.  */
  if (TREE_ADDRESSABLE (TREE_TYPE (*expr_p)))
    return;

  /* Recurse for nested constructors.  */
  if (TREE_CODE (*expr_p) == CONSTRUCTOR)
    {
      unsigned HOST_WIDE_INT ix;
      constructor_elt *ce;
      vec<constructor_elt, va_gc> *v = CONSTRUCTOR_ELTS (*expr_p);

      FOR_EACH_VEC_SAFE_ELT (v, ix, ce)
	gimplify_init_ctor_preeval (&ce->value, pre_p, post_p, data);

      return;
    }

  /* If this is a variable sized type, we must remember the size.  */
  maybe_with_size_expr (expr_p);

  /* Gimplify the constructor element to something appropriate for the rhs
     of a MODIFY_EXPR.  Given that we know the LHS is an aggregate, we know
     the gimplifier will consider this a store to memory.  Doing this
     gimplification now means that we won't have to deal with complicated
     language-specific trees, nor trees like SAVE_EXPR that can induce
     exponential search behavior.  */
  one = gimplify_expr (expr_p, pre_p, post_p, is_gimple_mem_rhs, fb_rvalue);
  if (one == GS_ERROR)
    {
      *expr_p = NULL;
      return;
    }

  /* If we gimplified to a bare decl, we can be sure that it doesn't overlap
     with the lhs, since "a = { .x=a }" doesn't make sense.  This will
     always be true for all scalars, since is_gimple_mem_rhs insists on a
     temporary variable for them.  */
  if (DECL_P (*expr_p))
    return;

  /* If this is of variable size, we have no choice but to assume it doesn't
     overlap since we can't make a temporary for it.  */
  if (TREE_CODE (TYPE_SIZE (TREE_TYPE (*expr_p))) != INTEGER_CST)
    return;

  /* Otherwise, we must search for overlap ...  */
  if (!walk_tree (expr_p, gimplify_init_ctor_preeval_1, data, NULL))
    return;

  /* ... and if found, force the value into a temporary.  */
  *expr_p = get_formal_tmp_var (*expr_p, pre_p);
}

/* A subroutine of gimplify_init_ctor_eval.  Create a loop for
   a RANGE_EXPR in a CONSTRUCTOR for an array.

      var = lower;
    loop_entry:
      object[var] = value;
      if (var == upper)
	goto loop_exit;
      var = var + 1;
      goto loop_entry;
    loop_exit:

   We increment var _after_ the loop exit check because we might otherwise
   fail if upper == TYPE_MAX_VALUE (type for upper).

   Note that we never have to deal with SAVE_EXPRs here, because this has
   already been taken care of for us, in gimplify_init_ctor_preeval().  */

static void gimplify_init_ctor_eval (tree, vec<constructor_elt, va_gc> *,
				     gimple_seq *, bool);

static void
gimplify_init_ctor_eval_range (tree object, tree lower, tree upper,
			       tree value, tree array_elt_type,
			       gimple_seq *pre_p, bool cleared)
{
  tree loop_entry_label, loop_exit_label, fall_thru_label;
  tree var, var_type, cref, tmp;

  loop_entry_label = create_artificial_label (UNKNOWN_LOCATION);
  loop_exit_label = create_artificial_label (UNKNOWN_LOCATION);
  fall_thru_label = create_artificial_label (UNKNOWN_LOCATION);

  /* Create and initialize the index variable.  */
  var_type = TREE_TYPE (upper);
  var = create_tmp_var (var_type);
  gimplify_seq_add_stmt (pre_p, gimple_build_assign (var, lower));

  /* Add the loop entry label.  */
  gimplify_seq_add_stmt (pre_p, gimple_build_label (loop_entry_label));

  /* Build the reference.  */
  cref = build4 (ARRAY_REF, array_elt_type, unshare_expr (object),
		 var, NULL_TREE, NULL_TREE);

  /* If we are a constructor, just call gimplify_init_ctor_eval to do
     the store.  Otherwise just assign value to the reference.  */

  if (TREE_CODE (value) == CONSTRUCTOR)
    /* NB we might have to call ourself recursively through
       gimplify_init_ctor_eval if the value is a constructor.  */
    gimplify_init_ctor_eval (cref, CONSTRUCTOR_ELTS (value),
			     pre_p, cleared);
  else
    gimplify_seq_add_stmt (pre_p, gimple_build_assign (cref, value));

  /* We exit the loop when the index var is equal to the upper bound.  */
  gimplify_seq_add_stmt (pre_p,
			 gimple_build_cond (EQ_EXPR, var, upper,
					    loop_exit_label, fall_thru_label));

  gimplify_seq_add_stmt (pre_p, gimple_build_label (fall_thru_label));

  /* Otherwise, increment the index var...  */
  tmp = build2 (PLUS_EXPR, var_type, var,
		fold_convert (var_type, integer_one_node));
  gimplify_seq_add_stmt (pre_p, gimple_build_assign (var, tmp));

  /* ...and jump back to the loop entry.  */
  gimplify_seq_add_stmt (pre_p, gimple_build_goto (loop_entry_label));

  /* Add the loop exit label.  */
  gimplify_seq_add_stmt (pre_p, gimple_build_label (loop_exit_label));
}

/* Return true if FDECL is accessing a field that is zero sized.  */

static bool
zero_sized_field_decl (const_tree fdecl)
{
  if (TREE_CODE (fdecl) == FIELD_DECL && DECL_SIZE (fdecl)
      && integer_zerop (DECL_SIZE (fdecl)))
    return true;
  return false;
}

/* Return true if TYPE is zero sized.  */

static bool
zero_sized_type (const_tree type)
{
  if (AGGREGATE_TYPE_P (type) && TYPE_SIZE (type)
      && integer_zerop (TYPE_SIZE (type)))
    return true;
  return false;
}

/* A subroutine of gimplify_init_constructor.  Generate individual
   MODIFY_EXPRs for a CONSTRUCTOR.  OBJECT is the LHS against which the
   assignments should happen.  ELTS is the CONSTRUCTOR_ELTS of the
   CONSTRUCTOR.  CLEARED is true if the entire LHS object has been
   zeroed first.  */

static void
gimplify_init_ctor_eval (tree object, vec<constructor_elt, va_gc> *elts,
			 gimple_seq *pre_p, bool cleared)
{
  tree array_elt_type = NULL;
  unsigned HOST_WIDE_INT ix;
  tree purpose, value;

  if (TREE_CODE (TREE_TYPE (object)) == ARRAY_TYPE)
    array_elt_type = TYPE_MAIN_VARIANT (TREE_TYPE (TREE_TYPE (object)));

  FOR_EACH_CONSTRUCTOR_ELT (elts, ix, purpose, value)
    {
      tree cref;

      /* NULL values are created above for gimplification errors.  */
      if (value == NULL)
	continue;

      if (cleared && initializer_zerop (value))
	continue;

      /* ??? Here's to hoping the front end fills in all of the indices,
	 so we don't have to figure out what's missing ourselves.  */
      gcc_assert (purpose);

      /* Skip zero-sized fields, unless value has side-effects.  This can
	 happen with calls to functions returning a zero-sized type, which
	 we shouldn't discard.  As a number of downstream passes don't
	 expect sets of zero-sized fields, we rely on the gimplification of
	 the MODIFY_EXPR we make below to drop the assignment statement.  */
      if (! TREE_SIDE_EFFECTS (value) && zero_sized_field_decl (purpose))
	continue;

      /* If we have a RANGE_EXPR, we have to build a loop to assign the
	 whole range.  */
      if (TREE_CODE (purpose) == RANGE_EXPR)
	{
	  tree lower = TREE_OPERAND (purpose, 0);
	  tree upper = TREE_OPERAND (purpose, 1);

	  /* If the lower bound is equal to upper, just treat it as if
	     upper was the index.  */
	  if (simple_cst_equal (lower, upper))
	    purpose = upper;
	  else
	    {
	      gimplify_init_ctor_eval_range (object, lower, upper, value,
					     array_elt_type, pre_p, cleared);
	      continue;
	    }
	}

      if (array_elt_type)
	{
	  /* Do not use bitsizetype for ARRAY_REF indices.  */
	  if (TYPE_DOMAIN (TREE_TYPE (object)))
	    purpose
	      = fold_convert (TREE_TYPE (TYPE_DOMAIN (TREE_TYPE (object))),
			      purpose);
	  cref = build4 (ARRAY_REF, array_elt_type, unshare_expr (object),
			 purpose, NULL_TREE, NULL_TREE);
	}
      else
	{
	  gcc_assert (TREE_CODE (purpose) == FIELD_DECL);
	  cref = build3 (COMPONENT_REF, TREE_TYPE (purpose),
			 unshare_expr (object), purpose, NULL_TREE);
	}

      if (TREE_CODE (value) == CONSTRUCTOR
	  && TREE_CODE (TREE_TYPE (value)) != VECTOR_TYPE)
	gimplify_init_ctor_eval (cref, CONSTRUCTOR_ELTS (value),
				 pre_p, cleared);
      else
	{
	  tree init = build2 (INIT_EXPR, TREE_TYPE (cref), cref, value);
	  gimplify_and_add (init, pre_p);
	  ggc_free (init);
	}
    }
}

/* Return the appropriate RHS predicate for this LHS.  */

gimple_predicate
rhs_predicate_for (tree lhs)
{
  if (is_gimple_reg (lhs))
    return is_gimple_reg_rhs_or_call;
  else
    return is_gimple_mem_rhs_or_call;
}

/* Gimplify a C99 compound literal expression.  This just means adding
   the DECL_EXPR before the current statement and using its anonymous
   decl instead.  */

static enum gimplify_status
gimplify_compound_literal_expr (tree *expr_p, gimple_seq *pre_p,
				bool (*gimple_test_f) (tree),
				fallback_t fallback)
{
  tree decl_s = COMPOUND_LITERAL_EXPR_DECL_EXPR (*expr_p);
  tree decl = DECL_EXPR_DECL (decl_s);
  tree init = DECL_INITIAL (decl);
  /* Mark the decl as addressable if the compound literal
     expression is addressable now, otherwise it is marked too late
     after we gimplify the initialization expression.  */
  if (TREE_ADDRESSABLE (*expr_p))
    TREE_ADDRESSABLE (decl) = 1;
  /* Otherwise, if we don't need an lvalue and have a literal directly
     substitute it.  Check if it matches the gimple predicate, as
     otherwise we'd generate a new temporary, and we can as well just
     use the decl we already have.  */
  else if (!TREE_ADDRESSABLE (decl)
	   && init
	   && (fallback & fb_lvalue) == 0
	   && gimple_test_f (init))
    {
      *expr_p = init;
      return GS_OK;
    }

  /* Preliminarily mark non-addressed complex variables as eligible
     for promotion to gimple registers.  We'll transform their uses
     as we find them.  */
  if ((TREE_CODE (TREE_TYPE (decl)) == COMPLEX_TYPE
       || TREE_CODE (TREE_TYPE (decl)) == VECTOR_TYPE)
      && !TREE_THIS_VOLATILE (decl)
      && !needs_to_live_in_memory (decl))
    DECL_GIMPLE_REG_P (decl) = 1;

  /* If the decl is not addressable, then it is being used in some
     expression or on the right hand side of a statement, and it can
     be put into a readonly data section.  */
  if (!TREE_ADDRESSABLE (decl) && (fallback & fb_lvalue) == 0)
    TREE_READONLY (decl) = 1;

  /* This decl isn't mentioned in the enclosing block, so add it to the
     list of temps.  FIXME it seems a bit of a kludge to say that
     anonymous artificial vars aren't pushed, but everything else is.  */
  if (DECL_NAME (decl) == NULL_TREE && !DECL_SEEN_IN_BIND_EXPR_P (decl))
    gimple_add_tmp_var (decl);

  gimplify_and_add (decl_s, pre_p);
  *expr_p = decl;
  return GS_OK;
}

/* Optimize embedded COMPOUND_LITERAL_EXPRs within a CONSTRUCTOR,
   return a new CONSTRUCTOR if something changed.  */

static tree
optimize_compound_literals_in_ctor (tree orig_ctor)
{
  tree ctor = orig_ctor;
  vec<constructor_elt, va_gc> *elts = CONSTRUCTOR_ELTS (ctor);
  unsigned int idx, num = vec_safe_length (elts);

  for (idx = 0; idx < num; idx++)
    {
      tree value = (*elts)[idx].value;
      tree newval = value;
      if (TREE_CODE (value) == CONSTRUCTOR)
	newval = optimize_compound_literals_in_ctor (value);
      else if (TREE_CODE (value) == COMPOUND_LITERAL_EXPR)
	{
	  tree decl_s = COMPOUND_LITERAL_EXPR_DECL_EXPR (value);
	  tree decl = DECL_EXPR_DECL (decl_s);
	  tree init = DECL_INITIAL (decl);

	  if (!TREE_ADDRESSABLE (value)
	      && !TREE_ADDRESSABLE (decl)
	      && init
	      && TREE_CODE (init) == CONSTRUCTOR)
	    newval = optimize_compound_literals_in_ctor (init);
	}
      if (newval == value)
	continue;

      if (ctor == orig_ctor)
	{
	  ctor = copy_node (orig_ctor);
	  CONSTRUCTOR_ELTS (ctor) = vec_safe_copy (elts);
	  elts = CONSTRUCTOR_ELTS (ctor);
	}
      (*elts)[idx].value = newval;
    }
  return ctor;
}

/* A subroutine of gimplify_modify_expr.  Break out elements of a
   CONSTRUCTOR used as an initializer into separate MODIFY_EXPRs.

   Note that we still need to clear any elements that don't have explicit
   initializers, so if not all elements are initialized we keep the
   original MODIFY_EXPR, we just remove all of the constructor elements.

   If NOTIFY_TEMP_CREATION is true, do not gimplify, just return
   GS_ERROR if we would have to create a temporary when gimplifying
   this constructor.  Otherwise, return GS_OK.

   If NOTIFY_TEMP_CREATION is false, just do the gimplification.  */

static enum gimplify_status
gimplify_init_constructor (tree *expr_p, gimple_seq *pre_p, gimple_seq *post_p,
			   bool want_value, bool notify_temp_creation)
{
  tree object, ctor, type;
  enum gimplify_status ret;
  vec<constructor_elt, va_gc> *elts;

  gcc_assert (TREE_CODE (TREE_OPERAND (*expr_p, 1)) == CONSTRUCTOR);

  if (!notify_temp_creation)
    {
      ret = gimplify_expr (&TREE_OPERAND (*expr_p, 0), pre_p, post_p,
			   is_gimple_lvalue, fb_lvalue);
      if (ret == GS_ERROR)
	return ret;
    }

  object = TREE_OPERAND (*expr_p, 0);
  ctor = TREE_OPERAND (*expr_p, 1) =
    optimize_compound_literals_in_ctor (TREE_OPERAND (*expr_p, 1));
  type = TREE_TYPE (ctor);
  elts = CONSTRUCTOR_ELTS (ctor);
  ret = GS_ALL_DONE;

  switch (TREE_CODE (type))
    {
    case RECORD_TYPE:
    case UNION_TYPE:
    case QUAL_UNION_TYPE:
    case ARRAY_TYPE:
      {
	struct gimplify_init_ctor_preeval_data preeval_data;
	HOST_WIDE_INT num_ctor_elements, num_nonzero_elements;
	bool cleared, complete_p, valid_const_initializer;

	/* Aggregate types must lower constructors to initialization of
	   individual elements.  The exception is that a CONSTRUCTOR node
	   with no elements indicates zero-initialization of the whole.  */
	if (vec_safe_is_empty (elts))
	  {
	    if (notify_temp_creation)
	      return GS_OK;
	    break;
	  }

	/* Fetch information about the constructor to direct later processing.
	   We might want to make static versions of it in various cases, and
	   can only do so if it known to be a valid constant initializer.  */
	valid_const_initializer
	  = categorize_ctor_elements (ctor, &num_nonzero_elements,
				      &num_ctor_elements, &complete_p);

	/* If a const aggregate variable is being initialized, then it
	   should never be a lose to promote the variable to be static.  */
	if (valid_const_initializer
	    && num_nonzero_elements > 1
	    && TREE_READONLY (object)
	    && TREE_CODE (object) == VAR_DECL
	    && (flag_merge_constants >= 2 || !TREE_ADDRESSABLE (object)))
	  {
	    if (notify_temp_creation)
	      return GS_ERROR;
	    DECL_INITIAL (object) = ctor;
	    TREE_STATIC (object) = 1;
	    if (!DECL_NAME (object))
	      DECL_NAME (object) = create_tmp_var_name ("C");
	    walk_tree (&DECL_INITIAL (object), force_labels_r, NULL, NULL);

	    /* ??? C++ doesn't automatically append a .<number> to the
	       assembler name, and even when it does, it looks at FE private
	       data structures to figure out what that number should be,
	       which are not set for this variable.  I suppose this is
	       important for local statics for inline functions, which aren't
	       "local" in the object file sense.  So in order to get a unique
	       TU-local symbol, we must invoke the lhd version now.  */
	    lhd_set_decl_assembler_name (object);

	    *expr_p = NULL_TREE;
	    break;
	  }

	/* If there are "lots" of initialized elements, even discounting
	   those that are not address constants (and thus *must* be
	   computed at runtime), then partition the constructor into
	   constant and non-constant parts.  Block copy the constant
	   parts in, then generate code for the non-constant parts.  */
	/* TODO.  There's code in cp/typeck.c to do this.  */

	if (int_size_in_bytes (TREE_TYPE (ctor)) < 0)
	  /* store_constructor will ignore the clearing of variable-sized
	     objects.  Initializers for such objects must explicitly set
	     every field that needs to be set.  */
	  cleared = false;
	else if (!complete_p && !CONSTRUCTOR_NO_CLEARING (ctor))
	  /* If the constructor isn't complete, clear the whole object
	     beforehand, unless CONSTRUCTOR_NO_CLEARING is set on it.

	     ??? This ought not to be needed.  For any element not present
	     in the initializer, we should simply set them to zero.  Except
	     we'd need to *find* the elements that are not present, and that
	     requires trickery to avoid quadratic compile-time behavior in
	     large cases or excessive memory use in small cases.  */
	  cleared = true;
	else if (num_ctor_elements - num_nonzero_elements
		 > CLEAR_RATIO (optimize_function_for_speed_p (cfun))
		 && num_nonzero_elements < num_ctor_elements / 4)
	  /* If there are "lots" of zeros, it's more efficient to clear
	     the memory and then set the nonzero elements.  */
	  cleared = true;
	else
	  cleared = false;

	/* If there are "lots" of initialized elements, and all of them
	   are valid address constants, then the entire initializer can
	   be dropped to memory, and then memcpy'd out.  Don't do this
	   for sparse arrays, though, as it's more efficient to follow
	   the standard CONSTRUCTOR behavior of memset followed by
	   individual element initialization.  Also don't do this for small
	   all-zero initializers (which aren't big enough to merit
	   clearing), and don't try to make bitwise copies of
	   TREE_ADDRESSABLE types.

	   We cannot apply such transformation when compiling chkp static
	   initializer because creation of initializer image in the memory
	   will require static initialization of bounds for it.  It should
	   result in another gimplification of similar initializer and we
	   may fall into infinite loop.  */
	if (valid_const_initializer
	    && !(cleared || num_nonzero_elements == 0)
	    && !TREE_ADDRESSABLE (type)
	    && (!current_function_decl
		|| !lookup_attribute ("chkp ctor",
				      DECL_ATTRIBUTES (current_function_decl))))
	  {
	    HOST_WIDE_INT size = int_size_in_bytes (type);
	    unsigned int align;

	    /* ??? We can still get unbounded array types, at least
	       from the C++ front end.  This seems wrong, but attempt
	       to work around it for now.  */
	    if (size < 0)
	      {
		size = int_size_in_bytes (TREE_TYPE (object));
		if (size >= 0)
		  TREE_TYPE (ctor) = type = TREE_TYPE (object);
	      }

	    /* Find the maximum alignment we can assume for the object.  */
	    /* ??? Make use of DECL_OFFSET_ALIGN.  */
	    if (DECL_P (object))
	      align = DECL_ALIGN (object);
	    else
	      align = TYPE_ALIGN (type);

	    /* Do a block move either if the size is so small as to make
	       each individual move a sub-unit move on average, or if it
	       is so large as to make individual moves inefficient.  */
	    if (size > 0
		&& num_nonzero_elements > 1
		&& (size < num_nonzero_elements
		    || !can_move_by_pieces (size, align)))
	      {
		if (notify_temp_creation)
		  return GS_ERROR;

		walk_tree (&ctor, force_labels_r, NULL, NULL);
		ctor = tree_output_constant_def (ctor);
		if (!useless_type_conversion_p (type, TREE_TYPE (ctor)))
		  ctor = build1 (VIEW_CONVERT_EXPR, type, ctor);
		TREE_OPERAND (*expr_p, 1) = ctor;

		/* This is no longer an assignment of a CONSTRUCTOR, but
		   we still may have processing to do on the LHS.  So
		   pretend we didn't do anything here to let that happen.  */
		return GS_UNHANDLED;
	      }
	  }

	/* If the target is volatile, we have non-zero elements and more than
	   one field to assign, initialize the target from a temporary.  */
	if (TREE_THIS_VOLATILE (object)
	    && !TREE_ADDRESSABLE (type)
	    && num_nonzero_elements > 0
	    && vec_safe_length (elts) > 1)
	  {
	    tree temp = create_tmp_var (TYPE_MAIN_VARIANT (type));
	    TREE_OPERAND (*expr_p, 0) = temp;
	    *expr_p = build2 (COMPOUND_EXPR, TREE_TYPE (*expr_p),
			      *expr_p,
			      build2 (MODIFY_EXPR, void_type_node,
				      object, temp));
	    return GS_OK;
	  }

	if (notify_temp_creation)
	  return GS_OK;

	/* If there are nonzero elements and if needed, pre-evaluate to capture
	   elements overlapping with the lhs into temporaries.  We must do this
	   before clearing to fetch the values before they are zeroed-out.  */
	if (num_nonzero_elements > 0 && TREE_CODE (*expr_p) != INIT_EXPR)
	  {
	    preeval_data.lhs_base_decl = get_base_address (object);
	    if (!DECL_P (preeval_data.lhs_base_decl))
	      preeval_data.lhs_base_decl = NULL;
	    preeval_data.lhs_alias_set = get_alias_set (object);

	    gimplify_init_ctor_preeval (&TREE_OPERAND (*expr_p, 1),
					pre_p, post_p, &preeval_data);
	  }

	bool ctor_has_side_effects_p
	  = TREE_SIDE_EFFECTS (TREE_OPERAND (*expr_p, 1));

	if (cleared)
	  {
	    /* Zap the CONSTRUCTOR element list, which simplifies this case.
	       Note that we still have to gimplify, in order to handle the
	       case of variable sized types.  Avoid shared tree structures.  */
	    CONSTRUCTOR_ELTS (ctor) = NULL;
	    TREE_SIDE_EFFECTS (ctor) = 0;
	    object = unshare_expr (object);
	    gimplify_stmt (expr_p, pre_p);
	  }

	/* If we have not block cleared the object, or if there are nonzero
	   elements in the constructor, or if the constructor has side effects,
	   add assignments to the individual scalar fields of the object.  */
	if (!cleared
	    || num_nonzero_elements > 0
	    || ctor_has_side_effects_p)
	  gimplify_init_ctor_eval (object, elts, pre_p, cleared);

	*expr_p = NULL_TREE;
      }
      break;

    case COMPLEX_TYPE:
      {
	tree r, i;

	if (notify_temp_creation)
	  return GS_OK;

	/* Extract the real and imaginary parts out of the ctor.  */
	gcc_assert (elts->length () == 2);
	r = (*elts)[0].value;
	i = (*elts)[1].value;
	if (r == NULL || i == NULL)
	  {
	    tree zero = build_zero_cst (TREE_TYPE (type));
	    if (r == NULL)
	      r = zero;
	    if (i == NULL)
	      i = zero;
	  }

	/* Complex types have either COMPLEX_CST or COMPLEX_EXPR to
	   represent creation of a complex value.  */
	if (TREE_CONSTANT (r) && TREE_CONSTANT (i))
	  {
	    ctor = build_complex (type, r, i);
	    TREE_OPERAND (*expr_p, 1) = ctor;
	  }
	else
	  {
	    ctor = build2 (COMPLEX_EXPR, type, r, i);
	    TREE_OPERAND (*expr_p, 1) = ctor;
	    ret = gimplify_expr (&TREE_OPERAND (*expr_p, 1),
				 pre_p,
				 post_p,
				 rhs_predicate_for (TREE_OPERAND (*expr_p, 0)),
				 fb_rvalue);
	  }
      }
      break;

    case VECTOR_TYPE:
      {
	unsigned HOST_WIDE_INT ix;
	constructor_elt *ce;

	if (notify_temp_creation)
	  return GS_OK;

	/* Go ahead and simplify constant constructors to VECTOR_CST.  */
	if (TREE_CONSTANT (ctor))
	  {
	    bool constant_p = true;
	    tree value;

	    /* Even when ctor is constant, it might contain non-*_CST
	       elements, such as addresses or trapping values like
	       1.0/0.0 - 1.0/0.0.  Such expressions don't belong
	       in VECTOR_CST nodes.  */
	    FOR_EACH_CONSTRUCTOR_VALUE (elts, ix, value)
	      if (!CONSTANT_CLASS_P (value))
		{
		  constant_p = false;
		  break;
		}

	    if (constant_p)
	      {
		TREE_OPERAND (*expr_p, 1) = build_vector_from_ctor (type, elts);
		break;
	      }

	    TREE_CONSTANT (ctor) = 0;
	  }

	/* Vector types use CONSTRUCTOR all the way through gimple
	  compilation as a general initializer.  */
	FOR_EACH_VEC_SAFE_ELT (elts, ix, ce)
	  {
	    enum gimplify_status tret;
	    tret = gimplify_expr (&ce->value, pre_p, post_p, is_gimple_val,
				  fb_rvalue);
	    if (tret == GS_ERROR)
	      ret = GS_ERROR;
	  }
	if (!is_gimple_reg (TREE_OPERAND (*expr_p, 0)))
	  TREE_OPERAND (*expr_p, 1) = get_formal_tmp_var (ctor, pre_p);
      }
      break;

    default:
      /* So how did we get a CONSTRUCTOR for a scalar type?  */
      gcc_unreachable ();
    }

  if (ret == GS_ERROR)
    return GS_ERROR;
  else if (want_value)
    {
      *expr_p = object;
      return GS_OK;
    }
  else
    {
      /* If we have gimplified both sides of the initializer but have
	 not emitted an assignment, do so now.  */
      if (*expr_p)
	{
	  tree lhs = TREE_OPERAND (*expr_p, 0);
	  tree rhs = TREE_OPERAND (*expr_p, 1);
	  gassign *init = gimple_build_assign (lhs, rhs);
	  gimplify_seq_add_stmt (pre_p, init);
	  *expr_p = NULL;
	}

      return GS_ALL_DONE;
    }
}

/* Given a pointer value OP0, return a simplified version of an
   indirection through OP0, or NULL_TREE if no simplification is
   possible.  This may only be applied to a rhs of an expression.
   Note that the resulting type may be different from the type pointed
   to in the sense that it is still compatible from the langhooks
   point of view. */

static tree
gimple_fold_indirect_ref_rhs (tree t)
{
  return gimple_fold_indirect_ref (t);
}

/* Subroutine of gimplify_modify_expr to do simplifications of
   MODIFY_EXPRs based on the code of the RHS.  We loop for as long as
   something changes.  */

static enum gimplify_status
gimplify_modify_expr_rhs (tree *expr_p, tree *from_p, tree *to_p,
			  gimple_seq *pre_p, gimple_seq *post_p,
			  bool want_value)
{
  enum gimplify_status ret = GS_UNHANDLED;
  bool changed;

  do
    {
      changed = false;
      switch (TREE_CODE (*from_p))
	{
	case VAR_DECL:
	  /* If we're assigning from a read-only variable initialized with
	     a constructor, do the direct assignment from the constructor,
	     but only if neither source nor target are volatile since this
	     latter assignment might end up being done on a per-field basis.  */
	  if (DECL_INITIAL (*from_p)
	      && TREE_READONLY (*from_p)
	      && !TREE_THIS_VOLATILE (*from_p)
	      && !TREE_THIS_VOLATILE (*to_p)
	      && TREE_CODE (DECL_INITIAL (*from_p)) == CONSTRUCTOR)
	    {
	      tree old_from = *from_p;
	      enum gimplify_status subret;

	      /* Move the constructor into the RHS.  */
	      *from_p = unshare_expr (DECL_INITIAL (*from_p));

	      /* Let's see if gimplify_init_constructor will need to put
		 it in memory.  */
	      subret = gimplify_init_constructor (expr_p, NULL, NULL,
						  false, true);
	      if (subret == GS_ERROR)
		{
		  /* If so, revert the change.  */
		  *from_p = old_from;
		}
	      else
		{
		  ret = GS_OK;
		  changed = true;
		}
	    }
	  break;
	case INDIRECT_REF:
	  {
	    /* If we have code like

	     *(const A*)(A*)&x

	     where the type of "x" is a (possibly cv-qualified variant
	     of "A"), treat the entire expression as identical to "x".
	     This kind of code arises in C++ when an object is bound
	     to a const reference, and if "x" is a TARGET_EXPR we want
	     to take advantage of the optimization below.  */
	    bool volatile_p = TREE_THIS_VOLATILE (*from_p);
	    tree t = gimple_fold_indirect_ref_rhs (TREE_OPERAND (*from_p, 0));
	    if (t)
	      {
		if (TREE_THIS_VOLATILE (t) != volatile_p)
		  {
		    if (DECL_P (t))
		      t = build_simple_mem_ref_loc (EXPR_LOCATION (*from_p),
						    build_fold_addr_expr (t));
		    if (REFERENCE_CLASS_P (t))
		      TREE_THIS_VOLATILE (t) = volatile_p;
		  }
		*from_p = t;
		ret = GS_OK;
		changed = true;
	      }
	    break;
	  }

	case TARGET_EXPR:
	  {
	    /* If we are initializing something from a TARGET_EXPR, strip the
	       TARGET_EXPR and initialize it directly, if possible.  This can't
	       be done if the initializer is void, since that implies that the
	       temporary is set in some non-trivial way.

	       ??? What about code that pulls out the temp and uses it
	       elsewhere? I think that such code never uses the TARGET_EXPR as
	       an initializer.  If I'm wrong, we'll die because the temp won't
	       have any RTL.  In that case, I guess we'll need to replace
	       references somehow.  */
	    tree init = TARGET_EXPR_INITIAL (*from_p);

	    if (init
		&& !VOID_TYPE_P (TREE_TYPE (init)))
	      {
		*from_p = init;
		ret = GS_OK;
		changed = true;
	      }
	  }
	  break;

	case COMPOUND_EXPR:
	  /* Remove any COMPOUND_EXPR in the RHS so the following cases will be
	     caught.  */
	  gimplify_compound_expr (from_p, pre_p, true);
	  ret = GS_OK;
	  changed = true;
	  break;

	case CONSTRUCTOR:
	  /* If we already made some changes, let the front end have a
	     crack at this before we break it down.  */
	  if (ret != GS_UNHANDLED)
	    break;
	  /* If we're initializing from a CONSTRUCTOR, break this into
	     individual MODIFY_EXPRs.  */
	  return gimplify_init_constructor (expr_p, pre_p, post_p, want_value,
					    false);

	case COND_EXPR:
	  /* If we're assigning to a non-register type, push the assignment
	     down into the branches.  This is mandatory for ADDRESSABLE types,
	     since we cannot generate temporaries for such, but it saves a
	     copy in other cases as well.  */
	  if (!is_gimple_reg_type (TREE_TYPE (*from_p)))
	    {
	      /* This code should mirror the code in gimplify_cond_expr. */
	      enum tree_code code = TREE_CODE (*expr_p);
	      tree cond = *from_p;
	      tree result = *to_p;

	      ret = gimplify_expr (&result, pre_p, post_p,
				   is_gimple_lvalue, fb_lvalue);
	      if (ret != GS_ERROR)
		ret = GS_OK;

	      if (TREE_TYPE (TREE_OPERAND (cond, 1)) != void_type_node)
		TREE_OPERAND (cond, 1)
		  = build2 (code, void_type_node, result,
			    TREE_OPERAND (cond, 1));
	      if (TREE_TYPE (TREE_OPERAND (cond, 2)) != void_type_node)
		TREE_OPERAND (cond, 2)
		  = build2 (code, void_type_node, unshare_expr (result),
			    TREE_OPERAND (cond, 2));

	      TREE_TYPE (cond) = void_type_node;
	      recalculate_side_effects (cond);

	      if (want_value)
		{
		  gimplify_and_add (cond, pre_p);
		  *expr_p = unshare_expr (result);
		}
	      else
		*expr_p = cond;
	      return ret;
	    }
	  break;

	case CALL_EXPR:
	  /* For calls that return in memory, give *to_p as the CALL_EXPR's
	     return slot so that we don't generate a temporary.  */
	  if (!CALL_EXPR_RETURN_SLOT_OPT (*from_p)
	      && aggregate_value_p (*from_p, *from_p))
	    {
	      bool use_target;

	      if (!(rhs_predicate_for (*to_p))(*from_p))
		/* If we need a temporary, *to_p isn't accurate.  */
		use_target = false;
	      /* It's OK to use the return slot directly unless it's an NRV. */
	      else if (TREE_CODE (*to_p) == RESULT_DECL
		       && DECL_NAME (*to_p) == NULL_TREE
		       && needs_to_live_in_memory (*to_p))
		use_target = true;
	      else if (is_gimple_reg_type (TREE_TYPE (*to_p))
		       || (DECL_P (*to_p) && DECL_REGISTER (*to_p)))
		/* Don't force regs into memory.  */
		use_target = false;
	      else if (TREE_CODE (*expr_p) == INIT_EXPR)
		/* It's OK to use the target directly if it's being
		   initialized. */
		use_target = true;
	      else if (TREE_CODE (TYPE_SIZE_UNIT (TREE_TYPE (*to_p)))
		       != INTEGER_CST)
		/* Always use the target and thus RSO for variable-sized types.
		   GIMPLE cannot deal with a variable-sized assignment
		   embedded in a call statement.  */
		use_target = true;
	      else if (TREE_CODE (*to_p) != SSA_NAME
		      && (!is_gimple_variable (*to_p)
			  || needs_to_live_in_memory (*to_p)))
		/* Don't use the original target if it's already addressable;
		   if its address escapes, and the called function uses the
		   NRV optimization, a conforming program could see *to_p
		   change before the called function returns; see c++/19317.
		   When optimizing, the return_slot pass marks more functions
		   as safe after we have escape info.  */
		use_target = false;
	      else
		use_target = true;

	      if (use_target)
		{
		  CALL_EXPR_RETURN_SLOT_OPT (*from_p) = 1;
		  mark_addressable (*to_p);
		}
	    }
	  break;

	case WITH_SIZE_EXPR:
	  /* Likewise for calls that return an aggregate of non-constant size,
	     since we would not be able to generate a temporary at all.  */
	  if (TREE_CODE (TREE_OPERAND (*from_p, 0)) == CALL_EXPR)
	    {
	      *from_p = TREE_OPERAND (*from_p, 0);
	      /* We don't change ret in this case because the
		 WITH_SIZE_EXPR might have been added in
		 gimplify_modify_expr, so returning GS_OK would lead to an
		 infinite loop.  */
	      changed = true;
	    }
	  break;

	  /* If we're initializing from a container, push the initialization
	     inside it.  */
	case CLEANUP_POINT_EXPR:
	case BIND_EXPR:
	case STATEMENT_LIST:
	  {
	    tree wrap = *from_p;
	    tree t;

	    ret = gimplify_expr (to_p, pre_p, post_p, is_gimple_min_lval,
				 fb_lvalue);
	    if (ret != GS_ERROR)
	      ret = GS_OK;

	    t = voidify_wrapper_expr (wrap, *expr_p);
	    gcc_assert (t == *expr_p);

	    if (want_value)
	      {
		gimplify_and_add (wrap, pre_p);
		*expr_p = unshare_expr (*to_p);
	      }
	    else
	      *expr_p = wrap;
	    return GS_OK;
	  }

	case COMPOUND_LITERAL_EXPR:
	  {
	    tree complit = TREE_OPERAND (*expr_p, 1);
	    tree decl_s = COMPOUND_LITERAL_EXPR_DECL_EXPR (complit);
	    tree decl = DECL_EXPR_DECL (decl_s);
	    tree init = DECL_INITIAL (decl);

	    /* struct T x = (struct T) { 0, 1, 2 } can be optimized
	       into struct T x = { 0, 1, 2 } if the address of the
	       compound literal has never been taken.  */
	    if (!TREE_ADDRESSABLE (complit)
		&& !TREE_ADDRESSABLE (decl)
		&& init)
	      {
		*expr_p = copy_node (*expr_p);
		TREE_OPERAND (*expr_p, 1) = init;
		return GS_OK;
	      }
	  }

	default:
	  break;
	}
    }
  while (changed);

  return ret;
}


/* Return true if T looks like a valid GIMPLE statement.  */

static bool
is_gimple_stmt (tree t)
{
  const enum tree_code code = TREE_CODE (t);

  switch (code)
    {
    case NOP_EXPR:
      /* The only valid NOP_EXPR is the empty statement.  */
      return IS_EMPTY_STMT (t);

    case BIND_EXPR:
    case COND_EXPR:
      /* These are only valid if they're void.  */
      return TREE_TYPE (t) == NULL || VOID_TYPE_P (TREE_TYPE (t));

    case SWITCH_EXPR:
    case GOTO_EXPR:
    case RETURN_EXPR:
    case LABEL_EXPR:
    case CASE_LABEL_EXPR:
    case TRY_CATCH_EXPR:
    case TRY_FINALLY_EXPR:
    case EH_FILTER_EXPR:
    case CATCH_EXPR:
    case ASM_EXPR:
    case STATEMENT_LIST:
    case OACC_PARALLEL:
    case OACC_KERNELS:
    case OACC_DATA:
    case OACC_HOST_DATA:
    case OACC_DECLARE:
    case OACC_UPDATE:
    case OACC_ENTER_DATA:
    case OACC_EXIT_DATA:
    case OACC_CACHE:
    case OMP_PARALLEL:
    case OMP_FOR:
    case OMP_SIMD:
    case CILK_SIMD:
    case OMP_DISTRIBUTE:
    case OACC_LOOP:
    case OMP_SECTIONS:
    case OMP_SECTION:
    case OMP_SINGLE:
    case OMP_MASTER:
    case OMP_TASKGROUP:
    case OMP_ORDERED:
    case OMP_CRITICAL:
    case OMP_TASK:
    case OMP_TARGET:
    case OMP_TARGET_DATA:
    case OMP_TARGET_UPDATE:
    case OMP_TARGET_ENTER_DATA:
    case OMP_TARGET_EXIT_DATA:
    case OMP_TASKLOOP:
    case OMP_TEAMS:
      /* These are always void.  */
      return true;

    case CALL_EXPR:
    case MODIFY_EXPR:
    case PREDICT_EXPR:
      /* These are valid regardless of their type.  */
      return true;

    default:
      return false;
    }
}


/* Promote partial stores to COMPLEX variables to total stores.  *EXPR_P is
   a MODIFY_EXPR with a lhs of a REAL/IMAGPART_EXPR of a variable with
   DECL_GIMPLE_REG_P set.

   IMPORTANT NOTE: This promotion is performed by introducing a load of the
   other, unmodified part of the complex object just before the total store.
   As a consequence, if the object is still uninitialized, an undefined value
   will be loaded into a register, which may result in a spurious exception
   if the register is floating-point and the value happens to be a signaling
   NaN for example.  Then the fully-fledged complex operations lowering pass
   followed by a DCE pass are necessary in order to fix things up.  */

static enum gimplify_status
gimplify_modify_expr_complex_part (tree *expr_p, gimple_seq *pre_p,
                                   bool want_value)
{
  enum tree_code code, ocode;
  tree lhs, rhs, new_rhs, other, realpart, imagpart;

  lhs = TREE_OPERAND (*expr_p, 0);
  rhs = TREE_OPERAND (*expr_p, 1);
  code = TREE_CODE (lhs);
  lhs = TREE_OPERAND (lhs, 0);

  ocode = code == REALPART_EXPR ? IMAGPART_EXPR : REALPART_EXPR;
  other = build1 (ocode, TREE_TYPE (rhs), lhs);
  TREE_NO_WARNING (other) = 1;
  other = get_formal_tmp_var (other, pre_p);

  realpart = code == REALPART_EXPR ? rhs : other;
  imagpart = code == REALPART_EXPR ? other : rhs;

  if (TREE_CONSTANT (realpart) && TREE_CONSTANT (imagpart))
    new_rhs = build_complex (TREE_TYPE (lhs), realpart, imagpart);
  else
    new_rhs = build2 (COMPLEX_EXPR, TREE_TYPE (lhs), realpart, imagpart);

  gimplify_seq_add_stmt (pre_p, gimple_build_assign (lhs, new_rhs));
  *expr_p = (want_value) ? rhs : NULL_TREE;

  return GS_ALL_DONE;
}

/* Gimplify the MODIFY_EXPR node pointed to by EXPR_P.

      modify_expr
	      : varname '=' rhs
	      | '*' ID '=' rhs

    PRE_P points to the list where side effects that must happen before
	*EXPR_P should be stored.

    POST_P points to the list where side effects that must happen after
	*EXPR_P should be stored.

    WANT_VALUE is nonzero iff we want to use the value of this expression
	in another expression.  */

static enum gimplify_status
gimplify_modify_expr (tree *expr_p, gimple_seq *pre_p, gimple_seq *post_p,
		      bool want_value)
{
  tree *from_p = &TREE_OPERAND (*expr_p, 1);
  tree *to_p = &TREE_OPERAND (*expr_p, 0);
  enum gimplify_status ret = GS_UNHANDLED;
  gimple *assign;
  location_t loc = EXPR_LOCATION (*expr_p);
  gimple_stmt_iterator gsi;

  gcc_assert (TREE_CODE (*expr_p) == MODIFY_EXPR
	      || TREE_CODE (*expr_p) == INIT_EXPR);

  /* Trying to simplify a clobber using normal logic doesn't work,
     so handle it here.  */
  if (TREE_CLOBBER_P (*from_p))
    {
      ret = gimplify_expr (to_p, pre_p, post_p, is_gimple_lvalue, fb_lvalue);
      if (ret == GS_ERROR)
	return ret;
      gcc_assert (!want_value
		  && (TREE_CODE (*to_p) == VAR_DECL
		      || TREE_CODE (*to_p) == MEM_REF));
      gimplify_seq_add_stmt (pre_p, gimple_build_assign (*to_p, *from_p));
      *expr_p = NULL;
      return GS_ALL_DONE;
    }

  /* Insert pointer conversions required by the middle-end that are not
     required by the frontend.  This fixes middle-end type checking for
     for example gcc.dg/redecl-6.c.  */
  if (POINTER_TYPE_P (TREE_TYPE (*to_p)))
    {
      STRIP_USELESS_TYPE_CONVERSION (*from_p);
      if (!useless_type_conversion_p (TREE_TYPE (*to_p), TREE_TYPE (*from_p)))
	*from_p = fold_convert_loc (loc, TREE_TYPE (*to_p), *from_p);
    }

  /* See if any simplifications can be done based on what the RHS is.  */
  ret = gimplify_modify_expr_rhs (expr_p, from_p, to_p, pre_p, post_p,
				  want_value);
  if (ret != GS_UNHANDLED)
    return ret;

  /* For zero sized types only gimplify the left hand side and right hand
     side as statements and throw away the assignment.  Do this after
     gimplify_modify_expr_rhs so we handle TARGET_EXPRs of addressable
     types properly.  */
  if (zero_sized_type (TREE_TYPE (*from_p)) && !want_value)
    {
      gimplify_stmt (from_p, pre_p);
      gimplify_stmt (to_p, pre_p);
      *expr_p = NULL_TREE;
      return GS_ALL_DONE;
    }

  /* If the value being copied is of variable width, compute the length
     of the copy into a WITH_SIZE_EXPR.   Note that we need to do this
     before gimplifying any of the operands so that we can resolve any
     PLACEHOLDER_EXPRs in the size.  Also note that the RTL expander uses
     the size of the expression to be copied, not of the destination, so
     that is what we must do here.  */
  maybe_with_size_expr (from_p);

  ret = gimplify_expr (to_p, pre_p, post_p, is_gimple_lvalue, fb_lvalue);
  if (ret == GS_ERROR)
    return ret;

  /* As a special case, we have to temporarily allow for assignments
     with a CALL_EXPR on the RHS.  Since in GIMPLE a function call is
     a toplevel statement, when gimplifying the GENERIC expression
     MODIFY_EXPR <a, CALL_EXPR <foo>>, we cannot create the tuple
     GIMPLE_ASSIGN <a, GIMPLE_CALL <foo>>.

     Instead, we need to create the tuple GIMPLE_CALL <a, foo>.  To
     prevent gimplify_expr from trying to create a new temporary for
     foo's LHS, we tell it that it should only gimplify until it
     reaches the CALL_EXPR.  On return from gimplify_expr, the newly
     created GIMPLE_CALL <foo> will be the last statement in *PRE_P
     and all we need to do here is set 'a' to be its LHS.  */
  ret = gimplify_expr (from_p, pre_p, post_p, rhs_predicate_for (*to_p),
		       fb_rvalue);
  if (ret == GS_ERROR)
    return ret;

  /* In case of va_arg internal fn wrappped in a WITH_SIZE_EXPR, add the type
     size as argument to the call.  */
  if (TREE_CODE (*from_p) == WITH_SIZE_EXPR)
    {
      tree call = TREE_OPERAND (*from_p, 0);
      tree vlasize = TREE_OPERAND (*from_p, 1);

      if (TREE_CODE (call) == CALL_EXPR
	  && CALL_EXPR_IFN (call) == IFN_VA_ARG)
	{
	  int nargs = call_expr_nargs (call);
	  tree type = TREE_TYPE (call);
	  tree ap = CALL_EXPR_ARG (call, 0);
	  tree tag = CALL_EXPR_ARG (call, 1);
	  tree newcall = build_call_expr_internal_loc (EXPR_LOCATION (call),
						       IFN_VA_ARG, type,
						       nargs + 1, ap, tag,
						       vlasize);
	  tree *call_p = &(TREE_OPERAND (*from_p, 0));
	  *call_p = newcall;
	}
    }

  /* Now see if the above changed *from_p to something we handle specially.  */
  ret = gimplify_modify_expr_rhs (expr_p, from_p, to_p, pre_p, post_p,
				  want_value);
  if (ret != GS_UNHANDLED)
    return ret;

  /* If we've got a variable sized assignment between two lvalues (i.e. does
     not involve a call), then we can make things a bit more straightforward
     by converting the assignment to memcpy or memset.  */
  if (TREE_CODE (*from_p) == WITH_SIZE_EXPR)
    {
      tree from = TREE_OPERAND (*from_p, 0);
      tree size = TREE_OPERAND (*from_p, 1);

      if (TREE_CODE (from) == CONSTRUCTOR)
	return gimplify_modify_expr_to_memset (expr_p, size, want_value, pre_p);

      if (is_gimple_addressable (from))
	{
	  *from_p = from;
	  return gimplify_modify_expr_to_memcpy (expr_p, size, want_value,
	      					 pre_p);
	}
    }

  /* Transform partial stores to non-addressable complex variables into
     total stores.  This allows us to use real instead of virtual operands
     for these variables, which improves optimization.  */
  if ((TREE_CODE (*to_p) == REALPART_EXPR
       || TREE_CODE (*to_p) == IMAGPART_EXPR)
      && is_gimple_reg (TREE_OPERAND (*to_p, 0)))
    return gimplify_modify_expr_complex_part (expr_p, pre_p, want_value);

  /* Try to alleviate the effects of the gimplification creating artificial
     temporaries (see for example is_gimple_reg_rhs) on the debug info, but
     make sure not to create DECL_DEBUG_EXPR links across functions.  */
  if (!gimplify_ctxp->into_ssa
      && TREE_CODE (*from_p) == VAR_DECL
      && DECL_IGNORED_P (*from_p)
      && DECL_P (*to_p)
      && !DECL_IGNORED_P (*to_p)
      && decl_function_context (*to_p) == current_function_decl)
    {
      if (!DECL_NAME (*from_p) && DECL_NAME (*to_p))
	DECL_NAME (*from_p)
	  = create_tmp_var_name (IDENTIFIER_POINTER (DECL_NAME (*to_p)));
      DECL_HAS_DEBUG_EXPR_P (*from_p) = 1;
      SET_DECL_DEBUG_EXPR (*from_p, *to_p);
   }

  if (want_value && TREE_THIS_VOLATILE (*to_p))
    *from_p = get_initialized_tmp_var (*from_p, pre_p, post_p);

  if (TREE_CODE (*from_p) == CALL_EXPR)
    {
      /* Since the RHS is a CALL_EXPR, we need to create a GIMPLE_CALL
	 instead of a GIMPLE_ASSIGN.  */
      gcall *call_stmt;
      if (CALL_EXPR_FN (*from_p) == NULL_TREE)
	{
	  /* Gimplify internal functions created in the FEs.  */
	  int nargs = call_expr_nargs (*from_p), i;
	  enum internal_fn ifn = CALL_EXPR_IFN (*from_p);
	  auto_vec<tree> vargs (nargs);

	  for (i = 0; i < nargs; i++)
	    {
	      gimplify_arg (&CALL_EXPR_ARG (*from_p, i), pre_p,
			    EXPR_LOCATION (*from_p));
	      vargs.quick_push (CALL_EXPR_ARG (*from_p, i));
	    }
	  call_stmt = gimple_build_call_internal_vec (ifn, vargs);
	  gimple_set_location (call_stmt, EXPR_LOCATION (*expr_p));
	}
      else
	{
	  tree fnptrtype = TREE_TYPE (CALL_EXPR_FN (*from_p));
	  CALL_EXPR_FN (*from_p) = TREE_OPERAND (CALL_EXPR_FN (*from_p), 0);
	  STRIP_USELESS_TYPE_CONVERSION (CALL_EXPR_FN (*from_p));
	  tree fndecl = get_callee_fndecl (*from_p);
	  if (fndecl
	      && DECL_BUILT_IN_CLASS (fndecl) == BUILT_IN_NORMAL
	      && DECL_FUNCTION_CODE (fndecl) == BUILT_IN_EXPECT
	      && call_expr_nargs (*from_p) == 3)
	    call_stmt = gimple_build_call_internal (IFN_BUILTIN_EXPECT, 3,
						    CALL_EXPR_ARG (*from_p, 0),
						    CALL_EXPR_ARG (*from_p, 1),
						    CALL_EXPR_ARG (*from_p, 2));
	  else
	    {
	      call_stmt = gimple_build_call_from_tree (*from_p);
	      gimple_call_set_fntype (call_stmt, TREE_TYPE (fnptrtype));
	    }
	}
      notice_special_calls (call_stmt);
      if (!gimple_call_noreturn_p (call_stmt))
	gimple_call_set_lhs (call_stmt, *to_p);
      assign = call_stmt;
    }
  else
    {
      assign = gimple_build_assign (*to_p, *from_p);
      gimple_set_location (assign, EXPR_LOCATION (*expr_p));
    }

  if (gimplify_ctxp->into_ssa && is_gimple_reg (*to_p))
    {
      /* We should have got an SSA name from the start.  */
      gcc_assert (TREE_CODE (*to_p) == SSA_NAME);
    }

  gimplify_seq_add_stmt (pre_p, assign);
  gsi = gsi_last (*pre_p);
  maybe_fold_stmt (&gsi);

  if (want_value)
    {
      *expr_p = TREE_THIS_VOLATILE (*to_p) ? *from_p : unshare_expr (*to_p);
      return GS_OK;
    }
  else
    *expr_p = NULL;

  return GS_ALL_DONE;
}

/* Gimplify a comparison between two variable-sized objects.  Do this
   with a call to BUILT_IN_MEMCMP.  */

static enum gimplify_status
gimplify_variable_sized_compare (tree *expr_p)
{
  location_t loc = EXPR_LOCATION (*expr_p);
  tree op0 = TREE_OPERAND (*expr_p, 0);
  tree op1 = TREE_OPERAND (*expr_p, 1);
  tree t, arg, dest, src, expr;

  arg = TYPE_SIZE_UNIT (TREE_TYPE (op0));
  arg = unshare_expr (arg);
  arg = SUBSTITUTE_PLACEHOLDER_IN_EXPR (arg, op0);
  src = build_fold_addr_expr_loc (loc, op1);
  dest = build_fold_addr_expr_loc (loc, op0);
  t = builtin_decl_implicit (BUILT_IN_MEMCMP);
  t = build_call_expr_loc (loc, t, 3, dest, src, arg);

  expr
    = build2 (TREE_CODE (*expr_p), TREE_TYPE (*expr_p), t, integer_zero_node);
  SET_EXPR_LOCATION (expr, loc);
  *expr_p = expr;

  return GS_OK;
}

/* Gimplify a comparison between two aggregate objects of integral scalar
   mode as a comparison between the bitwise equivalent scalar values.  */

static enum gimplify_status
gimplify_scalar_mode_aggregate_compare (tree *expr_p)
{
  location_t loc = EXPR_LOCATION (*expr_p);
  tree op0 = TREE_OPERAND (*expr_p, 0);
  tree op1 = TREE_OPERAND (*expr_p, 1);

  tree type = TREE_TYPE (op0);
  tree scalar_type = lang_hooks.types.type_for_mode (TYPE_MODE (type), 1);

  op0 = fold_build1_loc (loc, VIEW_CONVERT_EXPR, scalar_type, op0);
  op1 = fold_build1_loc (loc, VIEW_CONVERT_EXPR, scalar_type, op1);

  *expr_p
    = fold_build2_loc (loc, TREE_CODE (*expr_p), TREE_TYPE (*expr_p), op0, op1);

  return GS_OK;
}

/* Gimplify an expression sequence.  This function gimplifies each
   expression and rewrites the original expression with the last
   expression of the sequence in GIMPLE form.

   PRE_P points to the list where the side effects for all the
       expressions in the sequence will be emitted.

   WANT_VALUE is true when the result of the last COMPOUND_EXPR is used.  */

static enum gimplify_status
gimplify_compound_expr (tree *expr_p, gimple_seq *pre_p, bool want_value)
{
  tree t = *expr_p;

  do
    {
      tree *sub_p = &TREE_OPERAND (t, 0);

      if (TREE_CODE (*sub_p) == COMPOUND_EXPR)
	gimplify_compound_expr (sub_p, pre_p, false);
      else
	gimplify_stmt (sub_p, pre_p);

      t = TREE_OPERAND (t, 1);
    }
  while (TREE_CODE (t) == COMPOUND_EXPR);

  *expr_p = t;
  if (want_value)
    return GS_OK;
  else
    {
      gimplify_stmt (expr_p, pre_p);
      return GS_ALL_DONE;
    }
}

/* Gimplify a SAVE_EXPR node.  EXPR_P points to the expression to
   gimplify.  After gimplification, EXPR_P will point to a new temporary
   that holds the original value of the SAVE_EXPR node.

   PRE_P points to the list where side effects that must happen before
   *EXPR_P should be stored.  */

static enum gimplify_status
gimplify_save_expr (tree *expr_p, gimple_seq *pre_p, gimple_seq *post_p)
{
  enum gimplify_status ret = GS_ALL_DONE;
  tree val;

  gcc_assert (TREE_CODE (*expr_p) == SAVE_EXPR);
  val = TREE_OPERAND (*expr_p, 0);

  /* If the SAVE_EXPR has not been resolved, then evaluate it once.  */
  if (!SAVE_EXPR_RESOLVED_P (*expr_p))
    {
      /* The operand may be a void-valued expression such as SAVE_EXPRs
	 generated by the Java frontend for class initialization.  It is
	 being executed only for its side-effects.  */
      if (TREE_TYPE (val) == void_type_node)
	{
	  ret = gimplify_expr (&TREE_OPERAND (*expr_p, 0), pre_p, post_p,
			       is_gimple_stmt, fb_none);
	  val = NULL;
	}
      else
	val = get_initialized_tmp_var (val, pre_p, post_p);

      TREE_OPERAND (*expr_p, 0) = val;
      SAVE_EXPR_RESOLVED_P (*expr_p) = 1;
    }

  *expr_p = val;

  return ret;
}

/* Rewrite the ADDR_EXPR node pointed to by EXPR_P

      unary_expr
	      : ...
	      | '&' varname
	      ...

    PRE_P points to the list where side effects that must happen before
	*EXPR_P should be stored.

    POST_P points to the list where side effects that must happen after
	*EXPR_P should be stored.  */

static enum gimplify_status
gimplify_addr_expr (tree *expr_p, gimple_seq *pre_p, gimple_seq *post_p)
{
  tree expr = *expr_p;
  tree op0 = TREE_OPERAND (expr, 0);
  enum gimplify_status ret;
  location_t loc = EXPR_LOCATION (*expr_p);

  switch (TREE_CODE (op0))
    {
    case INDIRECT_REF:
    do_indirect_ref:
      /* Check if we are dealing with an expression of the form '&*ptr'.
	 While the front end folds away '&*ptr' into 'ptr', these
	 expressions may be generated internally by the compiler (e.g.,
	 builtins like __builtin_va_end).  */
      /* Caution: the silent array decomposition semantics we allow for
	 ADDR_EXPR means we can't always discard the pair.  */
      /* Gimplification of the ADDR_EXPR operand may drop
	 cv-qualification conversions, so make sure we add them if
	 needed.  */
      {
	tree op00 = TREE_OPERAND (op0, 0);
	tree t_expr = TREE_TYPE (expr);
	tree t_op00 = TREE_TYPE (op00);

        if (!useless_type_conversion_p (t_expr, t_op00))
	  op00 = fold_convert_loc (loc, TREE_TYPE (expr), op00);
        *expr_p = op00;
        ret = GS_OK;
      }
      break;

    case VIEW_CONVERT_EXPR:
      /* Take the address of our operand and then convert it to the type of
	 this ADDR_EXPR.

	 ??? The interactions of VIEW_CONVERT_EXPR and aliasing is not at
	 all clear.  The impact of this transformation is even less clear.  */

      /* If the operand is a useless conversion, look through it.  Doing so
	 guarantees that the ADDR_EXPR and its operand will remain of the
	 same type.  */
      if (tree_ssa_useless_type_conversion (TREE_OPERAND (op0, 0)))
	op0 = TREE_OPERAND (op0, 0);

      *expr_p = fold_convert_loc (loc, TREE_TYPE (expr),
				  build_fold_addr_expr_loc (loc,
							TREE_OPERAND (op0, 0)));
      ret = GS_OK;
      break;

    case MEM_REF:
      if (integer_zerop (TREE_OPERAND (op0, 1)))
	goto do_indirect_ref;

      /* ... fall through ... */

    default:
      /* If we see a call to a declared builtin or see its address
	 being taken (we can unify those cases here) then we can mark
	 the builtin for implicit generation by GCC.  */
      if (TREE_CODE (op0) == FUNCTION_DECL
	  && DECL_BUILT_IN_CLASS (op0) == BUILT_IN_NORMAL
	  && builtin_decl_declared_p (DECL_FUNCTION_CODE (op0)))
	set_builtin_decl_implicit_p (DECL_FUNCTION_CODE (op0), true);

      /* We use fb_either here because the C frontend sometimes takes
	 the address of a call that returns a struct; see
	 gcc.dg/c99-array-lval-1.c.  The gimplifier will correctly make
	 the implied temporary explicit.  */

      /* Make the operand addressable.  */
      ret = gimplify_expr (&TREE_OPERAND (expr, 0), pre_p, post_p,
			   is_gimple_addressable, fb_either);
      if (ret == GS_ERROR)
	break;

      /* Then mark it.  Beware that it may not be possible to do so directly
	 if a temporary has been created by the gimplification.  */
      prepare_gimple_addressable (&TREE_OPERAND (expr, 0), pre_p);

      op0 = TREE_OPERAND (expr, 0);

      /* For various reasons, the gimplification of the expression
	 may have made a new INDIRECT_REF.  */
      if (TREE_CODE (op0) == INDIRECT_REF)
	goto do_indirect_ref;

      mark_addressable (TREE_OPERAND (expr, 0));

      /* The FEs may end up building ADDR_EXPRs early on a decl with
	 an incomplete type.  Re-build ADDR_EXPRs in canonical form
	 here.  */
      if (!types_compatible_p (TREE_TYPE (op0), TREE_TYPE (TREE_TYPE (expr))))
	*expr_p = build_fold_addr_expr (op0);

      /* Make sure TREE_CONSTANT and TREE_SIDE_EFFECTS are set properly.  */
      recompute_tree_invariant_for_addr_expr (*expr_p);

      /* If we re-built the ADDR_EXPR add a conversion to the original type
         if required.  */
      if (!useless_type_conversion_p (TREE_TYPE (expr), TREE_TYPE (*expr_p)))
	*expr_p = fold_convert (TREE_TYPE (expr), *expr_p);

      break;
    }

  return ret;
}

/* Gimplify the operands of an ASM_EXPR.  Input operands should be a gimple
   value; output operands should be a gimple lvalue.  */

static enum gimplify_status
gimplify_asm_expr (tree *expr_p, gimple_seq *pre_p, gimple_seq *post_p)
{
  tree expr;
  int noutputs;
  const char **oconstraints;
  int i;
  tree link;
  const char *constraint;
  bool allows_mem, allows_reg, is_inout;
  enum gimplify_status ret, tret;
  gasm *stmt;
  vec<tree, va_gc> *inputs;
  vec<tree, va_gc> *outputs;
  vec<tree, va_gc> *clobbers;
  vec<tree, va_gc> *labels;
  tree link_next;

  expr = *expr_p;
  noutputs = list_length (ASM_OUTPUTS (expr));
  oconstraints = (const char **) alloca ((noutputs) * sizeof (const char *));

  inputs = NULL;
  outputs = NULL;
  clobbers = NULL;
  labels = NULL;

  ret = GS_ALL_DONE;
  link_next = NULL_TREE;
  for (i = 0, link = ASM_OUTPUTS (expr); link; ++i, link = link_next)
    {
      bool ok;
      size_t constraint_len;

      link_next = TREE_CHAIN (link);

      oconstraints[i]
	= constraint
	= TREE_STRING_POINTER (TREE_VALUE (TREE_PURPOSE (link)));
      constraint_len = strlen (constraint);
      if (constraint_len == 0)
        continue;

      ok = parse_output_constraint (&constraint, i, 0, 0,
				    &allows_mem, &allows_reg, &is_inout);
      if (!ok)
	{
	  ret = GS_ERROR;
	  is_inout = false;
	}

      if (!allows_reg && allows_mem)
	mark_addressable (TREE_VALUE (link));

      tret = gimplify_expr (&TREE_VALUE (link), pre_p, post_p,
			    is_inout ? is_gimple_min_lval : is_gimple_lvalue,
			    fb_lvalue | fb_mayfail);
      if (tret == GS_ERROR)
	{
	  error ("invalid lvalue in asm output %d", i);
	  ret = tret;
	}

      vec_safe_push (outputs, link);
      TREE_CHAIN (link) = NULL_TREE;

      if (is_inout)
	{
	  /* An input/output operand.  To give the optimizers more
	     flexibility, split it into separate input and output
 	     operands.  */
	  tree input;
	  char buf[10];

	  /* Turn the in/out constraint into an output constraint.  */
	  char *p = xstrdup (constraint);
	  p[0] = '=';
	  TREE_VALUE (TREE_PURPOSE (link)) = build_string (constraint_len, p);

	  /* And add a matching input constraint.  */
	  if (allows_reg)
	    {
	      sprintf (buf, "%d", i);

	      /* If there are multiple alternatives in the constraint,
		 handle each of them individually.  Those that allow register
		 will be replaced with operand number, the others will stay
		 unchanged.  */
	      if (strchr (p, ',') != NULL)
		{
		  size_t len = 0, buflen = strlen (buf);
		  char *beg, *end, *str, *dst;

		  for (beg = p + 1;;)
		    {
		      end = strchr (beg, ',');
		      if (end == NULL)
			end = strchr (beg, '\0');
		      if ((size_t) (end - beg) < buflen)
			len += buflen + 1;
		      else
			len += end - beg + 1;
		      if (*end)
			beg = end + 1;
		      else
			break;
		    }

		  str = (char *) alloca (len);
		  for (beg = p + 1, dst = str;;)
		    {
		      const char *tem;
		      bool mem_p, reg_p, inout_p;

		      end = strchr (beg, ',');
		      if (end)
			*end = '\0';
		      beg[-1] = '=';
		      tem = beg - 1;
		      parse_output_constraint (&tem, i, 0, 0,
					       &mem_p, &reg_p, &inout_p);
		      if (dst != str)
			*dst++ = ',';
		      if (reg_p)
			{
			  memcpy (dst, buf, buflen);
			  dst += buflen;
			}
		      else
			{
			  if (end)
			    len = end - beg;
			  else
			    len = strlen (beg);
			  memcpy (dst, beg, len);
			  dst += len;
			}
		      if (end)
			beg = end + 1;
		      else
			break;
		    }
		  *dst = '\0';
		  input = build_string (dst - str, str);
		}
	      else
		input = build_string (strlen (buf), buf);
	    }
	  else
	    input = build_string (constraint_len - 1, constraint + 1);

	  free (p);

	  input = build_tree_list (build_tree_list (NULL_TREE, input),
				   unshare_expr (TREE_VALUE (link)));
	  ASM_INPUTS (expr) = chainon (ASM_INPUTS (expr), input);
	}
    }

  link_next = NULL_TREE;
  for (link = ASM_INPUTS (expr); link; ++i, link = link_next)
    {
      link_next = TREE_CHAIN (link);
      constraint = TREE_STRING_POINTER (TREE_VALUE (TREE_PURPOSE (link)));
      parse_input_constraint (&constraint, 0, 0, noutputs, 0,
			      oconstraints, &allows_mem, &allows_reg);

      /* If we can't make copies, we can only accept memory.  */
      if (TREE_ADDRESSABLE (TREE_TYPE (TREE_VALUE (link))))
	{
	  if (allows_mem)
	    allows_reg = 0;
	  else
	    {
	      error ("impossible constraint in %<asm%>");
	      error ("non-memory input %d must stay in memory", i);
	      return GS_ERROR;
	    }
	}

      /* If the operand is a memory input, it should be an lvalue.  */
      if (!allows_reg && allows_mem)
	{
	  tree inputv = TREE_VALUE (link);
	  STRIP_NOPS (inputv);
	  if (TREE_CODE (inputv) == PREDECREMENT_EXPR
	      || TREE_CODE (inputv) == PREINCREMENT_EXPR
	      || TREE_CODE (inputv) == POSTDECREMENT_EXPR
	      || TREE_CODE (inputv) == POSTINCREMENT_EXPR
	      || TREE_CODE (inputv) == MODIFY_EXPR)
	    TREE_VALUE (link) = error_mark_node;
	  tret = gimplify_expr (&TREE_VALUE (link), pre_p, post_p,
				is_gimple_lvalue, fb_lvalue | fb_mayfail);
	  mark_addressable (TREE_VALUE (link));
	  if (tret == GS_ERROR)
	    {
	      if (EXPR_HAS_LOCATION (TREE_VALUE (link)))
	        input_location = EXPR_LOCATION (TREE_VALUE (link));
	      error ("memory input %d is not directly addressable", i);
	      ret = tret;
	    }
	}
      else
	{
	  tret = gimplify_expr (&TREE_VALUE (link), pre_p, post_p,
				is_gimple_asm_val, fb_rvalue);
	  if (tret == GS_ERROR)
	    ret = tret;
	}

      TREE_CHAIN (link) = NULL_TREE;
      vec_safe_push (inputs, link);
    }

  link_next = NULL_TREE;
  for (link = ASM_CLOBBERS (expr); link; ++i, link = link_next)
    {
      link_next = TREE_CHAIN (link);
      TREE_CHAIN (link) = NULL_TREE;
      vec_safe_push (clobbers, link);
    }

  link_next = NULL_TREE;
  for (link = ASM_LABELS (expr); link; ++i, link = link_next)
    {
      link_next = TREE_CHAIN (link);
      TREE_CHAIN (link) = NULL_TREE;
      vec_safe_push (labels, link);
    }

  /* Do not add ASMs with errors to the gimple IL stream.  */
  if (ret != GS_ERROR)
    {
      stmt = gimple_build_asm_vec (TREE_STRING_POINTER (ASM_STRING (expr)),
				   inputs, outputs, clobbers, labels);

      gimple_asm_set_volatile (stmt, ASM_VOLATILE_P (expr) || noutputs == 0);
      gimple_asm_set_input (stmt, ASM_INPUT_P (expr));

      gimplify_seq_add_stmt (pre_p, stmt);
    }

  return ret;
}

/* Gimplify a CLEANUP_POINT_EXPR.  Currently this works by adding
   GIMPLE_WITH_CLEANUP_EXPRs to the prequeue as we encounter cleanups while
   gimplifying the body, and converting them to TRY_FINALLY_EXPRs when we
   return to this function.

   FIXME should we complexify the prequeue handling instead?  Or use flags
   for all the cleanups and let the optimizer tighten them up?  The current
   code seems pretty fragile; it will break on a cleanup within any
   non-conditional nesting.  But any such nesting would be broken, anyway;
   we can't write a TRY_FINALLY_EXPR that starts inside a nesting construct
   and continues out of it.  We can do that at the RTL level, though, so
   having an optimizer to tighten up try/finally regions would be a Good
   Thing.  */

static enum gimplify_status
gimplify_cleanup_point_expr (tree *expr_p, gimple_seq *pre_p)
{
  gimple_stmt_iterator iter;
  gimple_seq body_sequence = NULL;

  tree temp = voidify_wrapper_expr (*expr_p, NULL);

  /* We only care about the number of conditions between the innermost
     CLEANUP_POINT_EXPR and the cleanup.  So save and reset the count and
     any cleanups collected outside the CLEANUP_POINT_EXPR.  */
  int old_conds = gimplify_ctxp->conditions;
  gimple_seq old_cleanups = gimplify_ctxp->conditional_cleanups;
  bool old_in_cleanup_point_expr = gimplify_ctxp->in_cleanup_point_expr;
  gimplify_ctxp->conditions = 0;
  gimplify_ctxp->conditional_cleanups = NULL;
  gimplify_ctxp->in_cleanup_point_expr = true;

  gimplify_stmt (&TREE_OPERAND (*expr_p, 0), &body_sequence);

  gimplify_ctxp->conditions = old_conds;
  gimplify_ctxp->conditional_cleanups = old_cleanups;
  gimplify_ctxp->in_cleanup_point_expr = old_in_cleanup_point_expr;

  for (iter = gsi_start (body_sequence); !gsi_end_p (iter); )
    {
      gimple *wce = gsi_stmt (iter);

      if (gimple_code (wce) == GIMPLE_WITH_CLEANUP_EXPR)
	{
	  if (gsi_one_before_end_p (iter))
	    {
              /* Note that gsi_insert_seq_before and gsi_remove do not
                 scan operands, unlike some other sequence mutators.  */
	      if (!gimple_wce_cleanup_eh_only (wce))
		gsi_insert_seq_before_without_update (&iter,
						      gimple_wce_cleanup (wce),
						      GSI_SAME_STMT);
	      gsi_remove (&iter, true);
	      break;
	    }
	  else
	    {
	      gtry *gtry;
	      gimple_seq seq;
	      enum gimple_try_flags kind;

	      if (gimple_wce_cleanup_eh_only (wce))
		kind = GIMPLE_TRY_CATCH;
	      else
		kind = GIMPLE_TRY_FINALLY;
	      seq = gsi_split_seq_after (iter);

	      gtry = gimple_build_try (seq, gimple_wce_cleanup (wce), kind);
              /* Do not use gsi_replace here, as it may scan operands.
                 We want to do a simple structural modification only.  */
	      gsi_set_stmt (&iter, gtry);
	      iter = gsi_start (gtry->eval);
	    }
	}
      else
	gsi_next (&iter);
    }

  gimplify_seq_add_seq (pre_p, body_sequence);
  if (temp)
    {
      *expr_p = temp;
      return GS_OK;
    }
  else
    {
      *expr_p = NULL;
      return GS_ALL_DONE;
    }
}

/* Insert a cleanup marker for gimplify_cleanup_point_expr.  CLEANUP
   is the cleanup action required.  EH_ONLY is true if the cleanup should
   only be executed if an exception is thrown, not on normal exit.  */

static void
gimple_push_cleanup (tree var, tree cleanup, bool eh_only, gimple_seq *pre_p)
{
  gimple *wce;
  gimple_seq cleanup_stmts = NULL;

  /* Errors can result in improperly nested cleanups.  Which results in
     confusion when trying to resolve the GIMPLE_WITH_CLEANUP_EXPR.  */
  if (seen_error ())
    return;

  if (gimple_conditional_context ())
    {
      /* If we're in a conditional context, this is more complex.  We only
	 want to run the cleanup if we actually ran the initialization that
	 necessitates it, but we want to run it after the end of the
	 conditional context.  So we wrap the try/finally around the
	 condition and use a flag to determine whether or not to actually
	 run the destructor.  Thus

	   test ? f(A()) : 0

	 becomes (approximately)

	   flag = 0;
	   try {
	     if (test) { A::A(temp); flag = 1; val = f(temp); }
	     else { val = 0; }
	   } finally {
	     if (flag) A::~A(temp);
	   }
	   val
      */
      tree flag = create_tmp_var (boolean_type_node, "cleanup");
      gassign *ffalse = gimple_build_assign (flag, boolean_false_node);
      gassign *ftrue = gimple_build_assign (flag, boolean_true_node);

      cleanup = build3 (COND_EXPR, void_type_node, flag, cleanup, NULL);
      gimplify_stmt (&cleanup, &cleanup_stmts);
      wce = gimple_build_wce (cleanup_stmts);

      gimplify_seq_add_stmt (&gimplify_ctxp->conditional_cleanups, ffalse);
      gimplify_seq_add_stmt (&gimplify_ctxp->conditional_cleanups, wce);
      gimplify_seq_add_stmt (pre_p, ftrue);

      /* Because of this manipulation, and the EH edges that jump
	 threading cannot redirect, the temporary (VAR) will appear
	 to be used uninitialized.  Don't warn.  */
      TREE_NO_WARNING (var) = 1;
    }
  else
    {
      gimplify_stmt (&cleanup, &cleanup_stmts);
      wce = gimple_build_wce (cleanup_stmts);
      gimple_wce_set_cleanup_eh_only (wce, eh_only);
      gimplify_seq_add_stmt (pre_p, wce);
    }
}

/* Gimplify a TARGET_EXPR which doesn't appear on the rhs of an INIT_EXPR.  */

static enum gimplify_status
gimplify_target_expr (tree *expr_p, gimple_seq *pre_p, gimple_seq *post_p)
{
  tree targ = *expr_p;
  tree temp = TARGET_EXPR_SLOT (targ);
  tree init = TARGET_EXPR_INITIAL (targ);
  enum gimplify_status ret;

  if (init)
    {
      tree cleanup = NULL_TREE;

      /* TARGET_EXPR temps aren't part of the enclosing block, so add it
	 to the temps list.  Handle also variable length TARGET_EXPRs.  */
      if (TREE_CODE (DECL_SIZE (temp)) != INTEGER_CST)
	{
	  if (!TYPE_SIZES_GIMPLIFIED (TREE_TYPE (temp)))
	    gimplify_type_sizes (TREE_TYPE (temp), pre_p);
	  gimplify_vla_decl (temp, pre_p);
	}
      else
	gimple_add_tmp_var (temp);

      /* If TARGET_EXPR_INITIAL is void, then the mere evaluation of the
	 expression is supposed to initialize the slot.  */
      if (VOID_TYPE_P (TREE_TYPE (init)))
	ret = gimplify_expr (&init, pre_p, post_p, is_gimple_stmt, fb_none);
      else
	{
	  tree init_expr = build2 (INIT_EXPR, void_type_node, temp, init);
	  init = init_expr;
	  ret = gimplify_expr (&init, pre_p, post_p, is_gimple_stmt, fb_none);
	  init = NULL;
	  ggc_free (init_expr);
	}
      if (ret == GS_ERROR)
	{
	  /* PR c++/28266 Make sure this is expanded only once. */
	  TARGET_EXPR_INITIAL (targ) = NULL_TREE;
	  return GS_ERROR;
	}
      if (init)
	gimplify_and_add (init, pre_p);

      /* If needed, push the cleanup for the temp.  */
      if (TARGET_EXPR_CLEANUP (targ))
	{
	  if (CLEANUP_EH_ONLY (targ))
	    gimple_push_cleanup (temp, TARGET_EXPR_CLEANUP (targ),
				 CLEANUP_EH_ONLY (targ), pre_p);
	  else
	    cleanup = TARGET_EXPR_CLEANUP (targ);
	}

      /* Add a clobber for the temporary going out of scope, like
	 gimplify_bind_expr.  */
      if (gimplify_ctxp->in_cleanup_point_expr
	  && needs_to_live_in_memory (temp)
	  && flag_stack_reuse == SR_ALL)
	{
	  tree clobber = build_constructor (TREE_TYPE (temp),
					    NULL);
	  TREE_THIS_VOLATILE (clobber) = true;
	  clobber = build2 (MODIFY_EXPR, TREE_TYPE (temp), temp, clobber);
	  if (cleanup)
	    cleanup = build2 (COMPOUND_EXPR, void_type_node, cleanup,
			      clobber);
	  else
	    cleanup = clobber;
	}

      if (cleanup)
	gimple_push_cleanup (temp, cleanup, false, pre_p);

      /* Only expand this once.  */
      TREE_OPERAND (targ, 3) = init;
      TARGET_EXPR_INITIAL (targ) = NULL_TREE;
    }
  else
    /* We should have expanded this before.  */
    gcc_assert (DECL_SEEN_IN_BIND_EXPR_P (temp));

  *expr_p = temp;
  return GS_OK;
}

/* Gimplification of expression trees.  */

/* Gimplify an expression which appears at statement context.  The
   corresponding GIMPLE statements are added to *SEQ_P.  If *SEQ_P is
   NULL, a new sequence is allocated.

   Return true if we actually added a statement to the queue.  */

bool
gimplify_stmt (tree *stmt_p, gimple_seq *seq_p)
{
  gimple_seq_node last;

  last = gimple_seq_last (*seq_p);
  gimplify_expr (stmt_p, seq_p, NULL, is_gimple_stmt, fb_none);
  return last != gimple_seq_last (*seq_p);
}

/* Add FIRSTPRIVATE entries for DECL in the OpenMP the surrounding parallels
   to CTX.  If entries already exist, force them to be some flavor of private.
   If there is no enclosing parallel, do nothing.  */

void
omp_firstprivatize_variable (struct gimplify_omp_ctx *ctx, tree decl)
{
  splay_tree_node n;

  if (decl == NULL || !DECL_P (decl) || ctx->region_type == ORT_NONE)
    return;

  do
    {
      n = splay_tree_lookup (ctx->variables, (splay_tree_key)decl);
      if (n != NULL)
	{
	  if (n->value & GOVD_SHARED)
	    n->value = GOVD_FIRSTPRIVATE | (n->value & GOVD_SEEN);
	  else if (n->value & GOVD_MAP)
	    n->value |= GOVD_MAP_TO_ONLY;
	  else
	    return;
	}
      else if ((ctx->region_type & ORT_TARGET) != 0)
	{
	  if (ctx->target_map_scalars_firstprivate)
	    omp_add_variable (ctx, decl, GOVD_FIRSTPRIVATE);
	  else
	    omp_add_variable (ctx, decl, GOVD_MAP | GOVD_MAP_TO_ONLY);
	}
      else if (ctx->region_type != ORT_WORKSHARE
	       && ctx->region_type != ORT_SIMD
	       && ctx->region_type != ORT_TARGET_DATA)
	omp_add_variable (ctx, decl, GOVD_FIRSTPRIVATE);

      ctx = ctx->outer_context;
    }
  while (ctx);
}

/* Similarly for each of the type sizes of TYPE.  */

static void
omp_firstprivatize_type_sizes (struct gimplify_omp_ctx *ctx, tree type)
{
  if (type == NULL || type == error_mark_node)
    return;
  type = TYPE_MAIN_VARIANT (type);

  if (ctx->privatized_types->add (type))
    return;

  switch (TREE_CODE (type))
    {
    case INTEGER_TYPE:
    case ENUMERAL_TYPE:
    case BOOLEAN_TYPE:
    case REAL_TYPE:
    case FIXED_POINT_TYPE:
      omp_firstprivatize_variable (ctx, TYPE_MIN_VALUE (type));
      omp_firstprivatize_variable (ctx, TYPE_MAX_VALUE (type));
      break;

    case ARRAY_TYPE:
      omp_firstprivatize_type_sizes (ctx, TREE_TYPE (type));
      omp_firstprivatize_type_sizes (ctx, TYPE_DOMAIN (type));
      break;

    case RECORD_TYPE:
    case UNION_TYPE:
    case QUAL_UNION_TYPE:
      {
	tree field;
	for (field = TYPE_FIELDS (type); field; field = DECL_CHAIN (field))
	  if (TREE_CODE (field) == FIELD_DECL)
	    {
	      omp_firstprivatize_variable (ctx, DECL_FIELD_OFFSET (field));
	      omp_firstprivatize_type_sizes (ctx, TREE_TYPE (field));
	    }
      }
      break;

    case POINTER_TYPE:
    case REFERENCE_TYPE:
      omp_firstprivatize_type_sizes (ctx, TREE_TYPE (type));
      break;

    default:
      break;
    }

  omp_firstprivatize_variable (ctx, TYPE_SIZE (type));
  omp_firstprivatize_variable (ctx, TYPE_SIZE_UNIT (type));
  lang_hooks.types.omp_firstprivatize_type_sizes (ctx, type);
}

/* Add an entry for DECL in the OMP context CTX with FLAGS.  */

static void
omp_add_variable (struct gimplify_omp_ctx *ctx, tree decl, unsigned int flags)
{
  splay_tree_node n;
  unsigned int nflags;
  tree t;

  if (error_operand_p (decl) || ctx->region_type == ORT_NONE)
    return;

  /* Never elide decls whose type has TREE_ADDRESSABLE set.  This means
     there are constructors involved somewhere.  */
  if (TREE_ADDRESSABLE (TREE_TYPE (decl))
      || TYPE_NEEDS_CONSTRUCTING (TREE_TYPE (decl)))
    flags |= GOVD_SEEN;

  n = splay_tree_lookup (ctx->variables, (splay_tree_key)decl);
  if (n != NULL && (n->value & GOVD_DATA_SHARE_CLASS) != 0)
    {
      /* We shouldn't be re-adding the decl with the same data
	 sharing class.  */
      gcc_assert ((n->value & GOVD_DATA_SHARE_CLASS & flags) == 0);
      nflags = n->value | flags;
      if (ctx->region_kind != ORK_OACC)
	{
	  /* The only combination of data sharing classes we should see is
	     FIRSTPRIVATE and LASTPRIVATE.  However, OpenACC permits
	     reduction variables to be used in data sharing clauses.  */
	  gcc_assert ((nflags & GOVD_DATA_SHARE_CLASS)
		      == (GOVD_FIRSTPRIVATE | GOVD_LASTPRIVATE)
		      || (flags & GOVD_DATA_SHARE_CLASS) == 0);
	}
      n->value = nflags;
      return;
    }

  /* When adding a variable-sized variable, we have to handle all sorts
     of additional bits of data: the pointer replacement variable, and
     the parameters of the type.  */
  if (DECL_SIZE (decl) && TREE_CODE (DECL_SIZE (decl)) != INTEGER_CST)
    {
      /* Add the pointer replacement variable as PRIVATE if the variable
	 replacement is private, else FIRSTPRIVATE since we'll need the
	 address of the original variable either for SHARED, or for the
	 copy into or out of the context.  */
      if (!(flags & GOVD_LOCAL))
	{
	  if (flags & GOVD_MAP)
	    nflags = GOVD_MAP | GOVD_MAP_TO_ONLY | GOVD_EXPLICIT;
	  else if (flags & GOVD_PRIVATE)
	    nflags = GOVD_PRIVATE;
	  else if ((ctx->region_type & (ORT_TARGET | ORT_TARGET_DATA)) != 0
		   && (flags & GOVD_FIRSTPRIVATE))
	    nflags = GOVD_PRIVATE | GOVD_EXPLICIT;
	  else
	    nflags = GOVD_FIRSTPRIVATE;
	  nflags |= flags & GOVD_SEEN;
	  t = DECL_VALUE_EXPR (decl);
	  gcc_assert (TREE_CODE (t) == INDIRECT_REF);
	  t = TREE_OPERAND (t, 0);
	  gcc_assert (DECL_P (t));
	  omp_add_variable (ctx, t, nflags);
	}

      /* Add all of the variable and type parameters (which should have
	 been gimplified to a formal temporary) as FIRSTPRIVATE.  */
      omp_firstprivatize_variable (ctx, DECL_SIZE_UNIT (decl));
      omp_firstprivatize_variable (ctx, DECL_SIZE (decl));
      omp_firstprivatize_type_sizes (ctx, TREE_TYPE (decl));

      /* The variable-sized variable itself is never SHARED, only some form
	 of PRIVATE.  The sharing would take place via the pointer variable
	 which we remapped above.  */
      if (flags & GOVD_SHARED)
	flags = GOVD_PRIVATE | GOVD_DEBUG_PRIVATE
		| (flags & (GOVD_SEEN | GOVD_EXPLICIT));

      /* We're going to make use of the TYPE_SIZE_UNIT at least in the
	 alloca statement we generate for the variable, so make sure it
	 is available.  This isn't automatically needed for the SHARED
	 case, since we won't be allocating local storage then.
	 For local variables TYPE_SIZE_UNIT might not be gimplified yet,
	 in this case omp_notice_variable will be called later
	 on when it is gimplified.  */
      else if (! (flags & (GOVD_LOCAL | GOVD_MAP))
	       && DECL_P (TYPE_SIZE_UNIT (TREE_TYPE (decl))))
	omp_notice_variable (ctx, TYPE_SIZE_UNIT (TREE_TYPE (decl)), true);
    }
  else if ((flags & (GOVD_MAP | GOVD_LOCAL)) == 0
	   && lang_hooks.decls.omp_privatize_by_reference (decl))
    {
      omp_firstprivatize_type_sizes (ctx, TREE_TYPE (decl));

      /* Similar to the direct variable sized case above, we'll need the
	 size of references being privatized.  */
      if ((flags & GOVD_SHARED) == 0)
	{
	  t = TYPE_SIZE_UNIT (TREE_TYPE (TREE_TYPE (decl)));
	  if (DECL_P (t))
	    omp_notice_variable (ctx, t, true);
	}
    }

  if (n != NULL)
    n->value |= flags;
  else
    splay_tree_insert (ctx->variables, (splay_tree_key)decl, flags);
}

/* Notice a threadprivate variable DECL used in OMP context CTX.
   This just prints out diagnostics about threadprivate variable uses
   in untied tasks.  If DECL2 is non-NULL, prevent this warning
   on that variable.  */

static bool
omp_notice_threadprivate_variable (struct gimplify_omp_ctx *ctx, tree decl,
				   tree decl2)
{
  splay_tree_node n;
  struct gimplify_omp_ctx *octx;

  for (octx = ctx; octx; octx = octx->outer_context)
    if ((octx->region_type & ORT_TARGET) != 0)
      {
	n = splay_tree_lookup (octx->variables, (splay_tree_key)decl);
	if (n == NULL)
	  {
	    error ("threadprivate variable %qE used in target region",
		   DECL_NAME (decl));
	    error_at (octx->location, "enclosing target region");
	    splay_tree_insert (octx->variables, (splay_tree_key)decl, 0);
	  }
	if (decl2)
	  splay_tree_insert (octx->variables, (splay_tree_key)decl2, 0);
      }

  if (ctx->region_type != ORT_UNTIED_TASK)
    return false;
  n = splay_tree_lookup (ctx->variables, (splay_tree_key)decl);
  if (n == NULL)
    {
      error ("threadprivate variable %qE used in untied task",
	     DECL_NAME (decl));
      error_at (ctx->location, "enclosing task");
      splay_tree_insert (ctx->variables, (splay_tree_key)decl, 0);
    }
  if (decl2)
    splay_tree_insert (ctx->variables, (splay_tree_key)decl2, 0);
  return false;
}

/* Determine outer default flags for DECL mentioned in an OMP region
   but not declared in an enclosing clause.

   ??? Some compiler-generated variables (like SAVE_EXPRs) could be
   remapped firstprivate instead of shared.  To some extent this is
   addressed in omp_firstprivatize_type_sizes, but not
   effectively.  */

static unsigned
omp_default_clause (struct gimplify_omp_ctx *ctx, tree decl,
		    bool in_code, unsigned flags)
{
  enum omp_clause_default_kind default_kind = ctx->default_kind;
  enum omp_clause_default_kind kind;

  kind = lang_hooks.decls.omp_predetermined_sharing (decl);
  if (kind != OMP_CLAUSE_DEFAULT_UNSPECIFIED)
    default_kind = kind;

  switch (default_kind)
    {
    case OMP_CLAUSE_DEFAULT_NONE:
      {
	const char *rtype;

	if (ctx->region_type & ORT_PARALLEL)
	  rtype = "parallel";
	else if (ctx->region_type & ORT_TASK)
	  rtype = "task";
	else if (ctx->region_type & ORT_TEAMS)
	  rtype = "teams";
	else
	  gcc_unreachable ();
	
	error ("%qE not specified in enclosing %s",
	       DECL_NAME (lang_hooks.decls.omp_report_decl (decl)), rtype);
	error_at (ctx->location, "enclosing %s", rtype);
      }
      /* FALLTHRU */
    case OMP_CLAUSE_DEFAULT_SHARED:
      flags |= GOVD_SHARED;
      break;
    case OMP_CLAUSE_DEFAULT_PRIVATE:
      flags |= GOVD_PRIVATE;
      break;
    case OMP_CLAUSE_DEFAULT_FIRSTPRIVATE:
      flags |= GOVD_FIRSTPRIVATE;
      break;
    case OMP_CLAUSE_DEFAULT_UNSPECIFIED:
      /* decl will be either GOVD_FIRSTPRIVATE or GOVD_SHARED.  */
      gcc_assert ((ctx->region_type & ORT_TASK) != 0);
      if (struct gimplify_omp_ctx *octx = ctx->outer_context)
	{
	  omp_notice_variable (octx, decl, in_code);
	  for (; octx; octx = octx->outer_context)
	    {
	      splay_tree_node n2;

	      n2 = splay_tree_lookup (octx->variables, (splay_tree_key) decl);
	      if ((octx->region_type & (ORT_TARGET_DATA | ORT_TARGET)) != 0
		  && (n2 == NULL || (n2->value & GOVD_DATA_SHARE_CLASS) == 0))
		continue;
	      if (n2 && (n2->value & GOVD_DATA_SHARE_CLASS) != GOVD_SHARED)
		{
		  flags |= GOVD_FIRSTPRIVATE;
		  goto found_outer;
		}
	      if ((octx->region_type & (ORT_PARALLEL | ORT_TEAMS)) != 0)
		{
		  flags |= GOVD_SHARED;
		  goto found_outer;
		}
	    }
	}
      
      if (TREE_CODE (decl) == PARM_DECL
	  || (!is_global_var (decl)
	      && DECL_CONTEXT (decl) == current_function_decl))
	flags |= GOVD_FIRSTPRIVATE;
      else
	flags |= GOVD_SHARED;
    found_outer:
      break;

    default:
      gcc_unreachable ();
    }

  return flags;
}

/* Return true if global var DECL is device resident.  */

static bool
device_resident_p (tree decl)
{
  tree attr = lookup_attribute ("oacc declare", DECL_ATTRIBUTES (decl));

  if (!attr)
    return false;
  
  for (tree t = TREE_VALUE (attr); t; t = TREE_PURPOSE (t))
    {
      tree c = TREE_VALUE (t);
      if (OMP_CLAUSE_MAP_KIND (c) == GOMP_MAP_DEVICE_RESIDENT)
	return true;
    }

  return false;
}

/* Determine outer default flags for DECL mentioned in an OACC region
   but not declared in an enclosing clause.  */

static unsigned
oacc_default_clause (struct gimplify_omp_ctx *ctx, tree decl, unsigned flags)
{
  switch (ctx->default_kind)
    {
    default: gcc_unreachable ();
      
    case OMP_CLAUSE_DEFAULT_NONE:
      {
	const char *rkind;

	switch (ctx->acc_region_kind)
	  {
	  case ARK_PARALLEL: rkind = "parallel"; break;
	  case ARK_KERNELS: rkind = "kernels"; break;
	  default: gcc_unreachable ();
	  }
	error ("%qE not specified in enclosing OpenACC %s construct",
	       DECL_NAME (lang_hooks.decls.omp_report_decl (decl)), rkind);
	error_at (ctx->location, "enclosing OpenACC %s construct", rkind);
      }
      /* FALLTHRU.  */

    case OMP_CLAUSE_DEFAULT_UNSPECIFIED:
      {
	if (is_global_var (decl) && device_resident_p (decl))
	  flags |= GOVD_MAP_TO_ONLY | GOVD_MAP;
	else if (ctx->acc_region_kind == ARK_KERNELS)
	  /* Everything under kernels are default 'copy'.  */
	  flags |= GOVD_FORCE_MAP | GOVD_MAP;
	else if (ctx->acc_region_kind == ARK_PARALLEL)
	  {
	    tree type = TREE_TYPE (decl);

	    if (TREE_CODE (type) == REFERENCE_TYPE
		|| POINTER_TYPE_P (type))
	      type = TREE_TYPE (type);
	
	    if (AGGREGATE_TYPE_P (type))
	      /* Aggregates default to 'present_or_copy'.  */
	      flags |= GOVD_MAP;
	    else
	      /* Scalars default to 'firstprivate'.  */
	      flags |= GOVD_FIRSTPRIVATE;
	  }
	else
	  gcc_unreachable ();
      }
    break;
    }
  
  return flags;
}

/* Record the fact that DECL was used within the OMP context CTX.
   IN_CODE is true when real code uses DECL, and false when we should
   merely emit default(none) errors.  Return true if DECL is going to
   be remapped and thus DECL shouldn't be gimplified into its
   DECL_VALUE_EXPR (if any).  */

static bool
omp_notice_variable (struct gimplify_omp_ctx *ctx, tree decl, bool in_code)
{
  splay_tree_node n;
  unsigned flags = in_code ? GOVD_SEEN : 0;
  bool ret = false, shared;

  if (error_operand_p (decl))
    return false;

  if (ctx->region_type == ORT_NONE)
    return lang_hooks.decls.omp_disregard_value_expr (decl, false);

  /* Threadprivate variables are predetermined.  */
  if (is_global_var (decl))
    {
      if (DECL_THREAD_LOCAL_P (decl))
	return omp_notice_threadprivate_variable (ctx, decl, NULL_TREE);

      if (DECL_HAS_VALUE_EXPR_P (decl))
	{
	  tree value = get_base_address (DECL_VALUE_EXPR (decl));

	  if (value && DECL_P (value) && DECL_THREAD_LOCAL_P (value))
	    return omp_notice_threadprivate_variable (ctx, decl, value);
	}
    }

  n = splay_tree_lookup (ctx->variables, (splay_tree_key)decl);
  if ((ctx->region_type & ORT_TARGET) != 0)
    {
      ret = lang_hooks.decls.omp_disregard_value_expr (decl, true);
      if (n == NULL)
	{
	  unsigned nflags = flags;
	  if (ctx->target_map_pointers_as_0len_arrays
	      || ctx->target_map_scalars_firstprivate)
	    {
	      bool is_declare_target = false;
	      bool is_scalar = false;
	      if (is_global_var (decl)
		  && varpool_node::get_create (decl)->offloadable)
		{
		  struct gimplify_omp_ctx *octx;
		  for (octx = ctx->outer_context;
		       octx; octx = octx->outer_context)
		    {
		      n = splay_tree_lookup (octx->variables,
					     (splay_tree_key)decl);
		      if (n
			  && (n->value & GOVD_DATA_SHARE_CLASS) != GOVD_SHARED
			  && (n->value & GOVD_DATA_SHARE_CLASS) != 0)
			break;
		    }
		  is_declare_target = octx == NULL;
		}
	      if (!is_declare_target && ctx->target_map_scalars_firstprivate)
		{
		  tree type = TREE_TYPE (decl);
		  if (TREE_CODE (type) == REFERENCE_TYPE)
		    type = TREE_TYPE (type);
		  if (TREE_CODE (type) == COMPLEX_TYPE)
		    type = TREE_TYPE (type);
		  if (INTEGRAL_TYPE_P (type)
		      || SCALAR_FLOAT_TYPE_P (type)
		      || TREE_CODE (type) == POINTER_TYPE)
		    is_scalar = true;
		}
	      if (is_declare_target)
		;
	      else if (ctx->target_map_pointers_as_0len_arrays
		       && (TREE_CODE (TREE_TYPE (decl)) == POINTER_TYPE
			   || (TREE_CODE (TREE_TYPE (decl)) == REFERENCE_TYPE
			       && TREE_CODE (TREE_TYPE (TREE_TYPE (decl)))
				  == POINTER_TYPE)))
		nflags |= GOVD_MAP | GOVD_MAP_0LEN_ARRAY;
	      else if (is_scalar)
		nflags |= GOVD_FIRSTPRIVATE;
	    }
<<<<<<< HEAD

	  /*  OpenMP doesn't look in outer contexts to find an
	      enclosing data clause.  */
	  struct gimplify_omp_ctx *octx = ctx->outer_context;
	  if (ctx->region_kind == ORK_OACC && octx)
	    {
	      omp_notice_variable (octx, decl, in_code);
	      
	      for (; octx; octx = octx->outer_context)
		{
		  if (octx->region_type & ORT_HOST_DATA)
		    continue;
		  if (!(octx->region_type & (ORT_TARGET_DATA | ORT_TARGET)))
		    break;
		  splay_tree_node n2
		    = splay_tree_lookup (octx->variables,
					 (splay_tree_key) decl);
		  if (n2)
		    {
		      nflags |= GOVD_MAP;
		      goto found_outer;
		    }
		}
	    }

	  if (nflags == flags
	      && !lang_hooks.types.omp_mappable_type (TREE_TYPE (decl),
						      (ctx->region_kind
						       == ORK_OACC)))
=======
	  tree type = TREE_TYPE (decl);
	  if (nflags == flags
	      && gimplify_omp_ctxp->target_firstprivatize_array_bases
	      && lang_hooks.decls.omp_privatize_by_reference (decl))
	    type = TREE_TYPE (type);
	  if (nflags == flags
	      && !lang_hooks.types.omp_mappable_type (type))
>>>>>>> 9561765e
	    {
	      error ("%qD referenced in target region does not have "
		     "a mappable type", decl);
	      nflags |= GOVD_MAP | GOVD_EXPLICIT;
	    }
	  else if (nflags == flags)
	    {
	      if (ctx->region_kind == ORK_OACC)
		nflags = oacc_default_clause (ctx, decl, flags);
	      else
		nflags |= GOVD_MAP;
	    }
	found_outer:
	  omp_add_variable (ctx, decl, nflags);
	}
      else
	{
	  /* If nothing changed, there's nothing left to do.  */
	  if ((n->value & flags) == flags)
	    return ret;
	  n->value |= flags;
	}
      goto do_outer;
    }

  if (n == NULL)
    {
      if (ctx->region_type == ORT_WORKSHARE
	  || ctx->region_type == ORT_SIMD
	  || ctx->region_type == ORT_TARGET_DATA)
	goto do_outer;

      flags = omp_default_clause (ctx, decl, in_code, flags);

      if ((flags & GOVD_PRIVATE)
	  && lang_hooks.decls.omp_private_outer_ref (decl))
	flags |= GOVD_PRIVATE_OUTER_REF;

      omp_add_variable (ctx, decl, flags);

      shared = (flags & GOVD_SHARED) != 0;
      ret = lang_hooks.decls.omp_disregard_value_expr (decl, shared);
      goto do_outer;
    }

  if ((n->value & (GOVD_SEEN | GOVD_LOCAL)) == 0
      && (flags & (GOVD_SEEN | GOVD_LOCAL)) == GOVD_SEEN
      && DECL_SIZE (decl)
      && TREE_CODE (DECL_SIZE (decl)) != INTEGER_CST)
    {
      splay_tree_node n2;
      tree t = DECL_VALUE_EXPR (decl);
      gcc_assert (TREE_CODE (t) == INDIRECT_REF);
      t = TREE_OPERAND (t, 0);
      gcc_assert (DECL_P (t));
      n2 = splay_tree_lookup (ctx->variables, (splay_tree_key) t);
      n2->value |= GOVD_SEEN;
    }

  shared = ((flags | n->value) & GOVD_SHARED) != 0;
  ret = lang_hooks.decls.omp_disregard_value_expr (decl, shared);

  /* If nothing changed, there's nothing left to do.  */
  if ((n->value & flags) == flags)
    return ret;
  flags |= n->value;
  n->value = flags;

 do_outer:
  /* If the variable is private in the current context, then we don't
     need to propagate anything to an outer context.  */
  if ((flags & GOVD_PRIVATE) && !(flags & GOVD_PRIVATE_OUTER_REF))
    return ret;
  if ((flags & (GOVD_LINEAR | GOVD_LINEAR_LASTPRIVATE_NO_OUTER))
      == (GOVD_LINEAR | GOVD_LINEAR_LASTPRIVATE_NO_OUTER))
    return ret;
  if ((flags & (GOVD_FIRSTPRIVATE | GOVD_LASTPRIVATE
		| GOVD_LINEAR_LASTPRIVATE_NO_OUTER))
      == (GOVD_LASTPRIVATE | GOVD_LINEAR_LASTPRIVATE_NO_OUTER))
    return ret;
  if (ctx->outer_context
      && omp_notice_variable (ctx->outer_context, decl, in_code))
    return true;
  return ret;
}

/* Verify that DECL is private within CTX.  If there's specific information
   to the contrary in the innermost scope, generate an error.  */

static bool
omp_is_private (struct gimplify_omp_ctx *ctx, tree decl, int simd)
{
  splay_tree_node n;

  n = splay_tree_lookup (ctx->variables, (splay_tree_key)decl);
  if (n != NULL)
    {
      if (n->value & GOVD_SHARED)
	{
	  if (ctx == gimplify_omp_ctxp)
	    {
	      if (simd)
		error ("iteration variable %qE is predetermined linear",
		       DECL_NAME (decl));
	      else
		error ("iteration variable %qE should be private",
		       DECL_NAME (decl));
	      n->value = GOVD_PRIVATE;
	      return true;
	    }
	  else
	    return false;
	}
      else if ((n->value & GOVD_EXPLICIT) != 0
	       && (ctx == gimplify_omp_ctxp
		   || (ctx->region_type == ORT_COMBINED_PARALLEL
		       && gimplify_omp_ctxp->outer_context == ctx)))
	{
	  if ((n->value & GOVD_FIRSTPRIVATE) != 0)
	    error ("iteration variable %qE should not be firstprivate",
		   DECL_NAME (decl));
	  else if ((n->value & GOVD_REDUCTION) != 0)
	    error ("iteration variable %qE should not be reduction",
		   DECL_NAME (decl));
	  else if (simd == 0 && (n->value & GOVD_LINEAR) != 0)
	    error ("iteration variable %qE should not be linear",
		   DECL_NAME (decl));
	  else if (simd == 1 && (n->value & GOVD_LASTPRIVATE) != 0)
	    error ("iteration variable %qE should not be lastprivate",
		   DECL_NAME (decl));
	  else if (simd && (n->value & GOVD_PRIVATE) != 0)
	    error ("iteration variable %qE should not be private",
		   DECL_NAME (decl));
	  else if (simd == 2 && (n->value & GOVD_LINEAR) != 0)
	    error ("iteration variable %qE is predetermined linear",
		   DECL_NAME (decl));
	}
      return (ctx == gimplify_omp_ctxp
	      || (ctx->region_type == ORT_COMBINED_PARALLEL
		  && gimplify_omp_ctxp->outer_context == ctx));
    }

  if (ctx->region_type != ORT_WORKSHARE
      && ctx->region_type != ORT_SIMD)
    return false;
  else if (ctx->outer_context)
    return omp_is_private (ctx->outer_context, decl, simd);
  return false;
}

/* Return true if DECL is private within a parallel region
   that binds to the current construct's context or in parallel
   region's REDUCTION clause.  */

static bool
omp_check_private (struct gimplify_omp_ctx *ctx, tree decl, bool copyprivate)
{
  splay_tree_node n;

  do
    {
      ctx = ctx->outer_context;
      if (ctx == NULL)
	{
	  if (is_global_var (decl))
	    return false;

	  /* References might be private, but might be shared too,
	     when checking for copyprivate, assume they might be
	     private, otherwise assume they might be shared.  */
	  if (copyprivate)
	    return true;

	  if (lang_hooks.decls.omp_privatize_by_reference (decl))
	    return false;

	  /* Treat C++ privatized non-static data members outside
	     of the privatization the same.  */
	  if (omp_member_access_dummy_var (decl))
	    return false;

	  return true;
	}

      n = splay_tree_lookup (ctx->variables, (splay_tree_key) decl);

      if ((ctx->region_type & (ORT_TARGET | ORT_TARGET_DATA)) != 0
	  && (n == NULL || (n->value & GOVD_DATA_SHARE_CLASS) == 0))
	continue;

      if (n != NULL)
	{
	  if ((n->value & GOVD_LOCAL) != 0
	      && omp_member_access_dummy_var (decl))
	    return false;
	  return (n->value & GOVD_SHARED) == 0;
	}
    }
  while (ctx->region_type == ORT_WORKSHARE
	 || ctx->region_type == ORT_SIMD);
  return false;
}

/* Return true if the CTX is combined with distribute and thus
   lastprivate can't be supported.  */

static bool
omp_no_lastprivate (struct gimplify_omp_ctx *ctx)
{
  do
    {
      if (ctx->outer_context == NULL)
	return false;
      ctx = ctx->outer_context;
      switch (ctx->region_type)
	{
	case ORT_WORKSHARE:
	  if (!ctx->combined_loop)
	    return false;
	  if (ctx->distribute)
	    return lang_GNU_Fortran ();
	  break;
	case ORT_COMBINED_PARALLEL:
	  break;
	case ORT_COMBINED_TEAMS:
	  return lang_GNU_Fortran ();
	default:
	  return false;
	}
    }
  while (1);
}

/* Callback for walk_tree to find a DECL_EXPR for the given DECL.  */

static tree
find_decl_expr (tree *tp, int *walk_subtrees, void *data)
{
  tree t = *tp;

  /* If this node has been visited, unmark it and keep looking.  */
  if (TREE_CODE (t) == DECL_EXPR && DECL_EXPR_DECL (t) == (tree) data)
    return t;

  if (IS_TYPE_OR_DECL_P (t))
    *walk_subtrees = 0;
  return NULL_TREE;
}

/* Scan the OMP clauses in *LIST_P, installing mappings into a new
   and previous omp contexts.  */

static void
gimplify_scan_omp_clauses (tree *list_p, gimple_seq *pre_p,
			   enum omp_region_type region_type,
			   enum tree_code code,
			   enum omp_region_kind region_kind)
{
  struct gimplify_omp_ctx *ctx, *outer_ctx;
  tree c, clauses = *list_p;
  hash_map<tree, tree> *struct_map_to_clause = NULL;
<<<<<<< HEAD
  tree *orig_list_p = list_p;
  vec<tree> redvec;
  bool processed_reductions = false;
=======
  tree *prev_list_p = NULL;
>>>>>>> 9561765e

  ctx = new_omp_context (region_type);
  outer_ctx = ctx->outer_context;
  ctx->region_kind = region_kind;
  redvec.create (8);
  if (code == OMP_TARGET && !lang_GNU_Fortran ())
    {
      ctx->target_map_pointers_as_0len_arrays = true;
      /* FIXME: For Fortran we want to set this too, when
	 the Fortran FE is updated to OpenMP 4.5.  */
      ctx->target_map_scalars_firstprivate = true;
    }
  if (!lang_GNU_Fortran ())
    switch (code)
      {
      case OMP_TARGET:
      case OMP_TARGET_DATA:
      case OMP_TARGET_ENTER_DATA:
      case OMP_TARGET_EXIT_DATA:
	ctx->target_firstprivatize_array_bases = true;
      default:
	break;
      }

  while ((c = *list_p) != NULL)
    {
      bool remove = false;
      bool notice_outer = true;
      const char *check_non_private = NULL;
      unsigned int flags;
      tree decl;

      switch (OMP_CLAUSE_CODE (c))
	{
	case OMP_CLAUSE_PRIVATE:
	  flags = GOVD_PRIVATE | GOVD_EXPLICIT;
	  if (lang_hooks.decls.omp_private_outer_ref (OMP_CLAUSE_DECL (c)))
	    {
	      flags |= GOVD_PRIVATE_OUTER_REF;
	      OMP_CLAUSE_PRIVATE_OUTER_REF (c) = 1;
	    }
	  else
	    notice_outer = false;
	  goto do_add;
	case OMP_CLAUSE_SHARED:
	  flags = GOVD_SHARED | GOVD_EXPLICIT;
	  goto do_add;
	case OMP_CLAUSE_FIRSTPRIVATE:
	  flags = GOVD_FIRSTPRIVATE | GOVD_EXPLICIT;
	  check_non_private = "firstprivate";
	  goto do_add;
	case OMP_CLAUSE_LASTPRIVATE:
	  flags = GOVD_LASTPRIVATE | GOVD_SEEN | GOVD_EXPLICIT;
	  check_non_private = "lastprivate";
	  decl = OMP_CLAUSE_DECL (c);
	  if (omp_no_lastprivate (ctx))
	    {
	      notice_outer = false;
	      flags |= GOVD_LINEAR_LASTPRIVATE_NO_OUTER;
	    }
	  else if (error_operand_p (decl))
	    goto do_add;
	  else if (outer_ctx
		   && (outer_ctx->region_type == ORT_COMBINED_PARALLEL
		       || outer_ctx->region_type == ORT_COMBINED_TEAMS)
		   && splay_tree_lookup (outer_ctx->variables,
					 (splay_tree_key) decl) == NULL)
	    {
	      omp_add_variable (outer_ctx, decl, GOVD_SHARED | GOVD_SEEN);
	      if (outer_ctx->outer_context)
		omp_notice_variable (outer_ctx->outer_context, decl, true);
	    }
	  else if (outer_ctx
		   && (outer_ctx->region_type & ORT_TASK) != 0
		   && outer_ctx->combined_loop
		   && splay_tree_lookup (outer_ctx->variables,
					 (splay_tree_key) decl) == NULL)
	    {
	      omp_add_variable (outer_ctx, decl, GOVD_LASTPRIVATE | GOVD_SEEN);
	      if (outer_ctx->outer_context)
		omp_notice_variable (outer_ctx->outer_context, decl, true);
	    }
	  else if (outer_ctx
		   && outer_ctx->region_type == ORT_WORKSHARE
		   && outer_ctx->combined_loop
		   && splay_tree_lookup (outer_ctx->variables,
					 (splay_tree_key) decl) == NULL
		   && !omp_check_private (outer_ctx, decl, false))
	    {
	      omp_add_variable (outer_ctx, decl, GOVD_LASTPRIVATE | GOVD_SEEN);
	      if (outer_ctx->outer_context
		  && (outer_ctx->outer_context->region_type
		      == ORT_COMBINED_PARALLEL)
		  && splay_tree_lookup (outer_ctx->outer_context->variables,
					(splay_tree_key) decl) == NULL)
		{
		  struct gimplify_omp_ctx *octx = outer_ctx->outer_context;
		  omp_add_variable (octx, decl, GOVD_SHARED | GOVD_SEEN);
		  if (octx->outer_context)
		    omp_notice_variable (octx->outer_context, decl, true);
		}
	      else if (outer_ctx->outer_context)
		omp_notice_variable (outer_ctx->outer_context, decl, true);
	    }
	  goto do_add;
	case OMP_CLAUSE_REDUCTION:
	  flags = GOVD_REDUCTION | GOVD_SEEN | GOVD_EXPLICIT;
	  decl = OMP_CLAUSE_DECL (c);
	  if (TREE_CODE (decl) == MEM_REF)
	    {
	      tree type = TREE_TYPE (decl);
	      if (gimplify_expr (&TYPE_MAX_VALUE (TYPE_DOMAIN (type)), pre_p,
				 NULL, is_gimple_val, fb_rvalue) == GS_ERROR)
		{
		  remove = true;
		  break;
		}
	      tree v = TYPE_MAX_VALUE (TYPE_DOMAIN (type));
	      if (DECL_P (v))
		{
		  omp_firstprivatize_variable (ctx, v);
		  omp_notice_variable (ctx, v, true);
		}
	      decl = TREE_OPERAND (decl, 0);
	      if (TREE_CODE (decl) == POINTER_PLUS_EXPR)
		{
		  if (gimplify_expr (&TREE_OPERAND (decl, 1), pre_p,
				     NULL, is_gimple_val, fb_rvalue)
		      == GS_ERROR)
		    {
		      remove = true;
		      break;
		    }
		  v = TREE_OPERAND (decl, 1);
		  if (DECL_P (v))
		    {
		      omp_firstprivatize_variable (ctx, v);
		      omp_notice_variable (ctx, v, true);
		    }
		  decl = TREE_OPERAND (decl, 0);
		}
	      if (TREE_CODE (decl) == ADDR_EXPR
		  || TREE_CODE (decl) == INDIRECT_REF)
		decl = TREE_OPERAND (decl, 0);
	    }
	  if ((region_kind == ORK_OACC) && ((region_type & ORT_TARGET) != 0)
	      && (outer_ctx == NULL 
		  || (outer_ctx->region_kind == ORK_OACC
		      && outer_ctx->region_type == ORT_TARGET_DATA)))
	    redvec.safe_push (OMP_CLAUSE_DECL (c));
	  if (region_kind != ORK_OACC)
	    check_non_private = "reduction";
	  goto do_add_decl;
	case OMP_CLAUSE_USE_DEVICE:
	  flags = GOVD_USE_DEVICE | GOVD_EXPLICIT;
	  check_non_private = "use_device";
	  goto do_add;
	case OMP_CLAUSE_LINEAR:
	  if (gimplify_expr (&OMP_CLAUSE_LINEAR_STEP (c), pre_p, NULL,
			     is_gimple_val, fb_rvalue) == GS_ERROR)
	    {
	      remove = true;
	      break;
	    }
	  else
	    {
	      if (code == OMP_SIMD
		  && !OMP_CLAUSE_LINEAR_NO_COPYIN (c))
		{
		  struct gimplify_omp_ctx *octx = outer_ctx;
		  if (octx
		      && octx->region_type == ORT_WORKSHARE
		      && octx->combined_loop
		      && !octx->distribute)
		    {
		      if (octx->outer_context
			  && (octx->outer_context->region_type
			      == ORT_COMBINED_PARALLEL))
			octx = octx->outer_context->outer_context;
		      else
			octx = octx->outer_context;
		    }
		  if (octx
		      && octx->region_type == ORT_WORKSHARE
		      && octx->combined_loop
		      && octx->distribute
		      && !lang_GNU_Fortran ())
		    {
		      error_at (OMP_CLAUSE_LOCATION (c),
				"%<linear%> clause for variable other than "
				"loop iterator specified on construct "
				"combined with %<distribute%>");
		      remove = true;
		      break;
		    }
		}
	      /* For combined #pragma omp parallel for simd, need to put
		 lastprivate and perhaps firstprivate too on the
		 parallel.  Similarly for #pragma omp for simd.  */
	      struct gimplify_omp_ctx *octx = outer_ctx;
	      decl = NULL_TREE;
	      if (omp_no_lastprivate (ctx))
		OMP_CLAUSE_LINEAR_NO_COPYOUT (c) = 1;
	      do
		{
		  if (OMP_CLAUSE_LINEAR_NO_COPYIN (c)
		      && OMP_CLAUSE_LINEAR_NO_COPYOUT (c))
		    break;
		  decl = OMP_CLAUSE_DECL (c);
		  if (error_operand_p (decl))
		    {
		      decl = NULL_TREE;
		      break;
		    }
		  flags = GOVD_SEEN;
		  if (!OMP_CLAUSE_LINEAR_NO_COPYIN (c))
		    flags |= GOVD_FIRSTPRIVATE;
		  if (!OMP_CLAUSE_LINEAR_NO_COPYOUT (c))
		    flags |= GOVD_LASTPRIVATE;
		  if (octx
		      && octx->region_type == ORT_WORKSHARE
		      && octx->combined_loop)
		    {
		      if (octx->outer_context
			  && (octx->outer_context->region_type
			      == ORT_COMBINED_PARALLEL))
			octx = octx->outer_context;
		      else if (omp_check_private (octx, decl, false))
			break;
		    }
		  else if (octx
			   && (octx->region_type & ORT_TASK) != 0
			   && octx->combined_loop)
		    ;
		  else if (octx
			   && octx->region_type == ORT_COMBINED_PARALLEL
			   && ctx->region_type == ORT_WORKSHARE
			   && octx == outer_ctx)
		    flags = GOVD_SEEN | GOVD_SHARED;
		  else if (octx
			   && octx->region_type == ORT_COMBINED_TEAMS)
		    flags = GOVD_SEEN | GOVD_SHARED;
		  else if (octx
			   && octx->region_type == ORT_COMBINED_TARGET)
		    {
		      flags &= ~GOVD_LASTPRIVATE;
		      if (flags == GOVD_SEEN)
			break;
		    }
		  else
		    break;
		  splay_tree_node on
		    = splay_tree_lookup (octx->variables,
					 (splay_tree_key) decl);
		  if (on && (on->value & GOVD_DATA_SHARE_CLASS) != 0)
		    {
		      octx = NULL;
		      break;
		    }
		  omp_add_variable (octx, decl, flags);
		  if (octx->outer_context == NULL)
		    break;
		  octx = octx->outer_context;
		}
	      while (1);
	      if (octx
		  && decl
		  && (!OMP_CLAUSE_LINEAR_NO_COPYIN (c)
		      || !OMP_CLAUSE_LINEAR_NO_COPYOUT (c)))
		omp_notice_variable (octx, decl, true);
	    }
	  flags = GOVD_LINEAR | GOVD_EXPLICIT;
	  if (OMP_CLAUSE_LINEAR_NO_COPYIN (c)
	      && OMP_CLAUSE_LINEAR_NO_COPYOUT (c))
	    {
	      notice_outer = false;
	      flags |= GOVD_LINEAR_LASTPRIVATE_NO_OUTER;
	    }
	  goto do_add;

	case OMP_CLAUSE_MAP:
	  decl = OMP_CLAUSE_DECL (c);
	  if (error_operand_p (decl))
	    remove = true;
	  switch (code)
	    {
	    case OMP_TARGET:
	      break;
	    case OMP_TARGET_DATA:
	    case OMP_TARGET_ENTER_DATA:
	    case OMP_TARGET_EXIT_DATA:
	      if (OMP_CLAUSE_MAP_KIND (c) == GOMP_MAP_FIRSTPRIVATE_POINTER
		  || (OMP_CLAUSE_MAP_KIND (c)
		      == GOMP_MAP_FIRSTPRIVATE_REFERENCE))
		/* For target {,enter ,exit }data only the array slice is
		   mapped, but not the pointer to it.  */
		remove = true;
	      break;
	    default:
	      break;
	    }
	  if (remove)
	    break;
	  if (OMP_CLAUSE_SIZE (c) == NULL_TREE)
	    OMP_CLAUSE_SIZE (c) = DECL_P (decl) ? DECL_SIZE_UNIT (decl)
				  : TYPE_SIZE_UNIT (TREE_TYPE (decl));
	  if (gimplify_expr (&OMP_CLAUSE_SIZE (c), pre_p,
			     NULL, is_gimple_val, fb_rvalue) == GS_ERROR)
	    {
	      remove = true;
	      break;
	    }
	  else if ((OMP_CLAUSE_MAP_KIND (c) == GOMP_MAP_FIRSTPRIVATE_POINTER
		    || (OMP_CLAUSE_MAP_KIND (c)
			== GOMP_MAP_FIRSTPRIVATE_REFERENCE))
		   && TREE_CODE (OMP_CLAUSE_SIZE (c)) != INTEGER_CST)
	    {
	      OMP_CLAUSE_SIZE (c)
		= get_initialized_tmp_var (OMP_CLAUSE_SIZE (c), pre_p, NULL);
	      omp_add_variable (ctx, OMP_CLAUSE_SIZE (c),
				GOVD_FIRSTPRIVATE | GOVD_SEEN);
	    }
	  if (!DECL_P (decl))
	    {
	      tree d = decl, *pd;
	      if (TREE_CODE (d) == ARRAY_REF)
		{
		  while (TREE_CODE (d) == ARRAY_REF)
		    d = TREE_OPERAND (d, 0);
		  if (TREE_CODE (d) == COMPONENT_REF
		      && TREE_CODE (TREE_TYPE (d)) == ARRAY_TYPE)
		    decl = d;
		}
	      pd = &OMP_CLAUSE_DECL (c);
	      if (d == decl
		  && TREE_CODE (decl) == INDIRECT_REF
		  && TREE_CODE (TREE_OPERAND (decl, 0)) == COMPONENT_REF
		  && (TREE_CODE (TREE_TYPE (TREE_OPERAND (decl, 0)))
		      == REFERENCE_TYPE))
		{
		  pd = &TREE_OPERAND (decl, 0);
		  decl = TREE_OPERAND (decl, 0);
		}
	      if (TREE_CODE (decl) == COMPONENT_REF)
		{
		  while (TREE_CODE (decl) == COMPONENT_REF)
		    decl = TREE_OPERAND (decl, 0);
		}
	      if (gimplify_expr (pd, pre_p, NULL, is_gimple_lvalue, fb_lvalue)
		  == GS_ERROR)
		{
		  remove = true;
		  break;
		}
	      if (DECL_P (decl))
		{
		  if (error_operand_p (decl))
		    {
		      remove = true;
		      break;
		    }

		  if (TYPE_SIZE_UNIT (TREE_TYPE (decl)) == NULL
		      || (TREE_CODE (TYPE_SIZE_UNIT (TREE_TYPE (decl)))
			  != INTEGER_CST))
		    {
		      error_at (OMP_CLAUSE_LOCATION (c),
				"mapping field %qE of variable length "
				"structure", OMP_CLAUSE_DECL (c));
		      remove = true;
		      break;
		    }

		  if (OMP_CLAUSE_MAP_KIND (c) == GOMP_MAP_ALWAYS_POINTER)
		    {
		      /* Error recovery.  */
		      if (prev_list_p == NULL)
			{
			  remove = true;
			  break;
			}
		      if (OMP_CLAUSE_CHAIN (*prev_list_p) != c)
			{
			  tree ch = OMP_CLAUSE_CHAIN (*prev_list_p);
			  if (ch == NULL_TREE || OMP_CLAUSE_CHAIN (ch) != c)
			    {
			      remove = true;
			      break;
			    }
			}
		    }

		  tree offset;
		  HOST_WIDE_INT bitsize, bitpos;
		  machine_mode mode;
		  int unsignedp, volatilep = 0;
		  tree base = OMP_CLAUSE_DECL (c);
		  while (TREE_CODE (base) == ARRAY_REF)
		    base = TREE_OPERAND (base, 0);
		  if (TREE_CODE (base) == INDIRECT_REF)
		    base = TREE_OPERAND (base, 0);
		  base = get_inner_reference (base, &bitsize, &bitpos, &offset,
					      &mode, &unsignedp,
					      &volatilep, false);
		  gcc_assert (base == decl
			      && (offset == NULL_TREE
				  || TREE_CODE (offset) == INTEGER_CST));

		  splay_tree_node n
		    = splay_tree_lookup (ctx->variables, (splay_tree_key)decl);
		  bool ptr = (OMP_CLAUSE_MAP_KIND (c)
			      == GOMP_MAP_ALWAYS_POINTER);
		  if (n == NULL || (n->value & GOVD_MAP) == 0)
		    {
		      tree l = build_omp_clause (OMP_CLAUSE_LOCATION (c),
						 OMP_CLAUSE_MAP);
		      OMP_CLAUSE_SET_MAP_KIND (l, GOMP_MAP_STRUCT);
		      OMP_CLAUSE_DECL (l) = decl;
		      OMP_CLAUSE_SIZE (l) = size_int (1);
		      if (struct_map_to_clause == NULL)
			struct_map_to_clause = new hash_map<tree, tree>;
		      struct_map_to_clause->put (decl, l);
		      if (ptr)
			{
			  enum gomp_map_kind mkind
			    = code == OMP_TARGET_EXIT_DATA
			      ? GOMP_MAP_RELEASE : GOMP_MAP_ALLOC;
			  tree c2 = build_omp_clause (OMP_CLAUSE_LOCATION (c),
						      OMP_CLAUSE_MAP);
			  OMP_CLAUSE_SET_MAP_KIND (c2, mkind);
			  OMP_CLAUSE_DECL (c2)
			    = unshare_expr (OMP_CLAUSE_DECL (c));
			  OMP_CLAUSE_CHAIN (c2) = *prev_list_p;
			  OMP_CLAUSE_SIZE (c2)
			    = TYPE_SIZE_UNIT (ptr_type_node);
			  OMP_CLAUSE_CHAIN (l) = c2;
			  if (OMP_CLAUSE_CHAIN (*prev_list_p) != c)
			    {
			      tree c4 = OMP_CLAUSE_CHAIN (*prev_list_p);
			      tree c3
				= build_omp_clause (OMP_CLAUSE_LOCATION (c),
						    OMP_CLAUSE_MAP);
			      OMP_CLAUSE_SET_MAP_KIND (c3, mkind);
			      OMP_CLAUSE_DECL (c3)
				= unshare_expr (OMP_CLAUSE_DECL (c4));
			      OMP_CLAUSE_SIZE (c3)
				= TYPE_SIZE_UNIT (ptr_type_node);
			      OMP_CLAUSE_CHAIN (c3) = *prev_list_p;
			      OMP_CLAUSE_CHAIN (c2) = c3;
			    }
			  *prev_list_p = l;
			  prev_list_p = NULL;
			}
		      else
			{
			  OMP_CLAUSE_CHAIN (l) = c;
			  *list_p = l;
			  list_p = &OMP_CLAUSE_CHAIN (l);
			}
		      flags = GOVD_MAP | GOVD_EXPLICIT;
		      if (GOMP_MAP_ALWAYS_P (OMP_CLAUSE_MAP_KIND (c)) || ptr)
			flags |= GOVD_SEEN;
		      goto do_add_decl;
		    }
		  else
		    {
		      tree *osc = struct_map_to_clause->get (decl);
		      tree *sc = NULL, *scp = NULL;
		      if (GOMP_MAP_ALWAYS_P (OMP_CLAUSE_MAP_KIND (c)) || ptr)
			n->value |= GOVD_SEEN;
		      offset_int o1, o2;
		      if (offset)
			o1 = wi::to_offset (offset);
		      else
			o1 = 0;
		      if (bitpos)
			o1 = o1 + bitpos / BITS_PER_UNIT;
		      for (sc = &OMP_CLAUSE_CHAIN (*osc);
			   *sc != c; sc = &OMP_CLAUSE_CHAIN (*sc))
			if (ptr && sc == prev_list_p)
			  break;
			else if (TREE_CODE (OMP_CLAUSE_DECL (*sc))
				 != COMPONENT_REF
				 && (TREE_CODE (OMP_CLAUSE_DECL (*sc))
				     != INDIRECT_REF)
				 && (TREE_CODE (OMP_CLAUSE_DECL (*sc))
				     != ARRAY_REF))
			  break;
			else
			  {
			    tree offset2;
			    HOST_WIDE_INT bitsize2, bitpos2;
			    base = OMP_CLAUSE_DECL (*sc);
			    if (TREE_CODE (base) == ARRAY_REF)
			      {
				while (TREE_CODE (base) == ARRAY_REF)
				  base = TREE_OPERAND (base, 0);
				if (TREE_CODE (base) != COMPONENT_REF
				    || (TREE_CODE (TREE_TYPE (base))
					!= ARRAY_TYPE))
				  break;
			      }
			    else if (TREE_CODE (base) == INDIRECT_REF
				     && (TREE_CODE (TREE_OPERAND (base, 0))
					 == COMPONENT_REF)
				     && (TREE_CODE (TREE_TYPE
						     (TREE_OPERAND (base, 0)))
					 == REFERENCE_TYPE))
			      base = TREE_OPERAND (base, 0);
			    base = get_inner_reference (base, &bitsize2,
							&bitpos2, &offset2,
							&mode, &unsignedp,
							&volatilep, false);
			    if (base != decl)
			      break;
			    if (scp)
			      continue;
			    gcc_assert (offset == NULL_TREE
					|| TREE_CODE (offset) == INTEGER_CST);
			    tree d1 = OMP_CLAUSE_DECL (*sc);
			    tree d2 = OMP_CLAUSE_DECL (c);
			    while (TREE_CODE (d1) == ARRAY_REF)
			      d1 = TREE_OPERAND (d1, 0);
			    while (TREE_CODE (d2) == ARRAY_REF)
			      d2 = TREE_OPERAND (d2, 0);
			    if (TREE_CODE (d1) == INDIRECT_REF)
			      d1 = TREE_OPERAND (d1, 0);
			    if (TREE_CODE (d2) == INDIRECT_REF)
			      d2 = TREE_OPERAND (d2, 0);
			    while (TREE_CODE (d1) == COMPONENT_REF)
			      if (TREE_CODE (d2) == COMPONENT_REF
				  && TREE_OPERAND (d1, 1)
				     == TREE_OPERAND (d2, 1))
				{
				  d1 = TREE_OPERAND (d1, 0);
				  d2 = TREE_OPERAND (d2, 0);
				}
			      else
				break;
			    if (d1 == d2)
			      {
				error_at (OMP_CLAUSE_LOCATION (c),
					  "%qE appears more than once in map "
					  "clauses", OMP_CLAUSE_DECL (c));
				remove = true;
				break;
			      }
			    if (offset2)
			      o2 = wi::to_offset (offset2);
			    else
			      o2 = 0;
			    if (bitpos2)
			      o2 = o2 + bitpos2 / BITS_PER_UNIT;
			    if (wi::ltu_p (o1, o2)
				|| (wi::eq_p (o1, o2) && bitpos < bitpos2))
			      {
				if (ptr)
				  scp = sc;
				else
				  break;
			      }
			  }
		      if (remove)
			break;
		      OMP_CLAUSE_SIZE (*osc)
			= size_binop (PLUS_EXPR, OMP_CLAUSE_SIZE (*osc),
				      size_one_node);
		      if (ptr)
			{
			  tree c2 = build_omp_clause (OMP_CLAUSE_LOCATION (c),
						      OMP_CLAUSE_MAP);
			  tree cl = NULL_TREE;
			  enum gomp_map_kind mkind
			    = code == OMP_TARGET_EXIT_DATA
			      ? GOMP_MAP_RELEASE : GOMP_MAP_ALLOC;
			  OMP_CLAUSE_SET_MAP_KIND (c2, mkind);
			  OMP_CLAUSE_DECL (c2)
			    = unshare_expr (OMP_CLAUSE_DECL (c));
			  OMP_CLAUSE_CHAIN (c2) = scp ? *scp : *prev_list_p;
			  OMP_CLAUSE_SIZE (c2)
			    = TYPE_SIZE_UNIT (ptr_type_node);
			  cl = scp ? *prev_list_p : c2;
			  if (OMP_CLAUSE_CHAIN (*prev_list_p) != c)
			    {
			      tree c4 = OMP_CLAUSE_CHAIN (*prev_list_p);
			      tree c3
				= build_omp_clause (OMP_CLAUSE_LOCATION (c),
						    OMP_CLAUSE_MAP);
			      OMP_CLAUSE_SET_MAP_KIND (c3, mkind);
			      OMP_CLAUSE_DECL (c3)
				= unshare_expr (OMP_CLAUSE_DECL (c4));
			      OMP_CLAUSE_SIZE (c3)
				= TYPE_SIZE_UNIT (ptr_type_node);
			      OMP_CLAUSE_CHAIN (c3) = *prev_list_p;
			      if (!scp)
				OMP_CLAUSE_CHAIN (c2) = c3;
			      else
				cl = c3;
			    }
			  if (scp)
			    *scp = c2;
			  if (sc == prev_list_p)
			    {
			      *sc = cl;
			      prev_list_p = NULL;
			    }
			  else
			    {
			      *prev_list_p = OMP_CLAUSE_CHAIN (c);
			      list_p = prev_list_p;
			      prev_list_p = NULL;
			      OMP_CLAUSE_CHAIN (c) = *sc;
			      *sc = cl;
			      continue;
			    }
			}
		      else if (*sc != c)
			{
			  *list_p = OMP_CLAUSE_CHAIN (c);
			  OMP_CLAUSE_CHAIN (c) = *sc;
			  *sc = c;
			  continue;
			}
		    }
		}
	      if (!remove
		  && OMP_CLAUSE_MAP_KIND (c) != GOMP_MAP_ALWAYS_POINTER
		  && OMP_CLAUSE_CHAIN (c)
		  && OMP_CLAUSE_CODE (OMP_CLAUSE_CHAIN (c)) == OMP_CLAUSE_MAP
		  && (OMP_CLAUSE_MAP_KIND (OMP_CLAUSE_CHAIN (c))
		      == GOMP_MAP_ALWAYS_POINTER))
		prev_list_p = list_p;
	      break;
	    }

	  flags = GOVD_MAP | GOVD_EXPLICIT;
<<<<<<< HEAD
	  if (OMP_CLAUSE_MAP_KIND (c) == GOMP_MAP_FORCE_DEVICEPTR)
	    flags |= GOVD_USE_DEVPTR;
=======
	  if (OMP_CLAUSE_MAP_KIND (c) == GOMP_MAP_ALWAYS_TO
	      || OMP_CLAUSE_MAP_KIND (c) == GOMP_MAP_ALWAYS_TOFROM)
	    flags |= GOVD_MAP_ALWAYS_TO;
>>>>>>> 9561765e
	  goto do_add;

	case OMP_CLAUSE_DEPEND:
	  if (OMP_CLAUSE_DEPEND_KIND (c) == OMP_CLAUSE_DEPEND_SINK
	      || OMP_CLAUSE_DEPEND_KIND (c) == OMP_CLAUSE_DEPEND_SOURCE)
	    {
	      /* Nothing to do.  OMP_CLAUSE_DECL will be lowered in
		 omp-low.c.  */
	      break;
	    }
	  if (TREE_CODE (OMP_CLAUSE_DECL (c)) == COMPOUND_EXPR)
	    {
	      gimplify_expr (&TREE_OPERAND (OMP_CLAUSE_DECL (c), 0), pre_p,
			     NULL, is_gimple_val, fb_rvalue);
	      OMP_CLAUSE_DECL (c) = TREE_OPERAND (OMP_CLAUSE_DECL (c), 1);
	    }
	  if (error_operand_p (OMP_CLAUSE_DECL (c)))
	    {
	      remove = true;
	      break;
	    }
	  OMP_CLAUSE_DECL (c) = build_fold_addr_expr (OMP_CLAUSE_DECL (c));
	  if (gimplify_expr (&OMP_CLAUSE_DECL (c), pre_p, NULL,
			     is_gimple_val, fb_rvalue) == GS_ERROR)
	    {
	      remove = true;
	      break;
	    }
	  break;

	case OMP_CLAUSE_TO:
	case OMP_CLAUSE_FROM:
	case OMP_CLAUSE__CACHE_:
	  decl = OMP_CLAUSE_DECL (c);
	  if (error_operand_p (decl))
	    {
	      remove = true;
	      break;
	    }
	  if (OMP_CLAUSE_SIZE (c) == NULL_TREE)
	    OMP_CLAUSE_SIZE (c) = DECL_P (decl) ? DECL_SIZE_UNIT (decl)
				  : TYPE_SIZE_UNIT (TREE_TYPE (decl));
	  if (gimplify_expr (&OMP_CLAUSE_SIZE (c), pre_p,
			     NULL, is_gimple_val, fb_rvalue) == GS_ERROR)
	    {
	      remove = true;
	      break;
	    }
	  if (!DECL_P (decl))
	    {
	      if (gimplify_expr (&OMP_CLAUSE_DECL (c), pre_p,
				 NULL, is_gimple_lvalue, fb_lvalue)
		  == GS_ERROR)
		{
		  remove = true;
		  break;
		}
	      break;
	    }
	  goto do_notice;

	case OMP_CLAUSE_USE_DEVICE_PTR:
	  flags = GOVD_FIRSTPRIVATE | GOVD_EXPLICIT;
	  goto do_add;
	case OMP_CLAUSE_IS_DEVICE_PTR:
	  flags = GOVD_FIRSTPRIVATE | GOVD_EXPLICIT;
	  goto do_add;

	do_add:
	  decl = OMP_CLAUSE_DECL (c);
	do_add_decl:
	  if (error_operand_p (decl))
	    {
	      remove = true;
	      break;
	    }
	  if (DECL_NAME (decl) == NULL_TREE && (flags & GOVD_SHARED) == 0)
	    {
	      tree t = omp_member_access_dummy_var (decl);
	      if (t)
		{
		  tree v = DECL_VALUE_EXPR (decl);
		  DECL_NAME (decl) = DECL_NAME (TREE_OPERAND (v, 1));
		  if (outer_ctx)
		    omp_notice_variable (outer_ctx, t, true);
		}
	    }
	  omp_add_variable (ctx, decl, flags);
	  if (OMP_CLAUSE_CODE (c) == OMP_CLAUSE_REDUCTION
	      && OMP_CLAUSE_REDUCTION_PLACEHOLDER (c))
	    {
	      omp_add_variable (ctx, OMP_CLAUSE_REDUCTION_PLACEHOLDER (c),
				GOVD_LOCAL | GOVD_SEEN);
	      if (OMP_CLAUSE_REDUCTION_DECL_PLACEHOLDER (c)
		  && walk_tree (&OMP_CLAUSE_REDUCTION_INIT (c),
				find_decl_expr,
				OMP_CLAUSE_REDUCTION_DECL_PLACEHOLDER (c),
				NULL) == NULL_TREE)
		omp_add_variable (ctx,
				  OMP_CLAUSE_REDUCTION_DECL_PLACEHOLDER (c),
				  GOVD_LOCAL | GOVD_SEEN);
	      gimplify_omp_ctxp = ctx;
	      push_gimplify_context ();

	      OMP_CLAUSE_REDUCTION_GIMPLE_INIT (c) = NULL;
	      OMP_CLAUSE_REDUCTION_GIMPLE_MERGE (c) = NULL;

	      gimplify_and_add (OMP_CLAUSE_REDUCTION_INIT (c),
		  		&OMP_CLAUSE_REDUCTION_GIMPLE_INIT (c));
	      pop_gimplify_context
		(gimple_seq_first_stmt (OMP_CLAUSE_REDUCTION_GIMPLE_INIT (c)));
	      push_gimplify_context ();
	      gimplify_and_add (OMP_CLAUSE_REDUCTION_MERGE (c),
		  		&OMP_CLAUSE_REDUCTION_GIMPLE_MERGE (c));
	      pop_gimplify_context
		(gimple_seq_first_stmt (OMP_CLAUSE_REDUCTION_GIMPLE_MERGE (c)));
	      OMP_CLAUSE_REDUCTION_INIT (c) = NULL_TREE;
	      OMP_CLAUSE_REDUCTION_MERGE (c) = NULL_TREE;

	      gimplify_omp_ctxp = outer_ctx;
	    }
	  else if (OMP_CLAUSE_CODE (c) == OMP_CLAUSE_LASTPRIVATE
		   && OMP_CLAUSE_LASTPRIVATE_STMT (c))
	    {
	      gimplify_omp_ctxp = ctx;
	      push_gimplify_context ();
	      if (TREE_CODE (OMP_CLAUSE_LASTPRIVATE_STMT (c)) != BIND_EXPR)
		{
		  tree bind = build3 (BIND_EXPR, void_type_node, NULL,
				      NULL, NULL);
		  TREE_SIDE_EFFECTS (bind) = 1;
		  BIND_EXPR_BODY (bind) = OMP_CLAUSE_LASTPRIVATE_STMT (c);
		  OMP_CLAUSE_LASTPRIVATE_STMT (c) = bind;
		}
	      gimplify_and_add (OMP_CLAUSE_LASTPRIVATE_STMT (c),
				&OMP_CLAUSE_LASTPRIVATE_GIMPLE_SEQ (c));
	      pop_gimplify_context
		(gimple_seq_first_stmt (OMP_CLAUSE_LASTPRIVATE_GIMPLE_SEQ (c)));
	      OMP_CLAUSE_LASTPRIVATE_STMT (c) = NULL_TREE;

	      gimplify_omp_ctxp = outer_ctx;
	    }
	  else if (OMP_CLAUSE_CODE (c) == OMP_CLAUSE_LINEAR
		   && OMP_CLAUSE_LINEAR_STMT (c))
	    {
	      gimplify_omp_ctxp = ctx;
	      push_gimplify_context ();
	      if (TREE_CODE (OMP_CLAUSE_LINEAR_STMT (c)) != BIND_EXPR)
		{
		  tree bind = build3 (BIND_EXPR, void_type_node, NULL,
				      NULL, NULL);
		  TREE_SIDE_EFFECTS (bind) = 1;
		  BIND_EXPR_BODY (bind) = OMP_CLAUSE_LINEAR_STMT (c);
		  OMP_CLAUSE_LINEAR_STMT (c) = bind;
		}
	      gimplify_and_add (OMP_CLAUSE_LINEAR_STMT (c),
				&OMP_CLAUSE_LINEAR_GIMPLE_SEQ (c));
	      pop_gimplify_context
		(gimple_seq_first_stmt (OMP_CLAUSE_LINEAR_GIMPLE_SEQ (c)));
	      OMP_CLAUSE_LINEAR_STMT (c) = NULL_TREE;

	      gimplify_omp_ctxp = outer_ctx;
	    }
	  if (notice_outer)
	    goto do_notice;
	  break;

	case OMP_CLAUSE_COPYIN:
	case OMP_CLAUSE_COPYPRIVATE:
	  decl = OMP_CLAUSE_DECL (c);
	  if (error_operand_p (decl))
	    {
	      remove = true;
	      break;
	    }
	  if (OMP_CLAUSE_CODE (c) == OMP_CLAUSE_COPYPRIVATE
	      && !remove
	      && !omp_check_private (ctx, decl, true))
	    {
	      remove = true;
	      if (is_global_var (decl))
		{
		  if (DECL_THREAD_LOCAL_P (decl))
		    remove = false;
		  else if (DECL_HAS_VALUE_EXPR_P (decl))
		    {
		      tree value = get_base_address (DECL_VALUE_EXPR (decl));

		      if (value
			  && DECL_P (value)
			  && DECL_THREAD_LOCAL_P (value))
			remove = false;
		    }
		}
	      if (remove)
		error_at (OMP_CLAUSE_LOCATION (c),
			  "copyprivate variable %qE is not threadprivate"
			  " or private in outer context", DECL_NAME (decl));
	    }
	do_notice:
	  if (outer_ctx)
	    omp_notice_variable (outer_ctx, decl, true);
	  if (check_non_private
	      && region_type == ORT_WORKSHARE
	      && (OMP_CLAUSE_CODE (c) != OMP_CLAUSE_REDUCTION
		  || decl == OMP_CLAUSE_DECL (c)
		  || (TREE_CODE (OMP_CLAUSE_DECL (c)) == MEM_REF
		      && (TREE_CODE (TREE_OPERAND (OMP_CLAUSE_DECL (c), 0))
			  == ADDR_EXPR
			  || (TREE_CODE (TREE_OPERAND (OMP_CLAUSE_DECL (c), 0))
			      == POINTER_PLUS_EXPR
			      && (TREE_CODE (TREE_OPERAND (TREE_OPERAND
						(OMP_CLAUSE_DECL (c), 0), 0))
				  == ADDR_EXPR)))))
	      && omp_check_private (ctx, decl, false))
	    {
	      error ("%s variable %qE is private in outer context",
		     check_non_private, DECL_NAME (decl));
	      remove = true;
	    }
	  break;

	case OMP_CLAUSE_IF:
	  if (OMP_CLAUSE_IF_MODIFIER (c) != ERROR_MARK
	      && OMP_CLAUSE_IF_MODIFIER (c) != code)
	    {
	      const char *p[2];
	      for (int i = 0; i < 2; i++)
		switch (i ? OMP_CLAUSE_IF_MODIFIER (c) : code)
		  {
		  case OMP_PARALLEL: p[i] = "parallel"; break;
		  case OMP_TASK: p[i] = "task"; break;
		  case OMP_TASKLOOP: p[i] = "taskloop"; break;
		  case OMP_TARGET_DATA: p[i] = "target data"; break;
		  case OMP_TARGET: p[i] = "target"; break;
		  case OMP_TARGET_UPDATE: p[i] = "target update"; break;
		  case OMP_TARGET_ENTER_DATA:
		    p[i] = "target enter data"; break;
		  case OMP_TARGET_EXIT_DATA: p[i] = "target exit data"; break;
		  default: gcc_unreachable ();
		  }
	      error_at (OMP_CLAUSE_LOCATION (c),
			"expected %qs %<if%> clause modifier rather than %qs",
			p[0], p[1]);
	      remove = true;
	    }
	  /* Fall through.  */

	case OMP_CLAUSE_FINAL:
	  OMP_CLAUSE_OPERAND (c, 0)
	    = gimple_boolify (OMP_CLAUSE_OPERAND (c, 0));
	  /* Fall through.  */

	case OMP_CLAUSE_SCHEDULE:
	case OMP_CLAUSE_NUM_THREADS:
	case OMP_CLAUSE_NUM_TEAMS:
	case OMP_CLAUSE_THREAD_LIMIT:
	case OMP_CLAUSE_DIST_SCHEDULE:
	case OMP_CLAUSE_DEVICE:
	case OMP_CLAUSE_PRIORITY:
	case OMP_CLAUSE_GRAINSIZE:
	case OMP_CLAUSE_NUM_TASKS:
	case OMP_CLAUSE_HINT:
	case OMP_CLAUSE__CILK_FOR_COUNT_:
	case OMP_CLAUSE_ASYNC:
	case OMP_CLAUSE_WAIT:
	case OMP_CLAUSE_NUM_GANGS:
	case OMP_CLAUSE_NUM_WORKERS:
	case OMP_CLAUSE_VECTOR_LENGTH:
	case OMP_CLAUSE_WORKER:
	case OMP_CLAUSE_VECTOR:
	  if (gimplify_expr (&OMP_CLAUSE_OPERAND (c, 0), pre_p, NULL,
			     is_gimple_val, fb_rvalue) == GS_ERROR)
	    remove = true;
	  break;

	case OMP_CLAUSE_GANG:
	  if (gimplify_expr (&OMP_CLAUSE_OPERAND (c, 0), pre_p, NULL,
			     is_gimple_val, fb_rvalue) == GS_ERROR)
	    remove = true;
	  if (gimplify_expr (&OMP_CLAUSE_OPERAND (c, 1), pre_p, NULL,
			     is_gimple_val, fb_rvalue) == GS_ERROR)
	    remove = true;
	  break;

	case OMP_CLAUSE_DEVICE_RESIDENT:
	  remove = true;
	  break;

	case OMP_CLAUSE_NOWAIT:
	case OMP_CLAUSE_ORDERED:
	case OMP_CLAUSE_UNTIED:
	case OMP_CLAUSE_COLLAPSE:
	case OMP_CLAUSE_AUTO:
	case OMP_CLAUSE_SEQ:
	case OMP_CLAUSE_INDEPENDENT:
	case OMP_CLAUSE_MERGEABLE:
	case OMP_CLAUSE_PROC_BIND:
	case OMP_CLAUSE_SAFELEN:
	case OMP_CLAUSE_SIMDLEN:
	case OMP_CLAUSE_NOGROUP:
	case OMP_CLAUSE_THREADS:
	case OMP_CLAUSE_SIMD:
	case OMP_CLAUSE_TILE:
	case OMP_CLAUSE_DEVICE_TYPE:
	  break;

	case OMP_CLAUSE_DEFAULTMAP:
	  ctx->target_map_scalars_firstprivate = false;
	  break;

	case OMP_CLAUSE_ALIGNED:
	  decl = OMP_CLAUSE_DECL (c);
	  if (error_operand_p (decl))
	    {
	      remove = true;
	      break;
	    }
	  if (gimplify_expr (&OMP_CLAUSE_ALIGNED_ALIGNMENT (c), pre_p, NULL,
			     is_gimple_val, fb_rvalue) == GS_ERROR)
	    {
	      remove = true;
	      break;
	    }
	  if (!is_global_var (decl)
	      && TREE_CODE (TREE_TYPE (decl)) == POINTER_TYPE)
	    omp_add_variable (ctx, decl, GOVD_ALIGNED);
	  break;

	case OMP_CLAUSE_DEFAULT:
	  ctx->default_kind = OMP_CLAUSE_DEFAULT_KIND (c);
	  break;

	default:
	  gcc_unreachable ();
	}

      /* Add an implicit data-movement clause for an OpenACC parallel
	 reduction, if necessary.  */
      if (OMP_CLAUSE_CHAIN (c) == NULL && !processed_reductions
	  && ((region_type & ORT_TARGET) != 0) && region_kind == ORK_OACC)
	{
	  tree t;

	  while (!redvec.is_empty ())
	    {
	      tree decl = redvec.pop ();
	      bool mapped = false;

	      for (t = clauses; t; t = OMP_CLAUSE_CHAIN (t))
		if (OMP_CLAUSE_CODE (t) == OMP_CLAUSE_MAP
		    && OMP_CLAUSE_DECL (t) == decl)
		  {
		    mapped = true;
		    if (OMP_CLAUSE_MAP_KIND (t) == GOMP_MAP_TOFROM
			&& OMP_CLAUSE_MAP_KIND (t) != GOMP_MAP_FORCE_TOFROM)
		      error_at (OMP_CLAUSE_LOCATION (t),
				"incompatible data clause");
		    break;
		  }

	      if (!mapped)
		{
		  /* Let gimplify_adjust_omp_clauses_1 create a new data
		     clause for the reduction.  */

		  splay_tree_node n;

		  n = splay_tree_lookup (ctx->variables, (splay_tree_key)decl);
		  n->value |= GOVD_FORCE_MAP;
		}
	    }

	  processed_reductions = true;
	}

      if (remove)
	*list_p = OMP_CLAUSE_CHAIN (c);
      else
	list_p = &OMP_CLAUSE_CHAIN (c);
    }

  gimplify_omp_ctxp = ctx;
  if (struct_map_to_clause)
    delete struct_map_to_clause;
}

struct gimplify_adjust_omp_clauses_data
{
  tree *list_p;
  gimple_seq *pre_p;
};

/* For all variables that were not actually used within the context,
   remove PRIVATE, SHARED, and FIRSTPRIVATE clauses.  */

static int
gimplify_adjust_omp_clauses_1 (splay_tree_node n, void *data)
{
  tree *list_p = ((struct gimplify_adjust_omp_clauses_data *) data)->list_p;
  gimple_seq *pre_p
    = ((struct gimplify_adjust_omp_clauses_data *) data)->pre_p;
  tree decl = (tree) n->key;
  unsigned flags = n->value;
  enum omp_clause_code code;
  tree clause;
  bool private_debug;

  if (flags & (GOVD_EXPLICIT | GOVD_LOCAL) && ((flags & GOVD_FORCE_MAP) == 0))
    return 0;
  if ((flags & GOVD_SEEN) == 0)
    return 0;
  if (flags & GOVD_DEBUG_PRIVATE)
    {
      gcc_assert ((flags & GOVD_DATA_SHARE_CLASS) == GOVD_PRIVATE);
      private_debug = true;
    }
  else if (flags & GOVD_MAP)
    private_debug = false;
  else
    private_debug
      = lang_hooks.decls.omp_private_debug_clause (decl,
						   !!(flags & GOVD_SHARED));
  if (private_debug)
    code = OMP_CLAUSE_PRIVATE;
  else if (flags & (GOVD_MAP | GOVD_FORCE_MAP))
    code = OMP_CLAUSE_MAP;
  else if (flags & GOVD_SHARED)
    {
      if (is_global_var (decl))
	{
	  struct gimplify_omp_ctx *ctx = gimplify_omp_ctxp->outer_context;
	  while (ctx != NULL)
	    {
	      splay_tree_node on
		= splay_tree_lookup (ctx->variables, (splay_tree_key) decl);
	      if (on && (on->value & (GOVD_FIRSTPRIVATE | GOVD_LASTPRIVATE
				      | GOVD_PRIVATE | GOVD_REDUCTION
				      | GOVD_LINEAR | GOVD_MAP)) != 0)
		break;
	      ctx = ctx->outer_context;
	    }
	  if (ctx == NULL)
	    return 0;
	}
      code = OMP_CLAUSE_SHARED;
    }
  else if (flags & GOVD_PRIVATE)
    code = OMP_CLAUSE_PRIVATE;
  else if (flags & GOVD_FIRSTPRIVATE)
    code = OMP_CLAUSE_FIRSTPRIVATE;
  else if (flags & GOVD_LASTPRIVATE)
    code = OMP_CLAUSE_LASTPRIVATE;
  else if (flags & (GOVD_ALIGNED | GOVD_USE_DEVICE))
    return 0;
  else
    gcc_unreachable ();

  clause = build_omp_clause (input_location, code);
  OMP_CLAUSE_DECL (clause) = decl;
  OMP_CLAUSE_CHAIN (clause) = *list_p;
  if (private_debug)
    OMP_CLAUSE_PRIVATE_DEBUG (clause) = 1;
  else if (code == OMP_CLAUSE_PRIVATE && (flags & GOVD_PRIVATE_OUTER_REF))
    OMP_CLAUSE_PRIVATE_OUTER_REF (clause) = 1;
  else if (code == OMP_CLAUSE_MAP && (flags & GOVD_MAP_0LEN_ARRAY) != 0)
    {
      tree nc = build_omp_clause (input_location, OMP_CLAUSE_MAP);
      OMP_CLAUSE_DECL (nc) = decl;
      if (TREE_CODE (TREE_TYPE (decl)) == REFERENCE_TYPE
	  && TREE_CODE (TREE_TYPE (TREE_TYPE (decl))) == POINTER_TYPE)
	OMP_CLAUSE_DECL (clause)
	  = build_simple_mem_ref_loc (input_location, decl);
      OMP_CLAUSE_DECL (clause)
	= build2 (MEM_REF, char_type_node, OMP_CLAUSE_DECL (clause),
		  build_int_cst (build_pointer_type (char_type_node), 0));
      OMP_CLAUSE_SIZE (clause) = size_zero_node;
      OMP_CLAUSE_SIZE (nc) = size_zero_node;
      OMP_CLAUSE_SET_MAP_KIND (clause, GOMP_MAP_ALLOC);
      OMP_CLAUSE_MAP_MAYBE_ZERO_LENGTH_ARRAY_SECTION (clause) = 1;
      OMP_CLAUSE_SET_MAP_KIND (nc, GOMP_MAP_FIRSTPRIVATE_POINTER);
      OMP_CLAUSE_CHAIN (nc) = *list_p;
      OMP_CLAUSE_CHAIN (clause) = nc;
      struct gimplify_omp_ctx *ctx = gimplify_omp_ctxp;
      gimplify_omp_ctxp = ctx->outer_context;
      gimplify_expr (&TREE_OPERAND (OMP_CLAUSE_DECL (clause), 0),
		     pre_p, NULL, is_gimple_val, fb_rvalue);
      gimplify_omp_ctxp = ctx;
    }
  else if (code == OMP_CLAUSE_MAP)
    {
      OMP_CLAUSE_SET_MAP_KIND (clause,
			       flags & GOVD_MAP_TO_ONLY ? GOMP_MAP_TO
			       : (flags & GOVD_FORCE_MAP
				  ? GOMP_MAP_FORCE_TOFROM
				  : GOMP_MAP_TOFROM));

      if (DECL_SIZE (decl)
	  && TREE_CODE (DECL_SIZE (decl)) != INTEGER_CST)
	{
	  tree decl2 = DECL_VALUE_EXPR (decl);
	  gcc_assert (TREE_CODE (decl2) == INDIRECT_REF);
	  decl2 = TREE_OPERAND (decl2, 0);
	  gcc_assert (DECL_P (decl2));
	  tree mem = build_simple_mem_ref (decl2);
	  OMP_CLAUSE_DECL (clause) = mem;
	  OMP_CLAUSE_SIZE (clause) = TYPE_SIZE_UNIT (TREE_TYPE (decl));
	  if (gimplify_omp_ctxp->outer_context)
	    {
	      struct gimplify_omp_ctx *ctx = gimplify_omp_ctxp->outer_context;
	      omp_notice_variable (ctx, decl2, true);
	      omp_notice_variable (ctx, OMP_CLAUSE_SIZE (clause), true);
	    }
	  tree nc = build_omp_clause (OMP_CLAUSE_LOCATION (clause),
				      OMP_CLAUSE_MAP);
	  OMP_CLAUSE_DECL (nc) = decl;
	  OMP_CLAUSE_SIZE (nc) = size_zero_node;
	  if (gimplify_omp_ctxp->target_firstprivatize_array_bases)
	    OMP_CLAUSE_SET_MAP_KIND (nc, GOMP_MAP_FIRSTPRIVATE_POINTER);
	  else
	    OMP_CLAUSE_SET_MAP_KIND (nc, GOMP_MAP_POINTER);
	  OMP_CLAUSE_CHAIN (nc) = OMP_CLAUSE_CHAIN (clause);
	  OMP_CLAUSE_CHAIN (clause) = nc;
	}
      else if (gimplify_omp_ctxp->target_firstprivatize_array_bases
	       && lang_hooks.decls.omp_privatize_by_reference (decl))
	{
	  OMP_CLAUSE_DECL (clause) = build_simple_mem_ref (decl);
	  OMP_CLAUSE_SIZE (clause)
	    = unshare_expr (TYPE_SIZE_UNIT (TREE_TYPE (TREE_TYPE (decl))));
	  struct gimplify_omp_ctx *ctx = gimplify_omp_ctxp;
	  gimplify_omp_ctxp = ctx->outer_context;
	  gimplify_expr (&OMP_CLAUSE_SIZE (clause),
			 pre_p, NULL, is_gimple_val, fb_rvalue);
	  gimplify_omp_ctxp = ctx;
	  tree nc = build_omp_clause (OMP_CLAUSE_LOCATION (clause),
				      OMP_CLAUSE_MAP);
	  OMP_CLAUSE_DECL (nc) = decl;
	  OMP_CLAUSE_SIZE (nc) = size_zero_node;
	  OMP_CLAUSE_SET_MAP_KIND (nc, GOMP_MAP_FIRSTPRIVATE_REFERENCE);
	  OMP_CLAUSE_CHAIN (nc) = OMP_CLAUSE_CHAIN (clause);
	  OMP_CLAUSE_CHAIN (clause) = nc;
	}
      else
	{
	  if (gimplify_omp_ctxp->outer_context)
	    {
	      struct gimplify_omp_ctx *ctx = gimplify_omp_ctxp->outer_context;
	      splay_tree_node on
		    = splay_tree_lookup (ctx->variables, (splay_tree_key) decl);
	      if (on && (on->value & GOVD_USE_DEVPTR))
	        OMP_CLAUSE_SET_MAP_KIND (clause, GOMP_MAP_FORCE_PRESENT);
	    }
	  OMP_CLAUSE_SIZE (clause) = DECL_SIZE_UNIT (decl);
	}
    }
  if (code == OMP_CLAUSE_FIRSTPRIVATE && (flags & GOVD_LASTPRIVATE) != 0)
    {
      tree nc = build_omp_clause (input_location, OMP_CLAUSE_LASTPRIVATE);
      OMP_CLAUSE_DECL (nc) = decl;
      OMP_CLAUSE_LASTPRIVATE_FIRSTPRIVATE (nc) = 1;
      OMP_CLAUSE_CHAIN (nc) = *list_p;
      OMP_CLAUSE_CHAIN (clause) = nc;
      struct gimplify_omp_ctx *ctx = gimplify_omp_ctxp;
      gimplify_omp_ctxp = ctx->outer_context;
      lang_hooks.decls.omp_finish_clause (nc, pre_p);
      gimplify_omp_ctxp = ctx;
    }
  *list_p = clause;
  struct gimplify_omp_ctx *ctx = gimplify_omp_ctxp;
  gimplify_omp_ctxp = ctx->outer_context;
  lang_hooks.decls.omp_finish_clause (clause, pre_p);
  gimplify_omp_ctxp = ctx;
  return 0;
}

static void
gimplify_adjust_omp_clauses (gimple_seq *pre_p, tree *list_p,
			     enum tree_code code)
{
  struct gimplify_omp_ctx *ctx = gimplify_omp_ctxp;
  tree c, decl;

  while ((c = *list_p) != NULL)
    {
      splay_tree_node n;
      bool remove = false;

      switch (OMP_CLAUSE_CODE (c))
	{
	case OMP_CLAUSE_PRIVATE:
	case OMP_CLAUSE_SHARED:
	case OMP_CLAUSE_FIRSTPRIVATE:
	case OMP_CLAUSE_LINEAR:
	  decl = OMP_CLAUSE_DECL (c);
	  n = splay_tree_lookup (ctx->variables, (splay_tree_key) decl);
	  remove = !(n->value & GOVD_SEEN);
	  if (! remove)
	    {
	      bool shared = OMP_CLAUSE_CODE (c) == OMP_CLAUSE_SHARED;
	      if ((n->value & GOVD_DEBUG_PRIVATE)
		  || lang_hooks.decls.omp_private_debug_clause (decl, shared))
		{
		  gcc_assert ((n->value & GOVD_DEBUG_PRIVATE) == 0
			      || ((n->value & GOVD_DATA_SHARE_CLASS)
				  == GOVD_PRIVATE));
		  OMP_CLAUSE_SET_CODE (c, OMP_CLAUSE_PRIVATE);
		  OMP_CLAUSE_PRIVATE_DEBUG (c) = 1;
		}
	    }
	  break;

	case OMP_CLAUSE_LASTPRIVATE:
	  /* Make sure OMP_CLAUSE_LASTPRIVATE_FIRSTPRIVATE is set to
	     accurately reflect the presence of a FIRSTPRIVATE clause.  */
	  decl = OMP_CLAUSE_DECL (c);
	  n = splay_tree_lookup (ctx->variables, (splay_tree_key) decl);
	  OMP_CLAUSE_LASTPRIVATE_FIRSTPRIVATE (c)
	    = (n->value & GOVD_FIRSTPRIVATE) != 0;
	  if (omp_no_lastprivate (ctx))
	    {
	      if (OMP_CLAUSE_LASTPRIVATE_FIRSTPRIVATE (c))
		remove = true;
	      else
		OMP_CLAUSE_CODE (c) = OMP_CLAUSE_PRIVATE;
	    }
	  else if (code == OMP_DISTRIBUTE
		   && OMP_CLAUSE_LASTPRIVATE_FIRSTPRIVATE (c))
	    {
	      remove = true;
	      error_at (OMP_CLAUSE_LOCATION (c),
			"same variable used in %<firstprivate%> and "
			"%<lastprivate%> clauses on %<distribute%> "
			"construct");
	    }
	  break;

	case OMP_CLAUSE_ALIGNED:
	  decl = OMP_CLAUSE_DECL (c);
	  if (!is_global_var (decl))
	    {
	      n = splay_tree_lookup (ctx->variables, (splay_tree_key) decl);
	      remove = n == NULL || !(n->value & GOVD_SEEN);
	      if (!remove && TREE_CODE (TREE_TYPE (decl)) == POINTER_TYPE)
		{
		  struct gimplify_omp_ctx *octx;
		  if (n != NULL
		      && (n->value & (GOVD_DATA_SHARE_CLASS
				      & ~GOVD_FIRSTPRIVATE)))
		    remove = true;
		  else
		    for (octx = ctx->outer_context; octx;
			 octx = octx->outer_context)
		      {
			n = splay_tree_lookup (octx->variables,
					       (splay_tree_key) decl);
			if (n == NULL)
			  continue;
			if (n->value & GOVD_LOCAL)
			  break;
			/* We have to avoid assigning a shared variable
			   to itself when trying to add
			   __builtin_assume_aligned.  */
			if (n->value & GOVD_SHARED)
			  {
			    remove = true;
			    break;
			  }
		      }
		}
	    }
	  else if (TREE_CODE (TREE_TYPE (decl)) == ARRAY_TYPE)
	    {
	      n = splay_tree_lookup (ctx->variables, (splay_tree_key) decl);
	      if (n != NULL && (n->value & GOVD_DATA_SHARE_CLASS) != 0)
		remove = true;
	    }
	  break;

	case OMP_CLAUSE_MAP:
	  if (code == OMP_TARGET_EXIT_DATA
	      && OMP_CLAUSE_MAP_KIND (c) == GOMP_MAP_ALWAYS_POINTER)
	    {
	      remove = true;
	      break;
	    }
	  decl = OMP_CLAUSE_DECL (c);
	  if (!DECL_P (decl))
	    {
	      if ((ctx->region_type & ORT_TARGET) != 0
		  && OMP_CLAUSE_MAP_KIND (c) == GOMP_MAP_FIRSTPRIVATE_POINTER)
		{
		  if (TREE_CODE (decl) == INDIRECT_REF
		      && TREE_CODE (TREE_OPERAND (decl, 0)) == COMPONENT_REF
		      && (TREE_CODE (TREE_TYPE (TREE_OPERAND (decl, 0)))
			  == REFERENCE_TYPE))
		    decl = TREE_OPERAND (decl, 0);
		  if (TREE_CODE (decl) == COMPONENT_REF)
		    {
		      while (TREE_CODE (decl) == COMPONENT_REF)
			decl = TREE_OPERAND (decl, 0);
		      if (DECL_P (decl))
			{
			  n = splay_tree_lookup (ctx->variables,
						 (splay_tree_key) decl);
			  if (!(n->value & GOVD_SEEN))
			    remove = true;
			}
		    }
		}
	      break;
	    }
	  n = splay_tree_lookup (ctx->variables, (splay_tree_key) decl);
	  if ((ctx->region_type & ORT_TARGET) != 0
	      && !(n->value & GOVD_SEEN)
	      && GOMP_MAP_ALWAYS_P (OMP_CLAUSE_MAP_KIND (c)) == 0)
	    {
	      remove = true;
	      /* For struct element mapping, if struct is never referenced
		 in target block and none of the mapping has always modifier,
		 remove all the struct element mappings, which immediately
		 follow the GOMP_MAP_STRUCT map clause.  */
	      if (OMP_CLAUSE_MAP_KIND (c) == GOMP_MAP_STRUCT)
		{
		  HOST_WIDE_INT cnt = tree_to_shwi (OMP_CLAUSE_SIZE (c));
		  while (cnt--)
		    OMP_CLAUSE_CHAIN (c)
		      = OMP_CLAUSE_CHAIN (OMP_CLAUSE_CHAIN (c));
		}
	    }
	  else if (OMP_CLAUSE_MAP_KIND (c) == GOMP_MAP_STRUCT
		   && code == OMP_TARGET_EXIT_DATA)
	    remove = true;
	  else if (DECL_SIZE (decl)
		   && TREE_CODE (DECL_SIZE (decl)) != INTEGER_CST
		   && OMP_CLAUSE_MAP_KIND (c) != GOMP_MAP_POINTER
		   && OMP_CLAUSE_MAP_KIND (c) != GOMP_MAP_FIRSTPRIVATE_POINTER
		   && (OMP_CLAUSE_MAP_KIND (c)
		       != GOMP_MAP_FIRSTPRIVATE_REFERENCE))
	    {
	      /* For GOMP_MAP_FORCE_DEVICEPTR, we'll never enter here, because
		 for these, TREE_CODE (DECL_SIZE (decl)) will always be
		 INTEGER_CST.  */
	      gcc_assert (OMP_CLAUSE_MAP_KIND (c) != GOMP_MAP_FORCE_DEVICEPTR);

	      tree decl2 = DECL_VALUE_EXPR (decl);
	      gcc_assert (TREE_CODE (decl2) == INDIRECT_REF);
	      decl2 = TREE_OPERAND (decl2, 0);
	      gcc_assert (DECL_P (decl2));
	      tree mem = build_simple_mem_ref (decl2);
	      OMP_CLAUSE_DECL (c) = mem;
	      OMP_CLAUSE_SIZE (c) = TYPE_SIZE_UNIT (TREE_TYPE (decl));
	      if (ctx->outer_context)
		{
		  omp_notice_variable (ctx->outer_context, decl2, true);
		  omp_notice_variable (ctx->outer_context,
				       OMP_CLAUSE_SIZE (c), true);
		}
	      if (((ctx->region_type & ORT_TARGET) != 0
		   || !ctx->target_firstprivatize_array_bases)
		  && ((n->value & GOVD_SEEN) == 0
		      || (n->value & (GOVD_PRIVATE | GOVD_FIRSTPRIVATE)) == 0))
		{
		  tree nc = build_omp_clause (OMP_CLAUSE_LOCATION (c),
					      OMP_CLAUSE_MAP);
		  OMP_CLAUSE_DECL (nc) = decl;
		  OMP_CLAUSE_SIZE (nc) = size_zero_node;
		  if (ctx->target_firstprivatize_array_bases)
		    OMP_CLAUSE_SET_MAP_KIND (nc,
					     GOMP_MAP_FIRSTPRIVATE_POINTER);
		  else
		    OMP_CLAUSE_SET_MAP_KIND (nc, GOMP_MAP_POINTER);
		  OMP_CLAUSE_CHAIN (nc) = OMP_CLAUSE_CHAIN (c);
		  OMP_CLAUSE_CHAIN (c) = nc;
		  c = nc;
		}
	    }
	  else
	    {
	      if (OMP_CLAUSE_SIZE (c) == NULL_TREE)
		OMP_CLAUSE_SIZE (c) = DECL_SIZE_UNIT (decl);
	      gcc_assert ((n->value & GOVD_SEEN) == 0
			  || ((n->value & (GOVD_PRIVATE | GOVD_FIRSTPRIVATE))
			      == 0));
	    }
	  break;

	case OMP_CLAUSE_TO:
	case OMP_CLAUSE_FROM:
	case OMP_CLAUSE__CACHE_:
	  decl = OMP_CLAUSE_DECL (c);
	  if (!DECL_P (decl))
	    break;
	  if (DECL_SIZE (decl)
	      && TREE_CODE (DECL_SIZE (decl)) != INTEGER_CST)
	    {
	      tree decl2 = DECL_VALUE_EXPR (decl);
	      gcc_assert (TREE_CODE (decl2) == INDIRECT_REF);
	      decl2 = TREE_OPERAND (decl2, 0);
	      gcc_assert (DECL_P (decl2));
	      tree mem = build_simple_mem_ref (decl2);
	      OMP_CLAUSE_DECL (c) = mem;
	      OMP_CLAUSE_SIZE (c) = TYPE_SIZE_UNIT (TREE_TYPE (decl));
	      if (ctx->outer_context)
		{
		  omp_notice_variable (ctx->outer_context, decl2, true);
		  omp_notice_variable (ctx->outer_context,
				       OMP_CLAUSE_SIZE (c), true);
		}
	    }
	  else if (OMP_CLAUSE_SIZE (c) == NULL_TREE)
	    OMP_CLAUSE_SIZE (c) = DECL_SIZE_UNIT (decl);
	  break;

	case OMP_CLAUSE_REDUCTION:
	case OMP_CLAUSE_COPYIN:
	case OMP_CLAUSE_COPYPRIVATE:
	case OMP_CLAUSE_IF:
	case OMP_CLAUSE_NUM_THREADS:
	case OMP_CLAUSE_NUM_TEAMS:
	case OMP_CLAUSE_THREAD_LIMIT:
	case OMP_CLAUSE_DIST_SCHEDULE:
	case OMP_CLAUSE_DEVICE:
	case OMP_CLAUSE_SCHEDULE:
	case OMP_CLAUSE_NOWAIT:
	case OMP_CLAUSE_ORDERED:
	case OMP_CLAUSE_DEFAULT:
	case OMP_CLAUSE_UNTIED:
	case OMP_CLAUSE_COLLAPSE:
	case OMP_CLAUSE_FINAL:
	case OMP_CLAUSE_MERGEABLE:
	case OMP_CLAUSE_PROC_BIND:
	case OMP_CLAUSE_SAFELEN:
	case OMP_CLAUSE_SIMDLEN:
	case OMP_CLAUSE_DEPEND:
	case OMP_CLAUSE_PRIORITY:
	case OMP_CLAUSE_GRAINSIZE:
	case OMP_CLAUSE_NUM_TASKS:
	case OMP_CLAUSE_NOGROUP:
	case OMP_CLAUSE_THREADS:
	case OMP_CLAUSE_SIMD:
	case OMP_CLAUSE_HINT:
	case OMP_CLAUSE_DEFAULTMAP:
	case OMP_CLAUSE_USE_DEVICE_PTR:
	case OMP_CLAUSE_IS_DEVICE_PTR:
	case OMP_CLAUSE__CILK_FOR_COUNT_:
	case OMP_CLAUSE_ASYNC:
	case OMP_CLAUSE_WAIT:
	case OMP_CLAUSE_DEVICE_RESIDENT:
	case OMP_CLAUSE_USE_DEVICE:
	case OMP_CLAUSE_INDEPENDENT:
	case OMP_CLAUSE_NUM_GANGS:
	case OMP_CLAUSE_NUM_WORKERS:
	case OMP_CLAUSE_VECTOR_LENGTH:
	case OMP_CLAUSE_GANG:
	case OMP_CLAUSE_WORKER:
	case OMP_CLAUSE_VECTOR:
	case OMP_CLAUSE_AUTO:
	case OMP_CLAUSE_SEQ:
	case OMP_CLAUSE_TILE:
	case OMP_CLAUSE_DEVICE_TYPE:
	  break;

	default:
	  gcc_unreachable ();
	}

      if (remove)
	*list_p = OMP_CLAUSE_CHAIN (c);
      else
	list_p = &OMP_CLAUSE_CHAIN (c);
    }

  /* Add in any implicit data sharing.  */
  struct gimplify_adjust_omp_clauses_data data;
  data.list_p = list_p;
  data.pre_p = pre_p;
  splay_tree_foreach (ctx->variables, gimplify_adjust_omp_clauses_1, &data);

  gimplify_omp_ctxp = ctx->outer_context;
  delete_omp_context (ctx);
}

/* Gimplify OACC_CACHE.  */

static void
gimplify_oacc_cache (tree *expr_p, gimple_seq *pre_p)
{
  tree expr = *expr_p;

  gimplify_scan_omp_clauses (&OACC_CACHE_CLAUSES (expr), pre_p, ORT_WORKSHARE,
			     OACC_CACHE, ORK_OACC);
  gimplify_adjust_omp_clauses (pre_p, &OACC_CACHE_CLAUSES (expr), OACC_CACHE);

  /* TODO: Do something sensible with this information.  */

  *expr_p = NULL_TREE;
}

/* Gimplify OACC_DECLARE.  */

static void
gimplify_oacc_declare (tree *expr_p, gimple_seq *pre_p)
{
  tree expr = *expr_p;
  gomp_target *stmt;
  tree clauses, t;

  clauses = OACC_DECLARE_CLAUSES (expr);

  gimplify_scan_omp_clauses (&clauses, pre_p, ORT_TARGET_DATA, OACC_DECLARE,
			     ORK_OACC);

  gimplify_omp_ctxp->acc_region_kind = ARK_DECLARE;
  gimplify_omp_ctxp->stmt = NULL;

  for (t = clauses; t; t = OMP_CLAUSE_CHAIN (t))
    {
      tree attrs, decl = OMP_CLAUSE_DECL (t);

      if (TREE_CODE (decl) == MEM_REF)
	continue;

      omp_add_variable (gimplify_omp_ctxp, decl, GOVD_SEEN);

      attrs = lookup_attribute ("oacc declare", DECL_ATTRIBUTES (decl));
      if (attrs)
	DECL_ATTRIBUTES (decl) = remove_attribute ("oacc declare", attrs);
    }

  stmt = gimple_build_omp_target (NULL, GF_OMP_TARGET_KIND_OACC_DECLARE,
				  clauses);

  gimplify_seq_add_stmt (pre_p, stmt);

  clauses = OACC_DECLARE_RETURN_CLAUSES (expr);

  if (clauses)
    {
      struct gimplify_omp_ctx *c;

      gimplify_scan_omp_clauses (&clauses, pre_p, ORT_TARGET_DATA,
				 OACC_DECLARE, ORK_OACC);

      c = gimplify_omp_ctxp;
      gimplify_omp_ctxp = c->outer_context;
      delete_omp_context (c);

      stmt = gimple_build_omp_target (NULL, GF_OMP_TARGET_KIND_OACC_DECLARE,
				      clauses);
      gimplify_omp_ctxp->stmt = stmt;
    }

  *expr_p = NULL_TREE;
}

static tree
gimplify_oacc_host_data_1 (tree *tp, int *walk_subtrees, void *data ATTRIBUTE_UNUSED)
{
  splay_tree_node n = NULL;
  location_t loc = EXPR_LOCATION (*tp);

  switch (TREE_CODE (*tp))
    {
    case ADDR_EXPR:
      {
	tree decl = TREE_OPERAND (*tp, 0);

	switch (TREE_CODE (decl))
	  {
	  case ARRAY_REF:
	  case ARRAY_RANGE_REF:
	  case COMPONENT_REF:
	  case VIEW_CONVERT_EXPR:
	  case REALPART_EXPR:
	  case IMAGPART_EXPR:
	    if (TREE_CODE (TREE_OPERAND (decl, 0)) == VAR_DECL)
	      n = splay_tree_lookup (gimplify_omp_ctxp->variables,
				     (splay_tree_key) TREE_OPERAND (decl, 0));
	    break;

	  case VAR_DECL:
	    n = splay_tree_lookup (gimplify_omp_ctxp->variables,
				   (splay_tree_key) decl);
	    break;

	  default:
	    ;
	  }

	if (n != NULL && (n->value & GOVD_USE_DEVICE) != 0)
	  {
	    tree t = builtin_decl_explicit (BUILT_IN_GOACC_DEVICEPTR);
	    *tp = build_call_expr_loc (loc, t, 1, *tp);
	  }

	*walk_subtrees = 0;
      }
      break;

    case VAR_DECL:
      {
	tree decl = *tp;

	n = splay_tree_lookup (gimplify_omp_ctxp->variables,
			       (splay_tree_key) decl);

	if (n != NULL && (n->value & GOVD_USE_DEVICE) != 0)
	  {
	    if (!POINTER_TYPE_P (TREE_TYPE (decl)))
	      return decl;

	    tree t = builtin_decl_explicit (BUILT_IN_GOACC_DEVICEPTR);
	    *tp = build_call_expr_loc (loc, t, 1, *tp);
	    *walk_subtrees = 0;
	  }
      }
      break;

    case OACC_PARALLEL:
    case OACC_KERNELS:
    case OACC_LOOP:
      *walk_subtrees = 0;
      break;

    default:
      ;
    }

  return NULL_TREE;
}

static enum gimplify_status
gimplify_oacc_host_data (tree *expr_p, gimple_seq *pre_p)
{
  tree expr = *expr_p, orig_body;
  gimple_seq body = NULL;
  
  gimplify_scan_omp_clauses (&OACC_HOST_DATA_CLAUSES (expr), pre_p,
			     ORT_HOST_DATA, OACC_HOST_DATA, ORK_OACC);
  
  orig_body = OACC_HOST_DATA_BODY (expr);

  /* Perform a pre-pass over the host_data region's body, inserting calls to
     GOACC_deviceptr where appropriate.  */

  tree ret = walk_tree_without_duplicates (&orig_body,
					   &gimplify_oacc_host_data_1, 0);
  
  if (ret)
    {
      error_at (EXPR_LOCATION (expr),
		"undefined use of variable %qE in host_data region",
		DECL_NAME (ret));
      gimplify_adjust_omp_clauses (pre_p, &OACC_HOST_DATA_CLAUSES (expr),
				   OACC_HOST_DATA);
      return GS_ERROR;
    }

  push_gimplify_context ();
  
  gimple *g = gimplify_and_return_first (orig_body, &body);

  if (gimple_code (g) == GIMPLE_BIND)
    pop_gimplify_context (g);
  else
    pop_gimplify_context (NULL);

  gimplify_adjust_omp_clauses (pre_p, &OACC_HOST_DATA_CLAUSES (expr),
			       OACC_HOST_DATA);
  
  gimplify_seq_add_stmt (pre_p, g);
  
  return GS_ALL_DONE;
}

/* Gimplify the contents of an OMP_PARALLEL statement.  This involves
   gimplification of the body, as well as scanning the body for used
   variables.  We need to do this scan now, because variable-sized
   decls will be decomposed during gimplification.  */

static void
gimplify_omp_parallel (tree *expr_p, gimple_seq *pre_p)
{
  tree expr = *expr_p;
  gimple *g;
  gimple_seq body = NULL;

  gimplify_scan_omp_clauses (&OMP_PARALLEL_CLAUSES (expr), pre_p,
			     OMP_PARALLEL_COMBINED (expr)
			     ? ORT_COMBINED_PARALLEL
			     : ORT_PARALLEL,
			     OMP_PARALLEL, ORK_OMP);

  push_gimplify_context ();

  g = gimplify_and_return_first (OMP_PARALLEL_BODY (expr), &body);
  if (gimple_code (g) == GIMPLE_BIND)
    pop_gimplify_context (g);
  else
    pop_gimplify_context (NULL);

  gimplify_adjust_omp_clauses (pre_p, &OMP_PARALLEL_CLAUSES (expr),
			       OMP_PARALLEL);

  g = gimple_build_omp_parallel (body,
				 OMP_PARALLEL_CLAUSES (expr),
				 NULL_TREE, NULL_TREE);
  if (OMP_PARALLEL_COMBINED (expr))
    gimple_omp_set_subcode (g, GF_OMP_PARALLEL_COMBINED);
  gimplify_seq_add_stmt (pre_p, g);
  *expr_p = NULL_TREE;
}

/* Gimplify the contents of an OMP_TASK statement.  This involves
   gimplification of the body, as well as scanning the body for used
   variables.  We need to do this scan now, because variable-sized
   decls will be decomposed during gimplification.  */

static void
gimplify_omp_task (tree *expr_p, gimple_seq *pre_p)
{
  tree expr = *expr_p;
  gimple *g;
  gimple_seq body = NULL;

  gimplify_scan_omp_clauses (&OMP_TASK_CLAUSES (expr), pre_p,
			     find_omp_clause (OMP_TASK_CLAUSES (expr),
					      OMP_CLAUSE_UNTIED)
			     ? ORT_UNTIED_TASK : ORT_TASK,
			     OMP_TASK, ORK_OMP);

  push_gimplify_context ();

  g = gimplify_and_return_first (OMP_TASK_BODY (expr), &body);
  if (gimple_code (g) == GIMPLE_BIND)
    pop_gimplify_context (g);
  else
    pop_gimplify_context (NULL);

  gimplify_adjust_omp_clauses (pre_p, &OMP_TASK_CLAUSES (expr), OMP_TASK);

  g = gimple_build_omp_task (body,
			     OMP_TASK_CLAUSES (expr),
			     NULL_TREE, NULL_TREE,
			     NULL_TREE, NULL_TREE, NULL_TREE);
  gimplify_seq_add_stmt (pre_p, g);
  *expr_p = NULL_TREE;
}

/* Helper function of gimplify_omp_for, find OMP_FOR resp. OMP_SIMD
   with non-NULL OMP_FOR_INIT.  */

static tree
find_combined_omp_for (tree *tp, int *walk_subtrees, void *)
{
  *walk_subtrees = 0;
  switch (TREE_CODE (*tp))
    {
    case OMP_FOR:
      *walk_subtrees = 1;
      /* FALLTHRU */
    case OMP_SIMD:
      if (OMP_FOR_INIT (*tp) != NULL_TREE)
	return *tp;
      break;
    case BIND_EXPR:
    case STATEMENT_LIST:
    case OMP_PARALLEL:
      *walk_subtrees = 1;
      break;
    default:
      break;
    }
  return NULL_TREE;
}

/* Helper function for localize_reductions.  Replace all uses of REF_VAR with
   LOCAL_VAR.  */

static tree
localize_reductions_r (tree *tp, int *walk_subtrees, void *data)
{
  enum tree_code tc = TREE_CODE (*tp);
  struct privatize_reduction *pr = (struct privatize_reduction *) data;

  if (TYPE_P (*tp))
    *walk_subtrees = 0;

  switch (tc)
    {
    case INDIRECT_REF:
    case MEM_REF:
      if (TREE_OPERAND (*tp, 0) == pr->ref_var)
	*tp = pr->local_var;

      *walk_subtrees = 0;
      break;

    case VAR_DECL:
    case PARM_DECL:
    case RESULT_DECL:
      if (*tp == pr->ref_var)
	*tp = pr->local_var;

      *walk_subtrees = 0;
      break;

    default:
      break;
    }

  return NULL_TREE;
}

/* OpenACC worker and vector loop state propagation requires reductions
   to be inside local variables.  This function replaces all reference-type
   reductions variables associated with the loop with a local copy.  It is
   also used to create private copies of reduction variables for those
   which are not associated with acc loops.  */

static void
localize_reductions (tree *expr_p, bool target)
{
  tree clauses = target ? OMP_CLAUSES (*expr_p) : OMP_FOR_CLAUSES (*expr_p);
  tree c, var, type, new_var;
  struct privatize_reduction pr;
  
  for (c = clauses; c; c = OMP_CLAUSE_CHAIN (c))
    if (OMP_CLAUSE_CODE (c) == OMP_CLAUSE_REDUCTION)
      {
	var = OMP_CLAUSE_DECL (c);

	if (!target && !lang_hooks.decls.omp_privatize_by_reference (var))
	  {
	    OMP_CLAUSE_REDUCTION_PRIVATE_DECL (c) = NULL;
	    continue;
	  }

	if (lang_hooks.decls.omp_privatize_by_reference (var))
	  type = TREE_TYPE (TREE_TYPE (var));
	else
	  type = TREE_TYPE (var);
	new_var = create_tmp_var (type);

	pr.ref_var = var;
	pr.local_var = new_var;

	/* Only replace var with new_var within the region associated the
	   current ACC construct, not in the clauses of this construct.  */
	tree region = TREE_OPERAND (*expr_p, 0);

	walk_tree (&region, localize_reductions_r, &pr, NULL);

	OMP_CLAUSE_REDUCTION_PRIVATE_DECL (c) = new_var;
      }
}

/* Gimplify the gross structure of an OMP_FOR statement.  */

static enum gimplify_status
gimplify_omp_for (tree *expr_p, gimple_seq *pre_p)
{
  tree for_stmt, orig_for_stmt, inner_for_stmt = NULL_TREE, decl, var, t;
  enum gimplify_status ret = GS_ALL_DONE;
  enum gimplify_status tret;
  gomp_for *gfor;
  gimple_seq for_body, for_pre_body;
  int i;
  bitmap has_decl_expr = NULL;
  enum omp_region_type ort = ORT_WORKSHARE;
  enum omp_region_kind ork;

  orig_for_stmt = for_stmt = *expr_p;

  switch (TREE_CODE (for_stmt))
    {
    case OMP_FOR:
    case CILK_FOR:
    case OMP_DISTRIBUTE:
      ork = ORK_OMP;
      break;
    case OACC_LOOP:
      ork = ORK_OACC;
      break;
    case OMP_TASKLOOP:
      if (find_omp_clause (OMP_FOR_CLAUSES (for_stmt), OMP_CLAUSE_UNTIED))
	ort = ORT_UNTIED_TASK;
      else
	ort = ORT_TASK;
      ork = ORK_OMP;
      break;
    case OMP_SIMD:
    case CILK_SIMD:
      ort = ORT_SIMD;
      ork = ORK_OMP;
      break;
    default:
      gcc_unreachable ();
    }

  if (ork == ORK_OACC)
    localize_reductions (expr_p, false);

  /* Set OMP_CLAUSE_LINEAR_NO_COPYIN flag on explicit linear
     clause for the IV.  */
  if (ort == ORT_SIMD && TREE_VEC_LENGTH (OMP_FOR_INIT (for_stmt)) == 1)
    {
      t = TREE_VEC_ELT (OMP_FOR_INIT (for_stmt), 0);
      gcc_assert (TREE_CODE (t) == MODIFY_EXPR);
      decl = TREE_OPERAND (t, 0);
      for (tree c = OMP_FOR_CLAUSES (for_stmt); c; c = OMP_CLAUSE_CHAIN (c))
	if (OMP_CLAUSE_CODE (c) == OMP_CLAUSE_LINEAR
	    && OMP_CLAUSE_DECL (c) == decl)
	  {
	    OMP_CLAUSE_LINEAR_NO_COPYIN (c) = 1;
	    break;
	  }
    }

  if (OMP_FOR_INIT (for_stmt) == NULL_TREE)
    {
      gcc_assert (TREE_CODE (for_stmt) != OACC_LOOP);
      inner_for_stmt = walk_tree (&OMP_FOR_BODY (for_stmt),
				  find_combined_omp_for, NULL, NULL);
      if (inner_for_stmt == NULL_TREE)
	{
	  gcc_assert (seen_error ());
	  *expr_p = NULL_TREE;
	  return GS_ERROR;
	}
    }

  if (TREE_CODE (for_stmt) != OMP_TASKLOOP)
    gimplify_scan_omp_clauses (&OMP_FOR_CLAUSES (for_stmt), pre_p, ort,
			       TREE_CODE (for_stmt), ork);

  if (TREE_CODE (for_stmt) == OMP_DISTRIBUTE)
    gimplify_omp_ctxp->distribute = true;

  /* Handle OMP_FOR_INIT.  */
  for_pre_body = NULL;
  if (ort == ORT_SIMD && OMP_FOR_PRE_BODY (for_stmt))
    {
      has_decl_expr = BITMAP_ALLOC (NULL);
      if (TREE_CODE (OMP_FOR_PRE_BODY (for_stmt)) == DECL_EXPR
	  && TREE_CODE (DECL_EXPR_DECL (OMP_FOR_PRE_BODY (for_stmt)))
	     == VAR_DECL)
	{
	  t = OMP_FOR_PRE_BODY (for_stmt);
	  bitmap_set_bit (has_decl_expr, DECL_UID (DECL_EXPR_DECL (t)));
	}
      else if (TREE_CODE (OMP_FOR_PRE_BODY (for_stmt)) == STATEMENT_LIST)
	{
	  tree_stmt_iterator si;
	  for (si = tsi_start (OMP_FOR_PRE_BODY (for_stmt)); !tsi_end_p (si);
	       tsi_next (&si))
	    {
	      t = tsi_stmt (si);
	      if (TREE_CODE (t) == DECL_EXPR
		  && TREE_CODE (DECL_EXPR_DECL (t)) == VAR_DECL)
		bitmap_set_bit (has_decl_expr, DECL_UID (DECL_EXPR_DECL (t)));
	    }
	}
    }
  if (OMP_FOR_PRE_BODY (for_stmt))
    {
      if (TREE_CODE (for_stmt) != OMP_TASKLOOP || gimplify_omp_ctxp)
	gimplify_and_add (OMP_FOR_PRE_BODY (for_stmt), &for_pre_body);
      else
	{
	  struct gimplify_omp_ctx ctx;
	  memset (&ctx, 0, sizeof (ctx));
	  ctx.region_type = ORT_NONE;
	  gimplify_omp_ctxp = &ctx;
	  gimplify_and_add (OMP_FOR_PRE_BODY (for_stmt), &for_pre_body);
	  gimplify_omp_ctxp = NULL;
	}
    }
  OMP_FOR_PRE_BODY (for_stmt) = NULL_TREE;

  if (OMP_FOR_INIT (for_stmt) == NULL_TREE)
    for_stmt = inner_for_stmt;

  /* For taskloop, need to gimplify the start, end and step before the
     taskloop, outside of the taskloop omp context.  */
  if (TREE_CODE (orig_for_stmt) == OMP_TASKLOOP)
    {
      for (i = 0; i < TREE_VEC_LENGTH (OMP_FOR_INIT (for_stmt)); i++)
	{
	  t = TREE_VEC_ELT (OMP_FOR_INIT (for_stmt), i);
	  if (!is_gimple_constant (TREE_OPERAND (t, 1)))
	    {
	      TREE_OPERAND (t, 1)
		= get_initialized_tmp_var (TREE_OPERAND (t, 1),
					   pre_p, NULL);
	      tree c = build_omp_clause (input_location,
					 OMP_CLAUSE_FIRSTPRIVATE);
	      OMP_CLAUSE_DECL (c) = TREE_OPERAND (t, 1);
	      OMP_CLAUSE_CHAIN (c) = OMP_FOR_CLAUSES (orig_for_stmt);
	      OMP_FOR_CLAUSES (orig_for_stmt) = c;
	    }

	  /* Handle OMP_FOR_COND.  */
	  t = TREE_VEC_ELT (OMP_FOR_COND (for_stmt), i);
	  if (!is_gimple_constant (TREE_OPERAND (t, 1)))
	    {
	      TREE_OPERAND (t, 1)
		= get_initialized_tmp_var (TREE_OPERAND (t, 1),
					   gimple_seq_empty_p (for_pre_body)
					   ? pre_p : &for_pre_body, NULL);
	      tree c = build_omp_clause (input_location,
					 OMP_CLAUSE_FIRSTPRIVATE);
	      OMP_CLAUSE_DECL (c) = TREE_OPERAND (t, 1);
	      OMP_CLAUSE_CHAIN (c) = OMP_FOR_CLAUSES (orig_for_stmt);
	      OMP_FOR_CLAUSES (orig_for_stmt) = c;
	    }

	  /* Handle OMP_FOR_INCR.  */
	  t = TREE_VEC_ELT (OMP_FOR_INCR (for_stmt), i);
	  if (TREE_CODE (t) == MODIFY_EXPR)
	    {
	      decl = TREE_OPERAND (t, 0);
	      t = TREE_OPERAND (t, 1);
	      tree *tp = &TREE_OPERAND (t, 1);
	      if (TREE_CODE (t) == PLUS_EXPR && *tp == decl)
		tp = &TREE_OPERAND (t, 0);

	      if (!is_gimple_constant (*tp))
		{
		  gimple_seq *seq = gimple_seq_empty_p (for_pre_body)
				    ? pre_p : &for_pre_body;
		  *tp = get_initialized_tmp_var (*tp, seq, NULL);
		  tree c = build_omp_clause (input_location,
					     OMP_CLAUSE_FIRSTPRIVATE);
		  OMP_CLAUSE_DECL (c) = *tp;
		  OMP_CLAUSE_CHAIN (c) = OMP_FOR_CLAUSES (orig_for_stmt);
		  OMP_FOR_CLAUSES (orig_for_stmt) = c;
		}
	    }
	}

      gimplify_scan_omp_clauses (&OMP_FOR_CLAUSES (orig_for_stmt), pre_p, ort,
				 OMP_TASKLOOP, ork);
    }

  if (orig_for_stmt != for_stmt)
    gimplify_omp_ctxp->combined_loop = true;

  for_body = NULL;
  gcc_assert (TREE_VEC_LENGTH (OMP_FOR_INIT (for_stmt))
	      == TREE_VEC_LENGTH (OMP_FOR_COND (for_stmt)));
  gcc_assert (TREE_VEC_LENGTH (OMP_FOR_INIT (for_stmt))
	      == TREE_VEC_LENGTH (OMP_FOR_INCR (for_stmt)));

  tree c = find_omp_clause (OMP_FOR_CLAUSES (for_stmt), OMP_CLAUSE_ORDERED);
  bool is_doacross = false;
  if (c && OMP_CLAUSE_ORDERED_EXPR (c))
    {
      is_doacross = true;
      gimplify_omp_ctxp->loop_iter_var.create (TREE_VEC_LENGTH
						 (OMP_FOR_INIT (for_stmt))
					       * 2);
    }
  int collapse = 1;
  c = find_omp_clause (OMP_FOR_CLAUSES (for_stmt), OMP_CLAUSE_COLLAPSE);
  if (c)
    collapse = tree_to_shwi (OMP_CLAUSE_COLLAPSE_EXPR (c));
  for (i = 0; i < TREE_VEC_LENGTH (OMP_FOR_INIT (for_stmt)); i++)
    {
      t = TREE_VEC_ELT (OMP_FOR_INIT (for_stmt), i);
      gcc_assert (TREE_CODE (t) == MODIFY_EXPR);
      decl = TREE_OPERAND (t, 0);
      gcc_assert (DECL_P (decl));
      gcc_assert (INTEGRAL_TYPE_P (TREE_TYPE (decl))
		  || POINTER_TYPE_P (TREE_TYPE (decl)));
      if (is_doacross)
	{
	  if (TREE_CODE (for_stmt) == OMP_FOR && OMP_FOR_ORIG_DECLS (for_stmt))
	    gimplify_omp_ctxp->loop_iter_var.quick_push
	      (TREE_VEC_ELT (OMP_FOR_ORIG_DECLS (for_stmt), i));
	  else
	    gimplify_omp_ctxp->loop_iter_var.quick_push (decl);
	  gimplify_omp_ctxp->loop_iter_var.quick_push (decl);
	}

      /* Make sure the iteration variable is private.  */
      tree c = NULL_TREE;
      tree c2 = NULL_TREE;
      if (orig_for_stmt != for_stmt)
	/* Do this only on innermost construct for combined ones.  */;
      else if (ort == ORT_SIMD)
	{
	  splay_tree_node n = splay_tree_lookup (gimplify_omp_ctxp->variables,
						 (splay_tree_key) decl);
	  omp_is_private (gimplify_omp_ctxp, decl,
			  1 + (TREE_VEC_LENGTH (OMP_FOR_INIT (for_stmt))
			       != 1));
	  if (n != NULL && (n->value & GOVD_DATA_SHARE_CLASS) != 0)
	    omp_notice_variable (gimplify_omp_ctxp, decl, true);
	  else if (TREE_VEC_LENGTH (OMP_FOR_INIT (for_stmt)) == 1)
	    {
	      c = build_omp_clause (input_location, OMP_CLAUSE_LINEAR);
	      OMP_CLAUSE_LINEAR_NO_COPYIN (c) = 1;
	      unsigned int flags = GOVD_LINEAR | GOVD_EXPLICIT | GOVD_SEEN;
	      if ((has_decl_expr
		   && bitmap_bit_p (has_decl_expr, DECL_UID (decl)))
		  || omp_no_lastprivate (gimplify_omp_ctxp))
		{
		  OMP_CLAUSE_LINEAR_NO_COPYOUT (c) = 1;
		  flags |= GOVD_LINEAR_LASTPRIVATE_NO_OUTER;
		}
	      struct gimplify_omp_ctx *outer
		= gimplify_omp_ctxp->outer_context;
	      if (outer && !OMP_CLAUSE_LINEAR_NO_COPYOUT (c))
		{
		  if (outer->region_type == ORT_WORKSHARE
		      && outer->combined_loop)
		    {
		      n = splay_tree_lookup (outer->variables,
					     (splay_tree_key)decl);
		      if (n != NULL && (n->value & GOVD_LOCAL) != 0)
			{
			  OMP_CLAUSE_LINEAR_NO_COPYOUT (c) = 1;
			  flags |= GOVD_LINEAR_LASTPRIVATE_NO_OUTER;
			}
		      else
			{
			  struct gimplify_omp_ctx *octx = outer->outer_context;
			  if (octx
			      && octx->region_type == ORT_COMBINED_PARALLEL
			      && octx->outer_context
			      && (octx->outer_context->region_type
				  == ORT_WORKSHARE)
			      && octx->outer_context->combined_loop)
			    {
			      octx = octx->outer_context;
			      n = splay_tree_lookup (octx->variables,
						     (splay_tree_key)decl);
			      if (n != NULL && (n->value & GOVD_LOCAL) != 0)
				{
				  OMP_CLAUSE_LINEAR_NO_COPYOUT (c) = 1;
				  flags |= GOVD_LINEAR_LASTPRIVATE_NO_OUTER;
				}
			    }
			}
		    }
		}

	      OMP_CLAUSE_DECL (c) = decl;
	      OMP_CLAUSE_CHAIN (c) = OMP_FOR_CLAUSES (for_stmt);
	      OMP_FOR_CLAUSES (for_stmt) = c;
	      omp_add_variable (gimplify_omp_ctxp, decl, flags);
	      if (outer && !OMP_CLAUSE_LINEAR_NO_COPYOUT (c))
		{
		  if (outer->region_type == ORT_WORKSHARE
		      && outer->combined_loop)
		    {
		      if (outer->outer_context
			  && (outer->outer_context->region_type
			      == ORT_COMBINED_PARALLEL))
			outer = outer->outer_context;
		      else if (omp_check_private (outer, decl, false))
			outer = NULL;
		    }
		  else if (((outer->region_type & ORT_TASK) != 0)
			   && outer->combined_loop
			   && !omp_check_private (gimplify_omp_ctxp,
						  decl, false))
		    ;
		  else if (outer->region_type != ORT_COMBINED_PARALLEL)
		    outer = NULL;
		  if (outer)
		    {
		      n = splay_tree_lookup (outer->variables,
					     (splay_tree_key)decl);
		      if (n == NULL || (n->value & GOVD_DATA_SHARE_CLASS) == 0)
			{
			  omp_add_variable (outer, decl,
					    GOVD_LASTPRIVATE | GOVD_SEEN);
			  if (outer->region_type == ORT_COMBINED_PARALLEL
			      && outer->outer_context
			      && (outer->outer_context->region_type
				  == ORT_WORKSHARE)
			      && outer->outer_context->combined_loop)
			    {
			      outer = outer->outer_context;
			      n = splay_tree_lookup (outer->variables,
						     (splay_tree_key)decl);
			      if (omp_check_private (outer, decl, false))
				outer = NULL;
			      else if (n == NULL
				       || ((n->value & GOVD_DATA_SHARE_CLASS)
					   == 0))
				omp_add_variable (outer, decl,
						  GOVD_LASTPRIVATE
						  | GOVD_SEEN);
			      else
				outer = NULL;
			    }
			  if (outer && outer->outer_context
			      && (outer->outer_context->region_type
				  == ORT_COMBINED_TEAMS))
			    {
			      outer = outer->outer_context;
			      n = splay_tree_lookup (outer->variables,
						     (splay_tree_key)decl);
			      if (n == NULL
				  || (n->value & GOVD_DATA_SHARE_CLASS) == 0)
				omp_add_variable (outer, decl,
						  GOVD_SHARED | GOVD_SEEN);
			      else
				outer = NULL;
			    }
			  if (outer && outer->outer_context)
			    omp_notice_variable (outer->outer_context, decl,
						 true);
			}
		    }
		}
	    }
	  else
	    {
	      bool lastprivate
		= (!has_decl_expr
		   || !bitmap_bit_p (has_decl_expr, DECL_UID (decl)))
		  && !omp_no_lastprivate (gimplify_omp_ctxp);
	      struct gimplify_omp_ctx *outer
		= gimplify_omp_ctxp->outer_context;
	      if (outer && lastprivate)
		{
		  if (outer->region_type == ORT_WORKSHARE
		      && outer->combined_loop)
		    {
		      n = splay_tree_lookup (outer->variables,
					     (splay_tree_key)decl);
		      if (n != NULL && (n->value & GOVD_LOCAL) != 0)
			{
			  lastprivate = false;
			  outer = NULL;
			}
		      else if (outer->outer_context
			       && (outer->outer_context->region_type
				   == ORT_COMBINED_PARALLEL))
			outer = outer->outer_context;
		      else if (omp_check_private (outer, decl, false))
			outer = NULL;
		    }
		  else if (((outer->region_type & ORT_TASK) != 0)
			   && outer->combined_loop
			   && !omp_check_private (gimplify_omp_ctxp,
						  decl, false))
		    ;
		  else if (outer->region_type != ORT_COMBINED_PARALLEL)
		    outer = NULL;
		  if (outer)
		    {
		      n = splay_tree_lookup (outer->variables,
					     (splay_tree_key)decl);
		      if (n == NULL || (n->value & GOVD_DATA_SHARE_CLASS) == 0)
			{
			  omp_add_variable (outer, decl,
					    GOVD_LASTPRIVATE | GOVD_SEEN);
			  if (outer->region_type == ORT_COMBINED_PARALLEL
			      && outer->outer_context
			      && (outer->outer_context->region_type
				  == ORT_WORKSHARE)
			      && outer->outer_context->combined_loop)
			    {
			      outer = outer->outer_context;
			      n = splay_tree_lookup (outer->variables,
						     (splay_tree_key)decl);
			      if (omp_check_private (outer, decl, false))
				outer = NULL;
			      else if (n == NULL
				       || ((n->value & GOVD_DATA_SHARE_CLASS)
					   == 0))
				omp_add_variable (outer, decl,
						  GOVD_LASTPRIVATE
						  | GOVD_SEEN);
			      else
				outer = NULL;
			    }
			  if (outer && outer->outer_context
			      && (outer->outer_context->region_type
				  == ORT_COMBINED_TEAMS))
			    {
			      outer = outer->outer_context;
			      n = splay_tree_lookup (outer->variables,
						     (splay_tree_key)decl);
			      if (n == NULL
				  || (n->value & GOVD_DATA_SHARE_CLASS) == 0)
				omp_add_variable (outer, decl,
						  GOVD_SHARED | GOVD_SEEN);
			      else
				outer = NULL;
			    }
			  if (outer && outer->outer_context)
			    omp_notice_variable (outer->outer_context, decl,
						 true);
			}
		    }
		}

	      c = build_omp_clause (input_location,
				    lastprivate ? OMP_CLAUSE_LASTPRIVATE
						: OMP_CLAUSE_PRIVATE);
	      OMP_CLAUSE_DECL (c) = decl;
	      OMP_CLAUSE_CHAIN (c) = OMP_FOR_CLAUSES (for_stmt);
	      OMP_FOR_CLAUSES (for_stmt) = c;
	      omp_add_variable (gimplify_omp_ctxp, decl,
				(lastprivate ? GOVD_LASTPRIVATE : GOVD_PRIVATE)
				| GOVD_EXPLICIT | GOVD_SEEN);
	      c = NULL_TREE;
	    }
	}
      else if (omp_is_private (gimplify_omp_ctxp, decl, 0))
	omp_notice_variable (gimplify_omp_ctxp, decl, true);
      else
	omp_add_variable (gimplify_omp_ctxp, decl, GOVD_PRIVATE | GOVD_SEEN);

      /* If DECL is not a gimple register, create a temporary variable to act
	 as an iteration counter.  This is valid, since DECL cannot be
	 modified in the body of the loop.  Similarly for any iteration vars
	 in simd with collapse > 1 where the iterator vars must be
	 lastprivate.  */
      if (orig_for_stmt != for_stmt)
	var = decl;
      else if (!is_gimple_reg (decl)
	       || (ort == ORT_SIMD
		   && TREE_VEC_LENGTH (OMP_FOR_INIT (for_stmt)) > 1))
	{
	  var = create_tmp_var (TREE_TYPE (decl), get_name (decl));
	  TREE_OPERAND (t, 0) = var;

	  gimplify_seq_add_stmt (&for_body, gimple_build_assign (decl, var));

	  if (ort == ORT_SIMD
	      && TREE_VEC_LENGTH (OMP_FOR_INIT (for_stmt)) == 1)
	    {
	      c2 = build_omp_clause (input_location, OMP_CLAUSE_LINEAR);
	      OMP_CLAUSE_LINEAR_NO_COPYIN (c2) = 1;
	      OMP_CLAUSE_LINEAR_NO_COPYOUT (c2) = 1;
	      OMP_CLAUSE_DECL (c2) = var;
	      OMP_CLAUSE_CHAIN (c2) = OMP_FOR_CLAUSES (for_stmt);
	      OMP_FOR_CLAUSES (for_stmt) = c2;
	      omp_add_variable (gimplify_omp_ctxp, var,
				GOVD_LINEAR | GOVD_EXPLICIT | GOVD_SEEN);
	      if (c == NULL_TREE)
		{
		  c = c2;
		  c2 = NULL_TREE;
		}
	    }
	  else
	    omp_add_variable (gimplify_omp_ctxp, var,
			      GOVD_PRIVATE | GOVD_SEEN);
	}
      else
	var = decl;

      tret = gimplify_expr (&TREE_OPERAND (t, 1), &for_pre_body, NULL,
			    is_gimple_val, fb_rvalue);
      ret = MIN (ret, tret);
      if (ret == GS_ERROR)
	return ret;

      /* Handle OMP_FOR_COND.  */
      t = TREE_VEC_ELT (OMP_FOR_COND (for_stmt), i);
      gcc_assert (COMPARISON_CLASS_P (t));
      gcc_assert (TREE_OPERAND (t, 0) == decl);

      tret = gimplify_expr (&TREE_OPERAND (t, 1), &for_pre_body, NULL,
			    is_gimple_val, fb_rvalue);
      ret = MIN (ret, tret);

      /* Handle OMP_FOR_INCR.  */
      t = TREE_VEC_ELT (OMP_FOR_INCR (for_stmt), i);
      switch (TREE_CODE (t))
	{
	case PREINCREMENT_EXPR:
	case POSTINCREMENT_EXPR:
	  {
	    tree decl = TREE_OPERAND (t, 0);
	    /* c_omp_for_incr_canonicalize_ptr() should have been
	       called to massage things appropriately.  */
	    gcc_assert (!POINTER_TYPE_P (TREE_TYPE (decl)));

	    if (orig_for_stmt != for_stmt)
	      break;
	    t = build_int_cst (TREE_TYPE (decl), 1);
	    if (c)
	      OMP_CLAUSE_LINEAR_STEP (c) = t;
	    t = build2 (PLUS_EXPR, TREE_TYPE (decl), var, t);
	    t = build2 (MODIFY_EXPR, TREE_TYPE (var), var, t);
	    TREE_VEC_ELT (OMP_FOR_INCR (for_stmt), i) = t;
	    break;
	  }

	case PREDECREMENT_EXPR:
	case POSTDECREMENT_EXPR:
	  /* c_omp_for_incr_canonicalize_ptr() should have been
	     called to massage things appropriately.  */
	  gcc_assert (!POINTER_TYPE_P (TREE_TYPE (decl)));
	  if (orig_for_stmt != for_stmt)
	    break;
	  t = build_int_cst (TREE_TYPE (decl), -1);
	  if (c)
	    OMP_CLAUSE_LINEAR_STEP (c) = t;
	  t = build2 (PLUS_EXPR, TREE_TYPE (decl), var, t);
	  t = build2 (MODIFY_EXPR, TREE_TYPE (var), var, t);
	  TREE_VEC_ELT (OMP_FOR_INCR (for_stmt), i) = t;
	  break;

	case MODIFY_EXPR:
	  gcc_assert (TREE_OPERAND (t, 0) == decl);
	  TREE_OPERAND (t, 0) = var;

	  t = TREE_OPERAND (t, 1);
	  switch (TREE_CODE (t))
	    {
	    case PLUS_EXPR:
	      if (TREE_OPERAND (t, 1) == decl)
		{
		  TREE_OPERAND (t, 1) = TREE_OPERAND (t, 0);
		  TREE_OPERAND (t, 0) = var;
		  break;
		}

	      /* Fallthru.  */
	    case MINUS_EXPR:
	    case POINTER_PLUS_EXPR:
	      gcc_assert (TREE_OPERAND (t, 0) == decl);
	      TREE_OPERAND (t, 0) = var;
	      break;
	    default:
	      gcc_unreachable ();
	    }

	  tret = gimplify_expr (&TREE_OPERAND (t, 1), &for_pre_body, NULL,
				is_gimple_val, fb_rvalue);
	  ret = MIN (ret, tret);
	  if (c)
	    {
	      tree step = TREE_OPERAND (t, 1);
	      tree stept = TREE_TYPE (decl);
	      if (POINTER_TYPE_P (stept))
		stept = sizetype;
	      step = fold_convert (stept, step);
	      if (TREE_CODE (t) == MINUS_EXPR)
		step = fold_build1 (NEGATE_EXPR, stept, step);
	      OMP_CLAUSE_LINEAR_STEP (c) = step;
	      if (step != TREE_OPERAND (t, 1))
		{
		  tret = gimplify_expr (&OMP_CLAUSE_LINEAR_STEP (c),
					&for_pre_body, NULL,
					is_gimple_val, fb_rvalue);
		  ret = MIN (ret, tret);
		}
	    }
	  break;

	default:
	  gcc_unreachable ();
	}

      if (c2)
	{
	  gcc_assert (c);
	  OMP_CLAUSE_LINEAR_STEP (c2) = OMP_CLAUSE_LINEAR_STEP (c);
	}

      if ((var != decl || collapse > 1) && orig_for_stmt == for_stmt)
	{
	  for (c = OMP_FOR_CLAUSES (for_stmt); c ; c = OMP_CLAUSE_CHAIN (c))
	    if (((OMP_CLAUSE_CODE (c) == OMP_CLAUSE_LASTPRIVATE
		  && OMP_CLAUSE_LASTPRIVATE_GIMPLE_SEQ (c) == NULL)
		 || (OMP_CLAUSE_CODE (c) == OMP_CLAUSE_LINEAR
		     && !OMP_CLAUSE_LINEAR_NO_COPYOUT (c)
		     && OMP_CLAUSE_LINEAR_GIMPLE_SEQ (c) == NULL))
		&& OMP_CLAUSE_DECL (c) == decl)
	      {
		if (is_doacross && (collapse == 1 || i >= collapse))
		  t = var;
		else
		  {
		    t = TREE_VEC_ELT (OMP_FOR_INCR (for_stmt), i);
		    gcc_assert (TREE_CODE (t) == MODIFY_EXPR);
		    gcc_assert (TREE_OPERAND (t, 0) == var);
		    t = TREE_OPERAND (t, 1);
		    gcc_assert (TREE_CODE (t) == PLUS_EXPR
				|| TREE_CODE (t) == MINUS_EXPR
				|| TREE_CODE (t) == POINTER_PLUS_EXPR);
		    gcc_assert (TREE_OPERAND (t, 0) == var);
		    t = build2 (TREE_CODE (t), TREE_TYPE (decl),
				is_doacross ? var : decl,
				TREE_OPERAND (t, 1));
		  }
		gimple_seq *seq;
		if (OMP_CLAUSE_CODE (c) == OMP_CLAUSE_LASTPRIVATE)
		  seq = &OMP_CLAUSE_LASTPRIVATE_GIMPLE_SEQ (c);
		else
		  seq = &OMP_CLAUSE_LINEAR_GIMPLE_SEQ (c);
		gimplify_assign (decl, t, seq);
	    }
	}
    }

  BITMAP_FREE (has_decl_expr);

  if (TREE_CODE (orig_for_stmt) == OMP_TASKLOOP)
    {
      push_gimplify_context ();
      if (TREE_CODE (OMP_FOR_BODY (orig_for_stmt)) != BIND_EXPR)
	{
	  OMP_FOR_BODY (orig_for_stmt)
	    = build3 (BIND_EXPR, void_type_node, NULL,
		      OMP_FOR_BODY (orig_for_stmt), NULL);
	  TREE_SIDE_EFFECTS (OMP_FOR_BODY (orig_for_stmt)) = 1;
	}
    }

  gimple *g = gimplify_and_return_first (OMP_FOR_BODY (orig_for_stmt),
					 &for_body);

  if (TREE_CODE (orig_for_stmt) == OMP_TASKLOOP)
    {
      if (gimple_code (g) == GIMPLE_BIND)
	pop_gimplify_context (g);
      else
	pop_gimplify_context (NULL);
    }

  if (orig_for_stmt != for_stmt)
    for (i = 0; i < TREE_VEC_LENGTH (OMP_FOR_INIT (for_stmt)); i++)
      {
	t = TREE_VEC_ELT (OMP_FOR_INIT (for_stmt), i);
	decl = TREE_OPERAND (t, 0);
	struct gimplify_omp_ctx *ctx = gimplify_omp_ctxp;
	if (TREE_CODE (orig_for_stmt) == OMP_TASKLOOP)
	  gimplify_omp_ctxp = ctx->outer_context;
	var = create_tmp_var (TREE_TYPE (decl), get_name (decl));
	gimplify_omp_ctxp = ctx;
	omp_add_variable (gimplify_omp_ctxp, var, GOVD_PRIVATE | GOVD_SEEN);
	TREE_OPERAND (t, 0) = var;
	t = TREE_VEC_ELT (OMP_FOR_INCR (for_stmt), i);
	TREE_OPERAND (t, 1) = copy_node (TREE_OPERAND (t, 1));
	TREE_OPERAND (TREE_OPERAND (t, 1), 0) = var;
      }

  gimplify_adjust_omp_clauses (pre_p, &OMP_FOR_CLAUSES (orig_for_stmt),
			       TREE_CODE (orig_for_stmt));

  int kind;
  switch (TREE_CODE (orig_for_stmt))
    {
    case OMP_FOR: kind = GF_OMP_FOR_KIND_FOR; break;
    case OMP_SIMD: kind = GF_OMP_FOR_KIND_SIMD; break;
    case CILK_SIMD: kind = GF_OMP_FOR_KIND_CILKSIMD; break;
    case CILK_FOR: kind = GF_OMP_FOR_KIND_CILKFOR; break;
    case OMP_DISTRIBUTE: kind = GF_OMP_FOR_KIND_DISTRIBUTE; break;
    case OMP_TASKLOOP: kind = GF_OMP_FOR_KIND_TASKLOOP; break;
    case OACC_LOOP: kind = GF_OMP_FOR_KIND_OACC_LOOP; break;
    default:
      gcc_unreachable ();
    }
  gfor = gimple_build_omp_for (for_body, kind, OMP_FOR_CLAUSES (orig_for_stmt),
			       TREE_VEC_LENGTH (OMP_FOR_INIT (for_stmt)),
			       for_pre_body);
  if (orig_for_stmt != for_stmt)
    gimple_omp_for_set_combined_p (gfor, true);
  if (gimplify_omp_ctxp
      && (gimplify_omp_ctxp->combined_loop
	  || (gimplify_omp_ctxp->region_type == ORT_COMBINED_PARALLEL
	      && gimplify_omp_ctxp->outer_context
	      && gimplify_omp_ctxp->outer_context->combined_loop)))
    {
      gimple_omp_for_set_combined_into_p (gfor, true);
      if (gimplify_omp_ctxp->combined_loop)
	gcc_assert (TREE_CODE (orig_for_stmt) == OMP_SIMD);
      else
	gcc_assert (TREE_CODE (orig_for_stmt) == OMP_FOR);
    }

  for (i = 0; i < TREE_VEC_LENGTH (OMP_FOR_INIT (for_stmt)); i++)
    {
      t = TREE_VEC_ELT (OMP_FOR_INIT (for_stmt), i);
      gimple_omp_for_set_index (gfor, i, TREE_OPERAND (t, 0));
      gimple_omp_for_set_initial (gfor, i, TREE_OPERAND (t, 1));
      t = TREE_VEC_ELT (OMP_FOR_COND (for_stmt), i);
      gimple_omp_for_set_cond (gfor, i, TREE_CODE (t));
      gimple_omp_for_set_final (gfor, i, TREE_OPERAND (t, 1));
      t = TREE_VEC_ELT (OMP_FOR_INCR (for_stmt), i);
      gimple_omp_for_set_incr (gfor, i, TREE_OPERAND (t, 1));
    }

  /* OMP_TASKLOOP is gimplified as two GIMPLE_OMP_FOR taskloop
     constructs with GIMPLE_OMP_TASK sandwiched in between them.
     The outer taskloop stands for computing the number of iterations,
     counts for collapsed loops and holding taskloop specific clauses.
     The task construct stands for the effect of data sharing on the
     explicit task it creates and the inner taskloop stands for expansion
     of the static loop inside of the explicit task construct.  */
  if (TREE_CODE (orig_for_stmt) == OMP_TASKLOOP)
    {
      tree *gfor_clauses_ptr = gimple_omp_for_clauses_ptr (gfor);
      tree task_clauses = NULL_TREE;
      tree c = *gfor_clauses_ptr;
      tree *gtask_clauses_ptr = &task_clauses;
      tree outer_for_clauses = NULL_TREE;
      tree *gforo_clauses_ptr = &outer_for_clauses;
      for (; c; c = OMP_CLAUSE_CHAIN (c))
	switch (OMP_CLAUSE_CODE (c))
	  {
	  /* These clauses are allowed on task, move them there.  */
	  case OMP_CLAUSE_SHARED:
	  case OMP_CLAUSE_FIRSTPRIVATE:
	  case OMP_CLAUSE_DEFAULT:
	  case OMP_CLAUSE_IF:
	  case OMP_CLAUSE_UNTIED:
	  case OMP_CLAUSE_FINAL:
	  case OMP_CLAUSE_MERGEABLE:
	  case OMP_CLAUSE_PRIORITY:
	    *gtask_clauses_ptr = c;
	    gtask_clauses_ptr = &OMP_CLAUSE_CHAIN (c);
	    break;
	  case OMP_CLAUSE_PRIVATE:
	    if (OMP_CLAUSE_PRIVATE_TASKLOOP_IV (c))
	      {
		/* We want private on outer for and firstprivate
		   on task.  */
		*gtask_clauses_ptr
		  = build_omp_clause (OMP_CLAUSE_LOCATION (c),
				      OMP_CLAUSE_FIRSTPRIVATE);
		OMP_CLAUSE_DECL (*gtask_clauses_ptr) = OMP_CLAUSE_DECL (c);
		lang_hooks.decls.omp_finish_clause (*gtask_clauses_ptr, NULL);
		gtask_clauses_ptr = &OMP_CLAUSE_CHAIN (*gtask_clauses_ptr);
		*gforo_clauses_ptr = c;
		gforo_clauses_ptr = &OMP_CLAUSE_CHAIN (c);
	      }
	    else
	      {
		*gtask_clauses_ptr = c;
		gtask_clauses_ptr = &OMP_CLAUSE_CHAIN (c);
	      }
	    break;
	  /* These clauses go into outer taskloop clauses.  */
	  case OMP_CLAUSE_GRAINSIZE:
	  case OMP_CLAUSE_NUM_TASKS:
	  case OMP_CLAUSE_NOGROUP:
	    *gforo_clauses_ptr = c;
	    gforo_clauses_ptr = &OMP_CLAUSE_CHAIN (c);
	    break;
	  /* Taskloop clause we duplicate on both taskloops.  */
	  case OMP_CLAUSE_COLLAPSE:
	    *gfor_clauses_ptr = c;
	    gfor_clauses_ptr = &OMP_CLAUSE_CHAIN (c);
	    *gforo_clauses_ptr = copy_node (c);
	    gforo_clauses_ptr = &OMP_CLAUSE_CHAIN (*gforo_clauses_ptr);
	    break;
	  /* For lastprivate, keep the clause on inner taskloop, and add
	     a shared clause on task.  If the same decl is also firstprivate,
	     add also firstprivate clause on the inner taskloop.  */
	  case OMP_CLAUSE_LASTPRIVATE:
	    if (OMP_CLAUSE_LASTPRIVATE_TASKLOOP_IV (c))
	      {
		/* For taskloop C++ lastprivate IVs, we want:
		   1) private on outer taskloop
		   2) firstprivate and shared on task
		   3) lastprivate on inner taskloop  */
		*gtask_clauses_ptr
		  = build_omp_clause (OMP_CLAUSE_LOCATION (c),
				      OMP_CLAUSE_FIRSTPRIVATE);
		OMP_CLAUSE_DECL (*gtask_clauses_ptr) = OMP_CLAUSE_DECL (c);
		lang_hooks.decls.omp_finish_clause (*gtask_clauses_ptr, NULL);
		gtask_clauses_ptr = &OMP_CLAUSE_CHAIN (*gtask_clauses_ptr);
		OMP_CLAUSE_LASTPRIVATE_FIRSTPRIVATE (c) = 1;
		*gforo_clauses_ptr = build_omp_clause (OMP_CLAUSE_LOCATION (c),
						       OMP_CLAUSE_PRIVATE);
		OMP_CLAUSE_DECL (*gforo_clauses_ptr) = OMP_CLAUSE_DECL (c);
		OMP_CLAUSE_PRIVATE_TASKLOOP_IV (*gforo_clauses_ptr) = 1;
		TREE_TYPE (*gforo_clauses_ptr) = TREE_TYPE (c);
		gforo_clauses_ptr = &OMP_CLAUSE_CHAIN (*gforo_clauses_ptr);
	      }
	    *gfor_clauses_ptr = c;
	    gfor_clauses_ptr = &OMP_CLAUSE_CHAIN (c);
	    *gtask_clauses_ptr
	      = build_omp_clause (OMP_CLAUSE_LOCATION (c), OMP_CLAUSE_SHARED);
	    OMP_CLAUSE_DECL (*gtask_clauses_ptr) = OMP_CLAUSE_DECL (c);
	    if (OMP_CLAUSE_LASTPRIVATE_FIRSTPRIVATE (c))
	      OMP_CLAUSE_SHARED_FIRSTPRIVATE (*gtask_clauses_ptr) = 1;
	    gtask_clauses_ptr
	      = &OMP_CLAUSE_CHAIN (*gtask_clauses_ptr);
	    break;
	  default:
	    gcc_unreachable ();
	  }
      *gfor_clauses_ptr = NULL_TREE;
      *gtask_clauses_ptr = NULL_TREE;
      *gforo_clauses_ptr = NULL_TREE;
      g = gimple_build_bind (NULL_TREE, gfor, NULL_TREE);
      g = gimple_build_omp_task (g, task_clauses, NULL_TREE, NULL_TREE,
				 NULL_TREE, NULL_TREE, NULL_TREE);
      gimple_omp_task_set_taskloop_p (g, true);
      g = gimple_build_bind (NULL_TREE, g, NULL_TREE);
      gomp_for *gforo
	= gimple_build_omp_for (g, GF_OMP_FOR_KIND_TASKLOOP, outer_for_clauses,
				gimple_omp_for_collapse (gfor),
				gimple_omp_for_pre_body (gfor));
      gimple_omp_for_set_pre_body (gfor, NULL);
      gimple_omp_for_set_combined_p (gforo, true);
      gimple_omp_for_set_combined_into_p (gfor, true);
      for (i = 0; i < (int) gimple_omp_for_collapse (gfor); i++)
	{
	  t = unshare_expr (gimple_omp_for_index (gfor, i));
	  gimple_omp_for_set_index (gforo, i, t);
	  t = unshare_expr (gimple_omp_for_initial (gfor, i));
	  gimple_omp_for_set_initial (gforo, i, t);
	  gimple_omp_for_set_cond (gforo, i,
				   gimple_omp_for_cond (gfor, i));
	  t = unshare_expr (gimple_omp_for_final (gfor, i));
	  gimple_omp_for_set_final (gforo, i, t);
	  t = unshare_expr (gimple_omp_for_incr (gfor, i));
	  gimple_omp_for_set_incr (gforo, i, t);
	}
      gimplify_seq_add_stmt (pre_p, gforo);
    }
  else
    gimplify_seq_add_stmt (pre_p, gfor);
  if (ret != GS_ALL_DONE)
    return GS_ERROR;
  *expr_p = NULL_TREE;
  return GS_ALL_DONE;
}

/* Helper function of optimize_target_teams, find OMP_TEAMS inside
   of OMP_TARGET's body.  */

static tree
find_omp_teams (tree *tp, int *walk_subtrees, void *)
{
  *walk_subtrees = 0;
  switch (TREE_CODE (*tp))
    {
    case OMP_TEAMS:
      return *tp;
    case BIND_EXPR:
    case STATEMENT_LIST:
      *walk_subtrees = 1;
      break;
    default:
      break;
    }
  return NULL_TREE;
}

/* Helper function of optimize_target_teams, determine if the expression
   can be computed safely before the target construct on the host.  */

static tree
computable_teams_clause (tree *tp, int *walk_subtrees, void *)
{
  splay_tree_node n;

  if (TYPE_P (*tp))
    {
      *walk_subtrees = 0;
      return NULL_TREE;
    }
  switch (TREE_CODE (*tp))
    {
    case VAR_DECL:
    case PARM_DECL:
    case RESULT_DECL:
      *walk_subtrees = 0;
      if (error_operand_p (*tp)
	  || !INTEGRAL_TYPE_P (TREE_TYPE (*tp))
	  || DECL_HAS_VALUE_EXPR_P (*tp)
	  || DECL_THREAD_LOCAL_P (*tp)
	  || TREE_SIDE_EFFECTS (*tp)
	  || TREE_THIS_VOLATILE (*tp))
	return *tp;
      if (is_global_var (*tp)
	  && (lookup_attribute ("omp declare target", DECL_ATTRIBUTES (*tp))
	      || lookup_attribute ("omp declare target link",
				   DECL_ATTRIBUTES (*tp))))
	return *tp;
      n = splay_tree_lookup (gimplify_omp_ctxp->variables,
			     (splay_tree_key) *tp);
      if (n == NULL)
	{
	  if (gimplify_omp_ctxp->target_map_scalars_firstprivate)
	    return NULL_TREE;
	  return *tp;
	}
      else if (n->value & GOVD_LOCAL)
	return *tp;
      else if (n->value & GOVD_FIRSTPRIVATE)
	return NULL_TREE;
      else if ((n->value & (GOVD_MAP | GOVD_MAP_ALWAYS_TO))
	       == (GOVD_MAP | GOVD_MAP_ALWAYS_TO))
	return NULL_TREE;
      return *tp;
    case INTEGER_CST:
      if (!INTEGRAL_TYPE_P (TREE_TYPE (*tp)))
	return *tp;
      return NULL_TREE;
    case TARGET_EXPR:
      if (TARGET_EXPR_INITIAL (*tp)
	  || TREE_CODE (TARGET_EXPR_SLOT (*tp)) != VAR_DECL)
	return *tp;
      return computable_teams_clause (&TARGET_EXPR_SLOT (*tp),
				      walk_subtrees, NULL);
    /* Allow some reasonable subset of integral arithmetics.  */
    case PLUS_EXPR:
    case MINUS_EXPR:
    case MULT_EXPR:
    case TRUNC_DIV_EXPR:
    case CEIL_DIV_EXPR:
    case FLOOR_DIV_EXPR:
    case ROUND_DIV_EXPR:
    case TRUNC_MOD_EXPR:
    case CEIL_MOD_EXPR:
    case FLOOR_MOD_EXPR:
    case ROUND_MOD_EXPR:
    case RDIV_EXPR:
    case EXACT_DIV_EXPR:
    case MIN_EXPR:
    case MAX_EXPR:
    case LSHIFT_EXPR:
    case RSHIFT_EXPR:
    case BIT_IOR_EXPR:
    case BIT_XOR_EXPR:
    case BIT_AND_EXPR:
    case NEGATE_EXPR:
    case ABS_EXPR:
    case BIT_NOT_EXPR:
    case NON_LVALUE_EXPR:
    CASE_CONVERT:
      if (!INTEGRAL_TYPE_P (TREE_TYPE (*tp)))
	return *tp;
      return NULL_TREE;
    /* And disallow anything else, except for comparisons.  */
    default:
      if (COMPARISON_CLASS_P (*tp))
	return NULL_TREE;
      return *tp;
    }
}

/* Try to determine if the num_teams and/or thread_limit expressions
   can have their values determined already before entering the
   target construct.
   INTEGER_CSTs trivially are,
   integral decls that are firstprivate (explicitly or implicitly)
   or explicitly map(always, to:) or map(always, tofrom:) on the target
   region too, and expressions involving simple arithmetics on those
   too, function calls are not ok, dereferencing something neither etc.
   Add NUM_TEAMS and THREAD_LIMIT clauses to the OMP_CLAUSES of
   EXPR based on what we find:
   0 stands for clause not specified at all, use implementation default
   -1 stands for value that can't be determined easily before entering
      the target construct.
   If teams construct is not present at all, use 1 for num_teams
   and 0 for thread_limit (only one team is involved, and the thread
   limit is implementation defined.  */

static void
optimize_target_teams (tree target, gimple_seq *pre_p)
{
  tree body = OMP_BODY (target);
  tree teams = walk_tree (&body, find_omp_teams, NULL, NULL);
  tree num_teams = integer_zero_node;
  tree thread_limit = integer_zero_node;
  location_t num_teams_loc = EXPR_LOCATION (target);
  location_t thread_limit_loc = EXPR_LOCATION (target);
  tree c, *p, expr;
  struct gimplify_omp_ctx *target_ctx = gimplify_omp_ctxp;

  if (teams == NULL_TREE)
    num_teams = integer_one_node;
  else
    for (c = OMP_TEAMS_CLAUSES (teams); c; c = OMP_CLAUSE_CHAIN (c))
      {
	if (OMP_CLAUSE_CODE (c) == OMP_CLAUSE_NUM_TEAMS)
	  {
	    p = &num_teams;
	    num_teams_loc = OMP_CLAUSE_LOCATION (c);
	  }
	else if (OMP_CLAUSE_CODE (c) == OMP_CLAUSE_THREAD_LIMIT)
	  {
	    p = &thread_limit;
	    thread_limit_loc = OMP_CLAUSE_LOCATION (c);
	  }
	else
	  continue;
	expr = OMP_CLAUSE_OPERAND (c, 0);
	if (TREE_CODE (expr) == INTEGER_CST)
	  {
	    *p = expr;
	    continue;
	  }
	if (walk_tree (&expr, computable_teams_clause, NULL, NULL))
	  {
	    *p = integer_minus_one_node;
	    continue;
	  }
	*p = expr;
	gimplify_omp_ctxp = gimplify_omp_ctxp->outer_context;
	if (gimplify_expr (p, pre_p, NULL, is_gimple_val, fb_rvalue)
	    == GS_ERROR)
	  {
	    gimplify_omp_ctxp = target_ctx;
	    *p = integer_minus_one_node;
	    continue;
	  }
	gimplify_omp_ctxp = target_ctx;
	if (!DECL_P (expr) && TREE_CODE (expr) != TARGET_EXPR)
	  OMP_CLAUSE_OPERAND (c, 0) = *p;
      }
  c = build_omp_clause (thread_limit_loc, OMP_CLAUSE_THREAD_LIMIT);
  OMP_CLAUSE_THREAD_LIMIT_EXPR (c) = thread_limit;
  OMP_CLAUSE_CHAIN (c) = OMP_TARGET_CLAUSES (target);
  OMP_TARGET_CLAUSES (target) = c;
  c = build_omp_clause (num_teams_loc, OMP_CLAUSE_NUM_TEAMS);
  OMP_CLAUSE_NUM_TEAMS_EXPR (c) = num_teams;
  OMP_CLAUSE_CHAIN (c) = OMP_TARGET_CLAUSES (target);
  OMP_TARGET_CLAUSES (target) = c;
}

/* Gimplify the gross structure of several OMP constructs.  */

static void
gimplify_omp_workshare (tree *expr_p, gimple_seq *pre_p)
{
  tree expr = *expr_p;
  gimple *stmt;
  gimple_seq body = NULL;
  enum omp_region_type ort;
  enum omp_region_kind ork;
  enum acc_region_kind ark = ARK_GENERAL;

  switch (TREE_CODE (expr))
    {
    case OMP_SECTIONS:
    case OMP_SINGLE:
      ork = ORK_OMP;
      ort = ORT_WORKSHARE;
      break;
    case OMP_TARGET:
      ork = ORK_OMP;
      ort = OMP_TARGET_COMBINED (expr) ? ORT_COMBINED_TARGET : ORT_TARGET;
      break;
    case OACC_KERNELS:
      ark = ARK_KERNELS;
      ork = ORK_OACC;
      ort = ORT_TARGET;
      break;
    case OACC_PARALLEL:
      ark = ARK_PARALLEL;
      ork = ORK_OACC;
      ort = ORT_TARGET;
      break;
    case OACC_DATA:
      ort = ORT_TARGET_DATA;
      ork = ORK_OACC;
      break;
    case OMP_TARGET_DATA:
      ork = ORK_OMP;
      ort = ORT_TARGET_DATA;
      break;
    case OMP_TEAMS:
      ork = ORK_OMP;
      ort = OMP_TEAMS_COMBINED (expr) ? ORT_COMBINED_TEAMS : ORT_TEAMS;
      break;
    default:
      gcc_unreachable ();
    }
  gimplify_scan_omp_clauses (&OMP_CLAUSES (expr), pre_p, ort,
<<<<<<< HEAD
			     TREE_CODE (expr), ork);
=======
			     TREE_CODE (expr));
  if (TREE_CODE (expr) == OMP_TARGET)
    optimize_target_teams (expr, pre_p);
>>>>>>> 9561765e
  if ((ort & (ORT_TARGET | ORT_TARGET_DATA)) != 0)
    {
      gimplify_omp_ctxp->acc_region_kind = ark;
      push_gimplify_context ();

      if (ork == ORK_OACC)
	localize_reductions (expr_p, true);

      gimple *g = gimplify_and_return_first (OMP_BODY (expr), &body);
      if (gimple_code (g) == GIMPLE_BIND)
	pop_gimplify_context (g);
      else
	pop_gimplify_context (NULL);
      if (ort == ORT_TARGET_DATA)
	{
	  enum built_in_function end_ix;
	  switch (TREE_CODE (expr))
	    {
	    case OACC_DATA:
	      end_ix = BUILT_IN_GOACC_DATA_END;
	      break;
	    case OMP_TARGET_DATA:
	      end_ix = BUILT_IN_GOMP_TARGET_END_DATA;
	      break;
	    default:
	      gcc_unreachable ();
	    }
	  tree fn = builtin_decl_explicit (end_ix);
	  g = gimple_build_call (fn, 0);
	  gimple_seq cleanup = NULL;
	  gimple_seq_add_stmt (&cleanup, g);
	  g = gimple_build_try (body, cleanup, GIMPLE_TRY_FINALLY);
	  body = NULL;
	  gimple_seq_add_stmt (&body, g);
	}
    }
  else
    gimplify_and_add (OMP_BODY (expr), &body);
  gimplify_adjust_omp_clauses (pre_p, &OMP_CLAUSES (expr), TREE_CODE (expr));

  switch (TREE_CODE (expr))
    {
    case OACC_DATA:
      stmt = gimple_build_omp_target (body, GF_OMP_TARGET_KIND_OACC_DATA,
				      OMP_CLAUSES (expr));
      break;
    case OACC_KERNELS:
      stmt = gimple_build_omp_target (body, GF_OMP_TARGET_KIND_OACC_KERNELS,
				      OMP_CLAUSES (expr));
      break;
    case OACC_PARALLEL:
      stmt = gimple_build_omp_target (body, GF_OMP_TARGET_KIND_OACC_PARALLEL,
				      OMP_CLAUSES (expr));
      break;
    case OMP_SECTIONS:
      stmt = gimple_build_omp_sections (body, OMP_CLAUSES (expr));
      break;
    case OMP_SINGLE:
      stmt = gimple_build_omp_single (body, OMP_CLAUSES (expr));
      break;
    case OMP_TARGET:
      stmt = gimple_build_omp_target (body, GF_OMP_TARGET_KIND_REGION,
				      OMP_CLAUSES (expr));
      break;
    case OMP_TARGET_DATA:
      stmt = gimple_build_omp_target (body, GF_OMP_TARGET_KIND_DATA,
				      OMP_CLAUSES (expr));
      break;
    case OMP_TEAMS:
      stmt = gimple_build_omp_teams (body, OMP_CLAUSES (expr));
      break;
    default:
      gcc_unreachable ();
    }

  gimplify_seq_add_stmt (pre_p, stmt);
  *expr_p = NULL_TREE;
}

/* Gimplify the gross structure of OpenACC enter/exit data, update, and OpenMP
   target update constructs.  */

static void
gimplify_omp_target_update (tree *expr_p, gimple_seq *pre_p)
{
  tree expr = *expr_p;
  int kind;
  gomp_target *stmt;
  enum omp_region_kind ork;

  switch (TREE_CODE (expr))
    {
    case OACC_ENTER_DATA:
      kind = GF_OMP_TARGET_KIND_OACC_ENTER_EXIT_DATA;
      ork = ORK_OACC;
      break;
    case OACC_EXIT_DATA:
      kind = GF_OMP_TARGET_KIND_OACC_ENTER_EXIT_DATA;
      ork = ORK_OACC;
      break;
    case OACC_UPDATE:
      kind = GF_OMP_TARGET_KIND_OACC_UPDATE;
      ork = ORK_OACC;
      break;
    case OMP_TARGET_UPDATE:
      kind = GF_OMP_TARGET_KIND_UPDATE;
      ork = ORK_OMP;
      break;
    case OMP_TARGET_ENTER_DATA:
      kind = GF_OMP_TARGET_KIND_ENTER_DATA;
      ork = ORK_OMP;
      break;
    case OMP_TARGET_EXIT_DATA:
      kind = GF_OMP_TARGET_KIND_EXIT_DATA;
      ork = ORK_OMP;
      break;
    default:
      gcc_unreachable ();
    }
  gimplify_scan_omp_clauses (&OMP_STANDALONE_CLAUSES (expr), pre_p,
			     ORT_WORKSHARE, TREE_CODE (expr), ork);
  gimplify_adjust_omp_clauses (pre_p, &OMP_STANDALONE_CLAUSES (expr),
			       TREE_CODE (expr));
  stmt = gimple_build_omp_target (NULL, kind, OMP_STANDALONE_CLAUSES (expr));

  gimplify_seq_add_stmt (pre_p, stmt);
  *expr_p = NULL_TREE;
}

/* A subroutine of gimplify_omp_atomic.  The front end is supposed to have
   stabilized the lhs of the atomic operation as *ADDR.  Return true if
   EXPR is this stabilized form.  */

static bool
goa_lhs_expr_p (tree expr, tree addr)
{
  /* Also include casts to other type variants.  The C front end is fond
     of adding these for e.g. volatile variables.  This is like
     STRIP_TYPE_NOPS but includes the main variant lookup.  */
  STRIP_USELESS_TYPE_CONVERSION (expr);

  if (TREE_CODE (expr) == INDIRECT_REF)
    {
      expr = TREE_OPERAND (expr, 0);
      while (expr != addr
	     && (CONVERT_EXPR_P (expr)
		 || TREE_CODE (expr) == NON_LVALUE_EXPR)
	     && TREE_CODE (expr) == TREE_CODE (addr)
	     && types_compatible_p (TREE_TYPE (expr), TREE_TYPE (addr)))
	{
	  expr = TREE_OPERAND (expr, 0);
	  addr = TREE_OPERAND (addr, 0);
	}
      if (expr == addr)
	return true;
      return (TREE_CODE (addr) == ADDR_EXPR
	      && TREE_CODE (expr) == ADDR_EXPR
	      && TREE_OPERAND (addr, 0) == TREE_OPERAND (expr, 0));
    }
  if (TREE_CODE (addr) == ADDR_EXPR && expr == TREE_OPERAND (addr, 0))
    return true;
  return false;
}

/* Walk *EXPR_P and replace appearances of *LHS_ADDR with LHS_VAR.  If an
   expression does not involve the lhs, evaluate it into a temporary.
   Return 1 if the lhs appeared as a subexpression, 0 if it did not,
   or -1 if an error was encountered.  */

static int
goa_stabilize_expr (tree *expr_p, gimple_seq *pre_p, tree lhs_addr,
		    tree lhs_var)
{
  tree expr = *expr_p;
  int saw_lhs;

  if (goa_lhs_expr_p (expr, lhs_addr))
    {
      *expr_p = lhs_var;
      return 1;
    }
  if (is_gimple_val (expr))
    return 0;

  saw_lhs = 0;
  switch (TREE_CODE_CLASS (TREE_CODE (expr)))
    {
    case tcc_binary:
    case tcc_comparison:
      saw_lhs |= goa_stabilize_expr (&TREE_OPERAND (expr, 1), pre_p, lhs_addr,
				     lhs_var);
    case tcc_unary:
      saw_lhs |= goa_stabilize_expr (&TREE_OPERAND (expr, 0), pre_p, lhs_addr,
				     lhs_var);
      break;
    case tcc_expression:
      switch (TREE_CODE (expr))
	{
	case TRUTH_ANDIF_EXPR:
	case TRUTH_ORIF_EXPR:
	case TRUTH_AND_EXPR:
	case TRUTH_OR_EXPR:
	case TRUTH_XOR_EXPR:
	  saw_lhs |= goa_stabilize_expr (&TREE_OPERAND (expr, 1), pre_p,
					 lhs_addr, lhs_var);
	case TRUTH_NOT_EXPR:
	  saw_lhs |= goa_stabilize_expr (&TREE_OPERAND (expr, 0), pre_p,
					 lhs_addr, lhs_var);
	  break;
	case COMPOUND_EXPR:
	  /* Break out any preevaluations from cp_build_modify_expr.  */
	  for (; TREE_CODE (expr) == COMPOUND_EXPR;
	       expr = TREE_OPERAND (expr, 1))
	    gimplify_stmt (&TREE_OPERAND (expr, 0), pre_p);
	  *expr_p = expr;
	  return goa_stabilize_expr (expr_p, pre_p, lhs_addr, lhs_var);
	default:
	  break;
	}
      break;
    default:
      break;
    }

  if (saw_lhs == 0)
    {
      enum gimplify_status gs;
      gs = gimplify_expr (expr_p, pre_p, NULL, is_gimple_val, fb_rvalue);
      if (gs != GS_ALL_DONE)
	saw_lhs = -1;
    }

  return saw_lhs;
}

/* Gimplify an OMP_ATOMIC statement.  */

static enum gimplify_status
gimplify_omp_atomic (tree *expr_p, gimple_seq *pre_p)
{
  tree addr = TREE_OPERAND (*expr_p, 0);
  tree rhs = TREE_CODE (*expr_p) == OMP_ATOMIC_READ
	     ? NULL : TREE_OPERAND (*expr_p, 1);
  tree type = TYPE_MAIN_VARIANT (TREE_TYPE (TREE_TYPE (addr)));
  tree tmp_load;
  gomp_atomic_load *loadstmt;
  gomp_atomic_store *storestmt;

  tmp_load = create_tmp_reg (type);
  if (rhs && goa_stabilize_expr (&rhs, pre_p, addr, tmp_load) < 0)
    return GS_ERROR;

  if (gimplify_expr (&addr, pre_p, NULL, is_gimple_val, fb_rvalue)
      != GS_ALL_DONE)
    return GS_ERROR;

  loadstmt = gimple_build_omp_atomic_load (tmp_load, addr);
  gimplify_seq_add_stmt (pre_p, loadstmt);
  if (rhs && gimplify_expr (&rhs, pre_p, NULL, is_gimple_val, fb_rvalue)
      != GS_ALL_DONE)
    return GS_ERROR;

  if (TREE_CODE (*expr_p) == OMP_ATOMIC_READ)
    rhs = tmp_load;
  storestmt = gimple_build_omp_atomic_store (rhs);
  gimplify_seq_add_stmt (pre_p, storestmt);
  if (OMP_ATOMIC_SEQ_CST (*expr_p))
    {
      gimple_omp_atomic_set_seq_cst (loadstmt);
      gimple_omp_atomic_set_seq_cst (storestmt);
    }
  switch (TREE_CODE (*expr_p))
    {
    case OMP_ATOMIC_READ:
    case OMP_ATOMIC_CAPTURE_OLD:
      *expr_p = tmp_load;
      gimple_omp_atomic_set_need_value (loadstmt);
      break;
    case OMP_ATOMIC_CAPTURE_NEW:
      *expr_p = rhs;
      gimple_omp_atomic_set_need_value (storestmt);
      break;
    default:
      *expr_p = NULL;
      break;
    }

  return GS_ALL_DONE;
}

/* Gimplify a TRANSACTION_EXPR.  This involves gimplification of the
   body, and adding some EH bits.  */

static enum gimplify_status
gimplify_transaction (tree *expr_p, gimple_seq *pre_p)
{
  tree expr = *expr_p, temp, tbody = TRANSACTION_EXPR_BODY (expr);
  gimple *body_stmt;
  gtransaction *trans_stmt;
  gimple_seq body = NULL;
  int subcode = 0;

  /* Wrap the transaction body in a BIND_EXPR so we have a context
     where to put decls for OMP.  */
  if (TREE_CODE (tbody) != BIND_EXPR)
    {
      tree bind = build3 (BIND_EXPR, void_type_node, NULL, tbody, NULL);
      TREE_SIDE_EFFECTS (bind) = 1;
      SET_EXPR_LOCATION (bind, EXPR_LOCATION (tbody));
      TRANSACTION_EXPR_BODY (expr) = bind;
    }

  push_gimplify_context ();
  temp = voidify_wrapper_expr (*expr_p, NULL);

  body_stmt = gimplify_and_return_first (TRANSACTION_EXPR_BODY (expr), &body);
  pop_gimplify_context (body_stmt);

  trans_stmt = gimple_build_transaction (body, NULL);
  if (TRANSACTION_EXPR_OUTER (expr))
    subcode = GTMA_IS_OUTER;
  else if (TRANSACTION_EXPR_RELAXED (expr))
    subcode = GTMA_IS_RELAXED;
  gimple_transaction_set_subcode (trans_stmt, subcode);

  gimplify_seq_add_stmt (pre_p, trans_stmt);

  if (temp)
    {
      *expr_p = temp;
      return GS_OK;
    }

  *expr_p = NULL_TREE;
  return GS_ALL_DONE;
}

/* Gimplify an OMP_ORDERED construct.  EXPR is the tree version.  BODY
   is the OMP_BODY of the original EXPR (which has already been
   gimplified so it's not present in the EXPR).

   Return the gimplified GIMPLE_OMP_ORDERED tuple.  */

static gimple *
gimplify_omp_ordered (tree expr, gimple_seq body)
{
  tree c, decls;
  int failures = 0;
  unsigned int i;
  tree source_c = NULL_TREE;
  tree sink_c = NULL_TREE;

  if (gimplify_omp_ctxp)
    for (c = OMP_ORDERED_CLAUSES (expr); c; c = OMP_CLAUSE_CHAIN (c))
      if (OMP_CLAUSE_CODE (c) == OMP_CLAUSE_DEPEND
	  && gimplify_omp_ctxp->loop_iter_var.is_empty ()
	  && (OMP_CLAUSE_DEPEND_KIND (c) == OMP_CLAUSE_DEPEND_SINK
	      || OMP_CLAUSE_DEPEND_KIND (c) == OMP_CLAUSE_DEPEND_SOURCE))
	{
	  error_at (OMP_CLAUSE_LOCATION (c),
		    "%<depend%> clause must be closely nested "
		    "inside a loop with %<ordered%> clause with "
		    "a parameter");
	  failures++;
	}
      else if (OMP_CLAUSE_CODE (c) == OMP_CLAUSE_DEPEND
	       && OMP_CLAUSE_DEPEND_KIND (c) == OMP_CLAUSE_DEPEND_SINK)
	{
	  bool fail = false;
	  for (decls = OMP_CLAUSE_DECL (c), i = 0;
	       decls && TREE_CODE (decls) == TREE_LIST;
	       decls = TREE_CHAIN (decls), ++i)
	    if (i >= gimplify_omp_ctxp->loop_iter_var.length () / 2)
	      continue;
	    else if (TREE_VALUE (decls)
		     != gimplify_omp_ctxp->loop_iter_var[2 * i])
	      {
		error_at (OMP_CLAUSE_LOCATION (c),
			  "variable %qE is not an iteration "
			  "of outermost loop %d, expected %qE",
			  TREE_VALUE (decls), i + 1,
			  gimplify_omp_ctxp->loop_iter_var[2 * i]);
		fail = true;
		failures++;
	      }
	    else
	      TREE_VALUE (decls)
		= gimplify_omp_ctxp->loop_iter_var[2 * i + 1];
	  if (!fail && i != gimplify_omp_ctxp->loop_iter_var.length () / 2)
	    {
	      error_at (OMP_CLAUSE_LOCATION (c),
			"number of variables in %<depend(sink)%> "
			"clause does not match number of "
			"iteration variables");
	      failures++;
	    }
	  sink_c = c;
	}
      else if (OMP_CLAUSE_CODE (c) == OMP_CLAUSE_DEPEND
	       && OMP_CLAUSE_DEPEND_KIND (c) == OMP_CLAUSE_DEPEND_SOURCE)
	{
	  if (source_c)
	    {
	      error_at (OMP_CLAUSE_LOCATION (c),
			"more than one %<depend(source)%> clause on an "
			"%<ordered%> construct");
	      failures++;
	    }
	  else
	    source_c = c;
	}
  if (source_c && sink_c)
    {
      error_at (OMP_CLAUSE_LOCATION (source_c),
		"%<depend(source)%> clause specified together with "
		"%<depend(sink:)%> clauses on the same construct");
      failures++;
    }

  if (failures)
    return gimple_build_nop ();
  return gimple_build_omp_ordered (body, OMP_ORDERED_CLAUSES (expr));
}

/* Convert the GENERIC expression tree *EXPR_P to GIMPLE.  If the
   expression produces a value to be used as an operand inside a GIMPLE
   statement, the value will be stored back in *EXPR_P.  This value will
   be a tree of class tcc_declaration, tcc_constant, tcc_reference or
   an SSA_NAME.  The corresponding sequence of GIMPLE statements is
   emitted in PRE_P and POST_P.

   Additionally, this process may overwrite parts of the input
   expression during gimplification.  Ideally, it should be
   possible to do non-destructive gimplification.

   EXPR_P points to the GENERIC expression to convert to GIMPLE.  If
      the expression needs to evaluate to a value to be used as
      an operand in a GIMPLE statement, this value will be stored in
      *EXPR_P on exit.  This happens when the caller specifies one
      of fb_lvalue or fb_rvalue fallback flags.

   PRE_P will contain the sequence of GIMPLE statements corresponding
       to the evaluation of EXPR and all the side-effects that must
       be executed before the main expression.  On exit, the last
       statement of PRE_P is the core statement being gimplified.  For
       instance, when gimplifying 'if (++a)' the last statement in
       PRE_P will be 'if (t.1)' where t.1 is the result of
       pre-incrementing 'a'.

   POST_P will contain the sequence of GIMPLE statements corresponding
       to the evaluation of all the side-effects that must be executed
       after the main expression.  If this is NULL, the post
       side-effects are stored at the end of PRE_P.

       The reason why the output is split in two is to handle post
       side-effects explicitly.  In some cases, an expression may have
       inner and outer post side-effects which need to be emitted in
       an order different from the one given by the recursive
       traversal.  For instance, for the expression (*p--)++ the post
       side-effects of '--' must actually occur *after* the post
       side-effects of '++'.  However, gimplification will first visit
       the inner expression, so if a separate POST sequence was not
       used, the resulting sequence would be:

       	    1	t.1 = *p
       	    2	p = p - 1
       	    3	t.2 = t.1 + 1
       	    4	*p = t.2

       However, the post-decrement operation in line #2 must not be
       evaluated until after the store to *p at line #4, so the
       correct sequence should be:

       	    1	t.1 = *p
       	    2	t.2 = t.1 + 1
       	    3	*p = t.2
       	    4	p = p - 1

       So, by specifying a separate post queue, it is possible
       to emit the post side-effects in the correct order.
       If POST_P is NULL, an internal queue will be used.  Before
       returning to the caller, the sequence POST_P is appended to
       the main output sequence PRE_P.

   GIMPLE_TEST_F points to a function that takes a tree T and
       returns nonzero if T is in the GIMPLE form requested by the
       caller.  The GIMPLE predicates are in gimple.c.

   FALLBACK tells the function what sort of a temporary we want if
       gimplification cannot produce an expression that complies with
       GIMPLE_TEST_F.

       fb_none means that no temporary should be generated
       fb_rvalue means that an rvalue is OK to generate
       fb_lvalue means that an lvalue is OK to generate
       fb_either means that either is OK, but an lvalue is preferable.
       fb_mayfail means that gimplification may fail (in which case
       GS_ERROR will be returned)

   The return value is either GS_ERROR or GS_ALL_DONE, since this
   function iterates until EXPR is completely gimplified or an error
   occurs.  */

enum gimplify_status
gimplify_expr (tree *expr_p, gimple_seq *pre_p, gimple_seq *post_p,
	       bool (*gimple_test_f) (tree), fallback_t fallback)
{
  tree tmp;
  gimple_seq internal_pre = NULL;
  gimple_seq internal_post = NULL;
  tree save_expr;
  bool is_statement;
  location_t saved_location;
  enum gimplify_status ret;
  gimple_stmt_iterator pre_last_gsi, post_last_gsi;

  save_expr = *expr_p;
  if (save_expr == NULL_TREE)
    return GS_ALL_DONE;

  /* If we are gimplifying a top-level statement, PRE_P must be valid.  */
  is_statement = gimple_test_f == is_gimple_stmt;
  if (is_statement)
    gcc_assert (pre_p);

  /* Consistency checks.  */
  if (gimple_test_f == is_gimple_reg)
    gcc_assert (fallback & (fb_rvalue | fb_lvalue));
  else if (gimple_test_f == is_gimple_val
           || gimple_test_f == is_gimple_call_addr
           || gimple_test_f == is_gimple_condexpr
           || gimple_test_f == is_gimple_mem_rhs
           || gimple_test_f == is_gimple_mem_rhs_or_call
           || gimple_test_f == is_gimple_reg_rhs
           || gimple_test_f == is_gimple_reg_rhs_or_call
           || gimple_test_f == is_gimple_asm_val
	   || gimple_test_f == is_gimple_mem_ref_addr)
    gcc_assert (fallback & fb_rvalue);
  else if (gimple_test_f == is_gimple_min_lval
	   || gimple_test_f == is_gimple_lvalue)
    gcc_assert (fallback & fb_lvalue);
  else if (gimple_test_f == is_gimple_addressable)
    gcc_assert (fallback & fb_either);
  else if (gimple_test_f == is_gimple_stmt)
    gcc_assert (fallback == fb_none);
  else
    {
      /* We should have recognized the GIMPLE_TEST_F predicate to
	 know what kind of fallback to use in case a temporary is
	 needed to hold the value or address of *EXPR_P.  */
      gcc_unreachable ();
    }

  /* We used to check the predicate here and return immediately if it
     succeeds.  This is wrong; the design is for gimplification to be
     idempotent, and for the predicates to only test for valid forms, not
     whether they are fully simplified.  */
  if (pre_p == NULL)
    pre_p = &internal_pre;

  if (post_p == NULL)
    post_p = &internal_post;

  /* Remember the last statements added to PRE_P and POST_P.  Every
     new statement added by the gimplification helpers needs to be
     annotated with location information.  To centralize the
     responsibility, we remember the last statement that had been
     added to both queues before gimplifying *EXPR_P.  If
     gimplification produces new statements in PRE_P and POST_P, those
     statements will be annotated with the same location information
     as *EXPR_P.  */
  pre_last_gsi = gsi_last (*pre_p);
  post_last_gsi = gsi_last (*post_p);

  saved_location = input_location;
  if (save_expr != error_mark_node
      && EXPR_HAS_LOCATION (*expr_p))
    input_location = EXPR_LOCATION (*expr_p);

  /* Loop over the specific gimplifiers until the toplevel node
     remains the same.  */
  do
    {
      /* Strip away as many useless type conversions as possible
	 at the toplevel.  */
      STRIP_USELESS_TYPE_CONVERSION (*expr_p);

      /* Remember the expr.  */
      save_expr = *expr_p;

      /* Die, die, die, my darling.  */
      if (save_expr == error_mark_node
	  || (TREE_TYPE (save_expr)
	      && TREE_TYPE (save_expr) == error_mark_node))
	{
	  ret = GS_ERROR;
	  break;
	}

      /* Do any language-specific gimplification.  */
      ret = ((enum gimplify_status)
	     lang_hooks.gimplify_expr (expr_p, pre_p, post_p));
      if (ret == GS_OK)
	{
	  if (*expr_p == NULL_TREE)
	    break;
	  if (*expr_p != save_expr)
	    continue;
	}
      else if (ret != GS_UNHANDLED)
	break;

      /* Make sure that all the cases set 'ret' appropriately.  */
      ret = GS_UNHANDLED;
      switch (TREE_CODE (*expr_p))
	{
	  /* First deal with the special cases.  */

	case POSTINCREMENT_EXPR:
	case POSTDECREMENT_EXPR:
	case PREINCREMENT_EXPR:
	case PREDECREMENT_EXPR:
	  ret = gimplify_self_mod_expr (expr_p, pre_p, post_p,
					fallback != fb_none,
					TREE_TYPE (*expr_p));
	  break;

	case VIEW_CONVERT_EXPR:
	  if (is_gimple_reg_type (TREE_TYPE (*expr_p))
	      && is_gimple_reg_type (TREE_TYPE (TREE_OPERAND (*expr_p, 0))))
	    {
	      ret = gimplify_expr (&TREE_OPERAND (*expr_p, 0), pre_p,
				   post_p, is_gimple_val, fb_rvalue);
	      recalculate_side_effects (*expr_p);
	      break;
	    }
	  /* Fallthru.  */

	case ARRAY_REF:
	case ARRAY_RANGE_REF:
	case REALPART_EXPR:
	case IMAGPART_EXPR:
	case COMPONENT_REF:
	  ret = gimplify_compound_lval (expr_p, pre_p, post_p,
					fallback ? fallback : fb_rvalue);
	  break;

	case COND_EXPR:
	  ret = gimplify_cond_expr (expr_p, pre_p, fallback);

	  /* C99 code may assign to an array in a structure value of a
	     conditional expression, and this has undefined behavior
	     only on execution, so create a temporary if an lvalue is
	     required.  */
	  if (fallback == fb_lvalue)
	    {
	      *expr_p = get_initialized_tmp_var (*expr_p, pre_p, post_p);
	      mark_addressable (*expr_p);
	      ret = GS_OK;
	    }
	  break;

	case CALL_EXPR:
	  ret = gimplify_call_expr (expr_p, pre_p, fallback != fb_none);

	  /* C99 code may assign to an array in a structure returned
	     from a function, and this has undefined behavior only on
	     execution, so create a temporary if an lvalue is
	     required.  */
	  if (fallback == fb_lvalue)
	    {
	      *expr_p = get_initialized_tmp_var (*expr_p, pre_p, post_p);
	      mark_addressable (*expr_p);
	      ret = GS_OK;
	    }
	  break;

	case TREE_LIST:
	  gcc_unreachable ();

	case COMPOUND_EXPR:
	  ret = gimplify_compound_expr (expr_p, pre_p, fallback != fb_none);
	  break;

	case COMPOUND_LITERAL_EXPR:
	  ret = gimplify_compound_literal_expr (expr_p, pre_p,
						gimple_test_f, fallback);
	  break;

	case MODIFY_EXPR:
	case INIT_EXPR:
	  ret = gimplify_modify_expr (expr_p, pre_p, post_p,
				      fallback != fb_none);
	  break;

	case TRUTH_ANDIF_EXPR:
	case TRUTH_ORIF_EXPR:
	  {
	    /* Preserve the original type of the expression and the
	       source location of the outer expression.  */
	    tree org_type = TREE_TYPE (*expr_p);
	    *expr_p = gimple_boolify (*expr_p);
	    *expr_p = build3_loc (input_location, COND_EXPR,
				  org_type, *expr_p,
				  fold_convert_loc
				    (input_location,
				     org_type, boolean_true_node),
				  fold_convert_loc
				    (input_location,
				     org_type, boolean_false_node));
	    ret = GS_OK;
	    break;
	  }

	case TRUTH_NOT_EXPR:
	  {
	    tree type = TREE_TYPE (*expr_p);
	    /* The parsers are careful to generate TRUTH_NOT_EXPR
	       only with operands that are always zero or one.
	       We do not fold here but handle the only interesting case
	       manually, as fold may re-introduce the TRUTH_NOT_EXPR.  */
	    *expr_p = gimple_boolify (*expr_p);
	    if (TYPE_PRECISION (TREE_TYPE (*expr_p)) == 1)
	      *expr_p = build1_loc (input_location, BIT_NOT_EXPR,
				    TREE_TYPE (*expr_p),
				    TREE_OPERAND (*expr_p, 0));
	    else
	      *expr_p = build2_loc (input_location, BIT_XOR_EXPR,
				    TREE_TYPE (*expr_p),
				    TREE_OPERAND (*expr_p, 0),
				    build_int_cst (TREE_TYPE (*expr_p), 1));
	    if (!useless_type_conversion_p (type, TREE_TYPE (*expr_p)))
	      *expr_p = fold_convert_loc (input_location, type, *expr_p);
	    ret = GS_OK;
	    break;
	  }

	case ADDR_EXPR:
	  ret = gimplify_addr_expr (expr_p, pre_p, post_p);
	  break;

	case ANNOTATE_EXPR:
	  {
	    tree cond = TREE_OPERAND (*expr_p, 0);
	    tree kind = TREE_OPERAND (*expr_p, 1);
	    tree type = TREE_TYPE (cond);
	    if (!INTEGRAL_TYPE_P (type))
	      {
		*expr_p = cond;
		ret = GS_OK;
		break;
	      }
	    tree tmp = create_tmp_var (type);
	    gimplify_arg (&cond, pre_p, EXPR_LOCATION (*expr_p));
	    gcall *call
	      = gimple_build_call_internal (IFN_ANNOTATE, 2, cond, kind);
	    gimple_call_set_lhs (call, tmp);
	    gimplify_seq_add_stmt (pre_p, call);
	    *expr_p = tmp;
	    ret = GS_ALL_DONE;
	    break;
	  }

	case VA_ARG_EXPR:
	  ret = gimplify_va_arg_expr (expr_p, pre_p, post_p);
	  break;

	CASE_CONVERT:
	  if (IS_EMPTY_STMT (*expr_p))
	    {
	      ret = GS_ALL_DONE;
	      break;
	    }

	  if (VOID_TYPE_P (TREE_TYPE (*expr_p))
	      || fallback == fb_none)
	    {
	      /* Just strip a conversion to void (or in void context) and
		 try again.  */
	      *expr_p = TREE_OPERAND (*expr_p, 0);
	      ret = GS_OK;
	      break;
	    }

	  ret = gimplify_conversion (expr_p);
	  if (ret == GS_ERROR)
	    break;
	  if (*expr_p != save_expr)
	    break;
	  /* FALLTHRU */

	case FIX_TRUNC_EXPR:
	  /* unary_expr: ... | '(' cast ')' val | ...  */
	  ret = gimplify_expr (&TREE_OPERAND (*expr_p, 0), pre_p, post_p,
			       is_gimple_val, fb_rvalue);
	  recalculate_side_effects (*expr_p);
	  break;

	case INDIRECT_REF:
	  {
	    bool volatilep = TREE_THIS_VOLATILE (*expr_p);
	    bool notrap = TREE_THIS_NOTRAP (*expr_p);
	    tree saved_ptr_type = TREE_TYPE (TREE_OPERAND (*expr_p, 0));

	    *expr_p = fold_indirect_ref_loc (input_location, *expr_p);
	    if (*expr_p != save_expr)
	      {
		ret = GS_OK;
		break;
	      }

	    ret = gimplify_expr (&TREE_OPERAND (*expr_p, 0), pre_p, post_p,
				 is_gimple_reg, fb_rvalue);
	    if (ret == GS_ERROR)
	      break;

	    recalculate_side_effects (*expr_p);
	    *expr_p = fold_build2_loc (input_location, MEM_REF,
				       TREE_TYPE (*expr_p),
				       TREE_OPERAND (*expr_p, 0),
				       build_int_cst (saved_ptr_type, 0));
	    TREE_THIS_VOLATILE (*expr_p) = volatilep;
	    TREE_THIS_NOTRAP (*expr_p) = notrap;
	    ret = GS_OK;
	    break;
	  }

	/* We arrive here through the various re-gimplifcation paths.  */
	case MEM_REF:
	  /* First try re-folding the whole thing.  */
	  tmp = fold_binary (MEM_REF, TREE_TYPE (*expr_p),
			     TREE_OPERAND (*expr_p, 0),
			     TREE_OPERAND (*expr_p, 1));
	  if (tmp)
	    {
	      *expr_p = tmp;
	      recalculate_side_effects (*expr_p);
	      ret = GS_OK;
	      break;
	    }
	  /* Avoid re-gimplifying the address operand if it is already
	     in suitable form.  Re-gimplifying would mark the address
	     operand addressable.  Always gimplify when not in SSA form
	     as we still may have to gimplify decls with value-exprs.  */
	  if (!gimplify_ctxp || !gimplify_ctxp->into_ssa
	      || !is_gimple_mem_ref_addr (TREE_OPERAND (*expr_p, 0)))
	    {
	      ret = gimplify_expr (&TREE_OPERAND (*expr_p, 0), pre_p, post_p,
				   is_gimple_mem_ref_addr, fb_rvalue);
	      if (ret == GS_ERROR)
		break;
	    }
	  recalculate_side_effects (*expr_p);
	  ret = GS_ALL_DONE;
	  break;

	/* Constants need not be gimplified.  */
	case INTEGER_CST:
	case REAL_CST:
	case FIXED_CST:
	case STRING_CST:
	case COMPLEX_CST:
	case VECTOR_CST:
	  /* Drop the overflow flag on constants, we do not want
	     that in the GIMPLE IL.  */
	  if (TREE_OVERFLOW_P (*expr_p))
	    *expr_p = drop_tree_overflow (*expr_p);
	  ret = GS_ALL_DONE;
	  break;

	case CONST_DECL:
	  /* If we require an lvalue, such as for ADDR_EXPR, retain the
	     CONST_DECL node.  Otherwise the decl is replaceable by its
	     value.  */
	  /* ??? Should be == fb_lvalue, but ADDR_EXPR passes fb_either.  */
	  if (fallback & fb_lvalue)
	    ret = GS_ALL_DONE;
	  else
	    {
	      *expr_p = DECL_INITIAL (*expr_p);
	      ret = GS_OK;
	    }
	  break;

	case DECL_EXPR:
	  ret = gimplify_decl_expr (expr_p, pre_p);
	  break;

	case BIND_EXPR:
	  ret = gimplify_bind_expr (expr_p, pre_p);
	  break;

	case LOOP_EXPR:
	  ret = gimplify_loop_expr (expr_p, pre_p);
	  break;

	case SWITCH_EXPR:
	  ret = gimplify_switch_expr (expr_p, pre_p);
	  break;

	case EXIT_EXPR:
	  ret = gimplify_exit_expr (expr_p);
	  break;

	case GOTO_EXPR:
	  /* If the target is not LABEL, then it is a computed jump
	     and the target needs to be gimplified.  */
	  if (TREE_CODE (GOTO_DESTINATION (*expr_p)) != LABEL_DECL)
	    {
	      ret = gimplify_expr (&GOTO_DESTINATION (*expr_p), pre_p,
				   NULL, is_gimple_val, fb_rvalue);
	      if (ret == GS_ERROR)
		break;
	    }
	  gimplify_seq_add_stmt (pre_p,
			  gimple_build_goto (GOTO_DESTINATION (*expr_p)));
	  ret = GS_ALL_DONE;
	  break;

	case PREDICT_EXPR:
	  gimplify_seq_add_stmt (pre_p,
			gimple_build_predict (PREDICT_EXPR_PREDICTOR (*expr_p),
					      PREDICT_EXPR_OUTCOME (*expr_p)));
	  ret = GS_ALL_DONE;
	  break;

	case LABEL_EXPR:
	  ret = GS_ALL_DONE;
	  gcc_assert (decl_function_context (LABEL_EXPR_LABEL (*expr_p))
		      == current_function_decl);
	  gimplify_seq_add_stmt (pre_p,
			  gimple_build_label (LABEL_EXPR_LABEL (*expr_p)));
	  break;

	case CASE_LABEL_EXPR:
	  ret = gimplify_case_label_expr (expr_p, pre_p);
	  break;

	case RETURN_EXPR:
	  ret = gimplify_return_expr (*expr_p, pre_p);
	  break;

	case CONSTRUCTOR:
	  /* Don't reduce this in place; let gimplify_init_constructor work its
	     magic.  Buf if we're just elaborating this for side effects, just
	     gimplify any element that has side-effects.  */
	  if (fallback == fb_none)
	    {
	      unsigned HOST_WIDE_INT ix;
	      tree val;
	      tree temp = NULL_TREE;
	      FOR_EACH_CONSTRUCTOR_VALUE (CONSTRUCTOR_ELTS (*expr_p), ix, val)
		if (TREE_SIDE_EFFECTS (val))
		  append_to_statement_list (val, &temp);

	      *expr_p = temp;
	      ret = temp ? GS_OK : GS_ALL_DONE;
	    }
	  /* C99 code may assign to an array in a constructed
	     structure or union, and this has undefined behavior only
	     on execution, so create a temporary if an lvalue is
	     required.  */
	  else if (fallback == fb_lvalue)
	    {
	      *expr_p = get_initialized_tmp_var (*expr_p, pre_p, post_p);
	      mark_addressable (*expr_p);
	      ret = GS_OK;
	    }
	  else
	    ret = GS_ALL_DONE;
	  break;

	  /* The following are special cases that are not handled by the
	     original GIMPLE grammar.  */

	  /* SAVE_EXPR nodes are converted into a GIMPLE identifier and
	     eliminated.  */
	case SAVE_EXPR:
	  ret = gimplify_save_expr (expr_p, pre_p, post_p);
	  break;

	case BIT_FIELD_REF:
	  ret = gimplify_expr (&TREE_OPERAND (*expr_p, 0), pre_p,
			       post_p, is_gimple_lvalue, fb_either);
	  recalculate_side_effects (*expr_p);
	  break;

	case TARGET_MEM_REF:
	  {
	    enum gimplify_status r0 = GS_ALL_DONE, r1 = GS_ALL_DONE;

	    if (TMR_BASE (*expr_p))
	      r0 = gimplify_expr (&TMR_BASE (*expr_p), pre_p,
				  post_p, is_gimple_mem_ref_addr, fb_either);
	    if (TMR_INDEX (*expr_p))
	      r1 = gimplify_expr (&TMR_INDEX (*expr_p), pre_p,
				  post_p, is_gimple_val, fb_rvalue);
	    if (TMR_INDEX2 (*expr_p))
	      r1 = gimplify_expr (&TMR_INDEX2 (*expr_p), pre_p,
				  post_p, is_gimple_val, fb_rvalue);
	    /* TMR_STEP and TMR_OFFSET are always integer constants.  */
	    ret = MIN (r0, r1);
	  }
	  break;

	case NON_LVALUE_EXPR:
	  /* This should have been stripped above.  */
	  gcc_unreachable ();

	case ASM_EXPR:
	  ret = gimplify_asm_expr (expr_p, pre_p, post_p);
	  break;

	case TRY_FINALLY_EXPR:
	case TRY_CATCH_EXPR:
	  {
	    gimple_seq eval, cleanup;
	    gtry *try_;

	    /* Calls to destructors are generated automatically in FINALLY/CATCH
	       block. They should have location as UNKNOWN_LOCATION. However,
	       gimplify_call_expr will reset these call stmts to input_location
	       if it finds stmt's location is unknown. To prevent resetting for
	       destructors, we set the input_location to unknown.
	       Note that this only affects the destructor calls in FINALLY/CATCH
	       block, and will automatically reset to its original value by the
	       end of gimplify_expr.  */
	    input_location = UNKNOWN_LOCATION;
	    eval = cleanup = NULL;
	    gimplify_and_add (TREE_OPERAND (*expr_p, 0), &eval);
	    gimplify_and_add (TREE_OPERAND (*expr_p, 1), &cleanup);
	    /* Don't create bogus GIMPLE_TRY with empty cleanup.  */
	    if (gimple_seq_empty_p (cleanup))
	      {
		gimple_seq_add_seq (pre_p, eval);
		ret = GS_ALL_DONE;
		break;
	      }
	    try_ = gimple_build_try (eval, cleanup,
				     TREE_CODE (*expr_p) == TRY_FINALLY_EXPR
				     ? GIMPLE_TRY_FINALLY
				     : GIMPLE_TRY_CATCH);
	    if (EXPR_HAS_LOCATION (save_expr))
	      gimple_set_location (try_, EXPR_LOCATION (save_expr));
	    else if (LOCATION_LOCUS (saved_location) != UNKNOWN_LOCATION)
	      gimple_set_location (try_, saved_location);
	    if (TREE_CODE (*expr_p) == TRY_CATCH_EXPR)
	      gimple_try_set_catch_is_cleanup (try_,
					       TRY_CATCH_IS_CLEANUP (*expr_p));
	    gimplify_seq_add_stmt (pre_p, try_);
	    ret = GS_ALL_DONE;
	    break;
	  }

	case CLEANUP_POINT_EXPR:
	  ret = gimplify_cleanup_point_expr (expr_p, pre_p);
	  break;

	case TARGET_EXPR:
	  ret = gimplify_target_expr (expr_p, pre_p, post_p);
	  break;

	case CATCH_EXPR:
	  {
	    gimple *c;
	    gimple_seq handler = NULL;
	    gimplify_and_add (CATCH_BODY (*expr_p), &handler);
	    c = gimple_build_catch (CATCH_TYPES (*expr_p), handler);
	    gimplify_seq_add_stmt (pre_p, c);
	    ret = GS_ALL_DONE;
	    break;
	  }

	case EH_FILTER_EXPR:
	  {
	    gimple *ehf;
	    gimple_seq failure = NULL;

	    gimplify_and_add (EH_FILTER_FAILURE (*expr_p), &failure);
	    ehf = gimple_build_eh_filter (EH_FILTER_TYPES (*expr_p), failure);
	    gimple_set_no_warning (ehf, TREE_NO_WARNING (*expr_p));
	    gimplify_seq_add_stmt (pre_p, ehf);
	    ret = GS_ALL_DONE;
	    break;
	  }

	case OBJ_TYPE_REF:
	  {
	    enum gimplify_status r0, r1;
	    r0 = gimplify_expr (&OBJ_TYPE_REF_OBJECT (*expr_p), pre_p,
				post_p, is_gimple_val, fb_rvalue);
	    r1 = gimplify_expr (&OBJ_TYPE_REF_EXPR (*expr_p), pre_p,
				post_p, is_gimple_val, fb_rvalue);
	    TREE_SIDE_EFFECTS (*expr_p) = 0;
	    ret = MIN (r0, r1);
	  }
	  break;

	case LABEL_DECL:
	  /* We get here when taking the address of a label.  We mark
	     the label as "forced"; meaning it can never be removed and
	     it is a potential target for any computed goto.  */
	  FORCED_LABEL (*expr_p) = 1;
	  ret = GS_ALL_DONE;
	  break;

	case STATEMENT_LIST:
	  ret = gimplify_statement_list (expr_p, pre_p);
	  break;

	case WITH_SIZE_EXPR:
	  {
	    gimplify_expr (&TREE_OPERAND (*expr_p, 0), pre_p,
			   post_p == &internal_post ? NULL : post_p,
			   gimple_test_f, fallback);
	    gimplify_expr (&TREE_OPERAND (*expr_p, 1), pre_p, post_p,
			   is_gimple_val, fb_rvalue);
	    ret = GS_ALL_DONE;
	  }
	  break;

	case VAR_DECL:
	case PARM_DECL:
	  ret = gimplify_var_or_parm_decl (expr_p);
	  break;

	case RESULT_DECL:
	  /* When within an OMP context, notice uses of variables.  */
	  if (gimplify_omp_ctxp)
	    omp_notice_variable (gimplify_omp_ctxp, *expr_p, true);
	  ret = GS_ALL_DONE;
	  break;

	case SSA_NAME:
	  /* Allow callbacks into the gimplifier during optimization.  */
	  ret = GS_ALL_DONE;
	  break;

	case OMP_PARALLEL:
	  gimplify_omp_parallel (expr_p, pre_p);
	  ret = GS_ALL_DONE;
	  break;

	case OMP_TASK:
	  gimplify_omp_task (expr_p, pre_p);
	  ret = GS_ALL_DONE;
	  break;

	case OMP_FOR:
	case OMP_SIMD:
	case CILK_SIMD:
	case CILK_FOR:
	case OMP_DISTRIBUTE:
	case OMP_TASKLOOP:
	case OACC_LOOP:
	  ret = gimplify_omp_for (expr_p, pre_p);
	  break;

	case OACC_CACHE:
	  gimplify_oacc_cache (expr_p, pre_p);
	  ret = GS_ALL_DONE;
	  break;

	case OACC_HOST_DATA:
	  ret = gimplify_oacc_host_data (expr_p, pre_p);
	  break;

	case OACC_DECLARE:
	  gimplify_oacc_declare (expr_p, pre_p);
	  ret = GS_ALL_DONE;
	  break;

	case OACC_DATA:
	case OACC_KERNELS:
	case OACC_PARALLEL:
	case OMP_SECTIONS:
	case OMP_SINGLE:
	case OMP_TARGET:
	case OMP_TARGET_DATA:
	case OMP_TEAMS:
	  gimplify_omp_workshare (expr_p, pre_p);
	  ret = GS_ALL_DONE;
	  break;

	case OACC_ENTER_DATA:
	case OACC_EXIT_DATA:
	case OACC_UPDATE:
	case OMP_TARGET_UPDATE:
	case OMP_TARGET_ENTER_DATA:
	case OMP_TARGET_EXIT_DATA:
	  gimplify_omp_target_update (expr_p, pre_p);
	  ret = GS_ALL_DONE;
	  break;

	case OMP_SECTION:
	case OMP_MASTER:
	case OMP_TASKGROUP:
	case OMP_ORDERED:
	case OMP_CRITICAL:
	  {
	    gimple_seq body = NULL;
	    gimple *g;

	    gimplify_and_add (OMP_BODY (*expr_p), &body);
	    switch (TREE_CODE (*expr_p))
	      {
	      case OMP_SECTION:
	        g = gimple_build_omp_section (body);
	        break;
	      case OMP_MASTER:
	        g = gimple_build_omp_master (body);
		break;
	      case OMP_TASKGROUP:
		{
		  gimple_seq cleanup = NULL;
		  tree fn
		    = builtin_decl_explicit (BUILT_IN_GOMP_TASKGROUP_END);
		  g = gimple_build_call (fn, 0);
		  gimple_seq_add_stmt (&cleanup, g);
		  g = gimple_build_try (body, cleanup, GIMPLE_TRY_FINALLY);
		  body = NULL;
		  gimple_seq_add_stmt (&body, g);
		  g = gimple_build_omp_taskgroup (body);
		}
		break;
	      case OMP_ORDERED:
		g = gimplify_omp_ordered (*expr_p, body);
		break;
	      case OMP_CRITICAL:
		gimplify_scan_omp_clauses (&OMP_CRITICAL_CLAUSES (*expr_p),
					   pre_p, ORT_WORKSHARE, OMP_CRITICAL,
					   ORK_OMP);
		gimplify_adjust_omp_clauses (pre_p,
					     &OMP_CRITICAL_CLAUSES (*expr_p),
					     OMP_CRITICAL);
		g = gimple_build_omp_critical (body,
		    			       OMP_CRITICAL_NAME (*expr_p),
		    			       OMP_CRITICAL_CLAUSES (*expr_p));
		break;
	      default:
		gcc_unreachable ();
	      }
	    gimplify_seq_add_stmt (pre_p, g);
	    ret = GS_ALL_DONE;
	    break;
	  }

	case OMP_ATOMIC:
	case OMP_ATOMIC_READ:
	case OMP_ATOMIC_CAPTURE_OLD:
	case OMP_ATOMIC_CAPTURE_NEW:
	  ret = gimplify_omp_atomic (expr_p, pre_p);
	  break;

	case TRANSACTION_EXPR:
	  ret = gimplify_transaction (expr_p, pre_p);
	  break;

	case TRUTH_AND_EXPR:
	case TRUTH_OR_EXPR:
	case TRUTH_XOR_EXPR:
	  {
	    tree orig_type = TREE_TYPE (*expr_p);
	    tree new_type, xop0, xop1;
	    *expr_p = gimple_boolify (*expr_p);
	    new_type = TREE_TYPE (*expr_p);
	    if (!useless_type_conversion_p (orig_type, new_type))
	      {
		*expr_p = fold_convert_loc (input_location, orig_type, *expr_p);
		ret = GS_OK;
		break;
	      }

	  /* Boolified binary truth expressions are semantically equivalent
	     to bitwise binary expressions.  Canonicalize them to the
	     bitwise variant.  */
	    switch (TREE_CODE (*expr_p))
	      {
	      case TRUTH_AND_EXPR:
		TREE_SET_CODE (*expr_p, BIT_AND_EXPR);
		break;
	      case TRUTH_OR_EXPR:
		TREE_SET_CODE (*expr_p, BIT_IOR_EXPR);
		break;
	      case TRUTH_XOR_EXPR:
		TREE_SET_CODE (*expr_p, BIT_XOR_EXPR);
		break;
	      default:
		break;
	      }
	    /* Now make sure that operands have compatible type to
	       expression's new_type.  */
	    xop0 = TREE_OPERAND (*expr_p, 0);
	    xop1 = TREE_OPERAND (*expr_p, 1);
	    if (!useless_type_conversion_p (new_type, TREE_TYPE (xop0)))
	      TREE_OPERAND (*expr_p, 0) = fold_convert_loc (input_location,
							    new_type,
	      						    xop0);
	    if (!useless_type_conversion_p (new_type, TREE_TYPE (xop1)))
	      TREE_OPERAND (*expr_p, 1) = fold_convert_loc (input_location,
							    new_type,
	      						    xop1);
	    /* Continue classified as tcc_binary.  */
	    goto expr_2;
	  }

	case FMA_EXPR:
	case VEC_COND_EXPR:
	case VEC_PERM_EXPR:
	  /* Classified as tcc_expression.  */
	  goto expr_3;

	case POINTER_PLUS_EXPR:
	  {
	    enum gimplify_status r0, r1;
	    r0 = gimplify_expr (&TREE_OPERAND (*expr_p, 0), pre_p,
				post_p, is_gimple_val, fb_rvalue);
	    r1 = gimplify_expr (&TREE_OPERAND (*expr_p, 1), pre_p,
				post_p, is_gimple_val, fb_rvalue);
	    recalculate_side_effects (*expr_p);
	    ret = MIN (r0, r1);
	    break;
	  }

	case CILK_SYNC_STMT:
	  {
	    if (!fn_contains_cilk_spawn_p (cfun))
	      {
		error_at (EXPR_LOCATION (*expr_p),
			  "expected %<_Cilk_spawn%> before %<_Cilk_sync%>");
		ret = GS_ERROR;
	      }
	    else
	      {
		gimplify_cilk_sync (expr_p, pre_p);
		ret = GS_ALL_DONE;
	      }
	    break;
	  }
	
	default:
	  switch (TREE_CODE_CLASS (TREE_CODE (*expr_p)))
	    {
	    case tcc_comparison:
	      /* Handle comparison of objects of non scalar mode aggregates
	     	 with a call to memcmp.  It would be nice to only have to do
	     	 this for variable-sized objects, but then we'd have to allow
	     	 the same nest of reference nodes we allow for MODIFY_EXPR and
	     	 that's too complex.

		 Compare scalar mode aggregates as scalar mode values.  Using
		 memcmp for them would be very inefficient at best, and is
		 plain wrong if bitfields are involved.  */
		{
		  tree type = TREE_TYPE (TREE_OPERAND (*expr_p, 1));

		  /* Vector comparisons need no boolification.  */
		  if (TREE_CODE (type) == VECTOR_TYPE)
		    goto expr_2;
		  else if (!AGGREGATE_TYPE_P (type))
		    {
		      tree org_type = TREE_TYPE (*expr_p);
		      *expr_p = gimple_boolify (*expr_p);
		      if (!useless_type_conversion_p (org_type,
						      TREE_TYPE (*expr_p)))
			{
			  *expr_p = fold_convert_loc (input_location,
						      org_type, *expr_p);
			  ret = GS_OK;
			}
		      else
			goto expr_2;
		    }
		  else if (TYPE_MODE (type) != BLKmode)
		    ret = gimplify_scalar_mode_aggregate_compare (expr_p);
		  else
		    ret = gimplify_variable_sized_compare (expr_p);

		  break;
		}

	    /* If *EXPR_P does not need to be special-cased, handle it
	       according to its class.  */
	    case tcc_unary:
	      ret = gimplify_expr (&TREE_OPERAND (*expr_p, 0), pre_p,
				   post_p, is_gimple_val, fb_rvalue);
	      break;

	    case tcc_binary:
	    expr_2:
	      {
		enum gimplify_status r0, r1;

		r0 = gimplify_expr (&TREE_OPERAND (*expr_p, 0), pre_p,
		                    post_p, is_gimple_val, fb_rvalue);
		r1 = gimplify_expr (&TREE_OPERAND (*expr_p, 1), pre_p,
				    post_p, is_gimple_val, fb_rvalue);

		ret = MIN (r0, r1);
		break;
	      }

	    expr_3:
	      {
		enum gimplify_status r0, r1, r2;

		r0 = gimplify_expr (&TREE_OPERAND (*expr_p, 0), pre_p,
		                    post_p, is_gimple_val, fb_rvalue);
		r1 = gimplify_expr (&TREE_OPERAND (*expr_p, 1), pre_p,
				    post_p, is_gimple_val, fb_rvalue);
		r2 = gimplify_expr (&TREE_OPERAND (*expr_p, 2), pre_p,
				    post_p, is_gimple_val, fb_rvalue);

		ret = MIN (MIN (r0, r1), r2);
		break;
	      }

	    case tcc_declaration:
	    case tcc_constant:
	      ret = GS_ALL_DONE;
	      goto dont_recalculate;

	    default:
	      gcc_unreachable ();
	    }

	  recalculate_side_effects (*expr_p);

	dont_recalculate:
	  break;
	}

      gcc_assert (*expr_p || ret != GS_OK);
    }
  while (ret == GS_OK);

  /* If we encountered an error_mark somewhere nested inside, either
     stub out the statement or propagate the error back out.  */
  if (ret == GS_ERROR)
    {
      if (is_statement)
	*expr_p = NULL;
      goto out;
    }

  /* This was only valid as a return value from the langhook, which
     we handled.  Make sure it doesn't escape from any other context.  */
  gcc_assert (ret != GS_UNHANDLED);

  if (fallback == fb_none && *expr_p && !is_gimple_stmt (*expr_p))
    {
      /* We aren't looking for a value, and we don't have a valid
	 statement.  If it doesn't have side-effects, throw it away.  */
      if (!TREE_SIDE_EFFECTS (*expr_p))
	*expr_p = NULL;
      else if (!TREE_THIS_VOLATILE (*expr_p))
	{
	  /* This is probably a _REF that contains something nested that
	     has side effects.  Recurse through the operands to find it.  */
	  enum tree_code code = TREE_CODE (*expr_p);

	  switch (code)
	    {
	    case COMPONENT_REF:
	    case REALPART_EXPR:
	    case IMAGPART_EXPR:
	    case VIEW_CONVERT_EXPR:
	      gimplify_expr (&TREE_OPERAND (*expr_p, 0), pre_p, post_p,
			     gimple_test_f, fallback);
	      break;

	    case ARRAY_REF:
	    case ARRAY_RANGE_REF:
	      gimplify_expr (&TREE_OPERAND (*expr_p, 0), pre_p, post_p,
			     gimple_test_f, fallback);
	      gimplify_expr (&TREE_OPERAND (*expr_p, 1), pre_p, post_p,
			     gimple_test_f, fallback);
	      break;

	    default:
	       /* Anything else with side-effects must be converted to
		  a valid statement before we get here.  */
	      gcc_unreachable ();
	    }

	  *expr_p = NULL;
	}
      else if (COMPLETE_TYPE_P (TREE_TYPE (*expr_p))
	       && TYPE_MODE (TREE_TYPE (*expr_p)) != BLKmode)
	{
	  /* Historically, the compiler has treated a bare reference
	     to a non-BLKmode volatile lvalue as forcing a load.  */
	  tree type = TYPE_MAIN_VARIANT (TREE_TYPE (*expr_p));

	  /* Normally, we do not want to create a temporary for a
	     TREE_ADDRESSABLE type because such a type should not be
	     copied by bitwise-assignment.  However, we make an
	     exception here, as all we are doing here is ensuring that
	     we read the bytes that make up the type.  We use
	     create_tmp_var_raw because create_tmp_var will abort when
	     given a TREE_ADDRESSABLE type.  */
	  tree tmp = create_tmp_var_raw (type, "vol");
	  gimple_add_tmp_var (tmp);
	  gimplify_assign (tmp, *expr_p, pre_p);
	  *expr_p = NULL;
	}
      else
	/* We can't do anything useful with a volatile reference to
	   an incomplete type, so just throw it away.  Likewise for
	   a BLKmode type, since any implicit inner load should
	   already have been turned into an explicit one by the
	   gimplification process.  */
	*expr_p = NULL;
    }

  /* If we are gimplifying at the statement level, we're done.  Tack
     everything together and return.  */
  if (fallback == fb_none || is_statement)
    {
      /* Since *EXPR_P has been converted into a GIMPLE tuple, clear
         it out for GC to reclaim it.  */
      *expr_p = NULL_TREE;

      if (!gimple_seq_empty_p (internal_pre)
	  || !gimple_seq_empty_p (internal_post))
	{
	  gimplify_seq_add_seq (&internal_pre, internal_post);
	  gimplify_seq_add_seq (pre_p, internal_pre);
	}

      /* The result of gimplifying *EXPR_P is going to be the last few
	 statements in *PRE_P and *POST_P.  Add location information
	 to all the statements that were added by the gimplification
	 helpers.  */
      if (!gimple_seq_empty_p (*pre_p))
	annotate_all_with_location_after (*pre_p, pre_last_gsi, input_location);

      if (!gimple_seq_empty_p (*post_p))
	annotate_all_with_location_after (*post_p, post_last_gsi,
					  input_location);

      goto out;
    }

#ifdef ENABLE_GIMPLE_CHECKING
  if (*expr_p)
    {
      enum tree_code code = TREE_CODE (*expr_p);
      /* These expressions should already be in gimple IR form.  */
      gcc_assert (code != MODIFY_EXPR
		  && code != ASM_EXPR
		  && code != BIND_EXPR
		  && code != CATCH_EXPR
		  && (code != COND_EXPR || gimplify_ctxp->allow_rhs_cond_expr)
		  && code != EH_FILTER_EXPR
		  && code != GOTO_EXPR
		  && code != LABEL_EXPR
		  && code != LOOP_EXPR
		  && code != SWITCH_EXPR
		  && code != TRY_FINALLY_EXPR
		  && code != OACC_PARALLEL
		  && code != OACC_KERNELS
		  && code != OACC_DATA
		  && code != OACC_HOST_DATA
		  && code != OACC_DECLARE
		  && code != OACC_UPDATE
		  && code != OACC_ENTER_DATA
		  && code != OACC_EXIT_DATA
		  && code != OACC_CACHE
		  && code != OMP_CRITICAL
		  && code != OMP_FOR
		  && code != OACC_LOOP
		  && code != OMP_MASTER
		  && code != OMP_TASKGROUP
		  && code != OMP_ORDERED
		  && code != OMP_PARALLEL
		  && code != OMP_SECTIONS
		  && code != OMP_SECTION
		  && code != OMP_SINGLE);
    }
#endif

  /* Otherwise we're gimplifying a subexpression, so the resulting
     value is interesting.  If it's a valid operand that matches
     GIMPLE_TEST_F, we're done. Unless we are handling some
     post-effects internally; if that's the case, we need to copy into
     a temporary before adding the post-effects to POST_P.  */
  if (gimple_seq_empty_p (internal_post) && (*gimple_test_f) (*expr_p))
    goto out;

  /* Otherwise, we need to create a new temporary for the gimplified
     expression.  */

  /* We can't return an lvalue if we have an internal postqueue.  The
     object the lvalue refers to would (probably) be modified by the
     postqueue; we need to copy the value out first, which means an
     rvalue.  */
  if ((fallback & fb_lvalue)
      && gimple_seq_empty_p (internal_post)
      && is_gimple_addressable (*expr_p))
    {
      /* An lvalue will do.  Take the address of the expression, store it
	 in a temporary, and replace the expression with an INDIRECT_REF of
	 that temporary.  */
      tmp = build_fold_addr_expr_loc (input_location, *expr_p);
      gimplify_expr (&tmp, pre_p, post_p, is_gimple_reg, fb_rvalue);
      *expr_p = build_simple_mem_ref (tmp);
    }
  else if ((fallback & fb_rvalue) && is_gimple_reg_rhs_or_call (*expr_p))
    {
      /* An rvalue will do.  Assign the gimplified expression into a
	 new temporary TMP and replace the original expression with
	 TMP.  First, make sure that the expression has a type so that
	 it can be assigned into a temporary.  */
      gcc_assert (!VOID_TYPE_P (TREE_TYPE (*expr_p)));
      *expr_p = get_formal_tmp_var (*expr_p, pre_p);
    }
  else
    {
#ifdef ENABLE_GIMPLE_CHECKING
      if (!(fallback & fb_mayfail))
	{
	  fprintf (stderr, "gimplification failed:\n");
	  print_generic_expr (stderr, *expr_p, 0);
	  debug_tree (*expr_p);
	  internal_error ("gimplification failed");
	}
#endif
      gcc_assert (fallback & fb_mayfail);

      /* If this is an asm statement, and the user asked for the
	 impossible, don't die.  Fail and let gimplify_asm_expr
	 issue an error.  */
      ret = GS_ERROR;
      goto out;
    }

  /* Make sure the temporary matches our predicate.  */
  gcc_assert ((*gimple_test_f) (*expr_p));

  if (!gimple_seq_empty_p (internal_post))
    {
      annotate_all_with_location (internal_post, input_location);
      gimplify_seq_add_seq (pre_p, internal_post);
    }

 out:
  input_location = saved_location;
  return ret;
}

/* Look through TYPE for variable-sized objects and gimplify each such
   size that we find.  Add to LIST_P any statements generated.  */

void
gimplify_type_sizes (tree type, gimple_seq *list_p)
{
  tree field, t;

  if (type == NULL || type == error_mark_node)
    return;

  /* We first do the main variant, then copy into any other variants.  */
  type = TYPE_MAIN_VARIANT (type);

  /* Avoid infinite recursion.  */
  if (TYPE_SIZES_GIMPLIFIED (type))
    return;

  TYPE_SIZES_GIMPLIFIED (type) = 1;

  switch (TREE_CODE (type))
    {
    case INTEGER_TYPE:
    case ENUMERAL_TYPE:
    case BOOLEAN_TYPE:
    case REAL_TYPE:
    case FIXED_POINT_TYPE:
      gimplify_one_sizepos (&TYPE_MIN_VALUE (type), list_p);
      gimplify_one_sizepos (&TYPE_MAX_VALUE (type), list_p);

      for (t = TYPE_NEXT_VARIANT (type); t; t = TYPE_NEXT_VARIANT (t))
	{
	  TYPE_MIN_VALUE (t) = TYPE_MIN_VALUE (type);
	  TYPE_MAX_VALUE (t) = TYPE_MAX_VALUE (type);
	}
      break;

    case ARRAY_TYPE:
      /* These types may not have declarations, so handle them here.  */
      gimplify_type_sizes (TREE_TYPE (type), list_p);
      gimplify_type_sizes (TYPE_DOMAIN (type), list_p);
      /* Ensure VLA bounds aren't removed, for -O0 they should be variables
	 with assigned stack slots, for -O1+ -g they should be tracked
	 by VTA.  */
      if (!(TYPE_NAME (type)
	    && TREE_CODE (TYPE_NAME (type)) == TYPE_DECL
	    && DECL_IGNORED_P (TYPE_NAME (type)))
	  && TYPE_DOMAIN (type)
	  && INTEGRAL_TYPE_P (TYPE_DOMAIN (type)))
	{
	  t = TYPE_MIN_VALUE (TYPE_DOMAIN (type));
	  if (t && TREE_CODE (t) == VAR_DECL && DECL_ARTIFICIAL (t))
	    DECL_IGNORED_P (t) = 0;
	  t = TYPE_MAX_VALUE (TYPE_DOMAIN (type));
	  if (t && TREE_CODE (t) == VAR_DECL && DECL_ARTIFICIAL (t))
	    DECL_IGNORED_P (t) = 0;
	}
      break;

    case RECORD_TYPE:
    case UNION_TYPE:
    case QUAL_UNION_TYPE:
      for (field = TYPE_FIELDS (type); field; field = DECL_CHAIN (field))
	if (TREE_CODE (field) == FIELD_DECL)
	  {
	    gimplify_one_sizepos (&DECL_FIELD_OFFSET (field), list_p);
	    gimplify_one_sizepos (&DECL_SIZE (field), list_p);
	    gimplify_one_sizepos (&DECL_SIZE_UNIT (field), list_p);
	    gimplify_type_sizes (TREE_TYPE (field), list_p);
	  }
      break;

    case POINTER_TYPE:
    case REFERENCE_TYPE:
	/* We used to recurse on the pointed-to type here, which turned out to
	   be incorrect because its definition might refer to variables not
	   yet initialized at this point if a forward declaration is involved.

	   It was actually useful for anonymous pointed-to types to ensure
	   that the sizes evaluation dominates every possible later use of the
	   values.  Restricting to such types here would be safe since there
	   is no possible forward declaration around, but would introduce an
	   undesirable middle-end semantic to anonymity.  We then defer to
	   front-ends the responsibility of ensuring that the sizes are
	   evaluated both early and late enough, e.g. by attaching artificial
	   type declarations to the tree.  */
      break;

    default:
      break;
    }

  gimplify_one_sizepos (&TYPE_SIZE (type), list_p);
  gimplify_one_sizepos (&TYPE_SIZE_UNIT (type), list_p);

  for (t = TYPE_NEXT_VARIANT (type); t; t = TYPE_NEXT_VARIANT (t))
    {
      TYPE_SIZE (t) = TYPE_SIZE (type);
      TYPE_SIZE_UNIT (t) = TYPE_SIZE_UNIT (type);
      TYPE_SIZES_GIMPLIFIED (t) = 1;
    }
}

/* A subroutine of gimplify_type_sizes to make sure that *EXPR_P,
   a size or position, has had all of its SAVE_EXPRs evaluated.
   We add any required statements to *STMT_P.  */

void
gimplify_one_sizepos (tree *expr_p, gimple_seq *stmt_p)
{
  tree expr = *expr_p;

  /* We don't do anything if the value isn't there, is constant, or contains
     A PLACEHOLDER_EXPR.  We also don't want to do anything if it's already
     a VAR_DECL.  If it's a VAR_DECL from another function, the gimplifier
     will want to replace it with a new variable, but that will cause problems
     if this type is from outside the function.  It's OK to have that here.  */
  if (is_gimple_sizepos (expr))
    return;

  *expr_p = unshare_expr (expr);

  gimplify_expr (expr_p, stmt_p, NULL, is_gimple_val, fb_rvalue);
}

/* Gimplify the body of statements of FNDECL and return a GIMPLE_BIND node
   containing the sequence of corresponding GIMPLE statements.  If DO_PARMS
   is true, also gimplify the parameters.  */

gbind *
gimplify_body (tree fndecl, bool do_parms)
{
  location_t saved_location = input_location;
  gimple_seq parm_stmts, seq;
  gimple *outer_stmt;
  gbind *outer_bind;
  struct cgraph_node *cgn;

  timevar_push (TV_TREE_GIMPLIFY);

  /* Initialize for optimize_insn_for_s{ize,peed}_p possibly called during
     gimplification.  */
  default_rtl_profile ();

  gcc_assert (gimplify_ctxp == NULL);
  push_gimplify_context ();

  if (flag_openacc || flag_openmp)
    {
      gcc_assert (gimplify_omp_ctxp == NULL);
      if (lookup_attribute ("omp declare target", DECL_ATTRIBUTES (fndecl)))
	gimplify_omp_ctxp = new_omp_context (ORT_TARGET);
    }

  /* Unshare most shared trees in the body and in that of any nested functions.
     It would seem we don't have to do this for nested functions because
     they are supposed to be output and then the outer function gimplified
     first, but the g++ front end doesn't always do it that way.  */
  unshare_body (fndecl);
  unvisit_body (fndecl);

  cgn = cgraph_node::get (fndecl);
  if (cgn && cgn->origin)
    nonlocal_vlas = new hash_set<tree>;

  /* Make sure input_location isn't set to something weird.  */
  input_location = DECL_SOURCE_LOCATION (fndecl);

  /* Resolve callee-copies.  This has to be done before processing
     the body so that DECL_VALUE_EXPR gets processed correctly.  */
  parm_stmts = do_parms ? gimplify_parameters () : NULL;

  /* Gimplify the function's body.  */
  seq = NULL;
  gimplify_stmt (&DECL_SAVED_TREE (fndecl), &seq);
  outer_stmt = gimple_seq_first_stmt (seq);
  if (!outer_stmt)
    {
      outer_stmt = gimple_build_nop ();
      gimplify_seq_add_stmt (&seq, outer_stmt);
    }

   if (flag_openacc && gimplify_omp_ctxp)
    {
      while (gimplify_omp_ctxp)
	{
	  struct gimplify_omp_ctx *c;

	  if (gimplify_omp_ctxp->acc_region_kind == ARK_DECLARE
	      && gimplify_omp_ctxp->stmt)
	    {
	      gimplify_seq_add_stmt (&seq, gimplify_omp_ctxp->stmt);
	      gimplify_omp_ctxp->stmt = NULL;
	    }

	  c = gimplify_omp_ctxp;
	  gimplify_omp_ctxp = c->outer_context;
	  delete_omp_context (c);
	}
    }

  /* The body must contain exactly one statement, a GIMPLE_BIND.  If this is
     not the case, wrap everything in a GIMPLE_BIND to make it so.  */
  if (gimple_code (outer_stmt) == GIMPLE_BIND
      && gimple_seq_first (seq) == gimple_seq_last (seq))
    outer_bind = as_a <gbind *> (outer_stmt);
  else
    outer_bind = gimple_build_bind (NULL_TREE, seq, NULL);

  DECL_SAVED_TREE (fndecl) = NULL_TREE;

  /* If we had callee-copies statements, insert them at the beginning
     of the function and clear DECL_VALUE_EXPR_P on the parameters.  */
  if (!gimple_seq_empty_p (parm_stmts))
    {
      tree parm;

      gimplify_seq_add_seq (&parm_stmts, gimple_bind_body (outer_bind));
      gimple_bind_set_body (outer_bind, parm_stmts);

      for (parm = DECL_ARGUMENTS (current_function_decl);
	   parm; parm = DECL_CHAIN (parm))
	if (DECL_HAS_VALUE_EXPR_P (parm))
	  {
	    DECL_HAS_VALUE_EXPR_P (parm) = 0;
	    DECL_IGNORED_P (parm) = 0;
	  }
    }

  if (nonlocal_vlas)
    {
      if (nonlocal_vla_vars)
	{
	  /* tree-nested.c may later on call declare_vars (..., true);
	     which relies on BLOCK_VARS chain to be the tail of the
	     gimple_bind_vars chain.  Ensure we don't violate that
	     assumption.  */
	  if (gimple_bind_block (outer_bind)
	      == DECL_INITIAL (current_function_decl))
	    declare_vars (nonlocal_vla_vars, outer_bind, true);
	  else
	    BLOCK_VARS (DECL_INITIAL (current_function_decl))
	      = chainon (BLOCK_VARS (DECL_INITIAL (current_function_decl)),
			 nonlocal_vla_vars);
	  nonlocal_vla_vars = NULL_TREE;
	}
      delete nonlocal_vlas;
      nonlocal_vlas = NULL;
    }

  if ((flag_openacc || flag_openmp || flag_openmp_simd)
      && gimplify_omp_ctxp)
    {
      delete_omp_context (gimplify_omp_ctxp);
      gimplify_omp_ctxp = NULL;
    }

  pop_gimplify_context (outer_bind);
  gcc_assert (gimplify_ctxp == NULL);

  if (flag_checking && !seen_error ())
    verify_gimple_in_seq (gimple_bind_body (outer_bind));

  timevar_pop (TV_TREE_GIMPLIFY);
  input_location = saved_location;

  return outer_bind;
}

typedef char *char_p; /* For DEF_VEC_P.  */

/* Return whether we should exclude FNDECL from instrumentation.  */

static bool
flag_instrument_functions_exclude_p (tree fndecl)
{
  vec<char_p> *v;

  v = (vec<char_p> *) flag_instrument_functions_exclude_functions;
  if (v && v->length () > 0)
    {
      const char *name;
      int i;
      char *s;

      name = lang_hooks.decl_printable_name (fndecl, 0);
      FOR_EACH_VEC_ELT (*v, i, s)
	if (strstr (name, s) != NULL)
	  return true;
    }

  v = (vec<char_p> *) flag_instrument_functions_exclude_files;
  if (v && v->length () > 0)
    {
      const char *name;
      int i;
      char *s;

      name = DECL_SOURCE_FILE (fndecl);
      FOR_EACH_VEC_ELT (*v, i, s)
	if (strstr (name, s) != NULL)
	  return true;
    }

  return false;
}

/* Entry point to the gimplification pass.  FNDECL is the FUNCTION_DECL
   node for the function we want to gimplify.

   Return the sequence of GIMPLE statements corresponding to the body
   of FNDECL.  */

void
gimplify_function_tree (tree fndecl)
{
  tree parm, ret;
  gimple_seq seq;
  gbind *bind;

  gcc_assert (!gimple_body (fndecl));

  if (DECL_STRUCT_FUNCTION (fndecl))
    push_cfun (DECL_STRUCT_FUNCTION (fndecl));
  else
    push_struct_function (fndecl);

  /* Tentatively set PROP_gimple_lva here, and reset it in gimplify_va_arg_expr
     if necessary.  */
  cfun->curr_properties |= PROP_gimple_lva;

  for (parm = DECL_ARGUMENTS (fndecl); parm ; parm = DECL_CHAIN (parm))
    {
      /* Preliminarily mark non-addressed complex variables as eligible
         for promotion to gimple registers.  We'll transform their uses
         as we find them.  */
      if ((TREE_CODE (TREE_TYPE (parm)) == COMPLEX_TYPE
	   || TREE_CODE (TREE_TYPE (parm)) == VECTOR_TYPE)
          && !TREE_THIS_VOLATILE (parm)
          && !needs_to_live_in_memory (parm))
        DECL_GIMPLE_REG_P (parm) = 1;
    }

  ret = DECL_RESULT (fndecl);
  if ((TREE_CODE (TREE_TYPE (ret)) == COMPLEX_TYPE
       || TREE_CODE (TREE_TYPE (ret)) == VECTOR_TYPE)
      && !needs_to_live_in_memory (ret))
    DECL_GIMPLE_REG_P (ret) = 1;

  bind = gimplify_body (fndecl, true);

  /* The tree body of the function is no longer needed, replace it
     with the new GIMPLE body.  */
  seq = NULL;
  gimple_seq_add_stmt (&seq, bind);
  gimple_set_body (fndecl, seq);

  /* If we're instrumenting function entry/exit, then prepend the call to
     the entry hook and wrap the whole function in a TRY_FINALLY_EXPR to
     catch the exit hook.  */
  /* ??? Add some way to ignore exceptions for this TFE.  */
  if (flag_instrument_function_entry_exit
      && !DECL_NO_INSTRUMENT_FUNCTION_ENTRY_EXIT (fndecl)
      && !flag_instrument_functions_exclude_p (fndecl))
    {
      tree x;
      gbind *new_bind;
      gimple *tf;
      gimple_seq cleanup = NULL, body = NULL;
      tree tmp_var;
      gcall *call;

      x = builtin_decl_implicit (BUILT_IN_RETURN_ADDRESS);
      call = gimple_build_call (x, 1, integer_zero_node);
      tmp_var = create_tmp_var (ptr_type_node, "return_addr");
      gimple_call_set_lhs (call, tmp_var);
      gimplify_seq_add_stmt (&cleanup, call);
      x = builtin_decl_implicit (BUILT_IN_PROFILE_FUNC_EXIT);
      call = gimple_build_call (x, 2,
				build_fold_addr_expr (current_function_decl),
				tmp_var);
      gimplify_seq_add_stmt (&cleanup, call);
      tf = gimple_build_try (seq, cleanup, GIMPLE_TRY_FINALLY);

      x = builtin_decl_implicit (BUILT_IN_RETURN_ADDRESS);
      call = gimple_build_call (x, 1, integer_zero_node);
      tmp_var = create_tmp_var (ptr_type_node, "return_addr");
      gimple_call_set_lhs (call, tmp_var);
      gimplify_seq_add_stmt (&body, call);
      x = builtin_decl_implicit (BUILT_IN_PROFILE_FUNC_ENTER);
      call = gimple_build_call (x, 2,
				build_fold_addr_expr (current_function_decl),
				tmp_var);
      gimplify_seq_add_stmt (&body, call);
      gimplify_seq_add_stmt (&body, tf);
      new_bind = gimple_build_bind (NULL, body, gimple_bind_block (bind));
      /* Clear the block for BIND, since it is no longer directly inside
         the function, but within a try block.  */
      gimple_bind_set_block (bind, NULL);

      /* Replace the current function body with the body
         wrapped in the try/finally TF.  */
      seq = NULL;
      gimple_seq_add_stmt (&seq, new_bind);
      gimple_set_body (fndecl, seq);
      bind = new_bind;
    }

  if ((flag_sanitize & SANITIZE_THREAD) != 0
      && !lookup_attribute ("no_sanitize_thread", DECL_ATTRIBUTES (fndecl)))
    {
      gcall *call = gimple_build_call_internal (IFN_TSAN_FUNC_EXIT, 0);
      gimple *tf = gimple_build_try (seq, call, GIMPLE_TRY_FINALLY);
      gbind *new_bind = gimple_build_bind (NULL, tf, gimple_bind_block (bind));
      /* Clear the block for BIND, since it is no longer directly inside
	 the function, but within a try block.  */
      gimple_bind_set_block (bind, NULL);
      /* Replace the current function body with the body
	 wrapped in the try/finally TF.  */
      seq = NULL;
      gimple_seq_add_stmt (&seq, new_bind);
      gimple_set_body (fndecl, seq);
    }

  DECL_SAVED_TREE (fndecl) = NULL_TREE;
  cfun->curr_properties |= PROP_gimple_any;

  pop_cfun ();

  dump_function (TDI_generic, fndecl);
}

/* Return a dummy expression of type TYPE in order to keep going after an
   error.  */

static tree
dummy_object (tree type)
{
  tree t = build_int_cst (build_pointer_type (type), 0);
  return build2 (MEM_REF, type, t, t);
}

/* Gimplify __builtin_va_arg, aka VA_ARG_EXPR, which is not really a
   builtin function, but a very special sort of operator.  */

enum gimplify_status
gimplify_va_arg_expr (tree *expr_p, gimple_seq *pre_p,
		      gimple_seq *post_p ATTRIBUTE_UNUSED)
{
  tree promoted_type, have_va_type;
  tree valist = TREE_OPERAND (*expr_p, 0);
  tree type = TREE_TYPE (*expr_p);
  tree t, tag;
  location_t loc = EXPR_LOCATION (*expr_p);

  /* Verify that valist is of the proper type.  */
  have_va_type = TREE_TYPE (valist);
  if (have_va_type == error_mark_node)
    return GS_ERROR;
  have_va_type = targetm.canonical_va_list_type (have_va_type);

  if (have_va_type == NULL_TREE)
    {
      error_at (loc, "first argument to %<va_arg%> not of type %<va_list%>");
      return GS_ERROR;
    }

  /* Generate a diagnostic for requesting data of a type that cannot
     be passed through `...' due to type promotion at the call site.  */
  if ((promoted_type = lang_hooks.types.type_promotes_to (type))
	   != type)
    {
      static bool gave_help;
      bool warned;

      /* Unfortunately, this is merely undefined, rather than a constraint
	 violation, so we cannot make this an error.  If this call is never
	 executed, the program is still strictly conforming.  */
      warned = warning_at (loc, 0,
	  		   "%qT is promoted to %qT when passed through %<...%>",
			   type, promoted_type);
      if (!gave_help && warned)
	{
	  gave_help = true;
	  inform (loc, "(so you should pass %qT not %qT to %<va_arg%>)",
		  promoted_type, type);
	}

      /* We can, however, treat "undefined" any way we please.
	 Call abort to encourage the user to fix the program.  */
      if (warned)
	inform (loc, "if this code is reached, the program will abort");
      /* Before the abort, allow the evaluation of the va_list
	 expression to exit or longjmp.  */
      gimplify_and_add (valist, pre_p);
      t = build_call_expr_loc (loc,
			       builtin_decl_implicit (BUILT_IN_TRAP), 0);
      gimplify_and_add (t, pre_p);

      /* This is dead code, but go ahead and finish so that the
	 mode of the result comes out right.  */
      *expr_p = dummy_object (type);
      return GS_ALL_DONE;
    }

  tag = build_int_cst (build_pointer_type (type), 0);
  *expr_p = build_call_expr_internal_loc (loc, IFN_VA_ARG, type, 2, valist, tag);

  /* Clear the tentatively set PROP_gimple_lva, to indicate that IFN_VA_ARG
     needs to be expanded.  */
  cfun->curr_properties &= ~PROP_gimple_lva;

  return GS_OK;
}

/* Build a new GIMPLE_ASSIGN tuple and append it to the end of *SEQ_P.

   DST/SRC are the destination and source respectively.  You can pass
   ungimplified trees in DST or SRC, in which case they will be
   converted to a gimple operand if necessary.

   This function returns the newly created GIMPLE_ASSIGN tuple.  */

gimple *
gimplify_assign (tree dst, tree src, gimple_seq *seq_p)
{
  tree t = build2 (MODIFY_EXPR, TREE_TYPE (dst), dst, src);
  gimplify_and_add (t, seq_p);
  ggc_free (t);
  return gimple_seq_last_stmt (*seq_p);
}

inline hashval_t
gimplify_hasher::hash (const elt_t *p)
{
  tree t = p->val;
  return iterative_hash_expr (t, 0);
}

inline bool
gimplify_hasher::equal (const elt_t *p1, const elt_t *p2)
{
  tree t1 = p1->val;
  tree t2 = p2->val;
  enum tree_code code = TREE_CODE (t1);

  if (TREE_CODE (t2) != code
      || TREE_TYPE (t1) != TREE_TYPE (t2))
    return false;

  if (!operand_equal_p (t1, t2, 0))
    return false;

  /* Only allow them to compare equal if they also hash equal; otherwise
     results are nondeterminate, and we fail bootstrap comparison.  */
  gcc_checking_assert (hash (p1) == hash (p2));

  return true;
}<|MERGE_RESOLUTION|>--- conflicted
+++ resolved
@@ -84,17 +84,15 @@
 
   GOVD_MAP_0LEN_ARRAY = 32768,
 
-<<<<<<< HEAD
-  GOVD_USE_DEVICE = 1 << 16,
-
-  GOVD_FORCE_MAP = 1 << 17,
-
-  /* OpenACC deviceptr clause.  */
-  GOVD_USE_DEVPTR = 1 << 18,
-=======
   /* Flag for GOVD_MAP, if it is always, to or always, tofrom mapping.  */
   GOVD_MAP_ALWAYS_TO = 65536,
->>>>>>> 9561765e
+
+  GOVD_USE_DEVICE = 1 << 17,
+
+  GOVD_FORCE_MAP = 1 << 18,
+
+  /* OpenACC deviceptr clause.  */
+  GOVD_USE_DEVPTR = 1 << 19,
 
   GOVD_DATA_SHARE_CLASS = (GOVD_SHARED | GOVD_PRIVATE | GOVD_FIRSTPRIVATE
 			   | GOVD_LASTPRIVATE | GOVD_REDUCTION | GOVD_LINEAR
@@ -6095,7 +6093,8 @@
 	      else if (is_scalar)
 		nflags |= GOVD_FIRSTPRIVATE;
 	    }
-<<<<<<< HEAD
+
+	  tree type = NULL_TREE;
 
 	  /*  OpenMP doesn't look in outer contexts to find an
 	      enclosing data clause.  */
@@ -6121,19 +6120,15 @@
 		}
 	    }
 
-	  if (nflags == flags
-	      && !lang_hooks.types.omp_mappable_type (TREE_TYPE (decl),
-						      (ctx->region_kind
-						       == ORK_OACC)))
-=======
-	  tree type = TREE_TYPE (decl);
+	  type = TREE_TYPE (decl);
 	  if (nflags == flags
 	      && gimplify_omp_ctxp->target_firstprivatize_array_bases
 	      && lang_hooks.decls.omp_privatize_by_reference (decl))
 	    type = TREE_TYPE (type);
 	  if (nflags == flags
-	      && !lang_hooks.types.omp_mappable_type (type))
->>>>>>> 9561765e
+	      && !lang_hooks.types.omp_mappable_type (type,
+						      (ctx->region_kind
+						       == ORK_OACC)))
 	    {
 	      error ("%qD referenced in target region does not have "
 		     "a mappable type", decl);
@@ -6395,13 +6390,9 @@
   struct gimplify_omp_ctx *ctx, *outer_ctx;
   tree c, clauses = *list_p;
   hash_map<tree, tree> *struct_map_to_clause = NULL;
-<<<<<<< HEAD
-  tree *orig_list_p = list_p;
+  tree *prev_list_p = NULL;
   vec<tree> redvec;
   bool processed_reductions = false;
-=======
-  tree *prev_list_p = NULL;
->>>>>>> 9561765e
 
   ctx = new_omp_context (region_type);
   outer_ctx = ctx->outer_context;
@@ -7038,14 +7029,11 @@
 	    }
 
 	  flags = GOVD_MAP | GOVD_EXPLICIT;
-<<<<<<< HEAD
-	  if (OMP_CLAUSE_MAP_KIND (c) == GOMP_MAP_FORCE_DEVICEPTR)
-	    flags |= GOVD_USE_DEVPTR;
-=======
 	  if (OMP_CLAUSE_MAP_KIND (c) == GOMP_MAP_ALWAYS_TO
 	      || OMP_CLAUSE_MAP_KIND (c) == GOMP_MAP_ALWAYS_TOFROM)
 	    flags |= GOVD_MAP_ALWAYS_TO;
->>>>>>> 9561765e
+	  else if (OMP_CLAUSE_MAP_KIND (c) == GOMP_MAP_FORCE_DEVICEPTR)
+	    flags |= GOVD_USE_DEVPTR;
 	  goto do_add;
 
 	case OMP_CLAUSE_DEPEND:
@@ -9425,13 +9413,9 @@
       gcc_unreachable ();
     }
   gimplify_scan_omp_clauses (&OMP_CLAUSES (expr), pre_p, ort,
-<<<<<<< HEAD
 			     TREE_CODE (expr), ork);
-=======
-			     TREE_CODE (expr));
   if (TREE_CODE (expr) == OMP_TARGET)
     optimize_target_teams (expr, pre_p);
->>>>>>> 9561765e
   if ((ort & (ORT_TARGET | ORT_TARGET_DATA)) != 0)
     {
       gimplify_omp_ctxp->acc_region_kind = ark;
