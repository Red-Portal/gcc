--- conflicted
+++ resolved
@@ -261,12 +261,8 @@
   gimple_stmt_iterator gsi;
 
   for (gsi = gsi_start_bb (bb); !gsi_end_p (gsi); gsi_next (&gsi))
-<<<<<<< HEAD
-    if (!is_gimple_debug (gsi_stmt (gsi)))
-=======
-    if (gimple_code (gsi_stmt (gsi)) != GIMPLE_DEBUG
+    if (!is_gimple_debug (gsi_stmt (gsi))
 	&& gimple_code (gsi_stmt (gsi)) != GIMPLE_LABEL)
->>>>>>> a1408eb3
       return false;
 
   return true;
