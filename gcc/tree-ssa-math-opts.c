/* Global, SSA-based optimizations using mathematical identities.
   Copyright (C) 2005-2017 Free Software Foundation, Inc.

This file is part of GCC.

GCC is free software; you can redistribute it and/or modify it
under the terms of the GNU General Public License as published by the
Free Software Foundation; either version 3, or (at your option) any
later version.

GCC is distributed in the hope that it will be useful, but WITHOUT
ANY WARRANTY; without even the implied warranty of MERCHANTABILITY or
FITNESS FOR A PARTICULAR PURPOSE.  See the GNU General Public License
for more details.

You should have received a copy of the GNU General Public License
along with GCC; see the file COPYING3.  If not see
<http://www.gnu.org/licenses/>.  */

/* Currently, the only mini-pass in this file tries to CSE reciprocal
   operations.  These are common in sequences such as this one:

	modulus = sqrt(x*x + y*y + z*z);
	x = x / modulus;
	y = y / modulus;
	z = z / modulus;

   that can be optimized to

	modulus = sqrt(x*x + y*y + z*z);
        rmodulus = 1.0 / modulus;
	x = x * rmodulus;
	y = y * rmodulus;
	z = z * rmodulus;

   We do this for loop invariant divisors, and with this pass whenever
   we notice that a division has the same divisor multiple times.

   Of course, like in PRE, we don't insert a division if a dominator
   already has one.  However, this cannot be done as an extension of
   PRE for several reasons.

   First of all, with some experiments it was found out that the
   transformation is not always useful if there are only two divisions
   by the same divisor.  This is probably because modern processors
   can pipeline the divisions; on older, in-order processors it should
   still be effective to optimize two divisions by the same number.
   We make this a param, and it shall be called N in the remainder of
   this comment.

   Second, if trapping math is active, we have less freedom on where
   to insert divisions: we can only do so in basic blocks that already
   contain one.  (If divisions don't trap, instead, we can insert
   divisions elsewhere, which will be in blocks that are common dominators
   of those that have the division).

   We really don't want to compute the reciprocal unless a division will
   be found.  To do this, we won't insert the division in a basic block
   that has less than N divisions *post-dominating* it.

   The algorithm constructs a subset of the dominator tree, holding the
   blocks containing the divisions and the common dominators to them,
   and walk it twice.  The first walk is in post-order, and it annotates
   each block with the number of divisions that post-dominate it: this
   gives information on where divisions can be inserted profitably.
   The second walk is in pre-order, and it inserts divisions as explained
   above, and replaces divisions by multiplications.

   In the best case, the cost of the pass is O(n_statements).  In the
   worst-case, the cost is due to creating the dominator tree subset,
   with a cost of O(n_basic_blocks ^ 2); however this can only happen
   for n_statements / n_basic_blocks statements.  So, the amortized cost
   of creating the dominator tree subset is O(n_basic_blocks) and the
   worst-case cost of the pass is O(n_statements * n_basic_blocks).

   More practically, the cost will be small because there are few
   divisions, and they tend to be in the same basic block, so insert_bb
   is called very few times.

   If we did this using domwalk.c, an efficient implementation would have
   to work on all the variables in a single pass, because we could not
   work on just a subset of the dominator tree, as we do now, and the
   cost would also be something like O(n_statements * n_basic_blocks).
   The data structures would be more complex in order to work on all the
   variables in a single pass.  */

#include "config.h"
#include "system.h"
#include "coretypes.h"
#include "backend.h"
#include "target.h"
#include "rtl.h"
#include "tree.h"
#include "gimple.h"
#include "predict.h"
#include "alloc-pool.h"
#include "tree-pass.h"
#include "ssa.h"
#include "optabs-tree.h"
#include "gimple-pretty-print.h"
#include "alias.h"
#include "fold-const.h"
#include "gimple-fold.h"
#include "gimple-iterator.h"
#include "gimplify.h"
#include "gimplify-me.h"
#include "stor-layout.h"
#include "tree-cfg.h"
#include "tree-dfa.h"
#include "tree-ssa.h"
#include "builtins.h"
#include "params.h"
#include "internal-fn.h"
#include "case-cfn-macros.h"
#include "optabs-libfuncs.h"
#include "tree-eh.h"
#include "targhooks.h"

/* This structure represents one basic block that either computes a
   division, or is a common dominator for basic block that compute a
   division.  */
struct occurrence {
  /* The basic block represented by this structure.  */
  basic_block bb;

  /* If non-NULL, the SSA_NAME holding the definition for a reciprocal
     inserted in BB.  */
  tree recip_def;

  /* If non-NULL, the GIMPLE_ASSIGN for a reciprocal computation that
     was inserted in BB.  */
  gimple *recip_def_stmt;

  /* Pointer to a list of "struct occurrence"s for blocks dominated
     by BB.  */
  struct occurrence *children;

  /* Pointer to the next "struct occurrence"s in the list of blocks
     sharing a common dominator.  */
  struct occurrence *next;

  /* The number of divisions that are in BB before compute_merit.  The
     number of divisions that are in BB or post-dominate it after
     compute_merit.  */
  int num_divisions;

  /* True if the basic block has a division, false if it is a common
     dominator for basic blocks that do.  If it is false and trapping
     math is active, BB is not a candidate for inserting a reciprocal.  */
  bool bb_has_division;
};

static struct
{
  /* Number of 1.0/X ops inserted.  */
  int rdivs_inserted;

  /* Number of 1.0/FUNC ops inserted.  */
  int rfuncs_inserted;
} reciprocal_stats;

static struct
{
  /* Number of cexpi calls inserted.  */
  int inserted;
} sincos_stats;

static struct
{
  /* Number of hand-written 16-bit nop / bswaps found.  */
  int found_16bit;

  /* Number of hand-written 32-bit nop / bswaps found.  */
  int found_32bit;

  /* Number of hand-written 64-bit nop / bswaps found.  */
  int found_64bit;
} nop_stats, bswap_stats;

static struct
{
  /* Number of widening multiplication ops inserted.  */
  int widen_mults_inserted;

  /* Number of integer multiply-and-accumulate ops inserted.  */
  int maccs_inserted;

  /* Number of fp fused multiply-add ops inserted.  */
  int fmas_inserted;

  /* Number of divmod calls inserted.  */
  int divmod_calls_inserted;
} widen_mul_stats;

/* The instance of "struct occurrence" representing the highest
   interesting block in the dominator tree.  */
static struct occurrence *occ_head;

/* Allocation pool for getting instances of "struct occurrence".  */
static object_allocator<occurrence> *occ_pool;



/* Allocate and return a new struct occurrence for basic block BB, and
   whose children list is headed by CHILDREN.  */
static struct occurrence *
occ_new (basic_block bb, struct occurrence *children)
{
  struct occurrence *occ;

  bb->aux = occ = occ_pool->allocate ();
  memset (occ, 0, sizeof (struct occurrence));

  occ->bb = bb;
  occ->children = children;
  return occ;
}


/* Insert NEW_OCC into our subset of the dominator tree.  P_HEAD points to a
   list of "struct occurrence"s, one per basic block, having IDOM as
   their common dominator.

   We try to insert NEW_OCC as deep as possible in the tree, and we also
   insert any other block that is a common dominator for BB and one
   block already in the tree.  */

static void
insert_bb (struct occurrence *new_occ, basic_block idom,
	   struct occurrence **p_head)
{
  struct occurrence *occ, **p_occ;

  for (p_occ = p_head; (occ = *p_occ) != NULL; )
    {
      basic_block bb = new_occ->bb, occ_bb = occ->bb;
      basic_block dom = nearest_common_dominator (CDI_DOMINATORS, occ_bb, bb);
      if (dom == bb)
	{
	  /* BB dominates OCC_BB.  OCC becomes NEW_OCC's child: remove OCC
	     from its list.  */
	  *p_occ = occ->next;
	  occ->next = new_occ->children;
	  new_occ->children = occ;

	  /* Try the next block (it may as well be dominated by BB).  */
	}

      else if (dom == occ_bb)
	{
	  /* OCC_BB dominates BB.  Tail recurse to look deeper.  */
	  insert_bb (new_occ, dom, &occ->children);
	  return;
	}

      else if (dom != idom)
	{
	  gcc_assert (!dom->aux);

	  /* There is a dominator between IDOM and BB, add it and make
	     two children out of NEW_OCC and OCC.  First, remove OCC from
	     its list.	*/
	  *p_occ = occ->next;
	  new_occ->next = occ;
	  occ->next = NULL;

	  /* None of the previous blocks has DOM as a dominator: if we tail
	     recursed, we would reexamine them uselessly. Just switch BB with
	     DOM, and go on looking for blocks dominated by DOM.  */
          new_occ = occ_new (dom, new_occ);
	}

      else
	{
	  /* Nothing special, go on with the next element.  */
	  p_occ = &occ->next;
	}
    }

  /* No place was found as a child of IDOM.  Make BB a sibling of IDOM.  */
  new_occ->next = *p_head;
  *p_head = new_occ;
}

/* Register that we found a division in BB.  */

static inline void
register_division_in (basic_block bb)
{
  struct occurrence *occ;

  occ = (struct occurrence *) bb->aux;
  if (!occ)
    {
      occ = occ_new (bb, NULL);
      insert_bb (occ, ENTRY_BLOCK_PTR_FOR_FN (cfun), &occ_head);
    }

  occ->bb_has_division = true;
  occ->num_divisions++;
}


/* Compute the number of divisions that postdominate each block in OCC and
   its children.  */

static void
compute_merit (struct occurrence *occ)
{
  struct occurrence *occ_child;
  basic_block dom = occ->bb;

  for (occ_child = occ->children; occ_child; occ_child = occ_child->next)
    {
      basic_block bb;
      if (occ_child->children)
        compute_merit (occ_child);

      if (flag_exceptions)
	bb = single_noncomplex_succ (dom);
      else
	bb = dom;

      if (dominated_by_p (CDI_POST_DOMINATORS, bb, occ_child->bb))
        occ->num_divisions += occ_child->num_divisions;
    }
}


/* Return whether USE_STMT is a floating-point division by DEF.  */
static inline bool
is_division_by (gimple *use_stmt, tree def)
{
  return is_gimple_assign (use_stmt)
	 && gimple_assign_rhs_code (use_stmt) == RDIV_EXPR
	 && gimple_assign_rhs2 (use_stmt) == def
	 /* Do not recognize x / x as valid division, as we are getting
	    confused later by replacing all immediate uses x in such
	    a stmt.  */
	 && gimple_assign_rhs1 (use_stmt) != def;
}

/* Walk the subset of the dominator tree rooted at OCC, setting the
   RECIP_DEF field to a definition of 1.0 / DEF that can be used in
   the given basic block.  The field may be left NULL, of course,
   if it is not possible or profitable to do the optimization.

   DEF_BSI is an iterator pointing at the statement defining DEF.
   If RECIP_DEF is set, a dominator already has a computation that can
   be used.  */

static void
insert_reciprocals (gimple_stmt_iterator *def_gsi, struct occurrence *occ,
		    tree def, tree recip_def, int threshold)
{
  tree type;
  gassign *new_stmt;
  gimple_stmt_iterator gsi;
  struct occurrence *occ_child;

  if (!recip_def
      && (occ->bb_has_division || !flag_trapping_math)
      && occ->num_divisions >= threshold)
    {
      /* Make a variable with the replacement and substitute it.  */
      type = TREE_TYPE (def);
      recip_def = create_tmp_reg (type, "reciptmp");
      new_stmt = gimple_build_assign (recip_def, RDIV_EXPR,
				      build_one_cst (type), def);

      if (occ->bb_has_division)
        {
          /* Case 1: insert before an existing division.  */
          gsi = gsi_after_labels (occ->bb);
          while (!gsi_end_p (gsi) && !is_division_by (gsi_stmt (gsi), def))
	    gsi_next (&gsi);

          gsi_insert_before (&gsi, new_stmt, GSI_SAME_STMT);
        }
      else if (def_gsi && occ->bb == def_gsi->bb)
        {
          /* Case 2: insert right after the definition.  Note that this will
	     never happen if the definition statement can throw, because in
	     that case the sole successor of the statement's basic block will
	     dominate all the uses as well.  */
          gsi_insert_after (def_gsi, new_stmt, GSI_NEW_STMT);
        }
      else
        {
          /* Case 3: insert in a basic block not containing defs/uses.  */
          gsi = gsi_after_labels (occ->bb);
          gsi_insert_before (&gsi, new_stmt, GSI_SAME_STMT);
        }

      reciprocal_stats.rdivs_inserted++;

      occ->recip_def_stmt = new_stmt;
    }

  occ->recip_def = recip_def;
  for (occ_child = occ->children; occ_child; occ_child = occ_child->next)
    insert_reciprocals (def_gsi, occ_child, def, recip_def, threshold);
}


/* Replace the division at USE_P with a multiplication by the reciprocal, if
   possible.  */

static inline void
replace_reciprocal (use_operand_p use_p)
{
  gimple *use_stmt = USE_STMT (use_p);
  basic_block bb = gimple_bb (use_stmt);
  struct occurrence *occ = (struct occurrence *) bb->aux;

  if (optimize_bb_for_speed_p (bb)
      && occ->recip_def && use_stmt != occ->recip_def_stmt)
    {
      gimple_stmt_iterator gsi = gsi_for_stmt (use_stmt);
      gimple_assign_set_rhs_code (use_stmt, MULT_EXPR);
      SET_USE (use_p, occ->recip_def);
      fold_stmt_inplace (&gsi);
      update_stmt (use_stmt);
    }
}


/* Free OCC and return one more "struct occurrence" to be freed.  */

static struct occurrence *
free_bb (struct occurrence *occ)
{
  struct occurrence *child, *next;

  /* First get the two pointers hanging off OCC.  */
  next = occ->next;
  child = occ->children;
  occ->bb->aux = NULL;
  occ_pool->remove (occ);

  /* Now ensure that we don't recurse unless it is necessary.  */
  if (!child)
    return next;
  else
    {
      while (next)
	next = free_bb (next);

      return child;
    }
}


/* Look for floating-point divisions among DEF's uses, and try to
   replace them by multiplications with the reciprocal.  Add
   as many statements computing the reciprocal as needed.

   DEF must be a GIMPLE register of a floating-point type.  */

static void
execute_cse_reciprocals_1 (gimple_stmt_iterator *def_gsi, tree def)
{
  use_operand_p use_p;
  imm_use_iterator use_iter;
  struct occurrence *occ;
  int count = 0, threshold;

  gcc_assert (FLOAT_TYPE_P (TREE_TYPE (def)) && is_gimple_reg (def));

  FOR_EACH_IMM_USE_FAST (use_p, use_iter, def)
    {
      gimple *use_stmt = USE_STMT (use_p);
      if (is_division_by (use_stmt, def))
	{
	  register_division_in (gimple_bb (use_stmt));
	  count++;
	}
    }

  /* Do the expensive part only if we can hope to optimize something.  */
  threshold = targetm.min_divisions_for_recip_mul (TYPE_MODE (TREE_TYPE (def)));
  if (count >= threshold)
    {
      gimple *use_stmt;
      for (occ = occ_head; occ; occ = occ->next)
	{
	  compute_merit (occ);
	  insert_reciprocals (def_gsi, occ, def, NULL, threshold);
	}

      FOR_EACH_IMM_USE_STMT (use_stmt, use_iter, def)
	{
	  if (is_division_by (use_stmt, def))
	    {
	      FOR_EACH_IMM_USE_ON_STMT (use_p, use_iter)
		replace_reciprocal (use_p);
	    }
	}
    }

  for (occ = occ_head; occ; )
    occ = free_bb (occ);

  occ_head = NULL;
}

/* Return an internal function that implements the reciprocal of CALL,
   or IFN_LAST if there is no such function that the target supports.  */

internal_fn
internal_fn_reciprocal (gcall *call)
{
  internal_fn ifn;

  switch (gimple_call_combined_fn (call))
    {
    CASE_CFN_SQRT:
      ifn = IFN_RSQRT;
      break;

    default:
      return IFN_LAST;
    }

  tree_pair types = direct_internal_fn_types (ifn, call);
  if (!direct_internal_fn_supported_p (ifn, types, OPTIMIZE_FOR_SPEED))
    return IFN_LAST;

  return ifn;
}

/* Go through all the floating-point SSA_NAMEs, and call
   execute_cse_reciprocals_1 on each of them.  */
namespace {

const pass_data pass_data_cse_reciprocals =
{
  GIMPLE_PASS, /* type */
  "recip", /* name */
  OPTGROUP_NONE, /* optinfo_flags */
  TV_NONE, /* tv_id */
  PROP_ssa, /* properties_required */
  0, /* properties_provided */
  0, /* properties_destroyed */
  0, /* todo_flags_start */
  TODO_update_ssa, /* todo_flags_finish */
};

class pass_cse_reciprocals : public gimple_opt_pass
{
public:
  pass_cse_reciprocals (gcc::context *ctxt)
    : gimple_opt_pass (pass_data_cse_reciprocals, ctxt)
  {}

  /* opt_pass methods: */
  virtual bool gate (function *) { return optimize && flag_reciprocal_math; }
  virtual unsigned int execute (function *);

}; // class pass_cse_reciprocals

unsigned int
pass_cse_reciprocals::execute (function *fun)
{
  basic_block bb;
  tree arg;

  occ_pool = new object_allocator<occurrence> ("dominators for recip");

  memset (&reciprocal_stats, 0, sizeof (reciprocal_stats));
  calculate_dominance_info (CDI_DOMINATORS);
  calculate_dominance_info (CDI_POST_DOMINATORS);

  if (flag_checking)
    FOR_EACH_BB_FN (bb, fun)
      gcc_assert (!bb->aux);

  for (arg = DECL_ARGUMENTS (fun->decl); arg; arg = DECL_CHAIN (arg))
    if (FLOAT_TYPE_P (TREE_TYPE (arg))
	&& is_gimple_reg (arg))
      {
	tree name = ssa_default_def (fun, arg);
	if (name)
	  execute_cse_reciprocals_1 (NULL, name);
      }

  FOR_EACH_BB_FN (bb, fun)
    {
      tree def;

      for (gphi_iterator gsi = gsi_start_phis (bb); !gsi_end_p (gsi);
	   gsi_next (&gsi))
	{
	  gphi *phi = gsi.phi ();
	  def = PHI_RESULT (phi);
	  if (! virtual_operand_p (def)
	      && FLOAT_TYPE_P (TREE_TYPE (def)))
	    execute_cse_reciprocals_1 (NULL, def);
	}

      for (gimple_stmt_iterator gsi = gsi_after_labels (bb); !gsi_end_p (gsi);
	   gsi_next (&gsi))
        {
	  gimple *stmt = gsi_stmt (gsi);

	  if (gimple_has_lhs (stmt)
	      && (def = SINGLE_SSA_TREE_OPERAND (stmt, SSA_OP_DEF)) != NULL
	      && FLOAT_TYPE_P (TREE_TYPE (def))
	      && TREE_CODE (def) == SSA_NAME)
	    execute_cse_reciprocals_1 (&gsi, def);
	}

      if (optimize_bb_for_size_p (bb))
        continue;

      /* Scan for a/func(b) and convert it to reciprocal a*rfunc(b).  */
      for (gimple_stmt_iterator gsi = gsi_after_labels (bb); !gsi_end_p (gsi);
	   gsi_next (&gsi))
        {
	  gimple *stmt = gsi_stmt (gsi);

	  if (is_gimple_assign (stmt)
	      && gimple_assign_rhs_code (stmt) == RDIV_EXPR)
	    {
	      tree arg1 = gimple_assign_rhs2 (stmt);
	      gimple *stmt1;

	      if (TREE_CODE (arg1) != SSA_NAME)
		continue;

	      stmt1 = SSA_NAME_DEF_STMT (arg1);

	      if (is_gimple_call (stmt1)
		  && gimple_call_lhs (stmt1))
		{
		  bool fail;
		  imm_use_iterator ui;
		  use_operand_p use_p;
		  tree fndecl = NULL_TREE;

		  gcall *call = as_a <gcall *> (stmt1);
		  internal_fn ifn = internal_fn_reciprocal (call);
		  if (ifn == IFN_LAST)
		    {
		      fndecl = gimple_call_fndecl (call);
		      if (!fndecl
			  || DECL_BUILT_IN_CLASS (fndecl) != BUILT_IN_MD)
			continue;
		      fndecl = targetm.builtin_reciprocal (fndecl);
		      if (!fndecl)
			continue;
		    }

		  /* Check that all uses of the SSA name are divisions,
		     otherwise replacing the defining statement will do
		     the wrong thing.  */
		  fail = false;
		  FOR_EACH_IMM_USE_FAST (use_p, ui, arg1)
		    {
		      gimple *stmt2 = USE_STMT (use_p);
		      if (is_gimple_debug (stmt2))
			continue;
		      if (!is_gimple_assign (stmt2)
			  || gimple_assign_rhs_code (stmt2) != RDIV_EXPR
			  || gimple_assign_rhs1 (stmt2) == arg1
			  || gimple_assign_rhs2 (stmt2) != arg1)
			{
			  fail = true;
			  break;
			}
		    }
		  if (fail)
		    continue;

		  gimple_replace_ssa_lhs (call, arg1);
		  if (gimple_call_internal_p (call) != (ifn != IFN_LAST))
		    {
		      auto_vec<tree, 4> args;
		      for (unsigned int i = 0;
			   i < gimple_call_num_args (call); i++)
			args.safe_push (gimple_call_arg (call, i));
		      gcall *stmt2;
		      if (ifn == IFN_LAST)
			stmt2 = gimple_build_call_vec (fndecl, args);
		      else
			stmt2 = gimple_build_call_internal_vec (ifn, args);
		      gimple_call_set_lhs (stmt2, arg1);
		      if (gimple_vdef (call))
			{
			  gimple_set_vdef (stmt2, gimple_vdef (call));
			  SSA_NAME_DEF_STMT (gimple_vdef (stmt2)) = stmt2;
			}
		      gimple_set_vuse (stmt2, gimple_vuse (call));
		      gimple_stmt_iterator gsi2 = gsi_for_stmt (call);
		      gsi_replace (&gsi2, stmt2, true);
		    }
		  else
		    {
		      if (ifn == IFN_LAST)
			gimple_call_set_fndecl (call, fndecl);
		      else
			gimple_call_set_internal_fn (call, ifn);
		      update_stmt (call);
		    }
		  reciprocal_stats.rfuncs_inserted++;

		  FOR_EACH_IMM_USE_STMT (stmt, ui, arg1)
		    {
		      gimple_stmt_iterator gsi = gsi_for_stmt (stmt);
		      gimple_assign_set_rhs_code (stmt, MULT_EXPR);
		      fold_stmt_inplace (&gsi);
		      update_stmt (stmt);
		    }
		}
	    }
	}
    }

  statistics_counter_event (fun, "reciprocal divs inserted",
			    reciprocal_stats.rdivs_inserted);
  statistics_counter_event (fun, "reciprocal functions inserted",
			    reciprocal_stats.rfuncs_inserted);

  free_dominance_info (CDI_DOMINATORS);
  free_dominance_info (CDI_POST_DOMINATORS);
  delete occ_pool;
  return 0;
}

} // anon namespace

gimple_opt_pass *
make_pass_cse_reciprocals (gcc::context *ctxt)
{
  return new pass_cse_reciprocals (ctxt);
}

/* Records an occurrence at statement USE_STMT in the vector of trees
   STMTS if it is dominated by *TOP_BB or dominates it or this basic block
   is not yet initialized.  Returns true if the occurrence was pushed on
   the vector.  Adjusts *TOP_BB to be the basic block dominating all
   statements in the vector.  */

static bool
maybe_record_sincos (vec<gimple *> *stmts,
		     basic_block *top_bb, gimple *use_stmt)
{
  basic_block use_bb = gimple_bb (use_stmt);
  if (*top_bb
      && (*top_bb == use_bb
	  || dominated_by_p (CDI_DOMINATORS, use_bb, *top_bb)))
    stmts->safe_push (use_stmt);
  else if (!*top_bb
	   || dominated_by_p (CDI_DOMINATORS, *top_bb, use_bb))
    {
      stmts->safe_push (use_stmt);
      *top_bb = use_bb;
    }
  else
    return false;

  return true;
}

/* Look for sin, cos and cexpi calls with the same argument NAME and
   create a single call to cexpi CSEing the result in this case.
   We first walk over all immediate uses of the argument collecting
   statements that we can CSE in a vector and in a second pass replace
   the statement rhs with a REALPART or IMAGPART expression on the
   result of the cexpi call we insert before the use statement that
   dominates all other candidates.  */

static bool
execute_cse_sincos_1 (tree name)
{
  gimple_stmt_iterator gsi;
  imm_use_iterator use_iter;
  tree fndecl, res, type;
  gimple *def_stmt, *use_stmt, *stmt;
  int seen_cos = 0, seen_sin = 0, seen_cexpi = 0;
  auto_vec<gimple *> stmts;
  basic_block top_bb = NULL;
  int i;
  bool cfg_changed = false;

  type = TREE_TYPE (name);
  FOR_EACH_IMM_USE_STMT (use_stmt, use_iter, name)
    {
      if (gimple_code (use_stmt) != GIMPLE_CALL
	  || !gimple_call_lhs (use_stmt))
	continue;

      switch (gimple_call_combined_fn (use_stmt))
	{
	CASE_CFN_COS:
	  seen_cos |= maybe_record_sincos (&stmts, &top_bb, use_stmt) ? 1 : 0;
	  break;

	CASE_CFN_SIN:
	  seen_sin |= maybe_record_sincos (&stmts, &top_bb, use_stmt) ? 1 : 0;
	  break;

	CASE_CFN_CEXPI:
	  seen_cexpi |= maybe_record_sincos (&stmts, &top_bb, use_stmt) ? 1 : 0;
	  break;

	default:;
	}
    }

  if (seen_cos + seen_sin + seen_cexpi <= 1)
    return false;

  /* Simply insert cexpi at the beginning of top_bb but not earlier than
     the name def statement.  */
  fndecl = mathfn_built_in (type, BUILT_IN_CEXPI);
  if (!fndecl)
    return false;
  stmt = gimple_build_call (fndecl, 1, name);
  res = make_temp_ssa_name (TREE_TYPE (TREE_TYPE (fndecl)), stmt, "sincostmp");
  gimple_call_set_lhs (stmt, res);

  def_stmt = SSA_NAME_DEF_STMT (name);
  if (!SSA_NAME_IS_DEFAULT_DEF (name)
      && gimple_code (def_stmt) != GIMPLE_PHI
      && gimple_bb (def_stmt) == top_bb)
    {
      gsi = gsi_for_stmt (def_stmt);
      gsi_insert_after (&gsi, stmt, GSI_SAME_STMT);
    }
  else
    {
      gsi = gsi_after_labels (top_bb);
      gsi_insert_before (&gsi, stmt, GSI_SAME_STMT);
    }
  sincos_stats.inserted++;

  /* And adjust the recorded old call sites.  */
  for (i = 0; stmts.iterate (i, &use_stmt); ++i)
    {
      tree rhs = NULL;

      switch (gimple_call_combined_fn (use_stmt))
	{
	CASE_CFN_COS:
	  rhs = fold_build1 (REALPART_EXPR, type, res);
	  break;

	CASE_CFN_SIN:
	  rhs = fold_build1 (IMAGPART_EXPR, type, res);
	  break;

	CASE_CFN_CEXPI:
	  rhs = res;
	  break;

	default:;
	  gcc_unreachable ();
	}

	/* Replace call with a copy.  */
	stmt = gimple_build_assign (gimple_call_lhs (use_stmt), rhs);

	gsi = gsi_for_stmt (use_stmt);
	gsi_replace (&gsi, stmt, true);
	if (gimple_purge_dead_eh_edges (gimple_bb (stmt)))
	  cfg_changed = true;
    }

  return cfg_changed;
}

/* To evaluate powi(x,n), the floating point value x raised to the
   constant integer exponent n, we use a hybrid algorithm that
   combines the "window method" with look-up tables.  For an
   introduction to exponentiation algorithms and "addition chains",
   see section 4.6.3, "Evaluation of Powers" of Donald E. Knuth,
   "Seminumerical Algorithms", Vol. 2, "The Art of Computer Programming",
   3rd Edition, 1998, and Daniel M. Gordon, "A Survey of Fast Exponentiation
   Methods", Journal of Algorithms, Vol. 27, pp. 129-146, 1998.  */

/* Provide a default value for POWI_MAX_MULTS, the maximum number of
   multiplications to inline before calling the system library's pow
   function.  powi(x,n) requires at worst 2*bits(n)-2 multiplications,
   so this default never requires calling pow, powf or powl.  */

#ifndef POWI_MAX_MULTS
#define POWI_MAX_MULTS  (2*HOST_BITS_PER_WIDE_INT-2)
#endif

/* The size of the "optimal power tree" lookup table.  All
   exponents less than this value are simply looked up in the
   powi_table below.  This threshold is also used to size the
   cache of pseudo registers that hold intermediate results.  */
#define POWI_TABLE_SIZE 256

/* The size, in bits of the window, used in the "window method"
   exponentiation algorithm.  This is equivalent to a radix of
   (1<<POWI_WINDOW_SIZE) in the corresponding "m-ary method".  */
#define POWI_WINDOW_SIZE 3

/* The following table is an efficient representation of an
   "optimal power tree".  For each value, i, the corresponding
   value, j, in the table states than an optimal evaluation
   sequence for calculating pow(x,i) can be found by evaluating
   pow(x,j)*pow(x,i-j).  An optimal power tree for the first
   100 integers is given in Knuth's "Seminumerical algorithms".  */

static const unsigned char powi_table[POWI_TABLE_SIZE] =
  {
      0,   1,   1,   2,   2,   3,   3,   4,  /*   0 -   7 */
      4,   6,   5,   6,   6,  10,   7,   9,  /*   8 -  15 */
      8,  16,   9,  16,  10,  12,  11,  13,  /*  16 -  23 */
     12,  17,  13,  18,  14,  24,  15,  26,  /*  24 -  31 */
     16,  17,  17,  19,  18,  33,  19,  26,  /*  32 -  39 */
     20,  25,  21,  40,  22,  27,  23,  44,  /*  40 -  47 */
     24,  32,  25,  34,  26,  29,  27,  44,  /*  48 -  55 */
     28,  31,  29,  34,  30,  60,  31,  36,  /*  56 -  63 */
     32,  64,  33,  34,  34,  46,  35,  37,  /*  64 -  71 */
     36,  65,  37,  50,  38,  48,  39,  69,  /*  72 -  79 */
     40,  49,  41,  43,  42,  51,  43,  58,  /*  80 -  87 */
     44,  64,  45,  47,  46,  59,  47,  76,  /*  88 -  95 */
     48,  65,  49,  66,  50,  67,  51,  66,  /*  96 - 103 */
     52,  70,  53,  74,  54, 104,  55,  74,  /* 104 - 111 */
     56,  64,  57,  69,  58,  78,  59,  68,  /* 112 - 119 */
     60,  61,  61,  80,  62,  75,  63,  68,  /* 120 - 127 */
     64,  65,  65, 128,  66, 129,  67,  90,  /* 128 - 135 */
     68,  73,  69, 131,  70,  94,  71,  88,  /* 136 - 143 */
     72, 128,  73,  98,  74, 132,  75, 121,  /* 144 - 151 */
     76, 102,  77, 124,  78, 132,  79, 106,  /* 152 - 159 */
     80,  97,  81, 160,  82,  99,  83, 134,  /* 160 - 167 */
     84,  86,  85,  95,  86, 160,  87, 100,  /* 168 - 175 */
     88, 113,  89,  98,  90, 107,  91, 122,  /* 176 - 183 */
     92, 111,  93, 102,  94, 126,  95, 150,  /* 184 - 191 */
     96, 128,  97, 130,  98, 133,  99, 195,  /* 192 - 199 */
    100, 128, 101, 123, 102, 164, 103, 138,  /* 200 - 207 */
    104, 145, 105, 146, 106, 109, 107, 149,  /* 208 - 215 */
    108, 200, 109, 146, 110, 170, 111, 157,  /* 216 - 223 */
    112, 128, 113, 130, 114, 182, 115, 132,  /* 224 - 231 */
    116, 200, 117, 132, 118, 158, 119, 206,  /* 232 - 239 */
    120, 240, 121, 162, 122, 147, 123, 152,  /* 240 - 247 */
    124, 166, 125, 214, 126, 138, 127, 153,  /* 248 - 255 */
  };


/* Return the number of multiplications required to calculate
   powi(x,n) where n is less than POWI_TABLE_SIZE.  This is a
   subroutine of powi_cost.  CACHE is an array indicating
   which exponents have already been calculated.  */

static int
powi_lookup_cost (unsigned HOST_WIDE_INT n, bool *cache)
{
  /* If we've already calculated this exponent, then this evaluation
     doesn't require any additional multiplications.  */
  if (cache[n])
    return 0;

  cache[n] = true;
  return powi_lookup_cost (n - powi_table[n], cache)
	 + powi_lookup_cost (powi_table[n], cache) + 1;
}

/* Return the number of multiplications required to calculate
   powi(x,n) for an arbitrary x, given the exponent N.  This
   function needs to be kept in sync with powi_as_mults below.  */

static int
powi_cost (HOST_WIDE_INT n)
{
  bool cache[POWI_TABLE_SIZE];
  unsigned HOST_WIDE_INT digit;
  unsigned HOST_WIDE_INT val;
  int result;

  if (n == 0)
    return 0;

  /* Ignore the reciprocal when calculating the cost.  */
  val = (n < 0) ? -n : n;

  /* Initialize the exponent cache.  */
  memset (cache, 0, POWI_TABLE_SIZE * sizeof (bool));
  cache[1] = true;

  result = 0;

  while (val >= POWI_TABLE_SIZE)
    {
      if (val & 1)
	{
	  digit = val & ((1 << POWI_WINDOW_SIZE) - 1);
	  result += powi_lookup_cost (digit, cache)
		    + POWI_WINDOW_SIZE + 1;
	  val >>= POWI_WINDOW_SIZE;
	}
      else
	{
	  val >>= 1;
	  result++;
	}
    }

  return result + powi_lookup_cost (val, cache);
}

/* Recursive subroutine of powi_as_mults.  This function takes the
   array, CACHE, of already calculated exponents and an exponent N and
   returns a tree that corresponds to CACHE[1]**N, with type TYPE.  */

static tree
powi_as_mults_1 (gimple_stmt_iterator *gsi, location_t loc, tree type,
		 HOST_WIDE_INT n, tree *cache)
{
  tree op0, op1, ssa_target;
  unsigned HOST_WIDE_INT digit;
  gassign *mult_stmt;

  if (n < POWI_TABLE_SIZE && cache[n])
    return cache[n];

  ssa_target = make_temp_ssa_name (type, NULL, "powmult");

  if (n < POWI_TABLE_SIZE)
    {
      cache[n] = ssa_target;
      op0 = powi_as_mults_1 (gsi, loc, type, n - powi_table[n], cache);
      op1 = powi_as_mults_1 (gsi, loc, type, powi_table[n], cache);
    }
  else if (n & 1)
    {
      digit = n & ((1 << POWI_WINDOW_SIZE) - 1);
      op0 = powi_as_mults_1 (gsi, loc, type, n - digit, cache);
      op1 = powi_as_mults_1 (gsi, loc, type, digit, cache);
    }
  else
    {
      op0 = powi_as_mults_1 (gsi, loc, type, n >> 1, cache);
      op1 = op0;
    }

  mult_stmt = gimple_build_assign (ssa_target, MULT_EXPR, op0, op1);
  gimple_set_location (mult_stmt, loc);
  gsi_insert_before (gsi, mult_stmt, GSI_SAME_STMT);

  return ssa_target;
}

/* Convert ARG0**N to a tree of multiplications of ARG0 with itself.
   This function needs to be kept in sync with powi_cost above.  */

static tree
powi_as_mults (gimple_stmt_iterator *gsi, location_t loc,
	       tree arg0, HOST_WIDE_INT n)
{
  tree cache[POWI_TABLE_SIZE], result, type = TREE_TYPE (arg0);
  gassign *div_stmt;
  tree target;

  if (n == 0)
    return build_real (type, dconst1);

  memset (cache, 0,  sizeof (cache));
  cache[1] = arg0;

  result = powi_as_mults_1 (gsi, loc, type, (n < 0) ? -n : n, cache);
  if (n >= 0)
    return result;

  /* If the original exponent was negative, reciprocate the result.  */
  target = make_temp_ssa_name (type, NULL, "powmult");
  div_stmt = gimple_build_assign (target, RDIV_EXPR,
				  build_real (type, dconst1), result);
  gimple_set_location (div_stmt, loc);
  gsi_insert_before (gsi, div_stmt, GSI_SAME_STMT);

  return target;
}

/* ARG0 and N are the two arguments to a powi builtin in GSI with
   location info LOC.  If the arguments are appropriate, create an
   equivalent sequence of statements prior to GSI using an optimal
   number of multiplications, and return an expession holding the
   result.  */

static tree
gimple_expand_builtin_powi (gimple_stmt_iterator *gsi, location_t loc, 
			    tree arg0, HOST_WIDE_INT n)
{
  /* Avoid largest negative number.  */
  if (n != -n
      && ((n >= -1 && n <= 2)
	  || (optimize_function_for_speed_p (cfun)
	      && powi_cost (n) <= POWI_MAX_MULTS)))
    return powi_as_mults (gsi, loc, arg0, n);

  return NULL_TREE;
}

/* Build a gimple call statement that calls FN with argument ARG.
   Set the lhs of the call statement to a fresh SSA name.  Insert the
   statement prior to GSI's current position, and return the fresh
   SSA name.  */

static tree
build_and_insert_call (gimple_stmt_iterator *gsi, location_t loc,
		       tree fn, tree arg)
{
  gcall *call_stmt;
  tree ssa_target;

  call_stmt = gimple_build_call (fn, 1, arg);
  ssa_target = make_temp_ssa_name (TREE_TYPE (arg), NULL, "powroot");
  gimple_set_lhs (call_stmt, ssa_target);
  gimple_set_location (call_stmt, loc);
  gsi_insert_before (gsi, call_stmt, GSI_SAME_STMT);

  return ssa_target;
}

/* Build a gimple binary operation with the given CODE and arguments
   ARG0, ARG1, assigning the result to a new SSA name for variable
   TARGET.  Insert the statement prior to GSI's current position, and
   return the fresh SSA name.*/

static tree
build_and_insert_binop (gimple_stmt_iterator *gsi, location_t loc,
			const char *name, enum tree_code code,
			tree arg0, tree arg1)
{
  tree result = make_temp_ssa_name (TREE_TYPE (arg0), NULL, name);
  gassign *stmt = gimple_build_assign (result, code, arg0, arg1);
  gimple_set_location (stmt, loc);
  gsi_insert_before (gsi, stmt, GSI_SAME_STMT);
  return result;
}

/* Build a gimple reference operation with the given CODE and argument
   ARG, assigning the result to a new SSA name of TYPE with NAME.
   Insert the statement prior to GSI's current position, and return
   the fresh SSA name.  */

static inline tree
build_and_insert_ref (gimple_stmt_iterator *gsi, location_t loc, tree type,
		      const char *name, enum tree_code code, tree arg0)
{
  tree result = make_temp_ssa_name (type, NULL, name);
  gimple *stmt = gimple_build_assign (result, build1 (code, type, arg0));
  gimple_set_location (stmt, loc);
  gsi_insert_before (gsi, stmt, GSI_SAME_STMT);
  return result;
}

/* Build a gimple assignment to cast VAL to TYPE.  Insert the statement
   prior to GSI's current position, and return the fresh SSA name.  */

static tree
build_and_insert_cast (gimple_stmt_iterator *gsi, location_t loc,
		       tree type, tree val)
{
  tree result = make_ssa_name (type);
  gassign *stmt = gimple_build_assign (result, NOP_EXPR, val);
  gimple_set_location (stmt, loc);
  gsi_insert_before (gsi, stmt, GSI_SAME_STMT);
  return result;
}

struct pow_synth_sqrt_info
{
  bool *factors;
  unsigned int deepest;
  unsigned int num_mults;
};

/* Return true iff the real value C can be represented as a
   sum of powers of 0.5 up to N.  That is:
   C == SUM<i from 1..N> (a[i]*(0.5**i)) where a[i] is either 0 or 1.
   Record in INFO the various parameters of the synthesis algorithm such
   as the factors a[i], the maximum 0.5 power and the number of
   multiplications that will be required.  */

bool
representable_as_half_series_p (REAL_VALUE_TYPE c, unsigned n,
				 struct pow_synth_sqrt_info *info)
{
  REAL_VALUE_TYPE factor = dconsthalf;
  REAL_VALUE_TYPE remainder = c;

  info->deepest = 0;
  info->num_mults = 0;
  memset (info->factors, 0, n * sizeof (bool));

  for (unsigned i = 0; i < n; i++)
    {
      REAL_VALUE_TYPE res;

      /* If something inexact happened bail out now.  */
      if (real_arithmetic (&res, MINUS_EXPR, &remainder, &factor))
	return false;

      /* We have hit zero.  The number is representable as a sum
         of powers of 0.5.  */
      if (real_equal (&res, &dconst0))
	{
	  info->factors[i] = true;
	  info->deepest = i + 1;
	  return true;
	}
      else if (!REAL_VALUE_NEGATIVE (res))
	{
	  remainder = res;
	  info->factors[i] = true;
	  info->num_mults++;
	}
      else
	info->factors[i] = false;

      real_arithmetic (&factor, MULT_EXPR, &factor, &dconsthalf);
    }
  return false;
}

/* Return the tree corresponding to FN being applied
   to ARG N times at GSI and LOC.
   Look up previous results from CACHE if need be.
   cache[0] should contain just plain ARG i.e. FN applied to ARG 0 times.  */

static tree
get_fn_chain (tree arg, unsigned int n, gimple_stmt_iterator *gsi,
	      tree fn, location_t loc, tree *cache)
{
  tree res = cache[n];
  if (!res)
    {
      tree prev = get_fn_chain (arg, n - 1, gsi, fn, loc, cache);
      res = build_and_insert_call (gsi, loc, fn, prev);
      cache[n] = res;
    }

  return res;
}

/* Print to STREAM the repeated application of function FNAME to ARG
   N times.  So, for FNAME = "foo", ARG = "x", N = 2 it would print:
   "foo (foo (x))".  */

static void
print_nested_fn (FILE* stream, const char *fname, const char* arg,
		 unsigned int n)
{
  if (n == 0)
    fprintf (stream, "%s", arg);
  else
    {
      fprintf (stream, "%s (", fname);
      print_nested_fn (stream, fname, arg, n - 1);
      fprintf (stream, ")");
    }
}

/* Print to STREAM the fractional sequence of sqrt chains
   applied to ARG, described by INFO.  Used for the dump file.  */

static void
dump_fractional_sqrt_sequence (FILE *stream, const char *arg,
			        struct pow_synth_sqrt_info *info)
{
  for (unsigned int i = 0; i < info->deepest; i++)
    {
      bool is_set = info->factors[i];
      if (is_set)
	{
	  print_nested_fn (stream, "sqrt", arg, i + 1);
	  if (i != info->deepest - 1)
	    fprintf (stream, " * ");
	}
    }
}

/* Print to STREAM a representation of raising ARG to an integer
   power N.  Used for the dump file.  */

static void
dump_integer_part (FILE *stream, const char* arg, HOST_WIDE_INT n)
{
  if (n > 1)
    fprintf (stream, "powi (%s, " HOST_WIDE_INT_PRINT_DEC ")", arg, n);
  else if (n == 1)
    fprintf (stream, "%s", arg);
}

/* Attempt to synthesize a POW[F] (ARG0, ARG1) call using chains of
   square roots.  Place at GSI and LOC.  Limit the maximum depth
   of the sqrt chains to MAX_DEPTH.  Return the tree holding the
   result of the expanded sequence or NULL_TREE if the expansion failed.

   This routine assumes that ARG1 is a real number with a fractional part
   (the integer exponent case will have been handled earlier in
   gimple_expand_builtin_pow).

   For ARG1 > 0.0:
   * For ARG1 composed of a whole part WHOLE_PART and a fractional part
     FRAC_PART i.e. WHOLE_PART == floor (ARG1) and
                    FRAC_PART == ARG1 - WHOLE_PART:
     Produce POWI (ARG0, WHOLE_PART) * POW (ARG0, FRAC_PART) where
     POW (ARG0, FRAC_PART) is expanded as a product of square root chains
     if it can be expressed as such, that is if FRAC_PART satisfies:
     FRAC_PART == <SUM from i = 1 until MAX_DEPTH> (a[i] * (0.5**i))
     where integer a[i] is either 0 or 1.

     Example:
     POW (x, 3.625) == POWI (x, 3) * POW (x, 0.625)
       --> POWI (x, 3) * SQRT (x) * SQRT (SQRT (SQRT (x)))

   For ARG1 < 0.0 there are two approaches:
   * (A) Expand to 1.0 / POW (ARG0, -ARG1) where POW (ARG0, -ARG1)
         is calculated as above.

     Example:
     POW (x, -5.625) == 1.0 / POW (x, 5.625)
       -->  1.0 / (POWI (x, 5) * SQRT (x) * SQRT (SQRT (SQRT (x))))

   * (B) : WHOLE_PART := - ceil (abs (ARG1))
           FRAC_PART  := ARG1 - WHOLE_PART
     and expand to POW (x, FRAC_PART) / POWI (x, WHOLE_PART).
     Example:
     POW (x, -5.875) == POW (x, 0.125) / POWI (X, 6)
       --> SQRT (SQRT (SQRT (x))) / (POWI (x, 6))

   For ARG1 < 0.0 we choose between (A) and (B) depending on
   how many multiplications we'd have to do.
   So, for the example in (B): POW (x, -5.875), if we were to
   follow algorithm (A) we would produce:
   1.0 / POWI (X, 5) * SQRT (X) * SQRT (SQRT (X)) * SQRT (SQRT (SQRT (X)))
   which contains more multiplications than approach (B).

   Hopefully, this approach will eliminate potentially expensive POW library
   calls when unsafe floating point math is enabled and allow the compiler to
   further optimise the multiplies, square roots and divides produced by this
   function.  */

static tree
expand_pow_as_sqrts (gimple_stmt_iterator *gsi, location_t loc,
		     tree arg0, tree arg1, HOST_WIDE_INT max_depth)
{
  tree type = TREE_TYPE (arg0);
  machine_mode mode = TYPE_MODE (type);
  tree sqrtfn = mathfn_built_in (type, BUILT_IN_SQRT);
  bool one_over = true;

  if (!sqrtfn)
    return NULL_TREE;

  if (TREE_CODE (arg1) != REAL_CST)
    return NULL_TREE;

  REAL_VALUE_TYPE exp_init = TREE_REAL_CST (arg1);

  gcc_assert (max_depth > 0);
  tree *cache = XALLOCAVEC (tree, max_depth + 1);

  struct pow_synth_sqrt_info synth_info;
  synth_info.factors = XALLOCAVEC (bool, max_depth + 1);
  synth_info.deepest = 0;
  synth_info.num_mults = 0;

  bool neg_exp = REAL_VALUE_NEGATIVE (exp_init);
  REAL_VALUE_TYPE exp = real_value_abs (&exp_init);

  /* The whole and fractional parts of exp.  */
  REAL_VALUE_TYPE whole_part;
  REAL_VALUE_TYPE frac_part;

  real_floor (&whole_part, mode, &exp);
  real_arithmetic (&frac_part, MINUS_EXPR, &exp, &whole_part);


  REAL_VALUE_TYPE ceil_whole = dconst0;
  REAL_VALUE_TYPE ceil_fract = dconst0;

  if (neg_exp)
    {
      real_ceil (&ceil_whole, mode, &exp);
      real_arithmetic (&ceil_fract, MINUS_EXPR, &ceil_whole, &exp);
    }

  if (!representable_as_half_series_p (frac_part, max_depth, &synth_info))
    return NULL_TREE;

  /* Check whether it's more profitable to not use 1.0 / ...  */
  if (neg_exp)
    {
      struct pow_synth_sqrt_info alt_synth_info;
      alt_synth_info.factors = XALLOCAVEC (bool, max_depth + 1);
      alt_synth_info.deepest = 0;
      alt_synth_info.num_mults = 0;

      if (representable_as_half_series_p (ceil_fract, max_depth,
					   &alt_synth_info)
	  && alt_synth_info.deepest <= synth_info.deepest
	  && alt_synth_info.num_mults < synth_info.num_mults)
	{
	  whole_part = ceil_whole;
	  frac_part = ceil_fract;
	  synth_info.deepest = alt_synth_info.deepest;
	  synth_info.num_mults = alt_synth_info.num_mults;
	  memcpy (synth_info.factors, alt_synth_info.factors,
		  (max_depth + 1) * sizeof (bool));
	  one_over = false;
	}
    }

  HOST_WIDE_INT n = real_to_integer (&whole_part);
  REAL_VALUE_TYPE cint;
  real_from_integer (&cint, VOIDmode, n, SIGNED);

  if (!real_identical (&whole_part, &cint))
    return NULL_TREE;

  if (powi_cost (n) + synth_info.num_mults > POWI_MAX_MULTS)
    return NULL_TREE;

  memset (cache, 0, (max_depth + 1) * sizeof (tree));

  tree integer_res = n == 0 ? build_real (type, dconst1) : arg0;

  /* Calculate the integer part of the exponent.  */
  if (n > 1)
    {
      integer_res = gimple_expand_builtin_powi (gsi, loc, arg0, n);
      if (!integer_res)
	return NULL_TREE;
    }

  if (dump_file)
    {
      char string[64];

      real_to_decimal (string, &exp_init, sizeof (string), 0, 1);
      fprintf (dump_file, "synthesizing pow (x, %s) as:\n", string);

      if (neg_exp)
	{
	  if (one_over)
	    {
	      fprintf (dump_file, "1.0 / (");
	      dump_integer_part (dump_file, "x", n);
	      if (n > 0)
	        fprintf (dump_file, " * ");
	      dump_fractional_sqrt_sequence (dump_file, "x", &synth_info);
	      fprintf (dump_file, ")");
	    }
	  else
	    {
	      dump_fractional_sqrt_sequence (dump_file, "x", &synth_info);
	      fprintf (dump_file, " / (");
	      dump_integer_part (dump_file, "x", n);
	      fprintf (dump_file, ")");
	    }
	}
      else
	{
	  dump_fractional_sqrt_sequence (dump_file, "x", &synth_info);
	  if (n > 0)
	    fprintf (dump_file, " * ");
	  dump_integer_part (dump_file, "x", n);
	}

      fprintf (dump_file, "\ndeepest sqrt chain: %d\n", synth_info.deepest);
    }


  tree fract_res = NULL_TREE;
  cache[0] = arg0;

  /* Calculate the fractional part of the exponent.  */
  for (unsigned i = 0; i < synth_info.deepest; i++)
    {
      if (synth_info.factors[i])
	{
	  tree sqrt_chain = get_fn_chain (arg0, i + 1, gsi, sqrtfn, loc, cache);

	  if (!fract_res)
	      fract_res = sqrt_chain;

	  else
	    fract_res = build_and_insert_binop (gsi, loc, "powroot", MULT_EXPR,
					   fract_res, sqrt_chain);
	}
    }

  tree res = NULL_TREE;

  if (neg_exp)
    {
      if (one_over)
	{
	  if (n > 0)
	    res = build_and_insert_binop (gsi, loc, "powroot", MULT_EXPR,
					   fract_res, integer_res);
	  else
	    res = fract_res;

	  res = build_and_insert_binop (gsi, loc, "powrootrecip", RDIV_EXPR,
					  build_real (type, dconst1), res);
	}
      else
	{
	  res = build_and_insert_binop (gsi, loc, "powroot", RDIV_EXPR,
					 fract_res, integer_res);
	}
    }
  else
    res = build_and_insert_binop (gsi, loc, "powroot", MULT_EXPR,
				   fract_res, integer_res);
  return res;
}

/* ARG0 and ARG1 are the two arguments to a pow builtin call in GSI
   with location info LOC.  If possible, create an equivalent and
   less expensive sequence of statements prior to GSI, and return an
   expession holding the result.  */

static tree
gimple_expand_builtin_pow (gimple_stmt_iterator *gsi, location_t loc, 
			   tree arg0, tree arg1)
{
  REAL_VALUE_TYPE c, cint, dconst1_3, dconst1_4, dconst1_6;
  REAL_VALUE_TYPE c2, dconst3;
  HOST_WIDE_INT n;
  tree type, sqrtfn, cbrtfn, sqrt_arg0, result, cbrt_x, powi_cbrt_x;
  machine_mode mode;
  bool speed_p = optimize_bb_for_speed_p (gsi_bb (*gsi));
  bool hw_sqrt_exists, c_is_int, c2_is_int;

  dconst1_4 = dconst1;
  SET_REAL_EXP (&dconst1_4, REAL_EXP (&dconst1_4) - 2);

  /* If the exponent isn't a constant, there's nothing of interest
     to be done.  */
  if (TREE_CODE (arg1) != REAL_CST)
    return NULL_TREE;

  /* Don't perform the operation if flag_signaling_nans is on
     and the operand is a signaling NaN.  */
  if (HONOR_SNANS (TYPE_MODE (TREE_TYPE (arg1)))
      && ((TREE_CODE (arg0) == REAL_CST
	   && REAL_VALUE_ISSIGNALING_NAN (TREE_REAL_CST (arg0)))
	  || REAL_VALUE_ISSIGNALING_NAN (TREE_REAL_CST (arg1))))
    return NULL_TREE;

  /* If the exponent is equivalent to an integer, expand to an optimal
     multiplication sequence when profitable.  */
  c = TREE_REAL_CST (arg1);
  n = real_to_integer (&c);
  real_from_integer (&cint, VOIDmode, n, SIGNED);
  c_is_int = real_identical (&c, &cint);

  if (c_is_int
      && ((n >= -1 && n <= 2)
	  || (flag_unsafe_math_optimizations
	      && speed_p
	      && powi_cost (n) <= POWI_MAX_MULTS)))
    return gimple_expand_builtin_powi (gsi, loc, arg0, n);

  /* Attempt various optimizations using sqrt and cbrt.  */
  type = TREE_TYPE (arg0);
  mode = TYPE_MODE (type);
  sqrtfn = mathfn_built_in (type, BUILT_IN_SQRT);

  /* Optimize pow(x,0.5) = sqrt(x).  This replacement is always safe
     unless signed zeros must be maintained.  pow(-0,0.5) = +0, while
     sqrt(-0) = -0.  */
  if (sqrtfn
      && real_equal (&c, &dconsthalf)
      && !HONOR_SIGNED_ZEROS (mode))
    return build_and_insert_call (gsi, loc, sqrtfn, arg0);

  hw_sqrt_exists = optab_handler (sqrt_optab, mode) != CODE_FOR_nothing;

  /* Optimize pow(x,1./3.) = cbrt(x).  This requires unsafe math
     optimizations since 1./3. is not exactly representable.  If x
     is negative and finite, the correct value of pow(x,1./3.) is
     a NaN with the "invalid" exception raised, because the value
     of 1./3. actually has an even denominator.  The correct value
     of cbrt(x) is a negative real value.  */
  cbrtfn = mathfn_built_in (type, BUILT_IN_CBRT);
  dconst1_3 = real_value_truncate (mode, dconst_third ());

  if (flag_unsafe_math_optimizations
      && cbrtfn
      && (!HONOR_NANS (mode) || tree_expr_nonnegative_p (arg0))
      && real_equal (&c, &dconst1_3))
    return build_and_insert_call (gsi, loc, cbrtfn, arg0);
  
  /* Optimize pow(x,1./6.) = cbrt(sqrt(x)).  Don't do this optimization
     if we don't have a hardware sqrt insn.  */
  dconst1_6 = dconst1_3;
  SET_REAL_EXP (&dconst1_6, REAL_EXP (&dconst1_6) - 1);

  if (flag_unsafe_math_optimizations
      && sqrtfn
      && cbrtfn
      && (!HONOR_NANS (mode) || tree_expr_nonnegative_p (arg0))
      && speed_p
      && hw_sqrt_exists
      && real_equal (&c, &dconst1_6))
    {
      /* sqrt(x)  */
      sqrt_arg0 = build_and_insert_call (gsi, loc, sqrtfn, arg0);

      /* cbrt(sqrt(x))  */
      return build_and_insert_call (gsi, loc, cbrtfn, sqrt_arg0);
    }


  /* Attempt to expand the POW as a product of square root chains.
     Expand the 0.25 case even when otpimising for size.  */
  if (flag_unsafe_math_optimizations
      && sqrtfn
      && hw_sqrt_exists
      && (speed_p || real_equal (&c, &dconst1_4))
      && !HONOR_SIGNED_ZEROS (mode))
    {
      unsigned int max_depth = speed_p
				? PARAM_VALUE (PARAM_MAX_POW_SQRT_DEPTH)
				: 2;

      tree expand_with_sqrts
	= expand_pow_as_sqrts (gsi, loc, arg0, arg1, max_depth);

      if (expand_with_sqrts)
	return expand_with_sqrts;
    }

  real_arithmetic (&c2, MULT_EXPR, &c, &dconst2);
  n = real_to_integer (&c2);
  real_from_integer (&cint, VOIDmode, n, SIGNED);
  c2_is_int = real_identical (&c2, &cint);

  /* Optimize pow(x,c), where 3c = n for some nonzero integer n, into

     powi(x, n/3) * powi(cbrt(x), n%3),                    n > 0;
     1.0 / (powi(x, abs(n)/3) * powi(cbrt(x), abs(n)%3)),  n < 0.

     Do not calculate the first factor when n/3 = 0.  As cbrt(x) is
     different from pow(x, 1./3.) due to rounding and behavior with
     negative x, we need to constrain this transformation to unsafe
     math and positive x or finite math.  */
  real_from_integer (&dconst3, VOIDmode, 3, SIGNED);
  real_arithmetic (&c2, MULT_EXPR, &c, &dconst3);
  real_round (&c2, mode, &c2);
  n = real_to_integer (&c2);
  real_from_integer (&cint, VOIDmode, n, SIGNED);
  real_arithmetic (&c2, RDIV_EXPR, &cint, &dconst3);
  real_convert (&c2, mode, &c2);

  if (flag_unsafe_math_optimizations
      && cbrtfn
      && (!HONOR_NANS (mode) || tree_expr_nonnegative_p (arg0))
      && real_identical (&c2, &c)
      && !c2_is_int
      && optimize_function_for_speed_p (cfun)
      && powi_cost (n / 3) <= POWI_MAX_MULTS)
    {
      tree powi_x_ndiv3 = NULL_TREE;

      /* Attempt to fold powi(arg0, abs(n/3)) into multiplies.  If not
         possible or profitable, give up.  Skip the degenerate case when
         abs(n) < 3, where the result is always 1.  */
      if (absu_hwi (n) >= 3)
	{
	  powi_x_ndiv3 = gimple_expand_builtin_powi (gsi, loc, arg0,
						     abs_hwi (n / 3));
	  if (!powi_x_ndiv3)
	    return NULL_TREE;
	}

      /* Calculate powi(cbrt(x), n%3).  Don't use gimple_expand_builtin_powi
         as that creates an unnecessary variable.  Instead, just produce
         either cbrt(x) or cbrt(x) * cbrt(x).  */
      cbrt_x = build_and_insert_call (gsi, loc, cbrtfn, arg0);

      if (absu_hwi (n) % 3 == 1)
	powi_cbrt_x = cbrt_x;
      else
	powi_cbrt_x = build_and_insert_binop (gsi, loc, "powroot", MULT_EXPR,
					      cbrt_x, cbrt_x);

      /* Multiply the two subexpressions, unless powi(x,abs(n)/3) = 1.  */
      if (absu_hwi (n) < 3)
	result = powi_cbrt_x;
      else
	result = build_and_insert_binop (gsi, loc, "powroot", MULT_EXPR,
					 powi_x_ndiv3, powi_cbrt_x);

      /* If n is negative, reciprocate the result.  */
      if (n < 0)
	result = build_and_insert_binop (gsi, loc, "powroot", RDIV_EXPR,
					 build_real (type, dconst1), result);

      return result;
    }

  /* No optimizations succeeded.  */
  return NULL_TREE;
}

/* ARG is the argument to a cabs builtin call in GSI with location info
   LOC.  Create a sequence of statements prior to GSI that calculates
   sqrt(R*R + I*I), where R and I are the real and imaginary components
   of ARG, respectively.  Return an expression holding the result.  */

static tree
gimple_expand_builtin_cabs (gimple_stmt_iterator *gsi, location_t loc, tree arg)
{
  tree real_part, imag_part, addend1, addend2, sum, result;
  tree type = TREE_TYPE (TREE_TYPE (arg));
  tree sqrtfn = mathfn_built_in (type, BUILT_IN_SQRT);
  machine_mode mode = TYPE_MODE (type);

  if (!flag_unsafe_math_optimizations
      || !optimize_bb_for_speed_p (gimple_bb (gsi_stmt (*gsi)))
      || !sqrtfn
      || optab_handler (sqrt_optab, mode) == CODE_FOR_nothing)
    return NULL_TREE;

  real_part = build_and_insert_ref (gsi, loc, type, "cabs",
				    REALPART_EXPR, arg);
  addend1 = build_and_insert_binop (gsi, loc, "cabs", MULT_EXPR,
				    real_part, real_part);
  imag_part = build_and_insert_ref (gsi, loc, type, "cabs",
				    IMAGPART_EXPR, arg);
  addend2 = build_and_insert_binop (gsi, loc, "cabs", MULT_EXPR,
				    imag_part, imag_part);
  sum = build_and_insert_binop (gsi, loc, "cabs", PLUS_EXPR, addend1, addend2);
  result = build_and_insert_call (gsi, loc, sqrtfn, sum);

  return result;
}

/* Go through all calls to sin, cos and cexpi and call execute_cse_sincos_1
   on the SSA_NAME argument of each of them.  Also expand powi(x,n) into
   an optimal number of multiplies, when n is a constant.  */

namespace {

const pass_data pass_data_cse_sincos =
{
  GIMPLE_PASS, /* type */
  "sincos", /* name */
  OPTGROUP_NONE, /* optinfo_flags */
  TV_NONE, /* tv_id */
  PROP_ssa, /* properties_required */
  PROP_gimple_opt_math, /* properties_provided */
  0, /* properties_destroyed */
  0, /* todo_flags_start */
  TODO_update_ssa, /* todo_flags_finish */
};

class pass_cse_sincos : public gimple_opt_pass
{
public:
  pass_cse_sincos (gcc::context *ctxt)
    : gimple_opt_pass (pass_data_cse_sincos, ctxt)
  {}

  /* opt_pass methods: */
  virtual bool gate (function *)
    {
      /* We no longer require either sincos or cexp, since powi expansion
	 piggybacks on this pass.  */
      return optimize;
    }

  virtual unsigned int execute (function *);

}; // class pass_cse_sincos

unsigned int
pass_cse_sincos::execute (function *fun)
{
  basic_block bb;
  bool cfg_changed = false;

  calculate_dominance_info (CDI_DOMINATORS);
  memset (&sincos_stats, 0, sizeof (sincos_stats));

  FOR_EACH_BB_FN (bb, fun)
    {
      gimple_stmt_iterator gsi;
      bool cleanup_eh = false;

      for (gsi = gsi_after_labels (bb); !gsi_end_p (gsi); gsi_next (&gsi))
        {
	  gimple *stmt = gsi_stmt (gsi);

	  /* Only the last stmt in a bb could throw, no need to call
	     gimple_purge_dead_eh_edges if we change something in the middle
	     of a basic block.  */
	  cleanup_eh = false;

	  if (is_gimple_call (stmt)
	      && gimple_call_lhs (stmt))
	    {
	      tree arg, arg0, arg1, result;
	      HOST_WIDE_INT n;
	      location_t loc;

	      switch (gimple_call_combined_fn (stmt))
		{
		CASE_CFN_COS:
		CASE_CFN_SIN:
		CASE_CFN_CEXPI:
		  /* Make sure we have either sincos or cexp.  */
		  if (!targetm.libc_has_function (function_c99_math_complex)
		      && !targetm.libc_has_function (function_sincos))
		    break;

		  arg = gimple_call_arg (stmt, 0);
		  if (TREE_CODE (arg) == SSA_NAME)
		    cfg_changed |= execute_cse_sincos_1 (arg);
		  break;

		CASE_CFN_POW:
		  arg0 = gimple_call_arg (stmt, 0);
		  arg1 = gimple_call_arg (stmt, 1);

		  loc = gimple_location (stmt);
		  result = gimple_expand_builtin_pow (&gsi, loc, arg0, arg1);

		  if (result)
		    {
		      tree lhs = gimple_get_lhs (stmt);
		      gassign *new_stmt = gimple_build_assign (lhs, result);
		      gimple_set_location (new_stmt, loc);
		      unlink_stmt_vdef (stmt);
		      gsi_replace (&gsi, new_stmt, true);
		      cleanup_eh = true;
		      if (gimple_vdef (stmt))
			release_ssa_name (gimple_vdef (stmt));
		    }
		  break;

		CASE_CFN_POWI:
		  arg0 = gimple_call_arg (stmt, 0);
		  arg1 = gimple_call_arg (stmt, 1);
		  loc = gimple_location (stmt);

		  if (real_minus_onep (arg0))
		    {
                      tree t0, t1, cond, one, minus_one;
		      gassign *stmt;

		      t0 = TREE_TYPE (arg0);
		      t1 = TREE_TYPE (arg1);
		      one = build_real (t0, dconst1);
		      minus_one = build_real (t0, dconstm1);

		      cond = make_temp_ssa_name (t1, NULL, "powi_cond");
		      stmt = gimple_build_assign (cond, BIT_AND_EXPR,
						  arg1, build_int_cst (t1, 1));
		      gimple_set_location (stmt, loc);
		      gsi_insert_before (&gsi, stmt, GSI_SAME_STMT);

		      result = make_temp_ssa_name (t0, NULL, "powi");
		      stmt = gimple_build_assign (result, COND_EXPR, cond,
						  minus_one, one);
		      gimple_set_location (stmt, loc);
		      gsi_insert_before (&gsi, stmt, GSI_SAME_STMT);
		    }
		  else
		    {
		      if (!tree_fits_shwi_p (arg1))
			break;

		      n = tree_to_shwi (arg1);
		      result = gimple_expand_builtin_powi (&gsi, loc, arg0, n);
		    }

		  if (result)
		    {
		      tree lhs = gimple_get_lhs (stmt);
		      gassign *new_stmt = gimple_build_assign (lhs, result);
		      gimple_set_location (new_stmt, loc);
		      unlink_stmt_vdef (stmt);
		      gsi_replace (&gsi, new_stmt, true);
		      cleanup_eh = true;
		      if (gimple_vdef (stmt))
			release_ssa_name (gimple_vdef (stmt));
		    }
		  break;

		CASE_CFN_CABS:
		  arg0 = gimple_call_arg (stmt, 0);
		  loc = gimple_location (stmt);
		  result = gimple_expand_builtin_cabs (&gsi, loc, arg0);

		  if (result)
		    {
		      tree lhs = gimple_get_lhs (stmt);
		      gassign *new_stmt = gimple_build_assign (lhs, result);
		      gimple_set_location (new_stmt, loc);
		      unlink_stmt_vdef (stmt);
		      gsi_replace (&gsi, new_stmt, true);
		      cleanup_eh = true;
		      if (gimple_vdef (stmt))
			release_ssa_name (gimple_vdef (stmt));
		    }
		  break;

		default:;
		}
	    }
	}
      if (cleanup_eh)
	cfg_changed |= gimple_purge_dead_eh_edges (bb);
    }

  statistics_counter_event (fun, "sincos statements inserted",
			    sincos_stats.inserted);

  return cfg_changed ? TODO_cleanup_cfg : 0;
}

} // anon namespace

gimple_opt_pass *
make_pass_cse_sincos (gcc::context *ctxt)
{
  return new pass_cse_sincos (ctxt);
}

/* A symbolic number structure is used to detect byte permutation and selection
   patterns of a source.  To achieve that, its field N contains an artificial
   number consisting of BITS_PER_MARKER sized markers tracking where does each
   byte come from in the source:

   0	   - target byte has the value 0
   FF	   - target byte has an unknown value (eg. due to sign extension)
   1..size - marker value is the byte index in the source (0 for lsb).

   To detect permutations on memory sources (arrays and structures), a symbolic
   number is also associated:
   - a base address BASE_ADDR and an OFFSET giving the address of the source;
   - a range which gives the difference between the highest and lowest accessed
     memory location to make such a symbolic number;
   - the address SRC of the source element of lowest address as a convenience
     to easily get BASE_ADDR + offset + lowest bytepos;
   - number of expressions N_OPS bitwise ored together to represent
     approximate cost of the computation.

   Note 1: the range is different from size as size reflects the size of the
   type of the current expression.  For instance, for an array char a[],
   (short) a[0] | (short) a[3] would have a size of 2 but a range of 4 while
   (short) a[0] | ((short) a[0] << 1) would still have a size of 2 but this
   time a range of 1.

   Note 2: for non-memory sources, range holds the same value as size.

   Note 3: SRC points to the SSA_NAME in case of non-memory source.  */

struct symbolic_number {
  uint64_t n;
  tree type;
  tree base_addr;
  tree offset;
  poly_int64 bytepos;
  tree src;
  tree alias_set;
  tree vuse;
  unsigned HOST_WIDE_INT range;
  int n_ops;
};

#define BITS_PER_MARKER 8
#define MARKER_MASK ((1 << BITS_PER_MARKER) - 1)
#define MARKER_BYTE_UNKNOWN MARKER_MASK
#define HEAD_MARKER(n, size) \
  ((n) & ((uint64_t) MARKER_MASK << (((size) - 1) * BITS_PER_MARKER)))

/* The number which the find_bswap_or_nop_1 result should match in
   order to have a nop.  The number is masked according to the size of
   the symbolic number before using it.  */
#define CMPNOP (sizeof (int64_t) < 8 ? 0 : \
  (uint64_t)0x08070605 << 32 | 0x04030201)

/* The number which the find_bswap_or_nop_1 result should match in
   order to have a byte swap.  The number is masked according to the
   size of the symbolic number before using it.  */
#define CMPXCHG (sizeof (int64_t) < 8 ? 0 : \
  (uint64_t)0x01020304 << 32 | 0x05060708)

/* Perform a SHIFT or ROTATE operation by COUNT bits on symbolic
   number N.  Return false if the requested operation is not permitted
   on a symbolic number.  */

static inline bool
do_shift_rotate (enum tree_code code,
		 struct symbolic_number *n,
		 int count)
{
  int i, size = TYPE_PRECISION (n->type) / BITS_PER_UNIT;
  unsigned head_marker;

  if (count % BITS_PER_UNIT != 0)
    return false;
  count = (count / BITS_PER_UNIT) * BITS_PER_MARKER;

  /* Zero out the extra bits of N in order to avoid them being shifted
     into the significant bits.  */
  if (size < 64 / BITS_PER_MARKER)
    n->n &= ((uint64_t) 1 << (size * BITS_PER_MARKER)) - 1;

  switch (code)
    {
    case LSHIFT_EXPR:
      n->n <<= count;
      break;
    case RSHIFT_EXPR:
      head_marker = HEAD_MARKER (n->n, size);
      n->n >>= count;
      /* Arithmetic shift of signed type: result is dependent on the value.  */
      if (!TYPE_UNSIGNED (n->type) && head_marker)
	for (i = 0; i < count / BITS_PER_MARKER; i++)
	  n->n |= (uint64_t) MARKER_BYTE_UNKNOWN
		  << ((size - 1 - i) * BITS_PER_MARKER);
      break;
    case LROTATE_EXPR:
      n->n = (n->n << count) | (n->n >> ((size * BITS_PER_MARKER) - count));
      break;
    case RROTATE_EXPR:
      n->n = (n->n >> count) | (n->n << ((size * BITS_PER_MARKER) - count));
      break;
    default:
      return false;
    }
  /* Zero unused bits for size.  */
  if (size < 64 / BITS_PER_MARKER)
    n->n &= ((uint64_t) 1 << (size * BITS_PER_MARKER)) - 1;
  return true;
}

/* Perform sanity checking for the symbolic number N and the gimple
   statement STMT.  */

static inline bool
verify_symbolic_number_p (struct symbolic_number *n, gimple *stmt)
{
  tree lhs_type;

  lhs_type = gimple_expr_type (stmt);

  if (TREE_CODE (lhs_type) != INTEGER_TYPE)
    return false;

  if (TYPE_PRECISION (lhs_type) != TYPE_PRECISION (n->type))
    return false;

  return true;
}

/* Initialize the symbolic number N for the bswap pass from the base element
   SRC manipulated by the bitwise OR expression.  */

static bool
init_symbolic_number (struct symbolic_number *n, tree src)
{
  int size;

  if (! INTEGRAL_TYPE_P (TREE_TYPE (src)))
    return false;

  n->base_addr = n->offset = n->alias_set = n->vuse = NULL_TREE;
  n->src = src;

  /* Set up the symbolic number N by setting each byte to a value between 1 and
     the byte size of rhs1.  The highest order byte is set to n->size and the
     lowest order byte to 1.  */
  n->type = TREE_TYPE (src);
  size = TYPE_PRECISION (n->type);
  if (size % BITS_PER_UNIT != 0)
    return false;
  size /= BITS_PER_UNIT;
  if (size > 64 / BITS_PER_MARKER)
    return false;
  n->range = size;
  n->n = CMPNOP;
  n->n_ops = 1;

  if (size < 64 / BITS_PER_MARKER)
    n->n &= ((uint64_t) 1 << (size * BITS_PER_MARKER)) - 1;

  return true;
}

/* Check if STMT might be a byte swap or a nop from a memory source and returns
   the answer. If so, REF is that memory source and the base of the memory area
   accessed and the offset of the access from that base are recorded in N.  */

bool
find_bswap_or_nop_load (gimple *stmt, tree ref, struct symbolic_number *n)
{
  /* Leaf node is an array or component ref. Memorize its base and
     offset from base to compare to other such leaf node.  */
  poly_int64 bitsize, bitpos, bytepos;
  machine_mode mode;
  int unsignedp, reversep, volatilep;
  tree offset, base_addr;

  /* Not prepared to handle PDP endian.  */
  if (BYTES_BIG_ENDIAN != WORDS_BIG_ENDIAN)
    return false;

  if (!gimple_assign_load_p (stmt) || gimple_has_volatile_ops (stmt))
    return false;

  base_addr = get_inner_reference (ref, &bitsize, &bitpos, &offset, &mode,
				   &unsignedp, &reversep, &volatilep);

  if (TREE_CODE (base_addr) == MEM_REF)
    {
      poly_offset_int bit_offset = 0;
      tree off = TREE_OPERAND (base_addr, 1);

      if (!integer_zerop (off))
	{
	  poly_offset_int boff = mem_ref_offset (base_addr);
	  boff <<= LOG2_BITS_PER_UNIT;
	  bit_offset += boff;
	}

      base_addr = TREE_OPERAND (base_addr, 0);

      /* Avoid returning a negative bitpos as this may wreak havoc later.  */
      gcc_checking_assert (ordered_p (bit_offset, 0));
      if (may_lt (bit_offset, 0))
	{
	  tree byte_offset = poly_offset_int_to_tree
	    (sizetype, bits_to_bytes_round_down (bit_offset));
	  bit_offset = num_trailing_bits (bit_offset);
	  if (offset)
	    offset = size_binop (PLUS_EXPR, offset, byte_offset);
	  else
	    offset = byte_offset;
	}

      bitpos += bit_offset.force_shwi ();
    }

  if (!multiple_p (bitpos, BITS_PER_UNIT, &bytepos))
    return false;
  if (!multiple_p (bitsize, BITS_PER_UNIT))
    return false;
  if (reversep)
    return false;

  if (!init_symbolic_number (n, ref))
    return false;
  n->base_addr = base_addr;
  n->offset = offset;
  n->bytepos = bytepos;
  n->alias_set = reference_alias_ptr_type (ref);
  n->vuse = gimple_vuse (stmt);
  return true;
}

/* Compute the symbolic number N representing the result of a bitwise OR on 2
   symbolic number N1 and N2 whose source statements are respectively
   SOURCE_STMT1 and SOURCE_STMT2.  */

static gimple *
perform_symbolic_merge (gimple *source_stmt1, struct symbolic_number *n1,
			gimple *source_stmt2, struct symbolic_number *n2,
			struct symbolic_number *n)
{
  int i, size;
  uint64_t mask;
  gimple *source_stmt;
  struct symbolic_number *n_start;

  tree rhs1 = gimple_assign_rhs1 (source_stmt1);
  if (TREE_CODE (rhs1) == BIT_FIELD_REF
      && TREE_CODE (TREE_OPERAND (rhs1, 0)) == SSA_NAME)
    rhs1 = TREE_OPERAND (rhs1, 0);
  tree rhs2 = gimple_assign_rhs1 (source_stmt2);
  if (TREE_CODE (rhs2) == BIT_FIELD_REF
      && TREE_CODE (TREE_OPERAND (rhs2, 0)) == SSA_NAME)
    rhs2 = TREE_OPERAND (rhs2, 0);

  /* Sources are different, cancel bswap if they are not memory location with
     the same base (array, structure, ...).  */
  if (rhs1 != rhs2)
    {
      uint64_t inc;
      HOST_WIDE_INT start1, start2, start_sub, end_sub, end1, end2, end;
      struct symbolic_number *toinc_n_ptr, *n_end;
      basic_block bb1, bb2;

      if (!n1->base_addr || !n2->base_addr
	  || !operand_equal_p (n1->base_addr, n2->base_addr, 0))
	return NULL;

      if (!n1->offset != !n2->offset
	  || (n1->offset && !operand_equal_p (n1->offset, n2->offset, 0)))
	return NULL;

      start1 = 0;
      if (!(n2->bytepos - n1->bytepos).is_constant (&start2))
	return NULL;

      if (start1 < start2)
	{
	  n_start = n1;
	  start_sub = start2 - start1;
	}
      else
	{
	  n_start = n2;
	  start_sub = start1 - start2;
	}

      bb1 = gimple_bb (source_stmt1);
      bb2 = gimple_bb (source_stmt2);
      if (dominated_by_p (CDI_DOMINATORS, bb1, bb2))
	source_stmt = source_stmt1;
      else
	source_stmt = source_stmt2;

      /* Find the highest address at which a load is performed and
	 compute related info.  */
      end1 = start1 + (n1->range - 1);
      end2 = start2 + (n2->range - 1);
      if (end1 < end2)
	{
	  end = end2;
	  end_sub = end2 - end1;
	}
      else
	{
	  end = end1;
	  end_sub = end1 - end2;
	}
      n_end = (end2 > end1) ? n2 : n1;

      /* Find symbolic number whose lsb is the most significant.  */
      if (BYTES_BIG_ENDIAN)
	toinc_n_ptr = (n_end == n1) ? n2 : n1;
      else
	toinc_n_ptr = (n_start == n1) ? n2 : n1;

      n->range = end - MIN (start1, start2) + 1;

      /* Check that the range of memory covered can be represented by
	 a symbolic number.  */
      if (n->range > 64 / BITS_PER_MARKER)
	return NULL;

      /* Reinterpret byte marks in symbolic number holding the value of
	 bigger weight according to target endianness.  */
      inc = BYTES_BIG_ENDIAN ? end_sub : start_sub;
      size = TYPE_PRECISION (n1->type) / BITS_PER_UNIT;
      for (i = 0; i < size; i++, inc <<= BITS_PER_MARKER)
	{
	  unsigned marker
	    = (toinc_n_ptr->n >> (i * BITS_PER_MARKER)) & MARKER_MASK;
	  if (marker && marker != MARKER_BYTE_UNKNOWN)
	    toinc_n_ptr->n += inc;
	}
    }
  else
    {
      n->range = n1->range;
      n_start = n1;
      source_stmt = source_stmt1;
    }

  if (!n1->alias_set
      || alias_ptr_types_compatible_p (n1->alias_set, n2->alias_set))
    n->alias_set = n1->alias_set;
  else
    n->alias_set = ptr_type_node;
  n->vuse = n_start->vuse;
  n->base_addr = n_start->base_addr;
  n->offset = n_start->offset;
  n->src = n_start->src;
  n->bytepos = n_start->bytepos;
  n->type = n_start->type;
  size = TYPE_PRECISION (n->type) / BITS_PER_UNIT;

  for (i = 0, mask = MARKER_MASK; i < size; i++, mask <<= BITS_PER_MARKER)
    {
      uint64_t masked1, masked2;

      masked1 = n1->n & mask;
      masked2 = n2->n & mask;
      if (masked1 && masked2 && masked1 != masked2)
	return NULL;
    }
  n->n = n1->n | n2->n;
  n->n_ops = n1->n_ops + n2->n_ops;

  return source_stmt;
}

/* find_bswap_or_nop_1 invokes itself recursively with N and tries to perform
   the operation given by the rhs of STMT on the result.  If the operation
   could successfully be executed the function returns a gimple stmt whose
   rhs's first tree is the expression of the source operand and NULL
   otherwise.  */

static gimple *
find_bswap_or_nop_1 (gimple *stmt, struct symbolic_number *n, int limit)
{
  enum tree_code code;
  tree rhs1, rhs2 = NULL;
  gimple *rhs1_stmt, *rhs2_stmt, *source_stmt1;
  enum gimple_rhs_class rhs_class;

  if (!limit || !is_gimple_assign (stmt))
    return NULL;

  rhs1 = gimple_assign_rhs1 (stmt);

  if (find_bswap_or_nop_load (stmt, rhs1, n))
    return stmt;

  /* Handle BIT_FIELD_REF.  */
  if (TREE_CODE (rhs1) == BIT_FIELD_REF
      && TREE_CODE (TREE_OPERAND (rhs1, 0)) == SSA_NAME)
    {
      unsigned HOST_WIDE_INT bitsize = tree_to_uhwi (TREE_OPERAND (rhs1, 1));
      unsigned HOST_WIDE_INT bitpos = tree_to_uhwi (TREE_OPERAND (rhs1, 2));
      if (bitpos % BITS_PER_UNIT == 0
	  && bitsize % BITS_PER_UNIT == 0
	  && init_symbolic_number (n, TREE_OPERAND (rhs1, 0)))
	{
	  /* Handle big-endian bit numbering in BIT_FIELD_REF.  */
	  if (BYTES_BIG_ENDIAN)
	    bitpos = TYPE_PRECISION (n->type) - bitpos - bitsize;

	  /* Shift.  */
	  if (!do_shift_rotate (RSHIFT_EXPR, n, bitpos))
	    return NULL;

	  /* Mask.  */
	  uint64_t mask = 0;
	  uint64_t tmp = (1 << BITS_PER_UNIT) - 1;
	  for (unsigned i = 0; i < bitsize / BITS_PER_UNIT;
	       i++, tmp <<= BITS_PER_UNIT)
	    mask |= (uint64_t) MARKER_MASK << (i * BITS_PER_MARKER);
	  n->n &= mask;

	  /* Convert.  */
	  n->type = TREE_TYPE (rhs1);
	  if (!n->base_addr)
	    n->range = TYPE_PRECISION (n->type) / BITS_PER_UNIT;

	  return verify_symbolic_number_p (n, stmt) ? stmt : NULL;
	}

      return NULL;
    }

  if (TREE_CODE (rhs1) != SSA_NAME)
    return NULL;

  code = gimple_assign_rhs_code (stmt);
  rhs_class = gimple_assign_rhs_class (stmt);
  rhs1_stmt = SSA_NAME_DEF_STMT (rhs1);

  if (rhs_class == GIMPLE_BINARY_RHS)
    rhs2 = gimple_assign_rhs2 (stmt);

  /* Handle unary rhs and binary rhs with integer constants as second
     operand.  */

  if (rhs_class == GIMPLE_UNARY_RHS
      || (rhs_class == GIMPLE_BINARY_RHS
	  && TREE_CODE (rhs2) == INTEGER_CST))
    {
      if (code != BIT_AND_EXPR
	  && code != LSHIFT_EXPR
	  && code != RSHIFT_EXPR
	  && code != LROTATE_EXPR
	  && code != RROTATE_EXPR
	  && !CONVERT_EXPR_CODE_P (code))
	return NULL;

      source_stmt1 = find_bswap_or_nop_1 (rhs1_stmt, n, limit - 1);

      /* If find_bswap_or_nop_1 returned NULL, STMT is a leaf node and
	 we have to initialize the symbolic number.  */
      if (!source_stmt1)
	{
	  if (gimple_assign_load_p (stmt)
	      || !init_symbolic_number (n, rhs1))
	    return NULL;
	  source_stmt1 = stmt;
	}

      switch (code)
	{
	case BIT_AND_EXPR:
	  {
	    int i, size = TYPE_PRECISION (n->type) / BITS_PER_UNIT;
	    uint64_t val = int_cst_value (rhs2), mask = 0;
	    uint64_t tmp = (1 << BITS_PER_UNIT) - 1;

	    /* Only constants masking full bytes are allowed.  */
	    for (i = 0; i < size; i++, tmp <<= BITS_PER_UNIT)
	      if ((val & tmp) != 0 && (val & tmp) != tmp)
		return NULL;
	      else if (val & tmp)
		mask |= (uint64_t) MARKER_MASK << (i * BITS_PER_MARKER);

	    n->n &= mask;
	  }
	  break;
	case LSHIFT_EXPR:
	case RSHIFT_EXPR:
	case LROTATE_EXPR:
	case RROTATE_EXPR:
	  if (!do_shift_rotate (code, n, (int) TREE_INT_CST_LOW (rhs2)))
	    return NULL;
	  break;
	CASE_CONVERT:
	  {
	    int i, type_size, old_type_size;
	    tree type;

	    type = gimple_expr_type (stmt);
	    type_size = TYPE_PRECISION (type);
	    if (type_size % BITS_PER_UNIT != 0)
	      return NULL;
	    type_size /= BITS_PER_UNIT;
	    if (type_size > 64 / BITS_PER_MARKER)
	      return NULL;

	    /* Sign extension: result is dependent on the value.  */
	    old_type_size = TYPE_PRECISION (n->type) / BITS_PER_UNIT;
	    if (!TYPE_UNSIGNED (n->type) && type_size > old_type_size
		&& HEAD_MARKER (n->n, old_type_size))
	      for (i = 0; i < type_size - old_type_size; i++)
		n->n |= (uint64_t) MARKER_BYTE_UNKNOWN
			<< ((type_size - 1 - i) * BITS_PER_MARKER);

	    if (type_size < 64 / BITS_PER_MARKER)
	      {
		/* If STMT casts to a smaller type mask out the bits not
		   belonging to the target type.  */
		n->n &= ((uint64_t) 1 << (type_size * BITS_PER_MARKER)) - 1;
	      }
	    n->type = type;
	    if (!n->base_addr)
	      n->range = type_size;
	  }
	  break;
	default:
	  return NULL;
	};
      return verify_symbolic_number_p (n, stmt) ? source_stmt1 : NULL;
    }

  /* Handle binary rhs.  */

  if (rhs_class == GIMPLE_BINARY_RHS)
    {
      struct symbolic_number n1, n2;
      gimple *source_stmt, *source_stmt2;

      if (code != BIT_IOR_EXPR)
	return NULL;

      if (TREE_CODE (rhs2) != SSA_NAME)
	return NULL;

      rhs2_stmt = SSA_NAME_DEF_STMT (rhs2);

      switch (code)
	{
	case BIT_IOR_EXPR:
	  source_stmt1 = find_bswap_or_nop_1 (rhs1_stmt, &n1, limit - 1);

	  if (!source_stmt1)
	    return NULL;

	  source_stmt2 = find_bswap_or_nop_1 (rhs2_stmt, &n2, limit - 1);

	  if (!source_stmt2)
	    return NULL;

	  if (TYPE_PRECISION (n1.type) != TYPE_PRECISION (n2.type))
	    return NULL;

	  if (!n1.vuse != !n2.vuse
	      || (n1.vuse && !operand_equal_p (n1.vuse, n2.vuse, 0)))
	    return NULL;

	  source_stmt
	    = perform_symbolic_merge (source_stmt1, &n1, source_stmt2, &n2, n);

	  if (!source_stmt)
	    return NULL;

	  if (!verify_symbolic_number_p (n, stmt))
	    return NULL;

	  break;
	default:
	  return NULL;
	}
      return source_stmt;
    }
  return NULL;
}

/* Check if STMT completes a bswap implementation or a read in a given
   endianness consisting of ORs, SHIFTs and ANDs and sets *BSWAP
   accordingly.  It also sets N to represent the kind of operations
   performed: size of the resulting expression and whether it works on
   a memory source, and if so alias-set and vuse.  At last, the
   function returns a stmt whose rhs's first tree is the source
   expression.  */

static gimple *
find_bswap_or_nop (gimple *stmt, struct symbolic_number *n, bool *bswap)
{
  unsigned rsize;
  uint64_t tmpn, mask;
/* The number which the find_bswap_or_nop_1 result should match in order
   to have a full byte swap.  The number is shifted to the right
   according to the size of the symbolic number before using it.  */
  uint64_t cmpxchg = CMPXCHG;
  uint64_t cmpnop = CMPNOP;

  gimple *ins_stmt;
  int limit;

  /* The last parameter determines the depth search limit.  It usually
     correlates directly to the number n of bytes to be touched.  We
     increase that number by log2(n) + 1 here in order to also
     cover signed -> unsigned conversions of the src operand as can be seen
     in libgcc, and for initial shift/and operation of the src operand.  */
  limit = TREE_INT_CST_LOW (TYPE_SIZE_UNIT (gimple_expr_type (stmt)));
  limit += 1 + (int) ceil_log2 ((unsigned HOST_WIDE_INT) limit);
  ins_stmt = find_bswap_or_nop_1 (stmt, n, limit);

  if (!ins_stmt)
    return NULL;

  /* Find real size of result (highest non-zero byte).  */
  if (n->base_addr)
    for (tmpn = n->n, rsize = 0; tmpn; tmpn >>= BITS_PER_MARKER, rsize++);
  else
    rsize = n->range;

  /* Zero out the bits corresponding to untouched bytes in original gimple
     expression.  */
  if (n->range < (int) sizeof (int64_t))
    {
      mask = ((uint64_t) 1 << (n->range * BITS_PER_MARKER)) - 1;
      cmpxchg >>= (64 / BITS_PER_MARKER - n->range) * BITS_PER_MARKER;
      cmpnop &= mask;
    }

  /* Zero out the bits corresponding to unused bytes in the result of the
     gimple expression.  */
  if (rsize < n->range)
    {
      if (BYTES_BIG_ENDIAN)
	{
	  mask = ((uint64_t) 1 << (rsize * BITS_PER_MARKER)) - 1;
	  cmpxchg &= mask;
	  cmpnop >>= (n->range - rsize) * BITS_PER_MARKER;
	}
      else
	{
	  mask = ((uint64_t) 1 << (rsize * BITS_PER_MARKER)) - 1;
	  cmpxchg >>= (n->range - rsize) * BITS_PER_MARKER;
	  cmpnop &= mask;
	}
      n->range = rsize;
    }

  /* A complete byte swap should make the symbolic number to start with
     the largest digit in the highest order byte. Unchanged symbolic
     number indicates a read with same endianness as target architecture.  */
  if (n->n == cmpnop)
    *bswap = false;
  else if (n->n == cmpxchg)
    *bswap = true;
  else
    return NULL;

  /* Useless bit manipulation performed by code.  */
  if (!n->base_addr && n->n == cmpnop && n->n_ops == 1)
    return NULL;

  n->range *= BITS_PER_UNIT;
  return ins_stmt;
}

namespace {

const pass_data pass_data_optimize_bswap =
{
  GIMPLE_PASS, /* type */
  "bswap", /* name */
  OPTGROUP_NONE, /* optinfo_flags */
  TV_NONE, /* tv_id */
  PROP_ssa, /* properties_required */
  0, /* properties_provided */
  0, /* properties_destroyed */
  0, /* todo_flags_start */
  0, /* todo_flags_finish */
};

class pass_optimize_bswap : public gimple_opt_pass
{
public:
  pass_optimize_bswap (gcc::context *ctxt)
    : gimple_opt_pass (pass_data_optimize_bswap, ctxt)
  {}

  /* opt_pass methods: */
  virtual bool gate (function *)
    {
      return flag_expensive_optimizations && optimize;
    }

  virtual unsigned int execute (function *);

}; // class pass_optimize_bswap

/* Perform the bswap optimization: replace the expression computed in the rhs
   of CUR_STMT by an equivalent bswap, load or load + bswap expression.
   Which of these alternatives replace the rhs is given by N->base_addr (non
   null if a load is needed) and BSWAP.  The type, VUSE and set-alias of the
   load to perform are also given in N while the builtin bswap invoke is given
   in FNDEL.  Finally, if a load is involved, SRC_STMT refers to one of the
   load statements involved to construct the rhs in CUR_STMT and N->range gives
   the size of the rhs expression for maintaining some statistics.

   Note that if the replacement involve a load, CUR_STMT is moved just after
   SRC_STMT to do the load with the same VUSE which can lead to CUR_STMT
   changing of basic block.  */

static bool
bswap_replace (gimple *cur_stmt, gimple *ins_stmt, tree fndecl,
	       tree bswap_type, tree load_type, struct symbolic_number *n,
	       bool bswap)
{
  gimple_stmt_iterator gsi;
  tree src, tmp, tgt;
  gimple *bswap_stmt;

  gsi = gsi_for_stmt (cur_stmt);
  src = n->src;
  tgt = gimple_assign_lhs (cur_stmt);

  /* Need to load the value from memory first.  */
  if (n->base_addr)
    {
      gimple_stmt_iterator gsi_ins = gsi_for_stmt (ins_stmt);
      tree addr_expr, addr_tmp, val_expr, val_tmp;
      tree load_offset_ptr, aligned_load_type;
      gimple *addr_stmt, *load_stmt;
      unsigned align;
      HOST_WIDE_INT load_offset = 0;
      basic_block ins_bb, cur_bb;

      ins_bb = gimple_bb (ins_stmt);
      cur_bb = gimple_bb (cur_stmt);
      if (!dominated_by_p (CDI_DOMINATORS, cur_bb, ins_bb))
	return false;

      align = get_object_alignment (src);

      /* Move cur_stmt just before  one of the load of the original
	 to ensure it has the same VUSE.  See PR61517 for what could
	 go wrong.  */
      if (gimple_bb (cur_stmt) != gimple_bb (ins_stmt))
	reset_flow_sensitive_info (gimple_assign_lhs (cur_stmt));
      gsi_move_before (&gsi, &gsi_ins);
      gsi = gsi_for_stmt (cur_stmt);

      /* Compute address to load from and cast according to the size
	 of the load.  */
      addr_expr = build_fold_addr_expr (unshare_expr (src));
      if (is_gimple_mem_ref_addr (addr_expr))
	addr_tmp = addr_expr;
      else
	{
	  addr_tmp = make_temp_ssa_name (TREE_TYPE (addr_expr), NULL,
					 "load_src");
	  addr_stmt = gimple_build_assign (addr_tmp, addr_expr);
	  gsi_insert_before (&gsi, addr_stmt, GSI_SAME_STMT);
	}

      /* Perform the load.  */
      aligned_load_type = load_type;
      if (align < TYPE_ALIGN (load_type))
	aligned_load_type = build_aligned_type (load_type, align);
      load_offset_ptr = build_int_cst (n->alias_set, load_offset);
      val_expr = fold_build2 (MEM_REF, aligned_load_type, addr_tmp,
			      load_offset_ptr);

      if (!bswap)
	{
	  if (n->range == 16)
	    nop_stats.found_16bit++;
	  else if (n->range == 32)
	    nop_stats.found_32bit++;
	  else
	    {
	      gcc_assert (n->range == 64);
	      nop_stats.found_64bit++;
	    }

	  /* Convert the result of load if necessary.  */
	  if (!useless_type_conversion_p (TREE_TYPE (tgt), load_type))
	    {
	      val_tmp = make_temp_ssa_name (aligned_load_type, NULL,
					    "load_dst");
	      load_stmt = gimple_build_assign (val_tmp, val_expr);
	      gimple_set_vuse (load_stmt, n->vuse);
	      gsi_insert_before (&gsi, load_stmt, GSI_SAME_STMT);
	      gimple_assign_set_rhs_with_ops (&gsi, NOP_EXPR, val_tmp);
	    }
	  else
	    {
	      gimple_assign_set_rhs_with_ops (&gsi, MEM_REF, val_expr);
	      gimple_set_vuse (cur_stmt, n->vuse);
	    }
	  update_stmt (cur_stmt);

	  if (dump_file)
	    {
	      fprintf (dump_file,
		       "%d bit load in target endianness found at: ",
		       (int) n->range);
	      print_gimple_stmt (dump_file, cur_stmt, 0);
	    }
	  return true;
	}
      else
	{
	  val_tmp = make_temp_ssa_name (aligned_load_type, NULL, "load_dst");
	  load_stmt = gimple_build_assign (val_tmp, val_expr);
	  gimple_set_vuse (load_stmt, n->vuse);
	  gsi_insert_before (&gsi, load_stmt, GSI_SAME_STMT);
	}
      src = val_tmp;
    }
  else if (!bswap)
    {
      gimple *g;
      if (!useless_type_conversion_p (TREE_TYPE (tgt), TREE_TYPE (src)))
	{
	  if (!is_gimple_val (src))
	    return false;
	  g = gimple_build_assign (tgt, NOP_EXPR, src);
	}
      else
	g = gimple_build_assign (tgt, src);
      if (n->range == 16)
	nop_stats.found_16bit++;
      else if (n->range == 32)
	nop_stats.found_32bit++;
      else
	{
	  gcc_assert (n->range == 64);
	  nop_stats.found_64bit++;
	}
      if (dump_file)
	{
	  fprintf (dump_file,
		   "%d bit reshuffle in target endianness found at: ",
		   (int) n->range);
	  print_gimple_stmt (dump_file, cur_stmt, 0);
	}
      gsi_replace (&gsi, g, true);
      return true;
    }
  else if (TREE_CODE (src) == BIT_FIELD_REF)
    src = TREE_OPERAND (src, 0);

  if (n->range == 16)
    bswap_stats.found_16bit++;
  else if (n->range == 32)
    bswap_stats.found_32bit++;
  else
    {
      gcc_assert (n->range == 64);
      bswap_stats.found_64bit++;
    }

  tmp = src;

  /* Convert the src expression if necessary.  */
  if (!useless_type_conversion_p (TREE_TYPE (tmp), bswap_type))
    {
      gimple *convert_stmt;

      tmp = make_temp_ssa_name (bswap_type, NULL, "bswapsrc");
      convert_stmt = gimple_build_assign (tmp, NOP_EXPR, src);
      gsi_insert_before (&gsi, convert_stmt, GSI_SAME_STMT);
    }

  /* Canonical form for 16 bit bswap is a rotate expression.  Only 16bit values
     are considered as rotation of 2N bit values by N bits is generally not
     equivalent to a bswap.  Consider for instance 0x01020304 r>> 16 which
     gives 0x03040102 while a bswap for that value is 0x04030201.  */
  if (bswap && n->range == 16)
    {
      tree count = build_int_cst (NULL, BITS_PER_UNIT);
      src = fold_build2 (LROTATE_EXPR, bswap_type, tmp, count);
      bswap_stmt = gimple_build_assign (NULL, src);
    }
  else
    bswap_stmt = gimple_build_call (fndecl, 1, tmp);

  tmp = tgt;

  /* Convert the result if necessary.  */
  if (!useless_type_conversion_p (TREE_TYPE (tgt), bswap_type))
    {
      gimple *convert_stmt;

      tmp = make_temp_ssa_name (bswap_type, NULL, "bswapdst");
      convert_stmt = gimple_build_assign (tgt, NOP_EXPR, tmp);
      gsi_insert_after (&gsi, convert_stmt, GSI_SAME_STMT);
    }

  gimple_set_lhs (bswap_stmt, tmp);

  if (dump_file)
    {
      fprintf (dump_file, "%d bit bswap implementation found at: ",
	       (int) n->range);
      print_gimple_stmt (dump_file, cur_stmt, 0);
    }

  gsi_insert_after (&gsi, bswap_stmt, GSI_SAME_STMT);
  gsi_remove (&gsi, true);
  return true;
}

/* Find manual byte swap implementations as well as load in a given
   endianness. Byte swaps are turned into a bswap builtin invokation
   while endian loads are converted to bswap builtin invokation or
   simple load according to the target endianness.  */

unsigned int
pass_optimize_bswap::execute (function *fun)
{
  basic_block bb;
  bool bswap32_p, bswap64_p;
  bool changed = false;
  tree bswap32_type = NULL_TREE, bswap64_type = NULL_TREE;

  if (BITS_PER_UNIT != 8)
    return 0;

  bswap32_p = (builtin_decl_explicit_p (BUILT_IN_BSWAP32)
	       && optab_handler (bswap_optab, SImode) != CODE_FOR_nothing);
  bswap64_p = (builtin_decl_explicit_p (BUILT_IN_BSWAP64)
	       && (optab_handler (bswap_optab, DImode) != CODE_FOR_nothing
		   || (bswap32_p && word_mode == SImode)));

  /* Determine the argument type of the builtins.  The code later on
     assumes that the return and argument type are the same.  */
  if (bswap32_p)
    {
      tree fndecl = builtin_decl_explicit (BUILT_IN_BSWAP32);
      bswap32_type = TREE_VALUE (TYPE_ARG_TYPES (TREE_TYPE (fndecl)));
    }

  if (bswap64_p)
    {
      tree fndecl = builtin_decl_explicit (BUILT_IN_BSWAP64);
      bswap64_type = TREE_VALUE (TYPE_ARG_TYPES (TREE_TYPE (fndecl)));
    }

  memset (&nop_stats, 0, sizeof (nop_stats));
  memset (&bswap_stats, 0, sizeof (bswap_stats));
  calculate_dominance_info (CDI_DOMINATORS);

  FOR_EACH_BB_FN (bb, fun)
    {
      gimple_stmt_iterator gsi;

      /* We do a reverse scan for bswap patterns to make sure we get the
	 widest match. As bswap pattern matching doesn't handle previously
	 inserted smaller bswap replacements as sub-patterns, the wider
	 variant wouldn't be detected.  */
      for (gsi = gsi_last_bb (bb); !gsi_end_p (gsi);)
        {
	  gimple *ins_stmt, *cur_stmt = gsi_stmt (gsi);
	  tree fndecl = NULL_TREE, bswap_type = NULL_TREE, load_type;
	  enum tree_code code;
	  struct symbolic_number n;
	  bool bswap;

	  /* This gsi_prev (&gsi) is not part of the for loop because cur_stmt
	     might be moved to a different basic block by bswap_replace and gsi
	     must not points to it if that's the case.  Moving the gsi_prev
	     there make sure that gsi points to the statement previous to
	     cur_stmt while still making sure that all statements are
	     considered in this basic block.  */
	  gsi_prev (&gsi);

	  if (!is_gimple_assign (cur_stmt))
	    continue;

	  code = gimple_assign_rhs_code (cur_stmt);
	  switch (code)
	    {
	    case LROTATE_EXPR:
	    case RROTATE_EXPR:
	      if (!tree_fits_uhwi_p (gimple_assign_rhs2 (cur_stmt))
		  || tree_to_uhwi (gimple_assign_rhs2 (cur_stmt))
		     % BITS_PER_UNIT)
		continue;
	      /* Fall through.  */
	    case BIT_IOR_EXPR:
	      break;
	    default:
	      continue;
	    }

	  ins_stmt = find_bswap_or_nop (cur_stmt, &n, &bswap);

	  if (!ins_stmt)
	    continue;

	  switch (n.range)
	    {
	    case 16:
	      /* Already in canonical form, nothing to do.  */
	      if (code == LROTATE_EXPR || code == RROTATE_EXPR)
		continue;
	      load_type = bswap_type = uint16_type_node;
	      break;
	    case 32:
	      load_type = uint32_type_node;
	      if (bswap32_p)
		{
		  fndecl = builtin_decl_explicit (BUILT_IN_BSWAP32);
		  bswap_type = bswap32_type;
		}
	      break;
	    case 64:
	      load_type = uint64_type_node;
	      if (bswap64_p)
		{
		  fndecl = builtin_decl_explicit (BUILT_IN_BSWAP64);
		  bswap_type = bswap64_type;
		}
	      break;
	    default:
	      continue;
	    }

	  if (bswap && !fndecl && n.range != 16)
	    continue;

	  if (bswap_replace (cur_stmt, ins_stmt, fndecl, bswap_type, load_type,
			     &n, bswap))
	    changed = true;
	}
    }

  statistics_counter_event (fun, "16-bit nop implementations found",
			    nop_stats.found_16bit);
  statistics_counter_event (fun, "32-bit nop implementations found",
			    nop_stats.found_32bit);
  statistics_counter_event (fun, "64-bit nop implementations found",
			    nop_stats.found_64bit);
  statistics_counter_event (fun, "16-bit bswap implementations found",
			    bswap_stats.found_16bit);
  statistics_counter_event (fun, "32-bit bswap implementations found",
			    bswap_stats.found_32bit);
  statistics_counter_event (fun, "64-bit bswap implementations found",
			    bswap_stats.found_64bit);

  return (changed ? TODO_update_ssa : 0);
}

} // anon namespace

gimple_opt_pass *
make_pass_optimize_bswap (gcc::context *ctxt)
{
  return new pass_optimize_bswap (ctxt);
}

/* Return true if stmt is a type conversion operation that can be stripped
   when used in a widening multiply operation.  */
static bool
widening_mult_conversion_strippable_p (tree result_type, gimple *stmt)
{
  enum tree_code rhs_code = gimple_assign_rhs_code (stmt);

  if (TREE_CODE (result_type) == INTEGER_TYPE)
    {
      tree op_type;
      tree inner_op_type;

      if (!CONVERT_EXPR_CODE_P (rhs_code))
	return false;

      op_type = TREE_TYPE (gimple_assign_lhs (stmt));

      /* If the type of OP has the same precision as the result, then
	 we can strip this conversion.  The multiply operation will be
	 selected to create the correct extension as a by-product.  */
      if (TYPE_PRECISION (result_type) == TYPE_PRECISION (op_type))
	return true;

      /* We can also strip a conversion if it preserves the signed-ness of
	 the operation and doesn't narrow the range.  */
      inner_op_type = TREE_TYPE (gimple_assign_rhs1 (stmt));

      /* If the inner-most type is unsigned, then we can strip any
	 intermediate widening operation.  If it's signed, then the
	 intermediate widening operation must also be signed.  */
      if ((TYPE_UNSIGNED (inner_op_type)
	   || TYPE_UNSIGNED (op_type) == TYPE_UNSIGNED (inner_op_type))
	  && TYPE_PRECISION (op_type) > TYPE_PRECISION (inner_op_type))
	return true;

      return false;
    }

  return rhs_code == FIXED_CONVERT_EXPR;
}

/* Return true if RHS is a suitable operand for a widening multiplication,
   assuming a target type of TYPE.
   There are two cases:

     - RHS makes some value at least twice as wide.  Store that value
       in *NEW_RHS_OUT if so, and store its type in *TYPE_OUT.

     - RHS is an integer constant.  Store that value in *NEW_RHS_OUT if so,
       but leave *TYPE_OUT untouched.  */

static bool
is_widening_mult_rhs_p (tree type, tree rhs, tree *type_out,
			tree *new_rhs_out)
{
  gimple *stmt;
  tree type1, rhs1;

  if (TREE_CODE (rhs) == SSA_NAME)
    {
      stmt = SSA_NAME_DEF_STMT (rhs);
      if (is_gimple_assign (stmt))
	{
	  if (! widening_mult_conversion_strippable_p (type, stmt))
	    rhs1 = rhs;
	  else
	    {
	      rhs1 = gimple_assign_rhs1 (stmt);

	      if (TREE_CODE (rhs1) == INTEGER_CST)
		{
		  *new_rhs_out = rhs1;
		  *type_out = NULL;
		  return true;
		}
	    }
	}
      else
	rhs1 = rhs;

      type1 = TREE_TYPE (rhs1);

      if (TREE_CODE (type1) != TREE_CODE (type)
	  || TYPE_PRECISION (type1) * 2 > TYPE_PRECISION (type))
	return false;

      *new_rhs_out = rhs1;
      *type_out = type1;
      return true;
    }

  if (TREE_CODE (rhs) == INTEGER_CST)
    {
      *new_rhs_out = rhs;
      *type_out = NULL;
      return true;
    }

  return false;
}

/* Return true if STMT performs a widening multiplication, assuming the
   output type is TYPE.  If so, store the unwidened types of the operands
   in *TYPE1_OUT and *TYPE2_OUT respectively.  Also fill *RHS1_OUT and
   *RHS2_OUT such that converting those operands to types *TYPE1_OUT
   and *TYPE2_OUT would give the operands of the multiplication.  */

static bool
is_widening_mult_p (gimple *stmt,
		    tree *type1_out, tree *rhs1_out,
		    tree *type2_out, tree *rhs2_out)
{
  tree type = TREE_TYPE (gimple_assign_lhs (stmt));

  if (TREE_CODE (type) != INTEGER_TYPE
      && TREE_CODE (type) != FIXED_POINT_TYPE)
    return false;

  if (!is_widening_mult_rhs_p (type, gimple_assign_rhs1 (stmt), type1_out,
			       rhs1_out))
    return false;

  if (!is_widening_mult_rhs_p (type, gimple_assign_rhs2 (stmt), type2_out,
			       rhs2_out))
    return false;

  if (*type1_out == NULL)
    {
      if (*type2_out == NULL || !int_fits_type_p (*rhs1_out, *type2_out))
	return false;
      *type1_out = *type2_out;
    }

  if (*type2_out == NULL)
    {
      if (!int_fits_type_p (*rhs2_out, *type1_out))
	return false;
      *type2_out = *type1_out;
    }

  /* Ensure that the larger of the two operands comes first. */
  if (TYPE_PRECISION (*type1_out) < TYPE_PRECISION (*type2_out))
    {
      std::swap (*type1_out, *type2_out);
      std::swap (*rhs1_out, *rhs2_out);
    }

  return true;
}

/* Check to see if the CALL statement is an invocation of copysign
   with 1. being the first argument.  */
static bool
is_copysign_call_with_1 (gimple *call)
{
  gcall *c = dyn_cast <gcall *> (call);
  if (! c)
    return false;

  enum combined_fn code = gimple_call_combined_fn (c);

  if (code == CFN_LAST)
    return false;

  if (builtin_fn_p (code))
    {
      switch (as_builtin_fn (code))
	{
	CASE_FLT_FN (BUILT_IN_COPYSIGN):
	CASE_FLT_FN_FLOATN_NX (BUILT_IN_COPYSIGN):
	  return real_onep (gimple_call_arg (c, 0));
	default:
	  return false;
	}
    }

  if (internal_fn_p (code))
    {
      switch (as_internal_fn (code))
	{
	case IFN_COPYSIGN:
	  return real_onep (gimple_call_arg (c, 0));
	default:
	  return false;
	}
    }

   return false;
}

/* Try to expand the pattern x * copysign (1, y) into xorsign (x, y).
   This only happens when the the xorsign optab is defined, if the
   pattern is not a xorsign pattern or if expansion fails FALSE is
   returned, otherwise TRUE is returned.  */
static bool
convert_expand_mult_copysign (gimple *stmt, gimple_stmt_iterator *gsi)
{
  tree treeop0, treeop1, lhs, type;
  location_t loc = gimple_location (stmt);
  lhs = gimple_assign_lhs (stmt);
  treeop0 = gimple_assign_rhs1 (stmt);
  treeop1 = gimple_assign_rhs2 (stmt);
  type = TREE_TYPE (lhs);
  machine_mode mode = TYPE_MODE (type);

  if (HONOR_SNANS (type))
    return false;

  if (TREE_CODE (treeop0) == SSA_NAME && TREE_CODE (treeop1) == SSA_NAME)
    {
      gimple *call0 = SSA_NAME_DEF_STMT (treeop0);
      if (!has_single_use (treeop0) || !is_copysign_call_with_1 (call0))
	{
	  call0 = SSA_NAME_DEF_STMT (treeop1);
	  if (!has_single_use (treeop1) || !is_copysign_call_with_1 (call0))
	    return false;

	  treeop1 = treeop0;
	}
	if (optab_handler (xorsign_optab, mode) == CODE_FOR_nothing)
	  return false;

	gcall *c = as_a<gcall*> (call0);
	treeop0 = gimple_call_arg (c, 1);

	gcall *call_stmt
	  = gimple_build_call_internal (IFN_XORSIGN, 2, treeop1, treeop0);
	gimple_set_lhs (call_stmt, lhs);
	gimple_set_location (call_stmt, loc);
	gsi_replace (gsi, call_stmt, true);
	return true;
    }

  return false;
}

/* Process a single gimple statement STMT, which has a MULT_EXPR as
   its rhs, and try to convert it into a WIDEN_MULT_EXPR.  The return
   value is true iff we converted the statement.  */

static bool
convert_mult_to_widen (gimple *stmt, gimple_stmt_iterator *gsi)
{
  tree lhs, rhs1, rhs2, type, type1, type2;
  enum insn_code handler;
  scalar_int_mode to_mode, from_mode, actual_mode;
  optab op;
  int actual_precision;
  location_t loc = gimple_location (stmt);
  bool from_unsigned1, from_unsigned2;

  lhs = gimple_assign_lhs (stmt);
  type = TREE_TYPE (lhs);
  if (TREE_CODE (type) != INTEGER_TYPE)
    return false;

  if (!is_widening_mult_p (stmt, &type1, &rhs1, &type2, &rhs2))
    return false;

  to_mode = SCALAR_INT_TYPE_MODE (type);
  from_mode = SCALAR_INT_TYPE_MODE (type1);
  from_unsigned1 = TYPE_UNSIGNED (type1);
  from_unsigned2 = TYPE_UNSIGNED (type2);

  if (from_unsigned1 && from_unsigned2)
    op = umul_widen_optab;
  else if (!from_unsigned1 && !from_unsigned2)
    op = smul_widen_optab;
  else
    op = usmul_widen_optab;

  handler = find_widening_optab_handler_and_mode (op, to_mode, from_mode,
						  &actual_mode);

  if (handler == CODE_FOR_nothing)
    {
      if (op != smul_widen_optab)
	{
	  /* We can use a signed multiply with unsigned types as long as
	     there is a wider mode to use, or it is the smaller of the two
	     types that is unsigned.  Note that type1 >= type2, always.  */
	  if ((TYPE_UNSIGNED (type1)
	       && TYPE_PRECISION (type1) == GET_MODE_PRECISION (from_mode))
	      || (TYPE_UNSIGNED (type2)
		  && TYPE_PRECISION (type2) == GET_MODE_PRECISION (from_mode)))
	    {
	      if (!GET_MODE_WIDER_MODE (from_mode).exists (&from_mode)
		  || GET_MODE_SIZE (to_mode) <= GET_MODE_SIZE (from_mode))
		return false;
	    }

	  op = smul_widen_optab;
	  handler = find_widening_optab_handler_and_mode (op, to_mode,
							  from_mode,
							  &actual_mode);

	  if (handler == CODE_FOR_nothing)
	    return false;

	  from_unsigned1 = from_unsigned2 = false;
	}
      else
	return false;
    }

  /* Ensure that the inputs to the handler are in the correct precison
     for the opcode.  This will be the full mode size.  */
  actual_precision = GET_MODE_PRECISION (actual_mode);
  if (2 * actual_precision > TYPE_PRECISION (type))
    return false;
  if (actual_precision != TYPE_PRECISION (type1)
      || from_unsigned1 != TYPE_UNSIGNED (type1))
    rhs1 = build_and_insert_cast (gsi, loc,
				  build_nonstandard_integer_type
				    (actual_precision, from_unsigned1), rhs1);
  if (actual_precision != TYPE_PRECISION (type2)
      || from_unsigned2 != TYPE_UNSIGNED (type2))
    rhs2 = build_and_insert_cast (gsi, loc,
				  build_nonstandard_integer_type
				    (actual_precision, from_unsigned2), rhs2);

  /* Handle constants.  */
  if (TREE_CODE (rhs1) == INTEGER_CST)
    rhs1 = fold_convert (type1, rhs1);
  if (TREE_CODE (rhs2) == INTEGER_CST)
    rhs2 = fold_convert (type2, rhs2);

  gimple_assign_set_rhs1 (stmt, rhs1);
  gimple_assign_set_rhs2 (stmt, rhs2);
  gimple_assign_set_rhs_code (stmt, WIDEN_MULT_EXPR);
  update_stmt (stmt);
  widen_mul_stats.widen_mults_inserted++;
  return true;
}

/* Process a single gimple statement STMT, which is found at the
   iterator GSI and has a either a PLUS_EXPR or a MINUS_EXPR as its
   rhs (given by CODE), and try to convert it into a
   WIDEN_MULT_PLUS_EXPR or a WIDEN_MULT_MINUS_EXPR.  The return value
   is true iff we converted the statement.  */

static bool
convert_plusminus_to_widen (gimple_stmt_iterator *gsi, gimple *stmt,
			    enum tree_code code)
{
  gimple *rhs1_stmt = NULL, *rhs2_stmt = NULL;
  gimple *conv1_stmt = NULL, *conv2_stmt = NULL, *conv_stmt;
  tree type, type1, type2, optype;
  tree lhs, rhs1, rhs2, mult_rhs1, mult_rhs2, add_rhs;
  enum tree_code rhs1_code = ERROR_MARK, rhs2_code = ERROR_MARK;
  optab this_optab;
  enum tree_code wmult_code;
  enum insn_code handler;
  scalar_mode to_mode, from_mode, actual_mode;
  location_t loc = gimple_location (stmt);
  int actual_precision;
  bool from_unsigned1, from_unsigned2;

  lhs = gimple_assign_lhs (stmt);
  type = TREE_TYPE (lhs);
  if (TREE_CODE (type) != INTEGER_TYPE
      && TREE_CODE (type) != FIXED_POINT_TYPE)
    return false;

  if (code == MINUS_EXPR)
    wmult_code = WIDEN_MULT_MINUS_EXPR;
  else
    wmult_code = WIDEN_MULT_PLUS_EXPR;

  rhs1 = gimple_assign_rhs1 (stmt);
  rhs2 = gimple_assign_rhs2 (stmt);

  if (TREE_CODE (rhs1) == SSA_NAME)
    {
      rhs1_stmt = SSA_NAME_DEF_STMT (rhs1);
      if (is_gimple_assign (rhs1_stmt))
	rhs1_code = gimple_assign_rhs_code (rhs1_stmt);
    }

  if (TREE_CODE (rhs2) == SSA_NAME)
    {
      rhs2_stmt = SSA_NAME_DEF_STMT (rhs2);
      if (is_gimple_assign (rhs2_stmt))
	rhs2_code = gimple_assign_rhs_code (rhs2_stmt);
    }

  /* Allow for one conversion statement between the multiply
     and addition/subtraction statement.  If there are more than
     one conversions then we assume they would invalidate this
     transformation.  If that's not the case then they should have
     been folded before now.  */
  if (CONVERT_EXPR_CODE_P (rhs1_code))
    {
      conv1_stmt = rhs1_stmt;
      rhs1 = gimple_assign_rhs1 (rhs1_stmt);
      if (TREE_CODE (rhs1) == SSA_NAME)
	{
	  rhs1_stmt = SSA_NAME_DEF_STMT (rhs1);
	  if (is_gimple_assign (rhs1_stmt))
	    rhs1_code = gimple_assign_rhs_code (rhs1_stmt);
	}
      else
	return false;
    }
  if (CONVERT_EXPR_CODE_P (rhs2_code))
    {
      conv2_stmt = rhs2_stmt;
      rhs2 = gimple_assign_rhs1 (rhs2_stmt);
      if (TREE_CODE (rhs2) == SSA_NAME)
	{
	  rhs2_stmt = SSA_NAME_DEF_STMT (rhs2);
	  if (is_gimple_assign (rhs2_stmt))
	    rhs2_code = gimple_assign_rhs_code (rhs2_stmt);
	}
      else
	return false;
    }

  /* If code is WIDEN_MULT_EXPR then it would seem unnecessary to call
     is_widening_mult_p, but we still need the rhs returns.

     It might also appear that it would be sufficient to use the existing
     operands of the widening multiply, but that would limit the choice of
     multiply-and-accumulate instructions.

     If the widened-multiplication result has more than one uses, it is
     probably wiser not to do the conversion.  */
  if (code == PLUS_EXPR
      && (rhs1_code == MULT_EXPR || rhs1_code == WIDEN_MULT_EXPR))
    {
      if (!has_single_use (rhs1)
	  || !is_widening_mult_p (rhs1_stmt, &type1, &mult_rhs1,
				  &type2, &mult_rhs2))
	return false;
      add_rhs = rhs2;
      conv_stmt = conv1_stmt;
    }
  else if (rhs2_code == MULT_EXPR || rhs2_code == WIDEN_MULT_EXPR)
    {
      if (!has_single_use (rhs2)
	  || !is_widening_mult_p (rhs2_stmt, &type1, &mult_rhs1,
				  &type2, &mult_rhs2))
	return false;
      add_rhs = rhs1;
      conv_stmt = conv2_stmt;
    }
  else
    return false;

  to_mode = SCALAR_TYPE_MODE (type);
  from_mode = SCALAR_TYPE_MODE (type1);
  from_unsigned1 = TYPE_UNSIGNED (type1);
  from_unsigned2 = TYPE_UNSIGNED (type2);
  optype = type1;

  /* There's no such thing as a mixed sign madd yet, so use a wider mode.  */
  if (from_unsigned1 != from_unsigned2)
    {
      if (!INTEGRAL_TYPE_P (type))
	return false;
      /* We can use a signed multiply with unsigned types as long as
	 there is a wider mode to use, or it is the smaller of the two
	 types that is unsigned.  Note that type1 >= type2, always.  */
      if ((from_unsigned1
	   && TYPE_PRECISION (type1) == GET_MODE_PRECISION (from_mode))
	  || (from_unsigned2
	      && TYPE_PRECISION (type2) == GET_MODE_PRECISION (from_mode)))
	{
	  if (!GET_MODE_WIDER_MODE (from_mode).exists (&from_mode)
	      || GET_MODE_SIZE (from_mode) >= GET_MODE_SIZE (to_mode))
	    return false;
	}

      from_unsigned1 = from_unsigned2 = false;
      optype = build_nonstandard_integer_type (GET_MODE_PRECISION (from_mode),
					       false);
    }

  /* If there was a conversion between the multiply and addition
     then we need to make sure it fits a multiply-and-accumulate.
     The should be a single mode change which does not change the
     value.  */
  if (conv_stmt)
    {
      /* We use the original, unmodified data types for this.  */
      tree from_type = TREE_TYPE (gimple_assign_rhs1 (conv_stmt));
      tree to_type = TREE_TYPE (gimple_assign_lhs (conv_stmt));
      int data_size = TYPE_PRECISION (type1) + TYPE_PRECISION (type2);
      bool is_unsigned = TYPE_UNSIGNED (type1) && TYPE_UNSIGNED (type2);

      if (TYPE_PRECISION (from_type) > TYPE_PRECISION (to_type))
	{
	  /* Conversion is a truncate.  */
	  if (TYPE_PRECISION (to_type) < data_size)
	    return false;
	}
      else if (TYPE_PRECISION (from_type) < TYPE_PRECISION (to_type))
	{
	  /* Conversion is an extend.  Check it's the right sort.  */
	  if (TYPE_UNSIGNED (from_type) != is_unsigned
	      && !(is_unsigned && TYPE_PRECISION (from_type) > data_size))
	    return false;
	}
      /* else convert is a no-op for our purposes.  */
    }

  /* Verify that the machine can perform a widening multiply
     accumulate in this mode/signedness combination, otherwise
     this transformation is likely to pessimize code.  */
  this_optab = optab_for_tree_code (wmult_code, optype, optab_default);
  handler = find_widening_optab_handler_and_mode (this_optab, to_mode,
						  from_mode, &actual_mode);

  if (handler == CODE_FOR_nothing)
    return false;

  /* Ensure that the inputs to the handler are in the correct precison
     for the opcode.  This will be the full mode size.  */
  actual_precision = GET_MODE_PRECISION (actual_mode);
  if (actual_precision != TYPE_PRECISION (type1)
      || from_unsigned1 != TYPE_UNSIGNED (type1))
    mult_rhs1 = build_and_insert_cast (gsi, loc,
				       build_nonstandard_integer_type
				         (actual_precision, from_unsigned1),
				       mult_rhs1);
  if (actual_precision != TYPE_PRECISION (type2)
      || from_unsigned2 != TYPE_UNSIGNED (type2))
    mult_rhs2 = build_and_insert_cast (gsi, loc,
				       build_nonstandard_integer_type
					 (actual_precision, from_unsigned2),
				       mult_rhs2);

  if (!useless_type_conversion_p (type, TREE_TYPE (add_rhs)))
    add_rhs = build_and_insert_cast (gsi, loc, type, add_rhs);

  /* Handle constants.  */
  if (TREE_CODE (mult_rhs1) == INTEGER_CST)
    mult_rhs1 = fold_convert (type1, mult_rhs1);
  if (TREE_CODE (mult_rhs2) == INTEGER_CST)
    mult_rhs2 = fold_convert (type2, mult_rhs2);

  gimple_assign_set_rhs_with_ops (gsi, wmult_code, mult_rhs1, mult_rhs2,
				  add_rhs);
  update_stmt (gsi_stmt (*gsi));
  widen_mul_stats.maccs_inserted++;
  return true;
}

/* If STMT is a call to IFN_COND_{ADD,SUB}, return the equivalent
   fused multiply-add/subtract function, otherwise return IFN_LAST.  */

static internal_fn
fused_cond_internal_fn (gimple *stmt)
{
  gcall *call = dyn_cast <gcall *> (stmt);
  if (!call || !gimple_call_internal_p (call))
    return IFN_LAST;

  switch (gimple_call_internal_fn (call))
    {
    case IFN_COND_ADD:
      return IFN_COND_FMA_REV;
    case IFN_COND_SUB:
      return IFN_COND_FNMA_REV;
    default:
      return IFN_LAST;
    }
}

/* gimple_fold callback that "valueizes" everything.  */

static tree
aggressive_valueize (tree val)
{
  return val;
}

/* Combine the multiplication at MUL_STMT with operands MULOP1 and MULOP2
   with uses in additions and subtractions to form fused multiply-add
   operations.  Returns true if successful and MUL_STMT should be removed.  */

static bool
convert_mult_to_fma (gimple *mul_stmt, tree op1, tree op2)
{
  tree mul_result = gimple_get_lhs (mul_stmt);
  tree type = TREE_TYPE (mul_result);
  gimple *use_stmt, *neguse_stmt;
  gcall *fma_stmt;
  use_operand_p use_p;
  imm_use_iterator imm_iter;

  if (FLOAT_TYPE_P (type)
      && flag_fp_contract_mode == FP_CONTRACT_OFF)
    return false;

  /* We don't want to do bitfield reduction ops.  */
<<<<<<< HEAD
  if (partial_integral_type_p (type))
=======
  if (INTEGRAL_TYPE_P (type)
      && !type_has_mode_precision_p (type))
>>>>>>> 5865bc94
    return false;

  /* If the target doesn't support it, don't generate it.  We assume that
     if fma isn't available then fms, fnma or fnms are not either.  */
  optimization_type opt_type = bb_optimization_type (gimple_bb (mul_stmt));
  if (!direct_internal_fn_supported_p (IFN_FMA, type, opt_type))
    return false;

  /* If the multiplication has zero uses, it is kept around probably because
     of -fnon-call-exceptions.  Don't optimize it away in that case,
     it is DCE job.  */
  if (has_zero_uses (mul_result))
    return false;

  /* Make sure that the multiplication statement becomes dead after
     the transformation, thus that all uses are transformed to FMAs.
     This means we assume that an FMA operation has the same cost
     as an addition.  */
  FOR_EACH_IMM_USE_FAST (use_p, imm_iter, mul_result)
    {
      tree result = mul_result;
      bool negate_p = false;

      use_stmt = USE_STMT (use_p);

      if (is_gimple_debug (use_stmt))
	continue;

      /* For now restrict this operations to single basic blocks.  In theory
	 we would want to support sinking the multiplication in
	 m = a*b;
	 if ()
	   ma = m + c;
	 else
	   d = m;
	 to form a fma in the then block and sink the multiplication to the
	 else block.  */
      if (gimple_bb (use_stmt) != gimple_bb (mul_stmt))
	return false;

      /* A negate on the multiplication leads to FNMA.  */
      if (is_gimple_assign (use_stmt)
	  && gimple_assign_rhs_code (use_stmt) == NEGATE_EXPR)
	{
	  ssa_op_iter iter;
	  use_operand_p usep;

	  result = gimple_assign_lhs (use_stmt);

	  /* Make sure the negate statement becomes dead with this
	     single transformation.  */
	  if (!single_imm_use (gimple_assign_lhs (use_stmt),
			       &use_p, &neguse_stmt))
	    return false;

	  /* Make sure the multiplication isn't also used on that stmt.  */
	  FOR_EACH_PHI_OR_STMT_USE (usep, neguse_stmt, iter, SSA_OP_USE)
	    if (USE_FROM_PTR (usep) == mul_result)
	      return false;

	  /* Re-validate.  */
	  use_stmt = neguse_stmt;
	  if (gimple_bb (use_stmt) != gimple_bb (mul_stmt))
	    return false;

	  negate_p = true;
	}

      if (gassign *assign = dyn_cast <gassign *> (use_stmt))
	{
	  switch (gimple_assign_rhs_code (assign))
	    {
	    case MINUS_EXPR:
	      if (gimple_assign_rhs2 (use_stmt) == result)
		negate_p = !negate_p;
	      /* If the subtrahend (gimple_assign_rhs2 (use_stmt)) is
		 computed by a MULT_EXPR that we'll visit later, we
		 might be able to get a more profitable match with fnma.
		 OTOH, if we don't, a negate / fma pair has likely lower
		 latency that a mult / subtract pair.  */
	      else if (!negate_p
		       && !direct_internal_fn_supported_p (IFN_FMS, type,
							   opt_type)
		       && direct_internal_fn_supported_p (IFN_FNMA, type,
							  opt_type))
		{
		  tree rhs2 = gimple_assign_rhs2 (use_stmt);
		  if (TREE_CODE (rhs2) == SSA_NAME)
		    {
		      gimple *stmt2 = SSA_NAME_DEF_STMT (rhs2);
		      if (has_single_use (rhs2)
			  && is_gimple_assign (stmt2)
			  && gimple_assign_rhs_code (stmt2) == MULT_EXPR)
			return false;
		    }
		}
	      break;
	    case PLUS_EXPR:
	      break;
	    default:
	      /* FMA can only be formed from PLUS and MINUS.  */
	      return false;
	    }

	  /* We can't handle a * b + a * b.  */
	  if (gimple_assign_rhs1 (use_stmt) == gimple_assign_rhs2 (use_stmt))
	    return false;
	}
      else
	{
	  internal_fn ifn = fused_cond_internal_fn (use_stmt);
	  if (ifn == IFN_LAST)
	    return false;
	  if (result != gimple_call_arg (use_stmt, 2))
	    return false;
	  if (!direct_internal_fn_supported_p (ifn, type, opt_type))
	    return false;
	}

      /* While it is possible to validate whether or not the exact form
	 that we've recognized is available in the backend, the assumption
	 is that the transformation is never a loss.  For instance, suppose
	 the target only has the plain FMA pattern available.  Consider
	 a*b-c -> fma(a,b,-c): we've exchanged MUL+SUB for FMA+NEG, which
	 is still two operations.  Consider -(a*b)-c -> fma(-a,b,-c): we
	 still have 3 operations, but in the FMA form the two NEGs are
	 independent and could be run in parallel.  */
    }

  FOR_EACH_IMM_USE_STMT (use_stmt, imm_iter, mul_result)
    {
      gimple_stmt_iterator gsi = gsi_for_stmt (use_stmt);
      tree addop, mulop1 = op1, result = mul_result;
      bool negate_p = false;
      gimple_seq seq = NULL;

      if (is_gimple_debug (use_stmt))
	continue;

      if (is_gimple_assign (use_stmt)
	  && gimple_assign_rhs_code (use_stmt) == NEGATE_EXPR)
	{
	  result = gimple_assign_lhs (use_stmt);
	  single_imm_use (gimple_assign_lhs (use_stmt), &use_p, &neguse_stmt);
	  gsi_remove (&gsi, true);
	  release_defs (use_stmt);

	  use_stmt = neguse_stmt;
	  gsi = gsi_for_stmt (use_stmt);
	  negate_p = true;
	}

      internal_fn ifn;
      if (gassign *assign = dyn_cast <gassign *> (use_stmt))
	{
	  ifn = IFN_FMA;
	  if (gimple_assign_rhs1 (assign) == result)
	    {
	      addop = gimple_assign_rhs2 (assign);
	      /* a * b - c -> a * b + (-c)  */
	      if (gimple_assign_rhs_code (assign) == MINUS_EXPR)
		addop = gimple_build (&seq, NEGATE_EXPR, type, addop);
	    }
	  else
	    {
	      addop = gimple_assign_rhs1 (assign);
	      /* a - b * c -> (-b) * c + a */
	      if (gimple_assign_rhs_code (assign) == MINUS_EXPR)
		negate_p = !negate_p;
	    }
	}
      else
	{
	  ifn = fused_cond_internal_fn (use_stmt);
	  gcc_assert (ifn != IFN_LAST);
	  addop = gimple_call_arg (use_stmt, 1);
	}

      if (negate_p)
	mulop1 = gimple_build (&seq, NEGATE_EXPR, type, mulop1);

      if (seq)
	gsi_insert_seq_before (&gsi, seq, GSI_SAME_STMT);

      if (ifn == IFN_FMA)
	fma_stmt = gimple_build_call_internal (IFN_FMA, 3, mulop1, op2, addop);
      else
	fma_stmt = gimple_build_call_internal (ifn, 4,
					       gimple_call_arg (use_stmt, 0),
					       addop, mulop1, op2);
      gimple_set_lhs (fma_stmt, gimple_get_lhs (use_stmt));
      gsi_replace (&gsi, fma_stmt, true);
      /* Valueize aggressively so that we generate FMS, FNMA and FNMS
	 regardless of where the negation occurs.  */
      if (fold_stmt (&gsi, aggressive_valueize))
	update_stmt (gsi_stmt (gsi));
      widen_mul_stats.fmas_inserted++;
    }

  return true;
}


/* Helper function of match_uaddsub_overflow.  Return 1
   if USE_STMT is unsigned overflow check ovf != 0 for
   STMT, -1 if USE_STMT is unsigned overflow check ovf == 0
   and 0 otherwise.  */

static int
uaddsub_overflow_check_p (gimple *stmt, gimple *use_stmt)
{
  enum tree_code ccode = ERROR_MARK;
  tree crhs1 = NULL_TREE, crhs2 = NULL_TREE;
  if (gimple_code (use_stmt) == GIMPLE_COND)
    {
      ccode = gimple_cond_code (use_stmt);
      crhs1 = gimple_cond_lhs (use_stmt);
      crhs2 = gimple_cond_rhs (use_stmt);
    }
  else if (is_gimple_assign (use_stmt))
    {
      if (gimple_assign_rhs_class (use_stmt) == GIMPLE_BINARY_RHS)
	{
	  ccode = gimple_assign_rhs_code (use_stmt);
	  crhs1 = gimple_assign_rhs1 (use_stmt);
	  crhs2 = gimple_assign_rhs2 (use_stmt);
	}
      else if (gimple_assign_rhs_code (use_stmt) == COND_EXPR)
	{
	  tree cond = gimple_assign_rhs1 (use_stmt);
	  if (COMPARISON_CLASS_P (cond))
	    {
	      ccode = TREE_CODE (cond);
	      crhs1 = TREE_OPERAND (cond, 0);
	      crhs2 = TREE_OPERAND (cond, 1);
	    }
	  else
	    return 0;
	}
      else
	return 0;
    }
  else
    return 0;

  if (TREE_CODE_CLASS (ccode) != tcc_comparison)
    return 0;

  enum tree_code code = gimple_assign_rhs_code (stmt);
  tree lhs = gimple_assign_lhs (stmt);
  tree rhs1 = gimple_assign_rhs1 (stmt);
  tree rhs2 = gimple_assign_rhs2 (stmt);

  switch (ccode)
    {
    case GT_EXPR:
    case LE_EXPR:
      /* r = a - b; r > a or r <= a
	 r = a + b; a > r or a <= r or b > r or b <= r.  */
      if ((code == MINUS_EXPR && crhs1 == lhs && crhs2 == rhs1)
	  || (code == PLUS_EXPR && (crhs1 == rhs1 || crhs1 == rhs2)
	      && crhs2 == lhs))
	return ccode == GT_EXPR ? 1 : -1;
      break;
    case LT_EXPR:
    case GE_EXPR:
      /* r = a - b; a < r or a >= r
	 r = a + b; r < a or r >= a or r < b or r >= b.  */
      if ((code == MINUS_EXPR && crhs1 == rhs1 && crhs2 == lhs)
	  || (code == PLUS_EXPR && crhs1 == lhs
	      && (crhs2 == rhs1 || crhs2 == rhs2)))
	return ccode == LT_EXPR ? 1 : -1;
      break;
    default:
      break;
    }
  return 0;
}

/* Recognize for unsigned x
   x = y - z;
   if (x > y)
   where there are other uses of x and replace it with
   _7 = SUB_OVERFLOW (y, z);
   x = REALPART_EXPR <_7>;
   _8 = IMAGPART_EXPR <_7>;
   if (_8)
   and similarly for addition.  */

static bool
match_uaddsub_overflow (gimple_stmt_iterator *gsi, gimple *stmt,
			enum tree_code code)
{
  tree lhs = gimple_assign_lhs (stmt);
  tree type = TREE_TYPE (lhs);
  use_operand_p use_p;
  imm_use_iterator iter;
  bool use_seen = false;
  bool ovf_use_seen = false;
  gimple *use_stmt;

  gcc_checking_assert (code == PLUS_EXPR || code == MINUS_EXPR);
  if (!INTEGRAL_TYPE_P (type)
      || !TYPE_UNSIGNED (type)
      || has_zero_uses (lhs)
      || has_single_use (lhs)
      || optab_handler (code == PLUS_EXPR ? uaddv4_optab : usubv4_optab,
			TYPE_MODE (type)) == CODE_FOR_nothing)
    return false;

  FOR_EACH_IMM_USE_FAST (use_p, iter, lhs)
    {
      use_stmt = USE_STMT (use_p);
      if (is_gimple_debug (use_stmt))
	continue;

      if (uaddsub_overflow_check_p (stmt, use_stmt))
	ovf_use_seen = true;
      else
	use_seen = true;
      if (ovf_use_seen && use_seen)
	break;
    }

  if (!ovf_use_seen || !use_seen)
    return false;

  tree ctype = build_complex_type (type);
  tree rhs1 = gimple_assign_rhs1 (stmt);
  tree rhs2 = gimple_assign_rhs2 (stmt);
  gcall *g = gimple_build_call_internal (code == PLUS_EXPR
					 ? IFN_ADD_OVERFLOW : IFN_SUB_OVERFLOW,
					 2, rhs1, rhs2);
  tree ctmp = make_ssa_name (ctype);
  gimple_call_set_lhs (g, ctmp);
  gsi_insert_before (gsi, g, GSI_SAME_STMT);
  gassign *g2 = gimple_build_assign (lhs, REALPART_EXPR,
				     build1 (REALPART_EXPR, type, ctmp));
  gsi_replace (gsi, g2, true);
  tree ovf = make_ssa_name (type);
  g2 = gimple_build_assign (ovf, IMAGPART_EXPR,
			    build1 (IMAGPART_EXPR, type, ctmp));
  gsi_insert_after (gsi, g2, GSI_NEW_STMT);

  FOR_EACH_IMM_USE_STMT (use_stmt, iter, lhs)
    {
      if (is_gimple_debug (use_stmt))
	continue;

      int ovf_use = uaddsub_overflow_check_p (stmt, use_stmt);
      if (ovf_use == 0)
	continue;
      if (gimple_code (use_stmt) == GIMPLE_COND)
	{
	  gcond *cond_stmt = as_a <gcond *> (use_stmt);
	  gimple_cond_set_lhs (cond_stmt, ovf);
	  gimple_cond_set_rhs (cond_stmt, build_int_cst (type, 0));
	  gimple_cond_set_code (cond_stmt, ovf_use == 1 ? NE_EXPR : EQ_EXPR);
	}
      else
	{
	  gcc_checking_assert (is_gimple_assign (use_stmt));
	  if (gimple_assign_rhs_class (use_stmt) == GIMPLE_BINARY_RHS)
	    {
	      gimple_assign_set_rhs1 (use_stmt, ovf);
	      gimple_assign_set_rhs2 (use_stmt, build_int_cst (type, 0));
	      gimple_assign_set_rhs_code (use_stmt,
					  ovf_use == 1 ? NE_EXPR : EQ_EXPR);
	    }
	  else
	    {
	      gcc_checking_assert (gimple_assign_rhs_code (use_stmt)
				   == COND_EXPR);
	      tree cond = build2 (ovf_use == 1 ? NE_EXPR : EQ_EXPR,
				  boolean_type_node, ovf,
				  build_int_cst (type, 0));
	      gimple_assign_set_rhs1 (use_stmt, cond);
	    }
	}
      update_stmt (use_stmt);
    }
  return true;
}

/* Return true if target has support for divmod.  */

static bool
target_supports_divmod_p (optab divmod_optab, optab div_optab, machine_mode mode) 
{
  /* If target supports hardware divmod insn, use it for divmod.  */
  if (optab_handler (divmod_optab, mode) != CODE_FOR_nothing)
    return true;

  /* Check if libfunc for divmod is available.  */
  rtx libfunc = optab_libfunc (divmod_optab, mode);
  if (libfunc != NULL_RTX)
    {
      /* If optab_handler exists for div_optab, perhaps in a wider mode,
	 we don't want to use the libfunc even if it exists for given mode.  */ 
      machine_mode div_mode;
      FOR_EACH_MODE_FROM (div_mode, mode)
	if (optab_handler (div_optab, div_mode) != CODE_FOR_nothing)
	  return false;

      return targetm.expand_divmod_libfunc != NULL;
    }
  
  return false; 
}

/* Check if stmt is candidate for divmod transform.  */

static bool
divmod_candidate_p (gassign *stmt)
{
  tree type = TREE_TYPE (gimple_assign_lhs (stmt));
  machine_mode mode = TYPE_MODE (type);
  optab divmod_optab, div_optab;

  if (TYPE_UNSIGNED (type))
    {
      divmod_optab = udivmod_optab;
      div_optab = udiv_optab;
    }
  else
    {
      divmod_optab = sdivmod_optab;
      div_optab = sdiv_optab;
    }

  tree op1 = gimple_assign_rhs1 (stmt);
  tree op2 = gimple_assign_rhs2 (stmt);

  /* Disable the transform if either is a constant, since division-by-constant
     may have specialized expansion.  */
  if (CONSTANT_CLASS_P (op1) || CONSTANT_CLASS_P (op2))
    return false;

  /* Exclude the case where TYPE_OVERFLOW_TRAPS (type) as that should
     expand using the [su]divv optabs.  */
  if (TYPE_OVERFLOW_TRAPS (type))
    return false;
  
  if (!target_supports_divmod_p (divmod_optab, div_optab, mode)) 
    return false;

  return true;
}

/* This function looks for:
   t1 = a TRUNC_DIV_EXPR b;
   t2 = a TRUNC_MOD_EXPR b;
   and transforms it to the following sequence:
   complex_tmp = DIVMOD (a, b);
   t1 = REALPART_EXPR(a);
   t2 = IMAGPART_EXPR(b);
   For conditions enabling the transform see divmod_candidate_p().

   The pass has three parts:
   1) Find top_stmt which is trunc_div or trunc_mod stmt and dominates all
      other trunc_div_expr and trunc_mod_expr stmts.
   2) Add top_stmt and all trunc_div and trunc_mod stmts dominated by top_stmt
      to stmts vector.
   3) Insert DIVMOD call just before top_stmt and update entries in
      stmts vector to use return value of DIMOVD (REALEXPR_PART for div,
      IMAGPART_EXPR for mod).  */

static bool
convert_to_divmod (gassign *stmt)
{
  if (stmt_can_throw_internal (stmt)
      || !divmod_candidate_p (stmt))
    return false;

  tree op1 = gimple_assign_rhs1 (stmt);
  tree op2 = gimple_assign_rhs2 (stmt);
  
  imm_use_iterator use_iter;
  gimple *use_stmt;
  auto_vec<gimple *> stmts; 

  gimple *top_stmt = stmt; 
  basic_block top_bb = gimple_bb (stmt);

  /* Part 1: Try to set top_stmt to "topmost" stmt that dominates
     at-least stmt and possibly other trunc_div/trunc_mod stmts
     having same operands as stmt.  */

  FOR_EACH_IMM_USE_STMT (use_stmt, use_iter, op1)
    {
      if (is_gimple_assign (use_stmt)
	  && (gimple_assign_rhs_code (use_stmt) == TRUNC_DIV_EXPR
	      || gimple_assign_rhs_code (use_stmt) == TRUNC_MOD_EXPR)
	  && operand_equal_p (op1, gimple_assign_rhs1 (use_stmt), 0)
	  && operand_equal_p (op2, gimple_assign_rhs2 (use_stmt), 0))
	{
	  if (stmt_can_throw_internal (use_stmt))
	    continue;

	  basic_block bb = gimple_bb (use_stmt);

	  if (bb == top_bb)
	    {
	      if (gimple_uid (use_stmt) < gimple_uid (top_stmt))
		top_stmt = use_stmt;
	    }
	  else if (dominated_by_p (CDI_DOMINATORS, top_bb, bb))
	    {
	      top_bb = bb;
	      top_stmt = use_stmt;
	    }
	}
    }

  tree top_op1 = gimple_assign_rhs1 (top_stmt);
  tree top_op2 = gimple_assign_rhs2 (top_stmt);

  stmts.safe_push (top_stmt);
  bool div_seen = (gimple_assign_rhs_code (top_stmt) == TRUNC_DIV_EXPR);

  /* Part 2: Add all trunc_div/trunc_mod statements domianted by top_bb
     to stmts vector. The 2nd loop will always add stmt to stmts vector, since
     gimple_bb (top_stmt) dominates gimple_bb (stmt), so the
     2nd loop ends up adding at-least single trunc_mod_expr stmt.  */  

  FOR_EACH_IMM_USE_STMT (use_stmt, use_iter, top_op1)
    {
      if (is_gimple_assign (use_stmt)
	  && (gimple_assign_rhs_code (use_stmt) == TRUNC_DIV_EXPR
	      || gimple_assign_rhs_code (use_stmt) == TRUNC_MOD_EXPR)
	  && operand_equal_p (top_op1, gimple_assign_rhs1 (use_stmt), 0)
	  && operand_equal_p (top_op2, gimple_assign_rhs2 (use_stmt), 0))
	{
	  if (use_stmt == top_stmt
	      || stmt_can_throw_internal (use_stmt)
	      || !dominated_by_p (CDI_DOMINATORS, gimple_bb (use_stmt), top_bb))
	    continue;

	  stmts.safe_push (use_stmt);
	  if (gimple_assign_rhs_code (use_stmt) == TRUNC_DIV_EXPR)
	    div_seen = true;
	}
    }

  if (!div_seen)
    return false;

  /* Part 3: Create libcall to internal fn DIVMOD:
     divmod_tmp = DIVMOD (op1, op2).  */

  gcall *call_stmt = gimple_build_call_internal (IFN_DIVMOD, 2, op1, op2);
  tree res = make_temp_ssa_name (build_complex_type (TREE_TYPE (op1)),
				 call_stmt, "divmod_tmp");
  gimple_call_set_lhs (call_stmt, res);

  /* Insert the call before top_stmt.  */
  gimple_stmt_iterator top_stmt_gsi = gsi_for_stmt (top_stmt);
  gsi_insert_before (&top_stmt_gsi, call_stmt, GSI_SAME_STMT);

  widen_mul_stats.divmod_calls_inserted++;		

  /* Update all statements in stmts vector:
     lhs = op1 TRUNC_DIV_EXPR op2 -> lhs = REALPART_EXPR<divmod_tmp>
     lhs = op1 TRUNC_MOD_EXPR op2 -> lhs = IMAGPART_EXPR<divmod_tmp>.  */

  for (unsigned i = 0; stmts.iterate (i, &use_stmt); ++i)
    {
      tree new_rhs;

      switch (gimple_assign_rhs_code (use_stmt))
	{
	  case TRUNC_DIV_EXPR:
	    new_rhs = fold_build1 (REALPART_EXPR, TREE_TYPE (op1), res);
	    break;

	  case TRUNC_MOD_EXPR:
	    new_rhs = fold_build1 (IMAGPART_EXPR, TREE_TYPE (op1), res);
	    break;

	  default:
	    gcc_unreachable ();
	}

      gimple_stmt_iterator gsi = gsi_for_stmt (use_stmt);
      gimple_assign_set_rhs_from_tree (&gsi, new_rhs);
      update_stmt (use_stmt);
    }

  return true; 
}    

/* Find integer multiplications where the operands are extended from
   smaller types, and replace the MULT_EXPR with a WIDEN_MULT_EXPR
   where appropriate.  */

namespace {

const pass_data pass_data_optimize_widening_mul =
{
  GIMPLE_PASS, /* type */
  "widening_mul", /* name */
  OPTGROUP_NONE, /* optinfo_flags */
  TV_NONE, /* tv_id */
  PROP_ssa, /* properties_required */
  0, /* properties_provided */
  0, /* properties_destroyed */
  0, /* todo_flags_start */
  TODO_update_ssa, /* todo_flags_finish */
};

class pass_optimize_widening_mul : public gimple_opt_pass
{
public:
  pass_optimize_widening_mul (gcc::context *ctxt)
    : gimple_opt_pass (pass_data_optimize_widening_mul, ctxt)
  {}

  /* opt_pass methods: */
  virtual bool gate (function *)
    {
      return flag_expensive_optimizations && optimize;
    }

  virtual unsigned int execute (function *);

}; // class pass_optimize_widening_mul

unsigned int
pass_optimize_widening_mul::execute (function *fun)
{
  basic_block bb;
  bool cfg_changed = false;

  memset (&widen_mul_stats, 0, sizeof (widen_mul_stats));
  calculate_dominance_info (CDI_DOMINATORS);
  renumber_gimple_stmt_uids ();

  FOR_EACH_BB_FN (bb, fun)
    {
      gimple_stmt_iterator gsi;

      for (gsi = gsi_after_labels (bb); !gsi_end_p (gsi);)
        {
	  gimple *stmt = gsi_stmt (gsi);
	  enum tree_code code;

	  if (is_gimple_assign (stmt))
	    {
	      code = gimple_assign_rhs_code (stmt);
	      switch (code)
		{
		case MULT_EXPR:
		  if (!convert_mult_to_widen (stmt, &gsi)
		      && !convert_expand_mult_copysign (stmt, &gsi)
		      && convert_mult_to_fma (stmt,
					      gimple_assign_rhs1 (stmt),
					      gimple_assign_rhs2 (stmt)))
		    {
		      gsi_remove (&gsi, true);
		      release_defs (stmt);
		      continue;
		    }
		  break;

		case PLUS_EXPR:
		case MINUS_EXPR:
		  if (!convert_plusminus_to_widen (&gsi, stmt, code))
		    match_uaddsub_overflow (&gsi, stmt, code);
		  break;

		case TRUNC_MOD_EXPR:
		  convert_to_divmod (as_a<gassign *> (stmt));
		  break;

		default:;
		}
	    }
	  else if (is_gimple_call (stmt)
		   && gimple_call_lhs (stmt))
	    {
	      tree fndecl = gimple_call_fndecl (stmt);
	      if (fndecl
		  && gimple_call_builtin_p (stmt, BUILT_IN_NORMAL))
		{
		  switch (DECL_FUNCTION_CODE (fndecl))
		    {
		      case BUILT_IN_POWF:
		      case BUILT_IN_POW:
		      case BUILT_IN_POWL:
			if (TREE_CODE (gimple_call_arg (stmt, 1)) == REAL_CST
			    && real_equal
			         (&TREE_REAL_CST (gimple_call_arg (stmt, 1)),
				  &dconst2)
			    && convert_mult_to_fma (stmt,
						    gimple_call_arg (stmt, 0),
						    gimple_call_arg (stmt, 0)))
			  {
			    unlink_stmt_vdef (stmt);
			    if (gsi_remove (&gsi, true)
				&& gimple_purge_dead_eh_edges (bb))
			      cfg_changed = true;
			    release_defs (stmt);
			    continue;
			  }
			  break;

		      default:;
		    }
		}
	    }
	  gsi_next (&gsi);
	}
    }

  statistics_counter_event (fun, "widening multiplications inserted",
			    widen_mul_stats.widen_mults_inserted);
  statistics_counter_event (fun, "widening maccs inserted",
			    widen_mul_stats.maccs_inserted);
  statistics_counter_event (fun, "fused multiply-adds inserted",
			    widen_mul_stats.fmas_inserted);
  statistics_counter_event (fun, "divmod calls inserted",
			    widen_mul_stats.divmod_calls_inserted);

  return cfg_changed ? TODO_cleanup_cfg : 0;
}

} // anon namespace

gimple_opt_pass *
make_pass_optimize_widening_mul (gcc::context *ctxt)
{
  return new pass_optimize_widening_mul (ctxt);
}<|MERGE_RESOLUTION|>--- conflicted
+++ resolved
@@ -3592,12 +3592,8 @@
     return false;
 
   /* We don't want to do bitfield reduction ops.  */
-<<<<<<< HEAD
-  if (partial_integral_type_p (type))
-=======
   if (INTEGRAL_TYPE_P (type)
       && !type_has_mode_precision_p (type))
->>>>>>> 5865bc94
     return false;
 
   /* If the target doesn't support it, don't generate it.  We assume that
