--- conflicted
+++ resolved
@@ -570,11 +570,7 @@
   int n = ira_reg_class_max_nregs[aclass][mode];
   int i;
 
-<<<<<<< HEAD
-  if (n != 2 || may_ne (GET_MODE_SIZE (mode), n * UNITS_PER_WORD))
-=======
   if (n != 2 || maybe_ne (GET_MODE_SIZE (mode), n * UNITS_PER_WORD))
->>>>>>> 70783a86
     n = 1;
 
   ALLOCNO_NUM_OBJECTS (a) = n;
