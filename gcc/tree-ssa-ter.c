/* Routines for performing Temporary Expression Replacement (TER) in SSA trees.
   Copyright (C) 2003-2013 Free Software Foundation, Inc.
   Contributed by Andrew MacLeod  <amacleod@redhat.com>

This file is part of GCC.

GCC is free software; you can redistribute it and/or modify
it under the terms of the GNU General Public License as published by
the Free Software Foundation; either version 3, or (at your option)
any later version.

GCC is distributed in the hope that it will be useful,
but WITHOUT ANY WARRANTY; without even the implied warranty of
MERCHANTABILITY or FITNESS FOR A PARTICULAR PURPOSE.  See the
GNU General Public License for more details.

You should have received a copy of the GNU General Public License
along with GCC; see the file COPYING3.  If not see
<http://www.gnu.org/licenses/>.  */


#include "config.h"
#include "system.h"
#include "coretypes.h"
#include "tm.h"
#include "tree.h"
#include "gimple-pretty-print.h"
#include "bitmap.h"
#include "gimple.h"
#include "gimple-ssa.h"
#include "tree-phinodes.h"
#include "ssa-iterators.h"
#include "tree-ssanames.h"
#include "dumpfile.h"
#include "tree-ssa-live.h"
#include "tree-ssa-ter.h"
#include "tree-outof-ssa.h"
#include "flags.h"


/* Temporary Expression Replacement (TER)

   Replace SSA version variables during out-of-ssa with their defining
   expression if there is only one use of the variable.

   This pass is required in order for the RTL expansion pass to see larger
   chunks of code.  This allows it to make better choices on RTL pattern
   selection.  When expand is rewritten and merged with out-of-ssa, and
   understands SSA, this should be eliminated.

   A pass is made through the function, one block at a time.  No cross block
   information is tracked.

   Variables which only have one use, and whose defining stmt is considered
   a replaceable expression (see ssa_is_replaceable_p) are tracked to see whether
   they can be replaced at their use location.

   n_12 = C * 10
   a_2 = b_5 + 6
   v_9 = a_2 * n_12

   if there are the only use of n_12 and a_2, TER will substitute in their
   expressions in v_9, and end up with:

   v_9 = (b_5 + 6) * (C * 10)

   which will then have the ssa_name assigned to regular variables, and the
   resulting code which will be passed to the expander looks something like:

   v = (b + 6) * (C * 10)


   This requires ensuring that none of the variables used by the expression
   change between the def point and where it is used.  Furthermore, if any
   of the ssa_names used in this expression are themselves replaceable, we
   have to ensure none of that expressions' arguments change either.
   Although SSA_NAMES themselves don't change, this pass is performed after
   coalescing has coalesced different SSA_NAMES together, so there could be a
   definition of an SSA_NAME which is coalesced with a use that causes a
   problem, i.e.,

   PHI b_5 = <b_8(2), b_14(1)>
   <...>
   a_2 = b_5 + 6
   b_8 = c_4 + 4
   v_9 = a_2 * n_12
   <...>

   If b_5, b_8 and b_14 are all coalesced together...
   The expression b_5 + 6 CANNOT replace the use in the statement defining v_9
   because b_8 is in fact killing the value of b_5 since they share a partition
   and will be assigned the same memory or register location.

   TER implements this but stepping through the instructions in a block and
   tracking potential expressions for replacement, and the partitions they are
   dependent on.  Expressions are represented by the SSA_NAME_VERSION of the
   DEF on the LHS of a GIMPLE_ASSIGN and the expression is the RHS.

   When a stmt is determined to be a possible replacement expression, the
   following steps are taken:

   EXPR_DECL_UID bitmap is allocated and set to the base variable UID of the
   def and any uses in the expression.  non-NULL means the expression is being
   tracked.  The UID's themselves are used to prevent TER substitution into
   accumulating sequences, i.e.,

   x = x + y
   x = x + z
   x = x + w
   etc.
   this can result in very large expressions which don't accomplish anything
   see PR tree-optimization/17549.

   PARTITION_DEPENDENCIES is another bitmap array, and it has a bit set for any
   partition which is used in the expression.  This is primarily used to remove
   an expression from the partition kill lists when a decision is made whether
   to replace it or not.  This is indexed by ssa version number as well, and
   indicates a partition number.  virtual operands are not tracked individually,
   but they are summarized by an artificial partition called VIRTUAL_PARTITION.
   This means a MAY or MUST def will kill *ALL* expressions that are dependent
   on a virtual operand.
   Note that the EXPR_DECL_UID and this bitmap represent very similar
   information, but the info in one is not easy to obtain from the other.

   KILL_LIST is yet another bitmap array, this time it is indexed by partition
   number, and represents a list of active expressions which will will no
   longer be valid if a definition into this partition takes place.

   PARTITION_IN_USE is simply a bitmap which is used to track which partitions
   currently have something in their kill list.  This is used at the end of
   a block to clear out the KILL_LIST bitmaps at the end of each block.

   NEW_REPLACEABLE_DEPENDENCIES is used as a temporary place to store
   dependencies which will be reused by the current definition. All the uses
   on an expression are processed before anything else is done. If a use is
   determined to be a replaceable expression AND the current stmt is also going
   to be replaceable, all the dependencies of this replaceable use will be
   picked up by the current stmt's expression. Rather than recreate them, they
   are simply copied here and then copied into the new expression when it is
   processed.

   a_2 = b_5 + 6
   v_8 = a_2 + c_4

   a_2's expression 'b_5 + 6' is determined to be replaceable at the use
   location. It is dependent on the partition 'b_5' is in. This is cached into
   the NEW_REPLACEABLE_DEPENDENCIES bitmap, and when v_8 is examined for
   replaceability, it is a candidate, and it is dependent on the partition
   b_5 is in *NOT* a_2, as well as c_4's partition.

   if v_8 is also replaceable:

   x_9 = v_8 * 5

   x_9 is dependent on partitions b_5, and c_4

   if a statement is found which has either of those partitions written to
   before x_9 is used, then x_9 itself is NOT replaceable.  */


/* Temporary Expression Replacement (TER) table information.  */

typedef struct temp_expr_table_d
{
  var_map map;
  bitmap *partition_dependencies;	/* Partitions expr is dependent on.  */
  bitmap replaceable_expressions;	/* Replacement expression table.  */
  bitmap *expr_decl_uids;		/* Base uids of exprs.  */
  bitmap *kill_list;			/* Expr's killed by a partition.  */
  int virtual_partition;		/* Pseudo partition for virtual ops.  */
  bitmap partition_in_use;		/* Partitions with kill entries.  */
  bitmap new_replaceable_dependencies;	/* Holding place for pending dep's.  */
  int *num_in_part;			/* # of ssa_names in a partition.  */
  int *call_cnt;			/* Call count at definition.  */
} *temp_expr_table_p;

/* Used to indicate a dependency on VDEFs.  */
#define VIRTUAL_PARTITION(table)	(table->virtual_partition)

/* A place for the many, many bitmaps we create.  */
static bitmap_obstack ter_bitmap_obstack;

#ifdef ENABLE_CHECKING
extern void debug_ter (FILE *, temp_expr_table_p);
#endif


/* Create a new TER table for MAP.  */

static temp_expr_table_p
new_temp_expr_table (var_map map)
{
  temp_expr_table_p t;
  unsigned x;

  t = XNEW (struct temp_expr_table_d);
  t->map = map;

  t->partition_dependencies = XCNEWVEC (bitmap, num_ssa_names + 1);
  t->expr_decl_uids = XCNEWVEC (bitmap, num_ssa_names + 1);
  t->kill_list = XCNEWVEC (bitmap, num_var_partitions (map) + 1);

  t->partition_in_use = BITMAP_ALLOC (&ter_bitmap_obstack);

  t->virtual_partition = num_var_partitions (map);
  t->new_replaceable_dependencies = BITMAP_ALLOC (&ter_bitmap_obstack);

  t->replaceable_expressions = NULL;
  t->num_in_part = XCNEWVEC (int, num_var_partitions (map));
  for (x = 1; x < num_ssa_names; x++)
    {
      int p;
      tree name = ssa_name (x);
      if (!name)
        continue;
      p = var_to_partition (map, name);
      if (p != NO_PARTITION)
        t->num_in_part[p]++;
    }
  t->call_cnt = XCNEWVEC (int, num_ssa_names + 1);

  return t;
}


/* Free TER table T.  If there are valid replacements, return the expression
   vector.  */

static bitmap
free_temp_expr_table (temp_expr_table_p t)
{
  bitmap ret = NULL;

#ifdef ENABLE_CHECKING
  unsigned x;
  for (x = 0; x <= num_var_partitions (t->map); x++)
    gcc_assert (!t->kill_list[x]);
  for (x = 0; x < num_ssa_names; x++)
    {
      gcc_assert (t->expr_decl_uids[x] == NULL);
      gcc_assert (t->partition_dependencies[x] == NULL);
    }
#endif

  BITMAP_FREE (t->partition_in_use);
  BITMAP_FREE (t->new_replaceable_dependencies);

  free (t->expr_decl_uids);
  free (t->kill_list);
  free (t->partition_dependencies);
  free (t->num_in_part);
  free (t->call_cnt);

  if (t->replaceable_expressions)
    ret = t->replaceable_expressions;

  free (t);
  return ret;
}


/* Return TRUE if VERSION is to be replaced by an expression in TAB.  */

static inline bool
version_to_be_replaced_p (temp_expr_table_p tab, int version)
{
  if (!tab->replaceable_expressions)
    return false;
  return bitmap_bit_p (tab->replaceable_expressions, version);
}


/* Add partition P to the list if partitions VERSION is dependent on.  TAB is
   the expression table */

static inline void
make_dependent_on_partition (temp_expr_table_p tab, int version, int p)
{
  if (!tab->partition_dependencies[version])
    tab->partition_dependencies[version] = BITMAP_ALLOC (&ter_bitmap_obstack);

  bitmap_set_bit (tab->partition_dependencies[version], p);
}


/* Add VER to the kill list for P.  TAB is the expression table */

static inline void
add_to_partition_kill_list (temp_expr_table_p tab, int p, int ver)
{
  if (!tab->kill_list[p])
    {
      tab->kill_list[p] = BITMAP_ALLOC (&ter_bitmap_obstack);
      bitmap_set_bit (tab->partition_in_use, p);
    }
  bitmap_set_bit (tab->kill_list[p], ver);
}


/* Remove VER from the partition kill list for P.  TAB is the expression
   table.  */

static inline void
remove_from_partition_kill_list (temp_expr_table_p tab, int p, int version)
{
  gcc_checking_assert (tab->kill_list[p]);
  bitmap_clear_bit (tab->kill_list[p], version);
  if (bitmap_empty_p (tab->kill_list[p]))
    {
      bitmap_clear_bit (tab->partition_in_use, p);
      BITMAP_FREE (tab->kill_list[p]);
    }
}


/* Add a dependency between the def of ssa VERSION and VAR.  If VAR is
   replaceable by an expression, add a dependence each of the elements of the
   expression.  These are contained in the new_replaceable list.  TAB is the
   expression table.  */

static void
add_dependence (temp_expr_table_p tab, int version, tree var)
{
  int i;
  bitmap_iterator bi;
  unsigned x;

  i = SSA_NAME_VERSION (var);
  if (version_to_be_replaced_p (tab, i))
    {
      if (!bitmap_empty_p (tab->new_replaceable_dependencies))
        {
	  /* Version will now be killed by a write to any partition the
	     substituted expression would have been killed by.  */
	  EXECUTE_IF_SET_IN_BITMAP (tab->new_replaceable_dependencies, 0, x, bi)
	    add_to_partition_kill_list (tab, x, version);

	  /* Rather than set partition_dependencies and in_use lists bit by
	     bit, simply OR in the new_replaceable_dependencies bits.  */
	  if (!tab->partition_dependencies[version])
	    tab->partition_dependencies[version] =
	      BITMAP_ALLOC (&ter_bitmap_obstack);
	  bitmap_ior_into (tab->partition_dependencies[version],
			   tab->new_replaceable_dependencies);
	  bitmap_ior_into (tab->partition_in_use,
			   tab->new_replaceable_dependencies);
	  /* It is only necessary to add these once.  */
	  bitmap_clear (tab->new_replaceable_dependencies);
	}
    }
  else
    {
      i = var_to_partition (tab->map, var);
      gcc_checking_assert (i != NO_PARTITION);
      gcc_checking_assert (tab->num_in_part[i] != 0);
      /* Only dependencies on ssa_names which are coalesced with something need
         to be tracked.  Partitions with containing only a single SSA_NAME
	 *cannot* have their value changed.  */
      if (tab->num_in_part[i] > 1)
        {
	  add_to_partition_kill_list (tab, i, version);
	  make_dependent_on_partition (tab, version, i);
	}
    }
}


<<<<<<< HEAD
/* Return TRUE if expression STMT is suitable for replacement.
   TER is true if is_replaceable_p is called from within TER, false
   when used from within stmt_is_replaceable_p, i.e. EXPAND_INITIALIZER
   expansion.  The differences are that with !TER some tests are skipped
   to make it more aggressive (doesn't require the same bb, or for -O0
   same locus and same BLOCK), on the other side never considers memory
   loads as replaceable, because those don't ever lead into constant
   expressions.  */

static inline bool
is_replaceable_p (gimple stmt, bool ter)
{
  use_operand_p use_p;
  tree def;
  gimple use_stmt;
  location_t locus1, locus2;
  tree block1, block2;

  /* Only consider modify stmts.  */
  if (!is_gimple_assign (stmt))
    return false;

  /* If the statement may throw an exception, it cannot be replaced.  */
  if (stmt_could_throw_p (stmt))
    return false;

  /* Punt if there is more than 1 def.  */
  def = SINGLE_SSA_TREE_OPERAND (stmt, SSA_OP_DEF);
  if (!def)
    return false;

  /* Only consider definitions which have a single use.  */
  if (!single_imm_use (def, &use_p, &use_stmt))
    return false;

  /* If the use isn't in this block, it wont be replaced either.  */
  if (ter && gimple_bb (use_stmt) != gimple_bb (stmt))
    return false;

  locus1 = gimple_location (stmt);
  block1 = LOCATION_BLOCK (locus1);
  locus1 = LOCATION_LOCUS (locus1);

  if (gimple_code (use_stmt) == GIMPLE_PHI)
    locus2 = gimple_phi_arg_location (use_stmt, PHI_ARG_INDEX_FROM_USE (use_p));
  else
    locus2 = gimple_location (use_stmt);
  block2 = LOCATION_BLOCK (locus2);
  locus2 = LOCATION_LOCUS (locus2);

  if ((!optimize || optimize_debug)
      && ter
      && ((locus1 != UNKNOWN_LOCATION
	   && locus1 != locus2)
	  || (block1 != NULL_TREE
	      && block1 != block2)))
    return false;

  /* Used in this block, but at the TOP of the block, not the end.  */
  if (gimple_code (use_stmt) == GIMPLE_PHI)
    return false;

  /* There must be no VDEFs.  */
  if (gimple_vdef (stmt))
    return false;

  /* Without alias info we can't move around loads.  */
  if ((!optimize || !ter)
      && gimple_assign_single_p (stmt)
      && !is_gimple_val (gimple_assign_rhs1 (stmt)))
    return false;

  /* Float expressions must go through memory if float-store is on.  */
  if (flag_float_store
      && FLOAT_TYPE_P (gimple_expr_type (stmt)))
    return false;

  /* An assignment with a register variable on the RHS is not
     replaceable.  */
  if (gimple_assign_rhs_code (stmt) == VAR_DECL
      && DECL_HARD_REGISTER (gimple_assign_rhs1 (stmt)))
    return false;

  /* No function calls can be replaced.  */
  if (is_gimple_call (stmt))
    return false;

  /* Leave any stmt with volatile operands alone as well.  */
  if (gimple_has_volatile_ops (stmt))
    return false;

  return true;
}


/* Variant of is_replaceable_p test for use in EXPAND_INITIALIZER
   expansion.  */

bool
stmt_is_replaceable_p (gimple stmt)
{
  return is_replaceable_p (stmt, false);
}


=======
>>>>>>> 4d0aec87
/* This function will remove the expression for VERSION from replacement
   consideration in table TAB.  If FREE_EXPR is true, then remove the
   expression from consideration as well by freeing the decl uid bitmap.  */

static void
finished_with_expr (temp_expr_table_p tab, int version, bool free_expr)
{
  unsigned i;
  bitmap_iterator bi;

  /* Remove this expression from its dependent lists.  The partition dependence
     list is retained and transferred later to whomever uses this version.  */
  if (tab->partition_dependencies[version])
    {
      EXECUTE_IF_SET_IN_BITMAP (tab->partition_dependencies[version], 0, i, bi)
	remove_from_partition_kill_list (tab, i, version);
      BITMAP_FREE (tab->partition_dependencies[version]);
    }
  if (free_expr)
    BITMAP_FREE (tab->expr_decl_uids[version]);
}


/* Return TRUE if expression STMT is suitable for replacement.
   In addition to ssa_is_replaceable_p, require the same bb, and for -O0
   same locus and same BLOCK), Considers memory loads as replaceable if aliasing
   is available.  */

static inline bool
ter_is_replaceable_p (gimple stmt)
{

  if (ssa_is_replaceable_p (stmt))
    {
      use_operand_p use_p;
      tree def;
      gimple use_stmt;
      location_t locus1, locus2;
      tree block1, block2;

      /* Only consider definitions which have a single use.  ssa_is_replaceable_p
	 already performed this check, but the use stmt pointer is required for
	 further checks.  */
      def = SINGLE_SSA_TREE_OPERAND (stmt, SSA_OP_DEF);
      if (!single_imm_use (def, &use_p, &use_stmt))
	  return false;

      /* If the use isn't in this block, it wont be replaced either.  */
      if (gimple_bb (use_stmt) != gimple_bb (stmt))
        return false;

      locus1 = gimple_location (stmt);
      block1 = LOCATION_BLOCK (locus1);
      locus1 = LOCATION_LOCUS (locus1);

      if (gimple_code (use_stmt) == GIMPLE_PHI)
	locus2 = gimple_phi_arg_location (use_stmt, 
					  PHI_ARG_INDEX_FROM_USE (use_p));
      else
	locus2 = gimple_location (use_stmt);
      block2 = LOCATION_BLOCK (locus2);
      locus2 = LOCATION_LOCUS (locus2);

      if ((!optimize || optimize_debug)
	  && ((locus1 != UNKNOWN_LOCATION && locus1 != locus2)
	      || (block1 != NULL_TREE && block1 != block2)))
	return false;

      /* Without alias info we can't move around loads.  */
      if (!optimize && gimple_assign_single_p (stmt)
	  && !is_gimple_val (gimple_assign_rhs1 (stmt)))
	return false;

      return true;
    }
  return false;
}


/* Create an expression entry for a replaceable expression.  */

static void
process_replaceable (temp_expr_table_p tab, gimple stmt, int call_cnt)
{
  tree var, def, basevar;
  int version;
  ssa_op_iter iter;
  bitmap def_vars, use_vars;

  gcc_checking_assert (ter_is_replaceable_p (stmt));

  def = SINGLE_SSA_TREE_OPERAND (stmt, SSA_OP_DEF);
  version = SSA_NAME_VERSION (def);
  def_vars = BITMAP_ALLOC (&ter_bitmap_obstack);

  basevar = SSA_NAME_VAR (def);
  if (basevar)
    bitmap_set_bit (def_vars, DECL_UID (basevar));

  /* Add this expression to the dependency list for each use partition.  */
  FOR_EACH_SSA_TREE_OPERAND (var, stmt, iter, SSA_OP_USE)
    {
      int var_version = SSA_NAME_VERSION (var);

      use_vars = tab->expr_decl_uids[var_version];
      add_dependence (tab, version, var);
      if (use_vars)
        {
	  bitmap_ior_into (def_vars, use_vars);
	  BITMAP_FREE (tab->expr_decl_uids[var_version]);
	}
      else if (SSA_NAME_VAR (var))
	bitmap_set_bit (def_vars, DECL_UID (SSA_NAME_VAR (var)));
    }
  tab->expr_decl_uids[version] = def_vars;

  /* If there are VUSES, add a dependence on virtual defs.  */
  if (gimple_vuse (stmt))
    {
      make_dependent_on_partition (tab, version, VIRTUAL_PARTITION (tab));
      add_to_partition_kill_list (tab, VIRTUAL_PARTITION (tab), version);
    }

  tab->call_cnt[version] = call_cnt;
}


/* This function removes any expression in TAB which is dependent on PARTITION
   from consideration, making it not replaceable.  */

static inline void
kill_expr (temp_expr_table_p tab, int partition)
{
  unsigned version;

  /* Mark every active expr dependent on this var as not replaceable.
     finished_with_expr can modify the bitmap, so we can't execute over it.  */
  while (tab->kill_list[partition])
    {
      version = bitmap_first_set_bit (tab->kill_list[partition]);
      finished_with_expr (tab, version, true);
    }

  gcc_checking_assert (!tab->kill_list[partition]);
}


/* This function kills all expressions in TAB which are dependent on virtual
   partitions.  */

static inline void
kill_virtual_exprs (temp_expr_table_p tab)
{
  kill_expr (tab, VIRTUAL_PARTITION (tab));
}


/* Mark the expression associated with VAR as replaceable, and enter
   the defining stmt into the partition_dependencies table TAB.  If
   MORE_REPLACING is true, accumulate the pending partition dependencies.  */

static void
mark_replaceable (temp_expr_table_p tab, tree var, bool more_replacing)
{
  int version = SSA_NAME_VERSION (var);

  /* Move the dependence list to the pending listpending.  */
  if (more_replacing && tab->partition_dependencies[version])
    bitmap_ior_into (tab->new_replaceable_dependencies,
		     tab->partition_dependencies[version]);

  finished_with_expr (tab, version, !more_replacing);

  /* Set the replaceable expression.
     The bitmap for this "escapes" from this file so it's allocated
     on the default obstack.  */
  if (!tab->replaceable_expressions)
    tab->replaceable_expressions = BITMAP_ALLOC (NULL);
  bitmap_set_bit (tab->replaceable_expressions, version);
}


/* This function processes basic block BB, and looks for variables which can
   be replaced by their expressions.  Results are stored in the table TAB.  */

static void
find_replaceable_in_bb (temp_expr_table_p tab, basic_block bb)
{
  gimple_stmt_iterator bsi;
  gimple stmt;
  tree def, use, fndecl;
  int partition;
  var_map map = tab->map;
  ssa_op_iter iter;
  bool stmt_replaceable;
  int cur_call_cnt = 0;

  for (bsi = gsi_start_bb (bb); !gsi_end_p (bsi); gsi_next (&bsi))
    {
      stmt = gsi_stmt (bsi);

      if (is_gimple_debug (stmt))
	continue;

      stmt_replaceable = ter_is_replaceable_p (stmt);

      /* Determine if this stmt finishes an existing expression.  */
      FOR_EACH_SSA_TREE_OPERAND (use, stmt, iter, SSA_OP_USE)
	{
	  unsigned ver = SSA_NAME_VERSION (use);

	  /* If this use is a potential replacement variable, process it.  */
	  if (tab->expr_decl_uids[ver])
	    {
	      bool same_root_var = false;
	      ssa_op_iter iter2;
	      bitmap vars = tab->expr_decl_uids[ver];

	      /* See if the root variables are the same.  If they are, we
		 do not want to do the replacement to avoid problems with
		 code size, see PR tree-optimization/17549.  */
	      if (!bitmap_empty_p (vars))
		FOR_EACH_SSA_TREE_OPERAND (def, stmt, iter2, SSA_OP_DEF)
		  {
		    if (SSA_NAME_VAR (def)
			&& bitmap_bit_p (vars, DECL_UID (SSA_NAME_VAR (def))))
		      {
			same_root_var = true;
			break;
		      }
		  }

	      /* If the stmt does a memory store and the replacement
	         is a load aliasing it avoid creating overlapping
		 assignments which we cannot expand correctly.  */
	      if (gimple_vdef (stmt)
		  && gimple_assign_single_p (stmt))
		{
		  gimple def_stmt = SSA_NAME_DEF_STMT (use);
		  while (is_gimple_assign (def_stmt)
			 && gimple_assign_rhs_code (def_stmt) == SSA_NAME)
		    def_stmt
		      = SSA_NAME_DEF_STMT (gimple_assign_rhs1 (def_stmt));
		  if (gimple_vuse (def_stmt)
		      && gimple_assign_single_p (def_stmt)
		      && refs_may_alias_p (gimple_assign_lhs (stmt),
					   gimple_assign_rhs1 (def_stmt)))
		    same_root_var = true;
		}

	      /* Mark expression as replaceable unless stmt is volatile, or the
		 def variable has the same root variable as something in the
		 substitution list, or the def and use span a call such that
		 we'll expand lifetimes across a call.  */
	      if (gimple_has_volatile_ops (stmt) || same_root_var
		  || (tab->call_cnt[ver] != cur_call_cnt
		      && SINGLE_SSA_USE_OPERAND (SSA_NAME_DEF_STMT (use), SSA_OP_USE)
			 == NULL_USE_OPERAND_P))
		finished_with_expr (tab, ver, true);
	      else
		mark_replaceable (tab, use, stmt_replaceable);
	    }
	}

      /* Next, see if this stmt kills off an active expression.  */
      FOR_EACH_SSA_TREE_OPERAND (def, stmt, iter, SSA_OP_DEF)
	{
	  partition = var_to_partition (map, def);
	  if (partition != NO_PARTITION && tab->kill_list[partition])
	    kill_expr (tab, partition);
	}

      /* Increment counter if this is a non BUILT_IN call. We allow
	 replacement over BUILT_IN calls since many will expand to inline
	 insns instead of a true call.  */
      if (is_gimple_call (stmt)
	  && !((fndecl = gimple_call_fndecl (stmt))
	       && DECL_BUILT_IN (fndecl)))
	cur_call_cnt++;

      /* Now see if we are creating a new expression or not.  */
      if (stmt_replaceable)
	process_replaceable (tab, stmt, cur_call_cnt);

      /* Free any unused dependency lists.  */
      bitmap_clear (tab->new_replaceable_dependencies);

      /* A V_{MAY,MUST}_DEF kills any expression using a virtual operand,
	 including the current stmt.  */
      if (gimple_vdef (stmt))
        kill_virtual_exprs (tab);
    }
}


/* This function is the driver routine for replacement of temporary expressions
   in the SSA->normal phase, operating on MAP.  If there are replaceable
   expressions, a table is returned which maps SSA versions to the
   expressions they should be replaced with.  A NULL_TREE indicates no
   replacement should take place.  If there are no replacements at all,
   NULL is returned by the function, otherwise an expression vector indexed
   by SSA_NAME version numbers.  */

bitmap
find_replaceable_exprs (var_map map)
{
  basic_block bb;
  temp_expr_table_p table;
  bitmap ret;

  bitmap_obstack_initialize (&ter_bitmap_obstack);
  table = new_temp_expr_table (map);
  FOR_EACH_BB (bb)
    {
      find_replaceable_in_bb (table, bb);
      gcc_checking_assert (bitmap_empty_p (table->partition_in_use));
    }
  ret = free_temp_expr_table (table);
  bitmap_obstack_release (&ter_bitmap_obstack);
  return ret;
}

/* Dump TER expression table EXPR to file F.  */

void
dump_replaceable_exprs (FILE *f, bitmap expr)
{
  tree var;
  unsigned x;

  fprintf (f, "\nReplacing Expressions\n");
  for (x = 0; x < num_ssa_names; x++)
    if (bitmap_bit_p (expr, x))
      {
	var = ssa_name (x);
	print_generic_expr (f, var, TDF_SLIM);
	fprintf (f, " replace with --> ");
	print_gimple_stmt (f, SSA_NAME_DEF_STMT (var), 0, TDF_SLIM);
	fprintf (f, "\n");
      }
  fprintf (f, "\n");
}


#ifdef ENABLE_CHECKING
/* Dump the status of the various tables in the expression table.  This is used
   exclusively to debug TER.  F is the place to send debug info and T is the
   table being debugged.  */

DEBUG_FUNCTION void
debug_ter (FILE *f, temp_expr_table_p t)
{
  unsigned x, y;
  bitmap_iterator bi;

  fprintf (f, "\nDumping current state of TER\n virtual partition = %d\n",
	   VIRTUAL_PARTITION (t));
  if (t->replaceable_expressions)
    dump_replaceable_exprs (f, t->replaceable_expressions);
  fprintf (f, "Currently tracking the following expressions:\n");

  for (x = 1; x < num_ssa_names; x++)
    if (t->expr_decl_uids[x])
      {
        print_generic_expr (f, ssa_name (x), TDF_SLIM);
        fprintf (f, " dep-parts : ");
	if (t->partition_dependencies[x]
	    && !bitmap_empty_p (t->partition_dependencies[x]))
	  {
	    EXECUTE_IF_SET_IN_BITMAP (t->partition_dependencies[x], 0, y, bi)
	      fprintf (f, "P%d ",y);
	  }
	fprintf (f, "   basedecls: ");
	EXECUTE_IF_SET_IN_BITMAP (t->expr_decl_uids[x], 0, y, bi)
	  fprintf (f, "%d ",y);
	fprintf (f, "   call_cnt : %d",t->call_cnt[x]);
	fprintf (f, "\n");
      }

  bitmap_print (f, t->partition_in_use, "Partitions in use ",
		"\npartition KILL lists:\n");

  for (x = 0; x <= num_var_partitions (t->map); x++)
    if (t->kill_list[x])
      {
        fprintf (f, "Partition %d : ", x);
	EXECUTE_IF_SET_IN_BITMAP (t->kill_list[x], 0, y, bi)
	  fprintf (f, "_%d ",y);
      }

  fprintf (f, "\n----------\n");
}
#endif<|MERGE_RESOLUTION|>--- conflicted
+++ resolved
@@ -365,114 +365,6 @@
 }
 
 
-<<<<<<< HEAD
-/* Return TRUE if expression STMT is suitable for replacement.
-   TER is true if is_replaceable_p is called from within TER, false
-   when used from within stmt_is_replaceable_p, i.e. EXPAND_INITIALIZER
-   expansion.  The differences are that with !TER some tests are skipped
-   to make it more aggressive (doesn't require the same bb, or for -O0
-   same locus and same BLOCK), on the other side never considers memory
-   loads as replaceable, because those don't ever lead into constant
-   expressions.  */
-
-static inline bool
-is_replaceable_p (gimple stmt, bool ter)
-{
-  use_operand_p use_p;
-  tree def;
-  gimple use_stmt;
-  location_t locus1, locus2;
-  tree block1, block2;
-
-  /* Only consider modify stmts.  */
-  if (!is_gimple_assign (stmt))
-    return false;
-
-  /* If the statement may throw an exception, it cannot be replaced.  */
-  if (stmt_could_throw_p (stmt))
-    return false;
-
-  /* Punt if there is more than 1 def.  */
-  def = SINGLE_SSA_TREE_OPERAND (stmt, SSA_OP_DEF);
-  if (!def)
-    return false;
-
-  /* Only consider definitions which have a single use.  */
-  if (!single_imm_use (def, &use_p, &use_stmt))
-    return false;
-
-  /* If the use isn't in this block, it wont be replaced either.  */
-  if (ter && gimple_bb (use_stmt) != gimple_bb (stmt))
-    return false;
-
-  locus1 = gimple_location (stmt);
-  block1 = LOCATION_BLOCK (locus1);
-  locus1 = LOCATION_LOCUS (locus1);
-
-  if (gimple_code (use_stmt) == GIMPLE_PHI)
-    locus2 = gimple_phi_arg_location (use_stmt, PHI_ARG_INDEX_FROM_USE (use_p));
-  else
-    locus2 = gimple_location (use_stmt);
-  block2 = LOCATION_BLOCK (locus2);
-  locus2 = LOCATION_LOCUS (locus2);
-
-  if ((!optimize || optimize_debug)
-      && ter
-      && ((locus1 != UNKNOWN_LOCATION
-	   && locus1 != locus2)
-	  || (block1 != NULL_TREE
-	      && block1 != block2)))
-    return false;
-
-  /* Used in this block, but at the TOP of the block, not the end.  */
-  if (gimple_code (use_stmt) == GIMPLE_PHI)
-    return false;
-
-  /* There must be no VDEFs.  */
-  if (gimple_vdef (stmt))
-    return false;
-
-  /* Without alias info we can't move around loads.  */
-  if ((!optimize || !ter)
-      && gimple_assign_single_p (stmt)
-      && !is_gimple_val (gimple_assign_rhs1 (stmt)))
-    return false;
-
-  /* Float expressions must go through memory if float-store is on.  */
-  if (flag_float_store
-      && FLOAT_TYPE_P (gimple_expr_type (stmt)))
-    return false;
-
-  /* An assignment with a register variable on the RHS is not
-     replaceable.  */
-  if (gimple_assign_rhs_code (stmt) == VAR_DECL
-      && DECL_HARD_REGISTER (gimple_assign_rhs1 (stmt)))
-    return false;
-
-  /* No function calls can be replaced.  */
-  if (is_gimple_call (stmt))
-    return false;
-
-  /* Leave any stmt with volatile operands alone as well.  */
-  if (gimple_has_volatile_ops (stmt))
-    return false;
-
-  return true;
-}
-
-
-/* Variant of is_replaceable_p test for use in EXPAND_INITIALIZER
-   expansion.  */
-
-bool
-stmt_is_replaceable_p (gimple stmt)
-{
-  return is_replaceable_p (stmt, false);
-}
-
-
-=======
->>>>>>> 4d0aec87
 /* This function will remove the expression for VERSION from replacement
    consideration in table TAB.  If FREE_EXPR is true, then remove the
    expression from consideration as well by freeing the decl uid bitmap.  */
