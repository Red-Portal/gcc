/* Match-and-simplify patterns for shared GENERIC and GIMPLE folding.
   This file is consumed by genmatch which produces gimple-match.c
   and generic-match.c from it.

   Copyright (C) 2014-2017 Free Software Foundation, Inc.
   Contributed by Richard Biener <rguenther@suse.de>
   and Prathamesh Kulkarni  <bilbotheelffriend@gmail.com>

This file is part of GCC.

GCC is free software; you can redistribute it and/or modify it under
the terms of the GNU General Public License as published by the Free
Software Foundation; either version 3, or (at your option) any later
version.

GCC is distributed in the hope that it will be useful, but WITHOUT ANY
WARRANTY; without even the implied warranty of MERCHANTABILITY or
FITNESS FOR A PARTICULAR PURPOSE.  See the GNU General Public License
for more details.

You should have received a copy of the GNU General Public License
along with GCC; see the file COPYING3.  If not see
<http://www.gnu.org/licenses/>.  */


/* Generic tree predicates we inherit.  */
(define_predicates
   integer_onep integer_zerop integer_all_onesp integer_minus_onep
   integer_each_onep integer_truep integer_nonzerop
   real_zerop real_onep real_minus_onep
   zerop
   CONSTANT_CLASS_P
   tree_expr_nonnegative_p
   tree_expr_nonzero_p
   integer_valued_real_p
   integer_pow2p
   HONOR_NANS)

/* Operator lists.  */
(define_operator_list tcc_comparison
  lt   le   eq ne ge   gt   unordered ordered   unlt unle ungt unge uneq ltgt)
(define_operator_list inverted_tcc_comparison
  ge   gt   ne eq lt   le   ordered   unordered ge   gt   le   lt   ltgt uneq)
(define_operator_list inverted_tcc_comparison_with_nans
  unge ungt ne eq unlt unle ordered   unordered ge   gt   le   lt   ltgt uneq)
(define_operator_list swapped_tcc_comparison
  gt   ge   eq ne le   lt   unordered ordered   ungt unge unlt unle uneq ltgt)
(define_operator_list simple_comparison         lt   le   eq ne ge   gt)
(define_operator_list swapped_simple_comparison gt   ge   eq ne le   lt)

#include "cfn-operators.pd"

/* Define operand lists for math rounding functions {,i,l,ll}FN,
   where the versions prefixed with "i" return an int, those prefixed with
   "l" return a long and those prefixed with "ll" return a long long.

   Also define operand lists:

     X<FN>F for all float functions, in the order i, l, ll
     X<FN> for all double functions, in the same order
     X<FN>L for all long double functions, in the same order.  */
#define DEFINE_INT_AND_FLOAT_ROUND_FN(FN) \
  (define_operator_list X##FN##F BUILT_IN_I##FN##F \
				 BUILT_IN_L##FN##F \
				 BUILT_IN_LL##FN##F) \
  (define_operator_list X##FN BUILT_IN_I##FN \
			      BUILT_IN_L##FN \
			      BUILT_IN_LL##FN) \
  (define_operator_list X##FN##L BUILT_IN_I##FN##L \
				 BUILT_IN_L##FN##L \
				 BUILT_IN_LL##FN##L)

DEFINE_INT_AND_FLOAT_ROUND_FN (FLOOR)
DEFINE_INT_AND_FLOAT_ROUND_FN (CEIL)
DEFINE_INT_AND_FLOAT_ROUND_FN (ROUND)
DEFINE_INT_AND_FLOAT_ROUND_FN (RINT)
    
/* As opposed to convert?, this still creates a single pattern, so
   it is not a suitable replacement for convert? in all cases.  */
(match (nop_convert @0)
 (convert @0)
 (if (tree_nop_conversion_p (type, TREE_TYPE (@0)))))
(match (nop_convert @0)
 (view_convert @0)
 (if (VECTOR_TYPE_P (type) && VECTOR_TYPE_P (TREE_TYPE (@0))
      && TYPE_VECTOR_SUBPARTS (type) == TYPE_VECTOR_SUBPARTS (TREE_TYPE (@0))
      && tree_nop_conversion_p (TREE_TYPE (type), TREE_TYPE (TREE_TYPE (@0))))))
/* This one has to be last, or it shadows the others.  */
(match (nop_convert @0)
 @0) 

/* Simplifications of operations with one constant operand and
   simplifications to constants or single values.  */

(for op (plus pointer_plus minus bit_ior bit_xor)
  (simplify
    (op @0 integer_zerop)
    (non_lvalue @0)))

/* 0 +p index -> (type)index */
(simplify
 (pointer_plus integer_zerop @1)
 (non_lvalue (convert @1)))

/* See if ARG1 is zero and X + ARG1 reduces to X.
   Likewise if the operands are reversed.  */
(simplify
 (plus:c @0 real_zerop@1)
 (if (fold_real_zero_addition_p (type, @1, 0))
  (non_lvalue @0)))

/* See if ARG1 is zero and X - ARG1 reduces to X.  */
(simplify
 (minus @0 real_zerop@1)
 (if (fold_real_zero_addition_p (type, @1, 1))
  (non_lvalue @0)))

/* Simplify x - x.
   This is unsafe for certain floats even in non-IEEE formats.
   In IEEE, it is unsafe because it does wrong for NaNs.
   Also note that operand_equal_p is always false if an operand
   is volatile.  */
(simplify
 (minus @0 @0)
 (if (!FLOAT_TYPE_P (type) || !HONOR_NANS (type))
  { build_zero_cst (type); }))

(simplify
 (mult @0 integer_zerop@1)
 @1)

/* Maybe fold x * 0 to 0.  The expressions aren't the same
   when x is NaN, since x * 0 is also NaN.  Nor are they the
   same in modes with signed zeros, since multiplying a
   negative value by 0 gives -0, not +0.  */
(simplify
 (mult @0 real_zerop@1)
 (if (!HONOR_NANS (type) && !HONOR_SIGNED_ZEROS (type))
  @1))

/* In IEEE floating point, x*1 is not equivalent to x for snans.
   Likewise for complex arithmetic with signed zeros.  */
(simplify
 (mult @0 real_onep)
 (if (!HONOR_SNANS (type)
      && (!HONOR_SIGNED_ZEROS (type)
          || !COMPLEX_FLOAT_TYPE_P (type)))
  (non_lvalue @0)))

/* Transform x * -1.0 into -x.  */
(simplify
 (mult @0 real_minus_onep)
  (if (!HONOR_SNANS (type)
       && (!HONOR_SIGNED_ZEROS (type)
           || !COMPLEX_FLOAT_TYPE_P (type)))
   (negate @0)))

(for cmp (gt ge lt le)
     outp (convert convert negate negate)
     outn (negate negate convert convert)
 /* Transform (X > 0.0 ? 1.0 : -1.0) into copysign(1, X). */
 /* Transform (X >= 0.0 ? 1.0 : -1.0) into copysign(1, X). */
 /* Transform (X < 0.0 ? 1.0 : -1.0) into copysign(1,-X). */
 /* Transform (X <= 0.0 ? 1.0 : -1.0) into copysign(1,-X). */
 (simplify
  (cond (cmp @0 real_zerop) real_onep@1 real_minus_onep)
  (if (!HONOR_NANS (type) && !HONOR_SIGNED_ZEROS (type)
       && types_match (type, TREE_TYPE (@0)))
   (switch
    (if (types_match (type, float_type_node))
     (BUILT_IN_COPYSIGNF @1 (outp @0)))
    (if (types_match (type, double_type_node))
     (BUILT_IN_COPYSIGN @1 (outp @0)))
    (if (types_match (type, long_double_type_node))
     (BUILT_IN_COPYSIGNL @1 (outp @0))))))
 /* Transform (X > 0.0 ? -1.0 : 1.0) into copysign(1,-X). */
 /* Transform (X >= 0.0 ? -1.0 : 1.0) into copysign(1,-X). */
 /* Transform (X < 0.0 ? -1.0 : 1.0) into copysign(1,X). */
 /* Transform (X <= 0.0 ? -1.0 : 1.0) into copysign(1,X). */
 (simplify
  (cond (cmp @0 real_zerop) real_minus_onep real_onep@1)
  (if (!HONOR_NANS (type) && !HONOR_SIGNED_ZEROS (type)
       && types_match (type, TREE_TYPE (@0)))
   (switch
    (if (types_match (type, float_type_node))
     (BUILT_IN_COPYSIGNF @1 (outn @0)))
    (if (types_match (type, double_type_node))
     (BUILT_IN_COPYSIGN @1 (outn @0)))
    (if (types_match (type, long_double_type_node))
     (BUILT_IN_COPYSIGNL @1 (outn @0)))))))

/* Transform X * copysign (1.0, X) into abs(X). */
(simplify
 (mult:c @0 (COPYSIGN real_onep @0))
 (if (!HONOR_NANS (type) && !HONOR_SIGNED_ZEROS (type))
  (abs @0)))

/* Transform X * copysign (1.0, -X) into -abs(X). */
(simplify
 (mult:c @0 (COPYSIGN real_onep (negate @0)))
 (if (!HONOR_NANS (type) && !HONOR_SIGNED_ZEROS (type))
  (negate (abs @0))))

/* Transform copysign (CST, X) into copysign (ABS(CST), X). */
(simplify
 (COPYSIGN REAL_CST@0 @1)
 (if (REAL_VALUE_NEGATIVE (TREE_REAL_CST (@0)))
  (COPYSIGN (negate @0) @1)))

/* X * 1, X / 1 -> X.  */
(for op (mult trunc_div ceil_div floor_div round_div exact_div)
  (simplify
    (op @0 integer_onep)
    (non_lvalue @0)))

/* (A / (1 << B)) -> (A >> B).
   Only for unsigned A.  For signed A, this would not preserve rounding
   toward zero.
   For example: (-1 / ( 1 << B)) !=  -1 >> B.  */
(simplify
 (trunc_div @0 (lshift integer_onep@1 @2))
 (if ((TYPE_UNSIGNED (type) || tree_expr_nonnegative_p (@0))
      && (!VECTOR_TYPE_P (type)
	  || target_supports_op_p (type, RSHIFT_EXPR, optab_vector)
	  || target_supports_op_p (type, RSHIFT_EXPR, optab_scalar)))
  (rshift @0 @2)))

/* Preserve explicit divisions by 0: the C++ front-end wants to detect
   undefined behavior in constexpr evaluation, and assuming that the division
   traps enables better optimizations than these anyway.  */
(for div (trunc_div ceil_div floor_div round_div exact_div)
 /* 0 / X is always zero.  */
 (simplify
  (div integer_zerop@0 @1)
  /* But not for 0 / 0 so that we can get the proper warnings and errors.  */
  (if (!integer_zerop (@1))
   @0))
  /* X / -1 is -X.  */
 (simplify
   (div @0 integer_minus_onep@1)
   (if (!TYPE_UNSIGNED (type))
    (negate @0)))
 /* X / X is one.  */
 (simplify
  (div @0 @0)
  /* But not for 0 / 0 so that we can get the proper warnings and errors.
     And not for _Fract types where we can't build 1.  */
  (if (!integer_zerop (@0) && !ALL_FRACT_MODE_P (TYPE_MODE (type)))
   { build_one_cst (type); }))
 /* X / abs (X) is X < 0 ? -1 : 1.  */ 
 (simplify
   (div:C @0 (abs @0))
   (if (INTEGRAL_TYPE_P (type)
	&& TYPE_OVERFLOW_UNDEFINED (type))
    (cond (lt @0 { build_zero_cst (type); })
          { build_minus_one_cst (type); } { build_one_cst (type); })))
 /* X / -X is -1.  */
 (simplify
   (div:C @0 (negate @0))
   (if ((INTEGRAL_TYPE_P (type) || VECTOR_INTEGER_TYPE_P (type))
	&& TYPE_OVERFLOW_UNDEFINED (type))
    { build_minus_one_cst (type); })))

/* For unsigned integral types, FLOOR_DIV_EXPR is the same as
   TRUNC_DIV_EXPR.  Rewrite into the latter in this case.  */
(simplify
 (floor_div @0 @1)
 (if ((INTEGRAL_TYPE_P (type) || VECTOR_INTEGER_TYPE_P (type))
      && TYPE_UNSIGNED (type))
  (trunc_div @0 @1)))

/* Combine two successive divisions.  Note that combining ceil_div
   and floor_div is trickier and combining round_div even more so.  */
(for div (trunc_div exact_div)
 (simplify
  (div (div @0 INTEGER_CST@1) INTEGER_CST@2)
  (with {
    bool overflow_p;
    wide_int mul = wi::mul (@1, @2, TYPE_SIGN (type), &overflow_p);
   }
   (if (!overflow_p)
    (div @0 { wide_int_to_tree (type, mul); })
    (if (TYPE_UNSIGNED (type)
	 || mul != wi::min_value (TYPE_PRECISION (type), SIGNED))
     { build_zero_cst (type); })))))

/* Combine successive multiplications.  Similar to above, but handling
   overflow is different.  */
(simplify
 (mult (mult @0 INTEGER_CST@1) INTEGER_CST@2)
 (with {
   bool overflow_p;
   wide_int mul = wi::mul (@1, @2, TYPE_SIGN (type), &overflow_p);
  }
  /* Skip folding on overflow: the only special case is @1 * @2 == -INT_MIN,
     otherwise undefined overflow implies that @0 must be zero.  */
  (if (!overflow_p || TYPE_OVERFLOW_WRAPS (type))
   (mult @0 { wide_int_to_tree (type, mul); }))))

/* Optimize A / A to 1.0 if we don't care about
   NaNs or Infinities.  */
(simplify
 (rdiv @0 @0)
 (if (FLOAT_TYPE_P (type)
      && ! HONOR_NANS (type)
      && ! HONOR_INFINITIES (type))
  { build_one_cst (type); }))

/* Optimize -A / A to -1.0 if we don't care about
   NaNs or Infinities.  */
(simplify
 (rdiv:C @0 (negate @0))
 (if (FLOAT_TYPE_P (type)
      && ! HONOR_NANS (type)
      && ! HONOR_INFINITIES (type))
  { build_minus_one_cst (type); }))

/* PR71078: x / abs(x) -> copysign (1.0, x) */
(simplify
 (rdiv:C (convert? @0) (convert? (abs @0)))
  (if (SCALAR_FLOAT_TYPE_P (type)
       && ! HONOR_NANS (type)
       && ! HONOR_INFINITIES (type))
   (switch
    (if (types_match (type, float_type_node))
     (BUILT_IN_COPYSIGNF { build_one_cst (type); } (convert @0)))
    (if (types_match (type, double_type_node))
     (BUILT_IN_COPYSIGN { build_one_cst (type); } (convert @0)))
    (if (types_match (type, long_double_type_node))
     (BUILT_IN_COPYSIGNL { build_one_cst (type); } (convert @0))))))

/* In IEEE floating point, x/1 is not equivalent to x for snans.  */
(simplify
 (rdiv @0 real_onep)
 (if (!HONOR_SNANS (type))
  (non_lvalue @0)))

/* In IEEE floating point, x/-1 is not equivalent to -x for snans.  */
(simplify
 (rdiv @0 real_minus_onep)
 (if (!HONOR_SNANS (type))
  (negate @0)))

(if (flag_reciprocal_math)
 /* Convert (A/B)/C to A/(B*C)  */
 (simplify
  (rdiv (rdiv:s @0 @1) @2)
   (rdiv @0 (mult @1 @2)))

 /* Convert A/(B/C) to (A/B)*C  */
 (simplify
  (rdiv @0 (rdiv:s @1 @2))
   (mult (rdiv @0 @1) @2)))

/* Optimize (X & (-A)) / A where A is a power of 2, to X >> log2(A) */
(for div (trunc_div ceil_div floor_div round_div exact_div)
 (simplify
  (div (convert? (bit_and @0 INTEGER_CST@1)) INTEGER_CST@2)
  (if (integer_pow2p (@2)
       && tree_int_cst_sgn (@2) > 0
       && wi::add (@2, @1) == 0
       && tree_nop_conversion_p (type, TREE_TYPE (@0)))
   (rshift (convert @0) { build_int_cst (integer_type_node,
					 wi::exact_log2 (@2)); }))))

/* If ARG1 is a constant, we can convert this to a multiply by the
   reciprocal.  This does not have the same rounding properties,
   so only do this if -freciprocal-math.  We can actually
   always safely do it if ARG1 is a power of two, but it's hard to
   tell if it is or not in a portable manner.  */
(for cst (REAL_CST COMPLEX_CST VECTOR_CST)
 (simplify
  (rdiv @0 cst@1)
  (if (optimize)
   (if (flag_reciprocal_math
	&& !real_zerop (@1))
    (with
     { tree tem = const_binop (RDIV_EXPR, type, build_one_cst (type), @1); }
     (if (tem)
      (mult @0 { tem; } )))
    (if (cst != COMPLEX_CST)
     (with { tree inverse = exact_inverse (type, @1); }
      (if (inverse)
       (mult @0 { inverse; } ))))))))

(for mod (ceil_mod floor_mod round_mod trunc_mod)
 /* 0 % X is always zero.  */
 (simplify
  (mod integer_zerop@0 @1)
  /* But not for 0 % 0 so that we can get the proper warnings and errors.  */
  (if (!integer_zerop (@1))
   @0))
 /* X % 1 is always zero.  */
 (simplify
  (mod @0 integer_onep)
  { build_zero_cst (type); })
 /* X % -1 is zero.  */
 (simplify
  (mod @0 integer_minus_onep@1)
  (if (!TYPE_UNSIGNED (type))
   { build_zero_cst (type); }))
 /* X % X is zero.  */
 (simplify
  (mod @0 @0)
  /* But not for 0 % 0 so that we can get the proper warnings and errors.  */
  (if (!integer_zerop (@0))
   { build_zero_cst (type); }))
 /* (X % Y) % Y is just X % Y.  */
 (simplify
  (mod (mod@2 @0 @1) @1)
  @2)
 /* From extract_muldiv_1: (X * C1) % C2 is zero if C1 is a multiple of C2.  */
 (simplify
  (mod (mult @0 INTEGER_CST@1) INTEGER_CST@2)
  (if (ANY_INTEGRAL_TYPE_P (type)
       && TYPE_OVERFLOW_UNDEFINED (type)
       && wi::multiple_of_p (@1, @2, TYPE_SIGN (type)))
   { build_zero_cst (type); })))

/* X % -C is the same as X % C.  */
(simplify
 (trunc_mod @0 INTEGER_CST@1)
  (if (TYPE_SIGN (type) == SIGNED
       && !TREE_OVERFLOW (@1)
       && wi::neg_p (@1)
       && !TYPE_OVERFLOW_TRAPS (type)
       /* Avoid this transformation if C is INT_MIN, i.e. C == -C.  */
       && !sign_bit_p (@1, @1))
   (trunc_mod @0 (negate @1))))

/* X % -Y is the same as X % Y.  */
(simplify
 (trunc_mod @0 (convert? (negate @1)))
 (if (INTEGRAL_TYPE_P (type)
      && !TYPE_UNSIGNED (type)
      && !TYPE_OVERFLOW_TRAPS (type)
      && tree_nop_conversion_p (type, TREE_TYPE (@1))
      /* Avoid this transformation if X might be INT_MIN or
	 Y might be -1, because we would then change valid
	 INT_MIN % -(-1) into invalid INT_MIN % -1.  */
      && (expr_not_equal_to (@0, TYPE_MIN_VALUE (type))
	  || expr_not_equal_to (@1, wi::minus_one (TYPE_PRECISION
							(TREE_TYPE (@1))))))
  (trunc_mod @0 (convert @1))))

/* X - (X / Y) * Y is the same as X % Y.  */
(simplify
 (minus (convert1? @0) (convert2? (mult:c (trunc_div @@0 @@1) @1)))
 (if (INTEGRAL_TYPE_P (type) || VECTOR_INTEGER_TYPE_P (type))
  (convert (trunc_mod @0 @1))))

/* Optimize TRUNC_MOD_EXPR by a power of two into a BIT_AND_EXPR,
   i.e. "X % C" into "X & (C - 1)", if X and C are positive.
   Also optimize A % (C << N)  where C is a power of 2,
   to A & ((C << N) - 1).  */
(match (power_of_two_cand @1)
 INTEGER_CST@1)
(match (power_of_two_cand @1)
 (lshift INTEGER_CST@1 @2))
(for mod (trunc_mod floor_mod)
 (simplify
  (mod @0 (convert?@3 (power_of_two_cand@1 @2)))
  (if ((TYPE_UNSIGNED (type)
	|| tree_expr_nonnegative_p (@0))
	&& tree_nop_conversion_p (type, TREE_TYPE (@3))
	&& integer_pow2p (@2) && tree_int_cst_sgn (@2) > 0)
   (bit_and @0 (convert (minus @1 { build_int_cst (TREE_TYPE (@1), 1); }))))))

/* Simplify (unsigned t * 2)/2 -> unsigned t & 0x7FFFFFFF.  */
(simplify
 (trunc_div (mult @0 integer_pow2p@1) @1)
 (if (TYPE_UNSIGNED (TREE_TYPE (@0)))
  (bit_and @0 { wide_int_to_tree
		(type, wi::mask (TYPE_PRECISION (type) - wi::exact_log2 (@1),
				 false, TYPE_PRECISION (type))); })))

/* Simplify (unsigned t / 2) * 2 -> unsigned t & ~1.  */
(simplify
 (mult (trunc_div @0 integer_pow2p@1) @1)
 (if (TYPE_UNSIGNED (TREE_TYPE (@0)))
  (bit_and @0 (negate @1))))

/* Simplify (t * 2) / 2) -> t.  */
(for div (trunc_div ceil_div floor_div round_div exact_div)
 (simplify
  (div (mult @0 @1) @1)
  (if (ANY_INTEGRAL_TYPE_P (type)
       && TYPE_OVERFLOW_UNDEFINED (type))
   @0)))

(for op (negate abs)
 /* Simplify cos(-x) and cos(|x|) -> cos(x).  Similarly for cosh.  */
 (for coss (COS COSH)
  (simplify
   (coss (op @0))
    (coss @0)))
 /* Simplify pow(-x, y) and pow(|x|,y) -> pow(x,y) if y is an even integer.  */
 (for pows (POW)
  (simplify
   (pows (op @0) REAL_CST@1)
   (with { HOST_WIDE_INT n; }
    (if (real_isinteger (&TREE_REAL_CST (@1), &n) && (n & 1) == 0)
     (pows @0 @1)))))
 /* Likewise for powi.  */
 (for pows (POWI)
  (simplify
   (pows (op @0) INTEGER_CST@1)
   (if (wi::bit_and (@1, 1) == 0)
    (pows @0 @1))))
 /* Strip negate and abs from both operands of hypot.  */
 (for hypots (HYPOT)
  (simplify
   (hypots (op @0) @1)
   (hypots @0 @1))
  (simplify
   (hypots @0 (op @1))
   (hypots @0 @1)))
 /* copysign(-x, y) and copysign(abs(x), y) -> copysign(x, y).  */
 (for copysigns (COPYSIGN)
  (simplify
   (copysigns (op @0) @1)
   (copysigns @0 @1))))

/* abs(x)*abs(x) -> x*x.  Should be valid for all types.  */
(simplify
 (mult (abs@1 @0) @1)
 (mult @0 @0))

/* cos(copysign(x, y)) -> cos(x).  Similarly for cosh.  */
(for coss (COS COSH)
     copysigns (COPYSIGN)
 (simplify
  (coss (copysigns @0 @1))
   (coss @0)))

/* pow(copysign(x, y), z) -> pow(x, z) if z is an even integer.  */
(for pows (POW)
     copysigns (COPYSIGN)
 (simplify
  (pows (copysigns @0 @2) REAL_CST@1)
  (with { HOST_WIDE_INT n; }
   (if (real_isinteger (&TREE_REAL_CST (@1), &n) && (n & 1) == 0)
    (pows @0 @1)))))
/* Likewise for powi.  */
(for pows (POWI)
     copysigns (COPYSIGN)
 (simplify
  (pows (copysigns @0 @2) INTEGER_CST@1)
  (if (wi::bit_and (@1, 1) == 0)
   (pows @0 @1))))

(for hypots (HYPOT)
     copysigns (COPYSIGN)
 /* hypot(copysign(x, y), z) -> hypot(x, z).  */
 (simplify
  (hypots (copysigns @0 @1) @2)
  (hypots @0 @2))
 /* hypot(x, copysign(y, z)) -> hypot(x, y).  */
 (simplify
  (hypots @0 (copysigns @1 @2))
  (hypots @0 @1)))

/* copysign(x, CST) -> [-]abs (x).  */
(for copysigns (COPYSIGN)
 (simplify
  (copysigns @0 REAL_CST@1)
  (if (REAL_VALUE_NEGATIVE (TREE_REAL_CST (@1)))
   (negate (abs @0))
   (abs @0))))

/* copysign(copysign(x, y), z) -> copysign(x, z).  */
(for copysigns (COPYSIGN)
 (simplify
  (copysigns (copysigns @0 @1) @2)
  (copysigns @0 @2)))

/* copysign(x,y)*copysign(x,y) -> x*x.  */
(for copysigns (COPYSIGN)
 (simplify
  (mult (copysigns@2 @0 @1) @2)
  (mult @0 @0)))

/* ccos(-x) -> ccos(x).  Similarly for ccosh.  */
(for ccoss (CCOS CCOSH)
 (simplify
  (ccoss (negate @0))
   (ccoss @0)))

/* cabs(-x) and cos(conj(x)) -> cabs(x).  */
(for ops (conj negate)
 (for cabss (CABS)
  (simplify
   (cabss (ops @0))
   (cabss @0))))

/* Fold (a * (1 << b)) into (a << b)  */
(simplify
 (mult:c @0 (convert? (lshift integer_onep@1 @2)))
  (if (! FLOAT_TYPE_P (type)
       && tree_nop_conversion_p (type, TREE_TYPE (@1)))
   (lshift @0 @2)))

/* Fold (C1/X)*C2 into (C1*C2)/X.  */
(simplify
 (mult (rdiv@3 REAL_CST@0 @1) REAL_CST@2)
  (if (flag_associative_math
       && single_use (@3))
   (with
    { tree tem = const_binop (MULT_EXPR, type, @0, @2); }
    (if (tem)
     (rdiv { tem; } @1)))))

/* Convert C1/(X*C2) into (C1/C2)/X  */
(simplify
 (rdiv REAL_CST@0 (mult @1 REAL_CST@2))
  (if (flag_reciprocal_math)
   (with
    { tree tem = const_binop (RDIV_EXPR, type, @0, @2); }
    (if (tem)
     (rdiv { tem; } @1)))))

/* Simplify ~X & X as zero.  */
(simplify
 (bit_and:c (convert? @0) (convert? (bit_not @0)))
  { build_zero_cst (type); })

/* PR71636: Transform x & ((1U << b) - 1) -> x & ~(~0U << b);  */
(simplify
  (bit_and:c @0 (plus:s (lshift:s integer_onep @1) integer_minus_onep))
  (if (TYPE_UNSIGNED (type))
    (bit_and @0 (bit_not (lshift { build_all_ones_cst (type); } @1)))))

/* PR35691: Transform
   (x == 0 & y == 0) -> (x | typeof(x)(y)) == 0.
   (x != 0 | y != 0) -> (x | typeof(x)(y)) != 0.  */
(for bitop (bit_and bit_ior)
     cmp (eq ne)
 (simplify
  (bitop (cmp @0 integer_zerop@2) (cmp @1 integer_zerop))
   (if (INTEGRAL_TYPE_P (TREE_TYPE (@0))
       && INTEGRAL_TYPE_P (TREE_TYPE (@1))
       && TYPE_PRECISION (TREE_TYPE (@0)) == TYPE_PRECISION (TREE_TYPE (@1)))
    (cmp (bit_ior @0 (convert @1)) @2))))

/* Fold (A & ~B) - (A & B) into (A ^ B) - B.  */
(simplify
 (minus (bit_and:cs @0 (bit_not @1)) (bit_and:cs @0 @1))
  (minus (bit_xor @0 @1) @1))
(simplify
 (minus (bit_and:s @0 INTEGER_CST@2) (bit_and:s @0 INTEGER_CST@1))
 (if (wi::bit_not (@2) == @1)
  (minus (bit_xor @0 @1) @1)))

/* Fold (A & B) - (A & ~B) into B - (A ^ B).  */
(simplify
 (minus (bit_and:cs @0 @1) (bit_and:cs @0 (bit_not @1)))
  (minus @1 (bit_xor @0 @1)))

/* Simplify (X & ~Y) |^+ (~X & Y) -> X ^ Y.  */
(for op (bit_ior bit_xor plus)
 (simplify
  (op (bit_and:c @0 (bit_not @1)) (bit_and:c (bit_not @0) @1))
   (bit_xor @0 @1))
 (simplify
  (op:c (bit_and @0 INTEGER_CST@2) (bit_and (bit_not @0) INTEGER_CST@1))
  (if (wi::bit_not (@2) == @1)
   (bit_xor @0 @1))))

/* PR53979: Transform ((a ^ b) | a) -> (a | b) */
(simplify
  (bit_ior:c (bit_xor:c @0 @1) @0)
  (bit_ior @0 @1))

/* Simplify (~X & Y) to X ^ Y if we know that (X & ~Y) is 0.  */
#if GIMPLE
(simplify
 (bit_and (bit_not SSA_NAME@0) INTEGER_CST@1)
 (if (INTEGRAL_TYPE_P (TREE_TYPE (@0))
      && (get_nonzero_bits (@0) & wi::bit_not (@1)) == 0)
  (bit_xor @0 @1)))
#endif

/* X % Y is smaller than Y.  */
(for cmp (lt ge)
 (simplify
  (cmp (trunc_mod @0 @1) @1)
  (if (TYPE_UNSIGNED (TREE_TYPE (@0)))
   { constant_boolean_node (cmp == LT_EXPR, type); })))
(for cmp (gt le)
 (simplify
  (cmp @1 (trunc_mod @0 @1))
  (if (TYPE_UNSIGNED (TREE_TYPE (@0)))
   { constant_boolean_node (cmp == GT_EXPR, type); })))

/* x | ~0 -> ~0  */
(simplify
 (bit_ior @0 integer_all_onesp@1)
 @1)

/* x | 0 -> x  */
(simplify
 (bit_ior @0 integer_zerop)
 @0)

/* x & 0 -> 0  */
(simplify
 (bit_and @0 integer_zerop@1)
 @1)

/* ~x | x -> -1 */
/* ~x ^ x -> -1 */
/* ~x + x -> -1 */
(for op (bit_ior bit_xor plus)
 (simplify
  (op:c (convert? @0) (convert? (bit_not @0)))
  (convert { build_all_ones_cst (TREE_TYPE (@0)); })))

/* x ^ x -> 0 */
(simplify
  (bit_xor @0 @0)
  { build_zero_cst (type); })

/* Canonicalize X ^ ~0 to ~X.  */
(simplify
  (bit_xor @0 integer_all_onesp@1)
  (bit_not @0))

/* x & ~0 -> x  */
(simplify
 (bit_and @0 integer_all_onesp)
  (non_lvalue @0))

/* x & x -> x,  x | x -> x  */
(for bitop (bit_and bit_ior)
 (simplify
  (bitop @0 @0)
  (non_lvalue @0)))

/* x & C -> x if we know that x & ~C == 0.  */
#if GIMPLE
(simplify
 (bit_and SSA_NAME@0 INTEGER_CST@1)
 (if (INTEGRAL_TYPE_P (TREE_TYPE (@0))
      && (get_nonzero_bits (@0) & wi::bit_not (@1)) == 0)
  @0))
#endif

/* x + (x & 1) -> (x + 1) & ~1 */
(simplify
 (plus:c @0 (bit_and:s @0 integer_onep@1))
 (bit_and (plus @0 @1) (bit_not @1)))

/* x & ~(x & y) -> x & ~y */
/* x | ~(x | y) -> x | ~y  */
(for bitop (bit_and bit_ior)
 (simplify
  (bitop:c @0 (bit_not (bitop:cs @0 @1)))
  (bitop @0 (bit_not @1))))

/* (x | y) & ~x -> y & ~x */
/* (x & y) | ~x -> y | ~x */
(for bitop (bit_and bit_ior)
     rbitop (bit_ior bit_and)
 (simplify
  (bitop:c (rbitop:c @0 @1) (bit_not@2 @0))
  (bitop @1 @2)))

/* (x & y) ^ (x | y) -> x ^ y */
(simplify
 (bit_xor:c (bit_and @0 @1) (bit_ior @0 @1))
 (bit_xor @0 @1))

/* (x ^ y) ^ (x | y) -> x & y */
(simplify
 (bit_xor:c (bit_xor @0 @1) (bit_ior @0 @1))
 (bit_and @0 @1))

/* (x & y) + (x ^ y) -> x | y */
/* (x & y) | (x ^ y) -> x | y */
/* (x & y) ^ (x ^ y) -> x | y */
(for op (plus bit_ior bit_xor)
 (simplify
  (op:c (bit_and @0 @1) (bit_xor @0 @1))
  (bit_ior @0 @1)))

/* (x & y) + (x | y) -> x + y */
(simplify
 (plus:c (bit_and @0 @1) (bit_ior @0 @1))
 (plus @0 @1))

/* (x + y) - (x | y) -> x & y */
(simplify
 (minus (plus @0 @1) (bit_ior @0 @1))
 (if (!TYPE_OVERFLOW_SANITIZED (type) && !TYPE_OVERFLOW_TRAPS (type)
      && !TYPE_SATURATING (type))
  (bit_and @0 @1)))

/* (x + y) - (x & y) -> x | y */
(simplify
 (minus (plus @0 @1) (bit_and @0 @1))
 (if (!TYPE_OVERFLOW_SANITIZED (type) && !TYPE_OVERFLOW_TRAPS (type)
      && !TYPE_SATURATING (type))
  (bit_ior @0 @1)))

/* (x | y) - (x ^ y) -> x & y */
(simplify
 (minus (bit_ior @0 @1) (bit_xor @0 @1))
 (bit_and @0 @1))

/* (x | y) - (x & y) -> x ^ y */
(simplify
 (minus (bit_ior @0 @1) (bit_and @0 @1))
 (bit_xor @0 @1))

/* (x | y) & ~(x & y) -> x ^ y */
(simplify
 (bit_and:c (bit_ior @0 @1) (bit_not (bit_and @0 @1)))
 (bit_xor @0 @1))

/* (x | y) & (~x ^ y) -> x & y */
(simplify
 (bit_and:c (bit_ior:c @0 @1) (bit_xor:c @1 (bit_not @0)))
 (bit_and @0 @1))

/* ~x & ~y -> ~(x | y)
   ~x | ~y -> ~(x & y) */
(for op (bit_and bit_ior)
     rop (bit_ior bit_and)
 (simplify
  (op (convert1? (bit_not @0)) (convert2? (bit_not @1)))
  (if (element_precision (type) <= element_precision (TREE_TYPE (@0))
       && element_precision (type) <= element_precision (TREE_TYPE (@1)))
   (bit_not (rop (convert @0) (convert @1))))))

/* If we are XORing or adding two BIT_AND_EXPR's, both of which are and'ing
   with a constant, and the two constants have no bits in common,
   we should treat this as a BIT_IOR_EXPR since this may produce more
   simplifications.  */
(for op (bit_xor plus)
 (simplify
  (op (convert1? (bit_and@4 @0 INTEGER_CST@1))
      (convert2? (bit_and@5 @2 INTEGER_CST@3)))
  (if (tree_nop_conversion_p (type, TREE_TYPE (@0))
       && tree_nop_conversion_p (type, TREE_TYPE (@2))
       && wi::bit_and (@1, @3) == 0)
   (bit_ior (convert @4) (convert @5)))))

/* (X | Y) ^ X -> Y & ~ X*/
(simplify
 (bit_xor:c (convert1? (bit_ior:c @@0 @1)) (convert2? @0))
 (if (tree_nop_conversion_p (type, TREE_TYPE (@0)))
  (convert (bit_and @1 (bit_not @0)))))

/* Convert ~X ^ ~Y to X ^ Y.  */
(simplify
 (bit_xor (convert1? (bit_not @0)) (convert2? (bit_not @1)))
 (if (element_precision (type) <= element_precision (TREE_TYPE (@0))
      && element_precision (type) <= element_precision (TREE_TYPE (@1)))
  (bit_xor (convert @0) (convert @1))))

/* Convert ~X ^ C to X ^ ~C.  */
(simplify
 (bit_xor (convert? (bit_not @0)) INTEGER_CST@1)
 (if (tree_nop_conversion_p (type, TREE_TYPE (@0)))
  (bit_xor (convert @0) (bit_not @1))))

/* Fold (X & Y) ^ Y and (X ^ Y) & Y as ~X & Y.  */
(for opo (bit_and bit_xor)
     opi (bit_xor bit_and)
 (simplify
  (opo:c (opi:c @0 @1) @1) 
  (bit_and (bit_not @0) @1)))

/* Given a bit-wise operation CODE applied to ARG0 and ARG1, see if both
   operands are another bit-wise operation with a common input.  If so,
   distribute the bit operations to save an operation and possibly two if
   constants are involved.  For example, convert
     (A | B) & (A | C) into A | (B & C)
   Further simplification will occur if B and C are constants.  */
(for op (bit_and bit_ior bit_xor)
     rop (bit_ior bit_and bit_and)
 (simplify
  (op (convert? (rop:c @@0 @1)) (convert? (rop:c @0 @2)))
  (if (tree_nop_conversion_p (type, TREE_TYPE (@1))
       && tree_nop_conversion_p (type, TREE_TYPE (@2)))
   (rop (convert @0) (op (convert @1) (convert @2))))))

/* Some simple reassociation for bit operations, also handled in reassoc.  */
/* (X & Y) & Y -> X & Y
   (X | Y) | Y -> X | Y  */
(for op (bit_and bit_ior)
 (simplify
  (op:c (convert1?@2 (op:c @0 @@1)) (convert2? @1))
  @2))
/* (X ^ Y) ^ Y -> X  */
(simplify
 (bit_xor:c (convert1? (bit_xor:c @0 @@1)) (convert2? @1))
 (convert @0))
/* (X & Y) & (X & Z) -> (X & Y) & Z
   (X | Y) | (X | Z) -> (X | Y) | Z  */
(for op (bit_and bit_ior)
 (simplify
  (op (convert1?@3 (op:c@4 @0 @1)) (convert2?@5 (op:c@6 @0 @2)))
  (if (tree_nop_conversion_p (type, TREE_TYPE (@1))
       && tree_nop_conversion_p (type, TREE_TYPE (@2)))
   (if (single_use (@5) && single_use (@6))
    (op @3 (convert @2))
    (if (single_use (@3) && single_use (@4))
     (op (convert @1) @5))))))
/* (X ^ Y) ^ (X ^ Z) -> Y ^ Z  */
(simplify
 (bit_xor (convert1? (bit_xor:c @0 @1)) (convert2? (bit_xor:c @0 @2)))
 (if (tree_nop_conversion_p (type, TREE_TYPE (@1))
      && tree_nop_conversion_p (type, TREE_TYPE (@2)))
  (bit_xor (convert @1) (convert @2))))

(simplify
 (abs (abs@1 @0))
 @1)
(simplify
 (abs (negate @0))
 (abs @0))
(simplify
 (abs tree_expr_nonnegative_p@0)
 @0)

/* A few cases of fold-const.c negate_expr_p predicate.  */
(match negate_expr_p
 INTEGER_CST
 (if ((INTEGRAL_TYPE_P (type)
       && TYPE_UNSIGNED (type))
      || (!TYPE_OVERFLOW_SANITIZED (type)
	  && may_negate_without_overflow_p (t)))))
(match negate_expr_p
 FIXED_CST)
(match negate_expr_p
 (negate @0)
 (if (!TYPE_OVERFLOW_SANITIZED (type))))
(match negate_expr_p
 REAL_CST
 (if (REAL_VALUE_NEGATIVE (TREE_REAL_CST (t)))))
/* VECTOR_CST handling of non-wrapping types would recurse in unsupported
   ways.  */
(match negate_expr_p
 VECTOR_CST
 (if (FLOAT_TYPE_P (TREE_TYPE (type)) || TYPE_OVERFLOW_WRAPS (type))))
(match negate_expr_p
 (vec_duplicate negate_expr_p@0))

/* (-A) * (-B) -> A * B  */
(simplify
 (mult:c (convert1? (negate @0)) (convert2? negate_expr_p@1))
  (if (tree_nop_conversion_p (type, TREE_TYPE (@0))
       && tree_nop_conversion_p (type, TREE_TYPE (@1)))
   (mult (convert @0) (convert (negate @1)))))
 
/* -(A + B) -> (-B) - A.  */
(simplify
 (negate (plus:c @0 negate_expr_p@1))
 (if (!HONOR_SIGN_DEPENDENT_ROUNDING (element_mode (type))
      && !HONOR_SIGNED_ZEROS (element_mode (type)))
  (minus (negate @1) @0)))

/* A - B -> A + (-B) if B is easily negatable.  */
(simplify
 (minus @0 negate_expr_p@1)
 (if (!FIXED_POINT_TYPE_P (type))
 (plus @0 (negate @1))))

/* Try to fold (type) X op CST -> (type) (X op ((type-x) CST))
   when profitable.
   For bitwise binary operations apply operand conversions to the
   binary operation result instead of to the operands.  This allows
   to combine successive conversions and bitwise binary operations.
   We combine the above two cases by using a conditional convert.  */
(for bitop (bit_and bit_ior bit_xor)
 (simplify
  (bitop (convert @0) (convert? @1))
  (if (((TREE_CODE (@1) == INTEGER_CST
	 && INTEGRAL_TYPE_P (TREE_TYPE (@0))
	 && int_fits_type_p (@1, TREE_TYPE (@0)))
	|| types_match (@0, @1))
       /* ???  This transform conflicts with fold-const.c doing
	  Convert (T)(x & c) into (T)x & (T)c, if c is an integer
	  constants (if x has signed type, the sign bit cannot be set
	  in c).  This folds extension into the BIT_AND_EXPR.
	  Restrict it to GIMPLE to avoid endless recursions.  */
       && (bitop != BIT_AND_EXPR || GIMPLE)
       && (/* That's a good idea if the conversion widens the operand, thus
	      after hoisting the conversion the operation will be narrower.  */
	   TYPE_PRECISION (TREE_TYPE (@0)) < TYPE_PRECISION (type)
	   /* It's also a good idea if the conversion is to a non-integer
	      mode.  */
	   || GET_MODE_CLASS (TYPE_MODE (type)) != MODE_INT
	   /* Or if the precision of TO is not the same as the precision
	      of its mode.  */
	   || !full_integral_type_p (type)))
   (convert (bitop @0 (convert @1))))))

(for bitop (bit_and bit_ior)
     rbitop (bit_ior bit_and)
  /* (x | y) & x -> x */
  /* (x & y) | x -> x */
 (simplify
  (bitop:c (rbitop:c @0 @1) @0)
  @0)
 /* (~x | y) & x -> x & y */
 /* (~x & y) | x -> x | y */
 (simplify
  (bitop:c (rbitop:c (bit_not @0) @1) @0)
  (bitop @0 @1)))

/* (x | CST1) & CST2 -> (x & CST2) | (CST1 & CST2) */
(simplify
  (bit_and (bit_ior @0 CONSTANT_CLASS_P@1) CONSTANT_CLASS_P@2)
  (bit_ior (bit_and @0 @2) (bit_and @1 @2)))

/* Combine successive equal operations with constants.  */
(for bitop (bit_and bit_ior bit_xor)
 (simplify
  (bitop (bitop @0 CONSTANT_CLASS_P@1) CONSTANT_CLASS_P@2)
  (if (!CONSTANT_CLASS_P (@0))
   (bitop @0 (bitop @1 @2))
   (with { tree cst1 = const_binop (bitop, type, @0, @2); }
    (if (cst1)
     (bitop @1 { cst1; })
     (with { tree cst2 = const_binop (bitop, type, @1, @2); }
      (if (cst2)
       (bitop @0 { cst2; }))))))))

/* Try simple folding for X op !X, and X op X with the help
   of the truth_valued_p and logical_inverted_value predicates.  */
(match truth_valued_p
 @0
 (if (INTEGRAL_TYPE_P (type) && TYPE_PRECISION (type) == 1)))
(for op (tcc_comparison truth_and truth_andif truth_or truth_orif truth_xor)
 (match truth_valued_p
  (op @0 @1)))
(match truth_valued_p
  (truth_not @0))

(match (logical_inverted_value @0)
 (truth_not @0))
(match (logical_inverted_value @0)
 (bit_not truth_valued_p@0))
(match (logical_inverted_value @0)
 (eq @0 integer_zerop))
(match (logical_inverted_value @0)
 (ne truth_valued_p@0 integer_truep))
(match (logical_inverted_value @0)
 (bit_xor truth_valued_p@0 integer_truep))

/* X & !X -> 0.  */
(simplify
 (bit_and:c @0 (logical_inverted_value @0))
 { build_zero_cst (type); })
/* X | !X and X ^ !X -> 1, , if X is truth-valued.  */
(for op (bit_ior bit_xor)
 (simplify
  (op:c truth_valued_p@0 (logical_inverted_value @0))
  { constant_boolean_node (true, type); }))
/* X ==/!= !X is false/true.  */
(for op (eq ne)
 (simplify
  (op:c truth_valued_p@0 (logical_inverted_value @0))
  { constant_boolean_node (op == NE_EXPR ? true : false, type); }))

/* ~~x -> x */
(simplify
  (bit_not (bit_not @0))
  @0)

/* Convert ~ (-A) to A - 1.  */
(simplify
 (bit_not (convert? (negate @0)))
 (if (element_precision (type) <= element_precision (TREE_TYPE (@0))
      || !TYPE_UNSIGNED (TREE_TYPE (@0)))
  (convert (minus @0 { build_each_one_cst (TREE_TYPE (@0)); }))))

/* Convert ~ (A - 1) or ~ (A + -1) to -A.  */
(simplify
 (bit_not (convert? (minus @0 integer_each_onep)))
 (if (element_precision (type) <= element_precision (TREE_TYPE (@0))
      || !TYPE_UNSIGNED (TREE_TYPE (@0)))
  (convert (negate @0))))
(simplify
 (bit_not (convert? (plus @0 integer_all_onesp)))
 (if (element_precision (type) <= element_precision (TREE_TYPE (@0))
      || !TYPE_UNSIGNED (TREE_TYPE (@0)))
  (convert (negate @0))))

/* Part of convert ~(X ^ Y) to ~X ^ Y or X ^ ~Y if ~X or ~Y simplify.  */
(simplify
 (bit_not (convert? (bit_xor @0 INTEGER_CST@1)))
 (if (tree_nop_conversion_p (type, TREE_TYPE (@0)))
  (convert (bit_xor @0 (bit_not @1)))))
(simplify
 (bit_not (convert? (bit_xor:c (bit_not @0) @1)))
 (if (tree_nop_conversion_p (type, TREE_TYPE (@0)))
  (convert (bit_xor @0 @1))))

/* (x & ~m) | (y & m) -> ((x ^ y) & m) ^ x */
(simplify
 (bit_ior:c (bit_and:cs @0 (bit_not @2)) (bit_and:cs @1 @2))
 (bit_xor (bit_and (bit_xor @0 @1) @2) @0))

/* Fold A - (A & B) into ~B & A.  */
(simplify
 (minus (convert1? @0) (convert2?:s (bit_and:cs @@0 @1)))
 (if (tree_nop_conversion_p (type, TREE_TYPE (@0))
      && tree_nop_conversion_p (type, TREE_TYPE (@1)))
  (convert (bit_and (bit_not @1) @0))))

/* (m1 CMP m2) * d -> (m1 CMP m2) ? d : 0  */
(for cmp (gt lt ge le)
(simplify
 (mult (convert (cmp @0 @1)) @2)
  (cond (cmp @0 @1) @2 { build_zero_cst (type); })))

/* For integral types with undefined overflow and C != 0 fold
   x * C EQ/NE y * C into x EQ/NE y.  */
(for cmp (eq ne)
 (simplify
  (cmp (mult:c @0 @1) (mult:c @2 @1))
  (if (INTEGRAL_TYPE_P (TREE_TYPE (@1))
       && TYPE_OVERFLOW_UNDEFINED (TREE_TYPE (@0))
       && tree_expr_nonzero_p (@1))
   (cmp @0 @2))))

/* For integral types with wrapping overflow and C odd fold
   x * C EQ/NE y * C into x EQ/NE y.  */
(for cmp (eq ne)
 (simplify
  (cmp (mult @0 INTEGER_CST@1) (mult @2 @1))
  (if (INTEGRAL_TYPE_P (TREE_TYPE (@1))
       && TYPE_OVERFLOW_WRAPS (TREE_TYPE (@0))
       && (TREE_INT_CST_LOW (@1) & 1) != 0)
   (cmp @0 @2))))

/* For integral types with undefined overflow and C != 0 fold
   x * C RELOP y * C into:

   x RELOP y for nonnegative C
   y RELOP x for negative C  */
(for cmp (lt gt le ge)
 (simplify
  (cmp (mult:c @0 @1) (mult:c @2 @1))
  (if (INTEGRAL_TYPE_P (TREE_TYPE (@1))
       && TYPE_OVERFLOW_UNDEFINED (TREE_TYPE (@0)))
   (if (tree_expr_nonnegative_p (@1) && tree_expr_nonzero_p (@1))
    (cmp @0 @2)
   (if (TREE_CODE (@1) == INTEGER_CST
	&& wi::neg_p (@1, TYPE_SIGN (TREE_TYPE (@1))))
    (cmp @2 @0))))))

/* (X - 1U) <= INT_MAX-1U into (int) X > 0.  */
(for cmp (le gt)
     icmp (gt le)
 (simplify
  (cmp (plus @0 integer_minus_onep@1) INTEGER_CST@2)
   (if (INTEGRAL_TYPE_P (TREE_TYPE (@0))
	&& TYPE_UNSIGNED (TREE_TYPE (@0))
	&& TYPE_PRECISION (TREE_TYPE (@0)) > 1
	&& wi::eq_p (@2, wi::max_value (TYPE_PRECISION (TREE_TYPE (@0)),
					SIGNED) - 1))
    (with { tree stype = signed_type_for (TREE_TYPE (@0)); }
     (icmp (convert:stype @0) { build_int_cst (stype, 0); })))))

/* X / 4 < Y / 4 iff X < Y when the division is known to be exact.  */
(for cmp (simple_comparison)
 (simplify
  (cmp (exact_div @0 INTEGER_CST@2) (exact_div @1 @2))
  (if (wi::gt_p(@2, 0, TYPE_SIGN (TREE_TYPE (@2))))
   (cmp @0 @1))))

/* X / C1 op C2 into a simple range test.  */
(for cmp (simple_comparison)
 (simplify
  (cmp (trunc_div:s @0 INTEGER_CST@1) INTEGER_CST@2)
  (if (INTEGRAL_TYPE_P (TREE_TYPE (@0))
       && integer_nonzerop (@1)
       && !TREE_OVERFLOW (@1)
       && !TREE_OVERFLOW (@2))
   (with { tree lo, hi; bool neg_overflow;
	   enum tree_code code = fold_div_compare (cmp, @1, @2, &lo, &hi,
						   &neg_overflow); }
    (switch
     (if (code == LT_EXPR || code == GE_EXPR)
       (if (TREE_OVERFLOW (lo))
	{ build_int_cst (type, (code == LT_EXPR) ^ neg_overflow); }
	(if (code == LT_EXPR)
	 (lt @0 { lo; })
	 (ge @0 { lo; }))))
     (if (code == LE_EXPR || code == GT_EXPR)
       (if (TREE_OVERFLOW (hi))
	{ build_int_cst (type, (code == LE_EXPR) ^ neg_overflow); }
	(if (code == LE_EXPR)
	 (le @0 { hi; })
	 (gt @0 { hi; }))))
     (if (!lo && !hi)
      { build_int_cst (type, code == NE_EXPR); })
     (if (code == EQ_EXPR && !hi)
      (ge @0 { lo; }))
     (if (code == EQ_EXPR && !lo)
      (le @0 { hi; }))
     (if (code == NE_EXPR && !hi)
      (lt @0 { lo; }))
     (if (code == NE_EXPR && !lo)
      (gt @0 { hi; }))
     (if (GENERIC)
      { build_range_check (UNKNOWN_LOCATION, type, @0, code == EQ_EXPR,
			   lo, hi); })
     (with
      {
	tree etype = range_check_type (TREE_TYPE (@0));
	if (etype)
	  {
	    if (! TYPE_UNSIGNED (etype))
	      etype = unsigned_type_for (etype);
	    hi = fold_convert (etype, hi);
	    lo = fold_convert (etype, lo);
	    hi = const_binop (MINUS_EXPR, etype, hi, lo);
	  }
      }
      (if (etype && hi && !TREE_OVERFLOW (hi))
       (if (code == EQ_EXPR)
	(le (minus (convert:etype @0) { lo; }) { hi; })
	(gt (minus (convert:etype @0) { lo; }) { hi; })))))))))

/* X + Z < Y + Z is the same as X < Y when there is no overflow.  */
(for op (lt le ge gt)
 (simplify
  (op (plus:c @0 @2) (plus:c @1 @2))
  (if (ANY_INTEGRAL_TYPE_P (TREE_TYPE (@0))
       && TYPE_OVERFLOW_UNDEFINED (TREE_TYPE (@0)))
   (op @0 @1))))
/* For equality and subtraction, this is also true with wrapping overflow.  */
(for op (eq ne minus)
 (simplify
  (op (plus:c @0 @2) (plus:c @1 @2))
  (if (ANY_INTEGRAL_TYPE_P (TREE_TYPE (@0))
       && (TYPE_OVERFLOW_UNDEFINED (TREE_TYPE (@0))
	   || TYPE_OVERFLOW_WRAPS (TREE_TYPE (@0))))
   (op @0 @1))))

/* X - Z < Y - Z is the same as X < Y when there is no overflow.  */
(for op (lt le ge gt)
 (simplify
  (op (minus @0 @2) (minus @1 @2))
  (if (ANY_INTEGRAL_TYPE_P (TREE_TYPE (@0))
       && TYPE_OVERFLOW_UNDEFINED (TREE_TYPE (@0)))
   (op @0 @1))))
/* For equality and subtraction, this is also true with wrapping overflow.  */
(for op (eq ne minus)
 (simplify
  (op (minus @0 @2) (minus @1 @2))
  (if (ANY_INTEGRAL_TYPE_P (TREE_TYPE (@0))
       && (TYPE_OVERFLOW_UNDEFINED (TREE_TYPE (@0))
	   || TYPE_OVERFLOW_WRAPS (TREE_TYPE (@0))))
   (op @0 @1))))

/* Z - X < Z - Y is the same as Y < X when there is no overflow.  */
(for op (lt le ge gt)
 (simplify
  (op (minus @2 @0) (minus @2 @1))
  (if (ANY_INTEGRAL_TYPE_P (TREE_TYPE (@0))
       && TYPE_OVERFLOW_UNDEFINED (TREE_TYPE (@0)))
   (op @1 @0))))
/* For equality and subtraction, this is also true with wrapping overflow.  */
(for op (eq ne minus)
 (simplify
  (op (minus @2 @0) (minus @2 @1))
  (if (ANY_INTEGRAL_TYPE_P (TREE_TYPE (@0))
       && (TYPE_OVERFLOW_UNDEFINED (TREE_TYPE (@0))
	   || TYPE_OVERFLOW_WRAPS (TREE_TYPE (@0))))
   (op @1 @0))))

/* X == C - X can never be true if C is odd.  */
(for cmp (eq ne)
 (simplify
  (cmp:c (convert? @0) (convert1? (minus INTEGER_CST@1 (convert2? @0))))
  (if (TREE_INT_CST_LOW (@1) & 1)
   { constant_boolean_node (cmp == NE_EXPR, type); })))

/* Arguments on which one can call get_nonzero_bits to get the bits
   possibly set.  */
(match with_possible_nonzero_bits
 INTEGER_CST@0)
(match with_possible_nonzero_bits
 SSA_NAME@0
 (if (INTEGRAL_TYPE_P (TREE_TYPE (@0)) || POINTER_TYPE_P (TREE_TYPE (@0)))))
/* Slightly extended version, do not make it recursive to keep it cheap.  */
(match (with_possible_nonzero_bits2 @0)
 with_possible_nonzero_bits@0)
(match (with_possible_nonzero_bits2 @0)
 (bit_and:c with_possible_nonzero_bits@0 @2))

/* Same for bits that are known to be set, but we do not have
   an equivalent to get_nonzero_bits yet.  */
(match (with_certain_nonzero_bits2 @0)
 INTEGER_CST@0)
(match (with_certain_nonzero_bits2 @0)
 (bit_ior @1 INTEGER_CST@0))

/* X == C (or X & Z == Y | C) is impossible if ~nonzero(X) & C != 0.  */
(for cmp (eq ne)
 (simplify
  (cmp:c (with_possible_nonzero_bits2 @0) (with_certain_nonzero_bits2 @1))
  (if ((~get_nonzero_bits (@0) & @1) != 0)
   { constant_boolean_node (cmp == NE_EXPR, type); })))

/* ((X inner_op C0) outer_op C1)
   With X being a tree where value_range has reasoned certain bits to always be
   zero throughout its computed value range,
   inner_op = {|,^}, outer_op = {|,^} and inner_op != outer_op
   where zero_mask has 1's for all bits that are sure to be 0 in
   and 0's otherwise.
   if (inner_op == '^') C0 &= ~C1;
   if ((C0 & ~zero_mask) == 0) then emit (X outer_op (C0 outer_op C1)
   if ((C1 & ~zero_mask) == 0) then emit (X inner_op (C0 outer_op C1)
*/
(for inner_op (bit_ior bit_xor)
     outer_op (bit_xor bit_ior)
(simplify
 (outer_op
  (inner_op:s @2 INTEGER_CST@0) INTEGER_CST@1)
 (with
  {
    bool fail = false;
    wide_int zero_mask_not;
    wide_int C0;
    wide_int cst_emit;

    if (TREE_CODE (@2) == SSA_NAME)
      zero_mask_not = get_nonzero_bits (@2);
    else
      fail = true;

    if (inner_op == BIT_XOR_EXPR)
      {
	C0 = wi::bit_and_not (@0, @1);
	cst_emit = wi::bit_or (C0, @1);
      }
    else
      {
	C0 = @0;
	cst_emit = wi::bit_xor (@0, @1);
      }
  }
  (if (!fail && wi::bit_and (C0, zero_mask_not) == 0)
   (outer_op @2 { wide_int_to_tree (type, cst_emit); })
   (if (!fail && wi::bit_and (@1, zero_mask_not) == 0)
    (inner_op @2 { wide_int_to_tree (type, cst_emit); }))))))

/* Associate (p +p off1) +p off2 as (p +p (off1 + off2)).  */
(simplify
  (pointer_plus (pointer_plus:s @0 @1) @3)
  (pointer_plus @0 (plus @1 @3)))

/* Pattern match
     tem1 = (long) ptr1;
     tem2 = (long) ptr2;
     tem3 = tem2 - tem1;
     tem4 = (unsigned long) tem3;
     tem5 = ptr1 + tem4;
   and produce
     tem5 = ptr2;  */
(simplify
  (pointer_plus @0 (convert?@2 (minus@3 (convert @1) (convert @0))))
  /* Conditionally look through a sign-changing conversion.  */
  (if (TYPE_PRECISION (TREE_TYPE (@2)) == TYPE_PRECISION (TREE_TYPE (@3))
       && ((GIMPLE && useless_type_conversion_p (type, TREE_TYPE (@1)))
	    || (GENERIC && type == TREE_TYPE (@1))))
   @1))

/* Pattern match
     tem = (sizetype) ptr;
     tem = tem & algn;
     tem = -tem;
     ... = ptr p+ tem;
   and produce the simpler and easier to analyze with respect to alignment
     ... = ptr & ~algn;  */
(simplify
  (pointer_plus @0 (negate (bit_and (convert @0) INTEGER_CST@1)))
  (with { tree algn = wide_int_to_tree (TREE_TYPE (@0), wi::bit_not (@1)); }
   (bit_and @0 { algn; })))

/* Try folding difference of addresses.  */
(simplify
 (minus (convert ADDR_EXPR@0) (convert @1))
 (if (tree_nop_conversion_p (type, TREE_TYPE (@0)))
  (with { poly_int64 diff; }
   (if (ptr_difference_const (@0, @1, &diff))
    { build_int_cst_type (type, diff); }))))
(simplify
 (minus (convert @0) (convert ADDR_EXPR@1))
 (if (tree_nop_conversion_p (type, TREE_TYPE (@0)))
  (with { poly_int64 diff; }
   (if (ptr_difference_const (@0, @1, &diff))
    { build_int_cst_type (type, diff); }))))

/* If arg0 is derived from the address of an object or function, we may
   be able to fold this expression using the object or function's
   alignment.  */
(simplify
 (bit_and (convert? @0) INTEGER_CST@1)
 (if (POINTER_TYPE_P (TREE_TYPE (@0))
      && tree_nop_conversion_p (type, TREE_TYPE (@0)))
  (with
   {
     unsigned int align;
     unsigned HOST_WIDE_INT bitpos;
     get_pointer_alignment_1 (@0, &align, &bitpos);
   }
   (if (wi::ltu_p (@1, align / BITS_PER_UNIT))
    { wide_int_to_tree (type, wi::bit_and (@1, bitpos / BITS_PER_UNIT)); }))))


/* We can't reassociate at all for saturating types.  */
(if (!TYPE_SATURATING (type))

 /* Contract negates.  */
 /* A + (-B) -> A - B */
 (simplify
  (plus:c @0 (convert? (negate @1)))
  /* Apply STRIP_NOPS on the negate.  */
  (if (tree_nop_conversion_p (type, TREE_TYPE (@1))
       && !TYPE_OVERFLOW_SANITIZED (type))
   (with
    {
     tree t1 = type;
     if (INTEGRAL_TYPE_P (type)
	 && TYPE_OVERFLOW_WRAPS (type) != TYPE_OVERFLOW_WRAPS (TREE_TYPE (@1)))
       t1 = TYPE_OVERFLOW_WRAPS (type) ? type : TREE_TYPE (@1);
    }
    (convert (minus (convert:t1 @0) (convert:t1 @1))))))
 /* A - (-B) -> A + B */
 (simplify
  (minus @0 (convert? (negate @1)))
  (if (tree_nop_conversion_p (type, TREE_TYPE (@1))
       && !TYPE_OVERFLOW_SANITIZED (type))
   (with
    {
     tree t1 = type;
     if (INTEGRAL_TYPE_P (type)
	 && TYPE_OVERFLOW_WRAPS (type) != TYPE_OVERFLOW_WRAPS (TREE_TYPE (@1)))
       t1 = TYPE_OVERFLOW_WRAPS (type) ? type : TREE_TYPE (@1);
    }
    (convert (plus (convert:t1 @0) (convert:t1 @1))))))
 /* -(-A) -> A */
 (simplify
  (negate (convert? (negate @1)))
  (if (tree_nop_conversion_p (type, TREE_TYPE (@1))
       && !TYPE_OVERFLOW_SANITIZED (type))
   (convert @1)))

 /* We can't reassociate floating-point unless -fassociative-math
    or fixed-point plus or minus because of saturation to +-Inf.  */
 (if ((!FLOAT_TYPE_P (type) || flag_associative_math)
      && !FIXED_POINT_TYPE_P (type))

  /* Match patterns that allow contracting a plus-minus pair
     irrespective of overflow issues.  */
  /* (A +- B) - A       ->  +- B */
  /* (A +- B) -+ B      ->  A */
  /* A - (A +- B)       -> -+ B */
  /* A +- (B -+ A)      ->  +- B */
  (simplify
    (minus (plus:c @0 @1) @0)
    @1)
  (simplify
    (minus (minus @0 @1) @0)
    (negate @1))
  (simplify
    (plus:c (minus @0 @1) @1)
    @0)
  (simplify
   (minus @0 (plus:c @0 @1))
   (negate @1))
  (simplify
   (minus @0 (minus @0 @1))
   @1)
  /* (A +- B) + (C - A)   -> C +- B */
  /* (A +  B) - (A - C)   -> B + C */
  /* More cases are handled with comparisons.  */
  (simplify
   (plus:c (plus:c @0 @1) (minus @2 @0))
   (plus @2 @1))
  (simplify
   (plus:c (minus @0 @1) (minus @2 @0))
   (minus @2 @1))
  (simplify
   (minus (plus:c @0 @1) (minus @0 @2))
   (plus @1 @2))

  /* (A +- CST1) +- CST2 -> A + CST3
     Use view_convert because it is safe for vectors and equivalent for
     scalars.  */
  (for outer_op (plus minus)
   (for inner_op (plus minus)
	neg_inner_op (minus plus)
    (simplify
     (outer_op (nop_convert (inner_op @0 CONSTANT_CLASS_P@1))
	       CONSTANT_CLASS_P@2)
     /* If one of the types wraps, use that one.  */
     (if (!ANY_INTEGRAL_TYPE_P (type) || TYPE_OVERFLOW_WRAPS (type))
      (if (outer_op == PLUS_EXPR)
       (plus (view_convert @0) (inner_op @2 (view_convert @1)))
       (minus (view_convert @0) (neg_inner_op @2 (view_convert @1))))
      (if (!ANY_INTEGRAL_TYPE_P (TREE_TYPE (@0))
	   || TYPE_OVERFLOW_WRAPS (TREE_TYPE (@0)))
       (if (outer_op == PLUS_EXPR)
	(view_convert (plus @0 (inner_op (view_convert @2) @1)))
	(view_convert (minus @0 (neg_inner_op (view_convert @2) @1))))
       /* If the constant operation overflows we cannot do the transform
	  directly as we would introduce undefined overflow, for example
	  with (a - 1) + INT_MIN.  */
       (if (types_match (type, @0))
	(with { tree cst = const_binop (outer_op == inner_op
					? PLUS_EXPR : MINUS_EXPR,
					type, @1, @2); }
	 (if (cst && !TREE_OVERFLOW (cst))
	  (inner_op @0 { cst; } )
	  /* X+INT_MAX+1 is X-INT_MIN.  */
	  (if (INTEGRAL_TYPE_P (type) && cst
	       && wi::eq_p (cst, wi::min_value (type)))
	   (neg_inner_op @0 { wide_int_to_tree (type, cst); })
	   /* Last resort, use some unsigned type.  */
	   (with { tree utype = unsigned_type_for (type); }
	    (view_convert (inner_op
			   (view_convert:utype @0)
			   (view_convert:utype
			    { drop_tree_overflow (cst); })))))))))))))

  /* (CST1 - A) +- CST2 -> CST3 - A  */
  (for outer_op (plus minus)
   (simplify
    (outer_op (minus CONSTANT_CLASS_P@1 @0) CONSTANT_CLASS_P@2)
    (with { tree cst = const_binop (outer_op, type, @1, @2); }
     (if (cst && !TREE_OVERFLOW (cst))
      (minus { cst; } @0)))))

  /* CST1 - (CST2 - A) -> CST3 + A  */
  (simplify
   (minus CONSTANT_CLASS_P@1 (minus CONSTANT_CLASS_P@2 @0))
   (with { tree cst = const_binop (MINUS_EXPR, type, @1, @2); }
    (if (cst && !TREE_OVERFLOW (cst))
     (plus { cst; } @0))))

  /* ~A + A -> -1 */
  (simplify
   (plus:c (bit_not @0) @0)
   (if (!TYPE_OVERFLOW_TRAPS (type))
    { build_all_ones_cst (type); }))

  /* ~A + 1 -> -A */
  (simplify
   (plus (convert? (bit_not @0)) integer_each_onep)
   (if (tree_nop_conversion_p (type, TREE_TYPE (@0)))
    (negate (convert @0))))

  /* -A - 1 -> ~A */
  (simplify
   (minus (convert? (negate @0)) integer_each_onep)
   (if (!TYPE_OVERFLOW_TRAPS (type)
	&& tree_nop_conversion_p (type, TREE_TYPE (@0)))
    (bit_not (convert @0))))

  /* -1 - A -> ~A */
  (simplify
   (minus integer_all_onesp @0)
   (bit_not @0))

  /* (T)(P + A) - (T)P -> (T) A */
  (for add (plus pointer_plus)
   (simplify
    (minus (convert (add @@0 @1))
     (convert @0))
    (if (element_precision (type) <= element_precision (TREE_TYPE (@1))
	 /* For integer types, if A has a smaller type
	    than T the result depends on the possible
	    overflow in P + A.
	    E.g. T=size_t, A=(unsigned)429497295, P>0.
	    However, if an overflow in P + A would cause
	    undefined behavior, we can assume that there
	    is no overflow.  */
	 || (INTEGRAL_TYPE_P (TREE_TYPE (@0))
	     && TYPE_OVERFLOW_UNDEFINED (TREE_TYPE (@0)))
	 /* For pointer types, if the conversion of A to the
	    final type requires a sign- or zero-extension,
	    then we have to punt - it is not defined which
	    one is correct.  */
	 || (POINTER_TYPE_P (TREE_TYPE (@0))
	     && TREE_CODE (@1) == INTEGER_CST
	     && tree_int_cst_sign_bit (@1) == 0))
     (convert @1))))

  /* (T)P - (T)(P + A) -> -(T) A */
  (for add (plus pointer_plus)
   (simplify
    (minus (convert @0)
     (convert (add @@0 @1)))
    (if (element_precision (type) <= element_precision (TREE_TYPE (@1))
	 /* For integer types, if A has a smaller type
	    than T the result depends on the possible
	    overflow in P + A.
	    E.g. T=size_t, A=(unsigned)429497295, P>0.
	    However, if an overflow in P + A would cause
	    undefined behavior, we can assume that there
	    is no overflow.  */
	 || (INTEGRAL_TYPE_P (TREE_TYPE (@0))
	     && TYPE_OVERFLOW_UNDEFINED (TREE_TYPE (@0)))
	 /* For pointer types, if the conversion of A to the
	    final type requires a sign- or zero-extension,
	    then we have to punt - it is not defined which
	    one is correct.  */
	 || (POINTER_TYPE_P (TREE_TYPE (@0))
	     && TREE_CODE (@1) == INTEGER_CST
	     && tree_int_cst_sign_bit (@1) == 0))
     (negate (convert @1)))))

  /* (T)(P + A) - (T)(P + B) -> (T)A - (T)B */
  (for add (plus pointer_plus)
   (simplify
    (minus (convert (add @@0 @1))
     (convert (add @0 @2)))
    (if (element_precision (type) <= element_precision (TREE_TYPE (@1))
	 /* For integer types, if A has a smaller type
	    than T the result depends on the possible
	    overflow in P + A.
	    E.g. T=size_t, A=(unsigned)429497295, P>0.
	    However, if an overflow in P + A would cause
	    undefined behavior, we can assume that there
	    is no overflow.  */
	 || (INTEGRAL_TYPE_P (TREE_TYPE (@0))
	     && TYPE_OVERFLOW_UNDEFINED (TREE_TYPE (@0)))
	 /* For pointer types, if the conversion of A to the
	    final type requires a sign- or zero-extension,
	    then we have to punt - it is not defined which
	    one is correct.  */
	 || (POINTER_TYPE_P (TREE_TYPE (@0))
	     && TREE_CODE (@1) == INTEGER_CST
	     && tree_int_cst_sign_bit (@1) == 0
	     && TREE_CODE (@2) == INTEGER_CST
	     && tree_int_cst_sign_bit (@2) == 0))
     (minus (convert @1) (convert @2)))))))


/* Simplifications of MIN_EXPR, MAX_EXPR, fmin() and fmax().  */

(for minmax (min max FMIN FMAX)
 (simplify
  (minmax @0 @0)
  @0))
/* min(max(x,y),y) -> y.  */
(simplify
 (min:c (max:c @0 @1) @1)
 @1)
/* max(min(x,y),y) -> y.  */
(simplify
 (max:c (min:c @0 @1) @1)
 @1)
/* max(a,-a) -> abs(a).  */
(simplify
 (max:c @0 (negate @0))
 (if (TREE_CODE (type) != COMPLEX_TYPE
      && (! ANY_INTEGRAL_TYPE_P (type)
	  || TYPE_OVERFLOW_UNDEFINED (type)))
  (abs @0)))
/* min(a,-a) -> -abs(a).  */
(simplify
 (min:c @0 (negate @0))
 (if (TREE_CODE (type) != COMPLEX_TYPE
      && (! ANY_INTEGRAL_TYPE_P (type)
	  || TYPE_OVERFLOW_UNDEFINED (type)))
  (negate (abs @0))))
(simplify
 (min @0 @1)
 (switch
  (if (INTEGRAL_TYPE_P (type)
       && TYPE_MIN_VALUE (type)
       && operand_equal_p (@1, TYPE_MIN_VALUE (type), OEP_ONLY_CONST))
   @1)
  (if (INTEGRAL_TYPE_P (type)
       && TYPE_MAX_VALUE (type)
       && operand_equal_p (@1, TYPE_MAX_VALUE (type), OEP_ONLY_CONST))
   @0)))
(simplify
 (max @0 @1)
 (switch
  (if (INTEGRAL_TYPE_P (type)
       && TYPE_MAX_VALUE (type)
       && operand_equal_p (@1, TYPE_MAX_VALUE (type), OEP_ONLY_CONST))
   @1)
  (if (INTEGRAL_TYPE_P (type)
       && TYPE_MIN_VALUE (type)
       && operand_equal_p (@1, TYPE_MIN_VALUE (type), OEP_ONLY_CONST))
   @0)))

/* max (a, a + CST) -> a + CST where CST is positive.  */
/* max (a, a + CST) -> a where CST is negative.  */
(simplify
 (max:c @0 (plus@2 @0 INTEGER_CST@1))
  (if (TYPE_OVERFLOW_UNDEFINED (TREE_TYPE (@0)))
   (if (tree_int_cst_sgn (@1) > 0)
    @2
    @0)))

/* min (a, a + CST) -> a where CST is positive.  */
/* min (a, a + CST) -> a + CST where CST is negative. */
(simplify
 (min:c @0 (plus@2 @0 INTEGER_CST@1))
  (if (TYPE_OVERFLOW_UNDEFINED (TREE_TYPE (@0)))
   (if (tree_int_cst_sgn (@1) > 0)
    @0
    @2)))

/* (convert (minmax ((convert (x) c)))) -> minmax (x c) if x is promoted
   and the outer convert demotes the expression back to x's type.  */
(for minmax (min max)
 (simplify
  (convert (minmax@0 (convert @1) INTEGER_CST@2))
  (if (INTEGRAL_TYPE_P (type)
       && types_match (@1, type) && int_fits_type_p (@2, type)
       && TYPE_SIGN (TREE_TYPE (@0)) == TYPE_SIGN (type)
       && TYPE_PRECISION (TREE_TYPE (@0)) > TYPE_PRECISION (type))
   (minmax @1 (convert @2)))))

(for minmax (FMIN FMAX)
 /* If either argument is NaN, return the other one.  Avoid the
    transformation if we get (and honor) a signalling NaN.  */
 (simplify
  (minmax:c @0 REAL_CST@1)
  (if (real_isnan (TREE_REAL_CST_PTR (@1))
       && (!HONOR_SNANS (@1) || !TREE_REAL_CST (@1).signalling))
   @0)))
/* Convert fmin/fmax to MIN_EXPR/MAX_EXPR.  C99 requires these
   functions to return the numeric arg if the other one is NaN.
   MIN and MAX don't honor that, so only transform if -ffinite-math-only
   is set.  C99 doesn't require -0.0 to be handled, so we don't have to
   worry about it either.  */
(if (flag_finite_math_only)
 (simplify
  (FMIN @0 @1)
  (min @0 @1))
 (simplify
  (FMAX @0 @1)
  (max @0 @1)))
/* min (-A, -B) -> -max (A, B)  */
(for minmax (min max FMIN FMAX)
     maxmin (max min FMAX FMIN)
 (simplify
  (minmax (negate:s@2 @0) (negate:s@3 @1))
  (if (FLOAT_TYPE_P (TREE_TYPE (@0))
       || (ANY_INTEGRAL_TYPE_P (TREE_TYPE (@0))
           && TYPE_OVERFLOW_UNDEFINED (TREE_TYPE (@0))))
   (negate (maxmin @0 @1)))))
/* MIN (~X, ~Y) -> ~MAX (X, Y)
   MAX (~X, ~Y) -> ~MIN (X, Y)  */
(for minmax (min max)
 maxmin (max min)
 (simplify
  (minmax (bit_not:s@2 @0) (bit_not:s@3 @1))
  (bit_not (maxmin @0 @1))))

/* MIN (X, Y) == X -> X <= Y  */
(for minmax (min min max max)
     cmp    (eq  ne  eq  ne )
     out    (le  gt  ge  lt )
 (simplify
  (cmp:c (minmax:c @0 @1) @0)
  (if (ANY_INTEGRAL_TYPE_P (TREE_TYPE (@0)))
   (out @0 @1))))
/* MIN (X, 5) == 0 -> X == 0
   MIN (X, 5) == 7 -> false  */
(for cmp (eq ne)
 (simplify
  (cmp (min @0 INTEGER_CST@1) INTEGER_CST@2)
  (if (wi::lt_p (@1, @2, TYPE_SIGN (TREE_TYPE (@0))))
   { constant_boolean_node (cmp == NE_EXPR, type); }
   (if (wi::gt_p (@1, @2, TYPE_SIGN (TREE_TYPE (@0))))
    (cmp @0 @2)))))
(for cmp (eq ne)
 (simplify
  (cmp (max @0 INTEGER_CST@1) INTEGER_CST@2)
  (if (wi::gt_p (@1, @2, TYPE_SIGN (TREE_TYPE (@0))))
   { constant_boolean_node (cmp == NE_EXPR, type); }
   (if (wi::lt_p (@1, @2, TYPE_SIGN (TREE_TYPE (@0))))
    (cmp @0 @2)))))
/* MIN (X, C1) < C2 -> X < C2 || C1 < C2  */
(for minmax (min     min     max     max     min     min     max     max    )
     cmp    (lt      le      gt      ge      gt      ge      lt      le     )
     comb   (bit_ior bit_ior bit_ior bit_ior bit_and bit_and bit_and bit_and)
 (simplify
  (cmp (minmax @0 INTEGER_CST@1) INTEGER_CST@2)
  (comb (cmp @0 @2) (cmp @1 @2))))

/* Simplifications of shift and rotates.  */

(for rotate (lrotate rrotate)
 (simplify
  (rotate integer_all_onesp@0 @1)
  @0))

/* Optimize -1 >> x for arithmetic right shifts.  */
(simplify
 (rshift integer_all_onesp@0 @1)
 (if (!TYPE_UNSIGNED (type)
      && tree_expr_nonnegative_p (@1))
  @0))

/* Optimize (x >> c) << c into x & (-1<<c).  */
(simplify
 (lshift (rshift @0 INTEGER_CST@1) @1)
 (if (wi::ltu_p (@1, element_precision (type)))
  (bit_and @0 (lshift { build_minus_one_cst (type); } @1))))

/* Optimize (x << c) >> c into x & ((unsigned)-1 >> c) for unsigned
   types.  */
(simplify
 (rshift (lshift @0 INTEGER_CST@1) @1)
 (if (TYPE_UNSIGNED (type)
      && (wi::ltu_p (@1, element_precision (type))))
  (bit_and @0 (rshift { build_minus_one_cst (type); } @1))))

(for shiftrotate (lrotate rrotate lshift rshift)
 (simplify
  (shiftrotate @0 integer_zerop)
  (non_lvalue @0))
 (simplify
  (shiftrotate integer_zerop@0 @1)
  @0)
 /* Prefer vector1 << scalar to vector1 << vector2
    if vector2 is uniform.  */
 (for vec (VECTOR_CST CONSTRUCTOR)
  (simplify
   (shiftrotate @0 vec@1)
   (with { tree tem = uniform_vector_p (@1); }
    (if (tem)
     (shiftrotate @0 { tem; }))))))

/* Simplify X << Y where Y's low width bits are 0 to X, as only valid
   Y is 0.  Similarly for X >> Y.  */
#if GIMPLE
(for shift (lshift rshift)
 (simplify
  (shift @0 SSA_NAME@1)
   (if (INTEGRAL_TYPE_P (TREE_TYPE (@1)))
    (with {
      int width = ceil_log2 (element_precision (TREE_TYPE (@0)));
      int prec = TYPE_PRECISION (TREE_TYPE (@1));
     }
     (if ((get_nonzero_bits (@1) & wi::mask (width, false, prec)) == 0)
      @0)))))
#endif

/* Rewrite an LROTATE_EXPR by a constant into an
   RROTATE_EXPR by a new constant.  */
(simplify
 (lrotate @0 INTEGER_CST@1)
 (rrotate @0 { const_binop (MINUS_EXPR, TREE_TYPE (@1),
			    build_int_cst (TREE_TYPE (@1),
					   element_precision (type)), @1); }))

/* Turn (a OP c1) OP c2 into a OP (c1+c2).  */
(for op (lrotate rrotate rshift lshift)
 (simplify
  (op (op @0 INTEGER_CST@1) INTEGER_CST@2)
  (with { unsigned int prec = element_precision (type); }
   (if (wi::ge_p (@1, 0, TYPE_SIGN (TREE_TYPE (@1)))
        && wi::lt_p (@1, prec, TYPE_SIGN (TREE_TYPE (@1)))
        && wi::ge_p (@2, 0, TYPE_SIGN (TREE_TYPE (@2)))
	&& wi::lt_p (@2, prec, TYPE_SIGN (TREE_TYPE (@2))))
    (with { unsigned int low = wi::add (@1, @2).to_uhwi (); }
     /* Deal with a OP (c1 + c2) being undefined but (a OP c1) OP c2
        being well defined.  */
     (if (low >= prec)
      (if (op == LROTATE_EXPR || op == RROTATE_EXPR)
       (op @0 { build_int_cst (TREE_TYPE (@1), low % prec); })
       (if (TYPE_UNSIGNED (type) || op == LSHIFT_EXPR)
        { build_zero_cst (type); }
        (op @0 { build_int_cst (TREE_TYPE (@1), prec - 1); })))
      (op @0 { build_int_cst (TREE_TYPE (@1), low); })))))))


/* ((1 << A) & 1) != 0 -> A == 0
   ((1 << A) & 1) == 0 -> A != 0 */
(for cmp (ne eq)
     icmp (eq ne)
 (simplify
  (cmp (bit_and (lshift integer_onep @0) integer_onep) integer_zerop)
  (icmp @0 { build_zero_cst (TREE_TYPE (@0)); })))

/* (CST1 << A) == CST2 -> A == ctz (CST2) - ctz (CST1)
   (CST1 << A) != CST2 -> A != ctz (CST2) - ctz (CST1)
   if CST2 != 0.  */
(for cmp (ne eq)
 (simplify
  (cmp (lshift INTEGER_CST@0 @1) INTEGER_CST@2)
  (with { int cand = wi::ctz (@2) - wi::ctz (@0); }
   (if (cand < 0
	|| (!integer_zerop (@2)
	    && wi::ne_p (wi::lshift (@0, cand), @2)))
    { constant_boolean_node (cmp == NE_EXPR, type); }
    (if (!integer_zerop (@2)
	 && wi::eq_p (wi::lshift (@0, cand), @2))
     (cmp @1 { build_int_cst (TREE_TYPE (@1), cand); }))))))

/* Fold (X << C1) & C2 into (X << C1) & (C2 | ((1 << C1) - 1))
        (X >> C1) & C2 into (X >> C1) & (C2 | ~((type) -1 >> C1))
   if the new mask might be further optimized.  */
(for shift (lshift rshift)
 (simplify
  (bit_and (convert?:s@4 (shift:s@5 (convert1?@3 @0) INTEGER_CST@1))
           INTEGER_CST@2)
   (if (tree_nop_conversion_p (TREE_TYPE (@4), TREE_TYPE (@5))
	&& TYPE_PRECISION (type) <= HOST_BITS_PER_WIDE_INT
	&& tree_fits_uhwi_p (@1)
	&& tree_to_uhwi (@1) > 0
	&& tree_to_uhwi (@1) < TYPE_PRECISION (type))
    (with
     {
       unsigned int shiftc = tree_to_uhwi (@1);
       unsigned HOST_WIDE_INT mask = TREE_INT_CST_LOW (@2);
       unsigned HOST_WIDE_INT newmask, zerobits = 0;
       tree shift_type = TREE_TYPE (@3);
       unsigned int prec;

       if (shift == LSHIFT_EXPR)
	 zerobits = ((HOST_WIDE_INT_1U << shiftc) - 1);
       else if (shift == RSHIFT_EXPR
		&& full_integral_type_p (shift_type))
	 {
	   prec = TYPE_PRECISION (TREE_TYPE (@3));
	   tree arg00 = @0;
	   /* See if more bits can be proven as zero because of
	      zero extension.  */
	   if (@3 != @0
	       && TYPE_UNSIGNED (TREE_TYPE (@0)))
	     {
	       tree inner_type = TREE_TYPE (@0);
	       if (full_integral_type_p (inner_type)
		   && TYPE_PRECISION (inner_type) < prec)
		 {
		   prec = TYPE_PRECISION (inner_type);
		   /* See if we can shorten the right shift.  */
		   if (shiftc < prec)
		     shift_type = inner_type;
		   /* Otherwise X >> C1 is all zeros, so we'll optimize
		      it into (X, 0) later on by making sure zerobits
		      is all ones.  */
		 }
	     }
	   zerobits = HOST_WIDE_INT_M1U;
	   if (shiftc < prec)
	     {
	       zerobits >>= HOST_BITS_PER_WIDE_INT - shiftc;
	       zerobits <<= prec - shiftc;
	     }
	   /* For arithmetic shift if sign bit could be set, zerobits
	      can contain actually sign bits, so no transformation is
	      possible, unless MASK masks them all away.  In that
	      case the shift needs to be converted into logical shift.  */
	   if (!TYPE_UNSIGNED (TREE_TYPE (@3))
	       && prec == TYPE_PRECISION (TREE_TYPE (@3)))
	     {
	       if ((mask & zerobits) == 0)
		 shift_type = unsigned_type_for (TREE_TYPE (@3));
	       else
		 zerobits = 0;
	     }
	 }
     }
     /* ((X << 16) & 0xff00) is (X, 0).  */
     (if ((mask & zerobits) == mask)
      { build_int_cst (type, 0); }
      (with { newmask = mask | zerobits; }
       (if (newmask != mask && (newmask & (newmask + 1)) == 0)
        (with
	 {
	   /* Only do the transformation if NEWMASK is some integer
	      mode's mask.  */
	   for (prec = BITS_PER_UNIT;
	        prec < HOST_BITS_PER_WIDE_INT; prec <<= 1)
	     if (newmask == (HOST_WIDE_INT_1U << prec) - 1)
	       break;
	 }
	 (if (prec < HOST_BITS_PER_WIDE_INT
	      || newmask == HOST_WIDE_INT_M1U)
	  (with
	   { tree newmaskt = build_int_cst_type (TREE_TYPE (@2), newmask); }
	   (if (!tree_int_cst_equal (newmaskt, @2))
	    (if (shift_type != TREE_TYPE (@3))
	     (bit_and (convert (shift:shift_type (convert @3) @1)) { newmaskt; })
	     (bit_and @4 { newmaskt; })))))))))))))

/* Fold (X {&,^,|} C2) << C1 into (X << C1) {&,^,|} (C2 << C1)
   (X {&,^,|} C2) >> C1 into (X >> C1) & (C2 >> C1).  */
(for shift (lshift rshift)
 (for bit_op (bit_and bit_xor bit_ior)
  (simplify
   (shift (convert?:s (bit_op:s @0 INTEGER_CST@2)) INTEGER_CST@1)
   (if (tree_nop_conversion_p (type, TREE_TYPE (@0)))
    (with { tree mask = int_const_binop (shift, fold_convert (type, @2), @1); }
     (bit_op (shift (convert @0) @1) { mask; }))))))

/* ~(~X >> Y) -> X >> Y (for arithmetic shift).  */
(simplify
 (bit_not (convert1?:s (rshift:s (convert2?@0 (bit_not @1)) @2)))
  (if (!TYPE_UNSIGNED (TREE_TYPE (@0))
       && (element_precision (TREE_TYPE (@0))
	   <= element_precision (TREE_TYPE (@1))
	   || !TYPE_UNSIGNED (TREE_TYPE (@1))))
   (with
    { tree shift_type = TREE_TYPE (@0); }
     (convert (rshift (convert:shift_type @1) @2)))))

/* ~(~X >>r Y) -> X >>r Y
   ~(~X <<r Y) -> X <<r Y */
(for rotate (lrotate rrotate)
 (simplify
  (bit_not (convert1?:s (rotate:s (convert2?@0 (bit_not @1)) @2)))
   (if ((element_precision (TREE_TYPE (@0))
	 <= element_precision (TREE_TYPE (@1))
	 || !TYPE_UNSIGNED (TREE_TYPE (@1)))
        && (element_precision (type) <= element_precision (TREE_TYPE (@0))
	    || !TYPE_UNSIGNED (TREE_TYPE (@0))))
    (with
     { tree rotate_type = TREE_TYPE (@0); }
      (convert (rotate (convert:rotate_type @1) @2))))))

/* Simplifications of conversions.  */

/* Basic strip-useless-type-conversions / strip_nops.  */
(for cvt (convert view_convert float fix_trunc)
 (simplify
  (cvt @0)
  (if ((GIMPLE && useless_type_conversion_p (type, TREE_TYPE (@0)))
       || (GENERIC && type == TREE_TYPE (@0)))
   @0)))

/* Contract view-conversions.  */
(simplify
  (view_convert (view_convert @0))
  (view_convert @0))

/* For integral conversions with the same precision or pointer
   conversions use a NOP_EXPR instead.  */
(simplify
  (view_convert @0)
  (if ((INTEGRAL_TYPE_P (type) || POINTER_TYPE_P (type))
       && (INTEGRAL_TYPE_P (TREE_TYPE (@0)) || POINTER_TYPE_P (TREE_TYPE (@0)))
       && TYPE_PRECISION (type) == TYPE_PRECISION (TREE_TYPE (@0)))
   (convert @0)))

/* Strip inner integral conversions that do not change precision or size, or
   zero-extend while keeping the same size (for bool-to-char).  */
(simplify
  (view_convert (convert@0 @1))
  (if ((INTEGRAL_TYPE_P (TREE_TYPE (@0)) || POINTER_TYPE_P (TREE_TYPE (@0)))
       && (INTEGRAL_TYPE_P (TREE_TYPE (@1)) || POINTER_TYPE_P (TREE_TYPE (@1)))
       && TYPE_SIZE (TREE_TYPE (@0)) == TYPE_SIZE (TREE_TYPE (@1))
       && (TYPE_PRECISION (TREE_TYPE (@0)) == TYPE_PRECISION (TREE_TYPE (@1))
	   || (TYPE_PRECISION (TREE_TYPE (@0)) > TYPE_PRECISION (TREE_TYPE (@1))
	       && TYPE_UNSIGNED (TREE_TYPE (@1)))))
   (view_convert @1)))

/* Re-association barriers around constants and other re-association
   barriers can be removed.  */
(simplify
 (paren CONSTANT_CLASS_P@0)
 @0)
(simplify
 (paren (paren@1 @0))
 @1)

/* Handle cases of two conversions in a row.  */
(for ocvt (convert float fix_trunc)
 (for icvt (convert float)
  (simplify
   (ocvt (icvt@1 @0))
   (with
    {
      tree inside_type = TREE_TYPE (@0);
      tree inter_type = TREE_TYPE (@1);
      int inside_int = INTEGRAL_TYPE_P (inside_type);
      int inside_ptr = POINTER_TYPE_P (inside_type);
      int inside_float = FLOAT_TYPE_P (inside_type);
      int inside_vec = VECTOR_TYPE_P (inside_type);
      unsigned int inside_prec = TYPE_PRECISION (inside_type);
      int inside_unsignedp = TYPE_UNSIGNED (inside_type);
      int inter_int = INTEGRAL_TYPE_P (inter_type);
      int inter_ptr = POINTER_TYPE_P (inter_type);
      int inter_float = FLOAT_TYPE_P (inter_type);
      int inter_vec = VECTOR_TYPE_P (inter_type);
      unsigned int inter_prec = TYPE_PRECISION (inter_type);
      int inter_unsignedp = TYPE_UNSIGNED (inter_type);
      int final_int = INTEGRAL_TYPE_P (type);
      int final_ptr = POINTER_TYPE_P (type);
      int final_float = FLOAT_TYPE_P (type);
      int final_vec = VECTOR_TYPE_P (type);
      unsigned int final_prec = TYPE_PRECISION (type);
      int final_unsignedp = TYPE_UNSIGNED (type);
    }
   (switch
    /* In addition to the cases of two conversions in a row
       handled below, if we are converting something to its own
       type via an object of identical or wider precision, neither
       conversion is needed.  */
    (if (((GIMPLE && useless_type_conversion_p (type, inside_type))
	  || (GENERIC
	      && TYPE_MAIN_VARIANT (type) == TYPE_MAIN_VARIANT (inside_type)))
	 && (((inter_int || inter_ptr) && final_int)
	     || (inter_float && final_float))
	 && inter_prec >= final_prec)
     (ocvt @0))

    /* Likewise, if the intermediate and initial types are either both
       float or both integer, we don't need the middle conversion if the
       former is wider than the latter and doesn't change the signedness
       (for integers).  Avoid this if the final type is a pointer since
       then we sometimes need the middle conversion.  */
    (if (((inter_int && inside_int) || (inter_float && inside_float))
	 && (final_int || final_float)
	 && inter_prec >= inside_prec
	 && (inter_float || inter_unsignedp == inside_unsignedp))
     (ocvt @0))

    /* If we have a sign-extension of a zero-extended value, we can
       replace that by a single zero-extension.  Likewise if the
       final conversion does not change precision we can drop the
       intermediate conversion.  */
    (if (inside_int && inter_int && final_int
	 && ((inside_prec < inter_prec && inter_prec < final_prec
	      && inside_unsignedp && !inter_unsignedp)
	     || final_prec == inter_prec))
     (ocvt @0))

    /* Two conversions in a row are not needed unless:
	- some conversion is floating-point (overstrict for now), or
	- some conversion is a vector (overstrict for now), or
	- the intermediate type is narrower than both initial and
	  final, or
	- the intermediate type and innermost type differ in signedness,
	  and the outermost type is wider than the intermediate, or
	- the initial type is a pointer type and the precisions of the
	  intermediate and final types differ, or
	- the final type is a pointer type and the precisions of the
	  initial and intermediate types differ.  */
    (if (! inside_float && ! inter_float && ! final_float
	 && ! inside_vec && ! inter_vec && ! final_vec
	 && (inter_prec >= inside_prec || inter_prec >= final_prec)
	 && ! (inside_int && inter_int
	       && inter_unsignedp != inside_unsignedp
	       && inter_prec < final_prec)
	 && ((inter_unsignedp && inter_prec > inside_prec)
	     == (final_unsignedp && final_prec > inter_prec))
	 && ! (inside_ptr && inter_prec != final_prec)
	 && ! (final_ptr && inside_prec != inter_prec))
     (ocvt @0))

    /* A truncation to an unsigned type (a zero-extension) should be
       canonicalized as bitwise and of a mask.  */
    (if (GIMPLE /* PR70366: doing this in GENERIC breaks -Wconversion.  */
	 && final_int && inter_int && inside_int
	 && final_prec == inside_prec
	 && final_prec > inter_prec
	 && inter_unsignedp)
     (convert (bit_and @0 { wide_int_to_tree
	                      (inside_type,
			       wi::mask (inter_prec, false,
					 TYPE_PRECISION (inside_type))); })))

    /* If we are converting an integer to a floating-point that can
       represent it exactly and back to an integer, we can skip the
       floating-point conversion.  */
    (if (GIMPLE /* PR66211 */
	 && inside_int && inter_float && final_int &&
	 (unsigned) significand_size (TYPE_MODE (inter_type))
	 >= inside_prec - !inside_unsignedp)
     (convert @0)))))))

/* If we have a narrowing conversion to an integral type that is fed by a
   BIT_AND_EXPR, we might be able to remove the BIT_AND_EXPR if it merely
   masks off bits outside the final type (and nothing else).  */
(simplify
  (convert (bit_and @0 INTEGER_CST@1))
  (if (INTEGRAL_TYPE_P (type)
       && INTEGRAL_TYPE_P (TREE_TYPE (@0))
       && TYPE_PRECISION (type) <= TYPE_PRECISION (TREE_TYPE (@0))
       && operand_equal_p (@1, build_low_bits_mask (TREE_TYPE (@1),
						    TYPE_PRECISION (type)), 0))
   (convert @0)))


/* (X /[ex] A) * A -> X.  */
(simplify
  (mult (convert1? (exact_div @0 @@1)) (convert2? @1))
  (convert @0))

/* Canonicalization of binary operations.  */

/* Convert X + -C into X - C.  */
(simplify
 (plus @0 REAL_CST@1)
 (if (REAL_VALUE_NEGATIVE (TREE_REAL_CST (@1)))
  (with { tree tem = const_unop (NEGATE_EXPR, type, @1); }
   (if (!TREE_OVERFLOW (tem) || !flag_trapping_math)
    (minus @0 { tem; })))))

/* Convert x+x into x*2.  */
(simplify
 (plus @0 @0)
 (if (SCALAR_FLOAT_TYPE_P (type))
  (mult @0 { build_real (type, dconst2); })
  (if (INTEGRAL_TYPE_P (type))
   (mult @0 { build_int_cst (type, 2); }))))

(simplify
 (minus integer_zerop @1)
 (negate @1))

/* (ARG0 - ARG1) is the same as (-ARG1 + ARG0).  So check whether
   ARG0 is zero and X + ARG0 reduces to X, since that would mean
   (-ARG1 + ARG0) reduces to -ARG1.  */
(simplify
 (minus real_zerop@0 @1)
 (if (fold_real_zero_addition_p (type, @0, 0))
  (negate @1)))

/* Transform x * -1 into -x.  */
(simplify
 (mult @0 integer_minus_onep)
 (negate @0))

/* Reassociate (X * CST) * Y to (X * Y) * CST.  This does not introduce
   signed overflow for CST != 0 && CST != -1.  */
(simplify
 (mult:c (mult:s @0 INTEGER_CST@1) @2)
 (if (TREE_CODE (@2) != INTEGER_CST
      && !integer_zerop (@1) && !integer_minus_onep (@1))
  (mult (mult @0 @2) @1)))

/* True if we can easily extract the real and imaginary parts of a complex
   number.  */
(match compositional_complex
 (convert? (complex @0 @1)))

/* COMPLEX_EXPR and REALPART/IMAGPART_EXPR cancellations.  */
(simplify
 (complex (realpart @0) (imagpart @0))
 @0)
(simplify
 (realpart (complex @0 @1))
 @0)
(simplify
 (imagpart (complex @0 @1))
 @1)

/* Sometimes we only care about half of a complex expression.  */
(simplify
 (realpart (convert?:s (conj:s @0)))
 (convert (realpart @0)))
(simplify
 (imagpart (convert?:s (conj:s @0)))
 (convert (negate (imagpart @0))))
(for part (realpart imagpart)
 (for op (plus minus)
  (simplify
   (part (convert?:s@2 (op:s @0 @1)))
   (convert (op (part @0) (part @1))))))
(simplify
 (realpart (convert?:s (CEXPI:s @0)))
 (convert (COS @0)))
(simplify
 (imagpart (convert?:s (CEXPI:s @0)))
 (convert (SIN @0)))

/* conj(conj(x)) -> x  */
(simplify
 (conj (convert? (conj @0)))
 (if (tree_nop_conversion_p (TREE_TYPE (@0), type))
  (convert @0)))

/* conj({x,y}) -> {x,-y}  */
(simplify
 (conj (convert?:s (complex:s @0 @1)))
 (with { tree itype = TREE_TYPE (type); }
  (complex (convert:itype @0) (negate (convert:itype @1)))))

/* BSWAP simplifications, transforms checked by gcc.dg/builtin-bswap-8.c.  */
(for bswap (BUILT_IN_BSWAP16 BUILT_IN_BSWAP32 BUILT_IN_BSWAP64)
 (simplify
  (bswap (bswap @0))
  @0)
 (simplify
  (bswap (bit_not (bswap @0)))
  (bit_not @0))
 (for bitop (bit_xor bit_ior bit_and)
  (simplify
   (bswap (bitop:c (bswap @0) @1))
   (bitop @0 (bswap @1)))))


/* Combine COND_EXPRs and VEC_COND_EXPRs.  */

/* Simplify constant conditions.
   Only optimize constant conditions when the selected branch
   has the same type as the COND_EXPR.  This avoids optimizing
   away "c ? x : throw", where the throw has a void type.
   Note that we cannot throw away the fold-const.c variant nor
   this one as we depend on doing this transform before possibly
   A ? B : B -> B triggers and the fold-const.c one can optimize
   0 ? A : B to B even if A has side-effects.  Something
   genmatch cannot handle.  */
(simplify
 (cond INTEGER_CST@0 @1 @2)
 (if (integer_zerop (@0))
  (if (!VOID_TYPE_P (TREE_TYPE (@2)) || VOID_TYPE_P (type))
   @2)
  (if (!VOID_TYPE_P (TREE_TYPE (@1)) || VOID_TYPE_P (type))
   @1)))
(simplify
 (vec_cond VECTOR_CST@0 @1 @2)
 (if (integer_all_onesp (@0))
  @1
  (if (integer_zerop (@0))
   @2)))

/* Simplification moved from fold_cond_expr_with_comparison.  It may also
   be extended.  */
/* This pattern implements two kinds simplification:

   Case 1)
   (cond (cmp (convert1? x) c1) (convert2? x) c2) -> (minmax (x c)) if:
     1) Conversions are type widening from smaller type.
     2) Const c1 equals to c2 after canonicalizing comparison.
     3) Comparison has tree code LT, LE, GT or GE.
   This specific pattern is needed when (cmp (convert x) c) may not
   be simplified by comparison patterns because of multiple uses of
   x.  It also makes sense here because simplifying across multiple
   referred var is always benefitial for complicated cases.

   Case 2)
   (cond (eq (convert1? x) c1) (convert2? x) c2) -> (cond (eq x c1) c1 c2).  */
(for cmp (lt le gt ge eq)
 (simplify
  (cond (cmp (convert1? @1) INTEGER_CST@3) (convert2? @1) INTEGER_CST@2)
  (with
   {
     tree from_type = TREE_TYPE (@1);
     tree c1_type = TREE_TYPE (@3), c2_type = TREE_TYPE (@2);
     enum tree_code code = ERROR_MARK;

     if (INTEGRAL_TYPE_P (from_type)
	 && int_fits_type_p (@2, from_type)
	 && (types_match (c1_type, from_type)
	     || (TYPE_PRECISION (c1_type) > TYPE_PRECISION (from_type)
		 && (TYPE_UNSIGNED (from_type)
		     || TYPE_SIGN (c1_type) == TYPE_SIGN (from_type))))
	 && (types_match (c2_type, from_type)
	     || (TYPE_PRECISION (c2_type) > TYPE_PRECISION (from_type)
		 && (TYPE_UNSIGNED (from_type)
		     || TYPE_SIGN (c2_type) == TYPE_SIGN (from_type)))))
       {
	 if (cmp != EQ_EXPR)
	   {
	     if (wi::to_widest (@3) == (wi::to_widest (@2) - 1))
	       {
		 /* X <= Y - 1 equals to X < Y.  */
		 if (cmp == LE_EXPR)
		   code = LT_EXPR;
		 /* X > Y - 1 equals to X >= Y.  */
		 if (cmp == GT_EXPR)
		   code = GE_EXPR;
	       }
	     if (wi::to_widest (@3) == (wi::to_widest (@2) + 1))
	       {
		 /* X < Y + 1 equals to X <= Y.  */
		 if (cmp == LT_EXPR)
		   code = LE_EXPR;
		 /* X >= Y + 1 equals to X > Y.  */
		 if (cmp == GE_EXPR)
		   code = GT_EXPR;
	       }
	     if (code != ERROR_MARK
		 || wi::to_widest (@2) == wi::to_widest (@3))
	       {
		 if (cmp == LT_EXPR || cmp == LE_EXPR)
		   code = MIN_EXPR;
		 if (cmp == GT_EXPR || cmp == GE_EXPR)
		   code = MAX_EXPR;
	       }
	   }
	 /* Can do A == C1 ? A : C2  ->  A == C1 ? C1 : C2?  */
	 else if (int_fits_type_p (@3, from_type))
	   code = EQ_EXPR;
       }
   }
   (if (code == MAX_EXPR)
    (convert (max @1 (convert @2)))
    (if (code == MIN_EXPR)
     (convert (min @1 (convert @2)))
     (if (code == EQ_EXPR)
      (convert (cond (eq @1 (convert @3))
		     (convert:from_type @3) (convert:from_type @2)))))))))

/* (cond (cmp (convert? x) c1) (op x c2) c3) -> (op (minmax x c1) c2) if:

     1) OP is PLUS or MINUS.
     2) CMP is LT, LE, GT or GE.
     3) C3 == (C1 op C2), and computation doesn't have undefined behavior.

   This pattern also handles special cases like:

     A) Operand x is a unsigned to signed type conversion and c1 is
	integer zero.  In this case,
	  (signed type)x  < 0  <=>  x  > MAX_VAL(signed type)
	  (signed type)x >= 0  <=>  x <= MAX_VAL(signed type)
     B) Const c1 may not equal to (C3 op' C2).  In this case we also
	check equality for (c1+1) and (c1-1) by adjusting comparison
	code.

   TODO: Though signed type is handled by this pattern, it cannot be
   simplified at the moment because C standard requires additional
   type promotion.  In order to match&simplify it here, the IR needs
   to be cleaned up by other optimizers, i.e, VRP.  */
(for op (plus minus)
 (for cmp (lt le gt ge)
  (simplify
   (cond (cmp (convert? @X) INTEGER_CST@1) (op @X INTEGER_CST@2) INTEGER_CST@3)
   (with { tree from_type = TREE_TYPE (@X), to_type = TREE_TYPE (@1); }
    (if (types_match (from_type, to_type)
	 /* Check if it is special case A).  */
	 || (TYPE_UNSIGNED (from_type)
	     && !TYPE_UNSIGNED (to_type)
	     && TYPE_PRECISION (from_type) == TYPE_PRECISION (to_type)
	     && integer_zerop (@1)
	     && (cmp == LT_EXPR || cmp == GE_EXPR)))
     (with
      {
	bool overflow = false;
	enum tree_code code, cmp_code = cmp;
	wide_int real_c1, c1 = @1, c2 = @2, c3 = @3;
	signop sgn = TYPE_SIGN (from_type);

	/* Handle special case A), given x of unsigned type:
	    ((signed type)x  < 0) <=> (x  > MAX_VAL(signed type))
	    ((signed type)x >= 0) <=> (x <= MAX_VAL(signed type))  */
	if (!types_match (from_type, to_type))
	  {
	    if (cmp_code == LT_EXPR)
	      cmp_code = GT_EXPR;
	    if (cmp_code == GE_EXPR)
	      cmp_code = LE_EXPR;
	    c1 = wi::max_value (to_type);
	  }
	/* To simplify this pattern, we require c3 = (c1 op c2).  Here we
	   compute (c3 op' c2) and check if it equals to c1 with op' being
	   the inverted operator of op.  Make sure overflow doesn't happen
	   if it is undefined.  */
	if (op == PLUS_EXPR)
	  real_c1 = wi::sub (c3, c2, sgn, &overflow);
	else
	  real_c1 = wi::add (c3, c2, sgn, &overflow);

	code = cmp_code;
	if (!overflow || !TYPE_OVERFLOW_UNDEFINED (from_type))
	  {
	    /* Check if c1 equals to real_c1.  Boundary condition is handled
	       by adjusting comparison operation if necessary.  */
	    if (!wi::cmp (wi::sub (real_c1, 1, sgn, &overflow), c1, sgn)
		&& !overflow)
	      {
		/* X <= Y - 1 equals to X < Y.  */
		if (cmp_code == LE_EXPR)
		  code = LT_EXPR;
		/* X > Y - 1 equals to X >= Y.  */
		if (cmp_code == GT_EXPR)
		  code = GE_EXPR;
	      }
	    if (!wi::cmp (wi::add (real_c1, 1, sgn, &overflow), c1, sgn)
		&& !overflow)
	      {
		/* X < Y + 1 equals to X <= Y.  */
		if (cmp_code == LT_EXPR)
		  code = LE_EXPR;
		/* X >= Y + 1 equals to X > Y.  */
		if (cmp_code == GE_EXPR)
		  code = GT_EXPR;
	      }
	    if (code != cmp_code || !wi::cmp (real_c1, c1, sgn))
	      {
		if (cmp_code == LT_EXPR || cmp_code == LE_EXPR)
		  code = MIN_EXPR;
		if (cmp_code == GT_EXPR || cmp_code == GE_EXPR)
		  code = MAX_EXPR;
	      }
	  }
      }
      (if (code == MAX_EXPR)
       (op (max @X { wide_int_to_tree (from_type, real_c1); })
	   { wide_int_to_tree (from_type, c2); })
       (if (code == MIN_EXPR)
	(op (min @X { wide_int_to_tree (from_type, real_c1); })
	    { wide_int_to_tree (from_type, c2); })))))))))

(for cnd (cond vec_cond)
 /* A ? B : (A ? X : C) -> A ? B : C.  */
 (simplify
  (cnd @0 (cnd @0 @1 @2) @3)
  (cnd @0 @1 @3))
 (simplify
  (cnd @0 @1 (cnd @0 @2 @3))
  (cnd @0 @1 @3))
 /* A ? B : (!A ? C : X) -> A ? B : C.  */
 /* ???  This matches embedded conditions open-coded because genmatch
    would generate matching code for conditions in separate stmts only.
    The following is still important to merge then and else arm cases
    from if-conversion.  */
 (simplify
  (cnd @0 @1 (cnd @2 @3 @4))
  (if (COMPARISON_CLASS_P (@0)
       && COMPARISON_CLASS_P (@2)
       && invert_tree_comparison
           (TREE_CODE (@0), HONOR_NANS (TREE_OPERAND (@0, 0))) == TREE_CODE (@2)
       && operand_equal_p (TREE_OPERAND (@0, 0), TREE_OPERAND (@2, 0), 0)
       && operand_equal_p (TREE_OPERAND (@0, 1), TREE_OPERAND (@2, 1), 0))
   (cnd @0 @1 @3)))
 (simplify
  (cnd @0 (cnd @1 @2 @3) @4)
  (if (COMPARISON_CLASS_P (@0)
       && COMPARISON_CLASS_P (@1)
       && invert_tree_comparison
           (TREE_CODE (@0), HONOR_NANS (TREE_OPERAND (@0, 0))) == TREE_CODE (@1)
       && operand_equal_p (TREE_OPERAND (@0, 0), TREE_OPERAND (@1, 0), 0)
       && operand_equal_p (TREE_OPERAND (@0, 1), TREE_OPERAND (@1, 1), 0))
   (cnd @0 @3 @4)))

 /* A ? B : B -> B.  */
 (simplify
  (cnd @0 @1 @1)
  @1)

 /* !A ? B : C -> A ? C : B.  */
 (simplify
  (cnd (logical_inverted_value truth_valued_p@0) @1 @2)
  (cnd @0 @2 @1)))

/* A + (B vcmp C ? 1 : 0) -> A - (B vcmp C ? -1 : 0), since vector comparisons
   return all -1 or all 0 results.  */
/* ??? We could instead convert all instances of the vec_cond to negate,
   but that isn't necessarily a win on its own.  */
(simplify
 (plus:c @3 (view_convert? (vec_cond:s @0 integer_each_onep@1 integer_zerop@2)))
 (if (VECTOR_TYPE_P (type)
      && must_eq (TYPE_VECTOR_SUBPARTS (type),
		  TYPE_VECTOR_SUBPARTS (TREE_TYPE (@1)))
      && (TYPE_MODE (TREE_TYPE (type))
          == TYPE_MODE (TREE_TYPE (TREE_TYPE (@1)))))
  (minus @3 (view_convert (vec_cond @0 (negate @1) @2)))))

/* ... likewise A - (B vcmp C ? 1 : 0) -> A + (B vcmp C ? -1 : 0).  */
(simplify
 (minus @3 (view_convert? (vec_cond:s @0 integer_each_onep@1 integer_zerop@2)))
 (if (VECTOR_TYPE_P (type)
      && must_eq (TYPE_VECTOR_SUBPARTS (type),
		  TYPE_VECTOR_SUBPARTS (TREE_TYPE (@1)))
      && (TYPE_MODE (TREE_TYPE (type))
          == TYPE_MODE (TREE_TYPE (TREE_TYPE (@1)))))
  (plus @3 (view_convert (vec_cond @0 (negate @1) @2)))))


/* Simplifications of comparisons.  */

/* See if we can reduce the magnitude of a constant involved in a
   comparison by changing the comparison code.  This is a canonicalization
   formerly done by maybe_canonicalize_comparison_1.  */
(for cmp  (le gt)
     acmp (lt ge)
 (simplify
  (cmp @0 INTEGER_CST@1)
  (if (tree_int_cst_sgn (@1) == -1)
   (acmp @0 { wide_int_to_tree (TREE_TYPE (@1), wi::add (@1, 1)); }))))
(for cmp  (ge lt)
     acmp (gt le)
 (simplify
  (cmp @0 INTEGER_CST@1)
  (if (tree_int_cst_sgn (@1) == 1)
   (acmp @0 { wide_int_to_tree (TREE_TYPE (@1), wi::sub (@1, 1)); }))))


/* We can simplify a logical negation of a comparison to the
   inverted comparison.  As we cannot compute an expression
   operator using invert_tree_comparison we have to simulate
   that with expression code iteration.  */
(for cmp (tcc_comparison)
     icmp (inverted_tcc_comparison)
     ncmp (inverted_tcc_comparison_with_nans)
 /* Ideally we'd like to combine the following two patterns
    and handle some more cases by using
      (logical_inverted_value (cmp @0 @1))
    here but for that genmatch would need to "inline" that.
    For now implement what forward_propagate_comparison did.  */
 (simplify
  (bit_not (cmp @0 @1))
  (if (VECTOR_TYPE_P (type)
       || (INTEGRAL_TYPE_P (type) && TYPE_PRECISION (type) == 1))
   /* Comparison inversion may be impossible for trapping math,
      invert_tree_comparison will tell us.  But we can't use
      a computed operator in the replacement tree thus we have
      to play the trick below.  */
   (with { enum tree_code ic = invert_tree_comparison
             (cmp, HONOR_NANS (@0)); }
    (if (ic == icmp)
     (icmp @0 @1)
     (if (ic == ncmp)
      (ncmp @0 @1))))))
 (simplify
  (bit_xor (cmp @0 @1) integer_truep)
  (with { enum tree_code ic = invert_tree_comparison
            (cmp, HONOR_NANS (@0)); }
   (if (ic == icmp)
    (icmp @0 @1)
    (if (ic == ncmp)
     (ncmp @0 @1))))))

/* Transform comparisons of the form X - Y CMP 0 to X CMP Y.
   ??? The transformation is valid for the other operators if overflow
   is undefined for the type, but performing it here badly interacts
   with the transformation in fold_cond_expr_with_comparison which
   attempts to synthetize ABS_EXPR.  */
(for cmp (eq ne)
 (simplify
  (cmp (minus@2 @0 @1) integer_zerop)
  (if (single_use (@2))
   (cmp @0 @1))))

/* Transform comparisons of the form X * C1 CMP 0 to X CMP 0 in the
   signed arithmetic case.  That form is created by the compiler
   often enough for folding it to be of value.  One example is in
   computing loop trip counts after Operator Strength Reduction.  */
(for cmp (simple_comparison)
     scmp (swapped_simple_comparison)
 (simplify
  (cmp (mult@3 @0 INTEGER_CST@1) integer_zerop@2)
  /* Handle unfolded multiplication by zero.  */
  (if (integer_zerop (@1))
   (cmp @1 @2)
   (if (ANY_INTEGRAL_TYPE_P (TREE_TYPE (@0))
	&& TYPE_OVERFLOW_UNDEFINED (TREE_TYPE (@0))
	&& single_use (@3))
    /* If @1 is negative we swap the sense of the comparison.  */
    (if (tree_int_cst_sgn (@1) < 0)
     (scmp @0 @2)
     (cmp @0 @2))))))
 
/* Simplify comparison of something with itself.  For IEEE
   floating-point, we can only do some of these simplifications.  */
(for cmp (eq ge le)
 (simplify
  (cmp @0 @0)
  (if (! FLOAT_TYPE_P (TREE_TYPE (@0))
       || ! HONOR_NANS (@0))
   { constant_boolean_node (true, type); }
   (if (cmp != EQ_EXPR)
    (eq @0 @0)))))
(for cmp (ne gt lt)
 (simplify
  (cmp @0 @0)
  (if (cmp != NE_EXPR
       || ! FLOAT_TYPE_P (TREE_TYPE (@0))
       || ! HONOR_NANS (@0))
   { constant_boolean_node (false, type); })))
(for cmp (unle unge uneq)
 (simplify
  (cmp @0 @0)
  { constant_boolean_node (true, type); }))
(for cmp (unlt ungt)
 (simplify
  (cmp @0 @0)
  (unordered @0 @0)))
(simplify
 (ltgt @0 @0)
 (if (!flag_trapping_math)
  { constant_boolean_node (false, type); }))

/* Fold ~X op ~Y as Y op X.  */
(for cmp (simple_comparison)
 (simplify
  (cmp (bit_not@2 @0) (bit_not@3 @1))
  (if (single_use (@2) && single_use (@3))
   (cmp @1 @0))))

/* Fold ~X op C as X op' ~C, where op' is the swapped comparison.  */
(for cmp (simple_comparison)
     scmp (swapped_simple_comparison)
 (simplify
  (cmp (bit_not@2 @0) CONSTANT_CLASS_P@1)
  (if (single_use (@2)
       && (TREE_CODE (@1) == INTEGER_CST || TREE_CODE (@1) == VECTOR_CST))
   (scmp @0 (bit_not @1)))))

(for cmp (simple_comparison)
 /* Fold (double)float1 CMP (double)float2 into float1 CMP float2.  */
 (simplify
  (cmp (convert@2 @0) (convert? @1))
  (if (FLOAT_TYPE_P (TREE_TYPE (@0))
       && (DECIMAL_FLOAT_TYPE_P (TREE_TYPE (@2))
	   == DECIMAL_FLOAT_TYPE_P (TREE_TYPE (@0)))
       && (DECIMAL_FLOAT_TYPE_P (TREE_TYPE (@2))
	   == DECIMAL_FLOAT_TYPE_P (TREE_TYPE (@1))))
   (with
    {
      tree type1 = TREE_TYPE (@1);
      if (TREE_CODE (@1) == REAL_CST && !DECIMAL_FLOAT_TYPE_P (type1))
        {
	  REAL_VALUE_TYPE orig = TREE_REAL_CST (@1);
	  if (TYPE_PRECISION (type1) > TYPE_PRECISION (float_type_node)
	      && exact_real_truncate (TYPE_MODE (float_type_node), &orig))
	    type1 = float_type_node;
	  if (TYPE_PRECISION (type1) > TYPE_PRECISION (double_type_node)
	      && exact_real_truncate (TYPE_MODE (double_type_node), &orig))
	    type1 = double_type_node;
        }
      tree newtype
        = (TYPE_PRECISION (TREE_TYPE (@0)) > TYPE_PRECISION (type1)
	   ? TREE_TYPE (@0) : type1); 
    }
    (if (TYPE_PRECISION (TREE_TYPE (@2)) > TYPE_PRECISION (newtype))
     (cmp (convert:newtype @0) (convert:newtype @1))))))
 
 (simplify
  (cmp @0 REAL_CST@1)
  /* IEEE doesn't distinguish +0 and -0 in comparisons.  */
  (switch
   /* a CMP (-0) -> a CMP 0  */
   (if (REAL_VALUE_MINUS_ZERO (TREE_REAL_CST (@1)))
    (cmp @0 { build_real (TREE_TYPE (@1), dconst0); }))
   /* x != NaN is always true, other ops are always false.  */
   (if (REAL_VALUE_ISNAN (TREE_REAL_CST (@1))
	&& ! HONOR_SNANS (@1))
    { constant_boolean_node (cmp == NE_EXPR, type); })
   /* Fold comparisons against infinity.  */
   (if (REAL_VALUE_ISINF (TREE_REAL_CST (@1))
	&& MODE_HAS_INFINITIES (TYPE_MODE (TREE_TYPE (@1))))
    (with
     {
       REAL_VALUE_TYPE max;
       enum tree_code code = cmp;
       bool neg = REAL_VALUE_NEGATIVE (TREE_REAL_CST (@1));
       if (neg)
         code = swap_tree_comparison (code);
     }
     (switch
      /* x > +Inf is always false, if with ignore sNANs.  */
      (if (code == GT_EXPR
	   && ! HONOR_SNANS (@0))
       { constant_boolean_node (false, type); })
      (if (code == LE_EXPR)
       /* x <= +Inf is always true, if we don't case about NaNs.  */
       (if (! HONOR_NANS (@0))
	{ constant_boolean_node (true, type); }
	/* x <= +Inf is the same as x == x, i.e. !isnan(x).  */
	(eq @0 @0)))
      /* x == +Inf and x >= +Inf are always equal to x > DBL_MAX.  */
      (if (code == EQ_EXPR || code == GE_EXPR)
       (with { real_maxval (&max, neg, TYPE_MODE (TREE_TYPE (@0))); }
	(if (neg)
	 (lt @0 { build_real (TREE_TYPE (@0), max); })
	 (gt @0 { build_real (TREE_TYPE (@0), max); }))))
      /* x < +Inf is always equal to x <= DBL_MAX.  */
      (if (code == LT_EXPR)
       (with { real_maxval (&max, neg, TYPE_MODE (TREE_TYPE (@0))); }
	(if (neg)
	 (ge @0 { build_real (TREE_TYPE (@0), max); })
	 (le @0 { build_real (TREE_TYPE (@0), max); }))))
      /* x != +Inf is always equal to !(x > DBL_MAX).  */
      (if (code == NE_EXPR)
       (with { real_maxval (&max, neg, TYPE_MODE (TREE_TYPE (@0))); }
	(if (! HONOR_NANS (@0))
	 (if (neg)
	  (ge @0 { build_real (TREE_TYPE (@0), max); })
	  (le @0 { build_real (TREE_TYPE (@0), max); }))
	 (if (neg)
	  (bit_xor (lt @0 { build_real (TREE_TYPE (@0), max); })
	   { build_one_cst (type); })
	  (bit_xor (gt @0 { build_real (TREE_TYPE (@0), max); })
	   { build_one_cst (type); }))))))))))

 /* If this is a comparison of a real constant with a PLUS_EXPR
    or a MINUS_EXPR of a real constant, we can convert it into a
    comparison with a revised real constant as long as no overflow
    occurs when unsafe_math_optimizations are enabled.  */
 (if (flag_unsafe_math_optimizations)
  (for op (plus minus)
   (simplify
    (cmp (op @0 REAL_CST@1) REAL_CST@2)
    (with
     {
       tree tem = const_binop (op == PLUS_EXPR ? MINUS_EXPR : PLUS_EXPR,
			       TREE_TYPE (@1), @2, @1);
     }
     (if (tem && !TREE_OVERFLOW (tem))
      (cmp @0 { tem; }))))))

 /* Likewise, we can simplify a comparison of a real constant with
    a MINUS_EXPR whose first operand is also a real constant, i.e.
    (c1 - x) < c2 becomes x > c1-c2.  Reordering is allowed on
    floating-point types only if -fassociative-math is set.  */
 (if (flag_associative_math)
  (simplify
   (cmp (minus REAL_CST@0 @1) REAL_CST@2)
   (with { tree tem = const_binop (MINUS_EXPR, TREE_TYPE (@1), @0, @2); }
    (if (tem && !TREE_OVERFLOW (tem))
     (cmp { tem; } @1)))))

 /* Fold comparisons against built-in math functions.  */
 (if (flag_unsafe_math_optimizations
      && ! flag_errno_math)
  (for sq (SQRT)
   (simplify
    (cmp (sq @0) REAL_CST@1)
    (switch
     (if (REAL_VALUE_NEGATIVE (TREE_REAL_CST (@1)))
      (switch
       /* sqrt(x) < y is always false, if y is negative.  */
       (if (cmp == EQ_EXPR || cmp == LT_EXPR || cmp == LE_EXPR)
	{ constant_boolean_node (false, type); })
       /* sqrt(x) > y is always true, if y is negative and we
	  don't care about NaNs, i.e. negative values of x.  */
       (if (cmp == NE_EXPR || !HONOR_NANS (@0))
	{ constant_boolean_node (true, type); })
       /* sqrt(x) > y is the same as x >= 0, if y is negative.  */
       (ge @0 { build_real (TREE_TYPE (@0), dconst0); })))
     (if (real_equal (TREE_REAL_CST_PTR (@1), &dconst0))
      (switch
       /* sqrt(x) < 0 is always false.  */
       (if (cmp == LT_EXPR)
	{ constant_boolean_node (false, type); })
       /* sqrt(x) >= 0 is always true if we don't care about NaNs.  */
       (if (cmp == GE_EXPR && !HONOR_NANS (@0))
	{ constant_boolean_node (true, type); })
       /* sqrt(x) <= 0 -> x == 0.  */
       (if (cmp == LE_EXPR)
	(eq @0 @1))
       /* Otherwise sqrt(x) cmp 0 -> x cmp 0.  Here cmp can be >=, >,
          == or !=.  In the last case:

	    (sqrt(x) != 0) == (NaN != 0) == true == (x != 0)

	  if x is negative or NaN.  Due to -funsafe-math-optimizations,
	  the results for other x follow from natural arithmetic.  */
       (cmp @0 @1)))
     (if (cmp == GT_EXPR || cmp == GE_EXPR)
      (with
       {
         REAL_VALUE_TYPE c2;
	 real_arithmetic (&c2, MULT_EXPR,
			  &TREE_REAL_CST (@1), &TREE_REAL_CST (@1));
	 real_convert (&c2, TYPE_MODE (TREE_TYPE (@0)), &c2);
       }
       (if (REAL_VALUE_ISINF (c2))
	/* sqrt(x) > y is x == +Inf, when y is very large.  */
	(if (HONOR_INFINITIES (@0))
	 (eq @0 { build_real (TREE_TYPE (@0), c2); })
	 { constant_boolean_node (false, type); })
	/* sqrt(x) > c is the same as x > c*c.  */
	(cmp @0 { build_real (TREE_TYPE (@0), c2); }))))
     (if (cmp == LT_EXPR || cmp == LE_EXPR)
      (with
       {
       	 REAL_VALUE_TYPE c2;
	 real_arithmetic (&c2, MULT_EXPR,
			  &TREE_REAL_CST (@1), &TREE_REAL_CST (@1));
	 real_convert (&c2, TYPE_MODE (TREE_TYPE (@0)), &c2);
       }
       (if (REAL_VALUE_ISINF (c2))
        (switch
	 /* sqrt(x) < y is always true, when y is a very large
	    value and we don't care about NaNs or Infinities.  */
	 (if (! HONOR_NANS (@0) && ! HONOR_INFINITIES (@0))
	  { constant_boolean_node (true, type); })
	 /* sqrt(x) < y is x != +Inf when y is very large and we
	    don't care about NaNs.  */
	 (if (! HONOR_NANS (@0))
	  (ne @0 { build_real (TREE_TYPE (@0), c2); }))
	 /* sqrt(x) < y is x >= 0 when y is very large and we
	    don't care about Infinities.  */
	 (if (! HONOR_INFINITIES (@0))
	  (ge @0 { build_real (TREE_TYPE (@0), dconst0); }))
	 /* sqrt(x) < y is x >= 0 && x != +Inf, when y is large.  */
	 (if (GENERIC)
	  (truth_andif
	   (ge @0 { build_real (TREE_TYPE (@0), dconst0); })
	   (ne @0 { build_real (TREE_TYPE (@0), c2); }))))
	/* sqrt(x) < c is the same as x < c*c, if we ignore NaNs.  */
	(if (! HONOR_NANS (@0))
	 (cmp @0 { build_real (TREE_TYPE (@0), c2); })
	 /* sqrt(x) < c is the same as x >= 0 && x < c*c.  */
	 (if (GENERIC)
	  (truth_andif
	   (ge @0 { build_real (TREE_TYPE (@0), dconst0); })
	   (cmp @0 { build_real (TREE_TYPE (@0), c2); })))))))))
   /* Transform sqrt(x) cmp sqrt(y) -> x cmp y.  */
   (simplify
    (cmp (sq @0) (sq @1))
      (if (! HONOR_NANS (@0))
	(cmp @0 @1))))))

/* Optimize various special cases of (FTYPE) N CMP CST.  */
(for cmp  (lt le eq ne ge gt)
     icmp (le le eq ne ge ge)
 (simplify
  (cmp (float @0) REAL_CST@1)
   (if (SCALAR_FLOAT_TYPE_P (TREE_TYPE (@1))
	&& ! DECIMAL_FLOAT_TYPE_P (TREE_TYPE (@1)))
    (with
     {
       tree itype = TREE_TYPE (@0);
       signop isign = TYPE_SIGN (itype);
       format_helper fmt (REAL_MODE_FORMAT (TYPE_MODE (TREE_TYPE (@1))));
       const REAL_VALUE_TYPE *cst = TREE_REAL_CST_PTR (@1);
       /* Be careful to preserve any potential exceptions due to
	  NaNs.  qNaNs are ok in == or != context.
	  TODO: relax under -fno-trapping-math or
	  -fno-signaling-nans.  */
       bool exception_p
         = real_isnan (cst) && (cst->signalling
				|| (cmp != EQ_EXPR || cmp != NE_EXPR));
       /* INT?_MIN is power-of-two so it takes
	  only one mantissa bit.  */
       bool signed_p = isign == SIGNED;
       bool itype_fits_ftype_p
	 = TYPE_PRECISION (itype) - signed_p <= significand_size (fmt);
     }
     /* TODO: allow non-fitting itype and SNaNs when
	-fno-trapping-math.  */
     (if (itype_fits_ftype_p && ! exception_p)
      (with
       {
	 REAL_VALUE_TYPE imin, imax;
	 real_from_integer (&imin, fmt, wi::min_value (itype), isign);
	 real_from_integer (&imax, fmt, wi::max_value (itype), isign);

	 REAL_VALUE_TYPE icst;
	 if (cmp == GT_EXPR || cmp == GE_EXPR)
	   real_ceil (&icst, fmt, cst);
	 else if (cmp == LT_EXPR || cmp == LE_EXPR)
	   real_floor (&icst, fmt, cst);
	 else
	   real_trunc (&icst, fmt, cst);

	 bool cst_int_p = real_identical (&icst, cst);

	 bool overflow_p = false;
	 wide_int icst_val
	   = real_to_integer (&icst, &overflow_p, TYPE_PRECISION (itype));
       }
       (switch
	/* Optimize cases when CST is outside of ITYPE's range.  */
	(if (real_compare (LT_EXPR, cst, &imin))
	 { constant_boolean_node (cmp == GT_EXPR || cmp == GE_EXPR || cmp == NE_EXPR,
				  type); })
	(if (real_compare (GT_EXPR, cst, &imax))
	 { constant_boolean_node (cmp == LT_EXPR || cmp == LE_EXPR || cmp == NE_EXPR,
				  type); })
	/* Remove cast if CST is an integer representable by ITYPE.  */
	(if (cst_int_p)
	 (cmp @0 { gcc_assert (!overflow_p);
		   wide_int_to_tree (itype, icst_val); })
	)
	/* When CST is fractional, optimize
	    (FTYPE) N == CST -> 0
	    (FTYPE) N != CST -> 1.  */
	(if (cmp == EQ_EXPR || cmp == NE_EXPR)
	 { constant_boolean_node (cmp == NE_EXPR, type); }) 
	/* Otherwise replace with sensible integer constant.  */
	(with
	 {
	   gcc_checking_assert (!overflow_p);
	 }
	 (icmp @0 { wide_int_to_tree (itype, icst_val); })))))))))

/* Fold A /[ex] B CMP C to A CMP B * C.  */
(for cmp (eq ne)
 (simplify
  (cmp (exact_div @0 @1) INTEGER_CST@2)
  (if (!integer_zerop (@1))
   (if (wi::eq_p (@2, 0))
    (cmp @0 @2)
    (if (TREE_CODE (@1) == INTEGER_CST)
     (with
      {
	bool ovf;
	wide_int prod = wi::mul (@2, @1, TYPE_SIGN (TREE_TYPE (@1)), &ovf);
      }
      (if (ovf)
       { constant_boolean_node (cmp == NE_EXPR, type); }
       (cmp @0 { wide_int_to_tree (TREE_TYPE (@0), prod); }))))))))
(for cmp (lt le gt ge)
 (simplify
  (cmp (exact_div @0 INTEGER_CST@1) INTEGER_CST@2)
  (if (wi::gt_p (@1, 0, TYPE_SIGN (TREE_TYPE (@1))))
   (with
    {
      bool ovf;
      wide_int prod = wi::mul (@2, @1, TYPE_SIGN (TREE_TYPE (@1)), &ovf);
    }
    (if (ovf)
     { constant_boolean_node (wi::lt_p (@2, 0, TYPE_SIGN (TREE_TYPE (@2)))
			      != (cmp == LT_EXPR || cmp == LE_EXPR), type); }
     (cmp @0 { wide_int_to_tree (TREE_TYPE (@0), prod); }))))))

/* Unordered tests if either argument is a NaN.  */
(simplify
 (bit_ior (unordered @0 @0) (unordered @1 @1))
 (if (types_match (@0, @1))
  (unordered @0 @1)))
(simplify
 (bit_and (ordered @0 @0) (ordered @1 @1))
 (if (types_match (@0, @1))
  (ordered @0 @1)))
(simplify
 (bit_ior:c (unordered @0 @0) (unordered:c@2 @0 @1))
 @2)
(simplify
 (bit_and:c (ordered @0 @0) (ordered:c@2 @0 @1))
 @2)

/* Simple range test simplifications.  */
/* A < B || A >= B -> true.  */
(for test1 (lt le le le ne ge)
     test2 (ge gt ge ne eq ne)
 (simplify
  (bit_ior:c (test1 @0 @1) (test2 @0 @1))
  (if (INTEGRAL_TYPE_P (TREE_TYPE (@0))
       || VECTOR_INTEGER_TYPE_P (TREE_TYPE (@0)))
   { constant_boolean_node (true, type); })))
/* A < B && A >= B -> false.  */
(for test1 (lt lt lt le ne eq)
     test2 (ge gt eq gt eq gt)
 (simplify
  (bit_and:c (test1 @0 @1) (test2 @0 @1))
  (if (INTEGRAL_TYPE_P (TREE_TYPE (@0))
       || VECTOR_INTEGER_TYPE_P (TREE_TYPE (@0)))
   { constant_boolean_node (false, type); })))

/* A & (2**N - 1) <= 2**K - 1 -> A & (2**N - 2**K) == 0
   A & (2**N - 1) >  2**K - 1 -> A & (2**N - 2**K) != 0

   Note that comparisons
     A & (2**N - 1) <  2**K   -> A & (2**N - 2**K) == 0
     A & (2**N - 1) >= 2**K   -> A & (2**N - 2**K) != 0
   will be canonicalized to above so there's no need to
   consider them here.
 */

(for cmp (le gt)
     eqcmp (eq ne)
 (simplify
  (cmp (bit_and@0 @1 INTEGER_CST@2) INTEGER_CST@3)
  (if (INTEGRAL_TYPE_P (TREE_TYPE (@0)))
   (with
    {
     tree ty = TREE_TYPE (@0);
     unsigned prec = TYPE_PRECISION (ty);
     wide_int mask = wi::to_wide (@2, prec);
     wide_int rhs = wi::to_wide (@3, prec);
     signop sgn = TYPE_SIGN (ty);
    }
    (if ((mask & (mask + 1)) == 0 && wi::gt_p (rhs, 0, sgn)
	 && (rhs & (rhs + 1)) == 0 && wi::ge_p (mask, rhs, sgn))
      (eqcmp (bit_and @1 { wide_int_to_tree (ty, mask - rhs); })
	     { build_zero_cst (ty); }))))))

/* -A CMP -B -> B CMP A.  */
(for cmp (tcc_comparison)
     scmp (swapped_tcc_comparison)
 (simplify
  (cmp (negate @0) (negate @1))
  (if (FLOAT_TYPE_P (TREE_TYPE (@0))
       || (ANY_INTEGRAL_TYPE_P (TREE_TYPE (@0))
	   && TYPE_OVERFLOW_UNDEFINED (TREE_TYPE (@0))))
   (scmp @0 @1)))
 (simplify
  (cmp (negate @0) CONSTANT_CLASS_P@1)
  (if (FLOAT_TYPE_P (TREE_TYPE (@0))
       || (ANY_INTEGRAL_TYPE_P (TREE_TYPE (@0))
	   && TYPE_OVERFLOW_UNDEFINED (TREE_TYPE (@0))))
   (with { tree tem = const_unop (NEGATE_EXPR, TREE_TYPE (@0), @1); }
    (if (tem && !TREE_OVERFLOW (tem))
     (scmp @0 { tem; }))))))

/* Convert ABS_EXPR<x> == 0 or ABS_EXPR<x> != 0 to x == 0 or x != 0.  */
(for op (eq ne)
 (simplify
  (op (abs @0) zerop@1)
  (op @0 @1)))

/* From fold_sign_changed_comparison and fold_widened_comparison.  */
(for cmp (simple_comparison)
 (simplify
  (cmp (convert@0 @00) (convert?@1 @10))
  (if (INTEGRAL_TYPE_P (TREE_TYPE (@0))
       /* Disable this optimization if we're casting a function pointer
	  type on targets that require function pointer canonicalization.  */
       && !(targetm.have_canonicalize_funcptr_for_compare ()
	    && TREE_CODE (TREE_TYPE (@00)) == POINTER_TYPE
	    && TREE_CODE (TREE_TYPE (TREE_TYPE (@00))) == FUNCTION_TYPE)
       && single_use (@0))
   (if (TYPE_PRECISION (TREE_TYPE (@00)) == TYPE_PRECISION (TREE_TYPE (@0))
	&& (TREE_CODE (@10) == INTEGER_CST
	    || (@1 != @10 && types_match (TREE_TYPE (@10), TREE_TYPE (@00))))
	&& (TYPE_UNSIGNED (TREE_TYPE (@00)) == TYPE_UNSIGNED (TREE_TYPE (@0))
	    || cmp == NE_EXPR
	    || cmp == EQ_EXPR)
	&& (POINTER_TYPE_P (TREE_TYPE (@00)) == POINTER_TYPE_P (TREE_TYPE (@0))))
    /* ???  The special-casing of INTEGER_CST conversion was in the original
       code and here to avoid a spurious overflow flag on the resulting
       constant which fold_convert produces.  */
    (if (TREE_CODE (@1) == INTEGER_CST)
     (cmp @00 { force_fit_type (TREE_TYPE (@00), wi::to_widest (@1), 0,
				TREE_OVERFLOW (@1)); })
     (cmp @00 (convert @1)))

    (if (TYPE_PRECISION (TREE_TYPE (@0)) > TYPE_PRECISION (TREE_TYPE (@00)))
     /* If possible, express the comparison in the shorter mode.  */
     (if ((cmp == EQ_EXPR || cmp == NE_EXPR
	   || TYPE_UNSIGNED (TREE_TYPE (@0)) == TYPE_UNSIGNED (TREE_TYPE (@00))
	   || (!TYPE_UNSIGNED (TREE_TYPE (@0))
	       && TYPE_UNSIGNED (TREE_TYPE (@00))))
	  && (types_match (TREE_TYPE (@10), TREE_TYPE (@00))
	      || ((TYPE_PRECISION (TREE_TYPE (@00))
		   >= TYPE_PRECISION (TREE_TYPE (@10)))
		  && (TYPE_UNSIGNED (TREE_TYPE (@00))
		      == TYPE_UNSIGNED (TREE_TYPE (@10))))
	      || (TREE_CODE (@10) == INTEGER_CST
		  && INTEGRAL_TYPE_P (TREE_TYPE (@00))
		  && int_fits_type_p (@10, TREE_TYPE (@00)))))
      (cmp @00 (convert @10))
      (if (TREE_CODE (@10) == INTEGER_CST
	   && INTEGRAL_TYPE_P (TREE_TYPE (@00))
	   && !int_fits_type_p (@10, TREE_TYPE (@00)))
       (with
	{
	  tree min = lower_bound_in_type (TREE_TYPE (@10), TREE_TYPE (@00));
	  tree max = upper_bound_in_type (TREE_TYPE (@10), TREE_TYPE (@00));
	  bool above = integer_nonzerop (const_binop (LT_EXPR, type, max, @10));
	  bool below = integer_nonzerop (const_binop (LT_EXPR, type, @10, min));
	}
	(if (above || below)
	 (if (cmp == EQ_EXPR || cmp == NE_EXPR)
	  { constant_boolean_node (cmp == EQ_EXPR ? false : true, type); }
	  (if (cmp == LT_EXPR || cmp == LE_EXPR)
	   { constant_boolean_node (above ? true : false, type); }
	   (if (cmp == GT_EXPR || cmp == GE_EXPR)
	    { constant_boolean_node (above ? false : true, type); }))))))))))))

(for cmp (eq ne)
 /* A local variable can never be pointed to by
    the default SSA name of an incoming parameter.
    SSA names are canonicalized to 2nd place.  */
 (simplify
  (cmp addr@0 SSA_NAME@1)
  (if (SSA_NAME_IS_DEFAULT_DEF (@1)
       && TREE_CODE (SSA_NAME_VAR (@1)) == PARM_DECL)
   (with { tree base = get_base_address (TREE_OPERAND (@0, 0)); }
    (if (TREE_CODE (base) == VAR_DECL
         && auto_var_in_fn_p (base, current_function_decl))
     (if (cmp == NE_EXPR)
      { constant_boolean_node (true, type); }
      { constant_boolean_node (false, type); }))))))

/* Equality compare simplifications from fold_binary  */
(for cmp (eq ne)

 /* If we have (A | C) == D where C & ~D != 0, convert this into 0.
    Similarly for NE_EXPR.  */
 (simplify
  (cmp (convert?@3 (bit_ior @0 INTEGER_CST@1)) INTEGER_CST@2)
  (if (tree_nop_conversion_p (TREE_TYPE (@3), TREE_TYPE (@0))
       && wi::bit_and_not (@1, @2) != 0)
   { constant_boolean_node (cmp == NE_EXPR, type); }))

 /* (X ^ Y) == 0 becomes X == Y, and (X ^ Y) != 0 becomes X != Y.  */
 (simplify
  (cmp (bit_xor @0 @1) integer_zerop)
  (cmp @0 @1))

 /* (X ^ Y) == Y becomes X == 0.
    Likewise (X ^ Y) == X becomes Y == 0.  */
 (simplify
  (cmp:c (bit_xor:c @0 @1) @0)
  (cmp @1 { build_zero_cst (TREE_TYPE (@1)); }))

 /* (X ^ C1) op C2 can be rewritten as X op (C1 ^ C2).  */
 (simplify
  (cmp (convert?@3 (bit_xor @0 INTEGER_CST@1)) INTEGER_CST@2)
  (if (tree_nop_conversion_p (TREE_TYPE (@3), TREE_TYPE (@0)))
   (cmp @0 (bit_xor @1 (convert @2)))))

 (simplify
  (cmp (convert? addr@0) integer_zerop)
  (if (tree_single_nonzero_warnv_p (@0, NULL))
   { constant_boolean_node (cmp == NE_EXPR, type); })))

/* If we have (A & C) == C where C is a power of 2, convert this into
   (A & C) != 0.  Similarly for NE_EXPR.  */
(for cmp (eq ne)
     icmp (ne eq)
 (simplify
  (cmp (bit_and@2 @0 integer_pow2p@1) @1)
  (icmp @2 { build_zero_cst (TREE_TYPE (@0)); })))
 
/* If we have (A & C) != 0 ? D : 0 where C and D are powers of 2,
   convert this into a shift followed by ANDing with D.  */
(simplify
 (cond
  (ne (bit_and @0 integer_pow2p@1) integer_zerop)
  integer_pow2p@2 integer_zerop)
 (with {
    int shift = wi::exact_log2 (@2) - wi::exact_log2 (@1);
  }
  (if (shift > 0)
   (bit_and
    (lshift (convert @0) { build_int_cst (integer_type_node, shift); }) @2)
   (bit_and
    (convert (rshift @0 { build_int_cst (integer_type_node, -shift); })) @2))))

/* If we have (A & C) != 0 where C is the sign bit of A, convert
   this into A < 0.  Similarly for (A & C) == 0 into A >= 0.  */
(for cmp (eq ne)
     ncmp (ge lt)
 (simplify
  (cmp (bit_and (convert?@2 @0) integer_pow2p@1) integer_zerop)
  (if (full_integral_type_p (TREE_TYPE (@0))
       && element_precision (@2) >= element_precision (@0)
       && wi::only_sign_bit_p (@1, element_precision (@0)))
   (with { tree stype = signed_type_for (TREE_TYPE (@0)); }
    (ncmp (convert:stype @0) { build_zero_cst (stype); })))))

/* If we have A < 0 ? C : 0 where C is a power of 2, convert
   this into a right shift or sign extension followed by ANDing with C.  */
(simplify
 (cond
  (lt @0 integer_zerop)
  integer_pow2p@1 integer_zerop)
 (if (!TYPE_UNSIGNED (TREE_TYPE (@0)))
  (with {
    int shift = element_precision (@0) - wi::exact_log2 (@1) - 1;
   }
   (if (shift >= 0)
    (bit_and
     (convert (rshift @0 { build_int_cst (integer_type_node, shift); }))
     @1)
    /* Otherwise ctype must be wider than TREE_TYPE (@0) and pure
       sign extension followed by AND with C will achieve the effect.  */
    (bit_and (convert @0) @1)))))

/* When the addresses are not directly of decls compare base and offset.
   This implements some remaining parts of fold_comparison address
   comparisons but still no complete part of it.  Still it is good
   enough to make fold_stmt not regress when not dispatching to fold_binary.  */
(for cmp (simple_comparison)
 (simplify
  (cmp (convert1?@2 addr@0) (convert2? addr@1))
  (with
   {
     poly_int64 off0, off1;
     tree base0 = get_addr_base_and_unit_offset (TREE_OPERAND (@0, 0), &off0);
     tree base1 = get_addr_base_and_unit_offset (TREE_OPERAND (@1, 0), &off1);
     if (base0 && TREE_CODE (base0) == MEM_REF)
       {
	 off0 += mem_ref_offset (base0).force_shwi ();
         base0 = TREE_OPERAND (base0, 0);
       }
     if (base1 && TREE_CODE (base1) == MEM_REF)
       {
	 off1 += mem_ref_offset (base1).force_shwi ();
         base1 = TREE_OPERAND (base1, 0);
       }
   }
   (if (base0 && base1)
    (with
     {
       int equal = 2;
       /* Punt in GENERIC on variables with value expressions;
	  the value expressions might point to fields/elements
	  of other vars etc.  */
       if (GENERIC
	   && ((VAR_P (base0) && DECL_HAS_VALUE_EXPR_P (base0))
	       || (VAR_P (base1) && DECL_HAS_VALUE_EXPR_P (base1))))
	 ;
       else if (decl_in_symtab_p (base0)
		&& decl_in_symtab_p (base1))
         equal = symtab_node::get_create (base0)
	           ->equal_address_to (symtab_node::get_create (base1));
       else if ((DECL_P (base0)
		 || TREE_CODE (base0) == SSA_NAME
		 || TREE_CODE (base0) == STRING_CST)
		&& (DECL_P (base1)
		    || TREE_CODE (base1) == SSA_NAME
		    || TREE_CODE (base1) == STRING_CST))
         equal = (base0 == base1);
     }
<<<<<<< HEAD
     (if (equal == 1
	  && (cmp == EQ_EXPR || cmp == NE_EXPR
	      /* If the offsets are equal we can ignore overflow.  */
	      || must_eq (off0, off1)
	      || POINTER_TYPE_OVERFLOW_UNDEFINED
	      /* Or if we compare using pointers to decls or strings.  */
	      || (POINTER_TYPE_P (TREE_TYPE (@2))
		  && (DECL_P (base0) || TREE_CODE (base0) == STRING_CST))))
=======
     (if (equal == 1)
>>>>>>> 16316b61
      (switch
       (if (cmp == EQ_EXPR && (must_eq (off0, off1) || must_ne (off0, off1)))
	{ constant_boolean_node (must_eq (off0, off1), type); })
       (if (cmp == NE_EXPR && (must_eq (off0, off1) || must_ne (off0, off1)))
	{ constant_boolean_node (must_ne (off0, off1), type); })
       (if (cmp == LT_EXPR && (must_lt (off0, off1) || must_ge (off0, off1)))
	{ constant_boolean_node (must_lt (off0, off1), type); })
       (if (cmp == LE_EXPR && (must_le (off0, off1) || must_gt (off0, off1)))
	{ constant_boolean_node (must_le (off0, off1), type); })
       (if (cmp == GE_EXPR && (must_ge (off0, off1) || must_lt (off0, off1)))
	{ constant_boolean_node (must_ge (off0, off1), type); })
       (if (cmp == GT_EXPR && (must_gt (off0, off1) || must_le (off0, off1)))
	{ constant_boolean_node (must_gt (off0, off1), type); }))
      (if (equal == 0
	   && DECL_P (base0) && DECL_P (base1)
	   /* If we compare this as integers require equal offset.  */
	   && (!INTEGRAL_TYPE_P (TREE_TYPE (@2))
	       || must_eq (off0, off1)))
       (switch
	(if (cmp == EQ_EXPR)
	 { constant_boolean_node (false, type); })
	(if (cmp == NE_EXPR)
	 { constant_boolean_node (true, type); })))))))))

/* Simplify pointer equality compares using PTA.  */
(for neeq (ne eq)
 (simplify
  (neeq @0 @1)
  (if (POINTER_TYPE_P (TREE_TYPE (@0))
       && ptrs_compare_unequal (@0, @1))
   { neeq == EQ_EXPR ? boolean_false_node : boolean_true_node; })))

/* PR70920: Transform (intptr_t)x eq/ne CST to x eq/ne (typeof x) CST.
   and (typeof ptr_cst) x eq/ne ptr_cst to x eq/ne (typeof x) CST.
   Disable the transform if either operand is pointer to function.
   This broke pr22051-2.c for arm where function pointer
   canonicalizaion is not wanted.  */

(for cmp (ne eq)
 (simplify
  (cmp (convert @0) INTEGER_CST@1)
  (if ((POINTER_TYPE_P (TREE_TYPE (@0)) && !FUNC_OR_METHOD_TYPE_P (TREE_TYPE (TREE_TYPE (@0)))
	&& INTEGRAL_TYPE_P (TREE_TYPE (@1)))
      || (INTEGRAL_TYPE_P (TREE_TYPE (@0)) && POINTER_TYPE_P (TREE_TYPE (@1))
	  && !FUNC_OR_METHOD_TYPE_P (TREE_TYPE (TREE_TYPE (@1)))))
   (cmp @0 (convert @1)))))

/* Non-equality compare simplifications from fold_binary  */
(for cmp (lt gt le ge)
 /* Comparisons with the highest or lowest possible integer of
    the specified precision will have known values.  */
 (simplify
  (cmp (convert?@2 @0) INTEGER_CST@1)
  (if ((INTEGRAL_TYPE_P (TREE_TYPE (@1)) || POINTER_TYPE_P (TREE_TYPE (@1)))
       && tree_nop_conversion_p (TREE_TYPE (@2), TREE_TYPE (@0)))
   (with
    {
      tree arg1_type = TREE_TYPE (@1);
      unsigned int prec = TYPE_PRECISION (arg1_type);
      wide_int max = wi::max_value (arg1_type);
      wide_int signed_max = wi::max_value (prec, SIGNED);
      wide_int min = wi::min_value (arg1_type);
    }
    (switch
     (if (wi::eq_p (@1, max))
      (switch
       (if (cmp == GT_EXPR)
	{ constant_boolean_node (false, type); })
       (if (cmp == GE_EXPR)
	(eq @2 @1))
       (if (cmp == LE_EXPR)
	{ constant_boolean_node (true, type); })
       (if (cmp == LT_EXPR)
	(ne @2 @1))))
     (if (wi::eq_p (@1, min))
      (switch
       (if (cmp == LT_EXPR)
        { constant_boolean_node (false, type); })
       (if (cmp == LE_EXPR)
        (eq @2 @1))
       (if (cmp == GE_EXPR)
        { constant_boolean_node (true, type); })
       (if (cmp == GT_EXPR)
        (ne @2 @1))))
     (if (wi::eq_p (@1, max - 1))
      (switch
       (if (cmp == GT_EXPR)
        (eq @2 { wide_int_to_tree (TREE_TYPE (@1), wi::add (@1, 1)); }))
       (if (cmp == LE_EXPR)
        (ne @2 { wide_int_to_tree (TREE_TYPE (@1), wi::add (@1, 1)); }))))
     (if (wi::eq_p (@1, min + 1))
      (switch
       (if (cmp == GE_EXPR)
        (ne @2 { wide_int_to_tree (TREE_TYPE (@1), wi::sub (@1, 1)); }))
       (if (cmp == LT_EXPR)
        (eq @2 { wide_int_to_tree (TREE_TYPE (@1), wi::sub (@1, 1)); }))))
     (if (wi::eq_p (@1, signed_max)
	  && TYPE_UNSIGNED (arg1_type)
	  /* We will flip the signedness of the comparison operator
	     associated with the mode of @1, so the sign bit is
	     specified by this mode.  Check that @1 is the signed
	     max associated with this sign bit.  */
	  && prec == GET_MODE_PRECISION (SCALAR_INT_TYPE_MODE (arg1_type))
	  /* signed_type does not work on pointer types.  */
	  && INTEGRAL_TYPE_P (arg1_type))
      /* The following case also applies to X < signed_max+1
	 and X >= signed_max+1 because previous transformations.  */
      (if (cmp == LE_EXPR || cmp == GT_EXPR)
       (with { tree st = signed_type_for (arg1_type); }
        (if (cmp == LE_EXPR)
	 (ge (convert:st @0) { build_zero_cst (st); })
	 (lt (convert:st @0) { build_zero_cst (st); }))))))))))
 
(for cmp (unordered ordered unlt unle ungt unge uneq ltgt)
 /* If the second operand is NaN, the result is constant.  */
 (simplify
  (cmp @0 REAL_CST@1)
  (if (REAL_VALUE_ISNAN (TREE_REAL_CST (@1))
       && (cmp != LTGT_EXPR || ! flag_trapping_math))
   { constant_boolean_node (cmp == ORDERED_EXPR || cmp == LTGT_EXPR
			    ? false : true, type); })))

/* bool_var != 0 becomes bool_var.  */
(simplify
 (ne @0 integer_zerop)
 (if (TREE_CODE (TREE_TYPE (@0)) == BOOLEAN_TYPE
      && types_match (type, TREE_TYPE (@0)))
  (non_lvalue @0)))
/* bool_var == 1 becomes bool_var.  */
(simplify
 (eq @0 integer_onep)
 (if (TREE_CODE (TREE_TYPE (@0)) == BOOLEAN_TYPE
      && types_match (type, TREE_TYPE (@0)))
  (non_lvalue @0)))
/* Do not handle
   bool_var == 0 becomes !bool_var or
   bool_var != 1 becomes !bool_var
   here because that only is good in assignment context as long
   as we require a tcc_comparison in GIMPLE_CONDs where we'd
   replace if (x == 0) with tem = ~x; if (tem != 0) which is
   clearly less optimal and which we'll transform again in forwprop.  */

/* When one argument is a constant, overflow detection can be simplified.
   Currently restricted to single use so as not to interfere too much with
   ADD_OVERFLOW detection in tree-ssa-math-opts.c.
   A + CST CMP A  ->  A CMP' CST' */
(for cmp (lt le ge gt)
     out (gt gt le le)
 (simplify
  (cmp:c (plus@2 @0 INTEGER_CST@1) @0)
  (if (TYPE_UNSIGNED (TREE_TYPE (@0))
       && TYPE_OVERFLOW_WRAPS (TREE_TYPE (@0))
       && wi::ne_p (@1, 0)
       && single_use (@2))
   (out @0 { wide_int_to_tree (TREE_TYPE (@0), wi::max_value
	       (TYPE_PRECISION (TREE_TYPE (@0)), UNSIGNED) - @1); }))))

/* To detect overflow in unsigned A - B, A < B is simpler than A - B > A.
   However, the detection logic for SUB_OVERFLOW in tree-ssa-math-opts.c
   expects the long form, so we restrict the transformation for now.  */
(for cmp (gt le)
 (simplify
  (cmp:c (minus@2 @0 @1) @0)
  (if (single_use (@2)
       && ANY_INTEGRAL_TYPE_P (TREE_TYPE (@0))
       && TYPE_UNSIGNED (TREE_TYPE (@0))
       && TYPE_OVERFLOW_WRAPS (TREE_TYPE (@0)))
   (cmp @1 @0))))

/* Testing for overflow is unnecessary if we already know the result.  */
/* A - B > A  */
(for cmp (gt le)
     out (ne eq)
 (simplify
  (cmp:c (realpart (IFN_SUB_OVERFLOW@2 @0 @1)) @0)
  (if (TYPE_UNSIGNED (TREE_TYPE (@0))
       && types_match (TREE_TYPE (@0), TREE_TYPE (@1)))
   (out (imagpart @2) { build_zero_cst (TREE_TYPE (@0)); }))))
/* A + B < A  */
(for cmp (lt ge)
     out (ne eq)
 (simplify
  (cmp:c (realpart (IFN_ADD_OVERFLOW:c@2 @0 @1)) @0)
  (if (TYPE_UNSIGNED (TREE_TYPE (@0))
       && types_match (TREE_TYPE (@0), TREE_TYPE (@1)))
   (out (imagpart @2) { build_zero_cst (TREE_TYPE (@0)); }))))

/* For unsigned operands, -1 / B < A checks whether A * B would overflow.
   Simplify it to __builtin_mul_overflow (A, B, <unused>).  */
(for cmp (lt ge)
     out (ne eq)
 (simplify
  (cmp:c (trunc_div:s integer_all_onesp @1) @0)
  (if (TYPE_UNSIGNED (TREE_TYPE (@0)) && !VECTOR_TYPE_P (TREE_TYPE (@0)))
   (with { tree t = TREE_TYPE (@0), cpx = build_complex_type (t); }
    (out (imagpart (IFN_MUL_OVERFLOW:cpx @0 @1)) { build_zero_cst (t); })))))

/* Simplification of math builtins.  These rules must all be optimizations
   as well as IL simplifications.  If there is a possibility that the new
   form could be a pessimization, the rule should go in the canonicalization
   section that follows this one.

   Rules can generally go in this section if they satisfy one of
   the following:

   - the rule describes an identity

   - the rule replaces calls with something as simple as addition or
     multiplication

   - the rule contains unary calls only and simplifies the surrounding
     arithmetic.  (The idea here is to exclude non-unary calls in which
     one operand is constant and in which the call is known to be cheap
     when the operand has that value.)  */

(if (flag_unsafe_math_optimizations)
 /* Simplify sqrt(x) * sqrt(x) -> x.  */
 (simplify
  (mult (SQRT@1 @0) @1)
  (if (!HONOR_SNANS (type))
   @0))

 /* Simplify sqrt(x) * sqrt(y) -> sqrt(x*y).  */
 (for root (SQRT CBRT)
  (simplify
   (mult (root:s @0) (root:s @1))
    (root (mult @0 @1))))

 /* Simplify expN(x) * expN(y) -> expN(x+y). */
 (for exps (EXP EXP2 EXP10 POW10)
  (simplify
   (mult (exps:s @0) (exps:s @1))
    (exps (plus @0 @1))))

 /* Simplify a/root(b/c) into a*root(c/b).  */
 (for root (SQRT CBRT)
  (simplify
   (rdiv @0 (root:s (rdiv:s @1 @2)))
    (mult @0 (root (rdiv @2 @1)))))

 /* Simplify x/expN(y) into x*expN(-y).  */
 (for exps (EXP EXP2 EXP10 POW10)
  (simplify
   (rdiv @0 (exps:s @1))
    (mult @0 (exps (negate @1)))))

 (for logs (LOG LOG2 LOG10 LOG10)
      exps (EXP EXP2 EXP10 POW10)
  /* logN(expN(x)) -> x.  */
  (simplify
   (logs (exps @0))
   @0)
  /* expN(logN(x)) -> x.  */
  (simplify
   (exps (logs @0))
   @0))

 /* Optimize logN(func()) for various exponential functions.  We
    want to determine the value "x" and the power "exponent" in
    order to transform logN(x**exponent) into exponent*logN(x).  */
 (for logs (LOG  LOG   LOG   LOG2 LOG2  LOG2  LOG10 LOG10)
      exps (EXP2 EXP10 POW10 EXP  EXP10 POW10 EXP   EXP2)
  (simplify
   (logs (exps @0))
   (if (SCALAR_FLOAT_TYPE_P (type))
    (with {
      tree x;
      switch (exps)
	{
	CASE_CFN_EXP:
	  /* Prepare to do logN(exp(exponent)) -> exponent*logN(e).  */
	  x = build_real_truncate (type, dconst_e ());
	  break;
	CASE_CFN_EXP2:
	  /* Prepare to do logN(exp2(exponent)) -> exponent*logN(2).  */
	  x = build_real (type, dconst2);
	  break;
	CASE_CFN_EXP10:
	CASE_CFN_POW10:
	  /* Prepare to do logN(exp10(exponent)) -> exponent*logN(10).  */
	  {
	    REAL_VALUE_TYPE dconst10;
	    real_from_integer (&dconst10, VOIDmode, 10, SIGNED);
	    x = build_real (type, dconst10);
	  }
	  break;
	default:
	  gcc_unreachable ();
	}
      }
     (mult (logs { x; }) @0)))))

 (for logs (LOG LOG
            LOG2 LOG2
	    LOG10 LOG10)
      exps (SQRT CBRT)
  (simplify
   (logs (exps @0))
   (if (SCALAR_FLOAT_TYPE_P (type))
    (with {
      tree x;
      switch (exps)
	{
	CASE_CFN_SQRT:
	  /* Prepare to do logN(sqrt(x)) -> 0.5*logN(x).  */
	  x = build_real (type, dconsthalf);
	  break;
	CASE_CFN_CBRT:
	  /* Prepare to do logN(cbrt(x)) -> (1/3)*logN(x).  */
	  x = build_real_truncate (type, dconst_third ());
	  break;
	default:
	  gcc_unreachable ();
	}
      }
     (mult { x; } (logs @0))))))

 /* logN(pow(x,exponent)) -> exponent*logN(x).  */
 (for logs (LOG LOG2 LOG10)
      pows (POW)
  (simplify
   (logs (pows @0 @1))
   (mult @1 (logs @0))))

 (for sqrts (SQRT)
      cbrts (CBRT)
      pows (POW)
      exps (EXP EXP2 EXP10 POW10)
  /* sqrt(expN(x)) -> expN(x*0.5).  */
  (simplify
   (sqrts (exps @0))
   (exps (mult @0 { build_real (type, dconsthalf); })))
  /* cbrt(expN(x)) -> expN(x/3).  */
  (simplify
   (cbrts (exps @0))
   (exps (mult @0 { build_real_truncate (type, dconst_third ()); })))
  /* pow(expN(x), y) -> expN(x*y).  */
  (simplify
   (pows (exps @0) @1)
   (exps (mult @0 @1))))

 /* tan(atan(x)) -> x.  */
 (for tans (TAN)
      atans (ATAN)
  (simplify
   (tans (atans @0))
   @0)))

/* cabs(x+0i) or cabs(0+xi) -> abs(x).  */
(simplify
 (CABS (complex:C @0 real_zerop@1))
 (abs @0))

/* trunc(trunc(x)) -> trunc(x), etc.  */
(for fns (TRUNC FLOOR CEIL ROUND NEARBYINT RINT)
 (simplify
  (fns (fns @0))
  (fns @0)))
/* f(x) -> x if x is integer valued and f does nothing for such values.  */
(for fns (TRUNC FLOOR CEIL ROUND NEARBYINT RINT)
 (simplify
  (fns integer_valued_real_p@0)
  @0))

/* hypot(x,0) and hypot(0,x) -> abs(x).  */
(simplify
 (HYPOT:c @0 real_zerop@1)
 (abs @0))

/* pow(1,x) -> 1.  */
(simplify
 (POW real_onep@0 @1)
 @0)

(simplify
 /* copysign(x,x) -> x.  */
 (COPYSIGN @0 @0)
 @0)

(simplify
 /* copysign(x,y) -> fabs(x) if y is nonnegative.  */
 (COPYSIGN @0 tree_expr_nonnegative_p@1)
 (abs @0))

(for scale (LDEXP SCALBN SCALBLN)
 /* ldexp(0, x) -> 0.  */
 (simplify
  (scale real_zerop@0 @1)
  @0)
 /* ldexp(x, 0) -> x.  */
 (simplify
  (scale @0 integer_zerop@1)
  @0)
 /* ldexp(x, y) -> x if x is +-Inf or NaN.  */
 (simplify
  (scale REAL_CST@0 @1)
  (if (!real_isfinite (TREE_REAL_CST_PTR (@0)))
   @0)))

/* Canonicalization of sequences of math builtins.  These rules represent
   IL simplifications but are not necessarily optimizations.

   The sincos pass is responsible for picking "optimal" implementations
   of math builtins, which may be more complicated and can sometimes go
   the other way, e.g. converting pow into a sequence of sqrts.
   We only want to do these canonicalizations before the pass has run.  */

(if (flag_unsafe_math_optimizations && canonicalize_math_p ())
 /* Simplify tan(x) * cos(x) -> sin(x). */
 (simplify
  (mult:c (TAN:s @0) (COS:s @0))
   (SIN @0))

 /* Simplify x * pow(x,c) -> pow(x,c+1). */
 (simplify
  (mult:c @0 (POW:s @0 REAL_CST@1))
  (if (!TREE_OVERFLOW (@1))
   (POW @0 (plus @1 { build_one_cst (type); }))))

 /* Simplify sin(x) / cos(x) -> tan(x). */
 (simplify
  (rdiv (SIN:s @0) (COS:s @0))
   (TAN @0))

 /* Simplify cos(x) / sin(x) -> 1 / tan(x). */
 (simplify
  (rdiv (COS:s @0) (SIN:s @0))
   (rdiv { build_one_cst (type); } (TAN @0)))

 /* Simplify sin(x) / tan(x) -> cos(x). */
 (simplify
  (rdiv (SIN:s @0) (TAN:s @0))
  (if (! HONOR_NANS (@0)
       && ! HONOR_INFINITIES (@0))
   (COS @0)))

 /* Simplify tan(x) / sin(x) -> 1.0 / cos(x). */
 (simplify
  (rdiv (TAN:s @0) (SIN:s @0))
  (if (! HONOR_NANS (@0)
       && ! HONOR_INFINITIES (@0))
   (rdiv { build_one_cst (type); } (COS @0))))

 /* Simplify pow(x,y) * pow(x,z) -> pow(x,y+z). */
 (simplify
  (mult (POW:s @0 @1) (POW:s @0 @2))
   (POW @0 (plus @1 @2)))

 /* Simplify pow(x,y) * pow(z,y) -> pow(x*z,y). */
 (simplify
  (mult (POW:s @0 @1) (POW:s @2 @1))
   (POW (mult @0 @2) @1))

 /* Simplify powi(x,y) * powi(z,y) -> powi(x*z,y). */
 (simplify
  (mult (POWI:s @0 @1) (POWI:s @2 @1))
   (POWI (mult @0 @2) @1))

 /* Simplify pow(x,c) / x -> pow(x,c-1). */
 (simplify
  (rdiv (POW:s @0 REAL_CST@1) @0)
  (if (!TREE_OVERFLOW (@1))
   (POW @0 (minus @1 { build_one_cst (type); }))))

 /* Simplify x / pow (y,z) -> x * pow(y,-z). */
 (simplify
  (rdiv @0 (POW:s @1 @2))
   (mult @0 (POW @1 (negate @2))))

 (for sqrts (SQRT)
      cbrts (CBRT)
      pows (POW)
  /* sqrt(sqrt(x)) -> pow(x,1/4).  */
  (simplify
   (sqrts (sqrts @0))
   (pows @0 { build_real (type, dconst_quarter ()); }))
  /* sqrt(cbrt(x)) -> pow(x,1/6).  */
  (simplify
   (sqrts (cbrts @0))
   (pows @0 { build_real_truncate (type, dconst_sixth ()); }))
  /* cbrt(sqrt(x)) -> pow(x,1/6).  */
  (simplify
   (cbrts (sqrts @0))
   (pows @0 { build_real_truncate (type, dconst_sixth ()); }))
  /* cbrt(cbrt(x)) -> pow(x,1/9), iff x is nonnegative.  */
  (simplify
   (cbrts (cbrts tree_expr_nonnegative_p@0))
   (pows @0 { build_real_truncate (type, dconst_ninth ()); }))
  /* sqrt(pow(x,y)) -> pow(|x|,y*0.5).  */
  (simplify
   (sqrts (pows @0 @1))
   (pows (abs @0) (mult @1 { build_real (type, dconsthalf); })))
  /* cbrt(pow(x,y)) -> pow(x,y/3), iff x is nonnegative.  */
  (simplify
   (cbrts (pows tree_expr_nonnegative_p@0 @1))
   (pows @0 (mult @1 { build_real_truncate (type, dconst_third ()); })))
  /* pow(sqrt(x),y) -> pow(x,y*0.5).  */
  (simplify
   (pows (sqrts @0) @1)
   (pows @0 (mult @1 { build_real (type, dconsthalf); })))
  /* pow(cbrt(x),y) -> pow(x,y/3) iff x is nonnegative.  */
  (simplify
   (pows (cbrts tree_expr_nonnegative_p@0) @1)
   (pows @0 (mult @1 { build_real_truncate (type, dconst_third ()); })))
  /* pow(pow(x,y),z) -> pow(x,y*z) iff x is nonnegative.  */
  (simplify
   (pows (pows tree_expr_nonnegative_p@0 @1) @2)
   (pows @0 (mult @1 @2))))

 /* cabs(x+xi) -> fabs(x)*sqrt(2).  */
 (simplify
  (CABS (complex @0 @0))
  (mult (abs @0) { build_real_truncate (type, dconst_sqrt2 ()); }))

 /* hypot(x,x) -> fabs(x)*sqrt(2).  */
 (simplify
  (HYPOT @0 @0)
  (mult (abs @0) { build_real_truncate (type, dconst_sqrt2 ()); }))

 /* cexp(x+yi) -> exp(x)*cexpi(y).  */
 (for cexps (CEXP)
      exps (EXP)
      cexpis (CEXPI)
  (simplify
   (cexps compositional_complex@0)
   (if (targetm.libc_has_function (function_c99_math_complex))
    (complex
     (mult (exps@1 (realpart @0)) (realpart (cexpis:type@2 (imagpart @0))))
     (mult @1 (imagpart @2)))))))

(if (canonicalize_math_p ())
 /* floor(x) -> trunc(x) if x is nonnegative.  */
 (for floors (FLOOR)
      truncs (TRUNC)
  (simplify
   (floors tree_expr_nonnegative_p@0)
   (truncs @0))))

(match double_value_p
 @0
 (if (TYPE_MAIN_VARIANT (TREE_TYPE (@0)) == double_type_node)))
(for froms (BUILT_IN_TRUNCL
	    BUILT_IN_FLOORL
	    BUILT_IN_CEILL
	    BUILT_IN_ROUNDL
	    BUILT_IN_NEARBYINTL
	    BUILT_IN_RINTL)
     tos (BUILT_IN_TRUNC
	  BUILT_IN_FLOOR
	  BUILT_IN_CEIL
	  BUILT_IN_ROUND
	  BUILT_IN_NEARBYINT
	  BUILT_IN_RINT)
 /* truncl(extend(x)) -> extend(trunc(x)), etc., if x is a double.  */
 (if (optimize && canonicalize_math_p ())
  (simplify
   (froms (convert double_value_p@0))
   (convert (tos @0)))))

(match float_value_p
 @0
 (if (TYPE_MAIN_VARIANT (TREE_TYPE (@0)) == float_type_node)))
(for froms (BUILT_IN_TRUNCL BUILT_IN_TRUNC
	    BUILT_IN_FLOORL BUILT_IN_FLOOR
	    BUILT_IN_CEILL BUILT_IN_CEIL
	    BUILT_IN_ROUNDL BUILT_IN_ROUND
	    BUILT_IN_NEARBYINTL BUILT_IN_NEARBYINT
	    BUILT_IN_RINTL BUILT_IN_RINT)
     tos (BUILT_IN_TRUNCF BUILT_IN_TRUNCF
	  BUILT_IN_FLOORF BUILT_IN_FLOORF
	  BUILT_IN_CEILF BUILT_IN_CEILF
	  BUILT_IN_ROUNDF BUILT_IN_ROUNDF
	  BUILT_IN_NEARBYINTF BUILT_IN_NEARBYINTF
	  BUILT_IN_RINTF BUILT_IN_RINTF)
 /* truncl(extend(x)) and trunc(extend(x)) -> extend(truncf(x)), etc.,
    if x is a float.  */
 (if (optimize && canonicalize_math_p ()
      && targetm.libc_has_function (function_c99_misc))
  (simplify
   (froms (convert float_value_p@0))
   (convert (tos @0)))))

(for froms (XFLOORL XCEILL XROUNDL XRINTL)
     tos (XFLOOR XCEIL XROUND XRINT)
 /* llfloorl(extend(x)) -> llfloor(x), etc., if x is a double.  */
 (if (optimize && canonicalize_math_p ())
  (simplify
   (froms (convert double_value_p@0))
   (tos @0))))

(for froms (XFLOORL XCEILL XROUNDL XRINTL
	    XFLOOR XCEIL XROUND XRINT)
     tos (XFLOORF XCEILF XROUNDF XRINTF)
 /* llfloorl(extend(x)) and llfloor(extend(x)) -> llfloorf(x), etc.,
    if x is a float.  */
 (if (optimize && canonicalize_math_p ())
  (simplify
   (froms (convert float_value_p@0))
   (tos @0))))

(if (canonicalize_math_p ())
 /* xfloor(x) -> fix_trunc(x) if x is nonnegative.  */
 (for floors (IFLOOR LFLOOR LLFLOOR)
  (simplify
   (floors tree_expr_nonnegative_p@0)
   (fix_trunc @0))))

(if (canonicalize_math_p ())
 /* xfloor(x) -> fix_trunc(x), etc., if x is integer valued.  */
 (for fns (IFLOOR LFLOOR LLFLOOR
	   ICEIL LCEIL LLCEIL
	   IROUND LROUND LLROUND)
  (simplify
   (fns integer_valued_real_p@0)
   (fix_trunc @0)))
 (if (!flag_errno_math)
  /* xrint(x) -> fix_trunc(x), etc., if x is integer valued.  */
  (for rints (IRINT LRINT LLRINT)
   (simplify
    (rints integer_valued_real_p@0)
    (fix_trunc @0)))))

(if (canonicalize_math_p ())
 (for ifn (IFLOOR ICEIL IROUND IRINT)
      lfn (LFLOOR LCEIL LROUND LRINT)
      llfn (LLFLOOR LLCEIL LLROUND LLRINT)
  /* Canonicalize iround (x) to lround (x) on ILP32 targets where
     sizeof (int) == sizeof (long).  */
  (if (TYPE_PRECISION (integer_type_node)
       == TYPE_PRECISION (long_integer_type_node))
   (simplify
    (ifn @0)
    (lfn:long_integer_type_node @0)))
  /* Canonicalize llround (x) to lround (x) on LP64 targets where
     sizeof (long long) == sizeof (long).  */
  (if (TYPE_PRECISION (long_long_integer_type_node)
       == TYPE_PRECISION (long_integer_type_node))
   (simplify
    (llfn @0)
    (lfn:long_integer_type_node @0)))))

/* cproj(x) -> x if we're ignoring infinities.  */
(simplify
 (CPROJ @0)
 (if (!HONOR_INFINITIES (type))
   @0))

/* If the real part is inf and the imag part is known to be
   nonnegative, return (inf + 0i).  */
(simplify
 (CPROJ (complex REAL_CST@0 tree_expr_nonnegative_p@1))
 (if (real_isinf (TREE_REAL_CST_PTR (@0)))
  { build_complex_inf (type, false); }))

/* If the imag part is inf, return (inf+I*copysign(0,imag)).  */
(simplify
 (CPROJ (complex @0 REAL_CST@1))
 (if (real_isinf (TREE_REAL_CST_PTR (@1)))
  { build_complex_inf (type, TREE_REAL_CST_PTR (@1)->sign); }))

(for pows (POW)
     sqrts (SQRT)
     cbrts (CBRT)
 (simplify
  (pows @0 REAL_CST@1)
  (with {
    const REAL_VALUE_TYPE *value = TREE_REAL_CST_PTR (@1);
    REAL_VALUE_TYPE tmp;
   }
   (switch
    /* pow(x,0) -> 1.  */
    (if (real_equal (value, &dconst0))
     { build_real (type, dconst1); })
    /* pow(x,1) -> x.  */
    (if (real_equal (value, &dconst1))
     @0)
    /* pow(x,-1) -> 1/x.  */
    (if (real_equal (value, &dconstm1))
     (rdiv { build_real (type, dconst1); } @0))
    /* pow(x,0.5) -> sqrt(x).  */
    (if (flag_unsafe_math_optimizations
	 && canonicalize_math_p ()
	 && real_equal (value, &dconsthalf))
     (sqrts @0))
    /* pow(x,1/3) -> cbrt(x).  */
    (if (flag_unsafe_math_optimizations
	 && canonicalize_math_p ()
	 && (tmp = real_value_truncate (TYPE_MODE (type), dconst_third ()),
	     real_equal (value, &tmp)))
     (cbrts @0))))))

/* powi(1,x) -> 1.  */
(simplify
 (POWI real_onep@0 @1)
 @0)

(simplify
 (POWI @0 INTEGER_CST@1)
 (switch
  /* powi(x,0) -> 1.  */
  (if (wi::eq_p (@1, 0))
   { build_real (type, dconst1); })
  /* powi(x,1) -> x.  */
  (if (wi::eq_p (@1, 1))
   @0)
  /* powi(x,-1) -> 1/x.  */
  (if (wi::eq_p (@1, -1))
   (rdiv { build_real (type, dconst1); } @0))))

/* Narrowing of arithmetic and logical operations. 

   These are conceptually similar to the transformations performed for
   the C/C++ front-ends by shorten_binary_op and shorten_compare.  Long
   term we want to move all that code out of the front-ends into here.  */

/* If we have a narrowing conversion of an arithmetic operation where
   both operands are widening conversions from the same type as the outer
   narrowing conversion.  Then convert the innermost operands to a suitable
   unsigned type (to avoid introducing undefined behavior), perform the
   operation and convert the result to the desired type.  */
(for op (plus minus)
  (simplify
    (convert (op:s (convert@2 @0) (convert?@3 @1)))
    (if (INTEGRAL_TYPE_P (TREE_TYPE (@2))
	 /* The precision of the type of each operand must match the
	    precision of the mode of each operand, similarly for the
	    result.  */
	 && full_integral_type_p (TREE_TYPE (@0))
	 && full_integral_type_p (TREE_TYPE (@1))
	 && full_integral_type_p (type)
	 /* The inner conversion must be a widening conversion.  */
	 && TYPE_PRECISION (TREE_TYPE (@2)) > TYPE_PRECISION (TREE_TYPE (@0))
	 && types_match (@0, type)
	 && (types_match (@0, @1)
	     /* Or the second operand is const integer or converted const
		integer from valueize.  */
	     || TREE_CODE (@1) == INTEGER_CST))
      (if (TYPE_OVERFLOW_WRAPS (TREE_TYPE (@0)))
	(op @0 (convert @1))
	(with { tree utype = unsigned_type_for (TREE_TYPE (@0)); }
	 (convert (op (convert:utype @0)
		      (convert:utype @1))))))))

/* This is another case of narrowing, specifically when there's an outer
   BIT_AND_EXPR which masks off bits outside the type of the innermost
   operands.   Like the previous case we have to convert the operands
   to unsigned types to avoid introducing undefined behavior for the
   arithmetic operation.  */
(for op (minus plus)
 (simplify
  (bit_and (op:s (convert@2 @0) (convert@3 @1)) INTEGER_CST@4)
  (if (INTEGRAL_TYPE_P (TREE_TYPE (@2))
       /* The precision of the type of each operand must match the
	  precision of the mode of each operand, similarly for the
	  result.  */
       && full_integral_type_p (TREE_TYPE (@0))
       && full_integral_type_p (TREE_TYPE (@1))
       && full_integral_type_p (type)
       /* The inner conversion must be a widening conversion.  */
       && TYPE_PRECISION (TREE_TYPE (@2)) > TYPE_PRECISION (TREE_TYPE (@0))
       && types_match (@0, @1)
       && (tree_int_cst_min_precision (@4, TYPE_SIGN (TREE_TYPE (@0)))
	   <= TYPE_PRECISION (TREE_TYPE (@0)))
       && (wi::bit_and (@4, wi::mask (TYPE_PRECISION (TREE_TYPE (@0)),
			true, TYPE_PRECISION (type))) == 0))
   (if (TYPE_OVERFLOW_WRAPS (TREE_TYPE (@0)))
    (with { tree ntype = TREE_TYPE (@0); }
     (convert (bit_and (op @0 @1) (convert:ntype @4))))
    (with { tree utype = unsigned_type_for (TREE_TYPE (@0)); }
     (convert (bit_and (op (convert:utype @0) (convert:utype @1))
	       (convert:utype @4))))))))

/* Transform (@0 < @1 and @0 < @2) to use min, 
   (@0 > @1 and @0 > @2) to use max */
(for op (lt le gt ge)
     ext (min min max max)
 (simplify
  (bit_and (op:cs @0 @1) (op:cs @0 @2))
  (if (INTEGRAL_TYPE_P (TREE_TYPE (@0))
       && TREE_CODE (@0) != INTEGER_CST)
   (op @0 (ext @1 @2)))))

(simplify
 /* signbit(x) -> 0 if x is nonnegative.  */
 (SIGNBIT tree_expr_nonnegative_p@0)
 { integer_zero_node; })

(simplify
 /* signbit(x) -> x<0 if x doesn't have signed zeros.  */
 (SIGNBIT @0)
 (if (!HONOR_SIGNED_ZEROS (@0))
  (convert (lt @0 { build_real (TREE_TYPE (@0), dconst0); }))))

/* Transform comparisons of the form X +- C1 CMP C2 to X CMP C2 -+ C1.  */
(for cmp (eq ne)
 (for op (plus minus)
      rop (minus plus)
  (simplify
   (cmp (op@3 @0 INTEGER_CST@1) INTEGER_CST@2)
   (if (!TREE_OVERFLOW (@1) && !TREE_OVERFLOW (@2)
	&& !TYPE_OVERFLOW_SANITIZED (TREE_TYPE (@0))
	&& !TYPE_OVERFLOW_TRAPS (TREE_TYPE (@0))
	&& !TYPE_SATURATING (TREE_TYPE (@0)))
    (with { tree res = int_const_binop (rop, @2, @1); }
     (if (TREE_OVERFLOW (res)
	  && TYPE_OVERFLOW_UNDEFINED (TREE_TYPE (@0)))
      { constant_boolean_node (cmp == NE_EXPR, type); }
      (if (single_use (@3))
       (cmp @0 { res; }))))))))
(for cmp (lt le gt ge)
 (for op (plus minus)
      rop (minus plus)
  (simplify
   (cmp (op@3 @0 INTEGER_CST@1) INTEGER_CST@2)
   (if (!TREE_OVERFLOW (@1) && !TREE_OVERFLOW (@2)
	&& TYPE_OVERFLOW_UNDEFINED (TREE_TYPE (@0)))
    (with { tree res = int_const_binop (rop, @2, @1); }
     (if (TREE_OVERFLOW (res))
      {
	fold_overflow_warning (("assuming signed overflow does not occur "
				"when simplifying conditional to constant"),
			       WARN_STRICT_OVERFLOW_CONDITIONAL);
        bool less = cmp == LE_EXPR || cmp == LT_EXPR;
	/* wi::ges_p (@2, 0) should be sufficient for a signed type.  */
	bool ovf_high = wi::lt_p (@1, 0, TYPE_SIGN (TREE_TYPE (@1)))
			!= (op == MINUS_EXPR);
	constant_boolean_node (less == ovf_high, type);
      }
      (if (single_use (@3))
       (with
	{
	  fold_overflow_warning (("assuming signed overflow does not occur "
				  "when changing X +- C1 cmp C2 to "
				  "X cmp C2 -+ C1"),
				 WARN_STRICT_OVERFLOW_COMPARISON);
	}
	(cmp @0 { res; })))))))))

/* Canonicalizations of BIT_FIELD_REFs.  */

(simplify
 (BIT_FIELD_REF @0 @1 @2)
 (switch
  (if (TREE_CODE (TREE_TYPE (@0)) == COMPLEX_TYPE
       && tree_int_cst_equal (@1, TYPE_SIZE (TREE_TYPE (TREE_TYPE (@0)))))
   (switch
    (if (integer_zerop (@2))
     (view_convert (realpart @0)))
    (if (tree_int_cst_equal (@2, TYPE_SIZE (TREE_TYPE (TREE_TYPE (@0)))))
     (view_convert (imagpart @0)))))
  (if (INTEGRAL_TYPE_P (TREE_TYPE (@0))
       && INTEGRAL_TYPE_P (type)
       /* On GIMPLE this should only apply to register arguments.  */
       && (! GIMPLE || is_gimple_reg (@0))
       /* A bit-field-ref that referenced the full argument can be stripped.  */
       && ((compare_tree_int (@1, TYPE_PRECISION (TREE_TYPE (@0))) == 0
	    && integer_zerop (@2))
	   /* Low-parts can be reduced to integral conversions.
	      ???  The following doesn't work for PDP endian.  */
	   || (BYTES_BIG_ENDIAN == WORDS_BIG_ENDIAN
	       /* Don't even think about BITS_BIG_ENDIAN.  */
	       && TYPE_PRECISION (TREE_TYPE (@0)) % BITS_PER_UNIT == 0
	       && TYPE_PRECISION (type) % BITS_PER_UNIT == 0
	       && compare_tree_int (@2, (BYTES_BIG_ENDIAN
					 ? (TYPE_PRECISION (TREE_TYPE (@0))
					    - TYPE_PRECISION (type))
					 : 0)) == 0)))
   (convert @0))))

/* Simplify vector extracts.  */

(simplify
 (BIT_FIELD_REF CONSTRUCTOR@0 @1 @2)
 (if (VECTOR_TYPE_P (TREE_TYPE (@0))
      && (types_match (type, TREE_TYPE (TREE_TYPE (@0)))
          || (VECTOR_TYPE_P (type)
	      && types_match (TREE_TYPE (type), TREE_TYPE (TREE_TYPE (@0))))))
  (with
   {
     tree ctor = (TREE_CODE (@0) == SSA_NAME
		  ? gimple_assign_rhs1 (SSA_NAME_DEF_STMT (@0)) : @0);
     tree eltype = TREE_TYPE (TREE_TYPE (ctor));
     unsigned HOST_WIDE_INT width = tree_to_uhwi (TYPE_SIZE (eltype));
     unsigned HOST_WIDE_INT n = tree_to_uhwi (@1);
     unsigned HOST_WIDE_INT idx = tree_to_uhwi (@2);
   }
   (if (n != 0
	&& (idx % width) == 0
	&& (n % width) == 0
	&& must_le ((idx + n) / width,
		    TYPE_VECTOR_SUBPARTS (TREE_TYPE (ctor))))
    (with
     {
       idx = idx / width;
       n = n / width;
       /* Constructor elements can be subvectors.  */
       poly_uint64 k = 1;
       if (CONSTRUCTOR_NELTS (ctor) != 0)
         {
           tree cons_elem = TREE_TYPE (CONSTRUCTOR_ELT (ctor, 0)->value);
	   if (TREE_CODE (cons_elem) == VECTOR_TYPE)
	     k = TYPE_VECTOR_SUBPARTS (cons_elem);
	 }
       unsigned HOST_WIDE_INT elt, count, const_k;
     }
     (switch
      /* We keep an exact subset of the constructor elements.  */
      (if (multiple_p (idx, k, &elt) && multiple_p (n, k, &count))
       (if (CONSTRUCTOR_NELTS (ctor) == 0)
        { build_constructor (type, NULL); }
	(if (count == 1)
	 (if (elt < CONSTRUCTOR_NELTS (ctor))
	  { CONSTRUCTOR_ELT (ctor, elt)->value; }
	  { build_zero_cst (type); })
	 {
	   vec<constructor_elt, va_gc> *vals;
	   vec_alloc (vals, count);
	   for (unsigned i = 0;
		i < count && elt + i < CONSTRUCTOR_NELTS (ctor); ++i)
	     CONSTRUCTOR_APPEND_ELT (vals, NULL_TREE,
				     CONSTRUCTOR_ELT (ctor, elt + i)->value);
	   build_constructor (type, vals);
	 })))
      /* The bitfield references a single constructor element.  */
      (if (k.is_constant (&const_k)
	   && idx + n <= (idx / const_k + 1) * const_k)
       (switch
	(if (CONSTRUCTOR_NELTS (ctor) <= idx / const_k)
	 { build_zero_cst (type); })
<<<<<<< HEAD
	(if (n == const_k)
	 { CONSTRUCTOR_ELT (ctor, idx / const_k)->value; })
	(BIT_FIELD_REF { CONSTRUCTOR_ELT (ctor, idx / const_k)->value; }
		       @1 { bitsize_int ((idx % const_k) * width); })))))))))

(for fmas (FMA)
 (simplify
  (fmas:c (negate @0) @1 @2)
  (IFN_FNMA @0 @1 @2))
 (simplify
  (fmas @0 @1 (negate @2))
  (IFN_FMS @0 @1 @2))
 (simplify
  (fmas:c (negate @0) @1 (negate @2))
  (IFN_FNMS @0 @1 @2))
 (simplify
  (negate (fmas @0 @1 @2))
  (IFN_FNMS @0 @1 @2)))

(simplify
 (IFN_FMS:c (negate @0) @1 @2)
 (IFN_FNMS @0 @1 @2))
(simplify
 (IFN_FMS @0 @1 (negate @2))
 (IFN_FMA @0 @1 @2))
(simplify
 (IFN_FMS:c (negate @0) @1 (negate @2))
 (IFN_FNMA @0 @1 @2))
(simplify
 (negate (IFN_FMS @0 @1 @2))
 (IFN_FNMA @0 @1 @2))

(simplify
 (IFN_FNMA:c (negate @0) @1 @2)
 (IFN_FMA @0 @1 @2))
(simplify
 (IFN_FNMA @0 @1 (negate @2))
 (IFN_FNMS @0 @1 @2))
(simplify
 (IFN_FNMA:c (negate @0) @1 (negate @2))
 (IFN_FMS @0 @1 @2))
(simplify
 (negate (IFN_FNMA @0 @1 @2))
 (IFN_FMS @0 @1 @2))

(simplify
 (IFN_FNMS:c (negate @0) @1 @2)
 (IFN_FMS @0 @1 @2))
(simplify
 (IFN_FNMS @0 @1 (negate @2))
 (IFN_FNMA @0 @1 @2))
(simplify
 (IFN_FNMS:c (negate @0) @1 (negate @2))
 (IFN_FMA @0 @1 @2))
(simplify
 (negate (IFN_FNMS @0 @1 @2))
 (IFN_FMA @0 @1 @2))
=======
	(if (n == k)
	 { CONSTRUCTOR_ELT (ctor, idx / k)->value; })
	(BIT_FIELD_REF { CONSTRUCTOR_ELT (ctor, idx / k)->value; }
		       @1 { bitsize_int ((idx % k) * width); })))))))))

/* Simplify a bit extraction from a bit insertion for the cases with
   the inserted element fully covering the extraction or the insertion
   not touching the extraction.  */
(simplify
 (BIT_FIELD_REF (bit_insert @0 @1 @ipos) @rsize @rpos)
 (with
  {
    unsigned HOST_WIDE_INT isize;
    if (INTEGRAL_TYPE_P (TREE_TYPE (@1)))
      isize = TYPE_PRECISION (TREE_TYPE (@1));
    else
      isize = tree_to_uhwi (TYPE_SIZE (TREE_TYPE (@1)));
  }
  (switch
   (if (wi::leu_p (@ipos, @rpos)
        && wi::leu_p (wi::add (@rpos, @rsize), wi::add (@ipos, isize)))
    (BIT_FIELD_REF @1 @rsize { wide_int_to_tree (bitsizetype,
                                                 wi::sub (@rpos, @ipos)); }))
   (if (wi::geu_p (@ipos, wi::add (@rpos, @rsize))
        || wi::geu_p (@rpos, wi::add (@ipos, isize)))
    (BIT_FIELD_REF @0 @rsize @rpos)))))
>>>>>>> 16316b61
<|MERGE_RESOLUTION|>--- conflicted
+++ resolved
@@ -83,7 +83,8 @@
 (match (nop_convert @0)
  (view_convert @0)
  (if (VECTOR_TYPE_P (type) && VECTOR_TYPE_P (TREE_TYPE (@0))
-      && TYPE_VECTOR_SUBPARTS (type) == TYPE_VECTOR_SUBPARTS (TREE_TYPE (@0))
+      && must_eq (TYPE_VECTOR_SUBPARTS (type),
+		  TYPE_VECTOR_SUBPARTS (TREE_TYPE (@0)))
       && tree_nop_conversion_p (TREE_TYPE (type), TREE_TYPE (TREE_TYPE (@0))))))
 /* This one has to be last, or it shadows the others.  */
 (match (nop_convert @0)
@@ -1504,14 +1505,22 @@
 	       CONSTANT_CLASS_P@2)
      /* If one of the types wraps, use that one.  */
      (if (!ANY_INTEGRAL_TYPE_P (type) || TYPE_OVERFLOW_WRAPS (type))
-      (if (outer_op == PLUS_EXPR)
-       (plus (view_convert @0) (inner_op @2 (view_convert @1)))
-       (minus (view_convert @0) (neg_inner_op @2 (view_convert @1))))
+      (with { tree cst = fold_unary (VIEW_CONVERT_EXPR, type, @1);
+              if (cst)
+	        cst = const_binop (outer_op == PLUS_EXPR
+				   ? inner_op : neg_inner_op,
+				   type, @2, cst); }
+       (if (cst)
+	(outer_op (view_convert @0) { cst; })))
       (if (!ANY_INTEGRAL_TYPE_P (TREE_TYPE (@0))
 	   || TYPE_OVERFLOW_WRAPS (TREE_TYPE (@0)))
-       (if (outer_op == PLUS_EXPR)
-	(view_convert (plus @0 (inner_op (view_convert @2) @1)))
-	(view_convert (minus @0 (neg_inner_op (view_convert @2) @1))))
+       (with { tree cst = fold_unary (VIEW_CONVERT_EXPR, TREE_TYPE (@0), @2);
+	       if (cst)
+		 cst = const_binop (outer_op == PLUS_EXPR
+				    ? inner_op : neg_inner_op,
+				    TREE_TYPE (@0), cst, @1); }
+	(if (cst)
+	 (view_convert (outer_op @0 { cst; }))))
        /* If the constant operation overflows we cannot do the transform
 	  directly as we would introduce undefined overflow, for example
 	  with (a - 1) + INT_MIN.  */
@@ -3304,18 +3313,7 @@
 		    || TREE_CODE (base1) == STRING_CST))
          equal = (base0 == base1);
      }
-<<<<<<< HEAD
-     (if (equal == 1
-	  && (cmp == EQ_EXPR || cmp == NE_EXPR
-	      /* If the offsets are equal we can ignore overflow.  */
-	      || must_eq (off0, off1)
-	      || POINTER_TYPE_OVERFLOW_UNDEFINED
-	      /* Or if we compare using pointers to decls or strings.  */
-	      || (POINTER_TYPE_P (TREE_TYPE (@2))
-		  && (DECL_P (base0) || TREE_CODE (base0) == STRING_CST))))
-=======
      (if (equal == 1)
->>>>>>> 16316b61
       (switch
        (if (cmp == EQ_EXPR && (must_eq (off0, off1) || must_ne (off0, off1)))
 	{ constant_boolean_node (must_eq (off0, off1), type); })
@@ -4245,69 +4243,10 @@
        (switch
 	(if (CONSTRUCTOR_NELTS (ctor) <= idx / const_k)
 	 { build_zero_cst (type); })
-<<<<<<< HEAD
 	(if (n == const_k)
 	 { CONSTRUCTOR_ELT (ctor, idx / const_k)->value; })
 	(BIT_FIELD_REF { CONSTRUCTOR_ELT (ctor, idx / const_k)->value; }
 		       @1 { bitsize_int ((idx % const_k) * width); })))))))))
-
-(for fmas (FMA)
- (simplify
-  (fmas:c (negate @0) @1 @2)
-  (IFN_FNMA @0 @1 @2))
- (simplify
-  (fmas @0 @1 (negate @2))
-  (IFN_FMS @0 @1 @2))
- (simplify
-  (fmas:c (negate @0) @1 (negate @2))
-  (IFN_FNMS @0 @1 @2))
- (simplify
-  (negate (fmas @0 @1 @2))
-  (IFN_FNMS @0 @1 @2)))
-
-(simplify
- (IFN_FMS:c (negate @0) @1 @2)
- (IFN_FNMS @0 @1 @2))
-(simplify
- (IFN_FMS @0 @1 (negate @2))
- (IFN_FMA @0 @1 @2))
-(simplify
- (IFN_FMS:c (negate @0) @1 (negate @2))
- (IFN_FNMA @0 @1 @2))
-(simplify
- (negate (IFN_FMS @0 @1 @2))
- (IFN_FNMA @0 @1 @2))
-
-(simplify
- (IFN_FNMA:c (negate @0) @1 @2)
- (IFN_FMA @0 @1 @2))
-(simplify
- (IFN_FNMA @0 @1 (negate @2))
- (IFN_FNMS @0 @1 @2))
-(simplify
- (IFN_FNMA:c (negate @0) @1 (negate @2))
- (IFN_FMS @0 @1 @2))
-(simplify
- (negate (IFN_FNMA @0 @1 @2))
- (IFN_FMS @0 @1 @2))
-
-(simplify
- (IFN_FNMS:c (negate @0) @1 @2)
- (IFN_FMS @0 @1 @2))
-(simplify
- (IFN_FNMS @0 @1 (negate @2))
- (IFN_FNMA @0 @1 @2))
-(simplify
- (IFN_FNMS:c (negate @0) @1 (negate @2))
- (IFN_FMA @0 @1 @2))
-(simplify
- (negate (IFN_FNMS @0 @1 @2))
- (IFN_FMA @0 @1 @2))
-=======
-	(if (n == k)
-	 { CONSTRUCTOR_ELT (ctor, idx / k)->value; })
-	(BIT_FIELD_REF { CONSTRUCTOR_ELT (ctor, idx / k)->value; }
-		       @1 { bitsize_int ((idx % k) * width); })))))))))
 
 /* Simplify a bit extraction from a bit insertion for the cases with
    the inserted element fully covering the extraction or the insertion
@@ -4330,4 +4269,56 @@
    (if (wi::geu_p (@ipos, wi::add (@rpos, @rsize))
         || wi::geu_p (@rpos, wi::add (@ipos, isize)))
     (BIT_FIELD_REF @0 @rsize @rpos)))))
->>>>>>> 16316b61
+
+(for fmas (FMA)
+ (simplify
+  (fmas:c (negate @0) @1 @2)
+  (IFN_FNMA @0 @1 @2))
+ (simplify
+  (fmas @0 @1 (negate @2))
+  (IFN_FMS @0 @1 @2))
+ (simplify
+  (fmas:c (negate @0) @1 (negate @2))
+  (IFN_FNMS @0 @1 @2))
+ (simplify
+  (negate (fmas @0 @1 @2))
+  (IFN_FNMS @0 @1 @2)))
+
+(simplify
+ (IFN_FMS:c (negate @0) @1 @2)
+ (IFN_FNMS @0 @1 @2))
+(simplify
+ (IFN_FMS @0 @1 (negate @2))
+ (IFN_FMA @0 @1 @2))
+(simplify
+ (IFN_FMS:c (negate @0) @1 (negate @2))
+ (IFN_FNMA @0 @1 @2))
+(simplify
+ (negate (IFN_FMS @0 @1 @2))
+ (IFN_FNMA @0 @1 @2))
+
+(simplify
+ (IFN_FNMA:c (negate @0) @1 @2)
+ (IFN_FMA @0 @1 @2))
+(simplify
+ (IFN_FNMA @0 @1 (negate @2))
+ (IFN_FNMS @0 @1 @2))
+(simplify
+ (IFN_FNMA:c (negate @0) @1 (negate @2))
+ (IFN_FMS @0 @1 @2))
+(simplify
+ (negate (IFN_FNMA @0 @1 @2))
+ (IFN_FMS @0 @1 @2))
+
+(simplify
+ (IFN_FNMS:c (negate @0) @1 @2)
+ (IFN_FMS @0 @1 @2))
+(simplify
+ (IFN_FNMS @0 @1 (negate @2))
+ (IFN_FNMA @0 @1 @2))
+(simplify
+ (IFN_FNMS:c (negate @0) @1 (negate @2))
+ (IFN_FMA @0 @1 @2))
+(simplify
+ (negate (IFN_FNMS @0 @1 @2))
+ (IFN_FMA @0 @1 @2))