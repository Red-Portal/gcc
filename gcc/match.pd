--- conflicted
+++ resolved
@@ -1014,16 +1014,14 @@
  VECTOR_CST
  (if (FLOAT_TYPE_P (TREE_TYPE (type)) || TYPE_OVERFLOW_WRAPS (type))))
 (match negate_expr_p
-<<<<<<< HEAD
  VEC_DUPLICATE_CST
  (if (FLOAT_TYPE_P (TREE_TYPE (type)) || TYPE_OVERFLOW_WRAPS (type))))
-=======
+(match negate_expr_p
  (minus @0 @1)
  (if ((ANY_INTEGRAL_TYPE_P (type) && TYPE_OVERFLOW_WRAPS (type))
       || (FLOAT_TYPE_P (type)
 	  && !HONOR_SIGN_DEPENDENT_ROUNDING (type)
 	  && !HONOR_SIGNED_ZEROS (type)))))
->>>>>>> 50221fae
 
 /* (-A) * (-B) -> A * B  */
 (simplify
