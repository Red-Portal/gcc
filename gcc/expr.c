/* Convert tree expression to rtl instructions, for GNU compiler.
   Copyright (C) 1988-2014 Free Software Foundation, Inc.

This file is part of GCC.

GCC is free software; you can redistribute it and/or modify it under
the terms of the GNU General Public License as published by the Free
Software Foundation; either version 3, or (at your option) any later
version.

GCC is distributed in the hope that it will be useful, but WITHOUT ANY
WARRANTY; without even the implied warranty of MERCHANTABILITY or
FITNESS FOR A PARTICULAR PURPOSE.  See the GNU General Public License
for more details.

You should have received a copy of the GNU General Public License
along with GCC; see the file COPYING3.  If not see
<http://www.gnu.org/licenses/>.  */

#include "config.h"
#include "system.h"
#include "coretypes.h"
#include "tm.h"
#include "machmode.h"
#include "rtl.h"
#include "tree.h"
#include "stringpool.h"
#include "stor-layout.h"
#include "attribs.h"
#include "varasm.h"
#include "flags.h"
#include "regs.h"
#include "hard-reg-set.h"
#include "except.h"
#include "function.h"
#include "insn-config.h"
#include "insn-attr.h"
/* Include expr.h after insn-config.h so we get HAVE_conditional_move.  */
#include "expr.h"
#include "optabs.h"
#include "libfuncs.h"
#include "recog.h"
#include "reload.h"
#include "typeclass.h"
#include "toplev.h"
#include "langhooks.h"
#include "intl.h"
#include "tm_p.h"
#include "tree-iterator.h"
#include "basic-block.h"
#include "tree-ssa-alias.h"
#include "internal-fn.h"
#include "gimple-expr.h"
#include "is-a.h"
#include "gimple.h"
#include "gimple-ssa.h"
#include "cgraph.h"
#include "tree-ssanames.h"
#include "target.h"
#include "common/common-target.h"
#include "timevar.h"
#include "df.h"
#include "diagnostic.h"
#include "tree-ssa-live.h"
#include "tree-outof-ssa.h"
#include "target-globals.h"
#include "params.h"
#include "tree-ssa-address.h"
#include "cfgexpand.h"
#include "tree-phinodes.h"
#include "ssa-iterators.h"
#include "builtins.h"
#include "tree-ssa.h"

#ifndef STACK_PUSH_CODE
#ifdef STACK_GROWS_DOWNWARD
#define STACK_PUSH_CODE PRE_DEC
#else
#define STACK_PUSH_CODE PRE_INC
#endif
#endif


/* If this is nonzero, we do not bother generating VOLATILE
   around volatile memory references, and we are willing to
   output indirect addresses.  If cse is to follow, we reject
   indirect addresses so a useful potential cse is generated;
   if it is used only once, instruction combination will produce
   the same indirect address eventually.  */
int cse_not_expected;

/* This structure is used by move_by_pieces to describe the move to
   be performed.  */
struct move_by_pieces_d
{
  rtx to;
  rtx to_addr;
  int autinc_to;
  int explicit_inc_to;
  rtx from;
  rtx from_addr;
  int autinc_from;
  int explicit_inc_from;
  unsigned HOST_WIDE_INT len;
  HOST_WIDE_INT offset;
  int reverse;
};

/* This structure is used by store_by_pieces to describe the clear to
   be performed.  */

struct store_by_pieces_d
{
  rtx to;
  rtx to_addr;
  int autinc_to;
  int explicit_inc_to;
  unsigned HOST_WIDE_INT len;
  HOST_WIDE_INT offset;
  rtx (*constfun) (void *, HOST_WIDE_INT, enum machine_mode);
  void *constfundata;
  int reverse;
};

static void move_by_pieces_1 (insn_gen_fn, machine_mode,
			      struct move_by_pieces_d *);
static bool block_move_libcall_safe_for_call_parm (void);
static bool emit_block_move_via_movmem (rtx, rtx, rtx, unsigned, unsigned, HOST_WIDE_INT,
					unsigned HOST_WIDE_INT, unsigned HOST_WIDE_INT,
					unsigned HOST_WIDE_INT);
static tree emit_block_move_libcall_fn (int);
static void emit_block_move_via_loop (rtx, rtx, rtx, unsigned);
static rtx clear_by_pieces_1 (void *, HOST_WIDE_INT, enum machine_mode);
static void clear_by_pieces (rtx, unsigned HOST_WIDE_INT, unsigned int);
static void store_by_pieces_1 (struct store_by_pieces_d *, unsigned int);
static void store_by_pieces_2 (insn_gen_fn, machine_mode,
			       struct store_by_pieces_d *);
static tree clear_storage_libcall_fn (int);
static rtx compress_float_constant (rtx, rtx);
static rtx get_subtarget (rtx);
static void store_constructor_field (rtx, unsigned HOST_WIDE_INT,
				     HOST_WIDE_INT, enum machine_mode,
				     tree, int, alias_set_type);
static void store_constructor (tree, rtx, int, HOST_WIDE_INT);
static rtx store_field (rtx, HOST_WIDE_INT, HOST_WIDE_INT,
			unsigned HOST_WIDE_INT, unsigned HOST_WIDE_INT,
			enum machine_mode, tree, alias_set_type, bool);

static unsigned HOST_WIDE_INT highest_pow2_factor_for_target (const_tree, const_tree);

static int is_aligning_offset (const_tree, const_tree);
static void expand_operands (tree, tree, rtx, rtx*, rtx*,
			     enum expand_modifier);
static rtx reduce_to_bit_field_precision (rtx, rtx, tree);
static rtx do_store_flag (sepops, rtx, enum machine_mode);
#ifdef PUSH_ROUNDING
static void emit_single_push_insn (enum machine_mode, rtx, tree);
#endif
static void do_tablejump (rtx, enum machine_mode, rtx, rtx, rtx, int);
static rtx const_vector_from_tree (tree);
static void write_complex_part (rtx, rtx, bool);

/* This macro is used to determine whether move_by_pieces should be called
   to perform a structure copy.  */
#ifndef MOVE_BY_PIECES_P
#define MOVE_BY_PIECES_P(SIZE, ALIGN) \
  (move_by_pieces_ninsns (SIZE, ALIGN, MOVE_MAX_PIECES + 1) \
   < (unsigned int) MOVE_RATIO (optimize_insn_for_speed_p ()))
#endif

/* This macro is used to determine whether clear_by_pieces should be
   called to clear storage.  */
#ifndef CLEAR_BY_PIECES_P
#define CLEAR_BY_PIECES_P(SIZE, ALIGN) \
  (move_by_pieces_ninsns (SIZE, ALIGN, STORE_MAX_PIECES + 1) \
   < (unsigned int) CLEAR_RATIO (optimize_insn_for_speed_p ()))
#endif

/* This macro is used to determine whether store_by_pieces should be
   called to "memset" storage with byte values other than zero.  */
#ifndef SET_BY_PIECES_P
#define SET_BY_PIECES_P(SIZE, ALIGN) \
  (move_by_pieces_ninsns (SIZE, ALIGN, STORE_MAX_PIECES + 1) \
   < (unsigned int) SET_RATIO (optimize_insn_for_speed_p ()))
#endif

/* This macro is used to determine whether store_by_pieces should be
   called to "memcpy" storage when the source is a constant string.  */
#ifndef STORE_BY_PIECES_P
#define STORE_BY_PIECES_P(SIZE, ALIGN) \
  (move_by_pieces_ninsns (SIZE, ALIGN, STORE_MAX_PIECES + 1) \
   < (unsigned int) MOVE_RATIO (optimize_insn_for_speed_p ()))
#endif

/* This is run to set up which modes can be used
   directly in memory and to initialize the block move optab.  It is run
   at the beginning of compilation and when the target is reinitialized.  */

void
init_expr_target (void)
{
  rtx insn, pat;
  enum machine_mode mode;
  int num_clobbers;
  rtx mem, mem1;
  rtx reg;

  /* Try indexing by frame ptr and try by stack ptr.
     It is known that on the Convex the stack ptr isn't a valid index.
     With luck, one or the other is valid on any machine.  */
  mem = gen_rtx_MEM (VOIDmode, stack_pointer_rtx);
  mem1 = gen_rtx_MEM (VOIDmode, frame_pointer_rtx);

  /* A scratch register we can modify in-place below to avoid
     useless RTL allocations.  */
  reg = gen_rtx_REG (VOIDmode, -1);

  insn = rtx_alloc (INSN);
  pat = gen_rtx_SET (VOIDmode, NULL_RTX, NULL_RTX);
  PATTERN (insn) = pat;

  for (mode = VOIDmode; (int) mode < NUM_MACHINE_MODES;
       mode = (enum machine_mode) ((int) mode + 1))
    {
      int regno;

      direct_load[(int) mode] = direct_store[(int) mode] = 0;
      PUT_MODE (mem, mode);
      PUT_MODE (mem1, mode);
      PUT_MODE (reg, mode);

      /* See if there is some register that can be used in this mode and
	 directly loaded or stored from memory.  */

      if (mode != VOIDmode && mode != BLKmode)
	for (regno = 0; regno < FIRST_PSEUDO_REGISTER
	     && (direct_load[(int) mode] == 0 || direct_store[(int) mode] == 0);
	     regno++)
	  {
	    if (! HARD_REGNO_MODE_OK (regno, mode))
	      continue;

	    SET_REGNO (reg, regno);

	    SET_SRC (pat) = mem;
	    SET_DEST (pat) = reg;
	    if (recog (pat, insn, &num_clobbers) >= 0)
	      direct_load[(int) mode] = 1;

	    SET_SRC (pat) = mem1;
	    SET_DEST (pat) = reg;
	    if (recog (pat, insn, &num_clobbers) >= 0)
	      direct_load[(int) mode] = 1;

	    SET_SRC (pat) = reg;
	    SET_DEST (pat) = mem;
	    if (recog (pat, insn, &num_clobbers) >= 0)
	      direct_store[(int) mode] = 1;

	    SET_SRC (pat) = reg;
	    SET_DEST (pat) = mem1;
	    if (recog (pat, insn, &num_clobbers) >= 0)
	      direct_store[(int) mode] = 1;
	  }
    }

  mem = gen_rtx_MEM (VOIDmode, gen_rtx_raw_REG (Pmode, 10000));

  for (mode = GET_CLASS_NARROWEST_MODE (MODE_FLOAT); mode != VOIDmode;
       mode = GET_MODE_WIDER_MODE (mode))
    {
      enum machine_mode srcmode;
      for (srcmode = GET_CLASS_NARROWEST_MODE (MODE_FLOAT); srcmode != mode;
	   srcmode = GET_MODE_WIDER_MODE (srcmode))
	{
	  enum insn_code ic;

	  ic = can_extend_p (mode, srcmode, 0);
	  if (ic == CODE_FOR_nothing)
	    continue;

	  PUT_MODE (mem, srcmode);

	  if (insn_operand_matches (ic, 1, mem))
	    float_extend_from_mem[mode][srcmode] = true;
	}
    }
}

/* This is run at the start of compiling a function.  */

void
init_expr (void)
{
  memset (&crtl->expr, 0, sizeof (crtl->expr));
}

/* Copy data from FROM to TO, where the machine modes are not the same.
   Both modes may be integer, or both may be floating, or both may be
   fixed-point.
   UNSIGNEDP should be nonzero if FROM is an unsigned type.
   This causes zero-extension instead of sign-extension.  */

void
convert_move (rtx to, rtx from, int unsignedp)
{
  enum machine_mode to_mode = GET_MODE (to);
  enum machine_mode from_mode = GET_MODE (from);
  int to_real = SCALAR_FLOAT_MODE_P (to_mode);
  int from_real = SCALAR_FLOAT_MODE_P (from_mode);
  enum insn_code code;
  rtx libcall;

  /* rtx code for making an equivalent value.  */
  enum rtx_code equiv_code = (unsignedp < 0 ? UNKNOWN
			      : (unsignedp ? ZERO_EXTEND : SIGN_EXTEND));


  gcc_assert (to_real == from_real);
  gcc_assert (to_mode != BLKmode);
  gcc_assert (from_mode != BLKmode);

  /* If the source and destination are already the same, then there's
     nothing to do.  */
  if (to == from)
    return;

  /* If FROM is a SUBREG that indicates that we have already done at least
     the required extension, strip it.  We don't handle such SUBREGs as
     TO here.  */

  if (GET_CODE (from) == SUBREG && SUBREG_PROMOTED_VAR_P (from)
      && (GET_MODE_PRECISION (GET_MODE (SUBREG_REG (from)))
	  >= GET_MODE_PRECISION (to_mode))
      && SUBREG_CHECK_PROMOTED_SIGN (from, unsignedp))
    from = gen_lowpart (to_mode, from), from_mode = to_mode;

  gcc_assert (GET_CODE (to) != SUBREG || !SUBREG_PROMOTED_VAR_P (to));

  if (to_mode == from_mode
      || (from_mode == VOIDmode && CONSTANT_P (from)))
    {
      emit_move_insn (to, from);
      return;
    }

  if (VECTOR_MODE_P (to_mode) || VECTOR_MODE_P (from_mode))
    {
      gcc_assert (GET_MODE_BITSIZE (from_mode) == GET_MODE_BITSIZE (to_mode));

      if (VECTOR_MODE_P (to_mode))
	from = simplify_gen_subreg (to_mode, from, GET_MODE (from), 0);
      else
	to = simplify_gen_subreg (from_mode, to, GET_MODE (to), 0);

      emit_move_insn (to, from);
      return;
    }

  if (GET_CODE (to) == CONCAT && GET_CODE (from) == CONCAT)
    {
      convert_move (XEXP (to, 0), XEXP (from, 0), unsignedp);
      convert_move (XEXP (to, 1), XEXP (from, 1), unsignedp);
      return;
    }

  if (to_real)
    {
      rtx value, insns;
      convert_optab tab;

      gcc_assert ((GET_MODE_PRECISION (from_mode)
		   != GET_MODE_PRECISION (to_mode))
		  || (DECIMAL_FLOAT_MODE_P (from_mode)
		      != DECIMAL_FLOAT_MODE_P (to_mode)));

      if (GET_MODE_PRECISION (from_mode) == GET_MODE_PRECISION (to_mode))
	/* Conversion between decimal float and binary float, same size.  */
	tab = DECIMAL_FLOAT_MODE_P (from_mode) ? trunc_optab : sext_optab;
      else if (GET_MODE_PRECISION (from_mode) < GET_MODE_PRECISION (to_mode))
	tab = sext_optab;
      else
	tab = trunc_optab;

      /* Try converting directly if the insn is supported.  */

      code = convert_optab_handler (tab, to_mode, from_mode);
      if (code != CODE_FOR_nothing)
	{
	  emit_unop_insn (code, to, from,
			  tab == sext_optab ? FLOAT_EXTEND : FLOAT_TRUNCATE);
	  return;
	}

      /* Otherwise use a libcall.  */
      libcall = convert_optab_libfunc (tab, to_mode, from_mode);

      /* Is this conversion implemented yet?  */
      gcc_assert (libcall);

      start_sequence ();
      value = emit_library_call_value (libcall, NULL_RTX, LCT_CONST, to_mode,
				       1, from, from_mode);
      insns = get_insns ();
      end_sequence ();
      emit_libcall_block (insns, to, value,
			  tab == trunc_optab ? gen_rtx_FLOAT_TRUNCATE (to_mode,
								       from)
			  : gen_rtx_FLOAT_EXTEND (to_mode, from));
      return;
    }

  /* Handle pointer conversion.  */			/* SPEE 900220.  */
  /* Targets are expected to provide conversion insns between PxImode and
     xImode for all MODE_PARTIAL_INT modes they use, but no others.  */
  if (GET_MODE_CLASS (to_mode) == MODE_PARTIAL_INT)
    {
      enum machine_mode full_mode
	= smallest_mode_for_size (GET_MODE_BITSIZE (to_mode), MODE_INT);

      gcc_assert (convert_optab_handler (trunc_optab, to_mode, full_mode)
		  != CODE_FOR_nothing);

      if (full_mode != from_mode)
	from = convert_to_mode (full_mode, from, unsignedp);
      emit_unop_insn (convert_optab_handler (trunc_optab, to_mode, full_mode),
		      to, from, UNKNOWN);
      return;
    }
  if (GET_MODE_CLASS (from_mode) == MODE_PARTIAL_INT)
    {
      rtx new_from;
      enum machine_mode full_mode
	= smallest_mode_for_size (GET_MODE_BITSIZE (from_mode), MODE_INT);
      convert_optab ctab = unsignedp ? zext_optab : sext_optab;
      enum insn_code icode;

      icode = convert_optab_handler (ctab, full_mode, from_mode);
      gcc_assert (icode != CODE_FOR_nothing);

      if (to_mode == full_mode)
	{
	  emit_unop_insn (icode, to, from, UNKNOWN);
	  return;
	}

      new_from = gen_reg_rtx (full_mode);
      emit_unop_insn (icode, new_from, from, UNKNOWN);

      /* else proceed to integer conversions below.  */
      from_mode = full_mode;
      from = new_from;
    }

   /* Make sure both are fixed-point modes or both are not.  */
   gcc_assert (ALL_SCALAR_FIXED_POINT_MODE_P (from_mode) ==
	       ALL_SCALAR_FIXED_POINT_MODE_P (to_mode));
   if (ALL_SCALAR_FIXED_POINT_MODE_P (from_mode))
    {
      /* If we widen from_mode to to_mode and they are in the same class,
	 we won't saturate the result.
	 Otherwise, always saturate the result to play safe.  */
      if (GET_MODE_CLASS (from_mode) == GET_MODE_CLASS (to_mode)
	  && GET_MODE_SIZE (from_mode) < GET_MODE_SIZE (to_mode))
	expand_fixed_convert (to, from, 0, 0);
      else
	expand_fixed_convert (to, from, 0, 1);
      return;
    }

  /* Now both modes are integers.  */

  /* Handle expanding beyond a word.  */
  if (GET_MODE_PRECISION (from_mode) < GET_MODE_PRECISION (to_mode)
      && GET_MODE_PRECISION (to_mode) > BITS_PER_WORD)
    {
      rtx insns;
      rtx lowpart;
      rtx fill_value;
      rtx lowfrom;
      int i;
      enum machine_mode lowpart_mode;
      int nwords = CEIL (GET_MODE_SIZE (to_mode), UNITS_PER_WORD);

      /* Try converting directly if the insn is supported.  */
      if ((code = can_extend_p (to_mode, from_mode, unsignedp))
	  != CODE_FOR_nothing)
	{
	  /* If FROM is a SUBREG, put it into a register.  Do this
	     so that we always generate the same set of insns for
	     better cse'ing; if an intermediate assignment occurred,
	     we won't be doing the operation directly on the SUBREG.  */
	  if (optimize > 0 && GET_CODE (from) == SUBREG)
	    from = force_reg (from_mode, from);
	  emit_unop_insn (code, to, from, equiv_code);
	  return;
	}
      /* Next, try converting via full word.  */
      else if (GET_MODE_PRECISION (from_mode) < BITS_PER_WORD
	       && ((code = can_extend_p (to_mode, word_mode, unsignedp))
		   != CODE_FOR_nothing))
	{
	  rtx word_to = gen_reg_rtx (word_mode);
	  if (REG_P (to))
	    {
	      if (reg_overlap_mentioned_p (to, from))
		from = force_reg (from_mode, from);
	      emit_clobber (to);
	    }
	  convert_move (word_to, from, unsignedp);
	  emit_unop_insn (code, to, word_to, equiv_code);
	  return;
	}

      /* No special multiword conversion insn; do it by hand.  */
      start_sequence ();

      /* Since we will turn this into a no conflict block, we must ensure the
         the source does not overlap the target so force it into an isolated
         register when maybe so.  Likewise for any MEM input, since the
         conversion sequence might require several references to it and we
         must ensure we're getting the same value every time.  */

      if (MEM_P (from) || reg_overlap_mentioned_p (to, from))
	from = force_reg (from_mode, from);

      /* Get a copy of FROM widened to a word, if necessary.  */
      if (GET_MODE_PRECISION (from_mode) < BITS_PER_WORD)
	lowpart_mode = word_mode;
      else
	lowpart_mode = from_mode;

      lowfrom = convert_to_mode (lowpart_mode, from, unsignedp);

      lowpart = gen_lowpart (lowpart_mode, to);
      emit_move_insn (lowpart, lowfrom);

      /* Compute the value to put in each remaining word.  */
      if (unsignedp)
	fill_value = const0_rtx;
      else
	fill_value = emit_store_flag_force (gen_reg_rtx (word_mode),
					    LT, lowfrom, const0_rtx,
					    lowpart_mode, 0, -1);

      /* Fill the remaining words.  */
      for (i = GET_MODE_SIZE (lowpart_mode) / UNITS_PER_WORD; i < nwords; i++)
	{
	  int index = (WORDS_BIG_ENDIAN ? nwords - i - 1 : i);
	  rtx subword = operand_subword (to, index, 1, to_mode);

	  gcc_assert (subword);

	  if (fill_value != subword)
	    emit_move_insn (subword, fill_value);
	}

      insns = get_insns ();
      end_sequence ();

      emit_insn (insns);
      return;
    }

  /* Truncating multi-word to a word or less.  */
  if (GET_MODE_PRECISION (from_mode) > BITS_PER_WORD
      && GET_MODE_PRECISION (to_mode) <= BITS_PER_WORD)
    {
      if (!((MEM_P (from)
	     && ! MEM_VOLATILE_P (from)
	     && direct_load[(int) to_mode]
	     && ! mode_dependent_address_p (XEXP (from, 0),
					    MEM_ADDR_SPACE (from)))
	    || REG_P (from)
	    || GET_CODE (from) == SUBREG))
	from = force_reg (from_mode, from);
      convert_move (to, gen_lowpart (word_mode, from), 0);
      return;
    }

  /* Now follow all the conversions between integers
     no more than a word long.  */

  /* For truncation, usually we can just refer to FROM in a narrower mode.  */
  if (GET_MODE_BITSIZE (to_mode) < GET_MODE_BITSIZE (from_mode)
      && TRULY_NOOP_TRUNCATION_MODES_P (to_mode, from_mode))
    {
      if (!((MEM_P (from)
	     && ! MEM_VOLATILE_P (from)
	     && direct_load[(int) to_mode]
	     && ! mode_dependent_address_p (XEXP (from, 0),
					    MEM_ADDR_SPACE (from)))
	    || REG_P (from)
	    || GET_CODE (from) == SUBREG))
	from = force_reg (from_mode, from);
      if (REG_P (from) && REGNO (from) < FIRST_PSEUDO_REGISTER
	  && ! HARD_REGNO_MODE_OK (REGNO (from), to_mode))
	from = copy_to_reg (from);
      emit_move_insn (to, gen_lowpart (to_mode, from));
      return;
    }

  /* Handle extension.  */
  if (GET_MODE_PRECISION (to_mode) > GET_MODE_PRECISION (from_mode))
    {
      /* Convert directly if that works.  */
      if ((code = can_extend_p (to_mode, from_mode, unsignedp))
	  != CODE_FOR_nothing)
	{
	  emit_unop_insn (code, to, from, equiv_code);
	  return;
	}
      else
	{
	  enum machine_mode intermediate;
	  rtx tmp;
	  int shift_amount;

	  /* Search for a mode to convert via.  */
	  for (intermediate = from_mode; intermediate != VOIDmode;
	       intermediate = GET_MODE_WIDER_MODE (intermediate))
	    if (((can_extend_p (to_mode, intermediate, unsignedp)
		  != CODE_FOR_nothing)
		 || (GET_MODE_SIZE (to_mode) < GET_MODE_SIZE (intermediate)
		     && TRULY_NOOP_TRUNCATION_MODES_P (to_mode, intermediate)))
		&& (can_extend_p (intermediate, from_mode, unsignedp)
		    != CODE_FOR_nothing))
	      {
		convert_move (to, convert_to_mode (intermediate, from,
						   unsignedp), unsignedp);
		return;
	      }

	  /* No suitable intermediate mode.
	     Generate what we need with	shifts.  */
	  shift_amount = (GET_MODE_PRECISION (to_mode)
			  - GET_MODE_PRECISION (from_mode));
	  from = gen_lowpart (to_mode, force_reg (from_mode, from));
	  tmp = expand_shift (LSHIFT_EXPR, to_mode, from, shift_amount,
			      to, unsignedp);
	  tmp = expand_shift (RSHIFT_EXPR, to_mode, tmp, shift_amount,
			      to, unsignedp);
	  if (tmp != to)
	    emit_move_insn (to, tmp);
	  return;
	}
    }

  /* Support special truncate insns for certain modes.  */
  if (convert_optab_handler (trunc_optab, to_mode,
			     from_mode) != CODE_FOR_nothing)
    {
      emit_unop_insn (convert_optab_handler (trunc_optab, to_mode, from_mode),
		      to, from, UNKNOWN);
      return;
    }

  /* Handle truncation of volatile memrefs, and so on;
     the things that couldn't be truncated directly,
     and for which there was no special instruction.

     ??? Code above formerly short-circuited this, for most integer
     mode pairs, with a force_reg in from_mode followed by a recursive
     call to this routine.  Appears always to have been wrong.  */
  if (GET_MODE_PRECISION (to_mode) < GET_MODE_PRECISION (from_mode))
    {
      rtx temp = force_reg (to_mode, gen_lowpart (to_mode, from));
      emit_move_insn (to, temp);
      return;
    }

  /* Mode combination is not recognized.  */
  gcc_unreachable ();
}

/* Return an rtx for a value that would result
   from converting X to mode MODE.
   Both X and MODE may be floating, or both integer.
   UNSIGNEDP is nonzero if X is an unsigned value.
   This can be done by referring to a part of X in place
   or by copying to a new temporary with conversion.  */

rtx
convert_to_mode (enum machine_mode mode, rtx x, int unsignedp)
{
  return convert_modes (mode, VOIDmode, x, unsignedp);
}

/* Return an rtx for a value that would result
   from converting X from mode OLDMODE to mode MODE.
   Both modes may be floating, or both integer.
   UNSIGNEDP is nonzero if X is an unsigned value.

   This can be done by referring to a part of X in place
   or by copying to a new temporary with conversion.

   You can give VOIDmode for OLDMODE, if you are sure X has a nonvoid mode.  */

rtx
convert_modes (enum machine_mode mode, enum machine_mode oldmode, rtx x, int unsignedp)
{
  rtx temp;

  /* If FROM is a SUBREG that indicates that we have already done at least
     the required extension, strip it.  */

  if (GET_CODE (x) == SUBREG && SUBREG_PROMOTED_VAR_P (x)
      && GET_MODE_SIZE (GET_MODE (SUBREG_REG (x))) >= GET_MODE_SIZE (mode)
      && SUBREG_CHECK_PROMOTED_SIGN (x, unsignedp))
    x = gen_lowpart (mode, SUBREG_REG (x));

  if (GET_MODE (x) != VOIDmode)
    oldmode = GET_MODE (x);

  if (mode == oldmode)
    return x;

  if (CONST_SCALAR_INT_P (x) && GET_MODE_CLASS (mode) == MODE_INT)
    {
      /* If the caller did not tell us the old mode, then there is not
	 much to do with respect to canonicalization.  We have to
	 assume that all the bits are significant.  */
      if (GET_MODE_CLASS (oldmode) != MODE_INT)
	oldmode = MAX_MODE_INT;
      wide_int w = wide_int::from (std::make_pair (x, oldmode),
				   GET_MODE_PRECISION (mode),
				   unsignedp ? UNSIGNED : SIGNED);
      return immed_wide_int_const (w, mode);
    }

  /* We can do this with a gen_lowpart if both desired and current modes
     are integer, and this is either a constant integer, a register, or a
     non-volatile MEM. */
  if (GET_MODE_CLASS (mode) == MODE_INT
      && GET_MODE_CLASS (oldmode) == MODE_INT
      && GET_MODE_PRECISION (mode) <= GET_MODE_PRECISION (oldmode)
      && ((MEM_P (x) && !MEM_VOLATILE_P (x) && direct_load[(int) mode])
          || (REG_P (x)
              && (!HARD_REGISTER_P (x)
                  || HARD_REGNO_MODE_OK (REGNO (x), mode))
              && TRULY_NOOP_TRUNCATION_MODES_P (mode, GET_MODE (x)))))

   return gen_lowpart (mode, x);

  /* Converting from integer constant into mode is always equivalent to an
     subreg operation.  */
  if (VECTOR_MODE_P (mode) && GET_MODE (x) == VOIDmode)
    {
      gcc_assert (GET_MODE_BITSIZE (mode) == GET_MODE_BITSIZE (oldmode));
      return simplify_gen_subreg (mode, x, oldmode, 0);
    }

  temp = gen_reg_rtx (mode);
  convert_move (temp, x, unsignedp);
  return temp;
}

/* Return the largest alignment we can use for doing a move (or store)
   of MAX_PIECES.  ALIGN is the largest alignment we could use.  */

static unsigned int
alignment_for_piecewise_move (unsigned int max_pieces, unsigned int align)
{
  enum machine_mode tmode;

  tmode = mode_for_size (max_pieces * BITS_PER_UNIT, MODE_INT, 1);
  if (align >= GET_MODE_ALIGNMENT (tmode))
    align = GET_MODE_ALIGNMENT (tmode);
  else
    {
      enum machine_mode tmode, xmode;

      for (tmode = GET_CLASS_NARROWEST_MODE (MODE_INT), xmode = tmode;
	   tmode != VOIDmode;
	   xmode = tmode, tmode = GET_MODE_WIDER_MODE (tmode))
	if (GET_MODE_SIZE (tmode) > max_pieces
	    || SLOW_UNALIGNED_ACCESS (tmode, align))
	  break;

      align = MAX (align, GET_MODE_ALIGNMENT (xmode));
    }

  return align;
}

/* Return the widest integer mode no wider than SIZE.  If no such mode
   can be found, return VOIDmode.  */

static enum machine_mode
widest_int_mode_for_size (unsigned int size)
{
  enum machine_mode tmode, mode = VOIDmode;

  for (tmode = GET_CLASS_NARROWEST_MODE (MODE_INT);
       tmode != VOIDmode; tmode = GET_MODE_WIDER_MODE (tmode))
    if (GET_MODE_SIZE (tmode) < size)
      mode = tmode;

  return mode;
}

/* STORE_MAX_PIECES is the number of bytes at a time that we can
   store efficiently.  Due to internal GCC limitations, this is
   MOVE_MAX_PIECES limited by the number of bytes GCC can represent
   for an immediate constant.  */

#define STORE_MAX_PIECES  MIN (MOVE_MAX_PIECES, 2 * sizeof (HOST_WIDE_INT))

/* Determine whether the LEN bytes can be moved by using several move
   instructions.  Return nonzero if a call to move_by_pieces should
   succeed.  */

int
can_move_by_pieces (unsigned HOST_WIDE_INT len ATTRIBUTE_UNUSED,
		    unsigned int align ATTRIBUTE_UNUSED)
{
  return MOVE_BY_PIECES_P (len, align);
}

/* Generate several move instructions to copy LEN bytes from block FROM to
   block TO.  (These are MEM rtx's with BLKmode).

   If PUSH_ROUNDING is defined and TO is NULL, emit_single_push_insn is
   used to push FROM to the stack.

   ALIGN is maximum stack alignment we can assume.

   If ENDP is 0 return to, if ENDP is 1 return memory at the end ala
   mempcpy, and if ENDP is 2 return memory the end minus one byte ala
   stpcpy.  */

rtx
move_by_pieces (rtx to, rtx from, unsigned HOST_WIDE_INT len,
		unsigned int align, int endp)
{
  struct move_by_pieces_d data;
  enum machine_mode to_addr_mode;
  enum machine_mode from_addr_mode = get_address_mode (from);
  rtx to_addr, from_addr = XEXP (from, 0);
  unsigned int max_size = MOVE_MAX_PIECES + 1;
  enum insn_code icode;

  align = MIN (to ? MEM_ALIGN (to) : align, MEM_ALIGN (from));

  data.offset = 0;
  data.from_addr = from_addr;
  if (to)
    {
      to_addr_mode = get_address_mode (to);
      to_addr = XEXP (to, 0);
      data.to = to;
      data.autinc_to
	= (GET_CODE (to_addr) == PRE_INC || GET_CODE (to_addr) == PRE_DEC
	   || GET_CODE (to_addr) == POST_INC || GET_CODE (to_addr) == POST_DEC);
      data.reverse
	= (GET_CODE (to_addr) == PRE_DEC || GET_CODE (to_addr) == POST_DEC);
    }
  else
    {
      to_addr_mode = VOIDmode;
      to_addr = NULL_RTX;
      data.to = NULL_RTX;
      data.autinc_to = 1;
#ifdef STACK_GROWS_DOWNWARD
      data.reverse = 1;
#else
      data.reverse = 0;
#endif
    }
  data.to_addr = to_addr;
  data.from = from;
  data.autinc_from
    = (GET_CODE (from_addr) == PRE_INC || GET_CODE (from_addr) == PRE_DEC
       || GET_CODE (from_addr) == POST_INC
       || GET_CODE (from_addr) == POST_DEC);

  data.explicit_inc_from = 0;
  data.explicit_inc_to = 0;
  if (data.reverse) data.offset = len;
  data.len = len;

  /* Use the MIN of the length and the max size we can use. */
  max_size = max_size > (len + 1) ? (len + 1) : max_size;

  /* If copying requires more than two move insns,
     copy addresses to registers (to make displacements shorter)
     and use post-increment if available.  */
  if (!(data.autinc_from && data.autinc_to)
      && move_by_pieces_ninsns (len, align, max_size) > 2)
    {
      /* Find the mode of the largest move...
	 MODE might not be used depending on the definitions of the
	 USE_* macros below.  */
      enum machine_mode mode ATTRIBUTE_UNUSED
	= widest_int_mode_for_size (max_size);

      if (USE_LOAD_PRE_DECREMENT (mode) && data.reverse && ! data.autinc_from)
	{
	  data.from_addr = copy_to_mode_reg (from_addr_mode,
					     plus_constant (from_addr_mode,
							    from_addr, len));
	  data.autinc_from = 1;
	  data.explicit_inc_from = -1;
	}
      if (USE_LOAD_POST_INCREMENT (mode) && ! data.autinc_from)
	{
	  data.from_addr = copy_to_mode_reg (from_addr_mode, from_addr);
	  data.autinc_from = 1;
	  data.explicit_inc_from = 1;
	}
      if (!data.autinc_from && CONSTANT_P (from_addr))
	data.from_addr = copy_to_mode_reg (from_addr_mode, from_addr);
      if (USE_STORE_PRE_DECREMENT (mode) && data.reverse && ! data.autinc_to)
	{
	  data.to_addr = copy_to_mode_reg (to_addr_mode,
					   plus_constant (to_addr_mode,
							  to_addr, len));
	  data.autinc_to = 1;
	  data.explicit_inc_to = -1;
	}
      if (USE_STORE_POST_INCREMENT (mode) && ! data.reverse && ! data.autinc_to)
	{
	  data.to_addr = copy_to_mode_reg (to_addr_mode, to_addr);
	  data.autinc_to = 1;
	  data.explicit_inc_to = 1;
	}
      if (!data.autinc_to && CONSTANT_P (to_addr))
	data.to_addr = copy_to_mode_reg (to_addr_mode, to_addr);
    }

  align = alignment_for_piecewise_move (MOVE_MAX_PIECES, align);

  /* First move what we can in the largest integer mode, then go to
     successively smaller modes.  */

  while (max_size > 1 && data.len > 0)
    {
      enum machine_mode mode = widest_int_mode_for_size (max_size);

      if (mode == VOIDmode)
	break;

      icode = optab_handler (mov_optab, mode);
      if (icode != CODE_FOR_nothing && align >= GET_MODE_ALIGNMENT (mode))
	move_by_pieces_1 (GEN_FCN (icode), mode, &data);

      max_size = GET_MODE_SIZE (mode);
    }

  /* The code above should have handled everything.  */
  gcc_assert (!data.len);

  if (endp)
    {
      rtx to1;

      gcc_assert (!data.reverse);
      if (data.autinc_to)
	{
	  if (endp == 2)
	    {
	      if (HAVE_POST_INCREMENT && data.explicit_inc_to > 0)
		emit_insn (gen_add2_insn (data.to_addr, constm1_rtx));
	      else
		data.to_addr = copy_to_mode_reg (to_addr_mode,
						 plus_constant (to_addr_mode,
								data.to_addr,
								-1));
	    }
	  to1 = adjust_automodify_address (data.to, QImode, data.to_addr,
					   data.offset);
	}
      else
	{
	  if (endp == 2)
	    --data.offset;
	  to1 = adjust_address (data.to, QImode, data.offset);
	}
      return to1;
    }
  else
    return data.to;
}

/* Return number of insns required to move L bytes by pieces.
   ALIGN (in bits) is maximum alignment we can assume.  */

unsigned HOST_WIDE_INT
move_by_pieces_ninsns (unsigned HOST_WIDE_INT l, unsigned int align,
		       unsigned int max_size)
{
  unsigned HOST_WIDE_INT n_insns = 0;

  align = alignment_for_piecewise_move (MOVE_MAX_PIECES, align);

  while (max_size > 1 && l > 0)
    {
      enum machine_mode mode;
      enum insn_code icode;

      mode = widest_int_mode_for_size (max_size);

      if (mode == VOIDmode)
	break;

      icode = optab_handler (mov_optab, mode);
      if (icode != CODE_FOR_nothing && align >= GET_MODE_ALIGNMENT (mode))
	n_insns += l / GET_MODE_SIZE (mode), l %= GET_MODE_SIZE (mode);

      max_size = GET_MODE_SIZE (mode);
    }

  gcc_assert (!l);
  return n_insns;
}

/* Subroutine of move_by_pieces.  Move as many bytes as appropriate
   with move instructions for mode MODE.  GENFUN is the gen_... function
   to make a move insn for that mode.  DATA has all the other info.  */

static void
move_by_pieces_1 (insn_gen_fn genfun, machine_mode mode,
		  struct move_by_pieces_d *data)
{
  unsigned int size = GET_MODE_SIZE (mode);
  rtx to1 = NULL_RTX, from1;

  while (data->len >= size)
    {
      if (data->reverse)
	data->offset -= size;

      if (data->to)
	{
	  if (data->autinc_to)
	    to1 = adjust_automodify_address (data->to, mode, data->to_addr,
					     data->offset);
	  else
	    to1 = adjust_address (data->to, mode, data->offset);
	}

      if (data->autinc_from)
	from1 = adjust_automodify_address (data->from, mode, data->from_addr,
					   data->offset);
      else
	from1 = adjust_address (data->from, mode, data->offset);

      if (HAVE_PRE_DECREMENT && data->explicit_inc_to < 0)
	emit_insn (gen_add2_insn (data->to_addr,
				  gen_int_mode (-(HOST_WIDE_INT) size,
						GET_MODE (data->to_addr))));
      if (HAVE_PRE_DECREMENT && data->explicit_inc_from < 0)
	emit_insn (gen_add2_insn (data->from_addr,
				  gen_int_mode (-(HOST_WIDE_INT) size,
						GET_MODE (data->from_addr))));

      if (data->to)
	emit_insn ((*genfun) (to1, from1));
      else
	{
#ifdef PUSH_ROUNDING
	  emit_single_push_insn (mode, from1, NULL);
#else
	  gcc_unreachable ();
#endif
	}

      if (HAVE_POST_INCREMENT && data->explicit_inc_to > 0)
	emit_insn (gen_add2_insn (data->to_addr,
				  gen_int_mode (size,
						GET_MODE (data->to_addr))));
      if (HAVE_POST_INCREMENT && data->explicit_inc_from > 0)
	emit_insn (gen_add2_insn (data->from_addr,
				  gen_int_mode (size,
						GET_MODE (data->from_addr))));

      if (! data->reverse)
	data->offset += size;

      data->len -= size;
    }

  /* If we have some data left and unalign accesses
     are not slow, back up slightly and emit the move. */
  if (data->len > 0
      && !STRICT_ALIGNMENT
      && !SLOW_UNALIGNED_ACCESS (mode, 1)
      /* Not a stack push */
      && data->to
      /* Neither side is volatile memory. */
      && !MEM_VOLATILE_P (data->to)
      && !MEM_VOLATILE_P (data->from)
      && ceil_log2 (data->len) == exact_log2 (size)
      /* No incrementing of the to or from. */
      && data->explicit_inc_to == 0
      && data->explicit_inc_from == 0
      /* No auto-incrementing of the to or from. */
      && !data->autinc_to
      && !data->autinc_from
      && !data->reverse)
    {
      unsigned offset = data->offset - (size - data->len);
      to1 = adjust_address (data->to, mode, offset);
      from1 = adjust_address (data->from, mode, offset);
      emit_insn ((*genfun) (to1, from1));
      data->len = 0;
    }
}

/* Emit code to move a block Y to a block X.  This may be done with
   string-move instructions, with multiple scalar move instructions,
   or with a library call.

   Both X and Y must be MEM rtx's (perhaps inside VOLATILE) with mode BLKmode.
   SIZE is an rtx that says how long they are.
   ALIGN is the maximum alignment we can assume they have.
   METHOD describes what kind of copy this is, and what mechanisms may be used.
   MIN_SIZE is the minimal size of block to move
   MAX_SIZE is the maximal size of block to move, if it can not be represented
   in unsigned HOST_WIDE_INT, than it is mask of all ones.

   Return the address of the new block, if memcpy is called and returns it,
   0 otherwise.  */

rtx
emit_block_move_hints (rtx x, rtx y, rtx size, enum block_op_methods method,
		       unsigned int expected_align, HOST_WIDE_INT expected_size,
		       unsigned HOST_WIDE_INT min_size,
		       unsigned HOST_WIDE_INT max_size,
		       unsigned HOST_WIDE_INT probable_max_size)
{
  bool may_use_call;
  rtx retval = 0;
  unsigned int align;

  gcc_assert (size);
  if (CONST_INT_P (size)
      && INTVAL (size) == 0)
    return 0;

  switch (method)
    {
    case BLOCK_OP_NORMAL:
    case BLOCK_OP_TAILCALL:
      may_use_call = true;
      break;

    case BLOCK_OP_CALL_PARM:
      may_use_call = block_move_libcall_safe_for_call_parm ();

      /* Make inhibit_defer_pop nonzero around the library call
	 to force it to pop the arguments right away.  */
      NO_DEFER_POP;
      break;

    case BLOCK_OP_NO_LIBCALL:
      may_use_call = false;
      break;

    default:
      gcc_unreachable ();
    }

  gcc_assert (MEM_P (x) && MEM_P (y));
  align = MIN (MEM_ALIGN (x), MEM_ALIGN (y));
  gcc_assert (align >= BITS_PER_UNIT);

  /* Make sure we've got BLKmode addresses; store_one_arg can decide that
     block copy is more efficient for other large modes, e.g. DCmode.  */
  x = adjust_address (x, BLKmode, 0);
  y = adjust_address (y, BLKmode, 0);

  /* Set MEM_SIZE as appropriate for this block copy.  The main place this
     can be incorrect is coming from __builtin_memcpy.  */
  if (CONST_INT_P (size))
    {
      x = shallow_copy_rtx (x);
      y = shallow_copy_rtx (y);
      set_mem_size (x, INTVAL (size));
      set_mem_size (y, INTVAL (size));
    }

  if (CONST_INT_P (size) && MOVE_BY_PIECES_P (INTVAL (size), align))
    move_by_pieces (x, y, INTVAL (size), align, 0);
  else if (emit_block_move_via_movmem (x, y, size, align,
				       expected_align, expected_size,
				       min_size, max_size, probable_max_size))
    ;
  else if (may_use_call
	   && ADDR_SPACE_GENERIC_P (MEM_ADDR_SPACE (x))
	   && ADDR_SPACE_GENERIC_P (MEM_ADDR_SPACE (y)))
    {
      /* Since x and y are passed to a libcall, mark the corresponding
	 tree EXPR as addressable.  */
      tree y_expr = MEM_EXPR (y);
      tree x_expr = MEM_EXPR (x);
      if (y_expr)
	mark_addressable (y_expr);
      if (x_expr)
	mark_addressable (x_expr);
      retval = emit_block_move_via_libcall (x, y, size,
					    method == BLOCK_OP_TAILCALL);
    }

  else
    emit_block_move_via_loop (x, y, size, align);

  if (method == BLOCK_OP_CALL_PARM)
    OK_DEFER_POP;

  return retval;
}

rtx
emit_block_move (rtx x, rtx y, rtx size, enum block_op_methods method)
{
  unsigned HOST_WIDE_INT max, min = 0;
  if (GET_CODE (size) == CONST_INT)
    min = max = UINTVAL (size);
  else
    max = GET_MODE_MASK (GET_MODE (size));
  return emit_block_move_hints (x, y, size, method, 0, -1,
				min, max, max);
}

/* A subroutine of emit_block_move.  Returns true if calling the
   block move libcall will not clobber any parameters which may have
   already been placed on the stack.  */

static bool
block_move_libcall_safe_for_call_parm (void)
{
#if defined (REG_PARM_STACK_SPACE)
  tree fn;
#endif

  /* If arguments are pushed on the stack, then they're safe.  */
  if (PUSH_ARGS)
    return true;

  /* If registers go on the stack anyway, any argument is sure to clobber
     an outgoing argument.  */
#if defined (REG_PARM_STACK_SPACE)
  fn = emit_block_move_libcall_fn (false);
  /* Avoid set but not used warning if *REG_PARM_STACK_SPACE doesn't
     depend on its argument.  */
  (void) fn;
  if (OUTGOING_REG_PARM_STACK_SPACE ((!fn ? NULL_TREE : TREE_TYPE (fn)))
      && REG_PARM_STACK_SPACE (fn) != 0)
    return false;
#endif

  /* If any argument goes in memory, then it might clobber an outgoing
     argument.  */
  {
    CUMULATIVE_ARGS args_so_far_v;
    cumulative_args_t args_so_far;
    tree fn, arg;

    fn = emit_block_move_libcall_fn (false);
    INIT_CUMULATIVE_ARGS (args_so_far_v, TREE_TYPE (fn), NULL_RTX, 0, 3);
    args_so_far = pack_cumulative_args (&args_so_far_v);

    arg = TYPE_ARG_TYPES (TREE_TYPE (fn));
    for ( ; arg != void_list_node ; arg = TREE_CHAIN (arg))
      {
	enum machine_mode mode = TYPE_MODE (TREE_VALUE (arg));
	rtx tmp = targetm.calls.function_arg (args_so_far, mode,
					      NULL_TREE, true);
	if (!tmp || !REG_P (tmp))
	  return false;
	if (targetm.calls.arg_partial_bytes (args_so_far, mode, NULL, 1))
	  return false;
	targetm.calls.function_arg_advance (args_so_far, mode,
					    NULL_TREE, true);
      }
  }
  return true;
}

/* A subroutine of emit_block_move.  Expand a movmem pattern;
   return true if successful.  */

static bool
emit_block_move_via_movmem (rtx x, rtx y, rtx size, unsigned int align,
			    unsigned int expected_align, HOST_WIDE_INT expected_size,
			    unsigned HOST_WIDE_INT min_size,
			    unsigned HOST_WIDE_INT max_size,
			    unsigned HOST_WIDE_INT probable_max_size)
{
  int save_volatile_ok = volatile_ok;
  enum machine_mode mode;

  if (expected_align < align)
    expected_align = align;
  if (expected_size != -1)
    {
      if ((unsigned HOST_WIDE_INT)expected_size > probable_max_size)
	expected_size = probable_max_size;
      if ((unsigned HOST_WIDE_INT)expected_size < min_size)
	expected_size = min_size;
    }

  /* Since this is a move insn, we don't care about volatility.  */
  volatile_ok = 1;

  /* Try the most limited insn first, because there's no point
     including more than one in the machine description unless
     the more limited one has some advantage.  */

  for (mode = GET_CLASS_NARROWEST_MODE (MODE_INT); mode != VOIDmode;
       mode = GET_MODE_WIDER_MODE (mode))
    {
      enum insn_code code = direct_optab_handler (movmem_optab, mode);

      if (code != CODE_FOR_nothing
	  /* We don't need MODE to be narrower than BITS_PER_HOST_WIDE_INT
	     here because if SIZE is less than the mode mask, as it is
	     returned by the macro, it will definitely be less than the
	     actual mode mask.  Since SIZE is within the Pmode address
	     space, we limit MODE to Pmode.  */
	  && ((CONST_INT_P (size)
	       && ((unsigned HOST_WIDE_INT) INTVAL (size)
		   <= (GET_MODE_MASK (mode) >> 1)))
	      || max_size <= (GET_MODE_MASK (mode) >> 1)
	      || GET_MODE_BITSIZE (mode) >= GET_MODE_BITSIZE (Pmode)))
	{
	  struct expand_operand ops[9];
	  unsigned int nops;

	  /* ??? When called via emit_block_move_for_call, it'd be
	     nice if there were some way to inform the backend, so
	     that it doesn't fail the expansion because it thinks
	     emitting the libcall would be more efficient.  */
	  nops = insn_data[(int) code].n_generator_args;
	  gcc_assert (nops == 4 || nops == 6 || nops == 8 || nops == 9);

	  create_fixed_operand (&ops[0], x);
	  create_fixed_operand (&ops[1], y);
	  /* The check above guarantees that this size conversion is valid.  */
	  create_convert_operand_to (&ops[2], size, mode, true);
	  create_integer_operand (&ops[3], align / BITS_PER_UNIT);
	  if (nops >= 6)
	    {
	      create_integer_operand (&ops[4], expected_align / BITS_PER_UNIT);
	      create_integer_operand (&ops[5], expected_size);
	    }
	  if (nops >= 8)
	    {
	      create_integer_operand (&ops[6], min_size);
	      /* If we can not represent the maximal size,
		 make parameter NULL.  */
	      if ((HOST_WIDE_INT) max_size != -1)
	        create_integer_operand (&ops[7], max_size);
	      else
		create_fixed_operand (&ops[7], NULL);
	    }
	  if (nops == 9)
	    {
	      /* If we can not represent the maximal size,
		 make parameter NULL.  */
	      if ((HOST_WIDE_INT) probable_max_size != -1)
	        create_integer_operand (&ops[8], probable_max_size);
	      else
		create_fixed_operand (&ops[8], NULL);
	    }
	  if (maybe_expand_insn (code, nops, ops))
	    {
	      volatile_ok = save_volatile_ok;
	      return true;
	    }
	}
    }

  volatile_ok = save_volatile_ok;
  return false;
}

/* A subroutine of emit_block_move.  Expand a call to memcpy.
   Return the return value from memcpy, 0 otherwise.  */

rtx
emit_block_move_via_libcall (rtx dst, rtx src, rtx size, bool tailcall)
{
  rtx dst_addr, src_addr;
  tree call_expr, fn, src_tree, dst_tree, size_tree;
  enum machine_mode size_mode;
  rtx retval;

  /* Emit code to copy the addresses of DST and SRC and SIZE into new
     pseudos.  We can then place those new pseudos into a VAR_DECL and
     use them later.  */

  dst_addr = copy_addr_to_reg (XEXP (dst, 0));
  src_addr = copy_addr_to_reg (XEXP (src, 0));

  dst_addr = convert_memory_address (ptr_mode, dst_addr);
  src_addr = convert_memory_address (ptr_mode, src_addr);

  dst_tree = make_tree (ptr_type_node, dst_addr);
  src_tree = make_tree (ptr_type_node, src_addr);

  size_mode = TYPE_MODE (sizetype);

  size = convert_to_mode (size_mode, size, 1);
  size = copy_to_mode_reg (size_mode, size);

  /* It is incorrect to use the libcall calling conventions to call
     memcpy in this context.  This could be a user call to memcpy and
     the user may wish to examine the return value from memcpy.  For
     targets where libcalls and normal calls have different conventions
     for returning pointers, we could end up generating incorrect code.  */

  size_tree = make_tree (sizetype, size);

  fn = emit_block_move_libcall_fn (true);
  call_expr = build_call_expr (fn, 3, dst_tree, src_tree, size_tree);
  CALL_EXPR_TAILCALL (call_expr) = tailcall;

  retval = expand_normal (call_expr);

  return retval;
}

/* A subroutine of emit_block_move_via_libcall.  Create the tree node
   for the function we use for block copies.  */

static GTY(()) tree block_move_fn;

void
init_block_move_fn (const char *asmspec)
{
  if (!block_move_fn)
    {
      tree args, fn, attrs, attr_args;

      fn = get_identifier ("memcpy");
      args = build_function_type_list (ptr_type_node, ptr_type_node,
				       const_ptr_type_node, sizetype,
				       NULL_TREE);

      fn = build_decl (UNKNOWN_LOCATION, FUNCTION_DECL, fn, args);
      DECL_EXTERNAL (fn) = 1;
      TREE_PUBLIC (fn) = 1;
      DECL_ARTIFICIAL (fn) = 1;
      TREE_NOTHROW (fn) = 1;
      DECL_VISIBILITY (fn) = VISIBILITY_DEFAULT;
      DECL_VISIBILITY_SPECIFIED (fn) = 1;

      attr_args = build_tree_list (NULL_TREE, build_string (1, "1"));
      attrs = tree_cons (get_identifier ("fn spec"), attr_args, NULL);

      decl_attributes (&fn, attrs, ATTR_FLAG_BUILT_IN);

      block_move_fn = fn;
    }

  if (asmspec)
    set_user_assembler_name (block_move_fn, asmspec);
}

static tree
emit_block_move_libcall_fn (int for_call)
{
  static bool emitted_extern;

  if (!block_move_fn)
    init_block_move_fn (NULL);

  if (for_call && !emitted_extern)
    {
      emitted_extern = true;
      make_decl_rtl (block_move_fn);
    }

  return block_move_fn;
}

/* A subroutine of emit_block_move.  Copy the data via an explicit
   loop.  This is used only when libcalls are forbidden.  */
/* ??? It'd be nice to copy in hunks larger than QImode.  */

static void
emit_block_move_via_loop (rtx x, rtx y, rtx size,
			  unsigned int align ATTRIBUTE_UNUSED)
{
  rtx cmp_label, top_label, iter, x_addr, y_addr, tmp;
  enum machine_mode x_addr_mode = get_address_mode (x);
  enum machine_mode y_addr_mode = get_address_mode (y);
  enum machine_mode iter_mode;

  iter_mode = GET_MODE (size);
  if (iter_mode == VOIDmode)
    iter_mode = word_mode;

  top_label = gen_label_rtx ();
  cmp_label = gen_label_rtx ();
  iter = gen_reg_rtx (iter_mode);

  emit_move_insn (iter, const0_rtx);

  x_addr = force_operand (XEXP (x, 0), NULL_RTX);
  y_addr = force_operand (XEXP (y, 0), NULL_RTX);
  do_pending_stack_adjust ();

  emit_jump (cmp_label);
  emit_label (top_label);

  tmp = convert_modes (x_addr_mode, iter_mode, iter, true);
  x_addr = simplify_gen_binary (PLUS, x_addr_mode, x_addr, tmp);

  if (x_addr_mode != y_addr_mode)
    tmp = convert_modes (y_addr_mode, iter_mode, iter, true);
  y_addr = simplify_gen_binary (PLUS, y_addr_mode, y_addr, tmp);

  x = change_address (x, QImode, x_addr);
  y = change_address (y, QImode, y_addr);

  emit_move_insn (x, y);

  tmp = expand_simple_binop (iter_mode, PLUS, iter, const1_rtx, iter,
			     true, OPTAB_LIB_WIDEN);
  if (tmp != iter)
    emit_move_insn (iter, tmp);

  emit_label (cmp_label);

  emit_cmp_and_jump_insns (iter, size, LT, NULL_RTX, iter_mode,
			   true, top_label, REG_BR_PROB_BASE * 90 / 100);
}

/* Copy all or part of a value X into registers starting at REGNO.
   The number of registers to be filled is NREGS.  */

void
move_block_to_reg (int regno, rtx x, int nregs, enum machine_mode mode)
{
  int i;
#ifdef HAVE_load_multiple
  rtx pat;
  rtx last;
#endif

  if (nregs == 0)
    return;

  if (CONSTANT_P (x) && !targetm.legitimate_constant_p (mode, x))
    x = validize_mem (force_const_mem (mode, x));

  /* See if the machine can do this with a load multiple insn.  */
#ifdef HAVE_load_multiple
  if (HAVE_load_multiple)
    {
      last = get_last_insn ();
      pat = gen_load_multiple (gen_rtx_REG (word_mode, regno), x,
			       GEN_INT (nregs));
      if (pat)
	{
	  emit_insn (pat);
	  return;
	}
      else
	delete_insns_since (last);
    }
#endif

  for (i = 0; i < nregs; i++)
    emit_move_insn (gen_rtx_REG (word_mode, regno + i),
		    operand_subword_force (x, i, mode));
}

/* Copy all or part of a BLKmode value X out of registers starting at REGNO.
   The number of registers to be filled is NREGS.  */

void
move_block_from_reg (int regno, rtx x, int nregs)
{
  int i;

  if (nregs == 0)
    return;

  /* See if the machine can do this with a store multiple insn.  */
#ifdef HAVE_store_multiple
  if (HAVE_store_multiple)
    {
      rtx last = get_last_insn ();
      rtx pat = gen_store_multiple (x, gen_rtx_REG (word_mode, regno),
				    GEN_INT (nregs));
      if (pat)
	{
	  emit_insn (pat);
	  return;
	}
      else
	delete_insns_since (last);
    }
#endif

  for (i = 0; i < nregs; i++)
    {
      rtx tem = operand_subword (x, i, 1, BLKmode);

      gcc_assert (tem);

      emit_move_insn (tem, gen_rtx_REG (word_mode, regno + i));
    }
}

/* Generate a PARALLEL rtx for a new non-consecutive group of registers from
   ORIG, where ORIG is a non-consecutive group of registers represented by
   a PARALLEL.  The clone is identical to the original except in that the
   original set of registers is replaced by a new set of pseudo registers.
   The new set has the same modes as the original set.  */

rtx
gen_group_rtx (rtx orig)
{
  int i, length;
  rtx *tmps;

  gcc_assert (GET_CODE (orig) == PARALLEL);

  length = XVECLEN (orig, 0);
  tmps = XALLOCAVEC (rtx, length);

  /* Skip a NULL entry in first slot.  */
  i = XEXP (XVECEXP (orig, 0, 0), 0) ? 0 : 1;

  if (i)
    tmps[0] = 0;

  for (; i < length; i++)
    {
      enum machine_mode mode = GET_MODE (XEXP (XVECEXP (orig, 0, i), 0));
      rtx offset = XEXP (XVECEXP (orig, 0, i), 1);

      tmps[i] = gen_rtx_EXPR_LIST (VOIDmode, gen_reg_rtx (mode), offset);
    }

  return gen_rtx_PARALLEL (GET_MODE (orig), gen_rtvec_v (length, tmps));
}

/* A subroutine of emit_group_load.  Arguments as for emit_group_load,
   except that values are placed in TMPS[i], and must later be moved
   into corresponding XEXP (XVECEXP (DST, 0, i), 0) element.  */

static void
emit_group_load_1 (rtx *tmps, rtx dst, rtx orig_src, tree type, int ssize)
{
  rtx src;
  int start, i;
  enum machine_mode m = GET_MODE (orig_src);

  gcc_assert (GET_CODE (dst) == PARALLEL);

  if (m != VOIDmode
      && !SCALAR_INT_MODE_P (m)
      && !MEM_P (orig_src)
      && GET_CODE (orig_src) != CONCAT)
    {
      enum machine_mode imode = int_mode_for_mode (GET_MODE (orig_src));
      if (imode == BLKmode)
	src = assign_stack_temp (GET_MODE (orig_src), ssize);
      else
	src = gen_reg_rtx (imode);
      if (imode != BLKmode)
	src = gen_lowpart (GET_MODE (orig_src), src);
      emit_move_insn (src, orig_src);
      /* ...and back again.  */
      if (imode != BLKmode)
	src = gen_lowpart (imode, src);
      emit_group_load_1 (tmps, dst, src, type, ssize);
      return;
    }

  /* Check for a NULL entry, used to indicate that the parameter goes
     both on the stack and in registers.  */
  if (XEXP (XVECEXP (dst, 0, 0), 0))
    start = 0;
  else
    start = 1;

  /* Process the pieces.  */
  for (i = start; i < XVECLEN (dst, 0); i++)
    {
      enum machine_mode mode = GET_MODE (XEXP (XVECEXP (dst, 0, i), 0));
      HOST_WIDE_INT bytepos = INTVAL (XEXP (XVECEXP (dst, 0, i), 1));
      unsigned int bytelen = GET_MODE_SIZE (mode);
      int shift = 0;

      /* Handle trailing fragments that run over the size of the struct.  */
      if (ssize >= 0 && bytepos + (HOST_WIDE_INT) bytelen > ssize)
	{
	  /* Arrange to shift the fragment to where it belongs.
	     extract_bit_field loads to the lsb of the reg.  */
	  if (
#ifdef BLOCK_REG_PADDING
	      BLOCK_REG_PADDING (GET_MODE (orig_src), type, i == start)
	      == (BYTES_BIG_ENDIAN ? upward : downward)
#else
	      BYTES_BIG_ENDIAN
#endif
	      )
	    shift = (bytelen - (ssize - bytepos)) * BITS_PER_UNIT;
	  bytelen = ssize - bytepos;
	  gcc_assert (bytelen > 0);
	}

      /* If we won't be loading directly from memory, protect the real source
	 from strange tricks we might play; but make sure that the source can
	 be loaded directly into the destination.  */
      src = orig_src;
      if (!MEM_P (orig_src)
	  && (!CONSTANT_P (orig_src)
	      || (GET_MODE (orig_src) != mode
		  && GET_MODE (orig_src) != VOIDmode)))
	{
	  if (GET_MODE (orig_src) == VOIDmode)
	    src = gen_reg_rtx (mode);
	  else
	    src = gen_reg_rtx (GET_MODE (orig_src));

	  emit_move_insn (src, orig_src);
	}

      /* Optimize the access just a bit.  */
      if (MEM_P (src)
	  && (! SLOW_UNALIGNED_ACCESS (mode, MEM_ALIGN (src))
	      || MEM_ALIGN (src) >= GET_MODE_ALIGNMENT (mode))
	  && bytepos * BITS_PER_UNIT % GET_MODE_ALIGNMENT (mode) == 0
	  && bytelen == GET_MODE_SIZE (mode))
	{
	  tmps[i] = gen_reg_rtx (mode);
	  emit_move_insn (tmps[i], adjust_address (src, mode, bytepos));
	}
      else if (COMPLEX_MODE_P (mode)
	       && GET_MODE (src) == mode
	       && bytelen == GET_MODE_SIZE (mode))
	/* Let emit_move_complex do the bulk of the work.  */
	tmps[i] = src;
      else if (GET_CODE (src) == CONCAT)
	{
	  unsigned int slen = GET_MODE_SIZE (GET_MODE (src));
	  unsigned int slen0 = GET_MODE_SIZE (GET_MODE (XEXP (src, 0)));

	  if ((bytepos == 0 && bytelen == slen0)
	      || (bytepos != 0 && bytepos + bytelen <= slen))
	    {
	      /* The following assumes that the concatenated objects all
		 have the same size.  In this case, a simple calculation
		 can be used to determine the object and the bit field
		 to be extracted.  */
	      tmps[i] = XEXP (src, bytepos / slen0);
	      if (! CONSTANT_P (tmps[i])
		  && (!REG_P (tmps[i]) || GET_MODE (tmps[i]) != mode))
		tmps[i] = extract_bit_field (tmps[i], bytelen * BITS_PER_UNIT,
					     (bytepos % slen0) * BITS_PER_UNIT,
					     1, NULL_RTX, mode, mode);
	    }
	  else
	    {
	      rtx mem;

	      gcc_assert (!bytepos);
	      mem = assign_stack_temp (GET_MODE (src), slen);
	      emit_move_insn (mem, src);
	      tmps[i] = extract_bit_field (mem, bytelen * BITS_PER_UNIT,
					   0, 1, NULL_RTX, mode, mode);
	    }
	}
      /* FIXME: A SIMD parallel will eventually lead to a subreg of a
	 SIMD register, which is currently broken.  While we get GCC
	 to emit proper RTL for these cases, let's dump to memory.  */
      else if (VECTOR_MODE_P (GET_MODE (dst))
	       && REG_P (src))
	{
	  int slen = GET_MODE_SIZE (GET_MODE (src));
	  rtx mem;

	  mem = assign_stack_temp (GET_MODE (src), slen);
	  emit_move_insn (mem, src);
	  tmps[i] = adjust_address (mem, mode, (int) bytepos);
	}
      else if (CONSTANT_P (src) && GET_MODE (dst) != BLKmode
               && XVECLEN (dst, 0) > 1)
        tmps[i] = simplify_gen_subreg (mode, src, GET_MODE (dst), bytepos);
      else if (CONSTANT_P (src))
	{
	  HOST_WIDE_INT len = (HOST_WIDE_INT) bytelen;

	  if (len == ssize)
	    tmps[i] = src;
	  else
	    {
	      rtx first, second;

	      /* TODO: const_wide_int can have sizes other than this...  */
	      gcc_assert (2 * len == ssize);
	      split_double (src, &first, &second);
	      if (i)
		tmps[i] = second;
	      else
		tmps[i] = first;
	    }
	}
      else if (REG_P (src) && GET_MODE (src) == mode)
	tmps[i] = src;
      else
	tmps[i] = extract_bit_field (src, bytelen * BITS_PER_UNIT,
				     bytepos * BITS_PER_UNIT, 1, NULL_RTX,
				     mode, mode);

      if (shift)
	tmps[i] = expand_shift (LSHIFT_EXPR, mode, tmps[i],
				shift, tmps[i], 0);
    }
}

/* Emit code to move a block SRC of type TYPE to a block DST,
   where DST is non-consecutive registers represented by a PARALLEL.
   SSIZE represents the total size of block ORIG_SRC in bytes, or -1
   if not known.  */

void
emit_group_load (rtx dst, rtx src, tree type, int ssize)
{
  rtx *tmps;
  int i;

  tmps = XALLOCAVEC (rtx, XVECLEN (dst, 0));
  emit_group_load_1 (tmps, dst, src, type, ssize);

  /* Copy the extracted pieces into the proper (probable) hard regs.  */
  for (i = 0; i < XVECLEN (dst, 0); i++)
    {
      rtx d = XEXP (XVECEXP (dst, 0, i), 0);
      if (d == NULL)
	continue;
      emit_move_insn (d, tmps[i]);
    }
}

/* Similar, but load SRC into new pseudos in a format that looks like
   PARALLEL.  This can later be fed to emit_group_move to get things
   in the right place.  */

rtx
emit_group_load_into_temps (rtx parallel, rtx src, tree type, int ssize)
{
  rtvec vec;
  int i;

  vec = rtvec_alloc (XVECLEN (parallel, 0));
  emit_group_load_1 (&RTVEC_ELT (vec, 0), parallel, src, type, ssize);

  /* Convert the vector to look just like the original PARALLEL, except
     with the computed values.  */
  for (i = 0; i < XVECLEN (parallel, 0); i++)
    {
      rtx e = XVECEXP (parallel, 0, i);
      rtx d = XEXP (e, 0);

      if (d)
	{
	  d = force_reg (GET_MODE (d), RTVEC_ELT (vec, i));
	  e = alloc_EXPR_LIST (REG_NOTE_KIND (e), d, XEXP (e, 1));
	}
      RTVEC_ELT (vec, i) = e;
    }

  return gen_rtx_PARALLEL (GET_MODE (parallel), vec);
}

/* Emit code to move a block SRC to block DST, where SRC and DST are
   non-consecutive groups of registers, each represented by a PARALLEL.  */

void
emit_group_move (rtx dst, rtx src)
{
  int i;

  gcc_assert (GET_CODE (src) == PARALLEL
	      && GET_CODE (dst) == PARALLEL
	      && XVECLEN (src, 0) == XVECLEN (dst, 0));

  /* Skip first entry if NULL.  */
  for (i = XEXP (XVECEXP (src, 0, 0), 0) ? 0 : 1; i < XVECLEN (src, 0); i++)
    emit_move_insn (XEXP (XVECEXP (dst, 0, i), 0),
		    XEXP (XVECEXP (src, 0, i), 0));
}

/* Move a group of registers represented by a PARALLEL into pseudos.  */

rtx
emit_group_move_into_temps (rtx src)
{
  rtvec vec = rtvec_alloc (XVECLEN (src, 0));
  int i;

  for (i = 0; i < XVECLEN (src, 0); i++)
    {
      rtx e = XVECEXP (src, 0, i);
      rtx d = XEXP (e, 0);

      if (d)
	e = alloc_EXPR_LIST (REG_NOTE_KIND (e), copy_to_reg (d), XEXP (e, 1));
      RTVEC_ELT (vec, i) = e;
    }

  return gen_rtx_PARALLEL (GET_MODE (src), vec);
}

/* Emit code to move a block SRC to a block ORIG_DST of type TYPE,
   where SRC is non-consecutive registers represented by a PARALLEL.
   SSIZE represents the total size of block ORIG_DST, or -1 if not
   known.  */

void
emit_group_store (rtx orig_dst, rtx src, tree type ATTRIBUTE_UNUSED, int ssize)
{
  rtx *tmps, dst;
  int start, finish, i;
  enum machine_mode m = GET_MODE (orig_dst);

  gcc_assert (GET_CODE (src) == PARALLEL);

  if (!SCALAR_INT_MODE_P (m)
      && !MEM_P (orig_dst) && GET_CODE (orig_dst) != CONCAT)
    {
      enum machine_mode imode = int_mode_for_mode (GET_MODE (orig_dst));
      if (imode == BLKmode)
        dst = assign_stack_temp (GET_MODE (orig_dst), ssize);
      else
        dst = gen_reg_rtx (imode);
      emit_group_store (dst, src, type, ssize);
      if (imode != BLKmode)
        dst = gen_lowpart (GET_MODE (orig_dst), dst);
      emit_move_insn (orig_dst, dst);
      return;
    }

  /* Check for a NULL entry, used to indicate that the parameter goes
     both on the stack and in registers.  */
  if (XEXP (XVECEXP (src, 0, 0), 0))
    start = 0;
  else
    start = 1;
  finish = XVECLEN (src, 0);

  tmps = XALLOCAVEC (rtx, finish);

  /* Copy the (probable) hard regs into pseudos.  */
  for (i = start; i < finish; i++)
    {
      rtx reg = XEXP (XVECEXP (src, 0, i), 0);
      if (!REG_P (reg) || REGNO (reg) < FIRST_PSEUDO_REGISTER)
	{
	  tmps[i] = gen_reg_rtx (GET_MODE (reg));
	  emit_move_insn (tmps[i], reg);
	}
      else
	tmps[i] = reg;
    }

  /* If we won't be storing directly into memory, protect the real destination
     from strange tricks we might play.  */
  dst = orig_dst;
  if (GET_CODE (dst) == PARALLEL)
    {
      rtx temp;

      /* We can get a PARALLEL dst if there is a conditional expression in
	 a return statement.  In that case, the dst and src are the same,
	 so no action is necessary.  */
      if (rtx_equal_p (dst, src))
	return;

      /* It is unclear if we can ever reach here, but we may as well handle
	 it.  Allocate a temporary, and split this into a store/load to/from
	 the temporary.  */
      temp = assign_stack_temp (GET_MODE (dst), ssize);
      emit_group_store (temp, src, type, ssize);
      emit_group_load (dst, temp, type, ssize);
      return;
    }
  else if (!MEM_P (dst) && GET_CODE (dst) != CONCAT)
    {
      enum machine_mode outer = GET_MODE (dst);
      enum machine_mode inner;
      HOST_WIDE_INT bytepos;
      bool done = false;
      rtx temp;

      if (!REG_P (dst) || REGNO (dst) < FIRST_PSEUDO_REGISTER)
	dst = gen_reg_rtx (outer);

      /* Make life a bit easier for combine.  */
      /* If the first element of the vector is the low part
	 of the destination mode, use a paradoxical subreg to
	 initialize the destination.  */
      if (start < finish)
	{
	  inner = GET_MODE (tmps[start]);
	  bytepos = subreg_lowpart_offset (inner, outer);
	  if (INTVAL (XEXP (XVECEXP (src, 0, start), 1)) == bytepos)
	    {
	      temp = simplify_gen_subreg (outer, tmps[start],
					  inner, 0);
	      if (temp)
		{
		  emit_move_insn (dst, temp);
		  done = true;
		  start++;
		}
	    }
	}

      /* If the first element wasn't the low part, try the last.  */
      if (!done
	  && start < finish - 1)
	{
	  inner = GET_MODE (tmps[finish - 1]);
	  bytepos = subreg_lowpart_offset (inner, outer);
	  if (INTVAL (XEXP (XVECEXP (src, 0, finish - 1), 1)) == bytepos)
	    {
	      temp = simplify_gen_subreg (outer, tmps[finish - 1],
					  inner, 0);
	      if (temp)
		{
		  emit_move_insn (dst, temp);
		  done = true;
		  finish--;
		}
	    }
	}

      /* Otherwise, simply initialize the result to zero.  */
      if (!done)
        emit_move_insn (dst, CONST0_RTX (outer));
    }

  /* Process the pieces.  */
  for (i = start; i < finish; i++)
    {
      HOST_WIDE_INT bytepos = INTVAL (XEXP (XVECEXP (src, 0, i), 1));
      enum machine_mode mode = GET_MODE (tmps[i]);
      unsigned int bytelen = GET_MODE_SIZE (mode);
      unsigned int adj_bytelen;
      rtx dest = dst;

      /* Handle trailing fragments that run over the size of the struct.  */
      if (ssize >= 0 && bytepos + (HOST_WIDE_INT) bytelen > ssize)
	adj_bytelen = ssize - bytepos;
      else
	adj_bytelen = bytelen;

      if (GET_CODE (dst) == CONCAT)
	{
	  if (bytepos + adj_bytelen
	      <= GET_MODE_SIZE (GET_MODE (XEXP (dst, 0))))
	    dest = XEXP (dst, 0);
	  else if (bytepos >= GET_MODE_SIZE (GET_MODE (XEXP (dst, 0))))
	    {
	      bytepos -= GET_MODE_SIZE (GET_MODE (XEXP (dst, 0)));
	      dest = XEXP (dst, 1);
	    }
	  else
	    {
	      enum machine_mode dest_mode = GET_MODE (dest);
	      enum machine_mode tmp_mode = GET_MODE (tmps[i]);

	      gcc_assert (bytepos == 0 && XVECLEN (src, 0));

	      if (GET_MODE_ALIGNMENT (dest_mode)
		  >= GET_MODE_ALIGNMENT (tmp_mode))
		{
		  dest = assign_stack_temp (dest_mode,
					    GET_MODE_SIZE (dest_mode));
		  emit_move_insn (adjust_address (dest,
						  tmp_mode,
						  bytepos),
				  tmps[i]);
		  dst = dest;
		}
	      else
		{
		  dest = assign_stack_temp (tmp_mode,
					    GET_MODE_SIZE (tmp_mode));
		  emit_move_insn (dest, tmps[i]);
		  dst = adjust_address (dest, dest_mode, bytepos);
		}
	      break;
	    }
	}

      /* Handle trailing fragments that run over the size of the struct.  */
      if (ssize >= 0 && bytepos + (HOST_WIDE_INT) bytelen > ssize)
	{
	  /* store_bit_field always takes its value from the lsb.
	     Move the fragment to the lsb if it's not already there.  */
	  if (
#ifdef BLOCK_REG_PADDING
	      BLOCK_REG_PADDING (GET_MODE (orig_dst), type, i == start)
	      == (BYTES_BIG_ENDIAN ? upward : downward)
#else
	      BYTES_BIG_ENDIAN
#endif
	      )
	    {
	      int shift = (bytelen - (ssize - bytepos)) * BITS_PER_UNIT;
	      tmps[i] = expand_shift (RSHIFT_EXPR, mode, tmps[i],
				      shift, tmps[i], 0);
	    }

	  /* Make sure not to write past the end of the struct.  */
	  store_bit_field (dest,
			   adj_bytelen * BITS_PER_UNIT, bytepos * BITS_PER_UNIT,
			   bytepos * BITS_PER_UNIT, ssize * BITS_PER_UNIT - 1,
			   VOIDmode, tmps[i]);
	}

      /* Optimize the access just a bit.  */
      else if (MEM_P (dest)
	       && (!SLOW_UNALIGNED_ACCESS (mode, MEM_ALIGN (dest))
		   || MEM_ALIGN (dest) >= GET_MODE_ALIGNMENT (mode))
	       && bytepos * BITS_PER_UNIT % GET_MODE_ALIGNMENT (mode) == 0
	       && bytelen == GET_MODE_SIZE (mode))
	emit_move_insn (adjust_address (dest, mode, bytepos), tmps[i]);

      else
	store_bit_field (dest, bytelen * BITS_PER_UNIT, bytepos * BITS_PER_UNIT,
			 0, 0, mode, tmps[i]);
    }

  /* Copy from the pseudo into the (probable) hard reg.  */
  if (orig_dst != dst)
    emit_move_insn (orig_dst, dst);
}

/* Return a form of X that does not use a PARALLEL.  TYPE is the type
   of the value stored in X.  */

rtx
maybe_emit_group_store (rtx x, tree type)
{
  enum machine_mode mode = TYPE_MODE (type);
  gcc_checking_assert (GET_MODE (x) == VOIDmode || GET_MODE (x) == mode);
  if (GET_CODE (x) == PARALLEL)
    {
      rtx result = gen_reg_rtx (mode);
      emit_group_store (result, x, type, int_size_in_bytes (type));
      return result;
    }
  return x;
}

/* Copy a BLKmode object of TYPE out of a register SRCREG into TARGET.

   This is used on targets that return BLKmode values in registers.  */

void
copy_blkmode_from_reg (rtx target, rtx srcreg, tree type)
{
  unsigned HOST_WIDE_INT bytes = int_size_in_bytes (type);
  rtx src = NULL, dst = NULL;
  unsigned HOST_WIDE_INT bitsize = MIN (TYPE_ALIGN (type), BITS_PER_WORD);
  unsigned HOST_WIDE_INT bitpos, xbitpos, padding_correction = 0;
  enum machine_mode mode = GET_MODE (srcreg);
  enum machine_mode tmode = GET_MODE (target);
  enum machine_mode copy_mode;

  /* BLKmode registers created in the back-end shouldn't have survived.  */
  gcc_assert (mode != BLKmode);

  /* If the structure doesn't take up a whole number of words, see whether
     SRCREG is padded on the left or on the right.  If it's on the left,
     set PADDING_CORRECTION to the number of bits to skip.

     In most ABIs, the structure will be returned at the least end of
     the register, which translates to right padding on little-endian
     targets and left padding on big-endian targets.  The opposite
     holds if the structure is returned at the most significant
     end of the register.  */
  if (bytes % UNITS_PER_WORD != 0
      && (targetm.calls.return_in_msb (type)
	  ? !BYTES_BIG_ENDIAN
	  : BYTES_BIG_ENDIAN))
    padding_correction
      = (BITS_PER_WORD - ((bytes % UNITS_PER_WORD) * BITS_PER_UNIT));

  /* We can use a single move if we have an exact mode for the size.  */
  else if (MEM_P (target)
	   && (!SLOW_UNALIGNED_ACCESS (mode, MEM_ALIGN (target))
	       || MEM_ALIGN (target) >= GET_MODE_ALIGNMENT (mode))
	   && bytes == GET_MODE_SIZE (mode))
  {
    emit_move_insn (adjust_address (target, mode, 0), srcreg);
    return;
  }

  /* And if we additionally have the same mode for a register.  */
  else if (REG_P (target)
	   && GET_MODE (target) == mode
	   && bytes == GET_MODE_SIZE (mode))
  {
    emit_move_insn (target, srcreg);
    return;
  }

  /* This code assumes srcreg is at least a full word.  If it isn't, copy it
     into a new pseudo which is a full word.  */
  if (GET_MODE_SIZE (mode) < UNITS_PER_WORD)
    {
      srcreg = convert_to_mode (word_mode, srcreg, TYPE_UNSIGNED (type));
      mode = word_mode;
    }

  /* Copy the structure BITSIZE bits at a time.  If the target lives in
     memory, take care of not reading/writing past its end by selecting
     a copy mode suited to BITSIZE.  This should always be possible given
     how it is computed.

     If the target lives in register, make sure not to select a copy mode
     larger than the mode of the register.

     We could probably emit more efficient code for machines which do not use
     strict alignment, but it doesn't seem worth the effort at the current
     time.  */

  copy_mode = word_mode;
  if (MEM_P (target))
    {
      enum machine_mode mem_mode = mode_for_size (bitsize, MODE_INT, 1);
      if (mem_mode != BLKmode)
	copy_mode = mem_mode;
    }
  else if (REG_P (target) && GET_MODE_BITSIZE (tmode) < BITS_PER_WORD)
    copy_mode = tmode;

  for (bitpos = 0, xbitpos = padding_correction;
       bitpos < bytes * BITS_PER_UNIT;
       bitpos += bitsize, xbitpos += bitsize)
    {
      /* We need a new source operand each time xbitpos is on a
	 word boundary and when xbitpos == padding_correction
	 (the first time through).  */
      if (xbitpos % BITS_PER_WORD == 0 || xbitpos == padding_correction)
	src = operand_subword_force (srcreg, xbitpos / BITS_PER_WORD, mode);

      /* We need a new destination operand each time bitpos is on
	 a word boundary.  */
      if (REG_P (target) && GET_MODE_BITSIZE (tmode) < BITS_PER_WORD)
	dst = target;
      else if (bitpos % BITS_PER_WORD == 0)
	dst = operand_subword (target, bitpos / BITS_PER_WORD, 1, tmode);

      /* Use xbitpos for the source extraction (right justified) and
	 bitpos for the destination store (left justified).  */
      store_bit_field (dst, bitsize, bitpos % BITS_PER_WORD, 0, 0, copy_mode,
		       extract_bit_field (src, bitsize,
					  xbitpos % BITS_PER_WORD, 1,
					  NULL_RTX, copy_mode, copy_mode));
    }
}

/* Copy BLKmode value SRC into a register of mode MODE.  Return the
   register if it contains any data, otherwise return null.

   This is used on targets that return BLKmode values in registers.  */

rtx
copy_blkmode_to_reg (enum machine_mode mode, tree src)
{
  int i, n_regs;
  unsigned HOST_WIDE_INT bitpos, xbitpos, padding_correction = 0, bytes;
  unsigned int bitsize;
  rtx *dst_words, dst, x, src_word = NULL_RTX, dst_word = NULL_RTX;
  enum machine_mode dst_mode;

  gcc_assert (TYPE_MODE (TREE_TYPE (src)) == BLKmode);

  x = expand_normal (src);

  bytes = int_size_in_bytes (TREE_TYPE (src));
  if (bytes == 0)
    return NULL_RTX;

  /* If the structure doesn't take up a whole number of words, see
     whether the register value should be padded on the left or on
     the right.  Set PADDING_CORRECTION to the number of padding
     bits needed on the left side.

     In most ABIs, the structure will be returned at the least end of
     the register, which translates to right padding on little-endian
     targets and left padding on big-endian targets.  The opposite
     holds if the structure is returned at the most significant
     end of the register.  */
  if (bytes % UNITS_PER_WORD != 0
      && (targetm.calls.return_in_msb (TREE_TYPE (src))
	  ? !BYTES_BIG_ENDIAN
	  : BYTES_BIG_ENDIAN))
    padding_correction = (BITS_PER_WORD - ((bytes % UNITS_PER_WORD)
					   * BITS_PER_UNIT));

  n_regs = (bytes + UNITS_PER_WORD - 1) / UNITS_PER_WORD;
  dst_words = XALLOCAVEC (rtx, n_regs);
  bitsize = MIN (TYPE_ALIGN (TREE_TYPE (src)), BITS_PER_WORD);

  /* Copy the structure BITSIZE bits at a time.  */
  for (bitpos = 0, xbitpos = padding_correction;
       bitpos < bytes * BITS_PER_UNIT;
       bitpos += bitsize, xbitpos += bitsize)
    {
      /* We need a new destination pseudo each time xbitpos is
	 on a word boundary and when xbitpos == padding_correction
	 (the first time through).  */
      if (xbitpos % BITS_PER_WORD == 0
	  || xbitpos == padding_correction)
	{
	  /* Generate an appropriate register.  */
	  dst_word = gen_reg_rtx (word_mode);
	  dst_words[xbitpos / BITS_PER_WORD] = dst_word;

	  /* Clear the destination before we move anything into it.  */
	  emit_move_insn (dst_word, CONST0_RTX (word_mode));
	}

      /* We need a new source operand each time bitpos is on a word
	 boundary.  */
      if (bitpos % BITS_PER_WORD == 0)
	src_word = operand_subword_force (x, bitpos / BITS_PER_WORD, BLKmode);

      /* Use bitpos for the source extraction (left justified) and
	 xbitpos for the destination store (right justified).  */
      store_bit_field (dst_word, bitsize, xbitpos % BITS_PER_WORD,
		       0, 0, word_mode,
		       extract_bit_field (src_word, bitsize,
					  bitpos % BITS_PER_WORD, 1,
					  NULL_RTX, word_mode, word_mode));
    }

  if (mode == BLKmode)
    {
      /* Find the smallest integer mode large enough to hold the
	 entire structure.  */
      for (mode = GET_CLASS_NARROWEST_MODE (MODE_INT);
	   mode != VOIDmode;
	   mode = GET_MODE_WIDER_MODE (mode))
	/* Have we found a large enough mode?  */
	if (GET_MODE_SIZE (mode) >= bytes)
	  break;

      /* A suitable mode should have been found.  */
      gcc_assert (mode != VOIDmode);
    }

  if (GET_MODE_SIZE (mode) < GET_MODE_SIZE (word_mode))
    dst_mode = word_mode;
  else
    dst_mode = mode;
  dst = gen_reg_rtx (dst_mode);

  for (i = 0; i < n_regs; i++)
    emit_move_insn (operand_subword (dst, i, 0, dst_mode), dst_words[i]);

  if (mode != dst_mode)
    dst = gen_lowpart (mode, dst);

  return dst;
}

/* Add a USE expression for REG to the (possibly empty) list pointed
   to by CALL_FUSAGE.  REG must denote a hard register.  */

void
use_reg_mode (rtx *call_fusage, rtx reg, enum machine_mode mode)
{
  gcc_assert (REG_P (reg) && REGNO (reg) < FIRST_PSEUDO_REGISTER);

  *call_fusage
    = gen_rtx_EXPR_LIST (mode, gen_rtx_USE (VOIDmode, reg), *call_fusage);
}

/* Add a CLOBBER expression for REG to the (possibly empty) list pointed
   to by CALL_FUSAGE.  REG must denote a hard register.  */

void
clobber_reg_mode (rtx *call_fusage, rtx reg, enum machine_mode mode)
{
  gcc_assert (REG_P (reg) && REGNO (reg) < FIRST_PSEUDO_REGISTER);

  *call_fusage
    = gen_rtx_EXPR_LIST (mode, gen_rtx_CLOBBER (VOIDmode, reg), *call_fusage);
}

/* Add USE expressions to *CALL_FUSAGE for each of NREGS consecutive regs,
   starting at REGNO.  All of these registers must be hard registers.  */

void
use_regs (rtx *call_fusage, int regno, int nregs)
{
  int i;

  gcc_assert (regno + nregs <= FIRST_PSEUDO_REGISTER);

  for (i = 0; i < nregs; i++)
    use_reg (call_fusage, regno_reg_rtx[regno + i]);
}

/* Add USE expressions to *CALL_FUSAGE for each REG contained in the
   PARALLEL REGS.  This is for calls that pass values in multiple
   non-contiguous locations.  The Irix 6 ABI has examples of this.  */

void
use_group_regs (rtx *call_fusage, rtx regs)
{
  int i;

  for (i = 0; i < XVECLEN (regs, 0); i++)
    {
      rtx reg = XEXP (XVECEXP (regs, 0, i), 0);

      /* A NULL entry means the parameter goes both on the stack and in
	 registers.  This can also be a MEM for targets that pass values
	 partially on the stack and partially in registers.  */
      if (reg != 0 && REG_P (reg))
	use_reg (call_fusage, reg);
    }
}

/* Return the defining gimple statement for SSA_NAME NAME if it is an
   assigment and the code of the expresion on the RHS is CODE.  Return
   NULL otherwise.  */

static gimple
get_def_for_expr (tree name, enum tree_code code)
{
  gimple def_stmt;

  if (TREE_CODE (name) != SSA_NAME)
    return NULL;

  def_stmt = get_gimple_for_ssa_name (name);
  if (!def_stmt
      || gimple_assign_rhs_code (def_stmt) != code)
    return NULL;

  return def_stmt;
}

#ifdef HAVE_conditional_move
/* Return the defining gimple statement for SSA_NAME NAME if it is an
   assigment and the class of the expresion on the RHS is CLASS.  Return
   NULL otherwise.  */

static gimple
get_def_for_expr_class (tree name, enum tree_code_class tclass)
{
  gimple def_stmt;

  if (TREE_CODE (name) != SSA_NAME)
    return NULL;

  def_stmt = get_gimple_for_ssa_name (name);
  if (!def_stmt
      || TREE_CODE_CLASS (gimple_assign_rhs_code (def_stmt)) != tclass)
    return NULL;

  return def_stmt;
}
#endif


/* Determine whether the LEN bytes generated by CONSTFUN can be
   stored to memory using several move instructions.  CONSTFUNDATA is
   a pointer which will be passed as argument in every CONSTFUN call.
   ALIGN is maximum alignment we can assume.  MEMSETP is true if this is
   a memset operation and false if it's a copy of a constant string.
   Return nonzero if a call to store_by_pieces should succeed.  */

int
can_store_by_pieces (unsigned HOST_WIDE_INT len,
		     rtx (*constfun) (void *, HOST_WIDE_INT, enum machine_mode),
		     void *constfundata, unsigned int align, bool memsetp)
{
  unsigned HOST_WIDE_INT l;
  unsigned int max_size;
  HOST_WIDE_INT offset = 0;
  enum machine_mode mode;
  enum insn_code icode;
  int reverse;
  /* cst is set but not used if LEGITIMATE_CONSTANT doesn't use it.  */
  rtx cst ATTRIBUTE_UNUSED;

  if (len == 0)
    return 1;

  if (! (memsetp
	 ? SET_BY_PIECES_P (len, align)
	 : STORE_BY_PIECES_P (len, align)))
    return 0;

  align = alignment_for_piecewise_move (STORE_MAX_PIECES, align);

  /* We would first store what we can in the largest integer mode, then go to
     successively smaller modes.  */

  for (reverse = 0;
       reverse <= (HAVE_PRE_DECREMENT || HAVE_POST_DECREMENT);
       reverse++)
    {
      l = len;
      max_size = STORE_MAX_PIECES + 1;
      while (max_size > 1 && l > 0)
	{
	  mode = widest_int_mode_for_size (max_size);

	  if (mode == VOIDmode)
	    break;

	  icode = optab_handler (mov_optab, mode);
	  if (icode != CODE_FOR_nothing
	      && align >= GET_MODE_ALIGNMENT (mode))
	    {
	      unsigned int size = GET_MODE_SIZE (mode);

	      while (l >= size)
		{
		  if (reverse)
		    offset -= size;

		  cst = (*constfun) (constfundata, offset, mode);
		  if (!targetm.legitimate_constant_p (mode, cst))
		    return 0;

		  if (!reverse)
		    offset += size;

		  l -= size;
		}
	    }

	  max_size = GET_MODE_SIZE (mode);
	}

      /* The code above should have handled everything.  */
      gcc_assert (!l);
    }

  return 1;
}

/* Generate several move instructions to store LEN bytes generated by
   CONSTFUN to block TO.  (A MEM rtx with BLKmode).  CONSTFUNDATA is a
   pointer which will be passed as argument in every CONSTFUN call.
   ALIGN is maximum alignment we can assume.  MEMSETP is true if this is
   a memset operation and false if it's a copy of a constant string.
   If ENDP is 0 return to, if ENDP is 1 return memory at the end ala
   mempcpy, and if ENDP is 2 return memory the end minus one byte ala
   stpcpy.  */

rtx
store_by_pieces (rtx to, unsigned HOST_WIDE_INT len,
		 rtx (*constfun) (void *, HOST_WIDE_INT, enum machine_mode),
		 void *constfundata, unsigned int align, bool memsetp, int endp)
{
  enum machine_mode to_addr_mode = get_address_mode (to);
  struct store_by_pieces_d data;

  if (len == 0)
    {
      gcc_assert (endp != 2);
      return to;
    }

  gcc_assert (memsetp
	      ? SET_BY_PIECES_P (len, align)
	      : STORE_BY_PIECES_P (len, align));
  data.constfun = constfun;
  data.constfundata = constfundata;
  data.len = len;
  data.to = to;
  store_by_pieces_1 (&data, align);
  if (endp)
    {
      rtx to1;

      gcc_assert (!data.reverse);
      if (data.autinc_to)
	{
	  if (endp == 2)
	    {
	      if (HAVE_POST_INCREMENT && data.explicit_inc_to > 0)
		emit_insn (gen_add2_insn (data.to_addr, constm1_rtx));
	      else
		data.to_addr = copy_to_mode_reg (to_addr_mode,
						 plus_constant (to_addr_mode,
								data.to_addr,
								-1));
	    }
	  to1 = adjust_automodify_address (data.to, QImode, data.to_addr,
					   data.offset);
	}
      else
	{
	  if (endp == 2)
	    --data.offset;
	  to1 = adjust_address (data.to, QImode, data.offset);
	}
      return to1;
    }
  else
    return data.to;
}

/* Generate several move instructions to clear LEN bytes of block TO.  (A MEM
   rtx with BLKmode).  ALIGN is maximum alignment we can assume.  */

static void
clear_by_pieces (rtx to, unsigned HOST_WIDE_INT len, unsigned int align)
{
  struct store_by_pieces_d data;

  if (len == 0)
    return;

  data.constfun = clear_by_pieces_1;
  data.constfundata = NULL;
  data.len = len;
  data.to = to;
  store_by_pieces_1 (&data, align);
}

/* Callback routine for clear_by_pieces.
   Return const0_rtx unconditionally.  */

static rtx
clear_by_pieces_1 (void *data ATTRIBUTE_UNUSED,
		   HOST_WIDE_INT offset ATTRIBUTE_UNUSED,
		   enum machine_mode mode ATTRIBUTE_UNUSED)
{
  return const0_rtx;
}

/* Subroutine of clear_by_pieces and store_by_pieces.
   Generate several move instructions to store LEN bytes of block TO.  (A MEM
   rtx with BLKmode).  ALIGN is maximum alignment we can assume.  */

static void
store_by_pieces_1 (struct store_by_pieces_d *data ATTRIBUTE_UNUSED,
		   unsigned int align ATTRIBUTE_UNUSED)
{
  enum machine_mode to_addr_mode = get_address_mode (data->to);
  rtx to_addr = XEXP (data->to, 0);
  unsigned int max_size = STORE_MAX_PIECES + 1;
  enum insn_code icode;

  data->offset = 0;
  data->to_addr = to_addr;
  data->autinc_to
    = (GET_CODE (to_addr) == PRE_INC || GET_CODE (to_addr) == PRE_DEC
       || GET_CODE (to_addr) == POST_INC || GET_CODE (to_addr) == POST_DEC);

  data->explicit_inc_to = 0;
  data->reverse
    = (GET_CODE (to_addr) == PRE_DEC || GET_CODE (to_addr) == POST_DEC);
  if (data->reverse)
    data->offset = data->len;

  /* Use the MIN of the length and the max size we can use. */
  max_size = max_size > (data->len + 1) ? (data->len + 1)  : max_size;

  /* If storing requires more than two move insns,
     copy addresses to registers (to make displacements shorter)
     and use post-increment if available.  */
  if (!data->autinc_to
      && move_by_pieces_ninsns (data->len, align, max_size) > 2)
    {
      /* Determine the main mode we'll be using.
	 MODE might not be used depending on the definitions of the
	 USE_* macros below.  */
      enum machine_mode mode ATTRIBUTE_UNUSED
	= widest_int_mode_for_size (max_size);

      if (USE_STORE_PRE_DECREMENT (mode) && data->reverse && ! data->autinc_to)
	{
	  data->to_addr = copy_to_mode_reg (to_addr_mode,
					    plus_constant (to_addr_mode,
							   to_addr,
							   data->len));
	  data->autinc_to = 1;
	  data->explicit_inc_to = -1;
	}

      if (USE_STORE_POST_INCREMENT (mode) && ! data->reverse
	  && ! data->autinc_to)
	{
	  data->to_addr = copy_to_mode_reg (to_addr_mode, to_addr);
	  data->autinc_to = 1;
	  data->explicit_inc_to = 1;
	}

      if ( !data->autinc_to && CONSTANT_P (to_addr))
	data->to_addr = copy_to_mode_reg (to_addr_mode, to_addr);
    }

  align = alignment_for_piecewise_move (STORE_MAX_PIECES, align);

  /* First store what we can in the largest integer mode, then go to
     successively smaller modes.  */

  while (max_size > 1 && data->len > 0)
    {
      enum machine_mode mode = widest_int_mode_for_size (max_size);

      if (mode == VOIDmode)
	break;

      icode = optab_handler (mov_optab, mode);
      if (icode != CODE_FOR_nothing && align >= GET_MODE_ALIGNMENT (mode))
	store_by_pieces_2 (GEN_FCN (icode), mode, data);

      max_size = GET_MODE_SIZE (mode);
    }

  /* The code above should have handled everything.  */
  gcc_assert (!data->len);
}

/* Subroutine of store_by_pieces_1.  Store as many bytes as appropriate
   with move instructions for mode MODE.  GENFUN is the gen_... function
   to make a move insn for that mode.  DATA has all the other info.  */

static void
store_by_pieces_2 (insn_gen_fn genfun, machine_mode mode,
		   struct store_by_pieces_d *data)
{
  unsigned int size = GET_MODE_SIZE (mode);
  rtx to1, cst;

  while (data->len >= size)
    {
      if (data->reverse)
	data->offset -= size;

      if (data->autinc_to)
	to1 = adjust_automodify_address (data->to, mode, data->to_addr,
					 data->offset);
      else
	to1 = adjust_address (data->to, mode, data->offset);

      if (HAVE_PRE_DECREMENT && data->explicit_inc_to < 0)
	emit_insn (gen_add2_insn (data->to_addr,
				  gen_int_mode (-(HOST_WIDE_INT) size,
						GET_MODE (data->to_addr))));

      cst = (*data->constfun) (data->constfundata, data->offset, mode);
      emit_insn ((*genfun) (to1, cst));

      if (HAVE_POST_INCREMENT && data->explicit_inc_to > 0)
	emit_insn (gen_add2_insn (data->to_addr,
				  gen_int_mode (size,
						GET_MODE (data->to_addr))));

      if (! data->reverse)
	data->offset += size;

      data->len -= size;
    }

  /* If we have some data left and unalign accesses
     are not slow, back up slightly and emit that constant.  */
  if (data->len > 0
      && !STRICT_ALIGNMENT
      && !SLOW_UNALIGNED_ACCESS (mode, 1)
      && !MEM_VOLATILE_P (data->to)
      && ceil_log2 (data->len) == exact_log2 (size)
      && data->explicit_inc_to == 0
      && !data->autinc_to
      && !data->reverse)
    {
      unsigned offset = data->offset - (size - data->len);
      to1 = adjust_address (data->to, mode, offset);
      cst = (*data->constfun) (data->constfundata, offset, mode);
      emit_insn ((*genfun) (to1, cst));
      data->len = 0;
    }
}

/* Write zeros through the storage of OBJECT.  If OBJECT has BLKmode, SIZE is
   its length in bytes.  */

rtx
clear_storage_hints (rtx object, rtx size, enum block_op_methods method,
		     unsigned int expected_align, HOST_WIDE_INT expected_size,
		     unsigned HOST_WIDE_INT min_size,
		     unsigned HOST_WIDE_INT max_size,
		     unsigned HOST_WIDE_INT probable_max_size)
{
  enum machine_mode mode = GET_MODE (object);
  unsigned int align;

  gcc_assert (method == BLOCK_OP_NORMAL || method == BLOCK_OP_TAILCALL);

  /* If OBJECT is not BLKmode and SIZE is the same size as its mode,
     just move a zero.  Otherwise, do this a piece at a time.  */
  if (mode != BLKmode
      && CONST_INT_P (size)
      && INTVAL (size) == (HOST_WIDE_INT) GET_MODE_SIZE (mode))
    {
      rtx zero = CONST0_RTX (mode);
      if (zero != NULL)
	{
	  emit_move_insn (object, zero);
	  return NULL;
	}

      if (COMPLEX_MODE_P (mode))
	{
	  zero = CONST0_RTX (GET_MODE_INNER (mode));
	  if (zero != NULL)
	    {
	      write_complex_part (object, zero, 0);
	      write_complex_part (object, zero, 1);
	      return NULL;
	    }
	}
    }

  if (size == const0_rtx)
    return NULL;

  align = MEM_ALIGN (object);

  if (CONST_INT_P (size)
      && CLEAR_BY_PIECES_P (INTVAL (size), align))
    clear_by_pieces (object, INTVAL (size), align);
  else if (set_storage_via_setmem (object, size, const0_rtx, align,
				   expected_align, expected_size,
				   min_size, max_size, probable_max_size))
    ;
  else if (ADDR_SPACE_GENERIC_P (MEM_ADDR_SPACE (object)))
    return set_storage_via_libcall (object, size, const0_rtx,
				    method == BLOCK_OP_TAILCALL);
  else
    gcc_unreachable ();

  return NULL;
}

rtx
clear_storage (rtx object, rtx size, enum block_op_methods method)
{
  unsigned HOST_WIDE_INT max, min = 0;
  if (GET_CODE (size) == CONST_INT)
    min = max = UINTVAL (size);
  else
    max = GET_MODE_MASK (GET_MODE (size));
  return clear_storage_hints (object, size, method, 0, -1, min, max, max);
}


/* A subroutine of clear_storage.  Expand a call to memset.
   Return the return value of memset, 0 otherwise.  */

rtx
set_storage_via_libcall (rtx object, rtx size, rtx val, bool tailcall)
{
  tree call_expr, fn, object_tree, size_tree, val_tree;
  enum machine_mode size_mode;
  rtx retval;

  /* Emit code to copy OBJECT and SIZE into new pseudos.  We can then
     place those into new pseudos into a VAR_DECL and use them later.  */

  object = copy_addr_to_reg (XEXP (object, 0));

  size_mode = TYPE_MODE (sizetype);
  size = convert_to_mode (size_mode, size, 1);
  size = copy_to_mode_reg (size_mode, size);

  /* It is incorrect to use the libcall calling conventions to call
     memset in this context.  This could be a user call to memset and
     the user may wish to examine the return value from memset.  For
     targets where libcalls and normal calls have different conventions
     for returning pointers, we could end up generating incorrect code.  */

  object_tree = make_tree (ptr_type_node, object);
  if (!CONST_INT_P (val))
    val = convert_to_mode (TYPE_MODE (integer_type_node), val, 1);
  size_tree = make_tree (sizetype, size);
  val_tree = make_tree (integer_type_node, val);

  fn = clear_storage_libcall_fn (true);
  call_expr = build_call_expr (fn, 3, object_tree, val_tree, size_tree);
  CALL_EXPR_TAILCALL (call_expr) = tailcall;

  retval = expand_normal (call_expr);

  return retval;
}

/* A subroutine of set_storage_via_libcall.  Create the tree node
   for the function we use for block clears.  */

tree block_clear_fn;

void
init_block_clear_fn (const char *asmspec)
{
  if (!block_clear_fn)
    {
      tree fn, args;

      fn = get_identifier ("memset");
      args = build_function_type_list (ptr_type_node, ptr_type_node,
				       integer_type_node, sizetype,
				       NULL_TREE);

      fn = build_decl (UNKNOWN_LOCATION, FUNCTION_DECL, fn, args);
      DECL_EXTERNAL (fn) = 1;
      TREE_PUBLIC (fn) = 1;
      DECL_ARTIFICIAL (fn) = 1;
      TREE_NOTHROW (fn) = 1;
      DECL_VISIBILITY (fn) = VISIBILITY_DEFAULT;
      DECL_VISIBILITY_SPECIFIED (fn) = 1;

      block_clear_fn = fn;
    }

  if (asmspec)
    set_user_assembler_name (block_clear_fn, asmspec);
}

static tree
clear_storage_libcall_fn (int for_call)
{
  static bool emitted_extern;

  if (!block_clear_fn)
    init_block_clear_fn (NULL);

  if (for_call && !emitted_extern)
    {
      emitted_extern = true;
      make_decl_rtl (block_clear_fn);
    }

  return block_clear_fn;
}

/* Expand a setmem pattern; return true if successful.  */

bool
set_storage_via_setmem (rtx object, rtx size, rtx val, unsigned int align,
			unsigned int expected_align, HOST_WIDE_INT expected_size,
			unsigned HOST_WIDE_INT min_size,
			unsigned HOST_WIDE_INT max_size,
			unsigned HOST_WIDE_INT probable_max_size)
{
  /* Try the most limited insn first, because there's no point
     including more than one in the machine description unless
     the more limited one has some advantage.  */

  enum machine_mode mode;

  if (expected_align < align)
    expected_align = align;
  if (expected_size != -1)
    {
      if ((unsigned HOST_WIDE_INT)expected_size > max_size)
	expected_size = max_size;
      if ((unsigned HOST_WIDE_INT)expected_size < min_size)
	expected_size = min_size;
    }

  for (mode = GET_CLASS_NARROWEST_MODE (MODE_INT); mode != VOIDmode;
       mode = GET_MODE_WIDER_MODE (mode))
    {
      enum insn_code code = direct_optab_handler (setmem_optab, mode);

      if (code != CODE_FOR_nothing
	  /* We don't need MODE to be narrower than BITS_PER_HOST_WIDE_INT
	     here because if SIZE is less than the mode mask, as it is
	     returned by the macro, it will definitely be less than the
	     actual mode mask.  Since SIZE is within the Pmode address
	     space, we limit MODE to Pmode.  */
	  && ((CONST_INT_P (size)
	       && ((unsigned HOST_WIDE_INT) INTVAL (size)
		   <= (GET_MODE_MASK (mode) >> 1)))
	      || max_size <= (GET_MODE_MASK (mode) >> 1)
	      || GET_MODE_BITSIZE (mode) >= GET_MODE_BITSIZE (Pmode)))
	{
	  struct expand_operand ops[9];
	  unsigned int nops;

	  nops = insn_data[(int) code].n_generator_args;
	  gcc_assert (nops == 4 || nops == 6 || nops == 8 || nops == 9);

	  create_fixed_operand (&ops[0], object);
	  /* The check above guarantees that this size conversion is valid.  */
	  create_convert_operand_to (&ops[1], size, mode, true);
	  create_convert_operand_from (&ops[2], val, byte_mode, true);
	  create_integer_operand (&ops[3], align / BITS_PER_UNIT);
	  if (nops >= 6)
	    {
	      create_integer_operand (&ops[4], expected_align / BITS_PER_UNIT);
	      create_integer_operand (&ops[5], expected_size);
	    }
	  if (nops >= 8)
	    {
	      create_integer_operand (&ops[6], min_size);
	      /* If we can not represent the maximal size,
		 make parameter NULL.  */
	      if ((HOST_WIDE_INT) max_size != -1)
	        create_integer_operand (&ops[7], max_size);
	      else
		create_fixed_operand (&ops[7], NULL);
	    }
	  if (nops == 9)
	    {
	      /* If we can not represent the maximal size,
		 make parameter NULL.  */
	      if ((HOST_WIDE_INT) probable_max_size != -1)
	        create_integer_operand (&ops[8], probable_max_size);
	      else
		create_fixed_operand (&ops[8], NULL);
	    }
	  if (maybe_expand_insn (code, nops, ops))
	    return true;
	}
    }

  return false;
}


/* Write to one of the components of the complex value CPLX.  Write VAL to
   the real part if IMAG_P is false, and the imaginary part if its true.  */

static void
write_complex_part (rtx cplx, rtx val, bool imag_p)
{
  enum machine_mode cmode;
  enum machine_mode imode;
  unsigned ibitsize;

  if (GET_CODE (cplx) == CONCAT)
    {
      emit_move_insn (XEXP (cplx, imag_p), val);
      return;
    }

  cmode = GET_MODE (cplx);
  imode = GET_MODE_INNER (cmode);
  ibitsize = GET_MODE_BITSIZE (imode);

  /* For MEMs simplify_gen_subreg may generate an invalid new address
     because, e.g., the original address is considered mode-dependent
     by the target, which restricts simplify_subreg from invoking
     adjust_address_nv.  Instead of preparing fallback support for an
     invalid address, we call adjust_address_nv directly.  */
  if (MEM_P (cplx))
    {
      emit_move_insn (adjust_address_nv (cplx, imode,
					 imag_p ? GET_MODE_SIZE (imode) : 0),
		      val);
      return;
    }

  /* If the sub-object is at least word sized, then we know that subregging
     will work.  This special case is important, since store_bit_field
     wants to operate on integer modes, and there's rarely an OImode to
     correspond to TCmode.  */
  if (ibitsize >= BITS_PER_WORD
      /* For hard regs we have exact predicates.  Assume we can split
	 the original object if it spans an even number of hard regs.
	 This special case is important for SCmode on 64-bit platforms
	 where the natural size of floating-point regs is 32-bit.  */
      || (REG_P (cplx)
	  && REGNO (cplx) < FIRST_PSEUDO_REGISTER
	  && hard_regno_nregs[REGNO (cplx)][cmode] % 2 == 0))
    {
      rtx part = simplify_gen_subreg (imode, cplx, cmode,
				      imag_p ? GET_MODE_SIZE (imode) : 0);
      if (part)
        {
	  emit_move_insn (part, val);
	  return;
	}
      else
	/* simplify_gen_subreg may fail for sub-word MEMs.  */
	gcc_assert (MEM_P (cplx) && ibitsize < BITS_PER_WORD);
    }

  store_bit_field (cplx, ibitsize, imag_p ? ibitsize : 0, 0, 0, imode, val);
}

/* Extract one of the components of the complex value CPLX.  Extract the
   real part if IMAG_P is false, and the imaginary part if it's true.  */

static rtx
read_complex_part (rtx cplx, bool imag_p)
{
  enum machine_mode cmode, imode;
  unsigned ibitsize;

  if (GET_CODE (cplx) == CONCAT)
    return XEXP (cplx, imag_p);

  cmode = GET_MODE (cplx);
  imode = GET_MODE_INNER (cmode);
  ibitsize = GET_MODE_BITSIZE (imode);

  /* Special case reads from complex constants that got spilled to memory.  */
  if (MEM_P (cplx) && GET_CODE (XEXP (cplx, 0)) == SYMBOL_REF)
    {
      tree decl = SYMBOL_REF_DECL (XEXP (cplx, 0));
      if (decl && TREE_CODE (decl) == COMPLEX_CST)
	{
	  tree part = imag_p ? TREE_IMAGPART (decl) : TREE_REALPART (decl);
	  if (CONSTANT_CLASS_P (part))
	    return expand_expr (part, NULL_RTX, imode, EXPAND_NORMAL);
	}
    }

  /* For MEMs simplify_gen_subreg may generate an invalid new address
     because, e.g., the original address is considered mode-dependent
     by the target, which restricts simplify_subreg from invoking
     adjust_address_nv.  Instead of preparing fallback support for an
     invalid address, we call adjust_address_nv directly.  */
  if (MEM_P (cplx))
    return adjust_address_nv (cplx, imode,
			      imag_p ? GET_MODE_SIZE (imode) : 0);

  /* If the sub-object is at least word sized, then we know that subregging
     will work.  This special case is important, since extract_bit_field
     wants to operate on integer modes, and there's rarely an OImode to
     correspond to TCmode.  */
  if (ibitsize >= BITS_PER_WORD
      /* For hard regs we have exact predicates.  Assume we can split
	 the original object if it spans an even number of hard regs.
	 This special case is important for SCmode on 64-bit platforms
	 where the natural size of floating-point regs is 32-bit.  */
      || (REG_P (cplx)
	  && REGNO (cplx) < FIRST_PSEUDO_REGISTER
	  && hard_regno_nregs[REGNO (cplx)][cmode] % 2 == 0))
    {
      rtx ret = simplify_gen_subreg (imode, cplx, cmode,
				     imag_p ? GET_MODE_SIZE (imode) : 0);
      if (ret)
        return ret;
      else
	/* simplify_gen_subreg may fail for sub-word MEMs.  */
	gcc_assert (MEM_P (cplx) && ibitsize < BITS_PER_WORD);
    }

  return extract_bit_field (cplx, ibitsize, imag_p ? ibitsize : 0,
			    true, NULL_RTX, imode, imode);
}

/* A subroutine of emit_move_insn_1.  Yet another lowpart generator.
   NEW_MODE and OLD_MODE are the same size.  Return NULL if X cannot be
   represented in NEW_MODE.  If FORCE is true, this will never happen, as
   we'll force-create a SUBREG if needed.  */

static rtx
emit_move_change_mode (enum machine_mode new_mode,
		       enum machine_mode old_mode, rtx x, bool force)
{
  rtx ret;

  if (push_operand (x, GET_MODE (x)))
    {
      ret = gen_rtx_MEM (new_mode, XEXP (x, 0));
      MEM_COPY_ATTRIBUTES (ret, x);
    }
  else if (MEM_P (x))
    {
      /* We don't have to worry about changing the address since the
	 size in bytes is supposed to be the same.  */
      if (reload_in_progress)
	{
	  /* Copy the MEM to change the mode and move any
	     substitutions from the old MEM to the new one.  */
	  ret = adjust_address_nv (x, new_mode, 0);
	  copy_replacements (x, ret);
	}
      else
	ret = adjust_address (x, new_mode, 0);
    }
  else
    {
      /* Note that we do want simplify_subreg's behavior of validating
	 that the new mode is ok for a hard register.  If we were to use
	 simplify_gen_subreg, we would create the subreg, but would
	 probably run into the target not being able to implement it.  */
      /* Except, of course, when FORCE is true, when this is exactly what
	 we want.  Which is needed for CCmodes on some targets.  */
      if (force)
	ret = simplify_gen_subreg (new_mode, x, old_mode, 0);
      else
	ret = simplify_subreg (new_mode, x, old_mode, 0);
    }

  return ret;
}

/* A subroutine of emit_move_insn_1.  Generate a move from Y into X using
   an integer mode of the same size as MODE.  Returns the instruction
   emitted, or NULL if such a move could not be generated.  */

static rtx
emit_move_via_integer (enum machine_mode mode, rtx x, rtx y, bool force)
{
  enum machine_mode imode;
  enum insn_code code;

  /* There must exist a mode of the exact size we require.  */
  imode = int_mode_for_mode (mode);
  if (imode == BLKmode)
    return NULL_RTX;

  /* The target must support moves in this mode.  */
  code = optab_handler (mov_optab, imode);
  if (code == CODE_FOR_nothing)
    return NULL_RTX;

  x = emit_move_change_mode (imode, mode, x, force);
  if (x == NULL_RTX)
    return NULL_RTX;
  y = emit_move_change_mode (imode, mode, y, force);
  if (y == NULL_RTX)
    return NULL_RTX;
  return emit_insn (GEN_FCN (code) (x, y));
}

/* A subroutine of emit_move_insn_1.  X is a push_operand in MODE.
   Return an equivalent MEM that does not use an auto-increment.  */

rtx
emit_move_resolve_push (enum machine_mode mode, rtx x)
{
  enum rtx_code code = GET_CODE (XEXP (x, 0));
  HOST_WIDE_INT adjust;
  rtx temp;

  adjust = GET_MODE_SIZE (mode);
#ifdef PUSH_ROUNDING
  adjust = PUSH_ROUNDING (adjust);
#endif
  if (code == PRE_DEC || code == POST_DEC)
    adjust = -adjust;
  else if (code == PRE_MODIFY || code == POST_MODIFY)
    {
      rtx expr = XEXP (XEXP (x, 0), 1);
      HOST_WIDE_INT val;

      gcc_assert (GET_CODE (expr) == PLUS || GET_CODE (expr) == MINUS);
      gcc_assert (CONST_INT_P (XEXP (expr, 1)));
      val = INTVAL (XEXP (expr, 1));
      if (GET_CODE (expr) == MINUS)
	val = -val;
      gcc_assert (adjust == val || adjust == -val);
      adjust = val;
    }

  /* Do not use anti_adjust_stack, since we don't want to update
     stack_pointer_delta.  */
  temp = expand_simple_binop (Pmode, PLUS, stack_pointer_rtx,
			      gen_int_mode (adjust, Pmode), stack_pointer_rtx,
			      0, OPTAB_LIB_WIDEN);
  if (temp != stack_pointer_rtx)
    emit_move_insn (stack_pointer_rtx, temp);

  switch (code)
    {
    case PRE_INC:
    case PRE_DEC:
    case PRE_MODIFY:
      temp = stack_pointer_rtx;
      break;
    case POST_INC:
    case POST_DEC:
    case POST_MODIFY:
      temp = plus_constant (Pmode, stack_pointer_rtx, -adjust);
      break;
    default:
      gcc_unreachable ();
    }

  return replace_equiv_address (x, temp);
}

/* A subroutine of emit_move_complex.  Generate a move from Y into X.
   X is known to satisfy push_operand, and MODE is known to be complex.
   Returns the last instruction emitted.  */

rtx
emit_move_complex_push (enum machine_mode mode, rtx x, rtx y)
{
  enum machine_mode submode = GET_MODE_INNER (mode);
  bool imag_first;

#ifdef PUSH_ROUNDING
  unsigned int submodesize = GET_MODE_SIZE (submode);

  /* In case we output to the stack, but the size is smaller than the
     machine can push exactly, we need to use move instructions.  */
  if (PUSH_ROUNDING (submodesize) != submodesize)
    {
      x = emit_move_resolve_push (mode, x);
      return emit_move_insn (x, y);
    }
#endif

  /* Note that the real part always precedes the imag part in memory
     regardless of machine's endianness.  */
  switch (GET_CODE (XEXP (x, 0)))
    {
    case PRE_DEC:
    case POST_DEC:
      imag_first = true;
      break;
    case PRE_INC:
    case POST_INC:
      imag_first = false;
      break;
    default:
      gcc_unreachable ();
    }

  emit_move_insn (gen_rtx_MEM (submode, XEXP (x, 0)),
		  read_complex_part (y, imag_first));
  return emit_move_insn (gen_rtx_MEM (submode, XEXP (x, 0)),
			 read_complex_part (y, !imag_first));
}

/* A subroutine of emit_move_complex.  Perform the move from Y to X
   via two moves of the parts.  Returns the last instruction emitted.  */

rtx
emit_move_complex_parts (rtx x, rtx y)
{
  /* Show the output dies here.  This is necessary for SUBREGs
     of pseudos since we cannot track their lifetimes correctly;
     hard regs shouldn't appear here except as return values.  */
  if (!reload_completed && !reload_in_progress
      && REG_P (x) && !reg_overlap_mentioned_p (x, y))
    emit_clobber (x);

  write_complex_part (x, read_complex_part (y, false), false);
  write_complex_part (x, read_complex_part (y, true), true);

  return get_last_insn ();
}

/* A subroutine of emit_move_insn_1.  Generate a move from Y into X.
   MODE is known to be complex.  Returns the last instruction emitted.  */

static rtx
emit_move_complex (enum machine_mode mode, rtx x, rtx y)
{
  bool try_int;

  /* Need to take special care for pushes, to maintain proper ordering
     of the data, and possibly extra padding.  */
  if (push_operand (x, mode))
    return emit_move_complex_push (mode, x, y);

  /* See if we can coerce the target into moving both values at once, except
     for floating point where we favor moving as parts if this is easy.  */
  if (GET_MODE_CLASS (mode) == MODE_COMPLEX_FLOAT
      && optab_handler (mov_optab, GET_MODE_INNER (mode)) != CODE_FOR_nothing
      && !(REG_P (x)
	   && HARD_REGISTER_P (x)
	   && hard_regno_nregs[REGNO (x)][mode] == 1)
      && !(REG_P (y)
	   && HARD_REGISTER_P (y)
	   && hard_regno_nregs[REGNO (y)][mode] == 1))
    try_int = false;
  /* Not possible if the values are inherently not adjacent.  */
  else if (GET_CODE (x) == CONCAT || GET_CODE (y) == CONCAT)
    try_int = false;
  /* Is possible if both are registers (or subregs of registers).  */
  else if (register_operand (x, mode) && register_operand (y, mode))
    try_int = true;
  /* If one of the operands is a memory, and alignment constraints
     are friendly enough, we may be able to do combined memory operations.
     We do not attempt this if Y is a constant because that combination is
     usually better with the by-parts thing below.  */
  else if ((MEM_P (x) ? !CONSTANT_P (y) : MEM_P (y))
	   && (!STRICT_ALIGNMENT
	       || get_mode_alignment (mode) == BIGGEST_ALIGNMENT))
    try_int = true;
  else
    try_int = false;

  if (try_int)
    {
      rtx ret;

      /* For memory to memory moves, optimal behavior can be had with the
	 existing block move logic.  */
      if (MEM_P (x) && MEM_P (y))
	{
	  emit_block_move (x, y, GEN_INT (GET_MODE_SIZE (mode)),
			   BLOCK_OP_NO_LIBCALL);
	  return get_last_insn ();
	}

      ret = emit_move_via_integer (mode, x, y, true);
      if (ret)
	return ret;
    }

  return emit_move_complex_parts (x, y);
}

/* A subroutine of emit_move_insn_1.  Generate a move from Y into X.
   MODE is known to be MODE_CC.  Returns the last instruction emitted.  */

static rtx
emit_move_ccmode (enum machine_mode mode, rtx x, rtx y)
{
  rtx ret;

  /* Assume all MODE_CC modes are equivalent; if we have movcc, use it.  */
  if (mode != CCmode)
    {
      enum insn_code code = optab_handler (mov_optab, CCmode);
      if (code != CODE_FOR_nothing)
	{
	  x = emit_move_change_mode (CCmode, mode, x, true);
	  y = emit_move_change_mode (CCmode, mode, y, true);
	  return emit_insn (GEN_FCN (code) (x, y));
	}
    }

  /* Otherwise, find the MODE_INT mode of the same width.  */
  ret = emit_move_via_integer (mode, x, y, false);
  gcc_assert (ret != NULL);
  return ret;
}

/* Return true if word I of OP lies entirely in the
   undefined bits of a paradoxical subreg.  */

static bool
undefined_operand_subword_p (const_rtx op, int i)
{
  enum machine_mode innermode, innermostmode;
  int offset;
  if (GET_CODE (op) != SUBREG)
    return false;
  innermode = GET_MODE (op);
  innermostmode = GET_MODE (SUBREG_REG (op));
  offset = i * UNITS_PER_WORD + SUBREG_BYTE (op);
  /* The SUBREG_BYTE represents offset, as if the value were stored in
     memory, except for a paradoxical subreg where we define
     SUBREG_BYTE to be 0; undo this exception as in
     simplify_subreg.  */
  if (SUBREG_BYTE (op) == 0
      && GET_MODE_SIZE (innermostmode) < GET_MODE_SIZE (innermode))
    {
      int difference = (GET_MODE_SIZE (innermostmode) - GET_MODE_SIZE (innermode));
      if (WORDS_BIG_ENDIAN)
	offset += (difference / UNITS_PER_WORD) * UNITS_PER_WORD;
      if (BYTES_BIG_ENDIAN)
	offset += difference % UNITS_PER_WORD;
    }
  if (offset >= GET_MODE_SIZE (innermostmode)
      || offset <= -GET_MODE_SIZE (word_mode))
    return true;
  return false;
}

/* A subroutine of emit_move_insn_1.  Generate a move from Y into X.
   MODE is any multi-word or full-word mode that lacks a move_insn
   pattern.  Note that you will get better code if you define such
   patterns, even if they must turn into multiple assembler instructions.  */

static rtx
emit_move_multi_word (enum machine_mode mode, rtx x, rtx y)
{
  rtx last_insn = 0;
  rtx seq, inner;
  bool need_clobber;
  int i;

  gcc_assert (GET_MODE_SIZE (mode) >= UNITS_PER_WORD);

  /* If X is a push on the stack, do the push now and replace
     X with a reference to the stack pointer.  */
  if (push_operand (x, mode))
    x = emit_move_resolve_push (mode, x);

  /* If we are in reload, see if either operand is a MEM whose address
     is scheduled for replacement.  */
  if (reload_in_progress && MEM_P (x)
      && (inner = find_replacement (&XEXP (x, 0))) != XEXP (x, 0))
    x = replace_equiv_address_nv (x, inner);
  if (reload_in_progress && MEM_P (y)
      && (inner = find_replacement (&XEXP (y, 0))) != XEXP (y, 0))
    y = replace_equiv_address_nv (y, inner);

  start_sequence ();

  need_clobber = false;
  for (i = 0;
       i < (GET_MODE_SIZE (mode) + (UNITS_PER_WORD - 1)) / UNITS_PER_WORD;
       i++)
    {
      rtx xpart = operand_subword (x, i, 1, mode);
      rtx ypart;

      /* Do not generate code for a move if it would come entirely
	 from the undefined bits of a paradoxical subreg.  */
      if (undefined_operand_subword_p (y, i))
	continue;

      ypart = operand_subword (y, i, 1, mode);

      /* If we can't get a part of Y, put Y into memory if it is a
	 constant.  Otherwise, force it into a register.  Then we must
	 be able to get a part of Y.  */
      if (ypart == 0 && CONSTANT_P (y))
	{
	  y = use_anchored_address (force_const_mem (mode, y));
	  ypart = operand_subword (y, i, 1, mode);
	}
      else if (ypart == 0)
	ypart = operand_subword_force (y, i, mode);

      gcc_assert (xpart && ypart);

      need_clobber |= (GET_CODE (xpart) == SUBREG);

      last_insn = emit_move_insn (xpart, ypart);
    }

  seq = get_insns ();
  end_sequence ();

  /* Show the output dies here.  This is necessary for SUBREGs
     of pseudos since we cannot track their lifetimes correctly;
     hard regs shouldn't appear here except as return values.
     We never want to emit such a clobber after reload.  */
  if (x != y
      && ! (reload_in_progress || reload_completed)
      && need_clobber != 0)
    emit_clobber (x);

  emit_insn (seq);

  return last_insn;
}

/* Low level part of emit_move_insn.
   Called just like emit_move_insn, but assumes X and Y
   are basically valid.  */

rtx
emit_move_insn_1 (rtx x, rtx y)
{
  enum machine_mode mode = GET_MODE (x);
  enum insn_code code;

  gcc_assert ((unsigned int) mode < (unsigned int) MAX_MACHINE_MODE);

  code = optab_handler (mov_optab, mode);
  if (code != CODE_FOR_nothing)
    return emit_insn (GEN_FCN (code) (x, y));

  /* Expand complex moves by moving real part and imag part.  */
  if (COMPLEX_MODE_P (mode))
    return emit_move_complex (mode, x, y);

  if (GET_MODE_CLASS (mode) == MODE_DECIMAL_FLOAT
      || ALL_FIXED_POINT_MODE_P (mode))
    {
      rtx result = emit_move_via_integer (mode, x, y, true);

      /* If we can't find an integer mode, use multi words.  */
      if (result)
	return result;
      else
	return emit_move_multi_word (mode, x, y);
    }

  if (GET_MODE_CLASS (mode) == MODE_CC)
    return emit_move_ccmode (mode, x, y);

  /* Try using a move pattern for the corresponding integer mode.  This is
     only safe when simplify_subreg can convert MODE constants into integer
     constants.  At present, it can only do this reliably if the value
     fits within a HOST_WIDE_INT.  */
  if (!CONSTANT_P (y) || GET_MODE_BITSIZE (mode) <= HOST_BITS_PER_WIDE_INT)
    {
      rtx ret = emit_move_via_integer (mode, x, y, lra_in_progress);

      if (ret)
	{
	  if (! lra_in_progress || recog (PATTERN (ret), ret, 0) >= 0)
	    return ret;
	}
    }

  return emit_move_multi_word (mode, x, y);
}

/* Generate code to copy Y into X.
   Both Y and X must have the same mode, except that
   Y can be a constant with VOIDmode.
   This mode cannot be BLKmode; use emit_block_move for that.

   Return the last instruction emitted.  */

rtx
emit_move_insn (rtx x, rtx y)
{
  enum machine_mode mode = GET_MODE (x);
  rtx y_cst = NULL_RTX;
  rtx last_insn, set;

  gcc_assert (mode != BLKmode
	      && (GET_MODE (y) == mode || GET_MODE (y) == VOIDmode));

  if (CONSTANT_P (y))
    {
      if (optimize
	  && SCALAR_FLOAT_MODE_P (GET_MODE (x))
	  && (last_insn = compress_float_constant (x, y)))
	return last_insn;

      y_cst = y;

      if (!targetm.legitimate_constant_p (mode, y))
	{
	  y = force_const_mem (mode, y);

	  /* If the target's cannot_force_const_mem prevented the spill,
	     assume that the target's move expanders will also take care
	     of the non-legitimate constant.  */
	  if (!y)
	    y = y_cst;
	  else
	    y = use_anchored_address (y);
	}
    }

  /* If X or Y are memory references, verify that their addresses are valid
     for the machine.  */
  if (MEM_P (x)
      && (! memory_address_addr_space_p (GET_MODE (x), XEXP (x, 0),
					 MEM_ADDR_SPACE (x))
	  && ! push_operand (x, GET_MODE (x))))
    x = validize_mem (x);

  if (MEM_P (y)
      && ! memory_address_addr_space_p (GET_MODE (y), XEXP (y, 0),
					MEM_ADDR_SPACE (y)))
    y = validize_mem (y);

  gcc_assert (mode != BLKmode);

  last_insn = emit_move_insn_1 (x, y);

  if (y_cst && REG_P (x)
      && (set = single_set (last_insn)) != NULL_RTX
      && SET_DEST (set) == x
      && ! rtx_equal_p (y_cst, SET_SRC (set)))
    set_unique_reg_note (last_insn, REG_EQUAL, copy_rtx (y_cst));

  return last_insn;
}

/* If Y is representable exactly in a narrower mode, and the target can
   perform the extension directly from constant or memory, then emit the
   move as an extension.  */

static rtx
compress_float_constant (rtx x, rtx y)
{
  enum machine_mode dstmode = GET_MODE (x);
  enum machine_mode orig_srcmode = GET_MODE (y);
  enum machine_mode srcmode;
  REAL_VALUE_TYPE r;
  int oldcost, newcost;
  bool speed = optimize_insn_for_speed_p ();

  REAL_VALUE_FROM_CONST_DOUBLE (r, y);

  if (targetm.legitimate_constant_p (dstmode, y))
    oldcost = set_src_cost (y, speed);
  else
    oldcost = set_src_cost (force_const_mem (dstmode, y), speed);

  for (srcmode = GET_CLASS_NARROWEST_MODE (GET_MODE_CLASS (orig_srcmode));
       srcmode != orig_srcmode;
       srcmode = GET_MODE_WIDER_MODE (srcmode))
    {
      enum insn_code ic;
      rtx trunc_y, last_insn;

      /* Skip if the target can't extend this way.  */
      ic = can_extend_p (dstmode, srcmode, 0);
      if (ic == CODE_FOR_nothing)
	continue;

      /* Skip if the narrowed value isn't exact.  */
      if (! exact_real_truncate (srcmode, &r))
	continue;

      trunc_y = CONST_DOUBLE_FROM_REAL_VALUE (r, srcmode);

      if (targetm.legitimate_constant_p (srcmode, trunc_y))
	{
	  /* Skip if the target needs extra instructions to perform
	     the extension.  */
	  if (!insn_operand_matches (ic, 1, trunc_y))
	    continue;
	  /* This is valid, but may not be cheaper than the original. */
	  newcost = set_src_cost (gen_rtx_FLOAT_EXTEND (dstmode, trunc_y),
				  speed);
	  if (oldcost < newcost)
	    continue;
	}
      else if (float_extend_from_mem[dstmode][srcmode])
	{
	  trunc_y = force_const_mem (srcmode, trunc_y);
	  /* This is valid, but may not be cheaper than the original. */
	  newcost = set_src_cost (gen_rtx_FLOAT_EXTEND (dstmode, trunc_y),
				  speed);
	  if (oldcost < newcost)
	    continue;
	  trunc_y = validize_mem (trunc_y);
	}
      else
	continue;

      /* For CSE's benefit, force the compressed constant pool entry
	 into a new pseudo.  This constant may be used in different modes,
	 and if not, combine will put things back together for us.  */
      trunc_y = force_reg (srcmode, trunc_y);

      /* If x is a hard register, perform the extension into a pseudo,
	 so that e.g. stack realignment code is aware of it.  */
      rtx target = x;
      if (REG_P (x) && HARD_REGISTER_P (x))
	target = gen_reg_rtx (dstmode);

      emit_unop_insn (ic, target, trunc_y, UNKNOWN);
      last_insn = get_last_insn ();

      if (REG_P (target))
	set_unique_reg_note (last_insn, REG_EQUAL, y);

      if (target != x)
	return emit_move_insn (x, target);
      return last_insn;
    }

  return NULL_RTX;
}

/* Pushing data onto the stack.  */

/* Push a block of length SIZE (perhaps variable)
   and return an rtx to address the beginning of the block.
   The value may be virtual_outgoing_args_rtx.

   EXTRA is the number of bytes of padding to push in addition to SIZE.
   BELOW nonzero means this padding comes at low addresses;
   otherwise, the padding comes at high addresses.  */

rtx
push_block (rtx size, int extra, int below)
{
  rtx temp;

  size = convert_modes (Pmode, ptr_mode, size, 1);
  if (CONSTANT_P (size))
    anti_adjust_stack (plus_constant (Pmode, size, extra));
  else if (REG_P (size) && extra == 0)
    anti_adjust_stack (size);
  else
    {
      temp = copy_to_mode_reg (Pmode, size);
      if (extra != 0)
	temp = expand_binop (Pmode, add_optab, temp,
			     gen_int_mode (extra, Pmode),
			     temp, 0, OPTAB_LIB_WIDEN);
      anti_adjust_stack (temp);
    }

#ifndef STACK_GROWS_DOWNWARD
  if (0)
#else
  if (1)
#endif
    {
      temp = virtual_outgoing_args_rtx;
      if (extra != 0 && below)
	temp = plus_constant (Pmode, temp, extra);
    }
  else
    {
      if (CONST_INT_P (size))
	temp = plus_constant (Pmode, virtual_outgoing_args_rtx,
			      -INTVAL (size) - (below ? 0 : extra));
      else if (extra != 0 && !below)
	temp = gen_rtx_PLUS (Pmode, virtual_outgoing_args_rtx,
			     negate_rtx (Pmode, plus_constant (Pmode, size,
							       extra)));
      else
	temp = gen_rtx_PLUS (Pmode, virtual_outgoing_args_rtx,
			     negate_rtx (Pmode, size));
    }

  return memory_address (GET_CLASS_NARROWEST_MODE (MODE_INT), temp);
}

/* A utility routine that returns the base of an auto-inc memory, or NULL.  */

static rtx
mem_autoinc_base (rtx mem)
{
  if (MEM_P (mem))
    {
      rtx addr = XEXP (mem, 0);
      if (GET_RTX_CLASS (GET_CODE (addr)) == RTX_AUTOINC)
	return XEXP (addr, 0);
    }
  return NULL;
}

/* A utility routine used here, in reload, and in try_split.  The insns
   after PREV up to and including LAST are known to adjust the stack,
   with a final value of END_ARGS_SIZE.  Iterate backward from LAST
   placing notes as appropriate.  PREV may be NULL, indicating the
   entire insn sequence prior to LAST should be scanned.

   The set of allowed stack pointer modifications is small:
     (1) One or more auto-inc style memory references (aka pushes),
     (2) One or more addition/subtraction with the SP as destination,
     (3) A single move insn with the SP as destination,
     (4) A call_pop insn,
     (5) Noreturn call insns if !ACCUMULATE_OUTGOING_ARGS.

   Insns in the sequence that do not modify the SP are ignored,
   except for noreturn calls.

   The return value is the amount of adjustment that can be trivially
   verified, via immediate operand or auto-inc.  If the adjustment
   cannot be trivially extracted, the return value is INT_MIN.  */

HOST_WIDE_INT
find_args_size_adjust (rtx insn)
{
  rtx dest, set, pat;
  int i;

  pat = PATTERN (insn);
  set = NULL;

  /* Look for a call_pop pattern.  */
  if (CALL_P (insn))
    {
      /* We have to allow non-call_pop patterns for the case
	 of emit_single_push_insn of a TLS address.  */
      if (GET_CODE (pat) != PARALLEL)
	return 0;

      /* All call_pop have a stack pointer adjust in the parallel.
	 The call itself is always first, and the stack adjust is
	 usually last, so search from the end.  */
      for (i = XVECLEN (pat, 0) - 1; i > 0; --i)
	{
	  set = XVECEXP (pat, 0, i);
	  if (GET_CODE (set) != SET)
	    continue;
	  dest = SET_DEST (set);
	  if (dest == stack_pointer_rtx)
	    break;
	}
      /* We'd better have found the stack pointer adjust.  */
      if (i == 0)
	return 0;
      /* Fall through to process the extracted SET and DEST
	 as if it was a standalone insn.  */
    }
  else if (GET_CODE (pat) == SET)
    set = pat;
  else if ((set = single_set (insn)) != NULL)
    ;
  else if (GET_CODE (pat) == PARALLEL)
    {
      /* ??? Some older ports use a parallel with a stack adjust
	 and a store for a PUSH_ROUNDING pattern, rather than a
	 PRE/POST_MODIFY rtx.  Don't force them to update yet...  */
      /* ??? See h8300 and m68k, pushqi1.  */
      for (i = XVECLEN (pat, 0) - 1; i >= 0; --i)
	{
	  set = XVECEXP (pat, 0, i);
	  if (GET_CODE (set) != SET)
	    continue;
	  dest = SET_DEST (set);
	  if (dest == stack_pointer_rtx)
	    break;

	  /* We do not expect an auto-inc of the sp in the parallel.  */
	  gcc_checking_assert (mem_autoinc_base (dest) != stack_pointer_rtx);
	  gcc_checking_assert (mem_autoinc_base (SET_SRC (set))
			       != stack_pointer_rtx);
	}
      if (i < 0)
	return 0;
    }
  else
    return 0;

  dest = SET_DEST (set);

  /* Look for direct modifications of the stack pointer.  */
  if (REG_P (dest) && REGNO (dest) == STACK_POINTER_REGNUM)
    {
      /* Look for a trivial adjustment, otherwise assume nothing.  */
      /* Note that the SPU restore_stack_block pattern refers to
	 the stack pointer in V4SImode.  Consider that non-trivial.  */
      if (SCALAR_INT_MODE_P (GET_MODE (dest))
	  && GET_CODE (SET_SRC (set)) == PLUS
	  && XEXP (SET_SRC (set), 0) == stack_pointer_rtx
	  && CONST_INT_P (XEXP (SET_SRC (set), 1)))
	return INTVAL (XEXP (SET_SRC (set), 1));
      /* ??? Reload can generate no-op moves, which will be cleaned
	 up later.  Recognize it and continue searching.  */
      else if (rtx_equal_p (dest, SET_SRC (set)))
	return 0;
      else
	return HOST_WIDE_INT_MIN;
    }
  else
    {
      rtx mem, addr;

      /* Otherwise only think about autoinc patterns.  */
      if (mem_autoinc_base (dest) == stack_pointer_rtx)
	{
	  mem = dest;
	  gcc_checking_assert (mem_autoinc_base (SET_SRC (set))
			       != stack_pointer_rtx);
	}
      else if (mem_autoinc_base (SET_SRC (set)) == stack_pointer_rtx)
	mem = SET_SRC (set);
      else
	return 0;

      addr = XEXP (mem, 0);
      switch (GET_CODE (addr))
	{
	case PRE_INC:
	case POST_INC:
	  return GET_MODE_SIZE (GET_MODE (mem));
	case PRE_DEC:
	case POST_DEC:
	  return -GET_MODE_SIZE (GET_MODE (mem));
	case PRE_MODIFY:
	case POST_MODIFY:
	  addr = XEXP (addr, 1);
	  gcc_assert (GET_CODE (addr) == PLUS);
	  gcc_assert (XEXP (addr, 0) == stack_pointer_rtx);
	  gcc_assert (CONST_INT_P (XEXP (addr, 1)));
	  return INTVAL (XEXP (addr, 1));
	default:
	  gcc_unreachable ();
	}
    }
}

int
fixup_args_size_notes (rtx prev, rtx last, int end_args_size)
{
  int args_size = end_args_size;
  bool saw_unknown = false;
  rtx insn;

  for (insn = last; insn != prev; insn = PREV_INSN (insn))
    {
      HOST_WIDE_INT this_delta;

      if (!NONDEBUG_INSN_P (insn))
	continue;

      this_delta = find_args_size_adjust (insn);
      if (this_delta == 0)
	{
	  if (!CALL_P (insn)
	      || ACCUMULATE_OUTGOING_ARGS
	      || find_reg_note (insn, REG_NORETURN, NULL_RTX) == NULL_RTX)
	    continue;
	}

      gcc_assert (!saw_unknown);
      if (this_delta == HOST_WIDE_INT_MIN)
	saw_unknown = true;

      add_reg_note (insn, REG_ARGS_SIZE, GEN_INT (args_size));
#ifdef STACK_GROWS_DOWNWARD
      this_delta = -(unsigned HOST_WIDE_INT) this_delta;
#endif
      args_size -= this_delta;
    }

  return saw_unknown ? INT_MIN : args_size;
}

#ifdef PUSH_ROUNDING
/* Emit single push insn.  */

static void
emit_single_push_insn_1 (enum machine_mode mode, rtx x, tree type)
{
  rtx dest_addr;
  unsigned rounded_size = PUSH_ROUNDING (GET_MODE_SIZE (mode));
  rtx dest;
  enum insn_code icode;

  stack_pointer_delta += PUSH_ROUNDING (GET_MODE_SIZE (mode));
  /* If there is push pattern, use it.  Otherwise try old way of throwing
     MEM representing push operation to move expander.  */
  icode = optab_handler (push_optab, mode);
  if (icode != CODE_FOR_nothing)
    {
      struct expand_operand ops[1];

      create_input_operand (&ops[0], x, mode);
      if (maybe_expand_insn (icode, 1, ops))
	return;
    }
  if (GET_MODE_SIZE (mode) == rounded_size)
    dest_addr = gen_rtx_fmt_e (STACK_PUSH_CODE, Pmode, stack_pointer_rtx);
  /* If we are to pad downward, adjust the stack pointer first and
     then store X into the stack location using an offset.  This is
     because emit_move_insn does not know how to pad; it does not have
     access to type.  */
  else if (FUNCTION_ARG_PADDING (mode, type) == downward)
    {
      unsigned padding_size = rounded_size - GET_MODE_SIZE (mode);
      HOST_WIDE_INT offset;

      emit_move_insn (stack_pointer_rtx,
		      expand_binop (Pmode,
#ifdef STACK_GROWS_DOWNWARD
				    sub_optab,
#else
				    add_optab,
#endif
				    stack_pointer_rtx,
				    gen_int_mode (rounded_size, Pmode),
				    NULL_RTX, 0, OPTAB_LIB_WIDEN));

      offset = (HOST_WIDE_INT) padding_size;
#ifdef STACK_GROWS_DOWNWARD
      if (STACK_PUSH_CODE == POST_DEC)
	/* We have already decremented the stack pointer, so get the
	   previous value.  */
	offset += (HOST_WIDE_INT) rounded_size;
#else
      if (STACK_PUSH_CODE == POST_INC)
	/* We have already incremented the stack pointer, so get the
	   previous value.  */
	offset -= (HOST_WIDE_INT) rounded_size;
#endif
      dest_addr = gen_rtx_PLUS (Pmode, stack_pointer_rtx,
				gen_int_mode (offset, Pmode));
    }
  else
    {
#ifdef STACK_GROWS_DOWNWARD
      /* ??? This seems wrong if STACK_PUSH_CODE == POST_DEC.  */
      dest_addr = gen_rtx_PLUS (Pmode, stack_pointer_rtx,
				gen_int_mode (-(HOST_WIDE_INT) rounded_size,
					      Pmode));
#else
      /* ??? This seems wrong if STACK_PUSH_CODE == POST_INC.  */
      dest_addr = gen_rtx_PLUS (Pmode, stack_pointer_rtx,
				gen_int_mode (rounded_size, Pmode));
#endif
      dest_addr = gen_rtx_PRE_MODIFY (Pmode, stack_pointer_rtx, dest_addr);
    }

  dest = gen_rtx_MEM (mode, dest_addr);

  if (type != 0)
    {
      set_mem_attributes (dest, type, 1);

      if (cfun->tail_call_marked)
	/* Function incoming arguments may overlap with sibling call
	   outgoing arguments and we cannot allow reordering of reads
	   from function arguments with stores to outgoing arguments
	   of sibling calls.  */
	set_mem_alias_set (dest, 0);
    }
  emit_move_insn (dest, x);
}

/* Emit and annotate a single push insn.  */

static void
emit_single_push_insn (enum machine_mode mode, rtx x, tree type)
{
  int delta, old_delta = stack_pointer_delta;
  rtx prev = get_last_insn ();
  rtx last;

  emit_single_push_insn_1 (mode, x, type);

  last = get_last_insn ();

  /* Notice the common case where we emitted exactly one insn.  */
  if (PREV_INSN (last) == prev)
    {
      add_reg_note (last, REG_ARGS_SIZE, GEN_INT (stack_pointer_delta));
      return;
    }

  delta = fixup_args_size_notes (prev, last, stack_pointer_delta);
  gcc_assert (delta == INT_MIN || delta == old_delta);
}
#endif

/* Generate code to push X onto the stack, assuming it has mode MODE and
   type TYPE.
   MODE is redundant except when X is a CONST_INT (since they don't
   carry mode info).
   SIZE is an rtx for the size of data to be copied (in bytes),
   needed only if X is BLKmode.

   ALIGN (in bits) is maximum alignment we can assume.

   If PARTIAL and REG are both nonzero, then copy that many of the first
   bytes of X into registers starting with REG, and push the rest of X.
   The amount of space pushed is decreased by PARTIAL bytes.
   REG must be a hard register in this case.
   If REG is zero but PARTIAL is not, take any all others actions for an
   argument partially in registers, but do not actually load any
   registers.

   EXTRA is the amount in bytes of extra space to leave next to this arg.
   This is ignored if an argument block has already been allocated.

   On a machine that lacks real push insns, ARGS_ADDR is the address of
   the bottom of the argument block for this call.  We use indexing off there
   to store the arg.  On machines with push insns, ARGS_ADDR is 0 when a
   argument block has not been preallocated.

   ARGS_SO_FAR is the size of args previously pushed for this call.

   REG_PARM_STACK_SPACE is nonzero if functions require stack space
   for arguments passed in registers.  If nonzero, it will be the number
   of bytes required.  */

void
emit_push_insn (rtx x, enum machine_mode mode, tree type, rtx size,
		unsigned int align, int partial, rtx reg, int extra,
		rtx args_addr, rtx args_so_far, int reg_parm_stack_space,
		rtx alignment_pad)
{
  rtx xinner;
  enum direction stack_direction
#ifdef STACK_GROWS_DOWNWARD
    = downward;
#else
    = upward;
#endif

  /* Decide where to pad the argument: `downward' for below,
     `upward' for above, or `none' for don't pad it.
     Default is below for small data on big-endian machines; else above.  */
  enum direction where_pad = FUNCTION_ARG_PADDING (mode, type);

  /* Invert direction if stack is post-decrement.
     FIXME: why?  */
  if (STACK_PUSH_CODE == POST_DEC)
    if (where_pad != none)
      where_pad = (where_pad == downward ? upward : downward);

  xinner = x;

  if (mode == BLKmode
      || (STRICT_ALIGNMENT && align < GET_MODE_ALIGNMENT (mode)))
    {
      /* Copy a block into the stack, entirely or partially.  */

      rtx temp;
      int used;
      int offset;
      int skip;

      offset = partial % (PARM_BOUNDARY / BITS_PER_UNIT);
      used = partial - offset;

      if (mode != BLKmode)
	{
	  /* A value is to be stored in an insufficiently aligned
	     stack slot; copy via a suitably aligned slot if
	     necessary.  */
	  size = GEN_INT (GET_MODE_SIZE (mode));
	  if (!MEM_P (xinner))
	    {
	      temp = assign_temp (type, 1, 1);
	      emit_move_insn (temp, xinner);
	      xinner = temp;
	    }
	}

      gcc_assert (size);

      /* USED is now the # of bytes we need not copy to the stack
	 because registers will take care of them.  */

      if (partial != 0)
	xinner = adjust_address (xinner, BLKmode, used);

      /* If the partial register-part of the arg counts in its stack size,
	 skip the part of stack space corresponding to the registers.
	 Otherwise, start copying to the beginning of the stack space,
	 by setting SKIP to 0.  */
      skip = (reg_parm_stack_space == 0) ? 0 : used;

#ifdef PUSH_ROUNDING
      /* Do it with several push insns if that doesn't take lots of insns
	 and if there is no difficulty with push insns that skip bytes
	 on the stack for alignment purposes.  */
      if (args_addr == 0
	  && PUSH_ARGS
	  && CONST_INT_P (size)
	  && skip == 0
	  && MEM_ALIGN (xinner) >= align
	  && (MOVE_BY_PIECES_P ((unsigned) INTVAL (size) - used, align))
	  /* Here we avoid the case of a structure whose weak alignment
	     forces many pushes of a small amount of data,
	     and such small pushes do rounding that causes trouble.  */
	  && ((! SLOW_UNALIGNED_ACCESS (word_mode, align))
	      || align >= BIGGEST_ALIGNMENT
	      || (PUSH_ROUNDING (align / BITS_PER_UNIT)
		  == (align / BITS_PER_UNIT)))
	  && (HOST_WIDE_INT) PUSH_ROUNDING (INTVAL (size)) == INTVAL (size))
	{
	  /* Push padding now if padding above and stack grows down,
	     or if padding below and stack grows up.
	     But if space already allocated, this has already been done.  */
	  if (extra && args_addr == 0
	      && where_pad != none && where_pad != stack_direction)
	    anti_adjust_stack (GEN_INT (extra));

	  move_by_pieces (NULL, xinner, INTVAL (size) - used, align, 0);
	}
      else
#endif /* PUSH_ROUNDING  */
	{
	  rtx target;

	  /* Otherwise make space on the stack and copy the data
	     to the address of that space.  */

	  /* Deduct words put into registers from the size we must copy.  */
	  if (partial != 0)
	    {
	      if (CONST_INT_P (size))
		size = GEN_INT (INTVAL (size) - used);
	      else
		size = expand_binop (GET_MODE (size), sub_optab, size,
				     gen_int_mode (used, GET_MODE (size)),
				     NULL_RTX, 0, OPTAB_LIB_WIDEN);
	    }

	  /* Get the address of the stack space.
	     In this case, we do not deal with EXTRA separately.
	     A single stack adjust will do.  */
	  if (! args_addr)
	    {
	      temp = push_block (size, extra, where_pad == downward);
	      extra = 0;
	    }
	  else if (CONST_INT_P (args_so_far))
	    temp = memory_address (BLKmode,
				   plus_constant (Pmode, args_addr,
						  skip + INTVAL (args_so_far)));
	  else
	    temp = memory_address (BLKmode,
				   plus_constant (Pmode,
						  gen_rtx_PLUS (Pmode,
								args_addr,
								args_so_far),
						  skip));

	  if (!ACCUMULATE_OUTGOING_ARGS)
	    {
	      /* If the source is referenced relative to the stack pointer,
		 copy it to another register to stabilize it.  We do not need
		 to do this if we know that we won't be changing sp.  */

	      if (reg_mentioned_p (virtual_stack_dynamic_rtx, temp)
		  || reg_mentioned_p (virtual_outgoing_args_rtx, temp))
		temp = copy_to_reg (temp);
	    }

	  target = gen_rtx_MEM (BLKmode, temp);

	  /* We do *not* set_mem_attributes here, because incoming arguments
	     may overlap with sibling call outgoing arguments and we cannot
	     allow reordering of reads from function arguments with stores
	     to outgoing arguments of sibling calls.  We do, however, want
	     to record the alignment of the stack slot.  */
	  /* ALIGN may well be better aligned than TYPE, e.g. due to
	     PARM_BOUNDARY.  Assume the caller isn't lying.  */
	  set_mem_align (target, align);

	  emit_block_move (target, xinner, size, BLOCK_OP_CALL_PARM);
	}
    }
  else if (partial > 0)
    {
      /* Scalar partly in registers.  */

      int size = GET_MODE_SIZE (mode) / UNITS_PER_WORD;
      int i;
      int not_stack;
      /* # bytes of start of argument
	 that we must make space for but need not store.  */
      int offset = partial % (PARM_BOUNDARY / BITS_PER_UNIT);
      int args_offset = INTVAL (args_so_far);
      int skip;

      /* Push padding now if padding above and stack grows down,
	 or if padding below and stack grows up.
	 But if space already allocated, this has already been done.  */
      if (extra && args_addr == 0
	  && where_pad != none && where_pad != stack_direction)
	anti_adjust_stack (GEN_INT (extra));

      /* If we make space by pushing it, we might as well push
	 the real data.  Otherwise, we can leave OFFSET nonzero
	 and leave the space uninitialized.  */
      if (args_addr == 0)
	offset = 0;

      /* Now NOT_STACK gets the number of words that we don't need to
	 allocate on the stack.  Convert OFFSET to words too.  */
      not_stack = (partial - offset) / UNITS_PER_WORD;
      offset /= UNITS_PER_WORD;

      /* If the partial register-part of the arg counts in its stack size,
	 skip the part of stack space corresponding to the registers.
	 Otherwise, start copying to the beginning of the stack space,
	 by setting SKIP to 0.  */
      skip = (reg_parm_stack_space == 0) ? 0 : not_stack;

      if (CONSTANT_P (x) && !targetm.legitimate_constant_p (mode, x))
	x = validize_mem (force_const_mem (mode, x));

      /* If X is a hard register in a non-integer mode, copy it into a pseudo;
	 SUBREGs of such registers are not allowed.  */
      if ((REG_P (x) && REGNO (x) < FIRST_PSEUDO_REGISTER
	   && GET_MODE_CLASS (GET_MODE (x)) != MODE_INT))
	x = copy_to_reg (x);

      /* Loop over all the words allocated on the stack for this arg.  */
      /* We can do it by words, because any scalar bigger than a word
	 has a size a multiple of a word.  */
      for (i = size - 1; i >= not_stack; i--)
	if (i >= not_stack + offset)
	  emit_push_insn (operand_subword_force (x, i, mode),
			  word_mode, NULL_TREE, NULL_RTX, align, 0, NULL_RTX,
			  0, args_addr,
			  GEN_INT (args_offset + ((i - not_stack + skip)
						  * UNITS_PER_WORD)),
			  reg_parm_stack_space, alignment_pad);
    }
  else
    {
      rtx addr;
      rtx dest;

      /* Push padding now if padding above and stack grows down,
	 or if padding below and stack grows up.
	 But if space already allocated, this has already been done.  */
      if (extra && args_addr == 0
	  && where_pad != none && where_pad != stack_direction)
	anti_adjust_stack (GEN_INT (extra));

#ifdef PUSH_ROUNDING
      if (args_addr == 0 && PUSH_ARGS)
	emit_single_push_insn (mode, x, type);
      else
#endif
	{
	  if (CONST_INT_P (args_so_far))
	    addr
	      = memory_address (mode,
				plus_constant (Pmode, args_addr,
					       INTVAL (args_so_far)));
	  else
	    addr = memory_address (mode, gen_rtx_PLUS (Pmode, args_addr,
						       args_so_far));
	  dest = gen_rtx_MEM (mode, addr);

	  /* We do *not* set_mem_attributes here, because incoming arguments
	     may overlap with sibling call outgoing arguments and we cannot
	     allow reordering of reads from function arguments with stores
	     to outgoing arguments of sibling calls.  We do, however, want
	     to record the alignment of the stack slot.  */
	  /* ALIGN may well be better aligned than TYPE, e.g. due to
	     PARM_BOUNDARY.  Assume the caller isn't lying.  */
	  set_mem_align (dest, align);

	  emit_move_insn (dest, x);
	}
    }

  /* If part should go in registers, copy that part
     into the appropriate registers.  Do this now, at the end,
     since mem-to-mem copies above may do function calls.  */
  if (partial > 0 && reg != 0)
    {
      /* Handle calls that pass values in multiple non-contiguous locations.
	 The Irix 6 ABI has examples of this.  */
      if (GET_CODE (reg) == PARALLEL)
	emit_group_load (reg, x, type, -1);
      else
	{
	  gcc_assert (partial % UNITS_PER_WORD == 0);
	  move_block_to_reg (REGNO (reg), x, partial / UNITS_PER_WORD, mode);
	}
    }

  if (extra && args_addr == 0 && where_pad == stack_direction)
    anti_adjust_stack (GEN_INT (extra));

  if (alignment_pad && args_addr == 0)
    anti_adjust_stack (alignment_pad);
}

/* Return X if X can be used as a subtarget in a sequence of arithmetic
   operations.  */

static rtx
get_subtarget (rtx x)
{
  return (optimize
          || x == 0
	   /* Only registers can be subtargets.  */
	   || !REG_P (x)
	   /* Don't use hard regs to avoid extending their life.  */
	   || REGNO (x) < FIRST_PSEUDO_REGISTER
	  ? 0 : x);
}

/* A subroutine of expand_assignment.  Optimize FIELD op= VAL, where
   FIELD is a bitfield.  Returns true if the optimization was successful,
   and there's nothing else to do.  */

static bool
optimize_bitfield_assignment_op (unsigned HOST_WIDE_INT bitsize,
				 unsigned HOST_WIDE_INT bitpos,
				 unsigned HOST_WIDE_INT bitregion_start,
				 unsigned HOST_WIDE_INT bitregion_end,
				 enum machine_mode mode1, rtx str_rtx,
				 tree to, tree src)
{
  enum machine_mode str_mode = GET_MODE (str_rtx);
  unsigned int str_bitsize = GET_MODE_BITSIZE (str_mode);
  tree op0, op1;
  rtx value, result;
  optab binop;
  gimple srcstmt;
  enum tree_code code;

  if (mode1 != VOIDmode
      || bitsize >= BITS_PER_WORD
      || str_bitsize > BITS_PER_WORD
      || TREE_SIDE_EFFECTS (to)
      || TREE_THIS_VOLATILE (to))
    return false;

  STRIP_NOPS (src);
  if (TREE_CODE (src) != SSA_NAME)
    return false;
  if (TREE_CODE (TREE_TYPE (src)) != INTEGER_TYPE)
    return false;

  srcstmt = get_gimple_for_ssa_name (src);
  if (!srcstmt
      || TREE_CODE_CLASS (gimple_assign_rhs_code (srcstmt)) != tcc_binary)
    return false;

  code = gimple_assign_rhs_code (srcstmt);

  op0 = gimple_assign_rhs1 (srcstmt);

  /* If OP0 is an SSA_NAME, then we want to walk the use-def chain
     to find its initialization.  Hopefully the initialization will
     be from a bitfield load.  */
  if (TREE_CODE (op0) == SSA_NAME)
    {
      gimple op0stmt = get_gimple_for_ssa_name (op0);

      /* We want to eventually have OP0 be the same as TO, which
	 should be a bitfield.  */
      if (!op0stmt
	  || !is_gimple_assign (op0stmt)
	  || gimple_assign_rhs_code (op0stmt) != TREE_CODE (to))
	return false;
      op0 = gimple_assign_rhs1 (op0stmt);
    }

  op1 = gimple_assign_rhs2 (srcstmt);

  if (!operand_equal_p (to, op0, 0))
    return false;

  if (MEM_P (str_rtx))
    {
      unsigned HOST_WIDE_INT offset1;

      if (str_bitsize == 0 || str_bitsize > BITS_PER_WORD)
	str_mode = word_mode;
      str_mode = get_best_mode (bitsize, bitpos,
				bitregion_start, bitregion_end,
				MEM_ALIGN (str_rtx), str_mode, 0);
      if (str_mode == VOIDmode)
	return false;
      str_bitsize = GET_MODE_BITSIZE (str_mode);

      offset1 = bitpos;
      bitpos %= str_bitsize;
      offset1 = (offset1 - bitpos) / BITS_PER_UNIT;
      str_rtx = adjust_address (str_rtx, str_mode, offset1);
    }
  else if (!REG_P (str_rtx) && GET_CODE (str_rtx) != SUBREG)
    return false;

  /* If the bit field covers the whole REG/MEM, store_field
     will likely generate better code.  */
  if (bitsize >= str_bitsize)
    return false;

  /* We can't handle fields split across multiple entities.  */
  if (bitpos + bitsize > str_bitsize)
    return false;

  if (BYTES_BIG_ENDIAN)
    bitpos = str_bitsize - bitpos - bitsize;

  switch (code)
    {
    case PLUS_EXPR:
    case MINUS_EXPR:
      /* For now, just optimize the case of the topmost bitfield
	 where we don't need to do any masking and also
	 1 bit bitfields where xor can be used.
	 We might win by one instruction for the other bitfields
	 too if insv/extv instructions aren't used, so that
	 can be added later.  */
      if (bitpos + bitsize != str_bitsize
	  && (bitsize != 1 || TREE_CODE (op1) != INTEGER_CST))
	break;

      value = expand_expr (op1, NULL_RTX, str_mode, EXPAND_NORMAL);
      value = convert_modes (str_mode,
			     TYPE_MODE (TREE_TYPE (op1)), value,
			     TYPE_UNSIGNED (TREE_TYPE (op1)));

      /* We may be accessing data outside the field, which means
	 we can alias adjacent data.  */
      if (MEM_P (str_rtx))
	{
	  str_rtx = shallow_copy_rtx (str_rtx);
	  set_mem_alias_set (str_rtx, 0);
	  set_mem_expr (str_rtx, 0);
	}

      binop = code == PLUS_EXPR ? add_optab : sub_optab;
      if (bitsize == 1 && bitpos + bitsize != str_bitsize)
	{
	  value = expand_and (str_mode, value, const1_rtx, NULL);
	  binop = xor_optab;
	}
      value = expand_shift (LSHIFT_EXPR, str_mode, value, bitpos, NULL_RTX, 1);
      result = expand_binop (str_mode, binop, str_rtx,
			     value, str_rtx, 1, OPTAB_WIDEN);
      if (result != str_rtx)
	emit_move_insn (str_rtx, result);
      return true;

    case BIT_IOR_EXPR:
    case BIT_XOR_EXPR:
      if (TREE_CODE (op1) != INTEGER_CST)
	break;
      value = expand_expr (op1, NULL_RTX, str_mode, EXPAND_NORMAL);
      value = convert_modes (str_mode,
			     TYPE_MODE (TREE_TYPE (op1)), value,
			     TYPE_UNSIGNED (TREE_TYPE (op1)));

      /* We may be accessing data outside the field, which means
	 we can alias adjacent data.  */
      if (MEM_P (str_rtx))
	{
	  str_rtx = shallow_copy_rtx (str_rtx);
	  set_mem_alias_set (str_rtx, 0);
	  set_mem_expr (str_rtx, 0);
	}

      binop = code == BIT_IOR_EXPR ? ior_optab : xor_optab;
      if (bitpos + bitsize != str_bitsize)
	{
	  rtx mask = gen_int_mode (((unsigned HOST_WIDE_INT) 1 << bitsize) - 1,
				   str_mode);
	  value = expand_and (str_mode, value, mask, NULL_RTX);
	}
      value = expand_shift (LSHIFT_EXPR, str_mode, value, bitpos, NULL_RTX, 1);
      result = expand_binop (str_mode, binop, str_rtx,
			     value, str_rtx, 1, OPTAB_WIDEN);
      if (result != str_rtx)
	emit_move_insn (str_rtx, result);
      return true;

    default:
      break;
    }

  return false;
}

/* In the C++ memory model, consecutive bit fields in a structure are
   considered one memory location.

   Given a COMPONENT_REF EXP at position (BITPOS, OFFSET), this function
   returns the bit range of consecutive bits in which this COMPONENT_REF
   belongs.  The values are returned in *BITSTART and *BITEND.  *BITPOS
   and *OFFSET may be adjusted in the process.

   If the access does not need to be restricted, 0 is returned in both
   *BITSTART and *BITEND.  */

static void
get_bit_range (unsigned HOST_WIDE_INT *bitstart,
	       unsigned HOST_WIDE_INT *bitend,
	       tree exp,
	       HOST_WIDE_INT *bitpos,
	       tree *offset)
{
  HOST_WIDE_INT bitoffset;
  tree field, repr;

  gcc_assert (TREE_CODE (exp) == COMPONENT_REF);

  field = TREE_OPERAND (exp, 1);
  repr = DECL_BIT_FIELD_REPRESENTATIVE (field);
  /* If we do not have a DECL_BIT_FIELD_REPRESENTATIVE there is no
     need to limit the range we can access.  */
  if (!repr)
    {
      *bitstart = *bitend = 0;
      return;
    }

  /* If we have a DECL_BIT_FIELD_REPRESENTATIVE but the enclosing record is
     part of a larger bit field, then the representative does not serve any
     useful purpose.  This can occur in Ada.  */
  if (handled_component_p (TREE_OPERAND (exp, 0)))
    {
      enum machine_mode rmode;
      HOST_WIDE_INT rbitsize, rbitpos;
      tree roffset;
      int unsignedp;
      int volatilep = 0;
      get_inner_reference (TREE_OPERAND (exp, 0), &rbitsize, &rbitpos,
			   &roffset, &rmode, &unsignedp, &volatilep, false);
      if ((rbitpos % BITS_PER_UNIT) != 0)
	{
	  *bitstart = *bitend = 0;
	  return;
	}
    }

  /* Compute the adjustment to bitpos from the offset of the field
     relative to the representative.  DECL_FIELD_OFFSET of field and
     repr are the same by construction if they are not constants,
     see finish_bitfield_layout.  */
  if (tree_fits_uhwi_p (DECL_FIELD_OFFSET (field))
      && tree_fits_uhwi_p (DECL_FIELD_OFFSET (repr)))
    bitoffset = (tree_to_uhwi (DECL_FIELD_OFFSET (field))
		 - tree_to_uhwi (DECL_FIELD_OFFSET (repr))) * BITS_PER_UNIT;
  else
    bitoffset = 0;
  bitoffset += (tree_to_uhwi (DECL_FIELD_BIT_OFFSET (field))
		- tree_to_uhwi (DECL_FIELD_BIT_OFFSET (repr)));

  /* If the adjustment is larger than bitpos, we would have a negative bit
     position for the lower bound and this may wreak havoc later.  Adjust
     offset and bitpos to make the lower bound non-negative in that case.  */
  if (bitoffset > *bitpos)
    {
      HOST_WIDE_INT adjust = bitoffset - *bitpos;
      gcc_assert ((adjust % BITS_PER_UNIT) == 0);

      *bitpos += adjust;
      if (*offset == NULL_TREE)
	*offset = size_int (-adjust / BITS_PER_UNIT);
      else
	*offset
	  = size_binop (MINUS_EXPR, *offset, size_int (adjust / BITS_PER_UNIT));
      *bitstart = 0;
    }
  else
    *bitstart = *bitpos - bitoffset;

  *bitend = *bitstart + tree_to_uhwi (DECL_SIZE (repr)) - 1;
}

/* Returns true if ADDR is an ADDR_EXPR of a DECL that does not reside
   in memory and has non-BLKmode.  DECL_RTL must not be a MEM; if
   DECL_RTL was not set yet, return NORTL.  */

static inline bool
addr_expr_of_non_mem_decl_p_1 (tree addr, bool nortl)
{
  if (TREE_CODE (addr) != ADDR_EXPR)
    return false;

  tree base = TREE_OPERAND (addr, 0);

  if (!DECL_P (base)
      || TREE_ADDRESSABLE (base)
      || DECL_MODE (base) == BLKmode)
    return false;

  if (!DECL_RTL_SET_P (base))
    return nortl;

  return (!MEM_P (DECL_RTL (base)));
}

/* Returns true if the MEM_REF REF refers to an object that does not
   reside in memory and has non-BLKmode.  */

static inline bool
mem_ref_refers_to_non_mem_p (tree ref)
{
  tree base = TREE_OPERAND (ref, 0);
  return addr_expr_of_non_mem_decl_p_1 (base, false);
}

/* Expand an assignment that stores the value of FROM into TO.  If NONTEMPORAL
   is true, try generating a nontemporal store.  */

void
expand_assignment (tree to, tree from, bool nontemporal)
{
  rtx to_rtx = 0;
  rtx result;
  enum machine_mode mode;
  unsigned int align;
  enum insn_code icode;

  /* Don't crash if the lhs of the assignment was erroneous.  */
  if (TREE_CODE (to) == ERROR_MARK)
    {
      expand_normal (from);
      return;
    }

  /* Optimize away no-op moves without side-effects.  */
  if (operand_equal_p (to, from, 0))
    return;

  /* Handle misaligned stores.  */
  mode = TYPE_MODE (TREE_TYPE (to));
  if ((TREE_CODE (to) == MEM_REF
       || TREE_CODE (to) == TARGET_MEM_REF)
      && mode != BLKmode
      && !mem_ref_refers_to_non_mem_p (to)
      && ((align = get_object_alignment (to))
	  < GET_MODE_ALIGNMENT (mode))
      && (((icode = optab_handler (movmisalign_optab, mode))
	   != CODE_FOR_nothing)
	  || SLOW_UNALIGNED_ACCESS (mode, align)))
    {
      rtx reg, mem;

      reg = expand_expr (from, NULL_RTX, VOIDmode, EXPAND_NORMAL);
      reg = force_not_mem (reg);
      mem = expand_expr (to, NULL_RTX, VOIDmode, EXPAND_WRITE);

      if (icode != CODE_FOR_nothing)
	{
	  struct expand_operand ops[2];

	  create_fixed_operand (&ops[0], mem);
	  create_input_operand (&ops[1], reg, mode);
	  /* The movmisalign<mode> pattern cannot fail, else the assignment
	     would silently be omitted.  */
	  expand_insn (icode, 2, ops);
	}
      else
	store_bit_field (mem, GET_MODE_BITSIZE (mode), 0, 0, 0, mode, reg);
      return;
    }

  /* Assignment of a structure component needs special treatment
     if the structure component's rtx is not simply a MEM.
     Assignment of an array element at a constant index, and assignment of
     an array element in an unaligned packed structure field, has the same
     problem.  Same for (partially) storing into a non-memory object.  */
  if (handled_component_p (to)
      || (TREE_CODE (to) == MEM_REF
	  && mem_ref_refers_to_non_mem_p (to))
      || TREE_CODE (TREE_TYPE (to)) == ARRAY_TYPE)
    {
      enum machine_mode mode1;
      HOST_WIDE_INT bitsize, bitpos;
      unsigned HOST_WIDE_INT bitregion_start = 0;
      unsigned HOST_WIDE_INT bitregion_end = 0;
      tree offset;
      int unsignedp;
      int volatilep = 0;
      tree tem;

      push_temp_slots ();
      tem = get_inner_reference (to, &bitsize, &bitpos, &offset, &mode1,
				 &unsignedp, &volatilep, true);

      /* Make sure bitpos is not negative, it can wreak havoc later.  */
      if (bitpos < 0)
	{
	  gcc_assert (offset == NULL_TREE);
	  offset = size_int (bitpos >> (BITS_PER_UNIT == 8
					? 3 : exact_log2 (BITS_PER_UNIT)));
	  bitpos &= BITS_PER_UNIT - 1;
	}

      if (TREE_CODE (to) == COMPONENT_REF
	  && DECL_BIT_FIELD_TYPE (TREE_OPERAND (to, 1)))
	get_bit_range (&bitregion_start, &bitregion_end, to, &bitpos, &offset);
      /* The C++ memory model naturally applies to byte-aligned fields.
	 However, if we do not have a DECL_BIT_FIELD_TYPE but BITPOS or
	 BITSIZE are not byte-aligned, there is no need to limit the range
	 we can access.  This can occur with packed structures in Ada.  */
      else if (bitsize > 0
	       && bitsize % BITS_PER_UNIT == 0
	       && bitpos % BITS_PER_UNIT == 0)
	{
	  bitregion_start = bitpos;
	  bitregion_end = bitpos + bitsize - 1;
	}

      to_rtx = expand_expr (tem, NULL_RTX, VOIDmode, EXPAND_WRITE);

      /* If the field has a mode, we want to access it in the
	 field's mode, not the computed mode.
	 If a MEM has VOIDmode (external with incomplete type),
	 use BLKmode for it instead.  */
      if (MEM_P (to_rtx))
	{
	  if (mode1 != VOIDmode)
	    to_rtx = adjust_address (to_rtx, mode1, 0);
	  else if (GET_MODE (to_rtx) == VOIDmode)
	    to_rtx = adjust_address (to_rtx, BLKmode, 0);
	}
 
      if (offset != 0)
	{
	  enum machine_mode address_mode;
	  rtx offset_rtx;

	  if (!MEM_P (to_rtx))
	    {
	      /* We can get constant negative offsets into arrays with broken
		 user code.  Translate this to a trap instead of ICEing.  */
	      gcc_assert (TREE_CODE (offset) == INTEGER_CST);
	      expand_builtin_trap ();
	      to_rtx = gen_rtx_MEM (BLKmode, const0_rtx);
	    }

	  offset_rtx = expand_expr (offset, NULL_RTX, VOIDmode, EXPAND_SUM);
	  address_mode = get_address_mode (to_rtx);
	  if (GET_MODE (offset_rtx) != address_mode)
	    offset_rtx = convert_to_mode (address_mode, offset_rtx, 0);

	  /* If we have an expression in OFFSET_RTX and a non-zero
	     byte offset in BITPOS, adding the byte offset before the
	     OFFSET_RTX results in better intermediate code, which makes
	     later rtl optimization passes perform better.

	     We prefer intermediate code like this:

	     r124:DI=r123:DI+0x18
	     [r124:DI]=r121:DI

	     ... instead of ...

	     r124:DI=r123:DI+0x10
	     [r124:DI+0x8]=r121:DI

	     This is only done for aligned data values, as these can
	     be expected to result in single move instructions.  */
	  if (mode1 != VOIDmode
	      && bitpos != 0
	      && bitsize > 0
	      && (bitpos % bitsize) == 0
	      && (bitsize % GET_MODE_ALIGNMENT (mode1)) == 0
	      && MEM_ALIGN (to_rtx) >= GET_MODE_ALIGNMENT (mode1))
	    {
	      to_rtx = adjust_address (to_rtx, mode1, bitpos / BITS_PER_UNIT);
	      bitregion_start = 0;
	      if (bitregion_end >= (unsigned HOST_WIDE_INT) bitpos)
		bitregion_end -= bitpos;
	      bitpos = 0;
	    }

	  to_rtx = offset_address (to_rtx, offset_rtx,
				   highest_pow2_factor_for_target (to,
				   				   offset));
	}

      /* No action is needed if the target is not a memory and the field
	 lies completely outside that target.  This can occur if the source
	 code contains an out-of-bounds access to a small array.  */
      if (!MEM_P (to_rtx)
	  && GET_MODE (to_rtx) != BLKmode
	  && (unsigned HOST_WIDE_INT) bitpos
	     >= GET_MODE_PRECISION (GET_MODE (to_rtx)))
	{
	  expand_normal (from);
	  result = NULL;
	}
      /* Handle expand_expr of a complex value returning a CONCAT.  */
      else if (GET_CODE (to_rtx) == CONCAT)
	{
	  unsigned short mode_bitsize = GET_MODE_BITSIZE (GET_MODE (to_rtx));
	  if (COMPLEX_MODE_P (TYPE_MODE (TREE_TYPE (from)))
	      && bitpos == 0
	      && bitsize == mode_bitsize)
	    result = store_expr (from, to_rtx, false, nontemporal);
	  else if (bitsize == mode_bitsize / 2
		   && (bitpos == 0 || bitpos == mode_bitsize / 2))
	    result = store_expr (from, XEXP (to_rtx, bitpos != 0), false,
				 nontemporal);
	  else if (bitpos + bitsize <= mode_bitsize / 2)
	    result = store_field (XEXP (to_rtx, 0), bitsize, bitpos,
				  bitregion_start, bitregion_end,
				  mode1, from,
				  get_alias_set (to), nontemporal);
	  else if (bitpos >= mode_bitsize / 2)
	    result = store_field (XEXP (to_rtx, 1), bitsize,
				  bitpos - mode_bitsize / 2,
				  bitregion_start, bitregion_end,
				  mode1, from,
				  get_alias_set (to), nontemporal);
	  else if (bitpos == 0 && bitsize == mode_bitsize)
	    {
	      rtx from_rtx;
	      result = expand_normal (from);
	      from_rtx = simplify_gen_subreg (GET_MODE (to_rtx), result,
					      TYPE_MODE (TREE_TYPE (from)), 0);
	      emit_move_insn (XEXP (to_rtx, 0),
			      read_complex_part (from_rtx, false));
	      emit_move_insn (XEXP (to_rtx, 1),
			      read_complex_part (from_rtx, true));
	    }
	  else
	    {
	      rtx temp = assign_stack_temp (GET_MODE (to_rtx),
					    GET_MODE_SIZE (GET_MODE (to_rtx)));
	      write_complex_part (temp, XEXP (to_rtx, 0), false);
	      write_complex_part (temp, XEXP (to_rtx, 1), true);
	      result = store_field (temp, bitsize, bitpos,
				    bitregion_start, bitregion_end,
				    mode1, from,
				    get_alias_set (to), nontemporal);
	      emit_move_insn (XEXP (to_rtx, 0), read_complex_part (temp, false));
	      emit_move_insn (XEXP (to_rtx, 1), read_complex_part (temp, true));
	    }
	}
      else
	{
	  if (MEM_P (to_rtx))
	    {
	      /* If the field is at offset zero, we could have been given the
		 DECL_RTX of the parent struct.  Don't munge it.  */
	      to_rtx = shallow_copy_rtx (to_rtx);
	      set_mem_attributes_minus_bitpos (to_rtx, to, 0, bitpos);
	      if (volatilep)
		MEM_VOLATILE_P (to_rtx) = 1;
	    }

	  if (optimize_bitfield_assignment_op (bitsize, bitpos,
					       bitregion_start, bitregion_end,
					       mode1,
					       to_rtx, to, from))
	    result = NULL;
	  else
	    result = store_field (to_rtx, bitsize, bitpos,
				  bitregion_start, bitregion_end,
				  mode1, from,
				  get_alias_set (to), nontemporal);
	}

      if (result)
	preserve_temp_slots (result);
      pop_temp_slots ();
      return;
    }

  /* If the rhs is a function call and its value is not an aggregate,
     call the function before we start to compute the lhs.
     This is needed for correct code for cases such as
     val = setjmp (buf) on machines where reference to val
     requires loading up part of an address in a separate insn.

     Don't do this if TO is a VAR_DECL or PARM_DECL whose DECL_RTL is REG
     since it might be a promoted variable where the zero- or sign- extension
     needs to be done.  Handling this in the normal way is safe because no
     computation is done before the call.  The same is true for SSA names.  */
  if (TREE_CODE (from) == CALL_EXPR && ! aggregate_value_p (from, from)
      && COMPLETE_TYPE_P (TREE_TYPE (from))
      && TREE_CODE (TYPE_SIZE (TREE_TYPE (from))) == INTEGER_CST
      && ! (((TREE_CODE (to) == VAR_DECL
	      || TREE_CODE (to) == PARM_DECL
	      || TREE_CODE (to) == RESULT_DECL)
	     && REG_P (DECL_RTL (to)))
	    || TREE_CODE (to) == SSA_NAME))
    {
      rtx value;

      push_temp_slots ();
      value = expand_normal (from);
      if (to_rtx == 0)
	to_rtx = expand_expr (to, NULL_RTX, VOIDmode, EXPAND_WRITE);

      /* Handle calls that return values in multiple non-contiguous locations.
	 The Irix 6 ABI has examples of this.  */
      if (GET_CODE (to_rtx) == PARALLEL)
	{
	  if (GET_CODE (value) == PARALLEL)
	    emit_group_move (to_rtx, value);
	  else
	    emit_group_load (to_rtx, value, TREE_TYPE (from),
			     int_size_in_bytes (TREE_TYPE (from)));
	}
      else if (GET_CODE (value) == PARALLEL)
	emit_group_store (to_rtx, value, TREE_TYPE (from),
			  int_size_in_bytes (TREE_TYPE (from)));
      else if (GET_MODE (to_rtx) == BLKmode)
	{
	  /* Handle calls that return BLKmode values in registers.  */
	  if (REG_P (value))
	    copy_blkmode_from_reg (to_rtx, value, TREE_TYPE (from));
	  else
	    emit_block_move (to_rtx, value, expr_size (from), BLOCK_OP_NORMAL);
	}
      else
	{
	  if (POINTER_TYPE_P (TREE_TYPE (to)))
	    value = convert_memory_address_addr_space
		      (GET_MODE (to_rtx), value,
		       TYPE_ADDR_SPACE (TREE_TYPE (TREE_TYPE (to))));

	  emit_move_insn (to_rtx, value);
	}
      preserve_temp_slots (to_rtx);
      pop_temp_slots ();
      return;
    }

  /* Ordinary treatment.  Expand TO to get a REG or MEM rtx.  */
  to_rtx = expand_expr (to, NULL_RTX, VOIDmode, EXPAND_WRITE);

  /* Don't move directly into a return register.  */
  if (TREE_CODE (to) == RESULT_DECL
      && (REG_P (to_rtx) || GET_CODE (to_rtx) == PARALLEL))
    {
      rtx temp;

      push_temp_slots ();

      /* If the source is itself a return value, it still is in a pseudo at
	 this point so we can move it back to the return register directly.  */
      if (REG_P (to_rtx)
	  && TYPE_MODE (TREE_TYPE (from)) == BLKmode
	  && TREE_CODE (from) != CALL_EXPR)
	temp = copy_blkmode_to_reg (GET_MODE (to_rtx), from);
      else
	temp = expand_expr (from, NULL_RTX, GET_MODE (to_rtx), EXPAND_NORMAL);

      /* Handle calls that return values in multiple non-contiguous locations.
	 The Irix 6 ABI has examples of this.  */
      if (GET_CODE (to_rtx) == PARALLEL)
	{
	  if (GET_CODE (temp) == PARALLEL)
	    emit_group_move (to_rtx, temp);
	  else
	    emit_group_load (to_rtx, temp, TREE_TYPE (from),
			     int_size_in_bytes (TREE_TYPE (from)));
	}
      else if (temp)
	emit_move_insn (to_rtx, temp);

      preserve_temp_slots (to_rtx);
      pop_temp_slots ();
      return;
    }

  /* In case we are returning the contents of an object which overlaps
     the place the value is being stored, use a safe function when copying
     a value through a pointer into a structure value return block.  */
  if (TREE_CODE (to) == RESULT_DECL
      && TREE_CODE (from) == INDIRECT_REF
      && ADDR_SPACE_GENERIC_P
	   (TYPE_ADDR_SPACE (TREE_TYPE (TREE_TYPE (TREE_OPERAND (from, 0)))))
      && refs_may_alias_p (to, from)
      && cfun->returns_struct
      && !cfun->returns_pcc_struct)
    {
      rtx from_rtx, size;

      push_temp_slots ();
      size = expr_size (from);
      from_rtx = expand_normal (from);

      emit_library_call (memmove_libfunc, LCT_NORMAL,
			 VOIDmode, 3, XEXP (to_rtx, 0), Pmode,
			 XEXP (from_rtx, 0), Pmode,
			 convert_to_mode (TYPE_MODE (sizetype),
					  size, TYPE_UNSIGNED (sizetype)),
			 TYPE_MODE (sizetype));

      preserve_temp_slots (to_rtx);
      pop_temp_slots ();
      return;
    }

  /* Compute FROM and store the value in the rtx we got.  */

  push_temp_slots ();
  result = store_expr (from, to_rtx, 0, nontemporal);
  preserve_temp_slots (result);
  pop_temp_slots ();
  return;
}

/* Emits nontemporal store insn that moves FROM to TO.  Returns true if this
   succeeded, false otherwise.  */

bool
emit_storent_insn (rtx to, rtx from)
{
  struct expand_operand ops[2];
  enum machine_mode mode = GET_MODE (to);
  enum insn_code code = optab_handler (storent_optab, mode);

  if (code == CODE_FOR_nothing)
    return false;

  create_fixed_operand (&ops[0], to);
  create_input_operand (&ops[1], from, mode);
  return maybe_expand_insn (code, 2, ops);
}

/* Generate code for computing expression EXP,
   and storing the value into TARGET.

   If the mode is BLKmode then we may return TARGET itself.
   It turns out that in BLKmode it doesn't cause a problem.
   because C has no operators that could combine two different
   assignments into the same BLKmode object with different values
   with no sequence point.  Will other languages need this to
   be more thorough?

   If CALL_PARAM_P is nonzero, this is a store into a call param on the
   stack, and block moves may need to be treated specially.

   If NONTEMPORAL is true, try using a nontemporal store instruction.  */

rtx
store_expr (tree exp, rtx target, int call_param_p, bool nontemporal)
{
  rtx temp;
  rtx alt_rtl = NULL_RTX;
  location_t loc = curr_insn_location ();

  if (VOID_TYPE_P (TREE_TYPE (exp)))
    {
      /* C++ can generate ?: expressions with a throw expression in one
	 branch and an rvalue in the other. Here, we resolve attempts to
	 store the throw expression's nonexistent result.  */
      gcc_assert (!call_param_p);
      expand_expr (exp, const0_rtx, VOIDmode, EXPAND_NORMAL);
      return NULL_RTX;
    }
  if (TREE_CODE (exp) == COMPOUND_EXPR)
    {
      /* Perform first part of compound expression, then assign from second
	 part.  */
      expand_expr (TREE_OPERAND (exp, 0), const0_rtx, VOIDmode,
		   call_param_p ? EXPAND_STACK_PARM : EXPAND_NORMAL);
      return store_expr (TREE_OPERAND (exp, 1), target, call_param_p,
			 nontemporal);
    }
  else if (TREE_CODE (exp) == COND_EXPR && GET_MODE (target) == BLKmode)
    {
      /* For conditional expression, get safe form of the target.  Then
	 test the condition, doing the appropriate assignment on either
	 side.  This avoids the creation of unnecessary temporaries.
	 For non-BLKmode, it is more efficient not to do this.  */

      rtx lab1 = gen_label_rtx (), lab2 = gen_label_rtx ();

      do_pending_stack_adjust ();
      NO_DEFER_POP;
      jumpifnot (TREE_OPERAND (exp, 0), lab1, -1);
      store_expr (TREE_OPERAND (exp, 1), target, call_param_p,
		  nontemporal);
      emit_jump_insn (gen_jump (lab2));
      emit_barrier ();
      emit_label (lab1);
      store_expr (TREE_OPERAND (exp, 2), target, call_param_p,
		  nontemporal);
      emit_label (lab2);
      OK_DEFER_POP;

      return NULL_RTX;
    }
  else if (GET_CODE (target) == SUBREG && SUBREG_PROMOTED_VAR_P (target))
    /* If this is a scalar in a register that is stored in a wider mode
       than the declared mode, compute the result into its declared mode
       and then convert to the wider mode.  Our value is the computed
       expression.  */
    {
      rtx inner_target = 0;

      /* We can do the conversion inside EXP, which will often result
	 in some optimizations.  Do the conversion in two steps: first
	 change the signedness, if needed, then the extend.  But don't
	 do this if the type of EXP is a subtype of something else
	 since then the conversion might involve more than just
	 converting modes.  */
      if (INTEGRAL_TYPE_P (TREE_TYPE (exp))
	  && TREE_TYPE (TREE_TYPE (exp)) == 0
	  && GET_MODE_PRECISION (GET_MODE (target))
	     == TYPE_PRECISION (TREE_TYPE (exp)))
	{
	  if (!SUBREG_CHECK_PROMOTED_SIGN (target,
					  TYPE_UNSIGNED (TREE_TYPE (exp))))
	    {
	      /* Some types, e.g. Fortran's logical*4, won't have a signed
		 version, so use the mode instead.  */
	      tree ntype
		= (signed_or_unsigned_type_for
		   (SUBREG_PROMOTED_SIGN (target), TREE_TYPE (exp)));
	      if (ntype == NULL)
		ntype = lang_hooks.types.type_for_mode
		  (TYPE_MODE (TREE_TYPE (exp)),
		   SUBREG_PROMOTED_SIGN (target));

	      exp = fold_convert_loc (loc, ntype, exp);
	    }

	  exp = fold_convert_loc (loc, lang_hooks.types.type_for_mode
				  (GET_MODE (SUBREG_REG (target)),
				   SUBREG_PROMOTED_SIGN (target)),
				  exp);

	  inner_target = SUBREG_REG (target);
	}

      temp = expand_expr (exp, inner_target, VOIDmode,
			  call_param_p ? EXPAND_STACK_PARM : EXPAND_NORMAL);

      /* If TEMP is a VOIDmode constant, use convert_modes to make
	 sure that we properly convert it.  */
      if (CONSTANT_P (temp) && GET_MODE (temp) == VOIDmode)
	{
	  temp = convert_modes (GET_MODE (target), TYPE_MODE (TREE_TYPE (exp)),
				temp, SUBREG_PROMOTED_SIGN (target));
	  temp = convert_modes (GET_MODE (SUBREG_REG (target)),
			        GET_MODE (target), temp,
				SUBREG_PROMOTED_SIGN (target));
	}

      convert_move (SUBREG_REG (target), temp,
		    SUBREG_PROMOTED_SIGN (target));

      return NULL_RTX;
    }
  else if ((TREE_CODE (exp) == STRING_CST
	    || (TREE_CODE (exp) == MEM_REF
		&& TREE_CODE (TREE_OPERAND (exp, 0)) == ADDR_EXPR
		&& TREE_CODE (TREE_OPERAND (TREE_OPERAND (exp, 0), 0))
		   == STRING_CST
		&& integer_zerop (TREE_OPERAND (exp, 1))))
	   && !nontemporal && !call_param_p
	   && MEM_P (target))
    {
      /* Optimize initialization of an array with a STRING_CST.  */
      HOST_WIDE_INT exp_len, str_copy_len;
      rtx dest_mem;
      tree str = TREE_CODE (exp) == STRING_CST
		 ? exp : TREE_OPERAND (TREE_OPERAND (exp, 0), 0);

      exp_len = int_expr_size (exp);
      if (exp_len <= 0)
	goto normal_expr;

      if (TREE_STRING_LENGTH (str) <= 0)
	goto normal_expr;

      str_copy_len = strlen (TREE_STRING_POINTER (str));
      if (str_copy_len < TREE_STRING_LENGTH (str) - 1)
	goto normal_expr;

      str_copy_len = TREE_STRING_LENGTH (str);
      if ((STORE_MAX_PIECES & (STORE_MAX_PIECES - 1)) == 0
	  && TREE_STRING_POINTER (str)[TREE_STRING_LENGTH (str) - 1] == '\0')
	{
	  str_copy_len += STORE_MAX_PIECES - 1;
	  str_copy_len &= ~(STORE_MAX_PIECES - 1);
	}
      str_copy_len = MIN (str_copy_len, exp_len);
      if (!can_store_by_pieces (str_copy_len, builtin_strncpy_read_str,
				CONST_CAST (char *, TREE_STRING_POINTER (str)),
				MEM_ALIGN (target), false))
	goto normal_expr;

      dest_mem = target;

      dest_mem = store_by_pieces (dest_mem,
				  str_copy_len, builtin_strncpy_read_str,
				  CONST_CAST (char *,
					      TREE_STRING_POINTER (str)),
				  MEM_ALIGN (target), false,
				  exp_len > str_copy_len ? 1 : 0);
      if (exp_len > str_copy_len)
	clear_storage (adjust_address (dest_mem, BLKmode, 0),
		       GEN_INT (exp_len - str_copy_len),
		       BLOCK_OP_NORMAL);
      return NULL_RTX;
    }
  else
    {
      rtx tmp_target;

  normal_expr:
      /* If we want to use a nontemporal store, force the value to
	 register first.  */
      tmp_target = nontemporal ? NULL_RTX : target;
      temp = expand_expr_real (exp, tmp_target, GET_MODE (target),
			       (call_param_p
				? EXPAND_STACK_PARM : EXPAND_NORMAL),
			       &alt_rtl, false);
    }

  /* If TEMP is a VOIDmode constant and the mode of the type of EXP is not
     the same as that of TARGET, adjust the constant.  This is needed, for
     example, in case it is a CONST_DOUBLE or CONST_WIDE_INT and we want 
     only a word-sized value.  */
  if (CONSTANT_P (temp) && GET_MODE (temp) == VOIDmode
      && TREE_CODE (exp) != ERROR_MARK
      && GET_MODE (target) != TYPE_MODE (TREE_TYPE (exp)))
    temp = convert_modes (GET_MODE (target), TYPE_MODE (TREE_TYPE (exp)),
			  temp, TYPE_UNSIGNED (TREE_TYPE (exp)));

  /* If value was not generated in the target, store it there.
     Convert the value to TARGET's type first if necessary and emit the
     pending incrementations that have been queued when expanding EXP.
     Note that we cannot emit the whole queue blindly because this will
     effectively disable the POST_INC optimization later.

     If TEMP and TARGET compare equal according to rtx_equal_p, but
     one or both of them are volatile memory refs, we have to distinguish
     two cases:
     - expand_expr has used TARGET.  In this case, we must not generate
       another copy.  This can be detected by TARGET being equal according
       to == .
     - expand_expr has not used TARGET - that means that the source just
       happens to have the same RTX form.  Since temp will have been created
       by expand_expr, it will compare unequal according to == .
       We must generate a copy in this case, to reach the correct number
       of volatile memory references.  */

  if ((! rtx_equal_p (temp, target)
       || (temp != target && (side_effects_p (temp)
			      || side_effects_p (target))))
      && TREE_CODE (exp) != ERROR_MARK
      /* If store_expr stores a DECL whose DECL_RTL(exp) == TARGET,
	 but TARGET is not valid memory reference, TEMP will differ
	 from TARGET although it is really the same location.  */
      && !(alt_rtl
	   && rtx_equal_p (alt_rtl, target)
	   && !side_effects_p (alt_rtl)
	   && !side_effects_p (target))
      /* If there's nothing to copy, don't bother.  Don't call
	 expr_size unless necessary, because some front-ends (C++)
	 expr_size-hook must not be given objects that are not
	 supposed to be bit-copied or bit-initialized.  */
      && expr_size (exp) != const0_rtx)
    {
      if (GET_MODE (temp) != GET_MODE (target) && GET_MODE (temp) != VOIDmode)
	{
	  if (GET_MODE (target) == BLKmode)
	    {
	      /* Handle calls that return BLKmode values in registers.  */
	      if (REG_P (temp) && TREE_CODE (exp) == CALL_EXPR)
		copy_blkmode_from_reg (target, temp, TREE_TYPE (exp));
	      else
		store_bit_field (target,
				 INTVAL (expr_size (exp)) * BITS_PER_UNIT,
				 0, 0, 0, GET_MODE (temp), temp);
	    }
	  else
	    convert_move (target, temp, TYPE_UNSIGNED (TREE_TYPE (exp)));
	}

      else if (GET_MODE (temp) == BLKmode && TREE_CODE (exp) == STRING_CST)
	{
	  /* Handle copying a string constant into an array.  The string
	     constant may be shorter than the array.  So copy just the string's
	     actual length, and clear the rest.  First get the size of the data
	     type of the string, which is actually the size of the target.  */
	  rtx size = expr_size (exp);

	  if (CONST_INT_P (size)
	      && INTVAL (size) < TREE_STRING_LENGTH (exp))
	    emit_block_move (target, temp, size,
			     (call_param_p
			      ? BLOCK_OP_CALL_PARM : BLOCK_OP_NORMAL));
	  else
	    {
	      enum machine_mode pointer_mode
		= targetm.addr_space.pointer_mode (MEM_ADDR_SPACE (target));
	      enum machine_mode address_mode = get_address_mode (target);

	      /* Compute the size of the data to copy from the string.  */
	      tree copy_size
		= size_binop_loc (loc, MIN_EXPR,
				  make_tree (sizetype, size),
				  size_int (TREE_STRING_LENGTH (exp)));
	      rtx copy_size_rtx
		= expand_expr (copy_size, NULL_RTX, VOIDmode,
			       (call_param_p
				? EXPAND_STACK_PARM : EXPAND_NORMAL));
	      rtx label = 0;

	      /* Copy that much.  */
	      copy_size_rtx = convert_to_mode (pointer_mode, copy_size_rtx,
					       TYPE_UNSIGNED (sizetype));
	      emit_block_move (target, temp, copy_size_rtx,
			       (call_param_p
				? BLOCK_OP_CALL_PARM : BLOCK_OP_NORMAL));

	      /* Figure out how much is left in TARGET that we have to clear.
		 Do all calculations in pointer_mode.  */
	      if (CONST_INT_P (copy_size_rtx))
		{
		  size = plus_constant (address_mode, size,
					-INTVAL (copy_size_rtx));
		  target = adjust_address (target, BLKmode,
					   INTVAL (copy_size_rtx));
		}
	      else
		{
		  size = expand_binop (TYPE_MODE (sizetype), sub_optab, size,
				       copy_size_rtx, NULL_RTX, 0,
				       OPTAB_LIB_WIDEN);

		  if (GET_MODE (copy_size_rtx) != address_mode)
		    copy_size_rtx = convert_to_mode (address_mode,
						     copy_size_rtx,
						     TYPE_UNSIGNED (sizetype));

		  target = offset_address (target, copy_size_rtx,
					   highest_pow2_factor (copy_size));
		  label = gen_label_rtx ();
		  emit_cmp_and_jump_insns (size, const0_rtx, LT, NULL_RTX,
					   GET_MODE (size), 0, label);
		}

	      if (size != const0_rtx)
		clear_storage (target, size, BLOCK_OP_NORMAL);

	      if (label)
		emit_label (label);
	    }
	}
      /* Handle calls that return values in multiple non-contiguous locations.
	 The Irix 6 ABI has examples of this.  */
      else if (GET_CODE (target) == PARALLEL)
	{
	  if (GET_CODE (temp) == PARALLEL)
	    emit_group_move (target, temp);
	  else
	    emit_group_load (target, temp, TREE_TYPE (exp),
			     int_size_in_bytes (TREE_TYPE (exp)));
	}
      else if (GET_CODE (temp) == PARALLEL)
	emit_group_store (target, temp, TREE_TYPE (exp),
			  int_size_in_bytes (TREE_TYPE (exp)));
      else if (GET_MODE (temp) == BLKmode)
	emit_block_move (target, temp, expr_size (exp),
			 (call_param_p
			  ? BLOCK_OP_CALL_PARM : BLOCK_OP_NORMAL));
      /* If we emit a nontemporal store, there is nothing else to do.  */
      else if (nontemporal && emit_storent_insn (target, temp))
	;
      else
	{
	  temp = force_operand (temp, target);
	  if (temp != target)
	    emit_move_insn (target, temp);
	}
    }

  return NULL_RTX;
}

/* Return true if field F of structure TYPE is a flexible array.  */

static bool
flexible_array_member_p (const_tree f, const_tree type)
{
  const_tree tf;

  tf = TREE_TYPE (f);
  return (DECL_CHAIN (f) == NULL
	  && TREE_CODE (tf) == ARRAY_TYPE
	  && TYPE_DOMAIN (tf)
	  && TYPE_MIN_VALUE (TYPE_DOMAIN (tf))
	  && integer_zerop (TYPE_MIN_VALUE (TYPE_DOMAIN (tf)))
	  && !TYPE_MAX_VALUE (TYPE_DOMAIN (tf))
	  && int_size_in_bytes (type) >= 0);
}

/* If FOR_CTOR_P, return the number of top-level elements that a constructor
   must have in order for it to completely initialize a value of type TYPE.
   Return -1 if the number isn't known.

   If !FOR_CTOR_P, return an estimate of the number of scalars in TYPE.  */

static HOST_WIDE_INT
count_type_elements (const_tree type, bool for_ctor_p)
{
  switch (TREE_CODE (type))
    {
    case ARRAY_TYPE:
      {
	tree nelts;

	nelts = array_type_nelts (type);
	if (nelts && tree_fits_uhwi_p (nelts))
	  {
	    unsigned HOST_WIDE_INT n;

	    n = tree_to_uhwi (nelts) + 1;
	    if (n == 0 || for_ctor_p)
	      return n;
	    else
	      return n * count_type_elements (TREE_TYPE (type), false);
	  }
	return for_ctor_p ? -1 : 1;
      }

    case RECORD_TYPE:
      {
	unsigned HOST_WIDE_INT n;
	tree f;

	n = 0;
	for (f = TYPE_FIELDS (type); f ; f = DECL_CHAIN (f))
	  if (TREE_CODE (f) == FIELD_DECL)
	    {
	      if (!for_ctor_p)
		n += count_type_elements (TREE_TYPE (f), false);
	      else if (!flexible_array_member_p (f, type))
		/* Don't count flexible arrays, which are not supposed
		   to be initialized.  */
		n += 1;
	    }

	return n;
      }

    case UNION_TYPE:
    case QUAL_UNION_TYPE:
      {
	tree f;
	HOST_WIDE_INT n, m;

	gcc_assert (!for_ctor_p);
	/* Estimate the number of scalars in each field and pick the
	   maximum.  Other estimates would do instead; the idea is simply
	   to make sure that the estimate is not sensitive to the ordering
	   of the fields.  */
	n = 1;
	for (f = TYPE_FIELDS (type); f ; f = DECL_CHAIN (f))
	  if (TREE_CODE (f) == FIELD_DECL)
	    {
	      m = count_type_elements (TREE_TYPE (f), false);
	      /* If the field doesn't span the whole union, add an extra
		 scalar for the rest.  */
	      if (simple_cst_equal (TYPE_SIZE (TREE_TYPE (f)),
				    TYPE_SIZE (type)) != 1)
		m++;
	      if (n < m)
		n = m;
	    }
	return n;
      }

    case COMPLEX_TYPE:
      return 2;

    case VECTOR_TYPE:
      return TYPE_VECTOR_SUBPARTS (type);

    case INTEGER_TYPE:
    case REAL_TYPE:
    case FIXED_POINT_TYPE:
    case ENUMERAL_TYPE:
    case BOOLEAN_TYPE:
    case POINTER_TYPE:
    case OFFSET_TYPE:
    case REFERENCE_TYPE:
    case NULLPTR_TYPE:
      return 1;

    case ERROR_MARK:
      return 0;

    case VOID_TYPE:
    case METHOD_TYPE:
    case FUNCTION_TYPE:
    case LANG_TYPE:
    default:
      gcc_unreachable ();
    }
}

/* Helper for categorize_ctor_elements.  Identical interface.  */

static bool
categorize_ctor_elements_1 (const_tree ctor, HOST_WIDE_INT *p_nz_elts,
			    HOST_WIDE_INT *p_init_elts, bool *p_complete)
{
  unsigned HOST_WIDE_INT idx;
  HOST_WIDE_INT nz_elts, init_elts, num_fields;
  tree value, purpose, elt_type;

  /* Whether CTOR is a valid constant initializer, in accordance with what
     initializer_constant_valid_p does.  If inferred from the constructor
     elements, true until proven otherwise.  */
  bool const_from_elts_p = constructor_static_from_elts_p (ctor);
  bool const_p = const_from_elts_p ? true : TREE_STATIC (ctor);

  nz_elts = 0;
  init_elts = 0;
  num_fields = 0;
  elt_type = NULL_TREE;

  FOR_EACH_CONSTRUCTOR_ELT (CONSTRUCTOR_ELTS (ctor), idx, purpose, value)
    {
      HOST_WIDE_INT mult = 1;

      if (purpose && TREE_CODE (purpose) == RANGE_EXPR)
	{
	  tree lo_index = TREE_OPERAND (purpose, 0);
	  tree hi_index = TREE_OPERAND (purpose, 1);

	  if (tree_fits_uhwi_p (lo_index) && tree_fits_uhwi_p (hi_index))
	    mult = (tree_to_uhwi (hi_index)
		    - tree_to_uhwi (lo_index) + 1);
	}
      num_fields += mult;
      elt_type = TREE_TYPE (value);

      switch (TREE_CODE (value))
	{
	case CONSTRUCTOR:
	  {
	    HOST_WIDE_INT nz = 0, ic = 0;

	    bool const_elt_p = categorize_ctor_elements_1 (value, &nz, &ic,
							   p_complete);

	    nz_elts += mult * nz;
 	    init_elts += mult * ic;

	    if (const_from_elts_p && const_p)
	      const_p = const_elt_p;
	  }
	  break;

	case INTEGER_CST:
	case REAL_CST:
	case FIXED_CST:
	  if (!initializer_zerop (value))
	    nz_elts += mult;
	  init_elts += mult;
	  break;

	case STRING_CST:
	  nz_elts += mult * TREE_STRING_LENGTH (value);
	  init_elts += mult * TREE_STRING_LENGTH (value);
	  break;

	case COMPLEX_CST:
	  if (!initializer_zerop (TREE_REALPART (value)))
	    nz_elts += mult;
	  if (!initializer_zerop (TREE_IMAGPART (value)))
	    nz_elts += mult;
	  init_elts += mult;
	  break;

	case VECTOR_CST:
	  {
	    unsigned i;
	    for (i = 0; i < VECTOR_CST_NELTS (value); ++i)
	      {
		tree v = VECTOR_CST_ELT (value, i);
		if (!initializer_zerop (v))
		  nz_elts += mult;
		init_elts += mult;
	      }
	  }
	  break;

	default:
	  {
	    HOST_WIDE_INT tc = count_type_elements (elt_type, false);
	    nz_elts += mult * tc;
	    init_elts += mult * tc;

	    if (const_from_elts_p && const_p)
	      const_p = initializer_constant_valid_p (value, elt_type)
			!= NULL_TREE;
	  }
	  break;
	}
    }

  if (*p_complete && !complete_ctor_at_level_p (TREE_TYPE (ctor),
						num_fields, elt_type))
    *p_complete = false;

  *p_nz_elts += nz_elts;
  *p_init_elts += init_elts;

  return const_p;
}

/* Examine CTOR to discover:
   * how many scalar fields are set to nonzero values,
     and place it in *P_NZ_ELTS;
   * how many scalar fields in total are in CTOR,
     and place it in *P_ELT_COUNT.
   * whether the constructor is complete -- in the sense that every
     meaningful byte is explicitly given a value --
     and place it in *P_COMPLETE.

   Return whether or not CTOR is a valid static constant initializer, the same
   as "initializer_constant_valid_p (CTOR, TREE_TYPE (CTOR)) != 0".  */

bool
categorize_ctor_elements (const_tree ctor, HOST_WIDE_INT *p_nz_elts,
			  HOST_WIDE_INT *p_init_elts, bool *p_complete)
{
  *p_nz_elts = 0;
  *p_init_elts = 0;
  *p_complete = true;

  return categorize_ctor_elements_1 (ctor, p_nz_elts, p_init_elts, p_complete);
}

/* TYPE is initialized by a constructor with NUM_ELTS elements, the last
   of which had type LAST_TYPE.  Each element was itself a complete
   initializer, in the sense that every meaningful byte was explicitly
   given a value.  Return true if the same is true for the constructor
   as a whole.  */

bool
complete_ctor_at_level_p (const_tree type, HOST_WIDE_INT num_elts,
			  const_tree last_type)
{
  if (TREE_CODE (type) == UNION_TYPE
      || TREE_CODE (type) == QUAL_UNION_TYPE)
    {
      if (num_elts == 0)
	return false;

      gcc_assert (num_elts == 1 && last_type);

      /* ??? We could look at each element of the union, and find the
	 largest element.  Which would avoid comparing the size of the
	 initialized element against any tail padding in the union.
	 Doesn't seem worth the effort...  */
      return simple_cst_equal (TYPE_SIZE (type), TYPE_SIZE (last_type)) == 1;
    }

  return count_type_elements (type, true) == num_elts;
}

/* Return 1 if EXP contains mostly (3/4)  zeros.  */

static int
mostly_zeros_p (const_tree exp)
{
  if (TREE_CODE (exp) == CONSTRUCTOR)
    {
      HOST_WIDE_INT nz_elts, init_elts;
      bool complete_p;

      categorize_ctor_elements (exp, &nz_elts, &init_elts, &complete_p);
      return !complete_p || nz_elts < init_elts / 4;
    }

  return initializer_zerop (exp);
}

/* Return 1 if EXP contains all zeros.  */

static int
all_zeros_p (const_tree exp)
{
  if (TREE_CODE (exp) == CONSTRUCTOR)
    {
      HOST_WIDE_INT nz_elts, init_elts;
      bool complete_p;

      categorize_ctor_elements (exp, &nz_elts, &init_elts, &complete_p);
      return nz_elts == 0;
    }

  return initializer_zerop (exp);
}

/* Helper function for store_constructor.
   TARGET, BITSIZE, BITPOS, MODE, EXP are as for store_field.
   CLEARED is as for store_constructor.
   ALIAS_SET is the alias set to use for any stores.

   This provides a recursive shortcut back to store_constructor when it isn't
   necessary to go through store_field.  This is so that we can pass through
   the cleared field to let store_constructor know that we may not have to
   clear a substructure if the outer structure has already been cleared.  */

static void
store_constructor_field (rtx target, unsigned HOST_WIDE_INT bitsize,
			 HOST_WIDE_INT bitpos, enum machine_mode mode,
			 tree exp, int cleared, alias_set_type alias_set)
{
  if (TREE_CODE (exp) == CONSTRUCTOR
      /* We can only call store_constructor recursively if the size and
	 bit position are on a byte boundary.  */
      && bitpos % BITS_PER_UNIT == 0
      && (bitsize > 0 && bitsize % BITS_PER_UNIT == 0)
      /* If we have a nonzero bitpos for a register target, then we just
	 let store_field do the bitfield handling.  This is unlikely to
	 generate unnecessary clear instructions anyways.  */
      && (bitpos == 0 || MEM_P (target)))
    {
      if (MEM_P (target))
	target
	  = adjust_address (target,
			    GET_MODE (target) == BLKmode
			    || 0 != (bitpos
				     % GET_MODE_ALIGNMENT (GET_MODE (target)))
			    ? BLKmode : VOIDmode, bitpos / BITS_PER_UNIT);


      /* Update the alias set, if required.  */
      if (MEM_P (target) && ! MEM_KEEP_ALIAS_SET_P (target)
	  && MEM_ALIAS_SET (target) != 0)
	{
	  target = copy_rtx (target);
	  set_mem_alias_set (target, alias_set);
	}

      store_constructor (exp, target, cleared, bitsize / BITS_PER_UNIT);
    }
  else
    store_field (target, bitsize, bitpos, 0, 0, mode, exp, alias_set, false);
}


/* Returns the number of FIELD_DECLs in TYPE.  */

static int
fields_length (const_tree type)
{
  tree t = TYPE_FIELDS (type);
  int count = 0;

  for (; t; t = DECL_CHAIN (t))
    if (TREE_CODE (t) == FIELD_DECL)
      ++count;

  return count;
}


/* Store the value of constructor EXP into the rtx TARGET.
   TARGET is either a REG or a MEM; we know it cannot conflict, since
   safe_from_p has been called.
   CLEARED is true if TARGET is known to have been zero'd.
   SIZE is the number of bytes of TARGET we are allowed to modify: this
   may not be the same as the size of EXP if we are assigning to a field
   which has been packed to exclude padding bits.  */

static void
store_constructor (tree exp, rtx target, int cleared, HOST_WIDE_INT size)
{
  tree type = TREE_TYPE (exp);
#ifdef WORD_REGISTER_OPERATIONS
  HOST_WIDE_INT exp_size = int_size_in_bytes (type);
#endif

  switch (TREE_CODE (type))
    {
    case RECORD_TYPE:
    case UNION_TYPE:
    case QUAL_UNION_TYPE:
      {
	unsigned HOST_WIDE_INT idx;
	tree field, value;

	/* If size is zero or the target is already cleared, do nothing.  */
	if (size == 0 || cleared)
	  cleared = 1;
	/* We either clear the aggregate or indicate the value is dead.  */
	else if ((TREE_CODE (type) == UNION_TYPE
		  || TREE_CODE (type) == QUAL_UNION_TYPE)
		 && ! CONSTRUCTOR_ELTS (exp))
	  /* If the constructor is empty, clear the union.  */
	  {
	    clear_storage (target, expr_size (exp), BLOCK_OP_NORMAL);
	    cleared = 1;
	  }

	/* If we are building a static constructor into a register,
	   set the initial value as zero so we can fold the value into
	   a constant.  But if more than one register is involved,
	   this probably loses.  */
	else if (REG_P (target) && TREE_STATIC (exp)
		 && GET_MODE_SIZE (GET_MODE (target)) <= UNITS_PER_WORD)
	  {
	    emit_move_insn (target, CONST0_RTX (GET_MODE (target)));
	    cleared = 1;
	  }

        /* If the constructor has fewer fields than the structure or
	   if we are initializing the structure to mostly zeros, clear
	   the whole structure first.  Don't do this if TARGET is a
	   register whose mode size isn't equal to SIZE since
	   clear_storage can't handle this case.  */
	else if (size > 0
		 && (((int)vec_safe_length (CONSTRUCTOR_ELTS (exp))
		      != fields_length (type))
		     || mostly_zeros_p (exp))
		 && (!REG_P (target)
		     || ((HOST_WIDE_INT) GET_MODE_SIZE (GET_MODE (target))
			 == size)))
	  {
	    clear_storage (target, GEN_INT (size), BLOCK_OP_NORMAL);
	    cleared = 1;
	  }

	if (REG_P (target) && !cleared)
	  emit_clobber (target);

	/* Store each element of the constructor into the
	   corresponding field of TARGET.  */
	FOR_EACH_CONSTRUCTOR_ELT (CONSTRUCTOR_ELTS (exp), idx, field, value)
	  {
	    enum machine_mode mode;
	    HOST_WIDE_INT bitsize;
	    HOST_WIDE_INT bitpos = 0;
	    tree offset;
	    rtx to_rtx = target;

	    /* Just ignore missing fields.  We cleared the whole
	       structure, above, if any fields are missing.  */
	    if (field == 0)
	      continue;

	    if (cleared && initializer_zerop (value))
	      continue;

	    if (tree_fits_uhwi_p (DECL_SIZE (field)))
	      bitsize = tree_to_uhwi (DECL_SIZE (field));
	    else
	      bitsize = -1;

	    mode = DECL_MODE (field);
	    if (DECL_BIT_FIELD (field))
	      mode = VOIDmode;

	    offset = DECL_FIELD_OFFSET (field);
	    if (tree_fits_shwi_p (offset)
		&& tree_fits_shwi_p (bit_position (field)))
	      {
		bitpos = int_bit_position (field);
		offset = 0;
	      }
	    else
	      bitpos = tree_to_shwi (DECL_FIELD_BIT_OFFSET (field));

	    if (offset)
	      {
	        enum machine_mode address_mode;
		rtx offset_rtx;

		offset
		  = SUBSTITUTE_PLACEHOLDER_IN_EXPR (offset,
						    make_tree (TREE_TYPE (exp),
							       target));

		offset_rtx = expand_normal (offset);
		gcc_assert (MEM_P (to_rtx));

		address_mode = get_address_mode (to_rtx);
		if (GET_MODE (offset_rtx) != address_mode)
		  offset_rtx = convert_to_mode (address_mode, offset_rtx, 0);

		to_rtx = offset_address (to_rtx, offset_rtx,
					 highest_pow2_factor (offset));
	      }

#ifdef WORD_REGISTER_OPERATIONS
	    /* If this initializes a field that is smaller than a
	       word, at the start of a word, try to widen it to a full
	       word.  This special case allows us to output C++ member
	       function initializations in a form that the optimizers
	       can understand.  */
	    if (REG_P (target)
		&& bitsize < BITS_PER_WORD
		&& bitpos % BITS_PER_WORD == 0
		&& GET_MODE_CLASS (mode) == MODE_INT
		&& TREE_CODE (value) == INTEGER_CST
		&& exp_size >= 0
		&& bitpos + BITS_PER_WORD <= exp_size * BITS_PER_UNIT)
	      {
		tree type = TREE_TYPE (value);

		if (TYPE_PRECISION (type) < BITS_PER_WORD)
		  {
		    type = lang_hooks.types.type_for_mode
		      (word_mode, TYPE_UNSIGNED (type));
		    value = fold_convert (type, value);
		  }

		if (BYTES_BIG_ENDIAN)
		  value
		   = fold_build2 (LSHIFT_EXPR, type, value,
				   build_int_cst (type,
						  BITS_PER_WORD - bitsize));
		bitsize = BITS_PER_WORD;
		mode = word_mode;
	      }
#endif

	    if (MEM_P (to_rtx) && !MEM_KEEP_ALIAS_SET_P (to_rtx)
		&& DECL_NONADDRESSABLE_P (field))
	      {
		to_rtx = copy_rtx (to_rtx);
		MEM_KEEP_ALIAS_SET_P (to_rtx) = 1;
	      }

	    store_constructor_field (to_rtx, bitsize, bitpos, mode,
				     value, cleared,
				     get_alias_set (TREE_TYPE (field)));
	  }
	break;
      }
    case ARRAY_TYPE:
      {
	tree value, index;
	unsigned HOST_WIDE_INT i;
	int need_to_clear;
	tree domain;
	tree elttype = TREE_TYPE (type);
	int const_bounds_p;
	HOST_WIDE_INT minelt = 0;
	HOST_WIDE_INT maxelt = 0;

	domain = TYPE_DOMAIN (type);
	const_bounds_p = (TYPE_MIN_VALUE (domain)
			  && TYPE_MAX_VALUE (domain)
			  && tree_fits_shwi_p (TYPE_MIN_VALUE (domain))
			  && tree_fits_shwi_p (TYPE_MAX_VALUE (domain)));

	/* If we have constant bounds for the range of the type, get them.  */
	if (const_bounds_p)
	  {
	    minelt = tree_to_shwi (TYPE_MIN_VALUE (domain));
	    maxelt = tree_to_shwi (TYPE_MAX_VALUE (domain));
	  }

	/* If the constructor has fewer elements than the array, clear
           the whole array first.  Similarly if this is static
           constructor of a non-BLKmode object.  */
	if (cleared)
	  need_to_clear = 0;
	else if (REG_P (target) && TREE_STATIC (exp))
	  need_to_clear = 1;
	else
	  {
	    unsigned HOST_WIDE_INT idx;
	    tree index, value;
	    HOST_WIDE_INT count = 0, zero_count = 0;
	    need_to_clear = ! const_bounds_p;

	    /* This loop is a more accurate version of the loop in
	       mostly_zeros_p (it handles RANGE_EXPR in an index).  It
	       is also needed to check for missing elements.  */
	    FOR_EACH_CONSTRUCTOR_ELT (CONSTRUCTOR_ELTS (exp), idx, index, value)
	      {
		HOST_WIDE_INT this_node_count;

		if (need_to_clear)
		  break;

		if (index != NULL_TREE && TREE_CODE (index) == RANGE_EXPR)
		  {
		    tree lo_index = TREE_OPERAND (index, 0);
		    tree hi_index = TREE_OPERAND (index, 1);

		    if (! tree_fits_uhwi_p (lo_index)
			|| ! tree_fits_uhwi_p (hi_index))
		      {
			need_to_clear = 1;
			break;
		      }

		    this_node_count = (tree_to_uhwi (hi_index)
				       - tree_to_uhwi (lo_index) + 1);
		  }
		else
		  this_node_count = 1;

		count += this_node_count;
		if (mostly_zeros_p (value))
		  zero_count += this_node_count;
	      }

	    /* Clear the entire array first if there are any missing
	       elements, or if the incidence of zero elements is >=
	       75%.  */
	    if (! need_to_clear
		&& (count < maxelt - minelt + 1
		    || 4 * zero_count >= 3 * count))
	      need_to_clear = 1;
	  }

	if (need_to_clear && size > 0)
	  {
	    if (REG_P (target))
	      emit_move_insn (target,  CONST0_RTX (GET_MODE (target)));
	    else
	      clear_storage (target, GEN_INT (size), BLOCK_OP_NORMAL);
	    cleared = 1;
	  }

	if (!cleared && REG_P (target))
	  /* Inform later passes that the old value is dead.  */
	  emit_clobber (target);

	/* Store each element of the constructor into the
	   corresponding element of TARGET, determined by counting the
	   elements.  */
	FOR_EACH_CONSTRUCTOR_ELT (CONSTRUCTOR_ELTS (exp), i, index, value)
	  {
	    enum machine_mode mode;
	    HOST_WIDE_INT bitsize;
	    HOST_WIDE_INT bitpos;
	    rtx xtarget = target;

	    if (cleared && initializer_zerop (value))
	      continue;

	    mode = TYPE_MODE (elttype);
	    if (mode == BLKmode)
	      bitsize = (tree_fits_uhwi_p (TYPE_SIZE (elttype))
			 ? tree_to_uhwi (TYPE_SIZE (elttype))
			 : -1);
	    else
	      bitsize = GET_MODE_BITSIZE (mode);

	    if (index != NULL_TREE && TREE_CODE (index) == RANGE_EXPR)
	      {
		tree lo_index = TREE_OPERAND (index, 0);
		tree hi_index = TREE_OPERAND (index, 1);
		rtx index_r, pos_rtx;
		HOST_WIDE_INT lo, hi, count;
		tree position;

		/* If the range is constant and "small", unroll the loop.  */
		if (const_bounds_p
		    && tree_fits_shwi_p (lo_index)
		    && tree_fits_shwi_p (hi_index)
		    && (lo = tree_to_shwi (lo_index),
			hi = tree_to_shwi (hi_index),
			count = hi - lo + 1,
			(!MEM_P (target)
			 || count <= 2
			 || (tree_fits_uhwi_p (TYPE_SIZE (elttype))
			     && (tree_to_uhwi (TYPE_SIZE (elttype)) * count
				 <= 40 * 8)))))
		  {
		    lo -= minelt;  hi -= minelt;
		    for (; lo <= hi; lo++)
		      {
			bitpos = lo * tree_to_shwi (TYPE_SIZE (elttype));

			if (MEM_P (target)
			    && !MEM_KEEP_ALIAS_SET_P (target)
			    && TREE_CODE (type) == ARRAY_TYPE
			    && TYPE_NONALIASED_COMPONENT (type))
			  {
			    target = copy_rtx (target);
			    MEM_KEEP_ALIAS_SET_P (target) = 1;
			  }

			store_constructor_field
			  (target, bitsize, bitpos, mode, value, cleared,
			   get_alias_set (elttype));
		      }
		  }
		else
		  {
		    rtx loop_start = gen_label_rtx ();
		    rtx loop_end = gen_label_rtx ();
		    tree exit_cond;

		    expand_normal (hi_index);

		    index = build_decl (EXPR_LOCATION (exp),
					VAR_DECL, NULL_TREE, domain);
		    index_r = gen_reg_rtx (promote_decl_mode (index, NULL));
		    SET_DECL_RTL (index, index_r);
		    store_expr (lo_index, index_r, 0, false);

		    /* Build the head of the loop.  */
		    do_pending_stack_adjust ();
		    emit_label (loop_start);

		    /* Assign value to element index.  */
		    position =
		      fold_convert (ssizetype,
				    fold_build2 (MINUS_EXPR,
						 TREE_TYPE (index),
						 index,
						 TYPE_MIN_VALUE (domain)));

		    position =
			size_binop (MULT_EXPR, position,
				    fold_convert (ssizetype,
						  TYPE_SIZE_UNIT (elttype)));

		    pos_rtx = expand_normal (position);
		    xtarget = offset_address (target, pos_rtx,
					      highest_pow2_factor (position));
		    xtarget = adjust_address (xtarget, mode, 0);
		    if (TREE_CODE (value) == CONSTRUCTOR)
		      store_constructor (value, xtarget, cleared,
					 bitsize / BITS_PER_UNIT);
		    else
		      store_expr (value, xtarget, 0, false);

		    /* Generate a conditional jump to exit the loop.  */
		    exit_cond = build2 (LT_EXPR, integer_type_node,
					index, hi_index);
		    jumpif (exit_cond, loop_end, -1);

		    /* Update the loop counter, and jump to the head of
		       the loop.  */
		    expand_assignment (index,
				       build2 (PLUS_EXPR, TREE_TYPE (index),
					       index, integer_one_node),
				       false);

		    emit_jump (loop_start);

		    /* Build the end of the loop.  */
		    emit_label (loop_end);
		  }
	      }
	    else if ((index != 0 && ! tree_fits_shwi_p (index))
		     || ! tree_fits_uhwi_p (TYPE_SIZE (elttype)))
	      {
		tree position;

		if (index == 0)
		  index = ssize_int (1);

		if (minelt)
		  index = fold_convert (ssizetype,
					fold_build2 (MINUS_EXPR,
						     TREE_TYPE (index),
						     index,
						     TYPE_MIN_VALUE (domain)));

		position =
		  size_binop (MULT_EXPR, index,
			      fold_convert (ssizetype,
					    TYPE_SIZE_UNIT (elttype)));
		xtarget = offset_address (target,
					  expand_normal (position),
					  highest_pow2_factor (position));
		xtarget = adjust_address (xtarget, mode, 0);
		store_expr (value, xtarget, 0, false);
	      }
	    else
	      {
		if (index != 0)
		  bitpos = ((tree_to_shwi (index) - minelt)
			    * tree_to_uhwi (TYPE_SIZE (elttype)));
		else
		  bitpos = (i * tree_to_uhwi (TYPE_SIZE (elttype)));

		if (MEM_P (target) && !MEM_KEEP_ALIAS_SET_P (target)
		    && TREE_CODE (type) == ARRAY_TYPE
		    && TYPE_NONALIASED_COMPONENT (type))
		  {
		    target = copy_rtx (target);
		    MEM_KEEP_ALIAS_SET_P (target) = 1;
		  }
		store_constructor_field (target, bitsize, bitpos, mode, value,
					 cleared, get_alias_set (elttype));
	      }
	  }
	break;
      }

    case VECTOR_TYPE:
      {
	unsigned HOST_WIDE_INT idx;
	constructor_elt *ce;
	int i;
	int need_to_clear;
	int icode = CODE_FOR_nothing;
	tree elttype = TREE_TYPE (type);
	int elt_size = tree_to_uhwi (TYPE_SIZE (elttype));
	enum machine_mode eltmode = TYPE_MODE (elttype);
	HOST_WIDE_INT bitsize;
	HOST_WIDE_INT bitpos;
	rtvec vector = NULL;
	unsigned n_elts;
	alias_set_type alias;

	gcc_assert (eltmode != BLKmode);

	n_elts = TYPE_VECTOR_SUBPARTS (type);
	if (REG_P (target) && VECTOR_MODE_P (GET_MODE (target)))
	  {
	    enum machine_mode mode = GET_MODE (target);

	    icode = (int) optab_handler (vec_init_optab, mode);
	    /* Don't use vec_init<mode> if some elements have VECTOR_TYPE.  */
	    if (icode != CODE_FOR_nothing)
	      {
		tree value;

		FOR_EACH_CONSTRUCTOR_VALUE (CONSTRUCTOR_ELTS (exp), idx, value)
		  if (TREE_CODE (TREE_TYPE (value)) == VECTOR_TYPE)
		    {
		      icode = CODE_FOR_nothing;
		      break;
		    }
	      }
	    if (icode != CODE_FOR_nothing)
	      {
		unsigned int i;

		vector = rtvec_alloc (n_elts);
		for (i = 0; i < n_elts; i++)
		  RTVEC_ELT (vector, i) = CONST0_RTX (GET_MODE_INNER (mode));
	      }
	  }

	/* If the constructor has fewer elements than the vector,
	   clear the whole array first.  Similarly if this is static
	   constructor of a non-BLKmode object.  */
	if (cleared)
	  need_to_clear = 0;
	else if (REG_P (target) && TREE_STATIC (exp))
	  need_to_clear = 1;
	else
	  {
	    unsigned HOST_WIDE_INT count = 0, zero_count = 0;
	    tree value;

	    FOR_EACH_CONSTRUCTOR_VALUE (CONSTRUCTOR_ELTS (exp), idx, value)
	      {
		int n_elts_here = tree_to_uhwi
		  (int_const_binop (TRUNC_DIV_EXPR,
				    TYPE_SIZE (TREE_TYPE (value)),
				    TYPE_SIZE (elttype)));

		count += n_elts_here;
		if (mostly_zeros_p (value))
		  zero_count += n_elts_here;
	      }

	    /* Clear the entire vector first if there are any missing elements,
	       or if the incidence of zero elements is >= 75%.  */
	    need_to_clear = (count < n_elts || 4 * zero_count >= 3 * count);
	  }

	if (need_to_clear && size > 0 && !vector)
	  {
	    if (REG_P (target))
	      emit_move_insn (target, CONST0_RTX (GET_MODE (target)));
	    else
	      clear_storage (target, GEN_INT (size), BLOCK_OP_NORMAL);
	    cleared = 1;
	  }

	/* Inform later passes that the old value is dead.  */
	if (!cleared && !vector && REG_P (target))
	  emit_move_insn (target, CONST0_RTX (GET_MODE (target)));

        if (MEM_P (target))
	  alias = MEM_ALIAS_SET (target);
	else
	  alias = get_alias_set (elttype);

        /* Store each element of the constructor into the corresponding
	   element of TARGET, determined by counting the elements.  */
	for (idx = 0, i = 0;
	     vec_safe_iterate (CONSTRUCTOR_ELTS (exp), idx, &ce);
	     idx++, i += bitsize / elt_size)
	  {
	    HOST_WIDE_INT eltpos;
	    tree value = ce->value;

	    bitsize = tree_to_uhwi (TYPE_SIZE (TREE_TYPE (value)));
	    if (cleared && initializer_zerop (value))
	      continue;

	    if (ce->index)
	      eltpos = tree_to_uhwi (ce->index);
	    else
	      eltpos = i;

	    if (vector)
	      {
		/* vec_init<mode> should not be used if there are VECTOR_TYPE
		   elements.  */
		gcc_assert (TREE_CODE (TREE_TYPE (value)) != VECTOR_TYPE);
		RTVEC_ELT (vector, eltpos)
		  = expand_normal (value);
	      }
	    else
	      {
		enum machine_mode value_mode =
		  TREE_CODE (TREE_TYPE (value)) == VECTOR_TYPE
		  ? TYPE_MODE (TREE_TYPE (value))
		  : eltmode;
		bitpos = eltpos * elt_size;
		store_constructor_field (target, bitsize, bitpos, value_mode,
					 value, cleared, alias);
	      }
	  }

	if (vector)
	  emit_insn (GEN_FCN (icode)
		     (target,
		      gen_rtx_PARALLEL (GET_MODE (target), vector)));
	break;
      }

    default:
      gcc_unreachable ();
    }
}

/* Store the value of EXP (an expression tree)
   into a subfield of TARGET which has mode MODE and occupies
   BITSIZE bits, starting BITPOS bits from the start of TARGET.
   If MODE is VOIDmode, it means that we are storing into a bit-field.

   BITREGION_START is bitpos of the first bitfield in this region.
   BITREGION_END is the bitpos of the ending bitfield in this region.
   These two fields are 0, if the C++ memory model does not apply,
   or we are not interested in keeping track of bitfield regions.

   Always return const0_rtx unless we have something particular to
   return.

   ALIAS_SET is the alias set for the destination.  This value will
   (in general) be different from that for TARGET, since TARGET is a
   reference to the containing structure.

   If NONTEMPORAL is true, try generating a nontemporal store.  */

static rtx
store_field (rtx target, HOST_WIDE_INT bitsize, HOST_WIDE_INT bitpos,
	     unsigned HOST_WIDE_INT bitregion_start,
	     unsigned HOST_WIDE_INT bitregion_end,
	     enum machine_mode mode, tree exp,
	     alias_set_type alias_set, bool nontemporal)
{
  if (TREE_CODE (exp) == ERROR_MARK)
    return const0_rtx;

  /* If we have nothing to store, do nothing unless the expression has
     side-effects.  */
  if (bitsize == 0)
    return expand_expr (exp, const0_rtx, VOIDmode, EXPAND_NORMAL);

  if (GET_CODE (target) == CONCAT)
    {
      /* We're storing into a struct containing a single __complex.  */

      gcc_assert (!bitpos);
      return store_expr (exp, target, 0, nontemporal);
    }

  /* If the structure is in a register or if the component
     is a bit field, we cannot use addressing to access it.
     Use bit-field techniques or SUBREG to store in it.  */

  if (mode == VOIDmode
      || (mode != BLKmode && ! direct_store[(int) mode]
	  && GET_MODE_CLASS (mode) != MODE_COMPLEX_INT
	  && GET_MODE_CLASS (mode) != MODE_COMPLEX_FLOAT)
      || REG_P (target)
      || GET_CODE (target) == SUBREG
      /* If the field isn't aligned enough to store as an ordinary memref,
	 store it as a bit field.  */
      || (mode != BLKmode
	  && ((((MEM_ALIGN (target) < GET_MODE_ALIGNMENT (mode))
		|| bitpos % GET_MODE_ALIGNMENT (mode))
	       && SLOW_UNALIGNED_ACCESS (mode, MEM_ALIGN (target)))
	      || (bitpos % BITS_PER_UNIT != 0)))
      || (bitsize >= 0 && mode != BLKmode
	  && GET_MODE_BITSIZE (mode) > bitsize)
      /* If the RHS and field are a constant size and the size of the
	 RHS isn't the same size as the bitfield, we must use bitfield
	 operations.  */
      || (bitsize >= 0
	  && TREE_CODE (TYPE_SIZE (TREE_TYPE (exp))) == INTEGER_CST
	  && compare_tree_int (TYPE_SIZE (TREE_TYPE (exp)), bitsize) != 0)
      /* If we are expanding a MEM_REF of a non-BLKmode non-addressable
         decl we must use bitfield operations.  */
      || (bitsize >= 0
	  && TREE_CODE (exp) == MEM_REF
	  && TREE_CODE (TREE_OPERAND (exp, 0)) == ADDR_EXPR
	  && DECL_P (TREE_OPERAND (TREE_OPERAND (exp, 0), 0))
	  && !TREE_ADDRESSABLE (TREE_OPERAND (TREE_OPERAND (exp, 0),0 ))
	  && DECL_MODE (TREE_OPERAND (TREE_OPERAND (exp, 0), 0)) != BLKmode))
    {
      rtx temp;
      gimple nop_def;

      /* If EXP is a NOP_EXPR of precision less than its mode, then that
	 implies a mask operation.  If the precision is the same size as
	 the field we're storing into, that mask is redundant.  This is
	 particularly common with bit field assignments generated by the
	 C front end.  */
      nop_def = get_def_for_expr (exp, NOP_EXPR);
      if (nop_def)
	{
	  tree type = TREE_TYPE (exp);
	  if (INTEGRAL_TYPE_P (type)
	      && TYPE_PRECISION (type) < GET_MODE_BITSIZE (TYPE_MODE (type))
	      && bitsize == TYPE_PRECISION (type))
	    {
	      tree op = gimple_assign_rhs1 (nop_def);
	      type = TREE_TYPE (op);
	      if (INTEGRAL_TYPE_P (type) && TYPE_PRECISION (type) >= bitsize)
		exp = op;
	    }
	}

      temp = expand_normal (exp);

      /* If BITSIZE is narrower than the size of the type of EXP
	 we will be narrowing TEMP.  Normally, what's wanted are the
	 low-order bits.  However, if EXP's type is a record and this is
	 big-endian machine, we want the upper BITSIZE bits.  */
      if (BYTES_BIG_ENDIAN && GET_MODE_CLASS (GET_MODE (temp)) == MODE_INT
	  && bitsize < (HOST_WIDE_INT) GET_MODE_BITSIZE (GET_MODE (temp))
	  && TREE_CODE (TREE_TYPE (exp)) == RECORD_TYPE)
	temp = expand_shift (RSHIFT_EXPR, GET_MODE (temp), temp,
			     GET_MODE_BITSIZE (GET_MODE (temp)) - bitsize,
			     NULL_RTX, 1);

      /* Unless MODE is VOIDmode or BLKmode, convert TEMP to MODE.  */
      if (mode != VOIDmode && mode != BLKmode
	  && mode != TYPE_MODE (TREE_TYPE (exp)))
	temp = convert_modes (mode, TYPE_MODE (TREE_TYPE (exp)), temp, 1);

      /* If the modes of TEMP and TARGET are both BLKmode, both
	 must be in memory and BITPOS must be aligned on a byte
	 boundary.  If so, we simply do a block copy.  Likewise
	 for a BLKmode-like TARGET.  */
      if (GET_MODE (temp) == BLKmode
	  && (GET_MODE (target) == BLKmode
	      || (MEM_P (target)
		  && GET_MODE_CLASS (GET_MODE (target)) == MODE_INT
		  && (bitpos % BITS_PER_UNIT) == 0
		  && (bitsize % BITS_PER_UNIT) == 0)))
	{
	  gcc_assert (MEM_P (target) && MEM_P (temp)
		      && (bitpos % BITS_PER_UNIT) == 0);

	  target = adjust_address (target, VOIDmode, bitpos / BITS_PER_UNIT);
	  emit_block_move (target, temp,
			   GEN_INT ((bitsize + BITS_PER_UNIT - 1)
				    / BITS_PER_UNIT),
			   BLOCK_OP_NORMAL);

	  return const0_rtx;
	}

      /* Handle calls that return values in multiple non-contiguous locations.
	 The Irix 6 ABI has examples of this.  */
      if (GET_CODE (temp) == PARALLEL)
	{
	  HOST_WIDE_INT size = int_size_in_bytes (TREE_TYPE (exp));
	  rtx temp_target;
	  if (mode == BLKmode || mode == VOIDmode)
	    mode = smallest_mode_for_size (size * BITS_PER_UNIT, MODE_INT);
	  temp_target = gen_reg_rtx (mode);
	  emit_group_store (temp_target, temp, TREE_TYPE (exp), size);
	  temp = temp_target;
	}
      else if (mode == BLKmode)
	{
	  /* Handle calls that return BLKmode values in registers.  */
	  if (REG_P (temp) && TREE_CODE (exp) == CALL_EXPR)
	    {
	      rtx temp_target = gen_reg_rtx (GET_MODE (temp));
	      copy_blkmode_from_reg (temp_target, temp, TREE_TYPE (exp));
	      temp = temp_target;
	    }
	  else
	    {
	      HOST_WIDE_INT size = int_size_in_bytes (TREE_TYPE (exp));
	      rtx temp_target;
	      mode = smallest_mode_for_size (size * BITS_PER_UNIT, MODE_INT);
	      temp_target = gen_reg_rtx (mode);
	      temp_target
	        = extract_bit_field (temp, size * BITS_PER_UNIT, 0, 1,
				     temp_target, mode, mode);
	      temp = temp_target;
	    }
	}

      /* Store the value in the bitfield.  */
      store_bit_field (target, bitsize, bitpos,
		       bitregion_start, bitregion_end,
		       mode, temp);

      return const0_rtx;
    }
  else
    {
      /* Now build a reference to just the desired component.  */
      rtx to_rtx = adjust_address (target, mode, bitpos / BITS_PER_UNIT);

      if (to_rtx == target)
	to_rtx = copy_rtx (to_rtx);

      if (!MEM_KEEP_ALIAS_SET_P (to_rtx) && MEM_ALIAS_SET (to_rtx) != 0)
	set_mem_alias_set (to_rtx, alias_set);

      return store_expr (exp, to_rtx, 0, nontemporal);
    }
}

/* Given an expression EXP that may be a COMPONENT_REF, a BIT_FIELD_REF,
   an ARRAY_REF, or an ARRAY_RANGE_REF, look for nested operations of these
   codes and find the ultimate containing object, which we return.

   We set *PBITSIZE to the size in bits that we want, *PBITPOS to the
   bit position, and *PUNSIGNEDP to the signedness of the field.
   If the position of the field is variable, we store a tree
   giving the variable offset (in units) in *POFFSET.
   This offset is in addition to the bit position.
   If the position is not variable, we store 0 in *POFFSET.

   If any of the extraction expressions is volatile,
   we store 1 in *PVOLATILEP.  Otherwise we don't change that.

   If the field is a non-BLKmode bit-field, *PMODE is set to VOIDmode.
   Otherwise, it is a mode that can be used to access the field.

   If the field describes a variable-sized object, *PMODE is set to
   BLKmode and *PBITSIZE is set to -1.  An access cannot be made in
   this case, but the address of the object can be found.

   If KEEP_ALIGNING is true and the target is STRICT_ALIGNMENT, we don't
   look through nodes that serve as markers of a greater alignment than
   the one that can be deduced from the expression.  These nodes make it
   possible for front-ends to prevent temporaries from being created by
   the middle-end on alignment considerations.  For that purpose, the
   normal operating mode at high-level is to always pass FALSE so that
   the ultimate containing object is really returned; moreover, the
   associated predicate handled_component_p will always return TRUE
   on these nodes, thus indicating that they are essentially handled
   by get_inner_reference.  TRUE should only be passed when the caller
   is scanning the expression in order to build another representation
   and specifically knows how to handle these nodes; as such, this is
   the normal operating mode in the RTL expanders.  */

tree
get_inner_reference (tree exp, HOST_WIDE_INT *pbitsize,
		     HOST_WIDE_INT *pbitpos, tree *poffset,
		     enum machine_mode *pmode, int *punsignedp,
		     int *pvolatilep, bool keep_aligning)
{
  tree size_tree = 0;
  enum machine_mode mode = VOIDmode;
  bool blkmode_bitfield = false;
  tree offset = size_zero_node;
  offset_int bit_offset = 0;

  /* First get the mode, signedness, and size.  We do this from just the
     outermost expression.  */
  *pbitsize = -1;
  if (TREE_CODE (exp) == COMPONENT_REF)
    {
      tree field = TREE_OPERAND (exp, 1);
      size_tree = DECL_SIZE (field);
      if (flag_strict_volatile_bitfields > 0
	  && TREE_THIS_VOLATILE (exp)
	  && DECL_BIT_FIELD_TYPE (field)
	  && DECL_MODE (field) != BLKmode)
	/* Volatile bitfields should be accessed in the mode of the
	     field's type, not the mode computed based on the bit
	     size.  */
	mode = TYPE_MODE (DECL_BIT_FIELD_TYPE (field));
      else if (!DECL_BIT_FIELD (field))
	mode = DECL_MODE (field);
      else if (DECL_MODE (field) == BLKmode)
	blkmode_bitfield = true;

      *punsignedp = DECL_UNSIGNED (field);
    }
  else if (TREE_CODE (exp) == BIT_FIELD_REF)
    {
      size_tree = TREE_OPERAND (exp, 1);
      *punsignedp = (! INTEGRAL_TYPE_P (TREE_TYPE (exp))
		     || TYPE_UNSIGNED (TREE_TYPE (exp)));

      /* For vector types, with the correct size of access, use the mode of
	 inner type.  */
      if (TREE_CODE (TREE_TYPE (TREE_OPERAND (exp, 0))) == VECTOR_TYPE
	  && TREE_TYPE (exp) == TREE_TYPE (TREE_TYPE (TREE_OPERAND (exp, 0)))
	  && tree_int_cst_equal (size_tree, TYPE_SIZE (TREE_TYPE (exp))))
        mode = TYPE_MODE (TREE_TYPE (exp));
    }
  else
    {
      mode = TYPE_MODE (TREE_TYPE (exp));
      *punsignedp = TYPE_UNSIGNED (TREE_TYPE (exp));

      if (mode == BLKmode)
	size_tree = TYPE_SIZE (TREE_TYPE (exp));
      else
	*pbitsize = GET_MODE_BITSIZE (mode);
    }

  if (size_tree != 0)
    {
      if (! tree_fits_uhwi_p (size_tree))
	mode = BLKmode, *pbitsize = -1;
      else
	*pbitsize = tree_to_uhwi (size_tree);
    }

  /* Compute cumulative bit-offset for nested component-refs and array-refs,
     and find the ultimate containing object.  */
  while (1)
    {
      switch (TREE_CODE (exp))
	{
	case BIT_FIELD_REF:
	  bit_offset += wi::to_offset (TREE_OPERAND (exp, 2));
	  break;

	case COMPONENT_REF:
	  {
	    tree field = TREE_OPERAND (exp, 1);
	    tree this_offset = component_ref_field_offset (exp);

	    /* If this field hasn't been filled in yet, don't go past it.
	       This should only happen when folding expressions made during
	       type construction.  */
	    if (this_offset == 0)
	      break;

	    offset = size_binop (PLUS_EXPR, offset, this_offset);
	    bit_offset += wi::to_offset (DECL_FIELD_BIT_OFFSET (field));

	    /* ??? Right now we don't do anything with DECL_OFFSET_ALIGN.  */
	  }
	  break;

	case ARRAY_REF:
	case ARRAY_RANGE_REF:
	  {
	    tree index = TREE_OPERAND (exp, 1);
	    tree low_bound = array_ref_low_bound (exp);
	    tree unit_size = array_ref_element_size (exp);

	    /* We assume all arrays have sizes that are a multiple of a byte.
	       First subtract the lower bound, if any, in the type of the
	       index, then convert to sizetype and multiply by the size of
	       the array element.  */
	    if (! integer_zerop (low_bound))
	      index = fold_build2 (MINUS_EXPR, TREE_TYPE (index),
				   index, low_bound);

	    offset = size_binop (PLUS_EXPR, offset,
			         size_binop (MULT_EXPR,
					     fold_convert (sizetype, index),
					     unit_size));
	  }
	  break;

	case REALPART_EXPR:
	  break;

	case IMAGPART_EXPR:
	  bit_offset += *pbitsize;
	  break;

	case VIEW_CONVERT_EXPR:
	  if (keep_aligning && STRICT_ALIGNMENT
	      && (TYPE_ALIGN (TREE_TYPE (exp))
	       > TYPE_ALIGN (TREE_TYPE (TREE_OPERAND (exp, 0))))
	      && (TYPE_ALIGN (TREE_TYPE (TREE_OPERAND (exp, 0)))
		  < BIGGEST_ALIGNMENT)
	      && (TYPE_ALIGN_OK (TREE_TYPE (exp))
		  || TYPE_ALIGN_OK (TREE_TYPE (TREE_OPERAND (exp, 0)))))
	    goto done;
	  break;

	case MEM_REF:
	  /* Hand back the decl for MEM[&decl, off].  */
	  if (TREE_CODE (TREE_OPERAND (exp, 0)) == ADDR_EXPR)
	    {
	      tree off = TREE_OPERAND (exp, 1);
	      if (!integer_zerop (off))
		{
		  offset_int boff, coff = mem_ref_offset (exp);
		  boff = wi::lshift (coff, LOG2_BITS_PER_UNIT);
		  bit_offset += boff;
		}
	      exp = TREE_OPERAND (TREE_OPERAND (exp, 0), 0);
	    }
	  goto done;

	default:
	  goto done;
	}

      /* If any reference in the chain is volatile, the effect is volatile.  */
      if (TREE_THIS_VOLATILE (exp))
	*pvolatilep = 1;

      exp = TREE_OPERAND (exp, 0);
    }
 done:

  /* If OFFSET is constant, see if we can return the whole thing as a
     constant bit position.  Make sure to handle overflow during
     this conversion.  */
  if (TREE_CODE (offset) == INTEGER_CST)
    {
      offset_int tem = wi::sext (wi::to_offset (offset),
				 TYPE_PRECISION (sizetype));
      tem = wi::lshift (tem, LOG2_BITS_PER_UNIT);
      tem += bit_offset;
      if (wi::fits_shwi_p (tem))
	{
	  *pbitpos = tem.to_shwi ();
	  *poffset = offset = NULL_TREE;
	}
    }

  /* Otherwise, split it up.  */
  if (offset)
    {
      /* Avoid returning a negative bitpos as this may wreak havoc later.  */
      if (wi::neg_p (bit_offset))
        {
	  offset_int mask = wi::mask <offset_int> (LOG2_BITS_PER_UNIT, false);
	  offset_int tem = bit_offset.and_not (mask);
	  /* TEM is the bitpos rounded to BITS_PER_UNIT towards -Inf.
	     Subtract it to BIT_OFFSET and add it (scaled) to OFFSET.  */
	  bit_offset -= tem;
	  tem = wi::arshift (tem, LOG2_BITS_PER_UNIT);
	  offset = size_binop (PLUS_EXPR, offset,
			       wide_int_to_tree (sizetype, tem));
	}

      *pbitpos = bit_offset.to_shwi ();
      *poffset = offset;
    }

  /* We can use BLKmode for a byte-aligned BLKmode bitfield.  */
  if (mode == VOIDmode
      && blkmode_bitfield
      && (*pbitpos % BITS_PER_UNIT) == 0
      && (*pbitsize % BITS_PER_UNIT) == 0)
    *pmode = BLKmode;
  else
    *pmode = mode;

  return exp;
}

/* Return a tree of sizetype representing the size, in bytes, of the element
   of EXP, an ARRAY_REF or an ARRAY_RANGE_REF.  */

tree
array_ref_element_size (tree exp)
{
  tree aligned_size = TREE_OPERAND (exp, 3);
  tree elmt_type = TREE_TYPE (TREE_TYPE (TREE_OPERAND (exp, 0)));
  location_t loc = EXPR_LOCATION (exp);

  /* If a size was specified in the ARRAY_REF, it's the size measured
     in alignment units of the element type.  So multiply by that value.  */
  if (aligned_size)
    {
      /* ??? tree_ssa_useless_type_conversion will eliminate casts to
	 sizetype from another type of the same width and signedness.  */
      if (TREE_TYPE (aligned_size) != sizetype)
	aligned_size = fold_convert_loc (loc, sizetype, aligned_size);
      return size_binop_loc (loc, MULT_EXPR, aligned_size,
			     size_int (TYPE_ALIGN_UNIT (elmt_type)));
    }

  /* Otherwise, take the size from that of the element type.  Substitute
     any PLACEHOLDER_EXPR that we have.  */
  else
    return SUBSTITUTE_PLACEHOLDER_IN_EXPR (TYPE_SIZE_UNIT (elmt_type), exp);
}

/* Return a tree representing the lower bound of the array mentioned in
   EXP, an ARRAY_REF or an ARRAY_RANGE_REF.  */

tree
array_ref_low_bound (tree exp)
{
  tree domain_type = TYPE_DOMAIN (TREE_TYPE (TREE_OPERAND (exp, 0)));

  /* If a lower bound is specified in EXP, use it.  */
  if (TREE_OPERAND (exp, 2))
    return TREE_OPERAND (exp, 2);

  /* Otherwise, if there is a domain type and it has a lower bound, use it,
     substituting for a PLACEHOLDER_EXPR as needed.  */
  if (domain_type && TYPE_MIN_VALUE (domain_type))
    return SUBSTITUTE_PLACEHOLDER_IN_EXPR (TYPE_MIN_VALUE (domain_type), exp);

  /* Otherwise, return a zero of the appropriate type.  */
  return build_int_cst (TREE_TYPE (TREE_OPERAND (exp, 1)), 0);
}

/* Returns true if REF is an array reference to an array at the end of
   a structure.  If this is the case, the array may be allocated larger
   than its upper bound implies.  */

bool
array_at_struct_end_p (tree ref)
{
  if (TREE_CODE (ref) != ARRAY_REF
      && TREE_CODE (ref) != ARRAY_RANGE_REF)
    return false;

  while (handled_component_p (ref))
    {
      /* If the reference chain contains a component reference to a
         non-union type and there follows another field the reference
	 is not at the end of a structure.  */
      if (TREE_CODE (ref) == COMPONENT_REF
	  && TREE_CODE (TREE_TYPE (TREE_OPERAND (ref, 0))) == RECORD_TYPE)
	{
	  tree nextf = DECL_CHAIN (TREE_OPERAND (ref, 1));
	  while (nextf && TREE_CODE (nextf) != FIELD_DECL)
	    nextf = DECL_CHAIN (nextf);
	  if (nextf)
	    return false;
	}

      ref = TREE_OPERAND (ref, 0);
    }

  /* If the reference is based on a declared entity, the size of the array
     is constrained by its given domain.  */
  if (DECL_P (ref))
    return false;

  return true;
}

/* Return a tree representing the upper bound of the array mentioned in
   EXP, an ARRAY_REF or an ARRAY_RANGE_REF.  */

tree
array_ref_up_bound (tree exp)
{
  tree domain_type = TYPE_DOMAIN (TREE_TYPE (TREE_OPERAND (exp, 0)));

  /* If there is a domain type and it has an upper bound, use it, substituting
     for a PLACEHOLDER_EXPR as needed.  */
  if (domain_type && TYPE_MAX_VALUE (domain_type))
    return SUBSTITUTE_PLACEHOLDER_IN_EXPR (TYPE_MAX_VALUE (domain_type), exp);

  /* Otherwise fail.  */
  return NULL_TREE;
}

/* Return a tree representing the offset, in bytes, of the field referenced
   by EXP.  This does not include any offset in DECL_FIELD_BIT_OFFSET.  */

tree
component_ref_field_offset (tree exp)
{
  tree aligned_offset = TREE_OPERAND (exp, 2);
  tree field = TREE_OPERAND (exp, 1);
  location_t loc = EXPR_LOCATION (exp);

  /* If an offset was specified in the COMPONENT_REF, it's the offset measured
     in units of DECL_OFFSET_ALIGN / BITS_PER_UNIT.  So multiply by that
     value.  */
  if (aligned_offset)
    {
      /* ??? tree_ssa_useless_type_conversion will eliminate casts to
	 sizetype from another type of the same width and signedness.  */
      if (TREE_TYPE (aligned_offset) != sizetype)
	aligned_offset = fold_convert_loc (loc, sizetype, aligned_offset);
      return size_binop_loc (loc, MULT_EXPR, aligned_offset,
			     size_int (DECL_OFFSET_ALIGN (field)
				       / BITS_PER_UNIT));
    }

  /* Otherwise, take the offset from that of the field.  Substitute
     any PLACEHOLDER_EXPR that we have.  */
  else
    return SUBSTITUTE_PLACEHOLDER_IN_EXPR (DECL_FIELD_OFFSET (field), exp);
}

/* Alignment in bits the TARGET of an assignment may be assumed to have.  */

static unsigned HOST_WIDE_INT
target_align (const_tree target)
{
  /* We might have a chain of nested references with intermediate misaligning
     bitfields components, so need to recurse to find out.  */

  unsigned HOST_WIDE_INT this_align, outer_align;

  switch (TREE_CODE (target))
    {
    case BIT_FIELD_REF:
      return 1;

    case COMPONENT_REF:
      this_align = DECL_ALIGN (TREE_OPERAND (target, 1));
      outer_align = target_align (TREE_OPERAND (target, 0));
      return MIN (this_align, outer_align);

    case ARRAY_REF:
    case ARRAY_RANGE_REF:
      this_align = TYPE_ALIGN (TREE_TYPE (target));
      outer_align = target_align (TREE_OPERAND (target, 0));
      return MIN (this_align, outer_align);

    CASE_CONVERT:
    case NON_LVALUE_EXPR:
    case VIEW_CONVERT_EXPR:
      this_align = TYPE_ALIGN (TREE_TYPE (target));
      outer_align = target_align (TREE_OPERAND (target, 0));
      return MAX (this_align, outer_align);

    default:
      return TYPE_ALIGN (TREE_TYPE (target));
    }
}


/* Given an rtx VALUE that may contain additions and multiplications, return
   an equivalent value that just refers to a register, memory, or constant.
   This is done by generating instructions to perform the arithmetic and
   returning a pseudo-register containing the value.

   The returned value may be a REG, SUBREG, MEM or constant.  */

rtx
force_operand (rtx value, rtx target)
{
  rtx op1, op2;
  /* Use subtarget as the target for operand 0 of a binary operation.  */
  rtx subtarget = get_subtarget (target);
  enum rtx_code code = GET_CODE (value);

  /* Check for subreg applied to an expression produced by loop optimizer.  */
  if (code == SUBREG
      && !REG_P (SUBREG_REG (value))
      && !MEM_P (SUBREG_REG (value)))
    {
      value
	= simplify_gen_subreg (GET_MODE (value),
			       force_reg (GET_MODE (SUBREG_REG (value)),
					  force_operand (SUBREG_REG (value),
							 NULL_RTX)),
			       GET_MODE (SUBREG_REG (value)),
			       SUBREG_BYTE (value));
      code = GET_CODE (value);
    }

  /* Check for a PIC address load.  */
  if ((code == PLUS || code == MINUS)
      && XEXP (value, 0) == pic_offset_table_rtx
      && (GET_CODE (XEXP (value, 1)) == SYMBOL_REF
	  || GET_CODE (XEXP (value, 1)) == LABEL_REF
	  || GET_CODE (XEXP (value, 1)) == CONST))
    {
      if (!subtarget)
	subtarget = gen_reg_rtx (GET_MODE (value));
      emit_move_insn (subtarget, value);
      return subtarget;
    }

  if (ARITHMETIC_P (value))
    {
      op2 = XEXP (value, 1);
      if (!CONSTANT_P (op2) && !(REG_P (op2) && op2 != subtarget))
	subtarget = 0;
      if (code == MINUS && CONST_INT_P (op2))
	{
	  code = PLUS;
	  op2 = negate_rtx (GET_MODE (value), op2);
	}

      /* Check for an addition with OP2 a constant integer and our first
         operand a PLUS of a virtual register and something else.  In that
         case, we want to emit the sum of the virtual register and the
         constant first and then add the other value.  This allows virtual
         register instantiation to simply modify the constant rather than
         creating another one around this addition.  */
      if (code == PLUS && CONST_INT_P (op2)
	  && GET_CODE (XEXP (value, 0)) == PLUS
	  && REG_P (XEXP (XEXP (value, 0), 0))
	  && REGNO (XEXP (XEXP (value, 0), 0)) >= FIRST_VIRTUAL_REGISTER
	  && REGNO (XEXP (XEXP (value, 0), 0)) <= LAST_VIRTUAL_REGISTER)
	{
	  rtx temp = expand_simple_binop (GET_MODE (value), code,
					  XEXP (XEXP (value, 0), 0), op2,
					  subtarget, 0, OPTAB_LIB_WIDEN);
	  return expand_simple_binop (GET_MODE (value), code, temp,
				      force_operand (XEXP (XEXP (value,
								 0), 1), 0),
				      target, 0, OPTAB_LIB_WIDEN);
	}

      op1 = force_operand (XEXP (value, 0), subtarget);
      op2 = force_operand (op2, NULL_RTX);
      switch (code)
	{
	case MULT:
	  return expand_mult (GET_MODE (value), op1, op2, target, 1);
	case DIV:
	  if (!INTEGRAL_MODE_P (GET_MODE (value)))
	    return expand_simple_binop (GET_MODE (value), code, op1, op2,
					target, 1, OPTAB_LIB_WIDEN);
	  else
	    return expand_divmod (0,
				  FLOAT_MODE_P (GET_MODE (value))
				  ? RDIV_EXPR : TRUNC_DIV_EXPR,
				  GET_MODE (value), op1, op2, target, 0);
	case MOD:
	  return expand_divmod (1, TRUNC_MOD_EXPR, GET_MODE (value), op1, op2,
				target, 0);
	case UDIV:
	  return expand_divmod (0, TRUNC_DIV_EXPR, GET_MODE (value), op1, op2,
				target, 1);
	case UMOD:
	  return expand_divmod (1, TRUNC_MOD_EXPR, GET_MODE (value), op1, op2,
				target, 1);
	case ASHIFTRT:
	  return expand_simple_binop (GET_MODE (value), code, op1, op2,
				      target, 0, OPTAB_LIB_WIDEN);
	default:
	  return expand_simple_binop (GET_MODE (value), code, op1, op2,
				      target, 1, OPTAB_LIB_WIDEN);
	}
    }
  if (UNARY_P (value))
    {
      if (!target)
	target = gen_reg_rtx (GET_MODE (value));
      op1 = force_operand (XEXP (value, 0), NULL_RTX);
      switch (code)
	{
	case ZERO_EXTEND:
	case SIGN_EXTEND:
	case TRUNCATE:
	case FLOAT_EXTEND:
	case FLOAT_TRUNCATE:
	  convert_move (target, op1, code == ZERO_EXTEND);
	  return target;

	case FIX:
	case UNSIGNED_FIX:
	  expand_fix (target, op1, code == UNSIGNED_FIX);
	  return target;

	case FLOAT:
	case UNSIGNED_FLOAT:
	  expand_float (target, op1, code == UNSIGNED_FLOAT);
	  return target;

	default:
	  return expand_simple_unop (GET_MODE (value), code, op1, target, 0);
	}
    }

#ifdef INSN_SCHEDULING
  /* On machines that have insn scheduling, we want all memory reference to be
     explicit, so we need to deal with such paradoxical SUBREGs.  */
  if (paradoxical_subreg_p (value) && MEM_P (SUBREG_REG (value)))
    value
      = simplify_gen_subreg (GET_MODE (value),
			     force_reg (GET_MODE (SUBREG_REG (value)),
					force_operand (SUBREG_REG (value),
						       NULL_RTX)),
			     GET_MODE (SUBREG_REG (value)),
			     SUBREG_BYTE (value));
#endif

  return value;
}

/* Subroutine of expand_expr: return nonzero iff there is no way that
   EXP can reference X, which is being modified.  TOP_P is nonzero if this
   call is going to be used to determine whether we need a temporary
   for EXP, as opposed to a recursive call to this function.

   It is always safe for this routine to return zero since it merely
   searches for optimization opportunities.  */

int
safe_from_p (const_rtx x, tree exp, int top_p)
{
  rtx exp_rtl = 0;
  int i, nops;

  if (x == 0
      /* If EXP has varying size, we MUST use a target since we currently
	 have no way of allocating temporaries of variable size
	 (except for arrays that have TYPE_ARRAY_MAX_SIZE set).
	 So we assume here that something at a higher level has prevented a
	 clash.  This is somewhat bogus, but the best we can do.  Only
	 do this when X is BLKmode and when we are at the top level.  */
      || (top_p && TREE_TYPE (exp) != 0 && COMPLETE_TYPE_P (TREE_TYPE (exp))
	  && TREE_CODE (TYPE_SIZE (TREE_TYPE (exp))) != INTEGER_CST
	  && (TREE_CODE (TREE_TYPE (exp)) != ARRAY_TYPE
	      || TYPE_ARRAY_MAX_SIZE (TREE_TYPE (exp)) == NULL_TREE
	      || TREE_CODE (TYPE_ARRAY_MAX_SIZE (TREE_TYPE (exp)))
	      != INTEGER_CST)
	  && GET_MODE (x) == BLKmode)
      /* If X is in the outgoing argument area, it is always safe.  */
      || (MEM_P (x)
	  && (XEXP (x, 0) == virtual_outgoing_args_rtx
	      || (GET_CODE (XEXP (x, 0)) == PLUS
		  && XEXP (XEXP (x, 0), 0) == virtual_outgoing_args_rtx))))
    return 1;

  /* If this is a subreg of a hard register, declare it unsafe, otherwise,
     find the underlying pseudo.  */
  if (GET_CODE (x) == SUBREG)
    {
      x = SUBREG_REG (x);
      if (REG_P (x) && REGNO (x) < FIRST_PSEUDO_REGISTER)
	return 0;
    }

  /* Now look at our tree code and possibly recurse.  */
  switch (TREE_CODE_CLASS (TREE_CODE (exp)))
    {
    case tcc_declaration:
      exp_rtl = DECL_RTL_IF_SET (exp);
      break;

    case tcc_constant:
      return 1;

    case tcc_exceptional:
      if (TREE_CODE (exp) == TREE_LIST)
	{
	  while (1)
	    {
	      if (TREE_VALUE (exp) && !safe_from_p (x, TREE_VALUE (exp), 0))
		return 0;
	      exp = TREE_CHAIN (exp);
	      if (!exp)
		return 1;
	      if (TREE_CODE (exp) != TREE_LIST)
		return safe_from_p (x, exp, 0);
	    }
	}
      else if (TREE_CODE (exp) == CONSTRUCTOR)
	{
	  constructor_elt *ce;
	  unsigned HOST_WIDE_INT idx;

	  FOR_EACH_VEC_SAFE_ELT (CONSTRUCTOR_ELTS (exp), idx, ce)
	    if ((ce->index != NULL_TREE && !safe_from_p (x, ce->index, 0))
		|| !safe_from_p (x, ce->value, 0))
	      return 0;
	  return 1;
	}
      else if (TREE_CODE (exp) == ERROR_MARK)
	return 1;	/* An already-visited SAVE_EXPR? */
      else
	return 0;

    case tcc_statement:
      /* The only case we look at here is the DECL_INITIAL inside a
	 DECL_EXPR.  */
      return (TREE_CODE (exp) != DECL_EXPR
	      || TREE_CODE (DECL_EXPR_DECL (exp)) != VAR_DECL
	      || !DECL_INITIAL (DECL_EXPR_DECL (exp))
	      || safe_from_p (x, DECL_INITIAL (DECL_EXPR_DECL (exp)), 0));

    case tcc_binary:
    case tcc_comparison:
      if (!safe_from_p (x, TREE_OPERAND (exp, 1), 0))
	return 0;
      /* Fall through.  */

    case tcc_unary:
      return safe_from_p (x, TREE_OPERAND (exp, 0), 0);

    case tcc_expression:
    case tcc_reference:
    case tcc_vl_exp:
      /* Now do code-specific tests.  EXP_RTL is set to any rtx we find in
	 the expression.  If it is set, we conflict iff we are that rtx or
	 both are in memory.  Otherwise, we check all operands of the
	 expression recursively.  */

      switch (TREE_CODE (exp))
	{
	case ADDR_EXPR:
	  /* If the operand is static or we are static, we can't conflict.
	     Likewise if we don't conflict with the operand at all.  */
	  if (staticp (TREE_OPERAND (exp, 0))
	      || TREE_STATIC (exp)
	      || safe_from_p (x, TREE_OPERAND (exp, 0), 0))
	    return 1;

	  /* Otherwise, the only way this can conflict is if we are taking
	     the address of a DECL a that address if part of X, which is
	     very rare.  */
	  exp = TREE_OPERAND (exp, 0);
	  if (DECL_P (exp))
	    {
	      if (!DECL_RTL_SET_P (exp)
		  || !MEM_P (DECL_RTL (exp)))
		return 0;
	      else
		exp_rtl = XEXP (DECL_RTL (exp), 0);
	    }
	  break;

	case MEM_REF:
	  if (MEM_P (x)
	      && alias_sets_conflict_p (MEM_ALIAS_SET (x),
					get_alias_set (exp)))
	    return 0;
	  break;

	case CALL_EXPR:
	  /* Assume that the call will clobber all hard registers and
	     all of memory.  */
	  if ((REG_P (x) && REGNO (x) < FIRST_PSEUDO_REGISTER)
	      || MEM_P (x))
	    return 0;
	  break;

	case WITH_CLEANUP_EXPR:
	case CLEANUP_POINT_EXPR:
	  /* Lowered by gimplify.c.  */
	  gcc_unreachable ();

	case SAVE_EXPR:
	  return safe_from_p (x, TREE_OPERAND (exp, 0), 0);

	default:
	  break;
	}

      /* If we have an rtx, we do not need to scan our operands.  */
      if (exp_rtl)
	break;

      nops = TREE_OPERAND_LENGTH (exp);
      for (i = 0; i < nops; i++)
	if (TREE_OPERAND (exp, i) != 0
	    && ! safe_from_p (x, TREE_OPERAND (exp, i), 0))
	  return 0;

      break;

    case tcc_type:
      /* Should never get a type here.  */
      gcc_unreachable ();
    }

  /* If we have an rtl, find any enclosed object.  Then see if we conflict
     with it.  */
  if (exp_rtl)
    {
      if (GET_CODE (exp_rtl) == SUBREG)
	{
	  exp_rtl = SUBREG_REG (exp_rtl);
	  if (REG_P (exp_rtl)
	      && REGNO (exp_rtl) < FIRST_PSEUDO_REGISTER)
	    return 0;
	}

      /* If the rtl is X, then it is not safe.  Otherwise, it is unless both
	 are memory and they conflict.  */
      return ! (rtx_equal_p (x, exp_rtl)
		|| (MEM_P (x) && MEM_P (exp_rtl)
		    && true_dependence (exp_rtl, VOIDmode, x)));
    }

  /* If we reach here, it is safe.  */
  return 1;
}


/* Return the highest power of two that EXP is known to be a multiple of.
   This is used in updating alignment of MEMs in array references.  */

unsigned HOST_WIDE_INT
highest_pow2_factor (const_tree exp)
{
  unsigned HOST_WIDE_INT ret;
  int trailing_zeros = tree_ctz (exp);
  if (trailing_zeros >= HOST_BITS_PER_WIDE_INT)
    return BIGGEST_ALIGNMENT;
  ret = (unsigned HOST_WIDE_INT) 1 << trailing_zeros;
  if (ret > BIGGEST_ALIGNMENT)
    return BIGGEST_ALIGNMENT;
  return ret;
}

/* Similar, except that the alignment requirements of TARGET are
   taken into account.  Assume it is at least as aligned as its
   type, unless it is a COMPONENT_REF in which case the layout of
   the structure gives the alignment.  */

static unsigned HOST_WIDE_INT
highest_pow2_factor_for_target (const_tree target, const_tree exp)
{
  unsigned HOST_WIDE_INT talign = target_align (target) / BITS_PER_UNIT;
  unsigned HOST_WIDE_INT factor = highest_pow2_factor (exp);

  return MAX (factor, talign);
}

#ifdef HAVE_conditional_move
/* Convert the tree comparison code TCODE to the rtl one where the
   signedness is UNSIGNEDP.  */

static enum rtx_code
convert_tree_comp_to_rtx (enum tree_code tcode, int unsignedp)
{
  enum rtx_code code;
  switch (tcode)
    {
    case EQ_EXPR:
      code = EQ;
      break;
    case NE_EXPR:
      code = NE;
      break;
    case LT_EXPR:
      code = unsignedp ? LTU : LT;
      break;
    case LE_EXPR:
      code = unsignedp ? LEU : LE;
      break;
    case GT_EXPR:
      code = unsignedp ? GTU : GT;
      break;
    case GE_EXPR:
      code = unsignedp ? GEU : GE;
      break;
    case UNORDERED_EXPR:
      code = UNORDERED;
      break;
    case ORDERED_EXPR:
      code = ORDERED;
      break;
    case UNLT_EXPR:
      code = UNLT;
      break;
    case UNLE_EXPR:
      code = UNLE;
      break;
    case UNGT_EXPR:
      code = UNGT;
      break;
    case UNGE_EXPR:
      code = UNGE;
      break;
    case UNEQ_EXPR:
      code = UNEQ;
      break;
    case LTGT_EXPR:
      code = LTGT;
      break;

    default:
      gcc_unreachable ();
    }
  return code;
}
#endif

/* Subroutine of expand_expr.  Expand the two operands of a binary
   expression EXP0 and EXP1 placing the results in OP0 and OP1.
   The value may be stored in TARGET if TARGET is nonzero.  The
   MODIFIER argument is as documented by expand_expr.  */

static void
expand_operands (tree exp0, tree exp1, rtx target, rtx *op0, rtx *op1,
		 enum expand_modifier modifier)
{
  if (! safe_from_p (target, exp1, 1))
    target = 0;
  if (operand_equal_p (exp0, exp1, 0))
    {
      *op0 = expand_expr (exp0, target, VOIDmode, modifier);
      *op1 = copy_rtx (*op0);
    }
  else
    {
      /* If we need to preserve evaluation order, copy exp0 into its own
	 temporary variable so that it can't be clobbered by exp1.  */
      if (flag_evaluation_order && TREE_SIDE_EFFECTS (exp1))
	exp0 = save_expr (exp0);
      *op0 = expand_expr (exp0, target, VOIDmode, modifier);
      *op1 = expand_expr (exp1, NULL_RTX, VOIDmode, modifier);
    }
}


/* Return a MEM that contains constant EXP.  DEFER is as for
   output_constant_def and MODIFIER is as for expand_expr.  */

static rtx
expand_expr_constant (tree exp, int defer, enum expand_modifier modifier)
{
  rtx mem;

  mem = output_constant_def (exp, defer);
  if (modifier != EXPAND_INITIALIZER)
    mem = use_anchored_address (mem);
  return mem;
}

/* A subroutine of expand_expr_addr_expr.  Evaluate the address of EXP.
   The TARGET, TMODE and MODIFIER arguments are as for expand_expr.  */

static rtx
expand_expr_addr_expr_1 (tree exp, rtx target, enum machine_mode tmode,
		         enum expand_modifier modifier, addr_space_t as)
{
  rtx result, subtarget;
  tree inner, offset;
  HOST_WIDE_INT bitsize, bitpos;
  int volatilep, unsignedp;
  enum machine_mode mode1;

  /* If we are taking the address of a constant and are at the top level,
     we have to use output_constant_def since we can't call force_const_mem
     at top level.  */
  /* ??? This should be considered a front-end bug.  We should not be
     generating ADDR_EXPR of something that isn't an LVALUE.  The only
     exception here is STRING_CST.  */
  if (CONSTANT_CLASS_P (exp))
    {
      result = XEXP (expand_expr_constant (exp, 0, modifier), 0);
      if (modifier < EXPAND_SUM)
	result = force_operand (result, target);
      return result;
    }

  /* Everything must be something allowed by is_gimple_addressable.  */
  switch (TREE_CODE (exp))
    {
    case INDIRECT_REF:
      /* This case will happen via recursion for &a->b.  */
      return expand_expr (TREE_OPERAND (exp, 0), target, tmode, modifier);

    case MEM_REF:
      {
	tree tem = TREE_OPERAND (exp, 0);
	if (!integer_zerop (TREE_OPERAND (exp, 1)))
	  tem = fold_build_pointer_plus (tem, TREE_OPERAND (exp, 1));
	return expand_expr (tem, target, tmode, modifier);
      }

    case CONST_DECL:
      /* Expand the initializer like constants above.  */
      result = XEXP (expand_expr_constant (DECL_INITIAL (exp),
					   0, modifier), 0);
      if (modifier < EXPAND_SUM)
	result = force_operand (result, target);
      return result;

    case REALPART_EXPR:
      /* The real part of the complex number is always first, therefore
	 the address is the same as the address of the parent object.  */
      offset = 0;
      bitpos = 0;
      inner = TREE_OPERAND (exp, 0);
      break;

    case IMAGPART_EXPR:
      /* The imaginary part of the complex number is always second.
	 The expression is therefore always offset by the size of the
	 scalar type.  */
      offset = 0;
      bitpos = GET_MODE_BITSIZE (TYPE_MODE (TREE_TYPE (exp)));
      inner = TREE_OPERAND (exp, 0);
      break;

    case COMPOUND_LITERAL_EXPR:
      /* Allow COMPOUND_LITERAL_EXPR in initializers, if e.g.
	 rtl_for_decl_init is called on DECL_INITIAL with
	 COMPOUNT_LITERAL_EXPRs in it, they aren't gimplified.  */
      if (modifier == EXPAND_INITIALIZER
	  && COMPOUND_LITERAL_EXPR_DECL (exp))
	return expand_expr_addr_expr_1 (COMPOUND_LITERAL_EXPR_DECL (exp),
					target, tmode, modifier, as);
      /* FALLTHRU */
    default:
      /* If the object is a DECL, then expand it for its rtl.  Don't bypass
	 expand_expr, as that can have various side effects; LABEL_DECLs for
	 example, may not have their DECL_RTL set yet.  Expand the rtl of
	 CONSTRUCTORs too, which should yield a memory reference for the
	 constructor's contents.  Assume language specific tree nodes can
	 be expanded in some interesting way.  */
      gcc_assert (TREE_CODE (exp) < LAST_AND_UNUSED_TREE_CODE);
      if (DECL_P (exp)
	  || TREE_CODE (exp) == CONSTRUCTOR
	  || TREE_CODE (exp) == COMPOUND_LITERAL_EXPR)
	{
	  result = expand_expr (exp, target, tmode,
				modifier == EXPAND_INITIALIZER
				? EXPAND_INITIALIZER : EXPAND_CONST_ADDRESS);

	  /* If the DECL isn't in memory, then the DECL wasn't properly
	     marked TREE_ADDRESSABLE, which will be either a front-end
	     or a tree optimizer bug.  */

	  if (TREE_ADDRESSABLE (exp)
	      && ! MEM_P (result)
	      && ! targetm.calls.allocate_stack_slots_for_args ())
	    {
	      error ("local frame unavailable (naked function?)");
	      return result;
	    }
	  else
	    gcc_assert (MEM_P (result));
	  result = XEXP (result, 0);

	  /* ??? Is this needed anymore?  */
	  if (DECL_P (exp))
	    TREE_USED (exp) = 1;

	  if (modifier != EXPAND_INITIALIZER
	      && modifier != EXPAND_CONST_ADDRESS
	      && modifier != EXPAND_SUM)
	    result = force_operand (result, target);
	  return result;
	}

      /* Pass FALSE as the last argument to get_inner_reference although
	 we are expanding to RTL.  The rationale is that we know how to
	 handle "aligning nodes" here: we can just bypass them because
	 they won't change the final object whose address will be returned
	 (they actually exist only for that purpose).  */
      inner = get_inner_reference (exp, &bitsize, &bitpos, &offset,
				   &mode1, &unsignedp, &volatilep, false);
      break;
    }

  /* We must have made progress.  */
  gcc_assert (inner != exp);

  subtarget = offset || bitpos ? NULL_RTX : target;
  /* For VIEW_CONVERT_EXPR, where the outer alignment is bigger than
     inner alignment, force the inner to be sufficiently aligned.  */
  if (CONSTANT_CLASS_P (inner)
      && TYPE_ALIGN (TREE_TYPE (inner)) < TYPE_ALIGN (TREE_TYPE (exp)))
    {
      inner = copy_node (inner);
      TREE_TYPE (inner) = copy_node (TREE_TYPE (inner));
      TYPE_ALIGN (TREE_TYPE (inner)) = TYPE_ALIGN (TREE_TYPE (exp));
      TYPE_USER_ALIGN (TREE_TYPE (inner)) = 1;
    }
  result = expand_expr_addr_expr_1 (inner, subtarget, tmode, modifier, as);

  if (offset)
    {
      rtx tmp;

      if (modifier != EXPAND_NORMAL)
	result = force_operand (result, NULL);
      tmp = expand_expr (offset, NULL_RTX, tmode,
			 modifier == EXPAND_INITIALIZER
			  ? EXPAND_INITIALIZER : EXPAND_NORMAL);

      /* expand_expr is allowed to return an object in a mode other
	 than TMODE.  If it did, we need to convert.  */
      if (GET_MODE (tmp) != VOIDmode && tmode != GET_MODE (tmp))
	tmp = convert_modes (tmode, GET_MODE (tmp),
			     tmp, TYPE_UNSIGNED (TREE_TYPE (offset)));
      result = convert_memory_address_addr_space (tmode, result, as);
      tmp = convert_memory_address_addr_space (tmode, tmp, as);

      if (modifier == EXPAND_SUM || modifier == EXPAND_INITIALIZER)
	result = simplify_gen_binary (PLUS, tmode, result, tmp);
      else
	{
	  subtarget = bitpos ? NULL_RTX : target;
	  result = expand_simple_binop (tmode, PLUS, result, tmp, subtarget,
					1, OPTAB_LIB_WIDEN);
	}
    }

  if (bitpos)
    {
      /* Someone beforehand should have rejected taking the address
	 of such an object.  */
      gcc_assert ((bitpos % BITS_PER_UNIT) == 0);

      result = convert_memory_address_addr_space (tmode, result, as);
      result = plus_constant (tmode, result, bitpos / BITS_PER_UNIT);
      if (modifier < EXPAND_SUM)
	result = force_operand (result, target);
    }

  return result;
}

/* A subroutine of expand_expr.  Evaluate EXP, which is an ADDR_EXPR.
   The TARGET, TMODE and MODIFIER arguments are as for expand_expr.  */

static rtx
expand_expr_addr_expr (tree exp, rtx target, enum machine_mode tmode,
		       enum expand_modifier modifier)
{
  addr_space_t as = ADDR_SPACE_GENERIC;
  enum machine_mode address_mode = Pmode;
  enum machine_mode pointer_mode = ptr_mode;
  enum machine_mode rmode;
  rtx result;

  /* Target mode of VOIDmode says "whatever's natural".  */
  if (tmode == VOIDmode)
    tmode = TYPE_MODE (TREE_TYPE (exp));

  if (POINTER_TYPE_P (TREE_TYPE (exp)))
    {
      as = TYPE_ADDR_SPACE (TREE_TYPE (TREE_TYPE (exp)));
      address_mode = targetm.addr_space.address_mode (as);
      pointer_mode = targetm.addr_space.pointer_mode (as);
    }

  /* We can get called with some Weird Things if the user does silliness
     like "(short) &a".  In that case, convert_memory_address won't do
     the right thing, so ignore the given target mode.  */
  if (tmode != address_mode && tmode != pointer_mode)
    tmode = address_mode;

  result = expand_expr_addr_expr_1 (TREE_OPERAND (exp, 0), target,
				    tmode, modifier, as);

  /* Despite expand_expr claims concerning ignoring TMODE when not
     strictly convenient, stuff breaks if we don't honor it.  Note
     that combined with the above, we only do this for pointer modes.  */
  rmode = GET_MODE (result);
  if (rmode == VOIDmode)
    rmode = tmode;
  if (rmode != tmode)
    result = convert_memory_address_addr_space (tmode, result, as);

  return result;
}

/* Generate code for computing CONSTRUCTOR EXP.
   An rtx for the computed value is returned.  If AVOID_TEMP_MEM
   is TRUE, instead of creating a temporary variable in memory
   NULL is returned and the caller needs to handle it differently.  */

static rtx
expand_constructor (tree exp, rtx target, enum expand_modifier modifier,
		    bool avoid_temp_mem)
{
  tree type = TREE_TYPE (exp);
  enum machine_mode mode = TYPE_MODE (type);

  /* Try to avoid creating a temporary at all.  This is possible
     if all of the initializer is zero.
     FIXME: try to handle all [0..255] initializers we can handle
     with memset.  */
  if (TREE_STATIC (exp)
      && !TREE_ADDRESSABLE (exp)
      && target != 0 && mode == BLKmode
      && all_zeros_p (exp))
    {
      clear_storage (target, expr_size (exp), BLOCK_OP_NORMAL);
      return target;
    }

  /* All elts simple constants => refer to a constant in memory.  But
     if this is a non-BLKmode mode, let it store a field at a time
     since that should make a CONST_INT, CONST_WIDE_INT or
     CONST_DOUBLE when we fold.  Likewise, if we have a target we can
     use, it is best to store directly into the target unless the type
     is large enough that memcpy will be used.  If we are making an
     initializer and all operands are constant, put it in memory as
     well.

     FIXME: Avoid trying to fill vector constructors piece-meal.
     Output them with output_constant_def below unless we're sure
     they're zeros.  This should go away when vector initializers
     are treated like VECTOR_CST instead of arrays.  */
  if ((TREE_STATIC (exp)
       && ((mode == BLKmode
	    && ! (target != 0 && safe_from_p (target, exp, 1)))
		  || TREE_ADDRESSABLE (exp)
		  || (tree_fits_uhwi_p (TYPE_SIZE_UNIT (type))
		      && (! MOVE_BY_PIECES_P
				     (tree_to_uhwi (TYPE_SIZE_UNIT (type)),
				      TYPE_ALIGN (type)))
		      && ! mostly_zeros_p (exp))))
      || ((modifier == EXPAND_INITIALIZER || modifier == EXPAND_CONST_ADDRESS)
	  && TREE_CONSTANT (exp)))
    {
      rtx constructor;

      if (avoid_temp_mem)
	return NULL_RTX;

      constructor = expand_expr_constant (exp, 1, modifier);

      if (modifier != EXPAND_CONST_ADDRESS
	  && modifier != EXPAND_INITIALIZER
	  && modifier != EXPAND_SUM)
	constructor = validize_mem (constructor);

      return constructor;
    }

  /* Handle calls that pass values in multiple non-contiguous
     locations.  The Irix 6 ABI has examples of this.  */
  if (target == 0 || ! safe_from_p (target, exp, 1)
      || GET_CODE (target) == PARALLEL || modifier == EXPAND_STACK_PARM)
    {
      if (avoid_temp_mem)
	return NULL_RTX;

      target = assign_temp (type, TREE_ADDRESSABLE (exp), 1);
    }

  store_constructor (exp, target, 0, int_expr_size (exp));
  return target;
}


/* expand_expr: generate code for computing expression EXP.
   An rtx for the computed value is returned.  The value is never null.
   In the case of a void EXP, const0_rtx is returned.

   The value may be stored in TARGET if TARGET is nonzero.
   TARGET is just a suggestion; callers must assume that
   the rtx returned may not be the same as TARGET.

   If TARGET is CONST0_RTX, it means that the value will be ignored.

   If TMODE is not VOIDmode, it suggests generating the
   result in mode TMODE.  But this is done only when convenient.
   Otherwise, TMODE is ignored and the value generated in its natural mode.
   TMODE is just a suggestion; callers must assume that
   the rtx returned may not have mode TMODE.

   Note that TARGET may have neither TMODE nor MODE.  In that case, it
   probably will not be used.

   If MODIFIER is EXPAND_SUM then when EXP is an addition
   we can return an rtx of the form (MULT (REG ...) (CONST_INT ...))
   or a nest of (PLUS ...) and (MINUS ...) where the terms are
   products as above, or REG or MEM, or constant.
   Ordinarily in such cases we would output mul or add instructions
   and then return a pseudo reg containing the sum.

   EXPAND_INITIALIZER is much like EXPAND_SUM except that
   it also marks a label as absolutely required (it can't be dead).
   It also makes a ZERO_EXTEND or SIGN_EXTEND instead of emitting extend insns.
   This is used for outputting expressions used in initializers.

   EXPAND_CONST_ADDRESS says that it is okay to return a MEM
   with a constant address even if that address is not normally legitimate.
   EXPAND_INITIALIZER and EXPAND_SUM also have this effect.

   EXPAND_STACK_PARM is used when expanding to a TARGET on the stack for
   a call parameter.  Such targets require special care as we haven't yet
   marked TARGET so that it's safe from being trashed by libcalls.  We
   don't want to use TARGET for anything but the final result;
   Intermediate values must go elsewhere.   Additionally, calls to
   emit_block_move will be flagged with BLOCK_OP_CALL_PARM.

   If EXP is a VAR_DECL whose DECL_RTL was a MEM with an invalid
   address, and ALT_RTL is non-NULL, then *ALT_RTL is set to the
   DECL_RTL of the VAR_DECL.  *ALT_RTL is also set if EXP is a
   COMPOUND_EXPR whose second argument is such a VAR_DECL, and so on
   recursively.

   If INNER_REFERENCE_P is true, we are expanding an inner reference.
   In this case, we don't adjust a returned MEM rtx that wouldn't be
   sufficiently aligned for its mode; instead, it's up to the caller
   to deal with it afterwards.  This is used to make sure that unaligned
   base objects for which out-of-bounds accesses are supported, for
   example record types with trailing arrays, aren't realigned behind
   the back of the caller.
   The normal operating mode is to pass FALSE for this parameter.  */

rtx
expand_expr_real (tree exp, rtx target, enum machine_mode tmode,
		  enum expand_modifier modifier, rtx *alt_rtl,
		  bool inner_reference_p)
{
  rtx ret;

  /* Handle ERROR_MARK before anybody tries to access its type.  */
  if (TREE_CODE (exp) == ERROR_MARK
      || (TREE_CODE (TREE_TYPE (exp)) == ERROR_MARK))
    {
      ret = CONST0_RTX (tmode);
      return ret ? ret : const0_rtx;
    }

  ret = expand_expr_real_1 (exp, target, tmode, modifier, alt_rtl,
			    inner_reference_p);
  return ret;
}

static void
get_condition_from_operand (tree op, rtx *r0, rtx *r1, bool *unsignedp,
			    enum machine_mode *mode, enum rtx_code *code)
{
  gimple srcstmt = NULL;
  tree op0, op1;

  if (TREE_CODE (op) == SSA_NAME
      && (srcstmt = get_def_for_expr_class (op, tcc_comparison)))
    {
      tree type;
      op0 = gimple_assign_rhs1 (srcstmt);
      op1 = gimple_assign_rhs2 (srcstmt);
      type = TREE_TYPE (op0);
      *unsignedp = TYPE_UNSIGNED (type);
      *code = convert_tree_comp_to_rtx (gimple_assign_rhs_code (srcstmt), *unsignedp);
      *mode = TYPE_MODE (type);
    }
  else if (TREE_CODE (op) == SSA_NAME
      && (srcstmt = get_def_for_expr (op, BIT_NOT_EXPR)))
    {
      op0 = gimple_assign_rhs1 (srcstmt);
      op1 = NULL_TREE;
      *code = EQ;
    }
  else if (TREE_CODE_CLASS (TREE_CODE (op)) == tcc_comparison)
    {
      tree type;
      op0 = TREE_OPERAND (op, 0);
      op1 = TREE_OPERAND (op, 1);
      type = TREE_TYPE (op0);
      *unsignedp = TYPE_UNSIGNED (type);
      *code = convert_tree_comp_to_rtx (TREE_CODE (op), *unsignedp);
      *mode = TYPE_MODE (type);
    }
  else
    {
      op0 = op;
      op1 = NULL_TREE;
      *code = NE;
    }

  *r0 = expand_normal (op0);
  if (op1 != NULL_TREE)
    *r1 = expand_normal (op1);
  else
    {
      *mode = GET_MODE (*r0);
      if (*mode == VOIDmode)
	*mode = TYPE_MODE (TREE_TYPE (op0));
      *r1 = const0_rtx;
      *unsignedp = true;
    }
}

/* Given a ssa_name in NAME see if it was defined by an assignment and
   set CODE to be the code and ARG1 to the first operand on the rhs and ARG2
   to the second operand on the rhs. */

static gimple
get_def_noter_for_expr_with_code (tree name, enum tree_code code)
{
  gimple def;

  if (TREE_CODE (name) == SSA_NAME)
    {
      def = SSA_NAME_DEF_STMT (name);
      
      if (def && is_gimple_assign (def)
	  && gimple_assign_rhs_code (def) == code)
	return def;
    }
  return NULL;
}

/* Try to expand the conditional expression which is represented by
   TREEOP0 ? TREEOP1 : TREEOP2 as treeop1 & -(treeop0) if treeop2 is 0 or treeop2 & -(!treeop0).
   If succeseds return the rtl reg which represents the result.  Otherwise return
   NULL_RTL.  */

static rtx
expand_cond_expr_using_mask (tree treeop0, tree treeop1, tree treeop2)
{
  rtx op0, op1, op2, opN;
  rtx target;
  tree type;
  enum machine_mode mode;

  type = TREE_TYPE (treeop1);
  mode = TYPE_MODE (type);

  if (!INTEGRAL_TYPE_P (type))
    return NULL_RTX;

  if (!integer_zerop (treeop1) && !integer_zerop (treeop2))
    return NULL_RTX;

  target = assign_temp (type, 0, 1);

  start_sequence ();

  expand_operands (treeop1, treeop2,
		   NULL_RTX, &op1, &op2, EXPAND_NORMAL);

  op0 = expand_normal (treeop0);
  if (GET_MODE_CLASS (GET_MODE (op0)) == MODE_CC)
    {
      enum insn_code icode;
      icode = optab_handler (cstore_optab, CCmode);
      if (icode == CODE_FOR_nothing)
	{
	  end_sequence ();
	  return NULL_RTX;
	}
      rtx target = gen_reg_rtx (mode);
      op0 = emit_cstore (target, icode, NE, CCmode, CCmode,
			 0, op0, const0_rtx, 1, mode);
      if (!op0)
	{
	  end_sequence ();
	  return NULL_RTX;
	}
    }

  rtx seq = get_insns ();
  end_sequence ();
  emit_insn (seq);
  op0 = convert_modes (mode, VOIDmode, op0, 1);

  /* If treeop1 is the one which is zero, then we have to add a not to the
     condition.  */
  if (integer_zerop (treeop1))
    {
      op0 = expand_binop (mode, xor_optab, op0, const1_rtx, target, 0,
			  OPTAB_LIB_WIDEN);
      opN = op2;
    }
  else
    opN = op1;

  /* produce -(treeop0) */
  op0 = expand_unop (mode, optab_for_tree_code (NEGATE_EXPR, type, optab_default),
		     op0, target, 0);

  /* opN & -(treeop0) */
  return expand_binop (mode, and_optab, op0, opN, target, 0,
		       OPTAB_LIB_WIDEN);

  
}

/* Try to expand the conditional expression which is represented by
   TREEOP0 ? TREEOP1 : TREEOP2 using conditonal adds.  If succeseds
   return the rtl reg which represents the result.  Otherwise return
   NULL_RTL.  */

static rtx
expand_cond_expr_using_addcc (tree treeop0, tree treeop1, tree treeop2)
{
  tree diff;
  rtx op1, op2, op00, op01, temp;
  tree type;
  enum rtx_code comparison_code;
  enum machine_mode comparison_mode, mode;
  rtx seq;
  bool unsignedp;
  gimple srcstmt;

  type = TREE_TYPE (treeop1);
  mode = TYPE_MODE (type);

  if (!INTEGRAL_TYPE_P (type))
    return NULL_RTX;

  /* Handle 0/1 specially because boolean types and precision of one types,
     will cause the diff to always be 1.  Note this really should have
     simplified before reaching here.  */
  /* A ? 1 : 0 is just (type)(A!=0). */
  if (integer_zerop (treeop2) && integer_onep (treeop1))
    {
      tree t = fold_convert (TREE_TYPE (treeop0), integer_zero_node);
      tree tmp = fold_build2 (NE_EXPR, TREE_TYPE (treeop0), treeop0, t);
      tmp = fold_convert (type, tmp);
      return expand_normal (tmp);
    }

  /* A ? 0 : 1 is just (type)(A==0). */
  if (integer_zerop (treeop1) && integer_onep (treeop0))
    {
      tree t = fold_convert (TREE_TYPE (treeop0), integer_zero_node);
      tree tmp = fold_build2 (EQ_EXPR, TREE_TYPE (treeop0), treeop0, t);
      tmp = fold_convert (type, tmp);
      return expand_normal (tmp);
    }

  /* A ? CST1 : CST2 can be expanded as CST2 + (!A)*(CST1 - CST2) */
  if (TREE_CODE (treeop1) == INTEGER_CST
      && TREE_CODE (treeop2) == INTEGER_CST)
    diff = int_const_binop (MINUS_EXPR, treeop1, treeop2);
  /* A ? b : b+c can be expanded as b + (!A)*(c) */
  else if (TREE_CODE (treeop2) == SSA_NAME
	   && (srcstmt = get_def_noter_for_expr_with_code (treeop2, PLUS_EXPR)))
    {
      tree newop0;
      if (gimple_assign_rhs1 (srcstmt) == treeop1)
        diff = gimple_assign_rhs2 (srcstmt);
      else if (gimple_assign_rhs2 (srcstmt) == treeop1)
        diff = gimple_assign_rhs1 (srcstmt);
      else
	return NULL_RTX;
      newop0 = fold_truth_not_expr (UNKNOWN_LOCATION, treeop0);
      if (newop0 == NULL_TREE || !COMPARISON_CLASS_P (newop0))
	diff = fold_build1 (NEGATE_EXPR, TREE_TYPE (treeop1), diff);
      else
	{
	  tree tmp = treeop2;

	  treeop0 = newop0;
	  treeop2 = treeop1;
	  treeop1 = tmp;
	}
    }
  /* A ? b + c : b can be expanded as b + (!A)*(c) */
  else if (TREE_CODE (treeop1) == SSA_NAME
	   && (srcstmt = get_def_noter_for_expr_with_code (treeop1, PLUS_EXPR)))
    {
      if (gimple_assign_rhs1 (srcstmt) == treeop2)
        diff = gimple_assign_rhs2 (srcstmt);
      else if (gimple_assign_rhs2 (srcstmt) == treeop2)
        diff = gimple_assign_rhs1 (srcstmt);
      else
	return NULL_RTX;
    }
  else
    return NULL_RTX;

  start_sequence ();

  get_condition_from_operand (treeop0, &op00, &op01, &unsignedp,
			      &comparison_mode, &comparison_code);

  expand_operands (diff, treeop2,
		   NULL_RTX, &op1, &op2, EXPAND_NORMAL);

  temp = emit_conditional_add (NULL_RTX, comparison_code, op00, op01,
			       comparison_mode, op2, op1, mode, unsignedp);

  seq = get_insns ();
  end_sequence ();

  if (temp)
    {
      emit_insn (seq);
      if (INTEGRAL_TYPE_P (type)
	  && GET_MODE_PRECISION (mode) > TYPE_PRECISION (type))
	return reduce_to_bit_field_precision (temp, NULL_RTX, type);
      return temp;
    }

#if 0
  /* FIXME: we need to expand this manually now due to ccmp. */
  /* If addcc fails, then we should expanding it as treeop2 +- (A)
     if the diff is either 1 or -1 (plus if 1 and minus is -1).  */
  if ((integer_onep (diff) || integer_all_onesp (diff)))
    {
      bool add = false;
      tree tmp, t;
      rtx target = gen_reg_rtx (word_mode);
      enum insn_code icode;
      icode = optab_handler (cstore_optab, comparison_mode);
      if (icode == CODE_FOR_nothing)
	return NULL_RTX; 

      if (integer_onep (diff))
	add = true;
      get_condition_from_operand (treeop0, &op00, &op01, &unsignedp,
				  &comparison_mode, &comparison_code);
      tmp = emit_cstore (target, icode, NE, CCmode, CCmode,
			     0, tmp, const0_rtx, 1, word_mode);
      
      return expand_normal (tmp);
    }
#endif

  return NULL_RTX;
}

/* Try to expand the conditional expression which is represented by
   TREEOP0 ? TREEOP1 : TREEOP2 using an xor (one comp abs).  If succeseds
   return the rtl reg which represents the result.  Otherwise return
   NULL_RTL.  */
static rtx
expand_cond_expr_using_xors (tree treeop0, tree treeop1, tree treeop2)
{
  tree op = NULL_TREE;
  bool reverse = false;
  gimple srcstmt;
  tree type;
  rtx op0, op1;
  enum machine_mode mode;
  rtx target;

  type = TREE_TYPE (treeop1);
  mode = TYPE_MODE (type);

  if (!INTEGRAL_TYPE_P (type))
    return NULL_RTX;

  if (TREE_CODE (treeop2) == SSA_NAME
      && (srcstmt = get_def_noter_for_expr_with_code (treeop2, BIT_NOT_EXPR))
      && gimple_assign_rhs1 (srcstmt) == treeop1)
    {
      op = treeop1;
      reverse = true;
    }

  if (TREE_CODE (treeop1) == SSA_NAME
      && (srcstmt = get_def_noter_for_expr_with_code (treeop1, BIT_NOT_EXPR))
      && gimple_assign_rhs1 (srcstmt) == treeop2)
    {
      op = treeop2;
      reverse = false;
    }

  if (!op)
    return NULL_RTX;


  if (reverse)
    {
      tree newop0;
      newop0 = fold_truth_not_expr (UNKNOWN_LOCATION, treeop0);
      if (newop0 != NULL_TREE && COMPARISON_CLASS_P (newop0))
	{
	  treeop0 = newop0;
	  reverse = false;
	}
    }

  target = assign_temp (type, 0, 1);

  op0 = expand_normal (treeop0);
  op1 = expand_normal (op);

  op0 = convert_modes (mode, VOIDmode, op0, 1);

  /* If treeop1 is the one which is zero, then we have to add a not to the
     condition.  */
  if (reverse)
      op0 = expand_binop (mode, xor_optab, op0, const1_rtx, target, 0,
			  OPTAB_LIB_WIDEN);

  /* produce -(treeop0) */
  op0 = expand_unop (mode, optab_for_tree_code (NEGATE_EXPR, type, optab_default),
		     op0, target, 0);

  /* op ^ -(treeop0) */
  return expand_binop (mode, xor_optab, op0, op1, target, 0,
		       OPTAB_LIB_WIDEN);
}

/* Try to expand the conditional expression which is represented by
   TREEOP0 ? TREEOP1 : TREEOP2 using conditonal moves.  If succeseds
   return the rtl reg which repsents the result.  Otherwise return
   NULL_RTL.  */

static rtx
expand_cond_expr_using_cmove (tree treeop0 ATTRIBUTE_UNUSED,
			      tree treeop1 ATTRIBUTE_UNUSED,
			      tree treeop2 ATTRIBUTE_UNUSED)
{
#ifdef HAVE_conditional_move
  rtx insn;
  rtx op00, op01, op1, op2;
  enum rtx_code comparison_code;
  enum machine_mode comparison_mode;
  rtx temp;
  tree type = TREE_TYPE (treeop1);
  bool unsignedp = TYPE_UNSIGNED (type);
  enum machine_mode mode = TYPE_MODE (type);
  enum machine_mode orig_mode = mode;

  /* If we cannot do a conditional move on the mode, try doing it
     with the promoted mode. */
  if (!can_conditionally_move_p (mode))
    {
      int up;
      mode = promote_mode (type, mode, &up);
      if (!can_conditionally_move_p (mode))
	return NULL_RTX;
      temp = assign_temp (type, 0, 0); /* Use promoted mode for temp.  */
    }
  else
    temp = assign_temp (type, 0, 1);

  start_sequence ();
  expand_operands (treeop1, treeop2,
		   temp, &op1, &op2, EXPAND_NORMAL);

  get_condition_from_operand (treeop0, &op00, &op01, &unsignedp,
			      &comparison_mode, &comparison_code);

  if (GET_MODE (op1) != mode)
    op1 = gen_lowpart (mode, op1);

  if (GET_MODE (op2) != mode)
    op2 = gen_lowpart (mode, op2);

  /* Try to emit the conditional move.  */
  insn = emit_conditional_move (temp, comparison_code,
				op00, op01, comparison_mode,
				op1, op2, mode,
				unsignedp);

  /* If we could do the conditional move, emit the sequence,
     and return.  */
  if (insn)
    {
      rtx seq = get_insns ();
      end_sequence ();
      emit_insn (seq);
      return convert_modes (orig_mode, mode, temp, 0);
    }

  /* Otherwise discard the sequence and fall back to code with
     branches.  */
  end_sequence ();
#endif
  return NULL_RTX;
}

rtx
expand_expr_real_2 (sepops ops, rtx target, enum machine_mode tmode,
		    enum expand_modifier modifier)
{
  rtx op0, op1, op2, temp;
  tree type;
  int unsignedp;
  enum machine_mode mode;
  enum tree_code code = ops->code;
  optab this_optab;
  rtx subtarget, original_target;
  int ignore;
  bool reduce_bit_field;
  location_t loc = ops->location;
  tree treeop0, treeop1, treeop2;
#define REDUCE_BIT_FIELD(expr)	(reduce_bit_field			  \
				 ? reduce_to_bit_field_precision ((expr), \
								  target, \
								  type)	  \
				 : (expr))

  type = ops->type;
  mode = TYPE_MODE (type);
  unsignedp = TYPE_UNSIGNED (type);

  treeop0 = ops->op0;
  treeop1 = ops->op1;
  treeop2 = ops->op2;

  /* We should be called only on simple (binary or unary) expressions,
     exactly those that are valid in gimple expressions that aren't
     GIMPLE_SINGLE_RHS (or invalid).  */
  gcc_assert (get_gimple_rhs_class (code) == GIMPLE_UNARY_RHS
	      || get_gimple_rhs_class (code) == GIMPLE_BINARY_RHS
	      || get_gimple_rhs_class (code) == GIMPLE_TERNARY_RHS);

  ignore = (target == const0_rtx
	    || ((CONVERT_EXPR_CODE_P (code)
		 || code == COND_EXPR || code == VIEW_CONVERT_EXPR)
		&& TREE_CODE (type) == VOID_TYPE));

  /* We should be called only if we need the result.  */
  gcc_assert (!ignore);

  /* An operation in what may be a bit-field type needs the
     result to be reduced to the precision of the bit-field type,
     which is narrower than that of the type's mode.  */
  reduce_bit_field = (INTEGRAL_TYPE_P (type)
		      && GET_MODE_PRECISION (mode) > TYPE_PRECISION (type));

  if (reduce_bit_field && modifier == EXPAND_STACK_PARM)
    target = 0;

  /* Use subtarget as the target for operand 0 of a binary operation.  */
  subtarget = get_subtarget (target);
  original_target = target;

  switch (code)
    {
    case NON_LVALUE_EXPR:
    case PAREN_EXPR:
    CASE_CONVERT:
      if (treeop0 == error_mark_node)
	return const0_rtx;

      if (TREE_CODE (type) == UNION_TYPE)
	{
	  tree valtype = TREE_TYPE (treeop0);

	  /* If both input and output are BLKmode, this conversion isn't doing
	     anything except possibly changing memory attribute.  */
	  if (mode == BLKmode && TYPE_MODE (valtype) == BLKmode)
	    {
	      rtx result = expand_expr (treeop0, target, tmode,
					modifier);

	      result = copy_rtx (result);
	      set_mem_attributes (result, type, 0);
	      return result;
	    }

	  if (target == 0)
	    {
	      if (TYPE_MODE (type) != BLKmode)
		target = gen_reg_rtx (TYPE_MODE (type));
	      else
		target = assign_temp (type, 1, 1);
	    }

	  if (MEM_P (target))
	    /* Store data into beginning of memory target.  */
	    store_expr (treeop0,
			adjust_address (target, TYPE_MODE (valtype), 0),
			modifier == EXPAND_STACK_PARM,
			false);

	  else
	    {
	      gcc_assert (REG_P (target));

	      /* Store this field into a union of the proper type.  */
	      store_field (target,
			   MIN ((int_size_in_bytes (TREE_TYPE
						    (treeop0))
				 * BITS_PER_UNIT),
				(HOST_WIDE_INT) GET_MODE_BITSIZE (mode)),
			   0, 0, 0, TYPE_MODE (valtype), treeop0, 0, false);
	    }

	  /* Return the entire union.  */
	  return target;
	}

      if (mode == TYPE_MODE (TREE_TYPE (treeop0)))
	{
	  op0 = expand_expr (treeop0, target, VOIDmode,
			     modifier);

	  /* If the signedness of the conversion differs and OP0 is
	     a promoted SUBREG, clear that indication since we now
	     have to do the proper extension.  */
	  if (TYPE_UNSIGNED (TREE_TYPE (treeop0)) != unsignedp
	      && GET_CODE (op0) == SUBREG)
	    SUBREG_PROMOTED_VAR_P (op0) = 0;

	  return REDUCE_BIT_FIELD (op0);
	}

      op0 = expand_expr (treeop0, NULL_RTX, mode,
			 modifier == EXPAND_SUM ? EXPAND_NORMAL : modifier);
      if (GET_MODE (op0) == mode)
	;

      /* If OP0 is a constant, just convert it into the proper mode.  */
      else if (CONSTANT_P (op0))
	{
	  tree inner_type = TREE_TYPE (treeop0);
	  enum machine_mode inner_mode = GET_MODE (op0);

	  if (inner_mode == VOIDmode)
	    inner_mode = TYPE_MODE (inner_type);

	  if (modifier == EXPAND_INITIALIZER)
	    op0 = simplify_gen_subreg (mode, op0, inner_mode,
				       subreg_lowpart_offset (mode,
							      inner_mode));
	  else
	    op0=  convert_modes (mode, inner_mode, op0,
				 TYPE_UNSIGNED (inner_type));
	}

      else if (modifier == EXPAND_INITIALIZER)
	op0 = gen_rtx_fmt_e (unsignedp ? ZERO_EXTEND : SIGN_EXTEND, mode, op0);

      else if (target == 0)
	op0 = convert_to_mode (mode, op0,
			       TYPE_UNSIGNED (TREE_TYPE
					      (treeop0)));
      else
	{
	  convert_move (target, op0,
			TYPE_UNSIGNED (TREE_TYPE (treeop0)));
	  op0 = target;
	}

      return REDUCE_BIT_FIELD (op0);

    case ADDR_SPACE_CONVERT_EXPR:
      {
	tree treeop0_type = TREE_TYPE (treeop0);
	addr_space_t as_to;
	addr_space_t as_from;

	gcc_assert (POINTER_TYPE_P (type));
	gcc_assert (POINTER_TYPE_P (treeop0_type));

	as_to = TYPE_ADDR_SPACE (TREE_TYPE (type));
	as_from = TYPE_ADDR_SPACE (TREE_TYPE (treeop0_type));

        /* Conversions between pointers to the same address space should
	   have been implemented via CONVERT_EXPR / NOP_EXPR.  */
	gcc_assert (as_to != as_from);

        /* Ask target code to handle conversion between pointers
	   to overlapping address spaces.  */
	if (targetm.addr_space.subset_p (as_to, as_from)
	    || targetm.addr_space.subset_p (as_from, as_to))
	  {
	    op0 = expand_expr (treeop0, NULL_RTX, VOIDmode, modifier);
	    op0 = targetm.addr_space.convert (op0, treeop0_type, type);
	    gcc_assert (op0);
	    return op0;
	  }

	/* For disjoint address spaces, converting anything but
	   a null pointer invokes undefined behaviour.  We simply
	   always return a null pointer here.  */
	return CONST0_RTX (mode);
      }

    case POINTER_PLUS_EXPR:
      /* Even though the sizetype mode and the pointer's mode can be different
         expand is able to handle this correctly and get the correct result out
         of the PLUS_EXPR code.  */
      /* Make sure to sign-extend the sizetype offset in a POINTER_PLUS_EXPR
         if sizetype precision is smaller than pointer precision.  */
      if (TYPE_PRECISION (sizetype) < TYPE_PRECISION (type))
	treeop1 = fold_convert_loc (loc, type,
				    fold_convert_loc (loc, ssizetype,
						      treeop1));
      /* If sizetype precision is larger than pointer precision, truncate the
	 offset to have matching modes.  */
      else if (TYPE_PRECISION (sizetype) > TYPE_PRECISION (type))
	treeop1 = fold_convert_loc (loc, type, treeop1);

    case PLUS_EXPR:
      /* If we are adding a constant, a VAR_DECL that is sp, fp, or ap, and
	 something else, make sure we add the register to the constant and
	 then to the other thing.  This case can occur during strength
	 reduction and doing it this way will produce better code if the
	 frame pointer or argument pointer is eliminated.

	 fold-const.c will ensure that the constant is always in the inner
	 PLUS_EXPR, so the only case we need to do anything about is if
	 sp, ap, or fp is our second argument, in which case we must swap
	 the innermost first argument and our second argument.  */

      if (TREE_CODE (treeop0) == PLUS_EXPR
	  && TREE_CODE (TREE_OPERAND (treeop0, 1)) == INTEGER_CST
	  && TREE_CODE (treeop1) == VAR_DECL
	  && (DECL_RTL (treeop1) == frame_pointer_rtx
	      || DECL_RTL (treeop1) == stack_pointer_rtx
	      || DECL_RTL (treeop1) == arg_pointer_rtx))
	{
	  gcc_unreachable ();
	}

      /* If the result is to be ptr_mode and we are adding an integer to
	 something, we might be forming a constant.  So try to use
	 plus_constant.  If it produces a sum and we can't accept it,
	 use force_operand.  This allows P = &ARR[const] to generate
	 efficient code on machines where a SYMBOL_REF is not a valid
	 address.

	 If this is an EXPAND_SUM call, always return the sum.  */
      if (modifier == EXPAND_SUM || modifier == EXPAND_INITIALIZER
	  || (mode == ptr_mode && (unsignedp || ! flag_trapv)))
	{
	  if (modifier == EXPAND_STACK_PARM)
	    target = 0;
	  if (TREE_CODE (treeop0) == INTEGER_CST
	      && GET_MODE_PRECISION (mode) <= HOST_BITS_PER_WIDE_INT
	      && TREE_CONSTANT (treeop1))
	    {
	      rtx constant_part;
	      HOST_WIDE_INT wc;
	      enum machine_mode wmode = TYPE_MODE (TREE_TYPE (treeop1));

	      op1 = expand_expr (treeop1, subtarget, VOIDmode,
				 EXPAND_SUM);
	      /* Use wi::shwi to ensure that the constant is
		 truncated according to the mode of OP1, then sign extended
		 to a HOST_WIDE_INT.  Using the constant directly can result
		 in non-canonical RTL in a 64x32 cross compile.  */
	      wc = TREE_INT_CST_LOW (treeop0);
	      constant_part =
		immed_wide_int_const (wi::shwi (wc, wmode), wmode);
	      op1 = plus_constant (mode, op1, INTVAL (constant_part));
	      if (modifier != EXPAND_SUM && modifier != EXPAND_INITIALIZER)
		op1 = force_operand (op1, target);
	      return REDUCE_BIT_FIELD (op1);
	    }

	  else if (TREE_CODE (treeop1) == INTEGER_CST
		   && GET_MODE_PRECISION (mode) <= HOST_BITS_PER_WIDE_INT
		   && TREE_CONSTANT (treeop0))
	    {
	      rtx constant_part;
	      HOST_WIDE_INT wc;
	      enum machine_mode wmode = TYPE_MODE (TREE_TYPE (treeop0));

	      op0 = expand_expr (treeop0, subtarget, VOIDmode,
				 (modifier == EXPAND_INITIALIZER
				 ? EXPAND_INITIALIZER : EXPAND_SUM));
	      if (! CONSTANT_P (op0))
		{
		  op1 = expand_expr (treeop1, NULL_RTX,
				     VOIDmode, modifier);
		  /* Return a PLUS if modifier says it's OK.  */
		  if (modifier == EXPAND_SUM
		      || modifier == EXPAND_INITIALIZER)
		    return simplify_gen_binary (PLUS, mode, op0, op1);
		  goto binop2;
		}
	      /* Use wi::shwi to ensure that the constant is
		 truncated according to the mode of OP1, then sign extended
		 to a HOST_WIDE_INT.  Using the constant directly can result
		 in non-canonical RTL in a 64x32 cross compile.  */
	      wc = TREE_INT_CST_LOW (treeop1);
	      constant_part
		= immed_wide_int_const (wi::shwi (wc, wmode), wmode);
	      op0 = plus_constant (mode, op0, INTVAL (constant_part));
	      if (modifier != EXPAND_SUM && modifier != EXPAND_INITIALIZER)
		op0 = force_operand (op0, target);
	      return REDUCE_BIT_FIELD (op0);
	    }
	}

      /* Use TER to expand pointer addition of a negated value
	 as pointer subtraction.  */
      if ((POINTER_TYPE_P (TREE_TYPE (treeop0))
	   || (TREE_CODE (TREE_TYPE (treeop0)) == VECTOR_TYPE
	       && POINTER_TYPE_P (TREE_TYPE (TREE_TYPE (treeop0)))))
	  && TREE_CODE (treeop1) == SSA_NAME
	  && TYPE_MODE (TREE_TYPE (treeop0))
	     == TYPE_MODE (TREE_TYPE (treeop1)))
	{
	  gimple def = get_def_for_expr (treeop1, NEGATE_EXPR);
	  if (def)
	    {
	      treeop1 = gimple_assign_rhs1 (def);
	      code = MINUS_EXPR;
	      goto do_minus;
	    }
	}

      /* No sense saving up arithmetic to be done
	 if it's all in the wrong mode to form part of an address.
	 And force_operand won't know whether to sign-extend or
	 zero-extend.  */
      if ((modifier != EXPAND_SUM && modifier != EXPAND_INITIALIZER)
	  || mode != ptr_mode)
	{
	  expand_operands (treeop0, treeop1,
			   subtarget, &op0, &op1, EXPAND_NORMAL);
	  if (op0 == const0_rtx)
	    return op1;
	  if (op1 == const0_rtx)
	    return op0;
	  goto binop2;
	}

      expand_operands (treeop0, treeop1,
		       subtarget, &op0, &op1, modifier);
      return REDUCE_BIT_FIELD (simplify_gen_binary (PLUS, mode, op0, op1));

    case MINUS_EXPR:
    do_minus:
      /* For initializers, we are allowed to return a MINUS of two
	 symbolic constants.  Here we handle all cases when both operands
	 are constant.  */
      /* Handle difference of two symbolic constants,
	 for the sake of an initializer.  */
      if ((modifier == EXPAND_SUM || modifier == EXPAND_INITIALIZER)
	  && really_constant_p (treeop0)
	  && really_constant_p (treeop1))
	{
	  expand_operands (treeop0, treeop1,
			   NULL_RTX, &op0, &op1, modifier);

	  /* If the last operand is a CONST_INT, use plus_constant of
	     the negated constant.  Else make the MINUS.  */
	  if (CONST_INT_P (op1))
	    return REDUCE_BIT_FIELD (plus_constant (mode, op0,
						    -INTVAL (op1)));
	  else
	    return REDUCE_BIT_FIELD (gen_rtx_MINUS (mode, op0, op1));
	}

      /* No sense saving up arithmetic to be done
	 if it's all in the wrong mode to form part of an address.
	 And force_operand won't know whether to sign-extend or
	 zero-extend.  */
      if ((modifier != EXPAND_SUM && modifier != EXPAND_INITIALIZER)
	  || mode != ptr_mode)
	goto binop;

      expand_operands (treeop0, treeop1,
		       subtarget, &op0, &op1, modifier);

      /* Convert A - const to A + (-const).  */
      if (CONST_INT_P (op1))
	{
	  op1 = negate_rtx (mode, op1);
	  return REDUCE_BIT_FIELD (simplify_gen_binary (PLUS, mode, op0, op1));
	}

      goto binop2;

    case WIDEN_MULT_PLUS_EXPR:
    case WIDEN_MULT_MINUS_EXPR:
      expand_operands (treeop0, treeop1, NULL_RTX, &op0, &op1, EXPAND_NORMAL);
      op2 = expand_normal (treeop2);
      target = expand_widen_pattern_expr (ops, op0, op1, op2,
					  target, unsignedp);
      return target;

    case WIDEN_MULT_EXPR:
      /* If first operand is constant, swap them.
	 Thus the following special case checks need only
	 check the second operand.  */
      if (TREE_CODE (treeop0) == INTEGER_CST)
	{
	  tree t1 = treeop0;
	  treeop0 = treeop1;
	  treeop1 = t1;
	}

      /* First, check if we have a multiplication of one signed and one
	 unsigned operand.  */
      if (TREE_CODE (treeop1) != INTEGER_CST
	  && (TYPE_UNSIGNED (TREE_TYPE (treeop0))
	      != TYPE_UNSIGNED (TREE_TYPE (treeop1))))
	{
	  enum machine_mode innermode = TYPE_MODE (TREE_TYPE (treeop0));
	  this_optab = usmul_widen_optab;
	  if (find_widening_optab_handler (this_optab, mode, innermode, 0)
		!= CODE_FOR_nothing)
	    {
	      if (TYPE_UNSIGNED (TREE_TYPE (treeop0)))
		expand_operands (treeop0, treeop1, NULL_RTX, &op0, &op1,
				 EXPAND_NORMAL);
	      else
		expand_operands (treeop0, treeop1, NULL_RTX, &op1, &op0,
				 EXPAND_NORMAL);
	      /* op0 and op1 might still be constant, despite the above
		 != INTEGER_CST check.  Handle it.  */
	      if (GET_MODE (op0) == VOIDmode && GET_MODE (op1) == VOIDmode)
		{
		  op0 = convert_modes (innermode, mode, op0, true);
		  op1 = convert_modes (innermode, mode, op1, false);
		  return REDUCE_BIT_FIELD (expand_mult (mode, op0, op1,
							target, unsignedp));
		}
	      goto binop3;
	    }
	}
      /* Check for a multiplication with matching signedness.  */
      else if ((TREE_CODE (treeop1) == INTEGER_CST
		&& int_fits_type_p (treeop1, TREE_TYPE (treeop0)))
	       || (TYPE_UNSIGNED (TREE_TYPE (treeop1))
		   == TYPE_UNSIGNED (TREE_TYPE (treeop0))))
	{
	  tree op0type = TREE_TYPE (treeop0);
	  enum machine_mode innermode = TYPE_MODE (op0type);
	  bool zextend_p = TYPE_UNSIGNED (op0type);
	  optab other_optab = zextend_p ? smul_widen_optab : umul_widen_optab;
	  this_optab = zextend_p ? umul_widen_optab : smul_widen_optab;

	  if (TREE_CODE (treeop0) != INTEGER_CST)
	    {
	      if (find_widening_optab_handler (this_optab, mode, innermode, 0)
		    != CODE_FOR_nothing)
		{
		  expand_operands (treeop0, treeop1, NULL_RTX, &op0, &op1,
				   EXPAND_NORMAL);
		  /* op0 and op1 might still be constant, despite the above
		     != INTEGER_CST check.  Handle it.  */
		  if (GET_MODE (op0) == VOIDmode && GET_MODE (op1) == VOIDmode)
		    {
		     widen_mult_const:
		      op0 = convert_modes (innermode, mode, op0, zextend_p);
		      op1
			= convert_modes (innermode, mode, op1,
					 TYPE_UNSIGNED (TREE_TYPE (treeop1)));
		      return REDUCE_BIT_FIELD (expand_mult (mode, op0, op1,
							    target,
							    unsignedp));
		    }
		  temp = expand_widening_mult (mode, op0, op1, target,
					       unsignedp, this_optab);
		  return REDUCE_BIT_FIELD (temp);
		}
	      if (find_widening_optab_handler (other_optab, mode, innermode, 0)
		    != CODE_FOR_nothing
		  && innermode == word_mode)
		{
		  rtx htem, hipart;
		  op0 = expand_normal (treeop0);
		  if (TREE_CODE (treeop1) == INTEGER_CST)
		    op1 = convert_modes (innermode, mode,
					 expand_normal (treeop1),
					 TYPE_UNSIGNED (TREE_TYPE (treeop1)));
		  else
		    op1 = expand_normal (treeop1);
		  /* op0 and op1 might still be constant, despite the above
		     != INTEGER_CST check.  Handle it.  */
		  if (GET_MODE (op0) == VOIDmode && GET_MODE (op1) == VOIDmode)
		    goto widen_mult_const;
		  temp = expand_binop (mode, other_optab, op0, op1, target,
				       unsignedp, OPTAB_LIB_WIDEN);
		  hipart = gen_highpart (innermode, temp);
		  htem = expand_mult_highpart_adjust (innermode, hipart,
						      op0, op1, hipart,
						      zextend_p);
		  if (htem != hipart)
		    emit_move_insn (hipart, htem);
		  return REDUCE_BIT_FIELD (temp);
		}
	    }
	}
      treeop0 = fold_build1 (CONVERT_EXPR, type, treeop0);
      treeop1 = fold_build1 (CONVERT_EXPR, type, treeop1);
      expand_operands (treeop0, treeop1, subtarget, &op0, &op1, EXPAND_NORMAL);
      return REDUCE_BIT_FIELD (expand_mult (mode, op0, op1, target, unsignedp));

    case FMA_EXPR:
      {
	optab opt = fma_optab;
	gimple def0, def2;

	/* If there is no insn for FMA, emit it as __builtin_fma{,f,l}
	   call.  */
	if (optab_handler (fma_optab, mode) == CODE_FOR_nothing)
	  {
	    tree fn = mathfn_built_in (TREE_TYPE (treeop0), BUILT_IN_FMA);
	    tree call_expr;

	    gcc_assert (fn != NULL_TREE);
	    call_expr = build_call_expr (fn, 3, treeop0, treeop1, treeop2);
	    return expand_builtin (call_expr, target, subtarget, mode, false);
	  }

	def0 = get_def_for_expr (treeop0, NEGATE_EXPR);
	def2 = get_def_for_expr (treeop2, NEGATE_EXPR);

	op0 = op2 = NULL;

	if (def0 && def2
	    && optab_handler (fnms_optab, mode) != CODE_FOR_nothing)
	  {
	    opt = fnms_optab;
	    op0 = expand_normal (gimple_assign_rhs1 (def0));
	    op2 = expand_normal (gimple_assign_rhs1 (def2));
	  }
	else if (def0
		 && optab_handler (fnma_optab, mode) != CODE_FOR_nothing)
	  {
	    opt = fnma_optab;
	    op0 = expand_normal (gimple_assign_rhs1 (def0));
	  }
	else if (def2
		 && optab_handler (fms_optab, mode) != CODE_FOR_nothing)
	  {
	    opt = fms_optab;
	    op2 = expand_normal (gimple_assign_rhs1 (def2));
	  }

	if (op0 == NULL)
	  op0 = expand_expr (treeop0, subtarget, VOIDmode, EXPAND_NORMAL);
	if (op2 == NULL)
	  op2 = expand_normal (treeop2);
	op1 = expand_normal (treeop1);

	return expand_ternary_op (TYPE_MODE (type), opt,
				  op0, op1, op2, target, 0);
      }

    case MULT_EXPR:
      /* If this is a fixed-point operation, then we cannot use the code
	 below because "expand_mult" doesn't support sat/no-sat fixed-point
         multiplications.   */
      if (ALL_FIXED_POINT_MODE_P (mode))
	goto binop;

      /* If first operand is constant, swap them.
	 Thus the following special case checks need only
	 check the second operand.  */
      if (TREE_CODE (treeop0) == INTEGER_CST)
	{
	  tree t1 = treeop0;
	  treeop0 = treeop1;
	  treeop1 = t1;
	}

      /* Attempt to return something suitable for generating an
	 indexed address, for machines that support that.  */

      if (modifier == EXPAND_SUM && mode == ptr_mode
	  && tree_fits_shwi_p (treeop1))
	{
	  tree exp1 = treeop1;

	  op0 = expand_expr (treeop0, subtarget, VOIDmode,
			     EXPAND_SUM);

	  if (!REG_P (op0))
	    op0 = force_operand (op0, NULL_RTX);
	  if (!REG_P (op0))
	    op0 = copy_to_mode_reg (mode, op0);

	  return REDUCE_BIT_FIELD (gen_rtx_MULT (mode, op0,
			       gen_int_mode (tree_to_shwi (exp1),
					     TYPE_MODE (TREE_TYPE (exp1)))));
	}

      if (modifier == EXPAND_STACK_PARM)
	target = 0;

      expand_operands (treeop0, treeop1, subtarget, &op0, &op1, EXPAND_NORMAL);
      return REDUCE_BIT_FIELD (expand_mult (mode, op0, op1, target, unsignedp));

    case TRUNC_DIV_EXPR:
    case FLOOR_DIV_EXPR:
    case CEIL_DIV_EXPR:
    case ROUND_DIV_EXPR:
    case EXACT_DIV_EXPR:
      /* If this is a fixed-point operation, then we cannot use the code
	 below because "expand_divmod" doesn't support sat/no-sat fixed-point
         divisions.   */
      if (ALL_FIXED_POINT_MODE_P (mode))
	goto binop;

      if (modifier == EXPAND_STACK_PARM)
	target = 0;
      /* Possible optimization: compute the dividend with EXPAND_SUM
	 then if the divisor is constant can optimize the case
	 where some terms of the dividend have coeffs divisible by it.  */
      expand_operands (treeop0, treeop1,
		       subtarget, &op0, &op1, EXPAND_NORMAL);
      return expand_divmod (0, code, mode, op0, op1, target, unsignedp);

    case RDIV_EXPR:
      goto binop;

    case MULT_HIGHPART_EXPR:
      expand_operands (treeop0, treeop1, subtarget, &op0, &op1, EXPAND_NORMAL);
      temp = expand_mult_highpart (mode, op0, op1, target, unsignedp);
      gcc_assert (temp);
      return temp;

    case TRUNC_MOD_EXPR:
    case FLOOR_MOD_EXPR:
    case CEIL_MOD_EXPR:
    case ROUND_MOD_EXPR:
      if (modifier == EXPAND_STACK_PARM)
	target = 0;
      expand_operands (treeop0, treeop1,
		       subtarget, &op0, &op1, EXPAND_NORMAL);
      return expand_divmod (1, code, mode, op0, op1, target, unsignedp);

    case FIXED_CONVERT_EXPR:
      op0 = expand_normal (treeop0);
      if (target == 0 || modifier == EXPAND_STACK_PARM)
	target = gen_reg_rtx (mode);

      if ((TREE_CODE (TREE_TYPE (treeop0)) == INTEGER_TYPE
	   && TYPE_UNSIGNED (TREE_TYPE (treeop0)))
          || (TREE_CODE (type) == INTEGER_TYPE && TYPE_UNSIGNED (type)))
	expand_fixed_convert (target, op0, 1, TYPE_SATURATING (type));
      else
	expand_fixed_convert (target, op0, 0, TYPE_SATURATING (type));
      return target;

    case FIX_TRUNC_EXPR:
      op0 = expand_normal (treeop0);
      if (target == 0 || modifier == EXPAND_STACK_PARM)
	target = gen_reg_rtx (mode);
      expand_fix (target, op0, unsignedp);
      return target;

    case FLOAT_EXPR:
      op0 = expand_normal (treeop0);
      if (target == 0 || modifier == EXPAND_STACK_PARM)
	target = gen_reg_rtx (mode);
      /* expand_float can't figure out what to do if FROM has VOIDmode.
	 So give it the correct mode.  With -O, cse will optimize this.  */
      if (GET_MODE (op0) == VOIDmode)
	op0 = copy_to_mode_reg (TYPE_MODE (TREE_TYPE (treeop0)),
				op0);
      expand_float (target, op0,
		    TYPE_UNSIGNED (TREE_TYPE (treeop0)));
      return target;

    case NEGATE_EXPR:
      op0 = expand_expr (treeop0, subtarget,
			 VOIDmode, EXPAND_NORMAL);
      if (modifier == EXPAND_STACK_PARM)
	target = 0;
      temp = expand_unop (mode,
      			  optab_for_tree_code (NEGATE_EXPR, type,
					       optab_default),
			  op0, target, 0);
      gcc_assert (temp);
      return REDUCE_BIT_FIELD (temp);

    case ABS_EXPR:
      op0 = expand_expr (treeop0, subtarget,
			 VOIDmode, EXPAND_NORMAL);
      if (modifier == EXPAND_STACK_PARM)
	target = 0;

      /* ABS_EXPR is not valid for complex arguments.  */
      gcc_assert (GET_MODE_CLASS (mode) != MODE_COMPLEX_INT
		  && GET_MODE_CLASS (mode) != MODE_COMPLEX_FLOAT);

      /* Unsigned abs is simply the operand.  Testing here means we don't
	 risk generating incorrect code below.  */
      if (TYPE_UNSIGNED (type))
	return op0;

      return expand_abs (mode, op0, target, unsignedp,
			 safe_from_p (target, treeop0, 1));

    case BYTESWAP_EXPR:
      op0 = expand_expr (treeop0, subtarget,
			 VOIDmode, EXPAND_NORMAL);
      if (modifier == EXPAND_STACK_PARM)
	target = 0;
      temp = expand_unop (mode,
      			  optab_for_tree_code (BYTESWAP_EXPR, type,
					       optab_default),
			  op0, target, 1);
      gcc_assert (temp);

      /* FIXME: this is wrong for bitfields still since we need to do a shift. */
      return REDUCE_BIT_FIELD (temp);

    case MAX_EXPR:
    case MIN_EXPR:
      target = original_target;
      if (target == 0
	  || modifier == EXPAND_STACK_PARM
	  || (MEM_P (target) && MEM_VOLATILE_P (target))
	  || GET_MODE (target) != mode
	  || (REG_P (target)
	      && REGNO (target) < FIRST_PSEUDO_REGISTER))
	target = gen_reg_rtx (mode);
      expand_operands (treeop0, treeop1,
		       target, &op0, &op1, EXPAND_NORMAL);

      /* First try to do it with a special MIN or MAX instruction.
	 If that does not win, use a conditional jump to select the proper
	 value.  */
      this_optab = optab_for_tree_code (code, type, optab_default);
      temp = expand_binop (mode, this_optab, op0, op1, target, unsignedp,
			   OPTAB_WIDEN);
      if (temp != 0)
	return temp;

      /* At this point, a MEM target is no longer useful; we will get better
	 code without it.  */

      if (! REG_P (target))
	target = gen_reg_rtx (mode);

      /* If op1 was placed in target, swap op0 and op1.  */
      if (target != op0 && target == op1)
	{
	  temp = op0;
	  op0 = op1;
	  op1 = temp;
	}

      /* We generate better code and avoid problems with op1 mentioning
	 target by forcing op1 into a pseudo if it isn't a constant.  */
      if (! CONSTANT_P (op1))
	op1 = force_reg (mode, op1);

      {
	enum rtx_code comparison_code;
	rtx cmpop1 = op1;

	if (code == MAX_EXPR)
	  comparison_code = unsignedp ? GEU : GE;
	else
	  comparison_code = unsignedp ? LEU : LE;

	/* Canonicalize to comparisons against 0.  */
	if (op1 == const1_rtx)
	  {
	    /* Converting (a >= 1 ? a : 1) into (a > 0 ? a : 1)
	       or (a != 0 ? a : 1) for unsigned.
	       For MIN we are safe converting (a <= 1 ? a : 1)
	       into (a <= 0 ? a : 1)  */
	    cmpop1 = const0_rtx;
	    if (code == MAX_EXPR)
	      comparison_code = unsignedp ? NE : GT;
	  }
	if (op1 == constm1_rtx && !unsignedp)
	  {
	    /* Converting (a >= -1 ? a : -1) into (a >= 0 ? a : -1)
	       and (a <= -1 ? a : -1) into (a < 0 ? a : -1) */
	    cmpop1 = const0_rtx;
	    if (code == MIN_EXPR)
	      comparison_code = LT;
	  }
#ifdef HAVE_conditional_move
	/* Use a conditional move if possible.  */
	if (can_conditionally_move_p (mode))
	  {
	    rtx insn;

	    start_sequence ();

	    /* Try to emit the conditional move.  */
	    insn = emit_conditional_move (target, comparison_code,
					  op0, cmpop1, mode,
					  op0, op1, mode,
					  unsignedp);

	    /* If we could do the conditional move, emit the sequence,
	       and return.  */
	    if (insn)
	      {
		rtx seq = get_insns ();
		end_sequence ();
		emit_insn (seq);
		return target;
	      }

	    /* Otherwise discard the sequence and fall back to code with
	       branches.  */
	    end_sequence ();
	  }
#endif
	if (target != op0)
	  emit_move_insn (target, op0);

	temp = gen_label_rtx ();
	do_compare_rtx_and_jump (target, cmpop1, comparison_code,
				 unsignedp, mode, NULL_RTX, NULL_RTX, temp,
				 -1);
      }
      emit_move_insn (target, op1);
      emit_label (temp);
      return target;

    case BIT_NOT_EXPR:
      op0 = expand_expr (treeop0, subtarget,
			 VOIDmode, EXPAND_NORMAL);
      if (modifier == EXPAND_STACK_PARM)
	target = 0;
      /* In case we have to reduce the result to bitfield precision
	 for unsigned bitfield expand this as XOR with a proper constant
	 instead.  */
      if (reduce_bit_field && TYPE_UNSIGNED (type))
	{
	  wide_int mask = wi::mask (TYPE_PRECISION (type),
				    false, GET_MODE_PRECISION (mode));

	  temp = expand_binop (mode, xor_optab, op0,
			       immed_wide_int_const (mask, mode),
			       target, 1, OPTAB_LIB_WIDEN);
	}
      else
	temp = expand_unop (mode, one_cmpl_optab, op0, target, 1);
      gcc_assert (temp);
      return temp;

      /* ??? Can optimize bitwise operations with one arg constant.
	 Can optimize (a bitwise1 n) bitwise2 (a bitwise3 b)
	 and (a bitwise1 b) bitwise2 b (etc)
	 but that is probably not worth while.  */

    case BIT_AND_EXPR:
    case BIT_IOR_EXPR:
    case BIT_XOR_EXPR:
      goto binop;

    case LROTATE_EXPR:
    case RROTATE_EXPR:
      gcc_assert (VECTOR_MODE_P (TYPE_MODE (type))
		  || (GET_MODE_PRECISION (TYPE_MODE (type))
		      == TYPE_PRECISION (type)));
      /* fall through */

    case LSHIFT_EXPR:
    case RSHIFT_EXPR:
      /* If this is a fixed-point operation, then we cannot use the code
	 below because "expand_shift" doesn't support sat/no-sat fixed-point
         shifts.   */
      if (ALL_FIXED_POINT_MODE_P (mode))
	goto binop;

      if (! safe_from_p (subtarget, treeop1, 1))
	subtarget = 0;
      if (modifier == EXPAND_STACK_PARM)
	target = 0;
      op0 = expand_expr (treeop0, subtarget,
			 VOIDmode, EXPAND_NORMAL);
      temp = expand_variable_shift (code, mode, op0, treeop1, target,
				    unsignedp);
      if (code == LSHIFT_EXPR)
	temp = REDUCE_BIT_FIELD (temp);
      return temp;

      /* Could determine the answer when only additive constants differ.  Also,
	 the addition of one can be handled by changing the condition.  */
    case LT_EXPR:
    case LE_EXPR:
    case GT_EXPR:
    case GE_EXPR:
    case EQ_EXPR:
    case NE_EXPR:
    case UNORDERED_EXPR:
    case ORDERED_EXPR:
    case UNLT_EXPR:
    case UNLE_EXPR:
    case UNGT_EXPR:
    case UNGE_EXPR:
    case UNEQ_EXPR:
    case LTGT_EXPR:
      temp = do_store_flag (ops,
			    modifier != EXPAND_STACK_PARM ? target : NULL_RTX,
			    tmode != VOIDmode ? tmode : mode);
      if (temp)
	return temp;

      /* Use a compare and a jump for BLKmode comparisons, or for function
	 type comparisons is HAVE_canonicalize_funcptr_for_compare.  */

      if ((target == 0
	   || modifier == EXPAND_STACK_PARM
	   || ! safe_from_p (target, treeop0, 1)
	   || ! safe_from_p (target, treeop1, 1)
	   /* Make sure we don't have a hard reg (such as function's return
	      value) live across basic blocks, if not optimizing.  */
	   || (!optimize && REG_P (target)
	       && REGNO (target) < FIRST_PSEUDO_REGISTER)))
	target = gen_reg_rtx (tmode != VOIDmode ? tmode : mode);

      emit_move_insn (target, const0_rtx);

      op1 = gen_label_rtx ();
      jumpifnot_1 (code, treeop0, treeop1, op1, -1);

      if (TYPE_PRECISION (type) == 1 && !TYPE_UNSIGNED (type))
	emit_move_insn (target, constm1_rtx);
      else
	emit_move_insn (target, const1_rtx);

      emit_label (op1);
      return target;

    case COMPLEX_EXPR:
      /* Get the rtx code of the operands.  */
      op0 = expand_normal (treeop0);
      op1 = expand_normal (treeop1);

      if (!target)
	target = gen_reg_rtx (TYPE_MODE (type));
      else
	/* If target overlaps with op1, then either we need to force
	   op1 into a pseudo (if target also overlaps with op0),
	   or write the complex parts in reverse order.  */
	switch (GET_CODE (target))
	  {
	  case CONCAT:
	    if (reg_overlap_mentioned_p (XEXP (target, 0), op1))
	      {
		if (reg_overlap_mentioned_p (XEXP (target, 1), op0))
		  {
		  complex_expr_force_op1:
		    temp = gen_reg_rtx (GET_MODE_INNER (GET_MODE (target)));
		    emit_move_insn (temp, op1);
		    op1 = temp;
		    break;
		  }
	      complex_expr_swap_order:
		/* Move the imaginary (op1) and real (op0) parts to their
		   location.  */
		write_complex_part (target, op1, true);
		write_complex_part (target, op0, false);

		return target;
	      }
	    break;
	  case MEM:
	    temp = adjust_address_nv (target,
				      GET_MODE_INNER (GET_MODE (target)), 0);
	    if (reg_overlap_mentioned_p (temp, op1))
	      {
		enum machine_mode imode = GET_MODE_INNER (GET_MODE (target));
		temp = adjust_address_nv (target, imode,
					  GET_MODE_SIZE (imode));
		if (reg_overlap_mentioned_p (temp, op0))
		  goto complex_expr_force_op1;
		goto complex_expr_swap_order;
	      }
	    break;
	  default:
	    if (reg_overlap_mentioned_p (target, op1))
	      {
		if (reg_overlap_mentioned_p (target, op0))
		  goto complex_expr_force_op1;
		goto complex_expr_swap_order;
	      }
	    break;
	  }

      /* Move the real (op0) and imaginary (op1) parts to their location.  */
      write_complex_part (target, op0, false);
      write_complex_part (target, op1, true);

      return target;

    case WIDEN_SUM_EXPR:
      {
        tree oprnd0 = treeop0;
        tree oprnd1 = treeop1;

        expand_operands (oprnd0, oprnd1, NULL_RTX, &op0, &op1, EXPAND_NORMAL);
        target = expand_widen_pattern_expr (ops, op0, NULL_RTX, op1,
                                            target, unsignedp);
        return target;
      }

    case REDUC_MAX_EXPR:
    case REDUC_MIN_EXPR:
    case REDUC_PLUS_EXPR:
      {
        op0 = expand_normal (treeop0);
        this_optab = optab_for_tree_code (code, type, optab_default);
        temp = expand_unop (mode, this_optab, op0, target, unsignedp);
        gcc_assert (temp);
        return temp;
      }

    case VEC_LSHIFT_EXPR:
    case VEC_RSHIFT_EXPR:
      {
	target = expand_vec_shift_expr (ops, target);
	return target;
      }

    case VEC_UNPACK_HI_EXPR:
    case VEC_UNPACK_LO_EXPR:
      {
	op0 = expand_normal (treeop0);
	temp = expand_widen_pattern_expr (ops, op0, NULL_RTX, NULL_RTX,
					  target, unsignedp);
	gcc_assert (temp);
	return temp;
      }

    case VEC_UNPACK_FLOAT_HI_EXPR:
    case VEC_UNPACK_FLOAT_LO_EXPR:
      {
	op0 = expand_normal (treeop0);
	/* The signedness is determined from input operand.  */
	temp = expand_widen_pattern_expr
	  (ops, op0, NULL_RTX, NULL_RTX,
	   target, TYPE_UNSIGNED (TREE_TYPE (treeop0)));

	gcc_assert (temp);
	return temp;
      }

    case VEC_WIDEN_MULT_HI_EXPR:
    case VEC_WIDEN_MULT_LO_EXPR:
    case VEC_WIDEN_MULT_EVEN_EXPR:
    case VEC_WIDEN_MULT_ODD_EXPR:
    case VEC_WIDEN_LSHIFT_HI_EXPR:
    case VEC_WIDEN_LSHIFT_LO_EXPR:
      expand_operands (treeop0, treeop1, NULL_RTX, &op0, &op1, EXPAND_NORMAL);
      target = expand_widen_pattern_expr (ops, op0, op1, NULL_RTX,
					  target, unsignedp);
      gcc_assert (target);
      return target;

    case VEC_PACK_TRUNC_EXPR:
    case VEC_PACK_SAT_EXPR:
    case VEC_PACK_FIX_TRUNC_EXPR:
      mode = TYPE_MODE (TREE_TYPE (treeop0));
      goto binop;

    case VEC_PERM_EXPR:
      expand_operands (treeop0, treeop1, target, &op0, &op1, EXPAND_NORMAL);
      op2 = expand_normal (treeop2);

      /* Careful here: if the target doesn't support integral vector modes,
	 a constant selection vector could wind up smooshed into a normal
	 integral constant.  */
      if (CONSTANT_P (op2) && GET_CODE (op2) != CONST_VECTOR)
	{
	  tree sel_type = TREE_TYPE (treeop2);
	  enum machine_mode vmode
	    = mode_for_vector (TYPE_MODE (TREE_TYPE (sel_type)),
			       TYPE_VECTOR_SUBPARTS (sel_type));
	  gcc_assert (GET_MODE_CLASS (vmode) == MODE_VECTOR_INT);
	  op2 = simplify_subreg (vmode, op2, TYPE_MODE (sel_type), 0);
	  gcc_assert (op2 && GET_CODE (op2) == CONST_VECTOR);
	}
      else
        gcc_assert (GET_MODE_CLASS (GET_MODE (op2)) == MODE_VECTOR_INT);

      temp = expand_vec_perm (mode, op0, op1, op2, target);
      gcc_assert (temp);
      return temp;

    case DOT_PROD_EXPR:
      {
	tree oprnd0 = treeop0;
	tree oprnd1 = treeop1;
	tree oprnd2 = treeop2;
	rtx op2;

	expand_operands (oprnd0, oprnd1, NULL_RTX, &op0, &op1, EXPAND_NORMAL);
	op2 = expand_normal (oprnd2);
	target = expand_widen_pattern_expr (ops, op0, op1, op2,
					    target, unsignedp);
	return target;
      }

      case SAD_EXPR:
      {
	tree oprnd0 = treeop0;
	tree oprnd1 = treeop1;
	tree oprnd2 = treeop2;
	rtx op2;

	expand_operands (oprnd0, oprnd1, NULL_RTX, &op0, &op1, EXPAND_NORMAL);
	op2 = expand_normal (oprnd2);
	target = expand_widen_pattern_expr (ops, op0, op1, op2,
					    target, unsignedp);
	return target;
      }

    case REALIGN_LOAD_EXPR:
      {
        tree oprnd0 = treeop0;
        tree oprnd1 = treeop1;
        tree oprnd2 = treeop2;
        rtx op2;

        this_optab = optab_for_tree_code (code, type, optab_default);
        expand_operands (oprnd0, oprnd1, NULL_RTX, &op0, &op1, EXPAND_NORMAL);
        op2 = expand_normal (oprnd2);
        temp = expand_ternary_op (mode, this_optab, op0, op1, op2,
				  target, unsignedp);
        gcc_assert (temp);
        return temp;
      }

    case COND_EXPR:
      /* A COND_EXPR with its type being VOID_TYPE represents a
	 conditional jump and is handled in
	 expand_gimple_cond_expr.  */
      gcc_assert (!VOID_TYPE_P (type));

      /* Note that COND_EXPRs whose type is a structure or union
	 are required to be constructed to contain assignments of
	 a temporary variable, so that we can evaluate them here
	 for side effect only.  If type is void, we must do likewise.  */

      gcc_assert (!TREE_ADDRESSABLE (type)
		  && !ignore
		  && TREE_TYPE (treeop1) != void_type_node
		  && TREE_TYPE (treeop2) != void_type_node);

      temp = expand_cond_expr_using_mask (treeop0, treeop1, treeop2);
      if (temp)
	return temp;

      temp = expand_cond_expr_using_addcc (treeop0, treeop1, treeop2);
      if (temp)
	return temp;

      temp = expand_cond_expr_using_xors (treeop0, treeop1, treeop2);
      if (temp)
	return temp;

      temp = expand_cond_expr_using_cmove (treeop0, treeop1, treeop2);
      if (temp)
	return temp;

      /* If we are not to produce a result, we have no target.  Otherwise,
	 if a target was specified use it; it will not be used as an
	 intermediate target unless it is safe.  If no target, use a
	 temporary.  */

      if (modifier != EXPAND_STACK_PARM
	  && original_target
	  && safe_from_p (original_target, treeop0, 1)
	  && GET_MODE (original_target) == mode
	  && !MEM_P (original_target))
	temp = original_target;
      else
	temp = assign_temp (type, 0, 1);

      do_pending_stack_adjust ();
      NO_DEFER_POP;
      op0 = gen_label_rtx ();
      op1 = gen_label_rtx ();
      jumpifnot (treeop0, op0, -1);
      store_expr (treeop1, temp,
		  modifier == EXPAND_STACK_PARM,
		  false);

      emit_jump_insn (gen_jump (op1));
      emit_barrier ();
      emit_label (op0);
      store_expr (treeop2, temp,
		  modifier == EXPAND_STACK_PARM,
		  false);

      emit_label (op1);
      OK_DEFER_POP;
      return temp;

    case VEC_COND_EXPR:
      target = expand_vec_cond_expr (type, treeop0, treeop1, treeop2, target);
      return target;

    default:
      gcc_unreachable ();
    }

  /* Here to do an ordinary binary operator.  */
 binop:
  expand_operands (treeop0, treeop1,
		   subtarget, &op0, &op1, EXPAND_NORMAL);
 binop2:
  this_optab = optab_for_tree_code (code, type, optab_default);
 binop3:
  if (modifier == EXPAND_STACK_PARM)
    target = 0;
  temp = expand_binop (mode, this_optab, op0, op1, target,
		       unsignedp, OPTAB_LIB_WIDEN);
  gcc_assert (temp);
  /* Bitwise operations do not need bitfield reduction as we expect their
     operands being properly truncated.  */
  if (code == BIT_XOR_EXPR
      || code == BIT_AND_EXPR
      || code == BIT_IOR_EXPR)
    return temp;
  return REDUCE_BIT_FIELD (temp);
}
#undef REDUCE_BIT_FIELD

<<<<<<< HEAD
/* The following functions expand conditional compare (CCMP) instructions.
   Here is a short description about the over all algorithm:
     * ccmp_candidate_p is used to identify the CCMP candidate

     * expand_ccmp_expr is the main entry, which calls expand_ccmp_expr_1
       to expand CCMP.

     * expand_ccmp_expr_1 uses a recursive algorithm to expand CCMP.
       It calls two target hooks gen_ccmp_first and gen_ccmp_next to generate
       CCMP instructions.
	 - gen_ccmp_first expands the first compare in CCMP.
	 - gen_ccmp_next expands the following compares.

       Another hook select_ccmp_cmp_order is called to determine which compare
       is done first since not all combination of compares are legal in some
       target like ARM.  We might get more chance when swapping the compares.

       During expanding, we must make sure that no instruction can clobber the
       CC reg except the compares.  So clobber_cc_p and check_clobber_cc are
       introduced to do the check.

     * If the final result is not used in a COND_EXPR (checked by function
       used_in_cond_stmt_p), it calls cstorecc4 pattern to store the CC to a
       general register.  */

/* Check whether G is a potential conditional compare candidate.  */
static bool
ccmp_candidate_p (gimple g)
{
  tree rhs = gimple_assign_rhs_to_tree (g);
  tree lhs, op0, op1;
  gimple gs0, gs1;
  enum tree_code tcode, tcode0, tcode1;
  tcode = TREE_CODE (rhs);

  if (tcode != BIT_AND_EXPR && tcode != BIT_IOR_EXPR)
    return false;

  lhs = gimple_assign_lhs (g);
  op0 = TREE_OPERAND (rhs, 0);
  op1 = TREE_OPERAND (rhs, 1);

  if ((TREE_CODE (op0) != SSA_NAME) || (TREE_CODE (op1) != SSA_NAME)
      || !has_single_use (lhs))
    return false;

  gs0 = get_gimple_for_ssa_name (op0);
  gs1 = get_gimple_for_ssa_name (op1);
  if (!gs0 || !gs1 || !is_gimple_assign (gs0) || !is_gimple_assign (gs1)
      /* g, gs0 and gs1 must be in the same basic block, since current stage
	 is out-of-ssa.  We can not guarantee the correctness when forwording
	 the gs0 and gs1 into g whithout DATAFLOW analysis.  */
      || gimple_bb (gs0) != gimple_bb (gs1)
      || gimple_bb (gs0) != gimple_bb (g))
    return false;

  if (!(INTEGRAL_TYPE_P (TREE_TYPE (gimple_assign_rhs1 (gs0)))
       || POINTER_TYPE_P (TREE_TYPE (gimple_assign_rhs1 (gs0))))
      || !(INTEGRAL_TYPE_P (TREE_TYPE (gimple_assign_rhs1 (gs1)))
	   || POINTER_TYPE_P (TREE_TYPE (gimple_assign_rhs1 (gs1)))))
    return false;

  tcode0 = gimple_assign_rhs_code (gs0);
  tcode1 = gimple_assign_rhs_code (gs1);
  if (TREE_CODE_CLASS (tcode0) == tcc_comparison
      && TREE_CODE_CLASS (tcode1) == tcc_comparison)
    return true;
  if (TREE_CODE_CLASS (tcode0) == tcc_comparison
      && ccmp_candidate_p (gs1))
    return true;
  else if (TREE_CODE_CLASS (tcode1) == tcc_comparison
	   && ccmp_candidate_p (gs0))
    return true;
  /* We skip ccmp_candidate_p (gs1) && ccmp_candidate_p (gs0) since
     there is no way to set the CC flag.  */
  return false;
}

/* Check whether EXP is used in a GIMPLE_COND statement or not.  */
static bool
used_in_cond_stmt_p (tree exp)
{
  bool expand_cond = false;
  imm_use_iterator ui;
  gimple use_stmt;
  FOR_EACH_IMM_USE_STMT (use_stmt, ui, exp)
    {
      if (gimple_code (use_stmt) == GIMPLE_COND)
	{
	  tree op1 = gimple_cond_rhs (use_stmt);
	  /* TBD: If we can convert all
	      _Bool t;

	      if (t == 1)
	        goto <bb 3>;
	      else
	        goto <bb 4>;
	     to
	      if (t != 0)
	        goto <bb 3>;
	      else
	        goto <bb 4>;
	     we can remove the following check.  */
	  if (integer_zerop (op1))
	    expand_cond = true;
	  BREAK_FROM_IMM_USE_STMT (ui);
	}
      /* a = EXP ? b : c is also an use in conditional
         statement. */
      else if (gimple_code (use_stmt) == GIMPLE_ASSIGN
	       && gimple_expr_code (use_stmt) == COND_EXPR)
	{
	  if (gimple_assign_rhs1 (use_stmt) == exp)
	    expand_cond = true;
	}
    }
  return expand_cond;
}

/* If SETTER clobber CC reg, set DATA to TRUE.  */

static void
check_clobber_cc (rtx reg, const_rtx setter, void *data)
{
  if (GET_CODE (setter) == CLOBBER && GET_MODE (reg) == CCmode)
    *(bool *)data = true;
}

/* Check whether INSN and all its NEXT_INSN clobber CC reg or not.  */

static bool
clobber_cc_p (rtx insn)
{
  bool clobber = false;
  for (; insn; insn = NEXT_INSN (insn))
    {
      note_stores (PATTERN (insn), check_clobber_cc, &clobber);
      if (clobber)
	return true;
    }
  return false;
}

/* Help function to generate conditional compare.  PREV is the result of
   GEN_CCMP_FIRST or GEN_CCMP_NEXT.  G is the next compare.
   CODE is BIT_AND_EXPR or BIT_IOR_EXPR.  */

static rtx
gen_ccmp_next (rtx prev, gimple g, enum tree_code code)
{
  rtx op0, op1;
  int unsignedp = TYPE_UNSIGNED (TREE_TYPE (gimple_assign_rhs1 (g)));
  enum rtx_code rcode = get_rtx_code (gimple_assign_rhs_code (g), unsignedp);
  rtx last = get_last_insn ();

  expand_operands (gimple_assign_rhs1 (g),
		   gimple_assign_rhs2 (g),
		   NULL_RTX, &op0, &op1, EXPAND_NORMAL);

  /* If any operand clobbers CC reg, we will give up.  */
  if (clobber_cc_p (NEXT_INSN (last)))
    return NULL_RTX;

  return targetm.gen_ccmp_next (prev, rcode, op0, op1, get_rtx_code (code, 0));
}

/* Expand conditional compare gimple G.  A typical CCMP sequence is like:

     CC0 = CMP (a, b);
     CC1 = CCMP (NE (CC0, 0), CMP (e, f));
     ...
     CCn = CCMP (NE (CCn-1, 0), CMP (...));

   hook gen_ccmp_first is used to expand the first compare.
   hook gen_ccmp_next is used to expand the following CCMP.  */

static rtx
expand_ccmp_expr_1 (gimple g)
{
  tree exp = gimple_assign_rhs_to_tree (g);
  enum tree_code code = TREE_CODE (exp);
  gimple gs0 = get_gimple_for_ssa_name (TREE_OPERAND (exp, 0));
  gimple gs1 = get_gimple_for_ssa_name (TREE_OPERAND (exp, 1));
  rtx tmp;
  enum tree_code code0 = gimple_assign_rhs_code (gs0);
  enum tree_code code1 = gimple_assign_rhs_code (gs1);

  gcc_assert (code == BIT_AND_EXPR || code == BIT_IOR_EXPR);
  gcc_assert (gs0 && gs1 && is_gimple_assign (gs0) && is_gimple_assign (gs1));

  if (TREE_CODE_CLASS (code0) == tcc_comparison)
    {
      if (TREE_CODE_CLASS (code1) == tcc_comparison)
	{
	  int unsignedp0, unsignedp1, cmp_order;
	  enum rtx_code rcode0, rcode1, rcode;
	  rtx op0, op1, op2, op3, tmp;
	  gimple first, next;

	  unsignedp0 = TYPE_UNSIGNED (TREE_TYPE (gimple_assign_rhs1 (gs0)));
	  rcode0 = get_rtx_code (code0, unsignedp0);
	  unsignedp1 = TYPE_UNSIGNED (TREE_TYPE (gimple_assign_rhs1 (gs1)));
	  rcode1 = get_rtx_code (code1, unsignedp1);

	  /* For some target (like ARM), the order of two compares is sensitive
	     for conditional compare.  cmp0-cmp1 might be an invalid combination.
	     But when swapping the order, cmp1-cmp0 is valid.  The target hook
	     select_ccmp_cmp_order will return
		 1: Keep current order.
		-1: Swap the two compares.
		 0: Invalid combination.  */

	  cmp_order = targetm.select_ccmp_cmp_order (rcode0, rcode1);
	  /* Invalid combination.  */
	  if (!cmp_order)
	    return NULL_RTX;
	  /* Swap the compare order.  Do gs1 first.  */
	  if (cmp_order == -1)
	    {
	      first = gs1;
	      next = gs0;
	      rcode = rcode1;
	    }
	  else
	    {
	      first = gs0;
	      next = gs1;
	      rcode = rcode0;
	    }
	    expand_operands (gimple_assign_rhs1 (first),
			     gimple_assign_rhs2 (first),
			     NULL_RTX, &op0, &op1, EXPAND_NORMAL);

	    /* Since the operands of NEXT might clobber CC reg, we expand the
	       operands of NEXT before GEN_CCMP_FIRST.  */
	    expand_operands (gimple_assign_rhs1 (next),
			     gimple_assign_rhs2 (next),
			     NULL_RTX, &op2, &op3, EXPAND_NORMAL);
	    tmp = targetm.gen_ccmp_first (rcode, op0, op1);
	    if (!tmp)
	      return NULL_RTX;

	    return targetm.gen_ccmp_next (tmp,
					  rcode == rcode1 ? rcode0 : rcode1,
					  op2, op3, get_rtx_code (code, 0));
	}
      gcc_assert (code1 == BIT_AND_EXPR || code1 == BIT_IOR_EXPR);
      tmp = expand_ccmp_expr_1 (gs1);
      if (tmp)
	return gen_ccmp_next (tmp, gs0, code);
    }
  else
    {
      gcc_assert (gimple_assign_rhs_code (gs0) == BIT_AND_EXPR
                  || gimple_assign_rhs_code (gs0) == BIT_IOR_EXPR);
      if (TREE_CODE_CLASS (gimple_assign_rhs_code (gs1)) == tcc_comparison)
	{
	  tmp = expand_ccmp_expr_1 (gs0);
	  if (tmp)
	    return gen_ccmp_next (tmp, gs1, code);
	}
      else
	{
	  gcc_assert (gimple_assign_rhs_code (gs1) == BIT_AND_EXPR
		      || gimple_assign_rhs_code (gs1) == BIT_IOR_EXPR);
	}
    }

  return NULL_RTX;
}

static rtx
expand_ccmp_expr (gimple g)
{
  rtx last = get_last_insn ();
  tree lhs = gimple_assign_lhs (g);
  rtx tmp = expand_ccmp_expr_1 (g);

  if (tmp)
    {
      enum insn_code icode;
      /* TMP should be CC.  If it is used in a GIMPLE_COND, just return it.
	 Note: Target needs to define "cbranchcc4".  */
      if (used_in_cond_stmt_p (lhs))
	return tmp;

      /* If TMP is not used in a GIMPLE_COND, store it with a csctorecc4_optab.
	 Note: Target needs to define "cstorecc4".  */
      icode = optab_handler (cstore_optab, CCmode);
      if (icode != CODE_FOR_nothing)
	{
	  rtx target = gen_reg_rtx (word_mode);
	  tmp = emit_cstore (target, icode, NE, CCmode, CCmode,
			     0, tmp, const0_rtx, 1, word_mode);
	  if (tmp)
	    return tmp;
	}
    }

  /* Clean up.  */
  delete_insns_since (last);
  return NULL_RTX;
=======
/* Return TRUE if value in SSA is zero and sign extended for wider mode MODE
   using value range information stored.  Return FALSE otherwise.

   This is used to check if SUBREG is zero and sign extended and to set
   promoted mode SRP_SIGNED_AND_UNSIGNED to SUBREG.  */

bool
promoted_for_signed_and_unsigned_p (tree ssa, enum machine_mode mode)
{
  wide_int min, max;

  if (ssa == NULL_TREE
      || TREE_CODE (ssa) != SSA_NAME
      || !INTEGRAL_TYPE_P (TREE_TYPE (ssa))
      || (TYPE_PRECISION (TREE_TYPE (ssa)) != GET_MODE_PRECISION (mode)))
    return false;

  /* Return FALSE if value_range is not recorded for SSA.  */
  if (get_range_info (ssa, &min, &max) != VR_RANGE)
    return false;

  /* Return true (to set SRP_SIGNED_AND_UNSIGNED to SUBREG) if MSB of the
     smaller mode is not set (i.e.  MSB of ssa is not set).  */
  if (!wi::neg_p (min, SIGNED) && !wi::neg_p(max, SIGNED))
    return true;
  else
    return false;

>>>>>>> 434a8652
}

/* Return TRUE if expression STMT is suitable for replacement.  
   Never consider memory loads as replaceable, because those don't ever lead 
   into constant expressions.  */

static bool
stmt_is_replaceable_p (gimple stmt)
{
  if (ssa_is_replaceable_p (stmt))
    {
      /* Don't move around loads.  */
      if (!gimple_assign_single_p (stmt)
	  || is_gimple_val (gimple_assign_rhs1 (stmt)))
	return true;
    }
  return false;
}

rtx
expand_expr_real_1 (tree exp, rtx target, enum machine_mode tmode,
		    enum expand_modifier modifier, rtx *alt_rtl,
		    bool inner_reference_p)
{
  rtx op0, op1, temp, decl_rtl;
  tree type;
  int unsignedp;
  enum machine_mode mode;
  enum tree_code code = TREE_CODE (exp);
  rtx subtarget, original_target;
  int ignore;
  tree context;
  bool reduce_bit_field;
  location_t loc = EXPR_LOCATION (exp);
  struct separate_ops ops;
  tree treeop0, treeop1, treeop2;
  tree ssa_name = NULL_TREE;
  gimple g;

  type = TREE_TYPE (exp);
  mode = TYPE_MODE (type);
  unsignedp = TYPE_UNSIGNED (type);

  treeop0 = treeop1 = treeop2 = NULL_TREE;
  if (!VL_EXP_CLASS_P (exp))
    switch (TREE_CODE_LENGTH (code))
      {
	default:
	case 3: treeop2 = TREE_OPERAND (exp, 2);
	case 2: treeop1 = TREE_OPERAND (exp, 1);
	case 1: treeop0 = TREE_OPERAND (exp, 0);
	case 0: break;
      }
  ops.code = code;
  ops.type = type;
  ops.op0 = treeop0;
  ops.op1 = treeop1;
  ops.op2 = treeop2;
  ops.location = loc;

  ignore = (target == const0_rtx
	    || ((CONVERT_EXPR_CODE_P (code)
		 || code == COND_EXPR || code == VIEW_CONVERT_EXPR)
		&& TREE_CODE (type) == VOID_TYPE));

  /* An operation in what may be a bit-field type needs the
     result to be reduced to the precision of the bit-field type,
     which is narrower than that of the type's mode.  */
  reduce_bit_field = (!ignore
		      && INTEGRAL_TYPE_P (type)
		      && GET_MODE_PRECISION (mode) > TYPE_PRECISION (type));

  /* If we are going to ignore this result, we need only do something
     if there is a side-effect somewhere in the expression.  If there
     is, short-circuit the most common cases here.  Note that we must
     not call expand_expr with anything but const0_rtx in case this
     is an initial expansion of a size that contains a PLACEHOLDER_EXPR.  */

  if (ignore)
    {
      if (! TREE_SIDE_EFFECTS (exp))
	return const0_rtx;

      /* Ensure we reference a volatile object even if value is ignored, but
	 don't do this if all we are doing is taking its address.  */
      if (TREE_THIS_VOLATILE (exp)
	  && TREE_CODE (exp) != FUNCTION_DECL
	  && mode != VOIDmode && mode != BLKmode
	  && modifier != EXPAND_CONST_ADDRESS)
	{
	  temp = expand_expr (exp, NULL_RTX, VOIDmode, modifier);
	  if (MEM_P (temp))
	    copy_to_reg (temp);
	  return const0_rtx;
	}

      if (TREE_CODE_CLASS (code) == tcc_unary
	  || code == BIT_FIELD_REF
	  || code == COMPONENT_REF
	  || code == INDIRECT_REF)
	return expand_expr (treeop0, const0_rtx, VOIDmode,
			    modifier);

      else if (TREE_CODE_CLASS (code) == tcc_binary
	       || TREE_CODE_CLASS (code) == tcc_comparison
	       || code == ARRAY_REF || code == ARRAY_RANGE_REF)
	{
	  expand_expr (treeop0, const0_rtx, VOIDmode, modifier);
	  expand_expr (treeop1, const0_rtx, VOIDmode, modifier);
	  return const0_rtx;
	}

      target = 0;
    }

  if (reduce_bit_field && modifier == EXPAND_STACK_PARM)
    target = 0;

  /* Use subtarget as the target for operand 0 of a binary operation.  */
  subtarget = get_subtarget (target);
  original_target = target;

  switch (code)
    {
    case LABEL_DECL:
      {
	tree function = decl_function_context (exp);

	temp = label_rtx (exp);
	temp = gen_rtx_LABEL_REF (Pmode, temp);

	if (function != current_function_decl
	    && function != 0)
	  LABEL_REF_NONLOCAL_P (temp) = 1;

	temp = gen_rtx_MEM (FUNCTION_MODE, temp);
	return temp;
      }

    case SSA_NAME:
      /* ??? ivopts calls expander, without any preparation from
         out-of-ssa.  So fake instructions as if this was an access to the
	 base variable.  This unnecessarily allocates a pseudo, see how we can
	 reuse it, if partition base vars have it set already.  */
      if (!currently_expanding_to_rtl)
	{
	  tree var = SSA_NAME_VAR (exp);
	  if (var && DECL_RTL_SET_P (var))
	    return DECL_RTL (var);
	  return gen_raw_REG (TYPE_MODE (TREE_TYPE (exp)),
			      LAST_VIRTUAL_REGISTER + 1);
	}

      g = get_gimple_for_ssa_name (exp);
      /* For EXPAND_INITIALIZER try harder to get something simpler.  */
      if (g == NULL
	  && modifier == EXPAND_INITIALIZER
	  && !SSA_NAME_IS_DEFAULT_DEF (exp)
	  && (optimize || DECL_IGNORED_P (SSA_NAME_VAR (exp)))
	  && stmt_is_replaceable_p (SSA_NAME_DEF_STMT (exp)))
	g = SSA_NAME_DEF_STMT (exp);
      if (g)
	{
	  rtx r = NULL_RTX;

	  set_curr_insn_location (gimple_location (g));

	  if ((targetm.gen_ccmp_first != NULL) && ccmp_candidate_p (g))
	    {
	      gcc_checking_assert (targetm.gen_ccmp_next != NULL);
	      r = expand_ccmp_expr (g);
	    }

	  if (!r)
	    {
	  ops.code = gimple_assign_rhs_code (g);
          switch (get_gimple_rhs_class (ops.code))
	    {
	    case GIMPLE_TERNARY_RHS:
	      ops.op2 = gimple_assign_rhs3 (g);
	      /* Fallthru */
	    case GIMPLE_BINARY_RHS:
	      ops.op1 = gimple_assign_rhs2 (g);
	      /* Fallthru */
	    case GIMPLE_UNARY_RHS:
	      ops.op0 = gimple_assign_rhs1 (g);
	      ops.type = TREE_TYPE (gimple_assign_lhs (g));
	      ops.location = gimple_location (g);
	      r = expand_expr_real_2 (&ops, target, tmode, modifier);
	      break;
	    case GIMPLE_SINGLE_RHS:
	      {
		location_t saved_loc = curr_insn_location ();
		set_curr_insn_location (gimple_location (g));
		r = expand_expr_real (gimple_assign_rhs1 (g), target,
				      tmode, modifier, NULL, inner_reference_p);
		set_curr_insn_location (saved_loc);
		break;
	      }
	    default:
	      gcc_unreachable ();
	    }
	    }
	  if (REG_P (r) && !REG_EXPR (r))
	    set_reg_attrs_for_decl_rtl (SSA_NAME_VAR (exp), r);
	  return r;
	}

      ssa_name = exp;
      decl_rtl = get_rtx_for_ssa_name (ssa_name);
      exp = SSA_NAME_VAR (ssa_name);
      goto expand_decl_rtl;

    case PARM_DECL:
    case VAR_DECL:
      /* If a static var's type was incomplete when the decl was written,
	 but the type is complete now, lay out the decl now.  */
      if (DECL_SIZE (exp) == 0
	  && COMPLETE_OR_UNBOUND_ARRAY_TYPE_P (TREE_TYPE (exp))
	  && (TREE_STATIC (exp) || DECL_EXTERNAL (exp)))
	layout_decl (exp, 0);

      /* ... fall through ...  */

    case FUNCTION_DECL:
    case RESULT_DECL:
      decl_rtl = DECL_RTL (exp);
    expand_decl_rtl:
      gcc_assert (decl_rtl);
      decl_rtl = copy_rtx (decl_rtl);
      /* Record writes to register variables.  */
      if (modifier == EXPAND_WRITE
	  && REG_P (decl_rtl)
	  && HARD_REGISTER_P (decl_rtl))
        add_to_hard_reg_set (&crtl->asm_clobbers,
			     GET_MODE (decl_rtl), REGNO (decl_rtl));

      /* Ensure variable marked as used even if it doesn't go through
	 a parser.  If it hasn't be used yet, write out an external
	 definition.  */
      TREE_USED (exp) = 1;

      /* Show we haven't gotten RTL for this yet.  */
      temp = 0;

      /* Variables inherited from containing functions should have
	 been lowered by this point.  */
      context = decl_function_context (exp);
      gcc_assert (SCOPE_FILE_SCOPE_P (context)
		  || context == current_function_decl
		  || TREE_STATIC (exp)
		  || DECL_EXTERNAL (exp)
		  /* ??? C++ creates functions that are not TREE_STATIC.  */
		  || TREE_CODE (exp) == FUNCTION_DECL);

      /* This is the case of an array whose size is to be determined
	 from its initializer, while the initializer is still being parsed.
	 ??? We aren't parsing while expanding anymore.  */

      if (MEM_P (decl_rtl) && REG_P (XEXP (decl_rtl, 0)))
	temp = validize_mem (decl_rtl);

      /* If DECL_RTL is memory, we are in the normal case and the
	 address is not valid, get the address into a register.  */

      else if (MEM_P (decl_rtl) && modifier != EXPAND_INITIALIZER)
	{
	  if (alt_rtl)
	    *alt_rtl = decl_rtl;
	  decl_rtl = use_anchored_address (decl_rtl);
	  if (modifier != EXPAND_CONST_ADDRESS
	      && modifier != EXPAND_SUM
	      && !memory_address_addr_space_p (DECL_MODE (exp),
					       XEXP (decl_rtl, 0),
					       MEM_ADDR_SPACE (decl_rtl)))
	    temp = replace_equiv_address (decl_rtl,
					  copy_rtx (XEXP (decl_rtl, 0)));
	}

      /* If we got something, return it.  But first, set the alignment
	 if the address is a register.  */
      if (temp != 0)
	{
	  if (MEM_P (temp) && REG_P (XEXP (temp, 0)))
	    mark_reg_pointer (XEXP (temp, 0), DECL_ALIGN (exp));

	  return temp;
	}

      /* If the mode of DECL_RTL does not match that of the decl,
	 there are two cases: we are dealing with a BLKmode value
	 that is returned in a register, or we are dealing with
	 a promoted value.  In the latter case, return a SUBREG
	 of the wanted mode, but mark it so that we know that it
	 was already extended.  */
      if (REG_P (decl_rtl)
	  && DECL_MODE (exp) != BLKmode
	  && GET_MODE (decl_rtl) != DECL_MODE (exp))
	{
	  enum machine_mode pmode;

	  /* Get the signedness to be used for this variable.  Ensure we get
	     the same mode we got when the variable was declared.  */
	  if (code == SSA_NAME
	      && (g = SSA_NAME_DEF_STMT (ssa_name))
	      && gimple_code (g) == GIMPLE_CALL
	      && !gimple_call_internal_p (g))
	    pmode = promote_function_mode (type, mode, &unsignedp,
					   gimple_call_fntype (g),
					   2);
	  else
	    pmode = promote_decl_mode (exp, &unsignedp);
	  gcc_assert (GET_MODE (decl_rtl) == pmode);

	  temp = gen_lowpart_SUBREG (mode, decl_rtl);
	  SUBREG_PROMOTED_VAR_P (temp) = 1;
	  if (promoted_for_signed_and_unsigned_p (ssa_name, mode))
	    SUBREG_PROMOTED_SET (temp, SRP_SIGNED_AND_UNSIGNED);
	  else
	    SUBREG_PROMOTED_SET (temp, unsignedp);
	  return temp;
	}

      return decl_rtl;

    case INTEGER_CST:
      /* Given that TYPE_PRECISION (type) is not always equal to
         GET_MODE_PRECISION (TYPE_MODE (type)), we need to extend from
         the former to the latter according to the signedness of the
         type. */
      temp = immed_wide_int_const (wide_int::from
				   (exp,
				    GET_MODE_PRECISION (TYPE_MODE (type)),
				    TYPE_SIGN (type)),
				   TYPE_MODE (type));
      return temp;

    case VECTOR_CST:
      {
	tree tmp = NULL_TREE;
	if (GET_MODE_CLASS (mode) == MODE_VECTOR_INT
	    || GET_MODE_CLASS (mode) == MODE_VECTOR_FLOAT
	    || GET_MODE_CLASS (mode) == MODE_VECTOR_FRACT
	    || GET_MODE_CLASS (mode) == MODE_VECTOR_UFRACT
	    || GET_MODE_CLASS (mode) == MODE_VECTOR_ACCUM
	    || GET_MODE_CLASS (mode) == MODE_VECTOR_UACCUM)
	  return const_vector_from_tree (exp);
	if (GET_MODE_CLASS (mode) == MODE_INT)
	  {
	    tree type_for_mode = lang_hooks.types.type_for_mode (mode, 1);
	    if (type_for_mode)
	      tmp = fold_unary_loc (loc, VIEW_CONVERT_EXPR, type_for_mode, exp);
	  }
	if (!tmp)
	  {
	    vec<constructor_elt, va_gc> *v;
	    unsigned i;
	    vec_alloc (v, VECTOR_CST_NELTS (exp));
	    for (i = 0; i < VECTOR_CST_NELTS (exp); ++i)
	      CONSTRUCTOR_APPEND_ELT (v, NULL_TREE, VECTOR_CST_ELT (exp, i));
	    tmp = build_constructor (type, v);
	  }
	return expand_expr (tmp, ignore ? const0_rtx : target,
			    tmode, modifier);
      }

    case CONST_DECL:
      return expand_expr (DECL_INITIAL (exp), target, VOIDmode, modifier);

    case REAL_CST:
      /* If optimized, generate immediate CONST_DOUBLE
	 which will be turned into memory by reload if necessary.

	 We used to force a register so that loop.c could see it.  But
	 this does not allow gen_* patterns to perform optimizations with
	 the constants.  It also produces two insns in cases like "x = 1.0;".
	 On most machines, floating-point constants are not permitted in
	 many insns, so we'd end up copying it to a register in any case.

	 Now, we do the copying in expand_binop, if appropriate.  */
      return CONST_DOUBLE_FROM_REAL_VALUE (TREE_REAL_CST (exp),
					   TYPE_MODE (TREE_TYPE (exp)));

    case FIXED_CST:
      return CONST_FIXED_FROM_FIXED_VALUE (TREE_FIXED_CST (exp),
					   TYPE_MODE (TREE_TYPE (exp)));

    case COMPLEX_CST:
      /* Handle evaluating a complex constant in a CONCAT target.  */
      if (original_target && GET_CODE (original_target) == CONCAT)
	{
	  enum machine_mode mode = TYPE_MODE (TREE_TYPE (TREE_TYPE (exp)));
	  rtx rtarg, itarg;

	  rtarg = XEXP (original_target, 0);
	  itarg = XEXP (original_target, 1);

	  /* Move the real and imaginary parts separately.  */
	  op0 = expand_expr (TREE_REALPART (exp), rtarg, mode, EXPAND_NORMAL);
	  op1 = expand_expr (TREE_IMAGPART (exp), itarg, mode, EXPAND_NORMAL);

	  if (op0 != rtarg)
	    emit_move_insn (rtarg, op0);
	  if (op1 != itarg)
	    emit_move_insn (itarg, op1);

	  return original_target;
	}

      /* ... fall through ...  */

    case STRING_CST:
      temp = expand_expr_constant (exp, 1, modifier);

      /* temp contains a constant address.
	 On RISC machines where a constant address isn't valid,
	 make some insns to get that address into a register.  */
      if (modifier != EXPAND_CONST_ADDRESS
	  && modifier != EXPAND_INITIALIZER
	  && modifier != EXPAND_SUM
	  && ! memory_address_addr_space_p (mode, XEXP (temp, 0),
					    MEM_ADDR_SPACE (temp)))
	return replace_equiv_address (temp,
				      copy_rtx (XEXP (temp, 0)));
      return temp;

    case SAVE_EXPR:
      {
	tree val = treeop0;
	rtx ret = expand_expr_real_1 (val, target, tmode, modifier, alt_rtl,
				      inner_reference_p);

	if (!SAVE_EXPR_RESOLVED_P (exp))
	  {
	    /* We can indeed still hit this case, typically via builtin
	       expanders calling save_expr immediately before expanding
	       something.  Assume this means that we only have to deal
	       with non-BLKmode values.  */
	    gcc_assert (GET_MODE (ret) != BLKmode);

	    val = build_decl (curr_insn_location (),
			      VAR_DECL, NULL, TREE_TYPE (exp));
	    DECL_ARTIFICIAL (val) = 1;
	    DECL_IGNORED_P (val) = 1;
	    treeop0 = val;
	    TREE_OPERAND (exp, 0) = treeop0;
	    SAVE_EXPR_RESOLVED_P (exp) = 1;

	    if (!CONSTANT_P (ret))
	      ret = copy_to_reg (ret);
	    SET_DECL_RTL (val, ret);
	  }

        return ret;
      }


    case CONSTRUCTOR:
      /* If we don't need the result, just ensure we evaluate any
	 subexpressions.  */
      if (ignore)
	{
	  unsigned HOST_WIDE_INT idx;
	  tree value;

	  FOR_EACH_CONSTRUCTOR_VALUE (CONSTRUCTOR_ELTS (exp), idx, value)
	    expand_expr (value, const0_rtx, VOIDmode, EXPAND_NORMAL);

	  return const0_rtx;
	}

      return expand_constructor (exp, target, modifier, false);

    case TARGET_MEM_REF:
      {
	addr_space_t as
	  = TYPE_ADDR_SPACE (TREE_TYPE (TREE_TYPE (TREE_OPERAND (exp, 0))));
	enum insn_code icode;
	unsigned int align;

	op0 = addr_for_mem_ref (exp, as, true);
	op0 = memory_address_addr_space (mode, op0, as);
	temp = gen_rtx_MEM (mode, op0);
	set_mem_attributes (temp, exp, 0);
	set_mem_addr_space (temp, as);
	align = get_object_alignment (exp);

	/* Set the alignment to what the correct alignment is. */
	set_mem_align (temp, align);
	if (modifier != EXPAND_WRITE
	    && modifier != EXPAND_MEMORY
	    && mode != BLKmode
	    && align < GET_MODE_ALIGNMENT (mode)
	    /* If the target does not have special handling for unaligned
	       loads of mode then it can use regular moves for them.  */
	    && ((icode = optab_handler (movmisalign_optab, mode))
		!= CODE_FOR_nothing))
	  {
	    struct expand_operand ops[2];

	    /* We've already validated the memory, and we're creating a
	       new pseudo destination.  The predicates really can't fail,
	       nor can the generator.  */
	    create_output_operand (&ops[0], NULL_RTX, mode);
	    create_fixed_operand (&ops[1], temp);
	    expand_insn (icode, 2, ops);
	    temp = ops[0].value;
	  }
	return temp;
      }

    case MEM_REF:
      {
	addr_space_t as
	  = TYPE_ADDR_SPACE (TREE_TYPE (TREE_TYPE (TREE_OPERAND (exp, 0))));
	enum machine_mode address_mode;
	tree base = TREE_OPERAND (exp, 0);
	gimple def_stmt;
	enum insn_code icode;
	unsigned align;
	/* Handle expansion of non-aliased memory with non-BLKmode.  That
	   might end up in a register.  */
	if (mem_ref_refers_to_non_mem_p (exp))
	  {
	    HOST_WIDE_INT offset = mem_ref_offset (exp).to_short_addr ();
	    base = TREE_OPERAND (base, 0);
	    if (offset == 0
		&& tree_fits_uhwi_p (TYPE_SIZE (type))
		&& (GET_MODE_BITSIZE (DECL_MODE (base))
		    == tree_to_uhwi (TYPE_SIZE (type))))
	      return expand_expr (build1 (VIEW_CONVERT_EXPR, type, base),
				  target, tmode, modifier);
	    if (TYPE_MODE (type) == BLKmode)
	      {
		temp = assign_stack_temp (DECL_MODE (base),
					  GET_MODE_SIZE (DECL_MODE (base)));
		store_expr (base, temp, 0, false);
		temp = adjust_address (temp, BLKmode, offset);
		set_mem_size (temp, int_size_in_bytes (type));
		return temp;
	      }
	    exp = build3 (BIT_FIELD_REF, type, base, TYPE_SIZE (type),
			  bitsize_int (offset * BITS_PER_UNIT));
	    return expand_expr (exp, target, tmode, modifier);
	  }
	address_mode = targetm.addr_space.address_mode (as);
	base = TREE_OPERAND (exp, 0);
	if ((def_stmt = get_def_for_expr (base, BIT_AND_EXPR)))
	  {
	    tree mask = gimple_assign_rhs2 (def_stmt);
	    base = build2 (BIT_AND_EXPR, TREE_TYPE (base),
			   gimple_assign_rhs1 (def_stmt), mask);
	    TREE_OPERAND (exp, 0) = base;
	  }
	align = get_object_alignment (exp);
	op0 = expand_expr (base, NULL_RTX, VOIDmode, EXPAND_SUM);
	op0 = memory_address_addr_space (mode, op0, as);
	if (!integer_zerop (TREE_OPERAND (exp, 1)))
	  {
	    rtx off = immed_wide_int_const (mem_ref_offset (exp), address_mode);
	    op0 = simplify_gen_binary (PLUS, address_mode, op0, off);
	    op0 = memory_address_addr_space (mode, op0, as);
	  }
	temp = gen_rtx_MEM (mode, op0);
	set_mem_attributes (temp, exp, 0);
	set_mem_addr_space (temp, as);

	/* Set the alignment to what the correct alignment is. */
	set_mem_align (temp, align);
	if (TREE_THIS_VOLATILE (exp))
	  MEM_VOLATILE_P (temp) = 1;
	if (modifier != EXPAND_WRITE
	    && modifier != EXPAND_MEMORY
	    && !inner_reference_p
	    && mode != BLKmode
	    && align < GET_MODE_ALIGNMENT (mode))
	  {
	    if ((icode = optab_handler (movmisalign_optab, mode))
		!= CODE_FOR_nothing)
	      {
		struct expand_operand ops[2];

		/* We've already validated the memory, and we're creating a
		   new pseudo destination.  The predicates really can't fail,
		   nor can the generator.  */
		create_output_operand (&ops[0], NULL_RTX, mode);
		create_fixed_operand (&ops[1], temp);
		expand_insn (icode, 2, ops);
		temp = ops[0].value;
	      }
	    else if (SLOW_UNALIGNED_ACCESS (mode, align))
	      temp = extract_bit_field (temp, GET_MODE_BITSIZE (mode),
					0, TYPE_UNSIGNED (TREE_TYPE (exp)),
					(modifier == EXPAND_STACK_PARM
					 ? NULL_RTX : target),
					mode, mode);
	  }
	return temp;
      }

    case ARRAY_REF:

      {
	tree array = treeop0;
	tree index = treeop1;
	tree init;

	/* Fold an expression like: "foo"[2].
	   This is not done in fold so it won't happen inside &.
	   Don't fold if this is for wide characters since it's too
	   difficult to do correctly and this is a very rare case.  */

	if (modifier != EXPAND_CONST_ADDRESS
	    && modifier != EXPAND_INITIALIZER
	    && modifier != EXPAND_MEMORY)
	  {
	    tree t = fold_read_from_constant_string (exp);

	    if (t)
	      return expand_expr (t, target, tmode, modifier);
	  }

	/* If this is a constant index into a constant array,
	   just get the value from the array.  Handle both the cases when
	   we have an explicit constructor and when our operand is a variable
	   that was declared const.  */

	if (modifier != EXPAND_CONST_ADDRESS
	    && modifier != EXPAND_INITIALIZER
	    && modifier != EXPAND_MEMORY
	    && TREE_CODE (array) == CONSTRUCTOR
	    && ! TREE_SIDE_EFFECTS (array)
	    && TREE_CODE (index) == INTEGER_CST)
	  {
	    unsigned HOST_WIDE_INT ix;
	    tree field, value;

	    FOR_EACH_CONSTRUCTOR_ELT (CONSTRUCTOR_ELTS (array), ix,
				      field, value)
	      if (tree_int_cst_equal (field, index))
		{
		  if (!TREE_SIDE_EFFECTS (value))
		    return expand_expr (fold (value), target, tmode, modifier);
		  break;
		}
	  }

	else if (optimize >= 1
		 && modifier != EXPAND_CONST_ADDRESS
		 && modifier != EXPAND_INITIALIZER
		 && modifier != EXPAND_MEMORY
		 && TREE_READONLY (array) && ! TREE_SIDE_EFFECTS (array)
		 && TREE_CODE (index) == INTEGER_CST
		 && (TREE_CODE (array) == VAR_DECL
		     || TREE_CODE (array) == CONST_DECL)
		 && (init = ctor_for_folding (array)) != error_mark_node)
	  {
	    if (init == NULL_TREE)
	      {
		tree value = build_zero_cst (type);
		if (TREE_CODE (value) == CONSTRUCTOR)
		  {
		    /* If VALUE is a CONSTRUCTOR, this optimization is only
		       useful if this doesn't store the CONSTRUCTOR into
		       memory.  If it does, it is more efficient to just
		       load the data from the array directly.  */
		    rtx ret = expand_constructor (value, target,
						  modifier, true);
		    if (ret == NULL_RTX)
		      value = NULL_TREE;
		  }

		if (value)
		  return expand_expr (value, target, tmode, modifier);
	      }
	    else if (TREE_CODE (init) == CONSTRUCTOR)
	      {
		unsigned HOST_WIDE_INT ix;
		tree field, value;

		FOR_EACH_CONSTRUCTOR_ELT (CONSTRUCTOR_ELTS (init), ix,
					  field, value)
		  if (tree_int_cst_equal (field, index))
		    {
		      if (TREE_SIDE_EFFECTS (value))
			break;

		      if (TREE_CODE (value) == CONSTRUCTOR)
			{
			  /* If VALUE is a CONSTRUCTOR, this
			     optimization is only useful if
			     this doesn't store the CONSTRUCTOR
			     into memory.  If it does, it is more
			     efficient to just load the data from
			     the array directly.  */
			  rtx ret = expand_constructor (value, target,
							modifier, true);
			  if (ret == NULL_RTX)
			    break;
			}

		      return
		        expand_expr (fold (value), target, tmode, modifier);
		    }
	      }
	    else if (TREE_CODE (init) == STRING_CST)
	      {
		tree low_bound = array_ref_low_bound (exp);
		tree index1 = fold_convert_loc (loc, sizetype, treeop1);

		/* Optimize the special case of a zero lower bound.

		   We convert the lower bound to sizetype to avoid problems
		   with constant folding.  E.g. suppose the lower bound is
		   1 and its mode is QI.  Without the conversion
		      (ARRAY + (INDEX - (unsigned char)1))
		   becomes
		      (ARRAY + (-(unsigned char)1) + INDEX)
		   which becomes
		      (ARRAY + 255 + INDEX).  Oops!  */
		if (!integer_zerop (low_bound))
		  index1 = size_diffop_loc (loc, index1,
					    fold_convert_loc (loc, sizetype,
							      low_bound));

		if (compare_tree_int (index1, TREE_STRING_LENGTH (init)) < 0)
		  {
		    tree type = TREE_TYPE (TREE_TYPE (init));
		    enum machine_mode mode = TYPE_MODE (type);

		    if (GET_MODE_CLASS (mode) == MODE_INT
			&& GET_MODE_SIZE (mode) == 1)
		      return gen_int_mode (TREE_STRING_POINTER (init)
					   [TREE_INT_CST_LOW (index1)],
					   mode);
		  }
	      }
	  }
      }
      goto normal_inner_ref;

    case COMPONENT_REF:
      /* If the operand is a CONSTRUCTOR, we can just extract the
	 appropriate field if it is present.  */
      if (TREE_CODE (treeop0) == CONSTRUCTOR)
	{
	  unsigned HOST_WIDE_INT idx;
	  tree field, value;

	  FOR_EACH_CONSTRUCTOR_ELT (CONSTRUCTOR_ELTS (treeop0),
				    idx, field, value)
	    if (field == treeop1
		/* We can normally use the value of the field in the
		   CONSTRUCTOR.  However, if this is a bitfield in
		   an integral mode that we can fit in a HOST_WIDE_INT,
		   we must mask only the number of bits in the bitfield,
		   since this is done implicitly by the constructor.  If
		   the bitfield does not meet either of those conditions,
		   we can't do this optimization.  */
		&& (! DECL_BIT_FIELD (field)
		    || ((GET_MODE_CLASS (DECL_MODE (field)) == MODE_INT)
			&& (GET_MODE_PRECISION (DECL_MODE (field))
			    <= HOST_BITS_PER_WIDE_INT))))
	      {
		if (DECL_BIT_FIELD (field)
		    && modifier == EXPAND_STACK_PARM)
		  target = 0;
		op0 = expand_expr (value, target, tmode, modifier);
		if (DECL_BIT_FIELD (field))
		  {
		    HOST_WIDE_INT bitsize = TREE_INT_CST_LOW (DECL_SIZE (field));
		    enum machine_mode imode = TYPE_MODE (TREE_TYPE (field));

		    if (TYPE_UNSIGNED (TREE_TYPE (field)))
		      {
			op1 = gen_int_mode (((HOST_WIDE_INT) 1 << bitsize) - 1,
					    imode);
			op0 = expand_and (imode, op0, op1, target);
		      }
		    else
		      {
			int count = GET_MODE_PRECISION (imode) - bitsize;

			op0 = expand_shift (LSHIFT_EXPR, imode, op0, count,
					    target, 0);
			op0 = expand_shift (RSHIFT_EXPR, imode, op0, count,
					    target, 0);
		      }
		  }

		return op0;
	      }
	}
      goto normal_inner_ref;

    case BIT_FIELD_REF:
    case ARRAY_RANGE_REF:
    normal_inner_ref:
      {
	enum machine_mode mode1, mode2;
	HOST_WIDE_INT bitsize, bitpos;
	tree offset;
	int volatilep = 0, must_force_mem;
	tree tem = get_inner_reference (exp, &bitsize, &bitpos, &offset,
					&mode1, &unsignedp, &volatilep, true);
	rtx orig_op0, memloc;
	bool mem_attrs_from_type = false;

	/* If we got back the original object, something is wrong.  Perhaps
	   we are evaluating an expression too early.  In any event, don't
	   infinitely recurse.  */
	gcc_assert (tem != exp);

	/* If TEM's type is a union of variable size, pass TARGET to the inner
	   computation, since it will need a temporary and TARGET is known
	   to have to do.  This occurs in unchecked conversion in Ada.  */
	orig_op0 = op0
	  = expand_expr_real (tem,
			      (TREE_CODE (TREE_TYPE (tem)) == UNION_TYPE
			       && COMPLETE_TYPE_P (TREE_TYPE (tem))
			       && (TREE_CODE (TYPE_SIZE (TREE_TYPE (tem)))
				   != INTEGER_CST)
			       && modifier != EXPAND_STACK_PARM
			       ? target : NULL_RTX),
			      VOIDmode,
			      modifier == EXPAND_SUM ? EXPAND_NORMAL : modifier,
			      NULL, true);

	/* If the field has a mode, we want to access it in the
	   field's mode, not the computed mode.
	   If a MEM has VOIDmode (external with incomplete type),
	   use BLKmode for it instead.  */
	if (MEM_P (op0))
	  {
	    if (mode1 != VOIDmode)
	      op0 = adjust_address (op0, mode1, 0);
	    else if (GET_MODE (op0) == VOIDmode)
	      op0 = adjust_address (op0, BLKmode, 0);
	  }

	mode2
	  = CONSTANT_P (op0) ? TYPE_MODE (TREE_TYPE (tem)) : GET_MODE (op0);

	/* If we have either an offset, a BLKmode result, or a reference
	   outside the underlying object, we must force it to memory.
	   Such a case can occur in Ada if we have unchecked conversion
	   of an expression from a scalar type to an aggregate type or
	   for an ARRAY_RANGE_REF whose type is BLKmode, or if we were
	   passed a partially uninitialized object or a view-conversion
	   to a larger size.  */
	must_force_mem = (offset
			  || mode1 == BLKmode
			  || bitpos + bitsize > GET_MODE_BITSIZE (mode2));

	/* Handle CONCAT first.  */
	if (GET_CODE (op0) == CONCAT && !must_force_mem)
	  {
	    if (bitpos == 0
		&& bitsize == GET_MODE_BITSIZE (GET_MODE (op0)))
	      return op0;
	    if (bitpos == 0
		&& bitsize == GET_MODE_BITSIZE (GET_MODE (XEXP (op0, 0)))
		&& bitsize)
	      {
		op0 = XEXP (op0, 0);
		mode2 = GET_MODE (op0);
	      }
	    else if (bitpos == GET_MODE_BITSIZE (GET_MODE (XEXP (op0, 0)))
		     && bitsize == GET_MODE_BITSIZE (GET_MODE (XEXP (op0, 1)))
		     && bitpos
		     && bitsize)
	      {
		op0 = XEXP (op0, 1);
		bitpos = 0;
		mode2 = GET_MODE (op0);
	      }
	    else
	      /* Otherwise force into memory.  */
	      must_force_mem = 1;
	  }

	/* If this is a constant, put it in a register if it is a legitimate
	   constant and we don't need a memory reference.  */
	if (CONSTANT_P (op0)
	    && mode2 != BLKmode
	    && targetm.legitimate_constant_p (mode2, op0)
	    && !must_force_mem)
	  op0 = force_reg (mode2, op0);

	/* Otherwise, if this is a constant, try to force it to the constant
	   pool.  Note that back-ends, e.g. MIPS, may refuse to do so if it
	   is a legitimate constant.  */
	else if (CONSTANT_P (op0) && (memloc = force_const_mem (mode2, op0)))
	  op0 = validize_mem (memloc);

	/* Otherwise, if this is a constant or the object is not in memory
	   and need be, put it there.  */
	else if (CONSTANT_P (op0) || (!MEM_P (op0) && must_force_mem))
	  {
	    memloc = assign_temp (TREE_TYPE (tem), 1, 1);
	    emit_move_insn (memloc, op0);
	    op0 = memloc;
	    mem_attrs_from_type = true;
	  }

	if (offset)
	  {
	    enum machine_mode address_mode;
	    rtx offset_rtx = expand_expr (offset, NULL_RTX, VOIDmode,
					  EXPAND_SUM);

	    gcc_assert (MEM_P (op0));

	    address_mode = get_address_mode (op0);
	    if (GET_MODE (offset_rtx) != address_mode)
	      offset_rtx = convert_to_mode (address_mode, offset_rtx, 0);

	    /* See the comment in expand_assignment for the rationale.  */
	    if (mode1 != VOIDmode
		&& bitpos != 0
		&& bitsize > 0
		&& (bitpos % bitsize) == 0
		&& (bitsize % GET_MODE_ALIGNMENT (mode1)) == 0
		&& MEM_ALIGN (op0) >= GET_MODE_ALIGNMENT (mode1))
	      {
		op0 = adjust_address (op0, mode1, bitpos / BITS_PER_UNIT);
		bitpos = 0;
	      }

	    op0 = offset_address (op0, offset_rtx,
				  highest_pow2_factor (offset));
	  }

	/* If OFFSET is making OP0 more aligned than BIGGEST_ALIGNMENT,
	   record its alignment as BIGGEST_ALIGNMENT.  */
	if (MEM_P (op0) && bitpos == 0 && offset != 0
	    && is_aligning_offset (offset, tem))
	  set_mem_align (op0, BIGGEST_ALIGNMENT);

	/* Don't forget about volatility even if this is a bitfield.  */
	if (MEM_P (op0) && volatilep && ! MEM_VOLATILE_P (op0))
	  {
	    if (op0 == orig_op0)
	      op0 = copy_rtx (op0);

	    MEM_VOLATILE_P (op0) = 1;
	  }

	/* In cases where an aligned union has an unaligned object
	   as a field, we might be extracting a BLKmode value from
	   an integer-mode (e.g., SImode) object.  Handle this case
	   by doing the extract into an object as wide as the field
	   (which we know to be the width of a basic mode), then
	   storing into memory, and changing the mode to BLKmode.  */
	if (mode1 == VOIDmode
	    || REG_P (op0) || GET_CODE (op0) == SUBREG
	    || (mode1 != BLKmode && ! direct_load[(int) mode1]
		&& GET_MODE_CLASS (mode) != MODE_COMPLEX_INT
		&& GET_MODE_CLASS (mode) != MODE_COMPLEX_FLOAT
		&& modifier != EXPAND_CONST_ADDRESS
		&& modifier != EXPAND_INITIALIZER
		&& modifier != EXPAND_MEMORY)
	    /* If the bitfield is volatile and the bitsize
	       is narrower than the access size of the bitfield,
	       we need to extract bitfields from the access.  */
	    || (volatilep && TREE_CODE (exp) == COMPONENT_REF
		&& DECL_BIT_FIELD_TYPE (TREE_OPERAND (exp, 1))
		&& mode1 != BLKmode
		&& bitsize < GET_MODE_SIZE (mode1) * BITS_PER_UNIT)
	    /* If the field isn't aligned enough to fetch as a memref,
	       fetch it as a bit field.  */
	    || (mode1 != BLKmode
		&& (((TYPE_ALIGN (TREE_TYPE (tem)) < GET_MODE_ALIGNMENT (mode)
		      || (bitpos % GET_MODE_ALIGNMENT (mode) != 0)
		      || (MEM_P (op0)
			  && (MEM_ALIGN (op0) < GET_MODE_ALIGNMENT (mode1)
			      || (bitpos % GET_MODE_ALIGNMENT (mode1) != 0))))
		     && modifier != EXPAND_MEMORY
		     && ((modifier == EXPAND_CONST_ADDRESS
			  || modifier == EXPAND_INITIALIZER)
			 ? STRICT_ALIGNMENT
			 : SLOW_UNALIGNED_ACCESS (mode1, MEM_ALIGN (op0))))
		    || (bitpos % BITS_PER_UNIT != 0)))
	    /* If the type and the field are a constant size and the
	       size of the type isn't the same size as the bitfield,
	       we must use bitfield operations.  */
	    || (bitsize >= 0
		&& TYPE_SIZE (TREE_TYPE (exp))
		&& TREE_CODE (TYPE_SIZE (TREE_TYPE (exp))) == INTEGER_CST
		&& 0 != compare_tree_int (TYPE_SIZE (TREE_TYPE (exp)),
					  bitsize)))
	  {
	    enum machine_mode ext_mode = mode;

	    if (ext_mode == BLKmode
		&& ! (target != 0 && MEM_P (op0)
		      && MEM_P (target)
		      && bitpos % BITS_PER_UNIT == 0))
	      ext_mode = mode_for_size (bitsize, MODE_INT, 1);

	    if (ext_mode == BLKmode)
	      {
		if (target == 0)
		  target = assign_temp (type, 1, 1);

		/* ??? Unlike the similar test a few lines below, this one is
		   very likely obsolete.  */
		if (bitsize == 0)
		  return target;

		/* In this case, BITPOS must start at a byte boundary and
		   TARGET, if specified, must be a MEM.  */
		gcc_assert (MEM_P (op0)
			    && (!target || MEM_P (target))
			    && !(bitpos % BITS_PER_UNIT));

		emit_block_move (target,
				 adjust_address (op0, VOIDmode,
						 bitpos / BITS_PER_UNIT),
				 GEN_INT ((bitsize + BITS_PER_UNIT - 1)
					  / BITS_PER_UNIT),
				 (modifier == EXPAND_STACK_PARM
				  ? BLOCK_OP_CALL_PARM : BLOCK_OP_NORMAL));

		return target;
	      }

	    /* If we have nothing to extract, the result will be 0 for targets
	       with SHIFT_COUNT_TRUNCATED == 0 and garbage otherwise.  Always
	       return 0 for the sake of consistency, as reading a zero-sized
	       bitfield is valid in Ada and the value is fully specified.  */
	    if (bitsize == 0)
	      return const0_rtx;

	    op0 = validize_mem (op0);

	    if (MEM_P (op0) && REG_P (XEXP (op0, 0)))
	      mark_reg_pointer (XEXP (op0, 0), MEM_ALIGN (op0));

	    op0 = extract_bit_field (op0, bitsize, bitpos, unsignedp,
				     (modifier == EXPAND_STACK_PARM
				      ? NULL_RTX : target),
				     ext_mode, ext_mode);

	    /* If the result is a record type and BITSIZE is narrower than
	       the mode of OP0, an integral mode, and this is a big endian
	       machine, we must put the field into the high-order bits.  */
	    if (TREE_CODE (type) == RECORD_TYPE && BYTES_BIG_ENDIAN
		&& GET_MODE_CLASS (GET_MODE (op0)) == MODE_INT
		&& bitsize < (HOST_WIDE_INT) GET_MODE_BITSIZE (GET_MODE (op0)))
	      op0 = expand_shift (LSHIFT_EXPR, GET_MODE (op0), op0,
				  GET_MODE_BITSIZE (GET_MODE (op0))
				  - bitsize, op0, 1);

	    /* If the result type is BLKmode, store the data into a temporary
	       of the appropriate type, but with the mode corresponding to the
	       mode for the data we have (op0's mode).  */
	    if (mode == BLKmode)
	      {
		rtx new_rtx
		  = assign_stack_temp_for_type (ext_mode,
						GET_MODE_BITSIZE (ext_mode),
						type);
		emit_move_insn (new_rtx, op0);
		op0 = copy_rtx (new_rtx);
		PUT_MODE (op0, BLKmode);
	      }

	    return op0;
	  }

	/* If the result is BLKmode, use that to access the object
	   now as well.  */
	if (mode == BLKmode)
	  mode1 = BLKmode;

	/* Get a reference to just this component.  */
	if (modifier == EXPAND_CONST_ADDRESS
	    || modifier == EXPAND_SUM || modifier == EXPAND_INITIALIZER)
	  op0 = adjust_address_nv (op0, mode1, bitpos / BITS_PER_UNIT);
	else
	  op0 = adjust_address (op0, mode1, bitpos / BITS_PER_UNIT);

	if (op0 == orig_op0)
	  op0 = copy_rtx (op0);

	/* If op0 is a temporary because of forcing to memory, pass only the
	   type to set_mem_attributes so that the original expression is never
	   marked as ADDRESSABLE through MEM_EXPR of the temporary.  */
	if (mem_attrs_from_type)
	  set_mem_attributes (op0, type, 0);
	else
	  set_mem_attributes (op0, exp, 0);

	if (REG_P (XEXP (op0, 0)))
	  mark_reg_pointer (XEXP (op0, 0), MEM_ALIGN (op0));

	MEM_VOLATILE_P (op0) |= volatilep;
	if (mode == mode1 || mode1 == BLKmode || mode1 == tmode
	    || modifier == EXPAND_CONST_ADDRESS
	    || modifier == EXPAND_INITIALIZER)
	  return op0;

	if (target == 0)
	  target = gen_reg_rtx (tmode != VOIDmode ? tmode : mode);

	convert_move (target, op0, unsignedp);
	return target;
      }

    case OBJ_TYPE_REF:
      return expand_expr (OBJ_TYPE_REF_EXPR (exp), target, tmode, modifier);

    case CALL_EXPR:
      /* All valid uses of __builtin_va_arg_pack () are removed during
	 inlining.  */
      if (CALL_EXPR_VA_ARG_PACK (exp))
	error ("%Kinvalid use of %<__builtin_va_arg_pack ()%>", exp);
      {
	tree fndecl = get_callee_fndecl (exp), attr;

	if (fndecl
	    && (attr = lookup_attribute ("error",
					 DECL_ATTRIBUTES (fndecl))) != NULL)
	  error ("%Kcall to %qs declared with attribute error: %s",
		 exp, identifier_to_locale (lang_hooks.decl_printable_name (fndecl, 1)),
		 TREE_STRING_POINTER (TREE_VALUE (TREE_VALUE (attr))));
	if (fndecl
	    && (attr = lookup_attribute ("warning",
					 DECL_ATTRIBUTES (fndecl))) != NULL)
	  warning_at (tree_nonartificial_location (exp),
		      0, "%Kcall to %qs declared with attribute warning: %s",
		      exp, identifier_to_locale (lang_hooks.decl_printable_name (fndecl, 1)),
		      TREE_STRING_POINTER (TREE_VALUE (TREE_VALUE (attr))));

	/* Check for a built-in function.  */
	if (fndecl && DECL_BUILT_IN (fndecl))
	  {
	    gcc_assert (DECL_BUILT_IN_CLASS (fndecl) != BUILT_IN_FRONTEND);
	    return expand_builtin (exp, target, subtarget, tmode, ignore);
	  }
      }
      return expand_call (exp, target, ignore);

    case VIEW_CONVERT_EXPR:
      op0 = NULL_RTX;

      /* If we are converting to BLKmode, try to avoid an intermediate
	 temporary by fetching an inner memory reference.  */
      if (mode == BLKmode
	  && TREE_CODE (TYPE_SIZE (type)) == INTEGER_CST
	  && TYPE_MODE (TREE_TYPE (treeop0)) != BLKmode
	  && handled_component_p (treeop0))
      {
	enum machine_mode mode1;
	HOST_WIDE_INT bitsize, bitpos;
	tree offset;
	int unsignedp;
	int volatilep = 0;
	tree tem
	  = get_inner_reference (treeop0, &bitsize, &bitpos,
				 &offset, &mode1, &unsignedp, &volatilep,
				 true);
	rtx orig_op0;

	/* ??? We should work harder and deal with non-zero offsets.  */
	if (!offset
	    && (bitpos % BITS_PER_UNIT) == 0
	    && bitsize >= 0
	    && compare_tree_int (TYPE_SIZE (type), bitsize) == 0)
	  {
	    /* See the normal_inner_ref case for the rationale.  */
	    orig_op0
	      = expand_expr_real (tem,
				  (TREE_CODE (TREE_TYPE (tem)) == UNION_TYPE
				   && (TREE_CODE (TYPE_SIZE (TREE_TYPE (tem)))
				       != INTEGER_CST)
				   && modifier != EXPAND_STACK_PARM
				   ? target : NULL_RTX),
				  VOIDmode,
				  modifier == EXPAND_SUM ? EXPAND_NORMAL : modifier,
				  NULL, true);

	    if (MEM_P (orig_op0))
	      {
		op0 = orig_op0;

		/* Get a reference to just this component.  */
		if (modifier == EXPAND_CONST_ADDRESS
		    || modifier == EXPAND_SUM
		    || modifier == EXPAND_INITIALIZER)
		  op0 = adjust_address_nv (op0, mode, bitpos / BITS_PER_UNIT);
		else
		  op0 = adjust_address (op0, mode, bitpos / BITS_PER_UNIT);

		if (op0 == orig_op0)
		  op0 = copy_rtx (op0);

		set_mem_attributes (op0, treeop0, 0);
		if (REG_P (XEXP (op0, 0)))
		  mark_reg_pointer (XEXP (op0, 0), MEM_ALIGN (op0));

		MEM_VOLATILE_P (op0) |= volatilep;
	      }
	  }
      }

      if (!op0)
	op0 = expand_expr_real (treeop0, NULL_RTX, VOIDmode, modifier,
				NULL, inner_reference_p);

      /* If the input and output modes are both the same, we are done.  */
      if (mode == GET_MODE (op0))
	;
      /* If neither mode is BLKmode, and both modes are the same size
	 then we can use gen_lowpart.  */
      else if (mode != BLKmode && GET_MODE (op0) != BLKmode
	       && (GET_MODE_PRECISION (mode)
		   == GET_MODE_PRECISION (GET_MODE (op0)))
	       && !COMPLEX_MODE_P (GET_MODE (op0)))
	{
	  if (GET_CODE (op0) == SUBREG)
	    op0 = force_reg (GET_MODE (op0), op0);
	  temp = gen_lowpart_common (mode, op0);
	  if (temp)
	    op0 = temp;
	  else
	    {
	      if (!REG_P (op0) && !MEM_P (op0))
		op0 = force_reg (GET_MODE (op0), op0);
	      op0 = gen_lowpart (mode, op0);
	    }
	}
      /* If both types are integral, convert from one mode to the other.  */
      else if (INTEGRAL_TYPE_P (type) && INTEGRAL_TYPE_P (TREE_TYPE (treeop0)))
	op0 = convert_modes (mode, GET_MODE (op0), op0,
			     TYPE_UNSIGNED (TREE_TYPE (treeop0)));
      /* If the output type is a bit-field type, do an extraction.  */
      else if (reduce_bit_field)
	return extract_bit_field (op0, TYPE_PRECISION (type), 0,
				  TYPE_UNSIGNED (type), NULL_RTX,
				  mode, mode);
      /* As a last resort, spill op0 to memory, and reload it in a
	 different mode.  */
      else if (!MEM_P (op0))
	{
	  /* If the operand is not a MEM, force it into memory.  Since we
	     are going to be changing the mode of the MEM, don't call
	     force_const_mem for constants because we don't allow pool
	     constants to change mode.  */
	  tree inner_type = TREE_TYPE (treeop0);

	  gcc_assert (!TREE_ADDRESSABLE (exp));

	  if (target == 0 || GET_MODE (target) != TYPE_MODE (inner_type))
	    target
	      = assign_stack_temp_for_type
		(TYPE_MODE (inner_type),
		 GET_MODE_SIZE (TYPE_MODE (inner_type)), inner_type);

	  emit_move_insn (target, op0);
	  op0 = target;
	}

      /* If OP0 is (now) a MEM, we need to deal with alignment issues.  If the
	 output type is such that the operand is known to be aligned, indicate
	 that it is.  Otherwise, we need only be concerned about alignment for
	 non-BLKmode results.  */
      if (MEM_P (op0))
	{
	  enum insn_code icode;

	  if (TYPE_ALIGN_OK (type))
	    {
	      /* ??? Copying the MEM without substantially changing it might
		 run afoul of the code handling volatile memory references in
		 store_expr, which assumes that TARGET is returned unmodified
		 if it has been used.  */
	      op0 = copy_rtx (op0);
	      set_mem_align (op0, MAX (MEM_ALIGN (op0), TYPE_ALIGN (type)));
	    }
	  else if (modifier != EXPAND_WRITE
		   && modifier != EXPAND_MEMORY
		   && !inner_reference_p
		   && mode != BLKmode
		   && MEM_ALIGN (op0) < GET_MODE_ALIGNMENT (mode))
	    {
	      /* If the target does have special handling for unaligned
		 loads of mode then use them.  */
	      if ((icode = optab_handler (movmisalign_optab, mode))
		  != CODE_FOR_nothing)
		{
		  rtx reg, insn;

		  op0 = adjust_address (op0, mode, 0);
		  /* We've already validated the memory, and we're creating a
		     new pseudo destination.  The predicates really can't
		     fail.  */
		  reg = gen_reg_rtx (mode);

		  /* Nor can the insn generator.  */
		  insn = GEN_FCN (icode) (reg, op0);
		  emit_insn (insn);
		  return reg;
		}
	      else if (STRICT_ALIGNMENT)
		{
		  tree inner_type = TREE_TYPE (treeop0);
		  HOST_WIDE_INT temp_size
		    = MAX (int_size_in_bytes (inner_type),
			   (HOST_WIDE_INT) GET_MODE_SIZE (mode));
		  rtx new_rtx
		    = assign_stack_temp_for_type (mode, temp_size, type);
		  rtx new_with_op0_mode
		    = adjust_address (new_rtx, GET_MODE (op0), 0);

		  gcc_assert (!TREE_ADDRESSABLE (exp));

		  if (GET_MODE (op0) == BLKmode)
		    emit_block_move (new_with_op0_mode, op0,
				     GEN_INT (GET_MODE_SIZE (mode)),
				     (modifier == EXPAND_STACK_PARM
				      ? BLOCK_OP_CALL_PARM : BLOCK_OP_NORMAL));
		  else
		    emit_move_insn (new_with_op0_mode, op0);

		  op0 = new_rtx;
		}
	    }

	  op0 = adjust_address (op0, mode, 0);
	}

      return op0;

    case MODIFY_EXPR:
      {
	tree lhs = treeop0;
	tree rhs = treeop1;
	gcc_assert (ignore);

	/* Check for |= or &= of a bitfield of size one into another bitfield
	   of size 1.  In this case, (unless we need the result of the
	   assignment) we can do this more efficiently with a
	   test followed by an assignment, if necessary.

	   ??? At this point, we can't get a BIT_FIELD_REF here.  But if
	   things change so we do, this code should be enhanced to
	   support it.  */
	if (TREE_CODE (lhs) == COMPONENT_REF
	    && (TREE_CODE (rhs) == BIT_IOR_EXPR
		|| TREE_CODE (rhs) == BIT_AND_EXPR)
	    && TREE_OPERAND (rhs, 0) == lhs
	    && TREE_CODE (TREE_OPERAND (rhs, 1)) == COMPONENT_REF
	    && integer_onep (DECL_SIZE (TREE_OPERAND (lhs, 1)))
	    && integer_onep (DECL_SIZE (TREE_OPERAND (TREE_OPERAND (rhs, 1), 1))))
	  {
	    rtx label = gen_label_rtx ();
	    int value = TREE_CODE (rhs) == BIT_IOR_EXPR;
	    do_jump (TREE_OPERAND (rhs, 1),
		     value ? label : 0,
		     value ? 0 : label, -1);
	    expand_assignment (lhs, build_int_cst (TREE_TYPE (rhs), value),
			       false);
	    do_pending_stack_adjust ();
	    emit_label (label);
	    return const0_rtx;
	  }

	expand_assignment (lhs, rhs, false);
	return const0_rtx;
      }

    case ADDR_EXPR:
      return expand_expr_addr_expr (exp, target, tmode, modifier);

    case REALPART_EXPR:
      op0 = expand_normal (treeop0);
      return read_complex_part (op0, false);

    case IMAGPART_EXPR:
      op0 = expand_normal (treeop0);
      return read_complex_part (op0, true);

    case RETURN_EXPR:
    case LABEL_EXPR:
    case GOTO_EXPR:
    case SWITCH_EXPR:
    case ASM_EXPR:
      /* Expanded in cfgexpand.c.  */
      gcc_unreachable ();

    case TRY_CATCH_EXPR:
    case CATCH_EXPR:
    case EH_FILTER_EXPR:
    case TRY_FINALLY_EXPR:
      /* Lowered by tree-eh.c.  */
      gcc_unreachable ();

    case WITH_CLEANUP_EXPR:
    case CLEANUP_POINT_EXPR:
    case TARGET_EXPR:
    case CASE_LABEL_EXPR:
    case VA_ARG_EXPR:
    case BIND_EXPR:
    case INIT_EXPR:
    case CONJ_EXPR:
    case COMPOUND_EXPR:
    case PREINCREMENT_EXPR:
    case PREDECREMENT_EXPR:
    case POSTINCREMENT_EXPR:
    case POSTDECREMENT_EXPR:
    case LOOP_EXPR:
    case EXIT_EXPR:
    case COMPOUND_LITERAL_EXPR:
      /* Lowered by gimplify.c.  */
      gcc_unreachable ();

    case FDESC_EXPR:
      /* Function descriptors are not valid except for as
	 initialization constants, and should not be expanded.  */
      gcc_unreachable ();

    case WITH_SIZE_EXPR:
      /* WITH_SIZE_EXPR expands to its first argument.  The caller should
	 have pulled out the size to use in whatever context it needed.  */
      return expand_expr_real (treeop0, original_target, tmode,
			       modifier, alt_rtl, inner_reference_p);

    default:
      return expand_expr_real_2 (&ops, target, tmode, modifier);
    }
}

/* Subroutine of above: reduce EXP to the precision of TYPE (in the
   signedness of TYPE), possibly returning the result in TARGET.  */
static rtx
reduce_to_bit_field_precision (rtx exp, rtx target, tree type)
{
  HOST_WIDE_INT prec = TYPE_PRECISION (type);
  if (target && GET_MODE (target) != GET_MODE (exp))
    target = 0;
  /* For constant values, reduce using build_int_cst_type. */
  if (CONST_INT_P (exp))
    {
      HOST_WIDE_INT value = INTVAL (exp);
      tree t = build_int_cst_type (type, value);
      return expand_expr (t, target, VOIDmode, EXPAND_NORMAL);
    }
  else if (TYPE_UNSIGNED (type))
    {
      enum machine_mode mode = GET_MODE (exp);
      rtx mask = immed_wide_int_const
	(wi::mask (prec, false, GET_MODE_PRECISION (mode)), mode);
      return expand_and (mode, exp, mask, target);
    }
  else
    {
      int count = GET_MODE_PRECISION (GET_MODE (exp)) - prec;
      exp = expand_shift (LSHIFT_EXPR, GET_MODE (exp),
			  exp, count, target, 0);
      return expand_shift (RSHIFT_EXPR, GET_MODE (exp),
			   exp, count, target, 0);
    }
}

/* Subroutine of above: returns 1 if OFFSET corresponds to an offset that
   when applied to the address of EXP produces an address known to be
   aligned more than BIGGEST_ALIGNMENT.  */

static int
is_aligning_offset (const_tree offset, const_tree exp)
{
  /* Strip off any conversions.  */
  while (CONVERT_EXPR_P (offset))
    offset = TREE_OPERAND (offset, 0);

  /* We must now have a BIT_AND_EXPR with a constant that is one less than
     power of 2 and which is larger than BIGGEST_ALIGNMENT.  */
  if (TREE_CODE (offset) != BIT_AND_EXPR
      || !tree_fits_uhwi_p (TREE_OPERAND (offset, 1))
      || compare_tree_int (TREE_OPERAND (offset, 1),
			   BIGGEST_ALIGNMENT / BITS_PER_UNIT) <= 0
      || !exact_log2 (tree_to_uhwi (TREE_OPERAND (offset, 1)) + 1) < 0)
    return 0;

  /* Look at the first operand of BIT_AND_EXPR and strip any conversion.
     It must be NEGATE_EXPR.  Then strip any more conversions.  */
  offset = TREE_OPERAND (offset, 0);
  while (CONVERT_EXPR_P (offset))
    offset = TREE_OPERAND (offset, 0);

  if (TREE_CODE (offset) != NEGATE_EXPR)
    return 0;

  offset = TREE_OPERAND (offset, 0);
  while (CONVERT_EXPR_P (offset))
    offset = TREE_OPERAND (offset, 0);

  /* This must now be the address of EXP.  */
  return TREE_CODE (offset) == ADDR_EXPR && TREE_OPERAND (offset, 0) == exp;
}

/* Return the tree node if an ARG corresponds to a string constant or zero
   if it doesn't.  If we return nonzero, set *PTR_OFFSET to the offset
   in bytes within the string that ARG is accessing.  The type of the
   offset will be `sizetype'.  */

tree
string_constant (tree arg, tree *ptr_offset)
{
  tree array, offset, lower_bound;
  STRIP_NOPS (arg);

  if (TREE_CODE (arg) == ADDR_EXPR)
    {
      if (TREE_CODE (TREE_OPERAND (arg, 0)) == STRING_CST)
	{
	  *ptr_offset = size_zero_node;
	  return TREE_OPERAND (arg, 0);
	}
      else if (TREE_CODE (TREE_OPERAND (arg, 0)) == VAR_DECL)
	{
	  array = TREE_OPERAND (arg, 0);
	  offset = size_zero_node;
	}
      else if (TREE_CODE (TREE_OPERAND (arg, 0)) == ARRAY_REF)
	{
	  array = TREE_OPERAND (TREE_OPERAND (arg, 0), 0);
	  offset = TREE_OPERAND (TREE_OPERAND (arg, 0), 1);
	  if (TREE_CODE (array) != STRING_CST
	      && TREE_CODE (array) != VAR_DECL)
	    return 0;

	  /* Check if the array has a nonzero lower bound.  */
	  lower_bound = array_ref_low_bound (TREE_OPERAND (arg, 0));
	  if (!integer_zerop (lower_bound))
	    {
	      /* If the offset and base aren't both constants, return 0.  */
	      if (TREE_CODE (lower_bound) != INTEGER_CST)
	        return 0;
	      if (TREE_CODE (offset) != INTEGER_CST)
		return 0;
	      /* Adjust offset by the lower bound.  */
	      offset = size_diffop (fold_convert (sizetype, offset),
				    fold_convert (sizetype, lower_bound));
	    }
	}
      else if (TREE_CODE (TREE_OPERAND (arg, 0)) == MEM_REF)
	{
	  array = TREE_OPERAND (TREE_OPERAND (arg, 0), 0);
	  offset = TREE_OPERAND (TREE_OPERAND (arg, 0), 1);
	  if (TREE_CODE (array) != ADDR_EXPR)
	    return 0;
	  array = TREE_OPERAND (array, 0);
	  if (TREE_CODE (array) != STRING_CST
	      && TREE_CODE (array) != VAR_DECL)
	    return 0;
	}
      else
	return 0;
    }
  else if (TREE_CODE (arg) == PLUS_EXPR || TREE_CODE (arg) == POINTER_PLUS_EXPR)
    {
      tree arg0 = TREE_OPERAND (arg, 0);
      tree arg1 = TREE_OPERAND (arg, 1);

      STRIP_NOPS (arg0);
      STRIP_NOPS (arg1);

      if (TREE_CODE (arg0) == ADDR_EXPR
	  && (TREE_CODE (TREE_OPERAND (arg0, 0)) == STRING_CST
	      || TREE_CODE (TREE_OPERAND (arg0, 0)) == VAR_DECL))
	{
	  array = TREE_OPERAND (arg0, 0);
	  offset = arg1;
	}
      else if (TREE_CODE (arg1) == ADDR_EXPR
	       && (TREE_CODE (TREE_OPERAND (arg1, 0)) == STRING_CST
		   || TREE_CODE (TREE_OPERAND (arg1, 0)) == VAR_DECL))
	{
	  array = TREE_OPERAND (arg1, 0);
	  offset = arg0;
	}
      else
	return 0;
    }
  else
    return 0;

  if (TREE_CODE (array) == STRING_CST)
    {
      *ptr_offset = fold_convert (sizetype, offset);
      return array;
    }
  else if (TREE_CODE (array) == VAR_DECL
	   || TREE_CODE (array) == CONST_DECL)
    {
      int length;
      tree init = ctor_for_folding (array);

      /* Variables initialized to string literals can be handled too.  */
      if (init == error_mark_node
	  || !init
	  || TREE_CODE (init) != STRING_CST)
	return 0;

      /* Avoid const char foo[4] = "abcde";  */
      if (DECL_SIZE_UNIT (array) == NULL_TREE
	  || TREE_CODE (DECL_SIZE_UNIT (array)) != INTEGER_CST
	  || (length = TREE_STRING_LENGTH (init)) <= 0
	  || compare_tree_int (DECL_SIZE_UNIT (array), length) < 0)
	return 0;

      /* If variable is bigger than the string literal, OFFSET must be constant
	 and inside of the bounds of the string literal.  */
      offset = fold_convert (sizetype, offset);
      if (compare_tree_int (DECL_SIZE_UNIT (array), length) > 0
	  && (! tree_fits_uhwi_p (offset)
	      || compare_tree_int (offset, length) >= 0))
	return 0;

      *ptr_offset = offset;
      return init;
    }

  return 0;
}

/* Generate code to calculate OPS, and exploded expression
   using a store-flag instruction and return an rtx for the result.
   OPS reflects a comparison.

   If TARGET is nonzero, store the result there if convenient.

   Return zero if there is no suitable set-flag instruction
   available on this machine.

   Once expand_expr has been called on the arguments of the comparison,
   we are committed to doing the store flag, since it is not safe to
   re-evaluate the expression.  We emit the store-flag insn by calling
   emit_store_flag, but only expand the arguments if we have a reason
   to believe that emit_store_flag will be successful.  If we think that
   it will, but it isn't, we have to simulate the store-flag with a
   set/jump/set sequence.  */

static rtx
do_store_flag (sepops ops, rtx target, enum machine_mode mode)
{
  enum rtx_code code;
  tree arg0, arg1, type;
  tree tem;
  enum machine_mode operand_mode;
  int unsignedp;
  rtx op0, op1;
  rtx subtarget = target;
  location_t loc = ops->location;

  arg0 = ops->op0;
  arg1 = ops->op1;

  /* Don't crash if the comparison was erroneous.  */
  if (arg0 == error_mark_node || arg1 == error_mark_node)
    return const0_rtx;

  type = TREE_TYPE (arg0);
  operand_mode = TYPE_MODE (type);
  unsignedp = TYPE_UNSIGNED (type);

  /* We won't bother with BLKmode store-flag operations because it would mean
     passing a lot of information to emit_store_flag.  */
  if (operand_mode == BLKmode)
    return 0;

  /* We won't bother with store-flag operations involving function pointers
     when function pointers must be canonicalized before comparisons.  */
#ifdef HAVE_canonicalize_funcptr_for_compare
  if (HAVE_canonicalize_funcptr_for_compare
      && ((TREE_CODE (TREE_TYPE (arg0)) == POINTER_TYPE
	   && (TREE_CODE (TREE_TYPE (TREE_TYPE (arg0)))
	       == FUNCTION_TYPE))
	  || (TREE_CODE (TREE_TYPE (arg1)) == POINTER_TYPE
	      && (TREE_CODE (TREE_TYPE (TREE_TYPE (arg1)))
		  == FUNCTION_TYPE))))
    return 0;
#endif

  STRIP_NOPS (arg0);
  STRIP_NOPS (arg1);
  
  /* For vector typed comparisons emit code to generate the desired
     all-ones or all-zeros mask.  Conveniently use the VEC_COND_EXPR
     expander for this.  */
  if (TREE_CODE (ops->type) == VECTOR_TYPE)
    {
      tree ifexp = build2 (ops->code, ops->type, arg0, arg1);
      tree if_true = constant_boolean_node (true, ops->type);
      tree if_false = constant_boolean_node (false, ops->type);
      return expand_vec_cond_expr (ops->type, ifexp, if_true, if_false, target);
    }

  /* Get the rtx comparison code to use.  We know that EXP is a comparison
     operation of some type.  Some comparisons against 1 and -1 can be
     converted to comparisons with zero.  Do so here so that the tests
     below will be aware that we have a comparison with zero.   These
     tests will not catch constants in the first operand, but constants
     are rarely passed as the first operand.  */

  switch (ops->code)
    {
    case EQ_EXPR:
      code = EQ;
      break;
    case NE_EXPR:
      code = NE;
      break;
    case LT_EXPR:
      if (integer_onep (arg1))
	arg1 = integer_zero_node, code = unsignedp ? LEU : LE;
      else
	code = unsignedp ? LTU : LT;
      break;
    case LE_EXPR:
      if (! unsignedp && integer_all_onesp (arg1))
	arg1 = integer_zero_node, code = LT;
      else
	code = unsignedp ? LEU : LE;
      break;
    case GT_EXPR:
      if (! unsignedp && integer_all_onesp (arg1))
	arg1 = integer_zero_node, code = GE;
      else
	code = unsignedp ? GTU : GT;
      break;
    case GE_EXPR:
      if (integer_onep (arg1))
	arg1 = integer_zero_node, code = unsignedp ? GTU : GT;
      else
	code = unsignedp ? GEU : GE;
      break;

    case UNORDERED_EXPR:
      code = UNORDERED;
      break;
    case ORDERED_EXPR:
      code = ORDERED;
      break;
    case UNLT_EXPR:
      code = UNLT;
      break;
    case UNLE_EXPR:
      code = UNLE;
      break;
    case UNGT_EXPR:
      code = UNGT;
      break;
    case UNGE_EXPR:
      code = UNGE;
      break;
    case UNEQ_EXPR:
      code = UNEQ;
      break;
    case LTGT_EXPR:
      code = LTGT;
      break;

    default:
      gcc_unreachable ();
    }

  /* Put a constant second.  */
  if (TREE_CODE (arg0) == REAL_CST || TREE_CODE (arg0) == INTEGER_CST
      || TREE_CODE (arg0) == FIXED_CST)
    {
      tem = arg0; arg0 = arg1; arg1 = tem;
      code = swap_condition (code);
    }

  /* If this is an equality or inequality test of a single bit, we can
     do this by shifting the bit being tested to the low-order bit and
     masking the result with the constant 1.  If the condition was EQ,
     we xor it with 1.  This does not require an scc insn and is faster
     than an scc insn even if we have it.

     The code to make this transformation was moved into fold_single_bit_test,
     so we just call into the folder and expand its result.  */

  if ((code == NE || code == EQ)
      && integer_zerop (arg1)
      && (TYPE_PRECISION (ops->type) != 1 || TYPE_UNSIGNED (ops->type)))
    {
      gimple srcstmt = get_def_for_expr (arg0, BIT_AND_EXPR);
      if (srcstmt
	  && integer_pow2p (gimple_assign_rhs2 (srcstmt)))
	{
	  enum tree_code tcode = code == NE ? NE_EXPR : EQ_EXPR;
	  tree type = lang_hooks.types.type_for_mode (mode, unsignedp);
	  tree temp = fold_build2_loc (loc, BIT_AND_EXPR, TREE_TYPE (arg1),
				       gimple_assign_rhs1 (srcstmt),
				       gimple_assign_rhs2 (srcstmt));
	  temp = fold_single_bit_test (loc, tcode, temp, arg1, type);
	  if (temp)
	    return expand_expr (temp, target, VOIDmode, EXPAND_NORMAL);
	}
    }

  if (! get_subtarget (target)
      || GET_MODE (subtarget) != operand_mode)
    subtarget = 0;

  expand_operands (arg0, arg1, subtarget, &op0, &op1, EXPAND_NORMAL);

  if (target == 0)
    target = gen_reg_rtx (mode);

  /* Try a cstore if possible.  */
  return emit_store_flag_force (target, code, op0, op1,
				operand_mode, unsignedp,
				(TYPE_PRECISION (ops->type) == 1
				 && !TYPE_UNSIGNED (ops->type)) ? -1 : 1);
}


/* Stubs in case we haven't got a casesi insn.  */
#ifndef HAVE_casesi
# define HAVE_casesi 0
# define gen_casesi(a, b, c, d, e) (0)
# define CODE_FOR_casesi CODE_FOR_nothing
#endif

/* Attempt to generate a casesi instruction.  Returns 1 if successful,
   0 otherwise (i.e. if there is no casesi instruction).

   DEFAULT_PROBABILITY is the probability of jumping to the default
   label.  */
int
try_casesi (tree index_type, tree index_expr, tree minval, tree range,
	    rtx table_label, rtx default_label, rtx fallback_label,
            int default_probability)
{
  struct expand_operand ops[5];
  enum machine_mode index_mode = SImode;
  rtx op1, op2, index;

  if (! HAVE_casesi)
    return 0;

  /* Convert the index to SImode.  */
  if (GET_MODE_BITSIZE (TYPE_MODE (index_type)) > GET_MODE_BITSIZE (index_mode))
    {
      enum machine_mode omode = TYPE_MODE (index_type);
      rtx rangertx = expand_normal (range);

      /* We must handle the endpoints in the original mode.  */
      index_expr = build2 (MINUS_EXPR, index_type,
			   index_expr, minval);
      minval = integer_zero_node;
      index = expand_normal (index_expr);
      if (default_label)
        emit_cmp_and_jump_insns (rangertx, index, LTU, NULL_RTX,
				 omode, 1, default_label,
                                 default_probability);
      /* Now we can safely truncate.  */
      index = convert_to_mode (index_mode, index, 0);
    }
  else
    {
      if (TYPE_MODE (index_type) != index_mode)
	{
	  index_type = lang_hooks.types.type_for_mode (index_mode, 0);
	  index_expr = fold_convert (index_type, index_expr);
	}

      index = expand_normal (index_expr);
    }

  do_pending_stack_adjust ();

  op1 = expand_normal (minval);
  op2 = expand_normal (range);

  create_input_operand (&ops[0], index, index_mode);
  create_convert_operand_from_type (&ops[1], op1, TREE_TYPE (minval));
  create_convert_operand_from_type (&ops[2], op2, TREE_TYPE (range));
  create_fixed_operand (&ops[3], table_label);
  create_fixed_operand (&ops[4], (default_label
				  ? default_label
				  : fallback_label));
  expand_jump_insn (CODE_FOR_casesi, 5, ops);
  return 1;
}

/* Attempt to generate a tablejump instruction; same concept.  */
#ifndef HAVE_tablejump
#define HAVE_tablejump 0
#define gen_tablejump(x, y) (0)
#endif

/* Subroutine of the next function.

   INDEX is the value being switched on, with the lowest value
   in the table already subtracted.
   MODE is its expected mode (needed if INDEX is constant).
   RANGE is the length of the jump table.
   TABLE_LABEL is a CODE_LABEL rtx for the table itself.

   DEFAULT_LABEL is a CODE_LABEL rtx to jump to if the
   index value is out of range.
   DEFAULT_PROBABILITY is the probability of jumping to
   the default label.  */

static void
do_tablejump (rtx index, enum machine_mode mode, rtx range, rtx table_label,
	      rtx default_label, int default_probability)
{
  rtx temp, vector;

  if (INTVAL (range) > cfun->cfg->max_jumptable_ents)
    cfun->cfg->max_jumptable_ents = INTVAL (range);

  /* Do an unsigned comparison (in the proper mode) between the index
     expression and the value which represents the length of the range.
     Since we just finished subtracting the lower bound of the range
     from the index expression, this comparison allows us to simultaneously
     check that the original index expression value is both greater than
     or equal to the minimum value of the range and less than or equal to
     the maximum value of the range.  */

  if (default_label)
    emit_cmp_and_jump_insns (index, range, GTU, NULL_RTX, mode, 1,
			     default_label, default_probability);


  /* If index is in range, it must fit in Pmode.
     Convert to Pmode so we can index with it.  */
  if (mode != Pmode)
    index = convert_to_mode (Pmode, index, 1);

  /* Don't let a MEM slip through, because then INDEX that comes
     out of PIC_CASE_VECTOR_ADDRESS won't be a valid address,
     and break_out_memory_refs will go to work on it and mess it up.  */
#ifdef PIC_CASE_VECTOR_ADDRESS
  if (flag_pic && !REG_P (index))
    index = copy_to_mode_reg (Pmode, index);
#endif

  /* ??? The only correct use of CASE_VECTOR_MODE is the one inside the
     GET_MODE_SIZE, because this indicates how large insns are.  The other
     uses should all be Pmode, because they are addresses.  This code
     could fail if addresses and insns are not the same size.  */
  index = simplify_gen_binary (MULT, Pmode, index,
			       gen_int_mode (GET_MODE_SIZE (CASE_VECTOR_MODE),
					     Pmode));
  index = simplify_gen_binary (PLUS, Pmode, index,
			       gen_rtx_LABEL_REF (Pmode, table_label));

#ifdef PIC_CASE_VECTOR_ADDRESS
  if (flag_pic)
    index = PIC_CASE_VECTOR_ADDRESS (index);
  else
#endif
    index = memory_address (CASE_VECTOR_MODE, index);
  temp = gen_reg_rtx (CASE_VECTOR_MODE);
  vector = gen_const_mem (CASE_VECTOR_MODE, index);
  convert_move (temp, vector, 0);

  emit_jump_insn (gen_tablejump (temp, table_label));

  /* If we are generating PIC code or if the table is PC-relative, the
     table and JUMP_INSN must be adjacent, so don't output a BARRIER.  */
  if (! CASE_VECTOR_PC_RELATIVE && ! flag_pic)
    emit_barrier ();
}

int
try_tablejump (tree index_type, tree index_expr, tree minval, tree range,
	       rtx table_label, rtx default_label, int default_probability)
{
  rtx index;

  if (! HAVE_tablejump)
    return 0;

  index_expr = fold_build2 (MINUS_EXPR, index_type,
			    fold_convert (index_type, index_expr),
			    fold_convert (index_type, minval));
  index = expand_normal (index_expr);
  do_pending_stack_adjust ();

  do_tablejump (index, TYPE_MODE (index_type),
		convert_modes (TYPE_MODE (index_type),
			       TYPE_MODE (TREE_TYPE (range)),
			       expand_normal (range),
			       TYPE_UNSIGNED (TREE_TYPE (range))),
		table_label, default_label, default_probability);
  return 1;
}

/* Return a CONST_VECTOR rtx for a VECTOR_CST tree.  */
static rtx
const_vector_from_tree (tree exp)
{
  rtvec v;
  unsigned i;
  int units;
  tree elt;
  enum machine_mode inner, mode;

  mode = TYPE_MODE (TREE_TYPE (exp));

  if (initializer_zerop (exp))
    return CONST0_RTX (mode);

  units = GET_MODE_NUNITS (mode);
  inner = GET_MODE_INNER (mode);

  v = rtvec_alloc (units);

  for (i = 0; i < VECTOR_CST_NELTS (exp); ++i)
    {
      elt = VECTOR_CST_ELT (exp, i);

      if (TREE_CODE (elt) == REAL_CST)
	RTVEC_ELT (v, i) = CONST_DOUBLE_FROM_REAL_VALUE (TREE_REAL_CST (elt),
							 inner);
      else if (TREE_CODE (elt) == FIXED_CST)
	RTVEC_ELT (v, i) = CONST_FIXED_FROM_FIXED_VALUE (TREE_FIXED_CST (elt),
							 inner);
      else
	RTVEC_ELT (v, i) = immed_wide_int_const (elt, inner);
    }

  return gen_rtx_CONST_VECTOR (mode, v);
}

/* Build a decl for a personality function given a language prefix.  */

tree
build_personality_function (const char *lang)
{
  const char *unwind_and_version;
  tree decl, type;
  char *name;

  switch (targetm_common.except_unwind_info (&global_options))
    {
    case UI_NONE:
      return NULL;
    case UI_SJLJ:
      unwind_and_version = "_sj0";
      break;
    case UI_DWARF2:
    case UI_TARGET:
      unwind_and_version = "_v0";
      break;
    case UI_SEH:
      unwind_and_version = "_seh0";
      break;
    default:
      gcc_unreachable ();
    }

  name = ACONCAT (("__", lang, "_personality", unwind_and_version, NULL));

  type = build_function_type_list (integer_type_node, integer_type_node,
				   long_long_unsigned_type_node,
				   ptr_type_node, ptr_type_node, NULL_TREE);
  decl = build_decl (UNKNOWN_LOCATION, FUNCTION_DECL,
		     get_identifier (name), type);
  DECL_ARTIFICIAL (decl) = 1;
  DECL_EXTERNAL (decl) = 1;
  TREE_PUBLIC (decl) = 1;

  /* Zap the nonsensical SYMBOL_REF_DECL for this.  What we're left with
     are the flags assigned by targetm.encode_section_info.  */
  SET_SYMBOL_REF_DECL (XEXP (DECL_RTL (decl), 0), NULL);

  return decl;
}

/* Extracts the personality function of DECL and returns the corresponding
   libfunc.  */

rtx
get_personality_function (tree decl)
{
  tree personality = DECL_FUNCTION_PERSONALITY (decl);
  enum eh_personality_kind pk;

  pk = function_needs_eh_personality (DECL_STRUCT_FUNCTION (decl));
  if (pk == eh_personality_none)
    return NULL;

  if (!personality
      && pk == eh_personality_any)
    personality = lang_hooks.eh_personality ();

  if (pk == eh_personality_lang)
    gcc_assert (personality != NULL_TREE);

  return XEXP (DECL_RTL (personality), 0);
}

#include "gt-expr.h"<|MERGE_RESOLUTION|>--- conflicted
+++ resolved
@@ -9658,7 +9658,6 @@
 }
 #undef REDUCE_BIT_FIELD
 
-<<<<<<< HEAD
 /* The following functions expand conditional compare (CCMP) instructions.
    Here is a short description about the over all algorithm:
      * ccmp_candidate_p is used to identify the CCMP candidate
@@ -9961,7 +9960,8 @@
   /* Clean up.  */
   delete_insns_since (last);
   return NULL_RTX;
-=======
+}
+
 /* Return TRUE if value in SSA is zero and sign extended for wider mode MODE
    using value range information stored.  Return FALSE otherwise.
 
@@ -9989,8 +9989,6 @@
     return true;
   else
     return false;
-
->>>>>>> 434a8652
 }
 
 /* Return TRUE if expression STMT is suitable for replacement.  
