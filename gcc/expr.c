--- conflicted
+++ resolved
@@ -128,7 +128,7 @@
   PATTERN (insn) = pat;
 
   for (machine_mode mode = VOIDmode; (int) mode < NUM_MACHINE_MODES;
-       mode = (machine_mode_enum) ((int) mode + 1))
+       mode = (machine_mode) ((int) mode + 1))
     {
       int regno;
 
@@ -6627,11 +6627,8 @@
 	poly_uint64 n_elts;
 	unsigned HOST_WIDE_INT const_n_elts;
 	alias_set_type alias;
-<<<<<<< HEAD
+	bool vec_vec_init_p = false;
 	machine_mode mode = GET_MODE (target);
-=======
-	bool vec_vec_init_p = false;
->>>>>>> 16316b61
 
 	gcc_assert (eltmode != BLKmode);
 
@@ -6642,7 +6639,6 @@
 		!= CODE_FOR_nothing)
 	    && (elt = uniform_vector_p (exp)))
 	  {
-<<<<<<< HEAD
 	    struct expand_operand ops[2];
 	    create_output_operand (&ops[0], target, mode);
 	    create_input_operand (&ops[1], expand_normal (elt), eltmode);
@@ -6657,33 +6653,23 @@
 	    && VECTOR_MODE_P (mode)
 	    && n_elts.is_constant (&const_n_elts))
 	  {
-	    icode = optab_handler (vec_init_optab, mode);
-	    /* Don't use vec_init<mode> if some elements have VECTOR_TYPE.  */
-	    if (icode != CODE_FOR_nothing)
-=======
-	    machine_mode mode = GET_MODE (target);
 	    machine_mode emode = eltmode;
 
 	    if (CONSTRUCTOR_NELTS (exp)
 		&& (TREE_CODE (TREE_TYPE (CONSTRUCTOR_ELT (exp, 0)->value))
 		    == VECTOR_TYPE))
->>>>>>> 16316b61
 	      {
 		tree etype = TREE_TYPE (CONSTRUCTOR_ELT (exp, 0)->value);
-		gcc_assert (CONSTRUCTOR_NELTS (exp) * TYPE_VECTOR_SUBPARTS (etype)
-			    == n_elts);
+		gcc_assert (must_eq (CONSTRUCTOR_NELTS (exp)
+				     * TYPE_VECTOR_SUBPARTS (etype),
+				     n_elts));
 		emode = TYPE_MODE (etype);
 	      }
-	    icode = (int) convert_optab_handler (vec_init_optab, mode, emode);
+	    icode = convert_optab_handler (vec_init_optab, mode, emode);
 	    if (icode != CODE_FOR_nothing)
 	      {
-		unsigned int i, n = n_elts;
-
-<<<<<<< HEAD
-		vector = rtvec_alloc (const_n_elts);
-		for (i = 0; i < const_n_elts; i++)
-		  RTVEC_ELT (vector, i) = CONST0_RTX (GET_MODE_INNER (mode));
-=======
+		unsigned int i, n = const_n_elts;
+
 		if (emode != eltmode)
 		  {
 		    n = CONSTRUCTOR_NELTS (exp);
@@ -6692,7 +6678,6 @@
 		vector = rtvec_alloc (n);
 		for (i = 0; i < n; i++)
 		  RTVEC_ELT (vector, i) = CONST0_RTX (emode);
->>>>>>> 16316b61
 	      }
 	  }
 
@@ -6789,12 +6774,7 @@
 
 	if (vector)
 	  emit_insn (GEN_FCN (icode) (target,
-<<<<<<< HEAD
 				      gen_rtx_PARALLEL (mode, vector)));
-=======
-				      gen_rtx_PARALLEL (GET_MODE (target),
-							vector)));
->>>>>>> 16316b61
 	break;
       }
 
@@ -10710,20 +10690,11 @@
 	    /* If the field isn't aligned enough to fetch as a memref,
 	       fetch it as a bit field.  */
 	    || (mode1 != BLKmode
-<<<<<<< HEAD
-		&& (((TYPE_ALIGN (TREE_TYPE (tem)) < GET_MODE_ALIGNMENT (mode)
-		      || !multiple_p (bitpos, GET_MODE_ALIGNMENT (mode))
-		      || (MEM_P (op0)
-			  && (MEM_ALIGN (op0) < GET_MODE_ALIGNMENT (mode1)
-			      || !multiple_p (bitpos,
-					      GET_MODE_ALIGNMENT (mode1)))))
-=======
 		&& (((MEM_P (op0)
 		      ? MEM_ALIGN (op0) < GET_MODE_ALIGNMENT (mode1)
-		        || (bitpos % GET_MODE_ALIGNMENT (mode1) != 0)
+			|| !multiple_p (bitpos, GET_MODE_ALIGNMENT (mode1))
 		      : TYPE_ALIGN (TREE_TYPE (tem)) < GET_MODE_ALIGNMENT (mode)
-		        || (bitpos % GET_MODE_ALIGNMENT (mode) != 0))
->>>>>>> 16316b61
+			|| !multiple_p (bitpos, GET_MODE_ALIGNMENT (mode)))
 		     && modifier != EXPAND_MEMORY
 		     && ((modifier == EXPAND_CONST_ADDRESS
 			  || modifier == EXPAND_INITIALIZER)
