--- conflicted
+++ resolved
@@ -631,14 +631,10 @@
       else if (code == ARRAY_TYPE)
 	print_node (file, "domain", TYPE_DOMAIN (node), indent + 4);
       else if (code == VECTOR_TYPE)
-<<<<<<< HEAD
-	{
-	  fprintf (file, " nunits ");
+	{
+	  fprintf (file, " nunits:");
 	  print_dec (TYPE_VECTOR_SUBPARTS (node), file, SIGNED);
 	}
-=======
-	fprintf (file, " nunits:%d", (int) TYPE_VECTOR_SUBPARTS (node));
->>>>>>> 5865bc94
       else if (code == RECORD_TYPE
 	       || code == UNION_TYPE
 	       || code == QUAL_UNION_TYPE)
