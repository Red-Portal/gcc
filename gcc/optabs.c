/* Expand the basic unary and binary arithmetic operations, for GNU compiler.
   Copyright (C) 1987-2017 Free Software Foundation, Inc.

This file is part of GCC.

GCC is free software; you can redistribute it and/or modify it under
the terms of the GNU General Public License as published by the Free
Software Foundation; either version 3, or (at your option) any later
version.

GCC is distributed in the hope that it will be useful, but WITHOUT ANY
WARRANTY; without even the implied warranty of MERCHANTABILITY or
FITNESS FOR A PARTICULAR PURPOSE.  See the GNU General Public License
for more details.

You should have received a copy of the GNU General Public License
along with GCC; see the file COPYING3.  If not see
<http://www.gnu.org/licenses/>.  */


#include "config.h"
#include "system.h"
#include "coretypes.h"
#include "backend.h"
#include "target.h"
#include "rtl.h"
#include "tree.h"
#include "memmodel.h"
#include "predict.h"
#include "tm_p.h"
#include "expmed.h"
#include "optabs.h"
#include "emit-rtl.h"
#include "recog.h"
#include "diagnostic-core.h"

/* Include insn-config.h before expr.h so that HAVE_conditional_move
   is properly defined.  */
#include "stor-layout.h"
#include "except.h"
#include "dojump.h"
#include "explow.h"
#include "expr.h"
#include "optabs-tree.h"
#include "libfuncs.h"

static void prepare_float_lib_cmp (rtx, rtx, enum rtx_code, rtx *,
				   machine_mode *);
static rtx expand_unop_direct (machine_mode, optab, rtx, rtx, int);
static void emit_libcall_block_1 (rtx_insn *, rtx, rtx, rtx, bool);

/* Debug facility for use in GDB.  */
void debug_optab_libfuncs (void);

/* Add a REG_EQUAL note to the last insn in INSNS.  TARGET is being set to
   the result of operation CODE applied to OP0 (and OP1 if it is a binary
   operation).

   If the last insn does not set TARGET, don't do anything, but return 1.

   If the last insn or a previous insn sets TARGET and TARGET is one of OP0
   or OP1, don't add the REG_EQUAL note but return 0.  Our caller can then
   try again, ensuring that TARGET is not one of the operands.  */

static int
add_equal_note (rtx_insn *insns, rtx target, enum rtx_code code, rtx op0, rtx op1)
{
  rtx_insn *last_insn;
  rtx set;
  rtx note;

  gcc_assert (insns && INSN_P (insns) && NEXT_INSN (insns));

  if (GET_RTX_CLASS (code) != RTX_COMM_ARITH
      && GET_RTX_CLASS (code) != RTX_BIN_ARITH
      && GET_RTX_CLASS (code) != RTX_COMM_COMPARE
      && GET_RTX_CLASS (code) != RTX_COMPARE
      && GET_RTX_CLASS (code) != RTX_UNARY)
    return 1;

  if (GET_CODE (target) == ZERO_EXTRACT)
    return 1;

  for (last_insn = insns;
       NEXT_INSN (last_insn) != NULL_RTX;
       last_insn = NEXT_INSN (last_insn))
    ;

  /* If TARGET is in OP0 or OP1, punt.  We'd end up with a note referencing
     a value changing in the insn, so the note would be invalid for CSE.  */
  if (reg_overlap_mentioned_p (target, op0)
      || (op1 && reg_overlap_mentioned_p (target, op1)))
    {
      if (MEM_P (target)
	  && (rtx_equal_p (target, op0)
	      || (op1 && rtx_equal_p (target, op1))))
	{
	  /* For MEM target, with MEM = MEM op X, prefer no REG_EQUAL note
	     over expanding it as temp = MEM op X, MEM = temp.  If the target
	     supports MEM = MEM op X instructions, it is sometimes too hard
	     to reconstruct that form later, especially if X is also a memory,
	     and due to multiple occurrences of addresses the address might
	     be forced into register unnecessarily.
	     Note that not emitting the REG_EQUIV note might inhibit
	     CSE in some cases.  */
	  set = single_set (last_insn);
	  if (set
	      && GET_CODE (SET_SRC (set)) == code
	      && MEM_P (SET_DEST (set))
	      && (rtx_equal_p (SET_DEST (set), XEXP (SET_SRC (set), 0))
		  || (op1 && rtx_equal_p (SET_DEST (set),
					  XEXP (SET_SRC (set), 1)))))
	    return 1;
	}
      return 0;
    }

  set = set_for_reg_notes (last_insn);
  if (set == NULL_RTX)
    return 1;

  if (! rtx_equal_p (SET_DEST (set), target)
      /* For a STRICT_LOW_PART, the REG_NOTE applies to what is inside it.  */
      && (GET_CODE (SET_DEST (set)) != STRICT_LOW_PART
	  || ! rtx_equal_p (XEXP (SET_DEST (set), 0), target)))
    return 1;

  if (GET_RTX_CLASS (code) == RTX_UNARY)
    switch (code)
      {
      case FFS:
      case CLZ:
      case CTZ:
      case CLRSB:
      case POPCOUNT:
      case PARITY:
      case BSWAP:
	if (GET_MODE (op0) != VOIDmode && GET_MODE (target) != GET_MODE (op0))
	  {
	    note = gen_rtx_fmt_e (code, GET_MODE (op0), copy_rtx (op0));
	    if (GET_MODE_UNIT_SIZE (GET_MODE (op0))
		> GET_MODE_UNIT_SIZE (GET_MODE (target)))
	      note = simplify_gen_unary (TRUNCATE, GET_MODE (target),
					 note, GET_MODE (op0));
	    else
	      note = simplify_gen_unary (ZERO_EXTEND, GET_MODE (target),
					 note, GET_MODE (op0));
	    break;
	  }
	/* FALLTHRU */
      default:
	note = gen_rtx_fmt_e (code, GET_MODE (target), copy_rtx (op0));
	break;
      }
  else
    note = gen_rtx_fmt_ee (code, GET_MODE (target), copy_rtx (op0), copy_rtx (op1));

  set_unique_reg_note (last_insn, REG_EQUAL, note);

  return 1;
}

/* Given two input operands, OP0 and OP1, determine what the correct from_mode
   for a widening operation would be.  In most cases this would be OP0, but if
   that's a constant it'll be VOIDmode, which isn't useful.  */

static machine_mode
widened_mode (machine_mode to_mode, rtx op0, rtx op1)
{
  machine_mode m0 = GET_MODE (op0);
  machine_mode m1 = GET_MODE (op1);
  machine_mode result;

  if (m0 == VOIDmode && m1 == VOIDmode)
    return to_mode;
  else if (m0 == VOIDmode || GET_MODE_UNIT_SIZE (m0) < GET_MODE_UNIT_SIZE (m1))
    result = m1;
  else
    result = m0;

  if (GET_MODE_UNIT_SIZE (result) > GET_MODE_UNIT_SIZE (to_mode))
    return to_mode;

  return result;
}

/* Widen OP to MODE and return the rtx for the widened operand.  UNSIGNEDP
   says whether OP is signed or unsigned.  NO_EXTEND is nonzero if we need
   not actually do a sign-extend or zero-extend, but can leave the
   higher-order bits of the result rtx undefined, for example, in the case
   of logical operations, but not right shifts.  */

static rtx
widen_operand (rtx op, machine_mode mode, machine_mode oldmode,
	       int unsignedp, int no_extend)
{
  rtx result;
  scalar_int_mode int_mode;

  /* If we don't have to extend and this is a constant, return it.  */
  if (no_extend && GET_MODE (op) == VOIDmode)
    return op;

  /* If we must extend do so.  If OP is a SUBREG for a promoted object, also
     extend since it will be more efficient to do so unless the signedness of
     a promoted object differs from our extension.  */
  if (! no_extend
      || !is_a <scalar_int_mode> (mode, &int_mode)
      || (GET_CODE (op) == SUBREG && SUBREG_PROMOTED_VAR_P (op)
	  && SUBREG_CHECK_PROMOTED_SIGN (op, unsignedp)))
    return convert_modes (mode, oldmode, op, unsignedp);

  /* If MODE is no wider than a single word, we return a lowpart or paradoxical
     SUBREG.  */
  if (GET_MODE_SIZE (int_mode) <= UNITS_PER_WORD)
    return gen_lowpart (int_mode, force_reg (GET_MODE (op), op));

  /* Otherwise, get an object of MODE, clobber it, and set the low-order
     part to OP.  */

  result = gen_reg_rtx (int_mode);
  emit_clobber (result);
  emit_move_insn (gen_lowpart (GET_MODE (op), result), op);
  return result;
}

/* Expand vector widening operations.

   There are two different classes of operations handled here:
   1) Operations whose result is wider than all the arguments to the operation.
      Examples: VEC_UNPACK_HI/LO_EXPR, VEC_WIDEN_MULT_HI/LO_EXPR
      In this case OP0 and optionally OP1 would be initialized,
      but WIDE_OP wouldn't (not relevant for this case).
   2) Operations whose result is of the same size as the last argument to the
      operation, but wider than all the other arguments to the operation.
      Examples: WIDEN_SUM_EXPR, VEC_DOT_PROD_EXPR.
      In the case WIDE_OP, OP0 and optionally OP1 would be initialized.

   E.g, when called to expand the following operations, this is how
   the arguments will be initialized:
                                nops    OP0     OP1     WIDE_OP
   widening-sum                 2       oprnd0  -       oprnd1
   widening-dot-product         3       oprnd0  oprnd1  oprnd2
   widening-mult                2       oprnd0  oprnd1  -
   type-promotion (vec-unpack)  1       oprnd0  -       -  */

rtx
expand_widen_pattern_expr (sepops ops, rtx op0, rtx op1, rtx wide_op,
			   rtx target, int unsignedp)
{
  struct expand_operand eops[4];
  tree oprnd0, oprnd1, oprnd2;
  machine_mode wmode = VOIDmode, tmode0, tmode1 = VOIDmode;
  optab widen_pattern_optab;
  enum insn_code icode;
  int nops = TREE_CODE_LENGTH (ops->code);
  int op;

  oprnd0 = ops->op0;
  tmode0 = TYPE_MODE (TREE_TYPE (oprnd0));
  widen_pattern_optab =
    optab_for_tree_code (ops->code, TREE_TYPE (oprnd0), optab_default);
  if (ops->code == WIDEN_MULT_PLUS_EXPR
      || ops->code == WIDEN_MULT_MINUS_EXPR)
    icode = find_widening_optab_handler (widen_pattern_optab,
					 TYPE_MODE (TREE_TYPE (ops->op2)),
					 tmode0);
  else
    icode = optab_handler (widen_pattern_optab, tmode0);
  gcc_assert (icode != CODE_FOR_nothing);

  if (nops >= 2)
    {
      oprnd1 = ops->op1;
      tmode1 = TYPE_MODE (TREE_TYPE (oprnd1));
    }

  /* The last operand is of a wider mode than the rest of the operands.  */
  if (nops == 2)
    wmode = tmode1;
  else if (nops == 3)
    {
      gcc_assert (tmode1 == tmode0);
      gcc_assert (op1);
      oprnd2 = ops->op2;
      wmode = TYPE_MODE (TREE_TYPE (oprnd2));
    }

  op = 0;
  create_output_operand (&eops[op++], target, TYPE_MODE (ops->type));
  create_convert_operand_from (&eops[op++], op0, tmode0, unsignedp);
  if (op1)
    create_convert_operand_from (&eops[op++], op1, tmode1, unsignedp);
  if (wide_op)
    create_convert_operand_from (&eops[op++], wide_op, wmode, unsignedp);
  expand_insn (icode, op, eops);
  return eops[0].value;
}

/* Generate code to perform an operation specified by TERNARY_OPTAB
   on operands OP0, OP1 and OP2, with result having machine-mode MODE.

   UNSIGNEDP is for the case where we have to widen the operands
   to perform the operation.  It says to use zero-extension.

   If TARGET is nonzero, the value
   is generated there, if it is convenient to do so.
   In all cases an rtx is returned for the locus of the value;
   this may or may not be TARGET.  */

rtx
expand_ternary_op (machine_mode mode, optab ternary_optab, rtx op0,
		   rtx op1, rtx op2, rtx target, int unsignedp)
{
  struct expand_operand ops[4];
  enum insn_code icode = optab_handler (ternary_optab, mode);

  gcc_assert (optab_handler (ternary_optab, mode) != CODE_FOR_nothing);

  create_output_operand (&ops[0], target, mode);
  create_convert_operand_from (&ops[1], op0, mode, unsignedp);
  create_convert_operand_from (&ops[2], op1, mode, unsignedp);
  create_convert_operand_from (&ops[3], op2, mode, unsignedp);
  expand_insn (icode, 4, ops);
  return ops[0].value;
}


/* Like expand_binop, but return a constant rtx if the result can be
   calculated at compile time.  The arguments and return value are
   otherwise the same as for expand_binop.  */

rtx
simplify_expand_binop (machine_mode mode, optab binoptab,
		       rtx op0, rtx op1, rtx target, int unsignedp,
		       enum optab_methods methods)
{
  if (CONSTANT_P (op0) && CONSTANT_P (op1))
    {
      rtx x = simplify_binary_operation (optab_to_code (binoptab),
					 mode, op0, op1);
      if (x)
	return x;
    }

  return expand_binop (mode, binoptab, op0, op1, target, unsignedp, methods);
}

/* Like simplify_expand_binop, but always put the result in TARGET.
   Return true if the expansion succeeded.  */

bool
force_expand_binop (machine_mode mode, optab binoptab,
		    rtx op0, rtx op1, rtx target, int unsignedp,
		    enum optab_methods methods)
{
  rtx x = simplify_expand_binop (mode, binoptab, op0, op1,
				 target, unsignedp, methods);
  if (x == 0)
    return false;
  if (x != target)
    emit_move_insn (target, x);
  return true;
}

/* Create a new vector value in VMODE with all elements set to OP.  The
   mode of OP must be the element mode of VMODE.  If OP is a constant,
   then the return value will be a constant.  */

rtx
expand_vector_broadcast (machine_mode vmode, rtx op)
{
  int n;
  rtvec vec;

  gcc_checking_assert (VECTOR_MODE_P (vmode));

  if (CONSTANT_P (op))
    return gen_const_vec_duplicate (vmode, op);
<<<<<<< HEAD

  insn_code icode = optab_handler (vec_duplicate_optab, vmode);
  if (icode != CODE_FOR_nothing)
    {
      struct expand_operand ops[2];
      create_output_operand (&ops[0], NULL_RTX, vmode);
      create_input_operand (&ops[1], op, GET_MODE (op));
      expand_insn (icode, 2, ops);
      return ops[0].value;
    }

  if (!GET_MODE_NUNITS (vmode).is_constant (&n))
    return NULL;
=======
>>>>>>> 8c089b5c

  /* ??? If the target doesn't have a vec_init, then we have no easy way
     of performing this operation.  Most of this sort of generic support
     is hidden away in the vector lowering support in gimple.  */
  icode = convert_optab_handler (vec_init_optab, vmode,
				 GET_MODE_INNER (vmode));
  if (icode == CODE_FOR_nothing)
    return NULL;

<<<<<<< HEAD
  vec = rtvec_alloc (n);
  for (int i = 0; i < n; ++i)
    RTVEC_ELT (vec, i) = op;
  rtx ret = gen_reg_rtx (vmode);
=======
  n = GET_MODE_NUNITS (vmode);
  vec = rtvec_alloc (n);
  for (i = 0; i < n; ++i)
    RTVEC_ELT (vec, i) = op;
  ret = gen_reg_rtx (vmode);
>>>>>>> 8c089b5c
  emit_insn (GEN_FCN (icode) (ret, gen_rtx_PARALLEL (vmode, vec)));

  return ret;
}

/* This subroutine of expand_doubleword_shift handles the cases in which
   the effective shift value is >= BITS_PER_WORD.  The arguments and return
   value are the same as for the parent routine, except that SUPERWORD_OP1
   is the shift count to use when shifting OUTOF_INPUT into INTO_TARGET.
   INTO_TARGET may be null if the caller has decided to calculate it.  */

static bool
expand_superword_shift (optab binoptab, rtx outof_input, rtx superword_op1,
			rtx outof_target, rtx into_target,
			int unsignedp, enum optab_methods methods)
{
  if (into_target != 0)
    if (!force_expand_binop (word_mode, binoptab, outof_input, superword_op1,
			     into_target, unsignedp, methods))
      return false;

  if (outof_target != 0)
    {
      /* For a signed right shift, we must fill OUTOF_TARGET with copies
	 of the sign bit, otherwise we must fill it with zeros.  */
      if (binoptab != ashr_optab)
	emit_move_insn (outof_target, CONST0_RTX (word_mode));
      else
	if (!force_expand_binop (word_mode, binoptab, outof_input,
				 gen_int_shift_amount (word_mode,
						       BITS_PER_WORD - 1),
				 outof_target, unsignedp, methods))
	  return false;
    }
  return true;
}

/* This subroutine of expand_doubleword_shift handles the cases in which
   the effective shift value is < BITS_PER_WORD.  The arguments and return
   value are the same as for the parent routine.  */

static bool
expand_subword_shift (scalar_int_mode op1_mode, optab binoptab,
		      rtx outof_input, rtx into_input, rtx op1,
		      rtx outof_target, rtx into_target,
		      int unsignedp, enum optab_methods methods,
		      unsigned HOST_WIDE_INT shift_mask)
{
  optab reverse_unsigned_shift, unsigned_shift;
  rtx tmp, carries;

  reverse_unsigned_shift = (binoptab == ashl_optab ? lshr_optab : ashl_optab);
  unsigned_shift = (binoptab == ashl_optab ? ashl_optab : lshr_optab);

  /* The low OP1 bits of INTO_TARGET come from the high bits of OUTOF_INPUT.
     We therefore need to shift OUTOF_INPUT by (BITS_PER_WORD - OP1) bits in
     the opposite direction to BINOPTAB.  */
  if (CONSTANT_P (op1) || shift_mask >= BITS_PER_WORD)
    {
      carries = outof_input;
      tmp = immed_wide_int_const (wi::shwi (BITS_PER_WORD,
					    op1_mode), op1_mode);
      tmp = simplify_expand_binop (op1_mode, sub_optab, tmp, op1,
				   0, true, methods);
    }
  else
    {
      /* We must avoid shifting by BITS_PER_WORD bits since that is either
	 the same as a zero shift (if shift_mask == BITS_PER_WORD - 1) or
	 has unknown behavior.  Do a single shift first, then shift by the
	 remainder.  It's OK to use ~OP1 as the remainder if shift counts
	 are truncated to the mode size.  */
      carries = expand_binop (word_mode, reverse_unsigned_shift,
			      outof_input, const1_rtx, 0, unsignedp, methods);
      if (shift_mask == BITS_PER_WORD - 1)
	{
	  tmp = immed_wide_int_const
	    (wi::minus_one (GET_MODE_PRECISION (op1_mode)), op1_mode);
	  tmp = simplify_expand_binop (op1_mode, xor_optab, op1, tmp,
				       0, true, methods);
	}
      else
	{
	  tmp = immed_wide_int_const (wi::shwi (BITS_PER_WORD - 1,
						op1_mode), op1_mode);
	  tmp = simplify_expand_binop (op1_mode, sub_optab, tmp, op1,
				       0, true, methods);
	}
    }
  if (tmp == 0 || carries == 0)
    return false;
  carries = expand_binop (word_mode, reverse_unsigned_shift,
			  carries, tmp, 0, unsignedp, methods);
  if (carries == 0)
    return false;

  /* Shift INTO_INPUT logically by OP1.  This is the last use of INTO_INPUT
     so the result can go directly into INTO_TARGET if convenient.  */
  tmp = expand_binop (word_mode, unsigned_shift, into_input, op1,
		      into_target, unsignedp, methods);
  if (tmp == 0)
    return false;

  /* Now OR in the bits carried over from OUTOF_INPUT.  */
  if (!force_expand_binop (word_mode, ior_optab, tmp, carries,
			   into_target, unsignedp, methods))
    return false;

  /* Use a standard word_mode shift for the out-of half.  */
  if (outof_target != 0)
    if (!force_expand_binop (word_mode, binoptab, outof_input, op1,
			     outof_target, unsignedp, methods))
      return false;

  return true;
}


/* Try implementing expand_doubleword_shift using conditional moves.
   The shift is by < BITS_PER_WORD if (CMP_CODE CMP1 CMP2) is true,
   otherwise it is by >= BITS_PER_WORD.  SUBWORD_OP1 and SUPERWORD_OP1
   are the shift counts to use in the former and latter case.  All other
   arguments are the same as the parent routine.  */

static bool
expand_doubleword_shift_condmove (scalar_int_mode op1_mode, optab binoptab,
				  enum rtx_code cmp_code, rtx cmp1, rtx cmp2,
				  rtx outof_input, rtx into_input,
				  rtx subword_op1, rtx superword_op1,
				  rtx outof_target, rtx into_target,
				  int unsignedp, enum optab_methods methods,
				  unsigned HOST_WIDE_INT shift_mask)
{
  rtx outof_superword, into_superword;

  /* Put the superword version of the output into OUTOF_SUPERWORD and
     INTO_SUPERWORD.  */
  outof_superword = outof_target != 0 ? gen_reg_rtx (word_mode) : 0;
  if (outof_target != 0 && subword_op1 == superword_op1)
    {
      /* The value INTO_TARGET >> SUBWORD_OP1, which we later store in
	 OUTOF_TARGET, is the same as the value of INTO_SUPERWORD.  */
      into_superword = outof_target;
      if (!expand_superword_shift (binoptab, outof_input, superword_op1,
				   outof_superword, 0, unsignedp, methods))
	return false;
    }
  else
    {
      into_superword = gen_reg_rtx (word_mode);
      if (!expand_superword_shift (binoptab, outof_input, superword_op1,
				   outof_superword, into_superword,
				   unsignedp, methods))
	return false;
    }

  /* Put the subword version directly in OUTOF_TARGET and INTO_TARGET.  */
  if (!expand_subword_shift (op1_mode, binoptab,
			     outof_input, into_input, subword_op1,
			     outof_target, into_target,
			     unsignedp, methods, shift_mask))
    return false;

  /* Select between them.  Do the INTO half first because INTO_SUPERWORD
     might be the current value of OUTOF_TARGET.  */
  if (!emit_conditional_move (into_target, cmp_code, cmp1, cmp2, op1_mode,
			      into_target, into_superword, word_mode, false))
    return false;

  if (outof_target != 0)
    if (!emit_conditional_move (outof_target, cmp_code, cmp1, cmp2, op1_mode,
				outof_target, outof_superword,
				word_mode, false))
      return false;

  return true;
}

/* Expand a doubleword shift (ashl, ashr or lshr) using word-mode shifts.
   OUTOF_INPUT and INTO_INPUT are the two word-sized halves of the first
   input operand; the shift moves bits in the direction OUTOF_INPUT->
   INTO_TARGET.  OUTOF_TARGET and INTO_TARGET are the equivalent words
   of the target.  OP1 is the shift count and OP1_MODE is its mode.
   If OP1 is constant, it will have been truncated as appropriate
   and is known to be nonzero.

   If SHIFT_MASK is zero, the result of word shifts is undefined when the
   shift count is outside the range [0, BITS_PER_WORD).  This routine must
   avoid generating such shifts for OP1s in the range [0, BITS_PER_WORD * 2).

   If SHIFT_MASK is nonzero, all word-mode shift counts are effectively
   masked by it and shifts in the range [BITS_PER_WORD, SHIFT_MASK) will
   fill with zeros or sign bits as appropriate.

   If SHIFT_MASK is BITS_PER_WORD - 1, this routine will synthesize
   a doubleword shift whose equivalent mask is BITS_PER_WORD * 2 - 1.
   Doing this preserves semantics required by SHIFT_COUNT_TRUNCATED.
   In all other cases, shifts by values outside [0, BITS_PER_UNIT * 2)
   are undefined.

   BINOPTAB, UNSIGNEDP and METHODS are as for expand_binop.  This function
   may not use INTO_INPUT after modifying INTO_TARGET, and similarly for
   OUTOF_INPUT and OUTOF_TARGET.  OUTOF_TARGET can be null if the parent
   function wants to calculate it itself.

   Return true if the shift could be successfully synthesized.  */

static bool
expand_doubleword_shift (scalar_int_mode op1_mode, optab binoptab,
			 rtx outof_input, rtx into_input, rtx op1,
			 rtx outof_target, rtx into_target,
			 int unsignedp, enum optab_methods methods,
			 unsigned HOST_WIDE_INT shift_mask)
{
  rtx superword_op1, tmp, cmp1, cmp2;
  enum rtx_code cmp_code;

  /* See if word-mode shifts by BITS_PER_WORD...BITS_PER_WORD * 2 - 1 will
     fill the result with sign or zero bits as appropriate.  If so, the value
     of OUTOF_TARGET will always be (SHIFT OUTOF_INPUT OP1).   Recursively call
     this routine to calculate INTO_TARGET (which depends on both OUTOF_INPUT
     and INTO_INPUT), then emit code to set up OUTOF_TARGET.

     This isn't worthwhile for constant shifts since the optimizers will
     cope better with in-range shift counts.  */
  if (shift_mask >= BITS_PER_WORD
      && outof_target != 0
      && !CONSTANT_P (op1))
    {
      if (!expand_doubleword_shift (op1_mode, binoptab,
				    outof_input, into_input, op1,
				    0, into_target,
				    unsignedp, methods, shift_mask))
	return false;
      if (!force_expand_binop (word_mode, binoptab, outof_input, op1,
			       outof_target, unsignedp, methods))
	return false;
      return true;
    }

  /* Set CMP_CODE, CMP1 and CMP2 so that the rtx (CMP_CODE CMP1 CMP2)
     is true when the effective shift value is less than BITS_PER_WORD.
     Set SUPERWORD_OP1 to the shift count that should be used to shift
     OUTOF_INPUT into INTO_TARGET when the condition is false.  */
  tmp = immed_wide_int_const (wi::shwi (BITS_PER_WORD, op1_mode), op1_mode);
  if (!CONSTANT_P (op1) && shift_mask == BITS_PER_WORD - 1)
    {
      /* Set CMP1 to OP1 & BITS_PER_WORD.  The result is zero iff OP1
	 is a subword shift count.  */
      cmp1 = simplify_expand_binop (op1_mode, and_optab, op1, tmp,
				    0, true, methods);
      cmp2 = CONST0_RTX (op1_mode);
      cmp_code = EQ;
      superword_op1 = op1;
    }
  else
    {
      /* Set CMP1 to OP1 - BITS_PER_WORD.  */
      cmp1 = simplify_expand_binop (op1_mode, sub_optab, op1, tmp,
				    0, true, methods);
      cmp2 = CONST0_RTX (op1_mode);
      cmp_code = LT;
      superword_op1 = cmp1;
    }
  if (cmp1 == 0)
    return false;

  /* If we can compute the condition at compile time, pick the
     appropriate subroutine.  */
  tmp = simplify_relational_operation (cmp_code, SImode, op1_mode, cmp1, cmp2);
  if (tmp != 0 && CONST_INT_P (tmp))
    {
      if (tmp == const0_rtx)
	return expand_superword_shift (binoptab, outof_input, superword_op1,
				       outof_target, into_target,
				       unsignedp, methods);
      else
	return expand_subword_shift (op1_mode, binoptab,
				     outof_input, into_input, op1,
				     outof_target, into_target,
				     unsignedp, methods, shift_mask);
    }

  /* Try using conditional moves to generate straight-line code.  */
  if (HAVE_conditional_move)
    {
      rtx_insn *start = get_last_insn ();
      if (expand_doubleword_shift_condmove (op1_mode, binoptab,
					    cmp_code, cmp1, cmp2,
					    outof_input, into_input,
					    op1, superword_op1,
					    outof_target, into_target,
					    unsignedp, methods, shift_mask))
	return true;
      delete_insns_since (start);
    }

  /* As a last resort, use branches to select the correct alternative.  */
  rtx_code_label *subword_label = gen_label_rtx ();
  rtx_code_label *done_label = gen_label_rtx ();

  NO_DEFER_POP;
  do_compare_rtx_and_jump (cmp1, cmp2, cmp_code, false, op1_mode,
			   0, 0, subword_label,
			   profile_probability::uninitialized ());
  OK_DEFER_POP;

  if (!expand_superword_shift (binoptab, outof_input, superword_op1,
			       outof_target, into_target,
			       unsignedp, methods))
    return false;

  emit_jump_insn (targetm.gen_jump (done_label));
  emit_barrier ();
  emit_label (subword_label);

  if (!expand_subword_shift (op1_mode, binoptab,
			     outof_input, into_input, op1,
			     outof_target, into_target,
			     unsignedp, methods, shift_mask))
    return false;

  emit_label (done_label);
  return true;
}

/* Subroutine of expand_binop.  Perform a double word multiplication of
   operands OP0 and OP1 both of mode MODE, which is exactly twice as wide
   as the target's word_mode.  This function return NULL_RTX if anything
   goes wrong, in which case it may have already emitted instructions
   which need to be deleted.

   If we want to multiply two two-word values and have normal and widening
   multiplies of single-word values, we can do this with three smaller
   multiplications.

   The multiplication proceeds as follows:
			         _______________________
			        [__op0_high_|__op0_low__]
			         _______________________
        *			[__op1_high_|__op1_low__]
        _______________________________________________
			         _______________________
    (1)				[__op0_low__*__op1_low__]
		     _______________________
    (2a)	    [__op0_low__*__op1_high_]
		     _______________________
    (2b)	    [__op0_high_*__op1_low__]
         _______________________
    (3) [__op0_high_*__op1_high_]


  This gives a 4-word result.  Since we are only interested in the
  lower 2 words, partial result (3) and the upper words of (2a) and
  (2b) don't need to be calculated.  Hence (2a) and (2b) can be
  calculated using non-widening multiplication.

  (1), however, needs to be calculated with an unsigned widening
  multiplication.  If this operation is not directly supported we
  try using a signed widening multiplication and adjust the result.
  This adjustment works as follows:

      If both operands are positive then no adjustment is needed.

      If the operands have different signs, for example op0_low < 0 and
      op1_low >= 0, the instruction treats the most significant bit of
      op0_low as a sign bit instead of a bit with significance
      2**(BITS_PER_WORD-1), i.e. the instruction multiplies op1_low
      with 2**BITS_PER_WORD - op0_low, and two's complements the
      result.  Conclusion: We need to add op1_low * 2**BITS_PER_WORD to
      the result.

      Similarly, if both operands are negative, we need to add
      (op0_low + op1_low) * 2**BITS_PER_WORD.

      We use a trick to adjust quickly.  We logically shift op0_low right
      (op1_low) BITS_PER_WORD-1 steps to get 0 or 1, and add this to
      op0_high (op1_high) before it is used to calculate 2b (2a).  If no
      logical shift exists, we do an arithmetic right shift and subtract
      the 0 or -1.  */

static rtx
expand_doubleword_mult (machine_mode mode, rtx op0, rtx op1, rtx target,
		       bool umulp, enum optab_methods methods)
{
  int low = (WORDS_BIG_ENDIAN ? 1 : 0);
  int high = (WORDS_BIG_ENDIAN ? 0 : 1);
  rtx wordm1 = (umulp ? NULL_RTX
		: gen_int_shift_amount (word_mode, BITS_PER_WORD - 1));
  rtx product, adjust, product_high, temp;

  rtx op0_high = operand_subword_force (op0, high, mode);
  rtx op0_low = operand_subword_force (op0, low, mode);
  rtx op1_high = operand_subword_force (op1, high, mode);
  rtx op1_low = operand_subword_force (op1, low, mode);

  /* If we're using an unsigned multiply to directly compute the product
     of the low-order words of the operands and perform any required
     adjustments of the operands, we begin by trying two more multiplications
     and then computing the appropriate sum.

     We have checked above that the required addition is provided.
     Full-word addition will normally always succeed, especially if
     it is provided at all, so we don't worry about its failure.  The
     multiplication may well fail, however, so we do handle that.  */

  if (!umulp)
    {
      /* ??? This could be done with emit_store_flag where available.  */
      temp = expand_binop (word_mode, lshr_optab, op0_low, wordm1,
			   NULL_RTX, 1, methods);
      if (temp)
	op0_high = expand_binop (word_mode, add_optab, op0_high, temp,
				 NULL_RTX, 0, OPTAB_DIRECT);
      else
	{
	  temp = expand_binop (word_mode, ashr_optab, op0_low, wordm1,
			       NULL_RTX, 0, methods);
	  if (!temp)
	    return NULL_RTX;
	  op0_high = expand_binop (word_mode, sub_optab, op0_high, temp,
				   NULL_RTX, 0, OPTAB_DIRECT);
	}

      if (!op0_high)
	return NULL_RTX;
    }

  adjust = expand_binop (word_mode, smul_optab, op0_high, op1_low,
			 NULL_RTX, 0, OPTAB_DIRECT);
  if (!adjust)
    return NULL_RTX;

  /* OP0_HIGH should now be dead.  */

  if (!umulp)
    {
      /* ??? This could be done with emit_store_flag where available.  */
      temp = expand_binop (word_mode, lshr_optab, op1_low, wordm1,
			   NULL_RTX, 1, methods);
      if (temp)
	op1_high = expand_binop (word_mode, add_optab, op1_high, temp,
				 NULL_RTX, 0, OPTAB_DIRECT);
      else
	{
	  temp = expand_binop (word_mode, ashr_optab, op1_low, wordm1,
			       NULL_RTX, 0, methods);
	  if (!temp)
	    return NULL_RTX;
	  op1_high = expand_binop (word_mode, sub_optab, op1_high, temp,
				   NULL_RTX, 0, OPTAB_DIRECT);
	}

      if (!op1_high)
	return NULL_RTX;
    }

  temp = expand_binop (word_mode, smul_optab, op1_high, op0_low,
		       NULL_RTX, 0, OPTAB_DIRECT);
  if (!temp)
    return NULL_RTX;

  /* OP1_HIGH should now be dead.  */

  adjust = expand_binop (word_mode, add_optab, adjust, temp,
			 NULL_RTX, 0, OPTAB_DIRECT);

  if (target && !REG_P (target))
    target = NULL_RTX;

  if (umulp)
    product = expand_binop (mode, umul_widen_optab, op0_low, op1_low,
			    target, 1, OPTAB_DIRECT);
  else
    product = expand_binop (mode, smul_widen_optab, op0_low, op1_low,
			    target, 1, OPTAB_DIRECT);

  if (!product)
    return NULL_RTX;

  product_high = operand_subword (product, high, 1, mode);
  adjust = expand_binop (word_mode, add_optab, product_high, adjust,
			 NULL_RTX, 0, OPTAB_DIRECT);
  emit_move_insn (product_high, adjust);
  return product;
}

/* Wrapper around expand_binop which takes an rtx code to specify
   the operation to perform, not an optab pointer.  All other
   arguments are the same.  */
rtx
expand_simple_binop (machine_mode mode, enum rtx_code code, rtx op0,
		     rtx op1, rtx target, int unsignedp,
		     enum optab_methods methods)
{
  optab binop = code_to_optab (code);
  gcc_assert (binop);

  return expand_binop (mode, binop, op0, op1, target, unsignedp, methods);
}

/* Return whether OP0 and OP1 should be swapped when expanding a commutative
   binop.  Order them according to commutative_operand_precedence and, if
   possible, try to put TARGET or a pseudo first.  */
static bool
swap_commutative_operands_with_target (rtx target, rtx op0, rtx op1)
{
  int op0_prec = commutative_operand_precedence (op0);
  int op1_prec = commutative_operand_precedence (op1);

  if (op0_prec < op1_prec)
    return true;

  if (op0_prec > op1_prec)
    return false;

  /* With equal precedence, both orders are ok, but it is better if the
     first operand is TARGET, or if both TARGET and OP0 are pseudos.  */
  if (target == 0 || REG_P (target))
    return (REG_P (op1) && !REG_P (op0)) || target == op1;
  else
    return rtx_equal_p (op1, target);
}

/* Return true if BINOPTAB implements a shift operation.  */

static bool
shift_optab_p (optab binoptab)
{
  switch (optab_to_code (binoptab))
    {
    case ASHIFT:
    case SS_ASHIFT:
    case US_ASHIFT:
    case ASHIFTRT:
    case LSHIFTRT:
    case ROTATE:
    case ROTATERT:
      return true;

    default:
      return false;
    }
}

/* Return true if BINOPTAB implements a commutative binary operation.  */

static bool
commutative_optab_p (optab binoptab)
{
  return (GET_RTX_CLASS (optab_to_code (binoptab)) == RTX_COMM_ARITH
	  || binoptab == smul_widen_optab
	  || binoptab == umul_widen_optab
	  || binoptab == smul_highpart_optab
	  || binoptab == umul_highpart_optab);
}

/* X is to be used in mode MODE as operand OPN to BINOPTAB.  If we're
   optimizing, and if the operand is a constant that costs more than
   1 instruction, force the constant into a register and return that
   register.  Return X otherwise.  UNSIGNEDP says whether X is unsigned.  */

static rtx
avoid_expensive_constant (machine_mode mode, optab binoptab,
			  int opn, rtx x, bool unsignedp)
{
  bool speed = optimize_insn_for_speed_p ();

  if (mode != VOIDmode
      && optimize
      && CONSTANT_P (x)
      && (rtx_cost (x, mode, optab_to_code (binoptab), opn, speed)
	  > set_src_cost (x, mode, speed)))
    {
      if (CONST_INT_P (x))
	{
	  HOST_WIDE_INT intval = trunc_int_for_mode (INTVAL (x), mode);
	  if (intval != INTVAL (x))
	    x = GEN_INT (intval);
	}
      else
	x = convert_modes (mode, VOIDmode, x, unsignedp);
      x = force_reg (mode, x);
    }
  return x;
}

/* Helper function for expand_binop: handle the case where there
   is an insn ICODE that directly implements the indicated operation.
   Returns null if this is not possible.  */
static rtx
expand_binop_directly (enum insn_code icode, machine_mode mode, optab binoptab,
		       rtx op0, rtx op1,
		       rtx target, int unsignedp, enum optab_methods methods,
		       rtx_insn *last)
{
  machine_mode xmode0 = insn_data[(int) icode].operand[1].mode;
  machine_mode xmode1 = insn_data[(int) icode].operand[2].mode;
  machine_mode mode0, mode1, tmp_mode;
  struct expand_operand ops[3];
  bool commutative_p;
  rtx_insn *pat;
  rtx xop0 = op0, xop1 = op1;
  bool canonicalize_op1 = false;

  /* If it is a commutative operator and the modes would match
     if we would swap the operands, we can save the conversions.  */
  commutative_p = commutative_optab_p (binoptab);
  if (commutative_p
      && GET_MODE (xop0) != xmode0 && GET_MODE (xop1) != xmode1
      && GET_MODE (xop0) == xmode1 && GET_MODE (xop1) == xmode1)
    std::swap (xop0, xop1);

  /* If we are optimizing, force expensive constants into a register.  */
  xop0 = avoid_expensive_constant (xmode0, binoptab, 0, xop0, unsignedp);
  if (!shift_optab_p (binoptab))
    xop1 = avoid_expensive_constant (xmode1, binoptab, 1, xop1, unsignedp);
  else
    /* Shifts and rotates often use a different mode for op1 from op0;
       for VOIDmode constants we don't know the mode, so force it
       to be canonicalized using convert_modes.  */
    canonicalize_op1 = true;

  /* In case the insn wants input operands in modes different from
     those of the actual operands, convert the operands.  It would
     seem that we don't need to convert CONST_INTs, but we do, so
     that they're properly zero-extended, sign-extended or truncated
     for their mode.  */

  mode0 = GET_MODE (xop0) != VOIDmode ? GET_MODE (xop0) : mode;
  if (xmode0 != VOIDmode && xmode0 != mode0)
    {
      xop0 = convert_modes (xmode0, mode0, xop0, unsignedp);
      mode0 = xmode0;
    }

  mode1 = ((GET_MODE (xop1) != VOIDmode || canonicalize_op1)
	   ? GET_MODE (xop1) : mode);
  if (xmode1 != VOIDmode && xmode1 != mode1)
    {
      xop1 = convert_modes (xmode1, mode1, xop1, unsignedp);
      mode1 = xmode1;
    }

  /* If operation is commutative,
     try to make the first operand a register.
     Even better, try to make it the same as the target.
     Also try to make the last operand a constant.  */
  if (commutative_p
      && swap_commutative_operands_with_target (target, xop0, xop1))
    std::swap (xop0, xop1);

  /* Now, if insn's predicates don't allow our operands, put them into
     pseudo regs.  */

  if (binoptab == vec_pack_trunc_optab
      || binoptab == vec_pack_usat_optab
      || binoptab == vec_pack_ssat_optab
      || binoptab == vec_pack_ufix_trunc_optab
      || binoptab == vec_pack_sfix_trunc_optab)
    {
      /* The mode of the result is different then the mode of the
	 arguments.  */
      tmp_mode = insn_data[(int) icode].operand[0].mode;
      if (VECTOR_MODE_P (mode)
	  && may_ne (GET_MODE_NUNITS (tmp_mode), 2 * GET_MODE_NUNITS (mode)))
	{
	  delete_insns_since (last);
	  return NULL_RTX;
	}
    }
  else
    tmp_mode = mode;

  create_output_operand (&ops[0], target, tmp_mode);
  create_input_operand (&ops[1], xop0, mode0);
  create_input_operand (&ops[2], xop1, mode1);
  pat = maybe_gen_insn (icode, 3, ops);
  if (pat)
    {
      /* If PAT is composed of more than one insn, try to add an appropriate
	 REG_EQUAL note to it.  If we can't because TEMP conflicts with an
	 operand, call expand_binop again, this time without a target.  */
      if (INSN_P (pat) && NEXT_INSN (pat) != NULL_RTX
	  && ! add_equal_note (pat, ops[0].value,
			       optab_to_code (binoptab),
			       ops[1].value, ops[2].value))
	{
	  delete_insns_since (last);
	  return expand_binop (mode, binoptab, op0, op1, NULL_RTX,
			       unsignedp, methods);
	}

      emit_insn (pat);
      return ops[0].value;
    }
  delete_insns_since (last);
  return NULL_RTX;
}

/* Generate code to perform an operation specified by BINOPTAB
   on operands OP0 and OP1, with result having machine-mode MODE.

   UNSIGNEDP is for the case where we have to widen the operands
   to perform the operation.  It says to use zero-extension.

   If TARGET is nonzero, the value
   is generated there, if it is convenient to do so.
   In all cases an rtx is returned for the locus of the value;
   this may or may not be TARGET.  */

rtx
expand_binop (machine_mode mode, optab binoptab, rtx op0, rtx op1,
	      rtx target, int unsignedp, enum optab_methods methods)
{
  enum optab_methods next_methods
    = (methods == OPTAB_LIB || methods == OPTAB_LIB_WIDEN
       ? OPTAB_WIDEN : methods);
  enum mode_class mclass;
  enum insn_code icode;
  machine_mode wider_mode;
  scalar_int_mode int_mode;
  rtx libfunc;
  rtx temp;
  rtx_insn *entry_last = get_last_insn ();
  rtx_insn *last;

  mclass = GET_MODE_CLASS (mode);

  /* If subtracting an integer constant, convert this into an addition of
     the negated constant.  */

  if (binoptab == sub_optab && CONST_INT_P (op1))
    {
      op1 = negate_rtx (mode, op1);
      binoptab = add_optab;
    }
  /* For shifts, constant invalid op1 might be expanded from different
     mode than MODE.  As those are invalid, force them to a register
     to avoid further problems during expansion.  */
  else if (CONST_INT_P (op1)
	   && shift_optab_p (binoptab)
	   && UINTVAL (op1) >= GET_MODE_BITSIZE (GET_MODE_INNER (mode)))
    {
      op1 = gen_int_mode (INTVAL (op1), GET_MODE_INNER (mode));
      op1 = force_reg (GET_MODE_INNER (mode), op1);
    }

  /* Record where to delete back to if we backtrack.  */
  last = get_last_insn ();

  /* If we can do it with a three-operand insn, do so.  */

  if (methods != OPTAB_MUST_WIDEN)
    {
      if (convert_optab_p (binoptab))
	{
	  machine_mode from_mode = widened_mode (mode, op0, op1);
	  icode = find_widening_optab_handler (binoptab, mode, from_mode);
	}
      else
	icode = optab_handler (binoptab, mode);
      if (icode != CODE_FOR_nothing)
	{
	  temp = expand_binop_directly (icode, mode, binoptab, op0, op1,
					target, unsignedp, methods, last);
	  if (temp)
	    return temp;
	}
    }

  /* If we were trying to rotate, and that didn't work, try rotating
     the other direction before falling back to shifts and bitwise-or.  */
  if (((binoptab == rotl_optab
	&& (icode = optab_handler (rotr_optab, mode)) != CODE_FOR_nothing)
       || (binoptab == rotr_optab
	   && (icode = optab_handler (rotl_optab, mode)) != CODE_FOR_nothing))
      && is_int_mode (mode, &int_mode))
    {
      optab otheroptab = (binoptab == rotl_optab ? rotr_optab : rotl_optab);
      rtx newop1;
      unsigned int bits = GET_MODE_PRECISION (int_mode);

      if (CONST_INT_P (op1))
	newop1 = gen_int_shift_amount (int_mode, bits - INTVAL (op1));
      else if (targetm.shift_truncation_mask (int_mode) == bits - 1)
        newop1 = negate_rtx (GET_MODE (op1), op1);
      else
        newop1 = expand_binop (GET_MODE (op1), sub_optab,
			       gen_int_mode (bits, GET_MODE (op1)), op1,
			       NULL_RTX, unsignedp, OPTAB_DIRECT);

      temp = expand_binop_directly (icode, int_mode, otheroptab, op0, newop1,
				    target, unsignedp, methods, last);
      if (temp)
	return temp;
    }

  /* If this is a multiply, see if we can do a widening operation that
     takes operands of this mode and makes a wider mode.  */

  if (binoptab == smul_optab
      && GET_MODE_2XWIDER_MODE (mode).exists (&wider_mode)
      && (convert_optab_handler ((unsignedp
				  ? umul_widen_optab
				  : smul_widen_optab),
				 wider_mode, mode) != CODE_FOR_nothing))
    {
      temp = expand_binop (wider_mode,
			   unsignedp ? umul_widen_optab : smul_widen_optab,
			   op0, op1, NULL_RTX, unsignedp, OPTAB_DIRECT);

      if (temp != 0)
	{
	  if (GET_MODE_CLASS (mode) == MODE_INT
	      && TRULY_NOOP_TRUNCATION_MODES_P (mode, GET_MODE (temp)))
	    return gen_lowpart (mode, temp);
	  else
	    return convert_to_mode (mode, temp, unsignedp);
	}
    }

  /* If this is a vector shift by a scalar, see if we can do a vector
     shift by a vector.  If so, broadcast the scalar into a vector.  */
  if (mclass == MODE_VECTOR_INT)
    {
      optab otheroptab = unknown_optab;

      if (binoptab == ashl_optab)
	otheroptab = vashl_optab;
      else if (binoptab == ashr_optab)
	otheroptab = vashr_optab;
      else if (binoptab == lshr_optab)
	otheroptab = vlshr_optab;
      else if (binoptab == rotl_optab)
	otheroptab = vrotl_optab;
      else if (binoptab == rotr_optab)
	otheroptab = vrotr_optab;

      if (otheroptab
	  && (icode = optab_handler (otheroptab, mode)) != CODE_FOR_nothing)
	{
	  /* The scalar may have been extended to be too wide.  Truncate
	     it back to the proper size to fit in the broadcast vector.  */
	  scalar_mode inner_mode = GET_MODE_INNER (mode);
	  if (!CONST_INT_P (op1)
	      && (GET_MODE_BITSIZE (as_a <scalar_int_mode> (GET_MODE (op1)))
		  > GET_MODE_BITSIZE (inner_mode)))
	    op1 = force_reg (inner_mode,
			     simplify_gen_unary (TRUNCATE, inner_mode, op1,
						 GET_MODE (op1)));
	  rtx vop1 = expand_vector_broadcast (mode, op1);
	  if (vop1)
	    {
	      temp = expand_binop_directly (icode, mode, otheroptab, op0, vop1,
					    target, unsignedp, methods, last);
	      if (temp)
		return temp;
	    }
	}
    }

  /* Look for a wider mode of the same class for which we think we
     can open-code the operation.  Check for a widening multiply at the
     wider mode as well.  */

  if (CLASS_HAS_WIDER_MODES_P (mclass)
      && methods != OPTAB_DIRECT && methods != OPTAB_LIB)
    FOR_EACH_WIDER_MODE (wider_mode, mode)
      {
	machine_mode next_mode;
	if (optab_handler (binoptab, wider_mode) != CODE_FOR_nothing
	    || (binoptab == smul_optab
		&& GET_MODE_WIDER_MODE (wider_mode).exists (&next_mode)
		&& (find_widening_optab_handler ((unsignedp
						  ? umul_widen_optab
						  : smul_widen_optab),
						 next_mode, mode)
		    != CODE_FOR_nothing)))
	  {
	    rtx xop0 = op0, xop1 = op1;
	    int no_extend = 0;

	    /* For certain integer operations, we need not actually extend
	       the narrow operands, as long as we will truncate
	       the results to the same narrowness.  */

	    if ((binoptab == ior_optab || binoptab == and_optab
		 || binoptab == xor_optab
		 || binoptab == add_optab || binoptab == sub_optab
		 || binoptab == smul_optab || binoptab == ashl_optab)
		&& mclass == MODE_INT)
	      {
		no_extend = 1;
		xop0 = avoid_expensive_constant (mode, binoptab, 0,
						 xop0, unsignedp);
		if (binoptab != ashl_optab)
		  xop1 = avoid_expensive_constant (mode, binoptab, 1,
						   xop1, unsignedp);
	      }

	    xop0 = widen_operand (xop0, wider_mode, mode, unsignedp, no_extend);

	    /* The second operand of a shift must always be extended.  */
	    xop1 = widen_operand (xop1, wider_mode, mode, unsignedp,
				  no_extend && binoptab != ashl_optab);

	    temp = expand_binop (wider_mode, binoptab, xop0, xop1, NULL_RTX,
				 unsignedp, OPTAB_DIRECT);
	    if (temp)
	      {
		if (mclass != MODE_INT
                    || !TRULY_NOOP_TRUNCATION_MODES_P (mode, wider_mode))
		  {
		    if (target == 0)
		      target = gen_reg_rtx (mode);
		    convert_move (target, temp, 0);
		    return target;
		  }
		else
		  return gen_lowpart (mode, temp);
	      }
	    else
	      delete_insns_since (last);
	  }
      }

  /* If operation is commutative,
     try to make the first operand a register.
     Even better, try to make it the same as the target.
     Also try to make the last operand a constant.  */
  if (commutative_optab_p (binoptab)
      && swap_commutative_operands_with_target (target, op0, op1))
    std::swap (op0, op1);

  /* These can be done a word at a time.  */
  if ((binoptab == and_optab || binoptab == ior_optab || binoptab == xor_optab)
      && is_int_mode (mode, &int_mode)
      && GET_MODE_SIZE (int_mode) > UNITS_PER_WORD
      && optab_handler (binoptab, word_mode) != CODE_FOR_nothing)
    {
      int i;
      rtx_insn *insns;

      /* If TARGET is the same as one of the operands, the REG_EQUAL note
	 won't be accurate, so use a new target.  */
      if (target == 0
	  || target == op0
	  || target == op1
	  || !valid_multiword_target_p (target))
	target = gen_reg_rtx (int_mode);

      start_sequence ();

      /* Do the actual arithmetic.  */
      for (i = 0; i < GET_MODE_BITSIZE (int_mode) / BITS_PER_WORD; i++)
	{
	  rtx target_piece = operand_subword (target, i, 1, int_mode);
	  rtx x = expand_binop (word_mode, binoptab,
				operand_subword_force (op0, i, int_mode),
				operand_subword_force (op1, i, int_mode),
				target_piece, unsignedp, next_methods);

	  if (x == 0)
	    break;

	  if (target_piece != x)
	    emit_move_insn (target_piece, x);
	}

      insns = get_insns ();
      end_sequence ();

      if (i == GET_MODE_BITSIZE (int_mode) / BITS_PER_WORD)
	{
	  emit_insn (insns);
	  return target;
	}
    }

  /* Synthesize double word shifts from single word shifts.  */
  if ((binoptab == lshr_optab || binoptab == ashl_optab
       || binoptab == ashr_optab)
      && is_int_mode (mode, &int_mode)
      && (CONST_INT_P (op1) || optimize_insn_for_speed_p ())
      && GET_MODE_SIZE (int_mode) == 2 * UNITS_PER_WORD
      && GET_MODE_PRECISION (int_mode) == GET_MODE_BITSIZE (int_mode)
      && optab_handler (binoptab, word_mode) != CODE_FOR_nothing
      && optab_handler (ashl_optab, word_mode) != CODE_FOR_nothing
      && optab_handler (lshr_optab, word_mode) != CODE_FOR_nothing)
    {
      unsigned HOST_WIDE_INT shift_mask, double_shift_mask;
      scalar_int_mode op1_mode;

      double_shift_mask = targetm.shift_truncation_mask (int_mode);
      shift_mask = targetm.shift_truncation_mask (word_mode);
      op1_mode = (GET_MODE (op1) != VOIDmode
		  ? as_a <scalar_int_mode> (GET_MODE (op1))
		  : get_shift_amount_mode (word_mode));

      /* Apply the truncation to constant shifts.  */
      if (double_shift_mask > 0 && CONST_INT_P (op1))
	op1 = gen_int_mode (INTVAL (op1) & double_shift_mask, op1_mode);

      if (op1 == CONST0_RTX (op1_mode))
	return op0;

      /* Make sure that this is a combination that expand_doubleword_shift
	 can handle.  See the comments there for details.  */
      if (double_shift_mask == 0
	  || (shift_mask == BITS_PER_WORD - 1
	      && double_shift_mask == BITS_PER_WORD * 2 - 1))
	{
	  rtx_insn *insns;
	  rtx into_target, outof_target;
	  rtx into_input, outof_input;
	  int left_shift, outof_word;

	  /* If TARGET is the same as one of the operands, the REG_EQUAL note
	     won't be accurate, so use a new target.  */
	  if (target == 0
	      || target == op0
	      || target == op1
	      || !valid_multiword_target_p (target))
	    target = gen_reg_rtx (int_mode);

	  start_sequence ();

	  /* OUTOF_* is the word we are shifting bits away from, and
	     INTO_* is the word that we are shifting bits towards, thus
	     they differ depending on the direction of the shift and
	     WORDS_BIG_ENDIAN.  */

	  left_shift = binoptab == ashl_optab;
	  outof_word = left_shift ^ ! WORDS_BIG_ENDIAN;

	  outof_target = operand_subword (target, outof_word, 1, int_mode);
	  into_target = operand_subword (target, 1 - outof_word, 1, int_mode);

	  outof_input = operand_subword_force (op0, outof_word, int_mode);
	  into_input = operand_subword_force (op0, 1 - outof_word, int_mode);

	  if (expand_doubleword_shift (op1_mode, binoptab,
				       outof_input, into_input, op1,
				       outof_target, into_target,
				       unsignedp, next_methods, shift_mask))
	    {
	      insns = get_insns ();
	      end_sequence ();

	      emit_insn (insns);
	      return target;
	    }
	  end_sequence ();
	}
    }

  /* Synthesize double word rotates from single word shifts.  */
  if ((binoptab == rotl_optab || binoptab == rotr_optab)
      && is_int_mode (mode, &int_mode)
      && CONST_INT_P (op1)
      && GET_MODE_PRECISION (int_mode) == 2 * BITS_PER_WORD
      && optab_handler (ashl_optab, word_mode) != CODE_FOR_nothing
      && optab_handler (lshr_optab, word_mode) != CODE_FOR_nothing)
    {
      rtx_insn *insns;
      rtx into_target, outof_target;
      rtx into_input, outof_input;
      rtx inter;
      int shift_count, left_shift, outof_word;

      /* If TARGET is the same as one of the operands, the REG_EQUAL note
	 won't be accurate, so use a new target. Do this also if target is not
	 a REG, first because having a register instead may open optimization
	 opportunities, and second because if target and op0 happen to be MEMs
	 designating the same location, we would risk clobbering it too early
	 in the code sequence we generate below.  */
      if (target == 0
	  || target == op0
	  || target == op1
	  || !REG_P (target)
	  || !valid_multiword_target_p (target))
	target = gen_reg_rtx (int_mode);

      start_sequence ();

      shift_count = INTVAL (op1);

      /* OUTOF_* is the word we are shifting bits away from, and
	 INTO_* is the word that we are shifting bits towards, thus
	 they differ depending on the direction of the shift and
	 WORDS_BIG_ENDIAN.  */

      left_shift = (binoptab == rotl_optab);
      outof_word = left_shift ^ ! WORDS_BIG_ENDIAN;

      outof_target = operand_subword (target, outof_word, 1, int_mode);
      into_target = operand_subword (target, 1 - outof_word, 1, int_mode);

      outof_input = operand_subword_force (op0, outof_word, int_mode);
      into_input = operand_subword_force (op0, 1 - outof_word, int_mode);

      if (shift_count == BITS_PER_WORD)
	{
	  /* This is just a word swap.  */
	  emit_move_insn (outof_target, into_input);
	  emit_move_insn (into_target, outof_input);
	  inter = const0_rtx;
	}
      else
	{
	  rtx into_temp1, into_temp2, outof_temp1, outof_temp2;
	  HOST_WIDE_INT first_shift_count, second_shift_count;
	  optab reverse_unsigned_shift, unsigned_shift;

	  reverse_unsigned_shift = (left_shift ^ (shift_count < BITS_PER_WORD)
				    ? lshr_optab : ashl_optab);

	  unsigned_shift = (left_shift ^ (shift_count < BITS_PER_WORD)
			    ? ashl_optab : lshr_optab);

	  if (shift_count > BITS_PER_WORD)
	    {
	      first_shift_count = shift_count - BITS_PER_WORD;
	      second_shift_count = 2 * BITS_PER_WORD - shift_count;
	    }
	  else
	    {
	      first_shift_count = BITS_PER_WORD - shift_count;
	      second_shift_count = shift_count;
	    }
	  rtx first_shift_count_rtx
	    = gen_int_shift_amount (word_mode, first_shift_count);
	  rtx second_shift_count_rtx
	    = gen_int_shift_amount (word_mode, second_shift_count);

	  into_temp1 = expand_binop (word_mode, unsigned_shift,
				     outof_input, first_shift_count_rtx,
				     NULL_RTX, unsignedp, next_methods);
	  into_temp2 = expand_binop (word_mode, reverse_unsigned_shift,
				     into_input, second_shift_count_rtx,
				     NULL_RTX, unsignedp, next_methods);

	  if (into_temp1 != 0 && into_temp2 != 0)
	    inter = expand_binop (word_mode, ior_optab, into_temp1, into_temp2,
				  into_target, unsignedp, next_methods);
	  else
	    inter = 0;

	  if (inter != 0 && inter != into_target)
	    emit_move_insn (into_target, inter);

	  outof_temp1 = expand_binop (word_mode, unsigned_shift,
				      into_input, first_shift_count_rtx,
				      NULL_RTX, unsignedp, next_methods);
	  outof_temp2 = expand_binop (word_mode, reverse_unsigned_shift,
				      outof_input, second_shift_count_rtx,
				      NULL_RTX, unsignedp, next_methods);

	  if (inter != 0 && outof_temp1 != 0 && outof_temp2 != 0)
	    inter = expand_binop (word_mode, ior_optab,
				  outof_temp1, outof_temp2,
				  outof_target, unsignedp, next_methods);

	  if (inter != 0 && inter != outof_target)
	    emit_move_insn (outof_target, inter);
	}

      insns = get_insns ();
      end_sequence ();

      if (inter != 0)
	{
	  emit_insn (insns);
	  return target;
	}
    }

  /* These can be done a word at a time by propagating carries.  */
  if ((binoptab == add_optab || binoptab == sub_optab)
      && is_int_mode (mode, &int_mode)
      && GET_MODE_SIZE (int_mode) >= 2 * UNITS_PER_WORD
      && optab_handler (binoptab, word_mode) != CODE_FOR_nothing)
    {
      unsigned int i;
      optab otheroptab = binoptab == add_optab ? sub_optab : add_optab;
      const unsigned int nwords = GET_MODE_BITSIZE (int_mode) / BITS_PER_WORD;
      rtx carry_in = NULL_RTX, carry_out = NULL_RTX;
      rtx xop0, xop1, xtarget;

      /* We can handle either a 1 or -1 value for the carry.  If STORE_FLAG
	 value is one of those, use it.  Otherwise, use 1 since it is the
	 one easiest to get.  */
#if STORE_FLAG_VALUE == 1 || STORE_FLAG_VALUE == -1
      int normalizep = STORE_FLAG_VALUE;
#else
      int normalizep = 1;
#endif

      /* Prepare the operands.  */
      xop0 = force_reg (int_mode, op0);
      xop1 = force_reg (int_mode, op1);

      xtarget = gen_reg_rtx (int_mode);

      if (target == 0 || !REG_P (target) || !valid_multiword_target_p (target))
	target = xtarget;

      /* Indicate for flow that the entire target reg is being set.  */
      if (REG_P (target))
	emit_clobber (xtarget);

      /* Do the actual arithmetic.  */
      for (i = 0; i < nwords; i++)
	{
	  int index = (WORDS_BIG_ENDIAN ? nwords - i - 1 : i);
	  rtx target_piece = operand_subword (xtarget, index, 1, int_mode);
	  rtx op0_piece = operand_subword_force (xop0, index, int_mode);
	  rtx op1_piece = operand_subword_force (xop1, index, int_mode);
	  rtx x;

	  /* Main add/subtract of the input operands.  */
	  x = expand_binop (word_mode, binoptab,
			    op0_piece, op1_piece,
			    target_piece, unsignedp, next_methods);
	  if (x == 0)
	    break;

	  if (i + 1 < nwords)
	    {
	      /* Store carry from main add/subtract.  */
	      carry_out = gen_reg_rtx (word_mode);
	      carry_out = emit_store_flag_force (carry_out,
						 (binoptab == add_optab
						  ? LT : GT),
						 x, op0_piece,
						 word_mode, 1, normalizep);
	    }

	  if (i > 0)
	    {
	      rtx newx;

	      /* Add/subtract previous carry to main result.  */
	      newx = expand_binop (word_mode,
				   normalizep == 1 ? binoptab : otheroptab,
				   x, carry_in,
				   NULL_RTX, 1, next_methods);

	      if (i + 1 < nwords)
		{
		  /* Get out carry from adding/subtracting carry in.  */
		  rtx carry_tmp = gen_reg_rtx (word_mode);
		  carry_tmp = emit_store_flag_force (carry_tmp,
						     (binoptab == add_optab
						      ? LT : GT),
						     newx, x,
						     word_mode, 1, normalizep);

		  /* Logical-ior the two poss. carry together.  */
		  carry_out = expand_binop (word_mode, ior_optab,
					    carry_out, carry_tmp,
					    carry_out, 0, next_methods);
		  if (carry_out == 0)
		    break;
		}
	      emit_move_insn (target_piece, newx);
	    }
	  else
	    {
	      if (x != target_piece)
		emit_move_insn (target_piece, x);
	    }

	  carry_in = carry_out;
	}

      if (i == GET_MODE_BITSIZE (int_mode) / (unsigned) BITS_PER_WORD)
	{
	  if (optab_handler (mov_optab, int_mode) != CODE_FOR_nothing
	      || ! rtx_equal_p (target, xtarget))
	    {
	      rtx_insn *temp = emit_move_insn (target, xtarget);

	      set_dst_reg_note (temp, REG_EQUAL,
				gen_rtx_fmt_ee (optab_to_code (binoptab),
						int_mode, copy_rtx (xop0),
						copy_rtx (xop1)),
				target);
	    }
	  else
	    target = xtarget;

	  return target;
	}

      else
	delete_insns_since (last);
    }

  /* Attempt to synthesize double word multiplies using a sequence of word
     mode multiplications.  We first attempt to generate a sequence using a
     more efficient unsigned widening multiply, and if that fails we then
     try using a signed widening multiply.  */

  if (binoptab == smul_optab
      && is_int_mode (mode, &int_mode)
      && GET_MODE_SIZE (int_mode) == 2 * UNITS_PER_WORD
      && optab_handler (smul_optab, word_mode) != CODE_FOR_nothing
      && optab_handler (add_optab, word_mode) != CODE_FOR_nothing)
    {
      rtx product = NULL_RTX;
      if (convert_optab_handler (umul_widen_optab, int_mode, word_mode)
	  != CODE_FOR_nothing)
	{
	  product = expand_doubleword_mult (int_mode, op0, op1, target,
					    true, methods);
	  if (!product)
	    delete_insns_since (last);
	}

      if (product == NULL_RTX
	  && (convert_optab_handler (smul_widen_optab, int_mode, word_mode)
	      != CODE_FOR_nothing))
	{
	  product = expand_doubleword_mult (int_mode, op0, op1, target,
					    false, methods);
	  if (!product)
	    delete_insns_since (last);
	}

      if (product != NULL_RTX)
	{
	  if (optab_handler (mov_optab, int_mode) != CODE_FOR_nothing)
	    {
	      rtx_insn *move = emit_move_insn (target ? target : product,
					       product);
	      set_dst_reg_note (move,
				REG_EQUAL,
				gen_rtx_fmt_ee (MULT, int_mode,
						copy_rtx (op0),
						copy_rtx (op1)),
				target ? target : product);
	    }
	  return product;
	}
    }

  /* It can't be open-coded in this mode.
     Use a library call if one is available and caller says that's ok.  */

  libfunc = optab_libfunc (binoptab, mode);
  if (libfunc
      && (methods == OPTAB_LIB || methods == OPTAB_LIB_WIDEN))
    {
      rtx_insn *insns;
      rtx op1x = op1;
      machine_mode op1_mode = mode;
      rtx value;

      start_sequence ();

      if (shift_optab_p (binoptab))
	{
	  op1_mode = targetm.libgcc_shift_count_mode ();
	  /* Specify unsigned here,
	     since negative shift counts are meaningless.  */
	  op1x = convert_to_mode (op1_mode, op1, 1);
	}

      if (GET_MODE (op0) != VOIDmode
	  && GET_MODE (op0) != mode)
	op0 = convert_to_mode (mode, op0, unsignedp);

      /* Pass 1 for NO_QUEUE so we don't lose any increments
	 if the libcall is cse'd or moved.  */
      value = emit_library_call_value (libfunc,
				       NULL_RTX, LCT_CONST, mode,
				       op0, mode, op1x, op1_mode);

      insns = get_insns ();
      end_sequence ();

      bool trapv = trapv_binoptab_p (binoptab);
      target = gen_reg_rtx (mode);
      emit_libcall_block_1 (insns, target, value,
			    trapv ? NULL_RTX
			    : gen_rtx_fmt_ee (optab_to_code (binoptab),
					      mode, op0, op1), trapv);

      return target;
    }

  delete_insns_since (last);

  /* It can't be done in this mode.  Can we do it in a wider mode?  */

  if (! (methods == OPTAB_WIDEN || methods == OPTAB_LIB_WIDEN
	 || methods == OPTAB_MUST_WIDEN))
    {
      /* Caller says, don't even try.  */
      delete_insns_since (entry_last);
      return 0;
    }

  /* Compute the value of METHODS to pass to recursive calls.
     Don't allow widening to be tried recursively.  */

  methods = (methods == OPTAB_LIB_WIDEN ? OPTAB_LIB : OPTAB_DIRECT);

  /* Look for a wider mode of the same class for which it appears we can do
     the operation.  */

  if (CLASS_HAS_WIDER_MODES_P (mclass))
    {
      /* This code doesn't make sense for conversion optabs, since we
	 wouldn't then want to extend the operands to be the same size
	 as the result.  */
      gcc_assert (!convert_optab_p (binoptab));
      FOR_EACH_WIDER_MODE (wider_mode, mode)
	{
	  if (optab_handler (binoptab, wider_mode)
	      || (methods == OPTAB_LIB
		  && optab_libfunc (binoptab, wider_mode)))
	    {
	      rtx xop0 = op0, xop1 = op1;
	      int no_extend = 0;

	      /* For certain integer operations, we need not actually extend
		 the narrow operands, as long as we will truncate
		 the results to the same narrowness.  */

	      if ((binoptab == ior_optab || binoptab == and_optab
		   || binoptab == xor_optab
		   || binoptab == add_optab || binoptab == sub_optab
		   || binoptab == smul_optab || binoptab == ashl_optab)
		  && mclass == MODE_INT)
		no_extend = 1;

	      xop0 = widen_operand (xop0, wider_mode, mode,
				    unsignedp, no_extend);

	      /* The second operand of a shift must always be extended.  */
	      xop1 = widen_operand (xop1, wider_mode, mode, unsignedp,
				    no_extend && binoptab != ashl_optab);

	      temp = expand_binop (wider_mode, binoptab, xop0, xop1, NULL_RTX,
				   unsignedp, methods);
	      if (temp)
		{
		  if (mclass != MODE_INT
		      || !TRULY_NOOP_TRUNCATION_MODES_P (mode, wider_mode))
		    {
		      if (target == 0)
			target = gen_reg_rtx (mode);
		      convert_move (target, temp, 0);
		      return target;
		    }
		  else
		    return gen_lowpart (mode, temp);
		}
	      else
		delete_insns_since (last);
	    }
	}
    }

  delete_insns_since (entry_last);
  return 0;
}

/* Expand a binary operator which has both signed and unsigned forms.
   UOPTAB is the optab for unsigned operations, and SOPTAB is for
   signed operations.

   If we widen unsigned operands, we may use a signed wider operation instead
   of an unsigned wider operation, since the result would be the same.  */

rtx
sign_expand_binop (machine_mode mode, optab uoptab, optab soptab,
		   rtx op0, rtx op1, rtx target, int unsignedp,
		   enum optab_methods methods)
{
  rtx temp;
  optab direct_optab = unsignedp ? uoptab : soptab;
  bool save_enable;

  /* Do it without widening, if possible.  */
  temp = expand_binop (mode, direct_optab, op0, op1, target,
		       unsignedp, OPTAB_DIRECT);
  if (temp || methods == OPTAB_DIRECT)
    return temp;

  /* Try widening to a signed int.  Disable any direct use of any
     signed insn in the current mode.  */
  save_enable = swap_optab_enable (soptab, mode, false);

  temp = expand_binop (mode, soptab, op0, op1, target,
		       unsignedp, OPTAB_WIDEN);

  /* For unsigned operands, try widening to an unsigned int.  */
  if (!temp && unsignedp)
    temp = expand_binop (mode, uoptab, op0, op1, target,
			 unsignedp, OPTAB_WIDEN);
  if (temp || methods == OPTAB_WIDEN)
    goto egress;

  /* Use the right width libcall if that exists.  */
  temp = expand_binop (mode, direct_optab, op0, op1, target,
		       unsignedp, OPTAB_LIB);
  if (temp || methods == OPTAB_LIB)
    goto egress;

  /* Must widen and use a libcall, use either signed or unsigned.  */
  temp = expand_binop (mode, soptab, op0, op1, target,
		       unsignedp, methods);
  if (!temp && unsignedp)
    temp = expand_binop (mode, uoptab, op0, op1, target,
			 unsignedp, methods);

 egress:
  /* Undo the fiddling above.  */
  if (save_enable)
    swap_optab_enable (soptab, mode, true);
  return temp;
}

/* Generate code to perform an operation specified by UNOPPTAB
   on operand OP0, with two results to TARG0 and TARG1.
   We assume that the order of the operands for the instruction
   is TARG0, TARG1, OP0.

   Either TARG0 or TARG1 may be zero, but what that means is that
   the result is not actually wanted.  We will generate it into
   a dummy pseudo-reg and discard it.  They may not both be zero.

   Returns 1 if this operation can be performed; 0 if not.  */

int
expand_twoval_unop (optab unoptab, rtx op0, rtx targ0, rtx targ1,
		    int unsignedp)
{
  machine_mode mode = GET_MODE (targ0 ? targ0 : targ1);
  enum mode_class mclass;
  machine_mode wider_mode;
  rtx_insn *entry_last = get_last_insn ();
  rtx_insn *last;

  mclass = GET_MODE_CLASS (mode);

  if (!targ0)
    targ0 = gen_reg_rtx (mode);
  if (!targ1)
    targ1 = gen_reg_rtx (mode);

  /* Record where to go back to if we fail.  */
  last = get_last_insn ();

  if (optab_handler (unoptab, mode) != CODE_FOR_nothing)
    {
      struct expand_operand ops[3];
      enum insn_code icode = optab_handler (unoptab, mode);

      create_fixed_operand (&ops[0], targ0);
      create_fixed_operand (&ops[1], targ1);
      create_convert_operand_from (&ops[2], op0, mode, unsignedp);
      if (maybe_expand_insn (icode, 3, ops))
	return 1;
    }

  /* It can't be done in this mode.  Can we do it in a wider mode?  */

  if (CLASS_HAS_WIDER_MODES_P (mclass))
    {
      FOR_EACH_WIDER_MODE (wider_mode, mode)
	{
	  if (optab_handler (unoptab, wider_mode) != CODE_FOR_nothing)
	    {
	      rtx t0 = gen_reg_rtx (wider_mode);
	      rtx t1 = gen_reg_rtx (wider_mode);
	      rtx cop0 = convert_modes (wider_mode, mode, op0, unsignedp);

	      if (expand_twoval_unop (unoptab, cop0, t0, t1, unsignedp))
		{
		  convert_move (targ0, t0, unsignedp);
		  convert_move (targ1, t1, unsignedp);
		  return 1;
		}
	      else
		delete_insns_since (last);
	    }
	}
    }

  delete_insns_since (entry_last);
  return 0;
}

/* Generate code to perform an operation specified by BINOPTAB
   on operands OP0 and OP1, with two results to TARG1 and TARG2.
   We assume that the order of the operands for the instruction
   is TARG0, OP0, OP1, TARG1, which would fit a pattern like
   [(set TARG0 (operate OP0 OP1)) (set TARG1 (operate ...))].

   Either TARG0 or TARG1 may be zero, but what that means is that
   the result is not actually wanted.  We will generate it into
   a dummy pseudo-reg and discard it.  They may not both be zero.

   Returns 1 if this operation can be performed; 0 if not.  */

int
expand_twoval_binop (optab binoptab, rtx op0, rtx op1, rtx targ0, rtx targ1,
		     int unsignedp)
{
  machine_mode mode = GET_MODE (targ0 ? targ0 : targ1);
  enum mode_class mclass;
  machine_mode wider_mode;
  rtx_insn *entry_last = get_last_insn ();
  rtx_insn *last;

  mclass = GET_MODE_CLASS (mode);

  if (!targ0)
    targ0 = gen_reg_rtx (mode);
  if (!targ1)
    targ1 = gen_reg_rtx (mode);

  /* Record where to go back to if we fail.  */
  last = get_last_insn ();

  if (optab_handler (binoptab, mode) != CODE_FOR_nothing)
    {
      struct expand_operand ops[4];
      enum insn_code icode = optab_handler (binoptab, mode);
      machine_mode mode0 = insn_data[icode].operand[1].mode;
      machine_mode mode1 = insn_data[icode].operand[2].mode;
      rtx xop0 = op0, xop1 = op1;

      /* If we are optimizing, force expensive constants into a register.  */
      xop0 = avoid_expensive_constant (mode0, binoptab, 0, xop0, unsignedp);
      xop1 = avoid_expensive_constant (mode1, binoptab, 1, xop1, unsignedp);

      create_fixed_operand (&ops[0], targ0);
      create_convert_operand_from (&ops[1], op0, mode, unsignedp);
      create_convert_operand_from (&ops[2], op1, mode, unsignedp);
      create_fixed_operand (&ops[3], targ1);
      if (maybe_expand_insn (icode, 4, ops))
	return 1;
      delete_insns_since (last);
    }

  /* It can't be done in this mode.  Can we do it in a wider mode?  */

  if (CLASS_HAS_WIDER_MODES_P (mclass))
    {
      FOR_EACH_WIDER_MODE (wider_mode, mode)
	{
	  if (optab_handler (binoptab, wider_mode) != CODE_FOR_nothing)
	    {
	      rtx t0 = gen_reg_rtx (wider_mode);
	      rtx t1 = gen_reg_rtx (wider_mode);
	      rtx cop0 = convert_modes (wider_mode, mode, op0, unsignedp);
	      rtx cop1 = convert_modes (wider_mode, mode, op1, unsignedp);

	      if (expand_twoval_binop (binoptab, cop0, cop1,
				       t0, t1, unsignedp))
		{
		  convert_move (targ0, t0, unsignedp);
		  convert_move (targ1, t1, unsignedp);
		  return 1;
		}
	      else
		delete_insns_since (last);
	    }
	}
    }

  delete_insns_since (entry_last);
  return 0;
}

/* Expand the two-valued library call indicated by BINOPTAB, but
   preserve only one of the values.  If TARG0 is non-NULL, the first
   value is placed into TARG0; otherwise the second value is placed
   into TARG1.  Exactly one of TARG0 and TARG1 must be non-NULL.  The
   value stored into TARG0 or TARG1 is equivalent to (CODE OP0 OP1).
   This routine assumes that the value returned by the library call is
   as if the return value was of an integral mode twice as wide as the
   mode of OP0.  Returns 1 if the call was successful.  */

bool
expand_twoval_binop_libfunc (optab binoptab, rtx op0, rtx op1,
			     rtx targ0, rtx targ1, enum rtx_code code)
{
  machine_mode mode;
  machine_mode libval_mode;
  rtx libval;
  rtx_insn *insns;
  rtx libfunc;

  /* Exactly one of TARG0 or TARG1 should be non-NULL.  */
  gcc_assert (!targ0 != !targ1);

  mode = GET_MODE (op0);
  libfunc = optab_libfunc (binoptab, mode);
  if (!libfunc)
    return false;

  /* The value returned by the library function will have twice as
     many bits as the nominal MODE.  */
  libval_mode = smallest_int_mode_for_size (2 * GET_MODE_BITSIZE (mode));
  start_sequence ();
  libval = emit_library_call_value (libfunc, NULL_RTX, LCT_CONST,
				    libval_mode,
				    op0, mode,
				    op1, mode);
  /* Get the part of VAL containing the value that we want.  */
  libval = simplify_gen_subreg (mode, libval, libval_mode,
				targ0 ? 0 : GET_MODE_SIZE (mode));
  insns = get_insns ();
  end_sequence ();
  /* Move the into the desired location.  */
  emit_libcall_block (insns, targ0 ? targ0 : targ1, libval,
		      gen_rtx_fmt_ee (code, mode, op0, op1));

  return true;
}


/* Wrapper around expand_unop which takes an rtx code to specify
   the operation to perform, not an optab pointer.  All other
   arguments are the same.  */
rtx
expand_simple_unop (machine_mode mode, enum rtx_code code, rtx op0,
		    rtx target, int unsignedp)
{
  optab unop = code_to_optab (code);
  gcc_assert (unop);

  return expand_unop (mode, unop, op0, target, unsignedp);
}

/* Try calculating
	(clz:narrow x)
   as
	(clz:wide (zero_extend:wide x)) - ((width wide) - (width narrow)).

   A similar operation can be used for clrsb.  UNOPTAB says which operation
   we are trying to expand.  */
static rtx
widen_leading (scalar_int_mode mode, rtx op0, rtx target, optab unoptab)
{
  opt_scalar_int_mode wider_mode_iter;
  FOR_EACH_WIDER_MODE (wider_mode_iter, mode)
    {
      scalar_int_mode wider_mode = wider_mode_iter.require ();
      if (optab_handler (unoptab, wider_mode) != CODE_FOR_nothing)
	{
	  rtx xop0, temp;
	  rtx_insn *last;

	  last = get_last_insn ();

	  if (target == 0)
	    target = gen_reg_rtx (mode);
	  xop0 = widen_operand (op0, wider_mode, mode,
				unoptab != clrsb_optab, false);
	  temp = expand_unop (wider_mode, unoptab, xop0, NULL_RTX,
			      unoptab != clrsb_optab);
	  if (temp != 0)
	    temp = expand_binop
	      (wider_mode, sub_optab, temp,
	       gen_int_mode (GET_MODE_PRECISION (wider_mode)
			     - GET_MODE_PRECISION (mode),
			     wider_mode),
	       target, true, OPTAB_DIRECT);
	  if (temp == 0)
	    delete_insns_since (last);

	  return temp;
	}
    }
  return 0;
}

/* Try calculating clz of a double-word quantity as two clz's of word-sized
   quantities, choosing which based on whether the high word is nonzero.  */
static rtx
expand_doubleword_clz (scalar_int_mode mode, rtx op0, rtx target)
{
  rtx xop0 = force_reg (mode, op0);
  rtx subhi = gen_highpart (word_mode, xop0);
  rtx sublo = gen_lowpart (word_mode, xop0);
  rtx_code_label *hi0_label = gen_label_rtx ();
  rtx_code_label *after_label = gen_label_rtx ();
  rtx_insn *seq;
  rtx temp, result;

  /* If we were not given a target, use a word_mode register, not a
     'mode' register.  The result will fit, and nobody is expecting
     anything bigger (the return type of __builtin_clz* is int).  */
  if (!target)
    target = gen_reg_rtx (word_mode);

  /* In any case, write to a word_mode scratch in both branches of the
     conditional, so we can ensure there is a single move insn setting
     'target' to tag a REG_EQUAL note on.  */
  result = gen_reg_rtx (word_mode);

  start_sequence ();

  /* If the high word is not equal to zero,
     then clz of the full value is clz of the high word.  */
  emit_cmp_and_jump_insns (subhi, CONST0_RTX (word_mode), EQ, 0,
			   word_mode, true, hi0_label);

  temp = expand_unop_direct (word_mode, clz_optab, subhi, result, true);
  if (!temp)
    goto fail;

  if (temp != result)
    convert_move (result, temp, true);

  emit_jump_insn (targetm.gen_jump (after_label));
  emit_barrier ();

  /* Else clz of the full value is clz of the low word plus the number
     of bits in the high word.  */
  emit_label (hi0_label);

  temp = expand_unop_direct (word_mode, clz_optab, sublo, 0, true);
  if (!temp)
    goto fail;
  temp = expand_binop (word_mode, add_optab, temp,
		       gen_int_mode (GET_MODE_BITSIZE (word_mode), word_mode),
		       result, true, OPTAB_DIRECT);
  if (!temp)
    goto fail;
  if (temp != result)
    convert_move (result, temp, true);

  emit_label (after_label);
  convert_move (target, result, true);

  seq = get_insns ();
  end_sequence ();

  add_equal_note (seq, target, CLZ, xop0, 0);
  emit_insn (seq);
  return target;

 fail:
  end_sequence ();
  return 0;
}

/* Try calculating popcount of a double-word quantity as two popcount's of
   word-sized quantities and summing up the results.  */
static rtx
expand_doubleword_popcount (scalar_int_mode mode, rtx op0, rtx target)
{
  rtx t0, t1, t;
  rtx_insn *seq;

  start_sequence ();

  t0 = expand_unop_direct (word_mode, popcount_optab,
			   operand_subword_force (op0, 0, mode), NULL_RTX,
			   true);
  t1 = expand_unop_direct (word_mode, popcount_optab,
			   operand_subword_force (op0, 1, mode), NULL_RTX,
			   true);
  if (!t0 || !t1)
    {
      end_sequence ();
      return NULL_RTX;
    }

  /* If we were not given a target, use a word_mode register, not a
     'mode' register.  The result will fit, and nobody is expecting
     anything bigger (the return type of __builtin_popcount* is int).  */
  if (!target)
    target = gen_reg_rtx (word_mode);

  t = expand_binop (word_mode, add_optab, t0, t1, target, 0, OPTAB_DIRECT);

  seq = get_insns ();
  end_sequence ();

  add_equal_note (seq, t, POPCOUNT, op0, 0);
  emit_insn (seq);
  return t;
}

/* Try calculating
	(parity:wide x)
   as
	(parity:narrow (low (x) ^ high (x))) */
static rtx
expand_doubleword_parity (scalar_int_mode mode, rtx op0, rtx target)
{
  rtx t = expand_binop (word_mode, xor_optab,
			operand_subword_force (op0, 0, mode),
			operand_subword_force (op0, 1, mode),
			NULL_RTX, 0, OPTAB_DIRECT);
  return expand_unop (word_mode, parity_optab, t, target, true);
}

/* Try calculating
	(bswap:narrow x)
   as
	(lshiftrt:wide (bswap:wide x) ((width wide) - (width narrow))).  */
static rtx
widen_bswap (scalar_int_mode mode, rtx op0, rtx target)
{
  rtx x;
  rtx_insn *last;
  opt_scalar_int_mode wider_mode_iter;

  FOR_EACH_WIDER_MODE (wider_mode_iter, mode)
    if (optab_handler (bswap_optab, wider_mode_iter.require ())
	!= CODE_FOR_nothing)
      break;

  if (!wider_mode_iter.exists ())
    return NULL_RTX;

  scalar_int_mode wider_mode = wider_mode_iter.require ();
  last = get_last_insn ();

  x = widen_operand (op0, wider_mode, mode, true, true);
  x = expand_unop (wider_mode, bswap_optab, x, NULL_RTX, true);

  gcc_assert (GET_MODE_PRECISION (wider_mode) == GET_MODE_BITSIZE (wider_mode)
	      && GET_MODE_PRECISION (mode) == GET_MODE_BITSIZE (mode));
  if (x != 0)
    x = expand_shift (RSHIFT_EXPR, wider_mode, x,
		      GET_MODE_BITSIZE (wider_mode)
		      - GET_MODE_BITSIZE (mode),
		      NULL_RTX, true);

  if (x != 0)
    {
      if (target == 0)
	target = gen_reg_rtx (mode);
      emit_move_insn (target, gen_lowpart (mode, x));
    }
  else
    delete_insns_since (last);

  return target;
}

/* Try calculating bswap as two bswaps of two word-sized operands.  */

static rtx
expand_doubleword_bswap (machine_mode mode, rtx op, rtx target)
{
  rtx t0, t1;

  t1 = expand_unop (word_mode, bswap_optab,
		    operand_subword_force (op, 0, mode), NULL_RTX, true);
  t0 = expand_unop (word_mode, bswap_optab,
		    operand_subword_force (op, 1, mode), NULL_RTX, true);

  if (target == 0 || !valid_multiword_target_p (target))
    target = gen_reg_rtx (mode);
  if (REG_P (target))
    emit_clobber (target);
  emit_move_insn (operand_subword (target, 0, 1, mode), t0);
  emit_move_insn (operand_subword (target, 1, 1, mode), t1);

  return target;
}

/* Try calculating (parity x) as (and (popcount x) 1), where
   popcount can also be done in a wider mode.  */
static rtx
expand_parity (scalar_int_mode mode, rtx op0, rtx target)
{
  enum mode_class mclass = GET_MODE_CLASS (mode);
  opt_scalar_int_mode wider_mode_iter;
  FOR_EACH_MODE_FROM (wider_mode_iter, mode)
    {
      scalar_int_mode wider_mode = wider_mode_iter.require ();
      if (optab_handler (popcount_optab, wider_mode) != CODE_FOR_nothing)
	{
	  rtx xop0, temp;
	  rtx_insn *last;

	  last = get_last_insn ();

	  if (target == 0 || GET_MODE (target) != wider_mode)
	    target = gen_reg_rtx (wider_mode);

	  xop0 = widen_operand (op0, wider_mode, mode, true, false);
	  temp = expand_unop (wider_mode, popcount_optab, xop0, NULL_RTX,
			      true);
	  if (temp != 0)
	    temp = expand_binop (wider_mode, and_optab, temp, const1_rtx,
				 target, true, OPTAB_DIRECT);

	  if (temp)
	    {
	      if (mclass != MODE_INT
		  || !TRULY_NOOP_TRUNCATION_MODES_P (mode, wider_mode))
		return convert_to_mode (mode, temp, 0);
	      else
		return gen_lowpart (mode, temp);
	    }
	  else
	    delete_insns_since (last);
	}
    }
  return 0;
}

/* Try calculating ctz(x) as K - clz(x & -x) ,
   where K is GET_MODE_PRECISION(mode) - 1.

   Both __builtin_ctz and __builtin_clz are undefined at zero, so we
   don't have to worry about what the hardware does in that case.  (If
   the clz instruction produces the usual value at 0, which is K, the
   result of this code sequence will be -1; expand_ffs, below, relies
   on this.  It might be nice to have it be K instead, for consistency
   with the (very few) processors that provide a ctz with a defined
   value, but that would take one more instruction, and it would be
   less convenient for expand_ffs anyway.  */

static rtx
expand_ctz (scalar_int_mode mode, rtx op0, rtx target)
{
  rtx_insn *seq;
  rtx temp;

  if (optab_handler (clz_optab, mode) == CODE_FOR_nothing)
    return 0;

  start_sequence ();

  temp = expand_unop_direct (mode, neg_optab, op0, NULL_RTX, true);
  if (temp)
    temp = expand_binop (mode, and_optab, op0, temp, NULL_RTX,
			 true, OPTAB_DIRECT);
  if (temp)
    temp = expand_unop_direct (mode, clz_optab, temp, NULL_RTX, true);
  if (temp)
    temp = expand_binop (mode, sub_optab,
			 gen_int_mode (GET_MODE_PRECISION (mode) - 1, mode),
			 temp, target,
			 true, OPTAB_DIRECT);
  if (temp == 0)
    {
      end_sequence ();
      return 0;
    }

  seq = get_insns ();
  end_sequence ();

  add_equal_note (seq, temp, CTZ, op0, 0);
  emit_insn (seq);
  return temp;
}


/* Try calculating ffs(x) using ctz(x) if we have that instruction, or
   else with the sequence used by expand_clz.

   The ffs builtin promises to return zero for a zero value and ctz/clz
   may have an undefined value in that case.  If they do not give us a
   convenient value, we have to generate a test and branch.  */
static rtx
expand_ffs (scalar_int_mode mode, rtx op0, rtx target)
{
  HOST_WIDE_INT val = 0;
  bool defined_at_zero = false;
  rtx temp;
  rtx_insn *seq;

  if (optab_handler (ctz_optab, mode) != CODE_FOR_nothing)
    {
      start_sequence ();

      temp = expand_unop_direct (mode, ctz_optab, op0, 0, true);
      if (!temp)
	goto fail;

      defined_at_zero = (CTZ_DEFINED_VALUE_AT_ZERO (mode, val) == 2);
    }
  else if (optab_handler (clz_optab, mode) != CODE_FOR_nothing)
    {
      start_sequence ();
      temp = expand_ctz (mode, op0, 0);
      if (!temp)
	goto fail;

      if (CLZ_DEFINED_VALUE_AT_ZERO (mode, val) == 2)
	{
	  defined_at_zero = true;
	  val = (GET_MODE_PRECISION (mode) - 1) - val;
	}
    }
  else
    return 0;

  if (defined_at_zero && val == -1)
    /* No correction needed at zero.  */;
  else
    {
      /* We don't try to do anything clever with the situation found
	 on some processors (eg Alpha) where ctz(0:mode) ==
	 bitsize(mode).  If someone can think of a way to send N to -1
	 and leave alone all values in the range 0..N-1 (where N is a
	 power of two), cheaper than this test-and-branch, please add it.

	 The test-and-branch is done after the operation itself, in case
	 the operation sets condition codes that can be recycled for this.
	 (This is true on i386, for instance.)  */

      rtx_code_label *nonzero_label = gen_label_rtx ();
      emit_cmp_and_jump_insns (op0, CONST0_RTX (mode), NE, 0,
			       mode, true, nonzero_label);

      convert_move (temp, GEN_INT (-1), false);
      emit_label (nonzero_label);
    }

  /* temp now has a value in the range -1..bitsize-1.  ffs is supposed
     to produce a value in the range 0..bitsize.  */
  temp = expand_binop (mode, add_optab, temp, gen_int_mode (1, mode),
		       target, false, OPTAB_DIRECT);
  if (!temp)
    goto fail;

  seq = get_insns ();
  end_sequence ();

  add_equal_note (seq, temp, FFS, op0, 0);
  emit_insn (seq);
  return temp;

 fail:
  end_sequence ();
  return 0;
}

/* Extract the OMODE lowpart from VAL, which has IMODE.  Under certain
   conditions, VAL may already be a SUBREG against which we cannot generate
   a further SUBREG.  In this case, we expect forcing the value into a
   register will work around the situation.  */

static rtx
lowpart_subreg_maybe_copy (machine_mode omode, rtx val,
			   machine_mode imode)
{
  rtx ret;
  ret = lowpart_subreg (omode, val, imode);
  if (ret == NULL)
    {
      val = force_reg (imode, val);
      ret = lowpart_subreg (omode, val, imode);
      gcc_assert (ret != NULL);
    }
  return ret;
}

/* Expand a floating point absolute value or negation operation via a
   logical operation on the sign bit.  */

static rtx
expand_absneg_bit (enum rtx_code code, scalar_float_mode mode,
		   rtx op0, rtx target)
{
  const struct real_format *fmt;
  int bitpos, word, nwords, i;
  scalar_int_mode imode;
  rtx temp;
  rtx_insn *insns;

  /* The format has to have a simple sign bit.  */
  fmt = REAL_MODE_FORMAT (mode);
  if (fmt == NULL)
    return NULL_RTX;

  bitpos = fmt->signbit_rw;
  if (bitpos < 0)
    return NULL_RTX;

  /* Don't create negative zeros if the format doesn't support them.  */
  if (code == NEG && !fmt->has_signed_zero)
    return NULL_RTX;

  if (GET_MODE_SIZE (mode) <= UNITS_PER_WORD)
    {
      if (!int_mode_for_mode (mode).exists (&imode))
	return NULL_RTX;
      word = 0;
      nwords = 1;
    }
  else
    {
      imode = word_mode;

      if (FLOAT_WORDS_BIG_ENDIAN)
	word = (GET_MODE_BITSIZE (mode) - bitpos) / BITS_PER_WORD;
      else
	word = bitpos / BITS_PER_WORD;
      bitpos = bitpos % BITS_PER_WORD;
      nwords = (GET_MODE_BITSIZE (mode) + BITS_PER_WORD - 1) / BITS_PER_WORD;
    }

  wide_int mask = wi::set_bit_in_zero (bitpos, GET_MODE_PRECISION (imode));
  if (code == ABS)
    mask = ~mask;

  if (target == 0
      || target == op0
      || (nwords > 1 && !valid_multiword_target_p (target)))
    target = gen_reg_rtx (mode);

  if (nwords > 1)
    {
      start_sequence ();

      for (i = 0; i < nwords; ++i)
	{
	  rtx targ_piece = operand_subword (target, i, 1, mode);
	  rtx op0_piece = operand_subword_force (op0, i, mode);

	  if (i == word)
	    {
	      temp = expand_binop (imode, code == ABS ? and_optab : xor_optab,
				   op0_piece,
				   immed_wide_int_const (mask, imode),
				   targ_piece, 1, OPTAB_LIB_WIDEN);
	      if (temp != targ_piece)
		emit_move_insn (targ_piece, temp);
	    }
	  else
	    emit_move_insn (targ_piece, op0_piece);
	}

      insns = get_insns ();
      end_sequence ();

      emit_insn (insns);
    }
  else
    {
      temp = expand_binop (imode, code == ABS ? and_optab : xor_optab,
			   gen_lowpart (imode, op0),
			   immed_wide_int_const (mask, imode),
		           gen_lowpart (imode, target), 1, OPTAB_LIB_WIDEN);
      target = lowpart_subreg_maybe_copy (mode, temp, imode);

      set_dst_reg_note (get_last_insn (), REG_EQUAL,
			gen_rtx_fmt_e (code, mode, copy_rtx (op0)),
			target);
    }

  return target;
}

/* As expand_unop, but will fail rather than attempt the operation in a
   different mode or with a libcall.  */
static rtx
expand_unop_direct (machine_mode mode, optab unoptab, rtx op0, rtx target,
		    int unsignedp)
{
  if (optab_handler (unoptab, mode) != CODE_FOR_nothing)
    {
      struct expand_operand ops[2];
      enum insn_code icode = optab_handler (unoptab, mode);
      rtx_insn *last = get_last_insn ();
      rtx_insn *pat;

      create_output_operand (&ops[0], target, mode);
      create_convert_operand_from (&ops[1], op0, mode, unsignedp);
      pat = maybe_gen_insn (icode, 2, ops);
      if (pat)
	{
	  if (INSN_P (pat) && NEXT_INSN (pat) != NULL_RTX
	      && ! add_equal_note (pat, ops[0].value,
				   optab_to_code (unoptab),
				   ops[1].value, NULL_RTX))
	    {
	      delete_insns_since (last);
	      return expand_unop (mode, unoptab, op0, NULL_RTX, unsignedp);
	    }

	  emit_insn (pat);

	  return ops[0].value;
	}
    }
  return 0;
}

/* Generate code to perform an operation specified by UNOPTAB
   on operand OP0, with result having machine-mode MODE.

   UNSIGNEDP is for the case where we have to widen the operands
   to perform the operation.  It says to use zero-extension.

   If TARGET is nonzero, the value
   is generated there, if it is convenient to do so.
   In all cases an rtx is returned for the locus of the value;
   this may or may not be TARGET.  */

rtx
expand_unop (machine_mode mode, optab unoptab, rtx op0, rtx target,
	     int unsignedp)
{
  enum mode_class mclass = GET_MODE_CLASS (mode);
  machine_mode wider_mode;
  scalar_int_mode int_mode;
  scalar_float_mode float_mode;
  rtx temp;
  rtx libfunc;

  temp = expand_unop_direct (mode, unoptab, op0, target, unsignedp);
  if (temp)
    return temp;

  /* It can't be done in this mode.  Can we open-code it in a wider mode?  */

  /* Widening (or narrowing) clz needs special treatment.  */
  if (unoptab == clz_optab)
    {
      if (is_a <scalar_int_mode> (mode, &int_mode))
	{
	  temp = widen_leading (int_mode, op0, target, unoptab);
	  if (temp)
	    return temp;

	  if (GET_MODE_SIZE (int_mode) == 2 * UNITS_PER_WORD
	      && optab_handler (unoptab, word_mode) != CODE_FOR_nothing)
	    {
	      temp = expand_doubleword_clz (int_mode, op0, target);
	      if (temp)
		return temp;
	    }
	}

      goto try_libcall;
    }

  if (unoptab == clrsb_optab)
    {
      if (is_a <scalar_int_mode> (mode, &int_mode))
	{
	  temp = widen_leading (int_mode, op0, target, unoptab);
	  if (temp)
	    return temp;
	}
      goto try_libcall;
    }

  if (unoptab == popcount_optab
      && is_a <scalar_int_mode> (mode, &int_mode)
      && GET_MODE_SIZE (int_mode) == 2 * UNITS_PER_WORD
      && optab_handler (unoptab, word_mode) != CODE_FOR_nothing
      && optimize_insn_for_speed_p ())
    {
      temp = expand_doubleword_popcount (int_mode, op0, target);
      if (temp)
	return temp;
    }

  if (unoptab == parity_optab
      && is_a <scalar_int_mode> (mode, &int_mode)
      && GET_MODE_SIZE (int_mode) == 2 * UNITS_PER_WORD
      && (optab_handler (unoptab, word_mode) != CODE_FOR_nothing
	  || optab_handler (popcount_optab, word_mode) != CODE_FOR_nothing)
      && optimize_insn_for_speed_p ())
    {
      temp = expand_doubleword_parity (int_mode, op0, target);
      if (temp)
	return temp;
    }

  /* Widening (or narrowing) bswap needs special treatment.  */
  if (unoptab == bswap_optab)
    {
      /* HImode is special because in this mode BSWAP is equivalent to ROTATE
	 or ROTATERT.  First try these directly; if this fails, then try the
	 obvious pair of shifts with allowed widening, as this will probably
	 be always more efficient than the other fallback methods.  */
      if (mode == HImode)
	{
	  rtx_insn *last;
	  rtx temp1, temp2;

	  if (optab_handler (rotl_optab, mode) != CODE_FOR_nothing)
	    {
	      temp = expand_binop (mode, rotl_optab, op0,
				   gen_int_shift_amount (mode, 8),
				   target, unsignedp, OPTAB_DIRECT);
	      if (temp)
		return temp;
	     }

	  if (optab_handler (rotr_optab, mode) != CODE_FOR_nothing)
	    {
	      temp = expand_binop (mode, rotr_optab, op0,
				   gen_int_shift_amount (mode, 8),
				   target, unsignedp, OPTAB_DIRECT);
	      if (temp)
		return temp;
	    }

	  last = get_last_insn ();

	  temp1 = expand_binop (mode, ashl_optab, op0,
				gen_int_shift_amount (mode, 8), NULL_RTX,
			        unsignedp, OPTAB_WIDEN);
	  temp2 = expand_binop (mode, lshr_optab, op0,
				gen_int_shift_amount (mode, 8), NULL_RTX,
			        unsignedp, OPTAB_WIDEN);
	  if (temp1 && temp2)
	    {
	      temp = expand_binop (mode, ior_optab, temp1, temp2, target,
				   unsignedp, OPTAB_WIDEN);
	      if (temp)
		return temp;
	    }

	  delete_insns_since (last);
	}

      if (is_a <scalar_int_mode> (mode, &int_mode))
	{
	  temp = widen_bswap (int_mode, op0, target);
	  if (temp)
	    return temp;

	  if (GET_MODE_SIZE (int_mode) == 2 * UNITS_PER_WORD
	      && optab_handler (unoptab, word_mode) != CODE_FOR_nothing)
	    {
	      temp = expand_doubleword_bswap (mode, op0, target);
	      if (temp)
		return temp;
	    }
	}

      goto try_libcall;
    }

  if (CLASS_HAS_WIDER_MODES_P (mclass))
    FOR_EACH_WIDER_MODE (wider_mode, mode)
      {
	if (optab_handler (unoptab, wider_mode) != CODE_FOR_nothing)
	  {
	    rtx xop0 = op0;
	    rtx_insn *last = get_last_insn ();

	    /* For certain operations, we need not actually extend
	       the narrow operand, as long as we will truncate the
	       results to the same narrowness.  */

	    xop0 = widen_operand (xop0, wider_mode, mode, unsignedp,
				  (unoptab == neg_optab
				   || unoptab == one_cmpl_optab)
				  && mclass == MODE_INT);

	    temp = expand_unop (wider_mode, unoptab, xop0, NULL_RTX,
				unsignedp);

	    if (temp)
	      {
		if (mclass != MODE_INT
		    || !TRULY_NOOP_TRUNCATION_MODES_P (mode, wider_mode))
		  {
		    if (target == 0)
		      target = gen_reg_rtx (mode);
		    convert_move (target, temp, 0);
		    return target;
		  }
		else
		  return gen_lowpart (mode, temp);
	      }
	    else
	      delete_insns_since (last);
	  }
      }

  /* These can be done a word at a time.  */
  if (unoptab == one_cmpl_optab
      && is_int_mode (mode, &int_mode)
      && GET_MODE_SIZE (int_mode) > UNITS_PER_WORD
      && optab_handler (unoptab, word_mode) != CODE_FOR_nothing)
    {
      int i;
      rtx_insn *insns;

      if (target == 0 || target == op0 || !valid_multiword_target_p (target))
	target = gen_reg_rtx (int_mode);

      start_sequence ();

      /* Do the actual arithmetic.  */
      for (i = 0; i < GET_MODE_BITSIZE (int_mode) / BITS_PER_WORD; i++)
	{
	  rtx target_piece = operand_subword (target, i, 1, int_mode);
	  rtx x = expand_unop (word_mode, unoptab,
			       operand_subword_force (op0, i, int_mode),
			       target_piece, unsignedp);

	  if (target_piece != x)
	    emit_move_insn (target_piece, x);
	}

      insns = get_insns ();
      end_sequence ();

      emit_insn (insns);
      return target;
    }

  if (optab_to_code (unoptab) == NEG)
    {
      /* Try negating floating point values by flipping the sign bit.  */
      if (is_a <scalar_float_mode> (mode, &float_mode))
	{
	  temp = expand_absneg_bit (NEG, float_mode, op0, target);
	  if (temp)
	    return temp;
	}

      /* If there is no negation pattern, and we have no negative zero,
	 try subtracting from zero.  */
      if (!HONOR_SIGNED_ZEROS (mode))
	{
	  temp = expand_binop (mode, (unoptab == negv_optab
				      ? subv_optab : sub_optab),
			       CONST0_RTX (mode), op0, target,
			       unsignedp, OPTAB_DIRECT);
	  if (temp)
	    return temp;
	}
    }

  /* Try calculating parity (x) as popcount (x) % 2.  */
  if (unoptab == parity_optab && is_a <scalar_int_mode> (mode, &int_mode))
    {
      temp = expand_parity (int_mode, op0, target);
      if (temp)
	return temp;
    }

  /* Try implementing ffs (x) in terms of clz (x).  */
  if (unoptab == ffs_optab && is_a <scalar_int_mode> (mode, &int_mode))
    {
      temp = expand_ffs (int_mode, op0, target);
      if (temp)
	return temp;
    }

  /* Try implementing ctz (x) in terms of clz (x).  */
  if (unoptab == ctz_optab && is_a <scalar_int_mode> (mode, &int_mode))
    {
      temp = expand_ctz (int_mode, op0, target);
      if (temp)
	return temp;
    }

 try_libcall:
  /* Now try a library call in this mode.  */
  libfunc = optab_libfunc (unoptab, mode);
  if (libfunc)
    {
      rtx_insn *insns;
      rtx value;
      rtx eq_value;
      machine_mode outmode = mode;

      /* All of these functions return small values.  Thus we choose to
	 have them return something that isn't a double-word.  */
      if (unoptab == ffs_optab || unoptab == clz_optab || unoptab == ctz_optab
	  || unoptab == clrsb_optab || unoptab == popcount_optab
	  || unoptab == parity_optab)
	outmode
	  = GET_MODE (hard_libcall_value (TYPE_MODE (integer_type_node),
					  optab_libfunc (unoptab, mode)));

      start_sequence ();

      /* Pass 1 for NO_QUEUE so we don't lose any increments
	 if the libcall is cse'd or moved.  */
      value = emit_library_call_value (libfunc, NULL_RTX, LCT_CONST, outmode,
				       op0, mode);
      insns = get_insns ();
      end_sequence ();

      target = gen_reg_rtx (outmode);
      bool trapv = trapv_unoptab_p (unoptab);
      if (trapv)
	eq_value = NULL_RTX;
      else
	{
	  eq_value = gen_rtx_fmt_e (optab_to_code (unoptab), mode, op0);
	  if (GET_MODE_UNIT_SIZE (outmode) < GET_MODE_UNIT_SIZE (mode))
	    eq_value = simplify_gen_unary (TRUNCATE, outmode, eq_value, mode);
	  else if (GET_MODE_UNIT_SIZE (outmode) > GET_MODE_UNIT_SIZE (mode))
	    eq_value = simplify_gen_unary (ZERO_EXTEND,
					   outmode, eq_value, mode);
	}
      emit_libcall_block_1 (insns, target, value, eq_value, trapv);

      return target;
    }

  /* It can't be done in this mode.  Can we do it in a wider mode?  */

  if (CLASS_HAS_WIDER_MODES_P (mclass))
    {
      FOR_EACH_WIDER_MODE (wider_mode, mode)
	{
	  if (optab_handler (unoptab, wider_mode) != CODE_FOR_nothing
	      || optab_libfunc (unoptab, wider_mode))
	    {
	      rtx xop0 = op0;
	      rtx_insn *last = get_last_insn ();

	      /* For certain operations, we need not actually extend
		 the narrow operand, as long as we will truncate the
		 results to the same narrowness.  */
	      xop0 = widen_operand (xop0, wider_mode, mode, unsignedp,
				    (unoptab == neg_optab
				     || unoptab == one_cmpl_optab
				     || unoptab == bswap_optab)
				    && mclass == MODE_INT);

	      temp = expand_unop (wider_mode, unoptab, xop0, NULL_RTX,
				  unsignedp);

	      /* If we are generating clz using wider mode, adjust the
		 result.  Similarly for clrsb.  */
	      if ((unoptab == clz_optab || unoptab == clrsb_optab)
		  && temp != 0)
		{
		  scalar_int_mode wider_int_mode
		    = as_a <scalar_int_mode> (wider_mode);
		  int_mode = as_a <scalar_int_mode> (mode);
		  temp = expand_binop
		    (wider_mode, sub_optab, temp,
		     gen_int_mode (GET_MODE_PRECISION (wider_int_mode)
				   - GET_MODE_PRECISION (int_mode),
				   wider_int_mode),
		     target, true, OPTAB_DIRECT);
		}

	      /* Likewise for bswap.  */
	      if (unoptab == bswap_optab && temp != 0)
		{
		  scalar_int_mode wider_int_mode
		    = as_a <scalar_int_mode> (wider_mode);
		  int_mode = as_a <scalar_int_mode> (mode);
		  gcc_assert (GET_MODE_PRECISION (wider_int_mode)
			      == GET_MODE_BITSIZE (wider_int_mode)
			      && GET_MODE_PRECISION (int_mode)
				 == GET_MODE_BITSIZE (int_mode));

		  temp = expand_shift (RSHIFT_EXPR, wider_int_mode, temp,
				       GET_MODE_BITSIZE (wider_int_mode)
				       - GET_MODE_BITSIZE (int_mode),
				       NULL_RTX, true);
		}

	      if (temp)
		{
		  if (mclass != MODE_INT)
		    {
		      if (target == 0)
			target = gen_reg_rtx (mode);
		      convert_move (target, temp, 0);
		      return target;
		    }
		  else
		    return gen_lowpart (mode, temp);
		}
	      else
		delete_insns_since (last);
	    }
	}
    }

  /* One final attempt at implementing negation via subtraction,
     this time allowing widening of the operand.  */
  if (optab_to_code (unoptab) == NEG && !HONOR_SIGNED_ZEROS (mode))
    {
      rtx temp;
      temp = expand_binop (mode,
                           unoptab == negv_optab ? subv_optab : sub_optab,
                           CONST0_RTX (mode), op0,
                           target, unsignedp, OPTAB_LIB_WIDEN);
      if (temp)
        return temp;
    }

  return 0;
}

/* Emit code to compute the absolute value of OP0, with result to
   TARGET if convenient.  (TARGET may be 0.)  The return value says
   where the result actually is to be found.

   MODE is the mode of the operand; the mode of the result is
   different but can be deduced from MODE.

 */

rtx
expand_abs_nojump (machine_mode mode, rtx op0, rtx target,
		   int result_unsignedp)
{
  rtx temp;

  if (GET_MODE_CLASS (mode) != MODE_INT
      || ! flag_trapv)
    result_unsignedp = 1;

  /* First try to do it with a special abs instruction.  */
  temp = expand_unop (mode, result_unsignedp ? abs_optab : absv_optab,
                      op0, target, 0);
  if (temp != 0)
    return temp;

  /* For floating point modes, try clearing the sign bit.  */
  scalar_float_mode float_mode;
  if (is_a <scalar_float_mode> (mode, &float_mode))
    {
      temp = expand_absneg_bit (ABS, float_mode, op0, target);
      if (temp)
	return temp;
    }

  /* If we have a MAX insn, we can do this as MAX (x, -x).  */
  if (optab_handler (smax_optab, mode) != CODE_FOR_nothing
      && !HONOR_SIGNED_ZEROS (mode))
    {
      rtx_insn *last = get_last_insn ();

      temp = expand_unop (mode, result_unsignedp ? neg_optab : negv_optab,
			  op0, NULL_RTX, 0);
      if (temp != 0)
	temp = expand_binop (mode, smax_optab, op0, temp, target, 0,
			     OPTAB_WIDEN);

      if (temp != 0)
	return temp;

      delete_insns_since (last);
    }

  /* If this machine has expensive jumps, we can do integer absolute
     value of X as (((signed) x >> (W-1)) ^ x) - ((signed) x >> (W-1)),
     where W is the width of MODE.  */

  scalar_int_mode int_mode;
  if (is_int_mode (mode, &int_mode)
      && BRANCH_COST (optimize_insn_for_speed_p (),
	      	      false) >= 2)
    {
      rtx extended = expand_shift (RSHIFT_EXPR, int_mode, op0,
				   GET_MODE_PRECISION (int_mode) - 1,
				   NULL_RTX, 0);

      temp = expand_binop (int_mode, xor_optab, extended, op0, target, 0,
			   OPTAB_LIB_WIDEN);
      if (temp != 0)
	temp = expand_binop (int_mode,
			     result_unsignedp ? sub_optab : subv_optab,
                             temp, extended, target, 0, OPTAB_LIB_WIDEN);

      if (temp != 0)
	return temp;
    }

  return NULL_RTX;
}

rtx
expand_abs (machine_mode mode, rtx op0, rtx target,
	    int result_unsignedp, int safe)
{
  rtx temp;
  rtx_code_label *op1;

  if (GET_MODE_CLASS (mode) != MODE_INT
      || ! flag_trapv)
    result_unsignedp = 1;

  temp = expand_abs_nojump (mode, op0, target, result_unsignedp);
  if (temp != 0)
    return temp;

  /* If that does not win, use conditional jump and negate.  */

  /* It is safe to use the target if it is the same
     as the source if this is also a pseudo register */
  if (op0 == target && REG_P (op0)
      && REGNO (op0) >= FIRST_PSEUDO_REGISTER)
    safe = 1;

  op1 = gen_label_rtx ();
  if (target == 0 || ! safe
      || GET_MODE (target) != mode
      || (MEM_P (target) && MEM_VOLATILE_P (target))
      || (REG_P (target)
	  && REGNO (target) < FIRST_PSEUDO_REGISTER))
    target = gen_reg_rtx (mode);

  emit_move_insn (target, op0);
  NO_DEFER_POP;

  do_compare_rtx_and_jump (target, CONST0_RTX (mode), GE, 0, mode,
			   NULL_RTX, NULL, op1,
			   profile_probability::uninitialized ());

  op0 = expand_unop (mode, result_unsignedp ? neg_optab : negv_optab,
                     target, target, 0);
  if (op0 != target)
    emit_move_insn (target, op0);
  emit_label (op1);
  OK_DEFER_POP;
  return target;
}

/* Emit code to compute the one's complement absolute value of OP0
   (if (OP0 < 0) OP0 = ~OP0), with result to TARGET if convenient.
   (TARGET may be NULL_RTX.)  The return value says where the result
   actually is to be found.

   MODE is the mode of the operand; the mode of the result is
   different but can be deduced from MODE.  */

rtx
expand_one_cmpl_abs_nojump (machine_mode mode, rtx op0, rtx target)
{
  rtx temp;

  /* Not applicable for floating point modes.  */
  if (FLOAT_MODE_P (mode))
    return NULL_RTX;

  /* If we have a MAX insn, we can do this as MAX (x, ~x).  */
  if (optab_handler (smax_optab, mode) != CODE_FOR_nothing)
    {
      rtx_insn *last = get_last_insn ();

      temp = expand_unop (mode, one_cmpl_optab, op0, NULL_RTX, 0);
      if (temp != 0)
	temp = expand_binop (mode, smax_optab, op0, temp, target, 0,
			     OPTAB_WIDEN);

      if (temp != 0)
	return temp;

      delete_insns_since (last);
    }

  /* If this machine has expensive jumps, we can do one's complement
     absolute value of X as (((signed) x >> (W-1)) ^ x).  */

  scalar_int_mode int_mode;
  if (is_int_mode (mode, &int_mode)
      && BRANCH_COST (optimize_insn_for_speed_p (),
	             false) >= 2)
    {
      rtx extended = expand_shift (RSHIFT_EXPR, int_mode, op0,
				   GET_MODE_PRECISION (int_mode) - 1,
				   NULL_RTX, 0);

      temp = expand_binop (int_mode, xor_optab, extended, op0, target, 0,
			   OPTAB_LIB_WIDEN);

      if (temp != 0)
	return temp;
    }

  return NULL_RTX;
}

/* A subroutine of expand_copysign, perform the copysign operation using the
   abs and neg primitives advertised to exist on the target.  The assumption
   is that we have a split register file, and leaving op0 in fp registers,
   and not playing with subregs so much, will help the register allocator.  */

static rtx
expand_copysign_absneg (scalar_float_mode mode, rtx op0, rtx op1, rtx target,
		        int bitpos, bool op0_is_abs)
{
  scalar_int_mode imode;
  enum insn_code icode;
  rtx sign;
  rtx_code_label *label;

  if (target == op1)
    target = NULL_RTX;

  /* Check if the back end provides an insn that handles signbit for the
     argument's mode. */
  icode = optab_handler (signbit_optab, mode);
  if (icode != CODE_FOR_nothing)
    {
      imode = as_a <scalar_int_mode> (insn_data[(int) icode].operand[0].mode);
      sign = gen_reg_rtx (imode);
      emit_unop_insn (icode, sign, op1, UNKNOWN);
    }
  else
    {
      if (GET_MODE_SIZE (mode) <= UNITS_PER_WORD)
	{
	  if (!int_mode_for_mode (mode).exists (&imode))
	    return NULL_RTX;
	  op1 = gen_lowpart (imode, op1);
	}
      else
	{
	  int word;

	  imode = word_mode;
	  if (FLOAT_WORDS_BIG_ENDIAN)
	    word = (GET_MODE_BITSIZE (mode) - bitpos) / BITS_PER_WORD;
	  else
	    word = bitpos / BITS_PER_WORD;
	  bitpos = bitpos % BITS_PER_WORD;
	  op1 = operand_subword_force (op1, word, mode);
	}

      wide_int mask = wi::set_bit_in_zero (bitpos, GET_MODE_PRECISION (imode));
      sign = expand_binop (imode, and_optab, op1,
			   immed_wide_int_const (mask, imode),
			   NULL_RTX, 1, OPTAB_LIB_WIDEN);
    }

  if (!op0_is_abs)
    {
      op0 = expand_unop (mode, abs_optab, op0, target, 0);
      if (op0 == NULL)
	return NULL_RTX;
      target = op0;
    }
  else
    {
      if (target == NULL_RTX)
        target = copy_to_reg (op0);
      else
	emit_move_insn (target, op0);
    }

  label = gen_label_rtx ();
  emit_cmp_and_jump_insns (sign, const0_rtx, EQ, NULL_RTX, imode, 1, label);

  if (CONST_DOUBLE_AS_FLOAT_P (op0))
    op0 = simplify_unary_operation (NEG, mode, op0, mode);
  else
    op0 = expand_unop (mode, neg_optab, op0, target, 0);
  if (op0 != target)
    emit_move_insn (target, op0);

  emit_label (label);

  return target;
}


/* A subroutine of expand_copysign, perform the entire copysign operation
   with integer bitmasks.  BITPOS is the position of the sign bit; OP0_IS_ABS
   is true if op0 is known to have its sign bit clear.  */

static rtx
expand_copysign_bit (scalar_float_mode mode, rtx op0, rtx op1, rtx target,
		     int bitpos, bool op0_is_abs)
{
  scalar_int_mode imode;
  int word, nwords, i;
  rtx temp;
  rtx_insn *insns;

  if (GET_MODE_SIZE (mode) <= UNITS_PER_WORD)
    {
      if (!int_mode_for_mode (mode).exists (&imode))
	return NULL_RTX;
      word = 0;
      nwords = 1;
    }
  else
    {
      imode = word_mode;

      if (FLOAT_WORDS_BIG_ENDIAN)
	word = (GET_MODE_BITSIZE (mode) - bitpos) / BITS_PER_WORD;
      else
	word = bitpos / BITS_PER_WORD;
      bitpos = bitpos % BITS_PER_WORD;
      nwords = (GET_MODE_BITSIZE (mode) + BITS_PER_WORD - 1) / BITS_PER_WORD;
    }

  wide_int mask = wi::set_bit_in_zero (bitpos, GET_MODE_PRECISION (imode));

  if (target == 0
      || target == op0
      || target == op1
      || (nwords > 1 && !valid_multiword_target_p (target)))
    target = gen_reg_rtx (mode);

  if (nwords > 1)
    {
      start_sequence ();

      for (i = 0; i < nwords; ++i)
	{
	  rtx targ_piece = operand_subword (target, i, 1, mode);
	  rtx op0_piece = operand_subword_force (op0, i, mode);

	  if (i == word)
	    {
	      if (!op0_is_abs)
		op0_piece
		  = expand_binop (imode, and_optab, op0_piece,
				  immed_wide_int_const (~mask, imode),
				  NULL_RTX, 1, OPTAB_LIB_WIDEN);
	      op1 = expand_binop (imode, and_optab,
				  operand_subword_force (op1, i, mode),
				  immed_wide_int_const (mask, imode),
				  NULL_RTX, 1, OPTAB_LIB_WIDEN);

	      temp = expand_binop (imode, ior_optab, op0_piece, op1,
				   targ_piece, 1, OPTAB_LIB_WIDEN);
	      if (temp != targ_piece)
		emit_move_insn (targ_piece, temp);
	    }
	  else
	    emit_move_insn (targ_piece, op0_piece);
	}

      insns = get_insns ();
      end_sequence ();

      emit_insn (insns);
    }
  else
    {
      op1 = expand_binop (imode, and_optab, gen_lowpart (imode, op1),
		          immed_wide_int_const (mask, imode),
		          NULL_RTX, 1, OPTAB_LIB_WIDEN);

      op0 = gen_lowpart (imode, op0);
      if (!op0_is_abs)
	op0 = expand_binop (imode, and_optab, op0,
			    immed_wide_int_const (~mask, imode),
			    NULL_RTX, 1, OPTAB_LIB_WIDEN);

      temp = expand_binop (imode, ior_optab, op0, op1,
			   gen_lowpart (imode, target), 1, OPTAB_LIB_WIDEN);
      target = lowpart_subreg_maybe_copy (mode, temp, imode);
    }

  return target;
}

/* Expand the C99 copysign operation.  OP0 and OP1 must be the same
   scalar floating point mode.  Return NULL if we do not know how to
   expand the operation inline.  */

rtx
expand_copysign (rtx op0, rtx op1, rtx target)
{
  scalar_float_mode mode;
  const struct real_format *fmt;
  bool op0_is_abs;
  rtx temp;

  mode = as_a <scalar_float_mode> (GET_MODE (op0));
  gcc_assert (GET_MODE (op1) == mode);

  /* First try to do it with a special instruction.  */
  temp = expand_binop (mode, copysign_optab, op0, op1,
		       target, 0, OPTAB_DIRECT);
  if (temp)
    return temp;

  fmt = REAL_MODE_FORMAT (mode);
  if (fmt == NULL || !fmt->has_signed_zero)
    return NULL_RTX;

  op0_is_abs = false;
  if (CONST_DOUBLE_AS_FLOAT_P (op0))
    {
      if (real_isneg (CONST_DOUBLE_REAL_VALUE (op0)))
	op0 = simplify_unary_operation (ABS, mode, op0, mode);
      op0_is_abs = true;
    }

  if (fmt->signbit_ro >= 0
      && (CONST_DOUBLE_AS_FLOAT_P (op0) 
	  || (optab_handler (neg_optab, mode) != CODE_FOR_nothing
	      && optab_handler (abs_optab, mode) != CODE_FOR_nothing)))
    {
      temp = expand_copysign_absneg (mode, op0, op1, target,
				     fmt->signbit_ro, op0_is_abs);
      if (temp)
	return temp;
    }

  if (fmt->signbit_rw < 0)
    return NULL_RTX;
  return expand_copysign_bit (mode, op0, op1, target,
			      fmt->signbit_rw, op0_is_abs);
}

/* Generate an instruction whose insn-code is INSN_CODE,
   with two operands: an output TARGET and an input OP0.
   TARGET *must* be nonzero, and the output is always stored there.
   CODE is an rtx code such that (CODE OP0) is an rtx that describes
   the value that is stored into TARGET.

   Return false if expansion failed.  */

bool
maybe_emit_unop_insn (enum insn_code icode, rtx target, rtx op0,
		      enum rtx_code code)
{
  struct expand_operand ops[2];
  rtx_insn *pat;

  create_output_operand (&ops[0], target, GET_MODE (target));
  create_input_operand (&ops[1], op0, GET_MODE (op0));
  pat = maybe_gen_insn (icode, 2, ops);
  if (!pat)
    return false;

  if (INSN_P (pat) && NEXT_INSN (pat) != NULL_RTX
      && code != UNKNOWN)
    add_equal_note (pat, ops[0].value, code, ops[1].value, NULL_RTX);

  emit_insn (pat);

  if (ops[0].value != target)
    emit_move_insn (target, ops[0].value);
  return true;
}
/* Generate an instruction whose insn-code is INSN_CODE,
   with two operands: an output TARGET and an input OP0.
   TARGET *must* be nonzero, and the output is always stored there.
   CODE is an rtx code such that (CODE OP0) is an rtx that describes
   the value that is stored into TARGET.  */

void
emit_unop_insn (enum insn_code icode, rtx target, rtx op0, enum rtx_code code)
{
  bool ok = maybe_emit_unop_insn (icode, target, op0, code);
  gcc_assert (ok);
}

struct no_conflict_data
{
  rtx target;
  rtx_insn *first, *insn;
  bool must_stay;
};

/* Called via note_stores by emit_libcall_block.  Set P->must_stay if
   the currently examined clobber / store has to stay in the list of
   insns that constitute the actual libcall block.  */
static void
no_conflict_move_test (rtx dest, const_rtx set, void *p0)
{
  struct no_conflict_data *p= (struct no_conflict_data *) p0;

  /* If this inns directly contributes to setting the target, it must stay.  */
  if (reg_overlap_mentioned_p (p->target, dest))
    p->must_stay = true;
  /* If we haven't committed to keeping any other insns in the list yet,
     there is nothing more to check.  */
  else if (p->insn == p->first)
    return;
  /* If this insn sets / clobbers a register that feeds one of the insns
     already in the list, this insn has to stay too.  */
  else if (reg_overlap_mentioned_p (dest, PATTERN (p->first))
	   || (CALL_P (p->first) && (find_reg_fusage (p->first, USE, dest)))
	   || reg_used_between_p (dest, p->first, p->insn)
	   /* Likewise if this insn depends on a register set by a previous
	      insn in the list, or if it sets a result (presumably a hard
	      register) that is set or clobbered by a previous insn.
	      N.B. the modified_*_p (SET_DEST...) tests applied to a MEM
	      SET_DEST perform the former check on the address, and the latter
	      check on the MEM.  */
	   || (GET_CODE (set) == SET
	       && (modified_in_p (SET_SRC (set), p->first)
		   || modified_in_p (SET_DEST (set), p->first)
		   || modified_between_p (SET_SRC (set), p->first, p->insn)
		   || modified_between_p (SET_DEST (set), p->first, p->insn))))
    p->must_stay = true;
}


/* Emit code to make a call to a constant function or a library call.

   INSNS is a list containing all insns emitted in the call.
   These insns leave the result in RESULT.  Our block is to copy RESULT
   to TARGET, which is logically equivalent to EQUIV.

   We first emit any insns that set a pseudo on the assumption that these are
   loading constants into registers; doing so allows them to be safely cse'ed
   between blocks.  Then we emit all the other insns in the block, followed by
   an insn to move RESULT to TARGET.  This last insn will have a REQ_EQUAL
   note with an operand of EQUIV.  */

static void
emit_libcall_block_1 (rtx_insn *insns, rtx target, rtx result, rtx equiv,
		      bool equiv_may_trap)
{
  rtx final_dest = target;
  rtx_insn *next, *last, *insn;

  /* If this is a reg with REG_USERVAR_P set, then it could possibly turn
     into a MEM later.  Protect the libcall block from this change.  */
  if (! REG_P (target) || REG_USERVAR_P (target))
    target = gen_reg_rtx (GET_MODE (target));

  /* If we're using non-call exceptions, a libcall corresponding to an
     operation that may trap may also trap.  */
  /* ??? See the comment in front of make_reg_eh_region_note.  */
  if (cfun->can_throw_non_call_exceptions
      && (equiv_may_trap || may_trap_p (equiv)))
    {
      for (insn = insns; insn; insn = NEXT_INSN (insn))
	if (CALL_P (insn))
	  {
	    rtx note = find_reg_note (insn, REG_EH_REGION, NULL_RTX);
	    if (note)
	      {
		int lp_nr = INTVAL (XEXP (note, 0));
		if (lp_nr == 0 || lp_nr == INT_MIN)
		  remove_note (insn, note);
	      }
	  }
    }
  else
    {
      /* Look for any CALL_INSNs in this sequence, and attach a REG_EH_REGION
	 reg note to indicate that this call cannot throw or execute a nonlocal
	 goto (unless there is already a REG_EH_REGION note, in which case
	 we update it).  */
      for (insn = insns; insn; insn = NEXT_INSN (insn))
	if (CALL_P (insn))
	  make_reg_eh_region_note_nothrow_nononlocal (insn);
    }

  /* First emit all insns that set pseudos.  Remove them from the list as
     we go.  Avoid insns that set pseudos which were referenced in previous
     insns.  These can be generated by move_by_pieces, for example,
     to update an address.  Similarly, avoid insns that reference things
     set in previous insns.  */

  for (insn = insns; insn; insn = next)
    {
      rtx set = single_set (insn);

      next = NEXT_INSN (insn);

      if (set != 0 && REG_P (SET_DEST (set))
	  && REGNO (SET_DEST (set)) >= FIRST_PSEUDO_REGISTER)
	{
	  struct no_conflict_data data;

	  data.target = const0_rtx;
	  data.first = insns;
	  data.insn = insn;
	  data.must_stay = 0;
	  note_stores (PATTERN (insn), no_conflict_move_test, &data);
	  if (! data.must_stay)
	    {
	      if (PREV_INSN (insn))
		SET_NEXT_INSN (PREV_INSN (insn)) = next;
	      else
		insns = next;

	      if (next)
		SET_PREV_INSN (next) = PREV_INSN (insn);

	      add_insn (insn);
	    }
	}

      /* Some ports use a loop to copy large arguments onto the stack.
	 Don't move anything outside such a loop.  */
      if (LABEL_P (insn))
	break;
    }

  /* Write the remaining insns followed by the final copy.  */
  for (insn = insns; insn; insn = next)
    {
      next = NEXT_INSN (insn);

      add_insn (insn);
    }

  last = emit_move_insn (target, result);
  if (equiv)
    set_dst_reg_note (last, REG_EQUAL, copy_rtx (equiv), target);

  if (final_dest != target)
    emit_move_insn (final_dest, target);
}

void
emit_libcall_block (rtx_insn *insns, rtx target, rtx result, rtx equiv)
{
  emit_libcall_block_1 (insns, target, result, equiv, false);
}

/* Nonzero if we can perform a comparison of mode MODE straightforwardly.
   PURPOSE describes how this comparison will be used.  CODE is the rtx
   comparison code we will be using.

   ??? Actually, CODE is slightly weaker than that.  A target is still
   required to implement all of the normal bcc operations, but not
   required to implement all (or any) of the unordered bcc operations.  */

int
can_compare_p (enum rtx_code code, machine_mode mode,
	       enum can_compare_purpose purpose)
{
  rtx test;
  test = gen_rtx_fmt_ee (code, mode, const0_rtx, const0_rtx);
  do
    {
      enum insn_code icode;

      if (purpose == ccp_jump
          && (icode = optab_handler (cbranch_optab, mode)) != CODE_FOR_nothing
          && insn_operand_matches (icode, 0, test))
        return 1;
      if (purpose == ccp_store_flag
          && (icode = optab_handler (cstore_optab, mode)) != CODE_FOR_nothing
          && insn_operand_matches (icode, 1, test))
        return 1;
      if (purpose == ccp_cmov
	  && optab_handler (cmov_optab, mode) != CODE_FOR_nothing)
	return 1;

      mode = GET_MODE_WIDER_MODE (mode).else_void ();
      PUT_MODE (test, mode);
    }
  while (mode != VOIDmode);

  return 0;
}

/* This function is called when we are going to emit a compare instruction that
   compares the values found in X and Y, using the rtl operator COMPARISON.

   If they have mode BLKmode, then SIZE specifies the size of both operands.

   UNSIGNEDP nonzero says that the operands are unsigned;
   this matters if they need to be widened (as given by METHODS).

   *PTEST is where the resulting comparison RTX is returned or NULL_RTX
   if we failed to produce one.

   *PMODE is the mode of the inputs (in case they are const_int).

   This function performs all the setup necessary so that the caller only has
   to emit a single comparison insn.  This setup can involve doing a BLKmode
   comparison or emitting a library call to perform the comparison if no insn
   is available to handle it.
   The values which are passed in through pointers can be modified; the caller
   should perform the comparison on the modified values.  Constant
   comparisons must have already been folded.  */

static void
prepare_cmp_insn (rtx x, rtx y, enum rtx_code comparison, rtx size,
		  int unsignedp, enum optab_methods methods,
		  rtx *ptest, machine_mode *pmode)
{
  machine_mode mode = *pmode;
  rtx libfunc, test;
  machine_mode cmp_mode;
  enum mode_class mclass;

  /* The other methods are not needed.  */
  gcc_assert (methods == OPTAB_DIRECT || methods == OPTAB_WIDEN
	      || methods == OPTAB_LIB_WIDEN);

  /* If we are optimizing, force expensive constants into a register.  */
  if (CONSTANT_P (x) && optimize
      && (rtx_cost (x, mode, COMPARE, 0, optimize_insn_for_speed_p ())
          > COSTS_N_INSNS (1)))
    x = force_reg (mode, x);

  if (CONSTANT_P (y) && optimize
      && (rtx_cost (y, mode, COMPARE, 1, optimize_insn_for_speed_p ())
          > COSTS_N_INSNS (1)))
    y = force_reg (mode, y);

#if HAVE_cc0
  /* Make sure if we have a canonical comparison.  The RTL
     documentation states that canonical comparisons are required only
     for targets which have cc0.  */
  gcc_assert (!CONSTANT_P (x) || CONSTANT_P (y));
#endif

  /* Don't let both operands fail to indicate the mode.  */
  if (GET_MODE (x) == VOIDmode && GET_MODE (y) == VOIDmode)
    x = force_reg (mode, x);
  if (mode == VOIDmode)
    mode = GET_MODE (x) != VOIDmode ? GET_MODE (x) : GET_MODE (y);

  /* Handle all BLKmode compares.  */

  if (mode == BLKmode)
    {
      machine_mode result_mode;
      enum insn_code cmp_code;
      rtx result;
      rtx opalign
	= GEN_INT (MIN (MEM_ALIGN (x), MEM_ALIGN (y)) / BITS_PER_UNIT);

      gcc_assert (size);

      /* Try to use a memory block compare insn - either cmpstr
	 or cmpmem will do.  */
      opt_scalar_int_mode cmp_mode_iter;
      FOR_EACH_MODE_IN_CLASS (cmp_mode_iter, MODE_INT)
	{
	  scalar_int_mode cmp_mode = cmp_mode_iter.require ();
	  cmp_code = direct_optab_handler (cmpmem_optab, cmp_mode);
	  if (cmp_code == CODE_FOR_nothing)
	    cmp_code = direct_optab_handler (cmpstr_optab, cmp_mode);
	  if (cmp_code == CODE_FOR_nothing)
	    cmp_code = direct_optab_handler (cmpstrn_optab, cmp_mode);
	  if (cmp_code == CODE_FOR_nothing)
	    continue;

	  /* Must make sure the size fits the insn's mode.  */
	  if (CONST_INT_P (size)
	      ? INTVAL (size) >= (1 << GET_MODE_BITSIZE (cmp_mode))
	      : (GET_MODE_BITSIZE (as_a <scalar_int_mode> (GET_MODE (size)))
		 > GET_MODE_BITSIZE (cmp_mode)))
	    continue;

	  result_mode = insn_data[cmp_code].operand[0].mode;
	  result = gen_reg_rtx (result_mode);
	  size = convert_to_mode (cmp_mode, size, 1);
	  emit_insn (GEN_FCN (cmp_code) (result, x, y, size, opalign));

          *ptest = gen_rtx_fmt_ee (comparison, VOIDmode, result, const0_rtx);
          *pmode = result_mode;
	  return;
	}

      if (methods != OPTAB_LIB && methods != OPTAB_LIB_WIDEN)
	goto fail;

      /* Otherwise call a library function.  */
      result = emit_block_comp_via_libcall (XEXP (x, 0), XEXP (y, 0), size);

      x = result;
      y = const0_rtx;
      mode = TYPE_MODE (integer_type_node);
      methods = OPTAB_LIB_WIDEN;
      unsignedp = false;
    }

  /* Don't allow operands to the compare to trap, as that can put the
     compare and branch in different basic blocks.  */
  if (cfun->can_throw_non_call_exceptions)
    {
      if (may_trap_p (x))
	x = copy_to_reg (x);
      if (may_trap_p (y))
	y = copy_to_reg (y);
    }

  if (GET_MODE_CLASS (mode) == MODE_CC)
    {
      enum insn_code icode = optab_handler (cbranch_optab, CCmode);
      test = gen_rtx_fmt_ee (comparison, VOIDmode, x, y);
      gcc_assert (icode != CODE_FOR_nothing
                  && insn_operand_matches (icode, 0, test));
      *ptest = test;
      return;
    }

  mclass = GET_MODE_CLASS (mode);
  test = gen_rtx_fmt_ee (comparison, VOIDmode, x, y);
  FOR_EACH_MODE_FROM (cmp_mode, mode)
    {
      enum insn_code icode;
      icode = optab_handler (cbranch_optab, cmp_mode);
      if (icode != CODE_FOR_nothing
	  && insn_operand_matches (icode, 0, test))
	{
	  rtx_insn *last = get_last_insn ();
	  rtx op0 = prepare_operand (icode, x, 1, mode, cmp_mode, unsignedp);
	  rtx op1 = prepare_operand (icode, y, 2, mode, cmp_mode, unsignedp);
	  if (op0 && op1
	      && insn_operand_matches (icode, 1, op0)
	      && insn_operand_matches (icode, 2, op1))
	    {
	      XEXP (test, 0) = op0;
	      XEXP (test, 1) = op1;
	      *ptest = test;
	      *pmode = cmp_mode;
	      return;
	    }
	  delete_insns_since (last);
	}

      if (methods == OPTAB_DIRECT || !CLASS_HAS_WIDER_MODES_P (mclass))
	break;
    }

  if (methods != OPTAB_LIB_WIDEN)
    goto fail;

  if (!SCALAR_FLOAT_MODE_P (mode))
    {
      rtx result;
      machine_mode ret_mode;

      /* Handle a libcall just for the mode we are using.  */
      libfunc = optab_libfunc (cmp_optab, mode);
      gcc_assert (libfunc);

      /* If we want unsigned, and this mode has a distinct unsigned
	 comparison routine, use that.  */
      if (unsignedp)
	{
	  rtx ulibfunc = optab_libfunc (ucmp_optab, mode);
	  if (ulibfunc)
	    libfunc = ulibfunc;
	}

      ret_mode = targetm.libgcc_cmp_return_mode ();
      result = emit_library_call_value (libfunc, NULL_RTX, LCT_CONST,
					ret_mode, x, mode, y, mode);

      /* There are two kinds of comparison routines. Biased routines
	 return 0/1/2, and unbiased routines return -1/0/1. Other parts
	 of gcc expect that the comparison operation is equivalent
	 to the modified comparison. For signed comparisons compare the
	 result against 1 in the biased case, and zero in the unbiased
	 case. For unsigned comparisons always compare against 1 after
	 biasing the unbiased result by adding 1. This gives us a way to
	 represent LTU.
	 The comparisons in the fixed-point helper library are always
	 biased.  */
      x = result;
      y = const1_rtx;

      if (!TARGET_LIB_INT_CMP_BIASED && !ALL_FIXED_POINT_MODE_P (mode))
	{
	  if (unsignedp)
	    x = plus_constant (ret_mode, result, 1);
	  else
	    y = const0_rtx;
	}

      *pmode = ret_mode;
      prepare_cmp_insn (x, y, comparison, NULL_RTX, unsignedp, methods,
			ptest, pmode);
    }
  else
    prepare_float_lib_cmp (x, y, comparison, ptest, pmode);

  return;

 fail:
  *ptest = NULL_RTX;
}

/* Before emitting an insn with code ICODE, make sure that X, which is going
   to be used for operand OPNUM of the insn, is converted from mode MODE to
   WIDER_MODE (UNSIGNEDP determines whether it is an unsigned conversion), and
   that it is accepted by the operand predicate.  Return the new value.  */

rtx
prepare_operand (enum insn_code icode, rtx x, int opnum, machine_mode mode,
		 machine_mode wider_mode, int unsignedp)
{
  if (mode != wider_mode)
    x = convert_modes (wider_mode, mode, x, unsignedp);

  if (!insn_operand_matches (icode, opnum, x))
    {
      machine_mode op_mode = insn_data[(int) icode].operand[opnum].mode;
      if (reload_completed)
	return NULL_RTX;
      if (GET_MODE (x) != op_mode && GET_MODE (x) != VOIDmode)
	return NULL_RTX;
      x = copy_to_mode_reg (op_mode, x);
    }

  return x;
}

/* Subroutine of emit_cmp_and_jump_insns; this function is called when we know
   we can do the branch.  */

static void
emit_cmp_and_jump_insn_1 (rtx test, machine_mode mode, rtx label,
			  profile_probability prob)
{
  machine_mode optab_mode;
  enum mode_class mclass;
  enum insn_code icode;
  rtx_insn *insn;

  mclass = GET_MODE_CLASS (mode);
  optab_mode = (mclass == MODE_CC) ? CCmode : mode;
  icode = optab_handler (cbranch_optab, optab_mode);

  gcc_assert (icode != CODE_FOR_nothing);
  gcc_assert (insn_operand_matches (icode, 0, test));
  insn = emit_jump_insn (GEN_FCN (icode) (test, XEXP (test, 0),
                                          XEXP (test, 1), label));
  if (prob.initialized_p ()
      && profile_status_for_fn (cfun) != PROFILE_ABSENT
      && insn
      && JUMP_P (insn)
      && any_condjump_p (insn)
      && !find_reg_note (insn, REG_BR_PROB, 0))
    add_reg_br_prob_note (insn, prob);
}

/* Generate code to compare X with Y so that the condition codes are
   set and to jump to LABEL if the condition is true.  If X is a
   constant and Y is not a constant, then the comparison is swapped to
   ensure that the comparison RTL has the canonical form.

   UNSIGNEDP nonzero says that X and Y are unsigned; this matters if they
   need to be widened.  UNSIGNEDP is also used to select the proper
   branch condition code.

   If X and Y have mode BLKmode, then SIZE specifies the size of both X and Y.

   MODE is the mode of the inputs (in case they are const_int).

   COMPARISON is the rtl operator to compare with (EQ, NE, GT, etc.).
   It will be potentially converted into an unsigned variant based on
   UNSIGNEDP to select a proper jump instruction.
   
   PROB is the probability of jumping to LABEL.  */

void
emit_cmp_and_jump_insns (rtx x, rtx y, enum rtx_code comparison, rtx size,
			 machine_mode mode, int unsignedp, rtx label,
                         profile_probability prob)
{
  rtx op0 = x, op1 = y;
  rtx test;

  /* Swap operands and condition to ensure canonical RTL.  */
  if (swap_commutative_operands_p (x, y)
      && can_compare_p (swap_condition (comparison), mode, ccp_jump))
    {
      op0 = y, op1 = x;
      comparison = swap_condition (comparison);
    }

  /* If OP0 is still a constant, then both X and Y must be constants
     or the opposite comparison is not supported.  Force X into a register
     to create canonical RTL.  */
  if (CONSTANT_P (op0))
    op0 = force_reg (mode, op0);

  if (unsignedp)
    comparison = unsigned_condition (comparison);

  prepare_cmp_insn (op0, op1, comparison, size, unsignedp, OPTAB_LIB_WIDEN,
		    &test, &mode);
  emit_cmp_and_jump_insn_1 (test, mode, label, prob);
}


/* Emit a library call comparison between floating point X and Y.
   COMPARISON is the rtl operator to compare with (EQ, NE, GT, etc.).  */

static void
prepare_float_lib_cmp (rtx x, rtx y, enum rtx_code comparison,
		       rtx *ptest, machine_mode *pmode)
{
  enum rtx_code swapped = swap_condition (comparison);
  enum rtx_code reversed = reverse_condition_maybe_unordered (comparison);
  machine_mode orig_mode = GET_MODE (x);
  machine_mode mode;
  rtx true_rtx, false_rtx;
  rtx value, target, equiv;
  rtx_insn *insns;
  rtx libfunc = 0;
  bool reversed_p = false;
  scalar_int_mode cmp_mode = targetm.libgcc_cmp_return_mode ();

  FOR_EACH_MODE_FROM (mode, orig_mode)
    {
      if (code_to_optab (comparison)
	  && (libfunc = optab_libfunc (code_to_optab (comparison), mode)))
	break;

      if (code_to_optab (swapped)
	  && (libfunc = optab_libfunc (code_to_optab (swapped), mode)))
	{
	  std::swap (x, y);
	  comparison = swapped;
	  break;
	}

      if (code_to_optab (reversed)
	  && (libfunc = optab_libfunc (code_to_optab (reversed), mode)))
	{
	  comparison = reversed;
	  reversed_p = true;
	  break;
	}
    }

  gcc_assert (mode != VOIDmode);

  if (mode != orig_mode)
    {
      x = convert_to_mode (mode, x, 0);
      y = convert_to_mode (mode, y, 0);
    }

  /* Attach a REG_EQUAL note describing the semantics of the libcall to
     the RTL.  The allows the RTL optimizers to delete the libcall if the
     condition can be determined at compile-time.  */
  if (comparison == UNORDERED
      || FLOAT_LIB_COMPARE_RETURNS_BOOL (mode, comparison))
    {
      true_rtx = const_true_rtx;
      false_rtx = const0_rtx;
    }
  else
    {
      switch (comparison)
        {
        case EQ:
          true_rtx = const0_rtx;
          false_rtx = const_true_rtx;
          break;

        case NE:
          true_rtx = const_true_rtx;
          false_rtx = const0_rtx;
          break;

        case GT:
          true_rtx = const1_rtx;
          false_rtx = const0_rtx;
          break;

        case GE:
          true_rtx = const0_rtx;
          false_rtx = constm1_rtx;
          break;

        case LT:
          true_rtx = constm1_rtx;
          false_rtx = const0_rtx;
          break;

        case LE:
          true_rtx = const0_rtx;
          false_rtx = const1_rtx;
          break;

        default:
          gcc_unreachable ();
        }
    }

  if (comparison == UNORDERED)
    {
      rtx temp = simplify_gen_relational (NE, cmp_mode, mode, x, x);
      equiv = simplify_gen_relational (NE, cmp_mode, mode, y, y);
      equiv = simplify_gen_ternary (IF_THEN_ELSE, cmp_mode, cmp_mode,
				    temp, const_true_rtx, equiv);
    }
  else
    {
      equiv = simplify_gen_relational (comparison, cmp_mode, mode, x, y);
      if (! FLOAT_LIB_COMPARE_RETURNS_BOOL (mode, comparison))
        equiv = simplify_gen_ternary (IF_THEN_ELSE, cmp_mode, cmp_mode,
                                      equiv, true_rtx, false_rtx);
    }

  start_sequence ();
  value = emit_library_call_value (libfunc, NULL_RTX, LCT_CONST,
				   cmp_mode, x, mode, y, mode);
  insns = get_insns ();
  end_sequence ();

  target = gen_reg_rtx (cmp_mode);
  emit_libcall_block (insns, target, value, equiv);

  if (comparison == UNORDERED
      || FLOAT_LIB_COMPARE_RETURNS_BOOL (mode, comparison)
      || reversed_p)
    *ptest = gen_rtx_fmt_ee (reversed_p ? EQ : NE, VOIDmode, target, false_rtx);
  else
    *ptest = gen_rtx_fmt_ee (comparison, VOIDmode, target, const0_rtx);

  *pmode = cmp_mode;
}

/* Generate code to indirectly jump to a location given in the rtx LOC.  */

void
emit_indirect_jump (rtx loc)
{
  if (!targetm.have_indirect_jump ())
    sorry ("indirect jumps are not available on this target");
  else
    {
      struct expand_operand ops[1];
      create_address_operand (&ops[0], loc);
      expand_jump_insn (targetm.code_for_indirect_jump, 1, ops);
      emit_barrier ();
    }
}


/* Emit a conditional move instruction if the machine supports one for that
   condition and machine mode.

   OP0 and OP1 are the operands that should be compared using CODE.  CMODE is
   the mode to use should they be constants.  If it is VOIDmode, they cannot
   both be constants.

   OP2 should be stored in TARGET if the comparison is true, otherwise OP3
   should be stored there.  MODE is the mode to use should they be constants.
   If it is VOIDmode, they cannot both be constants.

   The result is either TARGET (perhaps modified) or NULL_RTX if the operation
   is not supported.  */

rtx
emit_conditional_move (rtx target, enum rtx_code code, rtx op0, rtx op1,
		       machine_mode cmode, rtx op2, rtx op3,
		       machine_mode mode, int unsignedp)
{
  rtx comparison;
  rtx_insn *last;
  enum insn_code icode;
  enum rtx_code reversed;

  /* If the two source operands are identical, that's just a move.  */

  if (rtx_equal_p (op2, op3))
    {
      if (!target)
	target = gen_reg_rtx (mode);

      emit_move_insn (target, op3);
      return target;
    }

  /* If one operand is constant, make it the second one.  Only do this
     if the other operand is not constant as well.  */

  if (swap_commutative_operands_p (op0, op1))
    {
      std::swap (op0, op1);
      code = swap_condition (code);
    }

  /* get_condition will prefer to generate LT and GT even if the old
     comparison was against zero, so undo that canonicalization here since
     comparisons against zero are cheaper.  */
  if (code == LT && op1 == const1_rtx)
    code = LE, op1 = const0_rtx;
  else if (code == GT && op1 == constm1_rtx)
    code = GE, op1 = const0_rtx;

  if (cmode == VOIDmode)
    cmode = GET_MODE (op0);

  enum rtx_code orig_code = code;
  bool swapped = false;
  if (swap_commutative_operands_p (op2, op3)
      && ((reversed = reversed_comparison_code_parts (code, op0, op1, NULL))
          != UNKNOWN))
    {
      std::swap (op2, op3);
      code = reversed;
      swapped = true;
    }

  if (mode == VOIDmode)
    mode = GET_MODE (op2);

  icode = direct_optab_handler (movcc_optab, mode);

  if (icode == CODE_FOR_nothing)
    return NULL_RTX;

  if (!target)
    target = gen_reg_rtx (mode);

  for (int pass = 0; ; pass++)
    {
      code = unsignedp ? unsigned_condition (code) : code;
      comparison = simplify_gen_relational (code, VOIDmode, cmode, op0, op1);

      /* We can get const0_rtx or const_true_rtx in some circumstances.  Just
	 punt and let the caller figure out how best to deal with this
	 situation.  */
      if (COMPARISON_P (comparison))
	{
	  saved_pending_stack_adjust save;
	  save_pending_stack_adjust (&save);
	  last = get_last_insn ();
	  do_pending_stack_adjust ();
	  prepare_cmp_insn (XEXP (comparison, 0), XEXP (comparison, 1),
			    GET_CODE (comparison), NULL_RTX, unsignedp,
			    OPTAB_WIDEN, &comparison, &cmode);
	  if (comparison)
	    {
	      struct expand_operand ops[4];

	      create_output_operand (&ops[0], target, mode);
	      create_fixed_operand (&ops[1], comparison);
	      create_input_operand (&ops[2], op2, mode);
	      create_input_operand (&ops[3], op3, mode);
	      if (maybe_expand_insn (icode, 4, ops))
		{
		  if (ops[0].value != target)
		    convert_move (target, ops[0].value, false);
		  return target;
		}
	    }
	  delete_insns_since (last);
	  restore_pending_stack_adjust (&save);
	}

      if (pass == 1)
	return NULL_RTX;

      /* If the preferred op2/op3 order is not usable, retry with other
	 operand order, perhaps it will expand successfully.  */
      if (swapped)
	code = orig_code;
      else if ((reversed = reversed_comparison_code_parts (orig_code, op0, op1,
							   NULL))
	       != UNKNOWN)
	code = reversed;
      else
	return NULL_RTX;
      std::swap (op2, op3);
    }
}


/* Emit a conditional negate or bitwise complement using the
   negcc or notcc optabs if available.  Return NULL_RTX if such operations
   are not available.  Otherwise return the RTX holding the result.
   TARGET is the desired destination of the result.  COMP is the comparison
   on which to negate.  If COND is true move into TARGET the negation
   or bitwise complement of OP1.  Otherwise move OP2 into TARGET.
   CODE is either NEG or NOT.  MODE is the machine mode in which the
   operation is performed.  */

rtx
emit_conditional_neg_or_complement (rtx target, rtx_code code,
				     machine_mode mode, rtx cond, rtx op1,
				     rtx op2)
{
  optab op = unknown_optab;
  if (code == NEG)
    op = negcc_optab;
  else if (code == NOT)
    op = notcc_optab;
  else
    gcc_unreachable ();

  insn_code icode = direct_optab_handler (op, mode);

  if (icode == CODE_FOR_nothing)
    return NULL_RTX;

  if (!target)
    target = gen_reg_rtx (mode);

  rtx_insn *last = get_last_insn ();
  struct expand_operand ops[4];

  create_output_operand (&ops[0], target, mode);
  create_fixed_operand (&ops[1], cond);
  create_input_operand (&ops[2], op1, mode);
  create_input_operand (&ops[3], op2, mode);

  if (maybe_expand_insn (icode, 4, ops))
    {
      if (ops[0].value != target)
	convert_move (target, ops[0].value, false);

      return target;
    }
  delete_insns_since (last);
  return NULL_RTX;
}

/* Emit a conditional addition instruction if the machine supports one for that
   condition and machine mode.

   OP0 and OP1 are the operands that should be compared using CODE.  CMODE is
   the mode to use should they be constants.  If it is VOIDmode, they cannot
   both be constants.

   OP2 should be stored in TARGET if the comparison is false, otherwise OP2+OP3
   should be stored there.  MODE is the mode to use should they be constants.
   If it is VOIDmode, they cannot both be constants.

   The result is either TARGET (perhaps modified) or NULL_RTX if the operation
   is not supported.  */

rtx
emit_conditional_add (rtx target, enum rtx_code code, rtx op0, rtx op1,
		      machine_mode cmode, rtx op2, rtx op3,
		      machine_mode mode, int unsignedp)
{
  rtx comparison;
  rtx_insn *last;
  enum insn_code icode;

  /* If one operand is constant, make it the second one.  Only do this
     if the other operand is not constant as well.  */

  if (swap_commutative_operands_p (op0, op1))
    {
      std::swap (op0, op1);
      code = swap_condition (code);
    }

  /* get_condition will prefer to generate LT and GT even if the old
     comparison was against zero, so undo that canonicalization here since
     comparisons against zero are cheaper.  */
  if (code == LT && op1 == const1_rtx)
    code = LE, op1 = const0_rtx;
  else if (code == GT && op1 == constm1_rtx)
    code = GE, op1 = const0_rtx;

  if (cmode == VOIDmode)
    cmode = GET_MODE (op0);

  if (mode == VOIDmode)
    mode = GET_MODE (op2);

  icode = optab_handler (addcc_optab, mode);

  if (icode == CODE_FOR_nothing)
    return 0;

  if (!target)
    target = gen_reg_rtx (mode);

  code = unsignedp ? unsigned_condition (code) : code;
  comparison = simplify_gen_relational (code, VOIDmode, cmode, op0, op1);

  /* We can get const0_rtx or const_true_rtx in some circumstances.  Just
     return NULL and let the caller figure out how best to deal with this
     situation.  */
  if (!COMPARISON_P (comparison))
    return NULL_RTX;

  do_pending_stack_adjust ();
  last = get_last_insn ();
  prepare_cmp_insn (XEXP (comparison, 0), XEXP (comparison, 1),
                    GET_CODE (comparison), NULL_RTX, unsignedp, OPTAB_WIDEN,
                    &comparison, &cmode);
  if (comparison)
    {
      struct expand_operand ops[4];

      create_output_operand (&ops[0], target, mode);
      create_fixed_operand (&ops[1], comparison);
      create_input_operand (&ops[2], op2, mode);
      create_input_operand (&ops[3], op3, mode);
      if (maybe_expand_insn (icode, 4, ops))
	{
	  if (ops[0].value != target)
	    convert_move (target, ops[0].value, false);
	  return target;
	}
    }
  delete_insns_since (last);
  return NULL_RTX;
}

/* These functions attempt to generate an insn body, rather than
   emitting the insn, but if the gen function already emits them, we
   make no attempt to turn them back into naked patterns.  */

/* Generate and return an insn body to add Y to X.  */

rtx_insn *
gen_add2_insn (rtx x, rtx y)
{
  enum insn_code icode = optab_handler (add_optab, GET_MODE (x));

  gcc_assert (insn_operand_matches (icode, 0, x));
  gcc_assert (insn_operand_matches (icode, 1, x));
  gcc_assert (insn_operand_matches (icode, 2, y));

  return GEN_FCN (icode) (x, x, y);
}

/* Generate and return an insn body to add r1 and c,
   storing the result in r0.  */

rtx_insn *
gen_add3_insn (rtx r0, rtx r1, rtx c)
{
  enum insn_code icode = optab_handler (add_optab, GET_MODE (r0));

  if (icode == CODE_FOR_nothing
      || !insn_operand_matches (icode, 0, r0)
      || !insn_operand_matches (icode, 1, r1)
      || !insn_operand_matches (icode, 2, c))
    return NULL;

  return GEN_FCN (icode) (r0, r1, c);
}

int
have_add2_insn (rtx x, rtx y)
{
  enum insn_code icode;

  gcc_assert (GET_MODE (x) != VOIDmode);

  icode = optab_handler (add_optab, GET_MODE (x));

  if (icode == CODE_FOR_nothing)
    return 0;

  if (!insn_operand_matches (icode, 0, x)
      || !insn_operand_matches (icode, 1, x)
      || !insn_operand_matches (icode, 2, y))
    return 0;

  return 1;
}

/* Generate and return an insn body to add Y to X.  */

rtx_insn *
gen_addptr3_insn (rtx x, rtx y, rtx z)
{
  enum insn_code icode = optab_handler (addptr3_optab, GET_MODE (x));

  gcc_assert (insn_operand_matches (icode, 0, x));
  gcc_assert (insn_operand_matches (icode, 1, y));
  gcc_assert (insn_operand_matches (icode, 2, z));

  return GEN_FCN (icode) (x, y, z);
}

/* Return true if the target implements an addptr pattern and X, Y,
   and Z are valid for the pattern predicates.  */

int
have_addptr3_insn (rtx x, rtx y, rtx z)
{
  enum insn_code icode;

  gcc_assert (GET_MODE (x) != VOIDmode);

  icode = optab_handler (addptr3_optab, GET_MODE (x));

  if (icode == CODE_FOR_nothing)
    return 0;

  if (!insn_operand_matches (icode, 0, x)
      || !insn_operand_matches (icode, 1, y)
      || !insn_operand_matches (icode, 2, z))
    return 0;

  return 1;
}

/* Generate and return an insn body to subtract Y from X.  */

rtx_insn *
gen_sub2_insn (rtx x, rtx y)
{
  enum insn_code icode = optab_handler (sub_optab, GET_MODE (x));

  gcc_assert (insn_operand_matches (icode, 0, x));
  gcc_assert (insn_operand_matches (icode, 1, x));
  gcc_assert (insn_operand_matches (icode, 2, y));

  return GEN_FCN (icode) (x, x, y);
}

/* Generate and return an insn body to subtract r1 and c,
   storing the result in r0.  */

rtx_insn *
gen_sub3_insn (rtx r0, rtx r1, rtx c)
{
  enum insn_code icode = optab_handler (sub_optab, GET_MODE (r0));

  if (icode == CODE_FOR_nothing
      || !insn_operand_matches (icode, 0, r0)
      || !insn_operand_matches (icode, 1, r1)
      || !insn_operand_matches (icode, 2, c))
    return NULL;

  return GEN_FCN (icode) (r0, r1, c);
}

int
have_sub2_insn (rtx x, rtx y)
{
  enum insn_code icode;

  gcc_assert (GET_MODE (x) != VOIDmode);

  icode = optab_handler (sub_optab, GET_MODE (x));

  if (icode == CODE_FOR_nothing)
    return 0;

  if (!insn_operand_matches (icode, 0, x)
      || !insn_operand_matches (icode, 1, x)
      || !insn_operand_matches (icode, 2, y))
    return 0;

  return 1;
}

/* Generate the body of an insn to extend Y (with mode MFROM)
   into X (with mode MTO).  Do zero-extension if UNSIGNEDP is nonzero.  */

rtx_insn *
gen_extend_insn (rtx x, rtx y, machine_mode mto,
		 machine_mode mfrom, int unsignedp)
{
  enum insn_code icode = can_extend_p (mto, mfrom, unsignedp);
  return GEN_FCN (icode) (x, y);
}

/* Generate code to convert FROM to floating point
   and store in TO.  FROM must be fixed point and not VOIDmode.
   UNSIGNEDP nonzero means regard FROM as unsigned.
   Normally this is done by correcting the final value
   if it is negative.  */

void
expand_float (rtx to, rtx from, int unsignedp)
{
  enum insn_code icode;
  rtx target = to;
  scalar_mode from_mode, to_mode;
  machine_mode fmode, imode;
  bool can_do_signed = false;

  /* Crash now, because we won't be able to decide which mode to use.  */
  gcc_assert (GET_MODE (from) != VOIDmode);

  /* Look for an insn to do the conversion.  Do it in the specified
     modes if possible; otherwise convert either input, output or both to
     wider mode.  If the integer mode is wider than the mode of FROM,
     we can do the conversion signed even if the input is unsigned.  */

  FOR_EACH_MODE_FROM (fmode, GET_MODE (to))
    FOR_EACH_MODE_FROM (imode, GET_MODE (from))
      {
	int doing_unsigned = unsignedp;

	if (fmode != GET_MODE (to)
	    && (significand_size (fmode)
		< GET_MODE_UNIT_PRECISION (GET_MODE (from))))
	  continue;

	icode = can_float_p (fmode, imode, unsignedp);
	if (icode == CODE_FOR_nothing && unsignedp)
	  {
	    enum insn_code scode = can_float_p (fmode, imode, 0);
	    if (scode != CODE_FOR_nothing)
	      can_do_signed = true;
	    if (imode != GET_MODE (from))
	      icode = scode, doing_unsigned = 0;
	  }

	if (icode != CODE_FOR_nothing)
	  {
	    if (imode != GET_MODE (from))
	      from = convert_to_mode (imode, from, unsignedp);

	    if (fmode != GET_MODE (to))
	      target = gen_reg_rtx (fmode);

	    emit_unop_insn (icode, target, from,
			    doing_unsigned ? UNSIGNED_FLOAT : FLOAT);

	    if (target != to)
	      convert_move (to, target, 0);
	    return;
	  }
      }

  /* Unsigned integer, and no way to convert directly.  Convert as signed,
     then unconditionally adjust the result.  */
  if (unsignedp
      && can_do_signed
      && is_a <scalar_mode> (GET_MODE (to), &to_mode)
      && is_a <scalar_mode> (GET_MODE (from), &from_mode))
    {
      opt_scalar_mode fmode_iter;
      rtx_code_label *label = gen_label_rtx ();
      rtx temp;
      REAL_VALUE_TYPE offset;

      /* Look for a usable floating mode FMODE wider than the source and at
	 least as wide as the target.  Using FMODE will avoid rounding woes
	 with unsigned values greater than the signed maximum value.  */

      FOR_EACH_MODE_FROM (fmode_iter, to_mode)
	{
	  scalar_mode fmode = fmode_iter.require ();
	  if (GET_MODE_PRECISION (from_mode) < GET_MODE_BITSIZE (fmode)
	      && can_float_p (fmode, from_mode, 0) != CODE_FOR_nothing)
	    break;
	}

      if (!fmode_iter.exists (&fmode))
	{
	  /* There is no such mode.  Pretend the target is wide enough.  */
	  fmode = to_mode;

	  /* Avoid double-rounding when TO is narrower than FROM.  */
	  if ((significand_size (fmode) + 1)
	      < GET_MODE_PRECISION (from_mode))
	    {
	      rtx temp1;
	      rtx_code_label *neglabel = gen_label_rtx ();

	      /* Don't use TARGET if it isn't a register, is a hard register,
		 or is the wrong mode.  */
	      if (!REG_P (target)
		  || REGNO (target) < FIRST_PSEUDO_REGISTER
		  || GET_MODE (target) != fmode)
		target = gen_reg_rtx (fmode);

	      imode = from_mode;
	      do_pending_stack_adjust ();

	      /* Test whether the sign bit is set.  */
	      emit_cmp_and_jump_insns (from, const0_rtx, LT, NULL_RTX, imode,
				       0, neglabel);

	      /* The sign bit is not set.  Convert as signed.  */
	      expand_float (target, from, 0);
	      emit_jump_insn (targetm.gen_jump (label));
	      emit_barrier ();

	      /* The sign bit is set.
		 Convert to a usable (positive signed) value by shifting right
		 one bit, while remembering if a nonzero bit was shifted
		 out; i.e., compute  (from & 1) | (from >> 1).  */

	      emit_label (neglabel);
	      temp = expand_binop (imode, and_optab, from, const1_rtx,
				   NULL_RTX, 1, OPTAB_LIB_WIDEN);
	      temp1 = expand_shift (RSHIFT_EXPR, imode, from, 1, NULL_RTX, 1);
	      temp = expand_binop (imode, ior_optab, temp, temp1, temp, 1,
				   OPTAB_LIB_WIDEN);
	      expand_float (target, temp, 0);

	      /* Multiply by 2 to undo the shift above.  */
	      temp = expand_binop (fmode, add_optab, target, target,
				   target, 0, OPTAB_LIB_WIDEN);
	      if (temp != target)
		emit_move_insn (target, temp);

	      do_pending_stack_adjust ();
	      emit_label (label);
	      goto done;
	    }
	}

      /* If we are about to do some arithmetic to correct for an
	 unsigned operand, do it in a pseudo-register.  */

      if (to_mode != fmode
	  || !REG_P (to) || REGNO (to) < FIRST_PSEUDO_REGISTER)
	target = gen_reg_rtx (fmode);

      /* Convert as signed integer to floating.  */
      expand_float (target, from, 0);

      /* If FROM is negative (and therefore TO is negative),
	 correct its value by 2**bitwidth.  */

      do_pending_stack_adjust ();
      emit_cmp_and_jump_insns (from, const0_rtx, GE, NULL_RTX, from_mode,
			       0, label);


      real_2expN (&offset, GET_MODE_PRECISION (from_mode), fmode);
      temp = expand_binop (fmode, add_optab, target,
			   const_double_from_real_value (offset, fmode),
			   target, 0, OPTAB_LIB_WIDEN);
      if (temp != target)
	emit_move_insn (target, temp);

      do_pending_stack_adjust ();
      emit_label (label);
      goto done;
    }

  /* No hardware instruction available; call a library routine.  */
    {
      rtx libfunc;
      rtx_insn *insns;
      rtx value;
      convert_optab tab = unsignedp ? ufloat_optab : sfloat_optab;

      if (is_narrower_int_mode (GET_MODE (from), SImode))
	from = convert_to_mode (SImode, from, unsignedp);

      libfunc = convert_optab_libfunc (tab, GET_MODE (to), GET_MODE (from));
      gcc_assert (libfunc);

      start_sequence ();

      value = emit_library_call_value (libfunc, NULL_RTX, LCT_CONST,
				       GET_MODE (to), from, GET_MODE (from));
      insns = get_insns ();
      end_sequence ();

      emit_libcall_block (insns, target, value,
			  gen_rtx_fmt_e (unsignedp ? UNSIGNED_FLOAT : FLOAT,
					 GET_MODE (to), from));
    }

 done:

  /* Copy result to requested destination
     if we have been computing in a temp location.  */

  if (target != to)
    {
      if (GET_MODE (target) == GET_MODE (to))
	emit_move_insn (to, target);
      else
	convert_move (to, target, 0);
    }
}

/* Generate code to convert FROM to fixed point and store in TO.  FROM
   must be floating point.  */

void
expand_fix (rtx to, rtx from, int unsignedp)
{
  enum insn_code icode;
  rtx target = to;
  machine_mode fmode, imode;
  opt_scalar_mode fmode_iter;
  bool must_trunc = false;

  /* We first try to find a pair of modes, one real and one integer, at
     least as wide as FROM and TO, respectively, in which we can open-code
     this conversion.  If the integer mode is wider than the mode of TO,
     we can do the conversion either signed or unsigned.  */

  FOR_EACH_MODE_FROM (fmode, GET_MODE (from))
    FOR_EACH_MODE_FROM (imode, GET_MODE (to))
      {
	int doing_unsigned = unsignedp;

	icode = can_fix_p (imode, fmode, unsignedp, &must_trunc);
	if (icode == CODE_FOR_nothing && imode != GET_MODE (to) && unsignedp)
	  icode = can_fix_p (imode, fmode, 0, &must_trunc), doing_unsigned = 0;

	if (icode != CODE_FOR_nothing)
	  {
	    rtx_insn *last = get_last_insn ();
	    if (fmode != GET_MODE (from))
	      from = convert_to_mode (fmode, from, 0);

	    if (must_trunc)
	      {
		rtx temp = gen_reg_rtx (GET_MODE (from));
		from = expand_unop (GET_MODE (from), ftrunc_optab, from,
				    temp, 0);
	      }

	    if (imode != GET_MODE (to))
	      target = gen_reg_rtx (imode);

	    if (maybe_emit_unop_insn (icode, target, from,
				      doing_unsigned ? UNSIGNED_FIX : FIX))
	      {
		if (target != to)
		  convert_move (to, target, unsignedp);
		return;
	      }
	    delete_insns_since (last);
	  }
      }

  /* For an unsigned conversion, there is one more way to do it.
     If we have a signed conversion, we generate code that compares
     the real value to the largest representable positive number.  If if
     is smaller, the conversion is done normally.  Otherwise, subtract
     one plus the highest signed number, convert, and add it back.

     We only need to check all real modes, since we know we didn't find
     anything with a wider integer mode.

     This code used to extend FP value into mode wider than the destination.
     This is needed for decimal float modes which cannot accurately
     represent one plus the highest signed number of the same size, but
     not for binary modes.  Consider, for instance conversion from SFmode
     into DImode.

     The hot path through the code is dealing with inputs smaller than 2^63
     and doing just the conversion, so there is no bits to lose.

     In the other path we know the value is positive in the range 2^63..2^64-1
     inclusive.  (as for other input overflow happens and result is undefined)
     So we know that the most important bit set in mantissa corresponds to
     2^63.  The subtraction of 2^63 should not generate any rounding as it
     simply clears out that bit.  The rest is trivial.  */

  scalar_int_mode to_mode;
  if (unsignedp
      && is_a <scalar_int_mode> (GET_MODE (to), &to_mode)
      && HWI_COMPUTABLE_MODE_P (to_mode))
    FOR_EACH_MODE_FROM (fmode_iter, as_a <scalar_mode> (GET_MODE (from)))
      {
	scalar_mode fmode = fmode_iter.require ();
	if (CODE_FOR_nothing != can_fix_p (to_mode, fmode,
					   0, &must_trunc)
	    && (!DECIMAL_FLOAT_MODE_P (fmode)
		|| (GET_MODE_BITSIZE (fmode) > GET_MODE_PRECISION (to_mode))))
	  {
	    int bitsize;
	    REAL_VALUE_TYPE offset;
	    rtx limit;
	    rtx_code_label *lab1, *lab2;
	    rtx_insn *insn;

	    bitsize = GET_MODE_PRECISION (to_mode);
	    real_2expN (&offset, bitsize - 1, fmode);
	    limit = const_double_from_real_value (offset, fmode);
	    lab1 = gen_label_rtx ();
	    lab2 = gen_label_rtx ();

	    if (fmode != GET_MODE (from))
	      from = convert_to_mode (fmode, from, 0);

	    /* See if we need to do the subtraction.  */
	    do_pending_stack_adjust ();
	    emit_cmp_and_jump_insns (from, limit, GE, NULL_RTX,
				     GET_MODE (from), 0, lab1);

	    /* If not, do the signed "fix" and branch around fixup code.  */
	    expand_fix (to, from, 0);
	    emit_jump_insn (targetm.gen_jump (lab2));
	    emit_barrier ();

	    /* Otherwise, subtract 2**(N-1), convert to signed number,
	       then add 2**(N-1).  Do the addition using XOR since this
	       will often generate better code.  */
	    emit_label (lab1);
	    target = expand_binop (GET_MODE (from), sub_optab, from, limit,
				   NULL_RTX, 0, OPTAB_LIB_WIDEN);
	    expand_fix (to, target, 0);
	    target = expand_binop (to_mode, xor_optab, to,
				   gen_int_mode
				   (HOST_WIDE_INT_1 << (bitsize - 1),
				    to_mode),
				   to, 1, OPTAB_LIB_WIDEN);

	    if (target != to)
	      emit_move_insn (to, target);

	    emit_label (lab2);

	    if (optab_handler (mov_optab, to_mode) != CODE_FOR_nothing)
	      {
		/* Make a place for a REG_NOTE and add it.  */
		insn = emit_move_insn (to, to);
		set_dst_reg_note (insn, REG_EQUAL,
				  gen_rtx_fmt_e (UNSIGNED_FIX, to_mode,
						 copy_rtx (from)),
				  to);
	      }

	    return;
	  }
      }

  /* We can't do it with an insn, so use a library call.  But first ensure
     that the mode of TO is at least as wide as SImode, since those are the
     only library calls we know about.  */

  if (is_narrower_int_mode (GET_MODE (to), SImode))
    {
      target = gen_reg_rtx (SImode);

      expand_fix (target, from, unsignedp);
    }
  else
    {
      rtx_insn *insns;
      rtx value;
      rtx libfunc;

      convert_optab tab = unsignedp ? ufix_optab : sfix_optab;
      libfunc = convert_optab_libfunc (tab, GET_MODE (to), GET_MODE (from));
      gcc_assert (libfunc);

      start_sequence ();

      value = emit_library_call_value (libfunc, NULL_RTX, LCT_CONST,
				       GET_MODE (to), from, GET_MODE (from));
      insns = get_insns ();
      end_sequence ();

      emit_libcall_block (insns, target, value,
			  gen_rtx_fmt_e (unsignedp ? UNSIGNED_FIX : FIX,
					 GET_MODE (to), from));
    }

  if (target != to)
    {
      if (GET_MODE (to) == GET_MODE (target))
        emit_move_insn (to, target);
      else
        convert_move (to, target, 0);
    }
}


/* Promote integer arguments for a libcall if necessary.
   emit_library_call_value cannot do the promotion because it does not
   know if it should do a signed or unsigned promotion.  This is because
   there are no tree types defined for libcalls.  */

static rtx
prepare_libcall_arg (rtx arg, int uintp)
{
  scalar_int_mode mode;
  machine_mode arg_mode;
  if (is_a <scalar_int_mode> (GET_MODE (arg), &mode))
    {
      /*  If we need to promote the integer function argument we need to do
	  it here instead of inside emit_library_call_value because in
	  emit_library_call_value we don't know if we should do a signed or
	  unsigned promotion.  */

      int unsigned_p = 0;
      arg_mode = promote_function_mode (NULL_TREE, mode,
					&unsigned_p, NULL_TREE, 0);
      if (arg_mode != mode)
	return convert_to_mode (arg_mode, arg, uintp);
    }
    return arg;
}

/* Generate code to convert FROM or TO a fixed-point.
   If UINTP is true, either TO or FROM is an unsigned integer.
   If SATP is true, we need to saturate the result.  */

void
expand_fixed_convert (rtx to, rtx from, int uintp, int satp)
{
  machine_mode to_mode = GET_MODE (to);
  machine_mode from_mode = GET_MODE (from);
  convert_optab tab;
  enum rtx_code this_code;
  enum insn_code code;
  rtx_insn *insns;
  rtx value;
  rtx libfunc;

  if (to_mode == from_mode)
    {
      emit_move_insn (to, from);
      return;
    }

  if (uintp)
    {
      tab = satp ? satfractuns_optab : fractuns_optab;
      this_code = satp ? UNSIGNED_SAT_FRACT : UNSIGNED_FRACT_CONVERT;
    }
  else
    {
      tab = satp ? satfract_optab : fract_optab;
      this_code = satp ? SAT_FRACT : FRACT_CONVERT;
    }
  code = convert_optab_handler (tab, to_mode, from_mode);
  if (code != CODE_FOR_nothing)
    {
      emit_unop_insn (code, to, from, this_code);
      return;
    }

  libfunc = convert_optab_libfunc (tab, to_mode, from_mode);
  gcc_assert (libfunc);

  from = prepare_libcall_arg (from, uintp);
  from_mode = GET_MODE (from);

  start_sequence ();
  value = emit_library_call_value (libfunc, NULL_RTX, LCT_CONST, to_mode,
				   from, from_mode);
  insns = get_insns ();
  end_sequence ();

  emit_libcall_block (insns, to, value,
		      gen_rtx_fmt_e (optab_to_code (tab), to_mode, from));
}

/* Generate code to convert FROM to fixed point and store in TO.  FROM
   must be floating point, TO must be signed.  Use the conversion optab
   TAB to do the conversion.  */

bool
expand_sfix_optab (rtx to, rtx from, convert_optab tab)
{
  enum insn_code icode;
  rtx target = to;
  machine_mode fmode, imode;

  /* We first try to find a pair of modes, one real and one integer, at
     least as wide as FROM and TO, respectively, in which we can open-code
     this conversion.  If the integer mode is wider than the mode of TO,
     we can do the conversion either signed or unsigned.  */

  FOR_EACH_MODE_FROM (fmode, GET_MODE (from))
    FOR_EACH_MODE_FROM (imode, GET_MODE (to))
      {
	icode = convert_optab_handler (tab, imode, fmode);
	if (icode != CODE_FOR_nothing)
	  {
	    rtx_insn *last = get_last_insn ();
	    if (fmode != GET_MODE (from))
	      from = convert_to_mode (fmode, from, 0);

	    if (imode != GET_MODE (to))
	      target = gen_reg_rtx (imode);

	    if (!maybe_emit_unop_insn (icode, target, from, UNKNOWN))
	      {
	        delete_insns_since (last);
		continue;
	      }
	    if (target != to)
	      convert_move (to, target, 0);
	    return true;
	  }
      }

  return false;
}

/* Report whether we have an instruction to perform the operation
   specified by CODE on operands of mode MODE.  */
int
have_insn_for (enum rtx_code code, machine_mode mode)
{
  return (code_to_optab (code)
	  && (optab_handler (code_to_optab (code), mode)
	      != CODE_FOR_nothing));
}

/* Print information about the current contents of the optabs on
   STDERR.  */

DEBUG_FUNCTION void
debug_optab_libfuncs (void)
{
  int i, j, k;

  /* Dump the arithmetic optabs.  */
  for (i = FIRST_NORM_OPTAB; i <= LAST_NORMLIB_OPTAB; ++i)
    for (j = 0; j < NUM_MACHINE_MODES; ++j)
      {
	rtx l = optab_libfunc ((optab) i, (machine_mode) j);
	if (l)
	  {
	    gcc_assert (GET_CODE (l) == SYMBOL_REF);
	    fprintf (stderr, "%s\t%s:\t%s\n",
		     GET_RTX_NAME (optab_to_code ((optab) i)),
		     GET_MODE_NAME (j),
		     XSTR (l, 0));
	  }
      }

  /* Dump the conversion optabs.  */
  for (i = FIRST_CONV_OPTAB; i <= LAST_CONVLIB_OPTAB; ++i)
    for (j = 0; j < NUM_MACHINE_MODES; ++j)
      for (k = 0; k < NUM_MACHINE_MODES; ++k)
	{
	  rtx l = convert_optab_libfunc ((optab) i, (machine_mode) j,
					 (machine_mode) k);
	  if (l)
	    {
	      gcc_assert (GET_CODE (l) == SYMBOL_REF);
	      fprintf (stderr, "%s\t%s\t%s:\t%s\n",
		       GET_RTX_NAME (optab_to_code ((optab) i)),
		       GET_MODE_NAME (j),
		       GET_MODE_NAME (k),
		       XSTR (l, 0));
	    }
	}
}

/* Generate insns to trap with code TCODE if OP1 and OP2 satisfy condition
   CODE.  Return 0 on failure.  */

rtx_insn *
gen_cond_trap (enum rtx_code code, rtx op1, rtx op2, rtx tcode)
{
  machine_mode mode = GET_MODE (op1);
  enum insn_code icode;
  rtx_insn *insn;
  rtx trap_rtx;

  if (mode == VOIDmode)
    return 0;

  icode = optab_handler (ctrap_optab, mode);
  if (icode == CODE_FOR_nothing)
    return 0;

  /* Some targets only accept a zero trap code.  */
  if (!insn_operand_matches (icode, 3, tcode))
    return 0;

  do_pending_stack_adjust ();
  start_sequence ();
  prepare_cmp_insn (op1, op2, code, NULL_RTX, false, OPTAB_DIRECT,
		    &trap_rtx, &mode);
  if (!trap_rtx)
    insn = NULL;
  else
    insn = GEN_FCN (icode) (trap_rtx, XEXP (trap_rtx, 0), XEXP (trap_rtx, 1),
			    tcode);

  /* If that failed, then give up.  */
  if (insn == 0)
    {
      end_sequence ();
      return 0;
    }

  emit_insn (insn);
  insn = get_insns ();
  end_sequence ();
  return insn;
}

/* Return rtx code for TCODE. Use UNSIGNEDP to select signed
   or unsigned operation code.  */

enum rtx_code
get_rtx_code (enum tree_code tcode, bool unsignedp)
{
  enum rtx_code code;
  switch (tcode)
    {
    case EQ_EXPR:
      code = EQ;
      break;
    case NE_EXPR:
      code = NE;
      break;
    case LT_EXPR:
      code = unsignedp ? LTU : LT;
      break;
    case LE_EXPR:
      code = unsignedp ? LEU : LE;
      break;
    case GT_EXPR:
      code = unsignedp ? GTU : GT;
      break;
    case GE_EXPR:
      code = unsignedp ? GEU : GE;
      break;

    case UNORDERED_EXPR:
      code = UNORDERED;
      break;
    case ORDERED_EXPR:
      code = ORDERED;
      break;
    case UNLT_EXPR:
      code = UNLT;
      break;
    case UNLE_EXPR:
      code = UNLE;
      break;
    case UNGT_EXPR:
      code = UNGT;
      break;
    case UNGE_EXPR:
      code = UNGE;
      break;
    case UNEQ_EXPR:
      code = UNEQ;
      break;
    case LTGT_EXPR:
      code = LTGT;
      break;

    case BIT_AND_EXPR:
      code = AND;
      break;

    case BIT_IOR_EXPR:
      code = IOR;
      break;

    default:
      gcc_unreachable ();
    }
  return code;
}

/* Return a comparison rtx of mode CMP_MODE for COND.  Use UNSIGNEDP to
   select signed or unsigned operators.  OPNO holds the index of the
   first comparison operand for insn ICODE.  Do not generate the
   compare instruction itself.  */

static rtx
vector_compare_rtx (machine_mode cmp_mode, enum tree_code tcode,
		    tree t_op0, tree t_op1, bool unsignedp,
		    enum insn_code icode, unsigned int opno)
{
  struct expand_operand ops[2];
  rtx rtx_op0, rtx_op1;
  machine_mode m0, m1;
  enum rtx_code rcode = get_rtx_code (tcode, unsignedp);

  gcc_assert (TREE_CODE_CLASS (tcode) == tcc_comparison);

  /* Expand operands.  For vector types with scalar modes, e.g. where int64x1_t
     has mode DImode, this can produce a constant RTX of mode VOIDmode; in such
     cases, use the original mode.  */
  rtx_op0 = expand_expr (t_op0, NULL_RTX, TYPE_MODE (TREE_TYPE (t_op0)),
			 EXPAND_STACK_PARM);
  m0 = GET_MODE (rtx_op0);
  if (m0 == VOIDmode)
    m0 = TYPE_MODE (TREE_TYPE (t_op0));

  rtx_op1 = expand_expr (t_op1, NULL_RTX, TYPE_MODE (TREE_TYPE (t_op1)),
			 EXPAND_STACK_PARM);
  m1 = GET_MODE (rtx_op1);
  if (m1 == VOIDmode)
    m1 = TYPE_MODE (TREE_TYPE (t_op1));

  create_input_operand (&ops[0], rtx_op0, m0);
  create_input_operand (&ops[1], rtx_op1, m1);
  if (!maybe_legitimize_operands (icode, opno, 2, ops))
    gcc_unreachable ();
  return gen_rtx_fmt_ee (rcode, cmp_mode, ops[0].value, ops[1].value);
}

/* Checks if vec_perm mask SEL is a constant equivalent to a shift of the first
   vec_perm operand (which has mode OP0_MODE), assuming the second
   operand is a constant vector of zeroes.  Return the shift distance in
   bits if so, or NULL_RTX if the vec_perm is not a shift.  */
static rtx
shift_amt_for_vec_perm_mask (machine_mode op0_mode, rtx sel)
{
  if (GET_CODE (sel) != CONST_VECTOR)
    return NULL_RTX;

  unsigned int nelt = CONST_VECTOR_NUNITS (sel);
  unsigned int bitsize = GET_MODE_UNIT_BITSIZE (GET_MODE (sel));
  unsigned int first = INTVAL (CONST_VECTOR_ELT (sel, 0));
  if (first >= nelt)
    return NULL_RTX;
  for (unsigned int i = 1; i < nelt; i++)
    {
      int idx = INTVAL (CONST_VECTOR_ELT (sel, i));
      unsigned int expected = i + first;
      /* Indices into the second vector are all equivalent.  */
      if (idx < 0 || (MIN (nelt, (unsigned) idx) != MIN (nelt, expected)))
	return NULL_RTX;
    }

  return gen_int_shift_amount (op0_mode, first * bitsize);
}

/* A subroutine of expand_vec_perm for expanding one vec_perm insn.  */

static rtx
expand_vec_perm_1 (enum insn_code icode, rtx target,
		   rtx v0, rtx v1, rtx sel)
{
  machine_mode tmode = GET_MODE (target);
  machine_mode smode = GET_MODE (sel);
  struct expand_operand ops[4];

  create_output_operand (&ops[0], target, tmode);
  create_input_operand (&ops[3], sel, smode);

  /* Make an effort to preserve v0 == v1.  The target expander is able to
     rely on this to determine if we're permuting a single input operand.  */
  if (rtx_equal_p (v0, v1))
    {
      if (!insn_operand_matches (icode, 1, v0))
        v0 = force_reg (tmode, v0);
      gcc_checking_assert (insn_operand_matches (icode, 1, v0));
      gcc_checking_assert (insn_operand_matches (icode, 2, v0));

      create_fixed_operand (&ops[1], v0);
      create_fixed_operand (&ops[2], v0);
    }
  else
    {
      create_input_operand (&ops[1], v0, tmode);
      create_input_operand (&ops[2], v1, tmode);
    }

  if (maybe_expand_insn (icode, 4, ops))
    return ops[0].value;
  return NULL_RTX;
}

/* Generate instructions for vec_perm optab given its mode
   and three operands.  */

rtx
expand_vec_perm (machine_mode mode, rtx v0, rtx v1, rtx sel, rtx target)
{
  enum insn_code icode;
  machine_mode qimode;
  unsigned int i, w, u;
  rtx tmp, sel_qi = NULL;
  rtvec vec;

  if (!target || GET_MODE (target) != mode)
    target = gen_reg_rtx (mode);

  u = GET_MODE_UNIT_SIZE (mode);

  /* Set QIMODE to a different vector mode with byte elements.
     If no such mode, or if MODE already has byte elements, use VOIDmode.  */
  if (GET_MODE_INNER (mode) == QImode
      || !mode_for_vector (QImode, GET_MODE_SIZE (mode)).exists (&qimode)
      || !VECTOR_MODE_P (qimode))
    qimode = VOIDmode;

  /* If the input is a constant, expand it specially.  */
  gcc_assert (GET_MODE_CLASS (GET_MODE (sel)) == MODE_VECTOR_INT);
  if (GET_CODE (sel) == CONST_VECTOR)
    {
      /* See if this can be handled with a vec_shr.  We only do this if the
	 second vector is all zeroes.  */
      unsigned int e = CONST_VECTOR_NUNITS (sel);
      enum insn_code shift_code = optab_handler (vec_shr_optab, mode);
      enum insn_code shift_code_qi = ((qimode != VOIDmode && qimode != mode)
				      ? optab_handler (vec_shr_optab, qimode)
				      : CODE_FOR_nothing);
      rtx shift_amt = NULL_RTX;
      if (v1 == CONST0_RTX (GET_MODE (v1))
	  && (shift_code != CODE_FOR_nothing
	      || shift_code_qi != CODE_FOR_nothing))
	{
	  shift_amt = shift_amt_for_vec_perm_mask (mode, sel);
	  if (shift_amt)
	    {
	      struct expand_operand ops[3];
	      if (shift_code != CODE_FOR_nothing)
		{
		  create_output_operand (&ops[0], target, mode);
		  create_input_operand (&ops[1], v0, mode);
		  create_convert_operand_from_type (&ops[2], shift_amt,
						    sizetype);
		  if (maybe_expand_insn (shift_code, 3, ops))
		    return ops[0].value;
		}
	      if (shift_code_qi != CODE_FOR_nothing)
		{
		  tmp = gen_reg_rtx (qimode);
		  create_output_operand (&ops[0], tmp, qimode);
		  create_input_operand (&ops[1], gen_lowpart (qimode, v0),
					qimode);
		  create_convert_operand_from_type (&ops[2], shift_amt,
						    sizetype);
		  if (maybe_expand_insn (shift_code_qi, 3, ops))
		    return gen_lowpart (mode, ops[0].value);
		}
	    }
	}

      icode = direct_optab_handler (vec_perm_const_optab, mode);
      if (icode != CODE_FOR_nothing)
	{
	  tmp = expand_vec_perm_1 (icode, target, v0, v1, sel);
	  if (tmp)
	    return tmp;
	}

      /* Fall back to a constant byte-based permutation.  */
      if (qimode != VOIDmode && GET_MODE_SIZE (mode).is_constant (&w))
	{
	  vec = rtvec_alloc (w);
	  for (i = 0; i < e; ++i)
	    {
	      unsigned int j, this_e;

	      this_e = INTVAL (CONST_VECTOR_ELT (sel, i));
	      this_e &= 2 * e - 1;
	      this_e *= u;

	      for (j = 0; j < u; ++j)
		RTVEC_ELT (vec, i * u + j) = GEN_INT (this_e + j);
	    }
	  sel_qi = gen_rtx_CONST_VECTOR (qimode, vec);

	  icode = direct_optab_handler (vec_perm_const_optab, qimode);
	  if (icode != CODE_FOR_nothing)
	    {
	      tmp = mode != qimode ? gen_reg_rtx (qimode) : target;
	      tmp = expand_vec_perm_1 (icode, tmp, gen_lowpart (qimode, v0),
				       gen_lowpart (qimode, v1), sel_qi);
	      if (tmp)
		return gen_lowpart (mode, tmp);
	    }
	}
    }

  /* Otherwise expand as a fully variable permuation.  */
  icode = direct_optab_handler (vec_perm_optab, mode);
  if (icode != CODE_FOR_nothing)
    {
      tmp = expand_vec_perm_1 (icode, target, v0, v1, sel);
      if (tmp)
	return tmp;
    }

  /* As a special case to aid several targets, lower the element-based
     permutation to a byte-based permutation and try again.  */
  if (qimode == VOIDmode)
    return NULL_RTX;
  icode = direct_optab_handler (vec_perm_optab, qimode);
  if (icode == CODE_FOR_nothing)
    return NULL_RTX;

  if (sel_qi == NULL)
    {
      if (!GET_MODE_SIZE (mode).is_constant (&w))
	return NULL_RTX;

      /* Multiply each element by its byte size.  */
      machine_mode selmode = GET_MODE (sel);
      if (u == 2)
	sel = expand_simple_binop (selmode, PLUS, sel, sel,
				   NULL, 0, OPTAB_DIRECT);
      else
	sel = expand_simple_binop (selmode, ASHIFT, sel,
				   gen_int_shift_amount (selmode,
							 exact_log2 (u)),
				   NULL, 0, OPTAB_DIRECT);
      gcc_assert (sel != NULL);

      /* Broadcast the low byte each element into each of its bytes.  */
      vec = rtvec_alloc (w);
      for (i = 0; i < w; ++i)
	{
	  int this_e = i / u * u;
	  if (BYTES_BIG_ENDIAN)
	    this_e += u - 1;
	  RTVEC_ELT (vec, i) = GEN_INT (this_e);
	}
      tmp = gen_rtx_CONST_VECTOR (qimode, vec);
      sel = gen_lowpart (qimode, sel);
      sel = expand_vec_perm (qimode, sel, sel, tmp, NULL);
      gcc_assert (sel != NULL);

      /* Add the byte offset to each byte element.  */
      /* Note that the definition of the indicies here is memory ordering,
	 so there should be no difference between big and little endian.  */
      vec = rtvec_alloc (w);
      for (i = 0; i < w; ++i)
	RTVEC_ELT (vec, i) = GEN_INT (i % u);
      tmp = gen_rtx_CONST_VECTOR (qimode, vec);
      sel_qi = expand_simple_binop (qimode, PLUS, sel, tmp,
				    sel, 0, OPTAB_DIRECT);
      gcc_assert (sel_qi != NULL);
    }

  tmp = mode != qimode ? gen_reg_rtx (qimode) : target;
  tmp = expand_vec_perm_1 (icode, tmp, gen_lowpart (qimode, v0),
			   gen_lowpart (qimode, v1), sel_qi);
  if (tmp)
    tmp = gen_lowpart (mode, tmp);
  return tmp;
}

/* Generate insns for a VEC_COND_EXPR with mask, given its TYPE and its
   three operands.  */

rtx
expand_vec_cond_mask_expr (tree vec_cond_type, tree op0, tree op1, tree op2,
			   rtx target)
{
  struct expand_operand ops[4];
  machine_mode mode = TYPE_MODE (vec_cond_type);
  machine_mode mask_mode = TYPE_MODE (TREE_TYPE (op0));
  enum insn_code icode = get_vcond_mask_icode (mode, mask_mode);
  rtx mask, rtx_op1, rtx_op2;

  if (icode == CODE_FOR_nothing)
    return 0;

  mask = expand_normal (op0);
  rtx_op1 = expand_normal (op1);
  rtx_op2 = expand_normal (op2);

  mask = force_reg (mask_mode, mask);
  rtx_op1 = force_reg (GET_MODE (rtx_op1), rtx_op1);

  create_output_operand (&ops[0], target, mode);
  create_input_operand (&ops[1], rtx_op1, mode);
  create_input_operand (&ops[2], rtx_op2, mode);
  create_input_operand (&ops[3], mask, mask_mode);
  expand_insn (icode, 4, ops);

  return ops[0].value;
}

/* Generate insns for a VEC_COND_EXPR, given its TYPE and its
   three operands.  */

rtx
expand_vec_cond_expr (tree vec_cond_type, tree op0, tree op1, tree op2,
		      rtx target)
{
  struct expand_operand ops[6];
  enum insn_code icode;
  rtx comparison, rtx_op1, rtx_op2;
  machine_mode mode = TYPE_MODE (vec_cond_type);
  machine_mode cmp_op_mode;
  bool unsignedp;
  tree op0a, op0b;
  enum tree_code tcode;

  if (COMPARISON_CLASS_P (op0))
    {
      op0a = TREE_OPERAND (op0, 0);
      op0b = TREE_OPERAND (op0, 1);
      tcode = TREE_CODE (op0);
    }
  else
    {
      gcc_assert (VECTOR_BOOLEAN_TYPE_P (TREE_TYPE (op0)));
      if (get_vcond_mask_icode (mode, TYPE_MODE (TREE_TYPE (op0)))
	  != CODE_FOR_nothing)
	return expand_vec_cond_mask_expr (vec_cond_type, op0, op1,
					  op2, target);
      /* Fake op0 < 0.  */
      else
	{
	  gcc_assert (GET_MODE_CLASS (TYPE_MODE (TREE_TYPE (op0)))
		      == MODE_VECTOR_INT);
	  op0a = op0;
	  op0b = build_zero_cst (TREE_TYPE (op0));
	  tcode = LT_EXPR;
	}
    }
  cmp_op_mode = TYPE_MODE (TREE_TYPE (op0a));
  unsignedp = TYPE_UNSIGNED (TREE_TYPE (op0a));


  gcc_assert (must_eq (GET_MODE_SIZE (mode), GET_MODE_SIZE (cmp_op_mode))
	      && must_eq (GET_MODE_NUNITS (mode),
			  GET_MODE_NUNITS (cmp_op_mode)));

  icode = get_vcond_icode (mode, cmp_op_mode, unsignedp);
  if (icode == CODE_FOR_nothing)
    {
      if (tcode == EQ_EXPR || tcode == NE_EXPR)
	icode = get_vcond_eq_icode (mode, cmp_op_mode);
      if (icode == CODE_FOR_nothing)
	return 0;
    }

  comparison = vector_compare_rtx (VOIDmode, tcode, op0a, op0b, unsignedp,
				   icode, 4);
  rtx_op1 = expand_normal (op1);
  rtx_op2 = expand_normal (op2);

  create_output_operand (&ops[0], target, mode);
  create_input_operand (&ops[1], rtx_op1, mode);
  create_input_operand (&ops[2], rtx_op2, mode);
  create_fixed_operand (&ops[3], comparison);
  create_fixed_operand (&ops[4], XEXP (comparison, 0));
  create_fixed_operand (&ops[5], XEXP (comparison, 1));
  expand_insn (icode, 6, ops);
  return ops[0].value;
}

/* Generate VEC_SERIES_EXPR <OP0, OP1>, returning a value of mode VMODE.
   Use TARGET for the result if nonnull and convenient.  */

rtx
expand_vec_series_expr (machine_mode vmode, rtx op0, rtx op1, rtx target)
{
  struct expand_operand ops[3];
  enum insn_code icode;
  machine_mode emode = GET_MODE_INNER (vmode);

  icode = direct_optab_handler (vec_series_optab, vmode);
  gcc_assert (icode != CODE_FOR_nothing);

  create_output_operand (&ops[0], target, vmode);
  create_input_operand (&ops[1], op0, emode);
  create_input_operand (&ops[2], op1, emode);

  expand_insn (icode, 3, ops);
  return ops[0].value;
}

/* Generate insns for a vector comparison into a mask.  */

rtx
expand_vec_cmp_expr (tree type, tree exp, rtx target)
{
  struct expand_operand ops[4];
  enum insn_code icode;
  rtx comparison;
  machine_mode mask_mode = TYPE_MODE (type);
  machine_mode vmode;
  bool unsignedp;
  tree op0a, op0b;
  enum tree_code tcode;

  op0a = TREE_OPERAND (exp, 0);
  op0b = TREE_OPERAND (exp, 1);
  tcode = TREE_CODE (exp);

  unsignedp = TYPE_UNSIGNED (TREE_TYPE (op0a));
  vmode = TYPE_MODE (TREE_TYPE (op0a));

  icode = get_vec_cmp_icode (vmode, mask_mode, unsignedp);
  if (icode == CODE_FOR_nothing)
    {
      if (tcode == EQ_EXPR || tcode == NE_EXPR)
	icode = get_vec_cmp_eq_icode (vmode, mask_mode);
      if (icode == CODE_FOR_nothing)
	return 0;
    }

  comparison = vector_compare_rtx (mask_mode, tcode, op0a, op0b,
				   unsignedp, icode, 2);
  create_output_operand (&ops[0], target, mask_mode);
  create_fixed_operand (&ops[1], comparison);
  create_fixed_operand (&ops[2], XEXP (comparison, 0));
  create_fixed_operand (&ops[3], XEXP (comparison, 1));
  expand_insn (icode, 4, ops);
  return ops[0].value;
}

/* Expand a highpart multiply.  */

rtx
expand_mult_highpart (machine_mode mode, rtx op0, rtx op1,
		      rtx target, bool uns_p)
{
  struct expand_operand eops[3];
  enum insn_code icode;
  int method, i, nunits;
  machine_mode wmode;
  rtx m1, m2, perm;
  optab tab1, tab2;

  method = can_mult_highpart_p (mode, uns_p);
  switch (method)
    {
    case 0:
      return NULL_RTX;
    case 1:
      tab1 = uns_p ? umul_highpart_optab : smul_highpart_optab;
      return expand_binop (mode, tab1, op0, op1, target, uns_p,
			   OPTAB_LIB_WIDEN);
    case 2:
      tab1 = uns_p ? vec_widen_umult_even_optab : vec_widen_smult_even_optab;
      tab2 = uns_p ? vec_widen_umult_odd_optab : vec_widen_smult_odd_optab;
      break;
    case 3:
      tab1 = uns_p ? vec_widen_umult_lo_optab : vec_widen_smult_lo_optab;
      tab2 = uns_p ? vec_widen_umult_hi_optab : vec_widen_smult_hi_optab;
      if (BYTES_BIG_ENDIAN)
	std::swap (tab1, tab2);
      break;
    default:
      gcc_unreachable ();
    }

  icode = optab_handler (tab1, mode);
  wmode = insn_data[icode].operand[0].mode;
  gcc_checking_assert (must_eq (2 * GET_MODE_NUNITS (wmode),
				GET_MODE_NUNITS (mode)));
  gcc_checking_assert (must_eq (GET_MODE_SIZE (wmode), GET_MODE_SIZE (mode)));

  create_output_operand (&eops[0], gen_reg_rtx (wmode), wmode);
  create_input_operand (&eops[1], op0, mode);
  create_input_operand (&eops[2], op1, mode);
  expand_insn (icode, 3, eops);
  m1 = gen_lowpart (mode, eops[0].value);

  create_output_operand (&eops[0], gen_reg_rtx (wmode), wmode);
  create_input_operand (&eops[1], op0, mode);
  create_input_operand (&eops[2], op1, mode);
  expand_insn (optab_handler (tab2, mode), 3, eops);
  m2 = gen_lowpart (mode, eops[0].value);

  if (method == 2)
    {
      /* ??? Might want a way of representing this with variable-width
	 vectors.  */
      if (!GET_MODE_NUNITS (mode).is_constant (&nunits))
	return NULL_RTX;
      rtvec v = rtvec_alloc (nunits);
      for (i = 0; i < nunits; ++i)
	RTVEC_ELT (v, i) = GEN_INT (!BYTES_BIG_ENDIAN + (i & ~1)
				    + ((i & 1) ? nunits : 0));
      perm = gen_rtx_CONST_VECTOR (mode, v);
    }
  else
    {
      int base = BYTES_BIG_ENDIAN ? 0 : 1;
      perm = gen_const_vec_series (mode, GEN_INT (base), GEN_INT (2));
    }

  return expand_vec_perm (mode, m1, m2, perm, target);
}

/* Helper function to find the MODE_CC set in a sync_compare_and_swap
   pattern.  */

static void
find_cc_set (rtx x, const_rtx pat, void *data)
{
  if (REG_P (x) && GET_MODE_CLASS (GET_MODE (x)) == MODE_CC
      && GET_CODE (pat) == SET)
    {
      rtx *p_cc_reg = (rtx *) data;
      gcc_assert (!*p_cc_reg);
      *p_cc_reg = x;
    }
}

/* This is a helper function for the other atomic operations.  This function
   emits a loop that contains SEQ that iterates until a compare-and-swap
   operation at the end succeeds.  MEM is the memory to be modified.  SEQ is
   a set of instructions that takes a value from OLD_REG as an input and
   produces a value in NEW_REG as an output.  Before SEQ, OLD_REG will be
   set to the current contents of MEM.  After SEQ, a compare-and-swap will
   attempt to update MEM with NEW_REG.  The function returns true when the
   loop was generated successfully.  */

static bool
expand_compare_and_swap_loop (rtx mem, rtx old_reg, rtx new_reg, rtx seq)
{
  machine_mode mode = GET_MODE (mem);
  rtx_code_label *label;
  rtx cmp_reg, success, oldval;

  /* The loop we want to generate looks like

	cmp_reg = mem;
      label:
        old_reg = cmp_reg;
	seq;
	(success, cmp_reg) = compare-and-swap(mem, old_reg, new_reg)
	if (success)
	  goto label;

     Note that we only do the plain load from memory once.  Subsequent
     iterations use the value loaded by the compare-and-swap pattern.  */

  label = gen_label_rtx ();
  cmp_reg = gen_reg_rtx (mode);

  emit_move_insn (cmp_reg, mem);
  emit_label (label);
  emit_move_insn (old_reg, cmp_reg);
  if (seq)
    emit_insn (seq);

  success = NULL_RTX;
  oldval = cmp_reg;
  if (!expand_atomic_compare_and_swap (&success, &oldval, mem, old_reg,
				       new_reg, false, MEMMODEL_SYNC_SEQ_CST,
				       MEMMODEL_RELAXED))
    return false;

  if (oldval != cmp_reg)
    emit_move_insn (cmp_reg, oldval);

  /* Mark this jump predicted not taken.  */
  emit_cmp_and_jump_insns (success, const0_rtx, EQ, const0_rtx,
			   GET_MODE (success), 1, label,
			   profile_probability::guessed_never ());
  return true;
}


/* This function tries to emit an atomic_exchange intruction.  VAL is written
   to *MEM using memory model MODEL. The previous contents of *MEM are returned,
   using TARGET if possible.  */
   
static rtx
maybe_emit_atomic_exchange (rtx target, rtx mem, rtx val, enum memmodel model)
{
  machine_mode mode = GET_MODE (mem);
  enum insn_code icode;

  /* If the target supports the exchange directly, great.  */
  icode = direct_optab_handler (atomic_exchange_optab, mode);
  if (icode != CODE_FOR_nothing)
    {
      struct expand_operand ops[4];

      create_output_operand (&ops[0], target, mode);
      create_fixed_operand (&ops[1], mem);
      create_input_operand (&ops[2], val, mode);
      create_integer_operand (&ops[3], model);
      if (maybe_expand_insn (icode, 4, ops))
	return ops[0].value;
    }

  return NULL_RTX;
}

/* This function tries to implement an atomic exchange operation using
   __sync_lock_test_and_set. VAL is written to *MEM using memory model MODEL.
   The previous contents of *MEM are returned, using TARGET if possible.
   Since this instructionn is an acquire barrier only, stronger memory
   models may require additional barriers to be emitted.  */

static rtx
maybe_emit_sync_lock_test_and_set (rtx target, rtx mem, rtx val,
				   enum memmodel model)
{
  machine_mode mode = GET_MODE (mem);
  enum insn_code icode;
  rtx_insn *last_insn = get_last_insn ();

  icode = optab_handler (sync_lock_test_and_set_optab, mode);

  /* Legacy sync_lock_test_and_set is an acquire barrier.  If the pattern
     exists, and the memory model is stronger than acquire, add a release 
     barrier before the instruction.  */

  if (is_mm_seq_cst (model) || is_mm_release (model) || is_mm_acq_rel (model))
    expand_mem_thread_fence (model);

  if (icode != CODE_FOR_nothing)
    {
      struct expand_operand ops[3];
      create_output_operand (&ops[0], target, mode);
      create_fixed_operand (&ops[1], mem);
      create_input_operand (&ops[2], val, mode);
      if (maybe_expand_insn (icode, 3, ops))
	return ops[0].value;
    }

  /* If an external test-and-set libcall is provided, use that instead of
     any external compare-and-swap that we might get from the compare-and-
     swap-loop expansion later.  */
  if (!can_compare_and_swap_p (mode, false))
    {
      rtx libfunc = optab_libfunc (sync_lock_test_and_set_optab, mode);
      if (libfunc != NULL)
	{
	  rtx addr;

	  addr = convert_memory_address (ptr_mode, XEXP (mem, 0));
	  return emit_library_call_value (libfunc, NULL_RTX, LCT_NORMAL,
					  mode, addr, ptr_mode,
					  val, mode);
	}
    }

  /* If the test_and_set can't be emitted, eliminate any barrier that might
     have been emitted.  */
  delete_insns_since (last_insn);
  return NULL_RTX;
}

/* This function tries to implement an atomic exchange operation using a 
   compare_and_swap loop. VAL is written to *MEM.  The previous contents of
   *MEM are returned, using TARGET if possible.  No memory model is required
   since a compare_and_swap loop is seq-cst.  */

static rtx 
maybe_emit_compare_and_swap_exchange_loop (rtx target, rtx mem, rtx val)
{
  machine_mode mode = GET_MODE (mem);

  if (can_compare_and_swap_p (mode, true))
    {
      if (!target || !register_operand (target, mode))
	target = gen_reg_rtx (mode);
      if (expand_compare_and_swap_loop (mem, target, val, NULL_RTX))
	return target;
    }

  return NULL_RTX;
}

/* This function tries to implement an atomic test-and-set operation
   using the atomic_test_and_set instruction pattern.  A boolean value
   is returned from the operation, using TARGET if possible.  */

static rtx
maybe_emit_atomic_test_and_set (rtx target, rtx mem, enum memmodel model)
{
  machine_mode pat_bool_mode;
  struct expand_operand ops[3];

  if (!targetm.have_atomic_test_and_set ())
    return NULL_RTX;

  /* While we always get QImode from __atomic_test_and_set, we get
     other memory modes from __sync_lock_test_and_set.  Note that we
     use no endian adjustment here.  This matches the 4.6 behavior
     in the Sparc backend.  */
  enum insn_code icode = targetm.code_for_atomic_test_and_set;
  gcc_checking_assert (insn_data[icode].operand[1].mode == QImode);
  if (GET_MODE (mem) != QImode)
    mem = adjust_address_nv (mem, QImode, 0);

  pat_bool_mode = insn_data[icode].operand[0].mode;
  create_output_operand (&ops[0], target, pat_bool_mode);
  create_fixed_operand (&ops[1], mem);
  create_integer_operand (&ops[2], model);

  if (maybe_expand_insn (icode, 3, ops))
    return ops[0].value;
  return NULL_RTX;
}

/* This function expands the legacy _sync_lock test_and_set operation which is
   generally an atomic exchange.  Some limited targets only allow the
   constant 1 to be stored.  This is an ACQUIRE operation. 

   TARGET is an optional place to stick the return value.  
   MEM is where VAL is stored.  */

rtx
expand_sync_lock_test_and_set (rtx target, rtx mem, rtx val)
{
  rtx ret;

  /* Try an atomic_exchange first.  */
  ret = maybe_emit_atomic_exchange (target, mem, val, MEMMODEL_SYNC_ACQUIRE);
  if (ret)
    return ret;

  ret = maybe_emit_sync_lock_test_and_set (target, mem, val,
					   MEMMODEL_SYNC_ACQUIRE);
  if (ret)
    return ret;

  ret = maybe_emit_compare_and_swap_exchange_loop (target, mem, val);
  if (ret)
    return ret;

  /* If there are no other options, try atomic_test_and_set if the value
     being stored is 1.  */
  if (val == const1_rtx)
    ret = maybe_emit_atomic_test_and_set (target, mem, MEMMODEL_SYNC_ACQUIRE);

  return ret;
}

/* This function expands the atomic test_and_set operation:
   atomically store a boolean TRUE into MEM and return the previous value.

   MEMMODEL is the memory model variant to use.
   TARGET is an optional place to stick the return value.  */

rtx
expand_atomic_test_and_set (rtx target, rtx mem, enum memmodel model)
{
  machine_mode mode = GET_MODE (mem);
  rtx ret, trueval, subtarget;

  ret = maybe_emit_atomic_test_and_set (target, mem, model);
  if (ret)
    return ret;

  /* Be binary compatible with non-default settings of trueval, and different
     cpu revisions.  E.g. one revision may have atomic-test-and-set, but
     another only has atomic-exchange.  */
  if (targetm.atomic_test_and_set_trueval == 1)
    {
      trueval = const1_rtx;
      subtarget = target ? target : gen_reg_rtx (mode);
    }
  else
    {
      trueval = gen_int_mode (targetm.atomic_test_and_set_trueval, mode);
      subtarget = gen_reg_rtx (mode);
    }

  /* Try the atomic-exchange optab...  */
  ret = maybe_emit_atomic_exchange (subtarget, mem, trueval, model);

  /* ... then an atomic-compare-and-swap loop ... */
  if (!ret)
    ret = maybe_emit_compare_and_swap_exchange_loop (subtarget, mem, trueval);

  /* ... before trying the vaguely defined legacy lock_test_and_set. */
  if (!ret)
    ret = maybe_emit_sync_lock_test_and_set (subtarget, mem, trueval, model);

  /* Recall that the legacy lock_test_and_set optab was allowed to do magic
     things with the value 1.  Thus we try again without trueval.  */
  if (!ret && targetm.atomic_test_and_set_trueval != 1)
    ret = maybe_emit_sync_lock_test_and_set (subtarget, mem, const1_rtx, model);

  /* Failing all else, assume a single threaded environment and simply
     perform the operation.  */
  if (!ret)
    {
      /* If the result is ignored skip the move to target.  */
      if (subtarget != const0_rtx)
        emit_move_insn (subtarget, mem);

      emit_move_insn (mem, trueval);
      ret = subtarget;
    }

  /* Recall that have to return a boolean value; rectify if trueval
     is not exactly one.  */
  if (targetm.atomic_test_and_set_trueval != 1)
    ret = emit_store_flag_force (target, NE, ret, const0_rtx, mode, 0, 1);
  
  return ret;
}

/* This function expands the atomic exchange operation:
   atomically store VAL in MEM and return the previous value in MEM.

   MEMMODEL is the memory model variant to use.
   TARGET is an optional place to stick the return value.  */

rtx
expand_atomic_exchange (rtx target, rtx mem, rtx val, enum memmodel model)
{
  machine_mode mode = GET_MODE (mem);
  rtx ret;

  /* If loads are not atomic for the required size and we are not called to
     provide a __sync builtin, do not do anything so that we stay consistent
     with atomic loads of the same size.  */
  if (!can_atomic_load_p (mode) && !is_mm_sync (model))
    return NULL_RTX;

  ret = maybe_emit_atomic_exchange (target, mem, val, model);

  /* Next try a compare-and-swap loop for the exchange.  */
  if (!ret)
    ret = maybe_emit_compare_and_swap_exchange_loop (target, mem, val);

  return ret;
}

/* This function expands the atomic compare exchange operation:

   *PTARGET_BOOL is an optional place to store the boolean success/failure.
   *PTARGET_OVAL is an optional place to store the old value from memory.
   Both target parameters may be NULL or const0_rtx to indicate that we do
   not care about that return value.  Both target parameters are updated on
   success to the actual location of the corresponding result.

   MEMMODEL is the memory model variant to use.

   The return value of the function is true for success.  */

bool
expand_atomic_compare_and_swap (rtx *ptarget_bool, rtx *ptarget_oval,
				rtx mem, rtx expected, rtx desired,
				bool is_weak, enum memmodel succ_model,
				enum memmodel fail_model)
{
  machine_mode mode = GET_MODE (mem);
  struct expand_operand ops[8];
  enum insn_code icode;
  rtx target_oval, target_bool = NULL_RTX;
  rtx libfunc;

  /* If loads are not atomic for the required size and we are not called to
     provide a __sync builtin, do not do anything so that we stay consistent
     with atomic loads of the same size.  */
  if (!can_atomic_load_p (mode) && !is_mm_sync (succ_model))
    return false;

  /* Load expected into a register for the compare and swap.  */
  if (MEM_P (expected))
    expected = copy_to_reg (expected);

  /* Make sure we always have some place to put the return oldval.
     Further, make sure that place is distinct from the input expected,
     just in case we need that path down below.  */
  if (ptarget_oval && *ptarget_oval == const0_rtx)
    ptarget_oval = NULL;

  if (ptarget_oval == NULL
      || (target_oval = *ptarget_oval) == NULL
      || reg_overlap_mentioned_p (expected, target_oval))
    target_oval = gen_reg_rtx (mode);

  icode = direct_optab_handler (atomic_compare_and_swap_optab, mode);
  if (icode != CODE_FOR_nothing)
    {
      machine_mode bool_mode = insn_data[icode].operand[0].mode;

      if (ptarget_bool && *ptarget_bool == const0_rtx)
	ptarget_bool = NULL;

      /* Make sure we always have a place for the bool operand.  */
      if (ptarget_bool == NULL
	  || (target_bool = *ptarget_bool) == NULL
	  || GET_MODE (target_bool) != bool_mode)
	target_bool = gen_reg_rtx (bool_mode);

      /* Emit the compare_and_swap.  */
      create_output_operand (&ops[0], target_bool, bool_mode);
      create_output_operand (&ops[1], target_oval, mode);
      create_fixed_operand (&ops[2], mem);
      create_input_operand (&ops[3], expected, mode);
      create_input_operand (&ops[4], desired, mode);
      create_integer_operand (&ops[5], is_weak);
      create_integer_operand (&ops[6], succ_model);
      create_integer_operand (&ops[7], fail_model);
      if (maybe_expand_insn (icode, 8, ops))
	{
	  /* Return success/failure.  */
	  target_bool = ops[0].value;
	  target_oval = ops[1].value;
	  goto success;
	}
    }

  /* Otherwise fall back to the original __sync_val_compare_and_swap
     which is always seq-cst.  */
  icode = optab_handler (sync_compare_and_swap_optab, mode);
  if (icode != CODE_FOR_nothing)
    {
      rtx cc_reg;

      create_output_operand (&ops[0], target_oval, mode);
      create_fixed_operand (&ops[1], mem);
      create_input_operand (&ops[2], expected, mode);
      create_input_operand (&ops[3], desired, mode);
      if (!maybe_expand_insn (icode, 4, ops))
	return false;

      target_oval = ops[0].value;

      /* If the caller isn't interested in the boolean return value,
	 skip the computation of it.  */
      if (ptarget_bool == NULL)
	goto success;

      /* Otherwise, work out if the compare-and-swap succeeded.  */
      cc_reg = NULL_RTX;
      if (have_insn_for (COMPARE, CCmode))
	note_stores (PATTERN (get_last_insn ()), find_cc_set, &cc_reg);
      if (cc_reg)
	{
	  target_bool = emit_store_flag_force (target_bool, EQ, cc_reg,
					       const0_rtx, VOIDmode, 0, 1);
	  goto success;
	}
      goto success_bool_from_val;
    }

  /* Also check for library support for __sync_val_compare_and_swap.  */
  libfunc = optab_libfunc (sync_compare_and_swap_optab, mode);
  if (libfunc != NULL)
    {
      rtx addr = convert_memory_address (ptr_mode, XEXP (mem, 0));
      rtx target = emit_library_call_value (libfunc, NULL_RTX, LCT_NORMAL,
					    mode, addr, ptr_mode,
					    expected, mode, desired, mode);
      emit_move_insn (target_oval, target);

      /* Compute the boolean return value only if requested.  */
      if (ptarget_bool)
	goto success_bool_from_val;
      else
	goto success;
    }

  /* Failure.  */
  return false;

 success_bool_from_val:
   target_bool = emit_store_flag_force (target_bool, EQ, target_oval,
					expected, VOIDmode, 1, 1);
 success:
  /* Make sure that the oval output winds up where the caller asked.  */
  if (ptarget_oval)
    *ptarget_oval = target_oval;
  if (ptarget_bool)
    *ptarget_bool = target_bool;
  return true;
}

/* Generate asm volatile("" : : : "memory") as the memory blockage.  */

static void
expand_asm_memory_blockage (void)
{
  rtx asm_op, clob;

  asm_op = gen_rtx_ASM_OPERANDS (VOIDmode, "", "", 0,
				 rtvec_alloc (0), rtvec_alloc (0),
				 rtvec_alloc (0), UNKNOWN_LOCATION);
  MEM_VOLATILE_P (asm_op) = 1;

  clob = gen_rtx_SCRATCH (VOIDmode);
  clob = gen_rtx_MEM (BLKmode, clob);
  clob = gen_rtx_CLOBBER (VOIDmode, clob);

  emit_insn (gen_rtx_PARALLEL (VOIDmode, gen_rtvec (2, asm_op, clob)));
}

/* Do not propagate memory accesses across this point.  */

static void
expand_memory_blockage (void)
{
  if (targetm.have_memory_blockage ())
    emit_insn (targetm.gen_memory_blockage ());
  else
    expand_asm_memory_blockage ();
}

/* This routine will either emit the mem_thread_fence pattern or issue a 
   sync_synchronize to generate a fence for memory model MEMMODEL.  */

void
expand_mem_thread_fence (enum memmodel model)
{
  if (is_mm_relaxed (model))
    return;
  if (targetm.have_mem_thread_fence ())
    {
      emit_insn (targetm.gen_mem_thread_fence (GEN_INT (model)));
      expand_memory_blockage ();
    }
  else if (targetm.have_memory_barrier ())
    emit_insn (targetm.gen_memory_barrier ());
  else if (synchronize_libfunc != NULL_RTX)
    emit_library_call (synchronize_libfunc, LCT_NORMAL, VOIDmode);
  else
    expand_memory_blockage ();
}

/* Emit a signal fence with given memory model.  */

void
expand_mem_signal_fence (enum memmodel model)
{
  /* No machine barrier is required to implement a signal fence, but
     a compiler memory barrier must be issued, except for relaxed MM.  */
  if (!is_mm_relaxed (model))
    expand_memory_blockage ();
}

/* This function expands the atomic load operation:
   return the atomically loaded value in MEM.

   MEMMODEL is the memory model variant to use.
   TARGET is an option place to stick the return value.  */

rtx
expand_atomic_load (rtx target, rtx mem, enum memmodel model)
{
  machine_mode mode = GET_MODE (mem);
  enum insn_code icode;

  /* If the target supports the load directly, great.  */
  icode = direct_optab_handler (atomic_load_optab, mode);
  if (icode != CODE_FOR_nothing)
    {
      struct expand_operand ops[3];
      rtx_insn *last = get_last_insn ();
      if (is_mm_seq_cst (model))
	expand_memory_blockage ();

      create_output_operand (&ops[0], target, mode);
      create_fixed_operand (&ops[1], mem);
      create_integer_operand (&ops[2], model);
      if (maybe_expand_insn (icode, 3, ops))
	{
	  if (!is_mm_relaxed (model))
	    expand_memory_blockage ();
	  return ops[0].value;
	}
      delete_insns_since (last);
    }

  /* If the size of the object is greater than word size on this target,
     then we assume that a load will not be atomic.  We could try to
     emulate a load with a compare-and-swap operation, but the store that
     doing this could result in would be incorrect if this is a volatile
     atomic load or targetting read-only-mapped memory.  */
  if (may_gt (GET_MODE_PRECISION (mode), BITS_PER_WORD))
    /* If there is no atomic load, leave the library call.  */
    return NULL_RTX;

  /* Otherwise assume loads are atomic, and emit the proper barriers.  */
  if (!target || target == const0_rtx)
    target = gen_reg_rtx (mode);

  /* For SEQ_CST, emit a barrier before the load.  */
  if (is_mm_seq_cst (model))
    expand_mem_thread_fence (model);

  emit_move_insn (target, mem);

  /* Emit the appropriate barrier after the load.  */
  expand_mem_thread_fence (model);

  return target;
}

/* This function expands the atomic store operation:
   Atomically store VAL in MEM.
   MEMMODEL is the memory model variant to use.
   USE_RELEASE is true if __sync_lock_release can be used as a fall back.
   function returns const0_rtx if a pattern was emitted.  */

rtx
expand_atomic_store (rtx mem, rtx val, enum memmodel model, bool use_release)
{
  machine_mode mode = GET_MODE (mem);
  enum insn_code icode;
  struct expand_operand ops[3];

  /* If the target supports the store directly, great.  */
  icode = direct_optab_handler (atomic_store_optab, mode);
  if (icode != CODE_FOR_nothing)
    {
      rtx_insn *last = get_last_insn ();
      if (!is_mm_relaxed (model))
	expand_memory_blockage ();
      create_fixed_operand (&ops[0], mem);
      create_input_operand (&ops[1], val, mode);
      create_integer_operand (&ops[2], model);
      if (maybe_expand_insn (icode, 3, ops))
	{
	  if (is_mm_seq_cst (model))
	    expand_memory_blockage ();
	  return const0_rtx;
	}
      delete_insns_since (last);
    }

  /* If using __sync_lock_release is a viable alternative, try it.
     Note that this will not be set to true if we are expanding a generic
     __atomic_store_n.  */
  if (use_release)
    {
      icode = direct_optab_handler (sync_lock_release_optab, mode);
      if (icode != CODE_FOR_nothing)
	{
	  create_fixed_operand (&ops[0], mem);
	  create_input_operand (&ops[1], const0_rtx, mode);
	  if (maybe_expand_insn (icode, 2, ops))
	    {
	      /* lock_release is only a release barrier.  */
	      if (is_mm_seq_cst (model))
		expand_mem_thread_fence (model);
	      return const0_rtx;
	    }
	}
    }

  /* If the size of the object is greater than word size on this target,
     a default store will not be atomic.  */
  if (may_gt (GET_MODE_PRECISION (mode), BITS_PER_WORD))
    {
      /* If loads are atomic or we are called to provide a __sync builtin,
	 we can try a atomic_exchange and throw away the result.  Otherwise,
	 don't do anything so that we do not create an inconsistency between
	 loads and stores.  */
      if (can_atomic_load_p (mode) || is_mm_sync (model))
	{
	  rtx target = maybe_emit_atomic_exchange (NULL_RTX, mem, val, model);
	  if (!target)
	    target = maybe_emit_compare_and_swap_exchange_loop (NULL_RTX, mem,
								val);
	  if (target)
	    return const0_rtx;
	}
        return NULL_RTX;
    }

  /* Otherwise assume stores are atomic, and emit the proper barriers.  */
  expand_mem_thread_fence (model);

  emit_move_insn (mem, val);

  /* For SEQ_CST, also emit a barrier after the store.  */
  if (is_mm_seq_cst (model))
    expand_mem_thread_fence (model);

  return const0_rtx;
}


/* Structure containing the pointers and values required to process the
   various forms of the atomic_fetch_op and atomic_op_fetch builtins.  */

struct atomic_op_functions
{
  direct_optab mem_fetch_before;
  direct_optab mem_fetch_after;
  direct_optab mem_no_result;
  optab fetch_before;
  optab fetch_after;
  direct_optab no_result;
  enum rtx_code reverse_code;
};


/* Fill in structure pointed to by OP with the various optab entries for an 
   operation of type CODE.  */

static void
get_atomic_op_for_code (struct atomic_op_functions *op, enum rtx_code code)
{
  gcc_assert (op!= NULL);

  /* If SWITCHABLE_TARGET is defined, then subtargets can be switched
     in the source code during compilation, and the optab entries are not
     computable until runtime.  Fill in the values at runtime.  */
  switch (code)
    {
    case PLUS:
      op->mem_fetch_before = atomic_fetch_add_optab;
      op->mem_fetch_after = atomic_add_fetch_optab;
      op->mem_no_result = atomic_add_optab;
      op->fetch_before = sync_old_add_optab;
      op->fetch_after = sync_new_add_optab;
      op->no_result = sync_add_optab;
      op->reverse_code = MINUS;
      break;
    case MINUS:
      op->mem_fetch_before = atomic_fetch_sub_optab;
      op->mem_fetch_after = atomic_sub_fetch_optab;
      op->mem_no_result = atomic_sub_optab;
      op->fetch_before = sync_old_sub_optab;
      op->fetch_after = sync_new_sub_optab;
      op->no_result = sync_sub_optab;
      op->reverse_code = PLUS;
      break;
    case XOR:
      op->mem_fetch_before = atomic_fetch_xor_optab;
      op->mem_fetch_after = atomic_xor_fetch_optab;
      op->mem_no_result = atomic_xor_optab;
      op->fetch_before = sync_old_xor_optab;
      op->fetch_after = sync_new_xor_optab;
      op->no_result = sync_xor_optab;
      op->reverse_code = XOR;
      break;
    case AND:
      op->mem_fetch_before = atomic_fetch_and_optab;
      op->mem_fetch_after = atomic_and_fetch_optab;
      op->mem_no_result = atomic_and_optab;
      op->fetch_before = sync_old_and_optab;
      op->fetch_after = sync_new_and_optab;
      op->no_result = sync_and_optab;
      op->reverse_code = UNKNOWN;
      break;
    case IOR:
      op->mem_fetch_before = atomic_fetch_or_optab;
      op->mem_fetch_after = atomic_or_fetch_optab;
      op->mem_no_result = atomic_or_optab;
      op->fetch_before = sync_old_ior_optab;
      op->fetch_after = sync_new_ior_optab;
      op->no_result = sync_ior_optab;
      op->reverse_code = UNKNOWN;
      break;
    case NOT:
      op->mem_fetch_before = atomic_fetch_nand_optab;
      op->mem_fetch_after = atomic_nand_fetch_optab;
      op->mem_no_result = atomic_nand_optab;
      op->fetch_before = sync_old_nand_optab;
      op->fetch_after = sync_new_nand_optab;
      op->no_result = sync_nand_optab;
      op->reverse_code = UNKNOWN;
      break;
    default:
      gcc_unreachable ();
    }
}

/* See if there is a more optimal way to implement the operation "*MEM CODE VAL"
   using memory order MODEL.  If AFTER is true the operation needs to return
   the value of *MEM after the operation, otherwise the previous value.  
   TARGET is an optional place to place the result.  The result is unused if
   it is const0_rtx.
   Return the result if there is a better sequence, otherwise NULL_RTX.  */

static rtx
maybe_optimize_fetch_op (rtx target, rtx mem, rtx val, enum rtx_code code,
			 enum memmodel model, bool after)
{
  /* If the value is prefetched, or not used, it may be possible to replace
     the sequence with a native exchange operation.  */
  if (!after || target == const0_rtx)
    {
      /* fetch_and (&x, 0, m) can be replaced with exchange (&x, 0, m).  */
      if (code == AND && val == const0_rtx)
        {
	  if (target == const0_rtx)
	    target = gen_reg_rtx (GET_MODE (mem));
	  return maybe_emit_atomic_exchange (target, mem, val, model);
	}

      /* fetch_or (&x, -1, m) can be replaced with exchange (&x, -1, m).  */
      if (code == IOR && val == constm1_rtx)
        {
	  if (target == const0_rtx)
	    target = gen_reg_rtx (GET_MODE (mem));
	  return maybe_emit_atomic_exchange (target, mem, val, model);
	}
    }

  return NULL_RTX;
}

/* Try to emit an instruction for a specific operation varaition. 
   OPTAB contains the OP functions.
   TARGET is an optional place to return the result. const0_rtx means unused.
   MEM is the memory location to operate on.
   VAL is the value to use in the operation.
   USE_MEMMODEL is TRUE if the variation with a memory model should be tried.
   MODEL is the memory model, if used.
   AFTER is true if the returned result is the value after the operation.  */

static rtx 
maybe_emit_op (const struct atomic_op_functions *optab, rtx target, rtx mem,
	       rtx val, bool use_memmodel, enum memmodel model, bool after)
{
  machine_mode mode = GET_MODE (mem);
  struct expand_operand ops[4];
  enum insn_code icode;
  int op_counter = 0;
  int num_ops;

  /* Check to see if there is a result returned.  */
  if (target == const0_rtx)
    {
      if (use_memmodel)
        {
	  icode = direct_optab_handler (optab->mem_no_result, mode);
	  create_integer_operand (&ops[2], model);
	  num_ops = 3;
	}
      else
        {
	  icode = direct_optab_handler (optab->no_result, mode);
	  num_ops = 2;
	}
    }
  /* Otherwise, we need to generate a result.  */
  else
    {
      if (use_memmodel)
        {
	  icode = direct_optab_handler (after ? optab->mem_fetch_after
					: optab->mem_fetch_before, mode);
	  create_integer_operand (&ops[3], model);
	  num_ops = 4;
	}
      else
	{
	  icode = optab_handler (after ? optab->fetch_after
				 : optab->fetch_before, mode);
	  num_ops = 3;
	}
      create_output_operand (&ops[op_counter++], target, mode);
    }
  if (icode == CODE_FOR_nothing)
    return NULL_RTX;

  create_fixed_operand (&ops[op_counter++], mem);
  /* VAL may have been promoted to a wider mode.  Shrink it if so.  */
  create_convert_operand_to (&ops[op_counter++], val, mode, true);

  if (maybe_expand_insn (icode, num_ops, ops))
    return (target == const0_rtx ? const0_rtx : ops[0].value);

  return NULL_RTX;
} 


/* This function expands an atomic fetch_OP or OP_fetch operation:
   TARGET is an option place to stick the return value.  const0_rtx indicates
   the result is unused. 
   atomically fetch MEM, perform the operation with VAL and return it to MEM.
   CODE is the operation being performed (OP)
   MEMMODEL is the memory model variant to use.
   AFTER is true to return the result of the operation (OP_fetch).
   AFTER is false to return the value before the operation (fetch_OP).  

   This function will *only* generate instructions if there is a direct
   optab. No compare and swap loops or libcalls will be generated. */

static rtx
expand_atomic_fetch_op_no_fallback (rtx target, rtx mem, rtx val,
				    enum rtx_code code, enum memmodel model,
				    bool after)
{
  machine_mode mode = GET_MODE (mem);
  struct atomic_op_functions optab;
  rtx result;
  bool unused_result = (target == const0_rtx);

  get_atomic_op_for_code (&optab, code);

  /* Check to see if there are any better instructions.  */
  result = maybe_optimize_fetch_op (target, mem, val, code, model, after);
  if (result)
    return result;

  /* Check for the case where the result isn't used and try those patterns.  */
  if (unused_result)
    {
      /* Try the memory model variant first.  */
      result = maybe_emit_op (&optab, target, mem, val, true, model, true);
      if (result)
        return result;

      /* Next try the old style withuot a memory model.  */
      result = maybe_emit_op (&optab, target, mem, val, false, model, true);
      if (result)
        return result;

      /* There is no no-result pattern, so try patterns with a result.  */
      target = NULL_RTX;
    }

  /* Try the __atomic version.  */
  result = maybe_emit_op (&optab, target, mem, val, true, model, after);
  if (result)
    return result;

  /* Try the older __sync version.  */
  result = maybe_emit_op (&optab, target, mem, val, false, model, after);
  if (result)
    return result;

  /* If the fetch value can be calculated from the other variation of fetch,
     try that operation.  */
  if (after || unused_result || optab.reverse_code != UNKNOWN)
    {
      /* Try the __atomic version, then the older __sync version.  */
      result = maybe_emit_op (&optab, target, mem, val, true, model, !after);
      if (!result)
	result = maybe_emit_op (&optab, target, mem, val, false, model, !after);

      if (result)
	{
	  /* If the result isn't used, no need to do compensation code.  */
	  if (unused_result)
	    return result;

	  /* Issue compensation code.  Fetch_after  == fetch_before OP val.
	     Fetch_before == after REVERSE_OP val.  */
	  if (!after)
	    code = optab.reverse_code;
	  if (code == NOT)
	    {
	      result = expand_simple_binop (mode, AND, result, val, NULL_RTX,
					    true, OPTAB_LIB_WIDEN);
	      result = expand_simple_unop (mode, NOT, result, target, true);
	    }
	  else
	    result = expand_simple_binop (mode, code, result, val, target,
					  true, OPTAB_LIB_WIDEN);
	  return result;
	}
    }

  /* No direct opcode can be generated.  */
  return NULL_RTX;
}



/* This function expands an atomic fetch_OP or OP_fetch operation:
   TARGET is an option place to stick the return value.  const0_rtx indicates
   the result is unused. 
   atomically fetch MEM, perform the operation with VAL and return it to MEM.
   CODE is the operation being performed (OP)
   MEMMODEL is the memory model variant to use.
   AFTER is true to return the result of the operation (OP_fetch).
   AFTER is false to return the value before the operation (fetch_OP).  */
rtx
expand_atomic_fetch_op (rtx target, rtx mem, rtx val, enum rtx_code code,
			enum memmodel model, bool after)
{
  machine_mode mode = GET_MODE (mem);
  rtx result;
  bool unused_result = (target == const0_rtx);

  /* If loads are not atomic for the required size and we are not called to
     provide a __sync builtin, do not do anything so that we stay consistent
     with atomic loads of the same size.  */
  if (!can_atomic_load_p (mode) && !is_mm_sync (model))
    return NULL_RTX;

  result = expand_atomic_fetch_op_no_fallback (target, mem, val, code, model,
					       after);
  
  if (result)
    return result;

  /* Add/sub can be implemented by doing the reverse operation with -(val).  */
  if (code == PLUS || code == MINUS)
    {
      rtx tmp;
      enum rtx_code reverse = (code == PLUS ? MINUS : PLUS);

      start_sequence ();
      tmp = expand_simple_unop (mode, NEG, val, NULL_RTX, true);
      result = expand_atomic_fetch_op_no_fallback (target, mem, tmp, reverse,
						   model, after);
      if (result)
	{
	  /* PLUS worked so emit the insns and return.  */
	  tmp = get_insns ();
	  end_sequence ();
	  emit_insn (tmp);
          return result;
	}

      /* PLUS did not work, so throw away the negation code and continue.  */
      end_sequence ();
    }

  /* Try the __sync libcalls only if we can't do compare-and-swap inline.  */
  if (!can_compare_and_swap_p (mode, false))
    {
      rtx libfunc;
      bool fixup = false;
      enum rtx_code orig_code = code;
      struct atomic_op_functions optab;

      get_atomic_op_for_code (&optab, code);
      libfunc = optab_libfunc (after ? optab.fetch_after
			       : optab.fetch_before, mode);
      if (libfunc == NULL
	  && (after || unused_result || optab.reverse_code != UNKNOWN))
	{
	  fixup = true;
	  if (!after)
	    code = optab.reverse_code;
	  libfunc = optab_libfunc (after ? optab.fetch_before
				   : optab.fetch_after, mode);
	}
      if (libfunc != NULL)
	{
	  rtx addr = convert_memory_address (ptr_mode, XEXP (mem, 0));
	  result = emit_library_call_value (libfunc, NULL, LCT_NORMAL, mode,
					    addr, ptr_mode, val, mode);

	  if (!unused_result && fixup)
	    result = expand_simple_binop (mode, code, result, val, target,
					  true, OPTAB_LIB_WIDEN);
	  return result;
	}

      /* We need the original code for any further attempts.  */
      code = orig_code;
    }

  /* If nothing else has succeeded, default to a compare and swap loop.  */
  if (can_compare_and_swap_p (mode, true))
    {
      rtx_insn *insn;
      rtx t0 = gen_reg_rtx (mode), t1;

      start_sequence ();

      /* If the result is used, get a register for it.  */
      if (!unused_result) 
        {
	  if (!target || !register_operand (target, mode))
	    target = gen_reg_rtx (mode);
	  /* If fetch_before, copy the value now.  */
	  if (!after)
	    emit_move_insn (target, t0);
	}
      else
        target = const0_rtx;

      t1 = t0;
      if (code == NOT)
        {
	  t1 = expand_simple_binop (mode, AND, t1, val, NULL_RTX,
				    true, OPTAB_LIB_WIDEN);
	  t1 = expand_simple_unop (mode, code, t1, NULL_RTX, true);
	}
      else
	t1 = expand_simple_binop (mode, code, t1, val, NULL_RTX, true, 
				  OPTAB_LIB_WIDEN);

      /* For after, copy the value now.  */
      if (!unused_result && after)
        emit_move_insn (target, t1);
      insn = get_insns ();
      end_sequence ();

      if (t1 != NULL && expand_compare_and_swap_loop (mem, t0, t1, insn))
        return target;
    }

  return NULL_RTX;
}

/* Return true if OPERAND is suitable for operand number OPNO of
   instruction ICODE.  */

bool
insn_operand_matches (enum insn_code icode, unsigned int opno, rtx operand)
{
  return (!insn_data[(int) icode].operand[opno].predicate
	  || (insn_data[(int) icode].operand[opno].predicate
	      (operand, insn_data[(int) icode].operand[opno].mode)));
}

/* TARGET is a target of a multiword operation that we are going to
   implement as a series of word-mode operations.  Return true if
   TARGET is suitable for this purpose.  */

bool
valid_multiword_target_p (rtx target)
{
  machine_mode mode;
  int i, size;

  mode = GET_MODE (target);
  if (!GET_MODE_SIZE (mode).is_constant (&size))
    return false;
  for (i = 0; i < size; i += UNITS_PER_WORD)
    if (!validate_subreg (word_mode, mode, target, i))
      return false;
  return true;
}

/* Make OP describe an input operand that has value INTVAL and that has
   no inherent mode.  This function should only be used for operands that
   are always expand-time constants.  The backend may request that INTVAL
   be copied into a different kind of rtx, but it must specify the mode
   of that rtx if so.  */

void
create_integer_operand (struct expand_operand *op, poly_int64 intval)
{
  create_expand_operand (op, EXPAND_INTEGER,
			 gen_int_mode (intval, MAX_MODE_INT),
			 VOIDmode, false, intval);
}

/* Like maybe_legitimize_operand, but do not change the code of the
   current rtx value.  */

static bool
maybe_legitimize_operand_same_code (enum insn_code icode, unsigned int opno,
				    struct expand_operand *op)
{
  /* See if the operand matches in its current form.  */
  if (insn_operand_matches (icode, opno, op->value))
    return true;

  /* If the operand is a memory whose address has no side effects,
     try forcing the address into a non-virtual pseudo register.
     The check for side effects is important because copy_to_mode_reg
     cannot handle things like auto-modified addresses.  */
  if (insn_data[(int) icode].operand[opno].allows_mem && MEM_P (op->value))
    {
      rtx addr, mem;

      mem = op->value;
      addr = XEXP (mem, 0);
      if (!(REG_P (addr) && REGNO (addr) > LAST_VIRTUAL_REGISTER)
	  && !side_effects_p (addr))
	{
	  rtx_insn *last;
	  machine_mode mode;

	  last = get_last_insn ();
	  mode = get_address_mode (mem);
	  mem = replace_equiv_address (mem, copy_to_mode_reg (mode, addr));
	  if (insn_operand_matches (icode, opno, mem))
	    {
	      op->value = mem;
	      return true;
	    }
	  delete_insns_since (last);
	}
    }

  return false;
}

/* Try to make OP match operand OPNO of instruction ICODE.  Return true
   on success, storing the new operand value back in OP.  */

static bool
maybe_legitimize_operand (enum insn_code icode, unsigned int opno,
			  struct expand_operand *op)
{
  machine_mode mode, imode;
  bool old_volatile_ok, result;

  mode = op->mode;
  switch (op->type)
    {
    case EXPAND_FIXED:
      old_volatile_ok = volatile_ok;
      volatile_ok = true;
      result = maybe_legitimize_operand_same_code (icode, opno, op);
      volatile_ok = old_volatile_ok;
      return result;

    case EXPAND_OUTPUT:
      gcc_assert (mode != VOIDmode);
      if (op->value
	  && op->value != const0_rtx
	  && GET_MODE (op->value) == mode
	  && maybe_legitimize_operand_same_code (icode, opno, op))
	return true;

      op->value = gen_reg_rtx (mode);
      op->target = 0;
      break;

    case EXPAND_INPUT:
    input:
      gcc_assert (mode != VOIDmode);
      gcc_assert (GET_MODE (op->value) == VOIDmode
		  || GET_MODE (op->value) == mode);
      if (maybe_legitimize_operand_same_code (icode, opno, op))
	return true;

      op->value = copy_to_mode_reg (mode, op->value);
      break;

    case EXPAND_CONVERT_TO:
      gcc_assert (mode != VOIDmode);
      op->value = convert_to_mode (mode, op->value, op->unsigned_p);
      goto input;

    case EXPAND_CONVERT_FROM:
      if (GET_MODE (op->value) != VOIDmode)
	mode = GET_MODE (op->value);
      else
	/* The caller must tell us what mode this value has.  */
	gcc_assert (mode != VOIDmode);

      imode = insn_data[(int) icode].operand[opno].mode;
      if (imode != VOIDmode && imode != mode)
	{
	  op->value = convert_modes (imode, mode, op->value, op->unsigned_p);
	  mode = imode;
	}
      goto input;

    case EXPAND_ADDRESS:
      op->value = convert_memory_address (as_a <scalar_int_mode> (mode),
					  op->value);
      goto input;

    case EXPAND_INTEGER:
      mode = insn_data[(int) icode].operand[opno].mode;
      if (mode != VOIDmode
	  && must_eq (trunc_int_for_mode (op->int_value, mode),
		      op->int_value))
	goto input;
      break;
    }
  return insn_operand_matches (icode, opno, op->value);
}

/* Make OP describe an input operand that should have the same value
   as VALUE, after any mode conversion that the target might request.
   TYPE is the type of VALUE.  */

void
create_convert_operand_from_type (struct expand_operand *op,
				  rtx value, tree type)
{
  create_convert_operand_from (op, value, TYPE_MODE (type),
			       TYPE_UNSIGNED (type));
}

/* Try to make operands [OPS, OPS + NOPS) match operands [OPNO, OPNO + NOPS)
   of instruction ICODE.  Return true on success, leaving the new operand
   values in the OPS themselves.  Emit no code on failure.  */

bool
maybe_legitimize_operands (enum insn_code icode, unsigned int opno,
			   unsigned int nops, struct expand_operand *ops)
{
  rtx_insn *last;
  unsigned int i;

  last = get_last_insn ();
  for (i = 0; i < nops; i++)
    if (!maybe_legitimize_operand (icode, opno + i, &ops[i]))
      {
	delete_insns_since (last);
	return false;
      }
  return true;
}

/* Try to generate instruction ICODE, using operands [OPS, OPS + NOPS)
   as its operands.  Return the instruction pattern on success,
   and emit any necessary set-up code.  Return null and emit no
   code on failure.  */

rtx_insn *
maybe_gen_insn (enum insn_code icode, unsigned int nops,
		struct expand_operand *ops)
{
  gcc_assert (nops == (unsigned int) insn_data[(int) icode].n_generator_args);
  if (!maybe_legitimize_operands (icode, 0, nops, ops))
    return NULL;

  switch (nops)
    {
    case 1:
      return GEN_FCN (icode) (ops[0].value);
    case 2:
      return GEN_FCN (icode) (ops[0].value, ops[1].value);
    case 3:
      return GEN_FCN (icode) (ops[0].value, ops[1].value, ops[2].value);
    case 4:
      return GEN_FCN (icode) (ops[0].value, ops[1].value, ops[2].value,
			      ops[3].value);
    case 5:
      return GEN_FCN (icode) (ops[0].value, ops[1].value, ops[2].value,
			      ops[3].value, ops[4].value);
    case 6:
      return GEN_FCN (icode) (ops[0].value, ops[1].value, ops[2].value,
			      ops[3].value, ops[4].value, ops[5].value);
    case 7:
      return GEN_FCN (icode) (ops[0].value, ops[1].value, ops[2].value,
			      ops[3].value, ops[4].value, ops[5].value,
			      ops[6].value);
    case 8:
      return GEN_FCN (icode) (ops[0].value, ops[1].value, ops[2].value,
			      ops[3].value, ops[4].value, ops[5].value,
			      ops[6].value, ops[7].value);
    case 9:
      return GEN_FCN (icode) (ops[0].value, ops[1].value, ops[2].value,
			      ops[3].value, ops[4].value, ops[5].value,
			      ops[6].value, ops[7].value, ops[8].value);
    }
  gcc_unreachable ();
}

/* Try to emit instruction ICODE, using operands [OPS, OPS + NOPS)
   as its operands.  Return true on success and emit no code on failure.  */

bool
maybe_expand_insn (enum insn_code icode, unsigned int nops,
		   struct expand_operand *ops)
{
  rtx_insn *pat = maybe_gen_insn (icode, nops, ops);
  if (pat)
    {
      emit_insn (pat);
      return true;
    }
  return false;
}

/* Like maybe_expand_insn, but for jumps.  */

bool
maybe_expand_jump_insn (enum insn_code icode, unsigned int nops,
			struct expand_operand *ops)
{
  rtx_insn *pat = maybe_gen_insn (icode, nops, ops);
  if (pat)
    {
      emit_jump_insn (pat);
      return true;
    }
  return false;
}

/* Emit instruction ICODE, using operands [OPS, OPS + NOPS)
   as its operands.  */

void
expand_insn (enum insn_code icode, unsigned int nops,
	     struct expand_operand *ops)
{
  if (!maybe_expand_insn (icode, nops, ops))
    gcc_unreachable ();
}

/* Like expand_insn, but for jumps.  */

void
expand_jump_insn (enum insn_code icode, unsigned int nops,
		  struct expand_operand *ops)
{
  if (!maybe_expand_jump_insn (icode, nops, ops))
    gcc_unreachable ();
}<|MERGE_RESOLUTION|>--- conflicted
+++ resolved
@@ -381,7 +381,6 @@
 
   if (CONSTANT_P (op))
     return gen_const_vec_duplicate (vmode, op);
-<<<<<<< HEAD
 
   insn_code icode = optab_handler (vec_duplicate_optab, vmode);
   if (icode != CODE_FOR_nothing)
@@ -395,8 +394,6 @@
 
   if (!GET_MODE_NUNITS (vmode).is_constant (&n))
     return NULL;
-=======
->>>>>>> 8c089b5c
 
   /* ??? If the target doesn't have a vec_init, then we have no easy way
      of performing this operation.  Most of this sort of generic support
@@ -406,18 +403,10 @@
   if (icode == CODE_FOR_nothing)
     return NULL;
 
-<<<<<<< HEAD
   vec = rtvec_alloc (n);
   for (int i = 0; i < n; ++i)
     RTVEC_ELT (vec, i) = op;
   rtx ret = gen_reg_rtx (vmode);
-=======
-  n = GET_MODE_NUNITS (vmode);
-  vec = rtvec_alloc (n);
-  for (i = 0; i < n; ++i)
-    RTVEC_ELT (vec, i) = op;
-  ret = gen_reg_rtx (vmode);
->>>>>>> 8c089b5c
   emit_insn (GEN_FCN (icode) (ret, gen_rtx_PARALLEL (vmode, vec)));
 
   return ret;
@@ -7143,7 +7132,10 @@
       if (mode != VOIDmode
 	  && must_eq (trunc_int_for_mode (op->int_value, mode),
 		      op->int_value))
-	goto input;
+	{
+	  op->value = gen_int_mode (op->int_value, mode);
+	  goto input;
+	}
       break;
     }
   return insn_operand_matches (icode, opno, op->value);
