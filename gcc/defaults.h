--- conflicted
+++ resolved
@@ -1207,8 +1207,6 @@
 #define CONSTANT_ADDRESS_P(X)   (CONSTANT_P (X) && GET_CODE (X) != CONST_DOUBLE)
 #endif
 
-<<<<<<< HEAD
-=======
 #ifndef MAX_FIXED_MODE_SIZE
 #define MAX_FIXED_MODE_SIZE GET_MODE_BITSIZE (DImode)
 #endif
@@ -1426,5 +1424,4 @@
 
 #endif /* GCC_INSN_FLAGS_H  */
 
->>>>>>> 779871ac
 #endif  /* ! GCC_DEFAULTS_H */