--- conflicted
+++ resolved
@@ -4041,733 +4041,6 @@
     ipa_print_node_params (f, node);
 }
 
-<<<<<<< HEAD
-/* Return a heap allocated vector containing formal parameters of FNDECL.  */
-
-vec<tree> 
-ipa_get_vector_of_formal_parms (tree fndecl)
-{
-  vec<tree> args;
-  int count;
-  tree parm;
-
-  gcc_assert (!flag_wpa);
-  count = count_formal_params (fndecl);
-  args.create (count);
-  for (parm = DECL_ARGUMENTS (fndecl); parm; parm = DECL_CHAIN (parm))
-    args.quick_push (parm);
-
-  return args;
-}
-
-/* Return a heap allocated vector containing types of formal parameters of
-   function type FNTYPE.  */
-
-vec<tree>
-ipa_get_vector_of_formal_parm_types (tree fntype)
-{
-  vec<tree> types;
-  int count = 0;
-  tree t;
-
-  for (t = TYPE_ARG_TYPES (fntype); t; t = TREE_CHAIN (t))
-    count++;
-
-  types.create (count);
-  for (t = TYPE_ARG_TYPES (fntype); t; t = TREE_CHAIN (t))
-    types.quick_push (TREE_VALUE (t));
-
-  return types;
-}
-
-/* Modify the function declaration FNDECL and its type according to the plan in
-   ADJUSTMENTS.  It also sets base fields of individual adjustments structures
-   to reflect the actual parameters being modified which are determined by the
-   base_index field.  */
-
-void
-ipa_modify_formal_parameters (tree fndecl, ipa_parm_adjustment_vec adjustments)
-{
-  vec<tree> oparms = ipa_get_vector_of_formal_parms (fndecl);
-  tree orig_type = TREE_TYPE (fndecl);
-  tree old_arg_types = TYPE_ARG_TYPES (orig_type);
-
-  /* The following test is an ugly hack, some functions simply don't have any
-     arguments in their type.  This is probably a bug but well... */
-  bool care_for_types = (old_arg_types != NULL_TREE);
-  bool last_parm_void;
-  vec<tree> otypes;
-  if (care_for_types)
-    {
-      last_parm_void = (TREE_VALUE (tree_last (old_arg_types))
-			== void_type_node);
-      otypes = ipa_get_vector_of_formal_parm_types (orig_type);
-      if (last_parm_void)
-	gcc_assert (oparms.length () + 1 == otypes.length ());
-      else
-	gcc_assert (oparms.length () == otypes.length ());
-    }
-  else
-    {
-      last_parm_void = false;
-      otypes.create (0);
-    }
-
-  int len = adjustments.length ();
-  tree *link = &DECL_ARGUMENTS (fndecl);
-  tree new_arg_types = NULL;
-  for (int i = 0; i < len; i++)
-    {
-      struct ipa_parm_adjustment *adj;
-      gcc_assert (link);
-
-      adj = &adjustments[i];
-      tree parm;
-      if (adj->op == IPA_PARM_OP_NEW)
-	parm = NULL;
-      else
-	parm = oparms[adj->base_index];
-      adj->base = parm;
-
-      if (adj->op == IPA_PARM_OP_COPY)
-	{
-	  if (care_for_types)
-	    new_arg_types = tree_cons (NULL_TREE, otypes[adj->base_index],
-				       new_arg_types);
-	  *link = parm;
-	  link = &DECL_CHAIN (parm);
-	}
-      else if (adj->op != IPA_PARM_OP_REMOVE)
-	{
-	  tree new_parm;
-	  tree ptype;
-
-	  if (adj->by_ref)
-	    ptype = build_pointer_type (adj->type);
-	  else
-	    {
-	      ptype = adj->type;
-	      if (is_gimple_reg_type (ptype)
-		  && TYPE_MODE (ptype) != BLKmode)
-		{
-		  unsigned malign = GET_MODE_ALIGNMENT (TYPE_MODE (ptype));
-		  if (TYPE_ALIGN (ptype) != malign)
-		    ptype = build_aligned_type (ptype, malign);
-		}
-	    }
-
-	  if (care_for_types)
-	    new_arg_types = tree_cons (NULL_TREE, ptype, new_arg_types);
-
-	  new_parm = build_decl (UNKNOWN_LOCATION, PARM_DECL, NULL_TREE,
-				 ptype);
-	  const char *prefix = adj->arg_prefix ? adj->arg_prefix : "SYNTH";
-	  DECL_NAME (new_parm) = create_tmp_var_name (prefix);
-	  DECL_ARTIFICIAL (new_parm) = 1;
-	  DECL_ARG_TYPE (new_parm) = ptype;
-	  DECL_CONTEXT (new_parm) = fndecl;
-	  TREE_USED (new_parm) = 1;
-	  DECL_IGNORED_P (new_parm) = 1;
-	  layout_decl (new_parm, 0);
-
-	  if (adj->op == IPA_PARM_OP_NEW)
-	    adj->base = NULL;
-	  else
-	    adj->base = parm;
-	  adj->new_decl = new_parm;
-
-	  *link = new_parm;
-	  link = &DECL_CHAIN (new_parm);
-	}
-    }
-
-  *link = NULL_TREE;
-
-  tree new_reversed = NULL;
-  if (care_for_types)
-    {
-      new_reversed = nreverse (new_arg_types);
-      if (last_parm_void)
-	{
-	  if (new_reversed)
-	    TREE_CHAIN (new_arg_types) = void_list_node;
-	  else
-	    new_reversed = void_list_node;
-	}
-    }
-
-  /* Use copy_node to preserve as much as possible from original type
-     (debug info, attribute lists etc.)
-     Exception is METHOD_TYPEs must have THIS argument.
-     When we are asked to remove it, we need to build new FUNCTION_TYPE
-     instead.  */
-  tree new_type = NULL;
-  if (TREE_CODE (orig_type) != METHOD_TYPE
-       || (adjustments[0].op == IPA_PARM_OP_COPY
-	  && adjustments[0].base_index == 0))
-    {
-      new_type = build_distinct_type_copy (orig_type);
-      TYPE_ARG_TYPES (new_type) = new_reversed;
-    }
-  else
-    {
-      new_type
-        = build_distinct_type_copy (build_function_type (TREE_TYPE (orig_type),
-							 new_reversed));
-      TYPE_CONTEXT (new_type) = TYPE_CONTEXT (orig_type);
-      DECL_VINDEX (fndecl) = NULL_TREE;
-    }
-
-  /* When signature changes, we need to clear builtin info.  */
-  if (DECL_BUILT_IN (fndecl))
-    {
-      DECL_BUILT_IN_CLASS (fndecl) = NOT_BUILT_IN;
-      DECL_FUNCTION_CODE (fndecl) = (enum built_in_function) 0;
-    }
-
-  TREE_TYPE (fndecl) = new_type;
-  DECL_VIRTUAL_P (fndecl) = 0;
-  DECL_LANG_SPECIFIC (fndecl) = NULL;
-  otypes.release ();
-  oparms.release ();
-}
-
-/* Modify actual arguments of a function call CS as indicated in ADJUSTMENTS.
-   If this is a directly recursive call, CS must be NULL.  Otherwise it must
-   contain the corresponding call graph edge.  */
-
-void
-ipa_modify_call_arguments (struct cgraph_edge *cs, gcall *stmt,
-			   ipa_parm_adjustment_vec adjustments)
-{
-  struct cgraph_node *current_node = cgraph_node::get (current_function_decl);
-  vec<tree> vargs;
-  vec<tree, va_gc> **debug_args = NULL;
-  gcall *new_stmt;
-  gimple_stmt_iterator gsi, prev_gsi;
-  tree callee_decl;
-  int i, len;
-
-  len = adjustments.length ();
-  vargs.create (len);
-  callee_decl = !cs ? gimple_call_fndecl (stmt) : cs->callee->decl;
-  current_node->remove_stmt_references (stmt);
-
-  gsi = gsi_for_stmt (stmt);
-  prev_gsi = gsi;
-  gsi_prev (&prev_gsi);
-  for (i = 0; i < len; i++)
-    {
-      struct ipa_parm_adjustment *adj;
-
-      adj = &adjustments[i];
-
-      if (adj->op == IPA_PARM_OP_COPY)
-	{
-	  tree arg = gimple_call_arg (stmt, adj->base_index);
-
-	  vargs.quick_push (arg);
-	}
-      else if (adj->op != IPA_PARM_OP_REMOVE)
-	{
-	  tree expr, base, off;
-	  location_t loc;
-	  unsigned int deref_align = 0;
-	  bool deref_base = false;
-
-	  /* We create a new parameter out of the value of the old one, we can
-	     do the following kind of transformations:
-
-	     - A scalar passed by reference is converted to a scalar passed by
-               value.  (adj->by_ref is false and the type of the original
-               actual argument is a pointer to a scalar).
-
-             - A part of an aggregate is passed instead of the whole aggregate.
-               The part can be passed either by value or by reference, this is
-               determined by value of adj->by_ref.  Moreover, the code below
-               handles both situations when the original aggregate is passed by
-               value (its type is not a pointer) and when it is passed by
-               reference (it is a pointer to an aggregate).
-
-	     When the new argument is passed by reference (adj->by_ref is true)
-	     it must be a part of an aggregate and therefore we form it by
-	     simply taking the address of a reference inside the original
-	     aggregate.  */
-
-	  poly_int64 byte_offset = exact_div (adj->offset, BITS_PER_UNIT);
-	  base = gimple_call_arg (stmt, adj->base_index);
-	  loc = DECL_P (base) ? DECL_SOURCE_LOCATION (base)
-			      : EXPR_LOCATION (base);
-
-	  if (TREE_CODE (base) != ADDR_EXPR
-	      && POINTER_TYPE_P (TREE_TYPE (base)))
-	    off = build_int_cst (adj->alias_ptr_type, byte_offset);
-	  else
-	    {
-	      poly_int64 base_offset;
-	      tree prev_base;
-	      bool addrof;
-
-	      if (TREE_CODE (base) == ADDR_EXPR)
-		{
-		  base = TREE_OPERAND (base, 0);
-		  addrof = true;
-		}
-	      else
-		addrof = false;
-	      prev_base = base;
-	      base = get_addr_base_and_unit_offset (base, &base_offset);
-	      /* Aggregate arguments can have non-invariant addresses.  */
-	      if (!base)
-		{
-		  base = build_fold_addr_expr (prev_base);
-		  off = build_int_cst (adj->alias_ptr_type, byte_offset);
-		}
-	      else if (TREE_CODE (base) == MEM_REF)
-		{
-		  if (!addrof)
-		    {
-		      deref_base = true;
-		      deref_align = TYPE_ALIGN (TREE_TYPE (base));
-		    }
-		  off = build_int_cst (adj->alias_ptr_type,
-				       base_offset + byte_offset);
-		  off = int_const_binop (PLUS_EXPR, TREE_OPERAND (base, 1),
-					 off);
-		  base = TREE_OPERAND (base, 0);
-		}
-	      else
-		{
-		  off = build_int_cst (adj->alias_ptr_type,
-				       base_offset + byte_offset);
-		  base = build_fold_addr_expr (base);
-		}
-	    }
-
-	  if (!adj->by_ref)
-	    {
-	      tree type = adj->type;
-	      unsigned int align;
-	      unsigned HOST_WIDE_INT misalign;
-
-	      if (deref_base)
-		{
-		  align = deref_align;
-		  misalign = 0;
-		}
-	      else
-		{
-		  get_pointer_alignment_1 (base, &align, &misalign);
-		  if (TYPE_ALIGN (type) > align)
-		    align = TYPE_ALIGN (type);
-		}
-	      misalign += (offset_int::from (wi::to_wide (off),
-					     SIGNED).to_short_addr ()
-			   * BITS_PER_UNIT);
-	      misalign = misalign & (align - 1);
-	      if (misalign != 0)
-		align = least_bit_hwi (misalign);
-	      if (align < TYPE_ALIGN (type))
-		type = build_aligned_type (type, align);
-	      base = force_gimple_operand_gsi (&gsi, base,
-					       true, NULL, true, GSI_SAME_STMT);
-	      expr = fold_build2_loc (loc, MEM_REF, type, base, off);
-	      REF_REVERSE_STORAGE_ORDER (expr) = adj->reverse;
-	      /* If expr is not a valid gimple call argument emit
-	         a load into a temporary.  */
-	      if (is_gimple_reg_type (TREE_TYPE (expr)))
-		{
-		  gimple *tem = gimple_build_assign (NULL_TREE, expr);
-		  if (gimple_in_ssa_p (cfun))
-		    {
-		      gimple_set_vuse (tem, gimple_vuse (stmt));
-		      expr = make_ssa_name (TREE_TYPE (expr), tem);
-		    }
-		  else
-		    expr = create_tmp_reg (TREE_TYPE (expr));
-		  gimple_assign_set_lhs (tem, expr);
-		  gsi_insert_before (&gsi, tem, GSI_SAME_STMT);
-		}
-	    }
-	  else
-	    {
-	      expr = fold_build2_loc (loc, MEM_REF, adj->type, base, off);
-	      REF_REVERSE_STORAGE_ORDER (expr) = adj->reverse;
-	      expr = build_fold_addr_expr (expr);
-	      expr = force_gimple_operand_gsi (&gsi, expr,
-					       true, NULL, true, GSI_SAME_STMT);
-	    }
-	  vargs.quick_push (expr);
-	}
-      if (adj->op != IPA_PARM_OP_COPY && MAY_HAVE_DEBUG_STMTS)
-	{
-	  unsigned int ix;
-	  tree ddecl = NULL_TREE, origin = DECL_ORIGIN (adj->base), arg;
-	  gimple *def_temp;
-
-	  arg = gimple_call_arg (stmt, adj->base_index);
-	  if (!useless_type_conversion_p (TREE_TYPE (origin), TREE_TYPE (arg)))
-	    {
-	      if (!fold_convertible_p (TREE_TYPE (origin), arg))
-		continue;
-	      arg = fold_convert_loc (gimple_location (stmt),
-				      TREE_TYPE (origin), arg);
-	    }
-	  if (debug_args == NULL)
-	    debug_args = decl_debug_args_insert (callee_decl);
-	  for (ix = 0; vec_safe_iterate (*debug_args, ix, &ddecl); ix += 2)
-	    if (ddecl == origin)
-	      {
-		ddecl = (**debug_args)[ix + 1];
-		break;
-	      }
-	  if (ddecl == NULL)
-	    {
-	      ddecl = make_node (DEBUG_EXPR_DECL);
-	      DECL_ARTIFICIAL (ddecl) = 1;
-	      TREE_TYPE (ddecl) = TREE_TYPE (origin);
-	      SET_DECL_MODE (ddecl, DECL_MODE (origin));
-
-	      vec_safe_push (*debug_args, origin);
-	      vec_safe_push (*debug_args, ddecl);
-	    }
-	  def_temp = gimple_build_debug_bind (ddecl, unshare_expr (arg), stmt);
-	  gsi_insert_before (&gsi, def_temp, GSI_SAME_STMT);
-	}
-    }
-
-  if (dump_file && (dump_flags & TDF_DETAILS))
-    {
-      fprintf (dump_file, "replacing stmt:");
-      print_gimple_stmt (dump_file, gsi_stmt (gsi), 0);
-    }
-
-  new_stmt = gimple_build_call_vec (callee_decl, vargs);
-  vargs.release ();
-  if (gimple_call_lhs (stmt))
-    gimple_call_set_lhs (new_stmt, gimple_call_lhs (stmt));
-
-  gimple_set_block (new_stmt, gimple_block (stmt));
-  if (gimple_has_location (stmt))
-    gimple_set_location (new_stmt, gimple_location (stmt));
-  gimple_call_set_chain (new_stmt, gimple_call_chain (stmt));
-  gimple_call_copy_flags (new_stmt, stmt);
-  if (gimple_in_ssa_p (cfun))
-    {
-      gimple_set_vuse (new_stmt, gimple_vuse (stmt));
-      if (gimple_vdef (stmt))
-	{
-	  gimple_set_vdef (new_stmt, gimple_vdef (stmt));
-	  SSA_NAME_DEF_STMT (gimple_vdef (new_stmt)) = new_stmt;
-	}
-    }
-
-  if (dump_file && (dump_flags & TDF_DETAILS))
-    {
-      fprintf (dump_file, "with stmt:");
-      print_gimple_stmt (dump_file, new_stmt, 0);
-      fprintf (dump_file, "\n");
-    }
-  gsi_replace (&gsi, new_stmt, true);
-  if (cs)
-    cs->set_call_stmt (new_stmt);
-  do
-    {
-      current_node->record_stmt_references (gsi_stmt (gsi));
-      gsi_prev (&gsi);
-    }
-  while (gsi_stmt (gsi) != gsi_stmt (prev_gsi));
-}
-
-/* If the expression *EXPR should be replaced by a reduction of a parameter, do
-   so.  ADJUSTMENTS is a pointer to a vector of adjustments.  CONVERT
-   specifies whether the function should care about type incompatibility the
-   current and new expressions.  If it is false, the function will leave
-   incompatibility issues to the caller.  Return true iff the expression
-   was modified. */
-
-bool
-ipa_modify_expr (tree *expr, bool convert,
-		 ipa_parm_adjustment_vec adjustments)
-{
-  struct ipa_parm_adjustment *cand
-    = ipa_get_adjustment_candidate (&expr, &convert, adjustments, false);
-  if (!cand)
-    return false;
-
-  tree src;
-  if (cand->by_ref)
-    {
-      src = build_simple_mem_ref (cand->new_decl);
-      REF_REVERSE_STORAGE_ORDER (src) = cand->reverse;
-    }
-  else
-    src = cand->new_decl;
-
-  if (dump_file && (dump_flags & TDF_DETAILS))
-    {
-      fprintf (dump_file, "About to replace expr ");
-      print_generic_expr (dump_file, *expr);
-      fprintf (dump_file, " with ");
-      print_generic_expr (dump_file, src);
-      fprintf (dump_file, "\n");
-    }
-
-  if (convert && !useless_type_conversion_p (TREE_TYPE (*expr), cand->type))
-    {
-      tree vce = build1 (VIEW_CONVERT_EXPR, TREE_TYPE (*expr), src);
-      *expr = vce;
-    }
-  else
-    *expr = src;
-  return true;
-}
-
-/* If T is an SSA_NAME, return NULL if it is not a default def or
-   return its base variable if it is.  If IGNORE_DEFAULT_DEF is true,
-   the base variable is always returned, regardless if it is a default
-   def.  Return T if it is not an SSA_NAME.  */
-
-static tree
-get_ssa_base_param (tree t, bool ignore_default_def)
-{
-  if (TREE_CODE (t) == SSA_NAME)
-    {
-      if (ignore_default_def || SSA_NAME_IS_DEFAULT_DEF (t))
-	return SSA_NAME_VAR (t);
-      else
-	return NULL_TREE;
-    }
-  return t;
-}
-
-/* Given an expression, return an adjustment entry specifying the
-   transformation to be done on EXPR.  If no suitable adjustment entry
-   was found, returns NULL.
-
-   If IGNORE_DEFAULT_DEF is set, consider SSA_NAMEs which are not a
-   default def, otherwise bail on them.
-
-   If CONVERT is non-NULL, this function will set *CONVERT if the
-   expression provided is a component reference.  ADJUSTMENTS is the
-   adjustments vector.  */
-
-ipa_parm_adjustment *
-ipa_get_adjustment_candidate (tree **expr, bool *convert,
-			      ipa_parm_adjustment_vec adjustments,
-			      bool ignore_default_def)
-{
-  if (TREE_CODE (**expr) == BIT_FIELD_REF
-      || TREE_CODE (**expr) == IMAGPART_EXPR
-      || TREE_CODE (**expr) == REALPART_EXPR)
-    {
-      *expr = &TREE_OPERAND (**expr, 0);
-      if (convert)
-	*convert = true;
-    }
-
-  poly_int64 offset, size, max_size;
-  bool reverse;
-  tree base
-    = get_ref_base_and_extent (**expr, &offset, &size, &max_size, &reverse);
-  if (!base || !known_size_p (size) || !known_size_p (max_size))
-    return NULL;
-
-  if (TREE_CODE (base) == MEM_REF)
-    {
-      offset += mem_ref_offset (base).force_shwi () * BITS_PER_UNIT;
-      base = TREE_OPERAND (base, 0);
-    }
-
-  base = get_ssa_base_param (base, ignore_default_def);
-  if (!base || TREE_CODE (base) != PARM_DECL)
-    return NULL;
-
-  struct ipa_parm_adjustment *cand = NULL;
-  unsigned int len = adjustments.length ();
-  for (unsigned i = 0; i < len; i++)
-    {
-      struct ipa_parm_adjustment *adj = &adjustments[i];
-
-      if (adj->base == base
-	  && (must_eq (adj->offset, offset) || adj->op == IPA_PARM_OP_REMOVE))
-	{
-	  cand = adj;
-	  break;
-	}
-    }
-
-  if (!cand || cand->op == IPA_PARM_OP_COPY || cand->op == IPA_PARM_OP_REMOVE)
-    return NULL;
-  return cand;
-}
-
-/* Return true iff BASE_INDEX is in ADJUSTMENTS more than once.  */
-
-static bool
-index_in_adjustments_multiple_times_p (int base_index,
-				       ipa_parm_adjustment_vec adjustments)
-{
-  int i, len = adjustments.length ();
-  bool one = false;
-
-  for (i = 0; i < len; i++)
-    {
-      struct ipa_parm_adjustment *adj;
-      adj = &adjustments[i];
-
-      if (adj->base_index == base_index)
-	{
-	  if (one)
-	    return true;
-	  else
-	    one = true;
-	}
-    }
-  return false;
-}
-
-
-/* Return adjustments that should have the same effect on function parameters
-   and call arguments as if they were first changed according to adjustments in
-   INNER and then by adjustments in OUTER.  */
-
-ipa_parm_adjustment_vec
-ipa_combine_adjustments (ipa_parm_adjustment_vec inner,
-			 ipa_parm_adjustment_vec outer)
-{
-  int i, outlen = outer.length ();
-  int inlen = inner.length ();
-  int removals = 0;
-  ipa_parm_adjustment_vec adjustments, tmp;
-
-  tmp.create (inlen);
-  for (i = 0; i < inlen; i++)
-    {
-      struct ipa_parm_adjustment *n;
-      n = &inner[i];
-
-      if (n->op == IPA_PARM_OP_REMOVE)
-	removals++;
-      else
-	{
-	  /* FIXME: Handling of new arguments are not implemented yet.  */
-	  gcc_assert (n->op != IPA_PARM_OP_NEW);
-	  tmp.quick_push (*n);
-	}
-    }
-
-  adjustments.create (outlen + removals);
-  for (i = 0; i < outlen; i++)
-    {
-      struct ipa_parm_adjustment r;
-      struct ipa_parm_adjustment *out = &outer[i];
-      struct ipa_parm_adjustment *in = &tmp[out->base_index];
-
-      memset (&r, 0, sizeof (r));
-      gcc_assert (in->op != IPA_PARM_OP_REMOVE);
-      if (out->op == IPA_PARM_OP_REMOVE)
-	{
-	  if (!index_in_adjustments_multiple_times_p (in->base_index, tmp))
-	    {
-	      r.op = IPA_PARM_OP_REMOVE;
-	      adjustments.quick_push (r);
-	    }
-	  continue;
-	}
-      else
-	{
-	  /* FIXME: Handling of new arguments are not implemented yet.  */
-	  gcc_assert (out->op != IPA_PARM_OP_NEW);
-	}
-
-      r.base_index = in->base_index;
-      r.type = out->type;
-
-      /* FIXME:  Create nonlocal value too.  */
-
-      if (in->op == IPA_PARM_OP_COPY && out->op == IPA_PARM_OP_COPY)
-	r.op = IPA_PARM_OP_COPY;
-      else if (in->op == IPA_PARM_OP_COPY)
-	r.offset = out->offset;
-      else if (out->op == IPA_PARM_OP_COPY)
-	r.offset = in->offset;
-      else
-	r.offset = in->offset + out->offset;
-      adjustments.quick_push (r);
-    }
-
-  for (i = 0; i < inlen; i++)
-    {
-      struct ipa_parm_adjustment *n = &inner[i];
-
-      if (n->op == IPA_PARM_OP_REMOVE)
-	adjustments.quick_push (*n);
-    }
-
-  tmp.release ();
-  return adjustments;
-}
-
-/* Dump the adjustments in the vector ADJUSTMENTS to dump_file in a human
-   friendly way, assuming they are meant to be applied to FNDECL.  */
-
-void
-ipa_dump_param_adjustments (FILE *file, ipa_parm_adjustment_vec adjustments,
-			    tree fndecl)
-{
-  int i, len = adjustments.length ();
-  bool first = true;
-  vec<tree> parms = ipa_get_vector_of_formal_parms (fndecl);
-
-  fprintf (file, "IPA param adjustments: ");
-  for (i = 0; i < len; i++)
-    {
-      struct ipa_parm_adjustment *adj;
-      adj = &adjustments[i];
-
-      if (!first)
-	fprintf (file, "                 ");
-      else
-	first = false;
-
-      fprintf (file, "%i. base_index: %i - ", i, adj->base_index);
-      print_generic_expr (file, parms[adj->base_index]);
-      if (adj->base)
-	{
-	  fprintf (file, ", base: ");
-	  print_generic_expr (file, adj->base);
-	}
-      if (adj->new_decl)
-	{
-	  fprintf (file, ", new_decl: ");
-	  print_generic_expr (file, adj->new_decl);
-	}
-      if (adj->new_ssa_base)
-	{
-	  fprintf (file, ", new_ssa_base: ");
-	  print_generic_expr (file, adj->new_ssa_base);
-	}
-
-      if (adj->op == IPA_PARM_OP_COPY)
-	fprintf (file, ", copy_param");
-      else if (adj->op == IPA_PARM_OP_REMOVE)
-	fprintf (file, ", remove_param");
-      else
-	{
-	  fprintf (file, ", offset ");
-	  print_dec (adj->offset, file);
-	}
-      if (adj->by_ref)
-	fprintf (file, ", by_ref");
-      print_node_brief (file, ", type: ", adj->type, 0);
-      fprintf (file, "\n");
-    }
-  parms.release ();
-}
-
-=======
->>>>>>> 50221fae
 /* Dump the AV linked list.  */
 
 void
