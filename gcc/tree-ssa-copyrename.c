--- conflicted
+++ resolved
@@ -244,8 +244,6 @@
       return false;
     }
 
-<<<<<<< HEAD
-=======
   /* Don't coalesce if the two variables aren't type compatible .  */
   if (!types_compatible_p (TREE_TYPE (root1), TREE_TYPE (root2))
       /* There is a disconnect between the middle-end type-system and
@@ -259,7 +257,6 @@
       return false;
     }
 
->>>>>>> 3082eeb7
   /* Merge the two partitions.  */
   p3 = partition_union (map->var_partition, p1, p2);
 
@@ -360,11 +357,8 @@
       if (!part_var)
         continue;
       var = ssa_name (x);
-<<<<<<< HEAD
-=======
       if (SSA_NAME_VAR (var) == SSA_NAME_VAR (part_var))
 	continue;
->>>>>>> 3082eeb7
       if (debug)
         {
 	  fprintf (debug, "Coalesced ");
@@ -406,10 +400,6 @@
   0,					/* properties_provided */
   0,					/* properties_destroyed */
   0,					/* todo_flags_start */
-<<<<<<< HEAD
-  TODO_dump_func | TODO_verify_ssa      /* todo_flags_finish */
-=======
   TODO_verify_ssa                       /* todo_flags_finish */
->>>>>>> 3082eeb7
  }
 };