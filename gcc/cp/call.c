--- conflicted
+++ resolved
@@ -38,11 +38,8 @@
 #include "target.h"
 #include "convert.h"
 #include "langhooks.h"
-<<<<<<< HEAD
 #include "pph.h"
-=======
 #include "c-family/c-objc.h"
->>>>>>> a375de9b
 
 /* The various kinds of conversion.  */
 
