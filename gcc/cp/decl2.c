/* Process declarations and variables for C++ compiler.
   Copyright (C) 1988-2015 Free Software Foundation, Inc.
   Hacked by Michael Tiemann (tiemann@cygnus.com)

This file is part of GCC.

GCC is free software; you can redistribute it and/or modify
it under the terms of the GNU General Public License as published by
the Free Software Foundation; either version 3, or (at your option)
any later version.

GCC is distributed in the hope that it will be useful,
but WITHOUT ANY WARRANTY; without even the implied warranty of
MERCHANTABILITY or FITNESS FOR A PARTICULAR PURPOSE.  See the
GNU General Public License for more details.

You should have received a copy of the GNU General Public License
along with GCC; see the file COPYING3.  If not see
<http://www.gnu.org/licenses/>.  */


/* Process declarations and symbol lookup for C++ front end.
   Also constructs types; the standard scalar types at initialization,
   and structure, union, array and enum types when they are declared.  */

/* ??? not all decl nodes are given the most useful possible
   line numbers.  For example, the CONST_DECLs for enum values.  */

#include "config.h"
#include "system.h"
#include "coretypes.h"
#include "tm.h"
#include "alias.h"
#include "tree.h"
#include "stringpool.h"
#include "varasm.h"
#include "attribs.h"
#include "stor-layout.h"
#include "calls.h"
#include "flags.h"
#include "cp-tree.h"
#include "decl.h"
#include "toplev.h"
#include "timevar.h"
#include "cpplib.h"
#include "target.h"
#include "c-family/c-common.h"
#include "c-family/c-objc.h"
#include "hard-reg-set.h"
#include "function.h"
#include "cgraph.h"
#include "tree-inline.h"
#include "c-family/c-pragma.h"
#include "dumpfile.h"
#include "intl.h"
#include "splay-tree.h"
#include "langhooks.h"
#include "c-family/c-ada-spec.h"
#include "asan.h"

extern cpp_reader *parse_in;

/* This structure contains information about the initializations
   and/or destructions required for a particular priority level.  */
typedef struct priority_info_s {
  /* Nonzero if there have been any initializations at this priority
     throughout the translation unit.  */
  int initializations_p;
  /* Nonzero if there have been any destructions at this priority
     throughout the translation unit.  */
  int destructions_p;
} *priority_info;

static void mark_vtable_entries (tree);
static bool maybe_emit_vtables (tree);
static bool acceptable_java_type (tree);
static tree start_objects (int, int);
static void finish_objects (int, int, tree);
static tree start_static_storage_duration_function (unsigned);
static void finish_static_storage_duration_function (tree);
static priority_info get_priority_info (int);
static void do_static_initialization_or_destruction (tree, bool);
static void one_static_initialization_or_destruction (tree, tree, bool);
static void generate_ctor_or_dtor_function (bool, int, location_t *);
static int generate_ctor_and_dtor_functions_for_priority (splay_tree_node,
							  void *);
static tree prune_vars_needing_no_initialization (tree *);
static void write_out_vars (tree);
static void import_export_class (tree);
static tree get_guard_bits (tree);
static void determine_visibility_from_class (tree, tree);
static bool determine_hidden_inline (tree);
static bool decl_defined_p (tree);

/* A list of static class variables.  This is needed, because a
   static class variable can be declared inside the class without
   an initializer, and then initialized, statically, outside the class.  */
static GTY(()) vec<tree, va_gc> *pending_statics;

/* A list of functions which were declared inline, but which we
   may need to emit outline anyway.  */
static GTY(()) vec<tree, va_gc> *deferred_fns;

/* A list of decls that use types with no linkage, which we need to make
   sure are defined.  */
static GTY(()) vec<tree, va_gc> *no_linkage_decls;

/* A vector of alternating decls and identifiers, where the latter
   is to be an alias for the former if the former is defined.  */
static GTY(()) vec<tree, va_gc> *mangling_aliases;

/* Nonzero if we're done parsing and into end-of-file activities.  */

int at_eof;


/* Return a member function type (a METHOD_TYPE), given FNTYPE (a
   FUNCTION_TYPE), CTYPE (class type), and QUALS (the cv-qualifiers
   that apply to the function).  */

tree
build_memfn_type (tree fntype, tree ctype, cp_cv_quals quals,
		  cp_ref_qualifier rqual)
{
  tree raises;
  tree attrs;
  int type_quals;
  bool late_return_type_p;

  if (fntype == error_mark_node || ctype == error_mark_node)
    return error_mark_node;

  gcc_assert (TREE_CODE (fntype) == FUNCTION_TYPE
	      || TREE_CODE (fntype) == METHOD_TYPE);

  type_quals = quals & ~TYPE_QUAL_RESTRICT;
  ctype = cp_build_qualified_type (ctype, type_quals);
  raises = TYPE_RAISES_EXCEPTIONS (fntype);
  attrs = TYPE_ATTRIBUTES (fntype);
  late_return_type_p = TYPE_HAS_LATE_RETURN_TYPE (fntype);
  fntype = build_method_type_directly (ctype, TREE_TYPE (fntype),
				       (TREE_CODE (fntype) == METHOD_TYPE
					? TREE_CHAIN (TYPE_ARG_TYPES (fntype))
					: TYPE_ARG_TYPES (fntype)));
  if (attrs)
    fntype = cp_build_type_attribute_variant (fntype, attrs);
  if (rqual)
    fntype = build_ref_qualified_type (fntype, rqual);
  if (raises)
    fntype = build_exception_variant (fntype, raises);
  if (late_return_type_p)
    TYPE_HAS_LATE_RETURN_TYPE (fntype) = 1;

  return fntype;
}

/* Return a variant of FNTYPE, a FUNCTION_TYPE or METHOD_TYPE, with its
   return type changed to NEW_RET.  */

tree
change_return_type (tree new_ret, tree fntype)
{
  tree newtype;
  tree args = TYPE_ARG_TYPES (fntype);
  tree raises = TYPE_RAISES_EXCEPTIONS (fntype);
  tree attrs = TYPE_ATTRIBUTES (fntype);
  bool late_return_type_p = TYPE_HAS_LATE_RETURN_TYPE (fntype);

  if (new_ret == error_mark_node)
    return fntype;

  if (same_type_p (new_ret, TREE_TYPE (fntype)))
    return fntype;

  if (TREE_CODE (fntype) == FUNCTION_TYPE)
    {
      newtype = build_function_type (new_ret, args);
      newtype = apply_memfn_quals (newtype,
				   type_memfn_quals (fntype),
				   type_memfn_rqual (fntype));
    }
  else
    newtype = build_method_type_directly
      (class_of_this_parm (fntype), new_ret, TREE_CHAIN (args));
  if (FUNCTION_REF_QUALIFIED (fntype))
    newtype = build_ref_qualified_type (newtype, type_memfn_rqual (fntype));
  if (raises)
    newtype = build_exception_variant (newtype, raises);
  if (attrs)
    newtype = cp_build_type_attribute_variant (newtype, attrs);
  if (late_return_type_p)
    TYPE_HAS_LATE_RETURN_TYPE (newtype) = 1;

  return newtype;
}

/* Build a PARM_DECL with NAME and TYPE, and set DECL_ARG_TYPE
   appropriately.  */

tree
cp_build_parm_decl (tree name, tree type)
{
  tree parm = build_decl (input_location,
			  PARM_DECL, name, type);
  /* DECL_ARG_TYPE is only used by the back end and the back end never
     sees templates.  */
  if (!processing_template_decl)
    DECL_ARG_TYPE (parm) = type_passed_as (type);

  return parm;
}

/* Returns a PARM_DECL for a parameter of the indicated TYPE, with the
   indicated NAME.  */

tree
build_artificial_parm (tree name, tree type)
{
  tree parm = cp_build_parm_decl (name, type);
  DECL_ARTIFICIAL (parm) = 1;
  /* All our artificial parms are implicitly `const'; they cannot be
     assigned to.  */
  TREE_READONLY (parm) = 1;
  return parm;
}

/* Constructors for types with virtual baseclasses need an "in-charge" flag
   saying whether this constructor is responsible for initialization of
   virtual baseclasses or not.  All destructors also need this "in-charge"
   flag, which additionally determines whether or not the destructor should
   free the memory for the object.

   This function adds the "in-charge" flag to member function FN if
   appropriate.  It is called from grokclassfn and tsubst.
   FN must be either a constructor or destructor.

   The in-charge flag follows the 'this' parameter, and is followed by the
   VTT parm (if any), then the user-written parms.  */

void
maybe_retrofit_in_chrg (tree fn)
{
  tree basetype, arg_types, parms, parm, fntype;

  /* If we've already add the in-charge parameter don't do it again.  */
  if (DECL_HAS_IN_CHARGE_PARM_P (fn))
    return;

  /* When processing templates we can't know, in general, whether or
     not we're going to have virtual baseclasses.  */
  if (processing_template_decl)
    return;

  /* We don't need an in-charge parameter for constructors that don't
     have virtual bases.  */
  if (DECL_CONSTRUCTOR_P (fn)
      && !CLASSTYPE_VBASECLASSES (DECL_CONTEXT (fn)))
    return;

  arg_types = TYPE_ARG_TYPES (TREE_TYPE (fn));
  basetype = TREE_TYPE (TREE_VALUE (arg_types));
  arg_types = TREE_CHAIN (arg_types);

  parms = DECL_CHAIN (DECL_ARGUMENTS (fn));

  /* If this is a subobject constructor or destructor, our caller will
     pass us a pointer to our VTT.  */
  if (CLASSTYPE_VBASECLASSES (DECL_CONTEXT (fn)))
    {
      parm = build_artificial_parm (vtt_parm_identifier, vtt_parm_type);

      /* First add it to DECL_ARGUMENTS between 'this' and the real args...  */
      DECL_CHAIN (parm) = parms;
      parms = parm;

      /* ...and then to TYPE_ARG_TYPES.  */
      arg_types = hash_tree_chain (vtt_parm_type, arg_types);

      DECL_HAS_VTT_PARM_P (fn) = 1;
    }

  /* Then add the in-charge parm (before the VTT parm).  */
  parm = build_artificial_parm (in_charge_identifier, integer_type_node);
  DECL_CHAIN (parm) = parms;
  parms = parm;
  arg_types = hash_tree_chain (integer_type_node, arg_types);

  /* Insert our new parameter(s) into the list.  */
  DECL_CHAIN (DECL_ARGUMENTS (fn)) = parms;

  /* And rebuild the function type.  */
  fntype = build_method_type_directly (basetype, TREE_TYPE (TREE_TYPE (fn)),
				       arg_types);
  if (TYPE_RAISES_EXCEPTIONS (TREE_TYPE (fn)))
    fntype = build_exception_variant (fntype,
				      TYPE_RAISES_EXCEPTIONS (TREE_TYPE (fn)));
  if (TYPE_ATTRIBUTES (TREE_TYPE (fn)))
    fntype = (cp_build_type_attribute_variant
	      (fntype, TYPE_ATTRIBUTES (TREE_TYPE (fn))));
  TREE_TYPE (fn) = fntype;

  /* Now we've got the in-charge parameter.  */
  DECL_HAS_IN_CHARGE_PARM_P (fn) = 1;
}

/* Classes overload their constituent function names automatically.
   When a function name is declared in a record structure,
   its name is changed to it overloaded name.  Since names for
   constructors and destructors can conflict, we place a leading
   '$' for destructors.

   CNAME is the name of the class we are grokking for.

   FUNCTION is a FUNCTION_DECL.  It was created by `grokdeclarator'.

   FLAGS contains bits saying what's special about today's
   arguments.  DTOR_FLAG == DESTRUCTOR.

   If FUNCTION is a destructor, then we must add the `auto-delete' field
   as a second parameter.  There is some hair associated with the fact
   that we must "declare" this variable in the manner consistent with the
   way the rest of the arguments were declared.

   QUALS are the qualifiers for the this pointer.  */

void
grokclassfn (tree ctype, tree function, enum overload_flags flags)
{
  tree fn_name = DECL_NAME (function);

  /* Even within an `extern "C"' block, members get C++ linkage.  See
     [dcl.link] for details.  */
  SET_DECL_LANGUAGE (function, lang_cplusplus);

  if (fn_name == NULL_TREE)
    {
      error ("name missing for member function");
      fn_name = get_identifier ("<anonymous>");
      DECL_NAME (function) = fn_name;
    }

  DECL_CONTEXT (function) = ctype;

  if (flags == DTOR_FLAG)
    DECL_DESTRUCTOR_P (function) = 1;

  if (flags == DTOR_FLAG || DECL_CONSTRUCTOR_P (function))
    maybe_retrofit_in_chrg (function);
}

/* Create an ARRAY_REF, checking for the user doing things backwards
   along the way.  DECLTYPE_P is for N3276, as in the parser.  */

tree
grok_array_decl (location_t loc, tree array_expr, tree index_exp,
		 bool decltype_p)
{
  tree type;
  tree expr;
  tree orig_array_expr = array_expr;
  tree orig_index_exp = index_exp;

  if (error_operand_p (array_expr) || error_operand_p (index_exp))
    return error_mark_node;

  if (processing_template_decl)
    {
      if (type_dependent_expression_p (array_expr)
	  || type_dependent_expression_p (index_exp))
	return build_min_nt_loc (loc, ARRAY_REF, array_expr, index_exp,
				 NULL_TREE, NULL_TREE);
      array_expr = build_non_dependent_expr (array_expr);
      index_exp = build_non_dependent_expr (index_exp);
    }

  type = TREE_TYPE (array_expr);
  gcc_assert (type);
  type = non_reference (type);

  /* If they have an `operator[]', use that.  */
  if (MAYBE_CLASS_TYPE_P (type) || MAYBE_CLASS_TYPE_P (TREE_TYPE (index_exp)))
    {
      tsubst_flags_t complain = tf_warning_or_error;
      if (decltype_p)
	complain |= tf_decltype;
      expr = build_new_op (loc, ARRAY_REF, LOOKUP_NORMAL, array_expr,
			   index_exp, NULL_TREE, /*overload=*/NULL, complain);
    }
  else
    {
      tree p1, p2, i1, i2;

      /* Otherwise, create an ARRAY_REF for a pointer or array type.
	 It is a little-known fact that, if `a' is an array and `i' is
	 an int, you can write `i[a]', which means the same thing as
	 `a[i]'.  */
      if (TREE_CODE (type) == ARRAY_TYPE || VECTOR_TYPE_P (type))
	p1 = array_expr;
      else
	p1 = build_expr_type_conversion (WANT_POINTER, array_expr, false);

      if (TREE_CODE (TREE_TYPE (index_exp)) == ARRAY_TYPE)
	p2 = index_exp;
      else
	p2 = build_expr_type_conversion (WANT_POINTER, index_exp, false);

      i1 = build_expr_type_conversion (WANT_INT | WANT_ENUM, array_expr,
				       false);
      i2 = build_expr_type_conversion (WANT_INT | WANT_ENUM, index_exp,
				       false);

      if ((p1 && i2) && (i1 && p2))
	error ("ambiguous conversion for array subscript");

      if (p1 && i2)
	array_expr = p1, index_exp = i2;
      else if (i1 && p2)
	array_expr = p2, index_exp = i1;
      else
	{
	  error ("invalid types %<%T[%T]%> for array subscript",
		 type, TREE_TYPE (index_exp));
	  return error_mark_node;
	}

      if (array_expr == error_mark_node || index_exp == error_mark_node)
	error ("ambiguous conversion for array subscript");

      expr = build_array_ref (input_location, array_expr, index_exp);
    }
  if (processing_template_decl && expr != error_mark_node)
    return build_min_non_dep (ARRAY_REF, expr, orig_array_expr, orig_index_exp,
			      NULL_TREE, NULL_TREE);
  return expr;
}

/* Given the cast expression EXP, checking out its validity.   Either return
   an error_mark_node if there was an unavoidable error, return a cast to
   void for trying to delete a pointer w/ the value 0, or return the
   call to delete.  If DOING_VEC is true, we handle things differently
   for doing an array delete.
   Implements ARM $5.3.4.  This is called from the parser.  */

tree
delete_sanity (tree exp, tree size, bool doing_vec, int use_global_delete,
	       tsubst_flags_t complain)
{
  tree t, type;

  if (exp == error_mark_node)
    return exp;

  if (processing_template_decl)
    {
      t = build_min (DELETE_EXPR, void_type_node, exp, size);
      DELETE_EXPR_USE_GLOBAL (t) = use_global_delete;
      DELETE_EXPR_USE_VEC (t) = doing_vec;
      TREE_SIDE_EFFECTS (t) = 1;
      return t;
    }

  /* An array can't have been allocated by new, so complain.  */
  if (TREE_CODE (TREE_TYPE (exp)) == ARRAY_TYPE)
    warning (0, "deleting array %q#E", exp);

  t = build_expr_type_conversion (WANT_POINTER, exp, true);

  if (t == NULL_TREE || t == error_mark_node)
    {
      error ("type %q#T argument given to %<delete%>, expected pointer",
	     TREE_TYPE (exp));
      return error_mark_node;
    }

  type = TREE_TYPE (t);

  /* As of Valley Forge, you can delete a pointer to const.  */

  /* You can't delete functions.  */
  if (TREE_CODE (TREE_TYPE (type)) == FUNCTION_TYPE)
    {
      error ("cannot delete a function.  Only pointer-to-objects are "
	     "valid arguments to %<delete%>");
      return error_mark_node;
    }

  /* Deleting ptr to void is undefined behavior [expr.delete/3].  */
  if (VOID_TYPE_P (TREE_TYPE (type)))
    {
      warning (OPT_Wdelete_incomplete, "deleting %qT is undefined", type);
      doing_vec = 0;
    }

  /* Deleting a pointer with the value zero is valid and has no effect.  */
  if (integer_zerop (t))
    return build1 (NOP_EXPR, void_type_node, t);

  if (doing_vec)
    return build_vec_delete (t, /*maxindex=*/NULL_TREE,
			     sfk_deleting_destructor,
			     use_global_delete, complain);
  else
    return build_delete (type, t, sfk_deleting_destructor,
			 LOOKUP_NORMAL, use_global_delete,
			 complain);
}

/* Report an error if the indicated template declaration is not the
   sort of thing that should be a member template.  */

void
check_member_template (tree tmpl)
{
  tree decl;

  gcc_assert (TREE_CODE (tmpl) == TEMPLATE_DECL);
  decl = DECL_TEMPLATE_RESULT (tmpl);

  if (TREE_CODE (decl) == FUNCTION_DECL
      || DECL_ALIAS_TEMPLATE_P (tmpl)
      || (TREE_CODE (decl) == TYPE_DECL
	  && MAYBE_CLASS_TYPE_P (TREE_TYPE (decl))))
    {
      /* The parser rejects template declarations in local classes
	 (with the exception of generic lambdas).  */
      gcc_assert (!current_function_decl || LAMBDA_FUNCTION_P (decl));
      /* The parser rejects any use of virtual in a function template.  */
      gcc_assert (!(TREE_CODE (decl) == FUNCTION_DECL
		    && DECL_VIRTUAL_P (decl)));

      /* The debug-information generating code doesn't know what to do
	 with member templates.  */
      DECL_IGNORED_P (tmpl) = 1;
    }
  else if (variable_template_p (tmpl))
    /* OK */;
  else
    error ("template declaration of %q#D", decl);
}

/* Return true iff TYPE is a valid Java parameter or return type.  */

static bool
acceptable_java_type (tree type)
{
  if (type == error_mark_node)
    return false;

  if (VOID_TYPE_P (type) || TYPE_FOR_JAVA (type))
    return true;
  if (TYPE_PTR_P (type) || TREE_CODE (type) == REFERENCE_TYPE)
    {
      type = TREE_TYPE (type);
      if (TREE_CODE (type) == RECORD_TYPE)
	{
	  tree args;  int i;
	  if (! TYPE_FOR_JAVA (type))
	    return false;
	  if (! CLASSTYPE_TEMPLATE_INFO (type))
	    return true;
	  args = CLASSTYPE_TI_ARGS (type);
	  i = TREE_VEC_LENGTH (args);
	  while (--i >= 0)
	    {
	      type = TREE_VEC_ELT (args, i);
	      if (TYPE_PTR_P (type))
		type = TREE_TYPE (type);
	      if (! TYPE_FOR_JAVA (type))
		return false;
	    }
	  return true;
	}
    }
  return false;
}

/* For a METHOD in a Java class CTYPE, return true if
   the parameter and return types are valid Java types.
   Otherwise, print appropriate error messages, and return false.  */

bool
check_java_method (tree method)
{
  bool jerr = false;
  tree arg_types = TYPE_ARG_TYPES (TREE_TYPE (method));
  tree ret_type = TREE_TYPE (TREE_TYPE (method));

  if (!acceptable_java_type (ret_type))
    {
      error ("Java method %qD has non-Java return type %qT",
	     method, ret_type);
      jerr = true;
    }

  arg_types = TREE_CHAIN (arg_types);
  if (DECL_HAS_IN_CHARGE_PARM_P (method))
    arg_types = TREE_CHAIN (arg_types);
  if (DECL_HAS_VTT_PARM_P (method))
    arg_types = TREE_CHAIN (arg_types);

  for (; arg_types != NULL_TREE; arg_types = TREE_CHAIN (arg_types))
    {
      tree type = TREE_VALUE (arg_types);
      if (!acceptable_java_type (type))
	{
          if (type != error_mark_node)
	    error ("Java method %qD has non-Java parameter type %qT",
		   method, type);
	  jerr = true;
	}
    }
  return !jerr;
}

/* Sanity check: report error if this function FUNCTION is not
   really a member of the class (CTYPE) it is supposed to belong to.
   TEMPLATE_PARMS is used to specify the template parameters of a member
   template passed as FUNCTION_DECL. If the member template is passed as a
   TEMPLATE_DECL, it can be NULL since the parameters can be extracted
   from the declaration. If the function is not a function template, it
   must be NULL.
   It returns the original declaration for the function, NULL_TREE if
   no declaration was found, error_mark_node if an error was emitted.  */

tree
check_classfn (tree ctype, tree function, tree template_parms)
{
  int ix;
  bool is_template;
  tree pushed_scope;
  
  if (DECL_USE_TEMPLATE (function)
      && !(TREE_CODE (function) == TEMPLATE_DECL
	   && DECL_TEMPLATE_SPECIALIZATION (function))
      && DECL_MEMBER_TEMPLATE_P (DECL_TI_TEMPLATE (function)))
    /* Since this is a specialization of a member template,
       we're not going to find the declaration in the class.
       For example, in:

	 struct S { template <typename T> void f(T); };
	 template <> void S::f(int);

       we're not going to find `S::f(int)', but there's no
       reason we should, either.  We let our callers know we didn't
       find the method, but we don't complain.  */
    return NULL_TREE;

  /* Basic sanity check: for a template function, the template parameters
     either were not passed, or they are the same of DECL_TEMPLATE_PARMS.  */
  if (TREE_CODE (function) == TEMPLATE_DECL)
    {
      if (template_parms
	  && !comp_template_parms (template_parms,
				   DECL_TEMPLATE_PARMS (function)))
	{
	  error ("template parameter lists provided don%'t match the "
		 "template parameters of %qD", function);
	  return error_mark_node;
	}
      template_parms = DECL_TEMPLATE_PARMS (function);
    }

  /* OK, is this a definition of a member template?  */
  is_template = (template_parms != NULL_TREE);

  /* [temp.mem]

     A destructor shall not be a member template.  */
  if (DECL_DESTRUCTOR_P (function) && is_template)
    {
      error ("destructor %qD declared as member template", function);
      return error_mark_node;
    }

  /* We must enter the scope here, because conversion operators are
     named by target type, and type equivalence relies on typenames
     resolving within the scope of CTYPE.  */
  pushed_scope = push_scope (ctype);
  ix = class_method_index_for_fn (complete_type (ctype), function);
  if (ix >= 0)
    {
      vec<tree, va_gc> *methods = CLASSTYPE_METHOD_VEC (ctype);
      tree fndecls, fndecl = 0;
      bool is_conv_op;
      const char *format = NULL;

      for (fndecls = (*methods)[ix];
	   fndecls; fndecls = OVL_NEXT (fndecls))
	{
	  tree p1, p2;

	  fndecl = OVL_CURRENT (fndecls);
	  p1 = TYPE_ARG_TYPES (TREE_TYPE (function));
	  p2 = TYPE_ARG_TYPES (TREE_TYPE (fndecl));

	  /* We cannot simply call decls_match because this doesn't
	     work for static member functions that are pretending to
	     be methods, and because the name may have been changed by
	     asm("new_name").  */

	   /* Get rid of the this parameter on functions that become
	      static.  */
	  if (DECL_STATIC_FUNCTION_P (fndecl)
	      && TREE_CODE (TREE_TYPE (function)) == METHOD_TYPE)
	    p1 = TREE_CHAIN (p1);

	  /* A member template definition only matches a member template
	     declaration.  */
	  if (is_template != (TREE_CODE (fndecl) == TEMPLATE_DECL))
	    continue;

	  /* ref-qualifier or absence of same must match.  */
	  if (type_memfn_rqual (TREE_TYPE (function))
	      != type_memfn_rqual (TREE_TYPE (fndecl)))
	    continue;

	  /* While finding a match, same types and params are not enough
	     if the function is versioned.  Also check version ("target")
	     attributes.  */
	  if (same_type_p (TREE_TYPE (TREE_TYPE (function)),
			   TREE_TYPE (TREE_TYPE (fndecl)))
	      && compparms (p1, p2)
	      && !targetm.target_option.function_versions (function, fndecl)
	      && (!is_template
		  || comp_template_parms (template_parms,
					  DECL_TEMPLATE_PARMS (fndecl)))
	      && (DECL_TEMPLATE_SPECIALIZATION (function)
		  == DECL_TEMPLATE_SPECIALIZATION (fndecl))
	      && (!DECL_TEMPLATE_SPECIALIZATION (function)
		  || (DECL_TI_TEMPLATE (function)
		      == DECL_TI_TEMPLATE (fndecl))))
	    break;
	}
      if (fndecls)
	{
	  if (pushed_scope)
	    pop_scope (pushed_scope);
	  return OVL_CURRENT (fndecls);
	}
      
      error_at (DECL_SOURCE_LOCATION (function),
		"prototype for %q#D does not match any in class %qT",
		function, ctype);
      is_conv_op = DECL_CONV_FN_P (fndecl);

      if (is_conv_op)
	ix = CLASSTYPE_FIRST_CONVERSION_SLOT;
      fndecls = (*methods)[ix];
      while (fndecls)
	{
	  fndecl = OVL_CURRENT (fndecls);
	  fndecls = OVL_NEXT (fndecls);

	  if (!fndecls && is_conv_op)
	    {
	      if (methods->length () > (size_t) ++ix)
		{
		  fndecls = (*methods)[ix];
		  if (!DECL_CONV_FN_P (OVL_CURRENT (fndecls)))
		    {
		      fndecls = NULL_TREE;
		      is_conv_op = false;
		    }
		}
	      else
		is_conv_op = false;
	    }
	  if (format)
	    format = "                %+#D";
	  else if (fndecls)
	    format = N_("candidates are: %+#D");
	  else
	    format = N_("candidate is: %+#D");
	  error (format, fndecl);
	}
    }
  else if (!COMPLETE_TYPE_P (ctype))
    cxx_incomplete_type_error (function, ctype);
  else
    error ("no %q#D member function declared in class %qT",
	   function, ctype);

  if (pushed_scope)
    pop_scope (pushed_scope);
  return error_mark_node;
}

/* DECL is a function with vague linkage.  Remember it so that at the
   end of the translation unit we can decide whether or not to emit
   it.  */

void
note_vague_linkage_fn (tree decl)
{
  DECL_DEFER_OUTPUT (decl) = 1;
  vec_safe_push (deferred_fns, decl);
}

/* As above, but for variable template instantiations.  */

void
note_variable_template_instantiation (tree decl)
{
  vec_safe_push (pending_statics, decl);
}

/* We have just processed the DECL, which is a static data member.
   The other parameters are as for cp_finish_decl.  */

void
finish_static_data_member_decl (tree decl,
				tree init, bool init_const_expr_p,
				tree asmspec_tree,
				int flags)
{
  DECL_CONTEXT (decl) = current_class_type;

  /* We cannot call pushdecl here, because that would fill in the
     TREE_CHAIN of our decl.  Instead, we modify cp_finish_decl to do
     the right thing, namely, to put this decl out straight away.  */

  if (! processing_template_decl)
    vec_safe_push (pending_statics, decl);

  if (LOCAL_CLASS_P (current_class_type)
      /* We already complained about the template definition.  */
      && !DECL_TEMPLATE_INSTANTIATION (decl))
    permerror (input_location, "local class %q#T shall not have static data member %q#D",
	       current_class_type, decl);
  else
    for (tree t = current_class_type; TYPE_P (t);
	 t = CP_TYPE_CONTEXT (t))
      if (TYPE_ANONYMOUS_P (t))
	{
	  if (permerror (DECL_SOURCE_LOCATION (decl),
			 "static data member %qD in unnamed class", decl))
	    inform (DECL_SOURCE_LOCATION (TYPE_NAME (t)),
		    "unnamed class defined here");
	  break;
	}

  DECL_IN_AGGR_P (decl) = 1;

  if (TREE_CODE (TREE_TYPE (decl)) == ARRAY_TYPE
      && TYPE_DOMAIN (TREE_TYPE (decl)) == NULL_TREE)
    SET_VAR_HAD_UNKNOWN_BOUND (decl);

  cp_finish_decl (decl, init, init_const_expr_p, asmspec_tree, flags);
}

/* DECLARATOR and DECLSPECS correspond to a class member.  The other
   parameters are as for cp_finish_decl.  Return the DECL for the
   class member declared.  */

tree
grokfield (const cp_declarator *declarator,
	   cp_decl_specifier_seq *declspecs,
	   tree init, bool init_const_expr_p,
	   tree asmspec_tree,
	   tree attrlist)
{
  tree value;
  const char *asmspec = 0;
  int flags;
  tree name;

  if (init
      && TREE_CODE (init) == TREE_LIST
      && TREE_VALUE (init) == error_mark_node
      && TREE_CHAIN (init) == NULL_TREE)
    init = NULL_TREE;

  value = grokdeclarator (declarator, declspecs, FIELD, init != 0, &attrlist);
  if (! value || value == error_mark_node)
    /* friend or constructor went bad.  */
    return error_mark_node;
  if (TREE_TYPE (value) == error_mark_node)
    return value;

  if (TREE_CODE (value) == TYPE_DECL && init)
    {
      error ("typedef %qD is initialized (use decltype instead)", value);
      init = NULL_TREE;
    }

  /* Pass friendly classes back.  */
  if (value == void_type_node)
    return value;


  name = DECL_NAME (value);

  if (name != NULL_TREE)
    {
      if (TREE_CODE (name) == TEMPLATE_ID_EXPR)
	{
	  error ("explicit template argument list not allowed");
	  return error_mark_node;
	}

      if (IDENTIFIER_POINTER (name)[0] == '_'
	  && ! strcmp (IDENTIFIER_POINTER (name), "_vptr"))
	error ("member %qD conflicts with virtual function table field name",
	       value);
    }

  /* Stash away type declarations.  */
  if (TREE_CODE (value) == TYPE_DECL)
    {
      DECL_NONLOCAL (value) = 1;
      DECL_CONTEXT (value) = current_class_type;

      if (attrlist)
	{
	  int attrflags = 0;

	  /* If this is a typedef that names the class for linkage purposes
	     (7.1.3p8), apply any attributes directly to the type.  */
	  if (OVERLOAD_TYPE_P (TREE_TYPE (value))
	      && value == TYPE_NAME (TYPE_MAIN_VARIANT (TREE_TYPE (value))))
	    attrflags = ATTR_FLAG_TYPE_IN_PLACE;

	  cplus_decl_attributes (&value, attrlist, attrflags);
	}

      if (decl_spec_seq_has_spec_p (declspecs, ds_typedef)
          && TREE_TYPE (value) != error_mark_node
          && TYPE_NAME (TYPE_MAIN_VARIANT (TREE_TYPE (value))) != value)
	set_underlying_type (value);

      /* It's important that push_template_decl below follows
	 set_underlying_type above so that the created template
	 carries the properly set type of VALUE.  */
      if (processing_template_decl)
	value = push_template_decl (value);

      record_locally_defined_typedef (value);
      return value;
    }

  int friendp = decl_spec_seq_has_spec_p (declspecs, ds_friend);

  if (!friendp && DECL_IN_AGGR_P (value))
    {
      error ("%qD is already defined in %qT", value, DECL_CONTEXT (value));
      return void_type_node;
    }

  if (asmspec_tree && asmspec_tree != error_mark_node)
    asmspec = TREE_STRING_POINTER (asmspec_tree);

  if (init)
    {
      if (TREE_CODE (value) == FUNCTION_DECL)
	{
	  if (init == ridpointers[(int)RID_DELETE])
	    {
	      DECL_DELETED_FN (value) = 1;
	      DECL_DECLARED_INLINE_P (value) = 1;
	      DECL_INITIAL (value) = error_mark_node;
	    }
	  else if (init == ridpointers[(int)RID_DEFAULT])
	    {
	      if (defaultable_fn_check (value))
		{
		  DECL_DEFAULTED_FN (value) = 1;
		  DECL_INITIALIZED_IN_CLASS_P (value) = 1;
		  DECL_DECLARED_INLINE_P (value) = 1;
		}
	    }
	  else if (TREE_CODE (init) == DEFAULT_ARG)
	    error ("invalid initializer for member function %qD", value);
	  else if (TREE_CODE (TREE_TYPE (value)) == METHOD_TYPE)
	    {
	      if (integer_zerop (init))
		DECL_PURE_VIRTUAL_P (value) = 1;
	      else if (error_operand_p (init))
		; /* An error has already been reported.  */
	      else
		error ("invalid initializer for member function %qD",
		       value);
	    }
	  else
	    {
	      gcc_assert (TREE_CODE (TREE_TYPE (value)) == FUNCTION_TYPE);
	      if (friendp)
		error ("initializer specified for friend function %qD",
		       value);
	      else
		error ("initializer specified for static member function %qD",
		       value);
	    }
	}
      else if (TREE_CODE (value) == FIELD_DECL)
	/* C++11 NSDMI, keep going.  */;
      else if (!VAR_P (value))
	gcc_unreachable ();
    }

  /* Pass friend decls back.  */
  if ((TREE_CODE (value) == FUNCTION_DECL
       || TREE_CODE (value) == TEMPLATE_DECL)
      && DECL_CONTEXT (value) != current_class_type)
    return value;

  /* Need to set this before push_template_decl.  */
  if (VAR_P (value))
    DECL_CONTEXT (value) = current_class_type;

  if (processing_template_decl && VAR_OR_FUNCTION_DECL_P (value))
    {
      value = push_template_decl (value);
      if (error_operand_p (value))
	return error_mark_node;
    }

  if (attrlist)
    cplus_decl_attributes (&value, attrlist, 0);

  if (init && DIRECT_LIST_INIT_P (init))
    flags = LOOKUP_NORMAL;
  else
    flags = LOOKUP_IMPLICIT;

  switch (TREE_CODE (value))
    {
    case VAR_DECL:
      finish_static_data_member_decl (value, init, init_const_expr_p,
				      asmspec_tree, flags);
      return value;

    case FIELD_DECL:
      if (asmspec)
	error ("%<asm%> specifiers are not permitted on non-static data members");
      if (DECL_INITIAL (value) == error_mark_node)
	init = error_mark_node;
      cp_finish_decl (value, init, /*init_const_expr_p=*/false,
		      NULL_TREE, flags);
      DECL_IN_AGGR_P (value) = 1;
      return value;

    case  FUNCTION_DECL:
      if (asmspec)
	set_user_assembler_name (value, asmspec);

      cp_finish_decl (value,
		      /*init=*/NULL_TREE,
		      /*init_const_expr_p=*/false,
		      asmspec_tree, flags);

      /* Pass friends back this way.  */
      if (DECL_FRIEND_P (value))
	return void_type_node;

      DECL_IN_AGGR_P (value) = 1;
      return value;

    default:
      gcc_unreachable ();
    }
  return NULL_TREE;
}

/* Like `grokfield', but for bitfields.
   WIDTH is non-NULL for bit fields only, and is an INTEGER_CST node.  */

tree
grokbitfield (const cp_declarator *declarator,
	      cp_decl_specifier_seq *declspecs, tree width,
	      tree attrlist)
{
  tree value = grokdeclarator (declarator, declspecs, BITFIELD, 0, &attrlist);

  if (value == error_mark_node)
    return NULL_TREE; /* friends went bad.  */
  if (TREE_TYPE (value) == error_mark_node)
    return value;

  /* Pass friendly classes back.  */
  if (VOID_TYPE_P (value))
    return void_type_node;

  if (!INTEGRAL_OR_ENUMERATION_TYPE_P (TREE_TYPE (value))
      && (POINTER_TYPE_P (value)
          || !dependent_type_p (TREE_TYPE (value))))
    {
      error ("bit-field %qD with non-integral type", value);
      return error_mark_node;
    }

  if (TREE_CODE (value) == TYPE_DECL)
    {
      error ("cannot declare %qD to be a bit-field type", value);
      return NULL_TREE;
    }

  /* Usually, finish_struct_1 catches bitfields with invalid types.
     But, in the case of bitfields with function type, we confuse
     ourselves into thinking they are member functions, so we must
     check here.  */
  if (TREE_CODE (value) == FUNCTION_DECL)
    {
      error ("cannot declare bit-field %qD with function type",
	     DECL_NAME (value));
      return NULL_TREE;
    }

  if (DECL_IN_AGGR_P (value))
    {
      error ("%qD is already defined in the class %qT", value,
	     DECL_CONTEXT (value));
      return void_type_node;
    }

  if (TREE_STATIC (value))
    {
      error ("static member %qD cannot be a bit-field", value);
      return NULL_TREE;
    }
  cp_finish_decl (value, NULL_TREE, false, NULL_TREE, 0);

  if (width != error_mark_node)
    {
      /* The width must be an integer type.  */
      if (!type_dependent_expression_p (width)
	  && !INTEGRAL_OR_UNSCOPED_ENUMERATION_TYPE_P (TREE_TYPE (width)))
	error ("width of bit-field %qD has non-integral type %qT", value,
	       TREE_TYPE (width));
      DECL_INITIAL (value) = width;
      SET_DECL_C_BIT_FIELD (value);
    }

  DECL_IN_AGGR_P (value) = 1;

  if (attrlist)
    cplus_decl_attributes (&value, attrlist, /*flags=*/0);

  return value;
}


/* Returns true iff ATTR is an attribute which needs to be applied at
   instantiation time rather than template definition time.  */

static bool
is_late_template_attribute (tree attr, tree decl)
{
  tree name = get_attribute_name (attr);
  tree args = TREE_VALUE (attr);
  const struct attribute_spec *spec = lookup_attribute_spec (name);
  tree arg;

  if (!spec)
    /* Unknown attribute.  */
    return false;

  /* Attribute weak handling wants to write out assembly right away.  */
  if (is_attribute_p ("weak", name))
    return true;

  /* Attribute unused is applied directly, as it appertains to
     decls. */
  if (is_attribute_p ("unused", name))
    return false;

  /* Attribute tls_model wants to modify the symtab.  */
  if (is_attribute_p ("tls_model", name))
    return true;

  /* #pragma omp declare simd attribute needs to be always deferred.  */
  if (flag_openmp
      && is_attribute_p ("omp declare simd", name))
    return true;

  /* An attribute pack is clearly dependent.  */
  if (args && PACK_EXPANSION_P (args))
    return true;

  /* If any of the arguments are dependent expressions, we can't evaluate
     the attribute until instantiation time.  */
  for (arg = args; arg; arg = TREE_CHAIN (arg))
    {
      tree t = TREE_VALUE (arg);

      /* If the first attribute argument is an identifier, only consider
	 second and following arguments.  Attributes like mode, format,
	 cleanup and several target specific attributes aren't late
	 just because they have an IDENTIFIER_NODE as first argument.  */
      if (arg == args && identifier_p (t))
	continue;

      if (value_dependent_expression_p (t)
	  || type_dependent_expression_p (t))
	return true;
    }

  if (TREE_CODE (decl) == TYPE_DECL
      || TYPE_P (decl)
      || spec->type_required)
    {
      tree type = TYPE_P (decl) ? decl : TREE_TYPE (decl);

      /* We can't apply any attributes to a completely unknown type until
	 instantiation time.  */
      enum tree_code code = TREE_CODE (type);
      if (code == TEMPLATE_TYPE_PARM
	  || code == BOUND_TEMPLATE_TEMPLATE_PARM
	  || code == TYPENAME_TYPE)
	return true;
      /* Also defer most attributes on dependent types.  This is not
	 necessary in all cases, but is the better default.  */
      else if (dependent_type_p (type)
	       /* But some attributes specifically apply to templates.  */
	       && !is_attribute_p ("abi_tag", name)
	       && !is_attribute_p ("deprecated", name)
	       && !is_attribute_p ("visibility", name))
	return true;
      else
	return false;
    }
  else
    return false;
}

/* ATTR_P is a list of attributes.  Remove any attributes which need to be
   applied at instantiation time and return them.  If IS_DEPENDENT is true,
   the declaration itself is dependent, so all attributes should be applied
   at instantiation time.  */

static tree
splice_template_attributes (tree *attr_p, tree decl)
{
  tree *p = attr_p;
  tree late_attrs = NULL_TREE;
  tree *q = &late_attrs;

  if (!p)
    return NULL_TREE;

  for (; *p; )
    {
      if (is_late_template_attribute (*p, decl))
	{
	  ATTR_IS_DEPENDENT (*p) = 1;
	  *q = *p;
	  *p = TREE_CHAIN (*p);
	  q = &TREE_CHAIN (*q);
	  *q = NULL_TREE;
	}
      else
	p = &TREE_CHAIN (*p);
    }

  return late_attrs;
}

/* Remove any late attributes from the list in ATTR_P and attach them to
   DECL_P.  */

static void
save_template_attributes (tree *attr_p, tree *decl_p)
{
  tree *q;

  if (attr_p && *attr_p == error_mark_node)
    return;

  tree late_attrs = splice_template_attributes (attr_p, *decl_p);
  if (!late_attrs)
    return;

  if (DECL_P (*decl_p))
    q = &DECL_ATTRIBUTES (*decl_p);
  else
    q = &TYPE_ATTRIBUTES (*decl_p);

  tree old_attrs = *q;

  /* Merge the late attributes at the beginning with the attribute
     list.  */
  late_attrs = merge_attributes (late_attrs, *q);
  *q = late_attrs;

  if (!DECL_P (*decl_p) && *decl_p == TYPE_MAIN_VARIANT (*decl_p))
    {
      /* We've added new attributes directly to the main variant, so
	 now we need to update all of the other variants to include
	 these new attributes.  */
      tree variant;
      for (variant = TYPE_NEXT_VARIANT (*decl_p); variant;
	   variant = TYPE_NEXT_VARIANT (variant))
	{
	  gcc_assert (TYPE_ATTRIBUTES (variant) == old_attrs);
	  TYPE_ATTRIBUTES (variant) = TYPE_ATTRIBUTES (*decl_p);
	}
    }
}

/* Return true iff ATTRS are acceptable attributes to be applied in-place
   to a typedef which gives a previously anonymous class or enum a name for
   linkage purposes.  */

bool
attributes_naming_typedef_ok (tree attrs)
{
  for (; attrs; attrs = TREE_CHAIN (attrs))
    {
      tree name = get_attribute_name (attrs);
      if (is_attribute_p ("vector_size", name))
	return false;
    }
  return true;
}

/* Like reconstruct_complex_type, but handle also template trees.  */

tree
cp_reconstruct_complex_type (tree type, tree bottom)
{
  tree inner, outer;
  bool late_return_type_p = false;

  if (TYPE_PTR_P (type))
    {
      inner = cp_reconstruct_complex_type (TREE_TYPE (type), bottom);
      outer = build_pointer_type_for_mode (inner, TYPE_MODE (type),
					   TYPE_REF_CAN_ALIAS_ALL (type));
    }
  else if (TREE_CODE (type) == REFERENCE_TYPE)
    {
      inner = cp_reconstruct_complex_type (TREE_TYPE (type), bottom);
      outer = build_reference_type_for_mode (inner, TYPE_MODE (type),
					     TYPE_REF_CAN_ALIAS_ALL (type));
    }
  else if (TREE_CODE (type) == ARRAY_TYPE)
    {
      inner = cp_reconstruct_complex_type (TREE_TYPE (type), bottom);
      outer = build_cplus_array_type (inner, TYPE_DOMAIN (type));
      /* Don't call cp_build_qualified_type on ARRAY_TYPEs, the
	 element type qualification will be handled by the recursive
	 cp_reconstruct_complex_type call and cp_build_qualified_type
	 for ARRAY_TYPEs changes the element type.  */
      return outer;
    }
  else if (TREE_CODE (type) == FUNCTION_TYPE)
    {
      late_return_type_p = TYPE_HAS_LATE_RETURN_TYPE (type);
      inner = cp_reconstruct_complex_type (TREE_TYPE (type), bottom);
      outer = build_function_type (inner, TYPE_ARG_TYPES (type));
      outer = apply_memfn_quals (outer,
				 type_memfn_quals (type),
				 type_memfn_rqual (type));
    }
  else if (TREE_CODE (type) == METHOD_TYPE)
    {
      late_return_type_p = TYPE_HAS_LATE_RETURN_TYPE (type);
      inner = cp_reconstruct_complex_type (TREE_TYPE (type), bottom);
      /* The build_method_type_directly() routine prepends 'this' to argument list,
	 so we must compensate by getting rid of it.  */
      outer
	= build_method_type_directly
	    (class_of_this_parm (type), inner,
	     TREE_CHAIN (TYPE_ARG_TYPES (type)));
    }
  else if (TREE_CODE (type) == OFFSET_TYPE)
    {
      inner = cp_reconstruct_complex_type (TREE_TYPE (type), bottom);
      outer = build_offset_type (TYPE_OFFSET_BASETYPE (type), inner);
    }
  else
    return bottom;

  if (TYPE_ATTRIBUTES (type))
    outer = cp_build_type_attribute_variant (outer, TYPE_ATTRIBUTES (type));
  outer = cp_build_qualified_type (outer, cp_type_quals (type));

  if (late_return_type_p)
    TYPE_HAS_LATE_RETURN_TYPE (outer) = 1;

  return outer;
}

/* Replaces any constexpr expression that may be into the attributes
   arguments with their reduced value.  */

static void
cp_check_const_attributes (tree attributes)
{
  if (attributes == error_mark_node)
    return;

  tree attr;
  for (attr = attributes; attr; attr = TREE_CHAIN (attr))
    {
      tree arg;
      for (arg = TREE_VALUE (attr); arg; arg = TREE_CHAIN (arg))
	{
	  tree expr = TREE_VALUE (arg);
	  if (EXPR_P (expr))
	    TREE_VALUE (arg) = maybe_constant_value (expr);
	}
    }
}

/* Return true if TYPE is an OpenMP mappable type.  */
bool
cp_omp_mappable_type (tree type, bool oacc)
{
  /* Mappable type has to be complete.  */
  if (type == error_mark_node || !COMPLETE_TYPE_P (type))
    return false;
  /* Arrays have mappable type if the elements have mappable type.  */
  while (TREE_CODE (type) == ARRAY_TYPE)
    type = TREE_TYPE (type);
  /* A mappable type cannot contain virtual members.  */
  if (CLASS_TYPE_P (type) && CLASSTYPE_VTABLES (type))
    return false;
  /* All data members must be non-static.  */
  if (CLASS_TYPE_P (type))
    {
      tree field;
      for (field = TYPE_FIELDS (type); field; field = DECL_CHAIN (field))
	if (VAR_P (field))
	  return false;
	/* All fields must have mappable types.  */
	else if (TREE_CODE (field) == FIELD_DECL
		 && !cp_omp_mappable_type (TREE_TYPE (field), oacc))
	  return false;
    }
  if (oacc && TREE_CODE (type) == REFERENCE_TYPE)
    return false;
  return true;
}

/* Like decl_attributes, but handle C++ complexity.  */

void
cplus_decl_attributes (tree *decl, tree attributes, int flags)
{
  if (*decl == NULL_TREE || *decl == void_type_node
      || *decl == error_mark_node)
    return;

  /* Add implicit "omp declare target" attribute if requested.  */
  if (scope_chain->omp_declare_target_attribute
      && ((VAR_P (*decl)
	   && (TREE_STATIC (*decl) || DECL_EXTERNAL (*decl)))
	  || TREE_CODE (*decl) == FUNCTION_DECL))
    {
      if (VAR_P (*decl)
	  && DECL_CLASS_SCOPE_P (*decl))
	error ("%q+D static data member inside of declare target directive",
	       *decl);
      else if (VAR_P (*decl)
	       && (DECL_FUNCTION_SCOPE_P (*decl)
		   || (current_function_decl && !DECL_EXTERNAL (*decl))))
	error ("%q+D in block scope inside of declare target directive",
	       *decl);
      else if (!processing_template_decl
<<<<<<< HEAD
	       && TREE_CODE (*decl) == VAR_DECL
	       && !cp_omp_mappable_type (TREE_TYPE (*decl), false))
=======
	       && VAR_P (*decl)
	       && !cp_omp_mappable_type (TREE_TYPE (*decl)))
>>>>>>> cacef506
	error ("%q+D in declare target directive does not have mappable type",
	       *decl);
      else
	attributes = tree_cons (get_identifier ("omp declare target"),
				NULL_TREE, attributes);
    }

  if (processing_template_decl)
    {
      if (check_for_bare_parameter_packs (attributes))
	return;

      save_template_attributes (&attributes, decl);
    }

  cp_check_const_attributes (attributes);

  if (TREE_CODE (*decl) == TEMPLATE_DECL)
    decl = &DECL_TEMPLATE_RESULT (*decl);

  if (TREE_TYPE (*decl) && TYPE_PTRMEMFUNC_P (TREE_TYPE (*decl)))
    {
      attributes
	= decl_attributes (decl, attributes, flags | ATTR_FLAG_FUNCTION_NEXT);
      decl_attributes (&TYPE_PTRMEMFUNC_FN_TYPE_RAW (TREE_TYPE (*decl)),
		       attributes, flags);
    }
  else
    decl_attributes (decl, attributes, flags);

  if (TREE_CODE (*decl) == TYPE_DECL)
    SET_IDENTIFIER_TYPE_VALUE (DECL_NAME (*decl), TREE_TYPE (*decl));

  /* Propagate deprecation out to the template.  */
  if (TREE_DEPRECATED (*decl))
    if (tree ti = get_template_info (*decl))
      {
	tree tmpl = TI_TEMPLATE (ti);
	tree pattern = (TYPE_P (*decl) ? TREE_TYPE (tmpl)
			: DECL_TEMPLATE_RESULT (tmpl));
	if (*decl == pattern)
	  TREE_DEPRECATED (tmpl) = true;
      }
}

/* Walks through the namespace- or function-scope anonymous union
   OBJECT, with the indicated TYPE, building appropriate VAR_DECLs.
   Returns one of the fields for use in the mangled name.  */

static tree
build_anon_union_vars (tree type, tree object)
{
  tree main_decl = NULL_TREE;
  tree field;

  /* Rather than write the code to handle the non-union case,
     just give an error.  */
  if (TREE_CODE (type) != UNION_TYPE)
    {
      error ("anonymous struct not inside named type");
      return error_mark_node;
    }

  for (field = TYPE_FIELDS (type);
       field != NULL_TREE;
       field = DECL_CHAIN (field))
    {
      tree decl;
      tree ref;

      if (DECL_ARTIFICIAL (field))
	continue;
      if (TREE_CODE (field) != FIELD_DECL)
	{
	  permerror (input_location, "%q+#D invalid; an anonymous union can only "
		     "have non-static data members", field);
	  continue;
	}

      if (TREE_PRIVATE (field))
	permerror (input_location, "private member %q+#D in anonymous union", field);
      else if (TREE_PROTECTED (field))
	permerror (input_location, "protected member %q+#D in anonymous union", field);

      if (processing_template_decl)
	ref = build_min_nt_loc (UNKNOWN_LOCATION, COMPONENT_REF, object,
				DECL_NAME (field), NULL_TREE);
      else
	ref = build_class_member_access_expr (object, field, NULL_TREE,
					      false, tf_warning_or_error);

      if (DECL_NAME (field))
	{
	  tree base;

	  decl = build_decl (input_location,
			     VAR_DECL, DECL_NAME (field), TREE_TYPE (field));
	  DECL_ANON_UNION_VAR_P (decl) = 1;
	  DECL_ARTIFICIAL (decl) = 1;

	  base = get_base_address (object);
	  TREE_PUBLIC (decl) = TREE_PUBLIC (base);
	  TREE_STATIC (decl) = TREE_STATIC (base);
	  DECL_EXTERNAL (decl) = DECL_EXTERNAL (base);

	  SET_DECL_VALUE_EXPR (decl, ref);
	  DECL_HAS_VALUE_EXPR_P (decl) = 1;

	  decl = pushdecl (decl);
	}
      else if (ANON_AGGR_TYPE_P (TREE_TYPE (field)))
	decl = build_anon_union_vars (TREE_TYPE (field), ref);
      else
	decl = 0;

      if (main_decl == NULL_TREE)
	main_decl = decl;
    }

  return main_decl;
}

/* Finish off the processing of a UNION_TYPE structure.  If the union is an
   anonymous union, then all members must be laid out together.  PUBLIC_P
   is nonzero if this union is not declared static.  */

void
finish_anon_union (tree anon_union_decl)
{
  tree type;
  tree main_decl;
  bool public_p;

  if (anon_union_decl == error_mark_node)
    return;

  type = TREE_TYPE (anon_union_decl);
  public_p = TREE_PUBLIC (anon_union_decl);

  /* The VAR_DECL's context is the same as the TYPE's context.  */
  DECL_CONTEXT (anon_union_decl) = DECL_CONTEXT (TYPE_NAME (type));

  if (TYPE_FIELDS (type) == NULL_TREE)
    return;

  if (public_p)
    {
      error ("namespace-scope anonymous aggregates must be static");
      return;
    }

  main_decl = build_anon_union_vars (type, anon_union_decl);
  if (main_decl == error_mark_node)
    return;
  if (main_decl == NULL_TREE)
    {
      warning (0, "anonymous union with no members");
      return;
    }

  if (!processing_template_decl)
    {
      /* Use main_decl to set the mangled name.  */
      DECL_NAME (anon_union_decl) = DECL_NAME (main_decl);
      maybe_commonize_var (anon_union_decl);
      if (TREE_STATIC (anon_union_decl) || DECL_EXTERNAL (anon_union_decl))
	mangle_decl (anon_union_decl);
      DECL_NAME (anon_union_decl) = NULL_TREE;
    }

  pushdecl (anon_union_decl);
  cp_finish_decl (anon_union_decl, NULL_TREE, false, NULL_TREE, 0);
}

/* Auxiliary functions to make type signatures for
   `operator new' and `operator delete' correspond to
   what compiler will be expecting.  */

tree
coerce_new_type (tree type)
{
  int e = 0;
  tree args = TYPE_ARG_TYPES (type);

  gcc_assert (TREE_CODE (type) == FUNCTION_TYPE);

  if (!same_type_p (TREE_TYPE (type), ptr_type_node))
    {
      e = 1;
      error ("%<operator new%> must return type %qT", ptr_type_node);
    }

  if (args && args != void_list_node)
    {
      if (TREE_PURPOSE (args))
	{
	  /* [basic.stc.dynamic.allocation]
	     
	     The first parameter shall not have an associated default
	     argument.  */
	  error ("the first parameter of %<operator new%> cannot "
		 "have a default argument");
	  /* Throw away the default argument.  */
	  TREE_PURPOSE (args) = NULL_TREE;
	}

      if (!same_type_p (TREE_VALUE (args), size_type_node))
	{
	  e = 2;
	  args = TREE_CHAIN (args);
	}
    }
  else
    e = 2;

  if (e == 2)
    permerror (input_location, "%<operator new%> takes type %<size_t%> (%qT) "
	       "as first parameter", size_type_node);

  switch (e)
  {
    case 2:
      args = tree_cons (NULL_TREE, size_type_node, args);
      /* Fall through.  */
    case 1:
      type = build_exception_variant
	      (build_function_type (ptr_type_node, args),
	       TYPE_RAISES_EXCEPTIONS (type));
      /* Fall through.  */
    default:;
  }
  return type;
}

tree
coerce_delete_type (tree type)
{
  int e = 0;
  tree args = TYPE_ARG_TYPES (type);

  gcc_assert (TREE_CODE (type) == FUNCTION_TYPE);

  if (!same_type_p (TREE_TYPE (type), void_type_node))
    {
      e = 1;
      error ("%<operator delete%> must return type %qT", void_type_node);
    }

  if (!args || args == void_list_node
      || !same_type_p (TREE_VALUE (args), ptr_type_node))
    {
      e = 2;
      if (args && args != void_list_node)
	args = TREE_CHAIN (args);
      error ("%<operator delete%> takes type %qT as first parameter",
	     ptr_type_node);
    }
  switch (e)
  {
    case 2:
      args = tree_cons (NULL_TREE, ptr_type_node, args);
      /* Fall through.  */
    case 1:
      type = build_exception_variant
	      (build_function_type (void_type_node, args),
	       TYPE_RAISES_EXCEPTIONS (type));
      /* Fall through.  */
    default:;
  }

  return type;
}

/* DECL is a VAR_DECL for a vtable: walk through the entries in the vtable
   and mark them as needed.  */

static void
mark_vtable_entries (tree decl)
{
  tree fnaddr;
  unsigned HOST_WIDE_INT idx;

  FOR_EACH_CONSTRUCTOR_VALUE (CONSTRUCTOR_ELTS (DECL_INITIAL (decl)),
			      idx, fnaddr)
    {
      tree fn;

      STRIP_NOPS (fnaddr);

      if (TREE_CODE (fnaddr) != ADDR_EXPR
	  && TREE_CODE (fnaddr) != FDESC_EXPR)
	/* This entry is an offset: a virtual base class offset, a
	   virtual call offset, an RTTI offset, etc.  */
	continue;

      fn = TREE_OPERAND (fnaddr, 0);
      TREE_ADDRESSABLE (fn) = 1;
      /* When we don't have vcall offsets, we output thunks whenever
	 we output the vtables that contain them.  With vcall offsets,
	 we know all the thunks we'll need when we emit a virtual
	 function, so we emit the thunks there instead.  */
      if (DECL_THUNK_P (fn))
	use_thunk (fn, /*emit_p=*/0);
      mark_used (fn);
    }
}

/* Set DECL up to have the closest approximation of "initialized common"
   linkage available.  */

void
comdat_linkage (tree decl)
{
  if (flag_weak)
    make_decl_one_only (decl, cxx_comdat_group (decl));
  else if (TREE_CODE (decl) == FUNCTION_DECL
	   || (VAR_P (decl) && DECL_ARTIFICIAL (decl)))
    /* We can just emit function and compiler-generated variables
       statically; having multiple copies is (for the most part) only
       a waste of space.

       There are two correctness issues, however: the address of a
       template instantiation with external linkage should be the
       same, independent of what translation unit asks for the
       address, and this will not hold when we emit multiple copies of
       the function.  However, there's little else we can do.

       Also, by default, the typeinfo implementation assumes that
       there will be only one copy of the string used as the name for
       each type.  Therefore, if weak symbols are unavailable, the
       run-time library should perform a more conservative check; it
       should perform a string comparison, rather than an address
       comparison.  */
    TREE_PUBLIC (decl) = 0;
  else
    {
      /* Static data member template instantiations, however, cannot
	 have multiple copies.  */
      if (DECL_INITIAL (decl) == 0
	  || DECL_INITIAL (decl) == error_mark_node)
	DECL_COMMON (decl) = 1;
      else if (EMPTY_CONSTRUCTOR_P (DECL_INITIAL (decl)))
	{
	  DECL_COMMON (decl) = 1;
	  DECL_INITIAL (decl) = error_mark_node;
	}
      else if (!DECL_EXPLICIT_INSTANTIATION (decl))
	{
	  /* We can't do anything useful; leave vars for explicit
	     instantiation.  */
	  DECL_EXTERNAL (decl) = 1;
	  DECL_NOT_REALLY_EXTERN (decl) = 0;
	}
    }

  DECL_COMDAT (decl) = 1;
}

/* For win32 we also want to put explicit instantiations in
   linkonce sections, so that they will be merged with implicit
   instantiations; otherwise we get duplicate symbol errors.
   For Darwin we do not want explicit instantiations to be
   linkonce.  */

void
maybe_make_one_only (tree decl)
{
  /* We used to say that this was not necessary on targets that support weak
     symbols, because the implicit instantiations will defer to the explicit
     one.  However, that's not actually the case in SVR4; a strong definition
     after a weak one is an error.  Also, not making explicit
     instantiations one_only means that we can end up with two copies of
     some template instantiations.  */
  if (! flag_weak)
    return;

  /* We can't set DECL_COMDAT on functions, or cp_finish_file will think
     we can get away with not emitting them if they aren't used.  We need
     to for variables so that cp_finish_decl will update their linkage,
     because their DECL_INITIAL may not have been set properly yet.  */

  if (!TARGET_WEAK_NOT_IN_ARCHIVE_TOC
      || (! DECL_EXPLICIT_INSTANTIATION (decl)
	  && ! DECL_TEMPLATE_SPECIALIZATION (decl)))
    {
      make_decl_one_only (decl, cxx_comdat_group (decl));

      if (VAR_P (decl))
	{
	  varpool_node *node = varpool_node::get_create (decl);
	  DECL_COMDAT (decl) = 1;
	  /* Mark it needed so we don't forget to emit it.  */
          node->forced_by_abi = true;
	  TREE_USED (decl) = 1;
	}
    }
}

/* Returns true iff DECL, a FUNCTION_DECL or VAR_DECL, has vague linkage.
   This predicate will give the right answer during parsing of the
   function, which other tests may not.  */

bool
vague_linkage_p (tree decl)
{
  if (!TREE_PUBLIC (decl))
    {
      gcc_checking_assert (!DECL_COMDAT (decl));
      return false;
    }
  /* Unfortunately, import_export_decl has not always been called
     before the function is processed, so we cannot simply check
     DECL_COMDAT.  */
  if (DECL_COMDAT (decl)
      || (TREE_CODE (decl) == FUNCTION_DECL
	  && DECL_DECLARED_INLINE_P (decl))
      || (DECL_LANG_SPECIFIC (decl)
	  && DECL_TEMPLATE_INSTANTIATION (decl)))
    return true;
  else if (DECL_FUNCTION_SCOPE_P (decl))
    /* A local static in an inline effectively has vague linkage.  */
    return (TREE_STATIC (decl)
	    && vague_linkage_p (DECL_CONTEXT (decl)));
  else
    return false;
}

/* Determine whether or not we want to specifically import or export CTYPE,
   using various heuristics.  */

static void
import_export_class (tree ctype)
{
  /* -1 for imported, 1 for exported.  */
  int import_export = 0;

  /* It only makes sense to call this function at EOF.  The reason is
     that this function looks at whether or not the first non-inline
     non-abstract virtual member function has been defined in this
     translation unit.  But, we can't possibly know that until we've
     seen the entire translation unit.  */
  gcc_assert (at_eof);

  if (CLASSTYPE_INTERFACE_KNOWN (ctype))
    return;

  /* If MULTIPLE_SYMBOL_SPACES is set and we saw a #pragma interface,
     we will have CLASSTYPE_INTERFACE_ONLY set but not
     CLASSTYPE_INTERFACE_KNOWN.  In that case, we don't want to use this
     heuristic because someone will supply a #pragma implementation
     elsewhere, and deducing it here would produce a conflict.  */
  if (CLASSTYPE_INTERFACE_ONLY (ctype))
    return;

  if (lookup_attribute ("dllimport", TYPE_ATTRIBUTES (ctype)))
    import_export = -1;
  else if (lookup_attribute ("dllexport", TYPE_ATTRIBUTES (ctype)))
    import_export = 1;
  else if (CLASSTYPE_IMPLICIT_INSTANTIATION (ctype)
	   && !flag_implicit_templates)
    /* For a template class, without -fimplicit-templates, check the
       repository.  If the virtual table is assigned to this
       translation unit, then export the class; otherwise, import
       it.  */
      import_export = repo_export_class_p (ctype) ? 1 : -1;
  else if (TYPE_POLYMORPHIC_P (ctype))
    {
      /* The ABI specifies that the virtual table and associated
	 information are emitted with the key method, if any.  */
      tree method = CLASSTYPE_KEY_METHOD (ctype);
      /* If weak symbol support is not available, then we must be
	 careful not to emit the vtable when the key function is
	 inline.  An inline function can be defined in multiple
	 translation units.  If we were to emit the vtable in each
	 translation unit containing a definition, we would get
	 multiple definition errors at link-time.  */
      if (method && (flag_weak || ! DECL_DECLARED_INLINE_P (method)))
	import_export = (DECL_REALLY_EXTERN (method) ? -1 : 1);
    }

  /* When MULTIPLE_SYMBOL_SPACES is set, we cannot count on seeing
     a definition anywhere else.  */
  if (MULTIPLE_SYMBOL_SPACES && import_export == -1)
    import_export = 0;

  /* Allow back ends the chance to overrule the decision.  */
  if (targetm.cxx.import_export_class)
    import_export = targetm.cxx.import_export_class (ctype, import_export);

  if (import_export)
    {
      SET_CLASSTYPE_INTERFACE_KNOWN (ctype);
      CLASSTYPE_INTERFACE_ONLY (ctype) = (import_export < 0);
    }
}

/* Return true if VAR has already been provided to the back end; in that
   case VAR should not be modified further by the front end.  */
static bool
var_finalized_p (tree var)
{
  return varpool_node::get_create (var)->definition;
}

/* DECL is a VAR_DECL or FUNCTION_DECL which, for whatever reason,
   must be emitted in this translation unit.  Mark it as such.  */

void
mark_needed (tree decl)
{
  TREE_USED (decl) = 1;
  if (TREE_CODE (decl) == FUNCTION_DECL)
    {
      /* Extern inline functions don't become needed when referenced.
	 If we know a method will be emitted in other TU and no new
	 functions can be marked reachable, just use the external
	 definition.  */
      struct cgraph_node *node = cgraph_node::get_create (decl);
      node->forced_by_abi = true;

      /* #pragma interface and -frepo code can call mark_needed for
          maybe-in-charge 'tors; mark the clones as well.  */
      tree clone;
      FOR_EACH_CLONE (clone, decl)
	mark_needed (clone);
    }
  else if (VAR_P (decl))
    {
      varpool_node *node = varpool_node::get_create (decl);
      /* C++ frontend use mark_decl_references to force COMDAT variables
         to be output that might appear dead otherwise.  */
      node->forced_by_abi = true;
    }
}

/* DECL is either a FUNCTION_DECL or a VAR_DECL.  This function
   returns true if a definition of this entity should be provided in
   this object file.  Callers use this function to determine whether
   or not to let the back end know that a definition of DECL is
   available in this translation unit.  */

bool
decl_needed_p (tree decl)
{
  gcc_assert (VAR_OR_FUNCTION_DECL_P (decl));
  /* This function should only be called at the end of the translation
     unit.  We cannot be sure of whether or not something will be
     COMDAT until that point.  */
  gcc_assert (at_eof);

  /* All entities with external linkage that are not COMDAT/EXTERN should be
     emitted; they may be referred to from other object files.  */
  if (TREE_PUBLIC (decl) && !DECL_COMDAT (decl) && !DECL_REALLY_EXTERN (decl))
    return true;
  /* Functions marked "dllexport" must be emitted so that they are
     visible to other DLLs.  */
  if (flag_keep_inline_dllexport
      && lookup_attribute ("dllexport", DECL_ATTRIBUTES (decl)))
    return true;

  /* When not optimizing, do not bother to produce definitions for extern
     symbols.  */
  if (DECL_REALLY_EXTERN (decl)
      && ((TREE_CODE (decl) != FUNCTION_DECL
	   && !optimize)
	  || (TREE_CODE (decl) == FUNCTION_DECL
	      && !opt_for_fn (decl, optimize)))
      && !lookup_attribute ("always_inline", decl))
    return false;

  /* If this entity was used, let the back end see it; it will decide
     whether or not to emit it into the object file.  */
  if (TREE_USED (decl))
      return true;
  /* Virtual functions might be needed for devirtualization.  */
  if (flag_devirtualize
      && TREE_CODE (decl) == FUNCTION_DECL
      && DECL_VIRTUAL_P (decl))
    return true;
  /* Otherwise, DECL does not need to be emitted -- yet.  A subsequent
     reference to DECL might cause it to be emitted later.  */
  return false;
}

/* If necessary, write out the vtables for the dynamic class CTYPE.
   Returns true if any vtables were emitted.  */

static bool
maybe_emit_vtables (tree ctype)
{
  tree vtbl;
  tree primary_vtbl;
  int needed = 0;
  varpool_node *current = NULL, *last = NULL;

  /* If the vtables for this class have already been emitted there is
     nothing more to do.  */
  primary_vtbl = CLASSTYPE_VTABLES (ctype);
  if (var_finalized_p (primary_vtbl))
    return false;
  /* Ignore dummy vtables made by get_vtable_decl.  */
  if (TREE_TYPE (primary_vtbl) == void_type_node)
    return false;

  /* On some targets, we cannot determine the key method until the end
     of the translation unit -- which is when this function is
     called.  */
  if (!targetm.cxx.key_method_may_be_inline ())
    determine_key_method (ctype);

  /* See if any of the vtables are needed.  */
  for (vtbl = CLASSTYPE_VTABLES (ctype); vtbl; vtbl = DECL_CHAIN (vtbl))
    {
      import_export_decl (vtbl);
      if (DECL_NOT_REALLY_EXTERN (vtbl) && decl_needed_p (vtbl))
	needed = 1;
    }
  if (!needed)
    {
      /* If the references to this class' vtables are optimized away,
	 still emit the appropriate debugging information.  See
	 dfs_debug_mark.  */
      if (DECL_COMDAT (primary_vtbl)
	  && CLASSTYPE_DEBUG_REQUESTED (ctype))
	note_debug_info_needed (ctype);
      return false;
    }

  /* The ABI requires that we emit all of the vtables if we emit any
     of them.  */
  for (vtbl = CLASSTYPE_VTABLES (ctype); vtbl; vtbl = DECL_CHAIN (vtbl))
    {
      /* Mark entities references from the virtual table as used.  */
      mark_vtable_entries (vtbl);

      if (TREE_TYPE (DECL_INITIAL (vtbl)) == 0)
	{
	  vec<tree, va_gc> *cleanups = NULL;
	  tree expr = store_init_value (vtbl, DECL_INITIAL (vtbl), &cleanups,
					LOOKUP_NORMAL);

	  /* It had better be all done at compile-time.  */
	  gcc_assert (!expr && !cleanups);
	}

      /* Write it out.  */
      DECL_EXTERNAL (vtbl) = 0;
      rest_of_decl_compilation (vtbl, 1, 1);

      /* Because we're only doing syntax-checking, we'll never end up
	 actually marking the variable as written.  */
      if (flag_syntax_only)
	TREE_ASM_WRITTEN (vtbl) = 1;
      else if (DECL_ONE_ONLY (vtbl))
	{
	  current = varpool_node::get_create (vtbl);
	  if (last)
	    current->add_to_same_comdat_group (last);
	  last = current;
	}
    }

  /* Since we're writing out the vtable here, also write the debug
     info.  */
  note_debug_info_needed (ctype);

  return true;
}

/* A special return value from type_visibility meaning internal
   linkage.  */

enum { VISIBILITY_ANON = VISIBILITY_INTERNAL+1 };

/* walk_tree helper function for type_visibility.  */

static tree
min_vis_r (tree *tp, int *walk_subtrees, void *data)
{
  int *vis_p = (int *)data;
  if (! TYPE_P (*tp))
    {
      *walk_subtrees = 0;
    }
  else if (OVERLOAD_TYPE_P (*tp)
	   && !TREE_PUBLIC (TYPE_MAIN_DECL (*tp)))
    {
      *vis_p = VISIBILITY_ANON;
      return *tp;
    }
  else if (CLASS_TYPE_P (*tp)
	   && CLASSTYPE_VISIBILITY (*tp) > *vis_p)
    *vis_p = CLASSTYPE_VISIBILITY (*tp);
  return NULL;
}

/* Returns the visibility of TYPE, which is the minimum visibility of its
   component types.  */

static int
type_visibility (tree type)
{
  int vis = VISIBILITY_DEFAULT;
  cp_walk_tree_without_duplicates (&type, min_vis_r, &vis);
  return vis;
}

/* Limit the visibility of DECL to VISIBILITY, if not explicitly
   specified (or if VISIBILITY is static).  If TMPL is true, this
   constraint is for a template argument, and takes precedence
   over explicitly-specified visibility on the template.  */

static void
constrain_visibility (tree decl, int visibility, bool tmpl)
{
  if (visibility == VISIBILITY_ANON)
    {
      /* extern "C" declarations aren't affected by the anonymous
	 namespace.  */
      if (!DECL_EXTERN_C_P (decl))
	{
	  TREE_PUBLIC (decl) = 0;
	  DECL_WEAK (decl) = 0;
	  DECL_COMMON (decl) = 0;
	  DECL_COMDAT (decl) = false;
	  if (VAR_OR_FUNCTION_DECL_P (decl))
	    {
	      struct symtab_node *snode = symtab_node::get (decl);

	      if (snode)
	        snode->set_comdat_group (NULL);
	    }
	  DECL_INTERFACE_KNOWN (decl) = 1;
	  if (DECL_LANG_SPECIFIC (decl))
	    DECL_NOT_REALLY_EXTERN (decl) = 1;
	}
    }
  else if (visibility > DECL_VISIBILITY (decl)
	   && (tmpl || !DECL_VISIBILITY_SPECIFIED (decl)))
    {
      DECL_VISIBILITY (decl) = (enum symbol_visibility) visibility;
      /* This visibility was not specified.  */
      DECL_VISIBILITY_SPECIFIED (decl) = false;
    }
}

/* Constrain the visibility of DECL based on the visibility of its template
   arguments.  */

static void
constrain_visibility_for_template (tree decl, tree targs)
{
  /* If this is a template instantiation, check the innermost
     template args for visibility constraints.  The outer template
     args are covered by the class check.  */
  tree args = INNERMOST_TEMPLATE_ARGS (targs);
  int i;
  for (i = TREE_VEC_LENGTH (args); i > 0; --i)
    {
      int vis = 0;

      tree arg = TREE_VEC_ELT (args, i-1);
      if (TYPE_P (arg))
	vis = type_visibility (arg);
      else
	{
	  if (REFERENCE_REF_P (arg))
	    arg = TREE_OPERAND (arg, 0);
	  if (TREE_TYPE (arg))
	    STRIP_NOPS (arg);
	  if (TREE_CODE (arg) == ADDR_EXPR)
	    arg = TREE_OPERAND (arg, 0);
	  if (VAR_OR_FUNCTION_DECL_P (arg))
	    {
	      if (! TREE_PUBLIC (arg))
		vis = VISIBILITY_ANON;
	      else
		vis = DECL_VISIBILITY (arg);
	    }
	}
      if (vis)
	constrain_visibility (decl, vis, true);
    }
}

/* Like c_determine_visibility, but with additional C++-specific
   behavior.

   Function-scope entities can rely on the function's visibility because
   it is set in start_preparsed_function.

   Class-scope entities cannot rely on the class's visibility until the end
   of the enclosing class definition.

   Note that because namespaces have multiple independent definitions,
   namespace visibility is handled elsewhere using the #pragma visibility
   machinery rather than by decorating the namespace declaration.

   The goal is for constraints from the type to give a diagnostic, and
   other constraints to be applied silently.  */

void
determine_visibility (tree decl)
{
  tree class_type = NULL_TREE;
  bool use_template;
  bool orig_visibility_specified;
  enum symbol_visibility orig_visibility;

  /* Remember that all decls get VISIBILITY_DEFAULT when built.  */

  /* Only relevant for names with external linkage.  */
  if (!TREE_PUBLIC (decl))
    return;

  /* Cloned constructors and destructors get the same visibility as
     the underlying function.  That should be set up in
     maybe_clone_body.  */
  gcc_assert (!DECL_CLONED_FUNCTION_P (decl));

  orig_visibility_specified = DECL_VISIBILITY_SPECIFIED (decl);
  orig_visibility = DECL_VISIBILITY (decl);

  if (TREE_CODE (decl) == TYPE_DECL)
    {
      if (CLASS_TYPE_P (TREE_TYPE (decl)))
	use_template = CLASSTYPE_USE_TEMPLATE (TREE_TYPE (decl));
      else if (TYPE_TEMPLATE_INFO (TREE_TYPE (decl)))
	use_template = 1;
      else
	use_template = 0;
    }
  else if (DECL_LANG_SPECIFIC (decl))
    use_template = DECL_USE_TEMPLATE (decl);
  else
    use_template = 0;

  /* If DECL is a member of a class, visibility specifiers on the
     class can influence the visibility of the DECL.  */
  if (DECL_CLASS_SCOPE_P (decl))
    class_type = DECL_CONTEXT (decl);
  else
    {
      /* Not a class member.  */

      /* Virtual tables have DECL_CONTEXT set to their associated class,
	 so they are automatically handled above.  */
      gcc_assert (!VAR_P (decl)
		  || !DECL_VTABLE_OR_VTT_P (decl));

      if (DECL_FUNCTION_SCOPE_P (decl) && ! DECL_VISIBILITY_SPECIFIED (decl))
	{
	  /* Local statics and classes get the visibility of their
	     containing function by default, except that
	     -fvisibility-inlines-hidden doesn't affect them.  */
	  tree fn = DECL_CONTEXT (decl);
	  if (DECL_VISIBILITY_SPECIFIED (fn))
	    {
	      DECL_VISIBILITY (decl) = DECL_VISIBILITY (fn);
	      DECL_VISIBILITY_SPECIFIED (decl) = 
		DECL_VISIBILITY_SPECIFIED (fn);
	    }
	  else
	    {
	      if (DECL_CLASS_SCOPE_P (fn))
		determine_visibility_from_class (decl, DECL_CONTEXT (fn));
	      else if (determine_hidden_inline (fn))
		{
		  DECL_VISIBILITY (decl) = default_visibility;
		  DECL_VISIBILITY_SPECIFIED (decl) =
		    visibility_options.inpragma;
		}
	      else
		{
	          DECL_VISIBILITY (decl) = DECL_VISIBILITY (fn);
	          DECL_VISIBILITY_SPECIFIED (decl) =
		    DECL_VISIBILITY_SPECIFIED (fn);
		}
	    }

	  /* Local classes in templates have CLASSTYPE_USE_TEMPLATE set,
	     but have no TEMPLATE_INFO, so don't try to check it.  */
	  use_template = 0;
	}
      else if (VAR_P (decl) && DECL_TINFO_P (decl)
	       && flag_visibility_ms_compat)
	{
	  /* Under -fvisibility-ms-compat, types are visible by default,
	     even though their contents aren't.  */
	  tree underlying_type = TREE_TYPE (DECL_NAME (decl));
	  int underlying_vis = type_visibility (underlying_type);
	  if (underlying_vis == VISIBILITY_ANON
	      || (CLASS_TYPE_P (underlying_type)
		  && CLASSTYPE_VISIBILITY_SPECIFIED (underlying_type)))
	    constrain_visibility (decl, underlying_vis, false);
	  else
	    DECL_VISIBILITY (decl) = VISIBILITY_DEFAULT;
	}
      else if (VAR_P (decl) && DECL_TINFO_P (decl))
	{
	  /* tinfo visibility is based on the type it's for.  */
	  constrain_visibility
	    (decl, type_visibility (TREE_TYPE (DECL_NAME (decl))), false);

	  /* Give the target a chance to override the visibility associated
	     with DECL.  */
	  if (TREE_PUBLIC (decl)
	      && !DECL_REALLY_EXTERN (decl)
	      && CLASS_TYPE_P (TREE_TYPE (DECL_NAME (decl)))
	      && !CLASSTYPE_VISIBILITY_SPECIFIED (TREE_TYPE (DECL_NAME (decl))))
	    targetm.cxx.determine_class_data_visibility (decl);
	}
      else if (use_template)
	/* Template instantiations and specializations get visibility based
	   on their template unless they override it with an attribute.  */;
      else if (! DECL_VISIBILITY_SPECIFIED (decl))
	{
          if (determine_hidden_inline (decl))
	    DECL_VISIBILITY (decl) = VISIBILITY_HIDDEN;
	  else
            {
	      /* Set default visibility to whatever the user supplied with
	         #pragma GCC visibility or a namespace visibility attribute.  */
	      DECL_VISIBILITY (decl) = default_visibility;
	      DECL_VISIBILITY_SPECIFIED (decl) = visibility_options.inpragma;
            }
	}
    }

  if (use_template)
    {
      /* If the specialization doesn't specify visibility, use the
	 visibility from the template.  */
      tree tinfo = get_template_info (decl);
      tree args = TI_ARGS (tinfo);
      tree attribs = (TREE_CODE (decl) == TYPE_DECL
		      ? TYPE_ATTRIBUTES (TREE_TYPE (decl))
		      : DECL_ATTRIBUTES (decl));
      
      if (args != error_mark_node)
	{
	  tree pattern = DECL_TEMPLATE_RESULT (TI_TEMPLATE (tinfo));

	  if (!DECL_VISIBILITY_SPECIFIED (decl))
	    {
	      if (!DECL_VISIBILITY_SPECIFIED (pattern)
		  && determine_hidden_inline (decl))
		DECL_VISIBILITY (decl) = VISIBILITY_HIDDEN;
	      else
		{
	          DECL_VISIBILITY (decl) = DECL_VISIBILITY (pattern);
	          DECL_VISIBILITY_SPECIFIED (decl)
		    = DECL_VISIBILITY_SPECIFIED (pattern);
		}
	    }

	  if (args
	      /* Template argument visibility outweighs #pragma or namespace
		 visibility, but not an explicit attribute.  */
	      && !lookup_attribute ("visibility", attribs))
	    {
	      int depth = TMPL_ARGS_DEPTH (args);
	      if (DECL_VISIBILITY_SPECIFIED (decl))
		{
		  /* A class template member with explicit visibility
		     overrides the class visibility, so we need to apply
		     all the levels of template args directly.  */
		  int i;
		  for (i = 1; i <= depth; ++i)
		    {
		      tree lev = TMPL_ARGS_LEVEL (args, i);
		      constrain_visibility_for_template (decl, lev);
		    }
		}
	      else if (PRIMARY_TEMPLATE_P (TI_TEMPLATE (tinfo)))
		/* Limit visibility based on its template arguments.  */
		constrain_visibility_for_template (decl, args);
	    }
	}
    }

  if (class_type)
    determine_visibility_from_class (decl, class_type);

  if (decl_anon_ns_mem_p (decl))
    /* Names in an anonymous namespace get internal linkage.
       This might change once we implement export.  */
    constrain_visibility (decl, VISIBILITY_ANON, false);
  else if (TREE_CODE (decl) != TYPE_DECL)
    {
      /* Propagate anonymity from type to decl.  */
      int tvis = type_visibility (TREE_TYPE (decl));
      if (tvis == VISIBILITY_ANON
	  || ! DECL_VISIBILITY_SPECIFIED (decl))
	constrain_visibility (decl, tvis, false);
    }
  else if (no_linkage_check (TREE_TYPE (decl), /*relaxed_p=*/true))
    /* DR 757: A type without linkage shall not be used as the type of a
       variable or function with linkage, unless
       o the variable or function has extern "C" linkage (7.5 [dcl.link]), or
       o the variable or function is not used (3.2 [basic.def.odr]) or is
       defined in the same translation unit.

       Since non-extern "C" decls need to be defined in the same
       translation unit, we can make the type internal.  */
    constrain_visibility (decl, VISIBILITY_ANON, false);

  /* If visibility changed and DECL already has DECL_RTL, ensure
     symbol flags are updated.  */
  if ((DECL_VISIBILITY (decl) != orig_visibility
       || DECL_VISIBILITY_SPECIFIED (decl) != orig_visibility_specified)
      && ((VAR_P (decl) && TREE_STATIC (decl))
	  || TREE_CODE (decl) == FUNCTION_DECL)
      && DECL_RTL_SET_P (decl))
    make_decl_rtl (decl);
}

/* By default, static data members and function members receive
   the visibility of their containing class.  */

static void
determine_visibility_from_class (tree decl, tree class_type)
{
  if (DECL_VISIBILITY_SPECIFIED (decl))
    return;

  if (determine_hidden_inline (decl))
    DECL_VISIBILITY (decl) = VISIBILITY_HIDDEN;
  else
    {
      /* Default to the class visibility.  */
      DECL_VISIBILITY (decl) = CLASSTYPE_VISIBILITY (class_type);
      DECL_VISIBILITY_SPECIFIED (decl)
	= CLASSTYPE_VISIBILITY_SPECIFIED (class_type);
    }

  /* Give the target a chance to override the visibility associated
     with DECL.  */
  if (VAR_P (decl)
      && (DECL_TINFO_P (decl)
	  || (DECL_VTABLE_OR_VTT_P (decl)
	      /* Construction virtual tables are not exported because
		 they cannot be referred to from other object files;
		 their name is not standardized by the ABI.  */
	      && !DECL_CONSTRUCTION_VTABLE_P (decl)))
      && TREE_PUBLIC (decl)
      && !DECL_REALLY_EXTERN (decl)
      && !CLASSTYPE_VISIBILITY_SPECIFIED (class_type))
    targetm.cxx.determine_class_data_visibility (decl);
}

/* Returns true iff DECL is an inline that should get hidden visibility
   because of -fvisibility-inlines-hidden.  */

static bool
determine_hidden_inline (tree decl)
{
  return (visibility_options.inlines_hidden
	  /* Don't do this for inline templates; specializations might not be
	     inline, and we don't want them to inherit the hidden
	     visibility.  We'll set it here for all inline instantiations.  */
	  && !processing_template_decl
	  && TREE_CODE (decl) == FUNCTION_DECL
	  && DECL_DECLARED_INLINE_P (decl)
	  && (! DECL_LANG_SPECIFIC (decl)
	      || ! DECL_EXPLICIT_INSTANTIATION (decl)));
}

/* Constrain the visibility of a class TYPE based on the visibility of its
   field types.  Warn if any fields require lesser visibility.  */

void
constrain_class_visibility (tree type)
{
  tree binfo;
  tree t;
  int i;

  int vis = type_visibility (type);

  if (vis == VISIBILITY_ANON
      || DECL_IN_SYSTEM_HEADER (TYPE_MAIN_DECL (type)))
    return;

  /* Don't warn about visibility if the class has explicit visibility.  */
  if (CLASSTYPE_VISIBILITY_SPECIFIED (type))
    vis = VISIBILITY_INTERNAL;

  for (t = TYPE_FIELDS (type); t; t = DECL_CHAIN (t))
    if (TREE_CODE (t) == FIELD_DECL && TREE_TYPE (t) != error_mark_node)
      {
	tree ftype = strip_pointer_or_array_types (TREE_TYPE (t));
	int subvis = type_visibility (ftype);

	if (subvis == VISIBILITY_ANON)
	  {
	    if (!in_main_input_context ())
	      warning (0, "\
%qT has a field %qD whose type uses the anonymous namespace",
		       type, t);
	  }
	else if (MAYBE_CLASS_TYPE_P (ftype)
		 && vis < VISIBILITY_HIDDEN
		 && subvis >= VISIBILITY_HIDDEN)
	  warning (OPT_Wattributes, "\
%qT declared with greater visibility than the type of its field %qD",
		   type, t);
      }

  binfo = TYPE_BINFO (type);
  for (i = 0; BINFO_BASE_ITERATE (binfo, i, t); ++i)
    {
      int subvis = type_visibility (TREE_TYPE (t));

      if (subvis == VISIBILITY_ANON)
        {
	  if (!in_main_input_context())
	    warning (0, "\
%qT has a base %qT whose type uses the anonymous namespace",
		     type, TREE_TYPE (t));
	}
      else if (vis < VISIBILITY_HIDDEN
	       && subvis >= VISIBILITY_HIDDEN)
	warning (OPT_Wattributes, "\
%qT declared with greater visibility than its base %qT",
		 type, TREE_TYPE (t));
    }
}

/* Functions for adjusting the visibility of a tagged type and its nested
   types and declarations when it gets a name for linkage purposes from a
   typedef.  */

static void bt_reset_linkage_1 (binding_entry, void *);
static void bt_reset_linkage_2 (binding_entry, void *);

/* First reset the visibility of all the types.  */

static void
reset_type_linkage_1 (tree type)
{
  set_linkage_according_to_type (type, TYPE_MAIN_DECL (type));
  if (CLASS_TYPE_P (type))
    binding_table_foreach (CLASSTYPE_NESTED_UTDS (type),
			   bt_reset_linkage_1, NULL);
}
static void
bt_reset_linkage_1 (binding_entry b, void */*data*/)
{
  reset_type_linkage_1 (b->type);
}

/* Then reset the visibility of any static data members or member
   functions that use those types.  */

static void
reset_decl_linkage (tree decl)
{
  if (TREE_PUBLIC (decl))
    return;
  if (DECL_CLONED_FUNCTION_P (decl))
    return;
  TREE_PUBLIC (decl) = true;
  DECL_INTERFACE_KNOWN (decl) = false;
  determine_visibility (decl);
  tentative_decl_linkage (decl);
}
static void
reset_type_linkage_2 (tree type)
{
  if (CLASS_TYPE_P (type))
    {
      if (tree vt = CLASSTYPE_VTABLES (type))
	{
	  tree name = mangle_vtbl_for_type (type);
	  DECL_NAME (vt) = name;
	  SET_DECL_ASSEMBLER_NAME (vt, name);
	  reset_decl_linkage (vt);
	}
      if (tree ti = CLASSTYPE_TYPEINFO_VAR (type))
	{
	  tree name = mangle_typeinfo_for_type (type);
	  DECL_NAME (ti) = name;
	  SET_DECL_ASSEMBLER_NAME (ti, name);
	  TREE_TYPE (name) = type;
	  reset_decl_linkage (ti);
	}
      for (tree m = TYPE_FIELDS (type); m; m = DECL_CHAIN (m))
	if (VAR_P (m))
	  reset_decl_linkage (m);
      for (tree m = TYPE_METHODS (type); m; m = DECL_CHAIN (m))
	{
	  reset_decl_linkage (m);
	  if (DECL_MAYBE_IN_CHARGE_CONSTRUCTOR_P (m))
	    /* Also update its name, for cxx_dwarf_name.  */
	    DECL_NAME (m) = TYPE_IDENTIFIER (type);
	}
      binding_table_foreach (CLASSTYPE_NESTED_UTDS (type),
			     bt_reset_linkage_2, NULL);
    }
}
static void
bt_reset_linkage_2 (binding_entry b, void */*data*/)
{
  reset_type_linkage_2 (b->type);
}
void
reset_type_linkage (tree type)
{
  reset_type_linkage_1 (type);
  reset_type_linkage_2 (type);
}

/* Set up our initial idea of what the linkage of DECL should be.  */

void
tentative_decl_linkage (tree decl)
{
  if (DECL_INTERFACE_KNOWN (decl))
    /* We've already made a decision as to how this function will
       be handled.  */;
  else if (vague_linkage_p (decl))
    {
      if (TREE_CODE (decl) == FUNCTION_DECL
	  && decl_defined_p (decl))
	{
	  DECL_EXTERNAL (decl) = 1;
	  DECL_NOT_REALLY_EXTERN (decl) = 1;
	  note_vague_linkage_fn (decl);
	  /* A non-template inline function with external linkage will
	     always be COMDAT.  As we must eventually determine the
	     linkage of all functions, and as that causes writes to
	     the data mapped in from the PCH file, it's advantageous
	     to mark the functions at this point.  */
	  if (DECL_DECLARED_INLINE_P (decl)
	      && (!DECL_IMPLICIT_INSTANTIATION (decl)
		  || DECL_DEFAULTED_FN (decl)))
	    {
	      /* This function must have external linkage, as
		 otherwise DECL_INTERFACE_KNOWN would have been
		 set.  */
	      gcc_assert (TREE_PUBLIC (decl));
	      comdat_linkage (decl);
	      DECL_INTERFACE_KNOWN (decl) = 1;
	    }
	}
      else if (VAR_P (decl))
	maybe_commonize_var (decl);
    }
}

/* DECL is a FUNCTION_DECL or VAR_DECL.  If the object file linkage
   for DECL has not already been determined, do so now by setting
   DECL_EXTERNAL, DECL_COMDAT and other related flags.  Until this
   function is called entities with vague linkage whose definitions
   are available must have TREE_PUBLIC set.

   If this function decides to place DECL in COMDAT, it will set
   appropriate flags -- but will not clear DECL_EXTERNAL.  It is up to
   the caller to decide whether or not to clear DECL_EXTERNAL.  Some
   callers defer that decision until it is clear that DECL is actually
   required.  */

void
import_export_decl (tree decl)
{
  int emit_p;
  bool comdat_p;
  bool import_p;
  tree class_type = NULL_TREE;

  if (DECL_INTERFACE_KNOWN (decl))
    return;

  /* We cannot determine what linkage to give to an entity with vague
     linkage until the end of the file.  For example, a virtual table
     for a class will be defined if and only if the key method is
     defined in this translation unit.  As a further example, consider
     that when compiling a translation unit that uses PCH file with
     "-frepo" it would be incorrect to make decisions about what
     entities to emit when building the PCH; those decisions must be
     delayed until the repository information has been processed.  */
  gcc_assert (at_eof);
  /* Object file linkage for explicit instantiations is handled in
     mark_decl_instantiated.  For static variables in functions with
     vague linkage, maybe_commonize_var is used.

     Therefore, the only declarations that should be provided to this
     function are those with external linkage that are:

     * implicit instantiations of function templates

     * inline function

     * implicit instantiations of static data members of class
       templates

     * virtual tables

     * typeinfo objects

     Furthermore, all entities that reach this point must have a
     definition available in this translation unit.

     The following assertions check these conditions.  */
  gcc_assert (VAR_OR_FUNCTION_DECL_P (decl));
  /* Any code that creates entities with TREE_PUBLIC cleared should
     also set DECL_INTERFACE_KNOWN.  */
  gcc_assert (TREE_PUBLIC (decl));
  if (TREE_CODE (decl) == FUNCTION_DECL)
    gcc_assert (DECL_IMPLICIT_INSTANTIATION (decl)
		|| DECL_FRIEND_PSEUDO_TEMPLATE_INSTANTIATION (decl)
		|| DECL_DECLARED_INLINE_P (decl));
  else
    gcc_assert (DECL_IMPLICIT_INSTANTIATION (decl)
		|| DECL_VTABLE_OR_VTT_P (decl)
		|| DECL_TINFO_P (decl));
  /* Check that a definition of DECL is available in this translation
     unit.  */
  gcc_assert (!DECL_REALLY_EXTERN (decl));

  /* Assume that DECL will not have COMDAT linkage.  */
  comdat_p = false;
  /* Assume that DECL will not be imported into this translation
     unit.  */
  import_p = false;

  /* See if the repository tells us whether or not to emit DECL in
     this translation unit.  */
  emit_p = repo_emit_p (decl);
  if (emit_p == 0)
    import_p = true;
  else if (emit_p == 1)
    {
      /* The repository indicates that this entity should be defined
	 here.  Make sure the back end honors that request.  */
      mark_needed (decl);
      /* Output the definition as an ordinary strong definition.  */
      DECL_EXTERNAL (decl) = 0;
      DECL_INTERFACE_KNOWN (decl) = 1;
      return;
    }

  if (import_p)
    /* We have already decided what to do with this DECL; there is no
       need to check anything further.  */
    ;
  else if (VAR_P (decl) && DECL_VTABLE_OR_VTT_P (decl))
    {
      class_type = DECL_CONTEXT (decl);
      import_export_class (class_type);
      if (TYPE_FOR_JAVA (class_type))
	import_p = true;
      else if (CLASSTYPE_INTERFACE_KNOWN (class_type)
	       && CLASSTYPE_INTERFACE_ONLY (class_type))
	import_p = true;
      else if ((!flag_weak || TARGET_WEAK_NOT_IN_ARCHIVE_TOC)
	       && !CLASSTYPE_USE_TEMPLATE (class_type)
	       && CLASSTYPE_KEY_METHOD (class_type)
	       && !DECL_DECLARED_INLINE_P (CLASSTYPE_KEY_METHOD (class_type)))
	/* The ABI requires that all virtual tables be emitted with
	   COMDAT linkage.  However, on systems where COMDAT symbols
	   don't show up in the table of contents for a static
	   archive, or on systems without weak symbols (where we
	   approximate COMDAT linkage by using internal linkage), the
	   linker will report errors about undefined symbols because
	   it will not see the virtual table definition.  Therefore,
	   in the case that we know that the virtual table will be
	   emitted in only one translation unit, we make the virtual
	   table an ordinary definition with external linkage.  */
	DECL_EXTERNAL (decl) = 0;
      else if (CLASSTYPE_INTERFACE_KNOWN (class_type))
	{
	  /* CLASS_TYPE is being exported from this translation unit,
	     so DECL should be defined here.  */
	  if (!flag_weak && CLASSTYPE_EXPLICIT_INSTANTIATION (class_type))
	    /* If a class is declared in a header with the "extern
	       template" extension, then it will not be instantiated,
	       even in translation units that would normally require
	       it.  Often such classes are explicitly instantiated in
	       one translation unit.  Therefore, the explicit
	       instantiation must be made visible to other translation
	       units.  */
	    DECL_EXTERNAL (decl) = 0;
	  else
	    {
	      /* The generic C++ ABI says that class data is always
		 COMDAT, even if there is a key function.  Some
		 variants (e.g., the ARM EABI) says that class data
		 only has COMDAT linkage if the class data might be
		 emitted in more than one translation unit.  When the
		 key method can be inline and is inline, we still have
		 to arrange for comdat even though
		 class_data_always_comdat is false.  */
	      if (!CLASSTYPE_KEY_METHOD (class_type)
		  || DECL_DECLARED_INLINE_P (CLASSTYPE_KEY_METHOD (class_type))
		  || targetm.cxx.class_data_always_comdat ())
		{
		  /* The ABI requires COMDAT linkage.  Normally, we
		     only emit COMDAT things when they are needed;
		     make sure that we realize that this entity is
		     indeed needed.  */
		  comdat_p = true;
		  mark_needed (decl);
		}
	    }
	}
      else if (!flag_implicit_templates
	       && CLASSTYPE_IMPLICIT_INSTANTIATION (class_type))
	import_p = true;
      else
	comdat_p = true;
    }
  else if (VAR_P (decl) && DECL_TINFO_P (decl))
    {
      tree type = TREE_TYPE (DECL_NAME (decl));
      if (CLASS_TYPE_P (type))
	{
	  class_type = type;
	  import_export_class (type);
	  if (CLASSTYPE_INTERFACE_KNOWN (type)
	      && TYPE_POLYMORPHIC_P (type)
	      && CLASSTYPE_INTERFACE_ONLY (type)
	      /* If -fno-rtti was specified, then we cannot be sure
		 that RTTI information will be emitted with the
		 virtual table of the class, so we must emit it
		 wherever it is used.  */
	      && flag_rtti)
	    import_p = true;
	  else
	    {
	      if (CLASSTYPE_INTERFACE_KNOWN (type)
		  && !CLASSTYPE_INTERFACE_ONLY (type))
		{
		  comdat_p = (targetm.cxx.class_data_always_comdat ()
			      || (CLASSTYPE_KEY_METHOD (type)
				  && DECL_DECLARED_INLINE_P (CLASSTYPE_KEY_METHOD (type))));
		  mark_needed (decl);
		  if (!flag_weak)
		    {
		      comdat_p = false;
		      DECL_EXTERNAL (decl) = 0;
		    }
		}
	      else
		comdat_p = true;
	    }
	}
      else
	comdat_p = true;
    }
  else if (DECL_TEMPLOID_INSTANTIATION (decl))
    {
      /* DECL is an implicit instantiation of a function or static
	 data member.  */
      if ((flag_implicit_templates
	   && !flag_use_repository)
	  || (flag_implicit_inline_templates
	      && TREE_CODE (decl) == FUNCTION_DECL
	      && DECL_DECLARED_INLINE_P (decl)))
	comdat_p = true;
      else
	/* If we are not implicitly generating templates, then mark
	   this entity as undefined in this translation unit.  */
	import_p = true;
    }
  else if (DECL_FUNCTION_MEMBER_P (decl))
    {
      if (!DECL_DECLARED_INLINE_P (decl))
	{
	  tree ctype = DECL_CONTEXT (decl);
	  import_export_class (ctype);
	  if (CLASSTYPE_INTERFACE_KNOWN (ctype))
	    {
	      DECL_NOT_REALLY_EXTERN (decl)
		= ! (CLASSTYPE_INTERFACE_ONLY (ctype)
		     || (DECL_DECLARED_INLINE_P (decl)
			 && ! flag_implement_inlines
			 && !DECL_VINDEX (decl)));

	      if (!DECL_NOT_REALLY_EXTERN (decl))
		DECL_EXTERNAL (decl) = 1;

	      /* Always make artificials weak.  */
	      if (DECL_ARTIFICIAL (decl) && flag_weak)
		comdat_p = true;
	      else
		maybe_make_one_only (decl);
	    }
	}
      else
	comdat_p = true;
    }
  else
    comdat_p = true;

  if (import_p)
    {
      /* If we are importing DECL into this translation unit, mark is
	 an undefined here.  */
      DECL_EXTERNAL (decl) = 1;
      DECL_NOT_REALLY_EXTERN (decl) = 0;
    }
  else if (comdat_p)
    {
      /* If we decided to put DECL in COMDAT, mark it accordingly at
	 this point.  */
      comdat_linkage (decl);
    }

  DECL_INTERFACE_KNOWN (decl) = 1;
}

/* Return an expression that performs the destruction of DECL, which
   must be a VAR_DECL whose type has a non-trivial destructor, or is
   an array whose (innermost) elements have a non-trivial destructor.  */

tree
build_cleanup (tree decl)
{
  tree clean = cxx_maybe_build_cleanup (decl, tf_warning_or_error);
  gcc_assert (clean != NULL_TREE);
  return clean;
}

/* Returns the initialization guard variable for the variable DECL,
   which has static storage duration.  */

tree
get_guard (tree decl)
{
  tree sname;
  tree guard;

  sname = mangle_guard_variable (decl);
  guard = IDENTIFIER_GLOBAL_VALUE (sname);
  if (! guard)
    {
      tree guard_type;

      /* We use a type that is big enough to contain a mutex as well
	 as an integer counter.  */
      guard_type = targetm.cxx.guard_type ();
      guard = build_decl (DECL_SOURCE_LOCATION (decl),
			  VAR_DECL, sname, guard_type);

      /* The guard should have the same linkage as what it guards.  */
      TREE_PUBLIC (guard) = TREE_PUBLIC (decl);
      TREE_STATIC (guard) = TREE_STATIC (decl);
      DECL_COMMON (guard) = DECL_COMMON (decl);
      DECL_COMDAT (guard) = DECL_COMDAT (decl);
      CP_DECL_THREAD_LOCAL_P (guard) = CP_DECL_THREAD_LOCAL_P (decl);
      set_decl_tls_model (guard, DECL_TLS_MODEL (decl));
      if (DECL_ONE_ONLY (decl))
	make_decl_one_only (guard, cxx_comdat_group (guard));
      if (TREE_PUBLIC (decl))
	DECL_WEAK (guard) = DECL_WEAK (decl);
      DECL_VISIBILITY (guard) = DECL_VISIBILITY (decl);
      DECL_VISIBILITY_SPECIFIED (guard) = DECL_VISIBILITY_SPECIFIED (decl);

      DECL_ARTIFICIAL (guard) = 1;
      DECL_IGNORED_P (guard) = 1;
      TREE_USED (guard) = 1;
      pushdecl_top_level_and_finish (guard, NULL_TREE);
    }
  return guard;
}

/* Return an atomic load of src with the appropriate memory model.  */

static tree
build_atomic_load_byte (tree src, HOST_WIDE_INT model)
{
  tree ptr_type = build_pointer_type (char_type_node);
  tree mem_model = build_int_cst (integer_type_node, model);
  tree t, addr, val;
  unsigned int size;
  int fncode;

  size = tree_to_uhwi (TYPE_SIZE_UNIT (char_type_node));

  fncode = BUILT_IN_ATOMIC_LOAD_N + exact_log2 (size) + 1;
  t = builtin_decl_implicit ((enum built_in_function) fncode);

  addr = build1 (ADDR_EXPR, ptr_type, src);
  val = build_call_expr (t, 2, addr, mem_model);
  return val;
}

/* Return those bits of the GUARD variable that should be set when the
   guarded entity is actually initialized.  */

static tree
get_guard_bits (tree guard)
{
  if (!targetm.cxx.guard_mask_bit ())
    {
      /* We only set the first byte of the guard, in order to leave room
	 for a mutex in the high-order bits.  */
      guard = build1 (ADDR_EXPR,
		      build_pointer_type (TREE_TYPE (guard)),
		      guard);
      guard = build1 (NOP_EXPR,
		      build_pointer_type (char_type_node),
		      guard);
      guard = build1 (INDIRECT_REF, char_type_node, guard);
    }

  return guard;
}

/* Return an expression which determines whether or not the GUARD
   variable has already been initialized.  */

tree
get_guard_cond (tree guard, bool thread_safe)
{
  tree guard_value;

  if (!thread_safe)
    guard = get_guard_bits (guard);
  else
    guard = build_atomic_load_byte (guard, MEMMODEL_ACQUIRE);

  /* Mask off all but the low bit.  */
  if (targetm.cxx.guard_mask_bit ())
    {
      guard_value = integer_one_node;
      if (!same_type_p (TREE_TYPE (guard_value), TREE_TYPE (guard)))
	guard_value = convert (TREE_TYPE (guard), guard_value);
      guard = cp_build_binary_op (input_location,
				  BIT_AND_EXPR, guard, guard_value,
				  tf_warning_or_error);
    }

  guard_value = integer_zero_node;
  if (!same_type_p (TREE_TYPE (guard_value), TREE_TYPE (guard)))
    guard_value = convert (TREE_TYPE (guard), guard_value);
  return cp_build_binary_op (input_location,
			     EQ_EXPR, guard, guard_value,
			     tf_warning_or_error);
}

/* Return an expression which sets the GUARD variable, indicating that
   the variable being guarded has been initialized.  */

tree
set_guard (tree guard)
{
  tree guard_init;

  /* Set the GUARD to one.  */
  guard = get_guard_bits (guard);
  guard_init = integer_one_node;
  if (!same_type_p (TREE_TYPE (guard_init), TREE_TYPE (guard)))
    guard_init = convert (TREE_TYPE (guard), guard_init);
  return cp_build_modify_expr (guard, NOP_EXPR, guard_init, 
			       tf_warning_or_error);
}

/* Returns true iff we can tell that VAR does not have a dynamic
   initializer.  */

static bool
var_defined_without_dynamic_init (tree var)
{
  /* If it's defined in another TU, we can't tell.  */
  if (DECL_EXTERNAL (var))
    return false;
  /* If it has a non-trivial destructor, registering the destructor
     counts as dynamic initialization.  */
  if (TYPE_HAS_NONTRIVIAL_DESTRUCTOR (TREE_TYPE (var)))
    return false;
  /* If it's in this TU, its initializer has been processed, unless
     it's a case of self-initialization, then DECL_INITIALIZED_P is
     false while the initializer is handled by finish_id_expression.  */
  if (!DECL_INITIALIZED_P (var))
    return false;
  /* If it has no initializer or a constant one, it's not dynamic.  */
  return (!DECL_NONTRIVIALLY_INITIALIZED_P (var)
	  || DECL_INITIALIZED_BY_CONSTANT_EXPRESSION_P (var));
}

/* Returns true iff VAR is a variable that needs uses to be
   wrapped for possible dynamic initialization.  */

static bool
var_needs_tls_wrapper (tree var)
{
  return (!error_operand_p (var)
	  && CP_DECL_THREAD_LOCAL_P (var)
	  && !DECL_GNU_TLS_P (var)
	  && !DECL_FUNCTION_SCOPE_P (var)
	  && !var_defined_without_dynamic_init (var));
}

/* Get the FUNCTION_DECL for the shared TLS init function for this
   translation unit.  */

static tree
get_local_tls_init_fn (void)
{
  tree sname = get_identifier ("__tls_init");
  tree fn = IDENTIFIER_GLOBAL_VALUE (sname);
  if (!fn)
    {
      fn = build_lang_decl (FUNCTION_DECL, sname,
			     build_function_type (void_type_node,
						  void_list_node));
      SET_DECL_LANGUAGE (fn, lang_c);
      TREE_PUBLIC (fn) = false;
      DECL_ARTIFICIAL (fn) = true;
      mark_used (fn);
      SET_IDENTIFIER_GLOBAL_VALUE (sname, fn);
    }
  return fn;
}

/* Get a FUNCTION_DECL for the init function for the thread_local
   variable VAR.  The init function will be an alias to the function
   that initializes all the non-local TLS variables in the translation
   unit.  The init function is only used by the wrapper function.  */

static tree
get_tls_init_fn (tree var)
{
  /* Only C++11 TLS vars need this init fn.  */
  if (!var_needs_tls_wrapper (var))
    return NULL_TREE;

  /* If -fno-extern-tls-init, assume that we don't need to call
     a tls init function for a variable defined in another TU.  */
  if (!flag_extern_tls_init && DECL_EXTERNAL (var))
    return NULL_TREE;

#ifdef ASM_OUTPUT_DEF
  /* If the variable is internal, or if we can't generate aliases,
     call the local init function directly.  */
  if (!TREE_PUBLIC (var))
#endif
    return get_local_tls_init_fn ();

  tree sname = mangle_tls_init_fn (var);
  tree fn = IDENTIFIER_GLOBAL_VALUE (sname);
  if (!fn)
    {
      fn = build_lang_decl (FUNCTION_DECL, sname,
			    build_function_type (void_type_node,
						 void_list_node));
      SET_DECL_LANGUAGE (fn, lang_c);
      TREE_PUBLIC (fn) = TREE_PUBLIC (var);
      DECL_ARTIFICIAL (fn) = true;
      DECL_COMDAT (fn) = DECL_COMDAT (var);
      DECL_EXTERNAL (fn) = DECL_EXTERNAL (var);
      if (DECL_ONE_ONLY (var))
	make_decl_one_only (fn, cxx_comdat_group (fn));
      if (TREE_PUBLIC (var))
	{
	  tree obtype = strip_array_types (non_reference (TREE_TYPE (var)));
	  /* If the variable is defined somewhere else and might have static
	     initialization, make the init function a weak reference.  */
	  if ((!TYPE_NEEDS_CONSTRUCTING (obtype)
	       || TYPE_HAS_CONSTEXPR_CTOR (obtype))
	      && TYPE_HAS_TRIVIAL_DESTRUCTOR (obtype)
	      && DECL_EXTERNAL (var))
	    declare_weak (fn);
	  else
	    DECL_WEAK (fn) = DECL_WEAK (var);
	}
      DECL_VISIBILITY (fn) = DECL_VISIBILITY (var);
      DECL_VISIBILITY_SPECIFIED (fn) = DECL_VISIBILITY_SPECIFIED (var);
      DECL_DLLIMPORT_P (fn) = DECL_DLLIMPORT_P (var);
      DECL_IGNORED_P (fn) = 1;
      mark_used (fn);

      DECL_BEFRIENDING_CLASSES (fn) = var;

      SET_IDENTIFIER_GLOBAL_VALUE (sname, fn);
    }
  return fn;
}

/* Get a FUNCTION_DECL for the init wrapper function for the thread_local
   variable VAR.  The wrapper function calls the init function (if any) for
   VAR and then returns a reference to VAR.  The wrapper function is used
   in place of VAR everywhere VAR is mentioned.  */

tree
get_tls_wrapper_fn (tree var)
{
  /* Only C++11 TLS vars need this wrapper fn.  */
  if (!var_needs_tls_wrapper (var))
    return NULL_TREE;

  tree sname = mangle_tls_wrapper_fn (var);
  tree fn = IDENTIFIER_GLOBAL_VALUE (sname);
  if (!fn)
    {
      /* A named rvalue reference is an lvalue, so the wrapper should
	 always return an lvalue reference.  */
      tree type = non_reference (TREE_TYPE (var));
      type = build_reference_type (type);
      tree fntype = build_function_type (type, void_list_node);
      fn = build_lang_decl (FUNCTION_DECL, sname, fntype);
      SET_DECL_LANGUAGE (fn, lang_c);
      TREE_PUBLIC (fn) = TREE_PUBLIC (var);
      DECL_ARTIFICIAL (fn) = true;
      DECL_IGNORED_P (fn) = 1;
      /* The wrapper is inline and emitted everywhere var is used.  */
      DECL_DECLARED_INLINE_P (fn) = true;
      if (TREE_PUBLIC (var))
	{
	  comdat_linkage (fn);
#ifdef HAVE_GAS_HIDDEN
	  /* Make the wrapper bind locally; there's no reason to share
	     the wrapper between multiple shared objects.  */
	  DECL_VISIBILITY (fn) = VISIBILITY_INTERNAL;
	  DECL_VISIBILITY_SPECIFIED (fn) = true;
#endif
	}
      if (!TREE_PUBLIC (fn))
	DECL_INTERFACE_KNOWN (fn) = true;
      mark_used (fn);
      note_vague_linkage_fn (fn);

#if 0
      /* We want CSE to commonize calls to the wrapper, but marking it as
	 pure is unsafe since it has side-effects.  I guess we need a new
	 ECF flag even weaker than ECF_PURE.  FIXME!  */
      DECL_PURE_P (fn) = true;
#endif

      DECL_BEFRIENDING_CLASSES (fn) = var;

      SET_IDENTIFIER_GLOBAL_VALUE (sname, fn);
    }
  return fn;
}

/* At EOF, generate the definition for the TLS wrapper function FN:

   T& var_wrapper() {
     if (init_fn) init_fn();
     return var;
   }  */

static void
generate_tls_wrapper (tree fn)
{
  tree var = DECL_BEFRIENDING_CLASSES (fn);

  start_preparsed_function (fn, NULL_TREE, SF_DEFAULT | SF_PRE_PARSED);
  tree body = begin_function_body ();
  /* Only call the init fn if there might be one.  */
  if (tree init_fn = get_tls_init_fn (var))
    {
      tree if_stmt = NULL_TREE;
      /* If init_fn is a weakref, make sure it exists before calling.  */
      if (lookup_attribute ("weak", DECL_ATTRIBUTES (init_fn)))
	{
	  if_stmt = begin_if_stmt ();
	  tree addr = cp_build_addr_expr (init_fn, tf_warning_or_error);
	  tree cond = cp_build_binary_op (DECL_SOURCE_LOCATION (var),
					  NE_EXPR, addr, nullptr_node,
					  tf_warning_or_error);
	  finish_if_stmt_cond (cond, if_stmt);
	}
      finish_expr_stmt (build_cxx_call
			(init_fn, 0, NULL, tf_warning_or_error));
      if (if_stmt)
	{
	  finish_then_clause (if_stmt);
	  finish_if_stmt (if_stmt);
	}
    }
  else
    /* If there's no initialization, the wrapper is a constant function.  */
    TREE_READONLY (fn) = true;
  finish_return_stmt (convert_from_reference (var));
  finish_function_body (body);
  expand_or_defer_fn (finish_function (0));
}

/* Start the process of running a particular set of global constructors
   or destructors.  Subroutine of do_[cd]tors.  Also called from
   vtv_start_verification_constructor_init_function.  */

static tree
start_objects (int method_type, int initp)
{
  tree body;
  tree fndecl;
  char type[14];

  /* Make ctor or dtor function.  METHOD_TYPE may be 'I' or 'D'.  */

  if (initp != DEFAULT_INIT_PRIORITY)
    {
      char joiner;

#ifdef JOINER
      joiner = JOINER;
#else
      joiner = '_';
#endif

      sprintf (type, "sub_%c%c%.5u", method_type, joiner, initp);
    }
  else
    sprintf (type, "sub_%c", method_type);

  fndecl = build_lang_decl (FUNCTION_DECL,
			    get_file_function_name (type),
			    build_function_type_list (void_type_node,
						      NULL_TREE));
  start_preparsed_function (fndecl, /*attrs=*/NULL_TREE, SF_PRE_PARSED);

  TREE_PUBLIC (current_function_decl) = 0;

  /* Mark as artificial because it's not explicitly in the user's
     source code.  */
  DECL_ARTIFICIAL (current_function_decl) = 1;

  /* Mark this declaration as used to avoid spurious warnings.  */
  TREE_USED (current_function_decl) = 1;

  /* Mark this function as a global constructor or destructor.  */
  if (method_type == 'I')
    DECL_GLOBAL_CTOR_P (current_function_decl) = 1;
  else
    DECL_GLOBAL_DTOR_P (current_function_decl) = 1;

  body = begin_compound_stmt (BCS_FN_BODY);

  return body;
}

/* Finish the process of running a particular set of global constructors
   or destructors.  Subroutine of do_[cd]tors.  */

static void
finish_objects (int method_type, int initp, tree body)
{
  tree fn;

  /* Finish up.  */
  finish_compound_stmt (body);
  fn = finish_function (0);

  if (method_type == 'I')
    {
      DECL_STATIC_CONSTRUCTOR (fn) = 1;
      decl_init_priority_insert (fn, initp);
    }
  else
    {
      DECL_STATIC_DESTRUCTOR (fn) = 1;
      decl_fini_priority_insert (fn, initp);
    }

  expand_or_defer_fn (fn);
}

/* The names of the parameters to the function created to handle
   initializations and destructions for objects with static storage
   duration.  */
#define INITIALIZE_P_IDENTIFIER "__initialize_p"
#define PRIORITY_IDENTIFIER "__priority"

/* The name of the function we create to handle initializations and
   destructions for objects with static storage duration.  */
#define SSDF_IDENTIFIER "__static_initialization_and_destruction"

/* The declaration for the __INITIALIZE_P argument.  */
static GTY(()) tree initialize_p_decl;

/* The declaration for the __PRIORITY argument.  */
static GTY(()) tree priority_decl;

/* The declaration for the static storage duration function.  */
static GTY(()) tree ssdf_decl;

/* All the static storage duration functions created in this
   translation unit.  */
static GTY(()) vec<tree, va_gc> *ssdf_decls;

/* A map from priority levels to information about that priority
   level.  There may be many such levels, so efficient lookup is
   important.  */
static splay_tree priority_info_map;

/* Begins the generation of the function that will handle all
   initialization and destruction of objects with static storage
   duration.  The function generated takes two parameters of type
   `int': __INITIALIZE_P and __PRIORITY.  If __INITIALIZE_P is
   nonzero, it performs initializations.  Otherwise, it performs
   destructions.  It only performs those initializations or
   destructions with the indicated __PRIORITY.  The generated function
   returns no value.

   It is assumed that this function will only be called once per
   translation unit.  */

static tree
start_static_storage_duration_function (unsigned count)
{
  tree type;
  tree body;
  char id[sizeof (SSDF_IDENTIFIER) + 1 /* '\0' */ + 32];

  /* Create the identifier for this function.  It will be of the form
     SSDF_IDENTIFIER_<number>.  */
  sprintf (id, "%s_%u", SSDF_IDENTIFIER, count);

  type = build_function_type_list (void_type_node,
				   integer_type_node, integer_type_node,
				   NULL_TREE);

  /* Create the FUNCTION_DECL itself.  */
  ssdf_decl = build_lang_decl (FUNCTION_DECL,
			       get_identifier (id),
			       type);
  TREE_PUBLIC (ssdf_decl) = 0;
  DECL_ARTIFICIAL (ssdf_decl) = 1;

  /* Put this function in the list of functions to be called from the
     static constructors and destructors.  */
  if (!ssdf_decls)
    {
      vec_alloc (ssdf_decls, 32);

      /* Take this opportunity to initialize the map from priority
	 numbers to information about that priority level.  */
      priority_info_map = splay_tree_new (splay_tree_compare_ints,
					  /*delete_key_fn=*/0,
					  /*delete_value_fn=*/
					  (splay_tree_delete_value_fn) &free);

      /* We always need to generate functions for the
	 DEFAULT_INIT_PRIORITY so enter it now.  That way when we walk
	 priorities later, we'll be sure to find the
	 DEFAULT_INIT_PRIORITY.  */
      get_priority_info (DEFAULT_INIT_PRIORITY);
    }

  vec_safe_push (ssdf_decls, ssdf_decl);

  /* Create the argument list.  */
  initialize_p_decl = cp_build_parm_decl
    (get_identifier (INITIALIZE_P_IDENTIFIER), integer_type_node);
  DECL_CONTEXT (initialize_p_decl) = ssdf_decl;
  TREE_USED (initialize_p_decl) = 1;
  priority_decl = cp_build_parm_decl
    (get_identifier (PRIORITY_IDENTIFIER), integer_type_node);
  DECL_CONTEXT (priority_decl) = ssdf_decl;
  TREE_USED (priority_decl) = 1;

  DECL_CHAIN (initialize_p_decl) = priority_decl;
  DECL_ARGUMENTS (ssdf_decl) = initialize_p_decl;

  /* Put the function in the global scope.  */
  pushdecl (ssdf_decl);

  /* Start the function itself.  This is equivalent to declaring the
     function as:

       static void __ssdf (int __initialize_p, init __priority_p);

     It is static because we only need to call this function from the
     various constructor and destructor functions for this module.  */
  start_preparsed_function (ssdf_decl,
			    /*attrs=*/NULL_TREE,
			    SF_PRE_PARSED);

  /* Set up the scope of the outermost block in the function.  */
  body = begin_compound_stmt (BCS_FN_BODY);

  return body;
}

/* Finish the generation of the function which performs initialization
   and destruction of objects with static storage duration.  After
   this point, no more such objects can be created.  */

static void
finish_static_storage_duration_function (tree body)
{
  /* Close out the function.  */
  finish_compound_stmt (body);
  expand_or_defer_fn (finish_function (0));
}

/* Return the information about the indicated PRIORITY level.  If no
   code to handle this level has yet been generated, generate the
   appropriate prologue.  */

static priority_info
get_priority_info (int priority)
{
  priority_info pi;
  splay_tree_node n;

  n = splay_tree_lookup (priority_info_map,
			 (splay_tree_key) priority);
  if (!n)
    {
      /* Create a new priority information structure, and insert it
	 into the map.  */
      pi = XNEW (struct priority_info_s);
      pi->initializations_p = 0;
      pi->destructions_p = 0;
      splay_tree_insert (priority_info_map,
			 (splay_tree_key) priority,
			 (splay_tree_value) pi);
    }
  else
    pi = (priority_info) n->value;

  return pi;
}

/* The effective initialization priority of a DECL.  */

#define DECL_EFFECTIVE_INIT_PRIORITY(decl)				      \
	((!DECL_HAS_INIT_PRIORITY_P (decl) || DECL_INIT_PRIORITY (decl) == 0) \
	 ? DEFAULT_INIT_PRIORITY : DECL_INIT_PRIORITY (decl))

/* Whether a DECL needs a guard to protect it against multiple
   initialization.  */

#define NEEDS_GUARD_P(decl) (TREE_PUBLIC (decl) && (DECL_COMMON (decl)      \
						    || DECL_ONE_ONLY (decl) \
						    || DECL_WEAK (decl)))

/* Called from one_static_initialization_or_destruction(),
   via walk_tree.
   Walks the initializer list of a global variable and looks for
   temporary variables (DECL_NAME() == NULL and DECL_ARTIFICIAL != 0)
   and that have their DECL_CONTEXT() == NULL.
   For each such temporary variable, set their DECL_CONTEXT() to
   the current function. This is necessary because otherwise
   some optimizers (enabled by -O2 -fprofile-arcs) might crash
   when trying to refer to a temporary variable that does not have
   it's DECL_CONTECT() properly set.  */
static tree 
fix_temporary_vars_context_r (tree *node,
			      int  * /*unused*/,
			      void * /*unused1*/)
{
  gcc_assert (current_function_decl);

  if (TREE_CODE (*node) == BIND_EXPR)
    {
      tree var;

      for (var = BIND_EXPR_VARS (*node); var; var = DECL_CHAIN (var))
	if (VAR_P (var)
	  && !DECL_NAME (var)
	  && DECL_ARTIFICIAL (var)
	  && !DECL_CONTEXT (var))
	  DECL_CONTEXT (var) = current_function_decl;
    }

  return NULL_TREE;
}

/* Set up to handle the initialization or destruction of DECL.  If
   INITP is nonzero, we are initializing the variable.  Otherwise, we
   are destroying it.  */

static void
one_static_initialization_or_destruction (tree decl, tree init, bool initp)
{
  tree guard_if_stmt = NULL_TREE;
  tree guard;

  /* If we are supposed to destruct and there's a trivial destructor,
     nothing has to be done.  */
  if (!initp
      && TYPE_HAS_TRIVIAL_DESTRUCTOR (TREE_TYPE (decl)))
    return;

  /* Trick the compiler into thinking we are at the file and line
     where DECL was declared so that error-messages make sense, and so
     that the debugger will show somewhat sensible file and line
     information.  */
  input_location = DECL_SOURCE_LOCATION (decl);

  /* Make sure temporary variables in the initialiser all have
     their DECL_CONTEXT() set to a value different from NULL_TREE.
     This can happen when global variables initialisers are built.
     In that case, the DECL_CONTEXT() of the global variables _AND_ of all 
     the temporary variables that might have been generated in the
     accompagning initialisers is NULL_TREE, meaning the variables have been
     declared in the global namespace.
     What we want to do here is to fix that and make sure the DECL_CONTEXT()
     of the temporaries are set to the current function decl.  */
  cp_walk_tree_without_duplicates (&init,
				   fix_temporary_vars_context_r,
				   NULL);

  /* Because of:

       [class.access.spec]

       Access control for implicit calls to the constructors,
       the conversion functions, or the destructor called to
       create and destroy a static data member is performed as
       if these calls appeared in the scope of the member's
       class.

     we pretend we are in a static member function of the class of
     which the DECL is a member.  */
  if (member_p (decl))
    {
      DECL_CONTEXT (current_function_decl) = DECL_CONTEXT (decl);
      DECL_STATIC_FUNCTION_P (current_function_decl) = 1;
    }

  /* Assume we don't need a guard.  */
  guard = NULL_TREE;
  /* We need a guard if this is an object with external linkage that
     might be initialized in more than one place.  (For example, a
     static data member of a template, when the data member requires
     construction.)  */
  if (NEEDS_GUARD_P (decl))
    {
      tree guard_cond;

      guard = get_guard (decl);

      /* When using __cxa_atexit, we just check the GUARD as we would
	 for a local static.  */
      if (flag_use_cxa_atexit)
	{
	  /* When using __cxa_atexit, we never try to destroy
	     anything from a static destructor.  */
	  gcc_assert (initp);
	  guard_cond = get_guard_cond (guard, false);
	}
      /* If we don't have __cxa_atexit, then we will be running
	 destructors from .fini sections, or their equivalents.  So,
	 we need to know how many times we've tried to initialize this
	 object.  We do initializations only if the GUARD is zero,
	 i.e., if we are the first to initialize the variable.  We do
	 destructions only if the GUARD is one, i.e., if we are the
	 last to destroy the variable.  */
      else if (initp)
	guard_cond
	  = cp_build_binary_op (input_location,
				EQ_EXPR,
				cp_build_unary_op (PREINCREMENT_EXPR,
						   guard,
						   /*noconvert=*/1,
						   tf_warning_or_error),
				integer_one_node,
				tf_warning_or_error);
      else
	guard_cond
	  = cp_build_binary_op (input_location,
				EQ_EXPR,
				cp_build_unary_op (PREDECREMENT_EXPR,
						   guard,
						   /*noconvert=*/1,
						   tf_warning_or_error),
				integer_zero_node,
				tf_warning_or_error);

      guard_if_stmt = begin_if_stmt ();
      finish_if_stmt_cond (guard_cond, guard_if_stmt);
    }


  /* If we're using __cxa_atexit, we have not already set the GUARD,
     so we must do so now.  */
  if (guard && initp && flag_use_cxa_atexit)
    finish_expr_stmt (set_guard (guard));

  /* Perform the initialization or destruction.  */
  if (initp)
    {
      if (init)
	{
	  finish_expr_stmt (init);
	  if (flag_sanitize & SANITIZE_ADDRESS)
	    {
	      varpool_node *vnode = varpool_node::get (decl);
	      if (vnode)
		vnode->dynamically_initialized = 1;
	    }
	}

      /* If we're using __cxa_atexit, register a function that calls the
	 destructor for the object.  */
      if (flag_use_cxa_atexit)
	finish_expr_stmt (register_dtor_fn (decl));
    }
  else
    finish_expr_stmt (build_cleanup (decl));

  /* Finish the guard if-stmt, if necessary.  */
  if (guard)
    {
      finish_then_clause (guard_if_stmt);
      finish_if_stmt (guard_if_stmt);
    }

  /* Now that we're done with DECL we don't need to pretend to be a
     member of its class any longer.  */
  DECL_CONTEXT (current_function_decl) = NULL_TREE;
  DECL_STATIC_FUNCTION_P (current_function_decl) = 0;
}

/* Generate code to do the initialization or destruction of the decls in VARS,
   a TREE_LIST of VAR_DECL with static storage duration.
   Whether initialization or destruction is performed is specified by INITP.  */

static void
do_static_initialization_or_destruction (tree vars, bool initp)
{
  tree node, init_if_stmt, cond;

  /* Build the outer if-stmt to check for initialization or destruction.  */
  init_if_stmt = begin_if_stmt ();
  cond = initp ? integer_one_node : integer_zero_node;
  cond = cp_build_binary_op (input_location,
			     EQ_EXPR,
			     initialize_p_decl,
			     cond,
			     tf_warning_or_error);
  finish_if_stmt_cond (cond, init_if_stmt);

  /* To make sure dynamic construction doesn't access globals from other
     compilation units where they might not be yet constructed, for
     -fsanitize=address insert __asan_before_dynamic_init call that
     prevents access to either all global variables that need construction
     in other compilation units, or at least those that haven't been
     initialized yet.  Variables that need dynamic construction in
     the current compilation unit are kept accessible.  */
  if (flag_sanitize & SANITIZE_ADDRESS)
    finish_expr_stmt (asan_dynamic_init_call (/*after_p=*/false));

  node = vars;
  do {
    tree decl = TREE_VALUE (node);
    tree priority_if_stmt;
    int priority;
    priority_info pi;

    /* If we don't need a destructor, there's nothing to do.  Avoid
       creating a possibly empty if-stmt.  */
    if (!initp && TYPE_HAS_TRIVIAL_DESTRUCTOR (TREE_TYPE (decl)))
      {
	node = TREE_CHAIN (node);
	continue;
      }

    /* Remember that we had an initialization or finalization at this
       priority.  */
    priority = DECL_EFFECTIVE_INIT_PRIORITY (decl);
    pi = get_priority_info (priority);
    if (initp)
      pi->initializations_p = 1;
    else
      pi->destructions_p = 1;

    /* Conditionalize this initialization on being in the right priority
       and being initializing/finalizing appropriately.  */
    priority_if_stmt = begin_if_stmt ();
    cond = cp_build_binary_op (input_location,
			       EQ_EXPR,
			       priority_decl,
			       build_int_cst (NULL_TREE, priority),
			       tf_warning_or_error);
    finish_if_stmt_cond (cond, priority_if_stmt);

    /* Process initializers with same priority.  */
    for (; node
	   && DECL_EFFECTIVE_INIT_PRIORITY (TREE_VALUE (node)) == priority;
	 node = TREE_CHAIN (node))
      /* Do one initialization or destruction.  */
      one_static_initialization_or_destruction (TREE_VALUE (node),
						TREE_PURPOSE (node), initp);

    /* Finish up the priority if-stmt body.  */
    finish_then_clause (priority_if_stmt);
    finish_if_stmt (priority_if_stmt);

  } while (node);

  /* Revert what __asan_before_dynamic_init did by calling
     __asan_after_dynamic_init.  */
  if (flag_sanitize & SANITIZE_ADDRESS)
    finish_expr_stmt (asan_dynamic_init_call (/*after_p=*/true));

  /* Finish up the init/destruct if-stmt body.  */
  finish_then_clause (init_if_stmt);
  finish_if_stmt (init_if_stmt);
}

/* VARS is a list of variables with static storage duration which may
   need initialization and/or finalization.  Remove those variables
   that don't really need to be initialized or finalized, and return
   the resulting list.  The order in which the variables appear in
   VARS is in reverse order of the order in which they should actually
   be initialized.  The list we return is in the unreversed order;
   i.e., the first variable should be initialized first.  */

static tree
prune_vars_needing_no_initialization (tree *vars)
{
  tree *var = vars;
  tree result = NULL_TREE;

  while (*var)
    {
      tree t = *var;
      tree decl = TREE_VALUE (t);
      tree init = TREE_PURPOSE (t);

      /* Deal gracefully with error.  */
      if (decl == error_mark_node)
	{
	  var = &TREE_CHAIN (t);
	  continue;
	}

      /* The only things that can be initialized are variables.  */
      gcc_assert (VAR_P (decl));

      /* If this object is not defined, we don't need to do anything
	 here.  */
      if (DECL_EXTERNAL (decl))
	{
	  var = &TREE_CHAIN (t);
	  continue;
	}

      /* Also, if the initializer already contains errors, we can bail
	 out now.  */
      if (init && TREE_CODE (init) == TREE_LIST
	  && value_member (error_mark_node, init))
	{
	  var = &TREE_CHAIN (t);
	  continue;
	}

      /* This variable is going to need initialization and/or
	 finalization, so we add it to the list.  */
      *var = TREE_CHAIN (t);
      TREE_CHAIN (t) = result;
      result = t;
    }

  return result;
}

/* Make sure we have told the back end about all the variables in
   VARS.  */

static void
write_out_vars (tree vars)
{
  tree v;

  for (v = vars; v; v = TREE_CHAIN (v))
    {
      tree var = TREE_VALUE (v);
      if (!var_finalized_p (var))
	{
	  import_export_decl (var);
	  rest_of_decl_compilation (var, 1, 1);
	}
    }
}

/* Generate a static constructor (if CONSTRUCTOR_P) or destructor
   (otherwise) that will initialize all global objects with static
   storage duration having the indicated PRIORITY.  */

static void
generate_ctor_or_dtor_function (bool constructor_p, int priority,
				location_t *locus)
{
  char function_key;
  tree fndecl;
  tree body;
  size_t i;

  input_location = *locus;
  /* ??? */
  /* Was: locus->line++; */

  /* We use `I' to indicate initialization and `D' to indicate
     destruction.  */
  function_key = constructor_p ? 'I' : 'D';

  /* We emit the function lazily, to avoid generating empty
     global constructors and destructors.  */
  body = NULL_TREE;

  /* For Objective-C++, we may need to initialize metadata found in this module.
     This must be done _before_ any other static initializations.  */
  if (c_dialect_objc () && (priority == DEFAULT_INIT_PRIORITY)
      && constructor_p && objc_static_init_needed_p ())
    {
      body = start_objects (function_key, priority);
      objc_generate_static_init_call (NULL_TREE);
    }

  /* Call the static storage duration function with appropriate
     arguments.  */
  FOR_EACH_VEC_SAFE_ELT (ssdf_decls, i, fndecl)
    {
      /* Calls to pure or const functions will expand to nothing.  */
      if (! (flags_from_decl_or_type (fndecl) & (ECF_CONST | ECF_PURE)))
	{
	  tree call;

	  if (! body)
	    body = start_objects (function_key, priority);

	  call = cp_build_function_call_nary (fndecl, tf_warning_or_error,
					      build_int_cst (NULL_TREE,
							     constructor_p),
					      build_int_cst (NULL_TREE,
							     priority),
					      NULL_TREE);
	  finish_expr_stmt (call);
	}
    }

  /* Close out the function.  */
  if (body)
    finish_objects (function_key, priority, body);
}

/* Generate constructor and destructor functions for the priority
   indicated by N.  */

static int
generate_ctor_and_dtor_functions_for_priority (splay_tree_node n, void * data)
{
  location_t *locus = (location_t *) data;
  int priority = (int) n->key;
  priority_info pi = (priority_info) n->value;

  /* Generate the functions themselves, but only if they are really
     needed.  */
  if (pi->initializations_p)
    generate_ctor_or_dtor_function (/*constructor_p=*/true, priority, locus);
  if (pi->destructions_p)
    generate_ctor_or_dtor_function (/*constructor_p=*/false, priority, locus);

  /* Keep iterating.  */
  return 0;
}

/* Java requires that we be able to reference a local address for a
   method, and not be confused by PLT entries.  If supported, create a
   hidden alias for all such methods.  */

static void
build_java_method_aliases (void)
{
#ifndef HAVE_GAS_HIDDEN
  return;
#endif

  struct cgraph_node *node;
  FOR_EACH_FUNCTION (node)
    {
      tree fndecl = node->decl;

      if (DECL_CLASS_SCOPE_P (fndecl)
	  && TYPE_FOR_JAVA (DECL_CONTEXT (fndecl))
	  && TARGET_USE_LOCAL_THUNK_ALIAS_P (fndecl))
	{
	  /* Mangle the name in a predictable way; we need to reference
	     this from a java compiled object file.  */
	  tree oid = DECL_ASSEMBLER_NAME (fndecl);
	  const char *oname = IDENTIFIER_POINTER (oid);
	  gcc_assert (oname[0] == '_' && oname[1] == 'Z');
	  char *nname = ACONCAT (("_ZGA", oname + 2, NULL));

	  tree alias = make_alias_for (fndecl, get_identifier (nname));
	  TREE_PUBLIC (alias) = 1;
	  DECL_VISIBILITY (alias) = VISIBILITY_HIDDEN;

	  cgraph_node::create_same_body_alias (alias, fndecl);
	}
    }
}

/* Return C++ property of T, based on given operation OP.  */

static int
cpp_check (tree t, cpp_operation op)
{
  switch (op)
    {
      case HAS_DEPENDENT_TEMPLATE_ARGS:
	{
	  tree ti = CLASSTYPE_TEMPLATE_INFO (t);
	  if (!ti)
	    return 0;
	  ++processing_template_decl;
	  const bool dep = any_dependent_template_arguments_p (TI_ARGS (ti));
	  --processing_template_decl;
	  return dep;
	}
      case IS_ABSTRACT:
	return DECL_PURE_VIRTUAL_P (t);
      case IS_CONSTRUCTOR:
	return DECL_CONSTRUCTOR_P (t);
      case IS_DESTRUCTOR:
	return DECL_DESTRUCTOR_P (t);
      case IS_COPY_CONSTRUCTOR:
	return DECL_COPY_CONSTRUCTOR_P (t);
      case IS_MOVE_CONSTRUCTOR:
	return DECL_MOVE_CONSTRUCTOR_P (t);
      case IS_TEMPLATE:
	return TREE_CODE (t) == TEMPLATE_DECL;
      case IS_TRIVIAL:
	return trivial_type_p (t);
      default:
        return 0;
    }
}

/* Collect source file references recursively, starting from NAMESPC.  */

static void 
collect_source_refs (tree namespc) 
{
  tree t;

  if (!namespc) 
    return;

  /* Iterate over names in this name space.  */
  for (t = NAMESPACE_LEVEL (namespc)->names; t; t = TREE_CHAIN (t))
    if (!DECL_IS_BUILTIN (t) )
      collect_source_ref (DECL_SOURCE_FILE (t));
  
  /* Dump siblings, if any */
  collect_source_refs (TREE_CHAIN (namespc));

  /* Dump children, if any */
  collect_source_refs (NAMESPACE_LEVEL (namespc)->namespaces);
}

/* Collect decls relevant to SOURCE_FILE from all namespaces recursively,
   starting from NAMESPC.  */

static void
collect_ada_namespace (tree namespc, const char *source_file)
{
  if (!namespc)
    return;

  /* Collect decls from this namespace */
  collect_ada_nodes (NAMESPACE_LEVEL (namespc)->names, source_file);

  /* Collect siblings, if any */
  collect_ada_namespace (TREE_CHAIN (namespc), source_file);

  /* Collect children, if any */
  collect_ada_namespace (NAMESPACE_LEVEL (namespc)->namespaces, source_file);
}

/* Returns true iff there is a definition available for variable or
   function DECL.  */

static bool
decl_defined_p (tree decl)
{
  if (TREE_CODE (decl) == FUNCTION_DECL)
    return (DECL_INITIAL (decl) != NULL_TREE);
  else
    {
      gcc_assert (VAR_P (decl));
      return !DECL_EXTERNAL (decl);
    }
}

/* Nonzero for a VAR_DECL whose value can be used in a constant expression.

      [expr.const]

      An integral constant-expression can only involve ... const
      variables of integral or enumeration types initialized with
      constant expressions ...

      C++0x also allows constexpr variables and temporaries initialized
      with constant expressions.  We handle the former here, but the latter
      are just folded away in cxx_eval_constant_expression.

   The standard does not require that the expression be non-volatile.
   G++ implements the proposed correction in DR 457.  */

bool
decl_constant_var_p (tree decl)
{
  if (!decl_maybe_constant_var_p (decl))
    return false;

  /* We don't know if a template static data member is initialized with
     a constant expression until we instantiate its initializer.  Even
     in the case of a constexpr variable, we can't treat it as a
     constant until its initializer is complete in case it's used in
     its own initializer.  */
  mark_used (decl);
  return DECL_INITIALIZED_BY_CONSTANT_EXPRESSION_P (decl);
}

/* Returns true if DECL could be a symbolic constant variable, depending on
   its initializer.  */

bool
decl_maybe_constant_var_p (tree decl)
{
  tree type = TREE_TYPE (decl);
  if (!VAR_P (decl))
    return false;
  if (DECL_DECLARED_CONSTEXPR_P (decl))
    return true;
  return (CP_TYPE_CONST_NON_VOLATILE_P (type)
	  && INTEGRAL_OR_ENUMERATION_TYPE_P (type));
}

/* Complain that DECL uses a type with no linkage.  In C++98 mode this is
   called from grokfndecl and grokvardecl; in all modes it is called from
   cp_write_global_declarations.  */

void
no_linkage_error (tree decl)
{
  if (cxx_dialect >= cxx11 && decl_defined_p (decl))
    /* In C++11 it's ok if the decl is defined.  */
    return;
  tree t = no_linkage_check (TREE_TYPE (decl), /*relaxed_p=*/false);
  if (t == NULL_TREE)
    /* The type that got us on no_linkage_decls must have gotten a name for
       linkage purposes.  */;
  else if (CLASS_TYPE_P (t) && TYPE_BEING_DEFINED (t))
    /* The type might end up having a typedef name for linkage purposes.  */
    vec_safe_push (no_linkage_decls, decl);
  else if (TYPE_ANONYMOUS_P (t))
    {
      bool d = false;
      if (cxx_dialect >= cxx11)
	d = permerror (DECL_SOURCE_LOCATION (decl), "%q#D, declared using "
		       "anonymous type, is used but never defined", decl);
      else if (DECL_EXTERN_C_P (decl))
	/* Allow this; it's pretty common in C.  */;
      else if (VAR_P (decl))
	/* DRs 132, 319 and 389 seem to indicate types with
	   no linkage can only be used to declare extern "C"
	   entities.  Since it's not always an error in the
	   ISO C++ 90 Standard, we only issue a warning.  */
	d = warning_at (DECL_SOURCE_LOCATION (decl), 0, "anonymous type "
			"with no linkage used to declare variable %q#D with "
			"linkage", decl);
      else
	d = permerror (DECL_SOURCE_LOCATION (decl), "anonymous type with no "
		       "linkage used to declare function %q#D with linkage",
		       decl);
      if (d && is_typedef_decl (TYPE_NAME (t)))
	inform (DECL_SOURCE_LOCATION (TYPE_NAME (t)), "%q#D does not refer "
		"to the unqualified type, so it is not used for linkage",
		TYPE_NAME (t));
    }
  else if (cxx_dialect >= cxx11)
    {
      if (VAR_P (decl) || !DECL_PURE_VIRTUAL_P (decl))
	permerror (DECL_SOURCE_LOCATION (decl),
		   "%q#D, declared using local type "
		   "%qT, is used but never defined", decl, t);
    }
  else if (VAR_P (decl))
    warning_at (DECL_SOURCE_LOCATION (decl), 0, "type %qT with no linkage "
		"used to declare variable %q#D with linkage", t, decl);
  else
    permerror (DECL_SOURCE_LOCATION (decl), "type %qT with no linkage used "
	       "to declare function %q#D with linkage", t, decl);
}

/* Collect declarations from all namespaces relevant to SOURCE_FILE.  */

static void
collect_all_refs (const char *source_file)
{
  collect_ada_namespace (global_namespace, source_file);
}

/* Clear DECL_EXTERNAL for NODE.  */

static bool
clear_decl_external (struct cgraph_node *node, void * /*data*/)
{
  DECL_EXTERNAL (node->decl) = 0;
  return false;
}

/* Build up the function to run dynamic initializers for thread_local
   variables in this translation unit and alias the init functions for the
   individual variables to it.  */

static void
handle_tls_init (void)
{
  tree vars = prune_vars_needing_no_initialization (&tls_aggregates);
  if (vars == NULL_TREE)
    return;

  location_t loc = DECL_SOURCE_LOCATION (TREE_VALUE (vars));

  write_out_vars (vars);

  tree guard = build_decl (loc, VAR_DECL, get_identifier ("__tls_guard"),
			   boolean_type_node);
  TREE_PUBLIC (guard) = false;
  TREE_STATIC (guard) = true;
  DECL_ARTIFICIAL (guard) = true;
  DECL_IGNORED_P (guard) = true;
  TREE_USED (guard) = true;
  CP_DECL_THREAD_LOCAL_P (guard) = true;
  set_decl_tls_model (guard, decl_default_tls_model (guard));
  pushdecl_top_level_and_finish (guard, NULL_TREE);

  tree fn = get_local_tls_init_fn ();
  start_preparsed_function (fn, NULL_TREE, SF_PRE_PARSED);
  tree body = begin_function_body ();
  tree if_stmt = begin_if_stmt ();
  tree cond = cp_build_unary_op (TRUTH_NOT_EXPR, guard, false,
				 tf_warning_or_error);
  finish_if_stmt_cond (cond, if_stmt);
  finish_expr_stmt (cp_build_modify_expr (guard, NOP_EXPR, boolean_true_node,
					  tf_warning_or_error));
  for (; vars; vars = TREE_CHAIN (vars))
    {
      tree var = TREE_VALUE (vars);
      tree init = TREE_PURPOSE (vars);
      one_static_initialization_or_destruction (var, init, true);

#ifdef ASM_OUTPUT_DEF
      /* Output init aliases even with -fno-extern-tls-init.  */
      if (TREE_PUBLIC (var))
	{
          tree single_init_fn = get_tls_init_fn (var);
	  if (single_init_fn == NULL_TREE)
	    continue;
	  cgraph_node *alias
	    = cgraph_node::get_create (fn)->create_same_body_alias
		(single_init_fn, fn);
	  gcc_assert (alias != NULL);
	}
#endif
    }

  finish_then_clause (if_stmt);
  finish_if_stmt (if_stmt);
  finish_function_body (body);
  expand_or_defer_fn (finish_function (0));
}

/* We're at the end of compilation, so generate any mangling aliases that
   we've been saving up, if DECL is going to be output and ID2 isn't
   already taken by another declaration.  */

static void
generate_mangling_alias (tree decl, tree id2)
{
  /* If there's a declaration already using this mangled name,
     don't create a compatibility alias that conflicts.  */
  if (IDENTIFIER_GLOBAL_VALUE (id2))
    return;

  struct cgraph_node *n = NULL;
  if (TREE_CODE (decl) == FUNCTION_DECL
      && !(n = cgraph_node::get (decl)))
    /* Don't create an alias to an unreferenced function.  */
    return;

  tree alias = make_alias_for (decl, id2);
  SET_IDENTIFIER_GLOBAL_VALUE (id2, alias);
  DECL_IGNORED_P (alias) = 1;
  TREE_PUBLIC (alias) = TREE_PUBLIC (decl);
  DECL_VISIBILITY (alias) = DECL_VISIBILITY (decl);
  if (vague_linkage_p (decl))
    DECL_WEAK (alias) = 1;
  if (TREE_CODE (decl) == FUNCTION_DECL)
    n->create_same_body_alias (alias, decl);
  else
    varpool_node::create_extra_name_alias (alias, decl);
}

/* Note that we might want to emit an alias with the symbol ID2 for DECL at
   the end of translation, for compatibility across bugs in the mangling
   implementation.  */

void
note_mangling_alias (tree decl ATTRIBUTE_UNUSED, tree id2 ATTRIBUTE_UNUSED)
{
#ifdef ASM_OUTPUT_DEF
  if (at_eof)
    generate_mangling_alias (decl, id2);
  else
    {
      vec_safe_push (mangling_aliases, decl);
      vec_safe_push (mangling_aliases, id2);
    }
#endif
}

static void
generate_mangling_aliases ()
{
  while (!vec_safe_is_empty (mangling_aliases))
    {
      tree id2 = mangling_aliases->pop();
      tree decl = mangling_aliases->pop();
      generate_mangling_alias (decl, id2);
    }
}

/* The entire file is now complete.  If requested, dump everything
   to a file.  */

static void
dump_tu (void)
{
  int flags;
  FILE *stream = dump_begin (TDI_tu, &flags);

  if (stream)
    {
      dump_node (global_namespace, flags & ~TDF_SLIM, stream);
      dump_end (TDI_tu, stream);
    }
}

static location_t locus_at_end_of_parsing;

/* Check the deallocation functions for CODE to see if we want to warn that
   only one was defined.  */

static void
maybe_warn_sized_delete (enum tree_code code)
{
  tree sized = NULL_TREE;
  tree unsized = NULL_TREE;

  for (tree ovl = IDENTIFIER_GLOBAL_VALUE (ansi_opname (code));
       ovl; ovl = OVL_NEXT (ovl))
    {
      tree fn = OVL_CURRENT (ovl);
      /* We're only interested in usual deallocation functions.  */
      if (!non_placement_deallocation_fn_p (fn))
	continue;
      if (FUNCTION_ARG_CHAIN (fn) == void_list_node)
	unsized = fn;
      else
	sized = fn;
    }
  if (DECL_INITIAL (unsized) && !DECL_INITIAL (sized))
    warning_at (DECL_SOURCE_LOCATION (unsized), OPT_Wsized_deallocation,
		"the program should also define %qD", sized);
  else if (!DECL_INITIAL (unsized) && DECL_INITIAL (sized))
    warning_at (DECL_SOURCE_LOCATION (sized), OPT_Wsized_deallocation,
		"the program should also define %qD", unsized);
}

/* Check the global deallocation functions to see if we want to warn about
   defining unsized without sized (or vice versa).  */

static void
maybe_warn_sized_delete ()
{
  if (!flag_sized_deallocation || !warn_sized_deallocation)
    return;
  maybe_warn_sized_delete (DELETE_EXPR);
  maybe_warn_sized_delete (VEC_DELETE_EXPR);
}

/* This routine is called at the end of compilation.
   Its job is to create all the code needed to initialize and
   destroy the global aggregates.  We do the destruction
   first, since that way we only need to reverse the decls once.  */

void
c_parse_final_cleanups (void)
{
  tree vars;
  bool reconsider;
  size_t i;
  unsigned ssdf_count = 0;
  int retries = 0;
  tree decl;

  locus_at_end_of_parsing = input_location;
  at_eof = 1;

  /* Bad parse errors.  Just forget about it.  */
  if (! global_bindings_p () || current_class_type
      || !vec_safe_is_empty (decl_namespace_list))
    return;

  /* This is the point to write out a PCH if we're doing that.
     In that case we do not want to do anything else.  */
  if (pch_file)
    {
      c_common_write_pch ();
      dump_tu ();
      return;
    }

  timevar_stop (TV_PHASE_PARSING);
  timevar_start (TV_PHASE_DEFERRED);

  symtab->process_same_body_aliases ();

  /* Handle -fdump-ada-spec[-slim] */
  if (flag_dump_ada_spec || flag_dump_ada_spec_slim)
    {
      if (flag_dump_ada_spec_slim)
	collect_source_ref (main_input_filename);
      else
	collect_source_refs (global_namespace);

      dump_ada_specs (collect_all_refs, cpp_check);
    }

  /* FIXME - huh?  was  input_line -= 1;*/

  /* We now have to write out all the stuff we put off writing out.
     These include:

       o Template specializations that we have not yet instantiated,
	 but which are needed.
       o Initialization and destruction for non-local objects with
	 static storage duration.  (Local objects with static storage
	 duration are initialized when their scope is first entered,
	 and are cleaned up via atexit.)
       o Virtual function tables.

     All of these may cause others to be needed.  For example,
     instantiating one function may cause another to be needed, and
     generating the initializer for an object may cause templates to be
     instantiated, etc., etc.  */

  emit_support_tinfos ();

  do
    {
      tree t;
      tree decl;

      reconsider = false;

      /* If there are templates that we've put off instantiating, do
	 them now.  */
      instantiate_pending_templates (retries);
      ggc_collect ();

      /* Write out virtual tables as required.  Note that writing out
	 the virtual table for a template class may cause the
	 instantiation of members of that class.  If we write out
	 vtables then we remove the class from our list so we don't
	 have to look at it again.  */

      while (keyed_classes != NULL_TREE
	     && maybe_emit_vtables (TREE_VALUE (keyed_classes)))
	{
	  reconsider = true;
	  keyed_classes = TREE_CHAIN (keyed_classes);
	}

      t = keyed_classes;
      if (t != NULL_TREE)
	{
	  tree next = TREE_CHAIN (t);

	  while (next)
	    {
	      if (maybe_emit_vtables (TREE_VALUE (next)))
		{
		  reconsider = true;
		  TREE_CHAIN (t) = TREE_CHAIN (next);
		}
	      else
		t = next;

	      next = TREE_CHAIN (t);
	    }
	}

      /* Write out needed type info variables.  We have to be careful
	 looping through unemitted decls, because emit_tinfo_decl may
	 cause other variables to be needed. New elements will be
	 appended, and we remove from the vector those that actually
	 get emitted.  */
      for (i = unemitted_tinfo_decls->length ();
	   unemitted_tinfo_decls->iterate (--i, &t);)
	if (emit_tinfo_decl (t))
	  {
	    reconsider = true;
	    unemitted_tinfo_decls->unordered_remove (i);
	  }

      /* The list of objects with static storage duration is built up
	 in reverse order.  We clear STATIC_AGGREGATES so that any new
	 aggregates added during the initialization of these will be
	 initialized in the correct order when we next come around the
	 loop.  */
      vars = prune_vars_needing_no_initialization (&static_aggregates);

      if (vars)
	{
	  /* We need to start a new initialization function each time
	     through the loop.  That's because we need to know which
	     vtables have been referenced, and TREE_SYMBOL_REFERENCED
	     isn't computed until a function is finished, and written
	     out.  That's a deficiency in the back end.  When this is
	     fixed, these initialization functions could all become
	     inline, with resulting performance improvements.  */
	  tree ssdf_body;

	  /* Set the line and file, so that it is obviously not from
	     the source file.  */
	  input_location = locus_at_end_of_parsing;
	  ssdf_body = start_static_storage_duration_function (ssdf_count);

	  /* Make sure the back end knows about all the variables.  */
	  write_out_vars (vars);

	  /* First generate code to do all the initializations.  */
	  if (vars)
	    do_static_initialization_or_destruction (vars, /*initp=*/true);

	  /* Then, generate code to do all the destructions.  Do these
	     in reverse order so that the most recently constructed
	     variable is the first destroyed.  If we're using
	     __cxa_atexit, then we don't need to do this; functions
	     were registered at initialization time to destroy the
	     local statics.  */
	  if (!flag_use_cxa_atexit && vars)
	    {
	      vars = nreverse (vars);
	      do_static_initialization_or_destruction (vars, /*initp=*/false);
	    }
	  else
	    vars = NULL_TREE;

	  /* Finish up the static storage duration function for this
	     round.  */
	  input_location = locus_at_end_of_parsing;
	  finish_static_storage_duration_function (ssdf_body);

	  /* All those initializations and finalizations might cause
	     us to need more inline functions, more template
	     instantiations, etc.  */
	  reconsider = true;
	  ssdf_count++;
	  /* ??? was:  locus_at_end_of_parsing.line++; */
	}

      /* Now do the same for thread_local variables.  */
      handle_tls_init ();

      /* Go through the set of inline functions whose bodies have not
	 been emitted yet.  If out-of-line copies of these functions
	 are required, emit them.  */
      FOR_EACH_VEC_SAFE_ELT (deferred_fns, i, decl)
	{
	  /* Does it need synthesizing?  */
	  if (DECL_DEFAULTED_FN (decl) && ! DECL_INITIAL (decl)
	      && (! DECL_REALLY_EXTERN (decl) || possibly_inlined_p (decl)))
	    {
	      /* Even though we're already at the top-level, we push
		 there again.  That way, when we pop back a few lines
		 hence, all of our state is restored.  Otherwise,
		 finish_function doesn't clean things up, and we end
		 up with CURRENT_FUNCTION_DECL set.  */
	      push_to_top_level ();
	      /* The decl's location will mark where it was first
		 needed.  Save that so synthesize method can indicate
		 where it was needed from, in case of error  */
	      input_location = DECL_SOURCE_LOCATION (decl);
	      synthesize_method (decl);
	      pop_from_top_level ();
	      reconsider = true;
	    }

	  if (!DECL_INITIAL (decl) && decl_tls_wrapper_p (decl))
	    generate_tls_wrapper (decl);

	  if (!DECL_SAVED_TREE (decl))
	    continue;

	  /* We lie to the back end, pretending that some functions
	     are not defined when they really are.  This keeps these
	     functions from being put out unnecessarily.  But, we must
	     stop lying when the functions are referenced, or if they
	     are not comdat since they need to be put out now.  If
	     DECL_INTERFACE_KNOWN, then we have already set
	     DECL_EXTERNAL appropriately, so there's no need to check
	     again, and we do not want to clear DECL_EXTERNAL if a
	     previous call to import_export_decl set it.

	     This is done in a separate for cycle, because if some
	     deferred function is contained in another deferred
	     function later in deferred_fns varray,
	     rest_of_compilation would skip this function and we
	     really cannot expand the same function twice.  */
	  import_export_decl (decl);
	  if (DECL_NOT_REALLY_EXTERN (decl)
	      && DECL_INITIAL (decl)
	      && decl_needed_p (decl))
	    {
	      struct cgraph_node *node, *next;

	      node = cgraph_node::get (decl);
	      if (node->cpp_implicit_alias)
		node = node->get_alias_target ();

	      node->call_for_symbol_thunks_and_aliases (clear_decl_external,
						      NULL, true);
	      /* If we mark !DECL_EXTERNAL one of the symbols in some comdat
		 group, we need to mark all symbols in the same comdat group
		 that way.  */
	      if (node->same_comdat_group)
		for (next = dyn_cast<cgraph_node *> (node->same_comdat_group);
		     next != node;
		     next = dyn_cast<cgraph_node *> (next->same_comdat_group))
		  next->call_for_symbol_thunks_and_aliases (clear_decl_external,
							  NULL, true);
	    }

	  /* If we're going to need to write this function out, and
	     there's already a body for it, create RTL for it now.
	     (There might be no body if this is a method we haven't
	     gotten around to synthesizing yet.)  */
	  if (!DECL_EXTERNAL (decl)
	      && decl_needed_p (decl)
	      && !TREE_ASM_WRITTEN (decl)
	      && !cgraph_node::get (decl)->definition)
	    {
	      /* We will output the function; no longer consider it in this
		 loop.  */
	      DECL_DEFER_OUTPUT (decl) = 0;
	      /* Generate RTL for this function now that we know we
		 need it.  */
	      expand_or_defer_fn (decl);
	      /* If we're compiling -fsyntax-only pretend that this
		 function has been written out so that we don't try to
		 expand it again.  */
	      if (flag_syntax_only)
		TREE_ASM_WRITTEN (decl) = 1;
	      reconsider = true;
	    }
	}

      if (walk_namespaces (wrapup_globals_for_namespace, /*data=*/0))
	reconsider = true;

      /* Static data members are just like namespace-scope globals.  */
      FOR_EACH_VEC_SAFE_ELT (pending_statics, i, decl)
	{
	  if (var_finalized_p (decl) || DECL_REALLY_EXTERN (decl)
	      /* Don't write it out if we haven't seen a definition.  */
	      || DECL_IN_AGGR_P (decl))
	    continue;
	  import_export_decl (decl);
	  /* If this static data member is needed, provide it to the
	     back end.  */
	  if (DECL_NOT_REALLY_EXTERN (decl) && decl_needed_p (decl))
	    DECL_EXTERNAL (decl) = 0;
	}
      if (vec_safe_length (pending_statics) != 0
	  && wrapup_global_declarations (pending_statics->address (),
					 pending_statics->length ()))
	reconsider = true;

      retries++;
    }
  while (reconsider);

  generate_mangling_aliases ();

  /* All used inline functions must have a definition at this point.  */
  FOR_EACH_VEC_SAFE_ELT (deferred_fns, i, decl)
    {
      if (/* Check online inline functions that were actually used.  */
	  DECL_ODR_USED (decl) && DECL_DECLARED_INLINE_P (decl)
	  /* If the definition actually was available here, then the
	     fact that the function was not defined merely represents
	     that for some reason (use of a template repository,
	     #pragma interface, etc.) we decided not to emit the
	     definition here.  */
	  && !DECL_INITIAL (decl)
	  /* Don't complain if the template was defined.  */
	  && !(DECL_TEMPLATE_INSTANTIATION (decl)
	       && DECL_INITIAL (DECL_TEMPLATE_RESULT
				(template_for_substitution (decl)))))
	{
	  warning (0, "inline function %q+D used but never defined", decl);
	  /* Avoid a duplicate warning from check_global_declaration.  */
	  TREE_NO_WARNING (decl) = 1;
	}
    }

  /* So must decls that use a type with no linkage.  */
  FOR_EACH_VEC_SAFE_ELT (no_linkage_decls, i, decl)
    no_linkage_error (decl);

  maybe_warn_sized_delete ();

  /* Then, do the Objective-C stuff.  This is where all the
     Objective-C module stuff gets generated (symtab,
     class/protocol/selector lists etc).  This must be done after C++
     templates, destructors etc. so that selectors used in C++
     templates are properly allocated.  */
  if (c_dialect_objc ())
    objc_write_global_declarations ();

  /* We give C linkage to static constructors and destructors.  */
  push_lang_context (lang_name_c);

  /* Generate initialization and destruction functions for all
     priorities for which they are required.  */
  if (priority_info_map)
    splay_tree_foreach (priority_info_map,
			generate_ctor_and_dtor_functions_for_priority,
			/*data=*/&locus_at_end_of_parsing);
  else if (c_dialect_objc () && objc_static_init_needed_p ())
    /* If this is obj-c++ and we need a static init, call
       generate_ctor_or_dtor_function.  */
    generate_ctor_or_dtor_function (/*constructor_p=*/true,
				    DEFAULT_INIT_PRIORITY,
				    &locus_at_end_of_parsing);

  /* We're done with the splay-tree now.  */
  if (priority_info_map)
    splay_tree_delete (priority_info_map);

  /* Generate any missing aliases.  */
  maybe_apply_pending_pragma_weaks ();

  /* We're done with static constructors, so we can go back to "C++"
     linkage now.  */
  pop_lang_context ();

  /* Generate Java hidden aliases.  */
  build_java_method_aliases ();

  if (flag_vtable_verify)
    {
      vtv_recover_class_info ();
      vtv_compute_class_hierarchy_transitive_closure ();
      vtv_build_vtable_verify_fndecl ();
    }

  perform_deferred_noexcept_checks ();

  finish_repo ();

  /* The entire file is now complete.  If requested, dump everything
     to a file.  */
  dump_tu ();

  if (flag_detailed_statistics)
    {
      dump_tree_statistics ();
      dump_time_statistics ();
    }

  timevar_stop (TV_PHASE_DEFERRED);
  timevar_start (TV_PHASE_PARSING);
}

/* Perform any post compilation-proper cleanups for the C++ front-end.
   This should really go away.  No front-end should need to do
   anything past the compilation process.  */

void
cxx_post_compilation_parsing_cleanups (void)
{
  timevar_start (TV_PHASE_LATE_PARSING_CLEANUPS);

  if (flag_vtable_verify)
    {
      /* Generate the special constructor initialization function that
         calls __VLTRegisterPairs, and give it a very high
         initialization priority.  This must be done after
         finalize_compilation_unit so that we have accurate
         information about which vtable will actually be emitted.  */
      vtv_generate_init_routine ();
    }

  input_location = locus_at_end_of_parsing;

#ifdef ENABLE_CHECKING
  validate_conversion_obstack ();
#endif /* ENABLE_CHECKING */

  timevar_stop (TV_PHASE_LATE_PARSING_CLEANUPS);
}

/* FN is an OFFSET_REF, DOTSTAR_EXPR or MEMBER_REF indicating the
   function to call in parse-tree form; it has not yet been
   semantically analyzed.  ARGS are the arguments to the function.
   They have already been semantically analyzed.  This may change
   ARGS.  */

tree
build_offset_ref_call_from_tree (tree fn, vec<tree, va_gc> **args,
				 tsubst_flags_t complain)
{
  tree orig_fn;
  vec<tree, va_gc> *orig_args = NULL;
  tree expr;
  tree object;

  orig_fn = fn;
  object = TREE_OPERAND (fn, 0);

  if (processing_template_decl)
    {
      gcc_assert (TREE_CODE (fn) == DOTSTAR_EXPR
		  || TREE_CODE (fn) == MEMBER_REF);
      if (type_dependent_expression_p (fn)
	  || any_type_dependent_arguments_p (*args))
	return build_nt_call_vec (fn, *args);

      orig_args = make_tree_vector_copy (*args);

      /* Transform the arguments and add the implicit "this"
	 parameter.  That must be done before the FN is transformed
	 because we depend on the form of FN.  */
      make_args_non_dependent (*args);
      object = build_non_dependent_expr (object);
      if (TREE_CODE (TREE_TYPE (fn)) == METHOD_TYPE)
	{
	  if (TREE_CODE (fn) == DOTSTAR_EXPR)
	    object = cp_build_addr_expr (object, complain);
	  vec_safe_insert (*args, 0, object);
	}
      /* Now that the arguments are done, transform FN.  */
      fn = build_non_dependent_expr (fn);
    }

  /* A qualified name corresponding to a bound pointer-to-member is
     represented as an OFFSET_REF:

	struct B { void g(); };
	void (B::*p)();
	void B::g() { (this->*p)(); }  */
  if (TREE_CODE (fn) == OFFSET_REF)
    {
      tree object_addr = cp_build_addr_expr (object, complain);
      fn = TREE_OPERAND (fn, 1);
      fn = get_member_function_from_ptrfunc (&object_addr, fn,
					     complain);
      vec_safe_insert (*args, 0, object_addr);
    }

  if (CLASS_TYPE_P (TREE_TYPE (fn)))
    expr = build_op_call (fn, args, complain);
  else
    expr = cp_build_function_call_vec (fn, args, complain);
  if (processing_template_decl && expr != error_mark_node)
    expr = build_min_non_dep_call_vec (expr, orig_fn, orig_args);

  if (orig_args != NULL)
    release_tree_vector (orig_args);

  return expr;
}


void
check_default_args (tree x)
{
  tree arg = TYPE_ARG_TYPES (TREE_TYPE (x));
  bool saw_def = false;
  int i = 0 - (TREE_CODE (TREE_TYPE (x)) == METHOD_TYPE);
  for (; arg && arg != void_list_node; arg = TREE_CHAIN (arg), ++i)
    {
      if (TREE_PURPOSE (arg))
	saw_def = true;
      else if (saw_def && !PACK_EXPANSION_P (TREE_VALUE (arg)))
	{
	  error ("default argument missing for parameter %P of %q+#D", i, x);
	  TREE_PURPOSE (arg) = error_mark_node;
	}
    }
}

/* Return true if function DECL can be inlined.  This is used to force
   instantiation of methods that might be interesting for inlining.  */
bool
possibly_inlined_p (tree decl)
{
  gcc_assert (TREE_CODE (decl) == FUNCTION_DECL);
  if (DECL_UNINLINABLE (decl))
    return false;
  if (!optimize || pragma_java_exceptions)
    return DECL_DECLARED_INLINE_P (decl);
  /* When optimizing, we might inline everything when flatten
     attribute or heuristics inlining for size or autoinlining
     is used.  */
  return true;
}

/* Mark DECL (either a _DECL or a BASELINK) as "used" in the program.
   If DECL is a specialization or implicitly declared class member,
   generate the actual definition.  Return false if something goes
   wrong, true otherwise.  */

bool
mark_used (tree decl, tsubst_flags_t complain)
{
  /* If DECL is a BASELINK for a single function, then treat it just
     like the DECL for the function.  Otherwise, if the BASELINK is
     for an overloaded function, we don't know which function was
     actually used until after overload resolution.  */
  if (BASELINK_P (decl))
    {
      decl = BASELINK_FUNCTIONS (decl);
      if (really_overloaded_fn (decl))
	return true;
      decl = OVL_CURRENT (decl);
    }

  /* Set TREE_USED for the benefit of -Wunused.  */
  TREE_USED (decl) = 1;
  if (DECL_CLONED_FUNCTION_P (decl))
    TREE_USED (DECL_CLONED_FUNCTION (decl)) = 1;

  /* Mark enumeration types as used.  */
  if (TREE_CODE (decl) == CONST_DECL)
    used_types_insert (DECL_CONTEXT (decl));

  if (TREE_CODE (decl) == FUNCTION_DECL)
    maybe_instantiate_noexcept (decl);

  if (TREE_CODE (decl) == FUNCTION_DECL
      && DECL_DELETED_FN (decl))
    {
      if (DECL_ARTIFICIAL (decl))
	{
	  if (DECL_OVERLOADED_OPERATOR_P (decl) == TYPE_EXPR
	      && LAMBDA_TYPE_P (DECL_CONTEXT (decl)))
	    {
	      /* We mark a lambda conversion op as deleted if we can't
		 generate it properly; see maybe_add_lambda_conv_op.  */
	      sorry ("converting lambda which uses %<...%> to "
		     "function pointer");
	      return false;
	    }
	}
      if (complain & tf_error)
	{
	  error ("use of deleted function %qD", decl);
	  if (!maybe_explain_implicit_delete (decl))
	    inform (DECL_SOURCE_LOCATION (decl), "declared here");
	}
      return false;
    }

  if (TREE_DEPRECATED (decl) && (complain & tf_warning)
      && deprecated_state != DEPRECATED_SUPPRESS)
    warn_deprecated_use (decl, NULL_TREE);

  /* We can only check DECL_ODR_USED on variables or functions with
     DECL_LANG_SPECIFIC set, and these are also the only decls that we
     might need special handling for.  */
  if (!VAR_OR_FUNCTION_DECL_P (decl)
      || DECL_LANG_SPECIFIC (decl) == NULL
      || DECL_THUNK_P (decl))
    {
      if (!processing_template_decl && type_uses_auto (TREE_TYPE (decl)))
	{
	  if (complain & tf_error)
	    error ("use of %qD before deduction of %<auto%>", decl);
	  return false;
	}
      return true;
    }

  /* We only want to do this processing once.  We don't need to keep trying
     to instantiate inline templates, because unit-at-a-time will make sure
     we get them compiled before functions that want to inline them.  */
  if (DECL_ODR_USED (decl))
    return true;

  /* If within finish_function, defer the rest until that function
     finishes, otherwise it might recurse.  */
  if (defer_mark_used_calls)
    {
      vec_safe_push (deferred_mark_used_calls, decl);
      return true;
    }

  /* Normally, we can wait until instantiation-time to synthesize DECL.
     However, if DECL is a static data member initialized with a constant
     or a constexpr function, we need it right now because a reference to
     such a data member or a call to such function is not value-dependent.
     For a function that uses auto in the return type, we need to instantiate
     it to find out its type.  For OpenMP user defined reductions, we need
     them instantiated for reduction clauses which inline them by hand
     directly.  */
  if (DECL_LANG_SPECIFIC (decl)
      && DECL_TEMPLATE_INFO (decl)
      && (decl_maybe_constant_var_p (decl)
	  || (TREE_CODE (decl) == FUNCTION_DECL
	      && DECL_OMP_DECLARE_REDUCTION_P (decl))
	  || undeduced_auto_decl (decl))
      && !uses_template_parms (DECL_TI_ARGS (decl)))
    {
      /* Instantiating a function will result in garbage collection.  We
	 must treat this situation as if we were within the body of a
	 function so as to avoid collecting live data only referenced from
	 the stack (such as overload resolution candidates).  */
      ++function_depth;
      instantiate_decl (decl, /*defer_ok=*/false,
			/*expl_inst_class_mem_p=*/false);
      --function_depth;
    }

  if (processing_template_decl || in_template_function ())
    return true;

  /* Check this too in case we're within instantiate_non_dependent_expr.  */
  if (DECL_TEMPLATE_INFO (decl)
      && uses_template_parms (DECL_TI_ARGS (decl)))
    return true;

  if (undeduced_auto_decl (decl))
    {
      if (complain & tf_error)
	error ("use of %qD before deduction of %<auto%>", decl);
      return false;
    }

  /* If we don't need a value, then we don't need to synthesize DECL.  */
  if (cp_unevaluated_operand != 0)
    return true;

  DECL_ODR_USED (decl) = 1;
  if (DECL_CLONED_FUNCTION_P (decl))
    DECL_ODR_USED (DECL_CLONED_FUNCTION (decl)) = 1;

  /* DR 757: A type without linkage shall not be used as the type of a
     variable or function with linkage, unless
   o the variable or function has extern "C" linkage (7.5 [dcl.link]), or
   o the variable or function is not used (3.2 [basic.def.odr]) or is
   defined in the same translation unit.  */
  if (cxx_dialect > cxx98
      && decl_linkage (decl) != lk_none
      && !DECL_EXTERN_C_P (decl)
      && !DECL_ARTIFICIAL (decl)
      && !decl_defined_p (decl)
      && no_linkage_check (TREE_TYPE (decl), /*relaxed_p=*/false))
    {
      if (is_local_extern (decl))
	/* There's no way to define a local extern, and adding it to
	   the vector interferes with GC, so give an error now.  */
	no_linkage_error (decl);
      else
	vec_safe_push (no_linkage_decls, decl);
    }

  if (TREE_CODE (decl) == FUNCTION_DECL && DECL_DECLARED_INLINE_P (decl)
      && !DECL_INITIAL (decl) && !DECL_ARTIFICIAL (decl))
    /* Remember it, so we can check it was defined.  */
    note_vague_linkage_fn (decl);

  /* Is it a synthesized method that needs to be synthesized?  */
  if (TREE_CODE (decl) == FUNCTION_DECL
      && DECL_NONSTATIC_MEMBER_FUNCTION_P (decl)
      && DECL_DEFAULTED_FN (decl)
      /* A function defaulted outside the class is synthesized either by
	 cp_finish_decl or instantiate_decl.  */
      && !DECL_DEFAULTED_OUTSIDE_CLASS_P (decl)
      && ! DECL_INITIAL (decl))
    {
      /* Defer virtual destructors so that thunks get the right
	 linkage.  */
      if (DECL_VIRTUAL_P (decl) && !at_eof)
	{
	  note_vague_linkage_fn (decl);
	  return true;
	}

      /* Remember the current location for a function we will end up
	 synthesizing.  Then we can inform the user where it was
	 required in the case of error.  */
      DECL_SOURCE_LOCATION (decl) = input_location;

      /* Synthesizing an implicitly defined member function will result in
	 garbage collection.  We must treat this situation as if we were
	 within the body of a function so as to avoid collecting live data
	 on the stack (such as overload resolution candidates).

         We could just let cp_write_global_declarations handle synthesizing
         this function by adding it to deferred_fns, but doing
         it at the use site produces better error messages.  */
      ++function_depth;
      synthesize_method (decl);
      --function_depth;
      /* If this is a synthesized method we don't need to
	 do the instantiation test below.  */
    }
  else if (VAR_OR_FUNCTION_DECL_P (decl)
	   && DECL_TEMPLATE_INFO (decl)
	   && (!DECL_EXPLICIT_INSTANTIATION (decl)
	       || always_instantiate_p (decl)))
    /* If this is a function or variable that is an instance of some
       template, we now know that we will need to actually do the
       instantiation. We check that DECL is not an explicit
       instantiation because that is not checked in instantiate_decl.

       We put off instantiating functions in order to improve compile
       times.  Maintaining a stack of active functions is expensive,
       and the inliner knows to instantiate any functions it might
       need.  Therefore, we always try to defer instantiation.  */
    {
      ++function_depth;
      instantiate_decl (decl, /*defer_ok=*/true,
			/*expl_inst_class_mem_p=*/false);
      --function_depth;
    }

  return true;
}

bool
mark_used (tree decl)
{
  return mark_used (decl, tf_warning_or_error);
}

tree
vtv_start_verification_constructor_init_function (void)
{
  return start_objects ('I', MAX_RESERVED_INIT_PRIORITY - 1);
}

tree
vtv_finish_verification_constructor_init_function (tree function_body)
{
  tree fn;

  finish_compound_stmt (function_body);
  fn = finish_function (0);
  DECL_STATIC_CONSTRUCTOR (fn) = 1;
  decl_init_priority_insert (fn, MAX_RESERVED_INIT_PRIORITY - 1);

  return fn;
}

#include "gt-cp-decl2.h"<|MERGE_RESOLUTION|>--- conflicted
+++ resolved
@@ -1459,13 +1459,8 @@
 	error ("%q+D in block scope inside of declare target directive",
 	       *decl);
       else if (!processing_template_decl
-<<<<<<< HEAD
-	       && TREE_CODE (*decl) == VAR_DECL
+	       && VAR_P (*decl)
 	       && !cp_omp_mappable_type (TREE_TYPE (*decl), false))
-=======
-	       && VAR_P (*decl)
-	       && !cp_omp_mappable_type (TREE_TYPE (*decl)))
->>>>>>> cacef506
 	error ("%q+D in declare target directive does not have mappable type",
 	       *decl);
       else
