/* Process declarations and variables for C++ compiler.
   Copyright (C) 1988-2015 Free Software Foundation, Inc.
   Hacked by Michael Tiemann (tiemann@cygnus.com)

This file is part of GCC.

GCC is free software; you can redistribute it and/or modify
it under the terms of the GNU General Public License as published by
the Free Software Foundation; either version 3, or (at your option)
any later version.

GCC is distributed in the hope that it will be useful,
but WITHOUT ANY WARRANTY; without even the implied warranty of
MERCHANTABILITY or FITNESS FOR A PARTICULAR PURPOSE.  See the
GNU General Public License for more details.

You should have received a copy of the GNU General Public License
along with GCC; see the file COPYING3.  If not see
<http://www.gnu.org/licenses/>.  */


/* Process declarations and symbol lookup for C++ front end.
   Also constructs types; the standard scalar types at initialization,
   and structure, union, array and enum types when they are declared.  */

/* ??? not all decl nodes are given the most useful possible
   line numbers.  For example, the CONST_DECLs for enum values.  */

#include "config.h"
#include "system.h"
#include "coretypes.h"
#include "tm.h"
#include "hash-set.h"
#include "machmode.h"
#include "vec.h"
#include "double-int.h"
#include "input.h"
#include "alias.h"
#include "symtab.h"
#include "wide-int.h"
#include "inchash.h"
#include "tree.h"
#include "stringpool.h"
#include "varasm.h"
#include "attribs.h"
#include "stor-layout.h"
#include "calls.h"
#include "flags.h"
#include "cp-tree.h"
#include "decl.h"
#include "toplev.h"
#include "timevar.h"
#include "cpplib.h"
#include "target.h"
#include "c-family/c-common.h"
#include "c-family/c-objc.h"
#include "hash-map.h"
#include "is-a.h"
#include "plugin-api.h"
#include "hard-reg-set.h"
#include "input.h"
#include "function.h"
#include "ipa-ref.h"
#include "cgraph.h"
#include "tree-inline.h"
#include "c-family/c-pragma.h"
#include "dumpfile.h"
#include "intl.h"
#include "splay-tree.h"
#include "langhooks.h"
#include "c-family/c-ada-spec.h"
#include "asan.h"
#include "debug.h"

extern cpp_reader *parse_in;

/* This structure contains information about the initializations
   and/or destructions required for a particular priority level.  */
typedef struct priority_info_s {
  /* Nonzero if there have been any initializations at this priority
     throughout the translation unit.  */
  int initializations_p;
  /* Nonzero if there have been any destructions at this priority
     throughout the translation unit.  */
  int destructions_p;
} *priority_info;

static void mark_vtable_entries (tree);
static bool maybe_emit_vtables (tree);
static bool acceptable_java_type (tree);
static tree start_objects (int, int);
static void finish_objects (int, int, tree);
static tree start_static_storage_duration_function (unsigned);
static void finish_static_storage_duration_function (tree);
static priority_info get_priority_info (int);
static void do_static_initialization_or_destruction (tree, bool);
static void one_static_initialization_or_destruction (tree, tree, bool);
static void generate_ctor_or_dtor_function (bool, int, location_t *);
static int generate_ctor_and_dtor_functions_for_priority (splay_tree_node,
							  void *);
static tree prune_vars_needing_no_initialization (tree *);
static void write_out_vars (tree);
static void import_export_class (tree);
static tree get_guard_bits (tree);
static void determine_visibility_from_class (tree, tree);
static bool determine_hidden_inline (tree);
static bool decl_defined_p (tree);

/* A list of static class variables.  This is needed, because a
   static class variable can be declared inside the class without
   an initializer, and then initialized, statically, outside the class.  */
static GTY(()) vec<tree, va_gc> *pending_statics;

/* A list of functions which were declared inline, but which we
   may need to emit outline anyway.  */
static GTY(()) vec<tree, va_gc> *deferred_fns;

/* A list of decls that use types with no linkage, which we need to make
   sure are defined.  */
static GTY(()) vec<tree, va_gc> *no_linkage_decls;

/* A vector of alternating decls and identifiers, where the latter
   is to be an alias for the former if the former is defined.  */
static GTY(()) vec<tree, va_gc> *mangling_aliases;

/* Nonzero if we're done parsing and into end-of-file activities.  */

int at_eof;


/* Return a member function type (a METHOD_TYPE), given FNTYPE (a
   FUNCTION_TYPE), CTYPE (class type), and QUALS (the cv-qualifiers
   that apply to the function).  */

tree
build_memfn_type (tree fntype, tree ctype, cp_cv_quals quals,
		  cp_ref_qualifier rqual)
{
  tree raises;
  tree attrs;
  int type_quals;
  bool late_return_type_p;

  if (fntype == error_mark_node || ctype == error_mark_node)
    return error_mark_node;

  gcc_assert (TREE_CODE (fntype) == FUNCTION_TYPE
	      || TREE_CODE (fntype) == METHOD_TYPE);

  type_quals = quals & ~TYPE_QUAL_RESTRICT;
  ctype = cp_build_qualified_type (ctype, type_quals);
  raises = TYPE_RAISES_EXCEPTIONS (fntype);
  attrs = TYPE_ATTRIBUTES (fntype);
  late_return_type_p = TYPE_HAS_LATE_RETURN_TYPE (fntype);
  fntype = build_method_type_directly (ctype, TREE_TYPE (fntype),
				       (TREE_CODE (fntype) == METHOD_TYPE
					? TREE_CHAIN (TYPE_ARG_TYPES (fntype))
					: TYPE_ARG_TYPES (fntype)));
  if (attrs)
    fntype = cp_build_type_attribute_variant (fntype, attrs);
  if (rqual)
    fntype = build_ref_qualified_type (fntype, rqual);
  if (raises)
    fntype = build_exception_variant (fntype, raises);
  if (late_return_type_p)
    TYPE_HAS_LATE_RETURN_TYPE (fntype) = 1;

  return fntype;
}

/* Return a variant of FNTYPE, a FUNCTION_TYPE or METHOD_TYPE, with its
   return type changed to NEW_RET.  */

tree
change_return_type (tree new_ret, tree fntype)
{
  tree newtype;
  tree args = TYPE_ARG_TYPES (fntype);
  tree raises = TYPE_RAISES_EXCEPTIONS (fntype);
  tree attrs = TYPE_ATTRIBUTES (fntype);
  bool late_return_type_p = TYPE_HAS_LATE_RETURN_TYPE (fntype);

  if (new_ret == error_mark_node)
    return fntype;

  if (same_type_p (new_ret, TREE_TYPE (fntype)))
    return fntype;

  if (TREE_CODE (fntype) == FUNCTION_TYPE)
    {
      newtype = build_function_type (new_ret, args);
      newtype = apply_memfn_quals (newtype,
				   type_memfn_quals (fntype),
				   type_memfn_rqual (fntype));
    }
  else
    newtype = build_method_type_directly
      (class_of_this_parm (fntype), new_ret, TREE_CHAIN (args));
  if (raises)
    newtype = build_exception_variant (newtype, raises);
  if (attrs)
    newtype = cp_build_type_attribute_variant (newtype, attrs);
  if (late_return_type_p)
    TYPE_HAS_LATE_RETURN_TYPE (newtype) = 1;

  return newtype;
}

/* Build a PARM_DECL with NAME and TYPE, and set DECL_ARG_TYPE
   appropriately.  */

tree
cp_build_parm_decl (tree name, tree type)
{
  tree parm = build_decl (input_location,
			  PARM_DECL, name, type);
  /* DECL_ARG_TYPE is only used by the back end and the back end never
     sees templates.  */
  if (!processing_template_decl)
    DECL_ARG_TYPE (parm) = type_passed_as (type);

  return parm;
}

/* Returns a PARM_DECL for a parameter of the indicated TYPE, with the
   indicated NAME.  */

tree
build_artificial_parm (tree name, tree type)
{
  tree parm = cp_build_parm_decl (name, type);
  DECL_ARTIFICIAL (parm) = 1;
  /* All our artificial parms are implicitly `const'; they cannot be
     assigned to.  */
  TREE_READONLY (parm) = 1;
  return parm;
}

/* Constructors for types with virtual baseclasses need an "in-charge" flag
   saying whether this constructor is responsible for initialization of
   virtual baseclasses or not.  All destructors also need this "in-charge"
   flag, which additionally determines whether or not the destructor should
   free the memory for the object.

   This function adds the "in-charge" flag to member function FN if
   appropriate.  It is called from grokclassfn and tsubst.
   FN must be either a constructor or destructor.

   The in-charge flag follows the 'this' parameter, and is followed by the
   VTT parm (if any), then the user-written parms.  */

void
maybe_retrofit_in_chrg (tree fn)
{
  tree basetype, arg_types, parms, parm, fntype;

  /* If we've already add the in-charge parameter don't do it again.  */
  if (DECL_HAS_IN_CHARGE_PARM_P (fn))
    return;

  /* When processing templates we can't know, in general, whether or
     not we're going to have virtual baseclasses.  */
  if (processing_template_decl)
    return;

  /* We don't need an in-charge parameter for constructors that don't
     have virtual bases.  */
  if (DECL_CONSTRUCTOR_P (fn)
      && !CLASSTYPE_VBASECLASSES (DECL_CONTEXT (fn)))
    return;

  arg_types = TYPE_ARG_TYPES (TREE_TYPE (fn));
  basetype = TREE_TYPE (TREE_VALUE (arg_types));
  arg_types = TREE_CHAIN (arg_types);

  parms = DECL_CHAIN (DECL_ARGUMENTS (fn));

  /* If this is a subobject constructor or destructor, our caller will
     pass us a pointer to our VTT.  */
  if (CLASSTYPE_VBASECLASSES (DECL_CONTEXT (fn)))
    {
      parm = build_artificial_parm (vtt_parm_identifier, vtt_parm_type);

      /* First add it to DECL_ARGUMENTS between 'this' and the real args...  */
      DECL_CHAIN (parm) = parms;
      parms = parm;

      /* ...and then to TYPE_ARG_TYPES.  */
      arg_types = hash_tree_chain (vtt_parm_type, arg_types);

      DECL_HAS_VTT_PARM_P (fn) = 1;
    }

  /* Then add the in-charge parm (before the VTT parm).  */
  parm = build_artificial_parm (in_charge_identifier, integer_type_node);
  DECL_CHAIN (parm) = parms;
  parms = parm;
  arg_types = hash_tree_chain (integer_type_node, arg_types);

  /* Insert our new parameter(s) into the list.  */
  DECL_CHAIN (DECL_ARGUMENTS (fn)) = parms;

  /* And rebuild the function type.  */
  fntype = build_method_type_directly (basetype, TREE_TYPE (TREE_TYPE (fn)),
				       arg_types);
  if (TYPE_RAISES_EXCEPTIONS (TREE_TYPE (fn)))
    fntype = build_exception_variant (fntype,
				      TYPE_RAISES_EXCEPTIONS (TREE_TYPE (fn)));
  if (TYPE_ATTRIBUTES (TREE_TYPE (fn)))
    fntype = (cp_build_type_attribute_variant
	      (fntype, TYPE_ATTRIBUTES (TREE_TYPE (fn))));
  TREE_TYPE (fn) = fntype;

  /* Now we've got the in-charge parameter.  */
  DECL_HAS_IN_CHARGE_PARM_P (fn) = 1;
}

/* Classes overload their constituent function names automatically.
   When a function name is declared in a record structure,
   its name is changed to it overloaded name.  Since names for
   constructors and destructors can conflict, we place a leading
   '$' for destructors.

   CNAME is the name of the class we are grokking for.

   FUNCTION is a FUNCTION_DECL.  It was created by `grokdeclarator'.

   FLAGS contains bits saying what's special about today's
   arguments.  DTOR_FLAG == DESTRUCTOR.

   If FUNCTION is a destructor, then we must add the `auto-delete' field
   as a second parameter.  There is some hair associated with the fact
   that we must "declare" this variable in the manner consistent with the
   way the rest of the arguments were declared.

   QUALS are the qualifiers for the this pointer.  */

void
grokclassfn (tree ctype, tree function, enum overload_flags flags)
{
  tree fn_name = DECL_NAME (function);

  /* Even within an `extern "C"' block, members get C++ linkage.  See
     [dcl.link] for details.  */
  SET_DECL_LANGUAGE (function, lang_cplusplus);

  if (fn_name == NULL_TREE)
    {
      error ("name missing for member function");
      fn_name = get_identifier ("<anonymous>");
      DECL_NAME (function) = fn_name;
    }

  DECL_CONTEXT (function) = ctype;

  if (flags == DTOR_FLAG)
    DECL_DESTRUCTOR_P (function) = 1;

  if (flags == DTOR_FLAG || DECL_CONSTRUCTOR_P (function))
    maybe_retrofit_in_chrg (function);
}

/* Create an ARRAY_REF, checking for the user doing things backwards
   along the way.  DECLTYPE_P is for N3276, as in the parser.  */

tree
grok_array_decl (location_t loc, tree array_expr, tree index_exp,
		 bool decltype_p)
{
  tree type;
  tree expr;
  tree orig_array_expr = array_expr;
  tree orig_index_exp = index_exp;

  if (error_operand_p (array_expr) || error_operand_p (index_exp))
    return error_mark_node;

  if (processing_template_decl)
    {
      if (type_dependent_expression_p (array_expr)
	  || type_dependent_expression_p (index_exp))
	return build_min_nt_loc (loc, ARRAY_REF, array_expr, index_exp,
				 NULL_TREE, NULL_TREE);
      array_expr = build_non_dependent_expr (array_expr);
      index_exp = build_non_dependent_expr (index_exp);
    }

  type = TREE_TYPE (array_expr);
  gcc_assert (type);
  type = non_reference (type);

  /* If they have an `operator[]', use that.  */
  if (MAYBE_CLASS_TYPE_P (type) || MAYBE_CLASS_TYPE_P (TREE_TYPE (index_exp)))
    {
      tsubst_flags_t complain = tf_warning_or_error;
      if (decltype_p)
	complain |= tf_decltype;
      expr = build_new_op (loc, ARRAY_REF, LOOKUP_NORMAL, array_expr,
			   index_exp, NULL_TREE, /*overload=*/NULL, complain);
    }
  else
    {
      tree p1, p2, i1, i2;

      /* Otherwise, create an ARRAY_REF for a pointer or array type.
	 It is a little-known fact that, if `a' is an array and `i' is
	 an int, you can write `i[a]', which means the same thing as
	 `a[i]'.  */
      if (TREE_CODE (type) == ARRAY_TYPE || TREE_CODE (type) == VECTOR_TYPE)
	p1 = array_expr;
      else
	p1 = build_expr_type_conversion (WANT_POINTER, array_expr, false);

      if (TREE_CODE (TREE_TYPE (index_exp)) == ARRAY_TYPE)
	p2 = index_exp;
      else
	p2 = build_expr_type_conversion (WANT_POINTER, index_exp, false);

      i1 = build_expr_type_conversion (WANT_INT | WANT_ENUM, array_expr,
				       false);
      i2 = build_expr_type_conversion (WANT_INT | WANT_ENUM, index_exp,
				       false);

      if ((p1 && i2) && (i1 && p2))
	error ("ambiguous conversion for array subscript");

      if (p1 && i2)
	array_expr = p1, index_exp = i2;
      else if (i1 && p2)
	array_expr = p2, index_exp = i1;
      else
	{
	  error ("invalid types %<%T[%T]%> for array subscript",
		 type, TREE_TYPE (index_exp));
	  return error_mark_node;
	}

      if (array_expr == error_mark_node || index_exp == error_mark_node)
	error ("ambiguous conversion for array subscript");

      expr = build_array_ref (input_location, array_expr, index_exp);
    }
  if (processing_template_decl && expr != error_mark_node)
    return build_min_non_dep (ARRAY_REF, expr, orig_array_expr, orig_index_exp,
			      NULL_TREE, NULL_TREE);
  return expr;
}

/* Given the cast expression EXP, checking out its validity.   Either return
   an error_mark_node if there was an unavoidable error, return a cast to
   void for trying to delete a pointer w/ the value 0, or return the
   call to delete.  If DOING_VEC is true, we handle things differently
   for doing an array delete.
   Implements ARM $5.3.4.  This is called from the parser.  */

tree
delete_sanity (tree exp, tree size, bool doing_vec, int use_global_delete,
	       tsubst_flags_t complain)
{
  tree t, type;

  if (exp == error_mark_node)
    return exp;

  if (processing_template_decl)
    {
      t = build_min (DELETE_EXPR, void_type_node, exp, size);
      DELETE_EXPR_USE_GLOBAL (t) = use_global_delete;
      DELETE_EXPR_USE_VEC (t) = doing_vec;
      TREE_SIDE_EFFECTS (t) = 1;
      return t;
    }

  /* An array can't have been allocated by new, so complain.  */
  if (TREE_CODE (TREE_TYPE (exp)) == ARRAY_TYPE)
    warning (0, "deleting array %q#E", exp);

  t = build_expr_type_conversion (WANT_POINTER, exp, true);

  if (t == NULL_TREE || t == error_mark_node)
    {
      error ("type %q#T argument given to %<delete%>, expected pointer",
	     TREE_TYPE (exp));
      return error_mark_node;
    }

  type = TREE_TYPE (t);

  /* As of Valley Forge, you can delete a pointer to const.  */

  /* You can't delete functions.  */
  if (TREE_CODE (TREE_TYPE (type)) == FUNCTION_TYPE)
    {
      error ("cannot delete a function.  Only pointer-to-objects are "
	     "valid arguments to %<delete%>");
      return error_mark_node;
    }

  /* Deleting ptr to void is undefined behavior [expr.delete/3].  */
  if (VOID_TYPE_P (TREE_TYPE (type)))
    {
      warning (OPT_Wdelete_incomplete, "deleting %qT is undefined", type);
      doing_vec = 0;
    }

  /* Deleting a pointer with the value zero is valid and has no effect.  */
  if (integer_zerop (t))
    return build1 (NOP_EXPR, void_type_node, t);

  if (doing_vec)
    return build_vec_delete (t, /*maxindex=*/NULL_TREE,
			     sfk_deleting_destructor,
			     use_global_delete, complain);
  else
    return build_delete (type, t, sfk_deleting_destructor,
			 LOOKUP_NORMAL, use_global_delete,
			 complain);
}

/* Report an error if the indicated template declaration is not the
   sort of thing that should be a member template.  */

void
check_member_template (tree tmpl)
{
  tree decl;

  gcc_assert (TREE_CODE (tmpl) == TEMPLATE_DECL);
  decl = DECL_TEMPLATE_RESULT (tmpl);

  if (TREE_CODE (decl) == FUNCTION_DECL
      || DECL_ALIAS_TEMPLATE_P (tmpl)
      || (TREE_CODE (decl) == TYPE_DECL
	  && MAYBE_CLASS_TYPE_P (TREE_TYPE (decl))))
    {
      /* The parser rejects template declarations in local classes
	 (with the exception of generic lambdas).  */
      gcc_assert (!current_function_decl || LAMBDA_FUNCTION_P (decl));
      /* The parser rejects any use of virtual in a function template.  */
      gcc_assert (!(TREE_CODE (decl) == FUNCTION_DECL
		    && DECL_VIRTUAL_P (decl)));

      /* The debug-information generating code doesn't know what to do
	 with member templates.  */
      DECL_IGNORED_P (tmpl) = 1;
    }
  else if (variable_template_p (tmpl))
    /* OK */;
  else
    error ("template declaration of %q#D", decl);
}

/* Return true iff TYPE is a valid Java parameter or return type.  */

static bool
acceptable_java_type (tree type)
{
  if (type == error_mark_node)
    return false;

  if (VOID_TYPE_P (type) || TYPE_FOR_JAVA (type))
    return true;
  if (TYPE_PTR_P (type) || TREE_CODE (type) == REFERENCE_TYPE)
    {
      type = TREE_TYPE (type);
      if (TREE_CODE (type) == RECORD_TYPE)
	{
	  tree args;  int i;
	  if (! TYPE_FOR_JAVA (type))
	    return false;
	  if (! CLASSTYPE_TEMPLATE_INFO (type))
	    return true;
	  args = CLASSTYPE_TI_ARGS (type);
	  i = TREE_VEC_LENGTH (args);
	  while (--i >= 0)
	    {
	      type = TREE_VEC_ELT (args, i);
	      if (TYPE_PTR_P (type))
		type = TREE_TYPE (type);
	      if (! TYPE_FOR_JAVA (type))
		return false;
	    }
	  return true;
	}
    }
  return false;
}

/* For a METHOD in a Java class CTYPE, return true if
   the parameter and return types are valid Java types.
   Otherwise, print appropriate error messages, and return false.  */

bool
check_java_method (tree method)
{
  bool jerr = false;
  tree arg_types = TYPE_ARG_TYPES (TREE_TYPE (method));
  tree ret_type = TREE_TYPE (TREE_TYPE (method));

  if (!acceptable_java_type (ret_type))
    {
      error ("Java method %qD has non-Java return type %qT",
	     method, ret_type);
      jerr = true;
    }

  arg_types = TREE_CHAIN (arg_types);
  if (DECL_HAS_IN_CHARGE_PARM_P (method))
    arg_types = TREE_CHAIN (arg_types);
  if (DECL_HAS_VTT_PARM_P (method))
    arg_types = TREE_CHAIN (arg_types);

  for (; arg_types != NULL_TREE; arg_types = TREE_CHAIN (arg_types))
    {
      tree type = TREE_VALUE (arg_types);
      if (!acceptable_java_type (type))
	{
          if (type != error_mark_node)
	    error ("Java method %qD has non-Java parameter type %qT",
		   method, type);
	  jerr = true;
	}
    }
  return !jerr;
}

/* Sanity check: report error if this function FUNCTION is not
   really a member of the class (CTYPE) it is supposed to belong to.
   TEMPLATE_PARMS is used to specify the template parameters of a member
   template passed as FUNCTION_DECL. If the member template is passed as a
   TEMPLATE_DECL, it can be NULL since the parameters can be extracted
   from the declaration. If the function is not a function template, it
   must be NULL.
   It returns the original declaration for the function, NULL_TREE if
   no declaration was found, error_mark_node if an error was emitted.  */

tree
check_classfn (tree ctype, tree function, tree template_parms)
{
  int ix;
  bool is_template;
  tree pushed_scope;
  
  if (DECL_USE_TEMPLATE (function)
      && !(TREE_CODE (function) == TEMPLATE_DECL
	   && DECL_TEMPLATE_SPECIALIZATION (function))
      && DECL_MEMBER_TEMPLATE_P (DECL_TI_TEMPLATE (function)))
    /* Since this is a specialization of a member template,
       we're not going to find the declaration in the class.
       For example, in:

	 struct S { template <typename T> void f(T); };
	 template <> void S::f(int);

       we're not going to find `S::f(int)', but there's no
       reason we should, either.  We let our callers know we didn't
       find the method, but we don't complain.  */
    return NULL_TREE;

  /* Basic sanity check: for a template function, the template parameters
     either were not passed, or they are the same of DECL_TEMPLATE_PARMS.  */
  if (TREE_CODE (function) == TEMPLATE_DECL)
    {
      if (template_parms
	  && !comp_template_parms (template_parms,
				   DECL_TEMPLATE_PARMS (function)))
	{
	  error ("template parameter lists provided don%'t match the "
		 "template parameters of %qD", function);
	  return error_mark_node;
	}
      template_parms = DECL_TEMPLATE_PARMS (function);
    }

  /* OK, is this a definition of a member template?  */
  is_template = (template_parms != NULL_TREE);

  /* [temp.mem]

     A destructor shall not be a member template.  */
  if (DECL_DESTRUCTOR_P (function) && is_template)
    {
      error ("destructor %qD declared as member template", function);
      return error_mark_node;
    }

  /* We must enter the scope here, because conversion operators are
     named by target type, and type equivalence relies on typenames
     resolving within the scope of CTYPE.  */
  pushed_scope = push_scope (ctype);
  ix = class_method_index_for_fn (complete_type (ctype), function);
  if (ix >= 0)
    {
      vec<tree, va_gc> *methods = CLASSTYPE_METHOD_VEC (ctype);
      tree fndecls, fndecl = 0;
      bool is_conv_op;
      const char *format = NULL;

      for (fndecls = (*methods)[ix];
	   fndecls; fndecls = OVL_NEXT (fndecls))
	{
	  tree p1, p2;

	  fndecl = OVL_CURRENT (fndecls);
	  p1 = TYPE_ARG_TYPES (TREE_TYPE (function));
	  p2 = TYPE_ARG_TYPES (TREE_TYPE (fndecl));

	  /* We cannot simply call decls_match because this doesn't
	     work for static member functions that are pretending to
	     be methods, and because the name may have been changed by
	     asm("new_name").  */

	   /* Get rid of the this parameter on functions that become
	      static.  */
	  if (DECL_STATIC_FUNCTION_P (fndecl)
	      && TREE_CODE (TREE_TYPE (function)) == METHOD_TYPE)
	    p1 = TREE_CHAIN (p1);

	  /* A member template definition only matches a member template
	     declaration.  */
	  if (is_template != (TREE_CODE (fndecl) == TEMPLATE_DECL))
	    continue;

	  /* ref-qualifier or absence of same must match.  */
	  if (type_memfn_rqual (TREE_TYPE (function))
	      != type_memfn_rqual (TREE_TYPE (fndecl)))
	    continue;

	  /* While finding a match, same types and params are not enough
	     if the function is versioned.  Also check version ("target")
	     attributes.  */
	  if (same_type_p (TREE_TYPE (TREE_TYPE (function)),
			   TREE_TYPE (TREE_TYPE (fndecl)))
	      && compparms (p1, p2)
	      && !targetm.target_option.function_versions (function, fndecl)
	      && (!is_template
		  || comp_template_parms (template_parms,
					  DECL_TEMPLATE_PARMS (fndecl)))
	      && (DECL_TEMPLATE_SPECIALIZATION (function)
		  == DECL_TEMPLATE_SPECIALIZATION (fndecl))
	      && (!DECL_TEMPLATE_SPECIALIZATION (function)
		  || (DECL_TI_TEMPLATE (function)
		      == DECL_TI_TEMPLATE (fndecl))))
	    break;
	}
      if (fndecls)
	{
	  if (pushed_scope)
	    pop_scope (pushed_scope);
	  return OVL_CURRENT (fndecls);
	}
      
      error_at (DECL_SOURCE_LOCATION (function),
		"prototype for %q#D does not match any in class %qT",
		function, ctype);
      is_conv_op = DECL_CONV_FN_P (fndecl);

      if (is_conv_op)
	ix = CLASSTYPE_FIRST_CONVERSION_SLOT;
      fndecls = (*methods)[ix];
      while (fndecls)
	{
	  fndecl = OVL_CURRENT (fndecls);
	  fndecls = OVL_NEXT (fndecls);

	  if (!fndecls && is_conv_op)
	    {
	      if (methods->length () > (size_t) ++ix)
		{
		  fndecls = (*methods)[ix];
		  if (!DECL_CONV_FN_P (OVL_CURRENT (fndecls)))
		    {
		      fndecls = NULL_TREE;
		      is_conv_op = false;
		    }
		}
	      else
		is_conv_op = false;
	    }
	  if (format)
	    format = "                %+#D";
	  else if (fndecls)
	    format = N_("candidates are: %+#D");
	  else
	    format = N_("candidate is: %+#D");
	  error (format, fndecl);
	}
    }
  else if (!COMPLETE_TYPE_P (ctype))
    cxx_incomplete_type_error (function, ctype);
  else
    error ("no %q#D member function declared in class %qT",
	   function, ctype);

  if (pushed_scope)
    pop_scope (pushed_scope);
  return error_mark_node;
}

/* DECL is a function with vague linkage.  Remember it so that at the
   end of the translation unit we can decide whether or not to emit
   it.  */

void
note_vague_linkage_fn (tree decl)
{
  DECL_DEFER_OUTPUT (decl) = 1;
  vec_safe_push (deferred_fns, decl);
}

/* As above, but for variable template instantiations.  */

void
note_variable_template_instantiation (tree decl)
{
  vec_safe_push (pending_statics, decl);
}

/* We have just processed the DECL, which is a static data member.
   The other parameters are as for cp_finish_decl.  */

void
finish_static_data_member_decl (tree decl,
				tree init, bool init_const_expr_p,
				tree asmspec_tree,
				int flags)
{
  DECL_CONTEXT (decl) = current_class_type;

  /* We cannot call pushdecl here, because that would fill in the
     TREE_CHAIN of our decl.  Instead, we modify cp_finish_decl to do
     the right thing, namely, to put this decl out straight away.  */

  if (! processing_template_decl)
    vec_safe_push (pending_statics, decl);

  if (LOCAL_CLASS_P (current_class_type)
      /* We already complained about the template definition.  */
      && !DECL_TEMPLATE_INSTANTIATION (decl))
    permerror (input_location, "local class %q#T shall not have static data member %q#D",
	       current_class_type, decl);
  else
    for (tree t = current_class_type; TYPE_P (t);
	 t = CP_TYPE_CONTEXT (t))
      if (TYPE_ANONYMOUS_P (t))
	{
	  if (permerror (DECL_SOURCE_LOCATION (decl),
			 "static data member %qD in unnamed class", decl))
	    inform (DECL_SOURCE_LOCATION (TYPE_NAME (t)),
		    "unnamed class defined here");
	  break;
	}

  DECL_IN_AGGR_P (decl) = 1;

  if (TREE_CODE (TREE_TYPE (decl)) == ARRAY_TYPE
      && TYPE_DOMAIN (TREE_TYPE (decl)) == NULL_TREE)
    SET_VAR_HAD_UNKNOWN_BOUND (decl);

  cp_finish_decl (decl, init, init_const_expr_p, asmspec_tree, flags);
}

/* DECLARATOR and DECLSPECS correspond to a class member.  The other
   parameters are as for cp_finish_decl.  Return the DECL for the
   class member declared.  */

tree
grokfield (const cp_declarator *declarator,
	   cp_decl_specifier_seq *declspecs,
	   tree init, bool init_const_expr_p,
	   tree asmspec_tree,
	   tree attrlist)
{
  tree value;
  const char *asmspec = 0;
  int flags;
  tree name;

  if (init
      && TREE_CODE (init) == TREE_LIST
      && TREE_VALUE (init) == error_mark_node
      && TREE_CHAIN (init) == NULL_TREE)
    init = NULL_TREE;

  value = grokdeclarator (declarator, declspecs, FIELD, init != 0, &attrlist);
  if (! value || value == error_mark_node)
    /* friend or constructor went bad.  */
    return error_mark_node;
  if (TREE_TYPE (value) == error_mark_node)
    return value;

  if (TREE_CODE (value) == TYPE_DECL && init)
    {
      error ("typedef %qD is initialized (use decltype instead)", value);
      init = NULL_TREE;
    }

  /* Pass friendly classes back.  */
  if (value == void_type_node)
    return value;


  name = DECL_NAME (value);

  if (name != NULL_TREE)
    {
      if (TREE_CODE (name) == TEMPLATE_ID_EXPR)
	{
	  error ("explicit template argument list not allowed");
	  return error_mark_node;
	}

      if (IDENTIFIER_POINTER (name)[0] == '_'
	  && ! strcmp (IDENTIFIER_POINTER (name), "_vptr"))
	error ("member %qD conflicts with virtual function table field name",
	       value);
    }

  /* Stash away type declarations.  */
  if (TREE_CODE (value) == TYPE_DECL)
    {
      DECL_NONLOCAL (value) = 1;
      DECL_CONTEXT (value) = current_class_type;

      if (attrlist)
	{
	  int attrflags = 0;

	  /* If this is a typedef that names the class for linkage purposes
	     (7.1.3p8), apply any attributes directly to the type.  */
	  if (OVERLOAD_TYPE_P (TREE_TYPE (value))
	      && value == TYPE_NAME (TYPE_MAIN_VARIANT (TREE_TYPE (value))))
	    attrflags = ATTR_FLAG_TYPE_IN_PLACE;

	  cplus_decl_attributes (&value, attrlist, attrflags);
	}

      if (decl_spec_seq_has_spec_p (declspecs, ds_typedef)
          && TREE_TYPE (value) != error_mark_node
          && TYPE_NAME (TYPE_MAIN_VARIANT (TREE_TYPE (value))) != value)
	set_underlying_type (value);

      /* It's important that push_template_decl below follows
	 set_underlying_type above so that the created template
	 carries the properly set type of VALUE.  */
      if (processing_template_decl)
	value = push_template_decl (value);

      record_locally_defined_typedef (value);
      return value;
    }

  int friendp = decl_spec_seq_has_spec_p (declspecs, ds_friend);

  if (!friendp && DECL_IN_AGGR_P (value))
    {
      error ("%qD is already defined in %qT", value, DECL_CONTEXT (value));
      return void_type_node;
    }

  if (asmspec_tree && asmspec_tree != error_mark_node)
    asmspec = TREE_STRING_POINTER (asmspec_tree);

  if (init)
    {
      if (TREE_CODE (value) == FUNCTION_DECL)
	{
	  if (init == ridpointers[(int)RID_DELETE])
	    {
	      DECL_DELETED_FN (value) = 1;
	      DECL_DECLARED_INLINE_P (value) = 1;
	      DECL_INITIAL (value) = error_mark_node;
	    }
	  else if (init == ridpointers[(int)RID_DEFAULT])
	    {
	      if (defaultable_fn_check (value))
		{
		  DECL_DEFAULTED_FN (value) = 1;
		  DECL_INITIALIZED_IN_CLASS_P (value) = 1;
		  DECL_DECLARED_INLINE_P (value) = 1;
		}
	    }
	  else if (TREE_CODE (init) == DEFAULT_ARG)
	    error ("invalid initializer for member function %qD", value);
	  else if (TREE_CODE (TREE_TYPE (value)) == METHOD_TYPE)
	    {
	      if (integer_zerop (init))
		DECL_PURE_VIRTUAL_P (value) = 1;
	      else if (error_operand_p (init))
		; /* An error has already been reported.  */
	      else
		error ("invalid initializer for member function %qD",
		       value);
	    }
	  else
	    {
	      gcc_assert (TREE_CODE (TREE_TYPE (value)) == FUNCTION_TYPE);
	      if (friendp)
		error ("initializer specified for friend function %qD",
		       value);
	      else
		error ("initializer specified for static member function %qD",
		       value);
	    }
	}
      else if (TREE_CODE (value) == FIELD_DECL)
	/* C++11 NSDMI, keep going.  */;
      else if (!VAR_P (value))
	gcc_unreachable ();
    }

  /* Pass friend decls back.  */
  if ((TREE_CODE (value) == FUNCTION_DECL
       || TREE_CODE (value) == TEMPLATE_DECL)
      && DECL_CONTEXT (value) != current_class_type)
    return value;

  /* Need to set this before push_template_decl.  */
  if (TREE_CODE (value) == VAR_DECL)
    DECL_CONTEXT (value) = current_class_type;

  if (processing_template_decl && VAR_OR_FUNCTION_DECL_P (value))
    {
      value = push_template_decl (value);
      if (error_operand_p (value))
	return error_mark_node;
    }

  if (attrlist)
    cplus_decl_attributes (&value, attrlist, 0);

  if (init && DIRECT_LIST_INIT_P (init))
    flags = LOOKUP_NORMAL;
  else
    flags = LOOKUP_IMPLICIT;

  switch (TREE_CODE (value))
    {
    case VAR_DECL:
      finish_static_data_member_decl (value, init, init_const_expr_p,
				      asmspec_tree, flags);
      return value;

    case FIELD_DECL:
      if (asmspec)
	error ("%<asm%> specifiers are not permitted on non-static data members");
      if (DECL_INITIAL (value) == error_mark_node)
	init = error_mark_node;
      cp_finish_decl (value, init, /*init_const_expr_p=*/false,
		      NULL_TREE, flags);
      DECL_IN_AGGR_P (value) = 1;
      return value;

    case  FUNCTION_DECL:
      if (asmspec)
	set_user_assembler_name (value, asmspec);

      cp_finish_decl (value,
		      /*init=*/NULL_TREE,
		      /*init_const_expr_p=*/false,
		      asmspec_tree, flags);

      /* Pass friends back this way.  */
      if (DECL_FRIEND_P (value))
	return void_type_node;

      DECL_IN_AGGR_P (value) = 1;
      return value;

    default:
      gcc_unreachable ();
    }
  return NULL_TREE;
}

/* Like `grokfield', but for bitfields.
   WIDTH is non-NULL for bit fields only, and is an INTEGER_CST node.  */

tree
grokbitfield (const cp_declarator *declarator,
	      cp_decl_specifier_seq *declspecs, tree width,
	      tree attrlist)
{
  tree value = grokdeclarator (declarator, declspecs, BITFIELD, 0, &attrlist);

  if (value == error_mark_node)
    return NULL_TREE; /* friends went bad.  */
  if (TREE_TYPE (value) == error_mark_node)
    return value;

  /* Pass friendly classes back.  */
  if (VOID_TYPE_P (value))
    return void_type_node;

  if (!INTEGRAL_OR_ENUMERATION_TYPE_P (TREE_TYPE (value))
      && (POINTER_TYPE_P (value)
          || !dependent_type_p (TREE_TYPE (value))))
    {
      error ("bit-field %qD with non-integral type", value);
      return error_mark_node;
    }

  if (TREE_CODE (value) == TYPE_DECL)
    {
      error ("cannot declare %qD to be a bit-field type", value);
      return NULL_TREE;
    }

  /* Usually, finish_struct_1 catches bitfields with invalid types.
     But, in the case of bitfields with function type, we confuse
     ourselves into thinking they are member functions, so we must
     check here.  */
  if (TREE_CODE (value) == FUNCTION_DECL)
    {
      error ("cannot declare bit-field %qD with function type",
	     DECL_NAME (value));
      return NULL_TREE;
    }

  if (DECL_IN_AGGR_P (value))
    {
      error ("%qD is already defined in the class %qT", value,
	     DECL_CONTEXT (value));
      return void_type_node;
    }

  if (TREE_STATIC (value))
    {
      error ("static member %qD cannot be a bit-field", value);
      return NULL_TREE;
    }
  cp_finish_decl (value, NULL_TREE, false, NULL_TREE, 0);

  if (width != error_mark_node)
    {
      /* The width must be an integer type.  */
      if (!type_dependent_expression_p (width)
	  && !INTEGRAL_OR_UNSCOPED_ENUMERATION_TYPE_P (TREE_TYPE (width)))
	error ("width of bit-field %qD has non-integral type %qT", value,
	       TREE_TYPE (width));
      DECL_INITIAL (value) = width;
      SET_DECL_C_BIT_FIELD (value);
    }

  DECL_IN_AGGR_P (value) = 1;

  if (attrlist)
    cplus_decl_attributes (&value, attrlist, /*flags=*/0);

  return value;
}


/* Returns true iff ATTR is an attribute which needs to be applied at
   instantiation time rather than template definition time.  */

static bool
is_late_template_attribute (tree attr, tree decl)
{
  tree name = get_attribute_name (attr);
  tree args = TREE_VALUE (attr);
  const struct attribute_spec *spec = lookup_attribute_spec (name);
  tree arg;

  if (!spec)
    /* Unknown attribute.  */
    return false;

  /* Attribute weak handling wants to write out assembly right away.  */
  if (is_attribute_p ("weak", name))
    return true;

  /* Attribute unused is applied directly, as it appertains to
     decls. */
  if (is_attribute_p ("unused", name))
    return false;

  /* #pragma omp declare simd attribute needs to be always deferred.  */
  if (flag_openmp
      && is_attribute_p ("omp declare simd", name))
    return true;

  /* If any of the arguments are dependent expressions, we can't evaluate
     the attribute until instantiation time.  */
  for (arg = args; arg; arg = TREE_CHAIN (arg))
    {
      tree t = TREE_VALUE (arg);

      /* If the first attribute argument is an identifier, only consider
	 second and following arguments.  Attributes like mode, format,
	 cleanup and several target specific attributes aren't late
	 just because they have an IDENTIFIER_NODE as first argument.  */
      if (arg == args && identifier_p (t))
	continue;

      if (value_dependent_expression_p (t)
	  || type_dependent_expression_p (t))
	return true;
    }

  if (TREE_CODE (decl) == TYPE_DECL
      || TYPE_P (decl)
      || spec->type_required)
    {
      tree type = TYPE_P (decl) ? decl : TREE_TYPE (decl);

      /* We can't apply any attributes to a completely unknown type until
	 instantiation time.  */
      enum tree_code code = TREE_CODE (type);
      if (code == TEMPLATE_TYPE_PARM
	  || code == BOUND_TEMPLATE_TEMPLATE_PARM
	  || code == TYPENAME_TYPE)
	return true;
      /* Also defer most attributes on dependent types.  This is not
	 necessary in all cases, but is the better default.  */
      else if (dependent_type_p (type)
	       /* But some attributes specifically apply to templates.  */
	       && !is_attribute_p ("abi_tag", name)
	       && !is_attribute_p ("deprecated", name)
	       && !is_attribute_p ("visibility", name))
	return true;
      else
	return false;
    }
  else
    return false;
}

/* ATTR_P is a list of attributes.  Remove any attributes which need to be
   applied at instantiation time and return them.  If IS_DEPENDENT is true,
   the declaration itself is dependent, so all attributes should be applied
   at instantiation time.  */

static tree
splice_template_attributes (tree *attr_p, tree decl)
{
  tree *p = attr_p;
  tree late_attrs = NULL_TREE;
  tree *q = &late_attrs;

  if (!p)
    return NULL_TREE;

  for (; *p; )
    {
      if (is_late_template_attribute (*p, decl))
	{
	  ATTR_IS_DEPENDENT (*p) = 1;
	  *q = *p;
	  *p = TREE_CHAIN (*p);
	  q = &TREE_CHAIN (*q);
	  *q = NULL_TREE;
	}
      else
	p = &TREE_CHAIN (*p);
    }

  return late_attrs;
}

/* Remove any late attributes from the list in ATTR_P and attach them to
   DECL_P.  */

static void
save_template_attributes (tree *attr_p, tree *decl_p)
{
  tree *q;

  if (attr_p && *attr_p == error_mark_node)
    return;

  tree late_attrs = splice_template_attributes (attr_p, *decl_p);
  if (!late_attrs)
    return;

  if (DECL_P (*decl_p))
    q = &DECL_ATTRIBUTES (*decl_p);
  else
    q = &TYPE_ATTRIBUTES (*decl_p);

  tree old_attrs = *q;

  /* Merge the late attributes at the beginning with the attribute
     list.  */
  late_attrs = merge_attributes (late_attrs, *q);
  *q = late_attrs;

  if (!DECL_P (*decl_p) && *decl_p == TYPE_MAIN_VARIANT (*decl_p))
    {
      /* We've added new attributes directly to the main variant, so
	 now we need to update all of the other variants to include
	 these new attributes.  */
      tree variant;
      for (variant = TYPE_NEXT_VARIANT (*decl_p); variant;
	   variant = TYPE_NEXT_VARIANT (variant))
	{
	  gcc_assert (TYPE_ATTRIBUTES (variant) == old_attrs);
	  TYPE_ATTRIBUTES (variant) = TYPE_ATTRIBUTES (*decl_p);
	}
    }
}

/* Return true iff ATTRS are acceptable attributes to be applied in-place
   to a typedef which gives a previously anonymous class or enum a name for
   linkage purposes.  */

bool
attributes_naming_typedef_ok (tree attrs)
{
  for (; attrs; attrs = TREE_CHAIN (attrs))
    {
      tree name = get_attribute_name (attrs);
      if (is_attribute_p ("vector_size", name))
	return false;
    }
  return true;
}

/* Like reconstruct_complex_type, but handle also template trees.  */

tree
cp_reconstruct_complex_type (tree type, tree bottom)
{
  tree inner, outer;
  bool late_return_type_p = false;

  if (TYPE_PTR_P (type))
    {
      inner = cp_reconstruct_complex_type (TREE_TYPE (type), bottom);
      outer = build_pointer_type_for_mode (inner, TYPE_MODE (type),
					   TYPE_REF_CAN_ALIAS_ALL (type));
    }
  else if (TREE_CODE (type) == REFERENCE_TYPE)
    {
      inner = cp_reconstruct_complex_type (TREE_TYPE (type), bottom);
      outer = build_reference_type_for_mode (inner, TYPE_MODE (type),
					     TYPE_REF_CAN_ALIAS_ALL (type));
    }
  else if (TREE_CODE (type) == ARRAY_TYPE)
    {
      inner = cp_reconstruct_complex_type (TREE_TYPE (type), bottom);
      outer = build_cplus_array_type (inner, TYPE_DOMAIN (type));
      /* Don't call cp_build_qualified_type on ARRAY_TYPEs, the
	 element type qualification will be handled by the recursive
	 cp_reconstruct_complex_type call and cp_build_qualified_type
	 for ARRAY_TYPEs changes the element type.  */
      return outer;
    }
  else if (TREE_CODE (type) == FUNCTION_TYPE)
    {
      late_return_type_p = TYPE_HAS_LATE_RETURN_TYPE (type);
      inner = cp_reconstruct_complex_type (TREE_TYPE (type), bottom);
      outer = build_function_type (inner, TYPE_ARG_TYPES (type));
      outer = apply_memfn_quals (outer,
				 type_memfn_quals (type),
				 type_memfn_rqual (type));
    }
  else if (TREE_CODE (type) == METHOD_TYPE)
    {
      late_return_type_p = TYPE_HAS_LATE_RETURN_TYPE (type);
      inner = cp_reconstruct_complex_type (TREE_TYPE (type), bottom);
      /* The build_method_type_directly() routine prepends 'this' to argument list,
	 so we must compensate by getting rid of it.  */
      outer
	= build_method_type_directly
	    (class_of_this_parm (type), inner,
	     TREE_CHAIN (TYPE_ARG_TYPES (type)));
    }
  else if (TREE_CODE (type) == OFFSET_TYPE)
    {
      inner = cp_reconstruct_complex_type (TREE_TYPE (type), bottom);
      outer = build_offset_type (TYPE_OFFSET_BASETYPE (type), inner);
    }
  else
    return bottom;

  if (TYPE_ATTRIBUTES (type))
    outer = cp_build_type_attribute_variant (outer, TYPE_ATTRIBUTES (type));
  outer = cp_build_qualified_type (outer, cp_type_quals (type));

  if (late_return_type_p)
    TYPE_HAS_LATE_RETURN_TYPE (outer) = 1;

  return outer;
}

/* Replaces any constexpr expression that may be into the attributes
   arguments with their reduced value.  */

static void
cp_check_const_attributes (tree attributes)
{
  if (attributes == error_mark_node)
    return;

  tree attr;
  for (attr = attributes; attr; attr = TREE_CHAIN (attr))
    {
      tree arg;
      for (arg = TREE_VALUE (attr); arg; arg = TREE_CHAIN (arg))
	{
	  tree expr = TREE_VALUE (arg);
	  if (EXPR_P (expr))
	    TREE_VALUE (arg) = maybe_constant_value (expr);
	}
    }
}

/* Return true if TYPE is an OpenMP mappable type.  */
bool
cp_omp_mappable_type (tree type)
{
  /* Mappable type has to be complete.  */
  if (type == error_mark_node || !COMPLETE_TYPE_P (type))
    return false;
  /* Arrays have mappable type if the elements have mappable type.  */
  while (TREE_CODE (type) == ARRAY_TYPE)
    type = TREE_TYPE (type);
  /* A mappable type cannot contain virtual members.  */
  if (CLASS_TYPE_P (type) && CLASSTYPE_VTABLES (type))
    return false;
  /* All data members must be non-static.  */
  if (CLASS_TYPE_P (type))
    {
      tree field;
      for (field = TYPE_FIELDS (type); field; field = DECL_CHAIN (field))
	if (TREE_CODE (field) == VAR_DECL)
	  return false;
	/* All fields must have mappable types.  */
	else if (TREE_CODE (field) == FIELD_DECL
		 && !cp_omp_mappable_type (TREE_TYPE (field)))
	  return false;
    }
  return true;
}

/* Like decl_attributes, but handle C++ complexity.  */

void
cplus_decl_attributes (tree *decl, tree attributes, int flags)
{
  if (*decl == NULL_TREE || *decl == void_type_node
      || *decl == error_mark_node)
    return;

  /* Add implicit "omp declare target" attribute if requested.  */
  if (scope_chain->omp_declare_target_attribute
      && ((TREE_CODE (*decl) == VAR_DECL && TREE_STATIC (*decl))
	  || TREE_CODE (*decl) == FUNCTION_DECL))
    {
      if (TREE_CODE (*decl) == VAR_DECL
	  && DECL_CLASS_SCOPE_P (*decl))
	error ("%q+D static data member inside of declare target directive",
	       *decl);
      else if (TREE_CODE (*decl) == VAR_DECL
	       && (DECL_FUNCTION_SCOPE_P (*decl)
		   || (current_function_decl && !DECL_EXTERNAL (*decl))))
	error ("%q+D in block scope inside of declare target directive",
	       *decl);
      else if (!processing_template_decl
	       && TREE_CODE (*decl) == VAR_DECL
	       && !cp_omp_mappable_type (TREE_TYPE (*decl)))
	error ("%q+D in declare target directive does not have mappable type",
	       *decl);
      else
	attributes = tree_cons (get_identifier ("omp declare target"),
				NULL_TREE, attributes);
    }

  if (processing_template_decl)
    {
      if (check_for_bare_parameter_packs (attributes))
	return;

      save_template_attributes (&attributes, decl);
    }

  cp_check_const_attributes (attributes);

  if (TREE_CODE (*decl) == TEMPLATE_DECL)
    decl = &DECL_TEMPLATE_RESULT (*decl);

  if (TREE_TYPE (*decl) && TYPE_PTRMEMFUNC_P (TREE_TYPE (*decl)))
    {
      attributes
	= decl_attributes (decl, attributes, flags | ATTR_FLAG_FUNCTION_NEXT);
      decl_attributes (&TYPE_PTRMEMFUNC_FN_TYPE_RAW (TREE_TYPE (*decl)),
		       attributes, flags);
    }
  else
    decl_attributes (decl, attributes, flags);

  if (TREE_CODE (*decl) == TYPE_DECL)
    SET_IDENTIFIER_TYPE_VALUE (DECL_NAME (*decl), TREE_TYPE (*decl));

  /* Propagate deprecation out to the template.  */
  if (TREE_DEPRECATED (*decl))
    if (tree ti = get_template_info (*decl))
      {
	tree tmpl = TI_TEMPLATE (ti);
	tree pattern = (TYPE_P (*decl) ? TREE_TYPE (tmpl)
			: DECL_TEMPLATE_RESULT (tmpl));
	if (*decl == pattern)
	  TREE_DEPRECATED (tmpl) = true;
      }
}

/* Walks through the namespace- or function-scope anonymous union
   OBJECT, with the indicated TYPE, building appropriate VAR_DECLs.
   Returns one of the fields for use in the mangled name.  */

static tree
build_anon_union_vars (tree type, tree object)
{
  tree main_decl = NULL_TREE;
  tree field;

  /* Rather than write the code to handle the non-union case,
     just give an error.  */
  if (TREE_CODE (type) != UNION_TYPE)
    {
      error ("anonymous struct not inside named type");
      return error_mark_node;
    }

  for (field = TYPE_FIELDS (type);
       field != NULL_TREE;
       field = DECL_CHAIN (field))
    {
      tree decl;
      tree ref;

      if (DECL_ARTIFICIAL (field))
	continue;
      if (TREE_CODE (field) != FIELD_DECL)
	{
	  permerror (input_location, "%q+#D invalid; an anonymous union can only "
		     "have non-static data members", field);
	  continue;
	}

      if (TREE_PRIVATE (field))
	permerror (input_location, "private member %q+#D in anonymous union", field);
      else if (TREE_PROTECTED (field))
	permerror (input_location, "protected member %q+#D in anonymous union", field);

      if (processing_template_decl)
	ref = build_min_nt_loc (UNKNOWN_LOCATION, COMPONENT_REF, object,
				DECL_NAME (field), NULL_TREE);
      else
	ref = build_class_member_access_expr (object, field, NULL_TREE,
					      false, tf_warning_or_error);

      if (DECL_NAME (field))
	{
	  tree base;

	  decl = build_decl (input_location,
			     VAR_DECL, DECL_NAME (field), TREE_TYPE (field));
	  DECL_ANON_UNION_VAR_P (decl) = 1;
	  DECL_ARTIFICIAL (decl) = 1;

	  base = get_base_address (object);
	  TREE_PUBLIC (decl) = TREE_PUBLIC (base);
	  TREE_STATIC (decl) = TREE_STATIC (base);
	  DECL_EXTERNAL (decl) = DECL_EXTERNAL (base);

	  SET_DECL_VALUE_EXPR (decl, ref);
	  DECL_HAS_VALUE_EXPR_P (decl) = 1;

	  decl = pushdecl (decl);
	}
      else if (ANON_AGGR_TYPE_P (TREE_TYPE (field)))
	decl = build_anon_union_vars (TREE_TYPE (field), ref);
      else
	decl = 0;

      if (main_decl == NULL_TREE)
	main_decl = decl;
    }

  return main_decl;
}

/* Finish off the processing of a UNION_TYPE structure.  If the union is an
   anonymous union, then all members must be laid out together.  PUBLIC_P
   is nonzero if this union is not declared static.  */

void
finish_anon_union (tree anon_union_decl)
{
  tree type;
  tree main_decl;
  bool public_p;

  if (anon_union_decl == error_mark_node)
    return;

  type = TREE_TYPE (anon_union_decl);
  public_p = TREE_PUBLIC (anon_union_decl);

  /* The VAR_DECL's context is the same as the TYPE's context.  */
  DECL_CONTEXT (anon_union_decl) = DECL_CONTEXT (TYPE_NAME (type));

  if (TYPE_FIELDS (type) == NULL_TREE)
    return;

  if (public_p)
    {
      error ("namespace-scope anonymous aggregates must be static");
      return;
    }

  main_decl = build_anon_union_vars (type, anon_union_decl);
  if (main_decl == error_mark_node)
    return;
  if (main_decl == NULL_TREE)
    {
      warning (0, "anonymous union with no members");
      return;
    }

  if (!processing_template_decl)
    {
      /* Use main_decl to set the mangled name.  */
      DECL_NAME (anon_union_decl) = DECL_NAME (main_decl);
      maybe_commonize_var (anon_union_decl);
      if (TREE_STATIC (anon_union_decl) || DECL_EXTERNAL (anon_union_decl))
	mangle_decl (anon_union_decl);
      DECL_NAME (anon_union_decl) = NULL_TREE;
    }

  pushdecl (anon_union_decl);
  cp_finish_decl (anon_union_decl, NULL_TREE, false, NULL_TREE, 0);
}

/* Auxiliary functions to make type signatures for
   `operator new' and `operator delete' correspond to
   what compiler will be expecting.  */

tree
coerce_new_type (tree type)
{
  int e = 0;
  tree args = TYPE_ARG_TYPES (type);

  gcc_assert (TREE_CODE (type) == FUNCTION_TYPE);

  if (!same_type_p (TREE_TYPE (type), ptr_type_node))
    {
      e = 1;
      error ("%<operator new%> must return type %qT", ptr_type_node);
    }

  if (args && args != void_list_node)
    {
      if (TREE_PURPOSE (args))
	{
	  /* [basic.stc.dynamic.allocation]
	     
	     The first parameter shall not have an associated default
	     argument.  */
	  error ("the first parameter of %<operator new%> cannot "
		 "have a default argument");
	  /* Throw away the default argument.  */
	  TREE_PURPOSE (args) = NULL_TREE;
	}

      if (!same_type_p (TREE_VALUE (args), size_type_node))
	{
	  e = 2;
	  args = TREE_CHAIN (args);
	}
    }
  else
    e = 2;

  if (e == 2)
    permerror (input_location, "%<operator new%> takes type %<size_t%> (%qT) "
	       "as first parameter", size_type_node);

  switch (e)
  {
    case 2:
      args = tree_cons (NULL_TREE, size_type_node, args);
      /* Fall through.  */
    case 1:
      type = build_exception_variant
	      (build_function_type (ptr_type_node, args),
	       TYPE_RAISES_EXCEPTIONS (type));
      /* Fall through.  */
    default:;
  }
  return type;
}

tree
coerce_delete_type (tree type)
{
  int e = 0;
  tree args = TYPE_ARG_TYPES (type);

  gcc_assert (TREE_CODE (type) == FUNCTION_TYPE);

  if (!same_type_p (TREE_TYPE (type), void_type_node))
    {
      e = 1;
      error ("%<operator delete%> must return type %qT", void_type_node);
    }

  if (!args || args == void_list_node
      || !same_type_p (TREE_VALUE (args), ptr_type_node))
    {
      e = 2;
      if (args && args != void_list_node)
	args = TREE_CHAIN (args);
      error ("%<operator delete%> takes type %qT as first parameter",
	     ptr_type_node);
    }
  switch (e)
  {
    case 2:
      args = tree_cons (NULL_TREE, ptr_type_node, args);
      /* Fall through.  */
    case 1:
      type = build_exception_variant
	      (build_function_type (void_type_node, args),
	       TYPE_RAISES_EXCEPTIONS (type));
      /* Fall through.  */
    default:;
  }

  return type;
}

/* DECL is a VAR_DECL for a vtable: walk through the entries in the vtable
   and mark them as needed.  */

static void
mark_vtable_entries (tree decl)
{
  tree fnaddr;
  unsigned HOST_WIDE_INT idx;

  FOR_EACH_CONSTRUCTOR_VALUE (CONSTRUCTOR_ELTS (DECL_INITIAL (decl)),
			      idx, fnaddr)
    {
      tree fn;

      STRIP_NOPS (fnaddr);

      if (TREE_CODE (fnaddr) != ADDR_EXPR
	  && TREE_CODE (fnaddr) != FDESC_EXPR)
	/* This entry is an offset: a virtual base class offset, a
	   virtual call offset, an RTTI offset, etc.  */
	continue;

      fn = TREE_OPERAND (fnaddr, 0);
      TREE_ADDRESSABLE (fn) = 1;
      /* When we don't have vcall offsets, we output thunks whenever
	 we output the vtables that contain them.  With vcall offsets,
	 we know all the thunks we'll need when we emit a virtual
	 function, so we emit the thunks there instead.  */
      if (DECL_THUNK_P (fn))
	use_thunk (fn, /*emit_p=*/0);
      mark_used (fn);
    }
}

/* Set DECL up to have the closest approximation of "initialized common"
   linkage available.  */

void
comdat_linkage (tree decl)
{
  if (flag_weak)
    make_decl_one_only (decl, cxx_comdat_group (decl));
  else if (TREE_CODE (decl) == FUNCTION_DECL
	   || (VAR_P (decl) && DECL_ARTIFICIAL (decl)))
    /* We can just emit function and compiler-generated variables
       statically; having multiple copies is (for the most part) only
       a waste of space.

       There are two correctness issues, however: the address of a
       template instantiation with external linkage should be the
       same, independent of what translation unit asks for the
       address, and this will not hold when we emit multiple copies of
       the function.  However, there's little else we can do.

       Also, by default, the typeinfo implementation assumes that
       there will be only one copy of the string used as the name for
       each type.  Therefore, if weak symbols are unavailable, the
       run-time library should perform a more conservative check; it
       should perform a string comparison, rather than an address
       comparison.  */
    TREE_PUBLIC (decl) = 0;
  else
    {
      /* Static data member template instantiations, however, cannot
	 have multiple copies.  */
      if (DECL_INITIAL (decl) == 0
	  || DECL_INITIAL (decl) == error_mark_node)
	DECL_COMMON (decl) = 1;
      else if (EMPTY_CONSTRUCTOR_P (DECL_INITIAL (decl)))
	{
	  DECL_COMMON (decl) = 1;
	  DECL_INITIAL (decl) = error_mark_node;
	}
      else if (!DECL_EXPLICIT_INSTANTIATION (decl))
	{
	  /* We can't do anything useful; leave vars for explicit
	     instantiation.  */
	  DECL_EXTERNAL (decl) = 1;
	  DECL_NOT_REALLY_EXTERN (decl) = 0;
	}
    }

  DECL_COMDAT (decl) = 1;
}

/* For win32 we also want to put explicit instantiations in
   linkonce sections, so that they will be merged with implicit
   instantiations; otherwise we get duplicate symbol errors.
   For Darwin we do not want explicit instantiations to be
   linkonce.  */

void
maybe_make_one_only (tree decl)
{
  /* We used to say that this was not necessary on targets that support weak
     symbols, because the implicit instantiations will defer to the explicit
     one.  However, that's not actually the case in SVR4; a strong definition
     after a weak one is an error.  Also, not making explicit
     instantiations one_only means that we can end up with two copies of
     some template instantiations.  */
  if (! flag_weak)
    return;

  /* We can't set DECL_COMDAT on functions, or cp_finish_file will think
     we can get away with not emitting them if they aren't used.  We need
     to for variables so that cp_finish_decl will update their linkage,
     because their DECL_INITIAL may not have been set properly yet.  */

  if (!TARGET_WEAK_NOT_IN_ARCHIVE_TOC
      || (! DECL_EXPLICIT_INSTANTIATION (decl)
	  && ! DECL_TEMPLATE_SPECIALIZATION (decl)))
    {
      make_decl_one_only (decl, cxx_comdat_group (decl));

      if (VAR_P (decl))
	{
	  varpool_node *node = varpool_node::get_create (decl);
	  DECL_COMDAT (decl) = 1;
	  /* Mark it needed so we don't forget to emit it.  */
          node->forced_by_abi = true;
	  TREE_USED (decl) = 1;
	}
    }
}

/* Returns true iff DECL, a FUNCTION_DECL or VAR_DECL, has vague linkage.
   This predicate will give the right answer during parsing of the
   function, which other tests may not.  */

bool
vague_linkage_p (tree decl)
{
  /* Unfortunately, import_export_decl has not always been called
     before the function is processed, so we cannot simply check
     DECL_COMDAT.  */
  if (DECL_COMDAT (decl)
      || (((TREE_CODE (decl) == FUNCTION_DECL
	    && DECL_DECLARED_INLINE_P (decl))
	   || (DECL_LANG_SPECIFIC (decl)
	       && DECL_TEMPLATE_INSTANTIATION (decl)))
	  && TREE_PUBLIC (decl)))
    return true;
  else if (DECL_FUNCTION_SCOPE_P (decl))
    /* A local static in an inline effectively has vague linkage.  */
    return (TREE_STATIC (decl)
	    && vague_linkage_p (DECL_CONTEXT (decl)));
  else
    return false;
}

/* Determine whether or not we want to specifically import or export CTYPE,
   using various heuristics.  */

static void
import_export_class (tree ctype)
{
  /* -1 for imported, 1 for exported.  */
  int import_export = 0;

  /* It only makes sense to call this function at EOF.  The reason is
     that this function looks at whether or not the first non-inline
     non-abstract virtual member function has been defined in this
     translation unit.  But, we can't possibly know that until we've
     seen the entire translation unit.  */
  gcc_assert (at_eof);

  if (CLASSTYPE_INTERFACE_KNOWN (ctype))
    return;

  /* If MULTIPLE_SYMBOL_SPACES is set and we saw a #pragma interface,
     we will have CLASSTYPE_INTERFACE_ONLY set but not
     CLASSTYPE_INTERFACE_KNOWN.  In that case, we don't want to use this
     heuristic because someone will supply a #pragma implementation
     elsewhere, and deducing it here would produce a conflict.  */
  if (CLASSTYPE_INTERFACE_ONLY (ctype))
    return;

  if (lookup_attribute ("dllimport", TYPE_ATTRIBUTES (ctype)))
    import_export = -1;
  else if (lookup_attribute ("dllexport", TYPE_ATTRIBUTES (ctype)))
    import_export = 1;
  else if (CLASSTYPE_IMPLICIT_INSTANTIATION (ctype)
	   && !flag_implicit_templates)
    /* For a template class, without -fimplicit-templates, check the
       repository.  If the virtual table is assigned to this
       translation unit, then export the class; otherwise, import
       it.  */
      import_export = repo_export_class_p (ctype) ? 1 : -1;
  else if (TYPE_POLYMORPHIC_P (ctype))
    {
      /* The ABI specifies that the virtual table and associated
	 information are emitted with the key method, if any.  */
      tree method = CLASSTYPE_KEY_METHOD (ctype);
      /* If weak symbol support is not available, then we must be
	 careful not to emit the vtable when the key function is
	 inline.  An inline function can be defined in multiple
	 translation units.  If we were to emit the vtable in each
	 translation unit containing a definition, we would get
	 multiple definition errors at link-time.  */
      if (method && (flag_weak || ! DECL_DECLARED_INLINE_P (method)))
	import_export = (DECL_REALLY_EXTERN (method) ? -1 : 1);
    }

  /* When MULTIPLE_SYMBOL_SPACES is set, we cannot count on seeing
     a definition anywhere else.  */
  if (MULTIPLE_SYMBOL_SPACES && import_export == -1)
    import_export = 0;

  /* Allow back ends the chance to overrule the decision.  */
  if (targetm.cxx.import_export_class)
    import_export = targetm.cxx.import_export_class (ctype, import_export);

  if (import_export)
    {
      SET_CLASSTYPE_INTERFACE_KNOWN (ctype);
      CLASSTYPE_INTERFACE_ONLY (ctype) = (import_export < 0);
    }
}

/* Return true if VAR has already been provided to the back end; in that
   case VAR should not be modified further by the front end.  */
static bool
var_finalized_p (tree var)
{
  return varpool_node::get_create (var)->definition;
}

/* DECL is a VAR_DECL or FUNCTION_DECL which, for whatever reason,
   must be emitted in this translation unit.  Mark it as such.  */

void
mark_needed (tree decl)
{
  TREE_USED (decl) = 1;
  if (TREE_CODE (decl) == FUNCTION_DECL)
    {
      /* Extern inline functions don't become needed when referenced.
	 If we know a method will be emitted in other TU and no new
	 functions can be marked reachable, just use the external
	 definition.  */
      struct cgraph_node *node = cgraph_node::get_create (decl);
      node->forced_by_abi = true;

      /* #pragma interface and -frepo code can call mark_needed for
          maybe-in-charge 'tors; mark the clones as well.  */
      tree clone;
      FOR_EACH_CLONE (clone, decl)
	mark_needed (clone);
    }
  else if (TREE_CODE (decl) == VAR_DECL)
    {
      varpool_node *node = varpool_node::get_create (decl);
      /* C++ frontend use mark_decl_references to force COMDAT variables
         to be output that might appear dead otherwise.  */
      node->forced_by_abi = true;
    }
}

/* DECL is either a FUNCTION_DECL or a VAR_DECL.  This function
   returns true if a definition of this entity should be provided in
   this object file.  Callers use this function to determine whether
   or not to let the back end know that a definition of DECL is
   available in this translation unit.  */

bool
decl_needed_p (tree decl)
{
  gcc_assert (VAR_OR_FUNCTION_DECL_P (decl));
  /* This function should only be called at the end of the translation
     unit.  We cannot be sure of whether or not something will be
     COMDAT until that point.  */
  gcc_assert (at_eof);

  /* All entities with external linkage that are not COMDAT/EXTERN should be
     emitted; they may be referred to from other object files.  */
  if (TREE_PUBLIC (decl) && !DECL_COMDAT (decl) && !DECL_REALLY_EXTERN (decl))
    return true;
  /* Functions marked "dllexport" must be emitted so that they are
     visible to other DLLs.  */
  if (flag_keep_inline_dllexport
      && lookup_attribute ("dllexport", DECL_ATTRIBUTES (decl)))
    return true;

  /* When not optimizing, do not bother to produce definitions for extern
     symbols.  */
  if (DECL_REALLY_EXTERN (decl)
      && ((TREE_CODE (decl) != FUNCTION_DECL
	   && !optimize)
	  || (TREE_CODE (decl) == FUNCTION_DECL
	      && !opt_for_fn (decl, optimize)))
      && !lookup_attribute ("always_inline", decl))
    return false;

  /* If this entity was used, let the back end see it; it will decide
     whether or not to emit it into the object file.  */
  if (TREE_USED (decl))
      return true;
  /* Virtual functions might be needed for devirtualization.  */
  if (flag_devirtualize
      && TREE_CODE (decl) == FUNCTION_DECL
      && DECL_VIRTUAL_P (decl))
    return true;
  /* Otherwise, DECL does not need to be emitted -- yet.  A subsequent
     reference to DECL might cause it to be emitted later.  */
  return false;
}

/* If necessary, write out the vtables for the dynamic class CTYPE.
   Returns true if any vtables were emitted.  */

static bool
maybe_emit_vtables (tree ctype)
{
  tree vtbl;
  tree primary_vtbl;
  int needed = 0;
  varpool_node *current = NULL, *last = NULL;

  /* If the vtables for this class have already been emitted there is
     nothing more to do.  */
  primary_vtbl = CLASSTYPE_VTABLES (ctype);
  if (var_finalized_p (primary_vtbl))
    return false;
  /* Ignore dummy vtables made by get_vtable_decl.  */
  if (TREE_TYPE (primary_vtbl) == void_type_node)
    return false;

  /* On some targets, we cannot determine the key method until the end
     of the translation unit -- which is when this function is
     called.  */
  if (!targetm.cxx.key_method_may_be_inline ())
    determine_key_method (ctype);

  /* See if any of the vtables are needed.  */
  for (vtbl = CLASSTYPE_VTABLES (ctype); vtbl; vtbl = DECL_CHAIN (vtbl))
    {
      import_export_decl (vtbl);
      if (DECL_NOT_REALLY_EXTERN (vtbl) && decl_needed_p (vtbl))
	needed = 1;
    }
  if (!needed)
    {
      /* If the references to this class' vtables are optimized away,
	 still emit the appropriate debugging information.  See
	 dfs_debug_mark.  */
      if (DECL_COMDAT (primary_vtbl)
	  && CLASSTYPE_DEBUG_REQUESTED (ctype))
	note_debug_info_needed (ctype);
      return false;
    }

  /* The ABI requires that we emit all of the vtables if we emit any
     of them.  */
  for (vtbl = CLASSTYPE_VTABLES (ctype); vtbl; vtbl = DECL_CHAIN (vtbl))
    {
      /* Mark entities references from the virtual table as used.  */
      mark_vtable_entries (vtbl);

      if (TREE_TYPE (DECL_INITIAL (vtbl)) == 0)
	{
	  vec<tree, va_gc> *cleanups = NULL;
	  tree expr = store_init_value (vtbl, DECL_INITIAL (vtbl), &cleanups,
					LOOKUP_NORMAL);

	  /* It had better be all done at compile-time.  */
	  gcc_assert (!expr && !cleanups);
	}

      /* Write it out.  */
      DECL_EXTERNAL (vtbl) = 0;
      rest_of_decl_compilation (vtbl, 1, 1);

      /* Because we're only doing syntax-checking, we'll never end up
	 actually marking the variable as written.  */
      if (flag_syntax_only)
	TREE_ASM_WRITTEN (vtbl) = 1;
      else if (DECL_ONE_ONLY (vtbl))
	{
	  current = varpool_node::get_create (vtbl);
	  if (last)
	    current->add_to_same_comdat_group (last);
	  last = current;
	}
    }

  /* Since we're writing out the vtable here, also write the debug
     info.  */
  note_debug_info_needed (ctype);

  return true;
}

/* A special return value from type_visibility meaning internal
   linkage.  */

enum { VISIBILITY_ANON = VISIBILITY_INTERNAL+1 };

/* walk_tree helper function for type_visibility.  */

static tree
min_vis_r (tree *tp, int *walk_subtrees, void *data)
{
  int *vis_p = (int *)data;
  if (! TYPE_P (*tp))
    {
      *walk_subtrees = 0;
    }
  else if (OVERLOAD_TYPE_P (*tp)
	   && !TREE_PUBLIC (TYPE_MAIN_DECL (*tp)))
    {
      *vis_p = VISIBILITY_ANON;
      return *tp;
    }
  else if (CLASS_TYPE_P (*tp)
	   && CLASSTYPE_VISIBILITY (*tp) > *vis_p)
    *vis_p = CLASSTYPE_VISIBILITY (*tp);
  return NULL;
}

/* Returns the visibility of TYPE, which is the minimum visibility of its
   component types.  */

static int
type_visibility (tree type)
{
  int vis = VISIBILITY_DEFAULT;
  cp_walk_tree_without_duplicates (&type, min_vis_r, &vis);
  return vis;
}

/* Limit the visibility of DECL to VISIBILITY, if not explicitly
   specified (or if VISIBILITY is static).  If TMPL is true, this
   constraint is for a template argument, and takes precedence
   over explicitly-specified visibility on the template.  */

static void
constrain_visibility (tree decl, int visibility, bool tmpl)
{
  if (visibility == VISIBILITY_ANON)
    {
      /* extern "C" declarations aren't affected by the anonymous
	 namespace.  */
      if (!DECL_EXTERN_C_P (decl))
	{
	  TREE_PUBLIC (decl) = 0;
	  DECL_WEAK (decl) = 0;
	  DECL_COMMON (decl) = 0;
	  DECL_COMDAT (decl) = false;
	  if (TREE_CODE (decl) == FUNCTION_DECL
	      || TREE_CODE (decl) == VAR_DECL)
	    {
	      struct symtab_node *snode = symtab_node::get (decl);

	      if (snode)
	        snode->set_comdat_group (NULL);
	    }
	  DECL_INTERFACE_KNOWN (decl) = 1;
	  if (DECL_LANG_SPECIFIC (decl))
	    DECL_NOT_REALLY_EXTERN (decl) = 1;
	}
    }
  else if (visibility > DECL_VISIBILITY (decl)
	   && (tmpl || !DECL_VISIBILITY_SPECIFIED (decl)))
    {
      DECL_VISIBILITY (decl) = (enum symbol_visibility) visibility;
      /* This visibility was not specified.  */
      DECL_VISIBILITY_SPECIFIED (decl) = false;
    }
}

/* Constrain the visibility of DECL based on the visibility of its template
   arguments.  */

static void
constrain_visibility_for_template (tree decl, tree targs)
{
  /* If this is a template instantiation, check the innermost
     template args for visibility constraints.  The outer template
     args are covered by the class check.  */
  tree args = INNERMOST_TEMPLATE_ARGS (targs);
  int i;
  for (i = TREE_VEC_LENGTH (args); i > 0; --i)
    {
      int vis = 0;

      tree arg = TREE_VEC_ELT (args, i-1);
      if (TYPE_P (arg))
	vis = type_visibility (arg);
      else
	{
	  if (REFERENCE_REF_P (arg))
	    arg = TREE_OPERAND (arg, 0);
	  if (TREE_TYPE (arg))
	    STRIP_NOPS (arg);
	  if (TREE_CODE (arg) == ADDR_EXPR)
	    arg = TREE_OPERAND (arg, 0);
	  if (VAR_OR_FUNCTION_DECL_P (arg))
	    {
	      if (! TREE_PUBLIC (arg))
		vis = VISIBILITY_ANON;
	      else
		vis = DECL_VISIBILITY (arg);
	    }
	}
      if (vis)
	constrain_visibility (decl, vis, true);
    }
}

/* Like c_determine_visibility, but with additional C++-specific
   behavior.

   Function-scope entities can rely on the function's visibility because
   it is set in start_preparsed_function.

   Class-scope entities cannot rely on the class's visibility until the end
   of the enclosing class definition.

   Note that because namespaces have multiple independent definitions,
   namespace visibility is handled elsewhere using the #pragma visibility
   machinery rather than by decorating the namespace declaration.

   The goal is for constraints from the type to give a diagnostic, and
   other constraints to be applied silently.  */

void
determine_visibility (tree decl)
{
  tree class_type = NULL_TREE;
  bool use_template;
  bool orig_visibility_specified;
  enum symbol_visibility orig_visibility;

  /* Remember that all decls get VISIBILITY_DEFAULT when built.  */

  /* Only relevant for names with external linkage.  */
  if (!TREE_PUBLIC (decl))
    return;

  /* Cloned constructors and destructors get the same visibility as
     the underlying function.  That should be set up in
     maybe_clone_body.  */
  gcc_assert (!DECL_CLONED_FUNCTION_P (decl));

  orig_visibility_specified = DECL_VISIBILITY_SPECIFIED (decl);
  orig_visibility = DECL_VISIBILITY (decl);

  if (TREE_CODE (decl) == TYPE_DECL)
    {
      if (CLASS_TYPE_P (TREE_TYPE (decl)))
	use_template = CLASSTYPE_USE_TEMPLATE (TREE_TYPE (decl));
      else if (TYPE_TEMPLATE_INFO (TREE_TYPE (decl)))
	use_template = 1;
      else
	use_template = 0;
    }
  else if (DECL_LANG_SPECIFIC (decl))
    use_template = DECL_USE_TEMPLATE (decl);
  else
    use_template = 0;

  /* If DECL is a member of a class, visibility specifiers on the
     class can influence the visibility of the DECL.  */
  if (DECL_CLASS_SCOPE_P (decl))
    class_type = DECL_CONTEXT (decl);
  else
    {
      /* Not a class member.  */

      /* Virtual tables have DECL_CONTEXT set to their associated class,
	 so they are automatically handled above.  */
      gcc_assert (!VAR_P (decl)
		  || !DECL_VTABLE_OR_VTT_P (decl));

      if (DECL_FUNCTION_SCOPE_P (decl) && ! DECL_VISIBILITY_SPECIFIED (decl))
	{
	  /* Local statics and classes get the visibility of their
	     containing function by default, except that
	     -fvisibility-inlines-hidden doesn't affect them.  */
	  tree fn = DECL_CONTEXT (decl);
	  if (DECL_VISIBILITY_SPECIFIED (fn))
	    {
	      DECL_VISIBILITY (decl) = DECL_VISIBILITY (fn);
	      DECL_VISIBILITY_SPECIFIED (decl) = 
		DECL_VISIBILITY_SPECIFIED (fn);
	    }
	  else
	    {
	      if (DECL_CLASS_SCOPE_P (fn))
		determine_visibility_from_class (decl, DECL_CONTEXT (fn));
	      else if (determine_hidden_inline (fn))
		{
		  DECL_VISIBILITY (decl) = default_visibility;
		  DECL_VISIBILITY_SPECIFIED (decl) =
		    visibility_options.inpragma;
		}
	      else
		{
	          DECL_VISIBILITY (decl) = DECL_VISIBILITY (fn);
	          DECL_VISIBILITY_SPECIFIED (decl) =
		    DECL_VISIBILITY_SPECIFIED (fn);
		}
	    }

	  /* Local classes in templates have CLASSTYPE_USE_TEMPLATE set,
	     but have no TEMPLATE_INFO, so don't try to check it.  */
	  use_template = 0;
	}
      else if (VAR_P (decl) && DECL_TINFO_P (decl)
	       && flag_visibility_ms_compat)
	{
	  /* Under -fvisibility-ms-compat, types are visible by default,
	     even though their contents aren't.  */
	  tree underlying_type = TREE_TYPE (DECL_NAME (decl));
	  int underlying_vis = type_visibility (underlying_type);
	  if (underlying_vis == VISIBILITY_ANON
	      || (CLASS_TYPE_P (underlying_type)
		  && CLASSTYPE_VISIBILITY_SPECIFIED (underlying_type)))
	    constrain_visibility (decl, underlying_vis, false);
	  else
	    DECL_VISIBILITY (decl) = VISIBILITY_DEFAULT;
	}
      else if (VAR_P (decl) && DECL_TINFO_P (decl))
	{
	  /* tinfo visibility is based on the type it's for.  */
	  constrain_visibility
	    (decl, type_visibility (TREE_TYPE (DECL_NAME (decl))), false);

	  /* Give the target a chance to override the visibility associated
	     with DECL.  */
	  if (TREE_PUBLIC (decl)
	      && !DECL_REALLY_EXTERN (decl)
	      && CLASS_TYPE_P (TREE_TYPE (DECL_NAME (decl)))
	      && !CLASSTYPE_VISIBILITY_SPECIFIED (TREE_TYPE (DECL_NAME (decl))))
	    targetm.cxx.determine_class_data_visibility (decl);
	}
      else if (use_template)
	/* Template instantiations and specializations get visibility based
	   on their template unless they override it with an attribute.  */;
      else if (! DECL_VISIBILITY_SPECIFIED (decl))
	{
          if (determine_hidden_inline (decl))
	    DECL_VISIBILITY (decl) = VISIBILITY_HIDDEN;
	  else
            {
	      /* Set default visibility to whatever the user supplied with
	         #pragma GCC visibility or a namespace visibility attribute.  */
	      DECL_VISIBILITY (decl) = default_visibility;
	      DECL_VISIBILITY_SPECIFIED (decl) = visibility_options.inpragma;
            }
	}
    }

  if (use_template)
    {
      /* If the specialization doesn't specify visibility, use the
	 visibility from the template.  */
      tree tinfo = (TREE_CODE (decl) == TYPE_DECL
		    ? TYPE_TEMPLATE_INFO (TREE_TYPE (decl))
		    : DECL_TEMPLATE_INFO (decl));
      tree args = TI_ARGS (tinfo);
      tree attribs = (TREE_CODE (decl) == TYPE_DECL
		      ? TYPE_ATTRIBUTES (TREE_TYPE (decl))
		      : DECL_ATTRIBUTES (decl));
      
      if (args != error_mark_node)
	{
	  tree pattern = DECL_TEMPLATE_RESULT (TI_TEMPLATE (tinfo));

	  if (!DECL_VISIBILITY_SPECIFIED (decl))
	    {
	      if (!DECL_VISIBILITY_SPECIFIED (pattern)
		  && determine_hidden_inline (decl))
		DECL_VISIBILITY (decl) = VISIBILITY_HIDDEN;
	      else
		{
	          DECL_VISIBILITY (decl) = DECL_VISIBILITY (pattern);
	          DECL_VISIBILITY_SPECIFIED (decl)
		    = DECL_VISIBILITY_SPECIFIED (pattern);
		}
	    }

	  if (args
	      /* Template argument visibility outweighs #pragma or namespace
		 visibility, but not an explicit attribute.  */
	      && !lookup_attribute ("visibility", attribs))
	    {
	      int depth = TMPL_ARGS_DEPTH (args);
	      if (DECL_VISIBILITY_SPECIFIED (decl))
		{
		  /* A class template member with explicit visibility
		     overrides the class visibility, so we need to apply
		     all the levels of template args directly.  */
		  int i;
		  for (i = 1; i <= depth; ++i)
		    {
		      tree lev = TMPL_ARGS_LEVEL (args, i);
		      constrain_visibility_for_template (decl, lev);
		    }
		}
	      else if (PRIMARY_TEMPLATE_P (TI_TEMPLATE (tinfo)))
		/* Limit visibility based on its template arguments.  */
		constrain_visibility_for_template (decl, args);
	    }
	}
    }

  if (class_type)
    determine_visibility_from_class (decl, class_type);

  if (decl_anon_ns_mem_p (decl))
    /* Names in an anonymous namespace get internal linkage.
       This might change once we implement export.  */
    constrain_visibility (decl, VISIBILITY_ANON, false);
  else if (TREE_CODE (decl) != TYPE_DECL)
    {
      /* Propagate anonymity from type to decl.  */
      int tvis = type_visibility (TREE_TYPE (decl));
      if (tvis == VISIBILITY_ANON
	  || ! DECL_VISIBILITY_SPECIFIED (decl))
	constrain_visibility (decl, tvis, false);
    }
  else if (no_linkage_check (TREE_TYPE (decl), /*relaxed_p=*/true))
    /* DR 757: A type without linkage shall not be used as the type of a
       variable or function with linkage, unless
       o the variable or function has extern "C" linkage (7.5 [dcl.link]), or
       o the variable or function is not used (3.2 [basic.def.odr]) or is
       defined in the same translation unit.

       Since non-extern "C" decls need to be defined in the same
       translation unit, we can make the type internal.  */
    constrain_visibility (decl, VISIBILITY_ANON, false);

  /* If visibility changed and DECL already has DECL_RTL, ensure
     symbol flags are updated.  */
  if ((DECL_VISIBILITY (decl) != orig_visibility
       || DECL_VISIBILITY_SPECIFIED (decl) != orig_visibility_specified)
      && ((VAR_P (decl) && TREE_STATIC (decl))
	  || TREE_CODE (decl) == FUNCTION_DECL)
      && DECL_RTL_SET_P (decl))
    make_decl_rtl (decl);
}

/* By default, static data members and function members receive
   the visibility of their containing class.  */

static void
determine_visibility_from_class (tree decl, tree class_type)
{
  if (DECL_VISIBILITY_SPECIFIED (decl))
    return;

  if (determine_hidden_inline (decl))
    DECL_VISIBILITY (decl) = VISIBILITY_HIDDEN;
  else
    {
      /* Default to the class visibility.  */
      DECL_VISIBILITY (decl) = CLASSTYPE_VISIBILITY (class_type);
      DECL_VISIBILITY_SPECIFIED (decl)
	= CLASSTYPE_VISIBILITY_SPECIFIED (class_type);
    }

  /* Give the target a chance to override the visibility associated
     with DECL.  */
  if (VAR_P (decl)
      && (DECL_TINFO_P (decl)
	  || (DECL_VTABLE_OR_VTT_P (decl)
	      /* Construction virtual tables are not exported because
		 they cannot be referred to from other object files;
		 their name is not standardized by the ABI.  */
	      && !DECL_CONSTRUCTION_VTABLE_P (decl)))
      && TREE_PUBLIC (decl)
      && !DECL_REALLY_EXTERN (decl)
      && !CLASSTYPE_VISIBILITY_SPECIFIED (class_type))
    targetm.cxx.determine_class_data_visibility (decl);
}

/* Returns true iff DECL is an inline that should get hidden visibility
   because of -fvisibility-inlines-hidden.  */

static bool
determine_hidden_inline (tree decl)
{
  return (visibility_options.inlines_hidden
	  /* Don't do this for inline templates; specializations might not be
	     inline, and we don't want them to inherit the hidden
	     visibility.  We'll set it here for all inline instantiations.  */
	  && !processing_template_decl
	  && TREE_CODE (decl) == FUNCTION_DECL
	  && DECL_DECLARED_INLINE_P (decl)
	  && (! DECL_LANG_SPECIFIC (decl)
	      || ! DECL_EXPLICIT_INSTANTIATION (decl)));
}

/* Constrain the visibility of a class TYPE based on the visibility of its
   field types.  Warn if any fields require lesser visibility.  */

void
constrain_class_visibility (tree type)
{
  tree binfo;
  tree t;
  int i;

  int vis = type_visibility (type);

  if (vis == VISIBILITY_ANON
      || DECL_IN_SYSTEM_HEADER (TYPE_MAIN_DECL (type)))
    return;

  /* Don't warn about visibility if the class has explicit visibility.  */
  if (CLASSTYPE_VISIBILITY_SPECIFIED (type))
    vis = VISIBILITY_INTERNAL;

  for (t = TYPE_FIELDS (type); t; t = DECL_CHAIN (t))
    if (TREE_CODE (t) == FIELD_DECL && TREE_TYPE (t) != error_mark_node)
      {
	tree ftype = strip_pointer_or_array_types (TREE_TYPE (t));
	int subvis = type_visibility (ftype);

	if (subvis == VISIBILITY_ANON)
	  {
	    if (!in_main_input_context ())
	      warning (0, "\
%qT has a field %qD whose type uses the anonymous namespace",
		       type, t);
	  }
	else if (MAYBE_CLASS_TYPE_P (ftype)
		 && vis < VISIBILITY_HIDDEN
		 && subvis >= VISIBILITY_HIDDEN)
	  warning (OPT_Wattributes, "\
%qT declared with greater visibility than the type of its field %qD",
		   type, t);
      }

  binfo = TYPE_BINFO (type);
  for (i = 0; BINFO_BASE_ITERATE (binfo, i, t); ++i)
    {
      int subvis = type_visibility (TREE_TYPE (t));

      if (subvis == VISIBILITY_ANON)
        {
	  if (!in_main_input_context())
	    warning (0, "\
%qT has a base %qT whose type uses the anonymous namespace",
		     type, TREE_TYPE (t));
	}
      else if (vis < VISIBILITY_HIDDEN
	       && subvis >= VISIBILITY_HIDDEN)
	warning (OPT_Wattributes, "\
%qT declared with greater visibility than its base %qT",
		 type, TREE_TYPE (t));
    }
}

/* Functions for adjusting the visibility of a tagged type and its nested
   types and declarations when it gets a name for linkage purposes from a
   typedef.  */

static void bt_reset_linkage_1 (binding_entry, void *);
static void bt_reset_linkage_2 (binding_entry, void *);

/* First reset the visibility of all the types.  */

static void
reset_type_linkage_1 (tree type)
{
  set_linkage_according_to_type (type, TYPE_MAIN_DECL (type));
  if (CLASS_TYPE_P (type))
    binding_table_foreach (CLASSTYPE_NESTED_UTDS (type),
			   bt_reset_linkage_1, NULL);
}
static void
bt_reset_linkage_1 (binding_entry b, void */*data*/)
{
  reset_type_linkage_1 (b->type);
}

/* Then reset the visibility of any static data members or member
   functions that use those types.  */

static void
reset_decl_linkage (tree decl)
{
  if (TREE_PUBLIC (decl))
    return;
  if (DECL_CLONED_FUNCTION_P (decl))
    return;
  TREE_PUBLIC (decl) = true;
  DECL_INTERFACE_KNOWN (decl) = false;
  determine_visibility (decl);
  tentative_decl_linkage (decl);
}
static void
reset_type_linkage_2 (tree type)
{
  if (CLASS_TYPE_P (type))
    {
      if (tree vt = CLASSTYPE_VTABLES (type))
	{
	  tree name = mangle_vtbl_for_type (type);
	  DECL_NAME (vt) = name;
	  SET_DECL_ASSEMBLER_NAME (vt, name);
	  reset_decl_linkage (vt);
	}
      if (tree ti = CLASSTYPE_TYPEINFO_VAR (type))
	{
	  tree name = mangle_typeinfo_for_type (type);
	  DECL_NAME (ti) = name;
	  SET_DECL_ASSEMBLER_NAME (ti, name);
	  TREE_TYPE (name) = type;
	  reset_decl_linkage (ti);
	}
      for (tree m = TYPE_FIELDS (type); m; m = DECL_CHAIN (m))
	if (TREE_CODE (m) == VAR_DECL)
	  reset_decl_linkage (m);
      for (tree m = TYPE_METHODS (type); m; m = DECL_CHAIN (m))
	reset_decl_linkage (m);
      binding_table_foreach (CLASSTYPE_NESTED_UTDS (type),
			     bt_reset_linkage_2, NULL);
    }
}
static void
bt_reset_linkage_2 (binding_entry b, void */*data*/)
{
  reset_type_linkage_2 (b->type);
}
void
reset_type_linkage (tree type)
{
  reset_type_linkage_1 (type);
  reset_type_linkage_2 (type);
}

/* Set up our initial idea of what the linkage of DECL should be.  */

void
tentative_decl_linkage (tree decl)
{
  if (DECL_INTERFACE_KNOWN (decl))
    /* We've already made a decision as to how this function will
       be handled.  */;
  else if (vague_linkage_p (decl))
    {
      if (TREE_CODE (decl) == FUNCTION_DECL
	  && decl_defined_p (decl))
	{
	  DECL_EXTERNAL (decl) = 1;
	  DECL_NOT_REALLY_EXTERN (decl) = 1;
	  note_vague_linkage_fn (decl);
	  /* A non-template inline function with external linkage will
	     always be COMDAT.  As we must eventually determine the
	     linkage of all functions, and as that causes writes to
	     the data mapped in from the PCH file, it's advantageous
	     to mark the functions at this point.  */
	  if (DECL_DECLARED_INLINE_P (decl)
	      && (!DECL_IMPLICIT_INSTANTIATION (decl)
		  || DECL_DEFAULTED_FN (decl)))
	    {
	      /* This function must have external linkage, as
		 otherwise DECL_INTERFACE_KNOWN would have been
		 set.  */
	      gcc_assert (TREE_PUBLIC (decl));
	      comdat_linkage (decl);
	      DECL_INTERFACE_KNOWN (decl) = 1;
	    }
	}
      else if (TREE_CODE (decl) == VAR_DECL)
	maybe_commonize_var (decl);
    }
}

/* DECL is a FUNCTION_DECL or VAR_DECL.  If the object file linkage
   for DECL has not already been determined, do so now by setting
   DECL_EXTERNAL, DECL_COMDAT and other related flags.  Until this
   function is called entities with vague linkage whose definitions
   are available must have TREE_PUBLIC set.

   If this function decides to place DECL in COMDAT, it will set
   appropriate flags -- but will not clear DECL_EXTERNAL.  It is up to
   the caller to decide whether or not to clear DECL_EXTERNAL.  Some
   callers defer that decision until it is clear that DECL is actually
   required.  */

void
import_export_decl (tree decl)
{
  int emit_p;
  bool comdat_p;
  bool import_p;
  tree class_type = NULL_TREE;

  if (DECL_INTERFACE_KNOWN (decl))
    return;

  /* We cannot determine what linkage to give to an entity with vague
     linkage until the end of the file.  For example, a virtual table
     for a class will be defined if and only if the key method is
     defined in this translation unit.  As a further example, consider
     that when compiling a translation unit that uses PCH file with
     "-frepo" it would be incorrect to make decisions about what
     entities to emit when building the PCH; those decisions must be
     delayed until the repository information has been processed.  */
  gcc_assert (at_eof);
  /* Object file linkage for explicit instantiations is handled in
     mark_decl_instantiated.  For static variables in functions with
     vague linkage, maybe_commonize_var is used.

     Therefore, the only declarations that should be provided to this
     function are those with external linkage that are:

     * implicit instantiations of function templates

     * inline function

     * implicit instantiations of static data members of class
       templates

     * virtual tables

     * typeinfo objects

     Furthermore, all entities that reach this point must have a
     definition available in this translation unit.

     The following assertions check these conditions.  */
  gcc_assert (VAR_OR_FUNCTION_DECL_P (decl));
  /* Any code that creates entities with TREE_PUBLIC cleared should
     also set DECL_INTERFACE_KNOWN.  */
  gcc_assert (TREE_PUBLIC (decl));
  if (TREE_CODE (decl) == FUNCTION_DECL)
    gcc_assert (DECL_IMPLICIT_INSTANTIATION (decl)
		|| DECL_FRIEND_PSEUDO_TEMPLATE_INSTANTIATION (decl)
		|| DECL_DECLARED_INLINE_P (decl));
  else
    gcc_assert (DECL_IMPLICIT_INSTANTIATION (decl)
		|| DECL_VTABLE_OR_VTT_P (decl)
		|| DECL_TINFO_P (decl));
  /* Check that a definition of DECL is available in this translation
     unit.  */
  gcc_assert (!DECL_REALLY_EXTERN (decl));

  /* Assume that DECL will not have COMDAT linkage.  */
  comdat_p = false;
  /* Assume that DECL will not be imported into this translation
     unit.  */
  import_p = false;

  /* See if the repository tells us whether or not to emit DECL in
     this translation unit.  */
  emit_p = repo_emit_p (decl);
  if (emit_p == 0)
    import_p = true;
  else if (emit_p == 1)
    {
      /* The repository indicates that this entity should be defined
	 here.  Make sure the back end honors that request.  */
      mark_needed (decl);
      /* Output the definition as an ordinary strong definition.  */
      DECL_EXTERNAL (decl) = 0;
      DECL_INTERFACE_KNOWN (decl) = 1;
      return;
    }

  if (import_p)
    /* We have already decided what to do with this DECL; there is no
       need to check anything further.  */
    ;
  else if (VAR_P (decl) && DECL_VTABLE_OR_VTT_P (decl))
    {
      class_type = DECL_CONTEXT (decl);
      import_export_class (class_type);
      if (TYPE_FOR_JAVA (class_type))
	import_p = true;
      else if (CLASSTYPE_INTERFACE_KNOWN (class_type)
	       && CLASSTYPE_INTERFACE_ONLY (class_type))
	import_p = true;
      else if ((!flag_weak || TARGET_WEAK_NOT_IN_ARCHIVE_TOC)
	       && !CLASSTYPE_USE_TEMPLATE (class_type)
	       && CLASSTYPE_KEY_METHOD (class_type)
	       && !DECL_DECLARED_INLINE_P (CLASSTYPE_KEY_METHOD (class_type)))
	/* The ABI requires that all virtual tables be emitted with
	   COMDAT linkage.  However, on systems where COMDAT symbols
	   don't show up in the table of contents for a static
	   archive, or on systems without weak symbols (where we
	   approximate COMDAT linkage by using internal linkage), the
	   linker will report errors about undefined symbols because
	   it will not see the virtual table definition.  Therefore,
	   in the case that we know that the virtual table will be
	   emitted in only one translation unit, we make the virtual
	   table an ordinary definition with external linkage.  */
	DECL_EXTERNAL (decl) = 0;
      else if (CLASSTYPE_INTERFACE_KNOWN (class_type))
	{
	  /* CLASS_TYPE is being exported from this translation unit,
	     so DECL should be defined here.  */
	  if (!flag_weak && CLASSTYPE_EXPLICIT_INSTANTIATION (class_type))
	    /* If a class is declared in a header with the "extern
	       template" extension, then it will not be instantiated,
	       even in translation units that would normally require
	       it.  Often such classes are explicitly instantiated in
	       one translation unit.  Therefore, the explicit
	       instantiation must be made visible to other translation
	       units.  */
	    DECL_EXTERNAL (decl) = 0;
	  else
	    {
	      /* The generic C++ ABI says that class data is always
		 COMDAT, even if there is a key function.  Some
		 variants (e.g., the ARM EABI) says that class data
		 only has COMDAT linkage if the class data might be
		 emitted in more than one translation unit.  When the
		 key method can be inline and is inline, we still have
		 to arrange for comdat even though
		 class_data_always_comdat is false.  */
	      if (!CLASSTYPE_KEY_METHOD (class_type)
		  || DECL_DECLARED_INLINE_P (CLASSTYPE_KEY_METHOD (class_type))
		  || targetm.cxx.class_data_always_comdat ())
		{
		  /* The ABI requires COMDAT linkage.  Normally, we
		     only emit COMDAT things when they are needed;
		     make sure that we realize that this entity is
		     indeed needed.  */
		  comdat_p = true;
		  mark_needed (decl);
		}
	    }
	}
      else if (!flag_implicit_templates
	       && CLASSTYPE_IMPLICIT_INSTANTIATION (class_type))
	import_p = true;
      else
	comdat_p = true;
    }
  else if (VAR_P (decl) && DECL_TINFO_P (decl))
    {
      tree type = TREE_TYPE (DECL_NAME (decl));
      if (CLASS_TYPE_P (type))
	{
	  class_type = type;
	  import_export_class (type);
	  if (CLASSTYPE_INTERFACE_KNOWN (type)
	      && TYPE_POLYMORPHIC_P (type)
	      && CLASSTYPE_INTERFACE_ONLY (type)
	      /* If -fno-rtti was specified, then we cannot be sure
		 that RTTI information will be emitted with the
		 virtual table of the class, so we must emit it
		 wherever it is used.  */
	      && flag_rtti)
	    import_p = true;
	  else
	    {
	      if (CLASSTYPE_INTERFACE_KNOWN (type)
		  && !CLASSTYPE_INTERFACE_ONLY (type))
		{
		  comdat_p = (targetm.cxx.class_data_always_comdat ()
			      || (CLASSTYPE_KEY_METHOD (type)
				  && DECL_DECLARED_INLINE_P (CLASSTYPE_KEY_METHOD (type))));
		  mark_needed (decl);
		  if (!flag_weak)
		    {
		      comdat_p = false;
		      DECL_EXTERNAL (decl) = 0;
		    }
		}
	      else
		comdat_p = true;
	    }
	}
      else
	comdat_p = true;
    }
  else if (DECL_TEMPLOID_INSTANTIATION (decl))
    {
      /* DECL is an implicit instantiation of a function or static
	 data member.  */
      if ((flag_implicit_templates
	   && !flag_use_repository)
	  || (flag_implicit_inline_templates
	      && TREE_CODE (decl) == FUNCTION_DECL
	      && DECL_DECLARED_INLINE_P (decl)))
	comdat_p = true;
      else
	/* If we are not implicitly generating templates, then mark
	   this entity as undefined in this translation unit.  */
	import_p = true;
    }
  else if (DECL_FUNCTION_MEMBER_P (decl))
    {
      if (!DECL_DECLARED_INLINE_P (decl))
	{
	  tree ctype = DECL_CONTEXT (decl);
	  import_export_class (ctype);
	  if (CLASSTYPE_INTERFACE_KNOWN (ctype))
	    {
	      DECL_NOT_REALLY_EXTERN (decl)
		= ! (CLASSTYPE_INTERFACE_ONLY (ctype)
		     || (DECL_DECLARED_INLINE_P (decl)
			 && ! flag_implement_inlines
			 && !DECL_VINDEX (decl)));

	      if (!DECL_NOT_REALLY_EXTERN (decl))
		DECL_EXTERNAL (decl) = 1;

	      /* Always make artificials weak.  */
	      if (DECL_ARTIFICIAL (decl) && flag_weak)
		comdat_p = true;
	      else
		maybe_make_one_only (decl);
	    }
	}
      else
	comdat_p = true;
    }
  else
    comdat_p = true;

  if (import_p)
    {
      /* If we are importing DECL into this translation unit, mark is
	 an undefined here.  */
      DECL_EXTERNAL (decl) = 1;
      DECL_NOT_REALLY_EXTERN (decl) = 0;
    }
  else if (comdat_p)
    {
      /* If we decided to put DECL in COMDAT, mark it accordingly at
	 this point.  */
      comdat_linkage (decl);
    }

  DECL_INTERFACE_KNOWN (decl) = 1;
}

/* Return an expression that performs the destruction of DECL, which
   must be a VAR_DECL whose type has a non-trivial destructor, or is
   an array whose (innermost) elements have a non-trivial destructor.  */

tree
build_cleanup (tree decl)
{
  tree clean = cxx_maybe_build_cleanup (decl, tf_warning_or_error);
  gcc_assert (clean != NULL_TREE);
  return clean;
}

/* Returns the initialization guard variable for the variable DECL,
   which has static storage duration.  */

tree
get_guard (tree decl)
{
  tree sname;
  tree guard;

  sname = mangle_guard_variable (decl);
  guard = IDENTIFIER_GLOBAL_VALUE (sname);
  if (! guard)
    {
      tree guard_type;

      /* We use a type that is big enough to contain a mutex as well
	 as an integer counter.  */
      guard_type = targetm.cxx.guard_type ();
      guard = build_decl (DECL_SOURCE_LOCATION (decl),
			  VAR_DECL, sname, guard_type);

      /* The guard should have the same linkage as what it guards.  */
      TREE_PUBLIC (guard) = TREE_PUBLIC (decl);
      TREE_STATIC (guard) = TREE_STATIC (decl);
      DECL_COMMON (guard) = DECL_COMMON (decl);
      DECL_COMDAT (guard) = DECL_COMDAT (decl);
      set_decl_tls_model (guard, DECL_TLS_MODEL (decl));
      if (DECL_ONE_ONLY (decl))
	make_decl_one_only (guard, cxx_comdat_group (guard));
      if (TREE_PUBLIC (decl))
	DECL_WEAK (guard) = DECL_WEAK (decl);
      DECL_VISIBILITY (guard) = DECL_VISIBILITY (decl);
      DECL_VISIBILITY_SPECIFIED (guard) = DECL_VISIBILITY_SPECIFIED (decl);

      DECL_ARTIFICIAL (guard) = 1;
      DECL_IGNORED_P (guard) = 1;
      TREE_USED (guard) = 1;
      pushdecl_top_level_and_finish (guard, NULL_TREE);
    }
  return guard;
}

/* Return those bits of the GUARD variable that should be set when the
   guarded entity is actually initialized.  */

static tree
get_guard_bits (tree guard)
{
  if (!targetm.cxx.guard_mask_bit ())
    {
      /* We only set the first byte of the guard, in order to leave room
	 for a mutex in the high-order bits.  */
      guard = build1 (ADDR_EXPR,
		      build_pointer_type (TREE_TYPE (guard)),
		      guard);
      guard = build1 (NOP_EXPR,
		      build_pointer_type (char_type_node),
		      guard);
      guard = build1 (INDIRECT_REF, char_type_node, guard);
    }

  return guard;
}

/* Return an expression which determines whether or not the GUARD
   variable has already been initialized.  */

tree
get_guard_cond (tree guard)
{
  tree guard_value;

  /* Check to see if the GUARD is zero.  */
  guard = get_guard_bits (guard);

  /* Mask off all but the low bit.  */
  if (targetm.cxx.guard_mask_bit ())
    {
      guard_value = integer_one_node;
      if (!same_type_p (TREE_TYPE (guard_value), TREE_TYPE (guard)))
	guard_value = convert (TREE_TYPE (guard), guard_value);
      guard = cp_build_binary_op (input_location,
				  BIT_AND_EXPR, guard, guard_value,
				  tf_warning_or_error);
    }

  guard_value = integer_zero_node;
  if (!same_type_p (TREE_TYPE (guard_value), TREE_TYPE (guard)))
    guard_value = convert (TREE_TYPE (guard), guard_value);
  return cp_build_binary_op (input_location,
			     EQ_EXPR, guard, guard_value,
			     tf_warning_or_error);
}

/* Return an expression which sets the GUARD variable, indicating that
   the variable being guarded has been initialized.  */

tree
set_guard (tree guard)
{
  tree guard_init;

  /* Set the GUARD to one.  */
  guard = get_guard_bits (guard);
  guard_init = integer_one_node;
  if (!same_type_p (TREE_TYPE (guard_init), TREE_TYPE (guard)))
    guard_init = convert (TREE_TYPE (guard), guard_init);
  return cp_build_modify_expr (guard, NOP_EXPR, guard_init, 
			       tf_warning_or_error);
}

/* Returns true iff we can tell that VAR does not have a dynamic
   initializer.  */

static bool
var_defined_without_dynamic_init (tree var)
{
  /* If it's defined in another TU, we can't tell.  */
  if (DECL_EXTERNAL (var))
    return false;
  /* If it has a non-trivial destructor, registering the destructor
     counts as dynamic initialization.  */
  if (TYPE_HAS_NONTRIVIAL_DESTRUCTOR (TREE_TYPE (var)))
    return false;
  /* If it's in this TU, its initializer has been processed, unless
     it's a case of self-initialization, then DECL_INITIALIZED_P is
     false while the initializer is handled by finish_id_expression.  */
  if (!DECL_INITIALIZED_P (var))
    return false;
  /* If it has no initializer or a constant one, it's not dynamic.  */
  return (!DECL_NONTRIVIALLY_INITIALIZED_P (var)
	  || DECL_INITIALIZED_BY_CONSTANT_EXPRESSION_P (var));
}

/* Returns true iff VAR is a variable that needs uses to be
   wrapped for possible dynamic initialization.  */

static bool
var_needs_tls_wrapper (tree var)
{
  return (!error_operand_p (var)
	  && DECL_THREAD_LOCAL_P (var)
	  && !DECL_GNU_TLS_P (var)
	  && !DECL_FUNCTION_SCOPE_P (var)
	  && !var_defined_without_dynamic_init (var));
}

/* Get the FUNCTION_DECL for the shared TLS init function for this
   translation unit.  */

static tree
get_local_tls_init_fn (void)
{
  tree sname = get_identifier ("__tls_init");
  tree fn = IDENTIFIER_GLOBAL_VALUE (sname);
  if (!fn)
    {
      fn = build_lang_decl (FUNCTION_DECL, sname,
			     build_function_type (void_type_node,
						  void_list_node));
      SET_DECL_LANGUAGE (fn, lang_c);
      TREE_PUBLIC (fn) = false;
      DECL_ARTIFICIAL (fn) = true;
      mark_used (fn);
      SET_IDENTIFIER_GLOBAL_VALUE (sname, fn);
    }
  return fn;
}

/* Get a FUNCTION_DECL for the init function for the thread_local
   variable VAR.  The init function will be an alias to the function
   that initializes all the non-local TLS variables in the translation
   unit.  The init function is only used by the wrapper function.  */

static tree
get_tls_init_fn (tree var)
{
  /* Only C++11 TLS vars need this init fn.  */
  if (!var_needs_tls_wrapper (var))
    return NULL_TREE;

  /* If -fno-extern-tls-init, assume that we don't need to call
     a tls init function for a variable defined in another TU.  */
  if (!flag_extern_tls_init && DECL_EXTERNAL (var))
    return NULL_TREE;

#ifdef ASM_OUTPUT_DEF
  /* If the variable is internal, or if we can't generate aliases,
     call the local init function directly.  */
  if (!TREE_PUBLIC (var))
#endif
    return get_local_tls_init_fn ();

  tree sname = mangle_tls_init_fn (var);
  tree fn = IDENTIFIER_GLOBAL_VALUE (sname);
  if (!fn)
    {
      fn = build_lang_decl (FUNCTION_DECL, sname,
			    build_function_type (void_type_node,
						 void_list_node));
      SET_DECL_LANGUAGE (fn, lang_c);
      TREE_PUBLIC (fn) = TREE_PUBLIC (var);
      DECL_ARTIFICIAL (fn) = true;
      DECL_COMDAT (fn) = DECL_COMDAT (var);
      DECL_EXTERNAL (fn) = DECL_EXTERNAL (var);
      if (DECL_ONE_ONLY (var))
	make_decl_one_only (fn, cxx_comdat_group (fn));
      if (TREE_PUBLIC (var))
	{
	  tree obtype = strip_array_types (non_reference (TREE_TYPE (var)));
	  /* If the variable is defined somewhere else and might have static
	     initialization, make the init function a weak reference.  */
	  if ((!TYPE_NEEDS_CONSTRUCTING (obtype)
	       || TYPE_HAS_CONSTEXPR_CTOR (obtype))
	      && TYPE_HAS_TRIVIAL_DESTRUCTOR (obtype)
	      && DECL_EXTERNAL (var))
	    declare_weak (fn);
	  else
	    DECL_WEAK (fn) = DECL_WEAK (var);
	}
      DECL_VISIBILITY (fn) = DECL_VISIBILITY (var);
      DECL_VISIBILITY_SPECIFIED (fn) = DECL_VISIBILITY_SPECIFIED (var);
      DECL_DLLIMPORT_P (fn) = DECL_DLLIMPORT_P (var);
      DECL_IGNORED_P (fn) = 1;
      mark_used (fn);

      DECL_BEFRIENDING_CLASSES (fn) = var;

      SET_IDENTIFIER_GLOBAL_VALUE (sname, fn);
    }
  return fn;
}

/* Get a FUNCTION_DECL for the init wrapper function for the thread_local
   variable VAR.  The wrapper function calls the init function (if any) for
   VAR and then returns a reference to VAR.  The wrapper function is used
   in place of VAR everywhere VAR is mentioned.  */

tree
get_tls_wrapper_fn (tree var)
{
  /* Only C++11 TLS vars need this wrapper fn.  */
  if (!var_needs_tls_wrapper (var))
    return NULL_TREE;

  tree sname = mangle_tls_wrapper_fn (var);
  tree fn = IDENTIFIER_GLOBAL_VALUE (sname);
  if (!fn)
    {
      /* A named rvalue reference is an lvalue, so the wrapper should
	 always return an lvalue reference.  */
      tree type = non_reference (TREE_TYPE (var));
      type = build_reference_type (type);
      tree fntype = build_function_type (type, void_list_node);
      fn = build_lang_decl (FUNCTION_DECL, sname, fntype);
      SET_DECL_LANGUAGE (fn, lang_c);
      TREE_PUBLIC (fn) = TREE_PUBLIC (var);
      DECL_ARTIFICIAL (fn) = true;
      DECL_IGNORED_P (fn) = 1;
      /* The wrapper is inline and emitted everywhere var is used.  */
      DECL_DECLARED_INLINE_P (fn) = true;
      if (TREE_PUBLIC (var))
	{
	  comdat_linkage (fn);
#ifdef HAVE_GAS_HIDDEN
	  /* Make the wrapper bind locally; there's no reason to share
	     the wrapper between multiple shared objects.  */
	  DECL_VISIBILITY (fn) = VISIBILITY_INTERNAL;
	  DECL_VISIBILITY_SPECIFIED (fn) = true;
#endif
	}
      if (!TREE_PUBLIC (fn))
	DECL_INTERFACE_KNOWN (fn) = true;
      mark_used (fn);
      note_vague_linkage_fn (fn);

#if 0
      /* We want CSE to commonize calls to the wrapper, but marking it as
	 pure is unsafe since it has side-effects.  I guess we need a new
	 ECF flag even weaker than ECF_PURE.  FIXME!  */
      DECL_PURE_P (fn) = true;
#endif

      DECL_BEFRIENDING_CLASSES (fn) = var;

      SET_IDENTIFIER_GLOBAL_VALUE (sname, fn);
    }
  return fn;
}

/* At EOF, generate the definition for the TLS wrapper function FN:

   T& var_wrapper() {
     if (init_fn) init_fn();
     return var;
   }  */

static void
generate_tls_wrapper (tree fn)
{
  tree var = DECL_BEFRIENDING_CLASSES (fn);

  start_preparsed_function (fn, NULL_TREE, SF_DEFAULT | SF_PRE_PARSED);
  tree body = begin_function_body ();
  /* Only call the init fn if there might be one.  */
  if (tree init_fn = get_tls_init_fn (var))
    {
      tree if_stmt = NULL_TREE;
      /* If init_fn is a weakref, make sure it exists before calling.  */
      if (lookup_attribute ("weak", DECL_ATTRIBUTES (init_fn)))
	{
	  if_stmt = begin_if_stmt ();
	  tree addr = cp_build_addr_expr (init_fn, tf_warning_or_error);
	  tree cond = cp_build_binary_op (DECL_SOURCE_LOCATION (var),
					  NE_EXPR, addr, nullptr_node,
					  tf_warning_or_error);
	  finish_if_stmt_cond (cond, if_stmt);
	}
      finish_expr_stmt (build_cxx_call
			(init_fn, 0, NULL, tf_warning_or_error));
      if (if_stmt)
	{
	  finish_then_clause (if_stmt);
	  finish_if_stmt (if_stmt);
	}
    }
  else
    /* If there's no initialization, the wrapper is a constant function.  */
    TREE_READONLY (fn) = true;
  finish_return_stmt (convert_from_reference (var));
  finish_function_body (body);
  expand_or_defer_fn (finish_function (0));
}

/* Start the process of running a particular set of global constructors
   or destructors.  Subroutine of do_[cd]tors.  Also called from
   vtv_start_verification_constructor_init_function.  */

static tree
start_objects (int method_type, int initp)
{
  tree body;
  tree fndecl;
  char type[14];

  /* Make ctor or dtor function.  METHOD_TYPE may be 'I' or 'D'.  */

  if (initp != DEFAULT_INIT_PRIORITY)
    {
      char joiner;

#ifdef JOINER
      joiner = JOINER;
#else
      joiner = '_';
#endif

      sprintf (type, "sub_%c%c%.5u", method_type, joiner, initp);
    }
  else
    sprintf (type, "sub_%c", method_type);

  fndecl = build_lang_decl (FUNCTION_DECL,
			    get_file_function_name (type),
			    build_function_type_list (void_type_node,
						      NULL_TREE));
  start_preparsed_function (fndecl, /*attrs=*/NULL_TREE, SF_PRE_PARSED);

  TREE_PUBLIC (current_function_decl) = 0;

  /* Mark as artificial because it's not explicitly in the user's
     source code.  */
  DECL_ARTIFICIAL (current_function_decl) = 1;

  /* Mark this declaration as used to avoid spurious warnings.  */
  TREE_USED (current_function_decl) = 1;

  /* Mark this function as a global constructor or destructor.  */
  if (method_type == 'I')
    DECL_GLOBAL_CTOR_P (current_function_decl) = 1;
  else
    DECL_GLOBAL_DTOR_P (current_function_decl) = 1;

  body = begin_compound_stmt (BCS_FN_BODY);

  return body;
}

/* Finish the process of running a particular set of global constructors
   or destructors.  Subroutine of do_[cd]tors.  */

static void
finish_objects (int method_type, int initp, tree body)
{
  tree fn;

  /* Finish up.  */
  finish_compound_stmt (body);
  fn = finish_function (0);

  if (method_type == 'I')
    {
      DECL_STATIC_CONSTRUCTOR (fn) = 1;
      decl_init_priority_insert (fn, initp);
    }
  else
    {
      DECL_STATIC_DESTRUCTOR (fn) = 1;
      decl_fini_priority_insert (fn, initp);
    }

  expand_or_defer_fn (fn);
}

/* The names of the parameters to the function created to handle
   initializations and destructions for objects with static storage
   duration.  */
#define INITIALIZE_P_IDENTIFIER "__initialize_p"
#define PRIORITY_IDENTIFIER "__priority"

/* The name of the function we create to handle initializations and
   destructions for objects with static storage duration.  */
#define SSDF_IDENTIFIER "__static_initialization_and_destruction"

/* The declaration for the __INITIALIZE_P argument.  */
static GTY(()) tree initialize_p_decl;

/* The declaration for the __PRIORITY argument.  */
static GTY(()) tree priority_decl;

/* The declaration for the static storage duration function.  */
static GTY(()) tree ssdf_decl;

/* All the static storage duration functions created in this
   translation unit.  */
static GTY(()) vec<tree, va_gc> *ssdf_decls;

/* A map from priority levels to information about that priority
   level.  There may be many such levels, so efficient lookup is
   important.  */
static splay_tree priority_info_map;

/* Begins the generation of the function that will handle all
   initialization and destruction of objects with static storage
   duration.  The function generated takes two parameters of type
   `int': __INITIALIZE_P and __PRIORITY.  If __INITIALIZE_P is
   nonzero, it performs initializations.  Otherwise, it performs
   destructions.  It only performs those initializations or
   destructions with the indicated __PRIORITY.  The generated function
   returns no value.

   It is assumed that this function will only be called once per
   translation unit.  */

static tree
start_static_storage_duration_function (unsigned count)
{
  tree type;
  tree body;
  char id[sizeof (SSDF_IDENTIFIER) + 1 /* '\0' */ + 32];

  /* Create the identifier for this function.  It will be of the form
     SSDF_IDENTIFIER_<number>.  */
  sprintf (id, "%s_%u", SSDF_IDENTIFIER, count);

  type = build_function_type_list (void_type_node,
				   integer_type_node, integer_type_node,
				   NULL_TREE);

  /* Create the FUNCTION_DECL itself.  */
  ssdf_decl = build_lang_decl (FUNCTION_DECL,
			       get_identifier (id),
			       type);
  TREE_PUBLIC (ssdf_decl) = 0;
  DECL_ARTIFICIAL (ssdf_decl) = 1;

  /* Put this function in the list of functions to be called from the
     static constructors and destructors.  */
  if (!ssdf_decls)
    {
      vec_alloc (ssdf_decls, 32);

      /* Take this opportunity to initialize the map from priority
	 numbers to information about that priority level.  */
      priority_info_map = splay_tree_new (splay_tree_compare_ints,
					  /*delete_key_fn=*/0,
					  /*delete_value_fn=*/
					  (splay_tree_delete_value_fn) &free);

      /* We always need to generate functions for the
	 DEFAULT_INIT_PRIORITY so enter it now.  That way when we walk
	 priorities later, we'll be sure to find the
	 DEFAULT_INIT_PRIORITY.  */
      get_priority_info (DEFAULT_INIT_PRIORITY);
    }

  vec_safe_push (ssdf_decls, ssdf_decl);

  /* Create the argument list.  */
  initialize_p_decl = cp_build_parm_decl
    (get_identifier (INITIALIZE_P_IDENTIFIER), integer_type_node);
  DECL_CONTEXT (initialize_p_decl) = ssdf_decl;
  TREE_USED (initialize_p_decl) = 1;
  priority_decl = cp_build_parm_decl
    (get_identifier (PRIORITY_IDENTIFIER), integer_type_node);
  DECL_CONTEXT (priority_decl) = ssdf_decl;
  TREE_USED (priority_decl) = 1;

  DECL_CHAIN (initialize_p_decl) = priority_decl;
  DECL_ARGUMENTS (ssdf_decl) = initialize_p_decl;

  /* Put the function in the global scope.  */
  pushdecl (ssdf_decl);

  /* Start the function itself.  This is equivalent to declaring the
     function as:

       static void __ssdf (int __initialize_p, init __priority_p);

     It is static because we only need to call this function from the
     various constructor and destructor functions for this module.  */
  start_preparsed_function (ssdf_decl,
			    /*attrs=*/NULL_TREE,
			    SF_PRE_PARSED);

  /* Set up the scope of the outermost block in the function.  */
  body = begin_compound_stmt (BCS_FN_BODY);

  return body;
}

/* Finish the generation of the function which performs initialization
   and destruction of objects with static storage duration.  After
   this point, no more such objects can be created.  */

static void
finish_static_storage_duration_function (tree body)
{
  /* Close out the function.  */
  finish_compound_stmt (body);
  expand_or_defer_fn (finish_function (0));
}

/* Return the information about the indicated PRIORITY level.  If no
   code to handle this level has yet been generated, generate the
   appropriate prologue.  */

static priority_info
get_priority_info (int priority)
{
  priority_info pi;
  splay_tree_node n;

  n = splay_tree_lookup (priority_info_map,
			 (splay_tree_key) priority);
  if (!n)
    {
      /* Create a new priority information structure, and insert it
	 into the map.  */
      pi = XNEW (struct priority_info_s);
      pi->initializations_p = 0;
      pi->destructions_p = 0;
      splay_tree_insert (priority_info_map,
			 (splay_tree_key) priority,
			 (splay_tree_value) pi);
    }
  else
    pi = (priority_info) n->value;

  return pi;
}

/* The effective initialization priority of a DECL.  */

#define DECL_EFFECTIVE_INIT_PRIORITY(decl)				      \
	((!DECL_HAS_INIT_PRIORITY_P (decl) || DECL_INIT_PRIORITY (decl) == 0) \
	 ? DEFAULT_INIT_PRIORITY : DECL_INIT_PRIORITY (decl))

/* Whether a DECL needs a guard to protect it against multiple
   initialization.  */

#define NEEDS_GUARD_P(decl) (TREE_PUBLIC (decl) && (DECL_COMMON (decl)      \
						    || DECL_ONE_ONLY (decl) \
						    || DECL_WEAK (decl)))

/* Called from one_static_initialization_or_destruction(),
   via walk_tree.
   Walks the initializer list of a global variable and looks for
   temporary variables (DECL_NAME() == NULL and DECL_ARTIFICIAL != 0)
   and that have their DECL_CONTEXT() == NULL.
   For each such temporary variable, set their DECL_CONTEXT() to
   the current function. This is necessary because otherwise
   some optimizers (enabled by -O2 -fprofile-arcs) might crash
   when trying to refer to a temporary variable that does not have
   it's DECL_CONTECT() properly set.  */
static tree 
fix_temporary_vars_context_r (tree *node,
			      int  * /*unused*/,
			      void * /*unused1*/)
{
  gcc_assert (current_function_decl);

  if (TREE_CODE (*node) == BIND_EXPR)
    {
      tree var;

      for (var = BIND_EXPR_VARS (*node); var; var = DECL_CHAIN (var))
	if (VAR_P (var)
	  && !DECL_NAME (var)
	  && DECL_ARTIFICIAL (var)
	  && !DECL_CONTEXT (var))
	  DECL_CONTEXT (var) = current_function_decl;
    }

  return NULL_TREE;
}

/* Set up to handle the initialization or destruction of DECL.  If
   INITP is nonzero, we are initializing the variable.  Otherwise, we
   are destroying it.  */

static void
one_static_initialization_or_destruction (tree decl, tree init, bool initp)
{
  tree guard_if_stmt = NULL_TREE;
  tree guard;

  /* If we are supposed to destruct and there's a trivial destructor,
     nothing has to be done.  */
  if (!initp
      && TYPE_HAS_TRIVIAL_DESTRUCTOR (TREE_TYPE (decl)))
    return;

  /* Trick the compiler into thinking we are at the file and line
     where DECL was declared so that error-messages make sense, and so
     that the debugger will show somewhat sensible file and line
     information.  */
  input_location = DECL_SOURCE_LOCATION (decl);

  /* Make sure temporary variables in the initialiser all have
     their DECL_CONTEXT() set to a value different from NULL_TREE.
     This can happen when global variables initialisers are built.
     In that case, the DECL_CONTEXT() of the global variables _AND_ of all 
     the temporary variables that might have been generated in the
     accompagning initialisers is NULL_TREE, meaning the variables have been
     declared in the global namespace.
     What we want to do here is to fix that and make sure the DECL_CONTEXT()
     of the temporaries are set to the current function decl.  */
  cp_walk_tree_without_duplicates (&init,
				   fix_temporary_vars_context_r,
				   NULL);

  /* Because of:

       [class.access.spec]

       Access control for implicit calls to the constructors,
       the conversion functions, or the destructor called to
       create and destroy a static data member is performed as
       if these calls appeared in the scope of the member's
       class.

     we pretend we are in a static member function of the class of
     which the DECL is a member.  */
  if (member_p (decl))
    {
      DECL_CONTEXT (current_function_decl) = DECL_CONTEXT (decl);
      DECL_STATIC_FUNCTION_P (current_function_decl) = 1;
    }

  /* Assume we don't need a guard.  */
  guard = NULL_TREE;
  /* We need a guard if this is an object with external linkage that
     might be initialized in more than one place.  (For example, a
     static data member of a template, when the data member requires
     construction.)  */
  if (NEEDS_GUARD_P (decl))
    {
      tree guard_cond;

      guard = get_guard (decl);

      /* When using __cxa_atexit, we just check the GUARD as we would
	 for a local static.  */
      if (flag_use_cxa_atexit)
	{
	  /* When using __cxa_atexit, we never try to destroy
	     anything from a static destructor.  */
	  gcc_assert (initp);
	  guard_cond = get_guard_cond (guard);
	}
      /* If we don't have __cxa_atexit, then we will be running
	 destructors from .fini sections, or their equivalents.  So,
	 we need to know how many times we've tried to initialize this
	 object.  We do initializations only if the GUARD is zero,
	 i.e., if we are the first to initialize the variable.  We do
	 destructions only if the GUARD is one, i.e., if we are the
	 last to destroy the variable.  */
      else if (initp)
	guard_cond
	  = cp_build_binary_op (input_location,
				EQ_EXPR,
				cp_build_unary_op (PREINCREMENT_EXPR,
						   guard,
						   /*noconvert=*/1,
						   tf_warning_or_error),
				integer_one_node,
				tf_warning_or_error);
      else
	guard_cond
	  = cp_build_binary_op (input_location,
				EQ_EXPR,
				cp_build_unary_op (PREDECREMENT_EXPR,
						   guard,
						   /*noconvert=*/1,
						   tf_warning_or_error),
				integer_zero_node,
				tf_warning_or_error);

      guard_if_stmt = begin_if_stmt ();
      finish_if_stmt_cond (guard_cond, guard_if_stmt);
    }


  /* If we're using __cxa_atexit, we have not already set the GUARD,
     so we must do so now.  */
  if (guard && initp && flag_use_cxa_atexit)
    finish_expr_stmt (set_guard (guard));

  /* Perform the initialization or destruction.  */
  if (initp)
    {
      if (init)
	{
	  finish_expr_stmt (init);
	  if (flag_sanitize & SANITIZE_ADDRESS)
	    {
	      varpool_node *vnode = varpool_node::get (decl);
	      if (vnode)
		vnode->dynamically_initialized = 1;
	    }
	}

      /* If we're using __cxa_atexit, register a function that calls the
	 destructor for the object.  */
      if (flag_use_cxa_atexit)
	finish_expr_stmt (register_dtor_fn (decl));
    }
  else
    finish_expr_stmt (build_cleanup (decl));

  /* Finish the guard if-stmt, if necessary.  */
  if (guard)
    {
      finish_then_clause (guard_if_stmt);
      finish_if_stmt (guard_if_stmt);
    }

  /* Now that we're done with DECL we don't need to pretend to be a
     member of its class any longer.  */
  DECL_CONTEXT (current_function_decl) = NULL_TREE;
  DECL_STATIC_FUNCTION_P (current_function_decl) = 0;
}

/* Generate code to do the initialization or destruction of the decls in VARS,
   a TREE_LIST of VAR_DECL with static storage duration.
   Whether initialization or destruction is performed is specified by INITP.  */

static void
do_static_initialization_or_destruction (tree vars, bool initp)
{
  tree node, init_if_stmt, cond;

  /* Build the outer if-stmt to check for initialization or destruction.  */
  init_if_stmt = begin_if_stmt ();
  cond = initp ? integer_one_node : integer_zero_node;
  cond = cp_build_binary_op (input_location,
			     EQ_EXPR,
			     initialize_p_decl,
			     cond,
			     tf_warning_or_error);
  finish_if_stmt_cond (cond, init_if_stmt);

  /* To make sure dynamic construction doesn't access globals from other
     compilation units where they might not be yet constructed, for
     -fsanitize=address insert __asan_before_dynamic_init call that
     prevents access to either all global variables that need construction
     in other compilation units, or at least those that haven't been
     initialized yet.  Variables that need dynamic construction in
     the current compilation unit are kept accessible.  */
  if (flag_sanitize & SANITIZE_ADDRESS)
    finish_expr_stmt (asan_dynamic_init_call (/*after_p=*/false));

  node = vars;
  do {
    tree decl = TREE_VALUE (node);
    tree priority_if_stmt;
    int priority;
    priority_info pi;

    /* If we don't need a destructor, there's nothing to do.  Avoid
       creating a possibly empty if-stmt.  */
    if (!initp && TYPE_HAS_TRIVIAL_DESTRUCTOR (TREE_TYPE (decl)))
      {
	node = TREE_CHAIN (node);
	continue;
      }

    /* Remember that we had an initialization or finalization at this
       priority.  */
    priority = DECL_EFFECTIVE_INIT_PRIORITY (decl);
    pi = get_priority_info (priority);
    if (initp)
      pi->initializations_p = 1;
    else
      pi->destructions_p = 1;

    /* Conditionalize this initialization on being in the right priority
       and being initializing/finalizing appropriately.  */
    priority_if_stmt = begin_if_stmt ();
    cond = cp_build_binary_op (input_location,
			       EQ_EXPR,
			       priority_decl,
			       build_int_cst (NULL_TREE, priority),
			       tf_warning_or_error);
    finish_if_stmt_cond (cond, priority_if_stmt);

    /* Process initializers with same priority.  */
    for (; node
	   && DECL_EFFECTIVE_INIT_PRIORITY (TREE_VALUE (node)) == priority;
	 node = TREE_CHAIN (node))
      /* Do one initialization or destruction.  */
      one_static_initialization_or_destruction (TREE_VALUE (node),
						TREE_PURPOSE (node), initp);

    /* Finish up the priority if-stmt body.  */
    finish_then_clause (priority_if_stmt);
    finish_if_stmt (priority_if_stmt);

  } while (node);

  /* Revert what __asan_before_dynamic_init did by calling
     __asan_after_dynamic_init.  */
  if (flag_sanitize & SANITIZE_ADDRESS)
    finish_expr_stmt (asan_dynamic_init_call (/*after_p=*/true));

  /* Finish up the init/destruct if-stmt body.  */
  finish_then_clause (init_if_stmt);
  finish_if_stmt (init_if_stmt);
}

/* VARS is a list of variables with static storage duration which may
   need initialization and/or finalization.  Remove those variables
   that don't really need to be initialized or finalized, and return
   the resulting list.  The order in which the variables appear in
   VARS is in reverse order of the order in which they should actually
   be initialized.  The list we return is in the unreversed order;
   i.e., the first variable should be initialized first.  */

static tree
prune_vars_needing_no_initialization (tree *vars)
{
  tree *var = vars;
  tree result = NULL_TREE;

  while (*var)
    {
      tree t = *var;
      tree decl = TREE_VALUE (t);
      tree init = TREE_PURPOSE (t);

      /* Deal gracefully with error.  */
      if (decl == error_mark_node)
	{
	  var = &TREE_CHAIN (t);
	  continue;
	}

      /* The only things that can be initialized are variables.  */
      gcc_assert (VAR_P (decl));

      /* If this object is not defined, we don't need to do anything
	 here.  */
      if (DECL_EXTERNAL (decl))
	{
	  var = &TREE_CHAIN (t);
	  continue;
	}

      /* Also, if the initializer already contains errors, we can bail
	 out now.  */
      if (init && TREE_CODE (init) == TREE_LIST
	  && value_member (error_mark_node, init))
	{
	  var = &TREE_CHAIN (t);
	  continue;
	}

      /* This variable is going to need initialization and/or
	 finalization, so we add it to the list.  */
      *var = TREE_CHAIN (t);
      TREE_CHAIN (t) = result;
      result = t;
    }

  return result;
}

/* Make sure we have told the back end about all the variables in
   VARS.  */

static void
write_out_vars (tree vars)
{
  tree v;

  for (v = vars; v; v = TREE_CHAIN (v))
    {
      tree var = TREE_VALUE (v);
      if (!var_finalized_p (var))
	{
	  import_export_decl (var);
	  rest_of_decl_compilation (var, 1, 1);
	}
    }
}

/* Generate a static constructor (if CONSTRUCTOR_P) or destructor
   (otherwise) that will initialize all global objects with static
   storage duration having the indicated PRIORITY.  */

static void
generate_ctor_or_dtor_function (bool constructor_p, int priority,
				location_t *locus)
{
  char function_key;
  tree fndecl;
  tree body;
  size_t i;

  input_location = *locus;
  /* ??? */
  /* Was: locus->line++; */

  /* We use `I' to indicate initialization and `D' to indicate
     destruction.  */
  function_key = constructor_p ? 'I' : 'D';

  /* We emit the function lazily, to avoid generating empty
     global constructors and destructors.  */
  body = NULL_TREE;

  /* For Objective-C++, we may need to initialize metadata found in this module.
     This must be done _before_ any other static initializations.  */
  if (c_dialect_objc () && (priority == DEFAULT_INIT_PRIORITY)
      && constructor_p && objc_static_init_needed_p ())
    {
      body = start_objects (function_key, priority);
      objc_generate_static_init_call (NULL_TREE);
    }

  /* Call the static storage duration function with appropriate
     arguments.  */
  FOR_EACH_VEC_SAFE_ELT (ssdf_decls, i, fndecl)
    {
      /* Calls to pure or const functions will expand to nothing.  */
      if (! (flags_from_decl_or_type (fndecl) & (ECF_CONST | ECF_PURE)))
	{
	  tree call;

	  if (! body)
	    body = start_objects (function_key, priority);

	  call = cp_build_function_call_nary (fndecl, tf_warning_or_error,
					      build_int_cst (NULL_TREE,
							     constructor_p),
					      build_int_cst (NULL_TREE,
							     priority),
					      NULL_TREE);
	  finish_expr_stmt (call);
	}
    }

  /* Close out the function.  */
  if (body)
    finish_objects (function_key, priority, body);
}

/* Generate constructor and destructor functions for the priority
   indicated by N.  */

static int
generate_ctor_and_dtor_functions_for_priority (splay_tree_node n, void * data)
{
  location_t *locus = (location_t *) data;
  int priority = (int) n->key;
  priority_info pi = (priority_info) n->value;

  /* Generate the functions themselves, but only if they are really
     needed.  */
  if (pi->initializations_p)
    generate_ctor_or_dtor_function (/*constructor_p=*/true, priority, locus);
  if (pi->destructions_p)
    generate_ctor_or_dtor_function (/*constructor_p=*/false, priority, locus);

  /* Keep iterating.  */
  return 0;
}

/* Java requires that we be able to reference a local address for a
   method, and not be confused by PLT entries.  If supported, create a
   hidden alias for all such methods.  */

static void
build_java_method_aliases (void)
{
#ifndef HAVE_GAS_HIDDEN
  return;
#endif

  struct cgraph_node *node;
  FOR_EACH_FUNCTION (node)
    {
      tree fndecl = node->decl;

      if (DECL_CLASS_SCOPE_P (fndecl)
	  && TYPE_FOR_JAVA (DECL_CONTEXT (fndecl))
	  && TARGET_USE_LOCAL_THUNK_ALIAS_P (fndecl))
	{
	  /* Mangle the name in a predictable way; we need to reference
	     this from a java compiled object file.  */
	  tree oid = DECL_ASSEMBLER_NAME (fndecl);
	  const char *oname = IDENTIFIER_POINTER (oid);
	  gcc_assert (oname[0] == '_' && oname[1] == 'Z');
	  char *nname = ACONCAT (("_ZGA", oname + 2, NULL));

	  tree alias = make_alias_for (fndecl, get_identifier (nname));
	  TREE_PUBLIC (alias) = 1;
	  DECL_VISIBILITY (alias) = VISIBILITY_HIDDEN;

	  cgraph_node::create_same_body_alias (alias, fndecl);
	}
    }
}

/* Return C++ property of T, based on given operation OP.  */

static int
cpp_check (tree t, cpp_operation op)
{
  switch (op)
    {
      case IS_ABSTRACT:
	return DECL_PURE_VIRTUAL_P (t);
      case IS_CONSTRUCTOR:
	return DECL_CONSTRUCTOR_P (t);
      case IS_DESTRUCTOR:
	return DECL_DESTRUCTOR_P (t);
      case IS_COPY_CONSTRUCTOR:
	return DECL_COPY_CONSTRUCTOR_P (t);
      case IS_TEMPLATE:
	return TREE_CODE (t) == TEMPLATE_DECL;
      case IS_TRIVIAL:
	return trivial_type_p (t);
      default:
        return 0;
    }
}

/* Collect source file references recursively, starting from NAMESPC.  */

static void 
collect_source_refs (tree namespc) 
{
  tree t;

  if (!namespc) 
    return;

  /* Iterate over names in this name space.  */
  for (t = NAMESPACE_LEVEL (namespc)->names; t; t = TREE_CHAIN (t))
    if (!DECL_IS_BUILTIN (t) )
      collect_source_ref (DECL_SOURCE_FILE (t));
  
  /* Dump siblings, if any */
  collect_source_refs (TREE_CHAIN (namespc));

  /* Dump children, if any */
  collect_source_refs (NAMESPACE_LEVEL (namespc)->namespaces);
}

/* Collect decls relevant to SOURCE_FILE from all namespaces recursively,
   starting from NAMESPC.  */

static void
collect_ada_namespace (tree namespc, const char *source_file)
{
  if (!namespc)
    return;

  /* Collect decls from this namespace */
  collect_ada_nodes (NAMESPACE_LEVEL (namespc)->names, source_file);

  /* Collect siblings, if any */
  collect_ada_namespace (TREE_CHAIN (namespc), source_file);

  /* Collect children, if any */
  collect_ada_namespace (NAMESPACE_LEVEL (namespc)->namespaces, source_file);
}

/* Returns true iff there is a definition available for variable or
   function DECL.  */

static bool
decl_defined_p (tree decl)
{
  if (TREE_CODE (decl) == FUNCTION_DECL)
    return (DECL_INITIAL (decl) != NULL_TREE);
  else
    {
      gcc_assert (VAR_P (decl));
      return !DECL_EXTERNAL (decl);
    }
}

/* Nonzero for a VAR_DECL whose value can be used in a constant expression.

      [expr.const]

      An integral constant-expression can only involve ... const
      variables of integral or enumeration types initialized with
      constant expressions ...

      C++0x also allows constexpr variables and temporaries initialized
      with constant expressions.  We handle the former here, but the latter
      are just folded away in cxx_eval_constant_expression.

   The standard does not require that the expression be non-volatile.
   G++ implements the proposed correction in DR 457.  */

bool
decl_constant_var_p (tree decl)
{
  if (!decl_maybe_constant_var_p (decl))
    return false;

  /* We don't know if a template static data member is initialized with
     a constant expression until we instantiate its initializer.  Even
     in the case of a constexpr variable, we can't treat it as a
     constant until its initializer is complete in case it's used in
     its own initializer.  */
  mark_used (decl);
  return DECL_INITIALIZED_BY_CONSTANT_EXPRESSION_P (decl);
}

/* Returns true if DECL could be a symbolic constant variable, depending on
   its initializer.  */

bool
decl_maybe_constant_var_p (tree decl)
{
  tree type = TREE_TYPE (decl);
  if (!VAR_P (decl))
    return false;
  if (DECL_DECLARED_CONSTEXPR_P (decl))
    return true;
  return (CP_TYPE_CONST_NON_VOLATILE_P (type)
	  && INTEGRAL_OR_ENUMERATION_TYPE_P (type));
}

/* Complain that DECL uses a type with no linkage.  In C++98 mode this is
   called from grokfndecl and grokvardecl; in all modes it is called from
   cp_write_global_declarations.  */

void
no_linkage_error (tree decl)
{
  if (cxx_dialect >= cxx11 && decl_defined_p (decl))
    /* In C++11 it's ok if the decl is defined.  */
    return;
  tree t = no_linkage_check (TREE_TYPE (decl), /*relaxed_p=*/false);
  if (t == NULL_TREE)
    /* The type that got us on no_linkage_decls must have gotten a name for
       linkage purposes.  */;
  else if (CLASS_TYPE_P (t) && TYPE_BEING_DEFINED (t))
    /* The type might end up having a typedef name for linkage purposes.  */
    vec_safe_push (no_linkage_decls, decl);
  else if (TYPE_ANONYMOUS_P (t))
    {
      bool d = false;
      if (cxx_dialect >= cxx11)
	d = permerror (DECL_SOURCE_LOCATION (decl), "%q#D, declared using "
		       "anonymous type, is used but never defined", decl);
      else if (DECL_EXTERN_C_P (decl))
	/* Allow this; it's pretty common in C.  */;
      else if (TREE_CODE (decl) == VAR_DECL)
	/* DRs 132, 319 and 389 seem to indicate types with
	   no linkage can only be used to declare extern "C"
	   entities.  Since it's not always an error in the
	   ISO C++ 90 Standard, we only issue a warning.  */
	d = warning_at (DECL_SOURCE_LOCATION (decl), 0, "anonymous type "
			"with no linkage used to declare variable %q#D with "
			"linkage", decl);
      else
	d = permerror (DECL_SOURCE_LOCATION (decl), "anonymous type with no "
		       "linkage used to declare function %q#D with linkage",
		       decl);
      if (d && is_typedef_decl (TYPE_NAME (t)))
	inform (DECL_SOURCE_LOCATION (TYPE_NAME (t)), "%q#D does not refer "
		"to the unqualified type, so it is not used for linkage",
		TYPE_NAME (t));
    }
  else if (cxx_dialect >= cxx11)
    permerror (DECL_SOURCE_LOCATION (decl), "%q#D, declared using local type "
	       "%qT, is used but never defined", decl, t);
  else if (TREE_CODE (decl) == VAR_DECL)
    warning_at (DECL_SOURCE_LOCATION (decl), 0, "type %qT with no linkage "
		"used to declare variable %q#D with linkage", t, decl);
  else
    permerror (DECL_SOURCE_LOCATION (decl), "type %qT with no linkage used "
	       "to declare function %q#D with linkage", t, decl);
}

/* Collect declarations from all namespaces relevant to SOURCE_FILE.  */

static void
collect_all_refs (const char *source_file)
{
  collect_ada_namespace (global_namespace, source_file);
}

/* Clear DECL_EXTERNAL for NODE.  */

static bool
clear_decl_external (struct cgraph_node *node, void * /*data*/)
{
  DECL_EXTERNAL (node->decl) = 0;
  return false;
}

/* Build up the function to run dynamic initializers for thread_local
   variables in this translation unit and alias the init functions for the
   individual variables to it.  */

static void
handle_tls_init (void)
{
  tree vars = prune_vars_needing_no_initialization (&tls_aggregates);
  if (vars == NULL_TREE)
    return;

  location_t loc = DECL_SOURCE_LOCATION (TREE_VALUE (vars));

  write_out_vars (vars);

  tree guard = build_decl (loc, VAR_DECL, get_identifier ("__tls_guard"),
			   boolean_type_node);
  TREE_PUBLIC (guard) = false;
  TREE_STATIC (guard) = true;
  DECL_ARTIFICIAL (guard) = true;
  DECL_IGNORED_P (guard) = true;
  TREE_USED (guard) = true;
  set_decl_tls_model (guard, decl_default_tls_model (guard));
  pushdecl_top_level_and_finish (guard, NULL_TREE);

  tree fn = get_local_tls_init_fn ();
  start_preparsed_function (fn, NULL_TREE, SF_PRE_PARSED);
  tree body = begin_function_body ();
  tree if_stmt = begin_if_stmt ();
  tree cond = cp_build_unary_op (TRUTH_NOT_EXPR, guard, false,
				 tf_warning_or_error);
  finish_if_stmt_cond (cond, if_stmt);
  finish_expr_stmt (cp_build_modify_expr (guard, NOP_EXPR, boolean_true_node,
					  tf_warning_or_error));
  for (; vars; vars = TREE_CHAIN (vars))
    {
      tree var = TREE_VALUE (vars);
      tree init = TREE_PURPOSE (vars);
      one_static_initialization_or_destruction (var, init, true);

#ifdef ASM_OUTPUT_DEF
      /* Output init aliases even with -fno-extern-tls-init.  */
      if (TREE_PUBLIC (var))
	{
          tree single_init_fn = get_tls_init_fn (var);
	  if (single_init_fn == NULL_TREE)
	    continue;
	  cgraph_node *alias
	    = cgraph_node::get_create (fn)->create_same_body_alias
		(single_init_fn, fn);
	  gcc_assert (alias != NULL);
	}
#endif
    }

  finish_then_clause (if_stmt);
  finish_if_stmt (if_stmt);
  finish_function_body (body);
  expand_or_defer_fn (finish_function (0));
}

/* We're at the end of compilation, so generate any mangling aliases that
   we've been saving up, if DECL is going to be output and ID2 isn't
   already taken by another declaration.  */

static void
generate_mangling_alias (tree decl, tree id2)
{
  /* If there's a declaration already using this mangled name,
     don't create a compatibility alias that conflicts.  */
  if (IDENTIFIER_GLOBAL_VALUE (id2))
    return;

  struct cgraph_node *n = NULL;
  if (TREE_CODE (decl) == FUNCTION_DECL
      && !(n = cgraph_node::get (decl)))
    /* Don't create an alias to an unreferenced function.  */
    return;

  tree alias = make_alias_for (decl, id2);
  SET_IDENTIFIER_GLOBAL_VALUE (id2, alias);
  DECL_IGNORED_P (alias) = 1;
  TREE_PUBLIC (alias) = TREE_PUBLIC (decl);
  DECL_VISIBILITY (alias) = DECL_VISIBILITY (decl);
  if (vague_linkage_p (decl))
    DECL_WEAK (alias) = 1;
  if (TREE_CODE (decl) == FUNCTION_DECL)
    n->create_same_body_alias (alias, decl);
  else
    varpool_node::create_extra_name_alias (alias, decl);
}

/* Note that we might want to emit an alias with the symbol ID2 for DECL at
   the end of translation, for compatibility across bugs in the mangling
   implementation.  */

void
note_mangling_alias (tree decl, tree id2)
{
#ifdef ASM_OUTPUT_DEF
  if (at_eof)
    generate_mangling_alias (decl, id2);
  else
    {
      vec_safe_push (mangling_aliases, decl);
      vec_safe_push (mangling_aliases, id2);
    }
#endif
}

static void
generate_mangling_aliases ()
{
  while (!vec_safe_is_empty (mangling_aliases))
    {
      tree id2 = mangling_aliases->pop();
      tree decl = mangling_aliases->pop();
      generate_mangling_alias (decl, id2);
    }
}

/* The entire file is now complete.  If requested, dump everything
   to a file.  */

static void
dump_tu (void)
{
  int flags;
  FILE *stream = dump_begin (TDI_tu, &flags);

  if (stream)
    {
      dump_node (global_namespace, flags & ~TDF_SLIM, stream);
      dump_end (TDI_tu, stream);
    }
}

<<<<<<< HEAD
/* Issue warnings for globals in NAME_SPACE (unused statics, etc).  */

static int
check_statics_for_namespace (tree name_space, void* data ATTRIBUTE_UNUSED)
{
  cp_binding_level *level = NAMESPACE_LEVEL (name_space);
  vec<tree, va_gc> *statics = level->static_decls;
  tree *vec = statics->address ();
  int len = statics->length ();

  check_global_declarations (vec, len);

  return 0;
}

static location_t locus_at_end_of_parsing;
=======
/* Check the deallocation functions for CODE to see if we want to warn that
   only one was defined.  */

static void
maybe_warn_sized_delete (enum tree_code code)
{
  tree sized = NULL_TREE;
  tree unsized = NULL_TREE;

  for (tree ovl = IDENTIFIER_GLOBAL_VALUE (ansi_opname (code));
       ovl; ovl = OVL_NEXT (ovl))
    {
      tree fn = OVL_CURRENT (ovl);
      /* We're only interested in usual deallocation functions.  */
      if (!non_placement_deallocation_fn_p (fn))
	continue;
      if (FUNCTION_ARG_CHAIN (fn) == void_list_node)
	unsized = fn;
      else
	sized = fn;
    }
  if (DECL_INITIAL (unsized) && !DECL_INITIAL (sized))
    warning_at (DECL_SOURCE_LOCATION (unsized), OPT_Wsized_deallocation,
		"the program should also define %qD", sized);
  else if (!DECL_INITIAL (unsized) && DECL_INITIAL (sized))
    warning_at (DECL_SOURCE_LOCATION (sized), OPT_Wsized_deallocation,
		"the program should also define %qD", unsized);
}

/* Check the global deallocation functions to see if we want to warn about
   defining unsized without sized (or vice versa).  */

static void
maybe_warn_sized_delete ()
{
  if (!flag_sized_deallocation || !warn_sized_deallocation)
    return;
  maybe_warn_sized_delete (DELETE_EXPR);
  maybe_warn_sized_delete (VEC_DELETE_EXPR);
}
>>>>>>> 02c05c9b

/* This routine is called at the end of compilation.
   Its job is to create all the code needed to initialize and
   destroy the global aggregates.  We do the destruction
   first, since that way we only need to reverse the decls once.  */

void
c_parse_final_cleanups (void)
{
  tree vars;
  bool reconsider;
  size_t i;
  unsigned ssdf_count = 0;
  int retries = 0;
  tree decl;

  locus_at_end_of_parsing = input_location;
  at_eof = 1;

  /* Bad parse errors.  Just forget about it.  */
  if (! global_bindings_p () || current_class_type
      || !vec_safe_is_empty (decl_namespace_list))
    return;

  /* This is the point to write out a PCH if we're doing that.
     In that case we do not want to do anything else.  */
  if (pch_file)
    {
      c_common_write_pch ();
      dump_tu ();
      return;
    }

  symtab->process_same_body_aliases ();

  /* Handle -fdump-ada-spec[-slim] */
  if (flag_dump_ada_spec || flag_dump_ada_spec_slim)
    {
      if (flag_dump_ada_spec_slim)
	collect_source_ref (main_input_filename);
      else
	collect_source_refs (global_namespace);

      dump_ada_specs (collect_all_refs, cpp_check);
    }

  /* FIXME - huh?  was  input_line -= 1;*/

  timevar_stop (TV_PHASE_PARSING);
  timevar_start (TV_PHASE_DEFERRED);

  /* We now have to write out all the stuff we put off writing out.
     These include:

       o Template specializations that we have not yet instantiated,
	 but which are needed.
       o Initialization and destruction for non-local objects with
	 static storage duration.  (Local objects with static storage
	 duration are initialized when their scope is first entered,
	 and are cleaned up via atexit.)
       o Virtual function tables.

     All of these may cause others to be needed.  For example,
     instantiating one function may cause another to be needed, and
     generating the initializer for an object may cause templates to be
     instantiated, etc., etc.  */

  emit_support_tinfos ();

  do
    {
      tree t;
      tree decl;

      reconsider = false;

      /* If there are templates that we've put off instantiating, do
	 them now.  */
      instantiate_pending_templates (retries);
      ggc_collect ();

      /* Write out virtual tables as required.  Note that writing out
	 the virtual table for a template class may cause the
	 instantiation of members of that class.  If we write out
	 vtables then we remove the class from our list so we don't
	 have to look at it again.  */

      while (keyed_classes != NULL_TREE
	     && maybe_emit_vtables (TREE_VALUE (keyed_classes)))
	{
	  reconsider = true;
	  keyed_classes = TREE_CHAIN (keyed_classes);
	}

      t = keyed_classes;
      if (t != NULL_TREE)
	{
	  tree next = TREE_CHAIN (t);

	  while (next)
	    {
	      if (maybe_emit_vtables (TREE_VALUE (next)))
		{
		  reconsider = true;
		  TREE_CHAIN (t) = TREE_CHAIN (next);
		}
	      else
		t = next;

	      next = TREE_CHAIN (t);
	    }
	}

      /* Write out needed type info variables.  We have to be careful
	 looping through unemitted decls, because emit_tinfo_decl may
	 cause other variables to be needed. New elements will be
	 appended, and we remove from the vector those that actually
	 get emitted.  */
      for (i = unemitted_tinfo_decls->length ();
	   unemitted_tinfo_decls->iterate (--i, &t);)
	if (emit_tinfo_decl (t))
	  {
	    reconsider = true;
	    unemitted_tinfo_decls->unordered_remove (i);
	  }

      /* The list of objects with static storage duration is built up
	 in reverse order.  We clear STATIC_AGGREGATES so that any new
	 aggregates added during the initialization of these will be
	 initialized in the correct order when we next come around the
	 loop.  */
      vars = prune_vars_needing_no_initialization (&static_aggregates);

      if (vars)
	{
	  /* We need to start a new initialization function each time
	     through the loop.  That's because we need to know which
	     vtables have been referenced, and TREE_SYMBOL_REFERENCED
	     isn't computed until a function is finished, and written
	     out.  That's a deficiency in the back end.  When this is
	     fixed, these initialization functions could all become
	     inline, with resulting performance improvements.  */
	  tree ssdf_body;

	  /* Set the line and file, so that it is obviously not from
	     the source file.  */
	  input_location = locus_at_end_of_parsing;
	  ssdf_body = start_static_storage_duration_function (ssdf_count);

	  /* Make sure the back end knows about all the variables.  */
	  write_out_vars (vars);

	  /* First generate code to do all the initializations.  */
	  if (vars)
	    do_static_initialization_or_destruction (vars, /*initp=*/true);

	  /* Then, generate code to do all the destructions.  Do these
	     in reverse order so that the most recently constructed
	     variable is the first destroyed.  If we're using
	     __cxa_atexit, then we don't need to do this; functions
	     were registered at initialization time to destroy the
	     local statics.  */
	  if (!flag_use_cxa_atexit && vars)
	    {
	      vars = nreverse (vars);
	      do_static_initialization_or_destruction (vars, /*initp=*/false);
	    }
	  else
	    vars = NULL_TREE;

	  /* Finish up the static storage duration function for this
	     round.  */
	  input_location = locus_at_end_of_parsing;
	  finish_static_storage_duration_function (ssdf_body);

	  /* All those initializations and finalizations might cause
	     us to need more inline functions, more template
	     instantiations, etc.  */
	  reconsider = true;
	  ssdf_count++;
	  /* ??? was:  locus_at_end_of_parsing.line++; */
	}

      /* Now do the same for thread_local variables.  */
      handle_tls_init ();

      /* Go through the set of inline functions whose bodies have not
	 been emitted yet.  If out-of-line copies of these functions
	 are required, emit them.  */
      FOR_EACH_VEC_SAFE_ELT (deferred_fns, i, decl)
	{
	  /* Does it need synthesizing?  */
	  if (DECL_DEFAULTED_FN (decl) && ! DECL_INITIAL (decl)
	      && (! DECL_REALLY_EXTERN (decl) || possibly_inlined_p (decl)))
	    {
	      /* Even though we're already at the top-level, we push
		 there again.  That way, when we pop back a few lines
		 hence, all of our state is restored.  Otherwise,
		 finish_function doesn't clean things up, and we end
		 up with CURRENT_FUNCTION_DECL set.  */
	      push_to_top_level ();
	      /* The decl's location will mark where it was first
		 needed.  Save that so synthesize method can indicate
		 where it was needed from, in case of error  */
	      input_location = DECL_SOURCE_LOCATION (decl);
	      synthesize_method (decl);
	      pop_from_top_level ();
	      reconsider = true;
	    }

	  if (!DECL_INITIAL (decl) && decl_tls_wrapper_p (decl))
	    generate_tls_wrapper (decl);

	  if (!DECL_SAVED_TREE (decl))
	    continue;

	  /* We lie to the back end, pretending that some functions
	     are not defined when they really are.  This keeps these
	     functions from being put out unnecessarily.  But, we must
	     stop lying when the functions are referenced, or if they
	     are not comdat since they need to be put out now.  If
	     DECL_INTERFACE_KNOWN, then we have already set
	     DECL_EXTERNAL appropriately, so there's no need to check
	     again, and we do not want to clear DECL_EXTERNAL if a
	     previous call to import_export_decl set it.

	     This is done in a separate for cycle, because if some
	     deferred function is contained in another deferred
	     function later in deferred_fns varray,
	     rest_of_compilation would skip this function and we
	     really cannot expand the same function twice.  */
	  import_export_decl (decl);
	  if (DECL_NOT_REALLY_EXTERN (decl)
	      && DECL_INITIAL (decl)
	      && decl_needed_p (decl))
	    {
	      struct cgraph_node *node, *next;

	      node = cgraph_node::get (decl);
	      if (node->cpp_implicit_alias)
		node = node->get_alias_target ();

	      node->call_for_symbol_thunks_and_aliases (clear_decl_external,
						      NULL, true);
	      /* If we mark !DECL_EXTERNAL one of the symbols in some comdat
		 group, we need to mark all symbols in the same comdat group
		 that way.  */
	      if (node->same_comdat_group)
		for (next = dyn_cast<cgraph_node *> (node->same_comdat_group);
		     next != node;
		     next = dyn_cast<cgraph_node *> (next->same_comdat_group))
		  next->call_for_symbol_thunks_and_aliases (clear_decl_external,
							  NULL, true);
	    }

	  /* If we're going to need to write this function out, and
	     there's already a body for it, create RTL for it now.
	     (There might be no body if this is a method we haven't
	     gotten around to synthesizing yet.)  */
	  if (!DECL_EXTERNAL (decl)
	      && decl_needed_p (decl)
	      && !TREE_ASM_WRITTEN (decl)
	      && !cgraph_node::get (decl)->definition)
	    {
	      /* We will output the function; no longer consider it in this
		 loop.  */
	      DECL_DEFER_OUTPUT (decl) = 0;
	      /* Generate RTL for this function now that we know we
		 need it.  */
	      expand_or_defer_fn (decl);
	      /* If we're compiling -fsyntax-only pretend that this
		 function has been written out so that we don't try to
		 expand it again.  */
	      if (flag_syntax_only)
		TREE_ASM_WRITTEN (decl) = 1;
	      reconsider = true;
	    }
	}

      if (walk_namespaces (wrapup_globals_for_namespace, /*data=*/0))
	reconsider = true;

      /* Static data members are just like namespace-scope globals.  */
      FOR_EACH_VEC_SAFE_ELT (pending_statics, i, decl)
	{
	  if (var_finalized_p (decl) || DECL_REALLY_EXTERN (decl)
	      /* Don't write it out if we haven't seen a definition.  */
	      || DECL_IN_AGGR_P (decl))
	    continue;
	  import_export_decl (decl);
	  /* If this static data member is needed, provide it to the
	     back end.  */
	  if (DECL_NOT_REALLY_EXTERN (decl) && decl_needed_p (decl))
	    DECL_EXTERNAL (decl) = 0;
	}
      if (vec_safe_length (pending_statics) != 0
	  && wrapup_global_declarations (pending_statics->address (),
					 pending_statics->length ()))
	reconsider = true;

      retries++;
    }
  while (reconsider);

  generate_mangling_aliases ();

  /* All used inline functions must have a definition at this point.  */
  FOR_EACH_VEC_SAFE_ELT (deferred_fns, i, decl)
    {
      if (/* Check online inline functions that were actually used.  */
	  DECL_ODR_USED (decl) && DECL_DECLARED_INLINE_P (decl)
	  /* If the definition actually was available here, then the
	     fact that the function was not defined merely represents
	     that for some reason (use of a template repository,
	     #pragma interface, etc.) we decided not to emit the
	     definition here.  */
	  && !DECL_INITIAL (decl)
	  /* Don't complain if the template was defined.  */
	  && !(DECL_TEMPLATE_INSTANTIATION (decl)
	       && DECL_INITIAL (DECL_TEMPLATE_RESULT
				(template_for_substitution (decl)))))
	{
	  warning (0, "inline function %q+D used but never defined", decl);
	  /* Avoid a duplicate warning from check_global_declaration_1.  */
	  TREE_NO_WARNING (decl) = 1;
	}
    }

  /* So must decls that use a type with no linkage.  */
  FOR_EACH_VEC_SAFE_ELT (no_linkage_decls, i, decl)
    no_linkage_error (decl);

  maybe_warn_sized_delete ();

  /* Then, do the Objective-C stuff.  This is where all the
     Objective-C module stuff gets generated (symtab,
     class/protocol/selector lists etc).  This must be done after C++
     templates, destructors etc. so that selectors used in C++
     templates are properly allocated.  */
  if (c_dialect_objc ())
    objc_write_global_declarations ();

  /* We give C linkage to static constructors and destructors.  */
  push_lang_context (lang_name_c);

  /* Generate initialization and destruction functions for all
     priorities for which they are required.  */
  if (priority_info_map)
    splay_tree_foreach (priority_info_map,
			generate_ctor_and_dtor_functions_for_priority,
			/*data=*/&locus_at_end_of_parsing);
  else if (c_dialect_objc () && objc_static_init_needed_p ())
    /* If this is obj-c++ and we need a static init, call
       generate_ctor_or_dtor_function.  */
    generate_ctor_or_dtor_function (/*constructor_p=*/true,
				    DEFAULT_INIT_PRIORITY,
				    &locus_at_end_of_parsing);

  /* We're done with the splay-tree now.  */
  if (priority_info_map)
    splay_tree_delete (priority_info_map);

  /* Generate any missing aliases.  */
  maybe_apply_pending_pragma_weaks ();

  /* We're done with static constructors, so we can go back to "C++"
     linkage now.  */
  pop_lang_context ();

  /* Generate Java hidden aliases.  */
  build_java_method_aliases ();

  timevar_stop (TV_PHASE_DEFERRED);
  timevar_start (TV_PHASE_PARSING);

  if (flag_vtable_verify)
    {
      vtv_recover_class_info ();
      vtv_compute_class_hierarchy_transitive_closure ();
      vtv_build_vtable_verify_fndecl ();
    }

  /* Issue warnings about static, but not defined, functions, etc, and
     generate initial debug information.  */
  timevar_stop (TV_PHASE_PARSING);
  timevar_start (TV_PHASE_DBGINFO);
  walk_namespaces (check_statics_for_namespace, 0);
  if (vec_safe_length (pending_statics) != 0)
    check_global_declarations (pending_statics->address (),
			       pending_statics->length ());

  perform_deferred_noexcept_checks ();

  finish_repo ();

  /* The entire file is now complete.  If requested, dump everything
     to a file.  */
  dump_tu ();

  if (flag_detailed_statistics)
    {
      dump_tree_statistics ();
      dump_time_statistics ();
    }

  timevar_stop (TV_PHASE_DBGINFO);
  timevar_start (TV_PHASE_PARSING);
}

/* Perform any post compilation-proper cleanups for the C++ front-end.
   This should really go away.  No front-end should need to do
   anything past the compilation process.  */

void
cxx_post_compilation_parsing_cleanups (void)
{
  timevar_start (TV_PHASE_LATE_PARSING_CLEANUPS);

  if (flag_vtable_verify)
    {
      /* Generate the special constructor initialization function that
         calls __VLTRegisterPairs, and give it a very high
         initialization priority.  This must be done after
         finalize_compilation_unit so that we have accurate
         information about which vtable will actually be emitted.  */
      vtv_generate_init_routine ();
    }

  input_location = locus_at_end_of_parsing;

#ifdef ENABLE_CHECKING
  validate_conversion_obstack ();
#endif /* ENABLE_CHECKING */

  timevar_stop (TV_PHASE_LATE_PARSING_CLEANUPS);
}

/* FN is an OFFSET_REF, DOTSTAR_EXPR or MEMBER_REF indicating the
   function to call in parse-tree form; it has not yet been
   semantically analyzed.  ARGS are the arguments to the function.
   They have already been semantically analyzed.  This may change
   ARGS.  */

tree
build_offset_ref_call_from_tree (tree fn, vec<tree, va_gc> **args,
				 tsubst_flags_t complain)
{
  tree orig_fn;
  vec<tree, va_gc> *orig_args = NULL;
  tree expr;
  tree object;

  orig_fn = fn;
  object = TREE_OPERAND (fn, 0);

  if (processing_template_decl)
    {
      gcc_assert (TREE_CODE (fn) == DOTSTAR_EXPR
		  || TREE_CODE (fn) == MEMBER_REF);
      if (type_dependent_expression_p (fn)
	  || any_type_dependent_arguments_p (*args))
	return build_nt_call_vec (fn, *args);

      orig_args = make_tree_vector_copy (*args);

      /* Transform the arguments and add the implicit "this"
	 parameter.  That must be done before the FN is transformed
	 because we depend on the form of FN.  */
      make_args_non_dependent (*args);
      object = build_non_dependent_expr (object);
      if (TREE_CODE (TREE_TYPE (fn)) == METHOD_TYPE)
	{
	  if (TREE_CODE (fn) == DOTSTAR_EXPR)
	    object = cp_build_addr_expr (object, complain);
	  vec_safe_insert (*args, 0, object);
	}
      /* Now that the arguments are done, transform FN.  */
      fn = build_non_dependent_expr (fn);
    }

  /* A qualified name corresponding to a bound pointer-to-member is
     represented as an OFFSET_REF:

	struct B { void g(); };
	void (B::*p)();
	void B::g() { (this->*p)(); }  */
  if (TREE_CODE (fn) == OFFSET_REF)
    {
      tree object_addr = cp_build_addr_expr (object, complain);
      fn = TREE_OPERAND (fn, 1);
      fn = get_member_function_from_ptrfunc (&object_addr, fn,
					     complain);
      vec_safe_insert (*args, 0, object_addr);
    }

  if (CLASS_TYPE_P (TREE_TYPE (fn)))
    expr = build_op_call (fn, args, complain);
  else
    expr = cp_build_function_call_vec (fn, args, complain);
  if (processing_template_decl && expr != error_mark_node)
    expr = build_min_non_dep_call_vec (expr, orig_fn, orig_args);

  if (orig_args != NULL)
    release_tree_vector (orig_args);

  return expr;
}


void
check_default_args (tree x)
{
  tree arg = TYPE_ARG_TYPES (TREE_TYPE (x));
  bool saw_def = false;
  int i = 0 - (TREE_CODE (TREE_TYPE (x)) == METHOD_TYPE);
  for (; arg && arg != void_list_node; arg = TREE_CHAIN (arg), ++i)
    {
      if (TREE_PURPOSE (arg))
	saw_def = true;
      else if (saw_def && !PACK_EXPANSION_P (TREE_VALUE (arg)))
	{
	  error ("default argument missing for parameter %P of %q+#D", i, x);
	  TREE_PURPOSE (arg) = error_mark_node;
	}
    }
}

/* Return true if function DECL can be inlined.  This is used to force
   instantiation of methods that might be interesting for inlining.  */
bool
possibly_inlined_p (tree decl)
{
  gcc_assert (TREE_CODE (decl) == FUNCTION_DECL);
  if (DECL_UNINLINABLE (decl))
    return false;
  if (!optimize || pragma_java_exceptions)
    return DECL_DECLARED_INLINE_P (decl);
  /* When optimizing, we might inline everything when flatten
     attribute or heuristics inlining for size or autoinlining
     is used.  */
  return true;
}

/* Mark DECL (either a _DECL or a BASELINK) as "used" in the program.
   If DECL is a specialization or implicitly declared class member,
   generate the actual definition.  Return false if something goes
   wrong, true otherwise.  */

bool
mark_used (tree decl, tsubst_flags_t complain)
{
  /* If DECL is a BASELINK for a single function, then treat it just
     like the DECL for the function.  Otherwise, if the BASELINK is
     for an overloaded function, we don't know which function was
     actually used until after overload resolution.  */
  if (BASELINK_P (decl))
    {
      decl = BASELINK_FUNCTIONS (decl);
      if (really_overloaded_fn (decl))
	return true;
      decl = OVL_CURRENT (decl);
    }

  /* Set TREE_USED for the benefit of -Wunused.  */
  TREE_USED (decl) = 1;
  if (DECL_CLONED_FUNCTION_P (decl))
    TREE_USED (DECL_CLONED_FUNCTION (decl)) = 1;

  /* Mark enumeration types as used.  */
  if (TREE_CODE (decl) == CONST_DECL)
    used_types_insert (DECL_CONTEXT (decl));

  if (TREE_CODE (decl) == FUNCTION_DECL)
    maybe_instantiate_noexcept (decl);

  if (TREE_CODE (decl) == FUNCTION_DECL
      && DECL_DELETED_FN (decl))
    {
      if (DECL_ARTIFICIAL (decl))
	{
	  if (DECL_OVERLOADED_OPERATOR_P (decl) == TYPE_EXPR
	      && LAMBDA_TYPE_P (DECL_CONTEXT (decl)))
	    {
	      /* We mark a lambda conversion op as deleted if we can't
		 generate it properly; see maybe_add_lambda_conv_op.  */
	      sorry ("converting lambda which uses %<...%> to "
		     "function pointer");
	      return false;
	    }
	}
      if (complain & tf_error)
	{
	  error ("use of deleted function %qD", decl);
	  if (!maybe_explain_implicit_delete (decl))
	    inform (DECL_SOURCE_LOCATION (decl), "declared here");
	}
      return false;
    }

  if (TREE_DEPRECATED (decl) && (complain & tf_warning)
      && deprecated_state != DEPRECATED_SUPPRESS)
    warn_deprecated_use (decl, NULL_TREE);

  /* We can only check DECL_ODR_USED on variables or functions with
     DECL_LANG_SPECIFIC set, and these are also the only decls that we
     might need special handling for.  */
  if (!VAR_OR_FUNCTION_DECL_P (decl)
      || DECL_LANG_SPECIFIC (decl) == NULL
      || DECL_THUNK_P (decl))
    {
      if (!processing_template_decl && type_uses_auto (TREE_TYPE (decl)))
	{
	  if (complain & tf_error)
	    error ("use of %qD before deduction of %<auto%>", decl);
	  return false;
	}
      return true;
    }

  /* We only want to do this processing once.  We don't need to keep trying
     to instantiate inline templates, because unit-at-a-time will make sure
     we get them compiled before functions that want to inline them.  */
  if (DECL_ODR_USED (decl))
    return true;

  /* If within finish_function, defer the rest until that function
     finishes, otherwise it might recurse.  */
  if (defer_mark_used_calls)
    {
      vec_safe_push (deferred_mark_used_calls, decl);
      return true;
    }

  /* Normally, we can wait until instantiation-time to synthesize DECL.
     However, if DECL is a static data member initialized with a constant
     or a constexpr function, we need it right now because a reference to
     such a data member or a call to such function is not value-dependent.
     For a function that uses auto in the return type, we need to instantiate
     it to find out its type.  For OpenMP user defined reductions, we need
     them instantiated for reduction clauses which inline them by hand
     directly.  */
  if (DECL_LANG_SPECIFIC (decl)
      && DECL_TEMPLATE_INFO (decl)
      && (decl_maybe_constant_var_p (decl)
	  || (TREE_CODE (decl) == FUNCTION_DECL
	      && (DECL_DECLARED_CONSTEXPR_P (decl)
		  || DECL_OMP_DECLARE_REDUCTION_P (decl)))
	  || undeduced_auto_decl (decl))
      && !uses_template_parms (DECL_TI_ARGS (decl)))
    {
      /* Instantiating a function will result in garbage collection.  We
	 must treat this situation as if we were within the body of a
	 function so as to avoid collecting live data only referenced from
	 the stack (such as overload resolution candidates).  */
      ++function_depth;
      instantiate_decl (decl, /*defer_ok=*/false,
			/*expl_inst_class_mem_p=*/false);
      --function_depth;
    }

  if (processing_template_decl || in_template_function ())
    return true;

  /* Check this too in case we're within instantiate_non_dependent_expr.  */
  if (DECL_TEMPLATE_INFO (decl)
      && uses_template_parms (DECL_TI_ARGS (decl)))
    return true;

  require_deduced_type (decl);

  /* If we don't need a value, then we don't need to synthesize DECL.  */
  if (cp_unevaluated_operand != 0)
    return true;

  DECL_ODR_USED (decl) = 1;
  if (DECL_CLONED_FUNCTION_P (decl))
    DECL_ODR_USED (DECL_CLONED_FUNCTION (decl)) = 1;

  /* DR 757: A type without linkage shall not be used as the type of a
     variable or function with linkage, unless
   o the variable or function has extern "C" linkage (7.5 [dcl.link]), or
   o the variable or function is not used (3.2 [basic.def.odr]) or is
   defined in the same translation unit.  */
  if (cxx_dialect > cxx98
      && decl_linkage (decl) != lk_none
      && !DECL_EXTERN_C_P (decl)
      && !DECL_ARTIFICIAL (decl)
      && !decl_defined_p (decl)
      && no_linkage_check (TREE_TYPE (decl), /*relaxed_p=*/false))
    {
      if (is_local_extern (decl))
	/* There's no way to define a local extern, and adding it to
	   the vector interferes with GC, so give an error now.  */
	no_linkage_error (decl);
      else
	vec_safe_push (no_linkage_decls, decl);
    }

  if (TREE_CODE (decl) == FUNCTION_DECL && DECL_DECLARED_INLINE_P (decl)
      && !DECL_INITIAL (decl) && !DECL_ARTIFICIAL (decl))
    /* Remember it, so we can check it was defined.  */
    note_vague_linkage_fn (decl);

  /* Is it a synthesized method that needs to be synthesized?  */
  if (TREE_CODE (decl) == FUNCTION_DECL
      && DECL_NONSTATIC_MEMBER_FUNCTION_P (decl)
      && DECL_DEFAULTED_FN (decl)
      /* A function defaulted outside the class is synthesized either by
	 cp_finish_decl or instantiate_decl.  */
      && !DECL_DEFAULTED_OUTSIDE_CLASS_P (decl)
      && ! DECL_INITIAL (decl))
    {
      /* Defer virtual destructors so that thunks get the right
	 linkage.  */
      if (DECL_VIRTUAL_P (decl) && !at_eof)
	{
	  note_vague_linkage_fn (decl);
	  return true;
	}

      /* Remember the current location for a function we will end up
	 synthesizing.  Then we can inform the user where it was
	 required in the case of error.  */
      DECL_SOURCE_LOCATION (decl) = input_location;

      /* Synthesizing an implicitly defined member function will result in
	 garbage collection.  We must treat this situation as if we were
	 within the body of a function so as to avoid collecting live data
	 on the stack (such as overload resolution candidates).

         We could just let cp_write_global_declarations handle synthesizing
         this function by adding it to deferred_fns, but doing
         it at the use site produces better error messages.  */
      ++function_depth;
      synthesize_method (decl);
      --function_depth;
      /* If this is a synthesized method we don't need to
	 do the instantiation test below.  */
    }
  else if (VAR_OR_FUNCTION_DECL_P (decl)
	   && DECL_TEMPLATE_INFO (decl)
	   && (!DECL_EXPLICIT_INSTANTIATION (decl)
	       || always_instantiate_p (decl)))
    /* If this is a function or variable that is an instance of some
       template, we now know that we will need to actually do the
       instantiation. We check that DECL is not an explicit
       instantiation because that is not checked in instantiate_decl.

       We put off instantiating functions in order to improve compile
       times.  Maintaining a stack of active functions is expensive,
       and the inliner knows to instantiate any functions it might
       need.  Therefore, we always try to defer instantiation.  */
    {
      ++function_depth;
      instantiate_decl (decl, /*defer_ok=*/true,
			/*expl_inst_class_mem_p=*/false);
      --function_depth;
    }

  return true;
}

bool
mark_used (tree decl)
{
  return mark_used (decl, tf_warning_or_error);
}

tree
vtv_start_verification_constructor_init_function (void)
{
  return start_objects ('I', MAX_RESERVED_INIT_PRIORITY - 1);
}

tree
vtv_finish_verification_constructor_init_function (tree function_body)
{
  tree fn;

  finish_compound_stmt (function_body);
  fn = finish_function (0);
  DECL_STATIC_CONSTRUCTOR (fn) = 1;
  decl_init_priority_insert (fn, MAX_RESERVED_INIT_PRIORITY - 1);

  return fn;
}

#include "gt-cp-decl2.h"<|MERGE_RESOLUTION|>--- conflicted
+++ resolved
@@ -4361,7 +4361,6 @@
     }
 }
 
-<<<<<<< HEAD
 /* Issue warnings for globals in NAME_SPACE (unused statics, etc).  */
 
 static int
@@ -4378,7 +4377,7 @@
 }
 
 static location_t locus_at_end_of_parsing;
-=======
+
 /* Check the deallocation functions for CODE to see if we want to warn that
    only one was defined.  */
 
@@ -4419,7 +4418,6 @@
   maybe_warn_sized_delete (DELETE_EXPR);
   maybe_warn_sized_delete (VEC_DELETE_EXPR);
 }
->>>>>>> 02c05c9b
 
 /* This routine is called at the end of compilation.
    Its job is to create all the code needed to initialize and
