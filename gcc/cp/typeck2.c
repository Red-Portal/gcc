/* Report error messages, build initializers, and perform
   some front-end optimizations for C++ compiler.
   Copyright (C) 1987, 1988, 1989, 1992, 1993, 1994, 1995, 1996, 1997, 1998,
   1999, 2000, 2001, 2002, 2004, 2005, 2006, 2007, 2008, 2009, 2010, 2011,
   2012
   Free Software Foundation, Inc.
   Hacked by Michael Tiemann (tiemann@cygnus.com)

This file is part of GCC.

GCC is free software; you can redistribute it and/or modify
it under the terms of the GNU General Public License as published by
the Free Software Foundation; either version 3, or (at your option)
any later version.

GCC is distributed in the hope that it will be useful,
but WITHOUT ANY WARRANTY; without even the implied warranty of
MERCHANTABILITY or FITNESS FOR A PARTICULAR PURPOSE.  See the
GNU General Public License for more details.

You should have received a copy of the GNU General Public License
along with GCC; see the file COPYING3.  If not see
<http://www.gnu.org/licenses/>.  */


/* This file is part of the C++ front end.
   It contains routines to build C++ expressions given their operands,
   including computing the types of the result, C and C++ specific error
   checks, and some optimization.  */

#include "config.h"
#include "system.h"
#include "coretypes.h"
#include "tm.h"
#include "tree.h"
#include "intl.h"
#include "cp-tree.h"
#include "flags.h"
#include "diagnostic-core.h"

static tree
process_init_constructor (tree type, tree init, tsubst_flags_t complain);


/* Print an error message stemming from an attempt to use
   BASETYPE as a base class for TYPE.  */

tree
error_not_base_type (tree basetype, tree type)
{
  if (TREE_CODE (basetype) == FUNCTION_DECL)
    basetype = DECL_CONTEXT (basetype);
  error ("type %qT is not a base type for type %qT", basetype, type);
  return error_mark_node;
}

tree
binfo_or_else (tree base, tree type)
{
  tree binfo = lookup_base (type, base, ba_unique,
			    NULL, tf_warning_or_error);

  if (binfo == error_mark_node)
    return NULL_TREE;
  else if (!binfo)
    error_not_base_type (base, type);
  return binfo;
}

/* According to ARM $7.1.6, "A `const' object may be initialized, but its
   value may not be changed thereafter.  */

void
cxx_readonly_error (tree arg, enum lvalue_use errstring)
{
 
/* This macro is used to emit diagnostics to ensure that all format
   strings are complete sentences, visible to gettext and checked at
   compile time.  */
 
#define ERROR_FOR_ASSIGNMENT(AS, ASM, IN, DE, ARG)                      \
  do {                                                                  \
    switch (errstring)                                                  \
      {                                                                 \
      case lv_assign:							\
        error(AS, ARG);                                                 \
        break;                                                          \
      case lv_asm:							\
        error(ASM, ARG);                                                \
        break;                                                          \
      case lv_increment:						\
        error (IN, ARG);                                                \
        break;                                                          \
      case lv_decrement:                                               \
        error (DE, ARG);                                                \
        break;                                                          \
      default:                                                          \
        gcc_unreachable ();                                             \
      }                                                                 \
  } while (0)

  /* Handle C++-specific things first.  */

  if (TREE_CODE (arg) == VAR_DECL
      && DECL_LANG_SPECIFIC (arg)
      && DECL_IN_AGGR_P (arg)
      && !TREE_STATIC (arg))
    ERROR_FOR_ASSIGNMENT (G_("assignment of "
			     "constant field %qD"),
			  G_("constant field %qD "
			     "used as %<asm%> output"),
			  G_("increment of "
			     "constant field %qD"),
			  G_("decrement of "
			     "constant field %qD"),
			  arg);
  else if (TREE_CODE (arg) == INDIRECT_REF
	   && TREE_CODE (TREE_TYPE (TREE_OPERAND (arg, 0))) == REFERENCE_TYPE
	   && (TREE_CODE (TREE_OPERAND (arg, 0)) == VAR_DECL
	       || TREE_CODE (TREE_OPERAND (arg, 0)) == PARM_DECL))
    ERROR_FOR_ASSIGNMENT (G_("assignment of "
                             "read-only reference %qD"),
                          G_("read-only reference %qD "
			     "used as %<asm%> output"), 
                          G_("increment of "
                             "read-only reference %qD"),
                          G_("decrement of "
                             "read-only reference %qD"),
                          TREE_OPERAND (arg, 0));
  else
    readonly_error (arg, errstring);
}


/* Structure that holds information about declarations whose type was
   incomplete and we could not check whether it was abstract or not.  */

struct GTY((chain_next ("%h.next"))) pending_abstract_type {
  /* Declaration which we are checking for abstractness. It is either
     a DECL node, or an IDENTIFIER_NODE if we do not have a full
     declaration available.  */
  tree decl;

  /* Type which will be checked for abstractness.  */
  tree type;

  /* Position of the declaration. This is only needed for IDENTIFIER_NODEs,
     because DECLs already carry locus information.  */
  location_t locus;

  /* Link to the next element in list.  */
  struct pending_abstract_type* next;
};


/* Compute the hash value of the node VAL. This function is used by the
   hash table abstract_pending_vars.  */

static hashval_t
pat_calc_hash (const void* val)
{
  const struct pending_abstract_type *pat =
     (const struct pending_abstract_type *) val;
  return (hashval_t) TYPE_UID (pat->type);
}


/* Compare node VAL1 with the type VAL2. This function is used by the
   hash table abstract_pending_vars.  */

static int
pat_compare (const void* val1, const void* val2)
{
  const struct pending_abstract_type *const pat1 =
     (const struct pending_abstract_type *) val1;
  const_tree const type2 = (const_tree)val2;

  return (pat1->type == type2);
}

/* Hash table that maintains pending_abstract_type nodes, for which we still
   need to check for type abstractness.  The key of the table is the type
   of the declaration.  */
static GTY ((param_is (struct pending_abstract_type)))
htab_t abstract_pending_vars = NULL;


/* This function is called after TYPE is completed, and will check if there
   are pending declarations for which we still need to verify the abstractness
   of TYPE, and emit a diagnostic (through abstract_virtuals_error) if TYPE
   turned out to be incomplete.  */

void
complete_type_check_abstract (tree type)
{
  void **slot;
  struct pending_abstract_type *pat;
  location_t cur_loc = input_location;

  gcc_assert (COMPLETE_TYPE_P (type));

  if (!abstract_pending_vars)
    return;

  /* Retrieve the list of pending declarations for this type.  */
  slot = htab_find_slot_with_hash (abstract_pending_vars, type,
				   (hashval_t)TYPE_UID (type), NO_INSERT);
  if (!slot)
    return;
  pat = (struct pending_abstract_type*)*slot;
  gcc_assert (pat);

  /* If the type is not abstract, do not do anything.  */
  if (CLASSTYPE_PURE_VIRTUALS (type))
    {
      struct pending_abstract_type *prev = 0, *next;

      /* Reverse the list to emit the errors in top-down order.  */
      for (; pat; pat = next)
	{
	  next = pat->next;
	  pat->next = prev;
	  prev = pat;
	}
      pat = prev;

      /* Go through the list, and call abstract_virtuals_error for each
	element: it will issue a diagnostic if the type is abstract.  */
      while (pat)
	{
	  gcc_assert (type == pat->type);

	  /* Tweak input_location so that the diagnostic appears at the correct
	    location. Notice that this is only needed if the decl is an
	    IDENTIFIER_NODE.  */
	  input_location = pat->locus;
	  abstract_virtuals_error (pat->decl, pat->type);
	  pat = pat->next;
	}
    }

  htab_clear_slot (abstract_pending_vars, slot);

  input_location = cur_loc;
}


/* If TYPE has abstract virtual functions, issue an error about trying
   to create an object of that type.  DECL is the object declared, or
   NULL_TREE if the declaration is unavailable.  Returns 1 if an error
   occurred; zero if all was well.  */

int
abstract_virtuals_error_sfinae (tree decl, tree type, tsubst_flags_t complain)
{
  VEC(tree,gc) *pure;

  /* This function applies only to classes. Any other entity can never
     be abstract.  */
  if (!CLASS_TYPE_P (type))
    return 0;
  type = TYPE_MAIN_VARIANT (type);

  /* If the type is incomplete, we register it within a hash table,
     so that we can check again once it is completed. This makes sense
     only for objects for which we have a declaration or at least a
     name.  */
  if (!COMPLETE_TYPE_P (type))
    {
      void **slot;
      struct pending_abstract_type *pat;

      gcc_assert (!decl || DECL_P (decl)
		  || TREE_CODE (decl) == IDENTIFIER_NODE);

      if (!abstract_pending_vars)
	abstract_pending_vars = htab_create_ggc (31, &pat_calc_hash,
						&pat_compare, NULL);

      slot = htab_find_slot_with_hash (abstract_pending_vars, type,
				      (hashval_t)TYPE_UID (type), INSERT);

      pat = ggc_alloc_pending_abstract_type ();
      pat->type = type;
      pat->decl = decl;
      pat->locus = ((decl && DECL_P (decl))
		    ? DECL_SOURCE_LOCATION (decl)
		    : input_location);

      pat->next = (struct pending_abstract_type *) *slot;
      *slot = pat;

      return 0;
    }

  if (!TYPE_SIZE (type))
    /* TYPE is being defined, and during that time
       CLASSTYPE_PURE_VIRTUALS holds the inline friends.  */
    return 0;

  pure = CLASSTYPE_PURE_VIRTUALS (type);
  if (!pure)
    return 0;

  if (!(complain & tf_error))
    return 1;

  if (decl)
    {
      if (TREE_CODE (decl) == VAR_DECL)
	error ("cannot declare variable %q+D to be of abstract "
	       "type %qT", decl, type);
      else if (TREE_CODE (decl) == PARM_DECL)
	error ("cannot declare parameter %q+D to be of abstract type %qT",
	       decl, type);
      else if (TREE_CODE (decl) == FIELD_DECL)
	error ("cannot declare field %q+D to be of abstract type %qT",
	       decl, type);
      else if (TREE_CODE (decl) == FUNCTION_DECL
	       && TREE_CODE (TREE_TYPE (decl)) == METHOD_TYPE)
	error ("invalid abstract return type for member function %q+#D", decl);
      else if (TREE_CODE (decl) == FUNCTION_DECL)
	error ("invalid abstract return type for function %q+#D", decl);
      else if (TREE_CODE (decl) == IDENTIFIER_NODE)
	/* Here we do not have location information.  */
	error ("invalid abstract type %qT for %qE", type, decl);
      else
	error ("invalid abstract type for %q+D", decl);
    }
  else
    error ("cannot allocate an object of abstract type %qT", type);

  /* Only go through this once.  */
  if (VEC_length (tree, pure))
    {
      unsigned ix;
      tree fn;

      inform (DECL_SOURCE_LOCATION (TYPE_MAIN_DECL (type)),
	      "  because the following virtual functions are pure within %qT:",
	      type);

      FOR_EACH_VEC_ELT (tree, pure, ix, fn)
	if (! DECL_CLONED_FUNCTION_P (fn)
	    || DECL_COMPLETE_DESTRUCTOR_P (fn))
	  inform (input_location, "\t%+#D", fn);

      /* Now truncate the vector.  This leaves it non-null, so we know
	 there are pure virtuals, but empty so we don't list them out
	 again.  */
      VEC_truncate (tree, pure, 0);
    }
  else
    inform (DECL_SOURCE_LOCATION (TYPE_MAIN_DECL (type)),
	    "  since type %qT has pure virtual functions",
	    type);

  return 1;
}

/* Wrapper for the above function in the common case of wanting errors.  */

int
abstract_virtuals_error (tree decl, tree type)
{
  return abstract_virtuals_error_sfinae (decl, type, tf_warning_or_error);
}

/* Print an error message for invalid use of an incomplete type.
   VALUE is the expression that was used (or 0 if that isn't known)
   and TYPE is the type that was invalid.  DIAG_KIND indicates the
   type of diagnostic (see diagnostic.def).  */

void
cxx_incomplete_type_diagnostic (const_tree value, const_tree type, 
				diagnostic_t diag_kind)
{
  int decl = 0;

  gcc_assert (diag_kind == DK_WARNING 
	      || diag_kind == DK_PEDWARN 
	      || diag_kind == DK_ERROR);

  /* Avoid duplicate error message.  */
  if (TREE_CODE (type) == ERROR_MARK)
    return;

  if (value != 0 && (TREE_CODE (value) == VAR_DECL
		     || TREE_CODE (value) == PARM_DECL
		     || TREE_CODE (value) == FIELD_DECL))
    {
      emit_diagnostic (diag_kind, input_location, 0,
		       "%q+D has incomplete type", value);
      decl = 1;
    }
 retry:
  /* We must print an error message.  Be clever about what it says.  */

  switch (TREE_CODE (type))
    {
    case RECORD_TYPE:
    case UNION_TYPE:
    case ENUMERAL_TYPE:
      if (!decl)
	emit_diagnostic (diag_kind, input_location, 0,
			 "invalid use of incomplete type %q#T", type);
      if (!TYPE_TEMPLATE_INFO (type))
	emit_diagnostic (diag_kind, input_location, 0,
			 "forward declaration of %q+#T", type);
      else
	emit_diagnostic (diag_kind, input_location, 0,
			 "declaration of %q+#T", type);
      break;

    case VOID_TYPE:
      emit_diagnostic (diag_kind, input_location, 0,
		       "invalid use of %qT", type);
      break;

    case ARRAY_TYPE:
      if (TYPE_DOMAIN (type))
	{
	  type = TREE_TYPE (type);
	  goto retry;
	}
      emit_diagnostic (diag_kind, input_location, 0,
		       "invalid use of array with unspecified bounds");
      break;

    case OFFSET_TYPE:
    bad_member:
      {
	tree member = TREE_OPERAND (value, 1);
	if (is_overloaded_fn (member))
	  member = get_first_fn (member);
	if (DECL_FUNCTION_MEMBER_P (member)
	    && ! flag_ms_extensions)
	  emit_diagnostic (diag_kind, input_location, 0,
			   "invalid use of member function "
			   "(did you forget the %<()%> ?)");
	else
	  emit_diagnostic (diag_kind, input_location, 0,
			   "invalid use of member "
			   "(did you forget the %<&%> ?)");
      }
      break;

    case TEMPLATE_TYPE_PARM:
      if (is_auto (type))
	emit_diagnostic (diag_kind, input_location, 0,
			 "invalid use of %<auto%>");
      else
	emit_diagnostic (diag_kind, input_location, 0,
			 "invalid use of template type parameter %qT", type);
      break;

    case BOUND_TEMPLATE_TEMPLATE_PARM:
      emit_diagnostic (diag_kind, input_location, 0,
		       "invalid use of template template parameter %qT",
		       TYPE_NAME (type));
      break;

    case TYPENAME_TYPE:
      emit_diagnostic (diag_kind, input_location, 0,
		       "invalid use of dependent type %qT", type);
      break;

    case LANG_TYPE:
      if (type == init_list_type_node)
	{
	  emit_diagnostic (diag_kind, input_location, 0,
			   "invalid use of brace-enclosed initializer list");
	  break;
	}
      gcc_assert (type == unknown_type_node);
      if (value && TREE_CODE (value) == COMPONENT_REF)
	goto bad_member;
      else if (value && TREE_CODE (value) == ADDR_EXPR)
	emit_diagnostic (diag_kind, input_location, 0,
			 "address of overloaded function with no contextual "
			 "type information");
      else if (value && TREE_CODE (value) == OVERLOAD)
	emit_diagnostic (diag_kind, input_location, 0,
			 "overloaded function with no contextual type information");
      else
	emit_diagnostic (diag_kind, input_location, 0,
			 "insufficient contextual information to determine type");
      break;

    default:
      gcc_unreachable ();
    }
}

/* Backward-compatibility interface to incomplete_type_diagnostic;
   required by ../tree.c.  */
#undef cxx_incomplete_type_error
void
cxx_incomplete_type_error (const_tree value, const_tree type)
{
  cxx_incomplete_type_diagnostic (value, type, DK_ERROR);
}


/* The recursive part of split_nonconstant_init.  DEST is an lvalue
   expression to which INIT should be assigned.  INIT is a CONSTRUCTOR.
   Return true if the whole of the value was initialized by the
   generated statements.  */

static bool
split_nonconstant_init_1 (tree dest, tree init)
{
  unsigned HOST_WIDE_INT idx;
  tree field_index, value;
  tree type = TREE_TYPE (dest);
  tree inner_type = NULL;
  bool array_type_p = false;
  bool complete_p = true;
  HOST_WIDE_INT num_split_elts = 0;

  switch (TREE_CODE (type))
    {
    case ARRAY_TYPE:
      inner_type = TREE_TYPE (type);
      array_type_p = true;
      /* FALLTHRU */

    case RECORD_TYPE:
    case UNION_TYPE:
    case QUAL_UNION_TYPE:
      FOR_EACH_CONSTRUCTOR_ELT (CONSTRUCTOR_ELTS (init), idx,
				field_index, value)
	{
	  /* The current implementation of this algorithm assumes that
	     the field was set for all the elements. This is usually done
	     by process_init_constructor.  */
	  gcc_assert (field_index);

	  if (!array_type_p)
	    inner_type = TREE_TYPE (field_index);

	  if (TREE_CODE (value) == CONSTRUCTOR)
	    {
	      tree sub;

	      if (array_type_p)
		sub = build4 (ARRAY_REF, inner_type, dest, field_index,
			      NULL_TREE, NULL_TREE);
	      else
		sub = build3 (COMPONENT_REF, inner_type, dest, field_index,
			      NULL_TREE);

	      if (!split_nonconstant_init_1 (sub, value))
		complete_p = false;
	      num_split_elts++;
	    }
	  else if (!initializer_constant_valid_p (value, inner_type))
	    {
	      tree code;
	      tree sub;

	      /* FIXME: Ordered removal is O(1) so the whole function is
		 worst-case quadratic. This could be fixed using an aside
		 bitmap to record which elements must be removed and remove
		 them all at the same time. Or by merging
		 split_non_constant_init into process_init_constructor_array,
		 that is separating constants from non-constants while building
		 the vector.  */
	      VEC_ordered_remove (constructor_elt, CONSTRUCTOR_ELTS (init),
				  idx);
	      --idx;

	      if (array_type_p)
		sub = build4 (ARRAY_REF, inner_type, dest, field_index,
			      NULL_TREE, NULL_TREE);
	      else
		sub = build3 (COMPONENT_REF, inner_type, dest, field_index,
			      NULL_TREE);

	      code = build2 (INIT_EXPR, inner_type, sub, value);
	      code = build_stmt (input_location, EXPR_STMT, code);
	      code = maybe_cleanup_point_expr_void (code);
	      add_stmt (code);
	      if (!TYPE_HAS_TRIVIAL_DESTRUCTOR (inner_type))
		{
		  code = (build_special_member_call
			  (sub, complete_dtor_identifier, NULL, inner_type,
			   LOOKUP_NORMAL, tf_warning_or_error));
		  finish_eh_cleanup (code);
		}

	      num_split_elts++;
	    }
	}
      break;

    case VECTOR_TYPE:
      if (!initializer_constant_valid_p (init, type))
	{
	  tree code;
	  tree cons = copy_node (init);
	  CONSTRUCTOR_ELTS (init) = NULL;
	  code = build2 (MODIFY_EXPR, type, dest, cons);
	  code = build_stmt (input_location, EXPR_STMT, code);
	  add_stmt (code);
	  num_split_elts += CONSTRUCTOR_NELTS (init);
	}
      break;

    default:
      gcc_unreachable ();
    }

  /* The rest of the initializer is now a constant. */
  TREE_CONSTANT (init) = 1;
  return complete_p && complete_ctor_at_level_p (TREE_TYPE (init),
						 num_split_elts, inner_type);
}

/* A subroutine of store_init_value.  Splits non-constant static
   initializer INIT into a constant part and generates code to
   perform the non-constant part of the initialization to DEST.
   Returns the code for the runtime init.  */

static tree
split_nonconstant_init (tree dest, tree init)
{
  tree code;

  if (TREE_CODE (init) == CONSTRUCTOR)
    {
      code = push_stmt_list ();
      if (split_nonconstant_init_1 (dest, init))
	init = NULL_TREE;
      code = pop_stmt_list (code);
      DECL_INITIAL (dest) = init;
      TREE_READONLY (dest) = 0;
    }
  else
    code = build2 (INIT_EXPR, TREE_TYPE (dest), dest, init);

  return code;
}

/* Perform appropriate conversions on the initial value of a variable,
   store it in the declaration DECL,
   and print any error messages that are appropriate.
   If the init is invalid, store an ERROR_MARK.

   C++: Note that INIT might be a TREE_LIST, which would mean that it is
   a base class initializer for some aggregate type, hopefully compatible
   with DECL.  If INIT is a single element, and DECL is an aggregate
   type, we silently convert INIT into a TREE_LIST, allowing a constructor
   to be called.

   If INIT is a TREE_LIST and there is no constructor, turn INIT
   into a CONSTRUCTOR and use standard initialization techniques.
   Perhaps a warning should be generated?

   Returns code to be executed if initialization could not be performed
   for static variable.  In that case, caller must emit the code.  */

tree
store_init_value (tree decl, tree init, VEC(tree,gc)** cleanups, int flags)
{
  tree value, type;

  /* If variable's type was invalidly declared, just ignore it.  */

  type = TREE_TYPE (decl);
  if (TREE_CODE (type) == ERROR_MARK)
    return NULL_TREE;

  if (MAYBE_CLASS_TYPE_P (type))
    {
      if (TREE_CODE (init) == TREE_LIST)
	{
	  error ("constructor syntax used, but no constructor declared "
		 "for type %qT", type);
	  init = build_constructor_from_list (init_list_type_node, nreverse (init));
	}
    }
  else if (TREE_CODE (init) == TREE_LIST
	   && TREE_TYPE (init) != unknown_type_node)
    {
      gcc_assert (TREE_CODE (decl) != RESULT_DECL);

      if (TREE_CODE (init) == TREE_LIST
	       && TREE_CODE (TREE_TYPE (decl)) == ARRAY_TYPE)
	{
	  error ("cannot initialize arrays using this syntax");
	  return NULL_TREE;
	}
      else
	/* We get here with code like `int a (2);' */
	init = build_x_compound_expr_from_list (init, ELK_INIT,
						tf_warning_or_error);
    }

  /* End of special C++ code.  */

  if (flags & LOOKUP_ALREADY_DIGESTED)
    value = init;
  else
    /* Digest the specified initializer into an expression.  */
    value = digest_init_flags (type, init, flags);

  value = extend_ref_init_temps (decl, value, cleanups);

  /* In C++0x constant expression is a semantic, not syntactic, property.
     In C++98, make sure that what we thought was a constant expression at
     template definition time is still constant.  */
  if ((cxx_dialect >= cxx0x
       || DECL_INITIALIZED_BY_CONSTANT_EXPRESSION_P (decl))
      && (decl_maybe_constant_var_p (decl)
	  || TREE_STATIC (decl)))
    {
      bool const_init;
      value = fold_non_dependent_expr (value);
      value = maybe_constant_init (value);
      if (DECL_DECLARED_CONSTEXPR_P (decl))
	{
	  /* Diagnose a non-constant initializer for constexpr.  */
	  if (processing_template_decl
	      && !require_potential_constant_expression (value))
	    value = error_mark_node;
	  else
	    value = cxx_constant_value (value);
	}
      const_init = (reduced_constant_expression_p (value)
		    || error_operand_p (value));
      DECL_INITIALIZED_BY_CONSTANT_EXPRESSION_P (decl) = const_init;
      TREE_CONSTANT (decl) = const_init && decl_maybe_constant_var_p (decl);
    }

  /* If the initializer is not a constant, fill in DECL_INITIAL with
     the bits that are constant, and then return an expression that
     will perform the dynamic initialization.  */
  if (value != error_mark_node
      && (TREE_SIDE_EFFECTS (value)
	   || ! initializer_constant_valid_p (value, TREE_TYPE (value))))
    {
      if (TREE_CODE (type) == ARRAY_TYPE
	  && TYPE_HAS_NONTRIVIAL_DESTRUCTOR (TREE_TYPE (type)))
	/* For an array, we only need/want a single cleanup region rather
	   than one per element.  */
	return build_vec_init (decl, NULL_TREE, value, false, 1,
			       tf_warning_or_error);
      else
	return split_nonconstant_init (decl, value);
    }
  /* If the value is a constant, just put it in DECL_INITIAL.  If DECL
     is an automatic variable, the middle end will turn this into a
     dynamic initialization later.  */
  DECL_INITIAL (decl) = value;
  return NULL_TREE;
}


/* Give errors about narrowing conversions within { }.  */

void
check_narrowing (tree type, tree init)
{
  tree ftype = unlowered_expr_type (init);
  bool ok = true;
  REAL_VALUE_TYPE d;

  if (!warn_narrowing || !ARITHMETIC_TYPE_P (type))
    return;

  if (BRACE_ENCLOSED_INITIALIZER_P (init)
      && TREE_CODE (type) == COMPLEX_TYPE)
    {
      tree elttype = TREE_TYPE (type);
      check_narrowing (elttype, CONSTRUCTOR_ELT (init, 0)->value);
      if (CONSTRUCTOR_NELTS (init) > 1)
	check_narrowing (elttype, CONSTRUCTOR_ELT (init, 1)->value);
      return;
    }

  init = maybe_constant_value (init);

  if (TREE_CODE (type) == INTEGER_TYPE
      && TREE_CODE (ftype) == REAL_TYPE)
    ok = false;
  else if (INTEGRAL_OR_ENUMERATION_TYPE_P (ftype)
	   && CP_INTEGRAL_TYPE_P (type))
    {
      if (TREE_CODE (ftype) == ENUMERAL_TYPE)
	/* Check for narrowing based on the values of the enumeration. */
	ftype = ENUM_UNDERLYING_TYPE (ftype);
      if ((tree_int_cst_lt (TYPE_MAX_VALUE (type),
			    TYPE_MAX_VALUE (ftype))
	   || tree_int_cst_lt (TYPE_MIN_VALUE (ftype),
			       TYPE_MIN_VALUE (type)))
	  && (TREE_CODE (init) != INTEGER_CST
	      || !int_fits_type_p (init, type)))
	ok = false;
    }
  else if (TREE_CODE (ftype) == REAL_TYPE
	   && TREE_CODE (type) == REAL_TYPE)
    {
      if (TYPE_PRECISION (type) < TYPE_PRECISION (ftype))
	{
	  if (TREE_CODE (init) == REAL_CST)
	    {
	      /* Issue 703: Loss of precision is OK as long as the value is
		 within the representable range of the new type.  */
	      REAL_VALUE_TYPE r;
	      d = TREE_REAL_CST (init);
	      real_convert (&r, TYPE_MODE (type), &d);
	      if (real_isinf (&r))
		ok = false;
	    }
	  else
	    ok = false;
	}
    }
  else if (INTEGRAL_OR_ENUMERATION_TYPE_P (ftype)
	   && TREE_CODE (type) == REAL_TYPE)
    {
      ok = false;
      if (TREE_CODE (init) == INTEGER_CST)
	{
	  d = real_value_from_int_cst (0, init);
	  if (exact_real_truncate (TYPE_MODE (type), &d))
	    ok = true;
	}
    }

  if (!ok)
    {
      if (cxx_dialect >= cxx0x)
	pedwarn (EXPR_LOC_OR_HERE (init), OPT_Wnarrowing,
		 "narrowing conversion of %qE from %qT to %qT inside { }",
		 init, ftype, type);
      else
	warning_at (EXPR_LOC_OR_HERE (init), OPT_Wnarrowing,
		    "narrowing conversion of %qE from %qT to %qT inside { } "
		    "is ill-formed in C++11", init, ftype, type);
    }
}

/* Process the initializer INIT for a variable of type TYPE, emitting
   diagnostics for invalid initializers and converting the initializer as
   appropriate.

   For aggregate types, it assumes that reshape_init has already run, thus the
   initializer will have the right shape (brace elision has been undone).

   NESTED is true iff we are being called for an element of a CONSTRUCTOR.  */

static tree
digest_init_r (tree type, tree init, bool nested, int flags,
	       tsubst_flags_t complain)
{
  enum tree_code code = TREE_CODE (type);

  if (error_operand_p (init))
    return error_mark_node;

  gcc_assert (init);

  /* We must strip the outermost array type when completing the type,
     because the its bounds might be incomplete at the moment.  */
  if (!complete_type_or_maybe_complain (TREE_CODE (type) == ARRAY_TYPE
					? TREE_TYPE (type) : type, NULL_TREE,
					complain))
    return error_mark_node;

  /* Strip NON_LVALUE_EXPRs since we aren't using as an lvalue
     (g++.old-deja/g++.law/casts2.C).  */
  if (TREE_CODE (init) == NON_LVALUE_EXPR)
    init = TREE_OPERAND (init, 0);

  /* Initialization of an array of chars from a string constant. The initializer
     can be optionally enclosed in braces, but reshape_init has already removed
     them if they were present.  */
  if (code == ARRAY_TYPE)
    {
      tree typ1 = TYPE_MAIN_VARIANT (TREE_TYPE (type));
      if (char_type_p (typ1)
	  /*&& init */
	  && TREE_CODE (init) == STRING_CST)
	{
	  tree char_type = TYPE_MAIN_VARIANT (TREE_TYPE (TREE_TYPE (init)));

	  if (TYPE_PRECISION (typ1) == BITS_PER_UNIT)
	    {
	      if (char_type != char_type_node)
		{
		  if (complain & tf_error)
		    error ("char-array initialized from wide string");
		  return error_mark_node;
		}
	    }
	  else
	    {
	      if (char_type == char_type_node)
		{
		  if (complain & tf_error)
		    error ("int-array initialized from non-wide string");
		  return error_mark_node;
		}
	      else if (char_type != typ1)
		{
		  if (complain & tf_error)
		    error ("int-array initialized from incompatible "
			   "wide string");
		  return error_mark_node;
		}
	    }

	  if (type != TREE_TYPE (init))
	    {
	      init = copy_node (init);
	      TREE_TYPE (init) = type;
	    }
	  if (TYPE_DOMAIN (type) != 0 && TREE_CONSTANT (TYPE_SIZE (type)))
	    {
	      int size = TREE_INT_CST_LOW (TYPE_SIZE (type));
	      size = (size + BITS_PER_UNIT - 1) / BITS_PER_UNIT;
	      /* In C it is ok to subtract 1 from the length of the string
		 because it's ok to ignore the terminating null char that is
		 counted in the length of the constant, but in C++ this would
		 be invalid.  */
	      if (size < TREE_STRING_LENGTH (init))
		permerror (input_location, "initializer-string for array "
			   "of chars is too long");
	    }
	  return init;
	}
    }

  /* Handle scalar types (including conversions) and references.  */
  if ((TREE_CODE (type) != COMPLEX_TYPE
       || BRACE_ENCLOSED_INITIALIZER_P (init))
      && (SCALAR_TYPE_P (type) || code == REFERENCE_TYPE))
    {
      tree *exp;

      if (nested)
	check_narrowing (type, init);
      init = convert_for_initialization (0, type, init, flags,
					 ICR_INIT, NULL_TREE, 0,
					 complain);
      exp = &init;

      /* Skip any conversions since we'll be outputting the underlying
	 constant.  */
      while (CONVERT_EXPR_P (*exp)
	     || TREE_CODE (*exp) == NON_LVALUE_EXPR)
	exp = &TREE_OPERAND (*exp, 0);

      *exp = cplus_expand_constant (*exp);

      return init;
    }

  /* Come here only for aggregates: records, arrays, unions, complex numbers
     and vectors.  */
  gcc_assert (TREE_CODE (type) == ARRAY_TYPE
	      || TREE_CODE (type) == VECTOR_TYPE
	      || TREE_CODE (type) == RECORD_TYPE
	      || TREE_CODE (type) == UNION_TYPE
	      || TREE_CODE (type) == COMPLEX_TYPE);

  if (BRACE_ENCLOSED_INITIALIZER_P (init)
      && !TYPE_NON_AGGREGATE_CLASS (type))
    return process_init_constructor (type, init, complain);
  else
    {
      if (COMPOUND_LITERAL_P (init) && TREE_CODE (type) == ARRAY_TYPE)
	{
	  if (complain & tf_error)
	    error ("cannot initialize aggregate of type %qT with "
		   "a compound literal", type);

	  return error_mark_node;
	}

      if (TREE_CODE (type) == ARRAY_TYPE
	  && !BRACE_ENCLOSED_INITIALIZER_P (init))
	{
	  /* Allow the result of build_array_copy and of
	     build_value_init_noctor.  */
	  if ((TREE_CODE (init) == VEC_INIT_EXPR
	       || TREE_CODE (init) == CONSTRUCTOR)
	      && (same_type_ignoring_top_level_qualifiers_p
		  (type, TREE_TYPE (init))))
	    return init;

	  if (complain & tf_error)
	    error ("array must be initialized with a brace-enclosed"
		   " initializer");
	  return error_mark_node;
	}

      return convert_for_initialization (NULL_TREE, type, init,
					 flags,
					 ICR_INIT, NULL_TREE, 0,
                                         complain);
    }
}

tree
digest_init (tree type, tree init, tsubst_flags_t complain)
{
  return digest_init_r (type, init, false, LOOKUP_IMPLICIT, complain);
}

tree
digest_init_flags (tree type, tree init, int flags)
{
  return digest_init_r (type, init, false, flags, tf_warning_or_error);
}

/* Set of flags used within process_init_constructor to describe the
   initializers.  */
#define PICFLAG_ERRONEOUS 1
#define PICFLAG_NOT_ALL_CONSTANT 2
#define PICFLAG_NOT_ALL_SIMPLE 4

/* Given an initializer INIT, return the flag (PICFLAG_*) which better
   describe it.  */

static int
picflag_from_initializer (tree init)
{
  if (init == error_mark_node)
    return PICFLAG_ERRONEOUS;
  else if (!TREE_CONSTANT (init))
    return PICFLAG_NOT_ALL_CONSTANT;
  else if (!initializer_constant_valid_p (init, TREE_TYPE (init)))
    return PICFLAG_NOT_ALL_SIMPLE;
  return 0;
}

/* Subroutine of process_init_constructor, which will process an initializer
   INIT for an array or vector of type TYPE. Returns the flags (PICFLAG_*)
   which describe the initializers.  */

static int
process_init_constructor_array (tree type, tree init,
				tsubst_flags_t complain)
{
  unsigned HOST_WIDE_INT i, len = 0;
  int flags = 0;
  bool unbounded = false;
  constructor_elt *ce;
  VEC(constructor_elt,gc) *v = CONSTRUCTOR_ELTS (init);

  gcc_assert (TREE_CODE (type) == ARRAY_TYPE
	      || TREE_CODE (type) == VECTOR_TYPE);

  if (TREE_CODE (type) == ARRAY_TYPE)
    {
      tree domain = TYPE_DOMAIN (type);
      if (domain)
	len = (tree_to_double_int (TYPE_MAX_VALUE (domain))
	       - tree_to_double_int (TYPE_MIN_VALUE (domain))
	       + double_int_one)
	      .ext (TYPE_PRECISION (TREE_TYPE (domain)),
		    TYPE_UNSIGNED (TREE_TYPE (domain)))
	      .low;
      else
	unbounded = true;  /* Take as many as there are.  */
    }
  else
    /* Vectors are like simple fixed-size arrays.  */
    len = TYPE_VECTOR_SUBPARTS (type);

  /* There must not be more initializers than needed.  */
  if (!unbounded && VEC_length (constructor_elt, v)  > len)
    {
      if (complain & tf_error)
	error ("too many initializers for %qT", type);
      else
	return PICFLAG_ERRONEOUS;
    }

  FOR_EACH_VEC_ELT (constructor_elt, v, i, ce)
    {
      if (ce->index)
	{
	  gcc_assert (TREE_CODE (ce->index) == INTEGER_CST);
	  if (compare_tree_int (ce->index, i) != 0)
	    {
	      ce->value = error_mark_node;
	      sorry ("non-trivial designated initializers not supported");
	    }
	}
      else
	ce->index = size_int (i);
      gcc_assert (ce->value);
      ce->value = digest_init_r (TREE_TYPE (type), ce->value, true,
				 LOOKUP_IMPLICIT, complain);

      if (ce->value != error_mark_node)
	gcc_assert (same_type_ignoring_top_level_qualifiers_p
		      (TREE_TYPE (type), TREE_TYPE (ce->value)));

      flags |= picflag_from_initializer (ce->value);
    }

  /* No more initializers. If the array is unbounded, we are done. Otherwise,
     we must add initializers ourselves.  */
  if (!unbounded)
    for (; i < len; ++i)
      {
	tree next;

	if (type_build_ctor_call (TREE_TYPE (type)))
	  {
	    /* If this type needs constructors run for default-initialization,
	      we can't rely on the back end to do it for us, so make the
	      initialization explicit by list-initializing from {}.  */
	    next = build_constructor (init_list_type_node, NULL);
	    next = digest_init (TREE_TYPE (type), next, complain);
	  }
	else if (!zero_init_p (TREE_TYPE (type)))
	  next = build_zero_init (TREE_TYPE (type),
				  /*nelts=*/NULL_TREE,
				  /*static_storage_p=*/false);
	else
	  /* The default zero-initialization is fine for us; don't
	     add anything to the CONSTRUCTOR.  */
	  break;

	flags |= picflag_from_initializer (next);
	CONSTRUCTOR_APPEND_ELT (v, size_int (i), next);
      }

  CONSTRUCTOR_ELTS (init) = v;
  return flags;
}

/* Subroutine of process_init_constructor, which will process an initializer
   INIT for a class of type TYPE. Returns the flags (PICFLAG_*) which describe
   the initializers.  */

static int
process_init_constructor_record (tree type, tree init,
				 tsubst_flags_t complain)
{
  VEC(constructor_elt,gc) *v = NULL;
  int flags = 0;
  tree field;
  unsigned HOST_WIDE_INT idx = 0;

  gcc_assert (TREE_CODE (type) == RECORD_TYPE);
  gcc_assert (!CLASSTYPE_VBASECLASSES (type));
  gcc_assert (!TYPE_BINFO (type)
	      || !BINFO_N_BASE_BINFOS (TYPE_BINFO (type)));
  gcc_assert (!TYPE_POLYMORPHIC_P (type));

  /* Generally, we will always have an index for each initializer (which is
     a FIELD_DECL, put by reshape_init), but compound literals don't go trough
     reshape_init. So we need to handle both cases.  */
  for (field = TYPE_FIELDS (type); field; field = DECL_CHAIN (field))
    {
      tree next;
      tree type;

      if (!DECL_NAME (field) && DECL_C_BIT_FIELD (field))
	{
	  flags |= picflag_from_initializer (integer_zero_node);
	  CONSTRUCTOR_APPEND_ELT (v, field, integer_zero_node);
	  continue;
	}

      if (TREE_CODE (field) != FIELD_DECL || DECL_ARTIFICIAL (field))
	continue;

      /* If this is a bitfield, first convert to the declared type.  */
      type = TREE_TYPE (field);
      if (DECL_BIT_FIELD_TYPE (field))
	type = DECL_BIT_FIELD_TYPE (field);

      if (idx < VEC_length (constructor_elt, CONSTRUCTOR_ELTS (init)))
	{
	  constructor_elt *ce = &VEC_index (constructor_elt,
					   CONSTRUCTOR_ELTS (init), idx);
	  if (ce->index)
	    {
	      /* We can have either a FIELD_DECL or an IDENTIFIER_NODE. The
		 latter case can happen in templates where lookup has to be
		 deferred.  */
	      gcc_assert (TREE_CODE (ce->index) == FIELD_DECL
			  || TREE_CODE (ce->index) == IDENTIFIER_NODE);
	      if (ce->index != field
		  && ce->index != DECL_NAME (field))
		{
		  ce->value = error_mark_node;
		  sorry ("non-trivial designated initializers not supported");
		}
	    }

	  gcc_assert (ce->value);
	  next = digest_init_r (type, ce->value, true,
				LOOKUP_IMPLICIT, complain);
	  ++idx;
	}
      else if (type_build_ctor_call (TREE_TYPE (field)))
	{
	  /* If this type needs constructors run for
	     default-initialization, we can't rely on the back end to do it
	     for us, so build up TARGET_EXPRs.  If the type in question is
	     a class, just build one up; if it's an array, recurse.  */
	  next = build_constructor (init_list_type_node, NULL);
	  if (MAYBE_CLASS_TYPE_P (TREE_TYPE (field)))
	    {
	      next = finish_compound_literal (TREE_TYPE (field), next,
					      complain);
	      /* direct-initialize the target. No temporary is going
		  to be involved.  */
	      if (TREE_CODE (next) == TARGET_EXPR)
		TARGET_EXPR_DIRECT_INIT_P (next) = true;
	    }

	  next = digest_init_r (TREE_TYPE (field), next, true,
				LOOKUP_IMPLICIT, complain);

	  /* Warn when some struct elements are implicitly initialized.  */
	  warning (OPT_Wmissing_field_initializers,
		   "missing initializer for member %qD", field);
	}
      else
	{
	  if (TREE_READONLY (field))
	    {
	      if (complain & tf_error)
		error ("uninitialized const member %qD", field);
	      else
		return PICFLAG_ERRONEOUS;
	    }
	  else if (CLASSTYPE_READONLY_FIELDS_NEED_INIT (TREE_TYPE (field)))
	    {
	      if (complain & tf_error)
		error ("member %qD with uninitialized const fields", field);
	      else
		return PICFLAG_ERRONEOUS;
	    }
	  else if (TREE_CODE (TREE_TYPE (field)) == REFERENCE_TYPE)
	    {
	      if (complain & tf_error)
		error ("member %qD is uninitialized reference", field);
	      else
		return PICFLAG_ERRONEOUS;
	    }

	  /* Warn when some struct elements are implicitly initialized
	     to zero.  */
	  warning (OPT_Wmissing_field_initializers,
		   "missing initializer for member %qD", field);

	  if (!zero_init_p (TREE_TYPE (field)))
	    next = build_zero_init (TREE_TYPE (field), /*nelts=*/NULL_TREE,
				    /*static_storage_p=*/false);
	  else
	    /* The default zero-initialization is fine for us; don't
	    add anything to the CONSTRUCTOR.  */
	    continue;
	}

      /* If this is a bitfield, now convert to the lowered type.  */
      if (type != TREE_TYPE (field))
	next = cp_convert_and_check (TREE_TYPE (field), next, complain);
      flags |= picflag_from_initializer (next);
      CONSTRUCTOR_APPEND_ELT (v, field, next);
    }

  if (idx < VEC_length (constructor_elt, CONSTRUCTOR_ELTS (init)))
    {
      if (complain & tf_error)
	error ("too many initializers for %qT", type);
      else
	return PICFLAG_ERRONEOUS;
    }

  CONSTRUCTOR_ELTS (init) = v;
  return flags;
}

/* Subroutine of process_init_constructor, which will process a single
   initializer INIT for a union of type TYPE. Returns the flags (PICFLAG_*)
   which describe the initializer.  */

static int
process_init_constructor_union (tree type, tree init,
				tsubst_flags_t complain)
{
  constructor_elt *ce;
  int len;

  /* If the initializer was empty, use default zero initialization.  */
  if (VEC_empty (constructor_elt, CONSTRUCTOR_ELTS (init)))
    return 0;

  len = VEC_length (constructor_elt, CONSTRUCTOR_ELTS (init));
  if (len > 1)
    {
      if (!(complain & tf_error))
	return PICFLAG_ERRONEOUS;
      error ("too many initializers for %qT", type);
      VEC_block_remove (constructor_elt, CONSTRUCTOR_ELTS (init), 1, len-1);
    }

  ce = &VEC_index (constructor_elt, CONSTRUCTOR_ELTS (init), 0);

  /* If this element specifies a field, initialize via that field.  */
  if (ce->index)
    {
      if (TREE_CODE (ce->index) == FIELD_DECL)
	;
      else if (TREE_CODE (ce->index) == IDENTIFIER_NODE)
	{
	  /* This can happen within a cast, see g++.dg/opt/cse2.C.  */
	  tree name = ce->index;
	  tree field;
	  for (field = TYPE_FIELDS (type); field; field = TREE_CHAIN (field))
	    if (DECL_NAME (field) == name)
	      break;
	  if (!field)
	    {
	      if (complain & tf_error)
		error ("no field %qD found in union being initialized",
		       field);
	      ce->value = error_mark_node;
	    }
	  ce->index = field;
	}
      else
	{
	  gcc_assert (TREE_CODE (ce->index) == INTEGER_CST
		      || TREE_CODE (ce->index) == RANGE_EXPR);
	  if (complain & tf_error)
	    error ("index value instead of field name in union initializer");
	  ce->value = error_mark_node;
	}
    }
  else
    {
      /* Find the first named field.  ANSI decided in September 1990
	 that only named fields count here.  */
      tree field = TYPE_FIELDS (type);
      while (field && (!DECL_NAME (field) || TREE_CODE (field) != FIELD_DECL))
	field = TREE_CHAIN (field);
      if (field == NULL_TREE)
	{
	  if (complain & tf_error)
	    error ("too many initializers for %qT", type);
	  ce->value = error_mark_node;
	}
      ce->index = field;
    }

  if (ce->value && ce->value != error_mark_node)
    ce->value = digest_init_r (TREE_TYPE (ce->index), ce->value,
			       true, LOOKUP_IMPLICIT, complain);

  return picflag_from_initializer (ce->value);
}

/* Process INIT, a constructor for a variable of aggregate type TYPE. The
   constructor is a brace-enclosed initializer, and will be modified in-place.

   Each element is converted to the right type through digest_init, and
   missing initializers are added following the language rules (zero-padding,
   etc.).

   After the execution, the initializer will have TREE_CONSTANT if all elts are
   constant, and TREE_STATIC set if, in addition, all elts are simple enough
   constants that the assembler and linker can compute them.

   The function returns the initializer itself, or error_mark_node in case
   of error.  */

static tree
process_init_constructor (tree type, tree init, tsubst_flags_t complain)
{
  int flags;

  gcc_assert (BRACE_ENCLOSED_INITIALIZER_P (init));

  if (TREE_CODE (type) == ARRAY_TYPE || TREE_CODE (type) == VECTOR_TYPE)
    flags = process_init_constructor_array (type, init, complain);
  else if (TREE_CODE (type) == RECORD_TYPE)
    flags = process_init_constructor_record (type, init, complain);
  else if (TREE_CODE (type) == UNION_TYPE)
    flags = process_init_constructor_union (type, init, complain);
  else
    gcc_unreachable ();

  if (flags & PICFLAG_ERRONEOUS)
    return error_mark_node;

  TREE_TYPE (init) = type;
  if (TREE_CODE (type) == ARRAY_TYPE && TYPE_DOMAIN (type) == NULL_TREE)
    cp_complete_array_type (&TREE_TYPE (init), init, /*do_default=*/0);
  if (!(flags & PICFLAG_NOT_ALL_CONSTANT))
    {
      TREE_CONSTANT (init) = 1;
      if (!(flags & PICFLAG_NOT_ALL_SIMPLE))
	TREE_STATIC (init) = 1;
    }
  return init;
}

/* Given a structure or union value DATUM, construct and return
   the structure or union component which results from narrowing
   that value to the base specified in BASETYPE.  For example, given the
   hierarchy

   class L { int ii; };
   class A : L { ... };
   class B : L { ... };
   class C : A, B { ... };

   and the declaration

   C x;

   then the expression

   x.A::ii refers to the ii member of the L part of
   the A part of the C object named by X.  In this case,
   DATUM would be x, and BASETYPE would be A.

   I used to think that this was nonconformant, that the standard specified
   that first we look up ii in A, then convert x to an L& and pull out the
   ii part.  But in fact, it does say that we convert x to an A&; A here
   is known as the "naming class".  (jason 2000-12-19)

   BINFO_P points to a variable initialized either to NULL_TREE or to the
   binfo for the specific base subobject we want to convert to.  */

tree
build_scoped_ref (tree datum, tree basetype, tree* binfo_p)
{
  tree binfo;

  if (datum == error_mark_node)
    return error_mark_node;
  if (*binfo_p)
    binfo = *binfo_p;
  else
    binfo = lookup_base (TREE_TYPE (datum), basetype, ba_check,
			 NULL, tf_warning_or_error);

  if (!binfo || binfo == error_mark_node)
    {
      *binfo_p = NULL_TREE;
      if (!binfo)
	error_not_base_type (basetype, TREE_TYPE (datum));
      return error_mark_node;
    }

  *binfo_p = binfo;
  return build_base_path (PLUS_EXPR, datum, binfo, 1,
			  tf_warning_or_error);
}

/* Build a reference to an object specified by the C++ `->' operator.
   Usually this just involves dereferencing the object, but if the
   `->' operator is overloaded, then such overloads must be
   performed until an object which does not have the `->' operator
   overloaded is found.  An error is reported when circular pointer
   delegation is detected.  */

tree
<<<<<<< HEAD
build_x_arrow (tree expr)
=======
build_x_arrow (location_t loc, tree expr, tsubst_flags_t complain)
>>>>>>> 747e4b8f
{
  tree orig_expr = expr;
  tree type = TREE_TYPE (expr);
  tree last_rval = NULL_TREE;
  VEC(tree,gc) *types_memoized = NULL;

  if (type == error_mark_node)
    return error_mark_node;

  if (processing_template_decl)
    {
      if (type_dependent_expression_p (expr))
	return build_min_nt_loc (loc, ARROW_EXPR, expr);
      expr = build_non_dependent_expr (expr);
    }

  if (MAYBE_CLASS_TYPE_P (type))
    {
      struct tinst_level *actual_inst = current_instantiation ();
      tree fn = NULL;

<<<<<<< HEAD
      while ((expr = build_new_op (COMPONENT_REF, LOOKUP_NORMAL, expr,
				   NULL_TREE, NULL_TREE,
				   &fn, tf_warning_or_error)))
=======
      while ((expr = build_new_op (loc, COMPONENT_REF,
				   LOOKUP_NORMAL, expr, NULL_TREE, NULL_TREE,
				   &fn, complain)))
>>>>>>> 747e4b8f
	{
	  if (expr == error_mark_node)
	    return error_mark_node;

	  if (fn && DECL_USE_TEMPLATE (fn))
	    push_tinst_level (fn);
	  fn = NULL;

	  if (vec_member (TREE_TYPE (expr), types_memoized))
	    {
	      error ("circular pointer delegation detected");
	      return error_mark_node;
	    }

	  VEC_safe_push (tree, gc, types_memoized, TREE_TYPE (expr));
	  last_rval = expr;
	}

      while (current_instantiation () != actual_inst)
	pop_tinst_level ();

      if (last_rval == NULL_TREE)
	{
	  error ("base operand of %<->%> has non-pointer type %qT", type);
	  return error_mark_node;
	}

      if (TREE_CODE (TREE_TYPE (last_rval)) == REFERENCE_TYPE)
	last_rval = convert_from_reference (last_rval);
    }
  else
    last_rval = decay_conversion (expr, complain);

  if (TREE_CODE (TREE_TYPE (last_rval)) == POINTER_TYPE)
    {
      if (processing_template_decl)
	{
	  expr = build_min (ARROW_EXPR, TREE_TYPE (TREE_TYPE (last_rval)),
			    orig_expr);
	  TREE_SIDE_EFFECTS (expr) = TREE_SIDE_EFFECTS (last_rval);
	  return expr;
	}

      return cp_build_indirect_ref (last_rval, RO_NULL, tf_warning_or_error);
    }

  if (types_memoized)
    error ("result of %<operator->()%> yields non-pointer result");
  else
    error ("base operand of %<->%> is not a pointer");
  return error_mark_node;
}

/* Return an expression for "DATUM .* COMPONENT".  DATUM has not
   already been checked out to be of aggregate type.  */

tree
build_m_component_ref (tree datum, tree component, tsubst_flags_t complain)
{
  tree ptrmem_type;
  tree objtype;
  tree type;
  tree binfo;
  tree ctype;

  if (error_operand_p (datum) || error_operand_p (component))
    return error_mark_node;

  datum = mark_lvalue_use (datum);
  component = mark_rvalue_use (component);

  ptrmem_type = TREE_TYPE (component);
  if (!TYPE_PTRMEM_P (ptrmem_type))
    {
      if (complain & tf_error)
	error ("%qE cannot be used as a member pointer, since it is of "
	       "type %qT", component, ptrmem_type);
      return error_mark_node;
    }

  objtype = TYPE_MAIN_VARIANT (TREE_TYPE (datum));
  if (! MAYBE_CLASS_TYPE_P (objtype))
    {
      if (complain & tf_error)
	error ("cannot apply member pointer %qE to %qE, which is of "
	       "non-class type %qT", component, datum, objtype);
      return error_mark_node;
    }

  type = TYPE_PTRMEM_POINTED_TO_TYPE (ptrmem_type);
  ctype = complete_type (TYPE_PTRMEM_CLASS_TYPE (ptrmem_type));

  if (!COMPLETE_TYPE_P (ctype))
    {
      if (!same_type_p (ctype, objtype))
	goto mismatch;
      binfo = NULL;
    }
  else
    {
      binfo = lookup_base (objtype, ctype, ba_check, NULL, complain);

      if (!binfo)
	{
	mismatch:
	  if (complain & tf_error)
	    error ("pointer to member type %qT incompatible with object "
		   "type %qT", type, objtype);
	  return error_mark_node;
	}
      else if (binfo == error_mark_node)
	return error_mark_node;
    }

  if (TYPE_PTRDATAMEM_P (ptrmem_type))
    {
      bool is_lval = real_lvalue_p (datum);
      tree ptype;

      /* Compute the type of the field, as described in [expr.ref].
	 There's no such thing as a mutable pointer-to-member, so
	 things are not as complex as they are for references to
	 non-static data members.  */
      type = cp_build_qualified_type (type,
				      (cp_type_quals (type)
				       | cp_type_quals (TREE_TYPE (datum))));

      datum = build_address (datum);

      /* Convert object to the correct base.  */
      if (binfo)
	{
	  datum = build_base_path (PLUS_EXPR, datum, binfo, 1, complain);
	  if (datum == error_mark_node)
	    return error_mark_node;
	}

      /* Build an expression for "object + offset" where offset is the
	 value stored in the pointer-to-data-member.  */
      ptype = build_pointer_type (type);
      datum = fold_build_pointer_plus (fold_convert (ptype, datum), component);
      datum = cp_build_indirect_ref (datum, RO_NULL, complain);
      if (datum == error_mark_node)
	return error_mark_node;

      /* If the object expression was an rvalue, return an rvalue.  */
      if (!is_lval)
	datum = move (datum);
      return datum;
    }
  else
    return build2 (OFFSET_REF, type, datum, component);
}

/* Return a tree node for the expression TYPENAME '(' PARMS ')'.  */

tree
build_functional_cast (tree exp, tree parms, tsubst_flags_t complain)
{
  /* This is either a call to a constructor,
     or a C cast in C++'s `functional' notation.  */

  /* The type to which we are casting.  */
  tree type;
  VEC(tree,gc) *parmvec;

  if (exp == error_mark_node || parms == error_mark_node)
    return error_mark_node;

  if (TREE_CODE (exp) == TYPE_DECL)
    type = TREE_TYPE (exp);
  else
    type = exp;

  /* We need to check this explicitly, since value-initialization of
     arrays is allowed in other situations.  */
  if (TREE_CODE (type) == ARRAY_TYPE)
    {
      if (complain & tf_error)
	error ("functional cast to array type %qT", type);
      return error_mark_node;
    }

  if (type_uses_auto (type))
    {
      if (complain & tf_error)
	error ("invalid use of %<auto%>");
      return error_mark_node;
    }

  if (processing_template_decl)
    {
      tree t;

      /* Diagnose this even in a template.  We could also try harder
	 to give all the usual errors when the type and args are
	 non-dependent...  */
      if (TREE_CODE (type) == REFERENCE_TYPE && !parms)
	{
	  if (complain & tf_error)
	    error ("invalid value-initialization of reference type");
	  return error_mark_node;
	}

      t = build_min (CAST_EXPR, type, parms);
      /* We don't know if it will or will not have side effects.  */
      TREE_SIDE_EFFECTS (t) = 1;
      return t;
    }

  if (! MAYBE_CLASS_TYPE_P (type))
    {
      if (parms == NULL_TREE)
	{
	  if (VOID_TYPE_P (type))
	    return void_zero_node;
	  return build_value_init (cv_unqualified (type), complain);
	}

      /* This must build a C cast.  */
      parms = build_x_compound_expr_from_list (parms, ELK_FUNC_CAST, complain);
      return cp_build_c_cast (type, parms, complain);
    }

  /* Prepare to evaluate as a call to a constructor.  If this expression
     is actually used, for example,

     return X (arg1, arg2, ...);

     then the slot being initialized will be filled in.  */

  if (!complete_type_or_maybe_complain (type, NULL_TREE, complain))
    return error_mark_node;
  if (abstract_virtuals_error_sfinae (NULL_TREE, type, complain))
    return error_mark_node;

  /* [expr.type.conv]

     If the expression list is a single-expression, the type
     conversion is equivalent (in definedness, and if defined in
     meaning) to the corresponding cast expression.  */
  if (parms && TREE_CHAIN (parms) == NULL_TREE)
    return cp_build_c_cast (type, TREE_VALUE (parms), complain);

  /* [expr.type.conv]

     The expression T(), where T is a simple-type-specifier for a
     non-array complete object type or the (possibly cv-qualified)
     void type, creates an rvalue of the specified type, which is
     value-initialized.  */

  if (parms == NULL_TREE)
    {
      exp = build_value_init (type, complain);
      exp = get_target_expr_sfinae (exp, complain);
      return exp;
    }

  /* Call the constructor.  */
  parmvec = make_tree_vector ();
  for (; parms != NULL_TREE; parms = TREE_CHAIN (parms))
    VEC_safe_push (tree, gc, parmvec, TREE_VALUE (parms));
  exp = build_special_member_call (NULL_TREE, complete_ctor_identifier,
				   &parmvec, type, LOOKUP_NORMAL, complain);
  release_tree_vector (parmvec);

  if (exp == error_mark_node)
    return error_mark_node;

  return build_cplus_new (type, exp, complain);
}


/* Add new exception specifier SPEC, to the LIST we currently have.
   If it's already in LIST then do nothing.
   Moan if it's bad and we're allowed to. COMPLAIN < 0 means we
   know what we're doing.  */

tree
add_exception_specifier (tree list, tree spec, int complain)
{
  bool ok;
  tree core = spec;
  bool is_ptr;
  diagnostic_t diag_type = DK_UNSPECIFIED; /* none */

  if (spec == error_mark_node)
    return list;

  gcc_assert (spec && (!list || TREE_VALUE (list)));

  /* [except.spec] 1, type in an exception specifier shall not be
     incomplete, or pointer or ref to incomplete other than pointer
     to cv void.  */
  is_ptr = TREE_CODE (core) == POINTER_TYPE;
  if (is_ptr || TREE_CODE (core) == REFERENCE_TYPE)
    core = TREE_TYPE (core);
  if (complain < 0)
    ok = true;
  else if (VOID_TYPE_P (core))
    ok = is_ptr;
  else if (TREE_CODE (core) == TEMPLATE_TYPE_PARM)
    ok = true;
  else if (processing_template_decl)
    ok = true;
  else
    {
      ok = true;
      /* 15.4/1 says that types in an exception specifier must be complete,
	 but it seems more reasonable to only require this on definitions
	 and calls.  So just give a pedwarn at this point; we will give an
	 error later if we hit one of those two cases.  */
      if (!COMPLETE_TYPE_P (complete_type (core)))
	diag_type = DK_PEDWARN; /* pedwarn */
    }

  if (ok)
    {
      tree probe;

      for (probe = list; probe; probe = TREE_CHAIN (probe))
	if (same_type_p (TREE_VALUE (probe), spec))
	  break;
      if (!probe)
	list = tree_cons (NULL_TREE, spec, list);
    }
  else
    diag_type = DK_ERROR; /* error */

  if (diag_type != DK_UNSPECIFIED
      && (complain & tf_warning_or_error))
    cxx_incomplete_type_diagnostic (NULL_TREE, core, diag_type);

  return list;
}

/* Like nothrow_spec_p, but don't abort on deferred noexcept.  */

static bool
nothrow_spec_p_uninst (const_tree spec)
{
  if (DEFERRED_NOEXCEPT_SPEC_P (spec))
    return false;
  return nothrow_spec_p (spec);
}

/* Combine the two exceptions specifier lists LIST and ADD, and return
   their union.  If FN is non-null, it's the source of ADD.  */

tree
merge_exception_specifiers (tree list, tree add, tree fn)
{
  tree noex, orig_list;

  /* No exception-specifier or noexcept(false) are less strict than
     anything else.  Prefer the newer variant (LIST).  */
  if (!list || list == noexcept_false_spec)
    return list;
  else if (!add || add == noexcept_false_spec)
    return add;

  /* noexcept(true) and throw() are stricter than anything else.
     As above, prefer the more recent one (LIST).  */
  if (nothrow_spec_p_uninst (add))
    return list;

  noex = TREE_PURPOSE (list);
  if (DEFERRED_NOEXCEPT_SPEC_P (add))
    {
      /* If ADD is a deferred noexcept, we must have been called from
	 process_subob_fn.  For implicitly declared functions, we build up
	 a list of functions to consider at instantiation time.  */
      if (noex == boolean_true_node)
	noex = NULL_TREE;
      gcc_assert (fn && (!noex || is_overloaded_fn (noex)));
      noex = build_overload (fn, noex);
    }
  else if (nothrow_spec_p_uninst (list))
    return add;
  else
    gcc_checking_assert (!TREE_PURPOSE (add)
			 || cp_tree_equal (noex, TREE_PURPOSE (add)));

  /* Combine the dynamic-exception-specifiers, if any.  */
  orig_list = list;
  for (; add && TREE_VALUE (add); add = TREE_CHAIN (add))
    {
      tree spec = TREE_VALUE (add);
      tree probe;

      for (probe = orig_list; probe && TREE_VALUE (probe);
	   probe = TREE_CHAIN (probe))
	if (same_type_p (TREE_VALUE (probe), spec))
	  break;
      if (!probe)
	{
	  spec = build_tree_list (NULL_TREE, spec);
	  TREE_CHAIN (spec) = list;
	  list = spec;
	}
    }

  /* Keep the noexcept-specifier at the beginning of the list.  */
  if (noex != TREE_PURPOSE (list))
    list = tree_cons (noex, TREE_VALUE (list), TREE_CHAIN (list));

  return list;
}

/* Subroutine of build_call.  Ensure that each of the types in the
   exception specification is complete.  Technically, 15.4/1 says that
   they need to be complete when we see a declaration of the function,
   but we should be able to get away with only requiring this when the
   function is defined or called.  See also add_exception_specifier.  */

void
require_complete_eh_spec_types (tree fntype, tree decl)
{
  tree raises;
  /* Don't complain about calls to op new.  */
  if (decl && DECL_ARTIFICIAL (decl))
    return;
  for (raises = TYPE_RAISES_EXCEPTIONS (fntype); raises;
       raises = TREE_CHAIN (raises))
    {
      tree type = TREE_VALUE (raises);
      if (type && !COMPLETE_TYPE_P (type))
	{
	  if (decl)
	    error
	      ("call to function %qD which throws incomplete type %q#T",
	       decl, type);
	  else
	    error ("call to function which throws incomplete type %q#T",
		   decl);
	}
    }
}


#include "gt-cp-typeck2.h"<|MERGE_RESOLUTION|>--- conflicted
+++ resolved
@@ -1403,7 +1403,10 @@
   TREE_TYPE (init) = type;
   if (TREE_CODE (type) == ARRAY_TYPE && TYPE_DOMAIN (type) == NULL_TREE)
     cp_complete_array_type (&TREE_TYPE (init), init, /*do_default=*/0);
-  if (!(flags & PICFLAG_NOT_ALL_CONSTANT))
+  if (flags & PICFLAG_NOT_ALL_CONSTANT)
+    /* Make sure TREE_CONSTANT isn't set from build_constructor.  */
+    TREE_CONSTANT (init) = false;
+  else
     {
       TREE_CONSTANT (init) = 1;
       if (!(flags & PICFLAG_NOT_ALL_SIMPLE))
@@ -1475,11 +1478,7 @@
    delegation is detected.  */
 
 tree
-<<<<<<< HEAD
-build_x_arrow (tree expr)
-=======
 build_x_arrow (location_t loc, tree expr, tsubst_flags_t complain)
->>>>>>> 747e4b8f
 {
   tree orig_expr = expr;
   tree type = TREE_TYPE (expr);
@@ -1501,15 +1500,9 @@
       struct tinst_level *actual_inst = current_instantiation ();
       tree fn = NULL;
 
-<<<<<<< HEAD
-      while ((expr = build_new_op (COMPONENT_REF, LOOKUP_NORMAL, expr,
-				   NULL_TREE, NULL_TREE,
-				   &fn, tf_warning_or_error)))
-=======
       while ((expr = build_new_op (loc, COMPONENT_REF,
 				   LOOKUP_NORMAL, expr, NULL_TREE, NULL_TREE,
 				   &fn, complain)))
->>>>>>> 747e4b8f
 	{
 	  if (expr == error_mark_node)
 	    return error_mark_node;
@@ -1520,7 +1513,8 @@
 
 	  if (vec_member (TREE_TYPE (expr), types_memoized))
 	    {
-	      error ("circular pointer delegation detected");
+	      if (complain & tf_error)
+		error ("circular pointer delegation detected");
 	      return error_mark_node;
 	    }
 
@@ -1533,7 +1527,8 @@
 
       if (last_rval == NULL_TREE)
 	{
-	  error ("base operand of %<->%> has non-pointer type %qT", type);
+	  if (complain & tf_error)
+	    error ("base operand of %<->%> has non-pointer type %qT", type);
 	  return error_mark_node;
 	}
 
@@ -1553,13 +1548,16 @@
 	  return expr;
 	}
 
-      return cp_build_indirect_ref (last_rval, RO_NULL, tf_warning_or_error);
-    }
-
-  if (types_memoized)
-    error ("result of %<operator->()%> yields non-pointer result");
-  else
-    error ("base operand of %<->%> is not a pointer");
+      return cp_build_indirect_ref (last_rval, RO_NULL, complain);
+    }
+
+  if (complain & tf_error)
+    {
+      if (types_memoized)
+	error ("result of %<operator->()%> yields non-pointer result");
+      else
+	error ("base operand of %<->%> is not a pointer");
+    }
   return error_mark_node;
 }
 
