--- conflicted
+++ resolved
@@ -850,15 +850,9 @@
 	  tree dtype = TYPE_DOMAIN (t);
 	  tree max = TYPE_MAX_VALUE (dtype);
 	  if (integer_all_onesp (max))
-<<<<<<< HEAD
-	    pp_character (cxx_pp, '0');
+	    pp_character (pp, '0');
 	  else if (tree_fits_shwi_p (max))
-	    pp_wide_integer (cxx_pp, tree_to_shwi (max) + 1);
-=======
-	    pp_character (pp, '0');
-	  else if (host_integerp (max, 0))
-	    pp_wide_integer (pp, tree_low_cst (max, 0) + 1);
->>>>>>> 7d500d30
+	    pp_wide_integer (pp, tree_to_shwi (max) + 1);
 	  else
 	    {
 	      STRIP_NOPS (max);
