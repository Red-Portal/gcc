--- conflicted
+++ resolved
@@ -1247,11 +1247,7 @@
   tree exceptions;
   VEC(tree,gc) *typenames = NULL;
 
-<<<<<<< HEAD
-  if (LAMBDA_FUNCTION_P (t))
-=======
   if (DECL_NAME (t) && LAMBDA_FUNCTION_P (t))
->>>>>>> 779871ac
     {
       /* A lambda's signature is essentially its "type", so defer.  */
       gcc_assert (LAMBDA_TYPE_P (DECL_CONTEXT (t)));
