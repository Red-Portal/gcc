--- conflicted
+++ resolved
@@ -2024,12 +2024,8 @@
   unsigned repo_available_p : 1;	   /* var or fn */
   unsigned threadprivate_or_deleted_p : 1; /* var or fn */
   unsigned anticipated_p : 1;		   /* fn, type or template */
-<<<<<<< HEAD
-  /* Reused as DECL_OMP_PRIVATIZED_MEMBER in  var */
-  unsigned friend_attr : 1;		   /* fn, type or template */
-=======
+  /* anticipated_p reused as DECL_OMP_PRIVATIZED_MEMBER in var */
   unsigned friend_or_tls : 1;		   /* var, fn, type or template */
->>>>>>> 44e46898
   unsigned template_conv_p : 1;		   /* var or template */
   unsigned odr_used : 1;		   /* var or fn */
   unsigned u2sel : 1;
