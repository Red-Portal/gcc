--- conflicted
+++ resolved
@@ -5000,11 +5000,8 @@
 extern tree* decl_cloned_function_p		(const_tree, bool);
 extern void clone_function_decl			(tree, int);
 extern void adjust_clone_args			(tree);
-<<<<<<< HEAD
 extern struct sorted_fields_type *sorted_fields_type_new (int);
-=======
 extern void deduce_noexcept_on_destructor       (tree);
->>>>>>> 49c567f5
 
 /* in cvt.c */
 extern tree convert_to_reference		(tree, tree, int, int, tree);
