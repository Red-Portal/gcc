--- conflicted
+++ resolved
@@ -4972,13 +4972,8 @@
 extern tree perform_direct_initialization_if_possible (tree, tree, bool,
                                                        tsubst_flags_t);
 extern tree in_charge_arg_for_name		(tree);
-<<<<<<< HEAD
 extern tree build_cxx_call			(tree, enum call_context,
-						 int, tree *);
-=======
-extern tree build_cxx_call			(tree, int, tree *,
-						 tsubst_flags_t);
->>>>>>> 8873e58c
+						 int, tree *, tsubst_flags_t);
 extern bool is_std_init_list			(tree);
 extern bool is_list_ctor			(tree);
 #ifdef ENABLE_CHECKING
