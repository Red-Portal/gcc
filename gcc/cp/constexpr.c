--- conflicted
+++ resolved
@@ -2485,12 +2485,8 @@
     case BIT_NOT_EXPR:
     case TRUTH_NOT_EXPR:
     case FIXED_CONVERT_EXPR:
-<<<<<<< HEAD
     case BYTESWAP_EXPR:
-      r = cxx_eval_unary_expression (call, t, allow_non_constant, addr,
-=======
       r = cxx_eval_unary_expression (ctx, t, allow_non_constant, addr,
->>>>>>> 47edca9a
 				     non_constant_p, overflow_p);
       break;
 
