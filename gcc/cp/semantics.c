/* Perform the semantic phase of parsing, i.e., the process of
   building tree structure, checking semantic consistency, and
   building RTL.  These routines are used both during actual parsing
   and during the instantiation of template functions.

   Copyright (C) 1998-2015 Free Software Foundation, Inc.
   Written by Mark Mitchell (mmitchell@usa.net) based on code found
   formerly in parse.y and pt.c.

   This file is part of GCC.

   GCC is free software; you can redistribute it and/or modify it
   under the terms of the GNU General Public License as published by
   the Free Software Foundation; either version 3, or (at your option)
   any later version.

   GCC is distributed in the hope that it will be useful, but
   WITHOUT ANY WARRANTY; without even the implied warranty of
   MERCHANTABILITY or FITNESS FOR A PARTICULAR PURPOSE.  See the GNU
   General Public License for more details.

You should have received a copy of the GNU General Public License
along with GCC; see the file COPYING3.  If not see
<http://www.gnu.org/licenses/>.  */

#include "config.h"
#include "system.h"
#include "coretypes.h"
#include "tm.h"
#include "alias.h"
#include "tree.h"
#include "stmt.h"
#include "varasm.h"
#include "stor-layout.h"
#include "stringpool.h"
#include "cp-tree.h"
#include "c-family/c-common.h"
#include "c-family/c-objc.h"
#include "tree-inline.h"
#include "intl.h"
#include "toplev.h"
#include "flags.h"
#include "timevar.h"
#include "diagnostic.h"
#include "hard-reg-set.h"
#include "function.h"
#include "cgraph.h"
#include "tree-iterator.h"
#include "target.h"
#include "gimplify.h"
#include "bitmap.h"
#include "omp-low.h"
#include "builtins.h"
#include "convert.h"
#include "gomp-constants.h"

/* There routines provide a modular interface to perform many parsing
   operations.  They may therefore be used during actual parsing, or
   during template instantiation, which may be regarded as a
   degenerate form of parsing.  */

static tree maybe_convert_cond (tree);
static tree finalize_nrv_r (tree *, int *, void *);
static tree capture_decltype (tree);

/* Used for OpenMP non-static data member privatization.  */

static hash_map<tree, tree> *omp_private_member_map;
static vec<tree> omp_private_member_vec;
<<<<<<< HEAD
=======
static bool omp_private_member_ignore_next;
>>>>>>> 85aa63af


/* Deferred Access Checking Overview
   ---------------------------------

   Most C++ expressions and declarations require access checking
   to be performed during parsing.  However, in several cases,
   this has to be treated differently.

   For member declarations, access checking has to be deferred
   until more information about the declaration is known.  For
   example:

     class A {
	 typedef int X;
       public:
	 X f();
     };

     A::X A::f();
     A::X g();

   When we are parsing the function return type `A::X', we don't
   really know if this is allowed until we parse the function name.

   Furthermore, some contexts require that access checking is
   never performed at all.  These include class heads, and template
   instantiations.

   Typical use of access checking functions is described here:

   1. When we enter a context that requires certain access checking
      mode, the function `push_deferring_access_checks' is called with
      DEFERRING argument specifying the desired mode.  Access checking
      may be performed immediately (dk_no_deferred), deferred
      (dk_deferred), or not performed (dk_no_check).

   2. When a declaration such as a type, or a variable, is encountered,
      the function `perform_or_defer_access_check' is called.  It
      maintains a vector of all deferred checks.

   3. The global `current_class_type' or `current_function_decl' is then
      setup by the parser.  `enforce_access' relies on these information
      to check access.

   4. Upon exiting the context mentioned in step 1,
      `perform_deferred_access_checks' is called to check all declaration
      stored in the vector. `pop_deferring_access_checks' is then
      called to restore the previous access checking mode.

      In case of parsing error, we simply call `pop_deferring_access_checks'
      without `perform_deferred_access_checks'.  */

struct GTY(()) deferred_access {
  /* A vector representing name-lookups for which we have deferred
     checking access controls.  We cannot check the accessibility of
     names used in a decl-specifier-seq until we know what is being
     declared because code like:

       class A {
	 class B {};
	 B* f();
       }

       A::B* A::f() { return 0; }

     is valid, even though `A::B' is not generally accessible.  */
  vec<deferred_access_check, va_gc> * GTY(()) deferred_access_checks;

  /* The current mode of access checks.  */
  enum deferring_kind deferring_access_checks_kind;

};

/* Data for deferred access checking.  */
static GTY(()) vec<deferred_access, va_gc> *deferred_access_stack;
static GTY(()) unsigned deferred_access_no_check;

/* Save the current deferred access states and start deferred
   access checking iff DEFER_P is true.  */

void
push_deferring_access_checks (deferring_kind deferring)
{
  /* For context like template instantiation, access checking
     disabling applies to all nested context.  */
  if (deferred_access_no_check || deferring == dk_no_check)
    deferred_access_no_check++;
  else
    {
      deferred_access e = {NULL, deferring};
      vec_safe_push (deferred_access_stack, e);
    }
}

/* Save the current deferred access states and start deferred access
   checking, continuing the set of deferred checks in CHECKS.  */

void
reopen_deferring_access_checks (vec<deferred_access_check, va_gc> * checks)
{
  push_deferring_access_checks (dk_deferred);
  if (!deferred_access_no_check)
    deferred_access_stack->last().deferred_access_checks = checks;
}

/* Resume deferring access checks again after we stopped doing
   this previously.  */

void
resume_deferring_access_checks (void)
{
  if (!deferred_access_no_check)
    deferred_access_stack->last().deferring_access_checks_kind = dk_deferred;
}

/* Stop deferring access checks.  */

void
stop_deferring_access_checks (void)
{
  if (!deferred_access_no_check)
    deferred_access_stack->last().deferring_access_checks_kind = dk_no_deferred;
}

/* Discard the current deferred access checks and restore the
   previous states.  */

void
pop_deferring_access_checks (void)
{
  if (deferred_access_no_check)
    deferred_access_no_check--;
  else
    deferred_access_stack->pop ();
}

/* Returns a TREE_LIST representing the deferred checks.
   The TREE_PURPOSE of each node is the type through which the
   access occurred; the TREE_VALUE is the declaration named.
   */

vec<deferred_access_check, va_gc> *
get_deferred_access_checks (void)
{
  if (deferred_access_no_check)
    return NULL;
  else
    return (deferred_access_stack->last().deferred_access_checks);
}

/* Take current deferred checks and combine with the
   previous states if we also defer checks previously.
   Otherwise perform checks now.  */

void
pop_to_parent_deferring_access_checks (void)
{
  if (deferred_access_no_check)
    deferred_access_no_check--;
  else
    {
      vec<deferred_access_check, va_gc> *checks;
      deferred_access *ptr;

      checks = (deferred_access_stack->last ().deferred_access_checks);

      deferred_access_stack->pop ();
      ptr = &deferred_access_stack->last ();
      if (ptr->deferring_access_checks_kind == dk_no_deferred)
	{
	  /* Check access.  */
	  perform_access_checks (checks, tf_warning_or_error);
	}
      else
	{
	  /* Merge with parent.  */
	  int i, j;
	  deferred_access_check *chk, *probe;

	  FOR_EACH_VEC_SAFE_ELT (checks, i, chk)
	    {
	      FOR_EACH_VEC_SAFE_ELT (ptr->deferred_access_checks, j, probe)
		{
		  if (probe->binfo == chk->binfo &&
		      probe->decl == chk->decl &&
		      probe->diag_decl == chk->diag_decl)
		    goto found;
		}
	      /* Insert into parent's checks.  */
	      vec_safe_push (ptr->deferred_access_checks, *chk);
	    found:;
	    }
	}
    }
}

/* Perform the access checks in CHECKS.  The TREE_PURPOSE of each node
   is the BINFO indicating the qualifying scope used to access the
   DECL node stored in the TREE_VALUE of the node.  If CHECKS is empty
   or we aren't in SFINAE context or all the checks succeed return TRUE,
   otherwise FALSE.  */

bool
perform_access_checks (vec<deferred_access_check, va_gc> *checks,
		       tsubst_flags_t complain)
{
  int i;
  deferred_access_check *chk;
  location_t loc = input_location;
  bool ok = true;

  if (!checks)
    return true;

  FOR_EACH_VEC_SAFE_ELT (checks, i, chk)
    {
      input_location = chk->loc;
      ok &= enforce_access (chk->binfo, chk->decl, chk->diag_decl, complain);
    }

  input_location = loc;
  return (complain & tf_error) ? true : ok;
}

/* Perform the deferred access checks.

   After performing the checks, we still have to keep the list
   `deferred_access_stack->deferred_access_checks' since we may want
   to check access for them again later in a different context.
   For example:

     class A {
       typedef int X;
       static X a;
     };
     A::X A::a, x;	// No error for `A::a', error for `x'

   We have to perform deferred access of `A::X', first with `A::a',
   next with `x'.  Return value like perform_access_checks above.  */

bool
perform_deferred_access_checks (tsubst_flags_t complain)
{
  return perform_access_checks (get_deferred_access_checks (), complain);
}

/* Defer checking the accessibility of DECL, when looked up in
   BINFO. DIAG_DECL is the declaration to use to print diagnostics.
   Return value like perform_access_checks above.  */

bool
perform_or_defer_access_check (tree binfo, tree decl, tree diag_decl,
			       tsubst_flags_t complain)
{
  int i;
  deferred_access *ptr;
  deferred_access_check *chk;


  /* Exit if we are in a context that no access checking is performed.
     */
  if (deferred_access_no_check)
    return true;

  gcc_assert (TREE_CODE (binfo) == TREE_BINFO);

  ptr = &deferred_access_stack->last ();

  /* If we are not supposed to defer access checks, just check now.  */
  if (ptr->deferring_access_checks_kind == dk_no_deferred)
    {
      bool ok = enforce_access (binfo, decl, diag_decl, complain);
      return (complain & tf_error) ? true : ok;
    }

  /* See if we are already going to perform this check.  */
  FOR_EACH_VEC_SAFE_ELT (ptr->deferred_access_checks, i, chk)
    {
      if (chk->decl == decl && chk->binfo == binfo &&
	  chk->diag_decl == diag_decl)
	{
	  return true;
	}
    }
  /* If not, record the check.  */
  deferred_access_check new_access = {binfo, decl, diag_decl, input_location};
  vec_safe_push (ptr->deferred_access_checks, new_access);

  return true;
}

/* Returns nonzero if the current statement is a full expression,
   i.e. temporaries created during that statement should be destroyed
   at the end of the statement.  */

int
stmts_are_full_exprs_p (void)
{
  return current_stmt_tree ()->stmts_are_full_exprs_p;
}

/* T is a statement.  Add it to the statement-tree.  This is the C++
   version.  The C/ObjC frontends have a slightly different version of
   this function.  */

tree
add_stmt (tree t)
{
  enum tree_code code = TREE_CODE (t);

  if (EXPR_P (t) && code != LABEL_EXPR)
    {
      if (!EXPR_HAS_LOCATION (t))
	SET_EXPR_LOCATION (t, input_location);

      /* When we expand a statement-tree, we must know whether or not the
	 statements are full-expressions.  We record that fact here.  */
      STMT_IS_FULL_EXPR_P (t) = stmts_are_full_exprs_p ();
    }

  if (code == LABEL_EXPR || code == CASE_LABEL_EXPR)
    STATEMENT_LIST_HAS_LABEL (cur_stmt_list) = 1;

  /* Add T to the statement-tree.  Non-side-effect statements need to be
     recorded during statement expressions.  */
  gcc_checking_assert (!stmt_list_stack->is_empty ());
  append_to_statement_list_force (t, &cur_stmt_list);

  return t;
}

/* Returns the stmt_tree to which statements are currently being added.  */

stmt_tree
current_stmt_tree (void)
{
  return (cfun
	  ? &cfun->language->base.x_stmt_tree
	  : &scope_chain->x_stmt_tree);
}

/* If statements are full expressions, wrap STMT in a CLEANUP_POINT_EXPR.  */

static tree
maybe_cleanup_point_expr (tree expr)
{
  if (!processing_template_decl && stmts_are_full_exprs_p ())
    expr = fold_build_cleanup_point_expr (TREE_TYPE (expr), expr);
  return expr;
}

/* Like maybe_cleanup_point_expr except have the type of the new expression be
   void so we don't need to create a temporary variable to hold the inner
   expression.  The reason why we do this is because the original type might be
   an aggregate and we cannot create a temporary variable for that type.  */

tree
maybe_cleanup_point_expr_void (tree expr)
{
  if (!processing_template_decl && stmts_are_full_exprs_p ())
    expr = fold_build_cleanup_point_expr (void_type_node, expr);
  return expr;
}



/* Create a declaration statement for the declaration given by the DECL.  */

void
add_decl_expr (tree decl)
{
  tree r = build_stmt (input_location, DECL_EXPR, decl);
  if (DECL_INITIAL (decl)
      || (DECL_SIZE (decl) && TREE_SIDE_EFFECTS (DECL_SIZE (decl))))
    r = maybe_cleanup_point_expr_void (r);
  add_stmt (r);
}

/* Finish a scope.  */

tree
do_poplevel (tree stmt_list)
{
  tree block = NULL;

  if (stmts_are_full_exprs_p ())
    block = poplevel (kept_level_p (), 1, 0);

  stmt_list = pop_stmt_list (stmt_list);

  if (!processing_template_decl)
    {
      stmt_list = c_build_bind_expr (input_location, block, stmt_list);
      /* ??? See c_end_compound_stmt re statement expressions.  */
    }

  return stmt_list;
}

/* Begin a new scope.  */

static tree
do_pushlevel (scope_kind sk)
{
  tree ret = push_stmt_list ();
  if (stmts_are_full_exprs_p ())
    begin_scope (sk, NULL);
  return ret;
}

/* Queue a cleanup.  CLEANUP is an expression/statement to be executed
   when the current scope is exited.  EH_ONLY is true when this is not
   meant to apply to normal control flow transfer.  */

void
push_cleanup (tree decl, tree cleanup, bool eh_only)
{
  tree stmt = build_stmt (input_location, CLEANUP_STMT, NULL, cleanup, decl);
  CLEANUP_EH_ONLY (stmt) = eh_only;
  add_stmt (stmt);
  CLEANUP_BODY (stmt) = push_stmt_list ();
}

/* Simple infinite loop tracking for -Wreturn-type.  We keep a stack of all
   the current loops, represented by 'NULL_TREE' if we've seen a possible
   exit, and 'error_mark_node' if not.  This is currently used only to
   suppress the warning about a function with no return statements, and
   therefore we don't bother noting returns as possible exits.  We also
   don't bother with gotos.  */

static void
begin_maybe_infinite_loop (tree cond)
{
  /* Only track this while parsing a function, not during instantiation.  */
  if (!cfun || (DECL_TEMPLATE_INSTANTIATION (current_function_decl)
		&& !processing_template_decl))
    return;
  bool maybe_infinite = true;
  if (cond)
    {
      cond = fold_non_dependent_expr (cond);
      maybe_infinite = integer_nonzerop (cond);
    }
  vec_safe_push (cp_function_chain->infinite_loops,
		 maybe_infinite ? error_mark_node : NULL_TREE);

}

/* A break is a possible exit for the current loop.  */

void
break_maybe_infinite_loop (void)
{
  if (!cfun)
    return;
  cp_function_chain->infinite_loops->last() = NULL_TREE;
}

/* If we reach the end of the loop without seeing a possible exit, we have
   an infinite loop.  */

static void
end_maybe_infinite_loop (tree cond)
{
  if (!cfun || (DECL_TEMPLATE_INSTANTIATION (current_function_decl)
		&& !processing_template_decl))
    return;
  tree current = cp_function_chain->infinite_loops->pop();
  if (current != NULL_TREE)
    {
      cond = fold_non_dependent_expr (cond);
      if (integer_nonzerop (cond))
	current_function_infinite_loop = 1;
    }
}


/* Begin a conditional that might contain a declaration.  When generating
   normal code, we want the declaration to appear before the statement
   containing the conditional.  When generating template code, we want the
   conditional to be rendered as the raw DECL_EXPR.  */

static void
begin_cond (tree *cond_p)
{
  if (processing_template_decl)
    *cond_p = push_stmt_list ();
}

/* Finish such a conditional.  */

static void
finish_cond (tree *cond_p, tree expr)
{
  if (processing_template_decl)
    {
      tree cond = pop_stmt_list (*cond_p);

      if (expr == NULL_TREE)
	/* Empty condition in 'for'.  */
	gcc_assert (empty_expr_stmt_p (cond));
      else if (check_for_bare_parameter_packs (expr))
        expr = error_mark_node;
      else if (!empty_expr_stmt_p (cond))
	expr = build2 (COMPOUND_EXPR, TREE_TYPE (expr), cond, expr);
    }
  *cond_p = expr;
}

/* If *COND_P specifies a conditional with a declaration, transform the
   loop such that
	    while (A x = 42) { }
	    for (; A x = 42;) { }
   becomes
	    while (true) { A x = 42; if (!x) break; }
	    for (;;) { A x = 42; if (!x) break; }
   The statement list for BODY will be empty if the conditional did
   not declare anything.  */

static void
simplify_loop_decl_cond (tree *cond_p, tree body)
{
  tree cond, if_stmt;

  if (!TREE_SIDE_EFFECTS (body))
    return;

  cond = *cond_p;
  *cond_p = boolean_true_node;

  if_stmt = begin_if_stmt ();
  cond = cp_build_unary_op (TRUTH_NOT_EXPR, cond, 0, tf_warning_or_error);
  finish_if_stmt_cond (cond, if_stmt);
  finish_break_stmt ();
  finish_then_clause (if_stmt);
  finish_if_stmt (if_stmt);
}

/* Finish a goto-statement.  */

tree
finish_goto_stmt (tree destination)
{
  if (identifier_p (destination))
    destination = lookup_label (destination);

  /* We warn about unused labels with -Wunused.  That means we have to
     mark the used labels as used.  */
  if (TREE_CODE (destination) == LABEL_DECL)
    TREE_USED (destination) = 1;
  else
    {
      if (check_no_cilk (destination,
	 "Cilk array notation cannot be used as a computed goto expression",
	 "%<_Cilk_spawn%> statement cannot be used as a computed goto expression"))
	destination = error_mark_node;
      destination = mark_rvalue_use (destination);
      if (!processing_template_decl)
	{
	  destination = cp_convert (ptr_type_node, destination,
				    tf_warning_or_error);
	  if (error_operand_p (destination))
	    return NULL_TREE;
	  destination
	    = fold_build_cleanup_point_expr (TREE_TYPE (destination),
					     destination);
	}
    }

  check_goto (destination);

  return add_stmt (build_stmt (input_location, GOTO_EXPR, destination));
}

/* COND is the condition-expression for an if, while, etc.,
   statement.  Convert it to a boolean value, if appropriate.
   In addition, verify sequence points if -Wsequence-point is enabled.  */

static tree
maybe_convert_cond (tree cond)
{
  /* Empty conditions remain empty.  */
  if (!cond)
    return NULL_TREE;

  /* Wait until we instantiate templates before doing conversion.  */
  if (processing_template_decl)
    return cond;

  if (warn_sequence_point)
    verify_sequence_points (cond);

  /* Do the conversion.  */
  cond = convert_from_reference (cond);

  if (TREE_CODE (cond) == MODIFY_EXPR
      && !TREE_NO_WARNING (cond)
      && warn_parentheses)
    {
      warning (OPT_Wparentheses,
	       "suggest parentheses around assignment used as truth value");
      TREE_NO_WARNING (cond) = 1;
    }

  return condition_conversion (cond);
}

/* Finish an expression-statement, whose EXPRESSION is as indicated.  */

tree
finish_expr_stmt (tree expr)
{
  tree r = NULL_TREE;

  if (expr != NULL_TREE)
    {
      if (!processing_template_decl)
	{
	  if (warn_sequence_point)
	    verify_sequence_points (expr);
	  expr = convert_to_void (expr, ICV_STATEMENT, tf_warning_or_error);
	}
      else if (!type_dependent_expression_p (expr))
	convert_to_void (build_non_dependent_expr (expr), ICV_STATEMENT, 
                         tf_warning_or_error);

      if (check_for_bare_parameter_packs (expr))
        expr = error_mark_node;

      /* Simplification of inner statement expressions, compound exprs,
	 etc can result in us already having an EXPR_STMT.  */
      if (TREE_CODE (expr) != CLEANUP_POINT_EXPR)
	{
	  if (TREE_CODE (expr) != EXPR_STMT)
	    expr = build_stmt (input_location, EXPR_STMT, expr);
	  expr = maybe_cleanup_point_expr_void (expr);
	}

      r = add_stmt (expr);
    }

  return r;
}


/* Begin an if-statement.  Returns a newly created IF_STMT if
   appropriate.  */

tree
begin_if_stmt (void)
{
  tree r, scope;
  scope = do_pushlevel (sk_cond);
  r = build_stmt (input_location, IF_STMT, NULL_TREE,
		  NULL_TREE, NULL_TREE, scope);
  begin_cond (&IF_COND (r));
  return r;
}

/* Process the COND of an if-statement, which may be given by
   IF_STMT.  */

void
finish_if_stmt_cond (tree cond, tree if_stmt)
{
  finish_cond (&IF_COND (if_stmt), maybe_convert_cond (cond));
  add_stmt (if_stmt);
  THEN_CLAUSE (if_stmt) = push_stmt_list ();
}

/* Finish the then-clause of an if-statement, which may be given by
   IF_STMT.  */

tree
finish_then_clause (tree if_stmt)
{
  THEN_CLAUSE (if_stmt) = pop_stmt_list (THEN_CLAUSE (if_stmt));
  return if_stmt;
}

/* Begin the else-clause of an if-statement.  */

void
begin_else_clause (tree if_stmt)
{
  ELSE_CLAUSE (if_stmt) = push_stmt_list ();
}

/* Finish the else-clause of an if-statement, which may be given by
   IF_STMT.  */

void
finish_else_clause (tree if_stmt)
{
  ELSE_CLAUSE (if_stmt) = pop_stmt_list (ELSE_CLAUSE (if_stmt));
}

/* Finish an if-statement.  */

void
finish_if_stmt (tree if_stmt)
{
  tree scope = IF_SCOPE (if_stmt);
  IF_SCOPE (if_stmt) = NULL;
  add_stmt (do_poplevel (scope));
}

/* Begin a while-statement.  Returns a newly created WHILE_STMT if
   appropriate.  */

tree
begin_while_stmt (void)
{
  tree r;
  r = build_stmt (input_location, WHILE_STMT, NULL_TREE, NULL_TREE);
  add_stmt (r);
  WHILE_BODY (r) = do_pushlevel (sk_block);
  begin_cond (&WHILE_COND (r));
  return r;
}

/* Process the COND of a while-statement, which may be given by
   WHILE_STMT.  */

void
finish_while_stmt_cond (tree cond, tree while_stmt, bool ivdep)
{
  if (check_no_cilk (cond,
      "Cilk array notation cannot be used as a condition for while statement",
      "%<_Cilk_spawn%> statement cannot be used as a condition for while statement"))
    cond = error_mark_node;
  cond = maybe_convert_cond (cond);
  finish_cond (&WHILE_COND (while_stmt), cond);
  begin_maybe_infinite_loop (cond);
  if (ivdep && cond != error_mark_node)
    WHILE_COND (while_stmt) = build2 (ANNOTATE_EXPR,
				      TREE_TYPE (WHILE_COND (while_stmt)),
				      WHILE_COND (while_stmt),
				      build_int_cst (integer_type_node,
						     annot_expr_ivdep_kind));
  simplify_loop_decl_cond (&WHILE_COND (while_stmt), WHILE_BODY (while_stmt));
}

/* Finish a while-statement, which may be given by WHILE_STMT.  */

void
finish_while_stmt (tree while_stmt)
{
  end_maybe_infinite_loop (boolean_true_node);
  WHILE_BODY (while_stmt) = do_poplevel (WHILE_BODY (while_stmt));
}

/* Begin a do-statement.  Returns a newly created DO_STMT if
   appropriate.  */

tree
begin_do_stmt (void)
{
  tree r = build_stmt (input_location, DO_STMT, NULL_TREE, NULL_TREE);
  begin_maybe_infinite_loop (boolean_true_node);
  add_stmt (r);
  DO_BODY (r) = push_stmt_list ();
  return r;
}

/* Finish the body of a do-statement, which may be given by DO_STMT.  */

void
finish_do_body (tree do_stmt)
{
  tree body = DO_BODY (do_stmt) = pop_stmt_list (DO_BODY (do_stmt));

  if (TREE_CODE (body) == STATEMENT_LIST && STATEMENT_LIST_TAIL (body))
    body = STATEMENT_LIST_TAIL (body)->stmt;

  if (IS_EMPTY_STMT (body))
    warning (OPT_Wempty_body,
            "suggest explicit braces around empty body in %<do%> statement");
}

/* Finish a do-statement, which may be given by DO_STMT, and whose
   COND is as indicated.  */

void
finish_do_stmt (tree cond, tree do_stmt, bool ivdep)
{
  if (check_no_cilk (cond,
  "Cilk array notation cannot be used as a condition for a do-while statement",
  "%<_Cilk_spawn%> statement cannot be used as a condition for a do-while statement"))
    cond = error_mark_node;
  cond = maybe_convert_cond (cond);
  end_maybe_infinite_loop (cond);
  if (ivdep && cond != error_mark_node)
    cond = build2 (ANNOTATE_EXPR, TREE_TYPE (cond), cond,
		   build_int_cst (integer_type_node, annot_expr_ivdep_kind));
  DO_COND (do_stmt) = cond;
}

/* Finish a return-statement.  The EXPRESSION returned, if any, is as
   indicated.  */

tree
finish_return_stmt (tree expr)
{
  tree r;
  bool no_warning;

  expr = check_return_expr (expr, &no_warning);

  if (error_operand_p (expr)
      || (flag_openmp && !check_omp_return ()))
    {
      /* Suppress -Wreturn-type for this function.  */
      if (warn_return_type)
	TREE_NO_WARNING (current_function_decl) = true;
      return error_mark_node;
    }

  if (!processing_template_decl)
    {
      if (warn_sequence_point)
	verify_sequence_points (expr);
      
      if (DECL_DESTRUCTOR_P (current_function_decl)
	  || (DECL_CONSTRUCTOR_P (current_function_decl)
	      && targetm.cxx.cdtor_returns_this ()))
	{
	  /* Similarly, all destructors must run destructors for
	     base-classes before returning.  So, all returns in a
	     destructor get sent to the DTOR_LABEL; finish_function emits
	     code to return a value there.  */
	  return finish_goto_stmt (cdtor_label);
	}
    }

  r = build_stmt (input_location, RETURN_EXPR, expr);
  TREE_NO_WARNING (r) |= no_warning;
  r = maybe_cleanup_point_expr_void (r);
  r = add_stmt (r);

  return r;
}

/* Begin the scope of a for-statement or a range-for-statement.
   Both the returned trees are to be used in a call to
   begin_for_stmt or begin_range_for_stmt.  */

tree
begin_for_scope (tree *init)
{
  tree scope = NULL_TREE;
  if (flag_new_for_scope > 0)
    scope = do_pushlevel (sk_for);

  if (processing_template_decl)
    *init = push_stmt_list ();
  else
    *init = NULL_TREE;

  return scope;
}

/* Begin a for-statement.  Returns a new FOR_STMT.
   SCOPE and INIT should be the return of begin_for_scope,
   or both NULL_TREE  */

tree
begin_for_stmt (tree scope, tree init)
{
  tree r;

  r = build_stmt (input_location, FOR_STMT, NULL_TREE, NULL_TREE,
		  NULL_TREE, NULL_TREE, NULL_TREE);

  if (scope == NULL_TREE)
    {
      gcc_assert (!init || !(flag_new_for_scope > 0));
      if (!init)
	scope = begin_for_scope (&init);
    }
  FOR_INIT_STMT (r) = init;
  FOR_SCOPE (r) = scope;

  return r;
}

/* Finish the for-init-statement of a for-statement, which may be
   given by FOR_STMT.  */

void
finish_for_init_stmt (tree for_stmt)
{
  if (processing_template_decl)
    FOR_INIT_STMT (for_stmt) = pop_stmt_list (FOR_INIT_STMT (for_stmt));
  add_stmt (for_stmt);
  FOR_BODY (for_stmt) = do_pushlevel (sk_block);
  begin_cond (&FOR_COND (for_stmt));
}

/* Finish the COND of a for-statement, which may be given by
   FOR_STMT.  */

void
finish_for_cond (tree cond, tree for_stmt, bool ivdep)
{
  if (check_no_cilk (cond,
	 "Cilk array notation cannot be used in a condition for a for-loop",
	 "%<_Cilk_spawn%> statement cannot be used in a condition for a for-loop"))
    cond = error_mark_node;
  cond = maybe_convert_cond (cond);
  finish_cond (&FOR_COND (for_stmt), cond);
  begin_maybe_infinite_loop (cond);
  if (ivdep && cond != error_mark_node)
    FOR_COND (for_stmt) = build2 (ANNOTATE_EXPR,
				  TREE_TYPE (FOR_COND (for_stmt)),
				  FOR_COND (for_stmt),
				  build_int_cst (integer_type_node,
						 annot_expr_ivdep_kind));
  simplify_loop_decl_cond (&FOR_COND (for_stmt), FOR_BODY (for_stmt));
}

/* Finish the increment-EXPRESSION in a for-statement, which may be
   given by FOR_STMT.  */

void
finish_for_expr (tree expr, tree for_stmt)
{
  if (!expr)
    return;
  /* If EXPR is an overloaded function, issue an error; there is no
     context available to use to perform overload resolution.  */
  if (type_unknown_p (expr))
    {
      cxx_incomplete_type_error (expr, TREE_TYPE (expr));
      expr = error_mark_node;
    }
  if (!processing_template_decl)
    {
      if (warn_sequence_point)
	verify_sequence_points (expr);
      expr = convert_to_void (expr, ICV_THIRD_IN_FOR,
                              tf_warning_or_error);
    }
  else if (!type_dependent_expression_p (expr))
    convert_to_void (build_non_dependent_expr (expr), ICV_THIRD_IN_FOR,
                     tf_warning_or_error);
  expr = maybe_cleanup_point_expr_void (expr);
  if (check_for_bare_parameter_packs (expr))
    expr = error_mark_node;
  FOR_EXPR (for_stmt) = expr;
}

/* Finish the body of a for-statement, which may be given by
   FOR_STMT.  The increment-EXPR for the loop must be
   provided.
   It can also finish RANGE_FOR_STMT. */

void
finish_for_stmt (tree for_stmt)
{
  end_maybe_infinite_loop (boolean_true_node);

  if (TREE_CODE (for_stmt) == RANGE_FOR_STMT)
    RANGE_FOR_BODY (for_stmt) = do_poplevel (RANGE_FOR_BODY (for_stmt));
  else
    FOR_BODY (for_stmt) = do_poplevel (FOR_BODY (for_stmt));

  /* Pop the scope for the body of the loop.  */
  if (flag_new_for_scope > 0)
    {
      tree scope;
      tree *scope_ptr = (TREE_CODE (for_stmt) == RANGE_FOR_STMT
			 ? &RANGE_FOR_SCOPE (for_stmt)
			 : &FOR_SCOPE (for_stmt));
      scope = *scope_ptr;
      *scope_ptr = NULL;
      add_stmt (do_poplevel (scope));
    }
}

/* Begin a range-for-statement.  Returns a new RANGE_FOR_STMT.
   SCOPE and INIT should be the return of begin_for_scope,
   or both NULL_TREE  .
   To finish it call finish_for_stmt(). */

tree
begin_range_for_stmt (tree scope, tree init)
{
  tree r;

  begin_maybe_infinite_loop (boolean_false_node);

  r = build_stmt (input_location, RANGE_FOR_STMT,
		  NULL_TREE, NULL_TREE, NULL_TREE, NULL_TREE);

  if (scope == NULL_TREE)
    {
      gcc_assert (!init || !(flag_new_for_scope > 0));
      if (!init)
	scope = begin_for_scope (&init);
    }

  /* RANGE_FOR_STMTs do not use nor save the init tree, so we
     pop it now.  */
  if (init)
    pop_stmt_list (init);
  RANGE_FOR_SCOPE (r) = scope;

  return r;
}

/* Finish the head of a range-based for statement, which may
   be given by RANGE_FOR_STMT. DECL must be the declaration
   and EXPR must be the loop expression. */

void
finish_range_for_decl (tree range_for_stmt, tree decl, tree expr)
{
  RANGE_FOR_DECL (range_for_stmt) = decl;
  RANGE_FOR_EXPR (range_for_stmt) = expr;
  add_stmt (range_for_stmt);
  RANGE_FOR_BODY (range_for_stmt) = do_pushlevel (sk_block);
}

/* Finish a break-statement.  */

tree
finish_break_stmt (void)
{
  /* In switch statements break is sometimes stylistically used after
     a return statement.  This can lead to spurious warnings about
     control reaching the end of a non-void function when it is
     inlined.  Note that we are calling block_may_fallthru with
     language specific tree nodes; this works because
     block_may_fallthru returns true when given something it does not
     understand.  */
  if (!block_may_fallthru (cur_stmt_list))
    return void_node;
  return add_stmt (build_stmt (input_location, BREAK_STMT));
}

/* Finish a continue-statement.  */

tree
finish_continue_stmt (void)
{
  return add_stmt (build_stmt (input_location, CONTINUE_STMT));
}

/* Begin a switch-statement.  Returns a new SWITCH_STMT if
   appropriate.  */

tree
begin_switch_stmt (void)
{
  tree r, scope;

  scope = do_pushlevel (sk_cond);
  r = build_stmt (input_location, SWITCH_STMT, NULL_TREE, NULL_TREE, NULL_TREE, scope);

  begin_cond (&SWITCH_STMT_COND (r));

  return r;
}

/* Finish the cond of a switch-statement.  */

void
finish_switch_cond (tree cond, tree switch_stmt)
{
  tree orig_type = NULL;

  if (check_no_cilk (cond,
	"Cilk array notation cannot be used as a condition for switch statement",
	"%<_Cilk_spawn%> statement cannot be used as a condition for switch statement"))
    cond = error_mark_node;

  if (!processing_template_decl)
    {
      /* Convert the condition to an integer or enumeration type.  */
      cond = build_expr_type_conversion (WANT_INT | WANT_ENUM, cond, true);
      if (cond == NULL_TREE)
	{
	  error ("switch quantity not an integer");
	  cond = error_mark_node;
	}
      /* We want unlowered type here to handle enum bit-fields.  */
      orig_type = unlowered_expr_type (cond);
      if (TREE_CODE (orig_type) != ENUMERAL_TYPE)
	orig_type = TREE_TYPE (cond);
      if (cond != error_mark_node)
	{
	  /* [stmt.switch]

	     Integral promotions are performed.  */
	  cond = perform_integral_promotions (cond);
	  cond = maybe_cleanup_point_expr (cond);
	}
    }
  if (check_for_bare_parameter_packs (cond))
    cond = error_mark_node;
  else if (!processing_template_decl && warn_sequence_point)
    verify_sequence_points (cond);

  finish_cond (&SWITCH_STMT_COND (switch_stmt), cond);
  SWITCH_STMT_TYPE (switch_stmt) = orig_type;
  add_stmt (switch_stmt);
  push_switch (switch_stmt);
  SWITCH_STMT_BODY (switch_stmt) = push_stmt_list ();
}

/* Finish the body of a switch-statement, which may be given by
   SWITCH_STMT.  The COND to switch on is indicated.  */

void
finish_switch_stmt (tree switch_stmt)
{
  tree scope;

  SWITCH_STMT_BODY (switch_stmt) =
    pop_stmt_list (SWITCH_STMT_BODY (switch_stmt));
  pop_switch ();

  scope = SWITCH_STMT_SCOPE (switch_stmt);
  SWITCH_STMT_SCOPE (switch_stmt) = NULL;
  add_stmt (do_poplevel (scope));
}

/* Begin a try-block.  Returns a newly-created TRY_BLOCK if
   appropriate.  */

tree
begin_try_block (void)
{
  tree r = build_stmt (input_location, TRY_BLOCK, NULL_TREE, NULL_TREE);
  add_stmt (r);
  TRY_STMTS (r) = push_stmt_list ();
  return r;
}

/* Likewise, for a function-try-block.  The block returned in
   *COMPOUND_STMT is an artificial outer scope, containing the
   function-try-block.  */

tree
begin_function_try_block (tree *compound_stmt)
{
  tree r;
  /* This outer scope does not exist in the C++ standard, but we need
     a place to put __FUNCTION__ and similar variables.  */
  *compound_stmt = begin_compound_stmt (0);
  r = begin_try_block ();
  FN_TRY_BLOCK_P (r) = 1;
  return r;
}

/* Finish a try-block, which may be given by TRY_BLOCK.  */

void
finish_try_block (tree try_block)
{
  TRY_STMTS (try_block) = pop_stmt_list (TRY_STMTS (try_block));
  TRY_HANDLERS (try_block) = push_stmt_list ();
}

/* Finish the body of a cleanup try-block, which may be given by
   TRY_BLOCK.  */

void
finish_cleanup_try_block (tree try_block)
{
  TRY_STMTS (try_block) = pop_stmt_list (TRY_STMTS (try_block));
}

/* Finish an implicitly generated try-block, with a cleanup is given
   by CLEANUP.  */

void
finish_cleanup (tree cleanup, tree try_block)
{
  TRY_HANDLERS (try_block) = cleanup;
  CLEANUP_P (try_block) = 1;
}

/* Likewise, for a function-try-block.  */

void
finish_function_try_block (tree try_block)
{
  finish_try_block (try_block);
  /* FIXME : something queer about CTOR_INITIALIZER somehow following
     the try block, but moving it inside.  */
  in_function_try_handler = 1;
}

/* Finish a handler-sequence for a try-block, which may be given by
   TRY_BLOCK.  */

void
finish_handler_sequence (tree try_block)
{
  TRY_HANDLERS (try_block) = pop_stmt_list (TRY_HANDLERS (try_block));
  check_handlers (TRY_HANDLERS (try_block));
}

/* Finish the handler-seq for a function-try-block, given by
   TRY_BLOCK.  COMPOUND_STMT is the outer block created by
   begin_function_try_block.  */

void
finish_function_handler_sequence (tree try_block, tree compound_stmt)
{
  in_function_try_handler = 0;
  finish_handler_sequence (try_block);
  finish_compound_stmt (compound_stmt);
}

/* Begin a handler.  Returns a HANDLER if appropriate.  */

tree
begin_handler (void)
{
  tree r;

  r = build_stmt (input_location, HANDLER, NULL_TREE, NULL_TREE);
  add_stmt (r);

  /* Create a binding level for the eh_info and the exception object
     cleanup.  */
  HANDLER_BODY (r) = do_pushlevel (sk_catch);

  return r;
}

/* Finish the handler-parameters for a handler, which may be given by
   HANDLER.  DECL is the declaration for the catch parameter, or NULL
   if this is a `catch (...)' clause.  */

void
finish_handler_parms (tree decl, tree handler)
{
  tree type = NULL_TREE;
  if (processing_template_decl)
    {
      if (decl)
	{
	  decl = pushdecl (decl);
	  decl = push_template_decl (decl);
	  HANDLER_PARMS (handler) = decl;
	  type = TREE_TYPE (decl);
	}
    }
  else
    type = expand_start_catch_block (decl);
  HANDLER_TYPE (handler) = type;
}

/* Finish a handler, which may be given by HANDLER.  The BLOCKs are
   the return value from the matching call to finish_handler_parms.  */

void
finish_handler (tree handler)
{
  if (!processing_template_decl)
    expand_end_catch_block ();
  HANDLER_BODY (handler) = do_poplevel (HANDLER_BODY (handler));
}

/* Begin a compound statement.  FLAGS contains some bits that control the
   behavior and context.  If BCS_NO_SCOPE is set, the compound statement
   does not define a scope.  If BCS_FN_BODY is set, this is the outermost
   block of a function.  If BCS_TRY_BLOCK is set, this is the block
   created on behalf of a TRY statement.  Returns a token to be passed to
   finish_compound_stmt.  */

tree
begin_compound_stmt (unsigned int flags)
{
  tree r;

  if (flags & BCS_NO_SCOPE)
    {
      r = push_stmt_list ();
      STATEMENT_LIST_NO_SCOPE (r) = 1;

      /* Normally, we try hard to keep the BLOCK for a statement-expression.
	 But, if it's a statement-expression with a scopeless block, there's
	 nothing to keep, and we don't want to accidentally keep a block
	 *inside* the scopeless block.  */
      keep_next_level (false);
    }
  else
    {
      scope_kind sk = sk_block;
      if (flags & BCS_TRY_BLOCK)
	sk = sk_try;
      else if (flags & BCS_TRANSACTION)
	sk = sk_transaction;
      r = do_pushlevel (sk);
    }

  /* When processing a template, we need to remember where the braces were,
     so that we can set up identical scopes when instantiating the template
     later.  BIND_EXPR is a handy candidate for this.
     Note that do_poplevel won't create a BIND_EXPR itself here (and thus
     result in nested BIND_EXPRs), since we don't build BLOCK nodes when
     processing templates.  */
  if (processing_template_decl)
    {
      r = build3 (BIND_EXPR, NULL, NULL, r, NULL);
      BIND_EXPR_TRY_BLOCK (r) = (flags & BCS_TRY_BLOCK) != 0;
      BIND_EXPR_BODY_BLOCK (r) = (flags & BCS_FN_BODY) != 0;
      TREE_SIDE_EFFECTS (r) = 1;
    }

  return r;
}

/* Finish a compound-statement, which is given by STMT.  */

void
finish_compound_stmt (tree stmt)
{
  if (TREE_CODE (stmt) == BIND_EXPR)
    {
      tree body = do_poplevel (BIND_EXPR_BODY (stmt));
      /* If the STATEMENT_LIST is empty and this BIND_EXPR isn't special,
	 discard the BIND_EXPR so it can be merged with the containing
	 STATEMENT_LIST.  */
      if (TREE_CODE (body) == STATEMENT_LIST
	  && STATEMENT_LIST_HEAD (body) == NULL
	  && !BIND_EXPR_BODY_BLOCK (stmt)
	  && !BIND_EXPR_TRY_BLOCK (stmt))
	stmt = body;
      else
	BIND_EXPR_BODY (stmt) = body;
    }
  else if (STATEMENT_LIST_NO_SCOPE (stmt))
    stmt = pop_stmt_list (stmt);
  else
    {
      /* Destroy any ObjC "super" receivers that may have been
	 created.  */
      objc_clear_super_receiver ();

      stmt = do_poplevel (stmt);
    }

  /* ??? See c_end_compound_stmt wrt statement expressions.  */
  add_stmt (stmt);
}

/* Finish an asm-statement, whose components are a STRING, some
   OUTPUT_OPERANDS, some INPUT_OPERANDS, some CLOBBERS and some
   LABELS.  Also note whether the asm-statement should be
   considered volatile.  */

tree
finish_asm_stmt (int volatile_p, tree string, tree output_operands,
		 tree input_operands, tree clobbers, tree labels)
{
  tree r;
  tree t;
  int ninputs = list_length (input_operands);
  int noutputs = list_length (output_operands);

  if (!processing_template_decl)
    {
      const char *constraint;
      const char **oconstraints;
      bool allows_mem, allows_reg, is_inout;
      tree operand;
      int i;

      oconstraints = XALLOCAVEC (const char *, noutputs);

      string = resolve_asm_operand_names (string, output_operands,
					  input_operands, labels);

      for (i = 0, t = output_operands; t; t = TREE_CHAIN (t), ++i)
	{
	  operand = TREE_VALUE (t);

	  /* ??? Really, this should not be here.  Users should be using a
	     proper lvalue, dammit.  But there's a long history of using
	     casts in the output operands.  In cases like longlong.h, this
	     becomes a primitive form of typechecking -- if the cast can be
	     removed, then the output operand had a type of the proper width;
	     otherwise we'll get an error.  Gross, but ...  */
	  STRIP_NOPS (operand);

	  operand = mark_lvalue_use (operand);

	  if (!lvalue_or_else (operand, lv_asm, tf_warning_or_error))
	    operand = error_mark_node;

	  if (operand != error_mark_node
	      && (TREE_READONLY (operand)
		  || CP_TYPE_CONST_P (TREE_TYPE (operand))
		  /* Functions are not modifiable, even though they are
		     lvalues.  */
		  || TREE_CODE (TREE_TYPE (operand)) == FUNCTION_TYPE
		  || TREE_CODE (TREE_TYPE (operand)) == METHOD_TYPE
		  /* If it's an aggregate and any field is const, then it is
		     effectively const.  */
		  || (CLASS_TYPE_P (TREE_TYPE (operand))
		      && C_TYPE_FIELDS_READONLY (TREE_TYPE (operand)))))
	    cxx_readonly_error (operand, lv_asm);

	  constraint = TREE_STRING_POINTER (TREE_VALUE (TREE_PURPOSE (t)));
	  oconstraints[i] = constraint;

	  if (parse_output_constraint (&constraint, i, ninputs, noutputs,
				       &allows_mem, &allows_reg, &is_inout))
	    {
	      /* If the operand is going to end up in memory,
		 mark it addressable.  */
	      if (!allows_reg && !cxx_mark_addressable (operand))
		operand = error_mark_node;
	    }
	  else
	    operand = error_mark_node;

	  TREE_VALUE (t) = operand;
	}

      for (i = 0, t = input_operands; t; ++i, t = TREE_CHAIN (t))
	{
	  constraint = TREE_STRING_POINTER (TREE_VALUE (TREE_PURPOSE (t)));
	  bool constraint_parsed
	    = parse_input_constraint (&constraint, i, ninputs, noutputs, 0,   
				      oconstraints, &allows_mem, &allows_reg);
	  /* If the operand is going to end up in memory, don't call
	     decay_conversion.  */
	  if (constraint_parsed && !allows_reg && allows_mem)
	    operand = mark_lvalue_use (TREE_VALUE (t));
	  else
	    operand = decay_conversion (TREE_VALUE (t), tf_warning_or_error);

	  /* If the type of the operand hasn't been determined (e.g.,
	     because it involves an overloaded function), then issue
	     an error message.  There's no context available to
	     resolve the overloading.  */
	  if (TREE_TYPE (operand) == unknown_type_node)
	    {
	      error ("type of asm operand %qE could not be determined",
		     TREE_VALUE (t));
	      operand = error_mark_node;
	    }

	  if (constraint_parsed)
	    {
	      /* If the operand is going to end up in memory,
		 mark it addressable.  */
	      if (!allows_reg && allows_mem)
		{
		  /* Strip the nops as we allow this case.  FIXME, this really
		     should be rejected or made deprecated.  */
		  STRIP_NOPS (operand);
		  if (!cxx_mark_addressable (operand))
		    operand = error_mark_node;
		}
	      else if (!allows_reg && !allows_mem)
		{
		  /* If constraint allows neither register nor memory,
		     try harder to get a constant.  */
		  tree constop = maybe_constant_value (operand);
		  if (TREE_CONSTANT (constop))
		    operand = constop;
		}
	    }
	  else
	    operand = error_mark_node;

	  TREE_VALUE (t) = operand;
	}
    }

  r = build_stmt (input_location, ASM_EXPR, string,
		  output_operands, input_operands,
		  clobbers, labels);
  ASM_VOLATILE_P (r) = volatile_p || noutputs == 0;
  r = maybe_cleanup_point_expr_void (r);
  return add_stmt (r);
}

/* Finish a label with the indicated NAME.  Returns the new label.  */

tree
finish_label_stmt (tree name)
{
  tree decl = define_label (input_location, name);

  if (decl == error_mark_node)
    return error_mark_node;

  add_stmt (build_stmt (input_location, LABEL_EXPR, decl));

  return decl;
}

/* Finish a series of declarations for local labels.  G++ allows users
   to declare "local" labels, i.e., labels with scope.  This extension
   is useful when writing code involving statement-expressions.  */

void
finish_label_decl (tree name)
{
  if (!at_function_scope_p ())
    {
      error ("__label__ declarations are only allowed in function scopes");
      return;
    }

  add_decl_expr (declare_local_label (name));
}

/* When DECL goes out of scope, make sure that CLEANUP is executed.  */

void
finish_decl_cleanup (tree decl, tree cleanup)
{
  push_cleanup (decl, cleanup, false);
}

/* If the current scope exits with an exception, run CLEANUP.  */

void
finish_eh_cleanup (tree cleanup)
{
  push_cleanup (NULL, cleanup, true);
}

/* The MEM_INITS is a list of mem-initializers, in reverse of the
   order they were written by the user.  Each node is as for
   emit_mem_initializers.  */

void
finish_mem_initializers (tree mem_inits)
{
  /* Reorder the MEM_INITS so that they are in the order they appeared
     in the source program.  */
  mem_inits = nreverse (mem_inits);

  if (processing_template_decl)
    {
      tree mem;

      for (mem = mem_inits; mem; mem = TREE_CHAIN (mem))
        {
          /* If the TREE_PURPOSE is a TYPE_PACK_EXPANSION, skip the
             check for bare parameter packs in the TREE_VALUE, because
             any parameter packs in the TREE_VALUE have already been
             bound as part of the TREE_PURPOSE.  See
             make_pack_expansion for more information.  */
          if (TREE_CODE (TREE_PURPOSE (mem)) != TYPE_PACK_EXPANSION
              && check_for_bare_parameter_packs (TREE_VALUE (mem)))
            TREE_VALUE (mem) = error_mark_node;
        }

      add_stmt (build_min_nt_loc (UNKNOWN_LOCATION,
				  CTOR_INITIALIZER, mem_inits));
    }
  else
    emit_mem_initializers (mem_inits);
}

/* Obfuscate EXPR if it looks like an id-expression or member access so
   that the call to finish_decltype in do_auto_deduction will give the
   right result.  */

tree
force_paren_expr (tree expr)
{
  /* This is only needed for decltype(auto) in C++14.  */
  if (cxx_dialect < cxx14)
    return expr;

  /* If we're in unevaluated context, we can't be deducing a
     return/initializer type, so we don't need to mess with this.  */
  if (cp_unevaluated_operand)
    return expr;

  if (!DECL_P (expr) && TREE_CODE (expr) != COMPONENT_REF
      && TREE_CODE (expr) != SCOPE_REF)
    return expr;

  if (TREE_CODE (expr) == COMPONENT_REF)
    REF_PARENTHESIZED_P (expr) = true;
  else if (type_dependent_expression_p (expr))
    expr = build1 (PAREN_EXPR, TREE_TYPE (expr), expr);
  else
    {
      cp_lvalue_kind kind = lvalue_kind (expr);
      if ((kind & ~clk_class) != clk_none)
	{
	  tree type = unlowered_expr_type (expr);
	  bool rval = !!(kind & clk_rvalueref);
	  type = cp_build_reference_type (type, rval);
	  /* This inhibits warnings in, eg, cxx_mark_addressable
	     (c++/60955).  */
	  warning_sentinel s (extra_warnings);
	  expr = build_static_cast (type, expr, tf_error);
	  if (expr != error_mark_node)
	    REF_PARENTHESIZED_P (expr) = true;
	}
    }

  return expr;
}

/* Finish a parenthesized expression EXPR.  */

tree
finish_parenthesized_expr (tree expr)
{
  if (EXPR_P (expr))
    /* This inhibits warnings in c_common_truthvalue_conversion.  */
    TREE_NO_WARNING (expr) = 1;

  if (TREE_CODE (expr) == OFFSET_REF
      || TREE_CODE (expr) == SCOPE_REF)
    /* [expr.unary.op]/3 The qualified id of a pointer-to-member must not be
       enclosed in parentheses.  */
    PTRMEM_OK_P (expr) = 0;

  if (TREE_CODE (expr) == STRING_CST)
    PAREN_STRING_LITERAL_P (expr) = 1;

  expr = force_paren_expr (expr);

  return expr;
}

/* Finish a reference to a non-static data member (DECL) that is not
   preceded by `.' or `->'.  */

tree
finish_non_static_data_member (tree decl, tree object, tree qualifying_scope)
{
  gcc_assert (TREE_CODE (decl) == FIELD_DECL);
  bool try_omp_private = !object && omp_private_member_map;
  tree ret;

  if (!object)
    {
      tree scope = qualifying_scope;
      if (scope == NULL_TREE)
	scope = context_for_name_lookup (decl);
      object = maybe_dummy_object (scope, NULL);
    }

  object = maybe_resolve_dummy (object, true);
  if (object == error_mark_node)
    return error_mark_node;

  /* DR 613/850: Can use non-static data members without an associated
     object in sizeof/decltype/alignof.  */
  if (is_dummy_object (object) && cp_unevaluated_operand == 0
      && (!processing_template_decl || !current_class_ref))
    {
      if (current_function_decl
	  && DECL_STATIC_FUNCTION_P (current_function_decl))
	error ("invalid use of member %qD in static member function", decl);
      else
	error ("invalid use of non-static data member %qD", decl);
      inform (DECL_SOURCE_LOCATION (decl), "declared here");

      return error_mark_node;
    }

  if (current_class_ptr)
    TREE_USED (current_class_ptr) = 1;
  if (processing_template_decl && !qualifying_scope)
    {
      tree type = TREE_TYPE (decl);

      if (TREE_CODE (type) == REFERENCE_TYPE)
	/* Quals on the object don't matter.  */;
      else if (PACK_EXPANSION_P (type))
	/* Don't bother trying to represent this.  */
	type = NULL_TREE;
      else
	{
	  /* Set the cv qualifiers.  */
	  int quals = cp_type_quals (TREE_TYPE (object));

	  if (DECL_MUTABLE_P (decl))
	    quals &= ~TYPE_QUAL_CONST;

	  quals |= cp_type_quals (TREE_TYPE (decl));
	  type = cp_build_qualified_type (type, quals);
	}

      ret = (convert_from_reference
	      (build_min (COMPONENT_REF, type, object, decl, NULL_TREE)));
    }
  /* If PROCESSING_TEMPLATE_DECL is nonzero here, then
     QUALIFYING_SCOPE is also non-null.  Wrap this in a SCOPE_REF
     for now.  */
  else if (processing_template_decl)
    ret = build_qualified_name (TREE_TYPE (decl),
				qualifying_scope,
				decl,
				/*template_p=*/false);
  else
    {
      tree access_type = TREE_TYPE (object);

      perform_or_defer_access_check (TYPE_BINFO (access_type), decl,
				     decl, tf_warning_or_error);

      /* If the data member was named `C::M', convert `*this' to `C'
	 first.  */
      if (qualifying_scope)
	{
	  tree binfo = NULL_TREE;
	  object = build_scoped_ref (object, qualifying_scope,
				     &binfo);
	}

      ret = build_class_member_access_expr (object, decl,
					    /*access_path=*/NULL_TREE,
					    /*preserve_reference=*/false,
					    tf_warning_or_error);
<<<<<<< HEAD
    }
  if (try_omp_private)
    {
      tree *v = omp_private_member_map->get (decl);
      if (v)
	ret = convert_from_reference (*v);
    }
=======
    }
  if (try_omp_private)
    {
      tree *v = omp_private_member_map->get (decl);
      if (v)
	ret = convert_from_reference (*v);
    }
>>>>>>> 85aa63af
  return ret;
}

/* If we are currently parsing a template and we encountered a typedef
   TYPEDEF_DECL that is being accessed though CONTEXT, this function
   adds the typedef to a list tied to the current template.
   At template instantiation time, that list is walked and access check
   performed for each typedef.
   LOCATION is the location of the usage point of TYPEDEF_DECL.  */

void
add_typedef_to_current_template_for_access_check (tree typedef_decl,
                                                  tree context,
						  location_t location)
{
    tree template_info = NULL;
    tree cs = current_scope ();

    if (!is_typedef_decl (typedef_decl)
	|| !context
	|| !CLASS_TYPE_P (context)
	|| !cs)
      return;

    if (CLASS_TYPE_P (cs) || TREE_CODE (cs) == FUNCTION_DECL)
      template_info = get_template_info (cs);

    if (template_info
	&& TI_TEMPLATE (template_info)
	&& !currently_open_class (context))
      append_type_to_template_for_access_check (cs, typedef_decl,
						context, location);
}

/* DECL was the declaration to which a qualified-id resolved.  Issue
   an error message if it is not accessible.  If OBJECT_TYPE is
   non-NULL, we have just seen `x->' or `x.' and OBJECT_TYPE is the
   type of `*x', or `x', respectively.  If the DECL was named as
   `A::B' then NESTED_NAME_SPECIFIER is `A'.  */

void
check_accessibility_of_qualified_id (tree decl,
				     tree object_type,
				     tree nested_name_specifier)
{
  tree scope;
  tree qualifying_type = NULL_TREE;

  /* If we are parsing a template declaration and if decl is a typedef,
     add it to a list tied to the template.
     At template instantiation time, that list will be walked and
     access check performed.  */
  add_typedef_to_current_template_for_access_check (decl,
						    nested_name_specifier
						    ? nested_name_specifier
						    : DECL_CONTEXT (decl),
						    input_location);

  /* If we're not checking, return immediately.  */
  if (deferred_access_no_check)
    return;

  /* Determine the SCOPE of DECL.  */
  scope = context_for_name_lookup (decl);
  /* If the SCOPE is not a type, then DECL is not a member.  */
  if (!TYPE_P (scope))
    return;
  /* Compute the scope through which DECL is being accessed.  */
  if (object_type
      /* OBJECT_TYPE might not be a class type; consider:

	   class A { typedef int I; };
	   I *p;
	   p->A::I::~I();

	 In this case, we will have "A::I" as the DECL, but "I" as the
	 OBJECT_TYPE.  */
      && CLASS_TYPE_P (object_type)
      && DERIVED_FROM_P (scope, object_type))
    /* If we are processing a `->' or `.' expression, use the type of the
       left-hand side.  */
    qualifying_type = object_type;
  else if (nested_name_specifier)
    {
      /* If the reference is to a non-static member of the
	 current class, treat it as if it were referenced through
	 `this'.  */
      tree ct;
      if (DECL_NONSTATIC_MEMBER_P (decl)
	  && current_class_ptr
	  && DERIVED_FROM_P (scope, ct = current_nonlambda_class_type ()))
	qualifying_type = ct;
      /* Otherwise, use the type indicated by the
	 nested-name-specifier.  */
      else
	qualifying_type = nested_name_specifier;
    }
  else
    /* Otherwise, the name must be from the current class or one of
       its bases.  */
    qualifying_type = currently_open_derived_class (scope);

  if (qualifying_type 
      /* It is possible for qualifying type to be a TEMPLATE_TYPE_PARM
	 or similar in a default argument value.  */
      && CLASS_TYPE_P (qualifying_type)
      && !dependent_type_p (qualifying_type))
    perform_or_defer_access_check (TYPE_BINFO (qualifying_type), decl,
				   decl, tf_warning_or_error);
}

/* EXPR is the result of a qualified-id.  The QUALIFYING_CLASS was the
   class named to the left of the "::" operator.  DONE is true if this
   expression is a complete postfix-expression; it is false if this
   expression is followed by '->', '[', '(', etc.  ADDRESS_P is true
   iff this expression is the operand of '&'.  TEMPLATE_P is true iff
   the qualified-id was of the form "A::template B".  TEMPLATE_ARG_P
   is true iff this qualified name appears as a template argument.  */

tree
finish_qualified_id_expr (tree qualifying_class,
			  tree expr,
			  bool done,
			  bool address_p,
			  bool template_p,
			  bool template_arg_p,
			  tsubst_flags_t complain)
{
  gcc_assert (TYPE_P (qualifying_class));

  if (error_operand_p (expr))
    return error_mark_node;

  if ((DECL_P (expr) || BASELINK_P (expr))
      && !mark_used (expr, complain))
    return error_mark_node;

  if (template_p)
    check_template_keyword (expr);

  /* If EXPR occurs as the operand of '&', use special handling that
     permits a pointer-to-member.  */
  if (address_p && done)
    {
      if (TREE_CODE (expr) == SCOPE_REF)
	expr = TREE_OPERAND (expr, 1);
      expr = build_offset_ref (qualifying_class, expr,
			       /*address_p=*/true, complain);
      return expr;
    }

  /* No need to check access within an enum.  */
  if (TREE_CODE (qualifying_class) == ENUMERAL_TYPE)
    return expr;

  /* Within the scope of a class, turn references to non-static
     members into expression of the form "this->...".  */
  if (template_arg_p)
    /* But, within a template argument, we do not want make the
       transformation, as there is no "this" pointer.  */
    ;
  else if (TREE_CODE (expr) == FIELD_DECL)
    {
      push_deferring_access_checks (dk_no_check);
      expr = finish_non_static_data_member (expr, NULL_TREE,
					    qualifying_class);
      pop_deferring_access_checks ();
    }
  else if (BASELINK_P (expr) && !processing_template_decl)
    {
      /* See if any of the functions are non-static members.  */
      /* If so, the expression may be relative to 'this'.  */
      if (!shared_member_p (expr)
	  && current_class_ptr
	  && DERIVED_FROM_P (qualifying_class,
			     current_nonlambda_class_type ()))
	expr = (build_class_member_access_expr
		(maybe_dummy_object (qualifying_class, NULL),
		 expr,
		 BASELINK_ACCESS_BINFO (expr),
		 /*preserve_reference=*/false,
		 complain));
      else if (done)
	/* The expression is a qualified name whose address is not
	   being taken.  */
	expr = build_offset_ref (qualifying_class, expr, /*address_p=*/false,
				 complain);
    }
  else if (BASELINK_P (expr))
    ;
  else
    {
      /* In a template, return a SCOPE_REF for most qualified-ids
	 so that we can check access at instantiation time.  But if
	 we're looking at a member of the current instantiation, we
	 know we have access and building up the SCOPE_REF confuses
	 non-type template argument handling.  */
      if (processing_template_decl
	  && !currently_open_class (qualifying_class))
	expr = build_qualified_name (TREE_TYPE (expr),
				     qualifying_class, expr,
				     template_p);

      expr = convert_from_reference (expr);
    }

  return expr;
}

/* Begin a statement-expression.  The value returned must be passed to
   finish_stmt_expr.  */

tree
begin_stmt_expr (void)
{
  return push_stmt_list ();
}

/* Process the final expression of a statement expression. EXPR can be
   NULL, if the final expression is empty.  Return a STATEMENT_LIST
   containing all the statements in the statement-expression, or
   ERROR_MARK_NODE if there was an error.  */

tree
finish_stmt_expr_expr (tree expr, tree stmt_expr)
{
  if (error_operand_p (expr))
    {
      /* The type of the statement-expression is the type of the last
         expression.  */
      TREE_TYPE (stmt_expr) = error_mark_node;
      return error_mark_node;
    }

  /* If the last statement does not have "void" type, then the value
     of the last statement is the value of the entire expression.  */
  if (expr)
    {
      tree type = TREE_TYPE (expr);

      if (processing_template_decl)
	{
	  expr = build_stmt (input_location, EXPR_STMT, expr);
	  expr = add_stmt (expr);
	  /* Mark the last statement so that we can recognize it as such at
	     template-instantiation time.  */
	  EXPR_STMT_STMT_EXPR_RESULT (expr) = 1;
	}
      else if (VOID_TYPE_P (type))
	{
	  /* Just treat this like an ordinary statement.  */
	  expr = finish_expr_stmt (expr);
	}
      else
	{
	  /* It actually has a value we need to deal with.  First, force it
	     to be an rvalue so that we won't need to build up a copy
	     constructor call later when we try to assign it to something.  */
	  expr = force_rvalue (expr, tf_warning_or_error);
	  if (error_operand_p (expr))
	    return error_mark_node;

	  /* Update for array-to-pointer decay.  */
	  type = TREE_TYPE (expr);

	  /* Wrap it in a CLEANUP_POINT_EXPR and add it to the list like a
	     normal statement, but don't convert to void or actually add
	     the EXPR_STMT.  */
	  if (TREE_CODE (expr) != CLEANUP_POINT_EXPR)
	    expr = maybe_cleanup_point_expr (expr);
	  add_stmt (expr);
	}

      /* The type of the statement-expression is the type of the last
	 expression.  */
      TREE_TYPE (stmt_expr) = type;
    }

  return stmt_expr;
}

/* Finish a statement-expression.  EXPR should be the value returned
   by the previous begin_stmt_expr.  Returns an expression
   representing the statement-expression.  */

tree
finish_stmt_expr (tree stmt_expr, bool has_no_scope)
{
  tree type;
  tree result;

  if (error_operand_p (stmt_expr))
    {
      pop_stmt_list (stmt_expr);
      return error_mark_node;
    }

  gcc_assert (TREE_CODE (stmt_expr) == STATEMENT_LIST);

  type = TREE_TYPE (stmt_expr);
  result = pop_stmt_list (stmt_expr);
  TREE_TYPE (result) = type;

  if (processing_template_decl)
    {
      result = build_min (STMT_EXPR, type, result);
      TREE_SIDE_EFFECTS (result) = 1;
      STMT_EXPR_NO_SCOPE (result) = has_no_scope;
    }
  else if (CLASS_TYPE_P (type))
    {
      /* Wrap the statement-expression in a TARGET_EXPR so that the
	 temporary object created by the final expression is destroyed at
	 the end of the full-expression containing the
	 statement-expression.  */
      result = force_target_expr (type, result, tf_warning_or_error);
    }

  return result;
}

/* Returns the expression which provides the value of STMT_EXPR.  */

tree
stmt_expr_value_expr (tree stmt_expr)
{
  tree t = STMT_EXPR_STMT (stmt_expr);

  if (TREE_CODE (t) == BIND_EXPR)
    t = BIND_EXPR_BODY (t);

  if (TREE_CODE (t) == STATEMENT_LIST && STATEMENT_LIST_TAIL (t))
    t = STATEMENT_LIST_TAIL (t)->stmt;

  if (TREE_CODE (t) == EXPR_STMT)
    t = EXPR_STMT_EXPR (t);

  return t;
}

/* Return TRUE iff EXPR_STMT is an empty list of
   expression statements.  */

bool
empty_expr_stmt_p (tree expr_stmt)
{
  tree body = NULL_TREE;

  if (expr_stmt == void_node)
    return true;

  if (expr_stmt)
    {
      if (TREE_CODE (expr_stmt) == EXPR_STMT)
	body = EXPR_STMT_EXPR (expr_stmt);
      else if (TREE_CODE (expr_stmt) == STATEMENT_LIST)
	body = expr_stmt;
    }

  if (body)
    {
      if (TREE_CODE (body) == STATEMENT_LIST)
	return tsi_end_p (tsi_start (body));
      else
	return empty_expr_stmt_p (body);
    }
  return false;
}

/* Perform Koenig lookup.  FN is the postfix-expression representing
   the function (or functions) to call; ARGS are the arguments to the
   call.  Returns the functions to be considered by overload resolution.  */

tree
perform_koenig_lookup (tree fn, vec<tree, va_gc> *args,
		       tsubst_flags_t complain)
{
  tree identifier = NULL_TREE;
  tree functions = NULL_TREE;
  tree tmpl_args = NULL_TREE;
  bool template_id = false;

  if (TREE_CODE (fn) == TEMPLATE_ID_EXPR)
    {
      /* Use a separate flag to handle null args.  */
      template_id = true;
      tmpl_args = TREE_OPERAND (fn, 1);
      fn = TREE_OPERAND (fn, 0);
    }

  /* Find the name of the overloaded function.  */
  if (identifier_p (fn))
    identifier = fn;
  else if (is_overloaded_fn (fn))
    {
      functions = fn;
      identifier = DECL_NAME (get_first_fn (functions));
    }
  else if (DECL_P (fn))
    {
      functions = fn;
      identifier = DECL_NAME (fn);
    }

  /* A call to a namespace-scope function using an unqualified name.

     Do Koenig lookup -- unless any of the arguments are
     type-dependent.  */
  if (!any_type_dependent_arguments_p (args)
      && !any_dependent_template_arguments_p (tmpl_args))
    {
      fn = lookup_arg_dependent (identifier, functions, args);
      if (!fn)
	{
	  /* The unqualified name could not be resolved.  */
	  if (complain)
	    fn = unqualified_fn_lookup_error (identifier);
	  else
	    fn = identifier;
	}
    }

  if (fn && template_id)
    fn = build2 (TEMPLATE_ID_EXPR, unknown_type_node, fn, tmpl_args);
  
  return fn;
}

/* Generate an expression for `FN (ARGS)'.  This may change the
   contents of ARGS.

   If DISALLOW_VIRTUAL is true, the call to FN will be not generated
   as a virtual call, even if FN is virtual.  (This flag is set when
   encountering an expression where the function name is explicitly
   qualified.  For example a call to `X::f' never generates a virtual
   call.)

   Returns code for the call.  */

tree
finish_call_expr (tree fn, vec<tree, va_gc> **args, bool disallow_virtual,
		  bool koenig_p, tsubst_flags_t complain)
{
  tree result;
  tree orig_fn;
  vec<tree, va_gc> *orig_args = NULL;

  if (fn == error_mark_node)
    return error_mark_node;

  gcc_assert (!TYPE_P (fn));

  orig_fn = fn;

  if (processing_template_decl)
    {
      /* If the call expression is dependent, build a CALL_EXPR node
	 with no type; type_dependent_expression_p recognizes
	 expressions with no type as being dependent.  */
      if (type_dependent_expression_p (fn)
	  || any_type_dependent_arguments_p (*args)
	  /* For a non-static member function that doesn't have an
	     explicit object argument, we need to specifically
	     test the type dependency of the "this" pointer because it
	     is not included in *ARGS even though it is considered to
	     be part of the list of arguments.  Note that this is
	     related to CWG issues 515 and 1005.  */
	  || (TREE_CODE (fn) != COMPONENT_REF
	      && non_static_member_function_p (fn)
	      && current_class_ref
	      && type_dependent_expression_p (current_class_ref)))
	{
	  result = build_nt_call_vec (fn, *args);
	  SET_EXPR_LOCATION (result, EXPR_LOC_OR_LOC (fn, input_location));
	  KOENIG_LOOKUP_P (result) = koenig_p;
	  if (cfun)
	    {
	      do
		{
		  tree fndecl = OVL_CURRENT (fn);
		  if (TREE_CODE (fndecl) != FUNCTION_DECL
		      || !TREE_THIS_VOLATILE (fndecl))
		    break;
		  fn = OVL_NEXT (fn);
		}
	      while (fn);
	      if (!fn)
		current_function_returns_abnormally = 1;
	    }
	  return result;
	}
      orig_args = make_tree_vector_copy (*args);
      if (!BASELINK_P (fn)
	  && TREE_CODE (fn) != PSEUDO_DTOR_EXPR
	  && TREE_TYPE (fn) != unknown_type_node)
	fn = build_non_dependent_expr (fn);
      make_args_non_dependent (*args);
    }

  if (TREE_CODE (fn) == COMPONENT_REF)
    {
      tree member = TREE_OPERAND (fn, 1);
      if (BASELINK_P (member))
	{
	  tree object = TREE_OPERAND (fn, 0);
	  return build_new_method_call (object, member,
					args, NULL_TREE,
                                        (disallow_virtual
                                         ? LOOKUP_NORMAL | LOOKUP_NONVIRTUAL
					 : LOOKUP_NORMAL),
					/*fn_p=*/NULL,
					complain);
	}
    }

  /* Per 13.3.1.1, '(&f)(...)' is the same as '(f)(...)'.  */
  if (TREE_CODE (fn) == ADDR_EXPR
      && TREE_CODE (TREE_OPERAND (fn, 0)) == OVERLOAD)
    fn = TREE_OPERAND (fn, 0);

  if (is_overloaded_fn (fn))
    fn = baselink_for_fns (fn);

  result = NULL_TREE;
  if (BASELINK_P (fn))
    {
      tree object;

      /* A call to a member function.  From [over.call.func]:

	   If the keyword this is in scope and refers to the class of
	   that member function, or a derived class thereof, then the
	   function call is transformed into a qualified function call
	   using (*this) as the postfix-expression to the left of the
	   . operator.... [Otherwise] a contrived object of type T
	   becomes the implied object argument.

	In this situation:

	  struct A { void f(); };
	  struct B : public A {};
	  struct C : public A { void g() { B::f(); }};

	"the class of that member function" refers to `A'.  But 11.2
	[class.access.base] says that we need to convert 'this' to B* as
	part of the access, so we pass 'B' to maybe_dummy_object.  */

      object = maybe_dummy_object (BINFO_TYPE (BASELINK_ACCESS_BINFO (fn)),
				   NULL);

      if (processing_template_decl)
	{
	  if (type_dependent_expression_p (object))
	    {
	      tree ret = build_nt_call_vec (orig_fn, orig_args);
	      release_tree_vector (orig_args);
	      return ret;
	    }
	  object = build_non_dependent_expr (object);
	}

      result = build_new_method_call (object, fn, args, NULL_TREE,
				      (disallow_virtual
				       ? LOOKUP_NORMAL|LOOKUP_NONVIRTUAL
				       : LOOKUP_NORMAL),
				      /*fn_p=*/NULL,
				      complain);
    }
  else if (is_overloaded_fn (fn))
    {
      /* If the function is an overloaded builtin, resolve it.  */
      if (TREE_CODE (fn) == FUNCTION_DECL
	  && (DECL_BUILT_IN_CLASS (fn) == BUILT_IN_NORMAL
	      || DECL_BUILT_IN_CLASS (fn) == BUILT_IN_MD))
	result = resolve_overloaded_builtin (input_location, fn, *args);

      if (!result)
	{
	  if (warn_sizeof_pointer_memaccess
	      && (complain & tf_warning)
	      && !vec_safe_is_empty (*args)
	      && !processing_template_decl)
	    {
	      location_t sizeof_arg_loc[3];
	      tree sizeof_arg[3];
	      unsigned int i;
	      for (i = 0; i < 3; i++)
		{
		  tree t;

		  sizeof_arg_loc[i] = UNKNOWN_LOCATION;
		  sizeof_arg[i] = NULL_TREE;
		  if (i >= (*args)->length ())
		    continue;
		  t = (**args)[i];
		  if (TREE_CODE (t) != SIZEOF_EXPR)
		    continue;
		  if (SIZEOF_EXPR_TYPE_P (t))
		    sizeof_arg[i] = TREE_TYPE (TREE_OPERAND (t, 0));
		  else
		    sizeof_arg[i] = TREE_OPERAND (t, 0);
		  sizeof_arg_loc[i] = EXPR_LOCATION (t);
		}
	      sizeof_pointer_memaccess_warning
		(sizeof_arg_loc, fn, *args,
		 sizeof_arg, same_type_ignoring_top_level_qualifiers_p);
	    }

	  /* A call to a namespace-scope function.  */
	  result = build_new_function_call (fn, args, koenig_p, complain);
	}
    }
  else if (TREE_CODE (fn) == PSEUDO_DTOR_EXPR)
    {
      if (!vec_safe_is_empty (*args))
	error ("arguments to destructor are not allowed");
      /* Mark the pseudo-destructor call as having side-effects so
	 that we do not issue warnings about its use.  */
      result = build1 (NOP_EXPR,
		       void_type_node,
		       TREE_OPERAND (fn, 0));
      TREE_SIDE_EFFECTS (result) = 1;
    }
  else if (CLASS_TYPE_P (TREE_TYPE (fn)))
    /* If the "function" is really an object of class type, it might
       have an overloaded `operator ()'.  */
    result = build_op_call (fn, args, complain);

  if (!result)
    /* A call where the function is unknown.  */
    result = cp_build_function_call_vec (fn, args, complain);

  if (processing_template_decl && result != error_mark_node)
    {
      if (INDIRECT_REF_P (result))
	result = TREE_OPERAND (result, 0);
      result = build_call_vec (TREE_TYPE (result), orig_fn, orig_args);
      SET_EXPR_LOCATION (result, input_location);
      KOENIG_LOOKUP_P (result) = koenig_p;
      release_tree_vector (orig_args);
      result = convert_from_reference (result);
    }

  if (koenig_p)
    {
      /* Free garbage OVERLOADs from arg-dependent lookup.  */
      tree next = NULL_TREE;
      for (fn = orig_fn;
	   fn && TREE_CODE (fn) == OVERLOAD && OVL_ARG_DEPENDENT (fn);
	   fn = next)
	{
	  if (processing_template_decl)
	    /* In a template, we'll re-use them at instantiation time.  */
	    OVL_ARG_DEPENDENT (fn) = false;
	  else
	    {
	      next = OVL_CHAIN (fn);
	      ggc_free (fn);
	    }
	}
    }

  return result;
}

/* Finish a call to a postfix increment or decrement or EXPR.  (Which
   is indicated by CODE, which should be POSTINCREMENT_EXPR or
   POSTDECREMENT_EXPR.)  */

tree
finish_increment_expr (tree expr, enum tree_code code)
{
  return build_x_unary_op (input_location, code, expr, tf_warning_or_error);
}

/* Finish a use of `this'.  Returns an expression for `this'.  */

tree
finish_this_expr (void)
{
  tree result = NULL_TREE;

  if (current_class_ptr)
    {
      tree type = TREE_TYPE (current_class_ref);

      /* In a lambda expression, 'this' refers to the captured 'this'.  */
      if (LAMBDA_TYPE_P (type))
        result = lambda_expr_this_capture (CLASSTYPE_LAMBDA_EXPR (type), true);
      else
        result = current_class_ptr;
    }

  if (result)
    /* The keyword 'this' is a prvalue expression.  */
    return rvalue (result);

  tree fn = current_nonlambda_function ();
  if (fn && DECL_STATIC_FUNCTION_P (fn))
    error ("%<this%> is unavailable for static member functions");
  else if (fn)
    error ("invalid use of %<this%> in non-member function");
  else
    error ("invalid use of %<this%> at top level");
  return error_mark_node;
}

/* Finish a pseudo-destructor expression.  If SCOPE is NULL, the
   expression was of the form `OBJECT.~DESTRUCTOR' where DESTRUCTOR is
   the TYPE for the type given.  If SCOPE is non-NULL, the expression
   was of the form `OBJECT.SCOPE::~DESTRUCTOR'.  */

tree
finish_pseudo_destructor_expr (tree object, tree scope, tree destructor,
			       location_t loc)
{
  if (object == error_mark_node || destructor == error_mark_node)
    return error_mark_node;

  gcc_assert (TYPE_P (destructor));

  if (!processing_template_decl)
    {
      if (scope == error_mark_node)
	{
	  error_at (loc, "invalid qualifying scope in pseudo-destructor name");
	  return error_mark_node;
	}
      if (is_auto (destructor))
	destructor = TREE_TYPE (object);
      if (scope && TYPE_P (scope) && !check_dtor_name (scope, destructor))
	{
	  error_at (loc,
		    "qualified type %qT does not match destructor name ~%qT",
		    scope, destructor);
	  return error_mark_node;
	}


      /* [expr.pseudo] says both:

	   The type designated by the pseudo-destructor-name shall be
	   the same as the object type.

	 and:

	   The cv-unqualified versions of the object type and of the
	   type designated by the pseudo-destructor-name shall be the
	   same type.

	 We implement the more generous second sentence, since that is
	 what most other compilers do.  */
      if (!same_type_ignoring_top_level_qualifiers_p (TREE_TYPE (object),
						      destructor))
	{
	  error_at (loc, "%qE is not of type %qT", object, destructor);
	  return error_mark_node;
	}
    }

  return build3_loc (loc, PSEUDO_DTOR_EXPR, void_type_node, object,
		     scope, destructor);
}

/* Finish an expression of the form CODE EXPR.  */

tree
finish_unary_op_expr (location_t loc, enum tree_code code, tree expr,
		      tsubst_flags_t complain)
{
  tree result = build_x_unary_op (loc, code, expr, complain);
  if ((complain & tf_warning)
      && TREE_OVERFLOW_P (result) && !TREE_OVERFLOW_P (expr))
    overflow_warning (input_location, result);

  return result;
}

/* Finish a compound-literal expression.  TYPE is the type to which
   the CONSTRUCTOR in COMPOUND_LITERAL is being cast.  */

tree
finish_compound_literal (tree type, tree compound_literal,
			 tsubst_flags_t complain)
{
  if (type == error_mark_node)
    return error_mark_node;

  if (TREE_CODE (type) == REFERENCE_TYPE)
    {
      compound_literal
	= finish_compound_literal (TREE_TYPE (type), compound_literal,
				   complain);
      return cp_build_c_cast (type, compound_literal, complain);
    }

  if (!TYPE_OBJ_P (type))
    {
      if (complain & tf_error)
	error ("compound literal of non-object type %qT", type);
      return error_mark_node;
    }

  if (processing_template_decl)
    {
      TREE_TYPE (compound_literal) = type;
      /* Mark the expression as a compound literal.  */
      TREE_HAS_CONSTRUCTOR (compound_literal) = 1;
      return compound_literal;
    }

  type = complete_type (type);

  if (TYPE_NON_AGGREGATE_CLASS (type))
    {
      /* Trying to deal with a CONSTRUCTOR instead of a TREE_LIST
	 everywhere that deals with function arguments would be a pain, so
	 just wrap it in a TREE_LIST.  The parser set a flag so we know
	 that it came from T{} rather than T({}).  */
      CONSTRUCTOR_IS_DIRECT_INIT (compound_literal) = 1;
      compound_literal = build_tree_list (NULL_TREE, compound_literal);
      return build_functional_cast (type, compound_literal, complain);
    }

  if (TREE_CODE (type) == ARRAY_TYPE
      && check_array_initializer (NULL_TREE, type, compound_literal))
    return error_mark_node;
  compound_literal = reshape_init (type, compound_literal, complain);
  if (SCALAR_TYPE_P (type)
      && !BRACE_ENCLOSED_INITIALIZER_P (compound_literal)
      && !check_narrowing (type, compound_literal, complain))
    return error_mark_node;
  if (TREE_CODE (type) == ARRAY_TYPE
      && TYPE_DOMAIN (type) == NULL_TREE)
    {
      cp_complete_array_type_or_error (&type, compound_literal,
				       false, complain);
      if (type == error_mark_node)
	return error_mark_node;
    }
  compound_literal = digest_init (type, compound_literal, complain);
  if (TREE_CODE (compound_literal) == CONSTRUCTOR)
    TREE_HAS_CONSTRUCTOR (compound_literal) = true;
  /* Put static/constant array temporaries in static variables, but always
     represent class temporaries with TARGET_EXPR so we elide copies.  */
  if ((!at_function_scope_p () || CP_TYPE_CONST_P (type))
      && TREE_CODE (type) == ARRAY_TYPE
      && !TYPE_HAS_NONTRIVIAL_DESTRUCTOR (type)
      && initializer_constant_valid_p (compound_literal, type))
    {
      tree decl = create_temporary_var (type);
      DECL_INITIAL (decl) = compound_literal;
      TREE_STATIC (decl) = 1;
      if (literal_type_p (type) && CP_TYPE_CONST_NON_VOLATILE_P (type))
	{
	  /* 5.19 says that a constant expression can include an
	     lvalue-rvalue conversion applied to "a glvalue of literal type
	     that refers to a non-volatile temporary object initialized
	     with a constant expression".  Rather than try to communicate
	     that this VAR_DECL is a temporary, just mark it constexpr.  */
	  DECL_DECLARED_CONSTEXPR_P (decl) = true;
	  DECL_INITIALIZED_BY_CONSTANT_EXPRESSION_P (decl) = true;
	  TREE_CONSTANT (decl) = true;
	}
      cp_apply_type_quals_to_decl (cp_type_quals (type), decl);
      decl = pushdecl_top_level (decl);
      DECL_NAME (decl) = make_anon_name ();
      SET_DECL_ASSEMBLER_NAME (decl, DECL_NAME (decl));
      /* Make sure the destructor is callable.  */
      tree clean = cxx_maybe_build_cleanup (decl, complain);
      if (clean == error_mark_node)
	return error_mark_node;
      return decl;
    }
  else
    return get_target_expr_sfinae (compound_literal, complain);
}

/* Return the declaration for the function-name variable indicated by
   ID.  */

tree
finish_fname (tree id)
{
  tree decl;

  decl = fname_decl (input_location, C_RID_CODE (id), id);
  if (processing_template_decl && current_function_decl
      && decl != error_mark_node)
    decl = DECL_NAME (decl);
  return decl;
}

/* Finish a translation unit.  */

void
finish_translation_unit (void)
{
  /* In case there were missing closebraces,
     get us back to the global binding level.  */
  pop_everything ();
  while (current_namespace != global_namespace)
    pop_namespace ();

  /* Do file scope __FUNCTION__ et al.  */
  finish_fname_decls ();
}

/* Finish a template type parameter, specified as AGGR IDENTIFIER.
   Returns the parameter.  */

tree
finish_template_type_parm (tree aggr, tree identifier)
{
  if (aggr != class_type_node)
    {
      permerror (input_location, "template type parameters must use the keyword %<class%> or %<typename%>");
      aggr = class_type_node;
    }

  return build_tree_list (aggr, identifier);
}

/* Finish a template template parameter, specified as AGGR IDENTIFIER.
   Returns the parameter.  */

tree
finish_template_template_parm (tree aggr, tree identifier)
{
  tree decl = build_decl (input_location,
			  TYPE_DECL, identifier, NULL_TREE);

  tree tmpl = build_lang_decl (TEMPLATE_DECL, identifier, NULL_TREE);
  DECL_TEMPLATE_PARMS (tmpl) = current_template_parms;
  DECL_TEMPLATE_RESULT (tmpl) = decl;
  DECL_ARTIFICIAL (decl) = 1;

  // Associate the constraints with the underlying declaration,
  // not the template.
  tree reqs = TEMPLATE_PARMS_CONSTRAINTS (current_template_parms);
  tree constr = build_constraints (reqs, NULL_TREE);
  set_constraints (decl, constr);

  end_template_decl ();

  gcc_assert (DECL_TEMPLATE_PARMS (tmpl));

  check_default_tmpl_args (decl, DECL_TEMPLATE_PARMS (tmpl), 
			   /*is_primary=*/true, /*is_partial=*/false,
			   /*is_friend=*/0);

  return finish_template_type_parm (aggr, tmpl);
}

/* ARGUMENT is the default-argument value for a template template
   parameter.  If ARGUMENT is invalid, issue error messages and return
   the ERROR_MARK_NODE.  Otherwise, ARGUMENT itself is returned.  */

tree
check_template_template_default_arg (tree argument)
{
  if (TREE_CODE (argument) != TEMPLATE_DECL
      && TREE_CODE (argument) != TEMPLATE_TEMPLATE_PARM
      && TREE_CODE (argument) != UNBOUND_CLASS_TEMPLATE)
    {
      if (TREE_CODE (argument) == TYPE_DECL)
	error ("invalid use of type %qT as a default value for a template "
	       "template-parameter", TREE_TYPE (argument));
      else
	error ("invalid default argument for a template template parameter");
      return error_mark_node;
    }

  return argument;
}

/* Begin a class definition, as indicated by T.  */

tree
begin_class_definition (tree t)
{
  if (error_operand_p (t) || error_operand_p (TYPE_MAIN_DECL (t)))
    return error_mark_node;

  if (processing_template_parmlist)
    {
      error ("definition of %q#T inside template parameter list", t);
      return error_mark_node;
    }

  /* According to the C++ ABI, decimal classes defined in ISO/IEC TR 24733
     are passed the same as decimal scalar types.  */
  if (TREE_CODE (t) == RECORD_TYPE
      && !processing_template_decl)
    {
      tree ns = TYPE_CONTEXT (t);
      if (ns && TREE_CODE (ns) == NAMESPACE_DECL
	  && DECL_CONTEXT (ns) == std_node
	  && DECL_NAME (ns)
	  && !strcmp (IDENTIFIER_POINTER (DECL_NAME (ns)), "decimal"))
	{
	  const char *n = TYPE_NAME_STRING (t);
	  if ((strcmp (n, "decimal32") == 0)
	      || (strcmp (n, "decimal64") == 0)
	      || (strcmp (n, "decimal128") == 0))
	    TYPE_TRANSPARENT_AGGR (t) = 1;
	}
    }

  /* A non-implicit typename comes from code like:

       template <typename T> struct A {
	 template <typename U> struct A<T>::B ...

     This is erroneous.  */
  else if (TREE_CODE (t) == TYPENAME_TYPE)
    {
      error ("invalid definition of qualified type %qT", t);
      t = error_mark_node;
    }

  if (t == error_mark_node || ! MAYBE_CLASS_TYPE_P (t))
    {
      t = make_class_type (RECORD_TYPE);
      pushtag (make_anon_name (), t, /*tag_scope=*/ts_current);
    }

  if (TYPE_BEING_DEFINED (t))
    {
      t = make_class_type (TREE_CODE (t));
      pushtag (TYPE_IDENTIFIER (t), t, /*tag_scope=*/ts_current);
    }
  maybe_process_partial_specialization (t);
  pushclass (t);
  TYPE_BEING_DEFINED (t) = 1;
  class_binding_level->defining_class_p = 1;

  if (flag_pack_struct)
    {
      tree v;
      TYPE_PACKED (t) = 1;
      /* Even though the type is being defined for the first time
	 here, there might have been a forward declaration, so there
	 might be cv-qualified variants of T.  */
      for (v = TYPE_NEXT_VARIANT (t); v; v = TYPE_NEXT_VARIANT (v))
	TYPE_PACKED (v) = 1;
    }
  /* Reset the interface data, at the earliest possible
     moment, as it might have been set via a class foo;
     before.  */
  if (! TYPE_ANONYMOUS_P (t))
    {
      struct c_fileinfo *finfo = \
	get_fileinfo (LOCATION_FILE (input_location));
      CLASSTYPE_INTERFACE_ONLY (t) = finfo->interface_only;
      SET_CLASSTYPE_INTERFACE_UNKNOWN_X
	(t, finfo->interface_unknown);
    }
  reset_specialization();

  /* Make a declaration for this class in its own scope.  */
  build_self_reference ();

  return t;
}

/* Finish the member declaration given by DECL.  */

void
finish_member_declaration (tree decl)
{
  if (decl == error_mark_node || decl == NULL_TREE)
    return;

  if (decl == void_type_node)
    /* The COMPONENT was a friend, not a member, and so there's
       nothing for us to do.  */
    return;

  /* We should see only one DECL at a time.  */
  gcc_assert (DECL_CHAIN (decl) == NULL_TREE);

  /* Set up access control for DECL.  */
  TREE_PRIVATE (decl)
    = (current_access_specifier == access_private_node);
  TREE_PROTECTED (decl)
    = (current_access_specifier == access_protected_node);
  if (TREE_CODE (decl) == TEMPLATE_DECL)
    {
      TREE_PRIVATE (DECL_TEMPLATE_RESULT (decl)) = TREE_PRIVATE (decl);
      TREE_PROTECTED (DECL_TEMPLATE_RESULT (decl)) = TREE_PROTECTED (decl);
    }

  /* Mark the DECL as a member of the current class, unless it's
     a member of an enumeration.  */
  if (TREE_CODE (decl) != CONST_DECL)
    DECL_CONTEXT (decl) = current_class_type;

  /* Check for bare parameter packs in the member variable declaration.  */
  if (TREE_CODE (decl) == FIELD_DECL)
    {
      if (check_for_bare_parameter_packs (TREE_TYPE (decl)))
        TREE_TYPE (decl) = error_mark_node;
      if (check_for_bare_parameter_packs (DECL_ATTRIBUTES (decl)))
        DECL_ATTRIBUTES (decl) = NULL_TREE;
    }

  /* [dcl.link]

     A C language linkage is ignored for the names of class members
     and the member function type of class member functions.  */
  if (DECL_LANG_SPECIFIC (decl) && DECL_LANGUAGE (decl) == lang_c)
    SET_DECL_LANGUAGE (decl, lang_cplusplus);

  /* Put functions on the TYPE_METHODS list and everything else on the
     TYPE_FIELDS list.  Note that these are built up in reverse order.
     We reverse them (to obtain declaration order) in finish_struct.  */
  if (DECL_DECLARES_FUNCTION_P (decl))
    {
      /* We also need to add this function to the
	 CLASSTYPE_METHOD_VEC.  */
      if (add_method (current_class_type, decl, NULL_TREE))
	{
	  gcc_assert (TYPE_MAIN_VARIANT (current_class_type) == current_class_type);
	  DECL_CHAIN (decl) = TYPE_METHODS (current_class_type);
	  TYPE_METHODS (current_class_type) = decl;

	  maybe_add_class_template_decl_list (current_class_type, decl,
					      /*friend_p=*/0);
	}
    }
  /* Enter the DECL into the scope of the class, if the class
     isn't a closure (whose fields are supposed to be unnamed).  */
  else if (CLASSTYPE_LAMBDA_EXPR (current_class_type)
	   || pushdecl_class_level (decl))
    {
      if (TREE_CODE (decl) == USING_DECL)
	{
	  /* For now, ignore class-scope USING_DECLS, so that
	     debugging backends do not see them. */
	  DECL_IGNORED_P (decl) = 1;
	}

      /* All TYPE_DECLs go at the end of TYPE_FIELDS.  Ordinary fields
	 go at the beginning.  The reason is that lookup_field_1
	 searches the list in order, and we want a field name to
	 override a type name so that the "struct stat hack" will
	 work.  In particular:

	   struct S { enum E { }; int E } s;
	   s.E = 3;

	 is valid.  In addition, the FIELD_DECLs must be maintained in
	 declaration order so that class layout works as expected.
	 However, we don't need that order until class layout, so we
	 save a little time by putting FIELD_DECLs on in reverse order
	 here, and then reversing them in finish_struct_1.  (We could
	 also keep a pointer to the correct insertion points in the
	 list.)  */

      if (TREE_CODE (decl) == TYPE_DECL)
	TYPE_FIELDS (current_class_type)
	  = chainon (TYPE_FIELDS (current_class_type), decl);
      else
	{
	  DECL_CHAIN (decl) = TYPE_FIELDS (current_class_type);
	  TYPE_FIELDS (current_class_type) = decl;
	}

      maybe_add_class_template_decl_list (current_class_type, decl,
					  /*friend_p=*/0);
    }
}

/* Finish processing a complete template declaration.  The PARMS are
   the template parameters.  */

void
finish_template_decl (tree parms)
{
  if (parms)
    end_template_decl ();
  else
    end_specialization ();
}

// Returns the template type of the class scope being entered. If we're
// entering a constrained class scope. TYPE is the class template
// scope being entered and we may need to match the intended type with
// a constrained specialization. For example:
//
//    template<Object T>
//      struct S { void f(); }; #1
//
//    template<Object T>
//      void S<T>::f() { }      #2
//
// We check, in #2, that S<T> refers precisely to the type declared by
// #1 (i.e., that the constraints match). Note that the following should
// be an error since there is no specialization of S<T> that is
// unconstrained, but this is not diagnosed here.
//
//    template<typename T>
//      void S<T>::f() { }
//
// We cannot diagnose this problem here since this function also matches
// qualified template names that are not part of a definition. For example:
//
//    template<Integral T, Floating_point U>
//      typename pair<T, U>::first_type void f(T, U);
//
// Here, it is unlikely that there is a partial specialization of
// pair constrained for for Integral and Floating_point arguments.
//
// The general rule is: if a constrained specialization with matching
// constraints is found return that type. Also note that if TYPE is not a
// class-type (e.g. a typename type), then no fixup is needed.

static tree
fixup_template_type (tree type)
{
  // Find the template parameter list at the a depth appropriate to
  // the scope we're trying to enter.
  tree parms = current_template_parms;
  int depth = template_class_depth (type);
  for (int n = processing_template_decl; n > depth && parms; --n)
    parms = TREE_CHAIN (parms);
  if (!parms)
    return type;
  tree cur_reqs = TEMPLATE_PARMS_CONSTRAINTS (parms);
  tree cur_constr = build_constraints (cur_reqs, NULL_TREE);

  // Search for a specialization whose type and constraints match.
  tree tmpl = CLASSTYPE_TI_TEMPLATE (type);
  tree specs = DECL_TEMPLATE_SPECIALIZATIONS (tmpl);
  while (specs)
    {
      tree spec_constr = get_constraints (TREE_VALUE (specs));

      // If the type and constraints match a specialization, then we
      // are entering that type.
      if (same_type_p (type, TREE_TYPE (specs))
	  && equivalent_constraints (cur_constr, spec_constr))
        return TREE_TYPE (specs);
      specs = TREE_CHAIN (specs);
    }

  // If no specialization matches, then must return the type
  // previously found.
  return type;
}

/* Finish processing a template-id (which names a type) of the form
   NAME < ARGS >.  Return the TYPE_DECL for the type named by the
   template-id.  If ENTERING_SCOPE is nonzero we are about to enter
   the scope of template-id indicated.  */

tree
finish_template_type (tree name, tree args, int entering_scope)
{
  tree type;

  type = lookup_template_class (name, args,
				NULL_TREE, NULL_TREE, entering_scope,
				tf_warning_or_error | tf_user);

  /* If we might be entering the scope of a partial specialization,
     find the one with the right constraints.  */
  if (flag_concepts
      && entering_scope
      && CLASS_TYPE_P (type)
      && dependent_type_p (type)
      && PRIMARY_TEMPLATE_P (CLASSTYPE_TI_TEMPLATE (type)))
    type = fixup_template_type (type);

  if (type == error_mark_node)
    return type;
  else if (CLASS_TYPE_P (type) && !alias_type_or_template_p (type))
    return TYPE_STUB_DECL (type);
  else
    return TYPE_NAME (type);
}

/* Finish processing a BASE_CLASS with the indicated ACCESS_SPECIFIER.
   Return a TREE_LIST containing the ACCESS_SPECIFIER and the
   BASE_CLASS, or NULL_TREE if an error occurred.  The
   ACCESS_SPECIFIER is one of
   access_{default,public,protected_private}_node.  For a virtual base
   we set TREE_TYPE.  */

tree
finish_base_specifier (tree base, tree access, bool virtual_p)
{
  tree result;

  if (base == error_mark_node)
    {
      error ("invalid base-class specification");
      result = NULL_TREE;
    }
  else if (! MAYBE_CLASS_TYPE_P (base))
    {
      error ("%qT is not a class type", base);
      result = NULL_TREE;
    }
  else
    {
      if (cp_type_quals (base) != 0)
	{
	  /* DR 484: Can a base-specifier name a cv-qualified
	     class type?  */
	  base = TYPE_MAIN_VARIANT (base);
	}
      result = build_tree_list (access, base);
      if (virtual_p)
	TREE_TYPE (result) = integer_type_node;
    }

  return result;
}

/* If FNS is a member function, a set of member functions, or a
   template-id referring to one or more member functions, return a
   BASELINK for FNS, incorporating the current access context.
   Otherwise, return FNS unchanged.  */

tree
baselink_for_fns (tree fns)
{
  tree scope;
  tree cl;

  if (BASELINK_P (fns) 
      || error_operand_p (fns))
    return fns;

  scope = ovl_scope (fns);
  if (!CLASS_TYPE_P (scope))
    return fns;

  cl = currently_open_derived_class (scope);
  if (!cl)
    cl = scope;
  cl = TYPE_BINFO (cl);
  return build_baselink (cl, cl, fns, /*optype=*/NULL_TREE);
}

/* Returns true iff DECL is a variable from a function outside
   the current one.  */

static bool
outer_var_p (tree decl)
{
  return ((VAR_P (decl) || TREE_CODE (decl) == PARM_DECL)
	  && DECL_FUNCTION_SCOPE_P (decl)
	  && (DECL_CONTEXT (decl) != current_function_decl
	      || parsing_nsdmi ()));
}

/* As above, but also checks that DECL is automatic.  */

bool
outer_automatic_var_p (tree decl)
{
  return (outer_var_p (decl)
	  && !TREE_STATIC (decl));
}

/* DECL satisfies outer_automatic_var_p.  Possibly complain about it or
   rewrite it for lambda capture.  */

tree
process_outer_var_ref (tree decl, tsubst_flags_t complain)
{
  if (cp_unevaluated_operand)
    /* It's not a use (3.2) if we're in an unevaluated context.  */
    return decl;
  if (decl == error_mark_node)
    return decl;

  tree context = DECL_CONTEXT (decl);
  tree containing_function = current_function_decl;
  tree lambda_stack = NULL_TREE;
  tree lambda_expr = NULL_TREE;
  tree initializer = convert_from_reference (decl);

  /* Mark it as used now even if the use is ill-formed.  */
  if (!mark_used (decl, complain) && !(complain & tf_error))
    return error_mark_node;

  /* Core issue 696: "[At the July 2009 meeting] the CWG expressed
     support for an approach in which a reference to a local
     [constant] automatic variable in a nested class or lambda body
     would enter the expression as an rvalue, which would reduce
     the complexity of the problem"

     FIXME update for final resolution of core issue 696.  */
  if (decl_maybe_constant_var_p (decl))
    {
      if (processing_template_decl)
	/* In a template, the constant value may not be in a usable
	   form, so wait until instantiation time.  */
	return decl;
      else if (decl_constant_var_p (decl))
	{
	  tree t = maybe_constant_value (convert_from_reference (decl));
	  if (TREE_CONSTANT (t))
	    return t;
	}
    }

  if (parsing_nsdmi ())
    containing_function = NULL_TREE;
  else
    /* If we are in a lambda function, we can move out until we hit
       1. the context,
       2. a non-lambda function, or
       3. a non-default capturing lambda function.  */
    while (context != containing_function
	   && LAMBDA_FUNCTION_P (containing_function))
      {
	tree closure = DECL_CONTEXT (containing_function);
	lambda_expr = CLASSTYPE_LAMBDA_EXPR (closure);

	if (TYPE_CLASS_SCOPE_P (closure))
	  /* A lambda in an NSDMI (c++/64496).  */
	  break;

	if (LAMBDA_EXPR_DEFAULT_CAPTURE_MODE (lambda_expr)
	    == CPLD_NONE)
	  break;

	lambda_stack = tree_cons (NULL_TREE,
				  lambda_expr,
				  lambda_stack);

	containing_function
	  = decl_function_context (containing_function);
      }

  if (lambda_expr && VAR_P (decl)
      && DECL_ANON_UNION_VAR_P (decl))
    {
      if (complain & tf_error)
	error ("cannot capture member %qD of anonymous union", decl);
      return error_mark_node;
    }
  if (context == containing_function)
    {
      decl = add_default_capture (lambda_stack,
				  /*id=*/DECL_NAME (decl),
				  initializer);
    }
  else if (lambda_expr)
    {
      if (complain & tf_error)
	{
	  error ("%qD is not captured", decl);
	  tree closure = LAMBDA_EXPR_CLOSURE (lambda_expr);
	  if (LAMBDA_EXPR_DEFAULT_CAPTURE_MODE (lambda_expr)
	      == CPLD_NONE)
	    inform (location_of (closure),
		    "the lambda has no capture-default");
	  else if (TYPE_CLASS_SCOPE_P (closure))
	    inform (0, "lambda in local class %q+T cannot "
		    "capture variables from the enclosing context",
		    TYPE_CONTEXT (closure));
	  inform (DECL_SOURCE_LOCATION (decl), "%q#D declared here", decl);
	}
      return error_mark_node;
    }
  else
    {
      if (complain & tf_error)
	error (VAR_P (decl)
	       ? G_("use of local variable with automatic storage from containing function")
	       : G_("use of parameter from containing function"));
      inform (DECL_SOURCE_LOCATION (decl), "%q#D declared here", decl);
      return error_mark_node;
    }
  return decl;
}

/* ID_EXPRESSION is a representation of parsed, but unprocessed,
   id-expression.  (See cp_parser_id_expression for details.)  SCOPE,
   if non-NULL, is the type or namespace used to explicitly qualify
   ID_EXPRESSION.  DECL is the entity to which that name has been
   resolved.

   *CONSTANT_EXPRESSION_P is true if we are presently parsing a
   constant-expression.  In that case, *NON_CONSTANT_EXPRESSION_P will
   be set to true if this expression isn't permitted in a
   constant-expression, but it is otherwise not set by this function.
   *ALLOW_NON_CONSTANT_EXPRESSION_P is true if we are parsing a
   constant-expression, but a non-constant expression is also
   permissible.

   DONE is true if this expression is a complete postfix-expression;
   it is false if this expression is followed by '->', '[', '(', etc.
   ADDRESS_P is true iff this expression is the operand of '&'.
   TEMPLATE_P is true iff the qualified-id was of the form
   "A::template B".  TEMPLATE_ARG_P is true iff this qualified name
   appears as a template argument.

   If an error occurs, and it is the kind of error that might cause
   the parser to abort a tentative parse, *ERROR_MSG is filled in.  It
   is the caller's responsibility to issue the message.  *ERROR_MSG
   will be a string with static storage duration, so the caller need
   not "free" it.

   Return an expression for the entity, after issuing appropriate
   diagnostics.  This function is also responsible for transforming a
   reference to a non-static member into a COMPONENT_REF that makes
   the use of "this" explicit.

   Upon return, *IDK will be filled in appropriately.  */
tree
finish_id_expression (tree id_expression,
		      tree decl,
		      tree scope,
		      cp_id_kind *idk,
		      bool integral_constant_expression_p,
		      bool allow_non_integral_constant_expression_p,
		      bool *non_integral_constant_expression_p,
		      bool template_p,
		      bool done,
		      bool address_p,
		      bool template_arg_p,
		      const char **error_msg,
		      location_t location)
{
  decl = strip_using_decl (decl);

  /* Initialize the output parameters.  */
  *idk = CP_ID_KIND_NONE;
  *error_msg = NULL;

  if (id_expression == error_mark_node)
    return error_mark_node;
  /* If we have a template-id, then no further lookup is
     required.  If the template-id was for a template-class, we
     will sometimes have a TYPE_DECL at this point.  */
  else if (TREE_CODE (decl) == TEMPLATE_ID_EXPR
	   || TREE_CODE (decl) == TYPE_DECL)
    ;
  /* Look up the name.  */
  else
    {
      if (decl == error_mark_node)
	{
	  /* Name lookup failed.  */
	  if (scope
	      && (!TYPE_P (scope)
		  || (!dependent_type_p (scope)
		      && !(identifier_p (id_expression)
			   && IDENTIFIER_TYPENAME_P (id_expression)
			   && dependent_type_p (TREE_TYPE (id_expression))))))
	    {
	      /* If the qualifying type is non-dependent (and the name
		 does not name a conversion operator to a dependent
		 type), issue an error.  */
	      qualified_name_lookup_error (scope, id_expression, decl, location);
	      return error_mark_node;
	    }
	  else if (!scope)
	    {
	      /* It may be resolved via Koenig lookup.  */
	      *idk = CP_ID_KIND_UNQUALIFIED;
	      return id_expression;
	    }
	  else
	    decl = id_expression;
	}
      /* If DECL is a variable that would be out of scope under
	 ANSI/ISO rules, but in scope in the ARM, name lookup
	 will succeed.  Issue a diagnostic here.  */
      else
	decl = check_for_out_of_scope_variable (decl);

      /* Remember that the name was used in the definition of
	 the current class so that we can check later to see if
	 the meaning would have been different after the class
	 was entirely defined.  */
      if (!scope && decl != error_mark_node && identifier_p (id_expression))
	maybe_note_name_used_in_class (id_expression, decl);

      /* Disallow uses of local variables from containing functions, except
	 within lambda-expressions.  */
      if (outer_automatic_var_p (decl))
	{
	  decl = process_outer_var_ref (decl, tf_warning_or_error);
	  if (decl == error_mark_node)
	    return error_mark_node;
	}

      /* Also disallow uses of function parameters outside the function
	 body, except inside an unevaluated context (i.e. decltype).  */
      if (TREE_CODE (decl) == PARM_DECL
	  && DECL_CONTEXT (decl) == NULL_TREE
	  && !cp_unevaluated_operand)
	{
	  *error_msg = "use of parameter outside function body";
	  return error_mark_node;
	}
    }

  /* If we didn't find anything, or what we found was a type,
     then this wasn't really an id-expression.  */
  if (TREE_CODE (decl) == TEMPLATE_DECL
      && !DECL_FUNCTION_TEMPLATE_P (decl))
    {
      *error_msg = "missing template arguments";
      return error_mark_node;
    }
  else if (TREE_CODE (decl) == TYPE_DECL
	   || TREE_CODE (decl) == NAMESPACE_DECL)
    {
      *error_msg = "expected primary-expression";
      return error_mark_node;
    }

  /* If the name resolved to a template parameter, there is no
     need to look it up again later.  */
  if ((TREE_CODE (decl) == CONST_DECL && DECL_TEMPLATE_PARM_P (decl))
      || TREE_CODE (decl) == TEMPLATE_PARM_INDEX)
    {
      tree r;

      *idk = CP_ID_KIND_NONE;
      if (TREE_CODE (decl) == TEMPLATE_PARM_INDEX)
	decl = TEMPLATE_PARM_DECL (decl);
      r = convert_from_reference (DECL_INITIAL (decl));

      if (integral_constant_expression_p
	  && !dependent_type_p (TREE_TYPE (decl))
	  && !(INTEGRAL_OR_ENUMERATION_TYPE_P (TREE_TYPE (r))))
	{
	  if (!allow_non_integral_constant_expression_p)
	    error ("template parameter %qD of type %qT is not allowed in "
		   "an integral constant expression because it is not of "
		   "integral or enumeration type", decl, TREE_TYPE (decl));
	  *non_integral_constant_expression_p = true;
	}
      return r;
    }
  else
    {
      bool dependent_p = type_dependent_expression_p (decl);

      /* If the declaration was explicitly qualified indicate
	 that.  The semantics of `A::f(3)' are different than
	 `f(3)' if `f' is virtual.  */
      *idk = (scope
	      ? CP_ID_KIND_QUALIFIED
	      : (TREE_CODE (decl) == TEMPLATE_ID_EXPR
		 ? CP_ID_KIND_TEMPLATE_ID
		 : (dependent_p
		    ? CP_ID_KIND_UNQUALIFIED_DEPENDENT
		    : CP_ID_KIND_UNQUALIFIED)));

      /* If the name was dependent on a template parameter, we will
	 resolve the name at instantiation time.  */
      if (dependent_p)
	{
	  /* If we found a variable, then name lookup during the
	     instantiation will always resolve to the same VAR_DECL
	     (or an instantiation thereof).  */
	  if (VAR_P (decl)
	      || TREE_CODE (decl) == CONST_DECL
	      || TREE_CODE (decl) == PARM_DECL)
	    {
	      mark_used (decl);
	      return convert_from_reference (decl);
	    }

	  /* Create a SCOPE_REF for qualified names, if the scope is
	     dependent.  */
	  if (scope)
	    {
	      if (TYPE_P (scope))
		{
		  if (address_p && done)
		    decl = finish_qualified_id_expr (scope, decl,
						     done, address_p,
						     template_p,
						     template_arg_p,
						     tf_warning_or_error);
		  else
		    {
		      tree type = NULL_TREE;
		      if (DECL_P (decl) && !dependent_scope_p (scope))
			type = TREE_TYPE (decl);
		      decl = build_qualified_name (type,
						   scope,
						   id_expression,
						   template_p);
		    }
		}
	      if (TREE_TYPE (decl))
		decl = convert_from_reference (decl);
	      return decl;
	    }
	  /* A TEMPLATE_ID already contains all the information we
	     need.  */
	  if (TREE_CODE (id_expression) == TEMPLATE_ID_EXPR)
	    return id_expression;
	  /* The same is true for FIELD_DECL, but we also need to
	     make sure that the syntax is correct.  */
	  else if (TREE_CODE (decl) == FIELD_DECL)
	    {
	      /* Since SCOPE is NULL here, this is an unqualified name.
		 Access checking has been performed during name lookup
		 already.  Turn off checking to avoid duplicate errors.  */
	      push_deferring_access_checks (dk_no_check);
	      decl = finish_non_static_data_member
		       (decl, NULL_TREE,
			/*qualifying_scope=*/NULL_TREE);
	      pop_deferring_access_checks ();
	      return decl;
	    }
	  return id_expression;
	}

      if (TREE_CODE (decl) == NAMESPACE_DECL)
	{
	  error ("use of namespace %qD as expression", decl);
	  return error_mark_node;
	}
      else if (DECL_CLASS_TEMPLATE_P (decl))
	{
	  error ("use of class template %qT as expression", decl);
	  return error_mark_node;
	}
      else if (TREE_CODE (decl) == TREE_LIST)
	{
	  /* Ambiguous reference to base members.  */
	  error ("request for member %qD is ambiguous in "
		 "multiple inheritance lattice", id_expression);
	  print_candidates (decl);
	  return error_mark_node;
	}

      /* Mark variable-like entities as used.  Functions are similarly
	 marked either below or after overload resolution.  */
      if ((VAR_P (decl)
	   || TREE_CODE (decl) == PARM_DECL
	   || TREE_CODE (decl) == CONST_DECL
	   || TREE_CODE (decl) == RESULT_DECL)
	  && !mark_used (decl))
	return error_mark_node;

      /* Only certain kinds of names are allowed in constant
	 expression.  Template parameters have already
	 been handled above.  */
      if (! error_operand_p (decl)
	  && integral_constant_expression_p
	  && ! decl_constant_var_p (decl)
	  && TREE_CODE (decl) != CONST_DECL
	  && ! builtin_valid_in_constant_expr_p (decl))
	{
	  if (!allow_non_integral_constant_expression_p)
	    {
	      error ("%qD cannot appear in a constant-expression", decl);
	      return error_mark_node;
	    }
	  *non_integral_constant_expression_p = true;
	}

      tree wrap;
      if (VAR_P (decl)
	  && !cp_unevaluated_operand
	  && !processing_template_decl
	  && (TREE_STATIC (decl) || DECL_EXTERNAL (decl))
	  && CP_DECL_THREAD_LOCAL_P (decl)
	  && (wrap = get_tls_wrapper_fn (decl)))
	{
	  /* Replace an evaluated use of the thread_local variable with
	     a call to its wrapper.  */
	  decl = build_cxx_call (wrap, 0, NULL, tf_warning_or_error);
	}
      else if (TREE_CODE (decl) == TEMPLATE_ID_EXPR
	       && variable_template_p (TREE_OPERAND (decl, 0)))
	{
	  decl = finish_template_variable (decl);
	  mark_used (decl);
	  decl = convert_from_reference (decl);
	}
      else if (scope)
	{
	  decl = (adjust_result_of_qualified_name_lookup
		  (decl, scope, current_nonlambda_class_type()));

	  if (TREE_CODE (decl) == FUNCTION_DECL)
	    mark_used (decl);

	  if (TYPE_P (scope))
	    decl = finish_qualified_id_expr (scope,
					     decl,
					     done,
					     address_p,
					     template_p,
					     template_arg_p,
					     tf_warning_or_error);
	  else
	    decl = convert_from_reference (decl);
	}
      else if (TREE_CODE (decl) == FIELD_DECL)
	{
	  /* Since SCOPE is NULL here, this is an unqualified name.
	     Access checking has been performed during name lookup
	     already.  Turn off checking to avoid duplicate errors.  */
	  push_deferring_access_checks (dk_no_check);
	  decl = finish_non_static_data_member (decl, NULL_TREE,
						/*qualifying_scope=*/NULL_TREE);
	  pop_deferring_access_checks ();
	}
      else if (is_overloaded_fn (decl))
	{
	  tree first_fn;

	  first_fn = get_first_fn (decl);
	  if (TREE_CODE (first_fn) == TEMPLATE_DECL)
	    first_fn = DECL_TEMPLATE_RESULT (first_fn);

	  if (!really_overloaded_fn (decl)
	      && !mark_used (first_fn))
	    return error_mark_node;

	  if (!template_arg_p
	      && TREE_CODE (first_fn) == FUNCTION_DECL
	      && DECL_FUNCTION_MEMBER_P (first_fn)
	      && !shared_member_p (decl))
	    {
	      /* A set of member functions.  */
	      decl = maybe_dummy_object (DECL_CONTEXT (first_fn), 0);
	      return finish_class_member_access_expr (decl, id_expression,
						      /*template_p=*/false,
						      tf_warning_or_error);
	    }

	  decl = baselink_for_fns (decl);
	}
      else
	{
	  if (DECL_P (decl) && DECL_NONLOCAL (decl)
	      && DECL_CLASS_SCOPE_P (decl))
	    {
	      tree context = context_for_name_lookup (decl); 
	      if (context != current_class_type)
		{
		  tree path = currently_open_derived_class (context);
		  perform_or_defer_access_check (TYPE_BINFO (path),
						 decl, decl,
						 tf_warning_or_error);
		}
	    }

	  decl = convert_from_reference (decl);
	}
    }

  return decl;
}

/* Implement the __typeof keyword: Return the type of EXPR, suitable for
   use as a type-specifier.  */

tree
finish_typeof (tree expr)
{
  tree type;

  if (type_dependent_expression_p (expr))
    {
      type = cxx_make_type (TYPEOF_TYPE);
      TYPEOF_TYPE_EXPR (type) = expr;
      SET_TYPE_STRUCTURAL_EQUALITY (type);

      return type;
    }

  expr = mark_type_use (expr);

  type = unlowered_expr_type (expr);

  if (!type || type == unknown_type_node)
    {
      error ("type of %qE is unknown", expr);
      return error_mark_node;
    }

  return type;
}

/* Implement the __underlying_type keyword: Return the underlying
   type of TYPE, suitable for use as a type-specifier.  */

tree
finish_underlying_type (tree type)
{
  tree underlying_type;

  if (processing_template_decl)
    {
      underlying_type = cxx_make_type (UNDERLYING_TYPE);
      UNDERLYING_TYPE_TYPE (underlying_type) = type;
      SET_TYPE_STRUCTURAL_EQUALITY (underlying_type);

      return underlying_type;
    }

  complete_type (type);

  if (TREE_CODE (type) != ENUMERAL_TYPE)
    {
      error ("%qT is not an enumeration type", type);
      return error_mark_node;
    }

  underlying_type = ENUM_UNDERLYING_TYPE (type);

  /* Fixup necessary in this case because ENUM_UNDERLYING_TYPE
     includes TYPE_MIN_VALUE and TYPE_MAX_VALUE information.
     See finish_enum_value_list for details.  */
  if (!ENUM_FIXED_UNDERLYING_TYPE_P (type))
    underlying_type
      = c_common_type_for_mode (TYPE_MODE (underlying_type),
				TYPE_UNSIGNED (underlying_type));

  return underlying_type;
}

/* Implement the __direct_bases keyword: Return the direct base classes
   of type */

tree
calculate_direct_bases (tree type)
{
  vec<tree, va_gc> *vector = make_tree_vector();
  tree bases_vec = NULL_TREE;
  vec<tree, va_gc> *base_binfos;
  tree binfo;
  unsigned i;

  complete_type (type);

  if (!NON_UNION_CLASS_TYPE_P (type))
    return make_tree_vec (0);

  base_binfos = BINFO_BASE_BINFOS (TYPE_BINFO (type));

  /* Virtual bases are initialized first */
  for (i = 0; base_binfos->iterate (i, &binfo); i++)
    {
      if (BINFO_VIRTUAL_P (binfo))
       {
         vec_safe_push (vector, binfo);
       }
    }

  /* Now non-virtuals */
  for (i = 0; base_binfos->iterate (i, &binfo); i++)
    {
      if (!BINFO_VIRTUAL_P (binfo))
       {
         vec_safe_push (vector, binfo);
       }
    }


  bases_vec = make_tree_vec (vector->length ());

  for (i = 0; i < vector->length (); ++i)
    {
      TREE_VEC_ELT (bases_vec, i) = BINFO_TYPE ((*vector)[i]);
    }
  return bases_vec;
}

/* Implement the __bases keyword: Return the base classes
   of type */

/* Find morally non-virtual base classes by walking binfo hierarchy */
/* Virtual base classes are handled separately in finish_bases */

static tree
dfs_calculate_bases_pre (tree binfo, void * /*data_*/)
{
  /* Don't walk bases of virtual bases */
  return BINFO_VIRTUAL_P (binfo) ? dfs_skip_bases : NULL_TREE;
}

static tree
dfs_calculate_bases_post (tree binfo, void *data_)
{
  vec<tree, va_gc> **data = ((vec<tree, va_gc> **) data_);
  if (!BINFO_VIRTUAL_P (binfo))
    {
      vec_safe_push (*data, BINFO_TYPE (binfo));
    }
  return NULL_TREE;
}

/* Calculates the morally non-virtual base classes of a class */
static vec<tree, va_gc> *
calculate_bases_helper (tree type)
{
  vec<tree, va_gc> *vector = make_tree_vector();

  /* Now add non-virtual base classes in order of construction */
  dfs_walk_all (TYPE_BINFO (type),
                dfs_calculate_bases_pre, dfs_calculate_bases_post, &vector);
  return vector;
}

tree
calculate_bases (tree type)
{
  vec<tree, va_gc> *vector = make_tree_vector();
  tree bases_vec = NULL_TREE;
  unsigned i;
  vec<tree, va_gc> *vbases;
  vec<tree, va_gc> *nonvbases;
  tree binfo;

  complete_type (type);

  if (!NON_UNION_CLASS_TYPE_P (type))
    return make_tree_vec (0);

  /* First go through virtual base classes */
  for (vbases = CLASSTYPE_VBASECLASSES (type), i = 0;
       vec_safe_iterate (vbases, i, &binfo); i++)
    {
      vec<tree, va_gc> *vbase_bases;
      vbase_bases = calculate_bases_helper (BINFO_TYPE (binfo));
      vec_safe_splice (vector, vbase_bases);
      release_tree_vector (vbase_bases);
    }

  /* Now for the non-virtual bases */
  nonvbases = calculate_bases_helper (type);
  vec_safe_splice (vector, nonvbases);
  release_tree_vector (nonvbases);

  /* Last element is entire class, so don't copy */
  bases_vec = make_tree_vec (vector->length () - 1);

  for (i = 0; i < vector->length () - 1; ++i)
    {
      TREE_VEC_ELT (bases_vec, i) = (*vector)[i];
    }
  release_tree_vector (vector);
  return bases_vec;
}

tree
finish_bases (tree type, bool direct)
{
  tree bases = NULL_TREE;

  if (!processing_template_decl)
    {
      /* Parameter packs can only be used in templates */
      error ("Parameter pack __bases only valid in template declaration");
      return error_mark_node;
    }

  bases = cxx_make_type (BASES);
  BASES_TYPE (bases) = type;
  BASES_DIRECT (bases) = direct;
  SET_TYPE_STRUCTURAL_EQUALITY (bases);

  return bases;
}

/* Perform C++-specific checks for __builtin_offsetof before calling
   fold_offsetof.  */

tree
finish_offsetof (tree expr, location_t loc)
{
  /* If we're processing a template, we can't finish the semantics yet.
     Otherwise we can fold the entire expression now.  */
  if (processing_template_decl)
    {
      expr = build1 (OFFSETOF_EXPR, size_type_node, expr);
      SET_EXPR_LOCATION (expr, loc);
      return expr;
    }

  if (TREE_CODE (expr) == PSEUDO_DTOR_EXPR)
    {
      error ("cannot apply %<offsetof%> to destructor %<~%T%>",
	      TREE_OPERAND (expr, 2));
      return error_mark_node;
    }
  if (TREE_CODE (TREE_TYPE (expr)) == FUNCTION_TYPE
      || TREE_CODE (TREE_TYPE (expr)) == METHOD_TYPE
      || TREE_TYPE (expr) == unknown_type_node)
    {
      if (INDIRECT_REF_P (expr))
	error ("second operand of %<offsetof%> is neither a single "
	       "identifier nor a sequence of member accesses and "
	       "array references");
      else
	{
	  if (TREE_CODE (expr) == COMPONENT_REF
	      || TREE_CODE (expr) == COMPOUND_EXPR)
	    expr = TREE_OPERAND (expr, 1);
	  error ("cannot apply %<offsetof%> to member function %qD", expr);
	}
      return error_mark_node;
    }
  if (REFERENCE_REF_P (expr))
    expr = TREE_OPERAND (expr, 0);
  if (TREE_CODE (expr) == COMPONENT_REF)
    {
      tree object = TREE_OPERAND (expr, 0);
      if (!complete_type_or_else (TREE_TYPE (object), object))
	return error_mark_node;
      if (warn_invalid_offsetof
	  && CLASS_TYPE_P (TREE_TYPE (object))
	  && CLASSTYPE_NON_STD_LAYOUT (TREE_TYPE (object))
	  && cp_unevaluated_operand == 0)
	pedwarn (loc, OPT_Winvalid_offsetof,
		 "offsetof within non-standard-layout type %qT is undefined",
		 TREE_TYPE (object));
    }
  return fold_offsetof (expr);
}

/* Replace the AGGR_INIT_EXPR at *TP with an equivalent CALL_EXPR.  This
   function is broken out from the above for the benefit of the tree-ssa
   project.  */

void
simplify_aggr_init_expr (tree *tp)
{
  tree aggr_init_expr = *tp;

  /* Form an appropriate CALL_EXPR.  */
  tree fn = AGGR_INIT_EXPR_FN (aggr_init_expr);
  tree slot = AGGR_INIT_EXPR_SLOT (aggr_init_expr);
  tree type = TREE_TYPE (slot);

  tree call_expr;
  enum style_t { ctor, arg, pcc } style;

  if (AGGR_INIT_VIA_CTOR_P (aggr_init_expr))
    style = ctor;
#ifdef PCC_STATIC_STRUCT_RETURN
  else if (1)
    style = pcc;
#endif
  else
    {
      gcc_assert (TREE_ADDRESSABLE (type));
      style = arg;
    }

  call_expr = build_call_array_loc (input_location,
				    TREE_TYPE (TREE_TYPE (TREE_TYPE (fn))),
				    fn,
				    aggr_init_expr_nargs (aggr_init_expr),
				    AGGR_INIT_EXPR_ARGP (aggr_init_expr));
  TREE_NOTHROW (call_expr) = TREE_NOTHROW (aggr_init_expr);
  CALL_EXPR_LIST_INIT_P (call_expr) = CALL_EXPR_LIST_INIT_P (aggr_init_expr);

  if (style == ctor)
    {
      /* Replace the first argument to the ctor with the address of the
	 slot.  */
      cxx_mark_addressable (slot);
      CALL_EXPR_ARG (call_expr, 0) =
	build1 (ADDR_EXPR, build_pointer_type (type), slot);
    }
  else if (style == arg)
    {
      /* Just mark it addressable here, and leave the rest to
	 expand_call{,_inline}.  */
      cxx_mark_addressable (slot);
      CALL_EXPR_RETURN_SLOT_OPT (call_expr) = true;
      call_expr = build2 (INIT_EXPR, TREE_TYPE (call_expr), slot, call_expr);
    }
  else if (style == pcc)
    {
      /* If we're using the non-reentrant PCC calling convention, then we
	 need to copy the returned value out of the static buffer into the
	 SLOT.  */
      push_deferring_access_checks (dk_no_check);
      call_expr = build_aggr_init (slot, call_expr,
				   DIRECT_BIND | LOOKUP_ONLYCONVERTING,
                                   tf_warning_or_error);
      pop_deferring_access_checks ();
      call_expr = build2 (COMPOUND_EXPR, TREE_TYPE (slot), call_expr, slot);
    }

  if (AGGR_INIT_ZERO_FIRST (aggr_init_expr))
    {
      tree init = build_zero_init (type, NULL_TREE,
				   /*static_storage_p=*/false);
      init = build2 (INIT_EXPR, void_type_node, slot, init);
      call_expr = build2 (COMPOUND_EXPR, TREE_TYPE (call_expr),
			  init, call_expr);
    }

  *tp = call_expr;
}

/* Emit all thunks to FN that should be emitted when FN is emitted.  */

void
emit_associated_thunks (tree fn)
{
  /* When we use vcall offsets, we emit thunks with the virtual
     functions to which they thunk. The whole point of vcall offsets
     is so that you can know statically the entire set of thunks that
     will ever be needed for a given virtual function, thereby
     enabling you to output all the thunks with the function itself.  */
  if (DECL_VIRTUAL_P (fn)
      /* Do not emit thunks for extern template instantiations.  */
      && ! DECL_REALLY_EXTERN (fn))
    {
      tree thunk;

      for (thunk = DECL_THUNKS (fn); thunk; thunk = DECL_CHAIN (thunk))
	{
	  if (!THUNK_ALIAS (thunk))
	    {
	      use_thunk (thunk, /*emit_p=*/1);
	      if (DECL_RESULT_THUNK_P (thunk))
		{
		  tree probe;

		  for (probe = DECL_THUNKS (thunk);
		       probe; probe = DECL_CHAIN (probe))
		    use_thunk (probe, /*emit_p=*/1);
		}
	    }
	  else
	    gcc_assert (!DECL_THUNKS (thunk));
	}
    }
}

/* Generate RTL for FN.  */

bool
expand_or_defer_fn_1 (tree fn)
{
  /* When the parser calls us after finishing the body of a template
     function, we don't really want to expand the body.  */
  if (processing_template_decl)
    {
      /* Normally, collection only occurs in rest_of_compilation.  So,
	 if we don't collect here, we never collect junk generated
	 during the processing of templates until we hit a
	 non-template function.  It's not safe to do this inside a
	 nested class, though, as the parser may have local state that
	 is not a GC root.  */
      if (!function_depth)
	ggc_collect ();
      return false;
    }

  gcc_assert (DECL_SAVED_TREE (fn));

  /* We make a decision about linkage for these functions at the end
     of the compilation.  Until that point, we do not want the back
     end to output them -- but we do want it to see the bodies of
     these functions so that it can inline them as appropriate.  */
  if (DECL_DECLARED_INLINE_P (fn) || DECL_IMPLICIT_INSTANTIATION (fn))
    {
      if (DECL_INTERFACE_KNOWN (fn))
	/* We've already made a decision as to how this function will
	   be handled.  */;
      else if (!at_eof)
	tentative_decl_linkage (fn);
      else
	import_export_decl (fn);

      /* If the user wants us to keep all inline functions, then mark
	 this function as needed so that finish_file will make sure to
	 output it later.  Similarly, all dllexport'd functions must
	 be emitted; there may be callers in other DLLs.  */
      if (DECL_DECLARED_INLINE_P (fn)
	  && !DECL_REALLY_EXTERN (fn)
	  && (flag_keep_inline_functions
	      || (flag_keep_inline_dllexport
		  && lookup_attribute ("dllexport", DECL_ATTRIBUTES (fn)))))
	{
	  mark_needed (fn);
	  DECL_EXTERNAL (fn) = 0;
	}
    }

  /* If this is a constructor or destructor body, we have to clone
     it.  */
  if (maybe_clone_body (fn))
    {
      /* We don't want to process FN again, so pretend we've written
	 it out, even though we haven't.  */
      TREE_ASM_WRITTEN (fn) = 1;
      /* If this is an instantiation of a constexpr function, keep
	 DECL_SAVED_TREE for explain_invalid_constexpr_fn.  */
      if (!is_instantiation_of_constexpr (fn))
	DECL_SAVED_TREE (fn) = NULL_TREE;
      return false;
    }

  /* There's no reason to do any of the work here if we're only doing
     semantic analysis; this code just generates RTL.  */
  if (flag_syntax_only)
    return false;

  return true;
}

void
expand_or_defer_fn (tree fn)
{
  if (expand_or_defer_fn_1 (fn))
    {
      function_depth++;

      /* Expand or defer, at the whim of the compilation unit manager.  */
      cgraph_node::finalize_function (fn, function_depth > 1);
      emit_associated_thunks (fn);

      function_depth--;
    }
}

struct nrv_data
{
  nrv_data () : visited (37) {}

  tree var;
  tree result;
  hash_table<nofree_ptr_hash <tree_node> > visited;
};

/* Helper function for walk_tree, used by finalize_nrv below.  */

static tree
finalize_nrv_r (tree* tp, int* walk_subtrees, void* data)
{
  struct nrv_data *dp = (struct nrv_data *)data;
  tree_node **slot;

  /* No need to walk into types.  There wouldn't be any need to walk into
     non-statements, except that we have to consider STMT_EXPRs.  */
  if (TYPE_P (*tp))
    *walk_subtrees = 0;
  /* Change all returns to just refer to the RESULT_DECL; this is a nop,
     but differs from using NULL_TREE in that it indicates that we care
     about the value of the RESULT_DECL.  */
  else if (TREE_CODE (*tp) == RETURN_EXPR)
    TREE_OPERAND (*tp, 0) = dp->result;
  /* Change all cleanups for the NRV to only run when an exception is
     thrown.  */
  else if (TREE_CODE (*tp) == CLEANUP_STMT
	   && CLEANUP_DECL (*tp) == dp->var)
    CLEANUP_EH_ONLY (*tp) = 1;
  /* Replace the DECL_EXPR for the NRV with an initialization of the
     RESULT_DECL, if needed.  */
  else if (TREE_CODE (*tp) == DECL_EXPR
	   && DECL_EXPR_DECL (*tp) == dp->var)
    {
      tree init;
      if (DECL_INITIAL (dp->var)
	  && DECL_INITIAL (dp->var) != error_mark_node)
	init = build2 (INIT_EXPR, void_type_node, dp->result,
		       DECL_INITIAL (dp->var));
      else
	init = build_empty_stmt (EXPR_LOCATION (*tp));
      DECL_INITIAL (dp->var) = NULL_TREE;
      SET_EXPR_LOCATION (init, EXPR_LOCATION (*tp));
      *tp = init;
    }
  /* And replace all uses of the NRV with the RESULT_DECL.  */
  else if (*tp == dp->var)
    *tp = dp->result;

  /* Avoid walking into the same tree more than once.  Unfortunately, we
     can't just use walk_tree_without duplicates because it would only call
     us for the first occurrence of dp->var in the function body.  */
  slot = dp->visited.find_slot (*tp, INSERT);
  if (*slot)
    *walk_subtrees = 0;
  else
    *slot = *tp;

  /* Keep iterating.  */
  return NULL_TREE;
}

/* Called from finish_function to implement the named return value
   optimization by overriding all the RETURN_EXPRs and pertinent
   CLEANUP_STMTs and replacing all occurrences of VAR with RESULT, the
   RESULT_DECL for the function.  */

void
finalize_nrv (tree *tp, tree var, tree result)
{
  struct nrv_data data;

  /* Copy name from VAR to RESULT.  */
  DECL_NAME (result) = DECL_NAME (var);
  /* Don't forget that we take its address.  */
  TREE_ADDRESSABLE (result) = TREE_ADDRESSABLE (var);
  /* Finally set DECL_VALUE_EXPR to avoid assigning
     a stack slot at -O0 for the original var and debug info
     uses RESULT location for VAR.  */
  SET_DECL_VALUE_EXPR (var, result);
  DECL_HAS_VALUE_EXPR_P (var) = 1;

  data.var = var;
  data.result = result;
  cp_walk_tree (tp, finalize_nrv_r, &data, 0);
}

/* Create CP_OMP_CLAUSE_INFO for clause C.  Returns true if it is invalid.  */

bool
cxx_omp_create_clause_info (tree c, tree type, bool need_default_ctor,
			    bool need_copy_ctor, bool need_copy_assignment,
			    bool need_dtor)
{
  int save_errorcount = errorcount;
  tree info, t;

  /* Always allocate 3 elements for simplicity.  These are the
     function decls for the ctor, dtor, and assignment op.
     This layout is known to the three lang hooks,
     cxx_omp_clause_default_init, cxx_omp_clause_copy_init,
     and cxx_omp_clause_assign_op.  */
  info = make_tree_vec (3);
  CP_OMP_CLAUSE_INFO (c) = info;

  if (need_default_ctor || need_copy_ctor)
    {
      if (need_default_ctor)
	t = get_default_ctor (type);
      else
	t = get_copy_ctor (type, tf_warning_or_error);

      if (t && !trivial_fn_p (t))
	TREE_VEC_ELT (info, 0) = t;
    }

  if (need_dtor && TYPE_HAS_NONTRIVIAL_DESTRUCTOR (type))
    TREE_VEC_ELT (info, 1) = get_dtor (type, tf_warning_or_error);

  if (need_copy_assignment)
    {
      t = get_copy_assign (type);

      if (t && !trivial_fn_p (t))
	TREE_VEC_ELT (info, 2) = t;
    }

  return errorcount != save_errorcount;
}

/* If DECL is DECL_OMP_PRIVATIZED_MEMBER, return corresponding
   FIELD_DECL, otherwise return DECL itself.  */

static tree
omp_clause_decl_field (tree decl)
{
  if (VAR_P (decl)
      && DECL_HAS_VALUE_EXPR_P (decl)
      && DECL_ARTIFICIAL (decl)
      && DECL_LANG_SPECIFIC (decl)
      && DECL_OMP_PRIVATIZED_MEMBER (decl))
    {
      tree f = DECL_VALUE_EXPR (decl);
      if (TREE_CODE (f) == INDIRECT_REF)
	f = TREE_OPERAND (f, 0);
      if (TREE_CODE (f) == COMPONENT_REF)
	{
	  f = TREE_OPERAND (f, 1);
	  gcc_assert (TREE_CODE (f) == FIELD_DECL);
	  return f;
	}
    }
  return NULL_TREE;
}

/* Adjust DECL if needed for printing using %qE.  */

static tree
omp_clause_printable_decl (tree decl)
{
  tree t = omp_clause_decl_field (decl);
  if (t)
    return t;
  return decl;
}

/* For a FIELD_DECL F and corresponding DECL_OMP_PRIVATIZED_MEMBER
   VAR_DECL T that doesn't need a DECL_EXPR added, record it for
   privatization.  */

static void
omp_note_field_privatization (tree f, tree t)
{
  if (!omp_private_member_map)
    omp_private_member_map = new hash_map<tree, tree>;
  tree &v = omp_private_member_map->get_or_insert (f);
  if (v == NULL_TREE)
    {
      v = t;
      omp_private_member_vec.safe_push (f);
      /* Signal that we don't want to create DECL_EXPR for this dummy var.  */
      omp_private_member_vec.safe_push (integer_zero_node);
    }
}

/* Privatize FIELD_DECL T, return corresponding DECL_OMP_PRIVATIZED_MEMBER
   dummy VAR_DECL.  */

<<<<<<< HEAD
static tree
=======
tree
>>>>>>> 85aa63af
omp_privatize_field (tree t)
{
  tree m = finish_non_static_data_member (t, NULL_TREE, NULL_TREE);
  if (m == error_mark_node)
    return error_mark_node;
  if (!omp_private_member_map)
    omp_private_member_map = new hash_map<tree, tree>;
  if (TREE_CODE (TREE_TYPE (t)) == REFERENCE_TYPE)
    {
      gcc_assert (TREE_CODE (m) == INDIRECT_REF);
      m = TREE_OPERAND (m, 0);
    }
  tree &v = omp_private_member_map->get_or_insert (t);
  if (v == NULL_TREE)
    {
      v = create_temporary_var (TREE_TYPE (m));
      if (!DECL_LANG_SPECIFIC (v))
	retrofit_lang_decl (v);
      DECL_OMP_PRIVATIZED_MEMBER (v) = 1;
      SET_DECL_VALUE_EXPR (v, m);
      DECL_HAS_VALUE_EXPR_P (v) = 1;
      omp_private_member_vec.safe_push (t);
    }
  return v;
}

/* Helper function for handle_omp_array_sections.  Called recursively
   to handle multiple array-section-subscripts.  C is the clause,
   T current expression (initially OMP_CLAUSE_DECL), which is either
   a TREE_LIST for array-section-subscript (TREE_PURPOSE is low-bound
   expression if specified, TREE_VALUE length expression if specified,
   TREE_CHAIN is what it has been specified after, or some decl.
   TYPES vector is populated with array section types, MAYBE_ZERO_LEN
   set to true if any of the array-section-subscript could have length
   of zero (explicit or implicit), FIRST_NON_ONE is the index of the
   first array-section-subscript which is known not to have length
   of one.  Given say:
   map(a[:b][2:1][:c][:2][:d][e:f][2:5])
   FIRST_NON_ONE will be 3, array-section-subscript [:b], [2:1] and [:c]
   all are or may have length of 1, array-section-subscript [:2] is the
   first one known not to have length 1.  For array-section-subscript
   <= FIRST_NON_ONE we diagnose non-contiguous arrays if low bound isn't
   0 or length isn't the array domain max + 1, for > FIRST_NON_ONE we
   can if MAYBE_ZERO_LEN is false.  MAYBE_ZERO_LEN will be true in the above
   case though, as some lengths could be zero.  */

static tree
handle_omp_array_sections_1 (tree c, tree t, vec<tree> &types,
			     bool &maybe_zero_len, unsigned int &first_non_one)
{
  tree ret, low_bound, length, type;
  if (TREE_CODE (t) != TREE_LIST)
    {
      if (error_operand_p (t))
	return error_mark_node;
      if (!VAR_P (t) && TREE_CODE (t) != PARM_DECL)
	{
	  if (processing_template_decl)
	    return NULL_TREE;
	  if (DECL_P (t))
	    error_at (OMP_CLAUSE_LOCATION (c),
		      "%qD is not a variable in %qs clause", t,
		      omp_clause_code_name[OMP_CLAUSE_CODE (c)]);
	  else
	    error_at (OMP_CLAUSE_LOCATION (c),
		      "%qE is not a variable in %qs clause", t,
		      omp_clause_code_name[OMP_CLAUSE_CODE (c)]);
	  return error_mark_node;
	}
      else if (OMP_CLAUSE_CODE (c) != OMP_CLAUSE_DEPEND
	       && VAR_P (t) && CP_DECL_THREAD_LOCAL_P (t))
	{
	  error_at (OMP_CLAUSE_LOCATION (c),
		    "%qD is threadprivate variable in %qs clause", t,
		    omp_clause_code_name[OMP_CLAUSE_CODE (c)]);
	  return error_mark_node;
	}
      if (type_dependent_expression_p (t))
	return NULL_TREE;
      t = convert_from_reference (t);
      return t;
    }

  if (OMP_CLAUSE_CODE (c) == OMP_CLAUSE_REDUCTION
      && TREE_CODE (TREE_CHAIN (t)) == FIELD_DECL)
    TREE_CHAIN (t) = omp_privatize_field (TREE_CHAIN (t));
  ret = handle_omp_array_sections_1 (c, TREE_CHAIN (t), types,
				     maybe_zero_len, first_non_one);
  if (ret == error_mark_node || ret == NULL_TREE)
    return ret;

  type = TREE_TYPE (ret);
  low_bound = TREE_PURPOSE (t);
  length = TREE_VALUE (t);
  if ((low_bound && type_dependent_expression_p (low_bound))
      || (length && type_dependent_expression_p (length)))
    return NULL_TREE;

  if (low_bound == error_mark_node || length == error_mark_node)
    return error_mark_node;

  if (low_bound && !INTEGRAL_TYPE_P (TREE_TYPE (low_bound)))
    {
      error_at (OMP_CLAUSE_LOCATION (c),
		"low bound %qE of array section does not have integral type",
		low_bound);
      return error_mark_node;
    }
  if (length && !INTEGRAL_TYPE_P (TREE_TYPE (length)))
    {
      error_at (OMP_CLAUSE_LOCATION (c),
		"length %qE of array section does not have integral type",
		length);
      return error_mark_node;
    }
  if (low_bound)
    low_bound = mark_rvalue_use (low_bound);
  if (length)
    length = mark_rvalue_use (length);
  if (low_bound
      && TREE_CODE (low_bound) == INTEGER_CST
      && TYPE_PRECISION (TREE_TYPE (low_bound))
	 > TYPE_PRECISION (sizetype))
    low_bound = fold_convert (sizetype, low_bound);
  if (length
      && TREE_CODE (length) == INTEGER_CST
      && TYPE_PRECISION (TREE_TYPE (length))
	 > TYPE_PRECISION (sizetype))
    length = fold_convert (sizetype, length);
  if (low_bound == NULL_TREE)
    low_bound = integer_zero_node;

  if (length != NULL_TREE)
    {
      if (!integer_nonzerop (length))
	{
	  if (OMP_CLAUSE_CODE (c) == OMP_CLAUSE_DEPEND
	      || OMP_CLAUSE_CODE (c) == OMP_CLAUSE_REDUCTION)
	    {
	      if (integer_zerop (length))
		{
		  error_at (OMP_CLAUSE_LOCATION (c),
			    "zero length array section in %qs clause",
			    omp_clause_code_name[OMP_CLAUSE_CODE (c)]);
		  return error_mark_node;
		}
	    }
	  else
	    maybe_zero_len = true;
	}
      if (first_non_one == types.length ()
	  && (TREE_CODE (length) != INTEGER_CST || integer_onep (length)))
	first_non_one++;
    }
  if (OMP_CLAUSE_CODE (c) == OMP_CLAUSE_REDUCTION
      && !integer_zerop (low_bound))
    {
      error_at (OMP_CLAUSE_LOCATION (c),
		"%<reduction%> array section has to be zero-based");
      return error_mark_node;
    }
  if (TREE_CODE (type) == ARRAY_TYPE)
    {
      if (length == NULL_TREE
	  && (TYPE_DOMAIN (type) == NULL_TREE
	      || TYPE_MAX_VALUE (TYPE_DOMAIN (type)) == NULL_TREE))
	{
	  error_at (OMP_CLAUSE_LOCATION (c),
		    "for unknown bound array type length expression must "
		    "be specified");
	  return error_mark_node;
	}
      if (TREE_CODE (low_bound) == INTEGER_CST
	  && tree_int_cst_sgn (low_bound) == -1)
	{
	  error_at (OMP_CLAUSE_LOCATION (c),
		    "negative low bound in array section in %qs clause",
		    omp_clause_code_name[OMP_CLAUSE_CODE (c)]);
	  return error_mark_node;
	}
      if (length != NULL_TREE
	  && TREE_CODE (length) == INTEGER_CST
	  && tree_int_cst_sgn (length) == -1)
	{
	  error_at (OMP_CLAUSE_LOCATION (c),
		    "negative length in array section in %qs clause",
		    omp_clause_code_name[OMP_CLAUSE_CODE (c)]);
	  return error_mark_node;
	}
      if (TYPE_DOMAIN (type)
	  && TYPE_MAX_VALUE (TYPE_DOMAIN (type))
	  && TREE_CODE (TYPE_MAX_VALUE (TYPE_DOMAIN (type)))
			== INTEGER_CST)
	{
	  tree size = size_binop (PLUS_EXPR,
				  TYPE_MAX_VALUE (TYPE_DOMAIN (type)),
				  size_one_node);
	  if (TREE_CODE (low_bound) == INTEGER_CST)
	    {
	      if (tree_int_cst_lt (size, low_bound))
		{
		  error_at (OMP_CLAUSE_LOCATION (c),
			    "low bound %qE above array section size "
			    "in %qs clause", low_bound,
			    omp_clause_code_name[OMP_CLAUSE_CODE (c)]);
		  return error_mark_node;
		}
	      if (tree_int_cst_equal (size, low_bound))
		{
		  if (OMP_CLAUSE_CODE (c) == OMP_CLAUSE_DEPEND
		      || OMP_CLAUSE_CODE (c) == OMP_CLAUSE_REDUCTION)
		    {
		      error_at (OMP_CLAUSE_LOCATION (c),
				"zero length array section in %qs clause",
				omp_clause_code_name[OMP_CLAUSE_CODE (c)]);
		      return error_mark_node;
		    }
		  maybe_zero_len = true;
		}
	      else if (length == NULL_TREE
		       && first_non_one == types.length ()
		       && tree_int_cst_equal
			    (TYPE_MAX_VALUE (TYPE_DOMAIN (type)),
			     low_bound))
		first_non_one++;
	    }
	  else if (length == NULL_TREE)
	    {
	      if (OMP_CLAUSE_CODE (c) != OMP_CLAUSE_DEPEND
		  && OMP_CLAUSE_CODE (c) != OMP_CLAUSE_REDUCTION)
		maybe_zero_len = true;
	      if (first_non_one == types.length ())
		first_non_one++;
	    }
	  if (length && TREE_CODE (length) == INTEGER_CST)
	    {
	      if (tree_int_cst_lt (size, length))
		{
		  error_at (OMP_CLAUSE_LOCATION (c),
			    "length %qE above array section size "
			    "in %qs clause", length,
			    omp_clause_code_name[OMP_CLAUSE_CODE (c)]);
		  return error_mark_node;
		}
	      if (TREE_CODE (low_bound) == INTEGER_CST)
		{
		  tree lbpluslen
		    = size_binop (PLUS_EXPR,
				  fold_convert (sizetype, low_bound),
				  fold_convert (sizetype, length));
		  if (TREE_CODE (lbpluslen) == INTEGER_CST
		      && tree_int_cst_lt (size, lbpluslen))
		    {
		      error_at (OMP_CLAUSE_LOCATION (c),
				"high bound %qE above array section size "
				"in %qs clause", lbpluslen,
				omp_clause_code_name[OMP_CLAUSE_CODE (c)]);
		      return error_mark_node;
		    }
		}
	    }
	}
      else if (length == NULL_TREE)
	{
	  if (OMP_CLAUSE_CODE (c) != OMP_CLAUSE_DEPEND
	      && OMP_CLAUSE_CODE (c) != OMP_CLAUSE_REDUCTION)
	    maybe_zero_len = true;
	  if (first_non_one == types.length ())
	    first_non_one++;
	}

      /* For [lb:] we will need to evaluate lb more than once.  */
      if (length == NULL_TREE && OMP_CLAUSE_CODE (c) != OMP_CLAUSE_DEPEND)
	{
	  tree lb = cp_save_expr (low_bound);
	  if (lb != low_bound)
	    {
	      TREE_PURPOSE (t) = lb;
	      low_bound = lb;
	    }
	}
    }
  else if (TREE_CODE (type) == POINTER_TYPE)
    {
      if (length == NULL_TREE)
	{
	  error_at (OMP_CLAUSE_LOCATION (c),
		    "for pointer type length expression must be specified");
	  return error_mark_node;
	}
      /* If there is a pointer type anywhere but in the very first
	 array-section-subscript, the array section can't be contiguous.  */
      if (OMP_CLAUSE_CODE (c) != OMP_CLAUSE_DEPEND
	  && TREE_CODE (TREE_CHAIN (t)) == TREE_LIST)
	{
	  error_at (OMP_CLAUSE_LOCATION (c),
		    "array section is not contiguous in %qs clause",
		    omp_clause_code_name[OMP_CLAUSE_CODE (c)]);
	  return error_mark_node;
	}
    }
  else
    {
      error_at (OMP_CLAUSE_LOCATION (c),
		"%qE does not have pointer or array type", ret);
      return error_mark_node;
    }
  if (OMP_CLAUSE_CODE (c) != OMP_CLAUSE_DEPEND)
    types.safe_push (TREE_TYPE (ret));
  /* We will need to evaluate lb more than once.  */
  tree lb = cp_save_expr (low_bound);
  if (lb != low_bound)
    {
      TREE_PURPOSE (t) = lb;
      low_bound = lb;
    }
  ret = grok_array_decl (OMP_CLAUSE_LOCATION (c), ret, low_bound, false);
  return ret;
}

/* Handle array sections for clause C.  */

static bool
handle_omp_array_sections (tree c)
{
  bool maybe_zero_len = false;
  unsigned int first_non_one = 0;
  auto_vec<tree, 10> types;
  tree first = handle_omp_array_sections_1 (c, OMP_CLAUSE_DECL (c), types,
					    maybe_zero_len, first_non_one);
  if (first == error_mark_node)
    return true;
  if (first == NULL_TREE)
    return false;
  if (OMP_CLAUSE_CODE (c) == OMP_CLAUSE_DEPEND)
    {
      tree t = OMP_CLAUSE_DECL (c);
      tree tem = NULL_TREE;
      if (processing_template_decl)
	return false;
      /* Need to evaluate side effects in the length expressions
	 if any.  */
      while (TREE_CODE (t) == TREE_LIST)
	{
	  if (TREE_VALUE (t) && TREE_SIDE_EFFECTS (TREE_VALUE (t)))
	    {
	      if (tem == NULL_TREE)
		tem = TREE_VALUE (t);
	      else
		tem = build2 (COMPOUND_EXPR, TREE_TYPE (tem),
			      TREE_VALUE (t), tem);
	    }
	  t = TREE_CHAIN (t);
	}
      if (tem)
	first = build2 (COMPOUND_EXPR, TREE_TYPE (first), tem, first);
      OMP_CLAUSE_DECL (c) = first;
    }
  else
    {
      unsigned int num = types.length (), i;
      tree t, side_effects = NULL_TREE, size = NULL_TREE;
      tree condition = NULL_TREE;

      if (int_size_in_bytes (TREE_TYPE (first)) <= 0)
	maybe_zero_len = true;
      if (processing_template_decl && maybe_zero_len)
	return false;

      for (i = num, t = OMP_CLAUSE_DECL (c); i > 0;
	   t = TREE_CHAIN (t))
	{
	  tree low_bound = TREE_PURPOSE (t);
	  tree length = TREE_VALUE (t);

	  i--;
	  if (low_bound
	      && TREE_CODE (low_bound) == INTEGER_CST
	      && TYPE_PRECISION (TREE_TYPE (low_bound))
		 > TYPE_PRECISION (sizetype))
	    low_bound = fold_convert (sizetype, low_bound);
	  if (length
	      && TREE_CODE (length) == INTEGER_CST
	      && TYPE_PRECISION (TREE_TYPE (length))
		 > TYPE_PRECISION (sizetype))
	    length = fold_convert (sizetype, length);
	  if (low_bound == NULL_TREE)
	    low_bound = integer_zero_node;
	  if (!maybe_zero_len && i > first_non_one)
	    {
	      if (integer_nonzerop (low_bound))
		goto do_warn_noncontiguous;
	      if (length != NULL_TREE
		  && TREE_CODE (length) == INTEGER_CST
		  && TYPE_DOMAIN (types[i])
		  && TYPE_MAX_VALUE (TYPE_DOMAIN (types[i]))
		  && TREE_CODE (TYPE_MAX_VALUE (TYPE_DOMAIN (types[i])))
		     == INTEGER_CST)
		{
		  tree size;
		  size = size_binop (PLUS_EXPR,
				     TYPE_MAX_VALUE (TYPE_DOMAIN (types[i])),
				     size_one_node);
		  if (!tree_int_cst_equal (length, size))
		    {
		     do_warn_noncontiguous:
		      error_at (OMP_CLAUSE_LOCATION (c),
				"array section is not contiguous in %qs "
				"clause",
				omp_clause_code_name[OMP_CLAUSE_CODE (c)]);
		      return true;
		    }
		}
	      if (!processing_template_decl
		  && length != NULL_TREE
		  && TREE_SIDE_EFFECTS (length))
		{
		  if (side_effects == NULL_TREE)
		    side_effects = length;
		  else
		    side_effects = build2 (COMPOUND_EXPR,
					   TREE_TYPE (side_effects),
					   length, side_effects);
		}
	    }
	  else if (processing_template_decl)
	    continue;
	  else
	    {
	      tree l;

	      if (i > first_non_one
		  && ((length && integer_nonzerop (length))
		      || OMP_CLAUSE_CODE (c) == OMP_CLAUSE_REDUCTION))
		continue;
	      if (length)
		l = fold_convert (sizetype, length);
	      else
		{
		  l = size_binop (PLUS_EXPR,
				  TYPE_MAX_VALUE (TYPE_DOMAIN (types[i])),
				  size_one_node);
		  l = size_binop (MINUS_EXPR, l,
				  fold_convert (sizetype, low_bound));
		}
	      if (i > first_non_one)
		{
		  l = fold_build2 (NE_EXPR, boolean_type_node, l,
				   size_zero_node);
		  if (condition == NULL_TREE)
		    condition = l;
		  else
		    condition = fold_build2 (BIT_AND_EXPR, boolean_type_node,
					     l, condition);
		}
	      else if (size == NULL_TREE)
		{
		  size = size_in_bytes (TREE_TYPE (types[i]));
		  tree eltype = TREE_TYPE (types[num - 1]);
		  while (TREE_CODE (eltype) == ARRAY_TYPE)
		    eltype = TREE_TYPE (eltype);
		  if (OMP_CLAUSE_CODE (c) == OMP_CLAUSE_REDUCTION)
		    size = size_binop (EXACT_DIV_EXPR, size,
				       size_in_bytes (eltype));
		  size = size_binop (MULT_EXPR, size, l);
		  if (condition)
		    size = fold_build3 (COND_EXPR, sizetype, condition,
					size, size_zero_node);
		}
	      else
		size = size_binop (MULT_EXPR, size, l);
	    }
	}
      if (!processing_template_decl)
	{
	  if (side_effects)
	    size = build2 (COMPOUND_EXPR, sizetype, side_effects, size);
	  if (OMP_CLAUSE_CODE (c) == OMP_CLAUSE_REDUCTION)
	    {
	      size = size_binop (MINUS_EXPR, size, size_one_node);
	      tree index_type = build_index_type (size);
	      tree eltype = TREE_TYPE (first);
	      while (TREE_CODE (eltype) == ARRAY_TYPE)
		eltype = TREE_TYPE (eltype);
	      tree type = build_array_type (eltype, index_type);
	      tree ptype = build_pointer_type (eltype);
	      if (TREE_CODE (TREE_TYPE (t)) == REFERENCE_TYPE
		  && POINTER_TYPE_P (TREE_TYPE (TREE_TYPE (t))))
		t = convert_from_reference (t);
	      else if (TREE_CODE (TREE_TYPE (t)) == ARRAY_TYPE)
		t = build_fold_addr_expr (t);
	      t = build2 (MEM_REF, type, t, build_int_cst (ptype, 0));
	      OMP_CLAUSE_DECL (c) = t;
	      return false;
	    }
	  OMP_CLAUSE_DECL (c) = first;
	  OMP_CLAUSE_SIZE (c) = size;
	  if (OMP_CLAUSE_CODE (c) != OMP_CLAUSE_MAP)
	    return false;
	  tree c2 = build_omp_clause (OMP_CLAUSE_LOCATION (c),
				      OMP_CLAUSE_MAP);
	  OMP_CLAUSE_SET_MAP_KIND (c2, GOMP_MAP_POINTER);
	  if (!cxx_mark_addressable (t, true))
	    return false;
	  OMP_CLAUSE_DECL (c2) = t;
	  t = build_fold_addr_expr (first);
	  t = fold_convert_loc (OMP_CLAUSE_LOCATION (c),
				ptrdiff_type_node, t);
	  tree ptr = OMP_CLAUSE_DECL (c2);
	  ptr = convert_from_reference (ptr);
	  if (!POINTER_TYPE_P (TREE_TYPE (ptr)))
	    ptr = build_fold_addr_expr (ptr);
	  t = fold_build2_loc (OMP_CLAUSE_LOCATION (c), MINUS_EXPR,
			       ptrdiff_type_node, t,
			       fold_convert_loc (OMP_CLAUSE_LOCATION (c),
						 ptrdiff_type_node, ptr));
	  OMP_CLAUSE_SIZE (c2) = t;
	  OMP_CLAUSE_CHAIN (c2) = OMP_CLAUSE_CHAIN (c);
	  OMP_CLAUSE_CHAIN (c) = c2;
	  ptr = OMP_CLAUSE_DECL (c2);
	  if (TREE_CODE (TREE_TYPE (ptr)) == REFERENCE_TYPE
	      && POINTER_TYPE_P (TREE_TYPE (TREE_TYPE (ptr))))
	    {
	      tree c3 = build_omp_clause (OMP_CLAUSE_LOCATION (c),
					  OMP_CLAUSE_MAP);
	      OMP_CLAUSE_SET_MAP_KIND (c3, GOMP_MAP_POINTER);
	      OMP_CLAUSE_DECL (c3) = ptr;
	      OMP_CLAUSE_DECL (c2) = convert_from_reference (ptr);
	      OMP_CLAUSE_SIZE (c3) = size_zero_node;
	      OMP_CLAUSE_CHAIN (c3) = OMP_CLAUSE_CHAIN (c2);
	      OMP_CLAUSE_CHAIN (c2) = c3;
	    }
	}
    }
  return false;
}

/* Return identifier to look up for omp declare reduction.  */

tree
omp_reduction_id (enum tree_code reduction_code, tree reduction_id, tree type)
{
  const char *p = NULL;
  const char *m = NULL;
  switch (reduction_code)
    {
    case PLUS_EXPR:
    case MULT_EXPR:
    case MINUS_EXPR:
    case BIT_AND_EXPR:
    case BIT_XOR_EXPR:
    case BIT_IOR_EXPR:
    case TRUTH_ANDIF_EXPR:
    case TRUTH_ORIF_EXPR:
      reduction_id = ansi_opname (reduction_code);
      break;
    case MIN_EXPR:
      p = "min";
      break;
    case MAX_EXPR:
      p = "max";
      break;
    default:
      break;
    }

  if (p == NULL)
    {
      if (TREE_CODE (reduction_id) != IDENTIFIER_NODE)
	return error_mark_node;
      p = IDENTIFIER_POINTER (reduction_id);
    }

  if (type != NULL_TREE)
    m = mangle_type_string (TYPE_MAIN_VARIANT (type));

  const char prefix[] = "omp declare reduction ";
  size_t lenp = sizeof (prefix);
  if (strncmp (p, prefix, lenp - 1) == 0)
    lenp = 1;
  size_t len = strlen (p);
  size_t lenm = m ? strlen (m) + 1 : 0;
  char *name = XALLOCAVEC (char, lenp + len + lenm);
  if (lenp > 1)
    memcpy (name, prefix, lenp - 1);
  memcpy (name + lenp - 1, p, len + 1);
  if (m)
    {
      name[lenp + len - 1] = '~';
      memcpy (name + lenp + len, m, lenm);
    }
  return get_identifier (name);
}

/* Lookup OpenMP UDR ID for TYPE, return the corresponding artificial
   FUNCTION_DECL or NULL_TREE if not found.  */

static tree
omp_reduction_lookup (location_t loc, tree id, tree type, tree *baselinkp,
		      vec<tree> *ambiguousp)
{
  tree orig_id = id;
  tree baselink = NULL_TREE;
  if (identifier_p (id))
    {
      cp_id_kind idk;
      bool nonint_cst_expression_p;
      const char *error_msg;
      id = omp_reduction_id (ERROR_MARK, id, type);
      tree decl = lookup_name (id);
      if (decl == NULL_TREE)
	decl = error_mark_node;
      id = finish_id_expression (id, decl, NULL_TREE, &idk, false, true,
				 &nonint_cst_expression_p, false, true, false,
				 false, &error_msg, loc);
      if (idk == CP_ID_KIND_UNQUALIFIED
	  && identifier_p (id))
	{
	  vec<tree, va_gc> *args = NULL;
	  vec_safe_push (args, build_reference_type (type));
	  id = perform_koenig_lookup (id, args, tf_none);
	}
    }
  else if (TREE_CODE (id) == SCOPE_REF)
    id = lookup_qualified_name (TREE_OPERAND (id, 0),
				omp_reduction_id (ERROR_MARK,
						  TREE_OPERAND (id, 1),
						  type),
				false, false);
  tree fns = id;
  if (id && is_overloaded_fn (id))
    id = get_fns (id);
  for (; id; id = OVL_NEXT (id))
    {
      tree fndecl = OVL_CURRENT (id);
      if (TREE_CODE (fndecl) == FUNCTION_DECL)
	{
	  tree argtype = TREE_VALUE (TYPE_ARG_TYPES (TREE_TYPE (fndecl)));
	  if (same_type_p (TREE_TYPE (argtype), type))
	    break;
	}
    }
  if (id && BASELINK_P (fns))
    {
      if (baselinkp)
	*baselinkp = fns;
      else
	baselink = fns;
    }
  if (id == NULL_TREE && CLASS_TYPE_P (type) && TYPE_BINFO (type))
    {
      vec<tree> ambiguous = vNULL;
      tree binfo = TYPE_BINFO (type), base_binfo, ret = NULL_TREE;
      unsigned int ix;
      if (ambiguousp == NULL)
	ambiguousp = &ambiguous;
      for (ix = 0; BINFO_BASE_ITERATE (binfo, ix, base_binfo); ix++)
	{
	  id = omp_reduction_lookup (loc, orig_id, BINFO_TYPE (base_binfo),
				     baselinkp ? baselinkp : &baselink,
				     ambiguousp);
	  if (id == NULL_TREE)
	    continue;
	  if (!ambiguousp->is_empty ())
	    ambiguousp->safe_push (id);
	  else if (ret != NULL_TREE)
	    {
	      ambiguousp->safe_push (ret);
	      ambiguousp->safe_push (id);
	      ret = NULL_TREE;
	    }
	  else
	    ret = id;
	}
      if (ambiguousp != &ambiguous)
	return ret;
      if (!ambiguous.is_empty ())
	{
	  const char *str = _("candidates are:");
	  unsigned int idx;
	  tree udr;
	  error_at (loc, "user defined reduction lookup is ambiguous");
	  FOR_EACH_VEC_ELT (ambiguous, idx, udr)
	    {
	      inform (DECL_SOURCE_LOCATION (udr), "%s %#D", str, udr);
	      if (idx == 0)
		str = get_spaces (str);
	    }
	  ambiguous.release ();
	  ret = error_mark_node;
	  baselink = NULL_TREE;
	}
      id = ret;
    }
  if (id && baselink)
    perform_or_defer_access_check (BASELINK_BINFO (baselink),
				   id, id, tf_warning_or_error);
  return id;
}

/* Helper function for cp_parser_omp_declare_reduction_exprs
   and tsubst_omp_udr.
   Remove CLEANUP_STMT for data (omp_priv variable).
   Also append INIT_EXPR for DECL_INITIAL of omp_priv after its
   DECL_EXPR.  */

tree
cp_remove_omp_priv_cleanup_stmt (tree *tp, int *walk_subtrees, void *data)
{
  if (TYPE_P (*tp))
    *walk_subtrees = 0;
  else if (TREE_CODE (*tp) == CLEANUP_STMT && CLEANUP_DECL (*tp) == (tree) data)
    *tp = CLEANUP_BODY (*tp);
  else if (TREE_CODE (*tp) == DECL_EXPR)
    {
      tree decl = DECL_EXPR_DECL (*tp);
      if (!processing_template_decl
	  && decl == (tree) data
	  && DECL_INITIAL (decl)
	  && DECL_INITIAL (decl) != error_mark_node)
	{
	  tree list = NULL_TREE;
	  append_to_statement_list_force (*tp, &list);
	  tree init_expr = build2 (INIT_EXPR, void_type_node,
				   decl, DECL_INITIAL (decl));
	  DECL_INITIAL (decl) = NULL_TREE;
	  append_to_statement_list_force (init_expr, &list);
	  *tp = list;
	}
    }
  return NULL_TREE;
}

/* Data passed from cp_check_omp_declare_reduction to
   cp_check_omp_declare_reduction_r.  */

struct cp_check_omp_declare_reduction_data
{
  location_t loc;
  tree stmts[7];
  bool combiner_p;
};

/* Helper function for cp_check_omp_declare_reduction, called via
   cp_walk_tree.  */

static tree
cp_check_omp_declare_reduction_r (tree *tp, int *, void *data)
{
  struct cp_check_omp_declare_reduction_data *udr_data
    = (struct cp_check_omp_declare_reduction_data *) data;
  if (SSA_VAR_P (*tp)
      && !DECL_ARTIFICIAL (*tp)
      && *tp != DECL_EXPR_DECL (udr_data->stmts[udr_data->combiner_p ? 0 : 3])
      && *tp != DECL_EXPR_DECL (udr_data->stmts[udr_data->combiner_p ? 1 : 4]))
    {
      location_t loc = udr_data->loc;
      if (udr_data->combiner_p)
	error_at (loc, "%<#pragma omp declare reduction%> combiner refers to "
		       "variable %qD which is not %<omp_out%> nor %<omp_in%>",
		  *tp);
      else
	error_at (loc, "%<#pragma omp declare reduction%> initializer refers "
		       "to variable %qD which is not %<omp_priv%> nor "
		       "%<omp_orig%>",
		  *tp);
      return *tp;
    }
  return NULL_TREE;
}

/* Diagnose violation of OpenMP #pragma omp declare reduction restrictions.  */

void
cp_check_omp_declare_reduction (tree udr)
{
  tree type = TREE_VALUE (TYPE_ARG_TYPES (TREE_TYPE (udr)));
  gcc_assert (TREE_CODE (type) == REFERENCE_TYPE);
  type = TREE_TYPE (type);
  int i;
  location_t loc = DECL_SOURCE_LOCATION (udr);

  if (type == error_mark_node)
    return;
  if (ARITHMETIC_TYPE_P (type))
    {
      static enum tree_code predef_codes[]
	= { PLUS_EXPR, MULT_EXPR, MINUS_EXPR, BIT_AND_EXPR, BIT_XOR_EXPR,
	    BIT_IOR_EXPR, TRUTH_ANDIF_EXPR, TRUTH_ORIF_EXPR };
      for (i = 0; i < 8; i++)
	{
	  tree id = omp_reduction_id (predef_codes[i], NULL_TREE, NULL_TREE);
	  const char *n1 = IDENTIFIER_POINTER (DECL_NAME (udr));
	  const char *n2 = IDENTIFIER_POINTER (id);
	  if (strncmp (n1, n2, IDENTIFIER_LENGTH (id)) == 0
	      && (n1[IDENTIFIER_LENGTH (id)] == '~'
		  || n1[IDENTIFIER_LENGTH (id)] == '\0'))
	    break;
	}

      if (i == 8
	  && TREE_CODE (type) != COMPLEX_EXPR)
	{
	  const char prefix_minmax[] = "omp declare reduction m";
	  size_t prefix_size = sizeof (prefix_minmax) - 1;
	  const char *n = IDENTIFIER_POINTER (DECL_NAME (udr));
	  if (strncmp (IDENTIFIER_POINTER (DECL_NAME (udr)),
		       prefix_minmax, prefix_size) == 0
	      && ((n[prefix_size] == 'i' && n[prefix_size + 1] == 'n')
		  || (n[prefix_size] == 'a' && n[prefix_size + 1] == 'x'))
	      && (n[prefix_size + 2] == '~' || n[prefix_size + 2] == '\0'))
	    i = 0;
	}
      if (i < 8)
	{
	  error_at (loc, "predeclared arithmetic type %qT in "
			 "%<#pragma omp declare reduction%>", type);
	  return;
	}
    }
  else if (TREE_CODE (type) == FUNCTION_TYPE
	   || TREE_CODE (type) == METHOD_TYPE
	   || TREE_CODE (type) == ARRAY_TYPE)
    {
      error_at (loc, "function or array type %qT in "
		     "%<#pragma omp declare reduction%>", type);
      return;
    }
  else if (TREE_CODE (type) == REFERENCE_TYPE)
    {
      error_at (loc, "reference type %qT in %<#pragma omp declare reduction%>",
		type);
      return;
    }
  else if (TYPE_QUALS_NO_ADDR_SPACE (type))
    {
      error_at (loc, "const, volatile or __restrict qualified type %qT in "
		     "%<#pragma omp declare reduction%>", type);
      return;
    }

  tree body = DECL_SAVED_TREE (udr);
  if (body == NULL_TREE || TREE_CODE (body) != STATEMENT_LIST)
    return;

  tree_stmt_iterator tsi;
  struct cp_check_omp_declare_reduction_data data;
  memset (data.stmts, 0, sizeof data.stmts);
  for (i = 0, tsi = tsi_start (body);
       i < 7 && !tsi_end_p (tsi);
       i++, tsi_next (&tsi))
    data.stmts[i] = tsi_stmt (tsi);
  data.loc = loc;
  gcc_assert (tsi_end_p (tsi));
  if (i >= 3)
    {
      gcc_assert (TREE_CODE (data.stmts[0]) == DECL_EXPR
		  && TREE_CODE (data.stmts[1]) == DECL_EXPR);
      if (TREE_NO_WARNING (DECL_EXPR_DECL (data.stmts[0])))
	return;
      data.combiner_p = true;
      if (cp_walk_tree (&data.stmts[2], cp_check_omp_declare_reduction_r,
			&data, NULL))
	TREE_NO_WARNING (DECL_EXPR_DECL (data.stmts[0])) = 1;
    }
  if (i >= 6)
    {
      gcc_assert (TREE_CODE (data.stmts[3]) == DECL_EXPR
		  && TREE_CODE (data.stmts[4]) == DECL_EXPR);
      data.combiner_p = false;
      if (cp_walk_tree (&data.stmts[5], cp_check_omp_declare_reduction_r,
			&data, NULL)
	  || cp_walk_tree (&DECL_INITIAL (DECL_EXPR_DECL (data.stmts[3])),
			   cp_check_omp_declare_reduction_r, &data, NULL))
	TREE_NO_WARNING (DECL_EXPR_DECL (data.stmts[0])) = 1;
      if (i == 7)
	gcc_assert (TREE_CODE (data.stmts[6]) == DECL_EXPR);
    }
}

/* Helper function of finish_omp_clauses.  Clone STMT as if we were making
   an inline call.  But, remap
   the OMP_DECL1 VAR_DECL (omp_out resp. omp_orig) to PLACEHOLDER
   and OMP_DECL2 VAR_DECL (omp_in resp. omp_priv) to DECL.  */

static tree
clone_omp_udr (tree stmt, tree omp_decl1, tree omp_decl2,
	       tree decl, tree placeholder)
{
  copy_body_data id;
  hash_map<tree, tree> decl_map;

  decl_map.put (omp_decl1, placeholder);
  decl_map.put (omp_decl2, decl);
  memset (&id, 0, sizeof (id));
  id.src_fn = DECL_CONTEXT (omp_decl1);
  id.dst_fn = current_function_decl;
  id.src_cfun = DECL_STRUCT_FUNCTION (id.src_fn);
  id.decl_map = &decl_map;

  id.copy_decl = copy_decl_no_change;
  id.transform_call_graph_edges = CB_CGE_DUPLICATE;
  id.transform_new_cfg = true;
  id.transform_return_to_modify = false;
  id.transform_lang_insert_block = NULL;
  id.eh_lp_nr = 0;
  walk_tree (&stmt, copy_tree_body_r, &id, NULL);
  return stmt;
}

/* Helper function of finish_omp_clauses, called via cp_walk_tree.
   Find OMP_CLAUSE_PLACEHOLDER (passed in DATA) in *TP.  */

static tree
find_omp_placeholder_r (tree *tp, int *, void *data)
{
  if (*tp == (tree) data)
    return *tp;
  return NULL_TREE;
}

/* Helper function of finish_omp_clauses.  Handle OMP_CLAUSE_REDUCTION C.
   Return true if there is some error and the clause should be removed.  */

static bool
finish_omp_reduction_clause (tree c, bool *need_default_ctor, bool *need_dtor)
{
  tree t = OMP_CLAUSE_DECL (c);
  bool predefined = false;
  if (TREE_CODE (t) == TREE_LIST)
    {
      gcc_assert (processing_template_decl);
      return false;
    }
  tree type = TREE_TYPE (t);
  if (TREE_CODE (t) == MEM_REF)
    type = TREE_TYPE (type);
  if (TREE_CODE (type) == REFERENCE_TYPE)
    type = TREE_TYPE (type);
  if (TREE_CODE (type) == ARRAY_TYPE)
    {
      tree oatype = type;
      gcc_assert (TREE_CODE (t) != MEM_REF);
      while (TREE_CODE (type) == ARRAY_TYPE)
	type = TREE_TYPE (type);
      if (!processing_template_decl)
	{
	  t = require_complete_type (t);
	  if (t == error_mark_node)
	    return true;
	  tree size = size_binop (EXACT_DIV_EXPR, TYPE_SIZE_UNIT (oatype),
				  TYPE_SIZE_UNIT (type));
	  if (integer_zerop (size))
	    {
	      error ("%qE in %<reduction%> clause is a zero size array",
		     omp_clause_printable_decl (t));
	      return true;
	    }
	  size = size_binop (MINUS_EXPR, size, size_one_node);
	  tree index_type = build_index_type (size);
	  tree atype = build_array_type (type, index_type);
	  tree ptype = build_pointer_type (type);
	  if (TREE_CODE (TREE_TYPE (t)) == ARRAY_TYPE)
	    t = build_fold_addr_expr (t);
	  t = build2 (MEM_REF, atype, t, build_int_cst (ptype, 0));
	  OMP_CLAUSE_DECL (c) = t;
	}
    }
  if (type == error_mark_node)
    return true;
  else if (ARITHMETIC_TYPE_P (type))
    switch (OMP_CLAUSE_REDUCTION_CODE (c))
      {
      case PLUS_EXPR:
      case MULT_EXPR:
      case MINUS_EXPR:
	predefined = true;
	break;
      case MIN_EXPR:
      case MAX_EXPR:
	if (TREE_CODE (type) == COMPLEX_TYPE)
	  break;
	predefined = true;
	break;
      case BIT_AND_EXPR:
      case BIT_IOR_EXPR:
      case BIT_XOR_EXPR:
	if (FLOAT_TYPE_P (type) || TREE_CODE (type) == COMPLEX_TYPE)
	  break;
	predefined = true;
	break;
      case TRUTH_ANDIF_EXPR:
      case TRUTH_ORIF_EXPR:
	if (FLOAT_TYPE_P (type))
	  break;
	predefined = true;
	break;
      default:
	break;
      }
  else if (TYPE_READONLY (type))
    {
      error ("%qE has const type for %<reduction%>",
	     omp_clause_printable_decl (t));
      return true;
    }
  else if (!processing_template_decl)
    {
      t = require_complete_type (t);
      if (t == error_mark_node)
	return true;
      OMP_CLAUSE_DECL (c) = t;
    }

  if (predefined)
    {
      OMP_CLAUSE_REDUCTION_PLACEHOLDER (c) = NULL_TREE;
      return false;
    }
  else if (processing_template_decl)
    return false;

  tree id = OMP_CLAUSE_REDUCTION_PLACEHOLDER (c);

  type = TYPE_MAIN_VARIANT (type);
  OMP_CLAUSE_REDUCTION_PLACEHOLDER (c) = NULL_TREE;
  if (id == NULL_TREE)
    id = omp_reduction_id (OMP_CLAUSE_REDUCTION_CODE (c),
			   NULL_TREE, NULL_TREE);
  id = omp_reduction_lookup (OMP_CLAUSE_LOCATION (c), id, type, NULL, NULL);
  if (id)
    {
      if (id == error_mark_node)
	return true;
      id = OVL_CURRENT (id);
      mark_used (id);
      tree body = DECL_SAVED_TREE (id);
      if (!body)
	return true;
      if (TREE_CODE (body) == STATEMENT_LIST)
	{
	  tree_stmt_iterator tsi;
	  tree placeholder = NULL_TREE, decl_placeholder = NULL_TREE;
	  int i;
	  tree stmts[7];
	  tree atype = TREE_VALUE (TYPE_ARG_TYPES (TREE_TYPE (id)));
	  atype = TREE_TYPE (atype);
	  bool need_static_cast = !same_type_p (type, atype);
	  memset (stmts, 0, sizeof stmts);
	  for (i = 0, tsi = tsi_start (body);
	       i < 7 && !tsi_end_p (tsi);
	       i++, tsi_next (&tsi))
	    stmts[i] = tsi_stmt (tsi);
	  gcc_assert (tsi_end_p (tsi));

	  if (i >= 3)
	    {
	      gcc_assert (TREE_CODE (stmts[0]) == DECL_EXPR
			  && TREE_CODE (stmts[1]) == DECL_EXPR);
	      placeholder = build_lang_decl (VAR_DECL, NULL_TREE, type);
	      DECL_ARTIFICIAL (placeholder) = 1;
	      DECL_IGNORED_P (placeholder) = 1;
	      OMP_CLAUSE_REDUCTION_PLACEHOLDER (c) = placeholder;
	      if (TREE_CODE (t) == MEM_REF)
		{
		  decl_placeholder = build_lang_decl (VAR_DECL, NULL_TREE,
						      type);
		  DECL_ARTIFICIAL (decl_placeholder) = 1;
		  DECL_IGNORED_P (decl_placeholder) = 1;
		  OMP_CLAUSE_REDUCTION_DECL_PLACEHOLDER (c) = decl_placeholder;
		}
	      if (TREE_ADDRESSABLE (DECL_EXPR_DECL (stmts[0])))
		cxx_mark_addressable (placeholder);
	      if (TREE_ADDRESSABLE (DECL_EXPR_DECL (stmts[1]))
		  && TREE_CODE (TREE_TYPE (OMP_CLAUSE_DECL (c)))
		     != REFERENCE_TYPE)
		cxx_mark_addressable (decl_placeholder ? decl_placeholder
<<<<<<< HEAD
				      : OMP_CLAUSE_DECL (c), true);
=======
				      : OMP_CLAUSE_DECL (c));
>>>>>>> 85aa63af
	      tree omp_out = placeholder;
	      tree omp_in = decl_placeholder ? decl_placeholder
			    : convert_from_reference (OMP_CLAUSE_DECL (c));
	      if (need_static_cast)
		{
		  tree rtype = build_reference_type (atype);
		  omp_out = build_static_cast (rtype, omp_out,
					       tf_warning_or_error);
		  omp_in = build_static_cast (rtype, omp_in,
					      tf_warning_or_error);
		  if (omp_out == error_mark_node || omp_in == error_mark_node)
		    return true;
		  omp_out = convert_from_reference (omp_out);
		  omp_in = convert_from_reference (omp_in);
		}
	      OMP_CLAUSE_REDUCTION_MERGE (c)
		= clone_omp_udr (stmts[2], DECL_EXPR_DECL (stmts[0]),
				 DECL_EXPR_DECL (stmts[1]), omp_in, omp_out);
	    }
	  if (i >= 6)
	    {
	      gcc_assert (TREE_CODE (stmts[3]) == DECL_EXPR
			  && TREE_CODE (stmts[4]) == DECL_EXPR);
	      if (TREE_ADDRESSABLE (DECL_EXPR_DECL (stmts[3])))
		cxx_mark_addressable (decl_placeholder ? decl_placeholder
<<<<<<< HEAD
				      : OMP_CLAUSE_DECL (c), true);
=======
				      : OMP_CLAUSE_DECL (c));
>>>>>>> 85aa63af
	      if (TREE_ADDRESSABLE (DECL_EXPR_DECL (stmts[4])))
		cxx_mark_addressable (placeholder);
	      tree omp_priv = decl_placeholder ? decl_placeholder
			      : convert_from_reference (OMP_CLAUSE_DECL (c));
	      tree omp_orig = placeholder;
	      if (need_static_cast)
		{
		  if (i == 7)
		    {
		      error_at (OMP_CLAUSE_LOCATION (c),
				"user defined reduction with constructor "
				"initializer for base class %qT", atype);
		      return true;
		    }
		  tree rtype = build_reference_type (atype);
		  omp_priv = build_static_cast (rtype, omp_priv,
						tf_warning_or_error);
		  omp_orig = build_static_cast (rtype, omp_orig,
						tf_warning_or_error);
		  if (omp_priv == error_mark_node
		      || omp_orig == error_mark_node)
		    return true;
		  omp_priv = convert_from_reference (omp_priv);
		  omp_orig = convert_from_reference (omp_orig);
		}
	      if (i == 6)
		*need_default_ctor = true;
	      OMP_CLAUSE_REDUCTION_INIT (c)
		= clone_omp_udr (stmts[5], DECL_EXPR_DECL (stmts[4]),
				 DECL_EXPR_DECL (stmts[3]),
				 omp_priv, omp_orig);
	      if (cp_walk_tree (&OMP_CLAUSE_REDUCTION_INIT (c),
				find_omp_placeholder_r, placeholder, NULL))
		OMP_CLAUSE_REDUCTION_OMP_ORIG_REF (c) = 1;
	    }
	  else if (i >= 3)
	    {
	      if (CLASS_TYPE_P (type) && !pod_type_p (type))
		*need_default_ctor = true;
	      else
		{
		  tree init;
		  tree v = decl_placeholder ? decl_placeholder
			   : convert_from_reference (t);
		  if (AGGREGATE_TYPE_P (TREE_TYPE (v)))
		    init = build_constructor (TREE_TYPE (v), NULL);
		  else
		    init = fold_convert (TREE_TYPE (v), integer_zero_node);
		  OMP_CLAUSE_REDUCTION_INIT (c)
		    = build2 (INIT_EXPR, TREE_TYPE (v), v, init);
		}
	    }
	}
    }
  if (OMP_CLAUSE_REDUCTION_PLACEHOLDER (c))
    *need_dtor = true;
  else
    {
      error ("user defined reduction not found for %qE",
	     omp_clause_printable_decl (t));
      return true;
    }
  if (TREE_CODE (OMP_CLAUSE_DECL (c)) == MEM_REF)
    gcc_assert (TYPE_SIZE_UNIT (type)
		&& TREE_CODE (TYPE_SIZE_UNIT (type)) == INTEGER_CST);
  return false;
}

/* For all elements of CLAUSES, validate them vs OpenMP constraints.
   Remove any elements from the list that are invalid.  */

tree
<<<<<<< HEAD
finish_omp_clauses (tree clauses, bool allow_fields, bool oacc)
=======
finish_omp_clauses (tree clauses, bool allow_fields, bool declare_simd)
>>>>>>> 85aa63af
{
  bitmap_head generic_head, firstprivate_head, lastprivate_head;
  bitmap_head aligned_head, oacc_data_head, oacc_reduction_head;
  tree c, t, *pc;
  tree safelen = NULL_TREE;
  bool branch_seen = false;
  bool copyprivate_seen = false;

  bitmap_obstack_initialize (NULL);
  bitmap_initialize (&generic_head, &bitmap_default_obstack);
  bitmap_initialize (&firstprivate_head, &bitmap_default_obstack);
  bitmap_initialize (&lastprivate_head, &bitmap_default_obstack);
  bitmap_initialize (&aligned_head, &bitmap_default_obstack);
  bitmap_initialize (&oacc_data_head, &bitmap_default_obstack);
  bitmap_initialize (&oacc_reduction_head, &bitmap_default_obstack);

  for (pc = &clauses, c = clauses; c ; c = *pc)
    {
      bool remove = false;
      bool field_ok = false;
<<<<<<< HEAD
      bool oacc_data = false;
      bool reduction = false;
=======
>>>>>>> 85aa63af

      switch (OMP_CLAUSE_CODE (c))
	{
	case OMP_CLAUSE_SHARED:
	  goto check_dup_generic;
	case OMP_CLAUSE_PRIVATE:
<<<<<<< HEAD
	  if (oacc)
	    {
	      oacc_data = true;
	      goto check_dup_oacc;
	    }
	  else
	    {
	      field_ok = allow_fields;
	      goto check_dup_generic;
	    }
	case OMP_CLAUSE_REDUCTION:
	  if (oacc)
	      reduction = true;
	  else
	      field_ok = allow_fields;
=======
	  field_ok = allow_fields;
	  goto check_dup_generic;
	case OMP_CLAUSE_REDUCTION:
	  field_ok = allow_fields;
>>>>>>> 85aa63af
	  t = OMP_CLAUSE_DECL (c);
	  if (TREE_CODE (t) == TREE_LIST)
	    {
	      if (handle_omp_array_sections (c))
		{
		  remove = true;
		  break;
		}
	      if (TREE_CODE (t) == TREE_LIST)
		{
		  while (TREE_CODE (t) == TREE_LIST)
		    t = TREE_CHAIN (t);
		}
	      else
		{
		  gcc_assert (TREE_CODE (t) == MEM_REF);
		  t = TREE_OPERAND (t, 0);
		  if (TREE_CODE (t) == ADDR_EXPR
		      || TREE_CODE (t) == INDIRECT_REF)
		    t = TREE_OPERAND (t, 0);
		}
	      tree n = omp_clause_decl_field (t);
	      if (n)
		t = n;
<<<<<<< HEAD
	      if (oacc)
		goto check_dup_oacc_t;
	      else
		goto check_dup_generic_t;
	    }
	  if (oacc)
	    goto check_dup_oacc;
	  else
	    goto check_dup_generic;
=======
	      goto check_dup_generic_t;
	    }
	  goto check_dup_generic;
>>>>>>> 85aa63af
	case OMP_CLAUSE_COPYPRIVATE:
	  copyprivate_seen = true;
	  field_ok = allow_fields;
	  goto check_dup_generic;
	case OMP_CLAUSE_COPYIN:
	  goto check_dup_generic;
	case OMP_CLAUSE_LINEAR:
	  field_ok = allow_fields;
	  t = OMP_CLAUSE_DECL (c);
<<<<<<< HEAD
	  if ((VAR_P (t) || TREE_CODE (t) == PARM_DECL)
	      && !type_dependent_expression_p (t))
	    {
	      tree type = TREE_TYPE (t);
	      if (OMP_CLAUSE_LINEAR_KIND (c) == OMP_CLAUSE_LINEAR_REF
		  && TREE_CODE (type) != REFERENCE_TYPE)
		{
		  error ("linear clause with %<ref%> modifier applied to "
			 "non-reference variable with %qT type",
			 TREE_TYPE (t));
=======
	  if (!type_dependent_expression_p (t))
	    {
	      tree type = TREE_TYPE (t);
	      if ((OMP_CLAUSE_LINEAR_KIND (c) == OMP_CLAUSE_LINEAR_REF
		   || OMP_CLAUSE_LINEAR_KIND (c) == OMP_CLAUSE_LINEAR_UVAL)
		  && TREE_CODE (type) != REFERENCE_TYPE)
		{
		  error ("linear clause with %qs modifier applied to "
			 "non-reference variable with %qT type",
			 OMP_CLAUSE_LINEAR_KIND (c) == OMP_CLAUSE_LINEAR_REF
			 ? "ref" : "uval", TREE_TYPE (t));
>>>>>>> 85aa63af
		  remove = true;
		  break;
		}
	      if (TREE_CODE (type) == REFERENCE_TYPE)
		type = TREE_TYPE (type);
	      if (!INTEGRAL_TYPE_P (type)
		  && TREE_CODE (type) != POINTER_TYPE)
		{
		  error ("linear clause applied to non-integral non-pointer "
			 "variable with %qT type", TREE_TYPE (t));
		  remove = true;
		  break;
		}
	    }
	  t = OMP_CLAUSE_LINEAR_STEP (c);
	  if (t == NULL_TREE)
	    t = integer_one_node;
	  if (t == error_mark_node)
	    {
	      remove = true;
	      break;
	    }
	  else if (!type_dependent_expression_p (t)
		   && !INTEGRAL_TYPE_P (TREE_TYPE (t)))
	    {
	      error ("linear step expression must be integral");
	      remove = true;
	      break;
	    }
	  else
	    {
	      t = mark_rvalue_use (t);
	      if (!processing_template_decl
		  && (VAR_P (OMP_CLAUSE_DECL (c))
		      || TREE_CODE (OMP_CLAUSE_DECL (c)) == PARM_DECL))
		{
		  if (TREE_CODE (OMP_CLAUSE_DECL (c)) == PARM_DECL)
		    t = maybe_constant_value (t);
		  t = fold_build_cleanup_point_expr (TREE_TYPE (t), t);
		  tree type = TREE_TYPE (OMP_CLAUSE_DECL (c));
		  if (TREE_CODE (type) == REFERENCE_TYPE)
		    type = TREE_TYPE (type);
		  if (OMP_CLAUSE_LINEAR_KIND (c) == OMP_CLAUSE_LINEAR_REF)
<<<<<<< HEAD
		    {
		      type = TREE_TYPE (OMP_CLAUSE_DECL (c));
		      t = fold_convert_loc (OMP_CLAUSE_LOCATION (c),
					    sizetype, t);
		      t = fold_build2_loc (OMP_CLAUSE_LOCATION (c),
					   MULT_EXPR, sizetype, t,
					   TYPE_SIZE_UNIT (type));
		    }
		  else if (TREE_CODE (type) == POINTER_TYPE)
		    {
		      tree d = convert_from_reference (OMP_CLAUSE_DECL (c));
=======
		    {
		      type = build_pointer_type (type);
		      tree d = fold_convert (type, OMP_CLAUSE_DECL (c));
>>>>>>> 85aa63af
		      t = pointer_int_sum (OMP_CLAUSE_LOCATION (c), PLUS_EXPR,
					   d, t);
		      t = fold_build2_loc (OMP_CLAUSE_LOCATION (c),
					   MINUS_EXPR, sizetype, t, d);
<<<<<<< HEAD
=======
		      if (t == error_mark_node)
			{
			  remove = true;
			  break;
			}
		    }
		  else if (TREE_CODE (type) == POINTER_TYPE)
		    {
		      tree d = convert_from_reference (OMP_CLAUSE_DECL (c));
		      t = pointer_int_sum (OMP_CLAUSE_LOCATION (c), PLUS_EXPR,
					   d, t);
		      t = fold_build2_loc (OMP_CLAUSE_LOCATION (c),
					   MINUS_EXPR, sizetype, t, d);
>>>>>>> 85aa63af
		      if (t == error_mark_node)
			{
			  remove = true;
			  break;
			}
		    }
		  else
		    t = fold_convert (type, t);
		}
	      OMP_CLAUSE_LINEAR_STEP (c) = t;
	    }
	  goto check_dup_generic;
	check_dup_generic:
	  t = omp_clause_decl_field (OMP_CLAUSE_DECL (c));
	  if (t)
	    {
	      if (!remove)
		omp_note_field_privatization (t, OMP_CLAUSE_DECL (c));
	    }
	  else
	    t = OMP_CLAUSE_DECL (c);
	check_dup_generic_t:
	  if (!VAR_P (t) && TREE_CODE (t) != PARM_DECL
	      && (!field_ok || TREE_CODE (t) != FIELD_DECL))
	    {
	      if (processing_template_decl)
		break;
	      if (DECL_P (t))
		error ("%qD is not a variable in clause %qs", t,
		       omp_clause_code_name[OMP_CLAUSE_CODE (c)]);
	      else
		error ("%qE is not a variable in clause %qs", t,
		       omp_clause_code_name[OMP_CLAUSE_CODE (c)]);
	      remove = true;
	    }
	  else if (bitmap_bit_p (&generic_head, DECL_UID (t))
		   || bitmap_bit_p (&firstprivate_head, DECL_UID (t))
		   || bitmap_bit_p (&lastprivate_head, DECL_UID (t)))
	    {
	      error ("%qD appears more than once in data clauses", t);
	      remove = true;
	    }
	  else
	    bitmap_set_bit (&generic_head, DECL_UID (t));
	  if (!field_ok)
	    break;
	handle_field_decl:
	  if (!remove
	      && TREE_CODE (t) == FIELD_DECL
	      && t == OMP_CLAUSE_DECL (c))
	    {
	      OMP_CLAUSE_DECL (c) = omp_privatize_field (t);
	      if (OMP_CLAUSE_DECL (c) == error_mark_node)
		remove = true;
	    }
	  break;
<<<<<<< HEAD
	check_dup_oacc:
	  t = OMP_CLAUSE_DECL (c);
	check_dup_oacc_t:
	  if (!VAR_P (t) && TREE_CODE (t) != PARM_DECL)
=======

	case OMP_CLAUSE_FIRSTPRIVATE:
	  t = omp_clause_decl_field (OMP_CLAUSE_DECL (c));
	  if (t)
	    omp_note_field_privatization (t, OMP_CLAUSE_DECL (c));
	  else
	    t = OMP_CLAUSE_DECL (c);
	  if (!VAR_P (t) && TREE_CODE (t) != PARM_DECL
	      && (!allow_fields || TREE_CODE (t) != FIELD_DECL))
>>>>>>> 85aa63af
	    {
	      if (processing_template_decl)
		break;
	      if (DECL_P (t))
		error ("%qD is not a variable in clause %qs", t,
		       omp_clause_code_name[OMP_CLAUSE_CODE (c)]);
	      else
		error ("%qE is not a variable in clause %qs", t,
		       omp_clause_code_name[OMP_CLAUSE_CODE (c)]);
	      remove = true;
	    }
	  else if (oacc_data)
	    {
	      if (bitmap_bit_p (&oacc_data_head, DECL_UID (t)))
		{
		  error_at (OMP_CLAUSE_LOCATION (c),
			    "%qE appears more than once in data clauses", t);
		  remove = true;
		}
	      else
		bitmap_set_bit (&oacc_data_head, DECL_UID (t));
	    }
	  else if (reduction)
	    {
	      if (oacc && bitmap_bit_p (&oacc_reduction_head, DECL_UID (t)))
		{
		  error_at (OMP_CLAUSE_LOCATION (c),
			    "%qE appears in multiple reduction clauses", t);
		  remove = true;
		}
	      else
		bitmap_set_bit (&oacc_reduction_head, DECL_UID (t));
	    }
	  else
	    {
	      if (bitmap_bit_p (&generic_head, DECL_UID (t)))
		{
		  error_at (OMP_CLAUSE_LOCATION (c),
			    "%qE appears more than once in data clauses", t);
		  remove = true;
		}
	      else
		bitmap_set_bit (&generic_head, DECL_UID (t));
	    }
	  break;


	case OMP_CLAUSE_FIRSTPRIVATE:
	  t = omp_clause_decl_field (OMP_CLAUSE_DECL (c));
	  if (t)
	    omp_note_field_privatization (t, OMP_CLAUSE_DECL (c));
	  else
	    t = OMP_CLAUSE_DECL (c);
	  if (!VAR_P (t) && TREE_CODE (t) != PARM_DECL
	      && (!allow_fields || TREE_CODE (t) != FIELD_DECL))
	    {
	      if (processing_template_decl)
		break;
	      if (DECL_P (t))
		error ("%qD is not a variable in clause %<firstprivate%>", t);
	      else
		error ("%qE is not a variable in clause %<firstprivate%>", t);
	      remove = true;
	    }
	  else if (bitmap_bit_p (&generic_head, DECL_UID (t))
		   || bitmap_bit_p (&firstprivate_head, DECL_UID (t)))
	    {
	      error ("%qD appears more than once in data clauses", t);
	      remove = true;
	    }
	  else
	    bitmap_set_bit (&firstprivate_head, DECL_UID (t));
	  goto handle_field_decl;
<<<<<<< HEAD

	case OMP_CLAUSE_GANG:
	case OMP_CLAUSE_VECTOR:
	case OMP_CLAUSE_WORKER:
	  /* Operand 0 is the num: or length: argument.  */
	  t = OMP_CLAUSE_OPERAND (c, 0);
	  if (t == NULL_TREE)
	    break;

	  t = maybe_convert_cond (t);
	  if (t == error_mark_node)
	    remove = true;
	  else if (!processing_template_decl)
	    t = fold_build_cleanup_point_expr (TREE_TYPE (t), t);
	  OMP_CLAUSE_OPERAND (c, 0) = t;

	  if (OMP_CLAUSE_CODE (c) != OMP_CLAUSE_GANG)
	    break;

	  /* Ooperand 1 is the gang static: argument.  */
	  t = OMP_CLAUSE_OPERAND (c, 1);
	  if (t == NULL_TREE)
	    break;

	  t = maybe_convert_cond (t);
	  if (t == error_mark_node)
	    remove = true;
	  else if (!processing_template_decl)
	    t = fold_build_cleanup_point_expr (TREE_TYPE (t), t);
	  OMP_CLAUSE_OPERAND (c, 1) = t;
	  break;
=======
>>>>>>> 85aa63af

	case OMP_CLAUSE_LASTPRIVATE:
	  t = omp_clause_decl_field (OMP_CLAUSE_DECL (c));
	  if (t)
	    omp_note_field_privatization (t, OMP_CLAUSE_DECL (c));
	  else
	    t = OMP_CLAUSE_DECL (c);
	  if (!VAR_P (t) && TREE_CODE (t) != PARM_DECL
	      && (!allow_fields || TREE_CODE (t) != FIELD_DECL))
	    {
	      if (processing_template_decl)
		break;
	      if (DECL_P (t))
		error ("%qD is not a variable in clause %<lastprivate%>", t);
	      else
		error ("%qE is not a variable in clause %<lastprivate%>", t);
	      remove = true;
	    }
	  else if (bitmap_bit_p (&generic_head, DECL_UID (t))
		   || bitmap_bit_p (&lastprivate_head, DECL_UID (t)))
	    {
	      error ("%qD appears more than once in data clauses", t);
	      remove = true;
	    }
	  else
	    bitmap_set_bit (&lastprivate_head, DECL_UID (t));
	  goto handle_field_decl;

	case OMP_CLAUSE_IF:
	  t = OMP_CLAUSE_IF_EXPR (c);
	  t = maybe_convert_cond (t);
	  if (t == error_mark_node)
	    remove = true;
	  else if (!processing_template_decl)
	    t = fold_build_cleanup_point_expr (TREE_TYPE (t), t);
	  OMP_CLAUSE_IF_EXPR (c) = t;
	  break;

	case OMP_CLAUSE_FINAL:
	  t = OMP_CLAUSE_FINAL_EXPR (c);
	  t = maybe_convert_cond (t);
	  if (t == error_mark_node)
	    remove = true;
	  else if (!processing_template_decl)
	    t = fold_build_cleanup_point_expr (TREE_TYPE (t), t);
	  OMP_CLAUSE_FINAL_EXPR (c) = t;
	  break;

	case OMP_CLAUSE_NUM_THREADS:
	case OMP_CLAUSE_NUM_GANGS:
	case OMP_CLAUSE_NUM_WORKERS:
	case OMP_CLAUSE_VECTOR_LENGTH:
	  t = OMP_CLAUSE_OPERAND (c, 0);
	  if (t == error_mark_node)
	    remove = true;
	  else if (!type_dependent_expression_p (t)
		   && !INTEGRAL_TYPE_P (TREE_TYPE (t)))
	    {
	     switch (OMP_CLAUSE_CODE (c))
		{
		case OMP_CLAUSE_NUM_THREADS:
		  error ("num_threads expression must be integral"); break;
		case OMP_CLAUSE_NUM_GANGS:
		  error ("%<num_gangs%> expression must be integral"); break;
		case OMP_CLAUSE_NUM_WORKERS:
		  error ("%<num_workers%> expression must be integral");
		  break;
		case OMP_CLAUSE_VECTOR_LENGTH:
		  error ("%<vector_length%> expression must be integral");
		  break;
		default:
		  error ("invalid argument");
		}
	      remove = true;
	    }
	  else
	    {
	      t = mark_rvalue_use (t);
	      if (!processing_template_decl)
		{
		  t = maybe_constant_value (t);
		  if (TREE_CODE (t) == INTEGER_CST
		      && tree_int_cst_sgn (t) != 1)
		    {
		      warning_at (OMP_CLAUSE_LOCATION (c), 0,
<<<<<<< HEAD
				  /* TODO */
=======
>>>>>>> 85aa63af
				  "%<num_threads%> value must be positive");
		      t = integer_one_node;
		    }
		  t = fold_build_cleanup_point_expr (TREE_TYPE (t), t);
		}
<<<<<<< HEAD
	      OMP_CLAUSE_OPERAND (c, 0) = t;
=======
	      OMP_CLAUSE_NUM_THREADS_EXPR (c) = t;
>>>>>>> 85aa63af
	    }
	  break;

	case OMP_CLAUSE_SCHEDULE:
	  t = OMP_CLAUSE_SCHEDULE_CHUNK_EXPR (c);
	  if (t == NULL)
	    ;
	  else if (t == error_mark_node)
	    remove = true;
	  else if (!type_dependent_expression_p (t)
		   && (OMP_CLAUSE_SCHEDULE_KIND (c)
		       != OMP_CLAUSE_SCHEDULE_CILKFOR)
		   && !INTEGRAL_TYPE_P (TREE_TYPE (t)))
	    {
	      error ("schedule chunk size expression must be integral");
	      remove = true;
	    }
	  else
	    {
	      t = mark_rvalue_use (t);
	      if (!processing_template_decl)
		{
		  if (OMP_CLAUSE_SCHEDULE_KIND (c)
		      == OMP_CLAUSE_SCHEDULE_CILKFOR)
		    {
		      t = convert_to_integer (long_integer_type_node, t);
		      if (t == error_mark_node)
			{
			  remove = true;
			  break;
			}
		    }
		  t = fold_build_cleanup_point_expr (TREE_TYPE (t), t);
		}
	      OMP_CLAUSE_SCHEDULE_CHUNK_EXPR (c) = t;
	    }
	  break;

	case OMP_CLAUSE_SIMDLEN:
	case OMP_CLAUSE_SAFELEN:
	  t = OMP_CLAUSE_OPERAND (c, 0);
	  if (t == error_mark_node)
	    remove = true;
	  else if (!type_dependent_expression_p (t)
		   && !INTEGRAL_TYPE_P (TREE_TYPE (t)))
	    {
	      error ("%qs length expression must be integral",
		     omp_clause_code_name[OMP_CLAUSE_CODE (c)]);
	      remove = true;
	    }
	  else
	    {
	      t = mark_rvalue_use (t);
	      t = maybe_constant_value (t);
	      if (!processing_template_decl)
		{
		  if (TREE_CODE (t) != INTEGER_CST
		      || tree_int_cst_sgn (t) != 1)
		    {
		      error ("%qs length expression must be positive constant"
			     " integer expression",
			     omp_clause_code_name[OMP_CLAUSE_CODE (c)]);
		      remove = true;
		    }
		}
	      OMP_CLAUSE_OPERAND (c, 0) = t;
	      if (OMP_CLAUSE_CODE (c) == OMP_CLAUSE_SAFELEN)
		safelen = c;
	    }
	  break;

	case OMP_CLAUSE_NUM_TEAMS:
	  t = OMP_CLAUSE_NUM_TEAMS_EXPR (c);
	  if (t == error_mark_node)
	    remove = true;
	  else if (!type_dependent_expression_p (t)
		   && !INTEGRAL_TYPE_P (TREE_TYPE (t)))
	    {
	      error ("%<num_teams%> expression must be integral");
	      remove = true;
	    }
	  else
	    {
	      t = mark_rvalue_use (t);
	      if (!processing_template_decl)
		{
		  t = maybe_constant_value (t);
		  if (TREE_CODE (t) == INTEGER_CST
		      && tree_int_cst_sgn (t) != 1)
		    {
		      warning_at (OMP_CLAUSE_LOCATION (c), 0,
				  "%<num_teams%> value must be positive");
		      t = integer_one_node;
		    }
		  t = fold_build_cleanup_point_expr (TREE_TYPE (t), t);
		}
	      OMP_CLAUSE_NUM_TEAMS_EXPR (c) = t;
	    }
	  break;

	case OMP_CLAUSE_ASYNC:
	  t = OMP_CLAUSE_ASYNC_EXPR (c);
	  if (t == error_mark_node)
	    remove = true;
	  else if (!type_dependent_expression_p (t)
		   && !INTEGRAL_TYPE_P (TREE_TYPE (t)))
	    {
	      error ("%<async%> expression must be integral");
	      remove = true;
	    }
	  else
	    {
	      t = mark_rvalue_use (t);
	      if (!processing_template_decl)
		t = fold_build_cleanup_point_expr (TREE_TYPE (t), t);
	      OMP_CLAUSE_ASYNC_EXPR (c) = t;
	    }
	  break;

	case OMP_CLAUSE_WAIT:
	  t = OMP_CLAUSE_WAIT_EXPR (c);
	  if (t == error_mark_node)
	    remove = true;
	  else if (!processing_template_decl)
	    t = fold_build_cleanup_point_expr (TREE_TYPE (t), t);
	  OMP_CLAUSE_WAIT_EXPR (c) = t;
	  break;

	case OMP_CLAUSE_THREAD_LIMIT:
	  t = OMP_CLAUSE_THREAD_LIMIT_EXPR (c);
	  if (t == error_mark_node)
	    remove = true;
	  else if (!type_dependent_expression_p (t)
		   && !INTEGRAL_TYPE_P (TREE_TYPE (t)))
	    {
	      error ("%<thread_limit%> expression must be integral");
	      remove = true;
	    }
	  else
	    {
	      t = mark_rvalue_use (t);
	      if (!processing_template_decl)
		{
		  t = maybe_constant_value (t);
		  if (TREE_CODE (t) == INTEGER_CST
		      && tree_int_cst_sgn (t) != 1)
		    {
		      warning_at (OMP_CLAUSE_LOCATION (c), 0,
				  "%<thread_limit%> value must be positive");
		      t = integer_one_node;
		    }
		  t = fold_build_cleanup_point_expr (TREE_TYPE (t), t);
		}
	      OMP_CLAUSE_THREAD_LIMIT_EXPR (c) = t;
	    }
	  break;

	case OMP_CLAUSE_DEVICE:
	  t = OMP_CLAUSE_DEVICE_ID (c);
	  if (t == error_mark_node)
	    remove = true;
	  else if (!type_dependent_expression_p (t)
		   && !INTEGRAL_TYPE_P (TREE_TYPE (t)))
	    {
	      error ("%<device%> id must be integral");
	      remove = true;
	    }
	  else
	    {
	      t = mark_rvalue_use (t);
	      if (!processing_template_decl)
		t = fold_build_cleanup_point_expr (TREE_TYPE (t), t);
	      OMP_CLAUSE_DEVICE_ID (c) = t;
	    }
	  break;

	case OMP_CLAUSE_DIST_SCHEDULE:
	  t = OMP_CLAUSE_DIST_SCHEDULE_CHUNK_EXPR (c);
	  if (t == NULL)
	    ;
	  else if (t == error_mark_node)
	    remove = true;
	  else if (!type_dependent_expression_p (t)
		   && !INTEGRAL_TYPE_P (TREE_TYPE (t)))
	    {
	      error ("%<dist_schedule%> chunk size expression must be "
		     "integral");
	      remove = true;
	    }
	  else
	    {
	      t = mark_rvalue_use (t);
	      if (!processing_template_decl)
		t = fold_build_cleanup_point_expr (TREE_TYPE (t), t);
	      OMP_CLAUSE_DIST_SCHEDULE_CHUNK_EXPR (c) = t;
	    }
	  break;

	case OMP_CLAUSE_ALIGNED:
	  t = OMP_CLAUSE_DECL (c);
	  if (!VAR_P (t) && TREE_CODE (t) != PARM_DECL)
	    {
	      if (processing_template_decl)
		break;
	      if (DECL_P (t))
		error ("%qD is not a variable in %<aligned%> clause", t);
	      else
		error ("%qE is not a variable in %<aligned%> clause", t);
	      remove = true;
	    }
	  else if (!type_dependent_expression_p (t)
		   && TREE_CODE (TREE_TYPE (t)) != POINTER_TYPE
		   && TREE_CODE (TREE_TYPE (t)) != ARRAY_TYPE
		   && (TREE_CODE (TREE_TYPE (t)) != REFERENCE_TYPE
		       || (!POINTER_TYPE_P (TREE_TYPE (TREE_TYPE (t)))
			   && (TREE_CODE (TREE_TYPE (TREE_TYPE (t)))
			       != ARRAY_TYPE))))
	    {
	      error_at (OMP_CLAUSE_LOCATION (c),
			"%qE in %<aligned%> clause is neither a pointer nor "
			"an array nor a reference to pointer or array", t);
	      remove = true;
	    }
	  else if (bitmap_bit_p (&aligned_head, DECL_UID (t)))
	    {
	      error ("%qD appears more than once in %<aligned%> clauses", t);
	      remove = true;
	    }
	  else
	    bitmap_set_bit (&aligned_head, DECL_UID (t));
	  t = OMP_CLAUSE_ALIGNED_ALIGNMENT (c);
	  if (t == error_mark_node)
	    remove = true;
	  else if (t == NULL_TREE)
	    break;
	  else if (!type_dependent_expression_p (t)
		   && !INTEGRAL_TYPE_P (TREE_TYPE (t)))
	    {
	      error ("%<aligned%> clause alignment expression must "
		     "be integral");
	      remove = true;
	    }
	  else
	    {
	      t = mark_rvalue_use (t);
	      t = maybe_constant_value (t);
	      if (!processing_template_decl)
		{
		  if (TREE_CODE (t) != INTEGER_CST
		      || tree_int_cst_sgn (t) != 1)
		    {
		      error ("%<aligned%> clause alignment expression must be "
			     "positive constant integer expression");
		      remove = true;
		    }
		}
	      OMP_CLAUSE_ALIGNED_ALIGNMENT (c) = t;
	    }
	  break;

	case OMP_CLAUSE_DEPEND:
	  t = OMP_CLAUSE_DECL (c);
	  if (t == NULL_TREE)
	    {
	      gcc_assert (OMP_CLAUSE_DEPEND_KIND (c)
			  == OMP_CLAUSE_DEPEND_SOURCE);
	      break;
	    }
	  if (TREE_CODE (t) == TREE_LIST)
	    {
	      if (handle_omp_array_sections (c))
		remove = true;
	      break;
	    }
	  if (t == error_mark_node)
	    remove = true;
	  else if (!VAR_P (t) && TREE_CODE (t) != PARM_DECL)
	    {
	      if (processing_template_decl)
		break;
	      if (DECL_P (t))
		error ("%qD is not a variable in %<depend%> clause", t);
	      else
		error ("%qE is not a variable in %<depend%> clause", t);
	      remove = true;
	    }
	  else if (!processing_template_decl
		   && !cxx_mark_addressable (t, true))
	    remove = true;
	  break;

	case OMP_CLAUSE_MAP:
	case OMP_CLAUSE_TO:
	case OMP_CLAUSE_FROM:
	case OMP_CLAUSE__CACHE_:
	  t = OMP_CLAUSE_DECL (c);
	  if (TREE_CODE (t) == TREE_LIST)
	    {
	      if (handle_omp_array_sections (c))
		remove = true;
	      else
		{
		  t = OMP_CLAUSE_DECL (c);
		  if (TREE_CODE (t) != TREE_LIST
		      && !type_dependent_expression_p (t)
		      && !cp_omp_mappable_type (TREE_TYPE (t), oacc))
		    {
		      error_at (OMP_CLAUSE_LOCATION (c),
				"array section does not have mappable type "
				"in %qs clause",
				omp_clause_code_name[OMP_CLAUSE_CODE (c)]);
		      remove = true;
		    }
		}
	      break;
	    }
	  if (oacc && TREE_CODE (TREE_TYPE (t)) == REFERENCE_TYPE)
	    {
	      error_at (OMP_CLAUSE_LOCATION (c),
			"reference types are not supported in OpenACC");
	    }
	  if (t == error_mark_node)
	    remove = true;
	  else if (!VAR_P (t) && TREE_CODE (t) != PARM_DECL)
	    {
	      if (processing_template_decl)
		break;
	      if (OMP_CLAUSE_CODE (c) == OMP_CLAUSE_MAP
		  && OMP_CLAUSE_MAP_KIND (c) == GOMP_MAP_POINTER)
		break;
	      if (DECL_P (t))
		error ("%qD is not a variable in %qs clause", t,
		       omp_clause_code_name[OMP_CLAUSE_CODE (c)]);
	      else
		error ("%qE is not a variable in %qs clause", t,
		       omp_clause_code_name[OMP_CLAUSE_CODE (c)]);
	      remove = true;
	    }
	  else if (VAR_P (t) && CP_DECL_THREAD_LOCAL_P (t))
	    {
	      error ("%qD is threadprivate variable in %qs clause", t,
		     omp_clause_code_name[OMP_CLAUSE_CODE (c)]);
	      remove = true;
	    }
	  else if (!processing_template_decl
		   && TREE_CODE (TREE_TYPE (t)) != REFERENCE_TYPE
		   && !cxx_mark_addressable (t, true))
	    remove = true;
	  else if (!(OMP_CLAUSE_CODE (c) == OMP_CLAUSE_MAP
		     && OMP_CLAUSE_MAP_KIND (c) == GOMP_MAP_POINTER)
		   && !type_dependent_expression_p (t)
		   && !cp_omp_mappable_type (((TREE_CODE (TREE_TYPE (t))
					      == REFERENCE_TYPE)
					     ? TREE_TYPE (TREE_TYPE (t))
					     : TREE_TYPE (t)), oacc))
	    {
	      error_at (OMP_CLAUSE_LOCATION (c),
			"%qD does not have a mappable type in %qs clause", t,
			omp_clause_code_name[OMP_CLAUSE_CODE (c)]);
	      remove = true;
	    }
	  else if (bitmap_bit_p (&generic_head, DECL_UID (t)))
	    {
	      if (OMP_CLAUSE_CODE (c) != OMP_CLAUSE_MAP)
		error ("%qD appears more than once in motion clauses", t);
	      else
		error ("%qD appears more than once in map clauses", t);
	      remove = true;
	    }
	  else
	    bitmap_set_bit (&generic_head, DECL_UID (t));
	  break;

	case OMP_CLAUSE_UNIFORM:
	  t = OMP_CLAUSE_DECL (c);
	  if (TREE_CODE (t) != PARM_DECL)
	    {
	      if (processing_template_decl)
		break;
	      if (DECL_P (t))
		error ("%qD is not an argument in %<uniform%> clause", t);
	      else
		error ("%qE is not an argument in %<uniform%> clause", t);
	      remove = true;
	      break;
	    }
	  goto check_dup_generic;

	case OMP_CLAUSE_NUM_TASKS:
	  t = OMP_CLAUSE_NUM_TASKS_EXPR (c);
	  if (t == error_mark_node)
	    remove = true;
	  else if (!type_dependent_expression_p (t)
		   && !INTEGRAL_TYPE_P (TREE_TYPE (t)))
	    {
	      error ("%<num_tasks%> expression must be integral");
	      remove = true;
	    }
	  else
	    {
	      t = mark_rvalue_use (t);
	      if (!processing_template_decl)
		{
		  t = maybe_constant_value (t);
		  if (TREE_CODE (t) == INTEGER_CST
		      && tree_int_cst_sgn (t) != 1)
		    {
		      warning_at (OMP_CLAUSE_LOCATION (c), 0,
				  "%<num_tasks%> value must be positive");
		      t = integer_one_node;
		    }
		  t = fold_build_cleanup_point_expr (TREE_TYPE (t), t);
		}
	      OMP_CLAUSE_NUM_TASKS_EXPR (c) = t;
	    }
	  break;

	case OMP_CLAUSE_GRAINSIZE:
	  t = OMP_CLAUSE_GRAINSIZE_EXPR (c);
	  if (t == error_mark_node)
	    remove = true;
	  else if (!type_dependent_expression_p (t)
		   && !INTEGRAL_TYPE_P (TREE_TYPE (t)))
	    {
	      error ("%<grainsize%> expression must be integral");
	      remove = true;
	    }
	  else
	    {
	      t = mark_rvalue_use (t);
	      if (!processing_template_decl)
		{
		  t = maybe_constant_value (t);
		  if (TREE_CODE (t) == INTEGER_CST
		      && tree_int_cst_sgn (t) != 1)
		    {
		      warning_at (OMP_CLAUSE_LOCATION (c), 0,
				  "%<grainsize%> value must be positive");
		      t = integer_one_node;
		    }
		  t = fold_build_cleanup_point_expr (TREE_TYPE (t), t);
		}
	      OMP_CLAUSE_GRAINSIZE_EXPR (c) = t;
	    }
	  break;

	case OMP_CLAUSE_PRIORITY:
	  t = OMP_CLAUSE_PRIORITY_EXPR (c);
	  if (t == error_mark_node)
	    remove = true;
	  else if (!type_dependent_expression_p (t)
		   && !INTEGRAL_TYPE_P (TREE_TYPE (t)))
	    {
	      error ("%<priority%> expression must be integral");
	      remove = true;
	    }
	  else
	    {
	      t = mark_rvalue_use (t);
	      if (!processing_template_decl)
		{
		  t = maybe_constant_value (t);
		  if (TREE_CODE (t) == INTEGER_CST
		      && tree_int_cst_sgn (t) == -1)
		    {
		      warning_at (OMP_CLAUSE_LOCATION (c), 0,
				  "%<priority%> value must be non-negative");
		      t = integer_one_node;
		    }
		  t = fold_build_cleanup_point_expr (TREE_TYPE (t), t);
		}
	      OMP_CLAUSE_PRIORITY_EXPR (c) = t;
	    }
	  break;

	case OMP_CLAUSE_HINT:
	  t = OMP_CLAUSE_HINT_EXPR (c);
	  if (t == error_mark_node)
	    remove = true;
	  else if (!type_dependent_expression_p (t)
		   && !INTEGRAL_TYPE_P (TREE_TYPE (t)))
	    {
	      error ("%<num_tasks%> expression must be integral");
	      remove = true;
	    }
	  else
	    {
	      t = mark_rvalue_use (t);
	      if (!processing_template_decl)
		{
		  t = maybe_constant_value (t);
		  t = fold_build_cleanup_point_expr (TREE_TYPE (t), t);
		}
	      OMP_CLAUSE_HINT_EXPR (c) = t;
	    }
	  break;

	case OMP_CLAUSE_NOWAIT:
	case OMP_CLAUSE_ORDERED:
	case OMP_CLAUSE_DEFAULT:
	case OMP_CLAUSE_UNTIED:
	case OMP_CLAUSE_COLLAPSE:
	case OMP_CLAUSE_MERGEABLE:
	case OMP_CLAUSE_PARALLEL:
	case OMP_CLAUSE_FOR:
	case OMP_CLAUSE_SECTIONS:
	case OMP_CLAUSE_TASKGROUP:
	case OMP_CLAUSE_PROC_BIND:
	case OMP_CLAUSE_NOGROUP:
	case OMP_CLAUSE_THREADS:
	case OMP_CLAUSE_SIMD:
	case OMP_CLAUSE__CILK_FOR_COUNT_:
	case OMP_CLAUSE_USE_DEVICE:
	case OMP_CLAUSE_AUTO:
	case OMP_CLAUSE_INDEPENDENT:
	case OMP_CLAUSE_SEQ:
	case OMP_CLAUSE_BIND:
	case OMP_CLAUSE_NOHOST:
	case OMP_CLAUSE_TILE:
	  break;

	case OMP_CLAUSE_DEVICE_TYPE:
	  OMP_CLAUSE_DEVICE_TYPE_CLAUSES (c)
	    = finish_omp_clauses (OMP_CLAUSE_DEVICE_TYPE_CLAUSES (c), false, oacc);
	  pc = &OMP_CLAUSE_CHAIN (c);
	  continue;

	case OMP_CLAUSE_INBRANCH:
	case OMP_CLAUSE_NOTINBRANCH:
	  if (branch_seen)
	    {
	      error ("%<inbranch%> clause is incompatible with "
		     "%<notinbranch%>");
	      remove = true;
	    }
	  branch_seen = true;
	  break;

	default:
	  gcc_unreachable ();
	}

      if (remove)
	*pc = OMP_CLAUSE_CHAIN (c);
      else
	pc = &OMP_CLAUSE_CHAIN (c);
    }

  for (pc = &clauses, c = clauses; c ; c = *pc)
    {
      enum omp_clause_code c_kind = OMP_CLAUSE_CODE (c);
      bool remove = false;
      bool need_complete_type = false;
      bool need_default_ctor = false;
      bool need_copy_ctor = false;
      bool need_copy_assignment = false;
      bool need_implicitly_determined = false;
      bool need_dtor = false;
      tree type, inner_type;

      switch (c_kind)
	{
	case OMP_CLAUSE_SHARED:
	  need_implicitly_determined = true;
	  break;
	case OMP_CLAUSE_PRIVATE:
	  need_complete_type = true;
	  need_default_ctor = true;
	  need_dtor = true;
	  need_implicitly_determined = true;
	  break;
	case OMP_CLAUSE_FIRSTPRIVATE:
	  need_complete_type = true;
	  need_copy_ctor = true;
	  need_dtor = true;
	  need_implicitly_determined = true;
	  break;
	case OMP_CLAUSE_LASTPRIVATE:
	  need_complete_type = true;
	  need_copy_assignment = true;
	  need_implicitly_determined = true;
	  break;
	case OMP_CLAUSE_REDUCTION:
	case OMP_CLAUSE_LINEAR:
	  need_implicitly_determined = true;
	  break;
	case OMP_CLAUSE_LINEAR:
	  if (!declare_simd)
	    need_implicitly_determined = true;
	  break;
	case OMP_CLAUSE_COPYPRIVATE:
	  need_copy_assignment = true;
	  break;
	case OMP_CLAUSE_COPYIN:
	  need_copy_assignment = true;
	  break;
	case OMP_CLAUSE_SIMDLEN:
	  if (safelen
	      && !processing_template_decl
	      && tree_int_cst_lt (OMP_CLAUSE_SAFELEN_EXPR (safelen),
				  OMP_CLAUSE_SIMDLEN_EXPR (c)))
	    {
	      error_at (OMP_CLAUSE_LOCATION (c),
			"%<simdlen%> clause value is bigger than "
			"%<safelen%> clause value");
	      OMP_CLAUSE_SIMDLEN_EXPR (c)
		= OMP_CLAUSE_SAFELEN_EXPR (safelen);
	    }
	  pc = &OMP_CLAUSE_CHAIN (c);
	  continue;
	case OMP_CLAUSE_NOWAIT:
	  if (copyprivate_seen)
	    {
	      error_at (OMP_CLAUSE_LOCATION (c),
			"%<nowait%> clause must not be used together "
			"with %<copyprivate%>");
	      *pc = OMP_CLAUSE_CHAIN (c);
	      continue;
	    }
	  /* FALLTHRU */
	default:
	  pc = &OMP_CLAUSE_CHAIN (c);
	  continue;
	}

      t = OMP_CLAUSE_DECL (c);
      if (processing_template_decl
	  && !VAR_P (t) && TREE_CODE (t) != PARM_DECL)
	{
	  pc = &OMP_CLAUSE_CHAIN (c);
	  continue;
	}

      switch (c_kind)
	{
	case OMP_CLAUSE_LASTPRIVATE:
	  if (!bitmap_bit_p (&firstprivate_head, DECL_UID (t)))
	    {
	      need_default_ctor = true;
	      need_dtor = true;
	    }
	  break;

	case OMP_CLAUSE_REDUCTION:
	  if (finish_omp_reduction_clause (c, &need_default_ctor,
					   &need_dtor))
	    remove = true;
	  else
	    t = OMP_CLAUSE_DECL (c);
	  break;

	case OMP_CLAUSE_COPYIN:
	  if (!VAR_P (t) || !CP_DECL_THREAD_LOCAL_P (t))
	    {
	      error ("%qE must be %<threadprivate%> for %<copyin%>", t);
	      remove = true;
	    }
	  break;

	default:
	  break;
	}

      if (need_complete_type || need_copy_assignment)
	{
	  t = require_complete_type (t);
	  if (t == error_mark_node)
	    remove = true;
	  else if (TREE_CODE (TREE_TYPE (t)) == REFERENCE_TYPE
		   && !complete_type_or_else (TREE_TYPE (TREE_TYPE (t)), t))
	    remove = true;
	}
      if (need_implicitly_determined)
	{
	  const char *share_name = NULL;

	  if (VAR_P (t) && CP_DECL_THREAD_LOCAL_P (t))
	    share_name = "threadprivate";
	  else switch (cxx_omp_predetermined_sharing (t))
	    {
	    case OMP_CLAUSE_DEFAULT_UNSPECIFIED:
	      break;
	    case OMP_CLAUSE_DEFAULT_SHARED:
	      /* const vars may be specified in firstprivate clause.  */
	      if (OMP_CLAUSE_CODE (c) == OMP_CLAUSE_FIRSTPRIVATE
		  && cxx_omp_const_qual_no_mutable (t))
		break;
	      share_name = "shared";
	      break;
	    case OMP_CLAUSE_DEFAULT_PRIVATE:
	      share_name = "private";
	      break;
	    default:
	      gcc_unreachable ();
	    }
	  if (share_name)
	    {
	      error ("%qE is predetermined %qs for %qs",
		     omp_clause_printable_decl (t), share_name,
		     omp_clause_code_name[OMP_CLAUSE_CODE (c)]);
	      remove = true;
	    }
	}

      /* We're interested in the base element, not arrays.  */
      inner_type = type = TREE_TYPE (t);
      if ((need_complete_type
	   || need_copy_assignment
	   || OMP_CLAUSE_CODE (c) == OMP_CLAUSE_REDUCTION)
	  && TREE_CODE (inner_type) == REFERENCE_TYPE)
	inner_type = TREE_TYPE (inner_type);
      while (TREE_CODE (inner_type) == ARRAY_TYPE)
	inner_type = TREE_TYPE (inner_type);

      /* Check for special function availability by building a call to one.
	 Save the results, because later we won't be in the right context
	 for making these queries.  */
      if (CLASS_TYPE_P (inner_type)
	  && COMPLETE_TYPE_P (inner_type)
	  && (need_default_ctor || need_copy_ctor
	      || need_copy_assignment || need_dtor)
	  && !type_dependent_expression_p (t)
	  && cxx_omp_create_clause_info (c, inner_type, need_default_ctor,
					 need_copy_ctor, need_copy_assignment,
					 need_dtor))
	remove = true;

      if (remove)
	*pc = OMP_CLAUSE_CHAIN (c);
      else
	pc = &OMP_CLAUSE_CHAIN (c);
    }

  bitmap_obstack_release (NULL);
  return clauses;
}

/* Start processing OpenMP clauses that can include any
   privatization clauses for non-static data members.  */

tree
<<<<<<< HEAD
push_omp_privatization_clauses (void)
{
=======
push_omp_privatization_clauses (bool ignore_next)
{
  if (omp_private_member_ignore_next)
    {
      omp_private_member_ignore_next = ignore_next;
      return NULL_TREE;
    }
  omp_private_member_ignore_next = ignore_next;
>>>>>>> 85aa63af
  if (omp_private_member_map)
    omp_private_member_vec.safe_push (error_mark_node);
  return push_stmt_list ();
}

/* Revert remapping of any non-static data members since
   the last push_omp_privatization_clauses () call.  */

void
pop_omp_privatization_clauses (tree stmt)
{
<<<<<<< HEAD
=======
  if (stmt == NULL_TREE)
    return;
>>>>>>> 85aa63af
  stmt = pop_stmt_list (stmt);
  if (omp_private_member_map)
    {
      while (!omp_private_member_vec.is_empty ())
	{
	  tree t = omp_private_member_vec.pop ();
	  if (t == error_mark_node)
	    {
	      add_stmt (stmt);
	      return;
	    }
	  bool no_decl_expr = t == integer_zero_node;
	  if (no_decl_expr)
	    t = omp_private_member_vec.pop ();
	  tree *v = omp_private_member_map->get (t);
	  gcc_assert (v);
	  if (!no_decl_expr)
	    add_decl_expr (*v);
	  omp_private_member_map->remove (t);
	}
      delete omp_private_member_map;
      omp_private_member_map = NULL;
    }
  add_stmt (stmt);
}

/* Remember OpenMP privatization clauses mapping and clear it.
   Used for lambdas.  */

void
save_omp_privatization_clauses (vec<tree> &save)
{
  save = vNULL;
<<<<<<< HEAD
  if (!omp_private_member_map)
    return;
=======
  if (omp_private_member_ignore_next)
    save.safe_push (integer_one_node);
  omp_private_member_ignore_next = false;
  if (!omp_private_member_map)
    return;

>>>>>>> 85aa63af
  while (!omp_private_member_vec.is_empty ())
    {
      tree t = omp_private_member_vec.pop ();
      if (t == error_mark_node)
	{
	  save.safe_push (t);
	  continue;
	}
      tree n = t;
      if (t == integer_zero_node)
	t = omp_private_member_vec.pop ();
      tree *v = omp_private_member_map->get (t);
      gcc_assert (v);
      save.safe_push (*v);
      save.safe_push (t);
      if (n != t)
	save.safe_push (n);
    }
  delete omp_private_member_map;
  omp_private_member_map = NULL;
}

/* Restore OpenMP privatization clauses mapping saved by the
   above function.  */

void
restore_omp_privatization_clauses (vec<tree> &save)
{
  gcc_assert (omp_private_member_vec.is_empty ());
<<<<<<< HEAD
  if (save.is_empty ())
    return;
=======
  omp_private_member_ignore_next = false;
  if (save.is_empty ())
    return;
  if (save.length () == 1 && save[0] == integer_one_node)
    {
      omp_private_member_ignore_next = true;
      save.release ();
      return;
    }
    
>>>>>>> 85aa63af
  omp_private_member_map = new hash_map <tree, tree>;
  while (!save.is_empty ())
    {
      tree t = save.pop ();
      tree n = t;
      if (t != error_mark_node)
	{
<<<<<<< HEAD
=======
	  if (t == integer_one_node)
	    {
	      omp_private_member_ignore_next = true;
	      gcc_assert (save.is_empty ());
	      break;
	    }
>>>>>>> 85aa63af
	  if (t == integer_zero_node)
	    t = save.pop ();
	  tree &v = omp_private_member_map->get_or_insert (t);
	  v = save.pop ();
	}
      omp_private_member_vec.safe_push (t);
      if (n != t)
	omp_private_member_vec.safe_push (n);
    }
  save.release ();
}

/* For all variables in the tree_list VARS, mark them as thread local.  */

void
finish_omp_threadprivate (tree vars)
{
  tree t;

  /* Mark every variable in VARS to be assigned thread local storage.  */
  for (t = vars; t; t = TREE_CHAIN (t))
    {
      tree v = TREE_PURPOSE (t);

      if (error_operand_p (v))
	;
      else if (!VAR_P (v))
	error ("%<threadprivate%> %qD is not file, namespace "
	       "or block scope variable", v);
      /* If V had already been marked threadprivate, it doesn't matter
	 whether it had been used prior to this point.  */
      else if (TREE_USED (v)
	  && (DECL_LANG_SPECIFIC (v) == NULL
	      || !CP_DECL_THREADPRIVATE_P (v)))
	error ("%qE declared %<threadprivate%> after first use", v);
      else if (! TREE_STATIC (v) && ! DECL_EXTERNAL (v))
	error ("automatic variable %qE cannot be %<threadprivate%>", v);
      else if (! COMPLETE_TYPE_P (complete_type (TREE_TYPE (v))))
	error ("%<threadprivate%> %qE has incomplete type", v);
      else if (TREE_STATIC (v) && TYPE_P (CP_DECL_CONTEXT (v))
	       && CP_DECL_CONTEXT (v) != current_class_type)
	error ("%<threadprivate%> %qE directive not "
	       "in %qT definition", v, CP_DECL_CONTEXT (v));
      else
	{
	  /* Allocate a LANG_SPECIFIC structure for V, if needed.  */
	  if (DECL_LANG_SPECIFIC (v) == NULL)
	    {
	      retrofit_lang_decl (v);

	      /* Make sure that DECL_DISCRIMINATOR_P continues to be true
		 after the allocation of the lang_decl structure.  */
	      if (DECL_DISCRIMINATOR_P (v))
		DECL_LANG_SPECIFIC (v)->u.base.u2sel = 1;
	    }

	  if (! CP_DECL_THREAD_LOCAL_P (v))
	    {
	      CP_DECL_THREAD_LOCAL_P (v) = true;
	      set_decl_tls_model (v, decl_default_tls_model (v));
	      /* If rtl has been already set for this var, call
		 make_decl_rtl once again, so that encode_section_info
		 has a chance to look at the new decl flags.  */
	      if (DECL_RTL_SET_P (v))
		make_decl_rtl (v);
	    }
	  CP_DECL_THREADPRIVATE_P (v) = 1;
	}
    }
}

/* Build an OpenMP structured block.  */

tree
begin_omp_structured_block (void)
{
  return do_pushlevel (sk_omp);
}

tree
finish_omp_structured_block (tree block)
{
  return do_poplevel (block);
}

/* Generate OACC_DATA, with CLAUSES and BLOCK as its compound
   statement.  LOC is the location of the OACC_DATA.  */

tree
finish_oacc_data (tree clauses, tree block)
{
  tree stmt;

  block = finish_omp_structured_block (block);

  stmt = make_node (OACC_DATA);
  TREE_TYPE (stmt) = void_type_node;
  OACC_DATA_CLAUSES (stmt) = clauses;
  OACC_DATA_BODY (stmt) = block;

  return add_stmt (stmt);
}

/* Generate OACC_HOST_DATA, with CLAUSES and BLOCK as its compound
   statement.  */

tree
finish_oacc_host_data (tree clauses, tree block)
{
  tree stmt;
  
  block = finish_omp_structured_block (block);
  
  stmt = make_node (OACC_HOST_DATA);
  TREE_TYPE (stmt) = void_type_node;
  OACC_HOST_DATA_CLAUSES (stmt) = clauses;
  OACC_HOST_DATA_BODY (stmt) = block;

  return add_stmt (stmt);
}

/* Generate OACC_KERNELS, with CLAUSES and BLOCK as its compound
   statement.  LOC is the location of the OACC_KERNELS.  */

tree
finish_oacc_kernels (tree clauses, tree block)
{
  tree stmt;

  block = finish_omp_structured_block (block);

  stmt = make_node (OACC_KERNELS);
  TREE_TYPE (stmt) = void_type_node;
  OACC_KERNELS_CLAUSES (stmt) = clauses;
  OACC_KERNELS_BODY (stmt) = block;

  return add_stmt (stmt);
}

/* Generate OACC_PARALLEL, with CLAUSES and BLOCK as its compound
   statement.  LOC is the location of the OACC_PARALLEL.  */

tree
finish_oacc_parallel (tree clauses, tree block)
{
  tree stmt;

  block = finish_omp_structured_block (block);

  stmt = make_node (OACC_PARALLEL);
  TREE_TYPE (stmt) = void_type_node;
  OACC_PARALLEL_CLAUSES (stmt) = clauses;
  OACC_PARALLEL_BODY (stmt) = block;

  return add_stmt (stmt);
}

/* Similarly, except force the retention of the BLOCK.  */

tree
begin_omp_parallel (void)
{
  keep_next_level (true);
  return begin_omp_structured_block ();
}

tree
finish_omp_parallel (tree clauses, tree body)
{
  tree stmt;

  body = finish_omp_structured_block (body);

  stmt = make_node (OMP_PARALLEL);
  TREE_TYPE (stmt) = void_type_node;
  OMP_PARALLEL_CLAUSES (stmt) = clauses;
  OMP_PARALLEL_BODY (stmt) = body;

  return add_stmt (stmt);
}

tree
begin_omp_task (void)
{
  keep_next_level (true);
  return begin_omp_structured_block ();
}

tree
finish_omp_task (tree clauses, tree body)
{
  tree stmt;

  body = finish_omp_structured_block (body);

  stmt = make_node (OMP_TASK);
  TREE_TYPE (stmt) = void_type_node;
  OMP_TASK_CLAUSES (stmt) = clauses;
  OMP_TASK_BODY (stmt) = body;

  return add_stmt (stmt);
}

/* Helper function for finish_omp_for.  Convert Ith random access iterator
   into integral iterator.  Return FALSE if successful.  */

static bool
handle_omp_for_class_iterator (int i, location_t locus, enum tree_code code,
			       tree declv, tree initv, tree condv, tree incrv,
			       tree *body, tree *pre_body, tree &clauses,
			       tree *lastp)
{
  tree diff, iter_init, iter_incr = NULL, last;
  tree incr_var = NULL, orig_pre_body, orig_body, c;
  tree decl = TREE_VEC_ELT (declv, i);
  tree init = TREE_VEC_ELT (initv, i);
  tree cond = TREE_VEC_ELT (condv, i);
  tree incr = TREE_VEC_ELT (incrv, i);
  tree iter = decl;
  location_t elocus = locus;

  if (init && EXPR_HAS_LOCATION (init))
    elocus = EXPR_LOCATION (init);

  switch (TREE_CODE (cond))
    {
    case GT_EXPR:
    case GE_EXPR:
    case LT_EXPR:
    case LE_EXPR:
    case NE_EXPR:
      if (TREE_OPERAND (cond, 1) == iter)
	cond = build2 (swap_tree_comparison (TREE_CODE (cond)),
		       TREE_TYPE (cond), iter, TREE_OPERAND (cond, 0));
      if (TREE_OPERAND (cond, 0) != iter)
	cond = error_mark_node;
      else
	{
	  tree tem = build_x_binary_op (EXPR_LOCATION (cond),
					TREE_CODE (cond),
					iter, ERROR_MARK,
					TREE_OPERAND (cond, 1), ERROR_MARK,
					NULL, tf_warning_or_error);
	  if (error_operand_p (tem))
	    return true;
	}
      break;
    default:
      cond = error_mark_node;
      break;
    }
  if (cond == error_mark_node)
    {
      error_at (elocus, "invalid controlling predicate");
      return true;
    }
  diff = build_x_binary_op (elocus, MINUS_EXPR, TREE_OPERAND (cond, 1),
			    ERROR_MARK, iter, ERROR_MARK, NULL,
			    tf_warning_or_error);
  if (error_operand_p (diff))
    return true;
  if (TREE_CODE (TREE_TYPE (diff)) != INTEGER_TYPE)
    {
      error_at (elocus, "difference between %qE and %qD does not have integer type",
		TREE_OPERAND (cond, 1), iter);
      return true;
    }

  switch (TREE_CODE (incr))
    {
    case PREINCREMENT_EXPR:
    case PREDECREMENT_EXPR:
    case POSTINCREMENT_EXPR:
    case POSTDECREMENT_EXPR:
      if (TREE_OPERAND (incr, 0) != iter)
	{
	  incr = error_mark_node;
	  break;
	}
      iter_incr = build_x_unary_op (EXPR_LOCATION (incr),
				    TREE_CODE (incr), iter,
				    tf_warning_or_error);
      if (error_operand_p (iter_incr))
	return true;
      else if (TREE_CODE (incr) == PREINCREMENT_EXPR
	       || TREE_CODE (incr) == POSTINCREMENT_EXPR)
	incr = integer_one_node;
      else
	incr = integer_minus_one_node;
      break;
    case MODIFY_EXPR:
      if (TREE_OPERAND (incr, 0) != iter)
	incr = error_mark_node;
      else if (TREE_CODE (TREE_OPERAND (incr, 1)) == PLUS_EXPR
	       || TREE_CODE (TREE_OPERAND (incr, 1)) == MINUS_EXPR)
	{
	  tree rhs = TREE_OPERAND (incr, 1);
	  if (TREE_OPERAND (rhs, 0) == iter)
	    {
	      if (TREE_CODE (TREE_TYPE (TREE_OPERAND (rhs, 1)))
		  != INTEGER_TYPE)
		incr = error_mark_node;
	      else
		{
		  iter_incr = build_x_modify_expr (EXPR_LOCATION (rhs),
						   iter, TREE_CODE (rhs),
						   TREE_OPERAND (rhs, 1),
						   tf_warning_or_error);
		  if (error_operand_p (iter_incr))
		    return true;
		  incr = TREE_OPERAND (rhs, 1);
		  incr = cp_convert (TREE_TYPE (diff), incr,
				     tf_warning_or_error);
		  if (TREE_CODE (rhs) == MINUS_EXPR)
		    {
		      incr = build1 (NEGATE_EXPR, TREE_TYPE (diff), incr);
		      incr = fold_if_not_in_template (incr);
		    }
		  if (TREE_CODE (incr) != INTEGER_CST
		      && (TREE_CODE (incr) != NOP_EXPR
			  || (TREE_CODE (TREE_OPERAND (incr, 0))
			      != INTEGER_CST)))
		    iter_incr = NULL;
		}
	    }
	  else if (TREE_OPERAND (rhs, 1) == iter)
	    {
	      if (TREE_CODE (TREE_TYPE (TREE_OPERAND (rhs, 0))) != INTEGER_TYPE
		  || TREE_CODE (rhs) != PLUS_EXPR)
		incr = error_mark_node;
	      else
		{
		  iter_incr = build_x_binary_op (EXPR_LOCATION (rhs),
						 PLUS_EXPR,
						 TREE_OPERAND (rhs, 0),
						 ERROR_MARK, iter,
						 ERROR_MARK, NULL,
						 tf_warning_or_error);
		  if (error_operand_p (iter_incr))
		    return true;
		  iter_incr = build_x_modify_expr (EXPR_LOCATION (rhs),
						   iter, NOP_EXPR,
						   iter_incr,
						   tf_warning_or_error);
		  if (error_operand_p (iter_incr))
		    return true;
		  incr = TREE_OPERAND (rhs, 0);
		  iter_incr = NULL;
		}
	    }
	  else
	    incr = error_mark_node;
	}
      else
	incr = error_mark_node;
      break;
    default:
      incr = error_mark_node;
      break;
    }

  if (incr == error_mark_node)
    {
      error_at (elocus, "invalid increment expression");
      return true;
    }

  incr = cp_convert (TREE_TYPE (diff), incr, tf_warning_or_error);
  bool taskloop_iv_seen = false;
  for (c = clauses; c ; c = OMP_CLAUSE_CHAIN (c))
    if (OMP_CLAUSE_CODE (c) == OMP_CLAUSE_LASTPRIVATE
	&& OMP_CLAUSE_DECL (c) == iter)
      {
	if (code == OMP_TASKLOOP)
	  {
	    taskloop_iv_seen = true;
	    OMP_CLAUSE_LASTPRIVATE_TASKLOOP_IV (c) = 1;
	  }
	break;
      }
    else if (code == OMP_TASKLOOP
	     && OMP_CLAUSE_CODE (c) == OMP_CLAUSE_PRIVATE
	     && OMP_CLAUSE_DECL (c) == iter)
      {
	taskloop_iv_seen = true;
	OMP_CLAUSE_PRIVATE_TASKLOOP_IV (c) = 1;
      }

  decl = create_temporary_var (TREE_TYPE (diff));
  pushdecl (decl);
  add_decl_expr (decl);
  last = create_temporary_var (TREE_TYPE (diff));
  pushdecl (last);
  add_decl_expr (last);
  if (c && iter_incr == NULL && TREE_CODE (incr) != INTEGER_CST)
    {
      incr_var = create_temporary_var (TREE_TYPE (diff));
      pushdecl (incr_var);
      add_decl_expr (incr_var);
    }
  gcc_assert (stmts_are_full_exprs_p ());
  tree diffvar = NULL_TREE;
  if (code == OMP_TASKLOOP)
    {
      if (!taskloop_iv_seen)
	{
	  tree ivc = build_omp_clause (locus, OMP_CLAUSE_FIRSTPRIVATE);
	  OMP_CLAUSE_DECL (ivc) = iter;
	  cxx_omp_finish_clause (ivc, NULL);
	  OMP_CLAUSE_CHAIN (ivc) = clauses;
	  clauses = ivc;
	}
      tree lvc = build_omp_clause (locus, OMP_CLAUSE_FIRSTPRIVATE);
      OMP_CLAUSE_DECL (lvc) = last;
      OMP_CLAUSE_CHAIN (lvc) = clauses;
      clauses = lvc;
      diffvar = create_temporary_var (TREE_TYPE (diff));
      pushdecl (diffvar);
      add_decl_expr (diffvar);
    }

  orig_pre_body = *pre_body;
  *pre_body = push_stmt_list ();
  if (orig_pre_body)
    add_stmt (orig_pre_body);
  if (init != NULL)
    finish_expr_stmt (build_x_modify_expr (elocus,
					   iter, NOP_EXPR, init,
					   tf_warning_or_error));
  init = build_int_cst (TREE_TYPE (diff), 0);
  if (c && iter_incr == NULL)
    {
      if (incr_var)
	{
	  finish_expr_stmt (build_x_modify_expr (elocus,
						 incr_var, NOP_EXPR,
						 incr, tf_warning_or_error));
	  incr = incr_var;
	}
      iter_incr = build_x_modify_expr (elocus,
				       iter, PLUS_EXPR, incr,
				       tf_warning_or_error);
    }
  finish_expr_stmt (build_x_modify_expr (elocus,
					 last, NOP_EXPR, init,
					 tf_warning_or_error));
  if (diffvar)
    {
      finish_expr_stmt (build_x_modify_expr (elocus,
					     diffvar, NOP_EXPR,
					     diff, tf_warning_or_error));
      diff = diffvar;
    }
  *pre_body = pop_stmt_list (*pre_body);

  cond = cp_build_binary_op (elocus,
			     TREE_CODE (cond), decl, diff,
			     tf_warning_or_error);
  incr = build_modify_expr (elocus, decl, NULL_TREE, PLUS_EXPR,
			    elocus, incr, NULL_TREE);

  orig_body = *body;
  *body = push_stmt_list ();
  iter_init = build2 (MINUS_EXPR, TREE_TYPE (diff), decl, last);
  iter_init = build_x_modify_expr (elocus,
				   iter, PLUS_EXPR, iter_init,
				   tf_warning_or_error);
  if (iter_init != error_mark_node)
    iter_init = build1 (NOP_EXPR, void_type_node, iter_init);
  finish_expr_stmt (iter_init);
  finish_expr_stmt (build_x_modify_expr (elocus,
					 last, NOP_EXPR, decl,
					 tf_warning_or_error));
  add_stmt (orig_body);
  *body = pop_stmt_list (*body);

  if (c)
    {
      OMP_CLAUSE_LASTPRIVATE_STMT (c) = push_stmt_list ();
      finish_expr_stmt (iter_incr);
      OMP_CLAUSE_LASTPRIVATE_STMT (c)
	= pop_stmt_list (OMP_CLAUSE_LASTPRIVATE_STMT (c));
    }

  TREE_VEC_ELT (declv, i) = decl;
  TREE_VEC_ELT (initv, i) = init;
  TREE_VEC_ELT (condv, i) = cond;
  TREE_VEC_ELT (incrv, i) = incr;
  *lastp = last;

  return false;
}

/* Build and validate an OMP_FOR statement.  CLAUSES, BODY, COND, INCR
   are directly for their associated operands in the statement.  DECL
   and INIT are a combo; if DECL is NULL then INIT ought to be a
   MODIFY_EXPR, and the DECL should be extracted.  PRE_BODY are
   optional statements that need to go before the loop into its
   sk_omp scope.  */

tree
finish_omp_for (location_t locus, enum tree_code code, tree declv, tree initv,
		tree condv, tree incrv, tree body, tree pre_body, tree clauses)
{
  tree omp_for = NULL, orig_incr = NULL;
  tree decl = NULL, init, cond, incr, orig_decl = NULL_TREE, block = NULL_TREE;
  tree last = NULL_TREE;
  location_t elocus;
  int i;

  gcc_assert (TREE_VEC_LENGTH (declv) == TREE_VEC_LENGTH (initv));
  gcc_assert (TREE_VEC_LENGTH (declv) == TREE_VEC_LENGTH (condv));
  gcc_assert (TREE_VEC_LENGTH (declv) == TREE_VEC_LENGTH (incrv));
  for (i = 0; i < TREE_VEC_LENGTH (declv); i++)
    {
      decl = TREE_VEC_ELT (declv, i);
      init = TREE_VEC_ELT (initv, i);
      cond = TREE_VEC_ELT (condv, i);
      incr = TREE_VEC_ELT (incrv, i);
      elocus = locus;

      if (decl == NULL)
	{
	  if (init != NULL)
	    switch (TREE_CODE (init))
	      {
	      case MODIFY_EXPR:
		decl = TREE_OPERAND (init, 0);
		init = TREE_OPERAND (init, 1);
		break;
	      case MODOP_EXPR:
		if (TREE_CODE (TREE_OPERAND (init, 1)) == NOP_EXPR)
		  {
		    decl = TREE_OPERAND (init, 0);
		    init = TREE_OPERAND (init, 2);
		  }
		break;
	      default:
		break;
	      }

	  if (decl == NULL)
	    {
	      error_at (locus,
			"expected iteration declaration or initialization");
	      return NULL;
	    }
	}

      if (init && EXPR_HAS_LOCATION (init))
	elocus = EXPR_LOCATION (init);

      if (cond == NULL)
	{
	  error_at (elocus, "missing controlling predicate");
	  return NULL;
	}

      if (incr == NULL)
	{
	  error_at (elocus, "missing increment expression");
	  return NULL;
	}

      TREE_VEC_ELT (declv, i) = decl;
      TREE_VEC_ELT (initv, i) = init;
    }

  if (dependent_omp_for_p (declv, initv, condv, incrv))
    {
      tree stmt;

      stmt = make_node (code);

      for (i = 0; i < TREE_VEC_LENGTH (declv); i++)
	{
	  /* This is really just a place-holder.  We'll be decomposing this
	     again and going through the cp_build_modify_expr path below when
	     we instantiate the thing.  */
	  TREE_VEC_ELT (initv, i)
	    = build2 (MODIFY_EXPR, void_type_node, TREE_VEC_ELT (declv, i),
		      TREE_VEC_ELT (initv, i));
	}

      TREE_TYPE (stmt) = void_type_node;
      OMP_FOR_INIT (stmt) = initv;
      OMP_FOR_COND (stmt) = condv;
      OMP_FOR_INCR (stmt) = incrv;
      OMP_FOR_BODY (stmt) = body;
      OMP_FOR_PRE_BODY (stmt) = pre_body;
      OMP_FOR_CLAUSES (stmt) = clauses;

      SET_EXPR_LOCATION (stmt, locus);
      return add_stmt (stmt);
    }

  if (processing_template_decl)
    orig_incr = make_tree_vec (TREE_VEC_LENGTH (incrv));

  for (i = 0; i < TREE_VEC_LENGTH (declv); )
    {
      decl = TREE_VEC_ELT (declv, i);
      init = TREE_VEC_ELT (initv, i);
      cond = TREE_VEC_ELT (condv, i);
      incr = TREE_VEC_ELT (incrv, i);
      if (orig_incr)
	TREE_VEC_ELT (orig_incr, i) = incr;
      elocus = locus;

      if (init && EXPR_HAS_LOCATION (init))
	elocus = EXPR_LOCATION (init);

      if (!DECL_P (decl))
	{
	  error_at (elocus, "expected iteration declaration or initialization");
	  return NULL;
	}

      if (incr && TREE_CODE (incr) == MODOP_EXPR)
	{
	  if (orig_incr)
	    TREE_VEC_ELT (orig_incr, i) = incr;
	  incr = cp_build_modify_expr (TREE_OPERAND (incr, 0),
				       TREE_CODE (TREE_OPERAND (incr, 1)),
				       TREE_OPERAND (incr, 2),
				       tf_warning_or_error);
	}

      if (CLASS_TYPE_P (TREE_TYPE (decl)))
	{
	  if (code == OMP_SIMD)
	    {
	      error_at (elocus, "%<#pragma omp simd%> used with class "
				"iteration variable %qE", decl);
	      return NULL;
	    }
	  if (code == CILK_FOR && i == 0)
	    orig_decl = decl;
	  if (handle_omp_for_class_iterator (i, locus, code, declv, initv,
					     condv, incrv, &body, &pre_body,
					     clauses, &last))
	    return NULL;
	  continue;
	}

      if (!INTEGRAL_TYPE_P (TREE_TYPE (decl))
	  && !TYPE_PTR_P (TREE_TYPE (decl)))
	{
	  error_at (elocus, "invalid type for iteration variable %qE", decl);
	  return NULL;
	}

      if (!processing_template_decl)
	{
	  init = fold_build_cleanup_point_expr (TREE_TYPE (init), init);
	  init = cp_build_modify_expr (decl, NOP_EXPR, init, tf_warning_or_error);
	}
      else
	init = build2 (MODIFY_EXPR, void_type_node, decl, init);
      if (cond
	  && TREE_SIDE_EFFECTS (cond)
	  && COMPARISON_CLASS_P (cond)
	  && !processing_template_decl)
	{
	  tree t = TREE_OPERAND (cond, 0);
	  if (TREE_SIDE_EFFECTS (t)
	      && t != decl
	      && (TREE_CODE (t) != NOP_EXPR
		  || TREE_OPERAND (t, 0) != decl))
	    TREE_OPERAND (cond, 0)
	      = fold_build_cleanup_point_expr (TREE_TYPE (t), t);

	  t = TREE_OPERAND (cond, 1);
	  if (TREE_SIDE_EFFECTS (t)
	      && t != decl
	      && (TREE_CODE (t) != NOP_EXPR
		  || TREE_OPERAND (t, 0) != decl))
	    TREE_OPERAND (cond, 1)
	      = fold_build_cleanup_point_expr (TREE_TYPE (t), t);
	}
      if (decl == error_mark_node || init == error_mark_node)
	return NULL;

      TREE_VEC_ELT (declv, i) = decl;
      TREE_VEC_ELT (initv, i) = init;
      TREE_VEC_ELT (condv, i) = cond;
      TREE_VEC_ELT (incrv, i) = incr;
      i++;
    }

  if (IS_EMPTY_STMT (pre_body))
    pre_body = NULL;

  if (code == CILK_FOR && !processing_template_decl)
    block = push_stmt_list ();

  omp_for = c_finish_omp_for (locus, code, declv, initv, condv, incrv,
			      body, pre_body);

  if (omp_for == NULL)
    {
      if (block)
	pop_stmt_list (block);
      return NULL;
    }

  for (i = 0; i < TREE_VEC_LENGTH (OMP_FOR_INCR (omp_for)); i++)
    {
      decl = TREE_OPERAND (TREE_VEC_ELT (OMP_FOR_INIT (omp_for), i), 0);
      incr = TREE_VEC_ELT (OMP_FOR_INCR (omp_for), i);

      if (TREE_CODE (incr) != MODIFY_EXPR)
	continue;

      if (TREE_SIDE_EFFECTS (TREE_OPERAND (incr, 1))
	  && BINARY_CLASS_P (TREE_OPERAND (incr, 1))
	  && !processing_template_decl)
	{
	  tree t = TREE_OPERAND (TREE_OPERAND (incr, 1), 0);
	  if (TREE_SIDE_EFFECTS (t)
	      && t != decl
	      && (TREE_CODE (t) != NOP_EXPR
		  || TREE_OPERAND (t, 0) != decl))
	    TREE_OPERAND (TREE_OPERAND (incr, 1), 0)
	      = fold_build_cleanup_point_expr (TREE_TYPE (t), t);

	  t = TREE_OPERAND (TREE_OPERAND (incr, 1), 1);
	  if (TREE_SIDE_EFFECTS (t)
	      && t != decl
	      && (TREE_CODE (t) != NOP_EXPR
		  || TREE_OPERAND (t, 0) != decl))
	    TREE_OPERAND (TREE_OPERAND (incr, 1), 1)
	      = fold_build_cleanup_point_expr (TREE_TYPE (t), t);
	}

      if (orig_incr)
	TREE_VEC_ELT (OMP_FOR_INCR (omp_for), i) = TREE_VEC_ELT (orig_incr, i);
    }
  OMP_FOR_CLAUSES (omp_for) = clauses;

  /* For simd loops with non-static data member iterators, we could have added
     OMP_CLAUSE_LINEAR clauses without OMP_CLAUSE_LINEAR_STEP.  As we know the
     step at this point, fill it in.  */
  if (code == OMP_SIMD && !processing_template_decl
      && TREE_VEC_LENGTH (OMP_FOR_INCR (omp_for)) == 1)
    for (tree c = find_omp_clause (clauses, OMP_CLAUSE_LINEAR); c;
	 c = find_omp_clause (OMP_CLAUSE_CHAIN (c), OMP_CLAUSE_LINEAR))
      if (OMP_CLAUSE_LINEAR_STEP (c) == NULL_TREE)
	{
	  decl = TREE_OPERAND (TREE_VEC_ELT (OMP_FOR_INIT (omp_for), 0), 0);
	  gcc_assert (decl == OMP_CLAUSE_DECL (c));
	  incr = TREE_VEC_ELT (OMP_FOR_INCR (omp_for), 0);
	  tree step, stept;
	  switch (TREE_CODE (incr))
	    {
	    case PREINCREMENT_EXPR:
	    case POSTINCREMENT_EXPR:
	      /* c_omp_for_incr_canonicalize_ptr() should have been
		 called to massage things appropriately.  */
	      gcc_assert (!POINTER_TYPE_P (TREE_TYPE (decl)));
	      OMP_CLAUSE_LINEAR_STEP (c) = build_int_cst (TREE_TYPE (decl), 1);
	      break;
	    case PREDECREMENT_EXPR:
	    case POSTDECREMENT_EXPR:
	      /* c_omp_for_incr_canonicalize_ptr() should have been
		 called to massage things appropriately.  */
	      gcc_assert (!POINTER_TYPE_P (TREE_TYPE (decl)));
	      OMP_CLAUSE_LINEAR_STEP (c)
		= build_int_cst (TREE_TYPE (decl), -1);
	      break;
	    case MODIFY_EXPR:
	      gcc_assert (TREE_OPERAND (incr, 0) == decl);
	      incr = TREE_OPERAND (incr, 1);
	      switch (TREE_CODE (incr))
		{
		case PLUS_EXPR:
		  if (TREE_OPERAND (incr, 1) == decl)
		    step = TREE_OPERAND (incr, 0);
		  else
		    step = TREE_OPERAND (incr, 1);
		  break;
		case MINUS_EXPR:
		case POINTER_PLUS_EXPR:
		  gcc_assert (TREE_OPERAND (incr, 0) == decl);
		  step = TREE_OPERAND (incr, 1);
		  break;
		default:
		  gcc_unreachable ();
		}
	      stept = TREE_TYPE (decl);
	      if (POINTER_TYPE_P (stept))
		stept = sizetype;
	      step = fold_convert (stept, step);
	      if (TREE_CODE (incr) == MINUS_EXPR)
		step = fold_build1 (NEGATE_EXPR, stept, step);
	      OMP_CLAUSE_LINEAR_STEP (c) = step;
	      break;
	    default:
	      gcc_unreachable ();
	    }
	}

  if (block)
    {
      tree omp_par = make_node (OMP_PARALLEL);
      TREE_TYPE (omp_par) = void_type_node;
      OMP_PARALLEL_CLAUSES (omp_par) = NULL_TREE;
      tree bind = build3 (BIND_EXPR, void_type_node, NULL, NULL, NULL);
      TREE_SIDE_EFFECTS (bind) = 1;
      BIND_EXPR_BODY (bind) = pop_stmt_list (block);
      OMP_PARALLEL_BODY (omp_par) = bind;
      if (OMP_FOR_PRE_BODY (omp_for))
	{
	  add_stmt (OMP_FOR_PRE_BODY (omp_for));
	  OMP_FOR_PRE_BODY (omp_for) = NULL_TREE;
	}
      init = TREE_VEC_ELT (OMP_FOR_INIT (omp_for), 0);
      decl = TREE_OPERAND (init, 0);
      cond = TREE_VEC_ELT (OMP_FOR_COND (omp_for), 0);
      incr = TREE_VEC_ELT (OMP_FOR_INCR (omp_for), 0);
      tree t = TREE_OPERAND (cond, 1), c, clauses, *pc;
      clauses = OMP_FOR_CLAUSES (omp_for);
      OMP_FOR_CLAUSES (omp_for) = NULL_TREE;
      for (pc = &clauses; *pc; )
	if (OMP_CLAUSE_CODE (*pc) == OMP_CLAUSE_SCHEDULE)
	  {
	    gcc_assert (OMP_FOR_CLAUSES (omp_for) == NULL_TREE);
	    OMP_FOR_CLAUSES (omp_for) = *pc;
	    *pc = OMP_CLAUSE_CHAIN (*pc);
	    OMP_CLAUSE_CHAIN (OMP_FOR_CLAUSES (omp_for)) = NULL_TREE;
	  }
	else
	  {
	    gcc_assert (OMP_CLAUSE_CODE (*pc) == OMP_CLAUSE_FIRSTPRIVATE);
	    pc = &OMP_CLAUSE_CHAIN (*pc);
	  }
      if (TREE_CODE (t) != INTEGER_CST)
	{
	  TREE_OPERAND (cond, 1) = get_temp_regvar (TREE_TYPE (t), t);
	  c = build_omp_clause (input_location, OMP_CLAUSE_FIRSTPRIVATE);
	  OMP_CLAUSE_DECL (c) = TREE_OPERAND (cond, 1);
	  OMP_CLAUSE_CHAIN (c) = clauses;
	  clauses = c;
	}
      if (TREE_CODE (incr) == MODIFY_EXPR)
	{
	  t = TREE_OPERAND (TREE_OPERAND (incr, 1), 1);
	  if (TREE_CODE (t) != INTEGER_CST)
	    {
	      TREE_OPERAND (TREE_OPERAND (incr, 1), 1)
		= get_temp_regvar (TREE_TYPE (t), t);
	      c = build_omp_clause (input_location, OMP_CLAUSE_FIRSTPRIVATE);
	      OMP_CLAUSE_DECL (c) = TREE_OPERAND (TREE_OPERAND (incr, 1), 1);
	      OMP_CLAUSE_CHAIN (c) = clauses;
	      clauses = c;
	    }
	}
      t = TREE_OPERAND (init, 1);
      if (TREE_CODE (t) != INTEGER_CST)
	{
	  TREE_OPERAND (init, 1) = get_temp_regvar (TREE_TYPE (t), t);
	  c = build_omp_clause (input_location, OMP_CLAUSE_FIRSTPRIVATE);
	  OMP_CLAUSE_DECL (c) = TREE_OPERAND (init, 1);
	  OMP_CLAUSE_CHAIN (c) = clauses;
	  clauses = c;
	}
      if (orig_decl && orig_decl != decl)
	{
	  c = build_omp_clause (input_location, OMP_CLAUSE_FIRSTPRIVATE);
	  OMP_CLAUSE_DECL (c) = orig_decl;
	  OMP_CLAUSE_CHAIN (c) = clauses;
	  clauses = c;
	}
      if (last)
	{
	  c = build_omp_clause (input_location, OMP_CLAUSE_FIRSTPRIVATE);
	  OMP_CLAUSE_DECL (c) = last;
	  OMP_CLAUSE_CHAIN (c) = clauses;
	  clauses = c;
	}
      c = build_omp_clause (input_location, OMP_CLAUSE_PRIVATE);
      OMP_CLAUSE_DECL (c) = decl;
      OMP_CLAUSE_CHAIN (c) = clauses;
      clauses = c;
      c = build_omp_clause (input_location, OMP_CLAUSE__CILK_FOR_COUNT_);
      OMP_CLAUSE_OPERAND (c, 0)
	= cilk_for_number_of_iterations (omp_for);
      OMP_CLAUSE_CHAIN (c) = clauses;
<<<<<<< HEAD
      OMP_PARALLEL_CLAUSES (omp_par) = finish_omp_clauses (c, false, false);
=======
      OMP_PARALLEL_CLAUSES (omp_par) = finish_omp_clauses (c, false);
>>>>>>> 85aa63af
      add_stmt (omp_par);
      return omp_par;
    }
  else if (code == CILK_FOR && processing_template_decl)
    {
      tree c, clauses = OMP_FOR_CLAUSES (omp_for);
      if (orig_decl && orig_decl != decl)
	{
	  c = build_omp_clause (input_location, OMP_CLAUSE_FIRSTPRIVATE);
	  OMP_CLAUSE_DECL (c) = orig_decl;
	  OMP_CLAUSE_CHAIN (c) = clauses;
	  clauses = c;
	}
      if (last)
	{
	  c = build_omp_clause (input_location, OMP_CLAUSE_FIRSTPRIVATE);
	  OMP_CLAUSE_DECL (c) = last;
	  OMP_CLAUSE_CHAIN (c) = clauses;
	  clauses = c;
	}
      OMP_FOR_CLAUSES (omp_for) = clauses;
    }
  return omp_for;
}

void
finish_omp_atomic (enum tree_code code, enum tree_code opcode, tree lhs,
		   tree rhs, tree v, tree lhs1, tree rhs1, bool seq_cst)
{
  tree orig_lhs;
  tree orig_rhs;
  tree orig_v;
  tree orig_lhs1;
  tree orig_rhs1;
  bool dependent_p;
  tree stmt;

  orig_lhs = lhs;
  orig_rhs = rhs;
  orig_v = v;
  orig_lhs1 = lhs1;
  orig_rhs1 = rhs1;
  dependent_p = false;
  stmt = NULL_TREE;

  /* Even in a template, we can detect invalid uses of the atomic
     pragma if neither LHS nor RHS is type-dependent.  */
  if (processing_template_decl)
    {
      dependent_p = (type_dependent_expression_p (lhs)
		     || (rhs && type_dependent_expression_p (rhs))
		     || (v && type_dependent_expression_p (v))
		     || (lhs1 && type_dependent_expression_p (lhs1))
		     || (rhs1 && type_dependent_expression_p (rhs1)));
      if (!dependent_p)
	{
	  lhs = build_non_dependent_expr (lhs);
	  if (rhs)
	    rhs = build_non_dependent_expr (rhs);
	  if (v)
	    v = build_non_dependent_expr (v);
	  if (lhs1)
	    lhs1 = build_non_dependent_expr (lhs1);
	  if (rhs1)
	    rhs1 = build_non_dependent_expr (rhs1);
	}
    }
  if (!dependent_p)
    {
      bool swapped = false;
      if (rhs1 && cp_tree_equal (lhs, rhs))
	{
	  std::swap (rhs, rhs1);
	  swapped = !commutative_tree_code (opcode);
	}
      if (rhs1 && !cp_tree_equal (lhs, rhs1))
	{
	  if (code == OMP_ATOMIC)
	    error ("%<#pragma omp atomic update%> uses two different "
		   "expressions for memory");
	  else
	    error ("%<#pragma omp atomic capture%> uses two different "
		   "expressions for memory");
	  return;
	}
      if (lhs1 && !cp_tree_equal (lhs, lhs1))
	{
	  if (code == OMP_ATOMIC)
	    error ("%<#pragma omp atomic update%> uses two different "
		   "expressions for memory");
	  else
	    error ("%<#pragma omp atomic capture%> uses two different "
		   "expressions for memory");
	  return;
	}
      stmt = c_finish_omp_atomic (input_location, code, opcode, lhs, rhs,
				  v, lhs1, rhs1, swapped, seq_cst);
      if (stmt == error_mark_node)
	return;
    }
  if (processing_template_decl)
    {
      if (code == OMP_ATOMIC_READ)
	{
	  stmt = build_min_nt_loc (EXPR_LOCATION (orig_lhs),
				   OMP_ATOMIC_READ, orig_lhs);
	  OMP_ATOMIC_SEQ_CST (stmt) = seq_cst;
	  stmt = build2 (MODIFY_EXPR, void_type_node, orig_v, stmt);
	}
      else
	{
	  if (opcode == NOP_EXPR)
	    stmt = build2 (MODIFY_EXPR, void_type_node, orig_lhs, orig_rhs);
	  else 
	    stmt = build2 (opcode, void_type_node, orig_lhs, orig_rhs);
	  if (orig_rhs1)
	    stmt = build_min_nt_loc (EXPR_LOCATION (orig_rhs1),
				     COMPOUND_EXPR, orig_rhs1, stmt);
	  if (code != OMP_ATOMIC)
	    {
	      stmt = build_min_nt_loc (EXPR_LOCATION (orig_lhs1),
				       code, orig_lhs1, stmt);
	      OMP_ATOMIC_SEQ_CST (stmt) = seq_cst;
	      stmt = build2 (MODIFY_EXPR, void_type_node, orig_v, stmt);
	    }
	}
      stmt = build2 (OMP_ATOMIC, void_type_node, integer_zero_node, stmt);
      OMP_ATOMIC_SEQ_CST (stmt) = seq_cst;
    }
  finish_expr_stmt (stmt);
}

void
finish_omp_barrier (void)
{
  tree fn = builtin_decl_explicit (BUILT_IN_GOMP_BARRIER);
  vec<tree, va_gc> *vec = make_tree_vector ();
  tree stmt = finish_call_expr (fn, &vec, false, false, tf_warning_or_error);
  release_tree_vector (vec);
  finish_expr_stmt (stmt);
}

void
finish_omp_flush (void)
{
  tree fn = builtin_decl_explicit (BUILT_IN_SYNC_SYNCHRONIZE);
  vec<tree, va_gc> *vec = make_tree_vector ();
  tree stmt = finish_call_expr (fn, &vec, false, false, tf_warning_or_error);
  release_tree_vector (vec);
  finish_expr_stmt (stmt);
}

void
finish_omp_taskwait (void)
{
  tree fn = builtin_decl_explicit (BUILT_IN_GOMP_TASKWAIT);
  vec<tree, va_gc> *vec = make_tree_vector ();
  tree stmt = finish_call_expr (fn, &vec, false, false, tf_warning_or_error);
  release_tree_vector (vec);
  finish_expr_stmt (stmt);
}

void
finish_omp_taskyield (void)
{
  tree fn = builtin_decl_explicit (BUILT_IN_GOMP_TASKYIELD);
  vec<tree, va_gc> *vec = make_tree_vector ();
  tree stmt = finish_call_expr (fn, &vec, false, false, tf_warning_or_error);
  release_tree_vector (vec);
  finish_expr_stmt (stmt);
}

void
finish_omp_cancel (tree clauses)
{
  tree fn = builtin_decl_explicit (BUILT_IN_GOMP_CANCEL);
  int mask = 0;
  if (find_omp_clause (clauses, OMP_CLAUSE_PARALLEL))
    mask = 1;
  else if (find_omp_clause (clauses, OMP_CLAUSE_FOR))
    mask = 2;
  else if (find_omp_clause (clauses, OMP_CLAUSE_SECTIONS))
    mask = 4;
  else if (find_omp_clause (clauses, OMP_CLAUSE_TASKGROUP))
    mask = 8;
  else
    {
      error ("%<#pragma omp cancel must specify one of "
	     "%<parallel%>, %<for%>, %<sections%> or %<taskgroup%> clauses");
      return;
    }
  vec<tree, va_gc> *vec = make_tree_vector ();
  tree ifc = find_omp_clause (clauses, OMP_CLAUSE_IF);
  if (ifc != NULL_TREE)
    {
      tree type = TREE_TYPE (OMP_CLAUSE_IF_EXPR (ifc));
      ifc = fold_build2_loc (OMP_CLAUSE_LOCATION (ifc), NE_EXPR,
			     boolean_type_node, OMP_CLAUSE_IF_EXPR (ifc),
			     build_zero_cst (type));
    }
  else
    ifc = boolean_true_node;
  vec->quick_push (build_int_cst (integer_type_node, mask));
  vec->quick_push (ifc);
  tree stmt = finish_call_expr (fn, &vec, false, false, tf_warning_or_error);
  release_tree_vector (vec);
  finish_expr_stmt (stmt);
}

void
finish_omp_cancellation_point (tree clauses)
{
  tree fn = builtin_decl_explicit (BUILT_IN_GOMP_CANCELLATION_POINT);
  int mask = 0;
  if (find_omp_clause (clauses, OMP_CLAUSE_PARALLEL))
    mask = 1;
  else if (find_omp_clause (clauses, OMP_CLAUSE_FOR))
    mask = 2;
  else if (find_omp_clause (clauses, OMP_CLAUSE_SECTIONS))
    mask = 4;
  else if (find_omp_clause (clauses, OMP_CLAUSE_TASKGROUP))
    mask = 8;
  else
    {
      error ("%<#pragma omp cancellation point must specify one of "
	     "%<parallel%>, %<for%>, %<sections%> or %<taskgroup%> clauses");
      return;
    }
  vec<tree, va_gc> *vec
    = make_tree_vector_single (build_int_cst (integer_type_node, mask));
  tree stmt = finish_call_expr (fn, &vec, false, false, tf_warning_or_error);
  release_tree_vector (vec);
  finish_expr_stmt (stmt);
}

/* Begin a __transaction_atomic or __transaction_relaxed statement.
   If PCOMPOUND is non-null, this is for a function-transaction-block, and we
   should create an extra compound stmt.  */

tree
begin_transaction_stmt (location_t loc, tree *pcompound, int flags)
{
  tree r;

  if (pcompound)
    *pcompound = begin_compound_stmt (0);

  r = build_stmt (loc, TRANSACTION_EXPR, NULL_TREE);

  /* Only add the statement to the function if support enabled.  */
  if (flag_tm)
    add_stmt (r);
  else
    error_at (loc, ((flags & TM_STMT_ATTR_RELAXED) != 0
		    ? G_("%<__transaction_relaxed%> without "
			 "transactional memory support enabled")
		    : G_("%<__transaction_atomic%> without "
			 "transactional memory support enabled")));

  TRANSACTION_EXPR_BODY (r) = push_stmt_list ();
  TREE_SIDE_EFFECTS (r) = 1;
  return r;
}

/* End a __transaction_atomic or __transaction_relaxed statement.
   If COMPOUND_STMT is non-null, this is for a function-transaction-block,
   and we should end the compound.  If NOEX is non-NULL, we wrap the body in
   a MUST_NOT_THROW_EXPR with NOEX as condition.  */

void
finish_transaction_stmt (tree stmt, tree compound_stmt, int flags, tree noex)
{
  TRANSACTION_EXPR_BODY (stmt) = pop_stmt_list (TRANSACTION_EXPR_BODY (stmt));
  TRANSACTION_EXPR_OUTER (stmt) = (flags & TM_STMT_ATTR_OUTER) != 0;
  TRANSACTION_EXPR_RELAXED (stmt) = (flags & TM_STMT_ATTR_RELAXED) != 0;
  TRANSACTION_EXPR_IS_STMT (stmt) = 1;

  /* noexcept specifications are not allowed for function transactions.  */
  gcc_assert (!(noex && compound_stmt));
  if (noex)
    {
      tree body = build_must_not_throw_expr (TRANSACTION_EXPR_BODY (stmt),
					     noex);
      protected_set_expr_location
	(body, EXPR_LOCATION (TRANSACTION_EXPR_BODY (stmt)));
      TREE_SIDE_EFFECTS (body) = 1;
      TRANSACTION_EXPR_BODY (stmt) = body;
    }

  if (compound_stmt)
    finish_compound_stmt (compound_stmt);
}

/* Build a __transaction_atomic or __transaction_relaxed expression.  If
   NOEX is non-NULL, we wrap the body in a MUST_NOT_THROW_EXPR with NOEX as
   condition.  */

tree
build_transaction_expr (location_t loc, tree expr, int flags, tree noex)
{
  tree ret;
  if (noex)
    {
      expr = build_must_not_throw_expr (expr, noex);
      protected_set_expr_location (expr, loc);
      TREE_SIDE_EFFECTS (expr) = 1;
    }
  ret = build1 (TRANSACTION_EXPR, TREE_TYPE (expr), expr);
  if (flags & TM_STMT_ATTR_RELAXED)
	TRANSACTION_EXPR_RELAXED (ret) = 1;
  TREE_SIDE_EFFECTS (ret) = 1;
  SET_EXPR_LOCATION (ret, loc);
  return ret;
}

void
init_cp_semantics (void)
{
}

/* Build a STATIC_ASSERT for a static assertion with the condition
   CONDITION and the message text MESSAGE.  LOCATION is the location
   of the static assertion in the source code.  When MEMBER_P, this
   static assertion is a member of a class.  */
void 
finish_static_assert (tree condition, tree message, location_t location, 
                      bool member_p)
{
  if (message == NULL_TREE
      || message == error_mark_node
      || condition == NULL_TREE
      || condition == error_mark_node)
    return;

  if (check_for_bare_parameter_packs (condition))
    condition = error_mark_node;

  if (type_dependent_expression_p (condition) 
      || value_dependent_expression_p (condition))
    {
      /* We're in a template; build a STATIC_ASSERT and put it in
         the right place. */
      tree assertion;

      assertion = make_node (STATIC_ASSERT);
      STATIC_ASSERT_CONDITION (assertion) = condition;
      STATIC_ASSERT_MESSAGE (assertion) = message;
      STATIC_ASSERT_SOURCE_LOCATION (assertion) = location;

      if (member_p)
        maybe_add_class_template_decl_list (current_class_type, 
                                            assertion,
                                            /*friend_p=*/0);
      else
        add_stmt (assertion);

      return;
    }

  /* Fold the expression and convert it to a boolean value. */
  condition = instantiate_non_dependent_expr (condition);
  condition = cp_convert (boolean_type_node, condition, tf_warning_or_error);
  condition = maybe_constant_value (condition);

  if (TREE_CODE (condition) == INTEGER_CST && !integer_zerop (condition))
    /* Do nothing; the condition is satisfied. */
    ;
  else 
    {
      location_t saved_loc = input_location;

      input_location = location;
      if (TREE_CODE (condition) == INTEGER_CST 
          && integer_zerop (condition))
	{
	  int sz = TREE_INT_CST_LOW (TYPE_SIZE_UNIT
				     (TREE_TYPE (TREE_TYPE (message))));
	  int len = TREE_STRING_LENGTH (message) / sz - 1;
          /* Report the error. */
	  if (len == 0)
            error ("static assertion failed");
	  else
            error ("static assertion failed: %s",
		   TREE_STRING_POINTER (message));
	}
      else if (condition && condition != error_mark_node)
	{
	  error ("non-constant condition for static assertion");
	  if (require_potential_rvalue_constant_expression (condition))
	    cxx_constant_value (condition);
	}
      input_location = saved_loc;
    }
}

/* Implements the C++0x decltype keyword. Returns the type of EXPR,
   suitable for use as a type-specifier.

   ID_EXPRESSION_OR_MEMBER_ACCESS_P is true when EXPR was parsed as an
   id-expression or a class member access, FALSE when it was parsed as
   a full expression.  */

tree
finish_decltype_type (tree expr, bool id_expression_or_member_access_p,
		      tsubst_flags_t complain)
{
  tree type = NULL_TREE;

  if (!expr || error_operand_p (expr))
    return error_mark_node;

  if (TYPE_P (expr)
      || TREE_CODE (expr) == TYPE_DECL
      || (TREE_CODE (expr) == BIT_NOT_EXPR
	  && TYPE_P (TREE_OPERAND (expr, 0))))
    {
      if (complain & tf_error)
	error ("argument to decltype must be an expression");
      return error_mark_node;
    }

  /* Depending on the resolution of DR 1172, we may later need to distinguish
     instantiation-dependent but not type-dependent expressions so that, say,
     A<decltype(sizeof(T))>::U doesn't require 'typename'.  */
  if (instantiation_dependent_expression_p (expr))
    {
      type = cxx_make_type (DECLTYPE_TYPE);
      DECLTYPE_TYPE_EXPR (type) = expr;
      DECLTYPE_TYPE_ID_EXPR_OR_MEMBER_ACCESS_P (type)
        = id_expression_or_member_access_p;
      SET_TYPE_STRUCTURAL_EQUALITY (type);

      return type;
    }

  /* The type denoted by decltype(e) is defined as follows:  */

  expr = resolve_nondeduced_context (expr);

  if (invalid_nonstatic_memfn_p (input_location, expr, complain))
    return error_mark_node;

  if (type_unknown_p (expr))
    {
      if (complain & tf_error)
	error ("decltype cannot resolve address of overloaded function");
      return error_mark_node;
    }

  /* To get the size of a static data member declared as an array of
     unknown bound, we need to instantiate it.  */
  if (VAR_P (expr)
      && VAR_HAD_UNKNOWN_BOUND (expr)
      && DECL_TEMPLATE_INSTANTIATION (expr))
    instantiate_decl (expr, /*defer_ok*/true, /*expl_inst_mem*/false);

  if (id_expression_or_member_access_p)
    {
      /* If e is an id-expression or a class member access (5.2.5
         [expr.ref]), decltype(e) is defined as the type of the entity
         named by e. If there is no such entity, or e names a set of
         overloaded functions, the program is ill-formed.  */
      if (identifier_p (expr))
        expr = lookup_name (expr);

      if (INDIRECT_REF_P (expr))
        /* This can happen when the expression is, e.g., "a.b". Just
           look at the underlying operand.  */
        expr = TREE_OPERAND (expr, 0);

      if (TREE_CODE (expr) == OFFSET_REF
          || TREE_CODE (expr) == MEMBER_REF
	  || TREE_CODE (expr) == SCOPE_REF)
        /* We're only interested in the field itself. If it is a
           BASELINK, we will need to see through it in the next
           step.  */
        expr = TREE_OPERAND (expr, 1);

      if (BASELINK_P (expr))
        /* See through BASELINK nodes to the underlying function.  */
        expr = BASELINK_FUNCTIONS (expr);

      switch (TREE_CODE (expr))
        {
        case FIELD_DECL:
          if (DECL_BIT_FIELD_TYPE (expr))
            {
              type = DECL_BIT_FIELD_TYPE (expr);
              break;
            }
          /* Fall through for fields that aren't bitfields.  */

        case FUNCTION_DECL:
        case VAR_DECL:
        case CONST_DECL:
        case PARM_DECL:
        case RESULT_DECL:
        case TEMPLATE_PARM_INDEX:
	  expr = mark_type_use (expr);
          type = TREE_TYPE (expr);
          break;

        case ERROR_MARK:
          type = error_mark_node;
          break;

        case COMPONENT_REF:
	case COMPOUND_EXPR:
	  mark_type_use (expr);
          type = is_bitfield_expr_with_lowered_type (expr);
          if (!type)
            type = TREE_TYPE (TREE_OPERAND (expr, 1));
          break;

        case BIT_FIELD_REF:
          gcc_unreachable ();

        case INTEGER_CST:
	case PTRMEM_CST:
          /* We can get here when the id-expression refers to an
             enumerator or non-type template parameter.  */
          type = TREE_TYPE (expr);
          break;

        default:
	  /* Handle instantiated template non-type arguments.  */
	  type = TREE_TYPE (expr);
          break;
        }
    }
  else
    {
      /* Within a lambda-expression:

	 Every occurrence of decltype((x)) where x is a possibly
	 parenthesized id-expression that names an entity of
	 automatic storage duration is treated as if x were
	 transformed into an access to a corresponding data member
	 of the closure type that would have been declared if x
	 were a use of the denoted entity.  */
      if (outer_automatic_var_p (expr)
	  && current_function_decl
	  && LAMBDA_FUNCTION_P (current_function_decl))
	type = capture_decltype (expr);
      else if (error_operand_p (expr))
	type = error_mark_node;
      else if (expr == current_class_ptr)
	/* If the expression is just "this", we want the
	   cv-unqualified pointer for the "this" type.  */
	type = TYPE_MAIN_VARIANT (TREE_TYPE (expr));
      else
	{
	  /* Otherwise, where T is the type of e, if e is an lvalue,
	     decltype(e) is defined as T&; if an xvalue, T&&; otherwise, T. */
	  cp_lvalue_kind clk = lvalue_kind (expr);
	  type = unlowered_expr_type (expr);
	  gcc_assert (TREE_CODE (type) != REFERENCE_TYPE);

	  /* For vector types, pick a non-opaque variant.  */
	  if (VECTOR_TYPE_P (type))
	    type = strip_typedefs (type);

	  if (clk != clk_none && !(clk & clk_class))
	    type = cp_build_reference_type (type, (clk & clk_rvalueref));
	}
    }

  return type;
}

/* Called from trait_expr_value to evaluate either __has_nothrow_assign or 
   __has_nothrow_copy, depending on assign_p.  */

static bool
classtype_has_nothrow_assign_or_copy_p (tree type, bool assign_p)
{
  tree fns;

  if (assign_p)
    {
      int ix;
      ix = lookup_fnfields_1 (type, ansi_assopname (NOP_EXPR));
      if (ix < 0)
	return false;
      fns = (*CLASSTYPE_METHOD_VEC (type))[ix];
    } 
  else if (TYPE_HAS_COPY_CTOR (type))
    {
      /* If construction of the copy constructor was postponed, create
	 it now.  */
      if (CLASSTYPE_LAZY_COPY_CTOR (type))
	lazily_declare_fn (sfk_copy_constructor, type);
      if (CLASSTYPE_LAZY_MOVE_CTOR (type))
	lazily_declare_fn (sfk_move_constructor, type);
      fns = CLASSTYPE_CONSTRUCTORS (type);
    }
  else
    return false;

  for (; fns; fns = OVL_NEXT (fns))
    {
      tree fn = OVL_CURRENT (fns);
 
      if (assign_p)
	{
	  if (copy_fn_p (fn) == 0)
	    continue;
	}
      else if (copy_fn_p (fn) <= 0)
	continue;

      maybe_instantiate_noexcept (fn);
      if (!TYPE_NOTHROW_P (TREE_TYPE (fn)))
	return false;
    }

  return true;
}

/* Actually evaluates the trait.  */

static bool
trait_expr_value (cp_trait_kind kind, tree type1, tree type2)
{
  enum tree_code type_code1;
  tree t;

  type_code1 = TREE_CODE (type1);

  switch (kind)
    {
    case CPTK_HAS_NOTHROW_ASSIGN:
      type1 = strip_array_types (type1);
      return (!CP_TYPE_CONST_P (type1) && type_code1 != REFERENCE_TYPE
	      && (trait_expr_value (CPTK_HAS_TRIVIAL_ASSIGN, type1, type2)
		  || (CLASS_TYPE_P (type1)
		      && classtype_has_nothrow_assign_or_copy_p (type1,
								 true))));

    case CPTK_HAS_TRIVIAL_ASSIGN:
      /* ??? The standard seems to be missing the "or array of such a class
	 type" wording for this trait.  */
      type1 = strip_array_types (type1);
      return (!CP_TYPE_CONST_P (type1) && type_code1 != REFERENCE_TYPE
	      && (trivial_type_p (type1)
		    || (CLASS_TYPE_P (type1)
			&& TYPE_HAS_TRIVIAL_COPY_ASSIGN (type1))));

    case CPTK_HAS_NOTHROW_CONSTRUCTOR:
      type1 = strip_array_types (type1);
      return (trait_expr_value (CPTK_HAS_TRIVIAL_CONSTRUCTOR, type1, type2) 
	      || (CLASS_TYPE_P (type1)
		  && (t = locate_ctor (type1))
		  && (maybe_instantiate_noexcept (t),
		      TYPE_NOTHROW_P (TREE_TYPE (t)))));

    case CPTK_HAS_TRIVIAL_CONSTRUCTOR:
      type1 = strip_array_types (type1);
      return (trivial_type_p (type1)
	      || (CLASS_TYPE_P (type1) && TYPE_HAS_TRIVIAL_DFLT (type1)));

    case CPTK_HAS_NOTHROW_COPY:
      type1 = strip_array_types (type1);
      return (trait_expr_value (CPTK_HAS_TRIVIAL_COPY, type1, type2)
	      || (CLASS_TYPE_P (type1)
		  && classtype_has_nothrow_assign_or_copy_p (type1, false)));

    case CPTK_HAS_TRIVIAL_COPY:
      /* ??? The standard seems to be missing the "or array of such a class
	 type" wording for this trait.  */
      type1 = strip_array_types (type1);
      return (trivial_type_p (type1) || type_code1 == REFERENCE_TYPE
	      || (CLASS_TYPE_P (type1) && TYPE_HAS_TRIVIAL_COPY_CTOR (type1)));

    case CPTK_HAS_TRIVIAL_DESTRUCTOR:
      type1 = strip_array_types (type1);
      return (trivial_type_p (type1) || type_code1 == REFERENCE_TYPE
	      || (CLASS_TYPE_P (type1)
		  && TYPE_HAS_TRIVIAL_DESTRUCTOR (type1)));

    case CPTK_HAS_VIRTUAL_DESTRUCTOR:
      return type_has_virtual_destructor (type1);

    case CPTK_IS_ABSTRACT:
      return (ABSTRACT_CLASS_TYPE_P (type1));

    case CPTK_IS_BASE_OF:
      return (NON_UNION_CLASS_TYPE_P (type1) && NON_UNION_CLASS_TYPE_P (type2)
	      && (same_type_ignoring_top_level_qualifiers_p (type1, type2)
		  || DERIVED_FROM_P (type1, type2)));

    case CPTK_IS_CLASS:
      return (NON_UNION_CLASS_TYPE_P (type1));

    case CPTK_IS_EMPTY:
      return (NON_UNION_CLASS_TYPE_P (type1) && CLASSTYPE_EMPTY_P (type1));

    case CPTK_IS_ENUM:
      return (type_code1 == ENUMERAL_TYPE);

    case CPTK_IS_FINAL:
      return (CLASS_TYPE_P (type1) && CLASSTYPE_FINAL (type1));

    case CPTK_IS_LITERAL_TYPE:
      return (literal_type_p (type1));

    case CPTK_IS_POD:
      return (pod_type_p (type1));

    case CPTK_IS_POLYMORPHIC:
      return (CLASS_TYPE_P (type1) && TYPE_POLYMORPHIC_P (type1));

    case CPTK_IS_SAME_AS:
      return same_type_p (type1, type2);

    case CPTK_IS_STD_LAYOUT:
      return (std_layout_type_p (type1));

    case CPTK_IS_TRIVIAL:
      return (trivial_type_p (type1));

    case CPTK_IS_TRIVIALLY_ASSIGNABLE:
      return is_trivially_xible (MODIFY_EXPR, type1, type2);

    case CPTK_IS_TRIVIALLY_CONSTRUCTIBLE:
      return is_trivially_xible (INIT_EXPR, type1, type2);

    case CPTK_IS_TRIVIALLY_COPYABLE:
      return (trivially_copyable_p (type1));

    case CPTK_IS_UNION:
      return (type_code1 == UNION_TYPE);

    default:
      gcc_unreachable ();
      return false;
    }
}

/* If TYPE is an array of unknown bound, or (possibly cv-qualified)
   void, or a complete type, returns true, otherwise false.  */

static bool
check_trait_type (tree type)
{
  if (type == NULL_TREE)
    return true;

  if (TREE_CODE (type) == TREE_LIST)
    return (check_trait_type (TREE_VALUE (type))
	    && check_trait_type (TREE_CHAIN (type)));

  if (TREE_CODE (type) == ARRAY_TYPE && !TYPE_DOMAIN (type)
      && COMPLETE_TYPE_P (TREE_TYPE (type)))
    return true;

  if (VOID_TYPE_P (type))
    return true;

  return !!complete_type_or_else (strip_array_types (type), NULL_TREE);
}

/* Process a trait expression.  */

tree
finish_trait_expr (cp_trait_kind kind, tree type1, tree type2)
{
  if (type1 == error_mark_node
      || type2 == error_mark_node)
    return error_mark_node;

  if (processing_template_decl)
    {
      tree trait_expr = make_node (TRAIT_EXPR);
      TREE_TYPE (trait_expr) = boolean_type_node;
      TRAIT_EXPR_TYPE1 (trait_expr) = type1;
      TRAIT_EXPR_TYPE2 (trait_expr) = type2;
      TRAIT_EXPR_KIND (trait_expr) = kind;
      return trait_expr;
    }

  switch (kind)
    {
    case CPTK_HAS_NOTHROW_ASSIGN:
    case CPTK_HAS_TRIVIAL_ASSIGN:
    case CPTK_HAS_NOTHROW_CONSTRUCTOR:
    case CPTK_HAS_TRIVIAL_CONSTRUCTOR:
    case CPTK_HAS_NOTHROW_COPY:
    case CPTK_HAS_TRIVIAL_COPY:
    case CPTK_HAS_TRIVIAL_DESTRUCTOR:
    case CPTK_HAS_VIRTUAL_DESTRUCTOR:
    case CPTK_IS_ABSTRACT:
    case CPTK_IS_EMPTY:
    case CPTK_IS_FINAL:
    case CPTK_IS_LITERAL_TYPE:
    case CPTK_IS_POD:
    case CPTK_IS_POLYMORPHIC:
    case CPTK_IS_STD_LAYOUT:
    case CPTK_IS_TRIVIAL:
    case CPTK_IS_TRIVIALLY_COPYABLE:
      if (!check_trait_type (type1))
	return error_mark_node;
      break;

    case CPTK_IS_TRIVIALLY_ASSIGNABLE:
    case CPTK_IS_TRIVIALLY_CONSTRUCTIBLE:
      if (!check_trait_type (type1)
	  || !check_trait_type (type2))
	return error_mark_node;
      break;

    case CPTK_IS_BASE_OF:
      if (NON_UNION_CLASS_TYPE_P (type1) && NON_UNION_CLASS_TYPE_P (type2)
	  && !same_type_ignoring_top_level_qualifiers_p (type1, type2)
	  && !complete_type_or_else (type2, NULL_TREE))
	/* We already issued an error.  */
	return error_mark_node;
      break;

    case CPTK_IS_CLASS:
    case CPTK_IS_ENUM:
    case CPTK_IS_UNION:
    case CPTK_IS_SAME_AS:
      break;

    default:
      gcc_unreachable ();
    }

  return (trait_expr_value (kind, type1, type2)
	  ? boolean_true_node : boolean_false_node);
}

/* Do-nothing variants of functions to handle pragma FLOAT_CONST_DECIMAL64,
   which is ignored for C++.  */

void
set_float_const_decimal64 (void)
{
}

void
clear_float_const_decimal64 (void)
{
}

bool
float_const_decimal64_p (void)
{
  return 0;
}


/* Return true if T designates the implied `this' parameter.  */

bool
is_this_parameter (tree t)
{
  if (!DECL_P (t) || DECL_NAME (t) != this_identifier)
    return false;
  gcc_assert (TREE_CODE (t) == PARM_DECL || is_capture_proxy (t));
  return true;
}

/* Insert the deduced return type for an auto function.  */

void
apply_deduced_return_type (tree fco, tree return_type)
{
  tree result;

  if (return_type == error_mark_node)
    return;

  if (LAMBDA_FUNCTION_P (fco))
    {
      tree lambda = CLASSTYPE_LAMBDA_EXPR (current_class_type);
      LAMBDA_EXPR_RETURN_TYPE (lambda) = return_type;
    }

  if (DECL_CONV_FN_P (fco))
    DECL_NAME (fco) = mangle_conv_op_name_for_type (return_type);

  TREE_TYPE (fco) = change_return_type (return_type, TREE_TYPE (fco));

  result = DECL_RESULT (fco);
  if (result == NULL_TREE)
    return;
  if (TREE_TYPE (result) == return_type)
    return;

  /* We already have a DECL_RESULT from start_preparsed_function.
     Now we need to redo the work it and allocate_struct_function
     did to reflect the new type.  */
  gcc_assert (current_function_decl == fco);
  result = build_decl (input_location, RESULT_DECL, NULL_TREE,
		       TYPE_MAIN_VARIANT (return_type));
  DECL_ARTIFICIAL (result) = 1;
  DECL_IGNORED_P (result) = 1;
  cp_apply_type_quals_to_decl (cp_type_quals (return_type),
                               result);

  DECL_RESULT (fco) = result;

  if (!processing_template_decl)
    {
      if (!VOID_TYPE_P (TREE_TYPE (result)))
	complete_type_or_else (TREE_TYPE (result), NULL_TREE);
      bool aggr = aggregate_value_p (result, fco);
#ifdef PCC_STATIC_STRUCT_RETURN
      cfun->returns_pcc_struct = aggr;
#endif
      cfun->returns_struct = aggr;
    }

}

/* DECL is a local variable or parameter from the surrounding scope of a
   lambda-expression.  Returns the decltype for a use of the capture field
   for DECL even if it hasn't been captured yet.  */

static tree
capture_decltype (tree decl)
{
  tree lam = CLASSTYPE_LAMBDA_EXPR (DECL_CONTEXT (current_function_decl));
  /* FIXME do lookup instead of list walk? */
  tree cap = value_member (decl, LAMBDA_EXPR_CAPTURE_LIST (lam));
  tree type;

  if (cap)
    type = TREE_TYPE (TREE_PURPOSE (cap));
  else
    switch (LAMBDA_EXPR_DEFAULT_CAPTURE_MODE (lam))
      {
      case CPLD_NONE:
	error ("%qD is not captured", decl);
	return error_mark_node;

      case CPLD_COPY:
	type = TREE_TYPE (decl);
	if (TREE_CODE (type) == REFERENCE_TYPE
	    && TREE_CODE (TREE_TYPE (type)) != FUNCTION_TYPE)
	  type = TREE_TYPE (type);
	break;

      case CPLD_REFERENCE:
	type = TREE_TYPE (decl);
	if (TREE_CODE (type) != REFERENCE_TYPE)
	  type = build_reference_type (TREE_TYPE (decl));
	break;

      default:
	gcc_unreachable ();
      }

  if (TREE_CODE (type) != REFERENCE_TYPE)
    {
      if (!LAMBDA_EXPR_MUTABLE_P (lam))
	type = cp_build_qualified_type (type, (cp_type_quals (type)
					       |TYPE_QUAL_CONST));
      type = build_reference_type (type);
    }
  return type;
}

/* Build a unary fold expression of EXPR over OP. If IS_RIGHT is true,
   this is a right unary fold. Otherwise it is a left unary fold. */

static tree
finish_unary_fold_expr (tree expr, int op, tree_code dir)
{
  // Build a pack expansion (assuming expr has pack type).
  if (!uses_parameter_packs (expr))
    {
      error_at (location_of (expr), "operand of fold expression has no "
		"unexpanded parameter packs");
      return error_mark_node;
    }
  tree pack = make_pack_expansion (expr);

  // Build the fold expression.
  tree code = build_int_cstu (integer_type_node, abs (op));
  tree fold = build_min (dir, unknown_type_node, code, pack);
  FOLD_EXPR_MODIFY_P (fold) = (op < 0);
  return fold;
}

tree
finish_left_unary_fold_expr (tree expr, int op)
{
  return finish_unary_fold_expr (expr, op, UNARY_LEFT_FOLD_EXPR);
}

tree
finish_right_unary_fold_expr (tree expr, int op)
{
  return finish_unary_fold_expr (expr, op, UNARY_RIGHT_FOLD_EXPR);
}

/* Build a binary fold expression over EXPR1 and EXPR2. The
   associativity of the fold is determined by EXPR1 and EXPR2 (whichever
   has an unexpanded parameter pack). */

tree
finish_binary_fold_expr (tree pack, tree init, int op, tree_code dir)
{
  pack = make_pack_expansion (pack);
  tree code = build_int_cstu (integer_type_node, abs (op));
  tree fold = build_min (dir, unknown_type_node, code, pack, init);
  FOLD_EXPR_MODIFY_P (fold) = (op < 0);
  return fold;
}

tree
finish_binary_fold_expr (tree expr1, tree expr2, int op)
{
  // Determine which expr has an unexpanded parameter pack and
  // set the pack and initial term.
  bool pack1 = uses_parameter_packs (expr1);
  bool pack2 = uses_parameter_packs (expr2);
  if (pack1 && !pack2)
    return finish_binary_fold_expr (expr1, expr2, op, BINARY_RIGHT_FOLD_EXPR);
  else if (pack2 && !pack1)
    return finish_binary_fold_expr (expr2, expr1, op, BINARY_LEFT_FOLD_EXPR);
  else
    {
      if (pack1)
        error ("both arguments in binary fold have unexpanded parameter packs");
      else
        error ("no unexpanded parameter packs in binary fold");
    }
  return error_mark_node;
}

#include "gt-cp-semantics.h"<|MERGE_RESOLUTION|>--- conflicted
+++ resolved
@@ -67,10 +67,7 @@
 
 static hash_map<tree, tree> *omp_private_member_map;
 static vec<tree> omp_private_member_vec;
-<<<<<<< HEAD
-=======
 static bool omp_private_member_ignore_next;
->>>>>>> 85aa63af
 
 
 /* Deferred Access Checking Overview
@@ -1797,7 +1794,6 @@
 					    /*access_path=*/NULL_TREE,
 					    /*preserve_reference=*/false,
 					    tf_warning_or_error);
-<<<<<<< HEAD
     }
   if (try_omp_private)
     {
@@ -1805,15 +1801,6 @@
       if (v)
 	ret = convert_from_reference (*v);
     }
-=======
-    }
-  if (try_omp_private)
-    {
-      tree *v = omp_private_member_map->get (decl);
-      if (v)
-	ret = convert_from_reference (*v);
-    }
->>>>>>> 85aa63af
   return ret;
 }
 
@@ -4339,11 +4326,7 @@
 /* Privatize FIELD_DECL T, return corresponding DECL_OMP_PRIVATIZED_MEMBER
    dummy VAR_DECL.  */
 
-<<<<<<< HEAD
-static tree
-=======
 tree
->>>>>>> 85aa63af
 omp_privatize_field (tree t)
 {
   tree m = finish_non_static_data_member (t, NULL_TREE, NULL_TREE);
@@ -5421,11 +5404,7 @@
 		  && TREE_CODE (TREE_TYPE (OMP_CLAUSE_DECL (c)))
 		     != REFERENCE_TYPE)
 		cxx_mark_addressable (decl_placeholder ? decl_placeholder
-<<<<<<< HEAD
 				      : OMP_CLAUSE_DECL (c), true);
-=======
-				      : OMP_CLAUSE_DECL (c));
->>>>>>> 85aa63af
 	      tree omp_out = placeholder;
 	      tree omp_in = decl_placeholder ? decl_placeholder
 			    : convert_from_reference (OMP_CLAUSE_DECL (c));
@@ -5451,11 +5430,7 @@
 			  && TREE_CODE (stmts[4]) == DECL_EXPR);
 	      if (TREE_ADDRESSABLE (DECL_EXPR_DECL (stmts[3])))
 		cxx_mark_addressable (decl_placeholder ? decl_placeholder
-<<<<<<< HEAD
 				      : OMP_CLAUSE_DECL (c), true);
-=======
-				      : OMP_CLAUSE_DECL (c));
->>>>>>> 85aa63af
 	      if (TREE_ADDRESSABLE (DECL_EXPR_DECL (stmts[4])))
 		cxx_mark_addressable (placeholder);
 	      tree omp_priv = decl_placeholder ? decl_placeholder
@@ -5528,11 +5503,7 @@
    Remove any elements from the list that are invalid.  */
 
 tree
-<<<<<<< HEAD
-finish_omp_clauses (tree clauses, bool allow_fields, bool oacc)
-=======
-finish_omp_clauses (tree clauses, bool allow_fields, bool declare_simd)
->>>>>>> 85aa63af
+finish_omp_clauses (tree clauses, bool oacc, bool allow_fields, bool declare_simd)
 {
   bitmap_head generic_head, firstprivate_head, lastprivate_head;
   bitmap_head aligned_head, oacc_data_head, oacc_reduction_head;
@@ -5553,18 +5524,14 @@
     {
       bool remove = false;
       bool field_ok = false;
-<<<<<<< HEAD
       bool oacc_data = false;
       bool reduction = false;
-=======
->>>>>>> 85aa63af
 
       switch (OMP_CLAUSE_CODE (c))
 	{
 	case OMP_CLAUSE_SHARED:
 	  goto check_dup_generic;
 	case OMP_CLAUSE_PRIVATE:
-<<<<<<< HEAD
 	  if (oacc)
 	    {
 	      oacc_data = true;
@@ -5580,12 +5547,6 @@
 	      reduction = true;
 	  else
 	      field_ok = allow_fields;
-=======
-	  field_ok = allow_fields;
-	  goto check_dup_generic;
-	case OMP_CLAUSE_REDUCTION:
-	  field_ok = allow_fields;
->>>>>>> 85aa63af
 	  t = OMP_CLAUSE_DECL (c);
 	  if (TREE_CODE (t) == TREE_LIST)
 	    {
@@ -5610,7 +5571,6 @@
 	      tree n = omp_clause_decl_field (t);
 	      if (n)
 		t = n;
-<<<<<<< HEAD
 	      if (oacc)
 		goto check_dup_oacc_t;
 	      else
@@ -5620,11 +5580,6 @@
 	    goto check_dup_oacc;
 	  else
 	    goto check_dup_generic;
-=======
-	      goto check_dup_generic_t;
-	    }
-	  goto check_dup_generic;
->>>>>>> 85aa63af
 	case OMP_CLAUSE_COPYPRIVATE:
 	  copyprivate_seen = true;
 	  field_ok = allow_fields;
@@ -5634,19 +5589,8 @@
 	case OMP_CLAUSE_LINEAR:
 	  field_ok = allow_fields;
 	  t = OMP_CLAUSE_DECL (c);
-<<<<<<< HEAD
 	  if ((VAR_P (t) || TREE_CODE (t) == PARM_DECL)
 	      && !type_dependent_expression_p (t))
-	    {
-	      tree type = TREE_TYPE (t);
-	      if (OMP_CLAUSE_LINEAR_KIND (c) == OMP_CLAUSE_LINEAR_REF
-		  && TREE_CODE (type) != REFERENCE_TYPE)
-		{
-		  error ("linear clause with %<ref%> modifier applied to "
-			 "non-reference variable with %qT type",
-			 TREE_TYPE (t));
-=======
-	  if (!type_dependent_expression_p (t))
 	    {
 	      tree type = TREE_TYPE (t);
 	      if ((OMP_CLAUSE_LINEAR_KIND (c) == OMP_CLAUSE_LINEAR_REF
@@ -5657,7 +5601,6 @@
 			 "non-reference variable with %qT type",
 			 OMP_CLAUSE_LINEAR_KIND (c) == OMP_CLAUSE_LINEAR_REF
 			 ? "ref" : "uval", TREE_TYPE (t));
->>>>>>> 85aa63af
 		  remove = true;
 		  break;
 		}
@@ -5701,29 +5644,13 @@
 		  if (TREE_CODE (type) == REFERENCE_TYPE)
 		    type = TREE_TYPE (type);
 		  if (OMP_CLAUSE_LINEAR_KIND (c) == OMP_CLAUSE_LINEAR_REF)
-<<<<<<< HEAD
-		    {
-		      type = TREE_TYPE (OMP_CLAUSE_DECL (c));
-		      t = fold_convert_loc (OMP_CLAUSE_LOCATION (c),
-					    sizetype, t);
-		      t = fold_build2_loc (OMP_CLAUSE_LOCATION (c),
-					   MULT_EXPR, sizetype, t,
-					   TYPE_SIZE_UNIT (type));
-		    }
-		  else if (TREE_CODE (type) == POINTER_TYPE)
-		    {
-		      tree d = convert_from_reference (OMP_CLAUSE_DECL (c));
-=======
 		    {
 		      type = build_pointer_type (type);
 		      tree d = fold_convert (type, OMP_CLAUSE_DECL (c));
->>>>>>> 85aa63af
 		      t = pointer_int_sum (OMP_CLAUSE_LOCATION (c), PLUS_EXPR,
 					   d, t);
 		      t = fold_build2_loc (OMP_CLAUSE_LOCATION (c),
 					   MINUS_EXPR, sizetype, t, d);
-<<<<<<< HEAD
-=======
 		      if (t == error_mark_node)
 			{
 			  remove = true;
@@ -5737,7 +5664,6 @@
 					   d, t);
 		      t = fold_build2_loc (OMP_CLAUSE_LOCATION (c),
 					   MINUS_EXPR, sizetype, t, d);
->>>>>>> 85aa63af
 		      if (t == error_mark_node)
 			{
 			  remove = true;
@@ -5794,22 +5720,10 @@
 		remove = true;
 	    }
 	  break;
-<<<<<<< HEAD
 	check_dup_oacc:
 	  t = OMP_CLAUSE_DECL (c);
 	check_dup_oacc_t:
 	  if (!VAR_P (t) && TREE_CODE (t) != PARM_DECL)
-=======
-
-	case OMP_CLAUSE_FIRSTPRIVATE:
-	  t = omp_clause_decl_field (OMP_CLAUSE_DECL (c));
-	  if (t)
-	    omp_note_field_privatization (t, OMP_CLAUSE_DECL (c));
-	  else
-	    t = OMP_CLAUSE_DECL (c);
-	  if (!VAR_P (t) && TREE_CODE (t) != PARM_DECL
-	      && (!allow_fields || TREE_CODE (t) != FIELD_DECL))
->>>>>>> 85aa63af
 	    {
 	      if (processing_template_decl)
 		break;
@@ -5883,7 +5797,6 @@
 	  else
 	    bitmap_set_bit (&firstprivate_head, DECL_UID (t));
 	  goto handle_field_decl;
-<<<<<<< HEAD
 
 	case OMP_CLAUSE_GANG:
 	case OMP_CLAUSE_VECTOR:
@@ -5915,8 +5828,6 @@
 	    t = fold_build_cleanup_point_expr (TREE_TYPE (t), t);
 	  OMP_CLAUSE_OPERAND (c, 1) = t;
 	  break;
-=======
->>>>>>> 85aa63af
 
 	case OMP_CLAUSE_LASTPRIVATE:
 	  t = omp_clause_decl_field (OMP_CLAUSE_DECL (c));
@@ -6002,20 +5913,13 @@
 		      && tree_int_cst_sgn (t) != 1)
 		    {
 		      warning_at (OMP_CLAUSE_LOCATION (c), 0,
-<<<<<<< HEAD
 				  /* TODO */
-=======
->>>>>>> 85aa63af
 				  "%<num_threads%> value must be positive");
 		      t = integer_one_node;
 		    }
 		  t = fold_build_cleanup_point_expr (TREE_TYPE (t), t);
 		}
-<<<<<<< HEAD
 	      OMP_CLAUSE_OPERAND (c, 0) = t;
-=======
-	      OMP_CLAUSE_NUM_THREADS_EXPR (c) = t;
->>>>>>> 85aa63af
 	    }
 	  break;
 
@@ -6539,7 +6443,8 @@
 
 	case OMP_CLAUSE_DEVICE_TYPE:
 	  OMP_CLAUSE_DEVICE_TYPE_CLAUSES (c)
-	    = finish_omp_clauses (OMP_CLAUSE_DEVICE_TYPE_CLAUSES (c), false, oacc);
+	    = finish_omp_clauses (OMP_CLAUSE_DEVICE_TYPE_CLAUSES (c), oacc,
+				  false, false);
 	  pc = &OMP_CLAUSE_CHAIN (c);
 	  continue;
 
@@ -6599,7 +6504,6 @@
 	  need_implicitly_determined = true;
 	  break;
 	case OMP_CLAUSE_REDUCTION:
-	case OMP_CLAUSE_LINEAR:
 	  need_implicitly_determined = true;
 	  break;
 	case OMP_CLAUSE_LINEAR:
@@ -6757,10 +6661,6 @@
    privatization clauses for non-static data members.  */
 
 tree
-<<<<<<< HEAD
-push_omp_privatization_clauses (void)
-{
-=======
 push_omp_privatization_clauses (bool ignore_next)
 {
   if (omp_private_member_ignore_next)
@@ -6769,7 +6669,6 @@
       return NULL_TREE;
     }
   omp_private_member_ignore_next = ignore_next;
->>>>>>> 85aa63af
   if (omp_private_member_map)
     omp_private_member_vec.safe_push (error_mark_node);
   return push_stmt_list ();
@@ -6781,11 +6680,8 @@
 void
 pop_omp_privatization_clauses (tree stmt)
 {
-<<<<<<< HEAD
-=======
   if (stmt == NULL_TREE)
     return;
->>>>>>> 85aa63af
   stmt = pop_stmt_list (stmt);
   if (omp_private_member_map)
     {
@@ -6819,17 +6715,12 @@
 save_omp_privatization_clauses (vec<tree> &save)
 {
   save = vNULL;
-<<<<<<< HEAD
-  if (!omp_private_member_map)
-    return;
-=======
   if (omp_private_member_ignore_next)
     save.safe_push (integer_one_node);
   omp_private_member_ignore_next = false;
   if (!omp_private_member_map)
     return;
 
->>>>>>> 85aa63af
   while (!omp_private_member_vec.is_empty ())
     {
       tree t = omp_private_member_vec.pop ();
@@ -6859,10 +6750,6 @@
 restore_omp_privatization_clauses (vec<tree> &save)
 {
   gcc_assert (omp_private_member_vec.is_empty ());
-<<<<<<< HEAD
-  if (save.is_empty ())
-    return;
-=======
   omp_private_member_ignore_next = false;
   if (save.is_empty ())
     return;
@@ -6873,7 +6760,6 @@
       return;
     }
     
->>>>>>> 85aa63af
   omp_private_member_map = new hash_map <tree, tree>;
   while (!save.is_empty ())
     {
@@ -6881,15 +6767,12 @@
       tree n = t;
       if (t != error_mark_node)
 	{
-<<<<<<< HEAD
-=======
 	  if (t == integer_one_node)
 	    {
 	      omp_private_member_ignore_next = true;
 	      gcc_assert (save.is_empty ());
 	      break;
 	    }
->>>>>>> 85aa63af
 	  if (t == integer_zero_node)
 	    t = save.pop ();
 	  tree &v = omp_private_member_map->get_or_insert (t);
@@ -7778,11 +7661,8 @@
       OMP_CLAUSE_OPERAND (c, 0)
 	= cilk_for_number_of_iterations (omp_for);
       OMP_CLAUSE_CHAIN (c) = clauses;
-<<<<<<< HEAD
-      OMP_PARALLEL_CLAUSES (omp_par) = finish_omp_clauses (c, false, false);
-=======
-      OMP_PARALLEL_CLAUSES (omp_par) = finish_omp_clauses (c, false);
->>>>>>> 85aa63af
+      OMP_PARALLEL_CLAUSES (omp_par)
+	= finish_omp_clauses (c, false, false, false);
       add_stmt (omp_par);
       return omp_par;
     }
