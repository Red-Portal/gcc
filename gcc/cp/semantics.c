--- conflicted
+++ resolved
@@ -6785,7 +6785,6 @@
 	case OMP_CLAUSE_SIMD:
 	case OMP_CLAUSE_DEFAULTMAP:
 	case OMP_CLAUSE__CILK_FOR_COUNT_:
-<<<<<<< HEAD
 	case OMP_CLAUSE_USE_DEVICE:
 	case OMP_CLAUSE_AUTO:
 	case OMP_CLAUSE_INDEPENDENT:
@@ -6793,10 +6792,6 @@
 	case OMP_CLAUSE_BIND:
 	case OMP_CLAUSE_NOHOST:
 	case OMP_CLAUSE_TILE:
-=======
-	case OMP_CLAUSE_AUTO:
-	case OMP_CLAUSE_SEQ:
->>>>>>> da6fe896
 	  break;
 
 	case OMP_CLAUSE_DEVICE_TYPE:
@@ -7225,7 +7220,24 @@
   return begin_omp_structured_block ();
 }
 
-<<<<<<< HEAD
+/* Generate OACC_DATA, with CLAUSES and BLOCK as its compound
+   statement.  */
+
+tree
+finish_oacc_data (tree clauses, tree block)
+{
+  tree stmt;
+
+  block = finish_omp_structured_block (block);
+
+  stmt = make_node (OACC_DATA);
+  TREE_TYPE (stmt) = void_type_node;
+  OACC_DATA_CLAUSES (stmt) = clauses;
+  OACC_DATA_BODY (stmt) = block;
+
+  return add_stmt (stmt);
+}
+
 /* Generate OACC_HOST_DATA, with CLAUSES and BLOCK as its compound
    statement.  */
 
@@ -7240,28 +7252,6 @@
   TREE_TYPE (stmt) = void_type_node;
   OACC_HOST_DATA_CLAUSES (stmt) = clauses;
   OACC_HOST_DATA_BODY (stmt) = block;
-
-  return add_stmt (stmt);
-}
-
-/* Generate OACC_KERNELS, with CLAUSES and BLOCK as its compound
-   statement.  LOC is the location of the OACC_KERNELS.  */
-=======
-/* Generate OACC_DATA, with CLAUSES and BLOCK as its compound
-   statement.  */
->>>>>>> da6fe896
-
-tree
-finish_oacc_data (tree clauses, tree block)
-{
-  tree stmt;
-
-  block = finish_omp_structured_block (block);
-
-  stmt = make_node (OACC_DATA);
-  TREE_TYPE (stmt) = void_type_node;
-  OACC_DATA_CLAUSES (stmt) = clauses;
-  OACC_DATA_BODY (stmt) = block;
 
   return add_stmt (stmt);
 }
