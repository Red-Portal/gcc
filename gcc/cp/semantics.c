/* Perform the semantic phase of parsing, i.e., the process of
   building tree structure, checking semantic consistency, and
   building RTL.  These routines are used both during actual parsing
   and during the instantiation of template functions.

   Copyright (C) 1998, 1999, 2000, 2001, 2002, 2003, 2004, 2005, 2006, 2007,
		 2008, 2009, 2010, 2011, 2012 Free Software Foundation, Inc.
   Written by Mark Mitchell (mmitchell@usa.net) based on code found
   formerly in parse.y and pt.c.

   This file is part of GCC.

   GCC is free software; you can redistribute it and/or modify it
   under the terms of the GNU General Public License as published by
   the Free Software Foundation; either version 3, or (at your option)
   any later version.

   GCC is distributed in the hope that it will be useful, but
   WITHOUT ANY WARRANTY; without even the implied warranty of
   MERCHANTABILITY or FITNESS FOR A PARTICULAR PURPOSE.  See the GNU
   General Public License for more details.

You should have received a copy of the GNU General Public License
along with GCC; see the file COPYING3.  If not see
<http://www.gnu.org/licenses/>.  */

#include "config.h"
#include "system.h"
#include "coretypes.h"
#include "tm.h"
#include "tree.h"
#include "cp-tree.h"
#include "c-family/c-common.h"
#include "c-family/c-objc.h"
#include "tree-inline.h"
#include "tree-mudflap.h"
#include "intl.h"
#include "toplev.h"
#include "flags.h"
#include "output.h"
#include "timevar.h"
#include "diagnostic.h"
#include "cgraph.h"
#include "tree-iterator.h"
#include "vec.h"
#include "target.h"
#include "gimple.h"
#include "bitmap.h"

/* There routines provide a modular interface to perform many parsing
   operations.  They may therefore be used during actual parsing, or
   during template instantiation, which may be regarded as a
   degenerate form of parsing.  */

static tree maybe_convert_cond (tree);
static tree finalize_nrv_r (tree *, int *, void *);
static tree capture_decltype (tree);
void finish_cilk_for_cond (tree cond, tree c_for_stmt);
void finish_cilk_for_init_stmt (tree c_for_stmt);


/* Deferred Access Checking Overview
   ---------------------------------

   Most C++ expressions and declarations require access checking
   to be performed during parsing.  However, in several cases,
   this has to be treated differently.

   For member declarations, access checking has to be deferred
   until more information about the declaration is known.  For
   example:

     class A {
	 typedef int X;
       public:
	 X f();
     };

     A::X A::f();
     A::X g();

   When we are parsing the function return type `A::X', we don't
   really know if this is allowed until we parse the function name.

   Furthermore, some contexts require that access checking is
   never performed at all.  These include class heads, and template
   instantiations.

   Typical use of access checking functions is described here:

   1. When we enter a context that requires certain access checking
      mode, the function `push_deferring_access_checks' is called with
      DEFERRING argument specifying the desired mode.  Access checking
      may be performed immediately (dk_no_deferred), deferred
      (dk_deferred), or not performed (dk_no_check).

   2. When a declaration such as a type, or a variable, is encountered,
      the function `perform_or_defer_access_check' is called.  It
      maintains a VEC of all deferred checks.

   3. The global `current_class_type' or `current_function_decl' is then
      setup by the parser.  `enforce_access' relies on these information
      to check access.

   4. Upon exiting the context mentioned in step 1,
      `perform_deferred_access_checks' is called to check all declaration
      stored in the VEC. `pop_deferring_access_checks' is then
      called to restore the previous access checking mode.

      In case of parsing error, we simply call `pop_deferring_access_checks'
      without `perform_deferred_access_checks'.  */

typedef struct GTY(()) deferred_access {
  /* A VEC representing name-lookups for which we have deferred
     checking access controls.  We cannot check the accessibility of
     names used in a decl-specifier-seq until we know what is being
     declared because code like:

       class A {
	 class B {};
	 B* f();
       }

       A::B* A::f() { return 0; }

     is valid, even though `A::B' is not generally accessible.  */
  VEC (deferred_access_check,gc)* GTY(()) deferred_access_checks;

  /* The current mode of access checks.  */
  enum deferring_kind deferring_access_checks_kind;

} deferred_access;
DEF_VEC_O (deferred_access);
DEF_VEC_ALLOC_O (deferred_access,gc);

/* Data for deferred access checking.  */
static GTY(()) VEC(deferred_access,gc) *deferred_access_stack;
static GTY(()) unsigned deferred_access_no_check;

/* Save the current deferred access states and start deferred
   access checking iff DEFER_P is true.  */

void
push_deferring_access_checks (deferring_kind deferring)
{
  /* For context like template instantiation, access checking
     disabling applies to all nested context.  */
  if (deferred_access_no_check || deferring == dk_no_check)
    deferred_access_no_check++;
  else
    {
      deferred_access *ptr;

      ptr = VEC_safe_push (deferred_access, gc, deferred_access_stack, NULL);
      ptr->deferred_access_checks = NULL;
      ptr->deferring_access_checks_kind = deferring;
    }
}

/* Resume deferring access checks again after we stopped doing
   this previously.  */

void
resume_deferring_access_checks (void)
{
  if (!deferred_access_no_check)
    VEC_last (deferred_access, deferred_access_stack)
      ->deferring_access_checks_kind = dk_deferred;
}

/* Stop deferring access checks.  */

void
stop_deferring_access_checks (void)
{
  if (!deferred_access_no_check)
    VEC_last (deferred_access, deferred_access_stack)
      ->deferring_access_checks_kind = dk_no_deferred;
}

/* Discard the current deferred access checks and restore the
   previous states.  */

void
pop_deferring_access_checks (void)
{
  if (deferred_access_no_check)
    deferred_access_no_check--;
  else
    VEC_pop (deferred_access, deferred_access_stack);
}

/* Returns a TREE_LIST representing the deferred checks.
   The TREE_PURPOSE of each node is the type through which the
   access occurred; the TREE_VALUE is the declaration named.
   */

VEC (deferred_access_check,gc)*
get_deferred_access_checks (void)
{
  if (deferred_access_no_check)
    return NULL;
  else
    return (VEC_last (deferred_access, deferred_access_stack)
	    ->deferred_access_checks);
}

/* Take current deferred checks and combine with the
   previous states if we also defer checks previously.
   Otherwise perform checks now.  */

void
pop_to_parent_deferring_access_checks (void)
{
  if (deferred_access_no_check)
    deferred_access_no_check--;
  else
    {
      VEC (deferred_access_check,gc) *checks;
      deferred_access *ptr;

      checks = (VEC_last (deferred_access, deferred_access_stack)
		->deferred_access_checks);

      VEC_pop (deferred_access, deferred_access_stack);
      ptr = VEC_last (deferred_access, deferred_access_stack);
      if (ptr->deferring_access_checks_kind == dk_no_deferred)
	{
	  /* Check access.  */
	  perform_access_checks (checks);
	}
      else
	{
	  /* Merge with parent.  */
	  int i, j;
	  deferred_access_check *chk, *probe;

	  FOR_EACH_VEC_ELT (deferred_access_check, checks, i, chk)
	    {
	      FOR_EACH_VEC_ELT (deferred_access_check,
				ptr->deferred_access_checks, j, probe)
		{
		  if (probe->binfo == chk->binfo &&
		      probe->decl == chk->decl &&
		      probe->diag_decl == chk->diag_decl)
		    goto found;
		}
	      /* Insert into parent's checks.  */
	      VEC_safe_push (deferred_access_check, gc,
			     ptr->deferred_access_checks, chk);
	    found:;
	    }
	}
    }
}

/* Perform the access checks in CHECKS.  The TREE_PURPOSE of each node
   is the BINFO indicating the qualifying scope used to access the
   DECL node stored in the TREE_VALUE of the node.  */

void
perform_access_checks (VEC (deferred_access_check,gc)* checks)
{
  int i;
  deferred_access_check *chk;

  if (!checks)
    return;

  FOR_EACH_VEC_ELT (deferred_access_check, checks, i, chk)
    enforce_access (chk->binfo, chk->decl, chk->diag_decl);
}

/* Perform the deferred access checks.

   After performing the checks, we still have to keep the list
   `deferred_access_stack->deferred_access_checks' since we may want
   to check access for them again later in a different context.
   For example:

     class A {
       typedef int X;
       static X a;
     };
     A::X A::a, x;	// No error for `A::a', error for `x'

   We have to perform deferred access of `A::X', first with `A::a',
   next with `x'.  */

void
perform_deferred_access_checks (void)
{
  perform_access_checks (get_deferred_access_checks ());
}

/* Defer checking the accessibility of DECL, when looked up in
   BINFO. DIAG_DECL is the declaration to use to print diagnostics.  */

void
perform_or_defer_access_check (tree binfo, tree decl, tree diag_decl)
{
  int i;
  deferred_access *ptr;
  deferred_access_check *chk;
  deferred_access_check *new_access;


  /* Exit if we are in a context that no access checking is performed.
     */
  if (deferred_access_no_check)
    return;

  gcc_assert (TREE_CODE (binfo) == TREE_BINFO);

  ptr = VEC_last (deferred_access, deferred_access_stack);

  /* If we are not supposed to defer access checks, just check now.  */
  if (ptr->deferring_access_checks_kind == dk_no_deferred)
    {
      enforce_access (binfo, decl, diag_decl);
      return;
    }

  /* See if we are already going to perform this check.  */
  FOR_EACH_VEC_ELT  (deferred_access_check,
		     ptr->deferred_access_checks, i, chk)
    {
      if (chk->decl == decl && chk->binfo == binfo &&
	  chk->diag_decl == diag_decl)
	{
	  return;
	}
    }
  /* If not, record the check.  */
  new_access =
    VEC_safe_push (deferred_access_check, gc,
		   ptr->deferred_access_checks, 0);
  new_access->binfo = binfo;
  new_access->decl = decl;
  new_access->diag_decl = diag_decl;
}

/* Used by build_over_call in LOOKUP_SPECULATIVE mode: return whether DECL
   is accessible in BINFO, and possibly complain if not.  If we're not
   checking access, everything is accessible.  */

bool
speculative_access_check (tree binfo, tree decl, tree diag_decl,
			  bool complain)
{
  if (deferred_access_no_check)
    return true;

  /* If we're checking for implicit delete, we don't want access
     control errors.  */
  if (!accessible_p (binfo, decl, true))
    {
      /* Unless we're under maybe_explain_implicit_delete.  */
      if (complain)
	enforce_access (binfo, decl, diag_decl);
      return false;
    }

  return true;
}

/* Returns nonzero if the current statement is a full expression,
   i.e. temporaries created during that statement should be destroyed
   at the end of the statement.  */

int
stmts_are_full_exprs_p (void)
{
  return current_stmt_tree ()->stmts_are_full_exprs_p;
}

/* T is a statement.  Add it to the statement-tree.  This is the C++
   version.  The C/ObjC frontends have a slightly different version of
   this function.  */

tree
add_stmt (tree t)
{
  enum tree_code code = TREE_CODE (t);

  if (EXPR_P (t) && code != LABEL_EXPR)
    {
      if (!EXPR_HAS_LOCATION (t))
	SET_EXPR_LOCATION (t, input_location);

      /* When we expand a statement-tree, we must know whether or not the
	 statements are full-expressions.  We record that fact here.  */
      STMT_IS_FULL_EXPR_P (t) = stmts_are_full_exprs_p ();
    }

  /* Add T to the statement-tree.  Non-side-effect statements need to be
     recorded during statement expressions.  */
  gcc_checking_assert (!VEC_empty (tree, stmt_list_stack));
  append_to_statement_list_force (t, &cur_stmt_list);

  return t;
}

/* Returns the stmt_tree to which statements are currently being added.  */

stmt_tree
current_stmt_tree (void)
{
  return (cfun
	  ? &cfun->language->base.x_stmt_tree
	  : &scope_chain->x_stmt_tree);
}

/* If statements are full expressions, wrap STMT in a CLEANUP_POINT_EXPR.  */

static tree
maybe_cleanup_point_expr (tree expr)
{
  if (!processing_template_decl && stmts_are_full_exprs_p ())
    expr = fold_build_cleanup_point_expr (TREE_TYPE (expr), expr);
  return expr;
}

/* Like maybe_cleanup_point_expr except have the type of the new expression be
   void so we don't need to create a temporary variable to hold the inner
   expression.  The reason why we do this is because the original type might be
   an aggregate and we cannot create a temporary variable for that type.  */

tree
maybe_cleanup_point_expr_void (tree expr)
{
  if (!processing_template_decl && stmts_are_full_exprs_p ())
    expr = fold_build_cleanup_point_expr (void_type_node, expr);
  return expr;
}



/* Create a declaration statement for the declaration given by the DECL.  */

void
add_decl_expr (tree decl)
{
  tree r = build_stmt (input_location, DECL_EXPR, decl);
  if (DECL_INITIAL (decl)
      || (DECL_SIZE (decl) && TREE_SIDE_EFFECTS (DECL_SIZE (decl))))
    r = maybe_cleanup_point_expr_void (r);
  add_stmt (r);
}

/* Finish a scope.  */

tree
do_poplevel (tree stmt_list)
{
  tree block = NULL;

  if (stmts_are_full_exprs_p ())
    block = poplevel (kept_level_p (), 1, 0);

  stmt_list = pop_stmt_list (stmt_list);

  if (!processing_template_decl)
    {
      stmt_list = c_build_bind_expr (input_location, block, stmt_list);
      /* ??? See c_end_compound_stmt re statement expressions.  */
    }

  return stmt_list;
}

/* Begin a new scope.  */

static tree
do_pushlevel (scope_kind sk)
{
  tree ret = push_stmt_list ();
  if (stmts_are_full_exprs_p ())
    begin_scope (sk, NULL);
  return ret;
}

/* Queue a cleanup.  CLEANUP is an expression/statement to be executed
   when the current scope is exited.  EH_ONLY is true when this is not
   meant to apply to normal control flow transfer.  */

void
push_cleanup (tree decl, tree cleanup, bool eh_only)
{
  tree stmt = build_stmt (input_location, CLEANUP_STMT, NULL, cleanup, decl);
  CLEANUP_EH_ONLY (stmt) = eh_only;
  add_stmt (stmt);
  CLEANUP_BODY (stmt) = push_stmt_list ();
}

/* Begin a conditional that might contain a declaration.  When generating
   normal code, we want the declaration to appear before the statement
   containing the conditional.  When generating template code, we want the
   conditional to be rendered as the raw DECL_EXPR.  */

static void
begin_cond (tree *cond_p)
{
  if (processing_template_decl)
    *cond_p = push_stmt_list ();
}

/* Finish such a conditional.  */

static void
finish_cond (tree *cond_p, tree expr)
{
  if (processing_template_decl)
    {
      tree cond = pop_stmt_list (*cond_p);
      if (TREE_CODE (cond) == DECL_EXPR)
	expr = cond;

      if (check_for_bare_parameter_packs (expr))
        *cond_p = error_mark_node;
    }
  *cond_p = expr;
}

/* If *COND_P specifies a conditional with a declaration, transform the
   loop such that
	    while (A x = 42) { }
	    for (; A x = 42;) { }
   becomes
	    while (true) { A x = 42; if (!x) break; }
	    for (;;) { A x = 42; if (!x) break; }
   The statement list for BODY will be empty if the conditional did
   not declare anything.  */

static void
simplify_loop_decl_cond (tree *cond_p, tree body)
{
  tree cond, if_stmt;

  if (!TREE_SIDE_EFFECTS (body))
    return;

  cond = *cond_p;
  *cond_p = boolean_true_node;

  if_stmt = begin_if_stmt ();
  cond = cp_build_unary_op (TRUTH_NOT_EXPR, cond, 0, tf_warning_or_error);
  finish_if_stmt_cond (cond, if_stmt);
  finish_break_stmt ();
  finish_then_clause (if_stmt);
  finish_if_stmt (if_stmt);
}

/* Finish a goto-statement.  */

tree
finish_goto_stmt (tree destination)
{
  if (TREE_CODE (destination) == IDENTIFIER_NODE)
    destination = lookup_label (destination);

  /* We warn about unused labels with -Wunused.  That means we have to
     mark the used labels as used.  */
  if (TREE_CODE (destination) == LABEL_DECL)
    TREE_USED (destination) = 1;
  else
    {
      destination = mark_rvalue_use (destination);
      if (!processing_template_decl)
	{
	  destination = cp_convert (ptr_type_node, destination);
	  if (error_operand_p (destination))
	    return NULL_TREE;
	}
    }

  check_goto (destination);

  return add_stmt (build_stmt (input_location, GOTO_EXPR, destination));
}

/* COND is the condition-expression for an if, while, etc.,
   statement.  Convert it to a boolean value, if appropriate.
   In addition, verify sequence points if -Wsequence-point is enabled.  */

static tree
maybe_convert_cond (tree cond)
{
  /* Empty conditions remain empty.  */
  if (!cond)
    return NULL_TREE;

  /* Wait until we instantiate templates before doing conversion.  */
  if (processing_template_decl)
    return cond;

  if (warn_sequence_point)
    verify_sequence_points (cond);

  /* Do the conversion.  */
  cond = convert_from_reference (cond);

  if (TREE_CODE (cond) == MODIFY_EXPR
      && !TREE_NO_WARNING (cond)
      && warn_parentheses)
    {
      warning (OPT_Wparentheses,
	       "suggest parentheses around assignment used as truth value");
      TREE_NO_WARNING (cond) = 1;
    }

  return condition_conversion (cond);
}

/* Finish an expression-statement, whose EXPRESSION is as indicated.  */

tree
finish_expr_stmt (tree expr)
{
  tree r = NULL_TREE;

  if (expr != NULL_TREE)
    {
      if (!processing_template_decl)
	{
	  if (warn_sequence_point)
	    verify_sequence_points (expr);
	  expr = convert_to_void (expr, ICV_STATEMENT, tf_warning_or_error);
	}
      else if (!type_dependent_expression_p (expr))
	convert_to_void (build_non_dependent_expr (expr), ICV_STATEMENT, 
                         tf_warning_or_error);

      if (check_for_bare_parameter_packs (expr))
        expr = error_mark_node;

      /* Simplification of inner statement expressions, compound exprs,
	 etc can result in us already having an EXPR_STMT.  */
      if (TREE_CODE (expr) != CLEANUP_POINT_EXPR)
	{
	  if (TREE_CODE (expr) != EXPR_STMT)
	    expr = build_stmt (input_location, EXPR_STMT, expr);
	  expr = maybe_cleanup_point_expr_void (expr);
	}

      r = add_stmt (expr);
    }

  finish_stmt ();

  return r;
}


/* Begin an if-statement.  Returns a newly created IF_STMT if
   appropriate.  */

tree
begin_if_stmt (void)
{
  tree r, scope;
  scope = do_pushlevel (sk_cond);
  r = build_stmt (input_location, IF_STMT, NULL_TREE,
		  NULL_TREE, NULL_TREE, scope);
  begin_cond (&IF_COND (r));
  return r;
}

/* Process the COND of an if-statement, which may be given by
   IF_STMT.  */

void
finish_if_stmt_cond (tree cond, tree if_stmt)
{
  finish_cond (&IF_COND (if_stmt), maybe_convert_cond (cond));
  add_stmt (if_stmt);
  THEN_CLAUSE (if_stmt) = push_stmt_list ();
}

/* Finish the then-clause of an if-statement, which may be given by
   IF_STMT.  */

tree
finish_then_clause (tree if_stmt)
{
  THEN_CLAUSE (if_stmt) = pop_stmt_list (THEN_CLAUSE (if_stmt));
  return if_stmt;
}

/* Begin the else-clause of an if-statement.  */

void
begin_else_clause (tree if_stmt)
{
  ELSE_CLAUSE (if_stmt) = push_stmt_list ();
}

/* Finish the else-clause of an if-statement, which may be given by
   IF_STMT.  */

void
finish_else_clause (tree if_stmt)
{
  ELSE_CLAUSE (if_stmt) = pop_stmt_list (ELSE_CLAUSE (if_stmt));
}

/* Finish an if-statement.  */

void
finish_if_stmt (tree if_stmt)
{
  tree scope = IF_SCOPE (if_stmt);
  IF_SCOPE (if_stmt) = NULL;
  add_stmt (do_poplevel (scope));
  finish_stmt ();
}

/* Begin a while-statement.  Returns a newly created WHILE_STMT if
   appropriate.  */

tree
begin_while_stmt (void)
{
  tree r;
  r = build_stmt (input_location, WHILE_STMT, NULL_TREE, NULL_TREE);
  add_stmt (r);
  WHILE_BODY (r) = do_pushlevel (sk_block);
  begin_cond (&WHILE_COND (r));
  return r;
}

/* Process the COND of a while-statement, which may be given by
   WHILE_STMT.  */

void
finish_while_stmt_cond (tree cond, tree while_stmt)
{
  finish_cond (&WHILE_COND (while_stmt), maybe_convert_cond (cond));
  simplify_loop_decl_cond (&WHILE_COND (while_stmt), WHILE_BODY (while_stmt));
}

/* Finish a while-statement, which may be given by WHILE_STMT.  */

void
finish_while_stmt (tree while_stmt)
{
  WHILE_BODY (while_stmt) = do_poplevel (WHILE_BODY (while_stmt));
  finish_stmt ();
}

/* Begin a do-statement.  Returns a newly created DO_STMT if
   appropriate.  */

tree
begin_do_stmt (void)
{
  tree r = build_stmt (input_location, DO_STMT, NULL_TREE, NULL_TREE);
  add_stmt (r);
  DO_BODY (r) = push_stmt_list ();
  return r;
}

/* Finish the body of a do-statement, which may be given by DO_STMT.  */

void
finish_do_body (tree do_stmt)
{
  tree body = DO_BODY (do_stmt) = pop_stmt_list (DO_BODY (do_stmt));

  if (TREE_CODE (body) == STATEMENT_LIST && STATEMENT_LIST_TAIL (body))
    body = STATEMENT_LIST_TAIL (body)->stmt;

  if (IS_EMPTY_STMT (body))
    warning (OPT_Wempty_body,
            "suggest explicit braces around empty body in %<do%> statement");
}

/* Finish a do-statement, which may be given by DO_STMT, and whose
   COND is as indicated.  */

void
finish_do_stmt (tree cond, tree do_stmt)
{
  cond = maybe_convert_cond (cond);
  DO_COND (do_stmt) = cond;
  finish_stmt ();
}

/* Finish a return-statement.  The EXPRESSION returned, if any, is as
   indicated.  */

tree
finish_return_stmt (tree expr)
{
  tree r;
  bool no_warning;

  expr = check_return_expr (expr, &no_warning);

  if (flag_openmp && !check_omp_return ())
    return error_mark_node;
  if (!processing_template_decl)
    {
      if (warn_sequence_point)
	verify_sequence_points (expr);
      
      if (DECL_DESTRUCTOR_P (current_function_decl)
	  || (DECL_CONSTRUCTOR_P (current_function_decl)
	      && targetm.cxx.cdtor_returns_this ()))
	{
	  /* Similarly, all destructors must run destructors for
	     base-classes before returning.  So, all returns in a
	     destructor get sent to the DTOR_LABEL; finish_function emits
	     code to return a value there.  */
	  return finish_goto_stmt (cdtor_label);
	}
    }

  r = build_stmt (input_location, RETURN_EXPR, expr);
  TREE_NO_WARNING (r) |= no_warning;
  r = maybe_cleanup_point_expr_void (r);
  r = add_stmt (r);
  finish_stmt ();

  return r;
}

/* Begin the scope of a for-statement or a range-for-statement.
   Both the returned trees are to be used in a call to
   begin_for_stmt or begin_range_for_stmt.  */

tree
begin_for_scope (tree *init)
{
  tree scope = NULL_TREE;
  if (flag_new_for_scope > 0)
    scope = do_pushlevel (sk_for);

  if (processing_template_decl)
    *init = push_stmt_list ();
  else
    *init = NULL_TREE;

  return scope;
}

/* Begin a for-statement.  Returns a new FOR_STMT.
   SCOPE and INIT should be the return of begin_for_scope,
   or both NULL_TREE  */

tree
begin_for_stmt (tree scope, tree init)
{
  tree r;

  r = build_stmt (input_location, FOR_STMT, NULL_TREE, NULL_TREE,
		  NULL_TREE, NULL_TREE, NULL_TREE);

  if (scope == NULL_TREE)
    {
      gcc_assert (!init || !(flag_new_for_scope > 0));
      if (!init)
	scope = begin_for_scope (&init);
    }
  FOR_INIT_STMT (r) = init;
  FOR_SCOPE (r) = scope;

  return r;
}

/* Finish the for-init-statement of a for-statement, which may be
   given by FOR_STMT.  */

void
finish_for_init_stmt (tree for_stmt)
{
  if (processing_template_decl)
    FOR_INIT_STMT (for_stmt) = pop_stmt_list (FOR_INIT_STMT (for_stmt));
  add_stmt (for_stmt);
  FOR_BODY (for_stmt) = do_pushlevel (sk_block);
  begin_cond (&FOR_COND (for_stmt));
}

/* Finish the COND of a for-statement, which may be given by
   FOR_STMT.  */

void
finish_for_cond (tree cond, tree for_stmt)
{
  finish_cond (&FOR_COND (for_stmt), maybe_convert_cond (cond));
  simplify_loop_decl_cond (&FOR_COND (for_stmt), FOR_BODY (for_stmt));
}

/* Finish the increment-EXPRESSION in a for-statement, which may be
   given by FOR_STMT.  */

void
finish_for_expr (tree expr, tree for_stmt)
{
  if (!expr)
    return;
  /* If EXPR is an overloaded function, issue an error; there is no
     context available to use to perform overload resolution.  */
  if (type_unknown_p (expr))
    {
      cxx_incomplete_type_error (expr, TREE_TYPE (expr));
      expr = error_mark_node;
    }
  if (!processing_template_decl)
    {
      if (warn_sequence_point)
	verify_sequence_points (expr);
      expr = convert_to_void (expr, ICV_THIRD_IN_FOR,
                              tf_warning_or_error);
    }
  else if (!type_dependent_expression_p (expr))
    convert_to_void (build_non_dependent_expr (expr), ICV_THIRD_IN_FOR,
                     tf_warning_or_error);
  expr = maybe_cleanup_point_expr_void (expr);
  if (check_for_bare_parameter_packs (expr))
    expr = error_mark_node;
  FOR_EXPR (for_stmt) = expr;
}

/* Finish the body of a for-statement, which may be given by
   FOR_STMT.  The increment-EXPR for the loop must be
   provided.
   It can also finish RANGE_FOR_STMT. */

void
finish_for_stmt (tree for_stmt)
{
  if (TREE_CODE (for_stmt) == RANGE_FOR_STMT)
    RANGE_FOR_BODY (for_stmt) = do_poplevel (RANGE_FOR_BODY (for_stmt));
  else
    FOR_BODY (for_stmt) = do_poplevel (FOR_BODY (for_stmt));

  /* Pop the scope for the body of the loop.  */
  if (flag_new_for_scope > 0)
    {
      tree scope;
      tree *scope_ptr = (TREE_CODE (for_stmt) == RANGE_FOR_STMT
			 ? &RANGE_FOR_SCOPE (for_stmt)
			 : &FOR_SCOPE (for_stmt));
      scope = *scope_ptr;
      *scope_ptr = NULL;
      add_stmt (do_poplevel (scope));
    }

  finish_stmt ();
}

/* Begin a range-for-statement.  Returns a new RANGE_FOR_STMT.
   SCOPE and INIT should be the return of begin_for_scope,
   or both NULL_TREE  .
   To finish it call finish_for_stmt(). */

tree
begin_range_for_stmt (tree scope, tree init)
{
  tree r;

  r = build_stmt (input_location, RANGE_FOR_STMT,
		  NULL_TREE, NULL_TREE, NULL_TREE, NULL_TREE);

  if (scope == NULL_TREE)
    {
      gcc_assert (!init || !(flag_new_for_scope > 0));
      if (!init)
	scope = begin_for_scope (&init);
    }

  /* RANGE_FOR_STMTs do not use nor save the init tree, so we
     pop it now.  */
  if (init)
    pop_stmt_list (init);
  RANGE_FOR_SCOPE (r) = scope;

  return r;
}

/* Finish the head of a range-based for statement, which may
   be given by RANGE_FOR_STMT. DECL must be the declaration
   and EXPR must be the loop expression. */

void
finish_range_for_decl (tree range_for_stmt, tree decl, tree expr)
{
  RANGE_FOR_DECL (range_for_stmt) = decl;
  RANGE_FOR_EXPR (range_for_stmt) = expr;
  add_stmt (range_for_stmt);
  RANGE_FOR_BODY (range_for_stmt) = do_pushlevel (sk_block);
}

/* Finish a break-statement.  */

tree
finish_break_stmt (void)
{
  return add_stmt (build_stmt (input_location, BREAK_STMT));
}

/* Finish a continue-statement.  */

tree
finish_continue_stmt (void)
{
  return add_stmt (build_stmt (input_location, CONTINUE_STMT));
}

/* Begin a switch-statement.  Returns a new SWITCH_STMT if
   appropriate.  */

tree
begin_switch_stmt (void)
{
  tree r, scope;

  scope = do_pushlevel (sk_cond);
  r = build_stmt (input_location, SWITCH_STMT, NULL_TREE, NULL_TREE, NULL_TREE, scope);

  begin_cond (&SWITCH_STMT_COND (r));

  return r;
}

/* Finish the cond of a switch-statement.  */

void
finish_switch_cond (tree cond, tree switch_stmt)
{
  tree orig_type = NULL;
  if (!processing_template_decl)
    {
      /* Convert the condition to an integer or enumeration type.  */
      cond = build_expr_type_conversion (WANT_INT | WANT_ENUM, cond, true);
      if (cond == NULL_TREE)
	{
	  error ("switch quantity not an integer");
	  cond = error_mark_node;
	}
      orig_type = TREE_TYPE (cond);
      if (cond != error_mark_node)
	{
	  /* [stmt.switch]

	     Integral promotions are performed.  */
	  cond = perform_integral_promotions (cond);
	  cond = maybe_cleanup_point_expr (cond);
	}
    }
  if (check_for_bare_parameter_packs (cond))
    cond = error_mark_node;
  else if (!processing_template_decl && warn_sequence_point)
    verify_sequence_points (cond);

  finish_cond (&SWITCH_STMT_COND (switch_stmt), cond);
  SWITCH_STMT_TYPE (switch_stmt) = orig_type;
  add_stmt (switch_stmt);
  push_switch (switch_stmt);
  SWITCH_STMT_BODY (switch_stmt) = push_stmt_list ();
}

/* Finish the body of a switch-statement, which may be given by
   SWITCH_STMT.  The COND to switch on is indicated.  */

void
finish_switch_stmt (tree switch_stmt)
{
  tree scope;

  SWITCH_STMT_BODY (switch_stmt) =
    pop_stmt_list (SWITCH_STMT_BODY (switch_stmt));
  pop_switch ();
  finish_stmt ();

  scope = SWITCH_STMT_SCOPE (switch_stmt);
  SWITCH_STMT_SCOPE (switch_stmt) = NULL;
  add_stmt (do_poplevel (scope));
}

/* Begin a try-block.  Returns a newly-created TRY_BLOCK if
   appropriate.  */

tree
begin_try_block (void)
{
  tree r = build_stmt (input_location, TRY_BLOCK, NULL_TREE, NULL_TREE);
  add_stmt (r);
  TRY_STMTS (r) = push_stmt_list ();
  return r;
}

/* Likewise, for a function-try-block.  The block returned in
   *COMPOUND_STMT is an artificial outer scope, containing the
   function-try-block.  */

tree
begin_function_try_block (tree *compound_stmt)
{
  tree r;
  /* This outer scope does not exist in the C++ standard, but we need
     a place to put __FUNCTION__ and similar variables.  */
  *compound_stmt = begin_compound_stmt (0);
  r = begin_try_block ();
  FN_TRY_BLOCK_P (r) = 1;
  return r;
}

/* Finish a try-block, which may be given by TRY_BLOCK.  */

void
finish_try_block (tree try_block)
{
  TRY_STMTS (try_block) = pop_stmt_list (TRY_STMTS (try_block));
  TRY_HANDLERS (try_block) = push_stmt_list ();
}

/* Finish the body of a cleanup try-block, which may be given by
   TRY_BLOCK.  */

void
finish_cleanup_try_block (tree try_block)
{
  TRY_STMTS (try_block) = pop_stmt_list (TRY_STMTS (try_block));
}

/* Finish an implicitly generated try-block, with a cleanup is given
   by CLEANUP.  */

void
finish_cleanup (tree cleanup, tree try_block)
{
  TRY_HANDLERS (try_block) = cleanup;
  CLEANUP_P (try_block) = 1;
}

/* Likewise, for a function-try-block.  */

void
finish_function_try_block (tree try_block)
{
  finish_try_block (try_block);
  /* FIXME : something queer about CTOR_INITIALIZER somehow following
     the try block, but moving it inside.  */
  in_function_try_handler = 1;
}

/* Finish a handler-sequence for a try-block, which may be given by
   TRY_BLOCK.  */

void
finish_handler_sequence (tree try_block)
{
  TRY_HANDLERS (try_block) = pop_stmt_list (TRY_HANDLERS (try_block));
  check_handlers (TRY_HANDLERS (try_block));
}

/* Finish the handler-seq for a function-try-block, given by
   TRY_BLOCK.  COMPOUND_STMT is the outer block created by
   begin_function_try_block.  */

void
finish_function_handler_sequence (tree try_block, tree compound_stmt)
{
  in_function_try_handler = 0;
  finish_handler_sequence (try_block);
  finish_compound_stmt (compound_stmt);
}

/* Begin a handler.  Returns a HANDLER if appropriate.  */

tree
begin_handler (void)
{
  tree r;

  r = build_stmt (input_location, HANDLER, NULL_TREE, NULL_TREE);
  add_stmt (r);

  /* Create a binding level for the eh_info and the exception object
     cleanup.  */
  HANDLER_BODY (r) = do_pushlevel (sk_catch);

  return r;
}

/* Finish the handler-parameters for a handler, which may be given by
   HANDLER.  DECL is the declaration for the catch parameter, or NULL
   if this is a `catch (...)' clause.  */

void
finish_handler_parms (tree decl, tree handler)
{
  tree type = NULL_TREE;
  if (processing_template_decl)
    {
      if (decl)
	{
	  decl = pushdecl (decl);
	  decl = push_template_decl (decl);
	  HANDLER_PARMS (handler) = decl;
	  type = TREE_TYPE (decl);
	}
    }
  else
    type = expand_start_catch_block (decl);
  HANDLER_TYPE (handler) = type;
  if (!processing_template_decl && type)
    mark_used (eh_type_info (type));
}

/* Finish a handler, which may be given by HANDLER.  The BLOCKs are
   the return value from the matching call to finish_handler_parms.  */

void
finish_handler (tree handler)
{
  if (!processing_template_decl)
    expand_end_catch_block ();
  HANDLER_BODY (handler) = do_poplevel (HANDLER_BODY (handler));
}

/* Begin a compound statement.  FLAGS contains some bits that control the
   behavior and context.  If BCS_NO_SCOPE is set, the compound statement
   does not define a scope.  If BCS_FN_BODY is set, this is the outermost
   block of a function.  If BCS_TRY_BLOCK is set, this is the block
   created on behalf of a TRY statement.  Returns a token to be passed to
   finish_compound_stmt.  */

tree
begin_compound_stmt (unsigned int flags)
{
  tree r;

  if (flags & BCS_NO_SCOPE)
    {
      r = push_stmt_list ();
      STATEMENT_LIST_NO_SCOPE (r) = 1;

      /* Normally, we try hard to keep the BLOCK for a statement-expression.
	 But, if it's a statement-expression with a scopeless block, there's
	 nothing to keep, and we don't want to accidentally keep a block
	 *inside* the scopeless block.  */
      keep_next_level (false);
    }
  else
    r = do_pushlevel (flags & BCS_TRY_BLOCK ? sk_try : sk_block);

  if (flags & BCS_CILK_BLOCK)
    {
      r = build1 (SPAWN_STMT, void_type_node, r);
      SPAWN_DELAYED_DETACH_P (r) = 0;
    }

  /* When processing a template, we need to remember where the braces were,
     so that we can set up identical scopes when instantiating the template
     later.  BIND_EXPR is a handy candidate for this.
     Note that do_poplevel won't create a BIND_EXPR itself here (and thus
     result in nested BIND_EXPRs), since we don't build BLOCK nodes when
     processing templates.  */
  if (processing_template_decl)
    {
      r = build3 (BIND_EXPR, NULL, NULL, r, NULL);
      BIND_EXPR_TRY_BLOCK (r) = (flags & BCS_TRY_BLOCK) != 0;
      BIND_EXPR_BODY_BLOCK (r) = (flags & BCS_FN_BODY) != 0;
      TREE_SIDE_EFFECTS (r) = 1;
    }

  return r;
}

/* Finish a compound-statement, which is given by STMT.  */

void
finish_compound_stmt (tree stmt)
{
  if (TREE_CODE (stmt) == BIND_EXPR)
    {
      tree body = do_poplevel (BIND_EXPR_BODY (stmt));
      /* If the STATEMENT_LIST is empty and this BIND_EXPR isn't special,
	 discard the BIND_EXPR so it can be merged with the containing
	 STATEMENT_LIST.  */
      if (TREE_CODE (body) == STATEMENT_LIST
	  && STATEMENT_LIST_HEAD (body) == NULL
	  && !BIND_EXPR_BODY_BLOCK (stmt)
	  && !BIND_EXPR_TRY_BLOCK (stmt))
	stmt = body;
      else
	BIND_EXPR_BODY (stmt) = body;
    }
  else if (STATEMENT_LIST_NO_SCOPE (stmt))
    stmt = pop_stmt_list (stmt);
  else
    {
      /* Destroy any ObjC "super" receivers that may have been
	 created.  */
      objc_clear_super_receiver ();

      stmt = do_poplevel (stmt);
    }

  /* ??? See c_end_compound_stmt wrt statement expressions.  */
  add_stmt (stmt);
  finish_stmt ();
}

/* Finish an asm-statement, whose components are a STRING, some
   OUTPUT_OPERANDS, some INPUT_OPERANDS, some CLOBBERS and some
   LABELS.  Also note whether the asm-statement should be
   considered volatile.  */

tree
finish_asm_stmt (int volatile_p, tree string, tree output_operands,
		 tree input_operands, tree clobbers, tree labels)
{
  tree r;
  tree t;
  int ninputs = list_length (input_operands);
  int noutputs = list_length (output_operands);

  if (!processing_template_decl)
    {
      const char *constraint;
      const char **oconstraints;
      bool allows_mem, allows_reg, is_inout;
      tree operand;
      int i;

      oconstraints = XALLOCAVEC (const char *, noutputs);

      string = resolve_asm_operand_names (string, output_operands,
					  input_operands, labels);

      for (i = 0, t = output_operands; t; t = TREE_CHAIN (t), ++i)
	{
	  operand = TREE_VALUE (t);

	  /* ??? Really, this should not be here.  Users should be using a
	     proper lvalue, dammit.  But there's a long history of using
	     casts in the output operands.  In cases like longlong.h, this
	     becomes a primitive form of typechecking -- if the cast can be
	     removed, then the output operand had a type of the proper width;
	     otherwise we'll get an error.  Gross, but ...  */
	  STRIP_NOPS (operand);

	  operand = mark_lvalue_use (operand);

	  if (!lvalue_or_else (operand, lv_asm, tf_warning_or_error))
	    operand = error_mark_node;

	  if (operand != error_mark_node
	      && (TREE_READONLY (operand)
		  || CP_TYPE_CONST_P (TREE_TYPE (operand))
		  /* Functions are not modifiable, even though they are
		     lvalues.  */
		  || TREE_CODE (TREE_TYPE (operand)) == FUNCTION_TYPE
		  || TREE_CODE (TREE_TYPE (operand)) == METHOD_TYPE
		  /* If it's an aggregate and any field is const, then it is
		     effectively const.  */
		  || (CLASS_TYPE_P (TREE_TYPE (operand))
		      && C_TYPE_FIELDS_READONLY (TREE_TYPE (operand)))))
	    cxx_readonly_error (operand, lv_asm);

	  constraint = TREE_STRING_POINTER (TREE_VALUE (TREE_PURPOSE (t)));
	  oconstraints[i] = constraint;

	  if (parse_output_constraint (&constraint, i, ninputs, noutputs,
				       &allows_mem, &allows_reg, &is_inout))
	    {
	      /* If the operand is going to end up in memory,
		 mark it addressable.  */
	      if (!allows_reg && !cxx_mark_addressable (operand))
		operand = error_mark_node;
	    }
	  else
	    operand = error_mark_node;

	  TREE_VALUE (t) = operand;
	}

      for (i = 0, t = input_operands; t; ++i, t = TREE_CHAIN (t))
	{
	  constraint = TREE_STRING_POINTER (TREE_VALUE (TREE_PURPOSE (t)));
	  operand = decay_conversion (TREE_VALUE (t));

	  /* If the type of the operand hasn't been determined (e.g.,
	     because it involves an overloaded function), then issue
	     an error message.  There's no context available to
	     resolve the overloading.  */
	  if (TREE_TYPE (operand) == unknown_type_node)
	    {
	      error ("type of asm operand %qE could not be determined",
		     TREE_VALUE (t));
	      operand = error_mark_node;
	    }

	  if (parse_input_constraint (&constraint, i, ninputs, noutputs, 0,
				      oconstraints, &allows_mem, &allows_reg))
	    {
	      /* If the operand is going to end up in memory,
		 mark it addressable.  */
	      if (!allows_reg && allows_mem)
		{
		  /* Strip the nops as we allow this case.  FIXME, this really
		     should be rejected or made deprecated.  */
		  STRIP_NOPS (operand);
		  if (!cxx_mark_addressable (operand))
		    operand = error_mark_node;
		}
	    }
	  else
	    operand = error_mark_node;

	  TREE_VALUE (t) = operand;
	}
    }

  r = build_stmt (input_location, ASM_EXPR, string,
		  output_operands, input_operands,
		  clobbers, labels);
  ASM_VOLATILE_P (r) = volatile_p || noutputs == 0;
  r = maybe_cleanup_point_expr_void (r);
  return add_stmt (r);
}

/* Finish a label with the indicated NAME.  Returns the new label.  */

tree
finish_label_stmt (tree name)
{
  tree decl = define_label (input_location, name);

  if (decl == error_mark_node)
    return error_mark_node;

  add_stmt (build_stmt (input_location, LABEL_EXPR, decl));

  return decl;
}

/* Finish a series of declarations for local labels.  G++ allows users
   to declare "local" labels, i.e., labels with scope.  This extension
   is useful when writing code involving statement-expressions.  */

void
finish_label_decl (tree name)
{
  if (!at_function_scope_p ())
    {
      error ("__label__ declarations are only allowed in function scopes");
      return;
    }

  add_decl_expr (declare_local_label (name));
}

/* When DECL goes out of scope, make sure that CLEANUP is executed.  */

void
finish_decl_cleanup (tree decl, tree cleanup)
{
  push_cleanup (decl, cleanup, false);
}

/* If the current scope exits with an exception, run CLEANUP.  */

void
finish_eh_cleanup (tree cleanup)
{
  push_cleanup (NULL, cleanup, true);
}

/* The MEM_INITS is a list of mem-initializers, in reverse of the
   order they were written by the user.  Each node is as for
   emit_mem_initializers.  */

void
finish_mem_initializers (tree mem_inits)
{
  /* Reorder the MEM_INITS so that they are in the order they appeared
     in the source program.  */
  mem_inits = nreverse (mem_inits);

  if (processing_template_decl)
    {
      tree mem;

      for (mem = mem_inits; mem; mem = TREE_CHAIN (mem))
        {
          /* If the TREE_PURPOSE is a TYPE_PACK_EXPANSION, skip the
             check for bare parameter packs in the TREE_VALUE, because
             any parameter packs in the TREE_VALUE have already been
             bound as part of the TREE_PURPOSE.  See
             make_pack_expansion for more information.  */
          if (TREE_CODE (TREE_PURPOSE (mem)) != TYPE_PACK_EXPANSION
              && check_for_bare_parameter_packs (TREE_VALUE (mem)))
            TREE_VALUE (mem) = error_mark_node;
        }

      add_stmt (build_min_nt (CTOR_INITIALIZER, mem_inits));
    }
  else
    emit_mem_initializers (mem_inits);
}

/* Finish a parenthesized expression EXPR.  */

tree
finish_parenthesized_expr (tree expr)
{
  if (EXPR_P (expr))
    /* This inhibits warnings in c_common_truthvalue_conversion.  */
    TREE_NO_WARNING (expr) = 1;

  if (TREE_CODE (expr) == OFFSET_REF
      || TREE_CODE (expr) == SCOPE_REF)
    /* [expr.unary.op]/3 The qualified id of a pointer-to-member must not be
       enclosed in parentheses.  */
    PTRMEM_OK_P (expr) = 0;

  if (TREE_CODE (expr) == STRING_CST)
    PAREN_STRING_LITERAL_P (expr) = 1;

  return expr;
}

/* Finish a reference to a non-static data member (DECL) that is not
   preceded by `.' or `->'.  */

tree
finish_non_static_data_member (tree decl, tree object, tree qualifying_scope)
{
  gcc_assert (TREE_CODE (decl) == FIELD_DECL);

  if (!object)
    {
      tree scope = qualifying_scope;
      if (scope == NULL_TREE)
	scope = context_for_name_lookup (decl);
      object = maybe_dummy_object (scope, NULL);
    }

  if (object == error_mark_node)
    return error_mark_node;

  /* DR 613: Can use non-static data members without an associated
     object in sizeof/decltype/alignof.  */
  if (is_dummy_object (object) && cp_unevaluated_operand == 0
      && (!processing_template_decl || !current_class_ref))
    {
      if (current_function_decl
	  && DECL_STATIC_FUNCTION_P (current_function_decl))
	error ("invalid use of member %q+D in static member function", decl);
      else
	error ("invalid use of non-static data member %q+D", decl);
      error ("from this location");

      return error_mark_node;
    }

  if (current_class_ptr)
    TREE_USED (current_class_ptr) = 1;
  if (processing_template_decl && !qualifying_scope)
    {
      tree type = TREE_TYPE (decl);

      if (TREE_CODE (type) == REFERENCE_TYPE)
	/* Quals on the object don't matter.  */;
      else
	{
	  /* Set the cv qualifiers.  */
	  int quals = (current_class_ref
		       ? cp_type_quals (TREE_TYPE (current_class_ref))
		       : TYPE_UNQUALIFIED);

	  if (DECL_MUTABLE_P (decl))
	    quals &= ~TYPE_QUAL_CONST;

	  quals |= cp_type_quals (TREE_TYPE (decl));
	  type = cp_build_qualified_type (type, quals);
	}

      return (convert_from_reference
	      (build_min (COMPONENT_REF, type, object, decl, NULL_TREE)));
    }
  /* If PROCESSING_TEMPLATE_DECL is nonzero here, then
     QUALIFYING_SCOPE is also non-null.  Wrap this in a SCOPE_REF
     for now.  */
  else if (processing_template_decl)
    return build_qualified_name (TREE_TYPE (decl),
				 qualifying_scope,
				 DECL_NAME (decl),
				 /*template_p=*/false);
  else
    {
      tree access_type = TREE_TYPE (object);

      perform_or_defer_access_check (TYPE_BINFO (access_type), decl,
				     decl);

      /* If the data member was named `C::M', convert `*this' to `C'
	 first.  */
      if (qualifying_scope)
	{
	  tree binfo = NULL_TREE;
	  object = build_scoped_ref (object, qualifying_scope,
				     &binfo);
	}

      return build_class_member_access_expr (object, decl,
					     /*access_path=*/NULL_TREE,
					     /*preserve_reference=*/false,
					     tf_warning_or_error);
    }
}

/* If we are currently parsing a template and we encountered a typedef
   TYPEDEF_DECL that is being accessed though CONTEXT, this function
   adds the typedef to a list tied to the current template.
   At tempate instantiatin time, that list is walked and access check
   performed for each typedef.
   LOCATION is the location of the usage point of TYPEDEF_DECL.  */

void
add_typedef_to_current_template_for_access_check (tree typedef_decl,
                                                  tree context,
						  location_t location)
{
    tree template_info = NULL;
    tree cs = current_scope ();

    if (!is_typedef_decl (typedef_decl)
	|| !context
	|| !CLASS_TYPE_P (context)
	|| !cs)
      return;

    if (CLASS_TYPE_P (cs) || TREE_CODE (cs) == FUNCTION_DECL)
      template_info = get_template_info (cs);

    if (template_info
	&& TI_TEMPLATE (template_info)
	&& !currently_open_class (context))
      append_type_to_template_for_access_check (cs, typedef_decl,
						context, location);
}

/* DECL was the declaration to which a qualified-id resolved.  Issue
   an error message if it is not accessible.  If OBJECT_TYPE is
   non-NULL, we have just seen `x->' or `x.' and OBJECT_TYPE is the
   type of `*x', or `x', respectively.  If the DECL was named as
   `A::B' then NESTED_NAME_SPECIFIER is `A'.  */

void
check_accessibility_of_qualified_id (tree decl,
				     tree object_type,
				     tree nested_name_specifier)
{
  tree scope;
  tree qualifying_type = NULL_TREE;

  /* If we are parsing a template declaration and if decl is a typedef,
     add it to a list tied to the template.
     At template instantiation time, that list will be walked and
     access check performed.  */
  add_typedef_to_current_template_for_access_check (decl,
						    nested_name_specifier
						    ? nested_name_specifier
						    : DECL_CONTEXT (decl),
						    input_location);

  /* If we're not checking, return immediately.  */
  if (deferred_access_no_check)
    return;

  /* Determine the SCOPE of DECL.  */
  scope = context_for_name_lookup (decl);
  /* If the SCOPE is not a type, then DECL is not a member.  */
  if (!TYPE_P (scope))
    return;
  /* Compute the scope through which DECL is being accessed.  */
  if (object_type
      /* OBJECT_TYPE might not be a class type; consider:

	   class A { typedef int I; };
	   I *p;
	   p->A::I::~I();

	 In this case, we will have "A::I" as the DECL, but "I" as the
	 OBJECT_TYPE.  */
      && CLASS_TYPE_P (object_type)
      && DERIVED_FROM_P (scope, object_type))
    /* If we are processing a `->' or `.' expression, use the type of the
       left-hand side.  */
    qualifying_type = object_type;
  else if (nested_name_specifier)
    {
      /* If the reference is to a non-static member of the
	 current class, treat it as if it were referenced through
	 `this'.  */
      if (DECL_NONSTATIC_MEMBER_P (decl)
	  && current_class_ptr
	  && DERIVED_FROM_P (scope, current_class_type))
	qualifying_type = current_class_type;
      /* Otherwise, use the type indicated by the
	 nested-name-specifier.  */
      else
	qualifying_type = nested_name_specifier;
    }
  else
    /* Otherwise, the name must be from the current class or one of
       its bases.  */
    qualifying_type = currently_open_derived_class (scope);

  if (qualifying_type 
      /* It is possible for qualifying type to be a TEMPLATE_TYPE_PARM
	 or similar in a default argument value.  */
      && CLASS_TYPE_P (qualifying_type)
      && !dependent_type_p (qualifying_type))
    perform_or_defer_access_check (TYPE_BINFO (qualifying_type), decl,
				   decl);
}

/* EXPR is the result of a qualified-id.  The QUALIFYING_CLASS was the
   class named to the left of the "::" operator.  DONE is true if this
   expression is a complete postfix-expression; it is false if this
   expression is followed by '->', '[', '(', etc.  ADDRESS_P is true
   iff this expression is the operand of '&'.  TEMPLATE_P is true iff
   the qualified-id was of the form "A::template B".  TEMPLATE_ARG_P
   is true iff this qualified name appears as a template argument.  */

tree
finish_qualified_id_expr (tree qualifying_class,
			  tree expr,
			  bool done,
			  bool address_p,
			  bool template_p,
			  bool template_arg_p)
{
  gcc_assert (TYPE_P (qualifying_class));

  if (error_operand_p (expr))
    return error_mark_node;

  if (DECL_P (expr) || BASELINK_P (expr))
    mark_used (expr);

  if (template_p)
    check_template_keyword (expr);

  /* If EXPR occurs as the operand of '&', use special handling that
     permits a pointer-to-member.  */
  if (address_p && done)
    {
      if (TREE_CODE (expr) == SCOPE_REF)
	expr = TREE_OPERAND (expr, 1);
      expr = build_offset_ref (qualifying_class, expr,
			       /*address_p=*/true);
      return expr;
    }

  /* Within the scope of a class, turn references to non-static
     members into expression of the form "this->...".  */
  if (template_arg_p)
    /* But, within a template argument, we do not want make the
       transformation, as there is no "this" pointer.  */
    ;
  else if (TREE_CODE (expr) == FIELD_DECL)
    {
      push_deferring_access_checks (dk_no_check);
      expr = finish_non_static_data_member (expr, NULL_TREE,
					    qualifying_class);
      pop_deferring_access_checks ();
    }
  else if (BASELINK_P (expr) && !processing_template_decl)
    {
      tree ob;

      /* See if any of the functions are non-static members.  */
      /* If so, the expression may be relative to 'this'.  */
      if (!shared_member_p (expr)
	  && (ob = maybe_dummy_object (qualifying_class, NULL),
	      !is_dummy_object (ob)))
	expr = (build_class_member_access_expr
		(ob,
		 expr,
		 BASELINK_ACCESS_BINFO (expr),
		 /*preserve_reference=*/false,
		 tf_warning_or_error));
      else if (done)
	/* The expression is a qualified name whose address is not
	   being taken.  */
	expr = build_offset_ref (qualifying_class, expr, /*address_p=*/false);
    }

  return expr;
}

/* Begin a statement-expression.  The value returned must be passed to
   finish_stmt_expr.  */

tree
begin_stmt_expr (void)
{
  return push_stmt_list ();
}

/* Process the final expression of a statement expression. EXPR can be
   NULL, if the final expression is empty.  Return a STATEMENT_LIST
   containing all the statements in the statement-expression, or
   ERROR_MARK_NODE if there was an error.  */

tree
finish_stmt_expr_expr (tree expr, tree stmt_expr)
{
  if (error_operand_p (expr))
    {
      /* The type of the statement-expression is the type of the last
         expression.  */
      TREE_TYPE (stmt_expr) = error_mark_node;
      return error_mark_node;
    }

  /* If the last statement does not have "void" type, then the value
     of the last statement is the value of the entire expression.  */
  if (expr)
    {
      tree type = TREE_TYPE (expr);

      if (processing_template_decl)
	{
	  expr = build_stmt (input_location, EXPR_STMT, expr);
	  expr = add_stmt (expr);
	  /* Mark the last statement so that we can recognize it as such at
	     template-instantiation time.  */
	  EXPR_STMT_STMT_EXPR_RESULT (expr) = 1;
	}
      else if (VOID_TYPE_P (type))
	{
	  /* Just treat this like an ordinary statement.  */
	  expr = finish_expr_stmt (expr);
	}
      else
	{
	  /* It actually has a value we need to deal with.  First, force it
	     to be an rvalue so that we won't need to build up a copy
	     constructor call later when we try to assign it to something.  */
	  expr = force_rvalue (expr, tf_warning_or_error);
	  if (error_operand_p (expr))
	    return error_mark_node;

	  /* Update for array-to-pointer decay.  */
	  type = TREE_TYPE (expr);

	  /* Wrap it in a CLEANUP_POINT_EXPR and add it to the list like a
	     normal statement, but don't convert to void or actually add
	     the EXPR_STMT.  */
	  if (TREE_CODE (expr) != CLEANUP_POINT_EXPR)
	    expr = maybe_cleanup_point_expr (expr);
	  add_stmt (expr);
	}

      /* The type of the statement-expression is the type of the last
	 expression.  */
      TREE_TYPE (stmt_expr) = type;
    }

  return stmt_expr;
}

/* Finish a statement-expression.  EXPR should be the value returned
   by the previous begin_stmt_expr.  Returns an expression
   representing the statement-expression.  */

tree
finish_stmt_expr (tree stmt_expr, bool has_no_scope)
{
  tree type;
  tree result;

  if (error_operand_p (stmt_expr))
    {
      pop_stmt_list (stmt_expr);
      return error_mark_node;
    }

  gcc_assert (TREE_CODE (stmt_expr) == STATEMENT_LIST);

  type = TREE_TYPE (stmt_expr);
  result = pop_stmt_list (stmt_expr);
  TREE_TYPE (result) = type;

  if (processing_template_decl)
    {
      result = build_min (STMT_EXPR, type, result);
      TREE_SIDE_EFFECTS (result) = 1;
      STMT_EXPR_NO_SCOPE (result) = has_no_scope;
    }
  else if (CLASS_TYPE_P (type))
    {
      /* Wrap the statement-expression in a TARGET_EXPR so that the
	 temporary object created by the final expression is destroyed at
	 the end of the full-expression containing the
	 statement-expression.  */
      result = force_target_expr (type, result, tf_warning_or_error);
    }

  return result;
}

/* Returns the expression which provides the value of STMT_EXPR.  */

tree
stmt_expr_value_expr (tree stmt_expr)
{
  tree t = STMT_EXPR_STMT (stmt_expr);

  if (TREE_CODE (t) == BIND_EXPR)
    t = BIND_EXPR_BODY (t);

  if (TREE_CODE (t) == STATEMENT_LIST && STATEMENT_LIST_TAIL (t))
    t = STATEMENT_LIST_TAIL (t)->stmt;

  if (TREE_CODE (t) == EXPR_STMT)
    t = EXPR_STMT_EXPR (t);

  return t;
}

/* Return TRUE iff EXPR_STMT is an empty list of
   expression statements.  */

bool
empty_expr_stmt_p (tree expr_stmt)
{
  tree body = NULL_TREE;

  if (expr_stmt == void_zero_node)
    return true;

  if (expr_stmt)
    {
      if (TREE_CODE (expr_stmt) == EXPR_STMT)
	body = EXPR_STMT_EXPR (expr_stmt);
      else if (TREE_CODE (expr_stmt) == STATEMENT_LIST)
	body = expr_stmt;
    }

  if (body)
    {
      if (TREE_CODE (body) == STATEMENT_LIST)
	return tsi_end_p (tsi_start (body));
      else
	return empty_expr_stmt_p (body);
    }
  return false;
}

/* Perform Koenig lookup.  FN is the postfix-expression representing
   the function (or functions) to call; ARGS are the arguments to the
   call; if INCLUDE_STD then the `std' namespace is automatically
   considered an associated namespace (used in range-based for loops).
   Returns the functions to be considered by overload resolution.  */

tree
perform_koenig_lookup (tree fn, VEC(tree,gc) *args, bool include_std,
		       tsubst_flags_t complain)
{
  tree identifier = NULL_TREE;
  tree functions = NULL_TREE;
  tree tmpl_args = NULL_TREE;
  bool template_id = false;

  if (TREE_CODE (fn) == TEMPLATE_ID_EXPR)
    {
      /* Use a separate flag to handle null args.  */
      template_id = true;
      tmpl_args = TREE_OPERAND (fn, 1);
      fn = TREE_OPERAND (fn, 0);
    }

  /* Find the name of the overloaded function.  */
  if (TREE_CODE (fn) == IDENTIFIER_NODE)
    identifier = fn;
  else if (is_overloaded_fn (fn))
    {
      functions = fn;
      identifier = DECL_NAME (get_first_fn (functions));
    }
  else if (DECL_P (fn))
    {
      functions = fn;
      identifier = DECL_NAME (fn);
    }

  /* A call to a namespace-scope function using an unqualified name.

     Do Koenig lookup -- unless any of the arguments are
     type-dependent.  */
  if (!any_type_dependent_arguments_p (args)
      && !any_dependent_template_arguments_p (tmpl_args))
    {
      fn = lookup_arg_dependent (identifier, functions, args, include_std);
      if (!fn)
	{
	  /* The unqualified name could not be resolved.  */
	  if (complain)
	    fn = unqualified_fn_lookup_error (identifier);
	  else
	    fn = identifier;
	}
    }

  if (fn && template_id)
    fn = build2 (TEMPLATE_ID_EXPR, unknown_type_node, fn, tmpl_args);
  
  return fn;
}

/* Generate an expression for `FN (ARGS)'.  This may change the
   contents of ARGS.

   If DISALLOW_VIRTUAL is true, the call to FN will be not generated
   as a virtual call, even if FN is virtual.  (This flag is set when
   encountering an expression where the function name is explicitly
   qualified.  For example a call to `X::f' never generates a virtual
   call.)

   Returns code for the call.  */

tree
finish_call_expr (tree fn, VEC(tree,gc) **args, bool disallow_virtual,
		  bool koenig_p, enum call_context spawning,
		  tsubst_flags_t complain)
{
  tree result;
  tree orig_fn;
  VEC(tree,gc) *orig_args = NULL;

  if (fn == error_mark_node)
    return error_mark_node;

  gcc_assert (!TYPE_P (fn));

  orig_fn = fn;

  if (processing_template_decl)
    {
      /* If the call expression is dependent, build a CALL_EXPR node
	 with no type; type_dependent_expression_p recognizes
	 expressions with no type as being dependent.  */
      if (type_dependent_expression_p (fn)
	  || any_type_dependent_arguments_p (*args)
	  /* For a non-static member function that doesn't have an
	     explicit object argument, we need to specifically
	     test the type dependency of the "this" pointer because it
	     is not included in *ARGS even though it is considered to
	     be part of the list of arguments.  Note that this is
	     related to CWG issues 515 and 1005.  */
	  || (TREE_CODE (fn) != COMPONENT_REF
	      && non_static_member_function_p (fn)
	      && current_class_ref
	      && type_dependent_expression_p (current_class_ref)))
	{
	  result = build_nt_call_vec (fn, *args);
	  KOENIG_LOOKUP_P (result) = koenig_p;
	  if (cfun)
	    {
	      do
		{
		  tree fndecl = OVL_CURRENT (fn);
		  if (TREE_CODE (fndecl) != FUNCTION_DECL
		      || !TREE_THIS_VOLATILE (fndecl))
		    break;
		  fn = OVL_NEXT (fn);
		}
	      while (fn);
	      if (!fn)
		current_function_returns_abnormally = 1;
	    }
	  return result;
	}
      orig_args = make_tree_vector_copy (*args);
      if (!BASELINK_P (fn)
	  && TREE_CODE (fn) != PSEUDO_DTOR_EXPR
	  && TREE_TYPE (fn) != unknown_type_node)
	fn = build_non_dependent_expr (fn);
      make_args_non_dependent (*args);
    }

  if (TREE_CODE (fn) == COMPONENT_REF)
    {
      tree member = TREE_OPERAND (fn, 1);
      if (BASELINK_P (member))
	{
	  tree object = TREE_OPERAND (fn, 0);
	  return build_new_method_call (object, member,
					args, NULL_TREE,
                                        (disallow_virtual
                                         ? LOOKUP_NORMAL | LOOKUP_NONVIRTUAL
					 : LOOKUP_NORMAL),
					/*fn_p=*/NULL,
					CALL_NORMAL,
					complain);
	}
    }

  if (is_overloaded_fn (fn))
    fn = baselink_for_fns (fn);

  result = NULL_TREE;
  if (BASELINK_P (fn))
    {
      tree object;

      /* A call to a member function.  From [over.call.func]:

	   If the keyword this is in scope and refers to the class of
	   that member function, or a derived class thereof, then the
	   function call is transformed into a qualified function call
	   using (*this) as the postfix-expression to the left of the
	   . operator.... [Otherwise] a contrived object of type T
	   becomes the implied object argument.

	In this situation:

	  struct A { void f(); };
	  struct B : public A {};
	  struct C : public A { void g() { B::f(); }};

	"the class of that member function" refers to `A'.  But 11.2
	[class.access.base] says that we need to convert 'this' to B* as
	part of the access, so we pass 'B' to maybe_dummy_object.  */

      object = maybe_dummy_object (BINFO_TYPE (BASELINK_ACCESS_BINFO (fn)),
				   NULL);

      if (processing_template_decl)
	{
	  if (type_dependent_expression_p (object))
	    {
	      tree ret = build_nt_call_vec (orig_fn, orig_args);
	      release_tree_vector (orig_args);
	      return ret;
	    }
	  object = build_non_dependent_expr (object);
	}

      result = build_new_method_call (object, fn, args, NULL_TREE,
				      (disallow_virtual
				       ? LOOKUP_NORMAL|LOOKUP_NONVIRTUAL
				       : LOOKUP_NORMAL),
				      /*fn_p=*/NULL,
				      CALL_NORMAL,
				      complain);
    }
  else if (is_overloaded_fn (fn))
    {
      /* If the function is an overloaded builtin, resolve it.  */
      if (TREE_CODE (fn) == FUNCTION_DECL
	  && (DECL_BUILT_IN_CLASS (fn) == BUILT_IN_NORMAL
	      || DECL_BUILT_IN_CLASS (fn) == BUILT_IN_MD))
	result = resolve_overloaded_builtin (input_location, fn, *args);

      if (!result)
	/* A call to a namespace-scope function.  */
	result = build_new_function_call (fn, args, koenig_p, CALL_NORMAL,
					  complain);
    }
  else if (TREE_CODE (fn) == PSEUDO_DTOR_EXPR)
    {
      if (!VEC_empty (tree, *args))
	error ("arguments to destructor are not allowed");
      /* Mark the pseudo-destructor call as having side-effects so
	 that we do not issue warnings about its use.  */
      result = build1 (NOP_EXPR,
		       void_type_node,
		       TREE_OPERAND (fn, 0));
      TREE_SIDE_EFFECTS (result) = 1;
    }
  else if (CLASS_TYPE_P (TREE_TYPE (fn)))
    /* If the "function" is really an object of class type, it might
       have an overloaded `operator ()'.  */
    result = build_op_call (fn, args, CALL_NORMAL, complain);

  if (!result)
    /* A call where the function is unknown.  */
    result = cp_build_function_call_vec (fn, args, CALL_NORMAL, complain);

  if (processing_template_decl && result != error_mark_node)
    {
      if (TREE_CODE (result) == INDIRECT_REF)
	result = TREE_OPERAND (result, 0);
      result = build_call_vec (TREE_TYPE (result), orig_fn, orig_args);
      SET_EXPR_LOCATION (result, input_location);
      KOENIG_LOOKUP_P (result) = koenig_p;
      SPAWN_CALL_P (result) = (spawning == CALL_SPAWN);
      release_tree_vector (orig_args);
      result = convert_from_reference (result);
    }

  if (koenig_p)
    {
      /* Free garbage OVERLOADs from arg-dependent lookup.  */
      tree next = NULL_TREE;
      for (fn = orig_fn;
	   fn && TREE_CODE (fn) == OVERLOAD && OVL_ARG_DEPENDENT (fn);
	   fn = next)
	{
	  if (processing_template_decl)
	    /* In a template, we'll re-use them at instantiation time.  */
	    OVL_ARG_DEPENDENT (fn) = false;
	  else
	    {
	      next = OVL_CHAIN (fn);
	      ggc_free (fn);
	    }
	}
    }

  return result;
}

/* Finish a call to a postfix increment or decrement or EXPR.  (Which
   is indicated by CODE, which should be POSTINCREMENT_EXPR or
   POSTDECREMENT_EXPR.)  */

tree
finish_increment_expr (tree expr, enum tree_code code)
{
  return build_x_unary_op (code, expr, tf_warning_or_error);
}

/* Finish a use of `this'.  Returns an expression for `this'.  */

tree
finish_this_expr (void)
{
  tree result;

  if (current_class_ptr)
    {
      tree type = TREE_TYPE (current_class_ref);

      /* In a lambda expression, 'this' refers to the captured 'this'.  */
      if (LAMBDA_TYPE_P (type))
        result = lambda_expr_this_capture (CLASSTYPE_LAMBDA_EXPR (type));
      else
        result = current_class_ptr;

    }
  else if (current_function_decl
	   && DECL_STATIC_FUNCTION_P (current_function_decl))
    {
      error ("%<this%> is unavailable for static member functions");
      result = error_mark_node;
    }
  else
    {
      if (current_function_decl)
	error ("invalid use of %<this%> in non-member function");
      else
	error ("invalid use of %<this%> at top level");
      result = error_mark_node;
    }

  return result;
}

/* Finish a pseudo-destructor expression.  If SCOPE is NULL, the
   expression was of the form `OBJECT.~DESTRUCTOR' where DESTRUCTOR is
   the TYPE for the type given.  If SCOPE is non-NULL, the expression
   was of the form `OBJECT.SCOPE::~DESTRUCTOR'.  */

tree
finish_pseudo_destructor_expr (tree object, tree scope, tree destructor)
{
  if (object == error_mark_node || destructor == error_mark_node)
    return error_mark_node;

  gcc_assert (TYPE_P (destructor));

  if (!processing_template_decl)
    {
      if (scope == error_mark_node)
	{
	  error ("invalid qualifying scope in pseudo-destructor name");
	  return error_mark_node;
	}
      if (scope && TYPE_P (scope) && !check_dtor_name (scope, destructor))
	{
	  error ("qualified type %qT does not match destructor name ~%qT",
		 scope, destructor);
	  return error_mark_node;
	}


      /* [expr.pseudo] says both:

	   The type designated by the pseudo-destructor-name shall be
	   the same as the object type.

	 and:

	   The cv-unqualified versions of the object type and of the
	   type designated by the pseudo-destructor-name shall be the
	   same type.

	 We implement the more generous second sentence, since that is
	 what most other compilers do.  */
      if (!same_type_ignoring_top_level_qualifiers_p (TREE_TYPE (object),
						      destructor))
	{
	  error ("%qE is not of type %qT", object, destructor);
	  return error_mark_node;
	}
    }

  return build3 (PSEUDO_DTOR_EXPR, void_type_node, object, scope, destructor);
}

/* Finish an expression of the form CODE EXPR.  */

tree
finish_unary_op_expr (enum tree_code code, tree expr)
{
  tree result = build_x_unary_op (code, expr, tf_warning_or_error);
  if (TREE_OVERFLOW_P (result) && !TREE_OVERFLOW_P (expr))
    overflow_warning (input_location, result);

  return result;
}

/* Finish a compound-literal expression.  TYPE is the type to which
   the CONSTRUCTOR in COMPOUND_LITERAL is being cast.  */

tree
finish_compound_literal (tree type, tree compound_literal,
			 tsubst_flags_t complain)
{
  if (type == error_mark_node)
    return error_mark_node;

  if (TREE_CODE (type) == REFERENCE_TYPE)
    {
      compound_literal
	= finish_compound_literal (TREE_TYPE (type), compound_literal,
				   complain);
      return cp_build_c_cast (type, compound_literal, complain);
    }

  if (!TYPE_OBJ_P (type))
    {
      if (complain & tf_error)
	error ("compound literal of non-object type %qT", type);
      return error_mark_node;
    }

  if (processing_template_decl)
    {
      TREE_TYPE (compound_literal) = type;
      /* Mark the expression as a compound literal.  */
      TREE_HAS_CONSTRUCTOR (compound_literal) = 1;
      return compound_literal;
    }

  type = complete_type (type);

  if (TYPE_NON_AGGREGATE_CLASS (type))
    {
      /* Trying to deal with a CONSTRUCTOR instead of a TREE_LIST
	 everywhere that deals with function arguments would be a pain, so
	 just wrap it in a TREE_LIST.  The parser set a flag so we know
	 that it came from T{} rather than T({}).  */
      CONSTRUCTOR_IS_DIRECT_INIT (compound_literal) = 1;
      compound_literal = build_tree_list (NULL_TREE, compound_literal);
      return build_functional_cast (type, compound_literal, complain);
    }

  if (TREE_CODE (type) == ARRAY_TYPE
      && check_array_initializer (NULL_TREE, type, compound_literal))
    return error_mark_node;
  compound_literal = reshape_init (type, compound_literal, complain);
  if (SCALAR_TYPE_P (type)
      && !BRACE_ENCLOSED_INITIALIZER_P (compound_literal)
      && (complain & tf_warning_or_error))
    check_narrowing (type, compound_literal);
  if (TREE_CODE (type) == ARRAY_TYPE
      && TYPE_DOMAIN (type) == NULL_TREE)
    {
      cp_complete_array_type_or_error (&type, compound_literal,
				       false, complain);
      if (type == error_mark_node)
	return error_mark_node;
    }
  compound_literal = digest_init (type, compound_literal, complain);
  if (TREE_CODE (compound_literal) == CONSTRUCTOR)
    TREE_HAS_CONSTRUCTOR (compound_literal) = true;
  /* Put static/constant array temporaries in static variables, but always
     represent class temporaries with TARGET_EXPR so we elide copies.  */
  if ((!at_function_scope_p () || CP_TYPE_CONST_P (type))
      && TREE_CODE (type) == ARRAY_TYPE
      && !TYPE_HAS_NONTRIVIAL_DESTRUCTOR (type)
      && initializer_constant_valid_p (compound_literal, type))
    {
      tree decl = create_temporary_var (type);
      DECL_INITIAL (decl) = compound_literal;
      TREE_STATIC (decl) = 1;
      if (literal_type_p (type) && CP_TYPE_CONST_NON_VOLATILE_P (type))
	{
	  /* 5.19 says that a constant expression can include an
	     lvalue-rvalue conversion applied to "a glvalue of literal type
	     that refers to a non-volatile temporary object initialized
	     with a constant expression".  Rather than try to communicate
	     that this VAR_DECL is a temporary, just mark it constexpr.  */
	  DECL_DECLARED_CONSTEXPR_P (decl) = true;
	  DECL_INITIALIZED_BY_CONSTANT_EXPRESSION_P (decl) = true;
	  TREE_CONSTANT (decl) = true;
	}
      cp_apply_type_quals_to_decl (cp_type_quals (type), decl);
      decl = pushdecl_top_level (decl);
      DECL_NAME (decl) = make_anon_name ();
      SET_DECL_ASSEMBLER_NAME (decl, DECL_NAME (decl));
      return decl;
    }
  else
    return get_target_expr_sfinae (compound_literal, complain);
}

/* Return the declaration for the function-name variable indicated by
   ID.  */

tree
finish_fname (tree id)
{
  tree decl;

  decl = fname_decl (input_location, C_RID_CODE (id), id);
  if (processing_template_decl && current_function_decl)
    decl = DECL_NAME (decl);
  return decl;
}

/* Finish a translation unit.  */

void
finish_translation_unit (void)
{
  /* In case there were missing closebraces,
     get us back to the global binding level.  */
  pop_everything ();
  while (current_namespace != global_namespace)
    pop_namespace ();

  /* Do file scope __FUNCTION__ et al.  */
  finish_fname_decls ();
}

/* Finish a template type parameter, specified as AGGR IDENTIFIER.
   Returns the parameter.  */

tree
finish_template_type_parm (tree aggr, tree identifier)
{
  if (aggr != class_type_node)
    {
      permerror (input_location, "template type parameters must use the keyword %<class%> or %<typename%>");
      aggr = class_type_node;
    }

  return build_tree_list (aggr, identifier);
}

/* Finish a template template parameter, specified as AGGR IDENTIFIER.
   Returns the parameter.  */

tree
finish_template_template_parm (tree aggr, tree identifier)
{
  tree decl = build_decl (input_location,
			  TYPE_DECL, identifier, NULL_TREE);
  tree tmpl = build_lang_decl (TEMPLATE_DECL, identifier, NULL_TREE);
  DECL_TEMPLATE_PARMS (tmpl) = current_template_parms;
  DECL_TEMPLATE_RESULT (tmpl) = decl;
  DECL_ARTIFICIAL (decl) = 1;
  end_template_decl ();

  gcc_assert (DECL_TEMPLATE_PARMS (tmpl));

  check_default_tmpl_args (decl, DECL_TEMPLATE_PARMS (tmpl), 
			   /*is_primary=*/true, /*is_partial=*/false,
			   /*is_friend=*/0);

  return finish_template_type_parm (aggr, tmpl);
}

/* ARGUMENT is the default-argument value for a template template
   parameter.  If ARGUMENT is invalid, issue error messages and return
   the ERROR_MARK_NODE.  Otherwise, ARGUMENT itself is returned.  */

tree
check_template_template_default_arg (tree argument)
{
  if (TREE_CODE (argument) != TEMPLATE_DECL
      && TREE_CODE (argument) != TEMPLATE_TEMPLATE_PARM
      && TREE_CODE (argument) != UNBOUND_CLASS_TEMPLATE)
    {
      if (TREE_CODE (argument) == TYPE_DECL)
	error ("invalid use of type %qT as a default value for a template "
	       "template-parameter", TREE_TYPE (argument));
      else
	error ("invalid default argument for a template template parameter");
      return error_mark_node;
    }

  return argument;
}

/* Begin a class definition, as indicated by T.  */

tree
begin_class_definition (tree t, tree attributes)
{
  if (error_operand_p (t) || error_operand_p (TYPE_MAIN_DECL (t)))
    return error_mark_node;

  if (processing_template_parmlist)
    {
      error ("definition of %q#T inside template parameter list", t);
      return error_mark_node;
    }

  /* According to the C++ ABI, decimal classes defined in ISO/IEC TR 24733
     are passed the same as decimal scalar types.  */
  if (TREE_CODE (t) == RECORD_TYPE
      && !processing_template_decl)
    {
      tree ns = TYPE_CONTEXT (t);
      if (ns && TREE_CODE (ns) == NAMESPACE_DECL
	  && DECL_CONTEXT (ns) == std_node
	  && DECL_NAME (ns)
	  && !strcmp (IDENTIFIER_POINTER (DECL_NAME (ns)), "decimal"))
	{
	  const char *n = TYPE_NAME_STRING (t);
	  if ((strcmp (n, "decimal32") == 0)
	      || (strcmp (n, "decimal64") == 0)
	      || (strcmp (n, "decimal128") == 0))
	    TYPE_TRANSPARENT_AGGR (t) = 1;
	}
    }

  /* A non-implicit typename comes from code like:

       template <typename T> struct A {
	 template <typename U> struct A<T>::B ...

     This is erroneous.  */
  else if (TREE_CODE (t) == TYPENAME_TYPE)
    {
      error ("invalid definition of qualified type %qT", t);
      t = error_mark_node;
    }

  if (t == error_mark_node || ! MAYBE_CLASS_TYPE_P (t))
    {
      t = make_class_type (RECORD_TYPE);
      pushtag (make_anon_name (), t, /*tag_scope=*/ts_current);
    }

  if (TYPE_BEING_DEFINED (t))
    {
      t = make_class_type (TREE_CODE (t));
      pushtag (TYPE_IDENTIFIER (t), t, /*tag_scope=*/ts_current);
    }
  maybe_process_partial_specialization (t);
  pushclass (t);
  TYPE_BEING_DEFINED (t) = 1;

  cplus_decl_attributes (&t, attributes, (int) ATTR_FLAG_TYPE_IN_PLACE);
  fixup_attribute_variants (t);

  if (flag_pack_struct)
    {
      tree v;
      TYPE_PACKED (t) = 1;
      /* Even though the type is being defined for the first time
	 here, there might have been a forward declaration, so there
	 might be cv-qualified variants of T.  */
      for (v = TYPE_NEXT_VARIANT (t); v; v = TYPE_NEXT_VARIANT (v))
	TYPE_PACKED (v) = 1;
    }
  /* Reset the interface data, at the earliest possible
     moment, as it might have been set via a class foo;
     before.  */
  if (! TYPE_ANONYMOUS_P (t))
    {
      struct c_fileinfo *finfo = get_fileinfo (input_filename);
      CLASSTYPE_INTERFACE_ONLY (t) = finfo->interface_only;
      SET_CLASSTYPE_INTERFACE_UNKNOWN_X
	(t, finfo->interface_unknown);
    }
  reset_specialization();

  /* Make a declaration for this class in its own scope.  */
  build_self_reference ();

  return t;
}

/* Finish the member declaration given by DECL.  */

void
finish_member_declaration (tree decl)
{
  if (decl == error_mark_node || decl == NULL_TREE)
    return;

  if (decl == void_type_node)
    /* The COMPONENT was a friend, not a member, and so there's
       nothing for us to do.  */
    return;

  /* We should see only one DECL at a time.  */
  gcc_assert (DECL_CHAIN (decl) == NULL_TREE);

  /* Set up access control for DECL.  */
  TREE_PRIVATE (decl)
    = (current_access_specifier == access_private_node);
  TREE_PROTECTED (decl)
    = (current_access_specifier == access_protected_node);
  if (TREE_CODE (decl) == TEMPLATE_DECL)
    {
      TREE_PRIVATE (DECL_TEMPLATE_RESULT (decl)) = TREE_PRIVATE (decl);
      TREE_PROTECTED (DECL_TEMPLATE_RESULT (decl)) = TREE_PROTECTED (decl);
    }

  /* Mark the DECL as a member of the current class.  */
  DECL_CONTEXT (decl) = current_class_type;

  /* Check for bare parameter packs in the member variable declaration.  */
  if (TREE_CODE (decl) == FIELD_DECL)
    {
      if (check_for_bare_parameter_packs (TREE_TYPE (decl)))
        TREE_TYPE (decl) = error_mark_node;
      if (check_for_bare_parameter_packs (DECL_ATTRIBUTES (decl)))
        DECL_ATTRIBUTES (decl) = NULL_TREE;
    }

  /* [dcl.link]

     A C language linkage is ignored for the names of class members
     and the member function type of class member functions.  */
  if (DECL_LANG_SPECIFIC (decl) && DECL_LANGUAGE (decl) == lang_c)
    SET_DECL_LANGUAGE (decl, lang_cplusplus);

  /* Put functions on the TYPE_METHODS list and everything else on the
     TYPE_FIELDS list.  Note that these are built up in reverse order.
     We reverse them (to obtain declaration order) in finish_struct.  */
  if (TREE_CODE (decl) == FUNCTION_DECL
      || DECL_FUNCTION_TEMPLATE_P (decl))
    {
      /* We also need to add this function to the
	 CLASSTYPE_METHOD_VEC.  */
      if (add_method (current_class_type, decl, NULL_TREE))
	{
	  DECL_CHAIN (decl) = TYPE_METHODS (current_class_type);
	  TYPE_METHODS (current_class_type) = decl;

	  maybe_add_class_template_decl_list (current_class_type, decl,
					      /*friend_p=*/0);
	}
    }
  /* Enter the DECL into the scope of the class.  */
  else if (pushdecl_class_level (decl))
    {
      if (TREE_CODE (decl) == USING_DECL)
	{
	  /* We need to add the target functions to the
	     CLASSTYPE_METHOD_VEC if an enclosing scope is a template
	     class, so that this function be found by lookup_fnfields_1
	     when the using declaration is not instantiated yet.  */

	  tree target_decl = strip_using_decl (decl);
	  if (dependent_type_p (current_class_type)
	      && is_overloaded_fn (target_decl))
	    {
	      tree t = target_decl;
	      for (; t; t = OVL_NEXT (t))
		add_method (current_class_type, OVL_CURRENT (t), decl);
	    }

	  /* For now, ignore class-scope USING_DECLS, so that
	     debugging backends do not see them. */
	  DECL_IGNORED_P (decl) = 1;
	}

      /* All TYPE_DECLs go at the end of TYPE_FIELDS.  Ordinary fields
	 go at the beginning.  The reason is that lookup_field_1
	 searches the list in order, and we want a field name to
	 override a type name so that the "struct stat hack" will
	 work.  In particular:

	   struct S { enum E { }; int E } s;
	   s.E = 3;

	 is valid.  In addition, the FIELD_DECLs must be maintained in
	 declaration order so that class layout works as expected.
	 However, we don't need that order until class layout, so we
	 save a little time by putting FIELD_DECLs on in reverse order
	 here, and then reversing them in finish_struct_1.  (We could
	 also keep a pointer to the correct insertion points in the
	 list.)  */

      if (TREE_CODE (decl) == TYPE_DECL)
	TYPE_FIELDS (current_class_type)
	  = chainon (TYPE_FIELDS (current_class_type), decl);
      else
	{
	  DECL_CHAIN (decl) = TYPE_FIELDS (current_class_type);
	  TYPE_FIELDS (current_class_type) = decl;
	}

      maybe_add_class_template_decl_list (current_class_type, decl,
					  /*friend_p=*/0);
    }

  if (pch_file)
    note_decl_for_pch (decl);
}

/* DECL has been declared while we are building a PCH file.  Perform
   actions that we might normally undertake lazily, but which can be
   performed now so that they do not have to be performed in
   translation units which include the PCH file.  */

void
note_decl_for_pch (tree decl)
{
  gcc_assert (pch_file);

  /* There's a good chance that we'll have to mangle names at some
     point, even if only for emission in debugging information.  */
  if ((TREE_CODE (decl) == VAR_DECL
       || TREE_CODE (decl) == FUNCTION_DECL)
      && !processing_template_decl)
    mangle_decl (decl);
}

/* Finish processing a complete template declaration.  The PARMS are
   the template parameters.  */

void
finish_template_decl (tree parms)
{
  if (parms)
    end_template_decl ();
  else
    end_specialization ();
}

/* Finish processing a template-id (which names a type) of the form
   NAME < ARGS >.  Return the TYPE_DECL for the type named by the
   template-id.  If ENTERING_SCOPE is nonzero we are about to enter
   the scope of template-id indicated.  */

tree
finish_template_type (tree name, tree args, int entering_scope)
{
  tree type;

  type = lookup_template_class (name, args,
				NULL_TREE, NULL_TREE, entering_scope,
				tf_warning_or_error | tf_user);
  if (type == error_mark_node)
    return type;
  else if (CLASS_TYPE_P (type) && !alias_type_or_template_p (type))
    return TYPE_STUB_DECL (type);
  else
    return TYPE_NAME (type);
}

/* Finish processing a BASE_CLASS with the indicated ACCESS_SPECIFIER.
   Return a TREE_LIST containing the ACCESS_SPECIFIER and the
   BASE_CLASS, or NULL_TREE if an error occurred.  The
   ACCESS_SPECIFIER is one of
   access_{default,public,protected_private}_node.  For a virtual base
   we set TREE_TYPE.  */

tree
finish_base_specifier (tree base, tree access, bool virtual_p)
{
  tree result;

  if (base == error_mark_node)
    {
      error ("invalid base-class specification");
      result = NULL_TREE;
    }
  else if (! MAYBE_CLASS_TYPE_P (base))
    {
      error ("%qT is not a class type", base);
      result = NULL_TREE;
    }
  else
    {
      if (cp_type_quals (base) != 0)
	{
	  /* DR 484: Can a base-specifier name a cv-qualified
	     class type?  */
	  base = TYPE_MAIN_VARIANT (base);
	}
      result = build_tree_list (access, base);
      if (virtual_p)
	TREE_TYPE (result) = integer_type_node;
    }

  return result;
}

/* If FNS is a member function, a set of member functions, or a
   template-id referring to one or more member functions, return a
   BASELINK for FNS, incorporating the current access context.
   Otherwise, return FNS unchanged.  */

tree
baselink_for_fns (tree fns)
{
  tree fn;
  tree cl;

  if (BASELINK_P (fns) 
      || error_operand_p (fns))
    return fns;
  
  fn = fns;
  if (TREE_CODE (fn) == TEMPLATE_ID_EXPR)
    fn = TREE_OPERAND (fn, 0);
  fn = get_first_fn (fn);
  if (!DECL_FUNCTION_MEMBER_P (fn))
    return fns;

  cl = currently_open_derived_class (DECL_CONTEXT (fn));
  if (!cl)
    cl = DECL_CONTEXT (fn);
  cl = TYPE_BINFO (cl);
  return build_baselink (cl, cl, fns, /*optype=*/NULL_TREE);
}

/* Returns true iff DECL is an automatic variable from a function outside
   the current one.  */

static bool
outer_automatic_var_p (tree decl)
{
  return ((TREE_CODE (decl) == VAR_DECL || TREE_CODE (decl) == PARM_DECL)
	  && DECL_FUNCTION_SCOPE_P (decl)
	  && !TREE_STATIC (decl)
	  && DECL_CONTEXT (decl) != current_function_decl);
}

/* ID_EXPRESSION is a representation of parsed, but unprocessed,
   id-expression.  (See cp_parser_id_expression for details.)  SCOPE,
   if non-NULL, is the type or namespace used to explicitly qualify
   ID_EXPRESSION.  DECL is the entity to which that name has been
   resolved.

   *CONSTANT_EXPRESSION_P is true if we are presently parsing a
   constant-expression.  In that case, *NON_CONSTANT_EXPRESSION_P will
   be set to true if this expression isn't permitted in a
   constant-expression, but it is otherwise not set by this function.
   *ALLOW_NON_CONSTANT_EXPRESSION_P is true if we are parsing a
   constant-expression, but a non-constant expression is also
   permissible.

   DONE is true if this expression is a complete postfix-expression;
   it is false if this expression is followed by '->', '[', '(', etc.
   ADDRESS_P is true iff this expression is the operand of '&'.
   TEMPLATE_P is true iff the qualified-id was of the form
   "A::template B".  TEMPLATE_ARG_P is true iff this qualified name
   appears as a template argument.

   If an error occurs, and it is the kind of error that might cause
   the parser to abort a tentative parse, *ERROR_MSG is filled in.  It
   is the caller's responsibility to issue the message.  *ERROR_MSG
   will be a string with static storage duration, so the caller need
   not "free" it.

   Return an expression for the entity, after issuing appropriate
   diagnostics.  This function is also responsible for transforming a
   reference to a non-static member into a COMPONENT_REF that makes
   the use of "this" explicit.

   Upon return, *IDK will be filled in appropriately.  */
tree
finish_id_expression (tree id_expression,
		      tree decl,
		      tree scope,
		      cp_id_kind *idk,
		      bool integral_constant_expression_p,
		      bool allow_non_integral_constant_expression_p,
		      bool *non_integral_constant_expression_p,
		      bool template_p,
		      bool done,
		      bool address_p,
		      bool template_arg_p,
		      enum call_context spawning,
		      const char **error_msg,
		      location_t location)
{
  decl = strip_using_decl (decl);

  /* Initialize the output parameters.  */
  *idk = CP_ID_KIND_NONE;
  *error_msg = NULL;

  if (id_expression == error_mark_node)
    return error_mark_node;
  /* If we have a template-id, then no further lookup is
     required.  If the template-id was for a template-class, we
     will sometimes have a TYPE_DECL at this point.  */
  else if (TREE_CODE (decl) == TEMPLATE_ID_EXPR
	   || TREE_CODE (decl) == TYPE_DECL)
    ;
  /* Look up the name.  */
  else
    {
      if (decl == error_mark_node)
	{
	  /* Name lookup failed.  */
	  if (scope
	      && (!TYPE_P (scope)
		  || (!dependent_type_p (scope)
		      && !(TREE_CODE (id_expression) == IDENTIFIER_NODE
			   && IDENTIFIER_TYPENAME_P (id_expression)
			   && dependent_type_p (TREE_TYPE (id_expression))))))
	    {
	      /* If the qualifying type is non-dependent (and the name
		 does not name a conversion operator to a dependent
		 type), issue an error.  */
	      qualified_name_lookup_error (scope, id_expression, decl, location);
	      return error_mark_node;
	    }
	  else if (!scope)
	    {
	      /* It may be resolved via Koenig lookup.  */
	      *idk = CP_ID_KIND_UNQUALIFIED;
	      return id_expression;
	    }
	  else
	    decl = id_expression;
	}
      /* If DECL is a variable that would be out of scope under
	 ANSI/ISO rules, but in scope in the ARM, name lookup
	 will succeed.  Issue a diagnostic here.  */
      else
	decl = check_for_out_of_scope_variable (decl);

      /* Remember that the name was used in the definition of
	 the current class so that we can check later to see if
	 the meaning would have been different after the class
	 was entirely defined.  */
      if (!scope && decl != error_mark_node
	  && TREE_CODE (id_expression) == IDENTIFIER_NODE)
	maybe_note_name_used_in_class (id_expression, decl);

      /* Disallow uses of local variables from containing functions, except
	 within lambda-expressions.  */
      if (outer_automatic_var_p (decl)
	  /* It's not a use (3.2) if we're in an unevaluated context.  */
	  && !cp_unevaluated_operand)
	{
	  tree context = DECL_CONTEXT (decl);
	  tree containing_function = current_function_decl;
	  tree lambda_stack = NULL_TREE;
	  tree lambda_expr = NULL_TREE;
	  tree initializer = decl;

	  /* Mark it as used now even if the use is ill-formed.  */
	  mark_used (decl);

	  /* Core issue 696: "[At the July 2009 meeting] the CWG expressed
	     support for an approach in which a reference to a local
	     [constant] automatic variable in a nested class or lambda body
	     would enter the expression as an rvalue, which would reduce
	     the complexity of the problem"

	     FIXME update for final resolution of core issue 696.  */
	  if (decl_constant_var_p (decl))
	    return integral_constant_value (decl);

	  /* If we are in a lambda function, we can move out until we hit
	     1. the context,
	     2. a non-lambda function, or
	     3. a non-default capturing lambda function.  */
	  while (context != containing_function
		 && LAMBDA_FUNCTION_P (containing_function))
	    {
	      lambda_expr = CLASSTYPE_LAMBDA_EXPR
		(DECL_CONTEXT (containing_function));

	      if (LAMBDA_EXPR_DEFAULT_CAPTURE_MODE (lambda_expr)
		  == CPLD_NONE)
		break;

	      lambda_stack = tree_cons (NULL_TREE,
					lambda_expr,
					lambda_stack);

	      containing_function
		= decl_function_context (containing_function);
	    }

	  if (context == containing_function)
	    {
	      decl = add_default_capture (lambda_stack,
					  /*id=*/DECL_NAME (decl),
					  initializer);
	    }
	  else if (lambda_expr)
	    {
	      error ("%qD is not captured", decl);
	      return error_mark_node;
	    }
	  else
	    {
	      error (TREE_CODE (decl) == VAR_DECL
		     ? G_("use of %<auto%> variable from containing function")
		     : G_("use of parameter from containing function"));
	      error ("  %q+#D declared here", decl);
	      return error_mark_node;
	    }
	}

      /* Also disallow uses of function parameters outside the function
	 body, except inside an unevaluated context (i.e. decltype).  */
      if (TREE_CODE (decl) == PARM_DECL
	  && DECL_CONTEXT (decl) == NULL_TREE
	  && !cp_unevaluated_operand)
	{
	  error ("use of parameter %qD outside function body", decl);
	  return error_mark_node;
	}
    }

  /* If we didn't find anything, or what we found was a type,
     then this wasn't really an id-expression.  */
  if (TREE_CODE (decl) == TEMPLATE_DECL
      && !DECL_FUNCTION_TEMPLATE_P (decl))
    {
      *error_msg = "missing template arguments";
      return error_mark_node;
    }
  else if (TREE_CODE (decl) == TYPE_DECL
	   || TREE_CODE (decl) == NAMESPACE_DECL)
    {
      if (spawning == CALL_SPAWN)
	*error_msg = "expected function";
      else
	*error_msg = "expected primary-expression";
      return error_mark_node;
    }

  /* If the name resolved to a template parameter, there is no
     need to look it up again later.  */
  if ((TREE_CODE (decl) == CONST_DECL && DECL_TEMPLATE_PARM_P (decl))
      || TREE_CODE (decl) == TEMPLATE_PARM_INDEX)
    {
      tree r;

      *idk = CP_ID_KIND_NONE;
      if (TREE_CODE (decl) == TEMPLATE_PARM_INDEX)
	decl = TEMPLATE_PARM_DECL (decl);
      r = convert_from_reference (DECL_INITIAL (decl));

      if (integral_constant_expression_p
	  && !dependent_type_p (TREE_TYPE (decl))
	  && !(INTEGRAL_OR_ENUMERATION_TYPE_P (TREE_TYPE (r))))
	{
	  if (!allow_non_integral_constant_expression_p)
	    error ("template parameter %qD of type %qT is not allowed in "
		   "an integral constant expression because it is not of "
		   "integral or enumeration type", decl, TREE_TYPE (decl));
	  *non_integral_constant_expression_p = true;
	}
      return r;
    }
  /* Similarly, we resolve enumeration constants to their
     underlying values.  */
  else if (TREE_CODE (decl) == CONST_DECL)
    {
      *idk = CP_ID_KIND_NONE;
      if (!processing_template_decl)
	{
	  used_types_insert (TREE_TYPE (decl));
	  return DECL_INITIAL (decl);
	}
      return decl;
    }
  else
    {
      bool dependent_p;

      /* If the declaration was explicitly qualified indicate
	 that.  The semantics of `A::f(3)' are different than
	 `f(3)' if `f' is virtual.  */
      *idk = (scope
	      ? CP_ID_KIND_QUALIFIED
	      : (TREE_CODE (decl) == TEMPLATE_ID_EXPR
		 ? CP_ID_KIND_TEMPLATE_ID
		 : CP_ID_KIND_UNQUALIFIED));


      /* [temp.dep.expr]

	 An id-expression is type-dependent if it contains an
	 identifier that was declared with a dependent type.

	 The standard is not very specific about an id-expression that
	 names a set of overloaded functions.  What if some of them
	 have dependent types and some of them do not?  Presumably,
	 such a name should be treated as a dependent name.  */
      /* Assume the name is not dependent.  */
      dependent_p = false;
      if (!processing_template_decl)
	/* No names are dependent outside a template.  */
	;
      /* A template-id where the name of the template was not resolved
	 is definitely dependent.  */
      else if (TREE_CODE (decl) == TEMPLATE_ID_EXPR
	       && (TREE_CODE (TREE_OPERAND (decl, 0))
		   == IDENTIFIER_NODE))
	dependent_p = true;
      /* For anything except an overloaded function, just check its
	 type.  */
      else if (!is_overloaded_fn (decl))
	dependent_p
	  = dependent_type_p (TREE_TYPE (decl));
      /* For a set of overloaded functions, check each of the
	 functions.  */
      else
	{
	  tree fns = decl;

	  if (BASELINK_P (fns))
	    fns = BASELINK_FUNCTIONS (fns);

	  /* For a template-id, check to see if the template
	     arguments are dependent.  */
	  if (TREE_CODE (fns) == TEMPLATE_ID_EXPR)
	    {
	      tree args = TREE_OPERAND (fns, 1);
	      dependent_p = any_dependent_template_arguments_p (args);
	      /* The functions are those referred to by the
		 template-id.  */
	      fns = TREE_OPERAND (fns, 0);
	    }

	  /* If there are no dependent template arguments, go through
	     the overloaded functions.  */
	  while (fns && !dependent_p)
	    {
	      tree fn = OVL_CURRENT (fns);

	      /* Member functions of dependent classes are
		 dependent.  */
	      if (TREE_CODE (fn) == FUNCTION_DECL
		  && type_dependent_expression_p (fn))
		dependent_p = true;
	      else if (TREE_CODE (fn) == TEMPLATE_DECL
		       && dependent_template_p (fn))
		dependent_p = true;

	      fns = OVL_NEXT (fns);
	    }
	}

      /* If the name was dependent on a template parameter, we will
	 resolve the name at instantiation time.  */
      if (dependent_p)
	{
	  /* Create a SCOPE_REF for qualified names, if the scope is
	     dependent.  */
	  if (scope)
	    {
	      if (TYPE_P (scope))
		{
		  if (address_p && done)
		    decl = finish_qualified_id_expr (scope, decl,
						     done, address_p,
						     template_p,
						     template_arg_p);
		  else
		    {
		      tree type = NULL_TREE;
		      if (DECL_P (decl) && !dependent_scope_p (scope))
			type = TREE_TYPE (decl);
		      decl = build_qualified_name (type,
						   scope,
						   id_expression,
						   template_p);
		    }
		}
	      if (TREE_TYPE (decl))
		decl = convert_from_reference (decl);
	      return decl;
	    }
	  /* A TEMPLATE_ID already contains all the information we
	     need.  */
	  if (TREE_CODE (id_expression) == TEMPLATE_ID_EXPR)
	    return id_expression;
	  *idk = CP_ID_KIND_UNQUALIFIED_DEPENDENT;
	  /* If we found a variable, then name lookup during the
	     instantiation will always resolve to the same VAR_DECL
	     (or an instantiation thereof).  */
	  if (TREE_CODE (decl) == VAR_DECL
	      || TREE_CODE (decl) == PARM_DECL)
	    {
	      mark_used (decl);
	      return convert_from_reference (decl);
	    }
	  /* The same is true for FIELD_DECL, but we also need to
	     make sure that the syntax is correct.  */
	  else if (TREE_CODE (decl) == FIELD_DECL)
	    {
	      /* Since SCOPE is NULL here, this is an unqualified name.
		 Access checking has been performed during name lookup
		 already.  Turn off checking to avoid duplicate errors.  */
	      push_deferring_access_checks (dk_no_check);
	      decl = finish_non_static_data_member
		       (decl, NULL_TREE,
			/*qualifying_scope=*/NULL_TREE);
	      pop_deferring_access_checks ();
	      return decl;
	    }
	  return id_expression;
	}

      if (TREE_CODE (decl) == NAMESPACE_DECL)
	{
	  error ("use of namespace %qD as expression", decl);
	  return error_mark_node;
	}
      else if (DECL_CLASS_TEMPLATE_P (decl))
	{
	  error ("use of class template %qT as expression", decl);
	  return error_mark_node;
	}
      else if (TREE_CODE (decl) == TREE_LIST)
	{
	  /* Ambiguous reference to base members.  */
	  error ("request for member %qD is ambiguous in "
		 "multiple inheritance lattice", id_expression);
	  print_candidates (decl);
	  return error_mark_node;
	}

      /* Mark variable-like entities as used.  Functions are similarly
	 marked either below or after overload resolution.  */
      if (TREE_CODE (decl) == VAR_DECL
	  || TREE_CODE (decl) == PARM_DECL
	  || TREE_CODE (decl) == RESULT_DECL)
	mark_used (decl);

      /* Only certain kinds of names are allowed in constant
	 expression.  Enumerators and template parameters have already
	 been handled above.  */
      if (! error_operand_p (decl)
	  && integral_constant_expression_p
	  && ! decl_constant_var_p (decl)
	  && ! builtin_valid_in_constant_expr_p (decl))
	{
	  if (!allow_non_integral_constant_expression_p)
	    {
	      error ("%qD cannot appear in a constant-expression", decl);
	      return error_mark_node;
	    }
	  *non_integral_constant_expression_p = true;
	}

      if (scope)
	{
	  decl = (adjust_result_of_qualified_name_lookup
		  (decl, scope, current_nonlambda_class_type()));

	  if (TREE_CODE (decl) == FUNCTION_DECL)
	    mark_used (decl);

	  if (TREE_CODE (decl) == FIELD_DECL || BASELINK_P (decl))
	    decl = finish_qualified_id_expr (scope,
					     decl,
					     done,
					     address_p,
					     template_p,
					     template_arg_p);
	  else
	    {
	      tree r = convert_from_reference (decl);

	      /* In a template, return a SCOPE_REF for most qualified-ids
		 so that we can check access at instantiation time.  But if
		 we're looking at a member of the current instantiation, we
		 know we have access and building up the SCOPE_REF confuses
		 non-type template argument handling.  */
	      if (processing_template_decl && TYPE_P (scope)
		  && !currently_open_class (scope))
		r = build_qualified_name (TREE_TYPE (r),
					  scope, decl,
					  template_p);
	      decl = r;
	    }
	}
      else if (TREE_CODE (decl) == FIELD_DECL)
	{
	  /* Since SCOPE is NULL here, this is an unqualified name.
	     Access checking has been performed during name lookup
	     already.  Turn off checking to avoid duplicate errors.  */
	  push_deferring_access_checks (dk_no_check);
	  decl = finish_non_static_data_member (decl, NULL_TREE,
						/*qualifying_scope=*/NULL_TREE);
	  pop_deferring_access_checks ();
	}
      else if (is_overloaded_fn (decl))
	{
	  tree first_fn;

	  first_fn = get_first_fn (decl);
	  if (TREE_CODE (first_fn) == TEMPLATE_DECL)
	    first_fn = DECL_TEMPLATE_RESULT (first_fn);

	  if (!really_overloaded_fn (decl)
	      && !mark_used (first_fn))
	    return error_mark_node;

	  if (!template_arg_p
	      && TREE_CODE (first_fn) == FUNCTION_DECL
	      && DECL_FUNCTION_MEMBER_P (first_fn)
	      && !shared_member_p (decl))
	    {
	      /* A set of member functions.  */
	      decl = maybe_dummy_object (DECL_CONTEXT (first_fn), 0);
	      return finish_class_member_access_expr (decl, id_expression,
						      /*template_p=*/false,
						      tf_warning_or_error);
	    }

	  decl = baselink_for_fns (decl);
	}
      else
	{
	  if (DECL_P (decl) && DECL_NONLOCAL (decl)
	      && DECL_CLASS_SCOPE_P (decl))
	    {
	      tree context = context_for_name_lookup (decl); 
	      if (context != current_class_type)
		{
		  tree path = currently_open_derived_class (context);
		  perform_or_defer_access_check (TYPE_BINFO (path),
						 decl, decl);
		}
	    }

	  decl = convert_from_reference (decl);
	}
    }

  if (TREE_DEPRECATED (decl))
    warn_deprecated_use (decl, NULL_TREE);

  return decl;
}

/* Implement the __typeof keyword: Return the type of EXPR, suitable for
   use as a type-specifier.  */

tree
finish_typeof (tree expr)
{
  tree type;

  if (type_dependent_expression_p (expr))
    {
      type = cxx_make_type (TYPEOF_TYPE);
      TYPEOF_TYPE_EXPR (type) = expr;
      SET_TYPE_STRUCTURAL_EQUALITY (type);

      return type;
    }

  expr = mark_type_use (expr);

  type = unlowered_expr_type (expr);

  if (!type || type == unknown_type_node)
    {
      error ("type of %qE is unknown", expr);
      return error_mark_node;
    }

  return type;
}

/* Implement the __underlying_type keyword: Return the underlying
   type of TYPE, suitable for use as a type-specifier.  */

tree
finish_underlying_type (tree type)
{
  tree underlying_type;

  if (processing_template_decl)
    {
      underlying_type = cxx_make_type (UNDERLYING_TYPE);
      UNDERLYING_TYPE_TYPE (underlying_type) = type;
      SET_TYPE_STRUCTURAL_EQUALITY (underlying_type);

      return underlying_type;
    }

  complete_type (type);

  if (TREE_CODE (type) != ENUMERAL_TYPE)
    {
      error ("%qT is not an enumeration type", type);
      return error_mark_node;
    }

  underlying_type = ENUM_UNDERLYING_TYPE (type);

  /* Fixup necessary in this case because ENUM_UNDERLYING_TYPE
     includes TYPE_MIN_VALUE and TYPE_MAX_VALUE information.
     See finish_enum_value_list for details.  */
  if (!ENUM_FIXED_UNDERLYING_TYPE_P (type))
    underlying_type
      = c_common_type_for_mode (TYPE_MODE (underlying_type),
				TYPE_UNSIGNED (underlying_type));

  return underlying_type;
}

/* Implement the __direct_bases keyword: Return the direct base classes
   of type */

tree
calculate_direct_bases (tree type)
{
  VEC(tree, gc) *vector = make_tree_vector();
  tree bases_vec = NULL_TREE;
  VEC(tree, none) *base_binfos;
  tree binfo;
  unsigned i;

  complete_type (type);

  if (!NON_UNION_CLASS_TYPE_P (type))
    return make_tree_vec (0);

  base_binfos = BINFO_BASE_BINFOS (TYPE_BINFO (type));

  /* Virtual bases are initialized first */
  for (i = 0; VEC_iterate (tree, base_binfos, i, binfo); i++)
    {
      if (BINFO_VIRTUAL_P (binfo))
       {
         VEC_safe_push (tree, gc, vector, binfo);
       }
    }

  /* Now non-virtuals */
  for (i = 0; VEC_iterate (tree, base_binfos, i, binfo); i++)
    {
      if (!BINFO_VIRTUAL_P (binfo))
       {
         VEC_safe_push (tree, gc, vector, binfo);
       }
    }


  bases_vec = make_tree_vec (VEC_length (tree, vector));

  for (i = 0; i < VEC_length (tree, vector); ++i)
    {
      TREE_VEC_ELT (bases_vec, i) = BINFO_TYPE (VEC_index (tree, vector, i));
    }
  return bases_vec;
}

/* Implement the __bases keyword: Return the base classes
   of type */

/* Find morally non-virtual base classes by walking binfo hierarchy */
/* Virtual base classes are handled separately in finish_bases */

static tree
dfs_calculate_bases_pre (tree binfo, ATTRIBUTE_UNUSED void *data_)
{
  /* Don't walk bases of virtual bases */
  return BINFO_VIRTUAL_P (binfo) ? dfs_skip_bases : NULL_TREE;
}

static tree
dfs_calculate_bases_post (tree binfo, void *data_)
{
  VEC(tree, gc) **data = (VEC(tree, gc) **) data_;
  if (!BINFO_VIRTUAL_P (binfo))
    {
      VEC_safe_push (tree, gc, *data, BINFO_TYPE (binfo));
    }
  return NULL_TREE;
}

/* Calculates the morally non-virtual base classes of a class */
static VEC(tree, gc) *
calculate_bases_helper (tree type)
{
  VEC(tree, gc) *vector = make_tree_vector();

  /* Now add non-virtual base classes in order of construction */
  dfs_walk_all (TYPE_BINFO (type),
                dfs_calculate_bases_pre, dfs_calculate_bases_post, &vector);
  return vector;
}

tree
calculate_bases (tree type)
{
  VEC(tree, gc) *vector = make_tree_vector();
  tree bases_vec = NULL_TREE;
  unsigned i;
  VEC(tree, gc) *vbases;
  VEC(tree, gc) *nonvbases;
  tree binfo;

  complete_type (type);

  if (!NON_UNION_CLASS_TYPE_P (type))
    return make_tree_vec (0);

  /* First go through virtual base classes */
  for (vbases = CLASSTYPE_VBASECLASSES (type), i = 0;
       VEC_iterate (tree, vbases, i, binfo); i++)
    {
      VEC(tree, gc) *vbase_bases = calculate_bases_helper (BINFO_TYPE (binfo));
      VEC_safe_splice (tree, gc, vector, vbase_bases);
      release_tree_vector (vbase_bases);
    }

  /* Now for the non-virtual bases */
  nonvbases = calculate_bases_helper (type);
  VEC_safe_splice (tree, gc, vector, nonvbases);
  release_tree_vector (nonvbases);

  /* Last element is entire class, so don't copy */
  bases_vec = make_tree_vec (VEC_length (tree, vector) - 1);

  for (i = 0; i < VEC_length (tree, vector) - 1; ++i)
    {
      TREE_VEC_ELT (bases_vec, i) = VEC_index (tree, vector, i);
    }
  release_tree_vector (vector);
  return bases_vec;
}

tree
finish_bases (tree type, bool direct)
{
  tree bases = NULL_TREE;

  if (!processing_template_decl)
    {
      /* Parameter packs can only be used in templates */
      error ("Parameter pack __bases only valid in template declaration");
      return error_mark_node;
    }

  bases = cxx_make_type (BASES);
  BASES_TYPE (bases) = type;
  BASES_DIRECT (bases) = direct;
  SET_TYPE_STRUCTURAL_EQUALITY (bases);

  return bases;
}

/* Perform C++-specific checks for __builtin_offsetof before calling
   fold_offsetof.  */

tree
finish_offsetof (tree expr)
{
  if (TREE_CODE (expr) == PSEUDO_DTOR_EXPR)
    {
      error ("cannot apply %<offsetof%> to destructor %<~%T%>",
	      TREE_OPERAND (expr, 2));
      return error_mark_node;
    }
  if (TREE_CODE (TREE_TYPE (expr)) == FUNCTION_TYPE
      || TREE_CODE (TREE_TYPE (expr)) == METHOD_TYPE
      || TREE_TYPE (expr) == unknown_type_node)
    {
      if (TREE_CODE (expr) == COMPONENT_REF
	  || TREE_CODE (expr) == COMPOUND_EXPR)
	expr = TREE_OPERAND (expr, 1);
      error ("cannot apply %<offsetof%> to member function %qD", expr);
      return error_mark_node;
    }
  if (REFERENCE_REF_P (expr))
    expr = TREE_OPERAND (expr, 0);
  if (TREE_CODE (expr) == COMPONENT_REF)
    {
      tree object = TREE_OPERAND (expr, 0);
      if (!complete_type_or_else (TREE_TYPE (object), object))
	return error_mark_node;
    }
  return fold_offsetof (expr);
}

/* Replace the AGGR_INIT_EXPR at *TP with an equivalent CALL_EXPR.  This
   function is broken out from the above for the benefit of the tree-ssa
   project.  */

void
simplify_aggr_init_expr (tree *tp)
{
  tree aggr_init_expr = *tp;

  /* Form an appropriate CALL_EXPR.  */
  tree fn = AGGR_INIT_EXPR_FN (aggr_init_expr);
  tree slot = AGGR_INIT_EXPR_SLOT (aggr_init_expr);
  tree type = TREE_TYPE (slot);

  tree call_expr;
  enum style_t { ctor, arg, pcc } style;

  if (AGGR_INIT_VIA_CTOR_P (aggr_init_expr))
    style = ctor;
#ifdef PCC_STATIC_STRUCT_RETURN
  else if (1)
    style = pcc;
#endif
  else
    {
      gcc_assert (TREE_ADDRESSABLE (type));
      style = arg;
    }

  call_expr = build_call_array_loc (input_location,
				    TREE_TYPE (TREE_TYPE (TREE_TYPE (fn))),
				    fn,
				    aggr_init_expr_nargs (aggr_init_expr),
				    AGGR_INIT_EXPR_ARGP (aggr_init_expr));
  TREE_NOTHROW (call_expr) = TREE_NOTHROW (aggr_init_expr);

  if (style == ctor)
    {
      /* Replace the first argument to the ctor with the address of the
	 slot.  */
      cxx_mark_addressable (slot);
      CALL_EXPR_ARG (call_expr, 0) =
	build1 (ADDR_EXPR, build_pointer_type (type), slot);
    }
  else if (style == arg)
    {
      /* Just mark it addressable here, and leave the rest to
	 expand_call{,_inline}.  */
      cxx_mark_addressable (slot);
      CALL_EXPR_RETURN_SLOT_OPT (call_expr) = true;
      call_expr = build2 (INIT_EXPR, TREE_TYPE (call_expr), slot, call_expr);
    }
  else if (style == pcc)
    {
      /* If we're using the non-reentrant PCC calling convention, then we
	 need to copy the returned value out of the static buffer into the
	 SLOT.  */
      push_deferring_access_checks (dk_no_check);
      call_expr = build_aggr_init (slot, call_expr,
				   DIRECT_BIND | LOOKUP_ONLYCONVERTING,
                                   tf_warning_or_error);
      pop_deferring_access_checks ();
      call_expr = build2 (COMPOUND_EXPR, TREE_TYPE (slot), call_expr, slot);
    }

  if (AGGR_INIT_ZERO_FIRST (aggr_init_expr))
    {
      tree init = build_zero_init (type, NULL_TREE,
				   /*static_storage_p=*/false);
      init = build2 (INIT_EXPR, void_type_node, slot, init);
      call_expr = build2 (COMPOUND_EXPR, TREE_TYPE (call_expr),
			  init, call_expr);
    }

  *tp = call_expr;
}

/* Emit all thunks to FN that should be emitted when FN is emitted.  */

void
emit_associated_thunks (tree fn)
{
  /* When we use vcall offsets, we emit thunks with the virtual
     functions to which they thunk. The whole point of vcall offsets
     is so that you can know statically the entire set of thunks that
     will ever be needed for a given virtual function, thereby
     enabling you to output all the thunks with the function itself.  */
  if (DECL_VIRTUAL_P (fn)
      /* Do not emit thunks for extern template instantiations.  */
      && ! DECL_REALLY_EXTERN (fn))
    {
      tree thunk;

      for (thunk = DECL_THUNKS (fn); thunk; thunk = DECL_CHAIN (thunk))
	{
	  if (!THUNK_ALIAS (thunk))
	    {
	      use_thunk (thunk, /*emit_p=*/1);
	      if (DECL_RESULT_THUNK_P (thunk))
		{
		  tree probe;

		  for (probe = DECL_THUNKS (thunk);
		       probe; probe = DECL_CHAIN (probe))
		    use_thunk (probe, /*emit_p=*/1);
		}
	    }
	  else
	    gcc_assert (!DECL_THUNKS (thunk));
	}
    }
}

/* Returns true iff FUN is an instantiation of a constexpr function
   template.  */

static inline bool
is_instantiation_of_constexpr (tree fun)
{
  return (DECL_TEMPLOID_INSTANTIATION (fun)
	  && DECL_DECLARED_CONSTEXPR_P (DECL_TEMPLATE_RESULT
					(DECL_TI_TEMPLATE (fun))));
}

/* Generate RTL for FN.  */

bool
expand_or_defer_fn_1 (tree fn)
{
  /* When the parser calls us after finishing the body of a template
     function, we don't really want to expand the body.  */
  if (processing_template_decl)
    {
      /* Normally, collection only occurs in rest_of_compilation.  So,
	 if we don't collect here, we never collect junk generated
	 during the processing of templates until we hit a
	 non-template function.  It's not safe to do this inside a
	 nested class, though, as the parser may have local state that
	 is not a GC root.  */
      if (!function_depth)
	ggc_collect ();
      return false;
    }

  /* If this is a constructor or destructor body, we have to clone
     it.  */
  if (maybe_clone_body (fn))
    {
      /* We don't want to process FN again, so pretend we've written
	 it out, even though we haven't.  */
      TREE_ASM_WRITTEN (fn) = 1;
      /* If this is an instantiation of a constexpr function, keep
	 DECL_SAVED_TREE for explain_invalid_constexpr_fn.  */
      if (!is_instantiation_of_constexpr (fn))
	DECL_SAVED_TREE (fn) = NULL_TREE;
      return false;
    }

  /* We make a decision about linkage for these functions at the end
     of the compilation.  Until that point, we do not want the back
     end to output them -- but we do want it to see the bodies of
     these functions so that it can inline them as appropriate.  */
  if (DECL_DECLARED_INLINE_P (fn) || DECL_IMPLICIT_INSTANTIATION (fn))
    {
      if (DECL_INTERFACE_KNOWN (fn))
	/* We've already made a decision as to how this function will
	   be handled.  */;
      else if (!at_eof)
	{
	  DECL_EXTERNAL (fn) = 1;
	  DECL_NOT_REALLY_EXTERN (fn) = 1;
	  note_vague_linkage_fn (fn);
	  /* A non-template inline function with external linkage will
	     always be COMDAT.  As we must eventually determine the
	     linkage of all functions, and as that causes writes to
	     the data mapped in from the PCH file, it's advantageous
	     to mark the functions at this point.  */
	  if (!DECL_IMPLICIT_INSTANTIATION (fn))
	    {
	      /* This function must have external linkage, as
		 otherwise DECL_INTERFACE_KNOWN would have been
		 set.  */
	      gcc_assert (TREE_PUBLIC (fn));
	      comdat_linkage (fn);
	      DECL_INTERFACE_KNOWN (fn) = 1;
	    }
	}
      else
	import_export_decl (fn);

      /* If the user wants us to keep all inline functions, then mark
	 this function as needed so that finish_file will make sure to
	 output it later.  Similarly, all dllexport'd functions must
	 be emitted; there may be callers in other DLLs.  */
      if ((flag_keep_inline_functions
	   && DECL_DECLARED_INLINE_P (fn)
	   && !DECL_REALLY_EXTERN (fn))
	  || (flag_keep_inline_dllexport
	      && lookup_attribute ("dllexport", DECL_ATTRIBUTES (fn))))
	{
	  mark_needed (fn);
	}
    }

  /* There's no reason to do any of the work here if we're only doing
     semantic analysis; this code just generates RTL.  */
  if (flag_syntax_only)
    return false;

  return true;
}

void
expand_or_defer_fn (tree fn)
{
  if (expand_or_defer_fn_1 (fn))
    {
      function_depth++;

      /* Expand or defer, at the whim of the compilation unit manager.  */
      cgraph_finalize_function (fn, function_depth > 1);
      emit_associated_thunks (fn);

      function_depth--;
    }
}

struct nrv_data
{
  tree var;
  tree result;
  htab_t visited;
};

/* Helper function for walk_tree, used by finalize_nrv below.  */

static tree
finalize_nrv_r (tree* tp, int* walk_subtrees, void* data)
{
  struct nrv_data *dp = (struct nrv_data *)data;
  void **slot;

  /* No need to walk into types.  There wouldn't be any need to walk into
     non-statements, except that we have to consider STMT_EXPRs.  */
  if (TYPE_P (*tp))
    *walk_subtrees = 0;
  /* Change all returns to just refer to the RESULT_DECL; this is a nop,
     but differs from using NULL_TREE in that it indicates that we care
     about the value of the RESULT_DECL.  */
  else if (TREE_CODE (*tp) == RETURN_EXPR)
    TREE_OPERAND (*tp, 0) = dp->result;
  /* Change all cleanups for the NRV to only run when an exception is
     thrown.  */
  else if (TREE_CODE (*tp) == CLEANUP_STMT
	   && CLEANUP_DECL (*tp) == dp->var)
    CLEANUP_EH_ONLY (*tp) = 1;
  /* Replace the DECL_EXPR for the NRV with an initialization of the
     RESULT_DECL, if needed.  */
  else if (TREE_CODE (*tp) == DECL_EXPR
	   && DECL_EXPR_DECL (*tp) == dp->var)
    {
      tree init;
      if (DECL_INITIAL (dp->var)
	  && DECL_INITIAL (dp->var) != error_mark_node)
	init = build2 (INIT_EXPR, void_type_node, dp->result,
		       DECL_INITIAL (dp->var));
      else
	init = build_empty_stmt (EXPR_LOCATION (*tp));
      DECL_INITIAL (dp->var) = NULL_TREE;
      SET_EXPR_LOCATION (init, EXPR_LOCATION (*tp));
      *tp = init;
    }
  /* And replace all uses of the NRV with the RESULT_DECL.  */
  else if (*tp == dp->var)
    *tp = dp->result;

  /* Avoid walking into the same tree more than once.  Unfortunately, we
     can't just use walk_tree_without duplicates because it would only call
     us for the first occurrence of dp->var in the function body.  */
  slot = htab_find_slot (dp->visited, *tp, INSERT);
  if (*slot)
    *walk_subtrees = 0;
  else
    *slot = *tp;

  /* Keep iterating.  */
  return NULL_TREE;
}

/* Called from finish_function to implement the named return value
   optimization by overriding all the RETURN_EXPRs and pertinent
   CLEANUP_STMTs and replacing all occurrences of VAR with RESULT, the
   RESULT_DECL for the function.  */

void
finalize_nrv (tree *tp, tree var, tree result)
{
  struct nrv_data data;

  /* Copy name from VAR to RESULT.  */
  DECL_NAME (result) = DECL_NAME (var);
  /* Don't forget that we take its address.  */
  TREE_ADDRESSABLE (result) = TREE_ADDRESSABLE (var);
  /* Finally set DECL_VALUE_EXPR to avoid assigning
     a stack slot at -O0 for the original var and debug info
     uses RESULT location for VAR.  */
  SET_DECL_VALUE_EXPR (var, result);
  DECL_HAS_VALUE_EXPR_P (var) = 1;

  data.var = var;
  data.result = result;
  data.visited = htab_create (37, htab_hash_pointer, htab_eq_pointer, NULL);
  cp_walk_tree (tp, finalize_nrv_r, &data, 0);
  htab_delete (data.visited);
}

/* Create CP_OMP_CLAUSE_INFO for clause C.  Returns true if it is invalid.  */

bool
cxx_omp_create_clause_info (tree c, tree type, bool need_default_ctor,
			    bool need_copy_ctor, bool need_copy_assignment)
{
  int save_errorcount = errorcount;
  tree info, t;

  /* Always allocate 3 elements for simplicity.  These are the
     function decls for the ctor, dtor, and assignment op.
     This layout is known to the three lang hooks,
     cxx_omp_clause_default_init, cxx_omp_clause_copy_init,
     and cxx_omp_clause_assign_op.  */
  info = make_tree_vec (3);
  CP_OMP_CLAUSE_INFO (c) = info;

  if (need_default_ctor || need_copy_ctor)
    {
      if (need_default_ctor)
	t = get_default_ctor (type);
      else
	t = get_copy_ctor (type, tf_warning_or_error);

      if (t && !trivial_fn_p (t))
	TREE_VEC_ELT (info, 0) = t;
    }

  if ((need_default_ctor || need_copy_ctor)
      && TYPE_HAS_NONTRIVIAL_DESTRUCTOR (type))
    TREE_VEC_ELT (info, 1) = get_dtor (type, tf_warning_or_error);

  if (need_copy_assignment)
    {
      t = get_copy_assign (type);

      if (t && !trivial_fn_p (t))
	TREE_VEC_ELT (info, 2) = t;
    }

  return errorcount != save_errorcount;
}

/* For all elements of CLAUSES, validate them vs OpenMP constraints.
   Remove any elements from the list that are invalid.  */

tree
finish_omp_clauses (tree clauses)
{
  bitmap_head generic_head, firstprivate_head, lastprivate_head;
  tree c, t, *pc = &clauses;
  const char *name;

  bitmap_obstack_initialize (NULL);
  bitmap_initialize (&generic_head, &bitmap_default_obstack);
  bitmap_initialize (&firstprivate_head, &bitmap_default_obstack);
  bitmap_initialize (&lastprivate_head, &bitmap_default_obstack);

  for (pc = &clauses, c = clauses; c ; c = *pc)
    {
      bool remove = false;

      switch (OMP_CLAUSE_CODE (c))
	{
	case OMP_CLAUSE_SHARED:
	  name = "shared";
	  goto check_dup_generic;
	case OMP_CLAUSE_PRIVATE:
	  name = "private";
	  goto check_dup_generic;
	case OMP_CLAUSE_REDUCTION:
	  name = "reduction";
	  goto check_dup_generic;
	case OMP_CLAUSE_COPYPRIVATE:
	  name = "copyprivate";
	  goto check_dup_generic;
	case OMP_CLAUSE_COPYIN:
	  name = "copyin";
	  goto check_dup_generic;
	check_dup_generic:
	  t = OMP_CLAUSE_DECL (c);
	  if (TREE_CODE (t) != VAR_DECL && TREE_CODE (t) != PARM_DECL)
	    {
	      if (processing_template_decl)
		break;
	      if (DECL_P (t))
		error ("%qD is not a variable in clause %qs", t, name);
	      else
		error ("%qE is not a variable in clause %qs", t, name);
	      remove = true;
	    }
	  else if (bitmap_bit_p (&generic_head, DECL_UID (t))
		   || bitmap_bit_p (&firstprivate_head, DECL_UID (t))
		   || bitmap_bit_p (&lastprivate_head, DECL_UID (t)))
	    {
	      error ("%qD appears more than once in data clauses", t);
	      remove = true;
	    }
	  else
	    bitmap_set_bit (&generic_head, DECL_UID (t));
	  break;

	case OMP_CLAUSE_FIRSTPRIVATE:
	  t = OMP_CLAUSE_DECL (c);
	  if (TREE_CODE (t) != VAR_DECL && TREE_CODE (t) != PARM_DECL)
	    {
	      if (processing_template_decl)
		break;
	      if (DECL_P (t))
		error ("%qD is not a variable in clause %<firstprivate%>", t);
	      else
		error ("%qE is not a variable in clause %<firstprivate%>", t);
	      remove = true;
	    }
	  else if (bitmap_bit_p (&generic_head, DECL_UID (t))
		   || bitmap_bit_p (&firstprivate_head, DECL_UID (t)))
	    {
	      error ("%qD appears more than once in data clauses", t);
	      remove = true;
	    }
	  else
	    bitmap_set_bit (&firstprivate_head, DECL_UID (t));
	  break;

	case OMP_CLAUSE_LASTPRIVATE:
	  t = OMP_CLAUSE_DECL (c);
	  if (TREE_CODE (t) != VAR_DECL && TREE_CODE (t) != PARM_DECL)
	    {
	      if (processing_template_decl)
		break;
	      if (DECL_P (t))
		error ("%qD is not a variable in clause %<lastprivate%>", t);
	      else
		error ("%qE is not a variable in clause %<lastprivate%>", t);
	      remove = true;
	    }
	  else if (bitmap_bit_p (&generic_head, DECL_UID (t))
		   || bitmap_bit_p (&lastprivate_head, DECL_UID (t)))
	    {
	      error ("%qD appears more than once in data clauses", t);
	      remove = true;
	    }
	  else
	    bitmap_set_bit (&lastprivate_head, DECL_UID (t));
	  break;

	case OMP_CLAUSE_IF:
	  t = OMP_CLAUSE_IF_EXPR (c);
	  t = maybe_convert_cond (t);
	  if (t == error_mark_node)
	    remove = true;
	  else if (!processing_template_decl)
	    t = fold_build_cleanup_point_expr (TREE_TYPE (t), t);
	  OMP_CLAUSE_IF_EXPR (c) = t;
	  break;

	case OMP_CLAUSE_FINAL:
	  t = OMP_CLAUSE_FINAL_EXPR (c);
	  t = maybe_convert_cond (t);
	  if (t == error_mark_node)
	    remove = true;
	  else if (!processing_template_decl)
	    t = fold_build_cleanup_point_expr (TREE_TYPE (t), t);
	  OMP_CLAUSE_FINAL_EXPR (c) = t;
	  break;

	case OMP_CLAUSE_NUM_THREADS:
	  t = OMP_CLAUSE_NUM_THREADS_EXPR (c);
	  if (t == error_mark_node)
	    remove = true;
	  else if (!type_dependent_expression_p (t)
		   && !INTEGRAL_TYPE_P (TREE_TYPE (t)))
	    {
	      error ("num_threads expression must be integral");
	      remove = true;
	    }
	  else
	    {
	      t = mark_rvalue_use (t);
	      if (!processing_template_decl)
		t = fold_build_cleanup_point_expr (TREE_TYPE (t), t);
	      OMP_CLAUSE_NUM_THREADS_EXPR (c) = t;
	    }
	  break;

	case OMP_CLAUSE_SCHEDULE:
	  t = OMP_CLAUSE_SCHEDULE_CHUNK_EXPR (c);
	  if (t == NULL)
	    ;
	  else if (t == error_mark_node)
	    remove = true;
	  else if (!type_dependent_expression_p (t)
		   && !INTEGRAL_TYPE_P (TREE_TYPE (t)))
	    {
	      error ("schedule chunk size expression must be integral");
	      remove = true;
	    }
	  else
	    {
	      t = mark_rvalue_use (t);
	      if (!processing_template_decl)
		t = fold_build_cleanup_point_expr (TREE_TYPE (t), t);
	      OMP_CLAUSE_SCHEDULE_CHUNK_EXPR (c) = t;
	    }
	  break;

	case OMP_CLAUSE_NOWAIT:
	case OMP_CLAUSE_ORDERED:
	case OMP_CLAUSE_DEFAULT:
	case OMP_CLAUSE_UNTIED:
	case OMP_CLAUSE_COLLAPSE:
	case OMP_CLAUSE_MERGEABLE:
	  break;

	default:
	  gcc_unreachable ();
	}

      if (remove)
	*pc = OMP_CLAUSE_CHAIN (c);
      else
	pc = &OMP_CLAUSE_CHAIN (c);
    }

  for (pc = &clauses, c = clauses; c ; c = *pc)
    {
      enum omp_clause_code c_kind = OMP_CLAUSE_CODE (c);
      bool remove = false;
      bool need_complete_non_reference = false;
      bool need_default_ctor = false;
      bool need_copy_ctor = false;
      bool need_copy_assignment = false;
      bool need_implicitly_determined = false;
      tree type, inner_type;

      switch (c_kind)
	{
	case OMP_CLAUSE_SHARED:
	  name = "shared";
	  need_implicitly_determined = true;
	  break;
	case OMP_CLAUSE_PRIVATE:
	  name = "private";
	  need_complete_non_reference = true;
	  need_default_ctor = true;
	  need_implicitly_determined = true;
	  break;
	case OMP_CLAUSE_FIRSTPRIVATE:
	  name = "firstprivate";
	  need_complete_non_reference = true;
	  need_copy_ctor = true;
	  need_implicitly_determined = true;
	  break;
	case OMP_CLAUSE_LASTPRIVATE:
	  name = "lastprivate";
	  need_complete_non_reference = true;
	  need_copy_assignment = true;
	  need_implicitly_determined = true;
	  break;
	case OMP_CLAUSE_REDUCTION:
	  name = "reduction";
	  need_implicitly_determined = true;
	  break;
	case OMP_CLAUSE_COPYPRIVATE:
	  name = "copyprivate";
	  need_copy_assignment = true;
	  break;
	case OMP_CLAUSE_COPYIN:
	  name = "copyin";
	  need_copy_assignment = true;
	  break;
	default:
	  pc = &OMP_CLAUSE_CHAIN (c);
	  continue;
	}

      t = OMP_CLAUSE_DECL (c);
      if (processing_template_decl
	  && TREE_CODE (t) != VAR_DECL && TREE_CODE (t) != PARM_DECL)
	{
	  pc = &OMP_CLAUSE_CHAIN (c);
	  continue;
	}

      switch (c_kind)
	{
	case OMP_CLAUSE_LASTPRIVATE:
	  if (!bitmap_bit_p (&firstprivate_head, DECL_UID (t)))
	    need_default_ctor = true;
	  break;

	case OMP_CLAUSE_REDUCTION:
	  if (AGGREGATE_TYPE_P (TREE_TYPE (t))
	      || POINTER_TYPE_P (TREE_TYPE (t)))
	    {
	      error ("%qE has invalid type for %<reduction%>", t);
	      remove = true;
	    }
	  else if (FLOAT_TYPE_P (TREE_TYPE (t)))
	    {
	      enum tree_code r_code = OMP_CLAUSE_REDUCTION_CODE (c);
	      switch (r_code)
		{
		case PLUS_EXPR:
		case MULT_EXPR:
		case MINUS_EXPR:
		case MIN_EXPR:
		case MAX_EXPR:
		  break;
		default:
		  error ("%qE has invalid type for %<reduction(%s)%>",
			 t, operator_name_info[r_code].name);
		  remove = true;
		}
	    }
	  break;

	case OMP_CLAUSE_COPYIN:
	  if (TREE_CODE (t) != VAR_DECL || !DECL_THREAD_LOCAL_P (t))
	    {
	      error ("%qE must be %<threadprivate%> for %<copyin%>", t);
	      remove = true;
	    }
	  break;

	default:
	  break;
	}

      if (need_complete_non_reference || need_copy_assignment)
	{
	  t = require_complete_type (t);
	  if (t == error_mark_node)
	    remove = true;
	  else if (TREE_CODE (TREE_TYPE (t)) == REFERENCE_TYPE
		   && need_complete_non_reference)
	    {
	      error ("%qE has reference type for %qs", t, name);
	      remove = true;
	    }
	}
      if (need_implicitly_determined)
	{
	  const char *share_name = NULL;

	  if (TREE_CODE (t) == VAR_DECL && DECL_THREAD_LOCAL_P (t))
	    share_name = "threadprivate";
	  else switch (cxx_omp_predetermined_sharing (t))
	    {
	    case OMP_CLAUSE_DEFAULT_UNSPECIFIED:
	      break;
	    case OMP_CLAUSE_DEFAULT_SHARED:
	      /* const vars may be specified in firstprivate clause.  */
	      if (OMP_CLAUSE_CODE (c) == OMP_CLAUSE_FIRSTPRIVATE
		  && cxx_omp_const_qual_no_mutable (t))
		break;
	      share_name = "shared";
	      break;
	    case OMP_CLAUSE_DEFAULT_PRIVATE:
	      share_name = "private";
	      break;
	    default:
	      gcc_unreachable ();
	    }
	  if (share_name)
	    {
	      error ("%qE is predetermined %qs for %qs",
		     t, share_name, name);
	      remove = true;
	    }
	}

      /* We're interested in the base element, not arrays.  */
      inner_type = type = TREE_TYPE (t);
      while (TREE_CODE (inner_type) == ARRAY_TYPE)
	inner_type = TREE_TYPE (inner_type);

      /* Check for special function availability by building a call to one.
	 Save the results, because later we won't be in the right context
	 for making these queries.  */
      if (CLASS_TYPE_P (inner_type)
	  && COMPLETE_TYPE_P (inner_type)
	  && (need_default_ctor || need_copy_ctor || need_copy_assignment)
	  && !type_dependent_expression_p (t)
	  && cxx_omp_create_clause_info (c, inner_type, need_default_ctor,
					 need_copy_ctor, need_copy_assignment))
	remove = true;

      if (remove)
	*pc = OMP_CLAUSE_CHAIN (c);
      else
	pc = &OMP_CLAUSE_CHAIN (c);
    }

  bitmap_obstack_release (NULL);
  return clauses;
}

/* For all variables in the tree_list VARS, mark them as thread local.  */

void
finish_omp_threadprivate (tree vars)
{
  tree t;

  /* Mark every variable in VARS to be assigned thread local storage.  */
  for (t = vars; t; t = TREE_CHAIN (t))
    {
      tree v = TREE_PURPOSE (t);

      if (error_operand_p (v))
	;
      else if (TREE_CODE (v) != VAR_DECL)
	error ("%<threadprivate%> %qD is not file, namespace "
	       "or block scope variable", v);
      /* If V had already been marked threadprivate, it doesn't matter
	 whether it had been used prior to this point.  */
      else if (TREE_USED (v)
	  && (DECL_LANG_SPECIFIC (v) == NULL
	      || !CP_DECL_THREADPRIVATE_P (v)))
	error ("%qE declared %<threadprivate%> after first use", v);
      else if (! TREE_STATIC (v) && ! DECL_EXTERNAL (v))
	error ("automatic variable %qE cannot be %<threadprivate%>", v);
      else if (! COMPLETE_TYPE_P (TREE_TYPE (v)))
	error ("%<threadprivate%> %qE has incomplete type", v);
      else if (TREE_STATIC (v) && TYPE_P (CP_DECL_CONTEXT (v))
	       && CP_DECL_CONTEXT (v) != current_class_type)
	error ("%<threadprivate%> %qE directive not "
	       "in %qT definition", v, CP_DECL_CONTEXT (v));
      else
	{
	  /* Allocate a LANG_SPECIFIC structure for V, if needed.  */
	  if (DECL_LANG_SPECIFIC (v) == NULL)
	    {
	      retrofit_lang_decl (v);

	      /* Make sure that DECL_DISCRIMINATOR_P continues to be true
		 after the allocation of the lang_decl structure.  */
	      if (DECL_DISCRIMINATOR_P (v))
		DECL_LANG_SPECIFIC (v)->u.base.u2sel = 1;
	    }

	  if (! DECL_THREAD_LOCAL_P (v))
	    {
	      DECL_TLS_MODEL (v) = decl_default_tls_model (v);
	      /* If rtl has been already set for this var, call
		 make_decl_rtl once again, so that encode_section_info
		 has a chance to look at the new decl flags.  */
	      if (DECL_RTL_SET_P (v))
		make_decl_rtl (v);
	    }
	  CP_DECL_THREADPRIVATE_P (v) = 1;
	}
    }
}

/* Build an OpenMP structured block.  */

tree
begin_omp_structured_block (void)
{
  return do_pushlevel (sk_omp);
}

tree
finish_omp_structured_block (tree block)
{
  return do_poplevel (block);
}

/* Similarly, except force the retention of the BLOCK.  */

tree
begin_omp_parallel (void)
{
  keep_next_level (true);
  return begin_omp_structured_block ();
}

tree
finish_omp_parallel (tree clauses, tree body)
{
  tree stmt;

  body = finish_omp_structured_block (body);

  stmt = make_node (OMP_PARALLEL);
  TREE_TYPE (stmt) = void_type_node;
  OMP_PARALLEL_CLAUSES (stmt) = clauses;
  OMP_PARALLEL_BODY (stmt) = body;

  return add_stmt (stmt);
}

tree
begin_omp_task (void)
{
  keep_next_level (true);
  return begin_omp_structured_block ();
}

tree
finish_omp_task (tree clauses, tree body)
{
  tree stmt;

  body = finish_omp_structured_block (body);

  stmt = make_node (OMP_TASK);
  TREE_TYPE (stmt) = void_type_node;
  OMP_TASK_CLAUSES (stmt) = clauses;
  OMP_TASK_BODY (stmt) = body;

  return add_stmt (stmt);
}

/* Helper function for finish_omp_for.  Convert Ith random access iterator
   into integral iterator.  Return FALSE if successful.  */

static bool
handle_omp_for_class_iterator (int i, location_t locus, tree declv, tree initv,
			       tree condv, tree incrv, tree *body,
			       tree *pre_body, tree clauses)
{
  tree diff, iter_init, iter_incr = NULL, last;
  tree incr_var = NULL, orig_pre_body, orig_body, c;
  tree decl = TREE_VEC_ELT (declv, i);
  tree init = TREE_VEC_ELT (initv, i);
  tree cond = TREE_VEC_ELT (condv, i);
  tree incr = TREE_VEC_ELT (incrv, i);
  tree iter = decl;
  location_t elocus = locus;

  if (init && EXPR_HAS_LOCATION (init))
    elocus = EXPR_LOCATION (init);

  switch (TREE_CODE (cond))
    {
    case GT_EXPR:
    case GE_EXPR:
    case LT_EXPR:
    case LE_EXPR:
      if (TREE_OPERAND (cond, 1) == iter)
	cond = build2 (swap_tree_comparison (TREE_CODE (cond)),
		       TREE_TYPE (cond), iter, TREE_OPERAND (cond, 0));
      if (TREE_OPERAND (cond, 0) != iter)
	cond = error_mark_node;
      else
	{
	  tree tem = build_x_binary_op (TREE_CODE (cond), iter, ERROR_MARK,
					TREE_OPERAND (cond, 1), ERROR_MARK,
					NULL, tf_warning_or_error);
	  if (error_operand_p (tem))
	    return true;
	}
      break;
    default:
      cond = error_mark_node;
      break;
    }
  if (cond == error_mark_node)
    {
      error_at (elocus, "invalid controlling predicate");
      return true;
    }
  diff = build_x_binary_op (MINUS_EXPR, TREE_OPERAND (cond, 1),
			    ERROR_MARK, iter, ERROR_MARK, NULL,
			    tf_warning_or_error);
  if (error_operand_p (diff))
    return true;
  if (TREE_CODE (TREE_TYPE (diff)) != INTEGER_TYPE)
    {
      error_at (elocus, "difference between %qE and %qD does not have integer type",
		TREE_OPERAND (cond, 1), iter);
      return true;
    }

  switch (TREE_CODE (incr))
    {
    case PREINCREMENT_EXPR:
    case PREDECREMENT_EXPR:
    case POSTINCREMENT_EXPR:
    case POSTDECREMENT_EXPR:
      if (TREE_OPERAND (incr, 0) != iter)
	{
	  incr = error_mark_node;
	  break;
	}
      iter_incr = build_x_unary_op (TREE_CODE (incr), iter,
				    tf_warning_or_error);
      if (error_operand_p (iter_incr))
	return true;
      else if (TREE_CODE (incr) == PREINCREMENT_EXPR
	       || TREE_CODE (incr) == POSTINCREMENT_EXPR)
	incr = integer_one_node;
      else
	incr = integer_minus_one_node;
      break;
    case MODIFY_EXPR:
      if (TREE_OPERAND (incr, 0) != iter)
	incr = error_mark_node;
      else if (TREE_CODE (TREE_OPERAND (incr, 1)) == PLUS_EXPR
	       || TREE_CODE (TREE_OPERAND (incr, 1)) == MINUS_EXPR)
	{
	  tree rhs = TREE_OPERAND (incr, 1);
	  if (TREE_OPERAND (rhs, 0) == iter)
	    {
	      if (TREE_CODE (TREE_TYPE (TREE_OPERAND (rhs, 1)))
		  != INTEGER_TYPE)
		incr = error_mark_node;
	      else
		{
		  iter_incr = build_x_modify_expr (iter, TREE_CODE (rhs),
						   TREE_OPERAND (rhs, 1),
						   tf_warning_or_error);
		  if (error_operand_p (iter_incr))
		    return true;
		  incr = TREE_OPERAND (rhs, 1);
		  incr = cp_convert (TREE_TYPE (diff), incr);
		  if (TREE_CODE (rhs) == MINUS_EXPR)
		    {
		      incr = build1 (NEGATE_EXPR, TREE_TYPE (diff), incr);
		      incr = fold_if_not_in_template (incr);
		    }
		  if (TREE_CODE (incr) != INTEGER_CST
		      && (TREE_CODE (incr) != NOP_EXPR
			  || (TREE_CODE (TREE_OPERAND (incr, 0))
			      != INTEGER_CST)))
		    iter_incr = NULL;
		}
	    }
	  else if (TREE_OPERAND (rhs, 1) == iter)
	    {
	      if (TREE_CODE (TREE_TYPE (TREE_OPERAND (rhs, 0))) != INTEGER_TYPE
		  || TREE_CODE (rhs) != PLUS_EXPR)
		incr = error_mark_node;
	      else
		{
		  iter_incr = build_x_binary_op (PLUS_EXPR,
						 TREE_OPERAND (rhs, 0),
						 ERROR_MARK, iter,
						 ERROR_MARK, NULL,
						 tf_warning_or_error);
		  if (error_operand_p (iter_incr))
		    return true;
		  iter_incr = build_x_modify_expr (iter, NOP_EXPR,
						   iter_incr,
						   tf_warning_or_error);
		  if (error_operand_p (iter_incr))
		    return true;
		  incr = TREE_OPERAND (rhs, 0);
		  iter_incr = NULL;
		}
	    }
	  else
	    incr = error_mark_node;
	}
      else
	incr = error_mark_node;
      break;
    default:
      incr = error_mark_node;
      break;
    }

  if (incr == error_mark_node)
    {
      error_at (elocus, "invalid increment expression");
      return true;
    }

  incr = cp_convert (TREE_TYPE (diff), incr);
  for (c = clauses; c ; c = OMP_CLAUSE_CHAIN (c))
    if (OMP_CLAUSE_CODE (c) == OMP_CLAUSE_LASTPRIVATE
	&& OMP_CLAUSE_DECL (c) == iter)
      break;

  decl = create_temporary_var (TREE_TYPE (diff));
  pushdecl (decl);
  add_decl_expr (decl);
  last = create_temporary_var (TREE_TYPE (diff));
  pushdecl (last);
  add_decl_expr (last);
  if (c && iter_incr == NULL)
    {
      incr_var = create_temporary_var (TREE_TYPE (diff));
      pushdecl (incr_var);
      add_decl_expr (incr_var);
    }
  gcc_assert (stmts_are_full_exprs_p ());

  orig_pre_body = *pre_body;
  *pre_body = push_stmt_list ();
  if (orig_pre_body)
    add_stmt (orig_pre_body);
  if (init != NULL)
    finish_expr_stmt (build_x_modify_expr (iter, NOP_EXPR, init,
					   tf_warning_or_error));
  init = build_int_cst (TREE_TYPE (diff), 0);
  if (c && iter_incr == NULL)
    {
      finish_expr_stmt (build_x_modify_expr (incr_var, NOP_EXPR,
					     incr, tf_warning_or_error));
      incr = incr_var;
      iter_incr = build_x_modify_expr (iter, PLUS_EXPR, incr,
				       tf_warning_or_error);
    }
  finish_expr_stmt (build_x_modify_expr (last, NOP_EXPR, init,
					 tf_warning_or_error));
  *pre_body = pop_stmt_list (*pre_body);

  cond = cp_build_binary_op (elocus,
			     TREE_CODE (cond), decl, diff,
			     tf_warning_or_error);
  incr = build_modify_expr (elocus, decl, NULL_TREE, PLUS_EXPR,
			    elocus, incr, NULL_TREE);

  orig_body = *body;
  *body = push_stmt_list ();
  iter_init = build2 (MINUS_EXPR, TREE_TYPE (diff), decl, last);
  iter_init = build_x_modify_expr (iter, PLUS_EXPR, iter_init,
				   tf_warning_or_error);
  iter_init = build1 (NOP_EXPR, void_type_node, iter_init);
  finish_expr_stmt (iter_init);
  finish_expr_stmt (build_x_modify_expr (last, NOP_EXPR, decl,
					 tf_warning_or_error));
  add_stmt (orig_body);
  *body = pop_stmt_list (*body);

  if (c)
    {
      OMP_CLAUSE_LASTPRIVATE_STMT (c) = push_stmt_list ();
      finish_expr_stmt (iter_incr);
      OMP_CLAUSE_LASTPRIVATE_STMT (c)
	= pop_stmt_list (OMP_CLAUSE_LASTPRIVATE_STMT (c));
    }

  TREE_VEC_ELT (declv, i) = decl;
  TREE_VEC_ELT (initv, i) = init;
  TREE_VEC_ELT (condv, i) = cond;
  TREE_VEC_ELT (incrv, i) = incr;

  return false;
}

/* Build and validate an OMP_FOR statement.  CLAUSES, BODY, COND, INCR
   are directly for their associated operands in the statement.  DECL
   and INIT are a combo; if DECL is NULL then INIT ought to be a
   MODIFY_EXPR, and the DECL should be extracted.  PRE_BODY are
   optional statements that need to go before the loop into its
   sk_omp scope.  */

tree
finish_omp_for (location_t locus, tree declv, tree initv, tree condv,
		tree incrv, tree body, tree pre_body, tree clauses)
{
  tree omp_for = NULL, orig_incr = NULL;
  tree decl, init, cond, incr;
  location_t elocus;
  int i;

  gcc_assert (TREE_VEC_LENGTH (declv) == TREE_VEC_LENGTH (initv));
  gcc_assert (TREE_VEC_LENGTH (declv) == TREE_VEC_LENGTH (condv));
  gcc_assert (TREE_VEC_LENGTH (declv) == TREE_VEC_LENGTH (incrv));
  for (i = 0; i < TREE_VEC_LENGTH (declv); i++)
    {
      decl = TREE_VEC_ELT (declv, i);
      init = TREE_VEC_ELT (initv, i);
      cond = TREE_VEC_ELT (condv, i);
      incr = TREE_VEC_ELT (incrv, i);
      elocus = locus;

      if (decl == NULL)
	{
	  if (init != NULL)
	    switch (TREE_CODE (init))
	      {
	      case MODIFY_EXPR:
		decl = TREE_OPERAND (init, 0);
		init = TREE_OPERAND (init, 1);
		break;
	      case MODOP_EXPR:
		if (TREE_CODE (TREE_OPERAND (init, 1)) == NOP_EXPR)
		  {
		    decl = TREE_OPERAND (init, 0);
		    init = TREE_OPERAND (init, 2);
		  }
		break;
	      default:
		break;
	      }

	  if (decl == NULL)
	    {
	      error_at (locus,
			"expected iteration declaration or initialization");
	      return NULL;
	    }
	}

      if (init && EXPR_HAS_LOCATION (init))
	elocus = EXPR_LOCATION (init);

      if (cond == NULL)
	{
	  error_at (elocus, "missing controlling predicate");
	  return NULL;
	}

      if (incr == NULL)
	{
	  error_at (elocus, "missing increment expression");
	  return NULL;
	}

      TREE_VEC_ELT (declv, i) = decl;
      TREE_VEC_ELT (initv, i) = init;
    }

  if (dependent_omp_for_p (declv, initv, condv, incrv))
    {
      tree stmt;

      stmt = make_node (OMP_FOR);

      for (i = 0; i < TREE_VEC_LENGTH (declv); i++)
	{
	  /* This is really just a place-holder.  We'll be decomposing this
	     again and going through the cp_build_modify_expr path below when
	     we instantiate the thing.  */
	  TREE_VEC_ELT (initv, i)
	    = build2 (MODIFY_EXPR, void_type_node, TREE_VEC_ELT (declv, i),
		      TREE_VEC_ELT (initv, i));
	}

      TREE_TYPE (stmt) = void_type_node;
      OMP_FOR_INIT (stmt) = initv;
      OMP_FOR_COND (stmt) = condv;
      OMP_FOR_INCR (stmt) = incrv;
      OMP_FOR_BODY (stmt) = body;
      OMP_FOR_PRE_BODY (stmt) = pre_body;
      OMP_FOR_CLAUSES (stmt) = clauses;

      SET_EXPR_LOCATION (stmt, locus);
      return add_stmt (stmt);
    }

  if (processing_template_decl)
    orig_incr = make_tree_vec (TREE_VEC_LENGTH (incrv));

  for (i = 0; i < TREE_VEC_LENGTH (declv); )
    {
      decl = TREE_VEC_ELT (declv, i);
      init = TREE_VEC_ELT (initv, i);
      cond = TREE_VEC_ELT (condv, i);
      incr = TREE_VEC_ELT (incrv, i);
      if (orig_incr)
	TREE_VEC_ELT (orig_incr, i) = incr;
      elocus = locus;

      if (init && EXPR_HAS_LOCATION (init))
	elocus = EXPR_LOCATION (init);

      if (!DECL_P (decl))
	{
	  error_at (elocus, "expected iteration declaration or initialization");
	  return NULL;
	}

      if (incr && TREE_CODE (incr) == MODOP_EXPR)
	{
	  if (orig_incr)
	    TREE_VEC_ELT (orig_incr, i) = incr;
	  incr = cp_build_modify_expr (TREE_OPERAND (incr, 0),
				       TREE_CODE (TREE_OPERAND (incr, 1)),
				       TREE_OPERAND (incr, 2),
				       tf_warning_or_error);
	}

      if (CLASS_TYPE_P (TREE_TYPE (decl)))
	{
	  if (handle_omp_for_class_iterator (i, locus, declv, initv, condv,
					     incrv, &body, &pre_body, clauses))
	    return NULL;
	  continue;
	}

      if (!INTEGRAL_TYPE_P (TREE_TYPE (decl))
	  && TREE_CODE (TREE_TYPE (decl)) != POINTER_TYPE)
	{
	  error_at (elocus, "invalid type for iteration variable %qE", decl);
	  return NULL;
	}

      if (!processing_template_decl)
	{
	  init = fold_build_cleanup_point_expr (TREE_TYPE (init), init);
	  init = cp_build_modify_expr (decl, NOP_EXPR, init, tf_warning_or_error);
	}
      else
	init = build2 (MODIFY_EXPR, void_type_node, decl, init);
      if (cond
	  && TREE_SIDE_EFFECTS (cond)
	  && COMPARISON_CLASS_P (cond)
	  && !processing_template_decl)
	{
	  tree t = TREE_OPERAND (cond, 0);
	  if (TREE_SIDE_EFFECTS (t)
	      && t != decl
	      && (TREE_CODE (t) != NOP_EXPR
		  || TREE_OPERAND (t, 0) != decl))
	    TREE_OPERAND (cond, 0)
	      = fold_build_cleanup_point_expr (TREE_TYPE (t), t);

	  t = TREE_OPERAND (cond, 1);
	  if (TREE_SIDE_EFFECTS (t)
	      && t != decl
	      && (TREE_CODE (t) != NOP_EXPR
		  || TREE_OPERAND (t, 0) != decl))
	    TREE_OPERAND (cond, 1)
	      = fold_build_cleanup_point_expr (TREE_TYPE (t), t);
	}
      if (decl == error_mark_node || init == error_mark_node)
	return NULL;

      TREE_VEC_ELT (declv, i) = decl;
      TREE_VEC_ELT (initv, i) = init;
      TREE_VEC_ELT (condv, i) = cond;
      TREE_VEC_ELT (incrv, i) = incr;
      i++;
    }

  if (IS_EMPTY_STMT (pre_body))
    pre_body = NULL;

  omp_for = c_finish_omp_for (locus, declv, initv, condv, incrv,
			      body, pre_body);

  if (omp_for == NULL)
    return NULL;

  for (i = 0; i < TREE_VEC_LENGTH (OMP_FOR_INCR (omp_for)); i++)
    {
      decl = TREE_OPERAND (TREE_VEC_ELT (OMP_FOR_INIT (omp_for), i), 0);
      incr = TREE_VEC_ELT (OMP_FOR_INCR (omp_for), i);

      if (TREE_CODE (incr) != MODIFY_EXPR)
	continue;

      if (TREE_SIDE_EFFECTS (TREE_OPERAND (incr, 1))
	  && BINARY_CLASS_P (TREE_OPERAND (incr, 1))
	  && !processing_template_decl)
	{
	  tree t = TREE_OPERAND (TREE_OPERAND (incr, 1), 0);
	  if (TREE_SIDE_EFFECTS (t)
	      && t != decl
	      && (TREE_CODE (t) != NOP_EXPR
		  || TREE_OPERAND (t, 0) != decl))
	    TREE_OPERAND (TREE_OPERAND (incr, 1), 0)
	      = fold_build_cleanup_point_expr (TREE_TYPE (t), t);

	  t = TREE_OPERAND (TREE_OPERAND (incr, 1), 1);
	  if (TREE_SIDE_EFFECTS (t)
	      && t != decl
	      && (TREE_CODE (t) != NOP_EXPR
		  || TREE_OPERAND (t, 0) != decl))
	    TREE_OPERAND (TREE_OPERAND (incr, 1), 1)
	      = fold_build_cleanup_point_expr (TREE_TYPE (t), t);
	}

      if (orig_incr)
	TREE_VEC_ELT (OMP_FOR_INCR (omp_for), i) = TREE_VEC_ELT (orig_incr, i);
    }
  if (omp_for != NULL)
    OMP_FOR_CLAUSES (omp_for) = clauses;
  return omp_for;
}

void
finish_omp_atomic (enum tree_code code, enum tree_code opcode, tree lhs,
		   tree rhs, tree v, tree lhs1, tree rhs1)
{
  tree orig_lhs;
  tree orig_rhs;
  tree orig_v;
  tree orig_lhs1;
  tree orig_rhs1;
  bool dependent_p;
  tree stmt;

  orig_lhs = lhs;
  orig_rhs = rhs;
  orig_v = v;
  orig_lhs1 = lhs1;
  orig_rhs1 = rhs1;
  dependent_p = false;
  stmt = NULL_TREE;

  /* Even in a template, we can detect invalid uses of the atomic
     pragma if neither LHS nor RHS is type-dependent.  */
  if (processing_template_decl)
    {
      dependent_p = (type_dependent_expression_p (lhs)
		     || (rhs && type_dependent_expression_p (rhs))
		     || (v && type_dependent_expression_p (v))
		     || (lhs1 && type_dependent_expression_p (lhs1))
		     || (rhs1 && type_dependent_expression_p (rhs1)));
      if (!dependent_p)
	{
	  lhs = build_non_dependent_expr (lhs);
	  if (rhs)
	    rhs = build_non_dependent_expr (rhs);
	  if (v)
	    v = build_non_dependent_expr (v);
	  if (lhs1)
	    lhs1 = build_non_dependent_expr (lhs1);
	  if (rhs1)
	    rhs1 = build_non_dependent_expr (rhs1);
	}
    }
  if (!dependent_p)
    {
      stmt = c_finish_omp_atomic (input_location, code, opcode, lhs, rhs,
				  v, lhs1, rhs1);
      if (stmt == error_mark_node)
	return;
    }
  if (processing_template_decl)
    {
      if (code == OMP_ATOMIC_READ)
	{
	  stmt = build_min_nt (OMP_ATOMIC_READ, orig_lhs);
	  stmt = build2 (MODIFY_EXPR, void_type_node, orig_v, stmt);
	}
      else
	{
	  if (opcode == NOP_EXPR)
	    stmt = build2 (MODIFY_EXPR, void_type_node, orig_lhs, orig_rhs);
	  else 
	    stmt = build2 (opcode, void_type_node, orig_lhs, orig_rhs);
	  if (orig_rhs1)
	    stmt = build_min_nt (COMPOUND_EXPR, orig_rhs1, stmt);
	  if (code != OMP_ATOMIC)
	    {
	      stmt = build_min_nt (code, orig_lhs1, stmt);
	      stmt = build2 (MODIFY_EXPR, void_type_node, orig_v, stmt);
	    }
	}
      stmt = build2 (OMP_ATOMIC, void_type_node, integer_zero_node, stmt);
    }
  add_stmt (stmt);
}

void
finish_omp_barrier (void)
{
  tree fn = builtin_decl_explicit (BUILT_IN_GOMP_BARRIER);
  VEC(tree,gc) *vec = make_tree_vector ();
  tree stmt = finish_call_expr (fn, &vec, false, false, CALL_NORMAL,
				tf_warning_or_error);
  release_tree_vector (vec);
  finish_expr_stmt (stmt);
}

void
finish_omp_flush (void)
{
  tree fn = builtin_decl_explicit (BUILT_IN_SYNC_SYNCHRONIZE);
  VEC(tree,gc) *vec = make_tree_vector ();
  tree stmt = finish_call_expr (fn, &vec, false, false, CALL_NORMAL,
				tf_warning_or_error);
  release_tree_vector (vec);
  finish_expr_stmt (stmt);
}

void
finish_omp_taskwait (void)
{
  tree fn = builtin_decl_explicit (BUILT_IN_GOMP_TASKWAIT);
  VEC(tree,gc) *vec = make_tree_vector ();
  tree stmt = finish_call_expr (fn, &vec, false, false, CALL_NORMAL,
				tf_warning_or_error);
  release_tree_vector (vec);
  finish_expr_stmt (stmt);
}

void
finish_omp_taskyield (void)
{
  tree fn = builtin_decl_explicit (BUILT_IN_GOMP_TASKYIELD);
  VEC(tree,gc) *vec = make_tree_vector ();
  tree stmt = finish_call_expr (fn, &vec, false, false, CALL_NORMAL,
				tf_warning_or_error);
  release_tree_vector (vec);
  finish_expr_stmt (stmt);
}

/* Begin a __transaction_atomic or __transaction_relaxed statement.
   If PCOMPOUND is non-null, this is for a function-transaction-block, and we
   should create an extra compound stmt.  */

tree
begin_transaction_stmt (location_t loc, tree *pcompound, int flags)
{
  tree r;

  if (pcompound)
    *pcompound = begin_compound_stmt (0);

  r = build_stmt (loc, TRANSACTION_EXPR, NULL_TREE);

  /* Only add the statement to the function if support enabled.  */
  if (flag_tm)
    add_stmt (r);
  else
    error_at (loc, ((flags & TM_STMT_ATTR_RELAXED) != 0
		    ? G_("%<__transaction_relaxed%> without "
			 "transactional memory support enabled")
		    : G_("%<__transaction_atomic%> without "
			 "transactional memory support enabled")));

  TRANSACTION_EXPR_BODY (r) = push_stmt_list ();
  return r;
}

/* End a __transaction_atomic or __transaction_relaxed statement.
   If COMPOUND_STMT is non-null, this is for a function-transaction-block,
   and we should end the compound.  If NOEX is non-NULL, we wrap the body in
   a MUST_NOT_THROW_EXPR with NOEX as condition.  */

void
finish_transaction_stmt (tree stmt, tree compound_stmt, int flags, tree noex)
{
  TRANSACTION_EXPR_BODY (stmt) = pop_stmt_list (TRANSACTION_EXPR_BODY (stmt));
  TRANSACTION_EXPR_OUTER (stmt) = (flags & TM_STMT_ATTR_OUTER) != 0;
  TRANSACTION_EXPR_RELAXED (stmt) = (flags & TM_STMT_ATTR_RELAXED) != 0;
  TRANSACTION_EXPR_IS_STMT (stmt) = 1;

  /* noexcept specifications are not allowed for function transactions.  */
  gcc_assert (!(noex && compound_stmt));
  if (noex)
    {
      tree body = build_must_not_throw_expr (TRANSACTION_EXPR_BODY (stmt),
					     noex);
      SET_EXPR_LOCATION (body, EXPR_LOCATION (TRANSACTION_EXPR_BODY (stmt)));
      TREE_SIDE_EFFECTS (body) = 1;
      TRANSACTION_EXPR_BODY (stmt) = body;
    }

  if (compound_stmt)
    finish_compound_stmt (compound_stmt);
  finish_stmt ();
}

/* Build a __transaction_atomic or __transaction_relaxed expression.  If
   NOEX is non-NULL, we wrap the body in a MUST_NOT_THROW_EXPR with NOEX as
   condition.  */

tree
build_transaction_expr (location_t loc, tree expr, int flags, tree noex)
{
  tree ret;
  if (noex)
    {
      expr = build_must_not_throw_expr (expr, noex);
      SET_EXPR_LOCATION (expr, loc);
      TREE_SIDE_EFFECTS (expr) = 1;
    }
  ret = build1 (TRANSACTION_EXPR, TREE_TYPE (expr), expr);
  if (flags & TM_STMT_ATTR_RELAXED)
	TRANSACTION_EXPR_RELAXED (ret) = 1;
  SET_EXPR_LOCATION (ret, loc);
  return ret;
}

void
init_cp_semantics (void)
{
}

/* Build a STATIC_ASSERT for a static assertion with the condition
   CONDITION and the message text MESSAGE.  LOCATION is the location
   of the static assertion in the source code.  When MEMBER_P, this
   static assertion is a member of a class.  */
void 
finish_static_assert (tree condition, tree message, location_t location, 
                      bool member_p)
{
  if (check_for_bare_parameter_packs (condition))
    condition = error_mark_node;

  if (type_dependent_expression_p (condition) 
      || value_dependent_expression_p (condition))
    {
      /* We're in a template; build a STATIC_ASSERT and put it in
         the right place. */
      tree assertion;

      assertion = make_node (STATIC_ASSERT);
      STATIC_ASSERT_CONDITION (assertion) = condition;
      STATIC_ASSERT_MESSAGE (assertion) = message;
      STATIC_ASSERT_SOURCE_LOCATION (assertion) = location;

      if (member_p)
        maybe_add_class_template_decl_list (current_class_type, 
                                            assertion,
                                            /*friend_p=*/0);
      else
        add_stmt (assertion);

      return;
    }

  /* Fold the expression and convert it to a boolean value. */
  condition = fold_non_dependent_expr (condition);
  condition = cp_convert (boolean_type_node, condition);
  condition = maybe_constant_value (condition);

  if (TREE_CODE (condition) == INTEGER_CST && !integer_zerop (condition))
    /* Do nothing; the condition is satisfied. */
    ;
  else 
    {
      location_t saved_loc = input_location;

      input_location = location;
      if (TREE_CODE (condition) == INTEGER_CST 
          && integer_zerop (condition))
        /* Report the error. */
        error ("static assertion failed: %s", TREE_STRING_POINTER (message));
      else if (condition && condition != error_mark_node)
	{
	  error ("non-constant condition for static assertion");
	  cxx_constant_value (condition);
	}
      input_location = saved_loc;
    }
}

/* Implements the C++0x decltype keyword. Returns the type of EXPR,
   suitable for use as a type-specifier.

   ID_EXPRESSION_OR_MEMBER_ACCESS_P is true when EXPR was parsed as an
   id-expression or a class member access, FALSE when it was parsed as
   a full expression.  */

tree
finish_decltype_type (tree expr, bool id_expression_or_member_access_p,
		      tsubst_flags_t complain)
{
  tree type = NULL_TREE;

  if (!expr || error_operand_p (expr))
    return error_mark_node;

  if (TYPE_P (expr)
      || TREE_CODE (expr) == TYPE_DECL
      || (TREE_CODE (expr) == BIT_NOT_EXPR
	  && TYPE_P (TREE_OPERAND (expr, 0))))
    {
      if (complain & tf_error)
	error ("argument to decltype must be an expression");
      return error_mark_node;
    }

  /* FIXME instantiation-dependent  */
  if (type_dependent_expression_p (expr)
      /* In a template, a COMPONENT_REF has an IDENTIFIER_NODE for op1 even
	 if it isn't dependent, so that we can check access control at
	 instantiation time, so defer the decltype as well (PR 42277).  */
      || (id_expression_or_member_access_p
	  && processing_template_decl
	  && TREE_CODE (expr) == COMPONENT_REF))
    {
      type = cxx_make_type (DECLTYPE_TYPE);
      DECLTYPE_TYPE_EXPR (type) = expr;
      DECLTYPE_TYPE_ID_EXPR_OR_MEMBER_ACCESS_P (type)
        = id_expression_or_member_access_p;
      SET_TYPE_STRUCTURAL_EQUALITY (type);

      return type;
    }

  /* The type denoted by decltype(e) is defined as follows:  */

  expr = resolve_nondeduced_context (expr);

  if (type_unknown_p (expr))
    {
      if (complain & tf_error)
	error ("decltype cannot resolve address of overloaded function");
      return error_mark_node;
    }

  if (invalid_nonstatic_memfn_p (expr, complain))
    return error_mark_node;

  /* To get the size of a static data member declared as an array of
     unknown bound, we need to instantiate it.  */
  if (TREE_CODE (expr) == VAR_DECL
      && VAR_HAD_UNKNOWN_BOUND (expr)
      && DECL_TEMPLATE_INSTANTIATION (expr))
    instantiate_decl (expr, /*defer_ok*/true, /*expl_inst_mem*/false);

  if (id_expression_or_member_access_p)
    {
      /* If e is an id-expression or a class member access (5.2.5
         [expr.ref]), decltype(e) is defined as the type of the entity
         named by e. If there is no such entity, or e names a set of
         overloaded functions, the program is ill-formed.  */
      if (TREE_CODE (expr) == IDENTIFIER_NODE)
        expr = lookup_name (expr);

      if (TREE_CODE (expr) == INDIRECT_REF)
        /* This can happen when the expression is, e.g., "a.b". Just
           look at the underlying operand.  */
        expr = TREE_OPERAND (expr, 0);

      if (TREE_CODE (expr) == OFFSET_REF
          || TREE_CODE (expr) == MEMBER_REF)
        /* We're only interested in the field itself. If it is a
           BASELINK, we will need to see through it in the next
           step.  */
        expr = TREE_OPERAND (expr, 1);

      if (BASELINK_P (expr))
        /* See through BASELINK nodes to the underlying function.  */
        expr = BASELINK_FUNCTIONS (expr);

      switch (TREE_CODE (expr))
        {
        case FIELD_DECL:
          if (DECL_BIT_FIELD_TYPE (expr))
            {
              type = DECL_BIT_FIELD_TYPE (expr);
              break;
            }
          /* Fall through for fields that aren't bitfields.  */

        case FUNCTION_DECL:
        case VAR_DECL:
        case CONST_DECL:
        case PARM_DECL:
        case RESULT_DECL:
        case TEMPLATE_PARM_INDEX:
	  expr = mark_type_use (expr);
          type = TREE_TYPE (expr);
          break;

        case ERROR_MARK:
          type = error_mark_node;
          break;

        case COMPONENT_REF:
	  mark_type_use (expr);
          type = is_bitfield_expr_with_lowered_type (expr);
          if (!type)
            type = TREE_TYPE (TREE_OPERAND (expr, 1));
          break;

        case BIT_FIELD_REF:
          gcc_unreachable ();

        case INTEGER_CST:
	case PTRMEM_CST:
          /* We can get here when the id-expression refers to an
             enumerator or non-type template parameter.  */
          type = TREE_TYPE (expr);
          break;

        default:
	  gcc_unreachable ();
          return error_mark_node;
        }
    }
  else
    {
      /* Within a lambda-expression:

	 Every occurrence of decltype((x)) where x is a possibly
	 parenthesized id-expression that names an entity of
	 automatic storage duration is treated as if x were
	 transformed into an access to a corresponding data member
	 of the closure type that would have been declared if x
	 were a use of the denoted entity.  */
      if (outer_automatic_var_p (expr)
	  && current_function_decl
	  && LAMBDA_FUNCTION_P (current_function_decl))
	type = capture_decltype (expr);
      else if (error_operand_p (expr))
	type = error_mark_node;
      else if (expr == current_class_ptr)
	/* If the expression is just "this", we want the
	   cv-unqualified pointer for the "this" type.  */
	type = TYPE_MAIN_VARIANT (TREE_TYPE (expr));
      else
	{
	  /* Otherwise, where T is the type of e, if e is an lvalue,
	     decltype(e) is defined as T&; if an xvalue, T&&; otherwise, T. */
	  cp_lvalue_kind clk = lvalue_kind (expr);
	  type = unlowered_expr_type (expr);
	  gcc_assert (TREE_CODE (type) != REFERENCE_TYPE);
	  if (clk != clk_none && !(clk & clk_class))
	    type = cp_build_reference_type (type, (clk & clk_rvalueref));
	}
    }

  return type;
}

/* Called from trait_expr_value to evaluate either __has_nothrow_assign or 
   __has_nothrow_copy, depending on assign_p.  */

static bool
classtype_has_nothrow_assign_or_copy_p (tree type, bool assign_p)
{
  tree fns;

  if (assign_p)
    {
      int ix;
      ix = lookup_fnfields_1 (type, ansi_assopname (NOP_EXPR));
      if (ix < 0)
	return false;
      fns = VEC_index (tree, CLASSTYPE_METHOD_VEC (type), ix);
    } 
  else if (TYPE_HAS_COPY_CTOR (type))
    {
      /* If construction of the copy constructor was postponed, create
	 it now.  */
      if (CLASSTYPE_LAZY_COPY_CTOR (type))
	lazily_declare_fn (sfk_copy_constructor, type);
      if (CLASSTYPE_LAZY_MOVE_CTOR (type))
	lazily_declare_fn (sfk_move_constructor, type);
      fns = CLASSTYPE_CONSTRUCTORS (type);
    }
  else
    return false;

  for (; fns; fns = OVL_NEXT (fns))
    {
      tree fn = OVL_CURRENT (fns);
 
      if (assign_p)
	{
	  if (copy_fn_p (fn) == 0)
	    continue;
	}
      else if (copy_fn_p (fn) <= 0)
	continue;

      if (!TYPE_NOTHROW_P (TREE_TYPE (fn)))
	return false;
    }

  return true;
}

/* Actually evaluates the trait.  */

static bool
trait_expr_value (cp_trait_kind kind, tree type1, tree type2)
{
  enum tree_code type_code1;
  tree t;

  type_code1 = TREE_CODE (type1);

  switch (kind)
    {
    case CPTK_HAS_NOTHROW_ASSIGN:
      type1 = strip_array_types (type1);
      return (!CP_TYPE_CONST_P (type1) && type_code1 != REFERENCE_TYPE
	      && (trait_expr_value (CPTK_HAS_TRIVIAL_ASSIGN, type1, type2)
		  || (CLASS_TYPE_P (type1)
		      && classtype_has_nothrow_assign_or_copy_p (type1,
								 true))));

    case CPTK_HAS_TRIVIAL_ASSIGN:
      /* ??? The standard seems to be missing the "or array of such a class
	 type" wording for this trait.  */
      type1 = strip_array_types (type1);
      return (!CP_TYPE_CONST_P (type1) && type_code1 != REFERENCE_TYPE
	      && (trivial_type_p (type1)
		    || (CLASS_TYPE_P (type1)
			&& TYPE_HAS_TRIVIAL_COPY_ASSIGN (type1))));

    case CPTK_HAS_NOTHROW_CONSTRUCTOR:
      type1 = strip_array_types (type1);
      return (trait_expr_value (CPTK_HAS_TRIVIAL_CONSTRUCTOR, type1, type2) 
	      || (CLASS_TYPE_P (type1)
		  && (t = locate_ctor (type1))
		  && TYPE_NOTHROW_P (TREE_TYPE (t))));

    case CPTK_HAS_TRIVIAL_CONSTRUCTOR:
      type1 = strip_array_types (type1);
      return (trivial_type_p (type1)
	      || (CLASS_TYPE_P (type1) && TYPE_HAS_TRIVIAL_DFLT (type1)));

    case CPTK_HAS_NOTHROW_COPY:
      type1 = strip_array_types (type1);
      return (trait_expr_value (CPTK_HAS_TRIVIAL_COPY, type1, type2)
	      || (CLASS_TYPE_P (type1)
		  && classtype_has_nothrow_assign_or_copy_p (type1, false)));

    case CPTK_HAS_TRIVIAL_COPY:
      /* ??? The standard seems to be missing the "or array of such a class
	 type" wording for this trait.  */
      type1 = strip_array_types (type1);
      return (trivial_type_p (type1) || type_code1 == REFERENCE_TYPE
	      || (CLASS_TYPE_P (type1) && TYPE_HAS_TRIVIAL_COPY_CTOR (type1)));

    case CPTK_HAS_TRIVIAL_DESTRUCTOR:
      type1 = strip_array_types (type1);
      return (trivial_type_p (type1) || type_code1 == REFERENCE_TYPE
	      || (CLASS_TYPE_P (type1)
		  && TYPE_HAS_TRIVIAL_DESTRUCTOR (type1)));

    case CPTK_HAS_VIRTUAL_DESTRUCTOR:
      return type_has_virtual_destructor (type1);

    case CPTK_IS_ABSTRACT:
      return (CLASS_TYPE_P (type1) && CLASSTYPE_PURE_VIRTUALS (type1));

    case CPTK_IS_BASE_OF:
      return (NON_UNION_CLASS_TYPE_P (type1) && NON_UNION_CLASS_TYPE_P (type2)
	      && DERIVED_FROM_P (type1, type2));

    case CPTK_IS_CLASS:
      return (NON_UNION_CLASS_TYPE_P (type1));

    case CPTK_IS_CONVERTIBLE_TO:
      /* TODO  */
      return false;

    case CPTK_IS_EMPTY:
      return (NON_UNION_CLASS_TYPE_P (type1) && CLASSTYPE_EMPTY_P (type1));

    case CPTK_IS_ENUM:
      return (type_code1 == ENUMERAL_TYPE);

    case CPTK_IS_FINAL:
      return (CLASS_TYPE_P (type1) && CLASSTYPE_FINAL (type1));

    case CPTK_IS_LITERAL_TYPE:
      return (literal_type_p (type1));

    case CPTK_IS_POD:
      return (pod_type_p (type1));

    case CPTK_IS_POLYMORPHIC:
      return (CLASS_TYPE_P (type1) && TYPE_POLYMORPHIC_P (type1));

    case CPTK_IS_STD_LAYOUT:
      return (std_layout_type_p (type1));

    case CPTK_IS_TRIVIAL:
      return (trivial_type_p (type1));

    case CPTK_IS_UNION:
      return (type_code1 == UNION_TYPE);

    default:
      gcc_unreachable ();
      return false;
    }
}

/* If TYPE is an array of unknown bound, or (possibly cv-qualified)
   void, or a complete type, returns it, otherwise NULL_TREE.  */

static tree
check_trait_type (tree type)
{
  if (TREE_CODE (type) == ARRAY_TYPE && !TYPE_DOMAIN (type)
      && COMPLETE_TYPE_P (TREE_TYPE (type)))
    return type;

  if (VOID_TYPE_P (type))
    return type;

  return complete_type_or_else (strip_array_types (type), NULL_TREE);
}

/* Process a trait expression.  */

tree
finish_trait_expr (cp_trait_kind kind, tree type1, tree type2)
{
  gcc_assert (kind == CPTK_HAS_NOTHROW_ASSIGN
	      || kind == CPTK_HAS_NOTHROW_CONSTRUCTOR
	      || kind == CPTK_HAS_NOTHROW_COPY
	      || kind == CPTK_HAS_TRIVIAL_ASSIGN
	      || kind == CPTK_HAS_TRIVIAL_CONSTRUCTOR
	      || kind == CPTK_HAS_TRIVIAL_COPY
	      || kind == CPTK_HAS_TRIVIAL_DESTRUCTOR
	      || kind == CPTK_HAS_VIRTUAL_DESTRUCTOR	      
	      || kind == CPTK_IS_ABSTRACT
	      || kind == CPTK_IS_BASE_OF
	      || kind == CPTK_IS_CLASS
	      || kind == CPTK_IS_CONVERTIBLE_TO
	      || kind == CPTK_IS_EMPTY
	      || kind == CPTK_IS_ENUM
	      || kind == CPTK_IS_FINAL
	      || kind == CPTK_IS_LITERAL_TYPE
	      || kind == CPTK_IS_POD
	      || kind == CPTK_IS_POLYMORPHIC
	      || kind == CPTK_IS_STD_LAYOUT
	      || kind == CPTK_IS_TRIVIAL
	      || kind == CPTK_IS_UNION);

  if (kind == CPTK_IS_CONVERTIBLE_TO)
    {
      sorry ("__is_convertible_to");
      return error_mark_node;
    }

  if (type1 == error_mark_node
      || ((kind == CPTK_IS_BASE_OF || kind == CPTK_IS_CONVERTIBLE_TO)
	  && type2 == error_mark_node))
    return error_mark_node;

  if (processing_template_decl)
    {
      tree trait_expr = make_node (TRAIT_EXPR);
      TREE_TYPE (trait_expr) = boolean_type_node;
      TRAIT_EXPR_TYPE1 (trait_expr) = type1;
      TRAIT_EXPR_TYPE2 (trait_expr) = type2;
      TRAIT_EXPR_KIND (trait_expr) = kind;
      return trait_expr;
    }

  switch (kind)
    {
    case CPTK_HAS_NOTHROW_ASSIGN:
    case CPTK_HAS_TRIVIAL_ASSIGN:
    case CPTK_HAS_NOTHROW_CONSTRUCTOR:
    case CPTK_HAS_TRIVIAL_CONSTRUCTOR:
    case CPTK_HAS_NOTHROW_COPY:
    case CPTK_HAS_TRIVIAL_COPY:
    case CPTK_HAS_TRIVIAL_DESTRUCTOR:
    case CPTK_HAS_VIRTUAL_DESTRUCTOR:
    case CPTK_IS_ABSTRACT:
    case CPTK_IS_EMPTY:
    case CPTK_IS_FINAL:
    case CPTK_IS_LITERAL_TYPE:
    case CPTK_IS_POD:
    case CPTK_IS_POLYMORPHIC:
    case CPTK_IS_STD_LAYOUT:
    case CPTK_IS_TRIVIAL:
      if (!check_trait_type (type1))
	return error_mark_node;
      break;

    case CPTK_IS_BASE_OF:
      if (NON_UNION_CLASS_TYPE_P (type1) && NON_UNION_CLASS_TYPE_P (type2)
	  && !same_type_ignoring_top_level_qualifiers_p (type1, type2)
	  && !complete_type_or_else (type2, NULL_TREE))
	/* We already issued an error.  */
	return error_mark_node;
      break;

    case CPTK_IS_CLASS:
    case CPTK_IS_ENUM:
    case CPTK_IS_UNION:
      break;
    
    case CPTK_IS_CONVERTIBLE_TO:
    default:
      gcc_unreachable ();
    }

  return (trait_expr_value (kind, type1, type2)
	  ? boolean_true_node : boolean_false_node);
}

/* Do-nothing variants of functions to handle pragma FLOAT_CONST_DECIMAL64,
   which is ignored for C++.  */

void
set_float_const_decimal64 (void)
{
}

void
clear_float_const_decimal64 (void)
{
}

bool
float_const_decimal64_p (void)
{
  return 0;
}


/* Return true if T is a literal type.   */

bool
literal_type_p (tree t)
{
  if (SCALAR_TYPE_P (t)
      || TREE_CODE (t) == REFERENCE_TYPE)
    return true;
  if (CLASS_TYPE_P (t))
    {
      t = complete_type (t);
      gcc_assert (COMPLETE_TYPE_P (t) || errorcount);
      return CLASSTYPE_LITERAL_P (t);
    }
  if (TREE_CODE (t) == ARRAY_TYPE)
    return literal_type_p (strip_array_types (t));
  return false;
}

/* If DECL is a variable declared `constexpr', require its type
   be literal.  Return the DECL if OK, otherwise NULL.  */

tree
ensure_literal_type_for_constexpr_object (tree decl)
{
  tree type = TREE_TYPE (decl);
  if (TREE_CODE (decl) == VAR_DECL && DECL_DECLARED_CONSTEXPR_P (decl)
      && !processing_template_decl)
    {
      if (CLASS_TYPE_P (type) && !COMPLETE_TYPE_P (complete_type (type)))
	/* Don't complain here, we'll complain about incompleteness
	   when we try to initialize the variable.  */;
      else if (!literal_type_p (type))
	{
	  error ("the type %qT of constexpr variable %qD is not literal",
		 type, decl);
	  explain_non_literal_class (type);
	  return NULL;
	}
    }
  return decl;
}

/* Representation of entries in the constexpr function definition table.  */

typedef struct GTY(()) constexpr_fundef {
  tree decl;
  tree body;
} constexpr_fundef;

/* This table holds all constexpr function definitions seen in
   the current translation unit.  */

static GTY ((param_is (constexpr_fundef))) htab_t constexpr_fundef_table;

/* Utility function used for managing the constexpr function table.
   Return true if the entries pointed to by P and Q are for the
   same constexpr function.  */

static inline int
constexpr_fundef_equal (const void *p, const void *q)
{
  const constexpr_fundef *lhs = (const constexpr_fundef *) p;
  const constexpr_fundef *rhs = (const constexpr_fundef *) q;
  return lhs->decl == rhs->decl;
}

/* Utility function used for managing the constexpr function table.
   Return a hash value for the entry pointed to by Q.  */

static inline hashval_t
constexpr_fundef_hash (const void *p)
{
  const constexpr_fundef *fundef = (const constexpr_fundef *) p;
  return DECL_UID (fundef->decl);
}

/* Return a previously saved definition of function FUN.   */

static constexpr_fundef *
retrieve_constexpr_fundef (tree fun)
{
  constexpr_fundef fundef = { NULL, NULL };
  if (constexpr_fundef_table == NULL)
    return NULL;

  fundef.decl = fun;
  return (constexpr_fundef *) htab_find (constexpr_fundef_table, &fundef);
}

/* Check whether the parameter and return types of FUN are valid for a
   constexpr function, and complain if COMPLAIN.  */

static bool
is_valid_constexpr_fn (tree fun, bool complain)
{
  tree parm = FUNCTION_FIRST_USER_PARM (fun);
  bool ret = true;
  for (; parm != NULL; parm = TREE_CHAIN (parm))
    if (!literal_type_p (TREE_TYPE (parm)))
      {
	ret = false;
	if (complain)
	  {
	    error ("invalid type for parameter %d of constexpr "
		   "function %q+#D", DECL_PARM_INDEX (parm), fun);
	    explain_non_literal_class (TREE_TYPE (parm));
	  }
      }

  if (!DECL_CONSTRUCTOR_P (fun))
    {
      tree rettype = TREE_TYPE (TREE_TYPE (fun));
      if (!literal_type_p (rettype))
	{
	  ret = false;
	  if (complain)
	    {
	      error ("invalid return type %qT of constexpr function %q+D",
		     rettype, fun);
	      explain_non_literal_class (rettype);
	    }
	}

      if (DECL_NONSTATIC_MEMBER_FUNCTION_P (fun)
	  && !CLASSTYPE_LITERAL_P (DECL_CONTEXT (fun)))
	{
	  ret = false;
	  if (complain)
	    {
	      error ("enclosing class of constexpr non-static member "
		     "function %q+#D is not a literal type", fun);
	      explain_non_literal_class (DECL_CONTEXT (fun));
	    }
	}
    }
  else if (CLASSTYPE_VBASECLASSES (DECL_CONTEXT (fun)))
    {
      ret = false;
      if (complain)
	error ("%q#T has virtual base classes", DECL_CONTEXT (fun));
    }

  return ret;
}

/* Subroutine of  build_constexpr_constructor_member_initializers.
   The expression tree T represents a data member initialization
   in a (constexpr) constructor definition.  Build a pairing of
   the data member with its initializer, and prepend that pair
   to the existing initialization pair INITS.  */

static bool
build_data_member_initialization (tree t, VEC(constructor_elt,gc) **vec)
{
  tree member, init;
  if (TREE_CODE (t) == CLEANUP_POINT_EXPR)
    t = TREE_OPERAND (t, 0);
  if (TREE_CODE (t) == EXPR_STMT)
    t = TREE_OPERAND (t, 0);
  if (t == error_mark_node)
    return false;
  if (TREE_CODE (t) == STATEMENT_LIST)
    {
      tree_stmt_iterator i;
      for (i = tsi_start (t); !tsi_end_p (i); tsi_next (&i))
	{
	  if (! build_data_member_initialization (tsi_stmt (i), vec))
	    return false;
	}
      return true;
    }
  if (TREE_CODE (t) == CLEANUP_STMT)
    {
      /* We can't see a CLEANUP_STMT in a constructor for a literal class,
	 but we can in a constexpr constructor for a non-literal class.  Just
	 ignore it; either all the initialization will be constant, in which
	 case the cleanup can't run, or it can't be constexpr.
	 Still recurse into CLEANUP_BODY.  */
      return build_data_member_initialization (CLEANUP_BODY (t), vec);
    }
  if (TREE_CODE (t) == CONVERT_EXPR)
    t = TREE_OPERAND (t, 0);
  if (TREE_CODE (t) == INIT_EXPR
      || TREE_CODE (t) == MODIFY_EXPR)
    {
      member = TREE_OPERAND (t, 0);
      init = unshare_expr (TREE_OPERAND (t, 1));
    }
  else
    {
      gcc_assert (TREE_CODE (t) == CALL_EXPR);
      member = CALL_EXPR_ARG (t, 0);
      /* We don't use build_cplus_new here because it complains about
	 abstract bases.  Leaving the call unwrapped means that it has the
	 wrong type, but cxx_eval_constant_expression doesn't care.  */
      init = unshare_expr (t);
    }
  if (TREE_CODE (member) == INDIRECT_REF)
    member = TREE_OPERAND (member, 0);
  if (TREE_CODE (member) == NOP_EXPR)
    {
      tree op = member;
      STRIP_NOPS (op);
      if (TREE_CODE (op) == ADDR_EXPR)
	{
	  gcc_assert (same_type_ignoring_top_level_qualifiers_p
		      (TREE_TYPE (TREE_TYPE (op)),
		       TREE_TYPE (TREE_TYPE (member))));
	  /* Initializing a cv-qualified member; we need to look through
	     the const_cast.  */
	  member = op;
	}
      else if (op == current_class_ptr
	       && (same_type_ignoring_top_level_qualifiers_p
		   (TREE_TYPE (TREE_TYPE (member)),
		    current_class_type)))
	/* Delegating constructor.  */
	member = op;
      else
	{
	  /* We don't put out anything for an empty base.  */
	  gcc_assert (is_empty_class (TREE_TYPE (TREE_TYPE (member))));
	  /* But if the initializer isn't constexpr, leave it in so we
	     complain later.  */
	  if (potential_constant_expression (init))
	    return true;
	}
    }
  if (TREE_CODE (member) == ADDR_EXPR)
    member = TREE_OPERAND (member, 0);
  if (TREE_CODE (member) == COMPONENT_REF
      /* If we're initializing a member of a subaggregate, it's a vtable
	 pointer.  Leave it as COMPONENT_REF so we remember the path to get
	 to the vfield.  */
      && TREE_CODE (TREE_OPERAND (member, 0)) != COMPONENT_REF)
    member = TREE_OPERAND (member, 1);
  CONSTRUCTOR_APPEND_ELT (*vec, member, init);
  return true;
}

/* Make sure that there are no statements after LAST in the constructor
   body represented by LIST.  */

bool
check_constexpr_ctor_body (tree last, tree list)
{
  bool ok = true;
  if (TREE_CODE (list) == STATEMENT_LIST)
    {
      tree_stmt_iterator i = tsi_last (list);
      for (; !tsi_end_p (i); tsi_prev (&i))
	{
	  tree t = tsi_stmt (i);
	  if (t == last)
	    break;
	  if (TREE_CODE (t) == BIND_EXPR)
	    {
	      if (!check_constexpr_ctor_body (last, BIND_EXPR_BODY (t)))
		return false;
	      else
		continue;
	    }
	  /* We currently allow typedefs and static_assert.
	     FIXME allow them in the standard, too.  */
	  if (TREE_CODE (t) != STATIC_ASSERT)
	    {
	      ok = false;
	      break;
	    }
	}
    }
  else if (list != last
	   && TREE_CODE (list) != STATIC_ASSERT)
    ok = false;
  if (!ok)
    {
      error ("constexpr constructor does not have empty body");
      DECL_DECLARED_CONSTEXPR_P (current_function_decl) = false;
    }
  return ok;
}

/* Build compile-time evalable representations of member-initializer list
   for a constexpr constructor.  */

static tree
build_constexpr_constructor_member_initializers (tree type, tree body)
{
  VEC(constructor_elt,gc) *vec = NULL;
  bool ok = true;
  if (TREE_CODE (body) == MUST_NOT_THROW_EXPR
      || TREE_CODE (body) == EH_SPEC_BLOCK)
    body = TREE_OPERAND (body, 0);
  if (TREE_CODE (body) == STATEMENT_LIST)
    body = STATEMENT_LIST_HEAD (body)->stmt;
  body = BIND_EXPR_BODY (body);

  if (TREE_CODE(body) == BIND_EXPR)
    body = BIND_EXPR_BODY (body); /* there maybe be another layer in Cilk */
  if (TREE_CODE (body) == CLEANUP_POINT_EXPR)
    {
      body = TREE_OPERAND (body, 0);
      if (TREE_CODE (body) == EXPR_STMT)
	body = TREE_OPERAND (body, 0);
      if (TREE_CODE (body) == INIT_EXPR
	  && (same_type_ignoring_top_level_qualifiers_p
	      (TREE_TYPE (TREE_OPERAND (body, 0)),
	       current_class_type)))
	{
	  /* Trivial copy.  */
	  return TREE_OPERAND (body, 1);
	}
      ok = build_data_member_initialization (body, &vec);
    }
  else if (TREE_CODE (body) == STATEMENT_LIST)
    {
      tree_stmt_iterator i;
      for (i = tsi_start (body); !tsi_end_p (i); tsi_next (&i))
	{
	  ok = build_data_member_initialization (tsi_stmt (i), &vec);
	  if (!ok)
	    break;
	}
    }
  else
    if (!flag_enable_cilk)
      gcc_assert (errorcount > 0);
  if (ok)
    {
      if (VEC_length (constructor_elt, vec) > 0)
	{
	  /* In a delegating constructor, return the target.  */
	  constructor_elt *ce = VEC_index (constructor_elt, vec, 0);
	  if (ce->index == current_class_ptr)
	    {
	      body = ce->value;
	      VEC_free (constructor_elt, gc, vec);
	      return body;
	    }
	}
      return build_constructor (type, vec);
    }
  else
    return error_mark_node;
}

/* Subroutine of register_constexpr_fundef.  BODY is the body of a function
   declared to be constexpr, or a sub-statement thereof.  Returns the
   return value if suitable, error_mark_node for a statement not allowed in
   a constexpr function, or NULL_TREE if no return value was found.  */

static tree
constexpr_fn_retval (tree body)
{
  switch (TREE_CODE (body))
    {
    case STATEMENT_LIST:
      {
	tree_stmt_iterator i;
	tree expr = NULL_TREE;
	for (i = tsi_start (body); !tsi_end_p (i); tsi_next (&i))
	  {
	    tree s = constexpr_fn_retval (tsi_stmt (i));
	    if (s == error_mark_node)
	      return error_mark_node;
	    else if (s == NULL_TREE)
	      /* Keep iterating.  */;
	    else if (expr)
	      /* Multiple return statements.  */
	      return error_mark_node;
	    else
	      expr = s;
	  }
	return expr;
      }

    case RETURN_EXPR:
      return unshare_expr (TREE_OPERAND (body, 0));

    case DECL_EXPR:
      if (TREE_CODE (DECL_EXPR_DECL (body)) == USING_DECL)
	return NULL_TREE;
      return error_mark_node;

    case CLEANUP_POINT_EXPR:
      return constexpr_fn_retval (TREE_OPERAND (body, 0));

    case USING_STMT:
      return NULL_TREE;

    default:
      return error_mark_node;
    }
}

/* Subroutine of register_constexpr_fundef.  BODY is the DECL_SAVED_TREE of
   FUN; do the necessary transformations to turn it into a single expression
   that we can store in the hash table.  */

static tree
massage_constexpr_body (tree fun, tree body)
{
  if (DECL_CONSTRUCTOR_P (fun))
    body = build_constexpr_constructor_member_initializers
      (DECL_CONTEXT (fun), body);
  else
    {
<<<<<<< HEAD
      if (TREE_CODE (body) == BIND_EXPR)
	{
	  body = BIND_EXPR_BODY (body);
	  if (TREE_CODE(body) == BIND_EXPR)
	    {
	      body = BIND_EXPR_BODY (body);
	    }
	}
=======
>>>>>>> e1b93706
      if (TREE_CODE (body) == EH_SPEC_BLOCK)
	{
	  body = EH_SPEC_STMTS (body);
	  if (TREE_CODE(body) == BIND_EXPR)
	    {
	      body = BIND_EXPR_BODY(body);
	    }
	}
      if (TREE_CODE (body) == MUST_NOT_THROW_EXPR)
<<<<<<< HEAD
	{
	  body = TREE_OPERAND (body, 0);
	  if (TREE_CODE(body) == BIND_EXPR)
	    {
	      body = BIND_EXPR_BODY(body);
	    }
	}
      if (TREE_CODE (body) == CLEANUP_POINT_EXPR)
	{
	  body = TREE_OPERAND (body, 0);
	  if (TREE_CODE(body) == BIND_EXPR)
	    {
	      body=BIND_EXPR_BODY(body);
	    }
	}
      
=======
	body = TREE_OPERAND (body, 0);
      if (TREE_CODE (body) == BIND_EXPR)
	body = BIND_EXPR_BODY (body);
>>>>>>> e1b93706
      body = constexpr_fn_retval (body);
    }
  return body;
}

/* FUN is a constexpr constructor with massaged body BODY.  Return true
   if some bases/fields are uninitialized, and complain if COMPLAIN.  */

static bool
cx_check_missing_mem_inits (tree fun, tree body, bool complain)
{
  bool bad;
  tree field;
  unsigned i, nelts;

  if (TREE_CODE (body) != CONSTRUCTOR)
    return false;

  bad = false;
  nelts = CONSTRUCTOR_NELTS (body);
  field = TYPE_FIELDS (DECL_CONTEXT (fun));
  for (i = 0; i <= nelts; ++i)
    {
      tree index;
      if (i == nelts)
	index = NULL_TREE;
      else
	{
	  index = CONSTRUCTOR_ELT (body, i)->index;
	  /* Skip base and vtable inits.  */
	  if (TREE_CODE (index) != FIELD_DECL)
	    continue;
	}
      for (; field != index; field = DECL_CHAIN (field))
	{
	  tree ftype;
	  if (TREE_CODE (field) != FIELD_DECL
	      || (DECL_C_BIT_FIELD (field) && !DECL_NAME (field)))
	    continue;
	  if (!complain)
	    return true;
	  ftype = strip_array_types (TREE_TYPE (field));
	  if (type_has_constexpr_default_constructor (ftype))
	    {
	      /* It's OK to skip a member with a trivial constexpr ctor.
	         A constexpr ctor that isn't trivial should have been
	         added in by now.  */
	      gcc_checking_assert (!TYPE_HAS_COMPLEX_DFLT (ftype)
				   || errorcount != 0);
	      continue;
	    }
	  error ("uninitialized member %qD in %<constexpr%> constructor",
		 field);
	  bad = true;
	}
      if (field == NULL_TREE)
	break;
      field = DECL_CHAIN (field);
    }

  return bad;
}

/* We are processing the definition of the constexpr function FUN.
   Check that its BODY fulfills the propriate requirements and
   enter it in the constexpr function definition table.
   For constructor BODY is actually the TREE_LIST of the
   member-initializer list.  */

tree
register_constexpr_fundef (tree fun, tree body)
{
  constexpr_fundef entry;
  constexpr_fundef **slot;

  if (!is_valid_constexpr_fn (fun, !DECL_GENERATED_P (fun)))
    return NULL;

  body = massage_constexpr_body (fun, body);
  if (body == NULL_TREE || body == error_mark_node)
    {
      if (!DECL_CONSTRUCTOR_P (fun))
	error ("body of constexpr function %qD not a return-statement", fun);
      return NULL;
    }

  if (!potential_rvalue_constant_expression (body))
    {
      if (!DECL_GENERATED_P (fun))
	require_potential_rvalue_constant_expression (body);
      return NULL;
    }

  if (DECL_CONSTRUCTOR_P (fun)
      && cx_check_missing_mem_inits (fun, body, !DECL_GENERATED_P (fun)))
    return NULL;

  /* Create the constexpr function table if necessary.  */
  if (constexpr_fundef_table == NULL)
    constexpr_fundef_table = htab_create_ggc (101,
                                              constexpr_fundef_hash,
                                              constexpr_fundef_equal,
                                              ggc_free);
  entry.decl = fun;
  entry.body = body;
  slot = (constexpr_fundef **)
    htab_find_slot (constexpr_fundef_table, &entry, INSERT);

  gcc_assert (*slot == NULL);
  *slot = ggc_alloc_constexpr_fundef ();
  **slot = entry;

  return fun;
}

/* FUN is a non-constexpr function called in a context that requires a
   constant expression.  If it comes from a constexpr template, explain why
   the instantiation isn't constexpr.  */

void
explain_invalid_constexpr_fn (tree fun)
{
  static struct pointer_set_t *diagnosed;
  tree body;
  location_t save_loc;
  /* Only diagnose defaulted functions or instantiations.  */
  if (!DECL_DEFAULTED_FN (fun)
      && !is_instantiation_of_constexpr (fun))
    return;
  if (diagnosed == NULL)
    diagnosed = pointer_set_create ();
  if (pointer_set_insert (diagnosed, fun) != 0)
    /* Already explained.  */
    return;

  save_loc = input_location;
  input_location = DECL_SOURCE_LOCATION (fun);
  inform (0, "%q+D is not usable as a constexpr function because:", fun);
  /* First check the declaration.  */
  if (is_valid_constexpr_fn (fun, true))
    {
      /* Then if it's OK, the body.  */
      if (DECL_DEFAULTED_FN (fun))
	explain_implicit_non_constexpr (fun);
      else
	{
	  body = massage_constexpr_body (fun, DECL_SAVED_TREE (fun));
	  require_potential_rvalue_constant_expression (body);
	  if (DECL_CONSTRUCTOR_P (fun))
	    cx_check_missing_mem_inits (fun, body, true);
	}
    }
  input_location = save_loc;
}

/* Objects of this type represent calls to constexpr functions
   along with the bindings of parameters to their arguments, for
   the purpose of compile time evaluation.  */

typedef struct GTY(()) constexpr_call {
  /* Description of the constexpr function definition.  */
  constexpr_fundef *fundef;
  /* Parameter bindings enironment.  A TREE_LIST where each TREE_PURPOSE
     is a parameter _DECL and the TREE_VALUE is the value of the parameter.
     Note: This arrangement is made to accomodate the use of
     iterative_hash_template_arg (see pt.c).  If you change this
     representation, also change the hash calculation in
     cxx_eval_call_expression.  */
  tree bindings;
  /* Result of the call.
       NULL means the call is being evaluated.
       error_mark_node means that the evaluation was erroneous;
       otherwise, the actuall value of the call.  */
  tree result;
  /* The hash of this call; we remember it here to avoid having to
     recalculate it when expanding the hash table.  */
  hashval_t hash;
} constexpr_call;

/* A table of all constexpr calls that have been evaluated by the
   compiler in this translation unit.  */

static GTY ((param_is (constexpr_call))) htab_t constexpr_call_table;

static tree cxx_eval_constant_expression (const constexpr_call *, tree,
					  bool, bool, bool *);

/* Compute a hash value for a constexpr call representation.  */

static hashval_t
constexpr_call_hash (const void *p)
{
  const constexpr_call *info = (const constexpr_call *) p;
  return info->hash;
}

/* Return 1 if the objects pointed to by P and Q represent calls
   to the same constexpr function with the same arguments.
   Otherwise, return 0.  */

static int
constexpr_call_equal (const void *p, const void *q)
{
  const constexpr_call *lhs = (const constexpr_call *) p;
  const constexpr_call *rhs = (const constexpr_call *) q;
  tree lhs_bindings;
  tree rhs_bindings;
  if (lhs == rhs)
    return 1;
  if (!constexpr_fundef_equal (lhs->fundef, rhs->fundef))
    return 0;
  lhs_bindings = lhs->bindings;
  rhs_bindings = rhs->bindings;
  while (lhs_bindings != NULL && rhs_bindings != NULL)
    {
      tree lhs_arg = TREE_VALUE (lhs_bindings);
      tree rhs_arg = TREE_VALUE (rhs_bindings);
      gcc_assert (TREE_TYPE (lhs_arg) == TREE_TYPE (rhs_arg));
      if (!cp_tree_equal (lhs_arg, rhs_arg))
        return 0;
      lhs_bindings = TREE_CHAIN (lhs_bindings);
      rhs_bindings = TREE_CHAIN (rhs_bindings);
    }
  return lhs_bindings == rhs_bindings;
}

/* Initialize the constexpr call table, if needed.  */

static void
maybe_initialize_constexpr_call_table (void)
{
  if (constexpr_call_table == NULL)
    constexpr_call_table = htab_create_ggc (101,
                                            constexpr_call_hash,
                                            constexpr_call_equal,
                                            ggc_free);
}

/* Return true if T designates the implied `this' parameter.  */

static inline bool
is_this_parameter (tree t)
{
  return t == current_class_ptr;
}

/* We have an expression tree T that represents a call, either CALL_EXPR
   or AGGR_INIT_EXPR.  If the call is lexically to a named function,
   retrun the _DECL for that function.  */

static tree
get_function_named_in_call (tree t)
{
  tree fun = NULL;
  switch (TREE_CODE (t))
    {
    case CALL_EXPR:
      fun = CALL_EXPR_FN (t);
      break;

    case AGGR_INIT_EXPR:
      fun = AGGR_INIT_EXPR_FN (t);
      break;

    default:
      gcc_unreachable();
      break;
    }
  if (TREE_CODE (fun) == ADDR_EXPR
      && TREE_CODE (TREE_OPERAND (fun, 0)) == FUNCTION_DECL)
    fun = TREE_OPERAND (fun, 0);
  return fun;
}

/* We have an expression tree T that represents a call, either CALL_EXPR
   or AGGR_INIT_EXPR.  Return the Nth argument.  */

static inline tree
get_nth_callarg (tree t, int n)
{
  switch (TREE_CODE (t))
    {
    case CALL_EXPR:
      return CALL_EXPR_ARG (t, n);

    case AGGR_INIT_EXPR:
      return AGGR_INIT_EXPR_ARG (t, n);

    default:
      gcc_unreachable ();
      return NULL;
    }
}

/* Look up the binding of the function parameter T in a constexpr
   function call context CALL.  */

static tree
lookup_parameter_binding (const constexpr_call *call, tree t)
{
  tree b = purpose_member (t, call->bindings);
  return TREE_VALUE (b);
}

/* Attempt to evaluate T which represents a call to a builtin function.
   We assume here that all builtin functions evaluate to scalar types
   represented by _CST nodes.  */

static tree
cxx_eval_builtin_function_call (const constexpr_call *call, tree t,
				bool allow_non_constant, bool addr,
				bool *non_constant_p)
{
  const int nargs = call_expr_nargs (t);
  tree *args = (tree *) alloca (nargs * sizeof (tree));
  tree new_call;
  int i;
  for (i = 0; i < nargs; ++i)
    {
      args[i] = cxx_eval_constant_expression (call, CALL_EXPR_ARG (t, i),
					      allow_non_constant, addr,
					      non_constant_p);
      if (allow_non_constant && *non_constant_p)
	return t;
    }
  if (*non_constant_p)
    return t;
  new_call = build_call_array_loc (EXPR_LOCATION (t), TREE_TYPE (t),
                                   CALL_EXPR_FN (t), nargs, args);
  return fold (new_call);
}

/* TEMP is the constant value of a temporary object of type TYPE.  Adjust
   the type of the value to match.  */

static tree
adjust_temp_type (tree type, tree temp)
{
  if (TREE_TYPE (temp) == type)
    return temp;
  /* Avoid wrapping an aggregate value in a NOP_EXPR.  */
  if (TREE_CODE (temp) == CONSTRUCTOR)
    return build_constructor (type, CONSTRUCTOR_ELTS (temp));
  gcc_assert (SCALAR_TYPE_P (type));
  return cp_fold_convert (type, temp);
}

/* Subroutine of cxx_eval_call_expression.
   We are processing a call expression (either CALL_EXPR or
   AGGR_INIT_EXPR) in the call context of OLD_CALL.  Evaluate
   all arguments and bind their values to correspondings
   parameters, making up the NEW_CALL context.  */

static void
cxx_bind_parameters_in_call (const constexpr_call *old_call, tree t,
                             constexpr_call *new_call,
			     bool allow_non_constant,
			     bool *non_constant_p)
{
  const int nargs = call_expr_nargs (t);
  tree fun = new_call->fundef->decl;
  tree parms = DECL_ARGUMENTS (fun);
  int i;
  for (i = 0; i < nargs; ++i)
    {
      tree x, arg;
      tree type = parms ? TREE_TYPE (parms) : void_type_node;
      /* For member function, the first argument is a pointer to the implied
         object.  And for an object contruction, don't bind `this' before
         it is fully constructed.  */
      if (i == 0 && DECL_CONSTRUCTOR_P (fun))
        goto next;
      x = get_nth_callarg (t, i);
      arg = cxx_eval_constant_expression (old_call, x, allow_non_constant,
					  TREE_CODE (type) == REFERENCE_TYPE,
					  non_constant_p);
      /* Don't VERIFY_CONSTANT here.  */
      if (*non_constant_p && allow_non_constant)
	return;
      /* Just discard ellipsis args after checking their constantitude.  */
      if (!parms)
	continue;
      if (*non_constant_p)
	/* Don't try to adjust the type of non-constant args.  */
	goto next;

      if (flag_enable_cilk && (arg == NULL_TREE))
	continue;

      /* Make sure the binding has the same type as the parm.  */
      if (TREE_CODE (type) != REFERENCE_TYPE)
	arg = adjust_temp_type (type, arg);
      new_call->bindings = tree_cons (parms, arg, new_call->bindings);
    next:
      parms = TREE_CHAIN (parms);
    }
}

/* Variables and functions to manage constexpr call expansion context.
   These do not need to be marked for PCH or GC.  */

/* FIXME remember and print actual constant arguments.  */
static VEC(tree,heap) *call_stack = NULL;
static int call_stack_tick;
static int last_cx_error_tick;

static bool
push_cx_call_context (tree call)
{
  ++call_stack_tick;
  if (!EXPR_HAS_LOCATION (call))
    SET_EXPR_LOCATION (call, input_location);
  VEC_safe_push (tree, heap, call_stack, call);
  if (VEC_length (tree, call_stack) > (unsigned) max_constexpr_depth)
    return false;
  return true;
}

static void
pop_cx_call_context (void)
{
  ++call_stack_tick;
  VEC_pop (tree, call_stack);
}

VEC(tree,heap) *
cx_error_context (void)
{
  VEC(tree,heap) *r = NULL;
  if (call_stack_tick != last_cx_error_tick
      && !VEC_empty (tree, call_stack))
    r = call_stack;
  last_cx_error_tick = call_stack_tick;
  return r;
}

/* Subroutine of cxx_eval_constant_expression.
   Evaluate the call expression tree T in the context of OLD_CALL expression
   evaluation.  */

static tree
cxx_eval_call_expression (const constexpr_call *old_call, tree t,
			  bool allow_non_constant, bool addr,
			  bool *non_constant_p)
{
  location_t loc = EXPR_LOC_OR_HERE (t);
  tree fun = get_function_named_in_call (t);
  tree result;
  constexpr_call new_call = { NULL, NULL, NULL, 0 };
  constexpr_call **slot;
  constexpr_call *entry;
  bool depth_ok;

  if (TREE_CODE (fun) != FUNCTION_DECL)
    {
      /* Might be a constexpr function pointer.  */
      fun = cxx_eval_constant_expression (old_call, fun, allow_non_constant,
					  /*addr*/false, non_constant_p);
      if (TREE_CODE (fun) == ADDR_EXPR)
	fun = TREE_OPERAND (fun, 0);
    }
  if (TREE_CODE (fun) != FUNCTION_DECL)
    {
      if (!allow_non_constant && !*non_constant_p)
	error_at (loc, "expression %qE does not designate a constexpr "
		  "function", fun);
      *non_constant_p = true;
      return t;
    }
  if (DECL_CLONED_FUNCTION_P (fun))
    fun = DECL_CLONED_FUNCTION (fun);
  if (is_builtin_fn (fun))
    return cxx_eval_builtin_function_call (old_call, t, allow_non_constant,
					   addr, non_constant_p);
  if (!DECL_DECLARED_CONSTEXPR_P (fun))
    {
      if (!allow_non_constant)
	{
	  error_at (loc, "call to non-constexpr function %qD", fun);
	  explain_invalid_constexpr_fn (fun);
	}
      *non_constant_p = true;
      return t;
    }

  /* Shortcut trivial copy constructor/op=.  */
  /* can't do this in Cilk */
  if (!flag_enable_cilk && (call_expr_nargs (t) == 2 && trivial_fn_p (fun)))
    {
      tree arg = convert_from_reference (get_nth_callarg (t, 1));
      return cxx_eval_constant_expression (old_call, arg, allow_non_constant,
					   addr, non_constant_p);
    }

  /* If in direct recursive call, optimize definition search.  */
  if (old_call != NULL && old_call->fundef->decl == fun)
    new_call.fundef = old_call->fundef;
  else
    {
      new_call.fundef = retrieve_constexpr_fundef (fun);
      if (new_call.fundef == NULL || new_call.fundef->body == NULL)
        {
	  if (!allow_non_constant)
	    {
	      if (DECL_INITIAL (fun))
		{
		  /* The definition of fun was somehow unsuitable.  */
		  error_at (loc, "%qD called in a constant expression", fun);
		  explain_invalid_constexpr_fn (fun);
		}
	      else
		error_at (loc, "%qD used before its definition", fun);
	    }
	  *non_constant_p = true;
          return t;
        }
    }
  cxx_bind_parameters_in_call (old_call, t, &new_call,
			       allow_non_constant, non_constant_p);
  if (*non_constant_p)
    return t;

  depth_ok = push_cx_call_context (t);

  new_call.hash
    = iterative_hash_template_arg (new_call.bindings,
				   constexpr_fundef_hash (new_call.fundef));

  /* If we have seen this call before, we are done.  */
  maybe_initialize_constexpr_call_table ();
  slot = (constexpr_call **)
    htab_find_slot (constexpr_call_table, &new_call, INSERT);
  entry = *slot;
  if (entry == NULL)
    {
      /* We need to keep a pointer to the entry, not just the slot, as the
	 slot can move in the call to cxx_eval_builtin_function_call.  */
      *slot = entry = ggc_alloc_constexpr_call ();
      *entry = new_call;
    }
  /* Calls which are in progress have their result set to NULL
     so that we can detect circular dependencies.  */
  else if (entry->result == NULL)
    {
      if (!allow_non_constant)
	error ("call has circular dependency");
      *non_constant_p = true;
      entry->result = result = error_mark_node;
    }

  if (!depth_ok)
    {
      if (!allow_non_constant)
	error ("constexpr evaluation depth exceeds maximum of %d (use "
	       "-fconstexpr-depth= to increase the maximum)",
	       max_constexpr_depth);
      *non_constant_p = true;
      entry->result = result = error_mark_node;
    }
  else
    {
      result = entry->result;
      if (!result || (result == error_mark_node && !allow_non_constant))
	result = (cxx_eval_constant_expression
		  (&new_call, new_call.fundef->body,
		   allow_non_constant, addr,
		   non_constant_p));
      if (result == error_mark_node)
	*non_constant_p = true;
      if (*non_constant_p)
	entry->result = result = error_mark_node;
      else
	{
	  /* If this was a call to initialize an object, set the type of
	     the CONSTRUCTOR to the type of that object.  */
	  if (DECL_CONSTRUCTOR_P (fun))
	    {
	      tree ob_arg = get_nth_callarg (t, 0);
	      STRIP_NOPS (ob_arg);
	      gcc_assert (TREE_CODE (TREE_TYPE (ob_arg)) == POINTER_TYPE
			  && CLASS_TYPE_P (TREE_TYPE (TREE_TYPE (ob_arg))));
	      result = adjust_temp_type (TREE_TYPE (TREE_TYPE (ob_arg)),
					 result);
	    }
	  entry->result = result;
	}
    }

  pop_cx_call_context ();
  return unshare_expr (result);
}

/* FIXME speed this up, it's taking 16% of compile time on sieve testcase.  */

bool
reduced_constant_expression_p (tree t)
{
  if (TREE_OVERFLOW_P (t))
    /* Integer overflow makes this not a constant expression.  */
    return false;
  /* FIXME are we calling this too much?  */
  return initializer_constant_valid_p (t, TREE_TYPE (t)) != NULL_TREE;
}

/* Some expressions may have constant operands but are not constant
   themselves, such as 1/0.  Call this function (or rather, the macro
   following it) to check for that condition.

   We only call this in places that require an arithmetic constant, not in
   places where we might have a non-constant expression that can be a
   component of a constant expression, such as the address of a constexpr
   variable that might be dereferenced later.  */

static bool
verify_constant (tree t, bool allow_non_constant, bool *non_constant_p)
{
  if (!*non_constant_p && !reduced_constant_expression_p (t))
    {
      if (!allow_non_constant)
	{
	  /* If T was already folded to a _CST with TREE_OVERFLOW set,
	     printing the folded constant isn't helpful.  */
	  if (TREE_OVERFLOW_P (t))
	    {
	      permerror (input_location, "overflow in constant expression");
	      /* If we're being permissive (and are in an enforcing
		 context), consider this constant.  */
	      if (flag_permissive)
		return false;
	    }
	  else
	    error ("%q+E is not a constant expression", t);
	}
      *non_constant_p = true;
    }
  return *non_constant_p;
}
#define VERIFY_CONSTANT(X)						\
do {									\
  if (verify_constant ((X), allow_non_constant, non_constant_p))	\
    return t;								\
 } while (0)

/* Subroutine of cxx_eval_constant_expression.
   Attempt to reduce the unary expression tree T to a compile time value.
   If successful, return the value.  Otherwise issue a diagnostic
   and return error_mark_node.  */

static tree
cxx_eval_unary_expression (const constexpr_call *call, tree t,
			   bool allow_non_constant, bool addr,
			   bool *non_constant_p)
{
  tree r;
  tree orig_arg = TREE_OPERAND (t, 0);
  tree arg = cxx_eval_constant_expression (call, orig_arg, allow_non_constant,
					   addr, non_constant_p);
  VERIFY_CONSTANT (arg);
  if (arg == orig_arg)
    return t;
  r = fold_build1 (TREE_CODE (t), TREE_TYPE (t), arg);
  VERIFY_CONSTANT (r);
  return r;
}

/* Subroutine of cxx_eval_constant_expression.
   Like cxx_eval_unary_expression, except for binary expressions.  */

static tree
cxx_eval_binary_expression (const constexpr_call *call, tree t,
			    bool allow_non_constant, bool addr,
			    bool *non_constant_p)
{
  tree r;
  tree orig_lhs = TREE_OPERAND (t, 0);
  tree orig_rhs = TREE_OPERAND (t, 1);
  tree lhs, rhs;
  lhs = cxx_eval_constant_expression (call, orig_lhs,
				      allow_non_constant, addr,
				      non_constant_p);
  VERIFY_CONSTANT (lhs);
  rhs = cxx_eval_constant_expression (call, orig_rhs,
				      allow_non_constant, addr,
				      non_constant_p);
  VERIFY_CONSTANT (rhs);
  if (lhs == orig_lhs && rhs == orig_rhs)
    return t;
  r = fold_build2 (TREE_CODE (t), TREE_TYPE (t), lhs, rhs);
  VERIFY_CONSTANT (r);
  return r;
}

/* Subroutine of cxx_eval_constant_expression.
   Attempt to evaluate condition expressions.  Dead branches are not
   looked into.  */

static tree
cxx_eval_conditional_expression (const constexpr_call *call, tree t,
				 bool allow_non_constant, bool addr,
				 bool *non_constant_p)
{
  tree val = cxx_eval_constant_expression (call, TREE_OPERAND (t, 0),
					   allow_non_constant, addr,
					   non_constant_p);
  VERIFY_CONSTANT (val);
  /* Don't VERIFY_CONSTANT the other operands.  */
  if (integer_zerop (val))
    return cxx_eval_constant_expression (call, TREE_OPERAND (t, 2),
					 allow_non_constant, addr,
					 non_constant_p);
  return cxx_eval_constant_expression (call, TREE_OPERAND (t, 1),
				       allow_non_constant, addr,
				       non_constant_p);
}

/* Subroutine of cxx_eval_constant_expression.
   Attempt to reduce a reference to an array slot.  */

static tree
cxx_eval_array_reference (const constexpr_call *call, tree t,
			  bool allow_non_constant, bool addr,
			  bool *non_constant_p)
{
  tree oldary = TREE_OPERAND (t, 0);
  tree ary = cxx_eval_constant_expression (call, oldary,
					   allow_non_constant, addr,
					   non_constant_p);
  tree index, oldidx;
  HOST_WIDE_INT i;
  tree elem_type;
  unsigned len, elem_nchars = 1;
  if (*non_constant_p)
    return t;
  oldidx = TREE_OPERAND (t, 1);
  index = cxx_eval_constant_expression (call, oldidx,
					allow_non_constant, false,
					non_constant_p);
  VERIFY_CONSTANT (index);
  if (addr && ary == oldary && index == oldidx)
    return t;
  else if (addr)
    return build4 (ARRAY_REF, TREE_TYPE (t), ary, index, NULL, NULL);
  elem_type = TREE_TYPE (TREE_TYPE (ary));
  if (TREE_CODE (ary) == CONSTRUCTOR)
    len = CONSTRUCTOR_NELTS (ary);
  else if (TREE_CODE (ary) == STRING_CST)
    {
      elem_nchars = (TYPE_PRECISION (elem_type)
		     / TYPE_PRECISION (char_type_node));
      len = (unsigned) TREE_STRING_LENGTH (ary) / elem_nchars;
    }
  else
    {
      /* We can't do anything with other tree codes, so use
	 VERIFY_CONSTANT to complain and fail.  */
      VERIFY_CONSTANT (ary);
      gcc_unreachable ();
    }
  if (compare_tree_int (index, len) >= 0)
    {
      if (tree_int_cst_lt (index, array_type_nelts_top (TREE_TYPE (ary))))
	{
	  /* If it's within the array bounds but doesn't have an explicit
	     initializer, it's value-initialized.  */
	  tree val = build_value_init (elem_type, tf_warning_or_error);
	  return cxx_eval_constant_expression (call, val,
					       allow_non_constant, addr,
					       non_constant_p);
	}

      if (!allow_non_constant)
	error ("array subscript out of bound");
      *non_constant_p = true;
      return t;
    }
  i = tree_low_cst (index, 0);
  if (TREE_CODE (ary) == CONSTRUCTOR)
    return VEC_index (constructor_elt, CONSTRUCTOR_ELTS (ary), i)->value;
  else if (elem_nchars == 1)
    return build_int_cst (cv_unqualified (TREE_TYPE (TREE_TYPE (ary))),
			  TREE_STRING_POINTER (ary)[i]);
  else
    {
      tree type = cv_unqualified (TREE_TYPE (TREE_TYPE (ary)));
      return native_interpret_expr (type, (const unsigned char *)
					  TREE_STRING_POINTER (ary)
					  + i * elem_nchars, elem_nchars);
    }
  /* Don't VERIFY_CONSTANT here.  */
}

/* Subroutine of cxx_eval_constant_expression.
   Attempt to reduce a field access of a value of class type.  */

static tree
cxx_eval_component_reference (const constexpr_call *call, tree t,
			      bool allow_non_constant, bool addr,
			      bool *non_constant_p)
{
  unsigned HOST_WIDE_INT i;
  tree field;
  tree value;
  tree part = TREE_OPERAND (t, 1);
  tree orig_whole = TREE_OPERAND (t, 0);
  tree whole = cxx_eval_constant_expression (call, orig_whole,
					     allow_non_constant, addr,
					     non_constant_p);
  if (whole == orig_whole)
    return t;
  if (addr)
    return fold_build3 (COMPONENT_REF, TREE_TYPE (t),
			whole, part, NULL_TREE);
  /* Don't VERIFY_CONSTANT here; we only want to check that we got a
     CONSTRUCTOR.  */
  if (!*non_constant_p && TREE_CODE (whole) != CONSTRUCTOR)
    {
      if (!allow_non_constant)
	error ("%qE is not a constant expression", orig_whole);
      *non_constant_p = true;
    }
  if (DECL_MUTABLE_P (part))
    {
      if (!allow_non_constant)
	error ("mutable %qD is not usable in a constant expression", part);
      *non_constant_p = true;
    }
  if (*non_constant_p)
    return t;
  FOR_EACH_CONSTRUCTOR_ELT (CONSTRUCTOR_ELTS (whole), i, field, value)
    {
      if (field == part)
        return value;
    }
  if (TREE_CODE (TREE_TYPE (whole)) == UNION_TYPE
      && CONSTRUCTOR_NELTS (whole) > 0)
    {
      /* DR 1188 says we don't have to deal with this.  */
      if (!allow_non_constant)
	error ("accessing %qD member instead of initialized %qD member in "
	       "constant expression", part, CONSTRUCTOR_ELT (whole, 0)->index);
      *non_constant_p = true;
      return t;
    }

  /* If there's no explicit init for this field, it's value-initialized.  */
  value = build_value_init (TREE_TYPE (t), tf_warning_or_error);
  return cxx_eval_constant_expression (call, value,
				       allow_non_constant, addr,
				       non_constant_p);
}

/* Subroutine of cxx_eval_constant_expression.
   Attempt to reduce a field access of a value of class type that is
   expressed as a BIT_FIELD_REF.  */

static tree
cxx_eval_bit_field_ref (const constexpr_call *call, tree t,
			bool allow_non_constant, bool addr,
			bool *non_constant_p)
{
  tree orig_whole = TREE_OPERAND (t, 0);
  tree retval, fldval, utype, mask;
  bool fld_seen = false;
  HOST_WIDE_INT istart, isize;
  tree whole = cxx_eval_constant_expression (call, orig_whole,
					     allow_non_constant, addr,
					     non_constant_p);
  tree start, field, value;
  unsigned HOST_WIDE_INT i;

  if (whole == orig_whole)
    return t;
  /* Don't VERIFY_CONSTANT here; we only want to check that we got a
     CONSTRUCTOR.  */
  if (!*non_constant_p && TREE_CODE (whole) != CONSTRUCTOR)
    {
      if (!allow_non_constant)
	error ("%qE is not a constant expression", orig_whole);
      *non_constant_p = true;
    }
  if (*non_constant_p)
    return t;

  start = TREE_OPERAND (t, 2);
  istart = tree_low_cst (start, 0);
  isize = tree_low_cst (TREE_OPERAND (t, 1), 0);
  utype = TREE_TYPE (t);
  if (!TYPE_UNSIGNED (utype))
    utype = build_nonstandard_integer_type (TYPE_PRECISION (utype), 1);
  retval = build_int_cst (utype, 0);
  FOR_EACH_CONSTRUCTOR_ELT (CONSTRUCTOR_ELTS (whole), i, field, value)
    {
      tree bitpos = bit_position (field);
      if (bitpos == start && DECL_SIZE (field) == TREE_OPERAND (t, 1))
	return value;
      if (TREE_CODE (TREE_TYPE (field)) == INTEGER_TYPE
	  && TREE_CODE (value) == INTEGER_CST
	  && host_integerp (bitpos, 0)
	  && host_integerp (DECL_SIZE (field), 0))
	{
	  HOST_WIDE_INT bit = tree_low_cst (bitpos, 0);
	  HOST_WIDE_INT sz = tree_low_cst (DECL_SIZE (field), 0);
	  HOST_WIDE_INT shift;
	  if (bit >= istart && bit + sz <= istart + isize)
	    {
	      fldval = fold_convert (utype, value);
	      mask = build_int_cst_type (utype, -1);
	      mask = fold_build2 (LSHIFT_EXPR, utype, mask,
				  size_int (TYPE_PRECISION (utype) - sz));
	      mask = fold_build2 (RSHIFT_EXPR, utype, mask,
				  size_int (TYPE_PRECISION (utype) - sz));
	      fldval = fold_build2 (BIT_AND_EXPR, utype, fldval, mask);
	      shift = bit - istart;
	      if (BYTES_BIG_ENDIAN)
		shift = TYPE_PRECISION (utype) - shift - sz;
	      fldval = fold_build2 (LSHIFT_EXPR, utype, fldval,
				    size_int (shift));
	      retval = fold_build2 (BIT_IOR_EXPR, utype, retval, fldval);
	      fld_seen = true;
	    }
	}
    }
  if (fld_seen)
    return fold_convert (TREE_TYPE (t), retval);
  gcc_unreachable ();
  return error_mark_node;
}

/* Subroutine of cxx_eval_constant_expression.
   Evaluate a short-circuited logical expression T in the context
   of a given constexpr CALL.  BAILOUT_VALUE is the value for
   early return.  CONTINUE_VALUE is used here purely for
   sanity check purposes.  */

static tree
cxx_eval_logical_expression (const constexpr_call *call, tree t,
                             tree bailout_value, tree continue_value,
			     bool allow_non_constant, bool addr,
			     bool *non_constant_p)
{
  tree r;
  tree lhs = cxx_eval_constant_expression (call, TREE_OPERAND (t, 0),
					   allow_non_constant, addr,
					   non_constant_p);
  VERIFY_CONSTANT (lhs);
  if (tree_int_cst_equal (lhs, bailout_value))
    return lhs;
  gcc_assert (tree_int_cst_equal (lhs, continue_value));
  r = cxx_eval_constant_expression (call, TREE_OPERAND (t, 1),
				    allow_non_constant, addr, non_constant_p);
  VERIFY_CONSTANT (r);
  return r;
}

/* REF is a COMPONENT_REF designating a particular field.  V is a vector of
   CONSTRUCTOR elements to initialize (part of) an object containing that
   field.  Return a pointer to the constructor_elt corresponding to the
   initialization of the field.  */

static constructor_elt *
base_field_constructor_elt (VEC(constructor_elt,gc) *v, tree ref)
{
  tree aggr = TREE_OPERAND (ref, 0);
  tree field = TREE_OPERAND (ref, 1);
  HOST_WIDE_INT i;
  constructor_elt *ce;

  gcc_assert (TREE_CODE (ref) == COMPONENT_REF);

  if (TREE_CODE (aggr) == COMPONENT_REF)
    {
      constructor_elt *base_ce
	= base_field_constructor_elt (v, aggr);
      v = CONSTRUCTOR_ELTS (base_ce->value);
    }

  for (i = 0; VEC_iterate (constructor_elt, v, i, ce); ++i)
    if (ce->index == field)
      return ce;

  gcc_unreachable ();
  return NULL;
}

/* Subroutine of cxx_eval_constant_expression.
   The expression tree T denotes a C-style array or a C-style
   aggregate.  Reduce it to a constant expression.  */

static tree
cxx_eval_bare_aggregate (const constexpr_call *call, tree t,
			 bool allow_non_constant, bool addr,
			 bool *non_constant_p)
{
  VEC(constructor_elt,gc) *v = CONSTRUCTOR_ELTS (t);
  VEC(constructor_elt,gc) *n = VEC_alloc (constructor_elt, gc,
					  VEC_length (constructor_elt, v));
  constructor_elt *ce;
  HOST_WIDE_INT i;
  bool changed = false;
  gcc_assert (!BRACE_ENCLOSED_INITIALIZER_P (t));
  for (i = 0; VEC_iterate (constructor_elt, v, i, ce); ++i)
    {
      tree elt = cxx_eval_constant_expression (call, ce->value,
					       allow_non_constant, addr,
					       non_constant_p);
      /* Don't VERIFY_CONSTANT here.  */
      if (allow_non_constant && *non_constant_p)
	goto fail;
      if (elt != ce->value)
	changed = true;
      if (TREE_CODE (ce->index) == COMPONENT_REF)
	{
	  /* This is an initialization of a vfield inside a base
	     subaggregate that we already initialized; push this
	     initialization into the previous initialization.  */
	  constructor_elt *inner = base_field_constructor_elt (n, ce->index);
	  inner->value = elt;
	}
      else
	CONSTRUCTOR_APPEND_ELT (n, ce->index, elt);
    }
  if (*non_constant_p || !changed)
    {
    fail:
      VEC_free (constructor_elt, gc, n);
      return t;
    }
  t = build_constructor (TREE_TYPE (t), n);
  TREE_CONSTANT (t) = true;
  return t;
}

/* Subroutine of cxx_eval_constant_expression.
   The expression tree T is a VEC_INIT_EXPR which denotes the desired
   initialization of a non-static data member of array type.  Reduce it to a
   CONSTRUCTOR.

   Note that apart from value-initialization (when VALUE_INIT is true),
   this is only intended to support value-initialization and the
   initializations done by defaulted constructors for classes with
   non-static data members of array type.  In this case, VEC_INIT_EXPR_INIT
   will either be NULL_TREE for the default constructor, or a COMPONENT_REF
   for the copy/move constructor.  */

static tree
cxx_eval_vec_init_1 (const constexpr_call *call, tree atype, tree init,
		     bool value_init, bool allow_non_constant, bool addr,
		     bool *non_constant_p)
{
  tree elttype = TREE_TYPE (atype);
  int max = tree_low_cst (array_type_nelts (atype), 0);
  VEC(constructor_elt,gc) *n = VEC_alloc (constructor_elt, gc, max + 1);
  bool pre_init = false;
  int i;

  /* For the default constructor, build up a call to the default
     constructor of the element type.  We only need to handle class types
     here, as for a constructor to be constexpr, all members must be
     initialized, which for a defaulted default constructor means they must
     be of a class type with a constexpr default constructor.  */
  if (TREE_CODE (elttype) == ARRAY_TYPE)
    /* We only do this at the lowest level.  */;
  else if (value_init)
    {
      init = build_value_init (elttype, tf_warning_or_error);
      init = cxx_eval_constant_expression
	    (call, init, allow_non_constant, addr, non_constant_p);
      pre_init = true;
    }
  else if (!init)
    {
      VEC(tree,gc) *argvec = make_tree_vector ();
      init = build_special_member_call (NULL_TREE, complete_ctor_identifier,
					&argvec, elttype, LOOKUP_NORMAL,
					CALL_NORMAL,
					tf_warning_or_error);
      release_tree_vector (argvec);
      init = cxx_eval_constant_expression (call, init, allow_non_constant,
					   addr, non_constant_p);
      pre_init = true;
    }

  if (*non_constant_p && !allow_non_constant)
    goto fail;

  for (i = 0; i <= max; ++i)
    {
      tree idx = build_int_cst (size_type_node, i);
      tree eltinit;
      if (TREE_CODE (elttype) == ARRAY_TYPE)
	{
	  /* A multidimensional array; recurse.  */
	  if (value_init || init == NULL_TREE)
	    eltinit = NULL_TREE;
	  else
	    eltinit = cp_build_array_ref (input_location, init, idx,
					  tf_warning_or_error);
	  eltinit = cxx_eval_vec_init_1 (call, elttype, eltinit, value_init,
					 allow_non_constant, addr,
					 non_constant_p);
	}
      else if (pre_init)
	{
	  /* Initializing an element using value or default initialization
	     we just pre-built above.  */
	  if (i == 0)
	    eltinit = init;
	  else
	    eltinit = unshare_expr (init);
	}
      else
	{
	  /* Copying an element.  */
	  VEC(tree,gc) *argvec;
	  gcc_assert (same_type_ignoring_top_level_qualifiers_p
		      (atype, TREE_TYPE (init)));
	  eltinit = cp_build_array_ref (input_location, init, idx,
					tf_warning_or_error);
	  if (!real_lvalue_p (init))
	    eltinit = move (eltinit);
	  argvec = make_tree_vector ();
	  VEC_quick_push (tree, argvec, eltinit);
	  eltinit = (build_special_member_call
		     (NULL_TREE, complete_ctor_identifier, &argvec,
		      elttype, LOOKUP_NORMAL, CALL_NORMAL, 
		      tf_warning_or_error));
	  release_tree_vector (argvec);
	  eltinit = cxx_eval_constant_expression
	    (call, eltinit, allow_non_constant, addr, non_constant_p);
	}
      if (*non_constant_p && !allow_non_constant)
	goto fail;
      CONSTRUCTOR_APPEND_ELT (n, idx, eltinit);
    }

  if (!*non_constant_p)
    {
      init = build_constructor (atype, n);
      TREE_CONSTANT (init) = true;
      return init;
    }

 fail:
  VEC_free (constructor_elt, gc, n);
  return init;
}

static tree
cxx_eval_vec_init (const constexpr_call *call, tree t,
		   bool allow_non_constant, bool addr,
		   bool *non_constant_p)
{
  tree atype = TREE_TYPE (t);
  tree init = VEC_INIT_EXPR_INIT (t);
  tree r = cxx_eval_vec_init_1 (call, atype, init,
				VEC_INIT_EXPR_VALUE_INIT (t),
				allow_non_constant, addr, non_constant_p);
  if (*non_constant_p)
    return t;
  else
    return r;
}

/* A less strict version of fold_indirect_ref_1, which requires cv-quals to
   match.  We want to be less strict for simple *& folding; if we have a
   non-const temporary that we access through a const pointer, that should
   work.  We handle this here rather than change fold_indirect_ref_1
   because we're dealing with things like ADDR_EXPR of INTEGER_CST which
   don't really make sense outside of constant expression evaluation.  Also
   we want to allow folding to COMPONENT_REF, which could cause trouble
   with TBAA in fold_indirect_ref_1.

   Try to keep this function synced with fold_indirect_ref_1.  */

static tree
cxx_fold_indirect_ref (location_t loc, tree type, tree op0, bool *empty_base)
{
  tree sub, subtype;

  sub = op0;
  STRIP_NOPS (sub);
  subtype = TREE_TYPE (sub);
  gcc_assert (POINTER_TYPE_P (subtype));

  if (TREE_CODE (sub) == ADDR_EXPR)
    {
      tree op = TREE_OPERAND (sub, 0);
      tree optype = TREE_TYPE (op);

      /* *&CONST_DECL -> to the value of the const decl.  */
      if (TREE_CODE (op) == CONST_DECL)
	return DECL_INITIAL (op);
      /* *&p => p;  make sure to handle *&"str"[cst] here.  */
      if (same_type_ignoring_top_level_qualifiers_p (optype, type))
	{
	  tree fop = fold_read_from_constant_string (op);
	  if (fop)
	    return fop;
	  else
	    return op;
	}
      /* *(foo *)&fooarray => fooarray[0] */
      else if (TREE_CODE (optype) == ARRAY_TYPE
	       && (same_type_ignoring_top_level_qualifiers_p
		   (type, TREE_TYPE (optype))))
	{
	  tree type_domain = TYPE_DOMAIN (optype);
	  tree min_val = size_zero_node;
	  if (type_domain && TYPE_MIN_VALUE (type_domain))
	    min_val = TYPE_MIN_VALUE (type_domain);
	  return build4_loc (loc, ARRAY_REF, type, op, min_val,
			     NULL_TREE, NULL_TREE);
	}
      /* *(foo *)&complexfoo => __real__ complexfoo */
      else if (TREE_CODE (optype) == COMPLEX_TYPE
	       && (same_type_ignoring_top_level_qualifiers_p
		   (type, TREE_TYPE (optype))))
	return fold_build1_loc (loc, REALPART_EXPR, type, op);
      /* *(foo *)&vectorfoo => BIT_FIELD_REF<vectorfoo,...> */
      else if (TREE_CODE (optype) == VECTOR_TYPE
	       && (same_type_ignoring_top_level_qualifiers_p
		   (type, TREE_TYPE (optype))))
	{
	  tree part_width = TYPE_SIZE (type);
	  tree index = bitsize_int (0);
	  return fold_build3_loc (loc, BIT_FIELD_REF, type, op, part_width, index);
	}
      /* Also handle conversion to an empty base class, which
	 is represented with a NOP_EXPR.  */
      else if (is_empty_class (type)
	       && CLASS_TYPE_P (optype)
	       && DERIVED_FROM_P (type, optype))
	{
	  *empty_base = true;
	  return op;
	}
      /* *(foo *)&struct_with_foo_field => COMPONENT_REF */
      else if (RECORD_OR_UNION_TYPE_P (optype))
	{
	  tree field = TYPE_FIELDS (optype);
	  for (; field; field = DECL_CHAIN (field))
	    if (TREE_CODE (field) == FIELD_DECL
		&& integer_zerop (byte_position (field))
		&& (same_type_ignoring_top_level_qualifiers_p
		    (TREE_TYPE (field), type)))
	      {
		return fold_build3 (COMPONENT_REF, type, op, field, NULL_TREE);
		break;
	      }
	}
    }
  else if (TREE_CODE (sub) == POINTER_PLUS_EXPR
	   && TREE_CODE (TREE_OPERAND (sub, 1)) == INTEGER_CST)
    {
      tree op00 = TREE_OPERAND (sub, 0);
      tree op01 = TREE_OPERAND (sub, 1);

      STRIP_NOPS (op00);
      if (TREE_CODE (op00) == ADDR_EXPR)
	{
	  tree op00type;
	  op00 = TREE_OPERAND (op00, 0);
	  op00type = TREE_TYPE (op00);

	  /* ((foo*)&vectorfoo)[1] => BIT_FIELD_REF<vectorfoo,...> */
	  if (TREE_CODE (op00type) == VECTOR_TYPE
	      && (same_type_ignoring_top_level_qualifiers_p
		  (type, TREE_TYPE (op00type))))
	    {
	      HOST_WIDE_INT offset = tree_low_cst (op01, 0);
	      tree part_width = TYPE_SIZE (type);
	      unsigned HOST_WIDE_INT part_widthi = tree_low_cst (part_width, 0)/BITS_PER_UNIT;
	      unsigned HOST_WIDE_INT indexi = offset * BITS_PER_UNIT;
	      tree index = bitsize_int (indexi);

	      if (offset/part_widthi <= TYPE_VECTOR_SUBPARTS (op00type))
		return fold_build3_loc (loc,
					BIT_FIELD_REF, type, op00,
					part_width, index);

	    }
	  /* ((foo*)&complexfoo)[1] => __imag__ complexfoo */
	  else if (TREE_CODE (op00type) == COMPLEX_TYPE
		   && (same_type_ignoring_top_level_qualifiers_p
		       (type, TREE_TYPE (op00type))))
	    {
	      tree size = TYPE_SIZE_UNIT (type);
	      if (tree_int_cst_equal (size, op01))
		return fold_build1_loc (loc, IMAGPART_EXPR, type, op00);
	    }
	  /* ((foo *)&fooarray)[1] => fooarray[1] */
	  else if (TREE_CODE (op00type) == ARRAY_TYPE
		   && (same_type_ignoring_top_level_qualifiers_p
		       (type, TREE_TYPE (op00type))))
	    {
	      tree type_domain = TYPE_DOMAIN (op00type);
	      tree min_val = size_zero_node;
	      if (type_domain && TYPE_MIN_VALUE (type_domain))
		min_val = TYPE_MIN_VALUE (type_domain);
	      op01 = size_binop_loc (loc, EXACT_DIV_EXPR, op01,
				     TYPE_SIZE_UNIT (type));
	      op01 = size_binop_loc (loc, PLUS_EXPR, op01, min_val);
	      return build4_loc (loc, ARRAY_REF, type, op00, op01,
				 NULL_TREE, NULL_TREE);
	    }
	  /* ((foo *)&struct_with_foo_field)[1] => COMPONENT_REF */
	  else if (RECORD_OR_UNION_TYPE_P (op00type))
	    {
	      tree field = TYPE_FIELDS (op00type);
	      for (; field; field = DECL_CHAIN (field))
		if (TREE_CODE (field) == FIELD_DECL
		    && tree_int_cst_equal (byte_position (field), op01)
		    && (same_type_ignoring_top_level_qualifiers_p
			(TREE_TYPE (field), type)))
		  {
		    return fold_build3 (COMPONENT_REF, type, op00,
				     field, NULL_TREE);
		    break;
		  }
	    }
	}
    }
  /* *(foo *)fooarrptreturn> (*fooarrptr)[0] */
  else if (TREE_CODE (TREE_TYPE (subtype)) == ARRAY_TYPE
	   && (same_type_ignoring_top_level_qualifiers_p
	       (type, TREE_TYPE (TREE_TYPE (subtype)))))
    {
      tree type_domain;
      tree min_val = size_zero_node;
      sub = cxx_fold_indirect_ref (loc, TREE_TYPE (subtype), sub, NULL);
      if (!sub)
	sub = build1_loc (loc, INDIRECT_REF, TREE_TYPE (subtype), sub);
      type_domain = TYPE_DOMAIN (TREE_TYPE (sub));
      if (type_domain && TYPE_MIN_VALUE (type_domain))
	min_val = TYPE_MIN_VALUE (type_domain);
      return build4_loc (loc, ARRAY_REF, type, sub, min_val, NULL_TREE,
			 NULL_TREE);
    }

  return NULL_TREE;
}

static tree
cxx_eval_indirect_ref (const constexpr_call *call, tree t,
		       bool allow_non_constant, bool addr,
		       bool *non_constant_p)
{
  tree orig_op0 = TREE_OPERAND (t, 0);
  tree op0 = cxx_eval_constant_expression (call, orig_op0, allow_non_constant,
					   /*addr*/false, non_constant_p);
  bool empty_base = false;
  tree r;

  /* Don't VERIFY_CONSTANT here.  */
  if (*non_constant_p)
    return t;

  r = cxx_fold_indirect_ref (EXPR_LOCATION (t), TREE_TYPE (t), op0,
			     &empty_base);

  if (r)
    r = cxx_eval_constant_expression (call, r, allow_non_constant,
				      addr, non_constant_p);
  else
    {
      tree sub = op0;
      STRIP_NOPS (sub);
      if (TREE_CODE (sub) == POINTER_PLUS_EXPR)
	{
	  sub = TREE_OPERAND (sub, 0);
	  STRIP_NOPS (sub);
	}
      if (TREE_CODE (sub) == ADDR_EXPR)
	{
	  /* We couldn't fold to a constant value.  Make sure it's not
	     something we should have been able to fold.  */
	  gcc_assert (!same_type_ignoring_top_level_qualifiers_p
		      (TREE_TYPE (TREE_TYPE (sub)), TREE_TYPE (t)));
	  /* DR 1188 says we don't have to deal with this.  */
	  if (!allow_non_constant)
	    error ("accessing value of %qE through a %qT glvalue in a "
		   "constant expression", build_fold_indirect_ref (sub),
		   TREE_TYPE (t));
	  *non_constant_p = true;
	  return t;
	}
    }

  /* If we're pulling out the value of an empty base, make sure
     that the whole object is constant and then return an empty
     CONSTRUCTOR.  */
  if (empty_base)
    {
      VERIFY_CONSTANT (r);
      r = build_constructor (TREE_TYPE (t), NULL);
      TREE_CONSTANT (r) = true;
    }

  if (r == NULL_TREE)
    return t;
  return r;
}

/* Complain about R, a VAR_DECL, not being usable in a constant expression.
   Shared between potential_constant_expression and
   cxx_eval_constant_expression.  */

static void
non_const_var_error (tree r)
{
  tree type = TREE_TYPE (r);
  error ("the value of %qD is not usable in a constant "
	 "expression", r);
  /* Avoid error cascade.  */
  if (DECL_INITIAL (r) == error_mark_node)
    return;
  if (DECL_DECLARED_CONSTEXPR_P (r))
    inform (DECL_SOURCE_LOCATION (r),
	    "%qD used in its own initializer", r);
  else if (INTEGRAL_OR_ENUMERATION_TYPE_P (type))
    {
      if (!CP_TYPE_CONST_P (type))
	inform (DECL_SOURCE_LOCATION (r),
		"%q#D is not const", r);
      else if (CP_TYPE_VOLATILE_P (type))
	inform (DECL_SOURCE_LOCATION (r),
		"%q#D is volatile", r);
      else if (!DECL_INITIAL (r)
	       || !TREE_CONSTANT (DECL_INITIAL (r)))
	inform (DECL_SOURCE_LOCATION (r),
		"%qD was not initialized with a constant "
		"expression", r);
      else
	gcc_unreachable ();
    }
  else
    {
      if (cxx_dialect >= cxx0x && !DECL_DECLARED_CONSTEXPR_P (r))
	inform (DECL_SOURCE_LOCATION (r),
		"%qD was not declared %<constexpr%>", r);
      else
	inform (DECL_SOURCE_LOCATION (r),
		"%qD does not have integral or enumeration type",
		r);
    }
}

/* Attempt to reduce the expression T to a constant value.
   On failure, issue diagnostic and return error_mark_node.  */
/* FIXME unify with c_fully_fold */

static tree
cxx_eval_constant_expression (const constexpr_call *call, tree t,
			      bool allow_non_constant, bool addr,
			      bool *non_constant_p)
{
  tree r = t;

  if (t == error_mark_node)
    {
      *non_constant_p = true;
      return t;
    }
  if (CONSTANT_CLASS_P (t))
    {
      if (TREE_CODE (t) == PTRMEM_CST)
	t = cplus_expand_constant (t);
      return t;
    }
  if (TREE_CODE (t) != NOP_EXPR
      && reduced_constant_expression_p (t))
    return fold (t);

  switch (TREE_CODE (t))
    {
    case VAR_DECL:
      if (addr)
	return t;
      /* else fall through. */
    case CONST_DECL:
      r = integral_constant_value (t);
      if (TREE_CODE (r) == TARGET_EXPR
	  && TREE_CODE (TARGET_EXPR_INITIAL (r)) == CONSTRUCTOR)
	r = TARGET_EXPR_INITIAL (r);
      if (DECL_P (r))
	{
	  if (!allow_non_constant)
	    non_const_var_error (r);
	  *non_constant_p = true;
	}
      break;

    case FUNCTION_DECL:
    case TEMPLATE_DECL:
    case LABEL_DECL:
      return t;

    case PARM_DECL:
      if (call && DECL_CONTEXT (t) == call->fundef->decl)
	{
	  if (DECL_ARTIFICIAL (t) && DECL_CONSTRUCTOR_P (DECL_CONTEXT (t)))
	    {
	      if (!allow_non_constant)
		sorry ("use of the value of the object being constructed "
		       "in a constant expression");
	      *non_constant_p = true;
	    }
	  else
	    r = lookup_parameter_binding (call, t);
	}
      else if (addr)
	/* Defer in case this is only used for its type.  */;
      else
	{
	  if (!allow_non_constant)
	    error ("%qE is not a constant expression", t);
	  *non_constant_p = true;
	}
      break;

    case CALL_EXPR:
    case AGGR_INIT_EXPR:
      r = cxx_eval_call_expression (call, t, allow_non_constant, addr,
				    non_constant_p);
      break;

    case TARGET_EXPR:
      if (!flag_enable_cilk && (!literal_type_p (TREE_TYPE (t))))
	{
	  if (!allow_non_constant)
	    {
	      error ("temporary of non-literal type %qT in a "
		     "constant expression", TREE_TYPE (t));
	      explain_non_literal_class (TREE_TYPE (t));
	    }
	  *non_constant_p = true;
	  break;
	}
      /* else fall through.  */
    case INIT_EXPR:
      /* Pass false for 'addr' because these codes indicate
	 initialization of a temporary.  */
      r = cxx_eval_constant_expression (call, TREE_OPERAND (t, 1),
					allow_non_constant, false,
					non_constant_p);
      if (!*non_constant_p)
	/* Adjust the type of the result to the type of the temporary.  */
	r = adjust_temp_type (TREE_TYPE (t), r);
      break;

    case SCOPE_REF:
      r = cxx_eval_constant_expression (call, TREE_OPERAND (t, 1),
					allow_non_constant, addr,
					non_constant_p);
      break;

    case RETURN_EXPR:
    case NON_LVALUE_EXPR:
    case TRY_CATCH_EXPR:
    case CLEANUP_POINT_EXPR:
    case MUST_NOT_THROW_EXPR:
    case SAVE_EXPR:
      r = cxx_eval_constant_expression (call, TREE_OPERAND (t, 0),
					allow_non_constant, addr,
					non_constant_p);
      break;

      /* These differ from cxx_eval_unary_expression in that this doesn't
	 check for a constant operand or result; an address can be
	 constant without its operand being, and vice versa.  */
    case INDIRECT_REF:
      r = cxx_eval_indirect_ref (call, t, allow_non_constant, addr,
				 non_constant_p);
      break;

    case ADDR_EXPR:
      {
	tree oldop = TREE_OPERAND (t, 0);
	tree op = cxx_eval_constant_expression (call, oldop,
						allow_non_constant,
						/*addr*/true,
						non_constant_p);
	/* Don't VERIFY_CONSTANT here.  */
	if (*non_constant_p)
	  return t;
	/* This function does more aggressive folding than fold itself.  */
	r = build_fold_addr_expr_with_type (op, TREE_TYPE (t));
	if (TREE_CODE (r) == ADDR_EXPR && TREE_OPERAND (r, 0) == oldop)
	  return t;
	break;
      }

    case REALPART_EXPR:
    case IMAGPART_EXPR:
    case CONJ_EXPR:
    case FIX_TRUNC_EXPR:
    case FLOAT_EXPR:
    case NEGATE_EXPR:
    case ABS_EXPR:
    case BIT_NOT_EXPR:
    case TRUTH_NOT_EXPR:
    case FIXED_CONVERT_EXPR:
      r = cxx_eval_unary_expression (call, t, allow_non_constant, addr,
				     non_constant_p);
      break;

    case COMPOUND_EXPR:
      {
	/* check_return_expr sometimes wraps a TARGET_EXPR in a
	   COMPOUND_EXPR; don't get confused.  Also handle EMPTY_CLASS_EXPR
	   introduced by build_call_a.  */
	tree op0 = TREE_OPERAND (t, 0);
	tree op1 = TREE_OPERAND (t, 1);
	STRIP_NOPS (op1);
	if ((TREE_CODE (op0) == TARGET_EXPR && op1 == TARGET_EXPR_SLOT (op0))
	    || TREE_CODE (op1) == EMPTY_CLASS_EXPR)
	  r = cxx_eval_constant_expression (call, op0, allow_non_constant,
					    addr, non_constant_p);
	else
	  {
	    /* Check that the LHS is constant and then discard it.  */
	    cxx_eval_constant_expression (call, op0, allow_non_constant,
					  false, non_constant_p);
	    r = cxx_eval_constant_expression (call, op1, allow_non_constant,
					      addr, non_constant_p);
	  }
      }
      break;

    case POINTER_PLUS_EXPR:
    case PLUS_EXPR:
    case MINUS_EXPR:
    case MULT_EXPR:
    case TRUNC_DIV_EXPR:
    case CEIL_DIV_EXPR:
    case FLOOR_DIV_EXPR:
    case ROUND_DIV_EXPR:
    case TRUNC_MOD_EXPR:
    case CEIL_MOD_EXPR:
    case ROUND_MOD_EXPR:
    case RDIV_EXPR:
    case EXACT_DIV_EXPR:
    case MIN_EXPR:
    case MAX_EXPR:
    case LSHIFT_EXPR:
    case RSHIFT_EXPR:
    case LROTATE_EXPR:
    case RROTATE_EXPR:
    case BIT_IOR_EXPR:
    case BIT_XOR_EXPR:
    case BIT_AND_EXPR:
    case TRUTH_XOR_EXPR:
    case LT_EXPR:
    case LE_EXPR:
    case GT_EXPR:
    case GE_EXPR:
    case EQ_EXPR:
    case NE_EXPR:
    case UNORDERED_EXPR:
    case ORDERED_EXPR:
    case UNLT_EXPR:
    case UNLE_EXPR:
    case UNGT_EXPR:
    case UNGE_EXPR:
    case UNEQ_EXPR:
    case RANGE_EXPR:
    case COMPLEX_EXPR:
      r = cxx_eval_binary_expression (call, t, allow_non_constant, addr,
				      non_constant_p);
      break;

      /* fold can introduce non-IF versions of these; still treat them as
	 short-circuiting.  */
    case TRUTH_AND_EXPR:
    case TRUTH_ANDIF_EXPR:
      r = cxx_eval_logical_expression (call, t, boolean_false_node,
				       boolean_true_node,
				       allow_non_constant, addr,
				       non_constant_p);
      break;

    case TRUTH_OR_EXPR:
    case TRUTH_ORIF_EXPR:
      r = cxx_eval_logical_expression (call, t, boolean_true_node,
				       boolean_false_node,
				       allow_non_constant, addr,
				       non_constant_p);
      break;

    case ARRAY_REF:
      r = cxx_eval_array_reference (call, t, allow_non_constant, addr,
				    non_constant_p);
      break;

    case COMPONENT_REF:
      r = cxx_eval_component_reference (call, t, allow_non_constant, addr,
					non_constant_p);
      break;

    case BIT_FIELD_REF:
      r = cxx_eval_bit_field_ref (call, t, allow_non_constant, addr,
				  non_constant_p);
      break;

    case COND_EXPR:
    case VEC_COND_EXPR:
      r = cxx_eval_conditional_expression (call, t, allow_non_constant, addr,
					   non_constant_p);
      break;

    case CONSTRUCTOR:
      r = cxx_eval_bare_aggregate (call, t, allow_non_constant, addr,
				   non_constant_p);
      break;

    case VEC_INIT_EXPR:
      /* We can get this in a defaulted constructor for a class with a
	 non-static data member of array type.  Either the initializer will
	 be NULL, meaning default-initialization, or it will be an lvalue
	 or xvalue of the same type, meaning direct-initialization from the
	 corresponding member.  */
      r = cxx_eval_vec_init (call, t, allow_non_constant, addr,
			     non_constant_p);
      break;

    case CONVERT_EXPR:
    case VIEW_CONVERT_EXPR:
    case NOP_EXPR:
      {
	tree oldop = TREE_OPERAND (t, 0);
	tree op = oldop;
	tree to = TREE_TYPE (t);
	op = cxx_eval_constant_expression (call, TREE_OPERAND (t, 0),
					   allow_non_constant, addr,
					   non_constant_p);
	if (*non_constant_p)
	  return t;
	if (op == oldop)
	  /* We didn't fold at the top so we could check for ptr-int
	     conversion.  */
	  return fold (t);
	r = fold_build1 (TREE_CODE (t), to, op);
	/* Conversion of an out-of-range value has implementation-defined
	   behavior; the language considers it different from arithmetic
	   overflow, which is undefined.  */
	if (TREE_OVERFLOW_P (r) && !TREE_OVERFLOW_P (op))
	  TREE_OVERFLOW (r) = false;
      }
      break;

    case EMPTY_CLASS_EXPR:
      /* This is good enough for a function argument that might not get
	 used, and they can't do anything with it, so just return it.  */
      return t;

    case LAMBDA_EXPR:
    case PREINCREMENT_EXPR:
    case POSTINCREMENT_EXPR:
    case PREDECREMENT_EXPR:
    case POSTDECREMENT_EXPR:
    case NEW_EXPR:
    case VEC_NEW_EXPR:
    case DELETE_EXPR:
    case VEC_DELETE_EXPR:
    case THROW_EXPR:
    case MODIFY_EXPR:
    case MODOP_EXPR:
      /* GCC internal stuff.  */
    case VA_ARG_EXPR:
    case OBJ_TYPE_REF:
    case WITH_CLEANUP_EXPR:
    case STATEMENT_LIST:
    case BIND_EXPR:
    case NON_DEPENDENT_EXPR:
    case BASELINK:
    case EXPR_STMT:
    case OFFSET_REF:
      if (!allow_non_constant)
        error_at (EXPR_LOC_OR_HERE (t),
		  "expression %qE is not a constant-expression", t);
      *non_constant_p = true;
      break;

    default:
      internal_error ("unexpected expression %qE of kind %s", t,
		      tree_code_name[TREE_CODE (t)]);
      *non_constant_p = true;
      break;
    }

  if (r == error_mark_node)
    *non_constant_p = true;

  if (*non_constant_p)
    return t;
  else
    return r;
}

static tree
cxx_eval_outermost_constant_expr (tree t, bool allow_non_constant)
{
  bool non_constant_p = false;
  tree r = cxx_eval_constant_expression (NULL, t, allow_non_constant,
					 false, &non_constant_p);

  verify_constant (r, allow_non_constant, &non_constant_p);

  if (TREE_CODE (t) != CONSTRUCTOR
      && cp_has_mutable_p (TREE_TYPE (t)))
    {
      /* We allow a mutable type if the original expression was a
	 CONSTRUCTOR so that we can do aggregate initialization of
	 constexpr variables.  */
      if (!allow_non_constant)
	error ("%qT cannot be the type of a complete constant expression "
	       "because it has mutable sub-objects", TREE_TYPE (t));
      non_constant_p = true;
    }

  /* Technically we should check this for all subexpressions, but that
     runs into problems with our internal representation of pointer
     subtraction and the 5.19 rules are still in flux.  */
  if (CONVERT_EXPR_CODE_P (TREE_CODE (r))
      && ARITHMETIC_TYPE_P (TREE_TYPE (r))
      && TREE_CODE (TREE_OPERAND (r, 0)) == ADDR_EXPR)
    {
      if (!allow_non_constant)
	error ("conversion from pointer type %qT "
	       "to arithmetic type %qT in a constant-expression",
	       TREE_TYPE (TREE_OPERAND (r, 0)), TREE_TYPE (r));
      non_constant_p = true;
    }

  if (non_constant_p && !allow_non_constant)
    return error_mark_node;
  else if (non_constant_p && TREE_CONSTANT (t))
    {
      /* This isn't actually constant, so unset TREE_CONSTANT.  */
      if (EXPR_P (t) || TREE_CODE (t) == CONSTRUCTOR)
	r = copy_node (t);
      else
	r = build_nop (TREE_TYPE (t), t);
      TREE_CONSTANT (r) = false;
      return r;
    }
  else if (non_constant_p || r == t)
    return t;
  else if (TREE_CODE (r) == CONSTRUCTOR && CLASS_TYPE_P (TREE_TYPE (r)))
    {
      if (TREE_CODE (t) == TARGET_EXPR
	  && TARGET_EXPR_INITIAL (t) == r)
	return t;
      else
	{
	  r = get_target_expr (r);
	  TREE_CONSTANT (r) = true;
	  return r;
	}
    }
  else
    return r;
}

/* Returns true if T is a valid subexpression of a constant expression,
   even if it isn't itself a constant expression.  */

bool
is_sub_constant_expr (tree t)
{
  bool non_constant_p = false;
  cxx_eval_constant_expression (NULL, t, true, false, &non_constant_p);
  return !non_constant_p;
}

/* If T represents a constant expression returns its reduced value.
   Otherwise return error_mark_node.  If T is dependent, then
   return NULL.  */

tree
cxx_constant_value (tree t)
{
  return cxx_eval_outermost_constant_expr (t, false);
}

/* If T is a constant expression, returns its reduced value.
   Otherwise, if T does not have TREE_CONSTANT set, returns T.
   Otherwise, returns a version of T without TREE_CONSTANT.  */

tree
maybe_constant_value (tree t)
{
  tree r;

  if (type_dependent_expression_p (t)
      || (!flag_enable_cilk && type_unknown_p (t))
      || BRACE_ENCLOSED_INITIALIZER_P (t)
      || (!flag_enable_cilk && !potential_constant_expression (t))
      || value_dependent_expression_p (t))
    {
      if (TREE_OVERFLOW_P (t))
	{
	  t = build_nop (TREE_TYPE (t), t);
	  TREE_CONSTANT (t) = false;
	}
      return t;
    }

  r = cxx_eval_outermost_constant_expr (t, true);
#ifdef ENABLE_CHECKING
  /* cp_tree_equal looks through NOPs, so allow them.  */
  gcc_assert (r == t
	      || CONVERT_EXPR_P (t)
	      || (TREE_CONSTANT (t) && !TREE_CONSTANT (r))
	      || !cp_tree_equal (r, t));
#endif
  return r;
}

/* Like maybe_constant_value, but returns a CONSTRUCTOR directly, rather
   than wrapped in a TARGET_EXPR.  */

tree
maybe_constant_init (tree t)
{
  t = maybe_constant_value (t);
  if (TREE_CODE (t) == TARGET_EXPR)
    {
      tree init = TARGET_EXPR_INITIAL (t);
      if (TREE_CODE (init) == CONSTRUCTOR
	  && TREE_CONSTANT (init))
	t = init;
    }
  return t;
}

#if 0
/* FIXME see ADDR_EXPR section in potential_constant_expression_1.  */
/* Return true if the object referred to by REF has automatic or thread
   local storage.  */

enum { ck_ok, ck_bad, ck_unknown };
static int
check_automatic_or_tls (tree ref)
{
  enum machine_mode mode;
  HOST_WIDE_INT bitsize, bitpos;
  tree offset;
  int volatilep = 0, unsignedp = 0;
  tree decl = get_inner_reference (ref, &bitsize, &bitpos, &offset,
				   &mode, &unsignedp, &volatilep, false);
  duration_kind dk;

  /* If there isn't a decl in the middle, we don't know the linkage here,
     and this isn't a constant expression anyway.  */
  if (!DECL_P (decl))
    return ck_unknown;
  dk = decl_storage_duration (decl);
  return (dk == dk_auto || dk == dk_thread) ? ck_bad : ck_ok;
}
#endif

/* Return true if T denotes a potentially constant expression.  Issue
   diagnostic as appropriate under control of FLAGS.  If WANT_RVAL is true,
   an lvalue-rvalue conversion is implied.

   C++0x [expr.const] used to say

   6 An expression is a potential constant expression if it is
     a constant expression where all occurences of function
     parameters are replaced by arbitrary constant expressions
     of the appropriate type.

   2  A conditional expression is a constant expression unless it
      involves one of the following as a potentially evaluated
      subexpression (3.2), but subexpressions of logical AND (5.14),
      logical OR (5.15), and conditional (5.16) operations that are
      not evaluated are not considered.   */

static bool
potential_constant_expression_1 (tree t, bool want_rval, tsubst_flags_t flags)
{
  enum { any = false, rval = true };
  int i;
  tree tmp;

  /* C++98 has different rules for the form of a constant expression that
     are enforced in the parser, so we can assume that anything that gets
     this far is suitable.  */
  if (cxx_dialect < cxx0x)
    return true;

  if (t == error_mark_node)
    return false;
  if (t == NULL_TREE)
    return true;
  if (TREE_THIS_VOLATILE (t))
    {
      if (flags & tf_error)
        error ("expression %qE has side-effects", t);
      return false;
    }
  if (CONSTANT_CLASS_P (t))
    {
      if (TREE_OVERFLOW (t))
	{
	  if (flags & tf_error)
	    {
	      permerror (EXPR_LOC_OR_HERE (t),
			 "overflow in constant expression");
	      if (flag_permissive)
		return true;
	    }
	  return false;
	}
      return true;
    }

  switch (TREE_CODE (t))
    {
    case FUNCTION_DECL:
    case BASELINK:
    case TEMPLATE_DECL:
    case OVERLOAD:
    case TEMPLATE_ID_EXPR:
    case LABEL_DECL:
    case CONST_DECL:
    case SIZEOF_EXPR:
    case ALIGNOF_EXPR:
    case OFFSETOF_EXPR:
    case NOEXCEPT_EXPR:
    case TEMPLATE_PARM_INDEX:
    case TRAIT_EXPR:
    case IDENTIFIER_NODE:
    case USERDEF_LITERAL:
      /* We can see a FIELD_DECL in a pointer-to-member expression.  */
    case FIELD_DECL:
    case PARM_DECL:
    case USING_DECL:
      return true;

    case AGGR_INIT_EXPR:
    case CALL_EXPR:
      /* -- an invocation of a function other than a constexpr function
            or a constexpr constructor.  */
      {
        tree fun = get_function_named_in_call (t);
        const int nargs = call_expr_nargs (t);
	i = 0;

	if (is_overloaded_fn (fun))
	  {
	    if (TREE_CODE (fun) == FUNCTION_DECL)
	      {
		if (builtin_valid_in_constant_expr_p (fun))
		  return true;
		if (!DECL_DECLARED_CONSTEXPR_P (fun)
		    /* Allow any built-in function; if the expansion
		       isn't constant, we'll deal with that then.  */
		    && !is_builtin_fn (fun))
		  {
		    if (flags & tf_error)
		      {
			error_at (EXPR_LOC_OR_HERE (t),
				  "call to non-constexpr function %qD", fun);
			explain_invalid_constexpr_fn (fun);
		      }
		    return false;
		  }
		/* A call to a non-static member function takes the address
		   of the object as the first argument.  But in a constant
		   expression the address will be folded away, so look
		   through it now.  */
		if (DECL_NONSTATIC_MEMBER_FUNCTION_P (fun)
		    && !DECL_CONSTRUCTOR_P (fun))
		  {
		    tree x = get_nth_callarg (t, 0);
		    if (is_this_parameter (x))
		      {
			if (!flag_enable_cilk 
			    && DECL_CONSTRUCTOR_P (DECL_CONTEXT (x)))
			  {
			    if (flags & tf_error)
			      sorry ("calling a member function of the "
				     "object being constructed in a constant "
				     "expression");
			    return false;
			  }
			/* Otherwise OK.  */;
		      }
		    else if (!potential_constant_expression_1 (x, rval, flags))
		      return false;
		    i = 1;
		  }
	      }
	    else
	      fun = get_first_fn (fun);
	    /* Skip initial arguments to base constructors.  */
	    if (DECL_BASE_CONSTRUCTOR_P (fun))
	      i = num_artificial_parms_for (fun);
	    fun = DECL_ORIGIN (fun);
	  }
	else
          {
	    if (potential_constant_expression_1 (fun, rval, flags))
	      /* Might end up being a constant function pointer.  */;
	    else
	      return false;
          }
        for (; i < nargs; ++i)
          {
            tree x = get_nth_callarg (t, i);
	    if (!potential_constant_expression_1 (x, rval, flags))
	      return false;
          }
        return true;
      }

    case NON_LVALUE_EXPR:
      /* -- an lvalue-to-rvalue conversion (4.1) unless it is applied to
            -- an lvalue of integral type that refers to a non-volatile
               const variable or static data member initialized with
               constant expressions, or

            -- an lvalue of literal type that refers to non-volatile
               object defined with constexpr, or that refers to a
               sub-object of such an object;  */
      return potential_constant_expression_1 (TREE_OPERAND (t, 0), rval, flags);

    case VAR_DECL:
      if (want_rval && !decl_constant_var_p (t)
	  && !dependent_type_p (TREE_TYPE (t)))
        {
          if (flags & tf_error)
            non_const_var_error (t);
          return false;
        }
      return true;

    case NOP_EXPR:
    case CONVERT_EXPR:
    case VIEW_CONVERT_EXPR:
      /* -- a reinterpret_cast.  FIXME not implemented, and this rule
	 may change to something more specific to type-punning (DR 1312).  */
      {
        tree from = TREE_OPERAND (t, 0);
        return (potential_constant_expression_1
		(from, TREE_CODE (t) != VIEW_CONVERT_EXPR, flags));
      }

    case ADDR_EXPR:
      /* -- a unary operator & that is applied to an lvalue that
            designates an object with thread or automatic storage
            duration;  */
      t = TREE_OPERAND (t, 0);
#if 0
      /* FIXME adjust when issue 1197 is fully resolved.  For now don't do
         any checking here, as we might dereference the pointer later.  If
         we remove this code, also remove check_automatic_or_tls.  */
      i = check_automatic_or_tls (t);
      if (i == ck_ok)
	return true;
      if (i == ck_bad)
        {
          if (flags & tf_error)
            error ("address-of an object %qE with thread local or "
                   "automatic storage is not a constant expression", t);
          return false;
        }
#endif
      return potential_constant_expression_1 (t, any, flags);

    case COMPONENT_REF:
    case BIT_FIELD_REF:
    case ARROW_EXPR:
    case OFFSET_REF:
      /* -- a class member access unless its postfix-expression is
            of literal type or of pointer to literal type.  */
      /* This test would be redundant, as it follows from the
	 postfix-expression being a potential constant expression.  */
      return potential_constant_expression_1 (TREE_OPERAND (t, 0),
					      want_rval, flags);

    case EXPR_PACK_EXPANSION:
      return potential_constant_expression_1 (PACK_EXPANSION_PATTERN (t),
					      want_rval, flags);

    case INDIRECT_REF:
      {
	if (1)
	  {
	    tree x = TREE_OPERAND (t, 0);
	    STRIP_NOPS (x);
	    if (is_this_parameter (x))
	     {
		if (want_rval && DECL_CONTEXT (x)
		  && DECL_CONSTRUCTOR_P (DECL_CONTEXT (x)))
		{
		 if (flags & tf_error)
		    sorry ("use of the value of the object being constructed "
			 "in a constant expression");
		  return false;
		}
	      return true;
	    }
	    return potential_constant_expression_1 (x, rval, flags);
	  }
      }

    case LAMBDA_EXPR:
    case DYNAMIC_CAST_EXPR:
    case PSEUDO_DTOR_EXPR:
    case PREINCREMENT_EXPR:
    case POSTINCREMENT_EXPR:
    case PREDECREMENT_EXPR:
    case POSTDECREMENT_EXPR:
    case NEW_EXPR:
    case VEC_NEW_EXPR:
    case DELETE_EXPR:
    case VEC_DELETE_EXPR:
    case THROW_EXPR:
    case MODIFY_EXPR:
    case MODOP_EXPR:
      /* GCC internal stuff.  */
    case VA_ARG_EXPR:
    case OBJ_TYPE_REF:
    case WITH_CLEANUP_EXPR:
    case CLEANUP_POINT_EXPR:
    case MUST_NOT_THROW_EXPR:
    case TRY_CATCH_EXPR:
    case STATEMENT_LIST:
      /* Don't bother trying to define a subset of statement-expressions to
	 be constant-expressions, at least for now.  */
    case STMT_EXPR:
    case EXPR_STMT:
    case BIND_EXPR:
    case TRANSACTION_EXPR:
    case IF_STMT:
    case DO_STMT:
    case FOR_STMT:
    case WHILE_STMT:
      if (flags & tf_error)
        error ("expression %qE is not a constant-expression", t);
      return false;

    case TYPEID_EXPR:
      /* -- a typeid expression whose operand is of polymorphic
            class type;  */
      {
        tree e = TREE_OPERAND (t, 0);
        if (!TYPE_P (e) && !type_dependent_expression_p (e)
	    && TYPE_POLYMORPHIC_P (TREE_TYPE (e)))
          {
            if (flags & tf_error)
              error ("typeid-expression is not a constant expression "
                     "because %qE is of polymorphic type", e);
            return false;
          }
        return true;
      }

    case MINUS_EXPR:
      /* -- a subtraction where both operands are pointers.   */
      if (TYPE_PTR_P (TREE_OPERAND (t, 0))
          && TYPE_PTR_P (TREE_OPERAND (t, 1)))
        {
          if (flags & tf_error)
            error ("difference of two pointer expressions is not "
                   "a constant expression");
          return false;
        }
      want_rval = true;
      goto binary;

    case LT_EXPR:
    case LE_EXPR:
    case GT_EXPR:
    case GE_EXPR:
    case EQ_EXPR:
    case NE_EXPR:
      /* -- a relational or equality operator where at least
            one of the operands is a pointer.  */
      if (TYPE_PTR_P (TREE_OPERAND (t, 0))
          || TYPE_PTR_P (TREE_OPERAND (t, 1)))
        {
          if (flags & tf_error)
            error ("pointer comparison expression is not a "
                   "constant expression");
          return false;
        }
      want_rval = true;
      goto binary;

    case BIT_NOT_EXPR:
      /* A destructor.  */
      if (TYPE_P (TREE_OPERAND (t, 0)))
	return true;
      /* else fall through.  */

    case REALPART_EXPR:
    case IMAGPART_EXPR:
    case CONJ_EXPR:
    case SAVE_EXPR:
    case FIX_TRUNC_EXPR:
    case FLOAT_EXPR:
    case NEGATE_EXPR:
    case ABS_EXPR:
    case TRUTH_NOT_EXPR:
    case FIXED_CONVERT_EXPR:
    case UNARY_PLUS_EXPR:
      return potential_constant_expression_1 (TREE_OPERAND (t, 0), rval,
					      flags);

    case CAST_EXPR:
    case CONST_CAST_EXPR:
    case STATIC_CAST_EXPR:
    case REINTERPRET_CAST_EXPR:
    case IMPLICIT_CONV_EXPR:
      return (potential_constant_expression_1
	      (TREE_OPERAND (t, 0),
	       TREE_CODE (TREE_TYPE (t)) != REFERENCE_TYPE, flags));

    case PAREN_EXPR:
    case NON_DEPENDENT_EXPR:
      /* For convenience.  */
    case RETURN_EXPR:
      return potential_constant_expression_1 (TREE_OPERAND (t, 0),
					      want_rval, flags);

    case SCOPE_REF:
      return potential_constant_expression_1 (TREE_OPERAND (t, 1),
					      want_rval, flags);

    case TARGET_EXPR:
      if (!literal_type_p (TREE_TYPE (t)))
	{
	  if (flags & tf_error)
	    {
	      error ("temporary of non-literal type %qT in a "
		     "constant expression", TREE_TYPE (t));
	      explain_non_literal_class (TREE_TYPE (t));
	    }
	  return false;
	}
    case INIT_EXPR:
      return potential_constant_expression_1 (TREE_OPERAND (t, 1),
					      rval, flags);

    case CONSTRUCTOR:
      {
        VEC(constructor_elt, gc) *v = CONSTRUCTOR_ELTS (t);
        constructor_elt *ce;
        for (i = 0; VEC_iterate (constructor_elt, v, i, ce); ++i)
	  if (!potential_constant_expression_1 (ce->value, want_rval, flags))
	    return false;
	return true;
      }

    case TREE_LIST:
      {
	gcc_assert (TREE_PURPOSE (t) == NULL_TREE
		    || DECL_P (TREE_PURPOSE (t)));
	if (!potential_constant_expression_1 (TREE_VALUE (t), want_rval,
					      flags))
	  return false;
	if (TREE_CHAIN (t) == NULL_TREE)
	  return true;
	return potential_constant_expression_1 (TREE_CHAIN (t), want_rval,
						flags);
      }

    case TRUNC_DIV_EXPR:
    case CEIL_DIV_EXPR:
    case FLOOR_DIV_EXPR:
    case ROUND_DIV_EXPR:
    case TRUNC_MOD_EXPR:
    case CEIL_MOD_EXPR:
    case ROUND_MOD_EXPR:
      {
	tree denom = TREE_OPERAND (t, 1);
	/* We can't call maybe_constant_value on an expression
	   that hasn't been through fold_non_dependent_expr yet.  */
	if (!processing_template_decl)
	  denom = maybe_constant_value (denom);
	if (integer_zerop (denom))
	  {
	    if (flags & tf_error)
	      error ("division by zero is not a constant-expression");
	    return false;
	  }
	else
	  {
	    want_rval = true;
	    goto binary;
	  }
      }

    case COMPOUND_EXPR:
      {
	/* check_return_expr sometimes wraps a TARGET_EXPR in a
	   COMPOUND_EXPR; don't get confused.  Also handle EMPTY_CLASS_EXPR
	   introduced by build_call_a.  */
	tree op0 = TREE_OPERAND (t, 0);
	tree op1 = TREE_OPERAND (t, 1);
	STRIP_NOPS (op1);
	if ((TREE_CODE (op0) == TARGET_EXPR && op1 == TARGET_EXPR_SLOT (op0))
	    || TREE_CODE (op1) == EMPTY_CLASS_EXPR)
	  return potential_constant_expression_1 (op0, want_rval, flags);
	else
	  goto binary;
      }

      /* If the first operand is the non-short-circuit constant, look at
	 the second operand; otherwise we only care about the first one for
	 potentiality.  */
    case TRUTH_AND_EXPR:
    case TRUTH_ANDIF_EXPR:
      tmp = boolean_true_node;
      goto truth;
    case TRUTH_OR_EXPR:
    case TRUTH_ORIF_EXPR:
      tmp = boolean_false_node;
    truth:
      if (TREE_OPERAND (t, 0) == tmp)
	return potential_constant_expression_1 (TREE_OPERAND (t, 1), rval, flags);
      else
	return potential_constant_expression_1 (TREE_OPERAND (t, 0), rval, flags);

    case PLUS_EXPR:
    case MULT_EXPR:
    case POINTER_PLUS_EXPR:
    case RDIV_EXPR:
    case EXACT_DIV_EXPR:
    case MIN_EXPR:
    case MAX_EXPR:
    case LSHIFT_EXPR:
    case RSHIFT_EXPR:
    case LROTATE_EXPR:
    case RROTATE_EXPR:
    case BIT_IOR_EXPR:
    case BIT_XOR_EXPR:
    case BIT_AND_EXPR:
    case TRUTH_XOR_EXPR:
    case UNORDERED_EXPR:
    case ORDERED_EXPR:
    case UNLT_EXPR:
    case UNLE_EXPR:
    case UNGT_EXPR:
    case UNGE_EXPR:
    case UNEQ_EXPR:
    case RANGE_EXPR:
    case COMPLEX_EXPR:
      want_rval = true;
      /* Fall through.  */
    case ARRAY_REF:
    case ARRAY_RANGE_REF:
    case MEMBER_REF:
    case DOTSTAR_EXPR:
    binary:
      for (i = 0; i < 2; ++i)
	if (!potential_constant_expression_1 (TREE_OPERAND (t, i),
					      want_rval, flags))
	  return false;
      return true;

    case FMA_EXPR:
     for (i = 0; i < 3; ++i)
      if (!potential_constant_expression_1 (TREE_OPERAND (t, i),
					    true, flags))
	return false;
     return true;

    case COND_EXPR:
    case VEC_COND_EXPR:
      /* If the condition is a known constant, we know which of the legs we
	 care about; otherwise we only require that the condition and
	 either of the legs be potentially constant.  */
      tmp = TREE_OPERAND (t, 0);
      if (!potential_constant_expression_1 (tmp, rval, flags))
	return false;
      else if (integer_zerop (tmp))
	return potential_constant_expression_1 (TREE_OPERAND (t, 2),
						want_rval, flags);
      else if (TREE_CODE (tmp) == INTEGER_CST)
	return potential_constant_expression_1 (TREE_OPERAND (t, 1),
						want_rval, flags);
      for (i = 1; i < 3; ++i)
	if (potential_constant_expression_1 (TREE_OPERAND (t, i),
					     want_rval, tf_none))
	  return true;
      if (flags & tf_error)
        error ("expression %qE is not a constant-expression", t);
      return false;

    case VEC_INIT_EXPR:
      if (VEC_INIT_EXPR_IS_CONSTEXPR (t))
	return true;
      if (flags & tf_error)
	{
	  error ("non-constant array initialization");
	  diagnose_non_constexpr_vec_init (t);
	}
      return false;

    default:
      sorry ("unexpected AST of kind %s", tree_code_name[TREE_CODE (t)]);
      gcc_unreachable();
      return false;
    }
}

/* The main entry point to the above.  */

bool
potential_constant_expression (tree t)
{
  return potential_constant_expression_1 (t, false, tf_none);
}

/* As above, but require a constant rvalue.  */

bool
potential_rvalue_constant_expression (tree t)
{
  return potential_constant_expression_1 (t, true, tf_none);
}

/* Like above, but complain about non-constant expressions.  */

bool
require_potential_constant_expression (tree t)
{
  return potential_constant_expression_1 (t, false, tf_warning_or_error);
}

/* Cross product of the above.  */

bool
require_potential_rvalue_constant_expression (tree t)
{
  return potential_constant_expression_1 (t, true, tf_warning_or_error);
}

/* Constructor for a lambda expression.  */

tree
build_lambda_expr (void)
{
  tree lambda = make_node (LAMBDA_EXPR);
  LAMBDA_EXPR_DEFAULT_CAPTURE_MODE (lambda) = CPLD_NONE;
  LAMBDA_EXPR_CAPTURE_LIST         (lambda) = NULL_TREE;
  LAMBDA_EXPR_THIS_CAPTURE         (lambda) = NULL_TREE;
  LAMBDA_EXPR_PENDING_PROXIES      (lambda) = NULL;
  LAMBDA_EXPR_RETURN_TYPE          (lambda) = NULL_TREE;
  LAMBDA_EXPR_MUTABLE_P            (lambda) = false;
  return lambda;
}

/* Create the closure object for a LAMBDA_EXPR.  */

tree
build_lambda_object (tree lambda_expr)
{
  /* Build aggregate constructor call.
     - cp_parser_braced_list
     - cp_parser_functional_cast  */
  VEC(constructor_elt,gc) *elts = NULL;
  tree node, expr, type;
  location_t saved_loc;

  if (processing_template_decl)
    return lambda_expr;

  /* Make sure any error messages refer to the lambda-introducer.  */
  saved_loc = input_location;
  input_location = LAMBDA_EXPR_LOCATION (lambda_expr);

  for (node = LAMBDA_EXPR_CAPTURE_LIST (lambda_expr);
       node;
       node = TREE_CHAIN (node))
    {
      tree field = TREE_PURPOSE (node);
      tree val = TREE_VALUE (node);

      if (field == error_mark_node)
	{
	  expr = error_mark_node;
	  goto out;
	}

      if (DECL_P (val))
	mark_used (val);

      /* Mere mortals can't copy arrays with aggregate initialization, so
	 do some magic to make it work here.  */
      if (TREE_CODE (TREE_TYPE (field)) == ARRAY_TYPE)
	val = build_array_copy (val);
      else if (DECL_NORMAL_CAPTURE_P (field)
	       && TREE_CODE (TREE_TYPE (field)) != REFERENCE_TYPE)
	{
	  /* "the entities that are captured by copy are used to
	     direct-initialize each corresponding non-static data
	     member of the resulting closure object."

	     There's normally no way to express direct-initialization
	     from an element of a CONSTRUCTOR, so we build up a special
	     TARGET_EXPR to bypass the usual copy-initialization.  */
	  val = force_rvalue (val, tf_warning_or_error);
	  if (TREE_CODE (val) == TARGET_EXPR)
	    TARGET_EXPR_DIRECT_INIT_P (val) = true;
	}

      CONSTRUCTOR_APPEND_ELT (elts, DECL_NAME (field), val);
    }

  expr = build_constructor (init_list_type_node, elts);
  CONSTRUCTOR_IS_DIRECT_INIT (expr) = 1;

  /* N2927: "[The closure] class type is not an aggregate."
     But we briefly treat it as an aggregate to make this simpler.  */
  type = LAMBDA_EXPR_CLOSURE (lambda_expr);
  CLASSTYPE_NON_AGGREGATE (type) = 0;
  expr = finish_compound_literal (type, expr, tf_warning_or_error);
  CLASSTYPE_NON_AGGREGATE (type) = 1;

 out:
  input_location = saved_loc;
  return expr;
}

/* Return an initialized RECORD_TYPE for LAMBDA.
   LAMBDA must have its explicit captures already.  */

tree
begin_lambda_type (tree lambda)
{
  tree type;

  {
    /* Unique name.  This is just like an unnamed class, but we cannot use
       make_anon_name because of certain checks against TYPE_ANONYMOUS_P.  */
    tree name;
    name = make_lambda_name ();

    /* Create the new RECORD_TYPE for this lambda.  */
    type = xref_tag (/*tag_code=*/record_type,
                     name,
                     /*scope=*/ts_within_enclosing_non_class,
                     /*template_header_p=*/false);
  }

  /* Designate it as a struct so that we can use aggregate initialization.  */
  CLASSTYPE_DECLARED_CLASS (type) = false;

  /* Clear base types.  */
  xref_basetypes (type, /*bases=*/NULL_TREE);

  /* Start the class.  */
  type = begin_class_definition (type, /*attributes=*/NULL_TREE);
  if (type == error_mark_node)
    return error_mark_node;

  /* Cross-reference the expression and the type.  */
  LAMBDA_EXPR_CLOSURE (lambda) = type;
  CLASSTYPE_LAMBDA_EXPR (type) = lambda;

  return type;
}

/* Returns the type to use for the return type of the operator() of a
   closure class.  */

tree
lambda_return_type (tree expr)
{
  tree type;
  if (type_unknown_p (expr)
      || BRACE_ENCLOSED_INITIALIZER_P (expr))
    {
      cxx_incomplete_type_error (expr, TREE_TYPE (expr));
      return void_type_node;
    }
  if (type_dependent_expression_p (expr))
    type = dependent_lambda_return_type_node;
  else
    type = cv_unqualified (type_decays_to (unlowered_expr_type (expr)));
  return type;
}

/* Given a LAMBDA_EXPR or closure type LAMBDA, return the op() of the
   closure type.  */

tree
lambda_function (tree lambda)
{
  tree type;
  if (TREE_CODE (lambda) == LAMBDA_EXPR)
    type = LAMBDA_EXPR_CLOSURE (lambda);
  else
    type = lambda;
  gcc_assert (LAMBDA_TYPE_P (type));
  /* Don't let debug_tree cause instantiation.  */
  if (CLASSTYPE_TEMPLATE_INSTANTIATION (type)
      && !COMPLETE_OR_OPEN_TYPE_P (type))
    return NULL_TREE;
  lambda = lookup_member (type, ansi_opname (CALL_EXPR),
			  /*protect=*/0, /*want_type=*/false,
			  tf_warning_or_error);
  if (lambda)
    lambda = BASELINK_FUNCTIONS (lambda);
  return lambda;
}

/* Returns the type to use for the FIELD_DECL corresponding to the
   capture of EXPR.
   The caller should add REFERENCE_TYPE for capture by reference.  */

tree
lambda_capture_field_type (tree expr)
{
  tree type;
  if (type_dependent_expression_p (expr))
    {
      type = cxx_make_type (DECLTYPE_TYPE);
      DECLTYPE_TYPE_EXPR (type) = expr;
      DECLTYPE_FOR_LAMBDA_CAPTURE (type) = true;
      SET_TYPE_STRUCTURAL_EQUALITY (type);
    }
  else
    type = non_reference (unlowered_expr_type (expr));
  return type;
}

/* Recompute the return type for LAMBDA with body of the form:
     { return EXPR ; }  */

void
apply_lambda_return_type (tree lambda, tree return_type)
{
  tree fco = lambda_function (lambda);
  tree result;

  LAMBDA_EXPR_RETURN_TYPE (lambda) = return_type;

  if (return_type == error_mark_node)
    return;
  if (TREE_TYPE (TREE_TYPE (fco)) == return_type)
    return;

  /* TREE_TYPE (FUNCTION_DECL) == METHOD_TYPE
     TREE_TYPE (METHOD_TYPE)   == return-type  */
  TREE_TYPE (fco) = change_return_type (return_type, TREE_TYPE (fco));

  result = DECL_RESULT (fco);
  if (result == NULL_TREE)
    return;

  /* We already have a DECL_RESULT from start_preparsed_function.
     Now we need to redo the work it and allocate_struct_function
     did to reflect the new type.  */
  gcc_assert (current_function_decl == fco);
  result = build_decl (input_location, RESULT_DECL, NULL_TREE,
		       TYPE_MAIN_VARIANT (return_type));
  DECL_ARTIFICIAL (result) = 1;
  DECL_IGNORED_P (result) = 1;
  cp_apply_type_quals_to_decl (cp_type_quals (return_type),
                               result);

  DECL_RESULT (fco) = result;

  if (!processing_template_decl && aggregate_value_p (result, fco))
    {
#ifdef PCC_STATIC_STRUCT_RETURN
      cfun->returns_pcc_struct = 1;
#endif
      cfun->returns_struct = 1;
    }

}

/* DECL is a local variable or parameter from the surrounding scope of a
   lambda-expression.  Returns the decltype for a use of the capture field
   for DECL even if it hasn't been captured yet.  */

static tree
capture_decltype (tree decl)
{
  tree lam = CLASSTYPE_LAMBDA_EXPR (DECL_CONTEXT (current_function_decl));
  /* FIXME do lookup instead of list walk? */
  tree cap = value_member (decl, LAMBDA_EXPR_CAPTURE_LIST (lam));
  tree type;

  if (cap)
    type = TREE_TYPE (TREE_PURPOSE (cap));
  else
    switch (LAMBDA_EXPR_DEFAULT_CAPTURE_MODE (lam))
      {
      case CPLD_NONE:
	error ("%qD is not captured", decl);
	return error_mark_node;

      case CPLD_COPY:
	type = TREE_TYPE (decl);
	if (TREE_CODE (type) == REFERENCE_TYPE
	    && TREE_CODE (TREE_TYPE (type)) != FUNCTION_TYPE)
	  type = TREE_TYPE (type);
	break;

      case CPLD_REFERENCE:
	type = TREE_TYPE (decl);
	if (TREE_CODE (type) != REFERENCE_TYPE)
	  type = build_reference_type (TREE_TYPE (decl));
	break;

      default:
	gcc_unreachable ();
      }

  if (TREE_CODE (type) != REFERENCE_TYPE)
    {
      if (!LAMBDA_EXPR_MUTABLE_P (lam))
	type = cp_build_qualified_type (type, (cp_type_quals (type)
					       |TYPE_QUAL_CONST));
      type = build_reference_type (type);
    }
  return type;
}

/* Returns true iff DECL is a lambda capture proxy variable created by
   build_capture_proxy.  */

bool
is_capture_proxy (tree decl)
{
  return (TREE_CODE (decl) == VAR_DECL
	  && DECL_HAS_VALUE_EXPR_P (decl)
	  && !DECL_ANON_UNION_VAR_P (decl)
	  && LAMBDA_FUNCTION_P (DECL_CONTEXT (decl)));
}

/* Returns true iff DECL is a capture proxy for a normal capture
   (i.e. without explicit initializer).  */

bool
is_normal_capture_proxy (tree decl)
{
  tree val;

  if (!is_capture_proxy (decl))
    /* It's not a capture proxy.  */
    return false;

  /* It is a capture proxy, is it a normal capture?  */
  val = DECL_VALUE_EXPR (decl);
  gcc_assert (TREE_CODE (val) == COMPONENT_REF);
  val = TREE_OPERAND (val, 1);
  return DECL_NORMAL_CAPTURE_P (val);
}

/* VAR is a capture proxy created by build_capture_proxy; add it to the
   current function, which is the operator() for the appropriate lambda.  */

void
insert_capture_proxy (tree var)
{
  cp_binding_level *b;
  int skip;
  tree stmt_list;

  /* Put the capture proxy in the extra body block so that it won't clash
     with a later local variable.  */
  b = current_binding_level;
  for (skip = 0; ; ++skip)
    {
      cp_binding_level *n = b->level_chain;
      if (n->kind == sk_function_parms)
	break;
      b = n;
    }
  pushdecl_with_scope (var, b, false);

  /* And put a DECL_EXPR in the STATEMENT_LIST for the same block.  */
  var = build_stmt (DECL_SOURCE_LOCATION (var), DECL_EXPR, var);
  stmt_list = VEC_index (tree, stmt_list_stack,
			 VEC_length (tree, stmt_list_stack) - 1 - skip);
  gcc_assert (stmt_list);
  append_to_statement_list_force (var, &stmt_list);
}

/* We've just finished processing a lambda; if the containing scope is also
   a lambda, insert any capture proxies that were created while processing
   the nested lambda.  */

void
insert_pending_capture_proxies (void)
{
  tree lam;
  VEC(tree,gc) *proxies;
  unsigned i;

  if (!current_function_decl || !LAMBDA_FUNCTION_P (current_function_decl))
    return;

  lam = CLASSTYPE_LAMBDA_EXPR (DECL_CONTEXT (current_function_decl));
  proxies = LAMBDA_EXPR_PENDING_PROXIES (lam);
  for (i = 0; i < VEC_length (tree, proxies); ++i)
    {
      tree var = VEC_index (tree, proxies, i);
      insert_capture_proxy (var);
    }
  release_tree_vector (LAMBDA_EXPR_PENDING_PROXIES (lam));
  LAMBDA_EXPR_PENDING_PROXIES (lam) = NULL;
}

/* Given REF, a COMPONENT_REF designating a field in the lambda closure,
   return the type we want the proxy to have: the type of the field itself,
   with added const-qualification if the lambda isn't mutable and the
   capture is by value.  */

tree
lambda_proxy_type (tree ref)
{
  tree type;
  if (REFERENCE_REF_P (ref))
    ref = TREE_OPERAND (ref, 0);
  type = TREE_TYPE (ref);
  if (!dependent_type_p (type))
    return type;
  type = cxx_make_type (DECLTYPE_TYPE);
  DECLTYPE_TYPE_EXPR (type) = ref;
  DECLTYPE_FOR_LAMBDA_PROXY (type) = true;
  SET_TYPE_STRUCTURAL_EQUALITY (type);
  return type;
}

/* MEMBER is a capture field in a lambda closure class.  Now that we're
   inside the operator(), build a placeholder var for future lookups and
   debugging.  */

tree
build_capture_proxy (tree member)
{
  tree var, object, fn, closure, name, lam, type;

  closure = DECL_CONTEXT (member);
  fn = lambda_function (closure);
  lam = CLASSTYPE_LAMBDA_EXPR (closure);

  /* The proxy variable forwards to the capture field.  */
  object = build_fold_indirect_ref (DECL_ARGUMENTS (fn));
  object = finish_non_static_data_member (member, object, NULL_TREE);
  if (REFERENCE_REF_P (object))
    object = TREE_OPERAND (object, 0);

  /* Remove the __ inserted by add_capture.  */
  name = get_identifier (IDENTIFIER_POINTER (DECL_NAME (member)) + 2);

  type = lambda_proxy_type (object);
  var = build_decl (input_location, VAR_DECL, name, type);
  SET_DECL_VALUE_EXPR (var, object);
  DECL_HAS_VALUE_EXPR_P (var) = 1;
  DECL_ARTIFICIAL (var) = 1;
  TREE_USED (var) = 1;
  DECL_CONTEXT (var) = fn;

  if (name == this_identifier)
    {
      gcc_assert (LAMBDA_EXPR_THIS_CAPTURE (lam) == member);
      LAMBDA_EXPR_THIS_CAPTURE (lam) = var;
    }

  if (fn == current_function_decl)
    insert_capture_proxy (var);
  else
    VEC_safe_push (tree, gc, LAMBDA_EXPR_PENDING_PROXIES (lam), var);

  return var;
}

/* From an ID and INITIALIZER, create a capture (by reference if
   BY_REFERENCE_P is true), add it to the capture-list for LAMBDA,
   and return it.  */

tree
add_capture (tree lambda, tree id, tree initializer, bool by_reference_p,
	     bool explicit_init_p)
{
  char *buf;
  tree type, member, name;

  type = lambda_capture_field_type (initializer);
  if (by_reference_p)
    {
      type = build_reference_type (type);
      if (!real_lvalue_p (initializer))
	error ("cannot capture %qE by reference", initializer);
    }
  else
    /* Capture by copy requires a complete type.  */
    type = complete_type (type);

  /* Add __ to the beginning of the field name so that user code
     won't find the field with name lookup.  We can't just leave the name
     unset because template instantiation uses the name to find
     instantiated fields.  */
  buf = (char *) alloca (IDENTIFIER_LENGTH (id) + 3);
  buf[1] = buf[0] = '_';
  memcpy (buf + 2, IDENTIFIER_POINTER (id),
	  IDENTIFIER_LENGTH (id) + 1);
  name = get_identifier (buf);

  /* If TREE_TYPE isn't set, we're still in the introducer, so check
     for duplicates.  */
  if (!LAMBDA_EXPR_CLOSURE (lambda))
    {
      if (IDENTIFIER_MARKED (name))
	{
	  pedwarn (input_location, 0,
		   "already captured %qD in lambda expression", id);
	  return NULL_TREE;
	}
      IDENTIFIER_MARKED (name) = true;
    }

  /* Make member variable.  */
  member = build_lang_decl (FIELD_DECL, name, type);

  if (!explicit_init_p)
    /* Normal captures are invisible to name lookup but uses are replaced
       with references to the capture field; we implement this by only
       really making them invisible in unevaluated context; see
       qualify_lookup.  For now, let's make explicitly initialized captures
       always visible.  */
    DECL_NORMAL_CAPTURE_P (member) = true;

  if (id == this_identifier)
    LAMBDA_EXPR_THIS_CAPTURE (lambda) = member;

  /* Add it to the appropriate closure class if we've started it.  */
  if (current_class_type
      && current_class_type == LAMBDA_EXPR_CLOSURE (lambda))
    finish_member_declaration (member);

  LAMBDA_EXPR_CAPTURE_LIST (lambda)
    = tree_cons (member, initializer, LAMBDA_EXPR_CAPTURE_LIST (lambda));

  if (LAMBDA_EXPR_CLOSURE (lambda))
    return build_capture_proxy (member);
  /* For explicit captures we haven't started the function yet, so we wait
     and build the proxy from cp_parser_lambda_body.  */
  return NULL_TREE;
}

/* Register all the capture members on the list CAPTURES, which is the
   LAMBDA_EXPR_CAPTURE_LIST for the lambda after the introducer.  */

void
register_capture_members (tree captures)
{
  if (captures == NULL_TREE)
    return;

  register_capture_members (TREE_CHAIN (captures));
  /* We set this in add_capture to avoid duplicates.  */
  IDENTIFIER_MARKED (DECL_NAME (TREE_PURPOSE (captures))) = false;
  finish_member_declaration (TREE_PURPOSE (captures));
}

/* Similar to add_capture, except this works on a stack of nested lambdas.
   BY_REFERENCE_P in this case is derived from the default capture mode.
   Returns the capture for the lambda at the bottom of the stack.  */

tree
add_default_capture (tree lambda_stack, tree id, tree initializer)
{
  bool this_capture_p = (id == this_identifier);

  tree var = NULL_TREE;

  tree saved_class_type = current_class_type;

  tree node;

  for (node = lambda_stack;
       node;
       node = TREE_CHAIN (node))
    {
      tree lambda = TREE_VALUE (node);

      current_class_type = LAMBDA_EXPR_CLOSURE (lambda);
      var = add_capture (lambda,
                            id,
                            initializer,
                            /*by_reference_p=*/
			    (!this_capture_p
			     && (LAMBDA_EXPR_DEFAULT_CAPTURE_MODE (lambda)
				 == CPLD_REFERENCE)),
			    /*explicit_init_p=*/false);
      initializer = convert_from_reference (var);
    }

  current_class_type = saved_class_type;

  return var;
}

/* Return the capture pertaining to a use of 'this' in LAMBDA, in the form of an
   INDIRECT_REF, possibly adding it through default capturing.  */

tree
lambda_expr_this_capture (tree lambda)
{
  tree result;

  tree this_capture = LAMBDA_EXPR_THIS_CAPTURE (lambda);

  /* Try to default capture 'this' if we can.  */
  if (!this_capture
      && LAMBDA_EXPR_DEFAULT_CAPTURE_MODE (lambda) != CPLD_NONE)
    {
      tree containing_function = TYPE_CONTEXT (LAMBDA_EXPR_CLOSURE (lambda));
      tree lambda_stack = tree_cons (NULL_TREE, lambda, NULL_TREE);
      tree init = NULL_TREE;

      /* If we are in a lambda function, we can move out until we hit:
           1. a non-lambda function,
           2. a lambda function capturing 'this', or
           3. a non-default capturing lambda function.  */
      while (LAMBDA_FUNCTION_P (containing_function))
        {
          tree lambda
            = CLASSTYPE_LAMBDA_EXPR (DECL_CONTEXT (containing_function));

          if (LAMBDA_EXPR_THIS_CAPTURE (lambda))
	    {
	      /* An outer lambda has already captured 'this'.  */
	      init = LAMBDA_EXPR_THIS_CAPTURE (lambda);
	      break;
	    }

	  if (LAMBDA_EXPR_DEFAULT_CAPTURE_MODE (lambda) == CPLD_NONE)
	    /* An outer lambda won't let us capture 'this'.  */
	    break;

          lambda_stack = tree_cons (NULL_TREE,
                                    lambda,
                                    lambda_stack);

          containing_function = decl_function_context (containing_function);
        }

      if (!init && DECL_NONSTATIC_MEMBER_FUNCTION_P (containing_function)
	  && !LAMBDA_FUNCTION_P (containing_function))
	/* First parameter is 'this'.  */
	init = DECL_ARGUMENTS (containing_function);

      if (init)
	this_capture = add_default_capture (lambda_stack,
					    /*id=*/this_identifier,
					    init);
    }

  if (!this_capture)
    {
      error ("%<this%> was not captured for this lambda function");
      result = error_mark_node;
    }
  else
    {
      /* To make sure that current_class_ref is for the lambda.  */
      gcc_assert (TYPE_MAIN_VARIANT (TREE_TYPE (current_class_ref))
		  == LAMBDA_EXPR_CLOSURE (lambda));

      result = this_capture;

      /* If 'this' is captured, each use of 'this' is transformed into an
	 access to the corresponding unnamed data member of the closure
	 type cast (_expr.cast_ 5.4) to the type of 'this'. [ The cast
	 ensures that the transformed expression is an rvalue. ] */
      result = rvalue (result);
    }

  return result;
}

/* Returns the method basetype of the innermost non-lambda function, or
   NULL_TREE if none.  */

tree
nonlambda_method_basetype (void)
{
  tree fn, type;
  if (!current_class_ref)
    return NULL_TREE;

  type = current_class_type;
  if (!LAMBDA_TYPE_P (type))
    return type;

  /* Find the nearest enclosing non-lambda function.  */
  fn = TYPE_NAME (type);
  do
    fn = decl_function_context (fn);
  while (fn && LAMBDA_FUNCTION_P (fn));

  if (!fn || !DECL_NONSTATIC_MEMBER_FUNCTION_P (fn))
    return NULL_TREE;

  return TYPE_METHOD_BASETYPE (TREE_TYPE (fn));
}

/* If the closure TYPE has a static op(), also add a conversion to function
   pointer.  */

void
maybe_add_lambda_conv_op (tree type)
{
  bool nested = (current_function_decl != NULL_TREE);
  tree callop = lambda_function (type);
  tree rettype, name, fntype, fn, body, compound_stmt;
  tree thistype, stattype, statfn, convfn, call, arg;
  VEC (tree, gc) *argvec;

  if (LAMBDA_EXPR_CAPTURE_LIST (CLASSTYPE_LAMBDA_EXPR (type)) != NULL_TREE)
    return;

  if (processing_template_decl)
    return;

  stattype = build_function_type (TREE_TYPE (TREE_TYPE (callop)),
				  FUNCTION_ARG_CHAIN (callop));

  /* First build up the conversion op.  */

  rettype = build_pointer_type (stattype);
  name = mangle_conv_op_name_for_type (rettype);
  thistype = cp_build_qualified_type (type, TYPE_QUAL_CONST);
  fntype = build_method_type_directly (thistype, rettype, void_list_node);
  fn = convfn = build_lang_decl (FUNCTION_DECL, name, fntype);
  DECL_SOURCE_LOCATION (fn) = DECL_SOURCE_LOCATION (callop);

  if (TARGET_PTRMEMFUNC_VBIT_LOCATION == ptrmemfunc_vbit_in_pfn
      && DECL_ALIGN (fn) < 2 * BITS_PER_UNIT)
    DECL_ALIGN (fn) = 2 * BITS_PER_UNIT;

  SET_OVERLOADED_OPERATOR_CODE (fn, TYPE_EXPR);
  grokclassfn (type, fn, NO_SPECIAL);
  set_linkage_according_to_type (type, fn);
  rest_of_decl_compilation (fn, toplevel_bindings_p (), at_eof);
  DECL_IN_AGGR_P (fn) = 1;
  DECL_ARTIFICIAL (fn) = 1;
  DECL_NOT_REALLY_EXTERN (fn) = 1;
  DECL_DECLARED_INLINE_P (fn) = 1;
  DECL_ARGUMENTS (fn) = build_this_parm (fntype, TYPE_QUAL_CONST);
  if (nested)
    DECL_INTERFACE_KNOWN (fn) = 1;

  add_method (type, fn, NULL_TREE);

  /* Generic thunk code fails for varargs; we'll complain in mark_used if
     the conversion op is used.  */
  if (varargs_function_p (callop))
    {
      DECL_DELETED_FN (fn) = 1;
      return;
    }

  /* Now build up the thunk to be returned.  */

  name = get_identifier ("_FUN");
  fn = statfn = build_lang_decl (FUNCTION_DECL, name, stattype);
  DECL_SOURCE_LOCATION (fn) = DECL_SOURCE_LOCATION (callop);
  if (TARGET_PTRMEMFUNC_VBIT_LOCATION == ptrmemfunc_vbit_in_pfn
      && DECL_ALIGN (fn) < 2 * BITS_PER_UNIT)
    DECL_ALIGN (fn) = 2 * BITS_PER_UNIT;
  grokclassfn (type, fn, NO_SPECIAL);
  set_linkage_according_to_type (type, fn);
  rest_of_decl_compilation (fn, toplevel_bindings_p (), at_eof);
  DECL_IN_AGGR_P (fn) = 1;
  DECL_ARTIFICIAL (fn) = 1;
  DECL_NOT_REALLY_EXTERN (fn) = 1;
  DECL_DECLARED_INLINE_P (fn) = 1;
  DECL_STATIC_FUNCTION_P (fn) = 1;
  DECL_ARGUMENTS (fn) = copy_list (DECL_CHAIN (DECL_ARGUMENTS (callop)));
  for (arg = DECL_ARGUMENTS (fn); arg; arg = DECL_CHAIN (arg))
    DECL_CONTEXT (arg) = fn;
  if (nested)
    DECL_INTERFACE_KNOWN (fn) = 1;

  add_method (type, fn, NULL_TREE);

  if (nested)
    push_function_context ();
  else
    /* Still increment function_depth so that we don't GC in the
       middle of an expression.  */
    ++function_depth;

  /* Generate the body of the thunk.  */

  start_preparsed_function (statfn, NULL_TREE,
			    SF_PRE_PARSED | SF_INCLASS_INLINE);
  if (DECL_ONE_ONLY (statfn))
    {
      /* Put the thunk in the same comdat group as the call op.  */
      cgraph_add_to_same_comdat_group (cgraph_get_create_node (statfn),
				       cgraph_get_create_node (callop));
    }
  body = begin_function_body ();
  compound_stmt = begin_compound_stmt (0);

  arg = build1 (NOP_EXPR, TREE_TYPE (DECL_ARGUMENTS (callop)),
		null_pointer_node);
  argvec = make_tree_vector ();
  VEC_quick_push (tree, argvec, arg);
  for (arg = DECL_ARGUMENTS (statfn); arg; arg = DECL_CHAIN (arg))
    {
      mark_exp_read (arg);
      VEC_safe_push (tree, gc, argvec, arg);
    }
  call = build_call_a (callop, CALL_NORMAL, VEC_length (tree, argvec),
		       VEC_address (tree, argvec));
  CALL_FROM_THUNK_P (call) = 1;
  if (MAYBE_CLASS_TYPE_P (TREE_TYPE (call)))
    call = build_cplus_new (TREE_TYPE (call), call, tf_warning_or_error);
  call = convert_from_reference (call);
  finish_return_stmt (call);

  finish_compound_stmt (compound_stmt);
  finish_function_body (body);

  expand_or_defer_fn (finish_function (2));

  /* Generate the body of the conversion op.  */

  start_preparsed_function (convfn, NULL_TREE,
			    SF_PRE_PARSED | SF_INCLASS_INLINE);
  body = begin_function_body ();
  compound_stmt = begin_compound_stmt (0);

  finish_return_stmt (decay_conversion (statfn));

  finish_compound_stmt (compound_stmt);
  finish_function_body (body);

  expand_or_defer_fn (finish_function (2));

  if (nested)
    pop_function_context ();
  else
    --function_depth;
}

/* Returns true iff VAL is a lambda-related declaration which should
   be ignored by unqualified lookup.  */

bool
is_lambda_ignored_entity (tree val)
{
  /* In unevaluated context, look past normal capture proxies.  */
  if (cp_unevaluated_operand && is_normal_capture_proxy (val))
    return true;

  /* Always ignore lambda fields, their names are only for debugging.  */
  if (TREE_CODE (val) == FIELD_DECL
      && CLASSTYPE_LAMBDA_EXPR (DECL_CONTEXT (val)))
    return true;

  /* None of the lookups that use qualify_lookup want the op() from the
     lambda; they want the one from the enclosing class.  */
  if (TREE_CODE (val) == FUNCTION_DECL && LAMBDA_FUNCTION_P (val))
    return true;

  return false;
}

/* Cilk */

void
begin_cilk_block (void)
{
  (void) begin_scope (sk_cilk_block, NULL_TREE);
}

void
finish_cilk_block (void)
{
  leave_scope ();
}

/* Finish a Cilk sync-statement. */
tree
finish_sync_stmt (bool implicit)
{
  tree s = build_stmt (UNKNOWN_LOCATION, SYNC_STMT);

  TREE_THIS_VOLATILE (s) = 1;
  TREE_SIDE_EFFECTS (s) = 1;
  if (implicit)
    TREE_NO_WARNING (s) = 1;
  return add_stmt (s);
}

tree
begin_cilk_for_stmt (void)
{
  tree c_tree = NULL_TREE;

  c_tree = build_stmt(UNKNOWN_LOCATION, CILK_FOR_STMT, NULL_TREE, NULL_TREE,
		      NULL_TREE, NULL_TREE, NULL_TREE, NULL_TREE, NULL_TREE);
  /* add a new scope for uncond cilk_for */
  TREE_CHAIN (c_tree) = do_pushlevel (sk_cilk_for);

  return c_tree;
}


void
finish_cilk_for_stmt(tree c_for_stmt)
{
  tree scope = NULL_TREE;

  FOR_BODY (c_for_stmt) = do_poplevel(FOR_BODY(c_for_stmt));

  scope = TREE_CHAIN (c_for_stmt);
  TREE_CHAIN (c_for_stmt) = NULL;
  add_stmt (do_poplevel (scope));

  finish_stmt ();
}
void
finish_cilk_for_init_stmt(tree c_for_stmt)
{
  add_stmt (c_for_stmt);
  FOR_BODY (c_for_stmt) = do_pushlevel(sk_block);
}


void
finish_cilk_for_cond(tree cond, tree c_for_stmt)
{
  FOR_COND (c_for_stmt) = cond;
}



#include "gt-cp-semantics.h"<|MERGE_RESOLUTION|>--- conflicted
+++ resolved
@@ -6040,7 +6040,6 @@
       (DECL_CONTEXT (fun), body);
   else
     {
-<<<<<<< HEAD
       if (TREE_CODE (body) == BIND_EXPR)
 	{
 	  body = BIND_EXPR_BODY (body);
@@ -6049,8 +6048,6 @@
 	      body = BIND_EXPR_BODY (body);
 	    }
 	}
-=======
->>>>>>> e1b93706
       if (TREE_CODE (body) == EH_SPEC_BLOCK)
 	{
 	  body = EH_SPEC_STMTS (body);
@@ -6060,7 +6057,6 @@
 	    }
 	}
       if (TREE_CODE (body) == MUST_NOT_THROW_EXPR)
-<<<<<<< HEAD
 	{
 	  body = TREE_OPERAND (body, 0);
 	  if (TREE_CODE(body) == BIND_EXPR)
@@ -6073,15 +6069,9 @@
 	  body = TREE_OPERAND (body, 0);
 	  if (TREE_CODE(body) == BIND_EXPR)
 	    {
-	      body=BIND_EXPR_BODY(body);
+	      body = BIND_EXPR_BODY(body);
 	    }
 	}
-      
-=======
-	body = TREE_OPERAND (body, 0);
-      if (TREE_CODE (body) == BIND_EXPR)
-	body = BIND_EXPR_BODY (body);
->>>>>>> e1b93706
       body = constexpr_fn_retval (body);
     }
   return body;
