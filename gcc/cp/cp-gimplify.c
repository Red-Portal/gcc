/* C++-specific tree lowering bits; see also c-gimplify.c and tree-gimple.c.

<<<<<<< HEAD
   Copyright (C) 2002, 2003, 2004, 2005, 2006, 2007, 2008, 2009
=======
   Copyright (C) 2002, 2003, 2004, 2005, 2006, 2007, 2008, 2009, 2010, 2011
>>>>>>> 3082eeb7
   Free Software Foundation, Inc.
   Contributed by Jason Merrill <jason@redhat.com>

This file is part of GCC.

GCC is free software; you can redistribute it and/or modify it under
the terms of the GNU General Public License as published by the Free
Software Foundation; either version 3, or (at your option) any later
version.

GCC is distributed in the hope that it will be useful, but WITHOUT ANY
WARRANTY; without even the implied warranty of MERCHANTABILITY or
FITNESS FOR A PARTICULAR PURPOSE.  See the GNU General Public License
for more details.

You should have received a copy of the GNU General Public License
along with GCC; see the file COPYING3.  If not see
<http://www.gnu.org/licenses/>.  */

#include "config.h"
#include "system.h"
#include "coretypes.h"
#include "tm.h"
#include "tree.h"
#include "cp-tree.h"
#include "c-family/c-common.h"
#include "tree-iterator.h"
#include "gimple.h"
#include "hashtab.h"
#include "pointer-set.h"
#include "flags.h"
#include "splay-tree.h"

/* Local declarations.  */

enum bc_t { bc_break = 0, bc_continue = 1 };

/* Stack of labels which are targets for "break" or "continue",
   linked through TREE_CHAIN.  */
static tree bc_label[2];

/* Begin a scope which can be exited by a break or continue statement.  BC
   indicates which.

   Just creates a label and pushes it into the current context.  */

static tree
begin_bc_block (enum bc_t bc)
{
  tree label = create_artificial_label (input_location);
<<<<<<< HEAD
  TREE_CHAIN (label) = bc_label[bc];
=======
  DECL_CHAIN (label) = bc_label[bc];
>>>>>>> 3082eeb7
  bc_label[bc] = label;
  return label;
}

/* Finish a scope which can be exited by a break or continue statement.
   LABEL was returned from the most recent call to begin_bc_block.  BODY is
   an expression for the contents of the scope.

   If we saw a break (or continue) in the scope, append a LABEL_EXPR to
   body.  Otherwise, just forget the label.  */

static gimple_seq
finish_bc_block (enum bc_t bc, tree label, gimple_seq body)
{
  gcc_assert (label == bc_label[bc]);

  if (TREE_USED (label))
    {
      gimple_seq_add_stmt (&body, gimple_build_label (label));
    }

  bc_label[bc] = DECL_CHAIN (label);
  DECL_CHAIN (label) = NULL_TREE;
  return body;
}

/* Get the LABEL_EXPR to represent a break or continue statement
   in the current block scope.  BC indicates which.  */

static tree
get_bc_label (enum bc_t bc)
{
  tree label = bc_label[bc];

  if (label == NULL_TREE)
    {
      if (bc == bc_break)
	error ("break statement not within loop or switch");
      else
	error ("continue statement not within loop or switch");

      return NULL_TREE;
    }

  /* Mark the label used for finish_bc_block.  */
  TREE_USED (label) = 1;
  return label;
}

/* Genericize a TRY_BLOCK.  */

static void
genericize_try_block (tree *stmt_p)
{
  tree body = TRY_STMTS (*stmt_p);
  tree cleanup = TRY_HANDLERS (*stmt_p);

  *stmt_p = build2 (TRY_CATCH_EXPR, void_type_node, body, cleanup);
}

/* Genericize a HANDLER by converting to a CATCH_EXPR.  */

static void
genericize_catch_block (tree *stmt_p)
{
  tree type = HANDLER_TYPE (*stmt_p);
  tree body = HANDLER_BODY (*stmt_p);

  /* FIXME should the caught type go in TREE_TYPE?  */
  *stmt_p = build2 (CATCH_EXPR, void_type_node, type, body);
}

/* A terser interface for building a representation of an exception
   specification.  */

static tree
build_gimple_eh_filter_tree (tree body, tree allowed, tree failure)
{
  tree t;

  /* FIXME should the allowed types go in TREE_TYPE?  */
  t = build2 (EH_FILTER_EXPR, void_type_node, allowed, NULL_TREE);
  append_to_statement_list (failure, &EH_FILTER_FAILURE (t));

  t = build2 (TRY_CATCH_EXPR, void_type_node, NULL_TREE, t);
  append_to_statement_list (body, &TREE_OPERAND (t, 0));

  return t;
}

/* Genericize an EH_SPEC_BLOCK by converting it to a
   TRY_CATCH_EXPR/EH_FILTER_EXPR pair.  */

static void
genericize_eh_spec_block (tree *stmt_p)
{
  tree body = EH_SPEC_STMTS (*stmt_p);
  tree allowed = EH_SPEC_RAISES (*stmt_p);
  tree failure = build_call_n (call_unexpected_node, 1, build_exc_ptr ());

  *stmt_p = build_gimple_eh_filter_tree (body, allowed, failure);
  TREE_NO_WARNING (*stmt_p) = true;
  TREE_NO_WARNING (TREE_OPERAND (*stmt_p, 1)) = true;
}

/* Genericize an IF_STMT by turning it into a COND_EXPR.  */

static void
genericize_if_stmt (tree *stmt_p)
{
  tree stmt, cond, then_, else_;
  location_t locus = EXPR_LOCATION (*stmt_p);

  stmt = *stmt_p;
  cond = IF_COND (stmt);
  then_ = THEN_CLAUSE (stmt);
  else_ = ELSE_CLAUSE (stmt);

  if (!then_)
    then_ = build_empty_stmt (locus);
  if (!else_)
    else_ = build_empty_stmt (locus);

  if (integer_nonzerop (cond) && !TREE_SIDE_EFFECTS (else_))
    stmt = then_;
  else if (integer_zerop (cond) && !TREE_SIDE_EFFECTS (then_))
    stmt = else_;
  else
    stmt = build3 (COND_EXPR, void_type_node, cond, then_, else_);
  if (CAN_HAVE_LOCATION_P (stmt) && !EXPR_HAS_LOCATION (stmt))
    SET_EXPR_LOCATION (stmt, locus);
  *stmt_p = stmt;
}

/* Build a generic representation of one of the C loop forms.  COND is the
   loop condition or NULL_TREE.  BODY is the (possibly compound) statement
   controlled by the loop.  INCR is the increment expression of a for-loop,
   or NULL_TREE.  COND_IS_FIRST indicates whether the condition is
   evaluated before the loop body as in while and for loops, or after the
   loop body as in do-while loops.  */

static gimple_seq
gimplify_cp_loop (tree cond, tree body, tree incr, bool cond_is_first)
{
  gimple top, entry, stmt;
  gimple_seq stmt_list, body_seq, incr_seq, exit_seq;
  tree cont_block, break_block;
  location_t stmt_locus;

  stmt_locus = input_location;
  stmt_list = NULL;
  body_seq = NULL;
  incr_seq = NULL;
  exit_seq = NULL;
  entry = NULL;

  break_block = begin_bc_block (bc_break);
  cont_block = begin_bc_block (bc_continue);

  /* If condition is zero don't generate a loop construct.  */
  if (cond && integer_zerop (cond))
    {
      top = NULL;
      if (cond_is_first)
	{
	  stmt = gimple_build_goto (get_bc_label (bc_break));
	  gimple_set_location (stmt, stmt_locus);
	  gimple_seq_add_stmt (&stmt_list, stmt);
	}
    }
  else
    {
      /* If we use a LOOP_EXPR here, we have to feed the whole thing
	 back through the main gimplifier to lower it.  Given that we
	 have to gimplify the loop body NOW so that we can resolve
	 break/continue stmts, seems easier to just expand to gotos.  */
      top = gimple_build_label (create_artificial_label (stmt_locus));

      /* If we have an exit condition, then we build an IF with gotos either
	 out of the loop, or to the top of it.  If there's no exit condition,
	 then we just build a jump back to the top.  */
      if (cond && !integer_nonzerop (cond))
	{
	  if (cond != error_mark_node)
	    { 
	      gimplify_expr (&cond, &exit_seq, NULL, is_gimple_val, fb_rvalue);
	      stmt = gimple_build_cond (NE_EXPR, cond,
					build_int_cst (TREE_TYPE (cond), 0),
					gimple_label_label (top),
					get_bc_label (bc_break));
	      gimple_seq_add_stmt (&exit_seq, stmt);
	    }

	  if (cond_is_first)
	    {
	      if (incr)
		{
		  entry = gimple_build_label 
		    (create_artificial_label (stmt_locus));
		  stmt = gimple_build_goto (gimple_label_label (entry));
		}
	      else
		stmt = gimple_build_goto (get_bc_label (bc_continue));
	      gimple_set_location (stmt, stmt_locus);
	      gimple_seq_add_stmt (&stmt_list, stmt);
	    }
	}
      else
	{
	  stmt = gimple_build_goto (gimple_label_label (top));
	  gimple_seq_add_stmt (&exit_seq, stmt);
	}
    }

  gimplify_stmt (&body, &body_seq);
  gimplify_stmt (&incr, &incr_seq);

  body_seq = finish_bc_block (bc_continue, cont_block, body_seq);

  gimple_seq_add_stmt (&stmt_list, top);
  gimple_seq_add_seq (&stmt_list, body_seq);
  gimple_seq_add_seq (&stmt_list, incr_seq);
  gimple_seq_add_stmt (&stmt_list, entry);
  gimple_seq_add_seq (&stmt_list, exit_seq);

  annotate_all_with_location (stmt_list, stmt_locus);

  return finish_bc_block (bc_break, break_block, stmt_list);
}

/* Gimplify a FOR_STMT node.  Move the stuff in the for-init-stmt into the
   prequeue and hand off to gimplify_cp_loop.  */

static void
gimplify_for_stmt (tree *stmt_p, gimple_seq *pre_p)
{
  tree stmt = *stmt_p;

  if (FOR_INIT_STMT (stmt))
    gimplify_and_add (FOR_INIT_STMT (stmt), pre_p);

  gimple_seq_add_seq (pre_p,
		      gimplify_cp_loop (FOR_COND (stmt), FOR_BODY (stmt),
					FOR_EXPR (stmt), 1));
  *stmt_p = NULL_TREE;
}

/* Gimplify a WHILE_STMT node.  */

static void
gimplify_while_stmt (tree *stmt_p, gimple_seq *pre_p)
{
  tree stmt = *stmt_p;
  gimple_seq_add_seq (pre_p,
		      gimplify_cp_loop (WHILE_COND (stmt), WHILE_BODY (stmt),
					NULL_TREE, 1));
  *stmt_p = NULL_TREE;
}

/* Gimplify a DO_STMT node.  */

static void
gimplify_do_stmt (tree *stmt_p, gimple_seq *pre_p)
{
  tree stmt = *stmt_p;
  gimple_seq_add_seq (pre_p,
		      gimplify_cp_loop (DO_COND (stmt), DO_BODY (stmt),
					NULL_TREE, 0));
  *stmt_p = NULL_TREE;
}

/* Genericize a SWITCH_STMT by turning it into a SWITCH_EXPR.  */

static void
gimplify_switch_stmt (tree *stmt_p, gimple_seq *pre_p)
{
  tree stmt = *stmt_p;
  tree break_block, body, t;
  location_t stmt_locus = input_location;
  gimple_seq seq = NULL;

  break_block = begin_bc_block (bc_break);

  body = SWITCH_STMT_BODY (stmt);
  if (!body)
    body = build_empty_stmt (stmt_locus);

  t = build3 (SWITCH_EXPR, SWITCH_STMT_TYPE (stmt),
	      SWITCH_STMT_COND (stmt), body, NULL_TREE);
  SET_EXPR_LOCATION (t, stmt_locus);
  gimplify_and_add (t, &seq);

  seq = finish_bc_block (bc_break, break_block, seq);
  gimple_seq_add_seq (pre_p, seq);
  *stmt_p = NULL_TREE;
}

/* Hook into the middle of gimplifying an OMP_FOR node.  This is required
   in order to properly gimplify CONTINUE statements.  Here we merely
   manage the continue stack; the rest of the job is performed by the
   regular gimplifier.  */

static enum gimplify_status
cp_gimplify_omp_for (tree *expr_p, gimple_seq *pre_p)
{
  tree for_stmt = *expr_p;
  tree cont_block;
  gimple stmt;
  gimple_seq seq = NULL;

  /* Protect ourselves from recursion.  */
  if (OMP_FOR_GIMPLIFYING_P (for_stmt))
    return GS_UNHANDLED;
  OMP_FOR_GIMPLIFYING_P (for_stmt) = 1;

  /* Note that while technically the continue label is enabled too soon
     here, we should have already diagnosed invalid continues nested within
     statement expressions within the INIT, COND, or INCR expressions.  */
  cont_block = begin_bc_block (bc_continue);

  gimplify_and_add (for_stmt, &seq);
  stmt = gimple_seq_last_stmt (seq);
  if (gimple_code (stmt) == GIMPLE_OMP_FOR)
    gimple_omp_set_body (stmt, finish_bc_block (bc_continue, cont_block,
						gimple_omp_body (stmt)));
  else
    seq = finish_bc_block (bc_continue, cont_block, seq);
  gimple_seq_add_seq (pre_p, seq);

  OMP_FOR_GIMPLIFYING_P (for_stmt) = 0;

  return GS_ALL_DONE;
}

/*  Gimplify an EXPR_STMT node.  */

static void
gimplify_expr_stmt (tree *stmt_p)
{
  tree stmt = EXPR_STMT_EXPR (*stmt_p);

  if (stmt == error_mark_node)
    stmt = NULL;

  /* Gimplification of a statement expression will nullify the
     statement if all its side effects are moved to *PRE_P and *POST_P.

     In this case we will not want to emit the gimplified statement.
     However, we may still want to emit a warning, so we do that before
     gimplification.  */
  if (stmt && warn_unused_value)
    {
      if (!TREE_SIDE_EFFECTS (stmt))
	{
	  if (!IS_EMPTY_STMT (stmt)
	      && !VOID_TYPE_P (TREE_TYPE (stmt))
	      && !TREE_NO_WARNING (stmt))
	    warning (OPT_Wunused_value, "statement with no effect");
	}
      else
	warn_if_unused_value (stmt, input_location);
    }

  if (stmt == NULL_TREE)
    stmt = alloc_stmt_list ();

  *stmt_p = stmt;
}

/* Gimplify initialization from an AGGR_INIT_EXPR.  */

static void
cp_gimplify_init_expr (tree *expr_p)
{
  tree from = TREE_OPERAND (*expr_p, 1);
  tree to = TREE_OPERAND (*expr_p, 0);
  tree t;

  /* What about code that pulls out the temp and uses it elsewhere?  I
     think that such code never uses the TARGET_EXPR as an initializer.  If
     I'm wrong, we'll abort because the temp won't have any RTL.  In that
     case, I guess we'll need to replace references somehow.  */
  if (TREE_CODE (from) == TARGET_EXPR)
    from = TARGET_EXPR_INITIAL (from);

  /* Look through any COMPOUND_EXPRs, since build_compound_expr pushes them
     inside the TARGET_EXPR.  */
  for (t = from; t; )
    {
      tree sub = TREE_CODE (t) == COMPOUND_EXPR ? TREE_OPERAND (t, 0) : t;

      /* If we are initializing from an AGGR_INIT_EXPR, drop the INIT_EXPR and
	 replace the slot operand with our target.

	 Should we add a target parm to gimplify_expr instead?  No, as in this
	 case we want to replace the INIT_EXPR.  */
      if (TREE_CODE (sub) == AGGR_INIT_EXPR
	  || TREE_CODE (sub) == VEC_INIT_EXPR)
	{
<<<<<<< HEAD
	  gimplify_expr (&to, pre_p, post_p, is_gimple_lvalue, fb_lvalue);
=======
>>>>>>> 3082eeb7
	  if (TREE_CODE (sub) == AGGR_INIT_EXPR)
	    AGGR_INIT_EXPR_SLOT (sub) = to;
	  else
	    VEC_INIT_EXPR_SLOT (sub) = to;
	  *expr_p = from;

	  /* The initialization is now a side-effect, so the container can
	     become void.  */
	  if (from != sub)
	    TREE_TYPE (from) = void_type_node;
	}

      if (t == sub)
	break;
      else
	t = TREE_OPERAND (t, 1);
    }

}

/* Gimplify a MUST_NOT_THROW_EXPR.  */

static enum gimplify_status
gimplify_must_not_throw_expr (tree *expr_p, gimple_seq *pre_p)
{
  tree stmt = *expr_p;
  tree temp = voidify_wrapper_expr (stmt, NULL);
  tree body = TREE_OPERAND (stmt, 0);
  gimple_seq try_ = NULL;
  gimple_seq catch_ = NULL;
  gimple mnt;

  gimplify_and_add (body, &try_);
  mnt = gimple_build_eh_must_not_throw (terminate_node);
  gimplify_seq_add_stmt (&catch_, mnt);
  mnt = gimple_build_try (try_, catch_, GIMPLE_TRY_CATCH);

  gimplify_seq_add_stmt (pre_p, mnt);
  if (temp)
    {
      *expr_p = temp;
      return GS_OK;
    }

  *expr_p = NULL;
  return GS_ALL_DONE;
}

/* Do C++-specific gimplification.  Args are as for gimplify_expr.  */

int
cp_gimplify_expr (tree *expr_p, gimple_seq *pre_p, gimple_seq *post_p)
{
  int saved_stmts_are_full_exprs_p = 0;
  enum tree_code code = TREE_CODE (*expr_p);
  enum gimplify_status ret;

  if (STATEMENT_CODE_P (code))
    {
      saved_stmts_are_full_exprs_p = stmts_are_full_exprs_p ();
      current_stmt_tree ()->stmts_are_full_exprs_p
	= STMT_IS_FULL_EXPR_P (*expr_p);
    }

  switch (code)
    {
    case PTRMEM_CST:
      *expr_p = cplus_expand_constant (*expr_p);
      ret = GS_OK;
      break;

    case AGGR_INIT_EXPR:
      simplify_aggr_init_expr (expr_p);
      ret = GS_OK;
      break;

    case VEC_INIT_EXPR:
      {
	location_t loc = input_location;
<<<<<<< HEAD
	gcc_assert (EXPR_HAS_LOCATION (*expr_p));
	input_location = EXPR_LOCATION (*expr_p);
	*expr_p = build_vec_init (VEC_INIT_EXPR_SLOT (*expr_p), NULL_TREE,
				  VEC_INIT_EXPR_INIT (*expr_p), false, 1,
=======
	tree init = VEC_INIT_EXPR_INIT (*expr_p);
	int from_array = (init && TREE_CODE (TREE_TYPE (init)) == ARRAY_TYPE);
	gcc_assert (EXPR_HAS_LOCATION (*expr_p));
	input_location = EXPR_LOCATION (*expr_p);
	*expr_p = build_vec_init (VEC_INIT_EXPR_SLOT (*expr_p), NULL_TREE,
				  init, VEC_INIT_EXPR_VALUE_INIT (*expr_p),
				  from_array,
>>>>>>> 3082eeb7
				  tf_warning_or_error);
	ret = GS_OK;
	input_location = loc;
      }
      break;

    case THROW_EXPR:
      /* FIXME communicate throw type to back end, probably by moving
	 THROW_EXPR into ../tree.def.  */
      *expr_p = TREE_OPERAND (*expr_p, 0);
      ret = GS_OK;
      break;

    case MUST_NOT_THROW_EXPR:
      ret = gimplify_must_not_throw_expr (expr_p, pre_p);
      break;

      /* We used to do this for MODIFY_EXPR as well, but that's unsafe; the
	 LHS of an assignment might also be involved in the RHS, as in bug
	 25979.  */
    case INIT_EXPR:
<<<<<<< HEAD
      cp_gimplify_init_expr (expr_p, pre_p, post_p);
=======
      cp_gimplify_init_expr (expr_p);
>>>>>>> 3082eeb7
      if (TREE_CODE (*expr_p) != INIT_EXPR)
	return GS_OK;
      /* Otherwise fall through.  */
    case MODIFY_EXPR:
      {
	/* If the back end isn't clever enough to know that the lhs and rhs
	   types are the same, add an explicit conversion.  */
	tree op0 = TREE_OPERAND (*expr_p, 0);
	tree op1 = TREE_OPERAND (*expr_p, 1);

	if (!error_operand_p (op0)
	    && !error_operand_p (op1)
	    && (TYPE_STRUCTURAL_EQUALITY_P (TREE_TYPE (op0))
		|| TYPE_STRUCTURAL_EQUALITY_P (TREE_TYPE (op1)))
	    && !useless_type_conversion_p (TREE_TYPE (op1), TREE_TYPE (op0)))
	  TREE_OPERAND (*expr_p, 1) = build1 (VIEW_CONVERT_EXPR,
					      TREE_TYPE (op0), op1);
<<<<<<< HEAD
=======

	else if ((is_gimple_lvalue (op1) || INDIRECT_REF_P (op1)
		  || (TREE_CODE (op1) == CONSTRUCTOR
		      && CONSTRUCTOR_NELTS (op1) == 0)
		  || (TREE_CODE (op1) == CALL_EXPR
		      && !CALL_EXPR_RETURN_SLOT_OPT (op1)))
		 && is_really_empty_class (TREE_TYPE (op0)))
	  {
	    /* Remove any copies of empty classes.  We check that the RHS
	       has a simple form so that TARGET_EXPRs and non-empty
	       CONSTRUCTORs get reduced properly, and we leave the return
	       slot optimization alone because it isn't a copy (FIXME so it
	       shouldn't be represented as one).

	       Also drop volatile variables on the RHS to avoid infinite
	       recursion from gimplify_expr trying to load the value.  */
	    if (!TREE_SIDE_EFFECTS (op1)
		|| (DECL_P (op1) && TREE_THIS_VOLATILE (op1)))
	      *expr_p = op0;
	    else if (TREE_CODE (op1) == MEM_REF
		     && TREE_THIS_VOLATILE (op1))
	      {
		/* Similarly for volatile MEM_REFs on the RHS.  */
		if (!TREE_SIDE_EFFECTS (TREE_OPERAND (op1, 0)))
		  *expr_p = op0;
		else
		  *expr_p = build2 (COMPOUND_EXPR, TREE_TYPE (*expr_p),
				    TREE_OPERAND (op1, 0), op0);
	      }
	    else
	      *expr_p = build2 (COMPOUND_EXPR, TREE_TYPE (*expr_p),
				op0, op1);
	  }
>>>>>>> 3082eeb7
      }
      ret = GS_OK;
      break;

    case EMPTY_CLASS_EXPR:
      /* We create an empty CONSTRUCTOR with RECORD_TYPE.  */
      *expr_p = build_constructor (TREE_TYPE (*expr_p), NULL);
      ret = GS_OK;
      break;

    case BASELINK:
      *expr_p = BASELINK_FUNCTIONS (*expr_p);
      ret = GS_OK;
      break;

    case TRY_BLOCK:
      genericize_try_block (expr_p);
      ret = GS_OK;
      break;

    case HANDLER:
      genericize_catch_block (expr_p);
      ret = GS_OK;
      break;

    case EH_SPEC_BLOCK:
      genericize_eh_spec_block (expr_p);
      ret = GS_OK;
      break;

    case USING_STMT:
      gcc_unreachable ();

    case FOR_STMT:
      gimplify_for_stmt (expr_p, pre_p);
      ret = GS_OK;
      break;

    case WHILE_STMT:
      gimplify_while_stmt (expr_p, pre_p);
      ret = GS_OK;
      break;

    case DO_STMT:
      gimplify_do_stmt (expr_p, pre_p);
      ret = GS_OK;
      break;

    case SWITCH_STMT:
      gimplify_switch_stmt (expr_p, pre_p);
      ret = GS_OK;
      break;

    case OMP_FOR:
      ret = cp_gimplify_omp_for (expr_p, pre_p);
      break;

    case CONTINUE_STMT:
      gimple_seq_add_stmt (pre_p, gimple_build_predict (PRED_CONTINUE, NOT_TAKEN));
      gimple_seq_add_stmt (pre_p, gimple_build_goto (get_bc_label (bc_continue)));
      *expr_p = NULL_TREE;
      ret = GS_ALL_DONE;
      break;

    case BREAK_STMT:
      gimple_seq_add_stmt (pre_p, gimple_build_goto (get_bc_label (bc_break)));
      *expr_p = NULL_TREE;
      ret = GS_ALL_DONE;
      break;

    case EXPR_STMT:
      gimplify_expr_stmt (expr_p);
      ret = GS_OK;
      break;

    case UNARY_PLUS_EXPR:
      {
	tree arg = TREE_OPERAND (*expr_p, 0);
	tree type = TREE_TYPE (*expr_p);
	*expr_p = (TREE_TYPE (arg) != type) ? fold_convert (type, arg)
					    : arg;
	ret = GS_OK;
      }
      break;

    default:
      ret = (enum gimplify_status) c_gimplify_expr (expr_p, pre_p, post_p);
      break;
    }

  /* Restore saved state.  */
  if (STATEMENT_CODE_P (code))
    current_stmt_tree ()->stmts_are_full_exprs_p
      = saved_stmts_are_full_exprs_p;

  return ret;
}

static inline bool
is_invisiref_parm (const_tree t)
{
  return ((TREE_CODE (t) == PARM_DECL || TREE_CODE (t) == RESULT_DECL)
	  && DECL_BY_REFERENCE (t));
}

/* Return true if the uid in both int tree maps are equal.  */

int
cxx_int_tree_map_eq (const void *va, const void *vb)
{
  const struct cxx_int_tree_map *a = (const struct cxx_int_tree_map *) va;
  const struct cxx_int_tree_map *b = (const struct cxx_int_tree_map *) vb;
  return (a->uid == b->uid);
}

/* Hash a UID in a cxx_int_tree_map.  */

unsigned int
cxx_int_tree_map_hash (const void *item)
{
  return ((const struct cxx_int_tree_map *)item)->uid;
}

<<<<<<< HEAD
=======
/* A stable comparison routine for use with splay trees and DECLs.  */

static int
splay_tree_compare_decl_uid (splay_tree_key xa, splay_tree_key xb)
{
  tree a = (tree) xa;
  tree b = (tree) xb;

  return DECL_UID (a) - DECL_UID (b);
}

/* OpenMP context during genericization.  */

struct cp_genericize_omp_taskreg
{
  bool is_parallel;
  bool default_shared;
  struct cp_genericize_omp_taskreg *outer;
  splay_tree variables;
};

/* Return true if genericization should try to determine if
   DECL is firstprivate or shared within task regions.  */

static bool
omp_var_to_track (tree decl)
{
  tree type = TREE_TYPE (decl);
  if (is_invisiref_parm (decl))
    type = TREE_TYPE (type);
  while (TREE_CODE (type) == ARRAY_TYPE)
    type = TREE_TYPE (type);
  if (type == error_mark_node || !CLASS_TYPE_P (type))
    return false;
  if (TREE_CODE (decl) == VAR_DECL && DECL_THREAD_LOCAL_P (decl))
    return false;
  if (cxx_omp_predetermined_sharing (decl) != OMP_CLAUSE_DEFAULT_UNSPECIFIED)
    return false;
  return true;
}

/* Note DECL use in OpenMP region OMP_CTX during genericization.  */

static void
omp_cxx_notice_variable (struct cp_genericize_omp_taskreg *omp_ctx, tree decl)
{
  splay_tree_node n = splay_tree_lookup (omp_ctx->variables,
					 (splay_tree_key) decl);
  if (n == NULL)
    {
      int flags = OMP_CLAUSE_DEFAULT_SHARED;
      if (omp_ctx->outer)
	omp_cxx_notice_variable (omp_ctx->outer, decl);
      if (!omp_ctx->default_shared)
	{
	  struct cp_genericize_omp_taskreg *octx;

	  for (octx = omp_ctx->outer; octx; octx = octx->outer)
	    {
	      n = splay_tree_lookup (octx->variables, (splay_tree_key) decl);
	      if (n && n->value != OMP_CLAUSE_DEFAULT_SHARED)
		{
		  flags = OMP_CLAUSE_DEFAULT_FIRSTPRIVATE;
		  break;
		}
	      if (octx->is_parallel)
		break;
	    }
	  if (octx == NULL
	      && (TREE_CODE (decl) == PARM_DECL
		  || (!(TREE_STATIC (decl) || DECL_EXTERNAL (decl))
		      && DECL_CONTEXT (decl) == current_function_decl)))
	    flags = OMP_CLAUSE_DEFAULT_FIRSTPRIVATE;
	  if (flags == OMP_CLAUSE_DEFAULT_FIRSTPRIVATE)
	    {
	      /* DECL is implicitly determined firstprivate in
		 the current task construct.  Ensure copy ctor and
		 dtor are instantiated, because during gimplification
		 it will be already too late.  */
	      tree type = TREE_TYPE (decl);
	      if (is_invisiref_parm (decl))
		type = TREE_TYPE (type);
	      while (TREE_CODE (type) == ARRAY_TYPE)
		type = TREE_TYPE (type);
	      get_copy_ctor (type, tf_none);
	      get_dtor (type, tf_none);
	    }
	}
      splay_tree_insert (omp_ctx->variables, (splay_tree_key) decl, flags);
    }
}

/* Genericization context.  */

>>>>>>> 3082eeb7
struct cp_genericize_data
{
  struct pointer_set_t *p_set;
  VEC (tree, heap) *bind_expr_stack;
<<<<<<< HEAD
=======
  struct cp_genericize_omp_taskreg *omp_ctx;
>>>>>>> 3082eeb7
};

/* Perform any pre-gimplification lowering of C++ front end trees to
   GENERIC.  */

static tree
cp_genericize_r (tree *stmt_p, int *walk_subtrees, void *data)
{
  tree stmt = *stmt_p;
  struct cp_genericize_data *wtd = (struct cp_genericize_data *) data;
  struct pointer_set_t *p_set = wtd->p_set;
<<<<<<< HEAD
=======

  /* If in an OpenMP context, note var uses.  */
  if (__builtin_expect (wtd->omp_ctx != NULL, 0)
      && (TREE_CODE (stmt) == VAR_DECL
	  || TREE_CODE (stmt) == PARM_DECL
	  || TREE_CODE (stmt) == RESULT_DECL)
      && omp_var_to_track (stmt))
    omp_cxx_notice_variable (wtd->omp_ctx, stmt);
>>>>>>> 3082eeb7

  if (is_invisiref_parm (stmt)
      /* Don't dereference parms in a thunk, pass the references through. */
      && !(DECL_THUNK_P (current_function_decl)
	   && TREE_CODE (stmt) == PARM_DECL))
    {
      *stmt_p = convert_from_reference (stmt);
      *walk_subtrees = 0;
      return NULL;
    }

  /* Map block scope extern declarations to visible declarations with the
     same name and type in outer scopes if any.  */
  if (cp_function_chain->extern_decl_map
      && (TREE_CODE (stmt) == FUNCTION_DECL || TREE_CODE (stmt) == VAR_DECL)
      && DECL_EXTERNAL (stmt))
    {
      struct cxx_int_tree_map *h, in;
      in.uid = DECL_UID (stmt);
      h = (struct cxx_int_tree_map *)
	  htab_find_with_hash (cp_function_chain->extern_decl_map,
			       &in, in.uid);
      if (h)
	{
	  *stmt_p = h->to;
	  *walk_subtrees = 0;
	  return NULL;
	}
    }

  /* Other than invisiref parms, don't walk the same tree twice.  */
  if (pointer_set_contains (p_set, stmt))
    {
      *walk_subtrees = 0;
      return NULL_TREE;
    }

  if (TREE_CODE (stmt) == ADDR_EXPR
      && is_invisiref_parm (TREE_OPERAND (stmt, 0)))
    {
      /* If in an OpenMP context, note var uses.  */
      if (__builtin_expect (wtd->omp_ctx != NULL, 0)
	  && omp_var_to_track (TREE_OPERAND (stmt, 0)))
	omp_cxx_notice_variable (wtd->omp_ctx, TREE_OPERAND (stmt, 0));
      *stmt_p = convert (TREE_TYPE (stmt), TREE_OPERAND (stmt, 0));
      *walk_subtrees = 0;
    }
  else if (TREE_CODE (stmt) == RETURN_EXPR
	   && TREE_OPERAND (stmt, 0)
	   && is_invisiref_parm (TREE_OPERAND (stmt, 0)))
    /* Don't dereference an invisiref RESULT_DECL inside a RETURN_EXPR.  */
    *walk_subtrees = 0;
  else if (TREE_CODE (stmt) == OMP_CLAUSE)
    switch (OMP_CLAUSE_CODE (stmt))
      {
      case OMP_CLAUSE_LASTPRIVATE:
	/* Don't dereference an invisiref in OpenMP clauses.  */
	if (is_invisiref_parm (OMP_CLAUSE_DECL (stmt)))
	  {
	    *walk_subtrees = 0;
	    if (OMP_CLAUSE_LASTPRIVATE_STMT (stmt))
	      cp_walk_tree (&OMP_CLAUSE_LASTPRIVATE_STMT (stmt),
			    cp_genericize_r, data, NULL);
	  }
	break;
      case OMP_CLAUSE_PRIVATE:
	/* Don't dereference an invisiref in OpenMP clauses.  */
	if (is_invisiref_parm (OMP_CLAUSE_DECL (stmt)))
	  *walk_subtrees = 0;
	else if (wtd->omp_ctx != NULL)
	  {
	    /* Private clause doesn't cause any references to the
	       var in outer contexts, avoid calling
	       omp_cxx_notice_variable for it.  */
	    struct cp_genericize_omp_taskreg *old = wtd->omp_ctx;
	    wtd->omp_ctx = NULL;
	    cp_walk_tree (&OMP_CLAUSE_DECL (stmt), cp_genericize_r,
			  data, NULL);
	    wtd->omp_ctx = old;
	    *walk_subtrees = 0;
	  }
	break;
      case OMP_CLAUSE_SHARED:
      case OMP_CLAUSE_FIRSTPRIVATE:
      case OMP_CLAUSE_COPYIN:
      case OMP_CLAUSE_COPYPRIVATE:
	/* Don't dereference an invisiref in OpenMP clauses.  */
	if (is_invisiref_parm (OMP_CLAUSE_DECL (stmt)))
	  *walk_subtrees = 0;
	break;
      case OMP_CLAUSE_REDUCTION:
	gcc_assert (!is_invisiref_parm (OMP_CLAUSE_DECL (stmt)));
	break;
      default:
	break;
      }
  else if (IS_TYPE_OR_DECL_P (stmt))
    *walk_subtrees = 0;

  /* Due to the way voidify_wrapper_expr is written, we don't get a chance
     to lower this construct before scanning it, so we need to lower these
     before doing anything else.  */
  else if (TREE_CODE (stmt) == CLEANUP_STMT)
    *stmt_p = build2 (CLEANUP_EH_ONLY (stmt) ? TRY_CATCH_EXPR
					     : TRY_FINALLY_EXPR,
		      void_type_node,
		      CLEANUP_BODY (stmt),
		      CLEANUP_EXPR (stmt));

  else if (TREE_CODE (stmt) == IF_STMT)
    {
      genericize_if_stmt (stmt_p);
      /* *stmt_p has changed, tail recurse to handle it again.  */
      return cp_genericize_r (stmt_p, walk_subtrees, data);
    }

  /* COND_EXPR might have incompatible types in branches if one or both
     arms are bitfields.  Fix it up now.  */
  else if (TREE_CODE (stmt) == COND_EXPR)
    {
      tree type_left
	= (TREE_OPERAND (stmt, 1)
	   ? is_bitfield_expr_with_lowered_type (TREE_OPERAND (stmt, 1))
	   : NULL_TREE);
      tree type_right
	= (TREE_OPERAND (stmt, 2)
	   ? is_bitfield_expr_with_lowered_type (TREE_OPERAND (stmt, 2))
	   : NULL_TREE);
      if (type_left
	  && !useless_type_conversion_p (TREE_TYPE (stmt),
					 TREE_TYPE (TREE_OPERAND (stmt, 1))))
	{
	  TREE_OPERAND (stmt, 1)
	    = fold_convert (type_left, TREE_OPERAND (stmt, 1));
	  gcc_assert (useless_type_conversion_p (TREE_TYPE (stmt),
						 type_left));
	}
      if (type_right
	  && !useless_type_conversion_p (TREE_TYPE (stmt),
					 TREE_TYPE (TREE_OPERAND (stmt, 2))))
	{
	  TREE_OPERAND (stmt, 2)
	    = fold_convert (type_right, TREE_OPERAND (stmt, 2));
	  gcc_assert (useless_type_conversion_p (TREE_TYPE (stmt),
						 type_right));
	}
    }

  else if (TREE_CODE (stmt) == BIND_EXPR)
    {
<<<<<<< HEAD
=======
      if (__builtin_expect (wtd->omp_ctx != NULL, 0))
	{
	  tree decl;
	  for (decl = BIND_EXPR_VARS (stmt); decl; decl = DECL_CHAIN (decl))
	    if (TREE_CODE (decl) == VAR_DECL
		&& !DECL_EXTERNAL (decl)
		&& omp_var_to_track (decl))
	      {
		splay_tree_node n
		  = splay_tree_lookup (wtd->omp_ctx->variables,
				       (splay_tree_key) decl);
		if (n == NULL)
		  splay_tree_insert (wtd->omp_ctx->variables,
				     (splay_tree_key) decl,
				     TREE_STATIC (decl)
				     ? OMP_CLAUSE_DEFAULT_SHARED
				     : OMP_CLAUSE_DEFAULT_PRIVATE);
	      }
	}
>>>>>>> 3082eeb7
      VEC_safe_push (tree, heap, wtd->bind_expr_stack, stmt);
      cp_walk_tree (&BIND_EXPR_BODY (stmt),
		    cp_genericize_r, data, NULL);
      VEC_pop (tree, wtd->bind_expr_stack);
    }

  else if (TREE_CODE (stmt) == USING_STMT)
    {
      tree block = NULL_TREE;

      /* Get the innermost inclosing GIMPLE_BIND that has a non NULL
         BLOCK, and append an IMPORTED_DECL to its
	 BLOCK_VARS chained list.  */
      if (wtd->bind_expr_stack)
	{
	  int i;
	  for (i = VEC_length (tree, wtd->bind_expr_stack) - 1; i >= 0; i--)
	    if ((block = BIND_EXPR_BLOCK (VEC_index (tree,
						     wtd->bind_expr_stack, i))))
	      break;
	}
      if (block)
	{
	  tree using_directive;
	  gcc_assert (TREE_OPERAND (stmt, 0));

	  using_directive = make_node (IMPORTED_DECL);
	  TREE_TYPE (using_directive) = void_type_node;

	  IMPORTED_DECL_ASSOCIATED_DECL (using_directive)
	    = TREE_OPERAND (stmt, 0);
<<<<<<< HEAD
	  TREE_CHAIN (using_directive) = BLOCK_VARS (block);
=======
	  DECL_CHAIN (using_directive) = BLOCK_VARS (block);
>>>>>>> 3082eeb7
	  BLOCK_VARS (block) = using_directive;
	}
      /* The USING_STMT won't appear in GENERIC.  */
      *stmt_p = build1 (NOP_EXPR, void_type_node, integer_zero_node);
      *walk_subtrees = 0;
    }

  else if (TREE_CODE (stmt) == DECL_EXPR
	   && TREE_CODE (DECL_EXPR_DECL (stmt)) == USING_DECL)
    {
      /* Using decls inside DECL_EXPRs are just dropped on the floor.  */
      *stmt_p = build1 (NOP_EXPR, void_type_node, integer_zero_node);
      *walk_subtrees = 0;
    }
<<<<<<< HEAD
=======
  else if (TREE_CODE (stmt) == OMP_PARALLEL || TREE_CODE (stmt) == OMP_TASK)
    {
      struct cp_genericize_omp_taskreg omp_ctx;
      tree c, decl;
      splay_tree_node n;

      *walk_subtrees = 0;
      cp_walk_tree (&OMP_CLAUSES (stmt), cp_genericize_r, data, NULL);
      omp_ctx.is_parallel = TREE_CODE (stmt) == OMP_PARALLEL;
      omp_ctx.default_shared = omp_ctx.is_parallel;
      omp_ctx.outer = wtd->omp_ctx;
      omp_ctx.variables = splay_tree_new (splay_tree_compare_decl_uid, 0, 0);
      wtd->omp_ctx = &omp_ctx;
      for (c = OMP_CLAUSES (stmt); c; c = OMP_CLAUSE_CHAIN (c))
	switch (OMP_CLAUSE_CODE (c))
	  {
	  case OMP_CLAUSE_SHARED:
	  case OMP_CLAUSE_PRIVATE:
	  case OMP_CLAUSE_FIRSTPRIVATE:
	  case OMP_CLAUSE_LASTPRIVATE:
	    decl = OMP_CLAUSE_DECL (c);
	    if (decl == error_mark_node || !omp_var_to_track (decl))
	      break;
	    n = splay_tree_lookup (omp_ctx.variables, (splay_tree_key) decl);
	    if (n != NULL)
	      break;
	    splay_tree_insert (omp_ctx.variables, (splay_tree_key) decl,
			       OMP_CLAUSE_CODE (c) == OMP_CLAUSE_SHARED
			       ? OMP_CLAUSE_DEFAULT_SHARED
			       : OMP_CLAUSE_DEFAULT_PRIVATE);
	    if (OMP_CLAUSE_CODE (c) != OMP_CLAUSE_PRIVATE
		&& omp_ctx.outer)
	      omp_cxx_notice_variable (omp_ctx.outer, decl);
	    break;
	  case OMP_CLAUSE_DEFAULT:
	    if (OMP_CLAUSE_DEFAULT_KIND (c) == OMP_CLAUSE_DEFAULT_SHARED)
	      omp_ctx.default_shared = true;
	  default:
	    break;
	  }
      cp_walk_tree (&OMP_BODY (stmt), cp_genericize_r, data, NULL);
      wtd->omp_ctx = omp_ctx.outer;
      splay_tree_delete (omp_ctx.variables);
    }
>>>>>>> 3082eeb7

  pointer_set_insert (p_set, *stmt_p);

  return NULL;
}

void
cp_genericize (tree fndecl)
{
  tree t;
  struct cp_genericize_data wtd;

  /* Fix up the types of parms passed by invisible reference.  */
  for (t = DECL_ARGUMENTS (fndecl); t; t = DECL_CHAIN (t))
    if (TREE_ADDRESSABLE (TREE_TYPE (t)))
      {
	/* If a function's arguments are copied to create a thunk,
	   then DECL_BY_REFERENCE will be set -- but the type of the
	   argument will be a pointer type, so we will never get
	   here.  */
	gcc_assert (!DECL_BY_REFERENCE (t));
	gcc_assert (DECL_ARG_TYPE (t) != TREE_TYPE (t));
	TREE_TYPE (t) = DECL_ARG_TYPE (t);
	DECL_BY_REFERENCE (t) = 1;
	TREE_ADDRESSABLE (t) = 0;
	relayout_decl (t);
      }

  /* Do the same for the return value.  */
  if (TREE_ADDRESSABLE (TREE_TYPE (DECL_RESULT (fndecl))))
    {
      t = DECL_RESULT (fndecl);
      TREE_TYPE (t) = build_reference_type (TREE_TYPE (t));
      DECL_BY_REFERENCE (t) = 1;
      TREE_ADDRESSABLE (t) = 0;
      relayout_decl (t);
      if (DECL_NAME (t))
	{
	  /* Adjust DECL_VALUE_EXPR of the original var.  */
	  tree outer = outer_curly_brace_block (current_function_decl);
	  tree var;

	  if (outer)
	    for (var = BLOCK_VARS (outer); var; var = DECL_CHAIN (var))
	      if (DECL_NAME (t) == DECL_NAME (var)
		  && DECL_HAS_VALUE_EXPR_P (var)
		  && DECL_VALUE_EXPR (var) == t)
		{
		  tree val = convert_from_reference (t);
		  SET_DECL_VALUE_EXPR (var, val);
		  break;
		}
	}
    }

  /* If we're a clone, the body is already GIMPLE.  */
  if (DECL_CLONED_FUNCTION_P (fndecl))
    return;

  /* We do want to see every occurrence of the parms, so we can't just use
     walk_tree's hash functionality.  */
  wtd.p_set = pointer_set_create ();
  wtd.bind_expr_stack = NULL;
<<<<<<< HEAD
=======
  wtd.omp_ctx = NULL;
>>>>>>> 3082eeb7
  cp_walk_tree (&DECL_SAVED_TREE (fndecl), cp_genericize_r, &wtd, NULL);
  pointer_set_destroy (wtd.p_set);
  VEC_free (tree, heap, wtd.bind_expr_stack);

  /* Do everything else.  */
  c_genericize (fndecl);

  gcc_assert (bc_label[bc_break] == NULL);
  gcc_assert (bc_label[bc_continue] == NULL);
}

/* Build code to apply FN to each member of ARG1 and ARG2.  FN may be
   NULL if there is in fact nothing to do.  ARG2 may be null if FN
   actually only takes one argument.  */

static tree
cxx_omp_clause_apply_fn (tree fn, tree arg1, tree arg2)
{
  tree defparm, parm, t;
  int i = 0;
  int nargs;
  tree *argarray;

  if (fn == NULL)
    return NULL;

  nargs = list_length (DECL_ARGUMENTS (fn));
  argarray = XALLOCAVEC (tree, nargs);

  defparm = TREE_CHAIN (TYPE_ARG_TYPES (TREE_TYPE (fn)));
  if (arg2)
    defparm = TREE_CHAIN (defparm);

  if (TREE_CODE (TREE_TYPE (arg1)) == ARRAY_TYPE)
    {
      tree inner_type = TREE_TYPE (arg1);
      tree start1, end1, p1;
      tree start2 = NULL, p2 = NULL;
      tree ret = NULL, lab;

      start1 = arg1;
      start2 = arg2;
      do
	{
	  inner_type = TREE_TYPE (inner_type);
	  start1 = build4 (ARRAY_REF, inner_type, start1,
			   size_zero_node, NULL, NULL);
	  if (arg2)
	    start2 = build4 (ARRAY_REF, inner_type, start2,
			     size_zero_node, NULL, NULL);
	}
      while (TREE_CODE (inner_type) == ARRAY_TYPE);
      start1 = build_fold_addr_expr_loc (input_location, start1);
      if (arg2)
	start2 = build_fold_addr_expr_loc (input_location, start2);

      end1 = TYPE_SIZE_UNIT (TREE_TYPE (arg1));
      end1 = fold_build_pointer_plus (start1, end1);

      p1 = create_tmp_var (TREE_TYPE (start1), NULL);
      t = build2 (MODIFY_EXPR, TREE_TYPE (p1), p1, start1);
      append_to_statement_list (t, &ret);

      if (arg2)
	{
	  p2 = create_tmp_var (TREE_TYPE (start2), NULL);
	  t = build2 (MODIFY_EXPR, TREE_TYPE (p2), p2, start2);
	  append_to_statement_list (t, &ret);
	}

      lab = create_artificial_label (input_location);
      t = build1 (LABEL_EXPR, void_type_node, lab);
      append_to_statement_list (t, &ret);

      argarray[i++] = p1;
      if (arg2)
	argarray[i++] = p2;
      /* Handle default arguments.  */
      for (parm = defparm; parm && parm != void_list_node;
	   parm = TREE_CHAIN (parm), i++)
	argarray[i] = convert_default_arg (TREE_VALUE (parm),
					   TREE_PURPOSE (parm), fn, i);
      t = build_call_a (fn, i, argarray);
      t = fold_convert (void_type_node, t);
      t = fold_build_cleanup_point_expr (TREE_TYPE (t), t);
      append_to_statement_list (t, &ret);

      t = fold_build_pointer_plus (p1, TYPE_SIZE_UNIT (inner_type));
      t = build2 (MODIFY_EXPR, TREE_TYPE (p1), p1, t);
      append_to_statement_list (t, &ret);

      if (arg2)
	{
	  t = fold_build_pointer_plus (p2, TYPE_SIZE_UNIT (inner_type));
	  t = build2 (MODIFY_EXPR, TREE_TYPE (p2), p2, t);
	  append_to_statement_list (t, &ret);
	}

      t = build2 (NE_EXPR, boolean_type_node, p1, end1);
      t = build3 (COND_EXPR, void_type_node, t, build_and_jump (&lab), NULL);
      append_to_statement_list (t, &ret);

      return ret;
    }
  else
    {
      argarray[i++] = build_fold_addr_expr_loc (input_location, arg1);
      if (arg2)
	argarray[i++] = build_fold_addr_expr_loc (input_location, arg2);
      /* Handle default arguments.  */
      for (parm = defparm; parm && parm != void_list_node;
	   parm = TREE_CHAIN (parm), i++)
	argarray[i] = convert_default_arg (TREE_VALUE (parm),
					   TREE_PURPOSE (parm),
					   fn, i);
      t = build_call_a (fn, i, argarray);
      t = fold_convert (void_type_node, t);
      return fold_build_cleanup_point_expr (TREE_TYPE (t), t);
    }
}

/* Return code to initialize DECL with its default constructor, or
   NULL if there's nothing to do.  */

tree
cxx_omp_clause_default_ctor (tree clause, tree decl,
			     tree outer ATTRIBUTE_UNUSED)
{
  tree info = CP_OMP_CLAUSE_INFO (clause);
  tree ret = NULL;

  if (info)
    ret = cxx_omp_clause_apply_fn (TREE_VEC_ELT (info, 0), decl, NULL);

  return ret;
}

/* Return code to initialize DST with a copy constructor from SRC.  */

tree
cxx_omp_clause_copy_ctor (tree clause, tree dst, tree src)
{
  tree info = CP_OMP_CLAUSE_INFO (clause);
  tree ret = NULL;

  if (info)
    ret = cxx_omp_clause_apply_fn (TREE_VEC_ELT (info, 0), dst, src);
  if (ret == NULL)
    ret = build2 (MODIFY_EXPR, TREE_TYPE (dst), dst, src);

  return ret;
}

/* Similarly, except use an assignment operator instead.  */

tree
cxx_omp_clause_assign_op (tree clause, tree dst, tree src)
{
  tree info = CP_OMP_CLAUSE_INFO (clause);
  tree ret = NULL;

  if (info)
    ret = cxx_omp_clause_apply_fn (TREE_VEC_ELT (info, 2), dst, src);
  if (ret == NULL)
    ret = build2 (MODIFY_EXPR, TREE_TYPE (dst), dst, src);

  return ret;
}

/* Return code to destroy DECL.  */

tree
cxx_omp_clause_dtor (tree clause, tree decl)
{
  tree info = CP_OMP_CLAUSE_INFO (clause);
  tree ret = NULL;

  if (info)
    ret = cxx_omp_clause_apply_fn (TREE_VEC_ELT (info, 1), decl, NULL);

  return ret;
}

/* True if OpenMP should privatize what this DECL points to rather
   than the DECL itself.  */

bool
cxx_omp_privatize_by_reference (const_tree decl)
{
  return is_invisiref_parm (decl);
}

/* Return true if DECL is const qualified var having no mutable member.  */
bool
cxx_omp_const_qual_no_mutable (tree decl)
{
  tree type = TREE_TYPE (decl);
  if (TREE_CODE (type) == REFERENCE_TYPE)
    {
      if (!is_invisiref_parm (decl))
	return false;
      type = TREE_TYPE (type);

      if (TREE_CODE (decl) == RESULT_DECL && DECL_NAME (decl))
	{
	  /* NVR doesn't preserve const qualification of the
	     variable's type.  */
	  tree outer = outer_curly_brace_block (current_function_decl);
	  tree var;

	  if (outer)
	    for (var = BLOCK_VARS (outer); var; var = DECL_CHAIN (var))
	      if (DECL_NAME (decl) == DECL_NAME (var)
		  && (TYPE_MAIN_VARIANT (type)
		      == TYPE_MAIN_VARIANT (TREE_TYPE (var))))
		{
		  if (TYPE_READONLY (TREE_TYPE (var)))
		    type = TREE_TYPE (var);
		  break;
		}
	}
    }

  if (type == error_mark_node)
    return false;

  /* Variables with const-qualified type having no mutable member
     are predetermined shared.  */
  if (TYPE_READONLY (type) && !cp_has_mutable_p (type))
    return true;

  return false;
}

/* True if OpenMP sharing attribute of DECL is predetermined.  */

enum omp_clause_default_kind
cxx_omp_predetermined_sharing (tree decl)
{
  /* Static data members are predetermined shared.  */
  if (TREE_STATIC (decl))
    {
      tree ctx = CP_DECL_CONTEXT (decl);
      if (TYPE_P (ctx) && MAYBE_CLASS_TYPE_P (ctx))
	return OMP_CLAUSE_DEFAULT_SHARED;
    }

  /* Const qualified vars having no mutable member are predetermined
     shared.  */
  if (cxx_omp_const_qual_no_mutable (decl))
    return OMP_CLAUSE_DEFAULT_SHARED;

  return OMP_CLAUSE_DEFAULT_UNSPECIFIED;
}

/* Finalize an implicitly determined clause.  */

void
cxx_omp_finish_clause (tree c)
{
  tree decl, inner_type;
  bool make_shared = false;

  if (OMP_CLAUSE_CODE (c) != OMP_CLAUSE_FIRSTPRIVATE)
    return;

  decl = OMP_CLAUSE_DECL (c);
  decl = require_complete_type (decl);
  inner_type = TREE_TYPE (decl);
  if (decl == error_mark_node)
    make_shared = true;
  else if (TREE_CODE (TREE_TYPE (decl)) == REFERENCE_TYPE)
    {
      if (is_invisiref_parm (decl))
	inner_type = TREE_TYPE (inner_type);
      else
	{
	  error ("%qE implicitly determined as %<firstprivate%> has reference type",
		 decl);
	  make_shared = true;
	}
    }

  /* We're interested in the base element, not arrays.  */
  while (TREE_CODE (inner_type) == ARRAY_TYPE)
    inner_type = TREE_TYPE (inner_type);

  /* Check for special function availability by building a call to one.
     Save the results, because later we won't be in the right context
     for making these queries.  */
  if (!make_shared
      && CLASS_TYPE_P (inner_type)
      && cxx_omp_create_clause_info (c, inner_type, false, true, false))
    make_shared = true;

  if (make_shared)
    OMP_CLAUSE_CODE (c) = OMP_CLAUSE_SHARED;
}<|MERGE_RESOLUTION|>--- conflicted
+++ resolved
@@ -1,10 +1,6 @@
 /* C++-specific tree lowering bits; see also c-gimplify.c and tree-gimple.c.
 
-<<<<<<< HEAD
-   Copyright (C) 2002, 2003, 2004, 2005, 2006, 2007, 2008, 2009
-=======
    Copyright (C) 2002, 2003, 2004, 2005, 2006, 2007, 2008, 2009, 2010, 2011
->>>>>>> 3082eeb7
    Free Software Foundation, Inc.
    Contributed by Jason Merrill <jason@redhat.com>
 
@@ -55,11 +51,7 @@
 begin_bc_block (enum bc_t bc)
 {
   tree label = create_artificial_label (input_location);
-<<<<<<< HEAD
-  TREE_CHAIN (label) = bc_label[bc];
-=======
   DECL_CHAIN (label) = bc_label[bc];
->>>>>>> 3082eeb7
   bc_label[bc] = label;
   return label;
 }
@@ -459,10 +451,6 @@
       if (TREE_CODE (sub) == AGGR_INIT_EXPR
 	  || TREE_CODE (sub) == VEC_INIT_EXPR)
 	{
-<<<<<<< HEAD
-	  gimplify_expr (&to, pre_p, post_p, is_gimple_lvalue, fb_lvalue);
-=======
->>>>>>> 3082eeb7
 	  if (TREE_CODE (sub) == AGGR_INIT_EXPR)
 	    AGGR_INIT_EXPR_SLOT (sub) = to;
 	  else
@@ -542,12 +530,6 @@
     case VEC_INIT_EXPR:
       {
 	location_t loc = input_location;
-<<<<<<< HEAD
-	gcc_assert (EXPR_HAS_LOCATION (*expr_p));
-	input_location = EXPR_LOCATION (*expr_p);
-	*expr_p = build_vec_init (VEC_INIT_EXPR_SLOT (*expr_p), NULL_TREE,
-				  VEC_INIT_EXPR_INIT (*expr_p), false, 1,
-=======
 	tree init = VEC_INIT_EXPR_INIT (*expr_p);
 	int from_array = (init && TREE_CODE (TREE_TYPE (init)) == ARRAY_TYPE);
 	gcc_assert (EXPR_HAS_LOCATION (*expr_p));
@@ -555,7 +537,6 @@
 	*expr_p = build_vec_init (VEC_INIT_EXPR_SLOT (*expr_p), NULL_TREE,
 				  init, VEC_INIT_EXPR_VALUE_INIT (*expr_p),
 				  from_array,
->>>>>>> 3082eeb7
 				  tf_warning_or_error);
 	ret = GS_OK;
 	input_location = loc;
@@ -577,11 +558,7 @@
 	 LHS of an assignment might also be involved in the RHS, as in bug
 	 25979.  */
     case INIT_EXPR:
-<<<<<<< HEAD
-      cp_gimplify_init_expr (expr_p, pre_p, post_p);
-=======
       cp_gimplify_init_expr (expr_p);
->>>>>>> 3082eeb7
       if (TREE_CODE (*expr_p) != INIT_EXPR)
 	return GS_OK;
       /* Otherwise fall through.  */
@@ -599,8 +576,6 @@
 	    && !useless_type_conversion_p (TREE_TYPE (op1), TREE_TYPE (op0)))
 	  TREE_OPERAND (*expr_p, 1) = build1 (VIEW_CONVERT_EXPR,
 					      TREE_TYPE (op0), op1);
-<<<<<<< HEAD
-=======
 
 	else if ((is_gimple_lvalue (op1) || INDIRECT_REF_P (op1)
 		  || (TREE_CODE (op1) == CONSTRUCTOR
@@ -634,7 +609,6 @@
 	      *expr_p = build2 (COMPOUND_EXPR, TREE_TYPE (*expr_p),
 				op0, op1);
 	  }
->>>>>>> 3082eeb7
       }
       ret = GS_OK;
       break;
@@ -758,8 +732,6 @@
   return ((const struct cxx_int_tree_map *)item)->uid;
 }
 
-<<<<<<< HEAD
-=======
 /* A stable comparison routine for use with splay trees and DECLs.  */
 
 static int
@@ -854,15 +826,11 @@
 
 /* Genericization context.  */
 
->>>>>>> 3082eeb7
 struct cp_genericize_data
 {
   struct pointer_set_t *p_set;
   VEC (tree, heap) *bind_expr_stack;
-<<<<<<< HEAD
-=======
   struct cp_genericize_omp_taskreg *omp_ctx;
->>>>>>> 3082eeb7
 };
 
 /* Perform any pre-gimplification lowering of C++ front end trees to
@@ -874,8 +842,6 @@
   tree stmt = *stmt_p;
   struct cp_genericize_data *wtd = (struct cp_genericize_data *) data;
   struct pointer_set_t *p_set = wtd->p_set;
-<<<<<<< HEAD
-=======
 
   /* If in an OpenMP context, note var uses.  */
   if (__builtin_expect (wtd->omp_ctx != NULL, 0)
@@ -884,7 +850,6 @@
 	  || TREE_CODE (stmt) == RESULT_DECL)
       && omp_var_to_track (stmt))
     omp_cxx_notice_variable (wtd->omp_ctx, stmt);
->>>>>>> 3082eeb7
 
   if (is_invisiref_parm (stmt)
       /* Don't dereference parms in a thunk, pass the references through. */
@@ -1035,8 +1000,6 @@
 
   else if (TREE_CODE (stmt) == BIND_EXPR)
     {
-<<<<<<< HEAD
-=======
       if (__builtin_expect (wtd->omp_ctx != NULL, 0))
 	{
 	  tree decl;
@@ -1056,7 +1019,6 @@
 				     : OMP_CLAUSE_DEFAULT_PRIVATE);
 	      }
 	}
->>>>>>> 3082eeb7
       VEC_safe_push (tree, heap, wtd->bind_expr_stack, stmt);
       cp_walk_tree (&BIND_EXPR_BODY (stmt),
 		    cp_genericize_r, data, NULL);
@@ -1088,11 +1050,7 @@
 
 	  IMPORTED_DECL_ASSOCIATED_DECL (using_directive)
 	    = TREE_OPERAND (stmt, 0);
-<<<<<<< HEAD
-	  TREE_CHAIN (using_directive) = BLOCK_VARS (block);
-=======
 	  DECL_CHAIN (using_directive) = BLOCK_VARS (block);
->>>>>>> 3082eeb7
 	  BLOCK_VARS (block) = using_directive;
 	}
       /* The USING_STMT won't appear in GENERIC.  */
@@ -1107,8 +1065,6 @@
       *stmt_p = build1 (NOP_EXPR, void_type_node, integer_zero_node);
       *walk_subtrees = 0;
     }
-<<<<<<< HEAD
-=======
   else if (TREE_CODE (stmt) == OMP_PARALLEL || TREE_CODE (stmt) == OMP_TASK)
     {
       struct cp_genericize_omp_taskreg omp_ctx;
@@ -1153,7 +1109,6 @@
       wtd->omp_ctx = omp_ctx.outer;
       splay_tree_delete (omp_ctx.variables);
     }
->>>>>>> 3082eeb7
 
   pointer_set_insert (p_set, *stmt_p);
 
@@ -1217,10 +1172,7 @@
      walk_tree's hash functionality.  */
   wtd.p_set = pointer_set_create ();
   wtd.bind_expr_stack = NULL;
-<<<<<<< HEAD
-=======
   wtd.omp_ctx = NULL;
->>>>>>> 3082eeb7
   cp_walk_tree (&DECL_SAVED_TREE (fndecl), cp_genericize_r, &wtd, NULL);
   pointer_set_destroy (wtd.p_set);
   VEC_free (tree, heap, wtd.bind_expr_stack);
