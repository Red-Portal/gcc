/* Handle initialization things in C++.
   Copyright (C) 1987, 1989, 1992, 1993, 1994, 1995, 1996, 1997, 1998,
   1999, 2000, 2001, 2002, 2003, 2004, 2005, 2006, 2007, 2008, 2009, 2010
   Free Software Foundation, Inc.
   Contributed by Michael Tiemann (tiemann@cygnus.com)

This file is part of GCC.

GCC is free software; you can redistribute it and/or modify
it under the terms of the GNU General Public License as published by
the Free Software Foundation; either version 3, or (at your option)
any later version.

GCC is distributed in the hope that it will be useful,
but WITHOUT ANY WARRANTY; without even the implied warranty of
MERCHANTABILITY or FITNESS FOR A PARTICULAR PURPOSE.  See the
GNU General Public License for more details.

You should have received a copy of the GNU General Public License
along with GCC; see the file COPYING3.  If not see
<http://www.gnu.org/licenses/>.  */

/* High-level class interface.  */

#include "config.h"
#include "system.h"
#include "coretypes.h"
#include "tm.h"
#include "tree.h"
#include "cp-tree.h"
#include "flags.h"
#include "output.h"
#include "toplev.h"
#include "target.h"

static bool begin_init_stmts (tree *, tree *);
static tree finish_init_stmts (bool, tree, tree);
static void construct_virtual_base (tree, tree);
static void expand_aggr_init_1 (tree, tree, tree, tree, int, tsubst_flags_t);
static void expand_default_init (tree, tree, tree, tree, int, tsubst_flags_t);
static tree build_vec_delete_1 (tree, tree, tree, special_function_kind, int);
static void perform_member_init (tree, tree);
static tree build_builtin_delete_call (tree);
static int member_init_ok_or_else (tree, tree, tree);
static void expand_virtual_init (tree, tree);
static tree sort_mem_initializers (tree, tree);
static tree initializing_context (tree);
static void expand_cleanup_for_base (tree, tree);
static tree get_temp_regvar (tree, tree);
static tree dfs_initialize_vtbl_ptrs (tree, void *);
static tree build_dtor_call (tree, special_function_kind, int);
static tree build_field_list (tree, tree, int *);
static tree build_vtbl_address (tree);
static int diagnose_uninitialized_cst_or_ref_member_1 (tree, tree, bool, bool);

/* We are about to generate some complex initialization code.
   Conceptually, it is all a single expression.  However, we may want
   to include conditionals, loops, and other such statement-level
   constructs.  Therefore, we build the initialization code inside a
   statement-expression.  This function starts such an expression.
   STMT_EXPR_P and COMPOUND_STMT_P are filled in by this function;
   pass them back to finish_init_stmts when the expression is
   complete.  */

static bool
begin_init_stmts (tree *stmt_expr_p, tree *compound_stmt_p)
{
  bool is_global = !building_stmt_tree ();

  *stmt_expr_p = begin_stmt_expr ();
  *compound_stmt_p = begin_compound_stmt (BCS_NO_SCOPE);

  return is_global;
}

/* Finish out the statement-expression begun by the previous call to
   begin_init_stmts.  Returns the statement-expression itself.  */

static tree
finish_init_stmts (bool is_global, tree stmt_expr, tree compound_stmt)
{
  finish_compound_stmt (compound_stmt);

  stmt_expr = finish_stmt_expr (stmt_expr, true);

  gcc_assert (!building_stmt_tree () == is_global);

  return stmt_expr;
}

/* Constructors */

/* Called from initialize_vtbl_ptrs via dfs_walk.  BINFO is the base
   which we want to initialize the vtable pointer for, DATA is
   TREE_LIST whose TREE_VALUE is the this ptr expression.  */

static tree
dfs_initialize_vtbl_ptrs (tree binfo, void *data)
{
  if (!TYPE_CONTAINS_VPTR_P (BINFO_TYPE (binfo)))
    return dfs_skip_bases;

  if (!BINFO_PRIMARY_P (binfo) || BINFO_VIRTUAL_P (binfo))
    {
      tree base_ptr = TREE_VALUE ((tree) data);

      base_ptr = build_base_path (PLUS_EXPR, base_ptr, binfo, /*nonnull=*/1);

      expand_virtual_init (binfo, base_ptr);
    }

  return NULL_TREE;
}

/* Initialize all the vtable pointers in the object pointed to by
   ADDR.  */

void
initialize_vtbl_ptrs (tree addr)
{
  tree list;
  tree type;

  type = TREE_TYPE (TREE_TYPE (addr));
  list = build_tree_list (type, addr);

  /* Walk through the hierarchy, initializing the vptr in each base
     class.  We do these in pre-order because we can't find the virtual
     bases for a class until we've initialized the vtbl for that
     class.  */
  dfs_walk_once (TYPE_BINFO (type), dfs_initialize_vtbl_ptrs, NULL, list);
}

/* Return an expression for the zero-initialization of an object with
   type T.  This expression will either be a constant (in the case
   that T is a scalar), or a CONSTRUCTOR (in the case that T is an
   aggregate), or NULL (in the case that T does not require
   initialization).  In either case, the value can be used as
   DECL_INITIAL for a decl of the indicated TYPE; it is a valid static
   initializer. If NELTS is non-NULL, and TYPE is an ARRAY_TYPE, NELTS
   is the number of elements in the array.  If STATIC_STORAGE_P is
   TRUE, initializers are only generated for entities for which
   zero-initialization does not simply mean filling the storage with
   zero bytes.  */

tree
build_zero_init (tree type, tree nelts, bool static_storage_p)
{
  tree init = NULL_TREE;

  /* [dcl.init]

     To zero-initialize an object of type T means:

     -- if T is a scalar type, the storage is set to the value of zero
	converted to T.

     -- if T is a non-union class type, the storage for each nonstatic
	data member and each base-class subobject is zero-initialized.

     -- if T is a union type, the storage for its first data member is
	zero-initialized.

     -- if T is an array type, the storage for each element is
	zero-initialized.

     -- if T is a reference type, no initialization is performed.  */

  gcc_assert (nelts == NULL_TREE || TREE_CODE (nelts) == INTEGER_CST);

  if (type == error_mark_node)
    ;
  else if (static_storage_p && zero_init_p (type))
    /* In order to save space, we do not explicitly build initializers
       for items that do not need them.  GCC's semantics are that
       items with static storage duration that are not otherwise
       initialized are initialized to zero.  */
    ;
  else if (SCALAR_TYPE_P (type))
    init = convert (type, integer_zero_node);
  else if (CLASS_TYPE_P (type))
    {
      tree field;
      VEC(constructor_elt,gc) *v = NULL;

      /* Iterate over the fields, building initializations.  */
      for (field = TYPE_FIELDS (type); field; field = DECL_CHAIN (field))
	{
	  if (TREE_CODE (field) != FIELD_DECL)
	    continue;

	  /* Note that for class types there will be FIELD_DECLs
	     corresponding to base classes as well.  Thus, iterating
	     over TYPE_FIELDs will result in correct initialization of
	     all of the subobjects.  */
	  if (!static_storage_p || !zero_init_p (TREE_TYPE (field)))
	    {
	      tree value = build_zero_init (TREE_TYPE (field),
					    /*nelts=*/NULL_TREE,
					    static_storage_p);
	      if (value)
		CONSTRUCTOR_APPEND_ELT(v, field, value);
	    }

	  /* For unions, only the first field is initialized.  */
	  if (TREE_CODE (type) == UNION_TYPE)
	    break;
	}

      /* Build a constructor to contain the initializations.  */
      init = build_constructor (type, v);
    }
  else if (TREE_CODE (type) == ARRAY_TYPE)
    {
      tree max_index;
      VEC(constructor_elt,gc) *v = NULL;

      /* Iterate over the array elements, building initializations.  */
      if (nelts)
	max_index = fold_build2_loc (input_location,
				 MINUS_EXPR, TREE_TYPE (nelts),
				 nelts, integer_one_node);
      else
	max_index = array_type_nelts (type);

      /* If we have an error_mark here, we should just return error mark
	 as we don't know the size of the array yet.  */
      if (max_index == error_mark_node)
	return error_mark_node;
      gcc_assert (TREE_CODE (max_index) == INTEGER_CST);

      /* A zero-sized array, which is accepted as an extension, will
	 have an upper bound of -1.  */
      if (!tree_int_cst_equal (max_index, integer_minus_one_node))
	{
	  constructor_elt *ce;

	  v = VEC_alloc (constructor_elt, gc, 1);
	  ce = VEC_quick_push (constructor_elt, v, NULL);

	  /* If this is a one element array, we just use a regular init.  */
	  if (tree_int_cst_equal (size_zero_node, max_index))
	    ce->index = size_zero_node;
	  else
	    ce->index = build2 (RANGE_EXPR, sizetype, size_zero_node,
				max_index);

	  ce->value = build_zero_init (TREE_TYPE (type),
				       /*nelts=*/NULL_TREE,
				       static_storage_p);
	}

      /* Build a constructor to contain the initializations.  */
      init = build_constructor (type, v);
    }
  else if (TREE_CODE (type) == VECTOR_TYPE)
    init = fold_convert (type, integer_zero_node);
  else
    gcc_assert (TREE_CODE (type) == REFERENCE_TYPE);

  /* In all cases, the initializer is a constant.  */
  if (init)
    TREE_CONSTANT (init) = 1;

  return init;
}

/* Return a suitable initializer for value-initializing an object of type
   TYPE, as described in [dcl.init].  */

tree
build_value_init (tree type)
{
  /* [dcl.init]

     To value-initialize an object of type T means:

     - if T is a class type (clause 9) with a user-provided constructor
       (12.1), then the default constructor for T is called (and the
       initialization is ill-formed if T has no accessible default
       constructor);

     - if T is a non-union class type without a user-provided constructor,
       then every non-static data member and base-class component of T is
       value-initialized;92)

     - if T is an array type, then each element is value-initialized;

     - otherwise, the object is zero-initialized.

     A program that calls for default-initialization or
     value-initialization of an entity of reference type is ill-formed.

     92) Value-initialization for such a class object may be implemented by
     zero-initializing the object and then calling the default
     constructor.  */

  if (CLASS_TYPE_P (type))
    {
      if (type_has_user_provided_constructor (type))
	return build_aggr_init_expr
	  (type,
	   build_special_member_call (NULL_TREE, complete_ctor_identifier,
				      NULL, type, LOOKUP_NORMAL,
				      tf_warning_or_error));
      else if (TREE_CODE (type) != UNION_TYPE && TYPE_NEEDS_CONSTRUCTING (type))
	{
	  /* This is a class that needs constructing, but doesn't have
	     a user-provided constructor.  So we need to zero-initialize
	     the object and then call the implicitly defined ctor.
	     This will be handled in simplify_aggr_init_expr.  */
	  tree ctor = build_special_member_call
	    (NULL_TREE, complete_ctor_identifier,
	     NULL, type, LOOKUP_NORMAL, tf_warning_or_error);

	  ctor = build_aggr_init_expr (type, ctor);
	  AGGR_INIT_ZERO_FIRST (ctor) = 1;
	  return ctor;
	}
    }
  return build_value_init_noctor (type);
}

/* Like build_value_init, but don't call the constructor for TYPE.  Used
   for base initializers.  */

tree
build_value_init_noctor (tree type)
{
  if (CLASS_TYPE_P (type))
    {
      gcc_assert (!TYPE_NEEDS_CONSTRUCTING (type));
	
      if (TREE_CODE (type) != UNION_TYPE)
	{
	  tree field;
	  VEC(constructor_elt,gc) *v = NULL;

	  /* Iterate over the fields, building initializations.  */
	  for (field = TYPE_FIELDS (type); field; field = DECL_CHAIN (field))
	    {
	      tree ftype, value;

	      if (TREE_CODE (field) != FIELD_DECL)
		continue;

	      ftype = TREE_TYPE (field);

	      if (TREE_CODE (ftype) == REFERENCE_TYPE)
		error ("value-initialization of reference");

	      /* We could skip vfields and fields of types with
		 user-defined constructors, but I think that won't improve
		 performance at all; it should be simpler in general just
		 to zero out the entire object than try to only zero the
		 bits that actually need it.  */

	      /* Note that for class types there will be FIELD_DECLs
		 corresponding to base classes as well.  Thus, iterating
		 over TYPE_FIELDs will result in correct initialization of
		 all of the subobjects.  */
	      value = build_value_init (ftype);

	      if (value)
		CONSTRUCTOR_APPEND_ELT(v, field, value);
	    }

	  /* Build a constructor to contain the zero- initializations.  */
	  return build_constructor (type, v);
	}
    }
  else if (TREE_CODE (type) == ARRAY_TYPE)
    {
      VEC(constructor_elt,gc) *v = NULL;

      /* Iterate over the array elements, building initializations.  */
      tree max_index = array_type_nelts (type);

      /* If we have an error_mark here, we should just return error mark
	 as we don't know the size of the array yet.  */
      if (max_index == error_mark_node)
	return error_mark_node;
      gcc_assert (TREE_CODE (max_index) == INTEGER_CST);

      /* A zero-sized array, which is accepted as an extension, will
	 have an upper bound of -1.  */
      if (!tree_int_cst_equal (max_index, integer_minus_one_node))
	{
	  constructor_elt *ce;

	  v = VEC_alloc (constructor_elt, gc, 1);
	  ce = VEC_quick_push (constructor_elt, v, NULL);

	  /* If this is a one element array, we just use a regular init.  */
	  if (tree_int_cst_equal (size_zero_node, max_index))
	    ce->index = size_zero_node;
	  else
	    ce->index = build2 (RANGE_EXPR, sizetype, size_zero_node,
				max_index);

	  ce->value = build_value_init (TREE_TYPE (type));

	  /* The gimplifier can't deal with a RANGE_EXPR of TARGET_EXPRs.  */
	  gcc_assert (TREE_CODE (ce->value) != TARGET_EXPR
		      && TREE_CODE (ce->value) != AGGR_INIT_EXPR);
	}

      /* Build a constructor to contain the initializations.  */
      return build_constructor (type, v);
    }

  return build_zero_init (type, NULL_TREE, /*static_storage_p=*/false);
}

/* Initialize MEMBER, a FIELD_DECL, with INIT, a TREE_LIST of
   arguments.  If TREE_LIST is void_type_node, an empty initializer
   list was given; if NULL_TREE no initializer was given.  */

static void
perform_member_init (tree member, tree init)
{
  tree decl;
  tree type = TREE_TYPE (member);

  /* Effective C++ rule 12 requires that all data members be
     initialized.  */
  if (warn_ecpp && init == NULL_TREE && TREE_CODE (type) != ARRAY_TYPE)
    warning_at (DECL_SOURCE_LOCATION (current_function_decl), OPT_Weffc__,
		"%qD should be initialized in the member initialization list",
		member);

  /* Get an lvalue for the data member.  */
  decl = build_class_member_access_expr (current_class_ref, member,
					 /*access_path=*/NULL_TREE,
					 /*preserve_reference=*/true,
					 tf_warning_or_error);
  if (decl == error_mark_node)
    return;

  if (init == void_type_node)
    {
      /* mem() means value-initialization.  */
      if (TREE_CODE (type) == ARRAY_TYPE)
	{
	  init = build_vec_init (decl, NULL_TREE, NULL_TREE,
				 /*explicit_value_init_p=*/true,
				 /* from_array=*/0,
				 tf_warning_or_error);
	  finish_expr_stmt (init);
	}
      else
	{
	  if (TREE_CODE (type) == REFERENCE_TYPE)
	    permerror (DECL_SOURCE_LOCATION (current_function_decl),
		       "value-initialization of %q#D, which has reference type",
		       member);
	  else
	    {
	      init = build2 (INIT_EXPR, type, decl, build_value_init (type));
	      finish_expr_stmt (init);
	    }
	}
    }
  /* Deal with this here, as we will get confused if we try to call the
     assignment op for an anonymous union.  This can happen in a
     synthesized copy constructor.  */
  else if (ANON_AGGR_TYPE_P (type))
    {
      if (init)
	{
	  init = build2 (INIT_EXPR, type, decl, TREE_VALUE (init));
	  finish_expr_stmt (init);
	}
    }
  else if (TYPE_NEEDS_CONSTRUCTING (type))
    {
      if (init != NULL_TREE
	  && TREE_CODE (type) == ARRAY_TYPE
	  && TREE_CHAIN (init) == NULL_TREE
	  && TREE_CODE (TREE_TYPE (TREE_VALUE (init))) == ARRAY_TYPE)
	{
	  /* Initialization of one array from another.  */
	  finish_expr_stmt (build_vec_init (decl, NULL_TREE, TREE_VALUE (init),
					    /*explicit_value_init_p=*/false,
					    /* from_array=*/1,
                                            tf_warning_or_error));
	}
      else
	{
	  if (CP_TYPE_CONST_P (type)
	      && init == NULL_TREE
	      && !type_has_user_provided_default_constructor (type))
	    /* TYPE_NEEDS_CONSTRUCTING can be set just because we have a
	       vtable; still give this diagnostic.  */
	    permerror (DECL_SOURCE_LOCATION (current_function_decl),
		       "uninitialized member %qD with %<const%> type %qT",
		       member, type);
	  finish_expr_stmt (build_aggr_init (decl, init, 0, 
					     tf_warning_or_error));
	}
    }
  else
    {
      if (init == NULL_TREE)
	{
	  tree core_type;
	  /* member traversal: note it leaves init NULL */
	  if (TREE_CODE (type) == REFERENCE_TYPE)
	    permerror (DECL_SOURCE_LOCATION (current_function_decl),
		       "uninitialized reference member %qD",
		       member);
	  else if (CP_TYPE_CONST_P (type))
	    permerror (DECL_SOURCE_LOCATION (current_function_decl),
		       "uninitialized member %qD with %<const%> type %qT",
		       member, type);

	  core_type = strip_array_types (type);
	  if (CLASS_TYPE_P (core_type)
	      && (CLASSTYPE_READONLY_FIELDS_NEED_INIT (core_type)
		  || CLASSTYPE_REF_FIELDS_NEED_INIT (core_type)))
	    diagnose_uninitialized_cst_or_ref_member (core_type,
						      /*using_new=*/false,
						      /*complain=*/true);
	}
      else if (TREE_CODE (init) == TREE_LIST)
	/* There was an explicit member initialization.  Do some work
	   in that case.  */
<<<<<<< HEAD
	init = build_x_compound_expr_from_list (init, ELK_MEM_INIT);
=======
	init = build_x_compound_expr_from_list (init, ELK_MEM_INIT,
						tf_warning_or_error);
>>>>>>> 3bd7a983

      if (init)
	finish_expr_stmt (cp_build_modify_expr (decl, INIT_EXPR, init,
						tf_warning_or_error));
    }

  if (TYPE_HAS_NONTRIVIAL_DESTRUCTOR (type))
    {
      tree expr;

      expr = build_class_member_access_expr (current_class_ref, member,
					     /*access_path=*/NULL_TREE,
					     /*preserve_reference=*/false,
					     tf_warning_or_error);
      expr = build_delete (type, expr, sfk_complete_destructor,
			   LOOKUP_NONVIRTUAL|LOOKUP_DESTRUCTOR, 0);

      if (expr != error_mark_node)
	finish_eh_cleanup (expr);
    }
}

/* Returns a TREE_LIST containing (as the TREE_PURPOSE of each node) all
   the FIELD_DECLs on the TYPE_FIELDS list for T, in reverse order.  */

static tree
build_field_list (tree t, tree list, int *uses_unions_p)
{
  tree fields;

  *uses_unions_p = 0;

  /* Note whether or not T is a union.  */
  if (TREE_CODE (t) == UNION_TYPE)
    *uses_unions_p = 1;

  for (fields = TYPE_FIELDS (t); fields; fields = DECL_CHAIN (fields))
    {
      tree fieldtype;

      /* Skip CONST_DECLs for enumeration constants and so forth.  */
      if (TREE_CODE (fields) != FIELD_DECL || DECL_ARTIFICIAL (fields))
	continue;

      fieldtype = TREE_TYPE (fields);
      /* Keep track of whether or not any fields are unions.  */
      if (TREE_CODE (fieldtype) == UNION_TYPE)
	*uses_unions_p = 1;

      /* For an anonymous struct or union, we must recursively
	 consider the fields of the anonymous type.  They can be
	 directly initialized from the constructor.  */
      if (ANON_AGGR_TYPE_P (fieldtype))
	{
	  /* Add this field itself.  Synthesized copy constructors
	     initialize the entire aggregate.  */
	  list = tree_cons (fields, NULL_TREE, list);
	  /* And now add the fields in the anonymous aggregate.  */
	  list = build_field_list (fieldtype, list, uses_unions_p);
	}
      /* Add this field.  */
      else if (DECL_NAME (fields))
	list = tree_cons (fields, NULL_TREE, list);
    }

  return list;
}

/* The MEM_INITS are a TREE_LIST.  The TREE_PURPOSE of each list gives
   a FIELD_DECL or BINFO in T that needs initialization.  The
   TREE_VALUE gives the initializer, or list of initializer arguments.

   Return a TREE_LIST containing all of the initializations required
   for T, in the order in which they should be performed.  The output
   list has the same format as the input.  */

static tree
sort_mem_initializers (tree t, tree mem_inits)
{
  tree init;
  tree base, binfo, base_binfo;
  tree sorted_inits;
  tree next_subobject;
  VEC(tree,gc) *vbases;
  int i;
  int uses_unions_p;

  /* Build up a list of initializations.  The TREE_PURPOSE of entry
     will be the subobject (a FIELD_DECL or BINFO) to initialize.  The
     TREE_VALUE will be the constructor arguments, or NULL if no
     explicit initialization was provided.  */
  sorted_inits = NULL_TREE;

  /* Process the virtual bases.  */
  for (vbases = CLASSTYPE_VBASECLASSES (t), i = 0;
       VEC_iterate (tree, vbases, i, base); i++)
    sorted_inits = tree_cons (base, NULL_TREE, sorted_inits);

  /* Process the direct bases.  */
  for (binfo = TYPE_BINFO (t), i = 0;
       BINFO_BASE_ITERATE (binfo, i, base_binfo); ++i)
    if (!BINFO_VIRTUAL_P (base_binfo))
      sorted_inits = tree_cons (base_binfo, NULL_TREE, sorted_inits);

  /* Process the non-static data members.  */
  sorted_inits = build_field_list (t, sorted_inits, &uses_unions_p);
  /* Reverse the entire list of initializations, so that they are in
     the order that they will actually be performed.  */
  sorted_inits = nreverse (sorted_inits);

  /* If the user presented the initializers in an order different from
     that in which they will actually occur, we issue a warning.  Keep
     track of the next subobject which can be explicitly initialized
     without issuing a warning.  */
  next_subobject = sorted_inits;

  /* Go through the explicit initializers, filling in TREE_PURPOSE in
     the SORTED_INITS.  */
  for (init = mem_inits; init; init = TREE_CHAIN (init))
    {
      tree subobject;
      tree subobject_init;

      subobject = TREE_PURPOSE (init);

      /* If the explicit initializers are in sorted order, then
	 SUBOBJECT will be NEXT_SUBOBJECT, or something following
	 it.  */
      for (subobject_init = next_subobject;
	   subobject_init;
	   subobject_init = TREE_CHAIN (subobject_init))
	if (TREE_PURPOSE (subobject_init) == subobject)
	  break;

      /* Issue a warning if the explicit initializer order does not
	 match that which will actually occur.
	 ??? Are all these on the correct lines?  */
      if (warn_reorder && !subobject_init)
	{
	  if (TREE_CODE (TREE_PURPOSE (next_subobject)) == FIELD_DECL)
	    warning (OPT_Wreorder, "%q+D will be initialized after",
		     TREE_PURPOSE (next_subobject));
	  else
	    warning (OPT_Wreorder, "base %qT will be initialized after",
		     TREE_PURPOSE (next_subobject));
	  if (TREE_CODE (subobject) == FIELD_DECL)
	    warning (OPT_Wreorder, "  %q+#D", subobject);
	  else
	    warning (OPT_Wreorder, "  base %qT", subobject);
	  warning_at (DECL_SOURCE_LOCATION (current_function_decl),
		      OPT_Wreorder, "  when initialized here");
	}

      /* Look again, from the beginning of the list.  */
      if (!subobject_init)
	{
	  subobject_init = sorted_inits;
	  while (TREE_PURPOSE (subobject_init) != subobject)
	    subobject_init = TREE_CHAIN (subobject_init);
	}

      /* It is invalid to initialize the same subobject more than
	 once.  */
      if (TREE_VALUE (subobject_init))
	{
	  if (TREE_CODE (subobject) == FIELD_DECL)
	    error_at (DECL_SOURCE_LOCATION (current_function_decl),
		      "multiple initializations given for %qD",
		      subobject);
	  else
	    error_at (DECL_SOURCE_LOCATION (current_function_decl),
		      "multiple initializations given for base %qT",
		      subobject);
	}

      /* Record the initialization.  */
      TREE_VALUE (subobject_init) = TREE_VALUE (init);
      next_subobject = subobject_init;
    }

  /* [class.base.init]

     If a ctor-initializer specifies more than one mem-initializer for
     multiple members of the same union (including members of
     anonymous unions), the ctor-initializer is ill-formed.

     Here we also splice out uninitialized union members.  */
  if (uses_unions_p)
    {
      tree last_field = NULL_TREE;
      tree *p;
      for (p = &sorted_inits; *p; )
	{
	  tree field;
	  tree ctx;
	  int done;

	  init = *p;

	  field = TREE_PURPOSE (init);

	  /* Skip base classes.  */
	  if (TREE_CODE (field) != FIELD_DECL)
	    goto next;

	  /* If this is an anonymous union with no explicit initializer,
	     splice it out.  */
	  if (!TREE_VALUE (init) && ANON_UNION_TYPE_P (TREE_TYPE (field)))
	    goto splice;

	  /* See if this field is a member of a union, or a member of a
	     structure contained in a union, etc.  */
	  for (ctx = DECL_CONTEXT (field);
	       !same_type_p (ctx, t);
	       ctx = TYPE_CONTEXT (ctx))
	    if (TREE_CODE (ctx) == UNION_TYPE)
	      break;
	  /* If this field is not a member of a union, skip it.  */
	  if (TREE_CODE (ctx) != UNION_TYPE)
	    goto next;

	  /* If this union member has no explicit initializer, splice
	     it out.  */
	  if (!TREE_VALUE (init))
	    goto splice;

	  /* It's only an error if we have two initializers for the same
	     union type.  */
	  if (!last_field)
	    {
	      last_field = field;
	      goto next;
	    }

	  /* See if LAST_FIELD and the field initialized by INIT are
	     members of the same union.  If so, there's a problem,
	     unless they're actually members of the same structure
	     which is itself a member of a union.  For example, given:

	       union { struct { int i; int j; }; };

	     initializing both `i' and `j' makes sense.  */
	  ctx = DECL_CONTEXT (field);
	  done = 0;
	  do
	    {
	      tree last_ctx;

	      last_ctx = DECL_CONTEXT (last_field);
	      while (1)
		{
		  if (same_type_p (last_ctx, ctx))
		    {
<<<<<<< HEAD
		      if (TREE_CODE (field_type) == UNION_TYPE)
			error_at (DECL_SOURCE_LOCATION (current_function_decl),
				  "initializations for multiple members of %qT",
				  last_field_type);
=======
		      if (TREE_CODE (ctx) == UNION_TYPE)
			error_at (DECL_SOURCE_LOCATION (current_function_decl),
				  "initializations for multiple members of %qT",
				  last_ctx);
>>>>>>> 3bd7a983
		      done = 1;
		      break;
		    }

		  if (same_type_p (last_ctx, t))
		    break;

		  last_ctx = TYPE_CONTEXT (last_ctx);
		}

	      /* If we've reached the outermost class, then we're
		 done.  */
	      if (same_type_p (ctx, t))
		break;

	      ctx = TYPE_CONTEXT (ctx);
	    }
	  while (!done);

	  last_field = field;

	next:
	  p = &TREE_CHAIN (*p);
	  continue;
	splice:
	  *p = TREE_CHAIN (*p);
	  continue;
	}
    }

  return sorted_inits;
}

/* Initialize all bases and members of CURRENT_CLASS_TYPE.  MEM_INITS
   is a TREE_LIST giving the explicit mem-initializer-list for the
   constructor.  The TREE_PURPOSE of each entry is a subobject (a
   FIELD_DECL or a BINFO) of the CURRENT_CLASS_TYPE.  The TREE_VALUE
   is a TREE_LIST giving the arguments to the constructor or
   void_type_node for an empty list of arguments.  */

void
emit_mem_initializers (tree mem_inits)
{
  /* We will already have issued an error message about the fact that
     the type is incomplete.  */
  if (!COMPLETE_TYPE_P (current_class_type))
    return;

  /* Sort the mem-initializers into the order in which the
     initializations should be performed.  */
  mem_inits = sort_mem_initializers (current_class_type, mem_inits);

  in_base_initializer = 1;

  /* Initialize base classes.  */
  while (mem_inits
	 && TREE_CODE (TREE_PURPOSE (mem_inits)) != FIELD_DECL)
    {
      tree subobject = TREE_PURPOSE (mem_inits);
      tree arguments = TREE_VALUE (mem_inits);

      /* If these initializations are taking place in a copy constructor,
	 the base class should probably be explicitly initialized if there
	 is a user-defined constructor in the base class (other than the
	 default constructor, which will be called anyway).  */
      if (extra_warnings && !arguments
	  && DECL_COPY_CONSTRUCTOR_P (current_function_decl)
	  && type_has_user_nondefault_constructor (BINFO_TYPE (subobject)))
	warning_at (DECL_SOURCE_LOCATION (current_function_decl), OPT_Wextra,
		    "base class %q#T should be explicitly initialized in the "
		    "copy constructor",
		    BINFO_TYPE (subobject));

      /* Initialize the base.  */
      if (BINFO_VIRTUAL_P (subobject))
	construct_virtual_base (subobject, arguments);
      else
	{
	  tree base_addr;

	  base_addr = build_base_path (PLUS_EXPR, current_class_ptr,
				       subobject, 1);
	  expand_aggr_init_1 (subobject, NULL_TREE,
			      cp_build_indirect_ref (base_addr, RO_NULL,
                                                     tf_warning_or_error),
			      arguments,
			      LOOKUP_NORMAL,
                              tf_warning_or_error);
	  expand_cleanup_for_base (subobject, NULL_TREE);
	}

      mem_inits = TREE_CHAIN (mem_inits);
    }
  in_base_initializer = 0;

  /* Initialize the vptrs.  */
  initialize_vtbl_ptrs (current_class_ptr);

  /* Initialize the data members.  */
  while (mem_inits)
    {
      perform_member_init (TREE_PURPOSE (mem_inits),
			   TREE_VALUE (mem_inits));
      mem_inits = TREE_CHAIN (mem_inits);
    }
}

/* Returns the address of the vtable (i.e., the value that should be
   assigned to the vptr) for BINFO.  */

static tree
build_vtbl_address (tree binfo)
{
  tree binfo_for = binfo;
  tree vtbl;

  if (BINFO_VPTR_INDEX (binfo) && BINFO_VIRTUAL_P (binfo))
    /* If this is a virtual primary base, then the vtable we want to store
       is that for the base this is being used as the primary base of.  We
       can't simply skip the initialization, because we may be expanding the
       inits of a subobject constructor where the virtual base layout
       can be different.  */
    while (BINFO_PRIMARY_P (binfo_for))
      binfo_for = BINFO_INHERITANCE_CHAIN (binfo_for);

  /* Figure out what vtable BINFO's vtable is based on, and mark it as
     used.  */
  vtbl = get_vtbl_decl_for_binfo (binfo_for);
  TREE_USED (vtbl) = 1;

  /* Now compute the address to use when initializing the vptr.  */
  vtbl = unshare_expr (BINFO_VTABLE (binfo_for));
  if (TREE_CODE (vtbl) == VAR_DECL)
    vtbl = build1 (ADDR_EXPR, build_pointer_type (TREE_TYPE (vtbl)), vtbl);

  return vtbl;
}

/* This code sets up the virtual function tables appropriate for
   the pointer DECL.  It is a one-ply initialization.

   BINFO is the exact type that DECL is supposed to be.  In
   multiple inheritance, this might mean "C's A" if C : A, B.  */

static void
expand_virtual_init (tree binfo, tree decl)
{
  tree vtbl, vtbl_ptr;
  tree vtt_index;

  /* Compute the initializer for vptr.  */
  vtbl = build_vtbl_address (binfo);

  /* We may get this vptr from a VTT, if this is a subobject
     constructor or subobject destructor.  */
  vtt_index = BINFO_VPTR_INDEX (binfo);
  if (vtt_index)
    {
      tree vtbl2;
      tree vtt_parm;

      /* Compute the value to use, when there's a VTT.  */
      vtt_parm = current_vtt_parm;
      vtbl2 = build2 (POINTER_PLUS_EXPR,
		      TREE_TYPE (vtt_parm),
		      vtt_parm,
		      vtt_index);
      vtbl2 = cp_build_indirect_ref (vtbl2, RO_NULL, tf_warning_or_error);
      vtbl2 = convert (TREE_TYPE (vtbl), vtbl2);

      /* The actual initializer is the VTT value only in the subobject
	 constructor.  In maybe_clone_body we'll substitute NULL for
	 the vtt_parm in the case of the non-subobject constructor.  */
      vtbl = build3 (COND_EXPR,
		     TREE_TYPE (vtbl),
		     build2 (EQ_EXPR, boolean_type_node,
			     current_in_charge_parm, integer_zero_node),
		     vtbl2,
		     vtbl);
    }

  /* Compute the location of the vtpr.  */
  vtbl_ptr = build_vfield_ref (cp_build_indirect_ref (decl, RO_NULL, 
                                                      tf_warning_or_error),
			       TREE_TYPE (binfo));
  gcc_assert (vtbl_ptr != error_mark_node);

  /* Assign the vtable to the vptr.  */
  vtbl = convert_force (TREE_TYPE (vtbl_ptr), vtbl, 0);
  finish_expr_stmt (cp_build_modify_expr (vtbl_ptr, NOP_EXPR, vtbl,
					  tf_warning_or_error));
}

/* If an exception is thrown in a constructor, those base classes already
   constructed must be destroyed.  This function creates the cleanup
   for BINFO, which has just been constructed.  If FLAG is non-NULL,
   it is a DECL which is nonzero when this base needs to be
   destroyed.  */

static void
expand_cleanup_for_base (tree binfo, tree flag)
{
  tree expr;

  if (TYPE_HAS_TRIVIAL_DESTRUCTOR (BINFO_TYPE (binfo)))
    return;

  /* Call the destructor.  */
  expr = build_special_member_call (current_class_ref,
				    base_dtor_identifier,
				    NULL,
				    binfo,
				    LOOKUP_NORMAL | LOOKUP_NONVIRTUAL,
                                    tf_warning_or_error);
  if (flag)
    expr = fold_build3_loc (input_location,
			COND_EXPR, void_type_node,
			c_common_truthvalue_conversion (input_location, flag),
			expr, integer_zero_node);

  finish_eh_cleanup (expr);
}

/* Construct the virtual base-class VBASE passing the ARGUMENTS to its
   constructor.  */

static void
construct_virtual_base (tree vbase, tree arguments)
{
  tree inner_if_stmt;
  tree exp;
  tree flag;

  /* If there are virtual base classes with destructors, we need to
     emit cleanups to destroy them if an exception is thrown during
     the construction process.  These exception regions (i.e., the
     period during which the cleanups must occur) begin from the time
     the construction is complete to the end of the function.  If we
     create a conditional block in which to initialize the
     base-classes, then the cleanup region for the virtual base begins
     inside a block, and ends outside of that block.  This situation
     confuses the sjlj exception-handling code.  Therefore, we do not
     create a single conditional block, but one for each
     initialization.  (That way the cleanup regions always begin
     in the outer block.)  We trust the back end to figure out
     that the FLAG will not change across initializations, and
     avoid doing multiple tests.  */
  flag = DECL_CHAIN (DECL_ARGUMENTS (current_function_decl));
  inner_if_stmt = begin_if_stmt ();
  finish_if_stmt_cond (flag, inner_if_stmt);

  /* Compute the location of the virtual base.  If we're
     constructing virtual bases, then we must be the most derived
     class.  Therefore, we don't have to look up the virtual base;
     we already know where it is.  */
  exp = convert_to_base_statically (current_class_ref, vbase);

  expand_aggr_init_1 (vbase, current_class_ref, exp, arguments,
		      LOOKUP_COMPLAIN, tf_warning_or_error);
  finish_then_clause (inner_if_stmt);
  finish_if_stmt (inner_if_stmt);

  expand_cleanup_for_base (vbase, flag);
}

/* Find the context in which this FIELD can be initialized.  */

static tree
initializing_context (tree field)
{
  tree t = DECL_CONTEXT (field);

  /* Anonymous union members can be initialized in the first enclosing
     non-anonymous union context.  */
  while (t && ANON_AGGR_TYPE_P (t))
    t = TYPE_CONTEXT (t);
  return t;
}

/* Function to give error message if member initialization specification
   is erroneous.  FIELD is the member we decided to initialize.
   TYPE is the type for which the initialization is being performed.
   FIELD must be a member of TYPE.

   MEMBER_NAME is the name of the member.  */

static int
member_init_ok_or_else (tree field, tree type, tree member_name)
{
  if (field == error_mark_node)
    return 0;
  if (!field)
    {
      error ("class %qT does not have any field named %qD", type,
	     member_name);
      return 0;
    }
  if (TREE_CODE (field) == VAR_DECL)
    {
      error ("%q#D is a static data member; it can only be "
	     "initialized at its definition",
	     field);
      return 0;
    }
  if (TREE_CODE (field) != FIELD_DECL)
    {
      error ("%q#D is not a non-static data member of %qT",
	     field, type);
      return 0;
    }
  if (initializing_context (field) != type)
    {
      error ("class %qT does not have any field named %qD", type,
		member_name);
      return 0;
    }

  return 1;
}

/* NAME is a FIELD_DECL, an IDENTIFIER_NODE which names a field, or it
   is a _TYPE node or TYPE_DECL which names a base for that type.
   Check the validity of NAME, and return either the base _TYPE, base
   binfo, or the FIELD_DECL of the member.  If NAME is invalid, return
   NULL_TREE and issue a diagnostic.

   An old style unnamed direct single base construction is permitted,
   where NAME is NULL.  */

tree
expand_member_init (tree name)
{
  tree basetype;
  tree field;

  if (!current_class_ref)
    return NULL_TREE;

  if (!name)
    {
      /* This is an obsolete unnamed base class initializer.  The
	 parser will already have warned about its use.  */
      switch (BINFO_N_BASE_BINFOS (TYPE_BINFO (current_class_type)))
	{
	case 0:
	  error ("unnamed initializer for %qT, which has no base classes",
		 current_class_type);
	  return NULL_TREE;
	case 1:
	  basetype = BINFO_TYPE
	    (BINFO_BASE_BINFO (TYPE_BINFO (current_class_type), 0));
	  break;
	default:
	  error ("unnamed initializer for %qT, which uses multiple inheritance",
		 current_class_type);
	  return NULL_TREE;
      }
    }
  else if (TYPE_P (name))
    {
      basetype = TYPE_MAIN_VARIANT (name);
      name = TYPE_NAME (name);
    }
  else if (TREE_CODE (name) == TYPE_DECL)
    basetype = TYPE_MAIN_VARIANT (TREE_TYPE (name));
  else
    basetype = NULL_TREE;

  if (basetype)
    {
      tree class_binfo;
      tree direct_binfo;
      tree virtual_binfo;
      int i;

      if (current_template_parms)
	return basetype;

      class_binfo = TYPE_BINFO (current_class_type);
      direct_binfo = NULL_TREE;
      virtual_binfo = NULL_TREE;

      /* Look for a direct base.  */
      for (i = 0; BINFO_BASE_ITERATE (class_binfo, i, direct_binfo); ++i)
	if (SAME_BINFO_TYPE_P (BINFO_TYPE (direct_binfo), basetype))
	  break;

      /* Look for a virtual base -- unless the direct base is itself
	 virtual.  */
      if (!direct_binfo || !BINFO_VIRTUAL_P (direct_binfo))
	virtual_binfo = binfo_for_vbase (basetype, current_class_type);

      /* [class.base.init]

	 If a mem-initializer-id is ambiguous because it designates
	 both a direct non-virtual base class and an inherited virtual
	 base class, the mem-initializer is ill-formed.  */
      if (direct_binfo && virtual_binfo)
	{
	  error ("%qD is both a direct base and an indirect virtual base",
		 basetype);
	  return NULL_TREE;
	}

      if (!direct_binfo && !virtual_binfo)
	{
	  if (CLASSTYPE_VBASECLASSES (current_class_type))
	    error ("type %qT is not a direct or virtual base of %qT",
		   basetype, current_class_type);
	  else
	    error ("type %qT is not a direct base of %qT",
		   basetype, current_class_type);
	  return NULL_TREE;
	}

      return direct_binfo ? direct_binfo : virtual_binfo;
    }
  else
    {
      if (TREE_CODE (name) == IDENTIFIER_NODE)
	field = lookup_field (current_class_type, name, 1, false);
      else
	field = name;

      if (member_init_ok_or_else (field, current_class_type, name))
	return field;
    }

  return NULL_TREE;
}

/* This is like `expand_member_init', only it stores one aggregate
   value into another.

   INIT comes in two flavors: it is either a value which
   is to be stored in EXP, or it is a parameter list
   to go to a constructor, which will operate on EXP.
   If INIT is not a parameter list for a constructor, then set
   LOOKUP_ONLYCONVERTING.
   If FLAGS is LOOKUP_ONLYCONVERTING then it is the = init form of
   the initializer, if FLAGS is 0, then it is the (init) form.
   If `init' is a CONSTRUCTOR, then we emit a warning message,
   explaining that such initializations are invalid.

   If INIT resolves to a CALL_EXPR which happens to return
   something of the type we are looking for, then we know
   that we can safely use that call to perform the
   initialization.

   The virtual function table pointer cannot be set up here, because
   we do not really know its type.

   This never calls operator=().

   When initializing, nothing is CONST.

   A default copy constructor may have to be used to perform the
   initialization.

   A constructor or a conversion operator may have to be used to
   perform the initialization, but not both, as it would be ambiguous.  */

tree
build_aggr_init (tree exp, tree init, int flags, tsubst_flags_t complain)
{
  tree stmt_expr;
  tree compound_stmt;
  int destroy_temps;
  tree type = TREE_TYPE (exp);
  int was_const = TREE_READONLY (exp);
  int was_volatile = TREE_THIS_VOLATILE (exp);
  int is_global;

  if (init == error_mark_node)
    return error_mark_node;

  TREE_READONLY (exp) = 0;
  TREE_THIS_VOLATILE (exp) = 0;

  if (init && TREE_CODE (init) != TREE_LIST
      && !(BRACE_ENCLOSED_INITIALIZER_P (init)
	   && CONSTRUCTOR_IS_DIRECT_INIT (init)))
    flags |= LOOKUP_ONLYCONVERTING;

  if (TREE_CODE (type) == ARRAY_TYPE)
    {
      tree itype;

      /* An array may not be initialized use the parenthesized
	 initialization form -- unless the initializer is "()".  */
      if (init && TREE_CODE (init) == TREE_LIST)
	{
          if (complain & tf_error)
            error ("bad array initializer");
	  return error_mark_node;
	}
      /* Must arrange to initialize each element of EXP
	 from elements of INIT.  */
      itype = init ? TREE_TYPE (init) : NULL_TREE;
      if (cv_qualified_p (type))
	TREE_TYPE (exp) = cv_unqualified (type);
      if (itype && cv_qualified_p (itype))
	TREE_TYPE (init) = cv_unqualified (itype);
      stmt_expr = build_vec_init (exp, NULL_TREE, init,
				  /*explicit_value_init_p=*/false,
				  itype && same_type_p (TREE_TYPE (init),
							TREE_TYPE (exp)),
                                  complain);
      TREE_READONLY (exp) = was_const;
      TREE_THIS_VOLATILE (exp) = was_volatile;
      TREE_TYPE (exp) = type;
      if (init)
	TREE_TYPE (init) = itype;
      return stmt_expr;
    }

  if (TREE_CODE (exp) == VAR_DECL || TREE_CODE (exp) == PARM_DECL)
    /* Just know that we've seen something for this node.  */
    TREE_USED (exp) = 1;

  is_global = begin_init_stmts (&stmt_expr, &compound_stmt);
  destroy_temps = stmts_are_full_exprs_p ();
  current_stmt_tree ()->stmts_are_full_exprs_p = 0;
  expand_aggr_init_1 (TYPE_BINFO (type), exp, exp,
		      init, LOOKUP_NORMAL|flags, complain);
  stmt_expr = finish_init_stmts (is_global, stmt_expr, compound_stmt);
  current_stmt_tree ()->stmts_are_full_exprs_p = destroy_temps;
  TREE_READONLY (exp) = was_const;
  TREE_THIS_VOLATILE (exp) = was_volatile;

  return stmt_expr;
}

static void
expand_default_init (tree binfo, tree true_exp, tree exp, tree init, int flags,
                     tsubst_flags_t complain)
{
  tree type = TREE_TYPE (exp);
  tree ctor_name;

  /* It fails because there may not be a constructor which takes
     its own type as the first (or only parameter), but which does
     take other types via a conversion.  So, if the thing initializing
     the expression is a unit element of type X, first try X(X&),
     followed by initialization by X.  If neither of these work
     out, then look hard.  */
  tree rval;
  VEC(tree,gc) *parms;

  if (init && BRACE_ENCLOSED_INITIALIZER_P (init)
      && CP_AGGREGATE_TYPE_P (type))
    {
      /* A brace-enclosed initializer for an aggregate.  In C++0x this can
	 happen for direct-initialization, too.  */
      init = digest_init (type, init);
      init = build2 (INIT_EXPR, TREE_TYPE (exp), exp, init);
      TREE_SIDE_EFFECTS (init) = 1;
      finish_expr_stmt (init);
      return;
    }

  if (init && TREE_CODE (init) != TREE_LIST
      && (flags & LOOKUP_ONLYCONVERTING))
    {
      /* Base subobjects should only get direct-initialization.  */
      gcc_assert (true_exp == exp);

      if (flags & DIRECT_BIND)
	/* Do nothing.  We hit this in two cases:  Reference initialization,
	   where we aren't initializing a real variable, so we don't want
	   to run a new constructor; and catching an exception, where we
	   have already built up the constructor call so we could wrap it
	   in an exception region.  */;
      else
	init = ocp_convert (type, init, CONV_IMPLICIT|CONV_FORCE_TEMP, flags);

      if (TREE_CODE (init) == MUST_NOT_THROW_EXPR)
	/* We need to protect the initialization of a catch parm with a
	   call to terminate(), which shows up as a MUST_NOT_THROW_EXPR
	   around the TARGET_EXPR for the copy constructor.  See
	   initialize_handler_parm.  */
	{
	  TREE_OPERAND (init, 0) = build2 (INIT_EXPR, TREE_TYPE (exp), exp,
					   TREE_OPERAND (init, 0));
	  TREE_TYPE (init) = void_type_node;
	}
      else
	init = build2 (INIT_EXPR, TREE_TYPE (exp), exp, init);
      TREE_SIDE_EFFECTS (init) = 1;
      finish_expr_stmt (init);
      return;
    }

  if (init == NULL_TREE)
    parms = NULL;
  else if (TREE_CODE (init) == TREE_LIST && !TREE_TYPE (init))
    {
      parms = make_tree_vector ();
      for (; init != NULL_TREE; init = TREE_CHAIN (init))
	VEC_safe_push (tree, gc, parms, TREE_VALUE (init));
    }
  else
    parms = make_tree_vector_single (init);

  if (true_exp == exp)
    ctor_name = complete_ctor_identifier;
  else
    ctor_name = base_ctor_identifier;

  rval = build_special_member_call (exp, ctor_name, &parms, binfo, flags,
                                    complain);

  if (parms != NULL)
    release_tree_vector (parms);

  if (TREE_SIDE_EFFECTS (rval))
    finish_expr_stmt (convert_to_void (rval, ICV_CAST, complain));
}

/* This function is responsible for initializing EXP with INIT
   (if any).

   BINFO is the binfo of the type for who we are performing the
   initialization.  For example, if W is a virtual base class of A and B,
   and C : A, B.
   If we are initializing B, then W must contain B's W vtable, whereas
   were we initializing C, W must contain C's W vtable.

   TRUE_EXP is nonzero if it is the true expression being initialized.
   In this case, it may be EXP, or may just contain EXP.  The reason we
   need this is because if EXP is a base element of TRUE_EXP, we
   don't necessarily know by looking at EXP where its virtual
   baseclass fields should really be pointing.  But we do know
   from TRUE_EXP.  In constructors, we don't know anything about
   the value being initialized.

   FLAGS is just passed to `build_new_method_call'.  See that function
   for its description.  */

static void
expand_aggr_init_1 (tree binfo, tree true_exp, tree exp, tree init, int flags,
                    tsubst_flags_t complain)
{
  tree type = TREE_TYPE (exp);

  gcc_assert (init != error_mark_node && type != error_mark_node);
  gcc_assert (building_stmt_tree ());

  /* Use a function returning the desired type to initialize EXP for us.
     If the function is a constructor, and its first argument is
     NULL_TREE, know that it was meant for us--just slide exp on
     in and expand the constructor.  Constructors now come
     as TARGET_EXPRs.  */

  if (init && TREE_CODE (exp) == VAR_DECL
      && COMPOUND_LITERAL_P (init))
    {
      /* If store_init_value returns NULL_TREE, the INIT has been
	 recorded as the DECL_INITIAL for EXP.  That means there's
	 nothing more we have to do.  */
      init = store_init_value (exp, init, flags);
      if (init)
	finish_expr_stmt (init);
      return;
    }

  /* If an explicit -- but empty -- initializer list was present,
     that's value-initialization.  */
  if (init == void_type_node)
    {
      /* If there's a user-provided constructor, we just call that.  */
      if (type_has_user_provided_constructor (type))
	/* Fall through.  */;
      /* If there isn't, but we still need to call the constructor,
	 zero out the object first.  */
      else if (TYPE_NEEDS_CONSTRUCTING (type))
	{
	  init = build_zero_init (type, NULL_TREE, /*static_storage_p=*/false);
	  init = build2 (INIT_EXPR, type, exp, init);
	  finish_expr_stmt (init);
	  /* And then call the constructor.  */
	}
      /* If we don't need to mess with the constructor at all,
	 then just zero out the object and we're done.  */
      else
	{
	  init = build2 (INIT_EXPR, type, exp, build_value_init_noctor (type));
	  finish_expr_stmt (init);
	  return;
	}
      init = NULL_TREE;
    }

  /* We know that expand_default_init can handle everything we want
     at this point.  */
  expand_default_init (binfo, true_exp, exp, init, flags, complain);
}

/* Report an error if TYPE is not a user-defined, class type.  If
   OR_ELSE is nonzero, give an error message.  */

int
is_class_type (tree type, int or_else)
{
  if (type == error_mark_node)
    return 0;

  if (! CLASS_TYPE_P (type))
    {
      if (or_else)
	error ("%qT is not a class type", type);
      return 0;
    }
  return 1;
}

tree
get_type_value (tree name)
{
  if (name == error_mark_node)
    return NULL_TREE;

  if (IDENTIFIER_HAS_TYPE_VALUE (name))
    return IDENTIFIER_TYPE_VALUE (name);
  else
    return NULL_TREE;
}

/* Build a reference to a member of an aggregate.  This is not a C++
   `&', but really something which can have its address taken, and
   then act as a pointer to member, for example TYPE :: FIELD can have
   its address taken by saying & TYPE :: FIELD.  ADDRESS_P is true if
   this expression is the operand of "&".

   @@ Prints out lousy diagnostics for operator <typename>
   @@ fields.

   @@ This function should be rewritten and placed in search.c.  */

tree
build_offset_ref (tree type, tree member, bool address_p)
{
  tree decl;
  tree basebinfo = NULL_TREE;

  /* class templates can come in as TEMPLATE_DECLs here.  */
  if (TREE_CODE (member) == TEMPLATE_DECL)
    return member;

<<<<<<< HEAD
  if (dependent_type_p (type) || type_dependent_expression_p (member))
    {
      tree ref, mem_type = NULL_TREE;
      if (!dependent_scope_p (type))
	mem_type = TREE_TYPE (member);
      ref = build_qualified_name (mem_type, type, member,
				  /*template_p=*/false);
      /* Undo convert_from_reference.  */
      if (TREE_CODE (ref) == INDIRECT_REF)
	ref = TREE_OPERAND (ref, 0);
      return ref;
    }
=======
  if (dependent_scope_p (type) || type_dependent_expression_p (member))
    return build_qualified_name (NULL_TREE, type, member,
				  /*template_p=*/false);
>>>>>>> 3bd7a983

  gcc_assert (TYPE_P (type));
  if (! is_class_type (type, 1))
    return error_mark_node;

  gcc_assert (DECL_P (member) || BASELINK_P (member));
  /* Callers should call mark_used before this point.  */
  gcc_assert (!DECL_P (member) || TREE_USED (member));

<<<<<<< HEAD
=======
  type = TYPE_MAIN_VARIANT (type);
>>>>>>> 3bd7a983
  if (!COMPLETE_OR_OPEN_TYPE_P (complete_type (type)))
    {
      error ("incomplete type %qT does not have member %qD", type, member);
      return error_mark_node;
    }

  /* Entities other than non-static members need no further
     processing.  */
  if (TREE_CODE (member) == TYPE_DECL)
    return member;
  if (TREE_CODE (member) == VAR_DECL || TREE_CODE (member) == CONST_DECL)
    return convert_from_reference (member);

  if (TREE_CODE (member) == FIELD_DECL && DECL_C_BIT_FIELD (member))
    {
      error ("invalid pointer to bit-field %qD", member);
      return error_mark_node;
    }

  /* Set up BASEBINFO for member lookup.  */
  decl = maybe_dummy_object (type, &basebinfo);

  /* A lot of this logic is now handled in lookup_member.  */
  if (BASELINK_P (member))
    {
      /* Go from the TREE_BASELINK to the member function info.  */
      tree t = BASELINK_FUNCTIONS (member);

      if (TREE_CODE (t) != TEMPLATE_ID_EXPR && !really_overloaded_fn (t))
	{
	  /* Get rid of a potential OVERLOAD around it.  */
	  t = OVL_CURRENT (t);

	  /* Unique functions are handled easily.  */

	  /* For non-static member of base class, we need a special rule
	     for access checking [class.protected]:

	       If the access is to form a pointer to member, the
	       nested-name-specifier shall name the derived class
	       (or any class derived from that class).  */
	  if (address_p && DECL_P (t)
	      && DECL_NONSTATIC_MEMBER_P (t))
	    perform_or_defer_access_check (TYPE_BINFO (type), t, t);
	  else
	    perform_or_defer_access_check (basebinfo, t, t);

	  if (DECL_STATIC_FUNCTION_P (t))
	    return t;
	  member = t;
	}
      else
	TREE_TYPE (member) = unknown_type_node;
    }
  else if (address_p && TREE_CODE (member) == FIELD_DECL)
    /* We need additional test besides the one in
       check_accessibility_of_qualified_id in case it is
       a pointer to non-static member.  */
    perform_or_defer_access_check (TYPE_BINFO (type), member, member);

  if (!address_p)
    {
      /* If MEMBER is non-static, then the program has fallen afoul of
	 [expr.prim]:

	   An id-expression that denotes a nonstatic data member or
	   nonstatic member function of a class can only be used:

	   -- as part of a class member access (_expr.ref_) in which the
	   object-expression refers to the member's class or a class
	   derived from that class, or

	   -- to form a pointer to member (_expr.unary.op_), or

	   -- in the body of a nonstatic member function of that class or
	   of a class derived from that class (_class.mfct.nonstatic_), or

	   -- in a mem-initializer for a constructor for that class or for
	   a class derived from that class (_class.base.init_).  */
      if (DECL_NONSTATIC_MEMBER_FUNCTION_P (member))
	{
	  /* Build a representation of the qualified name suitable
	     for use as the operand to "&" -- even though the "&" is
	     not actually present.  */
	  member = build2 (OFFSET_REF, TREE_TYPE (member), decl, member);
	  /* In Microsoft mode, treat a non-static member function as if
	     it were a pointer-to-member.  */
	  if (flag_ms_extensions)
	    {
	      PTRMEM_OK_P (member) = 1;
	      return cp_build_unary_op (ADDR_EXPR, member, 0, 
                                        tf_warning_or_error);
	    }
	  error ("invalid use of non-static member function %qD",
		 TREE_OPERAND (member, 1));
	  return error_mark_node;
	}
      else if (TREE_CODE (member) == FIELD_DECL)
	{
	  error ("invalid use of non-static data member %qD", member);
	  return error_mark_node;
	}
      return member;
    }

  member = build2 (OFFSET_REF, TREE_TYPE (member), decl, member);
  PTRMEM_OK_P (member) = 1;
  return member;
}

/* If DECL is a scalar enumeration constant or variable with a
   constant initializer, return the initializer (or, its initializers,
   recursively); otherwise, return DECL.  If INTEGRAL_P, the
   initializer is only returned if DECL is an integral
   constant-expression.  */

static tree
constant_value_1 (tree decl, bool integral_p)
{
  while (TREE_CODE (decl) == CONST_DECL
	 || (integral_p
	     ? DECL_INTEGRAL_CONSTANT_VAR_P (decl)
	     : (TREE_CODE (decl) == VAR_DECL
		&& CP_TYPE_CONST_NON_VOLATILE_P (TREE_TYPE (decl)))))
    {
      tree init;
      /* Static data members in template classes may have
	 non-dependent initializers.  References to such non-static
	 data members are not value-dependent, so we must retrieve the
	 initializer here.  The DECL_INITIAL will have the right type,
	 but will not have been folded because that would prevent us
	 from performing all appropriate semantic checks at
	 instantiation time.  */
      if (DECL_CLASS_SCOPE_P (decl)
	  && CLASSTYPE_TEMPLATE_INFO (DECL_CONTEXT (decl))
	  && uses_template_parms (CLASSTYPE_TI_ARGS
				  (DECL_CONTEXT (decl))))
	{
	  ++processing_template_decl;
	  init = fold_non_dependent_expr (DECL_INITIAL (decl));
	  --processing_template_decl;
	}
      else
	{
	  /* If DECL is a static data member in a template
	     specialization, we must instantiate it here.  The
	     initializer for the static data member is not processed
	     until needed; we need it now.  */
	  mark_used (decl);
	  init = DECL_INITIAL (decl);
	}
      if (init == error_mark_node)
	{
	  if (DECL_INITIALIZED_BY_CONSTANT_EXPRESSION_P (decl))
	    /* Treat the error as a constant to avoid cascading errors on
	       excessively recursive template instantiation (c++/9335).  */
	    return init;
	  else
	    return decl;
	}
      /* Initializers in templates are generally expanded during
	 instantiation, so before that for const int i(2)
	 INIT is a TREE_LIST with the actual initializer as
	 TREE_VALUE.  */
      if (processing_template_decl
	  && init
	  && TREE_CODE (init) == TREE_LIST
	  && TREE_CHAIN (init) == NULL_TREE)
	init = TREE_VALUE (init);
      if (!init
	  || !TREE_TYPE (init)
	  || (integral_p
	      ? !INTEGRAL_OR_ENUMERATION_TYPE_P (TREE_TYPE (init))
	      : (!TREE_CONSTANT (init)
		 /* Do not return an aggregate constant (of which
		    string literals are a special case), as we do not
		    want to make inadvertent copies of such entities,
		    and we must be sure that their addresses are the
		    same everywhere.  */
		 || TREE_CODE (init) == CONSTRUCTOR
		 || TREE_CODE (init) == STRING_CST)))
	break;
      decl = unshare_expr (init);
    }
  return decl;
}

/* If DECL is a CONST_DECL, or a constant VAR_DECL initialized by
   constant of integral or enumeration type, then return that value.
   These are those variables permitted in constant expressions by
   [5.19/1].  */

tree
integral_constant_value (tree decl)
{
  return constant_value_1 (decl, /*integral_p=*/true);
}

/* A more relaxed version of integral_constant_value, used by the
   common C/C++ code and by the C++ front end for optimization
   purposes.  */

tree
decl_constant_value (tree decl)
{
  return constant_value_1 (decl,
			   /*integral_p=*/processing_template_decl);
}

/* Common subroutines of build_new and build_vec_delete.  */

/* Call the global __builtin_delete to delete ADDR.  */

static tree
build_builtin_delete_call (tree addr)
{
  mark_used (global_delete_fndecl);
  return build_call_n (global_delete_fndecl, 1, addr);
}

/* Build and return a NEW_EXPR.  If NELTS is non-NULL, TYPE[NELTS] is
   the type of the object being allocated; otherwise, it's just TYPE.
   INIT is the initializer, if any.  USE_GLOBAL_NEW is true if the
   user explicitly wrote "::operator new".  PLACEMENT, if non-NULL, is
   a vector of arguments to be provided as arguments to a placement
   new operator.  This routine performs no semantic checks; it just
   creates and returns a NEW_EXPR.  */

static tree
build_raw_new_expr (VEC(tree,gc) *placement, tree type, tree nelts,
		    VEC(tree,gc) *init, int use_global_new)
{
  tree init_list;
  tree new_expr;

  /* If INIT is NULL, the we want to store NULL_TREE in the NEW_EXPR.
     If INIT is not NULL, then we want to store VOID_ZERO_NODE.  This
     permits us to distinguish the case of a missing initializer "new
     int" from an empty initializer "new int()".  */
  if (init == NULL)
    init_list = NULL_TREE;
  else if (VEC_empty (tree, init))
    init_list = void_zero_node;
  else
    init_list = build_tree_list_vec (init);

  new_expr = build4 (NEW_EXPR, build_pointer_type (type),
		     build_tree_list_vec (placement), type, nelts,
		     init_list);
  NEW_EXPR_USE_GLOBAL (new_expr) = use_global_new;
  TREE_SIDE_EFFECTS (new_expr) = 1;

  return new_expr;
}

/* Diagnose uninitialized const members or reference members of type
   TYPE. USING_NEW is used to disambiguate the diagnostic between a
   new expression without a new-initializer and a declaration. Returns
   the error count. */

static int
diagnose_uninitialized_cst_or_ref_member_1 (tree type, tree origin,
					    bool using_new, bool complain)
{
  tree field;
  int error_count = 0;

  if (type_has_user_provided_constructor (type))
    return 0;

<<<<<<< HEAD
  for (field = TYPE_FIELDS (type); field; field = TREE_CHAIN (field))
=======
  for (field = TYPE_FIELDS (type); field; field = DECL_CHAIN (field))
>>>>>>> 3bd7a983
    {
      tree field_type;

      if (TREE_CODE (field) != FIELD_DECL)
	continue;

      field_type = strip_array_types (TREE_TYPE (field));

      if (TREE_CODE (field_type) == REFERENCE_TYPE)
	{
	  ++ error_count;
	  if (complain)
	    {
	      if (using_new)
		error ("uninitialized reference member in %q#T "
		       "using %<new%> without new-initializer", origin);
	      else
		error ("uninitialized reference member in %q#T", origin);
	      inform (DECL_SOURCE_LOCATION (field),
		      "%qD should be initialized", field);
	    }
	}

      if (CP_TYPE_CONST_P (field_type))
	{
	  ++ error_count;
	  if (complain)
	    {
	      if (using_new)
		error ("uninitialized const member in %q#T "
		       "using %<new%> without new-initializer", origin);
	      else
		error ("uninitialized const member in %q#T", origin);
	      inform (DECL_SOURCE_LOCATION (field),
		      "%qD should be initialized", field);
	    }
	}

      if (CLASS_TYPE_P (field_type))
	error_count
	  += diagnose_uninitialized_cst_or_ref_member_1 (field_type, origin,
							 using_new, complain);
    }
  return error_count;
}

int
diagnose_uninitialized_cst_or_ref_member (tree type, bool using_new, bool complain)
{
  return diagnose_uninitialized_cst_or_ref_member_1 (type, type, using_new, complain);
}

/* Generate code for a new-expression, including calling the "operator
   new" function, initializing the object, and, if an exception occurs
   during construction, cleaning up.  The arguments are as for
   build_raw_new_expr.  This may change PLACEMENT and INIT.  */

static tree
build_new_1 (VEC(tree,gc) **placement, tree type, tree nelts,
	     VEC(tree,gc) **init, bool globally_qualified_p,
	     tsubst_flags_t complain)
{
  tree size, rval;
  /* True iff this is a call to "operator new[]" instead of just
     "operator new".  */
  bool array_p = false;
  /* If ARRAY_P is true, the element type of the array.  This is never
     an ARRAY_TYPE; for something like "new int[3][4]", the
     ELT_TYPE is "int".  If ARRAY_P is false, this is the same type as
     TYPE.  */
  tree elt_type;
  /* The type of the new-expression.  (This type is always a pointer
     type.)  */
  tree pointer_type;
  tree non_const_pointer_type;
  tree outer_nelts = NULL_TREE;
  tree alloc_call, alloc_expr;
  /* The address returned by the call to "operator new".  This node is
     a VAR_DECL and is therefore reusable.  */
  tree alloc_node;
  tree alloc_fn;
  tree cookie_expr, init_expr;
  int nothrow, check_new;
  int use_java_new = 0;
  /* If non-NULL, the number of extra bytes to allocate at the
     beginning of the storage allocated for an array-new expression in
     order to store the number of elements.  */
  tree cookie_size = NULL_TREE;
  tree placement_first;
  tree placement_expr = NULL_TREE;
  /* True if the function we are calling is a placement allocation
     function.  */
  bool placement_allocation_fn_p;
  /* True if the storage must be initialized, either by a constructor
     or due to an explicit new-initializer.  */
  bool is_initialized;
  /* The address of the thing allocated, not including any cookie.  In
     particular, if an array cookie is in use, DATA_ADDR is the
     address of the first array element.  This node is a VAR_DECL, and
     is therefore reusable.  */
  tree data_addr;
  tree init_preeval_expr = NULL_TREE;

  if (nelts)
    {
      outer_nelts = nelts;
      array_p = true;
    }
  else if (TREE_CODE (type) == ARRAY_TYPE)
    {
      array_p = true;
      nelts = array_type_nelts_top (type);
      outer_nelts = nelts;
      type = TREE_TYPE (type);
    }

  /* If our base type is an array, then make sure we know how many elements
     it has.  */
  for (elt_type = type;
       TREE_CODE (elt_type) == ARRAY_TYPE;
       elt_type = TREE_TYPE (elt_type))
    nelts = cp_build_binary_op (input_location,
				MULT_EXPR, nelts,
				array_type_nelts_top (elt_type),
				complain);

  if (TREE_CODE (elt_type) == VOID_TYPE)
    {
      if (complain & tf_error)
        error ("invalid type %<void%> for new");
      return error_mark_node;
    }

  if (abstract_virtuals_error (NULL_TREE, elt_type))
    return error_mark_node;

  is_initialized = (TYPE_NEEDS_CONSTRUCTING (elt_type) || *init != NULL);

  if (*init == NULL)
    {
      bool maybe_uninitialized_error = false;
      /* A program that calls for default-initialization [...] of an
	 entity of reference type is ill-formed. */
      if (CLASSTYPE_REF_FIELDS_NEED_INIT (elt_type))
	maybe_uninitialized_error = true;

      /* A new-expression that creates an object of type T initializes
	 that object as follows:
      - If the new-initializer is omitted:
        -- If T is a (possibly cv-qualified) non-POD class type
	   (or array thereof), the object is default-initialized (8.5).
	   [...]
        -- Otherwise, the object created has indeterminate
	   value. If T is a const-qualified type, or a (possibly
	   cv-qualified) POD class type (or array thereof)
	   containing (directly or indirectly) a member of
	   const-qualified type, the program is ill-formed; */

      if (CLASSTYPE_READONLY_FIELDS_NEED_INIT (elt_type))
	maybe_uninitialized_error = true;

      if (maybe_uninitialized_error
	  && diagnose_uninitialized_cst_or_ref_member (elt_type,
						       /*using_new=*/true,
						       complain & tf_error))
	return error_mark_node;
    }

  if (CP_TYPE_CONST_P (elt_type) && *init == NULL
      && !type_has_user_provided_default_constructor (elt_type))
    {
      if (complain & tf_error)
        error ("uninitialized const in %<new%> of %q#T", elt_type);
      return error_mark_node;
    }

  size = size_in_bytes (elt_type);
  if (array_p)
    size = size_binop (MULT_EXPR, size, convert (sizetype, nelts));

  alloc_fn = NULL_TREE;

  /* If PLACEMENT is a single simple pointer type not passed by
     reference, prepare to capture it in a temporary variable.  Do
     this now, since PLACEMENT will change in the calls below.  */
  placement_first = NULL_TREE;
  if (VEC_length (tree, *placement) == 1
      && (TREE_CODE (TREE_TYPE (VEC_index (tree, *placement, 0)))
	  == POINTER_TYPE))
    placement_first = VEC_index (tree, *placement, 0);

  /* Allocate the object.  */
  if (VEC_empty (tree, *placement) && TYPE_FOR_JAVA (elt_type))
    {
      tree class_addr;
      tree class_decl = build_java_class_ref (elt_type);
      static const char alloc_name[] = "_Jv_AllocObject";

      if (class_decl == error_mark_node)
	return error_mark_node;

      use_java_new = 1;
      if (!get_global_value_if_present (get_identifier (alloc_name),
					&alloc_fn))
	{
          if (complain & tf_error)
            error ("call to Java constructor with %qs undefined", alloc_name);
	  return error_mark_node;
	}
      else if (really_overloaded_fn (alloc_fn))
	{
          if (complain & tf_error)
            error ("%qD should never be overloaded", alloc_fn);
	  return error_mark_node;
	}
      alloc_fn = OVL_CURRENT (alloc_fn);
      class_addr = build1 (ADDR_EXPR, jclass_node, class_decl);
      alloc_call = cp_build_function_call_nary (alloc_fn, complain,
						class_addr, NULL_TREE);
    }
  else if (TYPE_FOR_JAVA (elt_type) && MAYBE_CLASS_TYPE_P (elt_type))
    {
      error ("Java class %q#T object allocated using placement new", elt_type);
      return error_mark_node;
    }
  else
    {
      tree fnname;
      tree fns;

      fnname = ansi_opname (array_p ? VEC_NEW_EXPR : NEW_EXPR);

      if (!globally_qualified_p
	  && CLASS_TYPE_P (elt_type)
	  && (array_p
	      ? TYPE_HAS_ARRAY_NEW_OPERATOR (elt_type)
	      : TYPE_HAS_NEW_OPERATOR (elt_type)))
	{
	  /* Use a class-specific operator new.  */
	  /* If a cookie is required, add some extra space.  */
	  if (array_p && TYPE_VEC_NEW_USES_COOKIE (elt_type))
	    {
	      cookie_size = targetm.cxx.get_cookie_size (elt_type);
	      size = size_binop (PLUS_EXPR, size, cookie_size);
	    }
	  /* Create the argument list.  */
	  VEC_safe_insert (tree, gc, *placement, 0, size);
	  /* Do name-lookup to find the appropriate operator.  */
	  fns = lookup_fnfields (elt_type, fnname, /*protect=*/2);
	  if (fns == NULL_TREE)
	    {
              if (complain & tf_error)
                error ("no suitable %qD found in class %qT", fnname, elt_type);
	      return error_mark_node;
	    }
	  if (TREE_CODE (fns) == TREE_LIST)
	    {
              if (complain & tf_error)
                {
                  error ("request for member %qD is ambiguous", fnname);
                  print_candidates (fns);
                }
	      return error_mark_node;
	    }
	  alloc_call = build_new_method_call (build_dummy_object (elt_type),
					      fns, placement,
					      /*conversion_path=*/NULL_TREE,
					      LOOKUP_NORMAL,
					      &alloc_fn,
					      complain);
	}
      else
	{
	  /* Use a global operator new.  */
	  /* See if a cookie might be required.  */
	  if (array_p && TYPE_VEC_NEW_USES_COOKIE (elt_type))
	    cookie_size = targetm.cxx.get_cookie_size (elt_type);
	  else
	    cookie_size = NULL_TREE;

	  alloc_call = build_operator_new_call (fnname, placement,
						&size, &cookie_size,
						&alloc_fn);
	}
    }

  if (alloc_call == error_mark_node)
    return error_mark_node;

  gcc_assert (alloc_fn != NULL_TREE);

  /* If we found a simple case of PLACEMENT_EXPR above, then copy it
     into a temporary variable.  */
  if (!processing_template_decl
      && placement_first != NULL_TREE
      && TREE_CODE (alloc_call) == CALL_EXPR
      && call_expr_nargs (alloc_call) == 2
      && TREE_CODE (TREE_TYPE (CALL_EXPR_ARG (alloc_call, 0))) == INTEGER_TYPE
      && TREE_CODE (TREE_TYPE (CALL_EXPR_ARG (alloc_call, 1))) == POINTER_TYPE)
    {
      tree placement_arg = CALL_EXPR_ARG (alloc_call, 1);

      if (INTEGRAL_OR_ENUMERATION_TYPE_P (TREE_TYPE (TREE_TYPE (placement_arg)))
	  || VOID_TYPE_P (TREE_TYPE (TREE_TYPE (placement_arg))))
	{
	  placement_expr = get_target_expr (placement_first);
	  CALL_EXPR_ARG (alloc_call, 1)
	    = convert (TREE_TYPE (placement_arg), placement_expr);
	}
    }

  /* In the simple case, we can stop now.  */
  pointer_type = build_pointer_type (type);
  if (!cookie_size && !is_initialized)
    return build_nop (pointer_type, alloc_call);

  /* Store the result of the allocation call in a variable so that we can
     use it more than once.  */
  alloc_expr = get_target_expr (alloc_call);
  alloc_node = TARGET_EXPR_SLOT (alloc_expr);

  /* Strip any COMPOUND_EXPRs from ALLOC_CALL.  */
  while (TREE_CODE (alloc_call) == COMPOUND_EXPR)
    alloc_call = TREE_OPERAND (alloc_call, 1);

  /* Now, check to see if this function is actually a placement
     allocation function.  This can happen even when PLACEMENT is NULL
     because we might have something like:

       struct S { void* operator new (size_t, int i = 0); };

     A call to `new S' will get this allocation function, even though
     there is no explicit placement argument.  If there is more than
     one argument, or there are variable arguments, then this is a
     placement allocation function.  */
  placement_allocation_fn_p
    = (type_num_arguments (TREE_TYPE (alloc_fn)) > 1
       || varargs_function_p (alloc_fn));

  /* Preevaluate the placement args so that we don't reevaluate them for a
     placement delete.  */
  if (placement_allocation_fn_p)
    {
      tree inits;
      stabilize_call (alloc_call, &inits);
      if (inits)
	alloc_expr = build2 (COMPOUND_EXPR, TREE_TYPE (alloc_expr), inits,
			     alloc_expr);
    }

  /*        unless an allocation function is declared with an empty  excep-
     tion-specification  (_except.spec_),  throw(), it indicates failure to
     allocate storage by throwing a bad_alloc exception  (clause  _except_,
     _lib.bad.alloc_); it returns a non-null pointer otherwise If the allo-
     cation function is declared  with  an  empty  exception-specification,
     throw(), it returns null to indicate failure to allocate storage and a
     non-null pointer otherwise.

     So check for a null exception spec on the op new we just called.  */

  nothrow = TYPE_NOTHROW_P (TREE_TYPE (alloc_fn));
  check_new = (flag_check_new || nothrow) && ! use_java_new;

  if (cookie_size)
    {
      tree cookie;
      tree cookie_ptr;
      tree size_ptr_type;

      /* Adjust so we're pointing to the start of the object.  */
      data_addr = build2 (POINTER_PLUS_EXPR, TREE_TYPE (alloc_node),
			  alloc_node, cookie_size);

      /* Store the number of bytes allocated so that we can know how
	 many elements to destroy later.  We use the last sizeof
	 (size_t) bytes to store the number of elements.  */
      cookie_ptr = size_binop (MINUS_EXPR, cookie_size, size_in_bytes (sizetype));
      cookie_ptr = fold_build2_loc (input_location,
				POINTER_PLUS_EXPR, TREE_TYPE (alloc_node),
				alloc_node, cookie_ptr);
      size_ptr_type = build_pointer_type (sizetype);
      cookie_ptr = fold_convert (size_ptr_type, cookie_ptr);
      cookie = cp_build_indirect_ref (cookie_ptr, RO_NULL, complain);

      cookie_expr = build2 (MODIFY_EXPR, sizetype, cookie, nelts);

      if (targetm.cxx.cookie_has_size ())
	{
	  /* Also store the element size.  */
	  cookie_ptr = build2 (POINTER_PLUS_EXPR, size_ptr_type, cookie_ptr,
			       fold_build1_loc (input_location,
					    NEGATE_EXPR, sizetype,
					    size_in_bytes (sizetype)));

	  cookie = cp_build_indirect_ref (cookie_ptr, RO_NULL, complain);
	  cookie = build2 (MODIFY_EXPR, sizetype, cookie,
			   size_in_bytes (elt_type));
	  cookie_expr = build2 (COMPOUND_EXPR, TREE_TYPE (cookie_expr),
				cookie, cookie_expr);
	}
    }
  else
    {
      cookie_expr = NULL_TREE;
      data_addr = alloc_node;
    }

  /* Now use a pointer to the type we've actually allocated.  */

  /* But we want to operate on a non-const version to start with,
     since we'll be modifying the elements.  */
  non_const_pointer_type = build_pointer_type
    (cp_build_qualified_type (type, cp_type_quals (type) & ~TYPE_QUAL_CONST));

  data_addr = fold_convert (non_const_pointer_type, data_addr);
  /* Any further uses of alloc_node will want this type, too.  */
  alloc_node = fold_convert (non_const_pointer_type, alloc_node);

  /* Now initialize the allocated object.  Note that we preevaluate the
     initialization expression, apart from the actual constructor call or
     assignment--we do this because we want to delay the allocation as long
     as possible in order to minimize the size of the exception region for
     placement delete.  */
  if (is_initialized)
    {
      bool stable;
      bool explicit_value_init_p = false;

      if (*init != NULL && VEC_empty (tree, *init))
	{
	  *init = NULL;
	  explicit_value_init_p = true;
	}

      if (array_p)
	{
	  tree vecinit = NULL_TREE;
	  if (*init && VEC_length (tree, *init) == 1
	      && BRACE_ENCLOSED_INITIALIZER_P (VEC_index (tree, *init, 0))
	      && CONSTRUCTOR_IS_DIRECT_INIT (VEC_index (tree, *init, 0)))
	    {
	      tree arraytype, domain;
	      vecinit = VEC_index (tree, *init, 0);
	      if (TREE_CONSTANT (nelts))
		domain = compute_array_index_type (NULL_TREE, nelts);
	      else
		{
		  domain = NULL_TREE;
		  if (CONSTRUCTOR_NELTS (vecinit) > 0)
		    warning (0, "non-constant array size in new, unable to "
			     "verify length of initializer-list");
		}
	      arraytype = build_cplus_array_type (type, domain);
	      vecinit = digest_init (arraytype, vecinit);
	    }
	  else if (*init)
            {
              if (complain & tf_error)
                permerror (input_location, "ISO C++ forbids initialization in array new");
              else
                return error_mark_node;
	      vecinit = build_tree_list_vec (*init);
            }
	  init_expr
	    = build_vec_init (data_addr,
			      cp_build_binary_op (input_location,
						  MINUS_EXPR, outer_nelts,
						  integer_one_node,
						  complain),
			      vecinit,
			      explicit_value_init_p,
			      /*from_array=*/0,
                              complain);

	  /* An array initialization is stable because the initialization
	     of each element is a full-expression, so the temporaries don't
	     leak out.  */
	  stable = true;
	}
      else
	{
	  init_expr = cp_build_indirect_ref (data_addr, RO_NULL, complain);

	  if (TYPE_NEEDS_CONSTRUCTING (type) && !explicit_value_init_p)
	    {
	      init_expr = build_special_member_call (init_expr,
						     complete_ctor_identifier,
						     init, elt_type,
						     LOOKUP_NORMAL,
                                                     complain);
	    }
	  else if (explicit_value_init_p)
	    {
	      /* Something like `new int()'.  */
	      init_expr = build2 (INIT_EXPR, type,
				  init_expr, build_value_init (type));
	    }
	  else
	    {
	      tree ie;

	      /* We are processing something like `new int (10)', which
		 means allocate an int, and initialize it with 10.  */

	      ie = build_x_compound_expr_from_vec (*init, "new initializer");
	      init_expr = cp_build_modify_expr (init_expr, INIT_EXPR, ie,
						complain);
	    }
	  stable = stabilize_init (init_expr, &init_preeval_expr);
	}

      if (init_expr == error_mark_node)
	return error_mark_node;

      /* If any part of the object initialization terminates by throwing an
	 exception and a suitable deallocation function can be found, the
	 deallocation function is called to free the memory in which the
	 object was being constructed, after which the exception continues
	 to propagate in the context of the new-expression. If no
	 unambiguous matching deallocation function can be found,
	 propagating the exception does not cause the object's memory to be
	 freed.  */
      if (flag_exceptions && ! use_java_new)
	{
	  enum tree_code dcode = array_p ? VEC_DELETE_EXPR : DELETE_EXPR;
	  tree cleanup;

	  /* The Standard is unclear here, but the right thing to do
	     is to use the same method for finding deallocation
	     functions that we use for finding allocation functions.  */
	  cleanup = (build_op_delete_call
		     (dcode,
		      alloc_node,
		      size,
		      globally_qualified_p,
		      placement_allocation_fn_p ? alloc_call : NULL_TREE,
		      alloc_fn));

	  if (!cleanup)
	    /* We're done.  */;
	  else if (stable)
	    /* This is much simpler if we were able to preevaluate all of
	       the arguments to the constructor call.  */
	    {
	      /* CLEANUP is compiler-generated, so no diagnostics.  */
	      TREE_NO_WARNING (cleanup) = true;
	      init_expr = build2 (TRY_CATCH_EXPR, void_type_node,
				  init_expr, cleanup);
	      /* Likewise, this try-catch is compiler-generated.  */
	      TREE_NO_WARNING (init_expr) = true;
	    }
	  else
	    /* Ack!  First we allocate the memory.  Then we set our sentry
	       variable to true, and expand a cleanup that deletes the
	       memory if sentry is true.  Then we run the constructor, and
	       finally clear the sentry.

	       We need to do this because we allocate the space first, so
	       if there are any temporaries with cleanups in the
	       constructor args and we weren't able to preevaluate them, we
	       need this EH region to extend until end of full-expression
	       to preserve nesting.  */
	    {
	      tree end, sentry, begin;

	      begin = get_target_expr (boolean_true_node);
	      CLEANUP_EH_ONLY (begin) = 1;

	      sentry = TARGET_EXPR_SLOT (begin);

	      /* CLEANUP is compiler-generated, so no diagnostics.  */
	      TREE_NO_WARNING (cleanup) = true;

	      TARGET_EXPR_CLEANUP (begin)
		= build3 (COND_EXPR, void_type_node, sentry,
			  cleanup, void_zero_node);

	      end = build2 (MODIFY_EXPR, TREE_TYPE (sentry),
			    sentry, boolean_false_node);

	      init_expr
		= build2 (COMPOUND_EXPR, void_type_node, begin,
			  build2 (COMPOUND_EXPR, void_type_node, init_expr,
				  end));
	      /* Likewise, this is compiler-generated.  */
	      TREE_NO_WARNING (init_expr) = true;
	    }
	}
    }
  else
    init_expr = NULL_TREE;

  /* Now build up the return value in reverse order.  */

  rval = data_addr;

  if (init_expr)
    rval = build2 (COMPOUND_EXPR, TREE_TYPE (rval), init_expr, rval);
  if (cookie_expr)
    rval = build2 (COMPOUND_EXPR, TREE_TYPE (rval), cookie_expr, rval);

  if (rval == data_addr)
    /* If we don't have an initializer or a cookie, strip the TARGET_EXPR
       and return the call (which doesn't need to be adjusted).  */
    rval = TARGET_EXPR_INITIAL (alloc_expr);
  else
    {
      if (check_new)
	{
	  tree ifexp = cp_build_binary_op (input_location,
					   NE_EXPR, alloc_node,
					   integer_zero_node,
					   complain);
	  rval = build_conditional_expr (ifexp, rval, alloc_node, 
                                         complain);
	}

      /* Perform the allocation before anything else, so that ALLOC_NODE
	 has been initialized before we start using it.  */
      rval = build2 (COMPOUND_EXPR, TREE_TYPE (rval), alloc_expr, rval);
    }

  if (init_preeval_expr)
    rval = build2 (COMPOUND_EXPR, TREE_TYPE (rval), init_preeval_expr, rval);

  /* A new-expression is never an lvalue.  */
  gcc_assert (!lvalue_p (rval));

  return convert (pointer_type, rval);
}

/* Generate a representation for a C++ "new" expression.  *PLACEMENT
   is a vector of placement-new arguments (or NULL if none).  If NELTS
   is NULL, TYPE is the type of the storage to be allocated.  If NELTS
   is not NULL, then this is an array-new allocation; TYPE is the type
   of the elements in the array and NELTS is the number of elements in
   the array.  *INIT, if non-NULL, is the initializer for the new
   object, or an empty vector to indicate an initializer of "()".  If
   USE_GLOBAL_NEW is true, then the user explicitly wrote "::new"
   rather than just "new".  This may change PLACEMENT and INIT.  */

tree
build_new (VEC(tree,gc) **placement, tree type, tree nelts,
	   VEC(tree,gc) **init, int use_global_new, tsubst_flags_t complain)
{
  tree rval;
  VEC(tree,gc) *orig_placement = NULL;
  tree orig_nelts = NULL_TREE;
  VEC(tree,gc) *orig_init = NULL;

  if (type == error_mark_node)
    return error_mark_node;

  if (nelts == NULL_TREE && VEC_length (tree, *init) == 1)
    {
      tree auto_node = type_uses_auto (type);
      if (auto_node && describable_type (VEC_index (tree, *init, 0)))
	type = do_auto_deduction (type, VEC_index (tree, *init, 0), auto_node);
    }

  if (processing_template_decl)
    {
      if (dependent_type_p (type)
	  || any_type_dependent_arguments_p (*placement)
	  || (nelts && type_dependent_expression_p (nelts))
	  || any_type_dependent_arguments_p (*init))
	return build_raw_new_expr (*placement, type, nelts, *init,
				   use_global_new);

      orig_placement = make_tree_vector_copy (*placement);
      orig_nelts = nelts;
      orig_init = make_tree_vector_copy (*init);

      make_args_non_dependent (*placement);
      if (nelts)
	nelts = build_non_dependent_expr (nelts);
      make_args_non_dependent (*init);
    }

  if (nelts)
    {
      if (!build_expr_type_conversion (WANT_INT | WANT_ENUM, nelts, false))
        {
          if (complain & tf_error)
            permerror (input_location, "size in array new must have integral type");
          else
            return error_mark_node;
        }
      nelts = mark_rvalue_use (nelts);
      nelts = cp_save_expr (cp_convert (sizetype, nelts));
    }

  /* ``A reference cannot be created by the new operator.  A reference
     is not an object (8.2.2, 8.4.3), so a pointer to it could not be
     returned by new.'' ARM 5.3.3 */
  if (TREE_CODE (type) == REFERENCE_TYPE)
    {
      if (complain & tf_error)
        error ("new cannot be applied to a reference type");
      else
        return error_mark_node;
      type = TREE_TYPE (type);
    }

  if (TREE_CODE (type) == FUNCTION_TYPE)
    {
      if (complain & tf_error)
        error ("new cannot be applied to a function type");
      return error_mark_node;
    }

  /* The type allocated must be complete.  If the new-type-id was
     "T[N]" then we are just checking that "T" is complete here, but
     that is equivalent, since the value of "N" doesn't matter.  */
  if (!complete_type_or_else (type, NULL_TREE))
    return error_mark_node;

  rval = build_new_1 (placement, type, nelts, init, use_global_new, complain);
  if (rval == error_mark_node)
    return error_mark_node;

  if (processing_template_decl)
    {
      tree ret = build_raw_new_expr (orig_placement, type, orig_nelts,
				     orig_init, use_global_new);
      release_tree_vector (orig_placement);
      release_tree_vector (orig_init);
      return ret;
    }

  /* Wrap it in a NOP_EXPR so warn_if_unused_value doesn't complain.  */
  rval = build1 (NOP_EXPR, TREE_TYPE (rval), rval);
  TREE_NO_WARNING (rval) = 1;

  return rval;
}

/* Given a Java class, return a decl for the corresponding java.lang.Class.  */

tree
build_java_class_ref (tree type)
{
  tree name = NULL_TREE, class_decl;
  static tree CL_suffix = NULL_TREE;
  if (CL_suffix == NULL_TREE)
    CL_suffix = get_identifier("class$");
  if (jclass_node == NULL_TREE)
    {
      jclass_node = IDENTIFIER_GLOBAL_VALUE (get_identifier ("jclass"));
      if (jclass_node == NULL_TREE)
	{
	  error ("call to Java constructor, while %<jclass%> undefined");
	  return error_mark_node;
	}
      jclass_node = TREE_TYPE (jclass_node);
    }

  /* Mangle the class$ field.  */
  {
    tree field;
    for (field = TYPE_FIELDS (type); field; field = DECL_CHAIN (field))
      if (DECL_NAME (field) == CL_suffix)
	{
	  mangle_decl (field);
	  name = DECL_ASSEMBLER_NAME (field);
	  break;
	}
    if (!field)
      {
	error ("can't find %<class$%> in %qT", type);
	return error_mark_node;
      }
  }

  class_decl = IDENTIFIER_GLOBAL_VALUE (name);
  if (class_decl == NULL_TREE)
    {
      class_decl = build_decl (input_location,
			       VAR_DECL, name, TREE_TYPE (jclass_node));
      TREE_STATIC (class_decl) = 1;
      DECL_EXTERNAL (class_decl) = 1;
      TREE_PUBLIC (class_decl) = 1;
      DECL_ARTIFICIAL (class_decl) = 1;
      DECL_IGNORED_P (class_decl) = 1;
      pushdecl_top_level (class_decl);
      make_decl_rtl (class_decl);
    }
  return class_decl;
}

static tree
build_vec_delete_1 (tree base, tree maxindex, tree type,
    special_function_kind auto_delete_vec, int use_global_delete)
{
  tree virtual_size;
  tree ptype = build_pointer_type (type = complete_type (type));
  tree size_exp = size_in_bytes (type);

  /* Temporary variables used by the loop.  */
  tree tbase, tbase_init;

  /* This is the body of the loop that implements the deletion of a
     single element, and moves temp variables to next elements.  */
  tree body;

  /* This is the LOOP_EXPR that governs the deletion of the elements.  */
  tree loop = 0;

  /* This is the thing that governs what to do after the loop has run.  */
  tree deallocate_expr = 0;

  /* This is the BIND_EXPR which holds the outermost iterator of the
     loop.  It is convenient to set this variable up and test it before
     executing any other code in the loop.
     This is also the containing expression returned by this function.  */
  tree controller = NULL_TREE;
  tree tmp;

  /* We should only have 1-D arrays here.  */
  gcc_assert (TREE_CODE (type) != ARRAY_TYPE);

  if (! MAYBE_CLASS_TYPE_P (type) || TYPE_HAS_TRIVIAL_DESTRUCTOR (type))
    goto no_destructor;

  /* The below is short by the cookie size.  */
  virtual_size = size_binop (MULT_EXPR, size_exp,
			     convert (sizetype, maxindex));

  tbase = create_temporary_var (ptype);
  tbase_init = cp_build_modify_expr (tbase, NOP_EXPR,
				     fold_build2_loc (input_location,
						  POINTER_PLUS_EXPR, ptype,
						  fold_convert (ptype, base),
						  virtual_size),
				     tf_warning_or_error);
  controller = build3 (BIND_EXPR, void_type_node, tbase,
		       NULL_TREE, NULL_TREE);
  TREE_SIDE_EFFECTS (controller) = 1;

  body = build1 (EXIT_EXPR, void_type_node,
		 build2 (EQ_EXPR, boolean_type_node, tbase,
			 fold_convert (ptype, base)));
  tmp = fold_build1_loc (input_location, NEGATE_EXPR, sizetype, size_exp);
  body = build_compound_expr
    (input_location, 
     body, cp_build_modify_expr (tbase, NOP_EXPR,
				 build2 (POINTER_PLUS_EXPR, ptype, tbase, tmp),
				 tf_warning_or_error));
  body = build_compound_expr
    (input_location,
     body, build_delete (ptype, tbase, sfk_complete_destructor,
			 LOOKUP_NORMAL|LOOKUP_DESTRUCTOR, 1));

  loop = build1 (LOOP_EXPR, void_type_node, body);
  loop = build_compound_expr (input_location, tbase_init, loop);

 no_destructor:
  /* If the delete flag is one, or anything else with the low bit set,
     delete the storage.  */
  if (auto_delete_vec != sfk_base_destructor)
    {
      tree base_tbd;

      /* The below is short by the cookie size.  */
      virtual_size = size_binop (MULT_EXPR, size_exp,
				 convert (sizetype, maxindex));

      if (! TYPE_VEC_NEW_USES_COOKIE (type))
	/* no header */
	base_tbd = base;
      else
	{
	  tree cookie_size;

	  cookie_size = targetm.cxx.get_cookie_size (type);
	  base_tbd
	    = cp_convert (ptype,
			  cp_build_binary_op (input_location,
					      MINUS_EXPR,
					      cp_convert (string_type_node,
							  base),
					      cookie_size,
					      tf_warning_or_error));
	  /* True size with header.  */
	  virtual_size = size_binop (PLUS_EXPR, virtual_size, cookie_size);
	}

      if (auto_delete_vec == sfk_deleting_destructor)
	deallocate_expr = build_op_delete_call (VEC_DELETE_EXPR,
						base_tbd, virtual_size,
						use_global_delete & 1,
						/*placement=*/NULL_TREE,
						/*alloc_fn=*/NULL_TREE);
    }

  body = loop;
  if (!deallocate_expr)
    ;
  else if (!body)
    body = deallocate_expr;
  else
    body = build_compound_expr (input_location, body, deallocate_expr);

  if (!body)
    body = integer_zero_node;

  /* Outermost wrapper: If pointer is null, punt.  */
  body = fold_build3_loc (input_location, COND_EXPR, void_type_node,
		      fold_build2_loc (input_location,
				   NE_EXPR, boolean_type_node, base,
				   convert (TREE_TYPE (base),
					    integer_zero_node)),
		      body, integer_zero_node);
  body = build1 (NOP_EXPR, void_type_node, body);

  if (controller)
    {
      TREE_OPERAND (controller, 1) = body;
      body = controller;
    }

  if (TREE_CODE (base) == SAVE_EXPR)
    /* Pre-evaluate the SAVE_EXPR outside of the BIND_EXPR.  */
    body = build2 (COMPOUND_EXPR, void_type_node, base, body);

  return convert_to_void (body, ICV_CAST, tf_warning_or_error);
}

/* Create an unnamed variable of the indicated TYPE.  */

tree
create_temporary_var (tree type)
{
  tree decl;

  decl = build_decl (input_location,
		     VAR_DECL, NULL_TREE, type);
  TREE_USED (decl) = 1;
  DECL_ARTIFICIAL (decl) = 1;
  DECL_IGNORED_P (decl) = 1;
  DECL_CONTEXT (decl) = current_function_decl;

  return decl;
}

/* Create a new temporary variable of the indicated TYPE, initialized
   to INIT.

   It is not entered into current_binding_level, because that breaks
   things when it comes time to do final cleanups (which take place
   "outside" the binding contour of the function).  */

static tree
get_temp_regvar (tree type, tree init)
{
  tree decl;

  decl = create_temporary_var (type);
  add_decl_expr (decl);

  finish_expr_stmt (cp_build_modify_expr (decl, INIT_EXPR, init, 
					  tf_warning_or_error));

  return decl;
}

/* `build_vec_init' returns tree structure that performs
   initialization of a vector of aggregate types.

   BASE is a reference to the vector, of ARRAY_TYPE, or a pointer
     to the first element, of POINTER_TYPE.
   MAXINDEX is the maximum index of the array (one less than the
     number of elements).  It is only used if BASE is a pointer or
     TYPE_DOMAIN (TREE_TYPE (BASE)) == NULL_TREE.

   INIT is the (possibly NULL) initializer.

   If EXPLICIT_VALUE_INIT_P is true, then INIT must be NULL.  All
   elements in the array are value-initialized.

   FROM_ARRAY is 0 if we should init everything with INIT
   (i.e., every element initialized from INIT).
   FROM_ARRAY is 1 if we should index into INIT in parallel
   with initialization of DECL.
   FROM_ARRAY is 2 if we should index into INIT in parallel,
   but use assignment instead of initialization.  */

tree
build_vec_init (tree base, tree maxindex, tree init,
		bool explicit_value_init_p,
		int from_array, tsubst_flags_t complain)
{
  tree rval;
  tree base2 = NULL_TREE;
  tree itype = NULL_TREE;
  tree iterator;
  /* The type of BASE.  */
  tree atype = TREE_TYPE (base);
  /* The type of an element in the array.  */
  tree type = TREE_TYPE (atype);
  /* The element type reached after removing all outer array
     types.  */
  tree inner_elt_type;
  /* The type of a pointer to an element in the array.  */
  tree ptype;
  tree stmt_expr;
  tree compound_stmt;
  int destroy_temps;
  tree try_block = NULL_TREE;
  int num_initialized_elts = 0;
  bool is_global;

  if (TREE_CODE (atype) == ARRAY_TYPE && TYPE_DOMAIN (atype))
    maxindex = array_type_nelts (atype);

  if (maxindex == NULL_TREE || maxindex == error_mark_node)
    return error_mark_node;

  if (explicit_value_init_p)
    gcc_assert (!init);

  inner_elt_type = strip_array_types (type);

  /* Look through the TARGET_EXPR around a compound literal.  */
  if (init && TREE_CODE (init) == TARGET_EXPR
      && TREE_CODE (TARGET_EXPR_INITIAL (init)) == CONSTRUCTOR
      && from_array != 2)
    init = TARGET_EXPR_INITIAL (init);

  if (init
      && TREE_CODE (atype) == ARRAY_TYPE
      && (from_array == 2
	  ? (!CLASS_TYPE_P (inner_elt_type)
	     || !TYPE_HAS_COMPLEX_COPY_ASSIGN (inner_elt_type))
	  : !TYPE_NEEDS_CONSTRUCTING (type))
      && ((TREE_CODE (init) == CONSTRUCTOR
	   /* Don't do this if the CONSTRUCTOR might contain something
	      that might throw and require us to clean up.  */
	   && (VEC_empty (constructor_elt, CONSTRUCTOR_ELTS (init))
	       || ! TYPE_HAS_NONTRIVIAL_DESTRUCTOR (inner_elt_type)))
	  || from_array))
    {
      /* Do non-default initialization of trivial arrays resulting from
	 brace-enclosed initializers.  In this case, digest_init and
	 store_constructor will handle the semantics for us.  */

      stmt_expr = build2 (INIT_EXPR, atype, base, init);
      return stmt_expr;
    }

  maxindex = cp_convert (ptrdiff_type_node, maxindex);
  if (TREE_CODE (atype) == ARRAY_TYPE)
    {
      ptype = build_pointer_type (type);
      base = cp_convert (ptype, decay_conversion (base));
    }
  else
    ptype = atype;

  /* The code we are generating looks like:
     ({
       T* t1 = (T*) base;
       T* rval = t1;
       ptrdiff_t iterator = maxindex;
       try {
	 for (; iterator != -1; --iterator) {
	   ... initialize *t1 ...
	   ++t1;
	 }
       } catch (...) {
	 ... destroy elements that were constructed ...
       }
       rval;
     })

     We can omit the try and catch blocks if we know that the
     initialization will never throw an exception, or if the array
     elements do not have destructors.  We can omit the loop completely if
     the elements of the array do not have constructors.

     We actually wrap the entire body of the above in a STMT_EXPR, for
     tidiness.

     When copying from array to another, when the array elements have
     only trivial copy constructors, we should use __builtin_memcpy
     rather than generating a loop.  That way, we could take advantage
     of whatever cleverness the back end has for dealing with copies
     of blocks of memory.  */

  is_global = begin_init_stmts (&stmt_expr, &compound_stmt);
  destroy_temps = stmts_are_full_exprs_p ();
  current_stmt_tree ()->stmts_are_full_exprs_p = 0;
  rval = get_temp_regvar (ptype, base);
  base = get_temp_regvar (ptype, rval);
  iterator = get_temp_regvar (ptrdiff_type_node, maxindex);

  /* If initializing one array from another, initialize element by
     element.  We rely upon the below calls to do the argument
     checking.  Evaluate the initializer before entering the try block.  */
  if (from_array && init && TREE_CODE (init) != CONSTRUCTOR)
    {
      base2 = decay_conversion (init);
      itype = TREE_TYPE (base2);
      base2 = get_temp_regvar (itype, base2);
      itype = TREE_TYPE (itype);
    }

  /* Protect the entire array initialization so that we can destroy
     the partially constructed array if an exception is thrown.
     But don't do this if we're assigning.  */
  if (flag_exceptions && TYPE_HAS_NONTRIVIAL_DESTRUCTOR (type)
      && from_array != 2)
    {
      try_block = begin_try_block ();
    }

  if (init != NULL_TREE && TREE_CODE (init) == CONSTRUCTOR)
    {
      /* Do non-default initialization of non-trivial arrays resulting from
	 brace-enclosed initializers.  */
      unsigned HOST_WIDE_INT idx;
      tree elt;
      from_array = 0;

      FOR_EACH_CONSTRUCTOR_VALUE (CONSTRUCTOR_ELTS (init), idx, elt)
	{
	  tree baseref = build1 (INDIRECT_REF, type, base);

	  num_initialized_elts++;

	  current_stmt_tree ()->stmts_are_full_exprs_p = 1;
	  if (MAYBE_CLASS_TYPE_P (type) || TREE_CODE (type) == ARRAY_TYPE)
	    finish_expr_stmt (build_aggr_init (baseref, elt, 0, complain));
	  else
	    finish_expr_stmt (cp_build_modify_expr (baseref, NOP_EXPR,
                                                    elt, complain));
	  current_stmt_tree ()->stmts_are_full_exprs_p = 0;

	  finish_expr_stmt (cp_build_unary_op (PREINCREMENT_EXPR, base, 0,
                                               complain));
	  finish_expr_stmt (cp_build_unary_op (PREDECREMENT_EXPR, iterator, 0,
                                               complain));
	}

      /* Clear out INIT so that we don't get confused below.  */
      init = NULL_TREE;
    }
  else if (from_array)
    {
      if (init)
	/* OK, we set base2 above.  */;
      else if (TYPE_LANG_SPECIFIC (type)
	       && TYPE_NEEDS_CONSTRUCTING (type)
	       && ! TYPE_HAS_DEFAULT_CONSTRUCTOR (type))
	{
          if (complain & tf_error)
            error ("initializer ends prematurely");
	  return error_mark_node;
	}
    }

  /* Now, default-initialize any remaining elements.  We don't need to
     do that if a) the type does not need constructing, or b) we've
     already initialized all the elements.

     We do need to keep going if we're copying an array.  */

  if (from_array
      || ((TYPE_NEEDS_CONSTRUCTING (type) || explicit_value_init_p)
	  && ! (host_integerp (maxindex, 0)
		&& (num_initialized_elts
		    == tree_low_cst (maxindex, 0) + 1))))
    {
      /* If the ITERATOR is equal to -1, then we don't have to loop;
	 we've already initialized all the elements.  */
      tree for_stmt;
      tree elt_init;
      tree to;

      for_stmt = begin_for_stmt ();
      finish_for_init_stmt (for_stmt);
      finish_for_cond (build2 (NE_EXPR, boolean_type_node, iterator,
			       build_int_cst (TREE_TYPE (iterator), -1)),
		       for_stmt);
      finish_for_expr (cp_build_unary_op (PREDECREMENT_EXPR, iterator, 0,
                                          complain),
		       for_stmt);

      to = build1 (INDIRECT_REF, type, base);

      if (from_array)
	{
	  tree from;

	  if (base2)
	    from = build1 (INDIRECT_REF, itype, base2);
	  else
	    from = NULL_TREE;

	  if (from_array == 2)
	    elt_init = cp_build_modify_expr (to, NOP_EXPR, from, 
					     complain);
	  else if (TYPE_NEEDS_CONSTRUCTING (type))
	    elt_init = build_aggr_init (to, from, 0, complain);
	  else if (from)
	    elt_init = cp_build_modify_expr (to, NOP_EXPR, from,
					     complain);
	  else
	    gcc_unreachable ();
	}
      else if (TREE_CODE (type) == ARRAY_TYPE)
	{
	  if (init != 0)
	    sorry
	      ("cannot initialize multi-dimensional array with initializer");
	  elt_init = build_vec_init (build1 (INDIRECT_REF, type, base),
				     0, 0,
				     explicit_value_init_p,
				     0, complain);
	}
      else if (explicit_value_init_p)
	elt_init = build2 (INIT_EXPR, type, to,
			   build_value_init (type));
      else
	{
	  gcc_assert (TYPE_NEEDS_CONSTRUCTING (type));
	  elt_init = build_aggr_init (to, init, 0, complain);
	}

      current_stmt_tree ()->stmts_are_full_exprs_p = 1;
      finish_expr_stmt (elt_init);
      current_stmt_tree ()->stmts_are_full_exprs_p = 0;

      finish_expr_stmt (cp_build_unary_op (PREINCREMENT_EXPR, base, 0,
                                           complain));
      if (base2)
	finish_expr_stmt (cp_build_unary_op (PREINCREMENT_EXPR, base2, 0,
                                             complain));

      finish_for_stmt (for_stmt);
    }

  /* Make sure to cleanup any partially constructed elements.  */
  if (flag_exceptions && TYPE_HAS_NONTRIVIAL_DESTRUCTOR (type)
      && from_array != 2)
    {
      tree e;
      tree m = cp_build_binary_op (input_location,
				   MINUS_EXPR, maxindex, iterator,
				   complain);

      /* Flatten multi-dimensional array since build_vec_delete only
	 expects one-dimensional array.  */
      if (TREE_CODE (type) == ARRAY_TYPE)
	m = cp_build_binary_op (input_location,
				MULT_EXPR, m,
				array_type_nelts_total (type),
				complain);

      finish_cleanup_try_block (try_block);
      e = build_vec_delete_1 (rval, m,
			      inner_elt_type, sfk_base_destructor,
			      /*use_global_delete=*/0);
      finish_cleanup (e, try_block);
    }

  /* The value of the array initialization is the array itself, RVAL
     is a pointer to the first element.  */
  finish_stmt_expr_expr (rval, stmt_expr);

  stmt_expr = finish_init_stmts (is_global, stmt_expr, compound_stmt);

  /* Now make the result have the correct type.  */
  if (TREE_CODE (atype) == ARRAY_TYPE)
    {
      atype = build_pointer_type (atype);
      stmt_expr = build1 (NOP_EXPR, atype, stmt_expr);
      stmt_expr = cp_build_indirect_ref (stmt_expr, RO_NULL, complain);
      TREE_NO_WARNING (stmt_expr) = 1;
    }

  current_stmt_tree ()->stmts_are_full_exprs_p = destroy_temps;
  return stmt_expr;
}

/* Call the DTOR_KIND destructor for EXP.  FLAGS are as for
   build_delete.  */

static tree
build_dtor_call (tree exp, special_function_kind dtor_kind, int flags)
{
  tree name;
  tree fn;
  switch (dtor_kind)
    {
    case sfk_complete_destructor:
      name = complete_dtor_identifier;
      break;

    case sfk_base_destructor:
      name = base_dtor_identifier;
      break;

    case sfk_deleting_destructor:
      name = deleting_dtor_identifier;
      break;

    default:
      gcc_unreachable ();
    }
  fn = lookup_fnfields (TREE_TYPE (exp), name, /*protect=*/2);
  return build_new_method_call (exp, fn,
				/*args=*/NULL,
				/*conversion_path=*/NULL_TREE,
				flags,
				/*fn_p=*/NULL,
				tf_warning_or_error);
}

/* Generate a call to a destructor. TYPE is the type to cast ADDR to.
   ADDR is an expression which yields the store to be destroyed.
   AUTO_DELETE is the name of the destructor to call, i.e., either
   sfk_complete_destructor, sfk_base_destructor, or
   sfk_deleting_destructor.

   FLAGS is the logical disjunction of zero or more LOOKUP_
   flags.  See cp-tree.h for more info.  */

tree
build_delete (tree type, tree addr, special_function_kind auto_delete,
    int flags, int use_global_delete)
{
  tree expr;

  if (addr == error_mark_node)
    return error_mark_node;

  /* Can happen when CURRENT_EXCEPTION_OBJECT gets its type
     set to `error_mark_node' before it gets properly cleaned up.  */
  if (type == error_mark_node)
    return error_mark_node;

  type = TYPE_MAIN_VARIANT (type);

  addr = mark_rvalue_use (addr);

  if (TREE_CODE (type) == POINTER_TYPE)
    {
      bool complete_p = true;

      type = TYPE_MAIN_VARIANT (TREE_TYPE (type));
      if (TREE_CODE (type) == ARRAY_TYPE)
	goto handle_array;

      /* We don't want to warn about delete of void*, only other
	  incomplete types.  Deleting other incomplete types
	  invokes undefined behavior, but it is not ill-formed, so
	  compile to something that would even do The Right Thing
	  (TM) should the type have a trivial dtor and no delete
	  operator.  */
      if (!VOID_TYPE_P (type))
	{
	  complete_type (type);
	  if (!COMPLETE_TYPE_P (type))
	    {
	      if (warning (0, "possible problem detected in invocation of "
			   "delete operator:"))
		{
		  cxx_incomplete_type_diagnostic (addr, type, DK_WARNING);
		  inform (input_location, "neither the destructor nor the class-specific "
			  "operator delete will be called, even if they are "
			  "declared when the class is defined.");
		}
	      complete_p = false;
	    }
	}
      if (VOID_TYPE_P (type) || !complete_p || !MAYBE_CLASS_TYPE_P (type))
	/* Call the builtin operator delete.  */
	return build_builtin_delete_call (addr);
      if (TREE_SIDE_EFFECTS (addr))
	addr = save_expr (addr);

      /* Throw away const and volatile on target type of addr.  */
      addr = convert_force (build_pointer_type (type), addr, 0);
    }
  else if (TREE_CODE (type) == ARRAY_TYPE)
    {
    handle_array:

      if (TYPE_DOMAIN (type) == NULL_TREE)
	{
	  error ("unknown array size in delete");
	  return error_mark_node;
	}
      return build_vec_delete (addr, array_type_nelts (type),
			       auto_delete, use_global_delete);
    }
  else
    {
      /* Don't check PROTECT here; leave that decision to the
	 destructor.  If the destructor is accessible, call it,
	 else report error.  */
      addr = cp_build_unary_op (ADDR_EXPR, addr, 0, tf_warning_or_error);
      if (TREE_SIDE_EFFECTS (addr))
	addr = save_expr (addr);

      addr = convert_force (build_pointer_type (type), addr, 0);
    }

  gcc_assert (MAYBE_CLASS_TYPE_P (type));

  if (TYPE_HAS_TRIVIAL_DESTRUCTOR (type))
    {
      if (auto_delete != sfk_deleting_destructor)
	return void_zero_node;

      return build_op_delete_call (DELETE_EXPR, addr,
				   cxx_sizeof_nowarn (type),
				   use_global_delete,
				   /*placement=*/NULL_TREE,
				   /*alloc_fn=*/NULL_TREE);
    }
  else
    {
      tree head = NULL_TREE;
      tree do_delete = NULL_TREE;
      tree ifexp;

      if (CLASSTYPE_LAZY_DESTRUCTOR (type))
	lazily_declare_fn (sfk_destructor, type);

      /* For `::delete x', we must not use the deleting destructor
	 since then we would not be sure to get the global `operator
	 delete'.  */
      if (use_global_delete && auto_delete == sfk_deleting_destructor)
	{
	  /* We will use ADDR multiple times so we must save it.  */
	  addr = save_expr (addr);
	  head = get_target_expr (build_headof (addr));
	  /* Delete the object.  */
	  do_delete = build_builtin_delete_call (head);
	  /* Otherwise, treat this like a complete object destructor
	     call.  */
	  auto_delete = sfk_complete_destructor;
	}
      /* If the destructor is non-virtual, there is no deleting
	 variant.  Instead, we must explicitly call the appropriate
	 `operator delete' here.  */
      else if (!DECL_VIRTUAL_P (CLASSTYPE_DESTRUCTORS (type))
	       && auto_delete == sfk_deleting_destructor)
	{
	  /* We will use ADDR multiple times so we must save it.  */
	  addr = save_expr (addr);
	  /* Build the call.  */
	  do_delete = build_op_delete_call (DELETE_EXPR,
					    addr,
					    cxx_sizeof_nowarn (type),
					    /*global_p=*/false,
					    /*placement=*/NULL_TREE,
					    /*alloc_fn=*/NULL_TREE);
	  /* Call the complete object destructor.  */
	  auto_delete = sfk_complete_destructor;
	}
      else if (auto_delete == sfk_deleting_destructor
	       && TYPE_GETS_REG_DELETE (type))
	{
	  /* Make sure we have access to the member op delete, even though
	     we'll actually be calling it from the destructor.  */
	  build_op_delete_call (DELETE_EXPR, addr, cxx_sizeof_nowarn (type),
				/*global_p=*/false,
				/*placement=*/NULL_TREE,
				/*alloc_fn=*/NULL_TREE);
	}

      expr = build_dtor_call (cp_build_indirect_ref (addr, RO_NULL, 
                                                     tf_warning_or_error),
			      auto_delete, flags);
      if (do_delete)
	expr = build2 (COMPOUND_EXPR, void_type_node, expr, do_delete);

      /* We need to calculate this before the dtor changes the vptr.  */
      if (head)
	expr = build2 (COMPOUND_EXPR, void_type_node, head, expr);

      if (flags & LOOKUP_DESTRUCTOR)
	/* Explicit destructor call; don't check for null pointer.  */
	ifexp = integer_one_node;
      else
	/* Handle deleting a null pointer.  */
	ifexp = fold (cp_build_binary_op (input_location,
					  NE_EXPR, addr, integer_zero_node,
					  tf_warning_or_error));

      if (ifexp != integer_one_node)
	expr = build3 (COND_EXPR, void_type_node,
		       ifexp, expr, void_zero_node);

      return expr;
    }
}

/* At the beginning of a destructor, push cleanups that will call the
   destructors for our base classes and members.

   Called from begin_destructor_body.  */

void
push_base_cleanups (void)
{
  tree binfo, base_binfo;
  int i;
  tree member;
  tree expr;
  VEC(tree,gc) *vbases;

  /* Run destructors for all virtual baseclasses.  */
  if (CLASSTYPE_VBASECLASSES (current_class_type))
    {
      tree cond = (condition_conversion
		   (build2 (BIT_AND_EXPR, integer_type_node,
			    current_in_charge_parm,
			    integer_two_node)));

      /* The CLASSTYPE_VBASECLASSES vector is in initialization
	 order, which is also the right order for pushing cleanups.  */
      for (vbases = CLASSTYPE_VBASECLASSES (current_class_type), i = 0;
	   VEC_iterate (tree, vbases, i, base_binfo); i++)
	{
	  if (TYPE_HAS_NONTRIVIAL_DESTRUCTOR (BINFO_TYPE (base_binfo)))
	    {
	      expr = build_special_member_call (current_class_ref,
						base_dtor_identifier,
						NULL,
						base_binfo,
						(LOOKUP_NORMAL
						 | LOOKUP_NONVIRTUAL),
                                                tf_warning_or_error);
	      expr = build3 (COND_EXPR, void_type_node, cond,
			     expr, void_zero_node);
	      finish_decl_cleanup (NULL_TREE, expr);
	    }
	}
    }

  /* Take care of the remaining baseclasses.  */
  for (binfo = TYPE_BINFO (current_class_type), i = 0;
       BINFO_BASE_ITERATE (binfo, i, base_binfo); i++)
    {
      if (TYPE_HAS_TRIVIAL_DESTRUCTOR (BINFO_TYPE (base_binfo))
	  || BINFO_VIRTUAL_P (base_binfo))
	continue;

      expr = build_special_member_call (current_class_ref,
					base_dtor_identifier,
					NULL, base_binfo,
					LOOKUP_NORMAL | LOOKUP_NONVIRTUAL,
                                        tf_warning_or_error);
      finish_decl_cleanup (NULL_TREE, expr);
    }

  /* Don't automatically destroy union members.  */
  if (TREE_CODE (current_class_type) == UNION_TYPE)
    return;

  for (member = TYPE_FIELDS (current_class_type); member;
       member = DECL_CHAIN (member))
    {
      tree this_type = TREE_TYPE (member);
      if (this_type == error_mark_node
	  || TREE_CODE (member) != FIELD_DECL
	  || DECL_ARTIFICIAL (member))
	continue;
      if (ANON_UNION_TYPE_P (this_type))
	continue;
      if (TYPE_HAS_NONTRIVIAL_DESTRUCTOR (this_type))
	{
	  tree this_member = (build_class_member_access_expr
			      (current_class_ref, member,
			       /*access_path=*/NULL_TREE,
			       /*preserve_reference=*/false,
			       tf_warning_or_error));
	  expr = build_delete (this_type, this_member,
			       sfk_complete_destructor,
			       LOOKUP_NONVIRTUAL|LOOKUP_DESTRUCTOR|LOOKUP_NORMAL,
			       0);
	  finish_decl_cleanup (NULL_TREE, expr);
	}
    }
}

/* Build a C++ vector delete expression.
   MAXINDEX is the number of elements to be deleted.
   ELT_SIZE is the nominal size of each element in the vector.
   BASE is the expression that should yield the store to be deleted.
   This function expands (or synthesizes) these calls itself.
   AUTO_DELETE_VEC says whether the container (vector) should be deallocated.

   This also calls delete for virtual baseclasses of elements of the vector.

   Update: MAXINDEX is no longer needed.  The size can be extracted from the
   start of the vector for pointers, and from the type for arrays.  We still
   use MAXINDEX for arrays because it happens to already have one of the
   values we'd have to extract.  (We could use MAXINDEX with pointers to
   confirm the size, and trap if the numbers differ; not clear that it'd
   be worth bothering.)  */

tree
build_vec_delete (tree base, tree maxindex,
    special_function_kind auto_delete_vec, int use_global_delete)
{
  tree type;
  tree rval;
  tree base_init = NULL_TREE;

  type = TREE_TYPE (base);

  if (TREE_CODE (type) == POINTER_TYPE)
    {
      /* Step back one from start of vector, and read dimension.  */
      tree cookie_addr;
      tree size_ptr_type = build_pointer_type (sizetype);

      if (TREE_SIDE_EFFECTS (base))
	{
	  base_init = get_target_expr (base);
	  base = TARGET_EXPR_SLOT (base_init);
	}
      type = strip_array_types (TREE_TYPE (type));
      cookie_addr = fold_build1_loc (input_location, NEGATE_EXPR,
				 sizetype, TYPE_SIZE_UNIT (sizetype));
      cookie_addr = build2 (POINTER_PLUS_EXPR,
			    size_ptr_type,
			    fold_convert (size_ptr_type, base),
			    cookie_addr);
      maxindex = cp_build_indirect_ref (cookie_addr, RO_NULL, tf_warning_or_error);
    }
  else if (TREE_CODE (type) == ARRAY_TYPE)
    {
      /* Get the total number of things in the array, maxindex is a
	 bad name.  */
      maxindex = array_type_nelts_total (type);
      type = strip_array_types (type);
      base = cp_build_unary_op (ADDR_EXPR, base, 1, tf_warning_or_error);
      if (TREE_SIDE_EFFECTS (base))
	{
	  base_init = get_target_expr (base);
	  base = TARGET_EXPR_SLOT (base_init);
	}
    }
  else
    {
      if (base != error_mark_node)
	error ("type to vector delete is neither pointer or array type");
      return error_mark_node;
    }

  rval = build_vec_delete_1 (base, maxindex, type, auto_delete_vec,
			     use_global_delete);
  if (base_init)
    rval = build2 (COMPOUND_EXPR, TREE_TYPE (rval), base_init, rval);

  return rval;
}<|MERGE_RESOLUTION|>--- conflicted
+++ resolved
@@ -525,12 +525,8 @@
       else if (TREE_CODE (init) == TREE_LIST)
 	/* There was an explicit member initialization.  Do some work
 	   in that case.  */
-<<<<<<< HEAD
-	init = build_x_compound_expr_from_list (init, ELK_MEM_INIT);
-=======
 	init = build_x_compound_expr_from_list (init, ELK_MEM_INIT,
 						tf_warning_or_error);
->>>>>>> 3bd7a983
 
       if (init)
 	finish_expr_stmt (cp_build_modify_expr (decl, INIT_EXPR, init,
@@ -784,17 +780,10 @@
 		{
 		  if (same_type_p (last_ctx, ctx))
 		    {
-<<<<<<< HEAD
-		      if (TREE_CODE (field_type) == UNION_TYPE)
-			error_at (DECL_SOURCE_LOCATION (current_function_decl),
-				  "initializations for multiple members of %qT",
-				  last_field_type);
-=======
 		      if (TREE_CODE (ctx) == UNION_TYPE)
 			error_at (DECL_SOURCE_LOCATION (current_function_decl),
 				  "initializations for multiple members of %qT",
 				  last_ctx);
->>>>>>> 3bd7a983
 		      done = 1;
 		      break;
 		    }
@@ -1544,24 +1533,9 @@
   if (TREE_CODE (member) == TEMPLATE_DECL)
     return member;
 
-<<<<<<< HEAD
-  if (dependent_type_p (type) || type_dependent_expression_p (member))
-    {
-      tree ref, mem_type = NULL_TREE;
-      if (!dependent_scope_p (type))
-	mem_type = TREE_TYPE (member);
-      ref = build_qualified_name (mem_type, type, member,
-				  /*template_p=*/false);
-      /* Undo convert_from_reference.  */
-      if (TREE_CODE (ref) == INDIRECT_REF)
-	ref = TREE_OPERAND (ref, 0);
-      return ref;
-    }
-=======
   if (dependent_scope_p (type) || type_dependent_expression_p (member))
     return build_qualified_name (NULL_TREE, type, member,
 				  /*template_p=*/false);
->>>>>>> 3bd7a983
 
   gcc_assert (TYPE_P (type));
   if (! is_class_type (type, 1))
@@ -1571,10 +1545,7 @@
   /* Callers should call mark_used before this point.  */
   gcc_assert (!DECL_P (member) || TREE_USED (member));
 
-<<<<<<< HEAD
-=======
   type = TYPE_MAIN_VARIANT (type);
->>>>>>> 3bd7a983
   if (!COMPLETE_OR_OPEN_TYPE_P (complete_type (type)))
     {
       error ("incomplete type %qT does not have member %qD", type, member);
@@ -1847,11 +1818,7 @@
   if (type_has_user_provided_constructor (type))
     return 0;
 
-<<<<<<< HEAD
-  for (field = TYPE_FIELDS (type); field; field = TREE_CHAIN (field))
-=======
   for (field = TYPE_FIELDS (type); field; field = DECL_CHAIN (field))
->>>>>>> 3bd7a983
     {
       tree field_type;
 
