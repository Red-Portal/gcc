--- conflicted
+++ resolved
@@ -942,7 +942,7 @@
 	}
       else
 	{
-	  write_prefix (CP_DECL_CONTEXT (decl));
+	  write_prefix (decl_mangling_context (decl));
 	  write_unqualified_name (decl);
 	}
     }
@@ -1030,7 +1030,7 @@
 	}
       else
 	{
-	  write_prefix (CP_DECL_CONTEXT (decl));
+	  write_prefix (decl_mangling_context (decl));
 	  write_unqualified_name (decl);
 	}
     }
@@ -1060,7 +1060,7 @@
 {
   tree decl = DECL_P (node) ? node : TYPE_NAME (node);
   tree type = DECL_P (node) ? TREE_TYPE (node) : node;
-  tree context = CP_DECL_CONTEXT (decl);
+  tree context = decl_mangling_context (decl);
   tree template_info;
   tree templ;
   tree substitution;
@@ -2821,7 +2821,17 @@
 
       if (name == NULL)
 	{
-	  sorry ("mangling %C", code);
+	  switch (code)
+	    {
+	    case TRAIT_EXPR:
+	      error ("use of built-in trait %qE in function signature; "
+		     "use library traits instead", expr);
+	      break;
+
+	    default:
+	      sorry ("mangling %C", code);
+	      break;
+	    }
 	  return;
 	}
       else
@@ -3115,20 +3125,11 @@
 	{
 	  /* The ABI specifies that we should mangle the number of
 	     elements in the array, not the largest allowed index.  */
-<<<<<<< HEAD
-	  double_int dmax
-	    = double_int_add (tree_to_double_int (max), double_int_one);
-	  /* Truncate the result - this will mangle [0, SIZE_INT_MAX]
-	     number of elements as zero.  */
-	  dmax = double_int_zext (dmax, TYPE_PRECISION (TREE_TYPE (max)));
-	  gcc_assert (double_int_fits_in_uhwi_p (dmax));
-=======
 	  double_int dmax = tree_to_double_int (max) + double_int_one;
 	  /* Truncate the result - this will mangle [0, SIZE_INT_MAX]
 	     number of elements as zero.  */
 	  dmax = dmax.zext (TYPE_PRECISION (TREE_TYPE (max)));
 	  gcc_assert (dmax.fits_uhwi ());
->>>>>>> 747e4b8f
 	  write_unsigned_number (dmax.low);
 	}
       else
