--- conflicted
+++ resolved
@@ -1,10 +1,6 @@
 /* Language-level data type conversion for GNU C++.
    Copyright (C) 1987, 1988, 1992, 1993, 1994, 1995, 1996, 1997, 1998,
-<<<<<<< HEAD
-   1999, 2000, 2001, 2002, 2003, 2004, 2005, 2006, 2007, 2008, 2009
-=======
    1999, 2000, 2001, 2002, 2003, 2004, 2005, 2006, 2007, 2008, 2009, 2010
->>>>>>> 3082eeb7
    Free Software Foundation, Inc.
    Hacked by Michael Tiemann (tiemann@cygnus.com)
 
@@ -554,9 +550,6 @@
 
  
-<<<<<<< HEAD
-/* Fold away simple conversions, but make sure the result is an rvalue.  */
-=======
 /* If EXPR and ORIG are INTEGER_CSTs, return a version of EXPR that has
    TREE_OVERFLOW set only if it is set in ORIG.  Otherwise, return EXPR
    unchanged.  */
@@ -579,18 +572,13 @@
 
 /* Fold away simple conversions, but make sure TREE_OVERFLOW is set
    properly.  */
->>>>>>> 3082eeb7
 
 tree
 cp_fold_convert (tree type, tree expr)
 {
-<<<<<<< HEAD
-  return rvalue (fold_convert (type, expr));
-=======
   tree conv = fold_convert (type, expr);
   conv = ignore_overflows (conv, expr);
   return conv;
->>>>>>> 3082eeb7
 }
 
 /* C++ conversions, preference to static cast conversions.  */
@@ -869,16 +857,9 @@
    make it impossible to ignore the reference return value from functions. We
    issue warnings in the confusing cases.
 
-<<<<<<< HEAD
-   IMPLICIT is non-NULL iff an expression is being implicitly converted; it
-   is NULL when the user is explicitly converting an expression to void via
-   a cast.  When non-NULL, IMPLICIT is a string indicating the context of
-   the implicit conversion.  */
-=======
    The IMPLICIT is ICV_CAST when the user is explicitly converting an expression
    to void via a cast. If an expression is being implicitly converted, IMPLICIT
    indicates the context of the implicit conversion.  */
->>>>>>> 3082eeb7
 
 tree
 convert_to_void (tree expr, impl_conv_void implicit, tsubst_flags_t complain)
@@ -925,17 +906,6 @@
 	/* The two parts of a cond expr might be separate lvalues.  */
 	tree op1 = TREE_OPERAND (expr,1);
 	tree op2 = TREE_OPERAND (expr,2);
-<<<<<<< HEAD
-	bool side_effects = TREE_SIDE_EFFECTS (op1) || TREE_SIDE_EFFECTS (op2);
-	tree new_op1 = convert_to_void
-	  (op1, (implicit && !side_effects
-		 ? "second operand of conditional" : NULL), complain);
-	tree new_op2 = convert_to_void
-	  (op2, (implicit && !side_effects
-		 ? "third operand of conditional" : NULL), complain);
-
-	expr = build3 (COND_EXPR, TREE_TYPE (new_op1),
-=======
 	bool side_effects = ((op1 && TREE_SIDE_EFFECTS (op1))
 			     || TREE_SIDE_EFFECTS (op2));
 	tree new_op1, new_op2;
@@ -954,7 +924,6 @@
 	  }
 
 	expr = build3 (COND_EXPR, TREE_TYPE (new_op2),
->>>>>>> 3082eeb7
 		       TREE_OPERAND (expr, 0), new_op1, new_op2);
 	break;
       }
@@ -1135,11 +1104,7 @@
                - automatic dereferencing of references, since the user cannot
                  control it. (See also warn_if_unused_value() in stmt.c.)  */
             if (warn_unused_value
-<<<<<<< HEAD
-		&& implicit
-=======
 		&& implicit != ICV_CAST
->>>>>>> 3082eeb7
                 && (complain & tf_warning)
                 && !TREE_NO_WARNING (expr)
                 && !is_reference)
@@ -1555,9 +1520,7 @@
   if (!TYPE_HAS_CONVERSION (basetype))
     return NULL_TREE;
 
-  for (conv = lookup_conversions (basetype, /*lookup_template_convs_p=*/true);
-       conv;
-       conv = TREE_CHAIN (conv))
+  for (conv = lookup_conversions (basetype); conv; conv = TREE_CHAIN (conv))
     {
       int win = 0;
       tree candidate;
