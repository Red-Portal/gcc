/* Top level of GCC compilers (cc1, cc1plus, etc.)
   Copyright (C) 1987, 1988, 1989, 1992, 1993, 1994, 1995, 1996, 1997, 1998,
   1999, 2000, 2001, 2002, 2003, 2004, 2005, 2006, 2007, 2008, 2009, 2010,
   2011 Free Software Foundation, Inc.

This file is part of GCC.

GCC is free software; you can redistribute it and/or modify it under
the terms of the GNU General Public License as published by the Free
Software Foundation; either version 3, or (at your option) any later
version.

GCC is distributed in the hope that it will be useful, but WITHOUT ANY
WARRANTY; without even the implied warranty of MERCHANTABILITY or
FITNESS FOR A PARTICULAR PURPOSE.  See the GNU General Public License
for more details.

You should have received a copy of the GNU General Public License
along with GCC; see the file COPYING3.  If not see
<http://www.gnu.org/licenses/>.  */

/* This is the top level of cc1/c++.
   It parses command args, opens files, invokes the various passes
   in the proper order, and counts the time used by each.
   Error messages and low-level interface to malloc also handled here.  */

#include "config.h"
#include "system.h"
#include "coretypes.h"
#include "tm.h"
#include "line-map.h"
#include "input.h"
#include "tree.h"
#include "realmpfr.h"	/* For GMP/MPFR/MPC versions, in print_version.  */
#include "version.h"
#include "rtl.h"
#include "tm_p.h"
#include "flags.h"
#include "insn-attr.h"
#include "insn-config.h"
#include "insn-flags.h"
#include "hard-reg-set.h"
#include "recog.h"
#include "output.h"
#include "except.h"
#include "function.h"
#include "toplev.h"
#include "expr.h"
#include "basic-block.h"
#include "intl.h"
#include "ggc.h"
#include "regs.h"
#include "timevar.h"
#include "diagnostic.h"
#include "tree-diagnostic.h"
#include "tree-pretty-print.h"
#include "params.h"
#include "reload.h"
#include "ira.h"
#include "dwarf2asm.h"
#include "debug.h"
#include "target.h"
#include "common/common-target.h"
#include "langhooks.h"
#include "cfgloop.h" /* for init_set_costs */
#include "hosthooks.h"
#include "cgraph.h"
#include "opts.h"
#include "opts-diagnostic.h"
#include "coverage.h"
#include "value-prof.h"
#include "alloc-pool.h"
#include "tree-mudflap.h"
#include "asan.h"
#include "tsan.h"
#include "gimple.h"
#include "tree-ssa-alias.h"
#include "plugin.h"

#if defined(DBX_DEBUGGING_INFO) || defined(XCOFF_DEBUGGING_INFO)
#include "dbxout.h"
#endif

#ifdef SDB_DEBUGGING_INFO
#include "sdbout.h"
#endif

#ifdef XCOFF_DEBUGGING_INFO
#include "xcoffout.h"		/* Needed for external data
				   declarations for e.g. AIX 4.x.  */
#endif

static void general_init (const char *);
static void do_compile (void);
static void process_options (void);
static void backend_init (void);
static int lang_dependent_init (const char *);
static void init_asm_output (const char *);
static void finalize (bool);

static void crash_signal (int) ATTRIBUTE_NORETURN;
static void compile_file (void);

/* True if we don't need a backend (e.g. preprocessing only).  */
static bool no_backend;

/* Length of line when printing switch values.  */
#define MAX_LINE 75

/* Decoded options, and number of such options.  */
struct cl_decoded_option *save_decoded_options;
unsigned int save_decoded_options_count;

/* Used to enable -fvar-tracking, -fweb and -frename-registers according
   to optimize in process_options ().  */
#define AUTODETECT_VALUE 2

/* Debug hooks - dependent upon command line options.  */

const struct gcc_debug_hooks *debug_hooks;

/* The FUNCTION_DECL for the function currently being compiled,
   or 0 if between functions.  */
tree current_function_decl;

/* Set to the FUNC_BEGIN label of the current function, or NULL
   if none.  */
const char * current_function_func_begin_label;

/* A random sequence of characters, unless overridden by user.  */
static const char *flag_random_seed;

/* A local time stamp derived from the time of compilation. It will be
   zero if the system cannot provide a time.  It will be -1u, if the
   user has specified a particular random seed.  */
unsigned local_tick;

/* Random number for this compilation */
HOST_WIDE_INT random_seed;

/* -f flags.  */

/* When non-NULL, indicates that whenever space is allocated on the
   stack, the resulting stack pointer must not pass this
   address---that is, for stacks that grow downward, the stack pointer
   must always be greater than or equal to this address; for stacks
   that grow upward, the stack pointer must be less than this address.
   At present, the rtx may be either a REG or a SYMBOL_REF, although
   the support provided depends on the backend.  */
rtx stack_limit_rtx;

/* True if the user has tagged the function with the 'section'
   attribute.  */

bool user_defined_section_attribute = false;

struct target_flag_state default_target_flag_state;
#if SWITCHABLE_TARGET
struct target_flag_state *this_target_flag_state = &default_target_flag_state;
#else
#define this_target_flag_state (&default_target_flag_state)
#endif

/* The user symbol prefix after having resolved same.  */
const char *user_label_prefix;

/* Output files for assembler code (real compiler output)
   and debugging dumps.  */

FILE *asm_out_file;
FILE *aux_info_file;
FILE *stack_usage_file = NULL;

/* The current working directory of a translation.  It's generally the
   directory from which compilation was initiated, but a preprocessed
   file may specify the original directory in which it was
   created.  */

static const char *src_pwd;

/* Initialize src_pwd with the given string, and return true.  If it
   was already initialized, return false.  As a special case, it may
   be called with a NULL argument to test whether src_pwd has NOT been
   initialized yet.  */

bool
set_src_pwd (const char *pwd)
{
  if (src_pwd)
    {
      if (strcmp (src_pwd, pwd) == 0)
	return true;
      else
	return false;
    }

  src_pwd = xstrdup (pwd);
  return true;
}

/* Return the directory from which the translation unit was initiated,
   in case set_src_pwd() was not called before to assign it a
   different value.  */

const char *
get_src_pwd (void)
{
  if (! src_pwd)
    {
      src_pwd = getpwd ();
      if (!src_pwd)
	src_pwd = ".";
    }

   return src_pwd;
}

/* Called when the start of a function definition is parsed,
   this function prints on stderr the name of the function.  */
void
announce_function (tree decl)
{
  if (!quiet_flag)
    {
      if (rtl_dump_and_exit)
	fprintf (stderr, "%s ",
		 identifier_to_locale (IDENTIFIER_POINTER (DECL_NAME (decl))));
      else
	fprintf (stderr, " %s",
		 identifier_to_locale (lang_hooks.decl_printable_name (decl, 2)));
      fflush (stderr);
      pp_needs_newline (global_dc->printer) = true;
      diagnostic_set_last_function (global_dc, (diagnostic_info *) NULL);
    }
}

/* Initialize local_tick with a random number or -1 if
   flag_random_seed is set.  */

static void
init_local_tick (void)
{
  if (!flag_random_seed)
    {
      /* Try urandom first. Time of day is too likely to collide. 
	 In case of any error we just use the local tick. */

      int fd = open ("/dev/urandom", O_RDONLY);
      if (fd >= 0)
        {
          read (fd, &random_seed, sizeof (random_seed));
          close (fd);
        }

      /* Now get the tick anyways  */
#ifdef HAVE_GETTIMEOFDAY
      {
	struct timeval tv;

	gettimeofday (&tv, NULL);
	local_tick = tv.tv_sec * 1000 + tv.tv_usec / 1000;
      }
#else
      {
	time_t now = time (NULL);

	if (now != (time_t)-1)
	  local_tick = (unsigned) now;
      }
#endif
    }
  else
    local_tick = -1;
}

/* Set up a default flag_random_seed and local_tick, unless the user
   already specified one.  Must be called after init_local_tick.  */

static void
init_random_seed (void)
{
  if (flag_random_seed)
    {
      char *endp;

      /* When the driver passed in a hex number don't crc it again */
      random_seed = strtoul (flag_random_seed, &endp, 0);
      if (!(endp > flag_random_seed && *endp == 0))
        random_seed = crc32_string (0, flag_random_seed);
    }
  else if (!random_seed)
    random_seed = local_tick ^ getpid ();  /* Old racey fallback method */
}

/* Obtain the random_seed.  Unless NOINIT, initialize it if
   it's not provided in the command line.  */

HOST_WIDE_INT
get_random_seed (bool noinit)
{
  if (!flag_random_seed && !noinit)
    init_random_seed ();
  return random_seed;
}

/* Modify the random_seed string to VAL.  Return its previous
   value.  */

const char *
set_random_seed (const char *val)
{
  const char *old = flag_random_seed;
  flag_random_seed = val;
  return old;
}

/* Handler for fatal signals, such as SIGSEGV.  These are transformed
   into ICE messages, which is much more user friendly.  In case the
   error printer crashes, reset the signal to prevent infinite recursion.  */

static void
crash_signal (int signo)
{
  signal (signo, SIG_DFL);

  /* If we crashed while processing an ASM statement, then be a little more
     graceful.  It's most likely the user's fault.  */
  if (this_is_asm_operands)
    {
      output_operand_lossage ("unrecoverable error");
      exit (FATAL_EXIT_CODE);
    }

  internal_error ("%s", strsignal (signo));
}

/* A subroutine of wrapup_global_declarations.  We've come to the end of
   the compilation unit.  All deferred variables should be undeferred,
   and all incomplete decls should be finalized.  */

void
wrapup_global_declaration_1 (tree decl)
{
  /* We're not deferring this any longer.  Assignment is conditional to
     avoid needlessly dirtying PCH pages.  */
  if (CODE_CONTAINS_STRUCT (TREE_CODE (decl), TS_DECL_WITH_VIS)
      && DECL_DEFER_OUTPUT (decl) != 0)
    DECL_DEFER_OUTPUT (decl) = 0;

  if (TREE_CODE (decl) == VAR_DECL && DECL_SIZE (decl) == 0)
    lang_hooks.finish_incomplete_decl (decl);
}

/* A subroutine of wrapup_global_declarations.  Decide whether or not DECL
   needs to be output.  Return true if it is output.  */

bool
wrapup_global_declaration_2 (tree decl)
{
  if (TREE_ASM_WRITTEN (decl) || DECL_EXTERNAL (decl)
      || (TREE_CODE (decl) == VAR_DECL && DECL_HAS_VALUE_EXPR_P (decl)))
    return false;

  /* Don't write out static consts, unless we still need them.

     We also keep static consts if not optimizing (for debugging),
     unless the user specified -fno-keep-static-consts.
     ??? They might be better written into the debug information.
     This is possible when using DWARF.

     A language processor that wants static constants to be always
     written out (even if it is not used) is responsible for
     calling rest_of_decl_compilation itself.  E.g. the C front-end
     calls rest_of_decl_compilation from finish_decl.
     One motivation for this is that is conventional in some
     environments to write things like:
     static const char rcsid[] = "... version string ...";
     intending to force the string to be in the executable.

     A language processor that would prefer to have unneeded
     static constants "optimized away" would just defer writing
     them out until here.  E.g. C++ does this, because static
     constants are often defined in header files.

     ??? A tempting alternative (for both C and C++) would be
     to force a constant to be written if and only if it is
     defined in a main file, as opposed to an include file.  */

  if (TREE_CODE (decl) == VAR_DECL && TREE_STATIC (decl))
    {
      struct varpool_node *node;
      bool needed = true;
      node = varpool_get_node (decl);

      if (!node && flag_ltrans)
	needed = false;
      else if (node && node->finalized)
	needed = false;
      else if (node && node->alias)
	needed = false;
      else if (!cgraph_global_info_ready
	       && (TREE_USED (decl)
		   || TREE_USED (DECL_ASSEMBLER_NAME (decl))))
	/* needed */;
      else if (node && node->analyzed)
	/* needed */;
      else if (DECL_COMDAT (decl))
	needed = false;
      else if (TREE_READONLY (decl) && !TREE_PUBLIC (decl)
	       && (optimize || !flag_keep_static_consts
		   || DECL_ARTIFICIAL (decl)))
	needed = false;

      if (needed)
	{
	  rest_of_decl_compilation (decl, 1, 1);
	  return true;
	}
    }

  return false;
}

/* Do any final processing required for the declarations in VEC, of
   which there are LEN.  We write out inline functions and variables
   that have been deferred until this point, but which are required.
   Returns nonzero if anything was put out.  */

bool
wrapup_global_declarations (tree *vec, int len)
{
  bool reconsider, output_something = false;
  int i;

  for (i = 0; i < len; i++)
    wrapup_global_declaration_1 (vec[i]);

  /* Now emit any global variables or functions that we have been
     putting off.  We need to loop in case one of the things emitted
     here references another one which comes earlier in the list.  */
  do
    {
      reconsider = false;
      for (i = 0; i < len; i++)
	reconsider |= wrapup_global_declaration_2 (vec[i]);
      if (reconsider)
	output_something = true;
    }
  while (reconsider);

  return output_something;
}

/* A subroutine of check_global_declarations.  Issue appropriate warnings
   for the global declaration DECL.  */

void
check_global_declaration_1 (tree decl)
{
  /* Warn about any function declared static but not defined.  We don't
     warn about variables, because many programs have static variables
     that exist only to get some text into the object file.  */
  if (TREE_CODE (decl) == FUNCTION_DECL
      && DECL_INITIAL (decl) == 0
      && DECL_EXTERNAL (decl)
      && ! DECL_ARTIFICIAL (decl)
      && ! TREE_NO_WARNING (decl)
      && ! TREE_PUBLIC (decl)
      && (warn_unused_function
	  || TREE_SYMBOL_REFERENCED (DECL_ASSEMBLER_NAME (decl))))
    {
      if (TREE_SYMBOL_REFERENCED (DECL_ASSEMBLER_NAME (decl)))
	pedwarn (input_location, 0, "%q+F used but never defined", decl);
      else
	warning (OPT_Wunused_function, "%q+F declared %<static%> but never defined", decl);
      /* This symbol is effectively an "extern" declaration now.  */
      TREE_PUBLIC (decl) = 1;
    }

  /* Warn about static fns or vars defined but not used.  */
  if (((warn_unused_function && TREE_CODE (decl) == FUNCTION_DECL)
       /* We don't warn about "static const" variables because the
	  "rcs_id" idiom uses that construction.  */
       || (warn_unused_variable
	   && TREE_CODE (decl) == VAR_DECL && ! TREE_READONLY (decl)))
      && ! DECL_IN_SYSTEM_HEADER (decl)
      && ! TREE_USED (decl)
      /* The TREE_USED bit for file-scope decls is kept in the identifier,
	 to handle multiple external decls in different scopes.  */
      && ! (DECL_NAME (decl) && TREE_USED (DECL_NAME (decl)))
      && ! DECL_EXTERNAL (decl)
      && ! TREE_PUBLIC (decl)
      /* A volatile variable might be used in some non-obvious way.  */
      && ! TREE_THIS_VOLATILE (decl)
      /* Global register variables must be declared to reserve them.  */
      && ! (TREE_CODE (decl) == VAR_DECL && DECL_REGISTER (decl))
      /* Otherwise, ask the language.  */
      && lang_hooks.decls.warn_unused_global (decl))
    warning ((TREE_CODE (decl) == FUNCTION_DECL)
	     ? OPT_Wunused_function
             : OPT_Wunused_variable,
	     "%q+D defined but not used", decl);
}

/* Issue appropriate warnings for the global declarations in V (of
   which there are LEN).  */

void
check_global_declarations (tree *v, int len)
{
  int i;

  for (i = 0; i < len; i++)
    check_global_declaration_1 (v[i]);
}

/* Emit debugging information for all global declarations in VEC.  */

void
emit_debug_global_declarations (tree *vec, int len)
{
  int i;

  /* Avoid confusing the debug information machinery when there are errors.  */
  if (seen_error ())
    return;

  timevar_push (TV_SYMOUT);
  for (i = 0; i < len; i++)
    debug_hooks->global_decl (vec[i]);
  timevar_pop (TV_SYMOUT);
}

/* Compile an entire translation unit.  Write a file of assembly
   output and various debugging dumps.  */

static void
compile_file (void)
{
  timevar_start (TV_PHASE_PARSING);
  timevar_push (TV_PARSE_GLOBAL);

  /* Call the parser, which parses the entire file (calling
     rest_of_compilation for each function).  */
  lang_hooks.parse_file ();

  timevar_pop (TV_PARSE_GLOBAL);
  timevar_stop (TV_PHASE_PARSING);

  /* Compilation is now finished except for writing
     what's left of the symbol table output.  */

  if (flag_syntax_only || flag_wpa)
    return;

  ggc_protect_identifiers = false;

  /* This must also call finalize_compilation_unit.  */
  lang_hooks.decls.final_write_globals ();

  if (seen_error ())
    return;

  timevar_start (TV_PHASE_LATE_ASM);

  /* Compilation unit is finalized.  When producing non-fat LTO object, we are
     basically finished.  */
  if (in_lto_p || !flag_lto || flag_fat_lto_objects)
    {
      /* Likewise for mudflap static object registrations.  */
      if (flag_mudflap)
	mudflap_finish_file ();

<<<<<<< HEAD
      /* File-scope initialization for AddressSanitizer.  */
      if (flag_asan)
        asan_finish_file ();

      if (flag_tsan)
	tsan_finish_file ();
=======
      if (flag_pl)
	pl_finish_file ();
>>>>>>> 1755e261

      output_shared_constant_pool ();
      output_object_blocks ();
      finish_tm_clone_pairs ();

      /* Write out any pending weak symbol declarations.  */
      weak_finish ();

      /* This must be at the end before unwind and debug info.
	 Some target ports emit PIC setup thunks here.  */
      targetm.asm_out.code_end ();

      /* Do dbx symbols.  */
      timevar_push (TV_SYMOUT);

    #if defined DWARF2_DEBUGGING_INFO || defined DWARF2_UNWIND_INFO
      if (dwarf2out_do_frame ())
	dwarf2out_frame_finish ();
    #endif

      (*debug_hooks->finish) (main_input_filename);
      timevar_pop (TV_SYMOUT);

      /* Output some stuff at end of file if nec.  */

      dw2_output_indirect_constants ();

      /* Flush any pending external directives.  */
      process_pending_assemble_externals ();
   }

  /* Emit LTO marker if LTO info has been previously emitted.  This is
     used by collect2 to determine whether an object file contains IL.
     We used to emit an undefined reference here, but this produces
     link errors if an object file with IL is stored into a shared
     library without invoking lto1.  */
  if (flag_generate_lto)
    {
#if defined ASM_OUTPUT_ALIGNED_DECL_COMMON
      ASM_OUTPUT_ALIGNED_DECL_COMMON (asm_out_file, NULL_TREE,
				      "__gnu_lto_v1",
				      (unsigned HOST_WIDE_INT) 1, 8);
#elif defined ASM_OUTPUT_ALIGNED_COMMON
      ASM_OUTPUT_ALIGNED_COMMON (asm_out_file, "__gnu_lto_v1",
				 (unsigned HOST_WIDE_INT) 1, 8);
#else
      ASM_OUTPUT_COMMON (asm_out_file, "__gnu_lto_v1",
			 (unsigned HOST_WIDE_INT) 1,
			 (unsigned HOST_WIDE_INT) 1);
#endif
      /* Let linker plugin know that this is a slim object and must be LTOed
         even when user did not ask for it.  */
      if (!flag_fat_lto_objects)
        {
#if defined ASM_OUTPUT_ALIGNED_DECL_COMMON
	  ASM_OUTPUT_ALIGNED_DECL_COMMON (asm_out_file, NULL_TREE,
					  "__gnu_lto_slim",
					  (unsigned HOST_WIDE_INT) 1, 8);
#elif defined ASM_OUTPUT_ALIGNED_COMMON
	  ASM_OUTPUT_ALIGNED_COMMON (asm_out_file, "__gnu_lto_slim",
				     (unsigned HOST_WIDE_INT) 1, 8);
#else
	  ASM_OUTPUT_COMMON (asm_out_file, "__gnu_lto_slim",
			     (unsigned HOST_WIDE_INT) 1,
			     (unsigned HOST_WIDE_INT) 1);
#endif
        }
    }

  /* Attach a special .ident directive to the end of the file to identify
     the version of GCC which compiled this code.  The format of the .ident
     string is patterned after the ones produced by native SVR4 compilers.  */
  if (!flag_no_ident)
    {
      const char *pkg_version = "(GNU) ";
      char *ident_str;

      if (strcmp ("(GCC) ", pkgversion_string))
	pkg_version = pkgversion_string;

      ident_str = ACONCAT (("GCC: ", pkg_version, version_string, NULL));
      targetm.asm_out.output_ident (ident_str);
    }

  /* Invoke registered plugin callbacks.  */
  invoke_plugin_callbacks (PLUGIN_FINISH_UNIT, NULL);

  /* This must be at the end.  Some target ports emit end of file directives
     into the assembly file here, and hence we can not output anything to the
     assembly file after this point.  */
  targetm.asm_out.file_end ();

  timevar_stop (TV_PHASE_LATE_ASM);
}

/* Print version information to FILE.
   Each line begins with INDENT (for the case where FILE is the
   assembler output file).  */

void
print_version (FILE *file, const char *indent)
{
  static const char fmt1[] =
#ifdef __GNUC__
    N_("%s%s%s %sversion %s (%s)\n%s\tcompiled by GNU C version %s, ")
#else
    N_("%s%s%s %sversion %s (%s) compiled by CC, ")
#endif
    ;
  static const char fmt2[] =
    N_("GMP version %s, MPFR version %s, MPC version %s\n");
  static const char fmt3[] =
    N_("%s%swarning: %s header version %s differs from library version %s.\n");
  static const char fmt4[] =
    N_("%s%sGGC heuristics: --param ggc-min-expand=%d --param ggc-min-heapsize=%d\n");
#ifndef __VERSION__
#define __VERSION__ "[?]"
#endif
  fprintf (file,
	   file == stderr ? _(fmt1) : fmt1,
	   indent, *indent != 0 ? " " : "",
	   lang_hooks.name, pkgversion_string, version_string, TARGET_NAME,
	   indent, __VERSION__);

  /* We need to stringify the GMP macro values.  Ugh, gmp_version has
     two string formats, "i.j.k" and "i.j" when k is zero.  As of
     gmp-4.3.0, GMP always uses the 3 number format.  */
#define GCC_GMP_STRINGIFY_VERSION3(X) #X
#define GCC_GMP_STRINGIFY_VERSION2(X) GCC_GMP_STRINGIFY_VERSION3(X)
#define GCC_GMP_VERSION_NUM(X,Y,Z) (((X) << 16L) | ((Y) << 8) | (Z))
#define GCC_GMP_VERSION \
  GCC_GMP_VERSION_NUM(__GNU_MP_VERSION, __GNU_MP_VERSION_MINOR, __GNU_MP_VERSION_PATCHLEVEL)
#if GCC_GMP_VERSION < GCC_GMP_VERSION_NUM(4,3,0) && __GNU_MP_VERSION_PATCHLEVEL == 0
#define GCC_GMP_STRINGIFY_VERSION GCC_GMP_STRINGIFY_VERSION2(__GNU_MP_VERSION) "." \
  GCC_GMP_STRINGIFY_VERSION2(__GNU_MP_VERSION_MINOR)
#else
#define GCC_GMP_STRINGIFY_VERSION GCC_GMP_STRINGIFY_VERSION2(__GNU_MP_VERSION) "." \
  GCC_GMP_STRINGIFY_VERSION2(__GNU_MP_VERSION_MINOR) "." \
  GCC_GMP_STRINGIFY_VERSION2(__GNU_MP_VERSION_PATCHLEVEL)
#endif
  fprintf (file,
	   file == stderr ? _(fmt2) : fmt2,
	   GCC_GMP_STRINGIFY_VERSION, MPFR_VERSION_STRING, MPC_VERSION_STRING);
  if (strcmp (GCC_GMP_STRINGIFY_VERSION, gmp_version))
    fprintf (file,
	     file == stderr ? _(fmt3) : fmt3,
	     indent, *indent != 0 ? " " : "",
	     "GMP", GCC_GMP_STRINGIFY_VERSION, gmp_version);
  if (strcmp (MPFR_VERSION_STRING, mpfr_get_version ()))
    fprintf (file,
	     file == stderr ? _(fmt3) : fmt3,
	     indent, *indent != 0 ? " " : "",
	     "MPFR", MPFR_VERSION_STRING, mpfr_get_version ());
  if (strcmp (MPC_VERSION_STRING, mpc_get_version ()))
    fprintf (file,
	     file == stderr ? _(fmt3) : fmt3,
	     indent, *indent != 0 ? " " : "",
	     "MPC", MPC_VERSION_STRING, mpc_get_version ());
  fprintf (file,
	   file == stderr ? _(fmt4) : fmt4,
	   indent, *indent != 0 ? " " : "",
	   PARAM_VALUE (GGC_MIN_EXPAND), PARAM_VALUE (GGC_MIN_HEAPSIZE));

  print_plugins_versions (file, indent);
}

static int
print_to_asm_out_file (print_switch_type type, const char * text)
{
  bool prepend_sep = true;

  switch (type)
    {
    case SWITCH_TYPE_LINE_END:
      putc ('\n', asm_out_file);
      return 1;

    case SWITCH_TYPE_LINE_START:
      fputs (ASM_COMMENT_START, asm_out_file);
      return strlen (ASM_COMMENT_START);

    case SWITCH_TYPE_DESCRIPTIVE:
      if (ASM_COMMENT_START[0] == 0)
	prepend_sep = false;
      /* Drop through.  */
    case SWITCH_TYPE_PASSED:
    case SWITCH_TYPE_ENABLED:
      if (prepend_sep)
	fputc (' ', asm_out_file);
      fputs (text, asm_out_file);
      /* No need to return the length here as
	 print_single_switch has already done it.  */
      return 0;

    default:
      return -1;
    }
}

static int
print_to_stderr (print_switch_type type, const char * text)
{
  switch (type)
    {
    case SWITCH_TYPE_LINE_END:
      putc ('\n', stderr);
      return 1;

    case SWITCH_TYPE_LINE_START:
      return 0;

    case SWITCH_TYPE_PASSED:
    case SWITCH_TYPE_ENABLED:
      fputc (' ', stderr);
      /* Drop through.  */

    case SWITCH_TYPE_DESCRIPTIVE:
      fputs (text, stderr);
      /* No need to return the length here as
	 print_single_switch has already done it.  */
      return 0;

    default:
      return -1;
    }
}

/* Print an option value and return the adjusted position in the line.
   ??? print_fn doesn't handle errors, eg disk full; presumably other
   code will catch a disk full though.  */

static int
print_single_switch (print_switch_fn_type print_fn,
		     int pos,
		     print_switch_type type,
		     const char * text)
{
  /* The ultrix fprintf returns 0 on success, so compute the result
     we want here since we need it for the following test.  The +1
     is for the separator character that will probably be emitted.  */
  int len = strlen (text) + 1;

  if (pos != 0
      && pos + len > MAX_LINE)
    {
      print_fn (SWITCH_TYPE_LINE_END, NULL);
      pos = 0;
    }

  if (pos == 0)
    pos += print_fn (SWITCH_TYPE_LINE_START, NULL);

  print_fn (type, text);
  return pos + len;
}

/* Print active target switches using PRINT_FN.
   POS is the current cursor position and MAX is the size of a "line".
   Each line begins with INDENT and ends with TERM.
   Each switch is separated from the next by SEP.  */

static void
print_switch_values (print_switch_fn_type print_fn)
{
  int pos = 0;
  size_t j;

  /* Fill in the -frandom-seed option, if the user didn't pass it, so
     that it can be printed below.  This helps reproducibility.  */
  if (!flag_random_seed)
    init_random_seed ();

  /* Print the options as passed.  */
  pos = print_single_switch (print_fn, pos,
			     SWITCH_TYPE_DESCRIPTIVE, _("options passed: "));

  for (j = 1; j < save_decoded_options_count; j++)
    {
      switch (save_decoded_options[j].opt_index)
	{
	case OPT_o:
	case OPT_d:
	case OPT_dumpbase:
	case OPT_dumpdir:
	case OPT_auxbase:
	case OPT_quiet:
	case OPT_version:
	  /* Ignore these.  */
	  continue;
	}

      pos = print_single_switch (print_fn, pos, SWITCH_TYPE_PASSED,
				 save_decoded_options[j].orig_option_with_args_text);
    }

  if (pos > 0)
    print_fn (SWITCH_TYPE_LINE_END, NULL);

  /* Print the -f and -m options that have been enabled.
     We don't handle language specific options but printing argv
     should suffice.  */
  pos = print_single_switch (print_fn, 0,
			     SWITCH_TYPE_DESCRIPTIVE, _("options enabled: "));

  for (j = 0; j < cl_options_count; j++)
    if (cl_options[j].cl_report
	&& option_enabled (j, &global_options) > 0)
      pos = print_single_switch (print_fn, pos,
				 SWITCH_TYPE_ENABLED, cl_options[j].opt_text);

  print_fn (SWITCH_TYPE_LINE_END, NULL);
}

/* Open assembly code output file.  Do this even if -fsyntax-only is
   on, because then the driver will have provided the name of a
   temporary file or bit bucket for us.  NAME is the file specified on
   the command line, possibly NULL.  */
static void
init_asm_output (const char *name)
{
  if (name == NULL && asm_file_name == 0)
    asm_out_file = stdout;
  else
    {
      if (asm_file_name == 0)
	{
	  int len = strlen (dump_base_name);
	  char *dumpname = XNEWVEC (char, len + 6);

	  memcpy (dumpname, dump_base_name, len + 1);
	  strip_off_ending (dumpname, len);
	  strcat (dumpname, ".s");
	  asm_file_name = dumpname;
	}
      if (!strcmp (asm_file_name, "-"))
	asm_out_file = stdout;
      else
	asm_out_file = fopen (asm_file_name, "w");
      if (asm_out_file == 0)
	fatal_error ("can%'t open %s for writing: %m", asm_file_name);
    }

  if (!flag_syntax_only)
    {
      targetm.asm_out.file_start ();

      if (flag_record_gcc_switches)
	{
	  if (targetm.asm_out.record_gcc_switches)
	    {
	      /* Let the target know that we are about to start recording.  */
	      targetm.asm_out.record_gcc_switches (SWITCH_TYPE_DESCRIPTIVE,
						   NULL);
	      /* Now record the switches.  */
	      print_switch_values (targetm.asm_out.record_gcc_switches);
	      /* Let the target know that the recording is over.  */
	      targetm.asm_out.record_gcc_switches (SWITCH_TYPE_DESCRIPTIVE,
						   NULL);
	    }
	  else
	    inform (input_location, "-frecord-gcc-switches is not supported by the current target");
	}

      if (flag_verbose_asm)
	{
	  /* Print the list of switches in effect
	     into the assembler file as comments.  */
	  print_version (asm_out_file, ASM_COMMENT_START);
	  print_switch_values (print_to_asm_out_file);
	  putc ('\n', asm_out_file);
	}
    }
}

/* A helper function; used as the reallocator function for cpp's line
   table.  */
static void *
realloc_for_line_map (void *ptr, size_t len)
{
  return GGC_RESIZEVAR (void, ptr, len);
}

/* A helper function: used as the allocator function for
   identifier_to_locale.  */
static void *
alloc_for_identifier_to_locale (size_t len)
{
  return ggc_alloc_atomic (len);
}

/* Output stack usage information.  */
void
output_stack_usage (void)
{
  static bool warning_issued = false;
  enum stack_usage_kind_type { STATIC = 0, DYNAMIC, DYNAMIC_BOUNDED };
  const char *stack_usage_kind_str[] = {
    "static",
    "dynamic",
    "dynamic,bounded"
  };
  HOST_WIDE_INT stack_usage = current_function_static_stack_size;
  enum stack_usage_kind_type stack_usage_kind;

  if (stack_usage < 0)
    {
      if (!warning_issued)
	{
	  warning (0, "stack usage computation not supported for this target");
	  warning_issued = true;
	}
      return;
    }

  stack_usage_kind = STATIC;

  /* Add the maximum amount of space pushed onto the stack.  */
  if (current_function_pushed_stack_size > 0)
    {
      stack_usage += current_function_pushed_stack_size;
      stack_usage_kind = DYNAMIC_BOUNDED;
    }

  /* Now on to the tricky part: dynamic stack allocation.  */
  if (current_function_allocates_dynamic_stack_space)
    {
      if (current_function_has_unbounded_dynamic_stack_size)
	stack_usage_kind = DYNAMIC;
      else
	stack_usage_kind = DYNAMIC_BOUNDED;

      /* Add the size even in the unbounded case, this can't hurt.  */
      stack_usage += current_function_dynamic_stack_size;
    }

  if (flag_stack_usage)
    {
      expanded_location loc
	= expand_location (DECL_SOURCE_LOCATION (current_function_decl));
      const char *raw_id, *id;

      /* Strip the scope prefix if any.  */
      raw_id = lang_hooks.decl_printable_name (current_function_decl, 2);
      id = strrchr (raw_id, '.');
      if (id)
	id++;
      else
	id = raw_id;

      fprintf (stack_usage_file,
	       "%s:%d:%d:%s\t"HOST_WIDE_INT_PRINT_DEC"\t%s\n",
	       lbasename (loc.file),
	       loc.line,
	       loc.column,
	       id,
	       stack_usage,
	       stack_usage_kind_str[stack_usage_kind]);
    }

  if (warn_stack_usage >= 0)
    {
      if (stack_usage_kind == DYNAMIC)
	warning (OPT_Wstack_usage_, "stack usage might be unbounded");
      else if (stack_usage > warn_stack_usage)
	{
	  if (stack_usage_kind == DYNAMIC_BOUNDED)
	    warning (OPT_Wstack_usage_, "stack usage might be %wd bytes",
		     stack_usage);
	  else
	    warning (OPT_Wstack_usage_, "stack usage is %wd bytes",
		     stack_usage);
	}
    }
}

/* Open an auxiliary output file.  */
static FILE *
open_auxiliary_file (const char *ext)
{
  char *filename;
  FILE *file;

  filename = concat (aux_base_name, ".", ext, NULL);
  file = fopen (filename, "w");
  if (!file)
    fatal_error ("can%'t open %s for writing: %m", filename);
  free (filename);
  return file;
}

/* Initialization of the front end environment, before command line
   options are parsed.  Signal handlers, internationalization etc.
   ARGV0 is main's argv[0].  */
static void
general_init (const char *argv0)
{
  const char *p;

  p = argv0 + strlen (argv0);
  while (p != argv0 && !IS_DIR_SEPARATOR (p[-1]))
    --p;
  progname = p;

  xmalloc_set_program_name (progname);

  hex_init ();

  /* Unlock the stdio streams.  */
  unlock_std_streams ();

  gcc_init_libintl ();

  identifier_to_locale_alloc = alloc_for_identifier_to_locale;
  identifier_to_locale_free = ggc_free;

  /* Initialize the diagnostics reporting machinery, so option parsing
     can give warnings and errors.  */
  diagnostic_initialize (global_dc, N_OPTS);
  /* Set a default printer.  Language specific initializations will
     override it later.  */
  tree_diagnostics_defaults (global_dc);
  /* FIXME: This should probably be moved to C-family
     language-specific initializations.  */
  /* By default print macro expansion contexts in the diagnostic
     finalizer -- for tokens resulting from macro expansion.  */
  diagnostic_finalizer (global_dc) = virt_loc_aware_diagnostic_finalizer;

  global_dc->show_caret
    = global_options_init.x_flag_diagnostics_show_caret;
  global_dc->show_option_requested
    = global_options_init.x_flag_diagnostics_show_option;
  global_dc->show_column
    = global_options_init.x_flag_show_column;
  global_dc->internal_error = plugins_internal_error_function;
  global_dc->option_enabled = option_enabled;
  global_dc->option_state = &global_options;
  global_dc->option_name = option_name;

  /* Trap fatal signals, e.g. SIGSEGV, and convert them to ICE messages.  */
#ifdef SIGSEGV
  signal (SIGSEGV, crash_signal);
#endif
#ifdef SIGILL
  signal (SIGILL, crash_signal);
#endif
#ifdef SIGBUS
  signal (SIGBUS, crash_signal);
#endif
#ifdef SIGABRT
  signal (SIGABRT, crash_signal);
#endif
#if defined SIGIOT && (!defined SIGABRT || SIGABRT != SIGIOT)
  signal (SIGIOT, crash_signal);
#endif
#ifdef SIGFPE
  signal (SIGFPE, crash_signal);
#endif

  /* Other host-specific signal setup.  */
  (*host_hooks.extra_signals)();

  /* Initialize the garbage-collector, string pools and tree type hash
     table.  */
  init_ggc ();
  init_stringpool ();
  line_table = ggc_alloc_line_maps ();
  linemap_init (line_table);
  line_table->reallocator = realloc_for_line_map;
  line_table->round_alloc_size = ggc_round_alloc_size;
  init_ttree ();

  /* Initialize register usage now so switches may override.  */
  init_reg_sets ();

  /* Register the language-independent parameters.  */
  global_init_params ();

  /* This must be done after global_init_params but before argument
     processing.  */
  init_ggc_heuristics();
  init_optimization_passes ();
  statistics_early_init ();
  finish_params ();
}

/* Return true if the current target supports -fsection-anchors.  */

static bool
target_supports_section_anchors_p (void)
{
  if (targetm.min_anchor_offset == 0 && targetm.max_anchor_offset == 0)
    return false;

  if (targetm.asm_out.output_anchor == NULL)
    return false;

  return true;
}

/* Default the align_* variables to 1 if they're still unset, and
   set up the align_*_log variables.  */
static void
init_alignments (void)
{
  if (align_loops <= 0)
    align_loops = 1;
  if (align_loops_max_skip > align_loops)
    align_loops_max_skip = align_loops - 1;
  align_loops_log = floor_log2 (align_loops * 2 - 1);
  if (align_jumps <= 0)
    align_jumps = 1;
  if (align_jumps_max_skip > align_jumps)
    align_jumps_max_skip = align_jumps - 1;
  align_jumps_log = floor_log2 (align_jumps * 2 - 1);
  if (align_labels <= 0)
    align_labels = 1;
  align_labels_log = floor_log2 (align_labels * 2 - 1);
  if (align_labels_max_skip > align_labels)
    align_labels_max_skip = align_labels - 1;
  if (align_functions <= 0)
    align_functions = 1;
  align_functions_log = floor_log2 (align_functions * 2 - 1);
}

/* Process the options that have been parsed.  */
static void
process_options (void)
{
  /* Just in case lang_hooks.post_options ends up calling a debug_hook.
     This can happen with incorrect pre-processed input. */
  debug_hooks = &do_nothing_debug_hooks;

  maximum_field_alignment = initial_max_fld_align * BITS_PER_UNIT;

  /* Allow the front end to perform consistency checks and do further
     initialization based on the command line options.  This hook also
     sets the original filename if appropriate (e.g. foo.i -> foo.c)
     so we can correctly initialize debug output.  */
  no_backend = lang_hooks.post_options (&main_input_filename);

  /* Some machines may reject certain combinations of options.  */
  targetm.target_option.override ();

  /* Avoid any informative notes in the second run of -fcompare-debug.  */
  if (flag_compare_debug) 
    diagnostic_inhibit_notes (global_dc);

  if (flag_section_anchors && !target_supports_section_anchors_p ())
    {
      warning (OPT_fsection_anchors,
	       "this target does not support %qs", "-fsection-anchors");
      flag_section_anchors = 0;
    }

  if (flag_short_enums == 2)
    flag_short_enums = targetm.default_short_enums ();

  /* Set aux_base_name if not already set.  */
  if (aux_base_name)
    ;
  else if (main_input_filename)
    {
      char *name = xstrdup (lbasename (main_input_filename));

      strip_off_ending (name, strlen (name));
      aux_base_name = name;
    }
  else
    aux_base_name = "gccaux";

#ifndef HAVE_cloog
  if (flag_graphite
      || flag_graphite_identity
      || flag_loop_block
      || flag_loop_interchange
      || flag_loop_strip_mine
      || flag_loop_parallelize_all)
    sorry ("Graphite loop optimizations cannot be used (-fgraphite, "
	   "-fgraphite-identity, -floop-block, "
	   "-floop-interchange, -floop-strip-mine, -floop-parallelize-all, "
	   "and -ftree-loop-linear)");
#endif

  if (flag_mudflap && flag_lto)
    sorry ("mudflap cannot be used together with link-time optimization");

  /* One region RA really helps to decrease the code size.  */
  if (flag_ira_region == IRA_REGION_AUTODETECT)
    flag_ira_region
      = optimize_size || !optimize ? IRA_REGION_ONE : IRA_REGION_MIXED;

  if (flag_strict_volatile_bitfields > 0 && !abi_version_at_least (2))
    {
      warning (0, "-fstrict-volatile-bitfields disabled; "
	       "it is incompatible with ABI versions < 2");
      flag_strict_volatile_bitfields = 0;
    }

  /* Unrolling all loops implies that standard loop unrolling must also
     be done.  */
  if (flag_unroll_all_loops)
    flag_unroll_loops = 1;

  /* web and rename-registers help when run after loop unrolling.  */
  if (flag_web == AUTODETECT_VALUE)
    flag_web = flag_unroll_loops || flag_peel_loops;

  if (flag_rename_registers == AUTODETECT_VALUE)
    flag_rename_registers = flag_unroll_loops || flag_peel_loops;

  if (flag_non_call_exceptions)
    flag_asynchronous_unwind_tables = 1;
  if (flag_asynchronous_unwind_tables)
    flag_unwind_tables = 1;

  if (flag_value_profile_transformations)
    flag_profile_values = 1;

  /* Warn about options that are not supported on this machine.  */
#ifndef INSN_SCHEDULING
  if (flag_schedule_insns || flag_schedule_insns_after_reload)
    warning (0, "instruction scheduling not supported on this target machine");
#endif
#ifndef DELAY_SLOTS
  if (flag_delayed_branch)
    warning (0, "this target machine does not have delayed branches");
#endif

  user_label_prefix = USER_LABEL_PREFIX;
  if (flag_leading_underscore != -1)
    {
      /* If the default prefix is more complicated than "" or "_",
	 issue a warning and ignore this option.  */
      if (user_label_prefix[0] == 0 ||
	  (user_label_prefix[0] == '_' && user_label_prefix[1] == 0))
	{
	  user_label_prefix = flag_leading_underscore ? "_" : "";
	}
      else
	warning (0, "-f%sleading-underscore not supported on this target machine",
		 flag_leading_underscore ? "" : "no-");
    }

  /* If we are in verbose mode, write out the version and maybe all the
     option flags in use.  */
  if (version_flag)
    {
      print_version (stderr, "");
      if (! quiet_flag)
	print_switch_values (print_to_stderr);
    }

  if (flag_syntax_only)
    {
      write_symbols = NO_DEBUG;
      profile_flag = 0;
    }

  if (flag_gtoggle)
    {
      if (debug_info_level == DINFO_LEVEL_NONE)
	{
	  debug_info_level = DINFO_LEVEL_NORMAL;

	  if (write_symbols == NO_DEBUG)
	    write_symbols = PREFERRED_DEBUGGING_TYPE;
	}
      else
	debug_info_level = DINFO_LEVEL_NONE;
    }

  if (flag_dump_final_insns && !flag_syntax_only && !no_backend)
    {
      FILE *final_output = fopen (flag_dump_final_insns, "w");
      if (!final_output)
	{
	  error ("could not open final insn dump file %qs: %m",
		 flag_dump_final_insns);
	  flag_dump_final_insns = NULL;
	}
      else if (fclose (final_output))
	{
	  error ("could not close zeroed insn dump file %qs: %m",
		 flag_dump_final_insns);
	  flag_dump_final_insns = NULL;
	}
    }

  /* A lot of code assumes write_symbols == NO_DEBUG if the debugging
     level is 0.  */
  if (debug_info_level == DINFO_LEVEL_NONE)
    write_symbols = NO_DEBUG;

  if (write_symbols == NO_DEBUG)
    ;
#if defined(DBX_DEBUGGING_INFO)
  else if (write_symbols == DBX_DEBUG)
    debug_hooks = &dbx_debug_hooks;
#endif
#if defined(XCOFF_DEBUGGING_INFO)
  else if (write_symbols == XCOFF_DEBUG)
    debug_hooks = &xcoff_debug_hooks;
#endif
#ifdef SDB_DEBUGGING_INFO
  else if (write_symbols == SDB_DEBUG)
    debug_hooks = &sdb_debug_hooks;
#endif
#ifdef DWARF2_DEBUGGING_INFO
  else if (write_symbols == DWARF2_DEBUG)
    debug_hooks = &dwarf2_debug_hooks;
#endif
#ifdef VMS_DEBUGGING_INFO
  else if (write_symbols == VMS_DEBUG || write_symbols == VMS_AND_DWARF2_DEBUG)
    debug_hooks = &vmsdbg_debug_hooks;
#endif
  else
    error ("target system does not support the \"%s\" debug format",
	   debug_type_names[write_symbols]);

  /* We know which debug output will be used so we can set flag_var_tracking
     and flag_var_tracking_uninit if the user has not specified them.  */
  if (debug_info_level < DINFO_LEVEL_NORMAL
      || debug_hooks->var_location == do_nothing_debug_hooks.var_location)
    {
      if (flag_var_tracking == 1
	  || flag_var_tracking_uninit == 1)
        {
	  if (debug_info_level < DINFO_LEVEL_NORMAL)
	    warning (0, "variable tracking requested, but useless unless "
		     "producing debug info");
	  else
	    warning (0, "variable tracking requested, but not supported "
		     "by this debug format");
	}
      flag_var_tracking = 0;
      flag_var_tracking_uninit = 0;
    }

  /* The debug hooks are used to implement -fdump-go-spec because it
     gives a simple and stable API for all the information we need to
     dump.  */
  if (flag_dump_go_spec != NULL)
    debug_hooks = dump_go_spec_init (flag_dump_go_spec, debug_hooks);

  /* If the user specifically requested variable tracking with tagging
     uninitialized variables, we need to turn on variable tracking.
     (We already determined above that variable tracking is feasible.)  */
  if (flag_var_tracking_uninit == 1)
    flag_var_tracking = 1;

  if (flag_var_tracking == AUTODETECT_VALUE)
    flag_var_tracking = optimize >= 1;

  if (flag_var_tracking_uninit == AUTODETECT_VALUE)
    flag_var_tracking_uninit = flag_var_tracking;

  if (flag_var_tracking_assignments == AUTODETECT_VALUE)
    flag_var_tracking_assignments = flag_var_tracking
      && !(flag_selective_scheduling || flag_selective_scheduling2);

  if (flag_var_tracking_assignments_toggle)
    flag_var_tracking_assignments = !flag_var_tracking_assignments;

  if (flag_var_tracking_assignments && !flag_var_tracking)
    flag_var_tracking = flag_var_tracking_assignments = -1;

  if (flag_var_tracking_assignments
      && (flag_selective_scheduling || flag_selective_scheduling2))
    warning (0, "var-tracking-assignments changes selective scheduling");

  if (flag_tree_cselim == AUTODETECT_VALUE)
#ifdef HAVE_conditional_move
    flag_tree_cselim = 1;
#else
    flag_tree_cselim = 0;
#endif

  /* If auxiliary info generation is desired, open the output file.
     This goes in the same directory as the source file--unlike
     all the other output files.  */
  if (flag_gen_aux_info)
    {
      aux_info_file = fopen (aux_info_file_name, "w");
      if (aux_info_file == 0)
	fatal_error ("can%'t open %s: %m", aux_info_file_name);
    }

  if (!targetm_common.have_named_sections)
    {
      if (flag_function_sections)
	{
	  warning (0, "-ffunction-sections not supported for this target");
	  flag_function_sections = 0;
	}
      if (flag_data_sections)
	{
	  warning (0, "-fdata-sections not supported for this target");
	  flag_data_sections = 0;
	}
    }

  if (flag_function_sections && profile_flag)
    {
      warning (0, "-ffunction-sections disabled; it makes profiling impossible");
      flag_function_sections = 0;
    }

#ifndef HAVE_prefetch
  if (flag_prefetch_loop_arrays > 0)
    {
      warning (0, "-fprefetch-loop-arrays not supported for this target");
      flag_prefetch_loop_arrays = 0;
    }
#else
  if (flag_prefetch_loop_arrays > 0 && !HAVE_prefetch)
    {
      warning (0, "-fprefetch-loop-arrays not supported for this target (try -march switches)");
      flag_prefetch_loop_arrays = 0;
    }
#endif

  /* This combination of options isn't handled for i386 targets and doesn't
     make much sense anyway, so don't allow it.  */
  if (flag_prefetch_loop_arrays > 0 && optimize_size)
    {
      warning (0, "-fprefetch-loop-arrays is not supported with -Os");
      flag_prefetch_loop_arrays = 0;
    }

  /* The presence of IEEE signaling NaNs, implies all math can trap.  */
  if (flag_signaling_nans)
    flag_trapping_math = 1;

  /* We cannot reassociate if we want traps or signed zeros.  */
  if (flag_associative_math && (flag_trapping_math || flag_signed_zeros))
    {
      warning (0, "-fassociative-math disabled; other options take precedence");
      flag_associative_math = 0;
    }

  /* With -fcx-limited-range, we do cheap and quick complex arithmetic.  */
  if (flag_cx_limited_range)
    flag_complex_method = 0;

  /* With -fcx-fortran-rules, we do something in-between cheap and C99.  */
  if (flag_cx_fortran_rules)
    flag_complex_method = 1;

  /* Targets must be able to place spill slots at lower addresses.  If the
     target already uses a soft frame pointer, the transition is trivial.  */
  if (!FRAME_GROWS_DOWNWARD && flag_stack_protect)
    {
      warning (0, "-fstack-protector not supported for this target");
      flag_stack_protect = 0;
    }
  if (!flag_stack_protect)
    warn_stack_protect = 0;

  /* ??? Unwind info is not correct around the CFG unless either a frame
     pointer is present or A_O_A is set.  Fixing this requires rewriting
     unwind info generation to be aware of the CFG and propagating states
     around edges.  */
  if (flag_unwind_tables && !ACCUMULATE_OUTGOING_ARGS
      && flag_omit_frame_pointer)
    {
      warning (0, "unwind tables currently require a frame pointer "
	       "for correctness");
      flag_omit_frame_pointer = 0;
    }

  /* Address Sanitizer needs porting to each target architecture.  */
  if (flag_asan
      && (targetm.asan_shadow_offset == NULL
	  || !FRAME_GROWS_DOWNWARD))
    {
      warning (0, "-fsanitize=address not supported for this target");
      flag_asan = 0;
    }

  /* Enable -Werror=coverage-mismatch when -Werror and -Wno-error
     have not been set.  */
  if (!global_options_set.x_warnings_are_errors
      && warn_coverage_mismatch
      && (global_dc->classify_diagnostic[OPT_Wcoverage_mismatch] ==
          DK_UNSPECIFIED))
    diagnostic_classify_diagnostic (global_dc, OPT_Wcoverage_mismatch,
                                    DK_ERROR, UNKNOWN_LOCATION);

  /* Save the current optimization options.  */
  optimization_default_node = build_optimization_node ();
  optimization_current_node = optimization_default_node;
}

/* This function can be called multiple times to reinitialize the compiler
   back end when register classes or instruction sets have changed,
   before each function.  */
static void
backend_init_target (void)
{
  /* Initialize alignment variables.  */
  init_alignments ();

  /* This reinitializes hard_frame_pointer, and calls init_reg_modes_target()
     to initialize reg_raw_mode[].  */
  init_emit_regs ();

  /* This invokes target hooks to set fixed_reg[] etc, which is
     mode-dependent.  */
  init_regs ();

  /* This depends on stack_pointer_rtx.  */
  init_fake_stack_mems ();

  /* Sets static_base_value[HARD_FRAME_POINTER_REGNUM], which is
     mode-dependent.  */
  init_alias_target ();

  /* Depends on HARD_FRAME_POINTER_REGNUM.  */
  init_reload ();

  /* The following initialization functions need to generate rtl, so
     provide a dummy function context for them.  */
  init_dummy_function_start ();

  /* rtx_cost is mode-dependent, so cached values need to be recomputed
     on a mode change.  */
  init_expmed ();
  init_lower_subreg ();

  /* We may need to recompute regno_save_code[] and regno_restore_code[]
     after a mode change as well.  */
  caller_save_initialized_p = false;

  expand_dummy_function_end ();
}

/* Initialize the compiler back end.  This function is called only once,
   when starting the compiler.  */
static void
backend_init (void)
{
  init_emit_once ();

  init_rtlanal ();
  init_inline_once ();
  init_varasm_once ();
  save_register_info ();

  /* Initialize the target-specific back end pieces.  */
  ira_init_once ();
  backend_init_target ();
}

/* Initialize excess precision settings.  */
static void
init_excess_precision (void)
{
  /* Adjust excess precision handling based on the target options.  If
     the front end cannot handle it, flag_excess_precision_cmdline
     will already have been set accordingly in the post_options
     hook.  */
  gcc_assert (flag_excess_precision_cmdline != EXCESS_PRECISION_DEFAULT);
  flag_excess_precision = flag_excess_precision_cmdline;
  if (flag_unsafe_math_optimizations)
    flag_excess_precision = EXCESS_PRECISION_FAST;
  if (flag_excess_precision == EXCESS_PRECISION_STANDARD)
    {
      int flt_eval_method = TARGET_FLT_EVAL_METHOD;
      switch (flt_eval_method)
	{
	case -1:
	case 0:
	  /* Either the target acts unpredictably (-1) or has all the
	     operations required not to have excess precision (0).  */
	  flag_excess_precision = EXCESS_PRECISION_FAST;
	  break;
	case 1:
	case 2:
	  /* In these cases, predictable excess precision makes
	     sense.  */
	  break;
	default:
	  /* Any other implementation-defined FLT_EVAL_METHOD values
	     require the compiler to handle the associated excess
	     precision rules in excess_precision_type.  */
	  gcc_unreachable ();
	}
    }
}

/* Initialize things that are both lang-dependent and target-dependent.
   This function can be called more than once if target parameters change.  */
static void
lang_dependent_init_target (void)
{
  /* This determines excess precision settings.  */
  init_excess_precision ();

  /* This creates various _DECL nodes, so needs to be called after the
     front end is initialized.  It also depends on the HAVE_xxx macros
     generated from the target machine description.  */
  init_optabs ();

  /* The following initialization functions need to generate rtl, so
     provide a dummy function context for them.  */
  init_dummy_function_start ();

  /* Do the target-specific parts of expr initialization.  */
  init_expr_target ();

  /* Although the actions of these functions are language-independent,
     they use optabs, so we cannot call them from backend_init.  */
  init_set_costs ();
  ira_init ();

  expand_dummy_function_end ();
}

/* Language-dependent initialization.  Returns nonzero on success.  */
static int
lang_dependent_init (const char *name)
{
  location_t save_loc = input_location;
  if (dump_base_name == 0)
    dump_base_name = name && name[0] ? name : "gccdump";

  /* Other front-end initialization.  */
  input_location = BUILTINS_LOCATION;
  if (lang_hooks.init () == 0)
    return 0;
  input_location = save_loc;

  if (!flag_wpa)
    {
      init_asm_output (name);

      /* If stack usage information is desired, open the output file.  */
      if (flag_stack_usage)
	stack_usage_file = open_auxiliary_file ("su");
    }

  /* This creates various _DECL nodes, so needs to be called after the
     front end is initialized.  */
  init_eh ();

  /* Do the target-specific parts of the initialization.  */
  lang_dependent_init_target ();

  if (!flag_wpa)
    {
      /* If dbx symbol table desired, initialize writing it and output the
	 predefined types.  */
      timevar_push (TV_SYMOUT);

      /* Now we have the correct original filename, we can initialize
	 debug output.  */
      (*debug_hooks->init) (name);

      timevar_pop (TV_SYMOUT);
    }

  return 1;
}


/* Reinitialize everything when target parameters, such as register usage,
   have changed.  */
void
target_reinit (void)
{
  struct rtl_data saved_x_rtl;
  rtx *saved_regno_reg_rtx;

  /* Save *crtl and regno_reg_rtx around the reinitialization
     to allow target_reinit being called even after prepare_function_start.  */
  saved_regno_reg_rtx = regno_reg_rtx;
  if (saved_regno_reg_rtx)
    {  
      saved_x_rtl = *crtl;
      memset (crtl, '\0', sizeof (*crtl));
      regno_reg_rtx = NULL;
    }

  /* Reinitialize RTL backend.  */
  backend_init_target ();

  /* Reinitialize lang-dependent parts.  */
  lang_dependent_init_target ();

  /* And restore it at the end, as free_after_compilation from
     expand_dummy_function_end clears it.  */
  if (saved_regno_reg_rtx)
    {
      *crtl = saved_x_rtl;
      regno_reg_rtx = saved_regno_reg_rtx;
      saved_regno_reg_rtx = NULL;
    }
}

void
dump_memory_report (bool final)
{
  dump_line_table_statistics ();
  ggc_print_statistics ();
  stringpool_statistics ();
  dump_tree_statistics ();
  dump_gimple_statistics ();
  dump_rtx_statistics ();
  dump_alloc_pool_statistics ();
  dump_bitmap_statistics ();
  dump_vec_loc_statistics ();
  dump_ggc_loc_statistics (final);
  dump_alias_stats (stderr);
  dump_pta_stats (stderr);
}

/* Clean up: close opened files, etc.  */

static void
finalize (bool no_backend)
{
  /* Close the dump files.  */
  if (flag_gen_aux_info)
    {
      fclose (aux_info_file);
      if (seen_error ())
	unlink (aux_info_file_name);
    }

  /* Close non-debugging input and output files.  Take special care to note
     whether fclose returns an error, since the pages might still be on the
     buffer chain while the file is open.  */

  if (asm_out_file)
    {
      if (ferror (asm_out_file) != 0)
	fatal_error ("error writing to %s: %m", asm_file_name);
      if (fclose (asm_out_file) != 0)
	fatal_error ("error closing %s: %m", asm_file_name);
    }

  if (stack_usage_file)
    fclose (stack_usage_file);

  if (!no_backend)
    {
      statistics_fini ();

      finish_optimization_passes ();

      ira_finish_once ();
    }

  if (mem_report)
    dump_memory_report (true);

  if (profile_report)
    dump_profile_report ();

  /* Language-specific end of compilation actions.  */
  lang_hooks.finish ();
}

/* Initialize the compiler, and compile the input file.  */
static void
do_compile (void)
{
  /* Initialize timing first.  The C front ends read the main file in
     the post_options hook, and C++ does file timings.  */
  if (time_report || !quiet_flag  || flag_detailed_statistics)
    timevar_init ();
  timevar_start (TV_TOTAL);

  process_options ();

  /* Don't do any more if an error has already occurred.  */
  if (!seen_error ())
    {
      timevar_start (TV_PHASE_SETUP);

      /* This must be run always, because it is needed to compute the FP
	 predefined macros, such as __LDBL_MAX__, for targets using non
	 default FP formats.  */
      init_adjust_machine_modes ();

      /* Set up the back-end if requested.  */
      if (!no_backend)
	backend_init ();

      /* Language-dependent initialization.  Returns true on success.  */
      if (lang_dependent_init (main_input_filename))
        {
          /* Initialize yet another pass.  */

          ggc_protect_identifiers = true;

          init_cgraph ();
          init_final (main_input_filename);
          coverage_init (aux_base_name);
          statistics_init ();
          invoke_plugin_callbacks (PLUGIN_START_UNIT, NULL);

          timevar_stop (TV_PHASE_SETUP);

          compile_file ();
        }
      else
        {
          timevar_stop (TV_PHASE_SETUP);
        }

      timevar_start (TV_PHASE_FINALIZE);

      finalize (no_backend);

      timevar_stop (TV_PHASE_FINALIZE);
    }

  /* Stop timing and print the times.  */
  timevar_stop (TV_TOTAL);
  timevar_print (stderr);
}

/* Entry point of cc1, cc1plus, jc1, f771, etc.
   Exit code is FATAL_EXIT_CODE if can't open files or if there were
   any errors, or SUCCESS_EXIT_CODE if compilation succeeded.

   It is not safe to call this function more than once.  */

int
toplev_main (int argc, char **argv)
{
  /* Parsing and gimplification sometimes need quite large stack.
     Increase stack size limits if possible.  */
  stack_limit_increase (64 * 1024 * 1024);

  expandargv (&argc, &argv);

  /* Initialization of GCC's environment, and diagnostics.  */
  general_init (argv[0]);

  /* One-off initialization of options that does not need to be
     repeated when options are added for particular functions.  */
  init_options_once ();

  /* Initialize global options structures; this must be repeated for
     each structure used for parsing options.  */
  init_options_struct (&global_options, &global_options_set);
  lang_hooks.init_options_struct (&global_options);

  /* Convert the options to an array.  */
  decode_cmdline_options_to_array_default_mask (argc,
						CONST_CAST2 (const char **,
							     char **, argv),
						&save_decoded_options,
						&save_decoded_options_count);

  /* Perform language-specific options initialization.  */
  lang_hooks.init_options (save_decoded_options_count, save_decoded_options);

  /* Parse the options and do minimal processing; basically just
     enough to default flags appropriately.  */
  decode_options (&global_options, &global_options_set,
		  save_decoded_options, save_decoded_options_count,
		  UNKNOWN_LOCATION, global_dc);

  handle_common_deferred_options ();

  init_local_tick ();

  initialize_plugins ();

  if (version_flag)
    print_version (stderr, "");

  if (help_flag)
    print_plugins_help (stderr, "");

  /* Exit early if we can (e.g. -help).  */
  if (!exit_after_options)
    do_compile ();

  if (warningcount || errorcount)
    print_ignored_options ();
  diagnostic_finish (global_dc);

  /* Invoke registered plugin callbacks if any.  */
  invoke_plugin_callbacks (PLUGIN_FINISH, NULL);

  finalize_plugins ();
  location_adhoc_data_fini (line_table);
  if (seen_error ())
    return (FATAL_EXIT_CODE);

  return (SUCCESS_EXIT_CODE);
}<|MERGE_RESOLUTION|>--- conflicted
+++ resolved
@@ -76,6 +76,7 @@
 #include "gimple.h"
 #include "tree-ssa-alias.h"
 #include "plugin.h"
+#include "tree-pl.h"
 
 #if defined(DBX_DEBUGGING_INFO) || defined(XCOFF_DEBUGGING_INFO)
 #include "dbxout.h"
@@ -571,17 +572,15 @@
       if (flag_mudflap)
 	mudflap_finish_file ();
 
-<<<<<<< HEAD
       /* File-scope initialization for AddressSanitizer.  */
       if (flag_asan)
         asan_finish_file ();
 
       if (flag_tsan)
 	tsan_finish_file ();
-=======
+
       if (flag_pl)
 	pl_finish_file ();
->>>>>>> 1755e261
 
       output_shared_constant_pool ();
       output_object_blocks ();
