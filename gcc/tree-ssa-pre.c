/* SSA-PRE for trees.
   Copyright (C) 2001-2013 Free Software Foundation, Inc.
   Contributed by Daniel Berlin <dan@dberlin.org> and Steven Bosscher
   <stevenb@suse.de>

This file is part of GCC.

GCC is free software; you can redistribute it and/or modify
it under the terms of the GNU General Public License as published by
the Free Software Foundation; either version 3, or (at your option)
any later version.

GCC is distributed in the hope that it will be useful,
but WITHOUT ANY WARRANTY; without even the implied warranty of
MERCHANTABILITY or FITNESS FOR A PARTICULAR PURPOSE.  See the
GNU General Public License for more details.

You should have received a copy of the GNU General Public License
along with GCC; see the file COPYING3.  If not see
<http://www.gnu.org/licenses/>.  */

#include "config.h"
#include "system.h"
#include "coretypes.h"
#include "tm.h"
#include "tree.h"
#include "basic-block.h"
#include "gimple-pretty-print.h"
#include "tree-inline.h"
#include "tree-flow.h"
#include "gimple.h"
#include "hash-table.h"
#include "tree-iterator.h"
#include "alloc-pool.h"
#include "obstack.h"
#include "tree-pass.h"
#include "flags.h"
#include "bitmap.h"
#include "langhooks.h"
#include "cfgloop.h"
#include "tree-ssa-sccvn.h"
#include "tree-scalar-evolution.h"
#include "params.h"
#include "dbgcnt.h"
#include "domwalk.h"

/* TODO:

   1. Avail sets can be shared by making an avail_find_leader that
      walks up the dominator tree and looks in those avail sets.
      This might affect code optimality, it's unclear right now.
   2. Strength reduction can be performed by anticipating expressions
      we can repair later on.
   3. We can do back-substitution or smarter value numbering to catch
      commutative expressions split up over multiple statements.
*/

/* For ease of terminology, "expression node" in the below refers to
   every expression node but GIMPLE_ASSIGN, because GIMPLE_ASSIGNs
   represent the actual statement containing the expressions we care about,
   and we cache the value number by putting it in the expression.  */

/* Basic algorithm

   First we walk the statements to generate the AVAIL sets, the
   EXP_GEN sets, and the tmp_gen sets.  EXP_GEN sets represent the
   generation of values/expressions by a given block.  We use them
   when computing the ANTIC sets.  The AVAIL sets consist of
   SSA_NAME's that represent values, so we know what values are
   available in what blocks.  AVAIL is a forward dataflow problem.  In
   SSA, values are never killed, so we don't need a kill set, or a
   fixpoint iteration, in order to calculate the AVAIL sets.  In
   traditional parlance, AVAIL sets tell us the downsafety of the
   expressions/values.

   Next, we generate the ANTIC sets.  These sets represent the
   anticipatable expressions.  ANTIC is a backwards dataflow
   problem.  An expression is anticipatable in a given block if it could
   be generated in that block.  This means that if we had to perform
   an insertion in that block, of the value of that expression, we
   could.  Calculating the ANTIC sets requires phi translation of
   expressions, because the flow goes backwards through phis.  We must
   iterate to a fixpoint of the ANTIC sets, because we have a kill
   set.  Even in SSA form, values are not live over the entire
   function, only from their definition point onwards.  So we have to
   remove values from the ANTIC set once we go past the definition
   point of the leaders that make them up.
   compute_antic/compute_antic_aux performs this computation.

   Third, we perform insertions to make partially redundant
   expressions fully redundant.

   An expression is partially redundant (excluding partial
   anticipation) if:

   1. It is AVAIL in some, but not all, of the predecessors of a
      given block.
   2. It is ANTIC in all the predecessors.

   In order to make it fully redundant, we insert the expression into
   the predecessors where it is not available, but is ANTIC.

   For the partial anticipation case, we only perform insertion if it
   is partially anticipated in some block, and fully available in all
   of the predecessors.

   insert/insert_aux/do_regular_insertion/do_partial_partial_insertion
   performs these steps.

   Fourth, we eliminate fully redundant expressions.
   This is a simple statement walk that replaces redundant
   calculations with the now available values.  */

/* Representations of value numbers:

   Value numbers are represented by a representative SSA_NAME.  We
   will create fake SSA_NAME's in situations where we need a
   representative but do not have one (because it is a complex
   expression).  In order to facilitate storing the value numbers in
   bitmaps, and keep the number of wasted SSA_NAME's down, we also
   associate a value_id with each value number, and create full blown
   ssa_name's only where we actually need them (IE in operands of
   existing expressions).

   Theoretically you could replace all the value_id's with
   SSA_NAME_VERSION, but this would allocate a large number of
   SSA_NAME's (which are each > 30 bytes) just to get a 4 byte number.
   It would also require an additional indirection at each point we
   use the value id.  */

/* Representation of expressions on value numbers:

   Expressions consisting of value numbers are represented the same
   way as our VN internally represents them, with an additional
   "pre_expr" wrapping around them in order to facilitate storing all
   of the expressions in the same sets.  */

/* Representation of sets:

   The dataflow sets do not need to be sorted in any particular order
   for the majority of their lifetime, are simply represented as two
   bitmaps, one that keeps track of values present in the set, and one
   that keeps track of expressions present in the set.

   When we need them in topological order, we produce it on demand by
   transforming the bitmap into an array and sorting it into topo
   order.  */

/* Type of expression, used to know which member of the PRE_EXPR union
   is valid.  */

enum pre_expr_kind
{
    NAME,
    NARY,
    REFERENCE,
    CONSTANT
};

typedef union pre_expr_union_d
{
  tree name;
  tree constant;
  vn_nary_op_t nary;
  vn_reference_t reference;
} pre_expr_union;

typedef struct pre_expr_d : typed_noop_remove <pre_expr_d>
{
  enum pre_expr_kind kind;
  unsigned int id;
  pre_expr_union u;

  /* hash_table support.  */
  typedef pre_expr_d value_type;
  typedef pre_expr_d compare_type;
  static inline hashval_t hash (const pre_expr_d *);
  static inline int equal (const pre_expr_d *, const pre_expr_d *);
} *pre_expr;

#define PRE_EXPR_NAME(e) (e)->u.name
#define PRE_EXPR_NARY(e) (e)->u.nary
#define PRE_EXPR_REFERENCE(e) (e)->u.reference
#define PRE_EXPR_CONSTANT(e) (e)->u.constant

/* Compare E1 and E1 for equality.  */

inline int
pre_expr_d::equal (const value_type *e1, const compare_type *e2)
{
  if (e1->kind != e2->kind)
    return false;

  switch (e1->kind)
    {
    case CONSTANT:
      return vn_constant_eq_with_type (PRE_EXPR_CONSTANT (e1),
				       PRE_EXPR_CONSTANT (e2));
    case NAME:
      return PRE_EXPR_NAME (e1) == PRE_EXPR_NAME (e2);
    case NARY:
      return vn_nary_op_eq (PRE_EXPR_NARY (e1), PRE_EXPR_NARY (e2));
    case REFERENCE:
      return vn_reference_eq (PRE_EXPR_REFERENCE (e1),
			      PRE_EXPR_REFERENCE (e2));
    default:
      gcc_unreachable ();
    }
}

/* Hash E.  */

inline hashval_t
pre_expr_d::hash (const value_type *e)
{
  switch (e->kind)
    {
    case CONSTANT:
      return vn_hash_constant_with_type (PRE_EXPR_CONSTANT (e));
    case NAME:
      return SSA_NAME_VERSION (PRE_EXPR_NAME (e));
    case NARY:
      return PRE_EXPR_NARY (e)->hashcode;
    case REFERENCE:
      return PRE_EXPR_REFERENCE (e)->hashcode;
    default:
      gcc_unreachable ();
    }
}

/* Next global expression id number.  */
static unsigned int next_expression_id;

/* Mapping from expression to id number we can use in bitmap sets.  */
static vec<pre_expr> expressions;
static hash_table <pre_expr_d> expression_to_id;
static vec<unsigned> name_to_id;

/* Allocate an expression id for EXPR.  */

static inline unsigned int
alloc_expression_id (pre_expr expr)
{
  struct pre_expr_d **slot;
  /* Make sure we won't overflow. */
  gcc_assert (next_expression_id + 1 > next_expression_id);
  expr->id = next_expression_id++;
  expressions.safe_push (expr);
  if (expr->kind == NAME)
    {
      unsigned version = SSA_NAME_VERSION (PRE_EXPR_NAME (expr));
      /* vec::safe_grow_cleared allocates no headroom.  Avoid frequent
	 re-allocations by using vec::reserve upfront.  There is no
	 vec::quick_grow_cleared unfortunately.  */
      unsigned old_len = name_to_id.length ();
      name_to_id.reserve (num_ssa_names - old_len);
      name_to_id.safe_grow_cleared (num_ssa_names);
      gcc_assert (name_to_id[version] == 0);
      name_to_id[version] = expr->id;
    }
  else
    {
      slot = expression_to_id.find_slot (expr, INSERT);
      gcc_assert (!*slot);
      *slot = expr;
    }
  return next_expression_id - 1;
}

/* Return the expression id for tree EXPR.  */

static inline unsigned int
get_expression_id (const pre_expr expr)
{
  return expr->id;
}

static inline unsigned int
lookup_expression_id (const pre_expr expr)
{
  struct pre_expr_d **slot;

  if (expr->kind == NAME)
    {
      unsigned version = SSA_NAME_VERSION (PRE_EXPR_NAME (expr));
      if (name_to_id.length () <= version)
	return 0;
      return name_to_id[version];
    }
  else
    {
      slot = expression_to_id.find_slot (expr, NO_INSERT);
      if (!slot)
	return 0;
      return ((pre_expr)*slot)->id;
    }
}

/* Return the existing expression id for EXPR, or create one if one
   does not exist yet.  */

static inline unsigned int
get_or_alloc_expression_id (pre_expr expr)
{
  unsigned int id = lookup_expression_id (expr);
  if (id == 0)
    return alloc_expression_id (expr);
  return expr->id = id;
}

/* Return the expression that has expression id ID */

static inline pre_expr
expression_for_id (unsigned int id)
{
  return expressions[id];
}

/* Free the expression id field in all of our expressions,
   and then destroy the expressions array.  */

static void
clear_expression_ids (void)
{
  expressions.release ();
}

static alloc_pool pre_expr_pool;

/* Given an SSA_NAME NAME, get or create a pre_expr to represent it.  */

static pre_expr
get_or_alloc_expr_for_name (tree name)
{
  struct pre_expr_d expr;
  pre_expr result;
  unsigned int result_id;

  expr.kind = NAME;
  expr.id = 0;
  PRE_EXPR_NAME (&expr) = name;
  result_id = lookup_expression_id (&expr);
  if (result_id != 0)
    return expression_for_id (result_id);

  result = (pre_expr) pool_alloc (pre_expr_pool);
  result->kind = NAME;
  PRE_EXPR_NAME (result) = name;
  alloc_expression_id (result);
  return result;
}

/* An unordered bitmap set.  One bitmap tracks values, the other,
   expressions.  */
typedef struct bitmap_set
{
  bitmap_head expressions;
  bitmap_head values;
} *bitmap_set_t;

#define FOR_EACH_EXPR_ID_IN_SET(set, id, bi)		\
  EXECUTE_IF_SET_IN_BITMAP(&(set)->expressions, 0, (id), (bi))

#define FOR_EACH_VALUE_ID_IN_SET(set, id, bi)		\
  EXECUTE_IF_SET_IN_BITMAP(&(set)->values, 0, (id), (bi))

/* Mapping from value id to expressions with that value_id.  */
static vec<bitmap> value_expressions;

/* Sets that we need to keep track of.  */
typedef struct bb_bitmap_sets
{
  /* The EXP_GEN set, which represents expressions/values generated in
     a basic block.  */
  bitmap_set_t exp_gen;

  /* The PHI_GEN set, which represents PHI results generated in a
     basic block.  */
  bitmap_set_t phi_gen;

  /* The TMP_GEN set, which represents results/temporaries generated
     in a basic block. IE the LHS of an expression.  */
  bitmap_set_t tmp_gen;

  /* The AVAIL_OUT set, which represents which values are available in
     a given basic block.  */
  bitmap_set_t avail_out;

  /* The ANTIC_IN set, which represents which values are anticipatable
     in a given basic block.  */
  bitmap_set_t antic_in;

  /* The PA_IN set, which represents which values are
     partially anticipatable in a given basic block.  */
  bitmap_set_t pa_in;

  /* The NEW_SETS set, which is used during insertion to augment the
     AVAIL_OUT set of blocks with the new insertions performed during
     the current iteration.  */
  bitmap_set_t new_sets;

  /* A cache for value_dies_in_block_x.  */
  bitmap expr_dies;

  /* True if we have visited this block during ANTIC calculation.  */
  unsigned int visited : 1;

  /* True we have deferred processing this block during ANTIC
     calculation until its successor is processed.  */
  unsigned int deferred : 1;

  /* True when the block contains a call that might not return.  */
  unsigned int contains_may_not_return_call : 1;
} *bb_value_sets_t;

#define EXP_GEN(BB)	((bb_value_sets_t) ((BB)->aux))->exp_gen
#define PHI_GEN(BB)	((bb_value_sets_t) ((BB)->aux))->phi_gen
#define TMP_GEN(BB)	((bb_value_sets_t) ((BB)->aux))->tmp_gen
#define AVAIL_OUT(BB)	((bb_value_sets_t) ((BB)->aux))->avail_out
#define ANTIC_IN(BB)	((bb_value_sets_t) ((BB)->aux))->antic_in
#define PA_IN(BB)	((bb_value_sets_t) ((BB)->aux))->pa_in
#define NEW_SETS(BB)	((bb_value_sets_t) ((BB)->aux))->new_sets
#define EXPR_DIES(BB)	((bb_value_sets_t) ((BB)->aux))->expr_dies
#define BB_VISITED(BB)	((bb_value_sets_t) ((BB)->aux))->visited
#define BB_DEFERRED(BB) ((bb_value_sets_t) ((BB)->aux))->deferred
#define BB_MAY_NOTRETURN(BB) ((bb_value_sets_t) ((BB)->aux))->contains_may_not_return_call


/* Basic block list in postorder.  */
static int *postorder;
static int postorder_num;

/* This structure is used to keep track of statistics on what
   optimization PRE was able to perform.  */
static struct
{
  /* The number of RHS computations eliminated by PRE.  */
  int eliminations;

  /* The number of new expressions/temporaries generated by PRE.  */
  int insertions;

  /* The number of inserts found due to partial anticipation  */
  int pa_insert;

  /* The number of new PHI nodes added by PRE.  */
  int phis;
} pre_stats;

static bool do_partial_partial;
static pre_expr bitmap_find_leader (bitmap_set_t, unsigned int);
static void bitmap_value_insert_into_set (bitmap_set_t, pre_expr);
static void bitmap_value_replace_in_set (bitmap_set_t, pre_expr);
static void bitmap_set_copy (bitmap_set_t, bitmap_set_t);
static bool bitmap_set_contains_value (bitmap_set_t, unsigned int);
static void bitmap_insert_into_set (bitmap_set_t, pre_expr);
static void bitmap_insert_into_set_1 (bitmap_set_t, pre_expr,
				      unsigned int, bool);
static bitmap_set_t bitmap_set_new (void);
static tree create_expression_by_pieces (basic_block, pre_expr, gimple_seq *,
					 tree);
static tree find_or_generate_expression (basic_block, tree, gimple_seq *);
static unsigned int get_expr_value_id (pre_expr);

/* We can add and remove elements and entries to and from sets
   and hash tables, so we use alloc pools for them.  */

static alloc_pool bitmap_set_pool;
static bitmap_obstack grand_bitmap_obstack;

/* Set of blocks with statements that have had their EH properties changed.  */
static bitmap need_eh_cleanup;

/* Set of blocks with statements that have had their AB properties changed.  */
static bitmap need_ab_cleanup;

/* A three tuple {e, pred, v} used to cache phi translations in the
   phi_translate_table.  */

typedef struct expr_pred_trans_d : typed_free_remove<expr_pred_trans_d>
{
  /* The expression.  */
  pre_expr e;

  /* The predecessor block along which we translated the expression.  */
  basic_block pred;

  /* The value that resulted from the translation.  */
  pre_expr v;

  /* The hashcode for the expression, pred pair. This is cached for
     speed reasons.  */
  hashval_t hashcode;

  /* hash_table support.  */
  typedef expr_pred_trans_d value_type;
  typedef expr_pred_trans_d compare_type;
  static inline hashval_t hash (const value_type *);
  static inline int equal (const value_type *, const compare_type *);
} *expr_pred_trans_t;
typedef const struct expr_pred_trans_d *const_expr_pred_trans_t;

inline hashval_t
expr_pred_trans_d::hash (const expr_pred_trans_d *e)
{
  return e->hashcode;
}

inline int
expr_pred_trans_d::equal (const value_type *ve1,
			  const compare_type *ve2)
{
  basic_block b1 = ve1->pred;
  basic_block b2 = ve2->pred;

  /* If they are not translations for the same basic block, they can't
     be equal.  */
  if (b1 != b2)
    return false;
  return pre_expr_d::equal (ve1->e, ve2->e);
}

/* The phi_translate_table caches phi translations for a given
   expression and predecessor.  */
static hash_table <expr_pred_trans_d> phi_translate_table;

/* Search in the phi translation table for the translation of
   expression E in basic block PRED.
   Return the translated value, if found, NULL otherwise.  */

static inline pre_expr
phi_trans_lookup (pre_expr e, basic_block pred)
{
  expr_pred_trans_t *slot;
  struct expr_pred_trans_d ept;

  ept.e = e;
  ept.pred = pred;
  ept.hashcode = iterative_hash_hashval_t (pre_expr_d::hash (e), pred->index);
  slot = phi_translate_table.find_slot_with_hash (&ept, ept.hashcode,
				   NO_INSERT);
  if (!slot)
    return NULL;
  else
    return (*slot)->v;
}


/* Add the tuple mapping from {expression E, basic block PRED} to
   value V, to the phi translation table.  */

static inline void
phi_trans_add (pre_expr e, pre_expr v, basic_block pred)
{
  expr_pred_trans_t *slot;
  expr_pred_trans_t new_pair = XNEW (struct expr_pred_trans_d);
  new_pair->e = e;
  new_pair->pred = pred;
  new_pair->v = v;
  new_pair->hashcode = iterative_hash_hashval_t (pre_expr_d::hash (e),
						 pred->index);

  slot = phi_translate_table.find_slot_with_hash (new_pair,
				   new_pair->hashcode, INSERT);
  free (*slot);
  *slot = new_pair;
}


/* Add expression E to the expression set of value id V.  */

static void
add_to_value (unsigned int v, pre_expr e)
{
  bitmap set;

  gcc_checking_assert (get_expr_value_id (e) == v);

  if (v >= value_expressions.length ())
    {
      value_expressions.safe_grow_cleared (v + 1);
    }

  set = value_expressions[v];
  if (!set)
    {
      set = BITMAP_ALLOC (&grand_bitmap_obstack);
      value_expressions[v] = set;
    }

  bitmap_set_bit (set, get_or_alloc_expression_id (e));
}

/* Create a new bitmap set and return it.  */

static bitmap_set_t
bitmap_set_new (void)
{
  bitmap_set_t ret = (bitmap_set_t) pool_alloc (bitmap_set_pool);
  bitmap_initialize (&ret->expressions, &grand_bitmap_obstack);
  bitmap_initialize (&ret->values, &grand_bitmap_obstack);
  return ret;
}

/* Return the value id for a PRE expression EXPR.  */

static unsigned int
get_expr_value_id (pre_expr expr)
{
  unsigned int id;
  switch (expr->kind)
    {
    case CONSTANT:
      id = get_constant_value_id (PRE_EXPR_CONSTANT (expr));
      break;
    case NAME:
      id = VN_INFO (PRE_EXPR_NAME (expr))->value_id;
      break;
    case NARY:
      id = PRE_EXPR_NARY (expr)->value_id;
      break;
    case REFERENCE:
      id = PRE_EXPR_REFERENCE (expr)->value_id;
      break;
    default:
      gcc_unreachable ();
    }
  /* ???  We cannot assert that expr has a value-id (it can be 0), because
     we assign value-ids only to expressions that have a result
     in set_hashtable_value_ids.  */
  return id;
}

/* Return a SCCVN valnum (SSA name or constant) for the PRE value-id VAL.  */

static tree
sccvn_valnum_from_value_id (unsigned int val)
{
  bitmap_iterator bi;
  unsigned int i;
  bitmap exprset = value_expressions[val];
  EXECUTE_IF_SET_IN_BITMAP (exprset, 0, i, bi)
    {
      pre_expr vexpr = expression_for_id (i);
      if (vexpr->kind == NAME)
	return VN_INFO (PRE_EXPR_NAME (vexpr))->valnum;
      else if (vexpr->kind == CONSTANT)
	return PRE_EXPR_CONSTANT (vexpr);
    }
  return NULL_TREE;
}

/* Remove an expression EXPR from a bitmapped set.  */

static void
bitmap_remove_from_set (bitmap_set_t set, pre_expr expr)
{
  unsigned int val  = get_expr_value_id (expr);
  if (!value_id_constant_p (val))
    {
      bitmap_clear_bit (&set->values, val);
      bitmap_clear_bit (&set->expressions, get_expression_id (expr));
    }
}

static void
bitmap_insert_into_set_1 (bitmap_set_t set, pre_expr expr,
			  unsigned int val, bool allow_constants)
{
  if (allow_constants || !value_id_constant_p (val))
    {
      /* We specifically expect this and only this function to be able to
	 insert constants into a set.  */
      bitmap_set_bit (&set->values, val);
      bitmap_set_bit (&set->expressions, get_or_alloc_expression_id (expr));
    }
}

/* Insert an expression EXPR into a bitmapped set.  */

static void
bitmap_insert_into_set (bitmap_set_t set, pre_expr expr)
{
  bitmap_insert_into_set_1 (set, expr, get_expr_value_id (expr), false);
}

/* Copy a bitmapped set ORIG, into bitmapped set DEST.  */

static void
bitmap_set_copy (bitmap_set_t dest, bitmap_set_t orig)
{
  bitmap_copy (&dest->expressions, &orig->expressions);
  bitmap_copy (&dest->values, &orig->values);
}


/* Free memory used up by SET.  */
static void
bitmap_set_free (bitmap_set_t set)
{
  bitmap_clear (&set->expressions);
  bitmap_clear (&set->values);
}


/* Generate an topological-ordered array of bitmap set SET.  */

static vec<pre_expr> 
sorted_array_from_bitmap_set (bitmap_set_t set)
{
  unsigned int i, j;
  bitmap_iterator bi, bj;
  vec<pre_expr> result;

  /* Pre-allocate roughly enough space for the array.  */
  result.create (bitmap_count_bits (&set->values));

  FOR_EACH_VALUE_ID_IN_SET (set, i, bi)
    {
      /* The number of expressions having a given value is usually
	 relatively small.  Thus, rather than making a vector of all
	 the expressions and sorting it by value-id, we walk the values
	 and check in the reverse mapping that tells us what expressions
	 have a given value, to filter those in our set.  As a result,
	 the expressions are inserted in value-id order, which means
	 topological order.

	 If this is somehow a significant lose for some cases, we can
	 choose which set to walk based on the set size.  */
      bitmap exprset = value_expressions[i];
      EXECUTE_IF_SET_IN_BITMAP (exprset, 0, j, bj)
	{
	  if (bitmap_bit_p (&set->expressions, j))
	    result.safe_push (expression_for_id (j));
        }
    }

  return result;
}

/* Perform bitmapped set operation DEST &= ORIG.  */

static void
bitmap_set_and (bitmap_set_t dest, bitmap_set_t orig)
{
  bitmap_iterator bi;
  unsigned int i;

  if (dest != orig)
    {
      bitmap_head temp;
      bitmap_initialize (&temp, &grand_bitmap_obstack);

      bitmap_and_into (&dest->values, &orig->values);
      bitmap_copy (&temp, &dest->expressions);
      EXECUTE_IF_SET_IN_BITMAP (&temp, 0, i, bi)
	{
	  pre_expr expr = expression_for_id (i);
	  unsigned int value_id = get_expr_value_id (expr);
	  if (!bitmap_bit_p (&dest->values, value_id))
	    bitmap_clear_bit (&dest->expressions, i);
	}
      bitmap_clear (&temp);
    }
}

/* Subtract all values and expressions contained in ORIG from DEST.  */

static bitmap_set_t
bitmap_set_subtract (bitmap_set_t dest, bitmap_set_t orig)
{
  bitmap_set_t result = bitmap_set_new ();
  bitmap_iterator bi;
  unsigned int i;

  bitmap_and_compl (&result->expressions, &dest->expressions,
		    &orig->expressions);

  FOR_EACH_EXPR_ID_IN_SET (result, i, bi)
    {
      pre_expr expr = expression_for_id (i);
      unsigned int value_id = get_expr_value_id (expr);
      bitmap_set_bit (&result->values, value_id);
    }

  return result;
}

/* Subtract all the values in bitmap set B from bitmap set A.  */

static void
bitmap_set_subtract_values (bitmap_set_t a, bitmap_set_t b)
{
  unsigned int i;
  bitmap_iterator bi;
  bitmap_head temp;

  bitmap_initialize (&temp, &grand_bitmap_obstack);

  bitmap_copy (&temp, &a->expressions);
  EXECUTE_IF_SET_IN_BITMAP (&temp, 0, i, bi)
    {
      pre_expr expr = expression_for_id (i);
      if (bitmap_set_contains_value (b, get_expr_value_id (expr)))
	bitmap_remove_from_set (a, expr);
    }
  bitmap_clear (&temp);
}


/* Return true if bitmapped set SET contains the value VALUE_ID.  */

static bool
bitmap_set_contains_value (bitmap_set_t set, unsigned int value_id)
{
  if (value_id_constant_p (value_id))
    return true;

  if (!set || bitmap_empty_p (&set->expressions))
    return false;

  return bitmap_bit_p (&set->values, value_id);
}

static inline bool
bitmap_set_contains_expr (bitmap_set_t set, const pre_expr expr)
{
  return bitmap_bit_p (&set->expressions, get_expression_id (expr));
}

/* Replace an instance of value LOOKFOR with expression EXPR in SET.  */

static void
bitmap_set_replace_value (bitmap_set_t set, unsigned int lookfor,
			  const pre_expr expr)
{
  bitmap exprset;
  unsigned int i;
  bitmap_iterator bi;

  if (value_id_constant_p (lookfor))
    return;

  if (!bitmap_set_contains_value (set, lookfor))
    return;

  /* The number of expressions having a given value is usually
     significantly less than the total number of expressions in SET.
     Thus, rather than check, for each expression in SET, whether it
     has the value LOOKFOR, we walk the reverse mapping that tells us
     what expressions have a given value, and see if any of those
     expressions are in our set.  For large testcases, this is about
     5-10x faster than walking the bitmap.  If this is somehow a
     significant lose for some cases, we can choose which set to walk
     based on the set size.  */
  exprset = value_expressions[lookfor];
  EXECUTE_IF_SET_IN_BITMAP (exprset, 0, i, bi)
    {
      if (bitmap_clear_bit (&set->expressions, i))
	{
	  bitmap_set_bit (&set->expressions, get_expression_id (expr));
	  return;
	}
    }

  gcc_unreachable ();
}

/* Return true if two bitmap sets are equal.  */

static bool
bitmap_set_equal (bitmap_set_t a, bitmap_set_t b)
{
  return bitmap_equal_p (&a->values, &b->values);
}

/* Replace an instance of EXPR's VALUE with EXPR in SET if it exists,
   and add it otherwise.  */

static void
bitmap_value_replace_in_set (bitmap_set_t set, pre_expr expr)
{
  unsigned int val = get_expr_value_id (expr);

  if (bitmap_set_contains_value (set, val))
    bitmap_set_replace_value (set, val, expr);
  else
    bitmap_insert_into_set (set, expr);
}

/* Insert EXPR into SET if EXPR's value is not already present in
   SET.  */

static void
bitmap_value_insert_into_set (bitmap_set_t set, pre_expr expr)
{
  unsigned int val = get_expr_value_id (expr);

  gcc_checking_assert (expr->id == get_or_alloc_expression_id (expr));

  /* Constant values are always considered to be part of the set.  */
  if (value_id_constant_p (val))
    return;

  /* If the value membership changed, add the expression.  */
  if (bitmap_set_bit (&set->values, val))
    bitmap_set_bit (&set->expressions, expr->id);
}

/* Print out EXPR to outfile.  */

static void
print_pre_expr (FILE *outfile, const pre_expr expr)
{
  switch (expr->kind)
    {
    case CONSTANT:
      print_generic_expr (outfile, PRE_EXPR_CONSTANT (expr), 0);
      break;
    case NAME:
      print_generic_expr (outfile, PRE_EXPR_NAME (expr), 0);
      break;
    case NARY:
      {
	unsigned int i;
	vn_nary_op_t nary = PRE_EXPR_NARY (expr);
	fprintf (outfile, "{%s,", tree_code_name [nary->opcode]);
	for (i = 0; i < nary->length; i++)
	  {
	    print_generic_expr (outfile, nary->op[i], 0);
	    if (i != (unsigned) nary->length - 1)
	      fprintf (outfile, ",");
	  }
	fprintf (outfile, "}");
      }
      break;

    case REFERENCE:
      {
	vn_reference_op_t vro;
	unsigned int i;
	vn_reference_t ref = PRE_EXPR_REFERENCE (expr);
	fprintf (outfile, "{");
	for (i = 0;
	     ref->operands.iterate (i, &vro);
	     i++)
	  {
	    bool closebrace = false;
	    if (vro->opcode != SSA_NAME
		&& TREE_CODE_CLASS (vro->opcode) != tcc_declaration)
	      {
		fprintf (outfile, "%s", tree_code_name [vro->opcode]);
		if (vro->op0)
		  {
		    fprintf (outfile, "<");
		    closebrace = true;
		  }
	      }
	    if (vro->op0)
	      {
		print_generic_expr (outfile, vro->op0, 0);
		if (vro->op1)
		  {
		    fprintf (outfile, ",");
		    print_generic_expr (outfile, vro->op1, 0);
		  }
		if (vro->op2)
		  {
		    fprintf (outfile, ",");
		    print_generic_expr (outfile, vro->op2, 0);
		  }
	      }
	    if (closebrace)
		fprintf (outfile, ">");
	    if (i != ref->operands.length () - 1)
	      fprintf (outfile, ",");
	  }
	fprintf (outfile, "}");
	if (ref->vuse)
	  {
	    fprintf (outfile, "@");
	    print_generic_expr (outfile, ref->vuse, 0);
	  }
      }
      break;
    }
}
void debug_pre_expr (pre_expr);

/* Like print_pre_expr but always prints to stderr.  */
DEBUG_FUNCTION void
debug_pre_expr (pre_expr e)
{
  print_pre_expr (stderr, e);
  fprintf (stderr, "\n");
}

/* Print out SET to OUTFILE.  */

static void
print_bitmap_set (FILE *outfile, bitmap_set_t set,
		  const char *setname, int blockindex)
{
  fprintf (outfile, "%s[%d] := { ", setname, blockindex);
  if (set)
    {
      bool first = true;
      unsigned i;
      bitmap_iterator bi;

      FOR_EACH_EXPR_ID_IN_SET (set, i, bi)
	{
	  const pre_expr expr = expression_for_id (i);

	  if (!first)
	    fprintf (outfile, ", ");
	  first = false;
	  print_pre_expr (outfile, expr);

	  fprintf (outfile, " (%04d)", get_expr_value_id (expr));
	}
    }
  fprintf (outfile, " }\n");
}

void debug_bitmap_set (bitmap_set_t);

DEBUG_FUNCTION void
debug_bitmap_set (bitmap_set_t set)
{
  print_bitmap_set (stderr, set, "debug", 0);
}

void debug_bitmap_sets_for (basic_block);

DEBUG_FUNCTION void
debug_bitmap_sets_for (basic_block bb)
{
  print_bitmap_set (stderr, AVAIL_OUT (bb), "avail_out", bb->index);
  print_bitmap_set (stderr, EXP_GEN (bb), "exp_gen", bb->index);
  print_bitmap_set (stderr, PHI_GEN (bb), "phi_gen", bb->index);
  print_bitmap_set (stderr, TMP_GEN (bb), "tmp_gen", bb->index);
  print_bitmap_set (stderr, ANTIC_IN (bb), "antic_in", bb->index);
  if (do_partial_partial)
    print_bitmap_set (stderr, PA_IN (bb), "pa_in", bb->index);
  print_bitmap_set (stderr, NEW_SETS (bb), "new_sets", bb->index);
}

/* Print out the expressions that have VAL to OUTFILE.  */

static void
print_value_expressions (FILE *outfile, unsigned int val)
{
  bitmap set = value_expressions[val];
  if (set)
    {
      bitmap_set x;
      char s[10];
      sprintf (s, "%04d", val);
      x.expressions = *set;
      print_bitmap_set (outfile, &x, s, 0);
    }
}


DEBUG_FUNCTION void
debug_value_expressions (unsigned int val)
{
  print_value_expressions (stderr, val);
}

/* Given a CONSTANT, allocate a new CONSTANT type PRE_EXPR to
   represent it.  */

static pre_expr
get_or_alloc_expr_for_constant (tree constant)
{
  unsigned int result_id;
  unsigned int value_id;
  struct pre_expr_d expr;
  pre_expr newexpr;

  expr.kind = CONSTANT;
  PRE_EXPR_CONSTANT (&expr) = constant;
  result_id = lookup_expression_id (&expr);
  if (result_id != 0)
    return expression_for_id (result_id);

  newexpr = (pre_expr) pool_alloc (pre_expr_pool);
  newexpr->kind = CONSTANT;
  PRE_EXPR_CONSTANT (newexpr) = constant;
  alloc_expression_id (newexpr);
  value_id = get_or_alloc_constant_value_id (constant);
  add_to_value (value_id, newexpr);
  return newexpr;
}

/* Given a value id V, find the actual tree representing the constant
   value if there is one, and return it. Return NULL if we can't find
   a constant.  */

static tree
get_constant_for_value_id (unsigned int v)
{
  if (value_id_constant_p (v))
    {
      unsigned int i;
      bitmap_iterator bi;
      bitmap exprset = value_expressions[v];

      EXECUTE_IF_SET_IN_BITMAP (exprset, 0, i, bi)
	{
	  pre_expr expr = expression_for_id (i);
	  if (expr->kind == CONSTANT)
	    return PRE_EXPR_CONSTANT (expr);
	}
    }
  return NULL;
}

/* Get or allocate a pre_expr for a piece of GIMPLE, and return it.
   Currently only supports constants and SSA_NAMES.  */
static pre_expr
get_or_alloc_expr_for (tree t)
{
  if (TREE_CODE (t) == SSA_NAME)
    return get_or_alloc_expr_for_name (t);
  else if (is_gimple_min_invariant (t))
    return get_or_alloc_expr_for_constant (t);
  else
    {
      /* More complex expressions can result from SCCVN expression
	 simplification that inserts values for them.  As they all
	 do not have VOPs the get handled by the nary ops struct.  */
      vn_nary_op_t result;
      unsigned int result_id;
      vn_nary_op_lookup (t, &result);
      if (result != NULL)
	{
	  pre_expr e = (pre_expr) pool_alloc (pre_expr_pool);
	  e->kind = NARY;
	  PRE_EXPR_NARY (e) = result;
	  result_id = lookup_expression_id (e);
	  if (result_id != 0)
	    {
	      pool_free (pre_expr_pool, e);
	      e = expression_for_id (result_id);
	      return e;
	    }
	  alloc_expression_id (e);
	  return e;
	}
    }
  return NULL;
}

/* Return the folded version of T if T, when folded, is a gimple
   min_invariant.  Otherwise, return T.  */

static pre_expr
fully_constant_expression (pre_expr e)
{
  switch (e->kind)
    {
    case CONSTANT:
      return e;
    case NARY:
      {
	vn_nary_op_t nary = PRE_EXPR_NARY (e);
	switch (TREE_CODE_CLASS (nary->opcode))
	  {
	  case tcc_binary:
	  case tcc_comparison:
	    {
	      /* We have to go from trees to pre exprs to value ids to
		 constants.  */
	      tree naryop0 = nary->op[0];
	      tree naryop1 = nary->op[1];
	      tree result;
	      if (!is_gimple_min_invariant (naryop0))
		{
		  pre_expr rep0 = get_or_alloc_expr_for (naryop0);
		  unsigned int vrep0 = get_expr_value_id (rep0);
		  tree const0 = get_constant_for_value_id (vrep0);
		  if (const0)
		    naryop0 = fold_convert (TREE_TYPE (naryop0), const0);
		}
	      if (!is_gimple_min_invariant (naryop1))
		{
		  pre_expr rep1 = get_or_alloc_expr_for (naryop1);
		  unsigned int vrep1 = get_expr_value_id (rep1);
		  tree const1 = get_constant_for_value_id (vrep1);
		  if (const1)
		    naryop1 = fold_convert (TREE_TYPE (naryop1), const1);
		}
	      result = fold_binary (nary->opcode, nary->type,
				    naryop0, naryop1);
	      if (result && is_gimple_min_invariant (result))
		return get_or_alloc_expr_for_constant (result);
	      /* We might have simplified the expression to a
		 SSA_NAME for example from x_1 * 1.  But we cannot
		 insert a PHI for x_1 unconditionally as x_1 might
		 not be available readily.  */
	      return e;
	    }
	  case tcc_reference:
	    if (nary->opcode != REALPART_EXPR
		&& nary->opcode != IMAGPART_EXPR
		&& nary->opcode != VIEW_CONVERT_EXPR)
	      return e;
	    /* Fallthrough.  */
	  case tcc_unary:
	    {
	      /* We have to go from trees to pre exprs to value ids to
		 constants.  */
	      tree naryop0 = nary->op[0];
	      tree const0, result;
	      if (is_gimple_min_invariant (naryop0))
		const0 = naryop0;
	      else
		{
		  pre_expr rep0 = get_or_alloc_expr_for (naryop0);
		  unsigned int vrep0 = get_expr_value_id (rep0);
		  const0 = get_constant_for_value_id (vrep0);
		}
	      result = NULL;
	      if (const0)
		{
		  tree type1 = TREE_TYPE (nary->op[0]);
		  const0 = fold_convert (type1, const0);
		  result = fold_unary (nary->opcode, nary->type, const0);
		}
	      if (result && is_gimple_min_invariant (result))
		return get_or_alloc_expr_for_constant (result);
	      return e;
	    }
	  default:
	    return e;
	  }
      }
    case REFERENCE:
      {
	vn_reference_t ref = PRE_EXPR_REFERENCE (e);
	tree folded;
	if ((folded = fully_constant_vn_reference_p (ref)))
	  return get_or_alloc_expr_for_constant (folded);
	return e;
      }
    default:
      return e;
    }
  return e;
}

/* Translate the VUSE backwards through phi nodes in PHIBLOCK, so that
   it has the value it would have in BLOCK.  Set *SAME_VALID to true
   in case the new vuse doesn't change the value id of the OPERANDS.  */

static tree
translate_vuse_through_block (vec<vn_reference_op_s> operands,
			      alias_set_type set, tree type, tree vuse,
			      basic_block phiblock,
			      basic_block block, bool *same_valid)
{
  gimple phi = SSA_NAME_DEF_STMT (vuse);
  ao_ref ref;
  edge e = NULL;
  bool use_oracle;

  *same_valid = true;

  if (gimple_bb (phi) != phiblock)
    return vuse;

  use_oracle = ao_ref_init_from_vn_reference (&ref, set, type, operands);

  /* Use the alias-oracle to find either the PHI node in this block,
     the first VUSE used in this block that is equivalent to vuse or
     the first VUSE which definition in this block kills the value.  */
  if (gimple_code (phi) == GIMPLE_PHI)
    e = find_edge (block, phiblock);
  else if (use_oracle)
    while (!stmt_may_clobber_ref_p_1 (phi, &ref))
      {
	vuse = gimple_vuse (phi);
	phi = SSA_NAME_DEF_STMT (vuse);
	if (gimple_bb (phi) != phiblock)
	  return vuse;
	if (gimple_code (phi) == GIMPLE_PHI)
	  {
	    e = find_edge (block, phiblock);
	    break;
	  }
      }
  else
    return NULL_TREE;

  if (e)
    {
      if (use_oracle)
	{
	  bitmap visited = NULL;
	  unsigned int cnt;
	  /* Try to find a vuse that dominates this phi node by skipping
	     non-clobbering statements.  */
	  vuse = get_continuation_for_phi (phi, &ref, &cnt, &visited, false);
	  if (visited)
	    BITMAP_FREE (visited);
	}
      else
	vuse = NULL_TREE;
      if (!vuse)
	{
	  /* If we didn't find any, the value ID can't stay the same,
	     but return the translated vuse.  */
	  *same_valid = false;
	  vuse = PHI_ARG_DEF (phi, e->dest_idx);
	}
      /* ??? We would like to return vuse here as this is the canonical
         upmost vdef that this reference is associated with.  But during
	 insertion of the references into the hash tables we only ever
	 directly insert with their direct gimple_vuse, hence returning
	 something else would make us not find the other expression.  */
      return PHI_ARG_DEF (phi, e->dest_idx);
    }

  return NULL_TREE;
}

/* Like bitmap_find_leader, but checks for the value existing in SET1 *or*
   SET2.  This is used to avoid making a set consisting of the union
   of PA_IN and ANTIC_IN during insert.  */

static inline pre_expr
find_leader_in_sets (unsigned int val, bitmap_set_t set1, bitmap_set_t set2)
{
  pre_expr result;

  result = bitmap_find_leader (set1, val);
  if (!result && set2)
    result = bitmap_find_leader (set2, val);
  return result;
}

/* Get the tree type for our PRE expression e.  */

static tree
get_expr_type (const pre_expr e)
{
  switch (e->kind)
    {
    case NAME:
      return TREE_TYPE (PRE_EXPR_NAME (e));
    case CONSTANT:
      return TREE_TYPE (PRE_EXPR_CONSTANT (e));
    case REFERENCE:
      return PRE_EXPR_REFERENCE (e)->type;
    case NARY:
      return PRE_EXPR_NARY (e)->type;
    }
  gcc_unreachable();
}

/* Get a representative SSA_NAME for a given expression.
   Since all of our sub-expressions are treated as values, we require
   them to be SSA_NAME's for simplicity.
   Prior versions of GVNPRE used to use "value handles" here, so that
   an expression would be VH.11 + VH.10 instead of d_3 + e_6.  In
   either case, the operands are really values (IE we do not expect
   them to be usable without finding leaders).  */

static tree
get_representative_for (const pre_expr e)
{
  tree name;
  unsigned int value_id = get_expr_value_id (e);

  switch (e->kind)
    {
    case NAME:
      return PRE_EXPR_NAME (e);
    case CONSTANT:
      return PRE_EXPR_CONSTANT (e);
    case NARY:
    case REFERENCE:
      {
	/* Go through all of the expressions representing this value
	   and pick out an SSA_NAME.  */
	unsigned int i;
	bitmap_iterator bi;
	bitmap exprs = value_expressions[value_id];
	EXECUTE_IF_SET_IN_BITMAP (exprs, 0, i, bi)
	  {
	    pre_expr rep = expression_for_id (i);
	    if (rep->kind == NAME)
	      return PRE_EXPR_NAME (rep);
	    else if (rep->kind == CONSTANT)
	      return PRE_EXPR_CONSTANT (rep);
	  }
      }
      break;
    }

  /* If we reached here we couldn't find an SSA_NAME.  This can
     happen when we've discovered a value that has never appeared in
     the program as set to an SSA_NAME, as the result of phi translation.
     Create one here.
     ???  We should be able to re-use this when we insert the statement
     to compute it.  */
  name = make_temp_ssa_name (get_expr_type (e), gimple_build_nop (), "pretmp");
  VN_INFO_GET (name)->value_id = value_id;
  VN_INFO (name)->valnum = name;
  /* ???  For now mark this SSA name for release by SCCVN.  */
  VN_INFO (name)->needs_insertion = true;
  add_to_value (value_id, get_or_alloc_expr_for_name (name));
  if (dump_file && (dump_flags & TDF_DETAILS))
    {
      fprintf (dump_file, "Created SSA_NAME representative ");
      print_generic_expr (dump_file, name, 0);
      fprintf (dump_file, " for expression:");
      print_pre_expr (dump_file, e);
      fprintf (dump_file, "\n");
    }

  return name;
}



static pre_expr
phi_translate (pre_expr expr, bitmap_set_t set1, bitmap_set_t set2,
	       basic_block pred, basic_block phiblock);

/* Translate EXPR using phis in PHIBLOCK, so that it has the values of
   the phis in PRED.  Return NULL if we can't find a leader for each part
   of the translated expression.  */

static pre_expr
phi_translate_1 (pre_expr expr, bitmap_set_t set1, bitmap_set_t set2,
		 basic_block pred, basic_block phiblock)
{
  switch (expr->kind)
    {
    case NARY:
      {
	unsigned int i;
	bool changed = false;
	vn_nary_op_t nary = PRE_EXPR_NARY (expr);
	vn_nary_op_t newnary = XALLOCAVAR (struct vn_nary_op_s,
					   sizeof_vn_nary_op (nary->length));
	memcpy (newnary, nary, sizeof_vn_nary_op (nary->length));

	for (i = 0; i < newnary->length; i++)
	  {
	    if (TREE_CODE (newnary->op[i]) != SSA_NAME)
	      continue;
	    else
	      {
                pre_expr leader, result;
		unsigned int op_val_id = VN_INFO (newnary->op[i])->value_id;
		leader = find_leader_in_sets (op_val_id, set1, set2);
                result = phi_translate (leader, set1, set2, pred, phiblock);
		if (result && result != leader)
		  {
		    tree name = get_representative_for (result);
		    if (!name)
		      return NULL;
		    newnary->op[i] = name;
		  }
		else if (!result)
		  return NULL;

		changed |= newnary->op[i] != nary->op[i];
	      }
	  }
	if (changed)
	  {
	    pre_expr constant;
	    unsigned int new_val_id;

	    tree result = vn_nary_op_lookup_pieces (newnary->length,
						    newnary->opcode,
						    newnary->type,
						    &newnary->op[0],
						    &nary);
	    if (result && is_gimple_min_invariant (result))
	      return get_or_alloc_expr_for_constant (result);

	    expr = (pre_expr) pool_alloc (pre_expr_pool);
	    expr->kind = NARY;
	    expr->id = 0;
	    if (nary)
	      {
		PRE_EXPR_NARY (expr) = nary;
		constant = fully_constant_expression (expr);
		if (constant != expr)
		  return constant;

		new_val_id = nary->value_id;
		get_or_alloc_expression_id (expr);
	      }
	    else
	      {
		new_val_id = get_next_value_id ();
		value_expressions.safe_grow_cleared (get_max_value_id() + 1);
		nary = vn_nary_op_insert_pieces (newnary->length,
						 newnary->opcode,
						 newnary->type,
						 &newnary->op[0],
						 result, new_val_id);
		PRE_EXPR_NARY (expr) = nary;
		constant = fully_constant_expression (expr);
		if (constant != expr)
		  return constant;
		get_or_alloc_expression_id (expr);
	      }
	    add_to_value (new_val_id, expr);
	  }
	return expr;
      }
      break;

    case REFERENCE:
      {
	vn_reference_t ref = PRE_EXPR_REFERENCE (expr);
	vec<vn_reference_op_s> operands = ref->operands;
	tree vuse = ref->vuse;
	tree newvuse = vuse;
	vec<vn_reference_op_s> newoperands = vNULL;
	bool changed = false, same_valid = true;
	unsigned int i, j, n;
	vn_reference_op_t operand;
	vn_reference_t newref;

	for (i = 0, j = 0;
	     operands.iterate (i, &operand); i++, j++)
	  {
	    pre_expr opresult;
	    pre_expr leader;
	    tree op[3];
	    tree type = operand->type;
	    vn_reference_op_s newop = *operand;
	    op[0] = operand->op0;
	    op[1] = operand->op1;
	    op[2] = operand->op2;
	    for (n = 0; n < 3; ++n)
	      {
		unsigned int op_val_id;
		if (!op[n])
		  continue;
		if (TREE_CODE (op[n]) != SSA_NAME)
		  {
		    /* We can't possibly insert these.  */
		    if (n != 0
			&& !is_gimple_min_invariant (op[n]))
		      break;
		    continue;
		  }
		op_val_id = VN_INFO (op[n])->value_id;
		leader = find_leader_in_sets (op_val_id, set1, set2);
		if (!leader)
		  break;
		/* Make sure we do not recursively translate ourselves
		   like for translating a[n_1] with the leader for
		   n_1 being a[n_1].  */
		if (get_expression_id (leader) != get_expression_id (expr))
		  {
		    opresult = phi_translate (leader, set1, set2,
					      pred, phiblock);
		    if (!opresult)
		      break;
		    if (opresult != leader)
		      {
			tree name = get_representative_for (opresult);
			if (!name)
			  break;
			changed |= name != op[n];
			op[n] = name;
		      }
		  }
	      }
	    if (n != 3)
	      {
		newoperands.release ();
		return NULL;
	      }
	    if (!newoperands.exists ())
	      newoperands = operands.copy ();
	    /* We may have changed from an SSA_NAME to a constant */
	    if (newop.opcode == SSA_NAME && TREE_CODE (op[0]) != SSA_NAME)
	      newop.opcode = TREE_CODE (op[0]);
	    newop.type = type;
	    newop.op0 = op[0];
	    newop.op1 = op[1];
	    newop.op2 = op[2];
	    /* If it transforms a non-constant ARRAY_REF into a constant
	       one, adjust the constant offset.  */
	    if (newop.opcode == ARRAY_REF
		&& newop.off == -1
		&& TREE_CODE (op[0]) == INTEGER_CST
		&& TREE_CODE (op[1]) == INTEGER_CST
		&& TREE_CODE (op[2]) == INTEGER_CST)
	      {
		double_int off = tree_to_double_int (op[0]);
		off += -tree_to_double_int (op[1]);
		off *= tree_to_double_int (op[2]);
		if (off.fits_shwi ())
		  newop.off = off.low;
	      }
	    newoperands[j] = newop;
	    /* If it transforms from an SSA_NAME to an address, fold with
	       a preceding indirect reference.  */
	    if (j > 0 && op[0] && TREE_CODE (op[0]) == ADDR_EXPR
		&& newoperands[j - 1].opcode == MEM_REF)
	      vn_reference_fold_indirect (&newoperands, &j);
	  }
	if (i != operands.length ())
	  {
	    newoperands.release ();
	    return NULL;
	  }

	if (vuse)
	  {
	    newvuse = translate_vuse_through_block (newoperands,
						    ref->set, ref->type,
						    vuse, phiblock, pred,
						    &same_valid);
	    if (newvuse == NULL_TREE)
	      {
		newoperands.release ();
		return NULL;
	      }
	  }

	if (changed || newvuse != vuse)
	  {
	    unsigned int new_val_id;
	    pre_expr constant;

	    tree result = vn_reference_lookup_pieces (newvuse, ref->set,
						      ref->type,
						      newoperands,
						      &newref, VN_WALK);
	    if (result)
	      newoperands.release ();

	    /* We can always insert constants, so if we have a partial
	       redundant constant load of another type try to translate it
	       to a constant of appropriate type.  */
	    if (result && is_gimple_min_invariant (result))
	      {
		tree tem = result;
		if (!useless_type_conversion_p (ref->type, TREE_TYPE (result)))
		  {
		    tem = fold_unary (VIEW_CONVERT_EXPR, ref->type, result);
		    if (tem && !is_gimple_min_invariant (tem))
		      tem = NULL_TREE;
		  }
		if (tem)
		  return get_or_alloc_expr_for_constant (tem);
	      }

	    /* If we'd have to convert things we would need to validate
	       if we can insert the translated expression.  So fail
	       here for now - we cannot insert an alias with a different
	       type in the VN tables either, as that would assert.  */
	    if (result
		&& !useless_type_conversion_p (ref->type, TREE_TYPE (result)))
	      return NULL;
	    else if (!result && newref
		     && !useless_type_conversion_p (ref->type, newref->type))
	      {
		newoperands.release ();
		return NULL;
	      }

	    expr = (pre_expr) pool_alloc (pre_expr_pool);
	    expr->kind = REFERENCE;
	    expr->id = 0;

	    if (newref)
	      {
		PRE_EXPR_REFERENCE (expr) = newref;
		constant = fully_constant_expression (expr);
		if (constant != expr)
		  return constant;

		new_val_id = newref->value_id;
		get_or_alloc_expression_id (expr);
	      }
	    else
	      {
		if (changed || !same_valid)
		  {
		    new_val_id = get_next_value_id ();
		    value_expressions.safe_grow_cleared(get_max_value_id() + 1);
		  }
		else
		  new_val_id = ref->value_id;
		newref = vn_reference_insert_pieces (newvuse, ref->set,
						     ref->type,
						     newoperands,
						     result, new_val_id);
		newoperands.create (0);
		PRE_EXPR_REFERENCE (expr) = newref;
		constant = fully_constant_expression (expr);
		if (constant != expr)
		  return constant;
		get_or_alloc_expression_id (expr);
	      }
	    add_to_value (new_val_id, expr);
	  }
	newoperands.release ();
	return expr;
      }
      break;

    case NAME:
      {
	tree name = PRE_EXPR_NAME (expr);
	gimple def_stmt = SSA_NAME_DEF_STMT (name);
	/* If the SSA name is defined by a PHI node in this block,
	   translate it.  */
	if (gimple_code (def_stmt) == GIMPLE_PHI
	    && gimple_bb (def_stmt) == phiblock)
	  {
	    edge e = find_edge (pred, gimple_bb (def_stmt));
	    tree def = PHI_ARG_DEF (def_stmt, e->dest_idx);

	    /* Handle constant. */
	    if (is_gimple_min_invariant (def))
	      return get_or_alloc_expr_for_constant (def);

	    return get_or_alloc_expr_for_name (def);
	  }
	/* Otherwise return it unchanged - it will get cleaned if its
	   value is not available in PREDs AVAIL_OUT set of expressions.  */
	return expr;
      }

    default:
      gcc_unreachable ();
    }
}

/* Wrapper around phi_translate_1 providing caching functionality.  */

static pre_expr
phi_translate (pre_expr expr, bitmap_set_t set1, bitmap_set_t set2,
	       basic_block pred, basic_block phiblock)
{
  pre_expr phitrans;

  if (!expr)
    return NULL;

  /* Constants contain no values that need translation.  */
  if (expr->kind == CONSTANT)
    return expr;

  if (value_id_constant_p (get_expr_value_id (expr)))
    return expr;

  if (expr->kind != NAME)
    {
      phitrans = phi_trans_lookup (expr, pred);
      if (phitrans)
	return phitrans;
    }

  /* Translate.  */
  phitrans = phi_translate_1 (expr, set1, set2, pred, phiblock);

  /* Don't add empty translations to the cache.  Neither add
     translations of NAMEs as those are cheap to translate.  */
  if (phitrans
      && expr->kind != NAME)
    phi_trans_add (expr, phitrans, pred);

  return phitrans;
}


/* For each expression in SET, translate the values through phi nodes
   in PHIBLOCK using edge PHIBLOCK->PRED, and store the resulting
   expressions in DEST.  */

static void
phi_translate_set (bitmap_set_t dest, bitmap_set_t set, basic_block pred,
		   basic_block phiblock)
{
  vec<pre_expr> exprs;
  pre_expr expr;
  int i;

  if (gimple_seq_empty_p (phi_nodes (phiblock)))
    {
      bitmap_set_copy (dest, set);
      return;
    }

  exprs = sorted_array_from_bitmap_set (set);
  FOR_EACH_VEC_ELT (exprs, i, expr)
    {
      pre_expr translated;
      translated = phi_translate (expr, set, NULL, pred, phiblock);
      if (!translated)
	continue;

      /* We might end up with multiple expressions from SET being
	 translated to the same value.  In this case we do not want
	 to retain the NARY or REFERENCE expression but prefer a NAME
	 which would be the leader.  */
      if (translated->kind == NAME)
	bitmap_value_replace_in_set (dest, translated);
      else
	bitmap_value_insert_into_set (dest, translated);
    }
  exprs.release ();
}

/* Find the leader for a value (i.e., the name representing that
   value) in a given set, and return it.  If STMT is non-NULL it
   makes sure the defining statement for the leader dominates it.
   Return NULL if no leader is found.  */

static pre_expr
bitmap_find_leader (bitmap_set_t set, unsigned int val)
{
  if (value_id_constant_p (val))
    {
      unsigned int i;
      bitmap_iterator bi;
      bitmap exprset = value_expressions[val];

      EXECUTE_IF_SET_IN_BITMAP (exprset, 0, i, bi)
	{
	  pre_expr expr = expression_for_id (i);
	  if (expr->kind == CONSTANT)
	    return expr;
	}
    }
  if (bitmap_set_contains_value (set, val))
    {
      /* Rather than walk the entire bitmap of expressions, and see
	 whether any of them has the value we are looking for, we look
	 at the reverse mapping, which tells us the set of expressions
	 that have a given value (IE value->expressions with that
	 value) and see if any of those expressions are in our set.
	 The number of expressions per value is usually significantly
	 less than the number of expressions in the set.  In fact, for
	 large testcases, doing it this way is roughly 5-10x faster
	 than walking the bitmap.
	 If this is somehow a significant lose for some cases, we can
	 choose which set to walk based on which set is smaller.  */
      unsigned int i;
      bitmap_iterator bi;
      bitmap exprset = value_expressions[val];

      EXECUTE_IF_AND_IN_BITMAP (exprset, &set->expressions, 0, i, bi)
	return expression_for_id (i);
    }
  return NULL;
}

/* Determine if EXPR, a memory expression, is ANTIC_IN at the top of
   BLOCK by seeing if it is not killed in the block.  Note that we are
   only determining whether there is a store that kills it.  Because
   of the order in which clean iterates over values, we are guaranteed
   that altered operands will have caused us to be eliminated from the
   ANTIC_IN set already.  */

static bool
value_dies_in_block_x (pre_expr expr, basic_block block)
{
  tree vuse = PRE_EXPR_REFERENCE (expr)->vuse;
  vn_reference_t refx = PRE_EXPR_REFERENCE (expr);
  gimple def;
  gimple_stmt_iterator gsi;
  unsigned id = get_expression_id (expr);
  bool res = false;
  ao_ref ref;

  if (!vuse)
    return false;

  /* Lookup a previously calculated result.  */
  if (EXPR_DIES (block)
      && bitmap_bit_p (EXPR_DIES (block), id * 2))
    return bitmap_bit_p (EXPR_DIES (block), id * 2 + 1);

  /* A memory expression {e, VUSE} dies in the block if there is a
     statement that may clobber e.  If, starting statement walk from the
     top of the basic block, a statement uses VUSE there can be no kill
     inbetween that use and the original statement that loaded {e, VUSE},
     so we can stop walking.  */
  ref.base = NULL_TREE;
  for (gsi = gsi_start_bb (block); !gsi_end_p (gsi); gsi_next (&gsi))
    {
      tree def_vuse, def_vdef;
      def = gsi_stmt (gsi);
      def_vuse = gimple_vuse (def);
      def_vdef = gimple_vdef (def);

      /* Not a memory statement.  */
      if (!def_vuse)
	continue;

      /* Not a may-def.  */
      if (!def_vdef)
	{
	  /* A load with the same VUSE, we're done.  */
	  if (def_vuse == vuse)
	    break;

	  continue;
	}

      /* Init ref only if we really need it.  */
      if (ref.base == NULL_TREE
	  && !ao_ref_init_from_vn_reference (&ref, refx->set, refx->type,
					     refx->operands))
	{
	  res = true;
	  break;
	}
      /* If the statement may clobber expr, it dies.  */
      if (stmt_may_clobber_ref_p_1 (def, &ref))
	{
	  res = true;
	  break;
	}
    }

  /* Remember the result.  */
  if (!EXPR_DIES (block))
    EXPR_DIES (block) = BITMAP_ALLOC (&grand_bitmap_obstack);
  bitmap_set_bit (EXPR_DIES (block), id * 2);
  if (res)
    bitmap_set_bit (EXPR_DIES (block), id * 2 + 1);

  return res;
}


/* Determine if OP is valid in SET1 U SET2, which it is when the union
   contains its value-id.  */

static bool
op_valid_in_sets (bitmap_set_t set1, bitmap_set_t set2, tree op)
{
  if (op && TREE_CODE (op) == SSA_NAME)
    {
      unsigned int value_id = VN_INFO (op)->value_id;
      if (!(bitmap_set_contains_value (set1, value_id)
	    || (set2 && bitmap_set_contains_value  (set2, value_id))))
	return false;
    }
  return true;
}

/* Determine if the expression EXPR is valid in SET1 U SET2.
   ONLY SET2 CAN BE NULL.
   This means that we have a leader for each part of the expression
   (if it consists of values), or the expression is an SSA_NAME.
   For loads/calls, we also see if the vuse is killed in this block.  */

static bool
valid_in_sets (bitmap_set_t set1, bitmap_set_t set2, pre_expr expr,
	       basic_block block)
{
  switch (expr->kind)
    {
    case NAME:
      return bitmap_find_leader (AVAIL_OUT (block),
				 get_expr_value_id (expr)) != NULL;
    case NARY:
      {
	unsigned int i;
	vn_nary_op_t nary = PRE_EXPR_NARY (expr);
	for (i = 0; i < nary->length; i++)
	  if (!op_valid_in_sets (set1, set2, nary->op[i]))
	    return false;
	return true;
      }
      break;
    case REFERENCE:
      {
	vn_reference_t ref = PRE_EXPR_REFERENCE (expr);
	vn_reference_op_t vro;
	unsigned int i;

	FOR_EACH_VEC_ELT (ref->operands, i, vro)
	  {
	    if (!op_valid_in_sets (set1, set2, vro->op0)
		|| !op_valid_in_sets (set1, set2, vro->op1)
		|| !op_valid_in_sets (set1, set2, vro->op2))
	      return false;
	  }
	return true;
      }
    default:
      gcc_unreachable ();
    }
}

/* Clean the set of expressions that are no longer valid in SET1 or
   SET2.  This means expressions that are made up of values we have no
   leaders for in SET1 or SET2.  This version is used for partial
   anticipation, which means it is not valid in either ANTIC_IN or
   PA_IN.  */

static void
dependent_clean (bitmap_set_t set1, bitmap_set_t set2, basic_block block)
{
  vec<pre_expr> exprs = sorted_array_from_bitmap_set (set1);
  pre_expr expr;
  int i;

  FOR_EACH_VEC_ELT (exprs, i, expr)
    {
      if (!valid_in_sets (set1, set2, expr, block))
	bitmap_remove_from_set (set1, expr);
    }
  exprs.release ();
}

/* Clean the set of expressions that are no longer valid in SET.  This
   means expressions that are made up of values we have no leaders for
   in SET.  */

static void
clean (bitmap_set_t set, basic_block block)
{
  vec<pre_expr> exprs = sorted_array_from_bitmap_set (set);
  pre_expr expr;
  int i;

  FOR_EACH_VEC_ELT (exprs, i, expr)
    {
      if (!valid_in_sets (set, NULL, expr, block))
	bitmap_remove_from_set (set, expr);
    }
  exprs.release ();
}

/* Clean the set of expressions that are no longer valid in SET because
   they are clobbered in BLOCK or because they trap and may not be executed.  */

static void
prune_clobbered_mems (bitmap_set_t set, basic_block block)
{
  bitmap_iterator bi;
  unsigned i;

  FOR_EACH_EXPR_ID_IN_SET (set, i, bi)
    {
      pre_expr expr = expression_for_id (i);
      if (expr->kind == REFERENCE)
	{
	  vn_reference_t ref = PRE_EXPR_REFERENCE (expr);
	  if (ref->vuse)
	    {
	      gimple def_stmt = SSA_NAME_DEF_STMT (ref->vuse);
	      if (!gimple_nop_p (def_stmt)
		  && ((gimple_bb (def_stmt) != block
		       && !dominated_by_p (CDI_DOMINATORS,
					   block, gimple_bb (def_stmt)))
		      || (gimple_bb (def_stmt) == block
			  && value_dies_in_block_x (expr, block))))
		bitmap_remove_from_set (set, expr);
	    }
	}
      else if (expr->kind == NARY)
	{
	  vn_nary_op_t nary = PRE_EXPR_NARY (expr);
	  /* If the NARY may trap make sure the block does not contain
	     a possible exit point.
	     ???  This is overly conservative if we translate AVAIL_OUT
	     as the available expression might be after the exit point.  */
	  if (BB_MAY_NOTRETURN (block)
	      && vn_nary_may_trap (nary))
	    bitmap_remove_from_set (set, expr);
	}
    }
}

static sbitmap has_abnormal_preds;

/* List of blocks that may have changed during ANTIC computation and
   thus need to be iterated over.  */

static sbitmap changed_blocks;

/* Decide whether to defer a block for a later iteration, or PHI
   translate SOURCE to DEST using phis in PHIBLOCK.  Return false if we
   should defer the block, and true if we processed it.  */

static bool
defer_or_phi_translate_block (bitmap_set_t dest, bitmap_set_t source,
			      basic_block block, basic_block phiblock)
{
  if (!BB_VISITED (phiblock))
    {
      bitmap_set_bit (changed_blocks, block->index);
      BB_VISITED (block) = 0;
      BB_DEFERRED (block) = 1;
      return false;
    }
  else
    phi_translate_set (dest, source, block, phiblock);
  return true;
}

/* Compute the ANTIC set for BLOCK.

   If succs(BLOCK) > 1 then
     ANTIC_OUT[BLOCK] = intersection of ANTIC_IN[b] for all succ(BLOCK)
   else if succs(BLOCK) == 1 then
     ANTIC_OUT[BLOCK] = phi_translate (ANTIC_IN[succ(BLOCK)])

   ANTIC_IN[BLOCK] = clean(ANTIC_OUT[BLOCK] U EXP_GEN[BLOCK] - TMP_GEN[BLOCK])
*/

static bool
compute_antic_aux (basic_block block, bool block_has_abnormal_pred_edge)
{
  bool changed = false;
  bitmap_set_t S, old, ANTIC_OUT;
  bitmap_iterator bi;
  unsigned int bii;
  edge e;
  edge_iterator ei;

  old = ANTIC_OUT = S = NULL;
  BB_VISITED (block) = 1;

  /* If any edges from predecessors are abnormal, antic_in is empty,
     so do nothing.  */
  if (block_has_abnormal_pred_edge)
    goto maybe_dump_sets;

  old = ANTIC_IN (block);
  ANTIC_OUT = bitmap_set_new ();

  /* If the block has no successors, ANTIC_OUT is empty.  */
  if (EDGE_COUNT (block->succs) == 0)
    ;
  /* If we have one successor, we could have some phi nodes to
     translate through.  */
  else if (single_succ_p (block))
    {
      basic_block succ_bb = single_succ (block);

      /* We trade iterations of the dataflow equations for having to
	 phi translate the maximal set, which is incredibly slow
	 (since the maximal set often has 300+ members, even when you
	 have a small number of blocks).
	 Basically, we defer the computation of ANTIC for this block
	 until we have processed it's successor, which will inevitably
	 have a *much* smaller set of values to phi translate once
	 clean has been run on it.
	 The cost of doing this is that we technically perform more
	 iterations, however, they are lower cost iterations.

	 Timings for PRE on tramp3d-v4:
	 without maximal set fix: 11 seconds
	 with maximal set fix/without deferring: 26 seconds
	 with maximal set fix/with deferring: 11 seconds
     */

      if (!defer_or_phi_translate_block (ANTIC_OUT, ANTIC_IN (succ_bb),
					block, succ_bb))
	{
	  changed = true;
	  goto maybe_dump_sets;
	}
    }
  /* If we have multiple successors, we take the intersection of all of
     them.  Note that in the case of loop exit phi nodes, we may have
     phis to translate through.  */
  else
    {
      vec<basic_block> worklist;
      size_t i;
      basic_block bprime, first = NULL;

      worklist.create (EDGE_COUNT (block->succs));
      FOR_EACH_EDGE (e, ei, block->succs)
	{
	  if (!first
	      && BB_VISITED (e->dest))
	    first = e->dest;
	  else if (BB_VISITED (e->dest))
	    worklist.quick_push (e->dest);
	}

      /* Of multiple successors we have to have visited one already.  */
      if (!first)
	{
	  bitmap_set_bit (changed_blocks, block->index);
	  BB_VISITED (block) = 0;
	  BB_DEFERRED (block) = 1;
	  changed = true;
	  worklist.release ();
	  goto maybe_dump_sets;
	}

      if (!gimple_seq_empty_p (phi_nodes (first)))
	phi_translate_set (ANTIC_OUT, ANTIC_IN (first), block, first);
      else
	bitmap_set_copy (ANTIC_OUT, ANTIC_IN (first));

      FOR_EACH_VEC_ELT (worklist, i, bprime)
	{
	  if (!gimple_seq_empty_p (phi_nodes (bprime)))
	    {
	      bitmap_set_t tmp = bitmap_set_new ();
	      phi_translate_set (tmp, ANTIC_IN (bprime), block, bprime);
	      bitmap_set_and (ANTIC_OUT, tmp);
	      bitmap_set_free (tmp);
	    }
	  else
	    bitmap_set_and (ANTIC_OUT, ANTIC_IN (bprime));
	}
      worklist.release ();
    }

  /* Prune expressions that are clobbered in block and thus become
     invalid if translated from ANTIC_OUT to ANTIC_IN.  */
  prune_clobbered_mems (ANTIC_OUT, block);

  /* Generate ANTIC_OUT - TMP_GEN.  */
  S = bitmap_set_subtract (ANTIC_OUT, TMP_GEN (block));

  /* Start ANTIC_IN with EXP_GEN - TMP_GEN.  */
  ANTIC_IN (block) = bitmap_set_subtract (EXP_GEN (block),
					  TMP_GEN (block));

  /* Then union in the ANTIC_OUT - TMP_GEN values,
     to get ANTIC_OUT U EXP_GEN - TMP_GEN */
  FOR_EACH_EXPR_ID_IN_SET (S, bii, bi)
    bitmap_value_insert_into_set (ANTIC_IN (block),
				  expression_for_id (bii));

  clean (ANTIC_IN (block), block);

  if (!bitmap_set_equal (old, ANTIC_IN (block)))
    {
      changed = true;
      bitmap_set_bit (changed_blocks, block->index);
      FOR_EACH_EDGE (e, ei, block->preds)
	bitmap_set_bit (changed_blocks, e->src->index);
    }
  else
    bitmap_clear_bit (changed_blocks, block->index);

 maybe_dump_sets:
  if (dump_file && (dump_flags & TDF_DETAILS))
    {
      if (!BB_DEFERRED (block) || BB_VISITED (block))
	{
	  if (ANTIC_OUT)
	    print_bitmap_set (dump_file, ANTIC_OUT, "ANTIC_OUT", block->index);

	  print_bitmap_set (dump_file, ANTIC_IN (block), "ANTIC_IN",
			    block->index);

	  if (S)
	    print_bitmap_set (dump_file, S, "S", block->index);
	}
      else
	{
	  fprintf (dump_file,
		   "Block %d was deferred for a future iteration.\n",
		   block->index);
	}
    }
  if (old)
    bitmap_set_free (old);
  if (S)
    bitmap_set_free (S);
  if (ANTIC_OUT)
    bitmap_set_free (ANTIC_OUT);
  return changed;
}

/* Compute PARTIAL_ANTIC for BLOCK.

   If succs(BLOCK) > 1 then
     PA_OUT[BLOCK] = value wise union of PA_IN[b] + all ANTIC_IN not
     in ANTIC_OUT for all succ(BLOCK)
   else if succs(BLOCK) == 1 then
     PA_OUT[BLOCK] = phi_translate (PA_IN[succ(BLOCK)])

   PA_IN[BLOCK] = dependent_clean(PA_OUT[BLOCK] - TMP_GEN[BLOCK]
				  - ANTIC_IN[BLOCK])

*/
static bool
compute_partial_antic_aux (basic_block block,
			   bool block_has_abnormal_pred_edge)
{
  bool changed = false;
  bitmap_set_t old_PA_IN;
  bitmap_set_t PA_OUT;
  edge e;
  edge_iterator ei;
  unsigned long max_pa = PARAM_VALUE (PARAM_MAX_PARTIAL_ANTIC_LENGTH);

  old_PA_IN = PA_OUT = NULL;

  /* If any edges from predecessors are abnormal, antic_in is empty,
     so do nothing.  */
  if (block_has_abnormal_pred_edge)
    goto maybe_dump_sets;

  /* If there are too many partially anticipatable values in the
     block, phi_translate_set can take an exponential time: stop
     before the translation starts.  */
  if (max_pa
      && single_succ_p (block)
      && bitmap_count_bits (&PA_IN (single_succ (block))->values) > max_pa)
    goto maybe_dump_sets;

  old_PA_IN = PA_IN (block);
  PA_OUT = bitmap_set_new ();

  /* If the block has no successors, ANTIC_OUT is empty.  */
  if (EDGE_COUNT (block->succs) == 0)
    ;
  /* If we have one successor, we could have some phi nodes to
     translate through.  Note that we can't phi translate across DFS
     back edges in partial antic, because it uses a union operation on
     the successors.  For recurrences like IV's, we will end up
     generating a new value in the set on each go around (i + 3 (VH.1)
     VH.1 + 1 (VH.2), VH.2 + 1 (VH.3), etc), forever.  */
  else if (single_succ_p (block))
    {
      basic_block succ = single_succ (block);
      if (!(single_succ_edge (block)->flags & EDGE_DFS_BACK))
	phi_translate_set (PA_OUT, PA_IN (succ), block, succ);
    }
  /* If we have multiple successors, we take the union of all of
     them.  */
  else
    {
      vec<basic_block> worklist;
      size_t i;
      basic_block bprime;

      worklist.create (EDGE_COUNT (block->succs));
      FOR_EACH_EDGE (e, ei, block->succs)
	{
	  if (e->flags & EDGE_DFS_BACK)
	    continue;
	  worklist.quick_push (e->dest);
	}
      if (worklist.length () > 0)
	{
	  FOR_EACH_VEC_ELT (worklist, i, bprime)
	    {
	      unsigned int i;
	      bitmap_iterator bi;

	      FOR_EACH_EXPR_ID_IN_SET (ANTIC_IN (bprime), i, bi)
		bitmap_value_insert_into_set (PA_OUT,
					      expression_for_id (i));
	      if (!gimple_seq_empty_p (phi_nodes (bprime)))
		{
		  bitmap_set_t pa_in = bitmap_set_new ();
		  phi_translate_set (pa_in, PA_IN (bprime), block, bprime);
		  FOR_EACH_EXPR_ID_IN_SET (pa_in, i, bi)
		    bitmap_value_insert_into_set (PA_OUT,
						  expression_for_id (i));
		  bitmap_set_free (pa_in);
		}
	      else
		FOR_EACH_EXPR_ID_IN_SET (PA_IN (bprime), i, bi)
		  bitmap_value_insert_into_set (PA_OUT,
						expression_for_id (i));
	    }
	}
      worklist.release ();
    }

  /* Prune expressions that are clobbered in block and thus become
     invalid if translated from PA_OUT to PA_IN.  */
  prune_clobbered_mems (PA_OUT, block);

  /* PA_IN starts with PA_OUT - TMP_GEN.
     Then we subtract things from ANTIC_IN.  */
  PA_IN (block) = bitmap_set_subtract (PA_OUT, TMP_GEN (block));

  /* For partial antic, we want to put back in the phi results, since
     we will properly avoid making them partially antic over backedges.  */
  bitmap_ior_into (&PA_IN (block)->values, &PHI_GEN (block)->values);
  bitmap_ior_into (&PA_IN (block)->expressions, &PHI_GEN (block)->expressions);

  /* PA_IN[block] = PA_IN[block] - ANTIC_IN[block] */
  bitmap_set_subtract_values (PA_IN (block), ANTIC_IN (block));

  dependent_clean (PA_IN (block), ANTIC_IN (block), block);

  if (!bitmap_set_equal (old_PA_IN, PA_IN (block)))
    {
      changed = true;
      bitmap_set_bit (changed_blocks, block->index);
      FOR_EACH_EDGE (e, ei, block->preds)
	bitmap_set_bit (changed_blocks, e->src->index);
    }
  else
    bitmap_clear_bit (changed_blocks, block->index);

 maybe_dump_sets:
  if (dump_file && (dump_flags & TDF_DETAILS))
    {
      if (PA_OUT)
	print_bitmap_set (dump_file, PA_OUT, "PA_OUT", block->index);

      print_bitmap_set (dump_file, PA_IN (block), "PA_IN", block->index);
    }
  if (old_PA_IN)
    bitmap_set_free (old_PA_IN);
  if (PA_OUT)
    bitmap_set_free (PA_OUT);
  return changed;
}

/* Compute ANTIC and partial ANTIC sets.  */

static void
compute_antic (void)
{
  bool changed = true;
  int num_iterations = 0;
  basic_block block;
  int i;

  /* If any predecessor edges are abnormal, we punt, so antic_in is empty.
     We pre-build the map of blocks with incoming abnormal edges here.  */
  has_abnormal_preds = sbitmap_alloc (last_basic_block);
  bitmap_clear (has_abnormal_preds);

  FOR_ALL_BB (block)
    {
      edge_iterator ei;
      edge e;

      FOR_EACH_EDGE (e, ei, block->preds)
	{
	  e->flags &= ~EDGE_DFS_BACK;
	  if (e->flags & EDGE_ABNORMAL)
	    {
	      bitmap_set_bit (has_abnormal_preds, block->index);
	      break;
	    }
	}

      BB_VISITED (block) = 0;
      BB_DEFERRED (block) = 0;

      /* While we are here, give empty ANTIC_IN sets to each block.  */
      ANTIC_IN (block) = bitmap_set_new ();
      PA_IN (block) = bitmap_set_new ();
    }

  /* At the exit block we anticipate nothing.  */
  BB_VISITED (EXIT_BLOCK_PTR) = 1;

  changed_blocks = sbitmap_alloc (last_basic_block + 1);
  bitmap_ones (changed_blocks);
  while (changed)
    {
      if (dump_file && (dump_flags & TDF_DETAILS))
	fprintf (dump_file, "Starting iteration %d\n", num_iterations);
      /* ???  We need to clear our PHI translation cache here as the
         ANTIC sets shrink and we restrict valid translations to
	 those having operands with leaders in ANTIC.  Same below
	 for PA ANTIC computation.  */
      num_iterations++;
      changed = false;
      for (i = postorder_num - 1; i >= 0; i--)
	{
	  if (bitmap_bit_p (changed_blocks, postorder[i]))
	    {
	      basic_block block = BASIC_BLOCK (postorder[i]);
	      changed |= compute_antic_aux (block,
					    bitmap_bit_p (has_abnormal_preds,
						      block->index));
	    }
	}
      /* Theoretically possible, but *highly* unlikely.  */
      gcc_checking_assert (num_iterations < 500);
    }

  statistics_histogram_event (cfun, "compute_antic iterations",
			      num_iterations);

  if (do_partial_partial)
    {
      bitmap_ones (changed_blocks);
      mark_dfs_back_edges ();
      num_iterations = 0;
      changed = true;
      while (changed)
	{
	  if (dump_file && (dump_flags & TDF_DETAILS))
	    fprintf (dump_file, "Starting iteration %d\n", num_iterations);
	  num_iterations++;
	  changed = false;
	  for (i = postorder_num - 1 ; i >= 0; i--)
	    {
	      if (bitmap_bit_p (changed_blocks, postorder[i]))
		{
		  basic_block block = BASIC_BLOCK (postorder[i]);
		  changed
		    |= compute_partial_antic_aux (block,
						  bitmap_bit_p (has_abnormal_preds,
							    block->index));
		}
	    }
	  /* Theoretically possible, but *highly* unlikely.  */
	  gcc_checking_assert (num_iterations < 500);
	}
      statistics_histogram_event (cfun, "compute_partial_antic iterations",
				  num_iterations);
    }
  sbitmap_free (has_abnormal_preds);
  sbitmap_free (changed_blocks);
}


/* Inserted expressions are placed onto this worklist, which is used
   for performing quick dead code elimination of insertions we made
   that didn't turn out to be necessary.   */
static bitmap inserted_exprs;

/* The actual worker for create_component_ref_by_pieces.  */

static tree
create_component_ref_by_pieces_1 (basic_block block, vn_reference_t ref,
				  unsigned int *operand, gimple_seq *stmts)
{
  vn_reference_op_t currop = &ref->operands[*operand];
  tree genop;
  ++*operand;
  switch (currop->opcode)
    {
    case CALL_EXPR:
      {
	tree folded, sc = NULL_TREE;
	unsigned int nargs = 0;
	tree fn, *args;
	if (TREE_CODE (currop->op0) == FUNCTION_DECL)
	  fn = currop->op0;
	else
	  fn = find_or_generate_expression (block, currop->op0, stmts);
	if (!fn)
	  return NULL_TREE;
	if (currop->op1)
	  {
	    sc = find_or_generate_expression (block, currop->op1, stmts);
	    if (!sc)
	      return NULL_TREE;
	  }
	args = XNEWVEC (tree, ref->operands.length () - 1);
	while (*operand < ref->operands.length ())
	  {
	    args[nargs] = create_component_ref_by_pieces_1 (block, ref,
							    operand, stmts);
	    if (!args[nargs])
	      return NULL_TREE;
	    nargs++;
	  }
	folded = build_call_array (currop->type,
				   (TREE_CODE (fn) == FUNCTION_DECL
				    ? build_fold_addr_expr (fn) : fn),
				   nargs, args);
	free (args);
	if (sc)
	  CALL_EXPR_STATIC_CHAIN (folded) = sc;
	return folded;
      }

    case MEM_REF:
      {
	tree baseop = create_component_ref_by_pieces_1 (block, ref, operand,
							stmts);
	if (!baseop)
	  return NULL_TREE;
	tree offset = currop->op0;
	if (TREE_CODE (baseop) == ADDR_EXPR
	    && handled_component_p (TREE_OPERAND (baseop, 0)))
	  {
	    HOST_WIDE_INT off;
	    tree base;
	    base = get_addr_base_and_unit_offset (TREE_OPERAND (baseop, 0),
						  &off);
	    gcc_assert (base);
	    offset = int_const_binop (PLUS_EXPR, offset,
				      build_int_cst (TREE_TYPE (offset),
						     off));
	    baseop = build_fold_addr_expr (base);
	  }
	return fold_build2 (MEM_REF, currop->type, baseop, offset);
      }

    case TARGET_MEM_REF:
      {
	tree genop0 = NULL_TREE, genop1 = NULL_TREE;
	vn_reference_op_t nextop = &ref->operands[++*operand];
	tree baseop = create_component_ref_by_pieces_1 (block, ref, operand,
							stmts);
	if (!baseop)
	  return NULL_TREE;
	if (currop->op0)
	  {
	    genop0 = find_or_generate_expression (block, currop->op0, stmts);
	    if (!genop0)
	      return NULL_TREE;
	  }
	if (nextop->op0)
	  {
	    genop1 = find_or_generate_expression (block, nextop->op0, stmts);
	    if (!genop1)
	      return NULL_TREE;
	  }
	return build5 (TARGET_MEM_REF, currop->type,
		       baseop, currop->op2, genop0, currop->op1, genop1);
      }

    case ADDR_EXPR:
      if (currop->op0)
	{
	  gcc_assert (is_gimple_min_invariant (currop->op0));
	  return currop->op0;
	}
      /* Fallthrough.  */
    case REALPART_EXPR:
    case IMAGPART_EXPR:
    case VIEW_CONVERT_EXPR:
      {
	tree genop0 = create_component_ref_by_pieces_1 (block, ref, operand,
							stmts);
	if (!genop0)
	  return NULL_TREE;
	return fold_build1 (currop->opcode, currop->type, genop0);
      }

    case WITH_SIZE_EXPR:
      {
	tree genop0 = create_component_ref_by_pieces_1 (block, ref, operand,
							stmts);
	if (!genop0)
	  return NULL_TREE;
	tree genop1 = find_or_generate_expression (block, currop->op0, stmts);
	if (!genop1)
	  return NULL_TREE;
	return fold_build2 (currop->opcode, currop->type, genop0, genop1);
      }

    case BIT_FIELD_REF:
      {
	tree genop0 = create_component_ref_by_pieces_1 (block, ref, operand,
							stmts);
	if (!genop0)
	  return NULL_TREE;
	tree op1 = currop->op0;
	tree op2 = currop->op1;
	return fold_build3 (BIT_FIELD_REF, currop->type, genop0, op1, op2);
      }

      /* For array ref vn_reference_op's, operand 1 of the array ref
	 is op0 of the reference op and operand 3 of the array ref is
	 op1.  */
    case ARRAY_RANGE_REF:
    case ARRAY_REF:
      {
	tree genop0;
	tree genop1 = currop->op0;
	tree genop2 = currop->op1;
	tree genop3 = currop->op2;
	genop0 = create_component_ref_by_pieces_1 (block, ref, operand,
						   stmts);
	if (!genop0)
	  return NULL_TREE;
	genop1 = find_or_generate_expression (block, genop1, stmts);
	if (!genop1)
	  return NULL_TREE;
	if (genop2)
	  {
	    tree domain_type = TYPE_DOMAIN (TREE_TYPE (genop0));
	    /* Drop zero minimum index if redundant.  */
	    if (integer_zerop (genop2)
		&& (!domain_type
		    || integer_zerop (TYPE_MIN_VALUE (domain_type))))
	      genop2 = NULL_TREE;
	    else
	      {
		genop2 = find_or_generate_expression (block, genop2, stmts);
		if (!genop2)
		  return NULL_TREE;
	      }
	  }
	if (genop3)
	  {
	    tree elmt_type = TREE_TYPE (TREE_TYPE (genop0));
	    /* We can't always put a size in units of the element alignment
	       here as the element alignment may be not visible.  See
	       PR43783.  Simply drop the element size for constant
	       sizes.  */
	    if (tree_int_cst_equal (genop3, TYPE_SIZE_UNIT (elmt_type)))
	      genop3 = NULL_TREE;
	    else
	      {
		genop3 = size_binop (EXACT_DIV_EXPR, genop3,
				     size_int (TYPE_ALIGN_UNIT (elmt_type)));
		genop3 = find_or_generate_expression (block, genop3, stmts);
		if (!genop3)
		  return NULL_TREE;
	      }
	  }
	return build4 (currop->opcode, currop->type, genop0, genop1,
		       genop2, genop3);
      }
    case COMPONENT_REF:
      {
	tree op0;
	tree op1;
	tree genop2 = currop->op1;
	op0 = create_component_ref_by_pieces_1 (block, ref, operand, stmts);
	if (!op0)
	  return NULL_TREE;
	/* op1 should be a FIELD_DECL, which are represented by themselves.  */
	op1 = currop->op0;
	if (genop2)
	  {
	    genop2 = find_or_generate_expression (block, genop2, stmts);
	    if (!genop2)
	      return NULL_TREE;
	  }
	return fold_build3 (COMPONENT_REF, TREE_TYPE (op1), op0, op1, genop2);
      }

    case SSA_NAME:
      {
	genop = find_or_generate_expression (block, currop->op0, stmts);
	return genop;
      }
    case STRING_CST:
    case INTEGER_CST:
    case COMPLEX_CST:
    case VECTOR_CST:
    case REAL_CST:
    case CONSTRUCTOR:
    case VAR_DECL:
    case PARM_DECL:
    case CONST_DECL:
    case RESULT_DECL:
    case FUNCTION_DECL:
      return currop->op0;

    default:
      gcc_unreachable ();
    }
}

/* For COMPONENT_REF's and ARRAY_REF's, we can't have any intermediates for the
   COMPONENT_REF or MEM_REF or ARRAY_REF portion, because we'd end up with
   trying to rename aggregates into ssa form directly, which is a no no.

   Thus, this routine doesn't create temporaries, it just builds a
   single access expression for the array, calling
   find_or_generate_expression to build the innermost pieces.

   This function is a subroutine of create_expression_by_pieces, and
   should not be called on it's own unless you really know what you
   are doing.  */

static tree
create_component_ref_by_pieces (basic_block block, vn_reference_t ref,
				gimple_seq *stmts)
{
  unsigned int op = 0;
  return create_component_ref_by_pieces_1 (block, ref, &op, stmts);
}

/* Find a simple leader for an expression, or generate one using
   create_expression_by_pieces from a NARY expression for the value.
   BLOCK is the basic_block we are looking for leaders in.
   OP is the tree expression to find a leader for or generate.
   Returns the leader or NULL_TREE on failure.  */

static tree
find_or_generate_expression (basic_block block, tree op, gimple_seq *stmts)
{
  pre_expr expr = get_or_alloc_expr_for (op);
  unsigned int lookfor = get_expr_value_id (expr);
  pre_expr leader = bitmap_find_leader (AVAIL_OUT (block), lookfor);
  if (leader)
    {
      if (leader->kind == NAME)
	return PRE_EXPR_NAME (leader);
      else if (leader->kind == CONSTANT)
	return PRE_EXPR_CONSTANT (leader);

      /* Defer.  */
      return NULL_TREE;
    }

  /* It must be a complex expression, so generate it recursively.  Note
     that this is only necessary to handle gcc.dg/tree-ssa/ssa-pre28.c
     where the insert algorithm fails to insert a required expression.  */
  bitmap exprset = value_expressions[lookfor];
  bitmap_iterator bi;
  unsigned int i;
  EXECUTE_IF_SET_IN_BITMAP (exprset, 0, i, bi)
    {
      pre_expr temp = expression_for_id (i);
      /* We cannot insert random REFERENCE expressions at arbitrary
	 places.  We can insert NARYs which eventually re-materializes
	 its operand values.  */
      if (temp->kind == NARY)
	return create_expression_by_pieces (block, temp, stmts,
					    get_expr_type (expr));
    }

  /* Defer.  */
  return NULL_TREE;
}

#define NECESSARY GF_PLF_1

/* Create an expression in pieces, so that we can handle very complex
   expressions that may be ANTIC, but not necessary GIMPLE.
   BLOCK is the basic block the expression will be inserted into,
   EXPR is the expression to insert (in value form)
   STMTS is a statement list to append the necessary insertions into.

   This function will die if we hit some value that shouldn't be
   ANTIC but is (IE there is no leader for it, or its components).
   The function returns NULL_TREE in case a different antic expression
   has to be inserted first.
   This function may also generate expressions that are themselves
   partially or fully redundant.  Those that are will be either made
   fully redundant during the next iteration of insert (for partially
   redundant ones), or eliminated by eliminate (for fully redundant
   ones).  */

static tree
create_expression_by_pieces (basic_block block, pre_expr expr,
			     gimple_seq *stmts, tree type)
{
  tree name;
  tree folded;
  gimple_seq forced_stmts = NULL;
  unsigned int value_id;
  gimple_stmt_iterator gsi;
  tree exprtype = type ? type : get_expr_type (expr);
  pre_expr nameexpr;
  gimple newstmt;

  switch (expr->kind)
    {
      /* We may hit the NAME/CONSTANT case if we have to convert types
	 that value numbering saw through.  */
    case NAME:
      folded = PRE_EXPR_NAME (expr);
      break;
    case CONSTANT:
      folded = PRE_EXPR_CONSTANT (expr);
      break;
    case REFERENCE:
      {
	vn_reference_t ref = PRE_EXPR_REFERENCE (expr);
	folded = create_component_ref_by_pieces (block, ref, stmts);
	if (!folded)
	  return NULL_TREE;
      }
      break;
    case NARY:
      {
	vn_nary_op_t nary = PRE_EXPR_NARY (expr);
	tree *genop = XALLOCAVEC (tree, nary->length);
	unsigned i;
	for (i = 0; i < nary->length; ++i)
	  {
	    genop[i] = find_or_generate_expression (block, nary->op[i], stmts);
	    if (!genop[i])
	      return NULL_TREE;
	    /* Ensure genop[] is properly typed for POINTER_PLUS_EXPR.  It
	       may have conversions stripped.  */
	    if (nary->opcode == POINTER_PLUS_EXPR)
	      {
		if (i == 0)
		  genop[i] = fold_convert (nary->type, genop[i]);
		else if (i == 1)
		  genop[i] = convert_to_ptrofftype (genop[i]);
	      }
	    else
	      genop[i] = fold_convert (TREE_TYPE (nary->op[i]), genop[i]);
	  }
	if (nary->opcode == CONSTRUCTOR)
	  {
	    vec<constructor_elt, va_gc> *elts = NULL;
	    for (i = 0; i < nary->length; ++i)
	      CONSTRUCTOR_APPEND_ELT (elts, NULL_TREE, genop[i]);
	    folded = build_constructor (nary->type, elts);
	  }
	else
	  {
	    switch (nary->length)
	      {
	      case 1:
		folded = fold_build1 (nary->opcode, nary->type,
				      genop[0]);
		break;
	      case 2:
		folded = fold_build2 (nary->opcode, nary->type,
				      genop[0], genop[1]);
		break;
	      case 3:
		folded = fold_build3 (nary->opcode, nary->type,
				      genop[0], genop[1], genop[2]);
		break;
	      default:
		gcc_unreachable ();
	      }
	  }
      }
      break;
    default:
      gcc_unreachable ();
    }

  if (!useless_type_conversion_p (exprtype, TREE_TYPE (folded)))
    folded = fold_convert (exprtype, folded);

  /* Force the generated expression to be a sequence of GIMPLE
     statements.
     We have to call unshare_expr because force_gimple_operand may
     modify the tree we pass to it.  */
  folded = force_gimple_operand (unshare_expr (folded), &forced_stmts,
				 false, NULL);

  /* If we have any intermediate expressions to the value sets, add them
     to the value sets and chain them in the instruction stream.  */
  if (forced_stmts)
    {
      gsi = gsi_start (forced_stmts);
      for (; !gsi_end_p (gsi); gsi_next (&gsi))
	{
	  gimple stmt = gsi_stmt (gsi);
	  tree forcedname = gimple_get_lhs (stmt);
	  pre_expr nameexpr;

	  if (TREE_CODE (forcedname) == SSA_NAME)
	    {
	      bitmap_set_bit (inserted_exprs, SSA_NAME_VERSION (forcedname));
	      VN_INFO_GET (forcedname)->valnum = forcedname;
	      VN_INFO (forcedname)->value_id = get_next_value_id ();
	      nameexpr = get_or_alloc_expr_for_name (forcedname);
	      add_to_value (VN_INFO (forcedname)->value_id, nameexpr);
	      bitmap_value_replace_in_set (NEW_SETS (block), nameexpr);
	      bitmap_value_replace_in_set (AVAIL_OUT (block), nameexpr);
	    }
	}
      gimple_seq_add_seq (stmts, forced_stmts);
    }

  name = make_temp_ssa_name (exprtype, NULL, "pretmp");
  newstmt = gimple_build_assign (name, folded);
  gimple_set_plf (newstmt, NECESSARY, false);

  gimple_seq_add_stmt (stmts, newstmt);
  bitmap_set_bit (inserted_exprs, SSA_NAME_VERSION (name));

  /* Fold the last statement.  */
  gsi = gsi_last (*stmts);
  if (fold_stmt_inplace (&gsi))
    update_stmt (gsi_stmt (gsi));

  /* Add a value number to the temporary.
     The value may already exist in either NEW_SETS, or AVAIL_OUT, because
     we are creating the expression by pieces, and this particular piece of
     the expression may have been represented.  There is no harm in replacing
     here.  */
  value_id = get_expr_value_id (expr);
  VN_INFO_GET (name)->value_id = value_id;
  VN_INFO (name)->valnum = sccvn_valnum_from_value_id (value_id);
  if (VN_INFO (name)->valnum == NULL_TREE)
    VN_INFO (name)->valnum = name;
  gcc_assert (VN_INFO (name)->valnum != NULL_TREE);
  nameexpr = get_or_alloc_expr_for_name (name);
  add_to_value (value_id, nameexpr);
  if (NEW_SETS (block))
    bitmap_value_replace_in_set (NEW_SETS (block), nameexpr);
  bitmap_value_replace_in_set (AVAIL_OUT (block), nameexpr);

  pre_stats.insertions++;
  if (dump_file && (dump_flags & TDF_DETAILS))
    {
      fprintf (dump_file, "Inserted ");
      print_gimple_stmt (dump_file, newstmt, 0, 0);
      fprintf (dump_file, " in predecessor %d\n", block->index);
    }

  return name;
}


/* Returns true if we want to inhibit the insertions of PHI nodes
   for the given EXPR for basic block BB (a member of a loop).
   We want to do this, when we fear that the induction variable we
   create might inhibit vectorization.  */

static bool
inhibit_phi_insertion (basic_block bb, pre_expr expr)
{
  vn_reference_t vr = PRE_EXPR_REFERENCE (expr);
  vec<vn_reference_op_s> ops = vr->operands;
  vn_reference_op_t op;
  unsigned i;

  /* If we aren't going to vectorize we don't inhibit anything.  */
  if (!flag_tree_vectorize)
    return false;

  /* Otherwise we inhibit the insertion when the address of the
     memory reference is a simple induction variable.  In other
     cases the vectorizer won't do anything anyway (either it's
     loop invariant or a complicated expression).  */
  FOR_EACH_VEC_ELT (ops, i, op)
    {
      switch (op->opcode)
	{
	case CALL_EXPR:
	  /* Calls are not a problem.  */
	  return false;

	case ARRAY_REF:
	case ARRAY_RANGE_REF:
	  if (TREE_CODE (op->op0) != SSA_NAME)
	    break;
	  /* Fallthru.  */
	case SSA_NAME:
	  {
	    basic_block defbb = gimple_bb (SSA_NAME_DEF_STMT (op->op0));
	    affine_iv iv;
	    /* Default defs are loop invariant.  */
	    if (!defbb)
	      break;
	    /* Defined outside this loop, also loop invariant.  */
	    if (!flow_bb_inside_loop_p (bb->loop_father, defbb))
	      break;
	    /* If it's a simple induction variable inhibit insertion,
	       the vectorizer might be interested in this one.  */
	    if (simple_iv (bb->loop_father, bb->loop_father,
			   op->op0, &iv, true))
	      return true;
	    /* No simple IV, vectorizer can't do anything, hence no
	       reason to inhibit the transformation for this operand.  */
	    break;
	  }
	default:
	  break;
	}
    }
  return false;
}

/* Insert the to-be-made-available values of expression EXPRNUM for each
   predecessor, stored in AVAIL, into the predecessors of BLOCK, and
   merge the result with a phi node, given the same value number as
   NODE.  Return true if we have inserted new stuff.  */

static bool
insert_into_preds_of_block (basic_block block, unsigned int exprnum,
			    vec<pre_expr> avail)
{
  pre_expr expr = expression_for_id (exprnum);
  pre_expr newphi;
  unsigned int val = get_expr_value_id (expr);
  edge pred;
  bool insertions = false;
  bool nophi = false;
  basic_block bprime;
  pre_expr eprime;
  edge_iterator ei;
  tree type = get_expr_type (expr);
  tree temp;
  gimple phi;

  /* Make sure we aren't creating an induction variable.  */
  if (bb_loop_depth (block) > 0 && EDGE_COUNT (block->preds) == 2)
    {
      bool firstinsideloop = false;
      bool secondinsideloop = false;
      firstinsideloop = flow_bb_inside_loop_p (block->loop_father,
					       EDGE_PRED (block, 0)->src);
      secondinsideloop = flow_bb_inside_loop_p (block->loop_father,
						EDGE_PRED (block, 1)->src);
      /* Induction variables only have one edge inside the loop.  */
      if ((firstinsideloop ^ secondinsideloop)
	  && (expr->kind != REFERENCE
	      || inhibit_phi_insertion (block, expr)))
	{
	  if (dump_file && (dump_flags & TDF_DETAILS))
	    fprintf (dump_file, "Skipping insertion of phi for partial redundancy: Looks like an induction variable\n");
	  nophi = true;
	}
    }

  /* Make the necessary insertions.  */
  FOR_EACH_EDGE (pred, ei, block->preds)
    {
      gimple_seq stmts = NULL;
      tree builtexpr;
      bprime = pred->src;
      eprime = avail[pred->dest_idx];

      if (eprime->kind != NAME && eprime->kind != CONSTANT)
	{
	  builtexpr = create_expression_by_pieces (bprime, eprime,
						   &stmts, type);
	  gcc_assert (!(pred->flags & EDGE_ABNORMAL));
	  gsi_insert_seq_on_edge (pred, stmts);
	  if (!builtexpr)
	    {
	      /* We cannot insert a PHI node if we failed to insert
		 on one edge.  */
	      nophi = true;
	      continue;
	    }
	  avail[pred->dest_idx] = get_or_alloc_expr_for_name (builtexpr);
	  insertions = true;
	}
      else if (eprime->kind == CONSTANT)
	{
	  /* Constants may not have the right type, fold_convert
	     should give us back a constant with the right type.  */
	  tree constant = PRE_EXPR_CONSTANT (eprime);
	  if (!useless_type_conversion_p (type, TREE_TYPE (constant)))
	    {
	      tree builtexpr = fold_convert (type, constant);
	      if (!is_gimple_min_invariant (builtexpr))
		{
		  tree forcedexpr = force_gimple_operand (builtexpr,
							  &stmts, true,
							  NULL);
		  if (!is_gimple_min_invariant (forcedexpr))
		    {
		      if (forcedexpr != builtexpr)
			{
			  VN_INFO_GET (forcedexpr)->valnum = PRE_EXPR_CONSTANT (eprime);
			  VN_INFO (forcedexpr)->value_id = get_expr_value_id (eprime);
			}
		      if (stmts)
			{
			  gimple_stmt_iterator gsi;
			  gsi = gsi_start (stmts);
			  for (; !gsi_end_p (gsi); gsi_next (&gsi))
			    {
			      gimple stmt = gsi_stmt (gsi);
			      tree lhs = gimple_get_lhs (stmt);
			      if (TREE_CODE (lhs) == SSA_NAME)
				bitmap_set_bit (inserted_exprs,
						SSA_NAME_VERSION (lhs));
			      gimple_set_plf (stmt, NECESSARY, false);
			    }
			  gsi_insert_seq_on_edge (pred, stmts);
			}
		      avail[pred->dest_idx]
			= get_or_alloc_expr_for_name (forcedexpr);
		    }
		}
	      else
		avail[pred->dest_idx]
		    = get_or_alloc_expr_for_constant (builtexpr);
	    }
	}
      else if (eprime->kind == NAME)
	{
	  /* We may have to do a conversion because our value
	     numbering can look through types in certain cases, but
	     our IL requires all operands of a phi node have the same
	     type.  */
	  tree name = PRE_EXPR_NAME (eprime);
	  if (!useless_type_conversion_p (type, TREE_TYPE (name)))
	    {
	      tree builtexpr;
	      tree forcedexpr;
	      builtexpr = fold_convert (type, name);
	      forcedexpr = force_gimple_operand (builtexpr,
						 &stmts, true,
						 NULL);

	      if (forcedexpr != name)
		{
		  VN_INFO_GET (forcedexpr)->valnum = VN_INFO (name)->valnum;
		  VN_INFO (forcedexpr)->value_id = VN_INFO (name)->value_id;
		}

	      if (stmts)
		{
		  gimple_stmt_iterator gsi;
		  gsi = gsi_start (stmts);
		  for (; !gsi_end_p (gsi); gsi_next (&gsi))
		    {
		      gimple stmt = gsi_stmt (gsi);
		      tree lhs = gimple_get_lhs (stmt);
		      if (TREE_CODE (lhs) == SSA_NAME)
			bitmap_set_bit (inserted_exprs, SSA_NAME_VERSION (lhs));
		      gimple_set_plf (stmt, NECESSARY, false);
		    }
		  gsi_insert_seq_on_edge (pred, stmts);
		}
	      avail[pred->dest_idx] = get_or_alloc_expr_for_name (forcedexpr);
	    }
	}
    }
  /* If we didn't want a phi node, and we made insertions, we still have
     inserted new stuff, and thus return true.  If we didn't want a phi node,
     and didn't make insertions, we haven't added anything new, so return
     false.  */
  if (nophi && insertions)
    return true;
  else if (nophi && !insertions)
    return false;

  /* Now build a phi for the new variable.  */
  temp = make_temp_ssa_name (type, NULL, "prephitmp");
  phi = create_phi_node (temp, block);

  gimple_set_plf (phi, NECESSARY, false);
  VN_INFO_GET (temp)->value_id = val;
  VN_INFO (temp)->valnum = sccvn_valnum_from_value_id (val);
  if (VN_INFO (temp)->valnum == NULL_TREE)
    VN_INFO (temp)->valnum = temp;
  bitmap_set_bit (inserted_exprs, SSA_NAME_VERSION (temp));
  FOR_EACH_EDGE (pred, ei, block->preds)
    {
      pre_expr ae = avail[pred->dest_idx];
      gcc_assert (get_expr_type (ae) == type
		  || useless_type_conversion_p (type, get_expr_type (ae)));
      if (ae->kind == CONSTANT)
	add_phi_arg (phi, unshare_expr (PRE_EXPR_CONSTANT (ae)),
		     pred, UNKNOWN_LOCATION);
      else
	add_phi_arg (phi, PRE_EXPR_NAME (ae), pred, UNKNOWN_LOCATION);
    }

  newphi = get_or_alloc_expr_for_name (temp);
  add_to_value (val, newphi);

  /* The value should *not* exist in PHI_GEN, or else we wouldn't be doing
     this insertion, since we test for the existence of this value in PHI_GEN
     before proceeding with the partial redundancy checks in insert_aux.

     The value may exist in AVAIL_OUT, in particular, it could be represented
     by the expression we are trying to eliminate, in which case we want the
     replacement to occur.  If it's not existing in AVAIL_OUT, we want it
     inserted there.

     Similarly, to the PHI_GEN case, the value should not exist in NEW_SETS of
     this block, because if it did, it would have existed in our dominator's
     AVAIL_OUT, and would have been skipped due to the full redundancy check.
  */

  bitmap_insert_into_set (PHI_GEN (block), newphi);
  bitmap_value_replace_in_set (AVAIL_OUT (block),
			       newphi);
  bitmap_insert_into_set (NEW_SETS (block),
			  newphi);

  if (dump_file && (dump_flags & TDF_DETAILS))
    {
      fprintf (dump_file, "Created phi ");
      print_gimple_stmt (dump_file, phi, 0, 0);
      fprintf (dump_file, " in block %d\n", block->index);
    }
  pre_stats.phis++;
  return true;
}



/* Perform insertion of partially redundant values.
   For BLOCK, do the following:
   1.  Propagate the NEW_SETS of the dominator into the current block.
   If the block has multiple predecessors,
       2a. Iterate over the ANTIC expressions for the block to see if
	   any of them are partially redundant.
       2b. If so, insert them into the necessary predecessors to make
	   the expression fully redundant.
       2c. Insert a new PHI merging the values of the predecessors.
       2d. Insert the new PHI, and the new expressions, into the
	   NEW_SETS set.
   3. Recursively call ourselves on the dominator children of BLOCK.

   Steps 1, 2a, and 3 are done by insert_aux. 2b, 2c and 2d are done by
   do_regular_insertion and do_partial_insertion.

*/

static bool
do_regular_insertion (basic_block block, basic_block dom)
{
  bool new_stuff = false;
  vec<pre_expr> exprs;
  pre_expr expr;
  vec<pre_expr> avail = vNULL;
  int i;

  exprs = sorted_array_from_bitmap_set (ANTIC_IN (block));
  avail.safe_grow (EDGE_COUNT (block->preds));

  FOR_EACH_VEC_ELT (exprs, i, expr)
    {
      if (expr->kind == NARY
	  || expr->kind == REFERENCE)
	{
	  unsigned int val;
	  bool by_some = false;
	  bool cant_insert = false;
	  bool all_same = true;
	  pre_expr first_s = NULL;
	  edge pred;
	  basic_block bprime;
	  pre_expr eprime = NULL;
	  edge_iterator ei;
	  pre_expr edoubleprime = NULL;
	  bool do_insertion = false;

	  val = get_expr_value_id (expr);
	  if (bitmap_set_contains_value (PHI_GEN (block), val))
	    continue;
	  if (bitmap_set_contains_value (AVAIL_OUT (dom), val))
	    {
	      if (dump_file && (dump_flags & TDF_DETAILS))
		fprintf (dump_file, "Found fully redundant value\n");
	      continue;
	    }

	  FOR_EACH_EDGE (pred, ei, block->preds)
	    {
	      unsigned int vprime;

	      /* We should never run insertion for the exit block
	         and so not come across fake pred edges.  */
	      gcc_assert (!(pred->flags & EDGE_FAKE));
	      bprime = pred->src;
	      eprime = phi_translate (expr, ANTIC_IN (block), NULL,
				      bprime, block);

	      /* eprime will generally only be NULL if the
		 value of the expression, translated
		 through the PHI for this predecessor, is
		 undefined.  If that is the case, we can't
		 make the expression fully redundant,
		 because its value is undefined along a
		 predecessor path.  We can thus break out
		 early because it doesn't matter what the
		 rest of the results are.  */
	      if (eprime == NULL)
		{
		  avail[pred->dest_idx] = NULL;
		  cant_insert = true;
		  break;
		}

	      eprime = fully_constant_expression (eprime);
	      vprime = get_expr_value_id (eprime);
	      edoubleprime = bitmap_find_leader (AVAIL_OUT (bprime),
						 vprime);
	      if (edoubleprime == NULL)
		{
		  avail[pred->dest_idx] = eprime;
		  all_same = false;
		}
	      else
		{
		  avail[pred->dest_idx] = edoubleprime;
		  by_some = true;
		  /* We want to perform insertions to remove a redundancy on
		     a path in the CFG we want to optimize for speed.  */
		  if (optimize_edge_for_speed_p (pred))
		    do_insertion = true;
		  if (first_s == NULL)
		    first_s = edoubleprime;
		  else if (!pre_expr_d::equal (first_s, edoubleprime))
		    all_same = false;
		}
	    }
	  /* If we can insert it, it's not the same value
	     already existing along every predecessor, and
	     it's defined by some predecessor, it is
	     partially redundant.  */
	  if (!cant_insert && !all_same && by_some)
	    {
	      if (!do_insertion)
		{
		  if (dump_file && (dump_flags & TDF_DETAILS))
		    {
		      fprintf (dump_file, "Skipping partial redundancy for "
			       "expression ");
		      print_pre_expr (dump_file, expr);
		      fprintf (dump_file, " (%04d), no redundancy on to be "
			       "optimized for speed edge\n", val);
		    }
		}
	      else if (dbg_cnt (treepre_insert))
		{
		  if (dump_file && (dump_flags & TDF_DETAILS))
		    {
		      fprintf (dump_file, "Found partial redundancy for "
			       "expression ");
		      print_pre_expr (dump_file, expr);
		      fprintf (dump_file, " (%04d)\n",
			       get_expr_value_id (expr));
		    }
		  if (insert_into_preds_of_block (block,
						  get_expression_id (expr),
						  avail))
		    new_stuff = true;
		}
	    }
	  /* If all edges produce the same value and that value is
	     an invariant, then the PHI has the same value on all
	     edges.  Note this.  */
	  else if (!cant_insert && all_same)
	    {
<<<<<<< HEAD
	      tree exprtype = get_expr_type (expr);
	      tree temp;
	      gimple assign;
	      pre_expr newe;
	      gimple_stmt_iterator gsi;

	      gcc_assert (edoubleprime->kind == CONSTANT
			  || edoubleprime->kind == NAME);

	      if (!pretemp || TREE_TYPE (pretemp) != exprtype)
		{
		  pretemp = create_tmp_reg (exprtype, "pretmp");
		  add_referenced_var (pretemp);
		}
	      temp = make_ssa_name (pretemp, NULL);
	      assign = gimple_build_assign (temp,
					    edoubleprime->kind == CONSTANT ? PRE_EXPR_CONSTANT (edoubleprime) : PRE_EXPR_NAME (edoubleprime));
	      gsi = gsi_after_labels (block);
=======
	      gcc_assert (edoubleprime->kind == CONSTANT
			  || edoubleprime->kind == NAME);

	      tree temp = make_temp_ssa_name (get_expr_type (expr),
					      NULL, "pretmp");
	      gimple assign = gimple_build_assign (temp,
						   edoubleprime->kind == CONSTANT ? PRE_EXPR_CONSTANT (edoubleprime) : PRE_EXPR_NAME (edoubleprime));
	      gimple_stmt_iterator gsi = gsi_after_labels (block);
>>>>>>> bc75ee5f
	      gsi_insert_before (&gsi, assign, GSI_NEW_STMT);

	      gimple_set_plf (assign, NECESSARY, false);
	      VN_INFO_GET (temp)->value_id = val;
<<<<<<< HEAD
	      VN_INFO (temp)->valnum = temp;
	      bitmap_set_bit (inserted_exprs, SSA_NAME_VERSION (temp));
	      newe = get_or_alloc_expr_for_name (temp);
=======
	      VN_INFO (temp)->valnum = sccvn_valnum_from_value_id (val);
	      if (VN_INFO (temp)->valnum == NULL_TREE)
		VN_INFO (temp)->valnum = temp;
	      bitmap_set_bit (inserted_exprs, SSA_NAME_VERSION (temp));
	      pre_expr newe = get_or_alloc_expr_for_name (temp);
>>>>>>> bc75ee5f
	      add_to_value (val, newe);
	      bitmap_value_replace_in_set (AVAIL_OUT (block), newe);
	      bitmap_insert_into_set (NEW_SETS (block), newe);
	    }
	}
    }

  exprs.release ();
  avail.release ();
  return new_stuff;
}


/* Perform insertion for partially anticipatable expressions.  There
   is only one case we will perform insertion for these.  This case is
   if the expression is partially anticipatable, and fully available.
   In this case, we know that putting it earlier will enable us to
   remove the later computation.  */


static bool
do_partial_partial_insertion (basic_block block, basic_block dom)
{
  bool new_stuff = false;
  vec<pre_expr> exprs;
  pre_expr expr;
  vec<pre_expr> avail = vNULL;
  int i;

  exprs = sorted_array_from_bitmap_set (PA_IN (block));
  avail.safe_grow (EDGE_COUNT (block->preds));

  FOR_EACH_VEC_ELT (exprs, i, expr)
    {
      if (expr->kind == NARY
	  || expr->kind == REFERENCE)
	{
	  unsigned int val;
	  bool by_all = true;
	  bool cant_insert = false;
	  edge pred;
	  basic_block bprime;
	  pre_expr eprime = NULL;
	  edge_iterator ei;

	  val = get_expr_value_id (expr);
	  if (bitmap_set_contains_value (PHI_GEN (block), val))
	    continue;
	  if (bitmap_set_contains_value (AVAIL_OUT (dom), val))
	    continue;

	  FOR_EACH_EDGE (pred, ei, block->preds)
	    {
	      unsigned int vprime;
	      pre_expr edoubleprime;

	      /* We should never run insertion for the exit block
	         and so not come across fake pred edges.  */
	      gcc_assert (!(pred->flags & EDGE_FAKE));
	      bprime = pred->src;
	      eprime = phi_translate (expr, ANTIC_IN (block),
				      PA_IN (block),
				      bprime, block);

	      /* eprime will generally only be NULL if the
		 value of the expression, translated
		 through the PHI for this predecessor, is
		 undefined.  If that is the case, we can't
		 make the expression fully redundant,
		 because its value is undefined along a
		 predecessor path.  We can thus break out
		 early because it doesn't matter what the
		 rest of the results are.  */
	      if (eprime == NULL)
		{
		  avail[pred->dest_idx] = NULL;
		  cant_insert = true;
		  break;
		}

	      eprime = fully_constant_expression (eprime);
	      vprime = get_expr_value_id (eprime);
	      edoubleprime = bitmap_find_leader (AVAIL_OUT (bprime), vprime);
	      avail[pred->dest_idx] = edoubleprime;
	      if (edoubleprime == NULL)
		{
		  by_all = false;
		  break;
		}
	    }

	  /* If we can insert it, it's not the same value
	     already existing along every predecessor, and
	     it's defined by some predecessor, it is
	     partially redundant.  */
	  if (!cant_insert && by_all)
	    {
	      edge succ;
	      bool do_insertion = false;

	      /* Insert only if we can remove a later expression on a path
		 that we want to optimize for speed.
		 The phi node that we will be inserting in BLOCK is not free,
		 and inserting it for the sake of !optimize_for_speed successor
		 may cause regressions on the speed path.  */
	      FOR_EACH_EDGE (succ, ei, block->succs)
		{
		  if (bitmap_set_contains_value (PA_IN (succ->dest), val)
		      || bitmap_set_contains_value (ANTIC_IN (succ->dest), val))
		    {
		      if (optimize_edge_for_speed_p (succ))
			do_insertion = true;
		    }
		}

	      if (!do_insertion)
		{
		  if (dump_file && (dump_flags & TDF_DETAILS))
		    {
		      fprintf (dump_file, "Skipping partial partial redundancy "
			       "for expression ");
		      print_pre_expr (dump_file, expr);
		      fprintf (dump_file, " (%04d), not (partially) anticipated "
			       "on any to be optimized for speed edges\n", val);
		    }
		}
	      else if (dbg_cnt (treepre_insert))
		{
		  pre_stats.pa_insert++;
		  if (dump_file && (dump_flags & TDF_DETAILS))
		    {
		      fprintf (dump_file, "Found partial partial redundancy "
			       "for expression ");
		      print_pre_expr (dump_file, expr);
		      fprintf (dump_file, " (%04d)\n",
			       get_expr_value_id (expr));
		    }
		  if (insert_into_preds_of_block (block,
						  get_expression_id (expr),
						  avail))
		    new_stuff = true;
		}	   
	    } 
	}
    }

  exprs.release ();
  avail.release ();
  return new_stuff;
}

static bool
insert_aux (basic_block block)
{
  basic_block son;
  bool new_stuff = false;

  if (block)
    {
      basic_block dom;
      dom = get_immediate_dominator (CDI_DOMINATORS, block);
      if (dom)
	{
	  unsigned i;
	  bitmap_iterator bi;
	  bitmap_set_t newset = NEW_SETS (dom);
	  if (newset)
	    {
	      /* Note that we need to value_replace both NEW_SETS, and
		 AVAIL_OUT. For both the case of NEW_SETS, the value may be
		 represented by some non-simple expression here that we want
		 to replace it with.  */
	      FOR_EACH_EXPR_ID_IN_SET (newset, i, bi)
		{
		  pre_expr expr = expression_for_id (i);
		  bitmap_value_replace_in_set (NEW_SETS (block), expr);
		  bitmap_value_replace_in_set (AVAIL_OUT (block), expr);
		}
	    }
	  if (!single_pred_p (block))
	    {
	      new_stuff |= do_regular_insertion (block, dom);
	      if (do_partial_partial)
		new_stuff |= do_partial_partial_insertion (block, dom);
	    }
	}
    }
  for (son = first_dom_son (CDI_DOMINATORS, block);
       son;
       son = next_dom_son (CDI_DOMINATORS, son))
    {
      new_stuff |= insert_aux (son);
    }

  return new_stuff;
}

/* Perform insertion of partially redundant values.  */

static void
insert (void)
{
  bool new_stuff = true;
  basic_block bb;
  int num_iterations = 0;

  FOR_ALL_BB (bb)
    NEW_SETS (bb) = bitmap_set_new ();

  while (new_stuff)
    {
      num_iterations++;
      if (dump_file && dump_flags & TDF_DETAILS)
	fprintf (dump_file, "Starting insert iteration %d\n", num_iterations);
      new_stuff = insert_aux (ENTRY_BLOCK_PTR);
    }
  statistics_histogram_event (cfun, "insert iterations", num_iterations);
}


/* Compute the AVAIL set for all basic blocks.

   This function performs value numbering of the statements in each basic
   block.  The AVAIL sets are built from information we glean while doing
   this value numbering, since the AVAIL sets contain only one entry per
   value.

   AVAIL_IN[BLOCK] = AVAIL_OUT[dom(BLOCK)].
   AVAIL_OUT[BLOCK] = AVAIL_IN[BLOCK] U PHI_GEN[BLOCK] U TMP_GEN[BLOCK].  */

static void
compute_avail (void)
{

  basic_block block, son;
  basic_block *worklist;
  size_t sp = 0;
  unsigned i;

  /* We pretend that default definitions are defined in the entry block.
     This includes function arguments and the static chain decl.  */
  for (i = 1; i < num_ssa_names; ++i)
    {
      tree name = ssa_name (i);
      pre_expr e;
      if (!name
	  || !SSA_NAME_IS_DEFAULT_DEF (name)
	  || has_zero_uses (name)
	  || virtual_operand_p (name))
	continue;

      e = get_or_alloc_expr_for_name (name);
      add_to_value (get_expr_value_id (e), e);
      bitmap_insert_into_set (TMP_GEN (ENTRY_BLOCK_PTR), e);
      bitmap_value_insert_into_set (AVAIL_OUT (ENTRY_BLOCK_PTR), e);
    }

  if (dump_file && (dump_flags & TDF_DETAILS))
    {
      print_bitmap_set (dump_file, TMP_GEN (ENTRY_BLOCK_PTR),
			"tmp_gen", ENTRY_BLOCK);
      print_bitmap_set (dump_file, AVAIL_OUT (ENTRY_BLOCK_PTR),
			"avail_out", ENTRY_BLOCK);
    }

  /* Allocate the worklist.  */
  worklist = XNEWVEC (basic_block, n_basic_blocks);

  /* Seed the algorithm by putting the dominator children of the entry
     block on the worklist.  */
  for (son = first_dom_son (CDI_DOMINATORS, ENTRY_BLOCK_PTR);
       son;
       son = next_dom_son (CDI_DOMINATORS, son))
    worklist[sp++] = son;

  /* Loop until the worklist is empty.  */
  while (sp)
    {
      gimple_stmt_iterator gsi;
      gimple stmt;
      basic_block dom;

      /* Pick a block from the worklist.  */
      block = worklist[--sp];

      /* Initially, the set of available values in BLOCK is that of
	 its immediate dominator.  */
      dom = get_immediate_dominator (CDI_DOMINATORS, block);
      if (dom)
	bitmap_set_copy (AVAIL_OUT (block), AVAIL_OUT (dom));

      /* Generate values for PHI nodes.  */
      for (gsi = gsi_start_phis (block); !gsi_end_p (gsi); gsi_next (&gsi))
	{
	  tree result = gimple_phi_result (gsi_stmt (gsi));

	  /* We have no need for virtual phis, as they don't represent
	     actual computations.  */
	  if (virtual_operand_p (result))
	    continue;

	  pre_expr e = get_or_alloc_expr_for_name (result);
	  add_to_value (get_expr_value_id (e), e);
	  bitmap_value_insert_into_set (AVAIL_OUT (block), e);
	  bitmap_insert_into_set (PHI_GEN (block), e);
	}

      BB_MAY_NOTRETURN (block) = 0;

      /* Now compute value numbers and populate value sets with all
	 the expressions computed in BLOCK.  */
      for (gsi = gsi_start_bb (block); !gsi_end_p (gsi); gsi_next (&gsi))
	{
	  ssa_op_iter iter;
	  tree op;

	  stmt = gsi_stmt (gsi);

	  /* Cache whether the basic-block has any non-visible side-effect
	     or control flow.
	     If this isn't a call or it is the last stmt in the
	     basic-block then the CFG represents things correctly.  */
	  if (is_gimple_call (stmt) && !stmt_ends_bb_p (stmt))
	    {
	      /* Non-looping const functions always return normally.
		 Otherwise the call might not return or have side-effects
		 that forbids hoisting possibly trapping expressions
		 before it.  */
	      int flags = gimple_call_flags (stmt);
	      if (!(flags & ECF_CONST)
		  || (flags & ECF_LOOPING_CONST_OR_PURE))
		BB_MAY_NOTRETURN (block) = 1;
	    }

	  FOR_EACH_SSA_TREE_OPERAND (op, stmt, iter, SSA_OP_DEF)
	    {
	      pre_expr e = get_or_alloc_expr_for_name (op);

	      add_to_value (get_expr_value_id (e), e);
	      bitmap_insert_into_set (TMP_GEN (block), e);
	      bitmap_value_insert_into_set (AVAIL_OUT (block), e);
	    }

	  if (gimple_has_side_effects (stmt)
	      || stmt_could_throw_p (stmt)
	      || is_gimple_debug (stmt))
	    continue;

	  FOR_EACH_SSA_TREE_OPERAND (op, stmt, iter, SSA_OP_USE)
	    {
	      if (ssa_undefined_value_p (op))
		continue;
	      pre_expr e = get_or_alloc_expr_for_name (op);
	      bitmap_value_insert_into_set (EXP_GEN (block), e);
	    }

	  switch (gimple_code (stmt))
	    {
	    case GIMPLE_RETURN:
	      continue;

	    case GIMPLE_CALL:
	      {
		vn_reference_t ref;
		pre_expr result = NULL;
		vec<vn_reference_op_s> ops = vNULL;

		/* We can value number only calls to real functions.  */
		if (gimple_call_internal_p (stmt))
		  continue;

		copy_reference_ops_from_call (stmt, &ops);
		vn_reference_lookup_pieces (gimple_vuse (stmt), 0,
					    gimple_expr_type (stmt),
					    ops, &ref, VN_NOWALK);
		ops.release ();
		if (!ref)
		  continue;

		/* If the value of the call is not invalidated in
		   this block until it is computed, add the expression
		   to EXP_GEN.  */
		if (!gimple_vuse (stmt)
		    || gimple_code
		         (SSA_NAME_DEF_STMT (gimple_vuse (stmt))) == GIMPLE_PHI
		    || gimple_bb (SSA_NAME_DEF_STMT
				    (gimple_vuse (stmt))) != block)
		  {
		    result = (pre_expr) pool_alloc (pre_expr_pool);
		    result->kind = REFERENCE;
		    result->id = 0;
		    PRE_EXPR_REFERENCE (result) = ref;

		    get_or_alloc_expression_id (result);
		    add_to_value (get_expr_value_id (result), result);
		    bitmap_value_insert_into_set (EXP_GEN (block), result);
		  }
		continue;
	      }

	    case GIMPLE_ASSIGN:
	      {
		pre_expr result = NULL;
		switch (vn_get_stmt_kind (stmt))
		  {
		  case VN_NARY:
		    {
		      enum tree_code code = gimple_assign_rhs_code (stmt);
		      vn_nary_op_t nary;

		      /* COND_EXPR and VEC_COND_EXPR are awkward in
			 that they contain an embedded complex expression.
			 Don't even try to shove those through PRE.  */
		      if (code == COND_EXPR
			  || code == VEC_COND_EXPR)
			continue;

		      vn_nary_op_lookup_stmt (stmt, &nary);
		      if (!nary)
			continue;

		      /* If the NARY traps and there was a preceding
		         point in the block that might not return avoid
			 adding the nary to EXP_GEN.  */
		      if (BB_MAY_NOTRETURN (block)
			  && vn_nary_may_trap (nary))
			continue;

		      result = (pre_expr) pool_alloc (pre_expr_pool);
		      result->kind = NARY;
		      result->id = 0;
		      PRE_EXPR_NARY (result) = nary;
		      break;
		    }

		  case VN_REFERENCE:
		    {
		      vn_reference_t ref;
		      vn_reference_lookup (gimple_assign_rhs1 (stmt),
					   gimple_vuse (stmt),
					   VN_WALK, &ref);
		      if (!ref)
			continue;

		      /* If the value of the reference is not invalidated in
			 this block until it is computed, add the expression
			 to EXP_GEN.  */
		      if (gimple_vuse (stmt))
			{
			  gimple def_stmt;
			  bool ok = true;
			  def_stmt = SSA_NAME_DEF_STMT (gimple_vuse (stmt));
			  while (!gimple_nop_p (def_stmt)
				 && gimple_code (def_stmt) != GIMPLE_PHI
				 && gimple_bb (def_stmt) == block)
			    {
			      if (stmt_may_clobber_ref_p
				    (def_stmt, gimple_assign_rhs1 (stmt)))
				{
				  ok = false;
				  break;
				}
			      def_stmt
				= SSA_NAME_DEF_STMT (gimple_vuse (def_stmt));
			    }
			  if (!ok)
			    continue;
			}

		      result = (pre_expr) pool_alloc (pre_expr_pool);
		      result->kind = REFERENCE;
		      result->id = 0;
		      PRE_EXPR_REFERENCE (result) = ref;
		      break;
		    }

		  default:
		    continue;
		  }

		get_or_alloc_expression_id (result);
		add_to_value (get_expr_value_id (result), result);
		bitmap_value_insert_into_set (EXP_GEN (block), result);
		continue;
	      }
	    default:
	      break;
	    }
	}

      if (dump_file && (dump_flags & TDF_DETAILS))
	{
	  print_bitmap_set (dump_file, EXP_GEN (block),
			    "exp_gen", block->index);
	  print_bitmap_set (dump_file, PHI_GEN (block),
			    "phi_gen", block->index);
	  print_bitmap_set (dump_file, TMP_GEN (block),
			    "tmp_gen", block->index);
	  print_bitmap_set (dump_file, AVAIL_OUT (block),
			    "avail_out", block->index);
	}

      /* Put the dominator children of BLOCK on the worklist of blocks
	 to compute available sets for.  */
      for (son = first_dom_son (CDI_DOMINATORS, block);
	   son;
	   son = next_dom_son (CDI_DOMINATORS, son))
	worklist[sp++] = son;
    }

  free (worklist);
}


/* Local state for the eliminate domwalk.  */
static vec<gimple> el_to_remove;
static vec<gimple> el_to_update;
static unsigned int el_todo;
static vec<tree> el_avail;
static vec<tree> el_avail_stack;

/* Return a leader for OP that is available at the current point of the
   eliminate domwalk.  */

static tree
eliminate_avail (tree op)
{
  tree valnum = VN_INFO (op)->valnum;
  if (TREE_CODE (valnum) == SSA_NAME)
    {
      if (SSA_NAME_IS_DEFAULT_DEF (valnum))
	return valnum;
      if (el_avail.length () > SSA_NAME_VERSION (valnum))
	return el_avail[SSA_NAME_VERSION (valnum)];
    }
  else if (is_gimple_min_invariant (valnum))
    return valnum;
  return NULL_TREE;
}

/* At the current point of the eliminate domwalk make OP available.  */

static void
eliminate_push_avail (tree op)
{
  tree valnum = VN_INFO (op)->valnum;
  if (TREE_CODE (valnum) == SSA_NAME)
    {
      if (el_avail.length () <= SSA_NAME_VERSION (valnum))
	el_avail.safe_grow_cleared (SSA_NAME_VERSION (valnum) + 1);
      el_avail[SSA_NAME_VERSION (valnum)] = op;
      el_avail_stack.safe_push (op);
    }
}

/* Insert the expression recorded by SCCVN for VAL at *GSI.  Returns
   the leader for the expression if insertion was successful.  */

static tree
eliminate_insert (gimple_stmt_iterator *gsi, tree val)
{
  tree expr = vn_get_expr_for (val);
  if (!CONVERT_EXPR_P (expr)
      && TREE_CODE (expr) != VIEW_CONVERT_EXPR)
    return NULL_TREE;

  tree op = TREE_OPERAND (expr, 0);
  tree leader = TREE_CODE (op) == SSA_NAME ? eliminate_avail (op) : op;
  if (!leader)
    return NULL_TREE;

  tree res = make_temp_ssa_name (TREE_TYPE (val), NULL, "pretmp");
  gimple tem = gimple_build_assign (res,
				    fold_build1 (TREE_CODE (expr),
						 TREE_TYPE (expr), leader));
  gsi_insert_before (gsi, tem, GSI_SAME_STMT);
  VN_INFO_GET (res)->valnum = val;

  if (TREE_CODE (leader) == SSA_NAME)
    gimple_set_plf (SSA_NAME_DEF_STMT (leader), NECESSARY, true);

  pre_stats.insertions++;
  if (dump_file && (dump_flags & TDF_DETAILS))
    {
      fprintf (dump_file, "Inserted ");
      print_gimple_stmt (dump_file, tem, 0, 0);
    }

  return res;
}

/* Perform elimination for the basic-block B during the domwalk.  */

static void
eliminate_bb (dom_walk_data *, basic_block b)
{
  gimple_stmt_iterator gsi;
  gimple stmt;

  /* Mark new bb.  */
  el_avail_stack.safe_push (NULL_TREE);

  for (gsi = gsi_start_phis (b); !gsi_end_p (gsi);)
    {
      gimple stmt, phi = gsi_stmt (gsi);
      tree sprime = NULL_TREE, res = PHI_RESULT (phi);
      gimple_stmt_iterator gsi2;

      /* We want to perform redundant PHI elimination.  Do so by
	 replacing the PHI with a single copy if possible.
	 Do not touch inserted, single-argument or virtual PHIs.  */
      if (gimple_phi_num_args (phi) == 1
	  || virtual_operand_p (res))
	{
	  gsi_next (&gsi);
	  continue;
	}

      sprime = eliminate_avail (res);
      if (!sprime
	  || sprime == res)
	{
	  eliminate_push_avail (res);
	  gsi_next (&gsi);
	  continue;
	}
      else if (is_gimple_min_invariant (sprime))
	{
	  if (!useless_type_conversion_p (TREE_TYPE (res),
					  TREE_TYPE (sprime)))
	    sprime = fold_convert (TREE_TYPE (res), sprime);
	}

      if (dump_file && (dump_flags & TDF_DETAILS))
	{
	  fprintf (dump_file, "Replaced redundant PHI node defining ");
	  print_generic_expr (dump_file, res, 0);
	  fprintf (dump_file, " with ");
	  print_generic_expr (dump_file, sprime, 0);
	  fprintf (dump_file, "\n");
	}

      remove_phi_node (&gsi, false);

      if (inserted_exprs
	  && !bitmap_bit_p (inserted_exprs, SSA_NAME_VERSION (res))
	  && TREE_CODE (sprime) == SSA_NAME)
	gimple_set_plf (SSA_NAME_DEF_STMT (sprime), NECESSARY, true);

      if (!useless_type_conversion_p (TREE_TYPE (res), TREE_TYPE (sprime)))
	sprime = fold_convert (TREE_TYPE (res), sprime);
      stmt = gimple_build_assign (res, sprime);
      SSA_NAME_DEF_STMT (res) = stmt;
      gimple_set_plf (stmt, NECESSARY, gimple_plf (phi, NECESSARY));

      gsi2 = gsi_after_labels (b);
      gsi_insert_before (&gsi2, stmt, GSI_NEW_STMT);
      /* Queue the copy for eventual removal.  */
      el_to_remove.safe_push (stmt);
      /* If we inserted this PHI node ourself, it's not an elimination.  */
      if (inserted_exprs
	  && bitmap_bit_p (inserted_exprs, SSA_NAME_VERSION (res)))
	pre_stats.phis--;
      else
	pre_stats.eliminations++;
    }

  for (gsi = gsi_start_bb (b); !gsi_end_p (gsi); gsi_next (&gsi))
    {
      tree lhs = NULL_TREE;
      tree rhs = NULL_TREE;

      stmt = gsi_stmt (gsi);

      if (gimple_has_lhs (stmt))
	lhs = gimple_get_lhs (stmt);

      if (gimple_assign_single_p (stmt))
	rhs = gimple_assign_rhs1 (stmt);

      /* Lookup the RHS of the expression, see if we have an
	 available computation for it.  If so, replace the RHS with
	 the available computation.  */
      if (gimple_has_lhs (stmt)
	  && TREE_CODE (lhs) == SSA_NAME
	  && !gimple_has_volatile_ops  (stmt))
	{
	  tree sprime;
	  gimple orig_stmt = stmt;

	  sprime = eliminate_avail (lhs);
	  /* If there is no usable leader mark lhs as leader for its value.  */
	  if (!sprime)
	    eliminate_push_avail (lhs);

	  /* See PR43491.  Do not replace a global register variable when
	     it is a the RHS of an assignment.  Do replace local register
	     variables since gcc does not guarantee a local variable will
	     be allocated in register.
	     Do not perform copy propagation or undo constant propagation.  */
	  if (gimple_assign_single_p (stmt)
	      && (TREE_CODE (rhs) == SSA_NAME
		  || is_gimple_min_invariant (rhs)
		  || (TREE_CODE (rhs) == VAR_DECL
		      && is_global_var (rhs)
		      && DECL_HARD_REGISTER (rhs))))
	    continue;

	  if (!sprime)
	    {
	      /* If there is no existing usable leader but SCCVN thinks
		 it has an expression it wants to use as replacement,
		 insert that.  */
	      tree val = VN_INFO (lhs)->valnum;
	      if (val != VN_TOP
		  && TREE_CODE (val) == SSA_NAME
		  && VN_INFO (val)->needs_insertion
		  && VN_INFO (val)->expr != NULL_TREE
		  && (sprime = eliminate_insert (&gsi, val)) != NULL_TREE)
		eliminate_push_avail (sprime);
	    }
	  else if (is_gimple_min_invariant (sprime))
	    {
	      /* If there is no existing leader but SCCVN knows this
		 value is constant, use that constant.  */
	      if (!useless_type_conversion_p (TREE_TYPE (lhs),
					      TREE_TYPE (sprime)))
		sprime = fold_convert (TREE_TYPE (lhs), sprime);

	      if (dump_file && (dump_flags & TDF_DETAILS))
		{
		  fprintf (dump_file, "Replaced ");
		  print_gimple_expr (dump_file, stmt, 0, 0);
		  fprintf (dump_file, " with ");
		  print_generic_expr (dump_file, sprime, 0);
		  fprintf (dump_file, " in ");
		  print_gimple_stmt (dump_file, stmt, 0, 0);
		}
	      pre_stats.eliminations++;
	      propagate_tree_value_into_stmt (&gsi, sprime);
	      stmt = gsi_stmt (gsi);
	      update_stmt (stmt);

	      /* If we removed EH side-effects from the statement, clean
		 its EH information.  */
	      if (maybe_clean_or_replace_eh_stmt (orig_stmt, stmt))
		{
		  bitmap_set_bit (need_eh_cleanup,
				  gimple_bb (stmt)->index);
		  if (dump_file && (dump_flags & TDF_DETAILS))
		    fprintf (dump_file, "  Removed EH side-effects.\n");
		}
	      continue;
	    }

	  if (sprime
	      && sprime != lhs
	      && (rhs == NULL_TREE
		  || TREE_CODE (rhs) != SSA_NAME
		  || may_propagate_copy (rhs, sprime)))
	    {
	      bool can_make_abnormal_goto
		  = is_gimple_call (stmt)
		  && stmt_can_make_abnormal_goto (stmt);

	      gcc_assert (sprime != rhs);

	      if (dump_file && (dump_flags & TDF_DETAILS))
		{
		  fprintf (dump_file, "Replaced ");
		  print_gimple_expr (dump_file, stmt, 0, 0);
		  fprintf (dump_file, " with ");
		  print_generic_expr (dump_file, sprime, 0);
		  fprintf (dump_file, " in ");
		  print_gimple_stmt (dump_file, stmt, 0, 0);
		}

	      if (TREE_CODE (sprime) == SSA_NAME)
		gimple_set_plf (SSA_NAME_DEF_STMT (sprime),
				NECESSARY, true);
	      /* We need to make sure the new and old types actually match,
		 which may require adding a simple cast, which fold_convert
		 will do for us.  */
	      if ((!rhs || TREE_CODE (rhs) != SSA_NAME)
		  && !useless_type_conversion_p (gimple_expr_type (stmt),
						 TREE_TYPE (sprime)))
		sprime = fold_convert (gimple_expr_type (stmt), sprime);

	      pre_stats.eliminations++;
	      propagate_tree_value_into_stmt (&gsi, sprime);
	      stmt = gsi_stmt (gsi);
	      update_stmt (stmt);

	      /* If we removed EH side-effects from the statement, clean
		 its EH information.  */
	      if (maybe_clean_or_replace_eh_stmt (orig_stmt, stmt))
		{
		  bitmap_set_bit (need_eh_cleanup,
				  gimple_bb (stmt)->index);
		  if (dump_file && (dump_flags & TDF_DETAILS))
		    fprintf (dump_file, "  Removed EH side-effects.\n");
		}

	      /* Likewise for AB side-effects.  */
	      if (can_make_abnormal_goto
		  && !stmt_can_make_abnormal_goto (stmt))
		{
		  bitmap_set_bit (need_ab_cleanup,
				  gimple_bb (stmt)->index);
		  if (dump_file && (dump_flags & TDF_DETAILS))
		    fprintf (dump_file, "  Removed AB side-effects.\n");
		}
	    }
	}
      /* If the statement is a scalar store, see if the expression
	 has the same value number as its rhs.  If so, the store is
	 dead.  */
      else if (gimple_assign_single_p (stmt)
	       && !gimple_has_volatile_ops (stmt)
	       && !is_gimple_reg (gimple_assign_lhs (stmt))
	       && (TREE_CODE (rhs) == SSA_NAME
		   || is_gimple_min_invariant (rhs)))
	{
	  tree val;
	  val = vn_reference_lookup (gimple_assign_lhs (stmt),
				     gimple_vuse (stmt), VN_WALK, NULL);
	  if (TREE_CODE (rhs) == SSA_NAME)
	    rhs = VN_INFO (rhs)->valnum;
	  if (val
	      && operand_equal_p (val, rhs, 0))
	    {
	      if (dump_file && (dump_flags & TDF_DETAILS))
		{
		  fprintf (dump_file, "Deleted redundant store ");
		  print_gimple_stmt (dump_file, stmt, 0, 0);
		}

	      /* Queue stmt for removal.  */
	      el_to_remove.safe_push (stmt);
	    }
	}
      /* Visit COND_EXPRs and fold the comparison with the
	 available value-numbers.  */
      else if (gimple_code (stmt) == GIMPLE_COND)
	{
	  tree op0 = gimple_cond_lhs (stmt);
	  tree op1 = gimple_cond_rhs (stmt);
	  tree result;

	  if (TREE_CODE (op0) == SSA_NAME)
	    op0 = VN_INFO (op0)->valnum;
	  if (TREE_CODE (op1) == SSA_NAME)
	    op1 = VN_INFO (op1)->valnum;
	  result = fold_binary (gimple_cond_code (stmt), boolean_type_node,
				op0, op1);
	  if (result && TREE_CODE (result) == INTEGER_CST)
	    {
	      if (integer_zerop (result))
		gimple_cond_make_false (stmt);
	      else
		gimple_cond_make_true (stmt);
	      update_stmt (stmt);
	      el_todo = TODO_cleanup_cfg;
	    }
	}
      /* Visit indirect calls and turn them into direct calls if
	 possible.  */
      if (is_gimple_call (stmt))
	{
	  tree orig_fn = gimple_call_fn (stmt);
	  tree fn;
	  if (!orig_fn)
	    continue;
	  if (TREE_CODE (orig_fn) == SSA_NAME)
	    fn = VN_INFO (orig_fn)->valnum;
	  else if (TREE_CODE (orig_fn) == OBJ_TYPE_REF
		   && TREE_CODE (OBJ_TYPE_REF_EXPR (orig_fn)) == SSA_NAME)
	    fn = VN_INFO (OBJ_TYPE_REF_EXPR (orig_fn))->valnum;
	  else
	    continue;
	  if (gimple_call_addr_fndecl (fn) != NULL_TREE
	      && useless_type_conversion_p (TREE_TYPE (orig_fn),
					    TREE_TYPE (fn)))
	    {
	      bool can_make_abnormal_goto
		  = stmt_can_make_abnormal_goto (stmt);
	      bool was_noreturn = gimple_call_noreturn_p (stmt);

	      if (dump_file && (dump_flags & TDF_DETAILS))
		{
		  fprintf (dump_file, "Replacing call target with ");
		  print_generic_expr (dump_file, fn, 0);
		  fprintf (dump_file, " in ");
		  print_gimple_stmt (dump_file, stmt, 0, 0);
		}

	      gimple_call_set_fn (stmt, fn);
	      el_to_update.safe_push (stmt);

	      /* When changing a call into a noreturn call, cfg cleanup
		 is needed to fix up the noreturn call.  */
	      if (!was_noreturn && gimple_call_noreturn_p (stmt))
		el_todo |= TODO_cleanup_cfg;

	      /* If we removed EH side-effects from the statement, clean
		 its EH information.  */
	      if (maybe_clean_or_replace_eh_stmt (stmt, stmt))
		{
		  bitmap_set_bit (need_eh_cleanup,
				  gimple_bb (stmt)->index);
		  if (dump_file && (dump_flags & TDF_DETAILS))
		    fprintf (dump_file, "  Removed EH side-effects.\n");
		}

	      /* Likewise for AB side-effects.  */
	      if (can_make_abnormal_goto
		  && !stmt_can_make_abnormal_goto (stmt))
		{
		  bitmap_set_bit (need_ab_cleanup,
				  gimple_bb (stmt)->index);
		  if (dump_file && (dump_flags & TDF_DETAILS))
		    fprintf (dump_file, "  Removed AB side-effects.\n");
		}

	      /* Changing an indirect call to a direct call may
		 have exposed different semantics.  This may
		 require an SSA update.  */
	      el_todo |= TODO_update_ssa_only_virtuals;
	    }
	}
    }
}

/* Make no longer available leaders no longer available.  */

static void
eliminate_leave_block (dom_walk_data *, basic_block)
{
  tree entry;
  while ((entry = el_avail_stack.pop ()) != NULL_TREE)
    el_avail[SSA_NAME_VERSION (VN_INFO (entry)->valnum)] = NULL_TREE;
}

/* Eliminate fully redundant computations.  */

static unsigned int
eliminate (void)
{
  struct dom_walk_data walk_data;
  gimple_stmt_iterator gsi;
  gimple stmt;
  unsigned i;

  need_eh_cleanup = BITMAP_ALLOC (NULL);
  need_ab_cleanup = BITMAP_ALLOC (NULL);

  el_to_remove.create (0);
  el_to_update.create (0);
  el_todo = 0;
  el_avail.create (0);
  el_avail_stack.create (0);

  walk_data.dom_direction = CDI_DOMINATORS;
  walk_data.initialize_block_local_data = NULL;
  walk_data.before_dom_children = eliminate_bb;
  walk_data.after_dom_children = eliminate_leave_block;
  walk_data.global_data = NULL;
  walk_data.block_local_data_size = 0;
  init_walk_dominator_tree (&walk_data);
  walk_dominator_tree (&walk_data, ENTRY_BLOCK_PTR);
  fini_walk_dominator_tree (&walk_data);

  el_avail.release ();
  el_avail_stack.release ();

  /* We cannot remove stmts during BB walk, especially not release SSA
     names there as this confuses the VN machinery.  The stmts ending
     up in el_to_remove are either stores or simple copies.  */
  FOR_EACH_VEC_ELT (el_to_remove, i, stmt)
    {
      tree lhs = gimple_assign_lhs (stmt);
      tree rhs = gimple_assign_rhs1 (stmt);
      use_operand_p use_p;
      gimple use_stmt;

      /* If there is a single use only, propagate the equivalency
	 instead of keeping the copy.  */
      if (TREE_CODE (lhs) == SSA_NAME
	  && TREE_CODE (rhs) == SSA_NAME
	  && single_imm_use (lhs, &use_p, &use_stmt)
	  && may_propagate_copy (USE_FROM_PTR (use_p), rhs))
	{
	  SET_USE (use_p, rhs);
	  update_stmt (use_stmt);
	  if (inserted_exprs
	      && bitmap_bit_p (inserted_exprs, SSA_NAME_VERSION (lhs))
	      && TREE_CODE (rhs) == SSA_NAME)
	    gimple_set_plf (SSA_NAME_DEF_STMT (rhs), NECESSARY, true);
	}

      /* If this is a store or a now unused copy, remove it.  */
      if (TREE_CODE (lhs) != SSA_NAME
	  || has_zero_uses (lhs))
	{
	  basic_block bb = gimple_bb (stmt);
	  gsi = gsi_for_stmt (stmt);
	  unlink_stmt_vdef (stmt);
	  if (gsi_remove (&gsi, true))
	    bitmap_set_bit (need_eh_cleanup, bb->index);
	  if (inserted_exprs
	      && TREE_CODE (lhs) == SSA_NAME)
	    bitmap_clear_bit (inserted_exprs, SSA_NAME_VERSION (lhs));
	  release_defs (stmt);
	}
    }
  el_to_remove.release ();

  /* We cannot update call statements with virtual operands during
     SSA walk.  This might remove them which in turn makes our
     VN lattice invalid.  */
  FOR_EACH_VEC_ELT (el_to_update, i, stmt)
    update_stmt (stmt);
  el_to_update.release ();

  return el_todo;
}

/* Perform CFG cleanups made necessary by elimination.  */

static unsigned 
fini_eliminate (void)
{
  bool do_eh_cleanup = !bitmap_empty_p (need_eh_cleanup);
  bool do_ab_cleanup = !bitmap_empty_p (need_ab_cleanup);

  if (do_eh_cleanup)
    gimple_purge_all_dead_eh_edges (need_eh_cleanup);

  if (do_ab_cleanup)
    gimple_purge_all_dead_abnormal_call_edges (need_ab_cleanup);

  BITMAP_FREE (need_eh_cleanup);
  BITMAP_FREE (need_ab_cleanup);

  if (do_eh_cleanup || do_ab_cleanup)
    return TODO_cleanup_cfg;
  return 0;
}

/* Borrow a bit of tree-ssa-dce.c for the moment.
   XXX: In 4.1, we should be able to just run a DCE pass after PRE, though
   this may be a bit faster, and we may want critical edges kept split.  */

/* If OP's defining statement has not already been determined to be necessary,
   mark that statement necessary. Return the stmt, if it is newly
   necessary.  */

static inline gimple
mark_operand_necessary (tree op)
{
  gimple stmt;

  gcc_assert (op);

  if (TREE_CODE (op) != SSA_NAME)
    return NULL;

  stmt = SSA_NAME_DEF_STMT (op);
  gcc_assert (stmt);

  if (gimple_plf (stmt, NECESSARY)
      || gimple_nop_p (stmt))
    return NULL;

  gimple_set_plf (stmt, NECESSARY, true);
  return stmt;
}

/* Because we don't follow exactly the standard PRE algorithm, and decide not
   to insert PHI nodes sometimes, and because value numbering of casts isn't
   perfect, we sometimes end up inserting dead code.   This simple DCE-like
   pass removes any insertions we made that weren't actually used.  */

static void
remove_dead_inserted_code (void)
{
  bitmap worklist;
  unsigned i;
  bitmap_iterator bi;
  gimple t;

  worklist = BITMAP_ALLOC (NULL);
  EXECUTE_IF_SET_IN_BITMAP (inserted_exprs, 0, i, bi)
    {
      t = SSA_NAME_DEF_STMT (ssa_name (i));
      if (gimple_plf (t, NECESSARY))
	bitmap_set_bit (worklist, i);
    }
  while (!bitmap_empty_p (worklist))
    {
      i = bitmap_first_set_bit (worklist);
      bitmap_clear_bit (worklist, i);
      t = SSA_NAME_DEF_STMT (ssa_name (i));

      /* PHI nodes are somewhat special in that each PHI alternative has
	 data and control dependencies.  All the statements feeding the
	 PHI node's arguments are always necessary. */
      if (gimple_code (t) == GIMPLE_PHI)
	{
	  unsigned k;

	  for (k = 0; k < gimple_phi_num_args (t); k++)
	    {
	      tree arg = PHI_ARG_DEF (t, k);
	      if (TREE_CODE (arg) == SSA_NAME)
		{
		  gimple n = mark_operand_necessary (arg);
		  if (n)
		    bitmap_set_bit (worklist, SSA_NAME_VERSION (arg));
		}
	    }
	}
      else
	{
	  /* Propagate through the operands.  Examine all the USE, VUSE and
	     VDEF operands in this statement.  Mark all the statements
	     which feed this statement's uses as necessary.  */
	  ssa_op_iter iter;
	  tree use;

	  /* The operands of VDEF expressions are also needed as they
	     represent potential definitions that may reach this
	     statement (VDEF operands allow us to follow def-def
	     links).  */

	  FOR_EACH_SSA_TREE_OPERAND (use, t, iter, SSA_OP_ALL_USES)
	    {
	      gimple n = mark_operand_necessary (use);
	      if (n)
		bitmap_set_bit (worklist, SSA_NAME_VERSION (use));
	    }
	}
    }

  EXECUTE_IF_SET_IN_BITMAP (inserted_exprs, 0, i, bi)
    {
      t = SSA_NAME_DEF_STMT (ssa_name (i));
      if (!gimple_plf (t, NECESSARY))
	{
	  gimple_stmt_iterator gsi;

	  if (dump_file && (dump_flags & TDF_DETAILS))
	    {
	      fprintf (dump_file, "Removing unnecessary insertion:");
	      print_gimple_stmt (dump_file, t, 0, 0);
	    }

	  gsi = gsi_for_stmt (t);
	  if (gimple_code (t) == GIMPLE_PHI)
	    remove_phi_node (&gsi, true);
	  else
	    {
	      gsi_remove (&gsi, true);
	      release_defs (t);
	    }
	}
    }
  BITMAP_FREE (worklist);
}


/* Initialize data structures used by PRE.  */

static void
init_pre (void)
{
  basic_block bb;

  next_expression_id = 1;
  expressions.create (0);
  expressions.safe_push (NULL);
  value_expressions.create (get_max_value_id () + 1);
  value_expressions.safe_grow_cleared (get_max_value_id() + 1);
  name_to_id.create (0);

  inserted_exprs = BITMAP_ALLOC (NULL);

  connect_infinite_loops_to_exit ();
  memset (&pre_stats, 0, sizeof (pre_stats));

  postorder = XNEWVEC (int, n_basic_blocks);
  postorder_num = inverted_post_order_compute (postorder);

  alloc_aux_for_blocks (sizeof (struct bb_bitmap_sets));

  calculate_dominance_info (CDI_POST_DOMINATORS);
  calculate_dominance_info (CDI_DOMINATORS);

  bitmap_obstack_initialize (&grand_bitmap_obstack);
  phi_translate_table.create (5110);
  expression_to_id.create (num_ssa_names * 3);
  bitmap_set_pool = create_alloc_pool ("Bitmap sets",
				       sizeof (struct bitmap_set), 30);
  pre_expr_pool = create_alloc_pool ("pre_expr nodes",
				     sizeof (struct pre_expr_d), 30);
  FOR_ALL_BB (bb)
    {
      EXP_GEN (bb) = bitmap_set_new ();
      PHI_GEN (bb) = bitmap_set_new ();
      TMP_GEN (bb) = bitmap_set_new ();
      AVAIL_OUT (bb) = bitmap_set_new ();
    }
}


/* Deallocate data structures used by PRE.  */

<<<<<<< HEAD
static unsigned 
fini_pre (bool do_fre)
{
  bool do_eh_cleanup = !bitmap_empty_p (need_eh_cleanup);
  bool do_ab_cleanup = !bitmap_empty_p (need_ab_cleanup);
  unsigned todo = 0;

=======
static void
fini_pre ()
{
>>>>>>> bc75ee5f
  free (postorder);
  value_expressions.release ();
  BITMAP_FREE (inserted_exprs);
  bitmap_obstack_release (&grand_bitmap_obstack);
  free_alloc_pool (bitmap_set_pool);
  free_alloc_pool (pre_expr_pool);
  phi_translate_table.dispose ();
  expression_to_id.dispose ();
  name_to_id.release ();

  free_aux_for_blocks ();

  free_dominance_info (CDI_POST_DOMINATORS);
<<<<<<< HEAD

  if (do_eh_cleanup)
    gimple_purge_all_dead_eh_edges (need_eh_cleanup);

  if (do_ab_cleanup)
    gimple_purge_all_dead_abnormal_call_edges (need_ab_cleanup);

  BITMAP_FREE (need_eh_cleanup);
  BITMAP_FREE (need_ab_cleanup);

  if (do_eh_cleanup || do_ab_cleanup)
    todo = TODO_cleanup_cfg;

  if (!do_fre)
    loop_optimizer_finalize ();

  return todo;
=======
>>>>>>> bc75ee5f
}

/* Gate and execute functions for PRE.  */

static unsigned int
do_pre (void)
{
  unsigned int todo = 0;

  do_partial_partial =
    flag_tree_partial_pre && optimize_function_for_speed_p (cfun);

  /* This has to happen before SCCVN runs because
     loop_optimizer_init may create new phis, etc.  */
  loop_optimizer_init (LOOPS_NORMAL);

  if (!run_scc_vn (VN_WALK))
    {
      loop_optimizer_finalize ();
      return 0;
    }

  init_pre ();
  scev_initialize ();

  /* Collect and value number expressions computed in each basic block.  */
  compute_avail ();

  /* Insert can get quite slow on an incredibly large number of basic
     blocks due to some quadratic behavior.  Until this behavior is
     fixed, don't run it when he have an incredibly large number of
     bb's.  If we aren't going to run insert, there is no point in
     computing ANTIC, either, even though it's plenty fast.  */
  if (n_basic_blocks < 4000)
    {
      compute_antic ();
      insert ();
    }

  /* Make sure to remove fake edges before committing our inserts.
     This makes sure we don't end up with extra critical edges that
     we would need to split.  */
  remove_fake_exit_edges ();
  gsi_commit_edge_inserts ();

  /* Remove all the redundant expressions.  */
  todo |= eliminate ();

  statistics_counter_event (cfun, "Insertions", pre_stats.insertions);
  statistics_counter_event (cfun, "PA inserted", pre_stats.pa_insert);
  statistics_counter_event (cfun, "New PHIs", pre_stats.phis);
  statistics_counter_event (cfun, "Eliminated", pre_stats.eliminations);

  clear_expression_ids ();
  remove_dead_inserted_code ();
  todo |= TODO_verify_flow;

  scev_finalize ();
<<<<<<< HEAD
  todo |= fini_pre (do_fre);

  if (!do_fre)
    /* TODO: tail_merge_optimize may merge all predecessors of a block, in which
       case we can merge the block with the remaining predecessor of the block.
       It should either:
       - call merge_blocks after each tail merge iteration
       - call merge_blocks after all tail merge iterations
       - mark TODO_cleanup_cfg when necessary
       - share the cfg cleanup with fini_pre.  */
    todo |= tail_merge_optimize (todo);
  free_scc_vn ();

  /* Tail merging invalidates the virtual SSA web, together with
     cfg-cleanup opportunities exposed by PRE this will wreck the
     SSA updating machinery.  So make sure to run update-ssa
     manually, before eventually scheduling cfg-cleanup as part of
     the todo.  */
  update_ssa (TODO_update_ssa_only_virtuals);

  return todo;
}
=======
  fini_pre ();
  todo |= fini_eliminate ();
  loop_optimizer_finalize ();

  /* TODO: tail_merge_optimize may merge all predecessors of a block, in which
     case we can merge the block with the remaining predecessor of the block.
     It should either:
     - call merge_blocks after each tail merge iteration
     - call merge_blocks after all tail merge iterations
     - mark TODO_cleanup_cfg when necessary
     - share the cfg cleanup with fini_pre.  */
  todo |= tail_merge_optimize (todo);

  free_scc_vn ();
>>>>>>> bc75ee5f

  /* Tail merging invalidates the virtual SSA web, together with
     cfg-cleanup opportunities exposed by PRE this will wreck the
     SSA updating machinery.  So make sure to run update-ssa
     manually, before eventually scheduling cfg-cleanup as part of
     the todo.  */
  update_ssa (TODO_update_ssa_only_virtuals);

  return todo;
}

static bool
gate_pre (void)
{
  return flag_tree_pre != 0;
}

struct gimple_opt_pass pass_pre =
{
 {
  GIMPLE_PASS,
  "pre",				/* name */
  OPTGROUP_NONE,                        /* optinfo_flags */
  gate_pre,				/* gate */
  do_pre,				/* execute */
  NULL,					/* sub */
  NULL,					/* next */
  0,					/* static_pass_number */
  TV_TREE_PRE,				/* tv_id */
  PROP_no_crit_edges | PROP_cfg
    | PROP_ssa,				/* properties_required */
  0,					/* properties_provided */
  0,					/* properties_destroyed */
  TODO_rebuild_alias,			/* todo_flags_start */
  TODO_ggc_collect | TODO_verify_ssa	/* todo_flags_finish */
 }
};


/* Gate and execute functions for FRE.  */

static unsigned int
execute_fre (void)
{
  unsigned int todo = 0;

  if (!run_scc_vn (VN_WALKREWRITE))
    return 0;

  memset (&pre_stats, 0, sizeof (pre_stats));

  /* Remove all the redundant expressions.  */
  todo |= eliminate ();

  todo |= fini_eliminate ();

  free_scc_vn ();

  statistics_counter_event (cfun, "Insertions", pre_stats.insertions);
  statistics_counter_event (cfun, "Eliminated", pre_stats.eliminations);

  return todo;
}

static bool
gate_fre (void)
{
  return flag_tree_fre != 0;
}

struct gimple_opt_pass pass_fre =
{
 {
  GIMPLE_PASS,
  "fre",				/* name */
  OPTGROUP_NONE,                        /* optinfo_flags */
  gate_fre,				/* gate */
  execute_fre,				/* execute */
  NULL,					/* sub */
  NULL,					/* next */
  0,					/* static_pass_number */
  TV_TREE_FRE,				/* tv_id */
  PROP_cfg | PROP_ssa,			/* properties_required */
  0,					/* properties_provided */
  0,					/* properties_destroyed */
  0,					/* todo_flags_start */
  TODO_ggc_collect | TODO_verify_ssa /* todo_flags_finish */
 }
};<|MERGE_RESOLUTION|>--- conflicted
+++ resolved
@@ -3432,26 +3432,6 @@
 	     edges.  Note this.  */
 	  else if (!cant_insert && all_same)
 	    {
-<<<<<<< HEAD
-	      tree exprtype = get_expr_type (expr);
-	      tree temp;
-	      gimple assign;
-	      pre_expr newe;
-	      gimple_stmt_iterator gsi;
-
-	      gcc_assert (edoubleprime->kind == CONSTANT
-			  || edoubleprime->kind == NAME);
-
-	      if (!pretemp || TREE_TYPE (pretemp) != exprtype)
-		{
-		  pretemp = create_tmp_reg (exprtype, "pretmp");
-		  add_referenced_var (pretemp);
-		}
-	      temp = make_ssa_name (pretemp, NULL);
-	      assign = gimple_build_assign (temp,
-					    edoubleprime->kind == CONSTANT ? PRE_EXPR_CONSTANT (edoubleprime) : PRE_EXPR_NAME (edoubleprime));
-	      gsi = gsi_after_labels (block);
-=======
 	      gcc_assert (edoubleprime->kind == CONSTANT
 			  || edoubleprime->kind == NAME);
 
@@ -3460,22 +3440,15 @@
 	      gimple assign = gimple_build_assign (temp,
 						   edoubleprime->kind == CONSTANT ? PRE_EXPR_CONSTANT (edoubleprime) : PRE_EXPR_NAME (edoubleprime));
 	      gimple_stmt_iterator gsi = gsi_after_labels (block);
->>>>>>> bc75ee5f
 	      gsi_insert_before (&gsi, assign, GSI_NEW_STMT);
 
 	      gimple_set_plf (assign, NECESSARY, false);
 	      VN_INFO_GET (temp)->value_id = val;
-<<<<<<< HEAD
-	      VN_INFO (temp)->valnum = temp;
-	      bitmap_set_bit (inserted_exprs, SSA_NAME_VERSION (temp));
-	      newe = get_or_alloc_expr_for_name (temp);
-=======
 	      VN_INFO (temp)->valnum = sccvn_valnum_from_value_id (val);
 	      if (VN_INFO (temp)->valnum == NULL_TREE)
 		VN_INFO (temp)->valnum = temp;
 	      bitmap_set_bit (inserted_exprs, SSA_NAME_VERSION (temp));
 	      pre_expr newe = get_or_alloc_expr_for_name (temp);
->>>>>>> bc75ee5f
 	      add_to_value (val, newe);
 	      bitmap_value_replace_in_set (AVAIL_OUT (block), newe);
 	      bitmap_insert_into_set (NEW_SETS (block), newe);
@@ -4693,19 +4666,9 @@
 
 /* Deallocate data structures used by PRE.  */
 
-<<<<<<< HEAD
-static unsigned 
-fini_pre (bool do_fre)
-{
-  bool do_eh_cleanup = !bitmap_empty_p (need_eh_cleanup);
-  bool do_ab_cleanup = !bitmap_empty_p (need_ab_cleanup);
-  unsigned todo = 0;
-
-=======
 static void
 fini_pre ()
 {
->>>>>>> bc75ee5f
   free (postorder);
   value_expressions.release ();
   BITMAP_FREE (inserted_exprs);
@@ -4719,26 +4682,6 @@
   free_aux_for_blocks ();
 
   free_dominance_info (CDI_POST_DOMINATORS);
-<<<<<<< HEAD
-
-  if (do_eh_cleanup)
-    gimple_purge_all_dead_eh_edges (need_eh_cleanup);
-
-  if (do_ab_cleanup)
-    gimple_purge_all_dead_abnormal_call_edges (need_ab_cleanup);
-
-  BITMAP_FREE (need_eh_cleanup);
-  BITMAP_FREE (need_ab_cleanup);
-
-  if (do_eh_cleanup || do_ab_cleanup)
-    todo = TODO_cleanup_cfg;
-
-  if (!do_fre)
-    loop_optimizer_finalize ();
-
-  return todo;
-=======
->>>>>>> bc75ee5f
 }
 
 /* Gate and execute functions for PRE.  */
@@ -4797,30 +4740,6 @@
   todo |= TODO_verify_flow;
 
   scev_finalize ();
-<<<<<<< HEAD
-  todo |= fini_pre (do_fre);
-
-  if (!do_fre)
-    /* TODO: tail_merge_optimize may merge all predecessors of a block, in which
-       case we can merge the block with the remaining predecessor of the block.
-       It should either:
-       - call merge_blocks after each tail merge iteration
-       - call merge_blocks after all tail merge iterations
-       - mark TODO_cleanup_cfg when necessary
-       - share the cfg cleanup with fini_pre.  */
-    todo |= tail_merge_optimize (todo);
-  free_scc_vn ();
-
-  /* Tail merging invalidates the virtual SSA web, together with
-     cfg-cleanup opportunities exposed by PRE this will wreck the
-     SSA updating machinery.  So make sure to run update-ssa
-     manually, before eventually scheduling cfg-cleanup as part of
-     the todo.  */
-  update_ssa (TODO_update_ssa_only_virtuals);
-
-  return todo;
-}
-=======
   fini_pre ();
   todo |= fini_eliminate ();
   loop_optimizer_finalize ();
@@ -4835,7 +4754,6 @@
   todo |= tail_merge_optimize (todo);
 
   free_scc_vn ();
->>>>>>> bc75ee5f
 
   /* Tail merging invalidates the virtual SSA web, together with
      cfg-cleanup opportunities exposed by PRE this will wreck the
