/* Top level of GCC compilers (cc1, cc1plus, etc.)
   Copyright (C) 1987-2013 Free Software Foundation, Inc.

This file is part of GCC.

GCC is free software; you can redistribute it and/or modify it under
the terms of the GNU General Public License as published by the Free
Software Foundation; either version 3, or (at your option) any later
version.

GCC is distributed in the hope that it will be useful, but WITHOUT ANY
WARRANTY; without even the implied warranty of MERCHANTABILITY or
FITNESS FOR A PARTICULAR PURPOSE.  See the GNU General Public License
for more details.

You should have received a copy of the GNU General Public License
along with GCC; see the file COPYING3.  If not see
<http://www.gnu.org/licenses/>.  */

/* This is the top level of cc1/c++.
   It parses command args, opens files, invokes the various passes
   in the proper order, and counts the time used by each.
   Error messages and low-level interface to malloc also handled here.  */

#include "config.h"
#include "system.h"
#include "coretypes.h"
#include "tm.h"
#include "line-map.h"
#include "hash-table.h"
#include "input.h"
#include "tree.h"
#include "rtl.h"
#include "tm_p.h"
#include "flags.h"
#include "insn-attr.h"
#include "insn-config.h"
#include "insn-flags.h"
#include "hard-reg-set.h"
#include "recog.h"
#include "output.h"
#include "except.h"
#include "function.h"
#include "toplev.h"
#include "expr.h"
#include "basic-block.h"
#include "intl.h"
#include "ggc.h"
#include "graph.h"
#include "regs.h"
#include "diagnostic-core.h"
#include "params.h"
#include "reload.h"
#include "debug.h"
#include "target.h"
#include "langhooks.h"
#include "cfgloop.h"
#include "hosthooks.h"
#include "opts.h"
#include "coverage.h"
#include "value-prof.h"
#include "tree-inline.h"
#include "gimple.h"
#include "gimple-ssa.h"
#include "tree-cfg.h"
#include "tree-ssanames.h"
#include "tree-ssa-loop-manip.h"
#include "tree-into-ssa.h"
#include "tree-dfa.h"
#include "tree-ssa.h"
#include "tree-pass.h"
#include "tree-dump.h"
#include "df.h"
#include "predict.h"
#include "lto-streamer.h"
#include "plugin.h"
#include "ipa-utils.h"
#include "tree-pretty-print.h" /* for dump_function_header */
#include "context.h"
#include "pass_manager.h"
#include "tree-ssa-live.h"  /* For remove_unused_locals.  */
#include "tree-cfgcleanup.h"

using namespace gcc;

/* This is used for debugging.  It allows the current pass to printed
   from anywhere in compilation.
   The variable current_pass is also used for statistics and plugins.  */
struct opt_pass *current_pass;

static void register_pass_name (struct opt_pass *, const char *);

/* Most passes are single-instance (within their context) and thus don't
   need to implement cloning, but passes that support multiple instances
   *must* provide their own implementation of the clone method.

   Handle this by providing a default implemenation, but make it a fatal
   error to call it.  */

opt_pass *
opt_pass::clone ()
{
  internal_error ("pass %s does not support cloning", name);
}

bool
opt_pass::gate ()
{
  return true;
}

unsigned int
opt_pass::execute ()
{
  return 0;
}

opt_pass::opt_pass (const pass_data &data, context *ctxt)
  : pass_data (data),
    sub (NULL),
    next (NULL),
    static_pass_number (0),
    m_ctxt (ctxt)
{
}


void
pass_manager::execute_early_local_passes ()
{
  execute_pass_list (pass_early_local_passes_1->sub);
}

unsigned int
pass_manager::execute_pass_mode_switching ()
{
  return pass_mode_switching_1->execute ();
}


/* Call from anywhere to find out what pass this is.  Useful for
   printing out debugging information deep inside an service
   routine.  */
void
print_current_pass (FILE *file)
{
  if (current_pass)
    fprintf (file, "current pass = %s (%d)\n",
	     current_pass->name, current_pass->static_pass_number);
  else
    fprintf (file, "no current pass.\n");
}


/* Call from the debugger to get the current pass name.  */
DEBUG_FUNCTION void
debug_pass (void)
{
  print_current_pass (stderr);
}



/* Global variables used to communicate with passes.  */
bool in_gimple_form;
bool first_pass_instance;


/* This is called from various places for FUNCTION_DECL, VAR_DECL,
   and TYPE_DECL nodes.

   This does nothing for local (non-static) variables, unless the
   variable is a register variable with DECL_ASSEMBLER_NAME set.  In
   that case, or if the variable is not an automatic, it sets up the
   RTL and outputs any assembler code (label definition, storage
   allocation and initialization).

   DECL is the declaration.  TOP_LEVEL is nonzero
   if this declaration is not within a function.  */

void
rest_of_decl_compilation (tree decl,
			  int top_level,
			  int at_end)
{
  /* We deferred calling assemble_alias so that we could collect
     other attributes such as visibility.  Emit the alias now.  */
  if (!in_lto_p)
  {
    tree alias;
    alias = lookup_attribute ("alias", DECL_ATTRIBUTES (decl));
    if (alias)
      {
	alias = TREE_VALUE (TREE_VALUE (alias));
	alias = get_identifier (TREE_STRING_POINTER (alias));
	/* A quirk of the initial implementation of aliases required that the
	   user add "extern" to all of them.  Which is silly, but now
	   historical.  Do note that the symbol is in fact locally defined.  */
	DECL_EXTERNAL (decl) = 0;
	TREE_STATIC (decl) = 1;
	assemble_alias (decl, alias);
      }
  }

  /* Can't defer this, because it needs to happen before any
     later function definitions are processed.  */
  if (DECL_ASSEMBLER_NAME_SET_P (decl) && DECL_REGISTER (decl))
    make_decl_rtl (decl);

  /* Forward declarations for nested functions are not "external",
     but we need to treat them as if they were.  */
  if (TREE_STATIC (decl) || DECL_EXTERNAL (decl)
      || TREE_CODE (decl) == FUNCTION_DECL)
    {
      timevar_push (TV_VARCONST);

      /* Don't output anything when a tentative file-scope definition
	 is seen.  But at end of compilation, do output code for them.

	 We do output all variables and rely on
	 callgraph code to defer them except for forward declarations
	 (see gcc.c-torture/compile/920624-1.c) */
      if ((at_end
	   || !DECL_DEFER_OUTPUT (decl)
	   || DECL_INITIAL (decl))
	  && (TREE_CODE (decl) != VAR_DECL || !DECL_HAS_VALUE_EXPR_P (decl))
	  && !DECL_EXTERNAL (decl))
	{
	  /* When reading LTO unit, we also read varpool, so do not
	     rebuild it.  */
	  if (in_lto_p && !at_end)
	    ;
	  else if (TREE_CODE (decl) != FUNCTION_DECL)
	    varpool_finalize_decl (decl);
	}

#ifdef ASM_FINISH_DECLARE_OBJECT
      if (decl == last_assemble_variable_decl)
	{
	  ASM_FINISH_DECLARE_OBJECT (asm_out_file, decl,
				     top_level, at_end);
	}
#endif

      timevar_pop (TV_VARCONST);
    }
  else if (TREE_CODE (decl) == TYPE_DECL
	   /* Like in rest_of_type_compilation, avoid confusing the debug
	      information machinery when there are errors.  */
	   && !seen_error ())
    {
      timevar_push (TV_SYMOUT);
      debug_hooks->type_decl (decl, !top_level);
      timevar_pop (TV_SYMOUT);
    }

  /* Let cgraph know about the existence of variables.  */
  if (in_lto_p && !at_end)
    ;
  else if (TREE_CODE (decl) == VAR_DECL && !DECL_EXTERNAL (decl)
	   && TREE_STATIC (decl))
    varpool_node_for_decl (decl);
}

/* Called after finishing a record, union or enumeral type.  */

void
rest_of_type_compilation (tree type, int toplev)
{
  /* Avoid confusing the debug information machinery when there are
     errors.  */
  if (seen_error ())
    return;

  timevar_push (TV_SYMOUT);
  debug_hooks->type_decl (TYPE_STUB_DECL (type), !toplev);
  timevar_pop (TV_SYMOUT);
}



void
pass_manager::
finish_optimization_passes (void)
{
  int i;
  struct dump_file_info *dfi;
  char *name;
  gcc::dump_manager *dumps = m_ctxt->get_dumps ();

  timevar_push (TV_DUMP);
  if (profile_arc_flag || flag_test_coverage || flag_branch_probabilities)
    {
      dumps->dump_start (pass_profile_1->static_pass_number, NULL);
      end_branch_prob ();
      dumps->dump_finish (pass_profile_1->static_pass_number);
    }

  if (optimize > 0)
    {
      dumps->dump_start (pass_profile_1->static_pass_number, NULL);
      print_combine_total_stats ();
      dumps->dump_finish (pass_profile_1->static_pass_number);
    }

  /* Do whatever is necessary to finish printing the graphs.  */
  for (i = TDI_end; (dfi = dumps->get_dump_file_info (i)) != NULL; ++i)
    if (dumps->dump_initialized_p (i)
	&& (dfi->pflags & TDF_GRAPH) != 0
	&& (name = dumps->get_dump_file_name (i)) != NULL)
      {
	finish_graph_dump_file (name);
	free (name);
      }

  timevar_pop (TV_DUMP);
}

static unsigned int
execute_all_early_local_passes (void)
{
  /* Once this pass (and its sub-passes) are complete, all functions
     will be in SSA form.  Technically this state change is happening
     a tad early, since the sub-passes have not yet run, but since
     none of the sub-passes are IPA passes and do not create new
     functions, this is ok.  We're setting this value for the benefit
     of IPA passes that follow.  */
  if (cgraph_state < CGRAPH_STATE_IPA_SSA)
    cgraph_state = CGRAPH_STATE_IPA_SSA;
  return 0;
}

/* Gate: execute, or not, all of the non-trivial optimizations.  */

static bool
gate_all_early_local_passes (void)
{
	  /* Don't bother doing anything if the program has errors.  */
  return (!seen_error () && !in_lto_p);
}

namespace {

const pass_data pass_data_early_local_passes =
{
  SIMPLE_IPA_PASS, /* type */
  "early_local_cleanups", /* name */
  OPTGROUP_NONE, /* optinfo_flags */
  true, /* has_gate */
  true, /* has_execute */
  TV_EARLY_LOCAL, /* tv_id */
  0, /* properties_required */
  0, /* properties_provided */
  0, /* properties_destroyed */
  0, /* todo_flags_start */
  TODO_remove_functions, /* todo_flags_finish */
};

class pass_early_local_passes : public simple_ipa_opt_pass
{
public:
  pass_early_local_passes (gcc::context *ctxt)
    : simple_ipa_opt_pass (pass_data_early_local_passes, ctxt)
  {}

  /* opt_pass methods: */
  bool gate () { return gate_all_early_local_passes (); }
  unsigned int execute () { return execute_all_early_local_passes (); }

}; // class pass_early_local_passes

} // anon namespace

simple_ipa_opt_pass *
make_pass_early_local_passes (gcc::context *ctxt)
{
  return new pass_early_local_passes (ctxt);
}

/* Gate: execute, or not, all of the non-trivial optimizations.  */

static bool
gate_all_early_optimizations (void)
{
  return (optimize >= 1
	  /* Don't bother doing anything if the program has errors.  */
	  && !seen_error ());
}

namespace {

const pass_data pass_data_all_early_optimizations =
{
  GIMPLE_PASS, /* type */
  "early_optimizations", /* name */
  OPTGROUP_NONE, /* optinfo_flags */
  true, /* has_gate */
  false, /* has_execute */
  TV_NONE, /* tv_id */
  0, /* properties_required */
  0, /* properties_provided */
  0, /* properties_destroyed */
  0, /* todo_flags_start */
  0, /* todo_flags_finish */
};

class pass_all_early_optimizations : public gimple_opt_pass
{
public:
  pass_all_early_optimizations (gcc::context *ctxt)
    : gimple_opt_pass (pass_data_all_early_optimizations, ctxt)
  {}

  /* opt_pass methods: */
  bool gate () { return gate_all_early_optimizations (); }

}; // class pass_all_early_optimizations

} // anon namespace

static gimple_opt_pass *
make_pass_all_early_optimizations (gcc::context *ctxt)
{
  return new pass_all_early_optimizations (ctxt);
}

/* Gate: execute, or not, all of the non-trivial optimizations.  */

static bool
gate_all_optimizations (void)
{
  return optimize >= 1 && !optimize_debug;
}

namespace {

const pass_data pass_data_all_optimizations =
{
  GIMPLE_PASS, /* type */
  "*all_optimizations", /* name */
  OPTGROUP_NONE, /* optinfo_flags */
  true, /* has_gate */
  false, /* has_execute */
  TV_OPTIMIZE, /* tv_id */
  0, /* properties_required */
  0, /* properties_provided */
  0, /* properties_destroyed */
  0, /* todo_flags_start */
  0, /* todo_flags_finish */
};

class pass_all_optimizations : public gimple_opt_pass
{
public:
  pass_all_optimizations (gcc::context *ctxt)
    : gimple_opt_pass (pass_data_all_optimizations, ctxt)
  {}

  /* opt_pass methods: */
  bool gate () { return gate_all_optimizations (); }

}; // class pass_all_optimizations

} // anon namespace

static gimple_opt_pass *
make_pass_all_optimizations (gcc::context *ctxt)
{
  return new pass_all_optimizations (ctxt);
}

/* Gate: execute, or not, all of the non-trivial optimizations.  */

static bool
gate_all_optimizations_g (void)
{
  return optimize >= 1 && optimize_debug;
}

namespace {

const pass_data pass_data_all_optimizations_g =
{
  GIMPLE_PASS, /* type */
  "*all_optimizations_g", /* name */
  OPTGROUP_NONE, /* optinfo_flags */
  true, /* has_gate */
  false, /* has_execute */
  TV_OPTIMIZE, /* tv_id */
  0, /* properties_required */
  0, /* properties_provided */
  0, /* properties_destroyed */
  0, /* todo_flags_start */
  0, /* todo_flags_finish */
};

class pass_all_optimizations_g : public gimple_opt_pass
{
public:
  pass_all_optimizations_g (gcc::context *ctxt)
    : gimple_opt_pass (pass_data_all_optimizations_g, ctxt)
  {}

  /* opt_pass methods: */
  bool gate () { return gate_all_optimizations_g (); }

}; // class pass_all_optimizations_g

} // anon namespace

static gimple_opt_pass *
make_pass_all_optimizations_g (gcc::context *ctxt)
{
  return new pass_all_optimizations_g (ctxt);
}

static bool
gate_rest_of_compilation (void)
{
  /* Early return if there were errors.  We can run afoul of our
     consistency checks, and there's not really much point in fixing them.  */
  return !(rtl_dump_and_exit || flag_syntax_only || seen_error ());
}

namespace {

const pass_data pass_data_rest_of_compilation =
{
  RTL_PASS, /* type */
  "*rest_of_compilation", /* name */
  OPTGROUP_NONE, /* optinfo_flags */
  true, /* has_gate */
  false, /* has_execute */
  TV_REST_OF_COMPILATION, /* tv_id */
  PROP_rtl, /* properties_required */
  0, /* properties_provided */
  0, /* properties_destroyed */
  0, /* todo_flags_start */
  0, /* todo_flags_finish */
};

class pass_rest_of_compilation : public rtl_opt_pass
{
public:
  pass_rest_of_compilation (gcc::context *ctxt)
    : rtl_opt_pass (pass_data_rest_of_compilation, ctxt)
  {}

  /* opt_pass methods: */
  bool gate () { return gate_rest_of_compilation (); }

}; // class pass_rest_of_compilation

} // anon namespace

static rtl_opt_pass *
make_pass_rest_of_compilation (gcc::context *ctxt)
{
  return new pass_rest_of_compilation (ctxt);
}

static bool
gate_postreload (void)
{
  return reload_completed;
}

namespace {

const pass_data pass_data_postreload =
{
  RTL_PASS, /* type */
  "*all-postreload", /* name */
  OPTGROUP_NONE, /* optinfo_flags */
  true, /* has_gate */
  false, /* has_execute */
  TV_POSTRELOAD, /* tv_id */
  PROP_rtl, /* properties_required */
  0, /* properties_provided */
  0, /* properties_destroyed */
  0, /* todo_flags_start */
  TODO_verify_rtl_sharing, /* todo_flags_finish */
};

class pass_postreload : public rtl_opt_pass
{
public:
  pass_postreload (gcc::context *ctxt)
    : rtl_opt_pass (pass_data_postreload, ctxt)
  {}

  /* opt_pass methods: */
  bool gate () { return gate_postreload (); }

}; // class pass_postreload

} // anon namespace

static rtl_opt_pass *
make_pass_postreload (gcc::context *ctxt)
{
  return new pass_postreload (ctxt);
}



/* Set the static pass number of pass PASS to ID and record that
   in the mapping from static pass number to pass.  */

void
pass_manager::
set_pass_for_id (int id, struct opt_pass *pass)
{
  pass->static_pass_number = id;
  if (passes_by_id_size <= id)
    {
      passes_by_id = XRESIZEVEC (struct opt_pass *, passes_by_id, id + 1);
      memset (passes_by_id + passes_by_id_size, 0,
	      (id + 1 - passes_by_id_size) * sizeof (void *));
      passes_by_id_size = id + 1;
    }
  passes_by_id[id] = pass;
}

/* Return the pass with the static pass number ID.  */

struct opt_pass *
pass_manager::get_pass_for_id (int id) const
{
  if (id >= passes_by_id_size)
    return NULL;
  return passes_by_id[id];
}

/* Iterate over the pass tree allocating dump file numbers.  We want
   to do this depth first, and independent of whether the pass is
   enabled or not.  */

void
register_one_dump_file (struct opt_pass *pass)
{
  g->get_passes ()->register_one_dump_file (pass);
}

void
pass_manager::register_one_dump_file (struct opt_pass *pass)
{
  char *dot_name, *flag_name, *glob_name;
  const char *name, *full_name, *prefix;
  char num[10];
  int flags, id;
  int optgroup_flags = OPTGROUP_NONE;
  gcc::dump_manager *dumps = m_ctxt->get_dumps ();

  /* See below in next_pass_1.  */
  num[0] = '\0';
  if (pass->static_pass_number != -1)
    sprintf (num, "%d", ((int) pass->static_pass_number < 0
			 ? 1 : pass->static_pass_number));

  /* The name is both used to identify the pass for the purposes of plugins,
     and to specify dump file name and option.
     The latter two might want something short which is not quite unique; for
     that reason, we may have a disambiguating prefix, followed by a space
     to mark the start of the following dump file name / option string.  */
  name = strchr (pass->name, ' ');
  name = name ? name + 1 : pass->name;
  dot_name = concat (".", name, num, NULL);
  if (pass->type == SIMPLE_IPA_PASS || pass->type == IPA_PASS)
    {
      prefix = "ipa-";
      flags = TDF_IPA;
      optgroup_flags |= OPTGROUP_IPA;
    }
  else if (pass->type == GIMPLE_PASS)
    {
      prefix = "tree-";
      flags = TDF_TREE;
    }
  else
    {
      prefix = "rtl-";
      flags = TDF_RTL;
    }

  flag_name = concat (prefix, name, num, NULL);
  glob_name = concat (prefix, name, NULL);
  optgroup_flags |= pass->optinfo_flags;
  /* For any passes that do not have an optgroup set, and which are not
     IPA passes setup above, set the optgroup to OPTGROUP_OTHER so that
     any dump messages are emitted properly under -fopt-info(-optall).  */
  if (optgroup_flags == OPTGROUP_NONE)
    optgroup_flags = OPTGROUP_OTHER;
  id = dumps->dump_register (dot_name, flag_name, glob_name, flags,
			     optgroup_flags);
  set_pass_for_id (id, pass);
  full_name = concat (prefix, pass->name, num, NULL);
  register_pass_name (pass, full_name);
  free (CONST_CAST (char *, full_name));
}

/* Recursive worker function for register_dump_files.  */

int
pass_manager::
register_dump_files_1 (struct opt_pass *pass, int properties)
{
  do
    {
      int new_properties = (properties | pass->properties_provided)
			   & ~pass->properties_destroyed;

      if (pass->name && pass->name[0] != '*')
        register_one_dump_file (pass);

      if (pass->sub)
        new_properties = register_dump_files_1 (pass->sub, new_properties);

      /* If we have a gate, combine the properties that we could have with
         and without the pass being examined.  */
      if (pass->has_gate)
        properties &= new_properties;
      else
        properties = new_properties;

      pass = pass->next;
    }
  while (pass);

  return properties;
}

/* Register the dump files for the pass_manager starting at PASS.
   PROPERTIES reflects the properties that are guaranteed to be available at
   the beginning of the pipeline.  */

void
pass_manager::
register_dump_files (struct opt_pass *pass,int properties)
{
  pass->properties_required |= properties;
  register_dump_files_1 (pass, properties);
}

struct pass_registry
{
  const char* unique_name;
  struct opt_pass *pass;
};

/* Helper for pass_registry hash table.  */

struct pass_registry_hasher : typed_noop_remove <pass_registry>
{
  typedef pass_registry value_type;
  typedef pass_registry compare_type;
  static inline hashval_t hash (const value_type *);
  static inline bool equal (const value_type *, const compare_type *);
};

/* Pass registry hash function.  */

inline hashval_t
pass_registry_hasher::hash (const value_type *s)
{
  return htab_hash_string (s->unique_name);
}

/* Hash equal function  */

inline bool
pass_registry_hasher::equal (const value_type *s1, const compare_type *s2)
{
  return !strcmp (s1->unique_name, s2->unique_name);
}

static hash_table <pass_registry_hasher> name_to_pass_map;

/* Register PASS with NAME.  */

static void
register_pass_name (struct opt_pass *pass, const char *name)
{
  struct pass_registry **slot;
  struct pass_registry pr;

  if (!name_to_pass_map.is_created ())
    name_to_pass_map.create (256);

  pr.unique_name = name;
  slot = name_to_pass_map.find_slot (&pr, INSERT);
  if (!*slot)
    {
      struct pass_registry *new_pr;

      new_pr = XCNEW (struct pass_registry);
      new_pr->unique_name = xstrdup (name);
      new_pr->pass = pass;
      *slot = new_pr;
    }
  else
    return; /* Ignore plugin passes.  */
}

/* Map from pass id to canonicalized pass name.  */

typedef const char *char_ptr;
static vec<char_ptr> pass_tab = vNULL;

/* Callback function for traversing NAME_TO_PASS_MAP.  */

int
passes_pass_traverse (pass_registry **p, void *data ATTRIBUTE_UNUSED)
{
  struct opt_pass *pass = (*p)->pass;

  gcc_assert (pass->static_pass_number > 0);
  gcc_assert (pass_tab.exists ());

  pass_tab[pass->static_pass_number] = (*p)->unique_name;

  return 1;
}

/* The function traverses NAME_TO_PASS_MAP and creates a pass info
   table for dumping purpose.  */

static void
create_pass_tab (void)
{
  if (!flag_dump_passes)
    return;

  pass_tab.safe_grow_cleared (g->get_passes ()->passes_by_id_size + 1);
  name_to_pass_map.traverse <void *, passes_pass_traverse> (NULL);
}

static bool override_gate_status (struct opt_pass *, tree, bool);

/* Dump the instantiated name for PASS. IS_ON indicates if PASS
   is turned on or not.  */

static void
dump_one_pass (struct opt_pass *pass, int pass_indent)
{
  int indent = 3 * pass_indent;
  const char *pn;
  bool is_on, is_really_on;

  is_on = pass->has_gate ? pass->gate () : true;
  is_really_on = override_gate_status (pass, current_function_decl, is_on);

  if (pass->static_pass_number <= 0)
    pn = pass->name;
  else
    pn = pass_tab[pass->static_pass_number];

  fprintf (stderr, "%*s%-40s%*s:%s%s\n", indent, " ", pn,
           (15 - indent < 0 ? 0 : 15 - indent), " ",
           is_on ? "  ON" : "  OFF",
           ((!is_on) == (!is_really_on) ? ""
            : (is_really_on ? " (FORCED_ON)" : " (FORCED_OFF)")));
}

/* Dump pass list PASS with indentation INDENT.  */

static void
dump_pass_list (struct opt_pass *pass, int indent)
{
  do
    {
      dump_one_pass (pass, indent);
      if (pass->sub)
        dump_pass_list (pass->sub, indent + 1);
      pass = pass->next;
    }
  while (pass);
}

/* Dump all optimization passes.  */

void
dump_passes (void)
{
  g->get_passes ()->dump_passes ();
}

void
pass_manager::dump_passes () const
{
  struct cgraph_node *n, *node = NULL;

  create_pass_tab ();

  FOR_EACH_FUNCTION (n)
    if (DECL_STRUCT_FUNCTION (n->decl))
      {
	node = n;
	break;
      }

  if (!node)
    return;

  push_cfun (DECL_STRUCT_FUNCTION (node->decl));

  dump_pass_list (all_lowering_passes, 1);
  dump_pass_list (all_small_ipa_passes, 1);
  dump_pass_list (all_regular_ipa_passes, 1);
  dump_pass_list (all_lto_gen_passes, 1);
  dump_pass_list (all_late_ipa_passes, 1);
  dump_pass_list (all_passes, 1);

  pop_cfun ();
}


/* Returns the pass with NAME.  */

static struct opt_pass *
get_pass_by_name (const char *name)
{
  struct pass_registry **slot, pr;

  pr.unique_name = name;
  slot = name_to_pass_map.find_slot (&pr, NO_INSERT);

  if (!slot || !*slot)
    return NULL;

  return (*slot)->pass;
}


/* Range [start, last].  */

struct uid_range
{
  unsigned int start;
  unsigned int last;
  const char *assem_name;
  struct uid_range *next;
};

typedef struct uid_range *uid_range_p;


static vec<uid_range_p>
      enabled_pass_uid_range_tab = vNULL;
static vec<uid_range_p>
      disabled_pass_uid_range_tab = vNULL;


/* Parse option string for -fdisable- and -fenable-
   The syntax of the options:

   -fenable-<pass_name>
   -fdisable-<pass_name>

   -fenable-<pass_name>=s1:e1,s2:e2,...
   -fdisable-<pass_name>=s1:e1,s2:e2,...
*/

static void
enable_disable_pass (const char *arg, bool is_enable)
{
  struct opt_pass *pass;
  char *range_str, *phase_name;
  char *argstr = xstrdup (arg);
  vec<uid_range_p> *tab = 0;

  range_str = strchr (argstr,'=');
  if (range_str)
    {
      *range_str = '\0';
      range_str++;
    }

  phase_name = argstr;
  if (!*phase_name)
    {
      if (is_enable)
        error ("unrecognized option -fenable");
      else
        error ("unrecognized option -fdisable");
      free (argstr);
      return;
    }
  pass = get_pass_by_name (phase_name);
  if (!pass || pass->static_pass_number == -1)
    {
      if (is_enable)
        error ("unknown pass %s specified in -fenable", phase_name);
      else
        error ("unknown pass %s specified in -fdisable", phase_name);
      free (argstr);
      return;
    }

  if (is_enable)
    tab = &enabled_pass_uid_range_tab;
  else
    tab = &disabled_pass_uid_range_tab;

  if ((unsigned) pass->static_pass_number >= tab->length ())
    tab->safe_grow_cleared (pass->static_pass_number + 1);

  if (!range_str)
    {
      uid_range_p slot;
      uid_range_p new_range = XCNEW (struct uid_range);

      new_range->start = 0;
      new_range->last = (unsigned)-1;

      slot = (*tab)[pass->static_pass_number];
      new_range->next = slot;
      (*tab)[pass->static_pass_number] = new_range;
      if (is_enable)
        inform (UNKNOWN_LOCATION, "enable pass %s for functions in the range "
                "of [%u, %u]", phase_name, new_range->start, new_range->last);
      else
        inform (UNKNOWN_LOCATION, "disable pass %s for functions in the range "
                "of [%u, %u]", phase_name, new_range->start, new_range->last);
    }
  else
    {
      char *next_range = NULL;
      char *one_range = range_str;
      char *end_val = NULL;

      do
	{
	  uid_range_p slot;
	  uid_range_p new_range;
	  char *invalid = NULL;
	  long start;
	  char *func_name = NULL;

	  next_range = strchr (one_range, ',');
	  if (next_range)
	    {
	      *next_range = '\0';
	      next_range++;
	    }

	  end_val = strchr (one_range, ':');
	  if (end_val)
	    {
	      *end_val = '\0';
	      end_val++;
	    }
	  start = strtol (one_range, &invalid, 10);
	  if (*invalid || start < 0)
	    {
              if (end_val || (one_range[0] >= '0'
			      && one_range[0] <= '9'))
                {
                  error ("Invalid range %s in option %s",
                         one_range,
                         is_enable ? "-fenable" : "-fdisable");
                  free (argstr);
                  return;
                }
	      func_name = one_range;
	    }
	  if (!end_val)
	    {
	      new_range = XCNEW (struct uid_range);
              if (!func_name)
                {
                  new_range->start = (unsigned) start;
                  new_range->last = (unsigned) start;
                }
              else
                {
                  new_range->start = (unsigned) -1;
                  new_range->last = (unsigned) -1;
                  new_range->assem_name = xstrdup (func_name);
                }
	    }
	  else
	    {
	      long last = strtol (end_val, &invalid, 10);
	      if (*invalid || last < start)
		{
		  error ("Invalid range %s in option %s",
			 end_val,
			 is_enable ? "-fenable" : "-fdisable");
		  free (argstr);
		  return;
		}
	      new_range = XCNEW (struct uid_range);
	      new_range->start = (unsigned) start;
	      new_range->last = (unsigned) last;
	    }

          slot = (*tab)[pass->static_pass_number];
          new_range->next = slot;
          (*tab)[pass->static_pass_number] = new_range;
          if (is_enable)
            {
              if (new_range->assem_name)
                inform (UNKNOWN_LOCATION,
                        "enable pass %s for function %s",
                        phase_name, new_range->assem_name);
              else
                inform (UNKNOWN_LOCATION,
                        "enable pass %s for functions in the range of [%u, %u]",
                        phase_name, new_range->start, new_range->last);
            }
          else
            {
              if (new_range->assem_name)
                inform (UNKNOWN_LOCATION,
                        "disable pass %s for function %s",
                        phase_name, new_range->assem_name);
              else
                inform (UNKNOWN_LOCATION,
                        "disable pass %s for functions in the range of [%u, %u]",
                        phase_name, new_range->start, new_range->last);
            }

	  one_range = next_range;
	} while (next_range);
    }

  free (argstr);
}

/* Enable pass specified by ARG.  */

void
enable_pass (const char *arg)
{
  enable_disable_pass (arg, true);
}

/* Disable pass specified by ARG.  */

void
disable_pass (const char *arg)
{
  enable_disable_pass (arg, false);
}

/* Returns true if PASS is explicitly enabled/disabled for FUNC.  */

static bool
is_pass_explicitly_enabled_or_disabled (struct opt_pass *pass,
					tree func,
					vec<uid_range_p> tab)
{
  uid_range_p slot, range;
  int cgraph_uid;
  const char *aname = NULL;

  if (!tab.exists ()
      || (unsigned) pass->static_pass_number >= tab.length ()
      || pass->static_pass_number == -1)
    return false;

  slot = tab[pass->static_pass_number];
  if (!slot)
    return false;

  cgraph_uid = func ? cgraph_get_node (func)->uid : 0;
  if (func && DECL_ASSEMBLER_NAME_SET_P (func))
    aname = IDENTIFIER_POINTER (DECL_ASSEMBLER_NAME (func));

  range = slot;
  while (range)
    {
      if ((unsigned) cgraph_uid >= range->start
	  && (unsigned) cgraph_uid <= range->last)
	return true;
      if (range->assem_name && aname
          && !strcmp (range->assem_name, aname))
        return true;
      range = range->next;
    }

  return false;
}


/* Update static_pass_number for passes (and the flag
   TODO_mark_first_instance).

   Passes are constructed with static_pass_number preinitialized to 0

   This field is used in two different ways: initially as instance numbers
   of their kind, and then as ids within the entire pass manager.

   Within pass_manager::pass_manager:

   * In add_pass_instance(), as called by next_pass_1 in
     NEXT_PASS in init_optimization_passes

   * When the initial instance of a pass within a pass manager is seen,
     it is flagged, and its static_pass_number is set to -1

   * On subsequent times that it is seen, the static pass number
     is decremented each time, so that if there are e.g. 4 dups,
     they have static_pass_number -4, 2, 3, 4 respectively (note
     how the initial one is negative and gives the count); these
     can be thought of as instance numbers of the specific pass

   * Within the register_dump_files () traversal, set_pass_for_id()
     is called on each pass, using these instance numbers to create
     dumpfile switches, and then overwriting them with a pass id,
     which are global to the whole pass manager (based on
     (TDI_end + current value of extra_dump_files_in_use) )  */

static void
add_pass_instance (struct opt_pass *new_pass, bool track_duplicates,
		   opt_pass *initial_pass)
{
  /* Are we dealing with the first pass of its kind, or a clone?  */
  if (new_pass != initial_pass)
    {
      /* We're dealing with a clone.  */
      new_pass->todo_flags_start &= ~TODO_mark_first_instance;

      /* Indicate to register_dump_files that this pass has duplicates,
         and so it should rename the dump file.  The first instance will
         be -1, and be number of duplicates = -static_pass_number - 1.
         Subsequent instances will be > 0 and just the duplicate number.  */
      if ((new_pass->name && new_pass->name[0] != '*') || track_duplicates)
        {
          initial_pass->static_pass_number -= 1;
          new_pass->static_pass_number = -initial_pass->static_pass_number;
	}
    }
  else
    {
      /* We're dealing with the first pass of its kind.  */
      new_pass->todo_flags_start |= TODO_mark_first_instance;
      new_pass->static_pass_number = -1;

      invoke_plugin_callbacks (PLUGIN_NEW_PASS, new_pass);
    }
}

/* Add a pass to the pass list. Duplicate the pass if it's already
   in the list.  */

static struct opt_pass **
next_pass_1 (struct opt_pass **list, struct opt_pass *pass,
	     struct opt_pass *initial_pass)
{
  /* Every pass should have a name so that plugins can refer to them.  */
  gcc_assert (pass->name != NULL);

  add_pass_instance (pass, false, initial_pass);
  *list = pass;

  return &(*list)->next;
}

/* List node for an inserted pass instance. We need to keep track of all
   the newly-added pass instances (with 'added_pass_nodes' defined below)
   so that we can register their dump files after pass-positioning is finished.
   Registering dumping files needs to be post-processed or the
   static_pass_number of the opt_pass object would be modified and mess up
   the dump file names of future pass instances to be added.  */

struct pass_list_node
{
  struct opt_pass *pass;
  struct pass_list_node *next;
};

static struct pass_list_node *added_pass_nodes = NULL;
static struct pass_list_node *prev_added_pass_node;

/* Insert the pass at the proper position. Return true if the pass
   is successfully added.

   NEW_PASS_INFO - new pass to be inserted
   PASS_LIST - root of the pass list to insert the new pass to  */

static bool
position_pass (struct register_pass_info *new_pass_info,
               struct opt_pass **pass_list)
{
  struct opt_pass *pass = *pass_list, *prev_pass = NULL;
  bool success = false;

  for ( ; pass; prev_pass = pass, pass = pass->next)
    {
      /* Check if the current pass is of the same type as the new pass and
         matches the name and the instance number of the reference pass.  */
      if (pass->type == new_pass_info->pass->type
          && pass->name
          && !strcmp (pass->name, new_pass_info->reference_pass_name)
          && ((new_pass_info->ref_pass_instance_number == 0)
              || (new_pass_info->ref_pass_instance_number ==
                  pass->static_pass_number)
              || (new_pass_info->ref_pass_instance_number == 1
                  && pass->todo_flags_start & TODO_mark_first_instance)))
        {
          struct opt_pass *new_pass;
          struct pass_list_node *new_pass_node;

	  if (new_pass_info->ref_pass_instance_number == 0)
	    {
	      new_pass = new_pass_info->pass->clone ();
	      add_pass_instance (new_pass, true, new_pass_info->pass);
	    }
	  else
	    {
	      new_pass = new_pass_info->pass;
	      add_pass_instance (new_pass, true, new_pass);
	    }

          /* Insert the new pass instance based on the positioning op.  */
          switch (new_pass_info->pos_op)
            {
              case PASS_POS_INSERT_AFTER:
                new_pass->next = pass->next;
                pass->next = new_pass;

		/* Skip newly inserted pass to avoid repeated
		   insertions in the case where the new pass and the
		   existing one have the same name.  */
                pass = new_pass;
                break;
              case PASS_POS_INSERT_BEFORE:
                new_pass->next = pass;
                if (prev_pass)
                  prev_pass->next = new_pass;
                else
                  *pass_list = new_pass;
                break;
              case PASS_POS_REPLACE:
                new_pass->next = pass->next;
                if (prev_pass)
                  prev_pass->next = new_pass;
                else
                  *pass_list = new_pass;
                new_pass->sub = pass->sub;
                new_pass->tv_id = pass->tv_id;
                pass = new_pass;
                break;
              default:
                error ("invalid pass positioning operation");
                return false;
            }

          /* Save the newly added pass (instance) in the added_pass_nodes
             list so that we can register its dump file later. Note that
             we cannot register the dump file now because doing so will modify
             the static_pass_number of the opt_pass object and therefore
             mess up the dump file name of future instances.  */
          new_pass_node = XCNEW (struct pass_list_node);
          new_pass_node->pass = new_pass;
          if (!added_pass_nodes)
            added_pass_nodes = new_pass_node;
          else
            prev_added_pass_node->next = new_pass_node;
          prev_added_pass_node = new_pass_node;

          success = true;
        }

      if (pass->sub && position_pass (new_pass_info, &pass->sub))
        success = true;
    }

  return success;
}

/* Hooks a new pass into the pass lists.

   PASS_INFO   - pass information that specifies the opt_pass object,
                 reference pass, instance number, and how to position
                 the pass  */

void
register_pass (struct register_pass_info *pass_info)
{
  g->get_passes ()->register_pass (pass_info);
}

void
register_pass (opt_pass* pass, pass_positioning_ops pos,
	       const char* ref_pass_name, int ref_pass_inst_number)
{
  register_pass_info i;
  i.pass = pass;
  i.reference_pass_name = ref_pass_name;
  i.ref_pass_instance_number = ref_pass_inst_number;
  i.pos_op = pos;

  g->get_passes ()->register_pass (&i);
}

void
pass_manager::register_pass (struct register_pass_info *pass_info)
{
  bool all_instances, success;
  gcc::dump_manager *dumps = m_ctxt->get_dumps ();

  /* The checks below could fail in buggy plugins.  Existing GCC
     passes should never fail these checks, so we mention plugin in
     the messages.  */
  if (!pass_info->pass)
      fatal_error ("plugin cannot register a missing pass");

  if (!pass_info->pass->name)
      fatal_error ("plugin cannot register an unnamed pass");

  if (!pass_info->reference_pass_name)
      fatal_error
	("plugin cannot register pass %qs without reference pass name",
	 pass_info->pass->name);

  /* Try to insert the new pass to the pass lists.  We need to check
     all five lists as the reference pass could be in one (or all) of
     them.  */
  all_instances = pass_info->ref_pass_instance_number == 0;
  success = position_pass (pass_info, &all_lowering_passes);
  if (!success || all_instances)
    success |= position_pass (pass_info, &all_small_ipa_passes);
  if (!success || all_instances)
    success |= position_pass (pass_info, &all_regular_ipa_passes);
  if (!success || all_instances)
    success |= position_pass (pass_info, &all_lto_gen_passes);
  if (!success || all_instances)
    success |= position_pass (pass_info, &all_late_ipa_passes);
  if (!success || all_instances)
    success |= position_pass (pass_info, &all_passes);
  if (!success)
    fatal_error
      ("pass %qs not found but is referenced by new pass %qs",
       pass_info->reference_pass_name, pass_info->pass->name);

  /* OK, we have successfully inserted the new pass. We need to register
     the dump files for the newly added pass and its duplicates (if any).
     Because the registration of plugin/backend passes happens after the
     command-line options are parsed, the options that specify single
     pass dumping (e.g. -fdump-tree-PASSNAME) cannot be used for new
     passes. Therefore we currently can only enable dumping of
     new passes when the 'dump-all' flags (e.g. -fdump-tree-all)
     are specified. While doing so, we also delete the pass_list_node
     objects created during pass positioning.  */
  while (added_pass_nodes)
    {
      struct pass_list_node *next_node = added_pass_nodes->next;
      enum tree_dump_index tdi;
      register_one_dump_file (added_pass_nodes->pass);
      if (added_pass_nodes->pass->type == SIMPLE_IPA_PASS
          || added_pass_nodes->pass->type == IPA_PASS)
        tdi = TDI_ipa_all;
      else if (added_pass_nodes->pass->type == GIMPLE_PASS)
        tdi = TDI_tree_all;
      else
        tdi = TDI_rtl_all;
      /* Check if dump-all flag is specified.  */
      if (dumps->get_dump_file_info (tdi)->pstate)
        dumps->get_dump_file_info (added_pass_nodes->pass->static_pass_number)
            ->pstate = dumps->get_dump_file_info (tdi)->pstate;
      XDELETE (added_pass_nodes);
      added_pass_nodes = next_node;
    }
}

/* Construct the pass tree.  The sequencing of passes is driven by
   the cgraph routines:

   finalize_compilation_unit ()
       for each node N in the cgraph
	   cgraph_analyze_function (N)
	       cgraph_lower_function (N) -> all_lowering_passes

   If we are optimizing, compile is then invoked:

   compile ()
       ipa_passes () 			-> all_small_ipa_passes
					-> Analysis of all_regular_ipa_passes
	* possible LTO streaming at copmilation time *
					-> Execution of all_regular_ipa_passes
	* possible LTO streaming at link time *
					-> all_late_ipa_passes
       expand_all_functions ()
           for each node N in the cgraph
	       expand_function (N)      -> Transformation of all_regular_ipa_passes
				        -> all_passes
*/

void *
pass_manager::operator new (size_t sz)
{
  /* Ensure that all fields of the pass manager are zero-initialized.  */
  return xcalloc (1, sz);
}

pass_manager::pass_manager (context *ctxt)
: all_passes (NULL), all_small_ipa_passes (NULL), all_lowering_passes (NULL),
  all_regular_ipa_passes (NULL), all_lto_gen_passes (NULL),
  all_late_ipa_passes (NULL), passes_by_id (NULL), passes_by_id_size (0),
  m_ctxt (ctxt)
{
  struct opt_pass **p;

  /* Initialize the pass_lists array.  */
#define DEF_PASS_LIST(LIST) pass_lists[PASS_LIST_NO_##LIST] = &LIST;
  GCC_PASS_LISTS
#undef DEF_PASS_LIST

  /* Build the tree of passes.  */

#define INSERT_PASSES_AFTER(PASS) \
  p = &(PASS);

#define PUSH_INSERT_PASSES_WITHIN(PASS) \
  { \
    struct opt_pass **p = &(PASS ## _1)->sub;

#define POP_INSERT_PASSES() \
  }

<<<<<<< HEAD
  /* These passes are run after IPA passes on every function that is being
     output to the assembler file.  */
  p = &all_passes;
  NEXT_PASS (pass_fixup_cfg);
  NEXT_PASS (pass_lower_eh_dispatch);
  NEXT_PASS (pass_all_optimizations);
    {
      struct opt_pass **p = &pass_all_optimizations.pass.sub;
      NEXT_PASS (pass_remove_cgraph_callee_edges);
      /* Initial scalar cleanups before alias computation.
	 They ensure memory accesses are not indirect wherever possible.  */
      NEXT_PASS (pass_strip_predict_hints);
      NEXT_PASS (pass_rename_ssa_copies);
      NEXT_PASS (pass_complete_unrolli);
      NEXT_PASS (pass_ccp);
      /* After CCP we rewrite no longer addressed locals into SSA
	 form if possible.  */
      NEXT_PASS (pass_forwprop);
      /* pass_build_alias is a dummy pass that ensures that we
	 execute TODO_rebuild_alias at this point.  */
      NEXT_PASS (pass_build_alias);
      NEXT_PASS (pass_return_slot);
      NEXT_PASS (pass_phiprop);
      NEXT_PASS (pass_fre);
      NEXT_PASS (pass_copy_prop);
      NEXT_PASS (pass_merge_phi);
      NEXT_PASS (pass_vrp);
      NEXT_PASS (pass_dce);
      NEXT_PASS (pass_call_cdce);
      NEXT_PASS (pass_cselim);
      NEXT_PASS (pass_tree_ifcombine);
      NEXT_PASS (pass_phiopt);
      NEXT_PASS (pass_tail_recursion);
      NEXT_PASS (pass_ch);
      NEXT_PASS (pass_stdarg);
      NEXT_PASS (pass_lower_complex);
      NEXT_PASS (pass_sra);
      NEXT_PASS (pass_rename_ssa_copies);
      /* The dom pass will also resolve all __builtin_constant_p calls
         that are still there to 0.  This has to be done after some
	 propagations have already run, but before some more dead code
	 is removed, and this place fits nicely.  Remember this when
	 trying to move or duplicate pass_dominator somewhere earlier.  */
      NEXT_PASS (pass_dominator);
      /* The only const/copy propagation opportunities left after
	 DOM should be due to degenerate PHI nodes.  So rather than
	 run the full propagators, run a specialized pass which
	 only examines PHIs to discover const/copy propagation
	 opportunities.  */
      NEXT_PASS (pass_phi_only_cprop);
      NEXT_PASS (pass_dse);
      NEXT_PASS (pass_reassoc);
      NEXT_PASS (pass_dce);
      NEXT_PASS (pass_forwprop);
      NEXT_PASS (pass_phiopt);
      NEXT_PASS (pass_object_sizes);
      NEXT_PASS (pass_strlen);
      NEXT_PASS (pass_ccp);
      /* After CCP we rewrite no longer addressed locals into SSA
	 form if possible.  */
      NEXT_PASS (pass_copy_prop);
      NEXT_PASS (pass_cse_sincos);
      NEXT_PASS (pass_optimize_bswap);
      NEXT_PASS (pass_split_crit_edges);
      NEXT_PASS (pass_pre);
      NEXT_PASS (pass_sink_code);
      NEXT_PASS (pass_asan);
      NEXT_PASS (pass_tsan);
      NEXT_PASS (pass_tree_loop);
	{
	  struct opt_pass **p = &pass_tree_loop.pass.sub;
	  NEXT_PASS (pass_tree_loop_init);
	  NEXT_PASS (pass_lim);
	  NEXT_PASS (pass_copy_prop);
	  NEXT_PASS (pass_dce_loop);
	  NEXT_PASS (pass_tree_unswitch);
	  NEXT_PASS (pass_scev_cprop);
	  NEXT_PASS (pass_record_bounds);
	  NEXT_PASS (pass_check_data_deps);
	  NEXT_PASS (pass_loop_distribution);
	  NEXT_PASS (pass_copy_prop);
	  NEXT_PASS (pass_graphite);
	    {
	      struct opt_pass **p = &pass_graphite.pass.sub;
	      NEXT_PASS (pass_graphite_transforms);
	      NEXT_PASS (pass_lim);
	      NEXT_PASS (pass_copy_prop);
	      NEXT_PASS (pass_dce_loop);
	    }
	  NEXT_PASS (pass_iv_canon);
	  NEXT_PASS (pass_if_conversion);
	  NEXT_PASS (pass_vectorize);
	    {
	      struct opt_pass **p = &pass_vectorize.pass.sub;
	      NEXT_PASS (pass_dce_loop);
	    }
          NEXT_PASS (pass_predcom);
	  NEXT_PASS (pass_complete_unroll);
	  NEXT_PASS (pass_slp_vectorize);
	  NEXT_PASS (pass_parallelize_loops);
	  NEXT_PASS (pass_loop_prefetch);
	  NEXT_PASS (pass_iv_optimize);
	  NEXT_PASS (pass_lim);
	  NEXT_PASS (pass_tree_loop_done);
	}
      NEXT_PASS (pass_lower_vector_ssa);
      NEXT_PASS (pass_cse_reciprocals);
      NEXT_PASS (pass_reassoc);
      NEXT_PASS (pass_vrp);
      NEXT_PASS (pass_strength_reduction);
      NEXT_PASS (pass_dominator);
      /* The only const/copy propagation opportunities left after
	 DOM should be due to degenerate PHI nodes.  So rather than
	 run the full propagators, run a specialized pass which
	 only examines PHIs to discover const/copy propagation
	 opportunities.  */
      NEXT_PASS (pass_phi_only_cprop);
      NEXT_PASS (pass_cd_dce);
      NEXT_PASS (pass_tracer);

      /* FIXME: If DCE is not run before checking for uninitialized uses,
	 we may get false warnings (e.g., testsuite/gcc.dg/uninit-5.c).
	 However, this also causes us to misdiagnose cases that should be
	 real warnings (e.g., testsuite/gcc.dg/pr18501.c).

	 To fix the false positives in uninit-5.c, we would have to
	 account for the predicates protecting the set and the use of each
	 variable.  Using a representation like Gated Single Assignment
	 may help.  */
      NEXT_PASS (pass_late_warn_uninitialized);
      NEXT_PASS (pass_dse);
      NEXT_PASS (pass_forwprop);
      NEXT_PASS (pass_phiopt);
      NEXT_PASS (pass_fold_builtins);
      NEXT_PASS (pass_optimize_widening_mul);
      NEXT_PASS (pass_tail_calls);
      NEXT_PASS (pass_rename_ssa_copies);
      NEXT_PASS (pass_uncprop);
      NEXT_PASS (pass_local_pure_const);
    }
  NEXT_PASS (pass_all_optimizations_g);
    {
      struct opt_pass **p = &pass_all_optimizations_g.pass.sub;
      NEXT_PASS (pass_remove_cgraph_callee_edges);
      NEXT_PASS (pass_strip_predict_hints);
      /* Lower remaining pieces of GIMPLE.  */
      NEXT_PASS (pass_lower_complex);
      NEXT_PASS (pass_lower_vector_ssa);
      /* Perform simple scalar cleanup which is constant/copy propagation.  */
      NEXT_PASS (pass_ccp);
      NEXT_PASS (pass_object_sizes);
      /* Fold remaining builtins.  */
      NEXT_PASS (pass_fold_builtins);
      /* Copy propagation also copy-propagates constants, this is necessary
         to forward object-size and builtin folding results properly.  */
      NEXT_PASS (pass_copy_prop);
      NEXT_PASS (pass_dce);
      NEXT_PASS (pass_asan);
      NEXT_PASS (pass_tsan);
      NEXT_PASS (pass_rename_ssa_copies);
      /* ???  We do want some kind of loop invariant motion, but we possibly
         need to adjust LIM to be more friendly towards preserving accurate
	 debug information here.  */
      /* Split critical edges before late uninit warning to reduce the
         number of false positives from it.  */
      NEXT_PASS (pass_split_crit_edges);
      NEXT_PASS (pass_late_warn_uninitialized);
      NEXT_PASS (pass_uncprop);
      NEXT_PASS (pass_local_pure_const);
    }
  NEXT_PASS (pass_tm_init);
    {
      struct opt_pass **p = &pass_tm_init.pass.sub;
      NEXT_PASS (pass_tm_mark);
      NEXT_PASS (pass_tm_memopt);
      NEXT_PASS (pass_tm_edges);
    }
  NEXT_PASS (pass_lower_complex_O0);
  NEXT_PASS (pass_asan_O0);
  NEXT_PASS (pass_tsan_O0);
  NEXT_PASS (pass_cleanup_eh);
  NEXT_PASS (pass_lower_resx);
  NEXT_PASS (pass_nrv);
  NEXT_PASS (pass_mudflap_2);
  NEXT_PASS (pass_cleanup_cfg_post_optimizing);
  NEXT_PASS (pass_warn_function_noreturn);

  NEXT_PASS (pass_expand);

  NEXT_PASS (pass_rest_of_compilation);
    {
      struct opt_pass **p = &pass_rest_of_compilation.pass.sub;
      NEXT_PASS (pass_instantiate_virtual_regs);
      NEXT_PASS (pass_into_cfg_layout_mode);
      NEXT_PASS (pass_jump);
      NEXT_PASS (pass_lower_subreg);
      NEXT_PASS (pass_df_initialize_opt);
      NEXT_PASS (pass_cse);
      NEXT_PASS (pass_rtl_fwprop);
      NEXT_PASS (pass_rtl_cprop);
      NEXT_PASS (pass_rtl_pre);
      NEXT_PASS (pass_rtl_hoist);
      NEXT_PASS (pass_rtl_cprop);
      NEXT_PASS (pass_rtl_store_motion);
      NEXT_PASS (pass_cse_after_global_opts);
      NEXT_PASS (pass_rtl_ifcvt);
      NEXT_PASS (pass_reginfo_init);
      /* Perform loop optimizations.  It might be better to do them a bit
	 sooner, but we want the profile feedback to work more
	 efficiently.  */
      NEXT_PASS (pass_loop2);
	{
	  struct opt_pass **p = &pass_loop2.pass.sub;
	  NEXT_PASS (pass_rtl_loop_init);
	  NEXT_PASS (pass_rtl_move_loop_invariants);
	  NEXT_PASS (pass_rtl_unswitch);
	  NEXT_PASS (pass_rtl_unroll_and_peel_loops);
	  NEXT_PASS (pass_rtl_doloop);
	  NEXT_PASS (pass_rtl_loop_done);
	  *p = NULL;
	}
      NEXT_PASS (pass_web);
      NEXT_PASS (pass_rtl_cprop);
      NEXT_PASS (pass_cse2);
      NEXT_PASS (pass_rtl_dse1);
      NEXT_PASS (pass_rtl_fwprop_addr);
      NEXT_PASS (pass_inc_dec);
      NEXT_PASS (pass_initialize_regs);
      NEXT_PASS (pass_ud_rtl_dce);
      NEXT_PASS (pass_combine);
      NEXT_PASS (pass_if_after_combine);
      NEXT_PASS (pass_partition_blocks);
      NEXT_PASS (pass_regmove);
      NEXT_PASS (pass_outof_cfg_layout_mode);
      NEXT_PASS (pass_split_all_insns);
      NEXT_PASS (pass_lower_subreg2);
      NEXT_PASS (pass_df_initialize_no_opt);
      NEXT_PASS (pass_stack_ptr_mod);
      NEXT_PASS (pass_mode_switching);
      NEXT_PASS (pass_match_asm_constraints);
      NEXT_PASS (pass_sms);
      NEXT_PASS (pass_sched);
      NEXT_PASS (pass_ira);
      NEXT_PASS (pass_reload);
      NEXT_PASS (pass_postreload);
	{
	  struct opt_pass **p = &pass_postreload.pass.sub;
	  NEXT_PASS (pass_postreload_cse);
	  NEXT_PASS (pass_gcse2);
	  NEXT_PASS (pass_split_after_reload);
	  NEXT_PASS (pass_ree);
	  NEXT_PASS (pass_compare_elim_after_reload);
	  NEXT_PASS (pass_branch_target_load_optimize1);
	  NEXT_PASS (pass_thread_prologue_and_epilogue);
	  NEXT_PASS (pass_rtl_dse2);
	  NEXT_PASS (pass_stack_adjustments);
	  NEXT_PASS (pass_jump2);
	  NEXT_PASS (pass_peephole2);
	  NEXT_PASS (pass_if_after_reload);
	  NEXT_PASS (pass_regrename);
	  NEXT_PASS (pass_cprop_hardreg);
	  NEXT_PASS (pass_fast_rtl_dce);
	  NEXT_PASS (pass_reorder_blocks);
	  NEXT_PASS (pass_branch_target_load_optimize2);
	  NEXT_PASS (pass_leaf_regs);
	  NEXT_PASS (pass_split_before_sched2);
	  NEXT_PASS (pass_sched2);
	  NEXT_PASS (pass_stack_regs);
	    {
	      struct opt_pass **p = &pass_stack_regs.pass.sub;
	      NEXT_PASS (pass_split_before_regstack);
	      NEXT_PASS (pass_stack_regs_run);
	    }
	  NEXT_PASS (pass_compute_alignments);
	  NEXT_PASS (pass_duplicate_computed_gotos);
	  NEXT_PASS (pass_variable_tracking);
	  NEXT_PASS (pass_free_cfg);
	  NEXT_PASS (pass_machine_reorg);
	  NEXT_PASS (pass_cleanup_barriers);
	  NEXT_PASS (pass_delay_slots);
	  NEXT_PASS (pass_split_for_shorten_branches);
	  NEXT_PASS (pass_convert_to_eh_region_ranges);
	  NEXT_PASS (pass_shorten_branches);
	  NEXT_PASS (pass_set_nothrow_function_flags);
	  NEXT_PASS (pass_dwarf2_frame);
	  NEXT_PASS (pass_final);
	}
      NEXT_PASS (pass_df_finish);
    }
  NEXT_PASS (pass_clean_state);
=======
#define NEXT_PASS(PASS, NUM) \
  do { \
    gcc_assert (NULL == PASS ## _ ## NUM); \
    if ((NUM) == 1)                              \
      PASS ## _1 = make_##PASS (m_ctxt);          \
    else                                         \
      {                                          \
        gcc_assert (PASS ## _1);                 \
        PASS ## _ ## NUM = PASS ## _1->clone (); \
      }                                          \
    p = next_pass_1 (p, PASS ## _ ## NUM, PASS ## _1);  \
  } while (0)

#define TERMINATE_PASS_LIST() \
>>>>>>> 4d0aec87
  *p = NULL;

#include "pass-instances.def"

#undef INSERT_PASSES_AFTER
#undef PUSH_INSERT_PASSES_WITHIN
#undef POP_INSERT_PASSES
#undef NEXT_PASS
#undef TERMINATE_PASS_LIST

  /* Register the passes with the tree dump code.  */
  register_dump_files (all_lowering_passes, PROP_gimple_any);
  register_dump_files (all_small_ipa_passes,
		       PROP_gimple_any | PROP_gimple_lcf | PROP_gimple_leh
		       | PROP_cfg);
  register_dump_files (all_regular_ipa_passes,
		       PROP_gimple_any | PROP_gimple_lcf | PROP_gimple_leh
		       | PROP_cfg);
  register_dump_files (all_lto_gen_passes,
		       PROP_gimple_any | PROP_gimple_lcf | PROP_gimple_leh
		       | PROP_cfg);
  register_dump_files (all_late_ipa_passes,
		       PROP_gimple_any | PROP_gimple_lcf | PROP_gimple_leh
		       | PROP_cfg);
  register_dump_files (all_passes,
		       PROP_gimple_any | PROP_gimple_lcf | PROP_gimple_leh
		       | PROP_cfg);
}

/* If we are in IPA mode (i.e., current_function_decl is NULL), call
   function CALLBACK for every function in the call graph.  Otherwise,
   call CALLBACK on the current function.  */

static void
do_per_function (void (*callback) (void *data), void *data)
{
  if (current_function_decl)
    callback (data);
  else
    {
      struct cgraph_node *node;
      FOR_EACH_DEFINED_FUNCTION (node)
	if (node->analyzed && gimple_has_body_p (node->decl)
	    && (!node->clone_of || node->decl != node->clone_of->decl))
	  {
	    push_cfun (DECL_STRUCT_FUNCTION (node->decl));
	    callback (data);
	    if (!flag_wpa)
	      {
	        free_dominance_info (CDI_DOMINATORS);
	        free_dominance_info (CDI_POST_DOMINATORS);
	      }
	    pop_cfun ();
	    ggc_collect ();
	  }
    }
}

/* Because inlining might remove no-longer reachable nodes, we need to
   keep the array visible to garbage collector to avoid reading collected
   out nodes.  */
static int nnodes;
static GTY ((length ("nnodes"))) cgraph_node_ptr *order;

/* If we are in IPA mode (i.e., current_function_decl is NULL), call
   function CALLBACK for every function in the call graph.  Otherwise,
   call CALLBACK on the current function.
   This function is global so that plugins can use it.  */
void
do_per_function_toporder (void (*callback) (void *data), void *data)
{
  int i;

  if (current_function_decl)
    callback (data);
  else
    {
      gcc_assert (!order);
      order = ggc_alloc_vec_cgraph_node_ptr (cgraph_n_nodes);
      nnodes = ipa_reverse_postorder (order);
      for (i = nnodes - 1; i >= 0; i--)
        order[i]->process = 1;
      for (i = nnodes - 1; i >= 0; i--)
	{
	  struct cgraph_node *node = order[i];

	  /* Allow possibly removed nodes to be garbage collected.  */
	  order[i] = NULL;
	  node->process = 0;
	  if (cgraph_function_with_gimple_body_p (node))
	    {
	      cgraph_get_body (node);
	      push_cfun (DECL_STRUCT_FUNCTION (node->decl));
	      callback (data);
	      free_dominance_info (CDI_DOMINATORS);
	      free_dominance_info (CDI_POST_DOMINATORS);
	      pop_cfun ();
	      ggc_collect ();
	    }
	}
    }
  ggc_free (order);
  order = NULL;
  nnodes = 0;
}

/* Helper function to perform function body dump.  */

static void
execute_function_dump (void *data ATTRIBUTE_UNUSED)
{
  if (dump_file && current_function_decl)
    {
      if (cfun->curr_properties & PROP_trees)
        dump_function_to_file (current_function_decl, dump_file, dump_flags);
      else
	print_rtl_with_bb (dump_file, get_insns (), dump_flags);

      /* Flush the file.  If verification fails, we won't be able to
	 close the file before aborting.  */
      fflush (dump_file);

      if ((cfun->curr_properties & PROP_cfg)
	  && (dump_flags & TDF_GRAPH))
	print_graph_cfg (dump_file_name, cfun);
    }
}

static struct profile_record *profile_record;

/* Do profile consistency book-keeping for the pass with static number INDEX.
   If SUBPASS is zero, we run _before_ the pass, and if SUBPASS is one, then
   we run _after_ the pass.  RUN is true if the pass really runs, or FALSE
   if we are only book-keeping on passes that may have selectively disabled
   themselves on a given function.  */
static void
check_profile_consistency (int index, int subpass, bool run)
{
  pass_manager *passes = g->get_passes ();
  if (index == -1)
    return;
  if (!profile_record)
    profile_record = XCNEWVEC (struct profile_record,
			       passes->passes_by_id_size);
  gcc_assert (index < passes->passes_by_id_size && index >= 0);
  gcc_assert (subpass < 2);
  profile_record[index].run |= run;
  account_profile_record (&profile_record[index], subpass);
}

/* Output profile consistency.  */

void
dump_profile_report (void)
{
  g->get_passes ()->dump_profile_report ();
}

void
pass_manager::dump_profile_report () const
{
  int i, j;
  int last_freq_in = 0, last_count_in = 0, last_freq_out = 0, last_count_out = 0;
  gcov_type last_time = 0, last_size = 0;
  double rel_time_change, rel_size_change;
  int last_reported = 0;

  if (!profile_record)
    return;
  fprintf (stderr, "\nProfile consistency report:\n\n");
  fprintf (stderr, "Pass name                        |mismatch in |mismated out|Overall\n");
  fprintf (stderr, "                                 |freq count  |freq count  |size      time\n");
	   
  for (i = 0; i < passes_by_id_size; i++)
    for (j = 0 ; j < 2; j++)
      if (profile_record[i].run)
	{
	  if (last_time)
	    rel_time_change = (profile_record[i].time[j]
			       - (double)last_time) * 100 / (double)last_time;
	  else
	    rel_time_change = 0;
	  if (last_size)
	    rel_size_change = (profile_record[i].size[j]
			       - (double)last_size) * 100 / (double)last_size;
	  else
	    rel_size_change = 0;

	  if (profile_record[i].num_mismatched_freq_in[j] != last_freq_in
	      || profile_record[i].num_mismatched_freq_out[j] != last_freq_out
	      || profile_record[i].num_mismatched_count_in[j] != last_count_in
	      || profile_record[i].num_mismatched_count_out[j] != last_count_out
	      || rel_time_change || rel_size_change)
	    {
	      last_reported = i;
              fprintf (stderr, "%-20s %s",
		       passes_by_id [i]->name,
		       j ? "(after TODO)" : "            ");
	      if (profile_record[i].num_mismatched_freq_in[j] != last_freq_in)
		fprintf (stderr, "| %+5i",
		         profile_record[i].num_mismatched_freq_in[j]
			  - last_freq_in);
	      else
		fprintf (stderr, "|      ");
	      if (profile_record[i].num_mismatched_count_in[j] != last_count_in)
		fprintf (stderr, " %+5i",
		         profile_record[i].num_mismatched_count_in[j]
			  - last_count_in);
	      else
		fprintf (stderr, "      ");
	      if (profile_record[i].num_mismatched_freq_out[j] != last_freq_out)
		fprintf (stderr, "| %+5i",
		         profile_record[i].num_mismatched_freq_out[j]
			  - last_freq_out);
	      else
		fprintf (stderr, "|      ");
	      if (profile_record[i].num_mismatched_count_out[j] != last_count_out)
		fprintf (stderr, " %+5i",
		         profile_record[i].num_mismatched_count_out[j]
			  - last_count_out);
	      else
		fprintf (stderr, "      ");

	      /* Size/time units change across gimple and RTL.  */
	      if (i == pass_expand_1->static_pass_number)
		fprintf (stderr, "|----------");
	      else
		{
		  if (rel_size_change)
		    fprintf (stderr, "| %+8.4f%%", rel_size_change);
		  else
		    fprintf (stderr, "|          ");
		  if (rel_time_change)
		    fprintf (stderr, " %+8.4f%%", rel_time_change);
		}
	      fprintf (stderr, "\n");
	      last_freq_in = profile_record[i].num_mismatched_freq_in[j];
	      last_freq_out = profile_record[i].num_mismatched_freq_out[j];
	      last_count_in = profile_record[i].num_mismatched_count_in[j];
	      last_count_out = profile_record[i].num_mismatched_count_out[j];
	    }
	  else if (j && last_reported != i)
	    {
	      last_reported = i;
              fprintf (stderr, "%-20s ------------|            |            |\n",
		       passes_by_id [i]->name);
	    }
	  last_time = profile_record[i].time[j];
	  last_size = profile_record[i].size[j];
	}
}

/* Perform all TODO actions that ought to be done on each function.  */

static void
execute_function_todo (void *data)
{
  unsigned int flags = (size_t)data;
  flags &= ~cfun->last_verified;
  if (!flags)
    return;

  /* Always cleanup the CFG before trying to update SSA.  */
  if (flags & TODO_cleanup_cfg)
    {
      cleanup_tree_cfg ();

      /* When cleanup_tree_cfg merges consecutive blocks, it may
	 perform some simplistic propagation when removing single
	 valued PHI nodes.  This propagation may, in turn, cause the
	 SSA form to become out-of-date (see PR 22037).  So, even
	 if the parent pass had not scheduled an SSA update, we may
	 still need to do one.  */
      if (!(flags & TODO_update_ssa_any) && need_ssa_update_p (cfun))
	flags |= TODO_update_ssa;
    }

  if (flags & TODO_update_ssa_any)
    {
      unsigned update_flags = flags & TODO_update_ssa_any;
      update_ssa (update_flags);
      cfun->last_verified &= ~TODO_verify_ssa;
    }

  if (flag_tree_pta && (flags & TODO_rebuild_alias))
    compute_may_aliases ();

  if (optimize && (flags & TODO_update_address_taken))
    execute_update_addresses_taken ();

  if (flags & TODO_remove_unused_locals)
    remove_unused_locals ();

  if (flags & TODO_rebuild_frequencies)
    rebuild_frequencies ();

  if (flags & TODO_rebuild_cgraph_edges)
    rebuild_cgraph_edges ();

  /* If we've seen errors do not bother running any verifiers.  */
  if (seen_error ())
    return;

#if defined ENABLE_CHECKING
  if (flags & TODO_verify_ssa
      || (current_loops && loops_state_satisfies_p (LOOP_CLOSED_SSA)))
    {
      verify_gimple_in_cfg (cfun);
      verify_ssa (true);
    }
  else if (flags & TODO_verify_stmts)
    verify_gimple_in_cfg (cfun);
  if (flags & TODO_verify_flow)
    verify_flow_info ();
  if (current_loops && loops_state_satisfies_p (LOOP_CLOSED_SSA))
    verify_loop_closed_ssa (false);
  if (flags & TODO_verify_rtl_sharing)
    verify_rtl_sharing ();
#endif

  cfun->last_verified = flags & TODO_verify_all;
}

/* Perform all TODO actions.  */
static void
execute_todo (unsigned int flags)
{
#if defined ENABLE_CHECKING
  if (cfun
      && need_ssa_update_p (cfun))
    gcc_assert (flags & TODO_update_ssa_any);
#endif

  timevar_push (TV_TODO);

  /* Inform the pass whether it is the first time it is run.  */
  first_pass_instance = (flags & TODO_mark_first_instance) != 0;

  statistics_fini_pass ();

  do_per_function (execute_function_todo, (void *)(size_t) flags);

  /* Always remove functions just as before inlining: IPA passes might be
     interested to see bodies of extern inline functions that are not inlined
     to analyze side effects.  The full removal is done just at the end
     of IPA pass queue.  */
  if (flags & TODO_remove_functions)
    {
      gcc_assert (!cfun);
      symtab_remove_unreachable_nodes (true, dump_file);
    }

  if ((flags & TODO_dump_symtab) && dump_file && !current_function_decl)
    {
      gcc_assert (!cfun);
      dump_symtab (dump_file);
      /* Flush the file.  If verification fails, we won't be able to
	 close the file before aborting.  */
      fflush (dump_file);
    }

  /* Now that the dumping has been done, we can get rid of the optional
     df problems.  */
  if (flags & TODO_df_finish)
    df_finish_pass ((flags & TODO_df_verify) != 0);

  timevar_pop (TV_TODO);
}

/* Verify invariants that should hold between passes.  This is a place
   to put simple sanity checks.  */

static void
verify_interpass_invariants (void)
{
  gcc_checking_assert (!fold_deferring_overflow_warnings_p ());
}

/* Clear the last verified flag.  */

static void
clear_last_verified (void *data ATTRIBUTE_UNUSED)
{
  cfun->last_verified = 0;
}

/* Helper function. Verify that the properties has been turn into the
   properties expected by the pass.  */

#ifdef ENABLE_CHECKING
static void
verify_curr_properties (void *data)
{
  unsigned int props = (size_t)data;
  gcc_assert ((cfun->curr_properties & props) == props);
}
#endif

/* Initialize pass dump file.  */
/* This is non-static so that the plugins can use it.  */

bool
pass_init_dump_file (struct opt_pass *pass)
{
  /* If a dump file name is present, open it if enabled.  */
  if (pass->static_pass_number != -1)
    {
      timevar_push (TV_DUMP);
      gcc::dump_manager *dumps = g->get_dumps ();
      bool initializing_dump =
	!dumps->dump_initialized_p (pass->static_pass_number);
      dump_file_name = dumps->get_dump_file_name (pass->static_pass_number);
      dumps->dump_start (pass->static_pass_number, &dump_flags);
      if (dump_file && current_function_decl)
        dump_function_header (dump_file, current_function_decl, dump_flags);
      if (initializing_dump
	  && dump_file && (dump_flags & TDF_GRAPH)
	  && cfun && (cfun->curr_properties & PROP_cfg))
	clean_graph_dump_file (dump_file_name);
      timevar_pop (TV_DUMP);
      return initializing_dump;
    }
  else
    return false;
}

/* Flush PASS dump file.  */
/* This is non-static so that plugins can use it.  */

void
pass_fini_dump_file (struct opt_pass *pass)
{
  timevar_push (TV_DUMP);

  /* Flush and close dump file.  */
  if (dump_file_name)
    {
      free (CONST_CAST (char *, dump_file_name));
      dump_file_name = NULL;
    }

  g->get_dumps ()->dump_finish (pass->static_pass_number);
  timevar_pop (TV_DUMP);
}

/* After executing the pass, apply expected changes to the function
   properties. */

static void
update_properties_after_pass (void *data)
{
  struct opt_pass *pass = (struct opt_pass *) data;
  cfun->curr_properties = (cfun->curr_properties | pass->properties_provided)
		           & ~pass->properties_destroyed;
}

/* Execute summary generation for all of the passes in IPA_PASS.  */

void
execute_ipa_summary_passes (struct ipa_opt_pass_d *ipa_pass)
{
  while (ipa_pass)
    {
      struct opt_pass *pass = ipa_pass;

      /* Execute all of the IPA_PASSes in the list.  */
      if (ipa_pass->type == IPA_PASS
	  && ((!pass->has_gate) || pass->gate ())
	  && ipa_pass->generate_summary)
	{
	  pass_init_dump_file (pass);

	  /* If a timevar is present, start it.  */
	  if (pass->tv_id)
	    timevar_push (pass->tv_id);

	  ipa_pass->generate_summary ();

	  /* Stop timevar.  */
	  if (pass->tv_id)
	    timevar_pop (pass->tv_id);

	  pass_fini_dump_file (pass);
	}
      ipa_pass = (struct ipa_opt_pass_d *)ipa_pass->next;
    }
}

/* Execute IPA_PASS function transform on NODE.  */

static void
execute_one_ipa_transform_pass (struct cgraph_node *node,
				struct ipa_opt_pass_d *ipa_pass)
{
  struct opt_pass *pass = ipa_pass;
  unsigned int todo_after = 0;

  current_pass = pass;
  if (!ipa_pass->function_transform)
    return;

  /* Note that the folders should only create gimple expressions.
     This is a hack until the new folder is ready.  */
  in_gimple_form = (cfun && (cfun->curr_properties & PROP_trees)) != 0;

  pass_init_dump_file (pass);

  /* Run pre-pass verification.  */
  execute_todo (ipa_pass->function_transform_todo_flags_start);

  /* If a timevar is present, start it.  */
  if (pass->tv_id != TV_NONE)
    timevar_push (pass->tv_id);

  /* Do it!  */
  todo_after = ipa_pass->function_transform (node);

  /* Stop timevar.  */
  if (pass->tv_id != TV_NONE)
    timevar_pop (pass->tv_id);

  if (profile_report && cfun && (cfun->curr_properties & PROP_cfg))
    check_profile_consistency (pass->static_pass_number, 0, true);

  /* Run post-pass cleanup and verification.  */
  execute_todo (todo_after);
  verify_interpass_invariants ();
  if (profile_report && cfun && (cfun->curr_properties & PROP_cfg))
    check_profile_consistency (pass->static_pass_number, 1, true);

  do_per_function (execute_function_dump, NULL);
  pass_fini_dump_file (pass);

  current_pass = NULL;

  /* Signal this is a suitable GC collection point.  */
  if (!(todo_after & TODO_do_not_ggc_collect))
    ggc_collect ();
}

/* For the current function, execute all ipa transforms. */

void
execute_all_ipa_transforms (void)
{
  struct cgraph_node *node;
  if (!cfun)
    return;
  node = cgraph_get_node (current_function_decl);

  if (node->ipa_transforms_to_apply.exists ())
    {
      unsigned int i;

      for (i = 0; i < node->ipa_transforms_to_apply.length (); i++)
	execute_one_ipa_transform_pass (node, node->ipa_transforms_to_apply[i]);
      node->ipa_transforms_to_apply.release ();
    }
}

/* Callback for do_per_function to apply all IPA transforms.  */

static void
apply_ipa_transforms (void *data)
{
  struct cgraph_node *node = cgraph_get_node (current_function_decl);
  if (!node->global.inlined_to && node->ipa_transforms_to_apply.exists ())
    {
      *(bool *)data = true;
      execute_all_ipa_transforms ();
      rebuild_cgraph_edges ();
    }
}

/* Check if PASS is explicitly disabled or enabled and return
   the gate status.  FUNC is the function to be processed, and
   GATE_STATUS is the gate status determined by pass manager by
   default.  */

static bool
override_gate_status (struct opt_pass *pass, tree func, bool gate_status)
{
  bool explicitly_enabled = false;
  bool explicitly_disabled = false;

  explicitly_enabled
   = is_pass_explicitly_enabled_or_disabled (pass, func,
                                             enabled_pass_uid_range_tab);
  explicitly_disabled
   = is_pass_explicitly_enabled_or_disabled (pass, func,
                                             disabled_pass_uid_range_tab);

  gate_status = !explicitly_disabled && (gate_status || explicitly_enabled);

  return gate_status;
}


/* Execute PASS. */

bool
execute_one_pass (struct opt_pass *pass)
{
  unsigned int todo_after = 0;

  bool gate_status;

  /* IPA passes are executed on whole program, so cfun should be NULL.
     Other passes need function context set.  */
  if (pass->type == SIMPLE_IPA_PASS || pass->type == IPA_PASS)
    gcc_assert (!cfun && !current_function_decl);
  else
    gcc_assert (cfun && current_function_decl);

  current_pass = pass;

  /* Check whether gate check should be avoided.
     User controls the value of the gate through the parameter "gate_status". */
  gate_status = pass->has_gate ? pass->gate () : true;
  gate_status = override_gate_status (pass, current_function_decl, gate_status);

  /* Override gate with plugin.  */
  invoke_plugin_callbacks (PLUGIN_OVERRIDE_GATE, &gate_status);

  if (!gate_status)
    {
      /* Run so passes selectively disabling themselves on a given function
	 are not miscounted.  */
      if (profile_report && cfun && (cfun->curr_properties & PROP_cfg))
	{
          check_profile_consistency (pass->static_pass_number, 0, false);
          check_profile_consistency (pass->static_pass_number, 1, false);
	}
      current_pass = NULL;
      return false;
    }

  /* Pass execution event trigger: useful to identify passes being
     executed.  */
  invoke_plugin_callbacks (PLUGIN_PASS_EXECUTION, pass);

  /* SIPLE IPA passes do not handle callgraphs with IPA transforms in it.
     Apply all trnasforms first.  */
  if (pass->type == SIMPLE_IPA_PASS)
    {
      bool applied = false;
      do_per_function (apply_ipa_transforms, (void *)&applied);
      if (applied)
        symtab_remove_unreachable_nodes (true, dump_file);
      /* Restore current_pass.  */
      current_pass = pass;
    }

  if (!quiet_flag && !cfun)
    fprintf (stderr, " <%s>", pass->name ? pass->name : "");

  /* Note that the folders should only create gimple expressions.
     This is a hack until the new folder is ready.  */
  in_gimple_form = (cfun && (cfun->curr_properties & PROP_trees)) != 0;

  pass_init_dump_file (pass);

  /* Run pre-pass verification.  */
  execute_todo (pass->todo_flags_start);

#ifdef ENABLE_CHECKING
  do_per_function (verify_curr_properties,
		   (void *)(size_t)pass->properties_required);
#endif

  /* If a timevar is present, start it.  */
  if (pass->tv_id != TV_NONE)
    timevar_push (pass->tv_id);

  /* Do it!  */
  if (pass->has_execute)
    {
      todo_after = pass->execute ();
      do_per_function (clear_last_verified, NULL);
    }

  /* Stop timevar.  */
  if (pass->tv_id != TV_NONE)
    timevar_pop (pass->tv_id);

  do_per_function (update_properties_after_pass, pass);

  if (profile_report && cfun && (cfun->curr_properties & PROP_cfg))
    check_profile_consistency (pass->static_pass_number, 0, true);

  /* Run post-pass cleanup and verification.  */
  execute_todo (todo_after | pass->todo_flags_finish);
  if (profile_report && cfun && (cfun->curr_properties & PROP_cfg))
    check_profile_consistency (pass->static_pass_number, 1, true);

  verify_interpass_invariants ();
  do_per_function (execute_function_dump, NULL);
  if (pass->type == IPA_PASS)
    {
      struct cgraph_node *node;
      FOR_EACH_FUNCTION_WITH_GIMPLE_BODY (node)
	node->ipa_transforms_to_apply.safe_push ((struct ipa_opt_pass_d *)pass);
    }

  if (!current_function_decl)
    cgraph_process_new_functions ();

  pass_fini_dump_file (pass);

  if (pass->type != SIMPLE_IPA_PASS && pass->type != IPA_PASS)
    gcc_assert (!(cfun->curr_properties & PROP_trees)
		|| pass->type != RTL_PASS);

  current_pass = NULL;

  /* Signal this is a suitable GC collection point.  */
  if (!((todo_after | pass->todo_flags_finish) & TODO_do_not_ggc_collect))
    ggc_collect ();

  return true;
}

void
execute_pass_list (struct opt_pass *pass)
{
  do
    {
      gcc_assert (pass->type == GIMPLE_PASS
		  || pass->type == RTL_PASS);
      if (execute_one_pass (pass) && pass->sub)
        execute_pass_list (pass->sub);
      pass = pass->next;
    }
  while (pass);
}

/* Same as execute_pass_list but assume that subpasses of IPA passes
   are local passes. If SET is not NULL, write out summaries of only
   those node in SET. */

static void
ipa_write_summaries_2 (struct opt_pass *pass, struct lto_out_decl_state *state)
{
  while (pass)
    {
      struct ipa_opt_pass_d *ipa_pass = (struct ipa_opt_pass_d *)pass;
      gcc_assert (!current_function_decl);
      gcc_assert (!cfun);
      gcc_assert (pass->type == SIMPLE_IPA_PASS || pass->type == IPA_PASS);
      if (pass->type == IPA_PASS
	  && ipa_pass->write_summary
	  && ((!pass->has_gate) || pass->gate ()))
	{
	  /* If a timevar is present, start it.  */
	  if (pass->tv_id)
	    timevar_push (pass->tv_id);

          pass_init_dump_file (pass);

	  ipa_pass->write_summary ();

          pass_fini_dump_file (pass);

	  /* If a timevar is present, start it.  */
	  if (pass->tv_id)
	    timevar_pop (pass->tv_id);
	}

      if (pass->sub && pass->sub->type != GIMPLE_PASS)
	ipa_write_summaries_2 (pass->sub, state);

      pass = pass->next;
    }
}

/* Helper function of ipa_write_summaries. Creates and destroys the
   decl state and calls ipa_write_summaries_2 for all passes that have
   summaries.  SET is the set of nodes to be written.  */

static void
ipa_write_summaries_1 (lto_symtab_encoder_t encoder)
{
  pass_manager *passes = g->get_passes ();
  struct lto_out_decl_state *state = lto_new_out_decl_state ();
  state->symtab_node_encoder = encoder;

  lto_push_out_decl_state (state);

  gcc_assert (!flag_wpa);
  ipa_write_summaries_2 (passes->all_regular_ipa_passes, state);
  ipa_write_summaries_2 (passes->all_lto_gen_passes, state);

  gcc_assert (lto_get_out_decl_state () == state);
  lto_pop_out_decl_state ();
  lto_delete_out_decl_state (state);
}

/* Write out summaries for all the nodes in the callgraph.  */

void
ipa_write_summaries (void)
{
  lto_symtab_encoder_t encoder;
  int i, order_pos;
  struct varpool_node *vnode;
  struct cgraph_node *node;
  struct cgraph_node **order;

  if (!flag_generate_lto || seen_error ())
    return;

  encoder = lto_symtab_encoder_new (false);

  /* Create the callgraph set in the same order used in
     cgraph_expand_all_functions.  This mostly facilitates debugging,
     since it causes the gimple file to be processed in the same order
     as the source code.  */
  order = XCNEWVEC (struct cgraph_node *, cgraph_n_nodes);
  order_pos = ipa_reverse_postorder (order);
  gcc_assert (order_pos == cgraph_n_nodes);

  for (i = order_pos - 1; i >= 0; i--)
    {
      struct cgraph_node *node = order[i];

      if (cgraph_function_with_gimple_body_p (node))
	{
	  /* When streaming out references to statements as part of some IPA
	     pass summary, the statements need to have uids assigned and the
	     following does that for all the IPA passes here. Naturally, this
	     ordering then matches the one IPA-passes get in their stmt_fixup
	     hooks.  */

	  push_cfun (DECL_STRUCT_FUNCTION (node->decl));
	  renumber_gimple_stmt_uids ();
	  pop_cfun ();
	}
      if (node->definition)
        lto_set_symtab_encoder_in_partition (encoder, node);
    }

  FOR_EACH_DEFINED_FUNCTION (node)
    if (node->alias)
      lto_set_symtab_encoder_in_partition (encoder, node);
  FOR_EACH_DEFINED_VARIABLE (vnode)
    lto_set_symtab_encoder_in_partition (encoder, vnode);

  ipa_write_summaries_1 (compute_ltrans_boundary (encoder));

  free (order);
}

/* Same as execute_pass_list but assume that subpasses of IPA passes
   are local passes. If SET is not NULL, write out optimization summaries of
   only those node in SET. */

static void
ipa_write_optimization_summaries_1 (struct opt_pass *pass, struct lto_out_decl_state *state)
{
  while (pass)
    {
      struct ipa_opt_pass_d *ipa_pass = (struct ipa_opt_pass_d *)pass;
      gcc_assert (!current_function_decl);
      gcc_assert (!cfun);
      gcc_assert (pass->type == SIMPLE_IPA_PASS || pass->type == IPA_PASS);
      if (pass->type == IPA_PASS
	  && ipa_pass->write_optimization_summary
	  && ((!pass->has_gate) || pass->gate ()))
	{
	  /* If a timevar is present, start it.  */
	  if (pass->tv_id)
	    timevar_push (pass->tv_id);

          pass_init_dump_file (pass);

	  ipa_pass->write_optimization_summary ();

          pass_fini_dump_file (pass);

	  /* If a timevar is present, start it.  */
	  if (pass->tv_id)
	    timevar_pop (pass->tv_id);
	}

      if (pass->sub && pass->sub->type != GIMPLE_PASS)
	ipa_write_optimization_summaries_1 (pass->sub, state);

      pass = pass->next;
    }
}

/* Write all the optimization summaries for the cgraph nodes in SET.  If SET is
   NULL, write out all summaries of all nodes. */

void
ipa_write_optimization_summaries (lto_symtab_encoder_t encoder)
{
  struct lto_out_decl_state *state = lto_new_out_decl_state ();
  lto_symtab_encoder_iterator lsei;
  state->symtab_node_encoder = encoder;

  lto_push_out_decl_state (state);
  for (lsei = lsei_start_function_in_partition (encoder);
       !lsei_end_p (lsei); lsei_next_function_in_partition (&lsei))
    {
      struct cgraph_node *node = lsei_cgraph_node (lsei);
      /* When streaming out references to statements as part of some IPA
	 pass summary, the statements need to have uids assigned.

	 For functions newly born at WPA stage we need to initialize
	 the uids here.  */
      if (node->definition
	  && gimple_has_body_p (node->decl))
	{
	  push_cfun (DECL_STRUCT_FUNCTION (node->decl));
	  renumber_gimple_stmt_uids ();
	  pop_cfun ();
	}
    }

  gcc_assert (flag_wpa);
  pass_manager *passes = g->get_passes ();
  ipa_write_optimization_summaries_1 (passes->all_regular_ipa_passes, state);
  ipa_write_optimization_summaries_1 (passes->all_lto_gen_passes, state);

  gcc_assert (lto_get_out_decl_state () == state);
  lto_pop_out_decl_state ();
  lto_delete_out_decl_state (state);
}

/* Same as execute_pass_list but assume that subpasses of IPA passes
   are local passes.  */

static void
ipa_read_summaries_1 (struct opt_pass *pass)
{
  while (pass)
    {
      struct ipa_opt_pass_d *ipa_pass = (struct ipa_opt_pass_d *) pass;

      gcc_assert (!current_function_decl);
      gcc_assert (!cfun);
      gcc_assert (pass->type == SIMPLE_IPA_PASS || pass->type == IPA_PASS);

      if ((!pass->has_gate) || pass->gate ())
	{
	  if (pass->type == IPA_PASS && ipa_pass->read_summary)
	    {
	      /* If a timevar is present, start it.  */
	      if (pass->tv_id)
		timevar_push (pass->tv_id);

	      pass_init_dump_file (pass);

	      ipa_pass->read_summary ();

	      pass_fini_dump_file (pass);

	      /* Stop timevar.  */
	      if (pass->tv_id)
		timevar_pop (pass->tv_id);
	    }

	  if (pass->sub && pass->sub->type != GIMPLE_PASS)
	    ipa_read_summaries_1 (pass->sub);
	}
      pass = pass->next;
    }
}


/* Read all the summaries for all_regular_ipa_passes and all_lto_gen_passes.  */

void
ipa_read_summaries (void)
{
  pass_manager *passes = g->get_passes ();
  ipa_read_summaries_1 (passes->all_regular_ipa_passes);
  ipa_read_summaries_1 (passes->all_lto_gen_passes);
}

/* Same as execute_pass_list but assume that subpasses of IPA passes
   are local passes.  */

static void
ipa_read_optimization_summaries_1 (struct opt_pass *pass)
{
  while (pass)
    {
      struct ipa_opt_pass_d *ipa_pass = (struct ipa_opt_pass_d *) pass;

      gcc_assert (!current_function_decl);
      gcc_assert (!cfun);
      gcc_assert (pass->type == SIMPLE_IPA_PASS || pass->type == IPA_PASS);

      if ((!pass->has_gate) || pass->gate ())
	{
	  if (pass->type == IPA_PASS && ipa_pass->read_optimization_summary)
	    {
	      /* If a timevar is present, start it.  */
	      if (pass->tv_id)
		timevar_push (pass->tv_id);

	      pass_init_dump_file (pass);

	      ipa_pass->read_optimization_summary ();

	      pass_fini_dump_file (pass);

	      /* Stop timevar.  */
	      if (pass->tv_id)
		timevar_pop (pass->tv_id);
	    }

	  if (pass->sub && pass->sub->type != GIMPLE_PASS)
	    ipa_read_optimization_summaries_1 (pass->sub);
	}
      pass = pass->next;
    }
}

/* Read all the summaries for all_regular_ipa_passes and all_lto_gen_passes.  */

void
ipa_read_optimization_summaries (void)
{
  pass_manager *passes = g->get_passes ();
  ipa_read_optimization_summaries_1 (passes->all_regular_ipa_passes);
  ipa_read_optimization_summaries_1 (passes->all_lto_gen_passes);
}

/* Same as execute_pass_list but assume that subpasses of IPA passes
   are local passes.  */
void
execute_ipa_pass_list (struct opt_pass *pass)
{
  do
    {
      gcc_assert (!current_function_decl);
      gcc_assert (!cfun);
      gcc_assert (pass->type == SIMPLE_IPA_PASS || pass->type == IPA_PASS);
      if (execute_one_pass (pass) && pass->sub)
	{
	  if (pass->sub->type == GIMPLE_PASS)
	    {
	      invoke_plugin_callbacks (PLUGIN_EARLY_GIMPLE_PASSES_START, NULL);
	      do_per_function_toporder ((void (*)(void *))execute_pass_list,
					pass->sub);
	      invoke_plugin_callbacks (PLUGIN_EARLY_GIMPLE_PASSES_END, NULL);
	    }
	  else if (pass->sub->type == SIMPLE_IPA_PASS
		   || pass->sub->type == IPA_PASS)
	    execute_ipa_pass_list (pass->sub);
	  else
	    gcc_unreachable ();
	}
      gcc_assert (!current_function_decl);
      cgraph_process_new_functions ();
      pass = pass->next;
    }
  while (pass);
}

/* Execute stmt fixup hooks of all passes in PASS for NODE and STMTS.  */

static void
execute_ipa_stmt_fixups (struct opt_pass *pass,
			  struct cgraph_node *node, gimple *stmts)
{
  while (pass)
    {
      /* Execute all of the IPA_PASSes in the list.  */
      if (pass->type == IPA_PASS
	  && ((!pass->has_gate) || pass->gate ()))
	{
	  struct ipa_opt_pass_d *ipa_pass = (struct ipa_opt_pass_d *) pass;

	  if (ipa_pass->stmt_fixup)
	    {
	      pass_init_dump_file (pass);
	      /* If a timevar is present, start it.  */
	      if (pass->tv_id)
		timevar_push (pass->tv_id);

	      ipa_pass->stmt_fixup (node, stmts);

	      /* Stop timevar.  */
	      if (pass->tv_id)
		timevar_pop (pass->tv_id);
	      pass_fini_dump_file (pass);
	    }
	  if (pass->sub)
	    execute_ipa_stmt_fixups (pass->sub, node, stmts);
	}
      pass = pass->next;
    }
}

/* Execute stmt fixup hooks of all IPA passes for NODE and STMTS.  */

void
execute_all_ipa_stmt_fixups (struct cgraph_node *node, gimple *stmts)
{
  pass_manager *passes = g->get_passes ();
  execute_ipa_stmt_fixups (passes->all_regular_ipa_passes, node, stmts);
}


extern void debug_properties (unsigned int);
extern void dump_properties (FILE *, unsigned int);

DEBUG_FUNCTION void
dump_properties (FILE *dump, unsigned int props)
{
  fprintf (dump, "Properties:\n");
  if (props & PROP_gimple_any)
    fprintf (dump, "PROP_gimple_any\n");
  if (props & PROP_gimple_lcf)
    fprintf (dump, "PROP_gimple_lcf\n");
  if (props & PROP_gimple_leh)
    fprintf (dump, "PROP_gimple_leh\n");
  if (props & PROP_cfg)
    fprintf (dump, "PROP_cfg\n");
  if (props & PROP_ssa)
    fprintf (dump, "PROP_ssa\n");
  if (props & PROP_no_crit_edges)
    fprintf (dump, "PROP_no_crit_edges\n");
  if (props & PROP_rtl)
    fprintf (dump, "PROP_rtl\n");
  if (props & PROP_gimple_lomp)
    fprintf (dump, "PROP_gimple_lomp\n");
  if (props & PROP_gimple_lcx)
    fprintf (dump, "PROP_gimple_lcx\n");
  if (props & PROP_gimple_lvec)
    fprintf (dump, "PROP_gimple_lvec\n");
  if (props & PROP_cfglayout)
    fprintf (dump, "PROP_cfglayout\n");
}

DEBUG_FUNCTION void
debug_properties (unsigned int props)
{
  dump_properties (stderr, props);
}

/* Called by local passes to see if function is called by already processed nodes.
   Because we process nodes in topological order, this means that function is
   in recursive cycle or we introduced new direct calls.  */
bool
function_called_by_processed_nodes_p (void)
{
  struct cgraph_edge *e;
  for (e = cgraph_get_node (current_function_decl)->callers;
       e;
       e = e->next_caller)
    {
      if (e->caller->decl == current_function_decl)
        continue;
      if (!cgraph_function_with_gimple_body_p (e->caller))
        continue;
      if (TREE_ASM_WRITTEN (e->caller->decl))
        continue;
      if (!e->caller->process && !e->caller->global.inlined_to)
      	break;
    }
  if (dump_file && e)
    {
      fprintf (dump_file, "Already processed call to:\n");
      dump_cgraph_node (dump_file, e->caller);
    }
  return e != NULL;
}

#include "gt-passes.h"<|MERGE_RESOLUTION|>--- conflicted
+++ resolved
@@ -1522,298 +1522,6 @@
 #define POP_INSERT_PASSES() \
   }
 
-<<<<<<< HEAD
-  /* These passes are run after IPA passes on every function that is being
-     output to the assembler file.  */
-  p = &all_passes;
-  NEXT_PASS (pass_fixup_cfg);
-  NEXT_PASS (pass_lower_eh_dispatch);
-  NEXT_PASS (pass_all_optimizations);
-    {
-      struct opt_pass **p = &pass_all_optimizations.pass.sub;
-      NEXT_PASS (pass_remove_cgraph_callee_edges);
-      /* Initial scalar cleanups before alias computation.
-	 They ensure memory accesses are not indirect wherever possible.  */
-      NEXT_PASS (pass_strip_predict_hints);
-      NEXT_PASS (pass_rename_ssa_copies);
-      NEXT_PASS (pass_complete_unrolli);
-      NEXT_PASS (pass_ccp);
-      /* After CCP we rewrite no longer addressed locals into SSA
-	 form if possible.  */
-      NEXT_PASS (pass_forwprop);
-      /* pass_build_alias is a dummy pass that ensures that we
-	 execute TODO_rebuild_alias at this point.  */
-      NEXT_PASS (pass_build_alias);
-      NEXT_PASS (pass_return_slot);
-      NEXT_PASS (pass_phiprop);
-      NEXT_PASS (pass_fre);
-      NEXT_PASS (pass_copy_prop);
-      NEXT_PASS (pass_merge_phi);
-      NEXT_PASS (pass_vrp);
-      NEXT_PASS (pass_dce);
-      NEXT_PASS (pass_call_cdce);
-      NEXT_PASS (pass_cselim);
-      NEXT_PASS (pass_tree_ifcombine);
-      NEXT_PASS (pass_phiopt);
-      NEXT_PASS (pass_tail_recursion);
-      NEXT_PASS (pass_ch);
-      NEXT_PASS (pass_stdarg);
-      NEXT_PASS (pass_lower_complex);
-      NEXT_PASS (pass_sra);
-      NEXT_PASS (pass_rename_ssa_copies);
-      /* The dom pass will also resolve all __builtin_constant_p calls
-         that are still there to 0.  This has to be done after some
-	 propagations have already run, but before some more dead code
-	 is removed, and this place fits nicely.  Remember this when
-	 trying to move or duplicate pass_dominator somewhere earlier.  */
-      NEXT_PASS (pass_dominator);
-      /* The only const/copy propagation opportunities left after
-	 DOM should be due to degenerate PHI nodes.  So rather than
-	 run the full propagators, run a specialized pass which
-	 only examines PHIs to discover const/copy propagation
-	 opportunities.  */
-      NEXT_PASS (pass_phi_only_cprop);
-      NEXT_PASS (pass_dse);
-      NEXT_PASS (pass_reassoc);
-      NEXT_PASS (pass_dce);
-      NEXT_PASS (pass_forwprop);
-      NEXT_PASS (pass_phiopt);
-      NEXT_PASS (pass_object_sizes);
-      NEXT_PASS (pass_strlen);
-      NEXT_PASS (pass_ccp);
-      /* After CCP we rewrite no longer addressed locals into SSA
-	 form if possible.  */
-      NEXT_PASS (pass_copy_prop);
-      NEXT_PASS (pass_cse_sincos);
-      NEXT_PASS (pass_optimize_bswap);
-      NEXT_PASS (pass_split_crit_edges);
-      NEXT_PASS (pass_pre);
-      NEXT_PASS (pass_sink_code);
-      NEXT_PASS (pass_asan);
-      NEXT_PASS (pass_tsan);
-      NEXT_PASS (pass_tree_loop);
-	{
-	  struct opt_pass **p = &pass_tree_loop.pass.sub;
-	  NEXT_PASS (pass_tree_loop_init);
-	  NEXT_PASS (pass_lim);
-	  NEXT_PASS (pass_copy_prop);
-	  NEXT_PASS (pass_dce_loop);
-	  NEXT_PASS (pass_tree_unswitch);
-	  NEXT_PASS (pass_scev_cprop);
-	  NEXT_PASS (pass_record_bounds);
-	  NEXT_PASS (pass_check_data_deps);
-	  NEXT_PASS (pass_loop_distribution);
-	  NEXT_PASS (pass_copy_prop);
-	  NEXT_PASS (pass_graphite);
-	    {
-	      struct opt_pass **p = &pass_graphite.pass.sub;
-	      NEXT_PASS (pass_graphite_transforms);
-	      NEXT_PASS (pass_lim);
-	      NEXT_PASS (pass_copy_prop);
-	      NEXT_PASS (pass_dce_loop);
-	    }
-	  NEXT_PASS (pass_iv_canon);
-	  NEXT_PASS (pass_if_conversion);
-	  NEXT_PASS (pass_vectorize);
-	    {
-	      struct opt_pass **p = &pass_vectorize.pass.sub;
-	      NEXT_PASS (pass_dce_loop);
-	    }
-          NEXT_PASS (pass_predcom);
-	  NEXT_PASS (pass_complete_unroll);
-	  NEXT_PASS (pass_slp_vectorize);
-	  NEXT_PASS (pass_parallelize_loops);
-	  NEXT_PASS (pass_loop_prefetch);
-	  NEXT_PASS (pass_iv_optimize);
-	  NEXT_PASS (pass_lim);
-	  NEXT_PASS (pass_tree_loop_done);
-	}
-      NEXT_PASS (pass_lower_vector_ssa);
-      NEXT_PASS (pass_cse_reciprocals);
-      NEXT_PASS (pass_reassoc);
-      NEXT_PASS (pass_vrp);
-      NEXT_PASS (pass_strength_reduction);
-      NEXT_PASS (pass_dominator);
-      /* The only const/copy propagation opportunities left after
-	 DOM should be due to degenerate PHI nodes.  So rather than
-	 run the full propagators, run a specialized pass which
-	 only examines PHIs to discover const/copy propagation
-	 opportunities.  */
-      NEXT_PASS (pass_phi_only_cprop);
-      NEXT_PASS (pass_cd_dce);
-      NEXT_PASS (pass_tracer);
-
-      /* FIXME: If DCE is not run before checking for uninitialized uses,
-	 we may get false warnings (e.g., testsuite/gcc.dg/uninit-5.c).
-	 However, this also causes us to misdiagnose cases that should be
-	 real warnings (e.g., testsuite/gcc.dg/pr18501.c).
-
-	 To fix the false positives in uninit-5.c, we would have to
-	 account for the predicates protecting the set and the use of each
-	 variable.  Using a representation like Gated Single Assignment
-	 may help.  */
-      NEXT_PASS (pass_late_warn_uninitialized);
-      NEXT_PASS (pass_dse);
-      NEXT_PASS (pass_forwprop);
-      NEXT_PASS (pass_phiopt);
-      NEXT_PASS (pass_fold_builtins);
-      NEXT_PASS (pass_optimize_widening_mul);
-      NEXT_PASS (pass_tail_calls);
-      NEXT_PASS (pass_rename_ssa_copies);
-      NEXT_PASS (pass_uncprop);
-      NEXT_PASS (pass_local_pure_const);
-    }
-  NEXT_PASS (pass_all_optimizations_g);
-    {
-      struct opt_pass **p = &pass_all_optimizations_g.pass.sub;
-      NEXT_PASS (pass_remove_cgraph_callee_edges);
-      NEXT_PASS (pass_strip_predict_hints);
-      /* Lower remaining pieces of GIMPLE.  */
-      NEXT_PASS (pass_lower_complex);
-      NEXT_PASS (pass_lower_vector_ssa);
-      /* Perform simple scalar cleanup which is constant/copy propagation.  */
-      NEXT_PASS (pass_ccp);
-      NEXT_PASS (pass_object_sizes);
-      /* Fold remaining builtins.  */
-      NEXT_PASS (pass_fold_builtins);
-      /* Copy propagation also copy-propagates constants, this is necessary
-         to forward object-size and builtin folding results properly.  */
-      NEXT_PASS (pass_copy_prop);
-      NEXT_PASS (pass_dce);
-      NEXT_PASS (pass_asan);
-      NEXT_PASS (pass_tsan);
-      NEXT_PASS (pass_rename_ssa_copies);
-      /* ???  We do want some kind of loop invariant motion, but we possibly
-         need to adjust LIM to be more friendly towards preserving accurate
-	 debug information here.  */
-      /* Split critical edges before late uninit warning to reduce the
-         number of false positives from it.  */
-      NEXT_PASS (pass_split_crit_edges);
-      NEXT_PASS (pass_late_warn_uninitialized);
-      NEXT_PASS (pass_uncprop);
-      NEXT_PASS (pass_local_pure_const);
-    }
-  NEXT_PASS (pass_tm_init);
-    {
-      struct opt_pass **p = &pass_tm_init.pass.sub;
-      NEXT_PASS (pass_tm_mark);
-      NEXT_PASS (pass_tm_memopt);
-      NEXT_PASS (pass_tm_edges);
-    }
-  NEXT_PASS (pass_lower_complex_O0);
-  NEXT_PASS (pass_asan_O0);
-  NEXT_PASS (pass_tsan_O0);
-  NEXT_PASS (pass_cleanup_eh);
-  NEXT_PASS (pass_lower_resx);
-  NEXT_PASS (pass_nrv);
-  NEXT_PASS (pass_mudflap_2);
-  NEXT_PASS (pass_cleanup_cfg_post_optimizing);
-  NEXT_PASS (pass_warn_function_noreturn);
-
-  NEXT_PASS (pass_expand);
-
-  NEXT_PASS (pass_rest_of_compilation);
-    {
-      struct opt_pass **p = &pass_rest_of_compilation.pass.sub;
-      NEXT_PASS (pass_instantiate_virtual_regs);
-      NEXT_PASS (pass_into_cfg_layout_mode);
-      NEXT_PASS (pass_jump);
-      NEXT_PASS (pass_lower_subreg);
-      NEXT_PASS (pass_df_initialize_opt);
-      NEXT_PASS (pass_cse);
-      NEXT_PASS (pass_rtl_fwprop);
-      NEXT_PASS (pass_rtl_cprop);
-      NEXT_PASS (pass_rtl_pre);
-      NEXT_PASS (pass_rtl_hoist);
-      NEXT_PASS (pass_rtl_cprop);
-      NEXT_PASS (pass_rtl_store_motion);
-      NEXT_PASS (pass_cse_after_global_opts);
-      NEXT_PASS (pass_rtl_ifcvt);
-      NEXT_PASS (pass_reginfo_init);
-      /* Perform loop optimizations.  It might be better to do them a bit
-	 sooner, but we want the profile feedback to work more
-	 efficiently.  */
-      NEXT_PASS (pass_loop2);
-	{
-	  struct opt_pass **p = &pass_loop2.pass.sub;
-	  NEXT_PASS (pass_rtl_loop_init);
-	  NEXT_PASS (pass_rtl_move_loop_invariants);
-	  NEXT_PASS (pass_rtl_unswitch);
-	  NEXT_PASS (pass_rtl_unroll_and_peel_loops);
-	  NEXT_PASS (pass_rtl_doloop);
-	  NEXT_PASS (pass_rtl_loop_done);
-	  *p = NULL;
-	}
-      NEXT_PASS (pass_web);
-      NEXT_PASS (pass_rtl_cprop);
-      NEXT_PASS (pass_cse2);
-      NEXT_PASS (pass_rtl_dse1);
-      NEXT_PASS (pass_rtl_fwprop_addr);
-      NEXT_PASS (pass_inc_dec);
-      NEXT_PASS (pass_initialize_regs);
-      NEXT_PASS (pass_ud_rtl_dce);
-      NEXT_PASS (pass_combine);
-      NEXT_PASS (pass_if_after_combine);
-      NEXT_PASS (pass_partition_blocks);
-      NEXT_PASS (pass_regmove);
-      NEXT_PASS (pass_outof_cfg_layout_mode);
-      NEXT_PASS (pass_split_all_insns);
-      NEXT_PASS (pass_lower_subreg2);
-      NEXT_PASS (pass_df_initialize_no_opt);
-      NEXT_PASS (pass_stack_ptr_mod);
-      NEXT_PASS (pass_mode_switching);
-      NEXT_PASS (pass_match_asm_constraints);
-      NEXT_PASS (pass_sms);
-      NEXT_PASS (pass_sched);
-      NEXT_PASS (pass_ira);
-      NEXT_PASS (pass_reload);
-      NEXT_PASS (pass_postreload);
-	{
-	  struct opt_pass **p = &pass_postreload.pass.sub;
-	  NEXT_PASS (pass_postreload_cse);
-	  NEXT_PASS (pass_gcse2);
-	  NEXT_PASS (pass_split_after_reload);
-	  NEXT_PASS (pass_ree);
-	  NEXT_PASS (pass_compare_elim_after_reload);
-	  NEXT_PASS (pass_branch_target_load_optimize1);
-	  NEXT_PASS (pass_thread_prologue_and_epilogue);
-	  NEXT_PASS (pass_rtl_dse2);
-	  NEXT_PASS (pass_stack_adjustments);
-	  NEXT_PASS (pass_jump2);
-	  NEXT_PASS (pass_peephole2);
-	  NEXT_PASS (pass_if_after_reload);
-	  NEXT_PASS (pass_regrename);
-	  NEXT_PASS (pass_cprop_hardreg);
-	  NEXT_PASS (pass_fast_rtl_dce);
-	  NEXT_PASS (pass_reorder_blocks);
-	  NEXT_PASS (pass_branch_target_load_optimize2);
-	  NEXT_PASS (pass_leaf_regs);
-	  NEXT_PASS (pass_split_before_sched2);
-	  NEXT_PASS (pass_sched2);
-	  NEXT_PASS (pass_stack_regs);
-	    {
-	      struct opt_pass **p = &pass_stack_regs.pass.sub;
-	      NEXT_PASS (pass_split_before_regstack);
-	      NEXT_PASS (pass_stack_regs_run);
-	    }
-	  NEXT_PASS (pass_compute_alignments);
-	  NEXT_PASS (pass_duplicate_computed_gotos);
-	  NEXT_PASS (pass_variable_tracking);
-	  NEXT_PASS (pass_free_cfg);
-	  NEXT_PASS (pass_machine_reorg);
-	  NEXT_PASS (pass_cleanup_barriers);
-	  NEXT_PASS (pass_delay_slots);
-	  NEXT_PASS (pass_split_for_shorten_branches);
-	  NEXT_PASS (pass_convert_to_eh_region_ranges);
-	  NEXT_PASS (pass_shorten_branches);
-	  NEXT_PASS (pass_set_nothrow_function_flags);
-	  NEXT_PASS (pass_dwarf2_frame);
-	  NEXT_PASS (pass_final);
-	}
-      NEXT_PASS (pass_df_finish);
-    }
-  NEXT_PASS (pass_clean_state);
-=======
 #define NEXT_PASS(PASS, NUM) \
   do { \
     gcc_assert (NULL == PASS ## _ ## NUM); \
@@ -1828,7 +1536,6 @@
   } while (0)
 
 #define TERMINATE_PASS_LIST() \
->>>>>>> 4d0aec87
   *p = NULL;
 
 #include "pass-instances.def"
