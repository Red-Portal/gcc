/* Code for RTL register eliminations.
   Copyright (C) 2010-2017 Free Software Foundation, Inc.
   Contributed by Vladimir Makarov <vmakarov@redhat.com>.

This file is part of GCC.

GCC is free software; you can redistribute it and/or modify it under
the terms of the GNU General Public License as published by the Free
Software Foundation; either version 3, or (at your option) any later
version.

GCC is distributed in the hope that it will be useful, but WITHOUT ANY
WARRANTY; without even the implied warranty of MERCHANTABILITY or
FITNESS FOR A PARTICULAR PURPOSE.  See the GNU General Public License
for more details.

You should have received a copy of the GNU General Public License
along with GCC; see the file COPYING3.	If not see
<http://www.gnu.org/licenses/>.	 */

/* Eliminable registers (like a soft argument or frame pointer) are
   widely used in RTL.  These eliminable registers should be replaced
   by real hard registers (like the stack pointer or hard frame
   pointer) plus some offset.  The offsets usually change whenever the
   stack is expanded.  We know the final offsets only at the very end
   of LRA.

   Within LRA, we usually keep the RTL in such a state that the
   eliminable registers can be replaced by just the corresponding hard
   register (without any offset).  To achieve this we should add the
   initial elimination offset at the beginning of LRA and update the
   offsets whenever the stack is expanded.  We need to do this before
   every constraint pass because the choice of offset often affects
   whether a particular address or memory constraint is satisfied.

   We keep RTL code at most time in such state that the virtual
   registers can be changed by just the corresponding hard registers
   (with zero offsets) and we have the right RTL code.	To achieve this
   we should add initial offset at the beginning of LRA work and update
   offsets after each stack expanding.	But actually we update virtual
   registers to the same virtual registers + corresponding offsets
   before every constraint pass because it affects constraint
   satisfaction (e.g. an address displacement became too big for some
   target).

   The final change of eliminable registers to the corresponding hard
   registers are done at the very end of LRA when there were no change
   in offsets anymore:

		     fp + 42	 =>	sp + 42

*/

#include "config.h"
#include "system.h"
#include "coretypes.h"
#include "backend.h"
#include "target.h"
#include "rtl.h"
#include "tree.h"
#include "df.h"
#include "memmodel.h"
#include "tm_p.h"
#include "optabs.h"
#include "regs.h"
#include "ira.h"
#include "recog.h"
#include "output.h"
#include "rtl-error.h"
#include "lra-int.h"

/* This structure is used to record information about hard register
   eliminations.  */
struct lra_elim_table
{
  /* Hard register number to be eliminated.  */
  int from;
  /* Hard register number used as replacement.	*/
  int to;
  /* Difference between values of the two hard registers above on
     previous iteration.  */
  poly_int64 previous_offset;
  /* Difference between the values on the current iteration.  */
  poly_int64 offset;
  /* Nonzero if this elimination can be done.  */
  bool can_eliminate;
  /* CAN_ELIMINATE since the last check.  */
  bool prev_can_eliminate;
  /* REG rtx for the register to be eliminated.	 We cannot simply
     compare the number since we might then spuriously replace a hard
     register corresponding to a pseudo assigned to the reg to be
     eliminated.  */
  rtx from_rtx;
  /* REG rtx for the replacement.  */
  rtx to_rtx;
};

/* The elimination table.  Each array entry describes one possible way
   of eliminating a register in favor of another.  If there is more
   than one way of eliminating a particular register, the most
   preferred should be specified first.	 */
static struct lra_elim_table *reg_eliminate = 0;

/* This is an intermediate structure to initialize the table.  It has
   exactly the members provided by ELIMINABLE_REGS.  */
static const struct elim_table_1
{
  const int from;
  const int to;
} reg_eliminate_1[] =

  ELIMINABLE_REGS;

#define NUM_ELIMINABLE_REGS ARRAY_SIZE (reg_eliminate_1)

/* Print info about elimination table to file F.  */
static void
print_elim_table (FILE *f)
{
  struct lra_elim_table *ep;

  for (ep = reg_eliminate; ep < &reg_eliminate[NUM_ELIMINABLE_REGS]; ep++)
    {
      fprintf (f, "%s eliminate %d to %d (offset=",
	       ep->can_eliminate ? "Can" : "Can't", ep->from, ep->to);
      print_dec (ep->offset, f, SIGNED);
      fprintf (f, ", prev_offset=");
      print_dec (ep->previous_offset, f, SIGNED);
      fprintf (f, ")\n");
    }
}

/* Print info about elimination table to stderr.  */
void
lra_debug_elim_table (void)
{
  print_elim_table (stderr);
}

/* Setup possibility of elimination in elimination table element EP to
   VALUE.  Setup FRAME_POINTER_NEEDED if elimination from frame
   pointer to stack pointer is not possible anymore.  */
static void
setup_can_eliminate (struct lra_elim_table *ep, bool value)
{
  ep->can_eliminate = ep->prev_can_eliminate = value;
  if (! value
      && ep->from == FRAME_POINTER_REGNUM && ep->to == STACK_POINTER_REGNUM)
    frame_pointer_needed = 1;
  if (!frame_pointer_needed)
    REGNO_POINTER_ALIGN (HARD_FRAME_POINTER_REGNUM) = 0;
}

/* Map: eliminable "from" register -> its current elimination,
   or NULL if none.  The elimination table may contain more than
   one elimination for the same hard register, but this map specifies
   the one that we are currently using.  */
static struct lra_elim_table *elimination_map[FIRST_PSEUDO_REGISTER];

/* When an eliminable hard register becomes not eliminable, we use the
   following special structure to restore original offsets for the
   register.  */
static struct lra_elim_table self_elim_table;

/* Offsets should be used to restore original offsets for eliminable
   hard register which just became not eliminable.  Zero,
   otherwise.  */
static poly_int64 self_elim_offsets[FIRST_PSEUDO_REGISTER];

/* Map: hard regno -> RTL presentation.	 RTL presentations of all
   potentially eliminable hard registers are stored in the map.	 */
static rtx eliminable_reg_rtx[FIRST_PSEUDO_REGISTER];

/* Set up ELIMINATION_MAP of the currently used eliminations.  */
static void
setup_elimination_map (void)
{
  int i;
  struct lra_elim_table *ep;

  for (i = 0; i < FIRST_PSEUDO_REGISTER; i++)
    elimination_map[i] = NULL;
  for (ep = reg_eliminate; ep < &reg_eliminate[NUM_ELIMINABLE_REGS]; ep++)
    if (ep->can_eliminate && elimination_map[ep->from] == NULL)
      elimination_map[ep->from] = ep;
}



/* Compute the sum of X and Y, making canonicalizations assumed in an
   address, namely: sum constant integers, surround the sum of two
   constants with a CONST, put the constant as the second operand, and
   group the constant on the outermost sum.

   This routine assumes both inputs are already in canonical form.  */
static rtx
form_sum (rtx x, rtx y)
{
  machine_mode mode = GET_MODE (x);

  if (mode == VOIDmode)
    mode = GET_MODE (y);

  if (mode == VOIDmode)
    mode = Pmode;

  poly_int64 c;
  if (poly_int_const_p (x, &c))
    return plus_constant (mode, y, c);
  else if (poly_int_const_p (y, &c))
    return plus_constant (mode, x, c);
  else if (CONSTANT_P (x))
    std::swap (x, y);

  if (GET_CODE (x) == PLUS && CONSTANT_P (XEXP (x, 1)))
    return form_sum (XEXP (x, 0), form_sum (XEXP (x, 1), y));

  /* Note that if the operands of Y are specified in the opposite
     order in the recursive calls below, infinite recursion will
     occur.  */
  if (GET_CODE (y) == PLUS && CONSTANT_P (XEXP (y, 1)))
    return form_sum (form_sum (x, XEXP (y, 0)), XEXP (y, 1));

  /* If both constant, encapsulate sum.	 Otherwise, just form sum.  A
     constant will have been placed second.  */
  if (CONSTANT_P (x) && CONSTANT_P (y))
    {
      if (GET_CODE (x) == CONST)
	x = XEXP (x, 0);
      if (GET_CODE (y) == CONST)
	y = XEXP (y, 0);

      return gen_rtx_CONST (VOIDmode, gen_rtx_PLUS (mode, x, y));
    }

  return gen_rtx_PLUS (mode, x, y);
}

/* Return the current substitution hard register of the elimination of
   HARD_REGNO.	If HARD_REGNO is not eliminable, return itself.	 */
int
lra_get_elimination_hard_regno (int hard_regno)
{
  struct lra_elim_table *ep;

  if (hard_regno < 0 || hard_regno >= FIRST_PSEUDO_REGISTER)
    return hard_regno;
  if ((ep = elimination_map[hard_regno]) == NULL)
    return hard_regno;
  return ep->to;
}

/* Return elimination which will be used for hard reg REG, NULL
   otherwise.  */
static struct lra_elim_table *
get_elimination (rtx reg)
{
  int hard_regno;
  struct lra_elim_table *ep;
  poly_int64 offset;

  lra_assert (REG_P (reg));
  if ((hard_regno = REGNO (reg)) < 0 || hard_regno >= FIRST_PSEUDO_REGISTER)
    return NULL;
  if ((ep = elimination_map[hard_regno]) != NULL)
    return ep->from_rtx != reg ? NULL : ep;
  offset = self_elim_offsets[hard_regno];
  if (must_eq (offset, 0))
    return NULL;
  /* This is an iteration to restore offsets just after HARD_REGNO
     stopped to be eliminable.	*/
  self_elim_table.from = self_elim_table.to = hard_regno;
  self_elim_table.from_rtx
    = self_elim_table.to_rtx
    = eliminable_reg_rtx[hard_regno];
  lra_assert (self_elim_table.from_rtx != NULL);
  self_elim_table.offset = offset;
  return &self_elim_table;
}

/* Transform (subreg (plus reg const)) to (plus (subreg reg) const)
   when it is possible.  Return X or the transformation result if the
   transformation is done.  */
static rtx
move_plus_up (rtx x)
{
  rtx subreg_reg;
  machine_mode x_mode, subreg_reg_mode;
  
  if (GET_CODE (x) != SUBREG || !subreg_lowpart_p (x))
    return x;
  subreg_reg = SUBREG_REG (x);
  x_mode = GET_MODE (x);
  subreg_reg_mode = GET_MODE (subreg_reg);
<<<<<<< HEAD
  if (GET_CODE (subreg_reg) == PLUS
      && !paradoxical_subreg_p (subreg_reg)
=======
  if (!paradoxical_subreg_p (x)
      && GET_CODE (subreg_reg) == PLUS
>>>>>>> 5865bc94
      && CONSTANT_P (XEXP (subreg_reg, 1))
      && GET_MODE_CLASS (x_mode) == MODE_INT
      && GET_MODE_CLASS (subreg_reg_mode) == MODE_INT)
    {
      rtx cst = simplify_subreg (x_mode, XEXP (subreg_reg, 1), subreg_reg_mode,
				 subreg_lowpart_offset (x_mode,
							subreg_reg_mode));
      if (cst && CONSTANT_P (cst))
	return gen_rtx_PLUS (x_mode, lowpart_subreg (x_mode,
						     XEXP (subreg_reg, 0),
						     subreg_reg_mode), cst);
    }
  return x;
}

/* Scan X and replace any eliminable registers (such as fp) with a
   replacement (such as sp) if SUBST_P, plus an offset.  The offset is
   a change in the offset between the eliminable register and its
   substitution if UPDATE_P, or the full offset if FULL_P, or
   otherwise zero.  If FULL_P, we also use the SP offsets for
   elimination to SP.  If UPDATE_P, use UPDATE_SP_OFFSET for updating
   offsets of register elimnable to SP.  If UPDATE_SP_OFFSET is
   non-zero, don't use difference of the offset and the previous
   offset.

   MEM_MODE is the mode of an enclosing MEM.  We need this to know how
   much to adjust a register for, e.g., PRE_DEC.  Also, if we are
   inside a MEM, we are allowed to replace a sum of a hard register
   and the constant zero with the hard register, which we cannot do
   outside a MEM.  In addition, we need to record the fact that a
   hard register is referenced outside a MEM.

   If we make full substitution to SP for non-null INSN, add the insn
   sp offset.  */
rtx
lra_eliminate_regs_1 (rtx_insn *insn, rtx x, machine_mode mem_mode,
		      bool subst_p, bool update_p,
		      poly_int64 update_sp_offset, bool full_p)
{
  enum rtx_code code = GET_CODE (x);
  struct lra_elim_table *ep;
  rtx new_rtx;
  int i, j;
  const char *fmt;
  int copied = 0;

  lra_assert (!update_p || !full_p);
  lra_assert (must_eq (update_sp_offset, 0)
	      || (!subst_p && update_p && !full_p));
  if (! current_function_decl)
    return x;

  switch (code)
    {
    CASE_CONST_ANY:
    case CONST:
    case SYMBOL_REF:
    case CODE_LABEL:
    case PC:
    case CC0:
    case ASM_INPUT:
    case ADDR_VEC:
    case ADDR_DIFF_VEC:
    case RETURN:
      return x;

    case REG:
      /* First handle the case where we encounter a bare hard register
	 that is eliminable.  Replace it with a PLUS.  */
      if ((ep = get_elimination (x)) != NULL)
	{
	  rtx to = subst_p ? ep->to_rtx : ep->from_rtx;

	  if (may_ne (update_sp_offset, 0))
	    {
	      if (ep->to_rtx == stack_pointer_rtx)
		return plus_constant (Pmode, to, update_sp_offset);
	      return to;
	    }
	  else if (update_p)
	    return plus_constant (Pmode, to, ep->offset - ep->previous_offset);
	  else if (full_p)
	    return plus_constant (Pmode, to,
				  ep->offset
				  - (insn != NULL_RTX
				     && ep->to_rtx == stack_pointer_rtx
				     ? lra_get_insn_recog_data (insn)->sp_offset
				     : 0));
	  else
	    return to;
	}
      return x;

    case PLUS:
      /* If this is the sum of an eliminable register and a constant, rework
	 the sum.  */
      if (REG_P (XEXP (x, 0)) && CONSTANT_P (XEXP (x, 1)))
	{
	  if ((ep = get_elimination (XEXP (x, 0))) != NULL)
	    {
	      poly_int64 offset, curr_offset;
	      rtx to = subst_p ? ep->to_rtx : ep->from_rtx;

	      if (! update_p && ! full_p)
		return gen_rtx_PLUS (Pmode, to, XEXP (x, 1));
	      
	      if (may_ne (update_sp_offset, 0))
		offset = ep->to_rtx == stack_pointer_rtx ? update_sp_offset : 0;
	      else
		offset = (update_p
			  ? ep->offset - ep->previous_offset : ep->offset);
	      if (full_p && insn != NULL_RTX && ep->to_rtx == stack_pointer_rtx)
		offset -= lra_get_insn_recog_data (insn)->sp_offset;
	      if (poly_int_const_p (XEXP (x, 1), &curr_offset)
		  && must_eq (curr_offset, -offset))
		return to;
	      else
		return gen_rtx_PLUS (Pmode, to,
				     plus_constant (Pmode,
						    XEXP (x, 1), offset));
	    }

	  /* If the hard register is not eliminable, we are done since
	     the other operand is a constant.  */
	  return x;
	}

      /* If this is part of an address, we want to bring any constant
	 to the outermost PLUS.  We will do this by doing hard
	 register replacement in our operands and seeing if a constant
	 shows up in one of them.

	 Note that there is no risk of modifying the structure of the
	 insn, since we only get called for its operands, thus we are
	 either modifying the address inside a MEM, or something like
	 an address operand of a load-address insn.  */

      {
	rtx new0 = lra_eliminate_regs_1 (insn, XEXP (x, 0), mem_mode,
					 subst_p, update_p,
					 update_sp_offset, full_p);
	rtx new1 = lra_eliminate_regs_1 (insn, XEXP (x, 1), mem_mode,
					 subst_p, update_p,
					 update_sp_offset, full_p);

	new0 = move_plus_up (new0);
	new1 = move_plus_up (new1);
	if (new0 != XEXP (x, 0) || new1 != XEXP (x, 1))
	  return form_sum (new0, new1);
      }
      return x;

    case MULT:
      /* If this is the product of an eliminable hard register and a
	 constant, apply the distribute law and move the constant out
	 so that we have (plus (mult ..) ..).  This is needed in order
	 to keep load-address insns valid.  This case is pathological.
	 We ignore the possibility of overflow here.  */
      if (REG_P (XEXP (x, 0)) && CONST_INT_P (XEXP (x, 1))
	  && (ep = get_elimination (XEXP (x, 0))) != NULL)
	{
	  rtx to = subst_p ? ep->to_rtx : ep->from_rtx;

	  if (may_ne (update_sp_offset, 0))
	    {
	      if (ep->to_rtx == stack_pointer_rtx)
		return plus_constant (Pmode,
				      gen_rtx_MULT (Pmode, to, XEXP (x, 1)),
				      update_sp_offset * INTVAL (XEXP (x, 1)));
	      return gen_rtx_MULT (Pmode, to, XEXP (x, 1));
	    }
	  else if (update_p)
	    return plus_constant (Pmode,
				  gen_rtx_MULT (Pmode, to, XEXP (x, 1)),
				  (ep->offset - ep->previous_offset)
				  * INTVAL (XEXP (x, 1)));
	  else if (full_p)
	    {
	      poly_int64 offset = ep->offset;

	      if (insn != NULL_RTX && ep->to_rtx == stack_pointer_rtx)
		offset -= lra_get_insn_recog_data (insn)->sp_offset;
	      return
		plus_constant (Pmode,
			       gen_rtx_MULT (Pmode, to, XEXP (x, 1)),
			       offset * INTVAL (XEXP (x, 1)));
	    }
	  else
	    return gen_rtx_MULT (Pmode, to, XEXP (x, 1));
	}

      /* fall through */

    case CALL:
    case COMPARE:
    /* See comments before PLUS about handling MINUS.  */
    case MINUS:
    case DIV:	   case UDIV:
    case MOD:	   case UMOD:
    case AND:	   case IOR:	  case XOR:
    case ROTATERT: case ROTATE:
    case ASHIFTRT: case LSHIFTRT: case ASHIFT:
    case NE:	   case EQ:
    case GE:	   case GT:	  case GEU:    case GTU:
    case LE:	   case LT:	  case LEU:    case LTU:
      {
	rtx new0 = lra_eliminate_regs_1 (insn, XEXP (x, 0), mem_mode,
					 subst_p, update_p, 
					 update_sp_offset, full_p);
	rtx new1 = XEXP (x, 1)
		   ? lra_eliminate_regs_1 (insn, XEXP (x, 1), mem_mode,
					   subst_p, update_p,
					   update_sp_offset, full_p) : 0;

	if (new0 != XEXP (x, 0) || new1 != XEXP (x, 1))
	  return gen_rtx_fmt_ee (code, GET_MODE (x), new0, new1);
      }
      return x;

    case EXPR_LIST:
      /* If we have something in XEXP (x, 0), the usual case,
	 eliminate it.	*/
      if (XEXP (x, 0))
	{
	  new_rtx = lra_eliminate_regs_1 (insn, XEXP (x, 0), mem_mode,
					  subst_p, update_p,
					  update_sp_offset, full_p);
	  if (new_rtx != XEXP (x, 0))
	    {
	      /* If this is a REG_DEAD note, it is not valid anymore.
		 Using the eliminated version could result in creating a
		 REG_DEAD note for the stack or frame pointer.	*/
	      if (REG_NOTE_KIND (x) == REG_DEAD)
		return (XEXP (x, 1)
			? lra_eliminate_regs_1 (insn, XEXP (x, 1), mem_mode,
						subst_p, update_p,
						update_sp_offset, full_p)
			: NULL_RTX);

	      x = alloc_reg_note (REG_NOTE_KIND (x), new_rtx, XEXP (x, 1));
	    }
	}

      /* fall through */

    case INSN_LIST:
    case INT_LIST:
      /* Now do eliminations in the rest of the chain.	If this was
	 an EXPR_LIST, this might result in allocating more memory than is
	 strictly needed, but it simplifies the code.  */
      if (XEXP (x, 1))
	{
	  new_rtx = lra_eliminate_regs_1 (insn, XEXP (x, 1), mem_mode,
					  subst_p, update_p,
					  update_sp_offset, full_p);
	  if (new_rtx != XEXP (x, 1))
	    return
	      gen_rtx_fmt_ee (GET_CODE (x), GET_MODE (x),
			      XEXP (x, 0), new_rtx);
	}
      return x;

    case PRE_INC:
    case POST_INC:
    case PRE_DEC:
    case POST_DEC:
      /* We do not support elimination of a register that is modified.
	 elimination_effects has already make sure that this does not
	 happen.  */
      return x;

    case PRE_MODIFY:
    case POST_MODIFY:
      /* We do not support elimination of a hard register that is
	 modified.  LRA has already make sure that this does not
	 happen. The only remaining case we need to consider here is
	 that the increment value may be an eliminable register.  */
      if (GET_CODE (XEXP (x, 1)) == PLUS
	  && XEXP (XEXP (x, 1), 0) == XEXP (x, 0))
	{
	  rtx new_rtx = lra_eliminate_regs_1 (insn, XEXP (XEXP (x, 1), 1),
					      mem_mode, subst_p, update_p,
					      update_sp_offset, full_p);

	  if (new_rtx != XEXP (XEXP (x, 1), 1))
	    return gen_rtx_fmt_ee (code, GET_MODE (x), XEXP (x, 0),
				   gen_rtx_PLUS (GET_MODE (x),
						 XEXP (x, 0), new_rtx));
	}
      return x;

    case STRICT_LOW_PART:
    case NEG:	       case NOT:
    case SIGN_EXTEND:  case ZERO_EXTEND:
    case TRUNCATE:     case FLOAT_EXTEND: case FLOAT_TRUNCATE:
    case FLOAT:	       case FIX:
    case UNSIGNED_FIX: case UNSIGNED_FLOAT:
    case ABS:
    case SQRT:
    case FFS:
    case CLZ:
    case CTZ:
    case POPCOUNT:
    case PARITY:
    case BSWAP:
      new_rtx = lra_eliminate_regs_1 (insn, XEXP (x, 0), mem_mode,
				      subst_p, update_p,
				      update_sp_offset, full_p);
      if (new_rtx != XEXP (x, 0))
	return gen_rtx_fmt_e (code, GET_MODE (x), new_rtx);
      return x;

    case SUBREG:
      new_rtx = lra_eliminate_regs_1 (insn, SUBREG_REG (x), mem_mode,
				      subst_p, update_p,
				      update_sp_offset, full_p);

      if (new_rtx != SUBREG_REG (x))
	{
	  if (MEM_P (new_rtx) && !paradoxical_subreg_p (x))
	    {
	      SUBREG_REG (x) = new_rtx;
	      alter_subreg (&x, false);
	      return x;
	    }
	  else if (! subst_p)
	    {
	      /* LRA can transform subregs itself.  So don't call
		 simplify_gen_subreg until LRA transformations are
		 finished.  Function simplify_gen_subreg can do
		 non-trivial transformations (like truncation) which
		 might make LRA work to fail.  */
	      SUBREG_REG (x) = new_rtx;
	      return x;
	    }
	  else
	    return simplify_gen_subreg (GET_MODE (x), new_rtx,
					GET_MODE (new_rtx), SUBREG_BYTE (x));
	}

      return x;

    case MEM:
      /* Our only special processing is to pass the mode of the MEM to our
	 recursive call and copy the flags.  While we are here, handle this
	 case more efficiently.	 */
      return
	replace_equiv_address_nv
	(x,
	 lra_eliminate_regs_1 (insn, XEXP (x, 0), GET_MODE (x),
			       subst_p, update_p, update_sp_offset, full_p));

    case USE:
      /* Handle insn_list USE that a call to a pure function may generate.  */
      new_rtx = lra_eliminate_regs_1 (insn, XEXP (x, 0), VOIDmode,
				      subst_p, update_p, update_sp_offset, full_p);
      if (new_rtx != XEXP (x, 0))
	return gen_rtx_USE (GET_MODE (x), new_rtx);
      return x;

    case CLOBBER:
    case SET:
      gcc_unreachable ();

    default:
      break;
    }

  /* Process each of our operands recursively.	If any have changed, make a
     copy of the rtx.  */
  fmt = GET_RTX_FORMAT (code);
  for (i = 0; i < GET_RTX_LENGTH (code); i++, fmt++)
    {
      if (*fmt == 'e')
	{
	  new_rtx = lra_eliminate_regs_1 (insn, XEXP (x, i), mem_mode,
					  subst_p, update_p,
					  update_sp_offset, full_p);
	  if (new_rtx != XEXP (x, i) && ! copied)
	    {
	      x = shallow_copy_rtx (x);
	      copied = 1;
	    }
	  XEXP (x, i) = new_rtx;
	}
      else if (*fmt == 'E')
	{
	  int copied_vec = 0;
	  for (j = 0; j < XVECLEN (x, i); j++)
	    {
	      new_rtx = lra_eliminate_regs_1 (insn, XVECEXP (x, i, j), mem_mode,
					      subst_p, update_p,
					      update_sp_offset, full_p);
	      if (new_rtx != XVECEXP (x, i, j) && ! copied_vec)
		{
		  rtvec new_v = gen_rtvec_v (XVECLEN (x, i),
					     XVEC (x, i)->elem);
		  if (! copied)
		    {
		      x = shallow_copy_rtx (x);
		      copied = 1;
		    }
		  XVEC (x, i) = new_v;
		  copied_vec = 1;
		}
	      XVECEXP (x, i, j) = new_rtx;
	    }
	}
    }

  return x;
}

/* This function is used externally in subsequent passes of GCC.  It
   always does a full elimination of X.	 */
rtx
lra_eliminate_regs (rtx x, machine_mode mem_mode,
		    rtx insn ATTRIBUTE_UNUSED)
{
  return lra_eliminate_regs_1 (NULL, x, mem_mode, true, false, 0, true);
}

/* Stack pointer offset before the current insn relative to one at the
   func start.  RTL insns can change SP explicitly.  We keep the
   changes from one insn to another through this variable.  */
static poly_int64 curr_sp_change;

/* Scan rtx X for references to elimination source or target registers
   in contexts that would prevent the elimination from happening.
   Update the table of eliminables to reflect the changed state.
   MEM_MODE is the mode of an enclosing MEM rtx, or VOIDmode if not
   within a MEM.  */
static void
mark_not_eliminable (rtx x, machine_mode mem_mode)
{
  enum rtx_code code = GET_CODE (x);
  struct lra_elim_table *ep;
  int i, j;
  const char *fmt;
  poly_int64 offset;

  switch (code)
    {
    case PRE_INC:
    case POST_INC:
    case PRE_DEC:
    case POST_DEC:
    case POST_MODIFY:
    case PRE_MODIFY:
      if (XEXP (x, 0) == stack_pointer_rtx
	  && ((code != PRE_MODIFY && code != POST_MODIFY)
	      || (GET_CODE (XEXP (x, 1)) == PLUS
		  && XEXP (x, 0) == XEXP (XEXP (x, 1), 0)
		  && CONST_INT_P (XEXP (XEXP (x, 1), 1)))))
	{
	  poly_int64 size = GET_MODE_SIZE (mem_mode);
	  
#ifdef PUSH_ROUNDING
	  /* If more bytes than MEM_MODE are pushed, account for
	     them.  */
	  size = PUSH_ROUNDING (MACRO_INT (size));
#endif
	  if (code == PRE_DEC || code == POST_DEC)
	    curr_sp_change -= size;
	  else if (code == PRE_INC || code == POST_INC)
	    curr_sp_change += size;
	  else if (code == PRE_MODIFY || code == POST_MODIFY)
	    curr_sp_change += INTVAL (XEXP (XEXP (x, 1), 1));
	}
      else if (REG_P (XEXP (x, 0))
	       && REGNO (XEXP (x, 0)) >= FIRST_PSEUDO_REGISTER)
	{
	  /* If we modify the source of an elimination rule, disable
	     it.  Do the same if it is the destination and not the
	     hard frame register.  */
	  for (ep = reg_eliminate;
	       ep < &reg_eliminate[NUM_ELIMINABLE_REGS];
	       ep++)
	    if (ep->from_rtx == XEXP (x, 0)
		|| (ep->to_rtx == XEXP (x, 0)
		    && ep->to_rtx != hard_frame_pointer_rtx))
	      setup_can_eliminate (ep, false);
	}
      return;

    case USE:
      if (REG_P (XEXP (x, 0)) && REGNO (XEXP (x, 0)) < FIRST_PSEUDO_REGISTER)
	/* If using a hard register that is the source of an eliminate
	   we still think can be performed, note it cannot be
	   performed since we don't know how this hard register is
	   used.  */
	for (ep = reg_eliminate;
	     ep < &reg_eliminate[NUM_ELIMINABLE_REGS];
	     ep++)
	  if (ep->from_rtx == XEXP (x, 0)
	      && ep->to_rtx != hard_frame_pointer_rtx)
	    setup_can_eliminate (ep, false);
      return;

    case CLOBBER:
      if (REG_P (XEXP (x, 0)) && REGNO (XEXP (x, 0)) < FIRST_PSEUDO_REGISTER)
	/* If clobbering a hard register that is the replacement
	   register for an elimination we still think can be
	   performed, note that it cannot be performed.	 Otherwise, we
	   need not be concerned about it.  */
	for (ep = reg_eliminate;
	     ep < &reg_eliminate[NUM_ELIMINABLE_REGS];
	     ep++)
	  if (ep->to_rtx == XEXP (x, 0)
	      && ep->to_rtx != hard_frame_pointer_rtx)
	    setup_can_eliminate (ep, false);
      return;

    case SET:
      if (SET_DEST (x) == stack_pointer_rtx
	  && GET_CODE (SET_SRC (x)) == PLUS
	  && XEXP (SET_SRC (x), 0) == SET_DEST (x)
	  && poly_int_const_p (XEXP (SET_SRC (x), 1), &offset))
	{
	  curr_sp_change += offset;
	  return;
	}
      if (! REG_P (SET_DEST (x))
	  || REGNO (SET_DEST (x)) >= FIRST_PSEUDO_REGISTER)
	mark_not_eliminable (SET_DEST (x), mem_mode);
      else
	{
	  /* See if this is setting the replacement hard register for
	     an elimination.
	     
	     If DEST is the hard frame pointer, we do nothing because
	     we assume that all assignments to the frame pointer are
	     for non-local gotos and are being done at a time when
	     they are valid and do not disturb anything else.  Some
	     machines want to eliminate a fake argument pointer (or
	     even a fake frame pointer) with either the real frame
	     pointer or the stack pointer.  Assignments to the hard
	     frame pointer must not prevent this elimination.  */
	  for (ep = reg_eliminate;
	       ep < &reg_eliminate[NUM_ELIMINABLE_REGS];
	       ep++)
	    if (ep->to_rtx == SET_DEST (x)
		&& SET_DEST (x) != hard_frame_pointer_rtx)
	      setup_can_eliminate (ep, false);
	}
      
      mark_not_eliminable (SET_SRC (x), mem_mode);
      return;

    case MEM:
      /* Our only special processing is to pass the mode of the MEM to
	 our recursive call.  */
      mark_not_eliminable (XEXP (x, 0), GET_MODE (x));
      return;

    default:
      break;
    }

  fmt = GET_RTX_FORMAT (code);
  for (i = 0; i < GET_RTX_LENGTH (code); i++, fmt++)
    {
      if (*fmt == 'e')
	mark_not_eliminable (XEXP (x, i), mem_mode);
      else if (*fmt == 'E')
	for (j = 0; j < XVECLEN (x, i); j++)
	  mark_not_eliminable (XVECEXP (x, i, j), mem_mode);
    }
}



#ifdef HARD_FRAME_POINTER_REGNUM

/* Search INSN's reg notes to see whether the destination is equal to
   WHAT + C for some constant C.  Return true if so, storing C in
   *OFFSET_OUT and removing the reg note.  */
static bool
remove_reg_equal_offset_note (rtx_insn *insn, rtx what, poly_int64 *offset_out)
{
  rtx link, *link_loc;

  for (link_loc = &REG_NOTES (insn);
       (link = *link_loc) != NULL_RTX;
       link_loc = &XEXP (link, 1))
    if (REG_NOTE_KIND (link) == REG_EQUAL
	&& GET_CODE (XEXP (link, 0)) == PLUS
	&& XEXP (XEXP (link, 0), 0) == what
	&& poly_int_const_p (XEXP (XEXP (link, 0), 1), offset_out))
      {
	*link_loc = XEXP (link, 1);
	return true;
      }
  return false;
}

#endif

/* Scan INSN and eliminate all eliminable hard registers in it.

   If REPLACE_P is true, do the replacement destructively.  Also
   delete the insn as dead it if it is setting an eliminable register.

   If REPLACE_P is false, just update the offsets while keeping the
   base register the same.  If FIRST_P, use the sp offset for
   elimination to sp.  Otherwise, use UPDATE_SP_OFFSET for this.  If
   UPDATE_SP_OFFSET is non-zero, don't use difference of the offset
   and the previous offset.  Attach the note about used elimination
   for insns setting frame pointer to update elimination easy (without
   parsing already generated elimination insns to find offset
   previously used) in future.  */

void
eliminate_regs_in_insn (rtx_insn *insn, bool replace_p, bool first_p,
			poly_int64 update_sp_offset)
{
  int icode = recog_memoized (insn);
  rtx old_set = single_set (insn);
  bool validate_p;
  int i;
  rtx substed_operand[MAX_RECOG_OPERANDS];
  rtx orig_operand[MAX_RECOG_OPERANDS];
  struct lra_elim_table *ep;
  rtx plus_src, plus_cst_src;
  lra_insn_recog_data_t id;
  struct lra_static_insn_data *static_id;

  if (icode < 0 && asm_noperands (PATTERN (insn)) < 0 && ! DEBUG_INSN_P (insn))
    {
      lra_assert (GET_CODE (PATTERN (insn)) == USE
		  || GET_CODE (PATTERN (insn)) == CLOBBER
		  || GET_CODE (PATTERN (insn)) == ASM_INPUT);
      return;
    }

  /* Check for setting an eliminable register.	*/
  if (old_set != 0 && REG_P (SET_DEST (old_set))
      && (ep = get_elimination (SET_DEST (old_set))) != NULL)
    {
      for (ep = reg_eliminate; ep < &reg_eliminate[NUM_ELIMINABLE_REGS]; ep++)
	if (ep->from_rtx == SET_DEST (old_set) && ep->can_eliminate)
	  {
	    bool delete_p = replace_p;
	    
#ifdef HARD_FRAME_POINTER_REGNUM
	    if (ep->from == FRAME_POINTER_REGNUM
		&& ep->to == HARD_FRAME_POINTER_REGNUM)
	      /* If this is setting the frame pointer register to the
		 hardware frame pointer register and this is an
		 elimination that will be done (tested above), this
		 insn is really adjusting the frame pointer downward
		 to compensate for the adjustment done before a
		 nonlocal goto.  */
	      {
		rtx src = SET_SRC (old_set);
		poly_int64 offset = 0;

		/* We should never process such insn with non-zero
		   UPDATE_SP_OFFSET.  */
		lra_assert (must_eq (update_sp_offset, 0));
		
		if (remove_reg_equal_offset_note (insn, ep->to_rtx, &offset)
		    || src == ep->to_rtx
		    || (GET_CODE (src) == PLUS
			&& XEXP (src, 0) == ep->to_rtx
			&& poly_int_const_p (XEXP (src, 1), &offset)))
		  {
		    if (replace_p)
		      {
			SET_DEST (old_set) = ep->to_rtx;
			lra_update_insn_recog_data (insn);
			return;
		      }
		    offset -= (ep->offset - ep->previous_offset);
		    src = plus_constant (Pmode, ep->to_rtx, offset);
		    
		    /* First see if this insn remains valid when we
		       make the change.  If not, keep the INSN_CODE
		       the same and let the constraint pass fit it
		       up.  */
		    validate_change (insn, &SET_SRC (old_set), src, 1);
		    validate_change (insn, &SET_DEST (old_set),
				     ep->from_rtx, 1);
		    if (! apply_change_group ())
		      {
			SET_SRC (old_set) = src;
			SET_DEST (old_set) = ep->from_rtx;
		      }
		    lra_update_insn_recog_data (insn);
		    /* Add offset note for future updates.  */
		    add_reg_note (insn, REG_EQUAL, copy_rtx (src));
		    return;
		  }
	      }
#endif
	    
	    /* This insn isn't serving a useful purpose.  We delete it
	       when REPLACE is set.  */
	    if (delete_p)
	      lra_delete_dead_insn (insn);
	    return;
	  }
    }

  /* We allow one special case which happens to work on all machines we
     currently support: a single set with the source or a REG_EQUAL
     note being a PLUS of an eliminable register and a constant.  */
  plus_src = plus_cst_src = 0;
  poly_int64 offset = 0;
  if (old_set && REG_P (SET_DEST (old_set)))
    {
      if (GET_CODE (SET_SRC (old_set)) == PLUS)
	plus_src = SET_SRC (old_set);
      /* First see if the source is of the form (plus (...) CST).  */
      if (plus_src && poly_int_const_p (XEXP (plus_src, 1), &offset))
	plus_cst_src = plus_src;
      /* Check that the first operand of the PLUS is a hard reg or
	 the lowpart subreg of one.  */
      if (plus_cst_src)
	{
	  rtx reg = XEXP (plus_cst_src, 0);

	  if (GET_CODE (reg) == SUBREG && subreg_lowpart_p (reg))
	    reg = SUBREG_REG (reg);

	  if (!REG_P (reg) || REGNO (reg) >= FIRST_PSEUDO_REGISTER)
	    plus_cst_src = 0;
	}
    }
  if (plus_cst_src)
    {
      rtx reg = XEXP (plus_cst_src, 0);

      if (GET_CODE (reg) == SUBREG)
	reg = SUBREG_REG (reg);

      if (REG_P (reg) && (ep = get_elimination (reg)) != NULL)
	{
	  rtx to_rtx = replace_p ? ep->to_rtx : ep->from_rtx;

	  if (! replace_p)
	    {
	      if (must_eq (update_sp_offset, 0))
		offset += (ep->offset - ep->previous_offset);
	      if (ep->to_rtx == stack_pointer_rtx)
		{
		  if (first_p)
		    offset -= lra_get_insn_recog_data (insn)->sp_offset;
		  else
		    offset += update_sp_offset;
		}
	      offset = trunc_int_for_mode (offset, GET_MODE (plus_cst_src));
	    }

	  if (GET_CODE (XEXP (plus_cst_src, 0)) == SUBREG)
	    to_rtx = gen_lowpart (GET_MODE (XEXP (plus_cst_src, 0)), to_rtx);
	  /* If we have a nonzero offset, and the source is already a
	     simple REG, the following transformation would increase
	     the cost of the insn by replacing a simple REG with (plus
	     (reg sp) CST).  So try only when we already had a PLUS
	     before.  */
	  if (must_eq (offset, 0) || plus_src)
	    {
	      rtx new_src = plus_constant (GET_MODE (to_rtx), to_rtx, offset);

	      old_set = single_set (insn);

	      /* First see if this insn remains valid when we make the
		 change.  If not, try to replace the whole pattern
		 with a simple set (this may help if the original insn
		 was a PARALLEL that was only recognized as single_set
		 due to REG_UNUSED notes).  If this isn't valid
		 either, keep the INSN_CODE the same and let the
		 constraint pass fix it up.  */
	      if (! validate_change (insn, &SET_SRC (old_set), new_src, 0))
		{
		  rtx new_pat = gen_rtx_SET (SET_DEST (old_set), new_src);

		  if (! validate_change (insn, &PATTERN (insn), new_pat, 0))
		    SET_SRC (old_set) = new_src;
		}
	      lra_update_insn_recog_data (insn);
	      /* This can't have an effect on elimination offsets, so skip
		 right to the end.  */
	      return;
	    }
	}
    }

  /* Eliminate all eliminable registers occurring in operands that
     can be handled by the constraint pass.  */
  id = lra_get_insn_recog_data (insn);
  static_id = id->insn_static_data;
  validate_p = false;
  for (i = 0; i < static_id->n_operands; i++)
    {
      orig_operand[i] = *id->operand_loc[i];
      substed_operand[i] = *id->operand_loc[i];

      /* For an asm statement, every operand is eliminable.  */
      if (icode < 0 || insn_data[icode].operand[i].eliminable)
	{
	  /* Check for setting a hard register that we know about.  */
	  if (static_id->operand[i].type != OP_IN
	      && REG_P (orig_operand[i]))
	    {
	      /* If we are assigning to a hard register that can be
		 eliminated, it must be as part of a PARALLEL, since
		 the code above handles single SETs.  This reg can not
		 be longer eliminated -- it is forced by
		 mark_not_eliminable.  */
	      for (ep = reg_eliminate;
		   ep < &reg_eliminate[NUM_ELIMINABLE_REGS];
		   ep++)
		lra_assert (ep->from_rtx != orig_operand[i]
			    || ! ep->can_eliminate);
	    }

	  /* Companion to the above plus substitution, we can allow
	     invariants as the source of a plain move.	*/
	  substed_operand[i]
	    = lra_eliminate_regs_1 (insn, *id->operand_loc[i], VOIDmode,
				    replace_p, ! replace_p && ! first_p,
				    update_sp_offset, first_p);
	  if (substed_operand[i] != orig_operand[i])
	    validate_p = true;
	}
    }

  if (! validate_p)
    return;

  /* Substitute the operands; the new values are in the substed_operand
     array.  */
  for (i = 0; i < static_id->n_operands; i++)
    *id->operand_loc[i] = substed_operand[i];
  for (i = 0; i < static_id->n_dups; i++)
    *id->dup_loc[i] = substed_operand[(int) static_id->dup_num[i]];

  /* If we had a move insn but now we don't, re-recognize it.
     This will cause spurious re-recognition if the old move had a
     PARALLEL since the new one still will, but we can't call
     single_set without having put new body into the insn and the
     re-recognition won't hurt in this rare case.  */
  id = lra_update_insn_recog_data (insn);
  static_id = id->insn_static_data;
}

/* Spill pseudos which are assigned to hard registers in SET.  Add
   affected insns for processing in the subsequent constraint
   pass.  */
static void
spill_pseudos (HARD_REG_SET set)
{
  int i;
  bitmap_head to_process;
  rtx_insn *insn;

  if (hard_reg_set_empty_p (set))
    return;
  if (lra_dump_file != NULL)
    {
      fprintf (lra_dump_file, "	   Spilling non-eliminable hard regs:");
      for (i = 0; i < FIRST_PSEUDO_REGISTER; i++)
	if (TEST_HARD_REG_BIT (set, i))
	  fprintf (lra_dump_file, " %d", i);
      fprintf (lra_dump_file, "\n");
    }
  bitmap_initialize (&to_process, &reg_obstack);
  for (i = FIRST_PSEUDO_REGISTER; i < max_reg_num (); i++)
    if (lra_reg_info[i].nrefs != 0 && reg_renumber[i] >= 0
	&& overlaps_hard_reg_set_p (set,
				    PSEUDO_REGNO_MODE (i), reg_renumber[i]))
      {
	if (lra_dump_file != NULL)
	  fprintf (lra_dump_file, "	 Spilling r%d(%d)\n",
		   i, reg_renumber[i]);
	reg_renumber[i] = -1;
	bitmap_ior_into (&to_process, &lra_reg_info[i].insn_bitmap);
      }
  IOR_HARD_REG_SET (lra_no_alloc_regs, set);
  for (insn = get_insns (); insn != NULL_RTX; insn = NEXT_INSN (insn))
    if (bitmap_bit_p (&to_process, INSN_UID (insn)))
      {
	lra_push_insn (insn);
	lra_set_used_insn_alternative (insn, -1);
      }
  bitmap_clear (&to_process);
}

/* Update all offsets and possibility for elimination on eliminable
   registers.  Spill pseudos assigned to registers which are
   uneliminable, update LRA_NO_ALLOC_REGS and ELIMINABLE_REG_SET.  Add
   insns to INSNS_WITH_CHANGED_OFFSETS containing eliminable hard
   registers whose offsets should be changed.  Return true if any
   elimination offset changed.  */
static bool
update_reg_eliminate (bitmap insns_with_changed_offsets)
{
  bool prev, result;
  struct lra_elim_table *ep, *ep1;
  HARD_REG_SET temp_hard_reg_set;

  targetm.compute_frame_layout ();

  /* Clear self elimination offsets.  */
  for (ep = reg_eliminate; ep < &reg_eliminate[NUM_ELIMINABLE_REGS]; ep++)
    self_elim_offsets[ep->from] = 0;
  for (ep = reg_eliminate; ep < &reg_eliminate[NUM_ELIMINABLE_REGS]; ep++)
    {
      /* If it is a currently used elimination: update the previous
	 offset.  */
      if (elimination_map[ep->from] == ep)
	ep->previous_offset = ep->offset;

      prev = ep->prev_can_eliminate;
      setup_can_eliminate (ep, targetm.can_eliminate (ep->from, ep->to));
      if (ep->can_eliminate && ! prev)
	{
	  /* It is possible that not eliminable register becomes
	     eliminable because we took other reasons into account to
	     set up eliminable regs in the initial set up.  Just
	     ignore new eliminable registers.  */
	  setup_can_eliminate (ep, false);
	  continue;
	}
      if (ep->can_eliminate != prev && elimination_map[ep->from] == ep)
	{
	  /* We cannot use this elimination anymore -- find another
	     one.  */
	  if (lra_dump_file != NULL)
	    fprintf (lra_dump_file,
		     "	Elimination %d to %d is not possible anymore\n",
		     ep->from, ep->to);
	  /* If after processing RTL we decides that SP can be used as
	     a result of elimination, it can not be changed.  */
	  gcc_assert ((ep->to_rtx != stack_pointer_rtx)
		      || (ep->from < FIRST_PSEUDO_REGISTER
			  && fixed_regs [ep->from]));
	  /* Mark that is not eliminable anymore.  */
	  elimination_map[ep->from] = NULL;
	  for (ep1 = ep + 1; ep1 < &reg_eliminate[NUM_ELIMINABLE_REGS]; ep1++)
	    if (ep1->can_eliminate && ep1->from == ep->from)
	      break;
	  if (ep1 < &reg_eliminate[NUM_ELIMINABLE_REGS])
	    {
	      if (lra_dump_file != NULL)
		fprintf (lra_dump_file, "    Using elimination %d to %d now\n",
			 ep1->from, ep1->to);
	      lra_assert (must_eq (ep1->previous_offset, 0));
	      ep1->previous_offset = ep->offset;
	    }
	  else
	    {
	      /* There is no elimination anymore just use the hard
		 register `from' itself.  Setup self elimination
		 offset to restore the original offset values.	*/
	      if (lra_dump_file != NULL)
		fprintf (lra_dump_file, "    %d is not eliminable at all\n",
			 ep->from);
	      self_elim_offsets[ep->from] = -ep->offset;
	      if (may_ne (ep->offset, 0))
		bitmap_ior_into (insns_with_changed_offsets,
				 &lra_reg_info[ep->from].insn_bitmap);
	    }
	}

      INITIAL_ELIMINATION_OFFSET (ep->from, ep->to, ep->offset);
    }
  setup_elimination_map ();
  result = false;
  CLEAR_HARD_REG_SET (temp_hard_reg_set);
  for (ep = reg_eliminate; ep < &reg_eliminate[NUM_ELIMINABLE_REGS]; ep++)
    if (elimination_map[ep->from] == NULL)
      SET_HARD_REG_BIT (temp_hard_reg_set, ep->from);
    else if (elimination_map[ep->from] == ep)
      {
	/* Prevent the hard register into which we eliminate from
	   the usage for pseudos.  */
        if (ep->from != ep->to)
	  SET_HARD_REG_BIT (temp_hard_reg_set, ep->to);
	if (may_ne (ep->previous_offset, ep->offset))
	  {
	    bitmap_ior_into (insns_with_changed_offsets,
			     &lra_reg_info[ep->from].insn_bitmap);

	    /* Update offset when the eliminate offset have been
	       changed.  */
	    lra_update_reg_val_offset (lra_reg_info[ep->from].val,
				       ep->offset - ep->previous_offset);
	    result = true;
	  }
      }
  IOR_HARD_REG_SET (lra_no_alloc_regs, temp_hard_reg_set);
  AND_COMPL_HARD_REG_SET (eliminable_regset, temp_hard_reg_set);
  spill_pseudos (temp_hard_reg_set);
  return result;
}

/* Initialize the table of hard registers to eliminate.
   Pre-condition: global flag frame_pointer_needed has been set before
   calling this function.  */
static void
init_elim_table (void)
{
  struct lra_elim_table *ep;
  bool value_p;
  const struct elim_table_1 *ep1;

  if (!reg_eliminate)
    reg_eliminate = XCNEWVEC (struct lra_elim_table, NUM_ELIMINABLE_REGS);

  memset (self_elim_offsets, 0, sizeof (self_elim_offsets));
  /* Initiate member values which will be never changed.  */
  self_elim_table.can_eliminate = self_elim_table.prev_can_eliminate = true;
  self_elim_table.previous_offset = 0;

  for (ep = reg_eliminate, ep1 = reg_eliminate_1;
       ep < &reg_eliminate[NUM_ELIMINABLE_REGS]; ep++, ep1++)
    {
      ep->offset = ep->previous_offset = 0;
      ep->from = ep1->from;
      ep->to = ep1->to;
      value_p = (targetm.can_eliminate (ep->from, ep->to)
		 && ! (ep->to == STACK_POINTER_REGNUM
		       && frame_pointer_needed
		       && (! SUPPORTS_STACK_ALIGNMENT
			   || ! stack_realign_fp)));
      setup_can_eliminate (ep, value_p);
    }

  /* Build the FROM and TO REG rtx's.  Note that code in gen_rtx_REG
     will cause, e.g., gen_rtx_REG (Pmode, STACK_POINTER_REGNUM) to
     equal stack_pointer_rtx.  We depend on this. Threfore we switch
     off that we are in LRA temporarily.  */
  lra_in_progress = 0;
  for (ep = reg_eliminate; ep < &reg_eliminate[NUM_ELIMINABLE_REGS]; ep++)
    {
      ep->from_rtx = gen_rtx_REG (Pmode, ep->from);
      ep->to_rtx = gen_rtx_REG (Pmode, ep->to);
      eliminable_reg_rtx[ep->from] = ep->from_rtx;
    }
  lra_in_progress = 1;
}

/* Function for initialization of elimination once per function.  It
   sets up sp offset for each insn.  */
static void
init_elimination (void)
{
  bool stop_to_sp_elimination_p;
  basic_block bb;
  rtx_insn *insn;
  struct lra_elim_table *ep;

  init_elim_table ();
  FOR_EACH_BB_FN (bb, cfun)
    {
      curr_sp_change = 0;
      stop_to_sp_elimination_p = false;
      FOR_BB_INSNS (bb, insn)
	if (INSN_P (insn))
	  {
	    lra_get_insn_recog_data (insn)->sp_offset = curr_sp_change;
	    if (NONDEBUG_INSN_P (insn))
	      {
		mark_not_eliminable (PATTERN (insn), VOIDmode);
		if (may_ne (curr_sp_change, 0)
		    && find_reg_note (insn, REG_LABEL_OPERAND, NULL_RTX))
		  stop_to_sp_elimination_p = true;
	      }
	  }
      if (! frame_pointer_needed
	  && (may_ne (curr_sp_change, 0) || stop_to_sp_elimination_p)
	  && bb->succs && bb->succs->length () != 0)
	for (ep = reg_eliminate; ep < &reg_eliminate[NUM_ELIMINABLE_REGS]; ep++)
	  if (ep->to == STACK_POINTER_REGNUM)
	    setup_can_eliminate (ep, false);
    }
  setup_elimination_map ();
}

/* Eliminate hard reg given by its location LOC.  */
void
lra_eliminate_reg_if_possible (rtx *loc)
{
  int regno;
  struct lra_elim_table *ep;

  lra_assert (REG_P (*loc));
  if ((regno = REGNO (*loc)) >= FIRST_PSEUDO_REGISTER
      || ! TEST_HARD_REG_BIT (lra_no_alloc_regs, regno))
    return;
  if ((ep = get_elimination (*loc)) != NULL)
    *loc = ep->to_rtx;
}

/* Do (final if FINAL_P or first if FIRST_P) elimination in INSN.  Add
   the insn for subsequent processing in the constraint pass, update
   the insn info.  */
static void
process_insn_for_elimination (rtx_insn *insn, bool final_p, bool first_p)
{
  eliminate_regs_in_insn (insn, final_p, first_p, 0);
  if (! final_p)
    {
      /* Check that insn changed its code.  This is a case when a move
	 insn becomes an add insn and we do not want to process the
	 insn as a move anymore.  */
      int icode = recog (PATTERN (insn), insn, 0);

      if (icode >= 0 && icode != INSN_CODE (insn))
	{
	  INSN_CODE (insn) = icode;
	  lra_update_insn_recog_data (insn);
	}
      lra_update_insn_regno_info (insn);
      lra_push_insn (insn);
      lra_set_used_insn_alternative (insn, -1);
    }
}

/* Entry function to do final elimination if FINAL_P or to update
   elimination register offsets (FIRST_P if we are doing it the first
   time).  */
void
lra_eliminate (bool final_p, bool first_p)
{
  unsigned int uid;
  bitmap_head insns_with_changed_offsets;
  bitmap_iterator bi;
  struct lra_elim_table *ep;

  gcc_assert (! final_p || ! first_p);

  timevar_push (TV_LRA_ELIMINATE);

  if (first_p)
    init_elimination ();

  bitmap_initialize (&insns_with_changed_offsets, &reg_obstack);
  if (final_p)
    {
      if (flag_checking)
	{
	  update_reg_eliminate (&insns_with_changed_offsets);
	  gcc_assert (bitmap_empty_p (&insns_with_changed_offsets));
	}
      /* We change eliminable hard registers in insns so we should do
	 this for all insns containing any eliminable hard
	 register.  */
      for (ep = reg_eliminate; ep < &reg_eliminate[NUM_ELIMINABLE_REGS]; ep++)
	if (elimination_map[ep->from] != NULL)
	  bitmap_ior_into (&insns_with_changed_offsets,
			   &lra_reg_info[ep->from].insn_bitmap);
    }
  else if (! update_reg_eliminate (&insns_with_changed_offsets))
    goto lra_eliminate_done;
  if (lra_dump_file != NULL)
    {
      fprintf (lra_dump_file, "New elimination table:\n");
      print_elim_table (lra_dump_file);
    }
  EXECUTE_IF_SET_IN_BITMAP (&insns_with_changed_offsets, 0, uid, bi)
    /* A dead insn can be deleted in process_insn_for_elimination.  */
    if (lra_insn_recog_data[uid] != NULL)
      process_insn_for_elimination (lra_insn_recog_data[uid]->insn,
				    final_p, first_p);
  bitmap_clear (&insns_with_changed_offsets);

lra_eliminate_done:
  timevar_pop (TV_LRA_ELIMINATE);
}<|MERGE_RESOLUTION|>--- conflicted
+++ resolved
@@ -293,13 +293,8 @@
   subreg_reg = SUBREG_REG (x);
   x_mode = GET_MODE (x);
   subreg_reg_mode = GET_MODE (subreg_reg);
-<<<<<<< HEAD
-  if (GET_CODE (subreg_reg) == PLUS
-      && !paradoxical_subreg_p (subreg_reg)
-=======
   if (!paradoxical_subreg_p (x)
       && GET_CODE (subreg_reg) == PLUS
->>>>>>> 5865bc94
       && CONSTANT_P (XEXP (subreg_reg, 1))
       && GET_MODE_CLASS (x_mode) == MODE_INT
       && GET_MODE_CLASS (subreg_reg_mode) == MODE_INT)
