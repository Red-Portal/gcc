/* Straight-line strength reduction.
   Copyright (C) 2012-2014 Free Software Foundation, Inc.
   Contributed by Bill Schmidt, IBM <wschmidt@linux.ibm.com>

This file is part of GCC.

GCC is free software; you can redistribute it and/or modify it under
the terms of the GNU General Public License as published by the Free
Software Foundation; either version 3, or (at your option) any later
version.

GCC is distributed in the hope that it will be useful, but WITHOUT ANY
WARRANTY; without even the implied warranty of MERCHANTABILITY or
FITNESS FOR A PARTICULAR PURPOSE.  See the GNU General Public License
for more details.

You should have received a copy of the GNU General Public License
along with GCC; see the file COPYING3.  If not see
<http://www.gnu.org/licenses/>.  */

/* There are many algorithms for performing strength reduction on
   loops.  This is not one of them.  IVOPTS handles strength reduction
   of induction variables just fine.  This pass is intended to pick
   up the crumbs it leaves behind, by considering opportunities for
   strength reduction along dominator paths.

   Strength reduction addresses explicit multiplies, and certain
   multiplies implicit in addressing expressions.  It would also be
   possible to apply strength reduction to divisions and modulos,
   but such opportunities are relatively uncommon.

   Strength reduction is also currently restricted to integer operations.
   If desired, it could be extended to floating-point operations under
   control of something like -funsafe-math-optimizations.  */

#include "config.h"
#include "system.h"
#include "coretypes.h"
#include "tree.h"
#include "hash-map.h"
#include "hash-table.h"
#include "predict.h"
#include "vec.h"
#include "hashtab.h"
#include "hash-set.h"
#include "machmode.h"
#include "tm.h"
#include "hard-reg-set.h"
#include "input.h"
#include "function.h"
#include "dominance.h"
#include "cfg.h"
#include "basic-block.h"
#include "tree-ssa-alias.h"
#include "internal-fn.h"
#include "gimple-expr.h"
#include "is-a.h"
#include "gimple.h"
#include "gimple-iterator.h"
#include "gimplify-me.h"
#include "stor-layout.h"
#include "expr.h"
#include "tree-pass.h"
#include "cfgloop.h"
#include "gimple-pretty-print.h"
#include "gimple-ssa.h"
#include "tree-cfg.h"
#include "tree-phinodes.h"
#include "ssa-iterators.h"
#include "stringpool.h"
#include "tree-ssanames.h"
#include "domwalk.h"
#include "expmed.h"
#include "params.h"
#include "tree-ssa-address.h"
#include "tree-affine.h"
#include "wide-int-print.h"
#include "builtins.h"

/* Information about a strength reduction candidate.  Each statement
   in the candidate table represents an expression of one of the
   following forms (the special case of CAND_REF will be described
   later):

   (CAND_MULT)  S1:  X = (B + i) * S
   (CAND_ADD)   S1:  X = B + (i * S)

   Here X and B are SSA names, i is an integer constant, and S is
   either an SSA name or a constant.  We call B the "base," i the
   "index", and S the "stride."

   Any statement S0 that dominates S1 and is of the form:

   (CAND_MULT)  S0:  Y = (B + i') * S
   (CAND_ADD)   S0:  Y = B + (i' * S)

   is called a "basis" for S1.  In both cases, S1 may be replaced by
   
                S1':  X = Y + (i - i') * S,

   where (i - i') * S is folded to the extent possible.

   All gimple statements are visited in dominator order, and each
   statement that may contribute to one of the forms of S1 above is
   given at least one entry in the candidate table.  Such statements
   include addition, pointer addition, subtraction, multiplication,
   negation, copies, and nontrivial type casts.  If a statement may
   represent more than one expression of the forms of S1 above, 
   multiple "interpretations" are stored in the table and chained
   together.  Examples:

   * An add of two SSA names may treat either operand as the base.
   * A multiply of two SSA names, likewise.
   * A copy or cast may be thought of as either a CAND_MULT with
     i = 0 and S = 1, or as a CAND_ADD with i = 0 or S = 0.

   Candidate records are allocated from an obstack.  They are addressed
   both from a hash table keyed on S1, and from a vector of candidate
   pointers arranged in predominator order.

   Opportunity note
   ----------------
   Currently we don't recognize:

     S0: Y = (S * i') - B
     S1: X = (S * i) - B

   as a strength reduction opportunity, even though this S1 would
   also be replaceable by the S1' above.  This can be added if it
   comes up in practice.

   Strength reduction in addressing
   --------------------------------
   There is another kind of candidate known as CAND_REF.  A CAND_REF
   describes a statement containing a memory reference having 
   complex addressing that might benefit from strength reduction.
   Specifically, we are interested in references for which 
   get_inner_reference returns a base address, offset, and bitpos as
   follows:

     base:    MEM_REF (T1, C1)
     offset:  MULT_EXPR (PLUS_EXPR (T2, C2), C3)
     bitpos:  C4 * BITS_PER_UNIT

   Here T1 and T2 are arbitrary trees, and C1, C2, C3, C4 are 
   arbitrary integer constants.  Note that C2 may be zero, in which
   case the offset will be MULT_EXPR (T2, C3).

   When this pattern is recognized, the original memory reference
   can be replaced with:

     MEM_REF (POINTER_PLUS_EXPR (T1, MULT_EXPR (T2, C3)),
              C1 + (C2 * C3) + C4)

   which distributes the multiply to allow constant folding.  When
   two or more addressing expressions can be represented by MEM_REFs
   of this form, differing only in the constants C1, C2, and C4,
   making this substitution produces more efficient addressing during
   the RTL phases.  When there are not at least two expressions with
   the same values of T1, T2, and C3, there is nothing to be gained
   by the replacement.

   Strength reduction of CAND_REFs uses the same infrastructure as
   that used by CAND_MULTs and CAND_ADDs.  We record T1 in the base (B)
   field, MULT_EXPR (T2, C3) in the stride (S) field, and 
   C1 + (C2 * C3) + C4 in the index (i) field.  A basis for a CAND_REF
   is thus another CAND_REF with the same B and S values.  When at 
   least two CAND_REFs are chained together using the basis relation,
   each of them is replaced as above, resulting in improved code
   generation for addressing.

   Conditional candidates
   ======================

   Conditional candidates are best illustrated with an example.
   Consider the code sequence:

   (1)  x_0 = ...;
   (2)  a_0 = x_0 * 5;          MULT (B: x_0; i: 0; S: 5)
        if (...)
   (3)    x_1 = x_0 + 1;        ADD  (B: x_0, i: 1; S: 1)
   (4)  x_2 = PHI <x_0, x_1>;   PHI  (B: x_0, i: 0, S: 1)
   (5)  x_3 = x_2 + 1;          ADD  (B: x_2, i: 1, S: 1)
   (6)  a_1 = x_3 * 5;          MULT (B: x_2, i: 1; S: 5)

   Here strength reduction is complicated by the uncertain value of x_2.
   A legitimate transformation is:

   (1)  x_0 = ...;
   (2)  a_0 = x_0 * 5;
        if (...)
	  {
   (3)      [x_1 = x_0 + 1;]
   (3a)     t_1 = a_0 + 5;
          }
   (4)  [x_2 = PHI <x_0, x_1>;]
   (4a) t_2 = PHI <a_0, t_1>;
   (5)  [x_3 = x_2 + 1;]
   (6r) a_1 = t_2 + 5;

   where the bracketed instructions may go dead.

   To recognize this opportunity, we have to observe that statement (6)
   has a "hidden basis" (2).  The hidden basis is unlike a normal basis
   in that the statement and the hidden basis have different base SSA
   names (x_2 and x_0, respectively).  The relationship is established
   when a statement's base name (x_2) is defined by a phi statement (4),
   each argument of which (x_0, x_1) has an identical "derived base name."
   If the argument is defined by a candidate (as x_1 is by (3)) that is a
   CAND_ADD having a stride of 1, the derived base name of the argument is
   the base name of the candidate (x_0).  Otherwise, the argument itself
   is its derived base name (as is the case with argument x_0).

   The hidden basis for statement (6) is the nearest dominating candidate
   whose base name is the derived base name (x_0) of the feeding phi (4), 
   and whose stride is identical to that of the statement.  We can then
   create the new "phi basis" (4a) and feeding adds along incoming arcs (3a),
   allowing the final replacement of (6) by the strength-reduced (6r).

   To facilitate this, a new kind of candidate (CAND_PHI) is introduced.
   A CAND_PHI is not a candidate for replacement, but is maintained in the
   candidate table to ease discovery of hidden bases.  Any phi statement
   whose arguments share a common derived base name is entered into the
   table with the derived base name, an (arbitrary) index of zero, and a
   stride of 1.  A statement with a hidden basis can then be detected by
   simply looking up its feeding phi definition in the candidate table,
   extracting the derived base name, and searching for a basis in the
   usual manner after substituting the derived base name.

   Note that the transformation is only valid when the original phi and 
   the statements that define the phi's arguments are all at the same
   position in the loop hierarchy.  */


/* Index into the candidate vector, offset by 1.  VECs are zero-based,
   while cand_idx's are one-based, with zero indicating null.  */
typedef unsigned cand_idx;

/* The kind of candidate.  */
enum cand_kind
{
  CAND_MULT,
  CAND_ADD,
  CAND_REF,
  CAND_PHI
};

struct slsr_cand_d
{
  /* The candidate statement S1.  */
  gimple cand_stmt;

  /* The base expression B:  often an SSA name, but not always.  */
  tree base_expr;

  /* The stride S.  */
  tree stride;

  /* The index constant i.  */
  widest_int index;

  /* The type of the candidate.  This is normally the type of base_expr,
     but casts may have occurred when combining feeding instructions.
     A candidate can only be a basis for candidates of the same final type.
     (For CAND_REFs, this is the type to be used for operand 1 of the
     replacement MEM_REF.)  */
  tree cand_type;

  /* The kind of candidate (CAND_MULT, etc.).  */
  enum cand_kind kind;

  /* Index of this candidate in the candidate vector.  */
  cand_idx cand_num;

  /* Index of the next candidate record for the same statement.
     A statement may be useful in more than one way (e.g., due to
     commutativity).  So we can have multiple "interpretations"
     of a statement.  */
  cand_idx next_interp;

  /* Index of the basis statement S0, if any, in the candidate vector.  */
  cand_idx basis;

  /* First candidate for which this candidate is a basis, if one exists.  */
  cand_idx dependent;

  /* Next candidate having the same basis as this one.  */
  cand_idx sibling;

  /* If this is a conditional candidate, the CAND_PHI candidate
     that defines the base SSA name B.  */
  cand_idx def_phi;

  /* Savings that can be expected from eliminating dead code if this
     candidate is replaced.  */
  int dead_savings;
};

typedef struct slsr_cand_d slsr_cand, *slsr_cand_t;
typedef const struct slsr_cand_d *const_slsr_cand_t;

/* Pointers to candidates are chained together as part of a mapping
   from base expressions to the candidates that use them.  */

struct cand_chain_d
{
  /* Base expression for the chain of candidates:  often, but not
     always, an SSA name.  */
  tree base_expr;

  /* Pointer to a candidate.  */
  slsr_cand_t cand;

  /* Chain pointer.  */
  struct cand_chain_d *next;

};

typedef struct cand_chain_d cand_chain, *cand_chain_t;
typedef const struct cand_chain_d *const_cand_chain_t;

/* Information about a unique "increment" associated with candidates
   having an SSA name for a stride.  An increment is the difference
   between the index of the candidate and the index of its basis,
   i.e., (i - i') as discussed in the module commentary.

   When we are not going to generate address arithmetic we treat
   increments that differ only in sign as the same, allowing sharing
   of the cost of initializers.  The absolute value of the increment
   is stored in the incr_info.  */

struct incr_info_d
{
  /* The increment that relates a candidate to its basis.  */
  widest_int incr;

  /* How many times the increment occurs in the candidate tree.  */
  unsigned count;

  /* Cost of replacing candidates using this increment.  Negative and
     zero costs indicate replacement should be performed.  */
  int cost;

  /* If this increment is profitable but is not -1, 0, or 1, it requires
     an initializer T_0 = stride * incr to be found or introduced in the
     nearest common dominator of all candidates.  This field holds T_0
     for subsequent use.  */
  tree initializer;

  /* If the initializer was found to already exist, this is the block
     where it was found.  */
  basic_block init_bb;
};

typedef struct incr_info_d incr_info, *incr_info_t;

/* Candidates are maintained in a vector.  If candidate X dominates
   candidate Y, then X appears before Y in the vector; but the
   converse does not necessarily hold.  */
static vec<slsr_cand_t> cand_vec;

enum cost_consts
{
  COST_NEUTRAL = 0,
  COST_INFINITE = 1000
};

enum stride_status
{
  UNKNOWN_STRIDE = 0,
  KNOWN_STRIDE = 1
};

enum phi_adjust_status
{
  NOT_PHI_ADJUST = 0,
  PHI_ADJUST = 1
};

enum count_phis_status
{
  DONT_COUNT_PHIS = 0,
  COUNT_PHIS = 1
};
 
/* Pointer map embodying a mapping from statements to candidates.  */
static hash_map<gimple, slsr_cand_t> *stmt_cand_map;

/* Obstack for candidates.  */
static struct obstack cand_obstack;

/* Obstack for candidate chains.  */
static struct obstack chain_obstack;

/* An array INCR_VEC of incr_infos is used during analysis of related
   candidates having an SSA name for a stride.  INCR_VEC_LEN describes
   its current length.  MAX_INCR_VEC_LEN is used to avoid costly
   pathological cases. */
static incr_info_t incr_vec;
static unsigned incr_vec_len;
const int MAX_INCR_VEC_LEN = 16;

/* For a chain of candidates with unknown stride, indicates whether or not
   we must generate pointer arithmetic when replacing statements.  */
static bool address_arithmetic_p;

/* Forward function declarations.  */
static slsr_cand_t base_cand_from_table (tree);
static tree introduce_cast_before_cand (slsr_cand_t, tree, tree);
static bool legal_cast_p_1 (tree, tree);

/* Produce a pointer to the IDX'th candidate in the candidate vector.  */

static slsr_cand_t
lookup_cand (cand_idx idx)
{
  return cand_vec[idx - 1];
}

/* Helper for hashing a candidate chain header.  */

struct cand_chain_hasher : typed_noop_remove <cand_chain>
{
  typedef cand_chain value_type;
  typedef cand_chain compare_type;
  static inline hashval_t hash (const value_type *);
  static inline bool equal (const value_type *, const compare_type *);
};

inline hashval_t
cand_chain_hasher::hash (const value_type *p)
{
  tree base_expr = p->base_expr;
  return iterative_hash_expr (base_expr, 0);
}

inline bool
cand_chain_hasher::equal (const value_type *chain1, const compare_type *chain2)
{
  return operand_equal_p (chain1->base_expr, chain2->base_expr, 0);
}

/* Hash table embodying a mapping from base exprs to chains of candidates.  */
static hash_table<cand_chain_hasher> *base_cand_map;

/* Pointer map used by tree_to_aff_combination_expand.  */
static hash_map<tree, name_expansion *> *name_expansions;
/* Pointer map embodying a mapping from bases to alternative bases.  */
static hash_map<tree, tree> *alt_base_map;

/* Given BASE, use the tree affine combiniation facilities to
   find the underlying tree expression for BASE, with any
   immediate offset excluded.

   N.B. we should eliminate this backtracking with better forward
   analysis in a future release.  */

static tree
get_alternative_base (tree base)
{
  tree *result = alt_base_map->get (base);

  if (result == NULL)
    {
      tree expr;
      aff_tree aff;

      tree_to_aff_combination_expand (base, TREE_TYPE (base),
				      &aff, &name_expansions);
      aff.offset = 0;
      expr = aff_combination_to_tree (&aff);

      gcc_assert (!alt_base_map->put (base, base == expr ? NULL : expr));

      return expr == base ? NULL : expr;
    }

  return *result;
}

/* Look in the candidate table for a CAND_PHI that defines BASE and
   return it if found; otherwise return NULL.  */

static cand_idx
find_phi_def (tree base)
{
  slsr_cand_t c;

  if (TREE_CODE (base) != SSA_NAME)
    return 0;

  c = base_cand_from_table (base);

  if (!c || c->kind != CAND_PHI)
    return 0;

  return c->cand_num;
}

/* Helper routine for find_basis_for_candidate.  May be called twice:
   once for the candidate's base expr, and optionally again either for
   the candidate's phi definition or for a CAND_REF's alternative base
   expression.  */

static slsr_cand_t
find_basis_for_base_expr (slsr_cand_t c, tree base_expr)
{
  cand_chain mapping_key;
  cand_chain_t chain;
  slsr_cand_t basis = NULL;

  // Limit potential of N^2 behavior for long candidate chains.
  int iters = 0;
  int max_iters = PARAM_VALUE (PARAM_MAX_SLSR_CANDIDATE_SCAN);

  mapping_key.base_expr = base_expr;
  chain = base_cand_map->find (&mapping_key);

  for (; chain && iters < max_iters; chain = chain->next, ++iters)
    {
      slsr_cand_t one_basis = chain->cand;

      if (one_basis->kind != c->kind
	  || one_basis->cand_stmt == c->cand_stmt
	  || !operand_equal_p (one_basis->stride, c->stride, 0)
	  || !types_compatible_p (one_basis->cand_type, c->cand_type)
	  || !dominated_by_p (CDI_DOMINATORS,
			      gimple_bb (c->cand_stmt),
			      gimple_bb (one_basis->cand_stmt)))
	continue;

      if (!basis || basis->cand_num < one_basis->cand_num)
	basis = one_basis;
    }

  return basis;
}

/* Use the base expr from candidate C to look for possible candidates
   that can serve as a basis for C.  Each potential basis must also
   appear in a block that dominates the candidate statement and have
   the same stride and type.  If more than one possible basis exists,
   the one with highest index in the vector is chosen; this will be
   the most immediately dominating basis.  */

static int
find_basis_for_candidate (slsr_cand_t c)
{
  slsr_cand_t basis = find_basis_for_base_expr (c, c->base_expr);

  /* If a candidate doesn't have a basis using its base expression,
     it may have a basis hidden by one or more intervening phis.  */
  if (!basis && c->def_phi)
    {
      basic_block basis_bb, phi_bb;
      slsr_cand_t phi_cand = lookup_cand (c->def_phi);
      basis = find_basis_for_base_expr (c, phi_cand->base_expr);

      if (basis)
	{
	  /* A hidden basis must dominate the phi-definition of the
	     candidate's base name.  */
	  phi_bb = gimple_bb (phi_cand->cand_stmt);
	  basis_bb = gimple_bb (basis->cand_stmt);

	  if (phi_bb == basis_bb
	      || !dominated_by_p (CDI_DOMINATORS, phi_bb, basis_bb))
	    {
	      basis = NULL;
	      c->basis = 0;
	    }

	  /* If we found a hidden basis, estimate additional dead-code
	     savings if the phi and its feeding statements can be removed.  */
	  if (basis && has_single_use (gimple_phi_result (phi_cand->cand_stmt)))
	    c->dead_savings += phi_cand->dead_savings;
	}
    }

  if (flag_expensive_optimizations && !basis && c->kind == CAND_REF)
    {
      tree alt_base_expr = get_alternative_base (c->base_expr);
      if (alt_base_expr)
	basis = find_basis_for_base_expr (c, alt_base_expr);
    }

  if (basis)
    {
      c->sibling = basis->dependent;
      basis->dependent = c->cand_num;
      return basis->cand_num;
    }

  return 0;
}

/* Record a mapping from BASE to C, indicating that C may potentially serve
   as a basis using that base expression.  BASE may be the same as
   C->BASE_EXPR; alternatively BASE can be a different tree that share the
   underlining expression of C->BASE_EXPR.  */

static void
record_potential_basis (slsr_cand_t c, tree base)
{
  cand_chain_t node;
  cand_chain **slot;

  gcc_assert (base);

  node = (cand_chain_t) obstack_alloc (&chain_obstack, sizeof (cand_chain));
  node->base_expr = base;
  node->cand = c;
  node->next = NULL;
  slot = base_cand_map->find_slot (node, INSERT);

  if (*slot)
    {
      cand_chain_t head = (cand_chain_t) (*slot);
      node->next = head->next;
      head->next = node;
    }
  else
    *slot = node;
}

/* Allocate storage for a new candidate and initialize its fields.
   Attempt to find a basis for the candidate.

   For CAND_REF, an alternative base may also be recorded and used
   to find a basis.  This helps cases where the expression hidden
   behind BASE (which is usually an SSA_NAME) has immediate offset,
   e.g.

     a2[i][j] = 1;
     a2[i + 20][j] = 2;  */

static slsr_cand_t
alloc_cand_and_find_basis (enum cand_kind kind, gimple gs, tree base,
			   const widest_int &index, tree stride, tree ctype,
			   unsigned savings)
{
  slsr_cand_t c = (slsr_cand_t) obstack_alloc (&cand_obstack,
					       sizeof (slsr_cand));
  c->cand_stmt = gs;
  c->base_expr = base;
  c->stride = stride;
  c->index = index;
  c->cand_type = ctype;
  c->kind = kind;
  c->cand_num = cand_vec.length () + 1;
  c->next_interp = 0;
  c->dependent = 0;
  c->sibling = 0;
  c->def_phi = kind == CAND_MULT ? find_phi_def (base) : 0;
  c->dead_savings = savings;

  cand_vec.safe_push (c);

  if (kind == CAND_PHI)
    c->basis = 0;
  else
    c->basis = find_basis_for_candidate (c);

  record_potential_basis (c, base);
  if (flag_expensive_optimizations && kind == CAND_REF)
    {
      tree alt_base = get_alternative_base (base);
      if (alt_base)
	record_potential_basis (c, alt_base);
    }

  return c;
}

/* Determine the target cost of statement GS when compiling according
   to SPEED.  */

static int
stmt_cost (gimple gs, bool speed)
{
  tree lhs, rhs1, rhs2;
  machine_mode lhs_mode;

  gcc_assert (is_gimple_assign (gs));
  lhs = gimple_assign_lhs (gs);
  rhs1 = gimple_assign_rhs1 (gs);
  lhs_mode = TYPE_MODE (TREE_TYPE (lhs));
  
  switch (gimple_assign_rhs_code (gs))
    {
    case MULT_EXPR:
      rhs2 = gimple_assign_rhs2 (gs);

      if (tree_fits_shwi_p (rhs2))
	return mult_by_coeff_cost (tree_to_shwi (rhs2), lhs_mode, speed);

      gcc_assert (TREE_CODE (rhs1) != INTEGER_CST);
      return mul_cost (speed, lhs_mode);

    case PLUS_EXPR:
    case POINTER_PLUS_EXPR:
    case MINUS_EXPR:
      return add_cost (speed, lhs_mode);

    case NEGATE_EXPR:
      return neg_cost (speed, lhs_mode);

    CASE_CONVERT:
      return convert_cost (lhs_mode, TYPE_MODE (TREE_TYPE (rhs1)), speed);

    /* Note that we don't assign costs to copies that in most cases
       will go away.  */
    default:
      ;
    }
  
  gcc_unreachable ();
  return 0;
}

/* Look up the defining statement for BASE_IN and return a pointer
   to its candidate in the candidate table, if any; otherwise NULL.
   Only CAND_ADD and CAND_MULT candidates are returned.  */

static slsr_cand_t
base_cand_from_table (tree base_in)
{
  slsr_cand_t *result;

  gimple def = SSA_NAME_DEF_STMT (base_in);
  if (!def)
    return (slsr_cand_t) NULL;

  result = stmt_cand_map->get (def);
  
  if (result && (*result)->kind != CAND_REF)
    return *result;

  return (slsr_cand_t) NULL;
}

/* Add an entry to the statement-to-candidate mapping.  */

static void
add_cand_for_stmt (gimple gs, slsr_cand_t c)
{
  gcc_assert (!stmt_cand_map->put (gs, c));
}

/* Given PHI which contains a phi statement, determine whether it
   satisfies all the requirements of a phi candidate.  If so, create
   a candidate.  Note that a CAND_PHI never has a basis itself, but
   is used to help find a basis for subsequent candidates.  */

static void
slsr_process_phi (gphi *phi, bool speed)
{
  unsigned i;
  tree arg0_base = NULL_TREE, base_type;
  slsr_cand_t c;
  struct loop *cand_loop = gimple_bb (phi)->loop_father;
  unsigned savings = 0;

  /* A CAND_PHI requires each of its arguments to have the same
     derived base name.  (See the module header commentary for a
     definition of derived base names.)  Furthermore, all feeding
     definitions must be in the same position in the loop hierarchy
     as PHI.  */

  for (i = 0; i < gimple_phi_num_args (phi); i++)
    {
      slsr_cand_t arg_cand;
      tree arg = gimple_phi_arg_def (phi, i);
      tree derived_base_name = NULL_TREE;
      gimple arg_stmt = NULL;
      basic_block arg_bb = NULL;

      if (TREE_CODE (arg) != SSA_NAME)
	return;

      arg_cand = base_cand_from_table (arg);

      if (arg_cand)
	{
	  while (arg_cand->kind != CAND_ADD && arg_cand->kind != CAND_PHI)
	    {
	      if (!arg_cand->next_interp)
		return;

	      arg_cand = lookup_cand (arg_cand->next_interp);
	    }

	  if (!integer_onep (arg_cand->stride))
	    return;

	  derived_base_name = arg_cand->base_expr;
	  arg_stmt = arg_cand->cand_stmt;
	  arg_bb = gimple_bb (arg_stmt);

	  /* Gather potential dead code savings if the phi statement
	     can be removed later on.  */
	  if (has_single_use (arg))
	    {
	      if (gimple_code (arg_stmt) == GIMPLE_PHI)
		savings += arg_cand->dead_savings;
	      else
		savings += stmt_cost (arg_stmt, speed);
	    }
	}
      else
	{
	  derived_base_name = arg;

	  if (SSA_NAME_IS_DEFAULT_DEF (arg))
	    arg_bb = single_succ (ENTRY_BLOCK_PTR_FOR_FN (cfun));
	  else
	    gimple_bb (SSA_NAME_DEF_STMT (arg));
	}

      if (!arg_bb || arg_bb->loop_father != cand_loop)
	return;

      if (i == 0)
	arg0_base = derived_base_name;
      else if (!operand_equal_p (derived_base_name, arg0_base, 0))
	return;
    }

  /* Create the candidate.  "alloc_cand_and_find_basis" is named
     misleadingly for this case, as no basis will be sought for a
     CAND_PHI.  */
  base_type = TREE_TYPE (arg0_base);

  c = alloc_cand_and_find_basis (CAND_PHI, phi, arg0_base,
				 0, integer_one_node, base_type, savings);

  /* Add the candidate to the statement-candidate mapping.  */
  add_cand_for_stmt (phi, c);
}

/* Given PBASE which is a pointer to tree, look up the defining
   statement for it and check whether the candidate is in the
   form of:

     X = B + (1 * S), S is integer constant
     X = B + (i * S), S is integer one

   If so, set PBASE to the candidate's base_expr and return double
   int (i * S).
   Otherwise, just return double int zero.  */

static widest_int
backtrace_base_for_ref (tree *pbase)
{
  tree base_in = *pbase;
  slsr_cand_t base_cand;

  STRIP_NOPS (base_in);

  /* Strip off widening conversion(s) to handle cases where
     e.g. 'B' is widened from an 'int' in order to calculate
     a 64-bit address.  */
  if (CONVERT_EXPR_P (base_in)
      && legal_cast_p_1 (base_in, TREE_OPERAND (base_in, 0)))
    base_in = get_unwidened (base_in, NULL_TREE);

  if (TREE_CODE (base_in) != SSA_NAME)
    return 0;

  base_cand = base_cand_from_table (base_in);

  while (base_cand && base_cand->kind != CAND_PHI)
    {
      if (base_cand->kind == CAND_ADD
	  && base_cand->index == 1
	  && TREE_CODE (base_cand->stride) == INTEGER_CST)
	{
	  /* X = B + (1 * S), S is integer constant.  */
	  *pbase = base_cand->base_expr;
	  return wi::to_widest (base_cand->stride);
	}
      else if (base_cand->kind == CAND_ADD
	       && TREE_CODE (base_cand->stride) == INTEGER_CST
	       && integer_onep (base_cand->stride))
	{
	  /* X = B + (i * S), S is integer one.  */
	  *pbase = base_cand->base_expr;
	  return base_cand->index;
	}

      if (base_cand->next_interp)
	base_cand = lookup_cand (base_cand->next_interp);
      else
	base_cand = NULL;
    }

  return 0;
}

/* Look for the following pattern:

    *PBASE:    MEM_REF (T1, C1)

    *POFFSET:  MULT_EXPR (T2, C3)        [C2 is zero]
                     or
               MULT_EXPR (PLUS_EXPR (T2, C2), C3)
                     or
               MULT_EXPR (MINUS_EXPR (T2, -C2), C3)

    *PINDEX:   C4 * BITS_PER_UNIT

   If not present, leave the input values unchanged and return FALSE.
   Otherwise, modify the input values as follows and return TRUE:

    *PBASE:    T1
    *POFFSET:  MULT_EXPR (T2, C3)
    *PINDEX:   C1 + (C2 * C3) + C4

   When T2 is recorded by a CAND_ADD in the form of (T2' + C5), it
   will be further restructured to:

    *PBASE:    T1
    *POFFSET:  MULT_EXPR (T2', C3)
    *PINDEX:   C1 + (C2 * C3) + C4 + (C5 * C3)  */

static bool
restructure_reference (tree *pbase, tree *poffset, widest_int *pindex,
		       tree *ptype)
{
  tree base = *pbase, offset = *poffset;
  widest_int index = *pindex;
  tree mult_op0, t1, t2, type;
  widest_int c1, c2, c3, c4, c5;

  if (!base
      || !offset
      || TREE_CODE (base) != MEM_REF
      || TREE_CODE (offset) != MULT_EXPR
      || TREE_CODE (TREE_OPERAND (offset, 1)) != INTEGER_CST
      || wi::umod_floor (index, BITS_PER_UNIT) != 0)
    return false;

  t1 = TREE_OPERAND (base, 0);
  c1 = widest_int::from (mem_ref_offset (base), SIGNED);
  type = TREE_TYPE (TREE_OPERAND (base, 1));

  mult_op0 = TREE_OPERAND (offset, 0);
  c3 = wi::to_widest (TREE_OPERAND (offset, 1));

  if (TREE_CODE (mult_op0) == PLUS_EXPR)

    if (TREE_CODE (TREE_OPERAND (mult_op0, 1)) == INTEGER_CST)
      {
	t2 = TREE_OPERAND (mult_op0, 0);
	c2 = wi::to_widest (TREE_OPERAND (mult_op0, 1));
      }
    else
      return false;

  else if (TREE_CODE (mult_op0) == MINUS_EXPR)

    if (TREE_CODE (TREE_OPERAND (mult_op0, 1)) == INTEGER_CST)
      {
	t2 = TREE_OPERAND (mult_op0, 0);
	c2 = -wi::to_widest (TREE_OPERAND (mult_op0, 1));
      }
    else
      return false;

  else
    {
      t2 = mult_op0;
      c2 = 0;
    }

  c4 = wi::lrshift (index, LOG2_BITS_PER_UNIT);
  c5 = backtrace_base_for_ref (&t2);

  *pbase = t1;
  *poffset = fold_build2 (MULT_EXPR, sizetype, fold_convert (sizetype, t2),
			  wide_int_to_tree (sizetype, c3));
  *pindex = c1 + c2 * c3 + c4 + c5 * c3;
  *ptype = type;

  return true;
}

/* Given GS which contains a data reference, create a CAND_REF entry in
   the candidate table and attempt to find a basis.  */

static void
slsr_process_ref (gimple gs)
{
  tree ref_expr, base, offset, type;
  HOST_WIDE_INT bitsize, bitpos;
  machine_mode mode;
  int unsignedp, volatilep;
  slsr_cand_t c;

  if (gimple_vdef (gs))
    ref_expr = gimple_assign_lhs (gs);
  else
    ref_expr = gimple_assign_rhs1 (gs);

  if (!handled_component_p (ref_expr)
      || TREE_CODE (ref_expr) == BIT_FIELD_REF
      || (TREE_CODE (ref_expr) == COMPONENT_REF
	  && DECL_BIT_FIELD (TREE_OPERAND (ref_expr, 1))))
    return;

  base = get_inner_reference (ref_expr, &bitsize, &bitpos, &offset, &mode,
			      &unsignedp, &volatilep, false);
  widest_int index = bitpos;

  if (!restructure_reference (&base, &offset, &index, &type))
    return;

  c = alloc_cand_and_find_basis (CAND_REF, gs, base, index, offset,
				 type, 0);

  /* Add the candidate to the statement-candidate mapping.  */
  add_cand_for_stmt (gs, c);
}

/* Create a candidate entry for a statement GS, where GS multiplies
   two SSA names BASE_IN and STRIDE_IN.  Propagate any known information
   about the two SSA names into the new candidate.  Return the new
   candidate.  */

static slsr_cand_t
create_mul_ssa_cand (gimple gs, tree base_in, tree stride_in, bool speed)
{
  tree base = NULL_TREE, stride = NULL_TREE, ctype = NULL_TREE;
  widest_int index;
  unsigned savings = 0;
  slsr_cand_t c;
  slsr_cand_t base_cand = base_cand_from_table (base_in);

  /* Look at all interpretations of the base candidate, if necessary,
     to find information to propagate into this candidate.  */
  while (base_cand && !base && base_cand->kind != CAND_PHI)
    {

      if (base_cand->kind == CAND_MULT && integer_onep (base_cand->stride))
	{
	  /* Y = (B + i') * 1
	     X = Y * Z
	     ================
	     X = (B + i') * Z  */
	  base = base_cand->base_expr;
	  index = base_cand->index;
	  stride = stride_in;
	  ctype = base_cand->cand_type;
	  if (has_single_use (base_in))
	    savings = (base_cand->dead_savings 
		       + stmt_cost (base_cand->cand_stmt, speed));
	}
      else if (base_cand->kind == CAND_ADD
	       && TREE_CODE (base_cand->stride) == INTEGER_CST)
	{
	  /* Y = B + (i' * S), S constant
	     X = Y * Z
	     ============================
	     X = B + ((i' * S) * Z)  */
	  base = base_cand->base_expr;
	  index = base_cand->index * wi::to_widest (base_cand->stride);
	  stride = stride_in;
	  ctype = base_cand->cand_type;
	  if (has_single_use (base_in))
	    savings = (base_cand->dead_savings
		       + stmt_cost (base_cand->cand_stmt, speed));
	}

      if (base_cand->next_interp)
	base_cand = lookup_cand (base_cand->next_interp);
      else
	base_cand = NULL;
    }

  if (!base)
    {
      /* No interpretations had anything useful to propagate, so
	 produce X = (Y + 0) * Z.  */
      base = base_in;
      index = 0;
      stride = stride_in;
      ctype = TREE_TYPE (base_in);
    }

  c = alloc_cand_and_find_basis (CAND_MULT, gs, base, index, stride,
				 ctype, savings);
  return c;
}

/* Create a candidate entry for a statement GS, where GS multiplies
   SSA name BASE_IN by constant STRIDE_IN.  Propagate any known
   information about BASE_IN into the new candidate.  Return the new
   candidate.  */

static slsr_cand_t
create_mul_imm_cand (gimple gs, tree base_in, tree stride_in, bool speed)
{
  tree base = NULL_TREE, stride = NULL_TREE, ctype = NULL_TREE;
  widest_int index, temp;
  unsigned savings = 0;
  slsr_cand_t c;
  slsr_cand_t base_cand = base_cand_from_table (base_in);

  /* Look at all interpretations of the base candidate, if necessary,
     to find information to propagate into this candidate.  */
  while (base_cand && !base && base_cand->kind != CAND_PHI)
    {
      if (base_cand->kind == CAND_MULT
	  && TREE_CODE (base_cand->stride) == INTEGER_CST)
	{
	  /* Y = (B + i') * S, S constant
	     X = Y * c
	     ============================
	     X = (B + i') * (S * c)  */
	  temp = wi::to_widest (base_cand->stride) * wi::to_widest (stride_in);
	  if (wi::fits_to_tree_p (temp, TREE_TYPE (stride_in)))
	    {
	      base = base_cand->base_expr;
	      index = base_cand->index;
	      stride = wide_int_to_tree (TREE_TYPE (stride_in), temp);
	      ctype = base_cand->cand_type;
	      if (has_single_use (base_in))
		savings = (base_cand->dead_savings 
			   + stmt_cost (base_cand->cand_stmt, speed));
	    }
	}
      else if (base_cand->kind == CAND_ADD && integer_onep (base_cand->stride))
	{
	  /* Y = B + (i' * 1)
	     X = Y * c
	     ===========================
	     X = (B + i') * c  */
	  base = base_cand->base_expr;
	  index = base_cand->index;
	  stride = stride_in;
	  ctype = base_cand->cand_type;
	  if (has_single_use (base_in))
	    savings = (base_cand->dead_savings
		       + stmt_cost (base_cand->cand_stmt, speed));
	}
      else if (base_cand->kind == CAND_ADD
	       && base_cand->index == 1
	       && TREE_CODE (base_cand->stride) == INTEGER_CST)
	{
	  /* Y = B + (1 * S), S constant
	     X = Y * c
	     ===========================
	     X = (B + S) * c  */
	  base = base_cand->base_expr;
	  index = wi::to_widest (base_cand->stride);
	  stride = stride_in;
	  ctype = base_cand->cand_type;
	  if (has_single_use (base_in))
	    savings = (base_cand->dead_savings
		       + stmt_cost (base_cand->cand_stmt, speed));
	}

      if (base_cand->next_interp)
	base_cand = lookup_cand (base_cand->next_interp);
      else
	base_cand = NULL;
    }

  if (!base)
    {
      /* No interpretations had anything useful to propagate, so
	 produce X = (Y + 0) * c.  */
      base = base_in;
      index = 0;
      stride = stride_in;
      ctype = TREE_TYPE (base_in);
    }

  c = alloc_cand_and_find_basis (CAND_MULT, gs, base, index, stride,
				 ctype, savings);
  return c;
}

/* Given GS which is a multiply of scalar integers, make an appropriate
   entry in the candidate table.  If this is a multiply of two SSA names,
   create two CAND_MULT interpretations and attempt to find a basis for
   each of them.  Otherwise, create a single CAND_MULT and attempt to
   find a basis.  */

static void
slsr_process_mul (gimple gs, tree rhs1, tree rhs2, bool speed)
{
  slsr_cand_t c, c2;

  /* If this is a multiply of an SSA name with itself, it is highly
     unlikely that we will get a strength reduction opportunity, so
     don't record it as a candidate.  This simplifies the logic for
     finding a basis, so if this is removed that must be considered.  */
  if (rhs1 == rhs2)
    return;

  if (TREE_CODE (rhs2) == SSA_NAME)
    {
      /* Record an interpretation of this statement in the candidate table
	 assuming RHS1 is the base expression and RHS2 is the stride.  */
      c = create_mul_ssa_cand (gs, rhs1, rhs2, speed);

      /* Add the first interpretation to the statement-candidate mapping.  */
      add_cand_for_stmt (gs, c);

      /* Record another interpretation of this statement assuming RHS1
	 is the stride and RHS2 is the base expression.  */
      c2 = create_mul_ssa_cand (gs, rhs2, rhs1, speed);
      c->next_interp = c2->cand_num;
    }
  else
    {
      /* Record an interpretation for the multiply-immediate.  */
      c = create_mul_imm_cand (gs, rhs1, rhs2, speed);

      /* Add the interpretation to the statement-candidate mapping.  */
      add_cand_for_stmt (gs, c);
    }
}

/* Create a candidate entry for a statement GS, where GS adds two
   SSA names BASE_IN and ADDEND_IN if SUBTRACT_P is false, and
   subtracts ADDEND_IN from BASE_IN otherwise.  Propagate any known
   information about the two SSA names into the new candidate.
   Return the new candidate.  */

static slsr_cand_t
create_add_ssa_cand (gimple gs, tree base_in, tree addend_in,
		     bool subtract_p, bool speed)
{
  tree base = NULL_TREE, stride = NULL_TREE, ctype = NULL;
  widest_int index;
  unsigned savings = 0;
  slsr_cand_t c;
  slsr_cand_t base_cand = base_cand_from_table (base_in);
  slsr_cand_t addend_cand = base_cand_from_table (addend_in);

  /* The most useful transformation is a multiply-immediate feeding
     an add or subtract.  Look for that first.  */
  while (addend_cand && !base && addend_cand->kind != CAND_PHI)
    {
      if (addend_cand->kind == CAND_MULT
	  && addend_cand->index == 0
	  && TREE_CODE (addend_cand->stride) == INTEGER_CST)
	{
	  /* Z = (B + 0) * S, S constant
	     X = Y +/- Z
	     ===========================
	     X = Y + ((+/-1 * S) * B)  */
	  base = base_in;
	  index = wi::to_widest (addend_cand->stride);
	  if (subtract_p)
	    index = -index;
	  stride = addend_cand->base_expr;
	  ctype = TREE_TYPE (base_in);
	  if (has_single_use (addend_in))
	    savings = (addend_cand->dead_savings
		       + stmt_cost (addend_cand->cand_stmt, speed));
	}

      if (addend_cand->next_interp)
	addend_cand = lookup_cand (addend_cand->next_interp);
      else
	addend_cand = NULL;
    }

  while (base_cand && !base && base_cand->kind != CAND_PHI)
    {
      if (base_cand->kind == CAND_ADD
	  && (base_cand->index == 0
	      || operand_equal_p (base_cand->stride,
				  integer_zero_node, 0)))
	{
	  /* Y = B + (i' * S), i' * S = 0
	     X = Y +/- Z
	     ============================
	     X = B + (+/-1 * Z)  */
	  base = base_cand->base_expr;
	  index = subtract_p ? -1 : 1;
	  stride = addend_in;
	  ctype = base_cand->cand_type;
	  if (has_single_use (base_in))
	    savings = (base_cand->dead_savings
		       + stmt_cost (base_cand->cand_stmt, speed));
	}
      else if (subtract_p)
	{
	  slsr_cand_t subtrahend_cand = base_cand_from_table (addend_in);

	  while (subtrahend_cand && !base && subtrahend_cand->kind != CAND_PHI)
	    {
	      if (subtrahend_cand->kind == CAND_MULT
		  && subtrahend_cand->index == 0
		  && TREE_CODE (subtrahend_cand->stride) == INTEGER_CST)
		{
		  /* Z = (B + 0) * S, S constant
		     X = Y - Z
		     ===========================
		     Value:  X = Y + ((-1 * S) * B)  */
		  base = base_in;
		  index = wi::to_widest (subtrahend_cand->stride);
		  index = -index;
		  stride = subtrahend_cand->base_expr;
		  ctype = TREE_TYPE (base_in);
		  if (has_single_use (addend_in))
		    savings = (subtrahend_cand->dead_savings 
			       + stmt_cost (subtrahend_cand->cand_stmt, speed));
		}
	      
	      if (subtrahend_cand->next_interp)
		subtrahend_cand = lookup_cand (subtrahend_cand->next_interp);
	      else
		subtrahend_cand = NULL;
	    }
	}
      
      if (base_cand->next_interp)
	base_cand = lookup_cand (base_cand->next_interp);
      else
	base_cand = NULL;
    }

  if (!base)
    {
      /* No interpretations had anything useful to propagate, so
	 produce X = Y + (1 * Z).  */
      base = base_in;
      index = subtract_p ? -1 : 1;
      stride = addend_in;
      ctype = TREE_TYPE (base_in);
    }

  c = alloc_cand_and_find_basis (CAND_ADD, gs, base, index, stride,
				 ctype, savings);
  return c;
}

/* Create a candidate entry for a statement GS, where GS adds SSA
   name BASE_IN to constant INDEX_IN.  Propagate any known information
   about BASE_IN into the new candidate.  Return the new candidate.  */

static slsr_cand_t
create_add_imm_cand (gimple gs, tree base_in, const widest_int &index_in,
		     bool speed)
{
  enum cand_kind kind = CAND_ADD;
  tree base = NULL_TREE, stride = NULL_TREE, ctype = NULL_TREE;
  widest_int index, multiple;
  unsigned savings = 0;
  slsr_cand_t c;
  slsr_cand_t base_cand = base_cand_from_table (base_in);

  while (base_cand && !base && base_cand->kind != CAND_PHI)
    {
      signop sign = TYPE_SIGN (TREE_TYPE (base_cand->stride));

      if (TREE_CODE (base_cand->stride) == INTEGER_CST
	  && wi::multiple_of_p (index_in, wi::to_widest (base_cand->stride),
				sign, &multiple))
	{
	  /* Y = (B + i') * S, S constant, c = kS for some integer k
	     X = Y + c
	     ============================
	     X = (B + (i'+ k)) * S  
	  OR
	     Y = B + (i' * S), S constant, c = kS for some integer k
	     X = Y + c
	     ============================
	     X = (B + (i'+ k)) * S  */
	  kind = base_cand->kind;
	  base = base_cand->base_expr;
	  index = base_cand->index + multiple;
	  stride = base_cand->stride;
	  ctype = base_cand->cand_type;
	  if (has_single_use (base_in))
	    savings = (base_cand->dead_savings 
		       + stmt_cost (base_cand->cand_stmt, speed));
	}

      if (base_cand->next_interp)
	base_cand = lookup_cand (base_cand->next_interp);
      else
	base_cand = NULL;
    }

  if (!base)
    {
      /* No interpretations had anything useful to propagate, so
	 produce X = Y + (c * 1).  */
      kind = CAND_ADD;
      base = base_in;
      index = index_in;
      stride = integer_one_node;
      ctype = TREE_TYPE (base_in);
    }

  c = alloc_cand_and_find_basis (kind, gs, base, index, stride,
				 ctype, savings);
  return c;
}

/* Given GS which is an add or subtract of scalar integers or pointers,
   make at least one appropriate entry in the candidate table.  */

static void
slsr_process_add (gimple gs, tree rhs1, tree rhs2, bool speed)
{
  bool subtract_p = gimple_assign_rhs_code (gs) == MINUS_EXPR;
  slsr_cand_t c = NULL, c2;

  if (TREE_CODE (rhs2) == SSA_NAME)
    {
      /* First record an interpretation assuming RHS1 is the base expression
	 and RHS2 is the stride.  But it doesn't make sense for the
	 stride to be a pointer, so don't record a candidate in that case.  */
      if (!POINTER_TYPE_P (TREE_TYPE (rhs2)))
	{
	  c = create_add_ssa_cand (gs, rhs1, rhs2, subtract_p, speed);

	  /* Add the first interpretation to the statement-candidate
	     mapping.  */
	  add_cand_for_stmt (gs, c);
	}

      /* If the two RHS operands are identical, or this is a subtract,
	 we're done.  */
      if (operand_equal_p (rhs1, rhs2, 0) || subtract_p)
	return;

      /* Otherwise, record another interpretation assuming RHS2 is the
	 base expression and RHS1 is the stride, again provided that the
	 stride is not a pointer.  */
      if (!POINTER_TYPE_P (TREE_TYPE (rhs1)))
	{
	  c2 = create_add_ssa_cand (gs, rhs2, rhs1, false, speed);
	  if (c)
	    c->next_interp = c2->cand_num;
	  else
	    add_cand_for_stmt (gs, c2);
	}
    }
  else
    {
      /* Record an interpretation for the add-immediate.  */
      widest_int index = wi::to_widest (rhs2);
      if (subtract_p)
	index = -index;

      c = create_add_imm_cand (gs, rhs1, index, speed);

      /* Add the interpretation to the statement-candidate mapping.  */
      add_cand_for_stmt (gs, c);
    }
}

/* Given GS which is a negate of a scalar integer, make an appropriate
   entry in the candidate table.  A negate is equivalent to a multiply
   by -1.  */

static void
slsr_process_neg (gimple gs, tree rhs1, bool speed)
{
  /* Record a CAND_MULT interpretation for the multiply by -1.  */
  slsr_cand_t c = create_mul_imm_cand (gs, rhs1, integer_minus_one_node, speed);

  /* Add the interpretation to the statement-candidate mapping.  */
  add_cand_for_stmt (gs, c);
}

/* Help function for legal_cast_p, operating on two trees.  Checks
   whether it's allowable to cast from RHS to LHS.  See legal_cast_p
   for more details.  */

static bool
legal_cast_p_1 (tree lhs, tree rhs)
{
  tree lhs_type, rhs_type;
  unsigned lhs_size, rhs_size;
  bool lhs_wraps, rhs_wraps;

  lhs_type = TREE_TYPE (lhs);
  rhs_type = TREE_TYPE (rhs);
  lhs_size = TYPE_PRECISION (lhs_type);
  rhs_size = TYPE_PRECISION (rhs_type);
  lhs_wraps = TYPE_OVERFLOW_WRAPS (lhs_type);
  rhs_wraps = TYPE_OVERFLOW_WRAPS (rhs_type);

  if (lhs_size < rhs_size
      || (rhs_wraps && !lhs_wraps)
      || (rhs_wraps && lhs_wraps && rhs_size != lhs_size))
    return false;

  return true;
}

/* Return TRUE if GS is a statement that defines an SSA name from
   a conversion and is legal for us to combine with an add and multiply
   in the candidate table.  For example, suppose we have:

     A = B + i;
     C = (type) A;
     D = C * S;

   Without the type-cast, we would create a CAND_MULT for D with base B,
   index i, and stride S.  We want to record this candidate only if it
   is equivalent to apply the type cast following the multiply:

     A = B + i;
     E = A * S;
     D = (type) E;

   We will record the type with the candidate for D.  This allows us
   to use a similar previous candidate as a basis.  If we have earlier seen

     A' = B + i';
     C' = (type) A';
     D' = C' * S;

   we can replace D with

     D = D' + (i - i') * S;

   But if moving the type-cast would change semantics, we mustn't do this.

   This is legitimate for casts from a non-wrapping integral type to
   any integral type of the same or larger size.  It is not legitimate
   to convert a wrapping type to a non-wrapping type, or to a wrapping
   type of a different size.  I.e., with a wrapping type, we must
   assume that the addition B + i could wrap, in which case performing
   the multiply before or after one of the "illegal" type casts will
   have different semantics.  */

static bool
legal_cast_p (gimple gs, tree rhs)
{
  if (!is_gimple_assign (gs)
      || !CONVERT_EXPR_CODE_P (gimple_assign_rhs_code (gs)))
    return false;

  return legal_cast_p_1 (gimple_assign_lhs (gs), rhs);
}

/* Given GS which is a cast to a scalar integer type, determine whether
   the cast is legal for strength reduction.  If so, make at least one
   appropriate entry in the candidate table.  */

static void
slsr_process_cast (gimple gs, tree rhs1, bool speed)
{
  tree lhs, ctype;
  slsr_cand_t base_cand, c, c2;
  unsigned savings = 0;

  if (!legal_cast_p (gs, rhs1))
    return;

  lhs = gimple_assign_lhs (gs);
  base_cand = base_cand_from_table (rhs1);
  ctype = TREE_TYPE (lhs);

  if (base_cand && base_cand->kind != CAND_PHI)
    {
      while (base_cand)
	{
	  /* Propagate all data from the base candidate except the type,
	     which comes from the cast, and the base candidate's cast,
	     which is no longer applicable.  */
	  if (has_single_use (rhs1))
	    savings = (base_cand->dead_savings 
		       + stmt_cost (base_cand->cand_stmt, speed));

	  c = alloc_cand_and_find_basis (base_cand->kind, gs,
					 base_cand->base_expr,
					 base_cand->index, base_cand->stride,
					 ctype, savings);
	  if (base_cand->next_interp)
	    base_cand = lookup_cand (base_cand->next_interp);
	  else
	    base_cand = NULL;
	}
    }
  else 
    {
      /* If nothing is known about the RHS, create fresh CAND_ADD and
	 CAND_MULT interpretations:

	 X = Y + (0 * 1)
	 X = (Y + 0) * 1

	 The first of these is somewhat arbitrary, but the choice of
	 1 for the stride simplifies the logic for propagating casts
	 into their uses.  */
      c = alloc_cand_and_find_basis (CAND_ADD, gs, rhs1,
				     0, integer_one_node, ctype, 0);
      c2 = alloc_cand_and_find_basis (CAND_MULT, gs, rhs1,
				      0, integer_one_node, ctype, 0);
      c->next_interp = c2->cand_num;
    }

  /* Add the first (or only) interpretation to the statement-candidate
     mapping.  */
  add_cand_for_stmt (gs, c);
}

/* Given GS which is a copy of a scalar integer type, make at least one
   appropriate entry in the candidate table.

   This interface is included for completeness, but is unnecessary
   if this pass immediately follows a pass that performs copy 
   propagation, such as DOM.  */

static void
slsr_process_copy (gimple gs, tree rhs1, bool speed)
{
  slsr_cand_t base_cand, c, c2;
  unsigned savings = 0;

  base_cand = base_cand_from_table (rhs1);

  if (base_cand && base_cand->kind != CAND_PHI)
    {
      while (base_cand)
	{
	  /* Propagate all data from the base candidate.  */
	  if (has_single_use (rhs1))
	    savings = (base_cand->dead_savings 
		       + stmt_cost (base_cand->cand_stmt, speed));

	  c = alloc_cand_and_find_basis (base_cand->kind, gs,
					 base_cand->base_expr,
					 base_cand->index, base_cand->stride,
					 base_cand->cand_type, savings);
	  if (base_cand->next_interp)
	    base_cand = lookup_cand (base_cand->next_interp);
	  else
	    base_cand = NULL;
	}
    }
  else 
    {
      /* If nothing is known about the RHS, create fresh CAND_ADD and
	 CAND_MULT interpretations:

	 X = Y + (0 * 1)
	 X = (Y + 0) * 1

	 The first of these is somewhat arbitrary, but the choice of
	 1 for the stride simplifies the logic for propagating casts
	 into their uses.  */
      c = alloc_cand_and_find_basis (CAND_ADD, gs, rhs1,
				     0, integer_one_node, TREE_TYPE (rhs1), 0);
      c2 = alloc_cand_and_find_basis (CAND_MULT, gs, rhs1,
				      0, integer_one_node, TREE_TYPE (rhs1), 0);
      c->next_interp = c2->cand_num;
    }

  /* Add the first (or only) interpretation to the statement-candidate
     mapping.  */
  add_cand_for_stmt (gs, c);
}

class find_candidates_dom_walker : public dom_walker
{
public:
  find_candidates_dom_walker (cdi_direction direction)
    : dom_walker (direction) {}
  virtual void before_dom_children (basic_block);
};

/* Find strength-reduction candidates in block BB.  */

void
find_candidates_dom_walker::before_dom_children (basic_block bb)
{
  bool speed = optimize_bb_for_speed_p (bb);

  for (gphi_iterator gsi = gsi_start_phis (bb); !gsi_end_p (gsi);
       gsi_next (&gsi))
    slsr_process_phi (gsi.phi (), speed);

  for (gimple_stmt_iterator gsi = gsi_start_bb (bb); !gsi_end_p (gsi);
       gsi_next (&gsi))
    {
      gimple gs = gsi_stmt (gsi);

      if (gimple_vuse (gs) && gimple_assign_single_p (gs))
	slsr_process_ref (gs);

      else if (is_gimple_assign (gs)
	       && SCALAR_INT_MODE_P
	            (TYPE_MODE (TREE_TYPE (gimple_assign_lhs (gs)))))
	{
	  tree rhs1 = NULL_TREE, rhs2 = NULL_TREE;

	  switch (gimple_assign_rhs_code (gs))
	    {
	    case MULT_EXPR:
	    case PLUS_EXPR:
	      rhs1 = gimple_assign_rhs1 (gs);
	      rhs2 = gimple_assign_rhs2 (gs);
	      /* Should never happen, but currently some buggy situations
		 in earlier phases put constants in rhs1.  */
	      if (TREE_CODE (rhs1) != SSA_NAME)
		continue;
	      break;

	    /* Possible future opportunity: rhs1 of a ptr+ can be
	       an ADDR_EXPR.  */
	    case POINTER_PLUS_EXPR:
	    case MINUS_EXPR:
	      rhs2 = gimple_assign_rhs2 (gs);
	      /* Fall-through.  */

	    CASE_CONVERT:
	    case MODIFY_EXPR:
	    case NEGATE_EXPR:
	      rhs1 = gimple_assign_rhs1 (gs);
	      if (TREE_CODE (rhs1) != SSA_NAME)
		continue;
	      break;

	    default:
	      ;
	    }

	  switch (gimple_assign_rhs_code (gs))
	    {
	    case MULT_EXPR:
	      slsr_process_mul (gs, rhs1, rhs2, speed);
	      break;

	    case PLUS_EXPR:
	    case POINTER_PLUS_EXPR:
	    case MINUS_EXPR:
	      slsr_process_add (gs, rhs1, rhs2, speed);
	      break;

	    case NEGATE_EXPR:
	      slsr_process_neg (gs, rhs1, speed);
	      break;

	    CASE_CONVERT:
	      slsr_process_cast (gs, rhs1, speed);
	      break;

	    case MODIFY_EXPR:
	      slsr_process_copy (gs, rhs1, speed);
	      break;

	    default:
	      ;
	    }
	}
    }
}

/* Dump a candidate for debug.  */

static void
dump_candidate (slsr_cand_t c)
{
  fprintf (dump_file, "%3d  [%d] ", c->cand_num,
	   gimple_bb (c->cand_stmt)->index);
  print_gimple_stmt (dump_file, c->cand_stmt, 0, 0);
  switch (c->kind)
    {
    case CAND_MULT:
      fputs ("     MULT : (", dump_file);
      print_generic_expr (dump_file, c->base_expr, 0);
      fputs (" + ", dump_file);
      print_decs (c->index, dump_file);
      fputs (") * ", dump_file);
      print_generic_expr (dump_file, c->stride, 0);
      fputs (" : ", dump_file);
      break;
    case CAND_ADD:
      fputs ("     ADD  : ", dump_file);
      print_generic_expr (dump_file, c->base_expr, 0);
      fputs (" + (", dump_file);
      print_decs (c->index, dump_file);
      fputs (" * ", dump_file);
      print_generic_expr (dump_file, c->stride, 0);
      fputs (") : ", dump_file);
      break;
    case CAND_REF:
      fputs ("     REF  : ", dump_file);
      print_generic_expr (dump_file, c->base_expr, 0);
      fputs (" + (", dump_file);
      print_generic_expr (dump_file, c->stride, 0);
      fputs (") + ", dump_file);
      print_decs (c->index, dump_file);
      fputs (" : ", dump_file);
      break;
    case CAND_PHI:
      fputs ("     PHI  : ", dump_file);
      print_generic_expr (dump_file, c->base_expr, 0);
      fputs (" + (unknown * ", dump_file);
      print_generic_expr (dump_file, c->stride, 0);
      fputs (") : ", dump_file);
      break;
    default:
      gcc_unreachable ();
    }
  print_generic_expr (dump_file, c->cand_type, 0);
  fprintf (dump_file, "\n     basis: %d  dependent: %d  sibling: %d\n",
	   c->basis, c->dependent, c->sibling);
  fprintf (dump_file, "     next-interp: %d  dead-savings: %d\n",
	   c->next_interp, c->dead_savings);
  if (c->def_phi)
    fprintf (dump_file, "     phi:  %d\n", c->def_phi);
  fputs ("\n", dump_file);
}

/* Dump the candidate vector for debug.  */

static void
dump_cand_vec (void)
{
  unsigned i;
  slsr_cand_t c;

  fprintf (dump_file, "\nStrength reduction candidate vector:\n\n");
  
  FOR_EACH_VEC_ELT (cand_vec, i, c)
    dump_candidate (c);
}

/* Callback used to dump the candidate chains hash table.  */

int
ssa_base_cand_dump_callback (cand_chain **slot, void *ignored ATTRIBUTE_UNUSED)
{
  const_cand_chain_t chain = *slot;
  cand_chain_t p;

  print_generic_expr (dump_file, chain->base_expr, 0);
  fprintf (dump_file, " -> %d", chain->cand->cand_num);

  for (p = chain->next; p; p = p->next)
    fprintf (dump_file, " -> %d", p->cand->cand_num);

  fputs ("\n", dump_file);
  return 1;
}

/* Dump the candidate chains.  */

static void
dump_cand_chains (void)
{
  fprintf (dump_file, "\nStrength reduction candidate chains:\n\n");
  base_cand_map->traverse_noresize <void *, ssa_base_cand_dump_callback>
    (NULL);
  fputs ("\n", dump_file);
}

/* Dump the increment vector for debug.  */

static void
dump_incr_vec (void)
{
  if (dump_file && (dump_flags & TDF_DETAILS))
    {
      unsigned i;

      fprintf (dump_file, "\nIncrement vector:\n\n");
  
      for (i = 0; i < incr_vec_len; i++)
	{
	  fprintf (dump_file, "%3d  increment:   ", i);
	  print_decs (incr_vec[i].incr, dump_file);
	  fprintf (dump_file, "\n     count:       %d", incr_vec[i].count);
	  fprintf (dump_file, "\n     cost:        %d", incr_vec[i].cost);
	  fputs ("\n     initializer: ", dump_file);
	  print_generic_expr (dump_file, incr_vec[i].initializer, 0);
	  fputs ("\n\n", dump_file);
	}
    }
}

/* Replace *EXPR in candidate C with an equivalent strength-reduced
   data reference.  */

static void
replace_ref (tree *expr, slsr_cand_t c)
{
  tree add_expr, mem_ref, acc_type = TREE_TYPE (*expr);
  unsigned HOST_WIDE_INT misalign;
  unsigned align;

  /* Ensure the memory reference carries the minimum alignment
     requirement for the data type.  See PR58041.  */
  get_object_alignment_1 (*expr, &align, &misalign);
  if (misalign != 0)
    align = (misalign & -misalign);
  if (align < TYPE_ALIGN (acc_type))
    acc_type = build_aligned_type (acc_type, align);

  add_expr = fold_build2 (POINTER_PLUS_EXPR, TREE_TYPE (c->base_expr),
			  c->base_expr, c->stride);
  mem_ref = fold_build2 (MEM_REF, acc_type, add_expr,
			 wide_int_to_tree (c->cand_type, c->index));

  /* Gimplify the base addressing expression for the new MEM_REF tree.  */
  gimple_stmt_iterator gsi = gsi_for_stmt (c->cand_stmt);
  TREE_OPERAND (mem_ref, 0)
    = force_gimple_operand_gsi (&gsi, TREE_OPERAND (mem_ref, 0),
				/*simple_p=*/true, NULL,
				/*before=*/true, GSI_SAME_STMT);
  copy_ref_info (mem_ref, *expr);
  *expr = mem_ref;
  update_stmt (c->cand_stmt);
}

/* Replace CAND_REF candidate C, each sibling of candidate C, and each
   dependent of candidate C with an equivalent strength-reduced data
   reference.  */

static void
replace_refs (slsr_cand_t c)
{
  if (dump_file && (dump_flags & TDF_DETAILS))
    {
      fputs ("Replacing reference: ", dump_file);
      print_gimple_stmt (dump_file, c->cand_stmt, 0, 0);
    }

  if (gimple_vdef (c->cand_stmt))
    {
      tree *lhs = gimple_assign_lhs_ptr (c->cand_stmt);
      replace_ref (lhs, c);
    }
  else
    {
      tree *rhs = gimple_assign_rhs1_ptr (c->cand_stmt);
      replace_ref (rhs, c);
    }

  if (dump_file && (dump_flags & TDF_DETAILS))
    {
      fputs ("With: ", dump_file);
      print_gimple_stmt (dump_file, c->cand_stmt, 0, 0);
      fputs ("\n", dump_file);
    }

  if (c->sibling)
    replace_refs (lookup_cand (c->sibling));

  if (c->dependent)
    replace_refs (lookup_cand (c->dependent));
}

/* Return TRUE if candidate C is dependent upon a PHI.  */

static bool
phi_dependent_cand_p (slsr_cand_t c)
{
  /* A candidate is not necessarily dependent upon a PHI just because
     it has a phi definition for its base name.  It may have a basis
     that relies upon the same phi definition, in which case the PHI
     is irrelevant to this candidate.  */
  return (c->def_phi
	  && c->basis
	  && lookup_cand (c->basis)->def_phi != c->def_phi);
}

/* Calculate the increment required for candidate C relative to 
   its basis.  */

static widest_int
cand_increment (slsr_cand_t c)
{
  slsr_cand_t basis;

  /* If the candidate doesn't have a basis, just return its own
     index.  This is useful in record_increments to help us find
     an existing initializer.  Also, if the candidate's basis is
     hidden by a phi, then its own index will be the increment
     from the newly introduced phi basis.  */
  if (!c->basis || phi_dependent_cand_p (c))
    return c->index;

  basis = lookup_cand (c->basis);
  gcc_assert (operand_equal_p (c->base_expr, basis->base_expr, 0));
  return c->index - basis->index;
}

/* Calculate the increment required for candidate C relative to
   its basis.  If we aren't going to generate pointer arithmetic
   for this candidate, return the absolute value of that increment
   instead.  */

static inline widest_int
cand_abs_increment (slsr_cand_t c)
{
  widest_int increment = cand_increment (c);

  if (!address_arithmetic_p && wi::neg_p (increment))
    increment = -increment;

  return increment;
}

/* Return TRUE iff candidate C has already been replaced under
   another interpretation.  */

static inline bool
cand_already_replaced (slsr_cand_t c)
{
  return (gimple_bb (c->cand_stmt) == 0);
}

/* Common logic used by replace_unconditional_candidate and
   replace_conditional_candidate.  */

static void
replace_mult_candidate (slsr_cand_t c, tree basis_name, widest_int bump)
{
  tree target_type = TREE_TYPE (gimple_assign_lhs (c->cand_stmt));
  enum tree_code cand_code = gimple_assign_rhs_code (c->cand_stmt);

  /* It is highly unlikely, but possible, that the resulting
     bump doesn't fit in a HWI.  Abandon the replacement
     in this case.  This does not affect siblings or dependents
     of C.  Restriction to signed HWI is conservative for unsigned
     types but allows for safe negation without twisted logic.  */
  if (wi::fits_shwi_p (bump)
      && bump.to_shwi () != HOST_WIDE_INT_MIN
      /* It is not useful to replace casts, copies, or adds of
	 an SSA name and a constant.  */
      && cand_code != MODIFY_EXPR
      && !CONVERT_EXPR_CODE_P (cand_code)
      && cand_code != PLUS_EXPR
      && cand_code != POINTER_PLUS_EXPR
      && cand_code != MINUS_EXPR)
    {
      enum tree_code code = PLUS_EXPR;
      tree bump_tree;
      gimple stmt_to_print = NULL;

      /* If the basis name and the candidate's LHS have incompatible
	 types, introduce a cast.  */
      if (!useless_type_conversion_p (target_type, TREE_TYPE (basis_name)))
	basis_name = introduce_cast_before_cand (c, target_type, basis_name);
      if (wi::neg_p (bump))
	{
	  code = MINUS_EXPR;
	  bump = -bump;
	}

      bump_tree = wide_int_to_tree (target_type, bump);

      if (dump_file && (dump_flags & TDF_DETAILS))
	{
	  fputs ("Replacing: ", dump_file);
	  print_gimple_stmt (dump_file, c->cand_stmt, 0, 0);
	}

      if (bump == 0)
	{
	  tree lhs = gimple_assign_lhs (c->cand_stmt);
	  gassign *copy_stmt = gimple_build_assign (lhs, basis_name);
	  gimple_stmt_iterator gsi = gsi_for_stmt (c->cand_stmt);
	  gimple_set_location (copy_stmt, gimple_location (c->cand_stmt));
	  gsi_replace (&gsi, copy_stmt, false);
	  c->cand_stmt = copy_stmt;
	  if (dump_file && (dump_flags & TDF_DETAILS))
	    stmt_to_print = copy_stmt;
	}
      else
	{
	  tree rhs1, rhs2;
	  if (cand_code != NEGATE_EXPR) {
	    rhs1 = gimple_assign_rhs1 (c->cand_stmt);
	    rhs2 = gimple_assign_rhs2 (c->cand_stmt);
	  }
	  if (cand_code != NEGATE_EXPR
	      && ((operand_equal_p (rhs1, basis_name, 0)
		   && operand_equal_p (rhs2, bump_tree, 0))
		  || (operand_equal_p (rhs1, bump_tree, 0)
		      && operand_equal_p (rhs2, basis_name, 0))))
	    {
	      if (dump_file && (dump_flags & TDF_DETAILS))
		{
		  fputs ("(duplicate, not actually replacing)", dump_file);
		  stmt_to_print = c->cand_stmt;
		}
	    }
	  else
	    {
	      gimple_stmt_iterator gsi = gsi_for_stmt (c->cand_stmt);
	      gimple_assign_set_rhs_with_ops (&gsi, code,
					      basis_name, bump_tree);
	      update_stmt (gsi_stmt (gsi));
              c->cand_stmt = gsi_stmt (gsi);
	      if (dump_file && (dump_flags & TDF_DETAILS))
		stmt_to_print = gsi_stmt (gsi);
	    }
	}
  
      if (dump_file && (dump_flags & TDF_DETAILS))
	{
	  fputs ("With: ", dump_file);
	  print_gimple_stmt (dump_file, stmt_to_print, 0, 0);
	  fputs ("\n", dump_file);
  	}
    }
}

/* Replace candidate C with an add or subtract.   Note that we only
   operate on CAND_MULTs with known strides, so we will never generate
   a POINTER_PLUS_EXPR.  Each candidate X = (B + i) * S is replaced by
   X = Y + ((i - i') * S), as described in the module commentary.  The
   folded value ((i - i') * S) is referred to here as the "bump."  */

static void
replace_unconditional_candidate (slsr_cand_t c)
{
  slsr_cand_t basis;

  if (cand_already_replaced (c))
    return;

  basis = lookup_cand (c->basis);
  widest_int bump = cand_increment (c) * wi::to_widest (c->stride);

  replace_mult_candidate (c, gimple_assign_lhs (basis->cand_stmt), bump);
}

/* Return the index in the increment vector of the given INCREMENT,
   or -1 if not found.  The latter can occur if more than
   MAX_INCR_VEC_LEN increments have been found.  */

static inline int
incr_vec_index (const widest_int &increment)
{
  unsigned i;
  
  for (i = 0; i < incr_vec_len && increment != incr_vec[i].incr; i++)
    ;

  if (i < incr_vec_len)
    return i;
  else
    return -1;
}

/* Create a new statement along edge E to add BASIS_NAME to the product
   of INCREMENT and the stride of candidate C.  Create and return a new
   SSA name from *VAR to be used as the LHS of the new statement.
   KNOWN_STRIDE is true iff C's stride is a constant.  */

static tree
create_add_on_incoming_edge (slsr_cand_t c, tree basis_name,
			     widest_int increment, edge e, location_t loc,
			     bool known_stride)
{
  basic_block insert_bb;
  gimple_stmt_iterator gsi;
  tree lhs, basis_type;
  gassign *new_stmt;

  /* If the add candidate along this incoming edge has the same
     index as C's hidden basis, the hidden basis represents this
     edge correctly.  */
  if (increment == 0)
    return basis_name;

  basis_type = TREE_TYPE (basis_name);
  lhs = make_temp_ssa_name (basis_type, NULL, "slsr");

  if (known_stride)
    {
      tree bump_tree;
      enum tree_code code = PLUS_EXPR;
      widest_int bump = increment * wi::to_widest (c->stride);
      if (wi::neg_p (bump))
	{
	  code = MINUS_EXPR;
	  bump = -bump;
	}

      bump_tree = wide_int_to_tree (basis_type, bump);
      new_stmt = gimple_build_assign_with_ops (code, lhs, basis_name,
					       bump_tree);
    }
  else
    {
      int i;
      bool negate_incr = (!address_arithmetic_p && wi::neg_p (increment));
      i = incr_vec_index (negate_incr ? -increment : increment);
      gcc_assert (i >= 0);

      if (incr_vec[i].initializer)
	{
	  enum tree_code code = negate_incr ? MINUS_EXPR : PLUS_EXPR;
	  new_stmt = gimple_build_assign_with_ops (code, lhs, basis_name,
						   incr_vec[i].initializer);
	}
      else if (increment == 1)
	new_stmt = gimple_build_assign_with_ops (PLUS_EXPR, lhs, basis_name,
						 c->stride);
      else if (increment == -1)
	new_stmt = gimple_build_assign_with_ops (MINUS_EXPR, lhs, basis_name,
						 c->stride);
      else
	gcc_unreachable ();
    }

  insert_bb = single_succ_p (e->src) ? e->src : split_edge (e);
  gsi = gsi_last_bb (insert_bb);

  if (!gsi_end_p (gsi) && is_ctrl_stmt (gsi_stmt (gsi)))
    gsi_insert_before (&gsi, new_stmt, GSI_NEW_STMT);
  else
    gsi_insert_after (&gsi, new_stmt, GSI_NEW_STMT);

  gimple_set_location (new_stmt, loc);

  if (dump_file && (dump_flags & TDF_DETAILS))
    {
      fprintf (dump_file, "Inserting in block %d: ", insert_bb->index);
      print_gimple_stmt (dump_file, new_stmt, 0, 0);
    }

  return lhs;
}

/* Given a candidate C with BASIS_NAME being the LHS of C's basis which
   is hidden by the phi node FROM_PHI, create a new phi node in the same
   block as FROM_PHI.  The new phi is suitable for use as a basis by C,
   with its phi arguments representing conditional adjustments to the
   hidden basis along conditional incoming paths.  Those adjustments are
   made by creating add statements (and sometimes recursively creating
   phis) along those incoming paths.  LOC is the location to attach to
   the introduced statements.  KNOWN_STRIDE is true iff C's stride is a
   constant.  */

static tree
create_phi_basis (slsr_cand_t c, gimple from_phi, tree basis_name,
		  location_t loc, bool known_stride)
{
  int i;
  tree name, phi_arg;
  gphi *phi;
  vec<tree> phi_args;
  slsr_cand_t basis = lookup_cand (c->basis);
  int nargs = gimple_phi_num_args (from_phi);
  basic_block phi_bb = gimple_bb (from_phi);
  slsr_cand_t phi_cand = base_cand_from_table (gimple_phi_result (from_phi));
  phi_args.create (nargs);

  /* Process each argument of the existing phi that represents
     conditionally-executed add candidates.  */
  for (i = 0; i < nargs; i++)
    {
      edge e = (*phi_bb->preds)[i];
      tree arg = gimple_phi_arg_def (from_phi, i);
      tree feeding_def;

      /* If the phi argument is the base name of the CAND_PHI, then
	 this incoming arc should use the hidden basis.  */
      if (operand_equal_p (arg, phi_cand->base_expr, 0))
	if (basis->index == 0)
	  feeding_def = gimple_assign_lhs (basis->cand_stmt);
	else
	  {
	    widest_int incr = -basis->index;
	    feeding_def = create_add_on_incoming_edge (c, basis_name, incr,
						       e, loc, known_stride);
	  }
      else
	{
	  gimple arg_def = SSA_NAME_DEF_STMT (arg);

	  /* If there is another phi along this incoming edge, we must
	     process it in the same fashion to ensure that all basis
	     adjustments are made along its incoming edges.  */
	  if (gimple_code (arg_def) == GIMPLE_PHI)
	    feeding_def = create_phi_basis (c, arg_def, basis_name,
					    loc, known_stride);
	  else
	    {
	      slsr_cand_t arg_cand = base_cand_from_table (arg);
	      widest_int diff = arg_cand->index - basis->index;
	      feeding_def = create_add_on_incoming_edge (c, basis_name, diff,
							 e, loc, known_stride);
	    }
	}

      /* Because of recursion, we need to save the arguments in a vector
	 so we can create the PHI statement all at once.  Otherwise the
	 storage for the half-created PHI can be reclaimed.  */
      phi_args.safe_push (feeding_def);
    }

  /* Create the new phi basis.  */
  name = make_temp_ssa_name (TREE_TYPE (basis_name), NULL, "slsr");
  phi = create_phi_node (name, phi_bb);
  SSA_NAME_DEF_STMT (name) = phi;

  FOR_EACH_VEC_ELT (phi_args, i, phi_arg)
    {
      edge e = (*phi_bb->preds)[i];
      add_phi_arg (phi, phi_arg, e, loc);
    }

  update_stmt (phi);

  if (dump_file && (dump_flags & TDF_DETAILS))
    {
      fputs ("Introducing new phi basis: ", dump_file);
      print_gimple_stmt (dump_file, phi, 0, 0);
    }

  return name;
}

/* Given a candidate C whose basis is hidden by at least one intervening
   phi, introduce a matching number of new phis to represent its basis
   adjusted by conditional increments along possible incoming paths.  Then
   replace C as though it were an unconditional candidate, using the new
   basis.  */

static void
replace_conditional_candidate (slsr_cand_t c)
{
  tree basis_name, name;
  slsr_cand_t basis;
  location_t loc;

  /* Look up the LHS SSA name from C's basis.  This will be the 
     RHS1 of the adds we will introduce to create new phi arguments.  */
  basis = lookup_cand (c->basis);
  basis_name = gimple_assign_lhs (basis->cand_stmt);

  /* Create a new phi statement which will represent C's true basis
     after the transformation is complete.  */
  loc = gimple_location (c->cand_stmt);
  name = create_phi_basis (c, lookup_cand (c->def_phi)->cand_stmt,
			   basis_name, loc, KNOWN_STRIDE);
  /* Replace C with an add of the new basis phi and a constant.  */
  widest_int bump = c->index * wi::to_widest (c->stride);

  replace_mult_candidate (c, name, bump);
}

/* Compute the expected costs of inserting basis adjustments for
   candidate C with phi-definition PHI.  The cost of inserting 
   one adjustment is given by ONE_ADD_COST.  If PHI has arguments
   which are themselves phi results, recursively calculate costs
   for those phis as well.  */

static int
phi_add_costs (gimple phi, slsr_cand_t c, int one_add_cost)
{
  unsigned i;
  int cost = 0;
  slsr_cand_t phi_cand = base_cand_from_table (gimple_phi_result (phi));

  /* If we work our way back to a phi that isn't dominated by the hidden
     basis, this isn't a candidate for replacement.  Indicate this by
     returning an unreasonably high cost.  It's not easy to detect
     these situations when determining the basis, so we defer the
     decision until now.  */
  basic_block phi_bb = gimple_bb (phi);
  slsr_cand_t basis = lookup_cand (c->basis);
  basic_block basis_bb = gimple_bb (basis->cand_stmt);

  if (phi_bb == basis_bb || !dominated_by_p (CDI_DOMINATORS, phi_bb, basis_bb))
    return COST_INFINITE;

  for (i = 0; i < gimple_phi_num_args (phi); i++)
    {
      tree arg = gimple_phi_arg_def (phi, i);

      if (arg != phi_cand->base_expr)
	{
	  gimple arg_def = SSA_NAME_DEF_STMT (arg);

	  if (gimple_code (arg_def) == GIMPLE_PHI)
	    cost += phi_add_costs (arg_def, c, one_add_cost);
	  else
	    {
	      slsr_cand_t arg_cand = base_cand_from_table (arg);

	      if (arg_cand->index != c->index)
		cost += one_add_cost;
	    }
	}
    }

  return cost;
}

/* For candidate C, each sibling of candidate C, and each dependent of
   candidate C, determine whether the candidate is dependent upon a 
   phi that hides its basis.  If not, replace the candidate unconditionally.
   Otherwise, determine whether the cost of introducing compensation code
   for the candidate is offset by the gains from strength reduction.  If
   so, replace the candidate and introduce the compensation code.  */

static void
replace_uncond_cands_and_profitable_phis (slsr_cand_t c)
{
  if (phi_dependent_cand_p (c))
    {
      if (c->kind == CAND_MULT)
	{
	  /* A candidate dependent upon a phi will replace a multiply by 
	     a constant with an add, and will insert at most one add for
	     each phi argument.  Add these costs with the potential dead-code
	     savings to determine profitability.  */
	  bool speed = optimize_bb_for_speed_p (gimple_bb (c->cand_stmt));
	  int mult_savings = stmt_cost (c->cand_stmt, speed);
	  gimple phi = lookup_cand (c->def_phi)->cand_stmt;
	  tree phi_result = gimple_phi_result (phi);
	  int one_add_cost = add_cost (speed, 
				       TYPE_MODE (TREE_TYPE (phi_result)));
	  int add_costs = one_add_cost + phi_add_costs (phi, c, one_add_cost);
	  int cost = add_costs - mult_savings - c->dead_savings;

	  if (dump_file && (dump_flags & TDF_DETAILS))
	    {
	      fprintf (dump_file, "  Conditional candidate %d:\n", c->cand_num);
	      fprintf (dump_file, "    add_costs = %d\n", add_costs);
	      fprintf (dump_file, "    mult_savings = %d\n", mult_savings);
	      fprintf (dump_file, "    dead_savings = %d\n", c->dead_savings);
	      fprintf (dump_file, "    cost = %d\n", cost);
	      if (cost <= COST_NEUTRAL)
		fputs ("  Replacing...\n", dump_file);
	      else
		fputs ("  Not replaced.\n", dump_file);
	    }

	  if (cost <= COST_NEUTRAL)
	    replace_conditional_candidate (c);
	}
    }
  else
    replace_unconditional_candidate (c);

  if (c->sibling)
    replace_uncond_cands_and_profitable_phis (lookup_cand (c->sibling));

  if (c->dependent)
    replace_uncond_cands_and_profitable_phis (lookup_cand (c->dependent));
}

/* Count the number of candidates in the tree rooted at C that have
   not already been replaced under other interpretations.  */

static int
count_candidates (slsr_cand_t c)
{
  unsigned count = cand_already_replaced (c) ? 0 : 1;

  if (c->sibling)
    count += count_candidates (lookup_cand (c->sibling));

  if (c->dependent)
    count += count_candidates (lookup_cand (c->dependent));

  return count;
}

/* Increase the count of INCREMENT by one in the increment vector.
   INCREMENT is associated with candidate C.  If INCREMENT is to be
   conditionally executed as part of a conditional candidate replacement,
   IS_PHI_ADJUST is true, otherwise false.  If an initializer
   T_0 = stride * I is provided by a candidate that dominates all
   candidates with the same increment, also record T_0 for subsequent use.  */

static void
record_increment (slsr_cand_t c, widest_int increment, bool is_phi_adjust)
{
  bool found = false;
  unsigned i;

  /* Treat increments that differ only in sign as identical so as to
     share initializers, unless we are generating pointer arithmetic.  */
  if (!address_arithmetic_p && wi::neg_p (increment))
    increment = -increment;

  for (i = 0; i < incr_vec_len; i++)
    {
      if (incr_vec[i].incr == increment)
	{
	  incr_vec[i].count++;
	  found = true;

	  /* If we previously recorded an initializer that doesn't
	     dominate this candidate, it's not going to be useful to
	     us after all.  */
	  if (incr_vec[i].initializer
	      && !dominated_by_p (CDI_DOMINATORS,
				  gimple_bb (c->cand_stmt),
				  incr_vec[i].init_bb))
	    {
	      incr_vec[i].initializer = NULL_TREE;
	      incr_vec[i].init_bb = NULL;
	    }
	  
	  break;
	}
    }

  if (!found && incr_vec_len < MAX_INCR_VEC_LEN - 1)
    {
      /* The first time we see an increment, create the entry for it.
	 If this is the root candidate which doesn't have a basis, set
	 the count to zero.  We're only processing it so it can possibly
	 provide an initializer for other candidates.  */
      incr_vec[incr_vec_len].incr = increment;
      incr_vec[incr_vec_len].count = c->basis || is_phi_adjust ? 1 : 0;
      incr_vec[incr_vec_len].cost = COST_INFINITE;
      
      /* Optimistically record the first occurrence of this increment
	 as providing an initializer (if it does); we will revise this
	 opinion later if it doesn't dominate all other occurrences.
         Exception:  increments of -1, 0, 1 never need initializers;
	 and phi adjustments don't ever provide initializers.  */
      if (c->kind == CAND_ADD
	  && !is_phi_adjust
	  && c->index == increment
	  && (wi::gts_p (increment, 1)
	      || wi::lts_p (increment, -1))
	  && (gimple_assign_rhs_code (c->cand_stmt) == PLUS_EXPR
	      || gimple_assign_rhs_code (c->cand_stmt) == POINTER_PLUS_EXPR))
	{
	  tree t0 = NULL_TREE;
	  tree rhs1 = gimple_assign_rhs1 (c->cand_stmt);
	  tree rhs2 = gimple_assign_rhs2 (c->cand_stmt);
	  if (operand_equal_p (rhs1, c->base_expr, 0))
	    t0 = rhs2;
	  else if (operand_equal_p (rhs2, c->base_expr, 0))
	    t0 = rhs1;
	  if (t0
	      && SSA_NAME_DEF_STMT (t0)
	      && gimple_bb (SSA_NAME_DEF_STMT (t0)))
	    {
	      incr_vec[incr_vec_len].initializer = t0;
	      incr_vec[incr_vec_len++].init_bb
		= gimple_bb (SSA_NAME_DEF_STMT (t0));
	    }
	  else
	    {
	      incr_vec[incr_vec_len].initializer = NULL_TREE;
	      incr_vec[incr_vec_len++].init_bb = NULL;
	    }
	}
      else
	{
	  incr_vec[incr_vec_len].initializer = NULL_TREE;
	  incr_vec[incr_vec_len++].init_bb = NULL;
	}
    }
}

/* Given phi statement PHI that hides a candidate from its BASIS, find
   the increments along each incoming arc (recursively handling additional
   phis that may be present) and record them.  These increments are the
   difference in index between the index-adjusting statements and the
   index of the basis.  */

static void
record_phi_increments (slsr_cand_t basis, gimple phi)
{
  unsigned i;
  slsr_cand_t phi_cand = base_cand_from_table (gimple_phi_result (phi));
  
  for (i = 0; i < gimple_phi_num_args (phi); i++)
    {
      tree arg = gimple_phi_arg_def (phi, i);

      if (!operand_equal_p (arg, phi_cand->base_expr, 0))
	{
	  gimple arg_def = SSA_NAME_DEF_STMT (arg);

	  if (gimple_code (arg_def) == GIMPLE_PHI)
	    record_phi_increments (basis, arg_def);
	  else
	    {
	      slsr_cand_t arg_cand = base_cand_from_table (arg);
	      widest_int diff = arg_cand->index - basis->index;
	      record_increment (arg_cand, diff, PHI_ADJUST);
	    }
	}
    }
}

/* Determine how many times each unique increment occurs in the set
   of candidates rooted at C's parent, recording the data in the
   increment vector.  For each unique increment I, if an initializer
   T_0 = stride * I is provided by a candidate that dominates all
   candidates with the same increment, also record T_0 for subsequent
   use.  */

static void
record_increments (slsr_cand_t c)
{
  if (!cand_already_replaced (c))
    {
      if (!phi_dependent_cand_p (c))
	record_increment (c, cand_increment (c), NOT_PHI_ADJUST);
      else
	{
	  /* A candidate with a basis hidden by a phi will have one
	     increment for its relationship to the index represented by
	     the phi, and potentially additional increments along each
	     incoming edge.  For the root of the dependency tree (which
	     has no basis), process just the initial index in case it has
	     an initializer that can be used by subsequent candidates.  */
	  record_increment (c, c->index, NOT_PHI_ADJUST);

	  if (c->basis)
	    record_phi_increments (lookup_cand (c->basis),
				   lookup_cand (c->def_phi)->cand_stmt);
	}
    }

  if (c->sibling)
    record_increments (lookup_cand (c->sibling));

  if (c->dependent)
    record_increments (lookup_cand (c->dependent));
}

/* Add up and return the costs of introducing add statements that
   require the increment INCR on behalf of candidate C and phi
   statement PHI.  Accumulate into *SAVINGS the potential savings
   from removing existing statements that feed PHI and have no other
   uses.  */

static int
phi_incr_cost (slsr_cand_t c, const widest_int &incr, gimple phi, int *savings)
{
  unsigned i;
  int cost = 0;
  slsr_cand_t basis = lookup_cand (c->basis);
  slsr_cand_t phi_cand = base_cand_from_table (gimple_phi_result (phi));

  for (i = 0; i < gimple_phi_num_args (phi); i++)
    {
      tree arg = gimple_phi_arg_def (phi, i);

      if (!operand_equal_p (arg, phi_cand->base_expr, 0))
	{
	  gimple arg_def = SSA_NAME_DEF_STMT (arg);
      
	  if (gimple_code (arg_def) == GIMPLE_PHI)
	    {
	      int feeding_savings = 0;
	      cost += phi_incr_cost (c, incr, arg_def, &feeding_savings);
	      if (has_single_use (gimple_phi_result (arg_def)))
		*savings += feeding_savings;
	    }
	  else
	    {
	      slsr_cand_t arg_cand = base_cand_from_table (arg);
	      widest_int diff = arg_cand->index - basis->index;

	      if (incr == diff)
		{
		  tree basis_lhs = gimple_assign_lhs (basis->cand_stmt);
		  tree lhs = gimple_assign_lhs (arg_cand->cand_stmt);
		  cost += add_cost (true, TYPE_MODE (TREE_TYPE (basis_lhs)));
		  if (has_single_use (lhs))
		    *savings += stmt_cost (arg_cand->cand_stmt, true);
		}
	    }
	}
    }

  return cost;
}

/* Return the first candidate in the tree rooted at C that has not
   already been replaced, favoring siblings over dependents.  */

static slsr_cand_t
unreplaced_cand_in_tree (slsr_cand_t c)
{
  if (!cand_already_replaced (c))
    return c;

  if (c->sibling)
    {
      slsr_cand_t sib = unreplaced_cand_in_tree (lookup_cand (c->sibling));
      if (sib)
	return sib;
    }

  if (c->dependent)
    {
      slsr_cand_t dep = unreplaced_cand_in_tree (lookup_cand (c->dependent));
      if (dep)
	return dep;
    }

  return NULL;
}

/* Return TRUE if the candidates in the tree rooted at C should be
   optimized for speed, else FALSE.  We estimate this based on the block
   containing the most dominant candidate in the tree that has not yet
   been replaced.  */

static bool
optimize_cands_for_speed_p (slsr_cand_t c)
{
  slsr_cand_t c2 = unreplaced_cand_in_tree (c);
  gcc_assert (c2);
  return optimize_bb_for_speed_p (gimple_bb (c2->cand_stmt));
}

/* Add COST_IN to the lowest cost of any dependent path starting at
   candidate C or any of its siblings, counting only candidates along
   such paths with increment INCR.  Assume that replacing a candidate
   reduces cost by REPL_SAVINGS.  Also account for savings from any
   statements that would go dead.  If COUNT_PHIS is true, include
   costs of introducing feeding statements for conditional candidates.  */

static int
lowest_cost_path (int cost_in, int repl_savings, slsr_cand_t c,
		  const widest_int &incr, bool count_phis)
{
  int local_cost, sib_cost, savings = 0;
  widest_int cand_incr = cand_abs_increment (c);

  if (cand_already_replaced (c))
    local_cost = cost_in;
  else if (incr == cand_incr)
    local_cost = cost_in - repl_savings - c->dead_savings;
  else
    local_cost = cost_in - c->dead_savings;

  if (count_phis
      && phi_dependent_cand_p (c)
      && !cand_already_replaced (c))
    {
      gimple phi = lookup_cand (c->def_phi)->cand_stmt;
      local_cost += phi_incr_cost (c, incr, phi, &savings);

      if (has_single_use (gimple_phi_result (phi)))
	local_cost -= savings;
    }

  if (c->dependent)
    local_cost = lowest_cost_path (local_cost, repl_savings, 
				   lookup_cand (c->dependent), incr,
				   count_phis);

  if (c->sibling)
    {
      sib_cost = lowest_cost_path (cost_in, repl_savings,
				   lookup_cand (c->sibling), incr,
				   count_phis);
      local_cost = MIN (local_cost, sib_cost);
    }

  return local_cost;
}

/* Compute the total savings that would accrue from all replacements
   in the candidate tree rooted at C, counting only candidates with
   increment INCR.  Assume that replacing a candidate reduces cost
   by REPL_SAVINGS.  Also account for savings from statements that
   would go dead.  */

static int
total_savings (int repl_savings, slsr_cand_t c, const widest_int &incr,
	       bool count_phis)
{
  int savings = 0;
  widest_int cand_incr = cand_abs_increment (c);

  if (incr == cand_incr && !cand_already_replaced (c))
    savings += repl_savings + c->dead_savings;

  if (count_phis
      && phi_dependent_cand_p (c)
      && !cand_already_replaced (c))
    {
      int phi_savings = 0;
      gimple phi = lookup_cand (c->def_phi)->cand_stmt;
      savings -= phi_incr_cost (c, incr, phi, &phi_savings);

      if (has_single_use (gimple_phi_result (phi)))
	savings += phi_savings;
    }

  if (c->dependent)
    savings += total_savings (repl_savings, lookup_cand (c->dependent), incr,
			      count_phis);

  if (c->sibling)
    savings += total_savings (repl_savings, lookup_cand (c->sibling), incr,
			      count_phis);

  return savings;
}

/* Use target-specific costs to determine and record which increments
   in the current candidate tree are profitable to replace, assuming
   MODE and SPEED.  FIRST_DEP is the first dependent of the root of
   the candidate tree.

   One slight limitation here is that we don't account for the possible
   introduction of casts in some cases.  See replace_one_candidate for
   the cases where these are introduced.  This should probably be cleaned
   up sometime.  */

static void
analyze_increments (slsr_cand_t first_dep, machine_mode mode, bool speed)
{
  unsigned i;

  for (i = 0; i < incr_vec_len; i++)
    {
      HOST_WIDE_INT incr = incr_vec[i].incr.to_shwi ();

      /* If somehow this increment is bigger than a HWI, we won't
	 be optimizing candidates that use it.  And if the increment
	 has a count of zero, nothing will be done with it.  */
      if (!wi::fits_shwi_p (incr_vec[i].incr) || !incr_vec[i].count)
	incr_vec[i].cost = COST_INFINITE;

      /* Increments of 0, 1, and -1 are always profitable to replace,
	 because they always replace a multiply or add with an add or
	 copy, and may cause one or more existing instructions to go
	 dead.  Exception:  -1 can't be assumed to be profitable for
	 pointer addition.  */
      else if (incr == 0
	       || incr == 1
	       || (incr == -1
		   && (gimple_assign_rhs_code (first_dep->cand_stmt)
		       != POINTER_PLUS_EXPR)))
	incr_vec[i].cost = COST_NEUTRAL;
      
      /* FORNOW: If we need to add an initializer, give up if a cast from
	 the candidate's type to its stride's type can lose precision.
	 This could eventually be handled better by expressly retaining the
	 result of a cast to a wider type in the stride.  Example:

           short int _1;
	   _2 = (int) _1;
	   _3 = _2 * 10;
	   _4 = x + _3;    ADD: x + (10 * _1) : int
	   _5 = _2 * 15;
	   _6 = x + _3;    ADD: x + (15 * _1) : int

         Right now replacing _6 would cause insertion of an initializer
	 of the form "short int T = _1 * 5;" followed by a cast to 
	 int, which could overflow incorrectly.  Had we recorded _2 or
	 (int)_1 as the stride, this wouldn't happen.  However, doing
         this breaks other opportunities, so this will require some
	 care.  */
      else if (!incr_vec[i].initializer
	       && TREE_CODE (first_dep->stride) != INTEGER_CST
	       && !legal_cast_p_1 (first_dep->stride,
				   gimple_assign_lhs (first_dep->cand_stmt)))

	incr_vec[i].cost = COST_INFINITE;

      /* If we need to add an initializer, make sure we don't introduce
	 a multiply by a pointer type, which can happen in certain cast
	 scenarios.  FIXME: When cleaning up these cast issues, we can
         afford to introduce the multiply provided we cast out to an
         unsigned int of appropriate size.  */
      else if (!incr_vec[i].initializer
	       && TREE_CODE (first_dep->stride) != INTEGER_CST
	       && POINTER_TYPE_P (TREE_TYPE (first_dep->stride)))

	incr_vec[i].cost = COST_INFINITE;

      /* For any other increment, if this is a multiply candidate, we
	 must introduce a temporary T and initialize it with
	 T_0 = stride * increment.  When optimizing for speed, walk the
	 candidate tree to calculate the best cost reduction along any
	 path; if it offsets the fixed cost of inserting the initializer,
	 replacing the increment is profitable.  When optimizing for
         size, instead calculate the total cost reduction from replacing
	 all candidates with this increment.  */
      else if (first_dep->kind == CAND_MULT)
	{
	  int cost = mult_by_coeff_cost (incr, mode, speed);
	  int repl_savings = mul_cost (speed, mode) - add_cost (speed, mode);
	  if (speed)
	    cost = lowest_cost_path (cost, repl_savings, first_dep,
				     incr_vec[i].incr, COUNT_PHIS);
	  else
	    cost -= total_savings (repl_savings, first_dep, incr_vec[i].incr,
				   COUNT_PHIS);

	  incr_vec[i].cost = cost;
	}

      /* If this is an add candidate, the initializer may already
	 exist, so only calculate the cost of the initializer if it
	 doesn't.  We are replacing one add with another here, so the
	 known replacement savings is zero.  We will account for removal
	 of dead instructions in lowest_cost_path or total_savings.  */
      else
	{
	  int cost = 0;
	  if (!incr_vec[i].initializer)
	    cost = mult_by_coeff_cost (incr, mode, speed);

	  if (speed)
	    cost = lowest_cost_path (cost, 0, first_dep, incr_vec[i].incr,
				     DONT_COUNT_PHIS);
	  else
	    cost -= total_savings (0, first_dep, incr_vec[i].incr,
				   DONT_COUNT_PHIS);

	  incr_vec[i].cost = cost;
	}
    }
}

/* Return the nearest common dominator of BB1 and BB2.  If the blocks
   are identical, return the earlier of C1 and C2 in *WHERE.  Otherwise,
   if the NCD matches BB1, return C1 in *WHERE; if the NCD matches BB2,
   return C2 in *WHERE; and if the NCD matches neither, return NULL in
   *WHERE.  Note: It is possible for one of C1 and C2 to be NULL.  */

static basic_block
ncd_for_two_cands (basic_block bb1, basic_block bb2,
		   slsr_cand_t c1, slsr_cand_t c2, slsr_cand_t *where)
{
  basic_block ncd;

  if (!bb1)
    {
      *where = c2;
      return bb2;
    }

  if (!bb2)
    {
      *where = c1;
      return bb1;
    }

  ncd = nearest_common_dominator (CDI_DOMINATORS, bb1, bb2);
      
  /* If both candidates are in the same block, the earlier
     candidate wins.  */
  if (bb1 == ncd && bb2 == ncd)
    {
      if (!c1 || (c2 && c2->cand_num < c1->cand_num))
	*where = c2;
      else
	*where = c1;
    }

  /* Otherwise, if one of them produced a candidate in the
     dominator, that one wins.  */
  else if (bb1 == ncd)
    *where = c1;

  else if (bb2 == ncd)
    *where = c2;

  /* If neither matches the dominator, neither wins.  */
  else
    *where = NULL;

  return ncd;
}

/* Consider all candidates that feed PHI.  Find the nearest common
   dominator of those candidates requiring the given increment INCR.
   Further find and return the nearest common dominator of this result
   with block NCD.  If the returned block contains one or more of the
   candidates, return the earliest candidate in the block in *WHERE.  */

static basic_block
ncd_with_phi (slsr_cand_t c, const widest_int &incr, gphi *phi,
	      basic_block ncd, slsr_cand_t *where)
{
  unsigned i;
  slsr_cand_t basis = lookup_cand (c->basis);
  slsr_cand_t phi_cand = base_cand_from_table (gimple_phi_result (phi));

  for (i = 0; i < gimple_phi_num_args (phi); i++)
    {
      tree arg = gimple_phi_arg_def (phi, i);

      if (!operand_equal_p (arg, phi_cand->base_expr, 0))
	{
	  gimple arg_def = SSA_NAME_DEF_STMT (arg);

	  if (gimple_code (arg_def) == GIMPLE_PHI)
	    ncd = ncd_with_phi (c, incr, as_a <gphi *> (arg_def), ncd,
				where);
	  else 
	    {
	      slsr_cand_t arg_cand = base_cand_from_table (arg);
	      widest_int diff = arg_cand->index - basis->index;
	      basic_block pred = gimple_phi_arg_edge (phi, i)->src;

	      if ((incr == diff) || (!address_arithmetic_p && incr == -diff))
		ncd = ncd_for_two_cands (ncd, pred, *where, NULL, where);
	    }
	}
    }

  return ncd;
}

/* Consider the candidate C together with any candidates that feed
   C's phi dependence (if any).  Find and return the nearest common
   dominator of those candidates requiring the given increment INCR.
   If the returned block contains one or more of the candidates,
   return the earliest candidate in the block in *WHERE.  */

static basic_block
ncd_of_cand_and_phis (slsr_cand_t c, const widest_int &incr, slsr_cand_t *where)
{
  basic_block ncd = NULL;

  if (cand_abs_increment (c) == incr)
    {
      ncd = gimple_bb (c->cand_stmt);
      *where = c;
    }
  
  if (phi_dependent_cand_p (c))
    ncd = ncd_with_phi (c, incr,
			as_a <gphi *> (lookup_cand (c->def_phi)->cand_stmt),
			ncd, where);

  return ncd;
}

/* Consider all candidates in the tree rooted at C for which INCR
   represents the required increment of C relative to its basis.
   Find and return the basic block that most nearly dominates all
   such candidates.  If the returned block contains one or more of
   the candidates, return the earliest candidate in the block in
   *WHERE.  */

static basic_block
nearest_common_dominator_for_cands (slsr_cand_t c, const widest_int &incr,
				    slsr_cand_t *where)
{
  basic_block sib_ncd = NULL, dep_ncd = NULL, this_ncd = NULL, ncd;
  slsr_cand_t sib_where = NULL, dep_where = NULL, this_where = NULL, new_where;

  /* First find the NCD of all siblings and dependents.  */
  if (c->sibling)
    sib_ncd = nearest_common_dominator_for_cands (lookup_cand (c->sibling),
						  incr, &sib_where);
  if (c->dependent)
    dep_ncd = nearest_common_dominator_for_cands (lookup_cand (c->dependent),
						  incr, &dep_where);
  if (!sib_ncd && !dep_ncd)
    {
      new_where = NULL;
      ncd = NULL;
    }
  else if (sib_ncd && !dep_ncd)
    {
      new_where = sib_where;
      ncd = sib_ncd;
    }
  else if (dep_ncd && !sib_ncd)
    {
      new_where = dep_where;
      ncd = dep_ncd;
    }
  else
    ncd = ncd_for_two_cands (sib_ncd, dep_ncd, sib_where,
			     dep_where, &new_where);

  /* If the candidate's increment doesn't match the one we're interested
     in (and nor do any increments for feeding defs of a phi-dependence),
     then the result depends only on siblings and dependents.  */
  this_ncd = ncd_of_cand_and_phis (c, incr, &this_where);

  if (!this_ncd || cand_already_replaced (c))
    {
      *where = new_where;
      return ncd;
    }

  /* Otherwise, compare this candidate with the result from all siblings
     and dependents.  */
  ncd = ncd_for_two_cands (ncd, this_ncd, new_where, this_where, where);

  return ncd;
}

/* Return TRUE if the increment indexed by INDEX is profitable to replace.  */

static inline bool
profitable_increment_p (unsigned index)
{
  return (incr_vec[index].cost <= COST_NEUTRAL);
}

/* For each profitable increment in the increment vector not equal to
   0 or 1 (or -1, for non-pointer arithmetic), find the nearest common
   dominator of all statements in the candidate chain rooted at C
   that require that increment, and insert an initializer
   T_0 = stride * increment at that location.  Record T_0 with the
   increment record.  */

static void
insert_initializers (slsr_cand_t c)
{
  unsigned i;

  for (i = 0; i < incr_vec_len; i++)
    {
      basic_block bb;
      slsr_cand_t where = NULL;
      gassign *init_stmt;
      tree stride_type, new_name, incr_tree;
      widest_int incr = incr_vec[i].incr;

      if (!profitable_increment_p (i)
	  || incr == 1
	  || (incr == -1
	      && gimple_assign_rhs_code (c->cand_stmt) != POINTER_PLUS_EXPR)
	  || incr == 0)
	continue;

      /* We may have already identified an existing initializer that
	 will suffice.  */
      if (incr_vec[i].initializer)
	{
	  if (dump_file && (dump_flags & TDF_DETAILS))
	    {
	      fputs ("Using existing initializer: ", dump_file);
	      print_gimple_stmt (dump_file,
				 SSA_NAME_DEF_STMT (incr_vec[i].initializer),
				 0, 0);
	    }
	  continue;
	}

      /* Find the block that most closely dominates all candidates
	 with this increment.  If there is at least one candidate in
	 that block, the earliest one will be returned in WHERE.  */
      bb = nearest_common_dominator_for_cands (c, incr, &where);

      /* Create a new SSA name to hold the initializer's value.  */
      stride_type = TREE_TYPE (c->stride);
      new_name = make_temp_ssa_name (stride_type, NULL, "slsr");
      incr_vec[i].initializer = new_name;

      /* Create the initializer and insert it in the latest possible
	 dominating position.  */
      incr_tree = wide_int_to_tree (stride_type, incr);
      init_stmt = gimple_build_assign_with_ops (MULT_EXPR, new_name,
						c->stride, incr_tree);
      if (where)
	{
	  gimple_stmt_iterator gsi = gsi_for_stmt (where->cand_stmt);
	  gsi_insert_before (&gsi, init_stmt, GSI_SAME_STMT);
	  gimple_set_location (init_stmt, gimple_location (where->cand_stmt));
	}
      else
	{
	  gimple_stmt_iterator gsi = gsi_last_bb (bb);
	  gimple basis_stmt = lookup_cand (c->basis)->cand_stmt;

	  if (!gsi_end_p (gsi) && is_ctrl_stmt (gsi_stmt (gsi)))
	    gsi_insert_before (&gsi, init_stmt, GSI_SAME_STMT);
	  else
	    gsi_insert_after (&gsi, init_stmt, GSI_SAME_STMT);

	  gimple_set_location (init_stmt, gimple_location (basis_stmt));
	}

      if (dump_file && (dump_flags & TDF_DETAILS))
	{
	  fputs ("Inserting initializer: ", dump_file);
	  print_gimple_stmt (dump_file, init_stmt, 0, 0);
	}
    }
}

/* Return TRUE iff all required increments for candidates feeding PHI
   are profitable to replace on behalf of candidate C.  */

static bool
all_phi_incrs_profitable (slsr_cand_t c, gimple phi)
{
  unsigned i;
  slsr_cand_t basis = lookup_cand (c->basis);
  slsr_cand_t phi_cand = base_cand_from_table (gimple_phi_result (phi));

  for (i = 0; i < gimple_phi_num_args (phi); i++)
    {
      tree arg = gimple_phi_arg_def (phi, i);

      if (!operand_equal_p (arg, phi_cand->base_expr, 0))
	{
	  gimple arg_def = SSA_NAME_DEF_STMT (arg);

	  if (gimple_code (arg_def) == GIMPLE_PHI)
	    {
	      if (!all_phi_incrs_profitable (c, arg_def))
		return false;
	    }
	  else
	    {
	      int j;
	      slsr_cand_t arg_cand = base_cand_from_table (arg);
	      widest_int increment = arg_cand->index - basis->index;

	      if (!address_arithmetic_p && wi::neg_p (increment))
		increment = -increment;

	      j = incr_vec_index (increment);

	      if (dump_file && (dump_flags & TDF_DETAILS))
		{
		  fprintf (dump_file, "  Conditional candidate %d, phi: ",
			   c->cand_num);
		  print_gimple_stmt (dump_file, phi, 0, 0);
		  fputs ("    increment: ", dump_file);
		  print_decs (increment, dump_file);
		  if (j < 0)
		    fprintf (dump_file,
			     "\n  Not replaced; incr_vec overflow.\n");
		  else {
		    fprintf (dump_file, "\n    cost: %d\n", incr_vec[j].cost);
		    if (profitable_increment_p (j))
		      fputs ("  Replacing...\n", dump_file);
		    else
		      fputs ("  Not replaced.\n", dump_file);
		  }
		}

	      if (j < 0 || !profitable_increment_p (j))
		return false;
	    }
	}
    }

  return true;
}
  
/* Create a NOP_EXPR that copies FROM_EXPR into a new SSA name of
   type TO_TYPE, and insert it in front of the statement represented
   by candidate C.  Use *NEW_VAR to create the new SSA name.  Return
   the new SSA name.  */

static tree
introduce_cast_before_cand (slsr_cand_t c, tree to_type, tree from_expr)
{
  tree cast_lhs;
  gassign *cast_stmt;
  gimple_stmt_iterator gsi = gsi_for_stmt (c->cand_stmt);

  cast_lhs = make_temp_ssa_name (to_type, NULL, "slsr");
  cast_stmt = gimple_build_assign_with_ops (NOP_EXPR, cast_lhs, from_expr);
  gimple_set_location (cast_stmt, gimple_location (c->cand_stmt));
  gsi_insert_before (&gsi, cast_stmt, GSI_SAME_STMT);

  if (dump_file && (dump_flags & TDF_DETAILS))
    {
      fputs ("  Inserting: ", dump_file);
      print_gimple_stmt (dump_file, cast_stmt, 0, 0);
    }

  return cast_lhs;
}

/* Replace the RHS of the statement represented by candidate C with 
   NEW_CODE, NEW_RHS1, and NEW_RHS2, provided that to do so doesn't
   leave C unchanged or just interchange its operands.  The original
   operation and operands are in OLD_CODE, OLD_RHS1, and OLD_RHS2.
   If the replacement was made and we are doing a details dump,
   return the revised statement, else NULL.  */

static gimple
replace_rhs_if_not_dup (enum tree_code new_code, tree new_rhs1, tree new_rhs2,
			enum tree_code old_code, tree old_rhs1, tree old_rhs2,
			slsr_cand_t c)
{
  if (new_code != old_code
      || ((!operand_equal_p (new_rhs1, old_rhs1, 0)
	   || !operand_equal_p (new_rhs2, old_rhs2, 0))
	  && (!operand_equal_p (new_rhs1, old_rhs2, 0)
	      || !operand_equal_p (new_rhs2, old_rhs1, 0))))
    {
      gimple_stmt_iterator gsi = gsi_for_stmt (c->cand_stmt);
      gimple_assign_set_rhs_with_ops (&gsi, new_code, new_rhs1, new_rhs2);
      update_stmt (gsi_stmt (gsi));
      c->cand_stmt = gsi_stmt (gsi);

      if (dump_file && (dump_flags & TDF_DETAILS))
	return gsi_stmt (gsi);
    }

  else if (dump_file && (dump_flags & TDF_DETAILS))
    fputs ("  (duplicate, not actually replacing)\n", dump_file);

  return NULL;
}

/* Strength-reduce the statement represented by candidate C by replacing
   it with an equivalent addition or subtraction.  I is the index into
   the increment vector identifying C's increment.  NEW_VAR is used to
   create a new SSA name if a cast needs to be introduced.  BASIS_NAME
   is the rhs1 to use in creating the add/subtract.  */

static void
replace_one_candidate (slsr_cand_t c, unsigned i, tree basis_name)
{
  gimple stmt_to_print = NULL;
  tree orig_rhs1, orig_rhs2;
  tree rhs2;
  enum tree_code orig_code, repl_code;
  widest_int cand_incr;

  orig_code = gimple_assign_rhs_code (c->cand_stmt);
  orig_rhs1 = gimple_assign_rhs1 (c->cand_stmt);
  orig_rhs2 = gimple_assign_rhs2 (c->cand_stmt);
  cand_incr = cand_increment (c);

  if (dump_file && (dump_flags & TDF_DETAILS))
    {
      fputs ("Replacing: ", dump_file);
      print_gimple_stmt (dump_file, c->cand_stmt, 0, 0);
      stmt_to_print = c->cand_stmt;
    }

  if (address_arithmetic_p)
    repl_code = POINTER_PLUS_EXPR;
  else
    repl_code = PLUS_EXPR;

  /* If the increment has an initializer T_0, replace the candidate
     statement with an add of the basis name and the initializer.  */
  if (incr_vec[i].initializer)
    {
      tree init_type = TREE_TYPE (incr_vec[i].initializer);
      tree orig_type = TREE_TYPE (orig_rhs2);

      if (types_compatible_p (orig_type, init_type))
	rhs2 = incr_vec[i].initializer;
      else
	rhs2 = introduce_cast_before_cand (c, orig_type,
					   incr_vec[i].initializer);

      if (incr_vec[i].incr != cand_incr)
	{
	  gcc_assert (repl_code == PLUS_EXPR);
	  repl_code = MINUS_EXPR;
	}

      stmt_to_print = replace_rhs_if_not_dup (repl_code, basis_name, rhs2,
					      orig_code, orig_rhs1, orig_rhs2,
					      c);
    }

  /* Otherwise, the increment is one of -1, 0, and 1.  Replace
     with a subtract of the stride from the basis name, a copy
     from the basis name, or an add of the stride to the basis
     name, respectively.  It may be necessary to introduce a
     cast (or reuse an existing cast).  */
  else if (cand_incr == 1)
    {
      tree stride_type = TREE_TYPE (c->stride);
      tree orig_type = TREE_TYPE (orig_rhs2);
      
      if (types_compatible_p (orig_type, stride_type))
	rhs2 = c->stride;
      else
	rhs2 = introduce_cast_before_cand (c, orig_type, c->stride);
      
      stmt_to_print = replace_rhs_if_not_dup (repl_code, basis_name, rhs2,
					      orig_code, orig_rhs1, orig_rhs2,
					      c);
    }

  else if (cand_incr == -1)
    {
      tree stride_type = TREE_TYPE (c->stride);
      tree orig_type = TREE_TYPE (orig_rhs2);
      gcc_assert (repl_code != POINTER_PLUS_EXPR);
      
      if (types_compatible_p (orig_type, stride_type))
	rhs2 = c->stride;
      else
	rhs2 = introduce_cast_before_cand (c, orig_type, c->stride);
      
      if (orig_code != MINUS_EXPR
	  || !operand_equal_p (basis_name, orig_rhs1, 0)
	  || !operand_equal_p (rhs2, orig_rhs2, 0))
	{
	  gimple_stmt_iterator gsi = gsi_for_stmt (c->cand_stmt);
	  gimple_assign_set_rhs_with_ops (&gsi, MINUS_EXPR, basis_name, rhs2);
	  update_stmt (gsi_stmt (gsi));
          c->cand_stmt = gsi_stmt (gsi);

	  if (dump_file && (dump_flags & TDF_DETAILS))
	    stmt_to_print = gsi_stmt (gsi);
	}
      else if (dump_file && (dump_flags & TDF_DETAILS))
	fputs ("  (duplicate, not actually replacing)\n", dump_file);
    }

  else if (cand_incr == 0)
    {
      tree lhs = gimple_assign_lhs (c->cand_stmt);
      tree lhs_type = TREE_TYPE (lhs);
      tree basis_type = TREE_TYPE (basis_name);
      
      if (types_compatible_p (lhs_type, basis_type))
	{
	  gassign *copy_stmt = gimple_build_assign (lhs, basis_name);
	  gimple_stmt_iterator gsi = gsi_for_stmt (c->cand_stmt);
	  gimple_set_location (copy_stmt, gimple_location (c->cand_stmt));
	  gsi_replace (&gsi, copy_stmt, false);
	  c->cand_stmt = copy_stmt;

	  if (dump_file && (dump_flags & TDF_DETAILS))
	    stmt_to_print = copy_stmt;
	}
      else
	{
	  gimple_stmt_iterator gsi = gsi_for_stmt (c->cand_stmt);
<<<<<<< HEAD
	  gassign *cast_stmt
	    = gimple_build_assign_with_ops (NOP_EXPR, lhs,
					    basis_name,
					    NULL_TREE);
=======
	  gimple cast_stmt = gimple_build_assign_with_ops (NOP_EXPR, lhs,
							   basis_name);
>>>>>>> aec08e4d
	  gimple_set_location (cast_stmt, gimple_location (c->cand_stmt));
	  gsi_replace (&gsi, cast_stmt, false);
	  c->cand_stmt = cast_stmt;

	  if (dump_file && (dump_flags & TDF_DETAILS))
	    stmt_to_print = cast_stmt;
	}
    }
  else
    gcc_unreachable ();
  
  if (dump_file && (dump_flags & TDF_DETAILS) && stmt_to_print)
    {
      fputs ("With: ", dump_file);
      print_gimple_stmt (dump_file, stmt_to_print, 0, 0);
      fputs ("\n", dump_file);
    }
}

/* For each candidate in the tree rooted at C, replace it with
   an increment if such has been shown to be profitable.  */

static void
replace_profitable_candidates (slsr_cand_t c)
{
  if (!cand_already_replaced (c))
    {
      widest_int increment = cand_abs_increment (c);
      enum tree_code orig_code = gimple_assign_rhs_code (c->cand_stmt);
      int i;

      i = incr_vec_index (increment);

      /* Only process profitable increments.  Nothing useful can be done
	 to a cast or copy.  */
      if (i >= 0
	  && profitable_increment_p (i) 
	  && orig_code != MODIFY_EXPR
	  && !CONVERT_EXPR_CODE_P (orig_code))
	{
	  if (phi_dependent_cand_p (c))
	    {
	      gimple phi = lookup_cand (c->def_phi)->cand_stmt;

	      if (all_phi_incrs_profitable (c, phi))
		{
		  /* Look up the LHS SSA name from C's basis.  This will be 
		     the RHS1 of the adds we will introduce to create new
		     phi arguments.  */
		  slsr_cand_t basis = lookup_cand (c->basis);
		  tree basis_name = gimple_assign_lhs (basis->cand_stmt);

		  /* Create a new phi statement that will represent C's true
		     basis after the transformation is complete.  */
		  location_t loc = gimple_location (c->cand_stmt);
		  tree name = create_phi_basis (c, phi, basis_name,
						loc, UNKNOWN_STRIDE);

		  /* Replace C with an add of the new basis phi and the
		     increment.  */
		  replace_one_candidate (c, i, name);
		}
	    }
	  else
	    {
	      slsr_cand_t basis = lookup_cand (c->basis);
	      tree basis_name = gimple_assign_lhs (basis->cand_stmt);
	      replace_one_candidate (c, i, basis_name);
	    }
	}
    }

  if (c->sibling)
    replace_profitable_candidates (lookup_cand (c->sibling));

  if (c->dependent)
    replace_profitable_candidates (lookup_cand (c->dependent));
}

/* Analyze costs of related candidates in the candidate vector,
   and make beneficial replacements.  */

static void
analyze_candidates_and_replace (void)
{
  unsigned i;
  slsr_cand_t c;

  /* Each candidate that has a null basis and a non-null
     dependent is the root of a tree of related statements.
     Analyze each tree to determine a subset of those
     statements that can be replaced with maximum benefit.  */
  FOR_EACH_VEC_ELT (cand_vec, i, c)
    {
      slsr_cand_t first_dep;

      if (c->basis != 0 || c->dependent == 0)
	continue;

      if (dump_file && (dump_flags & TDF_DETAILS))
	fprintf (dump_file, "\nProcessing dependency tree rooted at %d.\n",
		 c->cand_num);

      first_dep = lookup_cand (c->dependent);

      /* If this is a chain of CAND_REFs, unconditionally replace
	 each of them with a strength-reduced data reference.  */
      if (c->kind == CAND_REF)
	replace_refs (c);

      /* If the common stride of all related candidates is a known
	 constant, each candidate without a phi-dependence can be
	 profitably replaced.  Each replaces a multiply by a single
	 add, with the possibility that a feeding add also goes dead.
	 A candidate with a phi-dependence is replaced only if the
	 compensation code it requires is offset by the strength
	 reduction savings.  */
      else if (TREE_CODE (c->stride) == INTEGER_CST)
	replace_uncond_cands_and_profitable_phis (first_dep);

      /* When the stride is an SSA name, it may still be profitable
	 to replace some or all of the dependent candidates, depending
	 on whether the introduced increments can be reused, or are
	 less expensive to calculate than the replaced statements.  */
      else
	{
	  machine_mode mode;
	  bool speed;

	  /* Determine whether we'll be generating pointer arithmetic
	     when replacing candidates.  */
	  address_arithmetic_p = (c->kind == CAND_ADD
				  && POINTER_TYPE_P (c->cand_type));

	  /* If all candidates have already been replaced under other
	     interpretations, nothing remains to be done.  */
	  if (!count_candidates (c))
	    continue;

	  /* Construct an array of increments for this candidate chain.  */
	  incr_vec = XNEWVEC (incr_info, MAX_INCR_VEC_LEN);
	  incr_vec_len = 0;
	  record_increments (c);

	  /* Determine which increments are profitable to replace.  */
	  mode = TYPE_MODE (TREE_TYPE (gimple_assign_lhs (c->cand_stmt)));
	  speed = optimize_cands_for_speed_p (c);
	  analyze_increments (first_dep, mode, speed);

	  /* Insert initializers of the form T_0 = stride * increment
	     for use in profitable replacements.  */
	  insert_initializers (first_dep);
	  dump_incr_vec ();

	  /* Perform the replacements.  */
	  replace_profitable_candidates (first_dep);
	  free (incr_vec);
	}
    }
}

namespace {

const pass_data pass_data_strength_reduction =
{
  GIMPLE_PASS, /* type */
  "slsr", /* name */
  OPTGROUP_NONE, /* optinfo_flags */
  TV_GIMPLE_SLSR, /* tv_id */
  ( PROP_cfg | PROP_ssa ), /* properties_required */
  0, /* properties_provided */
  0, /* properties_destroyed */
  0, /* todo_flags_start */
  0, /* todo_flags_finish */
};

class pass_strength_reduction : public gimple_opt_pass
{
public:
  pass_strength_reduction (gcc::context *ctxt)
    : gimple_opt_pass (pass_data_strength_reduction, ctxt)
  {}

  /* opt_pass methods: */
  virtual bool gate (function *) { return flag_tree_slsr; }
  virtual unsigned int execute (function *);

}; // class pass_strength_reduction

unsigned
pass_strength_reduction::execute (function *fun)
{
  /* Create the obstack where candidates will reside.  */
  gcc_obstack_init (&cand_obstack);

  /* Allocate the candidate vector.  */
  cand_vec.create (128);

  /* Allocate the mapping from statements to candidate indices.  */
  stmt_cand_map = new hash_map<gimple, slsr_cand_t>;

  /* Create the obstack where candidate chains will reside.  */
  gcc_obstack_init (&chain_obstack);

  /* Allocate the mapping from base expressions to candidate chains.  */
  base_cand_map = new hash_table<cand_chain_hasher> (500);

  /* Allocate the mapping from bases to alternative bases.  */
  alt_base_map = new hash_map<tree, tree>;

  /* Initialize the loop optimizer.  We need to detect flow across
     back edges, and this gives us dominator information as well.  */
  loop_optimizer_init (AVOID_CFG_MODIFICATIONS);

  /* Walk the CFG in predominator order looking for strength reduction
     candidates.  */
  find_candidates_dom_walker (CDI_DOMINATORS)
    .walk (fun->cfg->x_entry_block_ptr);

  if (dump_file && (dump_flags & TDF_DETAILS))
    {
      dump_cand_vec ();
      dump_cand_chains ();
    }

  delete alt_base_map;
  free_affine_expand_cache (&name_expansions);

  /* Analyze costs and make appropriate replacements.  */
  analyze_candidates_and_replace ();

  loop_optimizer_finalize ();
  delete base_cand_map;
  base_cand_map = NULL;
  obstack_free (&chain_obstack, NULL);
  delete stmt_cand_map;
  cand_vec.release ();
  obstack_free (&cand_obstack, NULL);

  return 0;
}

} // anon namespace

gimple_opt_pass *
make_pass_strength_reduction (gcc::context *ctxt)
{
  return new pass_strength_reduction (ctxt);
}<|MERGE_RESOLUTION|>--- conflicted
+++ resolved
@@ -3442,15 +3442,8 @@
       else
 	{
 	  gimple_stmt_iterator gsi = gsi_for_stmt (c->cand_stmt);
-<<<<<<< HEAD
-	  gassign *cast_stmt
-	    = gimple_build_assign_with_ops (NOP_EXPR, lhs,
-					    basis_name,
-					    NULL_TREE);
-=======
-	  gimple cast_stmt = gimple_build_assign_with_ops (NOP_EXPR, lhs,
-							   basis_name);
->>>>>>> aec08e4d
+	  gassign *cast_stmt = gimple_build_assign_with_ops (NOP_EXPR, lhs,
+							     basis_name);
 	  gimple_set_location (cast_stmt, gimple_location (c->cand_stmt));
 	  gsi_replace (&gsi, cast_stmt, false);
 	  c->cand_stmt = cast_stmt;
