/* Definitions for C parsing and type checking.
   Copyright (C) 1987, 1993, 1994, 1995, 1997, 1998,
<<<<<<< HEAD
   1999, 2000, 2001, 2002, 2003, 2004, 2005, 2007, 2008, 2009, 2010
=======
   1999, 2000, 2001, 2002, 2003, 2004, 2005, 2007, 2008, 2009, 2010, 2011
>>>>>>> 3082eeb7
   Free Software Foundation, Inc.

This file is part of GCC.

GCC is free software; you can redistribute it and/or modify it under
the terms of the GNU General Public License as published by the Free
Software Foundation; either version 3, or (at your option) any later
version.

GCC is distributed in the hope that it will be useful, but WITHOUT ANY
WARRANTY; without even the implied warranty of MERCHANTABILITY or
FITNESS FOR A PARTICULAR PURPOSE.  See the GNU General Public License
for more details.

You should have received a copy of the GNU General Public License
along with GCC; see the file COPYING3.  If not see
<http://www.gnu.org/licenses/>.  */

#ifndef GCC_C_TREE_H
#define GCC_C_TREE_H

#include "c-family/c-common.h"
#include "diagnostic.h"

/* struct lang_identifier is private to c-decl.c, but langhooks.c needs to
   know how big it is.  This is sanity-checked in c-decl.c.  */
#define C_SIZEOF_STRUCT_LANG_IDENTIFIER \
  (sizeof (struct c_common_identifier) + 3 * sizeof (void *))

/* In a RECORD_TYPE or UNION_TYPE, nonzero if any component is read-only.  */
#define C_TYPE_FIELDS_READONLY(TYPE) TREE_LANG_FLAG_1 (TYPE)

/* In a RECORD_TYPE or UNION_TYPE, nonzero if any component is volatile.  */
#define C_TYPE_FIELDS_VOLATILE(TYPE) TREE_LANG_FLAG_2 (TYPE)

/* In a RECORD_TYPE or UNION_TYPE or ENUMERAL_TYPE
   nonzero if the definition of the type has already started.  */
#define C_TYPE_BEING_DEFINED(TYPE) TYPE_LANG_FLAG_0 (TYPE)

/* In an incomplete RECORD_TYPE or UNION_TYPE, a list of variable
   declarations whose type would be completed by completing that type.  */
#define C_TYPE_INCOMPLETE_VARS(TYPE) TYPE_VFIELD (TYPE)

/* In an IDENTIFIER_NODE, nonzero if this identifier is actually a
   keyword.  C_RID_CODE (node) is then the RID_* value of the keyword,
   and C_RID_YYCODE is the token number wanted by Yacc.  */
#define C_IS_RESERVED_WORD(ID) TREE_LANG_FLAG_0 (ID)

/* Record whether a type or decl was written with nonconstant size.
   Note that TYPE_SIZE may have simplified to a constant.  */
#define C_TYPE_VARIABLE_SIZE(TYPE) TYPE_LANG_FLAG_1 (TYPE)
#define C_DECL_VARIABLE_SIZE(TYPE) DECL_LANG_FLAG_0 (TYPE)

/* Record whether a type is defined inside a struct or union type.
   This is used for -Wc++-compat. */
#define C_TYPE_DEFINED_IN_STRUCT(TYPE) TYPE_LANG_FLAG_2 (TYPE)

/* Record whether a typedef for type `int' was actually `signed int'.  */
#define C_TYPEDEF_EXPLICITLY_SIGNED(EXP) DECL_LANG_FLAG_1 (EXP)

/* For a FUNCTION_DECL, nonzero if it was defined without an explicit
   return type.  */
#define C_FUNCTION_IMPLICIT_INT(EXP) DECL_LANG_FLAG_1 (EXP)

/* For a FUNCTION_DECL, nonzero if it was an implicit declaration.  */
#define C_DECL_IMPLICIT(EXP) DECL_LANG_FLAG_2 (EXP)

/* For FUNCTION_DECLs, evaluates true if the decl is built-in but has
   been declared.  */
#define C_DECL_DECLARED_BUILTIN(EXP)		\
  DECL_LANG_FLAG_3 (FUNCTION_DECL_CHECK (EXP))

/* For FUNCTION_DECLs, evaluates true if the decl is built-in, has a
   built-in prototype and does not have a non-built-in prototype.  */
#define C_DECL_BUILTIN_PROTOTYPE(EXP)		\
  DECL_LANG_FLAG_6 (FUNCTION_DECL_CHECK (EXP))

/* Record whether a decl was declared register.  This is strictly a
   front-end flag, whereas DECL_REGISTER is used for code generation;
   they may differ for structures with volatile fields.  */
#define C_DECL_REGISTER(EXP) DECL_LANG_FLAG_4 (EXP)

/* Record whether a decl was used in an expression anywhere except an
   unevaluated operand of sizeof / typeof / alignof.  This is only
   used for functions declared static but not defined, though outside
   sizeof and typeof it is set for other function decls as well.  */
#define C_DECL_USED(EXP) DECL_LANG_FLAG_5 (FUNCTION_DECL_CHECK (EXP))

/* Record whether a variable has been declared threadprivate by
   #pragma omp threadprivate.  */
#define C_DECL_THREADPRIVATE_P(DECL) DECL_LANG_FLAG_3 (VAR_DECL_CHECK (DECL))

/* Nonzero for a decl which either doesn't exist or isn't a prototype.
   N.B. Could be simplified if all built-in decls had complete prototypes
   (but this is presently difficult because some of them need FILE*).  */
#define C_DECL_ISNT_PROTOTYPE(EXP)			\
       (EXP == 0					\
	|| (!prototype_p (TREE_TYPE (EXP))	\
	    && !DECL_BUILT_IN (EXP)))

/* For FUNCTION_TYPE, a hidden list of types of arguments.  The same as
   TYPE_ARG_TYPES for functions with prototypes, but created for functions
   without prototypes.  */
#define TYPE_ACTUAL_ARG_TYPES(NODE) TYPE_LANG_SLOT_1 (NODE)

/* For a CONSTRUCTOR, whether some initializer contains a
   subexpression meaning it is not a constant expression.  */
#define CONSTRUCTOR_NON_CONST(EXPR) TREE_LANG_FLAG_1 (CONSTRUCTOR_CHECK (EXPR))

/* Record parser information about an expression that is irrelevant
   for code generation alongside a tree representing its value.  */
struct c_expr
{
  /* The value of the expression.  */
  tree value;
  /* Record the original unary/binary operator of an expression, which may
     have been changed by fold, STRING_CST for unparenthesized string
     constants, C_MAYBE_CONST_EXPR for __builtin_constant_p calls
     (even if parenthesized), for subexpressions, and for non-constant
     initializers, or ERROR_MARK for other expressions (including
     parenthesized expressions).  */
  enum tree_code original_code;
  /* If not NULL, the original type of an expression.  This will
     differ from the type of the value field for an enum constant.
     The type of an enum constant is a plain integer type, but this
     field will be the enum type.  */
  tree original_type;
};

/* A kind of type specifier.  Note that this information is currently
   only used to distinguish tag definitions, tag references and typeof
   uses.  */
enum c_typespec_kind {
  /* No typespec.  This appears only in struct c_declspec.  */
  ctsk_none,
  /* A reserved keyword type specifier.  */
  ctsk_resword,
  /* A reference to a tag, previously declared, such as "struct foo".
     This includes where the previous declaration was as a different
     kind of tag, in which case this is only valid if shadowing that
     tag in an inner scope.  */
  ctsk_tagref,
  /* A reference to a tag, not previously declared in a visible
     scope.  */
  ctsk_tagfirstref,
  /* A definition of a tag such as "struct foo { int a; }".  */
  ctsk_tagdef,
  /* A typedef name.  */
  ctsk_typedef,
  /* An ObjC-specific kind of type specifier.  */
  ctsk_objc,
  /* A typeof specifier.  */
  ctsk_typeof
};

/* A type specifier: this structure is created in the parser and
   passed to declspecs_add_type only.  */
struct c_typespec {
  /* What kind of type specifier this is.  */
  enum c_typespec_kind kind;
  /* Whether the expression has operands suitable for use in constant
     expressions.  */
  bool expr_const_operands;
  /* The specifier itself.  */
  tree spec;
  /* An expression to be evaluated before the type specifier, in the
     case of typeof specifiers, or NULL otherwise or if no such
     expression is required for a particular typeof specifier.  In
     particular, when typeof is applied to an expression of variably
     modified type, that expression must be evaluated in order to
     determine array sizes that form part of the type, but the
     expression itself (as opposed to the array sizes) forms no part
     of the type and so needs to be recorded separately.  */
  tree expr;
<<<<<<< HEAD
  /* Whether the expression has operands suitable for use in constant
     expressions.  */
  bool expr_const_operands;
=======
>>>>>>> 3082eeb7
};

/* A storage class specifier.  */
enum c_storage_class {
  csc_none,
  csc_auto,
  csc_extern,
  csc_register,
  csc_static,
  csc_typedef
};

/* A type specifier keyword "void", "_Bool", "char", "int", "float",
   "double", "_Decimal32", "_Decimal64", "_Decimal128", "_Fract", "_Accum",
   or none of these.  */
enum c_typespec_keyword {
  cts_none,
  cts_void,
  cts_bool,
  cts_char,
  cts_int,
  cts_float,
  cts_int128,
  cts_double,
  cts_dfloat32,
  cts_dfloat64,
  cts_dfloat128,
  cts_fract,
  cts_accum
};

/* A sequence of declaration specifiers in C.  */
struct c_declspecs {
  /* The type specified, if a single type specifier such as a struct,
     union or enum specifier, typedef name or typeof specifies the
     whole type, or NULL_TREE if none or a keyword such as "void" or
     "char" is used.  Does not include qualifiers.  */
  tree type;
  /* Any expression to be evaluated before the type, from a typeof
     specifier.  */
  tree expr;
  /* The attributes from a typedef decl.  */
  tree decl_attr;
  /* When parsing, the attributes.  Outside the parser, this will be
     NULL; attributes (possibly from multiple lists) will be passed
     separately.  */
  tree attrs;
  /* The storage class specifier, or csc_none if none.  */
  enum c_storage_class storage_class;
<<<<<<< HEAD
=======
  /* Any type specifier keyword used such as "int", not reflecting
     modifiers such as "short", or cts_none if none.  */
  ENUM_BITFIELD (c_typespec_keyword) typespec_word : 8;
  /* The kind of type specifier if one has been seen, ctsk_none
     otherwise.  */
  ENUM_BITFIELD (c_typespec_kind) typespec_kind : 3;
>>>>>>> 3082eeb7
  /* Whether any expressions in typeof specifiers may appear in
     constant expressions.  */
  BOOL_BITFIELD expr_const_operands : 1;
  /* Whether any declaration specifiers have been seen at all.  */
  BOOL_BITFIELD declspecs_seen_p : 1;
  /* Whether something other than a storage class specifier or
     attribute has been seen.  This is used to warn for the
     obsolescent usage of storage class specifiers other than at the
     start of the list.  (Doing this properly would require function
     specifiers to be handled separately from storage class
     specifiers.)  */
  BOOL_BITFIELD non_sc_seen_p : 1;
  /* Whether the type is specified by a typedef or typeof name.  */
  BOOL_BITFIELD typedef_p : 1;
  /* Whether the type is explicitly "signed" or specified by a typedef
     whose type is explicitly "signed".  */
  BOOL_BITFIELD explicit_signed_p : 1;
  /* Whether the specifiers include a deprecated typedef.  */
  BOOL_BITFIELD deprecated_p : 1;
  /* Whether the type defaulted to "int" because there were no type
     specifiers.  */
  BOOL_BITFIELD default_int_p : 1;
  /* Whether "long" was specified.  */
  BOOL_BITFIELD long_p : 1;
  /* Whether "long" was specified more than once.  */
  BOOL_BITFIELD long_long_p : 1;
  /* Whether "short" was specified.  */
  BOOL_BITFIELD short_p : 1;
  /* Whether "signed" was specified.  */
  BOOL_BITFIELD signed_p : 1;
  /* Whether "unsigned" was specified.  */
  BOOL_BITFIELD unsigned_p : 1;
  /* Whether "complex" was specified.  */
  BOOL_BITFIELD complex_p : 1;
  /* Whether "inline" was specified.  */
  BOOL_BITFIELD inline_p : 1;
  /* Whether "_Noreturn" was speciied.  */
  BOOL_BITFIELD noreturn_p : 1;
  /* Whether "__thread" was specified.  */
  BOOL_BITFIELD thread_p : 1;
  /* Whether "const" was specified.  */
  BOOL_BITFIELD const_p : 1;
  /* Whether "volatile" was specified.  */
  BOOL_BITFIELD volatile_p : 1;
  /* Whether "restrict" was specified.  */
  BOOL_BITFIELD restrict_p : 1;
  /* Whether "_Sat" was specified.  */
  BOOL_BITFIELD saturating_p : 1;
  /* The address space that the declaration belongs to.  */
  addr_space_t address_space;
};

/* The various kinds of declarators in C.  */
enum c_declarator_kind {
  /* An identifier.  */
  cdk_id,
  /* A function.  */
  cdk_function,
  /* An array.  */
  cdk_array,
  /* A pointer.  */
  cdk_pointer,
  /* Parenthesized declarator with nested attributes.  */
  cdk_attrs
};

typedef struct c_arg_tag_d {
  /* The argument name.  */
  tree id;
  /* The type of the argument.  */
  tree type;
} c_arg_tag;

DEF_VEC_O(c_arg_tag);
DEF_VEC_ALLOC_O(c_arg_tag,gc);

/* Information about the parameters in a function declarator.  */
struct c_arg_info {
  /* A list of parameter decls.  */
  tree parms;
  /* A list of structure, union and enum tags defined.  */
  VEC(c_arg_tag,gc) *tags;
  /* A list of argument types to go in the FUNCTION_TYPE.  */
  tree types;
  /* A list of non-parameter decls (notably enumeration constants)
     defined with the parameters.  */
  tree others;
  /* A compound expression of VLA sizes from the parameters, or NULL.
     In a function definition, these are used to ensure that
     side-effects in sizes of arrays converted to pointers (such as a
     parameter int i[n++]) take place; otherwise, they are
     ignored.  */
  tree pending_sizes;
  /* True when these arguments had [*].  */
  BOOL_BITFIELD had_vla_unspec : 1;
};

/* A declarator.  */
struct c_declarator {
  /* The kind of declarator.  */
  enum c_declarator_kind kind;
  location_t id_loc; /* Currently only set for cdk_id, cdk_array. */
  /* Except for cdk_id, the contained declarator.  For cdk_id, NULL.  */
  struct c_declarator *declarator;
<<<<<<< HEAD
  location_t id_loc; /* Currently only set for cdk_id, cdk_array. */
=======
>>>>>>> 3082eeb7
  union {
    /* For identifiers, an IDENTIFIER_NODE or NULL_TREE if an abstract
       declarator.  */
    tree id;
    /* For functions.  */
    struct c_arg_info *arg_info;
    /* For arrays.  */
    struct {
      /* The array dimension, or NULL for [] and [*].  */
      tree dimen;
      /* The qualifiers inside [].  */
      int quals;
      /* The attributes (currently ignored) inside [].  */
      tree attrs;
      /* Whether [static] was used.  */
      BOOL_BITFIELD static_p : 1;
      /* Whether [*] was used.  */
      BOOL_BITFIELD vla_unspec_p : 1;
    } array;
    /* For pointers, the qualifiers on the pointer type.  */
    int pointer_quals;
    /* For attributes.  */
    tree attrs;
  } u;
};

/* A type name.  */
struct c_type_name {
  /* The declaration specifiers.  */
  struct c_declspecs *specs;
  /* The declarator.  */
  struct c_declarator *declarator;
};

/* A parameter.  */
struct c_parm {
  /* The declaration specifiers, minus any prefix attributes.  */
  struct c_declspecs *specs;
  /* The attributes.  */
  tree attrs;
  /* The declarator.  */
  struct c_declarator *declarator;
};

/* Used when parsing an enum.  Initialized by start_enum.  */
struct c_enum_contents
{
  /* While defining an enum type, this is 1 plus the last enumerator
     constant value.  */
  tree enum_next_value;

  /* Nonzero means that there was overflow computing enum_next_value.  */
  int enum_overflow;
};

/* A type of reference to a static identifier in an inline
   function.  */
enum c_inline_static_type {
  /* Identifier with internal linkage used in function that may be an
     inline definition (i.e., file-scope static).  */
  csi_internal,
  /* Modifiable object with static storage duration defined in
     function that may be an inline definition (i.e., local
     static).  */
  csi_modifiable
};


/* in c-parser.c */
extern void c_parse_init (void);

/* in c-aux-info.c */
extern void gen_aux_info_record (tree, int, int, int);

/* in c-decl.c */
struct c_spot_bindings;
struct c_struct_parse_info;
extern struct obstack parser_obstack;
extern tree c_break_label;
extern tree c_cont_label;

extern bool global_bindings_p (void);
extern void push_scope (void);
extern tree pop_scope (void);
extern void c_bindings_start_stmt_expr (struct c_spot_bindings *);
extern void c_bindings_end_stmt_expr (struct c_spot_bindings *);

extern void record_inline_static (location_t, tree, tree,
				  enum c_inline_static_type);
extern void c_init_decl_processing (void);
extern void c_print_identifier (FILE *, tree, int);
extern int quals_from_declspecs (const struct c_declspecs *);
extern struct c_declarator *build_array_declarator (location_t, tree,
    						    struct c_declspecs *,
						    bool, bool);
<<<<<<< HEAD
extern tree build_enumerator (location_t, struct c_enum_contents *, tree, tree);
extern tree check_for_loop_decls (location_t);
=======
extern tree build_enumerator (location_t, location_t, struct c_enum_contents *,
			      tree, tree);
extern tree check_for_loop_decls (location_t, bool);
>>>>>>> 3082eeb7
extern void mark_forward_parm_decls (void);
extern void declare_parm_level (void);
extern void undeclared_variable (location_t, tree);
extern tree lookup_label_for_goto (location_t, tree);
extern tree declare_label (tree);
extern tree define_label (location_t, tree);
extern struct c_spot_bindings *c_get_switch_bindings (void);
extern void c_release_switch_bindings (struct c_spot_bindings *);
extern bool c_check_switch_jump_warnings (struct c_spot_bindings *,
					  location_t, location_t);
extern void finish_decl (tree, location_t, tree, tree, tree);
extern tree finish_enum (tree, tree, tree);
extern void finish_function (void);
extern tree finish_struct (location_t, tree, tree, tree,
			   struct c_struct_parse_info *);
<<<<<<< HEAD
extern struct c_arg_info *get_parm_info (bool);
extern tree grokfield (location_t, struct c_declarator *,
		       struct c_declspecs *, tree, tree *);
extern tree groktypename (struct c_type_name *, tree *, bool *);
extern tree grokparm (const struct c_parm *);
=======
extern struct c_arg_info *build_arg_info (void);
extern struct c_arg_info *get_parm_info (bool, tree);
extern tree grokfield (location_t, struct c_declarator *,
		       struct c_declspecs *, tree, tree *);
extern tree groktypename (struct c_type_name *, tree *, bool *);
extern tree grokparm (const struct c_parm *, tree *);
>>>>>>> 3082eeb7
extern tree implicitly_declare (location_t, tree);
extern void keep_next_level (void);
extern void pending_xref_error (void);
extern void c_push_function_context (void);
extern void c_pop_function_context (void);
extern void push_parm_decl (const struct c_parm *, tree *);
extern struct c_declarator *set_array_declarator_inner (struct c_declarator *,
							struct c_declarator *);
extern tree c_builtin_function (tree);
extern tree c_builtin_function_ext_scope (tree);
extern void shadow_tag (const struct c_declspecs *);
extern void shadow_tag_warned (const struct c_declspecs *, int);
extern tree start_enum (location_t, struct c_enum_contents *, tree);
extern int  start_function (struct c_declspecs *, struct c_declarator *, tree);
extern tree start_decl (struct c_declarator *, struct c_declspecs *, bool,
			tree);
extern tree start_struct (location_t, enum tree_code, tree,
			  struct c_struct_parse_info **);
extern void store_parm_decls (void);
extern void store_parm_decls_from (struct c_arg_info *);
extern tree xref_tag (enum tree_code, tree);
extern struct c_typespec parser_xref_tag (location_t, enum tree_code, tree);
extern int c_expand_decl (tree);
extern struct c_parm *build_c_parm (struct c_declspecs *, tree,
				    struct c_declarator *);
extern struct c_declarator *build_attrs_declarator (tree,
						    struct c_declarator *);
extern struct c_declarator *build_function_declarator (struct c_arg_info *,
						       struct c_declarator *);
extern struct c_declarator *build_id_declarator (tree);
extern struct c_declarator *make_pointer_declarator (struct c_declspecs *,
						     struct c_declarator *);
extern struct c_declspecs *build_null_declspecs (void);
extern struct c_declspecs *declspecs_add_qual (struct c_declspecs *, tree);
extern struct c_declspecs *declspecs_add_type (location_t,
					       struct c_declspecs *,
					       struct c_typespec);
extern struct c_declspecs *declspecs_add_scspec (struct c_declspecs *, tree);
extern struct c_declspecs *declspecs_add_attrs (struct c_declspecs *, tree);
extern struct c_declspecs *declspecs_add_addrspace (struct c_declspecs *,
						    addr_space_t);
extern struct c_declspecs *finish_declspecs (struct c_declspecs *);

/* in c-objc-common.c */
extern bool c_objc_common_init (void);
extern bool c_missing_noreturn_ok_p (tree);
extern bool c_warn_unused_global_decl (const_tree);
extern void c_initialize_diagnostics (diagnostic_context *);
extern bool c_vla_unspec_p (tree x, tree fn);

/* in c-typeck.c */
extern bool in_late_binary_op;
extern int in_alignof;
extern int in_sizeof;
extern int in_typeof;

extern struct c_switch *c_switch_stack;

extern tree c_objc_common_truthvalue_conversion (location_t, tree);
extern tree require_complete_type (tree);
extern int same_translation_unit_p (const_tree, const_tree);
extern int comptypes (tree, tree);
extern int comptypes_check_different_types (tree, tree, bool *);
extern bool c_vla_type_p (const_tree);
extern bool c_mark_addressable (tree);
extern void c_incomplete_type_error (const_tree, const_tree);
extern tree c_type_promotes_to (tree);
extern struct c_expr default_function_array_conversion (location_t,
							struct c_expr);
extern struct c_expr default_function_array_read_conversion (location_t,
							     struct c_expr);
extern void mark_exp_read (tree);
extern tree composite_type (tree, tree);
extern tree build_component_ref (location_t, tree, tree);
extern tree build_array_ref (location_t, tree, tree);
extern tree build_external_ref (location_t, tree, int, tree *);
extern void pop_maybe_used (bool);
extern struct c_expr c_expr_sizeof_expr (location_t, struct c_expr);
extern struct c_expr c_expr_sizeof_type (location_t, struct c_type_name *);
extern struct c_expr parser_build_unary_op (location_t, enum tree_code,
    					    struct c_expr);
extern struct c_expr parser_build_binary_op (location_t,
    					     enum tree_code, struct c_expr,
					     struct c_expr);
extern tree build_conditional_expr (location_t, tree, bool, tree, tree,
				    tree, tree);
extern tree build_compound_expr (location_t, tree, tree);
extern tree c_cast_expr (location_t, struct c_type_name *, tree);
extern tree build_c_cast (location_t, tree, tree);
extern void store_init_value (location_t, tree, tree, tree);
extern void error_init (const char *);
extern void pedwarn_init (location_t, int opt, const char *);
extern void maybe_warn_string_init (tree, struct c_expr);
extern void start_init (tree, tree, int);
extern void finish_init (void);
extern void really_start_incremental_init (tree);
<<<<<<< HEAD
extern void push_init_level (int);
extern struct c_expr pop_init_level (int);
extern void set_init_index (tree, tree);
extern void set_init_label (tree);
extern void process_init_element (struct c_expr, bool);
=======
extern void push_init_level (int, struct obstack *);
extern struct c_expr pop_init_level (int, struct obstack *);
extern void set_init_index (tree, tree, struct obstack *);
extern void set_init_label (tree, struct obstack *);
extern void process_init_element (struct c_expr, bool, struct obstack *);
>>>>>>> 3082eeb7
extern tree build_compound_literal (location_t, tree, tree, bool);
extern void check_compound_literal_type (location_t, struct c_type_name *);
extern tree c_start_case (location_t, location_t, tree);
extern void c_finish_case (tree);
extern tree build_asm_expr (location_t, tree, tree, tree, tree, tree, bool);
extern tree build_asm_stmt (tree, tree);
extern int c_types_compatible_p (tree, tree);
extern tree c_begin_compound_stmt (bool);
extern tree c_end_compound_stmt (location_t, tree, bool);
extern void c_finish_if_stmt (location_t, tree, tree, tree, bool);
extern void c_finish_loop (location_t, tree, tree, tree, tree, tree, bool);
extern tree c_begin_stmt_expr (void);
extern tree c_finish_stmt_expr (location_t, tree);
extern tree c_process_expr_stmt (location_t, tree);
extern tree c_finish_expr_stmt (location_t, tree);
extern tree c_finish_return (location_t, tree, tree);
extern tree c_finish_bc_stmt (location_t, tree *, bool);
extern tree c_finish_goto_label (location_t, tree);
extern tree c_finish_goto_ptr (location_t, tree);
extern tree c_expr_to_decl (tree, bool *, bool *);
extern tree c_begin_omp_parallel (void);
extern tree c_finish_omp_parallel (location_t, tree, tree);
extern tree c_begin_omp_task (void);
extern tree c_finish_omp_task (location_t, tree, tree);
extern tree c_finish_omp_clauses (tree);
extern tree c_build_va_arg (location_t, tree, tree);
<<<<<<< HEAD
extern tree c_finish_transaction (location_t, tree, int);
=======
>>>>>>> 3082eeb7

/* Set to 0 at beginning of a function definition, set to 1 if
   a return statement that specifies a return value is seen.  */

extern int current_function_returns_value;

/* Set to 0 at beginning of a function definition, set to 1 if
   a return statement with no argument is seen.  */

extern int current_function_returns_null;

/* Set to 0 at beginning of a function definition, set to 1 if
   a call to a noreturn function is seen.  */

extern int current_function_returns_abnormally;

/* Nonzero means we are reading code that came from a system header file.  */

extern int system_header_p;

<<<<<<< HEAD
/* True means global_bindings_p should return false even if the scope stack
   says we are in file scope.  */

extern bool c_override_global_bindings_to_false;

=======
>>>>>>> 3082eeb7
/* In c-decl.c */
extern void c_finish_incomplete_decl (tree);
extern void c_write_global_declarations (void);

/* In c-errors.c */
extern void pedwarn_c90 (location_t, int opt, const char *, ...) ATTRIBUTE_GCC_DIAG(3,4);
extern void pedwarn_c99 (location_t, int opt, const char *, ...) ATTRIBUTE_GCC_DIAG(3,4);

extern bool c_cpp_error (cpp_reader *, int, int, location_t, unsigned int,
			 const char *, va_list *)
     ATTRIBUTE_GCC_CDIAG(6,0);

#endif /* ! GCC_C_TREE_H */<|MERGE_RESOLUTION|>--- conflicted
+++ resolved
@@ -1,10 +1,6 @@
 /* Definitions for C parsing and type checking.
    Copyright (C) 1987, 1993, 1994, 1995, 1997, 1998,
-<<<<<<< HEAD
-   1999, 2000, 2001, 2002, 2003, 2004, 2005, 2007, 2008, 2009, 2010
-=======
    1999, 2000, 2001, 2002, 2003, 2004, 2005, 2007, 2008, 2009, 2010, 2011
->>>>>>> 3082eeb7
    Free Software Foundation, Inc.
 
 This file is part of GCC.
@@ -179,12 +175,6 @@
      expression itself (as opposed to the array sizes) forms no part
      of the type and so needs to be recorded separately.  */
   tree expr;
-<<<<<<< HEAD
-  /* Whether the expression has operands suitable for use in constant
-     expressions.  */
-  bool expr_const_operands;
-=======
->>>>>>> 3082eeb7
 };
 
 /* A storage class specifier.  */
@@ -234,15 +224,12 @@
   tree attrs;
   /* The storage class specifier, or csc_none if none.  */
   enum c_storage_class storage_class;
-<<<<<<< HEAD
-=======
   /* Any type specifier keyword used such as "int", not reflecting
      modifiers such as "short", or cts_none if none.  */
   ENUM_BITFIELD (c_typespec_keyword) typespec_word : 8;
   /* The kind of type specifier if one has been seen, ctsk_none
      otherwise.  */
   ENUM_BITFIELD (c_typespec_kind) typespec_kind : 3;
->>>>>>> 3082eeb7
   /* Whether any expressions in typeof specifiers may appear in
      constant expressions.  */
   BOOL_BITFIELD expr_const_operands : 1;
@@ -347,10 +334,6 @@
   location_t id_loc; /* Currently only set for cdk_id, cdk_array. */
   /* Except for cdk_id, the contained declarator.  For cdk_id, NULL.  */
   struct c_declarator *declarator;
-<<<<<<< HEAD
-  location_t id_loc; /* Currently only set for cdk_id, cdk_array. */
-=======
->>>>>>> 3082eeb7
   union {
     /* For identifiers, an IDENTIFIER_NODE or NULL_TREE if an abstract
        declarator.  */
@@ -447,14 +430,9 @@
 extern struct c_declarator *build_array_declarator (location_t, tree,
     						    struct c_declspecs *,
 						    bool, bool);
-<<<<<<< HEAD
-extern tree build_enumerator (location_t, struct c_enum_contents *, tree, tree);
-extern tree check_for_loop_decls (location_t);
-=======
 extern tree build_enumerator (location_t, location_t, struct c_enum_contents *,
 			      tree, tree);
 extern tree check_for_loop_decls (location_t, bool);
->>>>>>> 3082eeb7
 extern void mark_forward_parm_decls (void);
 extern void declare_parm_level (void);
 extern void undeclared_variable (location_t, tree);
@@ -470,20 +448,12 @@
 extern void finish_function (void);
 extern tree finish_struct (location_t, tree, tree, tree,
 			   struct c_struct_parse_info *);
-<<<<<<< HEAD
-extern struct c_arg_info *get_parm_info (bool);
-extern tree grokfield (location_t, struct c_declarator *,
-		       struct c_declspecs *, tree, tree *);
-extern tree groktypename (struct c_type_name *, tree *, bool *);
-extern tree grokparm (const struct c_parm *);
-=======
 extern struct c_arg_info *build_arg_info (void);
 extern struct c_arg_info *get_parm_info (bool, tree);
 extern tree grokfield (location_t, struct c_declarator *,
 		       struct c_declspecs *, tree, tree *);
 extern tree groktypename (struct c_type_name *, tree *, bool *);
 extern tree grokparm (const struct c_parm *, tree *);
->>>>>>> 3082eeb7
 extern tree implicitly_declare (location_t, tree);
 extern void keep_next_level (void);
 extern void pending_xref_error (void);
@@ -535,7 +505,6 @@
 extern bool c_vla_unspec_p (tree x, tree fn);
 
 /* in c-typeck.c */
-extern bool in_late_binary_op;
 extern int in_alignof;
 extern int in_sizeof;
 extern int in_typeof;
@@ -580,19 +549,11 @@
 extern void start_init (tree, tree, int);
 extern void finish_init (void);
 extern void really_start_incremental_init (tree);
-<<<<<<< HEAD
-extern void push_init_level (int);
-extern struct c_expr pop_init_level (int);
-extern void set_init_index (tree, tree);
-extern void set_init_label (tree);
-extern void process_init_element (struct c_expr, bool);
-=======
 extern void push_init_level (int, struct obstack *);
 extern struct c_expr pop_init_level (int, struct obstack *);
 extern void set_init_index (tree, tree, struct obstack *);
 extern void set_init_label (tree, struct obstack *);
 extern void process_init_element (struct c_expr, bool, struct obstack *);
->>>>>>> 3082eeb7
 extern tree build_compound_literal (location_t, tree, tree, bool);
 extern void check_compound_literal_type (location_t, struct c_type_name *);
 extern tree c_start_case (location_t, location_t, tree);
@@ -619,10 +580,7 @@
 extern tree c_finish_omp_task (location_t, tree, tree);
 extern tree c_finish_omp_clauses (tree);
 extern tree c_build_va_arg (location_t, tree, tree);
-<<<<<<< HEAD
 extern tree c_finish_transaction (location_t, tree, int);
-=======
->>>>>>> 3082eeb7
 
 /* Set to 0 at beginning of a function definition, set to 1 if
    a return statement that specifies a return value is seen.  */
@@ -643,14 +601,6 @@
 
 extern int system_header_p;
 
-<<<<<<< HEAD
-/* True means global_bindings_p should return false even if the scope stack
-   says we are in file scope.  */
-
-extern bool c_override_global_bindings_to_false;
-
-=======
->>>>>>> 3082eeb7
 /* In c-decl.c */
 extern void c_finish_incomplete_decl (tree);
 extern void c_write_global_declarations (void);
@@ -659,8 +609,4 @@
 extern void pedwarn_c90 (location_t, int opt, const char *, ...) ATTRIBUTE_GCC_DIAG(3,4);
 extern void pedwarn_c99 (location_t, int opt, const char *, ...) ATTRIBUTE_GCC_DIAG(3,4);
 
-extern bool c_cpp_error (cpp_reader *, int, int, location_t, unsigned int,
-			 const char *, va_list *)
-     ATTRIBUTE_GCC_CDIAG(6,0);
-
 #endif /* ! GCC_C_TREE_H */