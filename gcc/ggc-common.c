/* Simple garbage collection for the GNU compiler.
   Copyright (C) 1999-2013 Free Software Foundation, Inc.

This file is part of GCC.

GCC is free software; you can redistribute it and/or modify it under
the terms of the GNU General Public License as published by the Free
Software Foundation; either version 3, or (at your option) any later
version.

GCC is distributed in the hope that it will be useful, but WITHOUT ANY
WARRANTY; without even the implied warranty of MERCHANTABILITY or
FITNESS FOR A PARTICULAR PURPOSE.  See the GNU General Public License
for more details.

You should have received a copy of the GNU General Public License
along with GCC; see the file COPYING3.  If not see
<http://www.gnu.org/licenses/>.  */

/* Generic garbage collection (GC) functions and data, not specific to
   any particular GC implementation.  */

#include "config.h"
#include "system.h"
#include "coretypes.h"
#include "hash-table.h"
#include "ggc.h"
#include "ggc-internal.h"
#include "diagnostic-core.h"
#include "params.h"
#include "hosthooks.h"
#include "hosthooks-def.h"
#include "plugin.h"
#include "vec.h"
#include "timevar.h"

/* When set, ggc_collect will do collection.  */
bool ggc_force_collect;

/* When true, protect the contents of the identifier hash table.  */
bool ggc_protect_identifiers = true;

/* Statistics about the allocation.  */
static ggc_statistics *ggc_stats;

struct traversal_state;

static int ggc_htab_delete (void **, void *);
static int compare_ptr_data (const void *, const void *);
static void relocate_ptrs (void *, void *);
static void write_pch_globals (const struct ggc_root_tab * const *tab,
			       struct traversal_state *state);

/* Maintain global roots that are preserved during GC.  */

/* Process a slot of an htab by deleting it if it has not been marked.  */

static int
ggc_htab_delete (void **slot, void *info)
{
  const struct ggc_cache_tab *r = (const struct ggc_cache_tab *) info;

  if (! (*r->marked_p) (*slot))
    htab_clear_slot (*r->base, slot);
  else
    (*r->cb) (*slot);

  return 1;
}


/* This extra vector of dynamically registered root_tab-s is used by
   ggc_mark_roots and gives the ability to dynamically add new GGC root
   tables, for instance from some plugins; this vector is on the heap
   since it is used by GGC internally.  */
typedef const struct ggc_root_tab *const_ggc_root_tab_t;
static vec<const_ggc_root_tab_t> extra_root_vec;

/* Dynamically register a new GGC root table RT. This is useful for
   plugins. */

void
ggc_register_root_tab (const struct ggc_root_tab* rt)
{
  if (rt)
    extra_root_vec.safe_push (rt);
}

/* This extra vector of dynamically registered cache_tab-s is used by
   ggc_mark_roots and gives the ability to dynamically add new GGC cache
   tables, for instance from some plugins; this vector is on the heap
   since it is used by GGC internally.  */
typedef const struct ggc_cache_tab *const_ggc_cache_tab_t;
static vec<const_ggc_cache_tab_t> extra_cache_vec;

/* Dynamically register a new GGC cache table CT. This is useful for
   plugins. */

void
ggc_register_cache_tab (const struct ggc_cache_tab* ct)
{
  if (ct)
    extra_cache_vec.safe_push (ct);
}

/* Scan a hash table that has objects which are to be deleted if they are not
   already marked.  */

static void
ggc_scan_cache_tab (const_ggc_cache_tab_t ctp)
{
  const struct ggc_cache_tab *cti;

  for (cti = ctp; cti->base != NULL; cti++)
    if (*cti->base)
      {
        ggc_set_mark (*cti->base);
        htab_traverse_noresize (*cti->base, ggc_htab_delete,
                                CONST_CAST (void *, (const void *)cti));
        ggc_set_mark ((*cti->base)->entries);
      }
}

/* Mark all the roots in the table RT.  */

static void
ggc_mark_root_tab (const_ggc_root_tab_t rt)
{
  size_t i;

  for ( ; rt->base != NULL; rt++)
    for (i = 0; i < rt->nelt; i++)
      (*rt->cb) (*(void **) ((char *)rt->base + rt->stride * i));
}

/* Iterate through all registered roots and mark each element.  */

void
ggc_mark_roots (void)
{
  const struct ggc_root_tab *const *rt;
  const_ggc_root_tab_t rtp, rti;
  const struct ggc_cache_tab *const *ct;
  const_ggc_cache_tab_t ctp;
  size_t i;

  for (rt = gt_ggc_deletable_rtab; *rt; rt++)
    for (rti = *rt; rti->base != NULL; rti++)
      memset (rti->base, 0, rti->stride);

  for (rt = gt_ggc_rtab; *rt; rt++)
    ggc_mark_root_tab (*rt);

  FOR_EACH_VEC_ELT (extra_root_vec, i, rtp)
    ggc_mark_root_tab (rtp);

  if (ggc_protect_identifiers)
    ggc_mark_stringpool ();

  /* Now scan all hash tables that have objects which are to be deleted if
     they are not already marked.  */
  for (ct = gt_ggc_cache_rtab; *ct; ct++)
    ggc_scan_cache_tab (*ct);

  FOR_EACH_VEC_ELT (extra_cache_vec, i, ctp)
    ggc_scan_cache_tab (ctp);

  if (! ggc_protect_identifiers)
    ggc_purge_stringpool ();

  /* Some plugins may call ggc_set_mark from here.  */
  invoke_plugin_callbacks (PLUGIN_GGC_MARKING, NULL);
}

/* Allocate a block of memory, then clear it.  */
void *
ggc_internal_cleared_alloc_stat (size_t size MEM_STAT_DECL)
{
  void *buf = ggc_internal_alloc_stat (size PASS_MEM_STAT);
  memset (buf, 0, size);
  return buf;
}

/* Resize a block of memory, possibly re-allocating it.  */
void *
ggc_realloc_stat (void *x, size_t size MEM_STAT_DECL)
{
  void *r;
  size_t old_size;

  if (x == NULL)
    return ggc_internal_alloc_stat (size PASS_MEM_STAT);

  old_size = ggc_get_size (x);

  if (size <= old_size)
    {
      /* Mark the unwanted memory as unaccessible.  We also need to make
	 the "new" size accessible, since ggc_get_size returns the size of
	 the pool, not the size of the individually allocated object, the
	 size which was previously made accessible.  Unfortunately, we
	 don't know that previously allocated size.  Without that
	 knowledge we have to lose some initialization-tracking for the
	 old parts of the object.  An alternative is to mark the whole
	 old_size as reachable, but that would lose tracking of writes
	 after the end of the object (by small offsets).  Discard the
	 handle to avoid handle leak.  */
      VALGRIND_DISCARD (VALGRIND_MAKE_MEM_NOACCESS ((char *) x + size,
						    old_size - size));
      VALGRIND_DISCARD (VALGRIND_MAKE_MEM_DEFINED (x, size));
      return x;
    }

  r = ggc_internal_alloc_stat (size PASS_MEM_STAT);

  /* Since ggc_get_size returns the size of the pool, not the size of the
     individually allocated object, we'd access parts of the old object
     that were marked invalid with the memcpy below.  We lose a bit of the
     initialization-tracking since some of it may be uninitialized.  */
  VALGRIND_DISCARD (VALGRIND_MAKE_MEM_DEFINED (x, old_size));

  memcpy (r, x, old_size);

  /* The old object is not supposed to be used anymore.  */
  ggc_free (x);

  return r;
}

void *
ggc_cleared_alloc_htab_ignore_args (size_t c ATTRIBUTE_UNUSED,
				    size_t n ATTRIBUTE_UNUSED)
{
  gcc_assert (c * n == sizeof (struct htab));
  return ggc_alloc_cleared_htab ();
}

/* TODO: once we actually use type information in GGC, create a new tag
   gt_gcc_ptr_array and use it for pointer arrays.  */
void *
ggc_cleared_alloc_ptr_array_two_args (size_t c, size_t n)
{
  gcc_assert (sizeof (PTR *) == n);
  return ggc_internal_cleared_vec_alloc (sizeof (PTR *), c);
}

/* These are for splay_tree_new_ggc.  */
void *
ggc_splay_alloc (int sz, void *nl)
{
  gcc_assert (!nl);
  return ggc_internal_alloc (sz);
}

void
ggc_splay_dont_free (void * x ATTRIBUTE_UNUSED, void *nl)
{
  gcc_assert (!nl);
}

/* Print statistics that are independent of the collector in use.  */
#define SCALE(x) ((unsigned long) ((x) < 1024*10 \
		  ? (x) \
		  : ((x) < 1024*1024*10 \
		     ? (x) / 1024 \
		     : (x) / (1024*1024))))
#define LABEL(x) ((x) < 1024*10 ? ' ' : ((x) < 1024*1024*10 ? 'k' : 'M'))

void
ggc_print_common_statistics (FILE *stream ATTRIBUTE_UNUSED,
			     ggc_statistics *stats)
{
  /* Set the pointer so that during collection we will actually gather
     the statistics.  */
  ggc_stats = stats;

  /* Then do one collection to fill in the statistics.  */
  ggc_collect ();

  /* At present, we don't really gather any interesting statistics.  */

  /* Don't gather statistics any more.  */
  ggc_stats = NULL;
}

/* Functions for saving and restoring GCable memory to disk.  */

struct ptr_data
{
  void *obj;
  void *note_ptr_cookie;
  gt_note_pointers note_ptr_fn;
  gt_handle_reorder reorder_fn;
  size_t size;
  void *new_addr;
};

#define POINTER_HASH(x) (hashval_t)((intptr_t)x >> 3)

/* Helper for hashing saving_htab.  */

struct saving_hasher : typed_free_remove <ptr_data>
{
  typedef ptr_data value_type;
  typedef void compare_type;
  static inline hashval_t hash (const value_type *);
  static inline bool equal (const value_type *, const compare_type *);
};

inline hashval_t
saving_hasher::hash (const value_type *p)
{
  return POINTER_HASH (p->obj);
}

inline bool
saving_hasher::equal (const value_type *p1, const compare_type *p2)
{
  return p1->obj == p2;
}

static hash_table <saving_hasher> saving_htab;

/* Register an object in the hash table.  */

int
gt_pch_note_object (void *obj, void *note_ptr_cookie,
		    gt_note_pointers note_ptr_fn)
{
  struct ptr_data **slot;

  if (obj == NULL || obj == (void *) 1)
    return 0;

  slot = (struct ptr_data **)
    saving_htab.find_slot_with_hash (obj, POINTER_HASH (obj), INSERT);
  if (*slot != NULL)
    {
      gcc_assert ((*slot)->note_ptr_fn == note_ptr_fn
		  && (*slot)->note_ptr_cookie == note_ptr_cookie);
      return 0;
    }

  *slot = XCNEW (struct ptr_data);
  (*slot)->obj = obj;
  (*slot)->note_ptr_fn = note_ptr_fn;
  (*slot)->note_ptr_cookie = note_ptr_cookie;
  if (note_ptr_fn == gt_pch_p_S)
    (*slot)->size = strlen ((const char *)obj) + 1;
  else
    (*slot)->size = ggc_get_size (obj);
  return 1;
}

/* Register an object in the hash table.  */

void
gt_pch_note_reorder (void *obj, void *note_ptr_cookie,
		     gt_handle_reorder reorder_fn)
{
  struct ptr_data *data;

  if (obj == NULL || obj == (void *) 1)
    return;

  data = (struct ptr_data *)
    saving_htab.find_with_hash (obj, POINTER_HASH (obj));
  gcc_assert (data && data->note_ptr_cookie == note_ptr_cookie);

  data->reorder_fn = reorder_fn;
}

/* Handy state for the traversal functions.  */

struct traversal_state
{
  FILE *f;
  struct ggc_pch_data *d;
  size_t count;
  struct ptr_data **ptrs;
  size_t ptrs_i;
};

/* Callbacks for htab_traverse.  */

int
ggc_call_count (ptr_data **slot, traversal_state *state)
{
  struct ptr_data *d = *slot;

  ggc_pch_count_object (state->d, d->obj, d->size,
			d->note_ptr_fn == gt_pch_p_S);
  state->count++;
  return 1;
}

int
ggc_call_alloc (ptr_data **slot, traversal_state *state)
{
  struct ptr_data *d = *slot;

  d->new_addr = ggc_pch_alloc_object (state->d, d->obj, d->size,
				      d->note_ptr_fn == gt_pch_p_S);
  state->ptrs[state->ptrs_i++] = d;
  return 1;
}

/* Callback for qsort.  */

static int
compare_ptr_data (const void *p1_p, const void *p2_p)
{
  const struct ptr_data *const p1 = *(const struct ptr_data *const *)p1_p;
  const struct ptr_data *const p2 = *(const struct ptr_data *const *)p2_p;
  return (((size_t)p1->new_addr > (size_t)p2->new_addr)
	  - ((size_t)p1->new_addr < (size_t)p2->new_addr));
}

/* Callbacks for note_ptr_fn.  */

static void
relocate_ptrs (void *ptr_p, void *state_p)
{
  void **ptr = (void **)ptr_p;
  struct traversal_state *state ATTRIBUTE_UNUSED
    = (struct traversal_state *)state_p;
  struct ptr_data *result;

  if (*ptr == NULL || *ptr == (void *)1)
    return;

  result = (struct ptr_data *)
    saving_htab.find_with_hash (*ptr, POINTER_HASH (*ptr));
  gcc_assert (result);
  *ptr = result->new_addr;
}

/* Write out, after relocation, the pointers in TAB.  */
static void
write_pch_globals (const struct ggc_root_tab * const *tab,
		   struct traversal_state *state)
{
  const struct ggc_root_tab *const *rt;
  const struct ggc_root_tab *rti;
  size_t i;

  for (rt = tab; *rt; rt++)
    for (rti = *rt; rti->base != NULL; rti++)
      for (i = 0; i < rti->nelt; i++)
	{
	  void *ptr = *(void **)((char *)rti->base + rti->stride * i);
	  struct ptr_data *new_ptr;
	  if (ptr == NULL || ptr == (void *)1)
	    {
	      if (fwrite (&ptr, sizeof (void *), 1, state->f)
		  != 1)
		fatal_error ("can%'t write PCH file: %m");
	    }
	  else
	    {
	      new_ptr = (struct ptr_data *)
		saving_htab.find_with_hash (ptr, POINTER_HASH (ptr));
	      if (fwrite (&new_ptr->new_addr, sizeof (void *), 1, state->f)
		  != 1)
		fatal_error ("can%'t write PCH file: %m");
	    }
	}
}

/* Hold the information we need to mmap the file back in.  */

struct mmap_info
{
  size_t offset;
  size_t size;
  void *preferred_base;
};

/* Write out the state of the compiler to F.  */

void
gt_pch_save (FILE *f)
{
  const struct ggc_root_tab *const *rt;
  const struct ggc_root_tab *rti;
  size_t i;
  struct traversal_state state;
  char *this_object = NULL;
  size_t this_object_size = 0;
  struct mmap_info mmi;
  const size_t mmap_offset_alignment = host_hooks.gt_pch_alloc_granularity ();

  gt_pch_save_stringpool ();

  timevar_push (TV_PCH_PTR_REALLOC);
  saving_htab.create (50000);

  for (rt = gt_ggc_rtab; *rt; rt++)
    for (rti = *rt; rti->base != NULL; rti++)
      for (i = 0; i < rti->nelt; i++)
	(*rti->pchw)(*(void **)((char *)rti->base + rti->stride * i));

  for (rt = gt_pch_cache_rtab; *rt; rt++)
    for (rti = *rt; rti->base != NULL; rti++)
      for (i = 0; i < rti->nelt; i++)
	(*rti->pchw)(*(void **)((char *)rti->base + rti->stride * i));

  /* Prepare the objects for writing, determine addresses and such.  */
  state.f = f;
  state.d = init_ggc_pch ();
  state.count = 0;
  saving_htab.traverse <traversal_state *, ggc_call_count> (&state);

  mmi.size = ggc_pch_total_size (state.d);

  /* Try to arrange things so that no relocation is necessary, but
     don't try very hard.  On most platforms, this will always work,
     and on the rest it's a lot of work to do better.
     (The extra work goes in HOST_HOOKS_GT_PCH_GET_ADDRESS and
     HOST_HOOKS_GT_PCH_USE_ADDRESS.)  */
  mmi.preferred_base = host_hooks.gt_pch_get_address (mmi.size, fileno (f));

  ggc_pch_this_base (state.d, mmi.preferred_base);

  state.ptrs = XNEWVEC (struct ptr_data *, state.count);
  state.ptrs_i = 0;

  saving_htab.traverse <traversal_state *, ggc_call_alloc> (&state);
  timevar_pop (TV_PCH_PTR_REALLOC);

  timevar_push (TV_PCH_PTR_SORT);
  qsort (state.ptrs, state.count, sizeof (*state.ptrs), compare_ptr_data);
  timevar_pop (TV_PCH_PTR_SORT);

  /* Write out all the scalar variables.  */
  for (rt = gt_pch_scalar_rtab; *rt; rt++)
    for (rti = *rt; rti->base != NULL; rti++)
      if (fwrite (rti->base, rti->stride, 1, f) != 1)
	fatal_error ("can%'t write PCH file: %m");

  /* Write out all the global pointers, after translation.  */
  write_pch_globals (gt_ggc_rtab, &state);
  write_pch_globals (gt_pch_cache_rtab, &state);

  /* Pad the PCH file so that the mmapped area starts on an allocation
     granularity (usually page) boundary.  */
  {
    long o;
    o = ftell (state.f) + sizeof (mmi);
    if (o == -1)
      fatal_error ("can%'t get position in PCH file: %m");
    mmi.offset = mmap_offset_alignment - o % mmap_offset_alignment;
    if (mmi.offset == mmap_offset_alignment)
      mmi.offset = 0;
    mmi.offset += o;
  }
  if (fwrite (&mmi, sizeof (mmi), 1, state.f) != 1)
    fatal_error ("can%'t write PCH file: %m");
  if (mmi.offset != 0
      && fseek (state.f, mmi.offset, SEEK_SET) != 0)
    fatal_error ("can%'t write padding to PCH file: %m");

  ggc_pch_prepare_write (state.d, state.f);

#if defined ENABLE_VALGRIND_CHECKING && defined VALGRIND_GET_VBITS
  vec<char> vbits = vNULL;
#endif

  /* Actually write out the objects.  */
  for (i = 0; i < state.count; i++)
    {
      if (this_object_size < state.ptrs[i]->size)
	{
	  this_object_size = state.ptrs[i]->size;
	  this_object = XRESIZEVAR (char, this_object, this_object_size);
	}
#if defined ENABLE_VALGRIND_CHECKING && defined VALGRIND_GET_VBITS
      /* obj might contain uninitialized bytes, e.g. in the trailing
	 padding of the object.  Avoid warnings by making the memory
	 temporarily defined and then restoring previous state.  */
      int get_vbits = 0;
      size_t valid_size = state.ptrs[i]->size;
      if (__builtin_expect (RUNNING_ON_VALGRIND, 0))
	{
	  if (vbits.length () < valid_size)
	    vbits.safe_grow (valid_size);
	  get_vbits = VALGRIND_GET_VBITS (state.ptrs[i]->obj,
					  vbits.address (), valid_size);
	  if (get_vbits == 3)
	    {
	      /* We assume that first part of obj is addressable, and
		 the rest is unaddressable.  Find out where the boundary is
		 using binary search.  */
	      size_t lo = 0, hi = valid_size;
	      while (hi > lo)
		{
		  size_t mid = (lo + hi) / 2;
		  get_vbits = VALGRIND_GET_VBITS ((char *) state.ptrs[i]->obj
						  + mid, vbits.address (),
						  1);
		  if (get_vbits == 3)
		    hi = mid;
		  else if (get_vbits == 1)
		    lo = mid + 1;
		  else
		    break;
		}
	      if (get_vbits == 1 || get_vbits == 3)
		{
		  valid_size = lo;
		  get_vbits = VALGRIND_GET_VBITS (state.ptrs[i]->obj,
						  vbits.address (),
						  valid_size);
		}
	    }
	  if (get_vbits == 1)
	    VALGRIND_DISCARD (VALGRIND_MAKE_MEM_DEFINED (state.ptrs[i]->obj,
							 state.ptrs[i]->size));
	}
#endif
      memcpy (this_object, state.ptrs[i]->obj, state.ptrs[i]->size);
      if (state.ptrs[i]->reorder_fn != NULL)
	state.ptrs[i]->reorder_fn (state.ptrs[i]->obj,
				   state.ptrs[i]->note_ptr_cookie,
				   relocate_ptrs, &state);
      state.ptrs[i]->note_ptr_fn (state.ptrs[i]->obj,
				  state.ptrs[i]->note_ptr_cookie,
				  relocate_ptrs, &state);
      ggc_pch_write_object (state.d, state.f, state.ptrs[i]->obj,
			    state.ptrs[i]->new_addr, state.ptrs[i]->size,
			    state.ptrs[i]->note_ptr_fn == gt_pch_p_S);
      if (state.ptrs[i]->note_ptr_fn != gt_pch_p_S)
	memcpy (state.ptrs[i]->obj, this_object, state.ptrs[i]->size);
#if defined ENABLE_VALGRIND_CHECKING && defined VALGRIND_GET_VBITS
      if (__builtin_expect (get_vbits == 1, 0))
	{
	  (void) VALGRIND_SET_VBITS (state.ptrs[i]->obj, vbits.address (),
				     valid_size);
	  if (valid_size != state.ptrs[i]->size)
	    VALGRIND_DISCARD (VALGRIND_MAKE_MEM_NOACCESS ((char *)
							  state.ptrs[i]->obj
							  + valid_size,
							  state.ptrs[i]->size
							  - valid_size));
	}
#endif
    }
#if defined ENABLE_VALGRIND_CHECKING && defined VALGRIND_GET_VBITS
  vbits.release ();
#endif

  ggc_pch_finish (state.d, state.f);
  gt_pch_fixup_stringpool ();

  XDELETE (state.ptrs);
  XDELETE (this_object);
<<<<<<< HEAD
  htab_delete (saving_htab);
=======
  saving_htab.dispose ();
>>>>>>> 4d0aec87
}

/* Read the state of the compiler back in from F.  */

void
gt_pch_restore (FILE *f)
{
  const struct ggc_root_tab *const *rt;
  const struct ggc_root_tab *rti;
  size_t i;
  struct mmap_info mmi;
  int result;

  /* Delete any deletable objects.  This makes ggc_pch_read much
     faster, as it can be sure that no GCable objects remain other
     than the ones just read in.  */
  for (rt = gt_ggc_deletable_rtab; *rt; rt++)
    for (rti = *rt; rti->base != NULL; rti++)
      memset (rti->base, 0, rti->stride);

  /* Read in all the scalar variables.  */
  for (rt = gt_pch_scalar_rtab; *rt; rt++)
    for (rti = *rt; rti->base != NULL; rti++)
      if (fread (rti->base, rti->stride, 1, f) != 1)
	fatal_error ("can%'t read PCH file: %m");

  /* Read in all the global pointers, in 6 easy loops.  */
  for (rt = gt_ggc_rtab; *rt; rt++)
    for (rti = *rt; rti->base != NULL; rti++)
      for (i = 0; i < rti->nelt; i++)
	if (fread ((char *)rti->base + rti->stride * i,
		   sizeof (void *), 1, f) != 1)
	  fatal_error ("can%'t read PCH file: %m");

  for (rt = gt_pch_cache_rtab; *rt; rt++)
    for (rti = *rt; rti->base != NULL; rti++)
      for (i = 0; i < rti->nelt; i++)
	if (fread ((char *)rti->base + rti->stride * i,
		   sizeof (void *), 1, f) != 1)
	  fatal_error ("can%'t read PCH file: %m");

  if (fread (&mmi, sizeof (mmi), 1, f) != 1)
    fatal_error ("can%'t read PCH file: %m");

  result = host_hooks.gt_pch_use_address (mmi.preferred_base, mmi.size,
					  fileno (f), mmi.offset);
  if (result < 0)
    fatal_error ("had to relocate PCH");
  if (result == 0)
    {
      if (fseek (f, mmi.offset, SEEK_SET) != 0
	  || fread (mmi.preferred_base, mmi.size, 1, f) != 1)
	fatal_error ("can%'t read PCH file: %m");
    }
  else if (fseek (f, mmi.offset + mmi.size, SEEK_SET) != 0)
    fatal_error ("can%'t read PCH file: %m");

  ggc_pch_read (f, mmi.preferred_base);

  gt_pch_restore_stringpool ();
}

/* Default version of HOST_HOOKS_GT_PCH_GET_ADDRESS when mmap is not present.
   Select no address whatsoever, and let gt_pch_save choose what it will with
   malloc, presumably.  */

void *
default_gt_pch_get_address (size_t size ATTRIBUTE_UNUSED,
			    int fd ATTRIBUTE_UNUSED)
{
  return NULL;
}

/* Default version of HOST_HOOKS_GT_PCH_USE_ADDRESS when mmap is not present.
   Allocate SIZE bytes with malloc.  Return 0 if the address we got is the
   same as base, indicating that the memory has been allocated but needs to
   be read in from the file.  Return -1 if the address differs, to relocation
   of the PCH file would be required.  */

int
default_gt_pch_use_address (void *base, size_t size, int fd ATTRIBUTE_UNUSED,
			    size_t offset ATTRIBUTE_UNUSED)
{
  void *addr = xmalloc (size);
  return (addr == base) - 1;
}

/* Default version of HOST_HOOKS_GT_PCH_GET_ADDRESS.   Return the
   alignment required for allocating virtual memory. Usually this is the
   same as pagesize.  */

size_t
default_gt_pch_alloc_granularity (void)
{
  return getpagesize ();
}

#if HAVE_MMAP_FILE
/* Default version of HOST_HOOKS_GT_PCH_GET_ADDRESS when mmap is present.
   We temporarily allocate SIZE bytes, and let the kernel place the data
   wherever it will.  If it worked, that's our spot, if not we're likely
   to be in trouble.  */

void *
mmap_gt_pch_get_address (size_t size, int fd)
{
  void *ret;

  ret = mmap (NULL, size, PROT_READ | PROT_WRITE, MAP_PRIVATE, fd, 0);
  if (ret == (void *) MAP_FAILED)
    ret = NULL;
  else
    munmap ((caddr_t) ret, size);

  return ret;
}

/* Default version of HOST_HOOKS_GT_PCH_USE_ADDRESS when mmap is present.
   Map SIZE bytes of FD+OFFSET at BASE.  Return 1 if we succeeded at
   mapping the data at BASE, -1 if we couldn't.

   This version assumes that the kernel honors the START operand of mmap
   even without MAP_FIXED if START through START+SIZE are not currently
   mapped with something.  */

int
mmap_gt_pch_use_address (void *base, size_t size, int fd, size_t offset)
{
  void *addr;

  /* We're called with size == 0 if we're not planning to load a PCH
     file at all.  This allows the hook to free any static space that
     we might have allocated at link time.  */
  if (size == 0)
    return -1;

  addr = mmap ((caddr_t) base, size, PROT_READ | PROT_WRITE, MAP_PRIVATE,
	       fd, offset);

  return addr == base ? 1 : -1;
}
#endif /* HAVE_MMAP_FILE */

#if !defined ENABLE_GC_CHECKING && !defined ENABLE_GC_ALWAYS_COLLECT

/* Modify the bound based on rlimits.  */
static double
ggc_rlimit_bound (double limit)
{
#if defined(HAVE_GETRLIMIT)
  struct rlimit rlim;
# if defined (RLIMIT_AS)
  /* RLIMIT_AS is what POSIX says is the limit on mmap.  Presumably
     any OS which has RLIMIT_AS also has a working mmap that GCC will use.  */
  if (getrlimit (RLIMIT_AS, &rlim) == 0
      && rlim.rlim_cur != (rlim_t) RLIM_INFINITY
      && rlim.rlim_cur < limit)
    limit = rlim.rlim_cur;
# elif defined (RLIMIT_DATA)
  /* ... but some older OSs bound mmap based on RLIMIT_DATA, or we
     might be on an OS that has a broken mmap.  (Others don't bound
     mmap at all, apparently.)  */
  if (getrlimit (RLIMIT_DATA, &rlim) == 0
      && rlim.rlim_cur != (rlim_t) RLIM_INFINITY
      && rlim.rlim_cur < limit
      /* Darwin has this horribly bogus default setting of
	 RLIMIT_DATA, to 6144Kb.  No-one notices because RLIMIT_DATA
	 appears to be ignored.  Ignore such silliness.  If a limit
	 this small was actually effective for mmap, GCC wouldn't even
	 start up.  */
      && rlim.rlim_cur >= 8 * 1024 * 1024)
    limit = rlim.rlim_cur;
# endif /* RLIMIT_AS or RLIMIT_DATA */
#endif /* HAVE_GETRLIMIT */

  return limit;
}

/* Heuristic to set a default for GGC_MIN_EXPAND.  */
static int
ggc_min_expand_heuristic (void)
{
  double min_expand = physmem_total ();

  /* Adjust for rlimits.  */
  min_expand = ggc_rlimit_bound (min_expand);

  /* The heuristic is a percentage equal to 30% + 70%*(RAM/1GB), yielding
     a lower bound of 30% and an upper bound of 100% (when RAM >= 1GB).  */
  min_expand /= 1024*1024*1024;
  min_expand *= 70;
  min_expand = MIN (min_expand, 70);
  min_expand += 30;

  return min_expand;
}

/* Heuristic to set a default for GGC_MIN_HEAPSIZE.  */
static int
ggc_min_heapsize_heuristic (void)
{
  double phys_kbytes = physmem_total ();
  double limit_kbytes = ggc_rlimit_bound (phys_kbytes * 2);

  phys_kbytes /= 1024; /* Convert to Kbytes.  */
  limit_kbytes /= 1024;

  /* The heuristic is RAM/8, with a lower bound of 4M and an upper
     bound of 128M (when RAM >= 1GB).  */
  phys_kbytes /= 8;

#if defined(HAVE_GETRLIMIT) && defined (RLIMIT_RSS)
  /* Try not to overrun the RSS limit while doing garbage collection.
     The RSS limit is only advisory, so no margin is subtracted.  */
 {
   struct rlimit rlim;
   if (getrlimit (RLIMIT_RSS, &rlim) == 0
       && rlim.rlim_cur != (rlim_t) RLIM_INFINITY)
     phys_kbytes = MIN (phys_kbytes, rlim.rlim_cur / 1024);
 }
# endif

  /* Don't blindly run over our data limit; do GC at least when the
     *next* GC would be within 20Mb of the limit or within a quarter of
     the limit, whichever is larger.  If GCC does hit the data limit,
     compilation will fail, so this tries to be conservative.  */
  limit_kbytes = MAX (0, limit_kbytes - MAX (limit_kbytes / 4, 20 * 1024));
  limit_kbytes = (limit_kbytes * 100) / (110 + ggc_min_expand_heuristic ());
  phys_kbytes = MIN (phys_kbytes, limit_kbytes);

  phys_kbytes = MAX (phys_kbytes, 4 * 1024);
  phys_kbytes = MIN (phys_kbytes, 128 * 1024);

  return phys_kbytes;
}
#endif

void
init_ggc_heuristics (void)
{
#if !defined ENABLE_GC_CHECKING && !defined ENABLE_GC_ALWAYS_COLLECT
  set_default_param_value (GGC_MIN_EXPAND, ggc_min_expand_heuristic ());
  set_default_param_value (GGC_MIN_HEAPSIZE, ggc_min_heapsize_heuristic ());
#endif
}

/* Datastructure used to store per-call-site statistics.  */
struct loc_descriptor
{
  const char *file;
  int line;
  const char *function;
  int times;
  size_t allocated;
  size_t overhead;
  size_t freed;
  size_t collected;
};

/* Hash table helper.  */

struct loc_desc_hasher : typed_noop_remove <loc_descriptor>
{
  typedef loc_descriptor value_type;
  typedef loc_descriptor compare_type;
  static inline hashval_t hash (const value_type *);
  static inline bool equal (const value_type *, const compare_type *);
};

inline hashval_t
loc_desc_hasher::hash (const value_type *d)
{
  return htab_hash_pointer (d->function) | d->line;
}

inline bool
loc_desc_hasher::equal (const value_type *d, const compare_type *d2)
{
  return (d->file == d2->file && d->line == d2->line
	  && d->function == d2->function);
}

/* Hashtable used for statistics.  */
static hash_table <loc_desc_hasher> loc_hash;

struct ptr_hash_entry
{
  void *ptr;
  struct loc_descriptor *loc;
  size_t size;
};

/* Helper for ptr_hash table.  */

struct ptr_hash_hasher : typed_noop_remove <ptr_hash_entry>
{
  typedef ptr_hash_entry value_type;
  typedef void compare_type;
  static inline hashval_t hash (const value_type *);
  static inline bool equal (const value_type *, const compare_type *);
};

inline hashval_t
ptr_hash_hasher::hash (const value_type *d)
{
  return htab_hash_pointer (d->ptr);
}

inline bool
ptr_hash_hasher::equal (const value_type *p, const compare_type *p2)
{
  return (p->ptr == p2);
}

/* Hashtable converting address of allocated field to loc descriptor.  */
static hash_table <ptr_hash_hasher> ptr_hash;

/* Return descriptor for given call site, create new one if needed.  */
static struct loc_descriptor *
make_loc_descriptor (const char *name, int line, const char *function)
{
  struct loc_descriptor loc;
  struct loc_descriptor **slot;

  loc.file = name;
  loc.line = line;
  loc.function = function;
  if (!loc_hash.is_created ())
    loc_hash.create (10);

  slot = loc_hash.find_slot (&loc, INSERT);
  if (*slot)
    return *slot;
  *slot = XCNEW (struct loc_descriptor);
  (*slot)->file = name;
  (*slot)->line = line;
  (*slot)->function = function;
  return *slot;
}

/* Record ALLOCATED and OVERHEAD bytes to descriptor NAME:LINE (FUNCTION).  */
void
ggc_record_overhead (size_t allocated, size_t overhead, void *ptr,
		     const char *name, int line, const char *function)
{
  struct loc_descriptor *loc = make_loc_descriptor (name, line, function);
  struct ptr_hash_entry *p = XNEW (struct ptr_hash_entry);
  ptr_hash_entry **slot;

  p->ptr = ptr;
  p->loc = loc;
  p->size = allocated + overhead;
  if (!ptr_hash.is_created ())
    ptr_hash.create (10);
  slot = ptr_hash.find_slot_with_hash (ptr, htab_hash_pointer (ptr), INSERT);
  gcc_assert (!*slot);
  *slot = p;

  loc->times++;
  loc->allocated+=allocated;
  loc->overhead+=overhead;
}

/* Helper function for prune_overhead_list.  See if SLOT is still marked and
   remove it from hashtable if it is not.  */
int
ggc_prune_ptr (ptr_hash_entry **slot, void *b ATTRIBUTE_UNUSED)
{
  struct ptr_hash_entry *p = *slot;
  if (!ggc_marked_p (p->ptr))
    {
      p->loc->collected += p->size;
      ptr_hash.clear_slot (slot);
      free (p);
    }
  return 1;
}

/* After live values has been marked, walk all recorded pointers and see if
   they are still live.  */
void
ggc_prune_overhead_list (void)
{
  ptr_hash.traverse <void *, ggc_prune_ptr> (NULL);
}

/* Notice that the pointer has been freed.  */
void
ggc_free_overhead (void *ptr)
{
  ptr_hash_entry **slot;
  slot = ptr_hash.find_slot_with_hash (ptr, htab_hash_pointer (ptr), NO_INSERT);
  struct ptr_hash_entry *p;
  /* The pointer might be not found if a PCH read happened between allocation
     and ggc_free () call.  FIXME: account memory properly in the presence of
     PCH. */
  if (!slot)
      return;
  p = (struct ptr_hash_entry *) *slot;
  p->loc->freed += p->size;
  ptr_hash.clear_slot (slot);
  free (p);
}

/* Helper for qsort; sort descriptors by amount of memory consumed.  */
static int
final_cmp_statistic (const void *loc1, const void *loc2)
{
  const struct loc_descriptor *const l1 =
    *(const struct loc_descriptor *const *) loc1;
  const struct loc_descriptor *const l2 =
    *(const struct loc_descriptor *const *) loc2;
  long diff;
  diff = ((long)(l1->allocated + l1->overhead - l1->freed) -
	  (l2->allocated + l2->overhead - l2->freed));
  return diff > 0 ? 1 : diff < 0 ? -1 : 0;
}

/* Helper for qsort; sort descriptors by amount of memory consumed.  */
static int
cmp_statistic (const void *loc1, const void *loc2)
{
  const struct loc_descriptor *const l1 =
    *(const struct loc_descriptor *const *) loc1;
  const struct loc_descriptor *const l2 =
    *(const struct loc_descriptor *const *) loc2;
  long diff;

  diff = ((long)(l1->allocated + l1->overhead - l1->freed - l1->collected) -
	  (l2->allocated + l2->overhead - l2->freed - l2->collected));
  if (diff)
    return diff > 0 ? 1 : diff < 0 ? -1 : 0;
  diff =  ((long)(l1->allocated + l1->overhead - l1->freed) -
	   (l2->allocated + l2->overhead - l2->freed));
  return diff > 0 ? 1 : diff < 0 ? -1 : 0;
}

/* Collect array of the descriptors from hashtable.  */
static struct loc_descriptor **loc_array;
int
ggc_add_statistics (loc_descriptor **slot, int *n)
{
  loc_array[*n] = *slot;
  (*n)++;
  return 1;
}

/* Dump per-site memory statistics.  */

void
dump_ggc_loc_statistics (bool final)
{
  int nentries = 0;
  char s[4096];
  size_t collected = 0, freed = 0, allocated = 0, overhead = 0, times = 0;
  int i;

  if (! GATHER_STATISTICS)
    return;

  ggc_force_collect = true;
  ggc_collect ();

  loc_array = XCNEWVEC (struct loc_descriptor *,
			loc_hash.elements_with_deleted ());
  fprintf (stderr, "-------------------------------------------------------\n");
  fprintf (stderr, "\n%-48s %10s       %10s       %10s       %10s       %10s\n",
	   "source location", "Garbage", "Freed", "Leak", "Overhead", "Times");
  fprintf (stderr, "-------------------------------------------------------\n");
  loc_hash.traverse <int *, ggc_add_statistics> (&nentries);
  qsort (loc_array, nentries, sizeof (*loc_array),
	 final ? final_cmp_statistic : cmp_statistic);
  for (i = 0; i < nentries; i++)
    {
      struct loc_descriptor *d = loc_array[i];
      allocated += d->allocated;
      times += d->times;
      freed += d->freed;
      collected += d->collected;
      overhead += d->overhead;
    }
  for (i = 0; i < nentries; i++)
    {
      struct loc_descriptor *d = loc_array[i];
      if (d->allocated)
	{
	  const char *s1 = d->file;
	  const char *s2;
	  while ((s2 = strstr (s1, "gcc/")))
	    s1 = s2 + 4;
	  sprintf (s, "%s:%i (%s)", s1, d->line, d->function);
	  s[48] = 0;
	  fprintf (stderr, "%-48s %10li:%4.1f%% %10li:%4.1f%% %10li:%4.1f%% %10li:%4.1f%% %10li\n", s,
		   (long)d->collected,
		   (d->collected) * 100.0 / collected,
		   (long)d->freed,
		   (d->freed) * 100.0 / freed,
		   (long)(d->allocated + d->overhead - d->freed - d->collected),
		   (d->allocated + d->overhead - d->freed - d->collected) * 100.0
		   / (allocated + overhead - freed - collected),
		   (long)d->overhead,
		   d->overhead * 100.0 / overhead,
		   (long)d->times);
	}
    }
  fprintf (stderr, "%-48s %10ld       %10ld       %10ld       %10ld       %10ld\n",
	   "Total", (long)collected, (long)freed,
	   (long)(allocated + overhead - freed - collected), (long)overhead,
	   (long)times);
  fprintf (stderr, "%-48s %10s       %10s       %10s       %10s       %10s\n",
	   "source location", "Garbage", "Freed", "Leak", "Overhead", "Times");
  fprintf (stderr, "-------------------------------------------------------\n");
  ggc_force_collect = false;
}<|MERGE_RESOLUTION|>--- conflicted
+++ resolved
@@ -655,11 +655,7 @@
 
   XDELETE (state.ptrs);
   XDELETE (this_object);
-<<<<<<< HEAD
-  htab_delete (saving_htab);
-=======
   saving_htab.dispose ();
->>>>>>> 4d0aec87
 }
 
 /* Read the state of the compiler back in from F.  */
