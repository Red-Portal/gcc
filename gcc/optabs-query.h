/* IR-agnostic target query functions relating to optabs
   Copyright (C) 2001-2017 Free Software Foundation, Inc.

This file is part of GCC.

GCC is free software; you can redistribute it and/or modify
it under the terms of the GNU General Public License as published by
the Free Software Foundation; either version 3, or (at your option)
any later version.

GCC is distributed in the hope that it will be useful,
but WITHOUT ANY WARRANTY; without even the implied warranty of
MERCHANTABILITY or FITNESS FOR A PARTICULAR PURPOSE.  See the
GNU General Public License for more details.

You should have received a copy of the GNU General Public License
along with GCC; see the file COPYING3.  If not see
<http://www.gnu.org/licenses/>.  */

#ifndef GCC_OPTABS_QUERY_H
#define GCC_OPTABS_QUERY_H

#include "insn-opinit.h"
#include "target.h"

/* Return true if OP is a conversion optab.  */

inline bool
convert_optab_p (optab op)
{
  return op > unknown_optab && op <= LAST_CONV_OPTAB;
}

/* Return the insn used to implement mode MODE of OP, or CODE_FOR_nothing
   if the target does not have such an insn.  */

inline enum insn_code
optab_handler (optab op, machine_mode mode)
{
  unsigned scode = (op << 16) | mode;
  gcc_assert (op > LAST_CONV_OPTAB);
  return raw_optab_handler (scode);
}

/* Return the insn used to perform conversion OP from mode FROM_MODE
   to mode TO_MODE; return CODE_FOR_nothing if the target does not have
   such an insn.  */

inline enum insn_code
convert_optab_handler (convert_optab op, machine_mode to_mode,
		       machine_mode from_mode)
{
  unsigned scode = (op << 16) | (from_mode << 8) | to_mode;
  gcc_assert (convert_optab_p (op));
  return raw_optab_handler (scode);
}

enum insn_code convert_optab_handler (convert_optab, machine_mode,
				      machine_mode, optimization_type);

/* Return the insn used to implement mode MODE of OP, or CODE_FOR_nothing
   if the target does not have such an insn.  */

inline enum insn_code
direct_optab_handler (direct_optab op, machine_mode mode)
{
  return optab_handler (op, mode);
}

enum insn_code direct_optab_handler (convert_optab, machine_mode,
				     optimization_type);

/* Return true if UNOPTAB is for a trapping-on-overflow operation.  */

inline bool
trapv_unoptab_p (optab unoptab)
{
  return (unoptab == negv_optab
	  || unoptab == absv_optab);
}

/* Return true if BINOPTAB is for a trapping-on-overflow operation.  */

inline bool
trapv_binoptab_p (optab binoptab)
{
  return (binoptab == addv_optab
	  || binoptab == subv_optab
	  || binoptab == smulv_optab);
}

/* Return insn code for a comparison operator with VMODE
   resultin MASK_MODE, unsigned if UNS is true.  */

static inline enum insn_code
get_vec_cmp_icode (machine_mode vmode, machine_mode mask_mode, bool uns)
{
  optab tab = uns ? vec_cmpu_optab : vec_cmp_optab;
  return convert_optab_handler (tab, vmode, mask_mode);
}

/* Return insn code for a comparison operator with VMODE
   resultin MASK_MODE (only for EQ/NE).  */

static inline enum insn_code
get_vec_cmp_eq_icode (machine_mode vmode, machine_mode mask_mode)
{
  return convert_optab_handler (vec_cmpeq_optab, vmode, mask_mode);
}

/* Return insn code for a conditional operator with a comparison in
   mode CMODE, unsigned if UNS is true, resulting in a value of mode VMODE.  */

inline enum insn_code
get_vcond_icode (machine_mode vmode, machine_mode cmode, bool uns)
{
  enum insn_code icode = CODE_FOR_nothing;
  if (uns)
    icode = convert_optab_handler (vcondu_optab, vmode, cmode);
  else
    icode = convert_optab_handler (vcond_optab, vmode, cmode);
  return icode;
}

/* Return insn code for a conditional operator with a mask mode
   MMODE resulting in a value of mode VMODE.  */

static inline enum insn_code
get_vcond_mask_icode (machine_mode vmode, machine_mode mmode)
{
  return convert_optab_handler (vcond_mask_optab, vmode, mmode);
}

/* Return insn code for a conditional operator with a comparison in
   mode CMODE (only EQ/NE), resulting in a value of mode VMODE.  */

static inline enum insn_code
get_vcond_eq_icode (machine_mode vmode, machine_mode cmode)
{
  return convert_optab_handler (vcondeq_optab, vmode, cmode);
}

/* Enumerates the possible extraction_insn operations.  */
enum extraction_pattern { EP_insv, EP_extv, EP_extzv };

/* Describes an instruction that inserts or extracts a bitfield.  */
struct extraction_insn
{
  /* The code of the instruction.  */
  enum insn_code icode;

  /* The mode that the structure operand should have.  This is byte_mode
     when using the legacy insv, extv and extzv patterns to access memory.
     If no mode is given, the structure is a BLKmode memory.  */
  opt_scalar_int_mode struct_mode;

  /* The mode of the field to be inserted or extracted, and by extension
     the mode of the insertion or extraction itself.  */
  scalar_int_mode field_mode;

  /* The mode of the field's bit position.  This is only important
     when the position is variable rather than constant.  */
  scalar_int_mode pos_mode;
};

bool get_best_reg_extraction_insn (extraction_insn *,
				   enum extraction_pattern,
				   unsigned HOST_WIDE_INT, machine_mode);
bool get_best_mem_extraction_insn (extraction_insn *,
				   enum extraction_pattern,
				   HOST_WIDE_INT, HOST_WIDE_INT, machine_mode);

enum insn_code can_extend_p (machine_mode, machine_mode, int);
enum insn_code can_float_p (machine_mode, machine_mode, int);
enum insn_code can_fix_p (machine_mode, machine_mode, int, bool *);
bool can_conditionally_move_p (machine_mode mode);
<<<<<<< HEAD
bool can_vec_perm_p (machine_mode, bool, unsigned int, const unsigned char *);
=======
bool can_vec_perm_p (machine_mode, bool, vec_perm_indices *);
enum insn_code widening_optab_handler (optab, machine_mode, machine_mode);
>>>>>>> 4a85c0b1
/* Find a widening optab even if it doesn't widen as much as we want.  */
#define find_widening_optab_handler(A, B, C) \
  find_widening_optab_handler_and_mode (A, B, C, NULL)
enum insn_code find_widening_optab_handler_and_mode (optab, machine_mode,
						     machine_mode,
						     machine_mode *);
int can_mult_highpart_p (machine_mode, bool);
bool can_vec_mask_load_store_p (machine_mode, machine_mode, bool);
bool can_compare_and_swap_p (machine_mode, bool);
bool can_atomic_exchange_p (machine_mode, bool);
bool can_atomic_load_p (machine_mode);
bool lshift_cheap_p (bool);
bool supports_vec_gather_load_p ();
bool supports_vec_scatter_store_p ();

/* Version of find_widening_optab_handler_and_mode that operates on
   specific mode types.  */

template<typename T>
inline enum insn_code
find_widening_optab_handler_and_mode (optab op, const T &to_mode,
				      const T &from_mode, T *found_mode)
{
  machine_mode tmp;
  enum insn_code icode = find_widening_optab_handler_and_mode
    (op, machine_mode (to_mode), machine_mode (from_mode), &tmp);
  if (icode != CODE_FOR_nothing && found_mode)
    *found_mode = as_a <T> (tmp);
  return icode;
}

#endif<|MERGE_RESOLUTION|>--- conflicted
+++ resolved
@@ -174,12 +174,7 @@
 enum insn_code can_float_p (machine_mode, machine_mode, int);
 enum insn_code can_fix_p (machine_mode, machine_mode, int, bool *);
 bool can_conditionally_move_p (machine_mode mode);
-<<<<<<< HEAD
-bool can_vec_perm_p (machine_mode, bool, unsigned int, const unsigned char *);
-=======
 bool can_vec_perm_p (machine_mode, bool, vec_perm_indices *);
-enum insn_code widening_optab_handler (optab, machine_mode, machine_mode);
->>>>>>> 4a85c0b1
 /* Find a widening optab even if it doesn't widen as much as we want.  */
 #define find_widening_optab_handler(A, B, C) \
   find_widening_optab_handler_and_mode (A, B, C, NULL)
