--- conflicted
+++ resolved
@@ -4943,13 +4943,8 @@
 #define build_call_array(T1,T2,N,T3)\
    build_call_array_loc (UNKNOWN_LOCATION, T1, T2, N, T3)
 extern tree build_call_array_loc (location_t, tree, tree, int, const tree *);
-<<<<<<< HEAD
-extern tree build_call_vec (tree, tree, VEC(tree,gc) *);
+extern tree build_call_vec (tree, tree, vec<tree, va_gc> *);
 extern tree build_elem_fn_linear_vector_from_val (tree, tree, tree);
-=======
-extern tree build_call_vec (tree, tree, vec<tree, va_gc> *);
-
->>>>>>> 43850f7a
 /* Construct various nodes representing data types.  */
 
 extern tree make_signed_type (int);
