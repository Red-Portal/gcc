/* Front-end tree definitions for GNU compiler.
   Copyright (C) 1989, 1993, 1994, 1995, 1996, 1997, 1998, 1999, 2000,
   2001, 2002, 2003, 2004, 2005, 2006, 2007, 2008, 2009, 2010, 2011
   Free Software Foundation, Inc.

This file is part of GCC.

GCC is free software; you can redistribute it and/or modify it under
the terms of the GNU General Public License as published by the Free
Software Foundation; either version 3, or (at your option) any later
version.

GCC is distributed in the hope that it will be useful, but WITHOUT ANY
WARRANTY; without even the implied warranty of MERCHANTABILITY or
FITNESS FOR A PARTICULAR PURPOSE.  See the GNU General Public License
for more details.

You should have received a copy of the GNU General Public License
along with GCC; see the file COPYING3.  If not see
<http://www.gnu.org/licenses/>.  */

#ifndef GCC_TREE_H
#define GCC_TREE_H

#include "hashtab.h"
#include "machmode.h"
#include "input.h"
#include "statistics.h"
#include "vec.h"
#include "vecir.h"
#include "double-int.h"
#include "real.h"
#include "fixed-value.h"
#include "alias.h"
#include "flags.h"

/* Codes of tree nodes */

#define DEFTREECODE(SYM, STRING, TYPE, NARGS)   SYM,
#define END_OF_BASE_TREE_CODES LAST_AND_UNUSED_TREE_CODE,

enum tree_code {
#include "all-tree.def"
MAX_TREE_CODES
};

#undef DEFTREECODE
#undef END_OF_BASE_TREE_CODES

extern unsigned char tree_contains_struct[MAX_TREE_CODES][64];
#define CODE_CONTAINS_STRUCT(CODE, STRUCT) (tree_contains_struct[(CODE)][(STRUCT)])

/* Macros for initializing `tree_contains_struct'.  */
#define MARK_TS_BASE(C)					\
  do {							\
    tree_contains_struct[C][TS_BASE] = 1;		\
  } while (0)

#define MARK_TS_TYPED(C)				\
  do {							\
    MARK_TS_BASE (C);					\
    tree_contains_struct[C][TS_TYPED] = 1;		\
  } while (0)

#define MARK_TS_COMMON(C)				\
  do {							\
    MARK_TS_TYPED (C);					\
    tree_contains_struct[C][TS_COMMON] = 1;		\
  } while (0)

#define MARK_TS_TYPE_COMMON(C)				\
  do {							\
    MARK_TS_COMMON (C);					\
    tree_contains_struct[C][TS_TYPE_COMMON] = 1;	\
  } while (0)

#define MARK_TS_TYPE_WITH_LANG_SPECIFIC(C)		\
  do {							\
    MARK_TS_TYPE_COMMON (C);				\
    tree_contains_struct[C][TS_TYPE_WITH_LANG_SPECIFIC] = 1;	\
  } while (0)

#define MARK_TS_DECL_MINIMAL(C)				\
  do {							\
    MARK_TS_COMMON (C);					\
    tree_contains_struct[C][TS_DECL_MINIMAL] = 1;	\
  } while (0)

#define MARK_TS_DECL_COMMON(C)				\
  do {							\
    MARK_TS_DECL_MINIMAL (C);				\
    tree_contains_struct[C][TS_DECL_COMMON] = 1;	\
  } while (0)

#define MARK_TS_DECL_WRTL(C)				\
  do {							\
    MARK_TS_DECL_COMMON (C);				\
    tree_contains_struct[C][TS_DECL_WRTL] = 1;		\
  } while (0)

#define MARK_TS_DECL_WITH_VIS(C)			\
  do {							\
    MARK_TS_DECL_WRTL (C);				\
    tree_contains_struct[C][TS_DECL_WITH_VIS] = 1;	\
  } while (0)

#define MARK_TS_DECL_NON_COMMON(C)			\
  do {							\
    MARK_TS_DECL_WITH_VIS (C);				\
    tree_contains_struct[C][TS_DECL_NON_COMMON] = 1;	\
  } while (0)

/* Number of language-independent tree codes.  */
#define NUM_TREE_CODES ((int) LAST_AND_UNUSED_TREE_CODE)

/* Tree code classes.  */

/* Each tree_code has an associated code class represented by a
   TREE_CODE_CLASS.  */

enum tree_code_class {
  tcc_exceptional, /* An exceptional code (fits no category).  */
  tcc_constant,    /* A constant.  */
  /* Order of tcc_type and tcc_declaration is important.  */
  tcc_type,        /* A type object code.  */
  tcc_declaration, /* A declaration (also serving as variable refs).  */
  tcc_reference,   /* A reference to storage.  */
  tcc_comparison,  /* A comparison expression.  */
  tcc_unary,       /* A unary arithmetic expression.  */
  tcc_binary,      /* A binary arithmetic expression.  */
  tcc_statement,   /* A statement expression, which have side effects
		      but usually no interesting value.  */
  tcc_vl_exp,      /* A function call or other expression with a
		      variable-length operand vector.  */
  tcc_expression   /* Any other expression.  */
};

/* Each tree code class has an associated string representation.
   These must correspond to the tree_code_class entries.  */

extern const char *const tree_code_class_strings[];

/* Returns the string representing CLASS.  */

#define TREE_CODE_CLASS_STRING(CLASS)\
        tree_code_class_strings[(int) (CLASS)]

extern const enum tree_code_class tree_code_type[];
#define TREE_CODE_CLASS(CODE)	tree_code_type[(int) (CODE)]

/* Nonzero if CODE represents an exceptional code.  */

#define EXCEPTIONAL_CLASS_P(CODE)\
	(TREE_CODE_CLASS (TREE_CODE (CODE)) == tcc_exceptional)

/* Nonzero if CODE represents a constant.  */

#define CONSTANT_CLASS_P(CODE)\
	(TREE_CODE_CLASS (TREE_CODE (CODE)) == tcc_constant)

/* Nonzero if CODE represents a type.  */

#define TYPE_P(CODE)\
	(TREE_CODE_CLASS (TREE_CODE (CODE)) == tcc_type)

/* Nonzero if CODE represents a declaration.  */

#define DECL_P(CODE)\
        (TREE_CODE_CLASS (TREE_CODE (CODE)) == tcc_declaration)

/* Nonzero if DECL represents a VAR_DECL or FUNCTION_DECL.  */

#define VAR_OR_FUNCTION_DECL_P(DECL)\
  (TREE_CODE (DECL) == VAR_DECL || TREE_CODE (DECL) == FUNCTION_DECL)

/* Nonzero if CODE represents a INDIRECT_REF.  Keep these checks in
   ascending code order.  */

#define INDIRECT_REF_P(CODE)\
  (TREE_CODE (CODE) == INDIRECT_REF)

/* Nonzero if CODE represents a reference.  */

#define REFERENCE_CLASS_P(CODE)\
	(TREE_CODE_CLASS (TREE_CODE (CODE)) == tcc_reference)

/* Nonzero if CODE represents a comparison.  */

#define COMPARISON_CLASS_P(CODE)\
	(TREE_CODE_CLASS (TREE_CODE (CODE)) == tcc_comparison)

/* Nonzero if CODE represents a unary arithmetic expression.  */

#define UNARY_CLASS_P(CODE)\
	(TREE_CODE_CLASS (TREE_CODE (CODE)) == tcc_unary)

/* Nonzero if CODE represents a binary arithmetic expression.  */

#define BINARY_CLASS_P(CODE)\
	(TREE_CODE_CLASS (TREE_CODE (CODE)) == tcc_binary)

/* Nonzero if CODE represents a statement expression.  */

#define STATEMENT_CLASS_P(CODE)\
	(TREE_CODE_CLASS (TREE_CODE (CODE)) == tcc_statement)

/* Nonzero if CODE represents a function call-like expression with a
   variable-length operand vector.  */

#define VL_EXP_CLASS_P(CODE)\
	(TREE_CODE_CLASS (TREE_CODE (CODE)) == tcc_vl_exp)

/* Nonzero if CODE represents any other expression.  */

#define EXPRESSION_CLASS_P(CODE)\
	(TREE_CODE_CLASS (TREE_CODE (CODE)) == tcc_expression)

/* Returns nonzero iff CODE represents a type or declaration.  */

#define IS_TYPE_OR_DECL_P(CODE)\
	(TYPE_P (CODE) || DECL_P (CODE))

/* Returns nonzero iff CLASS is the tree-code class of an
   expression.  */

#define IS_EXPR_CODE_CLASS(CLASS)\
	((CLASS) >= tcc_reference && (CLASS) <= tcc_expression)

/* Returns nonzero iff NODE is an expression of some kind.  */

#define EXPR_P(NODE) IS_EXPR_CODE_CLASS (TREE_CODE_CLASS (TREE_CODE (NODE)))

/* Number of argument-words in each kind of tree-node.  */

extern const unsigned char tree_code_length[];
#define TREE_CODE_LENGTH(CODE)	tree_code_length[(int) (CODE)]

/* Names of tree components.  */

extern const char *const tree_code_name[];

/* We have to be able to tell cgraph about the needed-ness of the target
   of an alias.  This requires that the decl have been defined.  Aliases
   that precede their definition have to be queued for later processing.  */

/* The deferred processing proceeds in several passes.  We memorize the
   diagnostics emitted for a pair to prevent repeating messages when the
   queue gets re-scanned after possible updates.  */

typedef enum {
  ALIAS_DIAG_NONE      = 0x0,
  ALIAS_DIAG_TO_UNDEF  = 0x1,
  ALIAS_DIAG_TO_EXTERN = 0x2
} alias_diag_flags;
  
typedef struct GTY(()) alias_pair
{
  tree decl;
  tree target;  
  int  emitted_diags;  /* alias_diags already emitted for this pair.  */
} alias_pair;

/* Define gc'd vector type.  */
DEF_VEC_O(alias_pair);
DEF_VEC_ALLOC_O(alias_pair,gc);

extern GTY(()) VEC(alias_pair,gc) * alias_pairs;


/* Classify which part of the compiler has defined a given builtin function.
   Note that we assume below that this is no more than two bits.  */
enum built_in_class
{
  NOT_BUILT_IN = 0,
  BUILT_IN_FRONTEND,
  BUILT_IN_MD,
  BUILT_IN_NORMAL
};

/* Last marker used for LTO stremaing of built_in_class.  We can not add it
   to the enum since we need the enumb to fit in 2 bits.  */
#define BUILT_IN_LAST (BUILT_IN_NORMAL + 1)

/* Names for the above.  */
extern const char *const built_in_class_names[4];

/* Codes that identify the various built in functions
   so that expand_call can identify them quickly.  */

#define DEF_BUILTIN(ENUM, N, C, T, LT, B, F, NA, AT, IM, COND) ENUM,
enum built_in_function
{
#include "builtins.def"

  /* Complex division routines in libgcc.  These are done via builtins
     because emit_library_call_value can't handle complex values.  */
  BUILT_IN_COMPLEX_MUL_MIN,
  BUILT_IN_COMPLEX_MUL_MAX
    = BUILT_IN_COMPLEX_MUL_MIN
      + MAX_MODE_COMPLEX_FLOAT
      - MIN_MODE_COMPLEX_FLOAT,

  BUILT_IN_COMPLEX_DIV_MIN,
  BUILT_IN_COMPLEX_DIV_MAX
    = BUILT_IN_COMPLEX_DIV_MIN
      + MAX_MODE_COMPLEX_FLOAT
      - MIN_MODE_COMPLEX_FLOAT,

  /* Upper bound on non-language-specific builtins.  */
  END_BUILTINS
};
#undef DEF_BUILTIN

/* Names for the above.  */
extern const char * built_in_names[(int) END_BUILTINS];

/* Helper macros for math builtins.  */

#define BUILTIN_EXP10_P(FN) \
 ((FN) == BUILT_IN_EXP10 || (FN) == BUILT_IN_EXP10F || (FN) == BUILT_IN_EXP10L \
  || (FN) == BUILT_IN_POW10 || (FN) == BUILT_IN_POW10F || (FN) == BUILT_IN_POW10L)

#define BUILTIN_EXPONENT_P(FN) (BUILTIN_EXP10_P (FN) \
  || (FN) == BUILT_IN_EXP || (FN) == BUILT_IN_EXPF || (FN) == BUILT_IN_EXPL \
  || (FN) == BUILT_IN_EXP2 || (FN) == BUILT_IN_EXP2F || (FN) == BUILT_IN_EXP2L)

#define BUILTIN_SQRT_P(FN) \
 ((FN) == BUILT_IN_SQRT || (FN) == BUILT_IN_SQRTF || (FN) == BUILT_IN_SQRTL)

#define BUILTIN_CBRT_P(FN) \
 ((FN) == BUILT_IN_CBRT || (FN) == BUILT_IN_CBRTF || (FN) == BUILT_IN_CBRTL)

#define BUILTIN_ROOT_P(FN) (BUILTIN_SQRT_P (FN) || BUILTIN_CBRT_P (FN))

#define CASE_FLT_FN(FN) case FN: case FN##F: case FN##L
#define CASE_FLT_FN_REENT(FN) case FN##_R: case FN##F_R: case FN##L_R
#define CASE_INT_FN(FN) case FN: case FN##L: case FN##LL

/* In an OMP_CLAUSE node.  */

/* Number of operands and names for each clause.  */
extern unsigned const char omp_clause_num_ops[];
extern const char * const omp_clause_code_name[];

/* Clause codes.  Do not reorder, as this is used to index into the tables
   omp_clause_num_ops and omp_clause_code_name.  */
enum omp_clause_code
{
  /* Clause zero is special-cased inside the parser
     (c_parser_omp_variable_list).  */
  OMP_CLAUSE_ERROR = 0,

  /* OpenMP clause: private (variable_list).  */
  OMP_CLAUSE_PRIVATE,

  /* OpenMP clause: shared (variable_list).  */
  OMP_CLAUSE_SHARED,

  /* OpenMP clause: firstprivate (variable_list).  */
  OMP_CLAUSE_FIRSTPRIVATE,

  /* OpenMP clause: lastprivate (variable_list).  */
  OMP_CLAUSE_LASTPRIVATE,

  /* OpenMP clause: reduction (operator:variable_list).
     OMP_CLAUSE_REDUCTION_CODE: The tree_code of the operator.
     Operand 1: OMP_CLAUSE_REDUCTION_INIT: Stmt-list to initialize the var.
     Operand 2: OMP_CLAUSE_REDUCTION_MERGE: Stmt-list to merge private var
                into the shared one.
     Operand 3: OMP_CLAUSE_REDUCTION_PLACEHOLDER: A dummy VAR_DECL
                placeholder used in OMP_CLAUSE_REDUCTION_{INIT,MERGE}.  */
  OMP_CLAUSE_REDUCTION,

  /* OpenMP clause: copyin (variable_list).  */
  OMP_CLAUSE_COPYIN,

  /* OpenMP clause: copyprivate (variable_list).  */
  OMP_CLAUSE_COPYPRIVATE,

  /* OpenMP clause: if (scalar-expression).  */
  OMP_CLAUSE_IF,

  /* OpenMP clause: num_threads (integer-expression).  */
  OMP_CLAUSE_NUM_THREADS,

  /* OpenMP clause: schedule.  */
  OMP_CLAUSE_SCHEDULE,

  /* OpenMP clause: nowait.  */
  OMP_CLAUSE_NOWAIT,

  /* OpenMP clause: ordered.  */
  OMP_CLAUSE_ORDERED,

  /* OpenMP clause: default.  */
  OMP_CLAUSE_DEFAULT,

  /* OpenMP clause: collapse (constant-integer-expression).  */
  OMP_CLAUSE_COLLAPSE,

  /* OpenMP clause: untied.  */
  OMP_CLAUSE_UNTIED,

  /* OpenMP clause: final (scalar-expression).  */
  OMP_CLAUSE_FINAL,

  /* OpenMP clause: mergeable.  */
  OMP_CLAUSE_MERGEABLE
};

/* The definition of tree nodes fills the next several pages.  */

/* A tree node can represent a data type, a variable, an expression
   or a statement.  Each node has a TREE_CODE which says what kind of
   thing it represents.  Some common codes are:
   INTEGER_TYPE -- represents a type of integers.
   ARRAY_TYPE -- represents a type of pointer.
   VAR_DECL -- represents a declared variable.
   INTEGER_CST -- represents a constant integer value.
   PLUS_EXPR -- represents a sum (an expression).

   As for the contents of a tree node: there are some fields
   that all nodes share.  Each TREE_CODE has various special-purpose
   fields as well.  The fields of a node are never accessed directly,
   always through accessor macros.  */

/* Every kind of tree node starts with this structure,
   so all nodes have these fields.

   See the accessor macros, defined below, for documentation of the
   fields.  */

struct GTY(()) tree_base {
  ENUM_BITFIELD(tree_code) code : 16;

  unsigned side_effects_flag : 1;
  unsigned constant_flag : 1;
  unsigned addressable_flag : 1;
  unsigned volatile_flag : 1;
  unsigned readonly_flag : 1;
  unsigned unsigned_flag : 1;
  unsigned asm_written_flag: 1;
  unsigned nowarning_flag : 1;

  unsigned used_flag : 1;
  unsigned nothrow_flag : 1;
  unsigned static_flag : 1;
  unsigned public_flag : 1;
  unsigned private_flag : 1;
  unsigned protected_flag : 1;
  unsigned deprecated_flag : 1;
  unsigned saturating_flag : 1;

  unsigned default_def_flag : 1;
  unsigned lang_flag_0 : 1;
  unsigned lang_flag_1 : 1;
  unsigned lang_flag_2 : 1;
  unsigned lang_flag_3 : 1;
  unsigned lang_flag_4 : 1;
  unsigned lang_flag_5 : 1;
  unsigned lang_flag_6 : 1;

  unsigned visited : 1;
  unsigned packed_flag : 1;
  unsigned user_align : 1;
  unsigned nameless_flag : 1;
  unsigned expr_folded_flag : 1;

  unsigned spare : 11;

  /* This field is only used with type nodes; the only reason it is present
     in tree_base instead of tree_type is to save space.  The size of the
     field must be large enough to hold addr_space_t values.  */
  unsigned address_space : 8;
};

struct GTY(()) tree_typed {
  struct tree_base base;
  tree type;
};

struct GTY(()) tree_common {
  struct tree_typed typed;
  tree chain;
};

/* The following table lists the uses of each of the above flags and
   for which types of nodes they are defined.

   addressable_flag:

       TREE_ADDRESSABLE in
           VAR_DECL, PARM_DECL, RESULT_DECL, FUNCTION_DECL, LABEL_DECL
           all types
           CONSTRUCTOR, IDENTIFIER_NODE
           STMT_EXPR, it means we want the result of the enclosed expression

       CALL_EXPR_TAILCALL in
           CALL_EXPR

       CASE_LOW_SEEN in
           CASE_LABEL_EXPR

   static_flag:

       TREE_STATIC in
           VAR_DECL, FUNCTION_DECL
           CONSTRUCTOR

       TREE_NO_TRAMPOLINE in
           ADDR_EXPR

       BINFO_VIRTUAL_P in
           TREE_BINFO

       TREE_SYMBOL_REFERENCED in
           IDENTIFIER_NODE

       CLEANUP_EH_ONLY in
           TARGET_EXPR, WITH_CLEANUP_EXPR

       TRY_CATCH_IS_CLEANUP in
           TRY_CATCH_EXPR

       ASM_INPUT_P in
           ASM_EXPR

       TYPE_REF_CAN_ALIAS_ALL in
           POINTER_TYPE, REFERENCE_TYPE

       MOVE_NONTEMPORAL in
           MODIFY_EXPR

       CASE_HIGH_SEEN in
           CASE_LABEL_EXPR

       ENUM_IS_SCOPED in
	   ENUMERAL_TYPE

       TRANSACTION_EXPR_OUTER in
	   TRANSACTION_EXPR

   public_flag:

       TREE_OVERFLOW in
           INTEGER_CST, REAL_CST, COMPLEX_CST, VECTOR_CST

       TREE_PUBLIC in
           VAR_DECL, FUNCTION_DECL
           IDENTIFIER_NODE

       ASM_VOLATILE_P in
           ASM_EXPR

       CALL_EXPR_VA_ARG_PACK in
           CALL_EXPR

       TYPE_CACHED_VALUES_P in
           all types

       SAVE_EXPR_RESOLVED_P in
           SAVE_EXPR

       OMP_CLAUSE_LASTPRIVATE_FIRSTPRIVATE in
           OMP_CLAUSE_LASTPRIVATE

       OMP_CLAUSE_PRIVATE_DEBUG in
           OMP_CLAUSE_PRIVATE

       TRANSACTION_EXPR_RELAXED in
	   TRANSACTION_EXPR

   private_flag:

       TREE_PRIVATE in
           all decls

       CALL_EXPR_RETURN_SLOT_OPT in
           CALL_EXPR

       OMP_SECTION_LAST in
           OMP_SECTION

       OMP_PARALLEL_COMBINED in
           OMP_PARALLEL
       OMP_CLAUSE_PRIVATE_OUTER_REF in
	   OMP_CLAUSE_PRIVATE

       TYPE_REF_IS_RVALUE in
	   REFERENCE_TYPE

   protected_flag:

       TREE_PROTECTED in
           BLOCK
           all decls

       CALL_FROM_THUNK_P and
       CALL_ALLOCA_FOR_VAR_P in
           CALL_EXPR

   side_effects_flag:

       TREE_SIDE_EFFECTS in
           all expressions
           all decls
           all constants

       FORCED_LABEL in
           LABEL_DECL

   volatile_flag:

       TREE_THIS_VOLATILE in
           all expressions
           all decls

       TYPE_VOLATILE in
           all types

   readonly_flag:

       TREE_READONLY in
           all expressions
           all decls

       TYPE_READONLY in
           all types

   constant_flag:

       TREE_CONSTANT in
           all expressions
           all decls
           all constants

       TYPE_SIZES_GIMPLIFIED in
           all types

   unsigned_flag:

       TYPE_UNSIGNED in
           all types

       DECL_UNSIGNED in
           all decls

       REGISTER_DEFS_IN_THIS_STMT in
           all expressions (tree-into-ssa.c)

   asm_written_flag:

       TREE_ASM_WRITTEN in
           VAR_DECL, FUNCTION_DECL
           RECORD_TYPE, UNION_TYPE, QUAL_UNION_TYPE
           BLOCK, SSA_NAME, STRING_CST

       NECESSARY in
           all expressions (tree-ssa-dce.c, tree-ssa-pre.c)

   used_flag:

       TREE_USED in
           all expressions
           all decls
           IDENTIFIER_NODE

   nothrow_flag:

       TREE_NOTHROW in
           CALL_EXPR
           FUNCTION_DECL

       TYPE_ALIGN_OK in
           all types

       TREE_THIS_NOTRAP in
          INDIRECT_REF, MEM_REF, TARGET_MEM_REF, ARRAY_REF, ARRAY_RANGE_REF

   deprecated_flag:

       TREE_DEPRECATED in
           all decls
	   all types

       IDENTIFIER_TRANSPARENT_ALIAS in
           IDENTIFIER_NODE

       STMT_IN_SSA_EDGE_WORKLIST in
           all expressions (tree-ssa-propagate.c)

   visited:

       TREE_VISITED in
           all trees (used liberally by many passes)

   saturating_flag:

       TYPE_SATURATING in
           all types

   nowarning_flag:

       TREE_NO_WARNING in
           all expressions
           all decls

       TYPE_ARTIFICIAL in
           all types

   default_def_flag:

       TYPE_VECTOR_OPAQUE in
	   VECTOR_TYPE

       SSA_NAME_IS_DEFAULT_DEF in
           SSA_NAME

   expr_folded_flag:

       EXPR_FOLDED in
           all expressions
           all decls
           all constants
*/

#undef DEFTREESTRUCT
#define DEFTREESTRUCT(ENUM, NAME) ENUM,
enum tree_node_structure_enum {
#include "treestruct.def"
  LAST_TS_ENUM
};
#undef DEFTREESTRUCT

/* Define accessors for the fields that all tree nodes have
   (though some fields are not used for all kinds of nodes).  */

/* The tree-code says what kind of node it is.
   Codes are defined in tree.def.  */
#define TREE_CODE(NODE) ((enum tree_code) (NODE)->base.code)
#define TREE_SET_CODE(NODE, VALUE) ((NODE)->base.code = (VALUE))

/* When checking is enabled, errors will be generated if a tree node
   is accessed incorrectly. The macros die with a fatal error.  */
#if defined ENABLE_TREE_CHECKING && (GCC_VERSION >= 2007)

#define TREE_CHECK(T, CODE) __extension__				\
({  __typeof (T) const __t = (T);					\
    if (TREE_CODE (__t) != (CODE))					\
      tree_check_failed (__t, __FILE__, __LINE__, __FUNCTION__, 	\
			 (CODE), 0);					\
    __t; })

#define TREE_NOT_CHECK(T, CODE) __extension__				\
({  __typeof (T) const __t = (T);					\
    if (TREE_CODE (__t) == (CODE))					\
      tree_not_check_failed (__t, __FILE__, __LINE__, __FUNCTION__,	\
			     (CODE), 0);				\
    __t; })

#define TREE_CHECK2(T, CODE1, CODE2) __extension__			\
({  __typeof (T) const __t = (T);					\
    if (TREE_CODE (__t) != (CODE1)					\
	&& TREE_CODE (__t) != (CODE2))					\
      tree_check_failed (__t, __FILE__, __LINE__, __FUNCTION__,		\
 			 (CODE1), (CODE2), 0);				\
    __t; })

#define TREE_NOT_CHECK2(T, CODE1, CODE2) __extension__			\
({  __typeof (T) const __t = (T);					\
    if (TREE_CODE (__t) == (CODE1)					\
	|| TREE_CODE (__t) == (CODE2))					\
      tree_not_check_failed (__t, __FILE__, __LINE__, __FUNCTION__,	\
			     (CODE1), (CODE2), 0);			\
    __t; })

#define TREE_CHECK3(T, CODE1, CODE2, CODE3) __extension__		\
({  __typeof (T) const __t = (T);					\
    if (TREE_CODE (__t) != (CODE1)					\
	&& TREE_CODE (__t) != (CODE2)					\
	&& TREE_CODE (__t) != (CODE3))					\
      tree_check_failed (__t, __FILE__, __LINE__, __FUNCTION__,		\
			     (CODE1), (CODE2), (CODE3), 0);		\
    __t; })

#define TREE_NOT_CHECK3(T, CODE1, CODE2, CODE3) __extension__		\
({  __typeof (T) const __t = (T);					\
    if (TREE_CODE (__t) == (CODE1)					\
	|| TREE_CODE (__t) == (CODE2)					\
	|| TREE_CODE (__t) == (CODE3))					\
      tree_not_check_failed (__t, __FILE__, __LINE__, __FUNCTION__,	\
			     (CODE1), (CODE2), (CODE3), 0);		\
    __t; })

#define TREE_CHECK4(T, CODE1, CODE2, CODE3, CODE4) __extension__	\
({  __typeof (T) const __t = (T);					\
    if (TREE_CODE (__t) != (CODE1)					\
	&& TREE_CODE (__t) != (CODE2)					\
	&& TREE_CODE (__t) != (CODE3)					\
	&& TREE_CODE (__t) != (CODE4))					\
      tree_check_failed (__t, __FILE__, __LINE__, __FUNCTION__,		\
			     (CODE1), (CODE2), (CODE3), (CODE4), 0);	\
    __t; })

#define TREE_NOT_CHECK4(T, CODE1, CODE2, CODE3, CODE4) __extension__	\
({  __typeof (T) const __t = (T);					\
    if (TREE_CODE (__t) == (CODE1)					\
	|| TREE_CODE (__t) == (CODE2)					\
	|| TREE_CODE (__t) == (CODE3)					\
	|| TREE_CODE (__t) == (CODE4))					\
      tree_not_check_failed (__t, __FILE__, __LINE__, __FUNCTION__,	\
			     (CODE1), (CODE2), (CODE3), (CODE4), 0);	\
    __t; })

#define TREE_CHECK5(T, CODE1, CODE2, CODE3, CODE4, CODE5) __extension__	\
({  __typeof (T) const __t = (T);					\
    if (TREE_CODE (__t) != (CODE1)					\
	&& TREE_CODE (__t) != (CODE2)					\
	&& TREE_CODE (__t) != (CODE3)					\
	&& TREE_CODE (__t) != (CODE4)					\
	&& TREE_CODE (__t) != (CODE5))					\
      tree_check_failed (__t, __FILE__, __LINE__, __FUNCTION__,		\
			     (CODE1), (CODE2), (CODE3), (CODE4), (CODE5), 0);\
    __t; })

#define TREE_NOT_CHECK5(T, CODE1, CODE2, CODE3, CODE4, CODE5) __extension__ \
({  __typeof (T) const __t = (T);					\
    if (TREE_CODE (__t) == (CODE1)					\
	|| TREE_CODE (__t) == (CODE2)					\
	|| TREE_CODE (__t) == (CODE3)					\
	|| TREE_CODE (__t) == (CODE4)					\
	|| TREE_CODE (__t) == (CODE5))					\
      tree_not_check_failed (__t, __FILE__, __LINE__, __FUNCTION__,	\
			     (CODE1), (CODE2), (CODE3), (CODE4), (CODE5), 0);\
    __t; })

#define CONTAINS_STRUCT_CHECK(T, STRUCT) __extension__			\
({  __typeof (T) const __t = (T);					\
  if (tree_contains_struct[TREE_CODE(__t)][(STRUCT)] != 1)		\
      tree_contains_struct_check_failed (__t, (STRUCT), __FILE__, __LINE__,	\
			       __FUNCTION__);				\
    __t; })

#define TREE_CLASS_CHECK(T, CLASS) __extension__			\
({  __typeof (T) const __t = (T);					\
    if (TREE_CODE_CLASS (TREE_CODE(__t)) != (CLASS))			\
      tree_class_check_failed (__t, (CLASS), __FILE__, __LINE__,	\
			       __FUNCTION__);				\
    __t; })

#define TREE_RANGE_CHECK(T, CODE1, CODE2) __extension__			\
({  __typeof (T) const __t = (T);					\
    if (TREE_CODE (__t) < (CODE1) || TREE_CODE (__t) > (CODE2))		\
      tree_range_check_failed (__t, __FILE__, __LINE__, __FUNCTION__,	\
			       (CODE1), (CODE2));			\
    __t; })

#define OMP_CLAUSE_SUBCODE_CHECK(T, CODE) __extension__			\
({  __typeof (T) const __t = (T);					\
    if (TREE_CODE (__t) != OMP_CLAUSE)					\
      tree_check_failed (__t, __FILE__, __LINE__, __FUNCTION__,  	\
			 OMP_CLAUSE, 0);				\
    if (__t->omp_clause.code != (CODE))					\
      omp_clause_check_failed (__t, __FILE__, __LINE__, __FUNCTION__, 	\
			       (CODE));					\
    __t; })

#define OMP_CLAUSE_RANGE_CHECK(T, CODE1, CODE2) __extension__		\
({  __typeof (T) const __t = (T);					\
    if (TREE_CODE (__t) != OMP_CLAUSE)					\
      tree_check_failed (__t, __FILE__, __LINE__, __FUNCTION__,  	\
			 OMP_CLAUSE, 0);				\
    if ((int) __t->omp_clause.code < (int) (CODE1)			\
        || (int) __t->omp_clause.code > (int) (CODE2))			\
      omp_clause_range_check_failed (__t, __FILE__, __LINE__,		\
				     __FUNCTION__, (CODE1), (CODE2));	\
    __t; })

/* These checks have to be special cased.  */
#define EXPR_CHECK(T) __extension__					\
({  __typeof (T) const __t = (T);					\
    char const __c = TREE_CODE_CLASS (TREE_CODE (__t));			\
    if (!IS_EXPR_CODE_CLASS (__c))					\
      tree_class_check_failed (__t, tcc_expression, __FILE__, __LINE__,	\
			       __FUNCTION__);				\
    __t; })

/* These checks have to be special cased.  */
#define NON_TYPE_CHECK(T) __extension__					\
({  __typeof (T) const __t = (T);					\
    if (TYPE_P (__t))							\
      tree_not_class_check_failed (__t, tcc_type, __FILE__, __LINE__,	\
				   __FUNCTION__);			\
    __t; })

#define TREE_VEC_ELT_CHECK(T, I) __extension__				\
(*({__typeof (T) const __t = (T);					\
    const int __i = (I);						\
    if (TREE_CODE (__t) != TREE_VEC)					\
      tree_check_failed (__t, __FILE__, __LINE__, __FUNCTION__,		\
  			 TREE_VEC, 0);					\
    if (__i < 0 || __i >= __t->vec.length)				\
      tree_vec_elt_check_failed (__i, __t->vec.length,			\
				 __FILE__, __LINE__, __FUNCTION__);	\
    &__t->vec.a[__i]; }))

#define OMP_CLAUSE_ELT_CHECK(T, I) __extension__			\
(*({__typeof (T) const __t = (T);					\
    const int __i = (I);						\
    if (TREE_CODE (__t) != OMP_CLAUSE)					\
      tree_check_failed (__t, __FILE__, __LINE__, __FUNCTION__,  	\
			 OMP_CLAUSE, 0);				\
    if (__i < 0 || __i >= omp_clause_num_ops [__t->omp_clause.code])	\
      omp_clause_operand_check_failed (__i, __t, __FILE__, __LINE__,	\
	                               __FUNCTION__);			\
    &__t->omp_clause.ops[__i]; }))

/* Special checks for TREE_OPERANDs.  */
#define TREE_OPERAND_CHECK(T, I) __extension__				\
(*({__typeof (T) const __t = EXPR_CHECK (T);				\
    const int __i = (I);						\
    if (__i < 0 || __i >= TREE_OPERAND_LENGTH (__t))			\
      tree_operand_check_failed (__i, __t,				\
				 __FILE__, __LINE__, __FUNCTION__);	\
    &__t->exp.operands[__i]; }))

#define TREE_OPERAND_CHECK_CODE(T, CODE, I) __extension__		\
(*({__typeof (T) const __t = (T);					\
    const int __i = (I);						\
    if (TREE_CODE (__t) != CODE)					\
      tree_check_failed (__t, __FILE__, __LINE__, __FUNCTION__, (CODE), 0);\
    if (__i < 0 || __i >= TREE_OPERAND_LENGTH (__t))			\
      tree_operand_check_failed (__i, __t,				\
				 __FILE__, __LINE__, __FUNCTION__);	\
    &__t->exp.operands[__i]; }))

/* Nodes are chained together for many purposes.
   Types are chained together to record them for being output to the debugger
   (see the function `chain_type').
   Decls in the same scope are chained together to record the contents
   of the scope.
   Statement nodes for successive statements used to be chained together.
   Often lists of things are represented by TREE_LIST nodes that
   are chained together.  */

#define TREE_CHAIN(NODE) __extension__ \
(*({__typeof (NODE) const __t = CONTAINS_STRUCT_CHECK (NODE, TS_COMMON);\
    &__t->common.chain; }))

/* In all nodes that are expressions, this is the data type of the expression.
   In POINTER_TYPE nodes, this is the type that the pointer points to.
   In ARRAY_TYPE nodes, this is the type of the elements.
   In VECTOR_TYPE nodes, this is the type of the elements.  */
#define TREE_TYPE(NODE) __extension__ \
(*({__typeof (NODE) const __t = CONTAINS_STRUCT_CHECK (NODE, TS_TYPED); \
    &__t->typed.type; }))

extern void tree_contains_struct_check_failed (const_tree,
					       const enum tree_node_structure_enum,
					       const char *, int, const char *)
  ATTRIBUTE_NORETURN;

extern void tree_check_failed (const_tree, const char *, int, const char *,
			       ...) ATTRIBUTE_NORETURN;
extern void tree_not_check_failed (const_tree, const char *, int, const char *,
				   ...) ATTRIBUTE_NORETURN;
extern void tree_class_check_failed (const_tree, const enum tree_code_class,
				     const char *, int, const char *)
    ATTRIBUTE_NORETURN;
extern void tree_range_check_failed (const_tree, const char *, int,
				     const char *, enum tree_code,
				     enum tree_code)
    ATTRIBUTE_NORETURN;
extern void tree_not_class_check_failed (const_tree,
					 const enum tree_code_class,
					 const char *, int, const char *)
    ATTRIBUTE_NORETURN;
extern void tree_vec_elt_check_failed (int, int, const char *,
				       int, const char *)
    ATTRIBUTE_NORETURN;
extern void phi_node_elt_check_failed (int, int, const char *,
				       int, const char *)
    ATTRIBUTE_NORETURN;
extern void tree_operand_check_failed (int, const_tree,
				       const char *, int, const char *)
    ATTRIBUTE_NORETURN;
extern void omp_clause_check_failed (const_tree, const char *, int,
				     const char *, enum omp_clause_code)
    ATTRIBUTE_NORETURN;
extern void omp_clause_operand_check_failed (int, const_tree, const char *,
				             int, const char *)
    ATTRIBUTE_NORETURN;
extern void omp_clause_range_check_failed (const_tree, const char *, int,
			       const char *, enum omp_clause_code,
			       enum omp_clause_code)
    ATTRIBUTE_NORETURN;

#else /* not ENABLE_TREE_CHECKING, or not gcc */

#define CONTAINS_STRUCT_CHECK(T, ENUM)          (T)
#define TREE_CHECK(T, CODE)			(T)
#define TREE_NOT_CHECK(T, CODE)			(T)
#define TREE_CHECK2(T, CODE1, CODE2)		(T)
#define TREE_NOT_CHECK2(T, CODE1, CODE2)	(T)
#define TREE_CHECK3(T, CODE1, CODE2, CODE3)	(T)
#define TREE_NOT_CHECK3(T, CODE1, CODE2, CODE3)	(T)
#define TREE_CHECK4(T, CODE1, CODE2, CODE3, CODE4) (T)
#define TREE_NOT_CHECK4(T, CODE1, CODE2, CODE3, CODE4) (T)
#define TREE_CHECK5(T, CODE1, CODE2, CODE3, CODE4, CODE5) (T)
#define TREE_NOT_CHECK5(T, CODE1, CODE2, CODE3, CODE4, CODE5) (T)
#define TREE_CLASS_CHECK(T, CODE)		(T)
#define TREE_RANGE_CHECK(T, CODE1, CODE2)	(T)
#define EXPR_CHECK(T)				(T)
#define NON_TYPE_CHECK(T)			(T)
#define TREE_VEC_ELT_CHECK(T, I)		((T)->vec.a[I])
#define TREE_OPERAND_CHECK(T, I)		((T)->exp.operands[I])
#define TREE_OPERAND_CHECK_CODE(T, CODE, I)	((T)->exp.operands[I])
#define OMP_CLAUSE_ELT_CHECK(T, i)	        ((T)->omp_clause.ops[i])
#define OMP_CLAUSE_RANGE_CHECK(T, CODE1, CODE2)	(T)
#define OMP_CLAUSE_SUBCODE_CHECK(T, CODE)	(T)

#define TREE_CHAIN(NODE) ((NODE)->common.chain)
#define TREE_TYPE(NODE) ((NODE)->typed.type)

#endif

#define TREE_BLOCK(NODE)		*(tree_block (NODE))

#include "tree-check.h"

#define TYPE_CHECK(T)		TREE_CLASS_CHECK (T, tcc_type)
#define DECL_MINIMAL_CHECK(T)   CONTAINS_STRUCT_CHECK (T, TS_DECL_MINIMAL)
#define DECL_COMMON_CHECK(T)    CONTAINS_STRUCT_CHECK (T, TS_DECL_COMMON)
#define DECL_WRTL_CHECK(T)      CONTAINS_STRUCT_CHECK (T, TS_DECL_WRTL)
#define DECL_WITH_VIS_CHECK(T)  CONTAINS_STRUCT_CHECK (T, TS_DECL_WITH_VIS)
#define DECL_NON_COMMON_CHECK(T) CONTAINS_STRUCT_CHECK (T, TS_DECL_NON_COMMON)
#define CST_CHECK(T)		TREE_CLASS_CHECK (T, tcc_constant)
#define STMT_CHECK(T)		TREE_CLASS_CHECK (T, tcc_statement)
#define VL_EXP_CHECK(T)		TREE_CLASS_CHECK (T, tcc_vl_exp)
#define FUNC_OR_METHOD_CHECK(T)	TREE_CHECK2 (T, FUNCTION_TYPE, METHOD_TYPE)
#define PTR_OR_REF_CHECK(T)	TREE_CHECK2 (T, POINTER_TYPE, REFERENCE_TYPE)

#define RECORD_OR_UNION_CHECK(T)	\
  TREE_CHECK3 (T, RECORD_TYPE, UNION_TYPE, QUAL_UNION_TYPE)
#define NOT_RECORD_OR_UNION_CHECK(T) \
  TREE_NOT_CHECK3 (T, RECORD_TYPE, UNION_TYPE, QUAL_UNION_TYPE)

#define NUMERICAL_TYPE_CHECK(T)					\
  TREE_CHECK5 (T, INTEGER_TYPE, ENUMERAL_TYPE, BOOLEAN_TYPE, REAL_TYPE,	\
	       FIXED_POINT_TYPE)

/* Here is how primitive or already-canonicalized types' hash codes
   are made.  */
#define TYPE_HASH(TYPE) (TYPE_UID (TYPE))

/* A simple hash function for an arbitrary tree node.  This must not be
   used in hash tables which are saved to a PCH.  */
#define TREE_HASH(NODE) ((size_t) (NODE) & 0777777)

/* Tests if CODE is a conversion expr (NOP_EXPR or CONVERT_EXPR).  */
#define CONVERT_EXPR_CODE_P(CODE)				\
  ((CODE) == NOP_EXPR || (CODE) == CONVERT_EXPR)

/* Similarly, but accept an expressions instead of a tree code.  */
#define CONVERT_EXPR_P(EXP)	CONVERT_EXPR_CODE_P (TREE_CODE (EXP))

/* Generate case for NOP_EXPR, CONVERT_EXPR.  */

#define CASE_CONVERT						\
  case NOP_EXPR:						\
  case CONVERT_EXPR

/* Given an expression as a tree, strip any conversion that generates
   no instruction.  Accepts both tree and const_tree arguments since
   we are not modifying the tree itself.  */

#define STRIP_NOPS(EXP) \
  (EXP) = tree_strip_nop_conversions (CONST_CAST_TREE (EXP))

/* Like STRIP_NOPS, but don't let the signedness change either.  */

#define STRIP_SIGN_NOPS(EXP) \
  (EXP) = tree_strip_sign_nop_conversions (CONST_CAST_TREE (EXP))

/* Like STRIP_NOPS, but don't alter the TREE_TYPE either.  */

#define STRIP_TYPE_NOPS(EXP) \
  while ((CONVERT_EXPR_P (EXP)					\
	  || TREE_CODE (EXP) == NON_LVALUE_EXPR)		\
	 && TREE_OPERAND (EXP, 0) != error_mark_node		\
	 && (TREE_TYPE (EXP)					\
	     == TREE_TYPE (TREE_OPERAND (EXP, 0))))		\
    (EXP) = TREE_OPERAND (EXP, 0)

/* Remove unnecessary type conversions according to
   tree_ssa_useless_type_conversion.  */

#define STRIP_USELESS_TYPE_CONVERSION(EXP) \
  (EXP) = tree_ssa_strip_useless_type_conversions (EXP)

/* Nonzero if TYPE represents an integral type.  Note that we do not
   include COMPLEX types here.  Keep these checks in ascending code
   order.  */

#define INTEGRAL_TYPE_P(TYPE)  \
  (TREE_CODE (TYPE) == ENUMERAL_TYPE  \
   || TREE_CODE (TYPE) == BOOLEAN_TYPE \
   || TREE_CODE (TYPE) == INTEGER_TYPE)

/* Nonzero if TYPE represents a non-saturating fixed-point type.  */

#define NON_SAT_FIXED_POINT_TYPE_P(TYPE) \
  (TREE_CODE (TYPE) == FIXED_POINT_TYPE && !TYPE_SATURATING (TYPE))

/* Nonzero if TYPE represents a saturating fixed-point type.  */

#define SAT_FIXED_POINT_TYPE_P(TYPE) \
  (TREE_CODE (TYPE) == FIXED_POINT_TYPE && TYPE_SATURATING (TYPE))

/* Nonzero if TYPE represents a fixed-point type.  */

#define FIXED_POINT_TYPE_P(TYPE)	(TREE_CODE (TYPE) == FIXED_POINT_TYPE)

/* Nonzero if TYPE represents a scalar floating-point type.  */

#define SCALAR_FLOAT_TYPE_P(TYPE) (TREE_CODE (TYPE) == REAL_TYPE)

/* Nonzero if TYPE represents a complex floating-point type.  */

#define COMPLEX_FLOAT_TYPE_P(TYPE)	\
  (TREE_CODE (TYPE) == COMPLEX_TYPE	\
   && TREE_CODE (TREE_TYPE (TYPE)) == REAL_TYPE)

/* Nonzero if TYPE represents a vector integer type.  */
                
#define VECTOR_INTEGER_TYPE_P(TYPE)                   \
             (TREE_CODE (TYPE) == VECTOR_TYPE      \
                 && TREE_CODE (TREE_TYPE (TYPE)) == INTEGER_TYPE)


/* Nonzero if TYPE represents a vector floating-point type.  */

#define VECTOR_FLOAT_TYPE_P(TYPE)	\
  (TREE_CODE (TYPE) == VECTOR_TYPE	\
   && TREE_CODE (TREE_TYPE (TYPE)) == REAL_TYPE)

/* Nonzero if TYPE represents a floating-point type, including complex
   and vector floating-point types.  The vector and complex check does
   not use the previous two macros to enable early folding.  */

#define FLOAT_TYPE_P(TYPE)			\
  (SCALAR_FLOAT_TYPE_P (TYPE)			\
   || ((TREE_CODE (TYPE) == COMPLEX_TYPE 	\
        || TREE_CODE (TYPE) == VECTOR_TYPE)	\
       && SCALAR_FLOAT_TYPE_P (TREE_TYPE (TYPE))))

/* Nonzero if TYPE represents a decimal floating-point type.  */
#define DECIMAL_FLOAT_TYPE_P(TYPE)		\
  (SCALAR_FLOAT_TYPE_P (TYPE)			\
   && DECIMAL_FLOAT_MODE_P (TYPE_MODE (TYPE)))

/* Nonzero if TYPE is a record or union type.  */
#define RECORD_OR_UNION_TYPE_P(TYPE)		\
  (TREE_CODE (TYPE) == RECORD_TYPE		\
   || TREE_CODE (TYPE) == UNION_TYPE		\
   || TREE_CODE (TYPE) == QUAL_UNION_TYPE)

/* Nonzero if TYPE represents an aggregate (multi-component) type.
   Keep these checks in ascending code order.  */

#define AGGREGATE_TYPE_P(TYPE) \
  (TREE_CODE (TYPE) == ARRAY_TYPE || RECORD_OR_UNION_TYPE_P (TYPE))

/* Nonzero if TYPE represents a pointer or reference type.
   (It should be renamed to INDIRECT_TYPE_P.)  Keep these checks in
   ascending code order.  */

#define POINTER_TYPE_P(TYPE) \
  (TREE_CODE (TYPE) == POINTER_TYPE || TREE_CODE (TYPE) == REFERENCE_TYPE)

/* Nonzero if this type is a complete type.  */
#define COMPLETE_TYPE_P(NODE) (TYPE_SIZE (NODE) != NULL_TREE)

/* Nonzero if this type is the (possibly qualified) void type.  */
#define VOID_TYPE_P(NODE) (TREE_CODE (NODE) == VOID_TYPE)

/* Nonzero if this type is complete or is cv void.  */
#define COMPLETE_OR_VOID_TYPE_P(NODE) \
  (COMPLETE_TYPE_P (NODE) || VOID_TYPE_P (NODE))

/* Nonzero if this type is complete or is an array with unspecified bound.  */
#define COMPLETE_OR_UNBOUND_ARRAY_TYPE_P(NODE) \
  (COMPLETE_TYPE_P (TREE_CODE (NODE) == ARRAY_TYPE ? TREE_TYPE (NODE) : (NODE)))


/* Define many boolean fields that all tree nodes have.  */

/* In VAR_DECL, PARM_DECL and RESULT_DECL nodes, nonzero means address
   of this is needed.  So it cannot be in a register.
   In a FUNCTION_DECL it has no meaning.
   In CONSTRUCTOR nodes, it means object constructed must be in memory.
   In LABEL_DECL nodes, it means a goto for this label has been seen
   from a place outside all binding contours that restore stack levels.
   In ..._TYPE nodes, it means that objects of this type must be fully
   addressable.  This means that pieces of this object cannot go into
   register parameters, for example.  If this a function type, this
   means that the value must be returned in memory.
   In IDENTIFIER_NODEs, this means that some extern decl for this name
   had its address taken.  That matters for inline functions.  */
#define TREE_ADDRESSABLE(NODE) ((NODE)->base.addressable_flag)

/* Set on a CALL_EXPR if the call is in a tail position, ie. just before the
   exit of a function.  Calls for which this is true are candidates for tail
   call optimizations.  */
#define CALL_EXPR_TAILCALL(NODE) \
  (CALL_EXPR_CHECK(NODE)->base.addressable_flag)

/* Used as a temporary field on a CASE_LABEL_EXPR to indicate that the
   CASE_LOW operand has been processed.  */
#define CASE_LOW_SEEN(NODE) \
  (CASE_LABEL_EXPR_CHECK (NODE)->base.addressable_flag)

#define PREDICT_EXPR_OUTCOME(NODE) \
  ((enum prediction) (PREDICT_EXPR_CHECK(NODE)->base.addressable_flag))
#define SET_PREDICT_EXPR_OUTCOME(NODE, OUTCOME) \
  (PREDICT_EXPR_CHECK(NODE)->base.addressable_flag = (int) OUTCOME)
#define PREDICT_EXPR_PREDICTOR(NODE) \
  ((enum br_predictor)tree_low_cst (TREE_OPERAND (PREDICT_EXPR_CHECK (NODE), 0), 0))

/* In a VAR_DECL, nonzero means allocate static storage.
   In a FUNCTION_DECL, nonzero if function has been defined.
   In a CONSTRUCTOR, nonzero means allocate static storage.  */
#define TREE_STATIC(NODE) ((NODE)->base.static_flag)

/* In an ADDR_EXPR, nonzero means do not use a trampoline.  */
#define TREE_NO_TRAMPOLINE(NODE) (ADDR_EXPR_CHECK (NODE)->base.static_flag)

/* In a TARGET_EXPR or WITH_CLEANUP_EXPR, means that the pertinent cleanup
   should only be executed if an exception is thrown, not on normal exit
   of its scope.  */
#define CLEANUP_EH_ONLY(NODE) ((NODE)->base.static_flag)

/* In a TRY_CATCH_EXPR, means that the handler should be considered a
   separate cleanup in honor_protect_cleanup_actions.  */
#define TRY_CATCH_IS_CLEANUP(NODE) \
  (TRY_CATCH_EXPR_CHECK (NODE)->base.static_flag)

/* Used as a temporary field on a CASE_LABEL_EXPR to indicate that the
   CASE_HIGH operand has been processed.  */
#define CASE_HIGH_SEEN(NODE) \
  (CASE_LABEL_EXPR_CHECK (NODE)->base.static_flag)

/* Used to mark scoped enums.  */
#define ENUM_IS_SCOPED(NODE) (ENUMERAL_TYPE_CHECK (NODE)->base.static_flag)

/* Determines whether an ENUMERAL_TYPE has defined the list of constants. */
#define ENUM_IS_OPAQUE(NODE) (ENUMERAL_TYPE_CHECK (NODE)->base.private_flag)

/* In an expr node (usually a conversion) this means the node was made
   implicitly and should not lead to any sort of warning.  In a decl node,
   warnings concerning the decl should be suppressed.  This is used at
   least for used-before-set warnings, and it set after one warning is
   emitted.  */
#define TREE_NO_WARNING(NODE) ((NODE)->base.nowarning_flag)

/* Used to indicate that this TYPE represents a compiler-generated entity.  */
#define TYPE_ARTIFICIAL(NODE) (TYPE_CHECK (NODE)->base.nowarning_flag)

/* In an IDENTIFIER_NODE, this means that assemble_name was called with
   this string as an argument.  */
#define TREE_SYMBOL_REFERENCED(NODE) \
  (IDENTIFIER_NODE_CHECK (NODE)->base.static_flag)

/* Nonzero in a pointer or reference type means the data pointed to
   by this type can alias anything.  */
#define TYPE_REF_CAN_ALIAS_ALL(NODE) \
  (PTR_OR_REF_CHECK (NODE)->base.static_flag)

/* In a MODIFY_EXPR, means that the store in the expression is nontemporal.  */
#define MOVE_NONTEMPORAL(NODE) \
  (EXPR_CHECK (NODE)->base.static_flag)

/* In an INTEGER_CST, REAL_CST, COMPLEX_CST, or VECTOR_CST, this means
   there was an overflow in folding.  */

#define TREE_OVERFLOW(NODE) (CST_CHECK (NODE)->base.public_flag)

/* TREE_OVERFLOW can only be true for EXPR of CONSTANT_CLASS_P.  */

#define TREE_OVERFLOW_P(EXPR) \
 (CONSTANT_CLASS_P (EXPR) && TREE_OVERFLOW (EXPR))

/* In a VAR_DECL, FUNCTION_DECL, NAMESPACE_DECL or TYPE_DECL,
   nonzero means name is to be accessible from outside this translation unit.
   In an IDENTIFIER_NODE, nonzero means an external declaration
   accessible from outside this translation unit was previously seen
   for this name in an inner scope.  */
#define TREE_PUBLIC(NODE) ((NODE)->base.public_flag)

/* In a _TYPE, indicates whether TYPE_CACHED_VALUES contains a vector
   of cached values, or is something else.  */
#define TYPE_CACHED_VALUES_P(NODE) (TYPE_CHECK(NODE)->base.public_flag)

/* In a SAVE_EXPR, indicates that the original expression has already
   been substituted with a VAR_DECL that contains the value.  */
#define SAVE_EXPR_RESOLVED_P(NODE) \
  (SAVE_EXPR_CHECK (NODE)->base.public_flag)

/* Set on a CALL_EXPR if this stdarg call should be passed the argument
   pack.  */
#define CALL_EXPR_VA_ARG_PACK(NODE) \
  (CALL_EXPR_CHECK(NODE)->base.public_flag)

/* In any expression, decl, or constant, nonzero means it has side effects or
   reevaluation of the whole expression could produce a different value.
   This is set if any subexpression is a function call, a side effect or a
   reference to a volatile variable.  In a ..._DECL, this is set only if the
   declaration said `volatile'.  This will never be set for a constant.  */
#define TREE_SIDE_EFFECTS(NODE) \
  (NON_TYPE_CHECK (NODE)->base.side_effects_flag)

/* In a LABEL_DECL, nonzero means this label had its address taken
   and therefore can never be deleted and is a jump target for
   computed gotos.  */
#define FORCED_LABEL(NODE) (LABEL_DECL_CHECK (NODE)->base.side_effects_flag)

/* Nonzero means this expression is volatile in the C sense:
   its address should be of type `volatile WHATEVER *'.
   In other words, the declared item is volatile qualified.
   This is used in _DECL nodes and _REF nodes.
   On a FUNCTION_DECL node, this means the function does not
   return normally.  This is the same effect as setting
   the attribute noreturn on the function in C.

   In a ..._TYPE node, means this type is volatile-qualified.
   But use TYPE_VOLATILE instead of this macro when the node is a type,
   because eventually we may make that a different bit.

   If this bit is set in an expression, so is TREE_SIDE_EFFECTS.  */
#define TREE_THIS_VOLATILE(NODE) ((NODE)->base.volatile_flag)

/* Nonzero means this node will not trap.  In an INDIRECT_REF, means
   accessing the memory pointed to won't generate a trap.  However,
   this only applies to an object when used appropriately: it doesn't
   mean that writing a READONLY mem won't trap.

   In ARRAY_REF and ARRAY_RANGE_REF means that we know that the index
   (or slice of the array) always belongs to the range of the array.
   I.e. that the access will not trap, provided that the access to
   the base to the array will not trap.  */
#define TREE_THIS_NOTRAP(NODE) \
  (TREE_CHECK5 (NODE, INDIRECT_REF, MEM_REF, TARGET_MEM_REF, ARRAY_REF,	\
		ARRAY_RANGE_REF)->base.nothrow_flag)

/* In a VAR_DECL, PARM_DECL or FIELD_DECL, or any kind of ..._REF node,
   nonzero means it may not be the lhs of an assignment.
   Nonzero in a FUNCTION_DECL means this function should be treated
   as "const" function (can only read its arguments).  */
#define TREE_READONLY(NODE) (NON_TYPE_CHECK (NODE)->base.readonly_flag)

/* Value of expression is constant.  Always on in all ..._CST nodes.  May
   also appear in an expression or decl where the value is constant.  */
#define TREE_CONSTANT(NODE) (NON_TYPE_CHECK (NODE)->base.constant_flag)

/* Nonzero if NODE, a type, has had its sizes gimplified.  */
#define TYPE_SIZES_GIMPLIFIED(NODE) \
  (TYPE_CHECK (NODE)->base.constant_flag)

/* In a decl (most significantly a FIELD_DECL), means an unsigned field.  */
#define DECL_UNSIGNED(NODE) \
  (DECL_COMMON_CHECK (NODE)->base.unsigned_flag)

/* In integral and pointer types, means an unsigned type.  */
#define TYPE_UNSIGNED(NODE) (TYPE_CHECK (NODE)->base.unsigned_flag)

/* Nonzero in a VAR_DECL or STRING_CST means assembler code has been written.
   Nonzero in a FUNCTION_DECL means that the function has been compiled.
   This is interesting in an inline function, since it might not need
   to be compiled separately.
   Nonzero in a RECORD_TYPE, UNION_TYPE, QUAL_UNION_TYPE or ENUMERAL_TYPE
   if the debugging info for the type has been written.
   In a BLOCK node, nonzero if reorder_blocks has already seen this block.
   In an SSA_NAME node, nonzero if the SSA_NAME occurs in an abnormal
   PHI node.  */
#define TREE_ASM_WRITTEN(NODE) ((NODE)->base.asm_written_flag)

/* Nonzero in a _DECL if the name is used in its scope.
   Nonzero in an expr node means inhibit warning if value is unused.
   In IDENTIFIER_NODEs, this means that some extern decl for this name
   was used.
   In a BLOCK, this means that the block contains variables that are used.  */
#define TREE_USED(NODE) ((NODE)->base.used_flag)

/* In a FUNCTION_DECL, nonzero means a call to the function cannot
   throw an exception.  In a CALL_EXPR, nonzero means the call cannot
   throw.  We can't easily check the node type here as the C++
   frontend also uses this flag (for AGGR_INIT_EXPR).  */
#define TREE_NOTHROW(NODE) ((NODE)->base.nothrow_flag)

/* In a CALL_EXPR, means that it's safe to use the target of the call
   expansion as the return slot for a call that returns in memory.  */
#define CALL_EXPR_RETURN_SLOT_OPT(NODE) \
  (CALL_EXPR_CHECK (NODE)->base.private_flag)

/* In a RESULT_DECL, PARM_DECL and VAR_DECL, means that it is
   passed by invisible reference (and the TREE_TYPE is a pointer to the true
   type).  */
#define DECL_BY_REFERENCE(NODE) \
  (TREE_CHECK3 (NODE, VAR_DECL, PARM_DECL, \
		RESULT_DECL)->decl_common.decl_by_reference_flag)

/* In a RESULT_DECL, PARM_DECL and VAR_DECL, means that this decl
   can be used as restricted tag to disambiguate against other restrict
   pointers.  Used by fortran to capture something like non-addressability
   (which it isn't really because the middle-end does take addresses of
   such variables).  */
#define DECL_RESTRICTED_P(NODE) \
  (TREE_CHECK3 (NODE, VAR_DECL, PARM_DECL, \
		RESULT_DECL)->decl_common.decl_restricted_flag)

#define DECL_READ_P(NODE) \
  (TREE_CHECK2 (NODE, VAR_DECL, PARM_DECL)->decl_common.decl_read_flag)

#define DECL_NONSHAREABLE(NODE) \
  (TREE_CHECK2 (NODE, VAR_DECL, \
		RESULT_DECL)->decl_common.decl_nonshareable_flag)

/* In a CALL_EXPR, means that the call is the jump from a thunk to the
   thunked-to function.  */
#define CALL_FROM_THUNK_P(NODE) (CALL_EXPR_CHECK (NODE)->base.protected_flag)

/* In a CALL_EXPR, if the function being called is BUILT_IN_ALLOCA, means that
   it has been built for the declaration of a variable-sized object.  */
#define CALL_ALLOCA_FOR_VAR_P(NODE) \
  (CALL_EXPR_CHECK (NODE)->base.protected_flag)

/* In a type, nonzero means that all objects of the type are guaranteed by the
   language or front-end to be properly aligned, so we can indicate that a MEM
   of this type is aligned at least to the alignment of the type, even if it
   doesn't appear that it is.  We see this, for example, in object-oriented
   languages where a tag field may show this is an object of a more-aligned
   variant of the more generic type.

   In an SSA_NAME node, nonzero if the SSA_NAME node is on the SSA_NAME
   freelist.  */
#define TYPE_ALIGN_OK(NODE) (TYPE_CHECK (NODE)->base.nothrow_flag)

/* Used in classes in C++.  */
#define TREE_PRIVATE(NODE) ((NODE)->base.private_flag)
/* Used in classes in C++. */
#define TREE_PROTECTED(NODE) ((NODE)->base.protected_flag)

/* True if reference type NODE is a C++ rvalue reference.  */
#define TYPE_REF_IS_RVALUE(NODE) \
  (REFERENCE_TYPE_CHECK (NODE)->base.private_flag)

/* Nonzero in a _DECL if the use of the name is defined as a
   deprecated feature by __attribute__((deprecated)).  */
#define TREE_DEPRECATED(NODE) \
  ((NODE)->base.deprecated_flag)

/* Nonzero in an IDENTIFIER_NODE if the name is a local alias, whose
   uses are to be substituted for uses of the TREE_CHAINed identifier.  */
#define IDENTIFIER_TRANSPARENT_ALIAS(NODE) \
  (IDENTIFIER_NODE_CHECK (NODE)->base.deprecated_flag)

/* In fixed-point types, means a saturating type.  */
#define TYPE_SATURATING(NODE) ((NODE)->base.saturating_flag)

/* Nonzero in an expression, a decl, or a constant node if the node is
   the result of a successful constant-folding.  */
#define EXPR_FOLDED(NODE) ((NODE)->base.expr_folded_flag)

/* These flags are available for each language front end to use internally.  */
#define TREE_LANG_FLAG_0(NODE) ((NODE)->base.lang_flag_0)
#define TREE_LANG_FLAG_1(NODE) ((NODE)->base.lang_flag_1)
#define TREE_LANG_FLAG_2(NODE) ((NODE)->base.lang_flag_2)
#define TREE_LANG_FLAG_3(NODE) ((NODE)->base.lang_flag_3)
#define TREE_LANG_FLAG_4(NODE) ((NODE)->base.lang_flag_4)
#define TREE_LANG_FLAG_5(NODE) ((NODE)->base.lang_flag_5)
#define TREE_LANG_FLAG_6(NODE) ((NODE)->base.lang_flag_6)

/* Define additional fields and accessors for nodes representing constants.  */

/* In an INTEGER_CST node.  These two together make a 2-word integer.
   If the data type is signed, the value is sign-extended to 2 words
   even though not all of them may really be in use.
   In an unsigned constant shorter than 2 words, the extra bits are 0.  */
#define TREE_INT_CST(NODE) (INTEGER_CST_CHECK (NODE)->int_cst.int_cst)
#define TREE_INT_CST_LOW(NODE) (TREE_INT_CST (NODE).low)
#define TREE_INT_CST_HIGH(NODE) (TREE_INT_CST (NODE).high)

#define INT_CST_LT(A, B)				\
  (TREE_INT_CST_HIGH (A) < TREE_INT_CST_HIGH (B)	\
   || (TREE_INT_CST_HIGH (A) == TREE_INT_CST_HIGH (B)	\
       && TREE_INT_CST_LOW (A) < TREE_INT_CST_LOW (B)))

#define INT_CST_LT_UNSIGNED(A, B)				\
  (((unsigned HOST_WIDE_INT) TREE_INT_CST_HIGH (A)		\
    < (unsigned HOST_WIDE_INT) TREE_INT_CST_HIGH (B))		\
   || (((unsigned HOST_WIDE_INT) TREE_INT_CST_HIGH (A)		\
	== (unsigned HOST_WIDE_INT) TREE_INT_CST_HIGH (B))	\
       && TREE_INT_CST_LOW (A) < TREE_INT_CST_LOW (B)))

struct GTY(()) tree_int_cst {
  struct tree_typed typed;
  double_int int_cst;
};

/* In a REAL_CST node.  struct real_value is an opaque entity, with
   manipulators defined in real.h.  We don't want tree.h depending on
   real.h and transitively on tm.h.  */
struct real_value;

#define TREE_REAL_CST_PTR(NODE) (REAL_CST_CHECK (NODE)->real_cst.real_cst_ptr)
#define TREE_REAL_CST(NODE) (*TREE_REAL_CST_PTR (NODE))

struct GTY(()) tree_real_cst {
  struct tree_typed typed;
  struct real_value * real_cst_ptr;
};

/* In a FIXED_CST node.  */
struct fixed_value;

#define TREE_FIXED_CST_PTR(NODE) \
  (FIXED_CST_CHECK (NODE)->fixed_cst.fixed_cst_ptr)
#define TREE_FIXED_CST(NODE) (*TREE_FIXED_CST_PTR (NODE))

struct GTY(()) tree_fixed_cst {
  struct tree_typed typed;
  struct fixed_value * fixed_cst_ptr;
};

/* In a STRING_CST */
/* In C terms, this is sizeof, not strlen.  */
#define TREE_STRING_LENGTH(NODE) (STRING_CST_CHECK (NODE)->string.length)
#define TREE_STRING_POINTER(NODE) \
  ((const char *)(STRING_CST_CHECK (NODE)->string.str))

struct GTY(()) tree_string {
  struct tree_typed typed;
  int length;
  char str[1];
};

/* In a COMPLEX_CST node.  */
#define TREE_REALPART(NODE) (COMPLEX_CST_CHECK (NODE)->complex.real)
#define TREE_IMAGPART(NODE) (COMPLEX_CST_CHECK (NODE)->complex.imag)

struct GTY(()) tree_complex {
  struct tree_typed typed;
  tree real;
  tree imag;
};

/* In a VECTOR_CST node.  */
#define TREE_VECTOR_CST_ELTS(NODE) (VECTOR_CST_CHECK (NODE)->vector.elements)

struct GTY(()) tree_vector {
  struct tree_typed typed;
  tree elements;
};

#include "symtab.h"

/* Define fields and accessors for some special-purpose tree nodes.  */

#define IDENTIFIER_LENGTH(NODE) \
  (IDENTIFIER_NODE_CHECK (NODE)->identifier.id.len)
#define IDENTIFIER_POINTER(NODE) \
  ((const char *) IDENTIFIER_NODE_CHECK (NODE)->identifier.id.str)
#define IDENTIFIER_HASH_VALUE(NODE) \
  (IDENTIFIER_NODE_CHECK (NODE)->identifier.id.hash_value)

/* Translate a hash table identifier pointer to a tree_identifier
   pointer, and vice versa.  */

#define HT_IDENT_TO_GCC_IDENT(NODE) \
  ((tree) ((char *) (NODE) - sizeof (struct tree_common)))
#define GCC_IDENT_TO_HT_IDENT(NODE) (&((struct tree_identifier *) (NODE))->id)

struct GTY(()) tree_identifier {
  struct tree_common common;
  struct ht_identifier id;
};

/* In a TREE_LIST node.  */
#define TREE_PURPOSE(NODE) (TREE_LIST_CHECK (NODE)->list.purpose)
#define TREE_VALUE(NODE) (TREE_LIST_CHECK (NODE)->list.value)

struct GTY(()) tree_list {
  struct tree_common common;
  tree purpose;
  tree value;
};

/* In a TREE_VEC node.  */
#define TREE_VEC_LENGTH(NODE) (TREE_VEC_CHECK (NODE)->vec.length)
#define TREE_VEC_END(NODE) \
  ((void) TREE_VEC_CHECK (NODE), &((NODE)->vec.a[(NODE)->vec.length]))

#define TREE_VEC_ELT(NODE,I) TREE_VEC_ELT_CHECK (NODE, I)

struct GTY(()) tree_vec {
  struct tree_common common;
  int length;
  tree GTY ((length ("TREE_VEC_LENGTH ((tree)&%h)"))) a[1];
};

/* In a CONSTRUCTOR node.  */
#define CONSTRUCTOR_ELTS(NODE) (CONSTRUCTOR_CHECK (NODE)->constructor.elts)
#define CONSTRUCTOR_ELT(NODE,IDX) \
  (VEC_index (constructor_elt, CONSTRUCTOR_ELTS (NODE), IDX))
#define CONSTRUCTOR_NELTS(NODE) \
  (VEC_length (constructor_elt, CONSTRUCTOR_ELTS (NODE)))

/* Iterate through the vector V of CONSTRUCTOR_ELT elements, yielding the
   value of each element (stored within VAL). IX must be a scratch variable
   of unsigned integer type.  */
#define FOR_EACH_CONSTRUCTOR_VALUE(V, IX, VAL) \
  for (IX = 0; (IX >= VEC_length (constructor_elt, V)) \
	       ? false \
	       : ((VAL = VEC_index (constructor_elt, V, IX)->value), \
	       true); \
       (IX)++)

/* Iterate through the vector V of CONSTRUCTOR_ELT elements, yielding both
   the value of each element (stored within VAL) and its index (stored
   within INDEX). IX must be a scratch variable of unsigned integer type.  */
#define FOR_EACH_CONSTRUCTOR_ELT(V, IX, INDEX, VAL) \
  for (IX = 0; (IX >= VEC_length (constructor_elt, V)) \
	       ? false \
	       : (((void) (VAL = VEC_index (constructor_elt, V, IX)->value)), \
		  (INDEX = VEC_index (constructor_elt, V, IX)->index), \
		  true); \
       (IX)++)

/* Append a new constructor element to V, with the specified INDEX and VAL.  */
#define CONSTRUCTOR_APPEND_ELT(V, INDEX, VALUE) \
  do { \
    constructor_elt *_ce___ = VEC_safe_push (constructor_elt, gc, V, NULL); \
    _ce___->index = INDEX; \
    _ce___->value = VALUE; \
  } while (0)

/* True if NODE, a FIELD_DECL, is to be processed as a bitfield for
   constructor output purposes.  */
#define CONSTRUCTOR_BITFIELD_P(NODE) \
  (DECL_BIT_FIELD (FIELD_DECL_CHECK (NODE)) && DECL_MODE (NODE) != BLKmode)

/* True if NODE is a clobber right hand side, an expression of indeterminate
   value that clobbers the LHS in a copy instruction.  We use a volatile
   empty CONSTRUCTOR for this, as it matches most of the necessary semantic.
   In particular the volatile flag causes us to not prematurely remove
   such clobber instructions.  */
#define TREE_CLOBBER_P(NODE) \
  (TREE_CODE (NODE) == CONSTRUCTOR && TREE_THIS_VOLATILE (NODE))

/* A single element of a CONSTRUCTOR. VALUE holds the actual value of the
   element. INDEX can optionally design the position of VALUE: in arrays,
   it is the index where VALUE has to be placed; in structures, it is the
   FIELD_DECL of the member.  */
typedef struct GTY(()) constructor_elt_d {
  tree index;
  tree value;
} constructor_elt;

DEF_VEC_O(constructor_elt);
DEF_VEC_ALLOC_O(constructor_elt,gc);

struct GTY(()) tree_constructor {
  struct tree_typed typed;
  VEC(constructor_elt,gc) *elts;
};

/* Define fields and accessors for some nodes that represent expressions.  */

/* Nonzero if NODE is an empty statement (NOP_EXPR <0>).  */
#define IS_EMPTY_STMT(NODE)	(TREE_CODE (NODE) == NOP_EXPR \
				 && VOID_TYPE_P (TREE_TYPE (NODE)) \
				 && integer_zerop (TREE_OPERAND (NODE, 0)))

/* In ordinary expression nodes.  */
#define TREE_OPERAND_LENGTH(NODE) tree_operand_length (NODE)
#define TREE_OPERAND(NODE, I) TREE_OPERAND_CHECK (NODE, I)

/* In a tcc_vl_exp node, operand 0 is an INT_CST node holding the operand
   length.  Its value includes the length operand itself; that is,
   the minimum valid length is 1.
   Note that we have to bypass the use of TREE_OPERAND to access
   that field to avoid infinite recursion in expanding the macros.  */
#define VL_EXP_OPERAND_LENGTH(NODE) \
  ((int)TREE_INT_CST_LOW (VL_EXP_CHECK (NODE)->exp.operands[0]))

/* Nonzero if is_gimple_debug() may possibly hold.  */
#define MAY_HAVE_DEBUG_STMTS    (flag_var_tracking_assignments)

/* In a LOOP_EXPR node.  */
#define LOOP_EXPR_BODY(NODE) TREE_OPERAND_CHECK_CODE (NODE, LOOP_EXPR, 0)

/* The source location of this expression.  Non-tree_exp nodes such as
   decls and constants can be shared among multiple locations, so
   return nothing.  */
#define EXPR_LOCATION(NODE) \
  (EXPR_P ((NODE)) ? (NODE)->exp.locus : UNKNOWN_LOCATION)
#define SET_EXPR_LOCATION(NODE, LOCUS) EXPR_CHECK ((NODE))->exp.locus = (LOCUS)
#define EXPR_HAS_LOCATION(NODE) (EXPR_LOCATION (NODE) != UNKNOWN_LOCATION)
#define EXPR_LOC_OR_HERE(NODE) (EXPR_HAS_LOCATION (NODE) ? (NODE)->exp.locus : input_location)
#define EXPR_FILENAME(NODE) LOCATION_FILE (EXPR_CHECK ((NODE))->exp.locus)
#define EXPR_LINENO(NODE) LOCATION_LINE (EXPR_CHECK (NODE)->exp.locus)

/* True if a tree is an expression or statement that can have a
   location.  */
#define CAN_HAVE_LOCATION_P(NODE) ((NODE) && EXPR_P (NODE))

extern void protected_set_expr_location (tree, location_t);

/* In a TARGET_EXPR node.  */
#define TARGET_EXPR_SLOT(NODE) TREE_OPERAND_CHECK_CODE (NODE, TARGET_EXPR, 0)
#define TARGET_EXPR_INITIAL(NODE) TREE_OPERAND_CHECK_CODE (NODE, TARGET_EXPR, 1)
#define TARGET_EXPR_CLEANUP(NODE) TREE_OPERAND_CHECK_CODE (NODE, TARGET_EXPR, 2)

/* DECL_EXPR accessor. This gives access to the DECL associated with
   the given declaration statement.  */
#define DECL_EXPR_DECL(NODE)    TREE_OPERAND (DECL_EXPR_CHECK (NODE), 0)

#define EXIT_EXPR_COND(NODE)	     TREE_OPERAND (EXIT_EXPR_CHECK (NODE), 0)

/* COMPOUND_LITERAL_EXPR accessors.  */
#define COMPOUND_LITERAL_EXPR_DECL_EXPR(NODE)		\
  TREE_OPERAND (COMPOUND_LITERAL_EXPR_CHECK (NODE), 0)
#define COMPOUND_LITERAL_EXPR_DECL(NODE)			\
  DECL_EXPR_DECL (COMPOUND_LITERAL_EXPR_DECL_EXPR (NODE))

/* SWITCH_EXPR accessors. These give access to the condition, body and
   original condition type (before any compiler conversions)
   of the switch statement, respectively.  */
#define SWITCH_COND(NODE)       TREE_OPERAND (SWITCH_EXPR_CHECK (NODE), 0)
#define SWITCH_BODY(NODE)       TREE_OPERAND (SWITCH_EXPR_CHECK (NODE), 1)
#define SWITCH_LABELS(NODE)     TREE_OPERAND (SWITCH_EXPR_CHECK (NODE), 2)

/* CASE_LABEL_EXPR accessors. These give access to the high and low values
   of a case label, respectively.  */
#define CASE_LOW(NODE)          	TREE_OPERAND (CASE_LABEL_EXPR_CHECK (NODE), 0)
#define CASE_HIGH(NODE)         	TREE_OPERAND (CASE_LABEL_EXPR_CHECK (NODE), 1)
#define CASE_LABEL(NODE)		TREE_OPERAND (CASE_LABEL_EXPR_CHECK (NODE), 2)
#define CASE_CHAIN(NODE)		TREE_OPERAND (CASE_LABEL_EXPR_CHECK (NODE), 3)

/* The operands of a TARGET_MEM_REF.  Operands 0 and 1 have to match
   corresponding MEM_REF operands.  */
#define TMR_BASE(NODE) (TREE_OPERAND (TARGET_MEM_REF_CHECK (NODE), 0))
#define TMR_OFFSET(NODE) (TREE_OPERAND (TARGET_MEM_REF_CHECK (NODE), 1))
#define TMR_INDEX(NODE) (TREE_OPERAND (TARGET_MEM_REF_CHECK (NODE), 2))
#define TMR_STEP(NODE) (TREE_OPERAND (TARGET_MEM_REF_CHECK (NODE), 3))
#define TMR_INDEX2(NODE) (TREE_OPERAND (TARGET_MEM_REF_CHECK (NODE), 4))

/* The operands of a BIND_EXPR.  */
#define BIND_EXPR_VARS(NODE) (TREE_OPERAND (BIND_EXPR_CHECK (NODE), 0))
#define BIND_EXPR_BODY(NODE) (TREE_OPERAND (BIND_EXPR_CHECK (NODE), 1))
#define BIND_EXPR_BLOCK(NODE) (TREE_OPERAND (BIND_EXPR_CHECK (NODE), 2))

/* GOTO_EXPR accessor. This gives access to the label associated with
   a goto statement.  */
#define GOTO_DESTINATION(NODE)  TREE_OPERAND ((NODE), 0)

/* ASM_EXPR accessors. ASM_STRING returns a STRING_CST for the
   instruction (e.g., "mov x, y"). ASM_OUTPUTS, ASM_INPUTS, and
   ASM_CLOBBERS represent the outputs, inputs, and clobbers for the
   statement.  */
#define ASM_STRING(NODE)        TREE_OPERAND (ASM_EXPR_CHECK (NODE), 0)
#define ASM_OUTPUTS(NODE)       TREE_OPERAND (ASM_EXPR_CHECK (NODE), 1)
#define ASM_INPUTS(NODE)        TREE_OPERAND (ASM_EXPR_CHECK (NODE), 2)
#define ASM_CLOBBERS(NODE)      TREE_OPERAND (ASM_EXPR_CHECK (NODE), 3)
#define ASM_LABELS(NODE)	TREE_OPERAND (ASM_EXPR_CHECK (NODE), 4)
/* Nonzero if we want to create an ASM_INPUT instead of an
   ASM_OPERAND with no operands.  */
#define ASM_INPUT_P(NODE) (ASM_EXPR_CHECK (NODE)->base.static_flag)
#define ASM_VOLATILE_P(NODE) (ASM_EXPR_CHECK (NODE)->base.public_flag)

/* COND_EXPR accessors.  */
#define COND_EXPR_COND(NODE)	(TREE_OPERAND (COND_EXPR_CHECK (NODE), 0))
#define COND_EXPR_THEN(NODE)	(TREE_OPERAND (COND_EXPR_CHECK (NODE), 1))
#define COND_EXPR_ELSE(NODE)	(TREE_OPERAND (COND_EXPR_CHECK (NODE), 2))

/* Accessors for the chains of recurrences.  */
#define CHREC_VAR(NODE)           TREE_OPERAND (POLYNOMIAL_CHREC_CHECK (NODE), 0)
#define CHREC_LEFT(NODE)          TREE_OPERAND (POLYNOMIAL_CHREC_CHECK (NODE), 1)
#define CHREC_RIGHT(NODE)         TREE_OPERAND (POLYNOMIAL_CHREC_CHECK (NODE), 2)
#define CHREC_VARIABLE(NODE)      TREE_INT_CST_LOW (CHREC_VAR (NODE))

/* LABEL_EXPR accessor. This gives access to the label associated with
   the given label expression.  */
#define LABEL_EXPR_LABEL(NODE)  TREE_OPERAND (LABEL_EXPR_CHECK (NODE), 0)

/* VDEF_EXPR accessors are specified in tree-flow.h, along with the other
   accessors for SSA operands.  */

/* CATCH_EXPR accessors.  */
#define CATCH_TYPES(NODE)	TREE_OPERAND (CATCH_EXPR_CHECK (NODE), 0)
#define CATCH_BODY(NODE)	TREE_OPERAND (CATCH_EXPR_CHECK (NODE), 1)

/* EH_FILTER_EXPR accessors.  */
#define EH_FILTER_TYPES(NODE)	TREE_OPERAND (EH_FILTER_EXPR_CHECK (NODE), 0)
#define EH_FILTER_FAILURE(NODE)	TREE_OPERAND (EH_FILTER_EXPR_CHECK (NODE), 1)

/* OBJ_TYPE_REF accessors.  */
#define OBJ_TYPE_REF_EXPR(NODE)	  TREE_OPERAND (OBJ_TYPE_REF_CHECK (NODE), 0)
#define OBJ_TYPE_REF_OBJECT(NODE) TREE_OPERAND (OBJ_TYPE_REF_CHECK (NODE), 1)
#define OBJ_TYPE_REF_TOKEN(NODE)  TREE_OPERAND (OBJ_TYPE_REF_CHECK (NODE), 2)

/* ASSERT_EXPR accessors.  */
#define ASSERT_EXPR_VAR(NODE)	TREE_OPERAND (ASSERT_EXPR_CHECK (NODE), 0)
#define ASSERT_EXPR_COND(NODE)	TREE_OPERAND (ASSERT_EXPR_CHECK (NODE), 1)

/* CALL_EXPR accessors.
 */
#define CALL_EXPR_FN(NODE) TREE_OPERAND (CALL_EXPR_CHECK (NODE), 1)
#define CALL_EXPR_STATIC_CHAIN(NODE) TREE_OPERAND (CALL_EXPR_CHECK (NODE), 2)
#define CALL_EXPR_ARG(NODE, I) TREE_OPERAND (CALL_EXPR_CHECK (NODE), (I) + 3)
#define call_expr_nargs(NODE) (VL_EXP_OPERAND_LENGTH(NODE) - 3)

/* CALL_EXPR_ARGP returns a pointer to the argument vector for NODE.
   We can't use &CALL_EXPR_ARG (NODE, 0) because that will complain if
   the argument count is zero when checking is enabled.  Instead, do
   the pointer arithmetic to advance past the 3 fixed operands in a
   CALL_EXPR.  That produces a valid pointer to just past the end of the
   operand array, even if it's not valid to dereference it.  */
#define CALL_EXPR_ARGP(NODE) \
  (&(TREE_OPERAND (CALL_EXPR_CHECK (NODE), 0)) + 3)

/* TM directives and accessors.  */
#define TRANSACTION_EXPR_BODY(NODE) \
  TREE_OPERAND (TRANSACTION_EXPR_CHECK (NODE), 0)
#define TRANSACTION_EXPR_OUTER(NODE) \
  (TRANSACTION_EXPR_CHECK (NODE)->base.static_flag)
#define TRANSACTION_EXPR_RELAXED(NODE) \
  (TRANSACTION_EXPR_CHECK (NODE)->base.public_flag)

/* OpenMP directive and clause accessors.  */

#define OMP_BODY(NODE) \
  TREE_OPERAND (TREE_RANGE_CHECK (NODE, OMP_PARALLEL, OMP_CRITICAL), 0)
#define OMP_CLAUSES(NODE) \
  TREE_OPERAND (TREE_RANGE_CHECK (NODE, OMP_PARALLEL, OMP_SINGLE), 1)

#define OMP_PARALLEL_BODY(NODE)    TREE_OPERAND (OMP_PARALLEL_CHECK (NODE), 0)
#define OMP_PARALLEL_CLAUSES(NODE) TREE_OPERAND (OMP_PARALLEL_CHECK (NODE), 1)

#define OMP_TASK_BODY(NODE)	   TREE_OPERAND (OMP_TASK_CHECK (NODE), 0)
#define OMP_TASK_CLAUSES(NODE)	   TREE_OPERAND (OMP_TASK_CHECK (NODE), 1)

#define OMP_TASKREG_CHECK(NODE)	  TREE_RANGE_CHECK (NODE, OMP_PARALLEL, OMP_TASK)
#define OMP_TASKREG_BODY(NODE)    TREE_OPERAND (OMP_TASKREG_CHECK (NODE), 0)
#define OMP_TASKREG_CLAUSES(NODE) TREE_OPERAND (OMP_TASKREG_CHECK (NODE), 1)

#define OMP_FOR_BODY(NODE)	   TREE_OPERAND (OMP_FOR_CHECK (NODE), 0)
#define OMP_FOR_CLAUSES(NODE)	   TREE_OPERAND (OMP_FOR_CHECK (NODE), 1)
#define OMP_FOR_INIT(NODE)	   TREE_OPERAND (OMP_FOR_CHECK (NODE), 2)
#define OMP_FOR_COND(NODE)	   TREE_OPERAND (OMP_FOR_CHECK (NODE), 3)
#define OMP_FOR_INCR(NODE)	   TREE_OPERAND (OMP_FOR_CHECK (NODE), 4)
#define OMP_FOR_PRE_BODY(NODE)	   TREE_OPERAND (OMP_FOR_CHECK (NODE), 5)

#define OMP_SECTIONS_BODY(NODE)    TREE_OPERAND (OMP_SECTIONS_CHECK (NODE), 0)
#define OMP_SECTIONS_CLAUSES(NODE) TREE_OPERAND (OMP_SECTIONS_CHECK (NODE), 1)

#define OMP_SECTION_BODY(NODE)	   TREE_OPERAND (OMP_SECTION_CHECK (NODE), 0)

#define OMP_SINGLE_BODY(NODE)	   TREE_OPERAND (OMP_SINGLE_CHECK (NODE), 0)
#define OMP_SINGLE_CLAUSES(NODE)   TREE_OPERAND (OMP_SINGLE_CHECK (NODE), 1)

#define OMP_MASTER_BODY(NODE)	   TREE_OPERAND (OMP_MASTER_CHECK (NODE), 0)

#define OMP_ORDERED_BODY(NODE)	   TREE_OPERAND (OMP_ORDERED_CHECK (NODE), 0)

#define OMP_CRITICAL_BODY(NODE)    TREE_OPERAND (OMP_CRITICAL_CHECK (NODE), 0)
#define OMP_CRITICAL_NAME(NODE)    TREE_OPERAND (OMP_CRITICAL_CHECK (NODE), 1)

#define OMP_CLAUSE_CHAIN(NODE)     TREE_CHAIN (OMP_CLAUSE_CHECK (NODE))
#define OMP_CLAUSE_DECL(NODE)      					\
  OMP_CLAUSE_OPERAND (OMP_CLAUSE_RANGE_CHECK (OMP_CLAUSE_CHECK (NODE),	\
					      OMP_CLAUSE_PRIVATE,	\
	                                      OMP_CLAUSE_COPYPRIVATE), 0)
#define OMP_CLAUSE_HAS_LOCATION(NODE) \
  ((OMP_CLAUSE_CHECK (NODE))->omp_clause.locus != UNKNOWN_LOCATION)
#define OMP_CLAUSE_LOCATION(NODE)  (OMP_CLAUSE_CHECK (NODE))->omp_clause.locus

/* True on an OMP_SECTION statement that was the last lexical member.
   This status is meaningful in the implementation of lastprivate.  */
#define OMP_SECTION_LAST(NODE) \
  (OMP_SECTION_CHECK (NODE)->base.private_flag)

/* True on an OMP_PARALLEL statement if it represents an explicit
   combined parallel work-sharing constructs.  */
#define OMP_PARALLEL_COMBINED(NODE) \
  (OMP_PARALLEL_CHECK (NODE)->base.private_flag)

/* True on a PRIVATE clause if its decl is kept around for debugging
   information only and its DECL_VALUE_EXPR is supposed to point
   to what it has been remapped to.  */
#define OMP_CLAUSE_PRIVATE_DEBUG(NODE) \
  (OMP_CLAUSE_SUBCODE_CHECK (NODE, OMP_CLAUSE_PRIVATE)->base.public_flag)

/* True on a PRIVATE clause if ctor needs access to outer region's
   variable.  */
#define OMP_CLAUSE_PRIVATE_OUTER_REF(NODE) \
  TREE_PRIVATE (OMP_CLAUSE_SUBCODE_CHECK (NODE, OMP_CLAUSE_PRIVATE))

/* True on a LASTPRIVATE clause if a FIRSTPRIVATE clause for the same
   decl is present in the chain.  */
#define OMP_CLAUSE_LASTPRIVATE_FIRSTPRIVATE(NODE) \
  (OMP_CLAUSE_SUBCODE_CHECK (NODE, OMP_CLAUSE_LASTPRIVATE)->base.public_flag)
#define OMP_CLAUSE_LASTPRIVATE_STMT(NODE) \
  OMP_CLAUSE_OPERAND (OMP_CLAUSE_SUBCODE_CHECK (NODE,			\
						OMP_CLAUSE_LASTPRIVATE),\
		      1)
#define OMP_CLAUSE_LASTPRIVATE_GIMPLE_SEQ(NODE) \
  (OMP_CLAUSE_CHECK (NODE))->omp_clause.gimple_reduction_init

#define OMP_CLAUSE_FINAL_EXPR(NODE) \
  OMP_CLAUSE_OPERAND (OMP_CLAUSE_SUBCODE_CHECK (NODE, OMP_CLAUSE_FINAL), 0)
#define OMP_CLAUSE_IF_EXPR(NODE) \
  OMP_CLAUSE_OPERAND (OMP_CLAUSE_SUBCODE_CHECK (NODE, OMP_CLAUSE_IF), 0)
#define OMP_CLAUSE_NUM_THREADS_EXPR(NODE) \
  OMP_CLAUSE_OPERAND (OMP_CLAUSE_SUBCODE_CHECK (NODE, OMP_CLAUSE_NUM_THREADS),0)
#define OMP_CLAUSE_SCHEDULE_CHUNK_EXPR(NODE) \
  OMP_CLAUSE_OPERAND (OMP_CLAUSE_SUBCODE_CHECK (NODE, OMP_CLAUSE_SCHEDULE), 0)

#define OMP_CLAUSE_COLLAPSE_EXPR(NODE) \
  OMP_CLAUSE_OPERAND (OMP_CLAUSE_SUBCODE_CHECK (NODE, OMP_CLAUSE_COLLAPSE), 0)
#define OMP_CLAUSE_COLLAPSE_ITERVAR(NODE) \
  OMP_CLAUSE_OPERAND (OMP_CLAUSE_SUBCODE_CHECK (NODE, OMP_CLAUSE_COLLAPSE), 1)
#define OMP_CLAUSE_COLLAPSE_COUNT(NODE) \
  OMP_CLAUSE_OPERAND (OMP_CLAUSE_SUBCODE_CHECK (NODE, OMP_CLAUSE_COLLAPSE), 2)

#define OMP_CLAUSE_REDUCTION_CODE(NODE)	\
  (OMP_CLAUSE_SUBCODE_CHECK (NODE, OMP_CLAUSE_REDUCTION)->omp_clause.subcode.reduction_code)
#define OMP_CLAUSE_REDUCTION_INIT(NODE) \
  OMP_CLAUSE_OPERAND (OMP_CLAUSE_SUBCODE_CHECK (NODE, OMP_CLAUSE_REDUCTION), 1)
#define OMP_CLAUSE_REDUCTION_MERGE(NODE) \
  OMP_CLAUSE_OPERAND (OMP_CLAUSE_SUBCODE_CHECK (NODE, OMP_CLAUSE_REDUCTION), 2)
#define OMP_CLAUSE_REDUCTION_GIMPLE_INIT(NODE) \
  (OMP_CLAUSE_CHECK (NODE))->omp_clause.gimple_reduction_init
#define OMP_CLAUSE_REDUCTION_GIMPLE_MERGE(NODE) \
  (OMP_CLAUSE_CHECK (NODE))->omp_clause.gimple_reduction_merge
#define OMP_CLAUSE_REDUCTION_PLACEHOLDER(NODE) \
  OMP_CLAUSE_OPERAND (OMP_CLAUSE_SUBCODE_CHECK (NODE, OMP_CLAUSE_REDUCTION), 3)

enum omp_clause_schedule_kind
{
  OMP_CLAUSE_SCHEDULE_STATIC,
  OMP_CLAUSE_SCHEDULE_DYNAMIC,
  OMP_CLAUSE_SCHEDULE_GUIDED,
  OMP_CLAUSE_SCHEDULE_AUTO,
  OMP_CLAUSE_SCHEDULE_RUNTIME
};

#define OMP_CLAUSE_SCHEDULE_KIND(NODE) \
  (OMP_CLAUSE_SUBCODE_CHECK (NODE, OMP_CLAUSE_SCHEDULE)->omp_clause.subcode.schedule_kind)

enum omp_clause_default_kind
{
  OMP_CLAUSE_DEFAULT_UNSPECIFIED,
  OMP_CLAUSE_DEFAULT_SHARED,
  OMP_CLAUSE_DEFAULT_NONE,
  OMP_CLAUSE_DEFAULT_PRIVATE,
  OMP_CLAUSE_DEFAULT_FIRSTPRIVATE
};

#define OMP_CLAUSE_DEFAULT_KIND(NODE) \
  (OMP_CLAUSE_SUBCODE_CHECK (NODE, OMP_CLAUSE_DEFAULT)->omp_clause.subcode.default_kind)

struct GTY(()) tree_exp {
  struct tree_typed typed;
  location_t locus;
  tree block;
  tree GTY ((special ("tree_exp"),
	     desc ("TREE_CODE ((tree) &%0)")))
    operands[1];
};

/* SSA_NAME accessors.  */

/* Returns the variable being referenced.  Once released, this is the
   only field that can be relied upon.  */
#define SSA_NAME_VAR(NODE)	SSA_NAME_CHECK (NODE)->ssa_name.var

/* Returns the statement which defines this SSA name.  */
#define SSA_NAME_DEF_STMT(NODE)	SSA_NAME_CHECK (NODE)->ssa_name.def_stmt

/* Returns the SSA version number of this SSA name.  Note that in
   tree SSA, version numbers are not per variable and may be recycled.  */
#define SSA_NAME_VERSION(NODE)	SSA_NAME_CHECK (NODE)->ssa_name.version

/* Nonzero if this SSA name occurs in an abnormal PHI.  SSA_NAMES are
   never output, so we can safely use the ASM_WRITTEN_FLAG for this
   status bit.  */
#define SSA_NAME_OCCURS_IN_ABNORMAL_PHI(NODE) \
    SSA_NAME_CHECK (NODE)->base.asm_written_flag

/* Nonzero if this SSA_NAME expression is currently on the free list of
   SSA_NAMES.  Using NOTHROW_FLAG seems reasonably safe since throwing
   has no meaning for an SSA_NAME.  */
#define SSA_NAME_IN_FREE_LIST(NODE) \
    SSA_NAME_CHECK (NODE)->base.nothrow_flag

/* Nonzero if this SSA_NAME is the default definition for the
   underlying symbol.  A default SSA name is created for symbol S if
   the very first reference to S in the function is a read operation.
   Default definitions are always created by an empty statement and
   belong to no basic block.  */
#define SSA_NAME_IS_DEFAULT_DEF(NODE) \
    SSA_NAME_CHECK (NODE)->base.default_def_flag

/* Attributes for SSA_NAMEs for pointer-type variables.  */
#define SSA_NAME_PTR_INFO(N) \
    SSA_NAME_CHECK (N)->ssa_name.ptr_info

/* Defined in tree-flow.h.  */
struct ptr_info_def;

/* Immediate use linking structure.  This structure is used for maintaining
   a doubly linked list of uses of an SSA_NAME.  */
typedef struct GTY(()) ssa_use_operand_d {
  struct ssa_use_operand_d* GTY((skip(""))) prev;
  struct ssa_use_operand_d* GTY((skip(""))) next;
  /* Immediate uses for a given SSA name are maintained as a cyclic
     list.  To recognize the root of this list, the location field
     needs to point to the original SSA name.  Since statements and
     SSA names are of different data types, we need this union.  See
     the explanation in struct immediate_use_iterator_d.  */
  union { gimple stmt; tree ssa_name; } GTY((skip(""))) loc;
  tree *GTY((skip(""))) use;
} ssa_use_operand_t;

/* Return the immediate_use information for an SSA_NAME. */
#define SSA_NAME_IMM_USE_NODE(NODE) SSA_NAME_CHECK (NODE)->ssa_name.imm_uses

struct GTY(()) tree_ssa_name {
  struct tree_typed typed;

  /* _DECL wrapped by this SSA name.  */
  tree var;

  /* Statement that defines this SSA name.  */
  gimple def_stmt;

  /* SSA version number.  */
  unsigned int version;

  /* Pointer attributes used for alias analysis.  */
  struct ptr_info_def *ptr_info;

  /* Immediate uses list for this SSA_NAME.  */
  struct ssa_use_operand_d imm_uses;
};

struct GTY(()) phi_arg_d {
  /* imm_use MUST be the first element in struct because we do some
     pointer arithmetic with it.  See phi_arg_index_from_use.  */
  struct ssa_use_operand_d imm_use;
  tree def;
  location_t locus;
};


#define OMP_CLAUSE_CODE(NODE)					\
	(OMP_CLAUSE_CHECK (NODE))->omp_clause.code

#define OMP_CLAUSE_SET_CODE(NODE, CODE)				\
	((OMP_CLAUSE_CHECK (NODE))->omp_clause.code = (CODE))

#define OMP_CLAUSE_CODE(NODE)					\
	(OMP_CLAUSE_CHECK (NODE))->omp_clause.code

#define OMP_CLAUSE_OPERAND(NODE, I)				\
	OMP_CLAUSE_ELT_CHECK (NODE, I)

struct GTY(()) tree_omp_clause {
  struct tree_common common;
  location_t locus;
  enum omp_clause_code code;
  union omp_clause_subcode {
    enum omp_clause_default_kind  default_kind;
    enum omp_clause_schedule_kind schedule_kind;
    enum tree_code                reduction_code;
  } GTY ((skip)) subcode;

  /* The gimplification of OMP_CLAUSE_REDUCTION_{INIT,MERGE} for omp-low's
     usage.  */
  gimple_seq gimple_reduction_init;
  gimple_seq gimple_reduction_merge;

  tree GTY ((length ("omp_clause_num_ops[OMP_CLAUSE_CODE ((tree)&%h)]"))) ops[1];
};


/* In a BLOCK node.  */
#define BLOCK_VARS(NODE) (BLOCK_CHECK (NODE)->block.vars)
#define BLOCK_NONLOCALIZED_VARS(NODE) \
  (BLOCK_CHECK (NODE)->block.nonlocalized_vars)
#define BLOCK_NUM_NONLOCALIZED_VARS(NODE) \
  VEC_length (tree, BLOCK_NONLOCALIZED_VARS (NODE))
#define BLOCK_NONLOCALIZED_VAR(NODE,N) \
  VEC_index (tree, BLOCK_NONLOCALIZED_VARS (NODE), N)
#define BLOCK_SUBBLOCKS(NODE) (BLOCK_CHECK (NODE)->block.subblocks)
#define BLOCK_SUPERCONTEXT(NODE) (BLOCK_CHECK (NODE)->block.supercontext)
#define BLOCK_CHAIN(NODE) (BLOCK_CHECK (NODE)->block.chain)
#define BLOCK_ABSTRACT_ORIGIN(NODE) (BLOCK_CHECK (NODE)->block.abstract_origin)
#define BLOCK_ABSTRACT(NODE) (BLOCK_CHECK (NODE)->block.abstract_flag)

/* An index number for this block.  These values are not guaranteed to
   be unique across functions -- whether or not they are depends on
   the debugging output format in use.  */
#define BLOCK_NUMBER(NODE) (BLOCK_CHECK (NODE)->block.block_num)

/* If block reordering splits a lexical block into discontiguous
   address ranges, we'll make a copy of the original block.

   Note that this is logically distinct from BLOCK_ABSTRACT_ORIGIN.
   In that case, we have one source block that has been replicated
   (through inlining or unrolling) into many logical blocks, and that
   these logical blocks have different physical variables in them.

   In this case, we have one logical block split into several
   non-contiguous address ranges.  Most debug formats can't actually
   represent this idea directly, so we fake it by creating multiple
   logical blocks with the same variables in them.  However, for those
   that do support non-contiguous regions, these allow the original
   logical block to be reconstructed, along with the set of address
   ranges.

   One of the logical block fragments is arbitrarily chosen to be
   the ORIGIN.  The other fragments will point to the origin via
   BLOCK_FRAGMENT_ORIGIN; the origin itself will have this pointer
   be null.  The list of fragments will be chained through
   BLOCK_FRAGMENT_CHAIN from the origin.  */

#define BLOCK_FRAGMENT_ORIGIN(NODE) (BLOCK_CHECK (NODE)->block.fragment_origin)
#define BLOCK_FRAGMENT_CHAIN(NODE) (BLOCK_CHECK (NODE)->block.fragment_chain)

/* For an inlined function, this gives the location where it was called
   from.  This is only set in the top level block, which corresponds to the
   inlined function scope.  This is used in the debug output routines.  */

#define BLOCK_SOURCE_LOCATION(NODE) (BLOCK_CHECK (NODE)->block.locus)

struct GTY(()) tree_block {
  struct tree_base base;
  tree chain;

  unsigned abstract_flag : 1;
  unsigned block_num : 31;

  location_t locus;

  tree vars;
  VEC(tree,gc) *nonlocalized_vars;

  tree subblocks;
  tree supercontext;
  tree abstract_origin;
  tree fragment_origin;
  tree fragment_chain;
};

/* Define fields and accessors for nodes representing data types.  */

/* See tree.def for documentation of the use of these fields.
   Look at the documentation of the various ..._TYPE tree codes.

   Note that the type.values, type.minval, and type.maxval fields are
   overloaded and used for different macros in different kinds of types.
   Each macro must check to ensure the tree node is of the proper kind of
   type.  Note also that some of the front-ends also overload these fields,
   so they must be checked as well.  */

#define TYPE_UID(NODE) (TYPE_CHECK (NODE)->type_common.uid)
#define TYPE_SIZE(NODE) (TYPE_CHECK (NODE)->type_common.size)
#define TYPE_SIZE_UNIT(NODE) (TYPE_CHECK (NODE)->type_common.size_unit)
#define TYPE_POINTER_TO(NODE) (TYPE_CHECK (NODE)->type_common.pointer_to)
#define TYPE_REFERENCE_TO(NODE) (TYPE_CHECK (NODE)->type_common.reference_to)
#define TYPE_PRECISION(NODE) (TYPE_CHECK (NODE)->type_common.precision)
#define TYPE_NAME(NODE) (TYPE_CHECK (NODE)->type_common.name)
#define TYPE_NEXT_VARIANT(NODE) (TYPE_CHECK (NODE)->type_common.next_variant)
#define TYPE_MAIN_VARIANT(NODE) (TYPE_CHECK (NODE)->type_common.main_variant)
#define TYPE_CONTEXT(NODE) (TYPE_CHECK (NODE)->type_common.context)

/* Vector types need to check target flags to determine type.  */
extern enum machine_mode vector_type_mode (const_tree);
#define TYPE_MODE(NODE) \
  (TREE_CODE (TYPE_CHECK (NODE)) == VECTOR_TYPE \
   ? vector_type_mode (NODE) : (NODE)->type_common.mode)
#define SET_TYPE_MODE(NODE, MODE) \
  (TYPE_CHECK (NODE)->type_common.mode = (MODE))

/* The "canonical" type for this type node, which is used by frontends to
   compare the type for equality with another type.  If two types are
   equal (based on the semantics of the language), then they will have
   equivalent TYPE_CANONICAL entries.

   As a special case, if TYPE_CANONICAL is NULL_TREE, and thus
   TYPE_STRUCTURAL_EQUALITY_P is true, then it cannot
   be used for comparison against other types.  Instead, the type is
   said to require structural equality checks, described in
   TYPE_STRUCTURAL_EQUALITY_P.

   For unqualified aggregate and function types the middle-end relies on
   TYPE_CANONICAL to tell whether two variables can be assigned
   to each other without a conversion.  The middle-end also makes sure
   to assign the same alias-sets to the type partition with equal
   TYPE_CANONICAL of their unqualified variants.  */
#define TYPE_CANONICAL(NODE) (TYPE_CHECK (NODE)->type_common.canonical)
/* Indicates that the type node requires structural equality
   checks.  The compiler will need to look at the composition of the
   type to determine whether it is equal to another type, rather than
   just comparing canonical type pointers.  For instance, we would need
   to look at the return and parameter types of a FUNCTION_TYPE
   node.  */
#define TYPE_STRUCTURAL_EQUALITY_P(NODE) (TYPE_CANONICAL (NODE) == NULL_TREE)
/* Sets the TYPE_CANONICAL field to NULL_TREE, indicating that the
   type node requires structural equality.  */
#define SET_TYPE_STRUCTURAL_EQUALITY(NODE) (TYPE_CANONICAL (NODE) = NULL_TREE)

#define TYPE_IBIT(NODE) (GET_MODE_IBIT (TYPE_MODE (NODE)))
#define TYPE_FBIT(NODE) (GET_MODE_FBIT (TYPE_MODE (NODE)))

/* The (language-specific) typed-based alias set for this type.
   Objects whose TYPE_ALIAS_SETs are different cannot alias each
   other.  If the TYPE_ALIAS_SET is -1, no alias set has yet been
   assigned to this type.  If the TYPE_ALIAS_SET is 0, objects of this
   type can alias objects of any type.  */
#define TYPE_ALIAS_SET(NODE) (TYPE_CHECK (NODE)->type_common.alias_set)

/* Nonzero iff the typed-based alias set for this type has been
   calculated.  */
#define TYPE_ALIAS_SET_KNOWN_P(NODE) \
  (TYPE_CHECK (NODE)->type_common.alias_set != -1)

/* A TREE_LIST of IDENTIFIER nodes of the attributes that apply
   to this type.  */
#define TYPE_ATTRIBUTES(NODE) (TYPE_CHECK (NODE)->type_common.attributes)

/* The alignment necessary for objects of this type.
   The value is an int, measured in bits.  */
#define TYPE_ALIGN(NODE) (TYPE_CHECK (NODE)->type_common.align)

/* 1 if the alignment for this type was requested by "aligned" attribute,
   0 if it is the default for this type.  */
#define TYPE_USER_ALIGN(NODE) (TYPE_CHECK (NODE)->base.user_align)

/* The alignment for NODE, in bytes.  */
#define TYPE_ALIGN_UNIT(NODE) (TYPE_ALIGN (NODE) / BITS_PER_UNIT)

/* If your language allows you to declare types, and you want debug info
   for them, then you need to generate corresponding TYPE_DECL nodes.
   These "stub" TYPE_DECL nodes have no name, and simply point at the
   type node.  You then set the TYPE_STUB_DECL field of the type node
   to point back at the TYPE_DECL node.  This allows the debug routines
   to know that the two nodes represent the same type, so that we only
   get one debug info record for them.  */
#define TYPE_STUB_DECL(NODE) (TREE_CHAIN (TYPE_CHECK (NODE)))

/* In a RECORD_TYPE, UNION_TYPE or QUAL_UNION_TYPE, it means the type
   has BLKmode only because it lacks the alignment requirement for
   its size.  */
#define TYPE_NO_FORCE_BLK(NODE) \
  (TYPE_CHECK (NODE)->type_common.no_force_blk_flag)

/* In an INTEGER_TYPE, it means the type represents a size.  We use
   this both for validity checking and to permit optimizations that
   are unsafe for other types.  Note that the C `size_t' type should
   *not* have this flag set.  The `size_t' type is simply a typedef
   for an ordinary integer type that happens to be the type of an
   expression returned by `sizeof'; `size_t' has no special
   properties.  Expressions whose type have TYPE_IS_SIZETYPE set are
   always actual sizes.  */
#define TYPE_IS_SIZETYPE(NODE) \
  (INTEGER_TYPE_CHECK (NODE)->type_common.no_force_blk_flag)

/* Nonzero in a type considered volatile as a whole.  */
#define TYPE_VOLATILE(NODE) (TYPE_CHECK (NODE)->base.volatile_flag)

/* Means this type is const-qualified.  */
#define TYPE_READONLY(NODE) (TYPE_CHECK (NODE)->base.readonly_flag)

/* If nonzero, this type is `restrict'-qualified, in the C sense of
   the term.  */
#define TYPE_RESTRICT(NODE) (TYPE_CHECK (NODE)->type_common.restrict_flag)

/* If nonzero, type's name shouldn't be emitted into debug info.  */
#define TYPE_NAMELESS(NODE) (TYPE_CHECK (NODE)->base.nameless_flag)

/* The address space the type is in.  */
#define TYPE_ADDR_SPACE(NODE) (TYPE_CHECK (NODE)->base.address_space)

/* There is a TYPE_QUAL value for each type qualifier.  They can be
   combined by bitwise-or to form the complete set of qualifiers for a
   type.  */
enum cv_qualifier
  {
    TYPE_UNQUALIFIED   = 0x0,
    TYPE_QUAL_CONST    = 0x1,
    TYPE_QUAL_VOLATILE = 0x2,
    TYPE_QUAL_RESTRICT = 0x4
  };

/* Encode/decode the named memory support as part of the qualifier.  If more
   than 8 qualifiers are added, these macros need to be adjusted.  */
#define ENCODE_QUAL_ADDR_SPACE(NUM) ((NUM & 0xFF) << 8)
#define DECODE_QUAL_ADDR_SPACE(X) (((X) >> 8) & 0xFF)

/* Return all qualifiers except for the address space qualifiers.  */
#define CLEAR_QUAL_ADDR_SPACE(X) ((X) & ~0xFF00)

/* Only keep the address space out of the qualifiers and discard the other
   qualifiers.  */
#define KEEP_QUAL_ADDR_SPACE(X) ((X) & 0xFF00)

/* The set of type qualifiers for this type.  */
#define TYPE_QUALS(NODE)					\
  ((TYPE_READONLY (NODE) * TYPE_QUAL_CONST)			\
   | (TYPE_VOLATILE (NODE) * TYPE_QUAL_VOLATILE)		\
   | (TYPE_RESTRICT (NODE) * TYPE_QUAL_RESTRICT)		\
   | (ENCODE_QUAL_ADDR_SPACE (TYPE_ADDR_SPACE (NODE))))

/* The same as TYPE_QUALS without the address space qualifications.  */
#define TYPE_QUALS_NO_ADDR_SPACE(NODE)				\
  ((TYPE_READONLY (NODE) * TYPE_QUAL_CONST)			\
   | (TYPE_VOLATILE (NODE) * TYPE_QUAL_VOLATILE)		\
   | (TYPE_RESTRICT (NODE) * TYPE_QUAL_RESTRICT))

/* These flags are available for each language front end to use internally.  */
#define TYPE_LANG_FLAG_0(NODE) (TYPE_CHECK (NODE)->type_common.lang_flag_0)
#define TYPE_LANG_FLAG_1(NODE) (TYPE_CHECK (NODE)->type_common.lang_flag_1)
#define TYPE_LANG_FLAG_2(NODE) (TYPE_CHECK (NODE)->type_common.lang_flag_2)
#define TYPE_LANG_FLAG_3(NODE) (TYPE_CHECK (NODE)->type_common.lang_flag_3)
#define TYPE_LANG_FLAG_4(NODE) (TYPE_CHECK (NODE)->type_common.lang_flag_4)
#define TYPE_LANG_FLAG_5(NODE) (TYPE_CHECK (NODE)->type_common.lang_flag_5)
#define TYPE_LANG_FLAG_6(NODE) (TYPE_CHECK (NODE)->type_common.lang_flag_6)

/* Used to keep track of visited nodes in tree traversals.  This is set to
   0 by copy_node and make_node.  */
#define TREE_VISITED(NODE) ((NODE)->base.visited)

/* If set in an ARRAY_TYPE, indicates a string type (for languages
   that distinguish string from array of char).
   If set in a INTEGER_TYPE, indicates a character type.  */
#define TYPE_STRING_FLAG(NODE) (TYPE_CHECK (NODE)->type_common.string_flag)

/* For a VECTOR_TYPE, this is the number of sub-parts of the vector.  */
#define TYPE_VECTOR_SUBPARTS(VECTOR_TYPE) \
  (((unsigned HOST_WIDE_INT) 1) \
   << VECTOR_TYPE_CHECK (VECTOR_TYPE)->type_common.precision)

/* Set precision to n when we have 2^n sub-parts of the vector.  */
#define SET_TYPE_VECTOR_SUBPARTS(VECTOR_TYPE, X) \
  (VECTOR_TYPE_CHECK (VECTOR_TYPE)->type_common.precision = exact_log2 (X))

/* Nonzero in a VECTOR_TYPE if the frontends should not emit warnings
   about missing conversions to other vector types of the same size.  */
#define TYPE_VECTOR_OPAQUE(NODE) \
  (VECTOR_TYPE_CHECK (NODE)->base.default_def_flag)

/* Indicates that objects of this type must be initialized by calling a
   function when they are created.  */
#define TYPE_NEEDS_CONSTRUCTING(NODE) \
  (TYPE_CHECK (NODE)->type_common.needs_constructing_flag)

/* Indicates that a UNION_TYPE object should be passed the same way that
   the first union alternative would be passed, or that a RECORD_TYPE
   object should be passed the same way that the first (and only) member
   would be passed.  */
#define TYPE_TRANSPARENT_AGGR(NODE) \
  (RECORD_OR_UNION_CHECK (NODE)->type_common.transparent_aggr_flag)

/* For an ARRAY_TYPE, indicates that it is not permitted to take the
   address of a component of the type.  This is the counterpart of
   DECL_NONADDRESSABLE_P for arrays, see the definition of this flag.  */
#define TYPE_NONALIASED_COMPONENT(NODE) \
  (ARRAY_TYPE_CHECK (NODE)->type_common.transparent_aggr_flag)

/* Indicated that objects of this type should be laid out in as
   compact a way as possible.  */
#define TYPE_PACKED(NODE) (TYPE_CHECK (NODE)->base.packed_flag)

/* Used by type_contains_placeholder_p to avoid recomputation.
   Values are: 0 (unknown), 1 (false), 2 (true).  Never access
   this field directly.  */
#define TYPE_CONTAINS_PLACEHOLDER_INTERNAL(NODE) \
  (TYPE_CHECK (NODE)->type_common.contains_placeholder_bits)

/* The debug output functions use the symtab union field to store
   information specific to the debugging format.  The different debug
   output hooks store different types in the union field.  These three
   macros are used to access different fields in the union.  The debug
   hooks are responsible for consistently using only a specific
   macro.  */

/* Symtab field as an integer.  Used by stabs generator in dbxout.c to
   hold the type's number in the generated stabs.  */
#define TYPE_SYMTAB_ADDRESS(NODE) \
  (TYPE_CHECK (NODE)->type_common.symtab.address)

/* Symtab field as a string.  Used by COFF generator in sdbout.c to
   hold struct/union type tag names.  */
#define TYPE_SYMTAB_POINTER(NODE) \
  (TYPE_CHECK (NODE)->type_common.symtab.pointer)

/* Symtab field as a pointer to a DWARF DIE.  Used by DWARF generator
   in dwarf2out.c to point to the DIE generated for the type.  */
#define TYPE_SYMTAB_DIE(NODE) \
  (TYPE_CHECK (NODE)->type_common.symtab.die)

/* The garbage collector needs to know the interpretation of the
   symtab field.  These constants represent the different types in the
   union.  */

#define TYPE_SYMTAB_IS_ADDRESS (0)
#define TYPE_SYMTAB_IS_POINTER (1)
#define TYPE_SYMTAB_IS_DIE (2)

struct die_struct;

struct GTY(()) tree_type_common {
  struct tree_common common;
  tree size;
  tree size_unit;
  tree attributes;
  unsigned int uid;

  unsigned int precision : 10;
  unsigned no_force_blk_flag : 1;
  unsigned needs_constructing_flag : 1;
  unsigned transparent_aggr_flag : 1;
  unsigned restrict_flag : 1;
  unsigned contains_placeholder_bits : 2;

  ENUM_BITFIELD(machine_mode) mode : 8;

  unsigned string_flag : 1;
  unsigned lang_flag_0 : 1;
  unsigned lang_flag_1 : 1;
  unsigned lang_flag_2 : 1;
  unsigned lang_flag_3 : 1;
  unsigned lang_flag_4 : 1;
  unsigned lang_flag_5 : 1;
  unsigned lang_flag_6 : 1;

  unsigned int align;
  alias_set_type alias_set;
  tree pointer_to;
  tree reference_to;
  union tree_type_symtab {
    int GTY ((tag ("TYPE_SYMTAB_IS_ADDRESS"))) address;
    const char * GTY ((tag ("TYPE_SYMTAB_IS_POINTER"))) pointer;
    struct die_struct * GTY ((tag ("TYPE_SYMTAB_IS_DIE"))) die;
  } GTY ((desc ("debug_hooks->tree_type_symtab_field"))) symtab;
  tree name;
  tree next_variant;
  tree main_variant;
  tree context;
  tree canonical;
};

#define TYPE_LANG_SPECIFIC(NODE) \
  (TYPE_CHECK (NODE)->type_with_lang_specific.lang_specific)

struct GTY(()) tree_type_with_lang_specific {
  struct tree_type_common common;
  /* Points to a structure whose details depend on the language in use.  */
  struct lang_type *lang_specific;
};

#define TYPE_VALUES(NODE) (ENUMERAL_TYPE_CHECK (NODE)->type_non_common.values)
#define TYPE_DOMAIN(NODE) (ARRAY_TYPE_CHECK (NODE)->type_non_common.values)
#define TYPE_FIELDS(NODE) \
  (RECORD_OR_UNION_CHECK (NODE)->type_non_common.values)
#define TYPE_CACHED_VALUES(NODE) (TYPE_CHECK(NODE)->type_non_common.values)
#define TYPE_ARG_TYPES(NODE) \
  (FUNC_OR_METHOD_CHECK (NODE)->type_non_common.values)
#define TYPE_VALUES_RAW(NODE) (TYPE_CHECK(NODE)->type_non_common.values)

#define TYPE_METHODS(NODE) \
  (RECORD_OR_UNION_CHECK (NODE)->type_non_common.maxval)
#define TYPE_VFIELD(NODE) \
  (RECORD_OR_UNION_CHECK (NODE)->type_non_common.minval)
#define TYPE_METHOD_BASETYPE(NODE) \
  (FUNC_OR_METHOD_CHECK (NODE)->type_non_common.maxval)
#define TYPE_OFFSET_BASETYPE(NODE) \
  (OFFSET_TYPE_CHECK (NODE)->type_non_common.maxval)
#define TYPE_MAXVAL(NODE) (TYPE_CHECK (NODE)->type_non_common.maxval)
#define TYPE_MINVAL(NODE) (TYPE_CHECK (NODE)->type_non_common.minval)
#define TYPE_NEXT_PTR_TO(NODE) \
  (POINTER_TYPE_CHECK (NODE)->type_non_common.minval)
#define TYPE_NEXT_REF_TO(NODE) \
  (REFERENCE_TYPE_CHECK (NODE)->type_non_common.minval)
#define TYPE_MIN_VALUE(NODE) \
  (NUMERICAL_TYPE_CHECK (NODE)->type_non_common.minval)
#define TYPE_MAX_VALUE(NODE) \
  (NUMERICAL_TYPE_CHECK (NODE)->type_non_common.maxval)

/* If non-NULL, this is an upper bound of the size (in bytes) of an
   object of the given ARRAY_TYPE_NON_COMMON.  This allows temporaries to be
   allocated.  */
#define TYPE_ARRAY_MAX_SIZE(ARRAY_TYPE) \
  (ARRAY_TYPE_CHECK (ARRAY_TYPE)->type_non_common.maxval)

/* For record and union types, information about this type, as a base type
   for itself.  */
#define TYPE_BINFO(NODE) (RECORD_OR_UNION_CHECK(NODE)->type_non_common.binfo)

/* For non record and union types, used in a language-dependent way.  */
#define TYPE_LANG_SLOT_1(NODE) \
  (NOT_RECORD_OR_UNION_CHECK(NODE)->type_non_common.binfo)

struct GTY(()) tree_type_non_common {
  struct tree_type_with_lang_specific with_lang_specific;
  tree values;
  tree minval;
  tree maxval;
  tree binfo;
};

/* Define accessor macros for information about type inheritance
   and basetypes.

   A "basetype" means a particular usage of a data type for inheritance
   in another type.  Each such basetype usage has its own "binfo"
   object to describe it.  The binfo object is a TREE_VEC node.

   Inheritance is represented by the binfo nodes allocated for a
   given type.  For example, given types C and D, such that D is
   inherited by C, 3 binfo nodes will be allocated: one for describing
   the binfo properties of C, similarly one for D, and one for
   describing the binfo properties of D as a base type for C.
   Thus, given a pointer to class C, one can get a pointer to the binfo
   of D acting as a basetype for C by looking at C's binfo's basetypes.  */

/* BINFO specific flags.  */

/* Nonzero means that the derivation chain is via a `virtual' declaration.  */
#define BINFO_VIRTUAL_P(NODE) (TREE_BINFO_CHECK (NODE)->base.static_flag)

/* Flags for language dependent use.  */
#define BINFO_MARKED(NODE) TREE_LANG_FLAG_0(TREE_BINFO_CHECK(NODE))
#define BINFO_FLAG_1(NODE) TREE_LANG_FLAG_1(TREE_BINFO_CHECK(NODE))
#define BINFO_FLAG_2(NODE) TREE_LANG_FLAG_2(TREE_BINFO_CHECK(NODE))
#define BINFO_FLAG_3(NODE) TREE_LANG_FLAG_3(TREE_BINFO_CHECK(NODE))
#define BINFO_FLAG_4(NODE) TREE_LANG_FLAG_4(TREE_BINFO_CHECK(NODE))
#define BINFO_FLAG_5(NODE) TREE_LANG_FLAG_5(TREE_BINFO_CHECK(NODE))
#define BINFO_FLAG_6(NODE) TREE_LANG_FLAG_6(TREE_BINFO_CHECK(NODE))

/* The actual data type node being inherited in this basetype.  */
#define BINFO_TYPE(NODE) TREE_TYPE (TREE_BINFO_CHECK(NODE))

/* The offset where this basetype appears in its containing type.
   BINFO_OFFSET slot holds the offset (in bytes)
   from the base of the complete object to the base of the part of the
   object that is allocated on behalf of this `type'.
   This is always 0 except when there is multiple inheritance.  */

#define BINFO_OFFSET(NODE) (TREE_BINFO_CHECK(NODE)->binfo.offset)
#define BINFO_OFFSET_ZEROP(NODE) (integer_zerop (BINFO_OFFSET (NODE)))

/* The virtual function table belonging to this basetype.  Virtual
   function tables provide a mechanism for run-time method dispatching.
   The entries of a virtual function table are language-dependent.  */

#define BINFO_VTABLE(NODE) (TREE_BINFO_CHECK(NODE)->binfo.vtable)

/* The virtual functions in the virtual function table.  This is
   a TREE_LIST that is used as an initial approximation for building
   a virtual function table for this basetype.  */
#define BINFO_VIRTUALS(NODE) (TREE_BINFO_CHECK(NODE)->binfo.virtuals)

/* A vector of binfos for the direct basetypes inherited by this
   basetype.

   If this basetype describes type D as inherited in C, and if the
   basetypes of D are E and F, then this vector contains binfos for
   inheritance of E and F by C.  */
#define BINFO_BASE_BINFOS(NODE) (&TREE_BINFO_CHECK(NODE)->binfo.base_binfos)

/* The number of basetypes for NODE.  */
#define BINFO_N_BASE_BINFOS(NODE) (VEC_length (tree, BINFO_BASE_BINFOS (NODE)))

/* Accessor macro to get to the Nth base binfo of this binfo.  */
#define BINFO_BASE_BINFO(NODE,N) \
 (VEC_index (tree, BINFO_BASE_BINFOS (NODE), (N)))
#define BINFO_BASE_ITERATE(NODE,N,B) \
 (VEC_iterate (tree, BINFO_BASE_BINFOS (NODE), (N), (B)))
#define BINFO_BASE_APPEND(NODE,T) \
 (VEC_quick_push (tree, BINFO_BASE_BINFOS (NODE), (T)))

/* For a BINFO record describing a virtual base class, i.e., one where
   TREE_VIA_VIRTUAL is set, this field assists in locating the virtual
   base.  The actual contents are language-dependent.  In the C++
   front-end this field is an INTEGER_CST giving an offset into the
   vtable where the offset to the virtual base can be found.  */
#define BINFO_VPTR_FIELD(NODE) (TREE_BINFO_CHECK(NODE)->binfo.vptr_field)

/* Indicates the accesses this binfo has to its bases. The values are
   access_public_node, access_protected_node or access_private_node.
   If this array is not present, public access is implied.  */
#define BINFO_BASE_ACCESSES(NODE) (TREE_BINFO_CHECK(NODE)->binfo.base_accesses)

#define BINFO_BASE_ACCESS(NODE,N) \
  VEC_index (tree, BINFO_BASE_ACCESSES (NODE), (N))
#define BINFO_BASE_ACCESS_APPEND(NODE,T) \
  VEC_quick_push (tree, BINFO_BASE_ACCESSES (NODE), (T))

/* The index in the VTT where this subobject's sub-VTT can be found.
   NULL_TREE if there is no sub-VTT.  */
#define BINFO_SUBVTT_INDEX(NODE) (TREE_BINFO_CHECK(NODE)->binfo.vtt_subvtt)

/* The index in the VTT where the vptr for this subobject can be
   found.  NULL_TREE if there is no secondary vptr in the VTT.  */
#define BINFO_VPTR_INDEX(NODE) (TREE_BINFO_CHECK(NODE)->binfo.vtt_vptr)

/* The BINFO_INHERITANCE_CHAIN points at the binfo for the base
   inheriting this base for non-virtual bases. For virtual bases it
   points either to the binfo for which this is a primary binfo, or to
   the binfo of the most derived type.  */
#define BINFO_INHERITANCE_CHAIN(NODE) \
	(TREE_BINFO_CHECK(NODE)->binfo.inheritance)

struct GTY (()) tree_binfo {
  struct tree_common common;

  tree offset;
  tree vtable;
  tree virtuals;
  tree vptr_field;
  VEC(tree,gc) *base_accesses;
  tree inheritance;

  tree vtt_subvtt;
  tree vtt_vptr;

  VEC(tree,none) base_binfos;
};


/* Define fields and accessors for nodes representing declared names.  */

/* Nonzero if DECL represents a variable for the SSA passes.  */
#define SSA_VAR_P(DECL)							\
	(TREE_CODE (DECL) == VAR_DECL					\
	 || TREE_CODE (DECL) == PARM_DECL				\
	 || TREE_CODE (DECL) == RESULT_DECL				\
	 || (TREE_CODE (DECL) == SSA_NAME				\
	     && (TREE_CODE (SSA_NAME_VAR (DECL)) == VAR_DECL		\
		 || TREE_CODE (SSA_NAME_VAR (DECL)) == PARM_DECL	\
		 || TREE_CODE (SSA_NAME_VAR (DECL)) == RESULT_DECL)))




/* Enumerate visibility settings.  */
#ifndef SYMBOL_VISIBILITY_DEFINED
#define SYMBOL_VISIBILITY_DEFINED
enum symbol_visibility
{
  VISIBILITY_DEFAULT,
  VISIBILITY_PROTECTED,
  VISIBILITY_HIDDEN,
  VISIBILITY_INTERNAL
};
#endif

struct function;

#define DECL_CHAIN(NODE) (TREE_CHAIN (DECL_MINIMAL_CHECK (NODE)))

/* This is the name of the object as written by the user.
   It is an IDENTIFIER_NODE.  */
#define DECL_NAME(NODE) (DECL_MINIMAL_CHECK (NODE)->decl_minimal.name)

/* Every ..._DECL node gets a unique number.  */
#define DECL_UID(NODE) (DECL_MINIMAL_CHECK (NODE)->decl_minimal.uid)

/* DEBUG_EXPR_DECLs get negative UID numbers, to catch erroneous
   uses.  */
#define DEBUG_TEMP_UID(NODE) (-DECL_UID (TREE_CHECK ((NODE), DEBUG_EXPR_DECL)))

/* Every ..._DECL node gets a unique number that stays the same even
   when the decl is copied by the inliner once it is set.  */
#define DECL_PT_UID(NODE) \
  (DECL_COMMON_CHECK (NODE)->decl_common.pt_uid == -1u \
   ? (NODE)->decl_minimal.uid : (NODE)->decl_common.pt_uid)
/* Initialize the ..._DECL node pt-uid to the decls uid.  */
#define SET_DECL_PT_UID(NODE, UID) \
  (DECL_COMMON_CHECK (NODE)->decl_common.pt_uid = (UID))
/* Whether the ..._DECL node pt-uid has been initialized and thus needs to
   be preserved when copyin the decl.  */
#define DECL_PT_UID_SET_P(NODE) \
  (DECL_COMMON_CHECK (NODE)->decl_common.pt_uid != -1u)

/* These two fields describe where in the source code the declaration
   was.  If the declaration appears in several places (as for a C
   function that is declared first and then defined later), this
   information should refer to the definition.  */
#define DECL_SOURCE_LOCATION(NODE) \
  (DECL_MINIMAL_CHECK (NODE)->decl_minimal.locus)
#define DECL_SOURCE_FILE(NODE) LOCATION_FILE (DECL_SOURCE_LOCATION (NODE))
#define DECL_SOURCE_LINE(NODE) LOCATION_LINE (DECL_SOURCE_LOCATION (NODE))
#define DECL_IS_BUILTIN(DECL) \
  (DECL_SOURCE_LOCATION (DECL) <= BUILTINS_LOCATION)

/*  For FIELD_DECLs, this is the RECORD_TYPE, UNION_TYPE, or
    QUAL_UNION_TYPE node that the field is a member of.  For VAR_DECL,
    PARM_DECL, FUNCTION_DECL, LABEL_DECL, RESULT_DECL, and CONST_DECL
    nodes, this points to either the FUNCTION_DECL for the containing
    function, the RECORD_TYPE or UNION_TYPE for the containing type, or
    NULL_TREE or a TRANSLATION_UNIT_DECL if the given decl has "file
    scope".  In particular, for VAR_DECLs which are virtual table pointers
    (they have DECL_VIRTUAL set), we use DECL_CONTEXT to determine the type
    they belong to.  */
#define DECL_CONTEXT(NODE) (DECL_MINIMAL_CHECK (NODE)->decl_minimal.context)
#define DECL_FIELD_CONTEXT(NODE) \
  (FIELD_DECL_CHECK (NODE)->decl_minimal.context)

/* If nonzero, decl's name shouldn't be emitted into debug info.  */
#define DECL_NAMELESS(NODE) (DECL_MINIMAL_CHECK (NODE)->base.nameless_flag)

struct GTY(()) tree_decl_minimal {
  struct tree_common common;
  location_t locus;
  unsigned int uid;
  tree name;
  tree context;
};


/* For any sort of a ..._DECL node, this points to the original (abstract)
   decl node which this decl is an inlined/cloned instance of, or else it
   is NULL indicating that this decl is not an instance of some other decl.

   The C front-end also uses this in a nested declaration of an inline
   function, to point back to the definition.  */
#define DECL_ABSTRACT_ORIGIN(NODE) \
  (DECL_COMMON_CHECK (NODE)->decl_common.abstract_origin)

/* Like DECL_ABSTRACT_ORIGIN, but returns NODE if there's no abstract
   origin.  This is useful when setting the DECL_ABSTRACT_ORIGIN.  */
#define DECL_ORIGIN(NODE) \
  (DECL_ABSTRACT_ORIGIN (NODE) ? DECL_ABSTRACT_ORIGIN (NODE) : (NODE))

/* Nonzero for any sort of ..._DECL node means this decl node represents an
   inline instance of some original (abstract) decl from an inline function;
   suppress any warnings about shadowing some other variable.  FUNCTION_DECL
   nodes can also have their abstract origin set to themselves.  */
#define DECL_FROM_INLINE(NODE) \
  (DECL_ABSTRACT_ORIGIN (NODE) != NULL_TREE \
   && DECL_ABSTRACT_ORIGIN (NODE) != (NODE))

/* In a DECL this is the field where attributes are stored.  */
#define DECL_ATTRIBUTES(NODE) \
  (DECL_COMMON_CHECK (NODE)->decl_common.attributes)

/* For a FUNCTION_DECL, holds the tree of BINDINGs.
   For a TRANSLATION_UNIT_DECL, holds the namespace's BLOCK.
   For a VAR_DECL, holds the initial value.
   For a PARM_DECL, used for DECL_ARG_TYPE--default
   values for parameters are encoded in the type of the function,
   not in the PARM_DECL slot.
   For a FIELD_DECL, this is used for enumeration values and the C
   frontend uses it for temporarily storing bitwidth of bitfields.

   ??? Need to figure out some way to check this isn't a PARM_DECL.  */
#define DECL_INITIAL(NODE) (DECL_COMMON_CHECK (NODE)->decl_common.initial)

/* Holds the size of the datum, in bits, as a tree expression.
   Need not be constant.  */
#define DECL_SIZE(NODE) (DECL_COMMON_CHECK (NODE)->decl_common.size)
/* Likewise for the size in bytes.  */
#define DECL_SIZE_UNIT(NODE) (DECL_COMMON_CHECK (NODE)->decl_common.size_unit)
/* Holds the alignment required for the datum, in bits.  */
#define DECL_ALIGN(NODE) (DECL_COMMON_CHECK (NODE)->decl_common.align)
/* The alignment of NODE, in bytes.  */
#define DECL_ALIGN_UNIT(NODE) (DECL_ALIGN (NODE) / BITS_PER_UNIT)
/* Set if the alignment of this DECL has been set by the user, for
   example with an 'aligned' attribute.  */
#define DECL_USER_ALIGN(NODE) \
  (DECL_COMMON_CHECK (NODE)->base.user_align)
/* Holds the machine mode corresponding to the declaration of a variable or
   field.  Always equal to TYPE_MODE (TREE_TYPE (decl)) except for a
   FIELD_DECL.  */
#define DECL_MODE(NODE) (DECL_COMMON_CHECK (NODE)->decl_common.mode)

/* For FUNCTION_DECL, if it is built-in, this identifies which built-in
   operation it is.  Note, however, that this field is overloaded, with
   DECL_BUILT_IN_CLASS as the discriminant, so the latter must always be
   checked before any access to the former.  */
#define DECL_FUNCTION_CODE(NODE) \
  (FUNCTION_DECL_CHECK (NODE)->function_decl.function_code)
#define DECL_DEBUG_EXPR_IS_FROM(NODE) \
  (DECL_COMMON_CHECK (NODE)->decl_common.debug_expr_is_from)

#define DECL_FUNCTION_PERSONALITY(NODE) \
  (FUNCTION_DECL_CHECK (NODE)->function_decl.personality)

/* Nonzero for a given ..._DECL node means that the name of this node should
   be ignored for symbolic debug purposes.  For a TYPE_DECL, this means that
   the associated type should be ignored.  For a FUNCTION_DECL, the body of
   the function should also be ignored.  */
#define DECL_IGNORED_P(NODE) \
  (DECL_COMMON_CHECK (NODE)->decl_common.ignored_flag)

/* Nonzero for a given ..._DECL node means that this node represents an
   "abstract instance" of the given declaration (e.g. in the original
   declaration of an inline function).  When generating symbolic debugging
   information, we mustn't try to generate any address information for nodes
   marked as "abstract instances" because we don't actually generate
   any code or allocate any data space for such instances.  */
#define DECL_ABSTRACT(NODE) \
  (DECL_COMMON_CHECK (NODE)->decl_common.abstract_flag)

/* Language-specific decl information.  */
#define DECL_LANG_SPECIFIC(NODE) \
  (DECL_COMMON_CHECK (NODE)->decl_common.lang_specific)

/* In a VAR_DECL or FUNCTION_DECL, nonzero means external reference:
   do not allocate storage, and refer to a definition elsewhere.  Note that
   this does not necessarily imply the entity represented by NODE
   has no program source-level definition in this translation unit.  For
   example, for a FUNCTION_DECL, DECL_SAVED_TREE may be non-NULL and
   DECL_EXTERNAL may be true simultaneously; that can be the case for
   a C99 "extern inline" function.  */
#define DECL_EXTERNAL(NODE) (DECL_COMMON_CHECK (NODE)->decl_common.decl_flag_1)

/* Nonzero in a ..._DECL means this variable is ref'd from a nested function.
   For VAR_DECL nodes, PARM_DECL nodes, and FUNCTION_DECL nodes.

   For LABEL_DECL nodes, nonzero if nonlocal gotos to the label are permitted.

   Also set in some languages for variables, etc., outside the normal
   lexical scope, such as class instance variables.  */
#define DECL_NONLOCAL(NODE) \
  (DECL_COMMON_CHECK (NODE)->decl_common.nonlocal_flag)

/* Used in VAR_DECLs to indicate that the variable is a vtable.
   Used in FIELD_DECLs for vtable pointers.
   Used in FUNCTION_DECLs to indicate that the function is virtual.  */
#define DECL_VIRTUAL_P(NODE) \
  (DECL_COMMON_CHECK (NODE)->decl_common.virtual_flag)

/* Used to indicate that this DECL represents a compiler-generated entity.  */
#define DECL_ARTIFICIAL(NODE) \
  (DECL_COMMON_CHECK (NODE)->decl_common.artificial_flag)

/* Additional flags for language-specific uses.  */
#define DECL_LANG_FLAG_0(NODE) \
  (DECL_COMMON_CHECK (NODE)->decl_common.lang_flag_0)
#define DECL_LANG_FLAG_1(NODE) \
  (DECL_COMMON_CHECK (NODE)->decl_common.lang_flag_1)
#define DECL_LANG_FLAG_2(NODE) \
  (DECL_COMMON_CHECK (NODE)->decl_common.lang_flag_2)
#define DECL_LANG_FLAG_3(NODE) \
  (DECL_COMMON_CHECK (NODE)->decl_common.lang_flag_3)
#define DECL_LANG_FLAG_4(NODE) \
  (DECL_COMMON_CHECK (NODE)->decl_common.lang_flag_4)
#define DECL_LANG_FLAG_5(NODE) \
  (DECL_COMMON_CHECK (NODE)->decl_common.lang_flag_5)
#define DECL_LANG_FLAG_6(NODE) \
  (DECL_COMMON_CHECK (NODE)->decl_common.lang_flag_6)
#define DECL_LANG_FLAG_7(NODE) \
  (DECL_COMMON_CHECK (NODE)->decl_common.lang_flag_7)
#define DECL_LANG_FLAG_8(NODE) \
  (DECL_COMMON_CHECK (NODE)->decl_common.lang_flag_8)

/* Nonzero for a scope which is equal to file scope.  */
#define SCOPE_FILE_SCOPE_P(EXP)	\
  (! (EXP) || TREE_CODE (EXP) == TRANSLATION_UNIT_DECL)
/* Nonzero for a decl which is at file scope.  */
#define DECL_FILE_SCOPE_P(EXP) SCOPE_FILE_SCOPE_P (DECL_CONTEXT (EXP))
/* Nonzero for a type which is at file scope.  */
#define TYPE_FILE_SCOPE_P(EXP) SCOPE_FILE_SCOPE_P (TYPE_CONTEXT (EXP))

/* Nonzero for a decl that is decorated using attribute used.
   This indicates to compiler tools that this decl needs to be preserved.  */
#define DECL_PRESERVE_P(DECL) \
  DECL_COMMON_CHECK (DECL)->decl_common.preserve_flag

/* For function local variables of COMPLEX and VECTOR types,
   indicates that the variable is not aliased, and that all
   modifications to the variable have been adjusted so that
   they are killing assignments.  Thus the variable may now
   be treated as a GIMPLE register, and use real instead of
   virtual ops in SSA form.  */
#define DECL_GIMPLE_REG_P(DECL) \
  DECL_COMMON_CHECK (DECL)->decl_common.gimple_reg_flag

struct GTY(()) tree_decl_common {
  struct tree_decl_minimal common;
  tree size;

  ENUM_BITFIELD(machine_mode) mode : 8;

  unsigned nonlocal_flag : 1;
  unsigned virtual_flag : 1;
  unsigned ignored_flag : 1;
  unsigned abstract_flag : 1;
  unsigned artificial_flag : 1;
  unsigned preserve_flag: 1;
  unsigned debug_expr_is_from : 1;

  unsigned lang_flag_0 : 1;
  unsigned lang_flag_1 : 1;
  unsigned lang_flag_2 : 1;
  unsigned lang_flag_3 : 1;
  unsigned lang_flag_4 : 1;
  unsigned lang_flag_5 : 1;
  unsigned lang_flag_6 : 1;
  unsigned lang_flag_7 : 1;
  unsigned lang_flag_8 : 1;

  /* In LABEL_DECL, this is DECL_ERROR_ISSUED.
     In VAR_DECL and PARM_DECL, this is DECL_REGISTER.  */
  unsigned decl_flag_0 : 1;
  /* In FIELD_DECL, this is DECL_BIT_FIELD
     In VAR_DECL and FUNCTION_DECL, this is DECL_EXTERNAL.
     In TYPE_DECL, this is TYPE_DECL_SUPPRESS_DEBUG.  */
  unsigned decl_flag_1 : 1;
  /* In FIELD_DECL, this is DECL_NONADDRESSABLE_P
     In VAR_DECL, PARM_DECL and RESULT_DECL, this is
     DECL_HAS_VALUE_EXPR_P.  */
  unsigned decl_flag_2 : 1;
  /* Logically, these two would go in a theoretical base shared by var and
     parm decl. */
  unsigned gimple_reg_flag : 1;
  /* In VAR_DECL, PARM_DECL and RESULT_DECL, this is DECL_BY_REFERENCE.  */
  unsigned decl_by_reference_flag : 1;
  /* In VAR_DECL, PARM_DECL and RESULT_DECL, this is DECL_RESTRICTED_P.  */
  unsigned decl_restricted_flag : 1;

  /* In VAR_DECL and PARM_DECL set when the decl has been used except for
     being set.  */
  unsigned decl_read_flag : 1;

  /* In VAR_DECL or RESULT_DECL set when significant code movement precludes
     attempting to share the stack slot with some other variable.  */
  unsigned decl_nonshareable_flag : 1;

  /* DECL_OFFSET_ALIGN, used only for FIELD_DECLs.  */
  unsigned int off_align : 8;

  /* 24-bits unused.  */

  /* DECL_ALIGN.  It should have the same size as TYPE_ALIGN.  */
  unsigned int align;

  /* UID for points-to sets, stable over copying from inlining.  */
  unsigned int pt_uid;

  tree size_unit;
  tree initial;
  tree attributes;
  tree abstract_origin;

  /* Points to a structure whose details depend on the language in use.  */
  struct lang_decl *lang_specific;
};

extern tree decl_value_expr_lookup (tree);
extern void decl_value_expr_insert (tree, tree);

/* In a VAR_DECL or PARM_DECL, the location at which the value may be found,
   if transformations have made this more complicated than evaluating the
   decl itself.  This should only be used for debugging; once this field has
   been set, the decl itself may not legitimately appear in the function.  */
#define DECL_HAS_VALUE_EXPR_P(NODE) \
  (TREE_CHECK3 (NODE, VAR_DECL, PARM_DECL, RESULT_DECL) \
   ->decl_common.decl_flag_2)
#define DECL_VALUE_EXPR(NODE) \
  (decl_value_expr_lookup (DECL_WRTL_CHECK (NODE)))
#define SET_DECL_VALUE_EXPR(NODE, VAL) \
  (decl_value_expr_insert (DECL_WRTL_CHECK (NODE), VAL))

/* Holds the RTL expression for the value of a variable or function.
   This value can be evaluated lazily for functions, variables with
   static storage duration, and labels.  */
#define DECL_RTL(NODE)					\
  (DECL_WRTL_CHECK (NODE)->decl_with_rtl.rtl		\
   ? (NODE)->decl_with_rtl.rtl					\
   : (make_decl_rtl (NODE), (NODE)->decl_with_rtl.rtl))

/* Set the DECL_RTL for NODE to RTL.  */
#define SET_DECL_RTL(NODE, RTL) set_decl_rtl (NODE, RTL)

/* Returns nonzero if NODE is a tree node that can contain RTL.  */
#define HAS_RTL_P(NODE) (CODE_CONTAINS_STRUCT (TREE_CODE (NODE), TS_DECL_WRTL))

/* Returns nonzero if the DECL_RTL for NODE has already been set.  */
#define DECL_RTL_SET_P(NODE) \
  (HAS_RTL_P (NODE) && DECL_WRTL_CHECK (NODE)->decl_with_rtl.rtl != NULL)

/* Copy the RTL from NODE1 to NODE2.  If the RTL was not set for
   NODE1, it will not be set for NODE2; this is a lazy copy.  */
#define COPY_DECL_RTL(NODE1, NODE2) \
  (DECL_WRTL_CHECK (NODE2)->decl_with_rtl.rtl \
   = DECL_WRTL_CHECK (NODE1)->decl_with_rtl.rtl)

/* The DECL_RTL for NODE, if it is set, or NULL, if it is not set.  */
#define DECL_RTL_IF_SET(NODE) (DECL_RTL_SET_P (NODE) ? DECL_RTL (NODE) : NULL)

#if (GCC_VERSION >= 2007)
#define DECL_RTL_KNOWN_SET(decl) __extension__				\
({  tree const __d = (decl);						\
    gcc_checking_assert (DECL_RTL_SET_P (__d));				\
    /* Dereference it so the compiler knows it can't be NULL even	\
       without assertion checking.  */					\
    &*DECL_RTL_IF_SET (__d); })
#else
#define DECL_RTL_KNOWN_SET(decl) (&*DECL_RTL_IF_SET (decl))
#endif

/* In VAR_DECL and PARM_DECL nodes, nonzero means declared `register'.  */
#define DECL_REGISTER(NODE) (DECL_WRTL_CHECK (NODE)->decl_common.decl_flag_0)

struct GTY(()) tree_decl_with_rtl {
  struct tree_decl_common common;
  rtx rtl;
};

/* In a FIELD_DECL, this is the field position, counting in bytes, of the
   DECL_OFFSET_ALIGN-bit-sized word containing the bit closest to the beginning
   of the structure.  */
#define DECL_FIELD_OFFSET(NODE) (FIELD_DECL_CHECK (NODE)->field_decl.offset)

/* In a FIELD_DECL, this is the offset, in bits, of the first bit of the
   field from DECL_FIELD_OFFSET.  This field may be nonzero even for fields
   that are not bit fields (since DECL_OFFSET_ALIGN may be larger than the
   natural alignment of the field's type).  */
#define DECL_FIELD_BIT_OFFSET(NODE) \
  (FIELD_DECL_CHECK (NODE)->field_decl.bit_offset)

/* In a FIELD_DECL, this indicates whether the field was a bit-field and
   if so, the type that was originally specified for it.
   TREE_TYPE may have been modified (in finish_struct).  */
#define DECL_BIT_FIELD_TYPE(NODE) \
  (FIELD_DECL_CHECK (NODE)->field_decl.bit_field_type)

/* For a FIELD_DECL in a QUAL_UNION_TYPE, records the expression, which
   if nonzero, indicates that the field occupies the type.  */
#define DECL_QUALIFIER(NODE) (FIELD_DECL_CHECK (NODE)->field_decl.qualifier)

/* For FIELD_DECLs, off_align holds the number of low-order bits of
   DECL_FIELD_OFFSET which are known to be always zero.
   DECL_OFFSET_ALIGN thus returns the alignment that DECL_FIELD_OFFSET
   has.  */
#define DECL_OFFSET_ALIGN(NODE) \
  (((unsigned HOST_WIDE_INT)1) << FIELD_DECL_CHECK (NODE)->decl_common.off_align)

/* Specify that DECL_ALIGN(NODE) is a multiple of X.  */
#define SET_DECL_OFFSET_ALIGN(NODE, X) \
  (FIELD_DECL_CHECK (NODE)->decl_common.off_align = ffs_hwi (X) - 1)

/* For FIELD_DECLS, DECL_FCONTEXT is the *first* baseclass in
   which this FIELD_DECL is defined.  This information is needed when
   writing debugging information about vfield and vbase decls for C++.  */
#define DECL_FCONTEXT(NODE) (FIELD_DECL_CHECK (NODE)->field_decl.fcontext)

/* In a FIELD_DECL, indicates this field should be bit-packed.  */
#define DECL_PACKED(NODE) (FIELD_DECL_CHECK (NODE)->base.packed_flag)

/* Nonzero in a FIELD_DECL means it is a bit field, and must be accessed
   specially.  */
#define DECL_BIT_FIELD(NODE) (FIELD_DECL_CHECK (NODE)->decl_common.decl_flag_1)

/* Used in a FIELD_DECL to indicate that we cannot form the address of
   this component.  This makes it possible for Type-Based Alias Analysis
   to disambiguate accesses to this field with indirect accesses using
   the field's type:

     struct S { int i; } s;
     int *p;

   If the flag is set on 'i', TBAA computes that s.i and *p never conflict.

   From the implementation's viewpoint, the alias set of the type of the
   field 'i' (int) will not be recorded as a subset of that of the type of
   's' (struct S) in record_component_aliases.  The counterpart is that
   accesses to s.i must not be given the alias set of the type of 'i'
   (int) but instead directly that of the type of 's' (struct S).  */
#define DECL_NONADDRESSABLE_P(NODE) \
  (FIELD_DECL_CHECK (NODE)->decl_common.decl_flag_2)

struct GTY(()) tree_field_decl {
  struct tree_decl_common common;

  tree offset;
  tree bit_field_type;
  tree qualifier;
  tree bit_offset;
  tree fcontext;
};

/* A numeric unique identifier for a LABEL_DECL.  The UID allocation is
   dense, unique within any one function, and may be used to index arrays.
   If the value is -1, then no UID has been assigned.  */
#define LABEL_DECL_UID(NODE) \
  (LABEL_DECL_CHECK (NODE)->label_decl.label_decl_uid)

/* In a LABEL_DECL, the EH region number for which the label is the
   post_landing_pad.  */
#define EH_LANDING_PAD_NR(NODE) \
  (LABEL_DECL_CHECK (NODE)->label_decl.eh_landing_pad_nr)

/* In LABEL_DECL nodes, nonzero means that an error message about
   jumping into such a binding contour has been printed for this label.  */
#define DECL_ERROR_ISSUED(NODE) \
  (LABEL_DECL_CHECK (NODE)->decl_common.decl_flag_0)

struct GTY(()) tree_label_decl {
  struct tree_decl_with_rtl common;
  int label_decl_uid;
  int eh_landing_pad_nr;
};

struct var_ann_d;
struct GTY(()) tree_result_decl {
  struct tree_decl_with_rtl common;
  struct var_ann_d *ann;
};

struct GTY(()) tree_const_decl {
  struct tree_decl_common common;
};

/* For a PARM_DECL, records the data type used to pass the argument,
   which may be different from the type seen in the program.  */
#define DECL_ARG_TYPE(NODE) (PARM_DECL_CHECK (NODE)->decl_common.initial)

/* For PARM_DECL, holds an RTL for the stack slot or register
   where the data was actually passed.  */
#define DECL_INCOMING_RTL(NODE) \
  (PARM_DECL_CHECK (NODE)->parm_decl.incoming_rtl)

struct GTY(()) tree_parm_decl {
  struct tree_decl_with_rtl common;
  rtx incoming_rtl;
  struct var_ann_d *ann;
};


/* Nonzero for a given ..._DECL node means that no warnings should be
   generated just because this node is unused.  */
#define DECL_IN_SYSTEM_HEADER(NODE) \
  (in_system_header_at (DECL_SOURCE_LOCATION (NODE)))

/* Used to indicate that the linkage status of this DECL is not yet known,
   so it should not be output now.  */
#define DECL_DEFER_OUTPUT(NODE) \
  (DECL_WITH_VIS_CHECK (NODE)->decl_with_vis.defer_output)

/* In a VAR_DECL that's static,
   nonzero if the space is in the text section.  */
#define DECL_IN_TEXT_SECTION(NODE) \
  (VAR_DECL_CHECK (NODE)->decl_with_vis.in_text_section)

/* In a VAR_DECL that's static,
   nonzero if it belongs to the global constant pool.  */
#define DECL_IN_CONSTANT_POOL(NODE) \
  (VAR_DECL_CHECK (NODE)->decl_with_vis.in_constant_pool)

/* Nonzero for a given ..._DECL node means that this node should be
   put in .common, if possible.  If a DECL_INITIAL is given, and it
   is not error_mark_node, then the decl cannot be put in .common.  */
#define DECL_COMMON(NODE) \
  (DECL_WITH_VIS_CHECK (NODE)->decl_with_vis.common_flag)

/* In a VAR_DECL, nonzero if the decl is a register variable with
   an explicit asm specification.  */
#define DECL_HARD_REGISTER(NODE)  \
  (VAR_DECL_CHECK (NODE)->decl_with_vis.hard_register)

  /* Used to indicate that this DECL has weak linkage.  */
#define DECL_WEAK(NODE) (DECL_WITH_VIS_CHECK (NODE)->decl_with_vis.weak_flag)

/* Used to indicate that the DECL is a dllimport.  */
#define DECL_DLLIMPORT_P(NODE) \
  (DECL_WITH_VIS_CHECK (NODE)->decl_with_vis.dllimport_flag)

/* Used in a DECL to indicate that, even if it TREE_PUBLIC, it need
   not be put out unless it is needed in this translation unit.
   Entities like this are shared across translation units (like weak
   entities), but are guaranteed to be generated by any translation
   unit that needs them, and therefore need not be put out anywhere
   where they are not needed.  DECL_COMDAT is just a hint to the
   back-end; it is up to front-ends which set this flag to ensure
   that there will never be any harm, other than bloat, in putting out
   something which is DECL_COMDAT.  */
#define DECL_COMDAT(NODE) \
  (DECL_WITH_VIS_CHECK (NODE)->decl_with_vis.comdat_flag)

#define DECL_COMDAT_GROUP(NODE) \
  (DECL_WITH_VIS_CHECK (NODE)->decl_with_vis.comdat_group)

/* Used in TREE_PUBLIC decls to indicate that copies of this DECL in
   multiple translation units should be merged.  */
#define DECL_ONE_ONLY(NODE) (DECL_COMDAT_GROUP (NODE) != NULL_TREE)

/* The name of the object as the assembler will see it (but before any
   translations made by ASM_OUTPUT_LABELREF).  Often this is the same
   as DECL_NAME.  It is an IDENTIFIER_NODE.  */
#define DECL_ASSEMBLER_NAME(NODE) decl_assembler_name (NODE)

/* Return true if NODE is a NODE that can contain a DECL_ASSEMBLER_NAME.
   This is true of all DECL nodes except FIELD_DECL.  */
#define HAS_DECL_ASSEMBLER_NAME_P(NODE) \
  (CODE_CONTAINS_STRUCT (TREE_CODE (NODE), TS_DECL_WITH_VIS))

/* Returns nonzero if the DECL_ASSEMBLER_NAME for NODE has been set.  If zero,
   the NODE might still have a DECL_ASSEMBLER_NAME -- it just hasn't been set
   yet.  */
#define DECL_ASSEMBLER_NAME_SET_P(NODE) \
  (HAS_DECL_ASSEMBLER_NAME_P (NODE) \
   && DECL_WITH_VIS_CHECK (NODE)->decl_with_vis.assembler_name != NULL_TREE)

/* Set the DECL_ASSEMBLER_NAME for NODE to NAME.  */
#define SET_DECL_ASSEMBLER_NAME(NODE, NAME) \
  (DECL_WITH_VIS_CHECK (NODE)->decl_with_vis.assembler_name = (NAME))

/* Copy the DECL_ASSEMBLER_NAME from DECL1 to DECL2.  Note that if DECL1's
   DECL_ASSEMBLER_NAME has not yet been set, using this macro will not cause
   the DECL_ASSEMBLER_NAME of either DECL to be set.  In other words, the
   semantics of using this macro, are different than saying:

     SET_DECL_ASSEMBLER_NAME(DECL2, DECL_ASSEMBLER_NAME (DECL1))

   which will try to set the DECL_ASSEMBLER_NAME for DECL1.  */

#define COPY_DECL_ASSEMBLER_NAME(DECL1, DECL2)				\
  (DECL_ASSEMBLER_NAME_SET_P (DECL1)					\
   ? (void) SET_DECL_ASSEMBLER_NAME (DECL2,				\
				     DECL_ASSEMBLER_NAME (DECL1))	\
   : (void) 0)

/* Records the section name in a section attribute.  Used to pass
   the name from decl_attributes to make_function_rtl and make_decl_rtl.  */
#define DECL_SECTION_NAME(NODE) \
  (DECL_WITH_VIS_CHECK (NODE)->decl_with_vis.section_name)

/* Nonzero in a decl means that the gimplifier has seen (or placed)
   this variable in a BIND_EXPR.  */
#define DECL_SEEN_IN_BIND_EXPR_P(NODE) \
  (DECL_WITH_VIS_CHECK (NODE)->decl_with_vis.seen_in_bind_expr)

/* Value of the decls's visibility attribute */
#define DECL_VISIBILITY(NODE) \
  (DECL_WITH_VIS_CHECK (NODE)->decl_with_vis.visibility)

/* Nonzero means that the decl had its visibility specified rather than
   being inferred.  */
#define DECL_VISIBILITY_SPECIFIED(NODE) \
  (DECL_WITH_VIS_CHECK (NODE)->decl_with_vis.visibility_specified)

/* In a VAR_DECL, the model to use if the data should be allocated from
   thread-local storage.  */
#define DECL_TLS_MODEL(NODE) (VAR_DECL_CHECK (NODE)->decl_with_vis.tls_model)

/* In a VAR_DECL, nonzero if the data should be allocated from
   thread-local storage.  */
#define DECL_THREAD_LOCAL_P(NODE) \
  (VAR_DECL_CHECK (NODE)->decl_with_vis.tls_model >= TLS_MODEL_REAL)

/* In a non-local VAR_DECL with static storage duration, true if the
   variable has an initialization priority.  If false, the variable
   will be initialized at the DEFAULT_INIT_PRIORITY.  */
#define DECL_HAS_INIT_PRIORITY_P(NODE) \
  (VAR_DECL_CHECK (NODE)->decl_with_vis.init_priority_p)

/* Specify whether the section name was set by user or by
   compiler via -ffunction-sections.  */
#define DECL_HAS_IMPLICIT_SECTION_NAME_P(NODE) \
  (DECL_WITH_VIS_CHECK (NODE)->decl_with_vis.implicit_section_name_p)

struct GTY(()) tree_decl_with_vis {
 struct tree_decl_with_rtl common;
 tree assembler_name;
 tree section_name;
 tree comdat_group;

 /* Belong to VAR_DECL exclusively.  */
 unsigned defer_output : 1;
 unsigned hard_register : 1;
 unsigned thread_local : 1;
 unsigned common_flag : 1;
 unsigned in_text_section : 1;
 unsigned in_constant_pool : 1;
 unsigned dllimport_flag : 1;
 /* Don't belong to VAR_DECL exclusively.  */
 unsigned weak_flag : 1;

 unsigned seen_in_bind_expr : 1;
 unsigned comdat_flag : 1;
 ENUM_BITFIELD(symbol_visibility) visibility : 2;
 unsigned visibility_specified : 1;
 /* Belongs to VAR_DECL exclusively.  */
 ENUM_BITFIELD(tls_model) tls_model : 3;

 /* Belong to FUNCTION_DECL exclusively.  */
 unsigned init_priority_p : 1;
 /* Used by C++ only.  Might become a generic decl flag.  */
 unsigned shadowed_for_var_p : 1;
 /* When SECTION_NAME is implied by -ffunsection-section.  */
 unsigned implicit_section_name_p : 1;
 /* 13 unused bits. */
};

extern tree decl_debug_expr_lookup (tree);
extern void decl_debug_expr_insert (tree, tree);
/* For VAR_DECL, this is set to either an expression that it was split
   from (if DECL_DEBUG_EXPR_IS_FROM is true), otherwise a tree_list of
   subexpressions that it was split into.  */
#define DECL_DEBUG_EXPR(NODE) \
  (decl_debug_expr_lookup (VAR_DECL_CHECK (NODE)))

#define SET_DECL_DEBUG_EXPR(NODE, VAL) \
  (decl_debug_expr_insert (VAR_DECL_CHECK (NODE), VAL))

/* An initialization priority.  */
typedef unsigned short priority_type;

extern priority_type decl_init_priority_lookup (tree);
extern priority_type decl_fini_priority_lookup (tree);
extern void decl_init_priority_insert (tree, priority_type);
extern void decl_fini_priority_insert (tree, priority_type);

/* For a VAR_DECL or FUNCTION_DECL the initialization priority of
   NODE.  */
#define DECL_INIT_PRIORITY(NODE) \
  (decl_init_priority_lookup (NODE))
/* Set the initialization priority for NODE to VAL.  */
#define SET_DECL_INIT_PRIORITY(NODE, VAL) \
  (decl_init_priority_insert (NODE, VAL))

/* For a FUNCTION_DECL the finalization priority of NODE.  */
#define DECL_FINI_PRIORITY(NODE) \
  (decl_fini_priority_lookup (NODE))
/* Set the finalization priority for NODE to VAL.  */
#define SET_DECL_FINI_PRIORITY(NODE, VAL) \
  (decl_fini_priority_insert (NODE, VAL))

/* The initialization priority for entities for which no explicit
   initialization priority has been specified.  */
#define DEFAULT_INIT_PRIORITY 65535

/* The maximum allowed initialization priority.  */
#define MAX_INIT_PRIORITY 65535

/* The largest priority value reserved for use by system runtime
   libraries.  */
#define MAX_RESERVED_INIT_PRIORITY 100

#define DECL_VAR_ANN_PTR(NODE) \
  (TREE_CODE (NODE) == VAR_DECL ? &(NODE)->var_decl.ann \
   : TREE_CODE (NODE) == PARM_DECL ? &(NODE)->parm_decl.ann \
   : TREE_CODE (NODE) == RESULT_DECL ? &(NODE)->result_decl.ann \
   : NULL)

struct GTY(()) tree_var_decl {
  struct tree_decl_with_vis common;
  struct var_ann_d *ann;
};


/* This field is used to reference anything in decl.result and is meant only
   for use by the garbage collector.  */
#define DECL_RESULT_FLD(NODE) \
  (DECL_NON_COMMON_CHECK (NODE)->decl_non_common.result)

/* The DECL_VINDEX is used for FUNCTION_DECLS in two different ways.
   Before the struct containing the FUNCTION_DECL is laid out,
   DECL_VINDEX may point to a FUNCTION_DECL in a base class which
   is the FUNCTION_DECL which this FUNCTION_DECL will replace as a virtual
   function.  When the class is laid out, this pointer is changed
   to an INTEGER_CST node which is suitable for use as an index
   into the virtual function table.
   C++ also uses this field in namespaces, hence the DECL_NON_COMMON_CHECK.  */
#define DECL_VINDEX(NODE) \
  (DECL_NON_COMMON_CHECK (NODE)->decl_non_common.vindex)

struct GTY(())
 tree_decl_non_common {
  struct tree_decl_with_vis common;
  /* C++ uses this in namespaces.  */
  tree saved_tree;
  /* C++ uses this in templates.  */
  tree arguments;
  /* Almost all FE's use this.  */
  tree result;
  /* C++ uses this in namespaces and function_decls.  */
  tree vindex;
};

/* In FUNCTION_DECL, holds the decl for the return value.  */
#define DECL_RESULT(NODE) (FUNCTION_DECL_CHECK (NODE)->decl_non_common.result)

/* In a FUNCTION_DECL, nonzero if the function cannot be inlined.  */
#define DECL_UNINLINABLE(NODE) \
  (FUNCTION_DECL_CHECK (NODE)->function_decl.uninlinable)

/* In a FUNCTION_DECL, the saved representation of the body of the
   entire function.  */
#define DECL_SAVED_TREE(NODE) \
  (FUNCTION_DECL_CHECK (NODE)->decl_non_common.saved_tree)

/* Nonzero in a FUNCTION_DECL means this function should be treated
   as if it were a malloc, meaning it returns a pointer that is
   not an alias.  */
#define DECL_IS_MALLOC(NODE) \
  (FUNCTION_DECL_CHECK (NODE)->function_decl.malloc_flag)

/* Nonzero in a FUNCTION_DECL means this function should be treated as
   C++ operator new, meaning that it returns a pointer for which we
   should not use type based aliasing.  */
#define DECL_IS_OPERATOR_NEW(NODE) \
  (FUNCTION_DECL_CHECK (NODE)->function_decl.operator_new_flag)

/* Nonzero in a FUNCTION_DECL means this function may return more
   than once.  */
#define DECL_IS_RETURNS_TWICE(NODE) \
  (FUNCTION_DECL_CHECK (NODE)->function_decl.returns_twice_flag)

/* Nonzero in a FUNCTION_DECL means this function should be treated
   as "pure" function (like const function, but may read global memory).  */
#define DECL_PURE_P(NODE) (FUNCTION_DECL_CHECK (NODE)->function_decl.pure_flag)

/* Nonzero only if one of TREE_READONLY or DECL_PURE_P is nonzero AND
   the const or pure function may not terminate.  When this is nonzero
   for a const or pure function, it can be dealt with by cse passes
   but cannot be removed by dce passes since you are not allowed to
   change an infinite looping program into one that terminates without
   error.  */
#define DECL_LOOPING_CONST_OR_PURE_P(NODE) \
  (FUNCTION_DECL_CHECK (NODE)->function_decl.looping_const_or_pure_flag)

/* Nonzero in a FUNCTION_DECL means this function should be treated
   as "novops" function (function that does not read global memory,
   but may have arbitrary side effects).  */
#define DECL_IS_NOVOPS(NODE) \
  (FUNCTION_DECL_CHECK (NODE)->function_decl.novops_flag)

/* Used in FUNCTION_DECLs to indicate that they should be run automatically
   at the beginning or end of execution.  */
#define DECL_STATIC_CONSTRUCTOR(NODE) \
  (FUNCTION_DECL_CHECK (NODE)->function_decl.static_ctor_flag)

#define DECL_STATIC_DESTRUCTOR(NODE) \
(FUNCTION_DECL_CHECK (NODE)->function_decl.static_dtor_flag)

/* Used in FUNCTION_DECLs to indicate that function entry and exit should
   be instrumented with calls to support routines.  */
#define DECL_NO_INSTRUMENT_FUNCTION_ENTRY_EXIT(NODE) \
  (FUNCTION_DECL_CHECK (NODE)->function_decl.no_instrument_function_entry_exit)

/* Used in FUNCTION_DECLs to indicate that limit-stack-* should be
   disabled in this function.  */
#define DECL_NO_LIMIT_STACK(NODE) \
  (FUNCTION_DECL_CHECK (NODE)->function_decl.no_limit_stack)

/* In a FUNCTION_DECL indicates that a static chain is needed.  */
#define DECL_STATIC_CHAIN(NODE) \
  (FUNCTION_DECL_CHECK (NODE)->function_decl.regdecl_flag)

/* Nonzero for a decl that cgraph has decided should be inlined into
   at least one call site.  It is not meaningful to look at this
   directly; always use cgraph_function_possibly_inlined_p.  */
#define DECL_POSSIBLY_INLINED(DECL) \
  FUNCTION_DECL_CHECK (DECL)->function_decl.possibly_inlined

/* Nonzero in a FUNCTION_DECL means that this function was declared inline,
   such as via the `inline' keyword in C/C++.  This flag controls the linkage
   semantics of 'inline'  */
#define DECL_DECLARED_INLINE_P(NODE) \
  (FUNCTION_DECL_CHECK (NODE)->function_decl.declared_inline_flag)

/* Nonzero in a FUNCTION_DECL means this function should not get
   -Winline warnings.  */
#define DECL_NO_INLINE_WARNING_P(NODE) \
  (FUNCTION_DECL_CHECK (NODE)->function_decl.no_inline_warning_flag)

/* Nonzero if a FUNCTION_CODE is a TM load/store.  */
#define BUILTIN_TM_LOAD_STORE_P(FN) \
  ((FN) >= BUILT_IN_TM_STORE_1 && (FN) <= BUILT_IN_TM_LOAD_RFW_LDOUBLE)

/* Nonzero if a FUNCTION_CODE is a TM load.  */
#define BUILTIN_TM_LOAD_P(FN) \
  ((FN) >= BUILT_IN_TM_LOAD_1 && (FN) <= BUILT_IN_TM_LOAD_RFW_LDOUBLE)

/* Nonzero if a FUNCTION_CODE is a TM store.  */
#define BUILTIN_TM_STORE_P(FN) \
  ((FN) >= BUILT_IN_TM_STORE_1 && (FN) <= BUILT_IN_TM_STORE_WAW_LDOUBLE)

#define CASE_BUILT_IN_TM_LOAD(FN)	\
  case BUILT_IN_TM_LOAD_##FN:		\
  case BUILT_IN_TM_LOAD_RAR_##FN:	\
  case BUILT_IN_TM_LOAD_RAW_##FN:	\
  case BUILT_IN_TM_LOAD_RFW_##FN

#define CASE_BUILT_IN_TM_STORE(FN)	\
  case BUILT_IN_TM_STORE_##FN:		\
  case BUILT_IN_TM_STORE_WAR_##FN:	\
  case BUILT_IN_TM_STORE_WAW_##FN

/* Nonzero in a FUNCTION_DECL that should be always inlined by the inliner
   disregarding size and cost heuristics.  This is equivalent to using
   the always_inline attribute without the required diagnostics if the
   function cannot be inlined.  */
#define DECL_DISREGARD_INLINE_LIMITS(NODE) \
  (FUNCTION_DECL_CHECK (NODE)->function_decl.disregard_inline_limits)

extern VEC(tree, gc) **decl_debug_args_lookup (tree);
extern VEC(tree, gc) **decl_debug_args_insert (tree);

/* Nonzero if a FUNCTION_DECL has DEBUG arguments attached to it.  */
#define DECL_HAS_DEBUG_ARGS_P(NODE) \
  (FUNCTION_DECL_CHECK (NODE)->function_decl.has_debug_args_flag)

/* For FUNCTION_DECL, this holds a pointer to a structure ("struct function")
   that describes the status of this function.  */
#define DECL_STRUCT_FUNCTION(NODE) \
  (FUNCTION_DECL_CHECK (NODE)->function_decl.f)

/* In a FUNCTION_DECL, nonzero means a built in function.  */
#define DECL_BUILT_IN(NODE) (DECL_BUILT_IN_CLASS (NODE) != NOT_BUILT_IN)

/* For a builtin function, identify which part of the compiler defined it.  */
#define DECL_BUILT_IN_CLASS(NODE) \
   (FUNCTION_DECL_CHECK (NODE)->function_decl.built_in_class)

/* In FUNCTION_DECL, a chain of ..._DECL nodes.
   VAR_DECL and PARM_DECL reserve the arguments slot for language-specific
   uses.  */
#define DECL_ARGUMENTS(NODE) \
  (FUNCTION_DECL_CHECK (NODE)->decl_non_common.arguments)
#define DECL_ARGUMENT_FLD(NODE) \
  (DECL_NON_COMMON_CHECK (NODE)->decl_non_common.arguments)

/* In FUNCTION_DECL, the function specific target options to use when compiling
   this function.  */
#define DECL_FUNCTION_SPECIFIC_TARGET(NODE) \
   (FUNCTION_DECL_CHECK (NODE)->function_decl.function_specific_target)

/* In FUNCTION_DECL, the function specific optimization options to use when
   compiling this function.  */
#define DECL_FUNCTION_SPECIFIC_OPTIMIZATION(NODE) \
   (FUNCTION_DECL_CHECK (NODE)->function_decl.function_specific_optimization)

/* FUNCTION_DECL inherits from DECL_NON_COMMON because of the use of the
   arguments/result/saved_tree fields by front ends.   It was either inherit
   FUNCTION_DECL from non_common, or inherit non_common from FUNCTION_DECL,
   which seemed a bit strange.  */

struct GTY(()) tree_function_decl {
  struct tree_decl_non_common common;

  struct function *f;

  /* The personality function. Used for stack unwinding. */
  tree personality;

  /* Function specific options that are used by this function.  */
  tree function_specific_target;	/* target options */
  tree function_specific_optimization;	/* optimization options */

  /* In a FUNCTION_DECL for which DECL_BUILT_IN holds, this is
     DECL_FUNCTION_CODE.  Otherwise unused.
     ???  The bitfield needs to be able to hold all target function
	  codes as well.  */
  ENUM_BITFIELD(built_in_function) function_code : 11;
  ENUM_BITFIELD(built_in_class) built_in_class : 2;

  unsigned static_ctor_flag : 1;
  unsigned static_dtor_flag : 1;
  unsigned uninlinable : 1;

  unsigned possibly_inlined : 1;
  unsigned novops_flag : 1;
  unsigned returns_twice_flag : 1;
  unsigned malloc_flag : 1;
  unsigned operator_new_flag : 1;
  unsigned declared_inline_flag : 1;
  unsigned regdecl_flag : 1;
  unsigned no_inline_warning_flag : 1;

  unsigned no_instrument_function_entry_exit : 1;
  unsigned no_limit_stack : 1;
  unsigned disregard_inline_limits : 1;
  unsigned pure_flag : 1;
  unsigned looping_const_or_pure_flag : 1;
  unsigned has_debug_args_flag : 1;
  unsigned tm_clone_flag : 1;

  /* 1 bit left */
};

/* The source language of the translation-unit.  */
#define TRANSLATION_UNIT_LANGUAGE(NODE) \
  (TRANSLATION_UNIT_DECL_CHECK (NODE)->translation_unit_decl.language)

/* TRANSLATION_UNIT_DECL inherits from DECL_MINIMAL.  */

struct GTY(()) tree_translation_unit_decl {
  struct tree_decl_common common;
  /* Source language of this translation unit.  Used for DWARF output.  */
  const char * GTY((skip(""))) language;
  /* TODO: Non-optimization used to build this translation unit.  */
  /* TODO: Root of a partial DWARF tree for global types and decls.  */
};

/* A vector of all translation-units.  */
extern GTY (()) VEC(tree,gc) *all_translation_units;

/* For a TYPE_DECL, holds the "original" type.  (TREE_TYPE has the copy.) */
#define DECL_ORIGINAL_TYPE(NODE) \
  (TYPE_DECL_CHECK (NODE)->decl_non_common.result)

/* In a TYPE_DECL nonzero means the detail info about this type is not dumped
   into stabs.  Instead it will generate cross reference ('x') of names.
   This uses the same flag as DECL_EXTERNAL.  */
#define TYPE_DECL_SUPPRESS_DEBUG(NODE) \
  (TYPE_DECL_CHECK (NODE)->decl_common.decl_flag_1)

/* Getter of the imported declaration associated to the
   IMPORTED_DECL node.  */
#define IMPORTED_DECL_ASSOCIATED_DECL(NODE) \
(DECL_INITIAL (IMPORTED_DECL_CHECK (NODE)))

struct GTY(()) tree_type_decl {
  struct tree_decl_non_common common;

};

/* A STATEMENT_LIST chains statements together in GENERIC and GIMPLE.
   To reduce overhead, the nodes containing the statements are not trees.
   This avoids the overhead of tree_common on all linked list elements.

   Use the interface in tree-iterator.h to access this node.  */

#define STATEMENT_LIST_HEAD(NODE) \
  (STATEMENT_LIST_CHECK (NODE)->stmt_list.head)
#define STATEMENT_LIST_TAIL(NODE) \
  (STATEMENT_LIST_CHECK (NODE)->stmt_list.tail)

struct GTY ((chain_next ("%h.next"), chain_prev ("%h.prev"))) tree_statement_list_node
 {
  struct tree_statement_list_node *prev;
  struct tree_statement_list_node *next;
  tree stmt;
};

struct GTY(()) tree_statement_list
 {
  struct tree_typed typed;
  struct tree_statement_list_node *head;
  struct tree_statement_list_node *tail;
};


/* Optimization options used by a function.  */

struct GTY(()) tree_optimization_option {
  struct tree_common common;

  /* The optimization options used by the user.  */
  struct cl_optimization opts;
};

#define TREE_OPTIMIZATION(NODE) \
  (&OPTIMIZATION_NODE_CHECK (NODE)->optimization.opts)

/* Return a tree node that encapsulates the current optimization options.  */
extern tree build_optimization_node (void);

/* Target options used by a function.  */

struct GTY(()) tree_target_option {
  struct tree_common common;

  /* The optimization options used by the user.  */
  struct cl_target_option opts;
};

#define TREE_TARGET_OPTION(NODE) \
  (&TARGET_OPTION_NODE_CHECK (NODE)->target_option.opts)

/* Return a tree node that encapsulates the current target options.  */
extern tree build_target_option_node (void);


/* Define the overall contents of a tree node.
   It may be any of the structures declared above
   for various types of node.  */

union GTY ((ptr_alias (union lang_tree_node),
	    desc ("tree_node_structure (&%h)"), variable_size)) tree_node {
  struct tree_base GTY ((tag ("TS_BASE"))) base;
  struct tree_typed GTY ((tag ("TS_TYPED"))) typed;
  struct tree_common GTY ((tag ("TS_COMMON"))) common;
  struct tree_int_cst GTY ((tag ("TS_INT_CST"))) int_cst;
  struct tree_real_cst GTY ((tag ("TS_REAL_CST"))) real_cst;
  struct tree_fixed_cst GTY ((tag ("TS_FIXED_CST"))) fixed_cst;
  struct tree_vector GTY ((tag ("TS_VECTOR"))) vector;
  struct tree_string GTY ((tag ("TS_STRING"))) string;
  struct tree_complex GTY ((tag ("TS_COMPLEX"))) complex;
  struct tree_identifier GTY ((tag ("TS_IDENTIFIER"))) identifier;
  struct tree_decl_minimal GTY((tag ("TS_DECL_MINIMAL"))) decl_minimal;
  struct tree_decl_common GTY ((tag ("TS_DECL_COMMON"))) decl_common;
  struct tree_decl_with_rtl GTY ((tag ("TS_DECL_WRTL"))) decl_with_rtl;
  struct tree_decl_non_common  GTY ((tag ("TS_DECL_NON_COMMON"))) decl_non_common;
  struct tree_parm_decl  GTY  ((tag ("TS_PARM_DECL"))) parm_decl;
  struct tree_decl_with_vis GTY ((tag ("TS_DECL_WITH_VIS"))) decl_with_vis;
  struct tree_var_decl GTY ((tag ("TS_VAR_DECL"))) var_decl;
  struct tree_field_decl GTY ((tag ("TS_FIELD_DECL"))) field_decl;
  struct tree_label_decl GTY ((tag ("TS_LABEL_DECL"))) label_decl;
  struct tree_result_decl GTY ((tag ("TS_RESULT_DECL"))) result_decl;
  struct tree_const_decl GTY ((tag ("TS_CONST_DECL"))) const_decl;
  struct tree_type_decl GTY ((tag ("TS_TYPE_DECL"))) type_decl;
  struct tree_function_decl GTY ((tag ("TS_FUNCTION_DECL"))) function_decl;
  struct tree_translation_unit_decl GTY ((tag ("TS_TRANSLATION_UNIT_DECL")))
    translation_unit_decl;
  struct tree_type_common GTY ((tag ("TS_TYPE_COMMON"))) type_common;
  struct tree_type_with_lang_specific GTY ((tag ("TS_TYPE_WITH_LANG_SPECIFIC")))
    type_with_lang_specific;
  struct tree_type_non_common GTY ((tag ("TS_TYPE_NON_COMMON")))
    type_non_common;
  struct tree_list GTY ((tag ("TS_LIST"))) list;
  struct tree_vec GTY ((tag ("TS_VEC"))) vec;
  struct tree_exp GTY ((tag ("TS_EXP"))) exp;
  struct tree_ssa_name GTY ((tag ("TS_SSA_NAME"))) ssa_name;
  struct tree_block GTY ((tag ("TS_BLOCK"))) block;
  struct tree_binfo GTY ((tag ("TS_BINFO"))) binfo;
  struct tree_statement_list GTY ((tag ("TS_STATEMENT_LIST"))) stmt_list;
  struct tree_constructor GTY ((tag ("TS_CONSTRUCTOR"))) constructor;
  struct tree_omp_clause GTY ((tag ("TS_OMP_CLAUSE"))) omp_clause;
  struct tree_optimization_option GTY ((tag ("TS_OPTIMIZATION"))) optimization;
  struct tree_target_option GTY ((tag ("TS_TARGET_OPTION"))) target_option;
};

/* Standard named or nameless data types of the C compiler.  */

enum tree_index
{
  TI_ERROR_MARK,
  TI_INTQI_TYPE,
  TI_INTHI_TYPE,
  TI_INTSI_TYPE,
  TI_INTDI_TYPE,
  TI_INTTI_TYPE,

  TI_UINTQI_TYPE,
  TI_UINTHI_TYPE,
  TI_UINTSI_TYPE,
  TI_UINTDI_TYPE,
  TI_UINTTI_TYPE,

  TI_UINT32_TYPE,
  TI_UINT64_TYPE,

  TI_INTEGER_ZERO,
  TI_INTEGER_ONE,
  TI_INTEGER_THREE,
  TI_INTEGER_MINUS_ONE,
  TI_NULL_POINTER,

  TI_SIZE_ZERO,
  TI_SIZE_ONE,

  TI_BITSIZE_ZERO,
  TI_BITSIZE_ONE,
  TI_BITSIZE_UNIT,

  TI_PUBLIC,
  TI_PROTECTED,
  TI_PRIVATE,

  TI_BOOLEAN_FALSE,
  TI_BOOLEAN_TRUE,

  TI_COMPLEX_INTEGER_TYPE,
  TI_COMPLEX_FLOAT_TYPE,
  TI_COMPLEX_DOUBLE_TYPE,
  TI_COMPLEX_LONG_DOUBLE_TYPE,

  TI_FLOAT_TYPE,
  TI_DOUBLE_TYPE,
  TI_LONG_DOUBLE_TYPE,

  TI_FLOAT_PTR_TYPE,
  TI_DOUBLE_PTR_TYPE,
  TI_LONG_DOUBLE_PTR_TYPE,
  TI_INTEGER_PTR_TYPE,

  TI_VOID_TYPE,
  TI_PTR_TYPE,
  TI_CONST_PTR_TYPE,
  TI_SIZE_TYPE,
  TI_PID_TYPE,
  TI_PTRDIFF_TYPE,
  TI_VA_LIST_TYPE,
  TI_VA_LIST_GPR_COUNTER_FIELD,
  TI_VA_LIST_FPR_COUNTER_FIELD,
  TI_BOOLEAN_TYPE,
  TI_FILEPTR_TYPE,

  TI_DFLOAT32_TYPE,
  TI_DFLOAT64_TYPE,
  TI_DFLOAT128_TYPE,
  TI_DFLOAT32_PTR_TYPE,
  TI_DFLOAT64_PTR_TYPE,
  TI_DFLOAT128_PTR_TYPE,

  TI_VOID_LIST_NODE,

  TI_MAIN_IDENTIFIER,

  TI_SAT_SFRACT_TYPE,
  TI_SAT_FRACT_TYPE,
  TI_SAT_LFRACT_TYPE,
  TI_SAT_LLFRACT_TYPE,
  TI_SAT_USFRACT_TYPE,
  TI_SAT_UFRACT_TYPE,
  TI_SAT_ULFRACT_TYPE,
  TI_SAT_ULLFRACT_TYPE,
  TI_SFRACT_TYPE,
  TI_FRACT_TYPE,
  TI_LFRACT_TYPE,
  TI_LLFRACT_TYPE,
  TI_USFRACT_TYPE,
  TI_UFRACT_TYPE,
  TI_ULFRACT_TYPE,
  TI_ULLFRACT_TYPE,
  TI_SAT_SACCUM_TYPE,
  TI_SAT_ACCUM_TYPE,
  TI_SAT_LACCUM_TYPE,
  TI_SAT_LLACCUM_TYPE,
  TI_SAT_USACCUM_TYPE,
  TI_SAT_UACCUM_TYPE,
  TI_SAT_ULACCUM_TYPE,
  TI_SAT_ULLACCUM_TYPE,
  TI_SACCUM_TYPE,
  TI_ACCUM_TYPE,
  TI_LACCUM_TYPE,
  TI_LLACCUM_TYPE,
  TI_USACCUM_TYPE,
  TI_UACCUM_TYPE,
  TI_ULACCUM_TYPE,
  TI_ULLACCUM_TYPE,
  TI_QQ_TYPE,
  TI_HQ_TYPE,
  TI_SQ_TYPE,
  TI_DQ_TYPE,
  TI_TQ_TYPE,
  TI_UQQ_TYPE,
  TI_UHQ_TYPE,
  TI_USQ_TYPE,
  TI_UDQ_TYPE,
  TI_UTQ_TYPE,
  TI_SAT_QQ_TYPE,
  TI_SAT_HQ_TYPE,
  TI_SAT_SQ_TYPE,
  TI_SAT_DQ_TYPE,
  TI_SAT_TQ_TYPE,
  TI_SAT_UQQ_TYPE,
  TI_SAT_UHQ_TYPE,
  TI_SAT_USQ_TYPE,
  TI_SAT_UDQ_TYPE,
  TI_SAT_UTQ_TYPE,
  TI_HA_TYPE,
  TI_SA_TYPE,
  TI_DA_TYPE,
  TI_TA_TYPE,
  TI_UHA_TYPE,
  TI_USA_TYPE,
  TI_UDA_TYPE,
  TI_UTA_TYPE,
  TI_SAT_HA_TYPE,
  TI_SAT_SA_TYPE,
  TI_SAT_DA_TYPE,
  TI_SAT_TA_TYPE,
  TI_SAT_UHA_TYPE,
  TI_SAT_USA_TYPE,
  TI_SAT_UDA_TYPE,
  TI_SAT_UTA_TYPE,

  TI_OPTIMIZATION_DEFAULT,
  TI_OPTIMIZATION_CURRENT,
  TI_TARGET_OPTION_DEFAULT,
  TI_TARGET_OPTION_CURRENT,
  TI_CURRENT_TARGET_PRAGMA,
  TI_CURRENT_OPTIMIZE_PRAGMA,

  TI_MAX
};

extern GTY(()) tree global_trees[TI_MAX];

#define error_mark_node			global_trees[TI_ERROR_MARK]

#define intQI_type_node			global_trees[TI_INTQI_TYPE]
#define intHI_type_node			global_trees[TI_INTHI_TYPE]
#define intSI_type_node			global_trees[TI_INTSI_TYPE]
#define intDI_type_node			global_trees[TI_INTDI_TYPE]
#define intTI_type_node			global_trees[TI_INTTI_TYPE]

#define unsigned_intQI_type_node	global_trees[TI_UINTQI_TYPE]
#define unsigned_intHI_type_node	global_trees[TI_UINTHI_TYPE]
#define unsigned_intSI_type_node	global_trees[TI_UINTSI_TYPE]
#define unsigned_intDI_type_node	global_trees[TI_UINTDI_TYPE]
#define unsigned_intTI_type_node	global_trees[TI_UINTTI_TYPE]

#define uint32_type_node		global_trees[TI_UINT32_TYPE]
#define uint64_type_node		global_trees[TI_UINT64_TYPE]

#define integer_zero_node		global_trees[TI_INTEGER_ZERO]
#define integer_one_node		global_trees[TI_INTEGER_ONE]
#define integer_three_node              global_trees[TI_INTEGER_THREE]
#define integer_minus_one_node		global_trees[TI_INTEGER_MINUS_ONE]
#define size_zero_node			global_trees[TI_SIZE_ZERO]
#define size_one_node			global_trees[TI_SIZE_ONE]
#define bitsize_zero_node		global_trees[TI_BITSIZE_ZERO]
#define bitsize_one_node		global_trees[TI_BITSIZE_ONE]
#define bitsize_unit_node		global_trees[TI_BITSIZE_UNIT]

/* Base access nodes.  */
#define access_public_node		global_trees[TI_PUBLIC]
#define access_protected_node	        global_trees[TI_PROTECTED]
#define access_private_node		global_trees[TI_PRIVATE]

#define null_pointer_node		global_trees[TI_NULL_POINTER]

#define float_type_node			global_trees[TI_FLOAT_TYPE]
#define double_type_node		global_trees[TI_DOUBLE_TYPE]
#define long_double_type_node		global_trees[TI_LONG_DOUBLE_TYPE]

#define float_ptr_type_node		global_trees[TI_FLOAT_PTR_TYPE]
#define double_ptr_type_node		global_trees[TI_DOUBLE_PTR_TYPE]
#define long_double_ptr_type_node	global_trees[TI_LONG_DOUBLE_PTR_TYPE]
#define integer_ptr_type_node		global_trees[TI_INTEGER_PTR_TYPE]

#define complex_integer_type_node	global_trees[TI_COMPLEX_INTEGER_TYPE]
#define complex_float_type_node		global_trees[TI_COMPLEX_FLOAT_TYPE]
#define complex_double_type_node	global_trees[TI_COMPLEX_DOUBLE_TYPE]
#define complex_long_double_type_node	global_trees[TI_COMPLEX_LONG_DOUBLE_TYPE]

#define void_type_node			global_trees[TI_VOID_TYPE]
/* The C type `void *'.  */
#define ptr_type_node			global_trees[TI_PTR_TYPE]
/* The C type `const void *'.  */
#define const_ptr_type_node		global_trees[TI_CONST_PTR_TYPE]
/* The C type `size_t'.  */
#define size_type_node                  global_trees[TI_SIZE_TYPE]
#define pid_type_node                   global_trees[TI_PID_TYPE]
#define ptrdiff_type_node		global_trees[TI_PTRDIFF_TYPE]
#define va_list_type_node		global_trees[TI_VA_LIST_TYPE]
#define va_list_gpr_counter_field	global_trees[TI_VA_LIST_GPR_COUNTER_FIELD]
#define va_list_fpr_counter_field	global_trees[TI_VA_LIST_FPR_COUNTER_FIELD]
/* The C type `FILE *'.  */
#define fileptr_type_node		global_trees[TI_FILEPTR_TYPE]

#define boolean_type_node		global_trees[TI_BOOLEAN_TYPE]
#define boolean_false_node		global_trees[TI_BOOLEAN_FALSE]
#define boolean_true_node		global_trees[TI_BOOLEAN_TRUE]

/* The decimal floating point types. */
#define dfloat32_type_node              global_trees[TI_DFLOAT32_TYPE]
#define dfloat64_type_node              global_trees[TI_DFLOAT64_TYPE]
#define dfloat128_type_node             global_trees[TI_DFLOAT128_TYPE]
#define dfloat32_ptr_type_node          global_trees[TI_DFLOAT32_PTR_TYPE]
#define dfloat64_ptr_type_node          global_trees[TI_DFLOAT64_PTR_TYPE]
#define dfloat128_ptr_type_node         global_trees[TI_DFLOAT128_PTR_TYPE]

/* The fixed-point types.  */
#define sat_short_fract_type_node       global_trees[TI_SAT_SFRACT_TYPE]
#define sat_fract_type_node             global_trees[TI_SAT_FRACT_TYPE]
#define sat_long_fract_type_node        global_trees[TI_SAT_LFRACT_TYPE]
#define sat_long_long_fract_type_node   global_trees[TI_SAT_LLFRACT_TYPE]
#define sat_unsigned_short_fract_type_node \
					global_trees[TI_SAT_USFRACT_TYPE]
#define sat_unsigned_fract_type_node    global_trees[TI_SAT_UFRACT_TYPE]
#define sat_unsigned_long_fract_type_node \
					global_trees[TI_SAT_ULFRACT_TYPE]
#define sat_unsigned_long_long_fract_type_node \
					global_trees[TI_SAT_ULLFRACT_TYPE]
#define short_fract_type_node           global_trees[TI_SFRACT_TYPE]
#define fract_type_node                 global_trees[TI_FRACT_TYPE]
#define long_fract_type_node            global_trees[TI_LFRACT_TYPE]
#define long_long_fract_type_node       global_trees[TI_LLFRACT_TYPE]
#define unsigned_short_fract_type_node  global_trees[TI_USFRACT_TYPE]
#define unsigned_fract_type_node        global_trees[TI_UFRACT_TYPE]
#define unsigned_long_fract_type_node   global_trees[TI_ULFRACT_TYPE]
#define unsigned_long_long_fract_type_node \
					global_trees[TI_ULLFRACT_TYPE]
#define sat_short_accum_type_node       global_trees[TI_SAT_SACCUM_TYPE]
#define sat_accum_type_node             global_trees[TI_SAT_ACCUM_TYPE]
#define sat_long_accum_type_node        global_trees[TI_SAT_LACCUM_TYPE]
#define sat_long_long_accum_type_node   global_trees[TI_SAT_LLACCUM_TYPE]
#define sat_unsigned_short_accum_type_node \
					global_trees[TI_SAT_USACCUM_TYPE]
#define sat_unsigned_accum_type_node    global_trees[TI_SAT_UACCUM_TYPE]
#define sat_unsigned_long_accum_type_node \
					global_trees[TI_SAT_ULACCUM_TYPE]
#define sat_unsigned_long_long_accum_type_node \
					global_trees[TI_SAT_ULLACCUM_TYPE]
#define short_accum_type_node           global_trees[TI_SACCUM_TYPE]
#define accum_type_node                 global_trees[TI_ACCUM_TYPE]
#define long_accum_type_node            global_trees[TI_LACCUM_TYPE]
#define long_long_accum_type_node       global_trees[TI_LLACCUM_TYPE]
#define unsigned_short_accum_type_node  global_trees[TI_USACCUM_TYPE]
#define unsigned_accum_type_node        global_trees[TI_UACCUM_TYPE]
#define unsigned_long_accum_type_node   global_trees[TI_ULACCUM_TYPE]
#define unsigned_long_long_accum_type_node \
					global_trees[TI_ULLACCUM_TYPE]
#define qq_type_node                    global_trees[TI_QQ_TYPE]
#define hq_type_node                    global_trees[TI_HQ_TYPE]
#define sq_type_node                    global_trees[TI_SQ_TYPE]
#define dq_type_node                    global_trees[TI_DQ_TYPE]
#define tq_type_node                    global_trees[TI_TQ_TYPE]
#define uqq_type_node                   global_trees[TI_UQQ_TYPE]
#define uhq_type_node                   global_trees[TI_UHQ_TYPE]
#define usq_type_node                   global_trees[TI_USQ_TYPE]
#define udq_type_node                   global_trees[TI_UDQ_TYPE]
#define utq_type_node                   global_trees[TI_UTQ_TYPE]
#define sat_qq_type_node                global_trees[TI_SAT_QQ_TYPE]
#define sat_hq_type_node                global_trees[TI_SAT_HQ_TYPE]
#define sat_sq_type_node                global_trees[TI_SAT_SQ_TYPE]
#define sat_dq_type_node                global_trees[TI_SAT_DQ_TYPE]
#define sat_tq_type_node                global_trees[TI_SAT_TQ_TYPE]
#define sat_uqq_type_node               global_trees[TI_SAT_UQQ_TYPE]
#define sat_uhq_type_node               global_trees[TI_SAT_UHQ_TYPE]
#define sat_usq_type_node               global_trees[TI_SAT_USQ_TYPE]
#define sat_udq_type_node               global_trees[TI_SAT_UDQ_TYPE]
#define sat_utq_type_node               global_trees[TI_SAT_UTQ_TYPE]
#define ha_type_node                    global_trees[TI_HA_TYPE]
#define sa_type_node                    global_trees[TI_SA_TYPE]
#define da_type_node                    global_trees[TI_DA_TYPE]
#define ta_type_node                    global_trees[TI_TA_TYPE]
#define uha_type_node                   global_trees[TI_UHA_TYPE]
#define usa_type_node                   global_trees[TI_USA_TYPE]
#define uda_type_node                   global_trees[TI_UDA_TYPE]
#define uta_type_node                   global_trees[TI_UTA_TYPE]
#define sat_ha_type_node                global_trees[TI_SAT_HA_TYPE]
#define sat_sa_type_node                global_trees[TI_SAT_SA_TYPE]
#define sat_da_type_node                global_trees[TI_SAT_DA_TYPE]
#define sat_ta_type_node                global_trees[TI_SAT_TA_TYPE]
#define sat_uha_type_node               global_trees[TI_SAT_UHA_TYPE]
#define sat_usa_type_node               global_trees[TI_SAT_USA_TYPE]
#define sat_uda_type_node               global_trees[TI_SAT_UDA_TYPE]
#define sat_uta_type_node               global_trees[TI_SAT_UTA_TYPE]

/* The node that should be placed at the end of a parameter list to
   indicate that the function does not take a variable number of
   arguments.  The TREE_VALUE will be void_type_node and there will be
   no TREE_CHAIN.  Language-independent code should not assume
   anything else about this node.  */
#define void_list_node                  global_trees[TI_VOID_LIST_NODE]

#define main_identifier_node		global_trees[TI_MAIN_IDENTIFIER]
#define MAIN_NAME_P(NODE) \
  (IDENTIFIER_NODE_CHECK (NODE) == main_identifier_node)

/* Optimization options (OPTIMIZATION_NODE) to use for default and current
   functions.  */
#define optimization_default_node	global_trees[TI_OPTIMIZATION_DEFAULT]
#define optimization_current_node	global_trees[TI_OPTIMIZATION_CURRENT]

/* Default/current target options (TARGET_OPTION_NODE).  */
#define target_option_default_node	global_trees[TI_TARGET_OPTION_DEFAULT]
#define target_option_current_node	global_trees[TI_TARGET_OPTION_CURRENT]

/* Default tree list option(), optimize() pragmas to be linked into the
   attribute list.  */
#define current_target_pragma		global_trees[TI_CURRENT_TARGET_PRAGMA]
#define current_optimize_pragma		global_trees[TI_CURRENT_OPTIMIZE_PRAGMA]

/* An enumeration of the standard C integer types.  These must be
   ordered so that shorter types appear before longer ones, and so
   that signed types appear before unsigned ones, for the correct
   functioning of interpret_integer() in c-lex.c.  */
enum integer_type_kind
{
  itk_char,
  itk_signed_char,
  itk_unsigned_char,
  itk_short,
  itk_unsigned_short,
  itk_int,
  itk_unsigned_int,
  itk_long,
  itk_unsigned_long,
  itk_long_long,
  itk_unsigned_long_long,
  itk_int128,
  itk_unsigned_int128,
  itk_none
};

typedef enum integer_type_kind integer_type_kind;

/* The standard C integer types.  Use integer_type_kind to index into
   this array.  */
extern GTY(()) tree integer_types[itk_none];

#define char_type_node			integer_types[itk_char]
#define signed_char_type_node		integer_types[itk_signed_char]
#define unsigned_char_type_node		integer_types[itk_unsigned_char]
#define short_integer_type_node		integer_types[itk_short]
#define short_unsigned_type_node	integer_types[itk_unsigned_short]
#define integer_type_node		integer_types[itk_int]
#define unsigned_type_node		integer_types[itk_unsigned_int]
#define long_integer_type_node		integer_types[itk_long]
#define long_unsigned_type_node		integer_types[itk_unsigned_long]
#define long_long_integer_type_node	integer_types[itk_long_long]
#define long_long_unsigned_type_node	integer_types[itk_unsigned_long_long]
#define int128_integer_type_node	integer_types[itk_int128]
#define int128_unsigned_type_node	integer_types[itk_unsigned_int128]

/* A pointer-to-function member type looks like:

     struct {
       __P __pfn;
       ptrdiff_t __delta;
     };

   If __pfn is NULL, it is a NULL pointer-to-member-function.

   (Because the vtable is always the first thing in the object, we
   don't need its offset.)  If the function is virtual, then PFN is
   one plus twice the index into the vtable; otherwise, it is just a
   pointer to the function.

   Unfortunately, using the lowest bit of PFN doesn't work in
   architectures that don't impose alignment requirements on function
   addresses, or that use the lowest bit to tell one ISA from another,
   for example.  For such architectures, we use the lowest bit of
   DELTA instead of the lowest bit of the PFN, and DELTA will be
   multiplied by 2.  */

enum ptrmemfunc_vbit_where_t
{
  ptrmemfunc_vbit_in_pfn,
  ptrmemfunc_vbit_in_delta
};

#define NULL_TREE (tree) NULL

/* True if NODE is an erroneous expression.  */

#define error_operand_p(NODE)					\
  ((NODE) == error_mark_node					\
   || ((NODE) && TREE_TYPE ((NODE)) == error_mark_node))

extern tree decl_assembler_name (tree);
extern bool decl_assembler_name_equal (tree decl, const_tree asmname);
extern hashval_t decl_assembler_name_hash (const_tree asmname);

/* Compute the number of bytes occupied by 'node'.  This routine only
   looks at TREE_CODE and, if the code is TREE_VEC, TREE_VEC_LENGTH.  */

extern size_t tree_size (const_tree);

/* Compute the number of bytes occupied by a tree with code CODE.  This
   function cannot be used for TREE_VEC codes, which are of variable
   length.  */
extern size_t tree_code_size (enum tree_code);

/* Allocate and return a new UID from the DECL_UID namespace.  */
extern int allocate_decl_uid (void);

/* Lowest level primitive for allocating a node.
   The TREE_CODE is the only argument.  Contents are initialized
   to zero except for a few of the common fields.  */

extern tree make_node_stat (enum tree_code MEM_STAT_DECL);
#define make_node(t) make_node_stat (t MEM_STAT_INFO)

/* Make a copy of a node, with all the same contents.  */

extern tree copy_node_stat (tree MEM_STAT_DECL);
#define copy_node(t) copy_node_stat (t MEM_STAT_INFO)

/* Make a copy of a chain of TREE_LIST nodes.  */

extern tree copy_list (tree);

/* Make a CASE_LABEL_EXPR.  */

extern tree build_case_label (tree, tree, tree);

/* Make a BINFO.  */
extern tree make_tree_binfo_stat (unsigned MEM_STAT_DECL);
#define make_tree_binfo(t) make_tree_binfo_stat (t MEM_STAT_INFO)

/* Make a TREE_VEC.  */

extern tree make_tree_vec_stat (int MEM_STAT_DECL);
#define make_tree_vec(t) make_tree_vec_stat (t MEM_STAT_INFO)

/* Return the (unique) IDENTIFIER_NODE node for a given name.
   The name is supplied as a char *.  */

extern tree get_identifier (const char *);

#if GCC_VERSION >= 3000
#define get_identifier(str) \
  (__builtin_constant_p (str)				\
    ? get_identifier_with_length ((str), strlen (str))  \
    : get_identifier (str))
#endif


/* Identical to get_identifier, except that the length is assumed
   known.  */

extern tree get_identifier_with_length (const char *, size_t);

/* If an identifier with the name TEXT (a null-terminated string) has
   previously been referred to, return that node; otherwise return
   NULL_TREE.  */

extern tree maybe_get_identifier (const char *);

/* Construct various types of nodes.  */

extern tree build_nt (enum tree_code, ...);
extern tree build_nt_call_vec (tree, VEC(tree,gc) *);

extern tree build0_stat (enum tree_code, tree MEM_STAT_DECL);
#define build0(c,t) build0_stat (c,t MEM_STAT_INFO)
extern tree build1_stat (enum tree_code, tree, tree MEM_STAT_DECL);
#define build1(c,t1,t2) build1_stat (c,t1,t2 MEM_STAT_INFO)
extern tree build2_stat (enum tree_code, tree, tree, tree MEM_STAT_DECL);
#define build2(c,t1,t2,t3) build2_stat (c,t1,t2,t3 MEM_STAT_INFO)
extern tree build3_stat (enum tree_code, tree, tree, tree, tree MEM_STAT_DECL);
#define build3(c,t1,t2,t3,t4) build3_stat (c,t1,t2,t3,t4 MEM_STAT_INFO)
extern tree build4_stat (enum tree_code, tree, tree, tree, tree,
			 tree MEM_STAT_DECL);
#define build4(c,t1,t2,t3,t4,t5) build4_stat (c,t1,t2,t3,t4,t5 MEM_STAT_INFO)
extern tree build5_stat (enum tree_code, tree, tree, tree, tree, tree,
			 tree MEM_STAT_DECL);
#define build5(c,t1,t2,t3,t4,t5,t6) build5_stat (c,t1,t2,t3,t4,t5,t6 MEM_STAT_INFO)
extern tree build6_stat (enum tree_code, tree, tree, tree, tree, tree,
			 tree, tree MEM_STAT_DECL);
#define build6(c,t1,t2,t3,t4,t5,t6,t7) \
  build6_stat (c,t1,t2,t3,t4,t5,t6,t7 MEM_STAT_INFO)

/* _loc versions of build[1-6].  */

static inline tree
build1_stat_loc (location_t loc, enum tree_code code, tree type,
		 tree arg1 MEM_STAT_DECL)
{
  tree t = build1_stat (code, type, arg1 PASS_MEM_STAT);
  if (CAN_HAVE_LOCATION_P (t))
    SET_EXPR_LOCATION (t, loc);
  return t;
}
#define build1_loc(l,c,t1,t2) build1_stat_loc (l,c,t1,t2 MEM_STAT_INFO)

static inline tree
build2_stat_loc (location_t loc, enum tree_code code, tree type, tree arg0,
		 tree arg1 MEM_STAT_DECL)
{
  tree t = build2_stat (code, type, arg0, arg1 PASS_MEM_STAT);
  if (CAN_HAVE_LOCATION_P (t))
    SET_EXPR_LOCATION (t, loc);
  return t;
}
#define build2_loc(l,c,t1,t2,t3) build2_stat_loc (l,c,t1,t2,t3 MEM_STAT_INFO)

static inline tree
build3_stat_loc (location_t loc, enum tree_code code, tree type, tree arg0,
		 tree arg1, tree arg2 MEM_STAT_DECL)
{
  tree t = build3_stat (code, type, arg0, arg1, arg2 PASS_MEM_STAT);
  if (CAN_HAVE_LOCATION_P (t))
    SET_EXPR_LOCATION (t, loc);
  return t;
}
#define build3_loc(l,c,t1,t2,t3,t4) \
  build3_stat_loc (l,c,t1,t2,t3,t4 MEM_STAT_INFO)

static inline tree
build4_stat_loc (location_t loc, enum tree_code code, tree type, tree arg0,
		 tree arg1, tree arg2, tree arg3 MEM_STAT_DECL)
{
  tree t = build4_stat (code, type, arg0, arg1, arg2, arg3 PASS_MEM_STAT);
  if (CAN_HAVE_LOCATION_P (t))
    SET_EXPR_LOCATION (t, loc);
  return t;
}
#define build4_loc(l,c,t1,t2,t3,t4,t5) \
  build4_stat_loc (l,c,t1,t2,t3,t4,t5 MEM_STAT_INFO)

static inline tree
build5_stat_loc (location_t loc, enum tree_code code, tree type, tree arg0,
		 tree arg1, tree arg2, tree arg3, tree arg4 MEM_STAT_DECL)
{
  tree t = build5_stat (code, type, arg0, arg1, arg2, arg3,
			arg4 PASS_MEM_STAT);
  if (CAN_HAVE_LOCATION_P (t))
    SET_EXPR_LOCATION (t, loc);
  return t;
}
#define build5_loc(l,c,t1,t2,t3,t4,t5,t6) \
  build5_stat_loc (l,c,t1,t2,t3,t4,t5,t6 MEM_STAT_INFO)

static inline tree
build6_stat_loc (location_t loc, enum tree_code code, tree type, tree arg0,
		 tree arg1, tree arg2, tree arg3, tree arg4,
		 tree arg5 MEM_STAT_DECL)
{
  tree t = build6_stat (code, type, arg0, arg1, arg2, arg3, arg4,
			arg5 PASS_MEM_STAT);
  if (CAN_HAVE_LOCATION_P (t))
    SET_EXPR_LOCATION (t, loc);
  return t;
}
#define build6_loc(l,c,t1,t2,t3,t4,t5,t6,t7) \
  build6_stat_loc (l,c,t1,t2,t3,t4,t5,t6,t7 MEM_STAT_INFO)

extern tree build_var_debug_value_stat (tree, tree MEM_STAT_DECL);
#define build_var_debug_value(t1,t2) \
  build_var_debug_value_stat (t1,t2 MEM_STAT_INFO)

/* Constructs double_int from tree CST.  */

static inline double_int
tree_to_double_int (const_tree cst)
{
  return TREE_INT_CST (cst);
}

extern tree double_int_to_tree (tree, double_int);
extern bool double_int_fits_to_tree_p (const_tree, double_int);
extern tree force_fit_type_double (tree, double_int, int, bool);

/* Create an INT_CST node with a CST value zero extended.  */

static inline tree
build_int_cstu (tree type, unsigned HOST_WIDE_INT cst)
{
  return double_int_to_tree (type, uhwi_to_double_int (cst));
}

extern tree build_int_cst (tree, HOST_WIDE_INT);
extern tree build_int_cst_type (tree, HOST_WIDE_INT);
extern tree build_int_cst_wide (tree, unsigned HOST_WIDE_INT, HOST_WIDE_INT);
extern tree build_vector (tree, tree);
extern tree build_vector_from_ctor (tree, VEC(constructor_elt,gc) *);
extern tree build_vector_from_val (tree, tree);
extern tree build_constructor (tree, VEC(constructor_elt,gc) *);
extern tree build_constructor_single (tree, tree, tree);
extern tree build_constructor_from_list (tree, tree);
extern tree build_real_from_int_cst (tree, const_tree);
extern tree build_complex (tree, tree, tree);
extern tree build_one_cst (tree);
extern tree build_zero_cst (tree);
extern tree build_string (int, const char *);
extern tree build_tree_list_stat (tree, tree MEM_STAT_DECL);
#define build_tree_list(t,q) build_tree_list_stat(t,q MEM_STAT_INFO)
extern tree build_tree_list_vec_stat (const VEC(tree,gc) * MEM_STAT_DECL);
#define build_tree_list_vec(v) build_tree_list_vec_stat (v MEM_STAT_INFO)
extern tree build_decl_stat (location_t, enum tree_code,
			     tree, tree MEM_STAT_DECL);
extern tree build_fn_decl (const char *, tree);
#define build_decl(l,c,t,q) build_decl_stat (l,c,t,q MEM_STAT_INFO)
extern tree build_translation_unit_decl (tree);
extern tree build_block (tree, tree, tree, tree);
extern tree build_empty_stmt (location_t);
extern tree build_omp_clause (location_t, enum omp_clause_code);

extern tree build_vl_exp_stat (enum tree_code, int MEM_STAT_DECL);
#define build_vl_exp(c,n) build_vl_exp_stat (c,n MEM_STAT_INFO)

extern tree build_call_nary (tree, tree, int, ...);
extern tree build_call_valist (tree, tree, int, va_list);
#define build_call_array(T1,T2,N,T3)\
   build_call_array_loc (UNKNOWN_LOCATION, T1, T2, N, T3)
extern tree build_call_array_loc (location_t, tree, tree, int, const tree *);
extern tree build_call_vec (tree, tree, VEC(tree,gc) *);

/* Construct various nodes representing data types.  */

extern tree make_signed_type (int);
extern tree make_unsigned_type (int);
extern tree signed_or_unsigned_type_for (int, tree);
extern tree signed_type_for (tree);
extern tree unsigned_type_for (tree);
extern void initialize_sizetypes (void);
extern void fixup_unsigned_type (tree);
extern tree build_pointer_type_for_mode (tree, enum machine_mode, bool);
extern tree build_pointer_type (tree);
extern tree build_reference_type_for_mode (tree, enum machine_mode, bool);
extern tree build_reference_type (tree);
extern tree build_vector_type_for_mode (tree, enum machine_mode);
extern tree build_vector_type (tree innertype, int nunits);
extern tree build_opaque_vector_type (tree innertype, int nunits);
extern tree build_type_no_quals (tree);
extern tree build_index_type (tree);
extern tree build_array_type (tree, tree);
extern tree build_nonshared_array_type (tree, tree);
extern tree build_array_type_nelts (tree, unsigned HOST_WIDE_INT);
extern tree build_function_type (tree, tree);
extern tree build_function_type_list (tree, ...);
extern tree build_function_type_skip_args (tree, bitmap);
extern tree build_function_decl_skip_args (tree, bitmap);
extern tree build_varargs_function_type_list (tree, ...);
extern tree build_function_type_array (tree, int, tree *);
extern tree build_varargs_function_type_array (tree, int, tree *);
#define build_function_type_vec(RET, V) \
  build_function_type_array (RET, VEC_length (tree, V), VEC_address (tree, V))
#define build_varargs_function_type_vec(RET, V) \
  build_varargs_function_type_array (RET, VEC_length (tree, V), \
				     VEC_address (tree, V))
extern tree build_method_type_directly (tree, tree, tree);
extern tree build_method_type (tree, tree);
extern tree build_offset_type (tree, tree);
extern tree build_complex_type (tree);
extern tree array_type_nelts (const_tree);
extern bool in_array_bounds_p (tree);
extern bool range_in_array_bounds_p (tree);

extern tree value_member (tree, tree);
extern tree purpose_member (const_tree, tree);
extern bool vec_member (const_tree, VEC(tree,gc) *);
extern tree chain_index (int, tree);

extern int attribute_list_equal (const_tree, const_tree);
extern int attribute_list_contained (const_tree, const_tree);
extern int tree_int_cst_equal (const_tree, const_tree);
extern int tree_int_cst_lt (const_tree, const_tree);
extern int tree_int_cst_compare (const_tree, const_tree);
extern int host_integerp (const_tree, int)
#ifndef ENABLE_TREE_CHECKING
  ATTRIBUTE_PURE /* host_integerp is pure only when checking is disabled.  */
#endif
  ;
extern HOST_WIDE_INT tree_low_cst (const_tree, int);
#if !defined ENABLE_TREE_CHECKING && (GCC_VERSION >= 4003)
extern inline __attribute__ ((__gnu_inline__)) HOST_WIDE_INT
tree_low_cst (const_tree t, int pos)
{
  gcc_assert (host_integerp (t, pos));
  return TREE_INT_CST_LOW (t);
}
#endif
extern int tree_int_cst_sgn (const_tree);
extern int tree_int_cst_sign_bit (const_tree);
extern unsigned int tree_int_cst_min_precision (tree, bool);
extern bool tree_expr_nonnegative_p (tree);
extern bool tree_expr_nonnegative_warnv_p (tree, bool *);
extern bool may_negate_without_overflow_p (const_tree);
extern tree strip_array_types (tree);
extern tree excess_precision_type (tree);

/* Construct various nodes representing fract or accum data types.  */

extern tree make_fract_type (int, int, int);
extern tree make_accum_type (int, int, int);

#define make_signed_fract_type(P) make_fract_type (P, 0, 0)
#define make_unsigned_fract_type(P) make_fract_type (P, 1, 0)
#define make_sat_signed_fract_type(P) make_fract_type (P, 0, 1)
#define make_sat_unsigned_fract_type(P) make_fract_type (P, 1, 1)
#define make_signed_accum_type(P) make_accum_type (P, 0, 0)
#define make_unsigned_accum_type(P) make_accum_type (P, 1, 0)
#define make_sat_signed_accum_type(P) make_accum_type (P, 0, 1)
#define make_sat_unsigned_accum_type(P) make_accum_type (P, 1, 1)

#define make_or_reuse_signed_fract_type(P) \
		make_or_reuse_fract_type (P, 0, 0)
#define make_or_reuse_unsigned_fract_type(P) \
		make_or_reuse_fract_type (P, 1, 0)
#define make_or_reuse_sat_signed_fract_type(P) \
		make_or_reuse_fract_type (P, 0, 1)
#define make_or_reuse_sat_unsigned_fract_type(P) \
		make_or_reuse_fract_type (P, 1, 1)
#define make_or_reuse_signed_accum_type(P) \
		make_or_reuse_accum_type (P, 0, 0)
#define make_or_reuse_unsigned_accum_type(P) \
		make_or_reuse_accum_type (P, 1, 0)
#define make_or_reuse_sat_signed_accum_type(P) \
		make_or_reuse_accum_type (P, 0, 1)
#define make_or_reuse_sat_unsigned_accum_type(P) \
		make_or_reuse_accum_type (P, 1, 1)

/* From expmed.c.  Since rtl.h is included after tree.h, we can't
   put the prototype here.  Rtl.h does declare the prototype if
   tree.h had been included.  */

extern tree make_tree (tree, rtx);

/* Return a type like TTYPE except that its TYPE_ATTRIBUTES
   is ATTRIBUTE.

   Such modified types already made are recorded so that duplicates
   are not made.  */

extern tree build_type_attribute_variant (tree, tree);
extern tree build_decl_attribute_variant (tree, tree);
extern tree build_type_attribute_qual_variant (tree, tree, int);

/* Return 0 if the attributes for two types are incompatible, 1 if they
   are compatible, and 2 if they are nearly compatible (which causes a
   warning to be generated).  */
extern int comp_type_attributes (const_tree, const_tree);

/* Structure describing an attribute and a function to handle it.  */
struct attribute_spec
{
  /* The name of the attribute (without any leading or trailing __),
     or NULL to mark the end of a table of attributes.  */
  const char *const name;
  /* The minimum length of the list of arguments of the attribute.  */
  const int min_length;
  /* The maximum length of the list of arguments of the attribute
     (-1 for no maximum).  */
  const int max_length;
  /* Whether this attribute requires a DECL.  If it does, it will be passed
     from types of DECLs, function return types and array element types to
     the DECLs, function types and array types respectively; but when
     applied to a type in any other circumstances, it will be ignored with
     a warning.  (If greater control is desired for a given attribute,
     this should be false, and the flags argument to the handler may be
     used to gain greater control in that case.)  */
  const bool decl_required;
  /* Whether this attribute requires a type.  If it does, it will be passed
     from a DECL to the type of that DECL.  */
  const bool type_required;
  /* Whether this attribute requires a function (or method) type.  If it does,
     it will be passed from a function pointer type to the target type,
     and from a function return type (which is not itself a function
     pointer type) to the function type.  */
  const bool function_type_required;
  /* Function to handle this attribute.  NODE points to the node to which
     the attribute is to be applied.  If a DECL, it should be modified in
     place; if a TYPE, a copy should be created.  NAME is the name of the
     attribute (possibly with leading or trailing __).  ARGS is the TREE_LIST
     of the arguments (which may be NULL).  FLAGS gives further information
     about the context of the attribute.  Afterwards, the attributes will
     be added to the DECL_ATTRIBUTES or TYPE_ATTRIBUTES, as appropriate,
     unless *NO_ADD_ATTRS is set to true (which should be done on error,
     as well as in any other cases when the attributes should not be added
     to the DECL or TYPE).  Depending on FLAGS, any attributes to be
     applied to another type or DECL later may be returned;
     otherwise the return value should be NULL_TREE.  This pointer may be
     NULL if no special handling is required beyond the checks implied
     by the rest of this structure.  */
  tree (*const handler) (tree *node, tree name, tree args,
				 int flags, bool *no_add_attrs);
  /* Specifies if attribute affects type's identity.  */
  const bool affects_type_identity;
};

/* Flags that may be passed in the third argument of decl_attributes, and
   to handler functions for attributes.  */
enum attribute_flags
{
  /* The type passed in is the type of a DECL, and any attributes that
     should be passed in again to be applied to the DECL rather than the
     type should be returned.  */
  ATTR_FLAG_DECL_NEXT = 1,
  /* The type passed in is a function return type, and any attributes that
     should be passed in again to be applied to the function type rather
     than the return type should be returned.  */
  ATTR_FLAG_FUNCTION_NEXT = 2,
  /* The type passed in is an array element type, and any attributes that
     should be passed in again to be applied to the array type rather
     than the element type should be returned.  */
  ATTR_FLAG_ARRAY_NEXT = 4,
  /* The type passed in is a structure, union or enumeration type being
     created, and should be modified in place.  */
  ATTR_FLAG_TYPE_IN_PLACE = 8,
  /* The attributes are being applied by default to a library function whose
     name indicates known behavior, and should be silently ignored if they
     are not in fact compatible with the function type.  */
  ATTR_FLAG_BUILT_IN = 16
};

/* Default versions of target-overridable functions.  */

extern tree merge_decl_attributes (tree, tree);
extern tree merge_type_attributes (tree, tree);

/* This function is a private implementation detail of lookup_attribute()
   and you should never call it directly.  */
extern tree private_lookup_attribute (const char *, size_t, tree);

/* Given an attribute name ATTR_NAME and a list of attributes LIST,
   return a pointer to the attribute's list element if the attribute
   is part of the list, or NULL_TREE if not found.  If the attribute
   appears more than once, this only returns the first occurrence; the
   TREE_CHAIN of the return value should be passed back in if further
   occurrences are wanted.  ATTR_NAME must be in the form 'text' (not
   '__text__').  */

static inline tree
lookup_attribute (const char *attr_name, tree list)
{
  gcc_checking_assert (attr_name[0] != '_');  
  /* In most cases, list is NULL_TREE.  */
  if (list == NULL_TREE)
    return NULL_TREE;
  else
    /* Do the strlen() before calling the out-of-line implementation.
       In most cases attr_name is a string constant, and the compiler
       will optimize the strlen() away.  */
    return private_lookup_attribute (attr_name, strlen (attr_name), list);
}

/* This function is a private implementation detail of
   is_attribute_p() and you should never call it directly.  */
extern bool private_is_attribute_p (const char *, size_t, const_tree);

/* Given an identifier node IDENT and a string ATTR_NAME, return true
   if the identifier node is a valid attribute name for the string.
   ATTR_NAME must be in the form 'text' (not '__text__').  IDENT could
   be the identifier for 'text' or for '__text__'.  */

static inline bool
is_attribute_p (const char *attr_name, const_tree ident)
{
  gcc_checking_assert (attr_name[0] != '_');
  /* Do the strlen() before calling the out-of-line implementation.
     In most cases attr_name is a string constant, and the compiler
     will optimize the strlen() away.  */
  return private_is_attribute_p (attr_name, strlen (attr_name), ident);
}

/* Remove any instances of attribute ATTR_NAME in LIST and return the
   modified list.  ATTR_NAME must be in the form 'text' (not
   '__text__').  */

extern tree remove_attribute (const char *, tree);

/* Given two attributes lists, return a list of their union.  */

extern tree merge_attributes (tree, tree);

#if TARGET_DLLIMPORT_DECL_ATTRIBUTES
/* Given two Windows decl attributes lists, possibly including
   dllimport, return a list of their union .  */
extern tree merge_dllimport_decl_attributes (tree, tree);

/* Handle a "dllimport" or "dllexport" attribute.  */
extern tree handle_dll_attribute (tree *, tree, tree, int, bool *);
#endif

/* Check whether CAND is suitable to be returned from get_qualified_type
   (BASE, TYPE_QUALS).  */

extern bool check_qualified_type (const_tree, const_tree, int);

/* Return a version of the TYPE, qualified as indicated by the
   TYPE_QUALS, if one exists.  If no qualified version exists yet,
   return NULL_TREE.  */

extern tree get_qualified_type (tree, int);

/* Like get_qualified_type, but creates the type if it does not
   exist.  This function never returns NULL_TREE.  */

extern tree build_qualified_type (tree, int);

/* Create a variant of type T with alignment ALIGN.  */

extern tree build_aligned_type (tree, unsigned int);

/* Like build_qualified_type, but only deals with the `const' and
   `volatile' qualifiers.  This interface is retained for backwards
   compatibility with the various front-ends; new code should use
   build_qualified_type instead.  */

#define build_type_variant(TYPE, CONST_P, VOLATILE_P)			\
  build_qualified_type ((TYPE),						\
			((CONST_P) ? TYPE_QUAL_CONST : 0)		\
			| ((VOLATILE_P) ? TYPE_QUAL_VOLATILE : 0))

/* Make a copy of a type node.  */

extern tree build_distinct_type_copy (tree);
extern tree build_variant_type_copy (tree);

/* Finish up a builtin RECORD_TYPE. Give it a name and provide its
   fields. Optionally specify an alignment, and then lay it out.  */

extern void finish_builtin_struct (tree, const char *,
							 tree, tree);

/* Given a ..._TYPE node, calculate the TYPE_SIZE, TYPE_SIZE_UNIT,
   TYPE_ALIGN and TYPE_MODE fields.  If called more than once on one
   node, does nothing except for the first time.  */

extern void layout_type (tree);

/* These functions allow a front-end to perform a manual layout of a
   RECORD_TYPE.  (For instance, if the placement of subsequent fields
   depends on the placement of fields so far.)  Begin by calling
   start_record_layout.  Then, call place_field for each of the
   fields.  Then, call finish_record_layout.  See layout_type for the
   default way in which these functions are used.  */

typedef struct record_layout_info_s
{
  /* The RECORD_TYPE that we are laying out.  */
  tree t;
  /* The offset into the record so far, in bytes, not including bits in
     BITPOS.  */
  tree offset;
  /* The last known alignment of SIZE.  */
  unsigned int offset_align;
  /* The bit position within the last OFFSET_ALIGN bits, in bits.  */
  tree bitpos;
  /* The alignment of the record so far, in bits.  */
  unsigned int record_align;
  /* The alignment of the record so far, ignoring #pragma pack and
     __attribute__ ((packed)), in bits.  */
  unsigned int unpacked_align;
  /* The previous field layed out.  */
  tree prev_field;
  /* The static variables (i.e., class variables, as opposed to
     instance variables) encountered in T.  */
  VEC(tree,gc) *pending_statics;
  /* Bits remaining in the current alignment group */
  int remaining_in_alignment;
  /* True if we've seen a packed field that didn't have normal
     alignment anyway.  */
  int packed_maybe_necessary;
} *record_layout_info;

extern record_layout_info start_record_layout (tree);
extern tree bit_from_pos (tree, tree);
extern tree byte_from_pos (tree, tree);
extern void pos_from_bit (tree *, tree *, unsigned int, tree);
extern void normalize_offset (tree *, tree *, unsigned int);
extern tree rli_size_unit_so_far (record_layout_info);
extern tree rli_size_so_far (record_layout_info);
extern void normalize_rli (record_layout_info);
extern void place_field (record_layout_info, tree);
extern void compute_record_mode (tree);
extern void finish_record_layout (record_layout_info, int);

/* Given a hashcode and a ..._TYPE node (for which the hashcode was made),
   return a canonicalized ..._TYPE node, so that duplicates are not made.
   How the hash code is computed is up to the caller, as long as any two
   callers that could hash identical-looking type nodes agree.  */

extern tree type_hash_canon (unsigned int, tree);

/* Given a VAR_DECL, PARM_DECL, RESULT_DECL or FIELD_DECL node,
   calculates the DECL_SIZE, DECL_SIZE_UNIT, DECL_ALIGN and DECL_MODE
   fields.  Call this only once for any given decl node.

   Second argument is the boundary that this field can be assumed to
   be starting at (in bits).  Zero means it can be assumed aligned
   on any boundary that may be needed.  */

extern void layout_decl (tree, unsigned);

/* Given a VAR_DECL, PARM_DECL or RESULT_DECL, clears the results of
   a previous call to layout_decl and calls it again.  */

extern void relayout_decl (tree);

/* Return the mode for data of a given size SIZE and mode class CLASS.
   If LIMIT is nonzero, then don't use modes bigger than MAX_FIXED_MODE_SIZE.
   The value is BLKmode if no other mode is found.  This is like
   mode_for_size, but is passed a tree.  */

extern enum machine_mode mode_for_size_tree (const_tree, enum mode_class, int);

/* Return an expr equal to X but certainly not valid as an lvalue.  */

#define non_lvalue(T) non_lvalue_loc (UNKNOWN_LOCATION, T)
extern tree non_lvalue_loc (location_t, tree);

extern tree convert (tree, tree);
extern unsigned int expr_align (const_tree);
extern tree expr_first (tree);
extern tree expr_last (tree);
extern tree size_in_bytes (const_tree);
extern HOST_WIDE_INT int_size_in_bytes (const_tree);
extern HOST_WIDE_INT max_int_size_in_bytes (const_tree);
extern tree tree_expr_size (const_tree);
extern tree bit_position (const_tree);
extern HOST_WIDE_INT int_bit_position (const_tree);
extern tree byte_position (const_tree);
extern HOST_WIDE_INT int_byte_position (const_tree);

/* Define data structures, macros, and functions for handling sizes
   and the various types used to represent sizes.  */

enum size_type_kind
{
  SIZETYPE,		/* Normal representation of sizes in bytes.  */
  SSIZETYPE,		/* Signed representation of sizes in bytes.  */
  BITSIZETYPE,		/* Normal representation of sizes in bits.  */
  SBITSIZETYPE,		/* Signed representation of sizes in bits.  */
  TYPE_KIND_LAST};

extern GTY(()) tree sizetype_tab[(int) TYPE_KIND_LAST];

#define sizetype sizetype_tab[(int) SIZETYPE]
#define bitsizetype sizetype_tab[(int) BITSIZETYPE]
#define ssizetype sizetype_tab[(int) SSIZETYPE]
#define sbitsizetype sizetype_tab[(int) SBITSIZETYPE]

extern tree size_int_kind (HOST_WIDE_INT, enum size_type_kind);
#define size_binop(CODE,T1,T2)\
   size_binop_loc (UNKNOWN_LOCATION, CODE, T1, T2)
extern tree size_binop_loc (location_t, enum tree_code, tree, tree);
#define size_diffop(T1,T2)\
   size_diffop_loc (UNKNOWN_LOCATION, T1, T2)
extern tree size_diffop_loc (location_t, tree, tree);

#define size_int(L) size_int_kind (L, SIZETYPE)
#define ssize_int(L) size_int_kind (L, SSIZETYPE)
#define bitsize_int(L) size_int_kind (L, BITSIZETYPE)
#define sbitsize_int(L) size_int_kind (L, SBITSIZETYPE)

#define round_up(T,N) round_up_loc (UNKNOWN_LOCATION, T, N)
extern tree round_up_loc (location_t, tree, int);
#define round_down(T,N) round_down_loc (UNKNOWN_LOCATION, T, N)
extern tree round_down_loc (location_t, tree, int);
extern void finalize_size_functions (void);

/* Type for sizes of data-type.  */

#define BITS_PER_UNIT_LOG \
  ((BITS_PER_UNIT > 1) + (BITS_PER_UNIT > 2) + (BITS_PER_UNIT > 4) \
   + (BITS_PER_UNIT > 8) + (BITS_PER_UNIT > 16) + (BITS_PER_UNIT > 32) \
   + (BITS_PER_UNIT > 64) + (BITS_PER_UNIT > 128) + (BITS_PER_UNIT > 256))

/* If nonzero, an upper limit on alignment of structure fields, in bits,  */
extern unsigned int maximum_field_alignment;

/* Concatenate two lists (chains of TREE_LIST nodes) X and Y
   by making the last node in X point to Y.
   Returns X, except if X is 0 returns Y.  */

extern tree chainon (tree, tree);

/* Make a new TREE_LIST node from specified PURPOSE, VALUE and CHAIN.  */

extern tree tree_cons_stat (tree, tree, tree MEM_STAT_DECL);
#define tree_cons(t,q,w) tree_cons_stat (t,q,w MEM_STAT_INFO)

/* Return the last tree node in a chain.  */

extern tree tree_last (tree);

/* Reverse the order of elements in a chain, and return the new head.  */

extern tree nreverse (tree);

/* Returns the length of a chain of nodes
   (number of chain pointers to follow before reaching a null pointer).  */

extern int list_length (const_tree);

/* Returns the number of FIELD_DECLs in a type.  */

extern int fields_length (const_tree);

/* Returns the first FIELD_DECL in a type.  */

extern tree first_field (const_tree);

/* Given an initializer INIT, return TRUE if INIT is zero or some
   aggregate of zeros.  Otherwise return FALSE.  */

extern bool initializer_zerop (const_tree);

/* Given a CONSTRUCTOR CTOR, return the element values as a vector.  */

extern VEC(tree,gc) *ctor_to_vec (tree);

extern bool categorize_ctor_elements (const_tree, HOST_WIDE_INT *,
				      HOST_WIDE_INT *, bool *);

extern bool complete_ctor_at_level_p (const_tree, HOST_WIDE_INT, const_tree);

/* integer_zerop (tree x) is nonzero if X is an integer constant of value 0.  */

extern int integer_zerop (const_tree);

/* integer_onep (tree x) is nonzero if X is an integer constant of value 1.  */

extern int integer_onep (const_tree);

/* integer_all_onesp (tree x) is nonzero if X is an integer constant
   all of whose significant bits are 1.  */

extern int integer_all_onesp (const_tree);

/* integer_pow2p (tree x) is nonzero is X is an integer constant with
   exactly one bit 1.  */

extern int integer_pow2p (const_tree);

/* integer_nonzerop (tree x) is nonzero if X is an integer constant
   with a nonzero value.  */

extern int integer_nonzerop (const_tree);

extern bool cst_and_fits_in_hwi (const_tree);
extern tree num_ending_zeros (const_tree);

/* fixed_zerop (tree x) is nonzero if X is a fixed-point constant of
   value 0.  */

extern int fixed_zerop (const_tree);

/* staticp (tree x) is nonzero if X is a reference to data allocated
   at a fixed address in memory.  Returns the outermost data.  */

extern tree staticp (tree);

/* save_expr (EXP) returns an expression equivalent to EXP
   but it can be used multiple times within context CTX
   and only evaluate EXP once.  */

extern tree save_expr (tree);

/* Look inside EXPR and into any simple arithmetic operations.  Return
   the innermost non-arithmetic node.  */

extern tree skip_simple_arithmetic (tree);

/* Return which tree structure is used by T.  */

enum tree_node_structure_enum tree_node_structure (const_tree);

/* Return true if EXP contains a PLACEHOLDER_EXPR, i.e. if it represents a
   size or offset that depends on a field within a record.  */

extern bool contains_placeholder_p (const_tree);

/* This macro calls the above function but short-circuits the common
   case of a constant to save time.  Also check for null.  */

#define CONTAINS_PLACEHOLDER_P(EXP) \
  ((EXP) != 0 && ! TREE_CONSTANT (EXP) && contains_placeholder_p (EXP))

/* Return true if any part of the structure of TYPE involves a PLACEHOLDER_EXPR
   directly.  This includes size, bounds, qualifiers (for QUAL_UNION_TYPE) and
   field positions.  */

extern bool type_contains_placeholder_p (tree);

/* Given a tree EXP, find all occurences of references to fields
   in a PLACEHOLDER_EXPR and place them in vector REFS without
   duplicates.  Also record VAR_DECLs and CONST_DECLs.  Note that
   we assume here that EXP contains only arithmetic expressions
   or CALL_EXPRs with PLACEHOLDER_EXPRs occurring only in their
   argument list.  */

extern void find_placeholder_in_expr (tree, VEC (tree, heap) **);

/* This macro calls the above function but short-circuits the common
   case of a constant to save time and also checks for NULL.  */

#define FIND_PLACEHOLDER_IN_EXPR(EXP, V) \
do {					 \
  if((EXP) && !TREE_CONSTANT (EXP))	 \
    find_placeholder_in_expr (EXP, V);	 \
} while (0)

/* Given a tree EXP, a FIELD_DECL F, and a replacement value R,
   return a tree with all occurrences of references to F in a
   PLACEHOLDER_EXPR replaced by R.  Also handle VAR_DECLs and
   CONST_DECLs.  Note that we assume here that EXP contains only
   arithmetic expressions or CALL_EXPRs with PLACEHOLDER_EXPRs
   occurring only in their argument list.  */

extern tree substitute_in_expr (tree, tree, tree);

/* This macro calls the above function but short-circuits the common
   case of a constant to save time and also checks for NULL.  */

#define SUBSTITUTE_IN_EXPR(EXP, F, R) \
  ((EXP) == 0 || TREE_CONSTANT (EXP) ? (EXP) : substitute_in_expr (EXP, F, R))

/* Similar, but look for a PLACEHOLDER_EXPR in EXP and find a replacement
   for it within OBJ, a tree that is an object or a chain of references.  */

extern tree substitute_placeholder_in_expr (tree, tree);

/* This macro calls the above function but short-circuits the common
   case of a constant to save time and also checks for NULL.  */

#define SUBSTITUTE_PLACEHOLDER_IN_EXPR(EXP, OBJ) \
  ((EXP) == 0 || TREE_CONSTANT (EXP) ? (EXP)	\
   : substitute_placeholder_in_expr (EXP, OBJ))

/* variable_size (EXP) is like save_expr (EXP) except that it
   is for the special case of something that is part of a
   variable size for a data type.  It makes special arrangements
   to compute the value at the right time when the data type
   belongs to a function parameter.  */

extern tree variable_size (tree);

/* stabilize_reference (EXP) returns a reference equivalent to EXP
   but it can be used multiple times
   and only evaluate the subexpressions once.  */

extern tree stabilize_reference (tree);

/* Subroutine of stabilize_reference; this is called for subtrees of
   references.  Any expression with side-effects must be put in a SAVE_EXPR
   to ensure that it is only evaluated once.  */

extern tree stabilize_reference_1 (tree);

/* Return EXP, stripped of any conversions to wider types
   in such a way that the result of converting to type FOR_TYPE
   is the same as if EXP were converted to FOR_TYPE.
   If FOR_TYPE is 0, it signifies EXP's type.  */

extern tree get_unwidened (tree, tree);

/* Return OP or a simpler expression for a narrower value
   which can be sign-extended or zero-extended to give back OP.
   Store in *UNSIGNEDP_PTR either 1 if the value should be zero-extended
   or 0 if the value should be sign-extended.  */

extern tree get_narrower (tree, int *);

/* Return true if T is an expression that get_inner_reference handles.  */

static inline bool
handled_component_p (const_tree t)
{
  switch (TREE_CODE (t))
    {
    case BIT_FIELD_REF:
    case COMPONENT_REF:
    case ARRAY_REF:
    case ARRAY_RANGE_REF:
    case VIEW_CONVERT_EXPR:
    case REALPART_EXPR:
    case IMAGPART_EXPR:
      return true;

    default:
      return false;
    }
}

/* Given an expression EXP that is a handled_component_p,
   look for the ultimate containing object, which is returned and specify
   the access position and size.  */

extern tree get_inner_reference (tree, HOST_WIDE_INT *, HOST_WIDE_INT *,
				 tree *, enum machine_mode *, int *, int *,
				 bool);

/* Given an expression EXP that may be a COMPONENT_REF, an ARRAY_REF or an
   ARRAY_RANGE_REF, look for whether EXP or any nested component-refs within
   EXP is marked as PACKED.  */

extern bool contains_packed_reference (const_tree exp);

/* Return a tree of sizetype representing the size, in bytes, of the element
   of EXP, an ARRAY_REF or an ARRAY_RANGE_REF.  */

extern tree array_ref_element_size (tree);

/* Return a tree representing the lower bound of the array mentioned in
   EXP, an ARRAY_REF or an ARRAY_RANGE_REF.  */

extern tree array_ref_low_bound (tree);

/* Return a tree representing the upper bound of the array mentioned in
   EXP, an ARRAY_REF or an ARRAY_RANGE_REF.  */

extern tree array_ref_up_bound (tree);

/* Return a tree representing the offset, in bytes, of the field referenced
   by EXP.  This does not include any offset in DECL_FIELD_BIT_OFFSET.  */

extern tree component_ref_field_offset (tree);

/* Given a DECL or TYPE, return the scope in which it was declared, or
   NUL_TREE if there is no containing scope.  */

extern tree get_containing_scope (const_tree);

/* Return the FUNCTION_DECL which provides this _DECL with its context,
   or zero if none.  */
extern tree decl_function_context (const_tree);

/* Return the RECORD_TYPE, UNION_TYPE, or QUAL_UNION_TYPE which provides
   this _DECL with its context, or zero if none.  */
extern tree decl_type_context (const_tree);

/* Return 1 if EXPR is the real constant zero.  */
extern int real_zerop (const_tree);

/* Declare commonly used variables for tree structure.  */

/* Nonzero means lvalues are limited to those valid in pedantic ANSI C.
   Zero means allow extended lvalues.  */

extern int pedantic_lvalues;

/* Points to the FUNCTION_DECL of the function whose body we are reading.  */

extern GTY(()) tree current_function_decl;

/* Nonzero means a FUNC_BEGIN label was emitted.  */
extern GTY(()) const char * current_function_func_begin_label;

/* Iterator for going through the function arguments.  */
typedef struct {
  tree next;			/* TREE_LIST pointing to the next argument */
} function_args_iterator;

/* Initialize the iterator I with arguments from function FNDECL  */

static inline void
function_args_iter_init (function_args_iterator *i, const_tree fntype)
{
  i->next = TYPE_ARG_TYPES (fntype);
}

/* Return a pointer that holds the next argument if there are more arguments to
   handle, otherwise return NULL.  */

static inline tree *
function_args_iter_cond_ptr (function_args_iterator *i)
{
  return (i->next) ? &TREE_VALUE (i->next) : NULL;
}

/* Return the next argument if there are more arguments to handle, otherwise
   return NULL.  */

static inline tree
function_args_iter_cond (function_args_iterator *i)
{
  return (i->next) ? TREE_VALUE (i->next) : NULL_TREE;
}

/* Advance to the next argument.  */
static inline void
function_args_iter_next (function_args_iterator *i)
{
  gcc_assert (i->next != NULL_TREE);
  i->next = TREE_CHAIN (i->next);
}

/* We set BLOCK_SOURCE_LOCATION only to inlined function entry points.  */

static inline bool
inlined_function_outer_scope_p (const_tree block)
{
 return BLOCK_SOURCE_LOCATION (block) != UNKNOWN_LOCATION;
}

/* Loop over all function arguments of FNTYPE.  In each iteration, PTR is set
   to point to the next tree element.  ITER is an instance of
   function_args_iterator used to iterate the arguments.  */
#define FOREACH_FUNCTION_ARGS_PTR(FNTYPE, PTR, ITER)			\
  for (function_args_iter_init (&(ITER), (FNTYPE));			\
       (PTR = function_args_iter_cond_ptr (&(ITER))) != NULL;		\
       function_args_iter_next (&(ITER)))

/* Loop over all function arguments of FNTYPE.  In each iteration, TREE is set
   to the next tree element.  ITER is an instance of function_args_iterator
   used to iterate the arguments.  */
#define FOREACH_FUNCTION_ARGS(FNTYPE, TREE, ITER)			\
  for (function_args_iter_init (&(ITER), (FNTYPE));			\
       (TREE = function_args_iter_cond (&(ITER))) != NULL_TREE;		\
       function_args_iter_next (&(ITER)))



/* In tree.c */
extern unsigned crc32_string (unsigned, const char *);
extern unsigned crc32_byte (unsigned, char);
extern void clean_symbol_name (char *);
extern tree get_file_function_name (const char *);
extern tree get_callee_fndecl (const_tree);
extern int type_num_arguments (const_tree);
extern bool associative_tree_code (enum tree_code);
extern bool commutative_tree_code (enum tree_code);
extern bool commutative_ternary_tree_code (enum tree_code);
extern tree upper_bound_in_type (tree, tree);
extern tree lower_bound_in_type (tree, tree);
extern int operand_equal_for_phi_arg_p (const_tree, const_tree);
extern tree create_artificial_label (location_t);
extern const char *get_name (tree);
extern bool stdarg_p (const_tree);
extern bool prototype_p (tree);
extern bool is_typedef_decl (tree x);
extern bool typedef_variant_p (tree);
extern bool auto_var_in_fn_p (const_tree, const_tree);
extern tree build_low_bits_mask (tree, unsigned);
extern tree tree_strip_nop_conversions (tree);
extern tree tree_strip_sign_nop_conversions (tree);
extern const_tree strip_invariant_refs (const_tree);
extern tree lhd_gcc_personality (void);
extern void assign_assembler_name_if_neeeded (tree);
extern void warn_deprecated_use (tree, tree);


/* In cgraph.c */
extern void change_decl_assembler_name (tree, tree);

/* In gimplify.c */
extern tree unshare_expr (tree);

/* In stmt.c */

extern void expand_expr_stmt (tree);
extern int warn_if_unused_value (const_tree, location_t);
extern void expand_label (tree);
extern void expand_goto (tree);

extern rtx expand_stack_save (void);
extern void expand_stack_restore (tree);
extern void expand_return (tree);

/* In tree-eh.c */
extern void using_eh_for_cleanups (void);

/* Compare and hash for any structure which begins with a canonical
   pointer.  Assumes all pointers are interchangeable, which is sort
   of already assumed by gcc elsewhere IIRC.  */

static inline int
struct_ptr_eq (const void *a, const void *b)
{
  const void * const * x = (const void * const *) a;
  const void * const * y = (const void * const *) b;
  return *x == *y;
}

static inline hashval_t
struct_ptr_hash (const void *a)
{
  const void * const * x = (const void * const *) a;
  return (intptr_t)*x >> 4;
}

/* In fold-const.c */

/* Non-zero if we are folding constants inside an initializer; zero
   otherwise.  */
extern int folding_initializer;

/* Convert between trees and native memory representation.  */
extern int native_encode_expr (const_tree, unsigned char *, int);
extern tree native_interpret_expr (tree, const unsigned char *, int);

/* Fold constants as much as possible in an expression.
   Returns the simplified expression.
   Acts only on the top level of the expression;
   if the argument itself cannot be simplified, its
   subexpressions are not changed.  */

extern tree fold (tree);
#define fold_unary(CODE,T1,T2)\
   fold_unary_loc (UNKNOWN_LOCATION, CODE, T1, T2)
extern tree fold_unary_loc (location_t, enum tree_code, tree, tree);
#define fold_unary_ignore_overflow(CODE,T1,T2)\
   fold_unary_ignore_overflow_loc (UNKNOWN_LOCATION, CODE, T1, T2)
extern tree fold_unary_ignore_overflow_loc (location_t, enum tree_code, tree, tree);
#define fold_binary(CODE,T1,T2,T3)\
   fold_binary_loc (UNKNOWN_LOCATION, CODE, T1, T2, T3)
extern tree fold_binary_loc (location_t, enum tree_code, tree, tree, tree);
#define fold_ternary(CODE,T1,T2,T3,T4)\
   fold_ternary_loc (UNKNOWN_LOCATION, CODE, T1, T2, T3, T4)
extern tree fold_ternary_loc (location_t, enum tree_code, tree, tree, tree, tree);
#define fold_build1(c,t1,t2)\
   fold_build1_stat_loc (UNKNOWN_LOCATION, c, t1, t2 MEM_STAT_INFO)
#define fold_build1_loc(l,c,t1,t2)\
   fold_build1_stat_loc (l, c, t1, t2 MEM_STAT_INFO)
extern tree fold_build1_stat_loc (location_t, enum tree_code, tree,
				  tree MEM_STAT_DECL);
#define fold_build2(c,t1,t2,t3)\
   fold_build2_stat_loc (UNKNOWN_LOCATION, c, t1, t2, t3 MEM_STAT_INFO)
#define fold_build2_loc(l,c,t1,t2,t3)\
   fold_build2_stat_loc (l, c, t1, t2, t3 MEM_STAT_INFO)
extern tree fold_build2_stat_loc (location_t, enum tree_code, tree, tree,
				  tree MEM_STAT_DECL);
#define fold_build3(c,t1,t2,t3,t4)\
   fold_build3_stat_loc (UNKNOWN_LOCATION, c, t1, t2, t3, t4 MEM_STAT_INFO)
#define fold_build3_loc(l,c,t1,t2,t3,t4)\
   fold_build3_stat_loc (l, c, t1, t2, t3, t4 MEM_STAT_INFO)
extern tree fold_build3_stat_loc (location_t, enum tree_code, tree, tree, tree,
				  tree MEM_STAT_DECL);
extern tree fold_build1_initializer_loc (location_t, enum tree_code, tree, tree);
extern tree fold_build2_initializer_loc (location_t, enum tree_code, tree, tree, tree);
extern tree fold_build3_initializer_loc (location_t, enum tree_code, tree, tree, tree, tree);
#define fold_build_call_array(T1,T2,N,T4)\
   fold_build_call_array_loc (UNKNOWN_LOCATION, T1, T2, N, T4)
extern tree fold_build_call_array_loc (location_t, tree, tree, int, tree *);
#define fold_build_call_array_initializer(T1,T2,N,T4)\
   fold_build_call_array_initializer_loc (UNKNOWN_LOCATION, T1, T2, N, T4)
extern tree fold_build_call_array_initializer_loc (location_t, tree, tree, int, tree *);
extern bool fold_convertible_p (const_tree, const_tree);
#define fold_convert(T1,T2)\
   fold_convert_loc(UNKNOWN_LOCATION, T1, T2)
extern tree fold_convert_loc (location_t, tree, tree);
extern tree fold_single_bit_test (location_t, enum tree_code, tree, tree, tree);
extern tree fold_ignored_result (tree);
extern tree fold_abs_const (tree, tree);
extern tree fold_indirect_ref_1 (location_t, tree, tree);
extern void fold_defer_overflow_warnings (void);
extern void fold_undefer_overflow_warnings (bool, const_gimple, int);
extern void fold_undefer_and_ignore_overflow_warnings (void);
extern bool fold_deferring_overflow_warnings_p (void);
extern tree fold_fma (location_t, tree, tree, tree, tree);

enum operand_equal_flag
{
  OEP_ONLY_CONST = 1,
  OEP_PURE_SAME = 2,
  OEP_CONSTANT_ADDRESS_OF = 4,
  OEP_ALLOW_NULL = 8,  /* Allow NULL operands to be passed in and compared.  */
  OEP_ALLOW_NO_TYPE = 16  /* Allow operands both of which don't have a type
                            to be compared.  */
};

extern int operand_equal_p (const_tree, const_tree, unsigned int);
extern int multiple_of_p (tree, const_tree, const_tree);
#define omit_one_operand(T1,T2,T3)\
   omit_one_operand_loc (UNKNOWN_LOCATION, T1, T2, T3)
extern tree omit_one_operand_loc (location_t, tree, tree, tree);
#define omit_two_operands(T1,T2,T3,T4)\
   omit_two_operands_loc (UNKNOWN_LOCATION, T1, T2, T3, T4)
extern tree omit_two_operands_loc (location_t, tree, tree, tree, tree);
#define invert_truthvalue(T)\
   invert_truthvalue_loc(UNKNOWN_LOCATION, T)
extern tree invert_truthvalue_loc (location_t, tree);
extern tree fold_truth_not_expr (location_t, tree);
extern tree fold_unary_to_constant (enum tree_code, tree, tree);
extern tree fold_binary_to_constant (enum tree_code, tree, tree, tree);
extern tree fold_read_from_constant_string (tree);
extern tree int_const_binop (enum tree_code, const_tree, const_tree);
#define build_fold_addr_expr(T)\
        build_fold_addr_expr_loc (UNKNOWN_LOCATION, (T))
extern tree build_fold_addr_expr_loc (location_t, tree);
#define build_fold_addr_expr_with_type(T,TYPE)\
        build_fold_addr_expr_with_type_loc (UNKNOWN_LOCATION, (T), TYPE)
extern tree build_fold_addr_expr_with_type_loc (location_t, tree, tree);
extern tree fold_build_cleanup_point_expr (tree type, tree expr);
extern tree fold_strip_sign_ops (tree);
#define build_fold_indirect_ref(T)\
        build_fold_indirect_ref_loc (UNKNOWN_LOCATION, T)
extern tree build_fold_indirect_ref_loc (location_t, tree);
#define fold_indirect_ref(T)\
        fold_indirect_ref_loc (UNKNOWN_LOCATION, T)
extern tree fold_indirect_ref_loc (location_t, tree);
extern tree build_simple_mem_ref_loc (location_t, tree);
#define build_simple_mem_ref(T)\
	build_simple_mem_ref_loc (UNKNOWN_LOCATION, T)
extern double_int mem_ref_offset (const_tree);
extern tree reference_alias_ptr_type (const_tree);
extern tree build_invariant_address (tree, tree, HOST_WIDE_INT);
extern tree constant_boolean_node (bool, tree);
extern tree div_if_zero_remainder (enum tree_code, const_tree, const_tree);

extern bool tree_swap_operands_p (const_tree, const_tree, bool);
extern enum tree_code swap_tree_comparison (enum tree_code);

extern bool ptr_difference_const (tree, tree, HOST_WIDE_INT *);
extern enum tree_code invert_tree_comparison (enum tree_code, bool);

extern bool tree_expr_nonzero_p (tree);
extern bool tree_unary_nonzero_warnv_p (enum tree_code, tree, tree, bool *);
extern bool tree_binary_nonzero_warnv_p (enum tree_code, tree, tree, tree op1,
                                         bool *);
extern bool tree_single_nonzero_warnv_p (tree, bool *);
extern bool tree_unary_nonnegative_warnv_p (enum tree_code, tree, tree, bool *);
extern bool tree_binary_nonnegative_warnv_p (enum tree_code, tree, tree, tree,
                                             bool *);
extern bool tree_single_nonnegative_warnv_p (tree t, bool *strict_overflow_p);
extern bool tree_invalid_nonnegative_warnv_p (tree t, bool *strict_overflow_p);
extern bool tree_call_nonnegative_warnv_p (tree, tree, tree, tree, bool *);

extern bool tree_expr_nonzero_warnv_p (tree, bool *);

extern bool fold_real_zero_addition_p (const_tree, const_tree, int);
extern tree combine_comparisons (location_t, enum tree_code, enum tree_code,
				 enum tree_code, tree, tree, tree);
extern void debug_fold_checksum (const_tree);

/* Return nonzero if CODE is a tree code that represents a truth value.  */
static inline bool
truth_value_p (enum tree_code code)
{
  return (TREE_CODE_CLASS (code) == tcc_comparison
	  || code == TRUTH_AND_EXPR || code == TRUTH_ANDIF_EXPR
	  || code == TRUTH_OR_EXPR || code == TRUTH_ORIF_EXPR
	  || code == TRUTH_XOR_EXPR || code == TRUTH_NOT_EXPR);
}

/* Return whether TYPE is a type suitable for an offset for
   a POINTER_PLUS_EXPR.  */
static inline bool
ptrofftype_p (tree type)
{
  return (INTEGRAL_TYPE_P (type)
	  && TYPE_PRECISION (type) == TYPE_PRECISION (sizetype)
	  && TYPE_UNSIGNED (type) == TYPE_UNSIGNED (sizetype));
}

/* Return OFF converted to a pointer offset type suitable as offset for
   POINTER_PLUS_EXPR.  Use location LOC for this conversion.  */
static inline tree
convert_to_ptrofftype_loc (location_t loc, tree off)
{
  return fold_convert_loc (loc, sizetype, off);
}
#define convert_to_ptrofftype(t) convert_to_ptrofftype_loc (UNKNOWN_LOCATION, t)

/* Build and fold a POINTER_PLUS_EXPR at LOC offsetting PTR by OFF.  */
static inline tree
fold_build_pointer_plus_loc (location_t loc, tree ptr, tree off)
{
  return fold_build2_loc (loc, POINTER_PLUS_EXPR, TREE_TYPE (ptr),
			  ptr, fold_convert_loc (loc, sizetype, off));
}
#define fold_build_pointer_plus(p,o) \
	fold_build_pointer_plus_loc (UNKNOWN_LOCATION, p, o)

/* Build and fold a POINTER_PLUS_EXPR at LOC offsetting PTR by OFF.  */
static inline tree
fold_build_pointer_plus_hwi_loc (location_t loc, tree ptr, HOST_WIDE_INT off)
{
  return fold_build2_loc (loc, POINTER_PLUS_EXPR, TREE_TYPE (ptr),
			  ptr, size_int (off));
}
#define fold_build_pointer_plus_hwi(p,o) \
	fold_build_pointer_plus_hwi_loc (UNKNOWN_LOCATION, p, o)

/* In builtins.c */
extern bool avoid_folding_inline_builtin (tree);
extern tree fold_call_expr (location_t, tree, bool);
extern tree fold_builtin_fputs (location_t, tree, tree, bool, bool, tree);
extern tree fold_builtin_strcpy (location_t, tree, tree, tree, tree);
extern tree fold_builtin_strncpy (location_t, tree, tree, tree, tree, tree);
extern tree fold_builtin_memory_chk (location_t, tree, tree, tree, tree, tree, tree, bool,
				     enum built_in_function);
extern tree fold_builtin_stxcpy_chk (location_t, tree, tree, tree, tree, tree, bool,
				     enum built_in_function);
extern tree fold_builtin_strncpy_chk (location_t, tree, tree, tree, tree, tree);
extern tree fold_builtin_snprintf_chk (location_t, tree, tree, enum built_in_function);
extern bool fold_builtin_next_arg (tree, bool);
extern enum built_in_function builtin_mathfn_code (const_tree);
extern tree fold_builtin_call_array (location_t, tree, tree, int, tree *);
extern tree build_call_expr_loc_array (location_t, tree, int, tree *);
extern tree build_call_expr_loc_vec (location_t, tree, VEC(tree,gc) *);
extern tree build_call_expr_loc (location_t, tree, int, ...);
extern tree build_call_expr (tree, int, ...);
extern tree mathfn_built_in (tree, enum built_in_function fn);
extern tree c_strlen (tree, int);
extern tree std_gimplify_va_arg_expr (tree, tree, gimple_seq *, gimple_seq *);
extern tree build_va_arg_indirect_ref (tree);
extern tree build_string_literal (int, const char *);
extern bool validate_arglist (const_tree, ...);
extern rtx builtin_memset_read_str (void *, HOST_WIDE_INT, enum machine_mode);
extern bool is_builtin_fn (tree);
extern unsigned int get_object_alignment_1 (tree, unsigned HOST_WIDE_INT *);
extern unsigned int get_object_alignment (tree);
extern unsigned int get_object_or_type_alignment (tree);
extern unsigned int get_pointer_alignment (tree);
extern tree fold_call_stmt (gimple, bool);
extern tree gimple_fold_builtin_snprintf_chk (gimple, tree, enum built_in_function);
extern tree make_range (tree, int *, tree *, tree *, bool *);
extern tree make_range_step (location_t, enum tree_code, tree, tree, tree,
			     tree *, tree *, int *, bool *);
extern tree build_range_check (location_t, tree, tree, int, tree, tree);
extern bool merge_ranges (int *, tree *, tree *, int, tree, tree, int,
			  tree, tree);
extern void set_builtin_user_assembler_name (tree decl, const char *asmspec);
extern bool is_simple_builtin (tree);
extern bool is_inexpensive_builtin (tree);

/* In convert.c */
extern tree strip_float_extensions (tree);

/* In tree.c */
extern int really_constant_p (const_tree);
extern bool decl_address_invariant_p (const_tree);
extern bool decl_address_ip_invariant_p (const_tree);
extern bool int_fits_type_p (const_tree, const_tree);
#ifndef GENERATOR_FILE
extern void get_type_static_bounds (const_tree, mpz_t, mpz_t);
#endif
extern bool variably_modified_type_p (tree, tree);
extern int tree_log2 (const_tree);
extern int tree_floor_log2 (const_tree);
extern int simple_cst_equal (const_tree, const_tree);
extern hashval_t iterative_hash_expr (const_tree, hashval_t);
extern hashval_t iterative_hash_exprs_commutative (const_tree,
                                                   const_tree, hashval_t);
extern hashval_t iterative_hash_host_wide_int (HOST_WIDE_INT, hashval_t);
extern hashval_t iterative_hash_hashval_t (hashval_t, hashval_t);
extern hashval_t iterative_hash_host_wide_int (HOST_WIDE_INT, hashval_t);
extern int compare_tree_int (const_tree, unsigned HOST_WIDE_INT);
extern int type_list_equal (const_tree, const_tree);
extern int chain_member (const_tree, const_tree);
extern tree type_hash_lookup (unsigned int, tree);
extern void type_hash_add (unsigned int, tree);
extern int simple_cst_list_equal (const_tree, const_tree);
extern void dump_tree_statistics (void);
extern void recompute_tree_invariant_for_addr_expr (tree);
extern bool needs_to_live_in_memory (const_tree);
extern tree reconstruct_complex_type (tree, tree);

extern int real_onep (const_tree);
extern int real_twop (const_tree);
extern int real_minus_onep (const_tree);
extern void init_ttree (void);
extern void build_common_tree_nodes (bool, bool);
extern void build_common_builtin_nodes (void);
extern tree build_nonstandard_integer_type (unsigned HOST_WIDE_INT, int);
extern tree build_range_type (tree, tree, tree);
extern tree build_nonshared_range_type (tree, tree, tree);
extern bool subrange_type_for_debug_p (const_tree, tree *, tree *);
extern HOST_WIDE_INT int_cst_value (const_tree);
extern HOST_WIDEST_INT widest_int_cst_value (const_tree);

extern tree *tree_block (tree);
extern location_t *block_nonartificial_location (tree);
extern location_t tree_nonartificial_location (tree);

extern tree block_ultimate_origin (const_tree);

extern tree get_binfo_at_offset (tree, HOST_WIDE_INT, tree);

/* In tree-nested.c */
extern tree build_addr (tree, tree);

/* In function.c */
extern void expand_main_function (void);
extern void expand_function_end (void);
extern void expand_function_start (tree);
extern void stack_protect_prologue (void);
extern void stack_protect_epilogue (void);
extern void init_dummy_function_start (void);
extern void expand_dummy_function_end (void);
extern unsigned int init_function_for_compilation (void);
extern void allocate_struct_function (tree, bool);
extern void push_struct_function (tree fndecl);
extern void init_function_start (tree);
extern bool use_register_for_decl (const_tree);
extern void generate_setjmp_warnings (void);
extern void init_temp_slots (void);
extern void free_temp_slots (void);
extern void pop_temp_slots (void);
extern void push_temp_slots (void);
extern void preserve_temp_slots (rtx);
extern int aggregate_value_p (const_tree, const_tree);
extern void push_function_context (void);
extern void pop_function_context (void);
extern gimple_seq gimplify_parameters (void);

/* In print-rtl.c */
#ifdef BUFSIZ
extern void print_rtl (FILE *, const_rtx);
#endif

/* In print-tree.c */
extern void debug_tree (tree);
extern void debug_vec_tree (VEC(tree,gc) *);
#ifdef BUFSIZ
extern void dump_addr (FILE*, const char *, const void *);
extern void print_node (FILE *, const char *, tree, int);
extern void print_vec_tree (FILE *, const char *, VEC(tree,gc) *, int);
extern void print_node_brief (FILE *, const char *, const_tree, int);
extern void indent_to (FILE *, int);
#endif

/* In tree-inline.c:  */
extern bool debug_find_tree (tree, tree);
/* This is in tree-inline.c since the routine uses
   data structures from the inliner.  */
extern tree unsave_expr_now (tree);
extern tree build_duplicate_type (tree);

/* In calls.c */

/* Nonzero if this is a call to a function whose return value depends
   solely on its arguments, has no side effects, and does not read
   global memory.  This corresponds to TREE_READONLY for function
   decls.  */
#define ECF_CONST		  (1 << 0)
/* Nonzero if this is a call to "pure" function (like const function,
   but may read memory.  This corresponds to DECL_PURE_P for function
   decls.  */
#define ECF_PURE		  (1 << 1)
/* Nonzero if this is ECF_CONST or ECF_PURE but cannot be proven to no
   infinite loop.  This corresponds to DECL_LOOPING_CONST_OR_PURE_P
   for function decls.*/
#define ECF_LOOPING_CONST_OR_PURE (1 << 2)
/* Nonzero if this call will never return.  */
#define ECF_NORETURN		  (1 << 3)
/* Nonzero if this is a call to malloc or a related function.  */
#define ECF_MALLOC		  (1 << 4)
/* Nonzero if it is plausible that this is a call to alloca.  */
#define ECF_MAY_BE_ALLOCA	  (1 << 5)
/* Nonzero if this is a call to a function that won't throw an exception.  */
#define ECF_NOTHROW		  (1 << 6)
/* Nonzero if this is a call to setjmp or a related function.  */
#define ECF_RETURNS_TWICE	  (1 << 7)
/* Nonzero if this call replaces the current stack frame.  */
#define ECF_SIBCALL		  (1 << 8)
/* Function does not read or write memory (but may have side effects, so
   it does not necessarily fit ECF_CONST).  */
#define ECF_NOVOPS		  (1 << 9)
/* The function does not lead to calls within current function unit.  */
#define ECF_LEAF		  (1 << 10)
/* Nonzero if this call does not affect transactions.  */
#define ECF_TM_PURE		  (1 << 11)
/* Nonzero if this call is into the transaction runtime library.  */
#define ECF_TM_BUILTIN		  (1 << 12)

extern int flags_from_decl_or_type (const_tree);
extern int call_expr_flags (const_tree);

/* Call argument flags.  */

/* Nonzero if the argument is not dereferenced recursively, thus only
   directly reachable memory is read or written.  */
#define EAF_DIRECT		(1 << 0)
/* Nonzero if memory reached by the argument is not clobbered.  */
#define EAF_NOCLOBBER		(1 << 1)
/* Nonzero if the argument does not escape.  */
#define EAF_NOESCAPE		(1 << 2)
/* Nonzero if the argument is not used by the function.  */
#define EAF_UNUSED		(1 << 3)

/* Call return flags.  */

/* Mask for the argument number that is returned.  Lower two bits of
   the return flags, encodes argument slots zero to three.  */
#define ERF_RETURN_ARG_MASK	(3)
/* Nonzero if the return value is equal to the argument number
   flags & ERF_RETURN_ARG_MASK.  */
#define ERF_RETURNS_ARG		(1 << 2)
/* Nonzero if the return value does not alias with anything.  Functions
   with the malloc attribute have this set on their return value.  */
#define ERF_NOALIAS		(1 << 3)

extern int setjmp_call_p (const_tree);
extern bool gimple_alloca_call_p (const_gimple);
extern bool alloca_call_p (const_tree);
extern bool must_pass_in_stack_var_size (enum machine_mode, const_tree);
extern bool must_pass_in_stack_var_size_or_pad (enum machine_mode, const_tree);

/* In attribs.c.  */

extern const struct attribute_spec *lookup_attribute_spec (const_tree);

extern void init_attributes (void);

/* Process the attributes listed in ATTRIBUTES and install them in *NODE,
   which is either a DECL (including a TYPE_DECL) or a TYPE.  If a DECL,
   it should be modified in place; if a TYPE, a copy should be created
   unless ATTR_FLAG_TYPE_IN_PLACE is set in FLAGS.  FLAGS gives further
   information, in the form of a bitwise OR of flags in enum attribute_flags
   from tree.h.  Depending on these flags, some attributes may be
   returned to be applied at a later stage (for example, to apply
   a decl attribute to the declaration rather than to its type).  */
extern tree decl_attributes (tree *, tree, int);

<<<<<<< HEAD
/* Return true if the given identifier tree is the name of a lock attribute
   that takes arguments.  */
extern bool is_lock_attribute_with_args (const_tree);

/* Extract and return all lock attributes from the given attribute list.  */
extern tree extract_lock_attributes (tree);
=======
extern void apply_tm_attr (tree, tree);
>>>>>>> 51440c2f

/* In integrate.c */
extern void set_decl_abstract_flags (tree, int);
extern void set_decl_origin_self (tree);

/* In stor-layout.c */
extern void set_min_and_max_values_for_integral_type (tree, int, bool);
extern void fixup_signed_type (tree);
extern void internal_reference_types (void);
extern unsigned int update_alignment_for_field (record_layout_info, tree,
                                                unsigned int);
/* varasm.c */
extern tree tree_output_constant_def (tree);
extern void make_decl_rtl (tree);
extern rtx make_decl_rtl_for_debug (tree);
extern void make_decl_one_only (tree, tree);
extern int supports_one_only (void);
extern void resolve_unique_section (tree, int, int);
extern void mark_referenced (tree);
extern void mark_decl_referenced (tree);
extern void notice_global_symbol (tree);
extern void set_user_assembler_name (tree, const char *);
extern void process_pending_assemble_externals (void);
extern void finish_aliases_1 (void);
extern void finish_aliases_2 (void);
extern void remove_unreachable_alias_pairs (void);
extern bool decl_replaceable_p (tree);
extern bool decl_binds_to_current_def_p (tree);

/* Derived type for use by compute_visible_aliases and callers.  A symbol
   alias set is a pointer set into which we enter IDENTIFIER_NODES bearing
   the canonicalised assembler-level symbol names corresponding to decls
   and their aliases.  */
typedef struct pointer_set_t symbol_alias_set_t;

extern void symbol_alias_set_destroy (symbol_alias_set_t *);
extern int symbol_alias_set_contains (const symbol_alias_set_t *, tree);
extern symbol_alias_set_t * propagate_aliases_backward (bool (*)
							 (tree, tree, void *),
							void *);

/* In stmt.c */
extern void expand_computed_goto (tree);
extern bool parse_output_constraint (const char **, int, int, int,
				     bool *, bool *, bool *);
extern bool parse_input_constraint (const char **, int, int, int, int,
				    const char * const *, bool *, bool *);
extern void expand_asm_stmt (gimple);
extern tree resolve_asm_operand_names (tree, tree, tree, tree);
extern bool expand_switch_using_bit_tests_p (tree, tree, unsigned int,
					     unsigned int);
extern void expand_case (gimple);
extern void expand_decl (tree);
#ifdef HARD_CONST
/* Silly ifdef to avoid having all includers depend on hard-reg-set.h.  */
extern tree tree_overlaps_hard_reg_set (tree, HARD_REG_SET *);
#endif


/* In tree-inline.c  */

/* The type of a set of already-visited pointers.  Functions for creating
   and manipulating it are declared in pointer-set.h */
struct pointer_set_t;

/* The type of a callback function for walking over tree structure.  */

typedef tree (*walk_tree_fn) (tree *, int *, void *);

/* The type of a callback function that represents a custom walk_tree.  */

typedef tree (*walk_tree_lh) (tree *, int *, tree (*) (tree *, int *, void *),
			      void *, struct pointer_set_t*);

extern tree walk_tree_1 (tree*, walk_tree_fn, void*, struct pointer_set_t*,
			 walk_tree_lh);
extern tree walk_tree_without_duplicates_1 (tree*, walk_tree_fn, void*,
					    walk_tree_lh);
#define walk_tree(a,b,c,d) \
	walk_tree_1 (a, b, c, d, NULL)
#define walk_tree_without_duplicates(a,b,c) \
	walk_tree_without_duplicates_1 (a, b, c, NULL)

/* In emit-rtl.c */
/* Assign the RTX to declaration.  */

extern void set_decl_rtl (tree, rtx);
extern void set_decl_incoming_rtl (tree, rtx, bool);

/* Enum and arrays used for tree allocation stats.
   Keep in sync with tree.c:tree_node_kind_names.  */
typedef enum
{
  d_kind,
  t_kind,
  b_kind,
  s_kind,
  r_kind,
  e_kind,
  c_kind,
  id_kind,
  vec_kind,
  binfo_kind,
  ssa_name_kind,
  constr_kind,
  x_kind,
  lang_decl,
  lang_type,
  omp_clause_kind,
  all_kinds
} tree_node_kind;

extern int tree_node_counts[];
extern int tree_node_sizes[];

/* True if we are in gimple form and the actions of the folders need to
   be restricted.  False if we are not in gimple form and folding is not
   restricted to creating gimple expressions.  */
extern bool in_gimple_form;

/* In gimple.c.  */
extern tree get_base_address (tree t);
extern void mark_addressable (tree);

/* In tree.c.  */

struct GTY(()) tree_map_base {
  tree from;
};

extern int tree_map_base_eq (const void *, const void *);
extern unsigned int tree_map_base_hash (const void *);
extern int tree_map_base_marked_p (const void *);
extern bool list_equal_p (const_tree, const_tree);

/* Map from a tree to another tree.  */

struct GTY(()) tree_map {
  struct tree_map_base base;
  unsigned int hash;
  tree to;
};

#define tree_map_eq tree_map_base_eq
extern unsigned int tree_map_hash (const void *);
#define tree_map_marked_p tree_map_base_marked_p

/* Map from a decl tree to another tree.  */

struct GTY(()) tree_decl_map {
  struct tree_map_base base;
  tree to;
};

#define tree_decl_map_eq tree_map_base_eq
extern unsigned int tree_decl_map_hash (const void *);
#define tree_decl_map_marked_p tree_map_base_marked_p

/* Map from a tree to an int.  */

struct GTY(()) tree_int_map {
  struct tree_map_base base;
  unsigned int to;
};

#define tree_int_map_eq tree_map_base_eq
#define tree_int_map_hash tree_map_base_hash
#define tree_int_map_marked_p tree_map_base_marked_p

/* Map from a tree to initialization/finalization priorities.  */

struct GTY(()) tree_priority_map {
  struct tree_map_base base;
  priority_type init;
  priority_type fini;
};

#define tree_priority_map_eq tree_map_base_eq
#define tree_priority_map_hash tree_map_base_hash
#define tree_priority_map_marked_p tree_map_base_marked_p

/* Map from a decl tree to a tree vector.  */

struct GTY(()) tree_vec_map {
  struct tree_map_base base;
  VEC(tree,gc) *to;
};

#define tree_vec_map_eq tree_map_base_eq
#define tree_vec_map_hash tree_decl_map_hash
#define tree_vec_map_marked_p tree_map_base_marked_p

/* In tree-ssa.c */

tree target_for_debug_bind (tree);

/* In tree-ssa-address.c.  */
extern tree tree_mem_ref_addr (tree, tree);
extern void copy_mem_ref_info (tree, tree);
extern void copy_ref_info (tree, tree);

/* In tree-vrp.c */
extern bool ssa_name_nonnegative_p (const_tree);

/* In tree-object-size.c.  */
extern void init_object_sizes (void);
extern void fini_object_sizes (void);
extern unsigned HOST_WIDE_INT compute_builtin_object_size (tree, int);

/* In expr.c.  */
extern unsigned HOST_WIDE_INT highest_pow2_factor (const_tree);
extern tree build_personality_function (const char *);

/* In trans-mem.c.  */
extern tree build_tm_abort_call (location_t, bool);
extern bool is_tm_safe (const_tree);
extern bool is_tm_pure (const_tree);
extern bool is_tm_may_cancel_outer (tree);
extern bool is_tm_ending_fndecl (tree);
extern void record_tm_replacement (tree, tree);
extern void tm_malloc_replacement (tree);

static inline bool
is_tm_safe_or_pure (const_tree x)
{
  return is_tm_safe (x) || is_tm_pure (x);
}

/* In tree-inline.c.  */

void init_inline_once (void);

/* Compute the number of operands in an expression node NODE.  For
   tcc_vl_exp nodes like CALL_EXPRs, this is stored in the node itself,
   otherwise it is looked up from the node's code.  */
static inline int
tree_operand_length (const_tree node)
{
  if (VL_EXP_CLASS_P (node))
    return VL_EXP_OPERAND_LENGTH (node);
  else
    return TREE_CODE_LENGTH (TREE_CODE (node));
}

/* Abstract iterators for CALL_EXPRs.  These static inline definitions
   have to go towards the end of tree.h so that union tree_node is fully
   defined by this point.  */

/* Structure containing iterator state.  */
typedef struct call_expr_arg_iterator_d {
  tree t;	/* the call_expr */
  int n;	/* argument count */
  int i;	/* next argument index */
} call_expr_arg_iterator;

typedef struct const_call_expr_arg_iterator_d {
  const_tree t;	/* the call_expr */
  int n;	/* argument count */
  int i;	/* next argument index */
} const_call_expr_arg_iterator;

/* Initialize the abstract argument list iterator object ITER with the
   arguments from CALL_EXPR node EXP.  */
static inline void
init_call_expr_arg_iterator (tree exp, call_expr_arg_iterator *iter)
{
  iter->t = exp;
  iter->n = call_expr_nargs (exp);
  iter->i = 0;
}

static inline void
init_const_call_expr_arg_iterator (const_tree exp, const_call_expr_arg_iterator *iter)
{
  iter->t = exp;
  iter->n = call_expr_nargs (exp);
  iter->i = 0;
}

/* Return the next argument from abstract argument list iterator object ITER,
   and advance its state.  Return NULL_TREE if there are no more arguments.  */
static inline tree
next_call_expr_arg (call_expr_arg_iterator *iter)
{
  tree result;
  if (iter->i >= iter->n)
    return NULL_TREE;
  result = CALL_EXPR_ARG (iter->t, iter->i);
  iter->i++;
  return result;
}

static inline const_tree
next_const_call_expr_arg (const_call_expr_arg_iterator *iter)
{
  const_tree result;
  if (iter->i >= iter->n)
    return NULL_TREE;
  result = CALL_EXPR_ARG (iter->t, iter->i);
  iter->i++;
  return result;
}

/* Initialize the abstract argument list iterator object ITER, then advance
   past and return the first argument.  Useful in for expressions, e.g.
     for (arg = first_call_expr_arg (exp, &iter); arg;
          arg = next_call_expr_arg (&iter))   */
static inline tree
first_call_expr_arg (tree exp, call_expr_arg_iterator *iter)
{
  init_call_expr_arg_iterator (exp, iter);
  return next_call_expr_arg (iter);
}

static inline const_tree
first_const_call_expr_arg (const_tree exp, const_call_expr_arg_iterator *iter)
{
  init_const_call_expr_arg_iterator (exp, iter);
  return next_const_call_expr_arg (iter);
}

/* Test whether there are more arguments in abstract argument list iterator
   ITER, without changing its state.  */
static inline bool
more_call_expr_args_p (const call_expr_arg_iterator *iter)
{
  return (iter->i < iter->n);
}

static inline bool
more_const_call_expr_args_p (const const_call_expr_arg_iterator *iter)
{
  return (iter->i < iter->n);
}

/* Iterate through each argument ARG of CALL_EXPR CALL, using variable ITER
   (of type call_expr_arg_iterator) to hold the iteration state.  */
#define FOR_EACH_CALL_EXPR_ARG(arg, iter, call)			\
  for ((arg) = first_call_expr_arg ((call), &(iter)); (arg);	\
       (arg) = next_call_expr_arg (&(iter)))

#define FOR_EACH_CONST_CALL_EXPR_ARG(arg, iter, call)			\
  for ((arg) = first_const_call_expr_arg ((call), &(iter)); (arg);	\
       (arg) = next_const_call_expr_arg (&(iter)))

/* Return true if tree node T is a language-specific node.  */
static inline bool
is_lang_specific (tree t)
{
  return TREE_CODE (t) == LANG_TYPE || TREE_CODE (t) >= NUM_TREE_CODES;
}

/* In gimple-low.c.  */
extern bool block_may_fallthru (const_tree);


/* Functional interface to the builtin functions.  */

/* The builtin_info structure holds the FUNCTION_DECL of the standard builtin
   function, and a flag that says if the function is available implicitly, or
   whether the user has to code explicit calls to __builtin_<xxx>.  */

typedef struct GTY(()) builtin_info_type_d {
  tree decl[(int)END_BUILTINS];
  bool implicit_p[(int)END_BUILTINS];
} builtin_info_type;

extern GTY(()) builtin_info_type builtin_info;

/* Valid builtin number.  */
#define BUILTIN_VALID_P(FNCODE) \
  (IN_RANGE ((int)FNCODE, ((int)BUILT_IN_NONE) + 1, ((int) END_BUILTINS) - 1))

/* Return the tree node for an explicit standard builtin function or NULL.  */
static inline tree
builtin_decl_explicit (enum built_in_function fncode)
{
  gcc_checking_assert (BUILTIN_VALID_P (fncode));

  return builtin_info.decl[(size_t)fncode];
}

/* Return the tree node for an implicit builtin function or NULL.  */
static inline tree
builtin_decl_implicit (enum built_in_function fncode)
{
  size_t uns_fncode = (size_t)fncode;
  gcc_checking_assert (BUILTIN_VALID_P (fncode));

  if (!builtin_info.implicit_p[uns_fncode])
    return NULL_TREE;

  return builtin_info.decl[uns_fncode];
}

/* Set explicit builtin function nodes and whether it is an implicit
   function.  */

static inline void
set_builtin_decl (enum built_in_function fncode, tree decl, bool implicit_p)
{
  size_t ufncode = (size_t)fncode;

  gcc_checking_assert (BUILTIN_VALID_P (fncode)
		       && (decl != NULL_TREE || !implicit_p));

  builtin_info.decl[ufncode] = decl;
  builtin_info.implicit_p[ufncode] = implicit_p;
}

/* Set the implicit flag for a builtin function.  */

static inline void
set_builtin_decl_implicit_p (enum built_in_function fncode, bool implicit_p)
{
  size_t uns_fncode = (size_t)fncode;

  gcc_checking_assert (BUILTIN_VALID_P (fncode)
		       && builtin_info.decl[uns_fncode] != NULL_TREE);

  builtin_info.implicit_p[uns_fncode] = implicit_p;
}

/* Return whether the standard builtin function can be used as an explicit
   function.  */

static inline bool
builtin_decl_explicit_p (enum built_in_function fncode)
{
  gcc_checking_assert (BUILTIN_VALID_P (fncode));
  return (builtin_info.decl[(size_t)fncode] != NULL_TREE);
}

/* Return whether the standard builtin function can be used implicitly.  */

static inline bool
builtin_decl_implicit_p (enum built_in_function fncode)
{
  size_t uns_fncode = (size_t)fncode;

  gcc_checking_assert (BUILTIN_VALID_P (fncode));
  return (builtin_info.decl[uns_fncode] != NULL_TREE
	  && builtin_info.implicit_p[uns_fncode]);
}

#endif  /* GCC_TREE_H  */<|MERGE_RESOLUTION|>--- conflicted
+++ resolved
@@ -5700,16 +5700,14 @@
    a decl attribute to the declaration rather than to its type).  */
 extern tree decl_attributes (tree *, tree, int);
 
-<<<<<<< HEAD
 /* Return true if the given identifier tree is the name of a lock attribute
    that takes arguments.  */
 extern bool is_lock_attribute_with_args (const_tree);
 
 /* Extract and return all lock attributes from the given attribute list.  */
 extern tree extract_lock_attributes (tree);
-=======
+
 extern void apply_tm_attr (tree, tree);
->>>>>>> 51440c2f
 
 /* In integrate.c */
 extern void set_decl_abstract_flags (tree, int);
