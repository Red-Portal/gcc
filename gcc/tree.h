/* Definitions for the ubiquitous 'tree' type for GNU compilers.
   Copyright (C) 1989-2017 Free Software Foundation, Inc.

This file is part of GCC.

GCC is free software; you can redistribute it and/or modify it under
the terms of the GNU General Public License as published by the Free
Software Foundation; either version 3, or (at your option) any later
version.

GCC is distributed in the hope that it will be useful, but WITHOUT ANY
WARRANTY; without even the implied warranty of MERCHANTABILITY or
FITNESS FOR A PARTICULAR PURPOSE.  See the GNU General Public License
for more details.

You should have received a copy of the GNU General Public License
along with GCC; see the file COPYING3.  If not see
<http://www.gnu.org/licenses/>.  */

#ifndef GCC_TREE_H
#define GCC_TREE_H

#include "tree-core.h"

/* Convert a target-independent built-in function code to a combined_fn.  */

inline combined_fn
as_combined_fn (built_in_function fn)
{
  return combined_fn (int (fn));
}

/* Convert an internal function code to a combined_fn.  */

inline combined_fn
as_combined_fn (internal_fn fn)
{
  return combined_fn (int (fn) + int (END_BUILTINS));
}

/* Return true if CODE is a target-independent built-in function.  */

inline bool
builtin_fn_p (combined_fn code)
{
  return int (code) < int (END_BUILTINS);
}

/* Return the target-independent built-in function represented by CODE.
   Only valid if builtin_fn_p (CODE).  */

inline built_in_function
as_builtin_fn (combined_fn code)
{
  gcc_checking_assert (builtin_fn_p (code));
  return built_in_function (int (code));
}

/* Return true if CODE is an internal function.  */

inline bool
internal_fn_p (combined_fn code)
{
  return int (code) >= int (END_BUILTINS);
}

/* Return the internal function represented by CODE.  Only valid if
   internal_fn_p (CODE).  */

inline internal_fn
as_internal_fn (combined_fn code)
{
  gcc_checking_assert (internal_fn_p (code));
  return internal_fn (int (code) - int (END_BUILTINS));
}

/* Macros for initializing `tree_contains_struct'.  */
#define MARK_TS_BASE(C)					\
  do {							\
    tree_contains_struct[C][TS_BASE] = 1;		\
  } while (0)

#define MARK_TS_TYPED(C)				\
  do {							\
    MARK_TS_BASE (C);					\
    tree_contains_struct[C][TS_TYPED] = 1;		\
  } while (0)

#define MARK_TS_COMMON(C)				\
  do {							\
    MARK_TS_TYPED (C);					\
    tree_contains_struct[C][TS_COMMON] = 1;		\
  } while (0)

#define MARK_TS_TYPE_COMMON(C)				\
  do {							\
    MARK_TS_COMMON (C);					\
    tree_contains_struct[C][TS_TYPE_COMMON] = 1;	\
  } while (0)

#define MARK_TS_TYPE_WITH_LANG_SPECIFIC(C)		\
  do {							\
    MARK_TS_TYPE_COMMON (C);				\
    tree_contains_struct[C][TS_TYPE_WITH_LANG_SPECIFIC] = 1;	\
  } while (0)

#define MARK_TS_DECL_MINIMAL(C)				\
  do {							\
    MARK_TS_COMMON (C);					\
    tree_contains_struct[C][TS_DECL_MINIMAL] = 1;	\
  } while (0)

#define MARK_TS_DECL_COMMON(C)				\
  do {							\
    MARK_TS_DECL_MINIMAL (C);				\
    tree_contains_struct[C][TS_DECL_COMMON] = 1;	\
  } while (0)

#define MARK_TS_DECL_WRTL(C)				\
  do {							\
    MARK_TS_DECL_COMMON (C);				\
    tree_contains_struct[C][TS_DECL_WRTL] = 1;		\
  } while (0)

#define MARK_TS_DECL_WITH_VIS(C)			\
  do {							\
    MARK_TS_DECL_WRTL (C);				\
    tree_contains_struct[C][TS_DECL_WITH_VIS] = 1;	\
  } while (0)

#define MARK_TS_DECL_NON_COMMON(C)			\
  do {							\
    MARK_TS_DECL_WITH_VIS (C);				\
    tree_contains_struct[C][TS_DECL_NON_COMMON] = 1;	\
  } while (0)


/* Returns the string representing CLASS.  */

#define TREE_CODE_CLASS_STRING(CLASS)\
        tree_code_class_strings[(int) (CLASS)]

#define TREE_CODE_CLASS(CODE)	tree_code_type[(int) (CODE)]

/* Nonzero if NODE represents an exceptional code.  */

#define EXCEPTIONAL_CLASS_P(NODE)\
	(TREE_CODE_CLASS (TREE_CODE (NODE)) == tcc_exceptional)

/* Nonzero if NODE represents a constant.  */

#define CONSTANT_CLASS_P(NODE)\
	(TREE_CODE_CLASS (TREE_CODE (NODE)) == tcc_constant)

/* Nonzero if NODE represents a type.  */

#define TYPE_P(NODE)\
	(TREE_CODE_CLASS (TREE_CODE (NODE)) == tcc_type)

/* Nonzero if NODE represents a declaration.  */

#define DECL_P(NODE)\
        (TREE_CODE_CLASS (TREE_CODE (NODE)) == tcc_declaration)

/* True if NODE designates a variable declaration.  */
#define VAR_P(NODE) \
  (TREE_CODE (NODE) == VAR_DECL)

/* Nonzero if DECL represents a VAR_DECL or FUNCTION_DECL.  */

#define VAR_OR_FUNCTION_DECL_P(DECL)\
  (TREE_CODE (DECL) == VAR_DECL || TREE_CODE (DECL) == FUNCTION_DECL)

/* Nonzero if NODE represents a INDIRECT_REF.  Keep these checks in
   ascending code order.  */

#define INDIRECT_REF_P(NODE)\
  (TREE_CODE (NODE) == INDIRECT_REF)

/* Nonzero if NODE represents a reference.  */

#define REFERENCE_CLASS_P(NODE)\
	(TREE_CODE_CLASS (TREE_CODE (NODE)) == tcc_reference)

/* Nonzero if NODE represents a comparison.  */

#define COMPARISON_CLASS_P(NODE)\
	(TREE_CODE_CLASS (TREE_CODE (NODE)) == tcc_comparison)

/* Nonzero if NODE represents a unary arithmetic expression.  */

#define UNARY_CLASS_P(NODE)\
	(TREE_CODE_CLASS (TREE_CODE (NODE)) == tcc_unary)

/* Nonzero if NODE represents a binary arithmetic expression.  */

#define BINARY_CLASS_P(NODE)\
	(TREE_CODE_CLASS (TREE_CODE (NODE)) == tcc_binary)

/* Nonzero if NODE represents a statement expression.  */

#define STATEMENT_CLASS_P(NODE)\
	(TREE_CODE_CLASS (TREE_CODE (NODE)) == tcc_statement)

/* Nonzero if NODE represents a function call-like expression with a
   variable-length operand vector.  */

#define VL_EXP_CLASS_P(NODE)\
	(TREE_CODE_CLASS (TREE_CODE (NODE)) == tcc_vl_exp)

/* Nonzero if NODE represents any other expression.  */

#define EXPRESSION_CLASS_P(NODE)\
	(TREE_CODE_CLASS (TREE_CODE (NODE)) == tcc_expression)

/* Returns nonzero iff NODE represents a type or declaration.  */

#define IS_TYPE_OR_DECL_P(NODE)\
	(TYPE_P (NODE) || DECL_P (NODE))

/* Returns nonzero iff CLASS is the tree-code class of an
   expression.  */

#define IS_EXPR_CODE_CLASS(CLASS)\
	((CLASS) >= tcc_reference && (CLASS) <= tcc_expression)

/* Returns nonzero iff NODE is an expression of some kind.  */

#define EXPR_P(NODE) IS_EXPR_CODE_CLASS (TREE_CODE_CLASS (TREE_CODE (NODE)))

#define TREE_CODE_LENGTH(CODE)	tree_code_length[(int) (CODE)]


/* Helper macros for math builtins.  */

#define CASE_FLT_FN(FN) case FN: case FN##F: case FN##L
#define CASE_FLT_FN_FLOATN_NX(FN)			   \
  case FN##F16: case FN##F32: case FN##F64: case FN##F128: \
  case FN##F32X: case FN##F64X: case FN##F128X
#define CASE_FLT_FN_REENT(FN) case FN##_R: case FN##F_R: case FN##L_R
#define CASE_INT_FN(FN) case FN: case FN##L: case FN##LL: case FN##IMAX

#define NULL_TREE (tree) NULL

/* Define accessors for the fields that all tree nodes have
   (though some fields are not used for all kinds of nodes).  */

/* The tree-code says what kind of node it is.
   Codes are defined in tree.def.  */
#define TREE_CODE(NODE) ((enum tree_code) (NODE)->base.code)
#define TREE_SET_CODE(NODE, VALUE) ((NODE)->base.code = (VALUE))

/* When checking is enabled, errors will be generated if a tree node
   is accessed incorrectly. The macros die with a fatal error.  */
#if defined ENABLE_TREE_CHECKING && (GCC_VERSION >= 2007)

#define TREE_CHECK(T, CODE) \
(tree_check ((T), __FILE__, __LINE__, __FUNCTION__, (CODE)))

#define TREE_NOT_CHECK(T, CODE) \
(tree_not_check ((T), __FILE__, __LINE__, __FUNCTION__, (CODE)))

#define TREE_CHECK2(T, CODE1, CODE2) \
(tree_check2 ((T), __FILE__, __LINE__, __FUNCTION__, (CODE1), (CODE2)))

#define TREE_NOT_CHECK2(T, CODE1, CODE2) \
(tree_not_check2 ((T), __FILE__, __LINE__, __FUNCTION__, (CODE1), (CODE2)))

#define TREE_CHECK3(T, CODE1, CODE2, CODE3) \
(tree_check3 ((T), __FILE__, __LINE__, __FUNCTION__, (CODE1), (CODE2), (CODE3)))

#define TREE_NOT_CHECK3(T, CODE1, CODE2, CODE3) \
(tree_not_check3 ((T), __FILE__, __LINE__, __FUNCTION__, \
                               (CODE1), (CODE2), (CODE3)))

#define TREE_CHECK4(T, CODE1, CODE2, CODE3, CODE4) \
(tree_check4 ((T), __FILE__, __LINE__, __FUNCTION__, \
                           (CODE1), (CODE2), (CODE3), (CODE4)))

#define TREE_NOT_CHECK4(T, CODE1, CODE2, CODE3, CODE4) \
(tree_not_check4 ((T), __FILE__, __LINE__, __FUNCTION__, \
                               (CODE1), (CODE2), (CODE3), (CODE4)))

#define TREE_CHECK5(T, CODE1, CODE2, CODE3, CODE4, CODE5) \
(tree_check5 ((T), __FILE__, __LINE__, __FUNCTION__, \
                           (CODE1), (CODE2), (CODE3), (CODE4), (CODE5)))

#define TREE_NOT_CHECK5(T, CODE1, CODE2, CODE3, CODE4, CODE5) \
(tree_not_check5 ((T), __FILE__, __LINE__, __FUNCTION__, \
                               (CODE1), (CODE2), (CODE3), (CODE4), (CODE5)))

#define CONTAINS_STRUCT_CHECK(T, STRUCT) \
(contains_struct_check ((T), (STRUCT), __FILE__, __LINE__, __FUNCTION__))

#define TREE_CLASS_CHECK(T, CLASS) \
(tree_class_check ((T), (CLASS), __FILE__, __LINE__, __FUNCTION__))

#define TREE_RANGE_CHECK(T, CODE1, CODE2) \
(tree_range_check ((T), (CODE1), (CODE2), __FILE__, __LINE__, __FUNCTION__))

#define OMP_CLAUSE_SUBCODE_CHECK(T, CODE) \
(omp_clause_subcode_check ((T), (CODE), __FILE__, __LINE__, __FUNCTION__))

#define OMP_CLAUSE_RANGE_CHECK(T, CODE1, CODE2) \
(omp_clause_range_check ((T), (CODE1), (CODE2), \
                                      __FILE__, __LINE__, __FUNCTION__))

/* These checks have to be special cased.  */
#define EXPR_CHECK(T) \
(expr_check ((T), __FILE__, __LINE__, __FUNCTION__))

/* These checks have to be special cased.  */
#define NON_TYPE_CHECK(T) \
(non_type_check ((T), __FILE__, __LINE__, __FUNCTION__))

/* These checks have to be special cased.  */
#define ANY_INTEGRAL_TYPE_CHECK(T) \
(any_integral_type_check ((T), __FILE__, __LINE__, __FUNCTION__))

#define TREE_INT_CST_ELT_CHECK(T, I) \
(*tree_int_cst_elt_check ((T), (I), __FILE__, __LINE__, __FUNCTION__))

#define TREE_VEC_ELT_CHECK(T, I) \
(*(CONST_CAST2 (tree *, typeof (T)*, \
     tree_vec_elt_check ((T), (I), __FILE__, __LINE__, __FUNCTION__))))

#define OMP_CLAUSE_ELT_CHECK(T, I) \
(*(omp_clause_elt_check ((T), (I), __FILE__, __LINE__, __FUNCTION__)))

/* Special checks for TREE_OPERANDs.  */
#define TREE_OPERAND_CHECK(T, I) \
(*(CONST_CAST2 (tree*, typeof (T)*, \
     tree_operand_check ((T), (I), __FILE__, __LINE__, __FUNCTION__))))

#define TREE_OPERAND_CHECK_CODE(T, CODE, I) \
(*(tree_operand_check_code ((T), (CODE), (I), \
                                         __FILE__, __LINE__, __FUNCTION__)))

/* Nodes are chained together for many purposes.
   Types are chained together to record them for being output to the debugger
   (see the function `chain_type').
   Decls in the same scope are chained together to record the contents
   of the scope.
   Statement nodes for successive statements used to be chained together.
   Often lists of things are represented by TREE_LIST nodes that
   are chained together.  */

#define TREE_CHAIN(NODE) \
(CONTAINS_STRUCT_CHECK (NODE, TS_COMMON)->common.chain)

/* In all nodes that are expressions, this is the data type of the expression.
   In POINTER_TYPE nodes, this is the type that the pointer points to.
   In ARRAY_TYPE nodes, this is the type of the elements.
   In VECTOR_TYPE nodes, this is the type of the elements.  */
#define TREE_TYPE(NODE) \
(CONTAINS_STRUCT_CHECK (NODE, TS_TYPED)->typed.type)

extern void tree_contains_struct_check_failed (const_tree,
					       const enum tree_node_structure_enum,
					       const char *, int, const char *)
  ATTRIBUTE_NORETURN ATTRIBUTE_COLD;

extern void tree_check_failed (const_tree, const char *, int, const char *,
			       ...) ATTRIBUTE_NORETURN ATTRIBUTE_COLD;
extern void tree_not_check_failed (const_tree, const char *, int, const char *,
				   ...) ATTRIBUTE_NORETURN ATTRIBUTE_COLD;
extern void tree_class_check_failed (const_tree, const enum tree_code_class,
				     const char *, int, const char *)
    ATTRIBUTE_NORETURN ATTRIBUTE_COLD;
extern void tree_range_check_failed (const_tree, const char *, int,
				     const char *, enum tree_code,
				     enum tree_code)
    ATTRIBUTE_NORETURN ATTRIBUTE_COLD;
extern void tree_not_class_check_failed (const_tree,
					 const enum tree_code_class,
					 const char *, int, const char *)
    ATTRIBUTE_NORETURN ATTRIBUTE_COLD;
extern void tree_int_cst_elt_check_failed (int, int, const char *,
					   int, const char *)
    ATTRIBUTE_NORETURN ATTRIBUTE_COLD;
extern void tree_vec_elt_check_failed (int, int, const char *,
				       int, const char *)
    ATTRIBUTE_NORETURN ATTRIBUTE_COLD;
extern void phi_node_elt_check_failed (int, int, const char *,
				       int, const char *)
    ATTRIBUTE_NORETURN ATTRIBUTE_COLD;
extern void tree_operand_check_failed (int, const_tree,
				       const char *, int, const char *)
    ATTRIBUTE_NORETURN ATTRIBUTE_COLD;
extern void omp_clause_check_failed (const_tree, const char *, int,
				     const char *, enum omp_clause_code)
    ATTRIBUTE_NORETURN ATTRIBUTE_COLD;
extern void omp_clause_operand_check_failed (int, const_tree, const char *,
				             int, const char *)
    ATTRIBUTE_NORETURN ATTRIBUTE_COLD;
extern void omp_clause_range_check_failed (const_tree, const char *, int,
			       const char *, enum omp_clause_code,
			       enum omp_clause_code)
    ATTRIBUTE_NORETURN ATTRIBUTE_COLD;

#else /* not ENABLE_TREE_CHECKING, or not gcc */

#define CONTAINS_STRUCT_CHECK(T, ENUM)          (T)
#define TREE_CHECK(T, CODE)			(T)
#define TREE_NOT_CHECK(T, CODE)			(T)
#define TREE_CHECK2(T, CODE1, CODE2)		(T)
#define TREE_NOT_CHECK2(T, CODE1, CODE2)	(T)
#define TREE_CHECK3(T, CODE1, CODE2, CODE3)	(T)
#define TREE_NOT_CHECK3(T, CODE1, CODE2, CODE3)	(T)
#define TREE_CHECK4(T, CODE1, CODE2, CODE3, CODE4) (T)
#define TREE_NOT_CHECK4(T, CODE1, CODE2, CODE3, CODE4) (T)
#define TREE_CHECK5(T, CODE1, CODE2, CODE3, CODE4, CODE5) (T)
#define TREE_NOT_CHECK5(T, CODE1, CODE2, CODE3, CODE4, CODE5) (T)
#define TREE_CLASS_CHECK(T, CODE)		(T)
#define TREE_RANGE_CHECK(T, CODE1, CODE2)	(T)
#define EXPR_CHECK(T)				(T)
#define NON_TYPE_CHECK(T)			(T)
#define TREE_INT_CST_ELT_CHECK(T, I)		((T)->int_cst.val[I])
#define TREE_VEC_ELT_CHECK(T, I)		((T)->vec.a[I])
#define TREE_OPERAND_CHECK(T, I)		((T)->exp.operands[I])
#define TREE_OPERAND_CHECK_CODE(T, CODE, I)	((T)->exp.operands[I])
#define OMP_CLAUSE_ELT_CHECK(T, i)	        ((T)->omp_clause.ops[i])
#define OMP_CLAUSE_RANGE_CHECK(T, CODE1, CODE2)	(T)
#define OMP_CLAUSE_SUBCODE_CHECK(T, CODE)	(T)
#define ANY_INTEGRAL_TYPE_CHECK(T)		(T)

#define TREE_CHAIN(NODE) ((NODE)->common.chain)
#define TREE_TYPE(NODE) ((NODE)->typed.type)

#endif

#define TREE_BLOCK(NODE)		(tree_block (NODE))
#define TREE_SET_BLOCK(T, B)		(tree_set_block ((T), (B)))

#include "tree-check.h"

#define TYPE_CHECK(T)		TREE_CLASS_CHECK (T, tcc_type)
#define DECL_MINIMAL_CHECK(T)   CONTAINS_STRUCT_CHECK (T, TS_DECL_MINIMAL)
#define DECL_COMMON_CHECK(T)    CONTAINS_STRUCT_CHECK (T, TS_DECL_COMMON)
#define DECL_WRTL_CHECK(T)      CONTAINS_STRUCT_CHECK (T, TS_DECL_WRTL)
#define DECL_WITH_VIS_CHECK(T)  CONTAINS_STRUCT_CHECK (T, TS_DECL_WITH_VIS)
#define DECL_NON_COMMON_CHECK(T) CONTAINS_STRUCT_CHECK (T, TS_DECL_NON_COMMON)
#define CST_CHECK(T)		TREE_CLASS_CHECK (T, tcc_constant)
#define STMT_CHECK(T)		TREE_CLASS_CHECK (T, tcc_statement)
#define VL_EXP_CHECK(T)		TREE_CLASS_CHECK (T, tcc_vl_exp)
#define FUNC_OR_METHOD_CHECK(T)	TREE_CHECK2 (T, FUNCTION_TYPE, METHOD_TYPE)
#define PTR_OR_REF_CHECK(T)	TREE_CHECK2 (T, POINTER_TYPE, REFERENCE_TYPE)

#define RECORD_OR_UNION_CHECK(T)	\
  TREE_CHECK3 (T, RECORD_TYPE, UNION_TYPE, QUAL_UNION_TYPE)
#define NOT_RECORD_OR_UNION_CHECK(T) \
  TREE_NOT_CHECK3 (T, RECORD_TYPE, UNION_TYPE, QUAL_UNION_TYPE)

#define NUMERICAL_TYPE_CHECK(T)					\
  TREE_CHECK5 (T, INTEGER_TYPE, ENUMERAL_TYPE, BOOLEAN_TYPE, REAL_TYPE,	\
	       FIXED_POINT_TYPE)

/* Here is how primitive or already-canonicalized types' hash codes
   are made.  */
#define TYPE_HASH(TYPE) (TYPE_UID (TYPE))

/* A simple hash function for an arbitrary tree node.  This must not be
   used in hash tables which are saved to a PCH.  */
#define TREE_HASH(NODE) ((size_t) (NODE) & 0777777)

/* Tests if CODE is a conversion expr (NOP_EXPR or CONVERT_EXPR).  */
#define CONVERT_EXPR_CODE_P(CODE)				\
  ((CODE) == NOP_EXPR || (CODE) == CONVERT_EXPR)

/* Similarly, but accept an expression instead of a tree code.  */
#define CONVERT_EXPR_P(EXP)	CONVERT_EXPR_CODE_P (TREE_CODE (EXP))

/* Generate case for NOP_EXPR, CONVERT_EXPR.  */

#define CASE_CONVERT						\
  case NOP_EXPR:						\
  case CONVERT_EXPR

/* Given an expression as a tree, strip any conversion that generates
   no instruction.  Accepts both tree and const_tree arguments since
   we are not modifying the tree itself.  */

#define STRIP_NOPS(EXP) \
  (EXP) = tree_strip_nop_conversions (CONST_CAST_TREE (EXP))

/* Like STRIP_NOPS, but don't let the signedness change either.  */

#define STRIP_SIGN_NOPS(EXP) \
  (EXP) = tree_strip_sign_nop_conversions (CONST_CAST_TREE (EXP))

/* Like STRIP_NOPS, but don't alter the TREE_TYPE either.  */

#define STRIP_TYPE_NOPS(EXP) \
  while ((CONVERT_EXPR_P (EXP)					\
	  || TREE_CODE (EXP) == NON_LVALUE_EXPR)		\
	 && TREE_OPERAND (EXP, 0) != error_mark_node		\
	 && (TREE_TYPE (EXP)					\
	     == TREE_TYPE (TREE_OPERAND (EXP, 0))))		\
    (EXP) = TREE_OPERAND (EXP, 0)

/* Remove unnecessary type conversions according to
   tree_ssa_useless_type_conversion.  */

#define STRIP_USELESS_TYPE_CONVERSION(EXP) \
  (EXP) = tree_ssa_strip_useless_type_conversions (EXP)

/* Nonzero if TYPE represents a vector type.  */

#define VECTOR_TYPE_P(TYPE) (TREE_CODE (TYPE) == VECTOR_TYPE)

/* Nonzero if TYPE represents a vector of booleans.  */

#define VECTOR_BOOLEAN_TYPE_P(TYPE)				\
  (TREE_CODE (TYPE) == VECTOR_TYPE			\
   && TREE_CODE (TREE_TYPE (TYPE)) == BOOLEAN_TYPE)

/* Nonzero if TYPE represents an integral type.  Note that we do not
   include COMPLEX types here.  Keep these checks in ascending code
   order.  */

#define INTEGRAL_TYPE_P(TYPE)  \
  (TREE_CODE (TYPE) == ENUMERAL_TYPE  \
   || TREE_CODE (TYPE) == BOOLEAN_TYPE \
   || TREE_CODE (TYPE) == INTEGER_TYPE)

/* Nonzero if TYPE represents an integral type, including complex
   and vector integer types.  */

#define ANY_INTEGRAL_TYPE_P(TYPE)		\
  (INTEGRAL_TYPE_P (TYPE)			\
   || ((TREE_CODE (TYPE) == COMPLEX_TYPE 	\
        || VECTOR_TYPE_P (TYPE))		\
       && INTEGRAL_TYPE_P (TREE_TYPE (TYPE))))

/* Nonzero if TYPE represents a non-saturating fixed-point type.  */

#define NON_SAT_FIXED_POINT_TYPE_P(TYPE) \
  (TREE_CODE (TYPE) == FIXED_POINT_TYPE && !TYPE_SATURATING (TYPE))

/* Nonzero if TYPE represents a saturating fixed-point type.  */

#define SAT_FIXED_POINT_TYPE_P(TYPE) \
  (TREE_CODE (TYPE) == FIXED_POINT_TYPE && TYPE_SATURATING (TYPE))

/* Nonzero if TYPE represents a fixed-point type.  */

#define FIXED_POINT_TYPE_P(TYPE)	(TREE_CODE (TYPE) == FIXED_POINT_TYPE)

/* Nonzero if TYPE represents a scalar floating-point type.  */

#define SCALAR_FLOAT_TYPE_P(TYPE) (TREE_CODE (TYPE) == REAL_TYPE)

/* Nonzero if TYPE represents a complex floating-point type.  */

#define COMPLEX_FLOAT_TYPE_P(TYPE)	\
  (TREE_CODE (TYPE) == COMPLEX_TYPE	\
   && TREE_CODE (TREE_TYPE (TYPE)) == REAL_TYPE)

/* Nonzero if TYPE represents a vector integer type.  */
                
#define VECTOR_INTEGER_TYPE_P(TYPE)			\
  (VECTOR_TYPE_P (TYPE)					\
   && TREE_CODE (TREE_TYPE (TYPE)) == INTEGER_TYPE)


/* Nonzero if TYPE represents a vector floating-point type.  */

#define VECTOR_FLOAT_TYPE_P(TYPE)	\
  (VECTOR_TYPE_P (TYPE)			\
   && TREE_CODE (TREE_TYPE (TYPE)) == REAL_TYPE)

/* Nonzero if TYPE represents a floating-point type, including complex
   and vector floating-point types.  The vector and complex check does
   not use the previous two macros to enable early folding.  */

#define FLOAT_TYPE_P(TYPE)			\
  (SCALAR_FLOAT_TYPE_P (TYPE)			\
   || ((TREE_CODE (TYPE) == COMPLEX_TYPE 	\
        || VECTOR_TYPE_P (TYPE))		\
       && SCALAR_FLOAT_TYPE_P (TREE_TYPE (TYPE))))

/* Nonzero if TYPE represents a decimal floating-point type.  */
#define DECIMAL_FLOAT_TYPE_P(TYPE)		\
  (SCALAR_FLOAT_TYPE_P (TYPE)			\
   && DECIMAL_FLOAT_MODE_P (TYPE_MODE (TYPE)))

/* Nonzero if TYPE is a record or union type.  */
#define RECORD_OR_UNION_TYPE_P(TYPE)		\
  (TREE_CODE (TYPE) == RECORD_TYPE		\
   || TREE_CODE (TYPE) == UNION_TYPE		\
   || TREE_CODE (TYPE) == QUAL_UNION_TYPE)

/* Nonzero if TYPE represents an aggregate (multi-component) type.
   Keep these checks in ascending code order.  */

#define AGGREGATE_TYPE_P(TYPE) \
  (TREE_CODE (TYPE) == ARRAY_TYPE || RECORD_OR_UNION_TYPE_P (TYPE))

/* Nonzero if TYPE represents a pointer or reference type.
   (It should be renamed to INDIRECT_TYPE_P.)  Keep these checks in
   ascending code order.  */

#define POINTER_TYPE_P(TYPE) \
  (TREE_CODE (TYPE) == POINTER_TYPE || TREE_CODE (TYPE) == REFERENCE_TYPE)

/* Nonzero if TYPE represents a pointer to function.  */
#define FUNCTION_POINTER_TYPE_P(TYPE) \
  (POINTER_TYPE_P (TYPE) && TREE_CODE (TREE_TYPE (TYPE)) == FUNCTION_TYPE)

/* Nonzero if this type is a complete type.  */
#define COMPLETE_TYPE_P(NODE) (TYPE_SIZE (NODE) != NULL_TREE)

/* Nonzero if this type is a pointer bounds type.  */
#define POINTER_BOUNDS_TYPE_P(NODE) \
  (TREE_CODE (NODE) == POINTER_BOUNDS_TYPE)

/* Nonzero if this node has a pointer bounds type.  */
#define POINTER_BOUNDS_P(NODE) \
  (POINTER_BOUNDS_TYPE_P (TREE_TYPE (NODE)))

/* Nonzero if this type supposes bounds existence.  */
#define BOUNDED_TYPE_P(type) (POINTER_TYPE_P (type))

/* Nonzero for objects with bounded type.  */
#define BOUNDED_P(node) \
  BOUNDED_TYPE_P (TREE_TYPE (node))

/* Nonzero if this type is the (possibly qualified) void type.  */
#define VOID_TYPE_P(NODE) (TREE_CODE (NODE) == VOID_TYPE)

/* Nonzero if this type is complete or is cv void.  */
#define COMPLETE_OR_VOID_TYPE_P(NODE) \
  (COMPLETE_TYPE_P (NODE) || VOID_TYPE_P (NODE))

/* Nonzero if this type is complete or is an array with unspecified bound.  */
#define COMPLETE_OR_UNBOUND_ARRAY_TYPE_P(NODE) \
  (COMPLETE_TYPE_P (TREE_CODE (NODE) == ARRAY_TYPE ? TREE_TYPE (NODE) : (NODE)))

#define FUNC_OR_METHOD_TYPE_P(NODE) \
  (TREE_CODE (NODE) == FUNCTION_TYPE || TREE_CODE (NODE) == METHOD_TYPE)

/* Define many boolean fields that all tree nodes have.  */

/* In VAR_DECL, PARM_DECL and RESULT_DECL nodes, nonzero means address
   of this is needed.  So it cannot be in a register.
   In a FUNCTION_DECL it has no meaning.
   In LABEL_DECL nodes, it means a goto for this label has been seen
   from a place outside all binding contours that restore stack levels.
   In an artificial SSA_NAME that points to a stack partition with at least
   two variables, it means that at least one variable has TREE_ADDRESSABLE.
   In ..._TYPE nodes, it means that objects of this type must be fully
   addressable.  This means that pieces of this object cannot go into
   register parameters, for example.  If this a function type, this
   means that the value must be returned in memory.
   In CONSTRUCTOR nodes, it means object constructed must be in memory.
   In IDENTIFIER_NODEs, this means that some extern decl for this name
   had its address taken.  That matters for inline functions.
   In a STMT_EXPR, it means we want the result of the enclosed expression.  */
#define TREE_ADDRESSABLE(NODE) ((NODE)->base.addressable_flag)

/* Set on a CALL_EXPR if the call is in a tail position, ie. just before the
   exit of a function.  Calls for which this is true are candidates for tail
   call optimizations.  */
#define CALL_EXPR_TAILCALL(NODE) \
  (CALL_EXPR_CHECK (NODE)->base.addressable_flag)

/* Set on a CALL_EXPR if the call has been marked as requiring tail call
   optimization for correctness.  */
#define CALL_EXPR_MUST_TAIL_CALL(NODE) \
  (CALL_EXPR_CHECK (NODE)->base.static_flag)

/* Used as a temporary field on a CASE_LABEL_EXPR to indicate that the
   CASE_LOW operand has been processed.  */
#define CASE_LOW_SEEN(NODE) \
  (CASE_LABEL_EXPR_CHECK (NODE)->base.addressable_flag)

#define PREDICT_EXPR_OUTCOME(NODE) \
  ((enum prediction) (PREDICT_EXPR_CHECK (NODE)->base.addressable_flag))
#define SET_PREDICT_EXPR_OUTCOME(NODE, OUTCOME) \
  (PREDICT_EXPR_CHECK (NODE)->base.addressable_flag = (int) OUTCOME)
#define PREDICT_EXPR_PREDICTOR(NODE) \
  ((enum br_predictor)tree_to_shwi (TREE_OPERAND (PREDICT_EXPR_CHECK (NODE), 0)))

/* In a VAR_DECL, nonzero means allocate static storage.
   In a FUNCTION_DECL, nonzero if function has been defined.
   In a CONSTRUCTOR, nonzero means allocate static storage.  */
#define TREE_STATIC(NODE) ((NODE)->base.static_flag)

/* In an ADDR_EXPR, nonzero means do not use a trampoline.  */
#define TREE_NO_TRAMPOLINE(NODE) (ADDR_EXPR_CHECK (NODE)->base.static_flag)

/* In a TARGET_EXPR or WITH_CLEANUP_EXPR, means that the pertinent cleanup
   should only be executed if an exception is thrown, not on normal exit
   of its scope.  */
#define CLEANUP_EH_ONLY(NODE) ((NODE)->base.static_flag)

/* In a TRY_CATCH_EXPR, means that the handler should be considered a
   separate cleanup in honor_protect_cleanup_actions.  */
#define TRY_CATCH_IS_CLEANUP(NODE) \
  (TRY_CATCH_EXPR_CHECK (NODE)->base.static_flag)

/* Used as a temporary field on a CASE_LABEL_EXPR to indicate that the
   CASE_HIGH operand has been processed.  */
#define CASE_HIGH_SEEN(NODE) \
  (CASE_LABEL_EXPR_CHECK (NODE)->base.static_flag)

/* Used to mark scoped enums.  */
#define ENUM_IS_SCOPED(NODE) (ENUMERAL_TYPE_CHECK (NODE)->base.static_flag)

/* Determines whether an ENUMERAL_TYPE has defined the list of constants. */
#define ENUM_IS_OPAQUE(NODE) (ENUMERAL_TYPE_CHECK (NODE)->base.private_flag)

/* In an expr node (usually a conversion) this means the node was made
   implicitly and should not lead to any sort of warning.  In a decl node,
   warnings concerning the decl should be suppressed.  This is used at
   least for used-before-set warnings, and it set after one warning is
   emitted.  */
#define TREE_NO_WARNING(NODE) ((NODE)->base.nowarning_flag)

/* Used to indicate that this TYPE represents a compiler-generated entity.  */
#define TYPE_ARTIFICIAL(NODE) (TYPE_CHECK (NODE)->base.nowarning_flag)

/* In an IDENTIFIER_NODE, this means that assemble_name was called with
   this string as an argument.  */
#define TREE_SYMBOL_REFERENCED(NODE) \
  (IDENTIFIER_NODE_CHECK (NODE)->base.static_flag)

/* Nonzero in a pointer or reference type means the data pointed to
   by this type can alias anything.  */
#define TYPE_REF_CAN_ALIAS_ALL(NODE) \
  (PTR_OR_REF_CHECK (NODE)->base.static_flag)

/* In an INTEGER_CST, REAL_CST, COMPLEX_CST, or VECTOR_CST, this means
   there was an overflow in folding.  */

#define TREE_OVERFLOW(NODE) (CST_CHECK (NODE)->base.public_flag)

/* TREE_OVERFLOW can only be true for EXPR of CONSTANT_CLASS_P.  */

#define TREE_OVERFLOW_P(EXPR) \
 (CONSTANT_CLASS_P (EXPR) && TREE_OVERFLOW (EXPR))

/* In a VAR_DECL, FUNCTION_DECL, NAMESPACE_DECL or TYPE_DECL,
   nonzero means name is to be accessible from outside this translation unit.
   In an IDENTIFIER_NODE, nonzero means an external declaration
   accessible from outside this translation unit was previously seen
   for this name in an inner scope.  */
#define TREE_PUBLIC(NODE) ((NODE)->base.public_flag)

/* In a _TYPE, indicates whether TYPE_CACHED_VALUES contains a vector
   of cached values, or is something else.  */
#define TYPE_CACHED_VALUES_P(NODE) (TYPE_CHECK (NODE)->base.public_flag)

/* In a SAVE_EXPR, indicates that the original expression has already
   been substituted with a VAR_DECL that contains the value.  */
#define SAVE_EXPR_RESOLVED_P(NODE) \
  (SAVE_EXPR_CHECK (NODE)->base.public_flag)

/* Set on a CALL_EXPR if this stdarg call should be passed the argument
   pack.  */
#define CALL_EXPR_VA_ARG_PACK(NODE) \
  (CALL_EXPR_CHECK (NODE)->base.public_flag)

/* In any expression, decl, or constant, nonzero means it has side effects or
   reevaluation of the whole expression could produce a different value.
   This is set if any subexpression is a function call, a side effect or a
   reference to a volatile variable.  In a ..._DECL, this is set only if the
   declaration said `volatile'.  This will never be set for a constant.  */
#define TREE_SIDE_EFFECTS(NODE) \
  (NON_TYPE_CHECK (NODE)->base.side_effects_flag)

/* In a LABEL_DECL, nonzero means this label had its address taken
   and therefore can never be deleted and is a jump target for
   computed gotos.  */
#define FORCED_LABEL(NODE) (LABEL_DECL_CHECK (NODE)->base.side_effects_flag)

/* Whether a case or a user-defined label is allowed to fall through to.
   This is used to implement -Wimplicit-fallthrough.  */
#define FALLTHROUGH_LABEL_P(NODE) \
  (LABEL_DECL_CHECK (NODE)->base.private_flag)

/* Nonzero means this expression is volatile in the C sense:
   its address should be of type `volatile WHATEVER *'.
   In other words, the declared item is volatile qualified.
   This is used in _DECL nodes and _REF nodes.
   On a FUNCTION_DECL node, this means the function does not
   return normally.  This is the same effect as setting
   the attribute noreturn on the function in C.

   In a ..._TYPE node, means this type is volatile-qualified.
   But use TYPE_VOLATILE instead of this macro when the node is a type,
   because eventually we may make that a different bit.

   If this bit is set in an expression, so is TREE_SIDE_EFFECTS.  */
#define TREE_THIS_VOLATILE(NODE) ((NODE)->base.volatile_flag)

/* Nonzero means this node will not trap.  In an INDIRECT_REF, means
   accessing the memory pointed to won't generate a trap.  However,
   this only applies to an object when used appropriately: it doesn't
   mean that writing a READONLY mem won't trap.

   In ARRAY_REF and ARRAY_RANGE_REF means that we know that the index
   (or slice of the array) always belongs to the range of the array.
   I.e. that the access will not trap, provided that the access to
   the base to the array will not trap.  */
#define TREE_THIS_NOTRAP(NODE) \
  (TREE_CHECK5 (NODE, INDIRECT_REF, MEM_REF, TARGET_MEM_REF, ARRAY_REF,	\
		ARRAY_RANGE_REF)->base.nothrow_flag)

/* In a VAR_DECL, PARM_DECL or FIELD_DECL, or any kind of ..._REF node,
   nonzero means it may not be the lhs of an assignment.
   Nonzero in a FUNCTION_DECL means this function should be treated
   as "const" function (can only read its arguments).  */
#define TREE_READONLY(NODE) (NON_TYPE_CHECK (NODE)->base.readonly_flag)

/* Value of expression is constant.  Always on in all ..._CST nodes.  May
   also appear in an expression or decl where the value is constant.  */
#define TREE_CONSTANT(NODE) (NON_TYPE_CHECK (NODE)->base.constant_flag)

/* Nonzero if NODE, a type, has had its sizes gimplified.  */
#define TYPE_SIZES_GIMPLIFIED(NODE) \
  (TYPE_CHECK (NODE)->base.constant_flag)

/* In a decl (most significantly a FIELD_DECL), means an unsigned field.  */
#define DECL_UNSIGNED(NODE) \
  (DECL_COMMON_CHECK (NODE)->base.u.bits.unsigned_flag)

/* In integral and pointer types, means an unsigned type.  */
#define TYPE_UNSIGNED(NODE) (TYPE_CHECK (NODE)->base.u.bits.unsigned_flag)

/* Same as TYPE_UNSIGNED but converted to SIGNOP.  */
#define TYPE_SIGN(NODE) ((signop) TYPE_UNSIGNED (NODE))

/* True if overflow wraps around for the given integral type.  That
   is, TYPE_MAX + 1 == TYPE_MIN.  */
#define TYPE_OVERFLOW_WRAPS(TYPE) \
  (ANY_INTEGRAL_TYPE_CHECK(TYPE)->base.u.bits.unsigned_flag || flag_wrapv)

/* True if overflow is undefined for the given integral type.  We may
   optimize on the assumption that values in the type never overflow.

   IMPORTANT NOTE: Any optimization based on TYPE_OVERFLOW_UNDEFINED
   must issue a warning based on warn_strict_overflow.  In some cases
   it will be appropriate to issue the warning immediately, and in
   other cases it will be appropriate to simply set a flag and let the
   caller decide whether a warning is appropriate or not.  */
#define TYPE_OVERFLOW_UNDEFINED(TYPE)				\
  (!ANY_INTEGRAL_TYPE_CHECK(TYPE)->base.u.bits.unsigned_flag	\
   && !flag_wrapv && !flag_trapv)

/* True if overflow for the given integral type should issue a
   trap.  */
#define TYPE_OVERFLOW_TRAPS(TYPE) \
  (!ANY_INTEGRAL_TYPE_CHECK(TYPE)->base.u.bits.unsigned_flag && flag_trapv)

/* True if an overflow is to be preserved for sanitization.  */
#define TYPE_OVERFLOW_SANITIZED(TYPE)			\
  (INTEGRAL_TYPE_P (TYPE)				\
   && !TYPE_OVERFLOW_WRAPS (TYPE)			\
   && (flag_sanitize & SANITIZE_SI_OVERFLOW))

/* Nonzero in a VAR_DECL or STRING_CST means assembler code has been written.
   Nonzero in a FUNCTION_DECL means that the function has been compiled.
   This is interesting in an inline function, since it might not need
   to be compiled separately.
   Nonzero in a RECORD_TYPE, UNION_TYPE, QUAL_UNION_TYPE, ENUMERAL_TYPE
   or TYPE_DECL if the debugging info for the type has been written.
   In a BLOCK node, nonzero if reorder_blocks has already seen this block.
   In an SSA_NAME node, nonzero if the SSA_NAME occurs in an abnormal
   PHI node.  */
#define TREE_ASM_WRITTEN(NODE) ((NODE)->base.asm_written_flag)

/* Nonzero in a _DECL if the name is used in its scope.
   Nonzero in an expr node means inhibit warning if value is unused.
   In IDENTIFIER_NODEs, this means that some extern decl for this name
   was used.
   In a BLOCK, this means that the block contains variables that are used.  */
#define TREE_USED(NODE) ((NODE)->base.used_flag)

/* In a FUNCTION_DECL, nonzero means a call to the function cannot
   throw an exception.  In a CALL_EXPR, nonzero means the call cannot
   throw.  We can't easily check the node type here as the C++
   frontend also uses this flag (for AGGR_INIT_EXPR).  */
#define TREE_NOTHROW(NODE) ((NODE)->base.nothrow_flag)

/* In a CALL_EXPR, means that it's safe to use the target of the call
   expansion as the return slot for a call that returns in memory.  */
#define CALL_EXPR_RETURN_SLOT_OPT(NODE) \
  (CALL_EXPR_CHECK (NODE)->base.private_flag)

/* Cilk keywords accessors.  */
#define CILK_SPAWN_FN(NODE) TREE_OPERAND (CILK_SPAWN_STMT_CHECK (NODE), 0)

/* If this is true, we should insert a __cilk_detach call just before
   this function call.  */
#define EXPR_CILK_SPAWN(NODE) \
  (TREE_CHECK2 (NODE, CALL_EXPR, \
                AGGR_INIT_EXPR)->base.u.bits.unsigned_flag)

/* In a RESULT_DECL, PARM_DECL and VAR_DECL, means that it is
   passed by invisible reference (and the TREE_TYPE is a pointer to the true
   type).  */
#define DECL_BY_REFERENCE(NODE) \
  (TREE_CHECK3 (NODE, VAR_DECL, PARM_DECL, \
		RESULT_DECL)->decl_common.decl_by_reference_flag)

/* In VAR_DECL and PARM_DECL, set when the decl has been used except for
   being set.  */
#define DECL_READ_P(NODE) \
  (TREE_CHECK2 (NODE, VAR_DECL, PARM_DECL)->decl_common.decl_read_flag)

/* In VAR_DECL or RESULT_DECL, set when significant code movement precludes
   attempting to share the stack slot with some other variable.  */
#define DECL_NONSHAREABLE(NODE) \
  (TREE_CHECK2 (NODE, VAR_DECL, \
		RESULT_DECL)->decl_common.decl_nonshareable_flag)

/* In a CALL_EXPR, means that the call is the jump from a thunk to the
   thunked-to function.  */
#define CALL_FROM_THUNK_P(NODE) (CALL_EXPR_CHECK (NODE)->base.protected_flag)

/* In a CALL_EXPR, if the function being called is BUILT_IN_ALLOCA, means that
   it has been built for the declaration of a variable-sized object.  */
#define CALL_ALLOCA_FOR_VAR_P(NODE) \
  (CALL_EXPR_CHECK (NODE)->base.protected_flag)

/* In a CALL_EXPR, means call was instrumented by Pointer Bounds Checker.  */
#define CALL_WITH_BOUNDS_P(NODE) (CALL_EXPR_CHECK (NODE)->base.deprecated_flag)

/* Used in classes in C++.  */
#define TREE_PRIVATE(NODE) ((NODE)->base.private_flag)
/* Used in classes in C++. */
#define TREE_PROTECTED(NODE) ((NODE)->base.protected_flag)

/* True if reference type NODE is a C++ rvalue reference.  */
#define TYPE_REF_IS_RVALUE(NODE) \
  (REFERENCE_TYPE_CHECK (NODE)->base.private_flag)

/* Nonzero in a _DECL if the use of the name is defined as a
   deprecated feature by __attribute__((deprecated)).  */
#define TREE_DEPRECATED(NODE) \
  ((NODE)->base.deprecated_flag)

/* Nonzero in an IDENTIFIER_NODE if the name is a local alias, whose
   uses are to be substituted for uses of the TREE_CHAINed identifier.  */
#define IDENTIFIER_TRANSPARENT_ALIAS(NODE) \
  (IDENTIFIER_NODE_CHECK (NODE)->base.deprecated_flag)

/* In an aggregate type, indicates that the scalar fields of the type are
   stored in reverse order from the target order.  This effectively
   toggles BYTES_BIG_ENDIAN and WORDS_BIG_ENDIAN within the type.  */
#define TYPE_REVERSE_STORAGE_ORDER(NODE) \
  (TREE_CHECK4 (NODE, RECORD_TYPE, UNION_TYPE, QUAL_UNION_TYPE, ARRAY_TYPE)->base.u.bits.saturating_flag)

/* In a non-aggregate type, indicates a saturating type.  */
#define TYPE_SATURATING(NODE) \
  (TREE_NOT_CHECK4 (NODE, RECORD_TYPE, UNION_TYPE, QUAL_UNION_TYPE, ARRAY_TYPE)->base.u.bits.saturating_flag)

/* In a BIT_FIELD_REF and MEM_REF, indicates that the reference is to a group
   of bits stored in reverse order from the target order.  This effectively
   toggles both BYTES_BIG_ENDIAN and WORDS_BIG_ENDIAN for the reference.

   The overall strategy is to preserve the invariant that every scalar in
   memory is associated with a single storage order, i.e. all accesses to
   this scalar are done with the same storage order.  This invariant makes
   it possible to factor out the storage order in most transformations, as
   only the address and/or the value (in target order) matter for them.
   But, of course, the storage order must be preserved when the accesses
   themselves are rewritten or transformed.  */
#define REF_REVERSE_STORAGE_ORDER(NODE) \
  (TREE_CHECK2 (NODE, BIT_FIELD_REF, MEM_REF)->base.default_def_flag)

  /* In an ADDR_EXPR, indicates that this is a pointer to nested function
   represented by a descriptor instead of a trampoline.  */
#define FUNC_ADDR_BY_DESCRIPTOR(NODE) \
  (TREE_CHECK (NODE, ADDR_EXPR)->base.default_def_flag)

/* In a CALL_EXPR, indicates that this is an indirect call for which
   pointers to nested function are descriptors instead of trampolines.  */
#define CALL_EXPR_BY_DESCRIPTOR(NODE) \
  (TREE_CHECK (NODE, CALL_EXPR)->base.default_def_flag)

/* These flags are available for each language front end to use internally.  */
#define TREE_LANG_FLAG_0(NODE) \
  (TREE_NOT_CHECK2 (NODE, TREE_VEC, SSA_NAME)->base.u.bits.lang_flag_0)
#define TREE_LANG_FLAG_1(NODE) \
  (TREE_NOT_CHECK2 (NODE, TREE_VEC, SSA_NAME)->base.u.bits.lang_flag_1)
#define TREE_LANG_FLAG_2(NODE) \
  (TREE_NOT_CHECK2 (NODE, TREE_VEC, SSA_NAME)->base.u.bits.lang_flag_2)
#define TREE_LANG_FLAG_3(NODE) \
  (TREE_NOT_CHECK2 (NODE, TREE_VEC, SSA_NAME)->base.u.bits.lang_flag_3)
#define TREE_LANG_FLAG_4(NODE) \
  (TREE_NOT_CHECK2 (NODE, TREE_VEC, SSA_NAME)->base.u.bits.lang_flag_4)
#define TREE_LANG_FLAG_5(NODE) \
  (TREE_NOT_CHECK2 (NODE, TREE_VEC, SSA_NAME)->base.u.bits.lang_flag_5)
#define TREE_LANG_FLAG_6(NODE) \
  (TREE_NOT_CHECK2 (NODE, TREE_VEC, SSA_NAME)->base.u.bits.lang_flag_6)

/* Define additional fields and accessors for nodes representing constants.  */

#define TREE_INT_CST_NUNITS(NODE) \
  (INTEGER_CST_CHECK (NODE)->base.u.int_length.unextended)
#define TREE_INT_CST_EXT_NUNITS(NODE) \
  (INTEGER_CST_CHECK (NODE)->base.u.int_length.extended)
#define TREE_INT_CST_OFFSET_NUNITS(NODE) \
  (INTEGER_CST_CHECK (NODE)->base.u.int_length.offset)
#define TREE_INT_CST_ELT(NODE, I) TREE_INT_CST_ELT_CHECK (NODE, I)
#define TREE_INT_CST_LOW(NODE) \
  ((unsigned HOST_WIDE_INT) TREE_INT_CST_ELT (NODE, 0))

#define TREE_REAL_CST_PTR(NODE) (REAL_CST_CHECK (NODE)->real_cst.real_cst_ptr)
#define TREE_REAL_CST(NODE) (*TREE_REAL_CST_PTR (NODE))

#define TREE_FIXED_CST_PTR(NODE) \
  (FIXED_CST_CHECK (NODE)->fixed_cst.fixed_cst_ptr)
#define TREE_FIXED_CST(NODE) (*TREE_FIXED_CST_PTR (NODE))

/* In a STRING_CST */
/* In C terms, this is sizeof, not strlen.  */
#define TREE_STRING_LENGTH(NODE) (STRING_CST_CHECK (NODE)->string.length)
#define TREE_STRING_POINTER(NODE) \
  ((const char *)(STRING_CST_CHECK (NODE)->string.str))

/* In a COMPLEX_CST node.  */
#define TREE_REALPART(NODE) (COMPLEX_CST_CHECK (NODE)->complex.real)
#define TREE_IMAGPART(NODE) (COMPLEX_CST_CHECK (NODE)->complex.imag)

/* In a VECTOR_CST node.  */
#define VECTOR_CST_NELTS(NODE) (VECTOR_CST_CHECK (NODE)->base.u.nelts)
#define VECTOR_CST_ELTS(NODE) (VECTOR_CST_CHECK (NODE)->vector.elts)
#define VECTOR_CST_ELT(NODE,IDX) (VECTOR_CST_CHECK (NODE)->vector.elts[IDX])

/* In a POLY_CST node.  */
#define POLY_CST_ELT(NODE, IDX) (POLY_CST_CHECK (NODE)->poly.elts[IDX])

/* Define fields and accessors for some special-purpose tree nodes.  */

#define IDENTIFIER_LENGTH(NODE) \
  (IDENTIFIER_NODE_CHECK (NODE)->identifier.id.len)
#define IDENTIFIER_POINTER(NODE) \
  ((const char *) IDENTIFIER_NODE_CHECK (NODE)->identifier.id.str)
#define IDENTIFIER_HASH_VALUE(NODE) \
  (IDENTIFIER_NODE_CHECK (NODE)->identifier.id.hash_value)

/* Translate a hash table identifier pointer to a tree_identifier
   pointer, and vice versa.  */

#define HT_IDENT_TO_GCC_IDENT(NODE) \
  ((tree) ((char *) (NODE) - sizeof (struct tree_common)))
#define GCC_IDENT_TO_HT_IDENT(NODE) (&((struct tree_identifier *) (NODE))->id)

/* In a TREE_LIST node.  */
#define TREE_PURPOSE(NODE) (TREE_LIST_CHECK (NODE)->list.purpose)
#define TREE_VALUE(NODE) (TREE_LIST_CHECK (NODE)->list.value)

/* In a TREE_VEC node.  */
#define TREE_VEC_LENGTH(NODE) (TREE_VEC_CHECK (NODE)->base.u.length)
#define TREE_VEC_END(NODE) \
  ((void) TREE_VEC_CHECK (NODE), &((NODE)->vec.a[(NODE)->vec.base.u.length]))

#define TREE_VEC_ELT(NODE,I) TREE_VEC_ELT_CHECK (NODE, I)

/* In a CONSTRUCTOR node.  */
#define CONSTRUCTOR_ELTS(NODE) (CONSTRUCTOR_CHECK (NODE)->constructor.elts)
#define CONSTRUCTOR_ELT(NODE,IDX) \
  (&(*CONSTRUCTOR_ELTS (NODE))[IDX])
#define CONSTRUCTOR_NELTS(NODE) \
  (vec_safe_length (CONSTRUCTOR_ELTS (NODE)))
#define CONSTRUCTOR_NO_CLEARING(NODE) \
  (CONSTRUCTOR_CHECK (NODE)->base.public_flag)

/* Iterate through the vector V of CONSTRUCTOR_ELT elements, yielding the
   value of each element (stored within VAL). IX must be a scratch variable
   of unsigned integer type.  */
#define FOR_EACH_CONSTRUCTOR_VALUE(V, IX, VAL) \
  for (IX = 0; (IX >= vec_safe_length (V)) \
	       ? false \
	       : ((VAL = (*(V))[IX].value), \
	       true); \
       (IX)++)

/* Iterate through the vector V of CONSTRUCTOR_ELT elements, yielding both
   the value of each element (stored within VAL) and its index (stored
   within INDEX). IX must be a scratch variable of unsigned integer type.  */
#define FOR_EACH_CONSTRUCTOR_ELT(V, IX, INDEX, VAL) \
  for (IX = 0; (IX >= vec_safe_length (V)) \
	       ? false \
	       : (((void) (VAL = (*V)[IX].value)), \
		  (INDEX = (*V)[IX].index), \
		  true); \
       (IX)++)

/* Append a new constructor element to V, with the specified INDEX and VAL.  */
#define CONSTRUCTOR_APPEND_ELT(V, INDEX, VALUE) \
  do { \
    constructor_elt _ce___ = {INDEX, VALUE}; \
    vec_safe_push ((V), _ce___); \
  } while (0)

/* True if NODE, a FIELD_DECL, is to be processed as a bitfield for
   constructor output purposes.  */
#define CONSTRUCTOR_BITFIELD_P(NODE) \
  (DECL_BIT_FIELD (FIELD_DECL_CHECK (NODE)) && DECL_MODE (NODE) != BLKmode)

/* True if NODE is a clobber right hand side, an expression of indeterminate
   value that clobbers the LHS in a copy instruction.  We use a volatile
   empty CONSTRUCTOR for this, as it matches most of the necessary semantic.
   In particular the volatile flag causes us to not prematurely remove
   such clobber instructions.  */
#define TREE_CLOBBER_P(NODE) \
  (TREE_CODE (NODE) == CONSTRUCTOR && TREE_THIS_VOLATILE (NODE))

/* Define fields and accessors for some nodes that represent expressions.  */

/* Nonzero if NODE is an empty statement (NOP_EXPR <0>).  */
#define IS_EMPTY_STMT(NODE)	(TREE_CODE (NODE) == NOP_EXPR \
				 && VOID_TYPE_P (TREE_TYPE (NODE)) \
				 && integer_zerop (TREE_OPERAND (NODE, 0)))

/* In ordinary expression nodes.  */
#define TREE_OPERAND_LENGTH(NODE) tree_operand_length (NODE)
#define TREE_OPERAND(NODE, I) TREE_OPERAND_CHECK (NODE, I)

/* In a tcc_vl_exp node, operand 0 is an INT_CST node holding the operand
   length.  Its value includes the length operand itself; that is,
   the minimum valid length is 1.
   Note that we have to bypass the use of TREE_OPERAND to access
   that field to avoid infinite recursion in expanding the macros.  */
#define VL_EXP_OPERAND_LENGTH(NODE) \
  ((int)TREE_INT_CST_LOW (VL_EXP_CHECK (NODE)->exp.operands[0]))

/* Nonzero if is_gimple_debug() may possibly hold.  */
#define MAY_HAVE_DEBUG_STMTS    (flag_var_tracking_assignments)

/* In a LOOP_EXPR node.  */
#define LOOP_EXPR_BODY(NODE) TREE_OPERAND_CHECK_CODE (NODE, LOOP_EXPR, 0)

/* The source location of this expression.  Non-tree_exp nodes such as
   decls and constants can be shared among multiple locations, so
   return nothing.  */
#define EXPR_LOCATION(NODE) \
  (CAN_HAVE_LOCATION_P ((NODE)) ? (NODE)->exp.locus : UNKNOWN_LOCATION)
#define SET_EXPR_LOCATION(NODE, LOCUS) EXPR_CHECK ((NODE))->exp.locus = (LOCUS)
#define EXPR_HAS_LOCATION(NODE) (LOCATION_LOCUS (EXPR_LOCATION (NODE))	\
  != UNKNOWN_LOCATION)
/* The location to be used in a diagnostic about this expression.  Do not
   use this macro if the location will be assigned to other expressions.  */
#define EXPR_LOC_OR_LOC(NODE, LOCUS) (EXPR_HAS_LOCATION (NODE) \
				      ? (NODE)->exp.locus : (LOCUS))
#define EXPR_FILENAME(NODE) LOCATION_FILE (EXPR_CHECK ((NODE))->exp.locus)
#define EXPR_LINENO(NODE) LOCATION_LINE (EXPR_CHECK (NODE)->exp.locus)

#define CAN_HAVE_RANGE_P(NODE) (CAN_HAVE_LOCATION_P (NODE))
#define EXPR_LOCATION_RANGE(NODE) (get_expr_source_range (EXPR_CHECK ((NODE))))

#define EXPR_HAS_RANGE(NODE) \
    (CAN_HAVE_RANGE_P (NODE) \
     ? EXPR_LOCATION_RANGE (NODE).m_start != UNKNOWN_LOCATION \
     : false)

/* True if a tree is an expression or statement that can have a
   location.  */
#define CAN_HAVE_LOCATION_P(NODE) ((NODE) && EXPR_P (NODE))

static inline source_range
get_expr_source_range (tree expr)
{
  location_t loc = EXPR_LOCATION (expr);
  return get_range_from_loc (line_table, loc);
}

extern void protected_set_expr_location (tree, location_t);

/* In a TARGET_EXPR node.  */
#define TARGET_EXPR_SLOT(NODE) TREE_OPERAND_CHECK_CODE (NODE, TARGET_EXPR, 0)
#define TARGET_EXPR_INITIAL(NODE) TREE_OPERAND_CHECK_CODE (NODE, TARGET_EXPR, 1)
#define TARGET_EXPR_CLEANUP(NODE) TREE_OPERAND_CHECK_CODE (NODE, TARGET_EXPR, 2)

/* DECL_EXPR accessor. This gives access to the DECL associated with
   the given declaration statement.  */
#define DECL_EXPR_DECL(NODE)    TREE_OPERAND (DECL_EXPR_CHECK (NODE), 0)

#define EXIT_EXPR_COND(NODE)	     TREE_OPERAND (EXIT_EXPR_CHECK (NODE), 0)

/* COMPOUND_LITERAL_EXPR accessors.  */
#define COMPOUND_LITERAL_EXPR_DECL_EXPR(NODE)		\
  TREE_OPERAND (COMPOUND_LITERAL_EXPR_CHECK (NODE), 0)
#define COMPOUND_LITERAL_EXPR_DECL(NODE)			\
  DECL_EXPR_DECL (COMPOUND_LITERAL_EXPR_DECL_EXPR (NODE))

/* SWITCH_EXPR accessors. These give access to the condition, body and
   original condition type (before any compiler conversions)
   of the switch statement, respectively.  */
#define SWITCH_COND(NODE)       TREE_OPERAND (SWITCH_EXPR_CHECK (NODE), 0)
#define SWITCH_BODY(NODE)       TREE_OPERAND (SWITCH_EXPR_CHECK (NODE), 1)
#define SWITCH_LABELS(NODE)     TREE_OPERAND (SWITCH_EXPR_CHECK (NODE), 2)

/* CASE_LABEL_EXPR accessors. These give access to the high and low values
   of a case label, respectively.  */
#define CASE_LOW(NODE)          	TREE_OPERAND (CASE_LABEL_EXPR_CHECK (NODE), 0)
#define CASE_HIGH(NODE)         	TREE_OPERAND (CASE_LABEL_EXPR_CHECK (NODE), 1)
#define CASE_LABEL(NODE)		TREE_OPERAND (CASE_LABEL_EXPR_CHECK (NODE), 2)
#define CASE_CHAIN(NODE)		TREE_OPERAND (CASE_LABEL_EXPR_CHECK (NODE), 3)

/* The operands of a TARGET_MEM_REF.  Operands 0 and 1 have to match
   corresponding MEM_REF operands.  */
#define TMR_BASE(NODE) (TREE_OPERAND (TARGET_MEM_REF_CHECK (NODE), 0))
#define TMR_OFFSET(NODE) (TREE_OPERAND (TARGET_MEM_REF_CHECK (NODE), 1))
#define TMR_INDEX(NODE) (TREE_OPERAND (TARGET_MEM_REF_CHECK (NODE), 2))
#define TMR_STEP(NODE) (TREE_OPERAND (TARGET_MEM_REF_CHECK (NODE), 3))
#define TMR_INDEX2(NODE) (TREE_OPERAND (TARGET_MEM_REF_CHECK (NODE), 4))

#define MR_DEPENDENCE_CLIQUE(NODE) \
  (TREE_CHECK2 (NODE, MEM_REF, TARGET_MEM_REF)->base.u.dependence_info.clique)
#define MR_DEPENDENCE_BASE(NODE) \
  (TREE_CHECK2 (NODE, MEM_REF, TARGET_MEM_REF)->base.u.dependence_info.base)

/* The operands of a BIND_EXPR.  */
#define BIND_EXPR_VARS(NODE) (TREE_OPERAND (BIND_EXPR_CHECK (NODE), 0))
#define BIND_EXPR_BODY(NODE) (TREE_OPERAND (BIND_EXPR_CHECK (NODE), 1))
#define BIND_EXPR_BLOCK(NODE) (TREE_OPERAND (BIND_EXPR_CHECK (NODE), 2))

/* GOTO_EXPR accessor. This gives access to the label associated with
   a goto statement.  */
#define GOTO_DESTINATION(NODE)  TREE_OPERAND ((NODE), 0)

/* ASM_EXPR accessors. ASM_STRING returns a STRING_CST for the
   instruction (e.g., "mov x, y"). ASM_OUTPUTS, ASM_INPUTS, and
   ASM_CLOBBERS represent the outputs, inputs, and clobbers for the
   statement.  */
#define ASM_STRING(NODE)        TREE_OPERAND (ASM_EXPR_CHECK (NODE), 0)
#define ASM_OUTPUTS(NODE)       TREE_OPERAND (ASM_EXPR_CHECK (NODE), 1)
#define ASM_INPUTS(NODE)        TREE_OPERAND (ASM_EXPR_CHECK (NODE), 2)
#define ASM_CLOBBERS(NODE)      TREE_OPERAND (ASM_EXPR_CHECK (NODE), 3)
#define ASM_LABELS(NODE)	TREE_OPERAND (ASM_EXPR_CHECK (NODE), 4)
/* Nonzero if we want to create an ASM_INPUT instead of an
   ASM_OPERAND with no operands.  */
#define ASM_INPUT_P(NODE) (ASM_EXPR_CHECK (NODE)->base.static_flag)
#define ASM_VOLATILE_P(NODE) (ASM_EXPR_CHECK (NODE)->base.public_flag)

/* COND_EXPR accessors.  */
#define COND_EXPR_COND(NODE)	(TREE_OPERAND (COND_EXPR_CHECK (NODE), 0))
#define COND_EXPR_THEN(NODE)	(TREE_OPERAND (COND_EXPR_CHECK (NODE), 1))
#define COND_EXPR_ELSE(NODE)	(TREE_OPERAND (COND_EXPR_CHECK (NODE), 2))

/* Accessors for the chains of recurrences.  */
#define CHREC_VAR(NODE)           TREE_OPERAND (POLYNOMIAL_CHREC_CHECK (NODE), 0)
#define CHREC_LEFT(NODE)          TREE_OPERAND (POLYNOMIAL_CHREC_CHECK (NODE), 1)
#define CHREC_RIGHT(NODE)         TREE_OPERAND (POLYNOMIAL_CHREC_CHECK (NODE), 2)
#define CHREC_VARIABLE(NODE)      TREE_INT_CST_LOW (CHREC_VAR (NODE))

/* LABEL_EXPR accessor. This gives access to the label associated with
   the given label expression.  */
#define LABEL_EXPR_LABEL(NODE)  TREE_OPERAND (LABEL_EXPR_CHECK (NODE), 0)

/* CATCH_EXPR accessors.  */
#define CATCH_TYPES(NODE)	TREE_OPERAND (CATCH_EXPR_CHECK (NODE), 0)
#define CATCH_BODY(NODE)	TREE_OPERAND (CATCH_EXPR_CHECK (NODE), 1)

/* EH_FILTER_EXPR accessors.  */
#define EH_FILTER_TYPES(NODE)	TREE_OPERAND (EH_FILTER_EXPR_CHECK (NODE), 0)
#define EH_FILTER_FAILURE(NODE)	TREE_OPERAND (EH_FILTER_EXPR_CHECK (NODE), 1)

/* OBJ_TYPE_REF accessors.  */
#define OBJ_TYPE_REF_EXPR(NODE)	  TREE_OPERAND (OBJ_TYPE_REF_CHECK (NODE), 0)
#define OBJ_TYPE_REF_OBJECT(NODE) TREE_OPERAND (OBJ_TYPE_REF_CHECK (NODE), 1)
#define OBJ_TYPE_REF_TOKEN(NODE)  TREE_OPERAND (OBJ_TYPE_REF_CHECK (NODE), 2)

/* ASSERT_EXPR accessors.  */
#define ASSERT_EXPR_VAR(NODE)	TREE_OPERAND (ASSERT_EXPR_CHECK (NODE), 0)
#define ASSERT_EXPR_COND(NODE)	TREE_OPERAND (ASSERT_EXPR_CHECK (NODE), 1)

/* CALL_EXPR accessors.  */
#define CALL_EXPR_FN(NODE) TREE_OPERAND (CALL_EXPR_CHECK (NODE), 1)
#define CALL_EXPR_STATIC_CHAIN(NODE) TREE_OPERAND (CALL_EXPR_CHECK (NODE), 2)
#define CALL_EXPR_ARG(NODE, I) TREE_OPERAND (CALL_EXPR_CHECK (NODE), (I) + 3)
#define call_expr_nargs(NODE) (VL_EXP_OPERAND_LENGTH (NODE) - 3)
#define CALL_EXPR_IFN(NODE) (CALL_EXPR_CHECK (NODE)->base.u.ifn)

/* CALL_EXPR_ARGP returns a pointer to the argument vector for NODE.
   We can't use &CALL_EXPR_ARG (NODE, 0) because that will complain if
   the argument count is zero when checking is enabled.  Instead, do
   the pointer arithmetic to advance past the 3 fixed operands in a
   CALL_EXPR.  That produces a valid pointer to just past the end of the
   operand array, even if it's not valid to dereference it.  */
#define CALL_EXPR_ARGP(NODE) \
  (&(TREE_OPERAND (CALL_EXPR_CHECK (NODE), 0)) + 3)

/* TM directives and accessors.  */
#define TRANSACTION_EXPR_BODY(NODE) \
  TREE_OPERAND (TRANSACTION_EXPR_CHECK (NODE), 0)
#define TRANSACTION_EXPR_OUTER(NODE) \
  (TRANSACTION_EXPR_CHECK (NODE)->base.static_flag)
#define TRANSACTION_EXPR_RELAXED(NODE) \
  (TRANSACTION_EXPR_CHECK (NODE)->base.public_flag)

/* OpenMP and OpenACC directive and clause accessors.  */

/* Generic accessors for OMP nodes that keep the body as operand 0, and clauses
   as operand 1.  */
#define OMP_BODY(NODE) \
  TREE_OPERAND (TREE_RANGE_CHECK (NODE, OACC_PARALLEL, OMP_TASKGROUP), 0)
#define OMP_CLAUSES(NODE) \
  TREE_OPERAND (TREE_RANGE_CHECK (NODE, OACC_PARALLEL, OMP_SINGLE), 1)

/* Generic accessors for OMP nodes that keep clauses as operand 0.  */
#define OMP_STANDALONE_CLAUSES(NODE) \
  TREE_OPERAND (TREE_RANGE_CHECK (NODE, OACC_CACHE, OMP_TARGET_EXIT_DATA), 0)

#define OACC_DATA_BODY(NODE) \
  TREE_OPERAND (OACC_DATA_CHECK (NODE), 0)
#define OACC_DATA_CLAUSES(NODE) \
  TREE_OPERAND (OACC_DATA_CHECK (NODE), 1)

#define OACC_HOST_DATA_BODY(NODE) \
  TREE_OPERAND (OACC_HOST_DATA_CHECK (NODE), 0)
#define OACC_HOST_DATA_CLAUSES(NODE) \
  TREE_OPERAND (OACC_HOST_DATA_CHECK (NODE), 1)

#define OACC_CACHE_CLAUSES(NODE) \
  TREE_OPERAND (OACC_CACHE_CHECK (NODE), 0)

#define OACC_DECLARE_CLAUSES(NODE) \
  TREE_OPERAND (OACC_DECLARE_CHECK (NODE), 0)

#define OACC_ENTER_DATA_CLAUSES(NODE) \
  TREE_OPERAND (OACC_ENTER_DATA_CHECK (NODE), 0)

#define OACC_EXIT_DATA_CLAUSES(NODE) \
  TREE_OPERAND (OACC_EXIT_DATA_CHECK (NODE), 0)

#define OACC_UPDATE_CLAUSES(NODE) \
  TREE_OPERAND (OACC_UPDATE_CHECK (NODE), 0)

#define OMP_PARALLEL_BODY(NODE)    TREE_OPERAND (OMP_PARALLEL_CHECK (NODE), 0)
#define OMP_PARALLEL_CLAUSES(NODE) TREE_OPERAND (OMP_PARALLEL_CHECK (NODE), 1)

#define OMP_TASK_BODY(NODE)	   TREE_OPERAND (OMP_TASK_CHECK (NODE), 0)
#define OMP_TASK_CLAUSES(NODE)	   TREE_OPERAND (OMP_TASK_CHECK (NODE), 1)

#define OMP_TASKREG_CHECK(NODE)	  TREE_RANGE_CHECK (NODE, OMP_PARALLEL, OMP_TASK)
#define OMP_TASKREG_BODY(NODE)    TREE_OPERAND (OMP_TASKREG_CHECK (NODE), 0)
#define OMP_TASKREG_CLAUSES(NODE) TREE_OPERAND (OMP_TASKREG_CHECK (NODE), 1)

#define OMP_LOOP_CHECK(NODE) TREE_RANGE_CHECK (NODE, OMP_FOR, OACC_LOOP)
#define OMP_FOR_BODY(NODE)	   TREE_OPERAND (OMP_LOOP_CHECK (NODE), 0)
#define OMP_FOR_CLAUSES(NODE)	   TREE_OPERAND (OMP_LOOP_CHECK (NODE), 1)
#define OMP_FOR_INIT(NODE)	   TREE_OPERAND (OMP_LOOP_CHECK (NODE), 2)
#define OMP_FOR_COND(NODE)	   TREE_OPERAND (OMP_LOOP_CHECK (NODE), 3)
#define OMP_FOR_INCR(NODE)	   TREE_OPERAND (OMP_LOOP_CHECK (NODE), 4)
#define OMP_FOR_PRE_BODY(NODE)	   TREE_OPERAND (OMP_LOOP_CHECK (NODE), 5)
#define OMP_FOR_ORIG_DECLS(NODE)   TREE_OPERAND (OMP_LOOP_CHECK (NODE), 6)

#define OMP_SECTIONS_BODY(NODE)    TREE_OPERAND (OMP_SECTIONS_CHECK (NODE), 0)
#define OMP_SECTIONS_CLAUSES(NODE) TREE_OPERAND (OMP_SECTIONS_CHECK (NODE), 1)

#define OMP_SECTION_BODY(NODE)	   TREE_OPERAND (OMP_SECTION_CHECK (NODE), 0)

#define OMP_SINGLE_BODY(NODE)	   TREE_OPERAND (OMP_SINGLE_CHECK (NODE), 0)
#define OMP_SINGLE_CLAUSES(NODE)   TREE_OPERAND (OMP_SINGLE_CHECK (NODE), 1)

#define OMP_MASTER_BODY(NODE)	   TREE_OPERAND (OMP_MASTER_CHECK (NODE), 0)

#define OMP_TASKGROUP_BODY(NODE)   TREE_OPERAND (OMP_TASKGROUP_CHECK (NODE), 0)

#define OMP_ORDERED_BODY(NODE)	   TREE_OPERAND (OMP_ORDERED_CHECK (NODE), 0)
#define OMP_ORDERED_CLAUSES(NODE)  TREE_OPERAND (OMP_ORDERED_CHECK (NODE), 1)

#define OMP_CRITICAL_BODY(NODE)    TREE_OPERAND (OMP_CRITICAL_CHECK (NODE), 0)
#define OMP_CRITICAL_CLAUSES(NODE) TREE_OPERAND (OMP_CRITICAL_CHECK (NODE), 1)
#define OMP_CRITICAL_NAME(NODE)    TREE_OPERAND (OMP_CRITICAL_CHECK (NODE), 2)

#define OMP_TEAMS_BODY(NODE)	   TREE_OPERAND (OMP_TEAMS_CHECK (NODE), 0)
#define OMP_TEAMS_CLAUSES(NODE)	   TREE_OPERAND (OMP_TEAMS_CHECK (NODE), 1)

#define OMP_TARGET_DATA_BODY(NODE) \
  TREE_OPERAND (OMP_TARGET_DATA_CHECK (NODE), 0)
#define OMP_TARGET_DATA_CLAUSES(NODE)\
  TREE_OPERAND (OMP_TARGET_DATA_CHECK (NODE), 1)

#define OMP_TARGET_BODY(NODE)	   TREE_OPERAND (OMP_TARGET_CHECK (NODE), 0)
#define OMP_TARGET_CLAUSES(NODE)   TREE_OPERAND (OMP_TARGET_CHECK (NODE), 1)

#define OMP_TARGET_UPDATE_CLAUSES(NODE)\
  TREE_OPERAND (OMP_TARGET_UPDATE_CHECK (NODE), 0)

#define OMP_TARGET_ENTER_DATA_CLAUSES(NODE)\
  TREE_OPERAND (OMP_TARGET_ENTER_DATA_CHECK (NODE), 0)

#define OMP_TARGET_EXIT_DATA_CLAUSES(NODE)\
  TREE_OPERAND (OMP_TARGET_EXIT_DATA_CHECK (NODE), 0)

#define OMP_CLAUSE_SIZE(NODE)						\
  OMP_CLAUSE_OPERAND (OMP_CLAUSE_RANGE_CHECK (OMP_CLAUSE_CHECK (NODE),	\
					      OMP_CLAUSE_FROM,		\
					      OMP_CLAUSE__CACHE_), 1)

#define OMP_CLAUSE_CHAIN(NODE)     TREE_CHAIN (OMP_CLAUSE_CHECK (NODE))
#define OMP_CLAUSE_DECL(NODE)      					\
  OMP_CLAUSE_OPERAND (OMP_CLAUSE_RANGE_CHECK (OMP_CLAUSE_CHECK (NODE),	\
					      OMP_CLAUSE_PRIVATE,	\
					      OMP_CLAUSE__LOOPTEMP_), 0)
#define OMP_CLAUSE_HAS_LOCATION(NODE) \
  (LOCATION_LOCUS ((OMP_CLAUSE_CHECK (NODE))->omp_clause.locus)		\
  != UNKNOWN_LOCATION)
#define OMP_CLAUSE_LOCATION(NODE)  (OMP_CLAUSE_CHECK (NODE))->omp_clause.locus

/* True on an OMP_SECTION statement that was the last lexical member.
   This status is meaningful in the implementation of lastprivate.  */
#define OMP_SECTION_LAST(NODE) \
  (OMP_SECTION_CHECK (NODE)->base.private_flag)

/* True on an OMP_PARALLEL statement if it represents an explicit
   combined parallel work-sharing constructs.  */
#define OMP_PARALLEL_COMBINED(NODE) \
  (OMP_PARALLEL_CHECK (NODE)->base.private_flag)

/* True on an OMP_TEAMS statement if it represents an explicit
   combined teams distribute constructs.  */
#define OMP_TEAMS_COMBINED(NODE) \
  (OMP_TEAMS_CHECK (NODE)->base.private_flag)

/* True on an OMP_TARGET statement if it represents explicit
   combined target teams, target parallel or target simd constructs.  */
#define OMP_TARGET_COMBINED(NODE) \
  (OMP_TARGET_CHECK (NODE)->base.private_flag)

/* True if OMP_ATOMIC* is supposed to be sequentially consistent
   as opposed to relaxed.  */
#define OMP_ATOMIC_SEQ_CST(NODE) \
  (TREE_RANGE_CHECK (NODE, OMP_ATOMIC, \
		     OMP_ATOMIC_CAPTURE_NEW)->base.private_flag)

/* True on a PRIVATE clause if its decl is kept around for debugging
   information only and its DECL_VALUE_EXPR is supposed to point
   to what it has been remapped to.  */
#define OMP_CLAUSE_PRIVATE_DEBUG(NODE) \
  (OMP_CLAUSE_SUBCODE_CHECK (NODE, OMP_CLAUSE_PRIVATE)->base.public_flag)

/* True on a PRIVATE clause if ctor needs access to outer region's
   variable.  */
#define OMP_CLAUSE_PRIVATE_OUTER_REF(NODE) \
  TREE_PRIVATE (OMP_CLAUSE_SUBCODE_CHECK (NODE, OMP_CLAUSE_PRIVATE))

/* True if a PRIVATE clause is for a C++ class IV on taskloop construct
   (thus should be private on the outer taskloop and firstprivate on
   task).  */
#define OMP_CLAUSE_PRIVATE_TASKLOOP_IV(NODE) \
  TREE_PROTECTED (OMP_CLAUSE_SUBCODE_CHECK (NODE, OMP_CLAUSE_PRIVATE))

/* True on a FIRSTPRIVATE clause if it has been added implicitly.  */
#define OMP_CLAUSE_FIRSTPRIVATE_IMPLICIT(NODE) \
  (OMP_CLAUSE_SUBCODE_CHECK (NODE, OMP_CLAUSE_FIRSTPRIVATE)->base.public_flag)

/* True on a LASTPRIVATE clause if a FIRSTPRIVATE clause for the same
   decl is present in the chain.  */
#define OMP_CLAUSE_LASTPRIVATE_FIRSTPRIVATE(NODE) \
  (OMP_CLAUSE_SUBCODE_CHECK (NODE, OMP_CLAUSE_LASTPRIVATE)->base.public_flag)
#define OMP_CLAUSE_LASTPRIVATE_STMT(NODE) \
  OMP_CLAUSE_OPERAND (OMP_CLAUSE_SUBCODE_CHECK (NODE,			\
						OMP_CLAUSE_LASTPRIVATE),\
		      1)
#define OMP_CLAUSE_LASTPRIVATE_GIMPLE_SEQ(NODE) \
  (OMP_CLAUSE_CHECK (NODE))->omp_clause.gimple_reduction_init

/* True if a LASTPRIVATE clause is for a C++ class IV on taskloop construct
   (thus should be lastprivate on the outer taskloop and firstprivate on
   task).  */
#define OMP_CLAUSE_LASTPRIVATE_TASKLOOP_IV(NODE) \
  TREE_PROTECTED (OMP_CLAUSE_SUBCODE_CHECK (NODE, OMP_CLAUSE_LASTPRIVATE))

/* True on a SHARED clause if a FIRSTPRIVATE clause for the same
   decl is present in the chain (this can happen only for taskloop
   with FIRSTPRIVATE/LASTPRIVATE on it originally.  */
#define OMP_CLAUSE_SHARED_FIRSTPRIVATE(NODE) \
  (OMP_CLAUSE_SUBCODE_CHECK (NODE, OMP_CLAUSE_SHARED)->base.public_flag)

/* True on a SHARED clause if a scalar is not modified in the body and
   thus could be optimized as firstprivate.  */
#define OMP_CLAUSE_SHARED_READONLY(NODE) \
  TREE_PRIVATE (OMP_CLAUSE_SUBCODE_CHECK (NODE, OMP_CLAUSE_SHARED))

#define OMP_CLAUSE_IF_MODIFIER(NODE)	\
  (OMP_CLAUSE_SUBCODE_CHECK (NODE, OMP_CLAUSE_IF)->omp_clause.subcode.if_modifier)

#define OMP_CLAUSE_FINAL_EXPR(NODE) \
  OMP_CLAUSE_OPERAND (OMP_CLAUSE_SUBCODE_CHECK (NODE, OMP_CLAUSE_FINAL), 0)
#define OMP_CLAUSE_IF_EXPR(NODE) \
  OMP_CLAUSE_OPERAND (OMP_CLAUSE_SUBCODE_CHECK (NODE, OMP_CLAUSE_IF), 0)
#define OMP_CLAUSE_NUM_THREADS_EXPR(NODE) \
  OMP_CLAUSE_OPERAND (OMP_CLAUSE_SUBCODE_CHECK (NODE, OMP_CLAUSE_NUM_THREADS),0)
#define OMP_CLAUSE_SCHEDULE_CHUNK_EXPR(NODE) \
  OMP_CLAUSE_OPERAND (OMP_CLAUSE_SUBCODE_CHECK (NODE, OMP_CLAUSE_SCHEDULE), 0)
#define OMP_CLAUSE_NUM_TASKS_EXPR(NODE) \
  OMP_CLAUSE_OPERAND (OMP_CLAUSE_SUBCODE_CHECK (NODE, OMP_CLAUSE_NUM_TASKS), 0)
#define OMP_CLAUSE_HINT_EXPR(NODE) \
  OMP_CLAUSE_OPERAND (OMP_CLAUSE_SUBCODE_CHECK (NODE, OMP_CLAUSE_HINT), 0)

#define OMP_CLAUSE_GRAINSIZE_EXPR(NODE) \
  OMP_CLAUSE_OPERAND (OMP_CLAUSE_SUBCODE_CHECK (NODE, OMP_CLAUSE_GRAINSIZE),0)

#define OMP_CLAUSE_PRIORITY_EXPR(NODE) \
  OMP_CLAUSE_OPERAND (OMP_CLAUSE_SUBCODE_CHECK (NODE, OMP_CLAUSE_PRIORITY),0)

/* OpenACC clause expressions  */
#define OMP_CLAUSE_EXPR(NODE, CLAUSE) \
  OMP_CLAUSE_OPERAND (OMP_CLAUSE_SUBCODE_CHECK (NODE, CLAUSE), 0)
#define OMP_CLAUSE_GANG_EXPR(NODE) \
  OMP_CLAUSE_OPERAND ( \
    OMP_CLAUSE_SUBCODE_CHECK (NODE, OMP_CLAUSE_GANG), 0)
#define OMP_CLAUSE_GANG_STATIC_EXPR(NODE) \
  OMP_CLAUSE_OPERAND ( \
    OMP_CLAUSE_SUBCODE_CHECK (NODE, OMP_CLAUSE_GANG), 1)
#define OMP_CLAUSE_ASYNC_EXPR(NODE) \
  OMP_CLAUSE_OPERAND ( \
    OMP_CLAUSE_SUBCODE_CHECK (NODE, OMP_CLAUSE_ASYNC), 0)
#define OMP_CLAUSE_WAIT_EXPR(NODE) \
  OMP_CLAUSE_OPERAND ( \
    OMP_CLAUSE_SUBCODE_CHECK (NODE, OMP_CLAUSE_WAIT), 0)
#define OMP_CLAUSE_VECTOR_EXPR(NODE) \
  OMP_CLAUSE_OPERAND ( \
    OMP_CLAUSE_SUBCODE_CHECK (NODE, OMP_CLAUSE_VECTOR), 0)
#define OMP_CLAUSE_WORKER_EXPR(NODE) \
  OMP_CLAUSE_OPERAND ( \
    OMP_CLAUSE_SUBCODE_CHECK (NODE, OMP_CLAUSE_WORKER), 0)
#define OMP_CLAUSE_NUM_GANGS_EXPR(NODE) \
  OMP_CLAUSE_OPERAND ( \
    OMP_CLAUSE_SUBCODE_CHECK (NODE, OMP_CLAUSE_NUM_GANGS), 0)
#define OMP_CLAUSE_NUM_WORKERS_EXPR(NODE) \
  OMP_CLAUSE_OPERAND ( \
    OMP_CLAUSE_SUBCODE_CHECK (NODE, OMP_CLAUSE_NUM_WORKERS), 0)
#define OMP_CLAUSE_VECTOR_LENGTH_EXPR(NODE) \
  OMP_CLAUSE_OPERAND ( \
    OMP_CLAUSE_SUBCODE_CHECK (NODE, OMP_CLAUSE_VECTOR_LENGTH), 0)

#define OMP_CLAUSE_DEPEND_KIND(NODE) \
  (OMP_CLAUSE_SUBCODE_CHECK (NODE, OMP_CLAUSE_DEPEND)->omp_clause.subcode.depend_kind)

#define OMP_CLAUSE_DEPEND_SINK_NEGATIVE(NODE) \
  TREE_PUBLIC (TREE_LIST_CHECK (NODE))

#define OMP_CLAUSE_MAP_KIND(NODE) \
  ((enum gomp_map_kind) OMP_CLAUSE_SUBCODE_CHECK (NODE, OMP_CLAUSE_MAP)->omp_clause.subcode.map_kind)
#define OMP_CLAUSE_SET_MAP_KIND(NODE, MAP_KIND) \
  (OMP_CLAUSE_SUBCODE_CHECK (NODE, OMP_CLAUSE_MAP)->omp_clause.subcode.map_kind \
   = (unsigned int) (MAP_KIND))

/* Nonzero if this map clause is for array (rather than pointer) based array
   section with zero bias.  Both the non-decl OMP_CLAUSE_MAP and corresponding
   OMP_CLAUSE_MAP with GOMP_MAP_POINTER are marked with this flag.  */
#define OMP_CLAUSE_MAP_ZERO_BIAS_ARRAY_SECTION(NODE) \
  (OMP_CLAUSE_SUBCODE_CHECK (NODE, OMP_CLAUSE_MAP)->base.public_flag)
/* Nonzero if this is a mapped array section, that might need special
   treatment if OMP_CLAUSE_SIZE is zero.  */
#define OMP_CLAUSE_MAP_MAYBE_ZERO_LENGTH_ARRAY_SECTION(NODE) \
  TREE_PROTECTED (OMP_CLAUSE_SUBCODE_CHECK (NODE, OMP_CLAUSE_MAP))
/* Nonzero if this map clause is for an ACC parallel reduction variable.  */
#define OMP_CLAUSE_MAP_IN_REDUCTION(NODE) \
  TREE_PRIVATE (OMP_CLAUSE_SUBCODE_CHECK (NODE, OMP_CLAUSE_MAP))

#define OMP_CLAUSE_PROC_BIND_KIND(NODE) \
  (OMP_CLAUSE_SUBCODE_CHECK (NODE, OMP_CLAUSE_PROC_BIND)->omp_clause.subcode.proc_bind_kind)

#define OMP_CLAUSE_COLLAPSE_EXPR(NODE) \
  OMP_CLAUSE_OPERAND (OMP_CLAUSE_SUBCODE_CHECK (NODE, OMP_CLAUSE_COLLAPSE), 0)
#define OMP_CLAUSE_COLLAPSE_ITERVAR(NODE) \
  OMP_CLAUSE_OPERAND (OMP_CLAUSE_SUBCODE_CHECK (NODE, OMP_CLAUSE_COLLAPSE), 1)
#define OMP_CLAUSE_COLLAPSE_COUNT(NODE) \
  OMP_CLAUSE_OPERAND (OMP_CLAUSE_SUBCODE_CHECK (NODE, OMP_CLAUSE_COLLAPSE), 2)

#define OMP_CLAUSE_ORDERED_EXPR(NODE) \
  OMP_CLAUSE_OPERAND (OMP_CLAUSE_SUBCODE_CHECK (NODE, OMP_CLAUSE_ORDERED), 0)

#define OMP_CLAUSE_REDUCTION_CODE(NODE)	\
  (OMP_CLAUSE_SUBCODE_CHECK (NODE, OMP_CLAUSE_REDUCTION)->omp_clause.subcode.reduction_code)
#define OMP_CLAUSE_REDUCTION_INIT(NODE) \
  OMP_CLAUSE_OPERAND (OMP_CLAUSE_SUBCODE_CHECK (NODE, OMP_CLAUSE_REDUCTION), 1)
#define OMP_CLAUSE_REDUCTION_MERGE(NODE) \
  OMP_CLAUSE_OPERAND (OMP_CLAUSE_SUBCODE_CHECK (NODE, OMP_CLAUSE_REDUCTION), 2)
#define OMP_CLAUSE_REDUCTION_GIMPLE_INIT(NODE) \
  (OMP_CLAUSE_CHECK (NODE))->omp_clause.gimple_reduction_init
#define OMP_CLAUSE_REDUCTION_GIMPLE_MERGE(NODE) \
  (OMP_CLAUSE_CHECK (NODE))->omp_clause.gimple_reduction_merge
#define OMP_CLAUSE_REDUCTION_PLACEHOLDER(NODE) \
  OMP_CLAUSE_OPERAND (OMP_CLAUSE_SUBCODE_CHECK (NODE, OMP_CLAUSE_REDUCTION), 3)
#define OMP_CLAUSE_REDUCTION_DECL_PLACEHOLDER(NODE) \
  OMP_CLAUSE_OPERAND (OMP_CLAUSE_SUBCODE_CHECK (NODE, OMP_CLAUSE_REDUCTION), 4)

/* True if a REDUCTION clause may reference the original list item (omp_orig)
   in its OMP_CLAUSE_REDUCTION_{,GIMPLE_}INIT.  */
#define OMP_CLAUSE_REDUCTION_OMP_ORIG_REF(NODE) \
  (OMP_CLAUSE_SUBCODE_CHECK (NODE, OMP_CLAUSE_REDUCTION)->base.public_flag)

/* True if a LINEAR clause doesn't need copy in.  True for iterator vars which
   are always initialized inside of the loop construct, false otherwise.  */
#define OMP_CLAUSE_LINEAR_NO_COPYIN(NODE) \
  (OMP_CLAUSE_SUBCODE_CHECK (NODE, OMP_CLAUSE_LINEAR)->base.public_flag)

/* True if a LINEAR clause doesn't need copy out.  True for iterator vars which
   are declared inside of the simd construct.  */
#define OMP_CLAUSE_LINEAR_NO_COPYOUT(NODE) \
  TREE_PRIVATE (OMP_CLAUSE_SUBCODE_CHECK (NODE, OMP_CLAUSE_LINEAR))

/* True if a LINEAR clause has a stride that is variable.  */
#define OMP_CLAUSE_LINEAR_VARIABLE_STRIDE(NODE) \
  TREE_PROTECTED (OMP_CLAUSE_SUBCODE_CHECK (NODE, OMP_CLAUSE_LINEAR))

/* True if a LINEAR clause is for an array or allocatable variable that
   needs special handling by the frontend.  */
#define OMP_CLAUSE_LINEAR_ARRAY(NODE) \
  (OMP_CLAUSE_SUBCODE_CHECK (NODE, OMP_CLAUSE_LINEAR)->base.deprecated_flag)

#define OMP_CLAUSE_LINEAR_STEP(NODE) \
  OMP_CLAUSE_OPERAND (OMP_CLAUSE_SUBCODE_CHECK (NODE, OMP_CLAUSE_LINEAR), 1)

#define OMP_CLAUSE_LINEAR_STMT(NODE) \
  OMP_CLAUSE_OPERAND (OMP_CLAUSE_SUBCODE_CHECK (NODE, OMP_CLAUSE_LINEAR), 2)

#define OMP_CLAUSE_LINEAR_GIMPLE_SEQ(NODE) \
  (OMP_CLAUSE_CHECK (NODE))->omp_clause.gimple_reduction_init

#define OMP_CLAUSE_LINEAR_KIND(NODE) \
  (OMP_CLAUSE_SUBCODE_CHECK (NODE, OMP_CLAUSE_LINEAR)->omp_clause.subcode.linear_kind)

#define OMP_CLAUSE_ALIGNED_ALIGNMENT(NODE) \
  OMP_CLAUSE_OPERAND (OMP_CLAUSE_SUBCODE_CHECK (NODE, OMP_CLAUSE_ALIGNED), 1)

#define OMP_CLAUSE_NUM_TEAMS_EXPR(NODE) \
  OMP_CLAUSE_OPERAND (OMP_CLAUSE_SUBCODE_CHECK (NODE, OMP_CLAUSE_NUM_TEAMS), 0)

#define OMP_CLAUSE_THREAD_LIMIT_EXPR(NODE) \
  OMP_CLAUSE_OPERAND (OMP_CLAUSE_SUBCODE_CHECK (NODE, \
						OMP_CLAUSE_THREAD_LIMIT), 0)

#define OMP_CLAUSE_DEVICE_ID(NODE) \
  OMP_CLAUSE_OPERAND (OMP_CLAUSE_SUBCODE_CHECK (NODE, OMP_CLAUSE_DEVICE), 0)

#define OMP_CLAUSE_DIST_SCHEDULE_CHUNK_EXPR(NODE) \
  OMP_CLAUSE_OPERAND (OMP_CLAUSE_SUBCODE_CHECK (NODE, \
						OMP_CLAUSE_DIST_SCHEDULE), 0)

#define OMP_CLAUSE_SAFELEN_EXPR(NODE) \
  OMP_CLAUSE_OPERAND (OMP_CLAUSE_SUBCODE_CHECK (NODE, OMP_CLAUSE_SAFELEN), 0)

#define OMP_CLAUSE_SIMDLEN_EXPR(NODE) \
  OMP_CLAUSE_OPERAND (OMP_CLAUSE_SUBCODE_CHECK (NODE, OMP_CLAUSE_SIMDLEN), 0)

#define OMP_CLAUSE__SIMDUID__DECL(NODE) \
  OMP_CLAUSE_OPERAND (OMP_CLAUSE_SUBCODE_CHECK (NODE, OMP_CLAUSE__SIMDUID_), 0)

#define OMP_CLAUSE_SCHEDULE_KIND(NODE) \
  (OMP_CLAUSE_SUBCODE_CHECK (NODE, OMP_CLAUSE_SCHEDULE)->omp_clause.subcode.schedule_kind)

/* True if a SCHEDULE clause has the simd modifier on it.  */
#define OMP_CLAUSE_SCHEDULE_SIMD(NODE) \
  (OMP_CLAUSE_SUBCODE_CHECK (NODE, OMP_CLAUSE_SCHEDULE)->base.public_flag)

#define OMP_CLAUSE_DEFAULT_KIND(NODE) \
  (OMP_CLAUSE_SUBCODE_CHECK (NODE, OMP_CLAUSE_DEFAULT)->omp_clause.subcode.default_kind)

#define OMP_CLAUSE_TILE_LIST(NODE) \
  OMP_CLAUSE_OPERAND (OMP_CLAUSE_SUBCODE_CHECK (NODE, OMP_CLAUSE_TILE), 0)
#define OMP_CLAUSE_TILE_ITERVAR(NODE) \
  OMP_CLAUSE_OPERAND (OMP_CLAUSE_SUBCODE_CHECK (NODE, OMP_CLAUSE_TILE), 1)
#define OMP_CLAUSE_TILE_COUNT(NODE) \
  OMP_CLAUSE_OPERAND (OMP_CLAUSE_SUBCODE_CHECK (NODE, OMP_CLAUSE_TILE), 2)

#define OMP_CLAUSE__GRIDDIM__DIMENSION(NODE) \
  (OMP_CLAUSE_SUBCODE_CHECK (NODE, OMP_CLAUSE__GRIDDIM_)\
   ->omp_clause.subcode.dimension)
#define OMP_CLAUSE__GRIDDIM__SIZE(NODE) \
  OMP_CLAUSE_OPERAND (OMP_CLAUSE_SUBCODE_CHECK (NODE, OMP_CLAUSE__GRIDDIM_), 0)
#define OMP_CLAUSE__GRIDDIM__GROUP(NODE) \
  OMP_CLAUSE_OPERAND (OMP_CLAUSE_SUBCODE_CHECK (NODE, OMP_CLAUSE__GRIDDIM_), 1)

/* SSA_NAME accessors.  */

/* Whether SSA_NAME NODE is a virtual operand.  This simply caches the
   information in the underlying SSA_NAME_VAR for efficiency.  */
#define SSA_NAME_IS_VIRTUAL_OPERAND(NODE) \
  SSA_NAME_CHECK (NODE)->base.public_flag

/* Returns the IDENTIFIER_NODE giving the SSA name a name or NULL_TREE
   if there is no name associated with it.  */
#define SSA_NAME_IDENTIFIER(NODE)				\
  (SSA_NAME_CHECK (NODE)->ssa_name.var != NULL_TREE		\
   ? (TREE_CODE ((NODE)->ssa_name.var) == IDENTIFIER_NODE	\
      ? (NODE)->ssa_name.var					\
      : DECL_NAME ((NODE)->ssa_name.var))			\
   : NULL_TREE)

/* Returns the variable being referenced.  This can be NULL_TREE for
   temporaries not associated with any user variable.
   Once released, this is the only field that can be relied upon.  */
#define SSA_NAME_VAR(NODE)					\
  (SSA_NAME_CHECK (NODE)->ssa_name.var == NULL_TREE		\
   || TREE_CODE ((NODE)->ssa_name.var) == IDENTIFIER_NODE	\
   ? NULL_TREE : (NODE)->ssa_name.var)

#define SET_SSA_NAME_VAR_OR_IDENTIFIER(NODE,VAR) \
  do \
    { \
      tree var_ = (VAR); \
      SSA_NAME_CHECK (NODE)->ssa_name.var = var_; \
      SSA_NAME_IS_VIRTUAL_OPERAND (NODE) \
	= (var_ \
	   && TREE_CODE (var_) == VAR_DECL \
	   && VAR_DECL_IS_VIRTUAL_OPERAND (var_)); \
    } \
  while (0)

/* Returns the statement which defines this SSA name.  */
#define SSA_NAME_DEF_STMT(NODE)	SSA_NAME_CHECK (NODE)->ssa_name.def_stmt

/* Returns the SSA version number of this SSA name.  Note that in
   tree SSA, version numbers are not per variable and may be recycled.  */
#define SSA_NAME_VERSION(NODE)	SSA_NAME_CHECK (NODE)->base.u.version

/* Nonzero if this SSA name occurs in an abnormal PHI.  SSA_NAMES are
   never output, so we can safely use the ASM_WRITTEN_FLAG for this
   status bit.  */
#define SSA_NAME_OCCURS_IN_ABNORMAL_PHI(NODE) \
    SSA_NAME_CHECK (NODE)->base.asm_written_flag

/* Nonzero if this SSA_NAME expression is currently on the free list of
   SSA_NAMES.  Using NOTHROW_FLAG seems reasonably safe since throwing
   has no meaning for an SSA_NAME.  */
#define SSA_NAME_IN_FREE_LIST(NODE) \
    SSA_NAME_CHECK (NODE)->base.nothrow_flag

/* Nonzero if this SSA_NAME is the default definition for the
   underlying symbol.  A default SSA name is created for symbol S if
   the very first reference to S in the function is a read operation.
   Default definitions are always created by an empty statement and
   belong to no basic block.  */
#define SSA_NAME_IS_DEFAULT_DEF(NODE) \
    SSA_NAME_CHECK (NODE)->base.default_def_flag

/* Attributes for SSA_NAMEs for pointer-type variables.  */
#define SSA_NAME_PTR_INFO(N) \
   SSA_NAME_CHECK (N)->ssa_name.info.ptr_info

/* True if SSA_NAME_RANGE_INFO describes an anti-range.  */
#define SSA_NAME_ANTI_RANGE_P(N) \
    SSA_NAME_CHECK (N)->base.static_flag

/* The type of range described by SSA_NAME_RANGE_INFO.  */
#define SSA_NAME_RANGE_TYPE(N) \
    (SSA_NAME_ANTI_RANGE_P (N) ? VR_ANTI_RANGE : VR_RANGE)

/* Value range info attributes for SSA_NAMEs of non pointer-type variables.  */
#define SSA_NAME_RANGE_INFO(N) \
    SSA_NAME_CHECK (N)->ssa_name.info.range_info

/* Return the immediate_use information for an SSA_NAME. */
#define SSA_NAME_IMM_USE_NODE(NODE) SSA_NAME_CHECK (NODE)->ssa_name.imm_uses

#define OMP_CLAUSE_CODE(NODE)					\
	(OMP_CLAUSE_CHECK (NODE))->omp_clause.code

#define OMP_CLAUSE_SET_CODE(NODE, CODE)				\
	((OMP_CLAUSE_CHECK (NODE))->omp_clause.code = (CODE))

#define OMP_CLAUSE_OPERAND(NODE, I)				\
	OMP_CLAUSE_ELT_CHECK (NODE, I)

/* In a BLOCK node.  */
#define BLOCK_VARS(NODE) (BLOCK_CHECK (NODE)->block.vars)
#define BLOCK_NONLOCALIZED_VARS(NODE) \
  (BLOCK_CHECK (NODE)->block.nonlocalized_vars)
#define BLOCK_NUM_NONLOCALIZED_VARS(NODE) \
  vec_safe_length (BLOCK_NONLOCALIZED_VARS (NODE))
#define BLOCK_NONLOCALIZED_VAR(NODE,N) (*BLOCK_NONLOCALIZED_VARS (NODE))[N]
#define BLOCK_SUBBLOCKS(NODE) (BLOCK_CHECK (NODE)->block.subblocks)
#define BLOCK_SUPERCONTEXT(NODE) (BLOCK_CHECK (NODE)->block.supercontext)
#define BLOCK_CHAIN(NODE) (BLOCK_CHECK (NODE)->block.chain)
#define BLOCK_ABSTRACT_ORIGIN(NODE) (BLOCK_CHECK (NODE)->block.abstract_origin)
#define BLOCK_ABSTRACT(NODE) (BLOCK_CHECK (NODE)->block.abstract_flag)
#define BLOCK_DIE(NODE) (BLOCK_CHECK (NODE)->block.die)

/* True if BLOCK has the same ranges as its BLOCK_SUPERCONTEXT.  */
#define BLOCK_SAME_RANGE(NODE) (BLOCK_CHECK (NODE)->base.u.bits.nameless_flag)

/* True if BLOCK appears in cold section.  */
#define BLOCK_IN_COLD_SECTION_P(NODE) \
  (BLOCK_CHECK (NODE)->base.u.bits.atomic_flag)

/* An index number for this block.  These values are not guaranteed to
   be unique across functions -- whether or not they are depends on
   the debugging output format in use.  */
#define BLOCK_NUMBER(NODE) (BLOCK_CHECK (NODE)->block.block_num)

/* If block reordering splits a lexical block into discontiguous
   address ranges, we'll make a copy of the original block.

   Note that this is logically distinct from BLOCK_ABSTRACT_ORIGIN.
   In that case, we have one source block that has been replicated
   (through inlining or unrolling) into many logical blocks, and that
   these logical blocks have different physical variables in them.

   In this case, we have one logical block split into several
   non-contiguous address ranges.  Most debug formats can't actually
   represent this idea directly, so we fake it by creating multiple
   logical blocks with the same variables in them.  However, for those
   that do support non-contiguous regions, these allow the original
   logical block to be reconstructed, along with the set of address
   ranges.

   One of the logical block fragments is arbitrarily chosen to be
   the ORIGIN.  The other fragments will point to the origin via
   BLOCK_FRAGMENT_ORIGIN; the origin itself will have this pointer
   be null.  The list of fragments will be chained through
   BLOCK_FRAGMENT_CHAIN from the origin.  */

#define BLOCK_FRAGMENT_ORIGIN(NODE) (BLOCK_CHECK (NODE)->block.fragment_origin)
#define BLOCK_FRAGMENT_CHAIN(NODE) (BLOCK_CHECK (NODE)->block.fragment_chain)

/* For an inlined function, this gives the location where it was called
   from.  This is only set in the top level block, which corresponds to the
   inlined function scope.  This is used in the debug output routines.  */

#define BLOCK_SOURCE_LOCATION(NODE) (BLOCK_CHECK (NODE)->block.locus)

/* This gives the location of the end of the block, useful to attach
   code implicitly generated for outgoing paths.  */

#define BLOCK_SOURCE_END_LOCATION(NODE) (BLOCK_CHECK (NODE)->block.end_locus)

/* Define fields and accessors for nodes representing data types.  */

/* See tree.def for documentation of the use of these fields.
   Look at the documentation of the various ..._TYPE tree codes.

   Note that the type.values, type.minval, and type.maxval fields are
   overloaded and used for different macros in different kinds of types.
   Each macro must check to ensure the tree node is of the proper kind of
   type.  Note also that some of the front-ends also overload these fields,
   so they must be checked as well.  */

#define TYPE_UID(NODE) (TYPE_CHECK (NODE)->type_common.uid)
#define TYPE_SIZE(NODE) (TYPE_CHECK (NODE)->type_common.size)
#define TYPE_SIZE_UNIT(NODE) (TYPE_CHECK (NODE)->type_common.size_unit)
#define TYPE_POINTER_TO(NODE) (TYPE_CHECK (NODE)->type_common.pointer_to)
#define TYPE_REFERENCE_TO(NODE) (TYPE_CHECK (NODE)->type_common.reference_to)
#define TYPE_PRECISION(NODE) (TYPE_CHECK (NODE)->type_common.precision)
#define TYPE_NAME(NODE) (TYPE_CHECK (NODE)->type_common.name)
#define TYPE_NEXT_VARIANT(NODE) (TYPE_CHECK (NODE)->type_common.next_variant)
#define TYPE_MAIN_VARIANT(NODE) (TYPE_CHECK (NODE)->type_common.main_variant)
#define TYPE_CONTEXT(NODE) (TYPE_CHECK (NODE)->type_common.context)

#define TYPE_MODE_RAW(NODE) (TYPE_CHECK (NODE)->type_common.mode)
#define TYPE_MODE(NODE) \
  (VECTOR_TYPE_P (TYPE_CHECK (NODE)) \
   ? vector_type_mode (NODE) : (NODE)->type_common.mode)
#define SCALAR_TYPE_MODE(NODE) \
  (as_a <scalar_mode> (TYPE_CHECK (NODE)->type_common.mode))
#define SCALAR_INT_TYPE_MODE(NODE) \
  (as_a <scalar_int_mode> (TYPE_CHECK (NODE)->type_common.mode))
#define SCALAR_FLOAT_TYPE_MODE(NODE) \
  (as_a <scalar_float_mode> (TYPE_CHECK (NODE)->type_common.mode))
#define SET_TYPE_MODE(NODE, MODE) \
  (TYPE_CHECK (NODE)->type_common.mode = (MODE))

extern machine_mode element_mode (const_tree);
extern machine_mode vector_type_mode (const_tree);

/* The "canonical" type for this type node, which is used by frontends to
   compare the type for equality with another type.  If two types are
   equal (based on the semantics of the language), then they will have
   equivalent TYPE_CANONICAL entries.

   As a special case, if TYPE_CANONICAL is NULL_TREE, and thus
   TYPE_STRUCTURAL_EQUALITY_P is true, then it cannot
   be used for comparison against other types.  Instead, the type is
   said to require structural equality checks, described in
   TYPE_STRUCTURAL_EQUALITY_P.

   For unqualified aggregate and function types the middle-end relies on
   TYPE_CANONICAL to tell whether two variables can be assigned
   to each other without a conversion.  The middle-end also makes sure
   to assign the same alias-sets to the type partition with equal
   TYPE_CANONICAL of their unqualified variants.  */
#define TYPE_CANONICAL(NODE) (TYPE_CHECK (NODE)->type_common.canonical)
/* Indicates that the type node requires structural equality
   checks.  The compiler will need to look at the composition of the
   type to determine whether it is equal to another type, rather than
   just comparing canonical type pointers.  For instance, we would need
   to look at the return and parameter types of a FUNCTION_TYPE
   node.  */
#define TYPE_STRUCTURAL_EQUALITY_P(NODE) (TYPE_CANONICAL (NODE) == NULL_TREE)
/* Sets the TYPE_CANONICAL field to NULL_TREE, indicating that the
   type node requires structural equality.  */
#define SET_TYPE_STRUCTURAL_EQUALITY(NODE) (TYPE_CANONICAL (NODE) = NULL_TREE)

#define TYPE_IBIT(NODE) (GET_MODE_IBIT (TYPE_MODE (NODE)))
#define TYPE_FBIT(NODE) (GET_MODE_FBIT (TYPE_MODE (NODE)))

/* The (language-specific) typed-based alias set for this type.
   Objects whose TYPE_ALIAS_SETs are different cannot alias each
   other.  If the TYPE_ALIAS_SET is -1, no alias set has yet been
   assigned to this type.  If the TYPE_ALIAS_SET is 0, objects of this
   type can alias objects of any type.  */
#define TYPE_ALIAS_SET(NODE) (TYPE_CHECK (NODE)->type_common.alias_set)

/* Nonzero iff the typed-based alias set for this type has been
   calculated.  */
#define TYPE_ALIAS_SET_KNOWN_P(NODE) \
  (TYPE_CHECK (NODE)->type_common.alias_set != -1)

/* A TREE_LIST of IDENTIFIER nodes of the attributes that apply
   to this type.  */
#define TYPE_ATTRIBUTES(NODE) (TYPE_CHECK (NODE)->type_common.attributes)

/* The alignment necessary for objects of this type.
   The value is an int, measured in bits and must be a power of two.
   We support also an "alignment" of zero.  */
#define TYPE_ALIGN(NODE) \
    (TYPE_CHECK (NODE)->type_common.align \
     ? ((unsigned)1) << ((NODE)->type_common.align - 1) : 0)

/* Specify that TYPE_ALIGN(NODE) is X.  */
#define SET_TYPE_ALIGN(NODE, X) \
    (TYPE_CHECK (NODE)->type_common.align = ffs_hwi (X))

/* 1 if the alignment for this type was requested by "aligned" attribute,
   0 if it is the default for this type.  */
#define TYPE_USER_ALIGN(NODE) (TYPE_CHECK (NODE)->base.u.bits.user_align)

/* The alignment for NODE, in bytes.  */
#define TYPE_ALIGN_UNIT(NODE) (TYPE_ALIGN (NODE) / BITS_PER_UNIT)

/* The minimum alignment necessary for objects of this type without
   warning.  The value is an int, measured in bits.  */
#define TYPE_WARN_IF_NOT_ALIGN(NODE) \
    (TYPE_CHECK (NODE)->type_common.warn_if_not_align \
     ? ((unsigned)1) << ((NODE)->type_common.warn_if_not_align - 1) : 0)

/* Specify that TYPE_WARN_IF_NOT_ALIGN(NODE) is X.  */
#define SET_TYPE_WARN_IF_NOT_ALIGN(NODE, X) \
    (TYPE_CHECK (NODE)->type_common.warn_if_not_align = ffs_hwi (X))

/* If your language allows you to declare types, and you want debug info
   for them, then you need to generate corresponding TYPE_DECL nodes.
   These "stub" TYPE_DECL nodes have no name, and simply point at the
   type node.  You then set the TYPE_STUB_DECL field of the type node
   to point back at the TYPE_DECL node.  This allows the debug routines
   to know that the two nodes represent the same type, so that we only
   get one debug info record for them.  */
#define TYPE_STUB_DECL(NODE) (TREE_CHAIN (TYPE_CHECK (NODE)))

/* In a RECORD_TYPE, UNION_TYPE, QUAL_UNION_TYPE or ARRAY_TYPE, it means
   the type has BLKmode only because it lacks the alignment required for
   its size.  */
#define TYPE_NO_FORCE_BLK(NODE) \
  (TYPE_CHECK (NODE)->type_common.no_force_blk_flag)

/* Nonzero in a type considered volatile as a whole.  */
#define TYPE_VOLATILE(NODE) (TYPE_CHECK (NODE)->base.volatile_flag)

/* Nonzero in a type considered atomic as a whole.  */
#define TYPE_ATOMIC(NODE) (TYPE_CHECK (NODE)->base.u.bits.atomic_flag)

/* Means this type is const-qualified.  */
#define TYPE_READONLY(NODE) (TYPE_CHECK (NODE)->base.readonly_flag)

/* If nonzero, this type is `restrict'-qualified, in the C sense of
   the term.  */
#define TYPE_RESTRICT(NODE) (TYPE_CHECK (NODE)->type_common.restrict_flag)

/* If nonzero, type's name shouldn't be emitted into debug info.  */
#define TYPE_NAMELESS(NODE) (TYPE_CHECK (NODE)->base.u.bits.nameless_flag)

/* The address space the type is in.  */
#define TYPE_ADDR_SPACE(NODE) (TYPE_CHECK (NODE)->base.u.bits.address_space)

/* Encode/decode the named memory support as part of the qualifier.  If more
   than 8 qualifiers are added, these macros need to be adjusted.  */
#define ENCODE_QUAL_ADDR_SPACE(NUM) ((NUM & 0xFF) << 8)
#define DECODE_QUAL_ADDR_SPACE(X) (((X) >> 8) & 0xFF)

/* Return all qualifiers except for the address space qualifiers.  */
#define CLEAR_QUAL_ADDR_SPACE(X) ((X) & ~0xFF00)

/* Only keep the address space out of the qualifiers and discard the other
   qualifiers.  */
#define KEEP_QUAL_ADDR_SPACE(X) ((X) & 0xFF00)

/* The set of type qualifiers for this type.  */
#define TYPE_QUALS(NODE)					\
  ((int) ((TYPE_READONLY (NODE) * TYPE_QUAL_CONST)		\
	  | (TYPE_VOLATILE (NODE) * TYPE_QUAL_VOLATILE)		\
	  | (TYPE_ATOMIC (NODE) * TYPE_QUAL_ATOMIC)		\
	  | (TYPE_RESTRICT (NODE) * TYPE_QUAL_RESTRICT)		\
	  | (ENCODE_QUAL_ADDR_SPACE (TYPE_ADDR_SPACE (NODE)))))

/* The same as TYPE_QUALS without the address space qualifications.  */
#define TYPE_QUALS_NO_ADDR_SPACE(NODE)				\
  ((int) ((TYPE_READONLY (NODE) * TYPE_QUAL_CONST)		\
	  | (TYPE_VOLATILE (NODE) * TYPE_QUAL_VOLATILE)		\
	  | (TYPE_ATOMIC (NODE) * TYPE_QUAL_ATOMIC)		\
	  | (TYPE_RESTRICT (NODE) * TYPE_QUAL_RESTRICT)))

/* The same as TYPE_QUALS without the address space and atomic 
   qualifications.  */
#define TYPE_QUALS_NO_ADDR_SPACE_NO_ATOMIC(NODE)		\
  ((int) ((TYPE_READONLY (NODE) * TYPE_QUAL_CONST)		\
	  | (TYPE_VOLATILE (NODE) * TYPE_QUAL_VOLATILE)		\
	  | (TYPE_RESTRICT (NODE) * TYPE_QUAL_RESTRICT)))

/* These flags are available for each language front end to use internally.  */
#define TYPE_LANG_FLAG_0(NODE) (TYPE_CHECK (NODE)->type_common.lang_flag_0)
#define TYPE_LANG_FLAG_1(NODE) (TYPE_CHECK (NODE)->type_common.lang_flag_1)
#define TYPE_LANG_FLAG_2(NODE) (TYPE_CHECK (NODE)->type_common.lang_flag_2)
#define TYPE_LANG_FLAG_3(NODE) (TYPE_CHECK (NODE)->type_common.lang_flag_3)
#define TYPE_LANG_FLAG_4(NODE) (TYPE_CHECK (NODE)->type_common.lang_flag_4)
#define TYPE_LANG_FLAG_5(NODE) (TYPE_CHECK (NODE)->type_common.lang_flag_5)
#define TYPE_LANG_FLAG_6(NODE) (TYPE_CHECK (NODE)->type_common.lang_flag_6)
#define TYPE_LANG_FLAG_7(NODE) (TYPE_CHECK (NODE)->type_common.lang_flag_7)

/* Used to keep track of visited nodes in tree traversals.  This is set to
   0 by copy_node and make_node.  */
#define TREE_VISITED(NODE) ((NODE)->base.visited)

/* If set in an ARRAY_TYPE, indicates a string type (for languages
   that distinguish string from array of char).
   If set in a INTEGER_TYPE, indicates a character type.  */
#define TYPE_STRING_FLAG(NODE) (TYPE_CHECK (NODE)->type_common.string_flag)

/* Nonzero in a VECTOR_TYPE if the frontends should not emit warnings
   about missing conversions to other vector types of the same size.  */
#define TYPE_VECTOR_OPAQUE(NODE) \
  (VECTOR_TYPE_CHECK (NODE)->base.default_def_flag)

/* Indicates that objects of this type must be initialized by calling a
   function when they are created.  */
#define TYPE_NEEDS_CONSTRUCTING(NODE) \
  (TYPE_CHECK (NODE)->type_common.needs_constructing_flag)

/* Indicates that a UNION_TYPE object should be passed the same way that
   the first union alternative would be passed, or that a RECORD_TYPE
   object should be passed the same way that the first (and only) member
   would be passed.  */
#define TYPE_TRANSPARENT_AGGR(NODE) \
  (RECORD_OR_UNION_CHECK (NODE)->type_common.transparent_aggr_flag)

/* For an ARRAY_TYPE, indicates that it is not permitted to take the
   address of a component of the type.  This is the counterpart of
   DECL_NONADDRESSABLE_P for arrays, see the definition of this flag.  */
#define TYPE_NONALIASED_COMPONENT(NODE) \
  (ARRAY_TYPE_CHECK (NODE)->type_common.transparent_aggr_flag)

/* For an ARRAY_TYPE, a RECORD_TYPE, a UNION_TYPE or a QUAL_UNION_TYPE
   whether the array is typeless storage or the type contains a member
   with this flag set.  Such types are exempt from type-based alias
   analysis.  For ARRAY_TYPEs with AGGREGATE_TYPE_P element types
   the flag should be inherited from the element type, can change
   when type is finalized and because of that should not be used in
   type hashing.  For ARRAY_TYPEs with non-AGGREGATE_TYPE_P element types
   the flag should not be changed after the array is created and should
   be used in type hashing.  */
#define TYPE_TYPELESS_STORAGE(NODE) \
  (TREE_CHECK4 (NODE, RECORD_TYPE, UNION_TYPE, QUAL_UNION_TYPE, \
		ARRAY_TYPE)->type_common.typeless_storage)

/* Indicated that objects of this type should be laid out in as
   compact a way as possible.  */
#define TYPE_PACKED(NODE) (TYPE_CHECK (NODE)->base.u.bits.packed_flag)

/* Used by type_contains_placeholder_p to avoid recomputation.
   Values are: 0 (unknown), 1 (false), 2 (true).  Never access
   this field directly.  */
#define TYPE_CONTAINS_PLACEHOLDER_INTERNAL(NODE) \
  (TYPE_CHECK (NODE)->type_common.contains_placeholder_bits)

/* Nonzero if RECORD_TYPE represents a final derivation of class.  */
#define TYPE_FINAL_P(NODE) \
  (RECORD_OR_UNION_CHECK (NODE)->base.default_def_flag)

/* The debug output functions use the symtab union field to store
   information specific to the debugging format.  The different debug
   output hooks store different types in the union field.  These three
   macros are used to access different fields in the union.  The debug
   hooks are responsible for consistently using only a specific
   macro.  */

/* Symtab field as an integer.  Used by stabs generator in dbxout.c to
   hold the type's number in the generated stabs.  */
#define TYPE_SYMTAB_ADDRESS(NODE) \
  (TYPE_CHECK (NODE)->type_common.symtab.address)

/* Symtab field as a string.  Used by COFF generator in sdbout.c to
   hold struct/union type tag names.  */
#define TYPE_SYMTAB_POINTER(NODE) \
  (TYPE_CHECK (NODE)->type_common.symtab.pointer)

/* Symtab field as a pointer to a DWARF DIE.  Used by DWARF generator
   in dwarf2out.c to point to the DIE generated for the type.  */
#define TYPE_SYMTAB_DIE(NODE) \
  (TYPE_CHECK (NODE)->type_common.symtab.die)

/* The garbage collector needs to know the interpretation of the
   symtab field.  These constants represent the different types in the
   union.  */

#define TYPE_SYMTAB_IS_ADDRESS (0)
#define TYPE_SYMTAB_IS_POINTER (1)
#define TYPE_SYMTAB_IS_DIE (2)

#define TYPE_LANG_SPECIFIC(NODE) \
  (TYPE_CHECK (NODE)->type_with_lang_specific.lang_specific)

#define TYPE_VALUES(NODE) (ENUMERAL_TYPE_CHECK (NODE)->type_non_common.values)
#define TYPE_DOMAIN(NODE) (ARRAY_TYPE_CHECK (NODE)->type_non_common.values)
#define TYPE_FIELDS(NODE)				\
  (RECORD_OR_UNION_CHECK (NODE)->type_non_common.values)
#define TYPE_CACHED_VALUES(NODE) (TYPE_CHECK (NODE)->type_non_common.values)
#define TYPE_ARG_TYPES(NODE)				\
  (FUNC_OR_METHOD_CHECK (NODE)->type_non_common.values)
#define TYPE_VALUES_RAW(NODE) (TYPE_CHECK (NODE)->type_non_common.values)

#define TYPE_MIN_VALUE(NODE)				\
  (NUMERICAL_TYPE_CHECK (NODE)->type_non_common.minval)
#define TYPE_NEXT_PTR_TO(NODE)				\
  (POINTER_TYPE_CHECK (NODE)->type_non_common.minval)
#define TYPE_NEXT_REF_TO(NODE)				\
  (REFERENCE_TYPE_CHECK (NODE)->type_non_common.minval)
#define TYPE_VFIELD(NODE)				\
  (RECORD_OR_UNION_CHECK (NODE)->type_non_common.minval)
#define TYPE_MIN_VALUE_RAW(NODE) (TYPE_CHECK (NODE)->type_non_common.minval)

#define TYPE_MAX_VALUE(NODE) \
  (NUMERICAL_TYPE_CHECK (NODE)->type_non_common.maxval)
#define TYPE_METHOD_BASETYPE(NODE)			\
  (FUNC_OR_METHOD_CHECK (NODE)->type_non_common.maxval)
#define TYPE_OFFSET_BASETYPE(NODE)			\
  (OFFSET_TYPE_CHECK (NODE)->type_non_common.maxval)
/* If non-NULL, this is an upper bound of the size (in bytes) of an
   object of the given ARRAY_TYPE_NON_COMMON.  This allows temporaries to be
   allocated.  */
#define TYPE_ARRAY_MAX_SIZE(ARRAY_TYPE) \
  (ARRAY_TYPE_CHECK (ARRAY_TYPE)->type_non_common.maxval)
#define TYPE_MAX_VALUE_RAW(NODE) (TYPE_CHECK (NODE)->type_non_common.maxval)
/* For record and union types, information about this type, as a base type
   for itself.  */
#define TYPE_BINFO(NODE) (RECORD_OR_UNION_CHECK (NODE)->type_non_common.maxval)

/* For types, used in a language-dependent way.  */
#define TYPE_LANG_SLOT_1(NODE) \
  (TYPE_CHECK (NODE)->type_non_common.lang_1)

/* Define accessor macros for information about type inheritance
   and basetypes.

   A "basetype" means a particular usage of a data type for inheritance
   in another type.  Each such basetype usage has its own "binfo"
   object to describe it.  The binfo object is a TREE_VEC node.

   Inheritance is represented by the binfo nodes allocated for a
   given type.  For example, given types C and D, such that D is
   inherited by C, 3 binfo nodes will be allocated: one for describing
   the binfo properties of C, similarly one for D, and one for
   describing the binfo properties of D as a base type for C.
   Thus, given a pointer to class C, one can get a pointer to the binfo
   of D acting as a basetype for C by looking at C's binfo's basetypes.  */

/* BINFO specific flags.  */

/* Nonzero means that the derivation chain is via a `virtual' declaration.  */
#define BINFO_VIRTUAL_P(NODE) (TREE_BINFO_CHECK (NODE)->base.static_flag)

/* Flags for language dependent use.  */
#define BINFO_FLAG_0(NODE) TREE_LANG_FLAG_0 (TREE_BINFO_CHECK (NODE))
#define BINFO_FLAG_1(NODE) TREE_LANG_FLAG_1 (TREE_BINFO_CHECK (NODE))
#define BINFO_FLAG_2(NODE) TREE_LANG_FLAG_2 (TREE_BINFO_CHECK (NODE))
#define BINFO_FLAG_3(NODE) TREE_LANG_FLAG_3 (TREE_BINFO_CHECK (NODE))
#define BINFO_FLAG_4(NODE) TREE_LANG_FLAG_4 (TREE_BINFO_CHECK (NODE))
#define BINFO_FLAG_5(NODE) TREE_LANG_FLAG_5 (TREE_BINFO_CHECK (NODE))
#define BINFO_FLAG_6(NODE) TREE_LANG_FLAG_6 (TREE_BINFO_CHECK (NODE))

/* The actual data type node being inherited in this basetype.  */
#define BINFO_TYPE(NODE) TREE_TYPE (TREE_BINFO_CHECK (NODE))

/* The offset where this basetype appears in its containing type.
   BINFO_OFFSET slot holds the offset (in bytes)
   from the base of the complete object to the base of the part of the
   object that is allocated on behalf of this `type'.
   This is always 0 except when there is multiple inheritance.  */

#define BINFO_OFFSET(NODE) (TREE_BINFO_CHECK (NODE)->binfo.offset)
#define BINFO_OFFSET_ZEROP(NODE) (integer_zerop (BINFO_OFFSET (NODE)))

/* The virtual function table belonging to this basetype.  Virtual
   function tables provide a mechanism for run-time method dispatching.
   The entries of a virtual function table are language-dependent.  */

#define BINFO_VTABLE(NODE) (TREE_BINFO_CHECK (NODE)->binfo.vtable)

/* The virtual functions in the virtual function table.  This is
   a TREE_LIST that is used as an initial approximation for building
   a virtual function table for this basetype.  */
#define BINFO_VIRTUALS(NODE) (TREE_BINFO_CHECK (NODE)->binfo.virtuals)

/* A vector of binfos for the direct basetypes inherited by this
   basetype.

   If this basetype describes type D as inherited in C, and if the
   basetypes of D are E and F, then this vector contains binfos for
   inheritance of E and F by C.  */
#define BINFO_BASE_BINFOS(NODE) (&TREE_BINFO_CHECK (NODE)->binfo.base_binfos)

/* The number of basetypes for NODE.  */
#define BINFO_N_BASE_BINFOS(NODE) (BINFO_BASE_BINFOS (NODE)->length ())

/* Accessor macro to get to the Nth base binfo of this binfo.  */
#define BINFO_BASE_BINFO(NODE,N) \
 ((*BINFO_BASE_BINFOS (NODE))[(N)])
#define BINFO_BASE_ITERATE(NODE,N,B) \
 (BINFO_BASE_BINFOS (NODE)->iterate ((N), &(B)))
#define BINFO_BASE_APPEND(NODE,T) \
 (BINFO_BASE_BINFOS (NODE)->quick_push ((T)))

/* For a BINFO record describing a virtual base class, i.e., one where
   TREE_VIA_VIRTUAL is set, this field assists in locating the virtual
   base.  The actual contents are language-dependent.  In the C++
   front-end this field is an INTEGER_CST giving an offset into the
   vtable where the offset to the virtual base can be found.  */
#define BINFO_VPTR_FIELD(NODE) (TREE_BINFO_CHECK (NODE)->binfo.vptr_field)

/* Indicates the accesses this binfo has to its bases. The values are
   access_public_node, access_protected_node or access_private_node.
   If this array is not present, public access is implied.  */
#define BINFO_BASE_ACCESSES(NODE) \
  (TREE_BINFO_CHECK (NODE)->binfo.base_accesses)

#define BINFO_BASE_ACCESS(NODE,N) \
  (*BINFO_BASE_ACCESSES (NODE))[(N)]
#define BINFO_BASE_ACCESS_APPEND(NODE,T) \
  BINFO_BASE_ACCESSES (NODE)->quick_push ((T))

/* The index in the VTT where this subobject's sub-VTT can be found.
   NULL_TREE if there is no sub-VTT.  */
#define BINFO_SUBVTT_INDEX(NODE) (TREE_BINFO_CHECK (NODE)->binfo.vtt_subvtt)

/* The index in the VTT where the vptr for this subobject can be
   found.  NULL_TREE if there is no secondary vptr in the VTT.  */
#define BINFO_VPTR_INDEX(NODE) (TREE_BINFO_CHECK (NODE)->binfo.vtt_vptr)

/* The BINFO_INHERITANCE_CHAIN points at the binfo for the base
   inheriting this base for non-virtual bases. For virtual bases it
   points either to the binfo for which this is a primary binfo, or to
   the binfo of the most derived type.  */
#define BINFO_INHERITANCE_CHAIN(NODE) \
	(TREE_BINFO_CHECK (NODE)->binfo.inheritance)


/* Define fields and accessors for nodes representing declared names.  */

/* Nonzero if DECL represents an SSA name or a variable that can possibly
   have an associated SSA name.  */
#define SSA_VAR_P(DECL)							\
	(TREE_CODE (DECL) == VAR_DECL					\
	 || TREE_CODE (DECL) == PARM_DECL				\
	 || TREE_CODE (DECL) == RESULT_DECL				\
	 || TREE_CODE (DECL) == SSA_NAME)


#define DECL_CHAIN(NODE) (TREE_CHAIN (DECL_MINIMAL_CHECK (NODE)))

/* This is the name of the object as written by the user.
   It is an IDENTIFIER_NODE.  */
#define DECL_NAME(NODE) (DECL_MINIMAL_CHECK (NODE)->decl_minimal.name)

/* The IDENTIFIER_NODE associated with the TYPE_NAME field.  */
#define TYPE_IDENTIFIER(NODE) \
  (TYPE_NAME (NODE) && DECL_P (TYPE_NAME (NODE)) \
   ? DECL_NAME (TYPE_NAME (NODE)) : TYPE_NAME (NODE))

/* Every ..._DECL node gets a unique number.  */
#define DECL_UID(NODE) (DECL_MINIMAL_CHECK (NODE)->decl_minimal.uid)

/* DEBUG_EXPR_DECLs get negative UID numbers, to catch erroneous
   uses.  */
#define DEBUG_TEMP_UID(NODE) (-DECL_UID (TREE_CHECK ((NODE), DEBUG_EXPR_DECL)))

/* Every ..._DECL node gets a unique number that stays the same even
   when the decl is copied by the inliner once it is set.  */
#define DECL_PT_UID(NODE) \
  (DECL_COMMON_CHECK (NODE)->decl_common.pt_uid == -1u \
   ? (NODE)->decl_minimal.uid : (NODE)->decl_common.pt_uid)
/* Initialize the ..._DECL node pt-uid to the decls uid.  */
#define SET_DECL_PT_UID(NODE, UID) \
  (DECL_COMMON_CHECK (NODE)->decl_common.pt_uid = (UID))
/* Whether the ..._DECL node pt-uid has been initialized and thus needs to
   be preserved when copyin the decl.  */
#define DECL_PT_UID_SET_P(NODE) \
  (DECL_COMMON_CHECK (NODE)->decl_common.pt_uid != -1u)

/* These two fields describe where in the source code the declaration
   was.  If the declaration appears in several places (as for a C
   function that is declared first and then defined later), this
   information should refer to the definition.  */
#define DECL_SOURCE_LOCATION(NODE) \
  (DECL_MINIMAL_CHECK (NODE)->decl_minimal.locus)
#define DECL_SOURCE_FILE(NODE) LOCATION_FILE (DECL_SOURCE_LOCATION (NODE))
#define DECL_SOURCE_LINE(NODE) LOCATION_LINE (DECL_SOURCE_LOCATION (NODE))
#define DECL_SOURCE_COLUMN(NODE) LOCATION_COLUMN (DECL_SOURCE_LOCATION (NODE))
/* This accessor returns TRUE if the decl it operates on was created
   by a front-end or back-end rather than by user code.  In this case
   builtin-ness is indicated by source location.  */
#define DECL_IS_BUILTIN(DECL) \
  (LOCATION_LOCUS (DECL_SOURCE_LOCATION (DECL)) <= BUILTINS_LOCATION)

#define DECL_LOCATION_RANGE(NODE) \
  (get_decl_source_range (DECL_MINIMAL_CHECK (NODE)))

/*  For FIELD_DECLs, this is the RECORD_TYPE, UNION_TYPE, or
    QUAL_UNION_TYPE node that the field is a member of.  For VAR_DECL,
    PARM_DECL, FUNCTION_DECL, LABEL_DECL, RESULT_DECL, and CONST_DECL
    nodes, this points to either the FUNCTION_DECL for the containing
    function, the RECORD_TYPE or UNION_TYPE for the containing type, or
    NULL_TREE or a TRANSLATION_UNIT_DECL if the given decl has "file
    scope".  In particular, for VAR_DECLs which are virtual table pointers
    (they have DECL_VIRTUAL set), we use DECL_CONTEXT to determine the type
    they belong to.  */
#define DECL_CONTEXT(NODE) (DECL_MINIMAL_CHECK (NODE)->decl_minimal.context)
#define DECL_FIELD_CONTEXT(NODE) \
  (FIELD_DECL_CHECK (NODE)->decl_minimal.context)

/* If nonzero, decl's name shouldn't be emitted into debug info.  */
#define DECL_NAMELESS(NODE) (DECL_MINIMAL_CHECK (NODE)->base.u.bits.nameless_flag)

/* For any sort of a ..._DECL node, this points to the original (abstract)
   decl node which this decl is an inlined/cloned instance of, or else it
   is NULL indicating that this decl is not an instance of some other decl.

   The C front-end also uses this in a nested declaration of an inline
   function, to point back to the definition.  */
#define DECL_ABSTRACT_ORIGIN(NODE) \
  (DECL_COMMON_CHECK (NODE)->decl_common.abstract_origin)

/* Like DECL_ABSTRACT_ORIGIN, but returns NODE if there's no abstract
   origin.  This is useful when setting the DECL_ABSTRACT_ORIGIN.  */
#define DECL_ORIGIN(NODE) \
  (DECL_ABSTRACT_ORIGIN (NODE) ? DECL_ABSTRACT_ORIGIN (NODE) : (NODE))

/* Nonzero for any sort of ..._DECL node means this decl node represents an
   inline instance of some original (abstract) decl from an inline function;
   suppress any warnings about shadowing some other variable.  FUNCTION_DECL
   nodes can also have their abstract origin set to themselves.  */
#define DECL_FROM_INLINE(NODE) \
  (DECL_ABSTRACT_ORIGIN (NODE) != NULL_TREE \
   && DECL_ABSTRACT_ORIGIN (NODE) != (NODE))

/* In a DECL this is the field where attributes are stored.  */
#define DECL_ATTRIBUTES(NODE) \
  (DECL_COMMON_CHECK (NODE)->decl_common.attributes)

/* For a FUNCTION_DECL, holds the tree of BINDINGs.
   For a TRANSLATION_UNIT_DECL, holds the namespace's BLOCK.
   For a VAR_DECL, holds the initial value.
   For a PARM_DECL, used for DECL_ARG_TYPE--default
   values for parameters are encoded in the type of the function,
   not in the PARM_DECL slot.
   For a FIELD_DECL, this is used for enumeration values and the C
   frontend uses it for temporarily storing bitwidth of bitfields.

   ??? Need to figure out some way to check this isn't a PARM_DECL.  */
#define DECL_INITIAL(NODE) (DECL_COMMON_CHECK (NODE)->decl_common.initial)

/* Holds the size of the datum, in bits, as a tree expression.
   Need not be constant.  */
#define DECL_SIZE(NODE) (DECL_COMMON_CHECK (NODE)->decl_common.size)
/* Likewise for the size in bytes.  */
#define DECL_SIZE_UNIT(NODE) (DECL_COMMON_CHECK (NODE)->decl_common.size_unit)
/* Returns the alignment required for the datum, in bits.  It must
   be a power of two, but an "alignment" of zero is supported
   (e.g. as "uninitialized" sentinel).  */
#define DECL_ALIGN(NODE) \
    (DECL_COMMON_CHECK (NODE)->decl_common.align \
     ? ((unsigned)1) << ((NODE)->decl_common.align - 1) : 0)
/* Specify that DECL_ALIGN(NODE) is X.  */
#define SET_DECL_ALIGN(NODE, X) \
    (DECL_COMMON_CHECK (NODE)->decl_common.align = ffs_hwi (X))

/* The minimum alignment necessary for the datum, in bits, without
   warning.  */
#define DECL_WARN_IF_NOT_ALIGN(NODE) \
    (DECL_COMMON_CHECK (NODE)->decl_common.warn_if_not_align \
     ? ((unsigned)1) << ((NODE)->decl_common.warn_if_not_align - 1) : 0)

/* Specify that DECL_WARN_IF_NOT_ALIGN(NODE) is X.  */
#define SET_DECL_WARN_IF_NOT_ALIGN(NODE, X) \
    (DECL_COMMON_CHECK (NODE)->decl_common.warn_if_not_align = ffs_hwi (X))

/* The alignment of NODE, in bytes.  */
#define DECL_ALIGN_UNIT(NODE) (DECL_ALIGN (NODE) / BITS_PER_UNIT)
/* Set if the alignment of this DECL has been set by the user, for
   example with an 'aligned' attribute.  */
#define DECL_USER_ALIGN(NODE) \
  (DECL_COMMON_CHECK (NODE)->base.u.bits.user_align)
/* Holds the machine mode corresponding to the declaration of a variable or
   field.  Always equal to TYPE_MODE (TREE_TYPE (decl)) except for a
   FIELD_DECL.  */
#define DECL_MODE(NODE) (DECL_COMMON_CHECK (NODE)->decl_common.mode)
#define SET_DECL_MODE(NODE, MODE) \
  (DECL_COMMON_CHECK (NODE)->decl_common.mode = (MODE))

/* For FUNCTION_DECL, if it is built-in, this identifies which built-in
   operation it is.  Note, however, that this field is overloaded, with
   DECL_BUILT_IN_CLASS as the discriminant, so the latter must always be
   checked before any access to the former.  */
#define DECL_FUNCTION_CODE(NODE) \
  (FUNCTION_DECL_CHECK (NODE)->function_decl.function_code)

#define DECL_FUNCTION_PERSONALITY(NODE) \
  (FUNCTION_DECL_CHECK (NODE)->function_decl.personality)

/* Nonzero for a given ..._DECL node means that the name of this node should
   be ignored for symbolic debug purposes.  For a TYPE_DECL, this means that
   the associated type should be ignored.  For a FUNCTION_DECL, the body of
   the function should also be ignored.  */
#define DECL_IGNORED_P(NODE) \
  (DECL_COMMON_CHECK (NODE)->decl_common.ignored_flag)

/* Nonzero for a given ..._DECL node means that this node represents an
   "abstract instance" of the given declaration (e.g. in the original
   declaration of an inline function).  When generating symbolic debugging
   information, we mustn't try to generate any address information for nodes
   marked as "abstract instances" because we don't actually generate
   any code or allocate any data space for such instances.  */
#define DECL_ABSTRACT_P(NODE) \
  (DECL_COMMON_CHECK (NODE)->decl_common.abstract_flag)

/* Language-specific decl information.  */
#define DECL_LANG_SPECIFIC(NODE) \
  (DECL_COMMON_CHECK (NODE)->decl_common.lang_specific)

/* In a VAR_DECL or FUNCTION_DECL, nonzero means external reference:
   do not allocate storage, and refer to a definition elsewhere.  Note that
   this does not necessarily imply the entity represented by NODE
   has no program source-level definition in this translation unit.  For
   example, for a FUNCTION_DECL, DECL_SAVED_TREE may be non-NULL and
   DECL_EXTERNAL may be true simultaneously; that can be the case for
   a C99 "extern inline" function.  */
#define DECL_EXTERNAL(NODE) (DECL_COMMON_CHECK (NODE)->decl_common.decl_flag_1)

/* Nonzero in a ..._DECL means this variable is ref'd from a nested function.
   For VAR_DECL nodes, PARM_DECL nodes, and FUNCTION_DECL nodes.

   For LABEL_DECL nodes, nonzero if nonlocal gotos to the label are permitted.

   Also set in some languages for variables, etc., outside the normal
   lexical scope, such as class instance variables.  */
#define DECL_NONLOCAL(NODE) \
  (DECL_COMMON_CHECK (NODE)->decl_common.nonlocal_flag)

/* Used in VAR_DECLs to indicate that the variable is a vtable.
   Used in FIELD_DECLs for vtable pointers.
   Used in FUNCTION_DECLs to indicate that the function is virtual.  */
#define DECL_VIRTUAL_P(NODE) \
  (DECL_COMMON_CHECK (NODE)->decl_common.virtual_flag)

/* Used to indicate that this DECL represents a compiler-generated entity.  */
#define DECL_ARTIFICIAL(NODE) \
  (DECL_COMMON_CHECK (NODE)->decl_common.artificial_flag)

/* Additional flags for language-specific uses.  */
#define DECL_LANG_FLAG_0(NODE) \
  (DECL_COMMON_CHECK (NODE)->decl_common.lang_flag_0)
#define DECL_LANG_FLAG_1(NODE) \
  (DECL_COMMON_CHECK (NODE)->decl_common.lang_flag_1)
#define DECL_LANG_FLAG_2(NODE) \
  (DECL_COMMON_CHECK (NODE)->decl_common.lang_flag_2)
#define DECL_LANG_FLAG_3(NODE) \
  (DECL_COMMON_CHECK (NODE)->decl_common.lang_flag_3)
#define DECL_LANG_FLAG_4(NODE) \
  (DECL_COMMON_CHECK (NODE)->decl_common.lang_flag_4)
#define DECL_LANG_FLAG_5(NODE) \
  (DECL_COMMON_CHECK (NODE)->decl_common.lang_flag_5)
#define DECL_LANG_FLAG_6(NODE) \
  (DECL_COMMON_CHECK (NODE)->decl_common.lang_flag_6)
#define DECL_LANG_FLAG_7(NODE) \
  (DECL_COMMON_CHECK (NODE)->decl_common.lang_flag_7)
#define DECL_LANG_FLAG_8(NODE) \
  (DECL_COMMON_CHECK (NODE)->decl_common.lang_flag_8)

/* Nonzero for a scope which is equal to file scope.  */
#define SCOPE_FILE_SCOPE_P(EXP)	\
  (! (EXP) || TREE_CODE (EXP) == TRANSLATION_UNIT_DECL)
/* Nonzero for a decl which is at file scope.  */
#define DECL_FILE_SCOPE_P(EXP) SCOPE_FILE_SCOPE_P (DECL_CONTEXT (EXP))
/* Nonzero for a type which is at file scope.  */
#define TYPE_FILE_SCOPE_P(EXP) SCOPE_FILE_SCOPE_P (TYPE_CONTEXT (EXP))

/* Nonzero for a decl that is decorated using attribute used.
   This indicates to compiler tools that this decl needs to be preserved.  */
#define DECL_PRESERVE_P(DECL) \
  DECL_COMMON_CHECK (DECL)->decl_common.preserve_flag

/* For function local variables of COMPLEX and VECTOR types,
   indicates that the variable is not aliased, and that all
   modifications to the variable have been adjusted so that
   they are killing assignments.  Thus the variable may now
   be treated as a GIMPLE register, and use real instead of
   virtual ops in SSA form.  */
#define DECL_GIMPLE_REG_P(DECL) \
  DECL_COMMON_CHECK (DECL)->decl_common.gimple_reg_flag

extern tree decl_value_expr_lookup (tree);
extern void decl_value_expr_insert (tree, tree);

/* In a VAR_DECL or PARM_DECL, the location at which the value may be found,
   if transformations have made this more complicated than evaluating the
   decl itself.  */
#define DECL_HAS_VALUE_EXPR_P(NODE) \
  (TREE_CHECK3 (NODE, VAR_DECL, PARM_DECL, RESULT_DECL) \
   ->decl_common.decl_flag_2)
#define DECL_VALUE_EXPR(NODE) \
  (decl_value_expr_lookup (DECL_WRTL_CHECK (NODE)))
#define SET_DECL_VALUE_EXPR(NODE, VAL) \
  (decl_value_expr_insert (DECL_WRTL_CHECK (NODE), VAL))

/* Holds the RTL expression for the value of a variable or function.
   This value can be evaluated lazily for functions, variables with
   static storage duration, and labels.  */
#define DECL_RTL(NODE)					\
  (DECL_WRTL_CHECK (NODE)->decl_with_rtl.rtl		\
   ? (NODE)->decl_with_rtl.rtl					\
   : (make_decl_rtl (NODE), (NODE)->decl_with_rtl.rtl))

/* Set the DECL_RTL for NODE to RTL.  */
#define SET_DECL_RTL(NODE, RTL) set_decl_rtl (NODE, RTL)

/* Returns nonzero if NODE is a tree node that can contain RTL.  */
#define HAS_RTL_P(NODE) (CODE_CONTAINS_STRUCT (TREE_CODE (NODE), TS_DECL_WRTL))

/* Returns nonzero if the DECL_RTL for NODE has already been set.  */
#define DECL_RTL_SET_P(NODE) \
  (HAS_RTL_P (NODE) && DECL_WRTL_CHECK (NODE)->decl_with_rtl.rtl != NULL)

/* Copy the RTL from NODE1 to NODE2.  If the RTL was not set for
   NODE1, it will not be set for NODE2; this is a lazy copy.  */
#define COPY_DECL_RTL(NODE1, NODE2) \
  (DECL_WRTL_CHECK (NODE2)->decl_with_rtl.rtl \
   = DECL_WRTL_CHECK (NODE1)->decl_with_rtl.rtl)

/* The DECL_RTL for NODE, if it is set, or NULL, if it is not set.  */
#define DECL_RTL_IF_SET(NODE) (DECL_RTL_SET_P (NODE) ? DECL_RTL (NODE) : NULL)

#if (GCC_VERSION >= 2007)
#define DECL_RTL_KNOWN_SET(decl) __extension__				\
({  tree const __d = (decl);						\
    gcc_checking_assert (DECL_RTL_SET_P (__d));				\
    /* Dereference it so the compiler knows it can't be NULL even	\
       without assertion checking.  */					\
    &*DECL_RTL_IF_SET (__d); })
#else
#define DECL_RTL_KNOWN_SET(decl) (&*DECL_RTL_IF_SET (decl))
#endif

/* In VAR_DECL and PARM_DECL nodes, nonzero means declared `register'.  */
#define DECL_REGISTER(NODE) (DECL_WRTL_CHECK (NODE)->decl_common.decl_flag_0)

/* In a FIELD_DECL, this is the field position, counting in bytes, of the
   DECL_OFFSET_ALIGN-bit-sized word containing the bit closest to the beginning
   of the structure.  */
#define DECL_FIELD_OFFSET(NODE) (FIELD_DECL_CHECK (NODE)->field_decl.offset)

/* In a FIELD_DECL, this is the offset, in bits, of the first bit of the
   field from DECL_FIELD_OFFSET.  This field may be nonzero even for fields
   that are not bit fields (since DECL_OFFSET_ALIGN may be larger than the
   natural alignment of the field's type).  */
#define DECL_FIELD_BIT_OFFSET(NODE) \
  (FIELD_DECL_CHECK (NODE)->field_decl.bit_offset)

/* In a FIELD_DECL, this indicates whether the field was a bit-field and
   if so, the type that was originally specified for it.
   TREE_TYPE may have been modified (in finish_struct).  */
#define DECL_BIT_FIELD_TYPE(NODE) \
  (FIELD_DECL_CHECK (NODE)->field_decl.bit_field_type)

/* In a FIELD_DECL of a RECORD_TYPE, this is a pointer to the storage
   representative FIELD_DECL.  */
#define DECL_BIT_FIELD_REPRESENTATIVE(NODE) \
  (FIELD_DECL_CHECK (NODE)->field_decl.qualifier)

/* For a FIELD_DECL in a QUAL_UNION_TYPE, records the expression, which
   if nonzero, indicates that the field occupies the type.  */
#define DECL_QUALIFIER(NODE) (FIELD_DECL_CHECK (NODE)->field_decl.qualifier)

/* For FIELD_DECLs, off_align holds the number of low-order bits of
   DECL_FIELD_OFFSET which are known to be always zero.
   DECL_OFFSET_ALIGN thus returns the alignment that DECL_FIELD_OFFSET
   has.  */
#define DECL_OFFSET_ALIGN(NODE) \
  (((unsigned HOST_WIDE_INT)1) << FIELD_DECL_CHECK (NODE)->decl_common.off_align)

/* Specify that DECL_OFFSET_ALIGN(NODE) is X.  */
#define SET_DECL_OFFSET_ALIGN(NODE, X) \
  (FIELD_DECL_CHECK (NODE)->decl_common.off_align = ffs_hwi (X) - 1)

/* For FIELD_DECLS, DECL_FCONTEXT is the *first* baseclass in
   which this FIELD_DECL is defined.  This information is needed when
   writing debugging information about vfield and vbase decls for C++.  */
#define DECL_FCONTEXT(NODE) (FIELD_DECL_CHECK (NODE)->field_decl.fcontext)

/* In a FIELD_DECL, indicates this field should be bit-packed.  */
#define DECL_PACKED(NODE) (FIELD_DECL_CHECK (NODE)->base.u.bits.packed_flag)

/* Nonzero in a FIELD_DECL means it is a bit field, and must be accessed
   specially.  */
#define DECL_BIT_FIELD(NODE) (FIELD_DECL_CHECK (NODE)->decl_common.decl_flag_1)

/* Used in a FIELD_DECL to indicate that we cannot form the address of
   this component.  This makes it possible for Type-Based Alias Analysis
   to disambiguate accesses to this field with indirect accesses using
   the field's type:

     struct S { int i; } s;
     int *p;

   If the flag is set on 'i', TBAA computes that s.i and *p never conflict.

   From the implementation's viewpoint, the alias set of the type of the
   field 'i' (int) will not be recorded as a subset of that of the type of
   's' (struct S) in record_component_aliases.  The counterpart is that
   accesses to s.i must not be given the alias set of the type of 'i'
   (int) but instead directly that of the type of 's' (struct S).  */
#define DECL_NONADDRESSABLE_P(NODE) \
  (FIELD_DECL_CHECK (NODE)->decl_common.decl_flag_2)

/* A numeric unique identifier for a LABEL_DECL.  The UID allocation is
   dense, unique within any one function, and may be used to index arrays.
   If the value is -1, then no UID has been assigned.  */
#define LABEL_DECL_UID(NODE) \
  (LABEL_DECL_CHECK (NODE)->label_decl.label_decl_uid)

/* In a LABEL_DECL, the EH region number for which the label is the
   post_landing_pad.  */
#define EH_LANDING_PAD_NR(NODE) \
  (LABEL_DECL_CHECK (NODE)->label_decl.eh_landing_pad_nr)

/* For a PARM_DECL, records the data type used to pass the argument,
   which may be different from the type seen in the program.  */
#define DECL_ARG_TYPE(NODE) (PARM_DECL_CHECK (NODE)->decl_common.initial)

/* For PARM_DECL, holds an RTL for the stack slot or register
   where the data was actually passed.  */
#define DECL_INCOMING_RTL(NODE) \
  (PARM_DECL_CHECK (NODE)->parm_decl.incoming_rtl)

/* Nonzero for a given ..._DECL node means that no warnings should be
   generated just because this node is unused.  */
#define DECL_IN_SYSTEM_HEADER(NODE) \
  (in_system_header_at (DECL_SOURCE_LOCATION (NODE)))

/* Used to indicate that the linkage status of this DECL is not yet known,
   so it should not be output now.  */
#define DECL_DEFER_OUTPUT(NODE) \
  (DECL_WITH_VIS_CHECK (NODE)->decl_with_vis.defer_output)

/* In a VAR_DECL that's static,
   nonzero if the space is in the text section.  */
#define DECL_IN_TEXT_SECTION(NODE) \
  (VAR_DECL_CHECK (NODE)->decl_with_vis.in_text_section)

/* In a VAR_DECL that's static,
   nonzero if it belongs to the global constant pool.  */
#define DECL_IN_CONSTANT_POOL(NODE) \
  (VAR_DECL_CHECK (NODE)->decl_with_vis.in_constant_pool)

/* Nonzero for a given ..._DECL node means that this node should be
   put in .common, if possible.  If a DECL_INITIAL is given, and it
   is not error_mark_node, then the decl cannot be put in .common.  */
#define DECL_COMMON(NODE) \
  (DECL_WITH_VIS_CHECK (NODE)->decl_with_vis.common_flag)

/* In a VAR_DECL, nonzero if the decl is a register variable with
   an explicit asm specification.  */
#define DECL_HARD_REGISTER(NODE)  \
  (VAR_DECL_CHECK (NODE)->decl_with_vis.hard_register)

  /* Used to indicate that this DECL has weak linkage.  */
#define DECL_WEAK(NODE) (DECL_WITH_VIS_CHECK (NODE)->decl_with_vis.weak_flag)

/* Used to indicate that the DECL is a dllimport.  */
#define DECL_DLLIMPORT_P(NODE) \
  (DECL_WITH_VIS_CHECK (NODE)->decl_with_vis.dllimport_flag)

/* Used in a DECL to indicate that, even if it TREE_PUBLIC, it need
   not be put out unless it is needed in this translation unit.
   Entities like this are shared across translation units (like weak
   entities), but are guaranteed to be generated by any translation
   unit that needs them, and therefore need not be put out anywhere
   where they are not needed.  DECL_COMDAT is just a hint to the
   back-end; it is up to front-ends which set this flag to ensure
   that there will never be any harm, other than bloat, in putting out
   something which is DECL_COMDAT.  */
#define DECL_COMDAT(NODE) \
  (DECL_WITH_VIS_CHECK (NODE)->decl_with_vis.comdat_flag)

#define DECL_COMDAT_GROUP(NODE) \
  decl_comdat_group (NODE)

/* Used in TREE_PUBLIC decls to indicate that copies of this DECL in
   multiple translation units should be merged.  */
#define DECL_ONE_ONLY(NODE) (DECL_COMDAT_GROUP (NODE) != NULL_TREE \
			     && (TREE_PUBLIC (NODE) || DECL_EXTERNAL (NODE)))

/* The name of the object as the assembler will see it (but before any
   translations made by ASM_OUTPUT_LABELREF).  Often this is the same
   as DECL_NAME.  It is an IDENTIFIER_NODE.

   ASSEMBLER_NAME of TYPE_DECLS may store global name of type used for
   One Definition Rule based type merging at LTO.  It is computed only for
   LTO compilation and C++.  */
#define DECL_ASSEMBLER_NAME(NODE) decl_assembler_name (NODE)

/* Return true if NODE is a NODE that can contain a DECL_ASSEMBLER_NAME.
   This is true of all DECL nodes except FIELD_DECL.  */
#define HAS_DECL_ASSEMBLER_NAME_P(NODE) \
  (CODE_CONTAINS_STRUCT (TREE_CODE (NODE), TS_DECL_WITH_VIS))

/* Returns nonzero if the DECL_ASSEMBLER_NAME for NODE has been set.  If zero,
   the NODE might still have a DECL_ASSEMBLER_NAME -- it just hasn't been set
   yet.  */
#define DECL_ASSEMBLER_NAME_SET_P(NODE) \
  (HAS_DECL_ASSEMBLER_NAME_P (NODE) \
   && DECL_WITH_VIS_CHECK (NODE)->decl_with_vis.assembler_name != NULL_TREE)

/* Set the DECL_ASSEMBLER_NAME for NODE to NAME.  */
#define SET_DECL_ASSEMBLER_NAME(NODE, NAME) \
  (DECL_WITH_VIS_CHECK (NODE)->decl_with_vis.assembler_name = (NAME))

/* Copy the DECL_ASSEMBLER_NAME from DECL1 to DECL2.  Note that if DECL1's
   DECL_ASSEMBLER_NAME has not yet been set, using this macro will not cause
   the DECL_ASSEMBLER_NAME of either DECL to be set.  In other words, the
   semantics of using this macro, are different than saying:

     SET_DECL_ASSEMBLER_NAME(DECL2, DECL_ASSEMBLER_NAME (DECL1))

   which will try to set the DECL_ASSEMBLER_NAME for DECL1.  */

#define COPY_DECL_ASSEMBLER_NAME(DECL1, DECL2)				\
  (DECL_ASSEMBLER_NAME_SET_P (DECL1)					\
   ? (void) SET_DECL_ASSEMBLER_NAME (DECL2,				\
				     DECL_ASSEMBLER_NAME (DECL1))	\
   : (void) 0)

/* Records the section name in a section attribute.  Used to pass
   the name from decl_attributes to make_function_rtl and make_decl_rtl.  */
#define DECL_SECTION_NAME(NODE) decl_section_name (NODE)

/* Nonzero in a decl means that the gimplifier has seen (or placed)
   this variable in a BIND_EXPR.  */
#define DECL_SEEN_IN_BIND_EXPR_P(NODE) \
  (DECL_WITH_VIS_CHECK (NODE)->decl_with_vis.seen_in_bind_expr)

/* Value of the decls's visibility attribute */
#define DECL_VISIBILITY(NODE) \
  (DECL_WITH_VIS_CHECK (NODE)->decl_with_vis.visibility)

/* Nonzero means that the decl had its visibility specified rather than
   being inferred.  */
#define DECL_VISIBILITY_SPECIFIED(NODE) \
  (DECL_WITH_VIS_CHECK (NODE)->decl_with_vis.visibility_specified)

/* In a VAR_DECL, the model to use if the data should be allocated from
   thread-local storage.  */
#define DECL_TLS_MODEL(NODE) decl_tls_model (NODE)

/* In a VAR_DECL, nonzero if the data should be allocated from
   thread-local storage.  */
#define DECL_THREAD_LOCAL_P(NODE) \
  ((TREE_STATIC (NODE) || DECL_EXTERNAL (NODE)) && decl_tls_model (NODE) >= TLS_MODEL_REAL)

/* In a non-local VAR_DECL with static storage duration, true if the
   variable has an initialization priority.  If false, the variable
   will be initialized at the DEFAULT_INIT_PRIORITY.  */
#define DECL_HAS_INIT_PRIORITY_P(NODE) \
  (VAR_DECL_CHECK (NODE)->decl_with_vis.init_priority_p)

extern tree decl_debug_expr_lookup (tree);
extern void decl_debug_expr_insert (tree, tree);

/* For VAR_DECL, this is set to an expression that it was split from.  */
#define DECL_HAS_DEBUG_EXPR_P(NODE) \
  (VAR_DECL_CHECK (NODE)->decl_common.debug_expr_is_from)
#define DECL_DEBUG_EXPR(NODE) \
  (decl_debug_expr_lookup (VAR_DECL_CHECK (NODE)))

#define SET_DECL_DEBUG_EXPR(NODE, VAL) \
  (decl_debug_expr_insert (VAR_DECL_CHECK (NODE), VAL))

extern priority_type decl_init_priority_lookup (tree);
extern priority_type decl_fini_priority_lookup (tree);
extern void decl_init_priority_insert (tree, priority_type);
extern void decl_fini_priority_insert (tree, priority_type);

/* For a VAR_DECL or FUNCTION_DECL the initialization priority of
   NODE.  */
#define DECL_INIT_PRIORITY(NODE) \
  (decl_init_priority_lookup (NODE))
/* Set the initialization priority for NODE to VAL.  */
#define SET_DECL_INIT_PRIORITY(NODE, VAL) \
  (decl_init_priority_insert (NODE, VAL))

/* For a FUNCTION_DECL the finalization priority of NODE.  */
#define DECL_FINI_PRIORITY(NODE) \
  (decl_fini_priority_lookup (NODE))
/* Set the finalization priority for NODE to VAL.  */
#define SET_DECL_FINI_PRIORITY(NODE, VAL) \
  (decl_fini_priority_insert (NODE, VAL))

/* The initialization priority for entities for which no explicit
   initialization priority has been specified.  */
#define DEFAULT_INIT_PRIORITY 65535

/* The maximum allowed initialization priority.  */
#define MAX_INIT_PRIORITY 65535

/* The largest priority value reserved for use by system runtime
   libraries.  */
#define MAX_RESERVED_INIT_PRIORITY 100

/* In a VAR_DECL, nonzero if this is a global variable for VOPs.  */
#define VAR_DECL_IS_VIRTUAL_OPERAND(NODE) \
  (VAR_DECL_CHECK (NODE)->base.u.bits.saturating_flag)

/* In a VAR_DECL, nonzero if this is a non-local frame structure.  */
#define DECL_NONLOCAL_FRAME(NODE)  \
  (VAR_DECL_CHECK (NODE)->base.default_def_flag)

/* In a VAR_DECL, nonzero if this variable is not aliased by any pointer.  */
#define DECL_NONALIASED(NODE) \
  (VAR_DECL_CHECK (NODE)->base.nothrow_flag)

/* This field is used to reference anything in decl.result and is meant only
   for use by the garbage collector.  */
#define DECL_RESULT_FLD(NODE) \
  (DECL_NON_COMMON_CHECK (NODE)->decl_non_common.result)

/* The DECL_VINDEX is used for FUNCTION_DECLS in two different ways.
   Before the struct containing the FUNCTION_DECL is laid out,
   DECL_VINDEX may point to a FUNCTION_DECL in a base class which
   is the FUNCTION_DECL which this FUNCTION_DECL will replace as a virtual
   function.  When the class is laid out, this pointer is changed
   to an INTEGER_CST node which is suitable for use as an index
   into the virtual function table. */
#define DECL_VINDEX(NODE) \
  (FUNCTION_DECL_CHECK (NODE)->function_decl.vindex)

/* In FUNCTION_DECL, holds the decl for the return value.  */
#define DECL_RESULT(NODE) (FUNCTION_DECL_CHECK (NODE)->decl_non_common.result)

/* In a FUNCTION_DECL, nonzero if the function cannot be inlined.  */
#define DECL_UNINLINABLE(NODE) \
  (FUNCTION_DECL_CHECK (NODE)->function_decl.uninlinable)

/* In a FUNCTION_DECL, the saved representation of the body of the
   entire function.  */
#define DECL_SAVED_TREE(NODE) \
  (FUNCTION_DECL_CHECK (NODE)->function_decl.saved_tree)

/* Nonzero in a FUNCTION_DECL means this function should be treated
   as if it were a malloc, meaning it returns a pointer that is
   not an alias.  */
#define DECL_IS_MALLOC(NODE) \
  (FUNCTION_DECL_CHECK (NODE)->function_decl.malloc_flag)

/* Nonzero in a FUNCTION_DECL means this function should be treated as
   C++ operator new, meaning that it returns a pointer for which we
   should not use type based aliasing.  */
#define DECL_IS_OPERATOR_NEW(NODE) \
  (FUNCTION_DECL_CHECK (NODE)->function_decl.operator_new_flag)

/* Nonzero in a FUNCTION_DECL means this function may return more
   than once.  */
#define DECL_IS_RETURNS_TWICE(NODE) \
  (FUNCTION_DECL_CHECK (NODE)->function_decl.returns_twice_flag)

/* Nonzero in a FUNCTION_DECL means this function should be treated
   as "pure" function (like const function, but may read global memory).  */
#define DECL_PURE_P(NODE) (FUNCTION_DECL_CHECK (NODE)->function_decl.pure_flag)

/* Nonzero only if one of TREE_READONLY or DECL_PURE_P is nonzero AND
   the const or pure function may not terminate.  When this is nonzero
   for a const or pure function, it can be dealt with by cse passes
   but cannot be removed by dce passes since you are not allowed to
   change an infinite looping program into one that terminates without
   error.  */
#define DECL_LOOPING_CONST_OR_PURE_P(NODE) \
  (FUNCTION_DECL_CHECK (NODE)->function_decl.looping_const_or_pure_flag)

/* Nonzero in a FUNCTION_DECL means this function should be treated
   as "novops" function (function that does not read global memory,
   but may have arbitrary side effects).  */
#define DECL_IS_NOVOPS(NODE) \
  (FUNCTION_DECL_CHECK (NODE)->function_decl.novops_flag)

/* Used in FUNCTION_DECLs to indicate that they should be run automatically
   at the beginning or end of execution.  */
#define DECL_STATIC_CONSTRUCTOR(NODE) \
  (FUNCTION_DECL_CHECK (NODE)->function_decl.static_ctor_flag)

#define DECL_STATIC_DESTRUCTOR(NODE) \
(FUNCTION_DECL_CHECK (NODE)->function_decl.static_dtor_flag)

/* Used in FUNCTION_DECLs to indicate that function entry and exit should
   be instrumented with calls to support routines.  */
#define DECL_NO_INSTRUMENT_FUNCTION_ENTRY_EXIT(NODE) \
  (FUNCTION_DECL_CHECK (NODE)->function_decl.no_instrument_function_entry_exit)

/* Used in FUNCTION_DECLs to indicate that limit-stack-* should be
   disabled in this function.  */
#define DECL_NO_LIMIT_STACK(NODE) \
  (FUNCTION_DECL_CHECK (NODE)->function_decl.no_limit_stack)

/* In a FUNCTION_DECL indicates that a static chain is needed.  */
#define DECL_STATIC_CHAIN(NODE) \
  (FUNCTION_DECL_CHECK (NODE)->decl_with_vis.regdecl_flag)

/* Nonzero for a decl that cgraph has decided should be inlined into
   at least one call site.  It is not meaningful to look at this
   directly; always use cgraph_function_possibly_inlined_p.  */
#define DECL_POSSIBLY_INLINED(DECL) \
  FUNCTION_DECL_CHECK (DECL)->function_decl.possibly_inlined

/* Nonzero in a FUNCTION_DECL means that this function was declared inline,
   such as via the `inline' keyword in C/C++.  This flag controls the linkage
   semantics of 'inline'  */
#define DECL_DECLARED_INLINE_P(NODE) \
  (FUNCTION_DECL_CHECK (NODE)->function_decl.declared_inline_flag)

/* Nonzero in a FUNCTION_DECL means this function should not get
   -Winline warnings.  */
#define DECL_NO_INLINE_WARNING_P(NODE) \
  (FUNCTION_DECL_CHECK (NODE)->function_decl.no_inline_warning_flag)

/* Nonzero if a FUNCTION_CODE is a TM load/store.  */
#define BUILTIN_TM_LOAD_STORE_P(FN) \
  ((FN) >= BUILT_IN_TM_STORE_1 && (FN) <= BUILT_IN_TM_LOAD_RFW_LDOUBLE)

/* Nonzero if a FUNCTION_CODE is a TM load.  */
#define BUILTIN_TM_LOAD_P(FN) \
  ((FN) >= BUILT_IN_TM_LOAD_1 && (FN) <= BUILT_IN_TM_LOAD_RFW_LDOUBLE)

/* Nonzero if a FUNCTION_CODE is a TM store.  */
#define BUILTIN_TM_STORE_P(FN) \
  ((FN) >= BUILT_IN_TM_STORE_1 && (FN) <= BUILT_IN_TM_STORE_WAW_LDOUBLE)

#define CASE_BUILT_IN_TM_LOAD(FN)	\
  case BUILT_IN_TM_LOAD_##FN:		\
  case BUILT_IN_TM_LOAD_RAR_##FN:	\
  case BUILT_IN_TM_LOAD_RAW_##FN:	\
  case BUILT_IN_TM_LOAD_RFW_##FN

#define CASE_BUILT_IN_TM_STORE(FN)	\
  case BUILT_IN_TM_STORE_##FN:		\
  case BUILT_IN_TM_STORE_WAR_##FN:	\
  case BUILT_IN_TM_STORE_WAW_##FN

/* Nonzero in a FUNCTION_DECL that should be always inlined by the inliner
   disregarding size and cost heuristics.  This is equivalent to using
   the always_inline attribute without the required diagnostics if the
   function cannot be inlined.  */
#define DECL_DISREGARD_INLINE_LIMITS(NODE) \
  (FUNCTION_DECL_CHECK (NODE)->function_decl.disregard_inline_limits)

extern vec<tree, va_gc> **decl_debug_args_lookup (tree);
extern vec<tree, va_gc> **decl_debug_args_insert (tree);

/* Nonzero if a FUNCTION_DECL has DEBUG arguments attached to it.  */
#define DECL_HAS_DEBUG_ARGS_P(NODE) \
  (FUNCTION_DECL_CHECK (NODE)->function_decl.has_debug_args_flag)

/* For FUNCTION_DECL, this holds a pointer to a structure ("struct function")
   that describes the status of this function.  */
#define DECL_STRUCT_FUNCTION(NODE) \
  (FUNCTION_DECL_CHECK (NODE)->function_decl.f)

/* In a FUNCTION_DECL, nonzero means a built in function of a
   standard library or more generally a built in function that is
   recognized by optimizers and expanders.

   Note that it is different from the DECL_IS_BUILTIN accessor.  For
   instance, user declared prototypes of C library functions are not
   DECL_IS_BUILTIN but may be DECL_BUILT_IN.  */
#define DECL_BUILT_IN(NODE) (DECL_BUILT_IN_CLASS (NODE) != NOT_BUILT_IN)

/* For a builtin function, identify which part of the compiler defined it.  */
#define DECL_BUILT_IN_CLASS(NODE) \
   (FUNCTION_DECL_CHECK (NODE)->function_decl.built_in_class)

/* In FUNCTION_DECL, a chain of ..._DECL nodes.  */
#define DECL_ARGUMENTS(NODE) \
   (FUNCTION_DECL_CHECK (NODE)->function_decl.arguments)

/* In FUNCTION_DECL, the function specific target options to use when compiling
   this function.  */
#define DECL_FUNCTION_SPECIFIC_TARGET(NODE) \
   (FUNCTION_DECL_CHECK (NODE)->function_decl.function_specific_target)

/* In FUNCTION_DECL, the function specific optimization options to use when
   compiling this function.  */
#define DECL_FUNCTION_SPECIFIC_OPTIMIZATION(NODE) \
   (FUNCTION_DECL_CHECK (NODE)->function_decl.function_specific_optimization)

/* In FUNCTION_DECL, this is set if this function has other versions generated
   using "target" attributes.  The default version is the one which does not
   have any "target" attribute set. */
#define DECL_FUNCTION_VERSIONED(NODE)\
   (FUNCTION_DECL_CHECK (NODE)->function_decl.versioned_function)

/* In FUNCTION_DECL, this is set if this function is a C++ constructor.
   Devirtualization machinery uses this knowledge for determing type of the
   object constructed.  Also we assume that constructor address is not
   important.  */
#define DECL_CXX_CONSTRUCTOR_P(NODE)\
   (FUNCTION_DECL_CHECK (NODE)->decl_with_vis.cxx_constructor)

/* In FUNCTION_DECL, this is set if this function is a C++ destructor.
   Devirtualization machinery uses this to track types in destruction.  */
#define DECL_CXX_DESTRUCTOR_P(NODE)\
   (FUNCTION_DECL_CHECK (NODE)->decl_with_vis.cxx_destructor)

/* In FUNCTION_DECL that represent an virtual method this is set when
   the method is final.  */
#define DECL_FINAL_P(NODE)\
   (FUNCTION_DECL_CHECK (NODE)->decl_with_vis.final)

/* The source language of the translation-unit.  */
#define TRANSLATION_UNIT_LANGUAGE(NODE) \
  (TRANSLATION_UNIT_DECL_CHECK (NODE)->translation_unit_decl.language)

/* TRANSLATION_UNIT_DECL inherits from DECL_MINIMAL.  */

/* For a TYPE_DECL, holds the "original" type.  (TREE_TYPE has the copy.) */
#define DECL_ORIGINAL_TYPE(NODE) \
  (TYPE_DECL_CHECK (NODE)->decl_non_common.result)

/* In a TYPE_DECL nonzero means the detail info about this type is not dumped
   into stabs.  Instead it will generate cross reference ('x') of names.
   This uses the same flag as DECL_EXTERNAL.  */
#define TYPE_DECL_SUPPRESS_DEBUG(NODE) \
  (TYPE_DECL_CHECK (NODE)->decl_common.decl_flag_1)

/* Getter of the imported declaration associated to the
   IMPORTED_DECL node.  */
#define IMPORTED_DECL_ASSOCIATED_DECL(NODE) \
(DECL_INITIAL (IMPORTED_DECL_CHECK (NODE)))

/* Getter of the symbol declaration associated with the
   NAMELIST_DECL node.  */
#define NAMELIST_DECL_ASSOCIATED_DECL(NODE) \
  (DECL_INITIAL (NODE))

/* A STATEMENT_LIST chains statements together in GENERIC and GIMPLE.
   To reduce overhead, the nodes containing the statements are not trees.
   This avoids the overhead of tree_common on all linked list elements.

   Use the interface in tree-iterator.h to access this node.  */

#define STATEMENT_LIST_HEAD(NODE) \
  (STATEMENT_LIST_CHECK (NODE)->stmt_list.head)
#define STATEMENT_LIST_TAIL(NODE) \
  (STATEMENT_LIST_CHECK (NODE)->stmt_list.tail)

#define TREE_OPTIMIZATION(NODE) \
  (OPTIMIZATION_NODE_CHECK (NODE)->optimization.opts)

#define TREE_OPTIMIZATION_OPTABS(NODE) \
  (OPTIMIZATION_NODE_CHECK (NODE)->optimization.optabs)

#define TREE_OPTIMIZATION_BASE_OPTABS(NODE) \
  (OPTIMIZATION_NODE_CHECK (NODE)->optimization.base_optabs)

/* Return a tree node that encapsulates the optimization options in OPTS.  */
extern tree build_optimization_node (struct gcc_options *opts);

#define TREE_TARGET_OPTION(NODE) \
  (TARGET_OPTION_NODE_CHECK (NODE)->target_option.opts)

#define TREE_TARGET_GLOBALS(NODE) \
  (TARGET_OPTION_NODE_CHECK (NODE)->target_option.globals)

/* Return a tree node that encapsulates the target options in OPTS.  */
extern tree build_target_option_node (struct gcc_options *opts);

extern void prepare_target_option_nodes_for_pch (void);

#if defined ENABLE_TREE_CHECKING && (GCC_VERSION >= 2007)

inline tree
tree_check (tree __t, const char *__f, int __l, const char *__g, tree_code __c)
{
  if (TREE_CODE (__t) != __c)
    tree_check_failed (__t, __f, __l, __g, __c, 0);
  return __t;
}

inline tree
tree_not_check (tree __t, const char *__f, int __l, const char *__g,
                enum tree_code __c)
{
  if (TREE_CODE (__t) == __c)
    tree_not_check_failed (__t, __f, __l, __g, __c, 0);
  return __t;
}

inline tree
tree_check2 (tree __t, const char *__f, int __l, const char *__g,
             enum tree_code __c1, enum tree_code __c2)
{
  if (TREE_CODE (__t) != __c1
      && TREE_CODE (__t) != __c2)
    tree_check_failed (__t, __f, __l, __g, __c1, __c2, 0);
  return __t;
}

inline tree
tree_not_check2 (tree __t, const char *__f, int __l, const char *__g,
                 enum tree_code __c1, enum tree_code __c2)
{
  if (TREE_CODE (__t) == __c1
      || TREE_CODE (__t) == __c2)
    tree_not_check_failed (__t, __f, __l, __g, __c1, __c2, 0);
  return __t;
}

inline tree
tree_check3 (tree __t, const char *__f, int __l, const char *__g,
             enum tree_code __c1, enum tree_code __c2, enum tree_code __c3)
{
  if (TREE_CODE (__t) != __c1
      && TREE_CODE (__t) != __c2
      && TREE_CODE (__t) != __c3)
    tree_check_failed (__t, __f, __l, __g, __c1, __c2, __c3, 0);
  return __t;
}

inline tree
tree_not_check3 (tree __t, const char *__f, int __l, const char *__g,
                 enum tree_code __c1, enum tree_code __c2, enum tree_code __c3)
{
  if (TREE_CODE (__t) == __c1
      || TREE_CODE (__t) == __c2
      || TREE_CODE (__t) == __c3)
    tree_not_check_failed (__t, __f, __l, __g, __c1, __c2, __c3, 0);
  return __t;
}

inline tree
tree_check4 (tree __t, const char *__f, int __l, const char *__g,
             enum tree_code __c1, enum tree_code __c2, enum tree_code __c3,
             enum tree_code __c4)
{
  if (TREE_CODE (__t) != __c1
      && TREE_CODE (__t) != __c2
      && TREE_CODE (__t) != __c3
      && TREE_CODE (__t) != __c4)
    tree_check_failed (__t, __f, __l, __g, __c1, __c2, __c3, __c4, 0);
  return __t;
}

inline tree
tree_not_check4 (tree __t, const char *__f, int __l, const char *__g,
                 enum tree_code __c1, enum tree_code __c2, enum tree_code __c3,
                 enum tree_code __c4)
{
  if (TREE_CODE (__t) == __c1
      || TREE_CODE (__t) == __c2
      || TREE_CODE (__t) == __c3
      || TREE_CODE (__t) == __c4)
    tree_not_check_failed (__t, __f, __l, __g, __c1, __c2, __c3, __c4, 0);
  return __t;
}

inline tree
tree_check5 (tree __t, const char *__f, int __l, const char *__g,
             enum tree_code __c1, enum tree_code __c2, enum tree_code __c3,
             enum tree_code __c4, enum tree_code __c5)
{
  if (TREE_CODE (__t) != __c1
      && TREE_CODE (__t) != __c2
      && TREE_CODE (__t) != __c3
      && TREE_CODE (__t) != __c4
      && TREE_CODE (__t) != __c5)
    tree_check_failed (__t, __f, __l, __g, __c1, __c2, __c3, __c4, __c5, 0);
  return __t;
}

inline tree
tree_not_check5 (tree __t, const char *__f, int __l, const char *__g,
                 enum tree_code __c1, enum tree_code __c2, enum tree_code __c3,
                 enum tree_code __c4, enum tree_code __c5)
{
  if (TREE_CODE (__t) == __c1
      || TREE_CODE (__t) == __c2
      || TREE_CODE (__t) == __c3
      || TREE_CODE (__t) == __c4
      || TREE_CODE (__t) == __c5)
    tree_not_check_failed (__t, __f, __l, __g, __c1, __c2, __c3, __c4, __c5, 0);
  return __t;
}

inline tree
contains_struct_check (tree __t, const enum tree_node_structure_enum __s,
                       const char *__f, int __l, const char *__g)
{
  if (tree_contains_struct[TREE_CODE (__t)][__s] != 1)
      tree_contains_struct_check_failed (__t, __s, __f, __l, __g);
  return __t;
}

inline tree
tree_class_check (tree __t, const enum tree_code_class __class,
                  const char *__f, int __l, const char *__g)
{
  if (TREE_CODE_CLASS (TREE_CODE (__t)) != __class)
    tree_class_check_failed (__t, __class, __f, __l, __g);
  return __t;
}

inline tree
tree_range_check (tree __t,
                  enum tree_code __code1, enum tree_code __code2,
                  const char *__f, int __l, const char *__g)
{
  if (TREE_CODE (__t) < __code1 || TREE_CODE (__t) > __code2)
    tree_range_check_failed (__t, __f, __l, __g, __code1, __code2);
  return __t;
}

inline tree
omp_clause_subcode_check (tree __t, enum omp_clause_code __code,
                          const char *__f, int __l, const char *__g)
{
  if (TREE_CODE (__t) != OMP_CLAUSE)
    tree_check_failed (__t, __f, __l, __g, OMP_CLAUSE, 0);
  if (__t->omp_clause.code != __code)
    omp_clause_check_failed (__t, __f, __l, __g, __code);
  return __t;
}

inline tree
omp_clause_range_check (tree __t,
                        enum omp_clause_code __code1,
                        enum omp_clause_code __code2,
                        const char *__f, int __l, const char *__g)
{
  if (TREE_CODE (__t) != OMP_CLAUSE)
    tree_check_failed (__t, __f, __l, __g, OMP_CLAUSE, 0);
  if ((int) __t->omp_clause.code < (int) __code1
      || (int) __t->omp_clause.code > (int) __code2)
    omp_clause_range_check_failed (__t, __f, __l, __g, __code1, __code2);
  return __t;
}

/* These checks have to be special cased.  */

inline tree
expr_check (tree __t, const char *__f, int __l, const char *__g)
{
  char const __c = TREE_CODE_CLASS (TREE_CODE (__t));
  if (!IS_EXPR_CODE_CLASS (__c))
    tree_class_check_failed (__t, tcc_expression, __f, __l, __g);
  return __t;
}

/* These checks have to be special cased.  */

inline tree
non_type_check (tree __t, const char *__f, int __l, const char *__g)
{
  if (TYPE_P (__t))
    tree_not_class_check_failed (__t, tcc_type, __f, __l, __g);
  return __t;
}

inline const HOST_WIDE_INT *
tree_int_cst_elt_check (const_tree __t, int __i,
			const char *__f, int __l, const char *__g)
{
  if (TREE_CODE (__t) != INTEGER_CST)
    tree_check_failed (__t, __f, __l, __g, INTEGER_CST, 0);
  if (__i < 0 || __i >= __t->base.u.int_length.extended)
    tree_int_cst_elt_check_failed (__i, __t->base.u.int_length.extended,
				   __f, __l, __g);
  return &CONST_CAST_TREE (__t)->int_cst.val[__i];
}

inline HOST_WIDE_INT *
tree_int_cst_elt_check (tree __t, int __i,
			const char *__f, int __l, const char *__g)
{
  if (TREE_CODE (__t) != INTEGER_CST)
    tree_check_failed (__t, __f, __l, __g, INTEGER_CST, 0);
  if (__i < 0 || __i >= __t->base.u.int_length.extended)
    tree_int_cst_elt_check_failed (__i, __t->base.u.int_length.extended,
				   __f, __l, __g);
  return &CONST_CAST_TREE (__t)->int_cst.val[__i];
}

/* Workaround -Wstrict-overflow false positive during profiledbootstrap.  */

# if GCC_VERSION >= 4006
#pragma GCC diagnostic push
#pragma GCC diagnostic ignored "-Wstrict-overflow"
#endif

inline tree *
tree_vec_elt_check (tree __t, int __i,
                    const char *__f, int __l, const char *__g)
{
  if (TREE_CODE (__t) != TREE_VEC)
    tree_check_failed (__t, __f, __l, __g, TREE_VEC, 0);
  if (__i < 0 || __i >= __t->base.u.length)
    tree_vec_elt_check_failed (__i, __t->base.u.length, __f, __l, __g);
  return &CONST_CAST_TREE (__t)->vec.a[__i];
}

# if GCC_VERSION >= 4006
#pragma GCC diagnostic pop
#endif

inline tree *
omp_clause_elt_check (tree __t, int __i,
                      const char *__f, int __l, const char *__g)
{
  if (TREE_CODE (__t) != OMP_CLAUSE)
    tree_check_failed (__t, __f, __l, __g, OMP_CLAUSE, 0);
  if (__i < 0 || __i >= omp_clause_num_ops [__t->omp_clause.code])
    omp_clause_operand_check_failed (__i, __t, __f, __l, __g);
  return &__t->omp_clause.ops[__i];
}

/* These checks have to be special cased.  */

inline tree
any_integral_type_check (tree __t, const char *__f, int __l, const char *__g)
{
  if (!ANY_INTEGRAL_TYPE_P (__t))
    tree_check_failed (__t, __f, __l, __g, BOOLEAN_TYPE, ENUMERAL_TYPE,
		       INTEGER_TYPE, 0);
  return __t;
}

inline const_tree
tree_check (const_tree __t, const char *__f, int __l, const char *__g,
	    tree_code __c)
{
  if (TREE_CODE (__t) != __c)
    tree_check_failed (__t, __f, __l, __g, __c, 0);
  return __t;
}

inline const_tree
tree_not_check (const_tree __t, const char *__f, int __l, const char *__g,
                enum tree_code __c)
{
  if (TREE_CODE (__t) == __c)
    tree_not_check_failed (__t, __f, __l, __g, __c, 0);
  return __t;
}

inline const_tree
tree_check2 (const_tree __t, const char *__f, int __l, const char *__g,
             enum tree_code __c1, enum tree_code __c2)
{
  if (TREE_CODE (__t) != __c1
      && TREE_CODE (__t) != __c2)
    tree_check_failed (__t, __f, __l, __g, __c1, __c2, 0);
  return __t;
}

inline const_tree
tree_not_check2 (const_tree __t, const char *__f, int __l, const char *__g,
                 enum tree_code __c1, enum tree_code __c2)
{
  if (TREE_CODE (__t) == __c1
      || TREE_CODE (__t) == __c2)
    tree_not_check_failed (__t, __f, __l, __g, __c1, __c2, 0);
  return __t;
}

inline const_tree
tree_check3 (const_tree __t, const char *__f, int __l, const char *__g,
             enum tree_code __c1, enum tree_code __c2, enum tree_code __c3)
{
  if (TREE_CODE (__t) != __c1
      && TREE_CODE (__t) != __c2
      && TREE_CODE (__t) != __c3)
    tree_check_failed (__t, __f, __l, __g, __c1, __c2, __c3, 0);
  return __t;
}

inline const_tree
tree_not_check3 (const_tree __t, const char *__f, int __l, const char *__g,
                 enum tree_code __c1, enum tree_code __c2, enum tree_code __c3)
{
  if (TREE_CODE (__t) == __c1
      || TREE_CODE (__t) == __c2
      || TREE_CODE (__t) == __c3)
    tree_not_check_failed (__t, __f, __l, __g, __c1, __c2, __c3, 0);
  return __t;
}

inline const_tree
tree_check4 (const_tree __t, const char *__f, int __l, const char *__g,
             enum tree_code __c1, enum tree_code __c2, enum tree_code __c3,
             enum tree_code __c4)
{
  if (TREE_CODE (__t) != __c1
      && TREE_CODE (__t) != __c2
      && TREE_CODE (__t) != __c3
      && TREE_CODE (__t) != __c4)
    tree_check_failed (__t, __f, __l, __g, __c1, __c2, __c3, __c4, 0);
  return __t;
}

inline const_tree
tree_not_check4 (const_tree __t, const char *__f, int __l, const char *__g,
                 enum tree_code __c1, enum tree_code __c2, enum tree_code __c3,
                 enum tree_code __c4)
{
  if (TREE_CODE (__t) == __c1
      || TREE_CODE (__t) == __c2
      || TREE_CODE (__t) == __c3
      || TREE_CODE (__t) == __c4)
    tree_not_check_failed (__t, __f, __l, __g, __c1, __c2, __c3, __c4, 0);
  return __t;
}

inline const_tree
tree_check5 (const_tree __t, const char *__f, int __l, const char *__g,
             enum tree_code __c1, enum tree_code __c2, enum tree_code __c3,
             enum tree_code __c4, enum tree_code __c5)
{
  if (TREE_CODE (__t) != __c1
      && TREE_CODE (__t) != __c2
      && TREE_CODE (__t) != __c3
      && TREE_CODE (__t) != __c4
      && TREE_CODE (__t) != __c5)
    tree_check_failed (__t, __f, __l, __g, __c1, __c2, __c3, __c4, __c5, 0);
  return __t;
}

inline const_tree
tree_not_check5 (const_tree __t, const char *__f, int __l, const char *__g,
                 enum tree_code __c1, enum tree_code __c2, enum tree_code __c3,
                 enum tree_code __c4, enum tree_code __c5)
{
  if (TREE_CODE (__t) == __c1
      || TREE_CODE (__t) == __c2
      || TREE_CODE (__t) == __c3
      || TREE_CODE (__t) == __c4
      || TREE_CODE (__t) == __c5)
    tree_not_check_failed (__t, __f, __l, __g, __c1, __c2, __c3, __c4, __c5, 0);
  return __t;
}

inline const_tree
contains_struct_check (const_tree __t, const enum tree_node_structure_enum __s,
                       const char *__f, int __l, const char *__g)
{
  if (tree_contains_struct[TREE_CODE (__t)][__s] != 1)
      tree_contains_struct_check_failed (__t, __s, __f, __l, __g);
  return __t;
}

inline const_tree
tree_class_check (const_tree __t, const enum tree_code_class __class,
                  const char *__f, int __l, const char *__g)
{
  if (TREE_CODE_CLASS (TREE_CODE (__t)) != __class)
    tree_class_check_failed (__t, __class, __f, __l, __g);
  return __t;
}

inline const_tree
tree_range_check (const_tree __t,
                  enum tree_code __code1, enum tree_code __code2,
                  const char *__f, int __l, const char *__g)
{
  if (TREE_CODE (__t) < __code1 || TREE_CODE (__t) > __code2)
    tree_range_check_failed (__t, __f, __l, __g, __code1, __code2);
  return __t;
}

inline const_tree
omp_clause_subcode_check (const_tree __t, enum omp_clause_code __code,
                          const char *__f, int __l, const char *__g)
{
  if (TREE_CODE (__t) != OMP_CLAUSE)
    tree_check_failed (__t, __f, __l, __g, OMP_CLAUSE, 0);
  if (__t->omp_clause.code != __code)
    omp_clause_check_failed (__t, __f, __l, __g, __code);
  return __t;
}

inline const_tree
omp_clause_range_check (const_tree __t,
                        enum omp_clause_code __code1,
                        enum omp_clause_code __code2,
                        const char *__f, int __l, const char *__g)
{
  if (TREE_CODE (__t) != OMP_CLAUSE)
    tree_check_failed (__t, __f, __l, __g, OMP_CLAUSE, 0);
  if ((int) __t->omp_clause.code < (int) __code1
      || (int) __t->omp_clause.code > (int) __code2)
    omp_clause_range_check_failed (__t, __f, __l, __g, __code1, __code2);
  return __t;
}

inline const_tree
expr_check (const_tree __t, const char *__f, int __l, const char *__g)
{
  char const __c = TREE_CODE_CLASS (TREE_CODE (__t));
  if (!IS_EXPR_CODE_CLASS (__c))
    tree_class_check_failed (__t, tcc_expression, __f, __l, __g);
  return __t;
}

inline const_tree
non_type_check (const_tree __t, const char *__f, int __l, const char *__g)
{
  if (TYPE_P (__t))
    tree_not_class_check_failed (__t, tcc_type, __f, __l, __g);
  return __t;
}

# if GCC_VERSION >= 4006
#pragma GCC diagnostic push
#pragma GCC diagnostic ignored "-Wstrict-overflow"
#endif

inline const_tree *
tree_vec_elt_check (const_tree __t, int __i,
                    const char *__f, int __l, const char *__g)
{
  if (TREE_CODE (__t) != TREE_VEC)
    tree_check_failed (__t, __f, __l, __g, TREE_VEC, 0);
  if (__i < 0 || __i >= __t->base.u.length)
    tree_vec_elt_check_failed (__i, __t->base.u.length, __f, __l, __g);
  return CONST_CAST (const_tree *, &__t->vec.a[__i]);
  //return &__t->vec.a[__i];
}

# if GCC_VERSION >= 4006
#pragma GCC diagnostic pop
#endif

inline const_tree *
omp_clause_elt_check (const_tree __t, int __i,
                      const char *__f, int __l, const char *__g)
{
  if (TREE_CODE (__t) != OMP_CLAUSE)
    tree_check_failed (__t, __f, __l, __g, OMP_CLAUSE, 0);
  if (__i < 0 || __i >= omp_clause_num_ops [__t->omp_clause.code])
    omp_clause_operand_check_failed (__i, __t, __f, __l, __g);
  return CONST_CAST (const_tree *, &__t->omp_clause.ops[__i]);
}

inline const_tree
any_integral_type_check (const_tree __t, const char *__f, int __l,
			 const char *__g)
{
  if (!ANY_INTEGRAL_TYPE_P (__t))
    tree_check_failed (__t, __f, __l, __g, BOOLEAN_TYPE, ENUMERAL_TYPE,
		       INTEGER_TYPE, 0);
  return __t;
}

#endif

/* Compute the number of operands in an expression node NODE.  For
   tcc_vl_exp nodes like CALL_EXPRs, this is stored in the node itself,
   otherwise it is looked up from the node's code.  */
static inline int
tree_operand_length (const_tree node)
{
  if (VL_EXP_CLASS_P (node))
    return VL_EXP_OPERAND_LENGTH (node);
  else
    return TREE_CODE_LENGTH (TREE_CODE (node));
}

#if defined ENABLE_TREE_CHECKING && (GCC_VERSION >= 2007)

/* Special checks for TREE_OPERANDs.  */
inline tree *
tree_operand_check (tree __t, int __i,
                    const char *__f, int __l, const char *__g)
{
  const_tree __u = EXPR_CHECK (__t);
  if (__i < 0 || __i >= TREE_OPERAND_LENGTH (__u))
    tree_operand_check_failed (__i, __u, __f, __l, __g);
  return &CONST_CAST_TREE (__u)->exp.operands[__i];
}

inline tree *
tree_operand_check_code (tree __t, enum tree_code __code, int __i,
                         const char *__f, int __l, const char *__g)
{
  if (TREE_CODE (__t) != __code)
    tree_check_failed (__t, __f, __l, __g, __code, 0);
  if (__i < 0 || __i >= TREE_OPERAND_LENGTH (__t))
    tree_operand_check_failed (__i, __t, __f, __l, __g);
  return &__t->exp.operands[__i];
}

inline const_tree *
tree_operand_check (const_tree __t, int __i,
                    const char *__f, int __l, const char *__g)
{
  const_tree __u = EXPR_CHECK (__t);
  if (__i < 0 || __i >= TREE_OPERAND_LENGTH (__u))
    tree_operand_check_failed (__i, __u, __f, __l, __g);
  return CONST_CAST (const_tree *, &__u->exp.operands[__i]);
}

inline const_tree *
tree_operand_check_code (const_tree __t, enum tree_code __code, int __i,
                         const char *__f, int __l, const char *__g)
{
  if (TREE_CODE (__t) != __code)
    tree_check_failed (__t, __f, __l, __g, __code, 0);
  if (__i < 0 || __i >= TREE_OPERAND_LENGTH (__t))
    tree_operand_check_failed (__i, __t, __f, __l, __g);
  return CONST_CAST (const_tree *, &__t->exp.operands[__i]);
}

#endif

/* True iff an identifier matches a C string.  */

inline bool
id_equal (const_tree id, const char *str)
{
  return !strcmp (IDENTIFIER_POINTER (id), str);
}

inline bool
id_equal (const char *str, const_tree id)
{
  return !strcmp (str, IDENTIFIER_POINTER (id));
}

/* Return the number of elements in the VECTOR_TYPE given by NODE.  */
inline poly_uint64
TYPE_VECTOR_SUBPARTS (const_tree node)
{
  STATIC_ASSERT (NUM_POLY_INT_COEFFS <= 2);
  unsigned int precision = VECTOR_TYPE_CHECK (node)->type_common.precision;
  if (NUM_POLY_INT_COEFFS == 2)
    {
      poly_uint64 res = 0;
      res.coeffs[0] = 1 << (precision / 2);
      if (precision & 1)
	res.coeffs[1] = 1 << (precision / 2);
      return res;
    }
  else
    return 1 << precision;
}

/* Set the number of elements in VECTOR_TYPE NODE to SUBPARTS, which must
   satisfy valid_vector_subparts_p.  */
inline void
SET_TYPE_VECTOR_SUBPARTS (tree node, poly_uint64 subparts)
{
  STATIC_ASSERT (NUM_POLY_INT_COEFFS <= 2);
  unsigned HOST_WIDE_INT coeff0 = subparts.coeffs[0];
  int index = exact_log2 (coeff0);
  gcc_assert (index >= 0);
  if (NUM_POLY_INT_COEFFS == 2)
    {
      unsigned HOST_WIDE_INT coeff1 = subparts.coeffs[1];
      gcc_assert (coeff1 == 0 || coeff1 == coeff0);
      VECTOR_TYPE_CHECK (node)->type_common.precision
	= index * 2 + (coeff1 != 0);
    }
  else
    VECTOR_TYPE_CHECK (node)->type_common.precision = index;
}

/* Return true if we can construct vector types with the given number
   of subparts.  */
static inline bool
valid_vector_subparts_p (poly_uint64 subparts)
{
  unsigned HOST_WIDE_INT coeff0 = subparts.coeffs[0];
  if (!pow2p_hwi (coeff0))
    return false;
  if (NUM_POLY_INT_COEFFS == 2)
    {
      unsigned HOST_WIDE_INT coeff1 = subparts.coeffs[1];
      if (coeff1 != 0 && coeff1 != coeff0)
	return false;
    }
  return true;
}

#define error_mark_node			global_trees[TI_ERROR_MARK]

#define intQI_type_node			global_trees[TI_INTQI_TYPE]
#define intHI_type_node			global_trees[TI_INTHI_TYPE]
#define intSI_type_node			global_trees[TI_INTSI_TYPE]
#define intDI_type_node			global_trees[TI_INTDI_TYPE]
#define intTI_type_node			global_trees[TI_INTTI_TYPE]

#define unsigned_intQI_type_node	global_trees[TI_UINTQI_TYPE]
#define unsigned_intHI_type_node	global_trees[TI_UINTHI_TYPE]
#define unsigned_intSI_type_node	global_trees[TI_UINTSI_TYPE]
#define unsigned_intDI_type_node	global_trees[TI_UINTDI_TYPE]
#define unsigned_intTI_type_node	global_trees[TI_UINTTI_TYPE]

#define atomicQI_type_node	global_trees[TI_ATOMICQI_TYPE]
#define atomicHI_type_node	global_trees[TI_ATOMICHI_TYPE]
#define atomicSI_type_node	global_trees[TI_ATOMICSI_TYPE]
#define atomicDI_type_node	global_trees[TI_ATOMICDI_TYPE]
#define atomicTI_type_node	global_trees[TI_ATOMICTI_TYPE]

#define uint16_type_node		global_trees[TI_UINT16_TYPE]
#define uint32_type_node		global_trees[TI_UINT32_TYPE]
#define uint64_type_node		global_trees[TI_UINT64_TYPE]

#define void_node			global_trees[TI_VOID]

#define integer_zero_node		global_trees[TI_INTEGER_ZERO]
#define integer_one_node		global_trees[TI_INTEGER_ONE]
#define integer_three_node              global_trees[TI_INTEGER_THREE]
#define integer_minus_one_node		global_trees[TI_INTEGER_MINUS_ONE]
#define size_zero_node			global_trees[TI_SIZE_ZERO]
#define size_one_node			global_trees[TI_SIZE_ONE]
#define bitsize_zero_node		global_trees[TI_BITSIZE_ZERO]
#define bitsize_one_node		global_trees[TI_BITSIZE_ONE]
#define bitsize_unit_node		global_trees[TI_BITSIZE_UNIT]

/* Base access nodes.  */
#define access_public_node		global_trees[TI_PUBLIC]
#define access_protected_node	        global_trees[TI_PROTECTED]
#define access_private_node		global_trees[TI_PRIVATE]

#define null_pointer_node		global_trees[TI_NULL_POINTER]

#define float_type_node			global_trees[TI_FLOAT_TYPE]
#define double_type_node		global_trees[TI_DOUBLE_TYPE]
#define long_double_type_node		global_trees[TI_LONG_DOUBLE_TYPE]

/* Nodes for particular _FloatN and _FloatNx types in sequence.  */
#define FLOATN_TYPE_NODE(IDX)		global_trees[TI_FLOATN_TYPE_FIRST + (IDX)]
#define FLOATN_NX_TYPE_NODE(IDX)	global_trees[TI_FLOATN_NX_TYPE_FIRST + (IDX)]
#define FLOATNX_TYPE_NODE(IDX)		global_trees[TI_FLOATNX_TYPE_FIRST + (IDX)]

/* Names for individual types (code should normally iterate over all
   such types; these are only for back-end use, or in contexts such as
   *.def where iteration is not possible).  */
#define float16_type_node		global_trees[TI_FLOAT16_TYPE]
#define float32_type_node		global_trees[TI_FLOAT32_TYPE]
#define float64_type_node		global_trees[TI_FLOAT64_TYPE]
#define float128_type_node		global_trees[TI_FLOAT128_TYPE]
#define float32x_type_node		global_trees[TI_FLOAT32X_TYPE]
#define float64x_type_node		global_trees[TI_FLOAT64X_TYPE]
#define float128x_type_node		global_trees[TI_FLOAT128X_TYPE]

#define float_ptr_type_node		global_trees[TI_FLOAT_PTR_TYPE]
#define double_ptr_type_node		global_trees[TI_DOUBLE_PTR_TYPE]
#define long_double_ptr_type_node	global_trees[TI_LONG_DOUBLE_PTR_TYPE]
#define integer_ptr_type_node		global_trees[TI_INTEGER_PTR_TYPE]

#define complex_integer_type_node	global_trees[TI_COMPLEX_INTEGER_TYPE]
#define complex_float_type_node		global_trees[TI_COMPLEX_FLOAT_TYPE]
#define complex_double_type_node	global_trees[TI_COMPLEX_DOUBLE_TYPE]
#define complex_long_double_type_node	global_trees[TI_COMPLEX_LONG_DOUBLE_TYPE]

#define COMPLEX_FLOATN_NX_TYPE_NODE(IDX)	global_trees[TI_COMPLEX_FLOATN_NX_TYPE_FIRST + (IDX)]

#define pointer_bounds_type_node        global_trees[TI_POINTER_BOUNDS_TYPE]

#define void_type_node			global_trees[TI_VOID_TYPE]
/* The C type `void *'.  */
#define ptr_type_node			global_trees[TI_PTR_TYPE]
/* The C type `const void *'.  */
#define const_ptr_type_node		global_trees[TI_CONST_PTR_TYPE]
/* The C type `size_t'.  */
#define size_type_node                  global_trees[TI_SIZE_TYPE]
#define pid_type_node                   global_trees[TI_PID_TYPE]
#define ptrdiff_type_node		global_trees[TI_PTRDIFF_TYPE]
#define va_list_type_node		global_trees[TI_VA_LIST_TYPE]
#define va_list_gpr_counter_field	global_trees[TI_VA_LIST_GPR_COUNTER_FIELD]
#define va_list_fpr_counter_field	global_trees[TI_VA_LIST_FPR_COUNTER_FIELD]
/* The C type `FILE *'.  */
#define fileptr_type_node		global_trees[TI_FILEPTR_TYPE]
/* The C type `const struct tm *'.  */
#define const_tm_ptr_type_node		global_trees[TI_CONST_TM_PTR_TYPE]
/* The C type `fenv_t *'.  */
#define fenv_t_ptr_type_node		global_trees[TI_FENV_T_PTR_TYPE]
#define const_fenv_t_ptr_type_node	global_trees[TI_CONST_FENV_T_PTR_TYPE]
/* The C type `fexcept_t *'.  */
#define fexcept_t_ptr_type_node		global_trees[TI_FEXCEPT_T_PTR_TYPE]
#define const_fexcept_t_ptr_type_node	global_trees[TI_CONST_FEXCEPT_T_PTR_TYPE]
#define pointer_sized_int_node		global_trees[TI_POINTER_SIZED_TYPE]

#define boolean_type_node		global_trees[TI_BOOLEAN_TYPE]
#define boolean_false_node		global_trees[TI_BOOLEAN_FALSE]
#define boolean_true_node		global_trees[TI_BOOLEAN_TRUE]

/* The decimal floating point types. */
#define dfloat32_type_node              global_trees[TI_DFLOAT32_TYPE]
#define dfloat64_type_node              global_trees[TI_DFLOAT64_TYPE]
#define dfloat128_type_node             global_trees[TI_DFLOAT128_TYPE]
#define dfloat32_ptr_type_node          global_trees[TI_DFLOAT32_PTR_TYPE]
#define dfloat64_ptr_type_node          global_trees[TI_DFLOAT64_PTR_TYPE]
#define dfloat128_ptr_type_node         global_trees[TI_DFLOAT128_PTR_TYPE]

/* The fixed-point types.  */
#define sat_short_fract_type_node       global_trees[TI_SAT_SFRACT_TYPE]
#define sat_fract_type_node             global_trees[TI_SAT_FRACT_TYPE]
#define sat_long_fract_type_node        global_trees[TI_SAT_LFRACT_TYPE]
#define sat_long_long_fract_type_node   global_trees[TI_SAT_LLFRACT_TYPE]
#define sat_unsigned_short_fract_type_node \
					global_trees[TI_SAT_USFRACT_TYPE]
#define sat_unsigned_fract_type_node    global_trees[TI_SAT_UFRACT_TYPE]
#define sat_unsigned_long_fract_type_node \
					global_trees[TI_SAT_ULFRACT_TYPE]
#define sat_unsigned_long_long_fract_type_node \
					global_trees[TI_SAT_ULLFRACT_TYPE]
#define short_fract_type_node           global_trees[TI_SFRACT_TYPE]
#define fract_type_node                 global_trees[TI_FRACT_TYPE]
#define long_fract_type_node            global_trees[TI_LFRACT_TYPE]
#define long_long_fract_type_node       global_trees[TI_LLFRACT_TYPE]
#define unsigned_short_fract_type_node  global_trees[TI_USFRACT_TYPE]
#define unsigned_fract_type_node        global_trees[TI_UFRACT_TYPE]
#define unsigned_long_fract_type_node   global_trees[TI_ULFRACT_TYPE]
#define unsigned_long_long_fract_type_node \
					global_trees[TI_ULLFRACT_TYPE]
#define sat_short_accum_type_node       global_trees[TI_SAT_SACCUM_TYPE]
#define sat_accum_type_node             global_trees[TI_SAT_ACCUM_TYPE]
#define sat_long_accum_type_node        global_trees[TI_SAT_LACCUM_TYPE]
#define sat_long_long_accum_type_node   global_trees[TI_SAT_LLACCUM_TYPE]
#define sat_unsigned_short_accum_type_node \
					global_trees[TI_SAT_USACCUM_TYPE]
#define sat_unsigned_accum_type_node    global_trees[TI_SAT_UACCUM_TYPE]
#define sat_unsigned_long_accum_type_node \
					global_trees[TI_SAT_ULACCUM_TYPE]
#define sat_unsigned_long_long_accum_type_node \
					global_trees[TI_SAT_ULLACCUM_TYPE]
#define short_accum_type_node           global_trees[TI_SACCUM_TYPE]
#define accum_type_node                 global_trees[TI_ACCUM_TYPE]
#define long_accum_type_node            global_trees[TI_LACCUM_TYPE]
#define long_long_accum_type_node       global_trees[TI_LLACCUM_TYPE]
#define unsigned_short_accum_type_node  global_trees[TI_USACCUM_TYPE]
#define unsigned_accum_type_node        global_trees[TI_UACCUM_TYPE]
#define unsigned_long_accum_type_node   global_trees[TI_ULACCUM_TYPE]
#define unsigned_long_long_accum_type_node \
					global_trees[TI_ULLACCUM_TYPE]
#define qq_type_node                    global_trees[TI_QQ_TYPE]
#define hq_type_node                    global_trees[TI_HQ_TYPE]
#define sq_type_node                    global_trees[TI_SQ_TYPE]
#define dq_type_node                    global_trees[TI_DQ_TYPE]
#define tq_type_node                    global_trees[TI_TQ_TYPE]
#define uqq_type_node                   global_trees[TI_UQQ_TYPE]
#define uhq_type_node                   global_trees[TI_UHQ_TYPE]
#define usq_type_node                   global_trees[TI_USQ_TYPE]
#define udq_type_node                   global_trees[TI_UDQ_TYPE]
#define utq_type_node                   global_trees[TI_UTQ_TYPE]
#define sat_qq_type_node                global_trees[TI_SAT_QQ_TYPE]
#define sat_hq_type_node                global_trees[TI_SAT_HQ_TYPE]
#define sat_sq_type_node                global_trees[TI_SAT_SQ_TYPE]
#define sat_dq_type_node                global_trees[TI_SAT_DQ_TYPE]
#define sat_tq_type_node                global_trees[TI_SAT_TQ_TYPE]
#define sat_uqq_type_node               global_trees[TI_SAT_UQQ_TYPE]
#define sat_uhq_type_node               global_trees[TI_SAT_UHQ_TYPE]
#define sat_usq_type_node               global_trees[TI_SAT_USQ_TYPE]
#define sat_udq_type_node               global_trees[TI_SAT_UDQ_TYPE]
#define sat_utq_type_node               global_trees[TI_SAT_UTQ_TYPE]
#define ha_type_node                    global_trees[TI_HA_TYPE]
#define sa_type_node                    global_trees[TI_SA_TYPE]
#define da_type_node                    global_trees[TI_DA_TYPE]
#define ta_type_node                    global_trees[TI_TA_TYPE]
#define uha_type_node                   global_trees[TI_UHA_TYPE]
#define usa_type_node                   global_trees[TI_USA_TYPE]
#define uda_type_node                   global_trees[TI_UDA_TYPE]
#define uta_type_node                   global_trees[TI_UTA_TYPE]
#define sat_ha_type_node                global_trees[TI_SAT_HA_TYPE]
#define sat_sa_type_node                global_trees[TI_SAT_SA_TYPE]
#define sat_da_type_node                global_trees[TI_SAT_DA_TYPE]
#define sat_ta_type_node                global_trees[TI_SAT_TA_TYPE]
#define sat_uha_type_node               global_trees[TI_SAT_UHA_TYPE]
#define sat_usa_type_node               global_trees[TI_SAT_USA_TYPE]
#define sat_uda_type_node               global_trees[TI_SAT_UDA_TYPE]
#define sat_uta_type_node               global_trees[TI_SAT_UTA_TYPE]

/* The node that should be placed at the end of a parameter list to
   indicate that the function does not take a variable number of
   arguments.  The TREE_VALUE will be void_type_node and there will be
   no TREE_CHAIN.  Language-independent code should not assume
   anything else about this node.  */
#define void_list_node                  global_trees[TI_VOID_LIST_NODE]

#define main_identifier_node		global_trees[TI_MAIN_IDENTIFIER]
#define MAIN_NAME_P(NODE) \
  (IDENTIFIER_NODE_CHECK (NODE) == main_identifier_node)

/* Optimization options (OPTIMIZATION_NODE) to use for default and current
   functions.  */
#define optimization_default_node	global_trees[TI_OPTIMIZATION_DEFAULT]
#define optimization_current_node	global_trees[TI_OPTIMIZATION_CURRENT]

/* Default/current target options (TARGET_OPTION_NODE).  */
#define target_option_default_node	global_trees[TI_TARGET_OPTION_DEFAULT]
#define target_option_current_node	global_trees[TI_TARGET_OPTION_CURRENT]

/* Default tree list option(), optimize() pragmas to be linked into the
   attribute list.  */
#define current_target_pragma		global_trees[TI_CURRENT_TARGET_PRAGMA]
#define current_optimize_pragma		global_trees[TI_CURRENT_OPTIMIZE_PRAGMA]

#define char_type_node			integer_types[itk_char]
#define signed_char_type_node		integer_types[itk_signed_char]
#define unsigned_char_type_node		integer_types[itk_unsigned_char]
#define short_integer_type_node		integer_types[itk_short]
#define short_unsigned_type_node	integer_types[itk_unsigned_short]
#define integer_type_node		integer_types[itk_int]
#define unsigned_type_node		integer_types[itk_unsigned_int]
#define long_integer_type_node		integer_types[itk_long]
#define long_unsigned_type_node		integer_types[itk_unsigned_long]
#define long_long_integer_type_node	integer_types[itk_long_long]
#define long_long_unsigned_type_node	integer_types[itk_unsigned_long_long]

/* True if NODE is an erroneous expression.  */

#define error_operand_p(NODE)					\
  ((NODE) == error_mark_node					\
   || ((NODE) && TREE_TYPE ((NODE)) == error_mark_node))

extern tree decl_assembler_name (tree);
extern tree decl_comdat_group (const_tree);
extern tree decl_comdat_group_id (const_tree);
extern const char *decl_section_name (const_tree);
extern void set_decl_section_name (tree, const char *);
extern enum tls_model decl_tls_model (const_tree);
extern void set_decl_tls_model (tree, enum tls_model);

/* Compute the number of bytes occupied by 'node'.  This routine only
   looks at TREE_CODE and, if the code is TREE_VEC, TREE_VEC_LENGTH.  */

extern size_t tree_size (const_tree);

/* Compute the number of bytes occupied by a tree with code CODE.
   This function cannot be used for TREE_VEC or INTEGER_CST nodes,
   which are of variable length.  */
extern size_t tree_code_size (enum tree_code);

/* Allocate and return a new UID from the DECL_UID namespace.  */
extern int allocate_decl_uid (void);

/* Lowest level primitive for allocating a node.
   The TREE_CODE is the only argument.  Contents are initialized
   to zero except for a few of the common fields.  */

extern tree make_node (enum tree_code CXX_MEM_STAT_INFO);

/* Free tree node.  */

extern void free_node (tree);

/* Make a copy of a node, with all the same contents.  */

extern tree copy_node (tree CXX_MEM_STAT_INFO);

/* Make a copy of a chain of TREE_LIST nodes.  */

extern tree copy_list (tree);

/* Make a CASE_LABEL_EXPR.  */

extern tree build_case_label (tree, tree, tree);

/* Make a BINFO.  */
extern tree make_tree_binfo (unsigned CXX_MEM_STAT_INFO);

/* Make an INTEGER_CST.  */

extern tree make_int_cst (int, int CXX_MEM_STAT_INFO);

/* Make a TREE_VEC.  */

extern tree make_tree_vec (int CXX_MEM_STAT_INFO);

/* Grow a TREE_VEC.  */

extern tree grow_tree_vec (tree v, int CXX_MEM_STAT_INFO);

/* Construct various types of nodes.  */

extern tree build_nt (enum tree_code, ...);
extern tree build_nt_call_vec (tree, vec<tree, va_gc> *);

extern tree build0 (enum tree_code, tree CXX_MEM_STAT_INFO);
extern tree build1 (enum tree_code, tree, tree CXX_MEM_STAT_INFO);
extern tree build2 (enum tree_code, tree, tree, tree CXX_MEM_STAT_INFO);
extern tree build3 (enum tree_code, tree, tree, tree, tree CXX_MEM_STAT_INFO);
extern tree build4 (enum tree_code, tree, tree, tree, tree,
		    tree CXX_MEM_STAT_INFO);
extern tree build5 (enum tree_code, tree, tree, tree, tree, tree,
		    tree CXX_MEM_STAT_INFO);

/* _loc versions of build[1-5].  */

static inline tree
build1_loc (location_t loc, enum tree_code code, tree type,
	    tree arg1 CXX_MEM_STAT_INFO)
{
  tree t = build1 (code, type, arg1 PASS_MEM_STAT);
  if (CAN_HAVE_LOCATION_P (t))
    SET_EXPR_LOCATION (t, loc);
  return t;
}

static inline tree
build2_loc (location_t loc, enum tree_code code, tree type, tree arg0,
	    tree arg1 CXX_MEM_STAT_INFO)
{
  tree t = build2 (code, type, arg0, arg1 PASS_MEM_STAT);
  if (CAN_HAVE_LOCATION_P (t))
    SET_EXPR_LOCATION (t, loc);
  return t;
}

static inline tree
build3_loc (location_t loc, enum tree_code code, tree type, tree arg0,
	    tree arg1, tree arg2 CXX_MEM_STAT_INFO)
{
  tree t = build3 (code, type, arg0, arg1, arg2 PASS_MEM_STAT);
  if (CAN_HAVE_LOCATION_P (t))
    SET_EXPR_LOCATION (t, loc);
  return t;
}

static inline tree
build4_loc (location_t loc, enum tree_code code, tree type, tree arg0,
	    tree arg1, tree arg2, tree arg3 CXX_MEM_STAT_INFO)
{
  tree t = build4 (code, type, arg0, arg1, arg2, arg3 PASS_MEM_STAT);
  if (CAN_HAVE_LOCATION_P (t))
    SET_EXPR_LOCATION (t, loc);
  return t;
}

static inline tree
build5_loc (location_t loc, enum tree_code code, tree type, tree arg0,
	    tree arg1, tree arg2, tree arg3, tree arg4 CXX_MEM_STAT_INFO)
{
  tree t = build5 (code, type, arg0, arg1, arg2, arg3,
			arg4 PASS_MEM_STAT);
  if (CAN_HAVE_LOCATION_P (t))
    SET_EXPR_LOCATION (t, loc);
  return t;
}

/* Constructs double_int from tree CST.  */

extern tree double_int_to_tree (tree, double_int);

extern tree poly_wide_int_to_tree (tree, const poly_wide_int &);
extern tree poly_offset_int_to_tree (tree type, const poly_offset_int &cst);
extern tree poly_widest_int_to_tree (tree, const poly_widest_int &);
extern tree wide_int_to_tree (tree type, const wide_int_ref &cst);
extern tree force_fit_type (tree, const wide_int_ref &, int, bool);

/* Create an INT_CST node with a CST value zero extended.  */

/* static inline */
extern tree build_int_cst (tree, poly_int64);
extern tree build_int_cstu (tree type, poly_uint64);
extern tree build_int_cst_type (tree, poly_int64);
extern tree make_vector (unsigned CXX_MEM_STAT_INFO);
extern tree build_vector (tree, unsigned int, tree * CXX_MEM_STAT_INFO);
extern tree build_vector_from_ctor (tree, vec<constructor_elt, va_gc> *);
extern tree build_vector_from_val (tree, tree);
extern tree build_index_vector (tree, poly_uint64, poly_uint64);
extern void recompute_constructor_flags (tree);
extern void verify_constructor_flags (tree);
extern tree build_constructor (tree, vec<constructor_elt, va_gc> *);
extern tree build_constructor_single (tree, tree, tree);
extern tree build_constructor_from_list (tree, tree);
extern tree build_constructor_va (tree, int, ...);
extern tree build_real_from_int_cst (tree, const_tree);
extern tree build_complex (tree, tree, tree);
extern tree build_complex_inf (tree, bool);
extern tree build_each_one_cst (tree);
extern tree build_one_cst (tree);
extern tree build_minus_one_cst (tree);
extern tree build_all_ones_cst (tree);
extern tree build_zero_cst (tree);
extern tree build_string (int, const char *);
extern tree build_poly_cst (tree, const tree (&)[NUM_POLY_INT_COEFFS]);
extern tree build_tree_list (tree, tree CXX_MEM_STAT_INFO);
extern tree build_tree_list_vec (const vec<tree, va_gc> * CXX_MEM_STAT_INFO);
extern tree build_decl (location_t, enum tree_code,
			tree, tree CXX_MEM_STAT_INFO);
extern tree build_fn_decl (const char *, tree);
extern tree build_translation_unit_decl (tree);
extern tree build_block (tree, tree, tree, tree);
extern tree build_empty_stmt (location_t);
extern tree build_omp_clause (location_t, enum omp_clause_code);

extern tree build_vl_exp (enum tree_code, int CXX_MEM_STAT_INFO);

extern tree build_call_nary (tree, tree, int, ...);
extern tree build_call_valist (tree, tree, int, va_list);
#define build_call_array(T1,T2,N,T3)\
   build_call_array_loc (UNKNOWN_LOCATION, T1, T2, N, T3)
extern tree build_call_array_loc (location_t, tree, tree, int, const tree *);
extern tree build_call_vec (tree, tree, vec<tree, va_gc> *);
extern tree build_call_expr_loc_array (location_t, tree, int, tree *);
extern tree build_call_expr_loc_vec (location_t, tree, vec<tree, va_gc> *);
extern tree build_call_expr_loc (location_t, tree, int, ...);
extern tree build_call_expr (tree, int, ...);
extern tree build_call_expr_internal_loc (location_t, enum internal_fn,
					  tree, int, ...);
extern tree build_call_expr_internal_loc_array (location_t, enum internal_fn,
						tree, int, const tree *);
extern tree maybe_build_call_expr_loc (location_t, combined_fn, tree,
				       int, ...);
extern tree build_string_literal (int, const char *);

/* Construct various nodes representing data types.  */

extern tree signed_or_unsigned_type_for (int, tree);
extern tree signed_type_for (tree);
extern tree unsigned_type_for (tree);
extern tree truth_type_for (tree);
extern tree build_pointer_type_for_mode (tree, machine_mode, bool);
extern tree build_pointer_type (tree);
extern tree build_reference_type_for_mode (tree, machine_mode, bool);
extern tree build_reference_type (tree);
extern tree build_vector_type_for_mode (tree, machine_mode);
extern tree build_vector_type (tree, poly_int64);
extern tree build_truth_vector_type (poly_uint64, poly_uint64);
extern tree build_same_sized_truth_vector_type (tree vectype);
extern tree build_opaque_vector_type (tree, poly_int64);
extern tree build_index_type (tree);
extern tree build_array_type (tree, tree, bool = false);
extern tree build_nonshared_array_type (tree, tree);
extern tree build_array_type_nelts (tree, poly_uint64);
extern tree build_function_type (tree, tree);
extern tree build_function_type_list (tree, ...);
extern tree build_varargs_function_type_list (tree, ...);
extern tree build_function_type_array (tree, int, tree *);
extern tree build_varargs_function_type_array (tree, int, tree *);
#define build_function_type_vec(RET, V) \
  build_function_type_array (RET, vec_safe_length (V), vec_safe_address (V))
#define build_varargs_function_type_vec(RET, V) \
  build_varargs_function_type_array (RET, vec_safe_length (V), \
				     vec_safe_address (V))
extern tree build_method_type_directly (tree, tree, tree);
extern tree build_method_type (tree, tree);
extern tree build_offset_type (tree, tree);
extern tree build_complex_type (tree, bool named = false);
extern tree array_type_nelts (const_tree);

extern tree value_member (tree, tree);
extern tree purpose_member (const_tree, tree);
extern bool vec_member (const_tree, vec<tree, va_gc> *);
extern tree chain_index (int, tree);

extern int tree_int_cst_equal (const_tree, const_tree);

extern bool tree_fits_shwi_p (const_tree)
  ATTRIBUTE_PURE;
extern bool tree_fits_uhwi_p (const_tree)
  ATTRIBUTE_PURE;
extern HOST_WIDE_INT tree_to_shwi (const_tree);
extern unsigned HOST_WIDE_INT tree_to_uhwi (const_tree);
#if !defined ENABLE_TREE_CHECKING && (GCC_VERSION >= 4003)
extern inline __attribute__ ((__gnu_inline__)) HOST_WIDE_INT
tree_to_shwi (const_tree t)
{
  gcc_assert (tree_fits_shwi_p (t));
  return TREE_INT_CST_LOW (t);
}

extern inline __attribute__ ((__gnu_inline__)) unsigned HOST_WIDE_INT
tree_to_uhwi (const_tree t)
{
  gcc_assert (tree_fits_uhwi_p (t));
  return TREE_INT_CST_LOW (t);
}
#endif
extern int tree_int_cst_sgn (const_tree);
extern int tree_int_cst_sign_bit (const_tree);
extern unsigned int tree_int_cst_min_precision (tree, signop);
extern tree strip_array_types (tree);
extern tree excess_precision_type (tree);
extern bool valid_constant_size_p (const_tree);


/* From expmed.c.  Since rtl.h is included after tree.h, we can't
   put the prototype here.  Rtl.h does declare the prototype if
   tree.h had been included.  */

extern tree make_tree (tree, rtx);

/* Returns true iff CAND and BASE have equivalent language-specific
   qualifiers.  */

extern bool check_lang_type (const_tree cand, const_tree base);

/* Returns true iff unqualified CAND and BASE are equivalent.  */

extern bool check_base_type (const_tree cand, const_tree base);

/* Check whether CAND is suitable to be returned from get_qualified_type
   (BASE, TYPE_QUALS).  */

extern bool check_qualified_type (const_tree, const_tree, int);

/* Return a version of the TYPE, qualified as indicated by the
   TYPE_QUALS, if one exists.  If no qualified version exists yet,
   return NULL_TREE.  */

extern tree get_qualified_type (tree, int);

/* Like get_qualified_type, but creates the type if it does not
   exist.  This function never returns NULL_TREE.  */

extern tree build_qualified_type (tree, int CXX_MEM_STAT_INFO);

/* Create a variant of type T with alignment ALIGN.  */

extern tree build_aligned_type (tree, unsigned int);

/* Like build_qualified_type, but only deals with the `const' and
   `volatile' qualifiers.  This interface is retained for backwards
   compatibility with the various front-ends; new code should use
   build_qualified_type instead.  */

#define build_type_variant(TYPE, CONST_P, VOLATILE_P)			\
  build_qualified_type ((TYPE),						\
			((CONST_P) ? TYPE_QUAL_CONST : 0)		\
			| ((VOLATILE_P) ? TYPE_QUAL_VOLATILE : 0))

/* Make a copy of a type node.  */

extern tree build_distinct_type_copy (tree CXX_MEM_STAT_INFO);
extern tree build_variant_type_copy (tree CXX_MEM_STAT_INFO);

/* Given a hashcode and a ..._TYPE node (for which the hashcode was made),
   return a canonicalized ..._TYPE node, so that duplicates are not made.
   How the hash code is computed is up to the caller, as long as any two
   callers that could hash identical-looking type nodes agree.  */

extern hashval_t type_hash_canon_hash (tree);
extern tree type_hash_canon (unsigned int, tree);

extern tree convert (tree, tree);
extern unsigned int expr_align (const_tree);
extern tree size_in_bytes_loc (location_t, const_tree);
inline tree
size_in_bytes (const_tree t)
{
  return size_in_bytes_loc (input_location, t);
}

extern poly_int64 int_size_in_bytes (const_tree);
extern HOST_WIDE_INT int_size_in_bytes_hwi (const_tree);
extern poly_int64 max_int_size_in_bytes (const_tree);
extern tree bit_position (const_tree);
extern tree byte_position (const_tree);
extern HOST_WIDE_INT int_byte_position (const_tree);

/* Type for sizes of data-type.  */

#define sizetype sizetype_tab[(int) stk_sizetype]
#define bitsizetype sizetype_tab[(int) stk_bitsizetype]
#define ssizetype sizetype_tab[(int) stk_ssizetype]
#define sbitsizetype sizetype_tab[(int) stk_sbitsizetype]
#define size_int(L) size_int_kind (L, stk_sizetype)
#define ssize_int(L) size_int_kind (L, stk_ssizetype)
#define bitsize_int(L) size_int_kind (L, stk_bitsizetype)
#define sbitsize_int(L) size_int_kind (L, stk_sbitsizetype)

/* Log2 of BITS_PER_UNIT.  */

#if BITS_PER_UNIT == 8
#define LOG2_BITS_PER_UNIT 3
#elif BITS_PER_UNIT == 16
#define LOG2_BITS_PER_UNIT 4
#else
#error Unknown BITS_PER_UNIT
#endif

/* Concatenate two lists (chains of TREE_LIST nodes) X and Y
   by making the last node in X point to Y.
   Returns X, except if X is 0 returns Y.  */

extern tree chainon (tree, tree);

/* Make a new TREE_LIST node from specified PURPOSE, VALUE and CHAIN.  */

extern tree tree_cons (tree, tree, tree CXX_MEM_STAT_INFO);

/* Return the last tree node in a chain.  */

extern tree tree_last (tree);

/* Reverse the order of elements in a chain, and return the new head.  */

extern tree nreverse (tree);

/* Returns the length of a chain of nodes
   (number of chain pointers to follow before reaching a null pointer).  */

extern int list_length (const_tree);

/* Returns the first FIELD_DECL in a type.  */

extern tree first_field (const_tree);

/* Given an initializer INIT, return TRUE if INIT is zero or some
   aggregate of zeros.  Otherwise return FALSE.  */

extern bool initializer_zerop (const_tree);

/* Given a vector VEC, return its first element if all elements are
   the same.  Otherwise return NULL_TREE.  */

extern tree uniform_vector_p (const_tree);

/* Given a CONSTRUCTOR CTOR, return the element values as a vector.  */

extern vec<tree, va_gc> *ctor_to_vec (tree);

/* zerop (tree x) is nonzero if X is a constant of value 0.  */

extern int zerop (const_tree);

/* integer_zerop (tree x) is nonzero if X is an integer constant of value 0.  */

extern int integer_zerop (const_tree);

/* integer_onep (tree x) is nonzero if X is an integer constant of value 1.  */

extern int integer_onep (const_tree);

/* integer_onep (tree x) is nonzero if X is an integer constant of value 1, or
   a vector or complex where each part is 1.  */

extern int integer_each_onep (const_tree);

/* integer_all_onesp (tree x) is nonzero if X is an integer constant
   all of whose significant bits are 1.  */

extern int integer_all_onesp (const_tree);

/* integer_minus_onep (tree x) is nonzero if X is an integer constant of
   value -1.  */

extern int integer_minus_onep (const_tree);

/* integer_pow2p (tree x) is nonzero is X is an integer constant with
   exactly one bit 1.  */

extern int integer_pow2p (const_tree);

/* integer_nonzerop (tree x) is nonzero if X is an integer constant
   with a nonzero value.  */

extern int integer_nonzerop (const_tree);

/* integer_truep (tree x) is nonzero if X is an integer constant of value 1 or
   a vector where each element is an integer constant of value -1.  */

extern int integer_truep (const_tree);

extern bool cst_and_fits_in_hwi (const_tree);
extern tree num_ending_zeros (const_tree);

/* fixed_zerop (tree x) is nonzero if X is a fixed-point constant of
   value 0.  */

extern int fixed_zerop (const_tree);

/* staticp (tree x) is nonzero if X is a reference to data allocated
   at a fixed address in memory.  Returns the outermost data.  */

extern tree staticp (tree);

/* save_expr (EXP) returns an expression equivalent to EXP
   but it can be used multiple times within context CTX
   and only evaluate EXP once.  */

extern tree save_expr (tree);

/* Return true if T is function-invariant.  */

extern bool tree_invariant_p (tree);

/* Look inside EXPR into any simple arithmetic operations.  Return the
   outermost non-arithmetic or non-invariant node.  */

extern tree skip_simple_arithmetic (tree);

/* Look inside EXPR into simple arithmetic operations involving constants.
   Return the outermost non-arithmetic or non-constant node.  */

extern tree skip_simple_constant_arithmetic (tree);

/* Return which tree structure is used by T.  */

enum tree_node_structure_enum tree_node_structure (const_tree);

/* Return true if EXP contains a PLACEHOLDER_EXPR, i.e. if it represents a
   size or offset that depends on a field within a record.  */

extern bool contains_placeholder_p (const_tree);

/* This macro calls the above function but short-circuits the common
   case of a constant to save time.  Also check for null.  */

#define CONTAINS_PLACEHOLDER_P(EXP) \
  ((EXP) != 0 && ! TREE_CONSTANT (EXP) && contains_placeholder_p (EXP))

/* Return true if any part of the structure of TYPE involves a PLACEHOLDER_EXPR
   directly.  This includes size, bounds, qualifiers (for QUAL_UNION_TYPE) and
   field positions.  */

extern bool type_contains_placeholder_p (tree);

/* Given a tree EXP, find all occurrences of references to fields
   in a PLACEHOLDER_EXPR and place them in vector REFS without
   duplicates.  Also record VAR_DECLs and CONST_DECLs.  Note that
   we assume here that EXP contains only arithmetic expressions
   or CALL_EXPRs with PLACEHOLDER_EXPRs occurring only in their
   argument list.  */

extern void find_placeholder_in_expr (tree, vec<tree> *);

/* This macro calls the above function but short-circuits the common
   case of a constant to save time and also checks for NULL.  */

#define FIND_PLACEHOLDER_IN_EXPR(EXP, V) \
do {					 \
  if((EXP) && !TREE_CONSTANT (EXP))	 \
    find_placeholder_in_expr (EXP, V);	 \
} while (0)

/* Given a tree EXP, a FIELD_DECL F, and a replacement value R,
   return a tree with all occurrences of references to F in a
   PLACEHOLDER_EXPR replaced by R.  Also handle VAR_DECLs and
   CONST_DECLs.  Note that we assume here that EXP contains only
   arithmetic expressions or CALL_EXPRs with PLACEHOLDER_EXPRs
   occurring only in their argument list.  */

extern tree substitute_in_expr (tree, tree, tree);

/* This macro calls the above function but short-circuits the common
   case of a constant to save time and also checks for NULL.  */

#define SUBSTITUTE_IN_EXPR(EXP, F, R) \
  ((EXP) == 0 || TREE_CONSTANT (EXP) ? (EXP) : substitute_in_expr (EXP, F, R))

/* Similar, but look for a PLACEHOLDER_EXPR in EXP and find a replacement
   for it within OBJ, a tree that is an object or a chain of references.  */

extern tree substitute_placeholder_in_expr (tree, tree);

/* This macro calls the above function but short-circuits the common
   case of a constant to save time and also checks for NULL.  */

#define SUBSTITUTE_PLACEHOLDER_IN_EXPR(EXP, OBJ) \
  ((EXP) == 0 || TREE_CONSTANT (EXP) ? (EXP)	\
   : substitute_placeholder_in_expr (EXP, OBJ))


/* stabilize_reference (EXP) returns a reference equivalent to EXP
   but it can be used multiple times
   and only evaluate the subexpressions once.  */

extern tree stabilize_reference (tree);

/* Return EXP, stripped of any conversions to wider types
   in such a way that the result of converting to type FOR_TYPE
   is the same as if EXP were converted to FOR_TYPE.
   If FOR_TYPE is 0, it signifies EXP's type.  */

extern tree get_unwidened (tree, tree);

/* Return OP or a simpler expression for a narrower value
   which can be sign-extended or zero-extended to give back OP.
   Store in *UNSIGNEDP_PTR either 1 if the value should be zero-extended
   or 0 if the value should be sign-extended.  */

extern tree get_narrower (tree, int *);

/* Return true if T is an expression that get_inner_reference handles.  */

static inline bool
handled_component_p (const_tree t)
{
  switch (TREE_CODE (t))
    {
    case COMPONENT_REF:
    case BIT_FIELD_REF:
    case ARRAY_REF:
    case ARRAY_RANGE_REF:
    case REALPART_EXPR:
    case IMAGPART_EXPR:
    case VIEW_CONVERT_EXPR:
      return true;

    default:
      return false;
    }
}

/* Return true T is a component with reverse storage order.  */

static inline bool
reverse_storage_order_for_component_p (tree t)
{
  /* The storage order only applies to scalar components.  */
  if (AGGREGATE_TYPE_P (TREE_TYPE (t)) || VECTOR_TYPE_P (TREE_TYPE (t)))
    return false;

  if (TREE_CODE (t) == REALPART_EXPR || TREE_CODE (t) == IMAGPART_EXPR)
    t = TREE_OPERAND (t, 0);

  switch (TREE_CODE (t))
    {
    case ARRAY_REF:
    case COMPONENT_REF:
      /* ??? Fortran can take COMPONENT_REF of a VOID_TYPE.  */
      /* ??? UBSan can take COMPONENT_REF of a REFERENCE_TYPE.  */
      return AGGREGATE_TYPE_P (TREE_TYPE (TREE_OPERAND (t, 0)))
	     && TYPE_REVERSE_STORAGE_ORDER (TREE_TYPE (TREE_OPERAND (t, 0)));

    case BIT_FIELD_REF:
    case MEM_REF:
      return REF_REVERSE_STORAGE_ORDER (t);

    case ARRAY_RANGE_REF:
    case VIEW_CONVERT_EXPR:
    default:
      return false;
    }

  gcc_unreachable ();
}

/* Return true if T is a storage order barrier, i.e. a VIEW_CONVERT_EXPR
   that can modify the storage order of objects.  Note that, even if the
   TYPE_REVERSE_STORAGE_ORDER flag is set on both the inner type and the
   outer type, a VIEW_CONVERT_EXPR can modify the storage order because
   it can change the partition of the aggregate object into scalars.  */

static inline bool
storage_order_barrier_p (const_tree t)
{
  if (TREE_CODE (t) != VIEW_CONVERT_EXPR)
    return false;

  if (AGGREGATE_TYPE_P (TREE_TYPE (t))
      && TYPE_REVERSE_STORAGE_ORDER (TREE_TYPE (t)))
    return true;

  tree op = TREE_OPERAND (t, 0);

  if (AGGREGATE_TYPE_P (TREE_TYPE (op))
      && TYPE_REVERSE_STORAGE_ORDER (TREE_TYPE (op)))
    return true;

  return false;
}

/* Given a DECL or TYPE, return the scope in which it was declared, or
   NUL_TREE if there is no containing scope.  */

extern tree get_containing_scope (const_tree);

/* Return the FUNCTION_DECL which provides this _DECL with its context,
   or zero if none.  */
extern tree decl_function_context (const_tree);

/* Return the RECORD_TYPE, UNION_TYPE, or QUAL_UNION_TYPE which provides
   this _DECL with its context, or zero if none.  */
extern tree decl_type_context (const_tree);

/* Return 1 if EXPR is the real constant zero.  */
extern int real_zerop (const_tree);

/* Initialize the iterator I with arguments from function FNDECL  */

static inline void
function_args_iter_init (function_args_iterator *i, const_tree fntype)
{
  i->next = TYPE_ARG_TYPES (fntype);
}

/* Return a pointer that holds the next argument if there are more arguments to
   handle, otherwise return NULL.  */

static inline tree *
function_args_iter_cond_ptr (function_args_iterator *i)
{
  return (i->next) ? &TREE_VALUE (i->next) : NULL;
}

/* Return the next argument if there are more arguments to handle, otherwise
   return NULL.  */

static inline tree
function_args_iter_cond (function_args_iterator *i)
{
  return (i->next) ? TREE_VALUE (i->next) : NULL_TREE;
}

/* Advance to the next argument.  */
static inline void
function_args_iter_next (function_args_iterator *i)
{
  gcc_assert (i->next != NULL_TREE);
  i->next = TREE_CHAIN (i->next);
}

/* We set BLOCK_SOURCE_LOCATION only to inlined function entry points.  */

static inline bool
inlined_function_outer_scope_p (const_tree block)
{
 return LOCATION_LOCUS (BLOCK_SOURCE_LOCATION (block)) != UNKNOWN_LOCATION;
}

/* Loop over all function arguments of FNTYPE.  In each iteration, PTR is set
   to point to the next tree element.  ITER is an instance of
   function_args_iterator used to iterate the arguments.  */
#define FOREACH_FUNCTION_ARGS_PTR(FNTYPE, PTR, ITER)			\
  for (function_args_iter_init (&(ITER), (FNTYPE));			\
       (PTR = function_args_iter_cond_ptr (&(ITER))) != NULL;		\
       function_args_iter_next (&(ITER)))

/* Loop over all function arguments of FNTYPE.  In each iteration, TREE is set
   to the next tree element.  ITER is an instance of function_args_iterator
   used to iterate the arguments.  */
#define FOREACH_FUNCTION_ARGS(FNTYPE, TREE, ITER)			\
  for (function_args_iter_init (&(ITER), (FNTYPE));			\
       (TREE = function_args_iter_cond (&(ITER))) != NULL_TREE;		\
       function_args_iter_next (&(ITER)))

/* In tree.c */
extern unsigned crc32_unsigned_n (unsigned, unsigned, unsigned);
extern unsigned crc32_string (unsigned, const char *);
inline unsigned
crc32_unsigned (unsigned chksum, unsigned value)
{
  return crc32_unsigned_n (chksum, value, 4);
}
inline unsigned
crc32_byte (unsigned chksum, char byte)
{
  return crc32_unsigned_n (chksum, byte, 1);
}
extern void clean_symbol_name (char *);
extern tree get_file_function_name (const char *);
extern tree get_callee_fndecl (const_tree);
extern combined_fn get_call_combined_fn (const_tree);
extern int type_num_arguments (const_tree);
extern bool associative_tree_code (enum tree_code);
extern bool commutative_tree_code (enum tree_code);
extern bool commutative_ternary_tree_code (enum tree_code);
extern bool operation_can_overflow (enum tree_code);
extern bool operation_no_trapping_overflow (tree, enum tree_code);
extern tree upper_bound_in_type (tree, tree);
extern tree lower_bound_in_type (tree, tree);
extern int operand_equal_for_phi_arg_p (const_tree, const_tree);
extern tree create_artificial_label (location_t);
extern const char *get_name (tree);
extern bool stdarg_p (const_tree);
extern bool prototype_p (const_tree);
extern bool is_typedef_decl (const_tree x);
extern bool typedef_variant_p (const_tree);
extern bool auto_var_in_fn_p (const_tree, const_tree);
extern tree build_low_bits_mask (tree, unsigned);
extern bool tree_nop_conversion_p (const_tree, const_tree);
extern tree tree_strip_nop_conversions (tree);
extern tree tree_strip_sign_nop_conversions (tree);
extern const_tree strip_invariant_refs (const_tree);
extern tree lhd_gcc_personality (void);
extern void assign_assembler_name_if_needed (tree);
extern void warn_deprecated_use (tree, tree);
extern void cache_integer_cst (tree);
extern const char *combined_fn_name (combined_fn);

/* Compare and hash for any structure which begins with a canonical
   pointer.  Assumes all pointers are interchangeable, which is sort
   of already assumed by gcc elsewhere IIRC.  */

static inline int
struct_ptr_eq (const void *a, const void *b)
{
  const void * const * x = (const void * const *) a;
  const void * const * y = (const void * const *) b;
  return *x == *y;
}

static inline hashval_t
struct_ptr_hash (const void *a)
{
  const void * const * x = (const void * const *) a;
  return (intptr_t)*x >> 4;
}

/* Return nonzero if CODE is a tree code that represents a truth value.  */
static inline bool
truth_value_p (enum tree_code code)
{
  return (TREE_CODE_CLASS (code) == tcc_comparison
	  || code == TRUTH_AND_EXPR || code == TRUTH_ANDIF_EXPR
	  || code == TRUTH_OR_EXPR || code == TRUTH_ORIF_EXPR
	  || code == TRUTH_XOR_EXPR || code == TRUTH_NOT_EXPR);
}

/* Return whether TYPE is a type suitable for an offset for
   a POINTER_PLUS_EXPR.  */
static inline bool
ptrofftype_p (tree type)
{
  return (INTEGRAL_TYPE_P (type)
	  && TYPE_PRECISION (type) == TYPE_PRECISION (sizetype)
	  && TYPE_UNSIGNED (type) == TYPE_UNSIGNED (sizetype));
}

/* Return true if the argument is a complete type or an array
   of unknown bound (whose type is incomplete but) whose elements
   have complete type.  */
static inline bool
complete_or_array_type_p (const_tree type)
{
  return COMPLETE_TYPE_P (type)
         || (TREE_CODE (type) == ARRAY_TYPE
	     && COMPLETE_TYPE_P (TREE_TYPE (type)));
}

extern tree strip_float_extensions (tree);
extern int really_constant_p (const_tree);
extern poly_uint64 bit_field_size (const_tree);
extern poly_uint64 bit_field_offset (const_tree);
extern bool ptrdiff_tree_p (const_tree, poly_int64 *);
extern bool poly_tree_p (const_tree, poly_int64 *);
extern bool poly_tree_p (const_tree, poly_uint64 *);
extern bool poly_tree_p (const_tree, poly_offset_int *);
extern bool poly_tree_p (const_tree, poly_wide_int *);
extern bool poly_tree_p (const_tree, poly_widest_int *);
extern poly_int64 tree_to_poly_int64 (const_tree);
extern poly_uint64 tree_to_poly_uint64 (const_tree);
extern poly_offset_int tree_to_poly_offset_int (const_tree);
extern poly_wide_int tree_to_poly_wide_int (const_tree);
extern poly_widest_int tree_to_poly_widest_int (const_tree);
extern bool decl_address_invariant_p (const_tree);
extern bool decl_address_ip_invariant_p (const_tree);
extern bool int_fits_type_p (const_tree, const_tree);
extern bool full_integral_type_p (const_tree);
extern bool partial_integral_type_p (const_tree);
#ifndef GENERATOR_FILE
extern void get_type_static_bounds (const_tree, mpz_t, mpz_t);
#endif
extern bool variably_modified_type_p (tree, tree);
extern int tree_log2 (const_tree);
extern int tree_floor_log2 (const_tree);
extern unsigned int tree_ctz (const_tree);
extern int simple_cst_equal (const_tree, const_tree);

namespace inchash
{

extern void add_expr (const_tree, hash &, unsigned int = 0);

}

/* Compat version until all callers are converted. Return hash for
   TREE with SEED.  */
static inline hashval_t iterative_hash_expr(const_tree tree, hashval_t seed)
{
  inchash::hash hstate (seed);
  inchash::add_expr (tree, hstate);
  return hstate.end ();
}

extern int compare_tree_int (const_tree, unsigned HOST_WIDE_INT);
extern bool equal_tree_size (const_tree, poly_uint64);
extern int type_list_equal (const_tree, const_tree);
extern int chain_member (const_tree, const_tree);
extern void dump_tree_statistics (void);
extern void recompute_tree_invariant_for_addr_expr (tree);
extern bool needs_to_live_in_memory (const_tree);
extern tree reconstruct_complex_type (tree, tree);
extern int real_onep (const_tree);
extern int real_minus_onep (const_tree);
extern void init_ttree (void);
extern void build_common_tree_nodes (bool);
extern void build_common_builtin_nodes (void);
extern tree build_nonstandard_integer_type (unsigned HOST_WIDE_INT, int);
extern tree build_nonstandard_boolean_type (unsigned HOST_WIDE_INT);
extern tree build_range_type (tree, tree, tree);
extern tree build_nonshared_range_type (tree, tree, tree);
extern bool subrange_type_for_debug_p (const_tree, tree *, tree *);
extern HOST_WIDE_INT int_cst_value (const_tree);
extern tree tree_block (tree);
extern void tree_set_block (tree, tree);
extern location_t *block_nonartificial_location (tree);
extern location_t tree_nonartificial_location (tree);
extern tree block_ultimate_origin (const_tree);
extern tree get_binfo_at_offset (tree, poly_int64, tree);
extern bool virtual_method_call_p (const_tree);
extern tree obj_type_ref_class (const_tree ref);
extern bool types_same_for_odr (const_tree type1, const_tree type2,
				bool strict=false);
extern bool contains_bitfld_component_ref_p (const_tree);
extern bool block_may_fallthru (const_tree);
extern void using_eh_for_cleanups (void);
extern bool using_eh_for_cleanups_p (void);
extern const char *get_tree_code_name (enum tree_code);
extern void set_call_expr_flags (tree, int);
extern tree walk_tree_1 (tree*, walk_tree_fn, void*, hash_set<tree>*,
			 walk_tree_lh);
extern tree walk_tree_without_duplicates_1 (tree*, walk_tree_fn, void*,
					    walk_tree_lh);
#define walk_tree(a,b,c,d) \
	walk_tree_1 (a, b, c, d, NULL)
#define walk_tree_without_duplicates(a,b,c) \
	walk_tree_without_duplicates_1 (a, b, c, NULL)

extern tree drop_tree_overflow (tree);

/* Given a memory reference expression T, return its base address.
   The base address of a memory reference expression is the main
   object being referenced.  */
extern tree get_base_address (tree t);

/* Return a tree of sizetype representing the size, in bytes, of the element
   of EXP, an ARRAY_REF or an ARRAY_RANGE_REF.  */
extern tree array_ref_element_size (tree);

/* Return a tree representing the upper bound of the array mentioned in
   EXP, an ARRAY_REF or an ARRAY_RANGE_REF.  */
extern tree array_ref_up_bound (tree);

/* Return a tree representing the lower bound of the array mentioned in
   EXP, an ARRAY_REF or an ARRAY_RANGE_REF.  */
extern tree array_ref_low_bound (tree);

/* Returns true if REF is an array reference or a component reference
   to an array at the end of a structure.  If this is the case, the array
   may be allocated larger than its upper bound implies.  */
extern bool array_at_struct_end_p (tree);

/* Return a tree representing the offset, in bytes, of the field referenced
   by EXP.  This does not include any offset in DECL_FIELD_BIT_OFFSET.  */
extern tree component_ref_field_offset (tree);

extern int tree_map_base_eq (const void *, const void *);
extern unsigned int tree_map_base_hash (const void *);
extern int tree_map_base_marked_p (const void *);
extern void DEBUG_FUNCTION verify_type (const_tree t);
extern bool gimple_canonical_types_compatible_p (const_tree, const_tree,
						 bool trust_type_canonical = true);
extern bool type_with_interoperable_signedness (const_tree);
extern bitmap get_nonnull_args (const_tree);
extern int get_range_pos_neg (tree);

/* Return simplified tree code of type that is used for canonical type
   merging.  */
inline enum tree_code
tree_code_for_canonical_type_merging (enum tree_code code)
{
  /* By C standard, each enumerated type shall be compatible with char,
     a signed integer, or an unsigned integer.  The choice of type is
     implementation defined (in our case it depends on -fshort-enum).

     For this reason we make no distinction between ENUMERAL_TYPE and INTEGER
     type and compare only by their signedness and precision.  */
  if (code == ENUMERAL_TYPE)
    return INTEGER_TYPE;
  /* To allow inter-operability between languages having references and
     C, we consider reference types and pointers alike.  Note that this is
     not strictly necessary for C-Fortran 2008 interoperability because
     Fortran define C_PTR type that needs to be compatible with C pointers
     and we handle this one as ptr_type_node.  */
  if (code == REFERENCE_TYPE)
    return POINTER_TYPE;
  return code;
}

/* Return ture if get_alias_set care about TYPE_CANONICAL of given type.
   We don't define the types for pointers, arrays and vectors.  The reason is
   that pointers are handled specially: ptr_type_node accesses conflict with
   accesses to all other pointers.  This is done by alias.c.
   Because alias sets of arrays and vectors are the same as types of their
   elements, we can't compute canonical type either.  Otherwise we could go
   form void *[10] to int *[10] (because they are equivalent for canonical type
   machinery) and get wrong TBAA.  */

inline bool
canonical_type_used_p (const_tree t)
{
  return !(POINTER_TYPE_P (t)
	   || TREE_CODE (t) == ARRAY_TYPE
	   || TREE_CODE (t) == VECTOR_TYPE);
}

#define tree_map_eq tree_map_base_eq
extern unsigned int tree_map_hash (const void *);
#define tree_map_marked_p tree_map_base_marked_p

#define tree_decl_map_eq tree_map_base_eq
extern unsigned int tree_decl_map_hash (const void *);
#define tree_decl_map_marked_p tree_map_base_marked_p

struct tree_decl_map_cache_hasher : ggc_cache_ptr_hash<tree_decl_map>
{
  static hashval_t hash (tree_decl_map *m) { return tree_decl_map_hash (m); }
  static bool
  equal (tree_decl_map *a, tree_decl_map *b)
  {
    return tree_decl_map_eq (a, b);
  }

  static int
  keep_cache_entry (tree_decl_map *&m)
  {
    return ggc_marked_p (m->base.from);
  }
};

#define tree_int_map_eq tree_map_base_eq
#define tree_int_map_hash tree_map_base_hash
#define tree_int_map_marked_p tree_map_base_marked_p

#define tree_vec_map_eq tree_map_base_eq
#define tree_vec_map_hash tree_decl_map_hash
#define tree_vec_map_marked_p tree_map_base_marked_p

/* Initialize the abstract argument list iterator object ITER with the
   arguments from CALL_EXPR node EXP.  */
static inline void
init_call_expr_arg_iterator (tree exp, call_expr_arg_iterator *iter)
{
  iter->t = exp;
  iter->n = call_expr_nargs (exp);
  iter->i = 0;
}

static inline void
init_const_call_expr_arg_iterator (const_tree exp, const_call_expr_arg_iterator *iter)
{
  iter->t = exp;
  iter->n = call_expr_nargs (exp);
  iter->i = 0;
}

/* Return the next argument from abstract argument list iterator object ITER,
   and advance its state.  Return NULL_TREE if there are no more arguments.  */
static inline tree
next_call_expr_arg (call_expr_arg_iterator *iter)
{
  tree result;
  if (iter->i >= iter->n)
    return NULL_TREE;
  result = CALL_EXPR_ARG (iter->t, iter->i);
  iter->i++;
  return result;
}

static inline const_tree
next_const_call_expr_arg (const_call_expr_arg_iterator *iter)
{
  const_tree result;
  if (iter->i >= iter->n)
    return NULL_TREE;
  result = CALL_EXPR_ARG (iter->t, iter->i);
  iter->i++;
  return result;
}

/* Initialize the abstract argument list iterator object ITER, then advance
   past and return the first argument.  Useful in for expressions, e.g.
     for (arg = first_call_expr_arg (exp, &iter); arg;
          arg = next_call_expr_arg (&iter))   */
static inline tree
first_call_expr_arg (tree exp, call_expr_arg_iterator *iter)
{
  init_call_expr_arg_iterator (exp, iter);
  return next_call_expr_arg (iter);
}

static inline const_tree
first_const_call_expr_arg (const_tree exp, const_call_expr_arg_iterator *iter)
{
  init_const_call_expr_arg_iterator (exp, iter);
  return next_const_call_expr_arg (iter);
}

/* Test whether there are more arguments in abstract argument list iterator
   ITER, without changing its state.  */
static inline bool
more_call_expr_args_p (const call_expr_arg_iterator *iter)
{
  return (iter->i < iter->n);
}

/* Iterate through each argument ARG of CALL_EXPR CALL, using variable ITER
   (of type call_expr_arg_iterator) to hold the iteration state.  */
#define FOR_EACH_CALL_EXPR_ARG(arg, iter, call)			\
  for ((arg) = first_call_expr_arg ((call), &(iter)); (arg);	\
       (arg) = next_call_expr_arg (&(iter)))

#define FOR_EACH_CONST_CALL_EXPR_ARG(arg, iter, call)			\
  for ((arg) = first_const_call_expr_arg ((call), &(iter)); (arg);	\
       (arg) = next_const_call_expr_arg (&(iter)))

/* Return true if tree node T is a language-specific node.  */
static inline bool
is_lang_specific (const_tree t)
{
  return TREE_CODE (t) == LANG_TYPE || TREE_CODE (t) >= NUM_TREE_CODES;
}

/* Valid builtin number.  */
#define BUILTIN_VALID_P(FNCODE) \
  (IN_RANGE ((int)FNCODE, ((int)BUILT_IN_NONE) + 1, ((int) END_BUILTINS) - 1))

/* Return the tree node for an explicit standard builtin function or NULL.  */
static inline tree
builtin_decl_explicit (enum built_in_function fncode)
{
  gcc_checking_assert (BUILTIN_VALID_P (fncode));

  return builtin_info[(size_t)fncode].decl;
}

/* Return the tree node for an implicit builtin function or NULL.  */
static inline tree
builtin_decl_implicit (enum built_in_function fncode)
{
  size_t uns_fncode = (size_t)fncode;
  gcc_checking_assert (BUILTIN_VALID_P (fncode));

  if (!builtin_info[uns_fncode].implicit_p)
    return NULL_TREE;

  return builtin_info[uns_fncode].decl;
}

/* Set explicit builtin function nodes and whether it is an implicit
   function.  */

static inline void
set_builtin_decl (enum built_in_function fncode, tree decl, bool implicit_p)
{
  size_t ufncode = (size_t)fncode;

  gcc_checking_assert (BUILTIN_VALID_P (fncode)
		       && (decl != NULL_TREE || !implicit_p));

  builtin_info[ufncode].decl = decl;
  builtin_info[ufncode].implicit_p = implicit_p;
  builtin_info[ufncode].declared_p = false;
}

/* Set the implicit flag for a builtin function.  */

static inline void
set_builtin_decl_implicit_p (enum built_in_function fncode, bool implicit_p)
{
  size_t uns_fncode = (size_t)fncode;

  gcc_checking_assert (BUILTIN_VALID_P (fncode)
		       && builtin_info[uns_fncode].decl != NULL_TREE);

  builtin_info[uns_fncode].implicit_p = implicit_p;
}

/* Set the declared flag for a builtin function.  */

static inline void
set_builtin_decl_declared_p (enum built_in_function fncode, bool declared_p)
{
  size_t uns_fncode = (size_t)fncode;

  gcc_checking_assert (BUILTIN_VALID_P (fncode)
		       && builtin_info[uns_fncode].decl != NULL_TREE);

  builtin_info[uns_fncode].declared_p = declared_p;
}

/* Return whether the standard builtin function can be used as an explicit
   function.  */

static inline bool
builtin_decl_explicit_p (enum built_in_function fncode)
{
  gcc_checking_assert (BUILTIN_VALID_P (fncode));
  return (builtin_info[(size_t)fncode].decl != NULL_TREE);
}

/* Return whether the standard builtin function can be used implicitly.  */

static inline bool
builtin_decl_implicit_p (enum built_in_function fncode)
{
  size_t uns_fncode = (size_t)fncode;

  gcc_checking_assert (BUILTIN_VALID_P (fncode));
  return (builtin_info[uns_fncode].decl != NULL_TREE
	  && builtin_info[uns_fncode].implicit_p);
}

/* Return whether the standard builtin function was declared.  */

static inline bool
builtin_decl_declared_p (enum built_in_function fncode)
{
  size_t uns_fncode = (size_t)fncode;

  gcc_checking_assert (BUILTIN_VALID_P (fncode));
  return (builtin_info[uns_fncode].decl != NULL_TREE
	  && builtin_info[uns_fncode].declared_p);
}

/* Return true if T (assumed to be a DECL) is a global variable.
   A variable is considered global if its storage is not automatic.  */

static inline bool
is_global_var (const_tree t)
{
  return (TREE_STATIC (t) || DECL_EXTERNAL (t));
}

/* Return true if VAR may be aliased.  A variable is considered as
   maybe aliased if it has its address taken by the local TU
   or possibly by another TU and might be modified through a pointer.  */

static inline bool
may_be_aliased (const_tree var)
{
  return (TREE_CODE (var) != CONST_DECL
	  && (TREE_PUBLIC (var)
	      || DECL_EXTERNAL (var)
	      || TREE_ADDRESSABLE (var))
	  && !((TREE_STATIC (var) || TREE_PUBLIC (var) || DECL_EXTERNAL (var))
	       && ((TREE_READONLY (var)
		    && !TYPE_NEEDS_CONSTRUCTING (TREE_TYPE (var)))
		   || (TREE_CODE (var) == VAR_DECL
		       && DECL_NONALIASED (var)))));
}

/* Return pointer to optimization flags of FNDECL.  */
static inline struct cl_optimization *
opts_for_fn (const_tree fndecl)
{
  tree fn_opts = DECL_FUNCTION_SPECIFIC_OPTIMIZATION (fndecl);
  if (fn_opts == NULL_TREE)
    fn_opts = optimization_default_node;
  return TREE_OPTIMIZATION (fn_opts);
}

/* Return pointer to target flags of FNDECL.  */
static inline cl_target_option *
target_opts_for_fn (const_tree fndecl)
{
  tree fn_opts = DECL_FUNCTION_SPECIFIC_TARGET (fndecl);
  if (fn_opts == NULL_TREE)
    fn_opts = target_option_default_node;
  return fn_opts == NULL_TREE ? NULL : TREE_TARGET_OPTION (fn_opts);
}

/* opt flag for function FNDECL, e.g. opts_for_fn (fndecl, optimize) is
   the optimization level of function fndecl.  */
#define opt_for_fn(fndecl, opt) (opts_for_fn (fndecl)->x_##opt)

/* For anonymous aggregate types, we need some sort of name to
   hold on to.  In practice, this should not appear, but it should
   not be harmful if it does.  */
extern const char *anon_aggrname_format();
extern bool anon_aggrname_p (const_tree);

/* The tree and const_tree overload templates.   */
namespace wi
{
  template <>
  struct int_traits <const_tree>
  {
    static const enum precision_type precision_type = VAR_PRECISION;
    static const bool host_dependent_precision = false;
    static const bool is_sign_extended = false;
    static unsigned int get_precision (const_tree);
    static wi::storage_ref decompose (HOST_WIDE_INT *, unsigned int,
				      const_tree);
  };

  template <>
  struct int_traits <tree> : public int_traits <const_tree> {};

  template <int N>
  class extended_tree
  {
  private:
    const_tree m_t;

  public:
    extended_tree (const_tree);

    unsigned int get_precision () const;
    const HOST_WIDE_INT *get_val () const;
    unsigned int get_len () const;
  };

  template <int N>
  struct int_traits <extended_tree <N> >
  {
    static const enum precision_type precision_type = CONST_PRECISION;
    static const bool host_dependent_precision = false;
    static const bool is_sign_extended = true;
    static const unsigned int precision = N;
  };

  generic_wide_int <extended_tree <WIDE_INT_MAX_PRECISION> >
  to_widest (const_tree);

  generic_wide_int <extended_tree <ADDR_MAX_PRECISION> > to_offset (const_tree);

  wide_int to_wide (const_tree, unsigned int);
}

inline unsigned int
wi::int_traits <const_tree>::get_precision (const_tree tcst)
{
  return TYPE_PRECISION (TREE_TYPE (tcst));
}

/* Convert the tree_cst X into a wide_int of PRECISION.  */
inline wi::storage_ref
wi::int_traits <const_tree>::decompose (HOST_WIDE_INT *,
					unsigned int precision, const_tree x)
{
  return wi::storage_ref (&TREE_INT_CST_ELT (x, 0), TREE_INT_CST_NUNITS (x),
			  precision);
}

inline generic_wide_int <wi::extended_tree <WIDE_INT_MAX_PRECISION> >
wi::to_widest (const_tree t)
{
  return t;
}

inline generic_wide_int <wi::extended_tree <ADDR_MAX_PRECISION> >
wi::to_offset (const_tree t)
{
  return t;
}

/* Convert INTEGER_CST T to a wide_int of precision PREC, extending or
   truncating as necessary.  When extending, use sign extension if T's
   type is signed and zero extension if T's type is unsigned.  */

inline wide_int
wi::to_wide (const_tree t, unsigned int prec)
{
  return wide_int::from (t, prec, TYPE_SIGN (TREE_TYPE (t)));
}

template <int N>
inline wi::extended_tree <N>::extended_tree (const_tree t)
  : m_t (t)
{
  gcc_checking_assert (TYPE_PRECISION (TREE_TYPE (t)) <= N);
}

template <int N>
inline unsigned int
wi::extended_tree <N>::get_precision () const
{
  return N;
}

template <int N>
inline const HOST_WIDE_INT *
wi::extended_tree <N>::get_val () const
{
  return &TREE_INT_CST_ELT (m_t, 0);
}

template <int N>
inline unsigned int
wi::extended_tree <N>::get_len () const
{
  if (N == ADDR_MAX_PRECISION)
    return TREE_INT_CST_OFFSET_NUNITS (m_t);
  else if (N >= WIDE_INT_MAX_PRECISION)
    return TREE_INT_CST_EXT_NUNITS (m_t);
  else
    /* This class is designed to be used for specific output precisions
       and needs to be as fast as possible, so there is no fallback for
       other casees.  */
    gcc_unreachable ();
}

namespace wi
{
  template <typename T>
  bool fits_to_boolean_p (const T &x, const_tree);

  template <typename T>
  bool fits_to_tree_p (const T &x, const_tree);

  wide_int min_value (const_tree);
  wide_int max_value (const_tree);
  wide_int from_mpz (const_tree, mpz_t, bool);
}

template <typename T>
bool
wi::fits_to_boolean_p (const T &x, const_tree type)
{
  return eq_p (x, 0) || eq_p (x, TYPE_UNSIGNED (type) ? 1 : -1);
}

template <typename T>
bool
wi::fits_to_tree_p (const T &x, const_tree type)
{
  /* Non-standard boolean types can have arbitrary precision but various
     transformations assume that they can only take values 0 and +/-1.  */
  if (TREE_CODE (type) == BOOLEAN_TYPE)
    return fits_to_boolean_p (x, type);

  if (TYPE_UNSIGNED (type))
    return eq_p (x, zext (x, TYPE_PRECISION (type)));
  else
    return eq_p (x, sext (x, TYPE_PRECISION (type)));
}

/* Produce the smallest number that is represented in TYPE.  The precision
   and sign are taken from TYPE.  */
inline wide_int
wi::min_value (const_tree type)
{
  return min_value (TYPE_PRECISION (type), TYPE_SIGN (type));
}

/* Produce the largest number that is represented in TYPE.  The precision
   and sign are taken from TYPE.  */
inline wide_int
wi::max_value (const_tree type)
{
  return max_value (TYPE_PRECISION (type), TYPE_SIGN (type));
}

/* Return true if INTEGER_CST T1 is less than INTEGER_CST T2,
   extending both according to their respective TYPE_SIGNs.  */

inline bool
tree_int_cst_lt (const_tree t1, const_tree t2)
{
  return wi::to_widest (t1) < wi::to_widest (t2);
}

/* Return true if INTEGER_CST T1 is less than or equal to INTEGER_CST T2,
   extending both according to their respective TYPE_SIGNs.  */

inline bool
tree_int_cst_le (const_tree t1, const_tree t2)
{
  return wi::to_widest (t1) <= wi::to_widest (t2);
}

/* Returns -1 if T1 < T2, 0 if T1 == T2, and 1 if T1 > T2.  T1 and T2
   are both INTEGER_CSTs and their values are extended according to their
   respective TYPE_SIGNs.  */

inline int
tree_int_cst_compare (const_tree t1, const_tree t2)
{
  return wi::cmps (wi::to_widest (t1), wi::to_widest (t2));
}

/* FIXME - These declarations belong in builtins.h, expr.h and emit-rtl.h,
   but none of these files are allowed to be included from front ends.
   They should be split in two. One suitable for the FEs, the other suitable
   for the BE.  */

/* Assign the RTX to declaration.  */
extern void set_decl_rtl (tree, rtx);
extern bool complete_ctor_at_level_p (const_tree, HOST_WIDE_INT, const_tree);

/* Given an expression EXP that is a handled_component_p,
   look for the ultimate containing object, which is returned and specify
   the access position and size.  */
extern tree get_inner_reference (tree, poly_int64 *, poly_int64 *,
				 tree *, machine_mode *, int *, int *, int *);

extern tree build_personality_function (const char *);

struct GTY(()) int_n_trees_t {
  /* These parts are initialized at runtime */
  tree signed_type;
  tree unsigned_type;
};

/* This is also in machmode.h */
extern bool int_n_enabled_p[NUM_INT_N_ENTS];
extern GTY(()) struct int_n_trees_t int_n_trees[NUM_INT_N_ENTS];

/* Like bit_position, but return as an integer.  It must be representable in
   that way (since it could be a signed value, we don't have the
   option of returning -1 like int_size_in_byte can.  */

inline HOST_WIDE_INT
int_bit_position (const_tree field)
{
  return ((wi::to_offset (DECL_FIELD_OFFSET (field)) << LOG2_BITS_PER_UNIT)
	  + wi::to_offset (DECL_FIELD_BIT_OFFSET (field))).to_shwi ();
}

/* Return true if it makes sense to consider alias set for a type T.  */

inline bool
type_with_alias_set_p (const_tree t)
{
  /* Function and method types are never accessed as memory locations.  */
  if (TREE_CODE (t) == FUNCTION_TYPE || TREE_CODE (t) == METHOD_TYPE)
    return false;

  if (COMPLETE_TYPE_P (t))
    return true;

  /* Incomplete types can not be accessed in general except for arrays
     where we can fetch its element despite we have no array bounds.  */
  if (TREE_CODE (t) == ARRAY_TYPE && COMPLETE_TYPE_P (TREE_TYPE (t)))
    return true;

  return false;
}

extern location_t set_block (location_t loc, tree block);

extern void gt_ggc_mx (tree &);
extern void gt_pch_nx (tree &);
extern void gt_pch_nx (tree &, gt_pointer_operator, void *);

extern bool nonnull_arg_p (const_tree);
extern bool is_redundant_typedef (const_tree);

extern location_t
set_source_range (tree expr, location_t start, location_t finish);

extern location_t
set_source_range (tree expr, source_range src_range);

static inline source_range
get_decl_source_range (tree decl)
{
  location_t loc = DECL_SOURCE_LOCATION (decl);
  return get_range_from_loc (line_table, loc);
}

/* Return true if it makes sense to promote/demote from_type to to_type. */
inline bool
desired_pro_or_demotion_p (const_tree to_type, const_tree from_type)
{
  unsigned int to_type_precision = TYPE_PRECISION (to_type);

  /* OK to promote if to_type is no bigger than word_mode. */
  if (to_type_precision <= GET_MODE_PRECISION (word_mode))
    return true;

  /* Otherwise, allow only if narrowing or same precision conversions. */
  return to_type_precision <= TYPE_PRECISION (from_type);
}

/* Pointer type used to declare builtins before we have seen its real
   declaration.  */
struct builtin_structptr_type
{
  tree& node;
  tree& base;
  const char *str;
};
extern const builtin_structptr_type builtin_structptr_types[6];

<<<<<<< HEAD
/* Return true if OP is either an explicit tree constant (tcc_constant),
   or a tree that acts like one.  */

inline bool
constant_tree_p (const_tree op)
{
  return (CONSTANT_CLASS_P (op)
	  || (TREE_CONSTANT (op)
	      && (TREE_CODE (op) == VEC_DUPLICATE_EXPR
		  || TREE_CODE (op) == VEC_SERIES_EXPR)));
=======
/* Return true if type T has the same precision as its underlying mode.  */

inline bool
type_has_mode_precision_p (const_tree t)
{
  return TYPE_PRECISION (t) == GET_MODE_PRECISION (TYPE_MODE (t));
>>>>>>> 5865bc94
}

#endif  /* GCC_TREE_H  */<|MERGE_RESOLUTION|>--- conflicted
+++ resolved
@@ -4763,8 +4763,6 @@
 extern bool decl_address_invariant_p (const_tree);
 extern bool decl_address_ip_invariant_p (const_tree);
 extern bool int_fits_type_p (const_tree, const_tree);
-extern bool full_integral_type_p (const_tree);
-extern bool partial_integral_type_p (const_tree);
 #ifndef GENERATOR_FILE
 extern void get_type_static_bounds (const_tree, mpz_t, mpz_t);
 #endif
@@ -5492,7 +5490,14 @@
 };
 extern const builtin_structptr_type builtin_structptr_types[6];
 
-<<<<<<< HEAD
+/* Return true if type T has the same precision as its underlying mode.  */
+
+inline bool
+type_has_mode_precision_p (const_tree t)
+{
+  return must_eq (TYPE_PRECISION (t), GET_MODE_PRECISION (TYPE_MODE (t)));
+}
+
 /* Return true if OP is either an explicit tree constant (tcc_constant),
    or a tree that acts like one.  */
 
@@ -5503,14 +5508,6 @@
 	  || (TREE_CONSTANT (op)
 	      && (TREE_CODE (op) == VEC_DUPLICATE_EXPR
 		  || TREE_CODE (op) == VEC_SERIES_EXPR)));
-=======
-/* Return true if type T has the same precision as its underlying mode.  */
-
-inline bool
-type_has_mode_precision_p (const_tree t)
-{
-  return TYPE_PRECISION (t) == GET_MODE_PRECISION (TYPE_MODE (t));
->>>>>>> 5865bc94
 }
 
 #endif  /* GCC_TREE_H  */