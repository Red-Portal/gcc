--- conflicted
+++ resolved
@@ -711,11 +711,7 @@
 	     the signed-to-unsigned case the high-order bits have to
 	     be cleared.  */
 	  if (TYPE_UNSIGNED (type) != TYPE_UNSIGNED (TREE_TYPE (expr))
-<<<<<<< HEAD
-	      && partial_integral_type_p (TREE_TYPE (expr)))
-=======
 	      && !type_has_mode_precision_p (TREE_TYPE (expr)))
->>>>>>> 5865bc94
 	    code = CONVERT_EXPR;
 	  else
 	    code = NOP_EXPR;
@@ -728,7 +724,7 @@
 	 type corresponding to its mode, then do a nop conversion
 	 to TYPE.  */
       else if (TREE_CODE (type) == ENUMERAL_TYPE
-	       || partial_integral_type_p (type))
+	       || may_ne (outprec, GET_MODE_PRECISION (TYPE_MODE (type))))
 	{
 	  expr = convert (lang_hooks.types.type_for_mode
 			  (TYPE_MODE (type), TYPE_UNSIGNED (type)), expr);
