--- conflicted
+++ resolved
@@ -3230,22 +3230,10 @@
       dump_block_node (pp, node, spc, flags);
       break;
 
-<<<<<<< HEAD
-    case CILK_SPAWN_STMT:
-      pp_string (pp, "_Cilk_spawn ");
-      dump_generic_node (pp, TREE_OPERAND (node, 0), spc, flags, false);
-      break;
-
-    case CILK_SYNC_STMT:
-      pp_string (pp, "_Cilk_sync");
-      break;
-
     case DEBUG_BEGIN_STMT:
       pp_string (pp, "# DEBUG BEGIN STMT");
       break;
 
-=======
->>>>>>> eec68064
     default:
       NIY;
     }
