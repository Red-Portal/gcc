--- conflicted
+++ resolved
@@ -885,18 +885,8 @@
 tree
 bit_from_pos (tree offset, tree bitpos)
 {
-<<<<<<< HEAD
-  if (TREE_CODE (offset) == PLUS_EXPR)
-    offset = size_binop (PLUS_EXPR,
-			 bits_from_bytes (TREE_OPERAND (offset, 0)),
-			 bits_from_bytes (TREE_OPERAND (offset, 1)));
-  else
-    offset = bits_from_bytes (offset);
-=======
->>>>>>> 3bbc3f79
   return size_binop (PLUS_EXPR, bitpos,
-		     size_binop (MULT_EXPR,
-				 fold_convert (bitsizetype, offset),
+		     size_binop (MULT_EXPR, bits_from_bytes (offset),
 				 bitsize_unit_node));
 }
 
