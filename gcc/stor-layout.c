/* C-compiler utilities for types and variables storage layout
   Copyright (C) 1987-2013 Free Software Foundation, Inc.

This file is part of GCC.

GCC is free software; you can redistribute it and/or modify it under
the terms of the GNU General Public License as published by the Free
Software Foundation; either version 3, or (at your option) any later
version.

GCC is distributed in the hope that it will be useful, but WITHOUT ANY
WARRANTY; without even the implied warranty of MERCHANTABILITY or
FITNESS FOR A PARTICULAR PURPOSE.  See the GNU General Public License
for more details.

You should have received a copy of the GNU General Public License
along with GCC; see the file COPYING3.  If not see
<http://www.gnu.org/licenses/>.  */


#include "config.h"
#include "system.h"
#include "coretypes.h"
#include "tm.h"
#include "tree.h"
#include "stor-layout.h"
#include "stringpool.h"
#include "varasm.h"
#include "print-tree.h"
#include "rtl.h"
#include "tm_p.h"
#include "flags.h"
#include "function.h"
#include "expr.h"
#include "diagnostic-core.h"
#include "ggc.h"
#include "target.h"
#include "langhooks.h"
#include "regs.h"
#include "params.h"
#include "cgraph.h"
#include "tree-inline.h"
#include "tree-dump.h"
#include "gimple.h"
#include "gimplify.h"

/* Data type for the expressions representing sizes of data types.
   It is the first integer type laid out.  */
tree sizetype_tab[(int) stk_type_kind_last];

/* If nonzero, this is an upper limit on alignment of structure fields.
   The value is measured in bits.  */
unsigned int maximum_field_alignment = TARGET_DEFAULT_PACK_STRUCT * BITS_PER_UNIT;

/* Nonzero if all REFERENCE_TYPEs are internal and hence should be allocated
   in the address spaces' address_mode, not pointer_mode.   Set only by
   internal_reference_types called only by a front end.  */
static int reference_types_internal = 0;

static tree self_referential_size (tree);
static void finalize_record_size (record_layout_info);
static void finalize_type_size (tree);
static void place_union_field (record_layout_info, tree);
#if defined (PCC_BITFIELD_TYPE_MATTERS) || defined (BITFIELD_NBYTES_LIMITED)
static int excess_unit_span (HOST_WIDE_INT, HOST_WIDE_INT, HOST_WIDE_INT,
			     HOST_WIDE_INT, tree);
#endif
extern void debug_rli (record_layout_info);

/* Show that REFERENCE_TYPES are internal and should use address_mode.
   Called only by front end.  */

void
internal_reference_types (void)
{
  reference_types_internal = 1;
}

/* Given a size SIZE that may not be a constant, return a SAVE_EXPR
   to serve as the actual size-expression for a type or decl.  */

tree
variable_size (tree size)
{
  /* Obviously.  */
  if (TREE_CONSTANT (size))
    return size;

  /* If the size is self-referential, we can't make a SAVE_EXPR (see
     save_expr for the rationale).  But we can do something else.  */
  if (CONTAINS_PLACEHOLDER_P (size))
    return self_referential_size (size);

  /* If we are in the global binding level, we can't make a SAVE_EXPR
     since it may end up being shared across functions, so it is up
     to the front-end to deal with this case.  */
  if (lang_hooks.decls.global_bindings_p ())
    return size;

  return save_expr (size);
}

/* An array of functions used for self-referential size computation.  */
static GTY(()) vec<tree, va_gc> *size_functions;

/* Similar to copy_tree_r but do not copy component references involving
   PLACEHOLDER_EXPRs.  These nodes are spotted in find_placeholder_in_expr
   and substituted in substitute_in_expr.  */

static tree
copy_self_referential_tree_r (tree *tp, int *walk_subtrees, void *data)
{
  enum tree_code code = TREE_CODE (*tp);

  /* Stop at types, decls, constants like copy_tree_r.  */
  if (TREE_CODE_CLASS (code) == tcc_type
      || TREE_CODE_CLASS (code) == tcc_declaration
      || TREE_CODE_CLASS (code) == tcc_constant)
    {
      *walk_subtrees = 0;
      return NULL_TREE;
    }

  /* This is the pattern built in ada/make_aligning_type.  */
  else if (code == ADDR_EXPR
	   && TREE_CODE (TREE_OPERAND (*tp, 0)) == PLACEHOLDER_EXPR)
    {
      *walk_subtrees = 0;
      return NULL_TREE;
    }

  /* Default case: the component reference.  */
  else if (code == COMPONENT_REF)
    {
      tree inner;
      for (inner = TREE_OPERAND (*tp, 0);
	   REFERENCE_CLASS_P (inner);
	   inner = TREE_OPERAND (inner, 0))
	;

      if (TREE_CODE (inner) == PLACEHOLDER_EXPR)
	{
	  *walk_subtrees = 0;
	  return NULL_TREE;
	}
    }

  /* We're not supposed to have them in self-referential size trees
     because we wouldn't properly control when they are evaluated.
     However, not creating superfluous SAVE_EXPRs requires accurate
     tracking of readonly-ness all the way down to here, which we
     cannot always guarantee in practice.  So punt in this case.  */
  else if (code == SAVE_EXPR)
    return error_mark_node;

  else if (code == STATEMENT_LIST)
    gcc_unreachable ();

  return copy_tree_r (tp, walk_subtrees, data);
}

/* Given a SIZE expression that is self-referential, return an equivalent
   expression to serve as the actual size expression for a type.  */

static tree
self_referential_size (tree size)
{
  static unsigned HOST_WIDE_INT fnno = 0;
  vec<tree> self_refs = vNULL;
  tree param_type_list = NULL, param_decl_list = NULL;
  tree t, ref, return_type, fntype, fnname, fndecl;
  unsigned int i;
  char buf[128];
  vec<tree, va_gc> *args = NULL;

  /* Do not factor out simple operations.  */
  t = skip_simple_constant_arithmetic (size);
  if (TREE_CODE (t) == CALL_EXPR)
    return size;

  /* Collect the list of self-references in the expression.  */
  find_placeholder_in_expr (size, &self_refs);
  gcc_assert (self_refs.length () > 0);

  /* Obtain a private copy of the expression.  */
  t = size;
  if (walk_tree (&t, copy_self_referential_tree_r, NULL, NULL) != NULL_TREE)
    return size;
  size = t;

  /* Build the parameter and argument lists in parallel; also
     substitute the former for the latter in the expression.  */
  vec_alloc (args, self_refs.length ());
  FOR_EACH_VEC_ELT (self_refs, i, ref)
    {
      tree subst, param_name, param_type, param_decl;

      if (DECL_P (ref))
	{
	  /* We shouldn't have true variables here.  */
	  gcc_assert (TREE_READONLY (ref));
	  subst = ref;
	}
      /* This is the pattern built in ada/make_aligning_type.  */
      else if (TREE_CODE (ref) == ADDR_EXPR)
        subst = ref;
      /* Default case: the component reference.  */
      else
	subst = TREE_OPERAND (ref, 1);

      sprintf (buf, "p%d", i);
      param_name = get_identifier (buf);
      param_type = TREE_TYPE (ref);
      param_decl
	= build_decl (input_location, PARM_DECL, param_name, param_type);
      if (targetm.calls.promote_prototypes (NULL_TREE)
	  && INTEGRAL_TYPE_P (param_type)
	  && TYPE_PRECISION (param_type) < TYPE_PRECISION (integer_type_node))
	DECL_ARG_TYPE (param_decl) = integer_type_node;
      else
	DECL_ARG_TYPE (param_decl) = param_type;
      DECL_ARTIFICIAL (param_decl) = 1;
      TREE_READONLY (param_decl) = 1;

      size = substitute_in_expr (size, subst, param_decl);

      param_type_list = tree_cons (NULL_TREE, param_type, param_type_list);
      param_decl_list = chainon (param_decl, param_decl_list);
      args->quick_push (ref);
    }

  self_refs.release ();

  /* Append 'void' to indicate that the number of parameters is fixed.  */
  param_type_list = tree_cons (NULL_TREE, void_type_node, param_type_list);

  /* The 3 lists have been created in reverse order.  */
  param_type_list = nreverse (param_type_list);
  param_decl_list = nreverse (param_decl_list);

  /* Build the function type.  */
  return_type = TREE_TYPE (size);
  fntype = build_function_type (return_type, param_type_list);

  /* Build the function declaration.  */
  sprintf (buf, "SZ"HOST_WIDE_INT_PRINT_UNSIGNED, fnno++);
  fnname = get_file_function_name (buf);
  fndecl = build_decl (input_location, FUNCTION_DECL, fnname, fntype);
  for (t = param_decl_list; t; t = DECL_CHAIN (t))
    DECL_CONTEXT (t) = fndecl;
  DECL_ARGUMENTS (fndecl) = param_decl_list;
  DECL_RESULT (fndecl)
    = build_decl (input_location, RESULT_DECL, 0, return_type);
  DECL_CONTEXT (DECL_RESULT (fndecl)) = fndecl;

  /* The function has been created by the compiler and we don't
     want to emit debug info for it.  */
  DECL_ARTIFICIAL (fndecl) = 1;
  DECL_IGNORED_P (fndecl) = 1;

  /* It is supposed to be "const" and never throw.  */
  TREE_READONLY (fndecl) = 1;
  TREE_NOTHROW (fndecl) = 1;

  /* We want it to be inlined when this is deemed profitable, as
     well as discarded if every call has been integrated.  */
  DECL_DECLARED_INLINE_P (fndecl) = 1;

  /* It is made up of a unique return statement.  */
  DECL_INITIAL (fndecl) = make_node (BLOCK);
  BLOCK_SUPERCONTEXT (DECL_INITIAL (fndecl)) = fndecl;
  t = build2 (MODIFY_EXPR, return_type, DECL_RESULT (fndecl), size);
  DECL_SAVED_TREE (fndecl) = build1 (RETURN_EXPR, void_type_node, t);
  TREE_STATIC (fndecl) = 1;

  /* Put it onto the list of size functions.  */
  vec_safe_push (size_functions, fndecl);

  /* Replace the original expression with a call to the size function.  */
  return build_call_expr_loc_vec (UNKNOWN_LOCATION, fndecl, args);
}

/* Take, queue and compile all the size functions.  It is essential that
   the size functions be gimplified at the very end of the compilation
   in order to guarantee transparent handling of self-referential sizes.
   Otherwise the GENERIC inliner would not be able to inline them back
   at each of their call sites, thus creating artificial non-constant
   size expressions which would trigger nasty problems later on.  */

void
finalize_size_functions (void)
{
  unsigned int i;
  tree fndecl;

  for (i = 0; size_functions && size_functions->iterate (i, &fndecl); i++)
    {
      allocate_struct_function (fndecl, false);
      set_cfun (NULL);
      dump_function (TDI_original, fndecl);
      gimplify_function_tree (fndecl);
      dump_function (TDI_generic, fndecl);
      cgraph_finalize_function (fndecl, false);
    }

  vec_free (size_functions);
}

/* Return the machine mode to use for a nonscalar of SIZE bits.  The
   mode must be in class MCLASS, and have exactly that many value bits;
   it may have padding as well.  If LIMIT is nonzero, modes of wider
   than MAX_FIXED_MODE_SIZE will not be used.  */

enum machine_mode
mode_for_size (unsigned int size, enum mode_class mclass, int limit)
{
  enum machine_mode mode;

  if (limit && size > MAX_FIXED_MODE_SIZE)
    return BLKmode;

  /* Get the first mode which has this size, in the specified class.  */
  for (mode = GET_CLASS_NARROWEST_MODE (mclass); mode != VOIDmode;
       mode = GET_MODE_WIDER_MODE (mode))
    if (GET_MODE_PRECISION (mode) == size)
      return mode;

  return BLKmode;
}

/* Similar, except passed a tree node.  */

enum machine_mode
mode_for_size_tree (const_tree size, enum mode_class mclass, int limit)
{
  unsigned HOST_WIDE_INT uhwi;
  unsigned int ui;

  if (!tree_fits_uhwi_p (size))
    return BLKmode;
  uhwi = tree_to_uhwi (size);
  ui = uhwi;
  if (uhwi != ui)
    return BLKmode;
  return mode_for_size (ui, mclass, limit);
}

/* Similar, but never return BLKmode; return the narrowest mode that
   contains at least the requested number of value bits.  */

enum machine_mode
smallest_mode_for_size (unsigned int size, enum mode_class mclass)
{
  enum machine_mode mode;

  /* Get the first mode which has at least this size, in the
     specified class.  */
  for (mode = GET_CLASS_NARROWEST_MODE (mclass); mode != VOIDmode;
       mode = GET_MODE_WIDER_MODE (mode))
    if (GET_MODE_PRECISION (mode) >= size)
      return mode;

  gcc_unreachable ();
}

/* Find an integer mode of the exact same size, or BLKmode on failure.  */

enum machine_mode
int_mode_for_mode (enum machine_mode mode)
{
  switch (GET_MODE_CLASS (mode))
    {
    case MODE_INT:
    case MODE_PARTIAL_INT:
      break;

    case MODE_COMPLEX_INT:
    case MODE_COMPLEX_FLOAT:
    case MODE_FLOAT:
    case MODE_DECIMAL_FLOAT:
    case MODE_VECTOR_INT:
    case MODE_VECTOR_FLOAT:
    case MODE_FRACT:
    case MODE_ACCUM:
    case MODE_UFRACT:
    case MODE_UACCUM:
    case MODE_VECTOR_FRACT:
    case MODE_VECTOR_ACCUM:
    case MODE_VECTOR_UFRACT:
    case MODE_VECTOR_UACCUM:
    case MODE_POINTER_BOUNDS:
      mode = mode_for_size (GET_MODE_BITSIZE (mode), MODE_INT, 0);
      break;

    case MODE_RANDOM:
      if (mode == BLKmode)
	break;

      /* ... fall through ...  */

    case MODE_CC:
    default:
      gcc_unreachable ();
    }

  return mode;
}

/* Find a mode that is suitable for representing a vector with
   NUNITS elements of mode INNERMODE.  Returns BLKmode if there
   is no suitable mode.  */

enum machine_mode
mode_for_vector (enum machine_mode innermode, unsigned nunits)
{
  enum machine_mode mode;

  /* First, look for a supported vector type.  */
  if (SCALAR_FLOAT_MODE_P (innermode))
    mode = MIN_MODE_VECTOR_FLOAT;
  else if (SCALAR_FRACT_MODE_P (innermode))
    mode = MIN_MODE_VECTOR_FRACT;
  else if (SCALAR_UFRACT_MODE_P (innermode))
    mode = MIN_MODE_VECTOR_UFRACT;
  else if (SCALAR_ACCUM_MODE_P (innermode))
    mode = MIN_MODE_VECTOR_ACCUM;
  else if (SCALAR_UACCUM_MODE_P (innermode))
    mode = MIN_MODE_VECTOR_UACCUM;
  else
    mode = MIN_MODE_VECTOR_INT;

  /* Do not check vector_mode_supported_p here.  We'll do that
     later in vector_type_mode.  */
  for (; mode != VOIDmode ; mode = GET_MODE_WIDER_MODE (mode))
    if (GET_MODE_NUNITS (mode) == nunits
	&& GET_MODE_INNER (mode) == innermode)
      break;

  /* For integers, try mapping it to a same-sized scalar mode.  */
  if (mode == VOIDmode
      && GET_MODE_CLASS (innermode) == MODE_INT)
    mode = mode_for_size (nunits * GET_MODE_BITSIZE (innermode),
			  MODE_INT, 0);

  if (mode == VOIDmode
      || (GET_MODE_CLASS (mode) == MODE_INT
	  && !have_regs_of_mode[mode]))
    return BLKmode;

  return mode;
}

/* Return the alignment of MODE. This will be bounded by 1 and
   BIGGEST_ALIGNMENT.  */

unsigned int
get_mode_alignment (enum machine_mode mode)
{
  return MIN (BIGGEST_ALIGNMENT, MAX (1, mode_base_align[mode]*BITS_PER_UNIT));
}

/* Return the precision of the mode, or for a complex or vector mode the
   precision of the mode of its elements.  */

unsigned int
element_precision (enum machine_mode mode)
{
  if (COMPLEX_MODE_P (mode) || VECTOR_MODE_P (mode))
    mode = GET_MODE_INNER (mode);

  return GET_MODE_PRECISION (mode);
}

/* Return the natural mode of an array, given that it is SIZE bytes in
   total and has elements of type ELEM_TYPE.  */

static enum machine_mode
mode_for_array (tree elem_type, tree size)
{
  tree elem_size;
  unsigned HOST_WIDE_INT int_size, int_elem_size;
  bool limit_p;

  /* One-element arrays get the component type's mode.  */
  elem_size = TYPE_SIZE (elem_type);
  if (simple_cst_equal (size, elem_size))
    return TYPE_MODE (elem_type);

  limit_p = true;
  if (tree_fits_uhwi_p (size) && tree_fits_uhwi_p (elem_size))
    {
      int_size = tree_to_uhwi (size);
      int_elem_size = tree_to_uhwi (elem_size);
      if (int_elem_size > 0
	  && int_size % int_elem_size == 0
	  && targetm.array_mode_supported_p (TYPE_MODE (elem_type),
					     int_size / int_elem_size))
	limit_p = false;
    }
  return mode_for_size_tree (size, MODE_INT, limit_p);
}

/* Subroutine of layout_decl: Force alignment required for the data type.
   But if the decl itself wants greater alignment, don't override that.  */

static inline void
do_type_align (tree type, tree decl)
{
  if (TYPE_ALIGN (type) > DECL_ALIGN (decl))
    {
      DECL_ALIGN (decl) = TYPE_ALIGN (type);
      if (TREE_CODE (decl) == FIELD_DECL)
	DECL_USER_ALIGN (decl) = TYPE_USER_ALIGN (type);
    }
}

/* Set the size, mode and alignment of a ..._DECL node.
   TYPE_DECL does need this for C++.
   Note that LABEL_DECL and CONST_DECL nodes do not need this,
   and FUNCTION_DECL nodes have them set up in a special (and simple) way.
   Don't call layout_decl for them.

   KNOWN_ALIGN is the amount of alignment we can assume this
   decl has with no special effort.  It is relevant only for FIELD_DECLs
   and depends on the previous fields.
   All that matters about KNOWN_ALIGN is which powers of 2 divide it.
   If KNOWN_ALIGN is 0, it means, "as much alignment as you like":
   the record will be aligned to suit.  */

void
layout_decl (tree decl, unsigned int known_align)
{
  tree type = TREE_TYPE (decl);
  enum tree_code code = TREE_CODE (decl);
  rtx rtl = NULL_RTX;
  location_t loc = DECL_SOURCE_LOCATION (decl);

  if (code == CONST_DECL)
    return;

  gcc_assert (code == VAR_DECL || code == PARM_DECL || code == RESULT_DECL
	      || code == TYPE_DECL ||code == FIELD_DECL);

  rtl = DECL_RTL_IF_SET (decl);

  if (type == error_mark_node)
    type = void_type_node;

  /* Usually the size and mode come from the data type without change,
     however, the front-end may set the explicit width of the field, so its
     size may not be the same as the size of its type.  This happens with
     bitfields, of course (an `int' bitfield may be only 2 bits, say), but it
     also happens with other fields.  For example, the C++ front-end creates
     zero-sized fields corresponding to empty base classes, and depends on
     layout_type setting DECL_FIELD_BITPOS correctly for the field.  Set the
     size in bytes from the size in bits.  If we have already set the mode,
     don't set it again since we can be called twice for FIELD_DECLs.  */

  DECL_UNSIGNED (decl) = TYPE_UNSIGNED (type);
  if (DECL_MODE (decl) == VOIDmode)
    DECL_MODE (decl) = TYPE_MODE (type);

  if (DECL_SIZE (decl) == 0)
    {
      DECL_SIZE (decl) = TYPE_SIZE (type);
      DECL_SIZE_UNIT (decl) = TYPE_SIZE_UNIT (type);
    }
  else if (DECL_SIZE_UNIT (decl) == 0)
    DECL_SIZE_UNIT (decl)
      = fold_convert_loc (loc, sizetype,
			  size_binop_loc (loc, CEIL_DIV_EXPR, DECL_SIZE (decl),
					  bitsize_unit_node));

  if (code != FIELD_DECL)
    /* For non-fields, update the alignment from the type.  */
    do_type_align (type, decl);
  else
    /* For fields, it's a bit more complicated...  */
    {
      bool old_user_align = DECL_USER_ALIGN (decl);
      bool zero_bitfield = false;
      bool packed_p = DECL_PACKED (decl);
      unsigned int mfa;

      if (DECL_BIT_FIELD (decl))
	{
	  DECL_BIT_FIELD_TYPE (decl) = type;

	  /* A zero-length bit-field affects the alignment of the next
	     field.  In essence such bit-fields are not influenced by
	     any packing due to #pragma pack or attribute packed.  */
	  if (integer_zerop (DECL_SIZE (decl))
	      && ! targetm.ms_bitfield_layout_p (DECL_FIELD_CONTEXT (decl)))
	    {
	      zero_bitfield = true;
	      packed_p = false;
#ifdef PCC_BITFIELD_TYPE_MATTERS
	      if (PCC_BITFIELD_TYPE_MATTERS)
		do_type_align (type, decl);
	      else
#endif
		{
#ifdef EMPTY_FIELD_BOUNDARY
		  if (EMPTY_FIELD_BOUNDARY > DECL_ALIGN (decl))
		    {
		      DECL_ALIGN (decl) = EMPTY_FIELD_BOUNDARY;
		      DECL_USER_ALIGN (decl) = 0;
		    }
#endif
		}
	    }

	  /* See if we can use an ordinary integer mode for a bit-field.
	     Conditions are: a fixed size that is correct for another mode,
	     occupying a complete byte or bytes on proper boundary.  */
	  if (TYPE_SIZE (type) != 0
	      && TREE_CODE (TYPE_SIZE (type)) == INTEGER_CST
	      && GET_MODE_CLASS (TYPE_MODE (type)) == MODE_INT)
	    {
	      enum machine_mode xmode
		= mode_for_size_tree (DECL_SIZE (decl), MODE_INT, 1);
	      unsigned int xalign = GET_MODE_ALIGNMENT (xmode);

	      if (xmode != BLKmode
		  && !(xalign > BITS_PER_UNIT && DECL_PACKED (decl))
		  && (known_align == 0 || known_align >= xalign))
		{
		  DECL_ALIGN (decl) = MAX (xalign, DECL_ALIGN (decl));
		  DECL_MODE (decl) = xmode;
		  DECL_BIT_FIELD (decl) = 0;
		}
	    }

	  /* Turn off DECL_BIT_FIELD if we won't need it set.  */
	  if (TYPE_MODE (type) == BLKmode && DECL_MODE (decl) == BLKmode
	      && known_align >= TYPE_ALIGN (type)
	      && DECL_ALIGN (decl) >= TYPE_ALIGN (type))
	    DECL_BIT_FIELD (decl) = 0;
	}
      else if (packed_p && DECL_USER_ALIGN (decl))
	/* Don't touch DECL_ALIGN.  For other packed fields, go ahead and
	   round up; we'll reduce it again below.  We want packing to
	   supersede USER_ALIGN inherited from the type, but defer to
	   alignment explicitly specified on the field decl.  */;
      else
	do_type_align (type, decl);

      /* If the field is packed and not explicitly aligned, give it the
	 minimum alignment.  Note that do_type_align may set
	 DECL_USER_ALIGN, so we need to check old_user_align instead.  */
      if (packed_p
	  && !old_user_align)
	DECL_ALIGN (decl) = MIN (DECL_ALIGN (decl), BITS_PER_UNIT);

      if (! packed_p && ! DECL_USER_ALIGN (decl))
	{
	  /* Some targets (i.e. i386, VMS) limit struct field alignment
	     to a lower boundary than alignment of variables unless
	     it was overridden by attribute aligned.  */
#ifdef BIGGEST_FIELD_ALIGNMENT
	  DECL_ALIGN (decl)
	    = MIN (DECL_ALIGN (decl), (unsigned) BIGGEST_FIELD_ALIGNMENT);
#endif
#ifdef ADJUST_FIELD_ALIGN
	  DECL_ALIGN (decl) = ADJUST_FIELD_ALIGN (decl, DECL_ALIGN (decl));
#endif
	}

      if (zero_bitfield)
        mfa = initial_max_fld_align * BITS_PER_UNIT;
      else
	mfa = maximum_field_alignment;
      /* Should this be controlled by DECL_USER_ALIGN, too?  */
      if (mfa != 0)
	DECL_ALIGN (decl) = MIN (DECL_ALIGN (decl), mfa);
    }

  /* Evaluate nonconstant size only once, either now or as soon as safe.  */
  if (DECL_SIZE (decl) != 0 && TREE_CODE (DECL_SIZE (decl)) != INTEGER_CST)
    DECL_SIZE (decl) = variable_size (DECL_SIZE (decl));
  if (DECL_SIZE_UNIT (decl) != 0
      && TREE_CODE (DECL_SIZE_UNIT (decl)) != INTEGER_CST)
    DECL_SIZE_UNIT (decl) = variable_size (DECL_SIZE_UNIT (decl));

  /* If requested, warn about definitions of large data objects.  */
  if (warn_larger_than
      && (code == VAR_DECL || code == PARM_DECL)
      && ! DECL_EXTERNAL (decl))
    {
      tree size = DECL_SIZE_UNIT (decl);

      if (size != 0 && TREE_CODE (size) == INTEGER_CST
	  && compare_tree_int (size, larger_than_size) > 0)
	{
	  int size_as_int = TREE_INT_CST_LOW (size);

	  if (compare_tree_int (size, size_as_int) == 0)
	    warning (OPT_Wlarger_than_, "size of %q+D is %d bytes", decl, size_as_int);
	  else
	    warning (OPT_Wlarger_than_, "size of %q+D is larger than %wd bytes",
                     decl, larger_than_size);
	}
    }

  /* If the RTL was already set, update its mode and mem attributes.  */
  if (rtl)
    {
      PUT_MODE (rtl, DECL_MODE (decl));
      SET_DECL_RTL (decl, 0);
      set_mem_attributes (rtl, decl, 1);
      SET_DECL_RTL (decl, rtl);
    }
}

/* Given a VAR_DECL, PARM_DECL or RESULT_DECL, clears the results of
   a previous call to layout_decl and calls it again.  */

void
relayout_decl (tree decl)
{
  DECL_SIZE (decl) = DECL_SIZE_UNIT (decl) = 0;
  DECL_MODE (decl) = VOIDmode;
  if (!DECL_USER_ALIGN (decl))
    DECL_ALIGN (decl) = 0;
  SET_DECL_RTL (decl, 0);

  layout_decl (decl, 0);
}

/* Begin laying out type T, which may be a RECORD_TYPE, UNION_TYPE, or
   QUAL_UNION_TYPE.  Return a pointer to a struct record_layout_info which
   is to be passed to all other layout functions for this record.  It is the
   responsibility of the caller to call `free' for the storage returned.
   Note that garbage collection is not permitted until we finish laying
   out the record.  */

record_layout_info
start_record_layout (tree t)
{
  record_layout_info rli = XNEW (struct record_layout_info_s);

  rli->t = t;

  /* If the type has a minimum specified alignment (via an attribute
     declaration, for example) use it -- otherwise, start with a
     one-byte alignment.  */
  rli->record_align = MAX (BITS_PER_UNIT, TYPE_ALIGN (t));
  rli->unpacked_align = rli->record_align;
  rli->offset_align = MAX (rli->record_align, BIGGEST_ALIGNMENT);

#ifdef STRUCTURE_SIZE_BOUNDARY
  /* Packed structures don't need to have minimum size.  */
  if (! TYPE_PACKED (t))
    {
      unsigned tmp;

      /* #pragma pack overrides STRUCTURE_SIZE_BOUNDARY.  */
      tmp = (unsigned) STRUCTURE_SIZE_BOUNDARY;
      if (maximum_field_alignment != 0)
	tmp = MIN (tmp, maximum_field_alignment);
      rli->record_align = MAX (rli->record_align, tmp);
    }
#endif

  rli->offset = size_zero_node;
  rli->bitpos = bitsize_zero_node;
  rli->prev_field = 0;
  rli->pending_statics = 0;
  rli->packed_maybe_necessary = 0;
  rli->remaining_in_alignment = 0;

  return rli;
}

/* Return the combined bit position for the byte offset OFFSET and the
   bit position BITPOS.

   These functions operate on byte and bit positions present in FIELD_DECLs
   and assume that these expressions result in no (intermediate) overflow.
   This assumption is necessary to fold the expressions as much as possible,
   so as to avoid creating artificially variable-sized types in languages
   supporting variable-sized types like Ada.  */

tree
bit_from_pos (tree offset, tree bitpos)
{
  if (TREE_CODE (offset) == PLUS_EXPR)
    offset = size_binop (PLUS_EXPR,
			 fold_convert (bitsizetype, TREE_OPERAND (offset, 0)),
			 fold_convert (bitsizetype, TREE_OPERAND (offset, 1)));
  else
    offset = fold_convert (bitsizetype, offset);
  return size_binop (PLUS_EXPR, bitpos,
		     size_binop (MULT_EXPR, offset, bitsize_unit_node));
}

/* Return the combined truncated byte position for the byte offset OFFSET and
   the bit position BITPOS.  */

tree
byte_from_pos (tree offset, tree bitpos)
{
  tree bytepos;
  if (TREE_CODE (bitpos) == MULT_EXPR
      && tree_int_cst_equal (TREE_OPERAND (bitpos, 1), bitsize_unit_node))
    bytepos = TREE_OPERAND (bitpos, 0);
  else
    bytepos = size_binop (TRUNC_DIV_EXPR, bitpos, bitsize_unit_node);
  return size_binop (PLUS_EXPR, offset, fold_convert (sizetype, bytepos));
}

/* Split the bit position POS into a byte offset *POFFSET and a bit
   position *PBITPOS with the byte offset aligned to OFF_ALIGN bits.  */

void
pos_from_bit (tree *poffset, tree *pbitpos, unsigned int off_align,
	      tree pos)
{
  tree toff_align = bitsize_int (off_align);
  if (TREE_CODE (pos) == MULT_EXPR
      && tree_int_cst_equal (TREE_OPERAND (pos, 1), toff_align))
    {
      *poffset = size_binop (MULT_EXPR,
			     fold_convert (sizetype, TREE_OPERAND (pos, 0)),
			     size_int (off_align / BITS_PER_UNIT));
      *pbitpos = bitsize_zero_node;
    }
  else
    {
      *poffset = size_binop (MULT_EXPR,
			     fold_convert (sizetype,
					   size_binop (FLOOR_DIV_EXPR, pos,
						       toff_align)),
			     size_int (off_align / BITS_PER_UNIT));
      *pbitpos = size_binop (FLOOR_MOD_EXPR, pos, toff_align);
    }
}

/* Given a pointer to bit and byte offsets and an offset alignment,
   normalize the offsets so they are within the alignment.  */

void
normalize_offset (tree *poffset, tree *pbitpos, unsigned int off_align)
{
  /* If the bit position is now larger than it should be, adjust it
     downwards.  */
  if (compare_tree_int (*pbitpos, off_align) >= 0)
    {
      tree offset, bitpos;
      pos_from_bit (&offset, &bitpos, off_align, *pbitpos);
      *poffset = size_binop (PLUS_EXPR, *poffset, offset);
      *pbitpos = bitpos;
    }
}

/* Print debugging information about the information in RLI.  */

DEBUG_FUNCTION void
debug_rli (record_layout_info rli)
{
  print_node_brief (stderr, "type", rli->t, 0);
  print_node_brief (stderr, "\noffset", rli->offset, 0);
  print_node_brief (stderr, " bitpos", rli->bitpos, 0);

  fprintf (stderr, "\naligns: rec = %u, unpack = %u, off = %u\n",
	   rli->record_align, rli->unpacked_align,
	   rli->offset_align);

  /* The ms_struct code is the only that uses this.  */
  if (targetm.ms_bitfield_layout_p (rli->t))
    fprintf (stderr, "remaining in alignment = %u\n", rli->remaining_in_alignment);

  if (rli->packed_maybe_necessary)
    fprintf (stderr, "packed may be necessary\n");

  if (!vec_safe_is_empty (rli->pending_statics))
    {
      fprintf (stderr, "pending statics:\n");
      debug_vec_tree (rli->pending_statics);
    }
}

/* Given an RLI with a possibly-incremented BITPOS, adjust OFFSET and
   BITPOS if necessary to keep BITPOS below OFFSET_ALIGN.  */

void
normalize_rli (record_layout_info rli)
{
  normalize_offset (&rli->offset, &rli->bitpos, rli->offset_align);
}

/* Returns the size in bytes allocated so far.  */

tree
rli_size_unit_so_far (record_layout_info rli)
{
  return byte_from_pos (rli->offset, rli->bitpos);
}

/* Returns the size in bits allocated so far.  */

tree
rli_size_so_far (record_layout_info rli)
{
  return bit_from_pos (rli->offset, rli->bitpos);
}

/* FIELD is about to be added to RLI->T.  The alignment (in bits) of
   the next available location within the record is given by KNOWN_ALIGN.
   Update the variable alignment fields in RLI, and return the alignment
   to give the FIELD.  */

unsigned int
update_alignment_for_field (record_layout_info rli, tree field,
			    unsigned int known_align)
{
  /* The alignment required for FIELD.  */
  unsigned int desired_align;
  /* The type of this field.  */
  tree type = TREE_TYPE (field);
  /* True if the field was explicitly aligned by the user.  */
  bool user_align;
  bool is_bitfield;

  /* Do not attempt to align an ERROR_MARK node */
  if (TREE_CODE (type) == ERROR_MARK)
    return 0;

  /* Lay out the field so we know what alignment it needs.  */
  layout_decl (field, known_align);
  desired_align = DECL_ALIGN (field);
  user_align = DECL_USER_ALIGN (field);

  is_bitfield = (type != error_mark_node
		 && DECL_BIT_FIELD_TYPE (field)
		 && ! integer_zerop (TYPE_SIZE (type)));

  /* Record must have at least as much alignment as any field.
     Otherwise, the alignment of the field within the record is
     meaningless.  */
  if (targetm.ms_bitfield_layout_p (rli->t))
    {
      /* Here, the alignment of the underlying type of a bitfield can
	 affect the alignment of a record; even a zero-sized field
	 can do this.  The alignment should be to the alignment of
	 the type, except that for zero-size bitfields this only
	 applies if there was an immediately prior, nonzero-size
	 bitfield.  (That's the way it is, experimentally.) */
      if ((!is_bitfield && !DECL_PACKED (field))
	  || ((DECL_SIZE (field) == NULL_TREE
	       || !integer_zerop (DECL_SIZE (field)))
	      ? !DECL_PACKED (field)
	      : (rli->prev_field
		 && DECL_BIT_FIELD_TYPE (rli->prev_field)
		 && ! integer_zerop (DECL_SIZE (rli->prev_field)))))
	{
	  unsigned int type_align = TYPE_ALIGN (type);
	  type_align = MAX (type_align, desired_align);
	  if (maximum_field_alignment != 0)
	    type_align = MIN (type_align, maximum_field_alignment);
	  rli->record_align = MAX (rli->record_align, type_align);
	  rli->unpacked_align = MAX (rli->unpacked_align, TYPE_ALIGN (type));
	}
    }
#ifdef PCC_BITFIELD_TYPE_MATTERS
  else if (is_bitfield && PCC_BITFIELD_TYPE_MATTERS)
    {
      /* Named bit-fields cause the entire structure to have the
	 alignment implied by their type.  Some targets also apply the same
	 rules to unnamed bitfields.  */
      if (DECL_NAME (field) != 0
	  || targetm.align_anon_bitfield ())
	{
	  unsigned int type_align = TYPE_ALIGN (type);

#ifdef ADJUST_FIELD_ALIGN
	  if (! TYPE_USER_ALIGN (type))
	    type_align = ADJUST_FIELD_ALIGN (field, type_align);
#endif

	  /* Targets might chose to handle unnamed and hence possibly
	     zero-width bitfield.  Those are not influenced by #pragmas
	     or packed attributes.  */
	  if (integer_zerop (DECL_SIZE (field)))
	    {
	      if (initial_max_fld_align)
	        type_align = MIN (type_align,
				  initial_max_fld_align * BITS_PER_UNIT);
	    }
	  else if (maximum_field_alignment != 0)
	    type_align = MIN (type_align, maximum_field_alignment);
	  else if (DECL_PACKED (field))
	    type_align = MIN (type_align, BITS_PER_UNIT);

	  /* The alignment of the record is increased to the maximum
	     of the current alignment, the alignment indicated on the
	     field (i.e., the alignment specified by an __aligned__
	     attribute), and the alignment indicated by the type of
	     the field.  */
	  rli->record_align = MAX (rli->record_align, desired_align);
	  rli->record_align = MAX (rli->record_align, type_align);

	  if (warn_packed)
	    rli->unpacked_align = MAX (rli->unpacked_align, TYPE_ALIGN (type));
	  user_align |= TYPE_USER_ALIGN (type);
	}
    }
#endif
  else
    {
      rli->record_align = MAX (rli->record_align, desired_align);
      rli->unpacked_align = MAX (rli->unpacked_align, TYPE_ALIGN (type));
    }

  TYPE_USER_ALIGN (rli->t) |= user_align;

  return desired_align;
}

/* Called from place_field to handle unions.  */

static void
place_union_field (record_layout_info rli, tree field)
{
  update_alignment_for_field (rli, field, /*known_align=*/0);

  DECL_FIELD_OFFSET (field) = size_zero_node;
  DECL_FIELD_BIT_OFFSET (field) = bitsize_zero_node;
  SET_DECL_OFFSET_ALIGN (field, BIGGEST_ALIGNMENT);

  /* If this is an ERROR_MARK return *after* having set the
     field at the start of the union. This helps when parsing
     invalid fields. */
  if (TREE_CODE (TREE_TYPE (field)) == ERROR_MARK)
    return;

  /* We assume the union's size will be a multiple of a byte so we don't
     bother with BITPOS.  */
  if (TREE_CODE (rli->t) == UNION_TYPE)
    rli->offset = size_binop (MAX_EXPR, rli->offset, DECL_SIZE_UNIT (field));
  else if (TREE_CODE (rli->t) == QUAL_UNION_TYPE)
    rli->offset = fold_build3 (COND_EXPR, sizetype, DECL_QUALIFIER (field),
			       DECL_SIZE_UNIT (field), rli->offset);
}

#if defined (PCC_BITFIELD_TYPE_MATTERS) || defined (BITFIELD_NBYTES_LIMITED)
/* A bitfield of SIZE with a required access alignment of ALIGN is allocated
   at BYTE_OFFSET / BIT_OFFSET.  Return nonzero if the field would span more
   units of alignment than the underlying TYPE.  */
static int
excess_unit_span (HOST_WIDE_INT byte_offset, HOST_WIDE_INT bit_offset,
		  HOST_WIDE_INT size, HOST_WIDE_INT align, tree type)
{
  /* Note that the calculation of OFFSET might overflow; we calculate it so
     that we still get the right result as long as ALIGN is a power of two.  */
  unsigned HOST_WIDE_INT offset = byte_offset * BITS_PER_UNIT + bit_offset;

  offset = offset % align;
  return ((offset + size + align - 1) / align
	  > tree_to_uhwi (TYPE_SIZE (type)) / align);
}
#endif

/* RLI contains information about the layout of a RECORD_TYPE.  FIELD
   is a FIELD_DECL to be added after those fields already present in
   T.  (FIELD is not actually added to the TYPE_FIELDS list here;
   callers that desire that behavior must manually perform that step.)  */

void
place_field (record_layout_info rli, tree field)
{
  /* The alignment required for FIELD.  */
  unsigned int desired_align;
  /* The alignment FIELD would have if we just dropped it into the
     record as it presently stands.  */
  unsigned int known_align;
  unsigned int actual_align;
  /* The type of this field.  */
  tree type = TREE_TYPE (field);

  gcc_assert (TREE_CODE (field) != ERROR_MARK);

  /* If FIELD is static, then treat it like a separate variable, not
     really like a structure field.  If it is a FUNCTION_DECL, it's a
     method.  In both cases, all we do is lay out the decl, and we do
     it *after* the record is laid out.  */
  if (TREE_CODE (field) == VAR_DECL)
    {
      vec_safe_push (rli->pending_statics, field);
      return;
    }

  /* Enumerators and enum types which are local to this class need not
     be laid out.  Likewise for initialized constant fields.  */
  else if (TREE_CODE (field) != FIELD_DECL)
    return;

  /* Unions are laid out very differently than records, so split
     that code off to another function.  */
  else if (TREE_CODE (rli->t) != RECORD_TYPE)
    {
      place_union_field (rli, field);
      return;
    }

  else if (TREE_CODE (type) == ERROR_MARK)
    {
      /* Place this field at the current allocation position, so we
	 maintain monotonicity.  */
      DECL_FIELD_OFFSET (field) = rli->offset;
      DECL_FIELD_BIT_OFFSET (field) = rli->bitpos;
      SET_DECL_OFFSET_ALIGN (field, rli->offset_align);
      return;
    }

  /* Work out the known alignment so far.  Note that A & (-A) is the
     value of the least-significant bit in A that is one.  */
  if (! integer_zerop (rli->bitpos))
    known_align = (tree_to_uhwi (rli->bitpos)
		   & - tree_to_uhwi (rli->bitpos));
  else if (integer_zerop (rli->offset))
    known_align = 0;
  else if (tree_fits_uhwi_p (rli->offset))
    known_align = (BITS_PER_UNIT
		   * (tree_to_uhwi (rli->offset)
		      & - tree_to_uhwi (rli->offset)));
  else
    known_align = rli->offset_align;

  desired_align = update_alignment_for_field (rli, field, known_align);
  if (known_align == 0)
    known_align = MAX (BIGGEST_ALIGNMENT, rli->record_align);

  if (warn_packed && DECL_PACKED (field))
    {
      if (known_align >= TYPE_ALIGN (type))
	{
	  if (TYPE_ALIGN (type) > desired_align)
	    {
	      if (STRICT_ALIGNMENT)
		warning (OPT_Wattributes, "packed attribute causes "
                         "inefficient alignment for %q+D", field);
	      /* Don't warn if DECL_PACKED was set by the type.  */
	      else if (!TYPE_PACKED (rli->t))
		warning (OPT_Wattributes, "packed attribute is "
			 "unnecessary for %q+D", field);
	    }
	}
      else
	rli->packed_maybe_necessary = 1;
    }

  /* Does this field automatically have alignment it needs by virtue
     of the fields that precede it and the record's own alignment?  */
  if (known_align < desired_align)
    {
      /* No, we need to skip space before this field.
	 Bump the cumulative size to multiple of field alignment.  */

      if (!targetm.ms_bitfield_layout_p (rli->t)
          && DECL_SOURCE_LOCATION (field) != BUILTINS_LOCATION)
	warning (OPT_Wpadded, "padding struct to align %q+D", field);

      /* If the alignment is still within offset_align, just align
	 the bit position.  */
      if (desired_align < rli->offset_align)
	rli->bitpos = round_up (rli->bitpos, desired_align);
      else
	{
	  /* First adjust OFFSET by the partial bits, then align.  */
	  rli->offset
	    = size_binop (PLUS_EXPR, rli->offset,
			  fold_convert (sizetype,
					size_binop (CEIL_DIV_EXPR, rli->bitpos,
						    bitsize_unit_node)));
	  rli->bitpos = bitsize_zero_node;

	  rli->offset = round_up (rli->offset, desired_align / BITS_PER_UNIT);
	}

      if (! TREE_CONSTANT (rli->offset))
	rli->offset_align = desired_align;
      if (targetm.ms_bitfield_layout_p (rli->t))
	rli->prev_field = NULL;
    }

  /* Handle compatibility with PCC.  Note that if the record has any
     variable-sized fields, we need not worry about compatibility.  */
#ifdef PCC_BITFIELD_TYPE_MATTERS
  if (PCC_BITFIELD_TYPE_MATTERS
      && ! targetm.ms_bitfield_layout_p (rli->t)
      && TREE_CODE (field) == FIELD_DECL
      && type != error_mark_node
      && DECL_BIT_FIELD (field)
      && (! DECL_PACKED (field)
	  /* Enter for these packed fields only to issue a warning.  */
	  || TYPE_ALIGN (type) <= BITS_PER_UNIT)
      && maximum_field_alignment == 0
      && ! integer_zerop (DECL_SIZE (field))
      && tree_fits_uhwi_p (DECL_SIZE (field))
      /* BUG!!! rli->offset is checked as unsigned but used as signed.   */
      && tree_fits_uhwi_p (rli->offset)
      && tree_fits_uhwi_p (TYPE_SIZE (type)))
    {
      unsigned int type_align = TYPE_ALIGN (type);
      tree dsize = DECL_SIZE (field);
      HOST_WIDE_INT field_size = tree_to_uhwi (dsize);
      HOST_WIDE_INT offset = tree_to_uhwi (rli->offset);
      HOST_WIDE_INT bit_offset = tree_to_shwi (rli->bitpos);

#ifdef ADJUST_FIELD_ALIGN
      if (! TYPE_USER_ALIGN (type))
	type_align = ADJUST_FIELD_ALIGN (field, type_align);
#endif

      /* A bit field may not span more units of alignment of its type
	 than its type itself.  Advance to next boundary if necessary.  */
      if (excess_unit_span (offset, bit_offset, field_size, type_align, type))
	{
	  if (DECL_PACKED (field))
	    {
	      if (warn_packed_bitfield_compat == 1)
		inform
		  (input_location,
		   "offset of packed bit-field %qD has changed in GCC 4.4",
		   field);
	    }
	  else
	    rli->bitpos = round_up (rli->bitpos, type_align);
	}

      if (! DECL_PACKED (field))
	TYPE_USER_ALIGN (rli->t) |= TYPE_USER_ALIGN (type);
    }
#endif

#ifdef BITFIELD_NBYTES_LIMITED
  if (BITFIELD_NBYTES_LIMITED
      && ! targetm.ms_bitfield_layout_p (rli->t)
      && TREE_CODE (field) == FIELD_DECL
      && type != error_mark_node
      && DECL_BIT_FIELD_TYPE (field)
      && ! DECL_PACKED (field)
      && ! integer_zerop (DECL_SIZE (field))
      && tree_fits_uhwi_p (DECL_SIZE (field))
      /* BUG!!! rli->offset is checked as unsigned but used as signed.   */
      && tree_fits_uhwi_p (rli->offset)
      && tree_fits_uhwi_p (TYPE_SIZE (type)))
    {
      unsigned int type_align = TYPE_ALIGN (type);
      tree dsize = DECL_SIZE (field);
      HOST_WIDE_INT field_size = tree_to_uhwi (dsize);
      HOST_WIDE_INT offset = tree_to_uhwi (rli->offset);
      HOST_WIDE_INT bit_offset = tree_to_shwi (rli->bitpos);

#ifdef ADJUST_FIELD_ALIGN
      if (! TYPE_USER_ALIGN (type))
	type_align = ADJUST_FIELD_ALIGN (field, type_align);
#endif

      if (maximum_field_alignment != 0)
	type_align = MIN (type_align, maximum_field_alignment);
      /* ??? This test is opposite the test in the containing if
	 statement, so this code is unreachable currently.  */
      else if (DECL_PACKED (field))
	type_align = MIN (type_align, BITS_PER_UNIT);

      /* A bit field may not span the unit of alignment of its type.
	 Advance to next boundary if necessary.  */
      if (excess_unit_span (offset, bit_offset, field_size, type_align, type))
	rli->bitpos = round_up (rli->bitpos, type_align);

      TYPE_USER_ALIGN (rli->t) |= TYPE_USER_ALIGN (type);
    }
#endif

  /* See the docs for TARGET_MS_BITFIELD_LAYOUT_P for details.
     A subtlety:
	When a bit field is inserted into a packed record, the whole
	size of the underlying type is used by one or more same-size
	adjacent bitfields.  (That is, if its long:3, 32 bits is
	used in the record, and any additional adjacent long bitfields are
	packed into the same chunk of 32 bits. However, if the size
	changes, a new field of that size is allocated.)  In an unpacked
	record, this is the same as using alignment, but not equivalent
	when packing.

     Note: for compatibility, we use the type size, not the type alignment
     to determine alignment, since that matches the documentation */

  if (targetm.ms_bitfield_layout_p (rli->t))
    {
      tree prev_saved = rli->prev_field;
      tree prev_type = prev_saved ? DECL_BIT_FIELD_TYPE (prev_saved) : NULL;

      /* This is a bitfield if it exists.  */
      if (rli->prev_field)
	{
	  /* If both are bitfields, nonzero, and the same size, this is
	     the middle of a run.  Zero declared size fields are special
	     and handled as "end of run". (Note: it's nonzero declared
	     size, but equal type sizes!) (Since we know that both
	     the current and previous fields are bitfields by the
	     time we check it, DECL_SIZE must be present for both.) */
	  if (DECL_BIT_FIELD_TYPE (field)
	      && !integer_zerop (DECL_SIZE (field))
	      && !integer_zerop (DECL_SIZE (rli->prev_field))
	      && tree_fits_shwi_p (DECL_SIZE (rli->prev_field))
<<<<<<< HEAD
	      /* BUG!!! TYPE_SIZE (type) is checked as unsigned but used as signed.   */
	      && tree_fits_shwi_p (TYPE_SIZE (type))
=======
	      && tree_fits_uhwi_p (TYPE_SIZE (type))
>>>>>>> 8b450f88
	      && simple_cst_equal (TYPE_SIZE (type), TYPE_SIZE (prev_type)))
	    {
	      /* We're in the middle of a run of equal type size fields; make
		 sure we realign if we run out of bits.  (Not decl size,
		 type size!) */
	      HOST_WIDE_INT bitsize = tree_to_uhwi (DECL_SIZE (field));

	      if (rli->remaining_in_alignment < bitsize)
		{
		  HOST_WIDE_INT typesize = tree_to_uhwi (TYPE_SIZE (type));

		  /* out of bits; bump up to next 'word'.  */
		  rli->bitpos
		    = size_binop (PLUS_EXPR, rli->bitpos,
				  bitsize_int (rli->remaining_in_alignment));
		  rli->prev_field = field;
		  if (typesize < bitsize)
		    rli->remaining_in_alignment = 0;
		  else
		    rli->remaining_in_alignment = typesize - bitsize;
		}
	      else
		rli->remaining_in_alignment -= bitsize;
	    }
	  else
	    {
	      /* End of a run: if leaving a run of bitfields of the same type
		 size, we have to "use up" the rest of the bits of the type
		 size.

		 Compute the new position as the sum of the size for the prior
		 type and where we first started working on that type.
		 Note: since the beginning of the field was aligned then
		 of course the end will be too.  No round needed.  */

	      if (!integer_zerop (DECL_SIZE (rli->prev_field)))
		{
		  rli->bitpos
		    = size_binop (PLUS_EXPR, rli->bitpos,
				  bitsize_int (rli->remaining_in_alignment));
		}
	      else
		/* We "use up" size zero fields; the code below should behave
		   as if the prior field was not a bitfield.  */
		prev_saved = NULL;

	      /* Cause a new bitfield to be captured, either this time (if
		 currently a bitfield) or next time we see one.  */
	      if (!DECL_BIT_FIELD_TYPE (field)
		  || integer_zerop (DECL_SIZE (field)))
		rli->prev_field = NULL;
	    }

	  normalize_rli (rli);
        }

      /* If we're starting a new run of same type size bitfields
	 (or a run of non-bitfields), set up the "first of the run"
	 fields.

	 That is, if the current field is not a bitfield, or if there
	 was a prior bitfield the type sizes differ, or if there wasn't
	 a prior bitfield the size of the current field is nonzero.

	 Note: we must be sure to test ONLY the type size if there was
	 a prior bitfield and ONLY for the current field being zero if
	 there wasn't.  */

      if (!DECL_BIT_FIELD_TYPE (field)
	  || (prev_saved != NULL
	      ? !simple_cst_equal (TYPE_SIZE (type), TYPE_SIZE (prev_type))
	      : !integer_zerop (DECL_SIZE (field)) ))
	{
	  /* Never smaller than a byte for compatibility.  */
	  unsigned int type_align = BITS_PER_UNIT;

	  /* (When not a bitfield), we could be seeing a flex array (with
	     no DECL_SIZE).  Since we won't be using remaining_in_alignment
	     until we see a bitfield (and come by here again) we just skip
	     calculating it.  */
	  if (DECL_SIZE (field) != NULL
	      && tree_fits_uhwi_p (TYPE_SIZE (TREE_TYPE (field)))
	      && tree_fits_uhwi_p (DECL_SIZE (field)))
	    {
	      unsigned HOST_WIDE_INT bitsize
		= tree_to_uhwi (DECL_SIZE (field));
	      unsigned HOST_WIDE_INT typesize
		= tree_to_uhwi (TYPE_SIZE (TREE_TYPE (field)));

	      if (typesize < bitsize)
		rli->remaining_in_alignment = 0;
	      else
		rli->remaining_in_alignment = typesize - bitsize;
	    }

	  /* Now align (conventionally) for the new type.  */
	  type_align = TYPE_ALIGN (TREE_TYPE (field));

	  if (maximum_field_alignment != 0)
	    type_align = MIN (type_align, maximum_field_alignment);

	  rli->bitpos = round_up (rli->bitpos, type_align);

          /* If we really aligned, don't allow subsequent bitfields
	     to undo that.  */
	  rli->prev_field = NULL;
	}
    }

  /* Offset so far becomes the position of this field after normalizing.  */
  normalize_rli (rli);
  DECL_FIELD_OFFSET (field) = rli->offset;
  DECL_FIELD_BIT_OFFSET (field) = rli->bitpos;
  SET_DECL_OFFSET_ALIGN (field, rli->offset_align);

  /* If this field ended up more aligned than we thought it would be (we
     approximate this by seeing if its position changed), lay out the field
     again; perhaps we can use an integral mode for it now.  */
  if (! integer_zerop (DECL_FIELD_BIT_OFFSET (field)))
    actual_align = (tree_to_uhwi (DECL_FIELD_BIT_OFFSET (field))
		    & - tree_to_uhwi (DECL_FIELD_BIT_OFFSET (field)));
  else if (integer_zerop (DECL_FIELD_OFFSET (field)))
    actual_align = MAX (BIGGEST_ALIGNMENT, rli->record_align);
  else if (tree_fits_uhwi_p (DECL_FIELD_OFFSET (field)))
    actual_align = (BITS_PER_UNIT
		   * (tree_to_uhwi (DECL_FIELD_OFFSET (field))
		      & - tree_to_uhwi (DECL_FIELD_OFFSET (field))));
  else
    actual_align = DECL_OFFSET_ALIGN (field);
  /* ACTUAL_ALIGN is still the actual alignment *within the record* .
     store / extract bit field operations will check the alignment of the
     record against the mode of bit fields.  */

  if (known_align != actual_align)
    layout_decl (field, actual_align);

  if (rli->prev_field == NULL && DECL_BIT_FIELD_TYPE (field))
    rli->prev_field = field;

  /* Now add size of this field to the size of the record.  If the size is
     not constant, treat the field as being a multiple of bytes and just
     adjust the offset, resetting the bit position.  Otherwise, apportion the
     size amongst the bit position and offset.  First handle the case of an
     unspecified size, which can happen when we have an invalid nested struct
     definition, such as struct j { struct j { int i; } }.  The error message
     is printed in finish_struct.  */
  if (DECL_SIZE (field) == 0)
    /* Do nothing.  */;
  else if (TREE_CODE (DECL_SIZE (field)) != INTEGER_CST
	   || TREE_OVERFLOW (DECL_SIZE (field)))
    {
      rli->offset
	= size_binop (PLUS_EXPR, rli->offset,
		      fold_convert (sizetype,
				    size_binop (CEIL_DIV_EXPR, rli->bitpos,
						bitsize_unit_node)));
      rli->offset
	= size_binop (PLUS_EXPR, rli->offset, DECL_SIZE_UNIT (field));
      rli->bitpos = bitsize_zero_node;
      rli->offset_align = MIN (rli->offset_align, desired_align);
    }
  else if (targetm.ms_bitfield_layout_p (rli->t))
    {
      rli->bitpos = size_binop (PLUS_EXPR, rli->bitpos, DECL_SIZE (field));

      /* If we ended a bitfield before the full length of the type then
	 pad the struct out to the full length of the last type.  */
      if ((DECL_CHAIN (field) == NULL
	   || TREE_CODE (DECL_CHAIN (field)) != FIELD_DECL)
	  && DECL_BIT_FIELD_TYPE (field)
	  && !integer_zerop (DECL_SIZE (field)))
	rli->bitpos = size_binop (PLUS_EXPR, rli->bitpos,
				  bitsize_int (rli->remaining_in_alignment));

      normalize_rli (rli);
    }
  else
    {
      rli->bitpos = size_binop (PLUS_EXPR, rli->bitpos, DECL_SIZE (field));
      normalize_rli (rli);
    }
}

/* Assuming that all the fields have been laid out, this function uses
   RLI to compute the final TYPE_SIZE, TYPE_ALIGN, etc. for the type
   indicated by RLI.  */

static void
finalize_record_size (record_layout_info rli)
{
  tree unpadded_size, unpadded_size_unit;

  /* Now we want just byte and bit offsets, so set the offset alignment
     to be a byte and then normalize.  */
  rli->offset_align = BITS_PER_UNIT;
  normalize_rli (rli);

  /* Determine the desired alignment.  */
#ifdef ROUND_TYPE_ALIGN
  TYPE_ALIGN (rli->t) = ROUND_TYPE_ALIGN (rli->t, TYPE_ALIGN (rli->t),
					  rli->record_align);
#else
  TYPE_ALIGN (rli->t) = MAX (TYPE_ALIGN (rli->t), rli->record_align);
#endif

  /* Compute the size so far.  Be sure to allow for extra bits in the
     size in bytes.  We have guaranteed above that it will be no more
     than a single byte.  */
  unpadded_size = rli_size_so_far (rli);
  unpadded_size_unit = rli_size_unit_so_far (rli);
  if (! integer_zerop (rli->bitpos))
    unpadded_size_unit
      = size_binop (PLUS_EXPR, unpadded_size_unit, size_one_node);

  /* Round the size up to be a multiple of the required alignment.  */
  TYPE_SIZE (rli->t) = round_up (unpadded_size, TYPE_ALIGN (rli->t));
  TYPE_SIZE_UNIT (rli->t)
    = round_up (unpadded_size_unit, TYPE_ALIGN_UNIT (rli->t));

  if (TREE_CONSTANT (unpadded_size)
      && simple_cst_equal (unpadded_size, TYPE_SIZE (rli->t)) == 0
      && input_location != BUILTINS_LOCATION)
    warning (OPT_Wpadded, "padding struct size to alignment boundary");

  if (warn_packed && TREE_CODE (rli->t) == RECORD_TYPE
      && TYPE_PACKED (rli->t) && ! rli->packed_maybe_necessary
      && TREE_CONSTANT (unpadded_size))
    {
      tree unpacked_size;

#ifdef ROUND_TYPE_ALIGN
      rli->unpacked_align
	= ROUND_TYPE_ALIGN (rli->t, TYPE_ALIGN (rli->t), rli->unpacked_align);
#else
      rli->unpacked_align = MAX (TYPE_ALIGN (rli->t), rli->unpacked_align);
#endif

      unpacked_size = round_up (TYPE_SIZE (rli->t), rli->unpacked_align);
      if (simple_cst_equal (unpacked_size, TYPE_SIZE (rli->t)))
	{
	  if (TYPE_NAME (rli->t))
	    {
	      tree name;

	      if (TREE_CODE (TYPE_NAME (rli->t)) == IDENTIFIER_NODE)
		name = TYPE_NAME (rli->t);
	      else
		name = DECL_NAME (TYPE_NAME (rli->t));

	      if (STRICT_ALIGNMENT)
		warning (OPT_Wpacked, "packed attribute causes inefficient "
			 "alignment for %qE", name);
	      else
		warning (OPT_Wpacked,
			 "packed attribute is unnecessary for %qE", name);
	    }
	  else
	    {
	      if (STRICT_ALIGNMENT)
		warning (OPT_Wpacked,
			 "packed attribute causes inefficient alignment");
	      else
		warning (OPT_Wpacked, "packed attribute is unnecessary");
	    }
	}
    }
}

/* Compute the TYPE_MODE for the TYPE (which is a RECORD_TYPE).  */

void
compute_record_mode (tree type)
{
  tree field;
  enum machine_mode mode = VOIDmode;

  /* Most RECORD_TYPEs have BLKmode, so we start off assuming that.
     However, if possible, we use a mode that fits in a register
     instead, in order to allow for better optimization down the
     line.  */
  SET_TYPE_MODE (type, BLKmode);

  if (! tree_fits_uhwi_p (TYPE_SIZE (type)))
    return;

  /* A record which has any BLKmode members must itself be
     BLKmode; it can't go in a register.  Unless the member is
     BLKmode only because it isn't aligned.  */
  for (field = TYPE_FIELDS (type); field; field = DECL_CHAIN (field))
    {
      if (TREE_CODE (field) != FIELD_DECL)
	continue;

      if (TREE_CODE (TREE_TYPE (field)) == ERROR_MARK
	  || (TYPE_MODE (TREE_TYPE (field)) == BLKmode
	      && ! TYPE_NO_FORCE_BLK (TREE_TYPE (field))
	      && !(TYPE_SIZE (TREE_TYPE (field)) != 0
		   && integer_zerop (TYPE_SIZE (TREE_TYPE (field)))))
	  || ! tree_fits_uhwi_p (bit_position (field))
	  || DECL_SIZE (field) == 0
	  || ! tree_fits_uhwi_p (DECL_SIZE (field)))
	return;

      /* If this field is the whole struct, remember its mode so
	 that, say, we can put a double in a class into a DF
	 register instead of forcing it to live in the stack.  */
      if (simple_cst_equal (TYPE_SIZE (type), DECL_SIZE (field)))
	mode = DECL_MODE (field);

      /* With some targets, it is sub-optimal to access an aligned
	 BLKmode structure as a scalar.  */
      if (targetm.member_type_forces_blk (field, mode))
	return;
    }

  /* If we only have one real field; use its mode if that mode's size
     matches the type's size.  This only applies to RECORD_TYPE.  This
     does not apply to unions.  */
  if (TREE_CODE (type) == RECORD_TYPE && mode != VOIDmode
      && tree_fits_uhwi_p (TYPE_SIZE (type))
      && GET_MODE_BITSIZE (mode) == tree_to_uhwi (TYPE_SIZE (type)))
    SET_TYPE_MODE (type, mode);
  else
    SET_TYPE_MODE (type, mode_for_size_tree (TYPE_SIZE (type), MODE_INT, 1));

  /* If structure's known alignment is less than what the scalar
     mode would need, and it matters, then stick with BLKmode.  */
  if (TYPE_MODE (type) != BLKmode
      && STRICT_ALIGNMENT
      && ! (TYPE_ALIGN (type) >= BIGGEST_ALIGNMENT
	    || TYPE_ALIGN (type) >= GET_MODE_ALIGNMENT (TYPE_MODE (type))))
    {
      /* If this is the only reason this type is BLKmode, then
	 don't force containing types to be BLKmode.  */
      TYPE_NO_FORCE_BLK (type) = 1;
      SET_TYPE_MODE (type, BLKmode);
    }
}

/* Compute TYPE_SIZE and TYPE_ALIGN for TYPE, once it has been laid
   out.  */

static void
finalize_type_size (tree type)
{
  /* Normally, use the alignment corresponding to the mode chosen.
     However, where strict alignment is not required, avoid
     over-aligning structures, since most compilers do not do this
     alignment.  */

  if (TYPE_MODE (type) != BLKmode && TYPE_MODE (type) != VOIDmode
      && (STRICT_ALIGNMENT
	  || (TREE_CODE (type) != RECORD_TYPE && TREE_CODE (type) != UNION_TYPE
	      && TREE_CODE (type) != QUAL_UNION_TYPE
	      && TREE_CODE (type) != ARRAY_TYPE)))
    {
      unsigned mode_align = GET_MODE_ALIGNMENT (TYPE_MODE (type));

      /* Don't override a larger alignment requirement coming from a user
	 alignment of one of the fields.  */
      if (mode_align >= TYPE_ALIGN (type))
	{
	  TYPE_ALIGN (type) = mode_align;
	  TYPE_USER_ALIGN (type) = 0;
	}
    }

  /* Do machine-dependent extra alignment.  */
#ifdef ROUND_TYPE_ALIGN
  TYPE_ALIGN (type)
    = ROUND_TYPE_ALIGN (type, TYPE_ALIGN (type), BITS_PER_UNIT);
#endif

  /* If we failed to find a simple way to calculate the unit size
     of the type, find it by division.  */
  if (TYPE_SIZE_UNIT (type) == 0 && TYPE_SIZE (type) != 0)
    /* TYPE_SIZE (type) is computed in bitsizetype.  After the division, the
       result will fit in sizetype.  We will get more efficient code using
       sizetype, so we force a conversion.  */
    TYPE_SIZE_UNIT (type)
      = fold_convert (sizetype,
		      size_binop (FLOOR_DIV_EXPR, TYPE_SIZE (type),
				  bitsize_unit_node));

  if (TYPE_SIZE (type) != 0)
    {
      TYPE_SIZE (type) = round_up (TYPE_SIZE (type), TYPE_ALIGN (type));
      TYPE_SIZE_UNIT (type)
	= round_up (TYPE_SIZE_UNIT (type), TYPE_ALIGN_UNIT (type));
    }

  /* Evaluate nonconstant sizes only once, either now or as soon as safe.  */
  if (TYPE_SIZE (type) != 0 && TREE_CODE (TYPE_SIZE (type)) != INTEGER_CST)
    TYPE_SIZE (type) = variable_size (TYPE_SIZE (type));
  if (TYPE_SIZE_UNIT (type) != 0
      && TREE_CODE (TYPE_SIZE_UNIT (type)) != INTEGER_CST)
    TYPE_SIZE_UNIT (type) = variable_size (TYPE_SIZE_UNIT (type));

  /* Also layout any other variants of the type.  */
  if (TYPE_NEXT_VARIANT (type)
      || type != TYPE_MAIN_VARIANT (type))
    {
      tree variant;
      /* Record layout info of this variant.  */
      tree size = TYPE_SIZE (type);
      tree size_unit = TYPE_SIZE_UNIT (type);
      unsigned int align = TYPE_ALIGN (type);
      unsigned int user_align = TYPE_USER_ALIGN (type);
      enum machine_mode mode = TYPE_MODE (type);

      /* Copy it into all variants.  */
      for (variant = TYPE_MAIN_VARIANT (type);
	   variant != 0;
	   variant = TYPE_NEXT_VARIANT (variant))
	{
	  TYPE_SIZE (variant) = size;
	  TYPE_SIZE_UNIT (variant) = size_unit;
	  TYPE_ALIGN (variant) = align;
	  TYPE_USER_ALIGN (variant) = user_align;
	  SET_TYPE_MODE (variant, mode);
	}
    }
}

/* Return a new underlying object for a bitfield started with FIELD.  */

static tree
start_bitfield_representative (tree field)
{
  tree repr = make_node (FIELD_DECL);
  DECL_FIELD_OFFSET (repr) = DECL_FIELD_OFFSET (field);
  /* Force the representative to begin at a BITS_PER_UNIT aligned
     boundary - C++ may use tail-padding of a base object to
     continue packing bits so the bitfield region does not start
     at bit zero (see g++.dg/abi/bitfield5.C for example).
     Unallocated bits may happen for other reasons as well,
     for example Ada which allows explicit bit-granular structure layout.  */
  DECL_FIELD_BIT_OFFSET (repr)
    = size_binop (BIT_AND_EXPR,
		  DECL_FIELD_BIT_OFFSET (field),
		  bitsize_int (~(BITS_PER_UNIT - 1)));
  SET_DECL_OFFSET_ALIGN (repr, DECL_OFFSET_ALIGN (field));
  DECL_SIZE (repr) = DECL_SIZE (field);
  DECL_SIZE_UNIT (repr) = DECL_SIZE_UNIT (field);
  DECL_PACKED (repr) = DECL_PACKED (field);
  DECL_CONTEXT (repr) = DECL_CONTEXT (field);
  return repr;
}

/* Finish up a bitfield group that was started by creating the underlying
   object REPR with the last field in the bitfield group FIELD.  */

static void
finish_bitfield_representative (tree repr, tree field)
{
  unsigned HOST_WIDE_INT bitsize, maxbitsize;
  enum machine_mode mode;
  tree nextf, size;

  size = size_diffop (DECL_FIELD_OFFSET (field),
		      DECL_FIELD_OFFSET (repr));
  gcc_assert (tree_fits_uhwi_p (size));
  bitsize = (tree_to_uhwi (size) * BITS_PER_UNIT
	     + tree_to_uhwi (DECL_FIELD_BIT_OFFSET (field))
	     - tree_to_uhwi (DECL_FIELD_BIT_OFFSET (repr))
	     + tree_to_uhwi (DECL_SIZE (field)));

  /* Round up bitsize to multiples of BITS_PER_UNIT.  */
  bitsize = (bitsize + BITS_PER_UNIT - 1) & ~(BITS_PER_UNIT - 1);

  /* Now nothing tells us how to pad out bitsize ...  */
  nextf = DECL_CHAIN (field);
  while (nextf && TREE_CODE (nextf) != FIELD_DECL)
    nextf = DECL_CHAIN (nextf);
  if (nextf)
    {
      tree maxsize;
      /* If there was an error, the field may be not laid out
         correctly.  Don't bother to do anything.  */
      if (TREE_TYPE (nextf) == error_mark_node)
	return;
      maxsize = size_diffop (DECL_FIELD_OFFSET (nextf),
			     DECL_FIELD_OFFSET (repr));
      if (tree_fits_uhwi_p (maxsize))
	{
	  maxbitsize = (tree_to_uhwi (maxsize) * BITS_PER_UNIT
			+ tree_to_uhwi (DECL_FIELD_BIT_OFFSET (nextf))
			- tree_to_uhwi (DECL_FIELD_BIT_OFFSET (repr)));
	  /* If the group ends within a bitfield nextf does not need to be
	     aligned to BITS_PER_UNIT.  Thus round up.  */
	  maxbitsize = (maxbitsize + BITS_PER_UNIT - 1) & ~(BITS_PER_UNIT - 1);
	}
      else
	maxbitsize = bitsize;
    }
  else
    {
      /* ???  If you consider that tail-padding of this struct might be
         re-used when deriving from it we cannot really do the following
	 and thus need to set maxsize to bitsize?  Also we cannot
	 generally rely on maxsize to fold to an integer constant, so
	 use bitsize as fallback for this case.  */
      tree maxsize = size_diffop (TYPE_SIZE_UNIT (DECL_CONTEXT (field)),
				  DECL_FIELD_OFFSET (repr));
      if (tree_fits_uhwi_p (maxsize))
	maxbitsize = (tree_to_uhwi (maxsize) * BITS_PER_UNIT
		      - tree_to_uhwi (DECL_FIELD_BIT_OFFSET (repr)));
      else
	maxbitsize = bitsize;
    }

  /* Only if we don't artificially break up the representative in
     the middle of a large bitfield with different possibly
     overlapping representatives.  And all representatives start
     at byte offset.  */
  gcc_assert (maxbitsize % BITS_PER_UNIT == 0);

  /* Find the smallest nice mode to use.  */
  for (mode = GET_CLASS_NARROWEST_MODE (MODE_INT); mode != VOIDmode;
       mode = GET_MODE_WIDER_MODE (mode))
    if (GET_MODE_BITSIZE (mode) >= bitsize)
      break;
  if (mode != VOIDmode
      && (GET_MODE_BITSIZE (mode) > maxbitsize
	  || GET_MODE_BITSIZE (mode) > MAX_FIXED_MODE_SIZE))
    mode = VOIDmode;

  if (mode == VOIDmode)
    {
      /* We really want a BLKmode representative only as a last resort,
         considering the member b in
	   struct { int a : 7; int b : 17; int c; } __attribute__((packed));
	 Otherwise we simply want to split the representative up
	 allowing for overlaps within the bitfield region as required for
	   struct { int a : 7; int b : 7;
		    int c : 10; int d; } __attribute__((packed));
	 [0, 15] HImode for a and b, [8, 23] HImode for c.  */
      DECL_SIZE (repr) = bitsize_int (bitsize);
      DECL_SIZE_UNIT (repr) = size_int (bitsize / BITS_PER_UNIT);
      DECL_MODE (repr) = BLKmode;
      TREE_TYPE (repr) = build_array_type_nelts (unsigned_char_type_node,
						 bitsize / BITS_PER_UNIT);
    }
  else
    {
      unsigned HOST_WIDE_INT modesize = GET_MODE_BITSIZE (mode);
      DECL_SIZE (repr) = bitsize_int (modesize);
      DECL_SIZE_UNIT (repr) = size_int (modesize / BITS_PER_UNIT);
      DECL_MODE (repr) = mode;
      TREE_TYPE (repr) = lang_hooks.types.type_for_mode (mode, 1);
    }

  /* Remember whether the bitfield group is at the end of the
     structure or not.  */
  DECL_CHAIN (repr) = nextf;
}

/* Compute and set FIELD_DECLs for the underlying objects we should
   use for bitfield access for the structure laid out with RLI.  */

static void
finish_bitfield_layout (record_layout_info rli)
{
  tree field, prev;
  tree repr = NULL_TREE;

  /* Unions would be special, for the ease of type-punning optimizations
     we could use the underlying type as hint for the representative
     if the bitfield would fit and the representative would not exceed
     the union in size.  */
  if (TREE_CODE (rli->t) != RECORD_TYPE)
    return;

  for (prev = NULL_TREE, field = TYPE_FIELDS (rli->t);
       field; field = DECL_CHAIN (field))
    {
      if (TREE_CODE (field) != FIELD_DECL)
	continue;

      /* In the C++ memory model, consecutive bit fields in a structure are
	 considered one memory location and updating a memory location
	 may not store into adjacent memory locations.  */
      if (!repr
	  && DECL_BIT_FIELD_TYPE (field))
	{
	  /* Start new representative.  */
	  repr = start_bitfield_representative (field);
	}
      else if (repr
	       && ! DECL_BIT_FIELD_TYPE (field))
	{
	  /* Finish off new representative.  */
	  finish_bitfield_representative (repr, prev);
	  repr = NULL_TREE;
	}
      else if (DECL_BIT_FIELD_TYPE (field))
	{
	  gcc_assert (repr != NULL_TREE);

	  /* Zero-size bitfields finish off a representative and
	     do not have a representative themselves.  This is
	     required by the C++ memory model.  */
	  if (integer_zerop (DECL_SIZE (field)))
	    {
	      finish_bitfield_representative (repr, prev);
	      repr = NULL_TREE;
	    }

	  /* We assume that either DECL_FIELD_OFFSET of the representative
	     and each bitfield member is a constant or they are equal.
	     This is because we need to be able to compute the bit-offset
	     of each field relative to the representative in get_bit_range
	     during RTL expansion.
	     If these constraints are not met, simply force a new
	     representative to be generated.  That will at most
	     generate worse code but still maintain correctness with
	     respect to the C++ memory model.  */
	  else if (!((tree_fits_uhwi_p (DECL_FIELD_OFFSET (repr))
		      && tree_fits_uhwi_p (DECL_FIELD_OFFSET (field)))
		     || operand_equal_p (DECL_FIELD_OFFSET (repr),
					 DECL_FIELD_OFFSET (field), 0)))
	    {
	      finish_bitfield_representative (repr, prev);
	      repr = start_bitfield_representative (field);
	    }
	}
      else
	continue;

      if (repr)
	DECL_BIT_FIELD_REPRESENTATIVE (field) = repr;

      prev = field;
    }

  if (repr)
    finish_bitfield_representative (repr, prev);
}

/* Do all of the work required to layout the type indicated by RLI,
   once the fields have been laid out.  This function will call `free'
   for RLI, unless FREE_P is false.  Passing a value other than false
   for FREE_P is bad practice; this option only exists to support the
   G++ 3.2 ABI.  */

void
finish_record_layout (record_layout_info rli, int free_p)
{
  tree variant;

  /* Compute the final size.  */
  finalize_record_size (rli);

  /* Compute the TYPE_MODE for the record.  */
  compute_record_mode (rli->t);

  /* Perform any last tweaks to the TYPE_SIZE, etc.  */
  finalize_type_size (rli->t);

  /* Compute bitfield representatives.  */
  finish_bitfield_layout (rli);

  /* Propagate TYPE_PACKED to variants.  With C++ templates,
     handle_packed_attribute is too early to do this.  */
  for (variant = TYPE_NEXT_VARIANT (rli->t); variant;
       variant = TYPE_NEXT_VARIANT (variant))
    TYPE_PACKED (variant) = TYPE_PACKED (rli->t);

  /* Lay out any static members.  This is done now because their type
     may use the record's type.  */
  while (!vec_safe_is_empty (rli->pending_statics))
    layout_decl (rli->pending_statics->pop (), 0);

  /* Clean up.  */
  if (free_p)
    {
      vec_free (rli->pending_statics);
      free (rli);
    }
}


/* Finish processing a builtin RECORD_TYPE type TYPE.  It's name is
   NAME, its fields are chained in reverse on FIELDS.

   If ALIGN_TYPE is non-null, it is given the same alignment as
   ALIGN_TYPE.  */

void
finish_builtin_struct (tree type, const char *name, tree fields,
		       tree align_type)
{
  tree tail, next;

  for (tail = NULL_TREE; fields; tail = fields, fields = next)
    {
      DECL_FIELD_CONTEXT (fields) = type;
      next = DECL_CHAIN (fields);
      DECL_CHAIN (fields) = tail;
    }
  TYPE_FIELDS (type) = tail;

  if (align_type)
    {
      TYPE_ALIGN (type) = TYPE_ALIGN (align_type);
      TYPE_USER_ALIGN (type) = TYPE_USER_ALIGN (align_type);
    }

  layout_type (type);
#if 0 /* not yet, should get fixed properly later */
  TYPE_NAME (type) = make_type_decl (get_identifier (name), type);
#else
  TYPE_NAME (type) = build_decl (BUILTINS_LOCATION,
				 TYPE_DECL, get_identifier (name), type);
#endif
  TYPE_STUB_DECL (type) = TYPE_NAME (type);
  layout_decl (TYPE_NAME (type), 0);
}

/* Calculate the mode, size, and alignment for TYPE.
   For an array type, calculate the element separation as well.
   Record TYPE on the chain of permanent or temporary types
   so that dbxout will find out about it.

   TYPE_SIZE of a type is nonzero if the type has been laid out already.
   layout_type does nothing on such a type.

   If the type is incomplete, its TYPE_SIZE remains zero.  */

void
layout_type (tree type)
{
  gcc_assert (type);

  if (type == error_mark_node)
    return;

  /* Do nothing if type has been laid out before.  */
  if (TYPE_SIZE (type))
    return;

  switch (TREE_CODE (type))
    {
    case LANG_TYPE:
      /* This kind of type is the responsibility
	 of the language-specific code.  */
      gcc_unreachable ();

    case BOOLEAN_TYPE:
    case INTEGER_TYPE:
    case ENUMERAL_TYPE:
      SET_TYPE_MODE (type,
		     smallest_mode_for_size (TYPE_PRECISION (type), MODE_INT));
      TYPE_SIZE (type) = bitsize_int (GET_MODE_BITSIZE (TYPE_MODE (type)));
      TYPE_SIZE_UNIT (type) = size_int (GET_MODE_SIZE (TYPE_MODE (type)));
      break;

    case REAL_TYPE:
      SET_TYPE_MODE (type,
		     mode_for_size (TYPE_PRECISION (type), MODE_FLOAT, 0));
      TYPE_SIZE (type) = bitsize_int (GET_MODE_BITSIZE (TYPE_MODE (type)));
      TYPE_SIZE_UNIT (type) = size_int (GET_MODE_SIZE (TYPE_MODE (type)));
      break;

   case FIXED_POINT_TYPE:
     /* TYPE_MODE (type) has been set already.  */
     TYPE_SIZE (type) = bitsize_int (GET_MODE_BITSIZE (TYPE_MODE (type)));
     TYPE_SIZE_UNIT (type) = size_int (GET_MODE_SIZE (TYPE_MODE (type)));
     break;

    case COMPLEX_TYPE:
      TYPE_UNSIGNED (type) = TYPE_UNSIGNED (TREE_TYPE (type));
      SET_TYPE_MODE (type,
		     mode_for_size (2 * TYPE_PRECISION (TREE_TYPE (type)),
				    (TREE_CODE (TREE_TYPE (type)) == REAL_TYPE
				     ? MODE_COMPLEX_FLOAT : MODE_COMPLEX_INT),
				     0));
      TYPE_SIZE (type) = bitsize_int (GET_MODE_BITSIZE (TYPE_MODE (type)));
      TYPE_SIZE_UNIT (type) = size_int (GET_MODE_SIZE (TYPE_MODE (type)));
      break;

    case VECTOR_TYPE:
      {
	int nunits = TYPE_VECTOR_SUBPARTS (type);
	tree innertype = TREE_TYPE (type);

	gcc_assert (!(nunits & (nunits - 1)));

	/* Find an appropriate mode for the vector type.  */
	if (TYPE_MODE (type) == VOIDmode)
	  SET_TYPE_MODE (type,
			 mode_for_vector (TYPE_MODE (innertype), nunits));

	TYPE_SATURATING (type) = TYPE_SATURATING (TREE_TYPE (type));
        TYPE_UNSIGNED (type) = TYPE_UNSIGNED (TREE_TYPE (type));
	TYPE_SIZE_UNIT (type) = int_const_binop (MULT_EXPR,
					         TYPE_SIZE_UNIT (innertype),
					         size_int (nunits));
	TYPE_SIZE (type) = int_const_binop (MULT_EXPR, TYPE_SIZE (innertype),
					    bitsize_int (nunits));

	/* For vector types, we do not default to the mode's alignment.
	   Instead, query a target hook, defaulting to natural alignment.
	   This prevents ABI changes depending on whether or not native
	   vector modes are supported.  */
	TYPE_ALIGN (type) = targetm.vector_alignment (type);

	/* However, if the underlying mode requires a bigger alignment than
	   what the target hook provides, we cannot use the mode.  For now,
	   simply reject that case.  */
	gcc_assert (TYPE_ALIGN (type)
		    >= GET_MODE_ALIGNMENT (TYPE_MODE (type)));
        break;
      }

    case VOID_TYPE:
      /* This is an incomplete type and so doesn't have a size.  */
      TYPE_ALIGN (type) = 1;
      TYPE_USER_ALIGN (type) = 0;
      SET_TYPE_MODE (type, VOIDmode);
      break;

    case POINTER_BOUNDS_TYPE:
      SET_TYPE_MODE (type,
                     mode_for_size (TYPE_PRECISION (type),
				    MODE_POINTER_BOUNDS, 0));
      TYPE_SIZE (type) = bitsize_int (GET_MODE_BITSIZE (TYPE_MODE (type)));
      TYPE_SIZE_UNIT (type) = size_int (GET_MODE_SIZE (TYPE_MODE (type)));
      break;

    case OFFSET_TYPE:
      TYPE_SIZE (type) = bitsize_int (POINTER_SIZE);
      TYPE_SIZE_UNIT (type) = size_int (POINTER_SIZE / BITS_PER_UNIT);
      /* A pointer might be MODE_PARTIAL_INT,
	 but ptrdiff_t must be integral.  */
      SET_TYPE_MODE (type, mode_for_size (POINTER_SIZE, MODE_INT, 0));
      TYPE_PRECISION (type) = POINTER_SIZE;
      break;

    case FUNCTION_TYPE:
    case METHOD_TYPE:
      /* It's hard to see what the mode and size of a function ought to
	 be, but we do know the alignment is FUNCTION_BOUNDARY, so
	 make it consistent with that.  */
      SET_TYPE_MODE (type, mode_for_size (FUNCTION_BOUNDARY, MODE_INT, 0));
      TYPE_SIZE (type) = bitsize_int (FUNCTION_BOUNDARY);
      TYPE_SIZE_UNIT (type) = size_int (FUNCTION_BOUNDARY / BITS_PER_UNIT);
      break;

    case POINTER_TYPE:
    case REFERENCE_TYPE:
      {
	enum machine_mode mode = TYPE_MODE (type);
	if (TREE_CODE (type) == REFERENCE_TYPE && reference_types_internal)
	  {
	    addr_space_t as = TYPE_ADDR_SPACE (TREE_TYPE (type));
	    mode = targetm.addr_space.address_mode (as);
	  }

	TYPE_SIZE (type) = bitsize_int (GET_MODE_BITSIZE (mode));
	TYPE_SIZE_UNIT (type) = size_int (GET_MODE_SIZE (mode));
	TYPE_UNSIGNED (type) = 1;
	TYPE_PRECISION (type) = GET_MODE_BITSIZE (mode);
      }
      break;

    case ARRAY_TYPE:
      {
	tree index = TYPE_DOMAIN (type);
	tree element = TREE_TYPE (type);

	build_pointer_type (element);

	/* We need to know both bounds in order to compute the size.  */
	if (index && TYPE_MAX_VALUE (index) && TYPE_MIN_VALUE (index)
	    && TYPE_SIZE (element))
	  {
	    tree ub = TYPE_MAX_VALUE (index);
	    tree lb = TYPE_MIN_VALUE (index);
	    tree element_size = TYPE_SIZE (element);
	    tree length;

	    /* Make sure that an array of zero-sized element is zero-sized
	       regardless of its extent.  */
	    if (integer_zerop (element_size))
	      length = size_zero_node;

	    /* The computation should happen in the original signedness so
	       that (possible) negative values are handled appropriately
	       when determining overflow.  */
	    else
	      {
		/* ???  When it is obvious that the range is signed
		   represent it using ssizetype.  */
		if (TREE_CODE (lb) == INTEGER_CST
		    && TREE_CODE (ub) == INTEGER_CST
		    && TYPE_UNSIGNED (TREE_TYPE (lb))
		    && tree_int_cst_lt (ub, lb))
		  {
		    lb = wide_int_to_tree (ssizetype,
					   offset_int::from (lb, SIGNED));
		    ub = wide_int_to_tree (ssizetype,
					   offset_int::from (ub, SIGNED));
		  }
		length
		  = fold_convert (sizetype,
				  size_binop (PLUS_EXPR,
					      build_int_cst (TREE_TYPE (lb), 1),
					      size_binop (MINUS_EXPR, ub, lb)));
	      }

	    /* ??? We have no way to distinguish a null-sized array from an
	       array spanning the whole sizetype range, so we arbitrarily
	       decide that [0, -1] is the only valid representation.  */
	    if (integer_zerop (length)
	        && TREE_OVERFLOW (length)
		&& integer_zerop (lb))
	      length = size_zero_node;

	    TYPE_SIZE (type) = size_binop (MULT_EXPR, element_size,
					   fold_convert (bitsizetype,
							 length));

	    /* If we know the size of the element, calculate the total size
	       directly, rather than do some division thing below.  This
	       optimization helps Fortran assumed-size arrays (where the
	       size of the array is determined at runtime) substantially.  */
	    if (TYPE_SIZE_UNIT (element))
	      TYPE_SIZE_UNIT (type)
		= size_binop (MULT_EXPR, TYPE_SIZE_UNIT (element), length);
	  }

	/* Now round the alignment and size,
	   using machine-dependent criteria if any.  */

#ifdef ROUND_TYPE_ALIGN
	TYPE_ALIGN (type)
	  = ROUND_TYPE_ALIGN (type, TYPE_ALIGN (element), BITS_PER_UNIT);
#else
	TYPE_ALIGN (type) = MAX (TYPE_ALIGN (element), BITS_PER_UNIT);
#endif
	TYPE_USER_ALIGN (type) = TYPE_USER_ALIGN (element);
	SET_TYPE_MODE (type, BLKmode);
	if (TYPE_SIZE (type) != 0
	    && ! targetm.member_type_forces_blk (type, VOIDmode)
	    /* BLKmode elements force BLKmode aggregate;
	       else extract/store fields may lose.  */
	    && (TYPE_MODE (TREE_TYPE (type)) != BLKmode
		|| TYPE_NO_FORCE_BLK (TREE_TYPE (type))))
	  {
	    SET_TYPE_MODE (type, mode_for_array (TREE_TYPE (type),
						 TYPE_SIZE (type)));
	    if (TYPE_MODE (type) != BLKmode
		&& STRICT_ALIGNMENT && TYPE_ALIGN (type) < BIGGEST_ALIGNMENT
		&& TYPE_ALIGN (type) < GET_MODE_ALIGNMENT (TYPE_MODE (type)))
	      {
		TYPE_NO_FORCE_BLK (type) = 1;
		SET_TYPE_MODE (type, BLKmode);
	      }
	  }
	/* When the element size is constant, check that it is at least as
	   large as the element alignment.  */
	if (TYPE_SIZE_UNIT (element)
	    && TREE_CODE (TYPE_SIZE_UNIT (element)) == INTEGER_CST
	    /* If TYPE_SIZE_UNIT overflowed, then it is certainly larger than
	       TYPE_ALIGN_UNIT.  */
	    && !TREE_OVERFLOW (TYPE_SIZE_UNIT (element))
	    && !integer_zerop (TYPE_SIZE_UNIT (element))
	    && compare_tree_int (TYPE_SIZE_UNIT (element),
			  	 TYPE_ALIGN_UNIT (element)) < 0)
	  error ("alignment of array elements is greater than element size");
	break;
      }

    case RECORD_TYPE:
    case UNION_TYPE:
    case QUAL_UNION_TYPE:
      {
	tree field;
	record_layout_info rli;

	/* Initialize the layout information.  */
	rli = start_record_layout (type);

	/* If this is a QUAL_UNION_TYPE, we want to process the fields
	   in the reverse order in building the COND_EXPR that denotes
	   its size.  We reverse them again later.  */
	if (TREE_CODE (type) == QUAL_UNION_TYPE)
	  TYPE_FIELDS (type) = nreverse (TYPE_FIELDS (type));

	/* Place all the fields.  */
	for (field = TYPE_FIELDS (type); field; field = DECL_CHAIN (field))
	  place_field (rli, field);

	if (TREE_CODE (type) == QUAL_UNION_TYPE)
	  TYPE_FIELDS (type) = nreverse (TYPE_FIELDS (type));

	/* Finish laying out the record.  */
	finish_record_layout (rli, /*free_p=*/true);
      }
      break;

    default:
      gcc_unreachable ();
    }

  /* Compute the final TYPE_SIZE, TYPE_ALIGN, etc. for TYPE.  For
     records and unions, finish_record_layout already called this
     function.  */
  if (TREE_CODE (type) != RECORD_TYPE
      && TREE_CODE (type) != UNION_TYPE
      && TREE_CODE (type) != QUAL_UNION_TYPE)
    finalize_type_size (type);

  /* We should never see alias sets on incomplete aggregates.  And we
     should not call layout_type on not incomplete aggregates.  */
  if (AGGREGATE_TYPE_P (type))
    gcc_assert (!TYPE_ALIAS_SET_KNOWN_P (type));
}

/* Vector types need to re-check the target flags each time we report
   the machine mode.  We need to do this because attribute target can
   change the result of vector_mode_supported_p and have_regs_of_mode
   on a per-function basis.  Thus the TYPE_MODE of a VECTOR_TYPE can
   change on a per-function basis.  */
/* ??? Possibly a better solution is to run through all the types
   referenced by a function and re-compute the TYPE_MODE once, rather
   than make the TYPE_MODE macro call a function.  */

enum machine_mode
vector_type_mode (const_tree t)
{
  enum machine_mode mode;

  gcc_assert (TREE_CODE (t) == VECTOR_TYPE);

  mode = t->type_common.mode;
  if (VECTOR_MODE_P (mode)
      && (!targetm.vector_mode_supported_p (mode)
	  || !have_regs_of_mode[mode]))
    {
      enum machine_mode innermode = TREE_TYPE (t)->type_common.mode;

      /* For integers, try mapping it to a same-sized scalar mode.  */
      if (GET_MODE_CLASS (innermode) == MODE_INT)
	{
	  mode = mode_for_size (TYPE_VECTOR_SUBPARTS (t)
				* GET_MODE_BITSIZE (innermode), MODE_INT, 0);

	  if (mode != VOIDmode && have_regs_of_mode[mode])
	    return mode;
	}

      return BLKmode;
    }

  return mode;
}

/* Create and return a type for signed integers of PRECISION bits.  */

tree
make_signed_type (int precision)
{
  tree type = make_node (INTEGER_TYPE);

  TYPE_PRECISION (type) = precision;

  fixup_signed_type (type);
  return type;
}

/* Create and return a type for unsigned integers of PRECISION bits.  */

tree
make_unsigned_type (int precision)
{
  tree type = make_node (INTEGER_TYPE);

  TYPE_PRECISION (type) = precision;

  fixup_unsigned_type (type);
  return type;
}

/* Create and return a type for fract of PRECISION bits, UNSIGNEDP,
   and SATP.  */

tree
make_fract_type (int precision, int unsignedp, int satp)
{
  tree type = make_node (FIXED_POINT_TYPE);

  TYPE_PRECISION (type) = precision;

  if (satp)
    TYPE_SATURATING (type) = 1;

  /* Lay out the type: set its alignment, size, etc.  */
  if (unsignedp)
    {
      TYPE_UNSIGNED (type) = 1;
      SET_TYPE_MODE (type, mode_for_size (precision, MODE_UFRACT, 0));
    }
  else
    SET_TYPE_MODE (type, mode_for_size (precision, MODE_FRACT, 0));
  layout_type (type);

  return type;
}

/* Create and return a type for accum of PRECISION bits, UNSIGNEDP,
   and SATP.  */

tree
make_accum_type (int precision, int unsignedp, int satp)
{
  tree type = make_node (FIXED_POINT_TYPE);

  TYPE_PRECISION (type) = precision;

  if (satp)
    TYPE_SATURATING (type) = 1;

  /* Lay out the type: set its alignment, size, etc.  */
  if (unsignedp)
    {
      TYPE_UNSIGNED (type) = 1;
      SET_TYPE_MODE (type, mode_for_size (precision, MODE_UACCUM, 0));
    }
  else
    SET_TYPE_MODE (type, mode_for_size (precision, MODE_ACCUM, 0));
  layout_type (type);

  return type;
}

/* Initialize sizetypes so layout_type can use them.  */

void
initialize_sizetypes (void)
{
  int precision, bprecision;

  /* Get sizetypes precision from the SIZE_TYPE target macro.  */
  if (strcmp (SIZETYPE, "unsigned int") == 0)
    precision = INT_TYPE_SIZE;
  else if (strcmp (SIZETYPE, "long unsigned int") == 0)
    precision = LONG_TYPE_SIZE;
  else if (strcmp (SIZETYPE, "long long unsigned int") == 0)
    precision = LONG_LONG_TYPE_SIZE;
  else if (strcmp (SIZETYPE, "short unsigned int") == 0)
    precision = SHORT_TYPE_SIZE;
  else
    gcc_unreachable ();

  bprecision
    = MIN (precision + BITS_PER_UNIT_LOG + 1, MAX_FIXED_MODE_SIZE);
  bprecision
    = GET_MODE_PRECISION (smallest_mode_for_size (bprecision, MODE_INT));
  if (bprecision > HOST_BITS_PER_DOUBLE_INT)
    bprecision = HOST_BITS_PER_DOUBLE_INT;

  /* Create stubs for sizetype and bitsizetype so we can create constants.  */
  sizetype = make_node (INTEGER_TYPE);
  TYPE_NAME (sizetype) = get_identifier ("sizetype");
  TYPE_PRECISION (sizetype) = precision;
  TYPE_UNSIGNED (sizetype) = 1;
  bitsizetype = make_node (INTEGER_TYPE);
  TYPE_NAME (bitsizetype) = get_identifier ("bitsizetype");
  TYPE_PRECISION (bitsizetype) = bprecision;
  TYPE_UNSIGNED (bitsizetype) = 1;

  /* Now layout both types manually.  */
  SET_TYPE_MODE (sizetype, smallest_mode_for_size (precision, MODE_INT));
  TYPE_ALIGN (sizetype) = GET_MODE_ALIGNMENT (TYPE_MODE (sizetype));
  TYPE_SIZE (sizetype) = bitsize_int (precision);
  TYPE_SIZE_UNIT (sizetype) = size_int (GET_MODE_SIZE (TYPE_MODE (sizetype)));
  set_min_and_max_values_for_integral_type (sizetype, precision, UNSIGNED);

  SET_TYPE_MODE (bitsizetype, smallest_mode_for_size (bprecision, MODE_INT));
  TYPE_ALIGN (bitsizetype) = GET_MODE_ALIGNMENT (TYPE_MODE (bitsizetype));
  TYPE_SIZE (bitsizetype) = bitsize_int (bprecision);
  TYPE_SIZE_UNIT (bitsizetype)
    = size_int (GET_MODE_SIZE (TYPE_MODE (bitsizetype)));
  set_min_and_max_values_for_integral_type (bitsizetype, bprecision, UNSIGNED);

  /* Create the signed variants of *sizetype.  */
  ssizetype = make_signed_type (TYPE_PRECISION (sizetype));
  TYPE_NAME (ssizetype) = get_identifier ("ssizetype");
  sbitsizetype = make_signed_type (TYPE_PRECISION (bitsizetype));
  TYPE_NAME (sbitsizetype) = get_identifier ("sbitsizetype");
}

/* TYPE is an integral type, i.e., an INTEGRAL_TYPE, ENUMERAL_TYPE
   or BOOLEAN_TYPE.  Set TYPE_MIN_VALUE and TYPE_MAX_VALUE
   for TYPE, based on the PRECISION and whether or not the TYPE
   IS_UNSIGNED.  PRECISION need not correspond to a width supported
   natively by the hardware; for example, on a machine with 8-bit,
   16-bit, and 32-bit register modes, PRECISION might be 7, 23, or
   61.  */

void
set_min_and_max_values_for_integral_type (tree type,
					  int precision,
					  signop sgn)
{
  /* For bitfields with zero width we end up creating integer types
     with zero precision.  Don't assign any minimum/maximum values
     to those types, they don't have any valid value.  */
  if (precision < 1)
    return;

  TYPE_MIN_VALUE (type)
    = wide_int_to_tree (type, wi::min_value (precision, sgn));
  TYPE_MAX_VALUE (type)
    = wide_int_to_tree (type, wi::max_value (precision, sgn));
}

/* Set the extreme values of TYPE based on its precision in bits,
   then lay it out.  Used when make_signed_type won't do
   because the tree code is not INTEGER_TYPE.
   E.g. for Pascal, when the -fsigned-char option is given.  */

void
fixup_signed_type (tree type)
{
  int precision = TYPE_PRECISION (type);

  set_min_and_max_values_for_integral_type (type, precision, SIGNED);

  /* Lay out the type: set its alignment, size, etc.  */
  layout_type (type);
}

/* Set the extreme values of TYPE based on its precision in bits,
   then lay it out.  This is used both in `make_unsigned_type'
   and for enumeral types.  */

void
fixup_unsigned_type (tree type)
{
  int precision = TYPE_PRECISION (type);

  TYPE_UNSIGNED (type) = 1;

  set_min_and_max_values_for_integral_type (type, precision, UNSIGNED);

  /* Lay out the type: set its alignment, size, etc.  */
  layout_type (type);
}

/* Construct an iterator for a bitfield that spans BITSIZE bits,
   starting at BITPOS.

   BITREGION_START is the bit position of the first bit in this
   sequence of bit fields.  BITREGION_END is the last bit in this
   sequence.  If these two fields are non-zero, we should restrict the
   memory access to that range.  Otherwise, we are allowed to touch
   any adjacent non bit-fields.

   ALIGN is the alignment of the underlying object in bits.
   VOLATILEP says whether the bitfield is volatile.  */

bit_field_mode_iterator
::bit_field_mode_iterator (HOST_WIDE_INT bitsize, HOST_WIDE_INT bitpos,
			   HOST_WIDE_INT bitregion_start,
			   HOST_WIDE_INT bitregion_end,
			   unsigned int align, bool volatilep)
: m_mode (GET_CLASS_NARROWEST_MODE (MODE_INT)), m_bitsize (bitsize),
  m_bitpos (bitpos), m_bitregion_start (bitregion_start),
  m_bitregion_end (bitregion_end), m_align (align),
  m_volatilep (volatilep), m_count (0)
{
  if (!m_bitregion_end)
    {
      /* We can assume that any aligned chunk of ALIGN bits that overlaps
	 the bitfield is mapped and won't trap, provided that ALIGN isn't
	 too large.  The cap is the biggest required alignment for data,
	 or at least the word size.  And force one such chunk at least.  */
      unsigned HOST_WIDE_INT units
	= MIN (align, MAX (BIGGEST_ALIGNMENT, BITS_PER_WORD));
      if (bitsize <= 0)
	bitsize = 1;
      m_bitregion_end = bitpos + bitsize + units - 1;
      m_bitregion_end -= m_bitregion_end % units + 1;
    }
}

/* Calls to this function return successively larger modes that can be used
   to represent the bitfield.  Return true if another bitfield mode is
   available, storing it in *OUT_MODE if so.  */

bool
bit_field_mode_iterator::next_mode (enum machine_mode *out_mode)
{
  for (; m_mode != VOIDmode; m_mode = GET_MODE_WIDER_MODE (m_mode))
    {
      unsigned int unit = GET_MODE_BITSIZE (m_mode);

      /* Skip modes that don't have full precision.  */
      if (unit != GET_MODE_PRECISION (m_mode))
	continue;

      /* Stop if the mode is too wide to handle efficiently.  */
      if (unit > MAX_FIXED_MODE_SIZE)
	break;

      /* Don't deliver more than one multiword mode; the smallest one
	 should be used.  */
      if (m_count > 0 && unit > BITS_PER_WORD)
	break;

      /* Skip modes that are too small.  */
      unsigned HOST_WIDE_INT substart = (unsigned HOST_WIDE_INT) m_bitpos % unit;
      unsigned HOST_WIDE_INT subend = substart + m_bitsize;
      if (subend > unit)
	continue;

      /* Stop if the mode goes outside the bitregion.  */
      HOST_WIDE_INT start = m_bitpos - substart;
      if (m_bitregion_start && start < m_bitregion_start)
	break;
      HOST_WIDE_INT end = start + unit;
      if (end > m_bitregion_end + 1)
	break;

      /* Stop if the mode requires too much alignment.  */
      if (GET_MODE_ALIGNMENT (m_mode) > m_align
	  && SLOW_UNALIGNED_ACCESS (m_mode, m_align))
	break;

      *out_mode = m_mode;
      m_mode = GET_MODE_WIDER_MODE (m_mode);
      m_count++;
      return true;
    }
  return false;
}

/* Return true if smaller modes are generally preferred for this kind
   of bitfield.  */

bool
bit_field_mode_iterator::prefer_smaller_modes ()
{
  return (m_volatilep
	  ? targetm.narrow_volatile_bitfield ()
	  : !SLOW_BYTE_ACCESS);
}

/* Find the best machine mode to use when referencing a bit field of length
   BITSIZE bits starting at BITPOS.

   BITREGION_START is the bit position of the first bit in this
   sequence of bit fields.  BITREGION_END is the last bit in this
   sequence.  If these two fields are non-zero, we should restrict the
   memory access to that range.  Otherwise, we are allowed to touch
   any adjacent non bit-fields.

   The underlying object is known to be aligned to a boundary of ALIGN bits.
   If LARGEST_MODE is not VOIDmode, it means that we should not use a mode
   larger than LARGEST_MODE (usually SImode).

   If no mode meets all these conditions, we return VOIDmode.

   If VOLATILEP is false and SLOW_BYTE_ACCESS is false, we return the
   smallest mode meeting these conditions.

   If VOLATILEP is false and SLOW_BYTE_ACCESS is true, we return the
   largest mode (but a mode no wider than UNITS_PER_WORD) that meets
   all the conditions.

   If VOLATILEP is true the narrow_volatile_bitfields target hook is used to
   decide which of the above modes should be used.  */

enum machine_mode
get_best_mode (int bitsize, int bitpos,
	       unsigned HOST_WIDE_INT bitregion_start,
	       unsigned HOST_WIDE_INT bitregion_end,
	       unsigned int align,
	       enum machine_mode largest_mode, bool volatilep)
{
  bit_field_mode_iterator iter (bitsize, bitpos, bitregion_start,
				bitregion_end, align, volatilep);
  enum machine_mode widest_mode = VOIDmode;
  enum machine_mode mode;
  while (iter.next_mode (&mode)
	 /* ??? For historical reasons, reject modes that would normally
	    receive greater alignment, even if unaligned accesses are
	    acceptable.  This has both advantages and disadvantages.
	    Removing this check means that something like:

	       struct s { unsigned int x; unsigned int y; };
	       int f (struct s *s) { return s->x == 0 && s->y == 0; }

	    can be implemented using a single load and compare on
	    64-bit machines that have no alignment restrictions.
	    For example, on powerpc64-linux-gnu, we would generate:

		    ld 3,0(3)
		    cntlzd 3,3
		    srdi 3,3,6
		    blr

	    rather than:

		    lwz 9,0(3)
		    cmpwi 7,9,0
		    bne 7,.L3
		    lwz 3,4(3)
		    cntlzw 3,3
		    srwi 3,3,5
		    extsw 3,3
		    blr
		    .p2align 4,,15
	    .L3:
		    li 3,0
		    blr

	    However, accessing more than one field can make life harder
	    for the gimple optimizers.  For example, gcc.dg/vect/bb-slp-5.c
	    has a series of unsigned short copies followed by a series of
	    unsigned short comparisons.  With this check, both the copies
	    and comparisons remain 16-bit accesses and FRE is able
	    to eliminate the latter.  Without the check, the comparisons
	    can be done using 2 64-bit operations, which FRE isn't able
	    to handle in the same way.

	    Either way, it would probably be worth disabling this check
	    during expand.  One particular example where removing the
	    check would help is the get_best_mode call in store_bit_field.
	    If we are given a memory bitregion of 128 bits that is aligned
	    to a 64-bit boundary, and the bitfield we want to modify is
	    in the second half of the bitregion, this check causes
	    store_bitfield to turn the memory into a 64-bit reference
	    to the _first_ half of the region.  We later use
	    adjust_bitfield_address to get a reference to the correct half,
	    but doing so looks to adjust_bitfield_address as though we are
	    moving past the end of the original object, so it drops the
	    associated MEM_EXPR and MEM_OFFSET.  Removing the check
	    causes store_bit_field to keep a 128-bit memory reference,
	    so that the final bitfield reference still has a MEM_EXPR
	    and MEM_OFFSET.  */
	 && GET_MODE_ALIGNMENT (mode) <= align
	 && (largest_mode == VOIDmode
	     || GET_MODE_SIZE (mode) <= GET_MODE_SIZE (largest_mode)))
    {
      widest_mode = mode;
      if (iter.prefer_smaller_modes ())
	break;
    }
  return widest_mode;
}

/* Gets minimal and maximal values for MODE (signed or unsigned depending on
   SIGN).  The returned constants are made to be usable in TARGET_MODE.  */

void
get_mode_bounds (enum machine_mode mode, int sign,
		 enum machine_mode target_mode,
		 rtx *mmin, rtx *mmax)
{
  unsigned size = GET_MODE_BITSIZE (mode);
  unsigned HOST_WIDE_INT min_val, max_val;

  gcc_assert (size <= HOST_BITS_PER_WIDE_INT);

  if (sign)
    {
      min_val = -((unsigned HOST_WIDE_INT) 1 << (size - 1));
      max_val = ((unsigned HOST_WIDE_INT) 1 << (size - 1)) - 1;
    }
  else
    {
      min_val = 0;
      max_val = ((unsigned HOST_WIDE_INT) 1 << (size - 1) << 1) - 1;
    }

  *mmin = gen_int_mode (min_val, target_mode);
  *mmax = gen_int_mode (max_val, target_mode);
}

#include "gt-stor-layout.h"<|MERGE_RESOLUTION|>--- conflicted
+++ resolved
@@ -1202,7 +1202,6 @@
       && maximum_field_alignment == 0
       && ! integer_zerop (DECL_SIZE (field))
       && tree_fits_uhwi_p (DECL_SIZE (field))
-      /* BUG!!! rli->offset is checked as unsigned but used as signed.   */
       && tree_fits_uhwi_p (rli->offset)
       && tree_fits_uhwi_p (TYPE_SIZE (type)))
     {
@@ -1247,7 +1246,6 @@
       && ! DECL_PACKED (field)
       && ! integer_zerop (DECL_SIZE (field))
       && tree_fits_uhwi_p (DECL_SIZE (field))
-      /* BUG!!! rli->offset is checked as unsigned but used as signed.   */
       && tree_fits_uhwi_p (rli->offset)
       && tree_fits_uhwi_p (TYPE_SIZE (type)))
     {
@@ -1310,12 +1308,7 @@
 	      && !integer_zerop (DECL_SIZE (field))
 	      && !integer_zerop (DECL_SIZE (rli->prev_field))
 	      && tree_fits_shwi_p (DECL_SIZE (rli->prev_field))
-<<<<<<< HEAD
-	      /* BUG!!! TYPE_SIZE (type) is checked as unsigned but used as signed.   */
-	      && tree_fits_shwi_p (TYPE_SIZE (type))
-=======
 	      && tree_fits_uhwi_p (TYPE_SIZE (type))
->>>>>>> 8b450f88
 	      && simple_cst_equal (TYPE_SIZE (type), TYPE_SIZE (prev_type)))
 	    {
 	      /* We're in the middle of a run of equal type size fields; make
