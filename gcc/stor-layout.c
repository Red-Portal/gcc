--- conflicted
+++ resolved
@@ -309,11 +309,7 @@
 
   /* Get the first mode which has this size, in the specified class.  */
   FOR_EACH_MODE_IN_CLASS (mode, mclass)
-<<<<<<< HEAD
     if (must_eq (GET_MODE_PRECISION (mode), size))
-=======
-    if (GET_MODE_PRECISION (mode) == size)
->>>>>>> 5a462df3
       return mode;
 
   if (mclass == MODE_INT || mclass == MODE_PARTIAL_INT)
@@ -354,11 +350,7 @@
   /* Get the first mode which has at least this size, in the
      specified class.  */
   FOR_EACH_MODE_IN_CLASS (mode, mclass)
-<<<<<<< HEAD
     if (must_ge (GET_MODE_PRECISION (mode), size))
-=======
-    if (GET_MODE_PRECISION (mode) >= size)
->>>>>>> 5a462df3
       break;
 
   gcc_assert (mode != VOIDmode);
@@ -421,10 +413,6 @@
 bitwise_mode_for_mode (machine_mode mode)
 {
   /* Quick exit if we already have a suitable mode.  */
-<<<<<<< HEAD
-=======
-  unsigned int bitsize = GET_MODE_BITSIZE (mode);
->>>>>>> 5a462df3
   scalar_int_mode int_mode;
   if (is_a <scalar_int_mode> (mode, &int_mode)
       && GET_MODE_BITSIZE (int_mode) <= MAX_FIXED_MODE_SIZE)
@@ -494,11 +482,7 @@
    is no suitable mode.  */
 
 machine_mode
-<<<<<<< HEAD
 mode_for_vector (scalar_mode innermode, poly_int64 nunits)
-=======
-mode_for_vector (scalar_mode innermode, unsigned nunits)
->>>>>>> 5a462df3
 {
   machine_mode mode;
 
@@ -519,11 +503,7 @@
   /* Do not check vector_mode_supported_p here.  We'll do that
      later in vector_type_mode.  */
   FOR_EACH_MODE_FROM (mode, mode)
-<<<<<<< HEAD
     if (must_eq (GET_MODE_NUNITS (mode), nunits)
-=======
-    if (GET_MODE_NUNITS (mode) == nunits
->>>>>>> 5a462df3
 	&& GET_MODE_INNER (mode) == innermode)
       break;
 
@@ -2008,11 +1988,7 @@
   /* Find the smallest nice mode to use.  */
   opt_scalar_int_mode mode_iter;
   FOR_EACH_MODE_IN_CLASS (mode_iter, MODE_INT)
-<<<<<<< HEAD
-    if (GET_MODE_BITSIZE (*mode_iter) >= bitsize)
-=======
     if (GET_MODE_BITSIZE (mode_iter.require ()) >= bitsize)
->>>>>>> 5a462df3
       break;
 
   scalar_int_mode mode;
@@ -2269,12 +2245,8 @@
 	/* Allow the caller to choose the type mode, which is how decimal
 	   floats are distinguished from binary ones.  */
 	if (TYPE_MODE (type) == VOIDmode)
-<<<<<<< HEAD
-	  SET_TYPE_MODE (type, *float_mode_for_size (TYPE_PRECISION (type)));
-=======
 	  SET_TYPE_MODE
 	    (type, float_mode_for_size (TYPE_PRECISION (type)).require ());
->>>>>>> 5a462df3
 	scalar_float_mode mode = as_a <scalar_float_mode> (TYPE_MODE (type));
 	TYPE_SIZE (type) = bitsize_int (GET_MODE_BITSIZE (mode));
 	TYPE_SIZE_UNIT (type) = size_int (GET_MODE_SIZE (mode));
@@ -2818,15 +2790,9 @@
 bool
 bit_field_mode_iterator::next_mode (scalar_int_mode *out_mode)
 {
-<<<<<<< HEAD
-  for (; m_mode.exists (); m_mode = GET_MODE_WIDER_MODE (*m_mode))
-    {
-      scalar_int_mode mode = *m_mode;
-=======
   scalar_int_mode mode;
   for (; m_mode.exists (&mode); m_mode = GET_MODE_WIDER_MODE (mode))
     {
->>>>>>> 5a462df3
       unsigned int unit = GET_MODE_BITSIZE (mode);
 
       /* Skip modes that don't have full precision.  */
@@ -2859,11 +2825,7 @@
 
       /* Stop if the mode requires too much alignment.  */
       if (GET_MODE_ALIGNMENT (mode) > m_align
-<<<<<<< HEAD
 	  && targetm.slow_unaligned_access (mode, m_align))
-=======
-	  && SLOW_UNALIGNED_ACCESS (mode, m_align))
->>>>>>> 5a462df3
 	break;
 
       *out_mode = mode;
