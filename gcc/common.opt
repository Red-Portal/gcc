--- conflicted
+++ resolved
@@ -430,10 +430,6 @@
 Common Optimization
 Optimize for speed disregarding exact standards compliance
 
-<<<<<<< HEAD
-W
-Common RejectNegative Var(extra_warnings) Warning
-=======
 Q
 Driver
 
@@ -463,7 +459,6 @@
 
 W
 Common RejectNegative Warning Alias(Wextra)
->>>>>>> b56a5220
 This switch is deprecated; use -Wextra instead
 
 Wa,
@@ -528,11 +523,7 @@
 Warn when an inlined function cannot be inlined
 
 Wlarger-than-
-<<<<<<< HEAD
-Common RejectNegative Joined UInteger Warning Undocumented
-=======
 Common RejectNegative Joined Warning Undocumented Alias(Wlarger-than=)
->>>>>>> b56a5220
 
 Wlarger-than=
 Common RejectNegative Joined UInteger Warning
@@ -594,13 +585,10 @@
 Common Var(warn_suggest_attribute_pure) Warning
 Warn about functions which might be candidates for __attribute__((pure))
 
-<<<<<<< HEAD
-=======
 Wsuggest-attribute=noreturn
 Common Var(warn_suggest_attribute_noreturn) Warning
 Warn about functions which might be candidates for __attribute__((noreturn))
 
->>>>>>> b56a5220
 Wswitch
 Common Var(warn_switch) Warning
 Warn about enumerated switches, with no default, missing a case
@@ -630,11 +618,7 @@
 Warn about uninitialized automatic variables
 
 Wunreachable-code
-<<<<<<< HEAD
-Common
-=======
 Common Ignore
->>>>>>> b56a5220
 Does nothing. Preserved for backward compatibility.
 
 Wunused
@@ -672,8 +656,6 @@
 Wcoverage-mismatch
 Common Var(warn_coverage_mismatch) Init(1) Warning
 Warn in case profiles in -fprofile-use do not match
-<<<<<<< HEAD
-=======
 
 Xassembler
 Driver Separate
@@ -686,7 +668,6 @@
 
 Z
 Driver
->>>>>>> b56a5220
 
 aux-info
 Common Separate Var(aux_info_file_name)
@@ -716,11 +697,6 @@
 -dumpbase <file>	Set the file basename to be used for dumps
 
 dumpdir
-<<<<<<< HEAD
-Common Separate
--dumpdir <dir>	Set the directory name to be used for dumps
-
-=======
 Common Separate Var(dump_dir_name)
 -dumpdir <dir>	Set the directory name to be used for dumps
 
@@ -736,7 +712,6 @@
 e
 Driver Joined Separate
 
->>>>>>> b56a5220
 ; The version of the C++ ABI in use.  The following values are allowed:
 ;
 ; 0: The version of the ABI believed most conformant with the C++ ABI
@@ -788,21 +763,6 @@
 Common RejectNegative Joined UInteger Var(align_loops)
 
 fargument-alias
-<<<<<<< HEAD
-Common
-Does nothing. Preserved for backward compatibility.
-
-fargument-noalias
-Common
-Does nothing. Preserved for backward compatibility.
-
-fargument-noalias-global
-Common
-Does nothing. Preserved for backward compatibility.
-
-fargument-noalias-anything
-Common
-=======
 Common Ignore
 Does nothing. Preserved for backward compatibility.
 
@@ -816,7 +776,6 @@
 
 fargument-noalias-anything
 Common Ignore
->>>>>>> b56a5220
 Does nothing. Preserved for backward compatibility.
 
 fasynchronous-unwind-tables
@@ -882,14 +841,6 @@
 Common Report Var(flag_no_common,0) Optimization
 Do not put uninitialized globals in the common section
 
-<<<<<<< HEAD
-fcompare-debug=
-Common JoinedOrMissing RejectNegative Var(flag_compare_debug_opt)
--fcompare-debug[=<opts>]	Compile with and without e.g. -gtoggle, and compare the final-insns dump
-
-fcompare-debug-second
-Common RejectNegative Var(flag_compare_debug)
-=======
 fcompare-debug
 Driver
 ; Converted by the driver to -fcompare-debug= options.
@@ -900,7 +851,6 @@
 
 fcompare-debug-second
 Common Driver RejectNegative Var(flag_compare_debug)
->>>>>>> b56a5220
 Run only the second compilation of -fcompare-debug
 
 fconserve-stack
@@ -920,11 +870,7 @@
 When running CSE, follow jumps to their targets
 
 fcse-skip-blocks
-<<<<<<< HEAD
-Common
-=======
 Common Ignore
->>>>>>> b56a5220
 Does nothing.  Preserved for backward compatibility.
 
 fcx-limited-range
@@ -944,11 +890,7 @@
 List all available debugging counters with their limits and counts.
 
 fdbg-cnt=
-<<<<<<< HEAD
-Common RejectNegative Joined
-=======
 Common RejectNegative Joined Var(common_deferred_options) Defer
->>>>>>> b56a5220
 -fdbg-cnt=<counter>:<limit>[,<counter>:<limit>,...]	Set the debug counter limit.   
 
 fdebug-prefix-map=
@@ -998,23 +940,17 @@
 Common Joined RejectNegative Var(common_deferred_options) Defer
 -fdump-<type>	Dump various compiler internals to a file
 
-<<<<<<< HEAD
-=======
 fdump-final-insns
 Driver RejectNegative
 
->>>>>>> b56a5220
 fdump-final-insns=
 Common RejectNegative Joined Var(flag_dump_final_insns)
 -fdump-final-insns=filename	Dump to filename the insns at the end of translation
 
-<<<<<<< HEAD
-=======
 fdump-go-spec=
 Common RejectNegative Joined Var(flag_dump_go_spec)
 -fdump-go-spec=filename	Write all declarations to file as Go code
 
->>>>>>> b56a5220
 fdump-noaddr
 Common Report Var(flag_dump_noaddr)
 Suppress output of addresses in debugging dumps
@@ -1024,11 +960,7 @@
 Suppress output of instruction numbers, line number notes and addresses in debugging dumps
 
 fdump-unnumbered-links
-<<<<<<< HEAD
-Common Report Var(flag_dump_unnumbered_links) VarExists
-=======
 Common Report Var(flag_dump_unnumbered_links)
->>>>>>> b56a5220
 Suppress output of previous and next insn numbers in debugging dumps
 
 fdwarf2-cfi-asm
@@ -1182,8 +1114,6 @@
 Common Report Var(flag_loop_block) Optimization
 Enable Loop Blocking transformation
 
-<<<<<<< HEAD
-=======
 floop-flatten
 Common Report Var(flag_loop_flatten) Optimization
 Enable Loop Flattening transformation
@@ -1192,7 +1122,6 @@
 Common Report Var(flag_strict_volatile_bitfields) Init(-1)
 Force bitfield accesses to match their type width
 
->>>>>>> b56a5220
 fguess-branch-probability
 Common Report Var(flag_guess_branch_prob) Optimization
 Enable guessing of branch probabilities
@@ -1341,11 +1270,6 @@
 Use IRA based register pressure calculation
 in RTL loop optimizations.
 
-fira-loop-pressure
-Common Report Var(flag_ira_loop_pressure)
-Use IRA based register pressure calculation
-in RTL loop optimizations.
-
 fira-share-save-slots
 Common Report Var(flag_ira_share_save_slots) Init(1)
 Share slots for saving different hard registers.
@@ -1355,11 +1279,7 @@
 Share stack slots for spilled pseudo-registers.
 
 fira-verbose=
-<<<<<<< HEAD
-Common RejectNegative Joined UInteger
-=======
 Common RejectNegative Joined UInteger Var(flag_ira_verbose) Init(5)
->>>>>>> b56a5220
 -fira-verbose=<number>	Control IRA's level of diagnostic messages.
 
 fivopts
@@ -1387,14 +1307,6 @@
 Does nothing.  Preserved for backward compatibility.
 
 flto
-<<<<<<< HEAD
-Common Var(flag_lto)
-Enable link-time optimization.
-
-; The initial value of -1 comes from Z_DEFAULT_COMPRESSION in zlib.h.
-flto-compression-level=
-Common Joined UInteger Var(flag_lto_compression_level) Init(-1)
-=======
 Common
 Enable link-time optimization.
 
@@ -1417,7 +1329,6 @@
 ; The initial value of -1 comes from Z_DEFAULT_COMPRESSION in zlib.h.
 flto-compression-level=
 Common Joined RejectNegative UInteger Var(flag_lto_compression_level) Init(-1)
->>>>>>> b56a5220
 -flto-compression-level=<number>	Use zlib compression level <number> for IL
 
 flto-report
@@ -1564,11 +1475,7 @@
 Specify a plugin to load
 
 fplugin-arg-
-<<<<<<< HEAD
-Common Joined RejectNegative
-=======
 Common Joined RejectNegative Var(common_deferred_options) Defer
->>>>>>> b56a5220
 -fplugin-arg-<name>-<key>[=<value>]	Specify argument <key>=<value> for plugin <name>
 
 fpredictive-commoning
@@ -1698,11 +1605,7 @@
 If scheduling post reload, do superblock scheduling
 
 fsched2-use-traces
-<<<<<<< HEAD
-Common
-=======
 Common Ignore
->>>>>>> b56a5220
 Does nothing.  Preserved for backward compatibility.
 
 fschedule-insns
@@ -1787,11 +1690,7 @@
 Access data in the same section from shared anchor points
 
 fsee
-<<<<<<< HEAD
-Common
-=======
 Common Ignore
->>>>>>> b56a5220
 Does nothing.  Preserved for backward compatibility.
 
 fzee
@@ -1799,11 +1698,7 @@
 Eliminate redundant zero extensions on targets that support implicit extensions.
 
 fshow-column
-<<<<<<< HEAD
-Common C ObjC C++ ObjC++ Report Var(flag_show_column) Init(1)
-=======
 Common Report Var(flag_show_column) Init(1)
->>>>>>> b56a5220
 Show column numbers in diagnostics, when available.  Default on
 
 fsignaling-nans
@@ -2106,26 +2001,15 @@
 fuse-linker-plugin
 Common Undocumented
 
-<<<<<<< HEAD
-=======
 ; Positive if we should track variables, negative if we should run
 ; the var-tracking pass only to discard debug annotations, zero if
 ; we're not to run it.  When flag_var_tracking == 2 (AUTODETECT_VALUE) it
 ; will be set according to optimize, debug_info_level and debug_hooks
 ; in process_options ().
->>>>>>> b56a5220
 fvar-tracking
 Common Report Var(flag_var_tracking) Init(2) Optimization
 Perform variable tracking
 
-<<<<<<< HEAD
-fvar-tracking-assignments
-Common Report Var(flag_var_tracking_assignments) VarExists Optimization
-Perform variable tracking by annotating assignments
-
-fvar-tracking-assignments-toggle
-Common Report Var(flag_var_tracking_assignments_toggle) VarExists Optimization
-=======
 ; Positive if we should track variables at assignments, negative if
 ; we should run the var-tracking pass only to discard debug
 ; annotations.  When flag_var_tracking_assignments ==
@@ -2138,7 +2022,6 @@
 ; processing options and computing its default.  */
 fvar-tracking-assignments-toggle
 Common Report Var(flag_var_tracking_assignments_toggle) Optimization
->>>>>>> b56a5220
 Toggle -fvar-tracking-assignments
 
 fvar-tracking-uninit
@@ -2206,14 +2089,6 @@
 Common Report Var(flag_web) Init(2) Optimization
 Construct webs and split unrelated uses of single variable
 
-fwhopr
-Common
-Enable partitioned link-time optimization
-
-fwhopr=
-Common RejectNegative UInteger Joined Var(flag_whopr)
-Enable partitioned link-time optimization with specified number of parallel jobs
-
 ftree-builtin-call-dce
 Common Report Var(flag_tree_builtin_call_dce) Init(0) Optimization
 Enable conditional dead code elimination for builtin calls
@@ -2259,11 +2134,7 @@
 Emit DWARF additions beyond selected version
 
 gstrict-dwarf
-<<<<<<< HEAD
-Common Report RejectNegative Var(dwarf_strict,1) VarExists
-=======
 Common Report RejectNegative Var(dwarf_strict,1)
->>>>>>> b56a5220
 Don't emit DWARF additions beyond selected version
 
 gtoggle
@@ -2282,18 +2153,13 @@
 Common JoinedOrMissing Negative(gcoff)
 Generate debug information in extended XCOFF format
 
-<<<<<<< HEAD
-=======
 h
 Driver Joined Separate
 
->>>>>>> b56a5220
 iplugindir=
 Common Joined Var(plugindir_string) Init(0)
 -iplugindir=<dir>	Set <dir> to be the default plugin directory
 
-<<<<<<< HEAD
-=======
 l
 Driver Joined Separate
 
@@ -2309,7 +2175,6 @@
 nostdlib
 Driver
 
->>>>>>> b56a5220
 o
 Common Driver Joined Separate Var(asm_file_name) MissingArgError(missing filename after %qs)
 -o <file>	Place output into <file>
