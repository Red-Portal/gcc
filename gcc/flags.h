/* Compilation switch flag definitions for GCC.
   Copyright (C) 1987, 1988, 1994, 1995, 1996, 1997, 1998, 1999, 2000, 2002,
   2003, 2004, 2005, 2006, 2007, 2008, 2009, 2010
   Free Software Foundation, Inc.

This file is part of GCC.

GCC is free software; you can redistribute it and/or modify it under
the terms of the GNU General Public License as published by the Free
Software Foundation; either version 3, or (at your option) any later
version.

GCC is distributed in the hope that it will be useful, but WITHOUT ANY
WARRANTY; without even the implied warranty of MERCHANTABILITY or
FITNESS FOR A PARTICULAR PURPOSE.  See the GNU General Public License
for more details.

You should have received a copy of the GNU General Public License
along with GCC; see the file COPYING3.  If not see
<http://www.gnu.org/licenses/>.  */

#ifndef GCC_FLAGS_H
#define GCC_FLAGS_H

#include "coretypes.h"
#include "options.h"

enum debug_info_type
{
  NO_DEBUG,	    /* Write no debug info.  */
  DBX_DEBUG,	    /* Write BSD .stabs for DBX (using dbxout.c).  */
  SDB_DEBUG,	    /* Write COFF for (old) SDB (using sdbout.c).  */
  DWARF2_DEBUG,	    /* Write Dwarf v2 debug info (using dwarf2out.c).  */
  XCOFF_DEBUG,	    /* Write IBM/Xcoff debug info (using dbxout.c).  */
  VMS_DEBUG,        /* Write VMS debug info (using vmsdbgout.c).  */
  VMS_AND_DWARF2_DEBUG /* Write VMS debug info (using vmsdbgout.c).
                          and DWARF v2 debug info (using dwarf2out.c).  */
};

/* Specify which kind of debugging info to generate.  */
extern enum debug_info_type write_symbols;

/* Names of debug_info_type, for error messages.  */
extern const char *const debug_type_names[];

enum debug_info_level
{
  DINFO_LEVEL_NONE,	/* Write no debugging info.  */
  DINFO_LEVEL_TERSE,	/* Write minimal info to support tracebacks only.  */
  DINFO_LEVEL_NORMAL,	/* Write info for all declarations (and line table).  */
  DINFO_LEVEL_VERBOSE	/* Write normal info plus #define/#undef info.  */
};

/* Specify how much debugging info to generate.  */
extern enum debug_info_level debug_info_level;

/* A major contribution to object and executable size is debug
   information size.  A major contribution to debug information
   size is struct descriptions replicated in several object files.
   The following function determines whether or not debug information
   should be generated for a given struct.  The indirect parameter
   indicates that the struct is being handled indirectly, via
   a pointer.  See opts.c for the implementation. */

enum debug_info_usage
{
  DINFO_USAGE_DFN,	/* A struct definition. */
  DINFO_USAGE_DIR_USE,	/* A direct use, such as the type of a variable. */
  DINFO_USAGE_IND_USE,	/* An indirect use, such as through a pointer. */
  DINFO_USAGE_NUM_ENUMS	/* The number of enumerators. */
};

extern bool should_emit_struct_debug (tree type_decl, enum debug_info_usage);
extern void set_struct_debug_option (const char *value);

/* Nonzero means use GNU-only extensions in the generated symbolic
   debugging information.  */
extern bool use_gnu_debug_info_extensions;

/* Enumerate visibility settings.  This is deliberately ordered from most
   to least visibility.  */
#ifndef SYMBOL_VISIBILITY_DEFINED
#define SYMBOL_VISIBILITY_DEFINED
enum symbol_visibility
{
  VISIBILITY_DEFAULT,
  VISIBILITY_PROTECTED,
  VISIBILITY_HIDDEN,
  VISIBILITY_INTERNAL
};
#endif

/* The default visibility for all symbols (unless overridden).  */
extern enum symbol_visibility default_visibility;

struct visibility_flags
{
  unsigned inpragma : 1;	/* True when in #pragma GCC visibility.  */
  unsigned inlines_hidden : 1;	/* True when -finlineshidden in effect.  */
};

/* Global visibility options.  */
extern struct visibility_flags visibility_options;

/* Nonzero means do optimizations.  -opt.  */

extern int optimize;

/* Nonzero means optimize for size.  -Os.  */

extern int optimize_size;

/* True if this is the LTO front end (lto1).  This is used to disable
   gimple generation and lowering passes that are normally run on the
   output of a front end.  These passes must be bypassed for lto since
<<<<<<< HEAD
   they have already been done before the gimple was written.  */ 
=======
   they have already been done before the gimple was written.  */
>>>>>>> 779871ac

extern bool in_lto_p;

/* Nonzero if we should write GIMPLE bytecode for link-time optimization.  */

extern int flag_generate_lto;

<<<<<<< HEAD
/* Used to set the level of -Wstrict-aliasing, when no level is specified.  
=======
/* Used to set the level of -Wstrict-aliasing, when no level is specified.
>>>>>>> 779871ac
   The external way to set the default level is to use
   -Wstrict-aliasing=level.
   ONOFF is assumed to take value 1 when -Wstrict-aliasing is specified,
   and 0 otherwise.  After calling this function, wstrict_aliasing will be
   set to the default value of -Wstrict_aliasing=level.  */

extern void set_Wstrict_aliasing (int onoff);

/* Nonzero means warn about any objects definitions whose size is larger
   than N bytes.  Also want about function definitions whose returned
   values are larger than N bytes. The value N is in `larger_than_size'.  */

extern bool warn_larger_than;
extern HOST_WIDE_INT larger_than_size;

/* Nonzero means warn about any function whose frame size is larger
   than N bytes. */

extern bool warn_frame_larger_than;
extern HOST_WIDE_INT frame_larger_than_size;

/* Nonzero for -dp: annotate the assembly with a comment describing the
   pattern and alternative used.  */

extern int flag_print_asm_name;

/* Now the symbols that are set with `-f' switches.  */

/* 0 means straightforward implementation of complex divide acceptable.
   1 means wide ranges of inputs must work for complex divide.
   2 means C99-like requirements for complex multiply and divide.  */

extern int flag_complex_method;

/* Nonzero if we are only using compiler to check syntax errors.  */

extern int rtl_dump_and_exit;

/* Nonzero means we should save auxiliary info into a .X file.  */

extern int flag_gen_aux_info;

/* True if printing into -fdump-final-insns= dump.  */

extern bool final_insns_dump_p;

/* Nonzero means change certain warnings into errors.
   Usually these are warnings about failure to conform to some standard.  */

extern int flag_pedantic_errors;

/* Nonzero means make permerror produce warnings instead of errors.  */

extern int flag_permissive;

/* Nonzero if we are compiling code for a shared library, zero for
   executable.  */

extern int flag_shlib;

/* -dA causes debug information to be produced in
   the generated assembly code (to make it more readable).  This option
   is generally only of use to those who actually need to read the
   generated assembly code (perhaps while debugging the compiler itself).
   Currently, this switch is only used by dwarfout.c; however, it is intended
   to be a catchall for printing debug information in the assembler file.  */

extern int flag_debug_asm;

/* Generate code for GNU or NeXT Objective-C runtime environment.  */

extern int flag_next_runtime;

extern int flag_dump_rtl_in_asm;

/* The algorithm used for the integrated register allocator (IRA).  */
enum ira_algorithm
{
  IRA_ALGORITHM_CB,
  IRA_ALGORITHM_PRIORITY
};

extern enum ira_algorithm flag_ira_algorithm;

/* The regions used for the integrated register allocator (IRA).  */
enum ira_region
{
  IRA_REGION_ONE,
  IRA_REGION_ALL,
  IRA_REGION_MIXED
};

extern enum ira_region flag_ira_region;

/* The options for excess precision.  */
enum excess_precision
{
  EXCESS_PRECISION_DEFAULT,
  EXCESS_PRECISION_FAST,
  EXCESS_PRECISION_STANDARD
};

/* The excess precision specified on the command line, or defaulted by
   the front end.  */
extern enum excess_precision flag_excess_precision_cmdline;

/* Other basic status info about current function.  */

/* Target-dependent global state.  */
struct target_flag_state {
  /* Values of the -falign-* flags: how much to align labels in code.
     0 means `use default', 1 means `don't align'.
     For each variable, there is an _log variant which is the power
     of two not less than the variable, for .align output.  */
  int x_align_loops_log;
  int x_align_loops_max_skip;
  int x_align_jumps_log;
  int x_align_jumps_max_skip;
  int x_align_labels_log;
  int x_align_labels_max_skip;
  int x_align_functions_log;

  /* The excess precision currently in effect.  */
  enum excess_precision x_flag_excess_precision;
};

extern struct target_flag_state default_target_flag_state;
#if SWITCHABLE_TARGET
extern struct target_flag_state *this_target_flag_state;
#else
#define this_target_flag_state (&default_target_flag_state)
#endif

#define align_loops_log \
  (this_target_flag_state->x_align_loops_log)
#define align_loops_max_skip \
  (this_target_flag_state->x_align_loops_max_skip)
#define align_jumps_log \
  (this_target_flag_state->x_align_jumps_log)
#define align_jumps_max_skip \
  (this_target_flag_state->x_align_jumps_max_skip)
#define align_labels_log \
  (this_target_flag_state->x_align_labels_log)
#define align_labels_max_skip \
  (this_target_flag_state->x_align_labels_max_skip)
#define align_functions_log \
  (this_target_flag_state->x_align_functions_log)
#define flag_excess_precision \
  (this_target_flag_state->x_flag_excess_precision)

/* Nonzero if subexpressions must be evaluated from left-to-right.  */
extern int flag_evaluation_order;

/* Value of the -G xx switch, and whether it was passed or not.  */
extern unsigned HOST_WIDE_INT g_switch_value;
extern bool g_switch_set;

/* Same for selective scheduling.  */
extern bool sel_sched_switch_set;

/* Whether to run the warn_unused_result attribute pass.  */
extern bool flag_warn_unused_result;

/* Nonzero if we dump in VCG format, not plain text.  */
extern int dump_for_graph;

/* Selection of the graph form.  */
enum graph_dump_types
{
  no_graph = 0,
  vcg
};
extern enum graph_dump_types graph_dump_format;

/* True if flag_speculative_prefetching was set by user.  Used to suppress
   warning message in case flag was set by -fprofile-{generate,use}.  */
extern bool flag_speculative_prefetching_set;

/* Type of stack check.  */
enum stack_check_type
{
  /* Do not check the stack.  */
  NO_STACK_CHECK = 0,

  /* Check the stack generically, i.e. assume no specific support
     from the target configuration files.  */
  GENERIC_STACK_CHECK,

  /* Check the stack and rely on the target configuration files to
     check the static frame of functions, i.e. use the generic
     mechanism only for dynamic stack allocations.  */
  STATIC_BUILTIN_STACK_CHECK,

  /* Check the stack and entirely rely on the target configuration
     files, i.e. do not use the generic mechanism at all.  */
  FULL_BUILTIN_STACK_CHECK
};
extern enum stack_check_type flag_stack_check;

/* Returns TRUE if generated code should match ABI version N or
   greater is in use.  */

#define abi_version_at_least(N) \
  (flag_abi_version == 0 || flag_abi_version >= (N))

/* Return whether the function should be excluded from
   instrumentation.  */
extern bool flag_instrument_functions_exclude_p (tree fndecl);

/* True if overflow wraps around for the given integral type.  That
   is, TYPE_MAX + 1 == TYPE_MIN.  */
#define TYPE_OVERFLOW_WRAPS(TYPE) \
  (TYPE_UNSIGNED (TYPE) || flag_wrapv)

/* True if overflow is undefined for the given integral type.  We may
   optimize on the assumption that values in the type never overflow.

   IMPORTANT NOTE: Any optimization based on TYPE_OVERFLOW_UNDEFINED
   must issue a warning based on warn_strict_overflow.  In some cases
   it will be appropriate to issue the warning immediately, and in
   other cases it will be appropriate to simply set a flag and let the
   caller decide whether a warning is appropriate or not.  */
#define TYPE_OVERFLOW_UNDEFINED(TYPE) \
  (!TYPE_UNSIGNED (TYPE) && !flag_wrapv && !flag_trapv && flag_strict_overflow)

/* True if overflow for the given integral type should issue a
   trap.  */
#define TYPE_OVERFLOW_TRAPS(TYPE) \
  (!TYPE_UNSIGNED (TYPE) && flag_trapv)

/* True if pointer types have undefined overflow.  */
#define POINTER_TYPE_OVERFLOW_UNDEFINED (flag_strict_overflow)

/* Names for the different levels of -Wstrict-overflow=N.  The numeric
   values here correspond to N.  */

enum warn_strict_overflow_code
{
  /* Overflow warning that should be issued with -Wall: a questionable
     construct that is easy to avoid even when using macros.  Example:
     folding (x + CONSTANT > x) to 1.  */
  WARN_STRICT_OVERFLOW_ALL = 1,
  /* Overflow warning about folding a comparison to a constant because
     of undefined signed overflow, other than cases covered by
     WARN_STRICT_OVERFLOW_ALL.  Example: folding (abs (x) >= 0) to 1
     (this is false when x == INT_MIN).  */
  WARN_STRICT_OVERFLOW_CONDITIONAL = 2,
  /* Overflow warning about changes to comparisons other than folding
     them to a constant.  Example: folding (x + 1 > 1) to (x > 0).  */
  WARN_STRICT_OVERFLOW_COMPARISON = 3,
  /* Overflow warnings not covered by the above cases.  Example:
     folding ((x * 10) / 5) to (x * 2).  */
  WARN_STRICT_OVERFLOW_MISC = 4,
  /* Overflow warnings about reducing magnitude of constants in
     comparison.  Example: folding (x + 2 > y) to (x + 1 >= y).  */
  WARN_STRICT_OVERFLOW_MAGNITUDE = 5
};

/* Whether to emit an overflow warning whose code is C.  */
#define issue_strict_overflow_warning(c) (warn_strict_overflow >= (int) (c))

#endif /* ! GCC_FLAGS_H */<|MERGE_RESOLUTION|>--- conflicted
+++ resolved
@@ -113,11 +113,7 @@
 /* True if this is the LTO front end (lto1).  This is used to disable
    gimple generation and lowering passes that are normally run on the
    output of a front end.  These passes must be bypassed for lto since
-<<<<<<< HEAD
-   they have already been done before the gimple was written.  */ 
-=======
    they have already been done before the gimple was written.  */
->>>>>>> 779871ac
 
 extern bool in_lto_p;
 
@@ -125,11 +121,7 @@
 
 extern int flag_generate_lto;
 
-<<<<<<< HEAD
-/* Used to set the level of -Wstrict-aliasing, when no level is specified.  
-=======
 /* Used to set the level of -Wstrict-aliasing, when no level is specified.
->>>>>>> 779871ac
    The external way to set the default level is to use
    -Wstrict-aliasing=level.
    ONOFF is assumed to take value 1 when -Wstrict-aliasing is specified,
