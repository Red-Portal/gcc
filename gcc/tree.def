--- conflicted
+++ resolved
@@ -259,11 +259,8 @@
 
 /* First, the constants.  */
 
-<<<<<<< HEAD
-=======
 DEFTREECODE (VOID_CST, "void_cst", tcc_constant, 0)
 
->>>>>>> 331c6259
 /* Contents are in an array of HOST_WIDE_INTs.
 
    We often access these constants both in their native precision and
