/* Decompose multiword subregs.
   Copyright (C) 2007-2017 Free Software Foundation, Inc.
   Contributed by Richard Henderson <rth@redhat.com>
		  Ian Lance Taylor <iant@google.com>

This file is part of GCC.

GCC is free software; you can redistribute it and/or modify it under
the terms of the GNU General Public License as published by the Free
Software Foundation; either version 3, or (at your option) any later
version.

GCC is distributed in the hope that it will be useful, but WITHOUT ANY
WARRANTY; without even the implied warranty of MERCHANTABILITY or
FITNESS FOR A PARTICULAR PURPOSE.  See the GNU General Public License
for more details.

You should have received a copy of the GNU General Public License
along with GCC; see the file COPYING3.  If not see
<http://www.gnu.org/licenses/>.  */

#include "config.h"
#include "system.h"
#include "coretypes.h"
#include "backend.h"
#include "rtl.h"
#include "tree.h"
#include "cfghooks.h"
#include "df.h"
#include "memmodel.h"
#include "tm_p.h"
#include "expmed.h"
#include "insn-config.h"
#include "emit-rtl.h"
#include "recog.h"
#include "cfgrtl.h"
#include "cfgbuild.h"
#include "dce.h"
#include "expr.h"
#include "tree-pass.h"
#include "lower-subreg.h"
#include "rtl-iter.h"
#include "target.h"


/* Decompose multi-word pseudo-registers into individual
   pseudo-registers when possible and profitable.  This is possible
   when all the uses of a multi-word register are via SUBREG, or are
   copies of the register to another location.  Breaking apart the
   register permits more CSE and permits better register allocation.
   This is profitable if the machine does not have move instructions
   to do this.

   This pass only splits moves with modes that are wider than
   word_mode and ASHIFTs, LSHIFTRTs, ASHIFTRTs and ZERO_EXTENDs with
   integer modes that are twice the width of word_mode.  The latter
   could be generalized if there was a need to do this, but the trend in
   architectures is to not need this.

   There are two useful preprocessor defines for use by maintainers:

   #define LOG_COSTS 1

   if you wish to see the actual cost estimates that are being used
   for each mode wider than word mode and the cost estimates for zero
   extension and the shifts.   This can be useful when port maintainers
   are tuning insn rtx costs.

   #define FORCE_LOWERING 1

   if you wish to test the pass with all the transformation forced on.
   This can be useful for finding bugs in the transformations.  */

#define LOG_COSTS 0
#define FORCE_LOWERING 0

/* Bit N in this bitmap is set if regno N is used in a context in
   which we can decompose it.  */
static bitmap decomposable_context;

/* Bit N in this bitmap is set if regno N is used in a context in
   which it can not be decomposed.  */
static bitmap non_decomposable_context;

/* Bit N in this bitmap is set if regno N is used in a subreg
   which changes the mode but not the size.  This typically happens
   when the register accessed as a floating-point value; we want to
   avoid generating accesses to its subwords in integer modes.  */
static bitmap subreg_context;

/* Bit N in the bitmap in element M of this array is set if there is a
   copy from reg M to reg N.  */
static vec<bitmap> reg_copy_graph;

struct target_lower_subreg default_target_lower_subreg;
#if SWITCHABLE_TARGET
struct target_lower_subreg *this_target_lower_subreg
  = &default_target_lower_subreg;
#endif

#define twice_word_mode \
  this_target_lower_subreg->x_twice_word_mode
#define choices \
  this_target_lower_subreg->x_choices

/* Return true if MODE is a mode we know how to lower.  When returning true,
   store its byte size in *BYTES and its word size in *WORDS.  */

static inline bool
interesting_mode_p (machine_mode mode, unsigned int *bytes,
		    unsigned int *words)
{
  if (!GET_MODE_SIZE (mode).is_constant (bytes))
    return false;
  *words = CEIL (*bytes, UNITS_PER_WORD);
  return true;
}

/* RTXes used while computing costs.  */
struct cost_rtxes {
  /* Source and target registers.  */
  rtx source;
  rtx target;

  /* A twice_word_mode ZERO_EXTEND of SOURCE.  */
  rtx zext;

  /* A shift of SOURCE.  */
  rtx shift;

  /* A SET of TARGET.  */
  rtx set;
};

/* Return the cost of a CODE shift in mode MODE by OP1 bits, using the
   rtxes in RTXES.  SPEED_P selects between the speed and size cost.  */

static int
shift_cost (bool speed_p, struct cost_rtxes *rtxes, enum rtx_code code,
	    machine_mode mode, int op1)
{
  PUT_CODE (rtxes->shift, code);
  PUT_MODE (rtxes->shift, mode);
  PUT_MODE (rtxes->source, mode);
  XEXP (rtxes->shift, 1) = gen_int_shift_amount (mode, op1);
  return set_src_cost (rtxes->shift, mode, speed_p);
}

/* For each X in the range [0, BITS_PER_WORD), set SPLITTING[X]
   to true if it is profitable to split a double-word CODE shift
   of X + BITS_PER_WORD bits.  SPEED_P says whether we are testing
   for speed or size profitability.

   Use the rtxes in RTXES to calculate costs.  WORD_MOVE_ZERO_COST is
   the cost of moving zero into a word-mode register.  WORD_MOVE_COST
   is the cost of moving between word registers.  */

static void
compute_splitting_shift (bool speed_p, struct cost_rtxes *rtxes,
			 bool *splitting, enum rtx_code code,
			 int word_move_zero_cost, int word_move_cost)
{
  int wide_cost, narrow_cost, upper_cost, i;

  for (i = 0; i < BITS_PER_WORD; i++)
    {
      wide_cost = shift_cost (speed_p, rtxes, code, twice_word_mode,
			      i + BITS_PER_WORD);
      if (i == 0)
	narrow_cost = word_move_cost;
      else
	narrow_cost = shift_cost (speed_p, rtxes, code, word_mode, i);

      if (code != ASHIFTRT)
	upper_cost = word_move_zero_cost;
      else if (i == BITS_PER_WORD - 1)
	upper_cost = word_move_cost;
      else
	upper_cost = shift_cost (speed_p, rtxes, code, word_mode,
				 BITS_PER_WORD - 1);

      if (LOG_COSTS)
	fprintf (stderr, "%s %s by %d: original cost %d, split cost %d + %d\n",
		 GET_MODE_NAME (twice_word_mode), GET_RTX_NAME (code),
		 i + BITS_PER_WORD, wide_cost, narrow_cost, upper_cost);

      if (FORCE_LOWERING || wide_cost >= narrow_cost + upper_cost)
	splitting[i] = true;
    }
}

/* Compute what we should do when optimizing for speed or size; SPEED_P
   selects which.  Use RTXES for computing costs.  */

static void
compute_costs (bool speed_p, struct cost_rtxes *rtxes)
{
  unsigned int i;
  int word_move_zero_cost, word_move_cost;

  PUT_MODE (rtxes->target, word_mode);
  SET_SRC (rtxes->set) = CONST0_RTX (word_mode);
  word_move_zero_cost = set_rtx_cost (rtxes->set, speed_p);

  SET_SRC (rtxes->set) = rtxes->source;
  word_move_cost = set_rtx_cost (rtxes->set, speed_p);

  if (LOG_COSTS)
    fprintf (stderr, "%s move: from zero cost %d, from reg cost %d\n",
	     GET_MODE_NAME (word_mode), word_move_zero_cost, word_move_cost);

  for (i = 0; i < MAX_MACHINE_MODE; i++)
    {
      machine_mode mode = (machine_mode) i;
      unsigned int size, factor;
      if (interesting_mode_p (mode, &size, &factor) && factor > 1)
	{
	  unsigned int mode_move_cost;

	  PUT_MODE (rtxes->target, mode);
	  PUT_MODE (rtxes->source, mode);
	  mode_move_cost = set_rtx_cost (rtxes->set, speed_p);

	  if (LOG_COSTS)
	    fprintf (stderr, "%s move: original cost %d, split cost %d * %d\n",
		     GET_MODE_NAME (mode), mode_move_cost,
		     word_move_cost, factor);

	  if (FORCE_LOWERING || mode_move_cost >= word_move_cost * factor)
	    {
	      choices[speed_p].move_modes_to_split[i] = true;
	      choices[speed_p].something_to_do = true;
	    }
	}
    }

  /* For the moves and shifts, the only case that is checked is one
     where the mode of the target is an integer mode twice the width
     of the word_mode.

     If it is not profitable to split a double word move then do not
     even consider the shifts or the zero extension.  */
  if (choices[speed_p].move_modes_to_split[(int) twice_word_mode])
    {
      int zext_cost;

      /* The only case here to check to see if moving the upper part with a
	 zero is cheaper than doing the zext itself.  */
      PUT_MODE (rtxes->source, word_mode);
      zext_cost = set_src_cost (rtxes->zext, twice_word_mode, speed_p);

      if (LOG_COSTS)
	fprintf (stderr, "%s %s: original cost %d, split cost %d + %d\n",
		 GET_MODE_NAME (twice_word_mode), GET_RTX_NAME (ZERO_EXTEND),
		 zext_cost, word_move_cost, word_move_zero_cost);

      if (FORCE_LOWERING || zext_cost >= word_move_cost + word_move_zero_cost)
	choices[speed_p].splitting_zext = true;

      compute_splitting_shift (speed_p, rtxes,
			       choices[speed_p].splitting_ashift, ASHIFT,
			       word_move_zero_cost, word_move_cost);
      compute_splitting_shift (speed_p, rtxes,
			       choices[speed_p].splitting_lshiftrt, LSHIFTRT,
			       word_move_zero_cost, word_move_cost);
      compute_splitting_shift (speed_p, rtxes,
			       choices[speed_p].splitting_ashiftrt, ASHIFTRT,
			       word_move_zero_cost, word_move_cost);
    }
}

/* Do one-per-target initialisation.  This involves determining
   which operations on the machine are profitable.  If none are found,
   then the pass just returns when called.  */

void
init_lower_subreg (void)
{
  struct cost_rtxes rtxes;

  memset (this_target_lower_subreg, 0, sizeof (*this_target_lower_subreg));

  twice_word_mode = GET_MODE_2XWIDER_MODE (word_mode).require ();

  rtxes.target = gen_rtx_REG (word_mode, LAST_VIRTUAL_REGISTER + 1);
  rtxes.source = gen_rtx_REG (word_mode, LAST_VIRTUAL_REGISTER + 2);
  rtxes.set = gen_rtx_SET (rtxes.target, rtxes.source);
  rtxes.zext = gen_rtx_ZERO_EXTEND (twice_word_mode, rtxes.source);
  rtxes.shift = gen_rtx_ASHIFT (twice_word_mode, rtxes.source, const0_rtx);

  if (LOG_COSTS)
    fprintf (stderr, "\nSize costs\n==========\n\n");
  compute_costs (false, &rtxes);

  if (LOG_COSTS)
    fprintf (stderr, "\nSpeed costs\n===========\n\n");
  compute_costs (true, &rtxes);
}

static bool
simple_move_operand (rtx x)
{
  if (GET_CODE (x) == SUBREG)
    x = SUBREG_REG (x);

  if (!OBJECT_P (x))
    return false;

  if (GET_CODE (x) == LABEL_REF
      || GET_CODE (x) == SYMBOL_REF
      || GET_CODE (x) == HIGH
      || GET_CODE (x) == CONST)
    return false;

  if (MEM_P (x)
      && (MEM_VOLATILE_P (x)
	  || mode_dependent_address_p (XEXP (x, 0), MEM_ADDR_SPACE (x))))
    return false;

  return true;
}

/* If INSN is a single set between two objects that we want to split,
   return the single set.  SPEED_P says whether we are optimizing
   INSN for speed or size.

   INSN should have been passed to recog and extract_insn before this
   is called.  */

static rtx
simple_move (rtx_insn *insn, bool speed_p)
{
  rtx x;
  rtx set;
  machine_mode mode;

  if (recog_data.n_operands != 2)
    return NULL_RTX;

  set = single_set (insn);
  if (!set)
    return NULL_RTX;

  x = SET_DEST (set);
  if (x != recog_data.operand[0] && x != recog_data.operand[1])
    return NULL_RTX;
  if (!simple_move_operand (x))
    return NULL_RTX;

  x = SET_SRC (set);
  if (x != recog_data.operand[0] && x != recog_data.operand[1])
    return NULL_RTX;
  /* For the src we can handle ASM_OPERANDS, and it is beneficial for
     things like x86 rdtsc which returns a DImode value.  */
  if (GET_CODE (x) != ASM_OPERANDS
      && !simple_move_operand (x))
    return NULL_RTX;

  /* We try to decompose in integer modes, to avoid generating
     inefficient code copying between integer and floating point
     registers.  That means that we can't decompose if this is a
     non-integer mode for which there is no integer mode of the same
     size.  */
  mode = GET_MODE (SET_DEST (set));
  if (!SCALAR_INT_MODE_P (mode)
      && !int_mode_for_size (GET_MODE_BITSIZE (mode), 0).exists ())
    return NULL_RTX;

  /* Reject PARTIAL_INT modes.  They are used for processor specific
     purposes and it's probably best not to tamper with them.  */
  if (GET_MODE_CLASS (mode) == MODE_PARTIAL_INT)
    return NULL_RTX;

  if (!choices[speed_p].move_modes_to_split[(int) mode])
    return NULL_RTX;

  return set;
}

/* If SET is a copy from one multi-word pseudo-register to another,
   record that in reg_copy_graph.  Return whether it is such a
   copy.  */

static bool
find_pseudo_copy (rtx set)
{
  rtx dest = SET_DEST (set);
  rtx src = SET_SRC (set);
  unsigned int rd, rs;
  bitmap b;

  if (!REG_P (dest) || !REG_P (src))
    return false;

  rd = REGNO (dest);
  rs = REGNO (src);
  if (HARD_REGISTER_NUM_P (rd) || HARD_REGISTER_NUM_P (rs))
    return false;

  b = reg_copy_graph[rs];
  if (b == NULL)
    {
      b = BITMAP_ALLOC (NULL);
      reg_copy_graph[rs] = b;
    }

  bitmap_set_bit (b, rd);

  return true;
}

/* Look through the registers in DECOMPOSABLE_CONTEXT.  For each case
   where they are copied to another register, add the register to
   which they are copied to DECOMPOSABLE_CONTEXT.  Use
   NON_DECOMPOSABLE_CONTEXT to limit this--we don't bother to track
   copies of registers which are in NON_DECOMPOSABLE_CONTEXT.  */

static void
propagate_pseudo_copies (void)
{
  auto_bitmap queue, propagate;

  bitmap_copy (queue, decomposable_context);
  do
    {
      bitmap_iterator iter;
      unsigned int i;

      bitmap_clear (propagate);

      EXECUTE_IF_SET_IN_BITMAP (queue, 0, i, iter)
	{
	  bitmap b = reg_copy_graph[i];
	  if (b)
	    bitmap_ior_and_compl_into (propagate, b, non_decomposable_context);
	}

      bitmap_and_compl (queue, propagate, decomposable_context);
      bitmap_ior_into (decomposable_context, propagate);
    }
  while (!bitmap_empty_p (queue));
}

/* A pointer to one of these values is passed to
   find_decomposable_subregs.  */

enum classify_move_insn
{
  /* Not a simple move from one location to another.  */
  NOT_SIMPLE_MOVE,
  /* A simple move we want to decompose.  */
  DECOMPOSABLE_SIMPLE_MOVE,
  /* Any other simple move.  */
  SIMPLE_MOVE
};

/* If we find a SUBREG in *LOC which we could use to decompose a
   pseudo-register, set a bit in DECOMPOSABLE_CONTEXT.  If we find an
   unadorned register which is not a simple pseudo-register copy,
   DATA will point at the type of move, and we set a bit in
   DECOMPOSABLE_CONTEXT or NON_DECOMPOSABLE_CONTEXT as appropriate.  */

static void
find_decomposable_subregs (rtx *loc, enum classify_move_insn *pcmi)
{
  subrtx_var_iterator::array_type array;
  FOR_EACH_SUBRTX_VAR (iter, array, *loc, NONCONST)
    {
      rtx x = *iter;
      if (GET_CODE (x) == SUBREG)
	{
	  rtx inner = SUBREG_REG (x);
	  unsigned int regno, outer_size, inner_size, outer_words, inner_words;

	  if (!REG_P (inner))
	    continue;

	  regno = REGNO (inner);
	  if (HARD_REGISTER_NUM_P (regno))
	    {
	      iter.skip_subrtxes ();
	      continue;
	    }

	  if (!interesting_mode_p (GET_MODE (x), &outer_size, &outer_words)
	      || !interesting_mode_p (GET_MODE (inner), &inner_size,
				      &inner_words))
	    continue;

	  /* We only try to decompose single word subregs of multi-word
	     registers.  When we find one, we return -1 to avoid iterating
	     over the inner register.

	     ??? This doesn't allow, e.g., DImode subregs of TImode values
	     on 32-bit targets.  We would need to record the way the
	     pseudo-register was used, and only decompose if all the uses
	     were the same number and size of pieces.  Hopefully this
	     doesn't happen much.  */

	  if (outer_words == 1 && inner_words > 1)
	    {
	      bitmap_set_bit (decomposable_context, regno);
	      iter.skip_subrtxes ();
	      continue;
	    }

	  /* If this is a cast from one mode to another, where the modes
	     have the same size, and they are not tieable, then mark this
	     register as non-decomposable.  If we decompose it we are
	     likely to mess up whatever the backend is trying to do.  */
	  if (outer_words > 1
	      && outer_size == inner_size
	      && !targetm.modes_tieable_p (GET_MODE (x), GET_MODE (inner)))
	    {
	      bitmap_set_bit (non_decomposable_context, regno);
	      bitmap_set_bit (subreg_context, regno);
	      iter.skip_subrtxes ();
	      continue;
	    }
	}
      else if (REG_P (x))
	{
	  unsigned int regno, size, words;

	  /* We will see an outer SUBREG before we see the inner REG, so
	     when we see a plain REG here it means a direct reference to
	     the register.

	     If this is not a simple copy from one location to another,
	     then we can not decompose this register.  If this is a simple
	     copy we want to decompose, and the mode is right,
	     then we mark the register as decomposable.
	     Otherwise we don't say anything about this register --
	     it could be decomposed, but whether that would be
	     profitable depends upon how it is used elsewhere.

	     We only set bits in the bitmap for multi-word
	     pseudo-registers, since those are the only ones we care about
	     and it keeps the size of the bitmaps down.  */

	  regno = REGNO (x);
	  if (!HARD_REGISTER_NUM_P (regno)
	      && interesting_mode_p (GET_MODE (x), &size, &words)
	      && words > 1)
	    {
	      switch (*pcmi)
		{
		case NOT_SIMPLE_MOVE:
		  bitmap_set_bit (non_decomposable_context, regno);
		  break;
		case DECOMPOSABLE_SIMPLE_MOVE:
		  if (targetm.modes_tieable_p (GET_MODE (x), word_mode))
		    bitmap_set_bit (decomposable_context, regno);
		  break;
		case SIMPLE_MOVE:
		  break;
		default:
		  gcc_unreachable ();
		}
	    }
	}
      else if (MEM_P (x))
	{
	  enum classify_move_insn cmi_mem = NOT_SIMPLE_MOVE;

	  /* Any registers used in a MEM do not participate in a
	     SIMPLE_MOVE or DECOMPOSABLE_SIMPLE_MOVE.  Do our own recursion
	     here, and return -1 to block the parent's recursion.  */
	  find_decomposable_subregs (&XEXP (x, 0), &cmi_mem);
	  iter.skip_subrtxes ();
	}
    }
}

/* Decompose REGNO into word-sized components.  We smash the REG node
   in place.  This ensures that (1) something goes wrong quickly if we
   fail to make some replacement, and (2) the debug information inside
   the symbol table is automatically kept up to date.  */

static void
decompose_register (unsigned int regno)
{
  rtx reg;
  unsigned int size, words, i;
  rtvec v;

  reg = regno_reg_rtx[regno];

  regno_reg_rtx[regno] = NULL_RTX;

  if (!interesting_mode_p (GET_MODE (reg), &size, &words))
    gcc_unreachable ();

  v = rtvec_alloc (words);
  for (i = 0; i < words; ++i)
    RTVEC_ELT (v, i) = gen_reg_rtx_offset (reg, word_mode, i * UNITS_PER_WORD);

  PUT_CODE (reg, CONCATN);
  XVEC (reg, 0) = v;

  if (dump_file)
    {
      fprintf (dump_file, "; Splitting reg %u ->", regno);
      for (i = 0; i < words; ++i)
	fprintf (dump_file, " %u", REGNO (XVECEXP (reg, 0, i)));
      fputc ('\n', dump_file);
    }
}

/* Get a SUBREG of a CONCATN.  */

static rtx
simplify_subreg_concatn (machine_mode outermode, rtx op, poly_int64 orig_byte)
{
  unsigned int outer_size, outer_words, inner_size, inner_words;
  machine_mode innermode, partmode;
  rtx part;
  unsigned int final_offset;
  HOST_WIDE_INT byte;

  innermode = GET_MODE (op);
  if (!interesting_mode_p (outermode, &outer_size, &outer_words)
      || !interesting_mode_p (innermode, &inner_size, &inner_words))
    gcc_unreachable ();

  /* Must be constant if interesting_mode_p passes.  */
  byte = orig_byte.to_constant ();
  gcc_assert (GET_CODE (op) == CONCATN);
  gcc_assert (byte % outer_size == 0);

  gcc_assert (byte < inner_size);
  if (outer_size > inner_size)
    return NULL_RTX;

  inner_size /= XVECLEN (op, 0);
  part = XVECEXP (op, 0, byte / inner_size);
  partmode = GET_MODE (part);

  final_offset = byte % inner_size;
  if (final_offset + GET_MODE_SIZE (outermode) > inner_size)
    return NULL_RTX;

  /* VECTOR_CSTs in debug expressions are expanded into CONCATN instead of
     regular CONST_VECTORs.  They have vector or integer modes, depending
     on the capabilities of the target.  Cope with them.  */
  if (partmode == VOIDmode && VECTOR_MODE_P (innermode))
    partmode = GET_MODE_INNER (innermode);
  else if (partmode == VOIDmode)
<<<<<<< HEAD
    {
      enum mode_class mclass = GET_MODE_CLASS (innermode);
      partmode = mode_for_size (inner_size * BITS_PER_UNIT, mclass, 0);
    }

  final_offset = byte % inner_size;
  if (final_offset + outer_size > inner_size)
    return NULL_RTX;
=======
    partmode = mode_for_size (inner_size * BITS_PER_UNIT,
			      GET_MODE_CLASS (innermode), 0).require ();
>>>>>>> 5eeb7162

  return simplify_gen_subreg (outermode, part, partmode, final_offset);
}

/* Wrapper around simplify_gen_subreg which handles CONCATN.  */

static rtx
simplify_gen_subreg_concatn (machine_mode outermode, rtx op,
			     machine_mode innermode, unsigned int byte)
{
  rtx ret;

  /* We have to handle generating a SUBREG of a SUBREG of a CONCATN.
     If OP is a SUBREG of a CONCATN, then it must be a simple mode
     change with the same size and offset 0, or it must extract a
     part.  We shouldn't see anything else here.  */
  if (GET_CODE (op) == SUBREG && GET_CODE (SUBREG_REG (op)) == CONCATN)
    {
      rtx op2;

      if (must_eq (GET_MODE_SIZE (GET_MODE (op)),
		   GET_MODE_SIZE (GET_MODE (SUBREG_REG (op))))
	  && must_eq (SUBREG_BYTE (op), 0))
	return simplify_gen_subreg_concatn (outermode, SUBREG_REG (op),
					    GET_MODE (SUBREG_REG (op)), byte);

      op2 = simplify_subreg_concatn (GET_MODE (op), SUBREG_REG (op),
				     SUBREG_BYTE (op));
      if (op2 == NULL_RTX)
	{
	  /* We don't handle paradoxical subregs here.  */
	  gcc_assert (!paradoxical_subreg_p (outermode, GET_MODE (op)));
	  gcc_assert (!paradoxical_subreg_p (op));
	  op2 = simplify_subreg_concatn (outermode, SUBREG_REG (op),
					 byte + SUBREG_BYTE (op));
	  gcc_assert (op2 != NULL_RTX);
	  return op2;
	}

      op = op2;
      gcc_assert (op != NULL_RTX);
      gcc_assert (innermode == GET_MODE (op));
    }

  if (GET_CODE (op) == CONCATN)
    return simplify_subreg_concatn (outermode, op, byte);

  ret = simplify_gen_subreg (outermode, op, innermode, byte);

  /* If we see an insn like (set (reg:DI) (subreg:DI (reg:SI) 0)) then
     resolve_simple_move will ask for the high part of the paradoxical
     subreg, which does not have a value.  Just return a zero.  */
  if (ret == NULL_RTX
      && paradoxical_subreg_p (op))
    return CONST0_RTX (outermode);

  gcc_assert (ret != NULL_RTX);
  return ret;
}

/* Return whether we should resolve X into the registers into which it
   was decomposed.  */

static bool
resolve_reg_p (rtx x)
{
  return GET_CODE (x) == CONCATN;
}

/* Return whether X is a SUBREG of a register which we need to
   resolve.  */

static bool
resolve_subreg_p (rtx x)
{
  if (GET_CODE (x) != SUBREG)
    return false;
  return resolve_reg_p (SUBREG_REG (x));
}

/* Look for SUBREGs in *LOC which need to be decomposed.  */

static bool
resolve_subreg_use (rtx *loc, rtx insn)
{
  subrtx_ptr_iterator::array_type array;
  FOR_EACH_SUBRTX_PTR (iter, array, loc, NONCONST)
    {
      rtx *loc = *iter;
      rtx x = *loc;
      if (resolve_subreg_p (x))
	{
	  x = simplify_subreg_concatn (GET_MODE (x), SUBREG_REG (x),
				       SUBREG_BYTE (x));

	  /* It is possible for a note to contain a reference which we can
	     decompose.  In this case, return 1 to the caller to indicate
	     that the note must be removed.  */
	  if (!x)
	    {
	      gcc_assert (!insn);
	      return true;
	    }

	  validate_change (insn, loc, x, 1);
	  iter.skip_subrtxes ();
	}
      else if (resolve_reg_p (x))
	/* Return 1 to the caller to indicate that we found a direct
	   reference to a register which is being decomposed.  This can
	   happen inside notes, multiword shift or zero-extend
	   instructions.  */
	return true;
    }

  return false;
}

/* Resolve any decomposed registers which appear in register notes on
   INSN.  */

static void
resolve_reg_notes (rtx_insn *insn)
{
  rtx *pnote, note;

  note = find_reg_equal_equiv_note (insn);
  if (note)
    {
      int old_count = num_validated_changes ();
      if (resolve_subreg_use (&XEXP (note, 0), NULL_RTX))
	remove_note (insn, note);
      else
	if (old_count != num_validated_changes ())
	  df_notes_rescan (insn);
    }

  pnote = &REG_NOTES (insn);
  while (*pnote != NULL_RTX)
    {
      bool del = false;

      note = *pnote;
      switch (REG_NOTE_KIND (note))
	{
	case REG_DEAD:
	case REG_UNUSED:
	  if (resolve_reg_p (XEXP (note, 0)))
	    del = true;
	  break;

	default:
	  break;
	}

      if (del)
	*pnote = XEXP (note, 1);
      else
	pnote = &XEXP (note, 1);
    }
}

/* Return whether X can be decomposed into subwords.  */

static bool
can_decompose_p (rtx x)
{
  if (REG_P (x))
    {
      unsigned int regno = REGNO (x);

      if (HARD_REGISTER_NUM_P (regno))
	{
	  unsigned int byte, num_bytes, num_words;

	  if (!interesting_mode_p (GET_MODE (x), &num_bytes, &num_words))
	    return false;
	  for (byte = 0; byte < num_bytes; byte += UNITS_PER_WORD)
	    if (simplify_subreg_regno (regno, GET_MODE (x), byte, word_mode) < 0)
	      return false;
	  return true;
	}
      else
	return !bitmap_bit_p (subreg_context, regno);
    }

  return true;
}

/* Decompose the registers used in a simple move SET within INSN.  If
   we don't change anything, return INSN, otherwise return the start
   of the sequence of moves.  */

static rtx_insn *
resolve_simple_move (rtx set, rtx_insn *insn)
{
  rtx src, dest, real_dest;
  rtx_insn *insns;
  machine_mode orig_mode, dest_mode;
  unsigned int orig_size, words;
  bool pushing;

  src = SET_SRC (set);
  dest = SET_DEST (set);
  orig_mode = GET_MODE (dest);

  if (!interesting_mode_p (orig_mode, &orig_size, &words))
    gcc_unreachable ();
  gcc_assert (words > 1);

  start_sequence ();

  /* We have to handle copying from a SUBREG of a decomposed reg where
     the SUBREG is larger than word size.  Rather than assume that we
     can take a word_mode SUBREG of the destination, we copy to a new
     register and then copy that to the destination.  */

  real_dest = NULL_RTX;

  if (GET_CODE (src) == SUBREG
      && resolve_reg_p (SUBREG_REG (src))
      && (may_ne (SUBREG_BYTE (src), 0)
	  || may_ne (orig_size, GET_MODE_SIZE (GET_MODE (SUBREG_REG (src))))))
    {
      real_dest = dest;
      dest = gen_reg_rtx (orig_mode);
      if (REG_P (real_dest))
	REG_ATTRS (dest) = REG_ATTRS (real_dest);
    }

  /* Similarly if we are copying to a SUBREG of a decomposed reg where
     the SUBREG is larger than word size.  */

  if (GET_CODE (dest) == SUBREG
      && resolve_reg_p (SUBREG_REG (dest))
      && (may_ne (SUBREG_BYTE (dest), 0)
	  || may_ne (orig_size, GET_MODE_SIZE (GET_MODE (SUBREG_REG (dest))))))
    {
      rtx reg, smove;
      rtx_insn *minsn;

      reg = gen_reg_rtx (orig_mode);
      minsn = emit_move_insn (reg, src);
      smove = single_set (minsn);
      gcc_assert (smove != NULL_RTX);
      resolve_simple_move (smove, minsn);
      src = reg;
    }

  /* If we didn't have any big SUBREGS of decomposed registers, and
     neither side of the move is a register we are decomposing, then
     we don't have to do anything here.  */

  if (src == SET_SRC (set)
      && dest == SET_DEST (set)
      && !resolve_reg_p (src)
      && !resolve_subreg_p (src)
      && !resolve_reg_p (dest)
      && !resolve_subreg_p (dest))
    {
      end_sequence ();
      return insn;
    }

  /* It's possible for the code to use a subreg of a decomposed
     register while forming an address.  We need to handle that before
     passing the address to emit_move_insn.  We pass NULL_RTX as the
     insn parameter to resolve_subreg_use because we can not validate
     the insn yet.  */
  if (MEM_P (src) || MEM_P (dest))
    {
      int acg;

      if (MEM_P (src))
	resolve_subreg_use (&XEXP (src, 0), NULL_RTX);
      if (MEM_P (dest))
	resolve_subreg_use (&XEXP (dest, 0), NULL_RTX);
      acg = apply_change_group ();
      gcc_assert (acg);
    }

  /* If SRC is a register which we can't decompose, or has side
     effects, we need to move via a temporary register.  */

  if (!can_decompose_p (src)
      || side_effects_p (src)
      || GET_CODE (src) == ASM_OPERANDS)
    {
      rtx reg;

      reg = gen_reg_rtx (orig_mode);

      if (AUTO_INC_DEC)
	{
	  rtx_insn *move = emit_move_insn (reg, src);
	  if (MEM_P (src))
	    {
	      rtx note = find_reg_note (insn, REG_INC, NULL_RTX);
	      if (note)
		add_reg_note (move, REG_INC, XEXP (note, 0));
	    }
	}
      else
	emit_move_insn (reg, src);

      src = reg;
    }

  /* If DEST is a register which we can't decompose, or has side
     effects, we need to first move to a temporary register.  We
     handle the common case of pushing an operand directly.  We also
     go through a temporary register if it holds a floating point
     value.  This gives us better code on systems which can't move
     data easily between integer and floating point registers.  */

  dest_mode = orig_mode;
  pushing = push_operand (dest, dest_mode);
  if (!can_decompose_p (dest)
      || (side_effects_p (dest) && !pushing)
      || (!SCALAR_INT_MODE_P (dest_mode)
	  && !resolve_reg_p (dest)
	  && !resolve_subreg_p (dest)))
    {
      if (real_dest == NULL_RTX)
	real_dest = dest;
      if (!SCALAR_INT_MODE_P (dest_mode))
	dest_mode = int_mode_for_mode (dest_mode).require ();
      dest = gen_reg_rtx (dest_mode);
      if (REG_P (real_dest))
	REG_ATTRS (dest) = REG_ATTRS (real_dest);
    }

  if (pushing)
    {
      unsigned int i, j, jinc;

      gcc_assert (orig_size % UNITS_PER_WORD == 0);
      gcc_assert (GET_CODE (XEXP (dest, 0)) != PRE_MODIFY);
      gcc_assert (GET_CODE (XEXP (dest, 0)) != POST_MODIFY);

      if (WORDS_BIG_ENDIAN == STACK_GROWS_DOWNWARD)
	{
	  j = 0;
	  jinc = 1;
	}
      else
	{
	  j = words - 1;
	  jinc = -1;
	}

      for (i = 0; i < words; ++i, j += jinc)
	{
	  rtx temp;

	  temp = copy_rtx (XEXP (dest, 0));
	  temp = adjust_automodify_address_nv (dest, word_mode, temp,
					       j * UNITS_PER_WORD);
	  emit_move_insn (temp,
			  simplify_gen_subreg_concatn (word_mode, src,
						       orig_mode,
						       j * UNITS_PER_WORD));
	}
    }
  else
    {
      unsigned int i;

      if (REG_P (dest) && !HARD_REGISTER_NUM_P (REGNO (dest)))
	emit_clobber (dest);

      for (i = 0; i < words; ++i)
	emit_move_insn (simplify_gen_subreg_concatn (word_mode, dest,
						     dest_mode,
						     i * UNITS_PER_WORD),
			simplify_gen_subreg_concatn (word_mode, src,
						     orig_mode,
						     i * UNITS_PER_WORD));
    }

  if (real_dest != NULL_RTX)
    {
      rtx mdest, smove;
      rtx_insn *minsn;

      if (dest_mode == orig_mode)
	mdest = dest;
      else
	mdest = simplify_gen_subreg (orig_mode, dest, GET_MODE (dest), 0);
      minsn = emit_move_insn (real_dest, mdest);

  if (AUTO_INC_DEC && MEM_P (real_dest)
      && !(resolve_reg_p (real_dest) || resolve_subreg_p (real_dest)))
    {
      rtx note = find_reg_note (insn, REG_INC, NULL_RTX);
      if (note)
	add_reg_note (minsn, REG_INC, XEXP (note, 0));
    }

      smove = single_set (minsn);
      gcc_assert (smove != NULL_RTX);

      resolve_simple_move (smove, minsn);
    }

  insns = get_insns ();
  end_sequence ();

  copy_reg_eh_region_note_forward (insn, insns, NULL_RTX);

  emit_insn_before (insns, insn);

  /* If we get here via self-recursion, then INSN is not yet in the insns
     chain and delete_insn will fail.  We only want to remove INSN from the
     current sequence.  See PR56738.  */
  if (in_sequence_p ())
    remove_insn (insn);
  else
    delete_insn (insn);

  return insns;
}

/* Change a CLOBBER of a decomposed register into a CLOBBER of the
   component registers.  Return whether we changed something.  */

static bool
resolve_clobber (rtx pat, rtx_insn *insn)
{
  rtx reg;
  machine_mode orig_mode;
  unsigned int orig_size, words, i;
  int ret;

  reg = XEXP (pat, 0);
  if (!resolve_reg_p (reg) && !resolve_subreg_p (reg))
    return false;

  orig_mode = GET_MODE (reg);
  if (!interesting_mode_p (orig_mode, &orig_size, &words))
    gcc_unreachable ();

  ret = validate_change (NULL_RTX, &XEXP (pat, 0),
			 simplify_gen_subreg_concatn (word_mode, reg,
						      orig_mode, 0),
			 0);
  df_insn_rescan (insn);
  gcc_assert (ret != 0);

  for (i = words - 1; i > 0; --i)
    {
      rtx x;

      x = simplify_gen_subreg_concatn (word_mode, reg, orig_mode,
				       i * UNITS_PER_WORD);
      x = gen_rtx_CLOBBER (VOIDmode, x);
      emit_insn_after (x, insn);
    }

  resolve_reg_notes (insn);

  return true;
}

/* A USE of a decomposed register is no longer meaningful.  Return
   whether we changed something.  */

static bool
resolve_use (rtx pat, rtx_insn *insn)
{
  if (resolve_reg_p (XEXP (pat, 0)) || resolve_subreg_p (XEXP (pat, 0)))
    {
      delete_insn (insn);
      return true;
    }

  resolve_reg_notes (insn);

  return false;
}

/* A VAR_LOCATION can be simplified.  */

static void
resolve_debug (rtx_insn *insn)
{
  subrtx_ptr_iterator::array_type array;
  FOR_EACH_SUBRTX_PTR (iter, array, &PATTERN (insn), NONCONST)
    {
      rtx *loc = *iter;
      rtx x = *loc;
      if (resolve_subreg_p (x))
	{
	  x = simplify_subreg_concatn (GET_MODE (x), SUBREG_REG (x),
				       SUBREG_BYTE (x));

	  if (x)
	    *loc = x;
	  else
	    x = copy_rtx (*loc);
	}
      if (resolve_reg_p (x))
	*loc = copy_rtx (x);
    }

  df_insn_rescan (insn);

  resolve_reg_notes (insn);
}

/* Check if INSN is a decomposable multiword-shift or zero-extend and
   set the decomposable_context bitmap accordingly.  SPEED_P is true
   if we are optimizing INSN for speed rather than size.  Return true
   if INSN is decomposable.  */

static bool
find_decomposable_shift_zext (rtx_insn *insn, bool speed_p)
{
  rtx set;
  rtx op;
  rtx op_operand;

  set = single_set (insn);
  if (!set)
    return false;

  op = SET_SRC (set);
  if (GET_CODE (op) != ASHIFT
      && GET_CODE (op) != LSHIFTRT
      && GET_CODE (op) != ASHIFTRT
      && GET_CODE (op) != ZERO_EXTEND)
    return false;

  op_operand = XEXP (op, 0);
  if (!REG_P (SET_DEST (set)) || !REG_P (op_operand)
      || HARD_REGISTER_NUM_P (REGNO (SET_DEST (set)))
      || HARD_REGISTER_NUM_P (REGNO (op_operand))
      || GET_MODE (op) != twice_word_mode)
    return false;

  if (GET_CODE (op) == ZERO_EXTEND)
    {
      if (GET_MODE (op_operand) != word_mode
	  || !choices[speed_p].splitting_zext)
	return false;
    }
  else /* left or right shift */
    {
      bool *splitting = (GET_CODE (op) == ASHIFT
			 ? choices[speed_p].splitting_ashift
			 : GET_CODE (op) == ASHIFTRT
			 ? choices[speed_p].splitting_ashiftrt
			 : choices[speed_p].splitting_lshiftrt);
      if (!CONST_INT_P (XEXP (op, 1))
	  || !IN_RANGE (INTVAL (XEXP (op, 1)), BITS_PER_WORD,
			2 * BITS_PER_WORD - 1)
	  || !splitting[INTVAL (XEXP (op, 1)) - BITS_PER_WORD])
	return false;

      bitmap_set_bit (decomposable_context, REGNO (op_operand));
    }

  bitmap_set_bit (decomposable_context, REGNO (SET_DEST (set)));

  return true;
}

/* Decompose a more than word wide shift (in INSN) of a multiword
   pseudo or a multiword zero-extend of a wordmode pseudo into a move
   and 'set to zero' insn.  Return a pointer to the new insn when a
   replacement was done.  */

static rtx_insn *
resolve_shift_zext (rtx_insn *insn)
{
  rtx set;
  rtx op;
  rtx op_operand;
  rtx_insn *insns;
  rtx src_reg, dest_reg, dest_upper, upper_src = NULL_RTX;
  int src_reg_num, dest_reg_num, offset1, offset2, src_offset;
  scalar_int_mode inner_mode;

  set = single_set (insn);
  if (!set)
    return NULL;

  op = SET_SRC (set);
  if (GET_CODE (op) != ASHIFT
      && GET_CODE (op) != LSHIFTRT
      && GET_CODE (op) != ASHIFTRT
      && GET_CODE (op) != ZERO_EXTEND)
    return NULL;

  op_operand = XEXP (op, 0);
  if (!is_a <scalar_int_mode> (GET_MODE (op_operand), &inner_mode))
    return NULL;

  /* We can tear this operation apart only if the regs were already
     torn apart.  */
  if (!resolve_reg_p (SET_DEST (set)) && !resolve_reg_p (op_operand))
    return NULL;

  /* src_reg_num is the number of the word mode register which we
     are operating on.  For a left shift and a zero_extend on little
     endian machines this is register 0.  */
  src_reg_num = (GET_CODE (op) == LSHIFTRT || GET_CODE (op) == ASHIFTRT)
		? 1 : 0;

  if (WORDS_BIG_ENDIAN && GET_MODE_SIZE (inner_mode) > UNITS_PER_WORD)
    src_reg_num = 1 - src_reg_num;

  if (GET_CODE (op) == ZERO_EXTEND)
    dest_reg_num = WORDS_BIG_ENDIAN ? 1 : 0;
  else
    dest_reg_num = 1 - src_reg_num;

  offset1 = UNITS_PER_WORD * dest_reg_num;
  offset2 = UNITS_PER_WORD * (1 - dest_reg_num);
  src_offset = UNITS_PER_WORD * src_reg_num;

  start_sequence ();

  dest_reg = simplify_gen_subreg_concatn (word_mode, SET_DEST (set),
                                          GET_MODE (SET_DEST (set)),
                                          offset1);
  dest_upper = simplify_gen_subreg_concatn (word_mode, SET_DEST (set),
					    GET_MODE (SET_DEST (set)),
					    offset2);
  src_reg = simplify_gen_subreg_concatn (word_mode, op_operand,
                                         GET_MODE (op_operand),
                                         src_offset);
  if (GET_CODE (op) == ASHIFTRT
      && INTVAL (XEXP (op, 1)) != 2 * BITS_PER_WORD - 1)
    upper_src = expand_shift (RSHIFT_EXPR, word_mode, copy_rtx (src_reg),
			      BITS_PER_WORD - 1, NULL_RTX, 0);

  if (GET_CODE (op) != ZERO_EXTEND)
    {
      int shift_count = INTVAL (XEXP (op, 1));
      if (shift_count > BITS_PER_WORD)
	src_reg = expand_shift (GET_CODE (op) == ASHIFT ?
				LSHIFT_EXPR : RSHIFT_EXPR,
				word_mode, src_reg,
				shift_count - BITS_PER_WORD,
				dest_reg, GET_CODE (op) != ASHIFTRT);
    }

  if (dest_reg != src_reg)
    emit_move_insn (dest_reg, src_reg);
  if (GET_CODE (op) != ASHIFTRT)
    emit_move_insn (dest_upper, CONST0_RTX (word_mode));
  else if (INTVAL (XEXP (op, 1)) == 2 * BITS_PER_WORD - 1)
    emit_move_insn (dest_upper, copy_rtx (src_reg));
  else
    emit_move_insn (dest_upper, upper_src);
  insns = get_insns ();

  end_sequence ();

  emit_insn_before (insns, insn);

  if (dump_file)
    {
      rtx_insn *in;
      fprintf (dump_file, "; Replacing insn: %d with insns: ", INSN_UID (insn));
      for (in = insns; in != insn; in = NEXT_INSN (in))
	fprintf (dump_file, "%d ", INSN_UID (in));
      fprintf (dump_file, "\n");
    }

  delete_insn (insn);
  return insns;
}

/* Print to dump_file a description of what we're doing with shift code CODE.
   SPLITTING[X] is true if we are splitting shifts by X + BITS_PER_WORD.  */

static void
dump_shift_choices (enum rtx_code code, bool *splitting)
{
  int i;
  const char *sep;

  fprintf (dump_file,
	   "  Splitting mode %s for %s lowering with shift amounts = ",
	   GET_MODE_NAME (twice_word_mode), GET_RTX_NAME (code));
  sep = "";
  for (i = 0; i < BITS_PER_WORD; i++)
    if (splitting[i])
      {
	fprintf (dump_file, "%s%d", sep, i + BITS_PER_WORD);
	sep = ",";
      }
  fprintf (dump_file, "\n");
}

/* Print to dump_file a description of what we're doing when optimizing
   for speed or size; SPEED_P says which.  DESCRIPTION is a description
   of the SPEED_P choice.  */

static void
dump_choices (bool speed_p, const char *description)
{
  unsigned int size, factor, i;

  fprintf (dump_file, "Choices when optimizing for %s:\n", description);

  for (i = 0; i < MAX_MACHINE_MODE; i++)
    if (interesting_mode_p ((machine_mode) i, &size, &factor)
	&& factor > 1)
      fprintf (dump_file, "  %s mode %s for copy lowering.\n",
	       choices[speed_p].move_modes_to_split[i]
	       ? "Splitting"
	       : "Skipping",
	       GET_MODE_NAME ((machine_mode) i));

  fprintf (dump_file, "  %s mode %s for zero_extend lowering.\n",
	   choices[speed_p].splitting_zext ? "Splitting" : "Skipping",
	   GET_MODE_NAME (twice_word_mode));

  dump_shift_choices (ASHIFT, choices[speed_p].splitting_ashift);
  dump_shift_choices (LSHIFTRT, choices[speed_p].splitting_lshiftrt);
  dump_shift_choices (ASHIFTRT, choices[speed_p].splitting_ashiftrt);
  fprintf (dump_file, "\n");
}

/* Look for registers which are always accessed via word-sized SUBREGs
   or -if DECOMPOSE_COPIES is true- via copies.  Decompose these
   registers into several word-sized pseudo-registers.  */

static void
decompose_multiword_subregs (bool decompose_copies)
{
  unsigned int max;
  basic_block bb;
  bool speed_p;

  if (dump_file)
    {
      dump_choices (false, "size");
      dump_choices (true, "speed");
    }

  /* Check if this target even has any modes to consider lowering.   */
  if (!choices[false].something_to_do && !choices[true].something_to_do)
    {
      if (dump_file)
	fprintf (dump_file, "Nothing to do!\n");
      return;
    }

  max = max_reg_num ();

  /* First see if there are any multi-word pseudo-registers.  If there
     aren't, there is nothing we can do.  This should speed up this
     pass in the normal case, since it should be faster than scanning
     all the insns.  */
  {
    unsigned int i;
    bool useful_modes_seen = false;

    for (i = FIRST_PSEUDO_REGISTER; i < max; ++i)
      if (regno_reg_rtx[i] != NULL)
	{
	  machine_mode mode = GET_MODE (regno_reg_rtx[i]);
	  if (choices[false].move_modes_to_split[(int) mode]
	      || choices[true].move_modes_to_split[(int) mode])
	    {
	      useful_modes_seen = true;
	      break;
	    }
	}

    if (!useful_modes_seen)
      {
	if (dump_file)
	  fprintf (dump_file, "Nothing to lower in this function.\n");
	return;
      }
  }

  if (df)
    {
      df_set_flags (DF_DEFER_INSN_RESCAN);
      run_word_dce ();
    }

  /* FIXME: It may be possible to change this code to look for each
     multi-word pseudo-register and to find each insn which sets or
     uses that register.  That should be faster than scanning all the
     insns.  */

  decomposable_context = BITMAP_ALLOC (NULL);
  non_decomposable_context = BITMAP_ALLOC (NULL);
  subreg_context = BITMAP_ALLOC (NULL);

  reg_copy_graph.create (max);
  reg_copy_graph.safe_grow_cleared (max);
  memset (reg_copy_graph.address (), 0, sizeof (bitmap) * max);

  speed_p = optimize_function_for_speed_p (cfun);
  FOR_EACH_BB_FN (bb, cfun)
    {
      rtx_insn *insn;

      FOR_BB_INSNS (bb, insn)
	{
	  rtx set;
	  enum classify_move_insn cmi;
	  int i, n;

	  if (!INSN_P (insn)
	      || GET_CODE (PATTERN (insn)) == CLOBBER
	      || GET_CODE (PATTERN (insn)) == USE)
	    continue;

	  recog_memoized (insn);

	  if (find_decomposable_shift_zext (insn, speed_p))
	    continue;

	  extract_insn (insn);

	  set = simple_move (insn, speed_p);

	  if (!set)
	    cmi = NOT_SIMPLE_MOVE;
	  else
	    {
	      /* We mark pseudo-to-pseudo copies as decomposable during the
		 second pass only.  The first pass is so early that there is
		 good chance such moves will be optimized away completely by
		 subsequent optimizations anyway.

		 However, we call find_pseudo_copy even during the first pass
		 so as to properly set up the reg_copy_graph.  */
	      if (find_pseudo_copy (set))
		cmi = decompose_copies? DECOMPOSABLE_SIMPLE_MOVE : SIMPLE_MOVE;
	      else
		cmi = SIMPLE_MOVE;
	    }

	  n = recog_data.n_operands;
	  for (i = 0; i < n; ++i)
	    {
	      find_decomposable_subregs (&recog_data.operand[i], &cmi);

	      /* We handle ASM_OPERANDS as a special case to support
		 things like x86 rdtsc which returns a DImode value.
		 We can decompose the output, which will certainly be
		 operand 0, but not the inputs.  */

	      if (cmi == SIMPLE_MOVE
		  && GET_CODE (SET_SRC (set)) == ASM_OPERANDS)
		{
		  gcc_assert (i == 0);
		  cmi = NOT_SIMPLE_MOVE;
		}
	    }
	}
    }

  bitmap_and_compl_into (decomposable_context, non_decomposable_context);
  if (!bitmap_empty_p (decomposable_context))
    {
      unsigned int i;
      sbitmap_iterator sbi;
      bitmap_iterator iter;
      unsigned int regno;

      propagate_pseudo_copies ();

      auto_sbitmap sub_blocks (last_basic_block_for_fn (cfun));
      bitmap_clear (sub_blocks);

      EXECUTE_IF_SET_IN_BITMAP (decomposable_context, 0, regno, iter)
	decompose_register (regno);

      FOR_EACH_BB_FN (bb, cfun)
	{
	  rtx_insn *insn;

	  FOR_BB_INSNS (bb, insn)
	    {
	      rtx pat;

	      if (!INSN_P (insn))
		continue;

	      pat = PATTERN (insn);
	      if (GET_CODE (pat) == CLOBBER)
		resolve_clobber (pat, insn);
	      else if (GET_CODE (pat) == USE)
		resolve_use (pat, insn);
	      else if (DEBUG_INSN_P (insn))
		resolve_debug (insn);
	      else
		{
		  rtx set;
		  int i;

		  recog_memoized (insn);
		  extract_insn (insn);

		  set = simple_move (insn, speed_p);
		  if (set)
		    {
		      rtx_insn *orig_insn = insn;
		      bool cfi = control_flow_insn_p (insn);

		      /* We can end up splitting loads to multi-word pseudos
			 into separate loads to machine word size pseudos.
			 When this happens, we first had one load that can
			 throw, and after resolve_simple_move we'll have a
			 bunch of loads (at least two).  All those loads may
			 trap if we can have non-call exceptions, so they
			 all will end the current basic block.  We split the
			 block after the outer loop over all insns, but we
			 make sure here that we will be able to split the
			 basic block and still produce the correct control
			 flow graph for it.  */
		      gcc_assert (!cfi
				  || (cfun->can_throw_non_call_exceptions
				      && can_throw_internal (insn)));

		      insn = resolve_simple_move (set, insn);
		      if (insn != orig_insn)
			{
			  recog_memoized (insn);
			  extract_insn (insn);

			  if (cfi)
			    bitmap_set_bit (sub_blocks, bb->index);
			}
		    }
		  else
		    {
		      rtx_insn *decomposed_shift;

		      decomposed_shift = resolve_shift_zext (insn);
		      if (decomposed_shift != NULL_RTX)
			{
			  insn = decomposed_shift;
			  recog_memoized (insn);
			  extract_insn (insn);
			}
		    }

		  for (i = recog_data.n_operands - 1; i >= 0; --i)
		    resolve_subreg_use (recog_data.operand_loc[i], insn);

		  resolve_reg_notes (insn);

		  if (num_validated_changes () > 0)
		    {
		      for (i = recog_data.n_dups - 1; i >= 0; --i)
			{
			  rtx *pl = recog_data.dup_loc[i];
			  int dup_num = recog_data.dup_num[i];
			  rtx *px = recog_data.operand_loc[dup_num];

			  validate_unshare_change (insn, pl, *px, 1);
			}

		      i = apply_change_group ();
		      gcc_assert (i);
		    }
		}
	    }
	}

      /* If we had insns to split that caused control flow insns in the middle
	 of a basic block, split those blocks now.  Note that we only handle
	 the case where splitting a load has caused multiple possibly trapping
	 loads to appear.  */
      EXECUTE_IF_SET_IN_BITMAP (sub_blocks, 0, i, sbi)
	{
	  rtx_insn *insn, *end;
	  edge fallthru;

	  bb = BASIC_BLOCK_FOR_FN (cfun, i);
	  insn = BB_HEAD (bb);
	  end = BB_END (bb);

	  while (insn != end)
	    {
	      if (control_flow_insn_p (insn))
		{
		  /* Split the block after insn.  There will be a fallthru
		     edge, which is OK so we keep it.  We have to create the
		     exception edges ourselves.  */
		  fallthru = split_block (bb, insn);
		  rtl_make_eh_edge (NULL, bb, BB_END (bb));
		  bb = fallthru->dest;
		  insn = BB_HEAD (bb);
		}
	      else
	        insn = NEXT_INSN (insn);
	    }
	}
    }

  {
    unsigned int i;
    bitmap b;

    FOR_EACH_VEC_ELT (reg_copy_graph, i, b)
      if (b)
	BITMAP_FREE (b);
  }

  reg_copy_graph.release ();

  BITMAP_FREE (decomposable_context);
  BITMAP_FREE (non_decomposable_context);
  BITMAP_FREE (subreg_context);
}

/* Implement first lower subreg pass.  */

namespace {

const pass_data pass_data_lower_subreg =
{
  RTL_PASS, /* type */
  "subreg1", /* name */
  OPTGROUP_NONE, /* optinfo_flags */
  TV_LOWER_SUBREG, /* tv_id */
  0, /* properties_required */
  0, /* properties_provided */
  0, /* properties_destroyed */
  0, /* todo_flags_start */
  0, /* todo_flags_finish */
};

class pass_lower_subreg : public rtl_opt_pass
{
public:
  pass_lower_subreg (gcc::context *ctxt)
    : rtl_opt_pass (pass_data_lower_subreg, ctxt)
  {}

  /* opt_pass methods: */
  virtual bool gate (function *) { return flag_split_wide_types != 0; }
  virtual unsigned int execute (function *)
    {
      decompose_multiword_subregs (false);
      return 0;
    }

}; // class pass_lower_subreg

} // anon namespace

rtl_opt_pass *
make_pass_lower_subreg (gcc::context *ctxt)
{
  return new pass_lower_subreg (ctxt);
}

/* Implement second lower subreg pass.  */

namespace {

const pass_data pass_data_lower_subreg2 =
{
  RTL_PASS, /* type */
  "subreg2", /* name */
  OPTGROUP_NONE, /* optinfo_flags */
  TV_LOWER_SUBREG, /* tv_id */
  0, /* properties_required */
  0, /* properties_provided */
  0, /* properties_destroyed */
  0, /* todo_flags_start */
  TODO_df_finish, /* todo_flags_finish */
};

class pass_lower_subreg2 : public rtl_opt_pass
{
public:
  pass_lower_subreg2 (gcc::context *ctxt)
    : rtl_opt_pass (pass_data_lower_subreg2, ctxt)
  {}

  /* opt_pass methods: */
  virtual bool gate (function *) { return flag_split_wide_types != 0; }
  virtual unsigned int execute (function *)
    {
      decompose_multiword_subregs (true);
      return 0;
    }

}; // class pass_lower_subreg2

} // anon namespace

rtl_opt_pass *
make_pass_lower_subreg2 (gcc::context *ctxt)
{
  return new pass_lower_subreg2 (ctxt);
}<|MERGE_RESOLUTION|>--- conflicted
+++ resolved
@@ -637,7 +637,7 @@
   partmode = GET_MODE (part);
 
   final_offset = byte % inner_size;
-  if (final_offset + GET_MODE_SIZE (outermode) > inner_size)
+  if (final_offset + outer_size > inner_size)
     return NULL_RTX;
 
   /* VECTOR_CSTs in debug expressions are expanded into CONCATN instead of
@@ -646,19 +646,8 @@
   if (partmode == VOIDmode && VECTOR_MODE_P (innermode))
     partmode = GET_MODE_INNER (innermode);
   else if (partmode == VOIDmode)
-<<<<<<< HEAD
-    {
-      enum mode_class mclass = GET_MODE_CLASS (innermode);
-      partmode = mode_for_size (inner_size * BITS_PER_UNIT, mclass, 0);
-    }
-
-  final_offset = byte % inner_size;
-  if (final_offset + outer_size > inner_size)
-    return NULL_RTX;
-=======
     partmode = mode_for_size (inner_size * BITS_PER_UNIT,
 			      GET_MODE_CLASS (innermode), 0).require ();
->>>>>>> 5eeb7162
 
   return simplify_gen_subreg (outermode, part, partmode, final_offset);
 }
