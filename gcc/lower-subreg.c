--- conflicted
+++ resolved
@@ -280,11 +280,7 @@
 
   memset (this_target_lower_subreg, 0, sizeof (*this_target_lower_subreg));
 
-<<<<<<< HEAD
-  twice_word_mode = *GET_MODE_2XWIDER_MODE (word_mode);
-=======
   twice_word_mode = GET_MODE_2XWIDER_MODE (word_mode).require ();
->>>>>>> 5a462df3
 
   rtxes.target = gen_rtx_REG (word_mode, LAST_VIRTUAL_REGISTER + 1);
   rtxes.source = gen_rtx_REG (word_mode, LAST_VIRTUAL_REGISTER + 2);
