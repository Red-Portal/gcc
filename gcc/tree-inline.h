--- conflicted
+++ resolved
@@ -156,22 +156,20 @@
      when inlining a call within an OpenMP SIMD-on-SIMT loop.  */
   vec<tree> *dst_simt_vars;
 
-<<<<<<< HEAD
-  /* Class managing changes to function parameters and return value planned
-     during IPA stage.  */
-  class ipa_param_body_adjustments *param_body_adjs;
-
-  /* Hash set of SSA names that have been killed during call graph edge
-   redirection and should not be introduced into debug statements or NULL if no
-   SSA_NAME was deleted during redirections happened.  */
-  hash_set <tree> *killed_new_ssa_names;
-=======
   /* If clobbers for local variables from the inline function
      that need to live in memory should be added to EH landing pads
      outside of the inlined function, this should be the number
      of basic blocks in the caller before inlining.  Zero otherwise.  */
   int add_clobbers_to_eh_landing_pads;
->>>>>>> dafe8c59
+
+  /* Class managing changes to function parameters and return value planned
+     during IPA stage.  */
+  class ipa_param_body_adjustments *param_body_adjs;
+
+  /* Hash set of SSA names that have been killed during call graph edge
+   redirection and should not be introduced into debug statements or NULL if no
+   SSA_NAME was deleted during redirections happened.  */
+  hash_set <tree> *killed_new_ssa_names;
 };
 
 /* Weights of constructions for estimate_num_insns.  */
