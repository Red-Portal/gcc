--- conflicted
+++ resolved
@@ -1173,11 +1173,7 @@
 	    overall_growth += 256 * 256 - 256;
 	  denominator *= overall_growth;
         }
-<<<<<<< HEAD
-      /*denominator *= inlined_time;*/
-=======
       denominator *= ipa_fn_summaries->get (caller)->self_size + growth;
->>>>>>> 64a50f48
 
       badness = - numerator / denominator;
 
