/* Transformations based on profile information for values.
   Copyright (C) 2003-2014 Free Software Foundation, Inc.

This file is part of GCC.

GCC is free software; you can redistribute it and/or modify it under
the terms of the GNU General Public License as published by the Free
Software Foundation; either version 3, or (at your option) any later
version.

GCC is distributed in the hope that it will be useful, but WITHOUT ANY
WARRANTY; without even the implied warranty of MERCHANTABILITY or
FITNESS FOR A PARTICULAR PURPOSE.  See the GNU General Public License
for more details.

You should have received a copy of the GNU General Public License
along with GCC; see the file COPYING3.  If not see
<http://www.gnu.org/licenses/>.  */

#include "config.h"
#include "system.h"
#include "coretypes.h"
#include "tm.h"
#include "tree.h"
#include "tree-nested.h"
#include "calls.h"
#include "rtl.h"
#include "expr.h"
#include "hard-reg-set.h"
#include "predict.h"
#include "vec.h"
#include "hashtab.h"
#include "hash-set.h"
#include "machmode.h"
#include "input.h"
#include "function.h"
#include "dominance.h"
#include "cfg.h"
#include "basic-block.h"
#include "value-prof.h"
#include "flags.h"
#include "insn-config.h"
#include "recog.h"
#include "insn-codes.h"
#include "optabs.h"
#include "regs.h"
#include "tree-ssa-alias.h"
#include "internal-fn.h"
#include "tree-eh.h"
#include "gimple-expr.h"
#include "is-a.h"
#include "gimple.h"
#include "gimplify.h"
#include "gimple-iterator.h"
#include "gimple-ssa.h"
#include "tree-cfg.h"
#include "tree-phinodes.h"
#include "ssa-iterators.h"
#include "stringpool.h"
#include "tree-ssanames.h"
#include "diagnostic.h"
#include "gimple-pretty-print.h"
#include "coverage.h"
#include "tree.h"
#include "gcov-io.h"
#include "timevar.h"
#include "dumpfile.h"
#include "profile.h"
#include "hash-map.h"
#include "plugin-api.h"
#include "ipa-ref.h"
#include "cgraph.h"
#include "data-streamer.h"
#include "builtins.h"
#include "tree-nested.h"
#include "params.h"
#include "tree-chkp.h"

/* In this file value profile based optimizations are placed.  Currently the
   following optimizations are implemented (for more detailed descriptions
   see comments at value_profile_transformations):

   1) Division/modulo specialization.  Provided that we can determine that the
      operands of the division have some special properties, we may use it to
      produce more effective code.

   2) Indirect/virtual call specialization. If we can determine most
      common function callee in indirect/virtual call. We can use this
      information to improve code effectiveness (especially info for
      the inliner).

   3) Speculative prefetching.  If we are able to determine that the difference
      between addresses accessed by a memory reference is usually constant, we
      may add the prefetch instructions.
      FIXME: This transformation was removed together with RTL based value
      profiling.


   Value profiling internals
   ==========================

   Every value profiling transformation starts with defining what values
   to profile.  There are different histogram types (see HIST_TYPE_* in
   value-prof.h) and each transformation can request one or more histogram
   types per GIMPLE statement.  The function gimple_find_values_to_profile()
   collects the values to profile in a vec, and adds the number of counters
   required for the different histogram types.

   For a -fprofile-generate run, the statements for which values should be
   recorded, are instrumented in instrument_values().  The instrumentation
   is done by helper functions that can be found in tree-profile.c, where
   new types of histograms can be added if necessary.

   After a -fprofile-use, the value profiling data is read back in by
   compute_value_histograms() that translates the collected data to
   histograms and attaches them to the profiled statements via
   gimple_add_histogram_value().  Histograms are stored in a hash table
   that is attached to every intrumented function, see VALUE_HISTOGRAMS
   in function.h.
   
   The value-profile transformations driver is the function
   gimple_value_profile_transformations().  It traverses all statements in
   the to-be-transformed function, and looks for statements with one or
   more histograms attached to it.  If a statement has histograms, the
   transformation functions are called on the statement.

   Limitations / FIXME / TODO:
   * Only one histogram of each type can be associated with a statement.
   * Currently, HIST_TYPE_CONST_DELTA is not implemented.
     (This type of histogram was originally used to implement a form of
     stride profiling based speculative prefetching to improve SPEC2000
     scores for memory-bound benchmarks, mcf and equake.  However, this
     was an RTL value-profiling transformation, and those have all been
     removed.)
   * Some value profile transformations are done in builtins.c (?!)
   * Updating of histograms needs some TLC.
   * The value profiling code could be used to record analysis results
     from non-profiling (e.g. VRP).
   * Adding new profilers should be simplified, starting with a cleanup
     of what-happens-where andwith making gimple_find_values_to_profile
     and gimple_value_profile_transformations table-driven, perhaps...
*/

static tree gimple_divmod_fixed_value (gassign *, tree, int, gcov_type,
				       gcov_type);
static tree gimple_mod_pow2 (gassign *, int, gcov_type, gcov_type);
static tree gimple_mod_subtract (gassign *, int, int, int, gcov_type,
				 gcov_type, gcov_type);
static bool gimple_divmod_fixed_value_transform (gimple_stmt_iterator *);
static bool gimple_mod_pow2_value_transform (gimple_stmt_iterator *);
static bool gimple_mod_subtract_transform (gimple_stmt_iterator *);
static bool gimple_stringops_transform (gimple_stmt_iterator *);
static bool gimple_ic_transform (gimple_stmt_iterator *);

/* Allocate histogram value.  */

histogram_value
gimple_alloc_histogram_value (struct function *fun ATTRIBUTE_UNUSED,
			      enum hist_type type, gimple stmt, tree value)
{
   histogram_value hist = (histogram_value) xcalloc (1, sizeof (*hist));
   hist->hvalue.value = value;
   hist->hvalue.stmt = stmt;
   hist->type = type;
   return hist;
}

/* Hash value for histogram.  */

static hashval_t
histogram_hash (const void *x)
{
  return htab_hash_pointer (((const_histogram_value)x)->hvalue.stmt);
}

/* Return nonzero if statement for histogram_value X is Y.  */

static int
histogram_eq (const void *x, const void *y)
{
  return ((const_histogram_value) x)->hvalue.stmt == (const_gimple) y;
}

/* Set histogram for STMT.  */

static void
set_histogram_value (struct function *fun, gimple stmt, histogram_value hist)
{
  void **loc;
  if (!hist && !VALUE_HISTOGRAMS (fun))
    return;
  if (!VALUE_HISTOGRAMS (fun))
    VALUE_HISTOGRAMS (fun) = htab_create (1, histogram_hash,
				           histogram_eq, NULL);
  loc = htab_find_slot_with_hash (VALUE_HISTOGRAMS (fun), stmt,
                                  htab_hash_pointer (stmt),
				  hist ? INSERT : NO_INSERT);
  if (!hist)
    {
      if (loc)
	htab_clear_slot (VALUE_HISTOGRAMS (fun), loc);
      return;
    }
  *loc = hist;
}

/* Get histogram list for STMT.  */

histogram_value
gimple_histogram_value (struct function *fun, gimple stmt)
{
  if (!VALUE_HISTOGRAMS (fun))
    return NULL;
  return (histogram_value) htab_find_with_hash (VALUE_HISTOGRAMS (fun), stmt,
						htab_hash_pointer (stmt));
}

/* Add histogram for STMT.  */

void
gimple_add_histogram_value (struct function *fun, gimple stmt,
			    histogram_value hist)
{
  hist->hvalue.next = gimple_histogram_value (fun, stmt);
  set_histogram_value (fun, stmt, hist);
  hist->fun = fun;
}


/* Remove histogram HIST from STMT's histogram list.  */

void
gimple_remove_histogram_value (struct function *fun, gimple stmt,
			       histogram_value hist)
{
  histogram_value hist2 = gimple_histogram_value (fun, stmt);
  if (hist == hist2)
    {
      set_histogram_value (fun, stmt, hist->hvalue.next);
    }
  else
    {
      while (hist2->hvalue.next != hist)
	hist2 = hist2->hvalue.next;
      hist2->hvalue.next = hist->hvalue.next;
    }
  free (hist->hvalue.counters);
#ifdef ENABLE_CHECKING
  memset (hist, 0xab, sizeof (*hist));
#endif
  free (hist);
}


/* Lookup histogram of type TYPE in the STMT.  */

histogram_value
gimple_histogram_value_of_type (struct function *fun, gimple stmt,
				enum hist_type type)
{
  histogram_value hist;
  for (hist = gimple_histogram_value (fun, stmt); hist;
       hist = hist->hvalue.next)
    if (hist->type == type)
      return hist;
  return NULL;
}

/* Dump information about HIST to DUMP_FILE.  */

static void
dump_histogram_value (FILE *dump_file, histogram_value hist)
{
  switch (hist->type)
    {
    case HIST_TYPE_INTERVAL:
      fprintf (dump_file, "Interval counter range %d -- %d",
	       hist->hdata.intvl.int_start,
	       (hist->hdata.intvl.int_start
	        + hist->hdata.intvl.steps - 1));
      if (hist->hvalue.counters)
	{
	   unsigned int i;
	   fprintf (dump_file, " [");
           for (i = 0; i < hist->hdata.intvl.steps; i++)
	     fprintf (dump_file, " %d:%"PRId64,
		      hist->hdata.intvl.int_start + i,
		      (int64_t) hist->hvalue.counters[i]);
	   fprintf (dump_file, " ] outside range:%"PRId64,
		    (int64_t) hist->hvalue.counters[i]);
	}
      fprintf (dump_file, ".\n");
      break;

    case HIST_TYPE_POW2:
      fprintf (dump_file, "Pow2 counter ");
      if (hist->hvalue.counters)
	{
	   fprintf (dump_file, "pow2:%"PRId64
		    " nonpow2:%"PRId64,
		    (int64_t) hist->hvalue.counters[0],
		    (int64_t) hist->hvalue.counters[1]);
	}
      fprintf (dump_file, ".\n");
      break;

    case HIST_TYPE_SINGLE_VALUE:
      fprintf (dump_file, "Single value ");
      if (hist->hvalue.counters)
	{
	   fprintf (dump_file, "value:%"PRId64
		    " match:%"PRId64
		    " wrong:%"PRId64,
		    (int64_t) hist->hvalue.counters[0],
		    (int64_t) hist->hvalue.counters[1],
		    (int64_t) hist->hvalue.counters[2]);
	}
      fprintf (dump_file, ".\n");
      break;

    case HIST_TYPE_AVERAGE:
      fprintf (dump_file, "Average value ");
      if (hist->hvalue.counters)
	{
	   fprintf (dump_file, "sum:%"PRId64
		    " times:%"PRId64,
		    (int64_t) hist->hvalue.counters[0],
		    (int64_t) hist->hvalue.counters[1]);
	}
      fprintf (dump_file, ".\n");
      break;

    case HIST_TYPE_IOR:
      fprintf (dump_file, "IOR value ");
      if (hist->hvalue.counters)
	{
	   fprintf (dump_file, "ior:%"PRId64,
		    (int64_t) hist->hvalue.counters[0]);
	}
      fprintf (dump_file, ".\n");
      break;

    case HIST_TYPE_CONST_DELTA:
      fprintf (dump_file, "Constant delta ");
      if (hist->hvalue.counters)
	{
	   fprintf (dump_file, "value:%"PRId64
		    " match:%"PRId64
		    " wrong:%"PRId64,
		    (int64_t) hist->hvalue.counters[0],
		    (int64_t) hist->hvalue.counters[1],
		    (int64_t) hist->hvalue.counters[2]);
	}
      fprintf (dump_file, ".\n");
      break;
    case HIST_TYPE_INDIR_CALL:
      fprintf (dump_file, "Indirect call ");
      if (hist->hvalue.counters)
	{
	   fprintf (dump_file, "value:%"PRId64
		    " match:%"PRId64
		    " all:%"PRId64,
		    (int64_t) hist->hvalue.counters[0],
		    (int64_t) hist->hvalue.counters[1],
		    (int64_t) hist->hvalue.counters[2]);
	}
      fprintf (dump_file, ".\n");
      break;
    case HIST_TYPE_TIME_PROFILE:
      fprintf (dump_file, "Time profile ");
      if (hist->hvalue.counters)
      {
        fprintf (dump_file, "time:%"PRId64,
                 (int64_t) hist->hvalue.counters[0]);
      }
      fprintf (dump_file, ".\n");
      break;
    case HIST_TYPE_INDIR_CALL_TOPN:
      fprintf (dump_file, "Indirect call topn ");
      if (hist->hvalue.counters)
	{
           int i;

           fprintf (dump_file, "accu:%"PRId64, hist->hvalue.counters[0]);
           for (i = 1; i < (GCOV_ICALL_TOPN_VAL << 2); i += 2)
             {
               fprintf (dump_file, " target:%"PRId64 " value:%"PRId64,
                       (int64_t) hist->hvalue.counters[i],
                       (int64_t) hist->hvalue.counters[i+1]);
             }
        }
      fprintf (dump_file, ".\n");
      break;
    case HIST_TYPE_MAX:
      gcc_unreachable ();
   }
}

/* Dump information about HIST to DUMP_FILE.  */

void
stream_out_histogram_value (struct output_block *ob, histogram_value hist)
{
  struct bitpack_d bp;
  unsigned int i;

  bp = bitpack_create (ob->main_stream);
  bp_pack_enum (&bp, hist_type, HIST_TYPE_MAX, hist->type);
  bp_pack_value (&bp, hist->hvalue.next != NULL, 1);
  streamer_write_bitpack (&bp);
  switch (hist->type)
    {
    case HIST_TYPE_INTERVAL:
      streamer_write_hwi (ob, hist->hdata.intvl.int_start);
      streamer_write_uhwi (ob, hist->hdata.intvl.steps);
      break;
    default:
      break;
    }
  for (i = 0; i < hist->n_counters; i++)
    streamer_write_gcov_count (ob, hist->hvalue.counters[i]);
  if (hist->hvalue.next)
    stream_out_histogram_value (ob, hist->hvalue.next);
}
/* Dump information about HIST to DUMP_FILE.  */

void
stream_in_histogram_value (struct lto_input_block *ib, gimple stmt)
{
  enum hist_type type;
  unsigned int ncounters = 0;
  struct bitpack_d bp;
  unsigned int i;
  histogram_value new_val;
  bool next;
  histogram_value *next_p = NULL;

  do
    {
      bp = streamer_read_bitpack (ib);
      type = bp_unpack_enum (&bp, hist_type, HIST_TYPE_MAX);
      next = bp_unpack_value (&bp, 1);
      new_val = gimple_alloc_histogram_value (cfun, type, stmt, NULL);
      switch (type)
	{
	case HIST_TYPE_INTERVAL:
	  new_val->hdata.intvl.int_start = streamer_read_hwi (ib);
	  new_val->hdata.intvl.steps = streamer_read_uhwi (ib);
	  ncounters = new_val->hdata.intvl.steps + 2;
	  break;

	case HIST_TYPE_POW2:
	case HIST_TYPE_AVERAGE:
	  ncounters = 2;
	  break;

	case HIST_TYPE_SINGLE_VALUE:
	case HIST_TYPE_INDIR_CALL:
	  ncounters = 3;
	  break;

	case HIST_TYPE_CONST_DELTA:
	  ncounters = 4;
	  break;

	case HIST_TYPE_IOR:
        case HIST_TYPE_TIME_PROFILE:
	  ncounters = 1;
	  break;

        case HIST_TYPE_INDIR_CALL_TOPN:
          ncounters = (GCOV_ICALL_TOPN_VAL << 2) + 1;
          break;

	case HIST_TYPE_MAX:
	  gcc_unreachable ();
	}
      new_val->hvalue.counters = XNEWVAR (gcov_type, sizeof (*new_val->hvalue.counters) * ncounters);
      new_val->n_counters = ncounters;
      for (i = 0; i < ncounters; i++)
	new_val->hvalue.counters[i] = streamer_read_gcov_count (ib);
      if (!next_p)
	gimple_add_histogram_value (cfun, stmt, new_val);
      else
	*next_p = new_val;
      next_p = &new_val->hvalue.next;
    }
  while (next);
}

/* Dump all histograms attached to STMT to DUMP_FILE.  */

void
dump_histograms_for_stmt (struct function *fun, FILE *dump_file, gimple stmt)
{
  histogram_value hist;
  for (hist = gimple_histogram_value (fun, stmt); hist; hist = hist->hvalue.next)
    dump_histogram_value (dump_file, hist);
}

/* Remove all histograms associated with STMT.  */

void
gimple_remove_stmt_histograms (struct function *fun, gimple stmt)
{
  histogram_value val;
  while ((val = gimple_histogram_value (fun, stmt)) != NULL)
    gimple_remove_histogram_value (fun, stmt, val);
}

/* Duplicate all histograms associates with OSTMT to STMT.  */

void
gimple_duplicate_stmt_histograms (struct function *fun, gimple stmt,
				  struct function *ofun, gimple ostmt)
{
  histogram_value val;
  for (val = gimple_histogram_value (ofun, ostmt); val != NULL; val = val->hvalue.next)
    {
      histogram_value new_val = gimple_alloc_histogram_value (fun, val->type, NULL, NULL);
      memcpy (new_val, val, sizeof (*val));
      new_val->hvalue.stmt = stmt;
      new_val->hvalue.counters = XNEWVAR (gcov_type, sizeof (*new_val->hvalue.counters) * new_val->n_counters);
      memcpy (new_val->hvalue.counters, val->hvalue.counters, sizeof (*new_val->hvalue.counters) * new_val->n_counters);
      gimple_add_histogram_value (fun, stmt, new_val);
    }
}


/* Move all histograms associated with OSTMT to STMT.  */

void
gimple_move_stmt_histograms (struct function *fun, gimple stmt, gimple ostmt)
{
  histogram_value val = gimple_histogram_value (fun, ostmt);
  if (val)
    {
      /* The following three statements can't be reordered,
         because histogram hashtab relies on stmt field value
	 for finding the exact slot. */
      set_histogram_value (fun, ostmt, NULL);
      for (; val != NULL; val = val->hvalue.next)
	val->hvalue.stmt = stmt;
      set_histogram_value (fun, stmt, val);
    }
}

static bool error_found = false;

/* Helper function for verify_histograms.  For each histogram reachable via htab
   walk verify that it was reached via statement walk.  */

static int
visit_hist (void **slot, void *data)
{
  hash_set<histogram_value> *visited = (hash_set<histogram_value> *) data;
  histogram_value hist = *(histogram_value *) slot;

  if (!visited->contains (hist)
      && hist->type != HIST_TYPE_TIME_PROFILE)
    {
      error ("dead histogram");
      dump_histogram_value (stderr, hist);
      debug_gimple_stmt (hist->hvalue.stmt);
      error_found = true;
    }
  return 1;
}


/* Verify sanity of the histograms.  */

DEBUG_FUNCTION void
verify_histograms (void)
{
  basic_block bb;
  gimple_stmt_iterator gsi;
  histogram_value hist;

  error_found = false;
  hash_set<histogram_value> visited_hists;
  FOR_EACH_BB_FN (bb, cfun)
    for (gsi = gsi_start_bb (bb); !gsi_end_p (gsi); gsi_next (&gsi))
      {
	gimple stmt = gsi_stmt (gsi);

	for (hist = gimple_histogram_value (cfun, stmt); hist;
	     hist = hist->hvalue.next)
	  {
	    if (hist->hvalue.stmt != stmt)
	      {
		error ("Histogram value statement does not correspond to "
		       "the statement it is associated with");
		debug_gimple_stmt (stmt);
		dump_histogram_value (stderr, hist);
		error_found = true;
	      }
            visited_hists.add (hist);
	  }
      }
  if (VALUE_HISTOGRAMS (cfun))
    htab_traverse (VALUE_HISTOGRAMS (cfun), visit_hist, &visited_hists);
  if (error_found)
    internal_error ("verify_histograms failed");
}

/* Helper function for verify_histograms.  For each histogram reachable via htab
   walk verify that it was reached via statement walk.  */

static int
free_hist (void **slot, void *data ATTRIBUTE_UNUSED)
{
  histogram_value hist = *(histogram_value *) slot;
  free (hist->hvalue.counters);
#ifdef ENABLE_CHECKING
  memset (hist, 0xab, sizeof (*hist));
#endif
  free (hist);
  return 1;
}

void
free_histograms (void)
{
  if (VALUE_HISTOGRAMS (cfun))
    {
      htab_traverse (VALUE_HISTOGRAMS (cfun), free_hist, NULL);
      htab_delete (VALUE_HISTOGRAMS (cfun));
      VALUE_HISTOGRAMS (cfun) = NULL;
    }
}


/* The overall number of invocations of the counter should match
   execution count of basic block.  Report it as error rather than
   internal error as it might mean that user has misused the profile
   somehow.  */

static bool
check_counter (gimple stmt, const char * name,
	       gcov_type *count, gcov_type *all, gcov_type bb_count)
{
  if (*all != bb_count || *count > *all)
    {
      location_t locus;
      locus = (stmt != NULL)
              ? gimple_location (stmt)
              : DECL_SOURCE_LOCATION (current_function_decl);
      if (flag_profile_correction)
        {
          if (dump_enabled_p ())
            dump_printf_loc (MSG_MISSED_OPTIMIZATION, locus,
                             "correcting inconsistent value profile: %s "
                             "profiler overall count (%d) does not match BB "
                             "count (%d)\n", name, (int)*all, (int)bb_count);
	  *all = bb_count;
	  if (*count > *all)
            *count = *all;
	  return false;
	}
      else
	{
	  error_at (locus, "corrupted value profile: %s "
		    "profile counter (%d out of %d) inconsistent with "
		    "basic-block count (%d)",
		    name,
		    (int) *count,
		    (int) *all,
		    (int) bb_count);
	  return true;
	}
    }

  return false;
}


/* GIMPLE based transformations. */

bool
gimple_value_profile_transformations (void)
{
  basic_block bb;
  gimple_stmt_iterator gsi;
  bool changed = false;

  FOR_EACH_BB_FN (bb, cfun)
    {
      for (gsi = gsi_start_bb (bb); !gsi_end_p (gsi); gsi_next (&gsi))
	{
	  gimple stmt = gsi_stmt (gsi);
	  histogram_value th = gimple_histogram_value (cfun, stmt);
	  if (!th)
	    continue;

	  if (dump_file)
	    {
	      fprintf (dump_file, "Trying transformations on stmt ");
	      print_gimple_stmt (dump_file, stmt, 0, TDF_SLIM);
	      dump_histograms_for_stmt (cfun, dump_file, stmt);
	    }

	  /* Transformations:  */
	  /* The order of things in this conditional controls which
	     transformation is used when more than one is applicable.  */
	  /* It is expected that any code added by the transformations
	     will be added before the current statement, and that the
	     current statement remain valid (although possibly
	     modified) upon return.  */
	  if (gimple_mod_subtract_transform (&gsi)
	      || gimple_divmod_fixed_value_transform (&gsi)
	      || gimple_mod_pow2_value_transform (&gsi)
	      || gimple_stringops_transform (&gsi)
	      || gimple_ic_transform (&gsi))
	    {
	      stmt = gsi_stmt (gsi);
	      changed = true;
	      /* Original statement may no longer be in the same block. */
	      if (bb != gimple_bb (stmt))
		{
	          bb = gimple_bb (stmt);
		  gsi = gsi_for_stmt (stmt);
		}
	    }
        }
    }

  if (changed)
    {
      counts_to_freqs ();
    }

  return changed;
}


/* Generate code for transformation 1 (with parent gimple assignment
   STMT and probability of taking the optimal path PROB, which is
   equivalent to COUNT/ALL within roundoff error).  This generates the
   result into a temp and returns the temp; it does not replace or
   alter the original STMT.  */

static tree
gimple_divmod_fixed_value (gassign *stmt, tree value, int prob,
			   gcov_type count, gcov_type all)
{
  gassign *stmt1, *stmt2;
  gcond *stmt3;
  tree tmp0, tmp1, tmp2;
  gimple bb1end, bb2end, bb3end;
  basic_block bb, bb2, bb3, bb4;
  tree optype, op1, op2;
  edge e12, e13, e23, e24, e34;
  gimple_stmt_iterator gsi;

  gcc_assert (is_gimple_assign (stmt)
	      && (gimple_assign_rhs_code (stmt) == TRUNC_DIV_EXPR
		  || gimple_assign_rhs_code (stmt) == TRUNC_MOD_EXPR));

  optype = TREE_TYPE (gimple_assign_lhs (stmt));
  op1 = gimple_assign_rhs1 (stmt);
  op2 = gimple_assign_rhs2 (stmt);

  bb = gimple_bb (stmt);
  gsi = gsi_for_stmt (stmt);

  tmp0 = make_temp_ssa_name (optype, NULL, "PROF");
  tmp1 = make_temp_ssa_name (optype, NULL, "PROF");
  stmt1 = gimple_build_assign (tmp0, fold_convert (optype, value));
  stmt2 = gimple_build_assign (tmp1, op2);
  stmt3 = gimple_build_cond (NE_EXPR, tmp1, tmp0, NULL_TREE, NULL_TREE);
  gsi_insert_before (&gsi, stmt1, GSI_SAME_STMT);
  gsi_insert_before (&gsi, stmt2, GSI_SAME_STMT);
  gsi_insert_before (&gsi, stmt3, GSI_SAME_STMT);
  bb1end = stmt3;

  tmp2 = create_tmp_reg (optype, "PROF");
  stmt1 = gimple_build_assign_with_ops (gimple_assign_rhs_code (stmt), tmp2,
					op1, tmp0);
  gsi_insert_before (&gsi, stmt1, GSI_SAME_STMT);
  bb2end = stmt1;

  stmt1 = gimple_build_assign_with_ops (gimple_assign_rhs_code (stmt), tmp2,
					op1, op2);
  gsi_insert_before (&gsi, stmt1, GSI_SAME_STMT);
  bb3end = stmt1;

  /* Fix CFG. */
  /* Edge e23 connects bb2 to bb3, etc. */
  e12 = split_block (bb, bb1end);
  bb2 = e12->dest;
  bb2->count = count;
  e23 = split_block (bb2, bb2end);
  bb3 = e23->dest;
  bb3->count = all - count;
  e34 = split_block (bb3, bb3end);
  bb4 = e34->dest;
  bb4->count = all;

  e12->flags &= ~EDGE_FALLTHRU;
  e12->flags |= EDGE_FALSE_VALUE;
  e12->probability = prob;
  e12->count = count;

  e13 = make_edge (bb, bb3, EDGE_TRUE_VALUE);
  e13->probability = REG_BR_PROB_BASE - prob;
  e13->count = all - count;

  remove_edge (e23);

  e24 = make_edge (bb2, bb4, EDGE_FALLTHRU);
  e24->probability = REG_BR_PROB_BASE;
  e24->count = count;

  e34->probability = REG_BR_PROB_BASE;
  e34->count = all - count;

  return tmp2;
}


/* Do transform 1) on INSN if applicable.  */

static bool
gimple_divmod_fixed_value_transform (gimple_stmt_iterator *si)
{
  histogram_value histogram;
  enum tree_code code;
  gcov_type val, count, all;
  tree result, value, tree_val;
  gcov_type prob;
  gassign *stmt;

  stmt = dyn_cast <gassign *> (gsi_stmt (*si));
  if (!stmt)
    return false;

  if (!INTEGRAL_TYPE_P (TREE_TYPE (gimple_assign_lhs (stmt))))
    return false;

  code = gimple_assign_rhs_code (stmt);

  if (code != TRUNC_DIV_EXPR && code != TRUNC_MOD_EXPR)
    return false;

  histogram = gimple_histogram_value_of_type (cfun, stmt,
					      HIST_TYPE_SINGLE_VALUE);
  if (!histogram)
    return false;

  value = histogram->hvalue.value;
  val = histogram->hvalue.counters[0];
  count = histogram->hvalue.counters[1];
  all = histogram->hvalue.counters[2];
  gimple_remove_histogram_value (cfun, stmt, histogram);

  /* We require that count is at least half of all; this means
     that for the transformation to fire the value must be constant
     at least 50% of time (and 75% gives the guarantee of usage).  */
  if (simple_cst_equal (gimple_assign_rhs2 (stmt), value) != 1
      || 2 * count < all
      || optimize_bb_for_size_p (gimple_bb (stmt)))
    return false;

  if (check_counter (stmt, "value", &count, &all, gimple_bb (stmt)->count))
    return false;

  /* Compute probability of taking the optimal path.  */
  if (all > 0)
    prob = GCOV_COMPUTE_SCALE (count, all);
  else
    prob = 0;

  if (sizeof (gcov_type) == sizeof (HOST_WIDE_INT))
    tree_val = build_int_cst (get_gcov_type (), val);
  else
    {
      HOST_WIDE_INT a[2];
      a[0] = (unsigned HOST_WIDE_INT) val;
      a[1] = val >> (HOST_BITS_PER_WIDE_INT - 1) >> 1;

      tree_val = wide_int_to_tree (get_gcov_type (), wide_int::from_array (a, 2,
	TYPE_PRECISION (get_gcov_type ()), false));
    }
  result = gimple_divmod_fixed_value (stmt, tree_val, prob, count, all);

  if (dump_file)
    {
      fprintf (dump_file, "Div/mod by constant ");
      print_generic_expr (dump_file, value, TDF_SLIM);
      fprintf (dump_file, "=");
      print_generic_expr (dump_file, tree_val, TDF_SLIM);
      fprintf (dump_file, " transformation on insn ");
      print_gimple_stmt (dump_file, stmt, 0, TDF_SLIM);
    }

  gimple_assign_set_rhs_from_tree (si, result);
  update_stmt (gsi_stmt (*si));

  return true;
}

/* Generate code for transformation 2 (with parent gimple assign STMT and
   probability of taking the optimal path PROB, which is equivalent to COUNT/ALL
   within roundoff error).  This generates the result into a temp and returns
   the temp; it does not replace or alter the original STMT.  */
static tree
gimple_mod_pow2 (gassign *stmt, int prob, gcov_type count, gcov_type all)
{
  gassign *stmt1, *stmt2, *stmt3;
  gcond *stmt4;
  tree tmp2, tmp3;
  gimple bb1end, bb2end, bb3end;
  basic_block bb, bb2, bb3, bb4;
  tree optype, op1, op2;
  edge e12, e13, e23, e24, e34;
  gimple_stmt_iterator gsi;
  tree result;

  gcc_assert (is_gimple_assign (stmt)
	      && gimple_assign_rhs_code (stmt) == TRUNC_MOD_EXPR);

  optype = TREE_TYPE (gimple_assign_lhs (stmt));
  op1 = gimple_assign_rhs1 (stmt);
  op2 = gimple_assign_rhs2 (stmt);

  bb = gimple_bb (stmt);
  gsi = gsi_for_stmt (stmt);

  result = create_tmp_reg (optype, "PROF");
  tmp2 = make_temp_ssa_name (optype, NULL, "PROF");
  tmp3 = make_temp_ssa_name (optype, NULL, "PROF");
  stmt2 = gimple_build_assign_with_ops (PLUS_EXPR, tmp2, op2,
					build_int_cst (optype, -1));
  stmt3 = gimple_build_assign_with_ops (BIT_AND_EXPR, tmp3, tmp2, op2);
  stmt4 = gimple_build_cond (NE_EXPR, tmp3, build_int_cst (optype, 0),
			     NULL_TREE, NULL_TREE);
  gsi_insert_before (&gsi, stmt2, GSI_SAME_STMT);
  gsi_insert_before (&gsi, stmt3, GSI_SAME_STMT);
  gsi_insert_before (&gsi, stmt4, GSI_SAME_STMT);
  bb1end = stmt4;

  /* tmp2 == op2-1 inherited from previous block.  */
  stmt1 = gimple_build_assign_with_ops (BIT_AND_EXPR, result, op1, tmp2);
  gsi_insert_before (&gsi, stmt1, GSI_SAME_STMT);
  bb2end = stmt1;

  stmt1 = gimple_build_assign_with_ops (gimple_assign_rhs_code (stmt), result,
					op1, op2);
  gsi_insert_before (&gsi, stmt1, GSI_SAME_STMT);
  bb3end = stmt1;

  /* Fix CFG. */
  /* Edge e23 connects bb2 to bb3, etc. */
  e12 = split_block (bb, bb1end);
  bb2 = e12->dest;
  bb2->count = count;
  e23 = split_block (bb2, bb2end);
  bb3 = e23->dest;
  bb3->count = all - count;
  e34 = split_block (bb3, bb3end);
  bb4 = e34->dest;
  bb4->count = all;

  e12->flags &= ~EDGE_FALLTHRU;
  e12->flags |= EDGE_FALSE_VALUE;
  e12->probability = prob;
  e12->count = count;

  e13 = make_edge (bb, bb3, EDGE_TRUE_VALUE);
  e13->probability = REG_BR_PROB_BASE - prob;
  e13->count = all - count;

  remove_edge (e23);

  e24 = make_edge (bb2, bb4, EDGE_FALLTHRU);
  e24->probability = REG_BR_PROB_BASE;
  e24->count = count;

  e34->probability = REG_BR_PROB_BASE;
  e34->count = all - count;

  return result;
}

/* Do transform 2) on INSN if applicable.  */
static bool
gimple_mod_pow2_value_transform (gimple_stmt_iterator *si)
{
  histogram_value histogram;
  enum tree_code code;
  gcov_type count, wrong_values, all;
  tree lhs_type, result, value;
  gcov_type prob;
  gassign *stmt;

  stmt = dyn_cast <gassign *> (gsi_stmt (*si));
  if (!stmt)
    return false;

  lhs_type = TREE_TYPE (gimple_assign_lhs (stmt));
  if (!INTEGRAL_TYPE_P (lhs_type))
    return false;

  code = gimple_assign_rhs_code (stmt);

  if (code != TRUNC_MOD_EXPR || !TYPE_UNSIGNED (lhs_type))
    return false;

  histogram = gimple_histogram_value_of_type (cfun, stmt, HIST_TYPE_POW2);
  if (!histogram)
    return false;

  value = histogram->hvalue.value;
  wrong_values = histogram->hvalue.counters[0];
  count = histogram->hvalue.counters[1];

  gimple_remove_histogram_value (cfun, stmt, histogram);

  /* We require that we hit a power of 2 at least half of all evaluations.  */
  if (simple_cst_equal (gimple_assign_rhs2 (stmt), value) != 1
      || count < wrong_values
      || optimize_bb_for_size_p (gimple_bb (stmt)))
    return false;

  if (dump_file)
    {
      fprintf (dump_file, "Mod power of 2 transformation on insn ");
      print_gimple_stmt (dump_file, stmt, 0, TDF_SLIM);
    }

  /* Compute probability of taking the optimal path.  */
  all = count + wrong_values;

  if (check_counter (stmt, "pow2", &count, &all, gimple_bb (stmt)->count))
    return false;

  if (all > 0)
    prob = GCOV_COMPUTE_SCALE (count, all);
  else
    prob = 0;

  result = gimple_mod_pow2 (stmt, prob, count, all);

  gimple_assign_set_rhs_from_tree (si, result);
  update_stmt (gsi_stmt (*si));

  return true;
}

/* Generate code for transformations 3 and 4 (with parent gimple assign STMT, and
   NCOUNTS the number of cases to support.  Currently only NCOUNTS==0 or 1 is
   supported and this is built into this interface.  The probabilities of taking
   the optimal paths are PROB1 and PROB2, which are equivalent to COUNT1/ALL and
   COUNT2/ALL respectively within roundoff error).  This generates the
   result into a temp and returns the temp; it does not replace or alter
   the original STMT.  */
/* FIXME: Generalize the interface to handle NCOUNTS > 1.  */

static tree
gimple_mod_subtract (gassign *stmt, int prob1, int prob2, int ncounts,
		     gcov_type count1, gcov_type count2, gcov_type all)
{
  gassign *stmt1;
  gimple stmt2;
  gcond *stmt3;
  tree tmp1;
  gimple bb1end, bb2end = NULL, bb3end;
  basic_block bb, bb2, bb3, bb4;
  tree optype, op1, op2;
  edge e12, e23 = 0, e24, e34, e14;
  gimple_stmt_iterator gsi;
  tree result;

  gcc_assert (is_gimple_assign (stmt)
	      && gimple_assign_rhs_code (stmt) == TRUNC_MOD_EXPR);

  optype = TREE_TYPE (gimple_assign_lhs (stmt));
  op1 = gimple_assign_rhs1 (stmt);
  op2 = gimple_assign_rhs2 (stmt);

  bb = gimple_bb (stmt);
  gsi = gsi_for_stmt (stmt);

  result = create_tmp_reg (optype, "PROF");
  tmp1 = make_temp_ssa_name (optype, NULL, "PROF");
  stmt1 = gimple_build_assign (result, op1);
  stmt2 = gimple_build_assign (tmp1, op2);
  stmt3 = gimple_build_cond (LT_EXPR, result, tmp1, NULL_TREE, NULL_TREE);
  gsi_insert_before (&gsi, stmt1, GSI_SAME_STMT);
  gsi_insert_before (&gsi, stmt2, GSI_SAME_STMT);
  gsi_insert_before (&gsi, stmt3, GSI_SAME_STMT);
  bb1end = stmt3;

  if (ncounts)	/* Assumed to be 0 or 1 */
    {
      stmt1 = gimple_build_assign_with_ops (MINUS_EXPR, result, result, tmp1);
      stmt2 = gimple_build_cond (LT_EXPR, result, tmp1, NULL_TREE, NULL_TREE);
      gsi_insert_before (&gsi, stmt1, GSI_SAME_STMT);
      gsi_insert_before (&gsi, stmt2, GSI_SAME_STMT);
      bb2end = stmt2;
    }

  /* Fallback case. */
  stmt1 = gimple_build_assign_with_ops (gimple_assign_rhs_code (stmt), result,
					result, tmp1);
  gsi_insert_before (&gsi, stmt1, GSI_SAME_STMT);
  bb3end = stmt1;

  /* Fix CFG. */
  /* Edge e23 connects bb2 to bb3, etc. */
  /* However block 3 is optional; if it is not there, references
     to 3 really refer to block 2. */
  e12 = split_block (bb, bb1end);
  bb2 = e12->dest;
  bb2->count = all - count1;

  if (ncounts)	/* Assumed to be 0 or 1.  */
    {
      e23 = split_block (bb2, bb2end);
      bb3 = e23->dest;
      bb3->count = all - count1 - count2;
    }

  e34 = split_block (ncounts ? bb3 : bb2, bb3end);
  bb4 = e34->dest;
  bb4->count = all;

  e12->flags &= ~EDGE_FALLTHRU;
  e12->flags |= EDGE_FALSE_VALUE;
  e12->probability = REG_BR_PROB_BASE - prob1;
  e12->count = all - count1;

  e14 = make_edge (bb, bb4, EDGE_TRUE_VALUE);
  e14->probability = prob1;
  e14->count = count1;

  if (ncounts)  /* Assumed to be 0 or 1.  */
    {
      e23->flags &= ~EDGE_FALLTHRU;
      e23->flags |= EDGE_FALSE_VALUE;
      e23->count = all - count1 - count2;
      e23->probability = REG_BR_PROB_BASE - prob2;

      e24 = make_edge (bb2, bb4, EDGE_TRUE_VALUE);
      e24->probability = prob2;
      e24->count = count2;
    }

  e34->probability = REG_BR_PROB_BASE;
  e34->count = all - count1 - count2;

  return result;
}


/* Do transforms 3) and 4) on the statement pointed-to by SI if applicable.  */

static bool
gimple_mod_subtract_transform (gimple_stmt_iterator *si)
{
  histogram_value histogram;
  enum tree_code code;
  gcov_type count, wrong_values, all;
  tree lhs_type, result;
  gcov_type prob1, prob2;
  unsigned int i, steps;
  gcov_type count1, count2;
  gassign *stmt;

  stmt = dyn_cast <gassign *> (gsi_stmt (*si));
  if (!stmt)
    return false;

  lhs_type = TREE_TYPE (gimple_assign_lhs (stmt));
  if (!INTEGRAL_TYPE_P (lhs_type))
    return false;

  code = gimple_assign_rhs_code (stmt);

  if (code != TRUNC_MOD_EXPR || !TYPE_UNSIGNED (lhs_type))
    return false;

  histogram = gimple_histogram_value_of_type (cfun, stmt, HIST_TYPE_INTERVAL);
  if (!histogram)
    return false;

  all = 0;
  wrong_values = 0;
  for (i = 0; i < histogram->hdata.intvl.steps; i++)
    all += histogram->hvalue.counters[i];

  wrong_values += histogram->hvalue.counters[i];
  wrong_values += histogram->hvalue.counters[i+1];
  steps = histogram->hdata.intvl.steps;
  all += wrong_values;
  count1 = histogram->hvalue.counters[0];
  count2 = histogram->hvalue.counters[1];

  /* Compute probability of taking the optimal path.  */
  if (check_counter (stmt, "interval", &count1, &all, gimple_bb (stmt)->count))
    {
      gimple_remove_histogram_value (cfun, stmt, histogram);
      return false;
    }

  if (flag_profile_correction && count1 + count2 > all)
      all = count1 + count2;

  gcc_assert (count1 + count2 <= all);

  /* We require that we use just subtractions in at least 50% of all
     evaluations.  */
  count = 0;
  for (i = 0; i < histogram->hdata.intvl.steps; i++)
    {
      count += histogram->hvalue.counters[i];
      if (count * 2 >= all)
	break;
    }
  if (i == steps
      || optimize_bb_for_size_p (gimple_bb (stmt)))
    return false;

  gimple_remove_histogram_value (cfun, stmt, histogram);
  if (dump_file)
    {
      fprintf (dump_file, "Mod subtract transformation on insn ");
      print_gimple_stmt (dump_file, stmt, 0, TDF_SLIM);
    }

  /* Compute probability of taking the optimal path(s).  */
  if (all > 0)
    {
      prob1 = GCOV_COMPUTE_SCALE (count1, all);
      prob2 = GCOV_COMPUTE_SCALE (count2, all);
    }
  else
    {
      prob1 = prob2 = 0;
    }

  /* In practice, "steps" is always 2.  This interface reflects this,
     and will need to be changed if "steps" can change.  */
  result = gimple_mod_subtract (stmt, prob1, prob2, i, count1, count2, all);

  gimple_assign_set_rhs_from_tree (si, result);
  update_stmt (gsi_stmt (*si));

  return true;
}

struct profile_id_traits : default_hashmap_traits
{
  template<typename T>
  static bool
  is_deleted (T &e)
    {
      return e.m_key == UINT_MAX;
    }

  template<typename T> static bool is_empty (T &e) { return e.m_key == 0; }
  template<typename T> static void mark_deleted (T &e) { e.m_key = UINT_MAX; }
  template<typename T> static void mark_empty (T &e) { e.m_key = 0; }
};

static hash_map<unsigned int, cgraph_node *, profile_id_traits> *
cgraph_node_map = 0;

/* Returns true if node graph is initialized. This
   is used to test if profile_id has been created
   for cgraph_nodes.  */

bool
coverage_node_map_initialized_p (void)
{
  return cgraph_node_map != 0;
}

/* Initialize map from PROFILE_ID to CGRAPH_NODE.
   When LOCAL is true, the PROFILE_IDs are computed.  when it is false we assume
   that the PROFILE_IDs was already assigned.  */

void
init_node_map (bool local)
{
  struct cgraph_node *n;
  cgraph_node_map
    = new hash_map<unsigned int, cgraph_node *, profile_id_traits>;

  FOR_EACH_DEFINED_FUNCTION (n)
    if (n->has_gimple_body_p ())
      {
	cgraph_node **val;
	if (local)
	  {
	    n->profile_id = coverage_compute_profile_id (n);
	    while ((val = cgraph_node_map->get (n->profile_id))
		   || !n->profile_id)
	      {
		if (dump_file)
		  fprintf (dump_file, "Local profile-id %i conflict"
			   " with nodes %s/%i %s/%i\n",
			   n->profile_id,
			   n->name (),
			   n->order,
			   (*val)->name (),
			   (*val)->order);
		n->profile_id = (n->profile_id + 1) & 0x7fffffff;
	      }
	  }
	else if (!n->profile_id)
	  {
	    if (dump_file)
	      fprintf (dump_file,
		       "Node %s/%i has no profile-id"
		       " (profile feedback missing?)\n",
		       n->name (),
		       n->order);
	    continue;
	  }
	else if ((val = cgraph_node_map->get (n->profile_id)))
	  {
	    if (dump_file)
	      fprintf (dump_file,
		       "Node %s/%i has IP profile-id %i conflict. "
		       "Giving up.\n",
		       n->name (),
		       n->order,
		       n->profile_id);
	    *val = NULL;
	    continue;
	  }
	cgraph_node_map->put (n->profile_id, n);
      }
}

/* Delete the CGRAPH_NODE_MAP.  */

void
del_node_map (void)
{
  delete cgraph_node_map;
}

/* Return cgraph node for function with pid */

struct cgraph_node*
find_func_by_profile_id (int profile_id)
{
  cgraph_node **val = cgraph_node_map->get (profile_id);
  if (val)
    return *val;
  else
    return NULL;
}

/* Perform sanity check on the indirect call target. Due to race conditions,
   false function target may be attributed to an indirect call site. If the
   call expression type mismatches with the target function's type, expand_call
   may ICE. Here we only do very minimal sanity check just to make compiler happy.
   Returns true if TARGET is considered ok for call CALL_STMT.  */

bool
check_ic_target (gcall *call_stmt, struct cgraph_node *target)
{
   location_t locus;
   if (gimple_check_call_matching_types (call_stmt, target->decl, true))
     return true;

   locus =  gimple_location (call_stmt);
   if (dump_enabled_p ())
     dump_printf_loc (MSG_MISSED_OPTIMIZATION, locus,
                      "Skipping target %s with mismatching types for icall\n",
                      target->name ());
   return false;
}

/* Do transformation

  if (actual_callee_address == address_of_most_common_function/method)
    do direct call
  else
    old call
 */

gcall *
gimple_ic (gcall *icall_stmt, struct cgraph_node *direct_call,
	   int prob, gcov_type count, gcov_type all)
{
<<<<<<< HEAD
  gcall *dcall_stmt;
  gassign *load_stmt;
  gcond *cond_stmt;
=======
  gimple dcall_stmt, load_stmt, cond_stmt, iretbnd_stmt = NULL;
>>>>>>> fefa0b13
  tree tmp0, tmp1, tmp;
  basic_block cond_bb, dcall_bb, icall_bb, join_bb = NULL;
  tree optype = build_pointer_type (void_type_node);
  edge e_cd, e_ci, e_di, e_dj = NULL, e_ij;
  gimple_stmt_iterator gsi;
  int lp_nr, dflags;
  edge e_eh, e;
  edge_iterator ei;
  gphi_iterator psi;

  cond_bb = gimple_bb (icall_stmt);
  gsi = gsi_for_stmt (icall_stmt);

  if (gimple_call_with_bounds_p (icall_stmt) && gimple_call_lhs (icall_stmt))
    iretbnd_stmt = chkp_retbnd_call_by_val (gimple_call_lhs (icall_stmt));

  tmp0 = make_temp_ssa_name (optype, NULL, "PROF");
  tmp1 = make_temp_ssa_name (optype, NULL, "PROF");
  tmp = unshare_expr (gimple_call_fn (icall_stmt));
  load_stmt = gimple_build_assign (tmp0, tmp);
  gsi_insert_before (&gsi, load_stmt, GSI_SAME_STMT);

  tmp = fold_convert (optype, build_addr (direct_call->decl,
					  current_function_decl));
  load_stmt = gimple_build_assign (tmp1, tmp);
  gsi_insert_before (&gsi, load_stmt, GSI_SAME_STMT);

  cond_stmt = gimple_build_cond (EQ_EXPR, tmp1, tmp0, NULL_TREE, NULL_TREE);
  gsi_insert_before (&gsi, cond_stmt, GSI_SAME_STMT);

  gimple_set_vdef (icall_stmt, NULL_TREE);
  gimple_set_vuse (icall_stmt, NULL_TREE);
  update_stmt (icall_stmt);
  dcall_stmt = as_a <gcall *> (gimple_copy (icall_stmt));
  gimple_call_set_fndecl (dcall_stmt, direct_call->decl);
  dflags = flags_from_decl_or_type (direct_call->decl);
  if ((dflags & ECF_NORETURN) != 0)
    gimple_call_set_lhs (dcall_stmt, NULL_TREE);
  gsi_insert_before (&gsi, dcall_stmt, GSI_SAME_STMT);

  /* Fix CFG. */
  /* Edge e_cd connects cond_bb to dcall_bb, etc; note the first letters. */
  e_cd = split_block (cond_bb, cond_stmt);
  dcall_bb = e_cd->dest;
  dcall_bb->count = count;

  e_di = split_block (dcall_bb, dcall_stmt);
  icall_bb = e_di->dest;
  icall_bb->count = all - count;

  /* Do not disturb existing EH edges from the indirect call.  */
  if (!stmt_ends_bb_p (icall_stmt))
    e_ij = split_block (icall_bb, icall_stmt);
  else
    {
      e_ij = find_fallthru_edge (icall_bb->succs);
      /* The indirect call might be noreturn.  */
      if (e_ij != NULL)
	{
	  e_ij->probability = REG_BR_PROB_BASE;
	  e_ij->count = all - count;
	  e_ij = single_pred_edge (split_edge (e_ij));
	}
    }
  if (e_ij != NULL)
    {
      join_bb = e_ij->dest;
      join_bb->count = all;
    }

  e_cd->flags = (e_cd->flags & ~EDGE_FALLTHRU) | EDGE_TRUE_VALUE;
  e_cd->probability = prob;
  e_cd->count = count;

  e_ci = make_edge (cond_bb, icall_bb, EDGE_FALSE_VALUE);
  e_ci->probability = REG_BR_PROB_BASE - prob;
  e_ci->count = all - count;

  remove_edge (e_di);

  if (e_ij != NULL)
    {
      if ((dflags & ECF_NORETURN) != 0)
	e_ij->count = all;
      else
	{
	  e_dj = make_edge (dcall_bb, join_bb, EDGE_FALLTHRU);
	  e_dj->probability = REG_BR_PROB_BASE;
	  e_dj->count = count;

	  e_ij->count = all - count;
	}
      e_ij->probability = REG_BR_PROB_BASE;
    }

  /* Insert PHI node for the call result if necessary.  */
  if (gimple_call_lhs (icall_stmt)
      && TREE_CODE (gimple_call_lhs (icall_stmt)) == SSA_NAME
      && (dflags & ECF_NORETURN) == 0)
    {
      tree result = gimple_call_lhs (icall_stmt);
      gphi *phi = create_phi_node (result, join_bb);
      gimple_call_set_lhs (icall_stmt,
			   duplicate_ssa_name (result, icall_stmt));
      add_phi_arg (phi, gimple_call_lhs (icall_stmt), e_ij, UNKNOWN_LOCATION);
      gimple_call_set_lhs (dcall_stmt,
			   duplicate_ssa_name (result, dcall_stmt));
      add_phi_arg (phi, gimple_call_lhs (dcall_stmt), e_dj, UNKNOWN_LOCATION);

      /* If indirect call has following BUILT_IN_CHKP_BNDRET
	 call then we need to make it's copy for the direct
	 call.  */
      if (iretbnd_stmt)
	{
	  if (gimple_call_lhs (iretbnd_stmt))
	    {
	      gimple copy;

	      gimple_set_vdef (iretbnd_stmt, NULL_TREE);
	      gimple_set_vuse (iretbnd_stmt, NULL_TREE);
	      update_stmt (iretbnd_stmt);

	      result = gimple_call_lhs (iretbnd_stmt);
	      phi = create_phi_node (result, join_bb);

	      copy = gimple_copy (iretbnd_stmt);
	      gimple_call_set_arg (copy, 0,
				   gimple_call_lhs (dcall_stmt));
	      gimple_call_set_lhs (copy, duplicate_ssa_name (result, copy));
	      gsi_insert_on_edge (e_dj, copy);
	      add_phi_arg (phi, gimple_call_lhs (copy),
			   e_dj, UNKNOWN_LOCATION);

	      gimple_call_set_arg (iretbnd_stmt, 0,
				   gimple_call_lhs (icall_stmt));
	      gimple_call_set_lhs (iretbnd_stmt,
				   duplicate_ssa_name (result, iretbnd_stmt));
	      psi = gsi_for_stmt (iretbnd_stmt);
	      gsi_remove (&psi, false);
	      gsi_insert_on_edge (e_ij, iretbnd_stmt);
	      add_phi_arg (phi, gimple_call_lhs (iretbnd_stmt),
			   e_ij, UNKNOWN_LOCATION);

	      gsi_commit_one_edge_insert (e_dj, NULL);
	      gsi_commit_one_edge_insert (e_ij, NULL);
	    }
	  else
	    {
	      psi = gsi_for_stmt (iretbnd_stmt);
	      gsi_remove (&psi, true);
	    }
	}
    }

  /* Build an EH edge for the direct call if necessary.  */
  lp_nr = lookup_stmt_eh_lp (icall_stmt);
  if (lp_nr > 0 && stmt_could_throw_p (dcall_stmt))
    {
      add_stmt_to_eh_lp (dcall_stmt, lp_nr);
    }

  FOR_EACH_EDGE (e_eh, ei, icall_bb->succs)
    if (e_eh->flags & (EDGE_EH | EDGE_ABNORMAL))
      {
	e = make_edge (dcall_bb, e_eh->dest, e_eh->flags);
	for (psi = gsi_start_phis (e_eh->dest);
	     !gsi_end_p (psi); gsi_next (&psi))
	  {
	    gphi *phi = psi.phi ();
	    SET_USE (PHI_ARG_DEF_PTR_FROM_EDGE (phi, e),
		     PHI_ARG_DEF_FROM_EDGE (phi, e_eh));
	  }
       }
  return dcall_stmt;
}

/*
  For every checked indirect/virtual call determine if most common pid of
  function/class method has probability more than 50%. If yes modify code of
  this call to:
 */

static bool
gimple_ic_transform (gimple_stmt_iterator *gsi)
{
  gcall *stmt;
  histogram_value histogram;
  gcov_type val, count, all, bb_all;
  struct cgraph_node *direct_call;

  stmt = dyn_cast <gcall *> (gsi_stmt (*gsi));
  if (!stmt)
    return false;

  if (gimple_call_fndecl (stmt) != NULL_TREE)
    return false;

  if (gimple_call_internal_p (stmt))
    return false;

  histogram = gimple_histogram_value_of_type (cfun, stmt, HIST_TYPE_INDIR_CALL);
  if (!histogram)
    return false;

  val = histogram->hvalue.counters [0];
  count = histogram->hvalue.counters [1];
  all = histogram->hvalue.counters [2];

  bb_all = gimple_bb (stmt)->count;
  /* The order of CHECK_COUNTER calls is important -
     since check_counter can correct the third parameter
     and we want to make count <= all <= bb_all. */
  if ( check_counter (stmt, "ic", &all, &bb_all, bb_all)
      || check_counter (stmt, "ic", &count, &all, all))
    {
      gimple_remove_histogram_value (cfun, stmt, histogram);
      return false;
    }

  if (4 * count <= 3 * all)
    return false;

  direct_call = find_func_by_profile_id ((int)val);

  if (direct_call == NULL)
    {
      if (val)
	{
	  if (dump_file)
	    {
	      fprintf (dump_file, "Indirect call -> direct call from other module");
	      print_generic_expr (dump_file, gimple_call_fn (stmt), TDF_SLIM);
	      fprintf (dump_file, "=> %i (will resolve only with LTO)\n", (int)val);
	    }
	}
      return false;
    }

  if (!check_ic_target (stmt, direct_call))
    {
      if (dump_file)
	{
	  fprintf (dump_file, "Indirect call -> direct call ");
	  print_generic_expr (dump_file, gimple_call_fn (stmt), TDF_SLIM);
	  fprintf (dump_file, "=> ");
	  print_generic_expr (dump_file, direct_call->decl, TDF_SLIM);
	  fprintf (dump_file, " transformation skipped because of type mismatch");
	  print_gimple_stmt (dump_file, stmt, 0, TDF_SLIM);
	}
      gimple_remove_histogram_value (cfun, stmt, histogram);
      return false;
    }

  if (dump_file)
    {
      fprintf (dump_file, "Indirect call -> direct call ");
      print_generic_expr (dump_file, gimple_call_fn (stmt), TDF_SLIM);
      fprintf (dump_file, "=> ");
      print_generic_expr (dump_file, direct_call->decl, TDF_SLIM);
      fprintf (dump_file, " transformation on insn postponned to ipa-profile");
      print_gimple_stmt (dump_file, stmt, 0, TDF_SLIM);
      fprintf (dump_file, "hist->count %"PRId64
	       " hist->all %"PRId64"\n", count, all);
    }

  return true;
}

/* Return true if the stringop CALL with FNDECL shall be profiled.
   SIZE_ARG be set to the argument index for the size of the string
   operation.
*/
static bool
interesting_stringop_to_profile_p (tree fndecl, gcall *call, int *size_arg)
{
  enum built_in_function fcode = DECL_FUNCTION_CODE (fndecl);

  if (fcode != BUILT_IN_MEMCPY && fcode != BUILT_IN_MEMPCPY
      && fcode != BUILT_IN_MEMSET && fcode != BUILT_IN_BZERO)
    return false;

  switch (fcode)
    {
     case BUILT_IN_MEMCPY:
     case BUILT_IN_MEMPCPY:
       *size_arg = 2;
       return validate_gimple_arglist (call, POINTER_TYPE, POINTER_TYPE,
				       INTEGER_TYPE, VOID_TYPE);
     case BUILT_IN_MEMSET:
       *size_arg = 2;
       return validate_gimple_arglist (call, POINTER_TYPE, INTEGER_TYPE,
				      INTEGER_TYPE, VOID_TYPE);
     case BUILT_IN_BZERO:
       *size_arg = 1;
       return validate_gimple_arglist (call, POINTER_TYPE, INTEGER_TYPE,
				       VOID_TYPE);
     default:
       gcc_unreachable ();
    }
}

/* Convert   stringop (..., vcall_size)
   into
   if (vcall_size == icall_size)
     stringop (..., icall_size);
   else
     stringop (..., vcall_size);
   assuming we'll propagate a true constant into ICALL_SIZE later.  */

static void
gimple_stringop_fixed_value (gcall *vcall_stmt, tree icall_size, int prob,
			     gcov_type count, gcov_type all)
{
  gassign *tmp_stmt;
  gcond *cond_stmt;
  gcall *icall_stmt;
  tree tmp0, tmp1, vcall_size, optype;
  basic_block cond_bb, icall_bb, vcall_bb, join_bb;
  edge e_ci, e_cv, e_iv, e_ij, e_vj;
  gimple_stmt_iterator gsi;
  tree fndecl;
  int size_arg;

  fndecl = gimple_call_fndecl (vcall_stmt);
  if (!interesting_stringop_to_profile_p (fndecl, vcall_stmt, &size_arg))
    gcc_unreachable ();

  cond_bb = gimple_bb (vcall_stmt);
  gsi = gsi_for_stmt (vcall_stmt);

  vcall_size = gimple_call_arg (vcall_stmt, size_arg);
  optype = TREE_TYPE (vcall_size);

  tmp0 = make_temp_ssa_name (optype, NULL, "PROF");
  tmp1 = make_temp_ssa_name (optype, NULL, "PROF");
  tmp_stmt = gimple_build_assign (tmp0, fold_convert (optype, icall_size));
  gsi_insert_before (&gsi, tmp_stmt, GSI_SAME_STMT);

  tmp_stmt = gimple_build_assign (tmp1, vcall_size);
  gsi_insert_before (&gsi, tmp_stmt, GSI_SAME_STMT);

  cond_stmt = gimple_build_cond (EQ_EXPR, tmp1, tmp0, NULL_TREE, NULL_TREE);
  gsi_insert_before (&gsi, cond_stmt, GSI_SAME_STMT);

  gimple_set_vdef (vcall_stmt, NULL);
  gimple_set_vuse (vcall_stmt, NULL);
  update_stmt (vcall_stmt);
  icall_stmt = as_a <gcall *> (gimple_copy (vcall_stmt));
  gimple_call_set_arg (icall_stmt, size_arg, icall_size);
  gsi_insert_before (&gsi, icall_stmt, GSI_SAME_STMT);

  /* Fix CFG. */
  /* Edge e_ci connects cond_bb to icall_bb, etc. */
  e_ci = split_block (cond_bb, cond_stmt);
  icall_bb = e_ci->dest;
  icall_bb->count = count;

  e_iv = split_block (icall_bb, icall_stmt);
  vcall_bb = e_iv->dest;
  vcall_bb->count = all - count;

  e_vj = split_block (vcall_bb, vcall_stmt);
  join_bb = e_vj->dest;
  join_bb->count = all;

  e_ci->flags = (e_ci->flags & ~EDGE_FALLTHRU) | EDGE_TRUE_VALUE;
  e_ci->probability = prob;
  e_ci->count = count;

  e_cv = make_edge (cond_bb, vcall_bb, EDGE_FALSE_VALUE);
  e_cv->probability = REG_BR_PROB_BASE - prob;
  e_cv->count = all - count;

  remove_edge (e_iv);

  e_ij = make_edge (icall_bb, join_bb, EDGE_FALLTHRU);
  e_ij->probability = REG_BR_PROB_BASE;
  e_ij->count = count;

  e_vj->probability = REG_BR_PROB_BASE;
  e_vj->count = all - count;

  /* Insert PHI node for the call result if necessary.  */
  if (gimple_call_lhs (vcall_stmt)
      && TREE_CODE (gimple_call_lhs (vcall_stmt)) == SSA_NAME)
    {
      tree result = gimple_call_lhs (vcall_stmt);
      gphi *phi = create_phi_node (result, join_bb);
      gimple_call_set_lhs (vcall_stmt,
			   duplicate_ssa_name (result, vcall_stmt));
      add_phi_arg (phi, gimple_call_lhs (vcall_stmt), e_vj, UNKNOWN_LOCATION);
      gimple_call_set_lhs (icall_stmt,
			   duplicate_ssa_name (result, icall_stmt));
      add_phi_arg (phi, gimple_call_lhs (icall_stmt), e_ij, UNKNOWN_LOCATION);
    }

  /* Because these are all string op builtins, they're all nothrow.  */
  gcc_assert (!stmt_could_throw_p (vcall_stmt));
  gcc_assert (!stmt_could_throw_p (icall_stmt));
}

/* Find values inside STMT for that we want to measure histograms for
   division/modulo optimization.  */
static bool
gimple_stringops_transform (gimple_stmt_iterator *gsi)
{
  gcall *stmt;
  tree fndecl;
  tree blck_size;
  enum built_in_function fcode;
  histogram_value histogram;
  gcov_type count, all, val;
  tree dest, src;
  unsigned int dest_align, src_align;
  gcov_type prob;
  tree tree_val;
  int size_arg;

  stmt = dyn_cast <gcall *> (gsi_stmt (*gsi));
  if (!stmt)
    return false;
  fndecl = gimple_call_fndecl (stmt);
  if (!fndecl)
    return false;
  fcode = DECL_FUNCTION_CODE (fndecl);
  if (!interesting_stringop_to_profile_p (fndecl, stmt, &size_arg))
    return false;

  blck_size = gimple_call_arg (stmt, size_arg);
  if (TREE_CODE (blck_size) == INTEGER_CST)
    return false;

  histogram = gimple_histogram_value_of_type (cfun, stmt, HIST_TYPE_SINGLE_VALUE);
  if (!histogram)
    return false;
  val = histogram->hvalue.counters[0];
  count = histogram->hvalue.counters[1];
  all = histogram->hvalue.counters[2];
  gimple_remove_histogram_value (cfun, stmt, histogram);
  /* We require that count is at least half of all; this means
     that for the transformation to fire the value must be constant
     at least 80% of time.  */
  if ((6 * count / 5) < all || optimize_bb_for_size_p (gimple_bb (stmt)))
    return false;
  if (check_counter (stmt, "value", &count, &all, gimple_bb (stmt)->count))
    return false;
  if (all > 0)
    prob = GCOV_COMPUTE_SCALE (count, all);
  else
    prob = 0;
  dest = gimple_call_arg (stmt, 0);
  dest_align = get_pointer_alignment (dest);
  switch (fcode)
    {
    case BUILT_IN_MEMCPY:
    case BUILT_IN_MEMPCPY:
      src = gimple_call_arg (stmt, 1);
      src_align = get_pointer_alignment (src);
      if (!can_move_by_pieces (val, MIN (dest_align, src_align)))
	return false;
      break;
    case BUILT_IN_MEMSET:
      if (!can_store_by_pieces (val, builtin_memset_read_str,
				gimple_call_arg (stmt, 1),
				dest_align, true))
	return false;
      break;
    case BUILT_IN_BZERO:
      if (!can_store_by_pieces (val, builtin_memset_read_str,
				integer_zero_node,
				dest_align, true))
	return false;
      break;
    default:
      gcc_unreachable ();
    }
  if (sizeof (gcov_type) == sizeof (HOST_WIDE_INT))
    tree_val = build_int_cst (get_gcov_type (), val);
  else
    {
      HOST_WIDE_INT a[2];
      a[0] = (unsigned HOST_WIDE_INT) val;
      a[1] = val >> (HOST_BITS_PER_WIDE_INT - 1) >> 1;

      tree_val = wide_int_to_tree (get_gcov_type (), wide_int::from_array (a, 2,
	TYPE_PRECISION (get_gcov_type ()), false));
    }

  if (dump_file)
    {
      fprintf (dump_file, "Single value %i stringop transformation on ",
	       (int)val);
      print_gimple_stmt (dump_file, stmt, 0, TDF_SLIM);
    }
  gimple_stringop_fixed_value (stmt, tree_val, prob, count, all);

  return true;
}

void
stringop_block_profile (gimple stmt, unsigned int *expected_align,
			HOST_WIDE_INT *expected_size)
{
  histogram_value histogram;
  histogram = gimple_histogram_value_of_type (cfun, stmt, HIST_TYPE_AVERAGE);
  if (!histogram)
    *expected_size = -1;
  else if (!histogram->hvalue.counters[1])
    {
      *expected_size = -1;
      gimple_remove_histogram_value (cfun, stmt, histogram);
    }
  else
    {
      gcov_type size;
      size = ((histogram->hvalue.counters[0]
	      + histogram->hvalue.counters[1] / 2)
	       / histogram->hvalue.counters[1]);
      /* Even if we can hold bigger value in SIZE, INT_MAX
	 is safe "infinity" for code generation strategies.  */
      if (size > INT_MAX)
	size = INT_MAX;
      *expected_size = size;
      gimple_remove_histogram_value (cfun, stmt, histogram);
    }
  histogram = gimple_histogram_value_of_type (cfun, stmt, HIST_TYPE_IOR);
  if (!histogram)
    *expected_align = 0;
  else if (!histogram->hvalue.counters[0])
    {
      gimple_remove_histogram_value (cfun, stmt, histogram);
      *expected_align = 0;
    }
  else
    {
      gcov_type count;
      int alignment;

      count = histogram->hvalue.counters[0];
      alignment = 1;
      while (!(count & alignment)
	     && (alignment * 2 * BITS_PER_UNIT))
	alignment <<= 1;
      *expected_align = alignment * BITS_PER_UNIT;
      gimple_remove_histogram_value (cfun, stmt, histogram);
    }
}


/* Find values inside STMT for that we want to measure histograms for
   division/modulo optimization.  */
static void
gimple_divmod_values_to_profile (gimple stmt, histogram_values *values)
{
  tree lhs, divisor, op0, type;
  histogram_value hist;

  if (gimple_code (stmt) != GIMPLE_ASSIGN)
    return;

  lhs = gimple_assign_lhs (stmt);
  type = TREE_TYPE (lhs);
  if (!INTEGRAL_TYPE_P (type))
    return;

  switch (gimple_assign_rhs_code (stmt))
    {
    case TRUNC_DIV_EXPR:
    case TRUNC_MOD_EXPR:
      divisor = gimple_assign_rhs2 (stmt);
      op0 = gimple_assign_rhs1 (stmt);

      values->reserve (3);

      if (TREE_CODE (divisor) == SSA_NAME)
	/* Check for the case where the divisor is the same value most
	   of the time.  */
	values->quick_push (gimple_alloc_histogram_value (cfun,
						      HIST_TYPE_SINGLE_VALUE,
						      stmt, divisor));

      /* For mod, check whether it is not often a noop (or replaceable by
	 a few subtractions).  */
      if (gimple_assign_rhs_code (stmt) == TRUNC_MOD_EXPR
	  && TYPE_UNSIGNED (type))
	{
          tree val;
          /* Check for a special case where the divisor is power of 2.  */
	  values->quick_push (gimple_alloc_histogram_value (cfun,
		                                            HIST_TYPE_POW2,
							    stmt, divisor));

	  val = build2 (TRUNC_DIV_EXPR, type, op0, divisor);
	  hist = gimple_alloc_histogram_value (cfun, HIST_TYPE_INTERVAL,
					       stmt, val);
	  hist->hdata.intvl.int_start = 0;
	  hist->hdata.intvl.steps = 2;
	  values->quick_push (hist);
	}
      return;

    default:
      return;
    }
}

/* Find calls inside STMT for that we want to measure histograms for
   indirect/virtual call optimization. */

static void
gimple_indirect_call_to_profile (gimple stmt, histogram_values *values)
{
  tree callee;

  if (gimple_code (stmt) != GIMPLE_CALL
      || gimple_call_internal_p (stmt)
      || gimple_call_fndecl (stmt) != NULL_TREE)
    return;

  callee = gimple_call_fn (stmt);

  values->reserve (3);

  values->quick_push (gimple_alloc_histogram_value (
                        cfun,
                        PARAM_VALUE (PARAM_INDIR_CALL_TOPN_PROFILE) ?
                          HIST_TYPE_INDIR_CALL_TOPN :
                          HIST_TYPE_INDIR_CALL,
			stmt, callee));

  return;
}

/* Find values inside STMT for that we want to measure histograms for
   string operations.  */
static void
gimple_stringops_values_to_profile (gimple gs, histogram_values *values)
{
  gcall *stmt;
  tree fndecl;
  tree blck_size;
  tree dest;
  int size_arg;

  stmt = dyn_cast <gcall *> (gs);
  if (!stmt)
    return;
  fndecl = gimple_call_fndecl (stmt);
  if (!fndecl)
    return;

  if (!interesting_stringop_to_profile_p (fndecl, stmt, &size_arg))
    return;

  dest = gimple_call_arg (stmt, 0);
  blck_size = gimple_call_arg (stmt, size_arg);

  if (TREE_CODE (blck_size) != INTEGER_CST)
    {
      values->safe_push (gimple_alloc_histogram_value (cfun,
						       HIST_TYPE_SINGLE_VALUE,
						       stmt, blck_size));
      values->safe_push (gimple_alloc_histogram_value (cfun, HIST_TYPE_AVERAGE,
						       stmt, blck_size));
    }
  if (TREE_CODE (blck_size) != INTEGER_CST)
    values->safe_push (gimple_alloc_histogram_value (cfun, HIST_TYPE_IOR,
						     stmt, dest));
}

/* Find values inside STMT for that we want to measure histograms and adds
   them to list VALUES.  */

static void
gimple_values_to_profile (gimple stmt, histogram_values *values)
{
  gimple_divmod_values_to_profile (stmt, values);
  gimple_stringops_values_to_profile (stmt, values);
  gimple_indirect_call_to_profile (stmt, values);
}

void
gimple_find_values_to_profile (histogram_values *values)
{
  basic_block bb;
  gimple_stmt_iterator gsi;
  unsigned i;
  histogram_value hist = NULL;
  values->create (0);

  FOR_EACH_BB_FN (bb, cfun)
    for (gsi = gsi_start_bb (bb); !gsi_end_p (gsi); gsi_next (&gsi))
      gimple_values_to_profile (gsi_stmt (gsi), values);

  values->safe_push (gimple_alloc_histogram_value (cfun, HIST_TYPE_TIME_PROFILE, 0, 0));

  FOR_EACH_VEC_ELT (*values, i, hist)
    {
      switch (hist->type)
        {
	case HIST_TYPE_INTERVAL:
	  hist->n_counters = hist->hdata.intvl.steps + 2;
	  break;

	case HIST_TYPE_POW2:
	  hist->n_counters = 2;
	  break;

	case HIST_TYPE_SINGLE_VALUE:
	  hist->n_counters = 3;
	  break;

	case HIST_TYPE_CONST_DELTA:
	  hist->n_counters = 4;
	  break;

 	case HIST_TYPE_INDIR_CALL:
 	  hist->n_counters = 3;
	  break;

        case HIST_TYPE_TIME_PROFILE:
          hist->n_counters = 1;
          break;

	case HIST_TYPE_AVERAGE:
	  hist->n_counters = 2;
	  break;

	case HIST_TYPE_IOR:
	  hist->n_counters = 1;
	  break;

        case HIST_TYPE_INDIR_CALL_TOPN:
          hist->n_counters = GCOV_ICALL_TOPN_NCOUNTS;
          break;

	default:
	  gcc_unreachable ();
	}
      if (dump_file)
        {
	  fprintf (dump_file, "Stmt ");
          print_gimple_stmt (dump_file, hist->hvalue.stmt, 0, TDF_SLIM);
	  dump_histogram_value (dump_file, hist);
        }
    }
}<|MERGE_RESOLUTION|>--- conflicted
+++ resolved
@@ -1388,13 +1388,10 @@
 gimple_ic (gcall *icall_stmt, struct cgraph_node *direct_call,
 	   int prob, gcov_type count, gcov_type all)
 {
-<<<<<<< HEAD
   gcall *dcall_stmt;
   gassign *load_stmt;
   gcond *cond_stmt;
-=======
-  gimple dcall_stmt, load_stmt, cond_stmt, iretbnd_stmt = NULL;
->>>>>>> fefa0b13
+  gimple iretbnd_stmt = NULL;
   tree tmp0, tmp1, tmp;
   basic_block cond_bb, dcall_bb, icall_bb, join_bb = NULL;
   tree optype = build_pointer_type (void_type_node);
