------------------------------------------------------------------------------
--                                                                          --
--                         GNAT COMPILER COMPONENTS                         --
--                                                                          --
--                             S E M _ C H 1 3                              --
--                                                                          --
--                                 B o d y                                  --
--                                                                          --
<<<<<<< HEAD
--          Copyright (C) 1992-2009, Free Software Foundation, Inc.         --
=======
--          Copyright (C) 1992-2010, Free Software Foundation, Inc.         --
>>>>>>> b56a5220
--                                                                          --
-- GNAT is free software;  you can  redistribute it  and/or modify it under --
-- terms of the  GNU General Public License as published  by the Free Soft- --
-- ware  Foundation;  either version 3,  or (at your option) any later ver- --
-- sion.  GNAT is distributed in the hope that it will be useful, but WITH- --
-- OUT ANY WARRANTY;  without even the  implied warranty of MERCHANTABILITY --
-- or FITNESS FOR A PARTICULAR PURPOSE.  See the GNU General Public License --
-- for  more details.  You should have  received  a copy of the GNU General --
-- Public License  distributed with GNAT; see file COPYING3.  If not, go to --
-- http://www.gnu.org/licenses for a complete copy of the license.          --
--                                                                          --
-- GNAT was originally developed  by the GNAT team at  New York University. --
-- Extensive contributions were provided by Ada Core Technologies Inc.      --
--                                                                          --
------------------------------------------------------------------------------

with Aspects;  use Aspects;
with Atree;    use Atree;
with Checks;   use Checks;
with Einfo;    use Einfo;
with Elists;   use Elists;
with Errout;   use Errout;
with Exp_Disp; use Exp_Disp;
with Exp_Tss;  use Exp_Tss;
with Exp_Util; use Exp_Util;
with Lib;      use Lib;
with Lib.Xref; use Lib.Xref;
with Namet;    use Namet;
with Nlists;   use Nlists;
with Nmake;    use Nmake;
with Opt;      use Opt;
with Restrict; use Restrict;
with Rident;   use Rident;
with Rtsfind;  use Rtsfind;
with Sem;      use Sem;
with Sem_Aux;  use Sem_Aux;
with Sem_Ch3;  use Sem_Ch3;
<<<<<<< HEAD
=======
with Sem_Ch6;  use Sem_Ch6;
>>>>>>> b56a5220
with Sem_Ch8;  use Sem_Ch8;
with Sem_Eval; use Sem_Eval;
with Sem_Res;  use Sem_Res;
with Sem_Type; use Sem_Type;
with Sem_Util; use Sem_Util;
with Sem_Warn; use Sem_Warn;
with Sinput;   use Sinput;
with Snames;   use Snames;
with Stand;    use Stand;
with Sinfo;    use Sinfo;
with Stringt;  use Stringt;
with Targparm; use Targparm;
with Ttypes;   use Ttypes;
with Tbuild;   use Tbuild;
with Urealp;   use Urealp;

with GNAT.Heap_Sort_G;

package body Sem_Ch13 is

   SSU : constant Pos := System_Storage_Unit;
   --  Convenient short hand for commonly used constant

   -----------------------
   -- Local Subprograms --
   -----------------------

   procedure Alignment_Check_For_Esize_Change (Typ : Entity_Id);
   --  This routine is called after setting the Esize of type entity Typ.
   --  The purpose is to deal with the situation where an alignment has been
   --  inherited from a derived type that is no longer appropriate for the
   --  new Esize value. In this case, we reset the Alignment to unknown.

   procedure Build_Predicate_Function (Typ : Entity_Id; N : Node_Id);
   --  If Typ has predicates (indicated by Has_Predicates being set for Typ,
   --  then either there are pragma Invariant entries on the rep chain for the
   --  type (note that Predicate aspects are converted to pragma Predicate), or
   --  there are inherited aspects from a parent type, or ancestor subtypes.
   --  This procedure builds the spec and body for the Predicate function that
   --  tests these predicates. N is the freeze node for the type. The spec of
   --  the function is inserted before the freeze node, and the body of the
   --  function is inserted after the freeze node.

   procedure Build_Static_Predicate
     (Typ  : Entity_Id;
      Expr : Node_Id;
      Nam  : Name_Id);
   --  Given a predicated type Typ, where Typ is a discrete static subtype,
   --  whose predicate expression is Expr, tests if Expr is a static predicate,
   --  and if so, builds the predicate range list. Nam is the name of the one
   --  argument to the predicate function. Occurrences of the type name in the
   --  predicate expression have been replaced by identifier references to this
   --  name, which is unique, so any identifier with Chars matching Nam must be
   --  a reference to the type. If the predicate is non-static, this procedure
   --  returns doing nothing. If the predicate is static, then the predicate
   --  list is stored in Static_Predicate (Typ), and the Expr is rewritten as
   --  a canonicalized membership operation.

   function Get_Alignment_Value (Expr : Node_Id) return Uint;
   --  Given the expression for an alignment value, returns the corresponding
   --  Uint value. If the value is inappropriate, then error messages are
   --  posted as required, and a value of No_Uint is returned.

   function Is_Operational_Item (N : Node_Id) return Boolean;
<<<<<<< HEAD
   --  A specification for a stream attribute is allowed before the full
   --  type is declared, as explained in AI-00137 and the corrigendum.
   --  Attributes that do not specify a representation characteristic are
   --  operational attributes.
=======
   --  A specification for a stream attribute is allowed before the full type
   --  is declared, as explained in AI-00137 and the corrigendum. Attributes
   --  that do not specify a representation characteristic are operational
   --  attributes.
>>>>>>> b56a5220

   procedure New_Stream_Subprogram
     (N    : Node_Id;
      Ent  : Entity_Id;
      Subp : Entity_Id;
      Nam  : TSS_Name_Type);
   --  Create a subprogram renaming of a given stream attribute to the
   --  designated subprogram and then in the tagged case, provide this as a
   --  primitive operation, or in the non-tagged case make an appropriate TSS
   --  entry. This is more properly an expansion activity than just semantics,
   --  but the presence of user-defined stream functions for limited types is a
   --  legality check, which is why this takes place here rather than in
   --  exp_ch13, where it was previously. Nam indicates the name of the TSS
   --  function to be generated.
   --
   --  To avoid elaboration anomalies with freeze nodes, for untagged types
   --  we generate both a subprogram declaration and a subprogram renaming
   --  declaration, so that the attribute specification is handled as a
   --  renaming_as_body. For tagged types, the specification is one of the
   --  primitive specs.

   generic
      with procedure Replace_Type_Reference (N : Node_Id);
   procedure Replace_Type_References_Generic (N : Node_Id; TName : Name_Id);
   --  This is used to scan an expression for a predicate or invariant aspect
   --  replacing occurrences of the name TName (the name of the subtype to
   --  which the aspect applies) with appropriate references to the parameter
   --  of the predicate function or invariant procedure. The procedure passed
   --  as a generic parameter does the actual replacement of node N, which is
   --  either a simple direct reference to TName, or a selected component that
   --  represents an appropriately qualified occurrence of TName.

   procedure Set_Biased
     (E      : Entity_Id;
      N      : Node_Id;
      Msg    : String;
      Biased : Boolean := True);
   --  If Biased is True, sets Has_Biased_Representation flag for E, and
   --  outputs a warning message at node N if Warn_On_Biased_Representation is
   --  is True. This warning inserts the string Msg to describe the construct
   --  causing biasing.

   ----------------------------------------------
   -- Table for Validate_Unchecked_Conversions --
   ----------------------------------------------

   --  The following table collects unchecked conversions for validation.
   --  Entries are made by Validate_Unchecked_Conversion and then the
   --  call to Validate_Unchecked_Conversions does the actual error
   --  checking and posting of warnings. The reason for this delayed
   --  processing is to take advantage of back-annotations of size and
   --  alignment values performed by the back end.

   --  Note: the reason we store a Source_Ptr value instead of a Node_Id
   --  is that by the time Validate_Unchecked_Conversions is called, Sprint
   --  will already have modified all Sloc values if the -gnatD option is set.

   type UC_Entry is record
      Eloc   : Source_Ptr; -- node used for posting warnings
      Source : Entity_Id;  -- source type for unchecked conversion
      Target : Entity_Id;  -- target type for unchecked conversion
   end record;

   package Unchecked_Conversions is new Table.Table (
     Table_Component_Type => UC_Entry,
     Table_Index_Type     => Int,
     Table_Low_Bound      => 1,
     Table_Initial        => 50,
     Table_Increment      => 200,
     Table_Name           => "Unchecked_Conversions");

   ----------------------------------------
   -- Table for Validate_Address_Clauses --
   ----------------------------------------

   --  If an address clause has the form

   --    for X'Address use Expr

   --  where Expr is of the form Y'Address or recursively is a reference
   --  to a constant of either of these forms, and X and Y are entities of
   --  objects, then if Y has a smaller alignment than X, that merits a
   --  warning about possible bad alignment. The following table collects
   --  address clauses of this kind. We put these in a table so that they
   --  can be checked after the back end has completed annotation of the
   --  alignments of objects, since we can catch more cases that way.

   type Address_Clause_Check_Record is record
      N : Node_Id;
      --  The address clause

      X : Entity_Id;
      --  The entity of the object overlaying Y

      Y : Entity_Id;
      --  The entity of the object being overlaid

      Off : Boolean;
<<<<<<< HEAD
      --  Whether the address is offseted within Y
=======
      --  Whether the address is offset within Y
>>>>>>> b56a5220
   end record;

   package Address_Clause_Checks is new Table.Table (
     Table_Component_Type => Address_Clause_Check_Record,
     Table_Index_Type     => Int,
     Table_Low_Bound      => 1,
     Table_Initial        => 20,
     Table_Increment      => 200,
     Table_Name           => "Address_Clause_Checks");

   -----------------------------------------
   -- Adjust_Record_For_Reverse_Bit_Order --
   -----------------------------------------

   procedure Adjust_Record_For_Reverse_Bit_Order (R : Entity_Id) is
      Comp : Node_Id;
      CC   : Node_Id;

   begin
      --  Processing depends on version of Ada

      --  For Ada 95, we just renumber bits within a storage unit. We do the
      --  same for Ada 83 mode, since we recognize pragma Bit_Order in Ada 83,
      --  and are free to add this extension.

      if Ada_Version < Ada_2005 then
         Comp := First_Component_Or_Discriminant (R);
         while Present (Comp) loop
            CC := Component_Clause (Comp);

            --  If component clause is present, then deal with the non-default
            --  bit order case for Ada 95 mode.

            --  We only do this processing for the base type, and in fact that
            --  is important, since otherwise if there are record subtypes, we
            --  could reverse the bits once for each subtype, which is wrong.

            if Present (CC)
              and then Ekind (R) = E_Record_Type
            then
               declare
                  CFB : constant Uint    := Component_Bit_Offset (Comp);
                  CSZ : constant Uint    := Esize (Comp);
                  CLC : constant Node_Id := Component_Clause (Comp);
                  Pos : constant Node_Id := Position (CLC);
                  FB  : constant Node_Id := First_Bit (CLC);

                  Storage_Unit_Offset : constant Uint :=
                                          CFB / System_Storage_Unit;

                  Start_Bit : constant Uint :=
                                CFB mod System_Storage_Unit;

               begin
                  --  Cases where field goes over storage unit boundary

                  if Start_Bit + CSZ > System_Storage_Unit then

                     --  Allow multi-byte field but generate warning

                     if Start_Bit mod System_Storage_Unit = 0
                       and then CSZ mod System_Storage_Unit = 0
                     then
                        Error_Msg_N
                          ("multi-byte field specified with non-standard"
                           & " Bit_Order?", CLC);

                        if Bytes_Big_Endian then
                           Error_Msg_N
                             ("bytes are not reversed "
                              & "(component is big-endian)?", CLC);
                        else
                           Error_Msg_N
                             ("bytes are not reversed "
                              & "(component is little-endian)?", CLC);
                        end if;

                        --  Do not allow non-contiguous field

                     else
                        Error_Msg_N
                          ("attempt to specify non-contiguous field "
                           & "not permitted", CLC);
                        Error_Msg_N
                          ("\caused by non-standard Bit_Order "
                           & "specified", CLC);
                        Error_Msg_N
                          ("\consider possibility of using "
                           & "Ada 2005 mode here", CLC);
                     end if;

                  --  Case where field fits in one storage unit

                  else
                     --  Give warning if suspicious component clause

                     if Intval (FB) >= System_Storage_Unit
                       and then Warn_On_Reverse_Bit_Order
                     then
                        Error_Msg_N
                          ("?Bit_Order clause does not affect " &
                           "byte ordering", Pos);
                        Error_Msg_Uint_1 :=
                          Intval (Pos) + Intval (FB) /
                          System_Storage_Unit;
                        Error_Msg_N
                          ("?position normalized to ^ before bit " &
                           "order interpreted", Pos);
                     end if;

                     --  Here is where we fix up the Component_Bit_Offset value
                     --  to account for the reverse bit order. Some examples of
                     --  what needs to be done are:

                     --    First_Bit .. Last_Bit     Component_Bit_Offset
                     --      old          new          old       new

                     --     0 .. 0       7 .. 7         0         7
                     --     0 .. 1       6 .. 7         0         6
                     --     0 .. 2       5 .. 7         0         5
                     --     0 .. 7       0 .. 7         0         4

                     --     1 .. 1       6 .. 6         1         6
                     --     1 .. 4       3 .. 6         1         3
                     --     4 .. 7       0 .. 3         4         0

                     --  The rule is that the first bit is is obtained by
                     --  subtracting the old ending bit from storage_unit - 1.

                     Set_Component_Bit_Offset
                       (Comp,
                        (Storage_Unit_Offset * System_Storage_Unit) +
                          (System_Storage_Unit - 1) -
                          (Start_Bit + CSZ - 1));

                     Set_Normalized_First_Bit
                       (Comp,
                        Component_Bit_Offset (Comp) mod
                          System_Storage_Unit);
                  end if;
               end;
            end if;

            Next_Component_Or_Discriminant (Comp);
         end loop;

      --  For Ada 2005, we do machine scalar processing, as fully described In
      --  AI-133. This involves gathering all components which start at the
      --  same byte offset and processing them together. Same approach is still
      --  valid in later versions including Ada 2012.

      else
         declare
            Max_Machine_Scalar_Size : constant Uint :=
                                        UI_From_Int
                                          (Standard_Long_Long_Integer_Size);
            --  We use this as the maximum machine scalar size

            Num_CC : Natural;
            SSU    : constant Uint := UI_From_Int (System_Storage_Unit);

         begin
            --  This first loop through components does two things. First it
            --  deals with the case of components with component clauses whose
            --  length is greater than the maximum machine scalar size (either
            --  accepting them or rejecting as needed). Second, it counts the
            --  number of components with component clauses whose length does
            --  not exceed this maximum for later processing.

            Num_CC := 0;
            Comp   := First_Component_Or_Discriminant (R);
            while Present (Comp) loop
               CC := Component_Clause (Comp);

               if Present (CC) then
                  declare
                     Fbit : constant Uint :=
                              Static_Integer (First_Bit (CC));
                     Lbit : constant Uint :=
                              Static_Integer (Last_Bit (CC));

                  begin
                     --  Case of component with last bit >= max machine scalar

                     if Lbit >= Max_Machine_Scalar_Size then

                        --  This is allowed only if first bit is zero, and
                        --  last bit + 1 is a multiple of storage unit size.

                        if Fbit = 0 and then (Lbit + 1) mod SSU = 0 then

                           --  This is the case to give a warning if enabled

                           if Warn_On_Reverse_Bit_Order then
                              Error_Msg_N
                                ("multi-byte field specified with "
                                 & "  non-standard Bit_Order?", CC);

                              if Bytes_Big_Endian then
                                 Error_Msg_N
                                   ("\bytes are not reversed "
                                    & "(component is big-endian)?", CC);
                              else
                                 Error_Msg_N
                                   ("\bytes are not reversed "
                                    & "(component is little-endian)?", CC);
                              end if;
                           end if;

                        --  Give error message for RM 13.4.1(10) violation

                        else
                           Error_Msg_FE
                             ("machine scalar rules not followed for&",
                              First_Bit (CC), Comp);

                           Error_Msg_Uint_1 := Lbit;
                           Error_Msg_Uint_2 := Max_Machine_Scalar_Size;
                           Error_Msg_F
                             ("\last bit (^) exceeds maximum machine "
                              & "scalar size (^)",
                              First_Bit (CC));

                           if (Lbit + 1) mod SSU /= 0 then
                              Error_Msg_Uint_1 := SSU;
                              Error_Msg_F
                                ("\and is not a multiple of Storage_Unit (^) "
                                 & "('R'M 13.4.1(10))",
                                 First_Bit (CC));

                           else
                              Error_Msg_Uint_1 := Fbit;
                              Error_Msg_F
                                ("\and first bit (^) is non-zero "
                                 & "('R'M 13.4.1(10))",
                                 First_Bit (CC));
                           end if;
                        end if;

                     --  OK case of machine scalar related component clause,
                     --  For now, just count them.

                     else
                        Num_CC := Num_CC + 1;
                     end if;
                  end;
               end if;

               Next_Component_Or_Discriminant (Comp);
            end loop;

            --  We need to sort the component clauses on the basis of the
            --  Position values in the clause, so we can group clauses with
            --  the same Position. together to determine the relevant machine
            --  scalar size.

            Sort_CC : declare
               Comps : array (0 .. Num_CC) of Entity_Id;
               --  Array to collect component and discriminant entities. The
               --  data starts at index 1, the 0'th entry is for the sort
               --  routine.

               function CP_Lt (Op1, Op2 : Natural) return Boolean;
               --  Compare routine for Sort

               procedure CP_Move (From : Natural; To : Natural);
               --  Move routine for Sort

               package Sorting is new GNAT.Heap_Sort_G (CP_Move, CP_Lt);

               Start : Natural;
               Stop  : Natural;
               --  Start and stop positions in the component list of the set of
               --  components with the same starting position (that constitute
               --  components in a single machine scalar).

               MaxL  : Uint;
               --  Maximum last bit value of any component in this set

               MSS   : Uint;
               --  Corresponding machine scalar size

               -----------
               -- CP_Lt --
               -----------

               function CP_Lt (Op1, Op2 : Natural) return Boolean is
               begin
                  return Position (Component_Clause (Comps (Op1))) <
                    Position (Component_Clause (Comps (Op2)));
               end CP_Lt;

               -------------
               -- CP_Move --
               -------------

               procedure CP_Move (From : Natural; To : Natural) is
               begin
                  Comps (To) := Comps (From);
               end CP_Move;

               --  Start of processing for Sort_CC

            begin
               --  Collect the machine scalar relevant component clauses

               Num_CC := 0;
               Comp   := First_Component_Or_Discriminant (R);
               while Present (Comp) loop
                  declare
                     CC   : constant Node_Id := Component_Clause (Comp);

                  begin
                     --  Collect only component clauses whose last bit is less
                     --  than machine scalar size. Any component clause whose
                     --  last bit exceeds this value does not take part in
                     --  machine scalar layout considerations. The test for
                     --  Error_Posted makes sure we exclude component clauses
                     --  for which we already posted an error.

                     if Present (CC)
                       and then not Error_Posted (Last_Bit (CC))
                       and then Static_Integer (Last_Bit (CC)) <
                                Max_Machine_Scalar_Size
                     then
                        Num_CC := Num_CC + 1;
                        Comps (Num_CC) := Comp;
                     end if;
                  end;

                  Next_Component_Or_Discriminant (Comp);
               end loop;

               --  Sort by ascending position number

               Sorting.Sort (Num_CC);

               --  We now have all the components whose size does not exceed
               --  the max machine scalar value, sorted by starting position.
               --  In this loop we gather groups of clauses starting at the
               --  same position, to process them in accordance with AI-133.

               Stop := 0;
               while Stop < Num_CC loop
                  Start := Stop + 1;
                  Stop  := Start;
                  MaxL  :=
                    Static_Integer
                      (Last_Bit (Component_Clause (Comps (Start))));
                  while Stop < Num_CC loop
                     if Static_Integer
                          (Position (Component_Clause (Comps (Stop + 1)))) =
                        Static_Integer
                          (Position (Component_Clause (Comps (Stop))))
                     then
                        Stop := Stop + 1;
                        MaxL :=
                          UI_Max
                            (MaxL,
                             Static_Integer
                               (Last_Bit
                                  (Component_Clause (Comps (Stop)))));
                     else
                        exit;
                     end if;
                  end loop;

                  --  Now we have a group of component clauses from Start to
                  --  Stop whose positions are identical, and MaxL is the
                  --  maximum last bit value of any of these components.

                  --  We need to determine the corresponding machine scalar
                  --  size. This loop assumes that machine scalar sizes are
                  --  even, and that each possible machine scalar has twice
                  --  as many bits as the next smaller one.

                  MSS := Max_Machine_Scalar_Size;
                  while MSS mod 2 = 0
                    and then (MSS / 2) >= SSU
                    and then (MSS / 2) > MaxL
                  loop
                     MSS := MSS / 2;
                  end loop;

                  --  Here is where we fix up the Component_Bit_Offset value
                  --  to account for the reverse bit order. Some examples of
                  --  what needs to be done for the case of a machine scalar
                  --  size of 8 are:

                  --    First_Bit .. Last_Bit     Component_Bit_Offset
                  --      old          new          old       new

                  --     0 .. 0       7 .. 7         0         7
                  --     0 .. 1       6 .. 7         0         6
                  --     0 .. 2       5 .. 7         0         5
                  --     0 .. 7       0 .. 7         0         4

                  --     1 .. 1       6 .. 6         1         6
                  --     1 .. 4       3 .. 6         1         3
                  --     4 .. 7       0 .. 3         4         0

                  --  The rule is that the first bit is obtained by subtracting
                  --  the old ending bit from machine scalar size - 1.

                  for C in Start .. Stop loop
                     declare
                        Comp : constant Entity_Id := Comps (C);
                        CC   : constant Node_Id   :=
                                 Component_Clause (Comp);
                        LB   : constant Uint :=
                                 Static_Integer (Last_Bit (CC));
                        NFB  : constant Uint := MSS - Uint_1 - LB;
                        NLB  : constant Uint := NFB + Esize (Comp) - 1;
                        Pos  : constant Uint :=
                                 Static_Integer (Position (CC));

                     begin
                        if Warn_On_Reverse_Bit_Order then
                           Error_Msg_Uint_1 := MSS;
                           Error_Msg_N
                             ("info: reverse bit order in machine " &
                              "scalar of length^?", First_Bit (CC));
                           Error_Msg_Uint_1 := NFB;
                           Error_Msg_Uint_2 := NLB;

                           if Bytes_Big_Endian then
                              Error_Msg_NE
                                ("?\info: big-endian range for "
                                 & "component & is ^ .. ^",
                                 First_Bit (CC), Comp);
                           else
                              Error_Msg_NE
                                ("?\info: little-endian range "
                                 & "for component & is ^ .. ^",
                                 First_Bit (CC), Comp);
                           end if;
                        end if;

                        Set_Component_Bit_Offset (Comp, Pos * SSU + NFB);
                        Set_Normalized_First_Bit (Comp, NFB mod SSU);
                     end;
                  end loop;
               end loop;
            end Sort_CC;
         end;
      end if;
   end Adjust_Record_For_Reverse_Bit_Order;

   --------------------------------------
   -- Alignment_Check_For_Esize_Change --
   --------------------------------------

   procedure Alignment_Check_For_Esize_Change (Typ : Entity_Id) is
   begin
      --  If the alignment is known, and not set by a rep clause, and is
      --  inconsistent with the size being set, then reset it to unknown,
      --  we assume in this case that the size overrides the inherited
      --  alignment, and that the alignment must be recomputed.

      if Known_Alignment (Typ)
        and then not Has_Alignment_Clause (Typ)
        and then Esize (Typ) mod (Alignment (Typ) * SSU) /= 0
      then
         Init_Alignment (Typ);
      end if;
   end Alignment_Check_For_Esize_Change;

   -----------------------------------
   -- Analyze_Aspect_Specifications --
   -----------------------------------

   procedure Analyze_Aspect_Specifications
     (N : Node_Id;
      E : Entity_Id;
      L : List_Id)
   is
      Aspect : Node_Id;
      Aitem  : Node_Id;
      Ent    : Node_Id;

      Ins_Node : Node_Id := N;
      --  Insert pragmas (except Pre/Post/Invariant/Predicate) after this node

      --  The general processing involves building an attribute definition
      --  clause or a pragma node that corresponds to the access type. Then
      --  one of two things happens:

      --  If we are required to delay the evaluation of this aspect to the
      --  freeze point, we preanalyze the relevant argument, and then attach
      --  the corresponding pragma/attribute definition clause to the aspect
      --  specification node, which is then placed in the Rep Item chain.
      --  In this case we mark the entity with the Has_Delayed_Aspects flag,
      --  and we evaluate the rep item at the freeze point.

      --  If no delay is required, we just insert the pragma or attribute
      --  after the declaration, and it will get processed by the normal
      --  circuit. The From_Aspect_Specification flag is set on the pragma
      --  or attribute definition node in either case to activate special
      --  processing (e.g. not traversing the list of homonyms for inline).

      Delay_Required : Boolean;
      --  Set True if delay is required

   begin
      --  Return if no aspects

      if L = No_List then
         return;
      end if;

      --  Return if already analyzed (avoids duplicate calls in some cases
      --  where type declarations get rewritten and processed twice).

      if Analyzed (N) then
         return;
      end if;

      --  Loop through aspects

      Aspect := First (L);
      while Present (Aspect) loop
         declare
            Loc  : constant Source_Ptr := Sloc (Aspect);
            Id   : constant Node_Id    := Identifier (Aspect);
            Expr : constant Node_Id    := Expression (Aspect);
            Nam  : constant Name_Id    := Chars (Id);
            A_Id : constant Aspect_Id  := Get_Aspect_Id (Nam);
            Anod : Node_Id;
            T    : Entity_Id;

            Eloc : Source_Ptr := Sloc (Expr);
            --  Source location of expression, modified when we split PPC's

         begin
            Set_Entity (Aspect, E);
            Ent := New_Occurrence_Of (E, Sloc (Id));

            --  Check for duplicate aspect. Note that the Comes_From_Source
            --  test allows duplicate Pre/Post's that we generate internally
            --  to escape being flagged here.

            Anod := First (L);
            while Anod /= Aspect loop
               if Nam = Chars (Identifier (Anod))
                 and then Comes_From_Source (Aspect)
               then
                  Error_Msg_Name_1 := Nam;
                  Error_Msg_Sloc := Sloc (Anod);

                  --  Case of same aspect specified twice

                  if Class_Present (Anod) = Class_Present (Aspect) then
                     if not Class_Present (Anod) then
                        Error_Msg_NE
                          ("aspect% for & previously given#",
                           Id, E);
                     else
                        Error_Msg_NE
                          ("aspect `%''Class` for & previously given#",
                           Id, E);
                     end if;

                  --  Case of Pre and Pre'Class both specified

                  elsif Nam = Name_Pre then
                     if Class_Present (Aspect) then
                        Error_Msg_NE
                          ("aspect `Pre''Class` for & is not allowed here",
                           Id, E);
                        Error_Msg_NE
                          ("\since aspect `Pre` previously given#",
                           Id, E);

                     else
                        Error_Msg_NE
                          ("aspect `Pre` for & is not allowed here",
                           Id, E);
                        Error_Msg_NE
                          ("\since aspect `Pre''Class` previously given#",
                           Id, E);
                     end if;
                  end if;

                  goto Continue;
               end if;

               Next (Anod);
            end loop;

            --  Processing based on specific aspect

            case A_Id is

               --  No_Aspect should be impossible

               when No_Aspect =>
                  raise Program_Error;

               --  Aspects taking an optional boolean argument. For all of
               --  these we just create a matching pragma and insert it,
               --  setting flag Cancel_Aspect if the expression is False.

               when Aspect_Ada_2005                     |
                    Aspect_Ada_2012                     |
                    Aspect_Atomic                       |
                    Aspect_Atomic_Components            |
                    Aspect_Discard_Names                |
                    Aspect_Favor_Top_Level              |
                    Aspect_Inline                       |
                    Aspect_Inline_Always                |
                    Aspect_No_Return                    |
                    Aspect_Pack                         |
                    Aspect_Persistent_BSS               |
                    Aspect_Preelaborable_Initialization |
                    Aspect_Pure_Function                |
                    Aspect_Shared                       |
                    Aspect_Suppress_Debug_Info          |
                    Aspect_Unchecked_Union              |
                    Aspect_Universal_Aliasing           |
                    Aspect_Unmodified                   |
                    Aspect_Unreferenced                 |
                    Aspect_Unreferenced_Objects         |
                    Aspect_Volatile                     |
                    Aspect_Volatile_Components          =>

                  --  Build corresponding pragma node

                  Aitem :=
                    Make_Pragma (Loc,
                      Pragma_Argument_Associations => New_List (Ent),
                      Pragma_Identifier            =>
                        Make_Identifier (Sloc (Id), Chars (Id)));

                  --  Deal with missing expression case, delay never needed

                  if No (Expr) then
                     Delay_Required := False;

                  --  Expression is present

                  else
                     Preanalyze_Spec_Expression (Expr, Standard_Boolean);

                     --  If preanalysis gives a static expression, we don't
                     --  need to delay (this will happen often in practice).

                     if Is_OK_Static_Expression (Expr) then
                        Delay_Required := False;

                        if Is_False (Expr_Value (Expr)) then
                           Set_Aspect_Cancel (Aitem);
                        end if;

                     --  If we don't get a static expression, then delay, the
                     --  expression may turn out static by freeze time.

                     else
                        Delay_Required := True;
                     end if;
                  end if;

               --  Aspects corresponding to attribute definition clauses

               when Aspect_Address        |
                    Aspect_Alignment      |
                    Aspect_Bit_Order      |
                    Aspect_Component_Size |
                    Aspect_External_Tag   |
                    Aspect_Machine_Radix  |
                    Aspect_Object_Size    |
                    Aspect_Size           |
                    Aspect_Storage_Pool   |
                    Aspect_Storage_Size   |
                    Aspect_Stream_Size    |
                    Aspect_Value_Size     =>

                  --  Preanalyze the expression with the appropriate type

                  case A_Id is
                     when Aspect_Address      =>
                        T := RTE (RE_Address);
                     when Aspect_Bit_Order    =>
                        T := RTE (RE_Bit_Order);
                     when Aspect_External_Tag =>
                        T := Standard_String;
                     when Aspect_Storage_Pool =>
                        T := Class_Wide_Type (RTE (RE_Root_Storage_Pool));
                     when others              =>
                        T := Any_Integer;
                  end case;

                  Preanalyze_Spec_Expression (Expr, T);

                  --  Construct the attribute definition clause

                  Aitem :=
                    Make_Attribute_Definition_Clause (Loc,
                      Name       => Ent,
                      Chars      => Chars (Id),
                      Expression => Relocate_Node (Expr));

                  --  We do not need a delay if we have a static expression

                  if Is_OK_Static_Expression (Expression (Aitem)) then
                     Delay_Required := False;

                  --  Here a delay is required

                  else
                     Delay_Required := True;
                  end if;

               --  Aspects corresponding to pragmas with two arguments, where
               --  the first argument is a local name referring to the entity,
               --  and the second argument is the aspect definition expression.

               when Aspect_Suppress   |
                    Aspect_Unsuppress =>

                  --  Construct the pragma

                  Aitem :=
                    Make_Pragma (Loc,
                      Pragma_Argument_Associations => New_List (
                        New_Occurrence_Of (E, Eloc),
                        Relocate_Node (Expr)),
                      Pragma_Identifier            =>
                        Make_Identifier (Sloc (Id), Chars (Id)));

                  --  We don't have to play the delay game here, since the only
                  --  values are check names which don't get analyzed anyway.

                  Delay_Required := False;

               --  Aspects corresponding to stream routines

               when Aspect_Input  |
                    Aspect_Output |
                    Aspect_Read   |
                    Aspect_Write  =>

                  --  Construct the attribute definition clause

                  Aitem :=
                    Make_Attribute_Definition_Clause (Loc,
                      Name       => Ent,
                      Chars      => Chars (Id),
                      Expression => Relocate_Node (Expr));

                  --  These are always delayed (typically the subprogram that
                  --  is referenced cannot have been declared yet, since it has
                  --  a reference to the type for which this aspect is defined.

                  Delay_Required := True;

               --  Aspects corresponding to pragmas with two arguments, where
               --  the second argument is a local name referring to the entity,
               --  and the first argument is the aspect definition expression.

               when Aspect_Warnings =>

                  --  Construct the pragma

                  Aitem :=
                    Make_Pragma (Loc,
                      Pragma_Argument_Associations => New_List (
                        Relocate_Node (Expr),
                        New_Occurrence_Of (E, Eloc)),
                      Pragma_Identifier            =>
                        Make_Identifier (Sloc (Id), Chars (Id)),
                      Class_Present                => Class_Present (Aspect));

                  --  We don't have to play the delay game here, since the only
                  --  values are check names which don't get analyzed anyway.

                  Delay_Required := False;

               --  Aspects Pre/Post generate Precondition/Postcondition pragmas
               --  with a first argument that is the expression, and a second
               --  argument that is an informative message if the test fails.
               --  This is inserted right after the declaration, to get the
               --  required pragma placement. The processing for the pragmas
               --  takes care of the required delay.

               when Aspect_Pre | Aspect_Post => declare
                  Pname : Name_Id;

               begin
                  if A_Id = Aspect_Pre then
                     Pname := Name_Precondition;
                  else
                     Pname := Name_Postcondition;
                  end if;

                  --  If the expressions is of the form A and then B, then
                  --  we generate separate Pre/Post aspects for the separate
                  --  clauses. Since we allow multiple pragmas, there is no
                  --  problem in allowing multiple Pre/Post aspects internally.

                  --  We do not do this for Pre'Class, since we have to put
                  --  these conditions together in a complex OR expression

                  if Pname = Name_Postcondition
                       or else not Class_Present (Aspect)
                  then
                     while Nkind (Expr) = N_And_Then loop
                        Insert_After (Aspect,
                          Make_Aspect_Specification (Sloc (Right_Opnd (Expr)),
                            Identifier    => Identifier (Aspect),
                            Expression    => Relocate_Node (Right_Opnd (Expr)),
                            Class_Present => Class_Present (Aspect),
                            Split_PPC     => True));
                        Rewrite (Expr, Relocate_Node (Left_Opnd (Expr)));
                        Eloc := Sloc (Expr);
                     end loop;
                  end if;

                  --  Build the precondition/postcondition pragma

                  Aitem :=
                    Make_Pragma (Loc,
                      Pragma_Identifier            =>
                        Make_Identifier (Sloc (Id), Pname),
                      Class_Present                => Class_Present (Aspect),
                      Split_PPC                    => Split_PPC (Aspect),
                      Pragma_Argument_Associations => New_List (
                        Make_Pragma_Argument_Association (Eloc,
                          Chars      => Name_Check,
                          Expression => Relocate_Node (Expr))));

                  --  Add message unless exception messages are suppressed

                  if not Opt.Exception_Locations_Suppressed then
                     Append_To (Pragma_Argument_Associations (Aitem),
                       Make_Pragma_Argument_Association (Eloc,
                         Chars     => Name_Message,
                         Expression =>
                           Make_String_Literal (Eloc,
                             Strval => "failed "
                                       & Get_Name_String (Pname)
                                       & " from "
                                       & Build_Location_String (Eloc))));
                  end if;

                  Set_From_Aspect_Specification (Aitem, True);

                  --  For Pre/Post cases, insert immediately after the entity
                  --  declaration, since that is the required pragma placement.
                  --  Note that for these aspects, we do not have to worry
                  --  about delay issues, since the pragmas themselves deal
                  --  with delay of visibility for the expression analysis.

                  --  If the entity is a library-level subprogram, the pre/
                  --  postconditions must be treated as late pragmas.

                  if Nkind (Parent (N)) = N_Compilation_Unit then
                     Add_Global_Declaration (Aitem);
                  else
                     Insert_After (N, Aitem);
                  end if;

                  goto Continue;
               end;

               --  Invariant aspects generate a corresponding pragma with a
               --  first argument that is the entity, a second argument that is
               --  the expression and a third argument that is an appropriate
               --  message. This is inserted right after the declaration, to
               --  get the required pragma placement. The pragma processing
               --  takes care of the required delay.

               when Aspect_Invariant =>

                  --  Construct the pragma

                  Aitem :=
                    Make_Pragma (Loc,
                      Pragma_Argument_Associations =>
                        New_List (Ent, Relocate_Node (Expr)),
                      Class_Present                => Class_Present (Aspect),
                      Pragma_Identifier            =>
                        Make_Identifier (Sloc (Id), Name_Invariant));

                  --  Add message unless exception messages are suppressed

                  if not Opt.Exception_Locations_Suppressed then
                     Append_To (Pragma_Argument_Associations (Aitem),
                       Make_Pragma_Argument_Association (Eloc,
                         Chars      => Name_Message,
                         Expression =>
                           Make_String_Literal (Eloc,
                             Strval => "failed invariant from "
                                       & Build_Location_String (Eloc))));
                  end if;

                  Set_From_Aspect_Specification (Aitem, True);

                  --  For Invariant case, insert immediately after the entity
                  --  declaration. We do not have to worry about delay issues
                  --  since the pragma processing takes care of this.

                  Insert_After (N, Aitem);
                  goto Continue;

               --  Predicate aspects generate a corresponding pragma with a
               --  first argument that is the entity, and the second argument
               --  is the expression. This is inserted immediately after the
               --  declaration, to get the required pragma placement. The
               --  pragma processing takes care of the required delay.

               when Aspect_Predicate =>

                  --  Construct the pragma

                  Aitem :=
                    Make_Pragma (Loc,
                      Pragma_Argument_Associations =>
                        New_List (Ent, Relocate_Node (Expr)),
                      Class_Present                => Class_Present (Aspect),
                      Pragma_Identifier            =>
                        Make_Identifier (Sloc (Id), Name_Predicate));

                  Set_From_Aspect_Specification (Aitem, True);

                  --  Make sure we have a freeze node (it might otherwise be
                  --  missing in cases like subtype X is Y, and we would not
                  --  have a place to build the predicate function).

                  Ensure_Freeze_Node (E);

                  --  For Predicate case, insert immediately after the entity
                  --  declaration. We do not have to worry about delay issues
                  --  since the pragma processing takes care of this.

                  Insert_After (N, Aitem);
                  goto Continue;
            end case;

            Set_From_Aspect_Specification (Aitem, True);

            --  If a delay is required, we delay the freeze (not much point in
            --  delaying the aspect if we don't delay the freeze!). The pragma
            --  or clause is then attached to the aspect specification which
            --  is placed in the rep item list.

            if Delay_Required then
               Ensure_Freeze_Node (E);
               Set_Is_Delayed_Aspect (Aitem);
               Set_Has_Delayed_Aspects (E);
               Set_Aspect_Rep_Item (Aspect, Aitem);
               Record_Rep_Item (E, Aspect);

            --  If no delay required, insert the pragma/clause in the tree

            else
               --  For Pre/Post cases, insert immediately after the entity
               --  declaration, since that is the required pragma placement.

               if A_Id = Aspect_Pre or else A_Id = Aspect_Post then
                  Insert_After (N, Aitem);

               --  For all other cases, insert in sequence

               else
                  Insert_After (Ins_Node, Aitem);
                  Ins_Node := Aitem;
               end if;
            end if;
         end;

         <<Continue>>
            Next (Aspect);
      end loop;
   end Analyze_Aspect_Specifications;

   -----------------------
   -- Analyze_At_Clause --
   -----------------------

   --  An at clause is replaced by the corresponding Address attribute
   --  definition clause that is the preferred approach in Ada 95.

   procedure Analyze_At_Clause (N : Node_Id) is
      CS : constant Boolean := Comes_From_Source (N);

   begin
      --  This is an obsolescent feature

      Check_Restriction (No_Obsolescent_Features, N);

      if Warn_On_Obsolescent_Feature then
         Error_Msg_N
           ("at clause is an obsolescent feature (RM J.7(2))?", N);
         Error_Msg_N
           ("\use address attribute definition clause instead?", N);
      end if;

      --  Rewrite as address clause

      Rewrite (N,
        Make_Attribute_Definition_Clause (Sloc (N),
          Name  => Identifier (N),
          Chars => Name_Address,
          Expression => Expression (N)));

      --  We preserve Comes_From_Source, since logically the clause still
      --  comes from the source program even though it is changed in form.

      Set_Comes_From_Source (N, CS);

      --  Analyze rewritten clause

      Analyze_Attribute_Definition_Clause (N);
   end Analyze_At_Clause;

   -----------------------------------------
   -- Analyze_Attribute_Definition_Clause --
   -----------------------------------------

   procedure Analyze_Attribute_Definition_Clause (N : Node_Id) is
      Loc   : constant Source_Ptr   := Sloc (N);
      Nam   : constant Node_Id      := Name (N);
      Attr  : constant Name_Id      := Chars (N);
      Expr  : constant Node_Id      := Expression (N);
      Id    : constant Attribute_Id := Get_Attribute_Id (Attr);
      Ent   : Entity_Id;
      U_Ent : Entity_Id;

      FOnly : Boolean := False;
      --  Reset to True for subtype specific attribute (Alignment, Size)
      --  and for stream attributes, i.e. those cases where in the call
      --  to Rep_Item_Too_Late, FOnly is set True so that only the freezing
      --  rules are checked. Note that the case of stream attributes is not
      --  clear from the RM, but see AI95-00137. Also, the RM seems to
      --  disallow Storage_Size for derived task types, but that is also
      --  clearly unintentional.

      procedure Analyze_Stream_TSS_Definition (TSS_Nam : TSS_Name_Type);
      --  Common processing for 'Read, 'Write, 'Input and 'Output attribute
      --  definition clauses.

      function Duplicate_Clause return Boolean;
      --  This routine checks if the aspect for U_Ent being given by attribute
      --  definition clause N is for an aspect that has already been specified,
      --  and if so gives an error message. If there is a duplicate, True is
      --  returned, otherwise if there is no error, False is returned.

      -----------------------------------
      -- Analyze_Stream_TSS_Definition --
      -----------------------------------

      procedure Analyze_Stream_TSS_Definition (TSS_Nam : TSS_Name_Type) is
         Subp : Entity_Id := Empty;
         I    : Interp_Index;
         It   : Interp;
         Pnam : Entity_Id;

         Is_Read : constant Boolean := (TSS_Nam = TSS_Stream_Read);

         function Has_Good_Profile (Subp : Entity_Id) return Boolean;
         --  Return true if the entity is a subprogram with an appropriate
         --  profile for the attribute being defined.

         ----------------------
         -- Has_Good_Profile --
         ----------------------

         function Has_Good_Profile (Subp : Entity_Id) return Boolean is
            F              : Entity_Id;
            Is_Function    : constant Boolean := (TSS_Nam = TSS_Stream_Input);
            Expected_Ekind : constant array (Boolean) of Entity_Kind :=
                               (False => E_Procedure, True => E_Function);
            Typ            : Entity_Id;

         begin
            if Ekind (Subp) /= Expected_Ekind (Is_Function) then
               return False;
            end if;

            F := First_Formal (Subp);

            if No (F)
              or else Ekind (Etype (F)) /= E_Anonymous_Access_Type
              or else Designated_Type (Etype (F)) /=
                               Class_Wide_Type (RTE (RE_Root_Stream_Type))
            then
               return False;
            end if;

            if not Is_Function then
               Next_Formal (F);

               declare
                  Expected_Mode : constant array (Boolean) of Entity_Kind :=
                                    (False => E_In_Parameter,
                                     True  => E_Out_Parameter);
               begin
                  if Parameter_Mode (F) /= Expected_Mode (Is_Read) then
                     return False;
                  end if;
               end;

               Typ := Etype (F);

            else
               Typ := Etype (Subp);
            end if;

            return Base_Type (Typ) = Base_Type (Ent)
              and then No (Next_Formal (F));
         end Has_Good_Profile;

      --  Start of processing for Analyze_Stream_TSS_Definition

      begin
         FOnly := True;

         if not Is_Type (U_Ent) then
            Error_Msg_N ("local name must be a subtype", Nam);
            return;
         end if;

         Pnam := TSS (Base_Type (U_Ent), TSS_Nam);

         --  If Pnam is present, it can be either inherited from an ancestor
         --  type (in which case it is legal to redefine it for this type), or
         --  be a previous definition of the attribute for the same type (in
         --  which case it is illegal).

         --  In the first case, it will have been analyzed already, and we
         --  can check that its profile does not match the expected profile
         --  for a stream attribute of U_Ent. In the second case, either Pnam
         --  has been analyzed (and has the expected profile), or it has not
         --  been analyzed yet (case of a type that has not been frozen yet
         --  and for which the stream attribute has been set using Set_TSS).

         if Present (Pnam)
           and then (No (First_Entity (Pnam)) or else Has_Good_Profile (Pnam))
         then
            Error_Msg_Sloc := Sloc (Pnam);
            Error_Msg_Name_1 := Attr;
            Error_Msg_N ("% attribute already defined #", Nam);
            return;
         end if;

         Analyze (Expr);

         if Is_Entity_Name (Expr) then
            if not Is_Overloaded (Expr) then
               if Has_Good_Profile (Entity (Expr)) then
                  Subp := Entity (Expr);
               end if;

            else
               Get_First_Interp (Expr, I, It);
               while Present (It.Nam) loop
                  if Has_Good_Profile (It.Nam) then
                     Subp := It.Nam;
                     exit;
                  end if;

                  Get_Next_Interp (I, It);
               end loop;
            end if;
         end if;

         if Present (Subp) then
            if Is_Abstract_Subprogram (Subp) then
               Error_Msg_N ("stream subprogram must not be abstract", Expr);
               return;
            end if;

            Set_Entity (Expr, Subp);
            Set_Etype (Expr, Etype (Subp));

            New_Stream_Subprogram (N, U_Ent, Subp, TSS_Nam);

         else
            Error_Msg_Name_1 := Attr;
            Error_Msg_N ("incorrect expression for% attribute", Expr);
         end if;
      end Analyze_Stream_TSS_Definition;

      ----------------------
      -- Duplicate_Clause --
      ----------------------

      function Duplicate_Clause return Boolean is
         A : Node_Id;

      begin
         --  Nothing to do if this attribute definition clause comes from
         --  an aspect specification, since we could not be duplicating an
         --  explicit clause, and we dealt with the case of duplicated aspects
         --  in Analyze_Aspect_Specifications.

         if From_Aspect_Specification (N) then
            return False;
         end if;

         --  Otherwise current clause may duplicate previous clause or a
         --  previously given aspect specification for the same aspect.

         A := Get_Rep_Item_For_Entity (U_Ent, Chars (N));

         if Present (A) then
            if Entity (A) = U_Ent then
               Error_Msg_Name_1 := Chars (N);
               Error_Msg_Sloc := Sloc (A);
               Error_Msg_NE ("aspect% for & previously given#", N, U_Ent);
               return True;
            end if;
         end if;

         return False;
      end Duplicate_Clause;

   --  Start of processing for Analyze_Attribute_Definition_Clause

   begin
      --  Process Ignore_Rep_Clauses option

      if Ignore_Rep_Clauses then
         case Id is

            --  The following should be ignored. They do not affect legality
            --  and may be target dependent. The basic idea of -gnatI is to
            --  ignore any rep clauses that may be target dependent but do not
            --  affect legality (except possibly to be rejected because they
            --  are incompatible with the compilation target).

            when Attribute_Alignment      |
                 Attribute_Bit_Order      |
                 Attribute_Component_Size |
                 Attribute_Machine_Radix  |
                 Attribute_Object_Size    |
                 Attribute_Size           |
                 Attribute_Small          |
                 Attribute_Stream_Size    |
                 Attribute_Value_Size     =>

               Rewrite (N, Make_Null_Statement (Sloc (N)));
               return;

            --  The following should not be ignored, because in the first place
            --  they are reasonably portable, and should not cause problems in
            --  compiling code from another target, and also they do affect
            --  legality, e.g. failing to provide a stream attribute for a
            --  type may make a program illegal.

            when Attribute_External_Tag   |
                 Attribute_Input          |
                 Attribute_Output         |
                 Attribute_Read           |
                 Attribute_Storage_Pool   |
                 Attribute_Storage_Size   |
                 Attribute_Write          =>
               null;

<<<<<<< HEAD
            --  Other cases are errors, which will be caught below
=======
            --  Other cases are errors ("attribute& cannot be set with
            --  definition clause"), which will be caught below.
>>>>>>> b56a5220

            when others =>
               null;
         end case;
      end if;

      Analyze (Nam);
      Ent := Entity (Nam);

      if Rep_Item_Too_Early (Ent, N) then
         return;
      end if;

      --  Rep clause applies to full view of incomplete type or private type if
      --  we have one (if not, this is a premature use of the type). However,
      --  certain semantic checks need to be done on the specified entity (i.e.
      --  the private view), so we save it in Ent.

      if Is_Private_Type (Ent)
        and then Is_Derived_Type (Ent)
        and then not Is_Tagged_Type (Ent)
        and then No (Full_View (Ent))
      then
         --  If this is a private type whose completion is a derivation from
         --  another private type, there is no full view, and the attribute
         --  belongs to the type itself, not its underlying parent.

         U_Ent := Ent;

      elsif Ekind (Ent) = E_Incomplete_Type then

         --  The attribute applies to the full view, set the entity of the
         --  attribute definition accordingly.

         Ent := Underlying_Type (Ent);
         U_Ent := Ent;
         Set_Entity (Nam, Ent);

      else
         U_Ent := Underlying_Type (Ent);
      end if;

      --  Complete other routine error checks

      if Etype (Nam) = Any_Type then
         return;

      elsif Scope (Ent) /= Current_Scope then
         Error_Msg_N ("entity must be declared in this scope", Nam);
         return;

      elsif No (U_Ent) then
         U_Ent := Ent;

      elsif Is_Type (U_Ent)
        and then not Is_First_Subtype (U_Ent)
        and then Id /= Attribute_Object_Size
        and then Id /= Attribute_Value_Size
        and then not From_At_Mod (N)
      then
         Error_Msg_N ("cannot specify attribute for subtype", Nam);
         return;
      end if;

      Set_Entity (N, U_Ent);

      --  Switch on particular attribute

      case Id is

         -------------
         -- Address --
         -------------

         --  Address attribute definition clause

         when Attribute_Address => Address : begin

            --  A little error check, catch for X'Address use X'Address;

            if Nkind (Nam) = N_Identifier
              and then Nkind (Expr) = N_Attribute_Reference
              and then Attribute_Name (Expr) = Name_Address
              and then Nkind (Prefix (Expr)) = N_Identifier
              and then Chars (Nam) = Chars (Prefix (Expr))
            then
               Error_Msg_NE
                 ("address for & is self-referencing", Prefix (Expr), Ent);
               return;
            end if;

            --  Not that special case, carry on with analysis of expression

            Analyze_And_Resolve (Expr, RTE (RE_Address));

            --  Even when ignoring rep clauses we need to indicate that the
            --  entity has an address clause and thus it is legal to declare
            --  it imported.

            if Ignore_Rep_Clauses then
<<<<<<< HEAD
               if Ekind (U_Ent) = E_Variable
                 or else Ekind (U_Ent) = E_Constant
               then
=======
               if Ekind_In (U_Ent, E_Variable, E_Constant) then
>>>>>>> b56a5220
                  Record_Rep_Item (U_Ent, N);
               end if;

               return;
            end if;

<<<<<<< HEAD
            if Present (Address_Clause (U_Ent)) then
               Error_Msg_N ("address already given for &", Nam);
=======
            if Duplicate_Clause then
               null;
>>>>>>> b56a5220

            --  Case of address clause for subprogram

            elsif Is_Subprogram (U_Ent) then
               if Has_Homonym (U_Ent) then
                  Error_Msg_N
                    ("address clause cannot be given " &
                     "for overloaded subprogram",
                     Nam);
                  return;
               end if;

               --  For subprograms, all address clauses are permitted, and we
               --  mark the subprogram as having a deferred freeze so that Gigi
               --  will not elaborate it too soon.

               --  Above needs more comments, what is too soon about???

               Set_Has_Delayed_Freeze (U_Ent);

            --  Case of address clause for entry

            elsif Ekind (U_Ent) = E_Entry then
               if Nkind (Parent (N)) = N_Task_Body then
                  Error_Msg_N
                    ("entry address must be specified in task spec", Nam);
                  return;
               end if;

               --  For entries, we require a constant address

               Check_Constant_Address_Clause (Expr, U_Ent);

               --  Special checks for task types

               if Is_Task_Type (Scope (U_Ent))
                 and then Comes_From_Source (Scope (U_Ent))
               then
                  Error_Msg_N
                    ("?entry address declared for entry in task type", N);
                  Error_Msg_N
                    ("\?only one task can be declared of this type", N);
               end if;

               --  Entry address clauses are obsolescent

               Check_Restriction (No_Obsolescent_Features, N);

               if Warn_On_Obsolescent_Feature then
                  Error_Msg_N
                    ("attaching interrupt to task entry is an " &
                     "obsolescent feature (RM J.7.1)?", N);
                  Error_Msg_N
                    ("\use interrupt procedure instead?", N);
               end if;

            --  Case of an address clause for a controlled object which we
            --  consider to be erroneous.

            elsif Is_Controlled (Etype (U_Ent))
              or else Has_Controlled_Component (Etype (U_Ent))
            then
               Error_Msg_NE
                 ("?controlled object& must not be overlaid", Nam, U_Ent);
               Error_Msg_N
                 ("\?Program_Error will be raised at run time", Nam);
               Insert_Action (Declaration_Node (U_Ent),
                 Make_Raise_Program_Error (Loc,
                   Reason => PE_Overlaid_Controlled_Object));
               return;

            --  Case of address clause for a (non-controlled) object

            elsif
              Ekind (U_Ent) = E_Variable
                or else
              Ekind (U_Ent) = E_Constant
            then
               declare
                  Expr  : constant Node_Id := Expression (N);
                  O_Ent : Entity_Id;
                  Off   : Boolean;

               begin
                  --  Exported variables cannot have an address clause, because
                  --  this cancels the effect of the pragma Export.

                  if Is_Exported (U_Ent) then
                     Error_Msg_N
                       ("cannot export object with address clause", Nam);
                     return;
                  end if;

                  Find_Overlaid_Entity (N, O_Ent, Off);

                  --  Overlaying controlled objects is erroneous

                  if Present (O_Ent)
                    and then (Has_Controlled_Component (Etype (O_Ent))
                                or else Is_Controlled (Etype (O_Ent)))
                  then
                     Error_Msg_N
                       ("?cannot overlay with controlled object", Expr);
                     Error_Msg_N
                       ("\?Program_Error will be raised at run time", Expr);
                     Insert_Action (Declaration_Node (U_Ent),
                       Make_Raise_Program_Error (Loc,
                         Reason => PE_Overlaid_Controlled_Object));
                     return;

                  elsif Present (O_Ent)
                    and then Ekind (U_Ent) = E_Constant
                    and then not Is_Constant_Object (O_Ent)
                  then
                     Error_Msg_N ("constant overlays a variable?", Expr);

                  elsif Present (Renamed_Object (U_Ent)) then
                     Error_Msg_N
                       ("address clause not allowed"
                          & " for a renaming declaration (RM 13.1(6))", Nam);
                     return;

                  --  Imported variables can have an address clause, but then
                  --  the import is pretty meaningless except to suppress
                  --  initializations, so we do not need such variables to
                  --  be statically allocated (and in fact it causes trouble
                  --  if the address clause is a local value).

                  elsif Is_Imported (U_Ent) then
                     Set_Is_Statically_Allocated (U_Ent, False);
                  end if;

                  --  We mark a possible modification of a variable with an
                  --  address clause, since it is likely aliasing is occurring.

                  Note_Possible_Modification (Nam, Sure => False);

                  --  Here we are checking for explicit overlap of one variable
                  --  by another, and if we find this then mark the overlapped
                  --  variable as also being volatile to prevent unwanted
                  --  optimizations. This is a significant pessimization so
                  --  avoid it when there is an offset, i.e. when the object
                  --  is composite; they cannot be optimized easily anyway.

                  if Present (O_Ent)
                    and then Is_Object (O_Ent)
                    and then not Off
                  then
                     Set_Treat_As_Volatile (O_Ent);
                  end if;

                  --  Legality checks on the address clause for initialized
                  --  objects is deferred until the freeze point, because
                  --  a subsequent pragma might indicate that the object is
                  --  imported and thus not initialized.

                  Set_Has_Delayed_Freeze (U_Ent);

                  --  If an initialization call has been generated for this
                  --  object, it needs to be deferred to after the freeze node
                  --  we have just now added, otherwise GIGI will see a
                  --  reference to the variable (as actual to the IP call)
                  --  before its definition.

                  declare
                     Init_Call : constant Node_Id := Find_Init_Call (U_Ent, N);
                  begin
                     if Present (Init_Call) then
                        Remove (Init_Call);
                        Append_Freeze_Action (U_Ent, Init_Call);
                     end if;
                  end;

                  if Is_Exported (U_Ent) then
                     Error_Msg_N
                       ("& cannot be exported if an address clause is given",
                        Nam);
                     Error_Msg_N
                       ("\define and export a variable " &
                        "that holds its address instead",
                        Nam);
                  end if;

                  --  Entity has delayed freeze, so we will generate an
                  --  alignment check at the freeze point unless suppressed.

                  if not Range_Checks_Suppressed (U_Ent)
                    and then not Alignment_Checks_Suppressed (U_Ent)
                  then
                     Set_Check_Address_Alignment (N);
                  end if;

                  --  Kill the size check code, since we are not allocating
                  --  the variable, it is somewhere else.

                  Kill_Size_Check_Code (U_Ent);

                  --  If the address clause is of the form:

                  --    for Y'Address use X'Address

                  --  or

                  --    Const : constant Address := X'Address;
                  --    ...
                  --    for Y'Address use Const;

                  --  then we make an entry in the table for checking the size
                  --  and alignment of the overlaying variable. We defer this
                  --  check till after code generation to take full advantage
                  --  of the annotation done by the back end. This entry is
                  --  only made if the address clause comes from source.
<<<<<<< HEAD
=======
                  --  If the entity has a generic type, the check will be
                  --  performed in the instance if the actual type justifies
                  --  it, and we do not insert the clause in the table to
                  --  prevent spurious warnings.
>>>>>>> b56a5220

                  if Address_Clause_Overlay_Warnings
                    and then Comes_From_Source (N)
                    and then Present (O_Ent)
                    and then Is_Object (O_Ent)
                  then
<<<<<<< HEAD
                     Address_Clause_Checks.Append ((N, U_Ent, O_Ent, Off));
=======
                     if not Is_Generic_Type (Etype (U_Ent)) then
                        Address_Clause_Checks.Append ((N, U_Ent, O_Ent, Off));
                     end if;
>>>>>>> b56a5220

                     --  If variable overlays a constant view, and we are
                     --  warning on overlays, then mark the variable as
                     --  overlaying a constant (we will give warnings later
                     --  if this variable is assigned).

                     if Is_Constant_Object (O_Ent)
                       and then Ekind (U_Ent) = E_Variable
                     then
                        Set_Overlays_Constant (U_Ent);
                     end if;
                  end if;
               end;

            --  Not a valid entity for an address clause

            else
               Error_Msg_N ("address cannot be given for &", Nam);
            end if;
         end Address;

         ---------------
         -- Alignment --
         ---------------

         --  Alignment attribute definition clause

         when Attribute_Alignment => Alignment : declare
            Align : constant Uint := Get_Alignment_Value (Expr);

         begin
            FOnly := True;

            if not Is_Type (U_Ent)
              and then Ekind (U_Ent) /= E_Variable
              and then Ekind (U_Ent) /= E_Constant
            then
               Error_Msg_N ("alignment cannot be given for &", Nam);

            elsif Duplicate_Clause then
               null;

            elsif Align /= No_Uint then
               Set_Has_Alignment_Clause (U_Ent);
               Set_Alignment            (U_Ent, Align);

               --  For an array type, U_Ent is the first subtype. In that case,
               --  also set the alignment of the anonymous base type so that
               --  other subtypes (such as the itypes for aggregates of the
               --  type) also receive the expected alignment.

               if Is_Array_Type (U_Ent) then
                  Set_Alignment (Base_Type (U_Ent), Align);
               end if;
            end if;
         end Alignment;

         ---------------
         -- Bit_Order --
         ---------------

         --  Bit_Order attribute definition clause

         when Attribute_Bit_Order => Bit_Order : declare
         begin
            if not Is_Record_Type (U_Ent) then
               Error_Msg_N
                 ("Bit_Order can only be defined for record type", Nam);

            elsif Duplicate_Clause then
               null;

            else
               Analyze_And_Resolve (Expr, RTE (RE_Bit_Order));

               if Etype (Expr) = Any_Type then
                  return;

               elsif not Is_Static_Expression (Expr) then
                  Flag_Non_Static_Expr
                    ("Bit_Order requires static expression!", Expr);

               else
                  if (Expr_Value (Expr) = 0) /= Bytes_Big_Endian then
                     Set_Reverse_Bit_Order (U_Ent, True);
                  end if;
               end if;
            end if;
         end Bit_Order;

         --------------------
         -- Component_Size --
         --------------------

         --  Component_Size attribute definition clause

         when Attribute_Component_Size => Component_Size_Case : declare
            Csize    : constant Uint := Static_Integer (Expr);
            Ctyp     : Entity_Id;
            Btype    : Entity_Id;
            Biased   : Boolean;
            New_Ctyp : Entity_Id;
            Decl     : Node_Id;

         begin
            if not Is_Array_Type (U_Ent) then
               Error_Msg_N ("component size requires array type", Nam);
               return;
            end if;

            Btype := Base_Type (U_Ent);
            Ctyp := Component_Type (Btype);

            if Duplicate_Clause then
               null;

            elsif Rep_Item_Too_Early (Btype, N) then
               null;

            elsif Csize /= No_Uint then
               Check_Size (Expr, Ctyp, Csize, Biased);

               --  For the biased case, build a declaration for a subtype that
               --  will be used to represent the biased subtype that reflects
               --  the biased representation of components. We need the subtype
               --  to get proper conversions on referencing elements of the
               --  array. Note: component size clauses are ignored in VM mode.

               if VM_Target = No_VM then
                  if Biased then
                     New_Ctyp :=
                       Make_Defining_Identifier (Loc,
                         Chars =>
                           New_External_Name (Chars (U_Ent), 'C', 0, 'T'));

                     Decl :=
                       Make_Subtype_Declaration (Loc,
                         Defining_Identifier => New_Ctyp,
                         Subtype_Indication  =>
                           New_Occurrence_Of (Component_Type (Btype), Loc));

                     Set_Parent (Decl, N);
                     Analyze (Decl, Suppress => All_Checks);

                     Set_Has_Delayed_Freeze        (New_Ctyp, False);
                     Set_Esize                     (New_Ctyp, Csize);
                     Set_RM_Size                   (New_Ctyp, Csize);
                     Init_Alignment                (New_Ctyp);
                     Set_Is_Itype                  (New_Ctyp, True);
                     Set_Associated_Node_For_Itype (New_Ctyp, U_Ent);

                     Set_Component_Type (Btype, New_Ctyp);
                     Set_Biased (New_Ctyp, N, "component size clause");
                  end if;

                  Set_Component_Size (Btype, Csize);

               --  For VM case, we ignore component size clauses

               else
                  --  Give a warning unless we are in GNAT mode, in which case
                  --  the warning is suppressed since it is not useful.

                  if not GNAT_Mode then
                     Error_Msg_N
                       ("?component size ignored in this configuration", N);
                  end if;
               end if;

               --  Deal with warning on overridden size

               if Warn_On_Overridden_Size
                 and then Has_Size_Clause (Ctyp)
                 and then RM_Size (Ctyp) /= Csize
               then
                  Error_Msg_NE
                    ("?component size overrides size clause for&",
                     N, Ctyp);
               end if;

               Set_Has_Component_Size_Clause (Btype, True);
               Set_Has_Non_Standard_Rep (Btype, True);
            end if;
         end Component_Size_Case;

         ------------------
         -- External_Tag --
         ------------------

         when Attribute_External_Tag => External_Tag :
         begin
            if not Is_Tagged_Type (U_Ent) then
               Error_Msg_N ("should be a tagged type", Nam);
            end if;

            if Duplicate_Clause then
               null;

            else
               Analyze_And_Resolve (Expr, Standard_String);

<<<<<<< HEAD
            if VM_Target = No_VM then
               Set_Has_External_Tag_Rep_Clause (U_Ent);
            else
               Error_Msg_Name_1 := Attr;
               Error_Msg_N
                 ("% attribute unsupported in this configuration", Nam);
            end if;
=======
               if not Is_Static_Expression (Expr) then
                  Flag_Non_Static_Expr
                    ("static string required for tag name!", Nam);
               end if;
>>>>>>> b56a5220

               if VM_Target = No_VM then
                  Set_Has_External_Tag_Rep_Clause (U_Ent);
               else
                  Error_Msg_Name_1 := Attr;
                  Error_Msg_N
                    ("% attribute unsupported in this configuration", Nam);
               end if;

               if not Is_Library_Level_Entity (U_Ent) then
                  Error_Msg_NE
                    ("?non-unique external tag supplied for &", N, U_Ent);
                  Error_Msg_N
                    ("?\same external tag applies to all subprogram calls", N);
                  Error_Msg_N
                    ("?\corresponding internal tag cannot be obtained", N);
               end if;
            end if;
         end External_Tag;

         -----------
         -- Input --
         -----------

         when Attribute_Input =>
            Analyze_Stream_TSS_Definition (TSS_Stream_Input);
            Set_Has_Specified_Stream_Input (Ent);

         -------------------
         -- Machine_Radix --
         -------------------

         --  Machine radix attribute definition clause

         when Attribute_Machine_Radix => Machine_Radix : declare
            Radix : constant Uint := Static_Integer (Expr);

         begin
            if not Is_Decimal_Fixed_Point_Type (U_Ent) then
               Error_Msg_N ("decimal fixed-point type expected for &", Nam);

            elsif Duplicate_Clause then
               null;

            elsif Radix /= No_Uint then
               Set_Has_Machine_Radix_Clause (U_Ent);
               Set_Has_Non_Standard_Rep (Base_Type (U_Ent));

               if Radix = 2 then
                  null;
               elsif Radix = 10 then
                  Set_Machine_Radix_10 (U_Ent);
               else
                  Error_Msg_N ("machine radix value must be 2 or 10", Expr);
               end if;
            end if;
         end Machine_Radix;

         -----------------
         -- Object_Size --
         -----------------

         --  Object_Size attribute definition clause

         when Attribute_Object_Size => Object_Size : declare
            Size : constant Uint := Static_Integer (Expr);

            Biased : Boolean;
            pragma Warnings (Off, Biased);

         begin
            if not Is_Type (U_Ent) then
               Error_Msg_N ("Object_Size cannot be given for &", Nam);

            elsif Duplicate_Clause then
               null;

            else
               Check_Size (Expr, U_Ent, Size, Biased);

               if Size /= 8
                    and then
                  Size /= 16
                    and then
                  Size /= 32
                    and then
                  UI_Mod (Size, 64) /= 0
               then
                  Error_Msg_N
                    ("Object_Size must be 8, 16, 32, or multiple of 64",
                     Expr);
               end if;

               Set_Esize (U_Ent, Size);
               Set_Has_Object_Size_Clause (U_Ent);
               Alignment_Check_For_Esize_Change (U_Ent);
            end if;
         end Object_Size;

         ------------
         -- Output --
         ------------

         when Attribute_Output =>
            Analyze_Stream_TSS_Definition (TSS_Stream_Output);
            Set_Has_Specified_Stream_Output (Ent);

         ----------
         -- Read --
         ----------

         when Attribute_Read =>
            Analyze_Stream_TSS_Definition (TSS_Stream_Read);
            Set_Has_Specified_Stream_Read (Ent);

         ----------
         -- Size --
         ----------

         --  Size attribute definition clause

         when Attribute_Size => Size : declare
            Size   : constant Uint := Static_Integer (Expr);
            Etyp   : Entity_Id;
            Biased : Boolean;

         begin
            FOnly := True;

            if Duplicate_Clause then
               null;

            elsif not Is_Type (U_Ent)
              and then Ekind (U_Ent) /= E_Variable
              and then Ekind (U_Ent) /= E_Constant
            then
               Error_Msg_N ("size cannot be given for &", Nam);

            elsif Is_Array_Type (U_Ent)
              and then not Is_Constrained (U_Ent)
            then
               Error_Msg_N
                 ("size cannot be given for unconstrained array", Nam);

            elsif Size /= No_Uint then

               if VM_Target /= No_VM and then not GNAT_Mode then

                  --  Size clause is not handled properly on VM targets.
                  --  Display a warning unless we are in GNAT mode, in which
                  --  case this is useless.

                  Error_Msg_N
                    ("?size clauses are ignored in this configuration", N);
               end if;

               if Is_Type (U_Ent) then
                  Etyp := U_Ent;
               else
                  Etyp := Etype (U_Ent);
               end if;

               --  Check size, note that Gigi is in charge of checking that the
               --  size of an array or record type is OK. Also we do not check
               --  the size in the ordinary fixed-point case, since it is too
               --  early to do so (there may be subsequent small clause that
               --  affects the size). We can check the size if a small clause
               --  has already been given.

               if not Is_Ordinary_Fixed_Point_Type (U_Ent)
                 or else Has_Small_Clause (U_Ent)
               then
                  Check_Size (Expr, Etyp, Size, Biased);
                  Set_Biased (U_Ent, N, "size clause", Biased);
               end if;

               --  For types set RM_Size and Esize if possible

               if Is_Type (U_Ent) then
                  Set_RM_Size (U_Ent, Size);

                  --  For scalar types, increase Object_Size to power of 2, but
                  --  not less than a storage unit in any case (i.e., normally
                  --  this means it will be byte addressable).

                  if Is_Scalar_Type (U_Ent) then
                     if Size <= System_Storage_Unit then
                        Init_Esize (U_Ent, System_Storage_Unit);
                     elsif Size <= 16 then
                        Init_Esize (U_Ent, 16);
                     elsif Size <= 32 then
                        Init_Esize (U_Ent, 32);
                     else
                        Set_Esize  (U_Ent, (Size + 63) / 64 * 64);
                     end if;

                  --  For all other types, object size = value size. The
                  --  backend will adjust as needed.

                  else
                     Set_Esize (U_Ent, Size);
                  end if;

                  Alignment_Check_For_Esize_Change (U_Ent);

               --  For objects, set Esize only

               else
                  if Is_Elementary_Type (Etyp) then
                     if Size /= System_Storage_Unit
                          and then
                        Size /= System_Storage_Unit * 2
                          and then
                        Size /= System_Storage_Unit * 4
                           and then
                        Size /= System_Storage_Unit * 8
                     then
                        Error_Msg_Uint_1 := UI_From_Int (System_Storage_Unit);
                        Error_Msg_Uint_2 := Error_Msg_Uint_1 * 8;
                        Error_Msg_N
                          ("size for primitive object must be a power of 2"
                            & " in the range ^-^", N);
                     end if;
                  end if;

                  Set_Esize (U_Ent, Size);
               end if;

               Set_Has_Size_Clause (U_Ent);
            end if;
         end Size;

         -----------
         -- Small --
         -----------

         --  Small attribute definition clause

         when Attribute_Small => Small : declare
            Implicit_Base : constant Entity_Id := Base_Type (U_Ent);
            Small         : Ureal;

         begin
            Analyze_And_Resolve (Expr, Any_Real);

            if Etype (Expr) = Any_Type then
               return;

            elsif not Is_Static_Expression (Expr) then
               Flag_Non_Static_Expr
                 ("small requires static expression!", Expr);
               return;

            else
               Small := Expr_Value_R (Expr);

               if Small <= Ureal_0 then
                  Error_Msg_N ("small value must be greater than zero", Expr);
                  return;
               end if;

            end if;

            if not Is_Ordinary_Fixed_Point_Type (U_Ent) then
               Error_Msg_N
                 ("small requires an ordinary fixed point type", Nam);

            elsif Has_Small_Clause (U_Ent) then
               Error_Msg_N ("small already given for &", Nam);

            elsif Small > Delta_Value (U_Ent) then
               Error_Msg_N
                 ("small value must not be greater then delta value", Nam);

            else
               Set_Small_Value (U_Ent, Small);
               Set_Small_Value (Implicit_Base, Small);
               Set_Has_Small_Clause (U_Ent);
               Set_Has_Small_Clause (Implicit_Base);
               Set_Has_Non_Standard_Rep (Implicit_Base);
            end if;
         end Small;

         ------------------
         -- Storage_Pool --
         ------------------

         --  Storage_Pool attribute definition clause

         when Attribute_Storage_Pool => Storage_Pool : declare
            Pool : Entity_Id;
            T    : Entity_Id;

         begin
            if Ekind (U_Ent) = E_Access_Subprogram_Type then
               Error_Msg_N
                 ("storage pool cannot be given for access-to-subprogram type",
                  Nam);
               return;

            elsif not
              Ekind_In (U_Ent, E_Access_Type, E_General_Access_Type)
            then
               Error_Msg_N
                 ("storage pool can only be given for access types", Nam);
               return;

            elsif Is_Derived_Type (U_Ent) then
               Error_Msg_N
                 ("storage pool cannot be given for a derived access type",
                  Nam);

            elsif Duplicate_Clause then
               return;

            elsif Present (Associated_Storage_Pool (U_Ent)) then
               Error_Msg_N ("storage pool already given for &", Nam);
               return;
            end if;

            Analyze_And_Resolve
              (Expr, Class_Wide_Type (RTE (RE_Root_Storage_Pool)));

            if not Denotes_Variable (Expr) then
               Error_Msg_N ("storage pool must be a variable", Expr);
               return;
            end if;

            if Nkind (Expr) = N_Type_Conversion then
               T := Etype (Expression (Expr));
            else
               T := Etype (Expr);
            end if;

            --  The Stack_Bounded_Pool is used internally for implementing
            --  access types with a Storage_Size. Since it only work
            --  properly when used on one specific type, we need to check
            --  that it is not hijacked improperly:
            --    type T is access Integer;
            --    for T'Storage_Size use n;
            --    type Q is access Float;
            --    for Q'Storage_Size use T'Storage_Size; -- incorrect

            if RTE_Available (RE_Stack_Bounded_Pool)
              and then Base_Type (T) = RTE (RE_Stack_Bounded_Pool)
            then
               Error_Msg_N ("non-shareable internal Pool", Expr);
               return;
            end if;

            --  If the argument is a name that is not an entity name, then
            --  we construct a renaming operation to define an entity of
            --  type storage pool.

            if not Is_Entity_Name (Expr)
              and then Is_Object_Reference (Expr)
            then
               Pool := Make_Temporary (Loc, 'P', Expr);

               declare
                  Rnode : constant Node_Id :=
                            Make_Object_Renaming_Declaration (Loc,
                              Defining_Identifier => Pool,
                              Subtype_Mark        =>
                                New_Occurrence_Of (Etype (Expr), Loc),
                              Name                => Expr);

               begin
                  Insert_Before (N, Rnode);
                  Analyze (Rnode);
                  Set_Associated_Storage_Pool (U_Ent, Pool);
               end;

            elsif Is_Entity_Name (Expr) then
               Pool := Entity (Expr);

               --  If pool is a renamed object, get original one. This can
               --  happen with an explicit renaming, and within instances.

               while Present (Renamed_Object (Pool))
                 and then Is_Entity_Name (Renamed_Object (Pool))
               loop
                  Pool := Entity (Renamed_Object (Pool));
               end loop;

               if Present (Renamed_Object (Pool))
                 and then Nkind (Renamed_Object (Pool)) = N_Type_Conversion
                 and then Is_Entity_Name (Expression (Renamed_Object (Pool)))
               then
                  Pool := Entity (Expression (Renamed_Object (Pool)));
               end if;

               Set_Associated_Storage_Pool (U_Ent, Pool);

            elsif Nkind (Expr) = N_Type_Conversion
              and then Is_Entity_Name (Expression (Expr))
              and then Nkind (Original_Node (Expr)) = N_Attribute_Reference
            then
               Pool := Entity (Expression (Expr));
               Set_Associated_Storage_Pool (U_Ent, Pool);

            else
               Error_Msg_N ("incorrect reference to a Storage Pool", Expr);
               return;
            end if;
         end Storage_Pool;

         ------------------
         -- Storage_Size --
         ------------------

         --  Storage_Size attribute definition clause

         when Attribute_Storage_Size => Storage_Size : declare
            Btype : constant Entity_Id := Base_Type (U_Ent);
            Sprag : Node_Id;

         begin
            if Is_Task_Type (U_Ent) then
               Check_Restriction (No_Obsolescent_Features, N);

               if Warn_On_Obsolescent_Feature then
                  Error_Msg_N
                    ("storage size clause for task is an " &
                     "obsolescent feature (RM J.9)?", N);
                  Error_Msg_N ("\use Storage_Size pragma instead?", N);
               end if;

               FOnly := True;
            end if;

            if not Is_Access_Type (U_Ent)
              and then Ekind (U_Ent) /= E_Task_Type
            then
               Error_Msg_N ("storage size cannot be given for &", Nam);

            elsif Is_Access_Type (U_Ent) and Is_Derived_Type (U_Ent) then
               Error_Msg_N
                 ("storage size cannot be given for a derived access type",
                  Nam);

            elsif Duplicate_Clause then
               null;

            else
               Analyze_And_Resolve (Expr, Any_Integer);

               if Is_Access_Type (U_Ent) then
                  if Present (Associated_Storage_Pool (U_Ent)) then
                     Error_Msg_N ("storage pool already given for &", Nam);
                     return;
                  end if;

                  if Is_OK_Static_Expression (Expr)
                    and then Expr_Value (Expr) = 0
                  then
                     Set_No_Pool_Assigned (Btype);
                  end if;

               else -- Is_Task_Type (U_Ent)
                  Sprag := Get_Rep_Pragma (Btype, Name_Storage_Size);

                  if Present (Sprag) then
                     Error_Msg_Sloc := Sloc (Sprag);
                     Error_Msg_N
                       ("Storage_Size already specified#", Nam);
                     return;
                  end if;
               end if;

               Set_Has_Storage_Size_Clause (Btype);
            end if;
         end Storage_Size;

         -----------------
         -- Stream_Size --
         -----------------

         when Attribute_Stream_Size => Stream_Size : declare
            Size : constant Uint := Static_Integer (Expr);

         begin
            if Ada_Version <= Ada_95 then
               Check_Restriction (No_Implementation_Attributes, N);
            end if;

            if Duplicate_Clause then
               null;

            elsif Is_Elementary_Type (U_Ent) then
               if Size /= System_Storage_Unit
                    and then
                  Size /= System_Storage_Unit * 2
                    and then
                  Size /= System_Storage_Unit * 4
                     and then
                  Size /= System_Storage_Unit * 8
               then
                  Error_Msg_Uint_1 := UI_From_Int (System_Storage_Unit);
                  Error_Msg_N
                    ("stream size for elementary type must be a"
                       & " power of 2 and at least ^", N);

               elsif RM_Size (U_Ent) > Size then
                  Error_Msg_Uint_1 := RM_Size (U_Ent);
                  Error_Msg_N
                    ("stream size for elementary type must be a"
                       & " power of 2 and at least ^", N);
               end if;

               Set_Has_Stream_Size_Clause (U_Ent);

            else
               Error_Msg_N ("Stream_Size cannot be given for &", Nam);
            end if;
         end Stream_Size;

         ----------------
         -- Value_Size --
         ----------------

         --  Value_Size attribute definition clause

         when Attribute_Value_Size => Value_Size : declare
            Size   : constant Uint := Static_Integer (Expr);
            Biased : Boolean;

         begin
            if not Is_Type (U_Ent) then
               Error_Msg_N ("Value_Size cannot be given for &", Nam);

            elsif Duplicate_Clause then
               null;

            elsif Is_Array_Type (U_Ent)
              and then not Is_Constrained (U_Ent)
            then
               Error_Msg_N
                 ("Value_Size cannot be given for unconstrained array", Nam);

            else
               if Is_Elementary_Type (U_Ent) then
                  Check_Size (Expr, U_Ent, Size, Biased);
                  Set_Biased (U_Ent, N, "value size clause", Biased);
               end if;

               Set_RM_Size (U_Ent, Size);
            end if;
         end Value_Size;

         -----------
         -- Write --
         -----------

         when Attribute_Write =>
            Analyze_Stream_TSS_Definition (TSS_Stream_Write);
            Set_Has_Specified_Stream_Write (Ent);

         --  All other attributes cannot be set

         when others =>
            Error_Msg_N
              ("attribute& cannot be set with definition clause", N);
      end case;

      --  The test for the type being frozen must be performed after
      --  any expression the clause has been analyzed since the expression
      --  itself might cause freezing that makes the clause illegal.

      if Rep_Item_Too_Late (U_Ent, N, FOnly) then
         return;
      end if;
   end Analyze_Attribute_Definition_Clause;

   ----------------------------
   -- Analyze_Code_Statement --
   ----------------------------

   procedure Analyze_Code_Statement (N : Node_Id) is
      HSS   : constant Node_Id   := Parent (N);
      SBody : constant Node_Id   := Parent (HSS);
      Subp  : constant Entity_Id := Current_Scope;
      Stmt  : Node_Id;
      Decl  : Node_Id;
      StmtO : Node_Id;
      DeclO : Node_Id;

   begin
      --  Analyze and check we get right type, note that this implements the
      --  requirement (RM 13.8(1)) that Machine_Code be with'ed, since that
      --  is the only way that Asm_Insn could possibly be visible.

      Analyze_And_Resolve (Expression (N));

      if Etype (Expression (N)) = Any_Type then
         return;
      elsif Etype (Expression (N)) /= RTE (RE_Asm_Insn) then
         Error_Msg_N ("incorrect type for code statement", N);
         return;
      end if;

      Check_Code_Statement (N);

      --  Make sure we appear in the handled statement sequence of a
      --  subprogram (RM 13.8(3)).

      if Nkind (HSS) /= N_Handled_Sequence_Of_Statements
        or else Nkind (SBody) /= N_Subprogram_Body
      then
         Error_Msg_N
           ("code statement can only appear in body of subprogram", N);
         return;
      end if;

      --  Do remaining checks (RM 13.8(3)) if not already done

      if not Is_Machine_Code_Subprogram (Subp) then
         Set_Is_Machine_Code_Subprogram (Subp);

         --  No exception handlers allowed

         if Present (Exception_Handlers (HSS)) then
            Error_Msg_N
              ("exception handlers not permitted in machine code subprogram",
               First (Exception_Handlers (HSS)));
         end if;

         --  No declarations other than use clauses and pragmas (we allow
         --  certain internally generated declarations as well).

         Decl := First (Declarations (SBody));
         while Present (Decl) loop
            DeclO := Original_Node (Decl);
            if Comes_From_Source (DeclO)
              and not Nkind_In (DeclO, N_Pragma,
                                       N_Use_Package_Clause,
                                       N_Use_Type_Clause,
                                       N_Implicit_Label_Declaration)
            then
               Error_Msg_N
                 ("this declaration not allowed in machine code subprogram",
                  DeclO);
            end if;

            Next (Decl);
         end loop;

         --  No statements other than code statements, pragmas, and labels.
         --  Again we allow certain internally generated statements.

         Stmt := First (Statements (HSS));
         while Present (Stmt) loop
            StmtO := Original_Node (Stmt);
            if Comes_From_Source (StmtO)
              and then not Nkind_In (StmtO, N_Pragma,
                                            N_Label,
                                            N_Code_Statement)
            then
               Error_Msg_N
                 ("this statement is not allowed in machine code subprogram",
                  StmtO);
            end if;

            Next (Stmt);
         end loop;
      end if;
   end Analyze_Code_Statement;

   -----------------------------------------------
   -- Analyze_Enumeration_Representation_Clause --
   -----------------------------------------------

   procedure Analyze_Enumeration_Representation_Clause (N : Node_Id) is
      Ident    : constant Node_Id    := Identifier (N);
      Aggr     : constant Node_Id    := Array_Aggregate (N);
      Enumtype : Entity_Id;
      Elit     : Entity_Id;
      Expr     : Node_Id;
      Assoc    : Node_Id;
      Choice   : Node_Id;
      Val      : Uint;
      Err      : Boolean := False;

      Lo : constant Uint := Expr_Value (Type_Low_Bound (Universal_Integer));
      Hi : constant Uint := Expr_Value (Type_High_Bound (Universal_Integer));
      --  Allowed range of universal integer (= allowed range of enum lit vals)

      Min : Uint;
      Max : Uint;
      --  Minimum and maximum values of entries

      Max_Node : Node_Id;
      --  Pointer to node for literal providing max value

   begin
      if Ignore_Rep_Clauses then
         return;
      end if;

      --  First some basic error checks

      Find_Type (Ident);
      Enumtype := Entity (Ident);

      if Enumtype = Any_Type
        or else Rep_Item_Too_Early (Enumtype, N)
      then
         return;
      else
         Enumtype := Underlying_Type (Enumtype);
      end if;

      if not Is_Enumeration_Type (Enumtype) then
         Error_Msg_NE
           ("enumeration type required, found}",
            Ident, First_Subtype (Enumtype));
         return;
      end if;

      --  Ignore rep clause on generic actual type. This will already have
      --  been flagged on the template as an error, and this is the safest
      --  way to ensure we don't get a junk cascaded message in the instance.

      if Is_Generic_Actual_Type (Enumtype) then
         return;

      --  Type must be in current scope

      elsif Scope (Enumtype) /= Current_Scope then
         Error_Msg_N ("type must be declared in this scope", Ident);
         return;

      --  Type must be a first subtype

      elsif not Is_First_Subtype (Enumtype) then
         Error_Msg_N ("cannot give enumeration rep clause for subtype", N);
         return;

      --  Ignore duplicate rep clause

      elsif Has_Enumeration_Rep_Clause (Enumtype) then
         Error_Msg_N ("duplicate enumeration rep clause ignored", N);
         return;

      --  Don't allow rep clause for standard [wide_[wide_]]character

      elsif Is_Standard_Character_Type (Enumtype) then
         Error_Msg_N ("enumeration rep clause not allowed for this type", N);
         return;

      --  Check that the expression is a proper aggregate (no parentheses)

      elsif Paren_Count (Aggr) /= 0 then
         Error_Msg
           ("extra parentheses surrounding aggregate not allowed",
            First_Sloc (Aggr));
         return;

      --  All tests passed, so set rep clause in place

      else
         Set_Has_Enumeration_Rep_Clause (Enumtype);
         Set_Has_Enumeration_Rep_Clause (Base_Type (Enumtype));
      end if;

      --  Now we process the aggregate. Note that we don't use the normal
      --  aggregate code for this purpose, because we don't want any of the
      --  normal expansion activities, and a number of special semantic
      --  rules apply (including the component type being any integer type)

      Elit := First_Literal (Enumtype);

      --  First the positional entries if any

      if Present (Expressions (Aggr)) then
         Expr := First (Expressions (Aggr));
         while Present (Expr) loop
            if No (Elit) then
               Error_Msg_N ("too many entries in aggregate", Expr);
               return;
            end if;

            Val := Static_Integer (Expr);

            --  Err signals that we found some incorrect entries processing
            --  the list. The final checks for completeness and ordering are
            --  skipped in this case.

            if Val = No_Uint then
               Err := True;
            elsif Val < Lo or else Hi < Val then
               Error_Msg_N ("value outside permitted range", Expr);
               Err := True;
            end if;

            Set_Enumeration_Rep (Elit, Val);
            Set_Enumeration_Rep_Expr (Elit, Expr);
            Next (Expr);
            Next (Elit);
         end loop;
      end if;

      --  Now process the named entries if present

      if Present (Component_Associations (Aggr)) then
         Assoc := First (Component_Associations (Aggr));
         while Present (Assoc) loop
            Choice := First (Choices (Assoc));

            if Present (Next (Choice)) then
               Error_Msg_N
                 ("multiple choice not allowed here", Next (Choice));
               Err := True;
            end if;

            if Nkind (Choice) = N_Others_Choice then
               Error_Msg_N ("others choice not allowed here", Choice);
               Err := True;

            elsif Nkind (Choice) = N_Range then
               --  ??? should allow zero/one element range here
               Error_Msg_N ("range not allowed here", Choice);
               Err := True;

            else
               Analyze_And_Resolve (Choice, Enumtype);

               if Is_Entity_Name (Choice)
                 and then Is_Type (Entity (Choice))
               then
                  Error_Msg_N ("subtype name not allowed here", Choice);
                  Err := True;
                  --  ??? should allow static subtype with zero/one entry

               elsif Etype (Choice) = Base_Type (Enumtype) then
                  if not Is_Static_Expression (Choice) then
                     Flag_Non_Static_Expr
                       ("non-static expression used for choice!", Choice);
                     Err := True;

                  else
                     Elit := Expr_Value_E (Choice);

                     if Present (Enumeration_Rep_Expr (Elit)) then
                        Error_Msg_Sloc := Sloc (Enumeration_Rep_Expr (Elit));
                        Error_Msg_NE
                          ("representation for& previously given#",
                           Choice, Elit);
                        Err := True;
                     end if;

                     Set_Enumeration_Rep_Expr (Elit, Expression (Assoc));

                     Expr := Expression (Assoc);
                     Val := Static_Integer (Expr);

                     if Val = No_Uint then
                        Err := True;

                     elsif Val < Lo or else Hi < Val then
                        Error_Msg_N ("value outside permitted range", Expr);
                        Err := True;
                     end if;

                     Set_Enumeration_Rep (Elit, Val);
                  end if;
               end if;
            end if;

            Next (Assoc);
         end loop;
      end if;

      --  Aggregate is fully processed. Now we check that a full set of
      --  representations was given, and that they are in range and in order.
      --  These checks are only done if no other errors occurred.

      if not Err then
         Min  := No_Uint;
         Max  := No_Uint;

         Elit := First_Literal (Enumtype);
         while Present (Elit) loop
            if No (Enumeration_Rep_Expr (Elit)) then
               Error_Msg_NE ("missing representation for&!", N, Elit);

            else
               Val := Enumeration_Rep (Elit);

               if Min = No_Uint then
                  Min := Val;
               end if;

               if Val /= No_Uint then
                  if Max /= No_Uint and then Val <= Max then
                     Error_Msg_NE
                       ("enumeration value for& not ordered!",
                        Enumeration_Rep_Expr (Elit), Elit);
                  end if;

                  Max_Node := Enumeration_Rep_Expr (Elit);
                  Max := Val;
               end if;

               --  If there is at least one literal whose representation is not
               --  equal to the Pos value, then note that this enumeration type
               --  has a non-standard representation.

               if Val /= Enumeration_Pos (Elit) then
                  Set_Has_Non_Standard_Rep (Base_Type (Enumtype));
               end if;
            end if;

            Next (Elit);
         end loop;

         --  Now set proper size information

         declare
            Minsize : Uint := UI_From_Int (Minimum_Size (Enumtype));

         begin
            if Has_Size_Clause (Enumtype) then

               --  All OK, if size is OK now

               if RM_Size (Enumtype) >= Minsize then
                  null;

               else
                  --  Try if we can get by with biasing

                  Minsize :=
                    UI_From_Int (Minimum_Size (Enumtype, Biased => True));

                  --  Error message if even biasing does not work

                  if RM_Size (Enumtype) < Minsize then
                     Error_Msg_Uint_1 := RM_Size (Enumtype);
                     Error_Msg_Uint_2 := Max;
                     Error_Msg_N
                       ("previously given size (^) is too small "
                        & "for this value (^)", Max_Node);

                  --  If biasing worked, indicate that we now have biased rep

                  else
                     Set_Biased
                       (Enumtype, Size_Clause (Enumtype), "size clause");
                  end if;
               end if;

            else
               Set_RM_Size    (Enumtype, Minsize);
               Set_Enum_Esize (Enumtype);
            end if;

            Set_RM_Size   (Base_Type (Enumtype), RM_Size   (Enumtype));
            Set_Esize     (Base_Type (Enumtype), Esize     (Enumtype));
            Set_Alignment (Base_Type (Enumtype), Alignment (Enumtype));
         end;
      end if;

      --  We repeat the too late test in case it froze itself!

      if Rep_Item_Too_Late (Enumtype, N) then
         null;
      end if;
   end Analyze_Enumeration_Representation_Clause;

   ----------------------------
   -- Analyze_Free_Statement --
   ----------------------------

   procedure Analyze_Free_Statement (N : Node_Id) is
   begin
      Analyze (Expression (N));
   end Analyze_Free_Statement;

   ---------------------------
   -- Analyze_Freeze_Entity --
   ---------------------------

   procedure Analyze_Freeze_Entity (N : Node_Id) is
      E : constant Entity_Id := Entity (N);

   begin
<<<<<<< HEAD
      --  For tagged types covering interfaces add internal entities that link
      --  the primitives of the interfaces with the primitives that cover them.

=======
      --  Remember that we are processing a freezing entity. Required to
      --  ensure correct decoration of internal entities associated with
      --  interfaces (see New_Overloaded_Entity).

      Inside_Freezing_Actions := Inside_Freezing_Actions + 1;

      --  For tagged types covering interfaces add internal entities that link
      --  the primitives of the interfaces with the primitives that cover them.
>>>>>>> b56a5220
      --  Note: These entities were originally generated only when generating
      --  code because their main purpose was to provide support to initialize
      --  the secondary dispatch tables. They are now generated also when
      --  compiling with no code generation to provide ASIS the relationship
<<<<<<< HEAD
      --  between interface primitives and tagged type primitives.

      if Ada_Version >= Ada_05
=======
      --  between interface primitives and tagged type primitives. They are
      --  also used to locate primitives covering interfaces when processing
      --  generics (see Derive_Subprograms).

      if Ada_Version >= Ada_2005
>>>>>>> b56a5220
        and then Ekind (E) = E_Record_Type
        and then Is_Tagged_Type (E)
        and then not Is_Interface (E)
        and then Has_Interfaces (E)
      then
<<<<<<< HEAD
         Add_Internal_Interface_Entities (E);
      end if;
=======
         --  This would be a good common place to call the routine that checks
         --  overriding of interface primitives (and thus factorize calls to
         --  Check_Abstract_Overriding located at different contexts in the
         --  compiler). However, this is not possible because it causes
         --  spurious errors in case of late overriding.

         Add_Internal_Interface_Entities (E);
      end if;

      --  Check CPP types

      if Ekind (E) = E_Record_Type
        and then Is_CPP_Class (E)
        and then Is_Tagged_Type (E)
        and then Tagged_Type_Expansion
        and then Expander_Active
      then
         if CPP_Num_Prims (E) = 0 then

            --  If the CPP type has user defined components then it must import
            --  primitives from C++. This is required because if the C++ class
            --  has no primitives then the C++ compiler does not added the _tag
            --  component to the type.

            pragma Assert (Chars (First_Entity (E)) = Name_uTag);

            if First_Entity (E) /= Last_Entity (E) then
               Error_Msg_N
                 ("?'C'P'P type must import at least one primitive from C++",
                  E);
            end if;
         end if;

         --  Check that all its primitives are abstract or imported from C++.
         --  Check also availability of the C++ constructor.

         declare
            Has_Constructors : constant Boolean := Has_CPP_Constructors (E);
            Elmt             : Elmt_Id;
            Error_Reported   : Boolean := False;
            Prim             : Node_Id;

         begin
            Elmt := First_Elmt (Primitive_Operations (E));
            while Present (Elmt) loop
               Prim := Node (Elmt);

               if Comes_From_Source (Prim) then
                  if Is_Abstract_Subprogram (Prim) then
                     null;

                  elsif not Is_Imported (Prim)
                    or else Convention (Prim) /= Convention_CPP
                  then
                     Error_Msg_N
                       ("?primitives of 'C'P'P types must be imported from C++"
                        & " or abstract", Prim);

                  elsif not Has_Constructors
                     and then not Error_Reported
                  then
                     Error_Msg_Name_1 := Chars (E);
                     Error_Msg_N
                       ("?'C'P'P constructor required for type %", Prim);
                     Error_Reported := True;
                  end if;
               end if;

               Next_Elmt (Elmt);
            end loop;
         end;
      end if;

      Inside_Freezing_Actions := Inside_Freezing_Actions - 1;

      --  If we have a type with predicates, build predicate function

      if Is_Type (E) and then Has_Predicates (E) then
         Build_Predicate_Function (E, N);
      end if;
>>>>>>> b56a5220
   end Analyze_Freeze_Entity;

   ------------------------------------------
   -- Analyze_Record_Representation_Clause --
   ------------------------------------------

   --  Note: we check as much as we can here, but we can't do any checks
   --  based on the position values (e.g. overlap checks) until freeze time
   --  because especially in Ada 2005 (machine scalar mode), the processing
   --  for non-standard bit order can substantially change the positions.
   --  See procedure Check_Record_Representation_Clause (called from Freeze)
   --  for the remainder of this processing.

   procedure Analyze_Record_Representation_Clause (N : Node_Id) is
      Ident   : constant Node_Id := Identifier (N);
      Biased  : Boolean;
      CC      : Node_Id;
      Comp    : Entity_Id;
      Fbit    : Uint;
      Hbit    : Uint := Uint_0;
      Lbit    : Uint;
      Ocomp   : Entity_Id;
<<<<<<< HEAD
      Pcomp   : Entity_Id;
      Biased  : Boolean;

      Max_Bit_So_Far : Uint;
      --  Records the maximum bit position so far. If all field positions
      --  are monotonically increasing, then we can skip the circuit for
      --  checking for overlap, since no overlap is possible.

      Tagged_Parent : Entity_Id := Empty;
      --  This is set in the case of a derived tagged type for which we have
      --  Is_Fully_Repped_Tagged_Type True (indicating that all components are
      --  positioned by record representation clauses). In this case we must
      --  check for overlap between components of this tagged type, and the
      --  components of its parent. Tagged_Parent will point to this parent
      --  type. For all other cases Tagged_Parent is left set to Empty.

      Parent_Last_Bit : Uint;
      --  Relevant only if Tagged_Parent is set, Parent_Last_Bit indicates the
      --  last bit position for any field in the parent type. We only need to
      --  check overlap for fields starting below this point.

      Overlap_Check_Required : Boolean;
      --  Used to keep track of whether or not an overlap check is required

      Ccount : Natural := 0;
      --  Number of component clauses in record rep clause
=======
      Posit   : Uint;
      Rectype : Entity_Id;
>>>>>>> b56a5220

      CR_Pragma : Node_Id := Empty;
      --  Points to N_Pragma node if Complete_Representation pragma present

   begin
      if Ignore_Rep_Clauses then
         return;
      end if;

      Find_Type (Ident);
      Rectype := Entity (Ident);

      if Rectype = Any_Type
        or else Rep_Item_Too_Early (Rectype, N)
      then
         return;
      else
         Rectype := Underlying_Type (Rectype);
      end if;

      --  First some basic error checks

      if not Is_Record_Type (Rectype) then
         Error_Msg_NE
           ("record type required, found}", Ident, First_Subtype (Rectype));
         return;

      elsif Scope (Rectype) /= Current_Scope then
         Error_Msg_N ("type must be declared in this scope", N);
         return;

      elsif not Is_First_Subtype (Rectype) then
         Error_Msg_N ("cannot give record rep clause for subtype", N);
         return;

      elsif Has_Record_Rep_Clause (Rectype) then
         Error_Msg_N ("duplicate record rep clause ignored", N);
         return;

      elsif Rep_Item_Too_Late (Rectype, N) then
         return;
      end if;

      if Present (Mod_Clause (N)) then
         declare
            Loc     : constant Source_Ptr := Sloc (N);
            M       : constant Node_Id := Mod_Clause (N);
            P       : constant List_Id := Pragmas_Before (M);
            AtM_Nod : Node_Id;

            Mod_Val : Uint;
            pragma Warnings (Off, Mod_Val);

         begin
            Check_Restriction (No_Obsolescent_Features, Mod_Clause (N));

            if Warn_On_Obsolescent_Feature then
               Error_Msg_N
                 ("mod clause is an obsolescent feature (RM J.8)?", N);
               Error_Msg_N
                 ("\use alignment attribute definition clause instead?", N);
            end if;

            if Present (P) then
               Analyze_List (P);
            end if;

            --  In ASIS_Mode mode, expansion is disabled, but we must convert
            --  the Mod clause into an alignment clause anyway, so that the
            --  back-end can compute and back-annotate properly the size and
            --  alignment of types that may include this record.

            --  This seems dubious, this destroys the source tree in a manner
            --  not detectable by ASIS ???

            if Operating_Mode = Check_Semantics
              and then ASIS_Mode
            then
               AtM_Nod :=
                 Make_Attribute_Definition_Clause (Loc,
                   Name       => New_Reference_To (Base_Type (Rectype), Loc),
                   Chars      => Name_Alignment,
                   Expression => Relocate_Node (Expression (M)));

               Set_From_At_Mod (AtM_Nod);
               Insert_After (N, AtM_Nod);
               Mod_Val := Get_Alignment_Value (Expression (AtM_Nod));
               Set_Mod_Clause (N, Empty);

            else
               --  Get the alignment value to perform error checking

               Mod_Val := Get_Alignment_Value (Expression (M));
            end if;
         end;
      end if;

      --  For untagged types, clear any existing component clauses for the
      --  type. If the type is derived, this is what allows us to override
      --  a rep clause for the parent. For type extensions, the representation
      --  of the inherited components is inherited, so we want to keep previous
      --  component clauses for completeness.

      if not Is_Tagged_Type (Rectype) then
         Comp := First_Component_Or_Discriminant (Rectype);
         while Present (Comp) loop
            Set_Component_Clause (Comp, Empty);
            Next_Component_Or_Discriminant (Comp);
         end loop;
      end if;

      --  See if we have a fully repped derived tagged type

      declare
         PS : constant Entity_Id := Parent_Subtype (Rectype);

      begin
         if Present (PS) and then Is_Fully_Repped_Tagged_Type (PS) then
            Tagged_Parent := PS;

            --  Find maximum bit of any component of the parent type

            Parent_Last_Bit := UI_From_Int (System_Address_Size - 1);
            Pcomp := First_Entity (Tagged_Parent);
            while Present (Pcomp) loop
               if Ekind (Pcomp) = E_Discriminant
                    or else
                  Ekind (Pcomp) = E_Component
               then
                  if Component_Bit_Offset (Pcomp) /= No_Uint
                    and then Known_Static_Esize (Pcomp)
                  then
                     Parent_Last_Bit :=
                       UI_Max
                         (Parent_Last_Bit,
                          Component_Bit_Offset (Pcomp) + Esize (Pcomp) - 1);
                  end if;

                  Next_Entity (Pcomp);
               end if;
            end loop;
         end if;
      end;

      --  All done if no component clauses

      CC := First (Component_Clauses (N));

      if No (CC) then
         return;
      end if;

<<<<<<< HEAD
      --  If a tag is present, then create a component clause that places it
      --  at the start of the record (otherwise gigi may place it after other
      --  fields that have rep clauses).

      Fent := First_Entity (Rectype);

      if Nkind (Fent) = N_Defining_Identifier
        and then Chars (Fent) = Name_uTag
      then
         Set_Component_Bit_Offset    (Fent, Uint_0);
         Set_Normalized_Position     (Fent, Uint_0);
         Set_Normalized_First_Bit    (Fent, Uint_0);
         Set_Normalized_Position_Max (Fent, Uint_0);
         Init_Esize                  (Fent, System_Address_Size);

         Set_Component_Clause (Fent,
           Make_Component_Clause (Loc,
             Component_Name =>
               Make_Identifier (Loc,
                 Chars => Name_uTag),

             Position  =>
               Make_Integer_Literal (Loc,
                 Intval => Uint_0),

             First_Bit =>
               Make_Integer_Literal (Loc,
                 Intval => Uint_0),

             Last_Bit  =>
               Make_Integer_Literal (Loc,
                 UI_From_Int (System_Address_Size))));

         Ccount := Ccount + 1;
      end if;

=======
>>>>>>> b56a5220
      --  A representation like this applies to the base type

      Set_Has_Record_Rep_Clause (Base_Type (Rectype));
      Set_Has_Non_Standard_Rep  (Base_Type (Rectype));
      Set_Has_Specified_Layout  (Base_Type (Rectype));

      --  Process the component clauses

      while Present (CC) loop

         --  Pragma

         if Nkind (CC) = N_Pragma then
            Analyze (CC);

            --  The only pragma of interest is Complete_Representation

            if Pragma_Name (CC) = Name_Complete_Representation then
               CR_Pragma := CC;
            end if;

         --  Processing for real component clause

         else
            Posit := Static_Integer (Position  (CC));
            Fbit  := Static_Integer (First_Bit (CC));
            Lbit  := Static_Integer (Last_Bit  (CC));

            if Posit /= No_Uint
              and then Fbit /= No_Uint
              and then Lbit /= No_Uint
            then
               if Posit < 0 then
                  Error_Msg_N
                    ("position cannot be negative", Position (CC));

               elsif Fbit < 0 then
                  Error_Msg_N
                    ("first bit cannot be negative", First_Bit (CC));

               --  The Last_Bit specified in a component clause must not be
               --  less than the First_Bit minus one (RM-13.5.1(10)).

               elsif Lbit < Fbit - 1 then
                  Error_Msg_N
                    ("last bit cannot be less than first bit minus one",
                     Last_Bit (CC));

               --  Values look OK, so find the corresponding record component
               --  Even though the syntax allows an attribute reference for
               --  implementation-defined components, GNAT does not allow the
               --  tag to get an explicit position.

               elsif Nkind (Component_Name (CC)) = N_Attribute_Reference then
                  if Attribute_Name (Component_Name (CC)) = Name_Tag then
                     Error_Msg_N ("position of tag cannot be specified", CC);
                  else
                     Error_Msg_N ("illegal component name", CC);
                  end if;

               else
                  Comp := First_Entity (Rectype);
                  while Present (Comp) loop
                     exit when Chars (Comp) = Chars (Component_Name (CC));
                     Next_Entity (Comp);
                  end loop;

                  if No (Comp) then

                     --  Maybe component of base type that is absent from
                     --  statically constrained first subtype.

                     Comp := First_Entity (Base_Type (Rectype));
                     while Present (Comp) loop
                        exit when Chars (Comp) = Chars (Component_Name (CC));
                        Next_Entity (Comp);
                     end loop;
                  end if;

                  if No (Comp) then
                     Error_Msg_N
                       ("component clause is for non-existent field", CC);

                  --  Ada 2012 (AI05-0026): Any name that denotes a
                  --  discriminant of an object of an unchecked union type
                  --  shall not occur within a record_representation_clause.

                  --  The general restriction of using record rep clauses on
                  --  Unchecked_Union types has now been lifted. Since it is
                  --  possible to introduce a record rep clause which mentions
                  --  the discriminant of an Unchecked_Union in non-Ada 2012
                  --  code, this check is applied to all versions of the
                  --  language.

                  elsif Ekind (Comp) = E_Discriminant
                    and then Is_Unchecked_Union (Rectype)
                  then
                     Error_Msg_N
                       ("cannot reference discriminant of Unchecked_Union",
                        Component_Name (CC));

                  elsif Present (Component_Clause (Comp)) then

                     --  Diagnose duplicate rep clause, or check consistency
                     --  if this is an inherited component. In a double fault,
                     --  there may be a duplicate inconsistent clause for an
                     --  inherited component.

                     if Scope (Original_Record_Component (Comp)) = Rectype
                       or else Parent (Component_Clause (Comp)) = N
                     then
                        Error_Msg_Sloc := Sloc (Component_Clause (Comp));
                        Error_Msg_N ("component clause previously given#", CC);

                     else
                        declare
                           Rep1 : constant Node_Id := Component_Clause (Comp);
                        begin
                           if Intval (Position (Rep1)) /=
                                                   Intval (Position (CC))
                             or else Intval (First_Bit (Rep1)) /=
                                                   Intval (First_Bit (CC))
                             or else Intval (Last_Bit (Rep1)) /=
                                                   Intval (Last_Bit (CC))
                           then
                              Error_Msg_N ("component clause inconsistent "
                                & "with representation of ancestor", CC);
                           elsif Warn_On_Redundant_Constructs then
                              Error_Msg_N ("?redundant component clause "
                                & "for inherited component!", CC);
                           end if;
                        end;
                     end if;

                  --  Normal case where this is the first component clause we
                  --  have seen for this entity, so set it up properly.

                  else
                     --  Make reference for field in record rep clause and set
                     --  appropriate entity field in the field identifier.

                     Generate_Reference
                       (Comp, Component_Name (CC), Set_Ref => False);
                     Set_Entity (Component_Name (CC), Comp);

                     --  Update Fbit and Lbit to the actual bit number

                     Fbit := Fbit + UI_From_Int (SSU) * Posit;
                     Lbit := Lbit + UI_From_Int (SSU) * Posit;

                     if Has_Size_Clause (Rectype)
                       and then Esize (Rectype) <= Lbit
                     then
                        Error_Msg_N
                          ("bit number out of range of specified size",
                           Last_Bit (CC));
                     else
                        Set_Component_Clause     (Comp, CC);
                        Set_Component_Bit_Offset (Comp, Fbit);
                        Set_Esize                (Comp, 1 + (Lbit - Fbit));
                        Set_Normalized_First_Bit (Comp, Fbit mod SSU);
                        Set_Normalized_Position  (Comp, Fbit / SSU);

                        if Warn_On_Overridden_Size
                          and then Has_Size_Clause (Etype (Comp))
                          and then RM_Size (Etype (Comp)) /= Esize (Comp)
                        then
                           Error_Msg_NE
<<<<<<< HEAD
                             ("component overlaps tag field of&",
                              Component_Name (CC), Rectype);
=======
                             ("?component size overrides size clause for&",
                              Component_Name (CC), Etype (Comp));
>>>>>>> b56a5220
                        end if;

                        --  This information is also set in the corresponding
                        --  component of the base type, found by accessing the
                        --  Original_Record_Component link if it is present.

                        Ocomp := Original_Record_Component (Comp);

                        if Hbit < Lbit then
                           Hbit := Lbit;
                        end if;

                        Check_Size
                          (Component_Name (CC),
                           Etype (Comp),
                           Esize (Comp),
                           Biased);

                        Set_Biased
                          (Comp, First_Node (CC), "component clause", Biased);

                        if Present (Ocomp) then
                           Set_Component_Clause     (Ocomp, CC);
                           Set_Component_Bit_Offset (Ocomp, Fbit);
                           Set_Normalized_First_Bit (Ocomp, Fbit mod SSU);
                           Set_Normalized_Position  (Ocomp, Fbit / SSU);
                           Set_Esize                (Ocomp, 1 + (Lbit - Fbit));

                           Set_Normalized_Position_Max
                             (Ocomp, Normalized_Position (Ocomp));

                           --  Note: we don't use Set_Biased here, because we
                           --  already gave a warning above if needed, and we
                           --  would get a duplicate for the same name here.

                           Set_Has_Biased_Representation
                             (Ocomp, Has_Biased_Representation (Comp));
                        end if;

                        if Esize (Comp) < 0 then
                           Error_Msg_N ("component size is negative", CC);
                        end if;
                     end if;

                     --  If OK component size, check parent type overlap if
                     --  this component might overlap a parent field.

                     if Present (Tagged_Parent)
                       and then Fbit <= Parent_Last_Bit
                     then
                        Pcomp := First_Entity (Tagged_Parent);
                        while Present (Pcomp) loop
                           if (Ekind (Pcomp) = E_Discriminant
                                or else
                               Ekind (Pcomp) = E_Component)
                             and then not Is_Tag (Pcomp)
                             and then Chars (Pcomp) /= Name_uParent
                           then
                              Check_Component_Overlap (Comp, Pcomp);
                           end if;

                           Next_Entity (Pcomp);
                        end loop;
                     end if;
                  end if;
               end if;
            end if;
         end if;

         Next (CC);
      end loop;

      --  Check missing components if Complete_Representation pragma appeared

      if Present (CR_Pragma) then
         Comp := First_Component_Or_Discriminant (Rectype);
         while Present (Comp) loop
            if No (Component_Clause (Comp)) then
               Error_Msg_NE
                 ("missing component clause for &", CR_Pragma, Comp);
            end if;

            Next_Component_Or_Discriminant (Comp);
         end loop;

<<<<<<< HEAD
            -----------
            -- OC_Lt --
            -----------

            function OC_Lt (Op1, Op2 : Natural) return Boolean is
            begin
               return OC_Fbit (Op1) < OC_Fbit (Op2);
            end OC_Lt;

            -------------
            -- OC_Move --
            -------------

            procedure OC_Move (From : Natural; To : Natural) is
            begin
               OC_Fbit (To) := OC_Fbit (From);
               OC_Lbit (To) := OC_Lbit (From);
            end OC_Move;
=======
         --  If no Complete_Representation pragma, warn if missing components

      elsif Warn_On_Unrepped_Components then
         declare
            Num_Repped_Components   : Nat := 0;
            Num_Unrepped_Components : Nat := 0;
>>>>>>> b56a5220

         --  Start of processing for Overlap_Check

         begin
            --  First count number of repped and unrepped components

            Comp := First_Component_Or_Discriminant (Rectype);
            while Present (Comp) loop
               if Present (Component_Clause (Comp)) then
                  Num_Repped_Components := Num_Repped_Components + 1;
               else
                  Num_Unrepped_Components := Num_Unrepped_Components + 1;
               end if;

               Next_Component_Or_Discriminant (Comp);
            end loop;

            --  We are only interested in the case where there is at least one
            --  unrepped component, and at least half the components have rep
            --  clauses. We figure that if less than half have them, then the
            --  partial rep clause is really intentional. If the component
            --  type has no underlying type set at this point (as for a generic
            --  formal type), we don't know enough to give a warning on the
            --  component.

            if Num_Unrepped_Components > 0
              and then Num_Unrepped_Components < Num_Repped_Components
            then
               Comp := First_Component_Or_Discriminant (Rectype);
               while Present (Comp) loop
                  if No (Component_Clause (Comp))
                    and then Comes_From_Source (Comp)
                    and then Present (Underlying_Type (Etype (Comp)))
                    and then (Is_Scalar_Type (Underlying_Type (Etype (Comp)))
                               or else Size_Known_At_Compile_Time
                                         (Underlying_Type (Etype (Comp))))
                    and then not Has_Warnings_Off (Rectype)
                  then
                     Error_Msg_Sloc := Sloc (Comp);
                     Error_Msg_NE
                       ("?no component clause given for & declared #",
                        N, Comp);
                  end if;

                  Next_Component_Or_Discriminant (Comp);
               end loop;
            end if;
         end;
      end if;
   end Analyze_Record_Representation_Clause;

   -------------------------------
   -- Build_Invariant_Procedure --
   -------------------------------

   --  The procedure that is constructed here has the form

   --  procedure typInvariant (Ixxx : typ) is
   --  begin
   --     pragma Check (Invariant, exp, "failed invariant from xxx");
   --     pragma Check (Invariant, exp, "failed invariant from xxx");
   --     ...
   --     pragma Check (Invariant, exp, "failed inherited invariant from xxx");
   --     ...
   --  end typInvariant;

   procedure Build_Invariant_Procedure (Typ : Entity_Id; N : Node_Id) is
      Loc   : constant Source_Ptr := Sloc (Typ);
      Stmts : List_Id;
      Spec  : Node_Id;
      SId   : Entity_Id;
      PDecl : Node_Id;
      PBody : Node_Id;

      Visible_Decls : constant List_Id := Visible_Declarations (N);
      Private_Decls : constant List_Id := Private_Declarations (N);

      procedure Add_Invariants (T : Entity_Id; Inherit : Boolean);
      --  Appends statements to Stmts for any invariants in the rep item chain
      --  of the given type. If Inherit is False, then we only process entries
      --  on the chain for the type Typ. If Inherit is True, then we ignore any
      --  Invariant aspects, but we process all Invariant'Class aspects, adding
      --  "inherited" to the exception message and generating an informational
      --  message about the inheritance of an invariant.

      Object_Name : constant Name_Id := New_Internal_Name ('I');
      --  Name for argument of invariant procedure

      Object_Entity : constant Node_Id :=
                        Make_Defining_Identifier (Loc, Object_Name);
      --  The procedure declaration entity for the argument

      --------------------
      -- Add_Invariants --
      --------------------

      procedure Add_Invariants (T : Entity_Id; Inherit : Boolean) is
         Ritem : Node_Id;
         Arg1  : Node_Id;
         Arg2  : Node_Id;
         Arg3  : Node_Id;
         Exp   : Node_Id;
         Loc   : Source_Ptr;
         Assoc : List_Id;
         Str   : String_Id;

         procedure Replace_Type_Reference (N : Node_Id);
         --  Replace a single occurrence N of the subtype name with a reference
         --  to the formal of the predicate function. N can be an identifier
         --  referencing the subtype, or a selected component, representing an
         --  appropriately qualified occurrence of the subtype name.

         procedure Replace_Type_References is
           new Replace_Type_References_Generic (Replace_Type_Reference);
         --  Traverse an expression replacing all occurrences of the subtype
         --  name with appropriate references to the object that is the formal
         --  parameter of the predicate function. Note that we must ensure
         --  that the type and entity information is properly set in the
         --  replacement node, since we will do a Preanalyze call of this
         --  expression without proper visibility of the procedure argument.

         ----------------------------
         -- Replace_Type_Reference --
         ----------------------------

         procedure Replace_Type_Reference (N : Node_Id) is
         begin
            --  Invariant'Class, replace with T'Class (obj)

            if Class_Present (Ritem) then
               Rewrite (N,
                 Make_Type_Conversion (Loc,
                   Subtype_Mark =>
                     Make_Attribute_Reference (Loc,
                       Prefix         => New_Occurrence_Of (T, Loc),
                       Attribute_Name => Name_Class),
                   Expression   => Make_Identifier (Loc, Object_Name)));

               Set_Entity (Expression (N), Object_Entity);
               Set_Etype  (Expression (N), Typ);

            --  Invariant, replace with obj

            else
               Rewrite (N, Make_Identifier (Loc, Object_Name));
               Set_Entity (N, Object_Entity);
               Set_Etype  (N, Typ);
            end if;
         end Replace_Type_Reference;

      --  Start of processing for Add_Invariants

      begin
         Ritem := First_Rep_Item (T);
         while Present (Ritem) loop
            if Nkind (Ritem) = N_Pragma
              and then Pragma_Name (Ritem) = Name_Invariant
            then
               Arg1 := First (Pragma_Argument_Associations (Ritem));
               Arg2 := Next (Arg1);
               Arg3 := Next (Arg2);

               Arg1 := Get_Pragma_Arg (Arg1);
               Arg2 := Get_Pragma_Arg (Arg2);

               --  For Inherit case, ignore Invariant, process only Class case

               if Inherit then
                  if not Class_Present (Ritem) then
                     goto Continue;
                  end if;

               --  For Inherit false, process only item for right type

               else
                  if Entity (Arg1) /= Typ then
                     goto Continue;
                  end if;
               end if;

               if No (Stmts) then
                  Stmts := Empty_List;
               end if;

               Exp := New_Copy_Tree (Arg2);
               Loc := Sloc (Exp);

               --  We need to replace any occurrences of the name of the type
               --  with references to the object, converted to type'Class in
               --  the case of Invariant'Class aspects.

<<<<<<< HEAD
                  if Nkind_In (Clist, N_Full_Type_Declaration,
                                      N_Private_Type_Declaration)
                  then
                     if Has_Discriminants (Defining_Identifier (Clist)) then
                        C2_Ent :=
                          First_Discriminant (Defining_Identifier (Clist));
                        while Present (C2_Ent) loop
                           exit when C1_Ent = C2_Ent;
                           Check_Component_Overlap (C1_Ent, C2_Ent);
                           Next_Discriminant (C2_Ent);
                        end loop;
                     end if;
=======
               Replace_Type_References (Exp, Chars (T));

               --  Now we need to preanalyze the expression to properly capture
               --  the visibility in the visible part. The expression will not
               --  be analyzed for real until the body is analyzed, but that is
               --  at the end of the private part and has the wrong visibility.
>>>>>>> b56a5220

               Set_Parent (Exp, N);
               Preanalyze_Spec_Expression (Exp, Standard_Boolean);

               --  Build first two arguments for Check pragma

               Assoc := New_List (
                 Make_Pragma_Argument_Association (Loc,
                   Expression => Make_Identifier (Loc, Name_Invariant)),
                 Make_Pragma_Argument_Association (Loc, Expression => Exp));

               --  Add message if present in Invariant pragma

               if Present (Arg3) then
                  Str := Strval (Get_Pragma_Arg (Arg3));

                  --  If inherited case, and message starts "failed invariant",
                  --  change it to be "failed inherited invariant".

                  if Inherit then
                     String_To_Name_Buffer (Str);

                     if Name_Buffer (1 .. 16) = "failed invariant" then
                        Insert_Str_In_Name_Buffer ("inherited ", 8);
                        Str := String_From_Name_Buffer;
                     end if;
                  end if;

                  Append_To (Assoc,
                    Make_Pragma_Argument_Association (Loc,
                      Expression => Make_String_Literal (Loc, Str)));
               end if;

               --  Add Check pragma to list of statements

               Append_To (Stmts,
                 Make_Pragma (Loc,
                   Pragma_Identifier            =>
                     Make_Identifier (Loc, Name_Check),
                   Pragma_Argument_Associations => Assoc));

               --  If Inherited case and option enabled, output info msg. Note
               --  that we know this is a case of Invariant'Class.

               if Inherit and Opt.List_Inherited_Aspects then
                  Error_Msg_Sloc := Sloc (Ritem);
                  Error_Msg_N
                    ("?info: & inherits `Invariant''Class` aspect from #",
                     Typ);
               end if;
            end if;

         <<Continue>>
            Next_Rep_Item (Ritem);
         end loop;
      end Add_Invariants;

   --  Start of processing for Build_Invariant_Procedure

   begin
      Stmts := No_List;
      PDecl := Empty;
      PBody := Empty;
      Set_Etype (Object_Entity, Typ);

      --  Add invariants for the current type

      Add_Invariants (Typ, Inherit => False);

      --  Add invariants for parent types

      declare
         Current_Typ : Entity_Id;
         Parent_Typ  : Entity_Id;

      begin
         Current_Typ := Typ;
         loop
            Parent_Typ := Etype (Current_Typ);

            if Is_Private_Type (Parent_Typ)
              and then Present (Full_View (Base_Type (Parent_Typ)))
            then
               Parent_Typ := Full_View (Base_Type (Parent_Typ));
            end if;

            exit when Parent_Typ = Current_Typ;

            Current_Typ := Parent_Typ;
            Add_Invariants (Current_Typ, Inherit => True);
         end loop;
      end;

      --  Build the procedure if we generated at least one Check pragma

      if Stmts /= No_List then

         --  Build procedure declaration

         SId :=
           Make_Defining_Identifier (Loc,
             Chars => New_External_Name (Chars (Typ), "Invariant"));
         Set_Has_Invariants (SId);
         Set_Invariant_Procedure (Typ, SId);

         Spec :=
           Make_Procedure_Specification (Loc,
             Defining_Unit_Name       => SId,
             Parameter_Specifications => New_List (
               Make_Parameter_Specification (Loc,
                 Defining_Identifier => Object_Entity,
                 Parameter_Type      => New_Occurrence_Of (Typ, Loc))));

         PDecl := Make_Subprogram_Declaration (Loc, Specification => Spec);

         --  Build procedure body

         SId :=
           Make_Defining_Identifier (Loc,
             Chars => New_External_Name (Chars (Typ), "Invariant"));

         Spec :=
           Make_Procedure_Specification (Loc,
             Defining_Unit_Name       => SId,
             Parameter_Specifications => New_List (
               Make_Parameter_Specification (Loc,
                 Defining_Identifier =>
                   Make_Defining_Identifier (Loc, Object_Name),
                 Parameter_Type => New_Occurrence_Of (Typ, Loc))));

         PBody :=
           Make_Subprogram_Body (Loc,
             Specification              => Spec,
             Declarations               => Empty_List,
             Handled_Statement_Sequence =>
               Make_Handled_Sequence_Of_Statements (Loc,
                 Statements => Stmts));

         --  Insert procedure declaration and spec at the appropriate points.
         --  Skip this if there are no private declarations (that's an error
         --  that will be diagnosed elsewhere, and there is no point in having
         --  an invariant procedure set if the full declaration is missing).

         if Present (Private_Decls) then

            --  The spec goes at the end of visible declarations, but they have
            --  already been analyzed, so we need to explicitly do the analyze.

            Append_To (Visible_Decls, PDecl);
            Analyze (PDecl);

            --  The body goes at the end of the private declarations, which we
            --  have not analyzed yet, so we do not need to perform an explicit
            --  analyze call. We skip this if there are no private declarations
            --  (this is an error that will be caught elsewhere);

            Append_To (Private_Decls, PBody);
         end if;
      end if;
   end Build_Invariant_Procedure;

   ------------------------------
   -- Build_Predicate_Function --
   ------------------------------

   --  The procedure that is constructed here has the form

   --  function typPredicate (Ixxx : typ) return Boolean is
   --  begin
   --     return
   --        exp1 and then exp2 and then ...
   --        and then typ1Predicate (typ1 (Ixxx))
   --        and then typ2Predicate (typ2 (Ixxx))
   --        and then ...;
   --  end typPredicate;

   --  Here exp1, and exp2 are expressions from Predicate pragmas. Note that
   --  this is the point at which these expressions get analyzed, providing the
   --  required delay, and typ1, typ2, are entities from which predicates are
   --  inherited. Note that we do NOT generate Check pragmas, that's because we
   --  use this function even if checks are off, e.g. for membership tests.

   procedure Build_Predicate_Function (Typ : Entity_Id; N : Node_Id) is
      Loc  : constant Source_Ptr := Sloc (Typ);
      Spec : Node_Id;
      SId  : Entity_Id;
      FDecl : Node_Id;
      FBody : Node_Id;

      Expr : Node_Id;
      --  This is the expression for the return statement in the function. It
      --  is build by connecting the component predicates with AND THEN.

      procedure Add_Call (T : Entity_Id);
      --  Includes a call to the predicate function for type T in Expr if T
      --  has predicates and Predicate_Function (T) is non-empty.

      procedure Add_Predicates;
      --  Appends expressions for any Predicate pragmas in the rep item chain
      --  Typ to Expr. Note that we look only at items for this exact entity.
      --  Inheritance of predicates for the parent type is done by calling the
      --  Predicate_Function of the parent type, using Add_Call above.

      Object_Name : constant Name_Id := New_Internal_Name ('I');
      --  Name for argument of Predicate procedure

      --------------
      -- Add_Call --
      --------------

      procedure Add_Call (T : Entity_Id) is
         Exp : Node_Id;

      begin
         if Present (T) and then Present (Predicate_Function (T)) then
            Set_Has_Predicates (Typ);

            --  Build the call to the predicate function of T

            Exp :=
              Make_Predicate_Call
                (T, Convert_To (T, Make_Identifier (Loc, Object_Name)));

            --  Add call to evolving expression, using AND THEN if needed

            if No (Expr) then
               Expr := Exp;
            else
               Expr :=
                 Make_And_Then (Loc,
                   Left_Opnd  => Relocate_Node (Expr),
                   Right_Opnd => Exp);
            end if;

            --  Output info message on inheritance if required. Note we do not
            --  give this information for generic actual types, since it is
            --  unwelcome noise in that case in instantiations. We also
            --  generally suppress the message in instantiations, and also
            --  if it involves internal names.

            if Opt.List_Inherited_Aspects
              and then not Is_Generic_Actual_Type (Typ)
              and then Instantiation_Depth (Sloc (Typ)) = 0
              and then not Is_Internal_Name (Chars (T))
              and then not Is_Internal_Name (Chars (Typ))
            then
               Error_Msg_Sloc := Sloc (Predicate_Function (T));
               Error_Msg_Node_2 := T;
               Error_Msg_N ("?info: & inherits predicate from & #", Typ);
            end if;
         end if;
      end Add_Call;

      --------------------
      -- Add_Predicates --
      --------------------

      procedure Add_Predicates is
         Ritem : Node_Id;
         Arg1  : Node_Id;
         Arg2  : Node_Id;

         procedure Replace_Type_Reference (N : Node_Id);
         --  Replace a single occurrence N of the subtype name with a reference
         --  to the formal of the predicate function. N can be an identifier
         --  referencing the subtype, or a selected component, representing an
         --  appropriately qualified occurrence of the subtype name.

         procedure Replace_Type_References is
           new Replace_Type_References_Generic (Replace_Type_Reference);
         --  Traverse an expression changing every occurrence of an identifier
         --  whose name matches the name of the subtype with a reference to
         --  the formal parameter of the predicate function.

         ----------------------------
         -- Replace_Type_Reference --
         ----------------------------

         procedure Replace_Type_Reference (N : Node_Id) is
         begin
            Rewrite (N, Make_Identifier (Loc, Object_Name));
         end Replace_Type_Reference;

      --  Start of processing for Add_Predicates

      begin
         Ritem := First_Rep_Item (Typ);
         while Present (Ritem) loop
            if Nkind (Ritem) = N_Pragma
              and then Pragma_Name (Ritem) = Name_Predicate
            then
               Arg1 := First (Pragma_Argument_Associations (Ritem));
               Arg2 := Next (Arg1);

               Arg1 := Get_Pragma_Arg (Arg1);
               Arg2 := Get_Pragma_Arg (Arg2);

               --  See if this predicate pragma is for the current type

               if Entity (Arg1) = Typ then

                  --  We have a match, this entry is for our subtype

                  --  First We need to replace any occurrences of the name of
                  --  the type with references to the object.

                  Replace_Type_References (Arg2, Chars (Typ));

                  --  OK, replacement complete, now we can add the expression

                  if No (Expr) then
                     Expr := Relocate_Node (Arg2);

                  --  There already was a predicate, so add to it

<<<<<<< HEAD
      procedure Check_At_Constant_Address (Nod : Node_Id) is
      begin
         if Is_Entity_Name (Nod) then
            if Present (Address_Clause (Entity ((Nod)))) then
               Error_Msg_NE
                 ("invalid address clause for initialized object &!",
                           Nod, U_Ent);
               Error_Msg_NE
                 ("address for& cannot" &
                    " depend on another address clause! (RM 13.1(22))!",
                  Nod, U_Ent);

            elsif In_Same_Source_Unit (Entity (Nod), U_Ent)
              and then Sloc (U_Ent) < Sloc (Entity (Nod))
            then
               Error_Msg_NE
                 ("invalid address clause for initialized object &!",
                  Nod, U_Ent);
               Error_Msg_Node_2 := U_Ent;
               Error_Msg_NE
                 ("\& must be defined before & (RM 13.1(22))!",
                  Nod, Entity (Nod));
=======
                  else
                     Expr :=
                       Make_And_Then (Loc,
                         Left_Opnd  => Relocate_Node (Expr),
                         Right_Opnd => Relocate_Node (Arg2));
                  end if;
               end if;
>>>>>>> b56a5220
            end if;

            Next_Rep_Item (Ritem);
         end loop;
      end Add_Predicates;

   --  Start of processing for Build_Predicate_Function

   begin
      --  Initialize for construction of statement list

      Expr  := Empty;

      --  Return if already built or if type does not have predicates

      if not Has_Predicates (Typ)
        or else Present (Predicate_Function (Typ))
      then
         return;
      end if;

      --  Add Predicates for the current type

      Add_Predicates;

      --  Add predicates for ancestor if present

      declare
         Atyp : constant Entity_Id := Nearest_Ancestor (Typ);
      begin
         if Present (Atyp) then
            Add_Call (Atyp);
         end if;
      end;

      --  If we have predicates, build the function

      if Present (Expr) then

         --  Build function declaration

         pragma Assert (Has_Predicates (Typ));
         SId :=
           Make_Defining_Identifier (Loc,
             Chars => New_External_Name (Chars (Typ), "Predicate"));
         Set_Has_Predicates (SId);
         Set_Predicate_Function (Typ, SId);

         Spec :=
           Make_Function_Specification (Loc,
             Defining_Unit_Name       => SId,
             Parameter_Specifications => New_List (
               Make_Parameter_Specification (Loc,
                 Defining_Identifier =>
                   Make_Defining_Identifier (Loc, Object_Name),
                 Parameter_Type      => New_Occurrence_Of (Typ, Loc))),
             Result_Definition        =>
               New_Occurrence_Of (Standard_Boolean, Loc));

         FDecl := Make_Subprogram_Declaration (Loc, Specification => Spec);

         --  Build function body

         SId :=
           Make_Defining_Identifier (Loc,
             Chars => New_External_Name (Chars (Typ), "Predicate"));

         Spec :=
           Make_Function_Specification (Loc,
             Defining_Unit_Name       => SId,
             Parameter_Specifications => New_List (
               Make_Parameter_Specification (Loc,
                 Defining_Identifier =>
                   Make_Defining_Identifier (Loc, Object_Name),
                 Parameter_Type =>
                   New_Occurrence_Of (Typ, Loc))),
             Result_Definition        =>
               New_Occurrence_Of (Standard_Boolean, Loc));

         FBody :=
           Make_Subprogram_Body (Loc,
             Specification              => Spec,
             Declarations               => Empty_List,
             Handled_Statement_Sequence =>
               Make_Handled_Sequence_Of_Statements (Loc,
                 Statements => New_List (
                   Make_Simple_Return_Statement (Loc,
                     Expression => Expr))));

         --  Insert declaration before freeze node and body after

         Insert_Before_And_Analyze (N, FDecl);
         Insert_After_And_Analyze  (N, FBody);

         --  Deal with static predicate case

         if Ekind_In (Typ, E_Enumeration_Subtype,
                           E_Modular_Integer_Subtype,
                           E_Signed_Integer_Subtype)
           and then Is_Static_Subtype (Typ)
         then
            Build_Static_Predicate (Typ, Expr, Object_Name);
         end if;
      end if;
   end Build_Predicate_Function;

   ----------------------------
   -- Build_Static_Predicate --
   ----------------------------

   procedure Build_Static_Predicate
     (Typ  : Entity_Id;
      Expr : Node_Id;
      Nam  : Name_Id)
   is
      Loc : constant Source_Ptr := Sloc (Expr);

      Non_Static : exception;
      --  Raised if something non-static is found

      Btyp : constant Entity_Id := Base_Type (Typ);

      BLo : constant Uint := Expr_Value (Type_Low_Bound  (Btyp));
      BHi : constant Uint := Expr_Value (Type_High_Bound (Btyp));
      --  Low bound and high bound value of base type of Typ

      TLo : constant Uint := Expr_Value (Type_Low_Bound  (Typ));
      THi : constant Uint := Expr_Value (Type_High_Bound (Typ));
      --  Low bound and high bound values of static subtype Typ

      type REnt is record
         Lo, Hi : Uint;
      end record;
      --  One entry in a Rlist value, a single REnt (range entry) value
      --  denotes one range from Lo to Hi. To represent a single value
      --  range Lo = Hi = value.

      type RList is array (Nat range <>) of REnt;
      --  A list of ranges. The ranges are sorted in increasing order,
      --  and are disjoint (there is a gap of at least one value between
      --  each range in the table). A value is in the set of ranges in
      --  Rlist if it lies within one of these ranges

      False_Range : constant RList :=
                      RList'(1 .. 0 => REnt'(No_Uint, No_Uint));
      --  An empty set of ranges represents a range list that can never be
      --  satisfied, since there are no ranges in which the value could lie,
      --  so it does not lie in any of them. False_Range is a canonical value
      --  for this empty set, but general processing should test for an Rlist
      --  with length zero (see Is_False predicate), since other null ranges
      --  may appear which must be treated as False.

      True_Range : constant RList := RList'(1 => REnt'(BLo, BHi));
      --  Range representing True, value must be in the base range

      function "and" (Left, Right : RList) return RList;
      --  And's together two range lists, returning a range list. This is
      --  a set intersection operation.

      function "or" (Left, Right : RList) return RList;
      --  Or's together two range lists, returning a range list. This is a
      --  set union operation.

      function "not" (Right : RList) return RList;
      --  Returns complement of a given range list, i.e. a range list
      --  representing all the values in TLo .. THi that are not in the
      --  input operand Right.

      function Build_Val (V : Uint) return Node_Id;
      --  Return an analyzed N_Identifier node referencing this value, suitable
      --  for use as an entry in the Static_Predicate list. This node is typed
      --  with the base type.

      function Build_Range (Lo, Hi : Uint) return Node_Id;
      --  Return an analyzed N_Range node referencing this range, suitable
      --  for use as an entry in the Static_Predicate list. This node is typed
      --  with the base type.

      function Get_RList (Exp : Node_Id) return RList;
      --  This is a recursive routine that converts the given expression into
      --  a list of ranges, suitable for use in building the static predicate.

      function Is_False (R : RList) return Boolean;
      pragma Inline (Is_False);
      --  Returns True if the given range list is empty, and thus represents
      --  a False list of ranges that can never be satisfied.

      function Is_True (R : RList) return Boolean;
      --  Returns True if R trivially represents the True predicate by having
      --  a single range from BLo to BHi.

      function Is_Type_Ref (N : Node_Id) return Boolean;
      pragma Inline (Is_Type_Ref);
      --  Returns if True if N is a reference to the type for the predicate in
      --  the expression (i.e. if it is an identifier whose Chars field matches
      --  the Nam given in the call).

      function Lo_Val (N : Node_Id) return Uint;
      --  Given static expression or static range from a Static_Predicate list,
      --  gets expression value or low bound of range.

      function Hi_Val (N : Node_Id) return Uint;
      --  Given static expression or static range from a Static_Predicate list,
      --  gets expression value of high bound of range.

      function Membership_Entry (N : Node_Id) return RList;
      --  Given a single membership entry (range, value, or subtype), returns
      --  the corresponding range list. Raises Static_Error if not static.

      function Membership_Entries (N : Node_Id) return RList;
      --  Given an element on an alternatives list of a membership operation,
      --  returns the range list corresponding to this entry and all following
      --  entries (i.e. returns the "or" of this list of values).

      function Stat_Pred (Typ : Entity_Id) return RList;
      --  Given a type, if it has a static predicate, then return the predicate
      --  as a range list, otherwise raise Non_Static.

      -----------
      -- "and" --
      -----------

      function "and" (Left, Right : RList) return RList is
         FEnt : REnt;
         --  First range of result

         SLeft : Nat := Left'First;
         --  Start of rest of left entries

         SRight : Nat := Right'First;
         --  Start of rest of right entries

      begin
         --  If either range is True, return the other

         if Is_True (Left) then
            return Right;
         elsif Is_True (Right) then
            return Left;
         end if;

         --  If either range is False, return False

         if Is_False (Left) or else Is_False (Right) then
            return False_Range;
         end if;

         --  Loop to remove entries at start that are disjoint, and thus
         --  just get discarded from the result entirely.

         loop
            --  If no operands left in either operand, result is false

            if SLeft > Left'Last or else SRight > Right'Last then
               return False_Range;

            --  Discard first left operand entry if disjoint with right

            elsif Left (SLeft).Hi < Right (SRight).Lo then
               SLeft := SLeft + 1;

<<<<<<< HEAD
                  else
                     Error_Msg_NE
                       ("invalid address clause for initialized object &!",
                        Nod, U_Ent);
                     Error_Msg_Node_2 := U_Ent;
                     Error_Msg_NE
                       ("\& must be defined before & (RM 13.1(22))!",
                        Nod, Ent);
                  end if;
=======
            --  Discard first right operand entry if disjoint with left
>>>>>>> b56a5220

            elsif Right (SRight).Hi < Left (SLeft).Lo then
               SRight := SRight + 1;

            --  Otherwise we have an overlapping entry

<<<<<<< HEAD
                  if Comes_From_Source (Ent) then
                     Error_Msg_NE
                       ("\reference to variable& not allowed"
                          & " (RM 13.1(22))!", Nod, Ent);
                  else
                     Error_Msg_N
                       ("non-static expression not allowed"
                          & " (RM 13.1(22))!", Nod);
                  end if;
               end if;
=======
            else
               exit;
            end if;
         end loop;
>>>>>>> b56a5220

         --  Now we have two non-null operands, and first entries overlap.
         --  The first entry in the result will be the overlapping part of
         --  these two entries.

         FEnt := REnt'(Lo => UI_Max (Left (SLeft).Lo, Right (SRight).Lo),
                       Hi => UI_Min (Left (SLeft).Hi, Right (SRight).Hi));

         --  Now we can remove the entry that ended at a lower value, since
         --  its contribution is entirely contained in Fent.

         if Left (SLeft).Hi <= Right (SRight).Hi then
            SLeft := SLeft + 1;
         else
            SRight := SRight + 1;
         end if;

         --  Compute result by concatenating this first entry with the "and"
         --  of the remaining parts of the left and right operands. Note that
         --  if either of these is empty, "and" will yield empty, so that we
         --  will end up with just Fent, which is what we want in that case.

         return
           FEnt & (Left (SLeft .. Left'Last) and Right (SRight .. Right'Last));
      end "and";

      -----------
      -- "not" --
      -----------

      function "not" (Right : RList) return RList is
      begin
         --  Return True if False range

         if Is_False (Right) then
            return True_Range;
         end if;

         --  Return False if True range

         if Is_True (Right) then
            return False_Range;
         end if;

         --  Here if not trivial case

         declare
            Result : RList (1 .. Right'Length + 1);
            --  May need one more entry for gap at beginning and end

            Count : Nat := 0;
            --  Number of entries stored in Result

         begin
            --  Gap at start

<<<<<<< HEAD
            when N_Binary_Op | N_Short_Circuit | N_Membership_Test =>
               Check_Expr_Constants (Left_Opnd (Nod));
               Check_Expr_Constants (Right_Opnd (Nod));
=======
            if Right (Right'First).Lo > TLo then
               Count := Count + 1;
               Result (Count) := REnt'(TLo, Right (Right'First).Lo - 1);
            end if;
>>>>>>> b56a5220

            --  Gaps between ranges

            for J in Right'First .. Right'Last - 1 loop
               Count := Count + 1;
               Result (Count) :=
                 REnt'(Right (J).Hi + 1, Right (J + 1).Lo - 1);
            end loop;

            --  Gap at end

            if Right (Right'Last).Hi < THi then
               Count := Count + 1;
               Result (Count) := REnt'(Right (Right'Last).Hi + 1, THi);
            end if;

            return Result (1 .. Count);
         end;
      end "not";

      ----------
      -- "or" --
      ----------

      function "or" (Left, Right : RList) return RList is
         FEnt : REnt;
         --  First range of result

         SLeft : Nat := Left'First;
         --  Start of rest of left entries

         SRight : Nat := Right'First;
         --  Start of rest of right entries

      begin
         --  If either range is True, return True

         if Is_True (Left) or else Is_True (Right) then
            return True_Range;
         end if;

         --  If either range is False (empty), return the other

         if Is_False (Left) then
            return Right;
         elsif Is_False (Right) then
            return Left;
         end if;

         --  Initialize result first entry from left or right operand
         --  depending on which starts with the lower range.

         if Left (SLeft).Lo < Right (SRight).Lo then
            FEnt := Left (SLeft);
            SLeft := SLeft + 1;
         else
            FEnt := Right (SRight);
            SRight := SRight + 1;
         end if;

         --  This loop eats ranges from left and right operands that
         --  are contiguous with the first range we are gathering.

         loop
            --  Eat first entry in left operand if contiguous or
            --  overlapped by gathered first operand of result.

            if SLeft <= Left'Last
              and then Left (SLeft).Lo <= FEnt.Hi + 1
            then
               FEnt.Hi := UI_Max (FEnt.Hi, Left (SLeft).Hi);
               SLeft := SLeft + 1;

               --  Eat first entry in right operand if contiguous or
               --  overlapped by gathered right operand of result.

            elsif SRight <= Right'Last
              and then Right (SRight).Lo <= FEnt.Hi + 1
            then
               FEnt.Hi := UI_Max (FEnt.Hi, Right (SRight).Hi);
               SRight := SRight + 1;

               --  All done if no more entries to eat!

            else
               exit;
            end if;
         end loop;

         --  Obtain result as the first entry we just computed, concatenated
         --  to the "or" of the remaining results (if one operand is empty,
         --  this will just concatenate with the other

         return
           FEnt & (Left (SLeft .. Left'Last) or Right (SRight .. Right'Last));
      end "or";

      -----------------
      -- Build_Range --
      -----------------

      function Build_Range (Lo, Hi : Uint) return Node_Id is
         Result : Node_Id;
      begin
         if Lo = Hi then
            return Build_Val (Hi);
         else
            Result :=
              Make_Range (Loc,
                Low_Bound  => Build_Val (Lo),
                High_Bound => Build_Val (Hi));
            Set_Etype (Result, Btyp);
            Set_Analyzed (Result);
            return Result;
         end if;
      end Build_Range;

      ---------------
      -- Build_Val --
      ---------------

      function Build_Val (V : Uint) return Node_Id is
         Result : Node_Id;

      begin
         if Is_Enumeration_Type (Typ) then
            Result := Get_Enum_Lit_From_Pos (Typ, V, Loc);
         else
            Result := Make_Integer_Literal (Loc, V);
         end if;

         Set_Etype (Result, Btyp);
         Set_Is_Static_Expression (Result);
         Set_Analyzed (Result);
         return Result;
      end Build_Val;

      ---------------
      -- Get_RList --
      ---------------

      function Get_RList (Exp : Node_Id) return RList is
         Op  : Node_Kind;
         Val : Uint;

      begin
         --  Static expression can only be true or false

         if Is_OK_Static_Expression (Exp) then

            --  For False

            if Expr_Value (Exp) = 0 then
               return False_Range;
            else
               return True_Range;
            end if;
         end if;

         --  Otherwise test node type

         Op := Nkind (Exp);

         case Op is

            --  And

            when N_Op_And | N_And_Then =>
               return Get_RList (Left_Opnd (Exp))
                        and
                      Get_RList (Right_Opnd (Exp));

            --  Or

            when N_Op_Or | N_Or_Else =>
               return Get_RList (Left_Opnd (Exp))
                        or
                      Get_RList (Right_Opnd (Exp));

            --  Not

            when N_Op_Not =>
               return not Get_RList (Right_Opnd (Exp));

            --  Comparisons of type with static value

            when N_Op_Compare =>
               --  Type is left operand

               if Is_Type_Ref (Left_Opnd (Exp))
                 and then Is_OK_Static_Expression (Right_Opnd (Exp))
               then
                  Val := Expr_Value (Right_Opnd (Exp));

                  --  Typ is right operand

               elsif Is_Type_Ref (Right_Opnd (Exp))
                 and then Is_OK_Static_Expression (Left_Opnd (Exp))
               then
                  Val := Expr_Value (Left_Opnd (Exp));

                  --  Invert sense of comparison

                  case Op is
                     when N_Op_Gt => Op := N_Op_Lt;
                     when N_Op_Lt => Op := N_Op_Gt;
                     when N_Op_Ge => Op := N_Op_Le;
                     when N_Op_Le => Op := N_Op_Ge;
                     when others  => null;
                  end case;

                  --  Other cases are non-static

               else
                  raise Non_Static;
               end if;

               --  Construct range according to comparison operation

               case Op is
                  when N_Op_Eq =>
                     return RList'(1 => REnt'(Val, Val));

                  when N_Op_Ge =>
                     return RList'(1 => REnt'(Val, BHi));

                  when N_Op_Gt =>
                     return RList'(1 => REnt'(Val + 1, BHi));

                  when N_Op_Le =>
                     return RList'(1 => REnt'(BLo, Val));

                  when N_Op_Lt =>
                     return RList'(1 => REnt'(BLo, Val - 1));

                  when N_Op_Ne =>
                     return RList'(REnt'(BLo, Val - 1),
                                   REnt'(Val + 1, BHi));

                  when others  =>
                     raise Program_Error;
               end case;

            --  Membership (IN)

            when N_In =>
               if not Is_Type_Ref (Left_Opnd (Exp)) then
                  raise Non_Static;
               end if;

               if Present (Right_Opnd (Exp)) then
                  return Membership_Entry (Right_Opnd (Exp));
               else
                  return Membership_Entries (First (Alternatives (Exp)));
               end if;

            --  Negative membership (NOT IN)

            when N_Not_In =>
               if not Is_Type_Ref (Left_Opnd (Exp)) then
                  raise Non_Static;
               end if;

               if Present (Right_Opnd (Exp)) then
                  return not Membership_Entry (Right_Opnd (Exp));
               else
                  return not Membership_Entries (First (Alternatives (Exp)));
               end if;

            --  Function call, may be call to static predicate

            when N_Function_Call =>
               if Is_Entity_Name (Name (Exp)) then
                  declare
                     Ent : constant Entity_Id := Entity (Name (Exp));
                  begin
                     if Has_Predicates (Ent) then
                        return Stat_Pred (Etype (First_Formal (Ent)));
                     end if;
                  end;
               end if;

               --  Other function call cases are non-static

               raise Non_Static;

            --  Qualified expression, dig out the expression

            when N_Qualified_Expression =>
               return Get_RList (Expression (Exp));

            --  Xor operator

            when N_Op_Xor =>
               return (Get_RList (Left_Opnd (Exp))
                        and not Get_RList (Right_Opnd (Exp)))
                 or   (Get_RList (Right_Opnd (Exp))
                        and not Get_RList (Left_Opnd (Exp)));

            --  Any other node type is non-static

            when others =>
               raise Non_Static;
         end case;
      end Get_RList;

      ------------
      -- Hi_Val --
      ------------

      function Hi_Val (N : Node_Id) return Uint is
      begin
         if Is_Static_Expression (N) then
            return Expr_Value (N);
         else
            pragma Assert (Nkind (N) = N_Range);
            return Expr_Value (High_Bound (N));
         end if;
      end Hi_Val;

      --------------
      -- Is_False --
      --------------

      function Is_False (R : RList) return Boolean is
      begin
         return R'Length = 0;
      end Is_False;

      -------------
      -- Is_True --
      -------------

      function Is_True (R : RList) return Boolean is
      begin
         return R'Length = 1
           and then R (R'First).Lo = BLo
           and then R (R'First).Hi = BHi;
      end Is_True;

      -----------------
      -- Is_Type_Ref --
      -----------------

      function Is_Type_Ref (N : Node_Id) return Boolean is
      begin
         return Nkind (N) = N_Identifier and then Chars (N) = Nam;
      end Is_Type_Ref;

      ------------
      -- Lo_Val --
      ------------

      function Lo_Val (N : Node_Id) return Uint is
      begin
         if Is_Static_Expression (N) then
            return Expr_Value (N);
         else
            pragma Assert (Nkind (N) = N_Range);
            return Expr_Value (Low_Bound (N));
         end if;
      end Lo_Val;

      ------------------------
      -- Membership_Entries --
      ------------------------

      function Membership_Entries (N : Node_Id) return RList is
      begin
         if No (Next (N)) then
            return Membership_Entry (N);
         else
            return Membership_Entry (N) or Membership_Entries (Next (N));
         end if;
      end Membership_Entries;

      ----------------------
      -- Membership_Entry --
      ----------------------

      function Membership_Entry (N : Node_Id) return RList is
         Val : Uint;
         SLo : Uint;
         SHi : Uint;

      begin
         --  Range case

         if Nkind (N) = N_Range then
            if not Is_Static_Expression (Low_Bound (N))
                 or else
               not Is_Static_Expression (High_Bound (N))
            then
               raise Non_Static;
            else
               SLo := Expr_Value (Low_Bound  (N));
               SHi := Expr_Value (High_Bound (N));
               return RList'(1 => REnt'(SLo, SHi));
            end if;

         --  Static expression case

         elsif Is_Static_Expression (N) then
            Val := Expr_Value (N);
            return RList'(1 => REnt'(Val, Val));

         --  Identifier (other than static expression) case

         else pragma Assert (Nkind (N) = N_Identifier);

            --  Type case

            if Is_Type (Entity (N)) then

               --  If type has predicates, process them

               if Has_Predicates (Entity (N)) then
                  return Stat_Pred (Entity (N));

               --  For static subtype without predicates, get range

               elsif Is_Static_Subtype (Entity (N)) then
                  SLo := Expr_Value (Type_Low_Bound  (Entity (N)));
                  SHi := Expr_Value (Type_High_Bound (Entity (N)));
                  return RList'(1 => REnt'(SLo, SHi));

               --  Any other type makes us non-static

               else
                  raise Non_Static;
               end if;

            --  Any other kind of identifier in predicate (e.g. a non-static
            --  expression value) means this is not a static predicate.

            else
               raise Non_Static;
            end if;
         end if;
      end Membership_Entry;

      ---------------
      -- Stat_Pred --
      ---------------

      function Stat_Pred (Typ : Entity_Id) return RList is
      begin
         --  Not static if type does not have static predicates

         if not Has_Predicates (Typ)
           or else No (Static_Predicate (Typ))
         then
            raise Non_Static;
         end if;

         --  Otherwise we convert the predicate list to a range list

         declare
            Result : RList (1 .. List_Length (Static_Predicate (Typ)));
            P      : Node_Id;

         begin
            P := First (Static_Predicate (Typ));
            for J in Result'Range loop
               Result (J) := REnt'(Lo_Val (P), Hi_Val (P));
               Next (P);
            end loop;

            return Result;
         end;
      end Stat_Pred;

   --  Start of processing for Build_Static_Predicate

   begin
      --  Now analyze the expression to see if it is a static predicate

      declare
         Ranges : constant RList := Get_RList (Expr);
         --  Range list from expression if it is static

         Plist : List_Id;

      begin
         --  Convert range list into a form for the static predicate. In the
         --  Ranges array, we just have raw ranges, these must be converted
         --  to properly typed and analyzed static expressions or range nodes.

         --  Note: here we limit ranges to the ranges of the subtype, so that
         --  a predicate is always false for values outside the subtype. That
         --  seems fine, such values are invalid anyway, and considering them
         --  to fail the predicate seems allowed and friendly, and furthermore
         --  simplifies processing for case statements and loops.

         Plist := New_List;

         for J in Ranges'Range loop
            declare
               Lo : Uint := Ranges (J).Lo;
               Hi : Uint := Ranges (J).Hi;

            begin
               --  Ignore completely out of range entry

               if Hi < TLo or else Lo > THi then
                  null;

                  --  Otherwise process entry

               else
                  --  Adjust out of range value to subtype range

                  if Lo < TLo then
                     Lo := TLo;
                  end if;

                  if Hi > THi then
                     Hi := THi;
                  end if;

                  --  Convert range into required form

                  if Lo = Hi then
                     Append_To (Plist, Build_Val (Lo));
                  else
                     Append_To (Plist, Build_Range (Lo, Hi));
                  end if;
               end if;
            end;
         end loop;

         --  Processing was successful and all entries were static, so now we
         --  can store the result as the predicate list.

         Set_Static_Predicate (Typ, Plist);

         --  The processing for static predicates put the expression into
         --  canonical form as a series of ranges. It also eliminated
         --  duplicates and collapsed and combined ranges. We might as well
         --  replace the alternatives list of the right operand of the
         --  membership test with the static predicate list, which will
         --  usually be more efficient.

         declare
            New_Alts : constant List_Id := New_List;
            Old_Node : Node_Id;
            New_Node : Node_Id;

         begin
            Old_Node := First (Plist);
            while Present (Old_Node) loop
               New_Node := New_Copy (Old_Node);

               if Nkind (New_Node) = N_Range then
                  Set_Low_Bound  (New_Node, New_Copy (Low_Bound  (Old_Node)));
                  Set_High_Bound (New_Node, New_Copy (High_Bound (Old_Node)));
               end if;

               Append_To (New_Alts, New_Node);
               Next (Old_Node);
            end loop;

            --  If empty list, replace by False

            if Is_Empty_List (New_Alts) then
               Rewrite (Expr, New_Occurrence_Of (Standard_False, Loc));

            --  Else replace by set membership test

            else
               Rewrite (Expr,
                 Make_In (Loc,
                   Left_Opnd    => Make_Identifier (Loc, Nam),
                   Right_Opnd   => Empty,
                   Alternatives => New_Alts));

               --  Resolve new expression in function context

               Install_Formals (Predicate_Function (Typ));
               Push_Scope (Predicate_Function (Typ));
               Analyze_And_Resolve (Expr, Standard_Boolean);
               Pop_Scope;
            end if;
         end;
      end;

   --  If non-static, return doing nothing

   exception
      when Non_Static =>
         return;
   end Build_Static_Predicate;

   -----------------------------------
   -- Check_Constant_Address_Clause --
   -----------------------------------

   procedure Check_Constant_Address_Clause
     (Expr  : Node_Id;
      U_Ent : Entity_Id)
   is
      procedure Check_At_Constant_Address (Nod : Node_Id);
      --  Checks that the given node N represents a name whose 'Address is
      --  constant (in the same sense as OK_Constant_Address_Clause, i.e. the
      --  address value is the same at the point of declaration of U_Ent and at
      --  the time of elaboration of the address clause.

      procedure Check_Expr_Constants (Nod : Node_Id);
      --  Checks that Nod meets the requirements for a constant address clause
      --  in the sense of the enclosing procedure.

      procedure Check_List_Constants (Lst : List_Id);
      --  Check that all elements of list Lst meet the requirements for a
      --  constant address clause in the sense of the enclosing procedure.

      -------------------------------
      -- Check_At_Constant_Address --
      -------------------------------

      procedure Check_At_Constant_Address (Nod : Node_Id) is
      begin
         if Is_Entity_Name (Nod) then
            if Present (Address_Clause (Entity ((Nod)))) then
               Error_Msg_NE
                 ("invalid address clause for initialized object &!",
                           Nod, U_Ent);
               Error_Msg_NE
                 ("address for& cannot" &
                    " depend on another address clause! (RM 13.1(22))!",
                  Nod, U_Ent);

            elsif In_Same_Source_Unit (Entity (Nod), U_Ent)
              and then Sloc (U_Ent) < Sloc (Entity (Nod))
            then
               Error_Msg_NE
                 ("invalid address clause for initialized object &!",
                  Nod, U_Ent);
               Error_Msg_Node_2 := U_Ent;
               Error_Msg_NE
                 ("\& must be defined before & (RM 13.1(22))!",
                  Nod, Entity (Nod));
            end if;

         elsif Nkind (Nod) = N_Selected_Component then
            declare
               T : constant Entity_Id := Etype (Prefix (Nod));

            begin
               if (Is_Record_Type (T)
                    and then Has_Discriminants (T))
                 or else
                  (Is_Access_Type (T)
                     and then Is_Record_Type (Designated_Type (T))
                     and then Has_Discriminants (Designated_Type (T)))
               then
                  Error_Msg_NE
                    ("invalid address clause for initialized object &!",
                     Nod, U_Ent);
                  Error_Msg_N
                    ("\address cannot depend on component" &
                     " of discriminated record (RM 13.1(22))!",
                     Nod);
               else
                  Check_At_Constant_Address (Prefix (Nod));
               end if;
            end;

         elsif Nkind (Nod) = N_Indexed_Component then
            Check_At_Constant_Address (Prefix (Nod));
            Check_List_Constants (Expressions (Nod));

         else
            Check_Expr_Constants (Nod);
         end if;
      end Check_At_Constant_Address;

      --------------------------
      -- Check_Expr_Constants --
      --------------------------

      procedure Check_Expr_Constants (Nod : Node_Id) is
         Loc_U_Ent : constant Source_Ptr := Sloc (U_Ent);
         Ent       : Entity_Id           := Empty;

      begin
         if Nkind (Nod) in N_Has_Etype
           and then Etype (Nod) = Any_Type
         then
            return;
         end if;

         case Nkind (Nod) is
            when N_Empty | N_Error =>
               return;

            when N_Identifier | N_Expanded_Name =>
               Ent := Entity (Nod);

               --  We need to look at the original node if it is different
               --  from the node, since we may have rewritten things and
               --  substituted an identifier representing the rewrite.

               if Original_Node (Nod) /= Nod then
                  Check_Expr_Constants (Original_Node (Nod));

                  --  If the node is an object declaration without initial
                  --  value, some code has been expanded, and the expression
                  --  is not constant, even if the constituents might be
                  --  acceptable, as in A'Address + offset.

                  if Ekind (Ent) = E_Variable
                    and then
                      Nkind (Declaration_Node (Ent)) = N_Object_Declaration
                    and then
                      No (Expression (Declaration_Node (Ent)))
                  then
                     Error_Msg_NE
                       ("invalid address clause for initialized object &!",
                        Nod, U_Ent);

                  --  If entity is constant, it may be the result of expanding
                  --  a check. We must verify that its declaration appears
                  --  before the object in question, else we also reject the
                  --  address clause.

                  elsif Ekind (Ent) = E_Constant
                    and then In_Same_Source_Unit (Ent, U_Ent)
                    and then Sloc (Ent) > Loc_U_Ent
                  then
                     Error_Msg_NE
                       ("invalid address clause for initialized object &!",
                        Nod, U_Ent);
                  end if;

                  return;
               end if;

               --  Otherwise look at the identifier and see if it is OK

               if Ekind_In (Ent, E_Named_Integer, E_Named_Real)
                 or else Is_Type (Ent)
               then
                  return;

               elsif
                  Ekind (Ent) = E_Constant
                    or else
                  Ekind (Ent) = E_In_Parameter
               then
                  --  This is the case where we must have Ent defined before
                  --  U_Ent. Clearly if they are in different units this
                  --  requirement is met since the unit containing Ent is
                  --  already processed.

                  if not In_Same_Source_Unit (Ent, U_Ent) then
                     return;

                  --  Otherwise location of Ent must be before the location
                  --  of U_Ent, that's what prior defined means.

                  elsif Sloc (Ent) < Loc_U_Ent then
                     return;

                  else
                     Error_Msg_NE
                       ("invalid address clause for initialized object &!",
                        Nod, U_Ent);
                     Error_Msg_Node_2 := U_Ent;
                     Error_Msg_NE
                       ("\& must be defined before & (RM 13.1(22))!",
                        Nod, Ent);
                  end if;

               elsif Nkind (Original_Node (Nod)) = N_Function_Call then
                  Check_Expr_Constants (Original_Node (Nod));

               else
                  Error_Msg_NE
                    ("invalid address clause for initialized object &!",
                     Nod, U_Ent);

                  if Comes_From_Source (Ent) then
                     Error_Msg_NE
                       ("\reference to variable& not allowed"
                          & " (RM 13.1(22))!", Nod, Ent);
                  else
                     Error_Msg_N
                       ("non-static expression not allowed"
                          & " (RM 13.1(22))!", Nod);
                  end if;
               end if;

            when N_Integer_Literal   =>

               --  If this is a rewritten unchecked conversion, in a system
               --  where Address is an integer type, always use the base type
               --  for a literal value. This is user-friendly and prevents
               --  order-of-elaboration issues with instances of unchecked
               --  conversion.

               if Nkind (Original_Node (Nod)) = N_Function_Call then
                  Set_Etype (Nod, Base_Type (Etype (Nod)));
               end if;

            when N_Real_Literal      |
                 N_String_Literal    |
                 N_Character_Literal =>
               return;

            when N_Range =>
               Check_Expr_Constants (Low_Bound (Nod));
               Check_Expr_Constants (High_Bound (Nod));

            when N_Explicit_Dereference =>
               Check_Expr_Constants (Prefix (Nod));

            when N_Indexed_Component =>
               Check_Expr_Constants (Prefix (Nod));
               Check_List_Constants (Expressions (Nod));

            when N_Slice =>
               Check_Expr_Constants (Prefix (Nod));
               Check_Expr_Constants (Discrete_Range (Nod));

            when N_Selected_Component =>
               Check_Expr_Constants (Prefix (Nod));

            when N_Attribute_Reference =>
               if Attribute_Name (Nod) = Name_Address
                   or else
                  Attribute_Name (Nod) = Name_Access
                    or else
                  Attribute_Name (Nod) = Name_Unchecked_Access
                    or else
                  Attribute_Name (Nod) = Name_Unrestricted_Access
               then
                  Check_At_Constant_Address (Prefix (Nod));

               else
                  Check_Expr_Constants (Prefix (Nod));
                  Check_List_Constants (Expressions (Nod));
               end if;

            when N_Aggregate =>
               Check_List_Constants (Component_Associations (Nod));
               Check_List_Constants (Expressions (Nod));

            when N_Component_Association =>
               Check_Expr_Constants (Expression (Nod));

            when N_Extension_Aggregate =>
               Check_Expr_Constants (Ancestor_Part (Nod));
               Check_List_Constants (Component_Associations (Nod));
               Check_List_Constants (Expressions (Nod));

            when N_Null =>
               return;

            when N_Binary_Op | N_Short_Circuit | N_Membership_Test =>
               Check_Expr_Constants (Left_Opnd (Nod));
               Check_Expr_Constants (Right_Opnd (Nod));

            when N_Unary_Op =>
               Check_Expr_Constants (Right_Opnd (Nod));

            when N_Type_Conversion           |
                 N_Qualified_Expression      |
                 N_Allocator                 =>
               Check_Expr_Constants (Expression (Nod));

            when N_Unchecked_Type_Conversion =>
               Check_Expr_Constants (Expression (Nod));

               --  If this is a rewritten unchecked conversion, subtypes in
               --  this node are those created within the instance. To avoid
               --  order of elaboration issues, replace them with their base
               --  types. Note that address clauses can cause order of
               --  elaboration problems because they are elaborated by the
               --  back-end at the point of definition, and may mention
               --  entities declared in between (as long as everything is
               --  static). It is user-friendly to allow unchecked conversions
               --  in this context.

               if Nkind (Original_Node (Nod)) = N_Function_Call then
                  Set_Etype (Expression (Nod),
                    Base_Type (Etype (Expression (Nod))));
                  Set_Etype (Nod, Base_Type (Etype (Nod)));
               end if;

            when N_Function_Call =>
               if not Is_Pure (Entity (Name (Nod))) then
                  Error_Msg_NE
                    ("invalid address clause for initialized object &!",
                     Nod, U_Ent);

                  Error_Msg_NE
                    ("\function & is not pure (RM 13.1(22))!",
                     Nod, Entity (Name (Nod)));

               else
                  Check_List_Constants (Parameter_Associations (Nod));
               end if;

            when N_Parameter_Association =>
               Check_Expr_Constants (Explicit_Actual_Parameter (Nod));

            when others =>
               Error_Msg_NE
                 ("invalid address clause for initialized object &!",
                  Nod, U_Ent);
               Error_Msg_NE
                 ("\must be constant defined before& (RM 13.1(22))!",
                  Nod, U_Ent);
         end case;
      end Check_Expr_Constants;

      --------------------------
      -- Check_List_Constants --
      --------------------------

      procedure Check_List_Constants (Lst : List_Id) is
         Nod1 : Node_Id;

      begin
         if Present (Lst) then
            Nod1 := First (Lst);
            while Present (Nod1) loop
               Check_Expr_Constants (Nod1);
               Next (Nod1);
            end loop;
         end if;
      end Check_List_Constants;

   --  Start of processing for Check_Constant_Address_Clause

   begin
      --  If rep_clauses are to be ignored, no need for legality checks. In
      --  particular, no need to pester user about rep clauses that violate
      --  the rule on constant addresses, given that these clauses will be
      --  removed by Freeze before they reach the back end.

      if not Ignore_Rep_Clauses then
         Check_Expr_Constants (Expr);
      end if;
   end Check_Constant_Address_Clause;

   ----------------------------------------
   -- Check_Record_Representation_Clause --
   ----------------------------------------

   procedure Check_Record_Representation_Clause (N : Node_Id) is
      Loc     : constant Source_Ptr := Sloc (N);
      Ident   : constant Node_Id    := Identifier (N);
      Rectype : Entity_Id;
      Fent    : Entity_Id;
      CC      : Node_Id;
      Fbit    : Uint;
      Lbit    : Uint;
      Hbit    : Uint := Uint_0;
      Comp    : Entity_Id;
      Pcomp   : Entity_Id;

      Max_Bit_So_Far : Uint;
      --  Records the maximum bit position so far. If all field positions
      --  are monotonically increasing, then we can skip the circuit for
      --  checking for overlap, since no overlap is possible.

      Tagged_Parent : Entity_Id := Empty;
      --  This is set in the case of a derived tagged type for which we have
      --  Is_Fully_Repped_Tagged_Type True (indicating that all components are
      --  positioned by record representation clauses). In this case we must
      --  check for overlap between components of this tagged type, and the
      --  components of its parent. Tagged_Parent will point to this parent
      --  type. For all other cases Tagged_Parent is left set to Empty.

      Parent_Last_Bit : Uint;
      --  Relevant only if Tagged_Parent is set, Parent_Last_Bit indicates the
      --  last bit position for any field in the parent type. We only need to
      --  check overlap for fields starting below this point.

      Overlap_Check_Required : Boolean;
      --  Used to keep track of whether or not an overlap check is required

      Overlap_Detected : Boolean := False;
      --  Set True if an overlap is detected

      Ccount : Natural := 0;
      --  Number of component clauses in record rep clause

      procedure Check_Component_Overlap (C1_Ent, C2_Ent : Entity_Id);
      --  Given two entities for record components or discriminants, checks
      --  if they have overlapping component clauses and issues errors if so.

      procedure Find_Component;
      --  Finds component entity corresponding to current component clause (in
      --  CC), and sets Comp to the entity, and Fbit/Lbit to the zero origin
      --  start/stop bits for the field. If there is no matching component or
      --  if the matching component does not have a component clause, then
      --  that's an error and Comp is set to Empty, but no error message is
      --  issued, since the message was already given. Comp is also set to
      --  Empty if the current "component clause" is in fact a pragma.

      -----------------------------
      -- Check_Component_Overlap --
      -----------------------------

      procedure Check_Component_Overlap (C1_Ent, C2_Ent : Entity_Id) is
         CC1 : constant Node_Id := Component_Clause (C1_Ent);
         CC2 : constant Node_Id := Component_Clause (C2_Ent);

      begin
         if Present (CC1) and then Present (CC2) then

            --  Exclude odd case where we have two tag fields in the same
            --  record, both at location zero. This seems a bit strange, but
            --  it seems to happen in some circumstances, perhaps on an error.

            if Chars (C1_Ent) = Name_uTag
                 and then
               Chars (C2_Ent) = Name_uTag
            then
               return;
            end if;

            --  Here we check if the two fields overlap

            declare
               S1 : constant Uint := Component_Bit_Offset (C1_Ent);
               S2 : constant Uint := Component_Bit_Offset (C2_Ent);
               E1 : constant Uint := S1 + Esize (C1_Ent);
               E2 : constant Uint := S2 + Esize (C2_Ent);

            begin
               if E2 <= S1 or else E1 <= S2 then
                  null;
               else
                  Error_Msg_Node_2 := Component_Name (CC2);
                  Error_Msg_Sloc := Sloc (Error_Msg_Node_2);
                  Error_Msg_Node_1 := Component_Name (CC1);
                  Error_Msg_N
                    ("component& overlaps & #", Component_Name (CC1));
                  Overlap_Detected := True;
               end if;
            end;
         end if;
      end Check_Component_Overlap;

      --------------------
      -- Find_Component --
      --------------------

      procedure Find_Component is

         procedure Search_Component (R : Entity_Id);
         --  Search components of R for a match. If found, Comp is set.

         ----------------------
         -- Search_Component --
         ----------------------

         procedure Search_Component (R : Entity_Id) is
         begin
            Comp := First_Component_Or_Discriminant (R);
            while Present (Comp) loop

               --  Ignore error of attribute name for component name (we
               --  already gave an error message for this, so no need to
               --  complain here)

               if Nkind (Component_Name (CC)) = N_Attribute_Reference then
                  null;
               else
                  exit when Chars (Comp) = Chars (Component_Name (CC));
               end if;

               Next_Component_Or_Discriminant (Comp);
            end loop;
         end Search_Component;

      --  Start of processing for Find_Component

      begin
         --  Return with Comp set to Empty if we have a pragma

         if Nkind (CC) = N_Pragma then
            Comp := Empty;
            return;
         end if;

         --  Search current record for matching component

         Search_Component (Rectype);

         --  If not found, maybe component of base type that is absent from
         --  statically constrained first subtype.

         if No (Comp) then
            Search_Component (Base_Type (Rectype));
         end if;

         --  If no component, or the component does not reference the component
         --  clause in question, then there was some previous error for which
         --  we already gave a message, so just return with Comp Empty.

         if No (Comp)
           or else Component_Clause (Comp) /= CC
         then
            Comp := Empty;

         --  Normal case where we have a component clause

         else
            Fbit := Component_Bit_Offset (Comp);
            Lbit := Fbit + Esize (Comp) - 1;
         end if;
      end Find_Component;

   --  Start of processing for Check_Record_Representation_Clause

   begin
      Find_Type (Ident);
      Rectype := Entity (Ident);

      if Rectype = Any_Type then
         return;
      else
         Rectype := Underlying_Type (Rectype);
      end if;

      --  See if we have a fully repped derived tagged type

      declare
         PS : constant Entity_Id := Parent_Subtype (Rectype);

      begin
         if Present (PS) and then Is_Fully_Repped_Tagged_Type (PS) then
            Tagged_Parent := PS;

            --  Find maximum bit of any component of the parent type

            Parent_Last_Bit := UI_From_Int (System_Address_Size - 1);
            Pcomp := First_Entity (Tagged_Parent);
            while Present (Pcomp) loop
               if Ekind_In (Pcomp, E_Discriminant, E_Component) then
                  if Component_Bit_Offset (Pcomp) /= No_Uint
                    and then Known_Static_Esize (Pcomp)
                  then
                     Parent_Last_Bit :=
                       UI_Max
                         (Parent_Last_Bit,
                          Component_Bit_Offset (Pcomp) + Esize (Pcomp) - 1);
                  end if;

                  Next_Entity (Pcomp);
               end if;
            end loop;
         end if;
      end;

      --  All done if no component clauses

      CC := First (Component_Clauses (N));

      if No (CC) then
         return;
      end if;

      --  If a tag is present, then create a component clause that places it
      --  at the start of the record (otherwise gigi may place it after other
      --  fields that have rep clauses).

      Fent := First_Entity (Rectype);

      if Nkind (Fent) = N_Defining_Identifier
        and then Chars (Fent) = Name_uTag
      then
         Set_Component_Bit_Offset    (Fent, Uint_0);
         Set_Normalized_Position     (Fent, Uint_0);
         Set_Normalized_First_Bit    (Fent, Uint_0);
         Set_Normalized_Position_Max (Fent, Uint_0);
         Init_Esize                  (Fent, System_Address_Size);

         Set_Component_Clause (Fent,
           Make_Component_Clause (Loc,
             Component_Name => Make_Identifier (Loc, Name_uTag),

             Position  => Make_Integer_Literal (Loc, Uint_0),
             First_Bit => Make_Integer_Literal (Loc, Uint_0),
             Last_Bit  =>
               Make_Integer_Literal (Loc,
                 UI_From_Int (System_Address_Size))));

         Ccount := Ccount + 1;
      end if;

      Max_Bit_So_Far := Uint_Minus_1;
      Overlap_Check_Required := False;

      --  Process the component clauses

      while Present (CC) loop
         Find_Component;

         if Present (Comp) then
            Ccount := Ccount + 1;

            --  We need a full overlap check if record positions non-monotonic

            if Fbit <= Max_Bit_So_Far then
               Overlap_Check_Required := True;
            end if;

            Max_Bit_So_Far := Lbit;

            --  Check bit position out of range of specified size

            if Has_Size_Clause (Rectype)
              and then Esize (Rectype) <= Lbit
            then
               Error_Msg_N
                 ("bit number out of range of specified size",
                  Last_Bit (CC));

               --  Check for overlap with tag field

            else
               if Is_Tagged_Type (Rectype)
                 and then Fbit < System_Address_Size
               then
                  Error_Msg_NE
                    ("component overlaps tag field of&",
                     Component_Name (CC), Rectype);
                  Overlap_Detected := True;
               end if;

               if Hbit < Lbit then
                  Hbit := Lbit;
               end if;
            end if;

            --  Check parent overlap if component might overlap parent field

            if Present (Tagged_Parent)
              and then Fbit <= Parent_Last_Bit
            then
               Pcomp := First_Component_Or_Discriminant (Tagged_Parent);
               while Present (Pcomp) loop
                  if not Is_Tag (Pcomp)
                    and then Chars (Pcomp) /= Name_uParent
                  then
                     Check_Component_Overlap (Comp, Pcomp);
                  end if;

                  Next_Component_Or_Discriminant (Pcomp);
               end loop;
            end if;
         end if;

         Next (CC);
      end loop;

      --  Now that we have processed all the component clauses, check for
      --  overlap. We have to leave this till last, since the components can
      --  appear in any arbitrary order in the representation clause.

      --  We do not need this check if all specified ranges were monotonic,
      --  as recorded by Overlap_Check_Required being False at this stage.

      --  This first section checks if there are any overlapping entries at
      --  all. It does this by sorting all entries and then seeing if there are
      --  any overlaps. If there are none, then that is decisive, but if there
      --  are overlaps, they may still be OK (they may result from fields in
      --  different variants).

      if Overlap_Check_Required then
         Overlap_Check1 : declare

            OC_Fbit : array (0 .. Ccount) of Uint;
            --  First-bit values for component clauses, the value is the offset
            --  of the first bit of the field from start of record. The zero
            --  entry is for use in sorting.

            OC_Lbit : array (0 .. Ccount) of Uint;
            --  Last-bit values for component clauses, the value is the offset
            --  of the last bit of the field from start of record. The zero
            --  entry is for use in sorting.

            OC_Count : Natural := 0;
            --  Count of entries in OC_Fbit and OC_Lbit

            function OC_Lt (Op1, Op2 : Natural) return Boolean;
            --  Compare routine for Sort

            procedure OC_Move (From : Natural; To : Natural);
            --  Move routine for Sort

            package Sorting is new GNAT.Heap_Sort_G (OC_Move, OC_Lt);

            -----------
            -- OC_Lt --
            -----------

            function OC_Lt (Op1, Op2 : Natural) return Boolean is
            begin
               return OC_Fbit (Op1) < OC_Fbit (Op2);
            end OC_Lt;

            -------------
            -- OC_Move --
            -------------

            procedure OC_Move (From : Natural; To : Natural) is
            begin
               OC_Fbit (To) := OC_Fbit (From);
               OC_Lbit (To) := OC_Lbit (From);
            end OC_Move;

            --  Start of processing for Overlap_Check

         begin
            CC := First (Component_Clauses (N));
            while Present (CC) loop

               --  Exclude component clause already marked in error

               if not Error_Posted (CC) then
                  Find_Component;

                  if Present (Comp) then
                     OC_Count := OC_Count + 1;
                     OC_Fbit (OC_Count) := Fbit;
                     OC_Lbit (OC_Count) := Lbit;
                  end if;
               end if;

               Next (CC);
            end loop;

            Sorting.Sort (OC_Count);

            Overlap_Check_Required := False;
            for J in 1 .. OC_Count - 1 loop
               if OC_Lbit (J) >= OC_Fbit (J + 1) then
                  Overlap_Check_Required := True;
                  exit;
               end if;
            end loop;
         end Overlap_Check1;
      end if;

      --  If Overlap_Check_Required is still True, then we have to do the full
      --  scale overlap check, since we have at least two fields that do
      --  overlap, and we need to know if that is OK since they are in
      --  different variant, or whether we have a definite problem.

      if Overlap_Check_Required then
         Overlap_Check2 : declare
            C1_Ent, C2_Ent : Entity_Id;
            --  Entities of components being checked for overlap

            Clist : Node_Id;
            --  Component_List node whose Component_Items are being checked

            Citem : Node_Id;
            --  Component declaration for component being checked

         begin
            C1_Ent := First_Entity (Base_Type (Rectype));

            --  Loop through all components in record. For each component check
            --  for overlap with any of the preceding elements on the component
            --  list containing the component and also, if the component is in
            --  a variant, check against components outside the case structure.
            --  This latter test is repeated recursively up the variant tree.

            Main_Component_Loop : while Present (C1_Ent) loop
               if not Ekind_In (C1_Ent, E_Component, E_Discriminant) then
                  goto Continue_Main_Component_Loop;
               end if;

               --  Skip overlap check if entity has no declaration node. This
               --  happens with discriminants in constrained derived types.
               --  Possibly we are missing some checks as a result, but that
               --  does not seem terribly serious.

               if No (Declaration_Node (C1_Ent)) then
                  goto Continue_Main_Component_Loop;
               end if;

               Clist := Parent (List_Containing (Declaration_Node (C1_Ent)));

               --  Loop through component lists that need checking. Check the
               --  current component list and all lists in variants above us.

               Component_List_Loop : loop

                  --  If derived type definition, go to full declaration
                  --  If at outer level, check discriminants if there are any.

                  if Nkind (Clist) = N_Derived_Type_Definition then
                     Clist := Parent (Clist);
                  end if;

                  --  Outer level of record definition, check discriminants

                  if Nkind_In (Clist, N_Full_Type_Declaration,
                               N_Private_Type_Declaration)
                  then
                     if Has_Discriminants (Defining_Identifier (Clist)) then
                        C2_Ent :=
                          First_Discriminant (Defining_Identifier (Clist));
                        while Present (C2_Ent) loop
                           exit when C1_Ent = C2_Ent;
                           Check_Component_Overlap (C1_Ent, C2_Ent);
                           Next_Discriminant (C2_Ent);
                        end loop;
                     end if;

                     --  Record extension case

                  elsif Nkind (Clist) = N_Derived_Type_Definition then
                     Clist := Empty;

                     --  Otherwise check one component list

                  else
                     Citem := First (Component_Items (Clist));
                     while Present (Citem) loop
                        if Nkind (Citem) = N_Component_Declaration then
                           C2_Ent := Defining_Identifier (Citem);
                           exit when C1_Ent = C2_Ent;
                           Check_Component_Overlap (C1_Ent, C2_Ent);
                        end if;

                        Next (Citem);
                     end loop;
                  end if;

                  --  Check for variants above us (the parent of the Clist can
                  --  be a variant, in which case its parent is a variant part,
                  --  and the parent of the variant part is a component list
                  --  whose components must all be checked against the current
                  --  component for overlap).

                  if Nkind (Parent (Clist)) = N_Variant then
                     Clist := Parent (Parent (Parent (Clist)));

                     --  Check for possible discriminant part in record, this
                     --  is treated essentially as another level in the
                     --  recursion. For this case the parent of the component
                     --  list is the record definition, and its parent is the
                     --  full type declaration containing the discriminant
                     --  specifications.

                  elsif Nkind (Parent (Clist)) = N_Record_Definition then
                     Clist := Parent (Parent ((Clist)));

                     --  If neither of these two cases, we are at the top of
                     --  the tree.

                  else
                     exit Component_List_Loop;
                  end if;
               end loop Component_List_Loop;

               <<Continue_Main_Component_Loop>>
               Next_Entity (C1_Ent);

            end loop Main_Component_Loop;
         end Overlap_Check2;
      end if;

      --  The following circuit deals with warning on record holes (gaps). We
      --  skip this check if overlap was detected, since it makes sense for the
      --  programmer to fix this illegality before worrying about warnings.

      if not Overlap_Detected and Warn_On_Record_Holes then
         Record_Hole_Check : declare
            Decl : constant Node_Id := Declaration_Node (Base_Type (Rectype));
            --  Full declaration of record type

            procedure Check_Component_List
              (CL   : Node_Id;
               Sbit : Uint;
               DS   : List_Id);
            --  Check component list CL for holes. The starting bit should be
            --  Sbit. which is zero for the main record component list and set
            --  appropriately for recursive calls for variants. DS is set to
            --  a list of discriminant specifications to be included in the
            --  consideration of components. It is No_List if none to consider.

            --------------------------
            -- Check_Component_List --
            --------------------------

            procedure Check_Component_List
              (CL   : Node_Id;
               Sbit : Uint;
               DS   : List_Id)
            is
               Compl : Integer;

            begin
               Compl := Integer (List_Length (Component_Items (CL)));

               if DS /= No_List then
                  Compl := Compl + Integer (List_Length (DS));
               end if;

               declare
                  Comps : array (Natural range 0 .. Compl) of Entity_Id;
                  --  Gather components (zero entry is for sort routine)

                  Ncomps : Natural := 0;
                  --  Number of entries stored in Comps (starting at Comps (1))

                  Citem : Node_Id;
                  --  One component item or discriminant specification

                  Nbit  : Uint;
                  --  Starting bit for next component

                  CEnt  : Entity_Id;
                  --  Component entity

                  Variant : Node_Id;
                  --  One variant

                  function Lt (Op1, Op2 : Natural) return Boolean;
                  --  Compare routine for Sort

                  procedure Move (From : Natural; To : Natural);
                  --  Move routine for Sort

                  package Sorting is new GNAT.Heap_Sort_G (Move, Lt);

                  --------
                  -- Lt --
                  --------

                  function Lt (Op1, Op2 : Natural) return Boolean is
                  begin
                     return Component_Bit_Offset (Comps (Op1))
                       <
                       Component_Bit_Offset (Comps (Op2));
                  end Lt;

                  ----------
                  -- Move --
                  ----------

                  procedure Move (From : Natural; To : Natural) is
                  begin
                     Comps (To) := Comps (From);
                  end Move;

               begin
                  --  Gather discriminants into Comp

                  if DS /= No_List then
                     Citem := First (DS);
                     while Present (Citem) loop
                        if Nkind (Citem) = N_Discriminant_Specification then
                           declare
                              Ent : constant Entity_Id :=
                                      Defining_Identifier (Citem);
                           begin
                              if Ekind (Ent) = E_Discriminant then
                                 Ncomps := Ncomps + 1;
                                 Comps (Ncomps) := Ent;
                              end if;
                           end;
                        end if;

                        Next (Citem);
                     end loop;
                  end if;

                  --  Gather component entities into Comp

                  Citem := First (Component_Items (CL));
                  while Present (Citem) loop
                     if Nkind (Citem) = N_Component_Declaration then
                        Ncomps := Ncomps + 1;
                        Comps (Ncomps) := Defining_Identifier (Citem);
                     end if;

                     Next (Citem);
                  end loop;

                  --  Now sort the component entities based on the first bit.
                  --  Note we already know there are no overlapping components.

                  Sorting.Sort (Ncomps);

                  --  Loop through entries checking for holes

                  Nbit := Sbit;
                  for J in 1 .. Ncomps loop
                     CEnt := Comps (J);
                     Error_Msg_Uint_1 := Component_Bit_Offset (CEnt) - Nbit;

                     if Error_Msg_Uint_1 > 0 then
                        Error_Msg_NE
                          ("?^-bit gap before component&",
                           Component_Name (Component_Clause (CEnt)), CEnt);
                     end if;

                     Nbit := Component_Bit_Offset (CEnt) + Esize (CEnt);
                  end loop;

                  --  Process variant parts recursively if present

                  if Present (Variant_Part (CL)) then
                     Variant := First (Variants (Variant_Part (CL)));
                     while Present (Variant) loop
                        Check_Component_List
                          (Component_List (Variant), Nbit, No_List);
                        Next (Variant);
                     end loop;
                  end if;
               end;
            end Check_Component_List;

         --  Start of processing for Record_Hole_Check

         begin
            declare
               Sbit : Uint;

            begin
               if Is_Tagged_Type (Rectype) then
                  Sbit := UI_From_Int (System_Address_Size);
               else
                  Sbit := Uint_0;
               end if;

               if Nkind (Decl) = N_Full_Type_Declaration
                 and then Nkind (Type_Definition (Decl)) = N_Record_Definition
               then
                  Check_Component_List
                    (Component_List (Type_Definition (Decl)),
                     Sbit,
                     Discriminant_Specifications (Decl));
               end if;
            end;
         end Record_Hole_Check;
      end if;

      --  For records that have component clauses for all components, and whose
      --  size is less than or equal to 32, we need to know the size in the
      --  front end to activate possible packed array processing where the
      --  component type is a record.

      --  At this stage Hbit + 1 represents the first unused bit from all the
      --  component clauses processed, so if the component clauses are
      --  complete, then this is the length of the record.

      --  For records longer than System.Storage_Unit, and for those where not
      --  all components have component clauses, the back end determines the
      --  length (it may for example be appropriate to round up the size
      --  to some convenient boundary, based on alignment considerations, etc).

      if Unknown_RM_Size (Rectype) and then Hbit + 1 <= 32 then

         --  Nothing to do if at least one component has no component clause

         Comp := First_Component_Or_Discriminant (Rectype);
         while Present (Comp) loop
            exit when No (Component_Clause (Comp));
            Next_Component_Or_Discriminant (Comp);
         end loop;

         --  If we fall out of loop, all components have component clauses
         --  and so we can set the size to the maximum value.

         if No (Comp) then
            Set_RM_Size (Rectype, Hbit + 1);
         end if;
      end if;
   end Check_Record_Representation_Clause;

   ----------------
   -- Check_Size --
   ----------------

   procedure Check_Size
     (N      : Node_Id;
      T      : Entity_Id;
      Siz    : Uint;
      Biased : out Boolean)
   is
      UT : constant Entity_Id := Underlying_Type (T);
      M  : Uint;

   begin
      Biased := False;

      --  Dismiss cases for generic types or types with previous errors

      if No (UT)
        or else UT = Any_Type
        or else Is_Generic_Type (UT)
        or else Is_Generic_Type (Root_Type (UT))
      then
         return;

      --  Check case of bit packed array

      elsif Is_Array_Type (UT)
        and then Known_Static_Component_Size (UT)
        and then Is_Bit_Packed_Array (UT)
      then
         declare
            Asiz : Uint;
            Indx : Node_Id;
            Ityp : Entity_Id;

         begin
            Asiz := Component_Size (UT);
            Indx := First_Index (UT);
            loop
               Ityp := Etype (Indx);

               --  If non-static bound, then we are not in the business of
               --  trying to check the length, and indeed an error will be
               --  issued elsewhere, since sizes of non-static array types
               --  cannot be set implicitly or explicitly.

               if not Is_Static_Subtype (Ityp) then
                  return;
               end if;

               --  Otherwise accumulate next dimension

               Asiz := Asiz * (Expr_Value (Type_High_Bound (Ityp)) -
                               Expr_Value (Type_Low_Bound  (Ityp)) +
                               Uint_1);

               Next_Index (Indx);
               exit when No (Indx);
            end loop;

            if Asiz <= Siz then
               return;
            else
               Error_Msg_Uint_1 := Asiz;
               Error_Msg_NE
                 ("size for& too small, minimum allowed is ^", N, T);
               Set_Esize   (T, Asiz);
               Set_RM_Size (T, Asiz);
            end if;
         end;

      --  All other composite types are ignored

      elsif Is_Composite_Type (UT) then
         return;

      --  For fixed-point types, don't check minimum if type is not frozen,
      --  since we don't know all the characteristics of the type that can
      --  affect the size (e.g. a specified small) till freeze time.

      elsif Is_Fixed_Point_Type (UT)
        and then not Is_Frozen (UT)
      then
         null;

      --  Cases for which a minimum check is required

      else
         --  Ignore if specified size is correct for the type

         if Known_Esize (UT) and then Siz = Esize (UT) then
            return;
         end if;

         --  Otherwise get minimum size

         M := UI_From_Int (Minimum_Size (UT));

         if Siz < M then

            --  Size is less than minimum size, but one possibility remains
            --  that we can manage with the new size if we bias the type.

            M := UI_From_Int (Minimum_Size (UT, Biased => True));

            if Siz < M then
               Error_Msg_Uint_1 := M;
               Error_Msg_NE
                 ("size for& too small, minimum allowed is ^", N, T);
               Set_Esize (T, M);
               Set_RM_Size (T, M);
            else
               Biased := True;
            end if;
         end if;
      end if;
   end Check_Size;

   -------------------------
   -- Get_Alignment_Value --
   -------------------------

   function Get_Alignment_Value (Expr : Node_Id) return Uint is
      Align : constant Uint := Static_Integer (Expr);

   begin
      if Align = No_Uint then
         return No_Uint;

      elsif Align <= 0 then
         Error_Msg_N ("alignment value must be positive", Expr);
         return No_Uint;

      else
         for J in Int range 0 .. 64 loop
            declare
               M : constant Uint := Uint_2 ** J;

            begin
               exit when M = Align;

               if M > Align then
                  Error_Msg_N
                    ("alignment value must be power of 2", Expr);
                  return No_Uint;
               end if;
            end;
         end loop;

         return Align;
      end if;
   end Get_Alignment_Value;

   ----------------
   -- Initialize --
   ----------------

   procedure Initialize is
   begin
      Address_Clause_Checks.Init;
      Independence_Checks.Init;
      Unchecked_Conversions.Init;
   end Initialize;

   -------------------------
   -- Is_Operational_Item --
   -------------------------

   function Is_Operational_Item (N : Node_Id) return Boolean is
   begin
      if Nkind (N) /= N_Attribute_Definition_Clause then
         return False;
      else
         declare
            Id    : constant Attribute_Id := Get_Attribute_Id (Chars (N));
         begin
            return   Id = Attribute_Input
              or else Id = Attribute_Output
              or else Id = Attribute_Read
              or else Id = Attribute_Write
              or else Id = Attribute_External_Tag;
         end;
      end if;
   end Is_Operational_Item;

   ------------------
   -- Minimum_Size --
   ------------------

   function Minimum_Size
     (T      : Entity_Id;
      Biased : Boolean := False) return Nat
   is
      Lo     : Uint    := No_Uint;
      Hi     : Uint    := No_Uint;
      LoR    : Ureal   := No_Ureal;
      HiR    : Ureal   := No_Ureal;
      LoSet  : Boolean := False;
      HiSet  : Boolean := False;
      B      : Uint;
      S      : Nat;
      Ancest : Entity_Id;
      R_Typ  : constant Entity_Id := Root_Type (T);

   begin
      --  If bad type, return 0

      if T = Any_Type then
         return 0;

      --  For generic types, just return zero. There cannot be any legitimate
      --  need to know such a size, but this routine may be called with a
      --  generic type as part of normal processing.

      elsif Is_Generic_Type (R_Typ)
        or else R_Typ = Any_Type
      then
         return 0;

         --  Access types. Normally an access type cannot have a size smaller
         --  than the size of System.Address. The exception is on VMS, where
         --  we have short and long addresses, and it is possible for an access
         --  type to have a short address size (and thus be less than the size
         --  of System.Address itself). We simply skip the check for VMS, and
         --  leave it to the back end to do the check.

      elsif Is_Access_Type (T) then
         if OpenVMS_On_Target then
            return 0;
         else
            return System_Address_Size;
         end if;

      --  Floating-point types

      elsif Is_Floating_Point_Type (T) then
         return UI_To_Int (Esize (R_Typ));

      --  Discrete types

      elsif Is_Discrete_Type (T) then

         --  The following loop is looking for the nearest compile time known
         --  bounds following the ancestor subtype chain. The idea is to find
         --  the most restrictive known bounds information.

         Ancest := T;
         loop
            if Ancest = Any_Type or else Etype (Ancest) = Any_Type then
               return 0;
            end if;

            if not LoSet then
               if Compile_Time_Known_Value (Type_Low_Bound (Ancest)) then
                  Lo := Expr_Rep_Value (Type_Low_Bound (Ancest));
                  LoSet := True;
                  exit when HiSet;
               end if;
            end if;

            if not HiSet then
               if Compile_Time_Known_Value (Type_High_Bound (Ancest)) then
                  Hi := Expr_Rep_Value (Type_High_Bound (Ancest));
                  HiSet := True;
                  exit when LoSet;
               end if;
            end if;

            Ancest := Ancestor_Subtype (Ancest);

            if No (Ancest) then
               Ancest := Base_Type (T);

               if Is_Generic_Type (Ancest) then
                  return 0;
               end if;
            end if;
         end loop;

      --  Fixed-point types. We can't simply use Expr_Value to get the
      --  Corresponding_Integer_Value values of the bounds, since these do not
      --  get set till the type is frozen, and this routine can be called
      --  before the type is frozen. Similarly the test for bounds being static
      --  needs to include the case where we have unanalyzed real literals for
      --  the same reason.

      elsif Is_Fixed_Point_Type (T) then

         --  The following loop is looking for the nearest compile time known
         --  bounds following the ancestor subtype chain. The idea is to find
         --  the most restrictive known bounds information.

         Ancest := T;
         loop
            if Ancest = Any_Type or else Etype (Ancest) = Any_Type then
               return 0;
            end if;

            --  Note: In the following two tests for LoSet and HiSet, it may
            --  seem redundant to test for N_Real_Literal here since normally
            --  one would assume that the test for the value being known at
            --  compile time includes this case. However, there is a glitch.
            --  If the real literal comes from folding a non-static expression,
            --  then we don't consider any non- static expression to be known
            --  at compile time if we are in configurable run time mode (needed
            --  in some cases to give a clearer definition of what is and what
            --  is not accepted). So the test is indeed needed. Without it, we
            --  would set neither Lo_Set nor Hi_Set and get an infinite loop.

            if not LoSet then
               if Nkind (Type_Low_Bound (Ancest)) = N_Real_Literal
                 or else Compile_Time_Known_Value (Type_Low_Bound (Ancest))
               then
                  LoR := Expr_Value_R (Type_Low_Bound (Ancest));
                  LoSet := True;
                  exit when HiSet;
               end if;
            end if;

            if not HiSet then
               if Nkind (Type_High_Bound (Ancest)) = N_Real_Literal
                 or else Compile_Time_Known_Value (Type_High_Bound (Ancest))
               then
                  HiR := Expr_Value_R (Type_High_Bound (Ancest));
                  HiSet := True;
                  exit when LoSet;
               end if;
            end if;

            Ancest := Ancestor_Subtype (Ancest);

            if No (Ancest) then
               Ancest := Base_Type (T);

               if Is_Generic_Type (Ancest) then
                  return 0;
               end if;
            end if;
         end loop;

         Lo := UR_To_Uint (LoR / Small_Value (T));
         Hi := UR_To_Uint (HiR / Small_Value (T));

      --  No other types allowed

      else
         raise Program_Error;
      end if;

      --  Fall through with Hi and Lo set. Deal with biased case

      if (Biased
           and then not Is_Fixed_Point_Type (T)
           and then not (Is_Enumeration_Type (T)
                          and then Has_Non_Standard_Rep (T)))
        or else Has_Biased_Representation (T)
      then
         Hi := Hi - Lo;
         Lo := Uint_0;
      end if;

      --  Signed case. Note that we consider types like range 1 .. -1 to be
      --  signed for the purpose of computing the size, since the bounds have
      --  to be accommodated in the base type.

      if Lo < 0 or else Hi < 0 then
         S := 1;
         B := Uint_1;

         --  S = size, B = 2 ** (size - 1) (can accommodate -B .. +(B - 1))
         --  Note that we accommodate the case where the bounds cross. This
         --  can happen either because of the way the bounds are declared
         --  or because of the algorithm in Freeze_Fixed_Point_Type.

         while Lo < -B
           or else Hi < -B
           or else Lo >= B
           or else Hi >= B
         loop
            B := Uint_2 ** S;
            S := S + 1;
         end loop;

      --  Unsigned case

      else
         --  If both bounds are positive, make sure that both are represen-
         --  table in the case where the bounds are crossed. This can happen
         --  either because of the way the bounds are declared, or because of
         --  the algorithm in Freeze_Fixed_Point_Type.

         if Lo > Hi then
            Hi := Lo;
         end if;

         --  S = size, (can accommodate 0 .. (2**size - 1))

         S := 0;
         while Hi >= Uint_2 ** S loop
            S := S + 1;
         end loop;
      end if;

      return S;
   end Minimum_Size;

   ---------------------------
   -- New_Stream_Subprogram --
   ---------------------------

   procedure New_Stream_Subprogram
     (N     : Node_Id;
      Ent   : Entity_Id;
      Subp  : Entity_Id;
      Nam   : TSS_Name_Type)
   is
      Loc       : constant Source_Ptr := Sloc (N);
      Sname     : constant Name_Id    := Make_TSS_Name (Base_Type (Ent), Nam);
      Subp_Id   : Entity_Id;
      Subp_Decl : Node_Id;
      F         : Entity_Id;
      Etyp      : Entity_Id;

      Defer_Declaration : constant Boolean :=
                            Is_Tagged_Type (Ent) or else Is_Private_Type (Ent);
      --  For a tagged type, there is a declaration for each stream attribute
      --  at the freeze point, and we must generate only a completion of this
      --  declaration. We do the same for private types, because the full view
      --  might be tagged. Otherwise we generate a declaration at the point of
      --  the attribute definition clause.

      function Build_Spec return Node_Id;
      --  Used for declaration and renaming declaration, so that this is
      --  treated as a renaming_as_body.

      ----------------
      -- Build_Spec --
      ----------------

      function Build_Spec return Node_Id is
         Out_P   : constant Boolean := (Nam = TSS_Stream_Read);
         Formals : List_Id;
         Spec    : Node_Id;
         T_Ref   : constant Node_Id := New_Reference_To (Etyp, Loc);

      begin
         Subp_Id := Make_Defining_Identifier (Loc, Sname);

         --  S : access Root_Stream_Type'Class

         Formals := New_List (
                      Make_Parameter_Specification (Loc,
                        Defining_Identifier =>
                          Make_Defining_Identifier (Loc, Name_S),
                        Parameter_Type =>
                          Make_Access_Definition (Loc,
                            Subtype_Mark =>
                              New_Reference_To (
                                Designated_Type (Etype (F)), Loc))));

         if Nam = TSS_Stream_Input then
            Spec := Make_Function_Specification (Loc,
                      Defining_Unit_Name       => Subp_Id,
                      Parameter_Specifications => Formals,
                      Result_Definition        => T_Ref);
         else
            --  V : [out] T

            Append_To (Formals,
              Make_Parameter_Specification (Loc,
                Defining_Identifier => Make_Defining_Identifier (Loc, Name_V),
                Out_Present         => Out_P,
                Parameter_Type      => T_Ref));

            Spec :=
              Make_Procedure_Specification (Loc,
                Defining_Unit_Name       => Subp_Id,
                Parameter_Specifications => Formals);
         end if;

         return Spec;
      end Build_Spec;

   --  Start of processing for New_Stream_Subprogram

   begin
      F := First_Formal (Subp);

      if Ekind (Subp) = E_Procedure then
         Etyp := Etype (Next_Formal (F));
      else
         Etyp := Etype (Subp);
      end if;

      --  Prepare subprogram declaration and insert it as an action on the
      --  clause node. The visibility for this entity is used to test for
      --  visibility of the attribute definition clause (in the sense of
      --  8.3(23) as amended by AI-195).

      if not Defer_Declaration then
         Subp_Decl :=
           Make_Subprogram_Declaration (Loc,
             Specification => Build_Spec);

      --  For a tagged type, there is always a visible declaration for each
      --  stream TSS (it is a predefined primitive operation), and the
      --  completion of this declaration occurs at the freeze point, which is
      --  not always visible at places where the attribute definition clause is
      --  visible. So, we create a dummy entity here for the purpose of
      --  tracking the visibility of the attribute definition clause itself.

      else
         Subp_Id :=
           Make_Defining_Identifier (Loc, New_External_Name (Sname, 'V'));
         Subp_Decl :=
           Make_Object_Declaration (Loc,
             Defining_Identifier => Subp_Id,
             Object_Definition   => New_Occurrence_Of (Standard_Boolean, Loc));
      end if;

      Insert_Action (N, Subp_Decl);
      Set_Entity (N, Subp_Id);

      Subp_Decl :=
        Make_Subprogram_Renaming_Declaration (Loc,
          Specification => Build_Spec,
          Name => New_Reference_To (Subp, Loc));

      if Defer_Declaration then
         Set_TSS (Base_Type (Ent), Subp_Id);
      else
         Insert_Action (N, Subp_Decl);
         Copy_TSS (Subp_Id, Base_Type (Ent));
      end if;
   end New_Stream_Subprogram;

   ------------------------
   -- Rep_Item_Too_Early --
   ------------------------

   function Rep_Item_Too_Early (T : Entity_Id; N : Node_Id) return Boolean is
   begin
      --  Cannot apply non-operational rep items to generic types

      if Is_Operational_Item (N) then
         return False;

      elsif Is_Type (T)
        and then Is_Generic_Type (Root_Type (T))
      then
         Error_Msg_N ("representation item not allowed for generic type", N);
         return True;
      end if;

      --  Otherwise check for incomplete type

      if Is_Incomplete_Or_Private_Type (T)
        and then No (Underlying_Type (T))
      then
         Error_Msg_N
           ("representation item must be after full type declaration", N);
         return True;

      --  If the type has incomplete components, a representation clause is
      --  illegal but stream attributes and Convention pragmas are correct.

      elsif Has_Private_Component (T) then
         if Nkind (N) = N_Pragma then
            return False;
         else
            Error_Msg_N
              ("representation item must appear after type is fully defined",
                N);
            return True;
         end if;
      else
         return False;
      end if;
   end Rep_Item_Too_Early;

   -----------------------
   -- Rep_Item_Too_Late --
   -----------------------

   function Rep_Item_Too_Late
     (T     : Entity_Id;
      N     : Node_Id;
      FOnly : Boolean := False) return Boolean
   is
      S           : Entity_Id;
      Parent_Type : Entity_Id;

      procedure Too_Late;
      --  Output the too late message. Note that this is not considered a
      --  serious error, since the effect is simply that we ignore the
      --  representation clause in this case.

      --------------
      -- Too_Late --
      --------------

      procedure Too_Late is
      begin
         Error_Msg_N ("|representation item appears too late!", N);
      end Too_Late;

   --  Start of processing for Rep_Item_Too_Late

   begin
      --  First make sure entity is not frozen (RM 13.1(9)). Exclude imported
      --  types, which may be frozen if they appear in a representation clause
      --  for a local type.

      if Is_Frozen (T)
        and then not From_With_Type (T)
      then
         Too_Late;
         S := First_Subtype (T);

         if Present (Freeze_Node (S)) then
            Error_Msg_NE
              ("?no more representation items for }", Freeze_Node (S), S);
         end if;

         return True;

      --  Check for case of non-tagged derived type whose parent either has
      --  primitive operations, or is a by reference type (RM 13.1(10)).

      elsif Is_Type (T)
        and then not FOnly
        and then Is_Derived_Type (T)
        and then not Is_Tagged_Type (T)
      then
         Parent_Type := Etype (Base_Type (T));

         if Has_Primitive_Operations (Parent_Type) then
            Too_Late;
            Error_Msg_NE
              ("primitive operations already defined for&!", N, Parent_Type);
            return True;

         elsif Is_By_Reference_Type (Parent_Type) then
            Too_Late;
            Error_Msg_NE
              ("parent type & is a by reference type!", N, Parent_Type);
            return True;
         end if;
      end if;

      --  No error, link item into head of chain of rep items for the entity,
      --  but avoid chaining if we have an overloadable entity, and the pragma
      --  is one that can apply to multiple overloaded entities.

      if Is_Overloadable (T)
        and then Nkind (N) = N_Pragma
      then
         declare
            Pname : constant Name_Id := Pragma_Name (N);
         begin
            if Pname = Name_Convention or else
               Pname = Name_Import     or else
               Pname = Name_Export     or else
               Pname = Name_External   or else
               Pname = Name_Interface
            then
               return False;
            end if;
         end;
      end if;

      Record_Rep_Item (T, N);
      return False;
   end Rep_Item_Too_Late;

   -------------------------------------
   -- Replace_Type_References_Generic --
   -------------------------------------

   procedure Replace_Type_References_Generic (N : Node_Id; TName : Name_Id) is

      function Replace_Node (N : Node_Id) return Traverse_Result;
      --  Processes a single node in the traversal procedure below, checking
      --  if node N should be replaced, and if so, doing the replacement.

      procedure Replace_Type_Refs is new Traverse_Proc (Replace_Node);
      --  This instantiation provides the body of Replace_Type_References

      ------------------
      -- Replace_Node --
      ------------------

      function Replace_Node (N : Node_Id) return Traverse_Result is
         S : Entity_Id;
         P : Node_Id;

      begin
         --  Case of identifier

         if Nkind (N) = N_Identifier then

            --  If not the type name, all done with this node

            if Chars (N) /= TName then
               return Skip;

            --  Otherwise do the replacement and we are done with this node

            else
               Replace_Type_Reference (N);
               return Skip;
            end if;

         --  Case of selected component (which is what a qualification
         --  looks like in the unanalyzed tree, which is what we have.

         elsif Nkind (N) = N_Selected_Component then

            --  If selector name is not our type, keeping going (we might
            --  still have an occurrence of the type in the prefix).

            if Nkind (Selector_Name (N)) /= N_Identifier
              or else Chars (Selector_Name (N)) /= TName
            then
               return OK;

            --  Selector name is our type, check qualification

            else
               --  Loop through scopes and prefixes, doing comparison

               S := Current_Scope;
               P := Prefix (N);
               loop
                  --  Continue if no more scopes or scope with no name

                  if No (S) or else Nkind (S) not in N_Has_Chars then
                     return OK;
                  end if;

                  --  Do replace if prefix is an identifier matching the
                  --  scope that we are currently looking at.

                  if Nkind (P) = N_Identifier
                    and then Chars (P) = Chars (S)
                  then
                     Replace_Type_Reference (N);
                     return Skip;
                  end if;

                  --  Go check scope above us if prefix is itself of the
                  --  form of a selected component, whose selector matches
                  --  the scope we are currently looking at.

                  if Nkind (P) = N_Selected_Component
                    and then Nkind (Selector_Name (P)) = N_Identifier
                    and then Chars (Selector_Name (P)) = Chars (S)
                  then
                     S := Scope (S);
                     P := Prefix (P);

                  --  For anything else, we don't have a match, so keep on
                  --  going, there are still some weird cases where we may
                  --  still have a replacement within the prefix.

                  else
                     return OK;
                  end if;
               end loop;
            end if;

            --  Continue for any other node kind

         else
            return OK;
         end if;
      end Replace_Node;

   begin
      Replace_Type_Refs (N);
   end Replace_Type_References_Generic;

   -------------------------
   -- Same_Representation --
   -------------------------

   function Same_Representation (Typ1, Typ2 : Entity_Id) return Boolean is
      T1 : constant Entity_Id := Underlying_Type (Typ1);
      T2 : constant Entity_Id := Underlying_Type (Typ2);

   begin
      --  A quick check, if base types are the same, then we definitely have
      --  the same representation, because the subtype specific representation
      --  attributes (Size and Alignment) do not affect representation from
      --  the point of view of this test.

      if Base_Type (T1) = Base_Type (T2) then
         return True;

      elsif Is_Private_Type (Base_Type (T2))
        and then Base_Type (T1) = Full_View (Base_Type (T2))
      then
         return True;
      end if;

      --  Tagged types never have differing representations

      if Is_Tagged_Type (T1) then
         return True;
      end if;

      --  Representations are definitely different if conventions differ

      if Convention (T1) /= Convention (T2) then
         return False;
      end if;

      --  Representations are different if component alignments differ

      if (Is_Record_Type (T1) or else Is_Array_Type (T1))
        and then
         (Is_Record_Type (T2) or else Is_Array_Type (T2))
        and then Component_Alignment (T1) /= Component_Alignment (T2)
      then
         return False;
      end if;

      --  For arrays, the only real issue is component size. If we know the
      --  component size for both arrays, and it is the same, then that's
      --  good enough to know we don't have a change of representation.

      if Is_Array_Type (T1) then
         if Known_Component_Size (T1)
           and then Known_Component_Size (T2)
           and then Component_Size (T1) = Component_Size (T2)
         then
            return True;
         end if;
      end if;

      --  Types definitely have same representation if neither has non-standard
      --  representation since default representations are always consistent.
      --  If only one has non-standard representation, and the other does not,
      --  then we consider that they do not have the same representation. They
      --  might, but there is no way of telling early enough.

      if Has_Non_Standard_Rep (T1) then
         if not Has_Non_Standard_Rep (T2) then
            return False;
         end if;
      else
         return not Has_Non_Standard_Rep (T2);
      end if;

      --  Here the two types both have non-standard representation, and we need
      --  to determine if they have the same non-standard representation.

      --  For arrays, we simply need to test if the component sizes are the
      --  same. Pragma Pack is reflected in modified component sizes, so this
      --  check also deals with pragma Pack.

      if Is_Array_Type (T1) then
         return Component_Size (T1) = Component_Size (T2);

      --  Tagged types always have the same representation, because it is not
      --  possible to specify different representations for common fields.

      elsif Is_Tagged_Type (T1) then
         return True;

      --  Case of record types

      elsif Is_Record_Type (T1) then

         --  Packed status must conform

         if Is_Packed (T1) /= Is_Packed (T2) then
            return False;

         --  Otherwise we must check components. Typ2 maybe a constrained
         --  subtype with fewer components, so we compare the components
         --  of the base types.

         else
            Record_Case : declare
               CD1, CD2 : Entity_Id;

               function Same_Rep return Boolean;
               --  CD1 and CD2 are either components or discriminants. This
               --  function tests whether the two have the same representation

               --------------
               -- Same_Rep --
               --------------

               function Same_Rep return Boolean is
               begin
                  if No (Component_Clause (CD1)) then
                     return No (Component_Clause (CD2));

                  else
                     return
                        Present (Component_Clause (CD2))
                          and then
                        Component_Bit_Offset (CD1) = Component_Bit_Offset (CD2)
                          and then
                        Esize (CD1) = Esize (CD2);
                  end if;
               end Same_Rep;

            --  Start of processing for Record_Case

            begin
               if Has_Discriminants (T1) then
                  CD1 := First_Discriminant (T1);
                  CD2 := First_Discriminant (T2);

                  --  The number of discriminants may be different if the
                  --  derived type has fewer (constrained by values). The
                  --  invisible discriminants retain the representation of
                  --  the original, so the discrepancy does not per se
                  --  indicate a different representation.

                  while Present (CD1)
                    and then Present (CD2)
                  loop
                     if not Same_Rep then
                        return False;
                     else
                        Next_Discriminant (CD1);
                        Next_Discriminant (CD2);
                     end if;
                  end loop;
               end if;

               CD1 := First_Component (Underlying_Type (Base_Type (T1)));
               CD2 := First_Component (Underlying_Type (Base_Type (T2)));

               while Present (CD1) loop
                  if not Same_Rep then
                     return False;
                  else
                     Next_Component (CD1);
                     Next_Component (CD2);
                  end if;
               end loop;

               return True;
            end Record_Case;
         end if;

      --  For enumeration types, we must check each literal to see if the
      --  representation is the same. Note that we do not permit enumeration
      --  representation clauses for Character and Wide_Character, so these
      --  cases were already dealt with.

      elsif Is_Enumeration_Type (T1) then
         Enumeration_Case : declare
            L1, L2 : Entity_Id;

         begin
            L1 := First_Literal (T1);
            L2 := First_Literal (T2);

            while Present (L1) loop
               if Enumeration_Rep (L1) /= Enumeration_Rep (L2) then
                  return False;
               else
                  Next_Literal (L1);
                  Next_Literal (L2);
               end if;
            end loop;

            return True;

         end Enumeration_Case;

      --  Any other types have the same representation for these purposes

      else
         return True;
      end if;
   end Same_Representation;

   ----------------
   -- Set_Biased --
   ----------------

   procedure Set_Biased
     (E      : Entity_Id;
      N      : Node_Id;
      Msg    : String;
      Biased : Boolean := True)
   is
   begin
      if Biased then
         Set_Has_Biased_Representation (E);

         if Warn_On_Biased_Representation then
            Error_Msg_NE
              ("?" & Msg & " forces biased representation for&", N, E);
         end if;
      end if;
   end Set_Biased;

   --------------------
   -- Set_Enum_Esize --
   --------------------

   procedure Set_Enum_Esize (T : Entity_Id) is
      Lo : Uint;
      Hi : Uint;
      Sz : Nat;

   begin
      Init_Alignment (T);

      --  Find the minimum standard size (8,16,32,64) that fits

      Lo := Enumeration_Rep (Entity (Type_Low_Bound (T)));
      Hi := Enumeration_Rep (Entity (Type_High_Bound (T)));

      if Lo < 0 then
         if Lo >= -Uint_2**07 and then Hi < Uint_2**07 then
            Sz := Standard_Character_Size;  -- May be > 8 on some targets

         elsif Lo >= -Uint_2**15 and then Hi < Uint_2**15 then
            Sz := 16;

         elsif Lo >= -Uint_2**31 and then Hi < Uint_2**31 then
            Sz := 32;

         else pragma Assert (Lo >= -Uint_2**63 and then Hi < Uint_2**63);
            Sz := 64;
         end if;

      else
         if Hi < Uint_2**08 then
            Sz := Standard_Character_Size;  -- May be > 8 on some targets

         elsif Hi < Uint_2**16 then
            Sz := 16;

         elsif Hi < Uint_2**32 then
            Sz := 32;

         else pragma Assert (Hi < Uint_2**63);
            Sz := 64;
         end if;
      end if;

      --  That minimum is the proper size unless we have a foreign convention
      --  and the size required is 32 or less, in which case we bump the size
      --  up to 32. This is required for C and C++ and seems reasonable for
      --  all other foreign conventions.

      if Has_Foreign_Convention (T)
        and then Esize (T) < Standard_Integer_Size
      then
         Init_Esize (T, Standard_Integer_Size);
      else
         Init_Esize (T, Sz);
      end if;
   end Set_Enum_Esize;

   ------------------------------
   -- Validate_Address_Clauses --
   ------------------------------

   procedure Validate_Address_Clauses is
   begin
      for J in Address_Clause_Checks.First .. Address_Clause_Checks.Last loop
         declare
            ACCR : Address_Clause_Check_Record
                     renames Address_Clause_Checks.Table (J);

            Expr : Node_Id;

            X_Alignment : Uint;
            Y_Alignment : Uint;

            X_Size : Uint;
            Y_Size : Uint;

         begin
            --  Skip processing of this entry if warning already posted

            if not Address_Warning_Posted (ACCR.N) then

               Expr := Original_Node (Expression (ACCR.N));

               --  Get alignments

               X_Alignment := Alignment (ACCR.X);
               Y_Alignment := Alignment (ACCR.Y);

               --  Similarly obtain sizes

               X_Size := Esize (ACCR.X);
               Y_Size := Esize (ACCR.Y);

               --  Check for large object overlaying smaller one

               if Y_Size > Uint_0
                 and then X_Size > Uint_0
                 and then X_Size > Y_Size
               then
                  Error_Msg_NE
                    ("?& overlays smaller object", ACCR.N, ACCR.X);
                  Error_Msg_N
                    ("\?program execution may be erroneous", ACCR.N);
                  Error_Msg_Uint_1 := X_Size;
                  Error_Msg_NE
                    ("\?size of & is ^", ACCR.N, ACCR.X);
                  Error_Msg_Uint_1 := Y_Size;
                  Error_Msg_NE
                    ("\?size of & is ^", ACCR.N, ACCR.Y);

               --  Check for inadequate alignment, both of the base object
               --  and of the offset, if any.

               --  Note: we do not check the alignment if we gave a size
               --  warning, since it would likely be redundant.

               elsif Y_Alignment /= Uint_0
                 and then (Y_Alignment < X_Alignment
                             or else (ACCR.Off
                                        and then
                                          Nkind (Expr) = N_Attribute_Reference
                                        and then
                                          Attribute_Name (Expr) = Name_Address
                                        and then
                                          Has_Compatible_Alignment
                                            (ACCR.X, Prefix (Expr))
                                             /= Known_Compatible))
               then
                  Error_Msg_NE
                    ("?specified address for& may be inconsistent "
                       & "with alignment",
                     ACCR.N, ACCR.X);
                  Error_Msg_N
                    ("\?program execution may be erroneous (RM 13.3(27))",
                     ACCR.N);
                  Error_Msg_Uint_1 := X_Alignment;
                  Error_Msg_NE
                    ("\?alignment of & is ^",
                     ACCR.N, ACCR.X);
                  Error_Msg_Uint_1 := Y_Alignment;
                  Error_Msg_NE
                    ("\?alignment of & is ^",
                     ACCR.N, ACCR.Y);
                  if Y_Alignment >= X_Alignment then
                     Error_Msg_N
                      ("\?but offset is not multiple of alignment",
                       ACCR.N);
                  end if;
               end if;
            end if;
         end;
      end loop;
   end Validate_Address_Clauses;

   ---------------------------
   -- Validate_Independence --
   ---------------------------

   procedure Validate_Independence is
      SU   : constant Uint := UI_From_Int (System_Storage_Unit);
      N    : Node_Id;
      E    : Entity_Id;
      IC   : Boolean;
      Comp : Entity_Id;
      Addr : Node_Id;
      P    : Node_Id;

      procedure Check_Array_Type (Atyp : Entity_Id);
      --  Checks if the array type Atyp has independent components, and
      --  if not, outputs an appropriate set of error messages.

      procedure No_Independence;
      --  Output message that independence cannot be guaranteed

      function OK_Component (C : Entity_Id) return Boolean;
      --  Checks one component to see if it is independently accessible, and
      --  if so yields True, otherwise yields False if independent access
      --  cannot be guaranteed. This is a conservative routine, it only
      --  returns True if it knows for sure, it returns False if it knows
      --  there is a problem, or it cannot be sure there is no problem.

      procedure Reason_Bad_Component (C : Entity_Id);
      --  Outputs continuation message if a reason can be determined for
      --  the component C being bad.

      ----------------------
      -- Check_Array_Type --
      ----------------------

      procedure Check_Array_Type (Atyp : Entity_Id) is
         Ctyp : constant Entity_Id := Component_Type (Atyp);

      begin
         --  OK if no alignment clause, no pack, and no component size

         if not Has_Component_Size_Clause (Atyp)
           and then not Has_Alignment_Clause (Atyp)
           and then not Is_Packed (Atyp)
         then
            return;
         end if;

         --  Check actual component size

         if not Known_Component_Size (Atyp)
           or else not (Addressable (Component_Size (Atyp))
                          and then Component_Size (Atyp) < 64)
           or else Component_Size (Atyp) mod Esize (Ctyp) /= 0
         then
            No_Independence;

            --  Bad component size, check reason

            if Has_Component_Size_Clause (Atyp) then
               P :=
                 Get_Attribute_Definition_Clause
                   (Atyp, Attribute_Component_Size);

               if Present (P) then
                  Error_Msg_Sloc := Sloc (P);
                  Error_Msg_N ("\because of Component_Size clause#", N);
                  return;
               end if;
            end if;

            if Is_Packed (Atyp) then
               P := Get_Rep_Pragma (Atyp, Name_Pack);

               if Present (P) then
                  Error_Msg_Sloc := Sloc (P);
                  Error_Msg_N ("\because of pragma Pack#", N);
                  return;
               end if;
            end if;

            --  No reason found, just return

            return;
         end if;

         --  Array type is OK independence-wise

         return;
      end Check_Array_Type;

      ---------------------
      -- No_Independence --
      ---------------------

      procedure No_Independence is
      begin
         if Pragma_Name (N) = Name_Independent then
            Error_Msg_NE
              ("independence cannot be guaranteed for&", N, E);
         else
            Error_Msg_NE
              ("independent components cannot be guaranteed for&", N, E);
         end if;
      end No_Independence;

      ------------------
      -- OK_Component --
      ------------------

      function OK_Component (C : Entity_Id) return Boolean is
         Rec  : constant Entity_Id := Scope (C);
         Ctyp : constant Entity_Id := Etype (C);

      begin
         --  OK if no component clause, no Pack, and no alignment clause

         if No (Component_Clause (C))
           and then not Is_Packed (Rec)
           and then not Has_Alignment_Clause (Rec)
         then
            return True;
         end if;

         --  Here we look at the actual component layout. A component is
         --  addressable if its size is a multiple of the Esize of the
         --  component type, and its starting position in the record has
         --  appropriate alignment, and the record itself has appropriate
         --  alignment to guarantee the component alignment.

         --  Make sure sizes are static, always assume the worst for any
         --  cases where we cannot check static values.

         if not (Known_Static_Esize (C)
                  and then Known_Static_Esize (Ctyp))
         then
            return False;
         end if;

         --  Size of component must be addressable or greater than 64 bits
         --  and a multiple of bytes.

         if not Addressable (Esize (C))
           and then Esize (C) < Uint_64
         then
            return False;
         end if;

         --  Check size is proper multiple

         if Esize (C) mod Esize (Ctyp) /= 0 then
            return False;
         end if;

         --  Check alignment of component is OK

         if not Known_Component_Bit_Offset (C)
           or else Component_Bit_Offset (C) < Uint_0
           or else Component_Bit_Offset (C) mod Esize (Ctyp) /= 0
         then
            return False;
         end if;

         --  Check alignment of record type is OK

         if not Known_Alignment (Rec)
           or else (Alignment (Rec) * SU) mod Esize (Ctyp) /= 0
         then
            return False;
         end if;

         --  All tests passed, component is addressable

         return True;
      end OK_Component;

      --------------------------
      -- Reason_Bad_Component --
      --------------------------

      procedure Reason_Bad_Component (C : Entity_Id) is
         Rec  : constant Entity_Id := Scope (C);
         Ctyp : constant Entity_Id := Etype (C);

      begin
         --  If component clause present assume that's the problem

         if Present (Component_Clause (C)) then
            Error_Msg_Sloc := Sloc (Component_Clause (C));
            Error_Msg_N ("\because of Component_Clause#", N);
            return;
         end if;

         --  If pragma Pack clause present, assume that's the problem

         if Is_Packed (Rec) then
            P := Get_Rep_Pragma (Rec, Name_Pack);

            if Present (P) then
               Error_Msg_Sloc := Sloc (P);
               Error_Msg_N ("\because of pragma Pack#", N);
               return;
            end if;
         end if;

         --  See if record has bad alignment clause

         if Has_Alignment_Clause (Rec)
           and then Known_Alignment (Rec)
           and then (Alignment (Rec) * SU) mod Esize (Ctyp) /= 0
         then
            P := Get_Attribute_Definition_Clause (Rec, Attribute_Alignment);

            if Present (P) then
               Error_Msg_Sloc := Sloc (P);
               Error_Msg_N ("\because of Alignment clause#", N);
            end if;
         end if;

         --  Couldn't find a reason, so return without a message

         return;
      end Reason_Bad_Component;

   --  Start of processing for Validate_Independence

   begin
      for J in Independence_Checks.First .. Independence_Checks.Last loop
         N  := Independence_Checks.Table (J).N;
         E  := Independence_Checks.Table (J).E;
         IC := Pragma_Name (N) = Name_Independent_Components;

         --  Deal with component case

         if Ekind (E) = E_Discriminant or else Ekind (E) = E_Component then
            if not OK_Component (E) then
               No_Independence;
               Reason_Bad_Component (E);
               goto Continue;
            end if;
         end if;

         --  Deal with record with Independent_Components

         if IC and then Is_Record_Type (E) then
            Comp := First_Component_Or_Discriminant (E);
            while Present (Comp) loop
               if not OK_Component (Comp) then
                  No_Independence;
                  Reason_Bad_Component (Comp);
                  goto Continue;
               end if;

               Next_Component_Or_Discriminant (Comp);
            end loop;
         end if;

         --  Deal with address clause case

         if Is_Object (E) then
            Addr := Address_Clause (E);

            if Present (Addr) then
               No_Independence;
               Error_Msg_Sloc := Sloc (Addr);
               Error_Msg_N ("\because of Address clause#", N);
               goto Continue;
            end if;
         end if;

         --  Deal with independent components for array type

         if IC and then Is_Array_Type (E) then
            Check_Array_Type (E);
         end if;

         --  Deal with independent components for array object

         if IC and then Is_Object (E) and then Is_Array_Type (Etype (E)) then
            Check_Array_Type (Etype (E));
         end if;

      <<Continue>> null;
      end loop;
   end Validate_Independence;

   -----------------------------------
   -- Validate_Unchecked_Conversion --
   -----------------------------------

   procedure Validate_Unchecked_Conversion
     (N        : Node_Id;
      Act_Unit : Entity_Id)
   is
      Source : Entity_Id;
      Target : Entity_Id;
      Vnode  : Node_Id;

   begin
      --  Obtain source and target types. Note that we call Ancestor_Subtype
      --  here because the processing for generic instantiation always makes
      --  subtypes, and we want the original frozen actual types.

      --  If we are dealing with private types, then do the check on their
      --  fully declared counterparts if the full declarations have been
      --  encountered (they don't have to be visible, but they must exist!)

      Source := Ancestor_Subtype (Etype (First_Formal (Act_Unit)));

      if Is_Private_Type (Source)
        and then Present (Underlying_Type (Source))
      then
         Source := Underlying_Type (Source);
      end if;

      Target := Ancestor_Subtype (Etype (Act_Unit));

      --  If either type is generic, the instantiation happens within a generic
      --  unit, and there is nothing to check. The proper check
      --  will happen when the enclosing generic is instantiated.

      if Is_Generic_Type (Source) or else Is_Generic_Type (Target) then
         return;
      end if;

      if Is_Private_Type (Target)
        and then Present (Underlying_Type (Target))
      then
         Target := Underlying_Type (Target);
      end if;

      --  Source may be unconstrained array, but not target

      if Is_Array_Type (Target)
        and then not Is_Constrained (Target)
      then
         Error_Msg_N
           ("unchecked conversion to unconstrained array not allowed", N);
         return;
      end if;

      --  Warn if conversion between two different convention pointers

      if Is_Access_Type (Target)
        and then Is_Access_Type (Source)
        and then Convention (Target) /= Convention (Source)
        and then Warn_On_Unchecked_Conversion
      then
         --  Give warnings for subprogram pointers only on most targets. The
         --  exception is VMS, where data pointers can have different lengths
         --  depending on the pointer convention.

         if Is_Access_Subprogram_Type (Target)
           or else Is_Access_Subprogram_Type (Source)
           or else OpenVMS_On_Target
         then
            Error_Msg_N
              ("?conversion between pointers with different conventions!", N);
         end if;
      end if;

      --  Warn if one of the operands is Ada.Calendar.Time. Do not emit a
      --  warning when compiling GNAT-related sources.

      if Warn_On_Unchecked_Conversion
        and then not In_Predefined_Unit (N)
        and then RTU_Loaded (Ada_Calendar)
        and then
          (Chars (Source) = Name_Time
             or else
           Chars (Target) = Name_Time)
      then
         --  If Ada.Calendar is loaded and the name of one of the operands is
         --  Time, there is a good chance that this is Ada.Calendar.Time.

         declare
            Calendar_Time : constant Entity_Id :=
                              Full_View (RTE (RO_CA_Time));
         begin
            pragma Assert (Present (Calendar_Time));

            if Source = Calendar_Time
              or else Target = Calendar_Time
            then
               Error_Msg_N
                 ("?representation of 'Time values may change between " &
                  "'G'N'A'T versions", N);
            end if;
         end;
      end if;

      --  Make entry in unchecked conversion table for later processing by
      --  Validate_Unchecked_Conversions, which will check sizes and alignments
      --  (using values set by the back-end where possible). This is only done
      --  if the appropriate warning is active.

      if Warn_On_Unchecked_Conversion then
         Unchecked_Conversions.Append
           (New_Val => UC_Entry'
              (Eloc   => Sloc (N),
               Source => Source,
               Target => Target));

         --  If both sizes are known statically now, then back end annotation
         --  is not required to do a proper check but if either size is not
         --  known statically, then we need the annotation.

         if Known_Static_RM_Size (Source)
           and then Known_Static_RM_Size (Target)
         then
            null;
         else
            Back_Annotate_Rep_Info := True;
         end if;
      end if;

      --  If unchecked conversion to access type, and access type is declared
      --  in the same unit as the unchecked conversion, then set the
      --  No_Strict_Aliasing flag (no strict aliasing is implicit in this
      --  situation).

      if Is_Access_Type (Target) and then
        In_Same_Source_Unit (Target, N)
      then
         Set_No_Strict_Aliasing (Implementation_Base_Type (Target));
      end if;

      --  Generate N_Validate_Unchecked_Conversion node for back end in
      --  case the back end needs to perform special validation checks.

      --  Shouldn't this be in Exp_Ch13, since the check only gets done
      --  if we have full expansion and the back end is called ???

      Vnode :=
        Make_Validate_Unchecked_Conversion (Sloc (N));
      Set_Source_Type (Vnode, Source);
      Set_Target_Type (Vnode, Target);

      --  If the unchecked conversion node is in a list, just insert before it.
      --  If not we have some strange case, not worth bothering about.

      if Is_List_Member (N) then
         Insert_After (N, Vnode);
      end if;
   end Validate_Unchecked_Conversion;

   ------------------------------------
   -- Validate_Unchecked_Conversions --
   ------------------------------------

   procedure Validate_Unchecked_Conversions is
   begin
      for N in Unchecked_Conversions.First .. Unchecked_Conversions.Last loop
         declare
            T : UC_Entry renames Unchecked_Conversions.Table (N);

            Eloc   : constant Source_Ptr := T.Eloc;
            Source : constant Entity_Id  := T.Source;
            Target : constant Entity_Id  := T.Target;

            Source_Siz    : Uint;
            Target_Siz    : Uint;

         begin
            --  This validation check, which warns if we have unequal sizes for
            --  unchecked conversion, and thus potentially implementation
            --  dependent semantics, is one of the few occasions on which we
            --  use the official RM size instead of Esize. See description in
            --  Einfo "Handling of Type'Size Values" for details.

            if Serious_Errors_Detected = 0
              and then Known_Static_RM_Size (Source)
              and then Known_Static_RM_Size (Target)

              --  Don't do the check if warnings off for either type, note the
              --  deliberate use of OR here instead of OR ELSE to get the flag
              --  Warnings_Off_Used set for both types if appropriate.

              and then not (Has_Warnings_Off (Source)
                              or
                            Has_Warnings_Off (Target))
            then
               Source_Siz := RM_Size (Source);
               Target_Siz := RM_Size (Target);

               if Source_Siz /= Target_Siz then
                  Error_Msg
                    ("?types for unchecked conversion have different sizes!",
                     Eloc);

                  if All_Errors_Mode then
                     Error_Msg_Name_1 := Chars (Source);
                     Error_Msg_Uint_1 := Source_Siz;
                     Error_Msg_Name_2 := Chars (Target);
                     Error_Msg_Uint_2 := Target_Siz;
                     Error_Msg ("\size of % is ^, size of % is ^?", Eloc);

                     Error_Msg_Uint_1 := UI_Abs (Source_Siz - Target_Siz);

                     if Is_Discrete_Type (Source)
                       and then Is_Discrete_Type (Target)
                     then
                        if Source_Siz > Target_Siz then
                           Error_Msg
                             ("\?^ high order bits of source will be ignored!",
                              Eloc);

                        elsif Is_Unsigned_Type (Source) then
                           Error_Msg
                             ("\?source will be extended with ^ high order " &
                              "zero bits?!", Eloc);

                        else
                           Error_Msg
                             ("\?source will be extended with ^ high order " &
                              "sign bits!",
                              Eloc);
                        end if;

                     elsif Source_Siz < Target_Siz then
                        if Is_Discrete_Type (Target) then
                           if Bytes_Big_Endian then
                              Error_Msg
                                ("\?target value will include ^ undefined " &
                                 "low order bits!",
                                 Eloc);
                           else
                              Error_Msg
                                ("\?target value will include ^ undefined " &
                                 "high order bits!",
                                 Eloc);
                           end if;

                        else
                           Error_Msg
                             ("\?^ trailing bits of target value will be " &
                              "undefined!", Eloc);
                        end if;

                     else pragma Assert (Source_Siz > Target_Siz);
                        Error_Msg
                          ("\?^ trailing bits of source will be ignored!",
                           Eloc);
                     end if;
                  end if;
               end if;
            end if;

            --  If both types are access types, we need to check the alignment.
            --  If the alignment of both is specified, we can do it here.

            if Serious_Errors_Detected = 0
              and then Ekind (Source) in Access_Kind
              and then Ekind (Target) in Access_Kind
              and then Target_Strict_Alignment
              and then Present (Designated_Type (Source))
              and then Present (Designated_Type (Target))
            then
               declare
                  D_Source : constant Entity_Id := Designated_Type (Source);
                  D_Target : constant Entity_Id := Designated_Type (Target);

               begin
                  if Known_Alignment (D_Source)
                    and then Known_Alignment (D_Target)
                  then
                     declare
                        Source_Align : constant Uint := Alignment (D_Source);
                        Target_Align : constant Uint := Alignment (D_Target);

                     begin
                        if Source_Align < Target_Align
                          and then not Is_Tagged_Type (D_Source)

                          --  Suppress warning if warnings suppressed on either
                          --  type or either designated type. Note the use of
                          --  OR here instead of OR ELSE. That is intentional,
                          --  we would like to set flag Warnings_Off_Used in
                          --  all types for which warnings are suppressed.

                          and then not (Has_Warnings_Off (D_Source)
                                          or
                                        Has_Warnings_Off (D_Target)
                                          or
                                        Has_Warnings_Off (Source)
                                          or
                                        Has_Warnings_Off (Target))
                        then
                           Error_Msg_Uint_1 := Target_Align;
                           Error_Msg_Uint_2 := Source_Align;
                           Error_Msg_Node_1 := D_Target;
                           Error_Msg_Node_2 := D_Source;
                           Error_Msg
                             ("?alignment of & (^) is stricter than " &
                              "alignment of & (^)!", Eloc);
                           Error_Msg
                             ("\?resulting access value may have invalid " &
                              "alignment!", Eloc);
                        end if;
                     end;
                  end if;
               end;
            end if;
         end;
      end loop;
   end Validate_Unchecked_Conversions;

end Sem_Ch13;<|MERGE_RESOLUTION|>--- conflicted
+++ resolved
@@ -6,11 +6,7 @@
 --                                                                          --
 --                                 B o d y                                  --
 --                                                                          --
-<<<<<<< HEAD
---          Copyright (C) 1992-2009, Free Software Foundation, Inc.         --
-=======
 --          Copyright (C) 1992-2010, Free Software Foundation, Inc.         --
->>>>>>> b56a5220
 --                                                                          --
 -- GNAT is free software;  you can  redistribute it  and/or modify it under --
 -- terms of the  GNU General Public License as published  by the Free Soft- --
@@ -48,10 +44,7 @@
 with Sem;      use Sem;
 with Sem_Aux;  use Sem_Aux;
 with Sem_Ch3;  use Sem_Ch3;
-<<<<<<< HEAD
-=======
 with Sem_Ch6;  use Sem_Ch6;
->>>>>>> b56a5220
 with Sem_Ch8;  use Sem_Ch8;
 with Sem_Eval; use Sem_Eval;
 with Sem_Res;  use Sem_Res;
@@ -116,17 +109,10 @@
    --  posted as required, and a value of No_Uint is returned.
 
    function Is_Operational_Item (N : Node_Id) return Boolean;
-<<<<<<< HEAD
-   --  A specification for a stream attribute is allowed before the full
-   --  type is declared, as explained in AI-00137 and the corrigendum.
-   --  Attributes that do not specify a representation characteristic are
-   --  operational attributes.
-=======
    --  A specification for a stream attribute is allowed before the full type
    --  is declared, as explained in AI-00137 and the corrigendum. Attributes
    --  that do not specify a representation characteristic are operational
    --  attributes.
->>>>>>> b56a5220
 
    procedure New_Stream_Subprogram
      (N    : Node_Id;
@@ -225,11 +211,7 @@
       --  The entity of the object being overlaid
 
       Off : Boolean;
-<<<<<<< HEAD
-      --  Whether the address is offseted within Y
-=======
       --  Whether the address is offset within Y
->>>>>>> b56a5220
    end record;
 
    package Address_Clause_Checks is new Table.Table (
@@ -1489,12 +1471,8 @@
                  Attribute_Write          =>
                null;
 
-<<<<<<< HEAD
-            --  Other cases are errors, which will be caught below
-=======
             --  Other cases are errors ("attribute& cannot be set with
             --  definition clause"), which will be caught below.
->>>>>>> b56a5220
 
             when others =>
                null;
@@ -1595,26 +1573,15 @@
             --  it imported.
 
             if Ignore_Rep_Clauses then
-<<<<<<< HEAD
-               if Ekind (U_Ent) = E_Variable
-                 or else Ekind (U_Ent) = E_Constant
-               then
-=======
                if Ekind_In (U_Ent, E_Variable, E_Constant) then
->>>>>>> b56a5220
                   Record_Rep_Item (U_Ent, N);
                end if;
 
                return;
             end if;
 
-<<<<<<< HEAD
-            if Present (Address_Clause (U_Ent)) then
-               Error_Msg_N ("address already given for &", Nam);
-=======
             if Duplicate_Clause then
                null;
->>>>>>> b56a5220
 
             --  Case of address clause for subprogram
 
@@ -1827,26 +1794,19 @@
                   --  check till after code generation to take full advantage
                   --  of the annotation done by the back end. This entry is
                   --  only made if the address clause comes from source.
-<<<<<<< HEAD
-=======
                   --  If the entity has a generic type, the check will be
                   --  performed in the instance if the actual type justifies
                   --  it, and we do not insert the clause in the table to
                   --  prevent spurious warnings.
->>>>>>> b56a5220
 
                   if Address_Clause_Overlay_Warnings
                     and then Comes_From_Source (N)
                     and then Present (O_Ent)
                     and then Is_Object (O_Ent)
                   then
-<<<<<<< HEAD
-                     Address_Clause_Checks.Append ((N, U_Ent, O_Ent, Off));
-=======
                      if not Is_Generic_Type (Etype (U_Ent)) then
                         Address_Clause_Checks.Append ((N, U_Ent, O_Ent, Off));
                      end if;
->>>>>>> b56a5220
 
                      --  If variable overlays a constant view, and we are
                      --  warning on overlays, then mark the variable as
@@ -2048,20 +2008,10 @@
             else
                Analyze_And_Resolve (Expr, Standard_String);
 
-<<<<<<< HEAD
-            if VM_Target = No_VM then
-               Set_Has_External_Tag_Rep_Clause (U_Ent);
-            else
-               Error_Msg_Name_1 := Attr;
-               Error_Msg_N
-                 ("% attribute unsupported in this configuration", Nam);
-            end if;
-=======
                if not Is_Static_Expression (Expr) then
                   Flag_Non_Static_Expr
                     ("static string required for tag name!", Nam);
                end if;
->>>>>>> b56a5220
 
                if VM_Target = No_VM then
                   Set_Has_External_Tag_Rep_Clause (U_Ent);
@@ -3049,11 +2999,6 @@
       E : constant Entity_Id := Entity (N);
 
    begin
-<<<<<<< HEAD
-      --  For tagged types covering interfaces add internal entities that link
-      --  the primitives of the interfaces with the primitives that cover them.
-
-=======
       --  Remember that we are processing a freezing entity. Required to
       --  ensure correct decoration of internal entities associated with
       --  interfaces (see New_Overloaded_Entity).
@@ -3062,31 +3007,20 @@
 
       --  For tagged types covering interfaces add internal entities that link
       --  the primitives of the interfaces with the primitives that cover them.
->>>>>>> b56a5220
       --  Note: These entities were originally generated only when generating
       --  code because their main purpose was to provide support to initialize
       --  the secondary dispatch tables. They are now generated also when
       --  compiling with no code generation to provide ASIS the relationship
-<<<<<<< HEAD
-      --  between interface primitives and tagged type primitives.
-
-      if Ada_Version >= Ada_05
-=======
       --  between interface primitives and tagged type primitives. They are
       --  also used to locate primitives covering interfaces when processing
       --  generics (see Derive_Subprograms).
 
       if Ada_Version >= Ada_2005
->>>>>>> b56a5220
         and then Ekind (E) = E_Record_Type
         and then Is_Tagged_Type (E)
         and then not Is_Interface (E)
         and then Has_Interfaces (E)
       then
-<<<<<<< HEAD
-         Add_Internal_Interface_Entities (E);
-      end if;
-=======
          --  This would be a good common place to call the routine that checks
          --  overriding of interface primitives (and thus factorize calls to
          --  Check_Abstract_Overriding located at different contexts in the
@@ -3167,7 +3101,6 @@
       if Is_Type (E) and then Has_Predicates (E) then
          Build_Predicate_Function (E, N);
       end if;
->>>>>>> b56a5220
    end Analyze_Freeze_Entity;
 
    ------------------------------------------
@@ -3190,37 +3123,8 @@
       Hbit    : Uint := Uint_0;
       Lbit    : Uint;
       Ocomp   : Entity_Id;
-<<<<<<< HEAD
-      Pcomp   : Entity_Id;
-      Biased  : Boolean;
-
-      Max_Bit_So_Far : Uint;
-      --  Records the maximum bit position so far. If all field positions
-      --  are monotonically increasing, then we can skip the circuit for
-      --  checking for overlap, since no overlap is possible.
-
-      Tagged_Parent : Entity_Id := Empty;
-      --  This is set in the case of a derived tagged type for which we have
-      --  Is_Fully_Repped_Tagged_Type True (indicating that all components are
-      --  positioned by record representation clauses). In this case we must
-      --  check for overlap between components of this tagged type, and the
-      --  components of its parent. Tagged_Parent will point to this parent
-      --  type. For all other cases Tagged_Parent is left set to Empty.
-
-      Parent_Last_Bit : Uint;
-      --  Relevant only if Tagged_Parent is set, Parent_Last_Bit indicates the
-      --  last bit position for any field in the parent type. We only need to
-      --  check overlap for fields starting below this point.
-
-      Overlap_Check_Required : Boolean;
-      --  Used to keep track of whether or not an overlap check is required
-
-      Ccount : Natural := 0;
-      --  Number of component clauses in record rep clause
-=======
       Posit   : Uint;
       Rectype : Entity_Id;
->>>>>>> b56a5220
 
       CR_Pragma : Node_Id := Empty;
       --  Points to N_Pragma node if Complete_Representation pragma present
@@ -3332,39 +3236,6 @@
          end loop;
       end if;
 
-      --  See if we have a fully repped derived tagged type
-
-      declare
-         PS : constant Entity_Id := Parent_Subtype (Rectype);
-
-      begin
-         if Present (PS) and then Is_Fully_Repped_Tagged_Type (PS) then
-            Tagged_Parent := PS;
-
-            --  Find maximum bit of any component of the parent type
-
-            Parent_Last_Bit := UI_From_Int (System_Address_Size - 1);
-            Pcomp := First_Entity (Tagged_Parent);
-            while Present (Pcomp) loop
-               if Ekind (Pcomp) = E_Discriminant
-                    or else
-                  Ekind (Pcomp) = E_Component
-               then
-                  if Component_Bit_Offset (Pcomp) /= No_Uint
-                    and then Known_Static_Esize (Pcomp)
-                  then
-                     Parent_Last_Bit :=
-                       UI_Max
-                         (Parent_Last_Bit,
-                          Component_Bit_Offset (Pcomp) + Esize (Pcomp) - 1);
-                  end if;
-
-                  Next_Entity (Pcomp);
-               end if;
-            end loop;
-         end if;
-      end;
-
       --  All done if no component clauses
 
       CC := First (Component_Clauses (N));
@@ -3373,45 +3244,6 @@
          return;
       end if;
 
-<<<<<<< HEAD
-      --  If a tag is present, then create a component clause that places it
-      --  at the start of the record (otherwise gigi may place it after other
-      --  fields that have rep clauses).
-
-      Fent := First_Entity (Rectype);
-
-      if Nkind (Fent) = N_Defining_Identifier
-        and then Chars (Fent) = Name_uTag
-      then
-         Set_Component_Bit_Offset    (Fent, Uint_0);
-         Set_Normalized_Position     (Fent, Uint_0);
-         Set_Normalized_First_Bit    (Fent, Uint_0);
-         Set_Normalized_Position_Max (Fent, Uint_0);
-         Init_Esize                  (Fent, System_Address_Size);
-
-         Set_Component_Clause (Fent,
-           Make_Component_Clause (Loc,
-             Component_Name =>
-               Make_Identifier (Loc,
-                 Chars => Name_uTag),
-
-             Position  =>
-               Make_Integer_Literal (Loc,
-                 Intval => Uint_0),
-
-             First_Bit =>
-               Make_Integer_Literal (Loc,
-                 Intval => Uint_0),
-
-             Last_Bit  =>
-               Make_Integer_Literal (Loc,
-                 UI_From_Int (System_Address_Size))));
-
-         Ccount := Ccount + 1;
-      end if;
-
-=======
->>>>>>> b56a5220
       --  A representation like this applies to the base type
 
       Set_Has_Record_Rep_Clause (Base_Type (Rectype));
@@ -3580,13 +3412,8 @@
                           and then RM_Size (Etype (Comp)) /= Esize (Comp)
                         then
                            Error_Msg_NE
-<<<<<<< HEAD
-                             ("component overlaps tag field of&",
-                              Component_Name (CC), Rectype);
-=======
                              ("?component size overrides size clause for&",
                               Component_Name (CC), Etype (Comp));
->>>>>>> b56a5220
                         end if;
 
                         --  This information is also set in the corresponding
@@ -3630,27 +3457,6 @@
                            Error_Msg_N ("component size is negative", CC);
                         end if;
                      end if;
-
-                     --  If OK component size, check parent type overlap if
-                     --  this component might overlap a parent field.
-
-                     if Present (Tagged_Parent)
-                       and then Fbit <= Parent_Last_Bit
-                     then
-                        Pcomp := First_Entity (Tagged_Parent);
-                        while Present (Pcomp) loop
-                           if (Ekind (Pcomp) = E_Discriminant
-                                or else
-                               Ekind (Pcomp) = E_Component)
-                             and then not Is_Tag (Pcomp)
-                             and then Chars (Pcomp) /= Name_uParent
-                           then
-                              Check_Component_Overlap (Comp, Pcomp);
-                           end if;
-
-                           Next_Entity (Pcomp);
-                        end loop;
-                     end if;
                   end if;
                end if;
             end if;
@@ -3672,35 +3478,12 @@
             Next_Component_Or_Discriminant (Comp);
          end loop;
 
-<<<<<<< HEAD
-            -----------
-            -- OC_Lt --
-            -----------
-
-            function OC_Lt (Op1, Op2 : Natural) return Boolean is
-            begin
-               return OC_Fbit (Op1) < OC_Fbit (Op2);
-            end OC_Lt;
-
-            -------------
-            -- OC_Move --
-            -------------
-
-            procedure OC_Move (From : Natural; To : Natural) is
-            begin
-               OC_Fbit (To) := OC_Fbit (From);
-               OC_Lbit (To) := OC_Lbit (From);
-            end OC_Move;
-=======
          --  If no Complete_Representation pragma, warn if missing components
 
       elsif Warn_On_Unrepped_Components then
          declare
             Num_Repped_Components   : Nat := 0;
             Num_Unrepped_Components : Nat := 0;
->>>>>>> b56a5220
-
-         --  Start of processing for Overlap_Check
 
          begin
             --  First count number of repped and unrepped components
@@ -3890,27 +3673,12 @@
                --  with references to the object, converted to type'Class in
                --  the case of Invariant'Class aspects.
 
-<<<<<<< HEAD
-                  if Nkind_In (Clist, N_Full_Type_Declaration,
-                                      N_Private_Type_Declaration)
-                  then
-                     if Has_Discriminants (Defining_Identifier (Clist)) then
-                        C2_Ent :=
-                          First_Discriminant (Defining_Identifier (Clist));
-                        while Present (C2_Ent) loop
-                           exit when C1_Ent = C2_Ent;
-                           Check_Component_Overlap (C1_Ent, C2_Ent);
-                           Next_Discriminant (C2_Ent);
-                        end loop;
-                     end if;
-=======
                Replace_Type_References (Exp, Chars (T));
 
                --  Now we need to preanalyze the expression to properly capture
                --  the visibility in the visible part. The expression will not
                --  be analyzed for real until the body is analyzed, but that is
                --  at the end of the private part and has the wrong visibility.
->>>>>>> b56a5220
 
                Set_Parent (Exp, N);
                Preanalyze_Spec_Expression (Exp, Standard_Boolean);
@@ -4226,30 +3994,6 @@
 
                   --  There already was a predicate, so add to it
 
-<<<<<<< HEAD
-      procedure Check_At_Constant_Address (Nod : Node_Id) is
-      begin
-         if Is_Entity_Name (Nod) then
-            if Present (Address_Clause (Entity ((Nod)))) then
-               Error_Msg_NE
-                 ("invalid address clause for initialized object &!",
-                           Nod, U_Ent);
-               Error_Msg_NE
-                 ("address for& cannot" &
-                    " depend on another address clause! (RM 13.1(22))!",
-                  Nod, U_Ent);
-
-            elsif In_Same_Source_Unit (Entity (Nod), U_Ent)
-              and then Sloc (U_Ent) < Sloc (Entity (Nod))
-            then
-               Error_Msg_NE
-                 ("invalid address clause for initialized object &!",
-                  Nod, U_Ent);
-               Error_Msg_Node_2 := U_Ent;
-               Error_Msg_NE
-                 ("\& must be defined before & (RM 13.1(22))!",
-                  Nod, Entity (Nod));
-=======
                   else
                      Expr :=
                        Make_And_Then (Loc,
@@ -4257,7 +4001,6 @@
                          Right_Opnd => Relocate_Node (Arg2));
                   end if;
                end if;
->>>>>>> b56a5220
             end if;
 
             Next_Rep_Item (Ritem);
@@ -4519,42 +4262,17 @@
             elsif Left (SLeft).Hi < Right (SRight).Lo then
                SLeft := SLeft + 1;
 
-<<<<<<< HEAD
-                  else
-                     Error_Msg_NE
-                       ("invalid address clause for initialized object &!",
-                        Nod, U_Ent);
-                     Error_Msg_Node_2 := U_Ent;
-                     Error_Msg_NE
-                       ("\& must be defined before & (RM 13.1(22))!",
-                        Nod, Ent);
-                  end if;
-=======
             --  Discard first right operand entry if disjoint with left
->>>>>>> b56a5220
 
             elsif Right (SRight).Hi < Left (SLeft).Lo then
                SRight := SRight + 1;
 
             --  Otherwise we have an overlapping entry
 
-<<<<<<< HEAD
-                  if Comes_From_Source (Ent) then
-                     Error_Msg_NE
-                       ("\reference to variable& not allowed"
-                          & " (RM 13.1(22))!", Nod, Ent);
-                  else
-                     Error_Msg_N
-                       ("non-static expression not allowed"
-                          & " (RM 13.1(22))!", Nod);
-                  end if;
-               end if;
-=======
             else
                exit;
             end if;
          end loop;
->>>>>>> b56a5220
 
          --  Now we have two non-null operands, and first entries overlap.
          --  The first entry in the result will be the overlapping part of
@@ -4611,16 +4329,10 @@
          begin
             --  Gap at start
 
-<<<<<<< HEAD
-            when N_Binary_Op | N_Short_Circuit | N_Membership_Test =>
-               Check_Expr_Constants (Left_Opnd (Nod));
-               Check_Expr_Constants (Right_Opnd (Nod));
-=======
             if Right (Right'First).Lo > TLo then
                Count := Count + 1;
                Result (Count) := REnt'(TLo, Right (Right'First).Lo - 1);
             end if;
->>>>>>> b56a5220
 
             --  Gaps between ranges
 
