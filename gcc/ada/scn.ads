--- conflicted
+++ resolved
@@ -6,11 +6,7 @@
 --                                                                          --
 --                                 S p e c                                  --
 --                                                                          --
-<<<<<<< HEAD
---          Copyright (C) 1992-2008, Free Software Foundation, Inc.         --
-=======
 --          Copyright (C) 1992-2010, Free Software Foundation, Inc.         --
->>>>>>> 3082eeb7
 --                                                                          --
 -- GNAT is free software;  you can  redistribute it  and/or modify it under --
 -- terms of the  GNU General Public License as published  by the Free Soft- --
@@ -51,16 +47,6 @@
    --  Determines the casing style of the current token, which is
    --  either a keyword or an identifier. See also package Casing.
 
-<<<<<<< HEAD
-   procedure Obsolescent_Check (S : Source_Ptr);
-   --  Called to handle pragma restrictions check for usage of obsolescent
-   --  character replacements during the scan.
-
-   procedure Set_Obsolescent_Check (Value : Boolean);
-   --  Activate or not obsolescent check
-
-=======
->>>>>>> 3082eeb7
    procedure Post_Scan;
    --  Create nodes for tokens: Char_Literal, Identifier, Real_Literal,
    --  Integer_Literal, String_Literal and Operator_Symbol.
