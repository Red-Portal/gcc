------------------------------------------------------------------------------
--                                                                          --
--                         GNAT COMPILER COMPONENTS                         --
--                                                                          --
--                             S E M _ W A R N                              --
--                                                                          --
--                                 B o d y                                  --
--                                                                          --
--          Copyright (C) 1999-2010, Free Software Foundation, Inc.         --
--                                                                          --
-- GNAT is free software;  you can  redistribute it  and/or modify it under --
-- terms of the  GNU General Public License as published  by the Free Soft- --
-- ware  Foundation;  either version 3,  or (at your option) any later ver- --
-- sion.  GNAT is distributed in the hope that it will be useful, but WITH- --
-- OUT ANY WARRANTY;  without even the  implied warranty of MERCHANTABILITY --
-- or FITNESS FOR A PARTICULAR PURPOSE.  See the GNU General Public License --
-- for  more details.  You should have  received  a copy of the GNU General --
-- Public License  distributed with GNAT; see file COPYING3.  If not, go to --
-- http://www.gnu.org/licenses for a complete copy of the license.          --
--                                                                          --
-- GNAT was originally developed  by the GNAT team at  New York University. --
-- Extensive contributions were provided by Ada Core Technologies Inc.      --
--                                                                          --
------------------------------------------------------------------------------

with Atree;    use Atree;
with Debug;    use Debug;
with Einfo;    use Einfo;
with Errout;   use Errout;
with Exp_Code; use Exp_Code;
with Fname;    use Fname;
with Lib;      use Lib;
with Namet;    use Namet;
with Nlists;   use Nlists;
with Opt;      use Opt;
with Par_SCO;  use Par_SCO;
with Rtsfind;  use Rtsfind;
with Sem;      use Sem;
with Sem_Ch8;  use Sem_Ch8;
with Sem_Aux;  use Sem_Aux;
with Sem_Eval; use Sem_Eval;
with Sem_Util; use Sem_Util;
with Sinfo;    use Sinfo;
with Sinput;   use Sinput;
with Snames;   use Snames;
with Stand;    use Stand;
with Stringt;  use Stringt;
with Uintp;    use Uintp;

package body Sem_Warn is

   --  The following table collects Id's of entities that are potentially
   --  unreferenced. See Check_Unset_Reference for further details.
   --  ??? Check_Unset_Reference has zero information about this table.

   package Unreferenced_Entities is new Table.Table (
     Table_Component_Type => Entity_Id,
     Table_Index_Type     => Nat,
     Table_Low_Bound      => 1,
     Table_Initial        => Alloc.Unreferenced_Entities_Initial,
     Table_Increment      => Alloc.Unreferenced_Entities_Increment,
     Table_Name           => "Unreferenced_Entities");

   --  The following table collects potential warnings for IN OUT parameters
   --  that are referenced but not modified. These warnings are processed when
   --  the front end calls the procedure Output_Non_Modified_In_Out_Warnings.
   --  The reason that we defer output of these messages is that we want to
   --  detect the case where the relevant procedure is used as a generic actual
   --  in an instantiation, since we suppress the warnings in this case. The
   --  flag Used_As_Generic_Actual will be set in this case, but only at the
   --  point of usage. Similarly, we suppress the message if the address of the
   --  procedure is taken, where the flag Address_Taken may be set later.

   package In_Out_Warnings is new Table.Table (
     Table_Component_Type => Entity_Id,
     Table_Index_Type     => Nat,
     Table_Low_Bound      => 1,
     Table_Initial        => Alloc.In_Out_Warnings_Initial,
     Table_Increment      => Alloc.In_Out_Warnings_Increment,
     Table_Name           => "In_Out_Warnings");

   --------------------------------------------------------
   -- Handling of Warnings Off, Unmodified, Unreferenced --
   --------------------------------------------------------

   --  The functions Has_Warnings_Off, Has_Unmodified, Has_Unreferenced must
   --  generally be used instead of Warnings_Off, Has_Pragma_Unmodified and
   --  Has_Pragma_Unreferenced, as noted in the specs in Einfo.

   --  In order to avoid losing warnings in -gnatw.w (warn on unnecessary
   --  warnings off pragma) mode, i.e. to avoid false negatives, the code
   --  must follow some important rules.

   --  Call these functions as late as possible, after completing all other
   --  tests, just before the warnings is given. For example, don't write:

   --     if not Has_Warnings_Off (E)
   --       and then some-other-predicate-on-E then ..

   --  Instead the following is preferred

   --     if some-other-predicate-on-E
   --       and then Has_Warnings_Off (E)

   --  This way if some-other-predicate is false, we avoid a false indication
   --  that a Warnings (Off,E) pragma was useful in preventing a warning.

   --  The second rule is that if both Has_Unmodified and Has_Warnings_Off, or
   --  Has_Unreferenced and Has_Warnings_Off are called, make sure that the
   --  call to Has_Unmodified/Has_Unreferenced comes first, this way we record
   --  that the Warnings (Off) could have been Unreferenced or Unmodified. In
   --  fact Has_Unmodified/Has_Unreferenced includes a test for Warnings Off,
   --  and so a subsequent test is not needed anyway (though it is harmless).

   -----------------------
   -- Local Subprograms --
   -----------------------

   function Generic_Package_Spec_Entity (E : Entity_Id) return Boolean;
   --  This returns true if the entity E is declared within a generic package.
   --  The point of this is to detect variables which are not assigned within
   --  the generic, but might be assigned outside the package for any given
   --  instance. These are cases where we leave the warnings to be posted for
   --  the instance, when we will know more.

   function Goto_Spec_Entity (E : Entity_Id) return Entity_Id;
   --  If E is a parameter entity for a subprogram body, then this function
   --  returns the corresponding spec entity, if not, E is returned unchanged.

   function Has_Pragma_Unmodified_Check_Spec (E : Entity_Id) return Boolean;
   --  Tests Has_Pragma_Unmodified flag for entity E. If E is not a formal,
   --  this is simply the setting of the flag Has_Pragma_Unmodified. If E is
   --  a body formal, the setting of the flag in the corresponding spec is
   --  also checked (and True returned if either flag is True).

   function Has_Pragma_Unreferenced_Check_Spec (E : Entity_Id) return Boolean;
   --  Tests Has_Pragma_Unreferenced flag for entity E. If E is not a formal,
   --  this is simply the setting of the flag Has_Pragma_Unreferenced. If E is
   --  a body formal, the setting of the flag in the corresponding spec is
   --  also checked (and True returned if either flag is True).

   function Never_Set_In_Source_Check_Spec (E : Entity_Id) return Boolean;
   --  Tests Never_Set_In_Source status for entity E. If E is not a formal,
   --  this is simply the setting of the flag Never_Set_In_Source. If E is
   --  a body formal, the setting of the flag in the corresponding spec is
   --  also checked (and False returned if either flag is False).

   function Operand_Has_Warnings_Suppressed (N : Node_Id) return Boolean;
   --  This function traverses the expression tree represented by the node N
   --  and determines if any sub-operand is a reference to an entity for which
   --  the Warnings_Off flag is set. True is returned if such an entity is
   --  encountered, and False otherwise.

   function Referenced_Check_Spec (E : Entity_Id) return Boolean;
   --  Tests Referenced status for entity E. If E is not a formal, this is
   --  simply the setting of the flag Referenced. If E is a body formal, the
   --  setting of the flag in the corresponding spec is also checked (and True
   --  returned if either flag is True).

   function Referenced_As_LHS_Check_Spec (E : Entity_Id) return Boolean;
   --  Tests Referenced_As_LHS status for entity E. If E is not a formal, this
   --  is simply the setting of the flag Referenced_As_LHS. If E is a body
   --  formal, the setting of the flag in the corresponding spec is also
   --  checked (and True returned if either flag is True).

   function Referenced_As_Out_Parameter_Check_Spec
     (E : Entity_Id) return Boolean;
   --  Tests Referenced_As_Out_Parameter status for entity E. If E is not a
   --  formal, this is simply the setting of Referenced_As_Out_Parameter. If E
   --  is a body formal, the setting of the flag in the corresponding spec is
   --  also checked (and True returned if either flag is True).

   procedure Warn_On_Unreferenced_Entity
     (Spec_E : Entity_Id;
      Body_E : Entity_Id := Empty);
   --  Output warnings for unreferenced entity E. For the case of an entry
   --  formal, Body_E is the corresponding body entity for a particular
   --  accept statement, and the message is posted on Body_E. In all other
   --  cases, Body_E is ignored and must be Empty.

   function Warnings_Off_Check_Spec (E : Entity_Id) return Boolean;
   --  Returns True if Warnings_Off is set for the entity E or (in the case
   --  where there is a Spec_Entity), Warnings_Off is set for the Spec_Entity.

   --------------------------
   -- Check_Code_Statement --
   --------------------------

   procedure Check_Code_Statement (N : Node_Id) is
   begin
      --  If volatile, nothing to worry about

      if Is_Asm_Volatile (N) then
         return;
      end if;

      --  Warn if no input or no output

      Setup_Asm_Inputs (N);

      if No (Asm_Input_Value) then
         Error_Msg_F
           ("?code statement with no inputs should usually be Volatile!", N);
         return;
      end if;

      Setup_Asm_Outputs (N);

      if No (Asm_Output_Variable) then
         Error_Msg_F
           ("?code statement with no outputs should usually be Volatile!", N);
         return;
      end if;

      --  Check multiple code statements in a row

      if Is_List_Member (N)
        and then Present (Prev (N))
        and then Nkind (Prev (N)) = N_Code_Statement
      then
         Error_Msg_F
           ("?code statements in sequence should usually be Volatile!", N);
         Error_Msg_F
           ("\?(suggest using template with multiple instructions)!", N);
      end if;
   end Check_Code_Statement;

   ---------------------------------
   -- Check_Infinite_Loop_Warning --
   ---------------------------------

   --  The case we look for is a while loop which tests a local variable, where
   --  there is no obvious direct or possible indirect update of the variable
   --  within the body of the loop.

   procedure Check_Infinite_Loop_Warning (Loop_Statement : Node_Id) is
      Expression : Node_Id := Empty;
      --  Set to WHILE or EXIT WHEN condition to be tested

      Ref : Node_Id := Empty;
      --  Reference in Expression to variable that might not be modified
      --  in loop, indicating a possible infinite loop.

      Var : Entity_Id := Empty;
      --  Corresponding entity (entity of Ref)

      Function_Call_Found : Boolean := False;
      --  True if Find_Var found a function call in the condition

      procedure Find_Var (N : Node_Id);
      --  Inspect condition to see if it depends on a single entity reference.
      --  If so, Ref is set to point to the reference node, and Var is set to
      --  the referenced Entity.

      function Has_Indirection (T : Entity_Id) return Boolean;
      --  If the controlling variable is an access type, or is a record type
      --  with access components, assume that it is changed indirectly and
      --  suppress the warning. As a concession to low-level programming, in
      --  particular within Declib, we also suppress warnings on a record
      --  type that contains components of type Address or Short_Address.

      function Is_Suspicious_Function_Name (E : Entity_Id) return Boolean;
      --  Given an entity name, see if the name appears to have something to
      --  do with I/O or network stuff, and if so, return True. Used to kill
      --  some false positives on a heuristic basis that such functions will
      --  likely have some strange side effect dependencies. A rather funny
      --  kludge, but warning messages are in the heuristics business.

      function Test_Ref (N : Node_Id) return Traverse_Result;
      --  Test for reference to variable in question. Returns Abandon if
      --  matching reference found. Used in instantiation of No_Ref_Found.

      function No_Ref_Found is new Traverse_Func (Test_Ref);
      --  Function to traverse body of procedure. Returns Abandon if matching
      --  reference found.

      --------------
      -- Find_Var --
      --------------

      procedure Find_Var (N : Node_Id) is
      begin
         --  Condition is a direct variable reference

         if Is_Entity_Name (N) then
            Ref := N;
            Var := Entity (Ref);

         --  Case of condition is a comparison with compile time known value

         elsif Nkind (N) in N_Op_Compare then
            if Compile_Time_Known_Value (Right_Opnd (N)) then
               Find_Var (Left_Opnd (N));

            elsif Compile_Time_Known_Value (Left_Opnd (N)) then
               Find_Var (Right_Opnd (N));

            --  Ignore any other comparison

            else
               return;
            end if;

         --  If condition is a negation, check its operand

         elsif Nkind (N) = N_Op_Not then
            Find_Var (Right_Opnd (N));

         --  Case of condition is function call

         elsif Nkind (N) = N_Function_Call then

            Function_Call_Found := True;

            --  Forget it if function name is not entity, who knows what
            --  we might be calling?

            if not Is_Entity_Name (Name (N)) then
               return;

            --  Forget it if function name is suspicious. A strange test
            --  but warning generation is in the heuristics business!

            elsif Is_Suspicious_Function_Name (Entity (Name (N))) then
               return;

            --  Forget it if warnings are suppressed on function entity

            elsif Has_Warnings_Off (Entity (Name (N))) then
               return;
            end if;

            --  OK, see if we have one argument

            declare
               PA : constant List_Id := Parameter_Associations (N);

            begin
               --  One argument, so check the argument

               if Present (PA)
                 and then List_Length (PA) = 1
               then
                  if Nkind (First (PA)) = N_Parameter_Association then
                     Find_Var (Explicit_Actual_Parameter (First (PA)));
                  else
                     Find_Var (First (PA));
                  end if;

               --  Not one argument

               else
                  return;
               end if;
            end;

         --  Any other kind of node is not something we warn for

         else
            return;
         end if;
      end Find_Var;

      ---------------------
      -- Has_Indirection --
      ---------------------

      function Has_Indirection (T : Entity_Id) return Boolean is
         Comp : Entity_Id;
         Rec  : Entity_Id;

      begin
         if Is_Access_Type (T) then
            return True;

         elsif Is_Private_Type (T)
           and then Present (Full_View (T))
           and then Is_Access_Type (Full_View (T))
         then
            return True;

         elsif Is_Record_Type (T) then
            Rec := T;

         elsif Is_Private_Type (T)
           and then Present (Full_View (T))
           and then Is_Record_Type (Full_View (T))
         then
            Rec := Full_View (T);
         else
            return False;
         end if;

         Comp := First_Component (Rec);
         while Present (Comp) loop
            if Is_Access_Type (Etype (Comp))
              or else Is_Descendent_Of_Address (Etype (Comp))
            then
               return True;
            end if;

            Next_Component (Comp);
         end loop;

         return False;
      end Has_Indirection;

      ---------------------------------
      -- Is_Suspicious_Function_Name --
      ---------------------------------

      function Is_Suspicious_Function_Name (E : Entity_Id) return Boolean is
         S : Entity_Id;

         function Substring_Present (S : String) return Boolean;
         --  Returns True if name buffer has given string delimited by non-
         --  alphabetic characters or by end of string. S is lower case.

         -----------------------
         -- Substring_Present --
         -----------------------

         function Substring_Present (S : String) return Boolean is
            Len : constant Natural := S'Length;

         begin
            for J in 1 .. Name_Len - (Len - 1) loop
               if Name_Buffer (J .. J + (Len - 1)) = S
                 and then
                   (J = 1
                     or else Name_Buffer (J - 1) not in 'a' .. 'z')
                 and then
                   (J + Len > Name_Len
                     or else Name_Buffer (J + Len) not in 'a' .. 'z')
               then
                  return True;
               end if;
            end loop;

            return False;
         end Substring_Present;

      --  Start of processing for Is_Suspicious_Function_Name

      begin
         S := E;
         while Present (S) and then S /= Standard_Standard loop
            Get_Name_String (Chars (S));

            if Substring_Present ("io")
              or else Substring_Present ("file")
              or else Substring_Present ("network")
            then
               return True;
            else
               S := Scope (S);
            end if;
         end loop;

         return False;
      end Is_Suspicious_Function_Name;

      --------------
      -- Test_Ref --
      --------------

      function Test_Ref (N : Node_Id) return Traverse_Result is
      begin
         --  Waste of time to look at the expression we are testing

         if N = Expression then
            return Skip;

         --  Direct reference to variable in question

         elsif Is_Entity_Name (N)
           and then Present (Entity (N))
           and then Entity (N) = Var
         then
            --  If this is an lvalue, then definitely abandon, since
            --  this could be a direct modification of the variable.

            if May_Be_Lvalue (N) then
               return Abandon;
            end if;

            --  If we appear in the context of a procedure call, then also
            --  abandon, since there may be issues of non-visible side
            --  effects going on in the call.

            declare
               P : Node_Id;

            begin
               P := N;
               loop
                  P := Parent (P);
                  exit when P = Loop_Statement;

                  --  Abandon if at procedure call, or something strange is
                  --  going on (perhaps a node with no parent that should
                  --  have one but does not?) As always, for a warning we
                  --  prefer to just abandon the warning than get into the
                  --  business of complaining about the tree structure here!

                  if No (P) or else Nkind (P) = N_Procedure_Call_Statement then
                     return Abandon;
                  end if;
               end loop;
            end;

            --  Reference to variable renaming variable in question

         elsif Is_Entity_Name (N)
           and then Present (Entity (N))
           and then Ekind (Entity (N)) = E_Variable
           and then Present (Renamed_Object (Entity (N)))
           and then Is_Entity_Name (Renamed_Object (Entity (N)))
           and then Entity (Renamed_Object (Entity (N))) = Var
           and then May_Be_Lvalue (N)
         then
            return Abandon;

            --  Call to subprogram

         elsif Nkind (N) = N_Procedure_Call_Statement
           or else Nkind (N) = N_Function_Call
         then
            --  If subprogram is within the scope of the entity we are dealing
            --  with as the loop variable, then it could modify this parameter,
            --  so we abandon in this case. In the case of a subprogram that is
            --  not an entity we also abandon. The check for no entity being
            --  present is a defense against previous errors.

            if not Is_Entity_Name (Name (N))
              or else No (Entity (Name (N)))
              or else Scope_Within (Entity (Name (N)), Scope (Var))
            then
               return Abandon;
            end if;

            --  If any of the arguments are of type access to subprogram, then
            --  we may have funny side effects, so no warning in this case.

            declare
               Actual : Node_Id;
            begin
               Actual := First_Actual (N);
               while Present (Actual) loop
                  if Is_Access_Subprogram_Type (Etype (Actual)) then
                     return Abandon;
                  else
                     Next_Actual (Actual);
                  end if;
               end loop;
            end;

         --  Declaration of the variable in question

         elsif Nkind (N) = N_Object_Declaration
           and then Defining_Identifier (N) = Var
         then
            return Abandon;
         end if;

         --  All OK, continue scan

         return OK;
      end Test_Ref;

   --  Start of processing for Check_Infinite_Loop_Warning

   begin
      --  Skip processing if debug flag gnatd.w is set

      if Debug_Flag_Dot_W then
         return;
      end if;

      --  Deal with Iteration scheme present

      declare
         Iter : constant Node_Id := Iteration_Scheme (Loop_Statement);

      begin
         if Present (Iter) then

            --  While iteration

            if Present (Condition (Iter)) then

               --  Skip processing for while iteration with conditions actions,
               --  since they make it too complicated to get the warning right.

               if Present (Condition_Actions (Iter)) then
                  return;
               end if;

               --  Capture WHILE condition

               Expression := Condition (Iter);

            --  For iteration, do not process, since loop will always terminate

            elsif Present (Loop_Parameter_Specification (Iter)) then
               return;
            end if;
         end if;
      end;

      --  Check chain of EXIT statements, we only process loops that have a
      --  single exit condition (either a single EXIT WHEN statement, or a
      --  WHILE loop not containing any EXIT WHEN statements).

      declare
         Ident     : constant Node_Id := Identifier (Loop_Statement);
         Exit_Stmt : Node_Id;

      begin
         --  If we don't have a proper chain set, ignore call entirely. This
         --  happens because of previous errors.

         if No (Entity (Ident))
           or else Ekind (Entity (Ident)) /= E_Loop
         then
            return;
         end if;

         --  Otherwise prepare to scan list of EXIT statements

         Exit_Stmt := First_Exit_Statement (Entity (Ident));
         while Present (Exit_Stmt) loop

            --  Check for EXIT WHEN

            if Present (Condition (Exit_Stmt)) then

               --  Quit processing if EXIT WHEN in WHILE loop, or more than
               --  one EXIT WHEN statement present in the loop.

               if Present (Expression) then
                  return;

               --  Otherwise capture condition from EXIT WHEN statement

               else
                  Expression := Condition (Exit_Stmt);
               end if;
            end if;

            Exit_Stmt := Next_Exit_Statement (Exit_Stmt);
         end loop;
      end;

      --  Return if no condition to test

      if No (Expression) then
         return;
      end if;

      --  Initial conditions met, see if condition is of right form

      Find_Var (Expression);

      --  Nothing to do if local variable from source not found. If it's a
      --  renaming, it is probably renaming something too complicated to deal
      --  with here.

      if No (Var)
        or else Ekind (Var) /= E_Variable
        or else Is_Library_Level_Entity (Var)
        or else not Comes_From_Source (Var)
        or else Nkind (Parent (Var)) = N_Object_Renaming_Declaration
      then
         return;

      --  Nothing to do if there is some indirection involved (assume that the
      --  designated variable might be modified in some way we don't see).
      --  However, if no function call was found, then we don't care about
      --  indirections, because the condition must be something like "while X
      --  /= null loop", so we don't care if X.all is modified in the loop.

      elsif Function_Call_Found and then Has_Indirection (Etype (Var)) then
         return;

      --  Same sort of thing for volatile variable, might be modified by
      --  some other task or by the operating system in some way.

      elsif Is_Volatile (Var) then
         return;
      end if;

      --  Filter out case of original statement sequence starting with delay.
      --  We assume this is a multi-tasking program and that the condition
      --  is affected by other threads (some kind of busy wait).

      declare
         Fstm : constant Node_Id :=
                  Original_Node (First (Statements (Loop_Statement)));
      begin
         if Nkind (Fstm) = N_Delay_Relative_Statement
           or else Nkind (Fstm) = N_Delay_Until_Statement
         then
            return;
         end if;
      end;

      --  We have a variable reference of the right form, now we scan the loop
      --  body to see if it looks like it might not be modified

      if No_Ref_Found (Loop_Statement) = OK then
         Error_Msg_NE
           ("?variable& is not modified in loop body!", Ref, Var);
         Error_Msg_N
           ("\?possible infinite loop!", Ref);
      end if;
   end Check_Infinite_Loop_Warning;

   ----------------------------
   -- Check_Low_Bound_Tested --
   ----------------------------

   procedure Check_Low_Bound_Tested (Expr : Node_Id) is
   begin
      if Comes_From_Source (Expr) then
         declare
            L : constant Node_Id := Left_Opnd (Expr);
            R : constant Node_Id := Right_Opnd (Expr);
         begin
            if Nkind (L) = N_Attribute_Reference
              and then Attribute_Name (L) = Name_First
              and then Is_Entity_Name (Prefix (L))
              and then Is_Formal (Entity (Prefix (L)))
            then
               Set_Low_Bound_Tested (Entity (Prefix (L)));
            end if;

            if Nkind (R) = N_Attribute_Reference
              and then Attribute_Name (R) = Name_First
              and then Is_Entity_Name (Prefix (R))
              and then Is_Formal (Entity (Prefix (R)))
            then
               Set_Low_Bound_Tested (Entity (Prefix (R)));
            end if;
         end;
      end if;
   end Check_Low_Bound_Tested;

   ----------------------
   -- Check_References --
   ----------------------

   procedure Check_References (E : Entity_Id; Anod : Node_Id := Empty) is
      E1  : Entity_Id;
      E1T : Entity_Id;
      UR  : Node_Id;

      function Body_Formal
        (E                : Entity_Id;
         Accept_Statement : Node_Id) return Entity_Id;
      --  For an entry formal entity from an entry declaration, find the
      --  corresponding body formal from the given accept statement.

      function Missing_Subunits return Boolean;
      --  We suppress warnings when there are missing subunits, because this
      --  may generate too many false positives: entities in a parent may only
      --  be referenced in one of the subunits. We make an exception for
      --  subunits that contain no other stubs.

      procedure Output_Reference_Error (M : String);
      --  Used to output an error message. Deals with posting the error on the
      --  body formal in the accept case.

      function Publicly_Referenceable (Ent : Entity_Id) return Boolean;
      --  This is true if the entity in question is potentially referenceable
      --  from another unit. This is true for entities in packages that are at
      --  the library level.

      function Warnings_Off_E1 return Boolean;
      --  Return True if Warnings_Off is set for E1, or for its Etype (E1T),
      --  or for the base type of E1T.

      -----------------
      -- Body_Formal --
      -----------------

      function Body_Formal
        (E                : Entity_Id;
         Accept_Statement : Node_Id) return Entity_Id
      is
         Body_Param : Node_Id;
         Body_E     : Entity_Id;

      begin
         --  Loop to find matching parameter in accept statement

         Body_Param := First (Parameter_Specifications (Accept_Statement));
         while Present (Body_Param) loop
            Body_E := Defining_Identifier (Body_Param);

            if Chars (Body_E) = Chars (E) then
               return Body_E;
            end if;

            Next (Body_Param);
         end loop;

         --  Should never fall through, should always find a match

         raise Program_Error;
      end Body_Formal;

      ----------------------
      -- Missing_Subunits --
      ----------------------

      function Missing_Subunits return Boolean is
         D : Node_Id;

      begin
         if not Unloaded_Subunits then

            --  Normal compilation, all subunits are present

            return False;

         elsif E /= Main_Unit_Entity then

            --  No warnings on a stub that is not the main unit

            return True;

         elsif Nkind (Unit_Declaration_Node (E)) in N_Proper_Body then
            D := First (Declarations (Unit_Declaration_Node (E)));
            while Present (D) loop

               --  No warnings if the proper body contains nested stubs

               if Nkind (D) in N_Body_Stub then
                  return True;
               end if;

               Next (D);
            end loop;

            return False;

         else
            --  Missing stubs elsewhere

            return True;
         end if;
      end Missing_Subunits;

      ----------------------------
      -- Output_Reference_Error --
      ----------------------------

      procedure Output_Reference_Error (M : String) is
      begin
         --  Never issue messages for internal names, nor for renamings

         if Is_Internal_Name (Chars (E1))
           or else Nkind (Parent (E1)) = N_Object_Renaming_Declaration
         then
            return;
         end if;

         --  Don't output message for IN OUT formal unless we have the warning
         --  flag specifically set. It is a bit odd to distinguish IN OUT
         --  formals from other cases. This distinction is historical in
         --  nature. Warnings for IN OUT formals were added fairly late.

         if Ekind (E1) = E_In_Out_Parameter
           and then not Check_Unreferenced_Formals
         then
            return;
         end if;

         --  Other than accept case, post error on defining identifier

         if No (Anod) then
            Error_Msg_N (M, E1);

         --  Accept case, find body formal to post the message

         else
            Error_Msg_NE (M, Body_Formal (E1, Accept_Statement => Anod), E1);

         end if;
      end Output_Reference_Error;

      ----------------------------
      -- Publicly_Referenceable --
      ----------------------------

      function Publicly_Referenceable (Ent : Entity_Id) return Boolean is
         P    : Node_Id;
         Prev : Node_Id;

      begin
         --  A formal parameter is never referenceable outside the body of its
         --  subprogram or entry.

         if Is_Formal (Ent) then
            return False;
         end if;

         --  Examine parents to look for a library level package spec. But if
         --  we find a body or block or other similar construct along the way,
         --  we cannot be referenced.

         Prev := Ent;
         P    := Parent (Ent);
         loop
            case Nkind (P) is

               --  If we get to top of tree, then publicly referenceable

               when N_Empty =>
                  return True;

               --  If we reach a generic package declaration, then always
               --  consider this referenceable, since any instantiation will
               --  have access to the entities in the generic package. Note
               --  that the package itself may not be instantiated, but then
               --  we will get a warning for the package entity.

               --  Note that generic formal parameters are themselves not
               --  publicly referenceable in an instance, and warnings on them
               --  are useful.

               when N_Generic_Package_Declaration =>
                  return
                    not Is_List_Member (Prev)
                      or else List_Containing (Prev)
                        /= Generic_Formal_Declarations (P);

               --  Similarly, the generic formals of a generic subprogram are
               --  not accessible.

               when N_Generic_Subprogram_Declaration  =>
                  if Is_List_Member (Prev)
                    and then List_Containing (Prev) =
                               Generic_Formal_Declarations (P)
                  then
                     return False;
                  else
                     P := Parent (P);
                  end if;

               --  If we reach a subprogram body, entity is not referenceable
               --  unless it is the defining entity of the body. This will
               --  happen, e.g. when a function is an attribute renaming that
               --  is rewritten as a body.

               when N_Subprogram_Body  =>
                  if Ent /= Defining_Entity (P) then
                     return False;
                  else
                     P := Parent (P);
                  end if;

               --  If we reach any other body, definitely not referenceable

               when N_Package_Body    |
                    N_Task_Body       |
                    N_Entry_Body      |
                    N_Protected_Body  |
                    N_Block_Statement |
                    N_Subunit         =>
                  return False;

               --  For all other cases, keep looking up tree

               when others =>
                  Prev := P;
                  P    := Parent (P);
            end case;
         end loop;
      end Publicly_Referenceable;

      ---------------------
      -- Warnings_Off_E1 --
      ---------------------

      function Warnings_Off_E1 return Boolean is
      begin
         return Has_Warnings_Off (E1T)
           or else Has_Warnings_Off (Base_Type (E1T))
           or else Warnings_Off_Check_Spec (E1);
      end Warnings_Off_E1;

   --  Start of processing for Check_References

   begin
      --  No messages if warnings are suppressed, or if we have detected any
      --  real errors so far (this last check avoids junk messages resulting
      --  from errors, e.g. a subunit that is not loaded).

      if Warning_Mode = Suppress
        or else Serious_Errors_Detected /= 0
      then
         return;
      end if;

      --  We also skip the messages if any subunits were not loaded (see
      --  comment in Sem_Ch10 to understand how this is set, and why it is
      --  necessary to suppress the warnings in this case).

      if Missing_Subunits then
         return;
      end if;

      --  Otherwise loop through entities, looking for suspicious stuff

      E1 := First_Entity (E);
      while Present (E1) loop
         E1T := Etype (E1);

         --  We are only interested in source entities. We also don't issue
         --  warnings within instances, since the proper place for such
         --  warnings is on the template when it is compiled.

         if Comes_From_Source (E1)
           and then Instantiation_Location (Sloc (E1)) = No_Location
         then
            --  We are interested in variables and out/in-out parameters, but
            --  we exclude protected types, too complicated to worry about.

            if Ekind (E1) = E_Variable
              or else
                (Ekind_In (E1, E_Out_Parameter, E_In_Out_Parameter)
                  and then not Is_Protected_Type (Current_Scope))
            then
               --  Case of an unassigned variable

               --  First gather any Unset_Reference indication for E1. In the
               --  case of a parameter, it is the Spec_Entity that is relevant.

               if Ekind (E1) = E_Out_Parameter
                 and then Present (Spec_Entity (E1))
               then
                  UR := Unset_Reference (Spec_Entity (E1));
               else
                  UR := Unset_Reference (E1);
               end if;

               --  Special processing for access types

               if Present (UR)
                 and then Is_Access_Type (E1T)
               then
                  --  For access types, the only time we made a UR entry was
                  --  for a dereference, and so we post the appropriate warning
                  --  here (note that the dereference may not be explicit in
                  --  the source, for example in the case of a dispatching call
                  --  with an anonymous access controlling formal, or of an
                  --  assignment of a pointer involving discriminant check on
                  --  the designated object).

                  if not Warnings_Off_E1 then
                     Error_Msg_NE ("?& may be null!", UR, E1);
                  end if;

                  goto Continue;

               --  Case of variable that could be a constant. Note that we
               --  never signal such messages for generic package entities,
               --  since a given instance could have modifications outside
               --  the package.

               elsif Warn_On_Constant
                 and then (Ekind (E1) = E_Variable
                             and then Has_Initial_Value (E1))
                 and then Never_Set_In_Source_Check_Spec (E1)
                 and then not Address_Taken (E1)
                 and then not Generic_Package_Spec_Entity (E1)
               then
                  --  A special case, if this variable is volatile and not
                  --  imported, it is not helpful to tell the programmer
                  --  to mark the variable as constant, since this would be
                  --  illegal by virtue of RM C.6(13).

                  if (Is_Volatile (E1) or else Has_Volatile_Components (E1))
                    and then not Is_Imported (E1)
                  then
                     Error_Msg_N
                       ("?& is not modified, volatile has no effect!", E1);

                  --  Another special case, Exception_Occurrence, this catches
                  --  the case of exception choice (and a bit more too, but not
                  --  worth doing more investigation here).

                  elsif Is_RTE (E1T, RE_Exception_Occurrence) then
                     null;

                  --  Here we give the warning if referenced and no pragma
                  --  Unreferenced or Unmodified is present.

                  else
                     --  Variable case

                     if Ekind (E1) = E_Variable then
                        if Referenced_Check_Spec (E1)
                          and then not Has_Pragma_Unreferenced_Check_Spec (E1)
                          and then not Has_Pragma_Unmodified_Check_Spec (E1)
                        then
                           if not Warnings_Off_E1 then
                              Error_Msg_N -- CODEFIX
                                ("?& is not modified, "
                                 & "could be declared constant!",
                                 E1);
                           end if;
                        end if;
                     end if;
                  end if;

               --  Other cases of a variable or parameter never set in source

               elsif Never_Set_In_Source_Check_Spec (E1)

                  --  No warning if warning for this case turned off

                  and then Warn_On_No_Value_Assigned

                  --  No warning if address taken somewhere

                  and then not Address_Taken (E1)

                  --  No warning if explicit initial value

                  and then not Has_Initial_Value (E1)

                  --  No warning for generic package spec entities, since we
                  --  might set them in a child unit or something like that

                  and then not Generic_Package_Spec_Entity (E1)

                  --  No warning if fully initialized type, except that for
                  --  this purpose we do not consider access types to qualify
                  --  as fully initialized types (relying on an access type
                  --  variable being null when it is never set is a bit odd!)

                  --  Also we generate warning for an out parameter that is
                  --  never referenced, since again it seems odd to rely on
                  --  default initialization to set an out parameter value.

                 and then (Is_Access_Type (E1T)
                            or else Ekind (E1) = E_Out_Parameter
                            or else not Is_Fully_Initialized_Type (E1T))
               then
                  --  Do not output complaint about never being assigned a
                  --  value if a pragma Unmodified applies to the variable
                  --  we are examining, or if it is a parameter, if there is
                  --  a pragma Unreferenced for the corresponding spec, or
                  --  if the type is marked as having unreferenced objects.
                  --  The last is a little peculiar, but better too few than
                  --  too many warnings in this situation.

                  if Has_Pragma_Unreferenced_Objects (E1T)
                    or else Has_Pragma_Unmodified_Check_Spec (E1)
                  then
                     null;

                  --  IN OUT parameter case where parameter is referenced. We
                  --  separate this out, since this is the case where we delay
                  --  output of the warning until more information is available
                  --  (about use in an instantiation or address being taken).

                  elsif Ekind (E1) = E_In_Out_Parameter
                    and then Referenced_Check_Spec (E1)
                  then
                     --  Suppress warning if private type, and the procedure
                     --  has a separate declaration in a different unit. This
                     --  is the case where the client of a package sees only
                     --  the private type, and it may be quite reasonable
                     --  for the logical view to be IN OUT, even if the
                     --  implementation ends up using access types or some
                     --  other method to achieve the local effect of a
                     --  modification. On the other hand if the spec and body
                     --  are in the same unit, we are in the package body and
                     --  there we have less excuse for a junk IN OUT parameter.

                     if Has_Private_Declaration (E1T)
                       and then Present (Spec_Entity (E1))
                       and then not In_Same_Source_Unit (E1, Spec_Entity (E1))
                     then
                        null;

                     --  Suppress warning for any parameter of a dispatching
                     --  operation, since it is quite reasonable to have an
                     --  operation that is overridden, and for some subclasses
                     --  needs the formal to be IN OUT and for others happens
                     --  not to assign it.

                     elsif Is_Dispatching_Operation
                             (Scope (Goto_Spec_Entity (E1)))
                     then
                        null;

                     --  Suppress warning if composite type contains any access
                     --  component, since the logical effect of modifying a
                     --  parameter may be achieved by modifying a referenced
                     --  object.

                     elsif Is_Composite_Type (E1T)
                       and then Has_Access_Values (E1T)
                     then
                        null;

                     --  Suppress warning on formals of an entry body. All
                     --  references are attached to the formal in the entry
                     --  declaration, which are marked Is_Entry_Formal.

                     elsif Ekind (Scope (E1)) = E_Entry
                       and then not Is_Entry_Formal (E1)
                     then
                        null;

                     --  OK, looks like warning for an IN OUT parameter that
                     --  could be IN makes sense, but we delay the output of
                     --  the warning, pending possibly finding out later on
                     --  that the associated subprogram is used as a generic
                     --  actual, or its address/access is taken. In these two
                     --  cases, we suppress the warning because the context may
                     --  force use of IN OUT, even if in this particular case
                     --  the formal is not modified.

                     else
                        In_Out_Warnings.Append (E1);
                     end if;

                  --  Other cases of formals

                  elsif Is_Formal (E1) then
                     if not Is_Trivial_Subprogram (Scope (E1)) then
                        if Referenced_Check_Spec (E1) then
                           if not Has_Pragma_Unmodified_Check_Spec (E1)
                             and then not Warnings_Off_E1
                           then
                              Output_Reference_Error
                                ("?formal parameter& is read but "
                                 & "never assigned!");
                           end if;

                        elsif not Has_Pragma_Unreferenced_Check_Spec (E1)
                          and then not Warnings_Off_E1
                        then
                           Output_Reference_Error
                             ("?formal parameter& is not referenced!");
                        end if;
                     end if;

                  --  Case of variable

                  else
                     if Referenced (E1) then
                        if not Has_Unmodified (E1)
                          and then not Warnings_Off_E1
                        then
                           Output_Reference_Error
                             ("?variable& is read but never assigned!");
                        end if;

                     elsif not Has_Unreferenced (E1)
                       and then not Warnings_Off_E1
                     then
                        Output_Reference_Error -- CODEFIX
                          ("?variable& is never read and never assigned!");
                     end if;

                     --  Deal with special case where this variable is hidden
                     --  by a loop variable.

                     if Ekind (E1) = E_Variable
                       and then Present (Hiding_Loop_Variable (E1))
                       and then not Warnings_Off_E1
                     then
                        Error_Msg_N
                          ("?for loop implicitly declares loop variable!",
                           Hiding_Loop_Variable (E1));

                        Error_Msg_Sloc := Sloc (E1);
                        Error_Msg_N
                          ("\?declaration hides & declared#!",
                           Hiding_Loop_Variable (E1));
                     end if;
                  end if;

                  goto Continue;
               end if;

               --  Check for unset reference

               if Warn_On_No_Value_Assigned and then Present (UR) then

                  --  For other than access type, go back to original node to
                  --  deal with case where original unset reference has been
                  --  rewritten during expansion.

                  --  In some cases, the original node may be a type conversion
                  --  or qualification, and in this case we want the object
                  --  entity inside.

                  UR := Original_Node (UR);
                  while Nkind (UR) = N_Type_Conversion
                    or else Nkind (UR) = N_Qualified_Expression
                  loop
                     UR := Expression (UR);
                  end loop;

                  --  Here we issue the warning, all checks completed

                  --  If we have a return statement, this was a case of an OUT
                  --  parameter not being set at the time of the return. (Note:
                  --  it can't be N_Extended_Return_Statement, because those
                  --  are only for functions, and functions do not allow OUT
                  --  parameters.)

                  if not Is_Trivial_Subprogram (Scope (E1)) then
                     if Nkind (UR) = N_Simple_Return_Statement
                       and then not Has_Pragma_Unmodified_Check_Spec (E1)
                     then
                        if not Warnings_Off_E1 then
                           Error_Msg_NE
                             ("?OUT parameter& not set before return", UR, E1);
                        end if;

                        --  If the unset reference is a selected component
                        --  prefix from source, mention the component as well.
                        --  If the selected component comes from expansion, all
                        --  we know is that the entity is not fully initialized
                        --  at the point of the reference. Locate a random
                        --  uninitialized component to get a better message.

                     elsif Nkind (Parent (UR)) = N_Selected_Component then
                        Error_Msg_Node_2 := Selector_Name (Parent (UR));

                        if not Comes_From_Source (Parent (UR)) then
                           declare
                              Comp : Entity_Id;

                           begin
                              Comp := First_Entity (E1T);
                              while Present (Comp) loop
                                 if Ekind (Comp) = E_Component
                                   and then Nkind (Parent (Comp)) =
                                              N_Component_Declaration
                                   and then No (Expression (Parent (Comp)))
                                 then
                                    Error_Msg_Node_2 := Comp;
                                    exit;
                                 end if;

                                 Next_Entity (Comp);
                              end loop;
                           end;
                        end if;

                        --  Issue proper warning. This is a case of referencing
                        --  a variable before it has been explicitly assigned.
                        --  For access types, UR was only set for dereferences,
                        --  so the issue is that the value may be null.

                        if not Is_Trivial_Subprogram (Scope (E1)) then
                           if not Warnings_Off_E1 then
                              if Is_Access_Type (Etype (Parent (UR))) then
                                 Error_Msg_N ("?`&.&` may be null!", UR);
                              else
                                 Error_Msg_N
                                   ("?`&.&` may be referenced before "
                                    & "it has a value!", UR);
                              end if;
                           end if;
                        end if;

                        --  All other cases of unset reference active

                     elsif not Warnings_Off_E1 then
                        Error_Msg_N
                          ("?& may be referenced before it has a value!",
                           UR);
                     end if;
                  end if;

                  goto Continue;
               end if;
            end if;

            --  Then check for unreferenced entities. Note that we are only
            --  interested in entities whose Referenced flag is not set.

            if not Referenced_Check_Spec (E1)

               --  If Referenced_As_LHS is set, then that's still interesting
               --  (potential "assigned but never read" case), but not if we
               --  have pragma Unreferenced, which cancels this warning.

              and then (not Referenced_As_LHS_Check_Spec (E1)
                          or else not Has_Unreferenced (E1))

               --  Check that warnings on unreferenced entities are enabled

              and then
                ((Check_Unreferenced and then not Is_Formal (E1))

                     --  Case of warning on unreferenced formal

                     or else
                      (Check_Unreferenced_Formals and then Is_Formal (E1))

                     --  Case of warning on unread variables modified by an
                     --  assignment, or an OUT parameter if it is the only one.

                     or else
                       (Warn_On_Modified_Unread
                          and then Referenced_As_LHS_Check_Spec (E1))

                     --  Case of warning on any unread OUT parameter (note
                     --  such indications are only set if the appropriate
                     --  warning options were set, so no need to recheck here.

                     or else
                       Referenced_As_Out_Parameter_Check_Spec (E1))

               --  All other entities, including local packages that cannot be
               --  referenced from elsewhere, including those declared within a
               --  package body.

               and then (Is_Object (E1)
                           or else
                         Is_Type (E1)
                           or else
                         Ekind (E1) = E_Label
                           or else
                         Ekind (E1) = E_Exception
                           or else
                         Ekind (E1) = E_Named_Integer
                           or else
                         Ekind (E1) = E_Named_Real
                           or else
                         Is_Overloadable (E1)

                           --  Package case, if the main unit is a package spec
                           --  or generic package spec, then there may be a
                           --  corresponding body that references this package
                           --  in some other file. Otherwise we can be sure
                           --  that there is no other reference.

                           or else
                             (Ekind (E1) = E_Package
                                and then
                                  not Is_Package_Or_Generic_Package
                                        (Cunit_Entity (Current_Sem_Unit))))

               --  Exclude instantiations, since there is no reason why every
               --  entity in an instantiation should be referenced.

               and then Instantiation_Location (Sloc (E1)) = No_Location

               --  Exclude formal parameters from bodies if the corresponding
               --  spec entity has been referenced in the case where there is
               --  a separate spec.

               and then not (Is_Formal (E1)
                              and then Ekind (Scope (E1)) = E_Subprogram_Body
                              and then Present (Spec_Entity (E1))
                              and then Referenced (Spec_Entity (E1)))

               --  Consider private type referenced if full view is referenced.
               --  If there is not full view, this is a generic type on which
               --  warnings are also useful.

               and then
                 not (Is_Private_Type (E1)
                       and then Present (Full_View (E1))
                       and then Referenced (Full_View (E1)))

               --  Don't worry about full view, only about private type

               and then not Has_Private_Declaration (E1)

               --  Eliminate dispatching operations from consideration, we
               --  cannot tell if these are referenced or not in any easy
               --  manner (note this also catches Adjust/Finalize/Initialize).

               and then not Is_Dispatching_Operation (E1)

               --  Check entity that can be publicly referenced (we do not give
               --  messages for such entities, since there could be other
               --  units, not involved in this compilation, that contain
               --  relevant references.

               and then not Publicly_Referenceable (E1)

               --  Class wide types are marked as source entities, but they are
               --  not really source entities, and are always created, so we do
               --  not care if they are not referenced.

               and then Ekind (E1) /= E_Class_Wide_Type

               --  Objects other than parameters of task types are allowed to
               --  be non-referenced, since they start up tasks!

               and then ((Ekind (E1) /= E_Variable
                           and then Ekind (E1) /= E_Constant
                           and then Ekind (E1) /= E_Component)
                          or else not Is_Task_Type (E1T))

               --  For subunits, only place warnings on the main unit itself,
               --  since parent units are not completely compiled.

               and then (Nkind (Unit (Cunit (Main_Unit))) /= N_Subunit
                          or else Get_Source_Unit (E1) = Main_Unit)

               --  No warning on a return object, because these are often
               --  created with a single expression and an implicit return.
               --  If the object is a variable there will be a warning
               --  indicating that it could be declared constant.

               and then not
                 (Ekind (E1) = E_Constant and then Is_Return_Object (E1))
            then
               --  Suppress warnings in internal units if not in -gnatg mode
               --  (these would be junk warnings for an applications program,
               --  since they refer to problems in internal units).

               if GNAT_Mode
                 or else not Is_Internal_File_Name
                               (Unit_File_Name (Get_Source_Unit (E1)))
               then
                  --  We do not immediately flag the error. This is because we
                  --  have not expanded generic bodies yet, and they may have
                  --  the missing reference. So instead we park the entity on a
                  --  list, for later processing. However for the case of an
                  --  accept statement we want to output messages now, since
                  --  we know we already have all information at hand, and we
                  --  also want to have separate warnings for each accept
                  --  statement for the same entry.

                  if Present (Anod) then
                     pragma Assert (Is_Formal (E1));

                     --  The unreferenced entity is E1, but post the warning
                     --  on the body entity for this accept statement.

                     if not Warnings_Off_E1 then
                        Warn_On_Unreferenced_Entity
                          (E1, Body_Formal (E1, Accept_Statement => Anod));
                     end if;

                  elsif not Warnings_Off_E1 then
                     Unreferenced_Entities.Append (E1);
                  end if;
               end if;

            --  Generic units are referenced in the generic body, but if they
            --  are not public and never instantiated we want to force a
            --  warning on them. We treat them as redundant constructs to
            --  minimize noise.

            elsif Is_Generic_Subprogram (E1)
              and then not Is_Instantiated (E1)
              and then not Publicly_Referenceable (E1)
              and then Instantiation_Depth (Sloc (E1)) = 0
              and then Warn_On_Redundant_Constructs
            then
               if not Warnings_Off_E1 then
                  Unreferenced_Entities.Append (E1);

                  --  Force warning on entity

                  Set_Referenced (E1, False);
               end if;
            end if;
         end if;

         --  Recurse into nested package or block. Do not recurse into a formal
         --  package, because the corresponding body is not analyzed.

         <<Continue>>
            if (Is_Package_Or_Generic_Package (E1)
                  and then Nkind (Parent (E1)) = N_Package_Specification
                  and then
                    Nkind (Original_Node (Unit_Declaration_Node (E1)))
                      /= N_Formal_Package_Declaration)

              or else Ekind (E1) = E_Block
            then
               Check_References (E1);
            end if;

            Next_Entity (E1);
      end loop;
   end Check_References;

   ---------------------------
   -- Check_Unset_Reference --
   ---------------------------

   procedure Check_Unset_Reference (N : Node_Id) is
      Typ : constant Entity_Id := Etype (N);

      function Is_OK_Fully_Initialized return Boolean;
      --  This function returns true if the given node N is fully initialized
      --  so that the reference is safe as far as this routine is concerned.
      --  Safe generally means that the type of N is a fully initialized type.
      --  The one special case is that for access types, which are always fully
      --  initialized, we don't consider a dereference OK since it will surely
      --  be dereferencing a null value, which won't do.

      function Prefix_Has_Dereference (Pref : Node_Id) return Boolean;
      --  Used to test indexed or selected component or slice to see if the
      --  evaluation of the prefix depends on a dereference, and if so, returns
      --  True, in which case we always check the prefix, even if we know that
      --  the referenced component is initialized. Pref is the prefix to test.

      -----------------------------
      -- Is_OK_Fully_Initialized --
      -----------------------------

      function Is_OK_Fully_Initialized return Boolean is
      begin
         if Is_Access_Type (Typ) and then Is_Dereferenced (N) then
            return False;
         else
            return Is_Fully_Initialized_Type (Typ);
         end if;
      end Is_OK_Fully_Initialized;

      ----------------------------
      -- Prefix_Has_Dereference --
      ----------------------------

      function Prefix_Has_Dereference (Pref : Node_Id) return Boolean is
      begin
         --  If prefix is of an access type, it certainly needs a dereference

         if Is_Access_Type (Etype (Pref)) then
            return True;

         --  If prefix is explicit dereference, that's a dereference for sure

         elsif Nkind (Pref) = N_Explicit_Dereference then
            return True;

            --  If prefix is itself a component reference or slice check prefix

         elsif Nkind (Pref) = N_Slice
           or else Nkind (Pref) = N_Indexed_Component
           or else Nkind (Pref) = N_Selected_Component
         then
            return Prefix_Has_Dereference (Prefix (Pref));

         --  All other cases do not involve a dereference

         else
            return False;
         end if;
      end Prefix_Has_Dereference;

   --  Start of processing for Check_Unset_Reference

   begin
      --  Nothing to do if warnings suppressed

      if Warning_Mode = Suppress then
         return;
      end if;

      --  Ignore reference unless it comes from source. Almost always if we
      --  have a reference from generated code, it is bogus (e.g. calls to init
      --  procs to set default discriminant values).

      if not Comes_From_Source (N) then
         return;
      end if;

      --  Otherwise see what kind of node we have. If the entity already has an
      --  unset reference, it is not necessarily the earliest in the text,
      --  because resolution of the prefix of selected components is completed
      --  before the resolution of the selected component itself. As a result,
      --  given (R /= null and then R.X > 0), the occurrences of R are examined
      --  in right-to-left order. If there is already an unset reference, we
      --  check whether N is earlier before proceeding.

      case Nkind (N) is

         --  For identifier or expanded name, examine the entity involved

         when N_Identifier | N_Expanded_Name =>
            declare
               E : constant Entity_Id := Entity (N);

            begin
               if (Ekind (E) = E_Variable
                     or else
                   Ekind (E) = E_Out_Parameter)
                 and then Never_Set_In_Source_Check_Spec (E)
                 and then not Has_Initial_Value (E)
                 and then (No (Unset_Reference (E))
                            or else
                              Earlier_In_Extended_Unit
                                (Sloc (N),  Sloc (Unset_Reference (E))))
                 and then not Has_Pragma_Unmodified_Check_Spec (E)
                 and then not Warnings_Off_Check_Spec (E)
               then
                  --  We may have an unset reference. The first test is whether
                  --  this is an access to a discriminant of a record or a
                  --  component with default initialization. Both of these
                  --  cases can be ignored, since the actual object that is
                  --  referenced is definitely initialized. Note that this
                  --  covers the case of reading discriminants of an OUT
                  --  parameter, which is OK even in Ada 83.

                  --  Note that we are only interested in a direct reference to
                  --  a record component here. If the reference is through an
                  --  access type, then the access object is being referenced,
                  --  not the record, and still deserves an unset reference.

                  if Nkind (Parent (N)) = N_Selected_Component
                    and not Is_Access_Type (Typ)
                  then
                     declare
                        ES : constant Entity_Id :=
                               Entity (Selector_Name (Parent (N)));
                     begin
                        if Ekind (ES) = E_Discriminant
                          or else
                            (Present (Declaration_Node (ES))
                               and then
                             Present (Expression (Declaration_Node (ES))))
                        then
                           return;
                        end if;
                     end;
                  end if;

                  --  Exclude fully initialized types

                  if Is_OK_Fully_Initialized then
                     return;
                  end if;

                  --  Here we have a potential unset reference. But before we
                  --  get worried about it, we have to make sure that the
                  --  entity declaration is in the same procedure as the
                  --  reference, since if they are in separate procedures, then
                  --  we have no idea about sequential execution.

                  --  The tests in the loop below catch all such cases, but do
                  --  allow the reference to appear in a loop, block, or
                  --  package spec that is nested within the declaring scope.
                  --  As always, it is possible to construct cases where the
                  --  warning is wrong, that is why it is a warning!

                  Potential_Unset_Reference : declare
                     SR : Entity_Id;
                     SE : constant Entity_Id := Scope (E);

                     function Within_Postcondition return Boolean;
                     --  Returns True iff N is within a Precondition

                     --------------------------
                     -- Within_Postcondition --
                     --------------------------

                     function Within_Postcondition return Boolean is
                        Nod : Node_Id;

                     begin
                        Nod := Parent (N);
                        while Present (Nod) loop
                           if Nkind (Nod) = N_Pragma
                             and then Pragma_Name (Nod) = Name_Postcondition
                           then
                              return True;
                           end if;

                           Nod := Parent (Nod);
                        end loop;

                        return False;
                     end Within_Postcondition;

                  --  Start of processing for Potential_Unset_Reference

                  begin
                     SR := Current_Scope;
                     while SR /= SE loop
                        if SR = Standard_Standard
                          or else Is_Subprogram (SR)
                          or else Is_Concurrent_Body (SR)
                          or else Is_Concurrent_Type (SR)
                        then
                           return;
                        end if;

                        SR := Scope (SR);
                     end loop;

                     --  Case of reference has an access type. This is a
                     --  special case since access types are always set to null
                     --  so cannot be truly uninitialized, but we still want to
                     --  warn about cases of obvious null dereference.

                     if Is_Access_Type (Typ) then
                        Access_Type_Case : declare
                           P : Node_Id;

                           function Process
                             (N : Node_Id) return Traverse_Result;
                           --  Process function for instantiation of Traverse
                           --  below. Checks if N contains reference to E other
                           --  than a dereference.

                           function Ref_In (Nod : Node_Id) return Boolean;
                           --  Determines whether Nod contains a reference to
                           --  the entity E that is not a dereference.

                           -------------
                           -- Process --
                           -------------

                           function Process
                             (N : Node_Id) return Traverse_Result
                           is
                           begin
                              if Is_Entity_Name (N)
                                and then Entity (N) = E
                                and then not Is_Dereferenced (N)
                              then
                                 return Abandon;
                              else
                                 return OK;
                              end if;
                           end Process;

                           ------------
                           -- Ref_In --
                           ------------

                           function Ref_In (Nod : Node_Id) return Boolean is
                              function Traverse is new Traverse_Func (Process);
                           begin
                              return Traverse (Nod) = Abandon;
                           end Ref_In;

                        --  Start of processing for Access_Type_Case

                        begin
                           --  Don't bother if we are inside an instance, since
                           --  the compilation of the generic template is where
                           --  the warning should be issued.

                           if In_Instance then
                              return;
                           end if;

                           --  Don't bother if this is not the main unit. If we
                           --  try to give this warning for with'ed units, we
                           --  get some false positives, since we do not record
                           --  references in other units.

                           if not In_Extended_Main_Source_Unit (E)
                                or else
                              not In_Extended_Main_Source_Unit (N)
                           then
                              return;
                           end if;

                           --  We are only interested in dereferences

                           if not Is_Dereferenced (N) then
                              return;
                           end if;

                           --  One more check, don't bother with references
                           --  that are inside conditional statements or WHILE
                           --  loops if the condition references the entity in
                           --  question. This avoids most false positives.

                           P := Parent (N);
                           loop
                              P := Parent (P);
                              exit when No (P);

                              if (Nkind (P) = N_If_Statement
                                     or else
                                   Nkind (P) = N_Elsif_Part)
                                 and then Ref_In (Condition (P))
                              then
                                 return;

                              elsif Nkind (P) = N_Loop_Statement
                                and then Present (Iteration_Scheme (P))
                                and then
                                  Ref_In (Condition (Iteration_Scheme (P)))
                              then
                                 return;
                              end if;
                           end loop;
                        end Access_Type_Case;
                     end if;

                     --  One more check, don't bother if we are within a
                     --  postcondition pragma, since the expression occurs
                     --  in a place unrelated to the actual test.

                     if not Within_Postcondition then

                        --  Here we definitely have a case for giving a warning
                        --  for a reference to an unset value. But we don't
                        --  give the warning now. Instead set Unset_Reference
                        --  in the identifier involved. The reason for this is
                        --  that if we find the variable is never ever assigned
                        --  a value then that warning is more important and
                        --  there is no point in giving the reference warning.

                        --  If this is an identifier, set the field directly

                        if Nkind (N) = N_Identifier then
                           Set_Unset_Reference (E, N);

                        --  Otherwise it is an expanded name, so set the field
                        --  of the actual identifier for the reference.

                        else
                           Set_Unset_Reference (E, Selector_Name (N));
                        end if;
                     end if;
                  end Potential_Unset_Reference;
               end if;
            end;

         --  Indexed component or slice

         when N_Indexed_Component | N_Slice =>

            --  If prefix does not involve dereferencing an access type, then
            --  we know we are OK if the component type is fully initialized,
            --  since the component will have been set as part of the default
            --  initialization.

            if not Prefix_Has_Dereference (Prefix (N))
              and then Is_OK_Fully_Initialized
            then
               return;

            --  Look at prefix in access type case, or if the component is not
            --  fully initialized.

            else
               Check_Unset_Reference (Prefix (N));
            end if;

         --  Record component

         when N_Selected_Component =>
            declare
               Pref : constant Node_Id   := Prefix (N);
               Ent  : constant Entity_Id := Entity (Selector_Name (N));

            begin
               --  If prefix involves dereferencing an access type, always
               --  check the prefix, since the issue then is whether this
               --  access value is null.

               if Prefix_Has_Dereference (Pref) then
                  null;

               --  Always go to prefix if no selector entity is set. Can this
               --  happen in the normal case? Not clear, but it definitely can
               --  happen in error cases.

               elsif No (Ent) then
                  null;

               --  For a record component, check some cases where we have
               --  reasonable cause to consider that the component is known to
               --  be or probably is initialized. In this case, we don't care
               --  if the prefix itself was explicitly initialized.

               --  Discriminants are always considered initialized

               elsif Ekind (Ent) = E_Discriminant then
                  return;

               --  An explicitly initialized component is certainly initialized

               elsif Nkind (Parent (Ent)) = N_Component_Declaration
                 and then Present (Expression (Parent (Ent)))
               then
                  return;

               --  A fully initialized component is initialized

               elsif Is_OK_Fully_Initialized then
                  return;
               end if;

               --  If none of those cases apply, check the record type prefix

               Check_Unset_Reference (Pref);
            end;

         --  For type conversions or qualifications examine the expression

         when N_Type_Conversion | N_Qualified_Expression =>
            Check_Unset_Reference (Expression (N));

         --  For explicit dereference, always check prefix, which will generate
         --  an unset reference (since this is a case of dereferencing null).

         when N_Explicit_Dereference =>
            Check_Unset_Reference (Prefix (N));

         --  All other cases are not cases of an unset reference

         when others =>
            null;

      end case;
   end Check_Unset_Reference;

   ------------------------
   -- Check_Unused_Withs --
   ------------------------

   procedure Check_Unused_Withs (Spec_Unit : Unit_Number_Type := No_Unit) is
      Cnode : Node_Id;
      Item  : Node_Id;
      Lunit : Node_Id;
      Ent   : Entity_Id;

      Munite : constant Entity_Id := Cunit_Entity (Main_Unit);
      --  This is needed for checking the special renaming case

      procedure Check_One_Unit (Unit : Unit_Number_Type);
      --  Subsidiary procedure, performs checks for specified unit

      --------------------
      -- Check_One_Unit --
      --------------------

      procedure Check_One_Unit (Unit : Unit_Number_Type) is
         Is_Visible_Renaming : Boolean := False;
         Pack                : Entity_Id;

         procedure Check_Inner_Package (Pack : Entity_Id);
         --  Pack is a package local to a unit in a with_clause. Both the unit
         --  and Pack are referenced. If none of the entities in Pack are
         --  referenced, then the only occurrence of Pack is in a USE clause
         --  or a pragma, and a warning is worthwhile as well.

         function Check_System_Aux return Boolean;
         --  Before giving a warning on a with_clause for System, check whether
         --  a system extension is present.

         function Find_Package_Renaming
           (P : Entity_Id;
            L : Entity_Id) return Entity_Id;
         --  The only reference to a context unit may be in a renaming
         --  declaration. If this renaming declares a visible entity, do not
         --  warn that the context clause could be moved to the body, because
         --  the renaming may be intended to re-export the unit.

         function Has_Visible_Entities (P : Entity_Id) return Boolean;
         --  This function determines if a package has any visible entities.
         --  True is returned if there is at least one declared visible entity,
         --  otherwise False is returned (e.g. case of only pragmas present).

         -------------------------
         -- Check_Inner_Package --
         -------------------------

         procedure Check_Inner_Package (Pack : Entity_Id) is
            E  : Entity_Id;
            Un : constant Node_Id := Sinfo.Unit (Cnode);

            function Check_Use_Clause (N : Node_Id) return Traverse_Result;
            --  If N is a use_clause for Pack, emit warning

            procedure Check_Use_Clauses is new
              Traverse_Proc (Check_Use_Clause);

            ----------------------
            -- Check_Use_Clause --
            ----------------------

            function Check_Use_Clause (N : Node_Id) return Traverse_Result is
               Nam  : Node_Id;

            begin
               if Nkind (N) = N_Use_Package_Clause then
                  Nam := First (Names (N));
                  while Present (Nam) loop
                     if Entity (Nam) = Pack then
                        Error_Msg_Qual_Level := 1;
                        Error_Msg_NE -- CODEFIX
                          ("?no entities of package& are referenced!",
                             Nam, Pack);
                        Error_Msg_Qual_Level := 0;
                     end if;

                     Next (Nam);
                  end loop;
               end if;

               return OK;
            end Check_Use_Clause;

         --  Start of processing for Check_Inner_Package

         begin
            E := First_Entity (Pack);
            while Present (E) loop
               if Referenced_Check_Spec (E) then
                  return;
               end if;

               Next_Entity (E);
            end loop;

            --  No entities of the package are referenced. Check whether the
            --  reference to the package itself is a use clause, and if so
            --  place a warning on it.

            Check_Use_Clauses (Un);
         end Check_Inner_Package;

         ----------------------
         -- Check_System_Aux --
         ----------------------

         function Check_System_Aux return Boolean is
            Ent : Entity_Id;

         begin
            if Chars (Lunit) = Name_System
               and then Scope (Lunit) = Standard_Standard
               and then Present_System_Aux
            then
               Ent := First_Entity (System_Aux_Id);
               while Present (Ent) loop
                  if Referenced_Check_Spec (Ent) then
                     return True;
                  end if;

                  Next_Entity (Ent);
               end loop;
            end if;

            return False;
         end Check_System_Aux;

         ---------------------------
         -- Find_Package_Renaming --
         ---------------------------

         function Find_Package_Renaming
           (P : Entity_Id;
            L : Entity_Id) return Entity_Id
         is
            E1 : Entity_Id;
            R  : Entity_Id;

         begin
            Is_Visible_Renaming := False;

            E1 := First_Entity (P);
            while Present (E1) loop
               if Ekind (E1) = E_Package
                  and then Renamed_Object (E1) = L
               then
                  Is_Visible_Renaming := not Is_Hidden (E1);
                  return E1;

               elsif Ekind (E1) = E_Package
                 and then No (Renamed_Object (E1))
                 and then not Is_Generic_Instance (E1)
               then
                  R := Find_Package_Renaming (E1, L);

                  if Present (R) then
                     Is_Visible_Renaming := not Is_Hidden (R);
                     return R;
                  end if;
               end if;

               Next_Entity (E1);
            end loop;

            return Empty;
         end Find_Package_Renaming;

         --------------------------
         -- Has_Visible_Entities --
         --------------------------

         function Has_Visible_Entities (P : Entity_Id) return Boolean is
            E : Entity_Id;

         begin
            --  If unit in context is not a package, it is a subprogram that
            --  is not called or a generic unit that is not instantiated
            --  in the current unit, and warning is appropriate.

            if Ekind (P) /= E_Package then
               return True;
            end if;

            --  If unit comes from a limited_with clause, look for declaration
            --  of shadow entities.

            if Present (Limited_View (P)) then
               E := First_Entity (Limited_View (P));
            else
               E := First_Entity (P);
            end if;

            while Present (E)
              and then E /= First_Private_Entity (P)
            loop
               if Comes_From_Source (E)
                 or else Present (Limited_View (P))
               then
                  return True;
               end if;

               Next_Entity (E);
            end loop;

            return False;
         end Has_Visible_Entities;

      --  Start of processing for Check_One_Unit

      begin
         Cnode := Cunit (Unit);

         --  Only do check in units that are part of the extended main unit.
         --  This is actually a necessary restriction, because in the case of
         --  subprogram acting as its own specification, there can be with's in
         --  subunits that we will not see.

         if not In_Extended_Main_Source_Unit (Cnode) then
            return;

         --  In configurable run time mode, we remove the bodies of non-inlined
         --  subprograms, which may lead to spurious warnings, which are
         --  clearly undesirable.

         elsif Configurable_Run_Time_Mode
           and then Is_Predefined_File_Name (Unit_File_Name (Unit))
         then
            return;
         end if;

         --  Loop through context items in this unit

         Item := First (Context_Items (Cnode));
         while Present (Item) loop
            if Nkind (Item) = N_With_Clause
               and then not Implicit_With (Item)
               and then In_Extended_Main_Source_Unit (Item)
            then
               Lunit := Entity (Name (Item));

               --  Check if this unit is referenced (skip the check if this
               --  is explicitly marked by a pragma Unreferenced).

               if not Referenced (Lunit)
                 and then not Has_Unreferenced (Lunit)
               then
                  --  Suppress warnings in internal units if not in -gnatg mode
                  --  (these would be junk warnings for an application program,
                  --  since they refer to problems in internal units).

                  if GNAT_Mode
                    or else not Is_Internal_File_Name (Unit_File_Name (Unit))
                  then
                     --  Here we definitely have a non-referenced unit. If it
                     --  is the special call for a spec unit, then just set the
                     --  flag to be read later.

                     if Unit = Spec_Unit then
                        Set_Unreferenced_In_Spec (Item);

                     --  Otherwise simple unreferenced message, but skip this
                     --  if no visible entities, because that is most likely a
                     --  case where warning would be false positive (e.g. a
                     --  package with only a linker options pragma and nothing
                     --  else or a pragma elaborate with a body library task).

                     elsif Has_Visible_Entities (Entity (Name (Item))) then
                        Error_Msg_N -- CODEFIX
                          ("?unit& is not referenced!", Name (Item));
                     end if;
                  end if;

               --  If main unit is a renaming of this unit, then we consider
               --  the with to be OK (obviously it is needed in this case!)
               --  This may be transitive: the unit in the with_clause may
               --  itself be a renaming, in which case both it and the main
               --  unit rename the same ultimate package.

               elsif Present (Renamed_Entity (Munite))
                  and then
                    (Renamed_Entity (Munite) = Lunit
                      or else Renamed_Entity (Munite) = Renamed_Entity (Lunit))
               then
                  null;

               --  If this unit is referenced, and it is a package, we do
               --  another test, to see if any of the entities in the package
               --  are referenced. If none of the entities are referenced, we
               --  still post a warning. This occurs if the only use of the
               --  package is in a use clause, or in a package renaming
               --  declaration. This check is skipped for packages that are
               --  renamed in a spec, since the entities in such a package are
               --  visible to clients via the renaming.

               elsif Ekind (Lunit) = E_Package
                 and then not Renamed_In_Spec (Lunit)
               then
                  --  If Is_Instantiated is set, it means that the package is
                  --  implicitly instantiated (this is the case of parent
                  --  instance or an actual for a generic package formal), and
                  --  this counts as a reference.

                  if Is_Instantiated (Lunit) then
                     null;

                  --  If no entities in package, and there is a pragma
                  --  Elaborate_Body present, then assume that this with is
                  --  done for purposes of this elaboration.

                  elsif No (First_Entity (Lunit))
                    and then Has_Pragma_Elaborate_Body (Lunit)
                  then
                     null;

                  --  Otherwise see if any entities have been referenced

                  else
                     if Limited_Present (Item) then
                        Ent := First_Entity (Limited_View (Lunit));
                     else
                        Ent := First_Entity (Lunit);
                     end if;

                     loop
                        --  No more entities, and we did not find one that was
                        --  referenced. Means we have a definite case of a with
                        --  none of whose entities was referenced.

                        if No (Ent) then

                           --  If in spec, just set the flag

                           if Unit = Spec_Unit then
                              Set_No_Entities_Ref_In_Spec (Item);

                           elsif Check_System_Aux then
                              null;

                           --  Else give the warning

                           else
                              if not
                                Has_Unreferenced (Entity (Name (Item)))
                              then
                                 Error_Msg_N -- CODEFIX
                                   ("?no entities of & are referenced!",
                                    Name (Item));
                              end if;

                              --  Look for renamings of this package, and flag
                              --  them as well. If the original package has
                              --  warnings off, we suppress the warning on the
                              --  renaming as well.

                              Pack := Find_Package_Renaming (Munite, Lunit);

                              if Present (Pack)
                                and then not Has_Warnings_Off (Lunit)
                                and then not Has_Unreferenced (Pack)
                              then
                                 Error_Msg_NE -- CODEFIX
                                   ("?no entities of & are referenced!",
                                     Unit_Declaration_Node (Pack),
                                     Pack);
                              end if;
                           end if;

                           exit;

                        --  Case of entity being referenced. The reference may
                        --  come from a limited_with_clause, in which case the
                        --  limited view of the entity carries the flag.

                        elsif Referenced_Check_Spec (Ent)
                          or else Referenced_As_LHS_Check_Spec (Ent)
                          or else Referenced_As_Out_Parameter_Check_Spec (Ent)
                          or else
                            (From_With_Type (Ent)
                              and then Is_Incomplete_Type (Ent)
                              and then Present (Non_Limited_View (Ent))
                              and then Referenced (Non_Limited_View (Ent)))
                        then
                           --  This means that the with is indeed fine, in that
                           --  it is definitely needed somewhere, and we can
                           --  quit worrying about this one...

                           --  Except for one little detail: if either of the
                           --  flags was set during spec processing, this is
                           --  where we complain that the with could be moved
                           --  from the spec. If the spec contains a visible
                           --  renaming of the package, inhibit warning to move
                           --  with_clause to body.

                           if Ekind (Munite) = E_Package_Body then
                              Pack :=
                                Find_Package_Renaming
                                  (Spec_Entity (Munite), Lunit);
                           end if;

                           if Unreferenced_In_Spec (Item) then
                              Error_Msg_N -- CODEFIX
                                ("?unit& is not referenced in spec!",
                                 Name (Item));

                           elsif No_Entities_Ref_In_Spec (Item) then
                              Error_Msg_N -- CODEFIX
                                ("?no entities of & are referenced in spec!",
                                 Name (Item));

                           else
                              if Ekind (Ent) = E_Package then
                                 Check_Inner_Package (Ent);
                              end if;

                              exit;
                           end if;

                           if not Is_Visible_Renaming then
                              Error_Msg_N -- CODEFIX
                                ("\?with clause might be moved to body!",
                                 Name (Item));
                           end if;

                           exit;

                        --  Move to next entity to continue search

                        else
                           Next_Entity (Ent);
                        end if;
                     end loop;
                  end if;

               --  For a generic package, the only interesting kind of
               --  reference is an instantiation, since entities cannot be
               --  referenced directly.

               elsif Is_Generic_Unit (Lunit) then

                  --  Unit was never instantiated, set flag for case of spec
                  --  call, or give warning for normal call.

                  if not Is_Instantiated (Lunit) then
                     if Unit = Spec_Unit then
                        Set_Unreferenced_In_Spec (Item);
                     else
                        Error_Msg_N -- CODEFIX
                          ("?unit& is never instantiated!", Name (Item));
                     end if;

                  --  If unit was indeed instantiated, make sure that flag is
                  --  not set showing it was uninstantiated in the spec, and if
                  --  so, give warning.

                  elsif Unreferenced_In_Spec (Item) then
                     Error_Msg_N
                       ("?unit& is not instantiated in spec!", Name (Item));
                     Error_Msg_N -- CODEFIX
                       ("\?with clause can be moved to body!", Name (Item));
                  end if;
               end if;
            end if;

            Next (Item);
         end loop;
      end Check_One_Unit;

   --  Start of processing for Check_Unused_Withs

   begin
      if not Opt.Check_Withs
        or else Operating_Mode = Check_Syntax
      then
         return;
      end if;

      --  Flag any unused with clauses, but skip this step if we are compiling
      --  a subunit on its own, since we do not have enough information to
      --  determine whether with's are used. We will get the relevant warnings
      --  when we compile the parent. This is the normal style of GNAT
      --  compilation in any case.

      if Nkind (Unit (Cunit (Main_Unit))) = N_Subunit then
         return;
      end if;

      --  Process specified units

      if Spec_Unit = No_Unit then

         --  For main call, check all units

         for Unit in Main_Unit .. Last_Unit loop
            Check_One_Unit (Unit);
         end loop;

      else
         --  For call for spec, check only the spec

         Check_One_Unit (Spec_Unit);
      end if;
   end Check_Unused_Withs;

   ---------------------------------
   -- Generic_Package_Spec_Entity --
   ---------------------------------

   function Generic_Package_Spec_Entity (E : Entity_Id) return Boolean is
      S : Entity_Id;

   begin
      if Is_Package_Body_Entity (E) then
         return False;

      else
         S := Scope (E);
         loop
            if S = Standard_Standard then
               return False;

            elsif Ekind (S) = E_Generic_Package then
               return True;

            elsif Ekind (S) = E_Package then
               S := Scope (S);

            else
               return False;
            end if;
         end loop;
      end if;
   end Generic_Package_Spec_Entity;

   ----------------------
   -- Goto_Spec_Entity --
   ----------------------

   function Goto_Spec_Entity (E : Entity_Id) return Entity_Id is
   begin
      if Is_Formal (E)
        and then Present (Spec_Entity (E))
      then
         return Spec_Entity (E);
      else
         return E;
      end if;
   end Goto_Spec_Entity;

   --------------------------------------
   -- Has_Pragma_Unmodified_Check_Spec --
   --------------------------------------

   function Has_Pragma_Unmodified_Check_Spec
     (E : Entity_Id) return Boolean
   is
   begin
      if Is_Formal (E) and then Present (Spec_Entity (E)) then

         --  Note: use of OR instead of OR ELSE here is deliberate, we want
         --  to mess with Unmodified flags on both body and spec entities.

         return Has_Unmodified (E)
                  or
                Has_Unmodified (Spec_Entity (E));

      else
         return Has_Unmodified (E);
      end if;
   end Has_Pragma_Unmodified_Check_Spec;

   ----------------------------------------
   -- Has_Pragma_Unreferenced_Check_Spec --
   ----------------------------------------

   function Has_Pragma_Unreferenced_Check_Spec
     (E : Entity_Id) return Boolean
   is
   begin
      if Is_Formal (E) and then Present (Spec_Entity (E)) then

         --  Note: use of OR here instead of OR ELSE is deliberate, we want
         --  to mess with flags on both entities.

         return Has_Unreferenced (E)
                  or
                Has_Unreferenced (Spec_Entity (E));

      else
         return Has_Unreferenced (E);
      end if;
   end Has_Pragma_Unreferenced_Check_Spec;

   ----------------
   -- Initialize --
   ----------------

   procedure Initialize is
   begin
      Warnings_Off_Pragmas.Init;
      Unreferenced_Entities.Init;
      In_Out_Warnings.Init;
   end Initialize;

   ------------------------------------
   -- Never_Set_In_Source_Check_Spec --
   ------------------------------------

   function Never_Set_In_Source_Check_Spec (E : Entity_Id) return Boolean is
   begin
      if Is_Formal (E) and then Present (Spec_Entity (E)) then
         return Never_Set_In_Source (E)
                  and then
                Never_Set_In_Source (Spec_Entity (E));
      else
         return Never_Set_In_Source (E);
      end if;
   end Never_Set_In_Source_Check_Spec;

   -------------------------------------
   -- Operand_Has_Warnings_Suppressed --
   -------------------------------------

   function Operand_Has_Warnings_Suppressed (N : Node_Id) return Boolean is

      function Check_For_Warnings (N : Node_Id) return Traverse_Result;
      --  Function used to check one node to see if it is or was originally
      --  a reference to an entity for which Warnings are off. If so, Abandon
      --  is returned, otherwise OK_Orig is returned to continue the traversal
      --  of the original expression.

      function Traverse is new Traverse_Func (Check_For_Warnings);
      --  Function used to traverse tree looking for warnings

      ------------------------
      -- Check_For_Warnings --
      ------------------------

      function Check_For_Warnings (N : Node_Id) return Traverse_Result is
         R : constant Node_Id := Original_Node (N);

      begin
         if Nkind (R) in N_Has_Entity
           and then Present (Entity (R))
           and then Has_Warnings_Off (Entity (R))
         then
            return Abandon;
         else
            return OK_Orig;
         end if;
      end Check_For_Warnings;

   --  Start of processing for Operand_Has_Warnings_Suppressed

   begin
      return Traverse (N) = Abandon;

   --  If any exception occurs, then something has gone wrong, and this is
   --  only a minor aesthetic issue anyway, so just say we did not find what
   --  we are looking for, rather than blow up.

   exception
      when others =>
         return False;
   end Operand_Has_Warnings_Suppressed;

   -----------------------------------------
   -- Output_Non_Modified_In_Out_Warnings --
   -----------------------------------------

   procedure Output_Non_Modified_In_Out_Warnings is

      function No_Warn_On_In_Out (E : Entity_Id) return Boolean;
      --  Given a formal parameter entity E, determines if there is a reason to
      --  suppress IN OUT warnings (not modified, could be IN) for formals of
      --  the subprogram. We suppress these warnings if Warnings Off is set, or
      --  if we have seen the address of the subprogram being taken, or if the
      --  subprogram is used as a generic actual (in the latter cases the
      --  context may force use of IN OUT, even if the parameter is not
      --  modifies for this particular case.

      -----------------------
      -- No_Warn_On_In_Out --
      -----------------------

      function No_Warn_On_In_Out (E : Entity_Id) return Boolean is
         S  : constant Entity_Id := Scope (E);
         SE : constant Entity_Id := Spec_Entity (E);

      begin
         --  Do not warn if address is taken, since funny business may be going
         --  on in treating the parameter indirectly as IN OUT.

         if Address_Taken (S)
           or else (Present (SE) and then Address_Taken (Scope (SE)))
         then
            return True;

         --  Do not warn if used as a generic actual, since the generic may be
         --  what is forcing the use of an "unnecessary" IN OUT.

         elsif Used_As_Generic_Actual (S)
           or else (Present (SE) and then Used_As_Generic_Actual (Scope (SE)))
         then
            return True;

         --  Else test warnings off

         elsif Warnings_Off_Check_Spec (S) then
            return True;

         --  All tests for suppressing warning failed

         else
            return False;
         end if;
      end No_Warn_On_In_Out;

   --  Start of processing for Output_Non_Modified_In_Out_Warnings

   begin
      --  Loop through entities for which a warning may be needed

      for J in In_Out_Warnings.First .. In_Out_Warnings.Last loop
         declare
            E1 : constant Entity_Id := In_Out_Warnings.Table (J);

         begin
            --  Suppress warning in specific cases (see details in comments for
            --  No_Warn_On_In_Out), or if there is a pragma Unmodified.

            if Has_Pragma_Unmodified_Check_Spec (E1)
              or else No_Warn_On_In_Out (E1)
            then
               null;

            --  Here we generate the warning

            else
               --  If -gnatwc is set then output message that we could be IN

               if not Is_Trivial_Subprogram (Scope (E1)) then
                  if Warn_On_Constant then
                     Error_Msg_N
                       ("?formal parameter & is not modified!", E1);
                     Error_Msg_N
                       ("\?mode could be IN instead of `IN OUT`!", E1);

                     --  We do not generate warnings for IN OUT parameters
                     --  unless we have at least -gnatwu. This is deliberately
                     --  inconsistent with the treatment of variables, but
                     --  otherwise we get too many unexpected warnings in
                     --  default mode.

                  elsif Check_Unreferenced then
                     Error_Msg_N
                       ("?formal parameter& is read but "
                        & "never assigned!", E1);
                  end if;
               end if;

               --  Kill any other warnings on this entity, since this is the
               --  one that should dominate any other unreferenced warning.

               Set_Warnings_Off (E1);
            end if;
         end;
      end loop;
   end Output_Non_Modified_In_Out_Warnings;

   ----------------------------------------
   -- Output_Obsolescent_Entity_Warnings --
   ----------------------------------------

   procedure Output_Obsolescent_Entity_Warnings (N : Node_Id; E : Entity_Id) is
      P : constant Node_Id := Parent (N);
      S : Entity_Id;

   begin
      S := Current_Scope;

      --  Do not output message if we are the scope of standard. This means
      --  we have a reference from a context clause from when it is originally
      --  processed, and that's too early to tell whether it is an obsolescent
      --  unit doing the with'ing. In Sem_Ch10.Analyze_Compilation_Unit we make
      --  sure that we have a later call when the scope is available. This test
      --  also eliminates all messages for use clauses, which is fine (we do
      --  not want messages for use clauses, since they are always redundant
      --  with respect to the associated with clause).

      if S = Standard_Standard then
         return;
      end if;

      --  Do not output message if we are in scope of an obsolescent package
      --  or subprogram.

      loop
         if Is_Obsolescent (S) then
            return;
         end if;

         S := Scope (S);
         exit when S = Standard_Standard;
      end loop;

      --  Here we will output the message

      Error_Msg_Sloc := Sloc (E);

      --  Case of with clause

      if Nkind (P) = N_With_Clause then
         if Ekind (E) = E_Package then
            Error_Msg_NE
              ("?with of obsolescent package& declared#", N, E);
         elsif Ekind (E) = E_Procedure then
            Error_Msg_NE
              ("?with of obsolescent procedure& declared#", N, E);
         else
            Error_Msg_NE
              ("?with of obsolescent function& declared#", N, E);
         end if;

      --  If we do not have a with clause, then ignore any reference to an
      --  obsolescent package name. We only want to give the one warning of
      --  withing the package, not one each time it is used to qualify.

      elsif Ekind (E) = E_Package then
         return;

      --  Procedure call statement

      elsif Nkind (P) = N_Procedure_Call_Statement then
         Error_Msg_NE
           ("?call to obsolescent procedure& declared#", N, E);

      --  Function call

      elsif Nkind (P) = N_Function_Call then
         Error_Msg_NE
           ("?call to obsolescent function& declared#", N, E);

      --  Reference to obsolescent type

      elsif Is_Type (E) then
         Error_Msg_NE
           ("?reference to obsolescent type& declared#", N, E);

      --  Reference to obsolescent component

      elsif Ekind_In (E, E_Component, E_Discriminant) then
         Error_Msg_NE
           ("?reference to obsolescent component& declared#", N, E);

      --  Reference to obsolescent variable

      elsif Ekind (E) = E_Variable then
         Error_Msg_NE
           ("?reference to obsolescent variable& declared#", N, E);

      --  Reference to obsolescent constant

      elsif Ekind (E) = E_Constant
        or else Ekind (E) in Named_Kind
      then
         Error_Msg_NE
           ("?reference to obsolescent constant& declared#", N, E);

      --  Reference to obsolescent enumeration literal

      elsif Ekind (E) = E_Enumeration_Literal then
         Error_Msg_NE
           ("?reference to obsolescent enumeration literal& declared#", N, E);

      --  Generic message for any other case we missed

      else
         Error_Msg_NE
           ("?reference to obsolescent entity& declared#", N, E);
      end if;

      --  Output additional warning if present

      for J in Obsolescent_Warnings.First .. Obsolescent_Warnings.Last loop
         if Obsolescent_Warnings.Table (J).Ent = E then
            String_To_Name_Buffer (Obsolescent_Warnings.Table (J).Msg);
            Error_Msg_Strlen := Name_Len;
            Error_Msg_String (1 .. Name_Len) := Name_Buffer (1 .. Name_Len);
            Error_Msg_N ("\\?~", N);
            exit;
         end if;
      end loop;
   end Output_Obsolescent_Entity_Warnings;

   ----------------------------------
   -- Output_Unreferenced_Messages --
   ----------------------------------

   procedure Output_Unreferenced_Messages is
   begin
      for J in Unreferenced_Entities.First ..
               Unreferenced_Entities.Last
      loop
         Warn_On_Unreferenced_Entity (Unreferenced_Entities.Table (J));
      end loop;
   end Output_Unreferenced_Messages;

   -----------------------------------------
   -- Output_Unused_Warnings_Off_Warnings --
   -----------------------------------------

   procedure Output_Unused_Warnings_Off_Warnings is
   begin
      for J in Warnings_Off_Pragmas.First .. Warnings_Off_Pragmas.Last loop
         declare
            Wentry : Warnings_Off_Entry renames Warnings_Off_Pragmas.Table (J);
            N      : Node_Id renames Wentry.N;
            E      : Node_Id renames Wentry.E;

         begin
            --  Turn off Warnings_Off, or we won't get the warning!

            Set_Warnings_Off (E, False);

            --  Nothing to do if pragma was used to suppress a general warning

            if Warnings_Off_Used (E) then
               null;

            --  If pragma was used both in unmodified and unreferenced contexts
            --  then that's as good as the general case, no warning.

            elsif Warnings_Off_Used_Unmodified (E)
                    and
                  Warnings_Off_Used_Unreferenced (E)
            then
               null;

            --  Used only in context where Unmodified would have worked

            elsif Warnings_Off_Used_Unmodified (E) then
               Error_Msg_NE
                 ("?could use Unmodified instead of "
                  & "Warnings Off for &", Pragma_Identifier (N), E);

            --  Used only in context where Unreferenced would have worked

            elsif Warnings_Off_Used_Unreferenced (E) then
               Error_Msg_NE
                 ("?could use Unreferenced instead of "
                  & "Warnings Off for &", Pragma_Identifier (N), E);

            --  Not used at all

            else
               Error_Msg_NE
                 ("?pragma Warnings Off for & unused, "
                  & "could be omitted", N, E);
            end if;
         end;
      end loop;
   end Output_Unused_Warnings_Off_Warnings;

   ---------------------------
   -- Referenced_Check_Spec --
   ---------------------------

   function Referenced_Check_Spec (E : Entity_Id) return Boolean is
   begin
      if Is_Formal (E) and then Present (Spec_Entity (E)) then
         return Referenced (E) or else Referenced (Spec_Entity (E));
      else
         return Referenced (E);
      end if;
   end Referenced_Check_Spec;

   ----------------------------------
   -- Referenced_As_LHS_Check_Spec --
   ----------------------------------

   function Referenced_As_LHS_Check_Spec (E : Entity_Id) return Boolean is
   begin
      if Is_Formal (E) and then Present (Spec_Entity (E)) then
         return Referenced_As_LHS (E)
           or else Referenced_As_LHS (Spec_Entity (E));
      else
         return Referenced_As_LHS (E);
      end if;
   end Referenced_As_LHS_Check_Spec;

   --------------------------------------------
   -- Referenced_As_Out_Parameter_Check_Spec --
   --------------------------------------------

   function Referenced_As_Out_Parameter_Check_Spec
     (E : Entity_Id) return Boolean
   is
   begin
      if Is_Formal (E) and then Present (Spec_Entity (E)) then
         return Referenced_As_Out_Parameter (E)
           or else Referenced_As_Out_Parameter (Spec_Entity (E));
      else
         return Referenced_As_Out_Parameter (E);
      end if;
   end Referenced_As_Out_Parameter_Check_Spec;

   ----------------------------
   -- Set_Dot_Warning_Switch --
   ----------------------------

   function Set_Dot_Warning_Switch (C : Character) return Boolean is
   begin
      case C is
         when 'a' =>
            Warn_On_Assertion_Failure           := True;

         when 'A' =>
            Warn_On_Assertion_Failure           := False;

         when 'b' =>
            Warn_On_Biased_Representation       := True;

         when 'B' =>
            Warn_On_Biased_Representation       := False;

         when 'c' =>
            Warn_On_Unrepped_Components         := True;

         when 'C' =>
            Warn_On_Unrepped_Components         := False;

         when 'e' =>
            Address_Clause_Overlay_Warnings     := True;
            Check_Unreferenced                  := True;
            Check_Unreferenced_Formals          := True;
            Check_Withs                         := True;
            Constant_Condition_Warnings         := True;
            Elab_Warnings                       := True;
            Implementation_Unit_Warnings        := True;
            Ineffective_Inline_Warnings         := True;
            List_Inherited_Aspects              := True;
            Warn_On_Ada_2005_Compatibility      := True;
            Warn_On_Ada_2012_Compatibility      := True;
            Warn_On_All_Unread_Out_Parameters   := True;
            Warn_On_Assertion_Failure           := True;
            Warn_On_Assumed_Low_Bound           := True;
            Warn_On_Bad_Fixed_Value             := True;
            Warn_On_Biased_Representation       := True;
            Warn_On_Constant                    := True;
            Warn_On_Deleted_Code                := True;
            Warn_On_Dereference                 := True;
            Warn_On_Export_Import               := True;
            Warn_On_Hiding                      := True;
            Warn_On_Modified_Unread             := True;
            Warn_On_No_Value_Assigned           := True;
            Warn_On_Non_Local_Exception         := True;
            Warn_On_Object_Renames_Function     := True;
            Warn_On_Obsolescent_Feature         := True;
            Warn_On_Overlap                     := True;
<<<<<<< HEAD
=======
            Warn_On_Overridden_Size             := True;
>>>>>>> b56a5220
            Warn_On_Parameter_Order             := True;
            Warn_On_Questionable_Missing_Parens := True;
            Warn_On_Record_Holes                := True;
            Warn_On_Redundant_Constructs        := True;
            Warn_On_Reverse_Bit_Order           := True;
            Warn_On_Unchecked_Conversion        := True;
            Warn_On_Unordered_Enumeration_Type  := True;
            Warn_On_Unrecognized_Pragma         := True;
            Warn_On_Unrepped_Components         := True;
            Warn_On_Warnings_Off                := True;

         when 'g' =>
            Set_GNAT_Mode_Warnings;

<<<<<<< HEAD
=======
         when 'h' =>
            Warn_On_Record_Holes                := True;

         when 'H' =>
            Warn_On_Record_Holes                := False;

>>>>>>> b56a5220
         when 'i' =>
            Warn_On_Overlap                     := True;

         when 'I' =>
            Warn_On_Overlap                     := False;

<<<<<<< HEAD
=======
         when 'l' =>
            List_Inherited_Aspects              := True;

         when 'L' =>
            List_Inherited_Aspects              := False;

>>>>>>> b56a5220
         when 'm' =>
            Warn_On_Suspicious_Modulus_Value    := True;

         when 'M' =>
            Warn_On_Suspicious_Modulus_Value    := False;

         when 'o' =>
            Warn_On_All_Unread_Out_Parameters   := True;

         when 'O' =>
            Warn_On_All_Unread_Out_Parameters   := False;

         when 'p' =>
            Warn_On_Parameter_Order             := True;

         when 'P' =>
            Warn_On_Parameter_Order             := False;

         when 'r' =>
            Warn_On_Object_Renames_Function     := True;

         when 'R' =>
            Warn_On_Object_Renames_Function     := False;

<<<<<<< HEAD
=======
         when 's' =>
            Warn_On_Overridden_Size             := True;

         when 'S' =>
            Warn_On_Overridden_Size             := False;

         when 'u' =>
            Warn_On_Unordered_Enumeration_Type  := True;

         when 'U' =>
            Warn_On_Unordered_Enumeration_Type  := False;

>>>>>>> b56a5220
         when 'v' =>
            Warn_On_Reverse_Bit_Order           := True;

         when 'V' =>
            Warn_On_Reverse_Bit_Order           := False;

         when 'w' =>
            Warn_On_Warnings_Off                := True;

         when 'W' =>
            Warn_On_Warnings_Off                := False;

         when 'x' =>
            Warn_On_Non_Local_Exception         := True;

         when 'X' =>
            Warn_On_Non_Local_Exception         := False;
            No_Warn_On_Non_Local_Exception      := True;

         when others =>
            return False;
      end case;

      return True;
   end Set_Dot_Warning_Switch;

   ----------------------------
   -- Set_GNAT_Mode_Warnings --
   ----------------------------

   procedure Set_GNAT_Mode_Warnings is
   begin
      Address_Clause_Overlay_Warnings     := True;
      Check_Unreferenced                  := True;
      Check_Unreferenced_Formals          := True;
      Check_Withs                         := True;
      Constant_Condition_Warnings         := True;
      Elab_Warnings                       := False;
      Implementation_Unit_Warnings        := False;
      Ineffective_Inline_Warnings         := True;
<<<<<<< HEAD
      Warn_On_Ada_2005_Compatibility      := True;
=======
      List_Inherited_Aspects              := False;
      Warn_On_Ada_2005_Compatibility      := True;
      Warn_On_Ada_2012_Compatibility      := True;
>>>>>>> b56a5220
      Warn_On_All_Unread_Out_Parameters   := False;
      Warn_On_Assertion_Failure           := True;
      Warn_On_Assumed_Low_Bound           := True;
      Warn_On_Bad_Fixed_Value             := True;
      Warn_On_Biased_Representation       := True;
      Warn_On_Constant                    := True;
      Warn_On_Deleted_Code                := False;
      Warn_On_Dereference                 := False;
      Warn_On_Export_Import               := True;
      Warn_On_Hiding                      := False;
      Warn_On_Modified_Unread             := True;
      Warn_On_No_Value_Assigned           := True;
      Warn_On_Non_Local_Exception         := False;
      Warn_On_Object_Renames_Function     := False;
      Warn_On_Obsolescent_Feature         := True;
      Warn_On_Questionable_Missing_Parens := True;
      Warn_On_Redundant_Constructs        := True;
      Warn_On_Reverse_Bit_Order           := False;
      Warn_On_Object_Renames_Function     := True;
      Warn_On_Unchecked_Conversion        := True;
<<<<<<< HEAD
=======
      Warn_On_Unordered_Enumeration_Type  := False;
>>>>>>> b56a5220
      Warn_On_Unrecognized_Pragma         := True;
      Warn_On_Unrepped_Components         := False;
      Warn_On_Warnings_Off                := False;
   end Set_GNAT_Mode_Warnings;

   ------------------------
   -- Set_Warning_Switch --
   ------------------------

   function Set_Warning_Switch (C : Character) return Boolean is
   begin
      case C is
         when 'a' =>
            Check_Unreferenced                  := True;
            Check_Unreferenced_Formals          := True;
            Check_Withs                         := True;
            Constant_Condition_Warnings         := True;
            Implementation_Unit_Warnings        := True;
            Ineffective_Inline_Warnings         := True;
            List_Inherited_Aspects              := True;
            Warn_On_Ada_2005_Compatibility      := True;
            Warn_On_Ada_2012_Compatibility      := True;
            Warn_On_Assertion_Failure           := True;
            Warn_On_Assumed_Low_Bound           := True;
            Warn_On_Bad_Fixed_Value             := True;
            Warn_On_Biased_Representation       := True;
            Warn_On_Constant                    := True;
            Warn_On_Export_Import               := True;
            Warn_On_Modified_Unread             := True;
            Warn_On_No_Value_Assigned           := True;
            Warn_On_Non_Local_Exception         := True;
            Warn_On_Object_Renames_Function     := True;
            Warn_On_Obsolescent_Feature         := True;
            Warn_On_Parameter_Order             := True;
            Warn_On_Questionable_Missing_Parens := True;
            Warn_On_Redundant_Constructs        := True;
            Warn_On_Reverse_Bit_Order           := True;
            Warn_On_Unchecked_Conversion        := True;
            Warn_On_Unrecognized_Pragma         := True;
            Warn_On_Unrepped_Components         := True;

         when 'A' =>
            Address_Clause_Overlay_Warnings     := False;
            Check_Unreferenced                  := False;
            Check_Unreferenced_Formals          := False;
            Check_Withs                         := False;
            Constant_Condition_Warnings         := False;
            Elab_Warnings                       := False;
            Implementation_Unit_Warnings        := False;
            Ineffective_Inline_Warnings         := False;
            List_Inherited_Aspects              := False;
            Warn_On_Ada_2005_Compatibility      := False;
<<<<<<< HEAD
=======
            Warn_On_Ada_2012_Compatibility      := False;
>>>>>>> b56a5220
            Warn_On_All_Unread_Out_Parameters   := False;
            Warn_On_Assertion_Failure           := False;
            Warn_On_Assumed_Low_Bound           := False;
            Warn_On_Bad_Fixed_Value             := False;
            Warn_On_Biased_Representation       := False;
            Warn_On_Constant                    := False;
            Warn_On_Deleted_Code                := False;
            Warn_On_Dereference                 := False;
            Warn_On_Export_Import               := False;
            Warn_On_Hiding                      := False;
            Warn_On_Modified_Unread             := False;
            Warn_On_No_Value_Assigned           := False;
            Warn_On_Non_Local_Exception         := False;
            Warn_On_Object_Renames_Function     := False;
            Warn_On_Obsolescent_Feature         := False;
            Warn_On_Overlap                     := False;
<<<<<<< HEAD
=======
            Warn_On_Overridden_Size             := False;
>>>>>>> b56a5220
            Warn_On_Parameter_Order             := False;
            Warn_On_Record_Holes                := False;
            Warn_On_Questionable_Missing_Parens := False;
            Warn_On_Redundant_Constructs        := False;
            Warn_On_Reverse_Bit_Order           := False;
            Warn_On_Unchecked_Conversion        := False;
            Warn_On_Unordered_Enumeration_Type  := False;
            Warn_On_Unrecognized_Pragma         := False;
            Warn_On_Unrepped_Components         := False;
            Warn_On_Warnings_Off                := False;

            No_Warn_On_Non_Local_Exception      := True;

         when 'b' =>
            Warn_On_Bad_Fixed_Value             := True;

         when 'B' =>
            Warn_On_Bad_Fixed_Value             := False;

         when 'c' =>
            Constant_Condition_Warnings         := True;

         when 'C' =>
            Constant_Condition_Warnings         := False;

         when 'd' =>
            Warn_On_Dereference                 := True;

         when 'D' =>
            Warn_On_Dereference                 := False;

         when 'e' =>
            Warning_Mode                        := Treat_As_Error;

         when 'f' =>
            Check_Unreferenced_Formals          := True;

         when 'F' =>
            Check_Unreferenced_Formals          := False;

         when 'g' =>
            Warn_On_Unrecognized_Pragma         := True;

         when 'G' =>
            Warn_On_Unrecognized_Pragma         := False;

         when 'h' =>
            Warn_On_Hiding                      := True;

         when 'H' =>
            Warn_On_Hiding                      := False;

         when 'i' =>
            Implementation_Unit_Warnings        := True;

         when 'I' =>
            Implementation_Unit_Warnings        := False;

         when 'j' =>
            Warn_On_Obsolescent_Feature         := True;

         when 'J' =>
            Warn_On_Obsolescent_Feature         := False;

         when 'k' =>
            Warn_On_Constant                    := True;

         when 'K' =>
            Warn_On_Constant                    := False;

         when 'l' =>
            Elab_Warnings                       := True;

         when 'L' =>
            Elab_Warnings                       := False;

         when 'm' =>
            Warn_On_Modified_Unread             := True;

         when 'M' =>
            Warn_On_Modified_Unread             := False;

         when 'n' =>
            Warning_Mode                        := Normal;

         when 'o' =>
            Address_Clause_Overlay_Warnings     := True;

         when 'O' =>
            Address_Clause_Overlay_Warnings     := False;

         when 'p' =>
            Ineffective_Inline_Warnings         := True;

         when 'P' =>
            Ineffective_Inline_Warnings         := False;

         when 'q' =>
            Warn_On_Questionable_Missing_Parens := True;

         when 'Q' =>
            Warn_On_Questionable_Missing_Parens := False;

         when 'r' =>
            Warn_On_Redundant_Constructs        := True;

         when 'R' =>
            Warn_On_Redundant_Constructs        := False;

         when 's' =>
            Warning_Mode                        := Suppress;

         when 't' =>
            Warn_On_Deleted_Code                := True;

         when 'T' =>
            Warn_On_Deleted_Code                := False;

         when 'u' =>
            Check_Unreferenced                  := True;
            Check_Withs                         := True;
            Check_Unreferenced_Formals          := True;

         when 'U' =>
            Check_Unreferenced                  := False;
            Check_Withs                         := False;
            Check_Unreferenced_Formals          := False;

         when 'v' =>
            Warn_On_No_Value_Assigned           := True;

         when 'V' =>
            Warn_On_No_Value_Assigned           := False;

         when 'w' =>
            Warn_On_Assumed_Low_Bound           := True;

         when 'W' =>
            Warn_On_Assumed_Low_Bound           := False;

         when 'x' =>
            Warn_On_Export_Import               := True;

         when 'X' =>
            Warn_On_Export_Import               := False;

         when 'y' =>
            Warn_On_Ada_2005_Compatibility      := True;
            Warn_On_Ada_2012_Compatibility      := True;

         when 'Y' =>
            Warn_On_Ada_2005_Compatibility      := False;
            Warn_On_Ada_2012_Compatibility      := False;

         when 'z' =>
            Warn_On_Unchecked_Conversion        := True;

         when 'Z' =>
            Warn_On_Unchecked_Conversion        := False;

         when others =>
            return False;
      end case;

      return True;
   end Set_Warning_Switch;

   -----------------------------
   -- Warn_On_Known_Condition --
   -----------------------------

   procedure Warn_On_Known_Condition (C : Node_Id) is
      P           : Node_Id;
      Orig        : constant Node_Id := Original_Node (C);
      Test_Result : Boolean;

      function Is_Known_Branch return Boolean;
      --  If the type of the condition is Boolean, the constant value of the
      --  condition is a boolean literal. If the type is a derived boolean
      --  type, the constant is wrapped in a type conversion of the derived
      --  literal. If the value of the condition is not a literal, no warnings
      --  can be produced. This function returns True if the result can be
      --  determined, and Test_Result is set True/False accordingly. Otherwise
      --  False is returned, and Test_Result is unchanged.

      procedure Track (N : Node_Id; Loc : Node_Id);
      --  Adds continuation warning(s) pointing to reason (assignment or test)
      --  for the operand of the conditional having a known value (or at least
      --  enough is known about the value to issue the warning). N is the node
      --  which is judged to have a known value. Loc is the warning location.

      ---------------------
      -- Is_Known_Branch --
      ---------------------

      function Is_Known_Branch return Boolean is
      begin
         if Etype (C) = Standard_Boolean
           and then Is_Entity_Name (C)
           and then
             (Entity (C) = Standard_False or else Entity (C) = Standard_True)
         then
            Test_Result := Entity (C) = Standard_True;
            return True;

         elsif Is_Boolean_Type (Etype (C))
           and then Nkind (C) = N_Unchecked_Type_Conversion
           and then Is_Entity_Name (Expression (C))
           and then Ekind (Entity (Expression (C))) = E_Enumeration_Literal
         then
            Test_Result :=
              Chars (Entity (Expression (C))) = Chars (Standard_True);
            return True;

         else
            return False;
         end if;
      end Is_Known_Branch;

      -----------
      -- Track --
      -----------

      procedure Track (N : Node_Id; Loc : Node_Id) is
         Nod : constant Node_Id := Original_Node (N);

      begin
         if Nkind (Nod) in N_Op_Compare then
            Track (Left_Opnd (Nod), Loc);
            Track (Right_Opnd (Nod), Loc);

         elsif Is_Entity_Name (Nod)
           and then Is_Object (Entity (Nod))
         then
            declare
               CV : constant Node_Id := Current_Value (Entity (Nod));

            begin
               if Present (CV) then
                  Error_Msg_Sloc := Sloc (CV);

                  if Nkind (CV) not in N_Subexpr then
                     Error_Msg_N ("\\?(see test #)", Loc);

                  elsif Nkind (Parent (CV)) =
                          N_Case_Statement_Alternative
                  then
                     Error_Msg_N ("\\?(see case alternative #)", Loc);

                  else
                     Error_Msg_N ("\\?(see assignment #)", Loc);
                  end if;
               end if;
            end;
         end if;
      end Track;

   --  Start of processing for Warn_On_Known_Condition

   begin
      --  Adjust SCO condition if from source

      if Generate_SCO
        and then Comes_From_Source (Orig)
        and then Is_Known_Branch
      then
         declare
<<<<<<< HEAD
            Start : Source_Ptr;
            Dummy : Source_Ptr;
            Typ   : Character;
            Atrue : Boolean;

         begin
            Sloc_Range (Orig, Start, Dummy);
            Atrue := Test_Result;

            if Present (Parent (C))
              and then Nkind (Parent (C)) = N_Op_Not
            then
               Atrue := not Atrue;
            end if;

            if Atrue then
               Typ := 't';
            else
               Typ := 'f';
            end if;

            Set_SCO_Condition (Start, Typ);
=======
            Atrue : Boolean;

         begin
            Atrue := Test_Result;

            if Present (Parent (C)) and then Nkind (Parent (C)) = N_Op_Not then
               Atrue := not Atrue;
            end if;

            Set_SCO_Condition (Orig, Atrue);
>>>>>>> b56a5220
         end;
      end if;

      --  Argument replacement in an inlined body can make conditions static.
      --  Do not emit warnings in this case.

      if In_Inlined_Body then
         return;
      end if;

      if Constant_Condition_Warnings
        and then Is_Known_Branch
        and then Comes_From_Source (Original_Node (C))
        and then not In_Instance
      then
         --  See if this is in a statement or a declaration

         P := Parent (C);
         loop
            --  If tree is not attached, do not issue warning (this is very
            --  peculiar, and probably arises from some other error condition)

            if No (P) then
               return;

            --  If we are in a declaration, then no warning, since in practice
            --  conditionals in declarations are used for intended tests which
            --  may be known at compile time, e.g. things like

            --    x : constant Integer := 2 + (Word'Size = 32);

            --  And a warning is annoying in such cases

            elsif Nkind (P) in N_Declaration
                    or else
                  Nkind (P) in N_Later_Decl_Item
            then
               return;

            --  Don't warn in assert or check pragma, since presumably tests in
            --  such a context are very definitely intended, and might well be
            --  known at compile time. Note that we have to test the original
            --  node, since assert pragmas get rewritten at analysis time.

            elsif Nkind (Original_Node (P)) = N_Pragma
              and then (Pragma_Name (Original_Node (P)) = Name_Assert
                          or else
                        Pragma_Name (Original_Node (P)) = Name_Check)
            then
               return;
            end if;

            exit when Is_Statement (P);
            P := Parent (P);
         end loop;

         --  Here we issue the warning unless some sub-operand has warnings
         --  set off, in which case we suppress the warning for the node. If
         --  the original expression is an inequality, it has been expanded
         --  into a negation, and the value of the original expression is the
         --  negation of the equality. If the expression is an entity that
         --  appears within a negation, it is clearer to flag the negation
         --  itself, and report on its constant value.

         if not Operand_Has_Warnings_Suppressed (C) then
            declare
               True_Branch : Boolean := Test_Result;
               Cond        : Node_Id := C;

            begin
               if Present (Parent (C))
                 and then Nkind (Parent (C)) = N_Op_Not
               then
                  True_Branch := not True_Branch;
                  Cond        := Parent (C);
               end if;

               if True_Branch then
                  if Is_Entity_Name (Original_Node (C))
                    and then Nkind (Cond) /= N_Op_Not
                  then
                     Error_Msg_NE
                       ("object & is always True?", Cond, Original_Node (C));
                     Track (Original_Node (C), Cond);

                  else
                     Error_Msg_N ("condition is always True?", Cond);
                     Track (Cond, Cond);
                  end if;

               else
                  Error_Msg_N ("condition is always False?", Cond);
                  Track (Cond, Cond);
               end if;
            end;
         end if;
      end if;
   end Warn_On_Known_Condition;

   ---------------------------------------
   -- Warn_On_Modified_As_Out_Parameter --
   ---------------------------------------

   function Warn_On_Modified_As_Out_Parameter (E : Entity_Id) return Boolean is
   begin
      return
        (Warn_On_Modified_Unread and then Is_Only_Out_Parameter (E))
           or else Warn_On_All_Unread_Out_Parameters;
   end Warn_On_Modified_As_Out_Parameter;

   ---------------------------------
   -- Warn_On_Overlapping_Actuals --
   ---------------------------------

   procedure Warn_On_Overlapping_Actuals (Subp : Entity_Id; N : Node_Id) is
      Act1, Act2   : Node_Id;
      Form1, Form2 : Entity_Id;

   begin
      if not Warn_On_Overlap then
         return;
      end if;

      --  Exclude calls rewritten as enumeration literals

      if not Nkind_In (N, N_Function_Call, N_Procedure_Call_Statement) then
         return;
      end if;

      --  Exclude calls to library subprograms. Container operations specify
      --  safe behavior when source and target coincide.

      if Is_Predefined_File_Name
           (Unit_File_Name (Get_Source_Unit (Sloc (Subp))))
      then
         return;
      end if;

      Form1 := First_Formal (Subp);
      Act1  := First_Actual (N);
      while Present (Form1) and then Present (Act1) loop
<<<<<<< HEAD
         if Ekind (Form1) = E_In_Out_Parameter then
=======
         if Ekind (Form1) /= E_In_Parameter then
>>>>>>> b56a5220
            Form2 := First_Formal (Subp);
            Act2  := First_Actual (N);
            while Present (Form2) and then Present (Act2) loop
               if Form1 /= Form2
                 and then Ekind (Form2) /= E_Out_Parameter
                 and then
                   (Denotes_Same_Object (Act1, Act2)
                      or else
                    Denotes_Same_Prefix (Act1, Act2))
               then
                  --  Exclude generic types and guard against previous errors.

                  if Error_Posted (N)
                    or else No (Etype (Act1))
                    or else No (Etype (Act2))
                  then
                     null;

                  elsif Is_Generic_Type (Etype (Act1))
                          or else
                        Is_Generic_Type (Etype (Act2))
                  then
                     null;

                     --  If the actual is a function call in prefix notation,
                     --  there is no real overlap.

                  elsif Nkind (Act2) = N_Function_Call then
                     null;

<<<<<<< HEAD
                  --  If either type is elementary the aliasing is harmless.

                  elsif Is_Elementary_Type (Underlying_Type (Etype (Form1)))
                          or else
                        Is_Elementary_Type (Underlying_Type (Etype (Form2)))
=======
                  --  If type is not by-copy we can assume that the aliasing is
                  --  intended.

                  elsif
                    Is_By_Reference_Type (Underlying_Type (Etype (Form1)))
>>>>>>> b56a5220
                  then
                     null;

                  else
                     declare
                        Act  : Node_Id;
                        Form : Entity_Id;

                     begin
                        --  Find matching actual

                        Act  := First_Actual (N);
                        Form := First_Formal (Subp);
                        while Act /= Act2 loop
                           Next_Formal (Form);
                           Next_Actual (Act);
                        end loop;

<<<<<<< HEAD
=======
                        if Is_Elementary_Type (Etype (Act1))
                          and then Ekind (Form2) = E_In_Parameter
                        then
                           null;  --  no real aliasing.

                        elsif Is_Elementary_Type (Etype (Act2))
                          and then Ekind (Form2) = E_In_Parameter
                        then
                           null;  --  ditto

>>>>>>> b56a5220
                        --  If the call was written in prefix notation, and
                        --  thus its prefix before rewriting was a selected
                        --  component, count only visible actuals in the call.

<<<<<<< HEAD
                        if Is_Entity_Name (First_Actual (N))
=======
                        elsif Is_Entity_Name (First_Actual (N))
>>>>>>> b56a5220
                          and then Nkind (Original_Node (N)) = Nkind (N)
                          and then Nkind (Name (Original_Node (N))) =
                                                         N_Selected_Component
                          and then
                            Is_Entity_Name (Prefix (Name (Original_Node (N))))
                          and then
                            Entity (Prefix (Name (Original_Node (N)))) =
                              Entity (First_Actual (N))
                        then
                           if Act1 = First_Actual (N) then
                              Error_Msg_FE
                                ("`IN OUT` prefix overlaps with actual for&?",
                                 Act1, Form);
                           else
                              Error_Msg_FE
                                ("writable actual overlaps with actual for&?",
                                 Act1, Form);
                           end if;

                        else
<<<<<<< HEAD
                           Error_Msg_FE
                             ("writable actual overlaps with actual for&?",
                              Act1, Form);
=======
                           Error_Msg_Node_2 := Form;
                           Error_Msg_FE
                             ("writable actual for & overlaps with"
                               & " actual for&?", Act1, Form1);
>>>>>>> b56a5220
                        end if;
                     end;
                  end if;

                  return;
               end if;

               Next_Formal (Form2);
               Next_Actual (Act2);
            end loop;
         end if;

         Next_Formal (Form1);
         Next_Actual (Act1);
      end loop;
   end Warn_On_Overlapping_Actuals;

   ------------------------------
   -- Warn_On_Suspicious_Index --
   ------------------------------

   procedure Warn_On_Suspicious_Index (Name : Entity_Id; X : Node_Id) is

      Low_Bound : Uint;
      --  Set to lower bound for a suspicious type

      Ent : Entity_Id;
      --  Entity for array reference

      Typ : Entity_Id;
      --  Array type

      function Is_Suspicious_Type (Typ : Entity_Id) return Boolean;
      --  Tests to see if Typ is a type for which we may have a suspicious
      --  index, namely an unconstrained array type, whose lower bound is
      --  either zero or one. If so, True is returned, and Low_Bound is set
      --  to this lower bound. If not, False is returned, and Low_Bound is
      --  undefined on return.
      --
      --  For now, we limit this to standard string types, so any other
      --  unconstrained types return False. We may change our minds on this
      --  later on, but strings seem the most important case.

      procedure Test_Suspicious_Index;
      --  Test if index is of suspicious type and if so, generate warning

      ------------------------
      -- Is_Suspicious_Type --
      ------------------------

      function Is_Suspicious_Type (Typ : Entity_Id) return Boolean is
         LB : Node_Id;

      begin
         if Is_Array_Type (Typ)
           and then not Is_Constrained (Typ)
           and then Number_Dimensions (Typ) = 1
           and then (Root_Type (Typ) = Standard_String
                       or else
                     Root_Type (Typ) = Standard_Wide_String
                       or else
                     Root_Type (Typ) = Standard_Wide_Wide_String)
           and then not Has_Warnings_Off (Typ)
         then
            LB := Type_Low_Bound (Etype (First_Index (Typ)));

            if Compile_Time_Known_Value (LB) then
               Low_Bound := Expr_Value (LB);
               return Low_Bound = Uint_0 or else Low_Bound = Uint_1;
            end if;
         end if;

         return False;
      end Is_Suspicious_Type;

      ---------------------------
      -- Test_Suspicious_Index --
      ---------------------------

      procedure Test_Suspicious_Index is

         function Length_Reference (N : Node_Id) return Boolean;
         --  Check if node N is of the form Name'Length

         procedure Warn1;
         --  Generate first warning line

         ----------------------
         -- Length_Reference --
         ----------------------

         function Length_Reference (N : Node_Id) return Boolean is
            R : constant Node_Id := Original_Node (N);
         begin
            return
              Nkind (R) = N_Attribute_Reference
               and then Attribute_Name (R) = Name_Length
               and then Is_Entity_Name (Prefix (R))
               and then Entity (Prefix (R)) = Ent;
         end Length_Reference;

         -----------
         -- Warn1 --
         -----------

         procedure Warn1 is
         begin
            Error_Msg_Uint_1 := Low_Bound;
            Error_Msg_FE -- CODEFIX
              ("?index for& may assume lower bound of^", X, Ent);
         end Warn1;

      --  Start of processing for Test_Suspicious_Index

      begin
         --  Nothing to do if subscript does not come from source (we don't
         --  want to give garbage warnings on compiler expanded code, e.g. the
         --  loops generated for slice assignments. Such junk warnings would
         --  be placed on source constructs with no subscript in sight!)

         if not Comes_From_Source (Original_Node (X)) then
            return;
         end if;

         --  Case where subscript is a constant integer

         if Nkind (X) = N_Integer_Literal then
            Warn1;

            --  Case where original form of subscript is an integer literal

            if Nkind (Original_Node (X)) = N_Integer_Literal then
               if Intval (X) = Low_Bound then
<<<<<<< HEAD
                  Error_Msg_FE --  CODEFIX
                    ("\suggested replacement: `&''First`", X, Ent);
               else
                  Error_Msg_Uint_1 := Intval (X) - Low_Bound;
                  Error_Msg_FE --  CODEFIX
=======
                  Error_Msg_FE -- CODEFIX
                    ("\suggested replacement: `&''First`", X, Ent);
               else
                  Error_Msg_Uint_1 := Intval (X) - Low_Bound;
                  Error_Msg_FE -- CODEFIX
>>>>>>> b56a5220
                    ("\suggested replacement: `&''First + ^`", X, Ent);

               end if;

            --  Case where original form of subscript is more complex

            else
               --  Build string X'First - 1 + expression where the expression
               --  is the original subscript. If the expression starts with "1
               --  + ", then the "- 1 + 1" is elided.

               Error_Msg_String (1 .. 13) := "'First - 1 + ";
               Error_Msg_Strlen := 13;

               declare
                  Sref : Source_Ptr := Sloc (First_Node (Original_Node (X)));
                  Tref : constant Source_Buffer_Ptr :=
                           Source_Text (Get_Source_File_Index (Sref));
                  --  Tref (Sref) is used to scan the subscript

                  Pctr : Natural;
                  --  Parentheses counter when scanning subscript

               begin
                  --  Tref (Sref) points to start of subscript

                  --  Elide - 1 if subscript starts with 1 +

                  if Tref (Sref .. Sref + 2) = "1 +" then
                     Error_Msg_Strlen := Error_Msg_Strlen - 6;
                     Sref := Sref + 2;

                  elsif Tref (Sref .. Sref + 1) = "1+" then
                     Error_Msg_Strlen := Error_Msg_Strlen - 6;
                     Sref := Sref + 1;
                  end if;

                  --  Now we will copy the subscript to the string buffer

                  Pctr := 0;
                  loop
                     --  Count parens, exit if terminating right paren. Note
                     --  check to ignore paren appearing as character literal.

                     if Tref (Sref + 1) = '''
                          and then
                        Tref (Sref - 1) = '''
                     then
                        null;
                     else
                        if Tref (Sref) = '(' then
                           Pctr := Pctr + 1;
                        elsif Tref (Sref) = ')' then
                           exit when Pctr = 0;
                           Pctr := Pctr - 1;
                        end if;
                     end if;

                     --  Done if terminating double dot (slice case)

                     exit when Pctr = 0
                       and then (Tref (Sref .. Sref + 1) = ".."
                                  or else
                                 Tref (Sref .. Sref + 2) = " ..");

                     --  Quit if we have hit EOF character, something wrong

                     if Tref (Sref) = EOF then
                        return;
                     end if;

                     --  String literals are too much of a pain to handle

                     if Tref (Sref) = '"' or else Tref (Sref) = '%' then
                        return;
                     end if;

                     --  If we have a 'Range reference, then this is a case
                     --  where we cannot easily give a replacement. Don't try!

                     if Tref (Sref .. Sref + 4) = "range"
                       and then Tref (Sref - 1) < 'A'
                       and then Tref (Sref + 5) < 'A'
                     then
                        return;
                     end if;

                     --  Else store next character

                     Error_Msg_Strlen := Error_Msg_Strlen + 1;
                     Error_Msg_String (Error_Msg_Strlen) := Tref (Sref);
                     Sref := Sref + 1;

                     --  If we get more than 40 characters then the expression
                     --  is too long to copy, or something has gone wrong. In
                     --  either case, just skip the attempt at a suggested fix.

                     if Error_Msg_Strlen > 40 then
                        return;
                     end if;
                  end loop;
               end;

               --  Replacement subscript is now in string buffer

<<<<<<< HEAD
               Error_Msg_FE --  CODEFIX
=======
               Error_Msg_FE -- CODEFIX
>>>>>>> b56a5220
                 ("\suggested replacement: `&~`", Original_Node (X), Ent);
            end if;

         --  Case where subscript is of the form X'Length

         elsif Length_Reference (X) then
            Warn1;
            Error_Msg_Node_2 := Ent;
            Error_Msg_FE
              ("\suggest replacement of `&''Length` by `&''Last`",
               X, Ent);

         --  Case where subscript is of the form X'Length - expression

         elsif Nkind (X) = N_Op_Subtract
           and then Length_Reference (Left_Opnd (X))
         then
            Warn1;
            Error_Msg_Node_2 := Ent;
            Error_Msg_FE
              ("\suggest replacement of `&''Length` by `&''Last`",
               Left_Opnd (X), Ent);
         end if;
      end Test_Suspicious_Index;

   --  Start of processing for Warn_On_Suspicious_Index

   begin
      --  Only process if warnings activated

      if Warn_On_Assumed_Low_Bound then

         --  Test if array is simple entity name

         if Is_Entity_Name (Name) then

            --  Test if array is parameter of unconstrained string type

            Ent := Entity (Name);
            Typ := Etype (Ent);

            if Is_Formal (Ent)
              and then Is_Suspicious_Type (Typ)
              and then not Low_Bound_Tested (Ent)
            then
               Test_Suspicious_Index;
            end if;
         end if;
      end if;
   end Warn_On_Suspicious_Index;

   --------------------------------------
   -- Warn_On_Unassigned_Out_Parameter --
   --------------------------------------

   procedure Warn_On_Unassigned_Out_Parameter
     (Return_Node : Node_Id;
      Scope_Id    : Entity_Id)
   is
      Form  : Entity_Id;
      Form2 : Entity_Id;

   begin
      --  Ignore if procedure or return statement does not come from source

      if not Comes_From_Source (Scope_Id)
        or else not Comes_From_Source (Return_Node)
      then
         return;
      end if;

      --  Loop through formals

      Form := First_Formal (Scope_Id);
      while Present (Form) loop

         --  We are only interested in OUT parameters that come from source
         --  and are never set in the source, and furthermore only in scalars
         --  since non-scalars generate too many false positives.

         if Ekind (Form) = E_Out_Parameter
           and then Never_Set_In_Source_Check_Spec (Form)
           and then Is_Scalar_Type (Etype (Form))
           and then not Present (Unset_Reference (Form))
         then
            --  Before we issue the warning, an add ad hoc defence against the
            --  most common case of false positives with this warning which is
            --  the case where there is a Boolean OUT parameter that has been
            --  set, and whose meaning is "ignore the values of the other
            --  parameters". We can't of course reliably tell this case at
            --  compile time, but the following test kills a lot of false
            --  positives, without generating a significant number of false
            --  negatives (missed real warnings).

            Form2 := First_Formal (Scope_Id);
            while Present (Form2) loop
               if Ekind (Form2) = E_Out_Parameter
                 and then Root_Type (Etype (Form2)) = Standard_Boolean
                 and then not Never_Set_In_Source_Check_Spec (Form2)
               then
                  return;
               end if;

               Next_Formal (Form2);
            end loop;

            --  Here all conditions are met, record possible unset reference

            Set_Unset_Reference (Form, Return_Node);
         end if;

         Next_Formal (Form);
      end loop;
   end Warn_On_Unassigned_Out_Parameter;

   ---------------------------------
   -- Warn_On_Unreferenced_Entity --
   ---------------------------------

   procedure Warn_On_Unreferenced_Entity
     (Spec_E : Entity_Id;
      Body_E : Entity_Id := Empty)
   is
      E : Entity_Id := Spec_E;

   begin
      if not Referenced_Check_Spec (E)
        and then not Has_Pragma_Unreferenced_Check_Spec (E)
        and then not Warnings_Off_Check_Spec (E)
      then
         case Ekind (E) is
            when E_Variable =>

               --  Case of variable that is assigned but not read. We suppress
               --  the message if the variable is volatile, has an address
               --  clause, is aliased, or is a renaming, or is imported.

               if Referenced_As_LHS_Check_Spec (E)
                 and then No (Address_Clause (E))
                 and then not Is_Volatile (E)
               then
                  if Warn_On_Modified_Unread
                    and then not Is_Imported (E)
                    and then not Is_Aliased (E)
                    and then No (Renamed_Object (E))
                  then
                     if not Has_Pragma_Unmodified_Check_Spec (E) then
                        Error_Msg_N -- CODEFIX
                          ("?variable & is assigned but never read!", E);
                     end if;

                     Set_Last_Assignment (E, Empty);
                  end if;

               --  Normal case of neither assigned nor read (exclude variables
               --  referenced as out parameters, since we already generated
               --  appropriate warnings at the call point in this case).

               elsif not Referenced_As_Out_Parameter (E) then

                  --  We suppress the message for types for which a valid
                  --  pragma Unreferenced_Objects has been given, otherwise
                  --  we go ahead and give the message.

                  if not Has_Pragma_Unreferenced_Objects (Etype (E)) then

                     --  Distinguish renamed case in message

                     if Present (Renamed_Object (E))
                       and then Comes_From_Source (Renamed_Object (E))
                     then
                        Error_Msg_N -- CODEFIX
                          ("?renamed variable & is not referenced!", E);
                     else
                        Error_Msg_N -- CODEFIX
                          ("?variable & is not referenced!", E);
                     end if;
                  end if;
               end if;

            when E_Constant =>
               if Present (Renamed_Object (E))
                 and then Comes_From_Source (Renamed_Object (E))
               then
                  Error_Msg_N -- CODEFIX
                    ("?renamed constant & is not referenced!", E);
               else
                  Error_Msg_N -- CODEFIX
                    ("?constant & is not referenced!", E);
               end if;

            when E_In_Parameter     |
                 E_In_Out_Parameter =>

               --  Do not emit message for formals of a renaming, because
               --  they are never referenced explicitly.

               if Nkind (Original_Node (Unit_Declaration_Node (Scope (E))))
                 /= N_Subprogram_Renaming_Declaration
               then
                  --  Suppress this message for an IN OUT parameter of a
                  --  non-scalar type, since it is normal to have only an
                  --  assignment in such a case.

                  if Ekind (E) = E_In_Parameter
                    or else not Referenced_As_LHS_Check_Spec (E)
                    or else Is_Scalar_Type (Etype (E))
                  then
                     if Present (Body_E) then
                        E := Body_E;
                     end if;

                     if not Is_Trivial_Subprogram (Scope (E)) then
                        Error_Msg_NE -- CODEFIX
                          ("?formal parameter & is not referenced!",
                           E, Spec_E);
                     end if;
                  end if;
               end if;

            when E_Out_Parameter =>
               null;

            when E_Discriminant =>
               Error_Msg_N ("?discriminant & is not referenced!", E);

            when E_Named_Integer |
                 E_Named_Real    =>
<<<<<<< HEAD
               Error_Msg_N ("?named number & is not referenced!", E);
=======
               Error_Msg_N -- CODEFIX
                 ("?named number & is not referenced!", E);

            when Formal_Object_Kind =>
               Error_Msg_N -- CODEFIX
                 ("?formal object & is not referenced!", E);
>>>>>>> b56a5220

            when Formal_Object_Kind =>
               Error_Msg_N ("?formal object & is not referenced!", E);

            when E_Enumeration_Literal =>
               Error_Msg_N -- CODEFIX
                 ("?literal & is not referenced!", E);

            when E_Function =>
               Error_Msg_N -- CODEFIX
                 ("?function & is not referenced!", E);

<<<<<<< HEAD
            when E_Function =>
               Error_Msg_N ("?function & is not referenced!", E);

            when E_Procedure =>
               Error_Msg_N ("?procedure & is not referenced!", E);
=======
            when E_Procedure =>
               Error_Msg_N -- CODEFIX
                 ("?procedure & is not referenced!", E);

            when E_Package =>
               Error_Msg_N -- CODEFIX
                 ("?package & is not referenced!", E);

            when E_Exception =>
               Error_Msg_N -- CODEFIX
                 ("?exception & is not referenced!", E);

            when E_Label =>
               Error_Msg_N -- CODEFIX
                 ("?label & is not referenced!", E);
>>>>>>> b56a5220

            when E_Package =>
               Error_Msg_N ("?package & is not referenced!", E);

            when E_Exception =>
               Error_Msg_N ("?exception & is not referenced!", E);

            when E_Label =>
               Error_Msg_N ("?label & is not referenced!", E);

            when E_Generic_Procedure =>
               Error_Msg_N -- CODEFIX
                 ("?generic procedure & is never instantiated!", E);

            when E_Generic_Function =>
               Error_Msg_N -- CODEFIX
                 ("?generic function & is never instantiated!", E);

            when Type_Kind =>
<<<<<<< HEAD
               Error_Msg_N ("?type & is not referenced!", E);
=======
               Error_Msg_N -- CODEFIX
                 ("?type & is not referenced!", E);
>>>>>>> b56a5220

            when others =>
               Error_Msg_N -- CODEFIX
                 ("?& is not referenced!", E);
         end case;

         --  Kill warnings on the entity on which the message has been posted

         Set_Warnings_Off (E);
      end if;
   end Warn_On_Unreferenced_Entity;

   --------------------------------
   -- Warn_On_Useless_Assignment --
   --------------------------------

   procedure Warn_On_Useless_Assignment
     (Ent : Entity_Id;
      N   : Node_Id := Empty)
   is
      P    : Node_Id;
      X    : Node_Id;

      function Check_Ref (N : Node_Id) return Traverse_Result;
      --  Used to instantiate Traverse_Func. Returns Abandon if a reference to
      --  the entity in question is found.

      function Test_No_Refs is new Traverse_Func (Check_Ref);

      ---------------
      -- Check_Ref --
      ---------------

      function Check_Ref (N : Node_Id) return Traverse_Result is
      begin
         --  Check reference to our identifier. We use name equality here
         --  because the exception handlers have not yet been analyzed. This
         --  is not quite right, but it really does not matter that we fail
         --  to output the warning in some obscure cases of name clashes.

         if Nkind (N) = N_Identifier
           and then Chars (N) = Chars (Ent)
         then
            return Abandon;
         else
            return OK;
         end if;
      end Check_Ref;

   --  Start of processing for Warn_On_Useless_Assignment

   begin
      --  Check if this is a case we want to warn on, a scalar or access
      --  variable with the last assignment field set, with warnings enabled,
      --  and which is not imported or exported. We also check that it is OK
      --  to capture the value. We are not going to capture any value, but
      --  the warning message depends on the same kind of conditions.

      if Is_Assignable (Ent)
        and then not Is_Return_Object (Ent)
        and then Present (Last_Assignment (Ent))
        and then not Is_Imported (Ent)
        and then not Is_Exported (Ent)
        and then Safe_To_Capture_Value (N, Ent)
        and then not Has_Pragma_Unreferenced_Check_Spec (Ent)
      then
         --  Before we issue the message, check covering exception handlers.
         --  Search up tree for enclosing statement sequences and handlers.

         P := Parent (Last_Assignment (Ent));
         while Present (P) loop

            --  Something is really wrong if we don't find a handled statement
            --  sequence, so just suppress the warning.

            if No (P) then
               Set_Last_Assignment (Ent, Empty);
               return;

            --  When we hit a package/subprogram body, issue warning and exit

            elsif Nkind (P) = N_Subprogram_Body
              or else Nkind (P) = N_Package_Body
            then
               --  Case of assigned value never referenced

               if No (N) then

                  --  Don't give this for OUT and IN OUT formals, since
                  --  clearly caller may reference the assigned value. Also
                  --  never give such warnings for internal variables.

                  if Ekind (Ent) = E_Variable
                    and then not Is_Internal_Name (Chars (Ent))
                  then
                     if Referenced_As_Out_Parameter (Ent) then
                        Error_Msg_NE
                          ("?& modified by call, but value never referenced",
                           Last_Assignment (Ent), Ent);
                     else
                        Error_Msg_NE -- CODEFIX
                          ("?useless assignment to&, value never referenced!",
                           Last_Assignment (Ent), Ent);
                     end if;
                  end if;

               --  Case of assigned value overwritten

               else
                  Error_Msg_Sloc := Sloc (N);

                  if Referenced_As_Out_Parameter (Ent) then
                     Error_Msg_NE
                       ("?& modified by call, but value overwritten #!",
                        Last_Assignment (Ent), Ent);
                  else
                     Error_Msg_NE -- CODEFIX
                       ("?useless assignment to&, value overwritten #!",
                        Last_Assignment (Ent), Ent);
                  end if;
               end if;

               --  Clear last assignment indication and we are done

               Set_Last_Assignment (Ent, Empty);
               return;

            --  Enclosing handled sequence of statements

            elsif Nkind (P) = N_Handled_Sequence_Of_Statements then

               --  Check exception handlers present

               if Present (Exception_Handlers (P)) then

                  --  If we are not at the top level, we regard an inner
                  --  exception handler as a decisive indicator that we should
                  --  not generate the warning, since the variable in question
                  --  may be accessed after an exception in the outer block.

                  if Nkind (Parent (P)) /= N_Subprogram_Body
                    and then Nkind (Parent (P)) /= N_Package_Body
                  then
                     Set_Last_Assignment (Ent, Empty);
                     return;

                     --  Otherwise we are at the outer level. An exception
                     --  handler is significant only if it references the
                     --  variable in question, or if the entity in question
                     --  is an OUT or IN OUT parameter, which which case
                     --  the caller can reference it after the exception
<<<<<<< HEAD
                     --  hanlder completes
=======
                     --  handler completes.
>>>>>>> b56a5220

                  else
                     if Is_Formal (Ent) then
                        Set_Last_Assignment (Ent, Empty);
                        return;

                     else
                        X := First (Exception_Handlers (P));
                        while Present (X) loop
                           if Test_No_Refs (X) = Abandon then
                              Set_Last_Assignment (Ent, Empty);
                              return;
                           end if;

                           X := Next (X);
                        end loop;
                     end if;
                  end if;
               end if;
            end if;

            P := Parent (P);
         end loop;
      end if;
   end Warn_On_Useless_Assignment;

   ---------------------------------
   -- Warn_On_Useless_Assignments --
   ---------------------------------

   procedure Warn_On_Useless_Assignments (E : Entity_Id) is
      Ent : Entity_Id;
   begin
      if Warn_On_Modified_Unread
        and then In_Extended_Main_Source_Unit (E)
      then
         Ent := First_Entity (E);
         while Present (Ent) loop
            Warn_On_Useless_Assignment (Ent);
            Next_Entity (Ent);
         end loop;
      end if;
   end Warn_On_Useless_Assignments;

   -----------------------------
   -- Warnings_Off_Check_Spec --
   -----------------------------

   function Warnings_Off_Check_Spec (E : Entity_Id) return Boolean is
   begin
      if Is_Formal (E) and then Present (Spec_Entity (E)) then

         --  Note: use of OR here instead of OR ELSE is deliberate, we want
         --  to mess with flags on both entities.

         return Has_Warnings_Off (E)
                  or
                Has_Warnings_Off (Spec_Entity (E));

      else
         return Has_Warnings_Off (E);
      end if;
   end Warnings_Off_Check_Spec;

end Sem_Warn;<|MERGE_RESOLUTION|>--- conflicted
+++ resolved
@@ -3087,10 +3087,7 @@
             Warn_On_Object_Renames_Function     := True;
             Warn_On_Obsolescent_Feature         := True;
             Warn_On_Overlap                     := True;
-<<<<<<< HEAD
-=======
             Warn_On_Overridden_Size             := True;
->>>>>>> b56a5220
             Warn_On_Parameter_Order             := True;
             Warn_On_Questionable_Missing_Parens := True;
             Warn_On_Record_Holes                := True;
@@ -3105,30 +3102,24 @@
          when 'g' =>
             Set_GNAT_Mode_Warnings;
 
-<<<<<<< HEAD
-=======
          when 'h' =>
             Warn_On_Record_Holes                := True;
 
          when 'H' =>
             Warn_On_Record_Holes                := False;
 
->>>>>>> b56a5220
          when 'i' =>
             Warn_On_Overlap                     := True;
 
          when 'I' =>
             Warn_On_Overlap                     := False;
 
-<<<<<<< HEAD
-=======
          when 'l' =>
             List_Inherited_Aspects              := True;
 
          when 'L' =>
             List_Inherited_Aspects              := False;
 
->>>>>>> b56a5220
          when 'm' =>
             Warn_On_Suspicious_Modulus_Value    := True;
 
@@ -3153,8 +3144,6 @@
          when 'R' =>
             Warn_On_Object_Renames_Function     := False;
 
-<<<<<<< HEAD
-=======
          when 's' =>
             Warn_On_Overridden_Size             := True;
 
@@ -3167,7 +3156,6 @@
          when 'U' =>
             Warn_On_Unordered_Enumeration_Type  := False;
 
->>>>>>> b56a5220
          when 'v' =>
             Warn_On_Reverse_Bit_Order           := True;
 
@@ -3208,13 +3196,9 @@
       Elab_Warnings                       := False;
       Implementation_Unit_Warnings        := False;
       Ineffective_Inline_Warnings         := True;
-<<<<<<< HEAD
-      Warn_On_Ada_2005_Compatibility      := True;
-=======
       List_Inherited_Aspects              := False;
       Warn_On_Ada_2005_Compatibility      := True;
       Warn_On_Ada_2012_Compatibility      := True;
->>>>>>> b56a5220
       Warn_On_All_Unread_Out_Parameters   := False;
       Warn_On_Assertion_Failure           := True;
       Warn_On_Assumed_Low_Bound           := True;
@@ -3235,10 +3219,7 @@
       Warn_On_Reverse_Bit_Order           := False;
       Warn_On_Object_Renames_Function     := True;
       Warn_On_Unchecked_Conversion        := True;
-<<<<<<< HEAD
-=======
       Warn_On_Unordered_Enumeration_Type  := False;
->>>>>>> b56a5220
       Warn_On_Unrecognized_Pragma         := True;
       Warn_On_Unrepped_Components         := False;
       Warn_On_Warnings_Off                := False;
@@ -3291,10 +3272,7 @@
             Ineffective_Inline_Warnings         := False;
             List_Inherited_Aspects              := False;
             Warn_On_Ada_2005_Compatibility      := False;
-<<<<<<< HEAD
-=======
             Warn_On_Ada_2012_Compatibility      := False;
->>>>>>> b56a5220
             Warn_On_All_Unread_Out_Parameters   := False;
             Warn_On_Assertion_Failure           := False;
             Warn_On_Assumed_Low_Bound           := False;
@@ -3311,10 +3289,7 @@
             Warn_On_Object_Renames_Function     := False;
             Warn_On_Obsolescent_Feature         := False;
             Warn_On_Overlap                     := False;
-<<<<<<< HEAD
-=======
             Warn_On_Overridden_Size             := False;
->>>>>>> b56a5220
             Warn_On_Parameter_Order             := False;
             Warn_On_Record_Holes                := False;
             Warn_On_Questionable_Missing_Parens := False;
@@ -3582,30 +3557,6 @@
         and then Is_Known_Branch
       then
          declare
-<<<<<<< HEAD
-            Start : Source_Ptr;
-            Dummy : Source_Ptr;
-            Typ   : Character;
-            Atrue : Boolean;
-
-         begin
-            Sloc_Range (Orig, Start, Dummy);
-            Atrue := Test_Result;
-
-            if Present (Parent (C))
-              and then Nkind (Parent (C)) = N_Op_Not
-            then
-               Atrue := not Atrue;
-            end if;
-
-            if Atrue then
-               Typ := 't';
-            else
-               Typ := 'f';
-            end if;
-
-            Set_SCO_Condition (Start, Typ);
-=======
             Atrue : Boolean;
 
          begin
@@ -3616,7 +3567,6 @@
             end if;
 
             Set_SCO_Condition (Orig, Atrue);
->>>>>>> b56a5220
          end;
       end if;
 
@@ -3758,11 +3708,7 @@
       Form1 := First_Formal (Subp);
       Act1  := First_Actual (N);
       while Present (Form1) and then Present (Act1) loop
-<<<<<<< HEAD
-         if Ekind (Form1) = E_In_Out_Parameter then
-=======
          if Ekind (Form1) /= E_In_Parameter then
->>>>>>> b56a5220
             Form2 := First_Formal (Subp);
             Act2  := First_Actual (N);
             while Present (Form2) and then Present (Act2) loop
@@ -3793,19 +3739,11 @@
                   elsif Nkind (Act2) = N_Function_Call then
                      null;
 
-<<<<<<< HEAD
-                  --  If either type is elementary the aliasing is harmless.
-
-                  elsif Is_Elementary_Type (Underlying_Type (Etype (Form1)))
-                          or else
-                        Is_Elementary_Type (Underlying_Type (Etype (Form2)))
-=======
                   --  If type is not by-copy we can assume that the aliasing is
                   --  intended.
 
                   elsif
                     Is_By_Reference_Type (Underlying_Type (Etype (Form1)))
->>>>>>> b56a5220
                   then
                      null;
 
@@ -3824,8 +3762,6 @@
                            Next_Actual (Act);
                         end loop;
 
-<<<<<<< HEAD
-=======
                         if Is_Elementary_Type (Etype (Act1))
                           and then Ekind (Form2) = E_In_Parameter
                         then
@@ -3836,16 +3772,11 @@
                         then
                            null;  --  ditto
 
->>>>>>> b56a5220
                         --  If the call was written in prefix notation, and
                         --  thus its prefix before rewriting was a selected
                         --  component, count only visible actuals in the call.
 
-<<<<<<< HEAD
-                        if Is_Entity_Name (First_Actual (N))
-=======
                         elsif Is_Entity_Name (First_Actual (N))
->>>>>>> b56a5220
                           and then Nkind (Original_Node (N)) = Nkind (N)
                           and then Nkind (Name (Original_Node (N))) =
                                                          N_Selected_Component
@@ -3866,16 +3797,10 @@
                            end if;
 
                         else
-<<<<<<< HEAD
-                           Error_Msg_FE
-                             ("writable actual overlaps with actual for&?",
-                              Act1, Form);
-=======
                            Error_Msg_Node_2 := Form;
                            Error_Msg_FE
                              ("writable actual for & overlaps with"
                                & " actual for&?", Act1, Form1);
->>>>>>> b56a5220
                         end if;
                      end;
                   end if;
@@ -4009,19 +3934,11 @@
 
             if Nkind (Original_Node (X)) = N_Integer_Literal then
                if Intval (X) = Low_Bound then
-<<<<<<< HEAD
-                  Error_Msg_FE --  CODEFIX
-                    ("\suggested replacement: `&''First`", X, Ent);
-               else
-                  Error_Msg_Uint_1 := Intval (X) - Low_Bound;
-                  Error_Msg_FE --  CODEFIX
-=======
                   Error_Msg_FE -- CODEFIX
                     ("\suggested replacement: `&''First`", X, Ent);
                else
                   Error_Msg_Uint_1 := Intval (X) - Low_Bound;
                   Error_Msg_FE -- CODEFIX
->>>>>>> b56a5220
                     ("\suggested replacement: `&''First + ^`", X, Ent);
 
                end if;
@@ -4127,11 +4044,7 @@
 
                --  Replacement subscript is now in string buffer
 
-<<<<<<< HEAD
-               Error_Msg_FE --  CODEFIX
-=======
                Error_Msg_FE -- CODEFIX
->>>>>>> b56a5220
                  ("\suggested replacement: `&~`", Original_Node (X), Ent);
             end if;
 
@@ -4360,19 +4273,12 @@
 
             when E_Named_Integer |
                  E_Named_Real    =>
-<<<<<<< HEAD
-               Error_Msg_N ("?named number & is not referenced!", E);
-=======
                Error_Msg_N -- CODEFIX
                  ("?named number & is not referenced!", E);
 
             when Formal_Object_Kind =>
                Error_Msg_N -- CODEFIX
                  ("?formal object & is not referenced!", E);
->>>>>>> b56a5220
-
-            when Formal_Object_Kind =>
-               Error_Msg_N ("?formal object & is not referenced!", E);
 
             when E_Enumeration_Literal =>
                Error_Msg_N -- CODEFIX
@@ -4382,13 +4288,6 @@
                Error_Msg_N -- CODEFIX
                  ("?function & is not referenced!", E);
 
-<<<<<<< HEAD
-            when E_Function =>
-               Error_Msg_N ("?function & is not referenced!", E);
-
-            when E_Procedure =>
-               Error_Msg_N ("?procedure & is not referenced!", E);
-=======
             when E_Procedure =>
                Error_Msg_N -- CODEFIX
                  ("?procedure & is not referenced!", E);
@@ -4404,16 +4303,6 @@
             when E_Label =>
                Error_Msg_N -- CODEFIX
                  ("?label & is not referenced!", E);
->>>>>>> b56a5220
-
-            when E_Package =>
-               Error_Msg_N ("?package & is not referenced!", E);
-
-            when E_Exception =>
-               Error_Msg_N ("?exception & is not referenced!", E);
-
-            when E_Label =>
-               Error_Msg_N ("?label & is not referenced!", E);
 
             when E_Generic_Procedure =>
                Error_Msg_N -- CODEFIX
@@ -4424,12 +4313,8 @@
                  ("?generic function & is never instantiated!", E);
 
             when Type_Kind =>
-<<<<<<< HEAD
-               Error_Msg_N ("?type & is not referenced!", E);
-=======
                Error_Msg_N -- CODEFIX
                  ("?type & is not referenced!", E);
->>>>>>> b56a5220
 
             when others =>
                Error_Msg_N -- CODEFIX
@@ -4581,11 +4466,7 @@
                      --  variable in question, or if the entity in question
                      --  is an OUT or IN OUT parameter, which which case
                      --  the caller can reference it after the exception
-<<<<<<< HEAD
-                     --  hanlder completes
-=======
                      --  handler completes.
->>>>>>> b56a5220
 
                   else
                      if Is_Formal (Ent) then
