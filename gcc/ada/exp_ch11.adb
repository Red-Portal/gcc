--- conflicted
+++ resolved
@@ -6,11 +6,7 @@
 --                                                                          --
 --                                 B o d y                                  --
 --                                                                          --
-<<<<<<< HEAD
---          Copyright (C) 1992-2009, Free Software Foundation, Inc.         --
-=======
 --          Copyright (C) 1992-2011, Free Software Foundation, Inc.         --
->>>>>>> 3082eeb7
 --                                                                          --
 -- GNAT is free software;  you can  redistribute it  and/or modify it under --
 -- terms of the  GNU General Public License as published  by the Free Soft- --
@@ -1271,11 +1267,7 @@
           Object_Definition   => New_Occurrence_Of (Standard_String, Loc),
           Expression          =>
             Make_String_Literal (Loc,
-<<<<<<< HEAD
-              Strval => Full_Qualified_Name (Id))));
-=======
               Strval => Fully_Qualified_Name_String (Id))));
->>>>>>> 3082eeb7
 
       Set_Is_Statically_Allocated (Exname);
 
@@ -1490,7 +1482,6 @@
       --  and there is nothing else to do.
 
       if Present (Expression (N)) then
-<<<<<<< HEAD
 
          --  Avoid passing exception-name'identity in runtimes in which this
          --  argument is not used. This avoids generating undefined references
@@ -1521,38 +1512,6 @@
          Analyze (N);
          return;
       end if;
-=======
->>>>>>> 3082eeb7
-
-         --  Avoid passing exception-name'identity in runtimes in which this
-         --  argument is not used. This avoids generating undefined references
-         --  to these exceptions when compiling with no optimization
-
-         if Configurable_Run_Time_On_Target
-           and then (Restriction_Active (No_Exception_Handlers)
-                       or else
-                     Restriction_Active (No_Exception_Propagation))
-         then
-            Rewrite (N,
-              Make_Procedure_Call_Statement (Loc,
-                Name => New_Occurrence_Of (RTE (RE_Raise_Exception), Loc),
-                Parameter_Associations => New_List (
-                  New_Occurrence_Of (RTE (RE_Null_Id), Loc),
-                  Expression (N))));
-         else
-            Rewrite (N,
-              Make_Procedure_Call_Statement (Loc,
-                Name => New_Occurrence_Of (RTE (RE_Raise_Exception), Loc),
-                Parameter_Associations => New_List (
-                  Make_Attribute_Reference (Loc,
-                    Prefix         => Name (N),
-                    Attribute_Name => Name_Identity),
-                  Expression (N))));
-         end if;
-
-         Analyze (N);
-         return;
-      end if;
 
       --  Remaining processing is for the case where no string expression is
       --  present.
