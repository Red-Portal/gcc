------------------------------------------------------------------------------
--                                                                          --
--                         GNAT COMPILER COMPONENTS                         --
--                                                                          --
--                               F R E E Z E                                --
--                                                                          --
--                                 B o d y                                  --
--                                                                          --
--          Copyright (C) 1992-2010, Free Software Foundation, Inc.         --
--                                                                          --
-- GNAT is free software;  you can  redistribute it  and/or modify it under --
-- terms of the  GNU General Public License as published  by the Free Soft- --
-- ware  Foundation;  either version 3,  or (at your option) any later ver- --
-- sion.  GNAT is distributed in the hope that it will be useful, but WITH- --
-- OUT ANY WARRANTY;  without even the  implied warranty of MERCHANTABILITY --
-- or FITNESS FOR A PARTICULAR PURPOSE.                                     --
--                                                                          --
-- You should have received a copy of the GNU General Public License along  --
-- with this program; see file COPYING3.  If not see                        --
-- <http://www.gnu.org/licenses/>.                                          --
--                                                                          --
-- GNAT was originally developed  by the GNAT team at  New York University. --
-- Extensive contributions were provided by Ada Core Technologies Inc.      --
--                                                                          --
------------------------------------------------------------------------------

with Atree;    use Atree;
with Debug;    use Debug;
with Einfo;    use Einfo;
with Elists;   use Elists;
with Errout;   use Errout;
with Exp_Ch3;  use Exp_Ch3;
with Exp_Ch7;  use Exp_Ch7;
with Exp_Disp; use Exp_Disp;
with Exp_Pakd; use Exp_Pakd;
with Exp_Util; use Exp_Util;
with Exp_Tss;  use Exp_Tss;
with Layout;   use Layout;
<<<<<<< HEAD
=======
with Lib;      use Lib;
>>>>>>> b56a5220
with Namet;    use Namet;
with Nlists;   use Nlists;
with Nmake;    use Nmake;
with Opt;      use Opt;
with Restrict; use Restrict;
with Rident;   use Rident;
with Sem;      use Sem;
with Sem_Aux;  use Sem_Aux;
with Sem_Cat;  use Sem_Cat;
with Sem_Ch6;  use Sem_Ch6;
with Sem_Ch7;  use Sem_Ch7;
with Sem_Ch8;  use Sem_Ch8;
with Sem_Ch13; use Sem_Ch13;
with Sem_Eval; use Sem_Eval;
with Sem_Mech; use Sem_Mech;
with Sem_Prag; use Sem_Prag;
with Sem_Res;  use Sem_Res;
with Sem_Util; use Sem_Util;
with Sinfo;    use Sinfo;
with Snames;   use Snames;
with Stand;    use Stand;
with Targparm; use Targparm;
with Tbuild;   use Tbuild;
with Ttypes;   use Ttypes;
with Uintp;    use Uintp;
with Urealp;   use Urealp;

package body Freeze is

   -----------------------
   -- Local Subprograms --
   -----------------------

   procedure Adjust_Esize_For_Alignment (Typ : Entity_Id);
   --  Typ is a type that is being frozen. If no size clause is given,
   --  but a default Esize has been computed, then this default Esize is
   --  adjusted up if necessary to be consistent with a given alignment,
   --  but never to a value greater than Long_Long_Integer'Size. This
   --  is used for all discrete types and for fixed-point types.

   procedure Build_And_Analyze_Renamed_Body
     (Decl  : Node_Id;
      New_S : Entity_Id;
      After : in out Node_Id);
   --  Build body for a renaming declaration, insert in tree and analyze

   procedure Check_Address_Clause (E : Entity_Id);
   --  Apply legality checks to address clauses for object declarations,
   --  at the point the object is frozen.

   procedure Check_Strict_Alignment (E : Entity_Id);
   --  E is a base type. If E is tagged or has a component that is aliased
   --  or tagged or contains something this is aliased or tagged, set
   --  Strict_Alignment.

   procedure Check_Unsigned_Type (E : Entity_Id);
   pragma Inline (Check_Unsigned_Type);
   --  If E is a fixed-point or discrete type, then all the necessary work
   --  to freeze it is completed except for possible setting of the flag
   --  Is_Unsigned_Type, which is done by this procedure. The call has no
   --  effect if the entity E is not a discrete or fixed-point type.

   procedure Freeze_And_Append
     (Ent    : Entity_Id;
      N      : Node_Id;
      Result : in out List_Id);
   --  Freezes Ent using Freeze_Entity, and appends the resulting list of
   --  nodes to Result, modifying Result from No_List if necessary. N has
   --  the same usage as in Freeze_Entity.

   procedure Freeze_Enumeration_Type (Typ : Entity_Id);
   --  Freeze enumeration type. The Esize field is set as processing
   --  proceeds (i.e. set by default when the type is declared and then
   --  adjusted by rep clauses. What this procedure does is to make sure
   --  that if a foreign convention is specified, and no specific size
   --  is given, then the size must be at least Integer'Size.

   procedure Freeze_Static_Object (E : Entity_Id);
   --  If an object is frozen which has Is_Statically_Allocated set, then
   --  all referenced types must also be marked with this flag. This routine
   --  is in charge of meeting this requirement for the object entity E.

   procedure Freeze_Subprogram (E : Entity_Id);
   --  Perform freezing actions for a subprogram (create extra formals,
   --  and set proper default mechanism values). Note that this routine
   --  is not called for internal subprograms, for which neither of these
   --  actions is needed (or desirable, we do not want for example to have
   --  these extra formals present in initialization procedures, where they
   --  would serve no purpose). In this call E is either a subprogram or
   --  a subprogram type (i.e. an access to a subprogram).

   function Is_Fully_Defined (T : Entity_Id) return Boolean;
   --  True if T is not private and has no private components, or has a full
   --  view. Used to determine whether the designated type of an access type
   --  should be frozen when the access type is frozen. This is done when an
   --  allocator is frozen, or an expression that may involve attributes of
   --  the designated type. Otherwise freezing the access type does not freeze
   --  the designated type.

   procedure Process_Default_Expressions
     (E     : Entity_Id;
      After : in out Node_Id);
   --  This procedure is called for each subprogram to complete processing of
   --  default expressions at the point where all types are known to be frozen.
   --  The expressions must be analyzed in full, to make sure that all error
   --  processing is done (they have only been pre-analyzed). If the expression
   --  is not an entity or literal, its analysis may generate code which must
   --  not be executed. In that case we build a function body to hold that
   --  code. This wrapper function serves no other purpose (it used to be
   --  called to evaluate the default, but now the default is inlined at each
   --  point of call).

   procedure Set_Component_Alignment_If_Not_Set (Typ : Entity_Id);
   --  Typ is a record or array type that is being frozen. This routine sets
   --  the default component alignment from the scope stack values if the
   --  alignment is otherwise not specified.

   procedure Check_Debug_Info_Needed (T : Entity_Id);
   --  As each entity is frozen, this routine is called to deal with the
   --  setting of Debug_Info_Needed for the entity. This flag is set if
   --  the entity comes from source, or if we are in Debug_Generated_Code
   --  mode or if the -gnatdV debug flag is set. However, it never sets
   --  the flag if Debug_Info_Off is set. This procedure also ensures that
   --  subsidiary entities have the flag set as required.

   procedure Undelay_Type (T : Entity_Id);
   --  T is a type of a component that we know to be an Itype. We don't want
   --  this to have a Freeze_Node, so ensure it doesn't. Do the same for any
   --  Full_View or Corresponding_Record_Type.

   procedure Warn_Overlay
     (Expr : Node_Id;
      Typ  : Entity_Id;
      Nam  : Node_Id);
   --  Expr is the expression for an address clause for entity Nam whose type
   --  is Typ. If Typ has a default initialization, and there is no explicit
   --  initialization in the source declaration, check whether the address
   --  clause might cause overlaying of an entity, and emit a warning on the
   --  side effect that the initialization will cause.

   -------------------------------
   -- Adjust_Esize_For_Alignment --
   -------------------------------

   procedure Adjust_Esize_For_Alignment (Typ : Entity_Id) is
      Align : Uint;

   begin
      if Known_Esize (Typ) and then Known_Alignment (Typ) then
         Align := Alignment_In_Bits (Typ);

         if Align > Esize (Typ)
           and then Align <= Standard_Long_Long_Integer_Size
         then
            Set_Esize (Typ, Align);
         end if;
      end if;
   end Adjust_Esize_For_Alignment;

   ------------------------------------
   -- Build_And_Analyze_Renamed_Body --
   ------------------------------------

   procedure Build_And_Analyze_Renamed_Body
     (Decl  : Node_Id;
      New_S : Entity_Id;
      After : in out Node_Id)
   is
      Body_Decl    : constant Node_Id := Unit_Declaration_Node (New_S);
      Ent          : constant Entity_Id := Defining_Entity (Decl);
      Body_Node    : Node_Id;
      Renamed_Subp : Entity_Id;

   begin
      --  If the renamed subprogram is intrinsic, there is no need for a
      --  wrapper body: we set the alias that will be called and expanded which
      --  completes the declaration. This transformation is only legal if the
      --  renamed entity has already been elaborated.

      --  Note that it is legal for a renaming_as_body to rename an intrinsic
      --  subprogram, as long as the renaming occurs before the new entity
      --  is frozen. See RM 8.5.4 (5).

      if Nkind (Body_Decl) = N_Subprogram_Renaming_Declaration
        and then Is_Entity_Name (Name (Body_Decl))
      then
         Renamed_Subp := Entity (Name (Body_Decl));
      else
         Renamed_Subp := Empty;
      end if;

      if Present (Renamed_Subp)
        and then Is_Intrinsic_Subprogram (Renamed_Subp)
        and then
          (not In_Same_Source_Unit (Renamed_Subp, Ent)
            or else Sloc (Renamed_Subp) < Sloc (Ent))

        --  We can make the renaming entity intrinsic if the renamed function
        --  has an interface name, or if it is one of the shift/rotate
        --  operations known to the compiler.

        and then (Present (Interface_Name (Renamed_Subp))
                   or else Chars (Renamed_Subp) = Name_Rotate_Left
                   or else Chars (Renamed_Subp) = Name_Rotate_Right
                   or else Chars (Renamed_Subp) = Name_Shift_Left
                   or else Chars (Renamed_Subp) = Name_Shift_Right
                   or else Chars (Renamed_Subp) = Name_Shift_Right_Arithmetic)
      then
         Set_Interface_Name (Ent, Interface_Name (Renamed_Subp));

         if Present (Alias (Renamed_Subp)) then
            Set_Alias (Ent, Alias (Renamed_Subp));
         else
            Set_Alias (Ent, Renamed_Subp);
         end if;

         Set_Is_Intrinsic_Subprogram (Ent);
         Set_Has_Completion (Ent);

      else
         Body_Node := Build_Renamed_Body (Decl, New_S);
         Insert_After (After, Body_Node);
         Mark_Rewrite_Insertion (Body_Node);
         Analyze (Body_Node);
         After := Body_Node;
      end if;
   end Build_And_Analyze_Renamed_Body;

   ------------------------
   -- Build_Renamed_Body --
   ------------------------

   function Build_Renamed_Body
     (Decl  : Node_Id;
      New_S : Entity_Id) return Node_Id
   is
      Loc : constant Source_Ptr := Sloc (New_S);
      --  We use for the source location of the renamed body, the location of
      --  the spec entity. It might seem more natural to use the location of
      --  the renaming declaration itself, but that would be wrong, since then
      --  the body we create would look as though it was created far too late,
      --  and this could cause problems with elaboration order analysis,
      --  particularly in connection with instantiations.

      N          : constant Node_Id := Unit_Declaration_Node (New_S);
      Nam        : constant Node_Id := Name (N);
      Old_S      : Entity_Id;
      Spec       : constant Node_Id := New_Copy_Tree (Specification (Decl));
      Actuals    : List_Id := No_List;
      Call_Node  : Node_Id;
      Call_Name  : Node_Id;
      Body_Node  : Node_Id;
      Formal     : Entity_Id;
      O_Formal   : Entity_Id;
      Param_Spec : Node_Id;

      Pref : Node_Id := Empty;
      --  If the renamed entity is a primitive operation given in prefix form,
      --  the prefix is the target object and it has to be added as the first
      --  actual in the generated call.

   begin
      --  Determine the entity being renamed, which is the target of the call
      --  statement. If the name is an explicit dereference, this is a renaming
      --  of a subprogram type rather than a subprogram. The name itself is
      --  fully analyzed.

      if Nkind (Nam) = N_Selected_Component then
         Old_S := Entity (Selector_Name (Nam));

      elsif Nkind (Nam) = N_Explicit_Dereference then
         Old_S := Etype (Nam);

      elsif Nkind (Nam) = N_Indexed_Component then
         if Is_Entity_Name (Prefix (Nam)) then
            Old_S := Entity (Prefix (Nam));
         else
            Old_S := Entity (Selector_Name (Prefix (Nam)));
         end if;

      elsif Nkind (Nam) = N_Character_Literal then
         Old_S := Etype (New_S);

      else
         Old_S := Entity (Nam);
      end if;

      if Is_Entity_Name (Nam) then

         --  If the renamed entity is a predefined operator, retain full name
         --  to ensure its visibility.

         if Ekind (Old_S) = E_Operator
           and then Nkind (Nam) = N_Expanded_Name
         then
            Call_Name := New_Copy (Name (N));
         else
            Call_Name := New_Reference_To (Old_S, Loc);
         end if;

      else
         if Nkind (Nam) = N_Selected_Component
           and then Present (First_Formal (Old_S))
           and then
             (Is_Controlling_Formal (First_Formal (Old_S))
                or else Is_Class_Wide_Type (Etype (First_Formal (Old_S))))
         then

            --  Retrieve the target object, to be added as a first actual
            --  in the call.

            Call_Name := New_Occurrence_Of (Old_S, Loc);
            Pref := Prefix (Nam);

         else
            Call_Name := New_Copy (Name (N));
         end if;

         --  Original name may have been overloaded, but is fully resolved now

         Set_Is_Overloaded (Call_Name, False);
      end if;

      --  For simple renamings, subsequent calls can be expanded directly as
      --  calls to the renamed entity. The body must be generated in any case
      --  for calls that may appear elsewhere.

      if Ekind_In (Old_S, E_Function, E_Procedure)
        and then Nkind (Decl) = N_Subprogram_Declaration
      then
         Set_Body_To_Inline (Decl, Old_S);
      end if;

      --  The body generated for this renaming is an internal artifact, and
      --  does not  constitute a freeze point for the called entity.

      Set_Must_Not_Freeze (Call_Name);

      Formal := First_Formal (Defining_Entity (Decl));

      if Present (Pref) then
         declare
            Pref_Type : constant Entity_Id := Etype (Pref);
            Form_Type : constant Entity_Id := Etype (First_Formal (Old_S));

         begin
            --  The controlling formal may be an access parameter, or the
            --  actual may be an access value, so adjust accordingly.

            if Is_Access_Type (Pref_Type)
              and then not Is_Access_Type (Form_Type)
            then
               Actuals := New_List
                 (Make_Explicit_Dereference (Loc, Relocate_Node (Pref)));

            elsif Is_Access_Type (Form_Type)
              and then not Is_Access_Type (Pref)
            then
               Actuals := New_List
                 (Make_Attribute_Reference (Loc,
                   Attribute_Name => Name_Access,
                   Prefix => Relocate_Node (Pref)));
            else
               Actuals := New_List (Pref);
            end if;
         end;

      elsif Present (Formal) then
         Actuals := New_List;

      else
         Actuals := No_List;
      end if;

      if Present (Formal) then
         while Present (Formal) loop
            Append (New_Reference_To (Formal, Loc), Actuals);
            Next_Formal (Formal);
         end loop;
      end if;

      --  If the renamed entity is an entry, inherit its profile. For other
      --  renamings as bodies, both profiles must be subtype conformant, so it
      --  is not necessary to replace the profile given in the declaration.
      --  However, default values that are aggregates are rewritten when
      --  partially analyzed, so we recover the original aggregate to insure
      --  that subsequent conformity checking works. Similarly, if the default
      --  expression was constant-folded, recover the original expression.

      Formal := First_Formal (Defining_Entity (Decl));

      if Present (Formal) then
         O_Formal := First_Formal (Old_S);
         Param_Spec := First (Parameter_Specifications (Spec));
         while Present (Formal) loop
            if Is_Entry (Old_S) then
               if Nkind (Parameter_Type (Param_Spec)) /=
                                                    N_Access_Definition
               then
                  Set_Etype (Formal, Etype (O_Formal));
                  Set_Entity (Parameter_Type (Param_Spec), Etype (O_Formal));
               end if;

            elsif Nkind (Default_Value (O_Formal)) = N_Aggregate
              or else Nkind (Original_Node (Default_Value (O_Formal))) /=
                                           Nkind (Default_Value (O_Formal))
            then
               Set_Expression (Param_Spec,
                 New_Copy_Tree (Original_Node (Default_Value (O_Formal))));
            end if;

            Next_Formal (Formal);
            Next_Formal (O_Formal);
            Next (Param_Spec);
         end loop;
      end if;

      --  If the renamed entity is a function, the generated body contains a
      --  return statement. Otherwise, build a procedure call. If the entity is
      --  an entry, subsequent analysis of the call will transform it into the
      --  proper entry or protected operation call. If the renamed entity is
      --  a character literal, return it directly.

      if Ekind (Old_S) = E_Function
        or else Ekind (Old_S) = E_Operator
        or else (Ekind (Old_S) = E_Subprogram_Type
                  and then Etype (Old_S) /= Standard_Void_Type)
      then
         Call_Node :=
           Make_Simple_Return_Statement (Loc,
              Expression =>
                Make_Function_Call (Loc,
                  Name => Call_Name,
                  Parameter_Associations => Actuals));

      elsif Ekind (Old_S) = E_Enumeration_Literal then
         Call_Node :=
           Make_Simple_Return_Statement (Loc,
              Expression => New_Occurrence_Of (Old_S, Loc));

      elsif Nkind (Nam) = N_Character_Literal then
         Call_Node :=
           Make_Simple_Return_Statement (Loc,
             Expression => Call_Name);

      else
         Call_Node :=
           Make_Procedure_Call_Statement (Loc,
             Name => Call_Name,
             Parameter_Associations => Actuals);
      end if;

      --  Create entities for subprogram body and formals

      Set_Defining_Unit_Name (Spec,
        Make_Defining_Identifier (Loc, Chars => Chars (New_S)));

      Param_Spec := First (Parameter_Specifications (Spec));
      while Present (Param_Spec) loop
         Set_Defining_Identifier (Param_Spec,
           Make_Defining_Identifier (Loc,
             Chars => Chars (Defining_Identifier (Param_Spec))));
         Next (Param_Spec);
      end loop;

      Body_Node :=
        Make_Subprogram_Body (Loc,
          Specification => Spec,
          Declarations => New_List,
          Handled_Statement_Sequence =>
            Make_Handled_Sequence_Of_Statements (Loc,
              Statements => New_List (Call_Node)));

      if Nkind (Decl) /= N_Subprogram_Declaration then
         Rewrite (N,
           Make_Subprogram_Declaration (Loc,
             Specification => Specification (N)));
      end if;

      --  Link the body to the entity whose declaration it completes. If
      --  the body is analyzed when the renamed entity is frozen, it may
      --  be necessary to restore the proper scope (see package Exp_Ch13).

      if Nkind (N) =  N_Subprogram_Renaming_Declaration
        and then Present (Corresponding_Spec (N))
      then
         Set_Corresponding_Spec (Body_Node, Corresponding_Spec (N));
      else
         Set_Corresponding_Spec (Body_Node, New_S);
      end if;

      return Body_Node;
   end Build_Renamed_Body;

   --------------------------
   -- Check_Address_Clause --
   --------------------------

   procedure Check_Address_Clause (E : Entity_Id) is
      Addr : constant Node_Id   := Address_Clause (E);
      Expr : Node_Id;
      Decl : constant Node_Id   := Declaration_Node (E);
      Typ  : constant Entity_Id := Etype (E);

   begin
      if Present (Addr) then
         Expr := Expression (Addr);

         if Needs_Constant_Address (Decl, Typ) then
            Check_Constant_Address_Clause (Expr, E);

            --  Has_Delayed_Freeze was set on E when the address clause was
            --  analyzed. Reset the flag now unless freeze actions were
            --  attached to it in the mean time.

            if No (Freeze_Node (E)) then
               Set_Has_Delayed_Freeze (E, False);
            end if;
         end if;

         --  If Rep_Clauses are to be ignored, remove address clause from
         --  list attached to entity, because it may be illegal for gigi,
         --  for example by breaking order of elaboration..

         if Ignore_Rep_Clauses then
            declare
               Rep : Node_Id;

            begin
               Rep := First_Rep_Item (E);

               if Rep = Addr then
                  Set_First_Rep_Item (E, Next_Rep_Item (Addr));

               else
                  while Present (Rep)
                    and then Next_Rep_Item (Rep) /= Addr
                  loop
                     Rep := Next_Rep_Item (Rep);
                  end loop;
               end if;

<<<<<<< HEAD
         --  Otherwise, we require the address clause to be constant because
         --  the call to the initialization procedure (or the attach code) has
         --  to happen at the point of the declaration.
         --  Actually the IP call has been moved to the freeze actions
         --  anyway, so maybe we can relax this restriction???

         else
            Check_Constant_Address_Clause (Expr, E);

            --  Has_Delayed_Freeze was set on E when the address clause was
            --  analyzed. Reset the flag now unless freeze actions were
            --  attached to it in the mean time.

            if No (Freeze_Node (E)) then
               Set_Has_Delayed_Freeze (E, False);
            end if;
         end if;
=======
               if Present (Rep) then
                  Set_Next_Rep_Item (Rep, Next_Rep_Item (Addr));
               end if;
            end;

            Rewrite (Addr, Make_Null_Statement (Sloc (E)));
>>>>>>> b56a5220

         elsif not Error_Posted (Expr)
           and then not Needs_Finalization (Typ)
         then
            Warn_Overlay (Expr, Typ, Name (Addr));
         end if;
      end if;
   end Check_Address_Clause;

   -----------------------------
   -- Check_Compile_Time_Size --
   -----------------------------

   procedure Check_Compile_Time_Size (T : Entity_Id) is

      procedure Set_Small_Size (T : Entity_Id; S : Uint);
      --  Sets the compile time known size (32 bits or less) in the Esize
      --  field, of T checking for a size clause that was given which attempts
      --  to give a smaller size, and also checking for an alignment clause.

      function Size_Known (T : Entity_Id) return Boolean;
      --  Recursive function that does all the work

      function Static_Discriminated_Components (T : Entity_Id) return Boolean;
      --  If T is a constrained subtype, its size is not known if any of its
      --  discriminant constraints is not static and it is not a null record.
      --  The test is conservative and doesn't check that the components are
      --  in fact constrained by non-static discriminant values. Could be made
      --  more precise ???

      --------------------
      -- Set_Small_Size --
      --------------------

      procedure Set_Small_Size (T : Entity_Id; S : Uint) is
      begin
         if S > 32 then
            return;

         --  Don't bother if alignment clause with a value other than 1 is
         --  present, because size may be padded up to meet back end alignment
         --  requirements, and only the back end knows the rules!

         elsif Known_Alignment (T) and then Alignment (T) /= 1 then
            return;

         --  Check for bad size clause given

         elsif Has_Size_Clause (T) then
            if RM_Size (T) < S then
               Error_Msg_Uint_1 := S;
               Error_Msg_NE
                 ("size for& too small, minimum allowed is ^",
                  Size_Clause (T), T);

            elsif Unknown_Esize (T) then
               Set_Esize (T, S);
            end if;

         --  Set sizes if not set already

         else
            if Unknown_Esize (T) then
               Set_Esize (T, S);
            end if;

            if Unknown_RM_Size (T) then
               Set_RM_Size (T, S);
            end if;
         end if;
      end Set_Small_Size;

      ----------------
      -- Size_Known --
      ----------------

      function Size_Known (T : Entity_Id) return Boolean is
         Index : Entity_Id;
         Comp  : Entity_Id;
         Ctyp  : Entity_Id;
         Low   : Node_Id;
         High  : Node_Id;

      begin
         if Size_Known_At_Compile_Time (T) then
            return True;

         --  Always True for scalar types. This is true even for generic formal
         --  scalar types. We used to return False in the latter case, but the
         --  size is known at compile time, even in the template, we just do
         --  not know the exact size but that's not the point of this routine.

         elsif Is_Scalar_Type (T)
           or else Is_Task_Type (T)
         then
            return True;

         --  Array types

         elsif Is_Array_Type (T) then

            --  String literals always have known size, and we can set it

            if Ekind (T) = E_String_Literal_Subtype then
               Set_Small_Size (T, Component_Size (T)
                               * String_Literal_Length (T));
               return True;

            --  Unconstrained types never have known at compile time size

            elsif not Is_Constrained (T) then
               return False;

            --  Don't do any recursion on type with error posted, since we may
            --  have a malformed type that leads us into a loop.

            elsif Error_Posted (T) then
               return False;

            --  Otherwise if component size unknown, then array size unknown

            elsif not Size_Known (Component_Type (T)) then
               return False;
            end if;

            --  Check for all indexes static, and also compute possible size
            --  (in case it is less than 32 and may be packable).

            declare
               Esiz : Uint := Component_Size (T);
               Dim  : Uint;

            begin
               Index := First_Index (T);
               while Present (Index) loop
                  if Nkind (Index) = N_Range then
                     Get_Index_Bounds (Index, Low, High);

                  elsif Error_Posted (Scalar_Range (Etype (Index))) then
                     return False;

                  else
                     Low  := Type_Low_Bound (Etype (Index));
                     High := Type_High_Bound (Etype (Index));
                  end if;

                  if not Compile_Time_Known_Value (Low)
                    or else not Compile_Time_Known_Value (High)
                    or else Etype (Index) = Any_Type
                  then
                     return False;

                  else
                     Dim := Expr_Value (High) - Expr_Value (Low) + 1;

                     if Dim >= 0 then
                        Esiz := Esiz * Dim;
                     else
                        Esiz := Uint_0;
                     end if;
                  end if;

                  Next_Index (Index);
               end loop;

               Set_Small_Size (T, Esiz);
               return True;
            end;

         --  Access types always have known at compile time sizes

         elsif Is_Access_Type (T) then
            return True;

         --  For non-generic private types, go to underlying type if present

         elsif Is_Private_Type (T)
           and then not Is_Generic_Type (T)
           and then Present (Underlying_Type (T))
         then
            --  Don't do any recursion on type with error posted, since we may
            --  have a malformed type that leads us into a loop.

            if Error_Posted (T) then
               return False;
            else
               return Size_Known (Underlying_Type (T));
            end if;

         --  Record types

         elsif Is_Record_Type (T) then

            --  A class-wide type is never considered to have a known size

            if Is_Class_Wide_Type (T) then
               return False;

            --  A subtype of a variant record must not have non-static
            --  discriminated components.

            elsif T /= Base_Type (T)
              and then not Static_Discriminated_Components (T)
            then
               return False;

            --  Don't do any recursion on type with error posted, since we may
            --  have a malformed type that leads us into a loop.

            elsif Error_Posted (T) then
               return False;
            end if;

            --  Now look at the components of the record

            declare
               --  The following two variables are used to keep track of the
               --  size of packed records if we can tell the size of the packed
               --  record in the front end. Packed_Size_Known is True if so far
               --  we can figure out the size. It is initialized to True for a
               --  packed record, unless the record has discriminants. The
               --  reason we eliminate the discriminated case is that we don't
               --  know the way the back end lays out discriminated packed
               --  records. If Packed_Size_Known is True, then Packed_Size is
               --  the size in bits so far.

               Packed_Size_Known : Boolean :=
                                     Is_Packed (T)
                                       and then not Has_Discriminants (T);

               Packed_Size : Uint := Uint_0;

            begin
               --  Test for variant part present

               if Has_Discriminants (T)
                 and then Present (Parent (T))
                 and then Nkind (Parent (T)) = N_Full_Type_Declaration
                 and then Nkind (Type_Definition (Parent (T))) =
                                               N_Record_Definition
                 and then not Null_Present (Type_Definition (Parent (T)))
                 and then Present (Variant_Part
                            (Component_List (Type_Definition (Parent (T)))))
               then
                  --  If variant part is present, and type is unconstrained,
                  --  then we must have defaulted discriminants, or a size
                  --  clause must be present for the type, or else the size
                  --  is definitely not known at compile time.

                  if not Is_Constrained (T)
                    and then
                      No (Discriminant_Default_Value (First_Discriminant (T)))
                    and then Unknown_Esize (T)
                  then
                     return False;
                  end if;
               end if;

               --  Loop through components

               Comp := First_Component_Or_Discriminant (T);
               while Present (Comp) loop
                  Ctyp := Etype (Comp);

                  --  We do not know the packed size if there is a component
                  --  clause present (we possibly could, but this would only
                  --  help in the case of a record with partial rep clauses.
                  --  That's because in the case of full rep clauses, the
                  --  size gets figured out anyway by a different circuit).

                  if Present (Component_Clause (Comp)) then
                     Packed_Size_Known := False;
                  end if;

                  --  We need to identify a component that is an array where
                  --  the index type is an enumeration type with non-standard
                  --  representation, and some bound of the type depends on a
                  --  discriminant.

                  --  This is because gigi computes the size by doing a
                  --  substitution of the appropriate discriminant value in
                  --  the size expression for the base type, and gigi is not
                  --  clever enough to evaluate the resulting expression (which
                  --  involves a call to rep_to_pos) at compile time.

                  --  It would be nice if gigi would either recognize that
                  --  this expression can be computed at compile time, or
                  --  alternatively figured out the size from the subtype
                  --  directly, where all the information is at hand ???

                  if Is_Array_Type (Etype (Comp))
                    and then Present (Packed_Array_Type (Etype (Comp)))
                  then
                     declare
                        Ocomp  : constant Entity_Id :=
                                   Original_Record_Component (Comp);
                        OCtyp  : constant Entity_Id := Etype (Ocomp);
                        Ind    : Node_Id;
                        Indtyp : Entity_Id;
                        Lo, Hi : Node_Id;

                     begin
                        Ind := First_Index (OCtyp);
                        while Present (Ind) loop
                           Indtyp := Etype (Ind);

                           if Is_Enumeration_Type (Indtyp)
                             and then Has_Non_Standard_Rep (Indtyp)
                           then
                              Lo := Type_Low_Bound  (Indtyp);
                              Hi := Type_High_Bound (Indtyp);

                              if Is_Entity_Name (Lo)
                                and then Ekind (Entity (Lo)) = E_Discriminant
                              then
                                 return False;

                              elsif Is_Entity_Name (Hi)
                                and then Ekind (Entity (Hi)) = E_Discriminant
                              then
                                 return False;
                              end if;
                           end if;

                           Next_Index (Ind);
                        end loop;
                     end;
                  end if;

                  --  Clearly size of record is not known if the size of one of
                  --  the components is not known.

                  if not Size_Known (Ctyp) then
                     return False;
                  end if;

                  --  Accumulate packed size if possible

                  if Packed_Size_Known then

                     --  We can only deal with elementary types, since for
                     --  non-elementary components, alignment enters into the
                     --  picture, and we don't know enough to handle proper
                     --  alignment in this context. Packed arrays count as
                     --  elementary if the representation is a modular type.

                     if Is_Elementary_Type (Ctyp)
                       or else (Is_Array_Type (Ctyp)
                                 and then Present (Packed_Array_Type (Ctyp))
                                 and then Is_Modular_Integer_Type
                                            (Packed_Array_Type (Ctyp)))
                     then
                        --  If RM_Size is known and static, then we can keep
                        --  accumulating the packed size.

                        if Known_Static_RM_Size (Ctyp) then

                           --  A little glitch, to be removed sometime ???
                           --  gigi does not understand zero sizes yet.

                           if RM_Size (Ctyp) = Uint_0 then
                              Packed_Size_Known := False;

                           --  Normal case where we can keep accumulating the
                           --  packed array size.

                           else
                              Packed_Size := Packed_Size + RM_Size (Ctyp);
                           end if;

                        --  If we have a field whose RM_Size is not known then
                        --  we can't figure out the packed size here.

                        else
                           Packed_Size_Known := False;
                        end if;

                     --  If we have a non-elementary type we can't figure out
                     --  the packed array size (alignment issues).

                     else
                        Packed_Size_Known := False;
                     end if;
                  end if;

                  Next_Component_Or_Discriminant (Comp);
               end loop;

               if Packed_Size_Known then
                  Set_Small_Size (T, Packed_Size);
               end if;

               return True;
            end;

         --  All other cases, size not known at compile time

         else
            return False;
         end if;
      end Size_Known;

      -------------------------------------
      -- Static_Discriminated_Components --
      -------------------------------------

      function Static_Discriminated_Components
        (T : Entity_Id) return Boolean
      is
         Constraint : Elmt_Id;

      begin
         if Has_Discriminants (T)
           and then Present (Discriminant_Constraint (T))
           and then Present (First_Component (T))
         then
            Constraint := First_Elmt (Discriminant_Constraint (T));
            while Present (Constraint) loop
               if not Compile_Time_Known_Value (Node (Constraint)) then
                  return False;
               end if;

               Next_Elmt (Constraint);
            end loop;
         end if;

         return True;
      end Static_Discriminated_Components;

   --  Start of processing for Check_Compile_Time_Size

   begin
      Set_Size_Known_At_Compile_Time (T, Size_Known (T));
   end Check_Compile_Time_Size;

   -----------------------------
   -- Check_Debug_Info_Needed --
   -----------------------------

   procedure Check_Debug_Info_Needed (T : Entity_Id) is
   begin
      if Debug_Info_Off (T) then
         return;

      elsif Comes_From_Source (T)
        or else Debug_Generated_Code
        or else Debug_Flag_VV
        or else Needs_Debug_Info (T)
      then
         Set_Debug_Info_Needed (T);
      end if;
   end Check_Debug_Info_Needed;

   ----------------------------
   -- Check_Strict_Alignment --
   ----------------------------

   procedure Check_Strict_Alignment (E : Entity_Id) is
      Comp  : Entity_Id;

   begin
      if Is_Tagged_Type (E) or else Is_Concurrent_Type (E) then
         Set_Strict_Alignment (E);

      elsif Is_Array_Type (E) then
         Set_Strict_Alignment (E, Strict_Alignment (Component_Type (E)));

      elsif Is_Record_Type (E) then
         if Is_Limited_Record (E) then
            Set_Strict_Alignment (E);
            return;
         end if;

         Comp := First_Component (E);
         while Present (Comp) loop
            if not Is_Type (Comp)
              and then (Strict_Alignment (Etype (Comp))
                         or else Is_Aliased (Comp))
            then
               Set_Strict_Alignment (E);
               return;
            end if;

            Next_Component (Comp);
         end loop;
      end if;
   end Check_Strict_Alignment;

   -------------------------
   -- Check_Unsigned_Type --
   -------------------------

   procedure Check_Unsigned_Type (E : Entity_Id) is
      Ancestor : Entity_Id;
      Lo_Bound : Node_Id;
      Btyp     : Entity_Id;

   begin
      if not Is_Discrete_Or_Fixed_Point_Type (E) then
         return;
      end if;

      --  Do not attempt to analyze case where range was in error

      if No (Scalar_Range (E))
        or else Error_Posted (Scalar_Range (E))
      then
         return;
      end if;

      --  The situation that is non trivial is something like

      --     subtype x1 is integer range -10 .. +10;
      --     subtype x2 is x1 range 0 .. V1;
      --     subtype x3 is x2 range V2 .. V3;
      --     subtype x4 is x3 range V4 .. V5;

      --  where Vn are variables. Here the base type is signed, but we still
      --  know that x4 is unsigned because of the lower bound of x2.

      --  The only way to deal with this is to look up the ancestor chain

      Ancestor := E;
      loop
         if Ancestor = Any_Type or else Etype (Ancestor) = Any_Type then
            return;
         end if;

         Lo_Bound := Type_Low_Bound (Ancestor);

         if Compile_Time_Known_Value (Lo_Bound) then

            if Expr_Rep_Value (Lo_Bound) >= 0 then
               Set_Is_Unsigned_Type (E, True);
            end if;

            return;

         else
            Ancestor := Ancestor_Subtype (Ancestor);

            --  If no ancestor had a static lower bound, go to base type

            if No (Ancestor) then

               --  Note: the reason we still check for a compile time known
               --  value for the base type is that at least in the case of
               --  generic formals, we can have bounds that fail this test,
               --  and there may be other cases in error situations.

               Btyp := Base_Type (E);

               if Btyp = Any_Type or else Etype (Btyp) = Any_Type then
                  return;
               end if;

               Lo_Bound := Type_Low_Bound (Base_Type (E));

               if Compile_Time_Known_Value (Lo_Bound)
                 and then Expr_Rep_Value (Lo_Bound) >= 0
               then
                  Set_Is_Unsigned_Type (E, True);
               end if;

               return;
            end if;
         end if;
      end loop;
   end Check_Unsigned_Type;

   -------------------------
   -- Is_Atomic_Aggregate --
   -------------------------

   function  Is_Atomic_Aggregate
     (E   : Entity_Id;
      Typ : Entity_Id) return Boolean
   is
      Loc   : constant Source_Ptr := Sloc (E);
      New_N : Node_Id;
      Par   : Node_Id;
      Temp  : Entity_Id;

   begin
      Par := Parent (E);

      --  Array may be qualified, so find outer context
<<<<<<< HEAD

      if Nkind (Par) = N_Qualified_Expression then
         Par := Parent (Par);
      end if;

      if Nkind_In (Par, N_Object_Declaration, N_Assignment_Statement)
        and then Comes_From_Source (Par)
      then
         Temp :=
           Make_Defining_Identifier (Loc,
             New_Internal_Name ('T'));
=======
>>>>>>> b56a5220

      if Nkind (Par) = N_Qualified_Expression then
         Par := Parent (Par);
      end if;

      if Nkind_In (Par, N_Object_Declaration, N_Assignment_Statement)
        and then Comes_From_Source (Par)
      then
         Temp := Make_Temporary (Loc, 'T', E);
         New_N :=
           Make_Object_Declaration (Loc,
             Defining_Identifier => Temp,
             Object_Definition   => New_Occurrence_Of (Typ, Loc),
             Expression          => Relocate_Node (E));
         Insert_Before (Par, New_N);
         Analyze (New_N);

         Set_Expression (Par, New_Occurrence_Of (Temp, Loc));
         return True;

      else
         return False;
      end if;
   end Is_Atomic_Aggregate;

   ----------------
   -- Freeze_All --
   ----------------

   --  Note: the easy coding for this procedure would be to just build a
   --  single list of freeze nodes and then insert them and analyze them
   --  all at once. This won't work, because the analysis of earlier freeze
   --  nodes may recursively freeze types which would otherwise appear later
   --  on in the freeze list. So we must analyze and expand the freeze nodes
   --  as they are generated.

   procedure Freeze_All (From : Entity_Id; After : in out Node_Id) is
      E     : Entity_Id;
      Decl  : Node_Id;

      procedure Freeze_All_Ent (From : Entity_Id; After : in out Node_Id);
      --  This is the internal recursive routine that does freezing of entities
      --  (but NOT the analysis of default expressions, which should not be
      --  recursive, we don't want to analyze those till we are sure that ALL
      --  the types are frozen).

      --------------------
      -- Freeze_All_Ent --
      --------------------

      procedure Freeze_All_Ent (From : Entity_Id; After : in out Node_Id) is
         E     : Entity_Id;
         Flist : List_Id;
         Lastn : Node_Id;

         procedure Process_Flist;
         --  If freeze nodes are present, insert and analyze, and reset cursor
         --  for next insertion.

         -------------------
         -- Process_Flist --
         -------------------

         procedure Process_Flist is
         begin
            if Is_Non_Empty_List (Flist) then
               Lastn := Next (After);
               Insert_List_After_And_Analyze (After, Flist);

               if Present (Lastn) then
                  After := Prev (Lastn);
               else
                  After := Last (List_Containing (After));
               end if;
            end if;
         end Process_Flist;

      --  Start or processing for Freeze_All_Ent

      begin
         E := From;
         while Present (E) loop

            --  If the entity is an inner package which is not a package
            --  renaming, then its entities must be frozen at this point. Note
            --  that such entities do NOT get frozen at the end of the nested
            --  package itself (only library packages freeze).

            --  Same is true for task declarations, where anonymous records
            --  created for entry parameters must be frozen.

            if Ekind (E) = E_Package
              and then No (Renamed_Object (E))
              and then not Is_Child_Unit (E)
              and then not Is_Frozen (E)
            then
               Push_Scope (E);
               Install_Visible_Declarations (E);
               Install_Private_Declarations (E);

               Freeze_All (First_Entity (E), After);

               End_Package_Scope (E);

            elsif Ekind (E) in Task_Kind
              and then
                (Nkind (Parent (E)) = N_Task_Type_Declaration
                   or else
                 Nkind (Parent (E)) = N_Single_Task_Declaration)
            then
               Push_Scope (E);
               Freeze_All (First_Entity (E), After);
               End_Scope;

            --  For a derived tagged type, we must ensure that all the
            --  primitive operations of the parent have been frozen, so that
            --  their addresses will be in the parent's dispatch table at the
            --  point it is inherited.

            elsif Ekind (E) = E_Record_Type
              and then Is_Tagged_Type (E)
              and then Is_Tagged_Type (Etype (E))
              and then Is_Derived_Type (E)
            then
               declare
                  Prim_List : constant Elist_Id :=
                               Primitive_Operations (Etype (E));

                  Prim : Elmt_Id;
                  Subp : Entity_Id;

               begin
                  Prim  := First_Elmt (Prim_List);
                  while Present (Prim) loop
                     Subp := Node (Prim);

                     if Comes_From_Source (Subp)
                       and then not Is_Frozen (Subp)
                     then
                        Flist := Freeze_Entity (Subp, After);
                        Process_Flist;
                     end if;

                     Next_Elmt (Prim);
                  end loop;
               end;
            end if;

            if not Is_Frozen (E) then
               Flist := Freeze_Entity (E, After);
               Process_Flist;
            end if;

            --  If an incomplete type is still not frozen, this may be a
            --  premature freezing because of a body declaration that follows.
            --  Indicate where the freezing took place.

            --  If the freezing is caused by the end of the current declarative
            --  part, it is a Taft Amendment type, and there is no error.

            if not Is_Frozen (E)
              and then Ekind (E) = E_Incomplete_Type
            then
               declare
                  Bod : constant Node_Id := Next (After);

               begin
                  if (Nkind_In (Bod, N_Subprogram_Body,
                                     N_Entry_Body,
                                     N_Package_Body,
                                     N_Protected_Body,
                                     N_Task_Body)
                        or else Nkind (Bod) in N_Body_Stub)
                     and then
                       List_Containing (After) = List_Containing (Parent (E))
                  then
                     Error_Msg_Sloc := Sloc (Next (After));
                     Error_Msg_NE
                       ("type& is frozen# before its full declaration",
                         Parent (E), E);
                  end if;
               end;
            end if;

            Next_Entity (E);
         end loop;
      end Freeze_All_Ent;

   --  Start of processing for Freeze_All

   begin
      Freeze_All_Ent (From, After);

      --  Now that all types are frozen, we can deal with default expressions
      --  that require us to build a default expression functions. This is the
      --  point at which such functions are constructed (after all types that
      --  might be used in such expressions have been frozen).

      --  For subprograms that are renaming_as_body, we create the wrapper
      --  bodies as needed.

      --  We also add finalization chains to access types whose designated
      --  types are controlled. This is normally done when freezing the type,
      --  but this misses recursive type definitions where the later members
      --  of the recursion introduce controlled components.

      --  Loop through entities

      E := From;
      while Present (E) loop
         if Is_Subprogram (E) then

            if not Default_Expressions_Processed (E) then
               Process_Default_Expressions (E, After);
            end if;

            if not Has_Completion (E) then
               Decl := Unit_Declaration_Node (E);

               if Nkind (Decl) = N_Subprogram_Renaming_Declaration then
                  Build_And_Analyze_Renamed_Body (Decl, E, After);

               elsif Nkind (Decl) = N_Subprogram_Declaration
                 and then Present (Corresponding_Body (Decl))
                 and then
                   Nkind (Unit_Declaration_Node (Corresponding_Body (Decl)))
                                          = N_Subprogram_Renaming_Declaration
               then
                  Build_And_Analyze_Renamed_Body
                    (Decl, Corresponding_Body (Decl), After);
               end if;
            end if;

         elsif Ekind (E) in Task_Kind
           and then
             (Nkind (Parent (E)) = N_Task_Type_Declaration
                or else
              Nkind (Parent (E)) = N_Single_Task_Declaration)
         then
            declare
               Ent : Entity_Id;

            begin
               Ent := First_Entity (E);
               while Present (Ent) loop
                  if Is_Entry (Ent)
                    and then not Default_Expressions_Processed (Ent)
                  then
                     Process_Default_Expressions (Ent, After);
                  end if;

                  Next_Entity (Ent);
               end loop;
            end;

         elsif Is_Access_Type (E)
           and then Comes_From_Source (E)
           and then Ekind (Directly_Designated_Type (E)) = E_Incomplete_Type
           and then Needs_Finalization (Designated_Type (E))
           and then No (Associated_Final_Chain (E))
         then
            Build_Final_List (Parent (E), E);
         end if;

         Next_Entity (E);
      end loop;
   end Freeze_All;

   -----------------------
   -- Freeze_And_Append --
   -----------------------

   procedure Freeze_And_Append
     (Ent    : Entity_Id;
      N      : Node_Id;
      Result : in out List_Id)
   is
      L : constant List_Id := Freeze_Entity (Ent, N);
   begin
      if Is_Non_Empty_List (L) then
         if Result = No_List then
            Result := L;
         else
            Append_List (L, Result);
         end if;
      end if;
   end Freeze_And_Append;

   -------------------
   -- Freeze_Before --
   -------------------

   procedure Freeze_Before (N : Node_Id; T : Entity_Id) is
      Freeze_Nodes : constant List_Id := Freeze_Entity (T, N);
   begin
      if Is_Non_Empty_List (Freeze_Nodes) then
         Insert_Actions (N, Freeze_Nodes);
      end if;
   end Freeze_Before;

   -------------------
   -- Freeze_Entity --
   -------------------

   function Freeze_Entity (E : Entity_Id; N : Node_Id) return List_Id is
      Loc    : constant Source_Ptr := Sloc (N);
      Test_E : Entity_Id := E;
      Comp   : Entity_Id;
      F_Node : Node_Id;
      Result : List_Id;
      Indx   : Node_Id;
      Formal : Entity_Id;
      Atype  : Entity_Id;

      Has_Default_Initialization : Boolean := False;
      --  This flag gets set to true for a variable with default initialization

      procedure Check_Current_Instance (Comp_Decl : Node_Id);
      --  Check that an Access or Unchecked_Access attribute with a prefix
      --  which is the current instance type can only be applied when the type
      --  is limited.

      procedure Check_Suspicious_Modulus (Utype : Entity_Id);
      --  Give warning for modulus of 8, 16, 32, or 64 given as an explicit
      --  integer literal without an explicit corresponding size clause. The
      --  caller has checked that Utype is a modular integer type.

      function After_Last_Declaration return Boolean;
      --  If Loc is a freeze_entity that appears after the last declaration
      --  in the scope, inhibit error messages on late completion.

      procedure Freeze_Record_Type (Rec : Entity_Id);
      --  Freeze each component, handle some representation clauses, and freeze
      --  primitive operations if this is a tagged type.

      ----------------------------
      -- After_Last_Declaration --
      ----------------------------

      function After_Last_Declaration return Boolean is
         Spec : constant Node_Id := Parent (Current_Scope);
      begin
         if Nkind (Spec) = N_Package_Specification then
            if Present (Private_Declarations (Spec)) then
               return Loc >= Sloc (Last (Private_Declarations (Spec)));
            elsif Present (Visible_Declarations (Spec)) then
               return Loc >= Sloc (Last (Visible_Declarations (Spec)));
            else
               return False;
            end if;
         else
            return False;
         end if;
      end After_Last_Declaration;

      ----------------------------
      -- Check_Current_Instance --
      ----------------------------

      procedure Check_Current_Instance (Comp_Decl : Node_Id) is

         Rec_Type : constant Entity_Id :=
                      Scope (Defining_Identifier (Comp_Decl));

         Decl : constant Node_Id := Parent (Rec_Type);

         function Process (N : Node_Id) return Traverse_Result;
         --  Process routine to apply check to given node

         -------------
         -- Process --
         -------------

         function Process (N : Node_Id) return Traverse_Result is
         begin
            case Nkind (N) is
               when N_Attribute_Reference =>
                  if (Attribute_Name (N) = Name_Access
                        or else
                      Attribute_Name (N) = Name_Unchecked_Access)
                    and then Is_Entity_Name (Prefix (N))
                    and then Is_Type (Entity (Prefix (N)))
                    and then Entity (Prefix (N)) = E
                  then
                     Error_Msg_N
                       ("current instance must be a limited type", Prefix (N));
                     return Abandon;
                  else
                     return OK;
                  end if;

               when others => return OK;
            end case;
         end Process;

         procedure Traverse is new Traverse_Proc (Process);

      --  Start of processing for Check_Current_Instance

      begin
         --  In Ada95, the (imprecise) rule is that the current instance of a
         --  limited type is aliased. In Ada2005, limitedness must be explicit:
         --  either a tagged type, or a limited record.

         if Is_Limited_Type (Rec_Type)
<<<<<<< HEAD
           and then (Ada_Version < Ada_05 or else Is_Tagged_Type (Rec_Type))
=======
           and then (Ada_Version < Ada_2005 or else Is_Tagged_Type (Rec_Type))
>>>>>>> b56a5220
         then
            return;

         elsif Nkind (Decl) = N_Full_Type_Declaration
           and then Limited_Present (Type_Definition (Decl))
         then
            return;

         else
            Traverse (Comp_Decl);
         end if;
      end Check_Current_Instance;

      ------------------------------
      -- Check_Suspicious_Modulus --
      ------------------------------

      procedure Check_Suspicious_Modulus (Utype : Entity_Id) is
         Decl : constant Node_Id := Declaration_Node (Underlying_Type (Utype));

      begin
         if Nkind (Decl) = N_Full_Type_Declaration then
            declare
               Tdef : constant Node_Id := Type_Definition (Decl);
            begin
               if Nkind (Tdef) = N_Modular_Type_Definition then
                  declare
                     Modulus : constant Node_Id :=
                                 Original_Node (Expression (Tdef));
                  begin
                     if Nkind (Modulus) = N_Integer_Literal then
                        declare
                           Modv : constant Uint := Intval (Modulus);
                           Sizv : constant Uint := RM_Size (Utype);

                        begin
                           --  First case, modulus and size are the same. This
                           --  happens if you have something like mod 32, with
                           --  an explicit size of 32, this is for sure a case
                           --  where the warning is given, since it is seems
                           --  very unlikely that someone would want e.g. a
                           --  five bit type stored in 32 bits. It is much
                           --  more likely they wanted a 32-bit type.

                           if Modv = Sizv then
                              null;

                           --  Second case, the modulus is 32 or 64 and no
                           --  size clause is present. This is a less clear
                           --  case for giving the warning, but in the case
                           --  of 32/64 (5-bit or 6-bit types) these seem rare
                           --  enough that it is a likely error (and in any
                           --  case using 2**5 or 2**6 in these cases seems
                           --  clearer. We don't include 8 or 16 here, simply
                           --  because in practice 3-bit and 4-bit types are
                           --  more common and too many false positives if
                           --  we warn in these cases.

                           elsif not Has_Size_Clause (Utype)
                             and then (Modv = Uint_32 or else Modv = Uint_64)
                           then
                              null;

                           --  No warning needed

                           else
                              return;
                           end if;

                           --  If we fall through, give warning

                           Error_Msg_Uint_1 := Modv;
                           Error_Msg_N
                             ("?2 '*'*^' may have been intended here",
                              Modulus);
                        end;
                     end if;
                  end;
               end if;
            end;
         end if;
      end Check_Suspicious_Modulus;

      ------------------------
      -- Freeze_Record_Type --
      ------------------------

      procedure Freeze_Record_Type (Rec : Entity_Id) is
         Comp : Entity_Id;
         IR   : Node_Id;
         ADC  : Node_Id;
         Prev : Entity_Id;

         Junk : Boolean;
         pragma Warnings (Off, Junk);

         Unplaced_Component : Boolean := False;
         --  Set True if we find at least one component with no component
         --  clause (used to warn about useless Pack pragmas).

         Placed_Component : Boolean := False;
         --  Set True if we find at least one component with a component
         --  clause (used to warn about useless Bit_Order pragmas, and also
         --  to detect cases where Implicit_Packing may have an effect).

         All_Scalar_Components : Boolean := True;
         --  Set False if we encounter a component of a non-scalar type

         Scalar_Component_Total_RM_Size : Uint := Uint_0;
         Scalar_Component_Total_Esize   : Uint := Uint_0;
         --  Accumulates total RM_Size values and total Esize values of all
         --  scalar components. Used for processing of Implicit_Packing.

         function Check_Allocator (N : Node_Id) return Node_Id;
         --  If N is an allocator, possibly wrapped in one or more level of
         --  qualified expression(s), return the inner allocator node, else
         --  return Empty.

         procedure Check_Itype (Typ : Entity_Id);
         --  If the component subtype is an access to a constrained subtype of
         --  an already frozen type, make the subtype frozen as well. It might
         --  otherwise be frozen in the wrong scope, and a freeze node on
         --  subtype has no effect. Similarly, if the component subtype is a
         --  regular (not protected) access to subprogram, set the anonymous
         --  subprogram type to frozen as well, to prevent an out-of-scope
         --  freeze node at some eventual point of call. Protected operations
         --  are handled elsewhere.

         ---------------------
         -- Check_Allocator --
         ---------------------

         function Check_Allocator (N : Node_Id) return Node_Id is
            Inner : Node_Id;
         begin
            Inner := N;
            loop
               if Nkind (Inner) = N_Allocator then
                  return Inner;
               elsif Nkind (Inner) = N_Qualified_Expression then
                  Inner := Expression (Inner);
               else
                  return Empty;
               end if;
            end loop;
         end Check_Allocator;

         -----------------
         -- Check_Itype --
         -----------------

         procedure Check_Itype (Typ : Entity_Id) is
            Desig : constant Entity_Id := Designated_Type (Typ);

         begin
            if not Is_Frozen (Desig)
              and then Is_Frozen (Base_Type (Desig))
            then
               Set_Is_Frozen (Desig);

               --  In addition, add an Itype_Reference to ensure that the
               --  access subtype is elaborated early enough. This cannot be
               --  done if the subtype may depend on discriminants.

               if Ekind (Comp) = E_Component
                 and then Is_Itype (Etype (Comp))
                 and then not Has_Discriminants (Rec)
               then
                  IR := Make_Itype_Reference (Sloc (Comp));
                  Set_Itype (IR, Desig);

                  if No (Result) then
                     Result := New_List (IR);
                  else
                     Append (IR, Result);
                  end if;
               end if;

            elsif Ekind (Typ) = E_Anonymous_Access_Subprogram_Type
              and then Convention (Desig) /= Convention_Protected
            then
               Set_Is_Frozen (Desig);
            end if;
         end Check_Itype;

      --  Start of processing for Freeze_Record_Type

      begin
         --  If this is a subtype of a controlled type, declared without a
         --  constraint, the _controller may not appear in the component list
         --  if the parent was not frozen at the point of subtype declaration.
         --  Inherit the _controller component now.

         if Rec /= Base_Type (Rec)
           and then Has_Controlled_Component (Rec)
         then
            if Nkind (Parent (Rec)) = N_Subtype_Declaration
              and then Is_Entity_Name (Subtype_Indication (Parent (Rec)))
            then
               Set_First_Entity (Rec, First_Entity (Base_Type (Rec)));

            --  If this is an internal type without a declaration, as for
            --  record component, the base type may not yet be frozen, and its
            --  controller has not been created. Add an explicit freeze node
            --  for the itype, so it will be frozen after the base type. This
            --  freeze node is used to communicate with the expander, in order
            --  to create the controller for the enclosing record, and it is
            --  deleted afterwards (see exp_ch3). It must not be created when
            --  expansion is off, because it might appear in the wrong context
            --  for the back end.

            elsif Is_Itype (Rec)
              and then Has_Delayed_Freeze (Base_Type (Rec))
              and then
                Nkind (Associated_Node_For_Itype (Rec)) =
                                                     N_Component_Declaration
              and then Expander_Active
            then
               Ensure_Freeze_Node (Rec);
            end if;
         end if;

         --  Freeze components and embedded subtypes

         Comp := First_Entity (Rec);
         Prev := Empty;
         while Present (Comp) loop

            --  First handle the component case

            if Ekind (Comp) = E_Component
              or else Ekind (Comp) = E_Discriminant
            then
               declare
                  CC : constant Node_Id := Component_Clause (Comp);

               begin
                  --  Freezing a record type freezes the type of each of its
                  --  components. However, if the type of the component is
                  --  part of this record, we do not want or need a separate
                  --  Freeze_Node. Note that Is_Itype is wrong because that's
                  --  also set in private type cases. We also can't check for
                  --  the Scope being exactly Rec because of private types and
                  --  record extensions.

                  if Is_Itype (Etype (Comp))
                    and then Is_Record_Type (Underlying_Type
                                             (Scope (Etype (Comp))))
                  then
                     Undelay_Type (Etype (Comp));
                  end if;

                  Freeze_And_Append (Etype (Comp), N, Result);

                  --  Check for error of component clause given for variable
                  --  sized type. We have to delay this test till this point,
                  --  since the component type has to be frozen for us to know
                  --  if it is variable length. We omit this test in a generic
                  --  context, it will be applied at instantiation time.

                  if Present (CC) then
                     Placed_Component := True;

                     if Inside_A_Generic then
                        null;

                     elsif not
                       Size_Known_At_Compile_Time
                         (Underlying_Type (Etype (Comp)))
                     then
                        Error_Msg_N
                          ("component clause not allowed for variable " &
                           "length component", CC);
                     end if;

                  else
                     Unplaced_Component := True;
                  end if;

                  --  Case of component requires byte alignment

                  if Must_Be_On_Byte_Boundary (Etype (Comp)) then

                     --  Set the enclosing record to also require byte align

                     Set_Must_Be_On_Byte_Boundary (Rec);

                     --  Check for component clause that is inconsistent with
                     --  the required byte boundary alignment.

                     if Present (CC)
                       and then Normalized_First_Bit (Comp) mod
                                  System_Storage_Unit /= 0
                     then
                        Error_Msg_N
                          ("component & must be byte aligned",
                           Component_Name (Component_Clause (Comp)));
                     end if;
                  end if;
               end;
            end if;

            --  Gather data for possible Implicit_Packing later. Note that at
            --  this stage we might be dealing with a real component, or with
            --  an implicit subtype declaration.

            if not Is_Scalar_Type (Etype (Comp)) then
               All_Scalar_Components := False;
            else
               Scalar_Component_Total_RM_Size :=
                 Scalar_Component_Total_RM_Size + RM_Size (Etype (Comp));
               Scalar_Component_Total_Esize :=
                 Scalar_Component_Total_Esize + Esize (Etype (Comp));
            end if;

            --  Gather data for possible Implicit_Packing later

            if not Is_Scalar_Type (Etype (Comp)) then
               All_Scalar_Components := False;
            else
               Scalar_Component_Total_RM_Size :=
                 Scalar_Component_Total_RM_Size + RM_Size (Etype (Comp));
               Scalar_Component_Total_Esize :=
                 Scalar_Component_Total_Esize + Esize (Etype (Comp));
            end if;

            --  If the component is an Itype with Delayed_Freeze and is either
            --  a record or array subtype and its base type has not yet been
            --  frozen, we must remove this from the entity list of this record
            --  and put it on the entity list of the scope of its base type.
            --  Note that we know that this is not the type of a component
            --  since we cleared Has_Delayed_Freeze for it in the previous
            --  loop. Thus this must be the Designated_Type of an access type,
            --  which is the type of a component.

            if Is_Itype (Comp)
              and then Is_Type (Scope (Comp))
              and then Is_Composite_Type (Comp)
              and then Base_Type (Comp) /= Comp
              and then Has_Delayed_Freeze (Comp)
              and then not Is_Frozen (Base_Type (Comp))
            then
               declare
                  Will_Be_Frozen : Boolean := False;
                  S              : Entity_Id;

               begin
                  --  We have a pretty bad kludge here. Suppose Rec is subtype
                  --  being defined in a subprogram that's created as part of
                  --  the freezing of Rec'Base. In that case, we know that
                  --  Comp'Base must have already been frozen by the time we
                  --  get to elaborate this because Gigi doesn't elaborate any
                  --  bodies until it has elaborated all of the declarative
                  --  part. But Is_Frozen will not be set at this point because
                  --  we are processing code in lexical order.

                  --  We detect this case by going up the Scope chain of Rec
                  --  and seeing if we have a subprogram scope before reaching
                  --  the top of the scope chain or that of Comp'Base. If we
                  --  do, then mark that Comp'Base will actually be frozen. If
                  --  so, we merely undelay it.

                  S := Scope (Rec);
                  while Present (S) loop
                     if Is_Subprogram (S) then
                        Will_Be_Frozen := True;
                        exit;
                     elsif S = Scope (Base_Type (Comp)) then
                        exit;
                     end if;

                     S := Scope (S);
                  end loop;

                  if Will_Be_Frozen then
                     Undelay_Type (Comp);
                  else
                     if Present (Prev) then
                        Set_Next_Entity (Prev, Next_Entity (Comp));
                     else
                        Set_First_Entity (Rec, Next_Entity (Comp));
                     end if;

                     --  Insert in entity list of scope of base type (which
                     --  must be an enclosing scope, because still unfrozen).

                     Append_Entity (Comp, Scope (Base_Type (Comp)));
                  end if;
               end;

            --  If the component is an access type with an allocator as default
            --  value, the designated type will be frozen by the corresponding
            --  expression in init_proc. In order to place the freeze node for
            --  the designated type before that for the current record type,
            --  freeze it now.

            --  Same process if the component is an array of access types,
            --  initialized with an aggregate. If the designated type is
            --  private, it cannot contain allocators, and it is premature
            --  to freeze the type, so we check for this as well.

            elsif Is_Access_Type (Etype (Comp))
              and then Present (Parent (Comp))
              and then Present (Expression (Parent (Comp)))
            then
               declare
                  Alloc : constant Node_Id :=
                            Check_Allocator (Expression (Parent (Comp)));

               begin
                  if Present (Alloc) then

                     --  If component is pointer to a classwide type, freeze
                     --  the specific type in the expression being allocated.
                     --  The expression may be a subtype indication, in which
                     --  case freeze the subtype mark.

                     if Is_Class_Wide_Type
                          (Designated_Type (Etype (Comp)))
                     then
                        if Is_Entity_Name (Expression (Alloc)) then
                           Freeze_And_Append
                             (Entity (Expression (Alloc)), N, Result);
                        elsif
                          Nkind (Expression (Alloc)) = N_Subtype_Indication
                        then
                           Freeze_And_Append
                            (Entity (Subtype_Mark (Expression (Alloc))),
                             N, Result);
                        end if;

                     elsif Is_Itype (Designated_Type (Etype (Comp))) then
                        Check_Itype (Etype (Comp));

                     else
                        Freeze_And_Append
                          (Designated_Type (Etype (Comp)), N, Result);
                     end if;
                  end if;
               end;

            elsif Is_Access_Type (Etype (Comp))
              and then Is_Itype (Designated_Type (Etype (Comp)))
            then
               Check_Itype (Etype (Comp));

            elsif Is_Array_Type (Etype (Comp))
              and then Is_Access_Type (Component_Type (Etype (Comp)))
              and then Present (Parent (Comp))
              and then Nkind (Parent (Comp)) = N_Component_Declaration
              and then Present (Expression (Parent (Comp)))
              and then Nkind (Expression (Parent (Comp))) = N_Aggregate
              and then Is_Fully_Defined
                 (Designated_Type (Component_Type (Etype (Comp))))
            then
               Freeze_And_Append
                 (Designated_Type
                   (Component_Type (Etype (Comp))), N, Result);
            end if;

            Prev := Comp;
            Next_Entity (Comp);
         end loop;

         --  Deal with pragma Bit_Order setting non-standard bit order

         if Reverse_Bit_Order (Rec) and then Base_Type (Rec) = Rec then
            if not Placed_Component then
               ADC :=
                 Get_Attribute_Definition_Clause (Rec, Attribute_Bit_Order);
               Error_Msg_N ("?Bit_Order specification has no effect", ADC);
               Error_Msg_N
                 ("\?since no component clauses were specified", ADC);

            --  Here is where we do the processing for reversed bit order

            else
               Adjust_Record_For_Reverse_Bit_Order (Rec);
            end if;
         end if;

         --  Complete error checking on record representation clause (e.g.
         --  overlap of components). This is called after adjusting the
         --  record for reverse bit order.

         declare
            RRC : constant Node_Id := Get_Record_Representation_Clause (Rec);
         begin
            if Present (RRC) then
               Check_Record_Representation_Clause (RRC);
            end if;
         end;

         --  Set OK_To_Reorder_Components depending on debug flags

         if Is_Base_Type (Rec) and then Convention (Rec) = Convention_Ada then
            if (Has_Discriminants (Rec) and then Debug_Flag_Dot_V)
                  or else
               (not Has_Discriminants (Rec) and then Debug_Flag_Dot_R)
            then
               Set_OK_To_Reorder_Components (Rec);
            end if;
         end if;

         --  Check for useless pragma Pack when all components placed. We only
         --  do this check for record types, not subtypes, since a subtype may
         --  have all its components placed, and it still makes perfectly good
         --  sense to pack other subtypes or the parent type. We do not give
         --  this warning if Optimize_Alignment is set to Space, since the
         --  pragma Pack does have an effect in this case (it always resets
         --  the alignment to one).

         if Ekind (Rec) = E_Record_Type
           and then Is_Packed (Rec)
           and then not Unplaced_Component
           and then Optimize_Alignment /= 'S'
         then
            --  Reset packed status. Probably not necessary, but we do it so
            --  that there is no chance of the back end doing something strange
            --  with this redundant indication of packing.

            Set_Is_Packed (Rec, False);

            --  Give warning if redundant constructs warnings on

            if Warn_On_Redundant_Constructs then
               Error_Msg_N -- CODEFIX
                 ("?pragma Pack has no effect, no unplaced components",
                  Get_Rep_Pragma (Rec, Name_Pack));
            end if;
         end if;

         --  If this is the record corresponding to a remote type, freeze the
         --  remote type here since that is what we are semantically freezing.
         --  This prevents the freeze node for that type in an inner scope.

         --  Also, Check for controlled components and unchecked unions.
         --  Finally, enforce the restriction that access attributes with a
         --  current instance prefix can only apply to limited types.

         if Ekind (Rec) = E_Record_Type then
            if Present (Corresponding_Remote_Type (Rec)) then
               Freeze_And_Append (Corresponding_Remote_Type (Rec), N, Result);
            end if;

            Comp := First_Component (Rec);
            while Present (Comp) loop

               --  Do not set Has_Controlled_Component on a class-wide
               --  equivalent type. See Make_CW_Equivalent_Type.

               if not Is_Class_Wide_Equivalent_Type (Rec)
                 and then (Has_Controlled_Component (Etype (Comp))
                            or else (Chars (Comp) /= Name_uParent
                                      and then Is_Controlled (Etype (Comp)))
                            or else (Is_Protected_Type (Etype (Comp))
                                      and then Present
                                        (Corresponding_Record_Type
                                          (Etype (Comp)))
                                      and then Has_Controlled_Component
                                        (Corresponding_Record_Type
                                          (Etype (Comp)))))
               then
                  Set_Has_Controlled_Component (Rec);
                  exit;
               end if;

               if Has_Unchecked_Union (Etype (Comp)) then
                  Set_Has_Unchecked_Union (Rec);
               end if;

               if Has_Per_Object_Constraint (Comp) then

                  --  Scan component declaration for likely misuses of current
                  --  instance, either in a constraint or a default expression.

                  Check_Current_Instance (Parent (Comp));
               end if;

               Next_Component (Comp);
            end loop;
         end if;

         Set_Component_Alignment_If_Not_Set (Rec);

         --  For first subtypes, check if there are any fixed-point fields with
         --  component clauses, where we must check the size. This is not done
         --  till the freeze point, since for fixed-point types, we do not know
         --  the size until the type is frozen. Similar processing applies to
         --  bit packed arrays.

         if Is_First_Subtype (Rec) then
            Comp := First_Component (Rec);
            while Present (Comp) loop
               if Present (Component_Clause (Comp))
                 and then (Is_Fixed_Point_Type (Etype (Comp))
                             or else
                           Is_Bit_Packed_Array (Etype (Comp)))
               then
                  Check_Size
                    (Component_Name (Component_Clause (Comp)),
                     Etype (Comp),
                     Esize (Comp),
                     Junk);
               end if;

               Next_Component (Comp);
            end loop;
         end if;

         --  Generate warning for applying C or C++ convention to a record
         --  with discriminants. This is suppressed for the unchecked union
         --  case, since the whole point in this case is interface C. We also
         --  do not generate this within instantiations, since we will have
         --  generated a message on the template.

         if Has_Discriminants (E)
           and then not Is_Unchecked_Union (E)
           and then (Convention (E) = Convention_C
                       or else
                     Convention (E) = Convention_CPP)
           and then Comes_From_Source (E)
           and then not In_Instance
           and then not Has_Warnings_Off (E)
           and then not Has_Warnings_Off (Base_Type (E))
         then
            declare
               Cprag : constant Node_Id := Get_Rep_Pragma (E, Name_Convention);
               A2    : Node_Id;

            begin
               if Present (Cprag) then
                  A2 := Next (First (Pragma_Argument_Associations (Cprag)));

                  if Convention (E) = Convention_C then
                     Error_Msg_N
                       ("?variant record has no direct equivalent in C", A2);
                  else
                     Error_Msg_N
                       ("?variant record has no direct equivalent in C++", A2);
                  end if;

                  Error_Msg_NE
                    ("\?use of convention for type& is dubious", A2, E);
               end if;
            end;
         end if;

         --  See if Size is too small as is (and implicit packing might help)

         if not Is_Packed (Rec)

           --  No implicit packing if even one component is explicitly placed

           and then not Placed_Component

           --  Must have size clause and all scalar components

           and then Has_Size_Clause (Rec)
           and then All_Scalar_Components

           --  Do not try implicit packing on records with discriminants, too
           --  complicated, especially in the variant record case.

           and then not Has_Discriminants (Rec)

           --  We can implicitly pack if the specified size of the record is
           --  less than the sum of the object sizes (no point in packing if
           --  this is not the case).

           and then Esize (Rec) < Scalar_Component_Total_Esize

           --  And the total RM size cannot be greater than the specified size
           --  since otherwise packing will not get us where we have to be!

           and then Esize (Rec) >= Scalar_Component_Total_RM_Size

           --  Never do implicit packing in CodePeer mode since we don't do
<<<<<<< HEAD
           --  any packing ever in this mode (why not???)
=======
           --  any packing in this mode, since this generates over-complex
           --  code that confuses CodePeer, and in general, CodePeer does not
           --  care about the internal representation of objects.
>>>>>>> b56a5220

           and then not CodePeer_Mode
         then
            --  If implicit packing enabled, do it

            if Implicit_Packing then
               Set_Is_Packed (Rec);

               --  Otherwise flag the size clause

            else
               declare
                  Sz : constant Node_Id := Size_Clause (Rec);
               begin
<<<<<<< HEAD
                  Error_Msg_NE --  CODEFIX
                    ("size given for& too small", Sz, Rec);
                  Error_Msg_N --  CODEFIX
=======
                  Error_Msg_NE -- CODEFIX
                    ("size given for& too small", Sz, Rec);
                  Error_Msg_N -- CODEFIX
>>>>>>> b56a5220
                    ("\use explicit pragma Pack "
                     & "or use pragma Implicit_Packing", Sz);
               end;
            end if;
         end if;
      end Freeze_Record_Type;

   --  Start of processing for Freeze_Entity

   begin
      --  We are going to test for various reasons why this entity need not be
      --  frozen here, but in the case of an Itype that's defined within a
      --  record, that test actually applies to the record.

      if Is_Itype (E) and then Is_Record_Type (Scope (E)) then
         Test_E := Scope (E);
      elsif Is_Itype (E) and then Present (Underlying_Type (Scope (E)))
        and then Is_Record_Type (Underlying_Type (Scope (E)))
      then
         Test_E := Underlying_Type (Scope (E));
      end if;

      --  Do not freeze if already frozen since we only need one freeze node

      if Is_Frozen (E) then
         return No_List;

      --  It is improper to freeze an external entity within a generic because
      --  its freeze node will appear in a non-valid context. The entity will
      --  be frozen in the proper scope after the current generic is analyzed.

      elsif Inside_A_Generic and then External_Ref_In_Generic (Test_E) then
         return No_List;

      --  Do not freeze a global entity within an inner scope created during
      --  expansion. A call to subprogram E within some internal procedure
      --  (a stream attribute for example) might require freezing E, but the
      --  freeze node must appear in the same declarative part as E itself.
      --  The two-pass elaboration mechanism in gigi guarantees that E will
      --  be frozen before the inner call is elaborated. We exclude constants
      --  from this test, because deferred constants may be frozen early, and
      --  must be diagnosed (e.g. in the case of a deferred constant being used
      --  in a default expression). If the enclosing subprogram comes from
      --  source, or is a generic instance, then the freeze point is the one
      --  mandated by the language, and we freeze the entity. A subprogram that
      --  is a child unit body that acts as a spec does not have a spec that
      --  comes from source, but can only come from source.

      elsif In_Open_Scopes (Scope (Test_E))
        and then Scope (Test_E) /= Current_Scope
        and then Ekind (Test_E) /= E_Constant
      then
         declare
            S : Entity_Id;

         begin
            S := Current_Scope;
            while Present (S) loop
               if Is_Overloadable (S) then
                  if Comes_From_Source (S)
                    or else Is_Generic_Instance (S)
                    or else Is_Child_Unit (S)
                  then
                     exit;
                  else
                     return No_List;
                  end if;
               end if;

               S := Scope (S);
            end loop;
         end;

      --  Similarly, an inlined instance body may make reference to global
      --  entities, but these references cannot be the proper freezing point
      --  for them, and in the absence of inlining freezing will take place in
      --  their own scope. Normally instance bodies are analyzed after the
      --  enclosing compilation, and everything has been frozen at the proper
      --  place, but with front-end inlining an instance body is compiled
      --  before the end of the enclosing scope, and as a result out-of-order
      --  freezing must be prevented.

      elsif Front_End_Inlining
        and then In_Instance_Body
        and then Present (Scope (Test_E))
      then
         declare
            S : Entity_Id;

         begin
            S := Scope (Test_E);
            while Present (S) loop
               if Is_Generic_Instance (S) then
                  exit;
               else
                  S := Scope (S);
               end if;
            end loop;

            if No (S) then
               return No_List;
            end if;
         end;
      end if;

      --  Deal with delayed aspect specifications. At the point of occurrence
      --  of the aspect definition, we preanalyzed the argument, to capture
      --  the visibility at that point, but the actual analysis of the aspect
      --  is required to be delayed to the freeze point, so we evaluate the
      --  pragma or attribute definition clause in the tree at this point.

      if Has_Delayed_Aspects (E) then
         declare
            Ritem : Node_Id;
            Aitem : Node_Id;

         begin
            Ritem := First_Rep_Item (E);
            while Present (Ritem) loop
               if Nkind (Ritem) = N_Aspect_Specification then
                  Aitem := Aspect_Rep_Item (Ritem);
                  pragma Assert (Is_Delayed_Aspect (Aitem));
                  Set_Parent (Aitem, Ritem);
                  Analyze (Aitem);
               end if;

               Next_Rep_Item (Ritem);
            end loop;
         end;
      end if;

      --  Here to freeze the entity

      Result := No_List;
      Set_Is_Frozen (E);

      --  Case of entity being frozen is other than a type

      if not Is_Type (E) then

         --  If entity is exported or imported and does not have an external
         --  name, now is the time to provide the appropriate default name.
         --  Skip this if the entity is stubbed, since we don't need a name
         --  for any stubbed routine. For the case on intrinsics, if no
         --  external name is specified, then calls will be handled in
<<<<<<< HEAD
         --  Exp_Intr.Expand_Intrinsic_Call, and no name is needed; if
         --  an external name is provided, then Expand_Intrinsic_Call leaves
=======
         --  Exp_Intr.Expand_Intrinsic_Call, and no name is needed. If an
         --  external name is provided, then Expand_Intrinsic_Call leaves
>>>>>>> b56a5220
         --  calls in place for expansion by GIGI.

         if (Is_Imported (E) or else Is_Exported (E))
           and then No (Interface_Name (E))
           and then Convention (E) /= Convention_Stubbed
           and then Convention (E) /= Convention_Intrinsic
         then
            Set_Encoded_Interface_Name
              (E, Get_Default_External_Name (E));

         --  If entity is an atomic object appearing in a declaration and
         --  the expression is an aggregate, assign it to a temporary to
         --  ensure that the actual assignment is done atomically rather
         --  than component-wise (the assignment to the temp may be done
         --  component-wise, but that is harmless).

         elsif Is_Atomic (E)
           and then Nkind (Parent (E)) = N_Object_Declaration
           and then Present (Expression (Parent (E)))
           and then Nkind (Expression (Parent (E))) = N_Aggregate
           and then
             Is_Atomic_Aggregate (Expression (Parent (E)), Etype (E))
         then
            null;
         end if;

         --  For a subprogram, freeze all parameter types and also the return
         --  type (RM 13.14(14)). However skip this for internal subprograms.
         --  This is also the point where any extra formal parameters are
         --  created since we now know whether the subprogram will use a
         --  foreign convention.

         if Is_Subprogram (E) then
            if not Is_Internal (E) then
               declare
                  F_Type    : Entity_Id;
                  R_Type    : Entity_Id;
                  Warn_Node : Node_Id;

               begin
                  --  Loop through formals

                  Formal := First_Formal (E);
                  while Present (Formal) loop
                     F_Type := Etype (Formal);
                     Freeze_And_Append (F_Type, N, Result);

                     if Is_Private_Type (F_Type)
                       and then Is_Private_Type (Base_Type (F_Type))
                       and then No (Full_View (Base_Type (F_Type)))
                       and then not Is_Generic_Type (F_Type)
                       and then not Is_Derived_Type (F_Type)
                     then
                        --  If the type of a formal is incomplete, subprogram
                        --  is being frozen prematurely. Within an instance
                        --  (but not within a wrapper package) this is an
                        --  artifact of our need to regard the end of an
                        --  instantiation as a freeze point. Otherwise it is
                        --  a definite error.

                        if In_Instance then
                           Set_Is_Frozen (E, False);
                           return No_List;

                        elsif not After_Last_Declaration
                          and then not Freezing_Library_Level_Tagged_Type
                        then
                           Error_Msg_Node_1 := F_Type;
                           Error_Msg
                             ("type& must be fully defined before this point",
                               Loc);
                        end if;
                     end if;

                     --  Check suspicious parameter for C function. These tests
                     --  apply only to exported/imported subprograms.

                     if Warn_On_Export_Import
                       and then Comes_From_Source (E)
                       and then (Convention (E) = Convention_C
                                   or else
                                 Convention (E) = Convention_CPP)
                       and then (Is_Imported (E) or else Is_Exported (E))
                       and then Convention (E) /= Convention (Formal)
                       and then not Has_Warnings_Off (E)
                       and then not Has_Warnings_Off (F_Type)
                       and then not Has_Warnings_Off (Formal)
                     then
                        --  Qualify mention of formals with subprogram name

                        Error_Msg_Qual_Level := 1;

                        --  Check suspicious use of fat C pointer

                        if Is_Access_Type (F_Type)
                          and then Esize (F_Type) > Ttypes.System_Address_Size
                        then
                           Error_Msg_N
                             ("?type of & does not correspond to C pointer!",
                              Formal);

                        --  Check suspicious return of boolean

                        elsif Root_Type (F_Type) = Standard_Boolean
                          and then Convention (F_Type) = Convention_Ada
                          and then not Has_Warnings_Off (F_Type)
                          and then not Has_Size_Clause (F_Type)
                          and then VM_Target = No_VM
                        then
                           Error_Msg_N ("& is an 8-bit Ada Boolean?", Formal);
                           Error_Msg_N
<<<<<<< HEAD
                             ("& is an 8-bit Ada Boolean?", Formal);
                           Error_Msg_N
=======
>>>>>>> b56a5220
                             ("\use appropriate corresponding type in C "
                              & "(e.g. char)?", Formal);

                        --  Check suspicious tagged type

                        elsif (Is_Tagged_Type (F_Type)
                                or else (Is_Access_Type (F_Type)
                                           and then
                                             Is_Tagged_Type
                                               (Designated_Type (F_Type))))
                          and then Convention (E) = Convention_C
                        then
                           Error_Msg_N
                             ("?& involves a tagged type which does not "
                              & "correspond to any C type!", Formal);

                        --  Check wrong convention subprogram pointer

                        elsif Ekind (F_Type) = E_Access_Subprogram_Type
                          and then not Has_Foreign_Convention (F_Type)
                        then
                           Error_Msg_N
                             ("?subprogram pointer & should "
                              & "have foreign convention!", Formal);
                           Error_Msg_Sloc := Sloc (F_Type);
                           Error_Msg_NE
                             ("\?add Convention pragma to declaration of &#",
                              Formal, F_Type);
                        end if;

                        --  Turn off name qualification after message output

                        Error_Msg_Qual_Level := 0;
                     end if;

                     --  Check for unconstrained array in exported foreign
                     --  convention case.

                     if Has_Foreign_Convention (E)
                       and then not Is_Imported (E)
                       and then Is_Array_Type (F_Type)
                       and then not Is_Constrained (F_Type)
                       and then Warn_On_Export_Import

                       --  Exclude VM case, since both .NET and JVM can handle
                       --  unconstrained arrays without a problem.

                       and then VM_Target = No_VM
                     then
                        Error_Msg_Qual_Level := 1;

                        --  If this is an inherited operation, place the
                        --  warning on the derived type declaration, rather
                        --  than on the original subprogram.

                        if Nkind (Original_Node (Parent (E))) =
                          N_Full_Type_Declaration
                        then
                           Warn_Node := Parent (E);

                           if Formal = First_Formal (E) then
                              Error_Msg_NE
                                ("?in inherited operation&", Warn_Node, E);
                           end if;
                        else
                           Warn_Node := Formal;
                        end if;

                        Error_Msg_NE
                          ("?type of argument& is unconstrained array",
                           Warn_Node, Formal);
                        Error_Msg_NE
                          ("?foreign caller must pass bounds explicitly",
                           Warn_Node, Formal);
                        Error_Msg_Qual_Level := 0;
                     end if;

                     if not From_With_Type (F_Type) then
                        if Is_Access_Type (F_Type) then
                           F_Type := Designated_Type (F_Type);
                        end if;

                        --  If the formal is an anonymous_access_to_subprogram
                        --  freeze the  subprogram type as well, to prevent
                        --  scope anomalies in gigi, because there is no other
                        --  clear point at which it could be frozen.

                        if Is_Itype (Etype (Formal))
                          and then Ekind (F_Type) = E_Subprogram_Type
                        then
                           Freeze_And_Append (F_Type, N, Result);
                        end if;
                     end if;

                     Next_Formal (Formal);
                  end loop;

                  --  Case of function: similar checks on return type

                  if Ekind (E) = E_Function then

                     --  Freeze return type

                     R_Type := Etype (E);
                     Freeze_And_Append (R_Type, N, Result);

                     --  Check suspicious return type for C function

                     if Warn_On_Export_Import
                       and then (Convention (E) = Convention_C
                                   or else
                                 Convention (E) = Convention_CPP)
                       and then (Is_Imported (E) or else Is_Exported (E))
                     then
                        --  Check suspicious return of fat C pointer

                        if Is_Access_Type (R_Type)
                          and then Esize (R_Type) > Ttypes.System_Address_Size
                          and then not Has_Warnings_Off (E)
                          and then not Has_Warnings_Off (R_Type)
                        then
                           Error_Msg_N
                             ("?return type of& does not "
                              & "correspond to C pointer!", E);

                        --  Check suspicious return of boolean

                        elsif Root_Type (R_Type) = Standard_Boolean
                          and then Convention (R_Type) = Convention_Ada
                          and then VM_Target = No_VM
                          and then not Has_Warnings_Off (E)
                          and then not Has_Warnings_Off (R_Type)
                          and then not Has_Size_Clause (R_Type)
                        then
                           declare
                              N : constant Node_Id :=
                                    Result_Definition (Declaration_Node (E));
                           begin
                              Error_Msg_NE
                                ("return type of & is an 8-bit Ada Boolean?",
                                 N, E);
                              Error_Msg_NE
                                ("\use appropriate corresponding type in C "
                                 & "(e.g. char)?", N, E);
                           end;

                        --  Check suspicious return tagged type

                        elsif (Is_Tagged_Type (R_Type)
                                or else (Is_Access_Type (R_Type)
                                           and then
                                             Is_Tagged_Type
                                               (Designated_Type (R_Type))))
                          and then Convention (E) = Convention_C
                          and then not Has_Warnings_Off (E)
                          and then not Has_Warnings_Off (R_Type)
                        then
                           Error_Msg_N
                             ("?return type of & does not "
                              & "correspond to C type!", E);

                        --  Check return of wrong convention subprogram pointer

                        elsif Ekind (R_Type) = E_Access_Subprogram_Type
                          and then not Has_Foreign_Convention (R_Type)
                          and then not Has_Warnings_Off (E)
                          and then not Has_Warnings_Off (R_Type)
                        then
                           Error_Msg_N
                             ("?& should return a foreign "
                              & "convention subprogram pointer", E);
                           Error_Msg_Sloc := Sloc (R_Type);
                           Error_Msg_NE
                             ("\?add Convention pragma to declaration of& #",
                              E, R_Type);
                        end if;
                     end if;

<<<<<<< HEAD
                     --  Give warning for suspicous return of a result of an
=======
                     --  Give warning for suspicious return of a result of an
>>>>>>> b56a5220
                     --  unconstrained array type in a foreign convention
                     --  function.

                     if Has_Foreign_Convention (E)

                       --  We are looking for a return of unconstrained array

                       and then Is_Array_Type (R_Type)
                       and then not Is_Constrained (R_Type)

                       --  Exclude imported routines, the warning does not
                       --  belong on the import, but on the routine definition.

                       and then not Is_Imported (E)

                       --  Exclude VM case, since both .NET and JVM can handle
                       --  return of unconstrained arrays without a problem.

                       and then VM_Target = No_VM

                       --  Check that general warning is enabled, and that it
                       --  is not suppressed for this particular case.

                       and then Warn_On_Export_Import
                       and then not Has_Warnings_Off (E)
                       and then not Has_Warnings_Off (R_Type)
                     then
                        Error_Msg_N
                          ("?foreign convention function& should not " &
                           "return unconstrained array!", E);
                     end if;
                  end if;
               end;
            end if;

            --  Must freeze its parent first if it is a derived subprogram

            if Present (Alias (E)) then
               Freeze_And_Append (Alias (E), N, Result);
            end if;

            --  We don't freeze internal subprograms, because we don't normally
            --  want addition of extra formals or mechanism setting to happen
            --  for those. However we do pass through predefined dispatching
            --  cases, since extra formals may be needed in some cases, such as
            --  for the stream 'Input function (build-in-place formals).

            if not Is_Internal (E)
              or else Is_Predefined_Dispatching_Operation (E)
            then
               Freeze_Subprogram (E);
            end if;

         --  Here for other than a subprogram or type

         else
            --  If entity has a type, and it is not a generic unit, then
            --  freeze it first (RM 13.14(10)).

            if Present (Etype (E))
              and then Ekind (E) /= E_Generic_Function
            then
               Freeze_And_Append (Etype (E), N, Result);
            end if;

            --  Special processing for objects created by object declaration

            if Nkind (Declaration_Node (E)) = N_Object_Declaration then

               --  Abstract type allowed only for C++ imported variables or
               --  constants.

               --  Note: we inhibit this check for objects that do not come
               --  from source because there is at least one case (the
               --  expansion of x'class'input where x is abstract) where we
               --  legitimately generate an abstract object.

               if Is_Abstract_Type (Etype (E))
                 and then Comes_From_Source (Parent (E))
                 and then not (Is_Imported (E)
                                 and then Is_CPP_Class (Etype (E)))
               then
                  Error_Msg_N ("type of object cannot be abstract",
                               Object_Definition (Parent (E)));

                  if Is_CPP_Class (Etype (E)) then
<<<<<<< HEAD
                     Error_Msg_NE ("\} may need a cpp_constructor",
=======
                     Error_Msg_NE
                       ("\} may need a cpp_constructor",
>>>>>>> b56a5220
                       Object_Definition (Parent (E)), Etype (E));
                  end if;
               end if;

               --  For object created by object declaration, perform required
               --  categorization (preelaborate and pure) checks. Defer these
               --  checks to freeze time since pragma Import inhibits default
               --  initialization and thus pragma Import affects these checks.

               Validate_Object_Declaration (Declaration_Node (E));

               --  If there is an address clause, check that it is valid

               Check_Address_Clause (E);

               --  If the object needs any kind of default initialization, an
               --  error must be issued if No_Default_Initialization applies.
               --  The check doesn't apply to imported objects, which are not
               --  ever default initialized, and is why the check is deferred
               --  until freezing, at which point we know if Import applies.
               --  Deferred constants are also exempted from this test because
               --  their completion is explicit, or through an import pragma.

               if Ekind (E) = E_Constant
                 and then Present (Full_View (E))
               then
                  null;

               elsif Comes_From_Source (E)
                 and then not Is_Imported (E)
                 and then not Has_Init_Expression (Declaration_Node (E))
                 and then
                   ((Has_Non_Null_Base_Init_Proc (Etype (E))
                      and then not No_Initialization (Declaration_Node (E))
                      and then not Is_Value_Type (Etype (E))
                      and then not Suppress_Init_Proc (Etype (E)))
                    or else
                      (Needs_Simple_Initialization (Etype (E))
                        and then not Is_Internal (E)))
               then
                  Has_Default_Initialization := True;
                  Check_Restriction
                    (No_Default_Initialization, Declaration_Node (E));
               end if;

               --  Check that a Thread_Local_Storage variable does not have
               --  default initialization, and any explicit initialization must
               --  either be the null constant or a static constant.

               if Has_Pragma_Thread_Local_Storage (E) then
                  declare
                     Decl : constant Node_Id := Declaration_Node (E);
                  begin
                     if Has_Default_Initialization
                       or else
                         (Has_Init_Expression (Decl)
                            and then
                             (No (Expression (Decl))
                                or else not
                                  (Is_Static_Expression (Expression (Decl))
                                     or else
                                   Nkind (Expression (Decl)) = N_Null)))
                     then
                        Error_Msg_NE
                          ("Thread_Local_Storage variable& is "
                           & "improperly initialized", Decl, E);
                        Error_Msg_NE
                          ("\only allowed initialization is explicit "
                           & "NULL or static expression", Decl, E);
                     end if;
                  end;
               end if;

               --  For imported objects, set Is_Public unless there is also an
               --  address clause, which means that there is no external symbol
               --  needed for the Import (Is_Public may still be set for other
               --  unrelated reasons). Note that we delayed this processing
               --  till freeze time so that we can be sure not to set the flag
               --  if there is an address clause. If there is such a clause,
               --  then the only purpose of the Import pragma is to suppress
               --  implicit initialization.

               if Is_Imported (E)
                 and then No (Address_Clause (E))
               then
                  Set_Is_Public (E);
               end if;

               --  For convention C objects of an enumeration type, warn if
               --  the size is not integer size and no explicit size given.
               --  Skip warning for Boolean, and Character, assume programmer
               --  expects 8-bit sizes for these cases.

               if (Convention (E) = Convention_C
                    or else
                   Convention (E) = Convention_CPP)
                 and then Is_Enumeration_Type (Etype (E))
                 and then not Is_Character_Type (Etype (E))
                 and then not Is_Boolean_Type (Etype (E))
                 and then Esize (Etype (E)) < Standard_Integer_Size
                 and then not Has_Size_Clause (E)
               then
                  Error_Msg_Uint_1 := UI_From_Int (Standard_Integer_Size);
                  Error_Msg_N
                    ("?convention C enumeration object has size less than ^",
                     E);
                  Error_Msg_N ("\?use explicit size clause to set size", E);
               end if;
            end if;

            --  Check that a constant which has a pragma Volatile[_Components]
            --  or Atomic[_Components] also has a pragma Import (RM C.6(13)).

            --  Note: Atomic[_Components] also sets Volatile[_Components]

            if Ekind (E) = E_Constant
              and then (Has_Volatile_Components (E) or else Is_Volatile (E))
              and then not Is_Imported (E)
            then
               --  Make sure we actually have a pragma, and have not merely
               --  inherited the indication from elsewhere (e.g. an address
               --  clause, which is not good enough in RM terms!)

               if Has_Rep_Pragma (E, Name_Atomic)
                    or else
                  Has_Rep_Pragma (E, Name_Atomic_Components)
               then
                  Error_Msg_N
                    ("stand alone atomic constant must be " &
                     "imported (RM C.6(13))", E);

               elsif Has_Rep_Pragma (E, Name_Volatile)
                       or else
                     Has_Rep_Pragma (E, Name_Volatile_Components)
               then
                  Error_Msg_N
                    ("stand alone volatile constant must be " &
                     "imported (RM C.6(13))", E);
               end if;
            end if;

            --  Static objects require special handling

            if (Ekind (E) = E_Constant or else Ekind (E) = E_Variable)
              and then Is_Statically_Allocated (E)
            then
               Freeze_Static_Object (E);
            end if;

            --  Remaining step is to layout objects

            if Ekind (E) = E_Variable
                 or else
               Ekind (E) = E_Constant
                 or else
               Ekind (E) = E_Loop_Parameter
                 or else
               Is_Formal (E)
            then
               Layout_Object (E);
            end if;
         end if;

      --  Case of a type or subtype being frozen

      else
         --  We used to check here that a full type must have preelaborable
         --  initialization if it completes a private type specified with
         --  pragma Preelaborable_Initialization, but that missed cases where
         --  the types occur within a generic package, since the freezing
         --  that occurs within a containing scope generally skips traversal
         --  of a generic unit's declarations (those will be frozen within
         --  instances). This check was moved to Analyze_Package_Specification.

         --  The type may be defined in a generic unit. This can occur when
         --  freezing a generic function that returns the type (which is
         --  defined in a parent unit). It is clearly meaningless to freeze
         --  this type. However, if it is a subtype, its size may be determi-
         --  nable and used in subsequent checks, so might as well try to
         --  compute it.

         if Present (Scope (E))
           and then Is_Generic_Unit (Scope (E))
         then
            Check_Compile_Time_Size (E);
            return No_List;
         end if;

         --  Deal with special cases of freezing for subtype

         if E /= Base_Type (E) then

            --  Before we do anything else, a specialized test for the case of
            --  a size given for an array where the array needs to be packed,
            --  but was not so the size cannot be honored. This would of course
            --  be caught by the backend, and indeed we don't catch all cases.
            --  The point is that we can give a better error message in those
            --  cases that we do catch with the circuitry here. Also if pragma
            --  Implicit_Packing is set, this is where the packing occurs.

            --  The reason we do this so early is that the processing in the
            --  automatic packing case affects the layout of the base type, so
            --  it must be done before we freeze the base type.

            if Is_Array_Type (E) then
               declare
                  Lo, Hi : Node_Id;
                  Ctyp   : constant Entity_Id := Component_Type (E);

               begin
                  --  Check enabling conditions. These are straightforward
                  --  except for the test for a limited composite type. This
                  --  eliminates the rare case of a array of limited components
                  --  where there are issues of whether or not we can go ahead
                  --  and pack the array (since we can't freely pack and unpack
                  --  arrays if they are limited).

                  --  Note that we check the root type explicitly because the
                  --  whole point is we are doing this test before we have had
                  --  a chance to freeze the base type (and it is that freeze
                  --  action that causes stuff to be inherited).

                  if Present (Size_Clause (E))
                    and then Known_Static_Esize (E)
                    and then not Is_Packed (E)
                    and then not Has_Pragma_Pack (E)
                    and then Number_Dimensions (E) = 1
                    and then not Has_Component_Size_Clause (E)
                    and then Known_Static_Esize (Ctyp)
                    and then not Is_Limited_Composite (E)
                    and then not Is_Packed (Root_Type (E))
                    and then not Has_Component_Size_Clause (Root_Type (E))
                    and then not CodePeer_Mode
                  then
                     Get_Index_Bounds (First_Index (E), Lo, Hi);

                     if Compile_Time_Known_Value (Lo)
                       and then Compile_Time_Known_Value (Hi)
                       and then Known_Static_RM_Size (Ctyp)
                       and then RM_Size (Ctyp) < 64
                     then
                        declare
                           Lov  : constant Uint      := Expr_Value (Lo);
                           Hiv  : constant Uint      := Expr_Value (Hi);
                           Len  : constant Uint      := UI_Max
                                                         (Uint_0,
                                                          Hiv - Lov + 1);
                           Rsiz : constant Uint      := RM_Size (Ctyp);
                           SZ   : constant Node_Id   := Size_Clause (E);
                           Btyp : constant Entity_Id := Base_Type (E);

                        --  What we are looking for here is the situation where
                        --  the RM_Size given would be exactly right if there
                        --  was a pragma Pack (resulting in the component size
                        --  being the same as the RM_Size). Furthermore, the
                        --  component type size must be an odd size (not a
                        --  multiple of storage unit). If the component RM size
                        --  is an exact number of storage units that is a power
                        --  of two, the array is not packed and has a standard
                        --  representation.

                        begin
                           if RM_Size (E) = Len * Rsiz
                             and then Rsiz mod System_Storage_Unit /= 0
                           then
                              --  For implicit packing mode, just set the
                              --  component size silently.

                              if Implicit_Packing then
                                 Set_Component_Size       (Btyp, Rsiz);
                                 Set_Is_Bit_Packed_Array  (Btyp);
                                 Set_Is_Packed            (Btyp);
                                 Set_Has_Non_Standard_Rep (Btyp);

                                 --  Otherwise give an error message

                              else
                                 Error_Msg_NE
                                   ("size given for& too small", SZ, E);
                                 Error_Msg_N -- CODEFIX
                                   ("\use explicit pragma Pack "
                                    & "or use pragma Implicit_Packing", SZ);
                              end if;

                           elsif RM_Size (E) = Len * Rsiz
                             and then Implicit_Packing
                             and then
                               (Rsiz / System_Storage_Unit = 1
                                 or else Rsiz / System_Storage_Unit = 2
                                 or else Rsiz / System_Storage_Unit = 4)
                           then

                              --  Not a packed array, but indicate the desired
                              --  component size, for the back-end.

                              Set_Component_Size (Btyp, Rsiz);
                           end if;
                        end;
                     end if;
                  end if;
               end;
            end if;

            --  If ancestor subtype present, freeze that first. Note that this
            --  will also get the base type frozen. Need RM reference ???

            Atype := Ancestor_Subtype (E);

            if Present (Atype) then
               Freeze_And_Append (Atype, N, Result);

            --  No ancestor subtype present

            else
               --  See if we have a nearest ancestor that has a predicate.
               --  That catches the case of derived type with a predicate.
               --  Need RM reference here ???

               Atype := Nearest_Ancestor (E);

               if Present (Atype) and then Has_Predicates (Atype) then
                  Freeze_And_Append (Atype, N, Result);
               end if;

               --  Freeze base type before freezing the entity (RM 13.14(15))

               if E /= Base_Type (E) then
                  Freeze_And_Append (Base_Type (E), N, Result);
               end if;
            end if;

         --  For a derived type, freeze its parent type first (RM 13.14(15))

         elsif Is_Derived_Type (E) then
            Freeze_And_Append (Etype (E), N, Result);
            Freeze_And_Append (First_Subtype (Etype (E)), N, Result);
         end if;

         --  For array type, freeze index types and component type first
         --  before freezing the array (RM 13.14(15)).

         if Is_Array_Type (E) then
            declare
               FS     : constant Entity_Id := First_Subtype (E);
               Ctyp   : constant Entity_Id := Component_Type (E);
               Clause : Entity_Id;

               Non_Standard_Enum : Boolean := False;
               --  Set true if any of the index types is an enumeration type
               --  with a non-standard representation.

            begin
               Freeze_And_Append (Ctyp, N, Result);

               Indx := First_Index (E);
               while Present (Indx) loop
                  Freeze_And_Append (Etype (Indx), N, Result);

                  if Is_Enumeration_Type (Etype (Indx))
                    and then Has_Non_Standard_Rep (Etype (Indx))
                  then
                     Non_Standard_Enum := True;
                  end if;

                  Next_Index (Indx);
               end loop;

               --  Processing that is done only for base types

               if Ekind (E) = E_Array_Type then

                  --  Propagate flags for component type

                  if Is_Controlled (Component_Type (E))
                    or else Has_Controlled_Component (Ctyp)
                  then
                     Set_Has_Controlled_Component (E);
                  end if;

                  if Has_Unchecked_Union (Component_Type (E)) then
                     Set_Has_Unchecked_Union (E);
                  end if;

                  --  If packing was requested or if the component size was set
                  --  explicitly, then see if bit packing is required. This
                  --  processing is only done for base types, since all the
                  --  representation aspects involved are type-related. This
                  --  is not just an optimization, if we start processing the
                  --  subtypes, they interfere with the settings on the base
                  --  type (this is because Is_Packed has a slightly different
                  --  meaning before and after freezing).

                  declare
                     Csiz : Uint;
                     Esiz : Uint;

                  begin
                     if (Is_Packed (E) or else Has_Pragma_Pack (E))
                       and then Known_Static_RM_Size (Ctyp)
                       and then not Has_Component_Size_Clause (E)
                     then
                        Csiz := UI_Max (RM_Size (Ctyp), 1);

                     elsif Known_Component_Size (E) then
                        Csiz := Component_Size (E);

                     elsif not Known_Static_Esize (Ctyp) then
                        Csiz := Uint_0;

                     else
                        Esiz := Esize (Ctyp);

                        --  We can set the component size if it is less than
                        --  16, rounding it up to the next storage unit size.

                        if Esiz <= 8 then
                           Csiz := Uint_8;
                        elsif Esiz <= 16 then
                           Csiz := Uint_16;
                        else
                           Csiz := Uint_0;
                        end if;

                        --  Set component size up to match alignment if it
                        --  would otherwise be less than the alignment. This
                        --  deals with cases of types whose alignment exceeds
                        --  their size (padded types).

                        if Csiz /= 0 then
                           declare
                              A : constant Uint := Alignment_In_Bits (Ctyp);
                           begin
                              if Csiz < A then
                                 Csiz := A;
                              end if;
                           end;
                        end if;
                     end if;

                     --  Case of component size that may result in packing

                     if 1 <= Csiz and then Csiz <= 64 then
                        declare
                           Ent         : constant Entity_Id :=
                                           First_Subtype (E);
                           Pack_Pragma : constant Node_Id :=
                                           Get_Rep_Pragma (Ent, Name_Pack);
                           Comp_Size_C : constant Node_Id :=
                                           Get_Attribute_Definition_Clause
                                             (Ent, Attribute_Component_Size);
                        begin
                           --  Warn if we have pack and component size so that
                           --  the pack is ignored.

                           --  Note: here we must check for the presence of a
                           --  component size before checking for a Pack pragma
                           --  to deal with the case where the array type is a
                           --  derived type whose parent is currently private.

                           if Present (Comp_Size_C)
                             and then Has_Pragma_Pack (Ent)
                             and then Warn_On_Redundant_Constructs
                           then
                              Error_Msg_Sloc := Sloc (Comp_Size_C);
                              Error_Msg_NE
                                ("?pragma Pack for& ignored!",
                                 Pack_Pragma, Ent);
                              Error_Msg_N
                                ("\?explicit component size given#!",
                                 Pack_Pragma);
                              Set_Is_Packed (Base_Type (Ent), False);
                              Set_Is_Bit_Packed_Array (Base_Type (Ent), False);
                           end if;

                           --  Set component size if not already set by a
                           --  component size clause.

                           if not Present (Comp_Size_C) then
                              Set_Component_Size (E, Csiz);
                           end if;

                           --  Check for base type of 8, 16, 32 bits, where an
                           --  unsigned subtype has a length one less than the
                           --  base type (e.g. Natural subtype of Integer).

                           --  In such cases, if a component size was not set
                           --  explicitly, then generate a warning.

                           if Has_Pragma_Pack (E)
                             and then not Present (Comp_Size_C)
                             and then
                               (Csiz = 7 or else Csiz = 15 or else Csiz = 31)
                             and then Esize (Base_Type (Ctyp)) = Csiz + 1
                           then
                              Error_Msg_Uint_1 := Csiz;

                              if Present (Pack_Pragma) then
                                 Error_Msg_N
                                   ("?pragma Pack causes component size "
                                    & "to be ^!", Pack_Pragma);
                                 Error_Msg_N
                                   ("\?use Component_Size to set "
                                    & "desired value!", Pack_Pragma);
                              end if;
                           end if;

                           --  Actual packing is not needed for 8, 16, 32, 64.
                           --  Also not needed for 24 if alignment is 1.

                           if        Csiz = 8
                             or else Csiz = 16
                             or else Csiz = 32
                             or else Csiz = 64
                             or else (Csiz = 24 and then Alignment (Ctyp) = 1)
                           then
                              --  Here the array was requested to be packed,
                              --  but the packing request had no effect, so
                              --  Is_Packed is reset.

                              --  Note: semantically this means that we lose
                              --  track of the fact that a derived type
                              --  inherited a pragma Pack that was non-
                              --  effective, but that seems fine.

                              --  We regard a Pack pragma as a request to set
                              --  a representation characteristic, and this
                              --  request may be ignored.

                              Set_Is_Packed           (Base_Type (E), False);
                              Set_Is_Bit_Packed_Array (Base_Type (E), False);

                              if Known_Static_Esize (Component_Type (E))
                                and then Esize (Component_Type (E)) = Csiz
                              then
                                 Set_Has_Non_Standard_Rep
                                   (Base_Type (E), False);
                              end if;

                           --  In all other cases, packing is indeed needed

                           else
                              Set_Has_Non_Standard_Rep (Base_Type (E), True);
                              Set_Is_Bit_Packed_Array  (Base_Type (E), True);
                              Set_Is_Packed            (Base_Type (E), True);
                           end if;
                        end;
                     end if;
                  end;

                  --  Check for Atomic_Components or Aliased with unsuitable
                  --  packing or explicit component size clause given.

                  if (Has_Atomic_Components (E)
                       or else Has_Aliased_Components (E))
                    and then (Has_Component_Size_Clause (E)
                               or else Is_Packed (E))
                  then
                     Alias_Atomic_Check : declare

                        procedure Complain_CS (T : String);
                        --  Outputs error messages for incorrect CS clause or
                        --  pragma Pack for aliased or atomic components (T is
                        --  "aliased" or "atomic");

                        -----------------
                        -- Complain_CS --
                        -----------------

                        procedure Complain_CS (T : String) is
                        begin
                           if Has_Component_Size_Clause (E) then
                              Clause :=
                                Get_Attribute_Definition_Clause
                                  (FS, Attribute_Component_Size);

                              if Known_Static_Esize (Ctyp) then
                                 Error_Msg_N
                                   ("incorrect component size for "
                                    & T & " components", Clause);
                                 Error_Msg_Uint_1 := Esize (Ctyp);
                                 Error_Msg_N
                                   ("\only allowed value is^", Clause);

                              else
                                 Error_Msg_N
                                   ("component size cannot be given for "
                                    & T & " components", Clause);
                              end if;

                           else
                              Error_Msg_N
                                ("cannot pack " & T & " components",
                                 Get_Rep_Pragma (FS, Name_Pack));
                           end if;

                           return;
                        end Complain_CS;

                     --  Start of processing for Alias_Atomic_Check

                     begin
                        --  Case where component size has no effect

                        if Known_Static_Esize (Ctyp)
                          and then Known_Static_RM_Size (Ctyp)
                          and then Esize (Ctyp) = RM_Size (Ctyp)
                          and then Esize (Ctyp) mod 8 = 0
                        then
                           null;

                        elsif Has_Aliased_Components (E)
                          or else Is_Aliased (Ctyp)
                        then
                           Complain_CS ("aliased");

                        elsif Has_Atomic_Components (E)
                          or else Is_Atomic (Ctyp)
                        then
                           Complain_CS ("atomic");
                        end if;
                     end Alias_Atomic_Check;
                  end if;

                  --  Warn for case of atomic type

                  Clause := Get_Rep_Pragma (FS, Name_Atomic);

                  if Present (Clause)
                    and then not Addressable (Component_Size (FS))
                  then
                     Error_Msg_NE
                       ("non-atomic components of type& may not be "
                        & "accessible by separate tasks?", Clause, E);

                     if Has_Component_Size_Clause (E) then
                        Error_Msg_Sloc :=
                          Sloc
                            (Get_Attribute_Definition_Clause
                                 (FS, Attribute_Component_Size));
                        Error_Msg_N
                          ("\because of component size clause#?",
                           Clause);

                     elsif Has_Pragma_Pack (E) then
                        Error_Msg_Sloc :=
                          Sloc (Get_Rep_Pragma (FS, Name_Pack));
                        Error_Msg_N
                          ("\because of pragma Pack#?", Clause);
                     end if;
                  end if;

               --  Processing that is done only for subtypes

               else
                  --  Acquire alignment from base type

                  if Unknown_Alignment (E) then
                     Set_Alignment (E, Alignment (Base_Type (E)));
                     Adjust_Esize_Alignment (E);
                  end if;
               end if;

               --  For bit-packed arrays, check the size

               if Is_Bit_Packed_Array (E) and then Known_RM_Size (E) then
                  declare
                     SizC : constant Node_Id := Size_Clause (E);

                     Discard : Boolean;
                     pragma Warnings (Off, Discard);

                  begin
                     --  It is not clear if it is possible to have no size
                     --  clause at this stage, but it is not worth worrying
                     --  about. Post error on the entity name in the size
                     --  clause if present, else on the type entity itself.

                     if Present (SizC) then
                        Check_Size (Name (SizC), E, RM_Size (E), Discard);
                     else
                        Check_Size (E, E, RM_Size (E), Discard);
                     end if;
                  end;
               end if;

               --  If any of the index types was an enumeration type with a
               --  non-standard rep clause, then we indicate that the array
               --  type is always packed (even if it is not bit packed).

               if Non_Standard_Enum then
                  Set_Has_Non_Standard_Rep (Base_Type (E));
                  Set_Is_Packed            (Base_Type (E));
               end if;

               Set_Component_Alignment_If_Not_Set (E);

               --  If the array is packed, we must create the packed array
               --  type to be used to actually implement the type. This is
               --  only needed for real array types (not for string literal
               --  types, since they are present only for the front end).

               if Is_Packed (E)
                 and then Ekind (E) /= E_String_Literal_Subtype
               then
                  Create_Packed_Array_Type (E);
                  Freeze_And_Append (Packed_Array_Type (E), N, Result);

                  --  Size information of packed array type is copied to the
                  --  array type, since this is really the representation. But
                  --  do not override explicit existing size values. If the
                  --  ancestor subtype is constrained the packed_array_type
                  --  will be inherited from it, but the size may have been
                  --  provided already, and must not be overridden either.

                  if not Has_Size_Clause (E)
                    and then
                      (No (Ancestor_Subtype (E))
                        or else not Has_Size_Clause (Ancestor_Subtype (E)))
                  then
                     Set_Esize     (E, Esize     (Packed_Array_Type (E)));
                     Set_RM_Size   (E, RM_Size   (Packed_Array_Type (E)));
                  end if;

                  if not Has_Alignment_Clause (E) then
                     Set_Alignment (E, Alignment (Packed_Array_Type (E)));
                  end if;
               end if;

               --  For non-packed arrays set the alignment of the array to the
               --  alignment of the component type if it is unknown. Skip this
               --  in atomic case (atomic arrays may need larger alignments).

               if not Is_Packed (E)
                 and then Unknown_Alignment (E)
                 and then Known_Alignment (Ctyp)
                 and then Known_Static_Component_Size (E)
                 and then Known_Static_Esize (Ctyp)
                 and then Esize (Ctyp) = Component_Size (E)
                 and then not Is_Atomic (E)
               then
                  Set_Alignment (E, Alignment (Component_Type (E)));
               end if;
            end;

         --  For a class-wide type, the corresponding specific type is
         --  frozen as well (RM 13.14(15))

         elsif Is_Class_Wide_Type (E) then
            Freeze_And_Append (Root_Type (E), N, Result);

            --  If the base type of the class-wide type is still incomplete,
            --  the class-wide remains unfrozen as well. This is legal when
            --  E is the formal of a primitive operation of some other type
            --  which is being frozen.

            if not Is_Frozen (Root_Type (E)) then
               Set_Is_Frozen (E, False);
               return Result;
            end if;

            --  If the Class_Wide_Type is an Itype (when type is the anonymous
            --  parent of a derived type) and it is a library-level entity,
            --  generate an itype reference for it. Otherwise, its first
            --  explicit reference may be in an inner scope, which will be
            --  rejected by the back-end.

            if Is_Itype (E)
              and then Is_Compilation_Unit (Scope (E))
            then
               declare
                  Ref : constant Node_Id := Make_Itype_Reference (Loc);

               begin
                  Set_Itype (Ref, E);
                  if No (Result) then
                     Result := New_List (Ref);
                  else
                     Append (Ref, Result);
                  end if;
               end;
            end if;

            --  The equivalent type associated with a class-wide subtype needs
            --  to be frozen to ensure that its layout is done.

            if Ekind (E) = E_Class_Wide_Subtype
              and then Present (Equivalent_Type (E))
            then
               Freeze_And_Append (Equivalent_Type (E), N, Result);
            end if;

         --  For a record (sub)type, freeze all the component types (RM
         --  13.14(15). We test for E_Record_(sub)Type here, rather than using
         --  Is_Record_Type, because we don't want to attempt the freeze for
         --  the case of a private type with record extension (we will do that
         --  later when the full type is frozen).

         elsif Ekind (E) = E_Record_Type
           or else Ekind (E) = E_Record_Subtype
         then
            Freeze_Record_Type (E);

         --  For a concurrent type, freeze corresponding record type. This
         --  does not correspond to any specific rule in the RM, but the
         --  record type is essentially part of the concurrent type.
         --  Freeze as well all local entities. This includes record types
         --  created for entry parameter blocks, and whatever local entities
         --  may appear in the private part.

         elsif Is_Concurrent_Type (E) then
            if Present (Corresponding_Record_Type (E)) then
               Freeze_And_Append
                 (Corresponding_Record_Type (E), N, Result);
            end if;

            Comp := First_Entity (E);
            while Present (Comp) loop
               if Is_Type (Comp) then
                  Freeze_And_Append (Comp, N, Result);

               elsif (Ekind (Comp)) /= E_Function then
                  if Is_Itype (Etype (Comp))
                    and then Underlying_Type (Scope (Etype (Comp))) = E
                  then
                     Undelay_Type (Etype (Comp));
                  end if;

                  Freeze_And_Append (Etype (Comp), N, Result);
               end if;

               Next_Entity (Comp);
            end loop;

         --  Private types are required to point to the same freeze node as
         --  their corresponding full views. The freeze node itself has to
         --  point to the partial view of the entity (because from the partial
         --  view, we can retrieve the full view, but not the reverse).
         --  However, in order to freeze correctly, we need to freeze the full
         --  view. If we are freezing at the end of a scope (or within the
         --  scope of the private type), the partial and full views will have
         --  been swapped, the full view appears first in the entity chain and
         --  the swapping mechanism ensures that the pointers are properly set
         --  (on scope exit).

         --  If we encounter the partial view before the full view (e.g. when
         --  freezing from another scope), we freeze the full view, and then
         --  set the pointers appropriately since we cannot rely on swapping to
         --  fix things up (subtypes in an outer scope might not get swapped).

         elsif Is_Incomplete_Or_Private_Type (E)
           and then not Is_Generic_Type (E)
         then
            --  The construction of the dispatch table associated with library
            --  level tagged types forces freezing of all the primitives of the
            --  type, which may cause premature freezing of the partial view.
            --  For example:

            --     package Pkg is
            --        type T is tagged private;
            --        type DT is new T with private;
            --        procedure Prim (X : in out T; Y : in out DT'class);
            --     private
            --        type T is tagged null record;
            --        Obj : T;
            --        type DT is new T with null record;
            --     end;

            --  In this case the type will be frozen later by the usual
            --  mechanism: an object declaration, an instantiation, or the
            --  end of a declarative part.

            if Is_Library_Level_Tagged_Type (E)
              and then not Present (Full_View (E))
            then
               Set_Is_Frozen (E, False);
               return Result;

            --  Case of full view present

            elsif Present (Full_View (E)) then

               --  If full view has already been frozen, then no further
               --  processing is required

               if Is_Frozen (Full_View (E)) then
                  Set_Has_Delayed_Freeze (E, False);
                  Set_Freeze_Node (E, Empty);
                  Check_Debug_Info_Needed (E);

               --  Otherwise freeze full view and patch the pointers so that
               --  the freeze node will elaborate both views in the back-end.

               else
                  declare
                     Full : constant Entity_Id := Full_View (E);

                  begin
                     if Is_Private_Type (Full)
                       and then Present (Underlying_Full_View (Full))
                     then
                        Freeze_And_Append
                          (Underlying_Full_View (Full), N, Result);
                     end if;

                     Freeze_And_Append (Full, N, Result);

                     if Has_Delayed_Freeze (E) then
                        F_Node := Freeze_Node (Full);

                        if Present (F_Node) then
                           Set_Freeze_Node (E, F_Node);
                           Set_Entity (F_Node, E);

                        else
                           --  {Incomplete,Private}_Subtypes with Full_Views
                           --  constrained by discriminants.

                           Set_Has_Delayed_Freeze (E, False);
                           Set_Freeze_Node (E, Empty);
                        end if;
                     end if;
                  end;

                  Check_Debug_Info_Needed (E);
               end if;

               --  AI-117 requires that the convention of a partial view be the
               --  same as the convention of the full view. Note that this is a
               --  recognized breach of privacy, but it's essential for logical
               --  consistency of representation, and the lack of a rule in
               --  RM95 was an oversight.

               Set_Convention (E, Convention (Full_View (E)));

               Set_Size_Known_At_Compile_Time (E,
                 Size_Known_At_Compile_Time (Full_View (E)));

               --  Size information is copied from the full view to the
               --  incomplete or private view for consistency.

               --  We skip this is the full view is not a type. This is very
               --  strange of course, and can only happen as a result of
               --  certain illegalities, such as a premature attempt to derive
               --  from an incomplete type.

               if Is_Type (Full_View (E)) then
                  Set_Size_Info (E, Full_View (E));
                  Set_RM_Size   (E, RM_Size (Full_View (E)));
               end if;

               return Result;

            --  Case of no full view present. If entity is derived or subtype,
            --  it is safe to freeze, correctness depends on the frozen status
            --  of parent. Otherwise it is either premature usage, or a Taft
            --  amendment type, so diagnosis is at the point of use and the
            --  type might be frozen later.

            elsif E /= Base_Type (E)
              or else Is_Derived_Type (E)
            then
               null;

            else
               Set_Is_Frozen (E, False);
               return No_List;
            end if;

         --  For access subprogram, freeze types of all formals, the return
         --  type was already frozen, since it is the Etype of the function.
         --  Formal types can be tagged Taft amendment types, but otherwise
         --  they cannot be incomplete.

         elsif Ekind (E) = E_Subprogram_Type then
            Formal := First_Formal (E);
            while Present (Formal) loop
               if Ekind (Etype (Formal)) = E_Incomplete_Type
                 and then No (Full_View (Etype (Formal)))
                 and then not Is_Value_Type (Etype (Formal))
               then
                  if Is_Tagged_Type (Etype (Formal)) then
                     null;

                  --  AI05-151: Incomplete types are allowed in access to
                  --  subprogram specifications.

                  elsif Ada_Version < Ada_2012 then
                     Error_Msg_NE
                       ("invalid use of incomplete type&", E, Etype (Formal));
                  end if;
               end if;

               Freeze_And_Append (Etype (Formal), N, Result);
               Next_Formal (Formal);
            end loop;

            Freeze_Subprogram (E);

         --  For access to a protected subprogram, freeze the equivalent type
         --  (however this is not set if we are not generating code or if this
         --  is an anonymous type used just for resolution).

         elsif Is_Access_Protected_Subprogram_Type (E) then
            if Present (Equivalent_Type (E)) then
               Freeze_And_Append (Equivalent_Type (E), N, Result);
            end if;
         end if;

         --  Generic types are never seen by the back-end, and are also not
         --  processed by the expander (since the expander is turned off for
         --  generic processing), so we never need freeze nodes for them.

         if Is_Generic_Type (E) then
            return Result;
         end if;

         --  Some special processing for non-generic types to complete
         --  representation details not known till the freeze point.

         if Is_Fixed_Point_Type (E) then
            Freeze_Fixed_Point_Type (E);

            --  Some error checks required for ordinary fixed-point type. Defer
            --  these till the freeze-point since we need the small and range
            --  values. We only do these checks for base types

            if Is_Ordinary_Fixed_Point_Type (E) and then Is_Base_Type (E) then
               if Small_Value (E) < Ureal_2_M_80 then
                  Error_Msg_Name_1 := Name_Small;
                  Error_Msg_N
                    ("`&''%` too small, minimum allowed is 2.0'*'*(-80)", E);

               elsif Small_Value (E) > Ureal_2_80 then
                  Error_Msg_Name_1 := Name_Small;
                  Error_Msg_N
                    ("`&''%` too large, maximum allowed is 2.0'*'*80", E);
               end if;

               if Expr_Value_R (Type_Low_Bound (E)) < Ureal_M_10_36 then
                  Error_Msg_Name_1 := Name_First;
                  Error_Msg_N
                    ("`&''%` too small, minimum allowed is -10.0'*'*36", E);
               end if;

               if Expr_Value_R (Type_High_Bound (E)) > Ureal_10_36 then
                  Error_Msg_Name_1 := Name_Last;
                  Error_Msg_N
                    ("`&''%` too large, maximum allowed is 10.0'*'*36", E);
               end if;
            end if;

         elsif Is_Enumeration_Type (E) then
            Freeze_Enumeration_Type (E);

         elsif Is_Integer_Type (E) then
            Adjust_Esize_For_Alignment (E);

            if Is_Modular_Integer_Type (E)
              and then Warn_On_Suspicious_Modulus_Value
            then
               Check_Suspicious_Modulus (E);
            end if;

         elsif Is_Access_Type (E) then

            --  If a pragma Default_Storage_Pool applies, and this type has no
            --  Storage_Pool or Storage_Size clause (which must have occurred
            --  before the freezing point), then use the default. This applies
            --  only to base types.

            if Present (Default_Pool)
              and then Is_Base_Type (E)
              and then not Has_Storage_Size_Clause (E)
              and then No (Associated_Storage_Pool (E))
            then
               --  Case of pragma Default_Storage_Pool (null)

               if Nkind (Default_Pool) = N_Null then
                  Set_No_Pool_Assigned (E);

               --  Case of pragma Default_Storage_Pool (storage_pool_NAME)

               else
                  Set_Associated_Storage_Pool (E, Entity (Default_Pool));
               end if;
            end if;

            --  Check restriction for standard storage pool

            if No (Associated_Storage_Pool (E)) then
               Check_Restriction (No_Standard_Storage_Pools, E);
            end if;

            --  Deal with error message for pure access type. This is not an
            --  error in Ada 2005 if there is no pool (see AI-366).

            if Is_Pure_Unit_Access_Type (E)
              and then (Ada_Version < Ada_2005
                         or else not No_Pool_Assigned (E))
            then
               Error_Msg_N ("named access type not allowed in pure unit", E);

               if Ada_Version >= Ada_2005 then
                  Error_Msg_N
                    ("\would be legal if Storage_Size of 0 given?", E);

               elsif No_Pool_Assigned (E) then
                  Error_Msg_N
                    ("\would be legal in Ada 2005?", E);

               else
                  Error_Msg_N
                    ("\would be legal in Ada 2005 if "
                     & "Storage_Size of 0 given?", E);
               end if;
            end if;
         end if;

         --  Case of composite types

         if Is_Composite_Type (E) then

            --  AI-117 requires that all new primitives of a tagged type must
            --  inherit the convention of the full view of the type. Inherited
            --  and overriding operations are defined to inherit the convention
            --  of their parent or overridden subprogram (also specified in
            --  AI-117), which will have occurred earlier (in Derive_Subprogram
            --  and New_Overloaded_Entity). Here we set the convention of
            --  primitives that are still convention Ada, which will ensure
            --  that any new primitives inherit the type's convention. Class-
            --  wide types can have a foreign convention inherited from their
            --  specific type, but are excluded from this since they don't have
            --  any associated primitives.

            if Is_Tagged_Type (E)
              and then not Is_Class_Wide_Type (E)
              and then Convention (E) /= Convention_Ada
            then
               declare
                  Prim_List : constant Elist_Id := Primitive_Operations (E);
                  Prim      : Elmt_Id;

               begin
                  Prim := First_Elmt (Prim_List);
                  while Present (Prim) loop
                     if Convention (Node (Prim)) = Convention_Ada then
                        Set_Convention (Node (Prim), Convention (E));
                     end if;

                     Next_Elmt (Prim);
                  end loop;
               end;
            end if;
         end if;

         --  Now that all types from which E may depend are frozen, see if the
         --  size is known at compile time, if it must be unsigned, or if
         --  strict alignment is required

         Check_Compile_Time_Size (E);
         Check_Unsigned_Type (E);

         if Base_Type (E) = E then
            Check_Strict_Alignment (E);
         end if;

         --  Do not allow a size clause for a type which does not have a size
         --  that is known at compile time

         if Has_Size_Clause (E)
           and then not Size_Known_At_Compile_Time (E)
         then
            --  Suppress this message if errors posted on E, even if we are
            --  in all errors mode, since this is often a junk message

            if not Error_Posted (E) then
               Error_Msg_N
                 ("size clause not allowed for variable length type",
                  Size_Clause (E));
            end if;
         end if;

         --  Remaining process is to set/verify the representation information,
         --  in particular the size and alignment values. This processing is
         --  not required for generic types, since generic types do not play
         --  any part in code generation, and so the size and alignment values
         --  for such types are irrelevant.

         if Is_Generic_Type (E) then
            return Result;

         --  Otherwise we call the layout procedure

         else
            Layout_Type (E);
         end if;

         --  End of freeze processing for type entities
      end if;

      --  Here is where we logically freeze the current entity. If it has a
      --  freeze node, then this is the point at which the freeze node is
      --  linked into the result list.

      if Has_Delayed_Freeze (E) then

         --  If a freeze node is already allocated, use it, otherwise allocate
         --  a new one. The preallocation happens in the case of anonymous base
         --  types, where we preallocate so that we can set First_Subtype_Link.
         --  Note that we reset the Sloc to the current freeze location.

         if Present (Freeze_Node (E)) then
            F_Node := Freeze_Node (E);
            Set_Sloc (F_Node, Loc);

         else
            F_Node := New_Node (N_Freeze_Entity, Loc);
            Set_Freeze_Node (E, F_Node);
            Set_Access_Types_To_Process (F_Node, No_Elist);
            Set_TSS_Elist (F_Node, No_Elist);
            Set_Actions (F_Node, No_List);
         end if;

         Set_Entity (F_Node, E);

         if Result = No_List then
            Result := New_List (F_Node);
         else
            Append (F_Node, Result);
         end if;

         --  A final pass over record types with discriminants. If the type
         --  has an incomplete declaration, there may be constrained access
         --  subtypes declared elsewhere, which do not depend on the discrimi-
         --  nants of the type, and which are used as component types (i.e.
         --  the full view is a recursive type). The designated types of these
         --  subtypes can only be elaborated after the type itself, and they
         --  need an itype reference.

         if Ekind (E) = E_Record_Type
           and then Has_Discriminants (E)
         then
            declare
               Comp : Entity_Id;
               IR   : Node_Id;
               Typ  : Entity_Id;

            begin
               Comp := First_Component (E);
               while Present (Comp) loop
                  Typ  := Etype (Comp);

                  if Ekind (Comp) = E_Component
                    and then Is_Access_Type (Typ)
                    and then Scope (Typ) /= E
                    and then Base_Type (Designated_Type (Typ)) = E
                    and then Is_Itype (Designated_Type (Typ))
                  then
                     IR := Make_Itype_Reference (Sloc (Comp));
                     Set_Itype (IR, Designated_Type (Typ));
                     Append (IR, Result);
                  end if;

                  Next_Component (Comp);
               end loop;
            end;
         end if;
      end if;

      --  When a type is frozen, the first subtype of the type is frozen as
      --  well (RM 13.14(15)). This has to be done after freezing the type,
      --  since obviously the first subtype depends on its own base type.

      if Is_Type (E) then
         Freeze_And_Append (First_Subtype (E), N, Result);

         --  If we just froze a tagged non-class wide record, then freeze the
         --  corresponding class-wide type. This must be done after the tagged
         --  type itself is frozen, because the class-wide type refers to the
         --  tagged type which generates the class.

         if Is_Tagged_Type (E)
           and then not Is_Class_Wide_Type (E)
           and then Present (Class_Wide_Type (E))
         then
            Freeze_And_Append (Class_Wide_Type (E), N, Result);
         end if;
      end if;

      Check_Debug_Info_Needed (E);

      --  Special handling for subprograms

      if Is_Subprogram (E) then

         --  If subprogram has address clause then reset Is_Public flag, since
         --  we do not want the backend to generate external references.

         if Present (Address_Clause (E))
           and then not Is_Library_Level_Entity (E)
         then
            Set_Is_Public (E, False);

         --  If no address clause and not intrinsic, then for imported
         --  subprogram in main unit, generate descriptor if we are in
         --  Propagate_Exceptions mode.

         elsif Propagate_Exceptions
           and then Is_Imported (E)
           and then not Is_Intrinsic_Subprogram (E)
           and then Convention (E) /= Convention_Stubbed
         then
            if Result = No_List then
               Result := Empty_List;
            end if;
         end if;
      end if;

      return Result;
   end Freeze_Entity;

   -----------------------------
   -- Freeze_Enumeration_Type --
   -----------------------------

   procedure Freeze_Enumeration_Type (Typ : Entity_Id) is
   begin
      --  By default, if no size clause is present, an enumeration type with
      --  Convention C is assumed to interface to a C enum, and has integer
      --  size. This applies to types. For subtypes, verify that its base
      --  type has no size clause either.

      if Has_Foreign_Convention (Typ)
        and then not Has_Size_Clause (Typ)
        and then not Has_Size_Clause (Base_Type (Typ))
        and then Esize (Typ) < Standard_Integer_Size
      then
         Init_Esize (Typ, Standard_Integer_Size);

      else
         --  If the enumeration type interfaces to C, and it has a size clause
         --  that specifies less than int size, it warrants a warning. The
         --  user may intend the C type to be an enum or a char, so this is
         --  not by itself an error that the Ada compiler can detect, but it
         --  it is a worth a heads-up. For Boolean and Character types we
         --  assume that the programmer has the proper C type in mind.

         if Convention (Typ) = Convention_C
           and then Has_Size_Clause (Typ)
           and then Esize (Typ) /= Esize (Standard_Integer)
           and then not Is_Boolean_Type (Typ)
           and then not Is_Character_Type (Typ)
         then
            Error_Msg_N
              ("C enum types have the size of a C int?", Size_Clause (Typ));
         end if;

         Adjust_Esize_For_Alignment (Typ);
      end if;
   end Freeze_Enumeration_Type;

   -----------------------
   -- Freeze_Expression --
   -----------------------

   procedure Freeze_Expression (N : Node_Id) is
      In_Spec_Exp : constant Boolean := In_Spec_Expression;
      Typ         : Entity_Id;
      Nam         : Entity_Id;
      Desig_Typ   : Entity_Id;
      P           : Node_Id;
      Parent_P    : Node_Id;

      Freeze_Outside : Boolean := False;
      --  This flag is set true if the entity must be frozen outside the
      --  current subprogram. This happens in the case of expander generated
      --  subprograms (_Init_Proc, _Input, _Output, _Read, _Write) which do
      --  not freeze all entities like other bodies, but which nevertheless
      --  may reference entities that have to be frozen before the body and
      --  obviously cannot be frozen inside the body.

      function In_Exp_Body (N : Node_Id) return Boolean;
      --  Given an N_Handled_Sequence_Of_Statements node N, determines whether
      --  it is the handled statement sequence of an expander-generated
      --  subprogram (init proc, stream subprogram, or renaming as body).
      --  If so, this is not a freezing context.

      -----------------
      -- In_Exp_Body --
      -----------------

      function In_Exp_Body (N : Node_Id) return Boolean is
         P  : Node_Id;
         Id : Entity_Id;

      begin
         if Nkind (N) = N_Subprogram_Body then
            P := N;
         else
            P := Parent (N);
         end if;

         if Nkind (P) /= N_Subprogram_Body then
            return False;

         else
            Id := Defining_Unit_Name (Specification (P));

            if Nkind (Id) = N_Defining_Identifier
              and then (Is_Init_Proc (Id)              or else
                        Is_TSS (Id, TSS_Stream_Input)  or else
                        Is_TSS (Id, TSS_Stream_Output) or else
                        Is_TSS (Id, TSS_Stream_Read)   or else
                        Is_TSS (Id, TSS_Stream_Write)  or else
                        Nkind (Original_Node (P)) =
                          N_Subprogram_Renaming_Declaration)
            then
               return True;
            else
               return False;
            end if;
         end if;
      end In_Exp_Body;

   --  Start of processing for Freeze_Expression

   begin
      --  Immediate return if freezing is inhibited. This flag is set by the
      --  analyzer to stop freezing on generated expressions that would cause
      --  freezing if they were in the source program, but which are not
      --  supposed to freeze, since they are created.

      if Must_Not_Freeze (N) then
         return;
      end if;

      --  If expression is non-static, then it does not freeze in a default
      --  expression, see section "Handling of Default Expressions" in the
      --  spec of package Sem for further details. Note that we have to
      --  make sure that we actually have a real expression (if we have
      --  a subtype indication, we can't test Is_Static_Expression!)

      if In_Spec_Exp
        and then Nkind (N) in N_Subexpr
        and then not Is_Static_Expression (N)
      then
         return;
      end if;

      --  Freeze type of expression if not frozen already

      Typ := Empty;

      if Nkind (N) in N_Has_Etype then
         if not Is_Frozen (Etype (N)) then
            Typ := Etype (N);

         --  Base type may be an derived numeric type that is frozen at
         --  the point of declaration, but first_subtype is still unfrozen.

         elsif not Is_Frozen (First_Subtype (Etype (N))) then
            Typ := First_Subtype (Etype (N));
         end if;
      end if;

      --  For entity name, freeze entity if not frozen already. A special
      --  exception occurs for an identifier that did not come from source.
      --  We don't let such identifiers freeze a non-internal entity, i.e.
      --  an entity that did come from source, since such an identifier was
      --  generated by the expander, and cannot have any semantic effect on
      --  the freezing semantics. For example, this stops the parameter of
      --  an initialization procedure from freezing the variable.

      if Is_Entity_Name (N)
        and then not Is_Frozen (Entity (N))
        and then (Nkind (N) /= N_Identifier
                   or else Comes_From_Source (N)
                   or else not Comes_From_Source (Entity (N)))
      then
         Nam := Entity (N);
      else
         Nam := Empty;
      end if;

      --  For an allocator freeze designated type if not frozen already

      --  For an aggregate whose component type is an access type, freeze the
      --  designated type now, so that its freeze does not appear within the
      --  loop that might be created in the expansion of the aggregate. If the
      --  designated type is a private type without full view, the expression
      --  cannot contain an allocator, so the type is not frozen.

      --  For a function, we freeze the entity when the subprogram declaration
      --  is frozen, but a function call may appear in an initialization proc.
      --  before the declaration is frozen. We need to generate the extra
      --  formals, if any, to ensure that the expansion of the call includes
      --  the proper actuals. This only applies to Ada subprograms, not to
      --  imported ones.

      Desig_Typ := Empty;

      case Nkind (N) is
         when N_Allocator =>
            Desig_Typ := Designated_Type (Etype (N));

         when N_Aggregate =>
            if Is_Array_Type (Etype (N))
              and then Is_Access_Type (Component_Type (Etype (N)))
            then
               Desig_Typ := Designated_Type (Component_Type (Etype (N)));
            end if;

         when N_Selected_Component |
            N_Indexed_Component    |
            N_Slice                =>

            if Is_Access_Type (Etype (Prefix (N))) then
               Desig_Typ := Designated_Type (Etype (Prefix (N)));
            end if;

         when N_Identifier =>
            if Present (Nam)
              and then Ekind (Nam) = E_Function
              and then Nkind (Parent (N)) = N_Function_Call
              and then Convention (Nam) = Convention_Ada
            then
               Create_Extra_Formals (Nam);
            end if;

         when others =>
            null;
      end case;

      if Desig_Typ /= Empty
        and then (Is_Frozen (Desig_Typ)
                   or else (not Is_Fully_Defined (Desig_Typ)))
      then
         Desig_Typ := Empty;
      end if;

      --  All done if nothing needs freezing

      if No (Typ)
        and then No (Nam)
        and then No (Desig_Typ)
      then
         return;
      end if;

      --  Loop for looking at the right place to insert the freeze nodes,
      --  exiting from the loop when it is appropriate to insert the freeze
      --  node before the current node P.

      --  Also checks som special exceptions to the freezing rules. These cases
      --  result in a direct return, bypassing the freeze action.

      P := N;
      loop
         Parent_P := Parent (P);

         --  If we don't have a parent, then we are not in a well-formed tree.
         --  This is an unusual case, but there are some legitimate situations
         --  in which this occurs, notably when the expressions in the range of
         --  a type declaration are resolved. We simply ignore the freeze
         --  request in this case. Is this right ???

         if No (Parent_P) then
            return;
         end if;

         --  See if we have got to an appropriate point in the tree

         case Nkind (Parent_P) is

            --  A special test for the exception of (RM 13.14(8)) for the case
            --  of per-object expressions (RM 3.8(18)) occurring in component
            --  definition or a discrete subtype definition. Note that we test
            --  for a component declaration which includes both cases we are
            --  interested in, and furthermore the tree does not have explicit
            --  nodes for either of these two constructs.

            when N_Component_Declaration =>

               --  The case we want to test for here is an identifier that is
               --  a per-object expression, this is either a discriminant that
               --  appears in a context other than the component declaration
               --  or it is a reference to the type of the enclosing construct.

               --  For either of these cases, we skip the freezing

               if not In_Spec_Expression
                 and then Nkind (N) = N_Identifier
                 and then (Present (Entity (N)))
               then
                  --  We recognize the discriminant case by just looking for
                  --  a reference to a discriminant. It can only be one for
                  --  the enclosing construct. Skip freezing in this case.

                  if Ekind (Entity (N)) = E_Discriminant then
                     return;

                  --  For the case of a reference to the enclosing record,
                  --  (or task or protected type), we look for a type that
                  --  matches the current scope.

                  elsif Entity (N) = Current_Scope then
                     return;
                  end if;
               end if;

            --  If we have an enumeration literal that appears as the choice in
            --  the aggregate of an enumeration representation clause, then
            --  freezing does not occur (RM 13.14(10)).

            when N_Enumeration_Representation_Clause =>

               --  The case we are looking for is an enumeration literal

               if (Nkind (N) = N_Identifier or Nkind (N) = N_Character_Literal)
                 and then Is_Enumeration_Type (Etype (N))
               then
                  --  If enumeration literal appears directly as the choice,
                  --  do not freeze (this is the normal non-overloaded case)

                  if Nkind (Parent (N)) = N_Component_Association
                    and then First (Choices (Parent (N))) = N
                  then
                     return;

                  --  If enumeration literal appears as the name of function
                  --  which is the choice, then also do not freeze. This
                  --  happens in the overloaded literal case, where the
                  --  enumeration literal is temporarily changed to a function
                  --  call for overloading analysis purposes.

                  elsif Nkind (Parent (N)) = N_Function_Call
                     and then
                       Nkind (Parent (Parent (N))) = N_Component_Association
                     and then
                       First (Choices (Parent (Parent (N)))) = Parent (N)
                  then
                     return;
                  end if;
               end if;

            --  Normally if the parent is a handled sequence of statements,
            --  then the current node must be a statement, and that is an
            --  appropriate place to insert a freeze node.

            when N_Handled_Sequence_Of_Statements =>

               --  An exception occurs when the sequence of statements is for
               --  an expander generated body that did not do the usual freeze
               --  all operation. In this case we usually want to freeze
               --  outside this body, not inside it, and we skip past the
               --  subprogram body that we are inside.

               if In_Exp_Body (Parent_P) then

                  --  However, we *do* want to freeze at this point if we have
                  --  an entity to freeze, and that entity is declared *inside*
                  --  the body of the expander generated procedure. This case
                  --  is recognized by the scope of the type, which is either
                  --  the spec for some enclosing body, or (in the case of
                  --  init_procs, for which there are no separate specs) the
                  --  current scope.

                  declare
                     Subp : constant Node_Id := Parent (Parent_P);
                     Cspc : Entity_Id;

                  begin
                     if Nkind (Subp) = N_Subprogram_Body then
                        Cspc := Corresponding_Spec (Subp);

                        if (Present (Typ) and then Scope (Typ) = Cspc)
                             or else
                           (Present (Nam) and then Scope (Nam) = Cspc)
                        then
                           exit;

                        elsif Present (Typ)
                          and then Scope (Typ) = Current_Scope
                          and then Current_Scope = Defining_Entity (Subp)
                        then
                           exit;
                        end if;
                     end if;
                  end;

                  --  If not that exception to the exception, then this is
                  --  where we delay the freeze till outside the body.

                  Parent_P := Parent (Parent_P);
                  Freeze_Outside := True;

               --  Here if normal case where we are in handled statement
               --  sequence and want to do the insertion right there.

               else
                  exit;
               end if;

            --  If parent is a body or a spec or a block, then the current node
            --  is a statement or declaration and we can insert the freeze node
            --  before it.

            when N_Package_Specification |
                 N_Package_Body          |
                 N_Subprogram_Body       |
                 N_Task_Body             |
                 N_Protected_Body        |
                 N_Entry_Body            |
                 N_Block_Statement       => exit;

            --  The expander is allowed to define types in any statements list,
            --  so any of the following parent nodes also mark a freezing point
            --  if the actual node is in a list of statements or declarations.

            when N_Exception_Handler          |
                 N_If_Statement               |
                 N_Elsif_Part                 |
                 N_Case_Statement_Alternative |
                 N_Compilation_Unit_Aux       |
                 N_Selective_Accept           |
                 N_Accept_Alternative         |
                 N_Delay_Alternative          |
                 N_Conditional_Entry_Call     |
                 N_Entry_Call_Alternative     |
                 N_Triggering_Alternative     |
                 N_Abortable_Part             |
                 N_And_Then                   |
                 N_Or_Else                    |
                 N_Freeze_Entity              =>

               exit when Is_List_Member (P);

            --  Note: The N_Loop_Statement is a special case. A type that
            --  appears in the source can never be frozen in a loop (this
            --  occurs only because of a loop expanded by the expander), so we
            --  keep on going. Otherwise we terminate the search. Same is true
            --  of any entity which comes from source. (if they have predefined
            --  type, that type does not appear to come from source, but the
            --  entity should not be frozen here).

            when N_Loop_Statement =>
               exit when not Comes_From_Source (Etype (N))
                 and then (No (Nam) or else not Comes_From_Source (Nam));

            --  For all other cases, keep looking at parents

            when others =>
               null;
         end case;

         --  We fall through the case if we did not yet find the proper
         --  place in the free for inserting the freeze node, so climb!

         P := Parent_P;
      end loop;

      --  If the expression appears in a record or an initialization procedure,
      --  the freeze nodes are collected and attached to the current scope, to
      --  be inserted and analyzed on exit from the scope, to insure that
      --  generated entities appear in the correct scope. If the expression is
      --  a default for a discriminant specification, the scope is still void.
      --  The expression can also appear in the discriminant part of a private
      --  or concurrent type.

      --  If the expression appears in a constrained subcomponent of an
      --  enclosing record declaration, the freeze nodes must be attached to
      --  the outer record type so they can eventually be placed in the
      --  enclosing declaration list.

      --  The other case requiring this special handling is if we are in a
      --  default expression, since in that case we are about to freeze a
      --  static type, and the freeze scope needs to be the outer scope, not
      --  the scope of the subprogram with the default parameter.

      --  For default expressions and other spec expressions in generic units,
      --  the Move_Freeze_Nodes mechanism (see sem_ch12.adb) takes care of
      --  placing them at the proper place, after the generic unit.

      if (In_Spec_Exp and not Inside_A_Generic)
        or else Freeze_Outside
        or else (Is_Type (Current_Scope)
                  and then (not Is_Concurrent_Type (Current_Scope)
                             or else not Has_Completion (Current_Scope)))
        or else Ekind (Current_Scope) = E_Void
      then
         declare
            N            : constant Node_Id    := Current_Scope;
            Freeze_Nodes : List_Id             := No_List;
            Pos          : Int                 := Scope_Stack.Last;

         begin
            if Present (Desig_Typ) then
               Freeze_And_Append (Desig_Typ, N, Freeze_Nodes);
            end if;

            if Present (Typ) then
               Freeze_And_Append (Typ, N, Freeze_Nodes);
            end if;

            if Present (Nam) then
               Freeze_And_Append (Nam, N, Freeze_Nodes);
            end if;

            --  The current scope may be that of a constrained component of
            --  an enclosing record declaration, which is above the current
            --  scope in the scope stack.
            --  If the expression is within a top-level pragma, as for a pre-
            --  condition on a library-level subprogram, nothing to do.

            if not Is_Compilation_Unit (Current_Scope)
              and then Is_Record_Type (Scope (Current_Scope))
            then
               Pos := Pos - 1;
            end if;

            if Is_Non_Empty_List (Freeze_Nodes) then
               if No (Scope_Stack.Table (Pos).Pending_Freeze_Actions) then
                  Scope_Stack.Table (Pos).Pending_Freeze_Actions :=
                    Freeze_Nodes;
               else
                  Append_List (Freeze_Nodes,
                    Scope_Stack.Table (Pos).Pending_Freeze_Actions);
               end if;
            end if;
         end;

         return;
      end if;

      --  Now we have the right place to do the freezing. First, a special
      --  adjustment, if we are in spec-expression analysis mode, these freeze
      --  actions must not be thrown away (normally all inserted actions are
      --  thrown away in this mode. However, the freeze actions are from static
      --  expressions and one of the important reasons we are doing this
      --  special analysis is to get these freeze actions. Therefore we turn
      --  off the In_Spec_Expression mode to propagate these freeze actions.
      --  This also means they get properly analyzed and expanded.

      In_Spec_Expression := False;

      --  Freeze the designated type of an allocator (RM 13.14(13))

      if Present (Desig_Typ) then
         Freeze_Before (P, Desig_Typ);
      end if;

      --  Freeze type of expression (RM 13.14(10)). Note that we took care of
      --  the enumeration representation clause exception in the loop above.

      if Present (Typ) then
         Freeze_Before (P, Typ);
      end if;

      --  Freeze name if one is present (RM 13.14(11))

      if Present (Nam) then
         Freeze_Before (P, Nam);
      end if;

      --  Restore In_Spec_Expression flag

      In_Spec_Expression := In_Spec_Exp;
   end Freeze_Expression;

   -----------------------------
   -- Freeze_Fixed_Point_Type --
   -----------------------------

   --  Certain fixed-point types and subtypes, including implicit base types
   --  and declared first subtypes, have not yet set up a range. This is
   --  because the range cannot be set until the Small and Size values are
   --  known, and these are not known till the type is frozen.

   --  To signal this case, Scalar_Range contains an unanalyzed syntactic range
   --  whose bounds are unanalyzed real literals. This routine will recognize
   --  this case, and transform this range node into a properly typed range
   --  with properly analyzed and resolved values.

   procedure Freeze_Fixed_Point_Type (Typ : Entity_Id) is
      Rng   : constant Node_Id    := Scalar_Range (Typ);
      Lo    : constant Node_Id    := Low_Bound (Rng);
      Hi    : constant Node_Id    := High_Bound (Rng);
      Btyp  : constant Entity_Id  := Base_Type (Typ);
      Brng  : constant Node_Id    := Scalar_Range (Btyp);
      BLo   : constant Node_Id    := Low_Bound (Brng);
      BHi   : constant Node_Id    := High_Bound (Brng);
      Small : constant Ureal      := Small_Value (Typ);
      Loval : Ureal;
      Hival : Ureal;
      Atype : Entity_Id;

      Actual_Size : Nat;

      function Fsize (Lov, Hiv : Ureal) return Nat;
      --  Returns size of type with given bounds. Also leaves these
      --  bounds set as the current bounds of the Typ.

      -----------
      -- Fsize --
      -----------

      function Fsize (Lov, Hiv : Ureal) return Nat is
      begin
         Set_Realval (Lo, Lov);
         Set_Realval (Hi, Hiv);
         return Minimum_Size (Typ);
      end Fsize;

   --  Start of processing for Freeze_Fixed_Point_Type

   begin
      --  If Esize of a subtype has not previously been set, set it now

      if Unknown_Esize (Typ) then
         Atype := Ancestor_Subtype (Typ);

         if Present (Atype) then
            Set_Esize (Typ, Esize (Atype));
         else
            Set_Esize (Typ, Esize (Base_Type (Typ)));
         end if;
      end if;

      --  Immediate return if the range is already analyzed. This means that
      --  the range is already set, and does not need to be computed by this
      --  routine.

      if Analyzed (Rng) then
         return;
      end if;

      --  Immediate return if either of the bounds raises Constraint_Error

      if Raises_Constraint_Error (Lo)
        or else Raises_Constraint_Error (Hi)
      then
         return;
      end if;

      Loval := Realval (Lo);
      Hival := Realval (Hi);

      --  Ordinary fixed-point case

      if Is_Ordinary_Fixed_Point_Type (Typ) then

         --  For the ordinary fixed-point case, we are allowed to fudge the
         --  end-points up or down by small. Generally we prefer to fudge up,
         --  i.e. widen the bounds for non-model numbers so that the end points
         --  are included. However there are cases in which this cannot be
         --  done, and indeed cases in which we may need to narrow the bounds.
         --  The following circuit makes the decision.

         --  Note: our terminology here is that Incl_EP means that the bounds
         --  are widened by Small if necessary to include the end points, and
         --  Excl_EP means that the bounds are narrowed by Small to exclude the
         --  end-points if this reduces the size.

         --  Note that in the Incl case, all we care about is including the
         --  end-points. In the Excl case, we want to narrow the bounds as
         --  much as permitted by the RM, to give the smallest possible size.

         Fudge : declare
            Loval_Incl_EP : Ureal;
            Hival_Incl_EP : Ureal;

            Loval_Excl_EP : Ureal;
            Hival_Excl_EP : Ureal;

            Size_Incl_EP  : Nat;
            Size_Excl_EP  : Nat;

            Model_Num     : Ureal;
            First_Subt    : Entity_Id;
            Actual_Lo     : Ureal;
            Actual_Hi     : Ureal;

         begin
            --  First step. Base types are required to be symmetrical. Right
            --  now, the base type range is a copy of the first subtype range.
            --  This will be corrected before we are done, but right away we
            --  need to deal with the case where both bounds are non-negative.
            --  In this case, we set the low bound to the negative of the high
            --  bound, to make sure that the size is computed to include the
            --  required sign. Note that we do not need to worry about the
            --  case of both bounds negative, because the sign will be dealt
            --  with anyway. Furthermore we can't just go making such a bound
            --  symmetrical, since in a twos-complement system, there is an
            --  extra negative value which could not be accommodated on the
            --  positive side.

            if Typ = Btyp
              and then not UR_Is_Negative (Loval)
              and then Hival > Loval
            then
               Loval := -Hival;
               Set_Realval (Lo, Loval);
            end if;

            --  Compute the fudged bounds. If the number is a model number,
            --  then we do nothing to include it, but we are allowed to backoff
            --  to the next adjacent model number when we exclude it. If it is
            --  not a model number then we straddle the two values with the
            --  model numbers on either side.

            Model_Num := UR_Trunc (Loval / Small) * Small;

            if Loval = Model_Num then
               Loval_Incl_EP := Model_Num;
            else
               Loval_Incl_EP := Model_Num - Small;
            end if;

            --  The low value excluding the end point is Small greater, but
            --  we do not do this exclusion if the low value is positive,
            --  since it can't help the size and could actually hurt by
            --  crossing the high bound.

            if UR_Is_Negative (Loval_Incl_EP) then
               Loval_Excl_EP := Loval_Incl_EP + Small;

               --  If the value went from negative to zero, then we have the
               --  case where Loval_Incl_EP is the model number just below
               --  zero, so we want to stick to the negative value for the
               --  base type to maintain the condition that the size will
               --  include signed values.

               if Typ = Btyp
                 and then UR_Is_Zero (Loval_Excl_EP)
               then
                  Loval_Excl_EP := Loval_Incl_EP;
               end if;

            else
               Loval_Excl_EP := Loval_Incl_EP;
            end if;

            --  Similar processing for upper bound and high value

            Model_Num := UR_Trunc (Hival / Small) * Small;

            if Hival = Model_Num then
               Hival_Incl_EP := Model_Num;
            else
               Hival_Incl_EP := Model_Num + Small;
            end if;

            if UR_Is_Positive (Hival_Incl_EP) then
               Hival_Excl_EP := Hival_Incl_EP - Small;
            else
               Hival_Excl_EP := Hival_Incl_EP;
            end if;

            --  One further adjustment is needed. In the case of subtypes, we
            --  cannot go outside the range of the base type, or we get
            --  peculiarities, and the base type range is already set. This
            --  only applies to the Incl values, since clearly the Excl values
            --  are already as restricted as they are allowed to be.

            if Typ /= Btyp then
               Loval_Incl_EP := UR_Max (Loval_Incl_EP, Realval (BLo));
               Hival_Incl_EP := UR_Min (Hival_Incl_EP, Realval (BHi));
            end if;

            --  Get size including and excluding end points

            Size_Incl_EP := Fsize (Loval_Incl_EP, Hival_Incl_EP);
            Size_Excl_EP := Fsize (Loval_Excl_EP, Hival_Excl_EP);

            --  No need to exclude end-points if it does not reduce size

            if Fsize (Loval_Incl_EP, Hival_Excl_EP) = Size_Excl_EP then
               Loval_Excl_EP := Loval_Incl_EP;
            end if;

            if Fsize (Loval_Excl_EP, Hival_Incl_EP) = Size_Excl_EP then
               Hival_Excl_EP := Hival_Incl_EP;
            end if;

            --  Now we set the actual size to be used. We want to use the
            --  bounds fudged up to include the end-points but only if this
            --  can be done without violating a specifically given size
            --  size clause or causing an unacceptable increase in size.

            --  Case of size clause given

            if Has_Size_Clause (Typ) then

               --  Use the inclusive size only if it is consistent with
               --  the explicitly specified size.

               if Size_Incl_EP <= RM_Size (Typ) then
                  Actual_Lo   := Loval_Incl_EP;
                  Actual_Hi   := Hival_Incl_EP;
                  Actual_Size := Size_Incl_EP;

               --  If the inclusive size is too large, we try excluding
               --  the end-points (will be caught later if does not work).

               else
                  Actual_Lo   := Loval_Excl_EP;
                  Actual_Hi   := Hival_Excl_EP;
                  Actual_Size := Size_Excl_EP;
               end if;

            --  Case of size clause not given

            else
               --  If we have a base type whose corresponding first subtype
               --  has an explicit size that is large enough to include our
               --  end-points, then do so. There is no point in working hard
               --  to get a base type whose size is smaller than the specified
               --  size of the first subtype.

               First_Subt := First_Subtype (Typ);

               if Has_Size_Clause (First_Subt)
                 and then Size_Incl_EP <= Esize (First_Subt)
               then
                  Actual_Size := Size_Incl_EP;
                  Actual_Lo   := Loval_Incl_EP;
                  Actual_Hi   := Hival_Incl_EP;

               --  If excluding the end-points makes the size smaller and
               --  results in a size of 8,16,32,64, then we take the smaller
               --  size. For the 64 case, this is compulsory. For the other
               --  cases, it seems reasonable. We like to include end points
               --  if we can, but not at the expense of moving to the next
               --  natural boundary of size.

               elsif Size_Incl_EP /= Size_Excl_EP
                 and then Addressable (Size_Excl_EP)
               then
                  Actual_Size := Size_Excl_EP;
                  Actual_Lo   := Loval_Excl_EP;
                  Actual_Hi   := Hival_Excl_EP;

               --  Otherwise we can definitely include the end points

               else
                  Actual_Size := Size_Incl_EP;
                  Actual_Lo   := Loval_Incl_EP;
                  Actual_Hi   := Hival_Incl_EP;
               end if;

               --  One pathological case: normally we never fudge a low bound
               --  down, since it would seem to increase the size (if it has
               --  any effect), but for ranges containing single value, or no
               --  values, the high bound can be small too large. Consider:

               --    type t is delta 2.0**(-14)
               --      range 131072.0 .. 0;

               --  That lower bound is *just* outside the range of 32 bits, and
               --  does need fudging down in this case. Note that the bounds
               --  will always have crossed here, since the high bound will be
               --  fudged down if necessary, as in the case of:

               --    type t is delta 2.0**(-14)
               --      range 131072.0 .. 131072.0;

               --  So we detect the situation by looking for crossed bounds,
               --  and if the bounds are crossed, and the low bound is greater
               --  than zero, we will always back it off by small, since this
               --  is completely harmless.

               if Actual_Lo > Actual_Hi then
                  if UR_Is_Positive (Actual_Lo) then
                     Actual_Lo   := Loval_Incl_EP - Small;
                     Actual_Size := Fsize (Actual_Lo, Actual_Hi);

                  --  And of course, we need to do exactly the same parallel
                  --  fudge for flat ranges in the negative region.

                  elsif UR_Is_Negative (Actual_Hi) then
                     Actual_Hi := Hival_Incl_EP + Small;
                     Actual_Size := Fsize (Actual_Lo, Actual_Hi);
                  end if;
               end if;
            end if;

            Set_Realval (Lo, Actual_Lo);
            Set_Realval (Hi, Actual_Hi);
         end Fudge;

      --  For the decimal case, none of this fudging is required, since there
      --  are no end-point problems in the decimal case (the end-points are
      --  always included).

      else
         Actual_Size := Fsize (Loval, Hival);
      end if;

      --  At this stage, the actual size has been calculated and the proper
      --  required bounds are stored in the low and high bounds.

      if Actual_Size > 64 then
         Error_Msg_Uint_1 := UI_From_Int (Actual_Size);
         Error_Msg_N
           ("size required (^) for type& too large, maximum allowed is 64",
            Typ);
         Actual_Size := 64;
      end if;

      --  Check size against explicit given size

      if Has_Size_Clause (Typ) then
         if Actual_Size > RM_Size (Typ) then
            Error_Msg_Uint_1 := RM_Size (Typ);
            Error_Msg_Uint_2 := UI_From_Int (Actual_Size);
            Error_Msg_NE
              ("size given (^) for type& too small, minimum allowed is ^",
               Size_Clause (Typ), Typ);

         else
            Actual_Size := UI_To_Int (Esize (Typ));
         end if;

      --  Increase size to next natural boundary if no size clause given

      else
         if Actual_Size <= 8 then
            Actual_Size := 8;
         elsif Actual_Size <= 16 then
            Actual_Size := 16;
         elsif Actual_Size <= 32 then
            Actual_Size := 32;
         else
            Actual_Size := 64;
         end if;

         Init_Esize (Typ, Actual_Size);
         Adjust_Esize_For_Alignment (Typ);
      end if;

      --  If we have a base type, then expand the bounds so that they extend to
      --  the full width of the allocated size in bits, to avoid junk range
      --  checks on intermediate computations.

      if Base_Type (Typ) = Typ then
         Set_Realval (Lo, -(Small * (Uint_2 ** (Actual_Size - 1))));
         Set_Realval (Hi,  (Small * (Uint_2 ** (Actual_Size - 1) - 1)));
      end if;

      --  Final step is to reanalyze the bounds using the proper type
      --  and set the Corresponding_Integer_Value fields of the literals.

      Set_Etype (Lo, Empty);
      Set_Analyzed (Lo, False);
      Analyze (Lo);

      --  Resolve with universal fixed if the base type, and the base type if
      --  it is a subtype. Note we can't resolve the base type with itself,
      --  that would be a reference before definition.

      if Typ = Btyp then
         Resolve (Lo, Universal_Fixed);
      else
         Resolve (Lo, Btyp);
      end if;

      --  Set corresponding integer value for bound

      Set_Corresponding_Integer_Value
        (Lo, UR_To_Uint (Realval (Lo) / Small));

      --  Similar processing for high bound

      Set_Etype (Hi, Empty);
      Set_Analyzed (Hi, False);
      Analyze (Hi);

      if Typ = Btyp then
         Resolve (Hi, Universal_Fixed);
      else
         Resolve (Hi, Btyp);
      end if;

      Set_Corresponding_Integer_Value
        (Hi, UR_To_Uint (Realval (Hi) / Small));

      --  Set type of range to correspond to bounds

      Set_Etype (Rng, Etype (Lo));

      --  Set Esize to calculated size if not set already

      if Unknown_Esize (Typ) then
         Init_Esize (Typ, Actual_Size);
      end if;

      --  Set RM_Size if not already set. If already set, check value

      declare
         Minsiz : constant Uint := UI_From_Int (Minimum_Size (Typ));

      begin
         if RM_Size (Typ) /= Uint_0 then
            if RM_Size (Typ) < Minsiz then
               Error_Msg_Uint_1 := RM_Size (Typ);
               Error_Msg_Uint_2 := Minsiz;
               Error_Msg_NE
                 ("size given (^) for type& too small, minimum allowed is ^",
                  Size_Clause (Typ), Typ);
            end if;

         else
            Set_RM_Size (Typ, Minsiz);
         end if;
      end;
   end Freeze_Fixed_Point_Type;

   ------------------
   -- Freeze_Itype --
   ------------------

   procedure Freeze_Itype (T : Entity_Id; N : Node_Id) is
      L : List_Id;

   begin
      Set_Has_Delayed_Freeze (T);
      L := Freeze_Entity (T, N);

      if Is_Non_Empty_List (L) then
         Insert_Actions (N, L);
      end if;
   end Freeze_Itype;

   --------------------------
   -- Freeze_Static_Object --
   --------------------------

   procedure Freeze_Static_Object (E : Entity_Id) is

      Cannot_Be_Static : exception;
      --  Exception raised if the type of a static object cannot be made
      --  static. This happens if the type depends on non-global objects.

      procedure Ensure_Expression_Is_SA (N : Node_Id);
      --  Called to ensure that an expression used as part of a type definition
      --  is statically allocatable, which means that the expression type is
      --  statically allocatable, and the expression is either static, or a
      --  reference to a library level constant.

      procedure Ensure_Type_Is_SA (Typ : Entity_Id);
      --  Called to mark a type as static, checking that it is possible
      --  to set the type as static. If it is not possible, then the
      --  exception Cannot_Be_Static is raised.

      -----------------------------
      -- Ensure_Expression_Is_SA --
      -----------------------------

      procedure Ensure_Expression_Is_SA (N : Node_Id) is
         Ent : Entity_Id;

      begin
         Ensure_Type_Is_SA (Etype (N));

         if Is_Static_Expression (N) then
            return;

         elsif Nkind (N) = N_Identifier then
            Ent := Entity (N);

            if Present (Ent)
              and then Ekind (Ent) = E_Constant
              and then Is_Library_Level_Entity (Ent)
            then
               return;
            end if;
         end if;

         raise Cannot_Be_Static;
      end Ensure_Expression_Is_SA;

      -----------------------
      -- Ensure_Type_Is_SA --
      -----------------------

      procedure Ensure_Type_Is_SA (Typ : Entity_Id) is
         N : Node_Id;
         C : Entity_Id;

      begin
         --  If type is library level, we are all set

         if Is_Library_Level_Entity (Typ) then
            return;
         end if;

         --  We are also OK if the type already marked as statically allocated,
         --  which means we processed it before.

         if Is_Statically_Allocated (Typ) then
            return;
         end if;

         --  Mark type as statically allocated

         Set_Is_Statically_Allocated (Typ);

         --  Check that it is safe to statically allocate this type

         if Is_Scalar_Type (Typ) or else Is_Real_Type (Typ) then
            Ensure_Expression_Is_SA (Type_Low_Bound (Typ));
            Ensure_Expression_Is_SA (Type_High_Bound (Typ));

         elsif Is_Array_Type (Typ) then
            N := First_Index (Typ);
            while Present (N) loop
               Ensure_Type_Is_SA (Etype (N));
               Next_Index (N);
            end loop;

            Ensure_Type_Is_SA (Component_Type (Typ));

         elsif Is_Access_Type (Typ) then
            if Ekind (Designated_Type (Typ)) = E_Subprogram_Type then

               declare
                  F : Entity_Id;
                  T : constant Entity_Id := Etype (Designated_Type (Typ));

               begin
                  if T /= Standard_Void_Type then
                     Ensure_Type_Is_SA (T);
                  end if;

                  F := First_Formal (Designated_Type (Typ));
                  while Present (F) loop
                     Ensure_Type_Is_SA (Etype (F));
                     Next_Formal (F);
                  end loop;
               end;

            else
               Ensure_Type_Is_SA (Designated_Type (Typ));
            end if;

         elsif Is_Record_Type (Typ) then
            C := First_Entity (Typ);
            while Present (C) loop
               if Ekind (C) = E_Discriminant
                 or else Ekind (C) = E_Component
               then
                  Ensure_Type_Is_SA (Etype (C));

               elsif Is_Type (C) then
                  Ensure_Type_Is_SA (C);
               end if;

               Next_Entity (C);
            end loop;

         elsif Ekind (Typ) = E_Subprogram_Type then
            Ensure_Type_Is_SA (Etype (Typ));

            C := First_Formal (Typ);
            while Present (C) loop
               Ensure_Type_Is_SA (Etype (C));
               Next_Formal (C);
            end loop;

         else
            raise Cannot_Be_Static;
         end if;
      end Ensure_Type_Is_SA;

   --  Start of processing for Freeze_Static_Object

   begin
      Ensure_Type_Is_SA (Etype (E));

   exception
      when Cannot_Be_Static =>

         --  If the object that cannot be static is imported or exported, then
         --  issue an error message saying that this object cannot be imported
         --  or exported. If it has an address clause it is an overlay in the
         --  current partition and the static requirement is not relevant.
<<<<<<< HEAD

         if Is_Imported (E) and then No (Address_Clause (E)) then
            Error_Msg_N
              ("& cannot be imported (local type is not constant)", E);
=======
         --  Do not issue any error message when ignoring rep clauses.

         if Ignore_Rep_Clauses then
            null;

         elsif Is_Imported (E) then
            if No (Address_Clause (E)) then
               Error_Msg_N
                 ("& cannot be imported (local type is not constant)", E);
            end if;
>>>>>>> b56a5220

         --  Otherwise must be exported, something is wrong if compiler
         --  is marking something as statically allocated which cannot be).

         else pragma Assert (Is_Exported (E));
            Error_Msg_N
              ("& cannot be exported (local type is not constant)", E);
         end if;
   end Freeze_Static_Object;

   -----------------------
   -- Freeze_Subprogram --
   -----------------------

   procedure Freeze_Subprogram (E : Entity_Id) is
      Retype : Entity_Id;
      F      : Entity_Id;

   begin
      --  Subprogram may not have an address clause unless it is imported

      if Present (Address_Clause (E)) then
         if not Is_Imported (E) then
            Error_Msg_N
              ("address clause can only be given " &
               "for imported subprogram",
               Name (Address_Clause (E)));
         end if;
      end if;

      --  Reset the Pure indication on an imported subprogram unless an
      --  explicit Pure_Function pragma was present. We do this because
      --  otherwise it is an insidious error to call a non-pure function from
      --  pure unit and have calls mysteriously optimized away. What happens
      --  here is that the Import can bypass the normal check to ensure that
      --  pure units call only pure subprograms.

      if Is_Imported (E)
        and then Is_Pure (E)
        and then not Has_Pragma_Pure_Function (E)
      then
         Set_Is_Pure (E, False);
      end if;

      --  For non-foreign convention subprograms, this is where we create
      --  the extra formals (for accessibility level and constrained bit
      --  information). We delay this till the freeze point precisely so
      --  that we know the convention!

      if not Has_Foreign_Convention (E) then
         Create_Extra_Formals (E);
         Set_Mechanisms (E);

         --  If this is convention Ada and a Valued_Procedure, that's odd

         if Ekind (E) = E_Procedure
           and then Is_Valued_Procedure (E)
           and then Convention (E) = Convention_Ada
           and then Warn_On_Export_Import
         then
            Error_Msg_N
              ("?Valued_Procedure has no effect for convention Ada", E);
            Set_Is_Valued_Procedure (E, False);
         end if;

      --  Case of foreign convention

      else
         Set_Mechanisms (E);

         --  For foreign conventions, warn about return of an
         --  unconstrained array.

         --  Note: we *do* allow a return by descriptor for the VMS case,
         --  though here there is probably more to be done ???

         if Ekind (E) = E_Function then
            Retype := Underlying_Type (Etype (E));

            --  If no return type, probably some other error, e.g. a
            --  missing full declaration, so ignore.

            if No (Retype) then
               null;

            --  If the return type is generic, we have emitted a warning
            --  earlier on, and there is nothing else to check here. Specific
            --  instantiations may lead to erroneous behavior.

            elsif Is_Generic_Type (Etype (E)) then
               null;

            --  Display warning if returning unconstrained array

            elsif Is_Array_Type (Retype)
              and then not Is_Constrained (Retype)

              --  Exclude cases where descriptor mechanism is set, since the
              --  VMS descriptor mechanisms allow such unconstrained returns.

              and then Mechanism (E) not in Descriptor_Codes

              --  Check appropriate warning is enabled (should we check for
              --  Warnings (Off) on specific entities here, probably so???)

              and then Warn_On_Export_Import

               --  Exclude the VM case, since return of unconstrained arrays
               --  is properly handled in both the JVM and .NET cases.

              and then VM_Target = No_VM
            then
               Error_Msg_N
                ("?foreign convention function& should not return " &
                  "unconstrained array", E);
               return;
            end if;
         end if;

         --  If any of the formals for an exported foreign convention
         --  subprogram have defaults, then emit an appropriate warning since
         --  this is odd (default cannot be used from non-Ada code)

         if Is_Exported (E) then
            F := First_Formal (E);
            while Present (F) loop
               if Warn_On_Export_Import
                 and then Present (Default_Value (F))
               then
                  Error_Msg_N
                    ("?parameter cannot be defaulted in non-Ada call",
                     Default_Value (F));
               end if;

               Next_Formal (F);
            end loop;
         end if;
      end if;

      --  For VMS, descriptor mechanisms for parameters are allowed only for
      --  imported/exported subprograms. Moreover, the NCA descriptor is not
      --  allowed for parameters of exported subprograms.

      if OpenVMS_On_Target then
         if Is_Exported (E) then
            F := First_Formal (E);
            while Present (F) loop
               if Mechanism (F) = By_Descriptor_NCA then
                  Error_Msg_N
                    ("'N'C'A' descriptor for parameter not permitted", F);
                  Error_Msg_N
                    ("\can only be used for imported subprogram", F);
               end if;

               Next_Formal (F);
            end loop;

         elsif not Is_Imported (E) then
            F := First_Formal (E);
            while Present (F) loop
               if Mechanism (F) in Descriptor_Codes then
                  Error_Msg_N
                    ("descriptor mechanism for parameter not permitted", F);
                  Error_Msg_N
                    ("\can only be used for imported/exported subprogram", F);
               end if;

               Next_Formal (F);
            end loop;
         end if;
      end if;

      --  Pragma Inline_Always is disallowed for dispatching subprograms
      --  because the address of such subprograms is saved in the dispatch
      --  table to support dispatching calls, and dispatching calls cannot
      --  be inlined. This is consistent with the restriction against using
      --  'Access or 'Address on an Inline_Always subprogram.

      if Is_Dispatching_Operation (E)
        and then Has_Pragma_Inline_Always (E)
      then
         Error_Msg_N
           ("pragma Inline_Always not allowed for dispatching subprograms", E);
      end if;

      --  Because of the implicit representation of inherited predefined
      --  operators in the front-end, the overriding status of the operation
      --  may be affected when a full view of a type is analyzed, and this is
      --  not captured by the analysis of the corresponding type declaration.
      --  Therefore the correctness of a not-overriding indicator must be
      --  rechecked when the subprogram is frozen.

      if Nkind (E) = N_Defining_Operator_Symbol
        and then not Error_Posted (Parent (E))
      then
         Check_Overriding_Indicator (E, Empty, Is_Primitive (E));
      end if;
   end Freeze_Subprogram;

   ----------------------
   -- Is_Fully_Defined --
   ----------------------

   function Is_Fully_Defined (T : Entity_Id) return Boolean is
   begin
      if Ekind (T) = E_Class_Wide_Type then
         return Is_Fully_Defined (Etype (T));

      elsif Is_Array_Type (T) then
         return Is_Fully_Defined (Component_Type (T));

      elsif Is_Record_Type (T)
        and not Is_Private_Type (T)
      then
         --  Verify that the record type has no components with private types
         --  without completion.

         declare
            Comp : Entity_Id;

         begin
            Comp := First_Component (T);
            while Present (Comp) loop
               if not Is_Fully_Defined (Etype (Comp)) then
                  return False;
               end if;

               Next_Component (Comp);
            end loop;
            return True;
         end;

      --  For the designated type of an access to subprogram, all types in
      --  the profile must be fully defined.

<<<<<<< HEAD
=======
      elsif Ekind (T) = E_Subprogram_Type then
         declare
            F : Entity_Id;

         begin
            F := First_Formal (T);
            while Present (F) loop
               if not Is_Fully_Defined (Etype (F)) then
                  return False;
               end if;

               Next_Formal (F);
            end loop;

            return Is_Fully_Defined (Etype (T));
         end;

      else
         return not Is_Private_Type (T)
           or else Present (Full_View (Base_Type (T)));
      end if;
   end Is_Fully_Defined;

>>>>>>> b56a5220
   ---------------------------------
   -- Process_Default_Expressions --
   ---------------------------------

   procedure Process_Default_Expressions
     (E     : Entity_Id;
      After : in out Node_Id)
   is
      Loc    : constant Source_Ptr := Sloc (E);
      Dbody  : Node_Id;
      Formal : Node_Id;
      Dcopy  : Node_Id;
      Dnam   : Entity_Id;

   begin
      Set_Default_Expressions_Processed (E);

      --  A subprogram instance and its associated anonymous subprogram share
      --  their signature. The default expression functions are defined in the
      --  wrapper packages for the anonymous subprogram, and should not be
      --  generated again for the instance.

      if Is_Generic_Instance (E)
        and then Present (Alias (E))
        and then Default_Expressions_Processed (Alias (E))
      then
         return;
      end if;

      Formal := First_Formal (E);
      while Present (Formal) loop
         if Present (Default_Value (Formal)) then

            --  We work with a copy of the default expression because we
            --  do not want to disturb the original, since this would mess
            --  up the conformance checking.

            Dcopy := New_Copy_Tree (Default_Value (Formal));

            --  The analysis of the expression may generate insert actions,
            --  which of course must not be executed. We wrap those actions
            --  in a procedure that is not called, and later on eliminated.
            --  The following cases have no side-effects, and are analyzed
            --  directly.

            if Nkind (Dcopy) = N_Identifier
              or else Nkind (Dcopy) = N_Expanded_Name
              or else Nkind (Dcopy) = N_Integer_Literal
              or else (Nkind (Dcopy) = N_Real_Literal
                        and then not Vax_Float (Etype (Dcopy)))
              or else Nkind (Dcopy) = N_Character_Literal
              or else Nkind (Dcopy) = N_String_Literal
              or else Known_Null (Dcopy)
              or else (Nkind (Dcopy) = N_Attribute_Reference
                        and then
                       Attribute_Name (Dcopy) = Name_Null_Parameter)
            then

               --  If there is no default function, we must still do a full
               --  analyze call on the default value, to ensure that all error
               --  checks are performed, e.g. those associated with static
               --  evaluation. Note: this branch will always be taken if the
               --  analyzer is turned off (but we still need the error checks).

               --  Note: the setting of parent here is to meet the requirement
               --  that we can only analyze the expression while attached to
               --  the tree. Really the requirement is that the parent chain
               --  be set, we don't actually need to be in the tree.

               Set_Parent (Dcopy, Declaration_Node (Formal));
               Analyze (Dcopy);

               --  Default expressions are resolved with their own type if the
               --  context is generic, to avoid anomalies with private types.

               if Ekind (Scope (E)) = E_Generic_Package then
                  Resolve (Dcopy);
               else
                  Resolve (Dcopy, Etype (Formal));
               end if;

               --  If that resolved expression will raise constraint error,
               --  then flag the default value as raising constraint error.
               --  This allows a proper error message on the calls.

               if Raises_Constraint_Error (Dcopy) then
                  Set_Raises_Constraint_Error (Default_Value (Formal));
               end if;

            --  If the default is a parameterless call, we use the name of
            --  the called function directly, and there is no body to build.

            elsif Nkind (Dcopy) = N_Function_Call
              and then No (Parameter_Associations (Dcopy))
            then
               null;

            --  Else construct and analyze the body of a wrapper procedure
            --  that contains an object declaration to hold the expression.
            --  Given that this is done only to complete the analysis, it
            --  simpler to build a procedure than a function which might
            --  involve secondary stack expansion.

            else
               Dnam := Make_Temporary (Loc, 'D');

               Dbody :=
                 Make_Subprogram_Body (Loc,
                   Specification =>
                     Make_Procedure_Specification (Loc,
                       Defining_Unit_Name => Dnam),

                   Declarations => New_List (
                     Make_Object_Declaration (Loc,
                       Defining_Identifier =>
                         Make_Defining_Identifier (Loc,
                           New_Internal_Name ('T')),
                         Object_Definition =>
                           New_Occurrence_Of (Etype (Formal), Loc),
                         Expression => New_Copy_Tree (Dcopy))),

                   Handled_Statement_Sequence =>
                     Make_Handled_Sequence_Of_Statements (Loc,
                       Statements => New_List));

               Set_Scope (Dnam, Scope (E));
               Set_Assignment_OK (First (Declarations (Dbody)));
               Set_Is_Eliminated (Dnam);
               Insert_After (After, Dbody);
               Analyze (Dbody);
               After := Dbody;
            end if;
         end if;

         Next_Formal (Formal);
      end loop;
   end Process_Default_Expressions;

   ----------------------------------------
   -- Set_Component_Alignment_If_Not_Set --
   ----------------------------------------

   procedure Set_Component_Alignment_If_Not_Set (Typ : Entity_Id) is
   begin
      --  Ignore if not base type, subtypes don't need anything

      if Typ /= Base_Type (Typ) then
         return;
      end if;

      --  Do not override existing representation

      if Is_Packed (Typ) then
         return;

      elsif Has_Specified_Layout (Typ) then
         return;

      elsif Component_Alignment (Typ) /= Calign_Default then
         return;

      else
         Set_Component_Alignment
           (Typ, Scope_Stack.Table
                  (Scope_Stack.Last).Component_Alignment_Default);
      end if;
   end Set_Component_Alignment_If_Not_Set;

   ------------------
   -- Undelay_Type --
   ------------------

   procedure Undelay_Type (T : Entity_Id) is
   begin
      Set_Has_Delayed_Freeze (T, False);
      Set_Freeze_Node (T, Empty);

      --  Since we don't want T to have a Freeze_Node, we don't want its
      --  Full_View or Corresponding_Record_Type to have one either.

      --  ??? Fundamentally, this whole handling is a kludge. What we really
      --  want is to be sure that for an Itype that's part of record R and is a
      --  subtype of type T, that it's frozen after the later of the freeze
      --  points of R and T. We have no way of doing that directly, so what we
      --  do is force most such Itypes to be frozen as part of freezing R via
      --  this procedure and only delay the ones that need to be delayed
      --  (mostly the designated types of access types that are defined as part
      --  of the record).

      if Is_Private_Type (T)
        and then Present (Full_View (T))
        and then Is_Itype (Full_View (T))
        and then Is_Record_Type (Scope (Full_View (T)))
      then
         Undelay_Type (Full_View (T));
      end if;

      if Is_Concurrent_Type (T)
        and then Present (Corresponding_Record_Type (T))
        and then Is_Itype (Corresponding_Record_Type (T))
        and then Is_Record_Type (Scope (Corresponding_Record_Type (T)))
      then
         Undelay_Type (Corresponding_Record_Type (T));
      end if;
   end Undelay_Type;

   ------------------
   -- Warn_Overlay --
   ------------------

   procedure Warn_Overlay
     (Expr : Node_Id;
      Typ  : Entity_Id;
      Nam  : Entity_Id)
   is
      Ent : constant Entity_Id := Entity (Nam);
      --  The object to which the address clause applies

      Init : Node_Id;
      Old  : Entity_Id := Empty;
      Decl : Node_Id;

   begin
      --  No warning if address clause overlay warnings are off

      if not Address_Clause_Overlay_Warnings then
         return;
      end if;

      --  No warning if there is an explicit initialization

      Init := Original_Node (Expression (Declaration_Node (Ent)));

      if Present (Init) and then Comes_From_Source (Init) then
         return;
      end if;

      --  We only give the warning for non-imported entities of a type for
      --  which a non-null base init proc is defined, or for objects of access
      --  types with implicit null initialization, or when Normalize_Scalars
      --  applies and the type is scalar or a string type (the latter being
      --  tested for because predefined String types are initialized by inline
      --  code rather than by an init_proc). Note that we do not give the
      --  warning for Initialize_Scalars, since we suppressed initialization
      --  in this case.

      if Present (Expr)
        and then not Is_Imported (Ent)
        and then (Has_Non_Null_Base_Init_Proc (Typ)
                    or else Is_Access_Type (Typ)
                    or else (Normalize_Scalars
                              and then (Is_Scalar_Type (Typ)
                                         or else Is_String_Type (Typ))))
      then
         if Nkind (Expr) = N_Attribute_Reference
           and then Is_Entity_Name (Prefix (Expr))
         then
            Old := Entity (Prefix (Expr));

         elsif Is_Entity_Name (Expr)
           and then Ekind (Entity (Expr)) = E_Constant
         then
            Decl := Declaration_Node (Entity (Expr));

            if Nkind (Decl) = N_Object_Declaration
              and then Present (Expression (Decl))
              and then Nkind (Expression (Decl)) = N_Attribute_Reference
              and then Is_Entity_Name (Prefix (Expression (Decl)))
            then
               Old := Entity (Prefix (Expression (Decl)));

            elsif Nkind (Expr) = N_Function_Call then
               return;
            end if;

         --  A function call (most likely to To_Address) is probably not an
         --  overlay, so skip warning. Ditto if the function call was inlined
         --  and transformed into an entity.

         elsif Nkind (Original_Node (Expr)) = N_Function_Call then
            return;
         end if;

         Decl := Next (Parent (Expr));

         --  If a pragma Import follows, we assume that it is for the current
         --  target of the address clause, and skip the warning.

         if Present (Decl)
           and then Nkind (Decl) = N_Pragma
           and then Pragma_Name (Decl) = Name_Import
         then
            return;
         end if;

         if Present (Old) then
            Error_Msg_Node_2 := Old;
            Error_Msg_N
              ("default initialization of & may modify &?",
               Nam);
         else
            Error_Msg_N
              ("default initialization of & may modify overlaid storage?",
               Nam);
         end if;

         --  Add friendly warning if initialization comes from a packed array
         --  component.

         if Is_Record_Type (Typ)  then
            declare
               Comp : Entity_Id;

            begin
               Comp := First_Component (Typ);
               while Present (Comp) loop
                  if Nkind (Parent (Comp)) = N_Component_Declaration
                    and then Present (Expression (Parent (Comp)))
                  then
                     exit;
                  elsif Is_Array_Type (Etype (Comp))
                     and then Present (Packed_Array_Type (Etype (Comp)))
                  then
                     Error_Msg_NE
                       ("\packed array component& " &
                        "will be initialized to zero?",
                        Nam, Comp);
                     exit;
                  else
                     Next_Component (Comp);
                  end if;
               end loop;
            end;
         end if;

         Error_Msg_N
           ("\use pragma Import for & to " &
            "suppress initialization (RM B.1(24))?",
            Nam);
      end if;
   end Warn_Overlay;

end Freeze;<|MERGE_RESOLUTION|>--- conflicted
+++ resolved
@@ -36,10 +36,7 @@
 with Exp_Util; use Exp_Util;
 with Exp_Tss;  use Exp_Tss;
 with Layout;   use Layout;
-<<<<<<< HEAD
-=======
 with Lib;      use Lib;
->>>>>>> b56a5220
 with Namet;    use Namet;
 with Nlists;   use Nlists;
 with Nmake;    use Nmake;
@@ -582,32 +579,12 @@
                   end loop;
                end if;
 
-<<<<<<< HEAD
-         --  Otherwise, we require the address clause to be constant because
-         --  the call to the initialization procedure (or the attach code) has
-         --  to happen at the point of the declaration.
-         --  Actually the IP call has been moved to the freeze actions
-         --  anyway, so maybe we can relax this restriction???
-
-         else
-            Check_Constant_Address_Clause (Expr, E);
-
-            --  Has_Delayed_Freeze was set on E when the address clause was
-            --  analyzed. Reset the flag now unless freeze actions were
-            --  attached to it in the mean time.
-
-            if No (Freeze_Node (E)) then
-               Set_Has_Delayed_Freeze (E, False);
-            end if;
-         end if;
-=======
                if Present (Rep) then
                   Set_Next_Rep_Item (Rep, Next_Rep_Item (Addr));
                end if;
             end;
 
             Rewrite (Addr, Make_Null_Statement (Sloc (E)));
->>>>>>> b56a5220
 
          elsif not Error_Posted (Expr)
            and then not Needs_Finalization (Typ)
@@ -1195,20 +1172,6 @@
       Par := Parent (E);
 
       --  Array may be qualified, so find outer context
-<<<<<<< HEAD
-
-      if Nkind (Par) = N_Qualified_Expression then
-         Par := Parent (Par);
-      end if;
-
-      if Nkind_In (Par, N_Object_Declaration, N_Assignment_Statement)
-        and then Comes_From_Source (Par)
-      then
-         Temp :=
-           Make_Defining_Identifier (Loc,
-             New_Internal_Name ('T'));
-=======
->>>>>>> b56a5220
 
       if Nkind (Par) = N_Qualified_Expression then
          Par := Parent (Par);
@@ -1614,11 +1577,7 @@
          --  either a tagged type, or a limited record.
 
          if Is_Limited_Type (Rec_Type)
-<<<<<<< HEAD
-           and then (Ada_Version < Ada_05 or else Is_Tagged_Type (Rec_Type))
-=======
            and then (Ada_Version < Ada_2005 or else Is_Tagged_Type (Rec_Type))
->>>>>>> b56a5220
          then
             return;
 
@@ -1924,17 +1883,6 @@
             --  Gather data for possible Implicit_Packing later. Note that at
             --  this stage we might be dealing with a real component, or with
             --  an implicit subtype declaration.
-
-            if not Is_Scalar_Type (Etype (Comp)) then
-               All_Scalar_Components := False;
-            else
-               Scalar_Component_Total_RM_Size :=
-                 Scalar_Component_Total_RM_Size + RM_Size (Etype (Comp));
-               Scalar_Component_Total_Esize :=
-                 Scalar_Component_Total_Esize + Esize (Etype (Comp));
-            end if;
-
-            --  Gather data for possible Implicit_Packing later
 
             if not Is_Scalar_Type (Etype (Comp)) then
                All_Scalar_Components := False;
@@ -2297,13 +2245,9 @@
            and then Esize (Rec) >= Scalar_Component_Total_RM_Size
 
            --  Never do implicit packing in CodePeer mode since we don't do
-<<<<<<< HEAD
-           --  any packing ever in this mode (why not???)
-=======
            --  any packing in this mode, since this generates over-complex
            --  code that confuses CodePeer, and in general, CodePeer does not
            --  care about the internal representation of objects.
->>>>>>> b56a5220
 
            and then not CodePeer_Mode
          then
@@ -2318,15 +2262,9 @@
                declare
                   Sz : constant Node_Id := Size_Clause (Rec);
                begin
-<<<<<<< HEAD
-                  Error_Msg_NE --  CODEFIX
-                    ("size given for& too small", Sz, Rec);
-                  Error_Msg_N --  CODEFIX
-=======
                   Error_Msg_NE -- CODEFIX
                     ("size given for& too small", Sz, Rec);
                   Error_Msg_N -- CODEFIX
->>>>>>> b56a5220
                     ("\use explicit pragma Pack "
                      & "or use pragma Implicit_Packing", Sz);
                end;
@@ -2472,13 +2410,8 @@
          --  Skip this if the entity is stubbed, since we don't need a name
          --  for any stubbed routine. For the case on intrinsics, if no
          --  external name is specified, then calls will be handled in
-<<<<<<< HEAD
-         --  Exp_Intr.Expand_Intrinsic_Call, and no name is needed; if
-         --  an external name is provided, then Expand_Intrinsic_Call leaves
-=======
          --  Exp_Intr.Expand_Intrinsic_Call, and no name is needed. If an
          --  external name is provided, then Expand_Intrinsic_Call leaves
->>>>>>> b56a5220
          --  calls in place for expansion by GIGI.
 
          if (Is_Imported (E) or else Is_Exported (E))
@@ -2590,11 +2523,6 @@
                         then
                            Error_Msg_N ("& is an 8-bit Ada Boolean?", Formal);
                            Error_Msg_N
-<<<<<<< HEAD
-                             ("& is an 8-bit Ada Boolean?", Formal);
-                           Error_Msg_N
-=======
->>>>>>> b56a5220
                              ("\use appropriate corresponding type in C "
                               & "(e.g. char)?", Formal);
 
@@ -2773,11 +2701,7 @@
                         end if;
                      end if;
 
-<<<<<<< HEAD
-                     --  Give warning for suspicous return of a result of an
-=======
                      --  Give warning for suspicious return of a result of an
->>>>>>> b56a5220
                      --  unconstrained array type in a foreign convention
                      --  function.
 
@@ -2864,12 +2788,8 @@
                                Object_Definition (Parent (E)));
 
                   if Is_CPP_Class (Etype (E)) then
-<<<<<<< HEAD
-                     Error_Msg_NE ("\} may need a cpp_constructor",
-=======
                      Error_Msg_NE
                        ("\} may need a cpp_constructor",
->>>>>>> b56a5220
                        Object_Definition (Parent (E)), Etype (E));
                   end if;
                end if;
@@ -4423,8 +4343,8 @@
       --  exiting from the loop when it is appropriate to insert the freeze
       --  node before the current node P.
 
-      --  Also checks som special exceptions to the freezing rules. These cases
-      --  result in a direct return, bypassing the freeze action.
+      --  Also checks some special exceptions to the freezing rules. These
+      --  cases result in a direct return, bypassing the freeze action.
 
       P := N;
       loop
@@ -5356,12 +5276,6 @@
          --  issue an error message saying that this object cannot be imported
          --  or exported. If it has an address clause it is an overlay in the
          --  current partition and the static requirement is not relevant.
-<<<<<<< HEAD
-
-         if Is_Imported (E) and then No (Address_Clause (E)) then
-            Error_Msg_N
-              ("& cannot be imported (local type is not constant)", E);
-=======
          --  Do not issue any error message when ignoring rep clauses.
 
          if Ignore_Rep_Clauses then
@@ -5372,7 +5286,6 @@
                Error_Msg_N
                  ("& cannot be imported (local type is not constant)", E);
             end if;
->>>>>>> b56a5220
 
          --  Otherwise must be exported, something is wrong if compiler
          --  is marking something as statically allocated which cannot be).
@@ -5608,8 +5521,6 @@
       --  For the designated type of an access to subprogram, all types in
       --  the profile must be fully defined.
 
-<<<<<<< HEAD
-=======
       elsif Ekind (T) = E_Subprogram_Type then
          declare
             F : Entity_Id;
@@ -5633,7 +5544,6 @@
       end if;
    end Is_Fully_Defined;
 
->>>>>>> b56a5220
    ---------------------------------
    -- Process_Default_Expressions --
    ---------------------------------
