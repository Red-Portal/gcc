------------------------------------------------------------------------------
--                                                                          --
--                         GNAT COMPILER COMPONENTS                         --
--                                                                          --
--                         G N A T . S O C K E T S                          --
--                                                                          --
--                                 S p e c                                  --
--                                                                          --
<<<<<<< HEAD
--                     Copyright (C) 2001-2009, AdaCore                     --
=======
--                     Copyright (C) 2001-2011, AdaCore                     --
>>>>>>> 3082eeb7
--                                                                          --
-- GNAT is free software;  you can  redistribute it  and/or modify it under --
-- terms of the  GNU General Public License as published  by the Free Soft- --
-- ware  Foundation;  either version 3,  or (at your option) any later ver- --
-- sion.  GNAT is distributed in the hope that it will be useful, but WITH- --
-- OUT ANY WARRANTY;  without even the  implied warranty of MERCHANTABILITY --
-- or FITNESS FOR A PARTICULAR PURPOSE.                                     --
--                                                                          --
-- As a special exception under Section 7 of GPL version 3, you are granted --
-- additional permissions described in the GCC Runtime Library Exception,   --
-- version 3.1, as published by the Free Software Foundation.               --
--                                                                          --
-- You should have received a copy of the GNU General Public License and    --
-- a copy of the GCC Runtime Library Exception along with this program;     --
-- see the files COPYING3 and COPYING.RUNTIME respectively.  If not, see    --
-- <http://www.gnu.org/licenses/>.                                          --
--                                                                          --
-- GNAT was originally developed  by the GNAT team at  New York University. --
-- Extensive contributions were provided by Ada Core Technologies Inc.      --
--                                                                          --
------------------------------------------------------------------------------

--  This package provides an interface to the sockets communication facility
--  provided on many operating systems. This is implemented on the following
--  platforms:

--     All native ports, with restrictions as follows

--       Multicast is available only on systems which provide support for this
--       feature, so it is not available if Multicast is not supported, or not
--       installed.

--       The VMS implementation was implemented using the DECC RTL Socket API,
--       and is thus subject to limitations in the implementation of this API.

--     VxWorks cross ports fully implement this package

--     This package is not yet implemented on LynxOS or other cross ports

with Ada.Exceptions;
with Ada.Streams;
with Ada.Unchecked_Deallocation;

with Interfaces.C;

with System.OS_Constants;
with System.Storage_Elements;

package GNAT.Sockets is

   --  Sockets are designed to provide a consistent communication facility
   --  between applications. This package provides an Ada binding to the
   --  de-facto standard BSD sockets API. The documentation below covers
   --  only the specific binding provided by this package. It assumes that
   --  the reader is already familiar with general network programming and
   --  sockets usage. A useful reference on this matter is W. Richard Stevens'
   --  "UNIX Network Programming: The Sockets Networking API"
   --  (ISBN: 0131411551).

   --  GNAT.Sockets has been designed with several ideas in mind

   --  This is a system independent interface. Therefore, we try as much as
   --  possible to mask system incompatibilities. Some functionalities are not
   --  available because there are not fully supported on some systems.

   --  This is a thick binding. For instance, a major effort has been done to
   --  avoid using memory addresses or untyped ints. We preferred to define
   --  streams and enumeration types. Errors are not returned as returned
   --  values but as exceptions.

   --  This package provides a POSIX-compliant interface (between two
   --  different implementations of the same routine, we adopt the one closest
   --  to the POSIX specification). For instance, using select(), the
   --  notification of an asynchronous connect failure is delivered in the
   --  write socket set (POSIX) instead of the exception socket set (NT).

   --  The example below demonstrates various features of GNAT.Sockets:

   --  with GNAT.Sockets; use GNAT.Sockets;

   --  with Ada.Text_IO;
   --  with Ada.Exceptions; use Ada.Exceptions;

   --  procedure PingPong is

   --     Group : constant String := "239.255.128.128";
   --     --  Multicast group: administratively scoped IP address

   --     task Pong is
   --        entry Start;
   --        entry Stop;
   --     end Pong;

   --     task body Pong is
   --        Address  : Sock_Addr_Type;
   --        Server   : Socket_Type;
   --        Socket   : Socket_Type;
   --        Channel  : Stream_Access;

   --     begin
   --        accept Start;
   --
   --        --  Get an Internet address of a host (here the local host name).
   --        --  Note that a host can have several addresses. Here we get
   --        --  the first one which is supposed to be the official one.

   --        Address.Addr := Addresses (Get_Host_By_Name (Host_Name), 1);

   --        --  Get a socket address that is an Internet address and a port

   --        Address.Port := 5876;

   --        --  The first step is to create a socket. Once created, this
   --        --  socket must be associated to with an address. Usually only a
   --        --  server (Pong here) needs to bind an address explicitly. Most
   --        --  of the time clients can skip this step because the socket
   --        --  routines will bind an arbitrary address to an unbound socket.

   --        Create_Socket (Server);

   --        --  Allow reuse of local addresses

   --        Set_Socket_Option
   --          (Server,
   --           Socket_Level,
   --           (Reuse_Address, True));

   --        Bind_Socket (Server, Address);

   --        --  A server marks a socket as willing to receive connect events

   --        Listen_Socket (Server);

   --        --  Once a server calls Listen_Socket, incoming connects events
   --        --  can be accepted. The returned Socket is a new socket that
   --        --  represents the server side of the connection. Server remains
   --        --  available to receive further connections.

   --        Accept_Socket (Server, Socket, Address);

   --        --  Return a stream associated to the connected socket

   --        Channel := Stream (Socket);

   --        --  Force Pong to block

   --        delay 0.2;

   --        --  Receive and print message from client Ping

   --        declare
   --           Message : String := String'Input (Channel);

   --        begin
   --           Ada.Text_IO.Put_Line (Message);

   --           --  Send same message back to client Ping

   --           String'Output (Channel, Message);
   --        end;

   --        Close_Socket (Server);
   --        Close_Socket (Socket);

   --        --  Part of the multicast example

   --        --  Create a datagram socket to send connectionless, unreliable
   --        --  messages of a fixed maximum length.

   --        Create_Socket (Socket, Family_Inet, Socket_Datagram);

   --        --  Allow reuse of local addresses

   --        Set_Socket_Option
   --          (Socket,
   --           Socket_Level,
   --           (Reuse_Address, True));

   --        --  Controls the live time of the datagram to avoid it being
   --        --  looped forever due to routing errors. Routers decrement
   --        --  the TTL of every datagram as it traverses from one network
   --        --  to another and when its value reaches 0 the packet is
   --        --  dropped. Default is 1.

   --        Set_Socket_Option
   --          (Socket,
   --           IP_Protocol_For_IP_Level,
   --           (Multicast_TTL, 1));

   --        --  Want the data you send to be looped back to your host

   --        Set_Socket_Option
   --          (Socket,
   --           IP_Protocol_For_IP_Level,
   --           (Multicast_Loop, True));

   --        --  If this socket is intended to receive messages, bind it
   --        --  to a given socket address.

   --        Address.Addr := Any_Inet_Addr;
   --        Address.Port := 55505;

   --        Bind_Socket (Socket, Address);

   --        --  Join a multicast group

   --        --  Portability note: On Windows, this option may be set only
   --        --  on a bound socket.

   --        Set_Socket_Option
   --          (Socket,
   --           IP_Protocol_For_IP_Level,
   --           (Add_Membership, Inet_Addr (Group), Any_Inet_Addr));

   --        --  If this socket is intended to send messages, provide the
   --        --  receiver socket address.

   --        Address.Addr := Inet_Addr (Group);
   --        Address.Port := 55506;

   --        Channel := Stream (Socket, Address);

   --        --  Receive and print message from client Ping

   --        declare
   --           Message : String := String'Input (Channel);

   --        begin
   --           --  Get the address of the sender

   --           Address := Get_Address (Channel);
   --           Ada.Text_IO.Put_Line (Message & " from " & Image (Address));

   --           --  Send same message back to client Ping

   --           String'Output (Channel, Message);
   --        end;

   --        Close_Socket (Socket);

   --        accept Stop;

   --     exception when E : others =>
   --        Ada.Text_IO.Put_Line
   --          (Exception_Name (E) & ": " & Exception_Message (E));
   --     end Pong;

   --     task Ping is
   --        entry Start;
   --        entry Stop;
   --     end Ping;

   --     task body Ping is
   --        Address  : Sock_Addr_Type;
   --        Socket   : Socket_Type;
   --        Channel  : Stream_Access;

   --     begin
   --        accept Start;

   --        --  See comments in Ping section for the first steps

   --        Address.Addr := Addresses (Get_Host_By_Name (Host_Name), 1);
   --        Address.Port := 5876;
   --        Create_Socket (Socket);

   --        Set_Socket_Option
   --          (Socket,
   --           Socket_Level,
   --           (Reuse_Address, True));

   --        --  Force Pong to block

   --        delay 0.2;

   --        --  If the client's socket is not bound, Connect_Socket will
   --        --  bind to an unused address. The client uses Connect_Socket to
   --        --  create a logical connection between the client's socket and
   --        --  a server's socket returned by Accept_Socket.

   --        Connect_Socket (Socket, Address);

   --        Channel := Stream (Socket);

   --        --  Send message to server Pong

   --        String'Output (Channel, "Hello world");

   --        --  Force Ping to block

   --        delay 0.2;

   --        --  Receive and print message from server Pong

   --        Ada.Text_IO.Put_Line (String'Input (Channel));
   --        Close_Socket (Socket);

   --        --  Part of multicast example. Code similar to Pong's one

   --        Create_Socket (Socket, Family_Inet, Socket_Datagram);

   --        Set_Socket_Option
   --          (Socket,
   --           Socket_Level,
   --           (Reuse_Address, True));

   --        Set_Socket_Option
   --          (Socket,
   --           IP_Protocol_For_IP_Level,
   --           (Multicast_TTL, 1));

   --        Set_Socket_Option
   --          (Socket,
   --           IP_Protocol_For_IP_Level,
   --           (Multicast_Loop, True));

   --        Address.Addr := Any_Inet_Addr;
   --        Address.Port := 55506;

   --        Bind_Socket (Socket, Address);

   --        Set_Socket_Option
   --          (Socket,
   --           IP_Protocol_For_IP_Level,
   --           (Add_Membership, Inet_Addr (Group), Any_Inet_Addr));

   --        Address.Addr := Inet_Addr (Group);
   --        Address.Port := 55505;

   --        Channel := Stream (Socket, Address);

   --        --  Send message to server Pong

   --        String'Output (Channel, "Hello world");

   --        --  Receive and print message from server Pong

   --        declare
   --           Message : String := String'Input (Channel);

   --        begin
   --           Address := Get_Address (Channel);
   --           Ada.Text_IO.Put_Line (Message & " from " & Image (Address));
   --        end;

   --        Close_Socket (Socket);

   --        accept Stop;

   --     exception when E : others =>
   --        Ada.Text_IO.Put_Line
   --          (Exception_Name (E) & ": " & Exception_Message (E));
   --     end Ping;

   --  begin
   --     Initialize;
   --     Ping.Start;
   --     Pong.Start;
   --     Ping.Stop;
   --     Pong.Stop;
   --     Finalize;
   --  end PingPong;

   package SOSC renames System.OS_Constants;
   --  Renaming used to provide short-hand notations throughout the sockets
   --  binding. Note that System.OS_Constants is an internal unit, and the
   --  entities declared therein are not meant for direct access by users,
   --  including through this renaming.

   procedure Initialize;
   pragma Obsolescent
     (Entity  => Initialize,
      Message => "explicit initialization is no longer required");
   --  Initialize must be called before using any other socket routines.
   --  Note that this operation is a no-op on UNIX platforms, but applications
   --  should make sure to call it if portability is expected: some platforms
   --  (such as Windows) require initialization before any socket operation.
   --  This is now a no-op (initialization and finalization are done
   --  automatically).

   procedure Initialize (Process_Blocking_IO : Boolean);
   pragma Obsolescent
     (Entity  => Initialize,
      Message => "passing a parameter to Initialize is no longer supported");
   --  Previous versions of GNAT.Sockets used to require the user to indicate
   --  whether socket I/O was process- or thread-blocking on the platform.
   --  This property is now determined automatically when the run-time library
   --  is built. The old version of Initialize, taking a parameter, is kept
   --  for compatibility reasons, but this interface is obsolete (and if the
   --  value given is wrong, an exception will be raised at run time).
   --  This is now a no-op (initialization and finalization are done
   --  automatically).

   procedure Finalize;
   pragma Obsolescent
     (Entity  => Finalize,
      Message => "explicit finalization is no longer required");
   --  After Finalize is called it is not possible to use any routines
   --  exported in by this package. This procedure is idempotent.
   --  This is now a no-op (initialization and finalization are done
   --  automatically).

   type Socket_Type is private;
   --  Sockets are used to implement a reliable bi-directional point-to-point,
   --  stream-based connections between hosts. No_Socket provides a special
   --  value to denote uninitialized sockets.

   No_Socket : constant Socket_Type;

   type Selector_Type is limited private;
   type Selector_Access is access all Selector_Type;
   --  Selector objects are used to wait for i/o events to occur on sockets

   Null_Selector : constant Selector_Type;
   --  The Null_Selector can be used in place of a normal selector without
   --  having to call Create_Selector if the use of Abort_Selector is not
   --  required.

   --  Timeval_Duration is a subtype of Standard.Duration because the full
   --  range of Standard.Duration cannot be represented in the equivalent C
   --  structure (struct timeval). Moreover, negative values are not allowed
   --  to avoid system incompatibilities.

   Immediate : constant Duration := 0.0;

   Forever         : constant Duration :=
                       Duration'Min (Duration'Last, 1.0 * SOSC.MAX_tv_sec);
   --  Largest possible Duration that is also a valid value for struct timeval

   subtype Timeval_Duration is Duration range Immediate .. Forever;

   subtype Selector_Duration is Timeval_Duration;
   --  Timeout value for selector operations

   type Selector_Status is (Completed, Expired, Aborted);
   --  Completion status of a selector operation, indicated as follows:
   --    Complete: one of the expected events occurred
   --    Expired:  no event occurred before the expiration of the timeout
   --    Aborted:  an external action cancelled the wait operation before
   --              any event occurred.

   Socket_Error : exception;
   --  There is only one exception in this package to deal with an error during
   --  a socket routine. Once raised, its message contains a string describing
   --  the error code.

   function Image (Socket : Socket_Type) return String;
   --  Return a printable string for Socket

   function To_C (Socket : Socket_Type) return Integer;
   --  Return a file descriptor to be used by external subprograms. This is
   --  useful for C functions that are not yet interfaced in this package.

   type Family_Type is (Family_Inet, Family_Inet6);
   --  Address family (or protocol family) identifies the communication domain
   --  and groups protocols with similar address formats.

   type Mode_Type is (Socket_Stream, Socket_Datagram);
   --  Stream sockets provide connection-oriented byte streams. Datagram
   --  sockets support unreliable connectionless message based communication.

   type Shutmode_Type is (Shut_Read, Shut_Write, Shut_Read_Write);
   --  When a process closes a socket, the policy is to retain any data queued
   --  until either a delivery or a timeout expiration (in this case, the data
   --  are discarded). A finer control is available through shutdown. With
   --  Shut_Read, no more data can be received from the socket. With_Write, no
   --  more data can be transmitted. Neither transmission nor reception can be
   --  performed with Shut_Read_Write.

   type Port_Type is range 0 .. 16#ffff#;
   --  TCP/UDP port number

   Any_Port : constant Port_Type;
   --  All ports

   No_Port : constant Port_Type;
   --  Uninitialized port number

   type Inet_Addr_Type (Family : Family_Type := Family_Inet) is private;
   --  An Internet address depends on an address family (IPv4 contains 4 octets
   --  and IPv6 contains 16 octets). Any_Inet_Addr is a special value treated
   --  like a wildcard enabling all addresses. No_Inet_Addr provides a special
   --  value to denote uninitialized inet addresses.

   Any_Inet_Addr       : constant Inet_Addr_Type;
   No_Inet_Addr        : constant Inet_Addr_Type;
   Broadcast_Inet_Addr : constant Inet_Addr_Type;
   Loopback_Inet_Addr  : constant Inet_Addr_Type;

   --  Useful constants for IPv4 multicast addresses

   Unspecified_Group_Inet_Addr : constant Inet_Addr_Type;
   All_Hosts_Group_Inet_Addr   : constant Inet_Addr_Type;
   All_Routers_Group_Inet_Addr : constant Inet_Addr_Type;

   type Sock_Addr_Type (Family : Family_Type := Family_Inet) is record
      Addr : Inet_Addr_Type (Family);
      Port : Port_Type;
   end record;
   --  Socket addresses fully define a socket connection with protocol family,
   --  an Internet address and a port. No_Sock_Addr provides a special value
   --  for uninitialized socket addresses.

   No_Sock_Addr : constant Sock_Addr_Type;

   function Image (Value : Inet_Addr_Type) return String;
   --  Return an image of an Internet address. IPv4 notation consists in 4
   --  octets in decimal format separated by dots. IPv6 notation consists in
   --  16 octets in hexadecimal format separated by colons (and possibly
   --  dots).

   function Image (Value : Sock_Addr_Type) return String;
   --  Return inet address image and port image separated by a colon

   function Inet_Addr (Image : String) return Inet_Addr_Type;
   --  Convert address image from numbers-and-dots notation into an
   --  inet address.

   --  Host entries provide complete information on a given host: the official
   --  name, an array of alternative names or aliases and array of network
   --  addresses.

   type Host_Entry_Type
     (Aliases_Length, Addresses_Length : Natural) is private;

   function Official_Name (E : Host_Entry_Type) return String;
   --  Return official name in host entry

   function Aliases_Length (E : Host_Entry_Type) return Natural;
   --  Return number of aliases in host entry

   function Addresses_Length (E : Host_Entry_Type) return Natural;
   --  Return number of addresses in host entry

   function Aliases
     (E : Host_Entry_Type;
      N : Positive := 1) return String;
   --  Return N'th aliases in host entry. The first index is 1

   function Addresses
     (E : Host_Entry_Type;
      N : Positive := 1) return Inet_Addr_Type;
   --  Return N'th addresses in host entry. The first index is 1

   Host_Error : exception;
   --  Exception raised by the two following procedures. Once raised, its
   --  message contains a string describing the error code. This exception is
   --  raised when an host entry cannot be retrieved.

   function Get_Host_By_Address
     (Address : Inet_Addr_Type;
      Family  : Family_Type := Family_Inet) return Host_Entry_Type;
   --  Return host entry structure for the given Inet address. Note that no
   --  result will be returned if there is no mapping of this IP address to a
   --  host name in the system tables (host database, DNS or otherwise).

   function Get_Host_By_Name
     (Name : String) return Host_Entry_Type;
   --  Return host entry structure for the given host name. Here name is
   --  either a host name, or an IP address. If Name is an IP address, this
   --  is equivalent to Get_Host_By_Address (Inet_Addr (Name)).

   function Host_Name return String;
   --  Return the name of the current host

   type Service_Entry_Type (Aliases_Length : Natural) is private;
   --  Service entries provide complete information on a given service: the
   --  official name, an array of alternative names or aliases and the port
   --  number.

   function Official_Name (S : Service_Entry_Type) return String;
   --  Return official name in service entry

   function Port_Number (S : Service_Entry_Type) return Port_Type;
   --  Return port number in service entry

   function Protocol_Name (S : Service_Entry_Type) return String;
   --  Return Protocol in service entry (usually UDP or TCP)

   function Aliases_Length (S : Service_Entry_Type) return Natural;
   --  Return number of aliases in service entry

   function Aliases
     (S : Service_Entry_Type;
      N : Positive := 1) return String;
   --  Return N'th aliases in service entry (the first index is 1)

   function Get_Service_By_Name
     (Name     : String;
      Protocol : String) return Service_Entry_Type;
   --  Return service entry structure for the given service name

   function Get_Service_By_Port
     (Port     : Port_Type;
      Protocol : String) return Service_Entry_Type;
   --  Return service entry structure for the given service port number

   Service_Error : exception;
   --  Comment required ???

   --  Errors are described by an enumeration type. There is only one exception
   --  Socket_Error in this package to deal with an error during a socket
   --  routine. Once raised, its message contains the error code between
   --  brackets and a string describing the error code.

   --  The name of the enumeration constant documents the error condition
   --  Note that on some platforms, a single error value is used for both
   --  EWOULDBLOCK and EAGAIN. Both errors are therefore always reported as
   --  Resource_Temporarily_Unavailable.

   type Error_Type is
     (Success,
      Permission_Denied,
      Address_Already_In_Use,
      Cannot_Assign_Requested_Address,
      Address_Family_Not_Supported_By_Protocol,
      Operation_Already_In_Progress,
      Bad_File_Descriptor,
      Software_Caused_Connection_Abort,
      Connection_Refused,
      Connection_Reset_By_Peer,
      Destination_Address_Required,
      Bad_Address,
      Host_Is_Down,
      No_Route_To_Host,
      Operation_Now_In_Progress,
      Interrupted_System_Call,
      Invalid_Argument,
      Input_Output_Error,
      Transport_Endpoint_Already_Connected,
      Too_Many_Symbolic_Links,
      Too_Many_Open_Files,
      Message_Too_Long,
      File_Name_Too_Long,
      Network_Is_Down,
      Network_Dropped_Connection_Because_Of_Reset,
      Network_Is_Unreachable,
      No_Buffer_Space_Available,
      Protocol_Not_Available,
      Transport_Endpoint_Not_Connected,
      Socket_Operation_On_Non_Socket,
      Operation_Not_Supported,
      Protocol_Family_Not_Supported,
      Protocol_Not_Supported,
      Protocol_Wrong_Type_For_Socket,
      Cannot_Send_After_Transport_Endpoint_Shutdown,
      Socket_Type_Not_Supported,
      Connection_Timed_Out,
      Too_Many_References,
      Resource_Temporarily_Unavailable,
      Broken_Pipe,
      Unknown_Host,
      Host_Name_Lookup_Failure,
      Non_Recoverable_Error,
      Unknown_Server_Error,
      Cannot_Resolve_Error);

   --  Get_Socket_Options and Set_Socket_Options manipulate options associated
   --  with a socket. Options may exist at multiple protocol levels in the
   --  communication stack. Socket_Level is the uppermost socket level.

   type Level_Type is
     (Socket_Level,
      IP_Protocol_For_IP_Level,
      IP_Protocol_For_UDP_Level,
      IP_Protocol_For_TCP_Level);

   --  There are several options available to manipulate sockets. Each option
   --  has a name and several values available. Most of the time, the value is
   --  a boolean to enable or disable this option.

   type Option_Name is
     (Keep_Alive,          -- Enable sending of keep-alive messages
      Reuse_Address,       -- Allow bind to reuse local address
      Broadcast,           -- Enable datagram sockets to recv/send broadcasts
      Send_Buffer,         -- Set/get the maximum socket send buffer in bytes
      Receive_Buffer,      -- Set/get the maximum socket recv buffer in bytes
      Linger,              -- Shutdown wait for msg to be sent or timeout occur
      Error,               -- Get and clear the pending socket error
      No_Delay,            -- Do not delay send to coalesce data (TCP_NODELAY)
      Add_Membership,      -- Join a multicast group
      Drop_Membership,     -- Leave a multicast group
      Multicast_If,        -- Set default out interface for multicast packets
      Multicast_TTL,       -- Set the time-to-live of sent multicast packets
      Multicast_Loop,      -- Sent multicast packets are looped to local socket
      Receive_Packet_Info, -- Receive low level packet info as ancillary data
      Send_Timeout,        -- Set timeout value for output
      Receive_Timeout);    -- Set timeout value for input

   type Option_Type (Name : Option_Name := Keep_Alive) is record
      case Name is
         when Keep_Alive          |
              Reuse_Address       |
              Broadcast           |
              Linger              |
              No_Delay            |
              Receive_Packet_Info |
              Multicast_Loop      =>
            Enabled : Boolean;

            case Name is
               when Linger    =>
                  Seconds : Natural;
               when others    =>
                  null;
            end case;

         when Send_Buffer     |
              Receive_Buffer  =>
            Size : Natural;

         when Error           =>
            Error : Error_Type;

         when Add_Membership  |
              Drop_Membership =>
            Multicast_Address : Inet_Addr_Type;
            Local_Interface   : Inet_Addr_Type;

         when Multicast_If    =>
            Outgoing_If : Inet_Addr_Type;

         when Multicast_TTL   =>
            Time_To_Live : Natural;

         when Send_Timeout |
              Receive_Timeout =>
            Timeout : Timeval_Duration;

      end case;
   end record;

   --  There are several controls available to manipulate sockets. Each option
   --  has a name and several values available. These controls differ from the
   --  socket options in that they are not specific to sockets but are
   --  available for any device.

   type Request_Name is
     (Non_Blocking_IO,  --  Cause a caller not to wait on blocking operations
      N_Bytes_To_Read); --  Return the number of bytes available to read

   type Request_Type (Name : Request_Name := Non_Blocking_IO) is record
      case Name is
         when Non_Blocking_IO =>
            Enabled : Boolean;

         when N_Bytes_To_Read =>
            Size : Natural;

      end case;
   end record;

   --  A request flag allows to specify the type of message transmissions or
   --  receptions. A request flag can be combination of zero or more
   --  predefined request flags.

   type Request_Flag_Type is private;

   No_Request_Flag : constant Request_Flag_Type;
   --  This flag corresponds to the normal execution of an operation

   Process_Out_Of_Band_Data : constant Request_Flag_Type;
   --  This flag requests that the receive or send function operates on
   --  out-of-band data when the socket supports this notion (e.g.
   --  Socket_Stream).

   Peek_At_Incoming_Data : constant Request_Flag_Type;
   --  This flag causes the receive operation to return data from the beginning
   --  of the receive queue without removing that data from the queue. A
   --  subsequent receive call will return the same data.

   Wait_For_A_Full_Reception : constant Request_Flag_Type;
   --  This flag requests that the operation block until the full request is
   --  satisfied. However, the call may still return less data than requested
   --  if a signal is caught, an error or disconnect occurs, or the next data
   --  to be received is of a different type than that returned. Note that
   --  this flag depends on support in the underlying sockets implementation,
   --  and is not supported under Windows.

   Send_End_Of_Record : constant Request_Flag_Type;
   --  This flag indicates that the entire message has been sent and so this
   --  terminates the record.

   function "+" (L, R : Request_Flag_Type) return Request_Flag_Type;
   --  Combine flag L with flag R

   type Stream_Element_Reference is access all Ada.Streams.Stream_Element;

   type Vector_Element is record
      Base   : Stream_Element_Reference;
      Length : Ada.Streams.Stream_Element_Count;
   end record;

   type Vector_Type is array (Integer range <>) of Vector_Element;

   procedure Create_Socket
     (Socket : out Socket_Type;
      Family : Family_Type := Family_Inet;
      Mode   : Mode_Type   := Socket_Stream);
   --  Create an endpoint for communication. Raises Socket_Error on error

   procedure Accept_Socket
     (Server  : Socket_Type;
      Socket  : out Socket_Type;
      Address : out Sock_Addr_Type);
   --  Extracts the first connection request on the queue of pending
   --  connections, creates a new connected socket with mostly the same
   --  properties as Server, and allocates a new socket. The returned Address
   --  is filled in with the address of the connection. Raises Socket_Error on
   --  error.

   procedure Accept_Socket
     (Server   : Socket_Type;
      Socket   : out Socket_Type;
      Address  : out Sock_Addr_Type;
      Timeout  : Selector_Duration;
      Selector : access Selector_Type := null;
      Status   : out Selector_Status);
   --  Accept a new connection on Server using Accept_Socket, waiting no longer
   --  than the given timeout duration. Status is set to indicate whether the
   --  operation completed successfully, timed out, or was aborted. If Selector
   --  is not null, the designated selector is used to wait for the socket to
   --  become available, else a private selector object is created by this
   --  procedure and destroyed before it returns.

   procedure Bind_Socket
     (Socket  : Socket_Type;
      Address : Sock_Addr_Type);
   --  Once a socket is created, assign a local address to it. Raise
   --  Socket_Error on error.

   procedure Close_Socket (Socket : Socket_Type);
   --  Close a socket and more specifically a non-connected socket

   procedure Connect_Socket
     (Socket : Socket_Type;
      Server : Sock_Addr_Type);
   --  Make a connection to another socket which has the address of Server.
   --  Raises Socket_Error on error.

   procedure Connect_Socket
     (Socket   : Socket_Type;
      Server   : Sock_Addr_Type;
      Timeout  : Selector_Duration;
      Selector : access Selector_Type := null;
      Status   : out Selector_Status);
   --  Connect Socket to the given Server address using Connect_Socket, waiting
   --  no longer than the given timeout duration. Status is set to indicate
   --  whether the operation completed successfully, timed out, or was aborted.
   --  If Selector is not null, the designated selector is used to wait for the
   --  socket to become available, else a private selector object is created
   --  by this procedure and destroyed before it returns.

   procedure Control_Socket
     (Socket  : Socket_Type;
      Request : in out Request_Type);
   --  Obtain or set parameter values that control the socket. This control
   --  differs from the socket options in that they are not specific to sockets
   --  but are available for any device.

   function Get_Peer_Name (Socket : Socket_Type) return Sock_Addr_Type;
   --  Return the peer or remote socket address of a socket. Raise
   --  Socket_Error on error.

   function Get_Socket_Name (Socket : Socket_Type) return Sock_Addr_Type;
   --  Return the local or current socket address of a socket. Return
   --  No_Sock_Addr on error (e.g. socket closed or not locally bound).

   function Get_Socket_Option
     (Socket : Socket_Type;
      Level  : Level_Type := Socket_Level;
      Name   : Option_Name) return Option_Type;
   --  Get the options associated with a socket. Raises Socket_Error on error

   procedure Listen_Socket
     (Socket : Socket_Type;
      Length : Natural := 15);
   --  To accept connections, a socket is first created with Create_Socket,
   --  a willingness to accept incoming connections and a queue Length for
   --  incoming connections are specified. Raise Socket_Error on error.
   --  The queue length of 15 is an example value that should be appropriate
   --  in usual cases. It can be adjusted according to each application's
   --  particular requirements.

   procedure Receive_Socket
     (Socket : Socket_Type;
      Item   : out Ada.Streams.Stream_Element_Array;
      Last   : out Ada.Streams.Stream_Element_Offset;
      Flags  : Request_Flag_Type := No_Request_Flag);
   --  Receive message from Socket. Last is the index value such that Item
   --  (Last) is the last character assigned. Note that Last is set to
   --  Item'First - 1 when the socket has been closed by peer. This is not
   --  an error, and no exception is raised in this case unless Item'First
   --  is Stream_Element_Offset'First, in which case Constraint_Error is
   --  raised. Flags allows to control the reception. Raise Socket_Error on
   --  error.

   procedure Receive_Socket
     (Socket : Socket_Type;
      Item   : out Ada.Streams.Stream_Element_Array;
      Last   : out Ada.Streams.Stream_Element_Offset;
      From   : out Sock_Addr_Type;
      Flags  : Request_Flag_Type := No_Request_Flag);
   --  Receive message from Socket. If Socket is not connection-oriented, the
   --  source address From of the message is filled in. Last is the index
   --  value such that Item (Last) is the last character assigned. Flags
   --  allows to control the reception. Raises Socket_Error on error.

   procedure Receive_Vector
     (Socket : Socket_Type;
      Vector : Vector_Type;
      Count  : out Ada.Streams.Stream_Element_Count;
      Flags  : Request_Flag_Type := No_Request_Flag);
   --  Receive data from a socket and scatter it into the set of vector
   --  elements Vector. Count is set to the count of received stream elements.
   --  Flags allow control over reception.

   function Resolve_Exception
     (Occurrence : Ada.Exceptions.Exception_Occurrence) return Error_Type;
   --  When Socket_Error or Host_Error are raised, the exception message
   --  contains the error code between brackets and a string describing the
   --  error code. Resolve_Error extracts the error code from an exception
   --  message and translate it into an enumeration value.

   procedure Send_Socket
     (Socket : Socket_Type;
      Item   : Ada.Streams.Stream_Element_Array;
      Last   : out Ada.Streams.Stream_Element_Offset;
      To     : access Sock_Addr_Type;
      Flags  : Request_Flag_Type := No_Request_Flag);
   pragma Inline (Send_Socket);
   --  Transmit a message over a socket. For a datagram socket, the address
   --  is given by To.all. For a stream socket, To must be null. Last
   --  is the index value such that Item (Last) is the last character
   --  sent. Note that Last is set to Item'First - 1 if the socket has been
   --  closed by the peer (unless Item'First is Stream_Element_Offset'First,
   --  in which case Constraint_Error is raised instead). This is not an error,
   --  and Socket_Error is not raised in that case. Flags allows control of the
   --  transmission. Raises exception Socket_Error on error. Note: this
   --  subprogram is inlined because it is also used to implement the two
   --  variants below.

   procedure Send_Socket
     (Socket : Socket_Type;
      Item   : Ada.Streams.Stream_Element_Array;
      Last   : out Ada.Streams.Stream_Element_Offset;
      Flags  : Request_Flag_Type := No_Request_Flag);
   --  Transmit a message over a socket. Upon return, Last is set to the index
   --  within Item of the last element transmitted. Flags allows to control
   --  the transmission. Raises Socket_Error on any detected error condition.

   procedure Send_Socket
     (Socket : Socket_Type;
      Item   : Ada.Streams.Stream_Element_Array;
      Last   : out Ada.Streams.Stream_Element_Offset;
      To     : Sock_Addr_Type;
      Flags  : Request_Flag_Type := No_Request_Flag);
   --  Transmit a message over a datagram socket. The destination address is
   --  To. Flags allows to control the transmission. Raises Socket_Error on
   --  error.

   procedure Send_Vector
     (Socket : Socket_Type;
      Vector : Vector_Type;
      Count  : out Ada.Streams.Stream_Element_Count;
      Flags  : Request_Flag_Type := No_Request_Flag);
   --  Transmit data gathered from the set of vector elements Vector to a
<<<<<<< HEAD
   --  socket. Count is set to the count of transmitted stream elements.
   --  Flags allow control over transmission.
=======
   --  socket. Count is set to the count of transmitted stream elements. Flags
   --  allow control over transmission.
>>>>>>> 3082eeb7

   procedure Set_Socket_Option
     (Socket : Socket_Type;
      Level  : Level_Type := Socket_Level;
      Option : Option_Type);
   --  Manipulate socket options. Raises Socket_Error on error

   procedure Shutdown_Socket
     (Socket : Socket_Type;
      How    : Shutmode_Type := Shut_Read_Write);
   --  Shutdown a connected socket. If How is Shut_Read further receives will
   --  be disallowed. If How is Shut_Write further sends will be disallowed.
   --  If How is Shut_Read_Write further sends and receives will be disallowed.

   type Stream_Access is access all Ada.Streams.Root_Stream_Type'Class;
   --  Same interface as Ada.Streams.Stream_IO

   function Stream (Socket : Socket_Type) return Stream_Access;
   --  Create a stream associated with an already connected stream-based socket

   function Stream
     (Socket  : Socket_Type;
      Send_To : Sock_Addr_Type) return Stream_Access;
   --  Create a stream associated with an already bound datagram-based socket.
   --  Send_To is the destination address to which messages are being sent.

   function Get_Address
     (Stream : not null Stream_Access) return Sock_Addr_Type;
   --  Return the socket address from which the last message was received

   procedure Free is new Ada.Unchecked_Deallocation
     (Ada.Streams.Root_Stream_Type'Class, Stream_Access);
   --  Destroy a stream created by one of the Stream functions above, releasing
   --  the corresponding resources. The user is responsible for calling this
   --  subprogram when the stream is not needed anymore.

   type Socket_Set_Type is limited private;
   --  This type allows to manipulate sets of sockets. It allows to wait for
   --  events on multiple endpoints at one time. This type has default
   --  initialization, and the default value is the empty set.
   --
   --  Note: This type used to contain a pointer to dynamically allocated
   --  storage, but this is not the case anymore, and no special precautions
   --  are required to avoid memory leaks.

   procedure Clear (Item : in out Socket_Set_Type; Socket : Socket_Type);
   --  Remove Socket from Item

   procedure Copy (Source : Socket_Set_Type; Target : out Socket_Set_Type);
   --  Copy Source into Target as Socket_Set_Type is limited private

   procedure Empty (Item : out Socket_Set_Type);
   --  Remove all Sockets from Item

   procedure Get (Item : in out Socket_Set_Type; Socket : out Socket_Type);
   --  Extract a Socket from socket set Item. Socket is set to
   --  No_Socket when the set is empty.

   function Is_Empty (Item : Socket_Set_Type) return Boolean;
   --  Return True iff Item is empty

   function Is_Set
     (Item   : Socket_Set_Type;
      Socket : Socket_Type) return Boolean;
   --  Return True iff Socket is present in Item

   procedure Set (Item : in out Socket_Set_Type; Socket : Socket_Type);
   --  Insert Socket into Item

   function Image (Item : Socket_Set_Type) return String;
   --  Return a printable image of Item, for debugging purposes

   --  The select(2) system call waits for events to occur on any of a set of
   --  file descriptors. Usually, three independent sets of descriptors are
   --  watched (read, write  and exception). A timeout gives an upper bound
   --  on the amount of time elapsed before select returns. This function
   --  blocks until an event occurs. On some platforms, the select(2) system
   --  can block the full process (not just the calling thread).
   --
   --  Check_Selector provides the very same behaviour. The only difference is
<<<<<<< HEAD
   --  that it does not watch for exception events. Note that on some
   --  platforms it is kept process blocking on purpose. The timeout parameter
   --  allows the user to have the behaviour he wants. Abort_Selector allows
   --  to safely abort a blocked Check_Selector call. A special socket
   --  is opened by Create_Selector and included in each call to
   --  Check_Selector. Abort_Selector causes an event to occur on this
   --  descriptor in order to unblock Check_Selector. Note that each call to
   --  Abort_Selector will cause exactly one call to Check_Selector to return
   --  with Aborted status. The special socket created by Create_Selector is
   --  closed when Close_Selector is called.
=======
   --  that it does not watch for exception events. Note that on some platforms
   --  it is kept process blocking on purpose. The timeout parameter allows the
   --  user to have the behaviour he wants. Abort_Selector allows to safely
   --  abort a blocked Check_Selector call. A special socket is opened by
   --  Create_Selector and included in each call to Check_Selector.
   --
   --  Abort_Selector causes an event to occur on this descriptor in order to
   --  unblock Check_Selector. Note that each call to Abort_Selector will cause
   --  exactly one call to Check_Selector to return with Aborted status. The
   --  special socket created by Create_Selector is closed when Close_Selector
   --  is called.
   --
>>>>>>> 3082eeb7
   --  A typical case where it is useful to abort a Check_Selector operation is
   --  the situation where a change to the monitored sockets set must be made.

   procedure Create_Selector (Selector : out Selector_Type);
   --  Initialize (open) a new selector

   procedure Close_Selector (Selector : in out Selector_Type);
   --  Close Selector and all internal descriptors associated; deallocate any
   --  associated resources. This subprogram may be called only when there is
   --  no other task still using Selector (i.e. still executing Check_Selector
   --  or Abort_Selector on this Selector). Has no effect if Selector is
   --  already closed.

   procedure Check_Selector
     (Selector     : Selector_Type;
      R_Socket_Set : in out Socket_Set_Type;
      W_Socket_Set : in out Socket_Set_Type;
      Status       : out Selector_Status;
      Timeout      : Selector_Duration := Forever);
   --  Return when one Socket in R_Socket_Set has some data to be read or if
   --  one Socket in W_Socket_Set is ready to transmit some data. In these
   --  cases Status is set to Completed and sockets that are ready are set in
   --  R_Socket_Set or W_Socket_Set. Status is set to Expired if no socket was
   --  ready after a Timeout expiration. Status is set to Aborted if an abort
   --  signal has been received while checking socket status.
   --
   --  Note that two different Socket_Set_Type objects must be passed as
   --  R_Socket_Set and W_Socket_Set (even if they denote the same set of
   --  Sockets), or some event may be lost.
   --
   --  Socket_Error is raised when the select(2) system call returns an error
   --  condition, or when a read error occurs on the signalling socket used for
   --  the implementation of Abort_Selector.

   procedure Check_Selector
     (Selector     : Selector_Type;
      R_Socket_Set : in out Socket_Set_Type;
      W_Socket_Set : in out Socket_Set_Type;
      E_Socket_Set : in out Socket_Set_Type;
      Status       : out Selector_Status;
      Timeout      : Selector_Duration := Forever);
   --  This refined version of Check_Selector allows watching for exception
   --  events (i.e. notifications of out-of-band transmission and reception).
   --  As above, all of R_Socket_Set, W_Socket_Set and E_Socket_Set must be
   --  different objects.

   procedure Abort_Selector (Selector : Selector_Type);
   --  Send an abort signal to the selector. The Selector may not be the
   --  Null_Selector.

   type Fd_Set is private;
   --  ??? This type must not be used directly, it needs to be visible because
   --  it is used in the visible part of GNAT.Sockets.Thin_Common. This is
   --  really an inversion of abstraction. The private part of GNAT.Sockets
   --  needs to have visibility on this type, but since Thin_Common is a child
   --  of Sockets, the type can't be declared there. The correct fix would
   --  be to move the thin sockets binding outside of GNAT.Sockets altogether,
   --  e.g. by renaming it to GNAT.Sockets_Thin.

private

   type Socket_Type is new Integer;
   No_Socket : constant Socket_Type := -1;

   --  A selector is either a null selector, which is always "open" and can
   --  never be aborted, or a regular selector, which is created "closed",
   --  becomes "open" when Create_Selector is called, and "closed" again when
   --  Close_Selector is called.

   type Selector_Type (Is_Null : Boolean := False) is limited record
      case Is_Null is
         when True =>
            null;

         when False =>
            R_Sig_Socket : Socket_Type := No_Socket;
            W_Sig_Socket : Socket_Type := No_Socket;
            --  Signalling sockets used to abort a select operation

      end case;
   end record;

   pragma Volatile (Selector_Type);

<<<<<<< HEAD
=======
   Null_Selector : constant Selector_Type := (Is_Null => True);

>>>>>>> 3082eeb7
   type Fd_Set is
     new System.Storage_Elements.Storage_Array (1 .. SOSC.SIZEOF_fd_set);
   for Fd_Set'Alignment use Interfaces.C.long'Alignment;
   --  Set conservative alignment so that our Fd_Sets are always adequately
   --  aligned for the underlying data type (which is implementation defined
   --  and may be an array of C long integers).

   type Fd_Set_Access is access all Fd_Set;
   pragma Convention (C, Fd_Set_Access);
   No_Fd_Set_Access : constant Fd_Set_Access := null;

   type Socket_Set_Type is record
      Last : Socket_Type := No_Socket;
      --  Highest socket in set. Last = No_Socket denotes an empty set (which
      --  is the default initial value).

      Set : aliased Fd_Set;
      --  Underlying socket set. Note that the contents of this component is
      --  undefined if Last = No_Socket.
   end record;

   subtype Inet_Addr_Comp_Type is Natural range 0 .. 255;
   --  Octet for Internet address

   type Inet_Addr_VN_Type is array (Natural range <>) of Inet_Addr_Comp_Type;

   subtype Inet_Addr_V4_Type is Inet_Addr_VN_Type (1 ..  4);
   subtype Inet_Addr_V6_Type is Inet_Addr_VN_Type (1 .. 16);

   type Inet_Addr_Type (Family : Family_Type := Family_Inet) is record
      case Family is
         when Family_Inet =>
            Sin_V4 : Inet_Addr_V4_Type := (others => 0);

         when Family_Inet6 =>
            Sin_V6 : Inet_Addr_V6_Type := (others => 0);
      end case;
   end record;

   Any_Port : constant Port_Type := 0;
   No_Port  : constant Port_Type := 0;

   Any_Inet_Addr       : constant Inet_Addr_Type :=
                           (Family_Inet, (others => 0));
   No_Inet_Addr        : constant Inet_Addr_Type :=
                           (Family_Inet, (others => 0));
   Broadcast_Inet_Addr : constant Inet_Addr_Type :=
                           (Family_Inet, (others => 255));
   Loopback_Inet_Addr  : constant Inet_Addr_Type :=
                           (Family_Inet, (127, 0, 0, 1));

   Unspecified_Group_Inet_Addr : constant Inet_Addr_Type :=
                                   (Family_Inet, (224, 0, 0, 0));
   All_Hosts_Group_Inet_Addr   : constant Inet_Addr_Type :=
                                   (Family_Inet, (224, 0, 0, 1));
   All_Routers_Group_Inet_Addr : constant Inet_Addr_Type :=
                                   (Family_Inet, (224, 0, 0, 2));

   No_Sock_Addr : constant Sock_Addr_Type := (Family_Inet, No_Inet_Addr, 0);

   Max_Name_Length : constant := 64;
   --  The constant MAXHOSTNAMELEN is usually set to 64

   subtype Name_Index is Natural range 1 .. Max_Name_Length;

   type Name_Type (Length : Name_Index := Max_Name_Length) is record
      Name : String (1 .. Length);
   end record;
   --  We need fixed strings to avoid access types in host entry type

   type Name_Array is array (Natural range <>) of Name_Type;
   type Inet_Addr_Array is array (Natural range <>) of Inet_Addr_Type;

   type Host_Entry_Type (Aliases_Length, Addresses_Length : Natural) is record
      Official  : Name_Type;
      Aliases   : Name_Array (1 .. Aliases_Length);
      Addresses : Inet_Addr_Array (1 .. Addresses_Length);
   end record;

   type Service_Entry_Type (Aliases_Length : Natural) is record
      Official  : Name_Type;
      Aliases   : Name_Array (1 .. Aliases_Length);
      Port      : Port_Type;
      Protocol  : Name_Type;
   end record;

   type Request_Flag_Type is mod 2 ** 8;
   No_Request_Flag           : constant Request_Flag_Type := 0;
   Process_Out_Of_Band_Data  : constant Request_Flag_Type := 1;
   Peek_At_Incoming_Data     : constant Request_Flag_Type := 2;
   Wait_For_A_Full_Reception : constant Request_Flag_Type := 4;
   Send_End_Of_Record        : constant Request_Flag_Type := 8;

end GNAT.Sockets;<|MERGE_RESOLUTION|>--- conflicted
+++ resolved
@@ -6,11 +6,7 @@
 --                                                                          --
 --                                 S p e c                                  --
 --                                                                          --
-<<<<<<< HEAD
---                     Copyright (C) 2001-2009, AdaCore                     --
-=======
 --                     Copyright (C) 2001-2011, AdaCore                     --
->>>>>>> 3082eeb7
 --                                                                          --
 -- GNAT is free software;  you can  redistribute it  and/or modify it under --
 -- terms of the  GNU General Public License as published  by the Free Soft- --
@@ -978,13 +974,8 @@
       Count  : out Ada.Streams.Stream_Element_Count;
       Flags  : Request_Flag_Type := No_Request_Flag);
    --  Transmit data gathered from the set of vector elements Vector to a
-<<<<<<< HEAD
-   --  socket. Count is set to the count of transmitted stream elements.
-   --  Flags allow control over transmission.
-=======
    --  socket. Count is set to the count of transmitted stream elements. Flags
    --  allow control over transmission.
->>>>>>> 3082eeb7
 
    procedure Set_Socket_Option
      (Socket : Socket_Type;
@@ -1065,18 +1056,6 @@
    --  can block the full process (not just the calling thread).
    --
    --  Check_Selector provides the very same behaviour. The only difference is
-<<<<<<< HEAD
-   --  that it does not watch for exception events. Note that on some
-   --  platforms it is kept process blocking on purpose. The timeout parameter
-   --  allows the user to have the behaviour he wants. Abort_Selector allows
-   --  to safely abort a blocked Check_Selector call. A special socket
-   --  is opened by Create_Selector and included in each call to
-   --  Check_Selector. Abort_Selector causes an event to occur on this
-   --  descriptor in order to unblock Check_Selector. Note that each call to
-   --  Abort_Selector will cause exactly one call to Check_Selector to return
-   --  with Aborted status. The special socket created by Create_Selector is
-   --  closed when Close_Selector is called.
-=======
    --  that it does not watch for exception events. Note that on some platforms
    --  it is kept process blocking on purpose. The timeout parameter allows the
    --  user to have the behaviour he wants. Abort_Selector allows to safely
@@ -1089,7 +1068,6 @@
    --  special socket created by Create_Selector is closed when Close_Selector
    --  is called.
    --
->>>>>>> 3082eeb7
    --  A typical case where it is useful to abort a Check_Selector operation is
    --  the situation where a change to the monitored sockets set must be made.
 
@@ -1174,11 +1152,8 @@
 
    pragma Volatile (Selector_Type);
 
-<<<<<<< HEAD
-=======
    Null_Selector : constant Selector_Type := (Is_Null => True);
 
->>>>>>> 3082eeb7
    type Fd_Set is
      new System.Storage_Elements.Storage_Array (1 .. SOSC.SIZEOF_fd_set);
    for Fd_Set'Alignment use Interfaces.C.long'Alignment;
