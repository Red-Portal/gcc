------------------------------------------------------------------------------
--                                                                          --
--                         GNAT COMPILER COMPONENTS                         --
--                                                                          --
--                             S W I T C H - M                              --
--                                                                          --
--                                 S p e c                                  --
--                                                                          --
<<<<<<< HEAD
--          Copyright (C) 2001-2009, Free Software Foundation, Inc.         --
=======
--          Copyright (C) 2001-2010, Free Software Foundation, Inc.         --
>>>>>>> b56a5220
--                                                                          --
-- GNAT is free software;  you can  redistribute it  and/or modify it under --
-- terms of the  GNU General Public License as published  by the Free Soft- --
-- ware  Foundation;  either version 3,  or (at your option) any later ver- --
-- sion.  GNAT is distributed in the hope that it will be useful, but WITH- --
-- OUT ANY WARRANTY;  without even the  implied warranty of MERCHANTABILITY --
-- or FITNESS FOR A PARTICULAR PURPOSE.  See the GNU General Public License --
-- for  more details.  You should have  received  a copy of the GNU General --
-- Public License  distributed with GNAT; see file COPYING3.  If not, go to --
-- http://www.gnu.org/licenses for a complete copy of the license.          --
--                                                                          --
-- GNAT was originally developed  by the GNAT team at  New York University. --
-- Extensive contributions were provided by Ada Core Technologies Inc.      --
--                                                                          --
------------------------------------------------------------------------------

--  This package scans make switches. Note that the body of Usage must be
--  coordinated with the switches that are recognized by this package.
--  The Usage package also acts as the official documentation for the
--  switches that are recognized. In addition, package Debug documents
--  the otherwise undocumented debug switches that are also recognized.

pragma Warnings (Off);
--  This package is used also by gnatcoll
with System.OS_Lib; use System.OS_Lib;
<<<<<<< HEAD
=======
pragma Warnings (On);

>>>>>>> b56a5220
with Prj.Tree;

package Switch.M is

   procedure Scan_Make_Switches
     (Project_Node_Tree : Prj.Tree.Project_Node_Tree_Ref;
      Switch_Chars      : String;
      Success           : out Boolean);
   --  Scan a gnatmake switch and act accordingly. For switches that are
   --  recognized, Success is set to True. A switch that is not recognized and
   --  consists of one small letter causes a fatal error exit and control does
   --  not return. For all other not recognized switches, Success is set to
   --  False, so that the switch may be passed to the compiler.
   --
   --  Project_Node_Tree is used to store tree-specific parameters like the
   --  project path.

   procedure Normalize_Compiler_Switches
     (Switch_Chars : String;
      Switches     : in out Argument_List_Access;
      Last         : out Natural);
   --  Takes a compiler switch which potentially is equivalent to more
   --  that one simple switches and returns the equivalent list of simple
   --  switches that are stored in an ALI file. Switches will be extended
   --  if initially null or too short. Last indicates the index in Switches
   --  of the last simple switch. Last is equal to zero, if it has been
   --  determined that Switch_Chars is ill-formed or does not contain any
   --  switch that should be stored in an ALI file. Otherwise, the list of
   --  simple switches is Switches (Switches'First .. Last).
   --
   --    Example: if Switch_Chars is equal to "-gnatAwue", then the list of
   --    simple switches will have 3 components: -gnatA, -gnatwu, -gnatwe.
   --
   --  The String_Access components of Switches should not be deallocated:
   --  they are shallow copies of components in a table in the body.

   function Normalize_Compiler_Switches
     (Switch_Chars : String) return Argument_List;
   --  Similar to the previous procedure. The return value is the list of
   --  simple switches. It may be an empty array if it has been determined
   --  that Switch_Chars is ill-formed or does not contain any switch that
   --  should be stored in an ALI file. The String_Access components of the
   --  returned value should not be deallocated.

end Switch.M;<|MERGE_RESOLUTION|>--- conflicted
+++ resolved
@@ -6,11 +6,7 @@
 --                                                                          --
 --                                 S p e c                                  --
 --                                                                          --
-<<<<<<< HEAD
---          Copyright (C) 2001-2009, Free Software Foundation, Inc.         --
-=======
 --          Copyright (C) 2001-2010, Free Software Foundation, Inc.         --
->>>>>>> b56a5220
 --                                                                          --
 -- GNAT is free software;  you can  redistribute it  and/or modify it under --
 -- terms of the  GNU General Public License as published  by the Free Soft- --
@@ -36,11 +32,8 @@
 pragma Warnings (Off);
 --  This package is used also by gnatcoll
 with System.OS_Lib; use System.OS_Lib;
-<<<<<<< HEAD
-=======
 pragma Warnings (On);
 
->>>>>>> b56a5220
 with Prj.Tree;
 
 package Switch.M is
