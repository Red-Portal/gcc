------------------------------------------------------------------------------
--                                                                          --
--                         GNAT COMPILER COMPONENTS                         --
--                                                                          --
--                             S E M _ U T I L                              --
--                                                                          --
--                                 S p e c                                  --
--                                                                          --
<<<<<<< HEAD
--          Copyright (C) 1992-2009, Free Software Foundation, Inc.         --
=======
--          Copyright (C) 1992-2011, Free Software Foundation, Inc.         --
>>>>>>> 3082eeb7
--                                                                          --
-- GNAT is free software;  you can  redistribute it  and/or modify it under --
-- terms of the  GNU General Public License as published  by the Free Soft- --
-- ware  Foundation;  either version 3,  or (at your option) any later ver- --
-- sion.  GNAT is distributed in the hope that it will be useful, but WITH- --
-- OUT ANY WARRANTY;  without even the  implied warranty of MERCHANTABILITY --
-- or FITNESS FOR A PARTICULAR PURPOSE.  See the GNU General Public License --
-- for  more details.  You should have  received  a copy of the GNU General --
-- Public License  distributed with GNAT; see file COPYING3.  If not, go to --
-- http://www.gnu.org/licenses for a complete copy of the license.          --
--                                                                          --
-- GNAT was originally developed  by the GNAT team at  New York University. --
-- Extensive contributions were provided by Ada Core Technologies Inc.      --
--                                                                          --
------------------------------------------------------------------------------

--  Package containing utility procedures used throughout the semantics

with Einfo;   use Einfo;
with Exp_Tss; use Exp_Tss;
with Namet;   use Namet;
with Nmake;   use Nmake;
with Snames;  use Snames;
with Types;   use Types;
with Uintp;   use Uintp;
with Urealp;  use Urealp;

package Sem_Util is

   function Abstract_Interface_List (Typ : Entity_Id) return List_Id;
   --  Given a type that implements interfaces look for its associated
   --  definition node and return its list of interfaces.

   procedure Add_Access_Type_To_Process (E : Entity_Id; A : Entity_Id);
   --  Add A to the list of access types to process when expanding the
   --  freeze node of E.

   procedure Add_Global_Declaration (N : Node_Id);
   --  These procedures adds a declaration N at the library level, to be
   --  elaborated before any other code in the unit. It is used for example
   --  for the entity that marks whether a unit has been elaborated. The
   --  declaration is added to the Declarations list of the Aux_Decls_Node
   --  for the current unit. The declarations are added in the current scope,
   --  so the caller should push a new scope as required before the call.

   function Addressable (V : Uint) return Boolean;
   function Addressable (V : Int)  return Boolean;
   pragma Inline (Addressable);
   --  Returns True if the value of V is the word size of an addressable
   --  factor of the word size (typically 8, 16, 32 or 64).

   function Alignment_In_Bits (E : Entity_Id) return Uint;
   --  If the alignment of the type or object E is currently known to the
   --  compiler, then this function returns the alignment value in bits.
   --  Otherwise Uint_0 is returned, indicating that the alignment of the
   --  entity is not yet known to the compiler.

   procedure Apply_Compile_Time_Constraint_Error
     (N      : Node_Id;
      Msg    : String;
      Reason : RT_Exception_Code;
      Ent    : Entity_Id  := Empty;
      Typ    : Entity_Id  := Empty;
      Loc    : Source_Ptr := No_Location;
      Rep    : Boolean    := True;
      Warn   : Boolean    := False);
   --  N is a subexpression which will raise constraint error when evaluated
   --  at runtime. Msg is a message that explains the reason for raising the
   --  exception. The last character is ? if the message is always a warning,
   --  even in Ada 95, and is not a ? if the message represents an illegality
   --  (because of violation of static expression rules) in Ada 95 (but not
   --  in Ada 83). Typically this routine posts all messages at the Sloc of
   --  node N. However, if Loc /= No_Location, Loc is the Sloc used to output
   --  the message. After posting the appropriate message, and if the flag
   --  Rep is set, this routine replaces the expression with an appropriate
   --  N_Raise_Constraint_Error node using the given Reason code. This node
   --  is then marked as being static if the original node is static, but
   --  sets the flag Raises_Constraint_Error, preventing further evaluation.
   --  The error message may contain a } or & insertion character. This
   --  normally references Etype (N), unless the Ent argument is given
   --  explicitly, in which case it is used instead. The type of the raise
   --  node that is built is normally Etype (N), but if the Typ parameter
   --  is present, this is used instead. Warn is normally False. If it is
   --  True then the message is treated as a warning even though it does
   --  not end with a ? (this is used when the caller wants to parameterize
   --  whether an error or warning is given.

   procedure Bad_Predicated_Subtype_Use
     (Msg : String;
      N   : Node_Id;
      Typ : Entity_Id);
   --  This is called when Typ, a predicated subtype, is used in a context
   --  which does not allow the use of a predicated subtype. Msg is passed
   --  to Error_Msg_FE to output an appropriate message using N as the
   --  location, and Typ as the entity. The caller must set up any insertions
   --  other than the & for the type itself. Note that if Typ is a generic
   --  actual type, then the message will be output as a warning, and a
   --  raise Program_Error is inserted using Insert_Action with node N as
   --  the insertion point. Node N also supplies the source location for
   --  construction of the raise node. If Typ is NOT a type with predicates
   --  this call has no effect.

   function Build_Actual_Subtype
     (T : Entity_Id;
      N : Node_Or_Entity_Id) return Node_Id;
   --  Build an anonymous subtype for an entity or expression, using the
   --  bounds of the entity or the discriminants of the enclosing record.
   --  T is the type for which the actual subtype is required, and N is either
   --  a defining identifier, or any subexpression.

   function Build_Actual_Subtype_Of_Component
     (T : Entity_Id;
      N : Node_Id) return Node_Id;
   --  Determine whether a selected component has a type that depends on
   --  discriminants, and build actual subtype for it if so.

   function Build_Default_Subtype
     (T : Entity_Id;
      N : Node_Id) return Entity_Id;
   --  If T is an unconstrained type with defaulted discriminants, build a
   --  subtype constrained by the default values, insert the subtype
   --  declaration in the tree before N, and return the entity of that
   --  subtype. Otherwise, simply return T.

   function Build_Discriminal_Subtype_Of_Component
     (T : Entity_Id) return Node_Id;
   --  Determine whether a record component has a type that depends on
   --  discriminants, and build actual subtype for it if so.

   procedure Build_Elaboration_Entity (N : Node_Id; Spec_Id : Entity_Id);
   --  Given a compilation unit node N, allocate an elaboration counter for
   --  the compilation unit, and install it in the Elaboration_Entity field
   --  of Spec_Id, the entity for the compilation unit.

      procedure Build_Explicit_Dereference
        (Expr : Node_Id;
         Disc : Entity_Id);
      --  AI05-139: Names with implicit dereference. If the expression N is a
      --  reference type and the context imposes the corresponding designated
      --  type, convert N into N.Disc.all. Such expressions are always over-
      --  loaded with both interpretations, and the dereference interpretation
      --  carries the name of the reference discriminant.

   function Cannot_Raise_Constraint_Error (Expr : Node_Id) return Boolean;
   --  Returns True if the expression cannot possibly raise Constraint_Error.
   --  The response is conservative in the sense that a result of False does
   --  not necessarily mean that CE could be raised, but a response of True
   --  means that for sure CE cannot be raised.

<<<<<<< HEAD
=======
   procedure Check_Implicit_Dereference (Nam : Node_Id; Typ : Entity_Id);
   --  AI05-139-2: Accessors and iterators for containers. This procedure
   --  checks whether T is a reference type, and if so it adds an interprettion
   --  to Expr whose type is the designated type of the reference_discriminant.

   procedure Check_Later_Vs_Basic_Declarations
     (Decls          : List_Id;
      During_Parsing : Boolean);
   --  If During_Parsing is True, check for misplacement of later vs basic
   --  declarations in Ada 83. If During_Parsing is False, and the SPARK
   --  restriction is set, do the same: although SPARK 95 removes the
   --  distinction between initial and later declarative items, the distinction
   --  remains in the Examiner (JB01-005). Note that the Examiner does not
   --  count package declarations in later declarative items.

>>>>>>> 3082eeb7
   procedure Check_Dynamically_Tagged_Expression
     (Expr        : Node_Id;
      Typ         : Entity_Id;
      Related_Nod : Node_Id);
   --  Check wrong use of dynamically tagged expression

   procedure Check_Fully_Declared (T : Entity_Id; N : Node_Id);
   --  Verify that the full declaration of type T has been seen. If not, place
   --  error message on node N. Used in object declarations, type conversions
   --  and qualified expressions.

   procedure Check_Nested_Access (Ent : Entity_Id);
   --  Check whether Ent denotes an entity declared in an uplevel scope, which
   --  is accessed inside a nested procedure, and set Has_Up_Level_Access flag
   --  accordingly. This is currently only enabled for VM_Target /= No_VM.

   procedure Check_Order_Dependence;
   --  Examine the actuals in a top-level call to determine whether aliasing
   --  between two actuals, one of which is writable, can make the call
   --  order-dependent.

   procedure Check_Potentially_Blocking_Operation (N : Node_Id);
   --  N is one of the statement forms that is a potentially blocking
   --  operation. If it appears within a protected action, emit warning.

   procedure Check_Unprotected_Access
     (Context : Node_Id;
      Expr    : Node_Id);
   --  Check whether the expression is a pointer to a protected component,
   --  and the context is external to the protected operation, to warn against
   --  a possible unlocked access to data.

   procedure Check_VMS (Construct : Node_Id);
   --  Check that this the target is OpenVMS, and if so, return with no effect,
   --  otherwise post an error noting this can only be used with OpenVMS ports.
   --  The argument is the construct in question and is used to post the error
   --  message.

   procedure Collect_Interfaces
     (T               : Entity_Id;
      Ifaces_List     : out Elist_Id;
      Exclude_Parents : Boolean := False;
      Use_Full_View   : Boolean := True);
   --  Ada 2005 (AI-251): Collect whole list of abstract interfaces that are
   --  directly or indirectly implemented by T. Exclude_Parents is used to
   --  avoid the addition of inherited interfaces to the generated list.
   --  Use_Full_View is used to collect the interfaces using the full-view
   --  (if available).

   procedure Collect_Interface_Components
     (Tagged_Type     : Entity_Id;
      Components_List : out Elist_Id);
   --  Ada 2005 (AI-251): Collect all the tag components associated with the
   --  secondary dispatch tables of a tagged type.

   procedure Collect_Interfaces_Info
     (T               : Entity_Id;
      Ifaces_List     : out Elist_Id;
      Components_List : out Elist_Id;
      Tags_List       : out Elist_Id);
   --  Ada 2005 (AI-251): Collect all the interfaces associated with T plus
   --  the record component and tag associated with each of these interfaces.
   --  On exit Ifaces_List, Components_List and Tags_List have the same number
   --  of elements, and elements at the same position on these tables provide
   --  information on the same interface type.

   procedure Collect_Parents
     (T             : Entity_Id;
      List          : out Elist_Id;
      Use_Full_View : Boolean := True);
   --  Collect all the parents of Typ. Use_Full_View is used to collect them
   --  using the full-view of private parents (if available).

   function Collect_Primitive_Operations (T : Entity_Id) return Elist_Id;
   --  Called upon type derivation and extension. We scan the declarative part
   --  in which the type appears, and collect subprograms that have one
   --  subsidiary subtype of the type. These subprograms can only appear after
   --  the type itself.

   function Compile_Time_Constraint_Error
     (N    : Node_Id;
      Msg  : String;
      Ent  : Entity_Id  := Empty;
      Loc  : Source_Ptr := No_Location;
      Warn : Boolean    := False) return Node_Id;
   --  This is similar to Apply_Compile_Time_Constraint_Error in that it
   --  generates a warning (or error) message in the same manner, but it does
   --  not replace any nodes. For convenience, the function always returns its
   --  first argument. The message is a warning if the message ends with ?, or
   --  we are operating in Ada 83 mode, or the Warn parameter is set to True.

   procedure Conditional_Delay (New_Ent, Old_Ent : Entity_Id);
   --  Sets the Has_Delayed_Freeze flag of New if the Delayed_Freeze flag of
   --  Old is set and Old has no yet been Frozen (i.e. Is_Frozen is false).

   function Copy_Parameter_List (Subp_Id : Entity_Id) return List_Id;
   --  Utility to create a parameter profile for a new subprogram spec, when
   --  the subprogram has a body that acts as spec. This is done for some cases
   --  of inlining, and for private protected ops. Also used to create bodies
   --  for stubbed subprograms.

   function Current_Entity (N : Node_Id) return Entity_Id;
   pragma Inline (Current_Entity);
   --  Find the currently visible definition for a given identifier, that is to
   --  say the first entry in the visibility chain for the Chars of N.

   function Current_Entity_In_Scope (N : Node_Id) return Entity_Id;
   --  Find whether there is a previous definition for identifier N in the
   --  current scope. Because declarations for a scope are not necessarily
   --  contiguous (e.g. for packages) the first entry on the visibility chain
   --  for N is not necessarily in the current scope.

   function Current_Scope return Entity_Id;
   --  Get entity representing current scope

   function Current_Subprogram return Entity_Id;
   --  Returns current enclosing subprogram. If Current_Scope is a subprogram,
   --  then that is what is returned, otherwise the Enclosing_Subprogram of the
   --  Current_Scope is returned. The returned value is Empty if this is called
   --  from a library package which is not within any subprogram.
<<<<<<< HEAD
=======

   function Deepest_Type_Access_Level (Typ : Entity_Id) return Uint;
   --  Same as Type_Access_Level, except that if the type is the type of an Ada
   --  2012 stand-alone object of an anonymous access type, then return the
   --  static accesssibility level of the object. In that case, the dynamic
   --  accessibility level of the object may take on values in a range. The low
   --  bound of of that range is returned by Type_Access_Level; this function
   --  yields the high bound of that range.
>>>>>>> 3082eeb7

   function Defining_Entity (N : Node_Id) return Entity_Id;
   --  Given a declaration N, returns the associated defining entity. If the
   --  declaration has a specification, the entity is obtained from the
   --  specification. If the declaration has a defining unit name, then the
   --  defining entity is obtained from the defining unit name ignoring any
   --  child unit prefixes.

   function Denotes_Discriminant
     (N                : Node_Id;
      Check_Concurrent : Boolean := False) return Boolean;
   --  Returns True if node N is an Entity_Name node for a discriminant. If the
   --  flag Check_Concurrent is true, function also returns true when N denotes
   --  the discriminal of the discriminant of a concurrent type. This is needed
   --  to disable some optimizations on private components of protected types,
   --  and constraint checks on entry families constrained by discriminants.

   function Denotes_Same_Object (A1, A2 : Node_Id) return Boolean;
   function Denotes_Same_Prefix (A1, A2 : Node_Id) return Boolean;
   --  Functions to detect suspicious overlapping between actuals in a call,
   --  when one of them is writable. The predicates are those proposed in
   --  AI05-0144, to detect dangerous order dependence in complex calls.
   --  I would add a parameter Warn which enables more extensive testing of
   --  cases as we find appropriate when we are only warning ??? Or perhaps
   --  return an indication of (Error, Warn, OK) ???

   function Denotes_Same_Object (A1, A2 : Node_Id) return Boolean;
   function Denotes_Same_Prefix (A1, A2 : Node_Id) return Boolean;
   --  Functions to detect suspicious overlapping between actuals in a call,
   --  when one of them is writable. The predicates are those proposed in
   --  AI05-0144, to detect dangerous order dependence in complex calls.
   --  I would add a parameter Warn which enables more extensive testing of
   --  cases as we find appropriate when we are only warning ??? Or perhaps
   --  return an indication of (Error, Warn, OK) ???

   function Denotes_Variable (N : Node_Id) return Boolean;
   --  Returns True if node N denotes a single variable without parentheses

   function Depends_On_Discriminant (N : Node_Id) return Boolean;
   --  Returns True if N denotes a discriminant or if N is a range, a subtype
   --  indication or a scalar subtype where one of the bounds is a
   --  discriminant.

   function Designate_Same_Unit
     (Name1 : Node_Id;
      Name2 : Node_Id) return  Boolean;
   --  Return true if Name1 and Name2 designate the same unit name; each of
   --  these names is supposed to be a selected component name, an expanded
   --  name, a defining program unit name or an identifier.

   function Dynamic_Accessibility_Level (Expr : Node_Id) return Node_Id;
   --  Expr should be an expression of an access type. Builds an integer
   --  literal except in cases involving anonymous access types where
   --  accessibility levels are tracked at runtime (access parameters and Ada
   --  2012 stand-alone objects).

   function Effective_Extra_Accessibility (Id : Entity_Id) return Entity_Id;
   --  Same as Einfo.Extra_Accessibility except thtat object renames
   --  are looked through.

   function Enclosing_CPP_Parent (Typ : Entity_Id) return Entity_Id;
   --  Returns the closest ancestor of Typ that is a CPP type.

   function Enclosing_Generic_Body
     (N : Node_Id) return Node_Id;
   --  Returns the Node_Id associated with the innermost enclosing generic
   --  body, if any. If none, then returns Empty.

   function Enclosing_Generic_Unit
     (N : Node_Id) return Node_Id;
   --  Returns the Node_Id associated with the innermost enclosing generic
   --  unit, if any. If none, then returns Empty.

   function Enclosing_Lib_Unit_Entity return Entity_Id;
   --  Returns the entity of enclosing N_Compilation_Unit Node which is the
   --  root of the current scope (which must not be Standard_Standard, and the
   --  caller is responsible for ensuring this condition).

   function Enclosing_Lib_Unit_Node (N : Node_Id) return Node_Id;
   --  Returns the enclosing N_Compilation_Unit Node that is the root of a
   --  subtree containing N.

   function Enclosing_Package (E : Entity_Id) return Entity_Id;
   --  Utility function to return the Ada entity of the package enclosing
   --  the entity E, if any. Returns Empty if no enclosing package.

   function Enclosing_Subprogram (E : Entity_Id) return Entity_Id;
   --  Utility function to return the Ada entity of the subprogram enclosing
   --  the entity E, if any. Returns Empty if no enclosing subprogram.

   procedure Ensure_Freeze_Node (E : Entity_Id);
   --  Make sure a freeze node is allocated for entity E. If necessary, build
   --  and initialize a new freeze node and set Has_Delayed_Freeze True for E.

   procedure Enter_Name (Def_Id : Entity_Id);
   --  Insert new name in symbol table of current scope with check for
   --  duplications (error message is issued if a conflict is found).
   --  Note: Enter_Name is not used for overloadable entities, instead these
   --  are entered using Sem_Ch6.Enter_Overloadable_Entity.

   procedure Explain_Limited_Type (T : Entity_Id; N : Node_Id);
   --  This procedure is called after issuing a message complaining about an
   --  inappropriate use of limited type T. If useful, it adds additional
   --  continuation lines to the message explaining why type T is limited.
   --  Messages are placed at node N.

   procedure Find_Actual
     (N      : Node_Id;
      Formal : out Entity_Id;
      Call   : out Node_Id);
   --  Determines if the node N is an actual parameter of a function of a
   --  procedure call. If so, then Formal points to the entity for the formal
   --  (Ekind is E_In_Parameter, E_Out_Parameter, or E_In_Out_Parameter) and
   --  Call is set to the node for the corresponding call. If the node N is not
   --  an actual parameter then Formal and Call are set to Empty.

   function Find_Corresponding_Discriminant
     (Id   : Node_Id;
      Typ  : Entity_Id) return Entity_Id;
<<<<<<< HEAD
   --  Because discriminants may have different names in a generic unit
   --  and in an instance, they are resolved positionally when possible.
   --  A reference to a discriminant carries the discriminant that it
   --  denotes when analyzed. Subsequent uses of this id on a different
   --  type denote the discriminant at the same position in this new type.

   procedure Find_Overlaid_Entity
     (N   : Node_Id;
      Ent : out Entity_Id;
      Off : out Boolean);
   --  The node N should be an address representation clause. Determines if the
   --  target expression is the address of an entity with an optional offset.
   --  If so, Ent is set to the entity and, if there is an offset, Off is set
   --  to True, otherwise to False. If N is not an address representation
   --  clause, or if it is not possible to determine that the address is of
   --  this form, then Ent is set to Empty, and Off is set to False.
=======
   --  Because discriminants may have different names in a generic unit and in
   --  an instance, they are resolved positionally when possible. A reference
   --  to a discriminant carries the discriminant that it denotes when it is
   --  analyzed. Subsequent uses of this id on a different type denotes the
   --  discriminant at the same position in this new type.

   procedure Find_Overlaid_Entity
     (N : Node_Id;
      Ent : out Entity_Id;
      Off : out Boolean);
   --  The node N should be an address representation clause. Determines if
   --  the target expression is the address of an entity with an optional
   --  offset. If so, set Ent to the entity and, if there is an offset, set
   --  Off to True, otherwise to False. If N is not an address representation
   --  clause, or if it is not possible to determine that the address is of
   --  this form, then set Ent to Empty.
>>>>>>> 3082eeb7

   function Find_Parameter_Type (Param : Node_Id) return Entity_Id;
   --  Return the type of formal parameter Param as determined by its
   --  specification.

   function Find_Static_Alternative (N : Node_Id) return Node_Id;
   --  N is a case statement whose expression is a compile-time value.
   --  Determine the alternative chosen, so that the code of non-selected
   --  alternatives, and the warnings that may apply to them, are removed.

   function Find_Body_Discriminal
     (Spec_Discriminant : Entity_Id) return Entity_Id;
   --  Given a discriminant of the record type that implements a task or
   --  protected type, return the discriminal of the corresponding discriminant
   --  of the actual concurrent type.

   function First_Actual (Node : Node_Id) return Node_Id;
   --  Node is an N_Function_Call or N_Procedure_Call_Statement node. The
   --  result returned is the first actual parameter in declaration order
   --  (not the order of parameters as they appeared in the source, which
   --  can be quite different as a result of the use of named parameters).
   --  Empty is returned for a call with no parameters. The procedure for
   --  iterating through the actuals in declaration order is to use this
   --  function to find the first actual, and then use Next_Actual to obtain
   --  the next actual in declaration order. Note that the value returned
   --  is always the expression (not the N_Parameter_Association nodes,
   --  even if named association is used).

   procedure Gather_Components
     (Typ           : Entity_Id;
      Comp_List     : Node_Id;
      Governed_By   : List_Id;
      Into          : Elist_Id;
      Report_Errors : out Boolean);
   --  The purpose of this procedure is to gather the valid components in a
   --  record type according to the values of its discriminants, in order to
   --  validate the components of a record aggregate.
   --
   --    Typ is the type of the aggregate when its constrained discriminants
   --      need to be collected, otherwise it is Empty.
   --
   --    Comp_List is an N_Component_List node.
   --
   --    Governed_By is a list of N_Component_Association nodes, where each
   --     choice list contains the name of a discriminant and the expression
   --     field gives its value. The values of the discriminants governing
   --     the (possibly nested) variant parts in Comp_List are found in this
   --     Component_Association List.
   --
   --    Into is the list where the valid components are appended. Note that
   --     Into need not be an Empty list. If it's not, components are attached
   --     to its tail.
   --
   --    Report_Errors is set to True if the values of the discriminants are
   --     non-static.
   --
   --  This procedure is also used when building a record subtype. If the
   --  discriminant constraint of the subtype is static, the components of the
   --  subtype are only those of the variants selected by the values of the
   --  discriminants. Otherwise all components of the parent must be included
   --  in the subtype for semantic analysis.

   function Get_Actual_Subtype (N : Node_Id) return Entity_Id;
   --  Given a node for an expression, obtain the actual subtype of the
   --  expression. In the case of a parameter where the formal is an
   --  unconstrained array or discriminated type, this will be the previously
   --  constructed subtype of the actual. Note that this is not quite the
   --  "Actual Subtype" of the RM, since it is always a constrained type, i.e.
   --  it is the subtype of the value of the actual. The actual subtype is also
   --  returned in other cases where it has already been constructed for an
   --  object. Otherwise the expression type is returned unchanged, except for
   --  the case of an unconstrained array type, where an actual subtype is
   --  created, using Insert_Actions if necessary to insert any associated
   --  actions.

   function Get_Actual_Subtype_If_Available (N : Node_Id) return Entity_Id;
   --  This is like Get_Actual_Subtype, except that it never constructs an
   --  actual subtype. If an actual subtype is already available, i.e. the
   --  Actual_Subtype field of the corresponding entity is set, then it is
   --  returned. Otherwise the Etype of the node is returned.

   function Get_Body_From_Stub (N : Node_Id) return Node_Id;
   --  Return the body node for a stub (subprogram or package)

   function Get_Default_External_Name (E : Node_Or_Entity_Id) return Node_Id;
   --  This is used to construct the string literal node representing a
   --  default external name, i.e. one that is constructed from the name of an
   --  entity, or (in the case of extended DEC import/export pragmas, an
   --  identifier provided as the external name. Letters in the name are
   --  according to the setting of Opt.External_Name_Default_Casing.

   function Get_Enclosing_Object (N : Node_Id) return Entity_Id;
   --  If expression N references a part of an object, return this object.
   --  Otherwise return Empty. Expression N should have been resolved already.

   function Get_Ensures_From_Test_Case_Pragma (N : Node_Id) return Node_Id;
   --  Return the Ensures component of Test_Case pragma N, or Empty otherwise

   function Get_Generic_Entity (N : Node_Id) return Entity_Id;
   --  Returns the true generic entity in an instantiation. If the name in the
   --  instantiation is a renaming, the function returns the renamed generic.

   procedure Get_Index_Bounds (N : Node_Id; L, H : out Node_Id);
   --  This procedure assigns to L and H respectively the values of the low and
   --  high bounds of node N, which must be a range, subtype indication, or the
   --  name of a scalar subtype. The result in L, H may be set to Error if
   --  there was an earlier error in the range.

   function Get_Enum_Lit_From_Pos
     (T   : Entity_Id;
      Pos : Uint;
      Loc : Source_Ptr) return Node_Id;
   --  This function returns an identifier denoting the E_Enumeration_Literal
   --  entity for the specified value from the enumeration type or subtype T.
   --  The second argument is the Pos value, which is assumed to be in range.
   --  The third argument supplies a source location for constructed nodes
   --  returned by this function.

   procedure Get_Library_Unit_Name_String (Decl_Node : Node_Id);
   --  Retrieve the fully expanded name of the library unit declared by
   --  Decl_Node into the name buffer.

   function Get_Name_Entity_Id (Id : Name_Id) return Entity_Id;
   pragma Inline (Get_Name_Entity_Id);
   --  An entity value is associated with each name in the name table. The
   --  Get_Name_Entity_Id function fetches the Entity_Id of this entity, which
   --  is the innermost visible entity with the given name. See the body of
   --  Sem_Ch8 for further details on handling of entity visibility.

   function Get_Name_From_Test_Case_Pragma (N : Node_Id) return String_Id;
   --  Return the Name component of Test_Case pragma N

   function Get_Pragma_Id (N : Node_Id) return Pragma_Id;
   pragma Inline (Get_Pragma_Id);
   --  Obtains the Pragma_Id from the Chars field of Pragma_Identifier (N)

   function Get_Referenced_Object (N : Node_Id) return Node_Id;
   --  Given a node, return the renamed object if the node represents a renamed
   --  object, otherwise return the node unchanged. The node may represent an
   --  arbitrary expression.

   function Get_Renamed_Entity (E : Entity_Id) return Entity_Id;
   --  Given an entity for an exception, package, subprogram or generic unit,
   --  returns the ultimately renamed entity if this is a renaming. If this is
   --  not a renamed entity, returns its argument. It is an error to call this
   --  with any other kind of entity.

   function Get_Requires_From_Test_Case_Pragma (N : Node_Id) return Node_Id;
   --  Return the Requires component of Test_Case pragma N, or Empty otherwise

   function Get_Subprogram_Entity (Nod : Node_Id) return Entity_Id;
   --  Nod is either a procedure call statement, or a function call, or an
   --  accept statement node. This procedure finds the Entity_Id of the related
   --  subprogram or entry and returns it, or if no subprogram can be found,
   --  returns Empty.

   function Get_Subprogram_Body (E : Entity_Id) return Node_Id;
   --  Given the entity for a subprogram (E_Function or E_Procedure), return
   --  the corresponding N_Subprogram_Body node. If the corresponding body
   --  is missing (as for an imported subprogram), return Empty.

   function Get_Task_Body_Procedure (E : Entity_Id) return Node_Id;
   pragma Inline (Get_Task_Body_Procedure);
   --  Given an entity for a task type or subtype, retrieves the
   --  Task_Body_Procedure field from the corresponding task type declaration.

   function Has_Access_Values (T : Entity_Id) return Boolean;
   --  Returns true if type or subtype T is an access type, or has a component
   --  (at any recursive level) that is an access type. This is a conservative
   --  predicate, if it is not known whether or not T contains access values
   --  (happens for generic formals in some cases), then False is returned.
   --  Note that tagged types return False. Even though the tag is implemented
   --  as an access type internally, this function tests only for access types
   --  known to the programmer. See also Has_Tagged_Component.

   type Alignment_Result is (Known_Compatible, Unknown, Known_Incompatible);
   --  Result of Has_Compatible_Alignment test, description found below. Note
   --  that the values are arranged in increasing order of problematicness.

   function Has_Compatible_Alignment
     (Obj  : Entity_Id;
      Expr : Node_Id) return Alignment_Result;
   --  Obj is an object entity, and expr is a node for an object reference. If
   --  the alignment of the object referenced by Expr is known to be compatible
   --  with the alignment of Obj (i.e. is larger or the same), then the result
   --  is Known_Compatible. If the alignment of the object referenced by Expr
   --  is known to be less than the alignment of Obj, then Known_Incompatible
   --  is returned. If neither condition can be reliably established at compile
   --  time, then Unknown is returned. This is used to determine if alignment
   --  checks are required for address clauses, and also whether copies must
   --  be made when objects are passed by reference.
   --
   --  Note: Known_Incompatible does not mean that at run time the alignment
   --  of Expr is known to be wrong for Obj, just that it can be determined
   --  that alignments have been explicitly or implicitly specified which are
   --  incompatible (whereas Unknown means that even this is not known). The
   --  appropriate reaction of a caller to Known_Incompatible is to treat it as
   --  Unknown, but issue a warning that there may be an alignment error.

   function Has_Declarations (N : Node_Id) return Boolean;
   --  Determines if the node can have declarations

   function Has_Discriminant_Dependent_Constraint
     (Comp : Entity_Id) return Boolean;
   --  Returns True if and only if Comp has a constrained subtype that depends
   --  on a discriminant.

   function Has_Infinities (E : Entity_Id) return Boolean;
   --  Determines if the range of the floating-point type E includes
   --  infinities. Returns False if E is not a floating-point type.

   function Has_Interfaces
     (T             : Entity_Id;
      Use_Full_View : Boolean := True) return Boolean;
   --  Where T is a concurrent type or a record type, returns true if T covers
   --  any abstract interface types. In case of private types the argument
   --  Use_Full_View controls if the check is done using its full view (if
   --  available).

   function Has_Null_Exclusion (N : Node_Id) return Boolean;
   --  Determine whether node N has a null exclusion

   function Has_Overriding_Initialize (T : Entity_Id) return Boolean;
   --  Predicate to determine whether a controlled type has a user-defined
   --  Initialize primitive (and, in Ada 2012, whether that primitive is
   --  non-null), which causes the type to not have preelaborable
   --  initialization.

   function Has_Preelaborable_Initialization (E : Entity_Id) return Boolean;
   --  Return True iff type E has preelaborable initialization as defined in
   --  Ada 2005 (see AI-161 for details of the definition of this attribute).

   function Has_Private_Component (Type_Id : Entity_Id) return Boolean;
   --  Check if a type has a (sub)component of a private type that has not
   --  yet received a full declaration.

   function Has_Static_Array_Bounds (Typ : Node_Id) return Boolean;
   --  Return whether an array type has static bounds

   function Has_Stream (T : Entity_Id) return Boolean;
   --  Tests if type T is derived from Ada.Streams.Root_Stream_Type, or in the
   --  case of a composite type, has a component for which this predicate is
   --  True, and if so returns True. Otherwise a result of False means that
   --  there is no Stream type in sight. For a private type, the test is
   --  applied to the underlying type (or returns False if there is no
   --  underlying type).

   function Has_Suffix (E : Entity_Id; Suffix : Character) return Boolean;
   --  Returns true if the last character of E is Suffix. Used in Assertions.

   function Has_Tagged_Component (Typ : Entity_Id) return Boolean;
   --  Returns True if Typ is a composite type (array or record) which is
   --  either itself a tagged type, or has a component (recursively) which is
   --  a tagged type. Returns False for non-composite type, or if no tagged
   --  component is present. This function is used to check if "=" has to be
   --  expanded into a bunch component comparisons.

   function Implementation_Kind (Subp : Entity_Id) return Name_Id;
   --  Subp is a subprogram marked with pragma Implemented. Return the specific
   --  implementation requirement which the pragma imposes. The return value is
   --  either Name_By_Any, Name_By_Entry or Name_By_Protected_Procedure.

   function Implements_Interface
     (Typ_Ent         : Entity_Id;
      Iface_Ent       : Entity_Id;
      Exclude_Parents : Boolean := False) return Boolean;
   --  Returns true if the Typ_Ent implements interface Iface_Ent

   function In_Instance return Boolean;
   --  Returns True if the current scope is within a generic instance

   function In_Instance_Body return Boolean;
   --  Returns True if current scope is within the body of an instance, where
   --  several semantic checks (e.g. accessibility checks) are relaxed.

   function In_Instance_Not_Visible return Boolean;
   --  Returns True if current scope is with the private part or the body of
   --  an instance. Other semantic checks are suppressed in this context.

   function In_Instance_Visible_Part return Boolean;
   --  Returns True if current scope is within the visible part of a package
   --  instance, where several additional semantic checks apply.

   function In_Package_Body return Boolean;
   --  Returns True if current scope is within a package body

   function In_Parameter_Specification (N : Node_Id) return Boolean;
   --  Returns True if node N belongs to a parameter specification

   function In_Subprogram_Or_Concurrent_Unit return Boolean;
   --  Determines if the current scope is within a subprogram compilation unit
   --  (inside a subprogram declaration, subprogram body, or generic
   --  subprogram declaration) or within a task or protected body. The test is
   --  for appearing anywhere within such a construct (that is it does not need
   --  to be directly within).

   function In_Visible_Part (Scope_Id : Entity_Id) return Boolean;
   --  Determine whether a declaration occurs within the visible part of a
   --  package specification. The package must be on the scope stack, and the
   --  corresponding private part must not.

   function Incomplete_Or_Private_View (Typ : Entity_Id) return Entity_Id;
   --  Given the entity of a type, retrieve the incomplete or private view of
   --  the same type. Note that Typ may not have a partial view to begin with,
   --  in that case the function returns Empty.

   procedure Insert_Explicit_Dereference (N : Node_Id);
   --  In a context that requires a composite or subprogram type and where a
   --  prefix is an access type, rewrite the access type node N (which is the
   --  prefix, e.g. of an indexed component) as an explicit dereference.

   procedure Inspect_Deferred_Constant_Completion (Decls : List_Id);
   --  Examine all deferred constants in the declaration list Decls and check
   --  whether they have been completed by a full constant declaration or an
   --  Import pragma. Emit the error message if that is not the case.

<<<<<<< HEAD
   function Is_AAMP_Float (E : Entity_Id) return Boolean;
   --  Defined for all type entities. Returns True only for the base type of
   --  float types with AAMP format. The particular format is determined by the
   --  Digits_Value value which is 6 for the 32-bit floating point type, or 9
   --  for the 48-bit type. This is not an attribute function (like VAX_Float)
   --  in order to not use up an extra flag and to prevent the dependency of
   --  Einfo on Targparm which would be required for a synthesized attribute.

=======
>>>>>>> 3082eeb7
   function Is_Actual_Out_Parameter (N : Node_Id) return Boolean;
   --  Determines if N is an actual parameter of out mode in a subprogram call

   function Is_Actual_Parameter (N : Node_Id) return Boolean;
   --  Determines if N is an actual parameter in a subprogram call

   function Is_Actual_Tagged_Parameter (N : Node_Id) return Boolean;
   --  Determines if N is an actual parameter of a formal of tagged type in a
   --  subprogram call.

   function Is_Aliased_View (Obj : Node_Id) return Boolean;
   --  Determine if Obj is an aliased view, i.e. the name of an object to which
   --  'Access or 'Unchecked_Access can apply. Note that the implementation
   --  takes the No_Implicit_Aiasing restriction into account.

   function Is_Ancestor_Package
     (E1 : Entity_Id;
      E2 : Entity_Id) return Boolean;
   --  Determine whether package E1 is an ancestor of E2

   function Is_Atomic_Object (N : Node_Id) return Boolean;
   --  Determines if the given node denotes an atomic object in the sense of
   --  the legality checks described in RM C.6(12).

   function Is_Controlling_Limited_Procedure
     (Proc_Nam : Entity_Id) return Boolean;
   --  Ada 2005 (AI-345): Determine whether Proc_Nam is a primitive procedure
   --  of a limited interface with a controlling first parameter.

   function Is_CPP_Constructor_Call (N : Node_Id) return Boolean;
   --  Returns True if N is a call to a CPP constructor

   function Is_Dependent_Component_Of_Mutable_Object
     (Object : Node_Id) return Boolean;
   --  Returns True if Object is the name of a subcomponent that depends on
   --  discriminants of a variable whose nominal subtype is unconstrained and
   --  not indefinite, and the variable is not aliased. Otherwise returns
   --  False. The nodes passed to this function are assumed to denote objects.

   function Is_Dereferenced (N : Node_Id) return Boolean;
   --  N is a subexpression node of an access type. This function returns true
   --  if N appears as the prefix of a node that does a dereference of the
   --  access value (selected/indexed component, explicit dereference or a
   --  slice), and false otherwise.

   function Is_Descendent_Of (T1 : Entity_Id; T2 : Entity_Id) return Boolean;
   --  Returns True if type T1 is a descendent of type T2, and false otherwise.
   --  This is the RM definition, a type is a descendent of another type if it
   --  is the same type or is derived from a descendent of the other type.

   function Is_Concurrent_Interface (T : Entity_Id) return Boolean;
   --  First determine whether type T is an interface and then check whether
   --  it is of protected, synchronized or task kind.

   function Is_Expression_Function (Subp : Entity_Id) return Boolean;
   --  Predicate to determine whether a function entity comes from a rewritten
   --  expression function, and should be inlined unconditionally.

   function Is_False (U : Uint) return Boolean;
   pragma Inline (Is_False);
   --  The argument is a Uint value which is the Boolean'Pos value of a Boolean
   --  operand (i.e. is either 0 for False, or 1 for True). This function tests
   --  if it is False (i.e. zero).

   function Is_Fixed_Model_Number (U : Ureal; T : Entity_Id) return Boolean;
   --  Returns True iff the number U is a model number of the fixed-point type
   --  T, i.e. if it is an exact multiple of Small.

   function Is_Fully_Initialized_Type (Typ : Entity_Id) return Boolean;
   --  Typ is a type entity. This function returns true if this type is fully
   --  initialized, meaning that an object of the type is fully initialized.
   --  Note that initialization resulting from use of pragma Normalized_Scalars
   --  does not count. Note that this is only used for the purpose of issuing
   --  warnings for objects that are potentially referenced uninitialized. This
   --  means that the result returned is not crucial, but should err on the
   --  side of thinking things are fully initialized if it does not know.

   function Is_Inherited_Operation (E : Entity_Id) return Boolean;
   --  E is a subprogram. Return True is E is an implicit operation inherited
   --  by a derived type declaration.

   function Is_Inherited_Operation_For_Type
     (E   : Entity_Id;
      Typ : Entity_Id) return Boolean;
   --  E is a subprogram. Return True is E is an implicit operation inherited
   --  by the derived type declaration for type Typ.

   function Is_Iterator (Typ : Entity_Id) return Boolean;
   --  AI05-0139-2: Check whether Typ is derived from the predefined interface
   --  Ada.Iterator_Interfaces.Forward_Iterator.

   function Is_LHS (N : Node_Id) return Boolean;
   --  Returns True iff N is used as Name in an assignment statement

   function Is_LHS (N : Node_Id) return Boolean;
   --  Returns True iff N is used as Name in an assignment statement.

   function Is_Library_Level_Entity (E : Entity_Id) return Boolean;
   --  A library-level declaration is one that is accessible from Standard,
   --  i.e. a library unit or an entity declared in a library package.

   function Is_Local_Variable_Reference (Expr : Node_Id) return Boolean;
   --  Determines whether Expr is a reference to a variable or IN OUT mode
   --  parameter of the current enclosing subprogram.
   --  Why are OUT parameters not considered here ???

   function Is_Object_Reference (N : Node_Id) return Boolean;
   --  Determines if the tree referenced by N represents an object. Both
   --  variable and constant objects return True (compare Is_Variable).

   function Is_OK_Variable_For_Out_Formal (AV : Node_Id) return Boolean;
<<<<<<< HEAD
   --  Used to test if AV is an acceptable formal for an OUT or IN OUT
   --  formal. Note that the Is_Variable function is not quite the right
   --  test because this is a case in which conversions whose expression
   --  is a variable (in the Is_Variable sense) with a non-tagged type
   --  target are considered view conversions and hence variables.

   function Is_Partially_Initialized_Type (Typ : Entity_Id) return Boolean;
=======
   --  Used to test if AV is an acceptable formal for an OUT or IN OUT formal.
   --  Note that the Is_Variable function is not quite the right test because
   --  this is a case in which conversions whose expression is a variable (in
   --  the Is_Variable sense) with a non-tagged type target are considered view
   --  conversions and hence variables.

   function Is_Partially_Initialized_Type
     (Typ              : Entity_Id;
      Include_Implicit : Boolean := True) return Boolean;
>>>>>>> 3082eeb7
   --  Typ is a type entity. This function returns true if this type is partly
   --  initialized, meaning that an object of the type is at least partly
   --  initialized (in particular in the record case, that at least one
   --  component has an initialization expression). Note that initialization
   --  resulting from the use of pragma Normalized_Scalars does not count.
<<<<<<< HEAD
=======
   --  Include_Implicit controls whether implicit initialization of access
   --  values to null, and of discriminant values, is counted as making the
   --  type be partially initialized. For the default setting of True, these
   --  implicit cases do count, and discriminated types or types containing
   --  access values not explicitly initialized will return True. Otherwise
   --  if Include_Implicit is False, these cases do not count as making the
   --  type be partially initialized.
>>>>>>> 3082eeb7

   function Is_Potentially_Persistent_Type (T : Entity_Id) return Boolean;
   --  Determines if type T is a potentially persistent type. A potentially
   --  persistent type is defined (recursively) as a scalar type, a non-tagged
   --  record whose components are all of a potentially persistent type, or an
   --  array with all static constraints whose component type is potentially
   --  persistent. A private type is potentially persistent if the full type
   --  is potentially persistent.

   function Is_Protected_Self_Reference (N : Node_Id) return Boolean;
   --  Return True if node N denotes a protected type name which represents
   --  the current instance of a protected object according to RM 9.4(21/2).

   function Is_RCI_Pkg_Spec_Or_Body (Cunit : Node_Id) return Boolean;
   --  Return True if a compilation unit is the specification or the
   --  body of a remote call interface package.

   function Is_Remote_Access_To_Class_Wide_Type (E : Entity_Id) return Boolean;
   --  Return True if E is a remote access-to-class-wide type

   function Is_Remote_Access_To_Subprogram_Type (E : Entity_Id) return Boolean;
   --  Return True if E is a remote access to subprogram type

   function Is_Remote_Call (N : Node_Id) return Boolean;
   --  Return True if N denotes a potentially remote call

   function Is_Renamed_Entry (Proc_Nam : Entity_Id) return Boolean;
   --  Return True if Proc_Nam is a procedure renaming of an entry

   function Is_Reversible_Iterator (Typ : Entity_Id) return Boolean;
   --  AI05-0139-2: Check whether Typ is derived from the predefined interface
   --  Ada.Iterator_Interfaces.Reversible_Iterator.

   function Is_Selector_Name (N : Node_Id) return Boolean;
   --  Given an N_Identifier node N, determines if it is a Selector_Name.
   --  As described in Sinfo, Selector_Names are special because they
   --  represent use of the N_Identifier node for a true identifier, when
   --  normally such nodes represent a direct name.

   function Is_SPARK_Initialization_Expr (N : Node_Id) return Boolean;
   --  Determines if the tree referenced by N represents an initialization
   --  expression in SPARK, suitable for initializing an object in an object
   --  declaration.

   function Is_SPARK_Object_Reference (N : Node_Id) return Boolean;
   --  Determines if the tree referenced by N represents an object in SPARK

   function Is_Statement (N : Node_Id) return Boolean;
   pragma Inline (Is_Statement);
   --  Check if the node N is a statement node. Note that this includes
   --  the case of procedure call statements (unlike the direct use of
   --  the N_Statement_Other_Than_Procedure_Call subtype from Sinfo).
   --  Note that a label is *not* a statement, and will return False.

   function Is_Subprogram_Stub_Without_Prior_Declaration
     (N : Node_Id) return Boolean;
   --  Return True if N is a subprogram stub with no prior subprogram
   --  declaration.

   function Is_Synchronized_Tagged_Type (E : Entity_Id) return Boolean;
   --  Returns True if E is a synchronized tagged type (AARM 3.9.4 (6/2))

   function Is_Transfer (N : Node_Id) return Boolean;
   --  Returns True if the node N is a statement which is known to cause an
   --  unconditional transfer of control at runtime, i.e. the following
   --  statement definitely will not be executed.

   function Is_True (U : Uint) return Boolean;
   pragma Inline (Is_True);
   --  The argument is a Uint value which is the Boolean'Pos value of a Boolean
   --  operand (i.e. is either 0 for False, or 1 for True). This function tests
   --  if it is True (i.e. non-zero).

   function Is_Universal_Numeric_Type (T : Entity_Id) return Boolean;
   pragma Inline (Is_Universal_Numeric_Type);
   --  True if T is Universal_Integer or Universal_Real

   function Is_Value_Type (T : Entity_Id) return Boolean;
   --  Returns true if type T represents a value type. This is only relevant to
   --  CIL, will always return false for other targets. A value type is a CIL
   --  object that is accessed directly, as opposed to the other CIL objects
   --  that are accessed through managed pointers.

<<<<<<< HEAD
=======
   function Is_VMS_Operator (Op : Entity_Id) return Boolean;
   --  Determine whether an operator is one of the intrinsics defined
   --  in the DEC system extension.

>>>>>>> 3082eeb7
   function Is_Delegate (T : Entity_Id) return Boolean;
   --  Returns true if type T represents a delegate. A Delegate is the CIL
   --  object used to represent access-to-subprogram types. This is only
   --  relevant to CIL, will always return false for other targets.

<<<<<<< HEAD
   function Is_Variable (N : Node_Id) return Boolean;
=======
   function Is_Variable
     (N                 : Node_Id;
      Use_Original_Node : Boolean := True) return Boolean;
>>>>>>> 3082eeb7
   --  Determines if the tree referenced by N represents a variable, i.e. can
   --  appear on the left side of an assignment. There is one situation (formal
   --  parameters) in which non-tagged type conversions are also considered
   --  variables, but Is_Variable returns False for such cases, since it has
   --  no knowledge of the context. Note that this is the point at which
   --  Assignment_OK is checked, and True is returned for any tree thus marked.
<<<<<<< HEAD
=======
   --  Use_Original_Node is used to perform the test on Original_Node (N). By
   --  default is True since this routine is commonly invoked as part of the
   --  semantic analysis and it must not be disturbed by the rewriten nodes.
>>>>>>> 3082eeb7

   function Is_Visibly_Controlled (T : Entity_Id) return Boolean;
   --  Check whether T is derived from a visibly controlled type. This is true
   --  if the root type is declared in Ada.Finalization. If T is derived
   --  instead from a private type whose full view is controlled, an explicit
   --  Initialize/Adjust/Finalize subprogram does not override the inherited
   --  one.

   function Is_Volatile_Object (N : Node_Id) return Boolean;
   --  Determines if the given node denotes an volatile object in the sense of
   --  the legality checks described in RM C.6(12). Note that the test here is
   --  for something actually declared as volatile, not for an object that gets
   --  treated as volatile (see Einfo.Treat_As_Volatile).
<<<<<<< HEAD
=======

   function Itype_Has_Declaration (Id : Entity_Id) return Boolean;
   --  Applies to Itypes. True if the Itype is attached to a declaration for
   --  the type through its Parent field, which may or not be present in the
   --  tree.
>>>>>>> 3082eeb7

   procedure Kill_Current_Values (Last_Assignment_Only : Boolean := False);
   --  This procedure is called to clear all constant indications from all
   --  entities in the current scope and in any parent scopes if the current
   --  scope is a block or a package (and that recursion continues to the top
   --  scope that is not a block or a package). This is used when the
   --  sequential flow-of-control assumption is violated (occurrence of a
   --  label, head of a loop, or start of an exception handler). The effect of
   --  the call is to clear the Constant_Value field (but we do not need to
   --  clear the Is_True_Constant flag, since that only gets reset if there
   --  really is an assignment somewhere in the entity scope). This procedure
   --  also calls Kill_All_Checks, since this is a special case of needing to
   --  forget saved values. This procedure also clears the Is_Known_Null and
   --  Is_Known_Non_Null and Is_Known_Valid flags in variables, constants or
   --  parameters since these are also not known to be trustable any more.
   --
   --  The Last_Assignment_Only flag is set True to clear only Last_Assignment
   --  fields and leave other fields unchanged. This is used when we encounter
   --  an unconditional flow of control change (return, goto, raise). In such
   --  cases we don't need to clear the current values, since it may be that
   --  the flow of control change occurs in a conditional context, and if it
   --  is not taken, then it is just fine to keep the current values. But the
   --  Last_Assignment field is different, if we have a sequence assign-to-v,
   --  conditional-return, assign-to-v, we do not want to complain that the
   --  second assignment clobbers the first.

   procedure Kill_Current_Values
     (Ent                  : Entity_Id;
      Last_Assignment_Only : Boolean := False);
   --  This performs the same processing as described above for the form with
   --  no argument, but for the specific entity given. The call has no effect
   --  if the entity Ent is not for an object. Last_Assignment_Only has the
   --  same meaning as for the call with no Ent.

   procedure Kill_Size_Check_Code (E : Entity_Id);
   --  Called when an address clause or pragma Import is applied to an entity.
   --  If the entity is a variable or a constant, and size check code is
   --  present, this size check code is killed, since the object will not be
   --  allocated by the program.

   function Known_To_Be_Assigned (N : Node_Id) return Boolean;
   --  The node N is an entity reference. This function determines whether the
   --  reference is for sure an assignment of the entity, returning True if
   --  so. This differs from May_Be_Lvalue in that it defaults in the other
   --  direction. Cases which may possibly be assignments but are not known to
   --  be may return True from May_Be_Lvalue, but False from this function.

   function Last_Source_Statement (HSS : Node_Id) return Node_Id;
   --  HSS is a handled statement sequence. This function returns the last
   --  statement in Statements (HSS) that has Comes_From_Source set. If no
   --  such statement exists, Empty is returned.

   function Make_Simple_Return_Statement
     (Sloc       : Source_Ptr;
      Expression : Node_Id := Empty) return Node_Id
     renames Make_Return_Statement;
   --  See Sinfo. We rename Make_Return_Statement to the correct Ada 2005
   --  terminology here. Clients should use Make_Simple_Return_Statement.

   function Matching_Static_Array_Bounds
     (L_Typ : Node_Id;
      R_Typ : Node_Id) return Boolean;
   --  L_Typ and R_Typ are two array types. Returns True when they have the
   --  same number of dimensions, and the same static bounds for each index
   --  position.

   Make_Return_Statement : constant := -2 ** 33;
   --  Attempt to prevent accidental uses of Make_Return_Statement. If this
   --  and the one in Nmake are both potentially use-visible, it will cause
   --  a compilation error. Note that type and value are irrelevant.

   N_Return_Statement : constant := -2**33;
   --  Attempt to prevent accidental uses of N_Return_Statement; similar to
   --  Make_Return_Statement above.

   procedure Mark_Coextensions (Context_Nod : Node_Id; Root_Nod : Node_Id);
   --  Given a node which designates the context of analysis and an origin in
   --  the tree, traverse from Root_Nod and mark all allocators as either
   --  dynamic or static depending on Context_Nod. Any erroneous marking is
   --  cleaned up during resolution.

   function May_Be_Lvalue (N : Node_Id) return Boolean;
   --  Determines if N could be an lvalue (e.g. an assignment left hand side).
   --  An lvalue is defined as any expression which appears in a context where
   --  a name is required by the syntax, and the identity, rather than merely
   --  the value of the node is needed (for example, the prefix of an Access
   --  attribute is in this category). Note that, as implied by the name, this
   --  test is conservative. If it cannot be sure that N is NOT an lvalue, then
   --  it returns True. It tries hard to get the answer right, but it is hard
   --  to guarantee this in all cases. Note that it is more possible to give
   --  correct answer if the tree is fully analyzed.

   function Needs_One_Actual (E : Entity_Id) return Boolean;
   --  Returns True if a function has defaults for all but its first
   --  formal. Used in Ada 2005 mode to solve the syntactic ambiguity that
   --  results from an indexing of a function call written in prefix form.

   function New_Copy_List_Tree (List : List_Id) return List_Id;
   --  Copy recursively an analyzed list of nodes. Uses New_Copy_Tree defined
   --  below. As for New_Copy_Tree, it is illegal to attempt to copy extended
   --  nodes (entities) either directly or indirectly using this function.

   function New_Copy_Tree
     (Source    : Node_Id;
      Map       : Elist_Id   := No_Elist;
      New_Sloc  : Source_Ptr := No_Location;
      New_Scope : Entity_Id  := Empty) return Node_Id;
   --  Given a node that is the root of a subtree, Copy_Tree copies the entire
   --  syntactic subtree, including recursively any descendents whose parent
   --  field references a copied node (descendents not linked to a copied node
   --  by the parent field are not copied, instead the copied tree references
   --  the same descendent as the original in this case, which is appropriate
   --  for non-syntactic fields such as Etype). The parent pointers in the
   --  copy are properly set. Copy_Tree (Empty/Error) returns Empty/Error.
   --  The one exception to the rule of not copying semantic fields is that
   --  any implicit types attached to the subtree are duplicated, so that
   --  the copy contains a distinct set of implicit type entities. Thus this
   --  function is used when it is necessary to duplicate an analyzed tree,
   --  declared in the same or some other compilation unit. This function is
   --  declared here rather than in atree because it uses semantic information
   --  in particular concerning the structure of itypes and the generation of
   --  public symbols.

   --  The Map argument, if set to a non-empty Elist, specifies a set of
   --  mappings to be applied to entities in the tree. The map has the form:
   --
   --     old entity 1
   --     new entity to replace references to entity 1
   --     old entity 2
   --     new entity to replace references to entity 2
   --     ...
   --
   --  The call destroys the contents of Map in this case
   --
   --  The parameter New_Sloc, if set to a value other than No_Location, is
   --  used as the Sloc value for all nodes in the new copy. If New_Sloc is
   --  set to its default value No_Location, then the Sloc values of the
   --  nodes in the copy are simply copied from the corresponding original.
   --
   --  The Comes_From_Source indication is unchanged if New_Sloc is set to
   --  the default No_Location value, but is reset if New_Sloc is given, since
   --  in this case the result clearly is neither a source node or an exact
   --  copy of a source node.
   --
   --  The parameter New_Scope, if set to a value other than Empty, is the
   --  value to use as the Scope for any Itypes that are copied. The most
   --  typical value for this parameter, if given, is Current_Scope.

   function New_External_Entity
     (Kind         : Entity_Kind;
      Scope_Id     : Entity_Id;
      Sloc_Value   : Source_Ptr;
      Related_Id   : Entity_Id;
      Suffix       : Character;
      Suffix_Index : Nat := 0;
      Prefix       : Character := ' ') return Entity_Id;
   --  This function creates an N_Defining_Identifier node for an internal
   --  created entity, such as an implicit type or subtype, or a record
   --  initialization procedure. The entity name is constructed with a call
   --  to New_External_Name (Related_Id, Suffix, Suffix_Index, Prefix), so
   --  that the generated name may be referenced as a public entry, and the
   --  Is_Public flag is set if needed (using Set_Public_Status). If the
   --  entity is for a type or subtype, the size/align fields are initialized
   --  to unknown (Uint_0).

   function New_Internal_Entity
     (Kind       : Entity_Kind;
      Scope_Id   : Entity_Id;
      Sloc_Value : Source_Ptr;
      Id_Char    : Character) return Entity_Id;
   --  This function is similar to New_External_Entity, except that the
   --  name is constructed by New_Internal_Name (Id_Char). This is used
   --  when the resulting entity does not have to be referenced as a
   --  public entity (and in this case Is_Public is not set).

   procedure Next_Actual (Actual_Id : in out Node_Id);
   pragma Inline (Next_Actual);
   --  Next_Actual (N) is equivalent to N := Next_Actual (N). Note that we
   --  inline this procedural form, but not the functional form that follows.

   function Next_Actual (Actual_Id : Node_Id) return Node_Id;
   --  Find next actual parameter in declaration order. As described for
   --  First_Actual, this is the next actual in the declaration order, not
   --  the call order, so this does not correspond to simply taking the
   --  next entry of the Parameter_Associations list. The argument is an
   --  actual previously returned by a call to First_Actual or Next_Actual.
   --  Note that the result produced is always an expression, not a parameter
   --  association node, even if named notation was used.

   procedure Normalize_Actuals
     (N       : Node_Id;
      S       : Entity_Id;
      Report  : Boolean;
      Success : out Boolean);
   --  Reorders lists of actuals according to names of formals, value returned
   --  in Success indicates success of reordering. For more details, see body.
   --  Errors are reported only if Report is set to True.

   procedure Note_Possible_Modification (N : Node_Id; Sure : Boolean);
   --  This routine is called if the sub-expression N maybe the target of
   --  an assignment (e.g. it is the left side of an assignment, used as
   --  an out parameters, or used as prefixes of access attributes). It
   --  sets May_Be_Modified in the associated entity if there is one,
   --  taking into account the rule that in the case of renamed objects,
   --  it is the flag in the renamed object that must be set.
   --
   --  The parameter Sure is set True if the modification is sure to occur
   --  (e.g. target of assignment, or out parameter), and to False if the
   --  modification is only potential (e.g. address of entity taken).

   function Original_Corresponding_Operation (S : Entity_Id) return Entity_Id;
   --  [Ada 2012: AI05-0125-1]: If S is an inherited dispatching primitive S2,
   --  or overrides an inherited dispatching primitive S2, the original
   --  corresponding operation of S is the original corresponding operation of
   --  S2. Otherwise, it is S itself.

   function Object_Access_Level (Obj : Node_Id) return Uint;
   --  Return the accessibility level of the view of the object Obj.
   --  For convenience, qualified expressions applied to object names
   --  are also allowed as actuals for this function.

   function Primitive_Names_Match (E1, E2 : Entity_Id) return Boolean;
   --  Returns True if the names of both entities correspond with matching
   --  primitives. This routine includes support for the case in which one
   --  or both entities correspond with entities built by Derive_Subprogram
   --  with a special name to avoid being overridden (i.e. return true in case
   --  of entities with names "nameP" and "name" or vice versa).

   function Private_Component (Type_Id : Entity_Id) return Entity_Id;
   --  Returns some private component (if any) of the given Type_Id.
   --  Used to enforce the rules on visibility of operations on composite
   --  types, that depend on the full view of the component type. For a
   --  record type there may be several such components, we just return
   --  the first one.

   procedure Process_End_Label
     (N   : Node_Id;
      Typ : Character;
      Ent : Entity_Id);
   --  N is a node whose End_Label is to be processed, generating all
   --  appropriate cross-reference entries, and performing style checks
   --  for any identifier references in the end label. Typ is either
   --  'e' or 't indicating the type of the cross-reference entity
   --  (e for spec, t for body, see Lib.Xref spec for details). The
   --  parameter Ent gives the entity to which the End_Label refers,
   --  and to which cross-references are to be generated.

   function References_Generic_Formal_Type (N : Node_Id) return Boolean;
   --  Returns True if the expression Expr contains any references to a
   --  generic type. This can only happen within a generic template.

   function References_Generic_Formal_Type (N : Node_Id) return Boolean;
   --  Returns True if the expression Expr contains any references to a
   --  generic type. This can only happen within a generic template.

   procedure Remove_Homonym (E : Entity_Id);
   --  Removes E from the homonym chain

   function Rep_To_Pos_Flag (E : Entity_Id; Loc : Source_Ptr) return Node_Id;
   --  This is used to construct the second argument in a call to Rep_To_Pos
   --  which is Standard_True if range checks are enabled (E is an entity to
   --  which the Range_Checks_Suppressed test is applied), and Standard_False
   --  if range checks are suppressed. Loc is the location for the node that
   --  is returned (which is a New_Occurrence of the appropriate entity).
   --
   --  Note: one might think that it would be fine to always use True and
   --  to ignore the suppress in this case, but it is generally better to
   --  believe a request to suppress exceptions if possible, and further
   --  more there is at least one case in the generated code (the code for
   --  array assignment in a loop) that depends on this suppression.

   procedure Require_Entity (N : Node_Id);
   --  N is a node which should have an entity value if it is an entity name.
   --  If not, then check if there were previous errors. If so, just fill
   --  in with Any_Id and ignore. Otherwise signal a program error exception.
   --  This is used as a defense mechanism against ill-formed trees caused by
   --  previous errors (particularly in -gnatq mode).

   function Requires_Transient_Scope (Id : Entity_Id) return Boolean;
   --  Id is a type entity. The result is True when temporaries of this type
   --  need to be wrapped in a transient scope to be reclaimed properly when a
   --  secondary stack is in use. Examples of types requiring such wrapping are
   --  controlled types and variable-sized types including unconstrained
   --  arrays.

   procedure Reset_Analyzed_Flags (N : Node_Id);
   --  Reset the Analyzed flags in all nodes of the tree whose root is N

   function Safe_To_Capture_Value
     (N    : Node_Id;
      Ent  : Entity_Id;
      Cond : Boolean := False) return Boolean;
   --  The caller is interested in capturing a value (either the current value,
   --  or an indication that the value is non-null) for the given entity Ent.
   --  This value can only be captured if sequential execution semantics can be
   --  properly guaranteed so that a subsequent reference will indeed be sure
   --  that this current value indication is correct. The node N is the
   --  construct which resulted in the possible capture of the value (this
   --  is used to check if we are in a conditional).
   --
   --  Cond is used to skip the test for being inside a conditional. It is used
   --  in the case of capturing values from if/while tests, which already do a
   --  proper job of handling scoping issues without this help.
   --
   --  The only entities whose values can be captured are OUT and IN OUT formal
   --  parameters, and variables unless Cond is True, in which case we also
   --  allow IN formals, loop parameters and constants, where we cannot ever
   --  capture actual value information, but we can capture conditional tests.

   function Same_Name (N1, N2 : Node_Id) return Boolean;
   --  Determine if two (possibly expanded) names are the same name. This is
   --  a purely syntactic test, and N1 and N2 need not be analyzed.

   function Same_Object (Node1, Node2 : Node_Id) return Boolean;
   --  Determine if Node1 and Node2 are known to designate the same object.
   --  This is a semantic test and both nodes must be fully analyzed. A result
   --  of True is decisively correct. A result of False does not necessarily
   --  mean that different objects are designated, just that this could not
   --  be reliably determined at compile time.

   function Same_Type (T1, T2 : Entity_Id) return Boolean;
   --  Determines if T1 and T2 represent exactly the same type. Two types
   --  are the same if they are identical, or if one is an unconstrained
   --  subtype of the other, or they are both common subtypes of the same
   --  type with identical constraints. The result returned is conservative.
   --  It is True if the types are known to be the same, but a result of
   --  False is indecisive (e.g. the compiler may not be able to tell that
   --  two constraints are identical).

   function Same_Value (Node1, Node2 : Node_Id) return Boolean;
   --  Determines if Node1 and Node2 are known to be the same value, which is
   --  true if they are both compile time known values and have the same value,
   --  or if they are the same object (in the sense of function Same_Object).
   --  A result of False does not necessarily mean they have different values,
   --  just that it is not possible to determine they have the same value.

   function Scope_Within_Or_Same (Scope1, Scope2 : Entity_Id) return Boolean;
   --  Determines if the entity Scope1 is the same as Scope2, or if it is
   --  inside it, where both entities represent scopes. Note that scopes
   --  are only partially ordered, so Scope_Within_Or_Same (A,B) and
   --  Scope_Within_Or_Same (B,A) can both be False for a given pair A,B.

   procedure Save_Actual (N : Node_Id; Writable : Boolean := False);
   --  Enter an actual in a call in a table global, for subsequent check of
   --  possible order dependence in the presence of IN OUT parameters for
   --  functions in Ada 2012 (or access parameters in older language versions).

   function Scope_Within (Scope1, Scope2 : Entity_Id) return Boolean;
   --  Like Scope_Within_Or_Same, except that this function returns
   --  False in the case where Scope1 and Scope2 are the same scope.

   procedure Set_Convention (E : Entity_Id; Val : Convention_Id);
   --  Same as Basic_Set_Convention, but with an extra check for access types.
   --  In particular, if E is an access-to-subprogram type, and Val is a
   --  foreign convention, then we set Can_Use_Internal_Rep to False on E.

   procedure Set_Current_Entity (E : Entity_Id);
   pragma Inline (Set_Current_Entity);
   --  Establish the entity E as the currently visible definition of its
   --  associated name (i.e. the Node_Id associated with its name).

   procedure Set_Debug_Info_Needed (T : Entity_Id);
   --  Sets the Debug_Info_Needed flag on entity T , and also on any entities
   --  that are needed by T (for an object, the type of the object is needed,
   --  and for a type, various subsidiary types are needed -- see body for
   --  details). Never has any effect on T if the Debug_Info_Off flag is set.
   --  This routine should always be used instead of Set_Needs_Debug_Info to
   --  ensure that subsidiary entities are properly handled.

   procedure Set_Entity_With_Style_Check (N : Node_Id; Val : Entity_Id);
   --  This procedure has the same calling sequence as Set_Entity, but
   --  if Style_Check is set, then it calls a style checking routine which
   --  can check identifier spelling style.

   procedure Set_Name_Entity_Id (Id : Name_Id; Val : Entity_Id);
   pragma Inline (Set_Name_Entity_Id);
   --  Sets the Entity_Id value associated with the given name, which is the
   --  Id of the innermost visible entity with the given name. See the body
   --  of package Sem_Ch8 for further details on the handling of visibility.

   procedure Set_Next_Actual (Ass1_Id : Node_Id; Ass2_Id : Node_Id);
   --  The arguments may be parameter associations, whose descendants
   --  are the optional formal name and the actual parameter. Positional
   --  parameters are already members of a list, and do not need to be
   --  chained separately. See also First_Actual and Next_Actual.

   procedure Set_Optimize_Alignment_Flags (E : Entity_Id);
   pragma Inline (Set_Optimize_Alignment_Flags);
   --  Sets Optimize_Alignment_Space/Time flags in E from current settings

   procedure Set_Public_Status (Id : Entity_Id);
   --  If an entity (visible or otherwise) is defined in a library
   --  package, or a package that is itself public, then this subprogram
   --  labels the entity public as well.

   procedure Set_Referenced_Modified (N : Node_Id; Out_Param : Boolean);
   --  N is the node for either a left hand side (Out_Param set to False),
   --  or an Out or In_Out parameter (Out_Param set to True). If there is
   --  an assignable entity being referenced, then the appropriate flag
   --  (Referenced_As_LHS if Out_Param is False, Referenced_As_Out_Parameter
   --  if Out_Param is True) is set True, and the other flag set False.

   procedure Set_Scope_Is_Transient (V : Boolean := True);
   --  Set the flag Is_Transient of the current scope

   procedure Set_Size_Info (T1, T2 : Entity_Id);
   pragma Inline (Set_Size_Info);
   --  Copies the Esize field and Has_Biased_Representation flag from sub(type)
   --  entity T2 to (sub)type entity T1. Also copies the Is_Unsigned_Type flag
   --  in the fixed-point and discrete cases, and also copies the alignment
   --  value from T2 to T1. It does NOT copy the RM_Size field, which must be
   --  separately set if this is required to be copied also.

   function Scope_Is_Transient return Boolean;
   --  True if the current scope is transient

   function Static_Boolean (N : Node_Id) return Uint;
   --  This function analyzes the given expression node and then resolves it
   --  as Standard.Boolean. If the result is static, then Uint_1 or Uint_0 is
   --  returned corresponding to the value, otherwise an error message is
   --  output and No_Uint is returned.

   function Static_Integer (N : Node_Id) return Uint;
   --  This function analyzes the given expression node and then resolves it
   --  as any integer type. If the result is static, then the value of the
   --  universal expression is returned, otherwise an error message is output
   --  and a value of No_Uint is returned.

   function Statically_Different (E1, E2 : Node_Id) return Boolean;
   --  Return True if it can be statically determined that the Expressions
   --  E1 and E2 refer to different objects

   function Subprogram_Access_Level (Subp : Entity_Id) return Uint;
   --  Return the accessibility level of the view denoted by Subp

   procedure Trace_Scope (N : Node_Id; E : Entity_Id; Msg : String);
   --  Print debugging information on entry to each unit being analyzed

   procedure Transfer_Entities (From : Entity_Id; To : Entity_Id);
   --  Move a list of entities from one scope to another, and recompute
   --  Is_Public based upon the new scope.

   function Type_Access_Level (Typ : Entity_Id) return Uint;
   --  Return the accessibility level of Typ

   function Type_Without_Stream_Operation
     (T  : Entity_Id;
      Op : TSS_Name_Type := TSS_Null) return Entity_Id;
   --  AI05-0161: In Ada 2012, if the restriction No_Default_Stream_Attributes
   --  is active then we cannot generate stream subprograms for composite types
   --  with elementary subcomponents that lack user-defined stream subprograms.
   --  This predicate determines whether a type has such an elementary
   --  subcomponent. If Op is TSS_Null, a type that lacks either Read or Write
   --  prevents the construction of a composite stream operation. If Op is
   --  specified we check only for the given stream operation.

   function Unique_Defining_Entity (N : Node_Id) return Entity_Id;
   --  Return the entity which represents declaration N, so that different
   --  views of the same entity have the same unique defining entity:
   --  * package spec and body;
   --  * subprogram declaration, subprogram stub and subprogram body;
   --  * private view and full view of a type;
   --  * private view and full view of a deferred constant.
   --  In other cases, return the defining entity for N.

   function Unique_Entity (E : Entity_Id) return Entity_Id;
   --  Return the unique entity for entity E, which would be returned by
   --  Unique_Defining_Entity if applied to the enclosing declaration of E.

   function Unique_Name (E : Entity_Id) return String;
   --  Return a unique name for entity E, which could be used to identify E
   --  across compilation units.

   function Unit_Declaration_Node (Unit_Id : Entity_Id) return Node_Id;
   --  Unit_Id is the simple name of a program unit, this function returns the
   --  corresponding xxx_Declaration node for the entity. Also applies to the
   --  body entities for subprograms, tasks and protected units, in which case
   --  it returns the subprogram, task or protected body node for it. The unit
   --  may be a child unit with any number of ancestors.

   function Unit_Is_Visible (U : Entity_Id) return Boolean;
   --  Determine whether a compilation unit is visible in the current context,
   --  because there is a with_clause that makes the unit available. Used to
   --  provide better messages on common visiblity errors on operators.

   function Universal_Interpretation (Opnd : Node_Id) return Entity_Id;
   --  Yields Universal_Integer or Universal_Real if this is a candidate

   function Unqualify (Expr : Node_Id) return Node_Id;
   pragma Inline (Unqualify);
   --  Removes any qualifications from Expr. For example, for T1'(T2'(X)), this
   --  returns X. If Expr is not a qualified expression, returns Expr.

   function Visible_Ancestors (Typ : Entity_Id) return Elist_Id;
   --  [Ada 2012:AI-0125-1]: Collect all the visible parents and progenitors
   --  of a type extension or private extension declaration. If the full-view
   --  of private parents and progenitors is available then it is used to
   --  generate the list of visible ancestors; otherwise their partial
   --  view is added to the resulting list.

   function Within_Init_Proc return Boolean;
   --  Determines if Current_Scope is within an init proc

   procedure Wrong_Type (Expr : Node_Id; Expected_Type : Entity_Id);
   --  Output error message for incorrectly typed expression. Expr is the node
   --  for the incorrectly typed construct (Etype (Expr) is the type found),
   --  and Expected_Type is the entity for the expected type. Note that Expr
   --  does not have to be a subexpression, anything with an Etype field may
   --  be used.

end Sem_Util;<|MERGE_RESOLUTION|>--- conflicted
+++ resolved
@@ -6,11 +6,7 @@
 --                                                                          --
 --                                 S p e c                                  --
 --                                                                          --
-<<<<<<< HEAD
---          Copyright (C) 1992-2009, Free Software Foundation, Inc.         --
-=======
 --          Copyright (C) 1992-2011, Free Software Foundation, Inc.         --
->>>>>>> 3082eeb7
 --                                                                          --
 -- GNAT is free software;  you can  redistribute it  and/or modify it under --
 -- terms of the  GNU General Public License as published  by the Free Soft- --
@@ -160,8 +156,6 @@
    --  not necessarily mean that CE could be raised, but a response of True
    --  means that for sure CE cannot be raised.
 
-<<<<<<< HEAD
-=======
    procedure Check_Implicit_Dereference (Nam : Node_Id; Typ : Entity_Id);
    --  AI05-139-2: Accessors and iterators for containers. This procedure
    --  checks whether T is a reference type, and if so it adds an interprettion
@@ -177,7 +171,6 @@
    --  remains in the Examiner (JB01-005). Note that the Examiner does not
    --  count package declarations in later declarative items.
 
->>>>>>> 3082eeb7
    procedure Check_Dynamically_Tagged_Expression
      (Expr        : Node_Id;
       Typ         : Entity_Id;
@@ -298,8 +291,6 @@
    --  then that is what is returned, otherwise the Enclosing_Subprogram of the
    --  Current_Scope is returned. The returned value is Empty if this is called
    --  from a library package which is not within any subprogram.
-<<<<<<< HEAD
-=======
 
    function Deepest_Type_Access_Level (Typ : Entity_Id) return Uint;
    --  Same as Type_Access_Level, except that if the type is the type of an Ada
@@ -308,7 +299,6 @@
    --  accessibility level of the object may take on values in a range. The low
    --  bound of of that range is returned by Type_Access_Level; this function
    --  yields the high bound of that range.
->>>>>>> 3082eeb7
 
    function Defining_Entity (N : Node_Id) return Entity_Id;
    --  Given a declaration N, returns the associated defining entity. If the
@@ -325,15 +315,6 @@
    --  the discriminal of the discriminant of a concurrent type. This is needed
    --  to disable some optimizations on private components of protected types,
    --  and constraint checks on entry families constrained by discriminants.
-
-   function Denotes_Same_Object (A1, A2 : Node_Id) return Boolean;
-   function Denotes_Same_Prefix (A1, A2 : Node_Id) return Boolean;
-   --  Functions to detect suspicious overlapping between actuals in a call,
-   --  when one of them is writable. The predicates are those proposed in
-   --  AI05-0144, to detect dangerous order dependence in complex calls.
-   --  I would add a parameter Warn which enables more extensive testing of
-   --  cases as we find appropriate when we are only warning ??? Or perhaps
-   --  return an indication of (Error, Warn, OK) ???
 
    function Denotes_Same_Object (A1, A2 : Node_Id) return Boolean;
    function Denotes_Same_Prefix (A1, A2 : Node_Id) return Boolean;
@@ -428,24 +409,6 @@
    function Find_Corresponding_Discriminant
      (Id   : Node_Id;
       Typ  : Entity_Id) return Entity_Id;
-<<<<<<< HEAD
-   --  Because discriminants may have different names in a generic unit
-   --  and in an instance, they are resolved positionally when possible.
-   --  A reference to a discriminant carries the discriminant that it
-   --  denotes when analyzed. Subsequent uses of this id on a different
-   --  type denote the discriminant at the same position in this new type.
-
-   procedure Find_Overlaid_Entity
-     (N   : Node_Id;
-      Ent : out Entity_Id;
-      Off : out Boolean);
-   --  The node N should be an address representation clause. Determines if the
-   --  target expression is the address of an entity with an optional offset.
-   --  If so, Ent is set to the entity and, if there is an offset, Off is set
-   --  to True, otherwise to False. If N is not an address representation
-   --  clause, or if it is not possible to determine that the address is of
-   --  this form, then Ent is set to Empty, and Off is set to False.
-=======
    --  Because discriminants may have different names in a generic unit and in
    --  an instance, they are resolved positionally when possible. A reference
    --  to a discriminant carries the discriminant that it denotes when it is
@@ -462,7 +425,6 @@
    --  Off to True, otherwise to False. If N is not an address representation
    --  clause, or if it is not possible to determine that the address is of
    --  this form, then set Ent to Empty.
->>>>>>> 3082eeb7
 
    function Find_Parameter_Type (Param : Node_Id) return Entity_Id;
    --  Return the type of formal parameter Param as determined by its
@@ -779,17 +741,6 @@
    --  whether they have been completed by a full constant declaration or an
    --  Import pragma. Emit the error message if that is not the case.
 
-<<<<<<< HEAD
-   function Is_AAMP_Float (E : Entity_Id) return Boolean;
-   --  Defined for all type entities. Returns True only for the base type of
-   --  float types with AAMP format. The particular format is determined by the
-   --  Digits_Value value which is 6 for the 32-bit floating point type, or 9
-   --  for the 48-bit type. This is not an attribute function (like VAX_Float)
-   --  in order to not use up an extra flag and to prevent the dependency of
-   --  Einfo on Targparm which would be required for a synthesized attribute.
-
-=======
->>>>>>> 3082eeb7
    function Is_Actual_Out_Parameter (N : Node_Id) return Boolean;
    --  Determines if N is an actual parameter of out mode in a subprogram call
 
@@ -884,9 +835,6 @@
    function Is_LHS (N : Node_Id) return Boolean;
    --  Returns True iff N is used as Name in an assignment statement
 
-   function Is_LHS (N : Node_Id) return Boolean;
-   --  Returns True iff N is used as Name in an assignment statement.
-
    function Is_Library_Level_Entity (E : Entity_Id) return Boolean;
    --  A library-level declaration is one that is accessible from Standard,
    --  i.e. a library unit or an entity declared in a library package.
@@ -901,15 +849,6 @@
    --  variable and constant objects return True (compare Is_Variable).
 
    function Is_OK_Variable_For_Out_Formal (AV : Node_Id) return Boolean;
-<<<<<<< HEAD
-   --  Used to test if AV is an acceptable formal for an OUT or IN OUT
-   --  formal. Note that the Is_Variable function is not quite the right
-   --  test because this is a case in which conversions whose expression
-   --  is a variable (in the Is_Variable sense) with a non-tagged type
-   --  target are considered view conversions and hence variables.
-
-   function Is_Partially_Initialized_Type (Typ : Entity_Id) return Boolean;
-=======
    --  Used to test if AV is an acceptable formal for an OUT or IN OUT formal.
    --  Note that the Is_Variable function is not quite the right test because
    --  this is a case in which conversions whose expression is a variable (in
@@ -919,14 +858,11 @@
    function Is_Partially_Initialized_Type
      (Typ              : Entity_Id;
       Include_Implicit : Boolean := True) return Boolean;
->>>>>>> 3082eeb7
    --  Typ is a type entity. This function returns true if this type is partly
    --  initialized, meaning that an object of the type is at least partly
    --  initialized (in particular in the record case, that at least one
    --  component has an initialization expression). Note that initialization
    --  resulting from the use of pragma Normalized_Scalars does not count.
-<<<<<<< HEAD
-=======
    --  Include_Implicit controls whether implicit initialization of access
    --  values to null, and of discriminant values, is counted as making the
    --  type be partially initialized. For the default setting of True, these
@@ -934,7 +870,6 @@
    --  access values not explicitly initialized will return True. Otherwise
    --  if Include_Implicit is False, these cases do not count as making the
    --  type be partially initialized.
->>>>>>> 3082eeb7
 
    function Is_Potentially_Persistent_Type (T : Entity_Id) return Boolean;
    --  Determines if type T is a potentially persistent type. A potentially
@@ -1018,37 +953,27 @@
    --  object that is accessed directly, as opposed to the other CIL objects
    --  that are accessed through managed pointers.
 
-<<<<<<< HEAD
-=======
    function Is_VMS_Operator (Op : Entity_Id) return Boolean;
    --  Determine whether an operator is one of the intrinsics defined
    --  in the DEC system extension.
 
->>>>>>> 3082eeb7
    function Is_Delegate (T : Entity_Id) return Boolean;
    --  Returns true if type T represents a delegate. A Delegate is the CIL
    --  object used to represent access-to-subprogram types. This is only
    --  relevant to CIL, will always return false for other targets.
 
-<<<<<<< HEAD
-   function Is_Variable (N : Node_Id) return Boolean;
-=======
    function Is_Variable
      (N                 : Node_Id;
       Use_Original_Node : Boolean := True) return Boolean;
->>>>>>> 3082eeb7
    --  Determines if the tree referenced by N represents a variable, i.e. can
    --  appear on the left side of an assignment. There is one situation (formal
    --  parameters) in which non-tagged type conversions are also considered
    --  variables, but Is_Variable returns False for such cases, since it has
    --  no knowledge of the context. Note that this is the point at which
    --  Assignment_OK is checked, and True is returned for any tree thus marked.
-<<<<<<< HEAD
-=======
    --  Use_Original_Node is used to perform the test on Original_Node (N). By
    --  default is True since this routine is commonly invoked as part of the
    --  semantic analysis and it must not be disturbed by the rewriten nodes.
->>>>>>> 3082eeb7
 
    function Is_Visibly_Controlled (T : Entity_Id) return Boolean;
    --  Check whether T is derived from a visibly controlled type. This is true
@@ -1062,14 +987,11 @@
    --  the legality checks described in RM C.6(12). Note that the test here is
    --  for something actually declared as volatile, not for an object that gets
    --  treated as volatile (see Einfo.Treat_As_Volatile).
-<<<<<<< HEAD
-=======
 
    function Itype_Has_Declaration (Id : Entity_Id) return Boolean;
    --  Applies to Itypes. True if the Itype is attached to a declaration for
    --  the type through its Parent field, which may or not be present in the
    --  tree.
->>>>>>> 3082eeb7
 
    procedure Kill_Current_Values (Last_Assignment_Only : Boolean := False);
    --  This procedure is called to clear all constant indications from all
@@ -1321,10 +1243,6 @@
    --  Returns True if the expression Expr contains any references to a
    --  generic type. This can only happen within a generic template.
 
-   function References_Generic_Formal_Type (N : Node_Id) return Boolean;
-   --  Returns True if the expression Expr contains any references to a
-   --  generic type. This can only happen within a generic template.
-
    procedure Remove_Homonym (E : Entity_Id);
    --  Removes E from the homonym chain
 
