------------------------------------------------------------------------------
--                                                                          --
--                         GNAT COMPILER COMPONENTS                         --
--                                                                          --
--                             P A R . U T I L                              --
--                                                                          --
--                                 B o d y                                  --
--                                                                          --
<<<<<<< HEAD
--          Copyright (C) 1992-2009, Free Software Foundation, Inc.         --
=======
--          Copyright (C) 1992-2010, Free Software Foundation, Inc.         --
>>>>>>> b56a5220
--                                                                          --
-- GNAT is free software;  you can  redistribute it  and/or modify it under --
-- terms of the  GNU General Public License as published  by the Free Soft- --
-- ware  Foundation;  either version 3,  or (at your option) any later ver- --
-- sion.  GNAT is distributed in the hope that it will be useful, but WITH- --
-- OUT ANY WARRANTY;  without even the  implied warranty of MERCHANTABILITY --
-- or FITNESS FOR A PARTICULAR PURPOSE.  See the GNU General Public License --
-- for  more details.  You should have  received  a copy of the GNU General --
-- Public License  distributed with GNAT; see file COPYING3.  If not, go to --
-- http://www.gnu.org/licenses for a complete copy of the license.          --
--                                                                          --
-- GNAT was originally developed  by the GNAT team at  New York University. --
-- Extensive contributions were provided by Ada Core Technologies Inc.      --
--                                                                          --
------------------------------------------------------------------------------

with Csets;    use Csets;
with Namet.Sp; use Namet.Sp;
with Stylesw;  use Stylesw;
with Uintp;    use Uintp;

with GNAT.Spelling_Checker; use GNAT.Spelling_Checker;

separate (Par)
package body Util is

   ---------------------
   -- Bad_Spelling_Of --
   ---------------------

   function Bad_Spelling_Of (T : Token_Type) return Boolean is
      Tname : constant String := Token_Type'Image (T);
      --  Characters of token name

      S : String (1 .. Tname'Last - 4);
      --  Characters of token name folded to lower case, omitting TOK_ at start

      M1 : String (1 .. 42) := "incorrect spelling of keyword ************";
      M2 : String (1 .. 44) := "illegal abbreviation of keyword ************";
      --  Buffers used to construct error message

      P1 : constant := 30;
      P2 : constant := 32;
      --  Starting subscripts in M1, M2 for keyword name

      SL : constant Natural := S'Length;
      --  Length of expected token name excluding TOK_ at start

   begin
      if Token /= Tok_Identifier then
         return False;
      end if;

      for J in S'Range loop
         S (J) := Fold_Lower (Tname (J + 4));
      end loop;

      Get_Name_String (Token_Name);

      --  A special check for case of PROGRAM used for PROCEDURE

      if T = Tok_Procedure
        and then Name_Len = 7
        and then Name_Buffer (1 .. 7) = "program"
      then
         Error_Msg_SC -- CODEFIX
           ("PROCEDURE expected");
         Token := T;
         return True;

      --  A special check for an illegal abbreviation

      elsif Name_Len < S'Length
        and then Name_Len >= 4
        and then Name_Buffer (1 .. Name_Len) = S (1 .. Name_Len)
      then
         for J in 1 .. S'Last loop
            M2 (P2 + J - 1) := Fold_Upper (S (J));
         end loop;

         Error_Msg_SC -- CODEFIX???
           (M2 (1 .. P2 - 1 + S'Last));
         Token := T;
         return True;
      end if;

      --  Now we go into the full circuit to check for a misspelling

      --  Never consider something a misspelling if either the actual or
      --  expected string is less than 3 characters (before this check we
      --  used to consider i to be a misspelled if in some cases!)

      if SL < 3 or else Name_Len < 3 then
         return False;

      --  Special case: prefix matches, i.e. the leading characters of the
      --  token that we have exactly match the required keyword. If there
      --  are at least two characters left over, assume that we have a case
      --  of two keywords joined together which should not be joined.

      elsif Name_Len > SL + 1
        and then S = Name_Buffer (1 .. SL)
      then
         Scan_Ptr := Token_Ptr + S'Length;
         Error_Msg_S ("|missing space");
         Token := T;
         return True;
      end if;

      if Is_Bad_Spelling_Of (Name_Buffer (1 .. Name_Len), S) then
         for J in 1 .. S'Last loop
            M1 (P1 + J - 1) := Fold_Upper (S (J));
         end loop;

         Error_Msg_SC -- CODFIX
           (M1 (1 .. P1 - 1 + S'Last));
         Token := T;
         return True;

      else
         return False;
      end if;
   end Bad_Spelling_Of;

   ----------------------
   -- Check_95_Keyword --
   ----------------------

   --  On entry, the caller has checked that current token is an identifier
   --  whose name matches the name of the 95 keyword New_Tok.

   procedure Check_95_Keyword (Token_95, Next : Token_Type) is
      Scan_State : Saved_Scan_State;

   begin
      Save_Scan_State (Scan_State); -- at identifier/keyword
      Scan; -- past identifier/keyword

      if Token = Next then
         Restore_Scan_State (Scan_State); -- to identifier
         Error_Msg_Name_1 := Token_Name;
         Error_Msg_SC ("(Ada 83) keyword* cannot be used!");
         Token := Token_95;
      else
         Restore_Scan_State (Scan_State); -- to identifier
      end if;
   end Check_95_Keyword;

   ----------------------
   -- Check_Bad_Layout --
   ----------------------

   procedure Check_Bad_Layout is
   begin
      if RM_Column_Check and then Token_Is_At_Start_Of_Line
        and then Start_Column <= Scope.Table (Scope.Last).Ecol
      then
         Error_Msg_BC -- CODEFIX
           ("(style) incorrect layout");
      end if;
   end Check_Bad_Layout;

   --------------------------
   -- Check_Misspelling_Of --
   --------------------------

   procedure Check_Misspelling_Of (T : Token_Type) is
   begin
      if Bad_Spelling_Of (T) then
         null;
      end if;
   end Check_Misspelling_Of;

   -----------------------------
   -- Check_Simple_Expression --
   -----------------------------

   procedure Check_Simple_Expression (E : Node_Id) is
   begin
      if Expr_Form = EF_Non_Simple then
         Error_Msg_N ("this expression must be parenthesized", E);
      end if;
   end Check_Simple_Expression;

   ---------------------------------------
   -- Check_Simple_Expression_In_Ada_83 --
   ---------------------------------------

   procedure Check_Simple_Expression_In_Ada_83 (E : Node_Id) is
   begin
      if Expr_Form = EF_Non_Simple then
         if Ada_Version = Ada_83 then
            Error_Msg_N ("(Ada 83) this expression must be parenthesized!", E);
         end if;
      end if;
   end Check_Simple_Expression_In_Ada_83;

   ------------------------
   -- Check_Subtype_Mark --
   ------------------------

   function Check_Subtype_Mark (Mark : Node_Id) return Node_Id is
   begin
      if Nkind (Mark) = N_Identifier
        or else Nkind (Mark) = N_Selected_Component
        or else (Nkind (Mark) = N_Attribute_Reference
                  and then Is_Type_Attribute_Name (Attribute_Name (Mark)))
        or else Mark = Error
      then
         return Mark;
      else
         Error_Msg ("subtype mark expected", Sloc (Mark));
         return Error;
      end if;
   end Check_Subtype_Mark;

   -------------------
   -- Comma_Present --
   -------------------

   function Comma_Present return Boolean is
      Scan_State  : Saved_Scan_State;
      Paren_Count : Nat;

   begin
      --  First check, if a comma is present, then a comma is present!

      if Token = Tok_Comma then
         T_Comma;
         return True;

      --  If we have a right paren, then that is taken as ending the list
      --  i.e. no comma is present.

      elsif Token = Tok_Right_Paren then
         return False;

      --  If pragmas, then get rid of them and make a recursive call
      --  to process what follows these pragmas.

      elsif Token = Tok_Pragma then
         P_Pragmas_Misplaced;
         return Comma_Present;

      --  At this stage we have an error, and the goal is to decide on whether
      --  or not we should diagnose an error and report a (non-existent)
      --  comma as being present, or simply to report no comma is present

      --  If we are a semicolon, then the question is whether we have a missing
      --  right paren, or whether the semicolon should have been a comma. To
      --  guess the right answer, we scan ahead keeping track of the paren
      --  level, looking for a clue that helps us make the right decision.

      --  This approach is highly accurate in the single error case, and does
      --  not make bad mistakes in the multiple error case (indeed we can't
      --  really make a very bad decision at this point in any case).

      elsif Token = Tok_Semicolon then
         Save_Scan_State (Scan_State);
         Scan; -- past semicolon

         --  Check for being followed by identifier => which almost certainly
         --  means we are still in a parameter list and the comma should have
         --  been a semicolon (such a sequence could not follow a semicolon)

         if Token = Tok_Identifier then
            Scan;

            if Token = Tok_Arrow then
               goto Assume_Comma;
            end if;
         end if;

         --  If that test didn't work, loop ahead looking for a comma or
         --  semicolon at the same parenthesis level. Always remember that
         --  we can't go badly wrong in an error situation like this!

         Paren_Count := 0;

         --  Here is the look ahead loop, Paren_Count tells us whether the
         --  token we are looking at is at the same paren level as the
         --  suspicious semicolon that we are trying to figure out.

         loop

            --  If we hit another semicolon or an end of file, and we have
            --  not seen a right paren or another comma on the way, then
            --  probably the semicolon did end the list. Indeed that is
            --  certainly the only single error correction possible here.

            if Token = Tok_Semicolon or else Token = Tok_EOF then
               Restore_Scan_State (Scan_State);
               return False;

            --  A comma at the same paren level as the semicolon is a strong
            --  indicator that the semicolon should have been a comma, indeed
            --  again this is the only possible single error correction.

            elsif Token = Tok_Comma then
               exit when Paren_Count = 0;

            --  A left paren just bumps the paren count

            elsif Token = Tok_Left_Paren then
               Paren_Count := Paren_Count + 1;

            --  A right paren that is at the same paren level as the semicolon
            --  also means that the only possible single error correction is
            --  to assume that the semicolon should have been a comma. If we
            --  are not at the same paren level, then adjust the paren level.

            elsif Token = Tok_Right_Paren then
               exit when Paren_Count = 0;
               Paren_Count := Paren_Count - 1;
            end if;

            --  Keep going, we haven't made a decision yet

            Scan;
         end loop;

         --  If we fall through the loop, it means that we found a terminating
         --  right paren or another comma. In either case it is reasonable to
         --  assume that the semicolon was really intended to be a comma. Also
         --  come here for the identifier arrow case.

         <<Assume_Comma>>
            Restore_Scan_State (Scan_State);
            Error_Msg_SC -- CODEFIX
              ("|"";"" should be "",""");
            Scan; -- past the semicolon
            return True;

      --  If we are not at semicolon or a right paren, then we base the
      --  decision on whether or not the next token can be part of an
      --  expression. If not, then decide that no comma is present (the
      --  caller will eventually generate a missing right parent message)

      elsif Token in Token_Class_Eterm then
         return False;

      --  Otherwise we assume a comma is present, even if none is present,
      --  since the next token must be part of an expression, so if we were
      --  at the end of the list, then there is more than one error present.

      else
         T_Comma; -- to give error
         return True;
      end if;
   end Comma_Present;

   -----------------------
   -- Discard_Junk_List --
   -----------------------

   procedure Discard_Junk_List (L : List_Id) is
      pragma Warnings (Off, L);
   begin
      null;
   end Discard_Junk_List;

   -----------------------
   -- Discard_Junk_Node --
   -----------------------

   procedure Discard_Junk_Node (N : Node_Id) is
      pragma Warnings (Off, N);
   begin
      null;
   end Discard_Junk_Node;

   ------------
   -- Ignore --
   ------------

   procedure Ignore (T : Token_Type) is
   begin
      while Token = T loop
         if T = Tok_Comma then
            Error_Msg_SC -- CODEFIX
              ("|extra "","" ignored");

         elsif T = Tok_Left_Paren then
            Error_Msg_SC -- CODEFIX
              ("|extra ""("" ignored");

         elsif T = Tok_Right_Paren then
            Error_Msg_SC -- CODEFIX
              ("|extra "")"" ignored");

         elsif T = Tok_Semicolon then
            Error_Msg_SC -- CODEFIX
              ("|extra "";"" ignored");

         elsif T = Tok_Colon then
            Error_Msg_SC -- CODEFIX
              ("|extra "":"" ignored");

         else
            declare
               Tname : constant String := Token_Type'Image (Token);
            begin
               Error_Msg_SC ("|extra " & Tname (5 .. Tname'Last) & "ignored");
            end;
         end if;

         Scan; -- Scan past ignored token
      end loop;
   end Ignore;

   ----------------------------
   -- Is_Reserved_Identifier --
   ----------------------------

   function Is_Reserved_Identifier (C : Id_Check := None) return Boolean is
   begin
      if not Is_Reserved_Keyword (Token) then
         return False;

      else
         declare
            Ident_Casing : constant Casing_Type :=
                             Identifier_Casing (Current_Source_File);
            Key_Casing   : constant Casing_Type :=
                             Keyword_Casing (Current_Source_File);

         begin
            --  If the casing of identifiers and keywords is different in
            --  this source file, and the casing of this token matches the
            --  keyword casing, then we return False, since it is pretty
            --  clearly intended to be a keyword.

            if Ident_Casing = Unknown
              or else Key_Casing = Unknown
              or else Ident_Casing = Key_Casing
              or else Determine_Token_Casing /= Key_Casing
            then
               return True;

            --  Here we have a keyword written clearly with keyword casing.
            --  In default mode, we would not be willing to consider this as
            --  a reserved identifier, but if C is set, we may still accept it

            elsif C /= None then
               declare
                  Scan_State  : Saved_Scan_State;
                  OK_Next_Tok : Boolean;

               begin
                  Save_Scan_State (Scan_State);
                  Scan;

                  if Token_Is_At_Start_Of_Line then
                     return False;
                  end if;

                  case C is
                     when None =>
                        raise Program_Error;

                     when C_Comma_Right_Paren =>
                        OK_Next_Tok :=
                          Token = Tok_Comma or else Token = Tok_Right_Paren;

                     when C_Comma_Colon =>
                        OK_Next_Tok :=
                          Token = Tok_Comma or else Token = Tok_Colon;

                     when C_Do =>
                        OK_Next_Tok :=
                          Token = Tok_Do;

                     when C_Dot =>
                        OK_Next_Tok :=
                          Token = Tok_Dot;

                     when C_Greater_Greater =>
                        OK_Next_Tok :=
                          Token = Tok_Greater_Greater;

                     when C_In =>
                        OK_Next_Tok :=
                          Token = Tok_In;

                     when C_Is =>
                        OK_Next_Tok :=
                          Token = Tok_Is;

                     when C_Left_Paren_Semicolon =>
                        OK_Next_Tok :=
                          Token = Tok_Left_Paren or else Token = Tok_Semicolon;

                     when C_Use =>
                        OK_Next_Tok :=
                          Token = Tok_Use;

                     when C_Vertical_Bar_Arrow =>
                        OK_Next_Tok :=
                          Token = Tok_Vertical_Bar or else Token = Tok_Arrow;
                  end case;

                  Restore_Scan_State (Scan_State);

                  if OK_Next_Tok then
                     return True;
                  end if;
               end;
            end if;
         end;
      end if;

      --  If we fall through it is not a reserved identifier

      return False;
   end Is_Reserved_Identifier;

   ----------------------
   -- Merge_Identifier --
   ----------------------

   procedure Merge_Identifier (Prev : Node_Id; Nxt : Token_Type) is
   begin
      if Token /= Tok_Identifier then
         return;
      end if;

      declare
         S : Saved_Scan_State;
         T : Token_Type;

      begin
         Save_Scan_State (S);
         Scan;
         T := Token;
         Restore_Scan_State (S);

         if T /= Nxt then
            return;
         end if;
      end;

      --  Check exactly one space between identifiers

      if Source (Token_Ptr - 1) /= ' '
        or else Int (Token_Ptr) /=
                  Int (Prev_Token_Ptr) + Length_Of_Name (Chars (Prev)) + 1
      then
         return;
      end if;

      --  Do the merge

      Get_Name_String (Chars (Token_Node));

      declare
         Buf : constant String (1 .. Name_Len) :=
                 Name_Buffer (1 .. Name_Len);

      begin
         Get_Name_String (Chars (Prev));
         Add_Char_To_Name_Buffer ('_');
         Add_Str_To_Name_Buffer (Buf);
         Set_Chars (Prev, Name_Find);
      end;

      Error_Msg_Node_1 := Prev;
      Error_Msg_SC ("unexpected identifier, possibly & was meant here");
      Scan;
   end Merge_Identifier;

   -------------------
   -- Next_Token_Is --
   -------------------

   function Next_Token_Is (Tok : Token_Type) return Boolean is
      Scan_State : Saved_Scan_State;
      Result     : Boolean;
   begin
      Save_Scan_State (Scan_State);
      Scan;
      Result := (Token = Tok);
      Restore_Scan_State (Scan_State);
      return Result;
   end Next_Token_Is;

   -------------------
   -- No_Constraint --
   -------------------

   procedure No_Constraint is
   begin
      if Token in Token_Class_Consk then
         Error_Msg_SC ("constraint not allowed here");
         Discard_Junk_Node (P_Constraint_Opt);
      end if;
   end No_Constraint;

   ---------------------
   -- Pop_Scope_Stack --
   ---------------------

   procedure Pop_Scope_Stack is
   begin
      pragma Assert (Scope.Last > 0);
      Scope.Decrement_Last;

      if Debug_Flag_P then
         Error_Msg_Uint_1 := UI_From_Int (Scope.Last);
         Error_Msg_SC ("decrement scope stack ptr, new value = ^!");
      end if;
   end Pop_Scope_Stack;

   ----------------------
   -- Push_Scope_Stack --
   ----------------------

   procedure Push_Scope_Stack is
   begin
      Scope.Increment_Last;

      if Style_Check_Max_Nesting_Level
        and then Scope.Last = Style_Max_Nesting_Level + 1
      then
         Error_Msg
           ("(style) maximum nesting level exceeded",
            First_Non_Blank_Location);
      end if;

      Scope.Table (Scope.Last).Junk := False;
      Scope.Table (Scope.Last).Node := Empty;

      if Debug_Flag_P then
         Error_Msg_Uint_1 := UI_From_Int (Scope.Last);
         Error_Msg_SC ("increment scope stack ptr, new value = ^!");
      end if;
   end Push_Scope_Stack;

   ----------------------
   -- Separate_Present --
   ----------------------

   function Separate_Present return Boolean is
      Scan_State : Saved_Scan_State;

   begin
      if Token = Tok_Separate then
         return True;

      elsif Token /= Tok_Identifier then
         return False;

      else
         Save_Scan_State (Scan_State);
         Scan; -- past identifier

         if Token = Tok_Semicolon then
            Restore_Scan_State (Scan_State);
            return Bad_Spelling_Of (Tok_Separate);

         else
            Restore_Scan_State (Scan_State);
            return False;
         end if;
      end if;
   end Separate_Present;

   --------------------------
   -- Signal_Bad_Attribute --
   --------------------------

   procedure Signal_Bad_Attribute is
   begin
      Error_Msg_N ("unrecognized attribute&", Token_Node);

      --  Check for possible misspelling

      Error_Msg_Name_1 := First_Attribute_Name;
      while Error_Msg_Name_1 <= Last_Attribute_Name loop
         if Is_Bad_Spelling_Of (Token_Name, Error_Msg_Name_1) then
            Error_Msg_N -- CODEFIX
              ("\possible misspelling of %", Token_Node);
            exit;
         end if;

         Error_Msg_Name_1 := Error_Msg_Name_1 + 1;
      end loop;
   end Signal_Bad_Attribute;

   -----------------------------
   -- Token_Is_At_End_Of_Line --
   -----------------------------

   function Token_Is_At_End_Of_Line return Boolean is
      S : Source_Ptr;

   begin
      --  Skip past blanks and horizontal tabs

      S := Scan_Ptr;
      while Source (S) = ' ' or else Source (S) = ASCII.HT loop
         S := S + 1;
      end loop;

      --  We are at end of line if at a control character (CR/LF/VT/FF/EOF)
      --  or if we are at the start of an end of line comment sequence.

      return Source (S) < ' '
        or else (Source (S) = '-' and then Source (S + 1) = '-');
   end Token_Is_At_End_Of_Line;

   -------------------------------
   -- Token_Is_At_Start_Of_Line --
   -------------------------------

   function Token_Is_At_Start_Of_Line return Boolean is
   begin
      return (Token_Ptr = First_Non_Blank_Location or else Token = Tok_EOF);
   end Token_Is_At_Start_Of_Line;

end Util;<|MERGE_RESOLUTION|>--- conflicted
+++ resolved
@@ -6,11 +6,7 @@
 --                                                                          --
 --                                 B o d y                                  --
 --                                                                          --
-<<<<<<< HEAD
---          Copyright (C) 1992-2009, Free Software Foundation, Inc.         --
-=======
 --          Copyright (C) 1992-2010, Free Software Foundation, Inc.         --
->>>>>>> b56a5220
 --                                                                          --
 -- GNAT is free software;  you can  redistribute it  and/or modify it under --
 -- terms of the  GNU General Public License as published  by the Free Soft- --
@@ -91,8 +87,7 @@
             M2 (P2 + J - 1) := Fold_Upper (S (J));
          end loop;
 
-         Error_Msg_SC -- CODEFIX???
-           (M2 (1 .. P2 - 1 + S'Last));
+         Error_Msg_SC (M2 (1 .. P2 - 1 + S'Last));
          Token := T;
          return True;
       end if;
