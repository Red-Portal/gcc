------------------------------------------------------------------------------
--                                                                          --
--                         GNAT COMPILER COMPONENTS                         --
--                                                                          --
--                    G N A T . S O C K E T S . T H I N                     --
--                                                                          --
--                                 B o d y                                  --
--                                                                          --
<<<<<<< HEAD
--                     Copyright (C) 2001-2009, AdaCore                     --
=======
--                    Copyright (C) 2001-2010, AdaCore                      --
>>>>>>> 3082eeb7
--                                                                          --
-- GNAT is free software;  you can  redistribute it  and/or modify it under --
-- terms of the  GNU General Public License as published  by the Free Soft- --
-- ware  Foundation;  either version 3,  or (at your option) any later ver- --
-- sion.  GNAT is distributed in the hope that it will be useful, but WITH- --
-- OUT ANY WARRANTY;  without even the  implied warranty of MERCHANTABILITY --
-- or FITNESS FOR A PARTICULAR PURPOSE.                                     --
--                                                                          --
-- As a special exception under Section 7 of GPL version 3, you are granted --
-- additional permissions described in the GCC Runtime Library Exception,   --
-- version 3.1, as published by the Free Software Foundation.               --
--                                                                          --
-- You should have received a copy of the GNU General Public License and    --
-- a copy of the GCC Runtime Library Exception along with this program;     --
-- see the files COPYING3 and COPYING.RUNTIME respectively.  If not, see    --
-- <http://www.gnu.org/licenses/>.                                          --
--                                                                          --
-- GNAT was originally developed  by the GNAT team at  New York University. --
-- Extensive contributions were provided by Ada Core Technologies Inc.      --
--                                                                          --
------------------------------------------------------------------------------

--  This package provides a target dependent thin interface to the sockets
--  layer for use by the GNAT.Sockets package (g-socket.ads). This package
--  should not be directly with'ed by an applications program.

--  This version is for NT

with Ada.Streams;             use Ada.Streams;
with Ada.Unchecked_Conversion;
with Interfaces.C.Strings;    use Interfaces.C.Strings;
with System;                  use System;
with System.Storage_Elements; use System.Storage_Elements;

package body GNAT.Sockets.Thin is

   use type C.unsigned;
   use type C.int;

   WSAData_Dummy : array (1 .. 512) of C.int;

   WS_Version : constant := 16#0202#;
   --  Winsock 2.2

   Initialized : Boolean := False;

   function Standard_Connect
     (S       : C.int;
      Name    : System.Address;
      Namelen : C.int) return C.int;
   pragma Import (Stdcall, Standard_Connect, "connect");

   function Standard_Select
     (Nfds      : C.int;
      Readfds   : access Fd_Set;
      Writefds  : access Fd_Set;
      Exceptfds : access Fd_Set;
      Timeout   : Timeval_Access) return C.int;
   pragma Import (Stdcall, Standard_Select, "select");

   type Error_Type is
     (N_EINTR,
      N_EBADF,
      N_EACCES,
      N_EFAULT,
      N_EINVAL,
      N_EMFILE,
      N_EWOULDBLOCK,
      N_EINPROGRESS,
      N_EALREADY,
      N_ENOTSOCK,
      N_EDESTADDRREQ,
      N_EMSGSIZE,
      N_EPROTOTYPE,
      N_ENOPROTOOPT,
      N_EPROTONOSUPPORT,
      N_ESOCKTNOSUPPORT,
      N_EOPNOTSUPP,
      N_EPFNOSUPPORT,
      N_EAFNOSUPPORT,
      N_EADDRINUSE,
      N_EADDRNOTAVAIL,
      N_ENETDOWN,
      N_ENETUNREACH,
      N_ENETRESET,
      N_ECONNABORTED,
      N_ECONNRESET,
      N_ENOBUFS,
      N_EISCONN,
      N_ENOTCONN,
      N_ESHUTDOWN,
      N_ETOOMANYREFS,
      N_ETIMEDOUT,
      N_ECONNREFUSED,
      N_ELOOP,
      N_ENAMETOOLONG,
      N_EHOSTDOWN,
      N_EHOSTUNREACH,
      N_WSASYSNOTREADY,
      N_WSAVERNOTSUPPORTED,
      N_WSANOTINITIALISED,
      N_WSAEDISCON,
      N_HOST_NOT_FOUND,
      N_TRY_AGAIN,
      N_NO_RECOVERY,
      N_NO_DATA,
      N_OTHERS);

   Error_Messages : constant array (Error_Type) of chars_ptr :=
     (N_EINTR =>
        New_String ("Interrupted system call"),
      N_EBADF =>
        New_String ("Bad file number"),
      N_EACCES =>
        New_String ("Permission denied"),
      N_EFAULT =>
        New_String ("Bad address"),
      N_EINVAL =>
        New_String ("Invalid argument"),
      N_EMFILE =>
        New_String ("Too many open files"),
      N_EWOULDBLOCK =>
        New_String ("Operation would block"),
      N_EINPROGRESS =>
        New_String ("Operation now in progress. This error is "
                    & "returned if any Windows Sockets API "
                    & "function is called while a blocking "
                    & "function is in progress"),
      N_EALREADY =>
        New_String ("Operation already in progress"),
      N_ENOTSOCK =>
        New_String ("Socket operation on nonsocket"),
      N_EDESTADDRREQ =>
        New_String ("Destination address required"),
      N_EMSGSIZE =>
        New_String ("Message too long"),
      N_EPROTOTYPE =>
        New_String ("Protocol wrong type for socket"),
      N_ENOPROTOOPT =>
        New_String ("Protocol not available"),
      N_EPROTONOSUPPORT =>
        New_String ("Protocol not supported"),
      N_ESOCKTNOSUPPORT =>
        New_String ("Socket type not supported"),
      N_EOPNOTSUPP =>
        New_String ("Operation not supported on socket"),
      N_EPFNOSUPPORT =>
        New_String ("Protocol family not supported"),
      N_EAFNOSUPPORT =>
        New_String ("Address family not supported by protocol family"),
      N_EADDRINUSE =>
        New_String ("Address already in use"),
      N_EADDRNOTAVAIL =>
        New_String ("Cannot assign requested address"),
      N_ENETDOWN =>
        New_String ("Network is down. This error may be "
                    & "reported at any time if the Windows "
                    & "Sockets implementation detects an "
                    & "underlying failure"),
      N_ENETUNREACH =>
        New_String ("Network is unreachable"),
      N_ENETRESET =>
        New_String ("Network dropped connection on reset"),
      N_ECONNABORTED =>
        New_String ("Software caused connection abort"),
      N_ECONNRESET =>
        New_String ("Connection reset by peer"),
      N_ENOBUFS =>
        New_String ("No buffer space available"),
      N_EISCONN  =>
        New_String ("Socket is already connected"),
      N_ENOTCONN =>
        New_String ("Socket is not connected"),
      N_ESHUTDOWN =>
        New_String ("Cannot send after socket shutdown"),
      N_ETOOMANYREFS =>
        New_String ("Too many references: cannot splice"),
      N_ETIMEDOUT =>
        New_String ("Connection timed out"),
      N_ECONNREFUSED =>
        New_String ("Connection refused"),
      N_ELOOP =>
        New_String ("Too many levels of symbolic links"),
      N_ENAMETOOLONG =>
        New_String ("File name too long"),
      N_EHOSTDOWN =>
        New_String ("Host is down"),
      N_EHOSTUNREACH =>
        New_String ("No route to host"),
      N_WSASYSNOTREADY =>
        New_String ("Returned by WSAStartup(), indicating that "
                    & "the network subsystem is unusable"),
      N_WSAVERNOTSUPPORTED =>
        New_String ("Returned by WSAStartup(), indicating that "
                    & "the Windows Sockets DLL cannot support "
                    & "this application"),
      N_WSANOTINITIALISED =>
        New_String ("Winsock not initialized. This message is "
                    & "returned by any function except WSAStartup(), "
                    & "indicating that a successful WSAStartup() has "
                    & "not yet been performed"),
      N_WSAEDISCON =>
        New_String ("Disconnected"),
      N_HOST_NOT_FOUND =>
        New_String ("Host not found. This message indicates "
                    & "that the key (name, address, and so on) was not found"),
      N_TRY_AGAIN =>
        New_String ("Nonauthoritative host not found. This error may "
                    & "suggest that the name service itself is not "
                    & "functioning"),
      N_NO_RECOVERY =>
        New_String ("Nonrecoverable error. This error may suggest that the "
                    & "name service itself is not functioning"),
      N_NO_DATA =>
        New_String ("Valid name, no data record of requested type. "
                    & "This error indicates that the key (name, address, "
                    & "and so on) was not found."),
      N_OTHERS =>
        New_String ("Unknown system error"));

   ---------------
   -- C_Connect --
   ---------------

   function C_Connect
     (S       : C.int;
      Name    : System.Address;
      Namelen : C.int) return C.int
   is
      Res : C.int;

   begin
      Res := Standard_Connect (S, Name, Namelen);

      if Res = -1 then
         if Socket_Errno = SOSC.EWOULDBLOCK then
            Set_Socket_Errno (SOSC.EINPROGRESS);
         end if;
      end if;

      return Res;
   end C_Connect;

   ------------------
   -- Socket_Ioctl --
   ------------------
<<<<<<< HEAD

   function Socket_Ioctl
     (S   : C.int;
      Req : C.int;
      Arg : access C.int) return C.int
   is
   begin
      return C_Ioctl (S, Req, Arg);
   end Socket_Ioctl;

   ---------------
   -- C_Recvmsg --
   ---------------

   function C_Recvmsg
     (S     : C.int;
      Msg   : System.Address;
      Flags : C.int) return ssize_t
=======

   function Socket_Ioctl
     (S   : C.int;
      Req : C.int;
      Arg : access C.int) return C.int
   is
   begin
      return C_Ioctl (S, Req, Arg);
   end Socket_Ioctl;

   ---------------
   -- C_Recvmsg --
   ---------------

   function C_Recvmsg
     (S     : C.int;
      Msg   : System.Address;
      Flags : C.int) return System.CRTL.ssize_t
>>>>>>> 3082eeb7
   is
      use type C.size_t;

      Fill  : constant Boolean :=
        SOSC.MSG_WAITALL /= -1
          and then (C.unsigned (Flags) and SOSC.MSG_WAITALL) /= 0;
      --  Is the MSG_WAITALL flag set? If so we need to fully fill all vectors

      Res   : C.int;
      Count : C.int := 0;

      MH : Msghdr;
      for MH'Address use Msg;

      Iovec : array (0 .. MH.Msg_Iovlen - 1) of Vector_Element;
      for Iovec'Address use MH.Msg_Iov;
      pragma Import (Ada, Iovec);

      Iov_Index     : Integer;
      Current_Iovec : Vector_Element;

      function To_Access is new Ada.Unchecked_Conversion
                                  (System.Address, Stream_Element_Reference);
      pragma Warnings (Off, Stream_Element_Reference);

      Req : Request_Type (Name => N_Bytes_To_Read);

   begin
      --  Windows does not provide an implementation of recvmsg(). The spec for
      --  WSARecvMsg() is incompatible with the data types we define, and is
<<<<<<< HEAD
      --  not available in all versions of Windows. So, we use C_Recv instead.

      for J in Iovec'Range loop
         Res := C_Recv
           (S,
            Iovec (J).Base.all'Address,
            C.int (Iovec (J).Length),
            Flags);

         if Res < 0 then
            return ssize_t (Res);
=======
      --  available starting with Windows Vista and Server 2008 only. So,
      --  we use C_Recv instead.

      --  Check how much data are available

      Control_Socket (Socket_Type (S), Req);

      --  Fill the vectors

      Iov_Index := -1;
      Current_Iovec := (Base => null, Length => 0);

      loop
         if Current_Iovec.Length = 0 then
            Iov_Index := Iov_Index + 1;
            exit when Iov_Index > Integer (Iovec'Last);
            Current_Iovec := Iovec (SOSC.Msg_Iovlen_T (Iov_Index));
         end if;

         Res :=
           C_Recv
            (S,
             Current_Iovec.Base.all'Address,
             C.int (Current_Iovec.Length),
             Flags);

         if Res < 0 then
            return System.CRTL.ssize_t (Res);

         elsif Res = 0 and then not Fill then
            exit;

>>>>>>> 3082eeb7
         else
            pragma Assert (Stream_Element_Count (Res) <= Current_Iovec.Length);

            Count := Count + Res;
            Current_Iovec.Length :=
              Current_Iovec.Length - Stream_Element_Count (Res);
            Current_Iovec.Base :=
              To_Access (Current_Iovec.Base.all'Address
                + Storage_Offset (Res));

            --  If all the data that was initially available read, do not
            --  attempt to receive more, since this might block, or merge data
            --  from successive datagrams for a datagram-oriented socket. We
            --  still try to receive more if we need to fill all vectors
            --  (MSG_WAITALL flag is set).

            exit when Natural (Count) >= Req.Size
              and then

                --  Either we are not in fill mode

                (not Fill

                  --  Or else last vector filled

                  or else (Interfaces.C.size_t (Iov_Index) = Iovec'Last
                            and then Current_Iovec.Length = 0));
         end if;
      end loop;
<<<<<<< HEAD
      return ssize_t (Count);
=======

      return System.CRTL.ssize_t (Count);
>>>>>>> 3082eeb7
   end C_Recvmsg;

   --------------
   -- C_Select --
   --------------

   function C_Select
     (Nfds      : C.int;
      Readfds   : access Fd_Set;
      Writefds  : access Fd_Set;
      Exceptfds : access Fd_Set;
      Timeout   : Timeval_Access) return C.int
   is
      pragma Warnings (Off, Exceptfds);

      Original_WFS : aliased constant Fd_Set := Writefds.all;

      Res  : C.int;
      S    : aliased C.int;
      Last : aliased C.int;

   begin
<<<<<<< HEAD
      --  Asynchronous connection failures are notified in the exception fd set
      --  instead of the write fd set. To ensure POSIX compatibility, copy
=======
      --  Asynchronous connection failures are notified in the exception fd
      --  set instead of the write fd set. To ensure POSIX compatibility, copy
>>>>>>> 3082eeb7
      --  write fd set into exception fd set. Once select() returns, check any
      --  socket present in the exception fd set and peek at incoming
      --  out-of-band data. If the test is not successful, and the socket is
      --  present in the initial write fd set, then move the socket from the
      --  exception fd set to the write fd set.

      if Writefds /= No_Fd_Set_Access then

         --  Add any socket present in write fd set into exception fd set

         declare
            WFS : aliased Fd_Set := Writefds.all;
         begin
            Last := Nfds - 1;
            loop
               Get_Socket_From_Set
                 (WFS'Access, S'Unchecked_Access, Last'Unchecked_Access);
               exit when S = -1;
               Insert_Socket_In_Set (Exceptfds, S);
            end loop;
         end;
      end if;

      Res := Standard_Select (Nfds, Readfds, Writefds, Exceptfds, Timeout);

      if Exceptfds /= No_Fd_Set_Access then
         declare
            EFSC    : aliased Fd_Set := Exceptfds.all;
            Flag    : constant C.int := SOSC.MSG_PEEK + SOSC.MSG_OOB;
            Buffer  : Character;
            Length  : C.int;
            Fromlen : aliased C.int;

         begin
            Last := Nfds - 1;
            loop
               Get_Socket_From_Set
                 (EFSC'Access, S'Unchecked_Access, Last'Unchecked_Access);

               --  No more sockets in EFSC

               exit when S = -1;

               --  Check out-of-band data

<<<<<<< HEAD
               Length := C_Recvfrom
                 (S, Buffer'Address, 1, Flag,
                  From    => System.Null_Address,
                  Fromlen => Fromlen'Unchecked_Access);
=======
               Length :=
                 C_Recvfrom
                  (S, Buffer'Address, 1, Flag,
                   From    => System.Null_Address,
                   Fromlen => Fromlen'Unchecked_Access);
>>>>>>> 3082eeb7
               --  Is Fromlen necessary if From is Null_Address???

               --  If the signal is not an out-of-band data, then it
               --  is a connection failure notification.

               if Length = -1 then
                  Remove_Socket_From_Set (Exceptfds, S);

                  --  If S is present in the initial write fd set, move it from
                  --  exception fd set back to write fd set. Otherwise, ignore
                  --  this event since the user is not watching for it.

                  if Writefds /= No_Fd_Set_Access
                    and then (Is_Socket_In_Set (Original_WFS'Access, S) /= 0)
                  then
                     Insert_Socket_In_Set (Writefds, S);
                  end if;
               end if;
            end loop;
         end;
      end if;
      return Res;
   end C_Select;

   ---------------
   -- C_Sendmsg --
   ---------------

   function C_Sendmsg
     (S     : C.int;
      Msg   : System.Address;
<<<<<<< HEAD
      Flags : C.int) return ssize_t
=======
      Flags : C.int) return System.CRTL.ssize_t
>>>>>>> 3082eeb7
   is
      use type C.size_t;

      Res   : C.int;
      Count : C.int := 0;

      MH : Msghdr;
      for MH'Address use Msg;

      Iovec : array (0 .. MH.Msg_Iovlen - 1) of Vector_Element;
      for Iovec'Address use MH.Msg_Iov;
      pragma Import (Ada, Iovec);

   begin
      --  Windows does not provide an implementation of sendmsg(). The spec for
      --  WSASendMsg() is incompatible with the data types we define, and is
<<<<<<< HEAD
      --  not available in all versions of Windows. So, we'll use C_Sendto
      --  instead.

      for J in Iovec'Range loop
         Res := C_Sendto
           (S,
            Iovec (J).Base.all'Address,
            C.int (Iovec (J).Length),
            Flags => Flags,
            To    => MH.Msg_Name,
            Tolen => C.int (MH.Msg_Namelen));

         if Res < 0 then
            return ssize_t (Res);
=======
      --  available starting with Windows Vista and Server 2008 only. So
      --  use C_Sendto instead.

      for J in Iovec'Range loop
         Res :=
           C_Sendto
            (S,
             Iovec (J).Base.all'Address,
             C.int (Iovec (J).Length),
             Flags => Flags,
             To    => MH.Msg_Name,
             Tolen => C.int (MH.Msg_Namelen));

         if Res < 0 then
            return System.CRTL.ssize_t (Res);
>>>>>>> 3082eeb7
         else
            Count := Count + Res;
         end if;

         --  Exit now if the buffer is not fully transmitted

         exit when Stream_Element_Count (Res) < Iovec (J).Length;
      end loop;
<<<<<<< HEAD
      return ssize_t (Count);
=======

      return System.CRTL.ssize_t (Count);
>>>>>>> 3082eeb7
   end C_Sendmsg;

   --------------
   -- Finalize --
   --------------

   procedure Finalize is
   begin
      if Initialized then
         WSACleanup;
         Initialized := False;
      end if;
   end Finalize;

   -------------------------
   -- Host_Error_Messages --
   -------------------------

   package body Host_Error_Messages is

      --  On Windows, socket and host errors share the same code space, and
      --  error messages are provided by Socket_Error_Message, so the default
      --  separate body for Host_Error_Messages is not used in this case.

      function Host_Error_Message
        (H_Errno : Integer) return C.Strings.chars_ptr
         renames Socket_Error_Message;

   end Host_Error_Messages;

   ----------------
   -- Initialize --
   ----------------

   procedure Initialize is
      Return_Value : Interfaces.C.int;
   begin
      if not Initialized then
         Return_Value := WSAStartup (WS_Version, WSAData_Dummy'Address);
         pragma Assert (Return_Value = 0);
         Initialized := True;
      end if;
   end Initialize;

   --------------------
   -- Signalling_Fds --
   --------------------

   package body Signalling_Fds is separate;

   --------------------------
   -- Socket_Error_Message --
   --------------------------

   function Socket_Error_Message
     (Errno : Integer) return C.Strings.chars_ptr
   is
      use GNAT.Sockets.SOSC;

   begin
      case Errno is
         when EINTR =>           return Error_Messages (N_EINTR);
         when EBADF =>           return Error_Messages (N_EBADF);
         when EACCES =>          return Error_Messages (N_EACCES);
         when EFAULT =>          return Error_Messages (N_EFAULT);
         when EINVAL =>          return Error_Messages (N_EINVAL);
         when EMFILE =>          return Error_Messages (N_EMFILE);
         when EWOULDBLOCK =>     return Error_Messages (N_EWOULDBLOCK);
         when EINPROGRESS =>     return Error_Messages (N_EINPROGRESS);
         when EALREADY =>        return Error_Messages (N_EALREADY);
         when ENOTSOCK =>        return Error_Messages (N_ENOTSOCK);
         when EDESTADDRREQ =>    return Error_Messages (N_EDESTADDRREQ);
         when EMSGSIZE =>        return Error_Messages (N_EMSGSIZE);
         when EPROTOTYPE =>      return Error_Messages (N_EPROTOTYPE);
         when ENOPROTOOPT =>     return Error_Messages (N_ENOPROTOOPT);
         when EPROTONOSUPPORT => return Error_Messages (N_EPROTONOSUPPORT);
         when ESOCKTNOSUPPORT => return Error_Messages (N_ESOCKTNOSUPPORT);
         when EOPNOTSUPP =>      return Error_Messages (N_EOPNOTSUPP);
         when EPFNOSUPPORT =>    return Error_Messages (N_EPFNOSUPPORT);
         when EAFNOSUPPORT =>    return Error_Messages (N_EAFNOSUPPORT);
         when EADDRINUSE =>      return Error_Messages (N_EADDRINUSE);
         when EADDRNOTAVAIL =>   return Error_Messages (N_EADDRNOTAVAIL);
         when ENETDOWN =>        return Error_Messages (N_ENETDOWN);
         when ENETUNREACH =>     return Error_Messages (N_ENETUNREACH);
         when ENETRESET =>       return Error_Messages (N_ENETRESET);
         when ECONNABORTED =>    return Error_Messages (N_ECONNABORTED);
         when ECONNRESET =>      return Error_Messages (N_ECONNRESET);
         when ENOBUFS =>         return Error_Messages (N_ENOBUFS);
         when EISCONN =>         return Error_Messages (N_EISCONN);
         when ENOTCONN =>        return Error_Messages (N_ENOTCONN);
         when ESHUTDOWN =>       return Error_Messages (N_ESHUTDOWN);
         when ETOOMANYREFS =>    return Error_Messages (N_ETOOMANYREFS);
         when ETIMEDOUT =>       return Error_Messages (N_ETIMEDOUT);
         when ECONNREFUSED =>    return Error_Messages (N_ECONNREFUSED);
         when ELOOP =>           return Error_Messages (N_ELOOP);
         when ENAMETOOLONG =>    return Error_Messages (N_ENAMETOOLONG);
         when EHOSTDOWN =>       return Error_Messages (N_EHOSTDOWN);
         when EHOSTUNREACH =>    return Error_Messages (N_EHOSTUNREACH);

         --  Windows-specific error codes

         when WSASYSNOTREADY =>  return Error_Messages (N_WSASYSNOTREADY);
         when WSAVERNOTSUPPORTED =>
                                 return Error_Messages (N_WSAVERNOTSUPPORTED);
         when WSANOTINITIALISED =>
                                 return Error_Messages (N_WSANOTINITIALISED);
         when WSAEDISCON =>      return Error_Messages (N_WSAEDISCON);

         --  h_errno values

         when HOST_NOT_FOUND =>  return Error_Messages (N_HOST_NOT_FOUND);
         when TRY_AGAIN =>       return Error_Messages (N_TRY_AGAIN);
         when NO_RECOVERY =>     return Error_Messages (N_NO_RECOVERY);
         when NO_DATA =>         return Error_Messages (N_NO_DATA);

         when others =>          return Error_Messages (N_OTHERS);
      end case;
   end Socket_Error_Message;

end GNAT.Sockets.Thin;<|MERGE_RESOLUTION|>--- conflicted
+++ resolved
@@ -6,11 +6,7 @@
 --                                                                          --
 --                                 B o d y                                  --
 --                                                                          --
-<<<<<<< HEAD
---                     Copyright (C) 2001-2009, AdaCore                     --
-=======
 --                    Copyright (C) 2001-2010, AdaCore                      --
->>>>>>> 3082eeb7
 --                                                                          --
 -- GNAT is free software;  you can  redistribute it  and/or modify it under --
 -- terms of the  GNU General Public License as published  by the Free Soft- --
@@ -257,7 +253,6 @@
    ------------------
    -- Socket_Ioctl --
    ------------------
-<<<<<<< HEAD
 
    function Socket_Ioctl
      (S   : C.int;
@@ -275,27 +270,7 @@
    function C_Recvmsg
      (S     : C.int;
       Msg   : System.Address;
-      Flags : C.int) return ssize_t
-=======
-
-   function Socket_Ioctl
-     (S   : C.int;
-      Req : C.int;
-      Arg : access C.int) return C.int
-   is
-   begin
-      return C_Ioctl (S, Req, Arg);
-   end Socket_Ioctl;
-
-   ---------------
-   -- C_Recvmsg --
-   ---------------
-
-   function C_Recvmsg
-     (S     : C.int;
-      Msg   : System.Address;
       Flags : C.int) return System.CRTL.ssize_t
->>>>>>> 3082eeb7
    is
       use type C.size_t;
 
@@ -326,19 +301,6 @@
    begin
       --  Windows does not provide an implementation of recvmsg(). The spec for
       --  WSARecvMsg() is incompatible with the data types we define, and is
-<<<<<<< HEAD
-      --  not available in all versions of Windows. So, we use C_Recv instead.
-
-      for J in Iovec'Range loop
-         Res := C_Recv
-           (S,
-            Iovec (J).Base.all'Address,
-            C.int (Iovec (J).Length),
-            Flags);
-
-         if Res < 0 then
-            return ssize_t (Res);
-=======
       --  available starting with Windows Vista and Server 2008 only. So,
       --  we use C_Recv instead.
 
@@ -371,7 +333,6 @@
          elsif Res = 0 and then not Fill then
             exit;
 
->>>>>>> 3082eeb7
          else
             pragma Assert (Stream_Element_Count (Res) <= Current_Iovec.Length);
 
@@ -401,12 +362,8 @@
                             and then Current_Iovec.Length = 0));
          end if;
       end loop;
-<<<<<<< HEAD
-      return ssize_t (Count);
-=======
 
       return System.CRTL.ssize_t (Count);
->>>>>>> 3082eeb7
    end C_Recvmsg;
 
    --------------
@@ -429,13 +386,8 @@
       Last : aliased C.int;
 
    begin
-<<<<<<< HEAD
-      --  Asynchronous connection failures are notified in the exception fd set
-      --  instead of the write fd set. To ensure POSIX compatibility, copy
-=======
       --  Asynchronous connection failures are notified in the exception fd
       --  set instead of the write fd set. To ensure POSIX compatibility, copy
->>>>>>> 3082eeb7
       --  write fd set into exception fd set. Once select() returns, check any
       --  socket present in the exception fd set and peek at incoming
       --  out-of-band data. If the test is not successful, and the socket is
@@ -481,18 +433,11 @@
 
                --  Check out-of-band data
 
-<<<<<<< HEAD
-               Length := C_Recvfrom
-                 (S, Buffer'Address, 1, Flag,
-                  From    => System.Null_Address,
-                  Fromlen => Fromlen'Unchecked_Access);
-=======
                Length :=
                  C_Recvfrom
                   (S, Buffer'Address, 1, Flag,
                    From    => System.Null_Address,
                    Fromlen => Fromlen'Unchecked_Access);
->>>>>>> 3082eeb7
                --  Is Fromlen necessary if From is Null_Address???
 
                --  If the signal is not an out-of-band data, then it
@@ -524,11 +469,7 @@
    function C_Sendmsg
      (S     : C.int;
       Msg   : System.Address;
-<<<<<<< HEAD
-      Flags : C.int) return ssize_t
-=======
       Flags : C.int) return System.CRTL.ssize_t
->>>>>>> 3082eeb7
    is
       use type C.size_t;
 
@@ -545,22 +486,6 @@
    begin
       --  Windows does not provide an implementation of sendmsg(). The spec for
       --  WSASendMsg() is incompatible with the data types we define, and is
-<<<<<<< HEAD
-      --  not available in all versions of Windows. So, we'll use C_Sendto
-      --  instead.
-
-      for J in Iovec'Range loop
-         Res := C_Sendto
-           (S,
-            Iovec (J).Base.all'Address,
-            C.int (Iovec (J).Length),
-            Flags => Flags,
-            To    => MH.Msg_Name,
-            Tolen => C.int (MH.Msg_Namelen));
-
-         if Res < 0 then
-            return ssize_t (Res);
-=======
       --  available starting with Windows Vista and Server 2008 only. So
       --  use C_Sendto instead.
 
@@ -576,7 +501,6 @@
 
          if Res < 0 then
             return System.CRTL.ssize_t (Res);
->>>>>>> 3082eeb7
          else
             Count := Count + Res;
          end if;
@@ -585,12 +509,8 @@
 
          exit when Stream_Element_Count (Res) < Iovec (J).Length;
       end loop;
-<<<<<<< HEAD
-      return ssize_t (Count);
-=======
 
       return System.CRTL.ssize_t (Count);
->>>>>>> 3082eeb7
    end C_Sendmsg;
 
    --------------
