--- conflicted
+++ resolved
@@ -6,11 +6,7 @@
 --                                                                          --
 --                                   B o d y                                --
 --                                                                          --
-<<<<<<< HEAD
---            Copyright (C) 2008-2009, Free Software Foundation, Inc.       --
-=======
 --            Copyright (C) 2008-2010, Free Software Foundation, Inc.       --
->>>>>>> b56a5220
 --                                                                          --
 -- GNARL is free software;  you can redistribute it  and/or modify it under --
 -- terms of the  GNU General Public License as published  by the Free Soft- --
@@ -94,8 +90,6 @@
       return 0;
    end Interrupt_Number_To_Vector;
 
-<<<<<<< HEAD
-=======
    ---------------
    -- semDelete --
    ---------------
@@ -117,7 +111,6 @@
       return ERROR;
    end Set_Time_Slice;
 
->>>>>>> b56a5220
    ------------------------
    -- taskCpuAffinitySet --
    ------------------------
