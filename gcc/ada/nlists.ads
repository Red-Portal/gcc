------------------------------------------------------------------------------
--                                                                          --
--                         GNAT COMPILER COMPONENTS                         --
--                                                                          --
--                               N L I S T S                                --
--                                                                          --
--                                 S p e c                                  --
--                                                                          --
<<<<<<< HEAD
--          Copyright (C) 1992-2009, Free Software Foundation, Inc.         --
=======
--          Copyright (C) 1992-2010, Free Software Foundation, Inc.         --
>>>>>>> 3082eeb7
--                                                                          --
-- GNAT is free software;  you can  redistribute it  and/or modify it under --
-- terms of the  GNU General Public License as published  by the Free Soft- --
-- ware  Foundation;  either version 3,  or (at your option) any later ver- --
-- sion.  GNAT is distributed in the hope that it will be useful, but WITH- --
-- OUT ANY WARRANTY;  without even the  implied warranty of MERCHANTABILITY --
-- or FITNESS FOR A PARTICULAR PURPOSE.                                     --
--                                                                          --
-- As a special exception under Section 7 of GPL version 3, you are granted --
-- additional permissions described in the GCC Runtime Library Exception,   --
-- version 3.1, as published by the Free Software Foundation.               --
--                                                                          --
-- You should have received a copy of the GNU General Public License and    --
-- a copy of the GCC Runtime Library Exception along with this program;     --
-- see the files COPYING3 and COPYING.RUNTIME respectively.  If not, see    --
-- <http://www.gnu.org/licenses/>.                                          --
--                                                                          --
-- GNAT was originally developed  by the GNAT team at  New York University. --
-- Extensive contributions were provided by Ada Core Technologies Inc.      --
--                                                                          --
------------------------------------------------------------------------------

--  This package provides facilities for manipulating lists of nodes (see
--  package Atree for format and implementation of tree nodes). The Link field
--  of the nodes is used as the forward pointer for these lists. See also
--  package Elists which provides another form of lists that are not threaded
--  through the nodes (and therefore allow nodes to be on multiple lists).

with System;
with Types; use Types;

package Nlists is

   --  A node list is a list of nodes in a special format that means that
   --  nodes can be on at most one such list. For each node list, a list
   --  header is allocated in the lists table, and a List_Id value references
   --  this header, which may be used to access the nodes in the list using
   --  the set of routines that define this interface.

   --  Note: node lists can contain either nodes or entities (extended nodes)
   --  or a mixture of nodes and extended nodes.

   function In_Same_List (N1, N2 : Node_Or_Entity_Id) return Boolean;
   pragma Inline (In_Same_List);
   --  Equivalent to List_Containing (N1) = List_Containing (N2)

   function Last_List_Id return List_Id;
   pragma Inline (Last_List_Id);
   --  Returns Id of last allocated list header

   function Lists_Address return System.Address;
   pragma Inline (Lists_Address);
   --  Return address of Lists table (used in Back_End for Gigi call)

   function Num_Lists return Nat;
   pragma Inline (Num_Lists);
   --  Number of currently allocated lists

   function New_List return List_Id;
   --  Creates a new empty node list. Typically this is used to initialize
   --  a field in some other node which points to a node list where the list
   --  is then subsequently filled in using Append calls.

   function Empty_List return List_Id renames New_List;
   --  Used in contexts where an empty list (as opposed to an initially empty
   --  list to be filled in) is required.

   function New_List
     (Node : Node_Or_Entity_Id) return List_Id;
   --  Build a new list initially containing the given node

   function New_List
     (Node1 : Node_Or_Entity_Id;
      Node2 : Node_Or_Entity_Id) return List_Id;
   --  Build a new list initially containing the two given nodes

   function New_List
     (Node1 : Node_Or_Entity_Id;
      Node2 : Node_Or_Entity_Id;
      Node3 : Node_Or_Entity_Id) return List_Id;
   --  Build a new list initially containing the three given nodes

   function New_List
     (Node1 : Node_Or_Entity_Id;
      Node2 : Node_Or_Entity_Id;
      Node3 : Node_Or_Entity_Id;
      Node4 : Node_Or_Entity_Id) return List_Id;

   function New_List
     (Node1 : Node_Or_Entity_Id;
      Node2 : Node_Or_Entity_Id;
      Node3 : Node_Or_Entity_Id;
      Node4 : Node_Or_Entity_Id;
      Node5 : Node_Or_Entity_Id) return List_Id;
   --  Build a new list initially containing the five given nodes

   function New_List
     (Node1 : Node_Or_Entity_Id;
      Node2 : Node_Or_Entity_Id;
      Node3 : Node_Or_Entity_Id;
      Node4 : Node_Or_Entity_Id;
      Node5 : Node_Or_Entity_Id;
      Node6 : Node_Or_Entity_Id) return List_Id;
   --  Build a new list initially containing the six given nodes

   function New_Copy_List (List : List_Id) return List_Id;
   --  Creates a new list containing copies (made with Atree.New_Copy) of every
   --  node in the original list. If the argument is No_List, then the returned
   --  result is No_List. If the argument is an empty list, then the returned
   --  result is a new empty list.

   function New_Copy_List_Original (List : List_Id) return List_Id;
   --  Same as New_Copy_List but copies only nodes coming from source

<<<<<<< HEAD
   function First (List : List_Id) return Node_Id;
=======
   function First (List : List_Id) return Node_Or_Entity_Id;
>>>>>>> 3082eeb7
   pragma Inline (First);
   --  Obtains the first element of the given node list or, if the node list
   --  has no items or is equal to No_List, then Empty is returned.

   function First_Non_Pragma (List : List_Id) return Node_Or_Entity_Id;
   --  Used when dealing with a list that can contain pragmas to skip past
   --  any initial pragmas and return the first element that is not a pragma.
   --  If the list is empty, or if it contains only pragmas, then Empty is
   --  returned. It is an error to call First_Non_Pragma with a Node_Id value
   --  or No_List (No_List is not considered to be the same as an empty list).
   --  This function also skips N_Null nodes which can result from rewriting
   --  unrecognized or incorrect pragmas.

   function Last (List : List_Id) return Node_Or_Entity_Id;
   pragma Inline (Last);
   --  Obtains the last element of the given node list or, if the node list
   --  has no items, then Empty is returned. It is an error to call Last with
   --  a Node_Id or No_List. (No_List is not considered to be the same as an
   --  empty node list).

   function Last_Non_Pragma (List : List_Id) return Node_Or_Entity_Id;
   --  Obtains the last element of a given node list that is not a pragma.
   --  If the list is empty, or if it contains only pragmas, then Empty is
   --  returned. It is an error to call Last_Non_Pragma with a Node_Id or
   --  No_List. (No_List is not considered to be the same as an empty list).

   function List_Length (List : List_Id) return Nat;
   pragma Inline (List_Length);
   --  Returns number of items in the given list. It is an error to call
   --  this function with No_List (No_List is not considered to be the same
   --  as an empty list).

   function Next (Node : Node_Or_Entity_Id) return Node_Or_Entity_Id;
   pragma Inline (Next);
   --  This function returns the next node on a node list, or Empty if Node is
   --  the last element of the node list. The argument must be a member of a
   --  node list.

   procedure Next (Node : in out Node_Or_Entity_Id);
   pragma Inline (Next);
   --  Equivalent to Node := Next (Node);

   function Next_Non_Pragma
     (Node : Node_Or_Entity_Id) return Node_Or_Entity_Id;
   --  This function returns the next node on a node list, skipping past any
   --  pragmas, or Empty if there is no non-pragma entry left. The argument
   --  must be a member of a node list. This function also skips N_Null nodes
   --  which can result from rewriting unrecognized or incorrect pragmas.

   procedure Next_Non_Pragma (Node : in out Node_Or_Entity_Id);
   pragma Inline (Next_Non_Pragma);
   --  Equivalent to Node := Next_Non_Pragma (Node);

   function Prev (Node : Node_Or_Entity_Id) return Node_Or_Entity_Id;
   pragma Inline (Prev);
   --  This function returns the previous node on a node list, or Empty
   --  if Node is the first element of the node list. The argument must be
   --  a member of a node list. Note: the implementation does maintain back
   --  pointers, so this function executes quickly in constant time.

   function Pick (List : List_Id; Index : Pos) return Node_Or_Entity_Id;
   --  Given a list, picks out the Index'th entry (1 = first entry). The
   --  caller must ensure that Index is in range.

   procedure Prev (Node : in out Node_Or_Entity_Id);
   pragma Inline (Prev);
   --  Equivalent to Node := Prev (Node);

   function Prev_Non_Pragma
     (Node : Node_Or_Entity_Id) return Node_Or_Entity_Id;
   pragma Inline (Prev_Non_Pragma);
   --  This function returns the previous node on a node list, skipping any
   --  pragmas. If Node is the first element of the list, or if the only
   --  elements preceding it are pragmas, then Empty is returned. The
   --  argument must be a member of a node list. Note: the implementation
   --  does maintain back pointers, so this function executes quickly in
   --  constant time.

   procedure Prev_Non_Pragma (Node : in out Node_Or_Entity_Id);
   pragma Inline (Prev_Non_Pragma);
   --  Equivalent to Node := Prev_Non_Pragma (Node);

   function Is_Empty_List (List : List_Id) return Boolean;
   pragma Inline (Is_Empty_List);
   --  This function determines if a given list id references a node list that
   --  contains no items. No_List as an argument returns True.

   function Is_Non_Empty_List (List : List_Id) return Boolean;
   pragma Inline (Is_Non_Empty_List);
   --  This function determines if a given list id references a node list that
   --  contains at least one item. No_List as an argument returns False.

   function Is_List_Member (Node : Node_Or_Entity_Id) return Boolean;
   pragma Inline (Is_List_Member);
   --  This function determines if a given node is a member of a node list.
   --  It is an error for Node to be Empty, or to be a node list.

   function List_Containing (Node : Node_Or_Entity_Id) return List_Id;
   pragma Inline (List_Containing);
   --  This function provides a pointer to the node list containing Node.
   --  Node must be a member of a node list.

   procedure Append (Node : Node_Or_Entity_Id; To : List_Id);
   --  Appends Node at the end of node list To. Node must be a non-empty node
   --  that is not already a member of a node list, and To must be a
   --  node list. An attempt to append an error node is ignored without
   --  complaint and the list is unchanged.

   procedure Append_To (To : List_Id; Node : Node_Or_Entity_Id);
   pragma Inline (Append_To);
   --  Like Append, but arguments are the other way round

   procedure Append_List (List : List_Id; To : List_Id);
   --  Appends node list List to the end of node list To. On return,
   --  List is reset to be empty.

   procedure Append_List_To (To : List_Id; List : List_Id);
   pragma Inline (Append_List_To);
   --  Like Append_List, but arguments are the other way round

   procedure Insert_After
     (After : Node_Or_Entity_Id;
      Node  : Node_Or_Entity_Id);
   --  Insert Node, which must be a non-empty node that is not already a
   --  member of a node list, immediately past node After, which must be a
   --  node that is currently a member of a node list. An attempt to insert
   --  an error node is ignored without complaint (and the list is unchanged).

   procedure Insert_List_After
     (After : Node_Or_Entity_Id;
      List  : List_Id);
   --  Inserts the entire contents of node list List immediately after node
   --  After, which must be a member of a node list. On return, the node list
   --  List is reset to be the empty node list.

   procedure Insert_Before
     (Before : Node_Or_Entity_Id;
      Node   : Node_Or_Entity_Id);
   --  Insert Node, which must be a non-empty node that is not already a
   --  member of a node list, immediately before Before, which must be a node
   --  that is currently a member of a node list. An attempt to insert an
   --  error node is ignored without complaint (and the list is unchanged).

   procedure Insert_List_Before
     (Before : Node_Or_Entity_Id;
      List   : List_Id);
   --  Inserts the entire contents of node list List immediately before node
   --  Before, which must be a member of a node list. On return, the node list
   --  List is reset to be the empty node list.

   procedure Prepend
     (Node : Node_Or_Entity_Id;
      To   : List_Id);
   --  Prepends Node at the start of node list To. Node must be a non-empty
   --  node that is not already a member of a node list, and To must be a
   --  node list. An attempt to prepend an error node is ignored without
   --  complaint and the list is unchanged.

   procedure Prepend_To
     (To   : List_Id;
      Node : Node_Or_Entity_Id);
   pragma Inline (Prepend_To);
   --  Like Prepend, but arguments are the other way round

   procedure Prepend_List
     (List : List_Id;
      To   : List_Id);
   --  Prepends node list List to the start of node list To. On return,
   --  List is reset to be empty.

   procedure Prepend_List_To
     (To   : List_Id;
      List : List_Id);
   pragma Inline (Prepend_List_To);
   --  Like Prepend_List, but arguments are the other way round

   procedure Remove (Node : Node_Or_Entity_Id);
   --  Removes Node, which must be a node that is a member of a node list,
   --  from this node list. The contents of Node are not otherwise affected.

   function Remove_Head (List : List_Id) return Node_Or_Entity_Id;
   --  Removes the head element of a node list, and returns the node (whose
   --  contents are not otherwise affected) as the result. If the node list
   --  is empty, then Empty is returned.

   function Remove_Next (Node : Node_Or_Entity_Id) return Node_Or_Entity_Id;
   --  Removes the item immediately following the given node, and returns it
   --  as the result. If Node is the last element of the list, then Empty is
   --  returned. Node must be a member of a list. Unlike Remove, Remove_Next
   --  is fast and does not involve any list traversal.

   procedure Initialize;
   --  Called at the start of compilation of each new main source file to
   --  initialize the allocation of the list table. Note that Initialize
   --  must not be called if Tree_Read is used.

   procedure Lock;
   --  Called to lock tables before back end is called

   procedure Unlock;
   --  Unlock tables, in cases where the back end needs to modify them

   procedure Tree_Read;
   --  Initializes internal tables from current tree file using the relevant
   --  Table.Tree_Read routines. Note that Initialize should not be called if
   --  Tree_Read is used. Tree_Read includes all necessary initialization.

   procedure Tree_Write;
   --  Writes out internal tables to current tree file using the relevant
   --  Table.Tree_Write routines.

   function Parent (List : List_Id) return Node_Or_Entity_Id;
   pragma Inline (Parent);
   --  Node lists may have a parent in the same way as a node. The function
   --  accesses the Parent value, which is either Empty when a list header
   --  is first created, or the value that has been set by Set_Parent.

   procedure Set_Parent (List : List_Id; Node : Node_Or_Entity_Id);
   pragma Inline (Set_Parent);
   --  Sets the parent field of the given list to reference the given node

   function No (List : List_Id) return Boolean;
   pragma Inline (No);
   --  Tests given Id for equality with No_List. This allows notations like
   --  "if No (Statements)" as opposed to "if Statements = No_List".

   function Present (List : List_Id) return Boolean;
   pragma Inline (Present);
   --  Tests given Id for inequality with No_List. This allows notations like
   --  "if Present (Statements)" as opposed to "if Statements /= No_List".

   procedure Allocate_List_Tables (N : Node_Or_Entity_Id);
   --  Called when nodes table is expanded to include node N. This call
   --  makes sure that list structures internal to Nlists are adjusted
   --  appropriately to reflect this increase in the size of the nodes table.

   function Next_Node_Address return System.Address;
   function Prev_Node_Address return System.Address;
   --  These functions return the addresses of the Next_Node and Prev_Node
   --  tables (used in Back_End for Gigi).

   function p (U : Union_Id) return Node_Or_Entity_Id;
   --  This function is intended for use from the debugger, it determines
   --  whether U is a Node_Id or List_Id, and calls the appropriate Parent
   --  function and returns the parent Node in either case. This is shorter
   --  to type, and avoids the overloading problem of using Parent. It
   --  should NEVER be used except from the debugger. If p is called with
   --  other than a node or list id value, it returns 99_999_999.

end Nlists;<|MERGE_RESOLUTION|>--- conflicted
+++ resolved
@@ -6,11 +6,7 @@
 --                                                                          --
 --                                 S p e c                                  --
 --                                                                          --
-<<<<<<< HEAD
---          Copyright (C) 1992-2009, Free Software Foundation, Inc.         --
-=======
 --          Copyright (C) 1992-2010, Free Software Foundation, Inc.         --
->>>>>>> 3082eeb7
 --                                                                          --
 -- GNAT is free software;  you can  redistribute it  and/or modify it under --
 -- terms of the  GNU General Public License as published  by the Free Soft- --
@@ -125,11 +121,7 @@
    function New_Copy_List_Original (List : List_Id) return List_Id;
    --  Same as New_Copy_List but copies only nodes coming from source
 
-<<<<<<< HEAD
-   function First (List : List_Id) return Node_Id;
-=======
    function First (List : List_Id) return Node_Or_Entity_Id;
->>>>>>> 3082eeb7
    pragma Inline (First);
    --  Obtains the first element of the given node list or, if the node list
    --  has no items or is equal to No_List, then Empty is returned.
