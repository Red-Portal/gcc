--- conflicted
+++ resolved
@@ -6,11 +6,7 @@
 --                                                                          --
 --                                 B o d y                                  --
 --                                                                          --
-<<<<<<< HEAD
---          Copyright (C) 1992-2009, Free Software Foundation, Inc.         --
-=======
 --          Copyright (C) 1992-2011, Free Software Foundation, Inc.         --
->>>>>>> 3082eeb7
 --                                                                          --
 -- GNAT is free software;  you can  redistribute it  and/or modify it under --
 -- terms of the  GNU General Public License as published  by the Free Soft- --
@@ -416,62 +412,6 @@
    function To_Flag_Word4_Ptr is new
      Unchecked_Conversion (Union_Id_Ptr, Flag_Word4_Ptr);
 
-<<<<<<< HEAD
-   --  The following declarations are used to store flags 216-247 in the
-   --  Field12 field of the fifth component of an extended (entity) node.
-
-   type Flag_Word5 is record
-      Flag216 : Boolean;
-      Flag217 : Boolean;
-      Flag218 : Boolean;
-      Flag219 : Boolean;
-      Flag220 : Boolean;
-      Flag221 : Boolean;
-      Flag222 : Boolean;
-      Flag223 : Boolean;
-
-      Flag224 : Boolean;
-      Flag225 : Boolean;
-      Flag226 : Boolean;
-      Flag227 : Boolean;
-      Flag228 : Boolean;
-      Flag229 : Boolean;
-      Flag230 : Boolean;
-      Flag231 : Boolean;
-
-      Flag232 : Boolean;
-      Flag233 : Boolean;
-      Flag234 : Boolean;
-      Flag235 : Boolean;
-      Flag236 : Boolean;
-      Flag237 : Boolean;
-      Flag238 : Boolean;
-      Flag239 : Boolean;
-
-      Flag240 : Boolean;
-      Flag241 : Boolean;
-      Flag242 : Boolean;
-      Flag243 : Boolean;
-      Flag244 : Boolean;
-      Flag245 : Boolean;
-      Flag246 : Boolean;
-      Flag247 : Boolean;
-   end record;
-
-   pragma Pack (Flag_Word5);
-   for Flag_Word5'Size use 32;
-   for Flag_Word5'Alignment use 4;
-
-   type Flag_Word5_Ptr is access all Flag_Word5;
-
-   function To_Flag_Word5 is new
-     Unchecked_Conversion (Union_Id, Flag_Word5);
-
-   function To_Flag_Word5_Ptr is new
-     Unchecked_Conversion (Union_Id_Ptr, Flag_Word5_Ptr);
-
-=======
->>>>>>> 3082eeb7
    --------------------------------------------------
    -- Implementation of Tree Substitution Routines --
    --------------------------------------------------
@@ -1265,22 +1205,11 @@
 
    begin
       if Source > Empty_Or_Error then
-<<<<<<< HEAD
-
-=======
->>>>>>> 3082eeb7
          New_Id := Allocate_Initialize_Node (Source, Has_Extension (Source));
 
          Nodes.Table (New_Id).Link := Empty_List_Or_Node;
          Nodes.Table (New_Id).In_List := False;
 
-<<<<<<< HEAD
-         --  If the original is marked as a rewrite insertion, then unmark
-         --  the copy, since we inserted the original, not the copy.
-
-         Nodes.Table (New_Id).Rewrite_Ins := False;
-         pragma Debug (New_Node_Debugging_Output (New_Id));
-=======
          --  If the original is marked as a rewrite insertion, then unmark the
          --  copy, since we inserted the original, not the copy.
 
@@ -1298,7 +1227,6 @@
          --  aspects if this is required for the particular situation.
 
          Set_Has_Aspects (New_Id, False);
->>>>>>> 3082eeb7
       end if;
 
       return New_Id;
@@ -1503,10 +1431,7 @@
    begin
       return Nkind_In (Nkind (N), V1, V2, V3, V4, V5, V6, V7, V8, V9);
    end Nkind_In;
-<<<<<<< HEAD
-=======
-
->>>>>>> 3082eeb7
+
    --------
    -- No --
    --------
