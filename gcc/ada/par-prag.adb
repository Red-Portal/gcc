------------------------------------------------------------------------------
--                                                                          --
--                         GNAT COMPILER COMPONENTS                         --
--                                                                          --
--                             P A R . P R A G                              --
--                                                                          --
--                                 B o d y                                  --
--                                                                          --
<<<<<<< HEAD
--          Copyright (C) 1992-2009, Free Software Foundation, Inc.         --
=======
--          Copyright (C) 1992-2010, Free Software Foundation, Inc.         --
>>>>>>> b56a5220
--                                                                          --
-- GNAT is free software;  you can  redistribute it  and/or modify it under --
-- terms of the  GNU General Public License as published  by the Free Soft- --
-- ware  Foundation;  either version 3,  or (at your option) any later ver- --
-- sion.  GNAT is distributed in the hope that it will be useful, but WITH- --
-- OUT ANY WARRANTY;  without even the  implied warranty of MERCHANTABILITY --
-- or FITNESS FOR A PARTICULAR PURPOSE.  See the GNU General Public License --
-- for  more details.  You should have  received  a copy of the GNU General --
-- Public License  distributed with GNAT; see file COPYING3.  If not, go to --
-- http://www.gnu.org/licenses for a complete copy of the license.          --
--                                                                          --
-- GNAT was originally developed  by the GNAT team at  New York University. --
-- Extensive contributions were provided by Ada Core Technologies Inc.      --
--                                                                          --
------------------------------------------------------------------------------

--  Generally the parser checks the basic syntax of pragmas, but does not
--  do specialized syntax checks for individual pragmas, these are deferred
--  to semantic analysis time (see unit Sem_Prag). There are some pragmas
--  which require recognition and either partial or complete processing
--  during parsing, and this unit performs this required processing.

with Fname.UF; use Fname.UF;
with Osint;    use Osint;
with Rident;   use Rident;
with Restrict; use Restrict;
with Stringt;  use Stringt;
with Stylesw;  use Stylesw;
with Uintp;    use Uintp;
with Uname;    use Uname;

with System.WCh_Con; use System.WCh_Con;

separate (Par)

function Prag (Pragma_Node : Node_Id; Semi : Source_Ptr) return Node_Id is
   Prag_Name   : constant Name_Id    := Pragma_Name (Pragma_Node);
   Prag_Id     : constant Pragma_Id  := Get_Pragma_Id (Prag_Name);
   Pragma_Sloc : constant Source_Ptr := Sloc (Pragma_Node);
   Arg_Count   : Nat;
   Arg_Node    : Node_Id;

   -----------------------
   -- Local Subprograms --
   -----------------------

   function Arg1 return Node_Id;
   function Arg2 return Node_Id;
   function Arg3 return Node_Id;
   --  Obtain specified Pragma_Argument_Association. It is allowable to call
   --  the routine for the argument one past the last present argument, but
   --  that is the only case in which a non-present argument can be referenced.

   procedure Check_Arg_Count (Required : Int);
   --  Check argument count for pragma = Required.
   --  If not give error and raise Error_Resync.

   procedure Check_Arg_Is_String_Literal (Arg : Node_Id);
   --  Check the expression of the specified argument to make sure that it
   --  is a string literal. If not give error and raise Error_Resync.

   procedure Check_Arg_Is_On_Or_Off (Arg : Node_Id);
   --  Check the expression of the specified argument to make sure that it
   --  is an identifier which is either ON or OFF, and if not, then issue
   --  an error message and raise Error_Resync.

   procedure Check_No_Identifier (Arg : Node_Id);
   --  Checks that the given argument does not have an identifier. If
   --  an identifier is present, then an error message is issued, and
   --  Error_Resync is raised.

   procedure Check_Optional_Identifier (Arg : Node_Id; Id : Name_Id);
   --  Checks if the given argument has an identifier, and if so, requires
   --  it to match the given identifier name. If there is a non-matching
   --  identifier, then an error message is given and Error_Resync raised.

   procedure Check_Required_Identifier (Arg : Node_Id; Id : Name_Id);
   --  Same as Check_Optional_Identifier, except that the name is required
   --  to be present and to match the given Id value.

   procedure Process_Restrictions_Or_Restriction_Warnings;
   --  Common processing for Restrictions and Restriction_Warnings pragmas.
   --  This routine only processes the case of No_Obsolescent_Features,
   --  which is the only restriction that has syntactic effects. No general
   --  error checking is done, since this will be done in Sem_Prag. The
   --  other case processed is pragma Restrictions No_Dependence, since
   --  otherwise this is done too late.

   ----------
   -- Arg1 --
   ----------

   function Arg1 return Node_Id is
   begin
      return First (Pragma_Argument_Associations (Pragma_Node));
   end Arg1;

   ----------
   -- Arg2 --
   ----------

   function Arg2 return Node_Id is
   begin
      return Next (Arg1);
   end Arg2;

   ----------
   -- Arg3 --
   ----------

   function Arg3 return Node_Id is
   begin
      return Next (Arg2);
   end Arg3;

   ---------------------
   -- Check_Arg_Count --
   ---------------------

   procedure Check_Arg_Count (Required : Int) is
   begin
      if Arg_Count /= Required then
         Error_Msg ("wrong number of arguments for pragma%", Pragma_Sloc);
         raise Error_Resync;
      end if;
   end Check_Arg_Count;

   ----------------------------
   -- Check_Arg_Is_On_Or_Off --
   ----------------------------

   procedure Check_Arg_Is_On_Or_Off (Arg : Node_Id) is
      Argx : constant Node_Id := Expression (Arg);

   begin
      if Nkind (Expression (Arg)) /= N_Identifier
        or else (Chars (Argx) /= Name_On
                   and then
                 Chars (Argx) /= Name_Off)
      then
         Error_Msg_Name_2 := Name_On;
         Error_Msg_Name_3 := Name_Off;

         Error_Msg ("argument for pragma% must be% or%", Sloc (Argx));
         raise Error_Resync;
      end if;
   end Check_Arg_Is_On_Or_Off;

   ---------------------------------
   -- Check_Arg_Is_String_Literal --
   ---------------------------------

   procedure Check_Arg_Is_String_Literal (Arg : Node_Id) is
   begin
      if Nkind (Expression (Arg)) /= N_String_Literal then
         Error_Msg
           ("argument for pragma% must be string literal",
             Sloc (Expression (Arg)));
         raise Error_Resync;
      end if;
   end Check_Arg_Is_String_Literal;

   -------------------------
   -- Check_No_Identifier --
   -------------------------

   procedure Check_No_Identifier (Arg : Node_Id) is
   begin
      if Chars (Arg) /= No_Name then
         Error_Msg_N ("pragma% does not permit named arguments", Arg);
         raise Error_Resync;
      end if;
   end Check_No_Identifier;

   -------------------------------
   -- Check_Optional_Identifier --
   -------------------------------

   procedure Check_Optional_Identifier (Arg : Node_Id; Id : Name_Id) is
   begin
      if Present (Arg) and then Chars (Arg) /= No_Name then
         if Chars (Arg) /= Id then
            Error_Msg_Name_2 := Id;
            Error_Msg_N ("pragma% argument expects identifier%", Arg);
         end if;
      end if;
   end Check_Optional_Identifier;

   -------------------------------
   -- Check_Required_Identifier --
   -------------------------------

   procedure Check_Required_Identifier (Arg : Node_Id; Id : Name_Id) is
   begin
      if Chars (Arg) /= Id then
         Error_Msg_Name_2 := Id;
         Error_Msg_N ("pragma% argument must have identifier%", Arg);
      end if;
   end Check_Required_Identifier;

   --------------------------------------------------
   -- Process_Restrictions_Or_Restriction_Warnings --
   --------------------------------------------------

   procedure Process_Restrictions_Or_Restriction_Warnings is
      Arg  : Node_Id;
      Id   : Name_Id;
      Expr : Node_Id;

   begin
      Arg := Arg1;
      while Present (Arg) loop
         Id := Chars (Arg);
         Expr := Expression (Arg);

         if Id = No_Name
           and then Nkind (Expr) = N_Identifier
           and then Get_Restriction_Id (Chars (Expr)) = No_Obsolescent_Features
         then
            Set_Restriction (No_Obsolescent_Features, Pragma_Node);
            Restriction_Warnings (No_Obsolescent_Features) :=
              Prag_Id = Pragma_Restriction_Warnings;

         elsif Id = Name_No_Dependence then
            Set_Restriction_No_Dependence
              (Unit => Expr,
               Warn => Prag_Id = Pragma_Restriction_Warnings
                         or else Treat_Restrictions_As_Warnings);
         end if;

         Next (Arg);
      end loop;
   end Process_Restrictions_Or_Restriction_Warnings;

--  Start of processing for Prag

begin
   Error_Msg_Name_1 := Prag_Name;

   --  Ignore unrecognized pragma. We let Sem post the warning for this, since
   --  it is a semantic error, not a syntactic one (we have already checked
   --  the syntax for the unrecognized pragma as required by (RM 2.8(11)).

   if Prag_Id = Unknown_Pragma then
      return Pragma_Node;
   end if;

   --  Count number of arguments. This loop also checks if any of the arguments
   --  are Error, indicating a syntax error as they were parsed. If so, we
   --  simply return, because we get into trouble with cascaded errors if we
   --  try to perform our error checks on junk arguments.

   Arg_Count := 0;

   if Present (Pragma_Argument_Associations (Pragma_Node)) then
      Arg_Node := Arg1;
      while Arg_Node /= Empty loop
         Arg_Count := Arg_Count + 1;

         if Expression (Arg_Node) = Error then
            return Error;
         end if;

         Next (Arg_Node);
      end loop;
   end if;

   --  Remaining processing is pragma dependent

   case Prag_Id is

      ------------
      -- Ada_83 --
      ------------

      --  This pragma must be processed at parse time, since we want to set
      --  the Ada version properly at parse time to recognize the appropriate
      --  Ada version syntax.

      when Pragma_Ada_83 =>
         Ada_Version := Ada_83;
         Ada_Version_Explicit := Ada_Version;

      ------------
      -- Ada_95 --
      ------------

      --  This pragma must be processed at parse time, since we want to set
      --  the Ada version properly at parse time to recognize the appropriate
      --  Ada version syntax.

      when Pragma_Ada_95 =>
         Ada_Version := Ada_95;
         Ada_Version_Explicit := Ada_Version;

      ---------------------
      -- Ada_05/Ada_2005 --
      ---------------------

      --  These pragmas must be processed at parse time, since we want to set
      --  the Ada version properly at parse time to recognize the appropriate
      --  Ada version syntax. However, it is only the zero argument form that
      --  must be processed at parse time.

      when Pragma_Ada_05 | Pragma_Ada_2005 =>
         if Arg_Count = 0 then
            Ada_Version := Ada_2005;
            Ada_Version_Explicit := Ada_2005;
         end if;

      ---------------------
      -- Ada_12/Ada_2012 --
      ---------------------

      --  These pragmas must be processed at parse time, since we want to set
      --  the Ada version properly at parse time to recognize the appropriate
      --  Ada version syntax. However, it is only the zero argument form that
      --  must be processed at parse time.

      when Pragma_Ada_12 | Pragma_Ada_2012 =>
         if Arg_Count = 0 then
            Ada_Version := Ada_2012;
            Ada_Version_Explicit := Ada_2012;
         end if;

      -----------
      -- Debug --
      -----------

      --  pragma Debug (PROCEDURE_CALL_STATEMENT);

      --  This has to be processed by the parser because of the very peculiar
      --  form of the second parameter, which is syntactically from a formal
      --  point of view a function call (since it must be an expression), but
      --  semantically we treat it as a procedure call (which has exactly the
      --  same syntactic form, so that's why we can get away with this!)

      when Pragma_Debug => Debug : declare
         Expr : Node_Id;

      begin
         if Arg_Count = 2 then
            Check_No_Identifier (Arg1);
            Check_No_Identifier (Arg2);
            Expr := New_Copy (Expression (Arg2));

         else
            Check_Arg_Count (1);
            Check_No_Identifier (Arg1);
            Expr := New_Copy (Expression (Arg1));
         end if;

         if Nkind (Expr) /= N_Indexed_Component
           and then Nkind (Expr) /= N_Function_Call
           and then Nkind (Expr) /= N_Identifier
           and then Nkind (Expr) /= N_Selected_Component
         then
            Error_Msg
              ("argument of pragma% is not procedure call", Sloc (Expr));
            raise Error_Resync;
         else
            Set_Debug_Statement
              (Pragma_Node, P_Statement_Name (Expr));
         end if;
      end Debug;

      -------------------------------
      -- Extensions_Allowed (GNAT) --
      -------------------------------

      --  pragma Extensions_Allowed (Off | On)

      --  The processing for pragma Extensions_Allowed must be done at
      --  parse time, since extensions mode may affect what is accepted.

      when Pragma_Extensions_Allowed =>
         Check_Arg_Count (1);
         Check_No_Identifier (Arg1);
         Check_Arg_Is_On_Or_Off (Arg1);

         if Chars (Expression (Arg1)) = Name_On then
            Extensions_Allowed := True;
            Ada_Version := Ada_2012;
         else
            Extensions_Allowed := False;
            Ada_Version := Ada_Version_Explicit;
         end if;

      ----------------
      -- List (2.8) --
      ----------------

      --  pragma List (Off | On)

      --  The processing for pragma List must be done at parse time,
      --  since a listing can be generated in parse only mode.

      when Pragma_List =>
         Check_Arg_Count (1);
         Check_No_Identifier (Arg1);
         Check_Arg_Is_On_Or_Off (Arg1);

         --  We unconditionally make a List_On entry for the pragma, so that
         --  in the List (Off) case, the pragma will print even in a region
         --  of code with listing turned off (this is required!)

         List_Pragmas.Increment_Last;
         List_Pragmas.Table (List_Pragmas.Last) :=
           (Ptyp => List_On, Ploc => Sloc (Pragma_Node));

         --  Now generate the list off entry for pragma List (Off)

         if Chars (Expression (Arg1)) = Name_Off then
            List_Pragmas.Increment_Last;
            List_Pragmas.Table (List_Pragmas.Last) :=
              (Ptyp => List_Off, Ploc => Semi);
         end if;

      ----------------
      -- Page (2.8) --
      ----------------

      --  pragma Page;

      --  Processing for this pragma must be done at parse time, since a
      --  listing can be generated in parse only mode with semantics off.

      when Pragma_Page =>
         Check_Arg_Count (0);
         List_Pragmas.Increment_Last;
         List_Pragmas.Table (List_Pragmas.Last) := (Page, Semi);

         ------------------
         -- Restrictions --
         ------------------

         --  pragma Restrictions (RESTRICTION {, RESTRICTION});

         --  RESTRICTION ::=
         --    restriction_IDENTIFIER
         --  | restriction_parameter_IDENTIFIER => EXPRESSION

         --  We process the case of No_Obsolescent_Features, since this has
         --  a syntactic effect that we need to detect at parse time (the use
         --  of replacement characters such as colon for pound sign).

         when Pragma_Restrictions =>
            Process_Restrictions_Or_Restriction_Warnings;

         --------------------------
         -- Restriction_Warnings --
         --------------------------

         --  pragma Restriction_Warnings (RESTRICTION {, RESTRICTION});

         --  RESTRICTION ::=
         --    restriction_IDENTIFIER
         --  | restriction_parameter_IDENTIFIER => EXPRESSION

         --  See above comment for pragma Restrictions

         when Pragma_Restriction_Warnings =>
            Process_Restrictions_Or_Restriction_Warnings;

      ----------------------------------------------------------
      -- Source_File_Name and Source_File_Name_Project (GNAT) --
      ----------------------------------------------------------

      --  These two pragmas have the same syntax and semantics.
      --  There are five forms of these pragmas:

      --  pragma Source_File_Name[_Project] (
      --    [UNIT_NAME      =>] unit_NAME,
      --     BODY_FILE_NAME =>  STRING_LITERAL
      --    [, [INDEX =>] INTEGER_LITERAL]);

      --  pragma Source_File_Name[_Project] (
      --    [UNIT_NAME      =>] unit_NAME,
      --     SPEC_FILE_NAME =>  STRING_LITERAL
      --    [, [INDEX =>] INTEGER_LITERAL]);

      --  pragma Source_File_Name[_Project] (
      --     BODY_FILE_NAME  => STRING_LITERAL
      --  [, DOT_REPLACEMENT => STRING_LITERAL]
      --  [, CASING          => CASING_SPEC]);

      --  pragma Source_File_Name[_Project] (
      --     SPEC_FILE_NAME  => STRING_LITERAL
      --  [, DOT_REPLACEMENT => STRING_LITERAL]
      --  [, CASING          => CASING_SPEC]);

      --  pragma Source_File_Name[_Project] (
      --     SUBUNIT_FILE_NAME  => STRING_LITERAL
      --  [, DOT_REPLACEMENT    => STRING_LITERAL]
      --  [, CASING             => CASING_SPEC]);

      --  CASING_SPEC ::= Uppercase | Lowercase | Mixedcase

      --  Pragma Source_File_Name_Project (SFNP) is equivalent to pragma
      --  Source_File_Name (SFN), however their usage is exclusive:
      --  SFN can only be used when no project file is used, while
      --  SFNP can only be used when a project file is used.

      --  The Project Manager produces a configuration pragmas file that
      --  is communicated to the compiler with -gnatec switch. This file
      --  contains only SFNP pragmas (at least two for the default naming
      --  scheme. As this configuration pragmas file is always the first
      --  processed by the compiler, it prevents the use of pragmas SFN in
      --  other config files when a project file is in use.

      --  Note: we process this during parsing, since we need to have the
      --  source file names set well before the semantic analysis starts,
      --  since we load the spec and with'ed packages before analysis.

      when Pragma_Source_File_Name | Pragma_Source_File_Name_Project =>
         Source_File_Name : declare
            Unam  : Unit_Name_Type;
            Expr1 : Node_Id;
            Pat   : String_Ptr;
            Typ   : Character;
            Dot   : String_Ptr;
            Cas   : Casing_Type;
            Nast  : Nat;
            Expr  : Node_Id;
            Index : Nat;

            function Get_Fname (Arg : Node_Id) return File_Name_Type;
            --  Process file name from unit name form of pragma

            function Get_String_Argument (Arg : Node_Id) return String_Ptr;
            --  Process string literal value from argument

            procedure Process_Casing (Arg : Node_Id);
            --  Process Casing argument of pattern form of pragma

            procedure Process_Dot_Replacement (Arg : Node_Id);
            --  Process Dot_Replacement argument of pattern form of pragma

            ---------------
            -- Get_Fname --
            ---------------

            function Get_Fname (Arg : Node_Id) return File_Name_Type is
            begin
               String_To_Name_Buffer (Strval (Expression (Arg)));

               for J in 1 .. Name_Len loop
                  if Is_Directory_Separator (Name_Buffer (J)) then
                     Error_Msg
                       ("directory separator character not allowed",
                        Sloc (Expression (Arg)) + Source_Ptr (J));
                  end if;
               end loop;

               return Name_Find;
            end Get_Fname;

            -------------------------
            -- Get_String_Argument --
            -------------------------

            function Get_String_Argument (Arg : Node_Id) return String_Ptr is
               Str : String_Id;

            begin
               if Nkind (Expression (Arg)) /= N_String_Literal
                 and then
                  Nkind (Expression (Arg)) /= N_Operator_Symbol
               then
                  Error_Msg_N
                    ("argument for pragma% must be string literal", Arg);
                  raise Error_Resync;
               end if;

               Str := Strval (Expression (Arg));

               --  Check string has no wide chars

               for J in 1 .. String_Length (Str) loop
                  if Get_String_Char (Str, J) > 255 then
                     Error_Msg
                       ("wide character not allowed in pattern for pragma%",
                        Sloc (Expression (Arg2)) + Text_Ptr (J) - 1);
                  end if;
               end loop;

               --  Acquire string

               String_To_Name_Buffer (Str);
               return new String'(Name_Buffer (1 .. Name_Len));
            end Get_String_Argument;

            --------------------
            -- Process_Casing --
            --------------------

            procedure Process_Casing (Arg : Node_Id) is
               Expr : constant Node_Id := Expression (Arg);

            begin
               Check_Required_Identifier (Arg, Name_Casing);

               if Nkind (Expr) = N_Identifier then
                  if Chars (Expr) = Name_Lowercase then
                     Cas := All_Lower_Case;
                     return;
                  elsif Chars (Expr) = Name_Uppercase then
                     Cas := All_Upper_Case;
                     return;
                  elsif Chars (Expr) = Name_Mixedcase then
                     Cas := Mixed_Case;
                     return;
                  end if;
               end if;

               Error_Msg_N
                 ("Casing argument for pragma% must be " &
                  "one of Mixedcase, Lowercase, Uppercase",
                  Arg);
            end Process_Casing;

            -----------------------------
            -- Process_Dot_Replacement --
            -----------------------------

            procedure Process_Dot_Replacement (Arg : Node_Id) is
            begin
               Check_Required_Identifier (Arg, Name_Dot_Replacement);
               Dot := Get_String_Argument (Arg);
            end Process_Dot_Replacement;

         --  Start of processing for Source_File_Name and
         --  Source_File_Name_Project pragmas.

         begin
            if Prag_Id = Pragma_Source_File_Name then
               if Project_File_In_Use = In_Use then
                  Error_Msg
                    ("pragma Source_File_Name cannot be used " &
                     "with a project file", Pragma_Sloc);

               else
                  Project_File_In_Use := Not_In_Use;
               end if;

            else
               if Project_File_In_Use = Not_In_Use then
                  Error_Msg
                    ("pragma Source_File_Name_Project should only be used " &
                     "with a project file", Pragma_Sloc);
               else
                  Project_File_In_Use := In_Use;
               end if;
            end if;

            --  We permit from 1 to 3 arguments

            if Arg_Count not in 1 .. 3 then
               Check_Arg_Count (1);
            end if;

            Expr1 := Expression (Arg1);

            --  If first argument is identifier or selected component, then
            --  we have the specific file case of the Source_File_Name pragma,
            --  and the first argument is a unit name.

            if Nkind (Expr1) = N_Identifier
              or else
                (Nkind (Expr1) = N_Selected_Component
                  and then
                 Nkind (Selector_Name (Expr1)) = N_Identifier)
            then
               if Nkind (Expr1) = N_Identifier
                 and then Chars (Expr1) = Name_System
               then
                  Error_Msg_N
                    ("pragma Source_File_Name may not be used for System",
                     Arg1);
                  return Error;
               end if;

               --  Process index argument if present

               if Arg_Count = 3 then
                  Expr := Expression (Arg3);

                  if Nkind (Expr) /= N_Integer_Literal
                    or else not UI_Is_In_Int_Range (Intval (Expr))
                    or else Intval (Expr) > 999
                    or else Intval (Expr) <= 0
                  then
                     Error_Msg
                       ("pragma% index must be integer literal" &
                        " in range 1 .. 999", Sloc (Expr));
                     raise Error_Resync;
                  else
                     Index := UI_To_Int (Intval (Expr));
                  end if;

               --  No index argument present

               else
                  Check_Arg_Count (2);
                  Index := 0;
               end if;

               Check_Optional_Identifier (Arg1, Name_Unit_Name);
               Unam := Get_Unit_Name (Expr1);

               Check_Arg_Is_String_Literal (Arg2);

               if Chars (Arg2) = Name_Spec_File_Name then
                  Set_File_Name
                    (Get_Spec_Name (Unam), Get_Fname (Arg2), Index);

               elsif Chars (Arg2) = Name_Body_File_Name then
                  Set_File_Name
                    (Unam, Get_Fname (Arg2), Index);

               else
                  Error_Msg_N
                    ("pragma% argument has incorrect identifier", Arg2);
                  return Pragma_Node;
               end if;

            --  If the first argument is not an identifier, then we must have
            --  the pattern form of the pragma, and the first argument must be
            --  the pattern string with an appropriate name.

            else
               if Chars (Arg1) = Name_Spec_File_Name then
                  Typ := 's';

               elsif Chars (Arg1) = Name_Body_File_Name then
                  Typ := 'b';

               elsif Chars (Arg1) = Name_Subunit_File_Name then
                  Typ := 'u';

               elsif Chars (Arg1) = Name_Unit_Name then
                  Error_Msg_N
                    ("Unit_Name parameter for pragma% must be an identifier",
                     Arg1);
                  raise Error_Resync;

               else
                  Error_Msg_N
                    ("pragma% argument has incorrect identifier", Arg1);
                  raise Error_Resync;
               end if;

               Pat := Get_String_Argument (Arg1);

               --  Check pattern has exactly one asterisk

               Nast := 0;
               for J in Pat'Range loop
                  if Pat (J) = '*' then
                     Nast := Nast + 1;
                  end if;
               end loop;

               if Nast /= 1 then
                  Error_Msg_N
                    ("file name pattern must have exactly one * character",
                     Arg1);
                  return Pragma_Node;
               end if;

               --  Set defaults for Casing and Dot_Separator parameters

               Cas := All_Lower_Case;
               Dot := new String'(".");

               --  Process second and third arguments if present

               if Arg_Count > 1 then
                  if Chars (Arg2) = Name_Casing then
                     Process_Casing (Arg2);

                     if Arg_Count = 3 then
                        Process_Dot_Replacement (Arg3);
                     end if;

                  else
                     Process_Dot_Replacement (Arg2);

                     if Arg_Count = 3 then
                        Process_Casing (Arg3);
                     end if;
                  end if;
               end if;

               Set_File_Name_Pattern (Pat, Typ, Dot, Cas);
            end if;
         end Source_File_Name;

      -----------------------------
      -- Source_Reference (GNAT) --
      -----------------------------

      --  pragma Source_Reference
      --    (INTEGER_LITERAL [, STRING_LITERAL] );

      --  Processing for this pragma must be done at parse time, since error
      --  messages needing the proper line numbers can be generated in parse
      --  only mode with semantic checking turned off, and indeed we usually
      --  turn off semantic checking anyway if any parse errors are found.

      when Pragma_Source_Reference => Source_Reference : declare
         Fname : File_Name_Type;

      begin
         if Arg_Count /= 1 then
            Check_Arg_Count (2);
            Check_No_Identifier (Arg2);
         end if;

         --  Check that this is first line of file. We skip this test if
         --  we are in syntax check only mode, since we may be dealing with
         --  multiple compilation units.

         if Get_Physical_Line_Number (Pragma_Sloc) /= 1
           and then Num_SRef_Pragmas (Current_Source_File) = 0
           and then Operating_Mode /= Check_Syntax
         then
            Error_Msg -- CODEFIX
              ("first % pragma must be first line of file", Pragma_Sloc);
            raise Error_Resync;
         end if;

         Check_No_Identifier (Arg1);

         if Arg_Count = 1 then
            if Num_SRef_Pragmas (Current_Source_File) = 0 then
               Error_Msg
                 ("file name required for first % pragma in file",
                  Pragma_Sloc);
               raise Error_Resync;
            else
               Fname := No_File;
            end if;

         --  File name present

         else
            Check_Arg_Is_String_Literal (Arg2);
            String_To_Name_Buffer (Strval (Expression (Arg2)));
            Fname := Name_Find;

            if Num_SRef_Pragmas (Current_Source_File) > 0 then
               if Fname /= Full_Ref_Name (Current_Source_File) then
                  Error_Msg
                    ("file name must be same in all % pragmas", Pragma_Sloc);
                  raise Error_Resync;
               end if;
            end if;
         end if;

         if Nkind (Expression (Arg1)) /= N_Integer_Literal then
            Error_Msg
              ("argument for pragma% must be integer literal",
                Sloc (Expression (Arg1)));
            raise Error_Resync;

         --  OK, this source reference pragma is effective, however, we
         --  ignore it if it is not in the first unit in the multiple unit
         --  case. This is because the only purpose in this case is to
         --  provide source pragmas for subsequent use by gnatchop.

         else
            if Num_Library_Units = 1 then
               Register_Source_Ref_Pragma
                 (Fname,
                  Strip_Directory (Fname),
                  UI_To_Int (Intval (Expression (Arg1))),
                  Get_Physical_Line_Number (Pragma_Sloc) + 1);
            end if;
         end if;
      end Source_Reference;

      -------------------------
      -- Style_Checks (GNAT) --
      -------------------------

      --  pragma Style_Checks (On | Off | ALL_CHECKS | STRING_LITERAL);

      --  This is processed by the parser since some of the style
      --  checks take place during source scanning and parsing.

      when Pragma_Style_Checks => Style_Checks : declare
         A  : Node_Id;
         S  : String_Id;
         C  : Char_Code;
         OK : Boolean := True;

      begin
         --  Two argument case is only for semantics

         if Arg_Count = 2 then
            null;

         else
            Check_Arg_Count (1);
            Check_No_Identifier (Arg1);
            A := Expression (Arg1);

            if Nkind (A) = N_String_Literal then
               S := Strval (A);

               declare
                  Slen    : constant Natural := Natural (String_Length (S));
                  Options : String (1 .. Slen);
                  J       : Natural;
                  Ptr     : Natural;

               begin
                  J := 1;
                  loop
                     C := Get_String_Char (S, Int (J));

                     if not In_Character_Range (C) then
                        OK := False;
                        Ptr := J;
                        exit;

                     else
                        Options (J) := Get_Character (C);
                     end if;

                     if J = Slen then
                        Set_Style_Check_Options (Options, OK, Ptr);
                        exit;

                     else
                        J := J + 1;
                     end if;
                  end loop;

                  if not OK then
                     Error_Msg
                       (Style_Msg_Buf (1 .. Style_Msg_Len),
                        Sloc (Expression (Arg1)) + Source_Ptr (Ptr));
                     raise Error_Resync;
                  end if;
               end;

            elsif Nkind (A) /= N_Identifier then
               OK := False;

            elsif Chars (A) = Name_All_Checks then
               if GNAT_Mode then
                  Stylesw.Set_GNAT_Style_Check_Options;
               else
                  Stylesw.Set_Default_Style_Check_Options;
               end if;

            elsif Chars (A) = Name_On then
               Style_Check := True;

            elsif Chars (A) = Name_Off then
               Style_Check := False;

            else
               OK := False;
            end if;

            if not OK then
               Error_Msg ("incorrect argument for pragma%", Sloc (A));
               raise Error_Resync;
            end if;
         end if;
      end Style_Checks;

      -------------------------
      -- Suppress_All (GNAT) --
      -------------------------

      --  pragma Suppress_All

      --  This is a rather odd pragma, because other compilers allow it in
      --  strange places. DEC allows it at the end of units, and Rational
      --  allows it as a program unit pragma, when it would be more natural
      --  if it were a configuration pragma.

      --  Since the reason we provide this pragma is for compatibility with
      --  these other compilers, we want to accommodate these strange placement
      --  rules, and the easiest thing is simply to allow it anywhere in a
      --  unit. If this pragma appears anywhere within a unit, then the effect
      --  is as though a pragma Suppress (All_Checks) had appeared as the first
      --  line of the current file, i.e. as the first configuration pragma in
      --  the current unit.

      --  To get this effect, we set the flag Has_Pragma_Suppress_All in the
      --  compilation unit node for the current source file then in the last
      --  stage of parsing a file, if this flag is set, we materialize the
      --  Suppress (All_Checks) pragma, marked as not coming from Source.

      when Pragma_Suppress_All =>
         Set_Has_Pragma_Suppress_All (Cunit (Current_Source_Unit));

      ---------------------
      -- Warnings (GNAT) --
      ---------------------

      --  pragma Warnings (On | Off);
      --  pragma Warnings (On | Off, LOCAL_NAME);
      --  pragma Warnings (static_string_EXPRESSION);
      --  pragma Warnings (On | Off, static_string_EXPRESSION);

      --  The one argument ON/OFF case is processed by the parser, since it may
      --  control parser warnings as well as semantic warnings, and in any case
      --  we want to be absolutely sure that the range in the warnings table is
      --  set well before any semantic analysis is performed. Note that we
      --  ignore this pragma if debug flag -gnatd.i is set.

      when Pragma_Warnings =>
         if Arg_Count = 1 and then not Debug_Flag_Dot_I then
            Check_No_Identifier (Arg1);

            declare
               Argx : constant Node_Id := Expression (Arg1);
            begin
               if Nkind (Argx) = N_Identifier then
                  if Chars (Argx) = Name_On then
                     Set_Warnings_Mode_On (Pragma_Sloc);
                  elsif Chars (Argx) = Name_Off then
                     Set_Warnings_Mode_Off (Pragma_Sloc);
                  end if;
               end if;
            end;
         end if;

      -----------------------------
      -- Wide_Character_Encoding --
      -----------------------------

      --  pragma Wide_Character_Encoding (IDENTIFIER | CHARACTER_LITERAL);

      --  This is processed by the parser, since the scanner is affected

      when Pragma_Wide_Character_Encoding => Wide_Character_Encoding : declare
         A : Node_Id;

      begin
         Check_Arg_Count (1);
         Check_No_Identifier (Arg1);
         A := Expression (Arg1);

         if Nkind (A) = N_Identifier then
            Get_Name_String (Chars (A));
            Wide_Character_Encoding_Method :=
              Get_WC_Encoding_Method (Name_Buffer (1 .. Name_Len));

         elsif Nkind (A) = N_Character_Literal then
            declare
               R : constant Char_Code :=
                     Char_Code (UI_To_Int (Char_Literal_Value (A)));
            begin
               if In_Character_Range (R) then
                  Wide_Character_Encoding_Method :=
                    Get_WC_Encoding_Method (Get_Character (R));
               else
                  raise Constraint_Error;
               end if;
            end;

         else
            raise Constraint_Error;
         end if;

         Upper_Half_Encoding :=
           Wide_Character_Encoding_Method in
             WC_Upper_Half_Encoding_Method;

      exception
         when Constraint_Error =>
            Error_Msg_N ("invalid argument for pragma%", Arg1);
      end Wide_Character_Encoding;

      -----------------------
      -- All Other Pragmas --
      -----------------------

      --  For all other pragmas, checking and processing is handled
      --  entirely in Sem_Prag, and no further checking is done by Par.

      when Pragma_Abort_Defer                   |
           Pragma_Assertion_Policy              |
           Pragma_Assume_No_Invalid_Values      |
           Pragma_AST_Entry                     |
           Pragma_All_Calls_Remote              |
           Pragma_Annotate                      |
           Pragma_Assert                        |
           Pragma_Asynchronous                  |
           Pragma_Atomic                        |
           Pragma_Atomic_Components             |
           Pragma_Attach_Handler                |
           Pragma_Check                         |
           Pragma_Check_Name                    |
           Pragma_Check_Policy                  |
           Pragma_CIL_Constructor               |
           Pragma_Compile_Time_Error            |
           Pragma_Compile_Time_Warning          |
           Pragma_Compiler_Unit                 |
           Pragma_Convention_Identifier         |
           Pragma_CPP_Class                     |
           Pragma_CPP_Constructor               |
           Pragma_CPP_Virtual                   |
           Pragma_CPP_Vtable                    |
           Pragma_CPU                           |
           Pragma_C_Pass_By_Copy                |
           Pragma_Comment                       |
           Pragma_Common_Object                 |
           Pragma_Complete_Representation       |
           Pragma_Complex_Representation        |
           Pragma_Component_Alignment           |
           Pragma_Controlled                    |
           Pragma_Convention                    |
           Pragma_Debug_Policy                  |
           Pragma_Detect_Blocking               |
<<<<<<< HEAD
=======
           Pragma_Default_Storage_Pool          |
>>>>>>> b56a5220
           Pragma_Dimension                     |
           Pragma_Discard_Names                 |
           Pragma_Eliminate                     |
           Pragma_Elaborate                     |
           Pragma_Elaborate_All                 |
           Pragma_Elaborate_Body                |
           Pragma_Elaboration_Checks            |
           Pragma_Export                        |
           Pragma_Export_Exception              |
           Pragma_Export_Function               |
           Pragma_Export_Object                 |
           Pragma_Export_Procedure              |
           Pragma_Export_Value                  |
           Pragma_Export_Valued_Procedure       |
           Pragma_Extend_System                 |
           Pragma_External                      |
           Pragma_External_Name_Casing          |
           Pragma_Favor_Top_Level               |
           Pragma_Fast_Math                     |
           Pragma_Finalize_Storage_Only         |
           Pragma_Float_Representation          |
           Pragma_Ident                         |
           Pragma_Implemented                   |
           Pragma_Implicit_Packing              |
           Pragma_Import                        |
           Pragma_Import_Exception              |
           Pragma_Import_Function               |
           Pragma_Import_Object                 |
           Pragma_Import_Procedure              |
           Pragma_Import_Valued_Procedure       |
           Pragma_Independent                   |
           Pragma_Independent_Components        |
           Pragma_Initialize_Scalars            |
           Pragma_Inline                        |
           Pragma_Inline_Always                 |
           Pragma_Inline_Generic                |
           Pragma_Inspection_Point              |
           Pragma_Interface                     |
           Pragma_Interface_Name                |
           Pragma_Interrupt_Handler             |
           Pragma_Interrupt_State               |
           Pragma_Interrupt_Priority            |
           Pragma_Invariant                     |
           Pragma_Java_Constructor              |
           Pragma_Java_Interface                |
           Pragma_Keep_Names                    |
           Pragma_License                       |
           Pragma_Link_With                     |
           Pragma_Linker_Alias                  |
           Pragma_Linker_Constructor            |
           Pragma_Linker_Destructor             |
           Pragma_Linker_Options                |
           Pragma_Linker_Section                |
           Pragma_Locking_Policy                |
           Pragma_Long_Float                    |
           Pragma_Machine_Attribute             |
           Pragma_Main                          |
           Pragma_Main_Storage                  |
           Pragma_Memory_Size                   |
           Pragma_No_Body                       |
           Pragma_No_Return                     |
           Pragma_No_Run_Time                   |
           Pragma_No_Strict_Aliasing            |
           Pragma_Normalize_Scalars             |
           Pragma_Obsolescent                   |
           Pragma_Ordered                       |
           Pragma_Optimize                      |
           Pragma_Optimize_Alignment            |
           Pragma_Pack                          |
           Pragma_Passive                       |
           Pragma_Preelaborable_Initialization  |
           Pragma_Polling                       |
           Pragma_Persistent_BSS                |
           Pragma_Postcondition                 |
           Pragma_Precondition                  |
           Pragma_Predicate                     |
           Pragma_Preelaborate                  |
           Pragma_Preelaborate_05               |
           Pragma_Priority                      |
           Pragma_Priority_Specific_Dispatching |
           Pragma_Profile                       |
           Pragma_Profile_Warnings              |
           Pragma_Propagate_Exceptions          |
           Pragma_Psect_Object                  |
           Pragma_Pure                          |
           Pragma_Pure_05                       |
           Pragma_Pure_Function                 |
           Pragma_Queuing_Policy                |
           Pragma_Relative_Deadline             |
           Pragma_Remote_Call_Interface         |
           Pragma_Remote_Types                  |
           Pragma_Restricted_Run_Time           |
           Pragma_Ravenscar                     |
           Pragma_Reviewable                    |
           Pragma_Share_Generic                 |
           Pragma_Shared                        |
           Pragma_Shared_Passive                |
           Pragma_Short_Circuit_And_Or          |
<<<<<<< HEAD
=======
           Pragma_Short_Descriptors             |
>>>>>>> b56a5220
           Pragma_Storage_Size                  |
           Pragma_Storage_Unit                  |
           Pragma_Static_Elaboration_Desired    |
           Pragma_Stream_Convert                |
           Pragma_Subtitle                      |
           Pragma_Suppress                      |
           Pragma_Suppress_Debug_Info           |
           Pragma_Suppress_Exception_Locations  |
           Pragma_Suppress_Initialization       |
           Pragma_System_Name                   |
           Pragma_Task_Dispatching_Policy       |
           Pragma_Task_Info                     |
           Pragma_Task_Name                     |
           Pragma_Task_Storage                  |
           Pragma_Thread_Local_Storage          |
           Pragma_Time_Slice                    |
           Pragma_Title                         |
           Pragma_Unchecked_Union               |
           Pragma_Unimplemented_Unit            |
           Pragma_Universal_Aliasing            |
           Pragma_Universal_Data                |
           Pragma_Unmodified                    |
           Pragma_Unreferenced                  |
           Pragma_Unreferenced_Objects          |
           Pragma_Unreserve_All_Interrupts      |
           Pragma_Unsuppress                    |
           Pragma_Use_VADS_Size                 |
           Pragma_Volatile                      |
           Pragma_Volatile_Components           |
           Pragma_Weak_External                 |
           Pragma_Validity_Checks               =>
         null;

      --------------------
      -- Unknown_Pragma --
      --------------------

      --  Should be impossible, since we excluded this case earlier on

      when Unknown_Pragma =>
         raise Program_Error;

   end case;

   return Pragma_Node;

   --------------------
   -- Error Handling --
   --------------------

exception
   when Error_Resync =>
      return Error;

end Prag;<|MERGE_RESOLUTION|>--- conflicted
+++ resolved
@@ -6,11 +6,7 @@
 --                                                                          --
 --                                 B o d y                                  --
 --                                                                          --
-<<<<<<< HEAD
---          Copyright (C) 1992-2009, Free Software Foundation, Inc.         --
-=======
 --          Copyright (C) 1992-2010, Free Software Foundation, Inc.         --
->>>>>>> b56a5220
 --                                                                          --
 -- GNAT is free software;  you can  redistribute it  and/or modify it under --
 -- terms of the  GNU General Public License as published  by the Free Soft- --
@@ -1133,10 +1129,7 @@
            Pragma_Convention                    |
            Pragma_Debug_Policy                  |
            Pragma_Detect_Blocking               |
-<<<<<<< HEAD
-=======
            Pragma_Default_Storage_Pool          |
->>>>>>> b56a5220
            Pragma_Dimension                     |
            Pragma_Discard_Names                 |
            Pragma_Eliminate                     |
@@ -1235,10 +1228,7 @@
            Pragma_Shared                        |
            Pragma_Shared_Passive                |
            Pragma_Short_Circuit_And_Or          |
-<<<<<<< HEAD
-=======
            Pragma_Short_Descriptors             |
->>>>>>> b56a5220
            Pragma_Storage_Size                  |
            Pragma_Storage_Unit                  |
            Pragma_Static_Elaboration_Desired    |
