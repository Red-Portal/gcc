--- conflicted
+++ resolved
@@ -6,11 +6,7 @@
 --                                                                          --
 --                                 S p e c                                  --
 --                                                                          --
-<<<<<<< HEAD
---          Copyright (C) 2006-2009, Free Software Foundation, Inc.         --
-=======
 --          Copyright (C) 2006-2011, Free Software Foundation, Inc.         --
->>>>>>> 3082eeb7
 --                                                                          --
 -- GNAT is free software;  you can  redistribute it  and/or modify it under --
 -- terms of the  GNU General Public License as published  by the Free Soft- --
@@ -33,17 +29,7 @@
 --                                                                          --
 ------------------------------------------------------------------------------
 
-<<<<<<< HEAD
---  This package contains internal routines used as debugger helpers.
---  It should be compiled without optimization to let debuggers inspect
---  parameter values reliably from breakpoints on the routines.
-
 pragma Compiler_Unit;
-
-with System.Standard_Library;
-=======
-pragma Compiler_Unit;
->>>>>>> 3082eeb7
 
 package System.Exceptions is
 
