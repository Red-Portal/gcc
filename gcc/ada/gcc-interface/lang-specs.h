/****************************************************************************
 *                                                                          *
 *                         GNAT COMPILER COMPONENTS                         *
 *                                                                          *
 *                            L A N G - S P E C S                           *
 *                                                                          *
 *                              C Header File                               *
 *                                                                          *
 *           Copyright (C) 1992-2010, Free Software Foundation, Inc.        *
 *                                                                          *
 * GNAT is free software;  you can  redistribute it  and/or modify it under *
 * terms of the  GNU General Public License as published  by the Free Soft- *
 * ware  Foundation;  either version 3,  or (at your option) any later ver- *
 * sion.  GNAT is distributed in the hope that it will be useful, but WITH- *
 * OUT ANY WARRANTY;  without even the  implied warranty of MERCHANTABILITY *
 * or FITNESS FOR A PARTICULAR PURPOSE.  See the GNU General Public License *
 * for  more details.  You should have received a copy of the GNU General   *
 * Public License along with GCC; see the file COPYING3.  If not see        *
 * <http://www.gnu.org/licenses/>.                                          *
 *                                                                          *
 * GNAT was originally developed  by the GNAT team at  New York University. *
 * Extensive contributions were provided by Ada Core Technologies Inc.      *
 *                                                                          *
 ****************************************************************************/

/* This is the contribution to the `default_compilers' array in gcc.c for
   GNAT.  */

  {".ads", "@ada", 0, 0, 0},
  {".adb", "@ada", 0, 0, 0},
  {"@ada",
   "\
 %{pg:%{fomit-frame-pointer:%e-pg and -fomit-frame-pointer are incompatible}}\
 %{!S:%{!c:%e-c or -S required for Ada}}\
 gnat1 %{I*} %{k8:-gnatk8} %{Wall:-gnatwa} %{w:-gnatws} %{!Q:-quiet}\
    %{nostdinc*} %{nostdlib*}\
    -dumpbase %{.adb:%b.adb}%{.ads:%b.ads}%{!.adb:%{!.ads:%b.ada}}\
    %{c|S:%{o*:-auxbase-strip %*}%{!o*:-auxbase %b}}%{!c:%{!S:-auxbase %b}} \
<<<<<<< HEAD
    %{O*} %{W*} %{w} %{p} %{pg:-p} %{a} %{d*} %{f*}\
=======
    %{O*} %{W*} %{w} %{p} %{pg:-p} %{d*} %{f*}\
>>>>>>> b56a5220
    %{coverage:-fprofile-arcs -ftest-coverage} "
   "%{gnatea:-gnatez} %{g*&m*} "
#if defined(TARGET_VXWORKS_RTP)
   "%{fRTS=rtp:-mrtp} "
#endif
   "%1 %{!S:%{o*:%w%*-gnatO}} \
    %i %{S:%W{o*}%{!o*:-o %b.s}} \
    %{gnatc*|gnats*: -o %j} %{-param*} \
    %{!gnatc*:%{!gnats*:%(invoke_as)}}", 0, 0, 0},<|MERGE_RESOLUTION|>--- conflicted
+++ resolved
@@ -36,11 +36,7 @@
     %{nostdinc*} %{nostdlib*}\
     -dumpbase %{.adb:%b.adb}%{.ads:%b.ads}%{!.adb:%{!.ads:%b.ada}}\
     %{c|S:%{o*:-auxbase-strip %*}%{!o*:-auxbase %b}}%{!c:%{!S:-auxbase %b}} \
-<<<<<<< HEAD
-    %{O*} %{W*} %{w} %{p} %{pg:-p} %{a} %{d*} %{f*}\
-=======
     %{O*} %{W*} %{w} %{p} %{pg:-p} %{d*} %{f*}\
->>>>>>> b56a5220
     %{coverage:-fprofile-arcs -ftest-coverage} "
    "%{gnatea:-gnatez} %{g*&m*} "
 #if defined(TARGET_VXWORKS_RTP)
