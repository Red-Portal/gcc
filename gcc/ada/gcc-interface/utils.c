--- conflicted
+++ resolved
@@ -5410,12 +5410,6 @@
 				ARG6) NAME,
 #define DEF_FUNCTION_TYPE_VAR_7(NAME, RETURN, ARG1, ARG2, ARG3, ARG4, ARG5, \
 				ARG6, ARG7) NAME,
-<<<<<<< HEAD
-#define DEF_FUNCTION_TYPE_VAR_12(NAME, RETURN, ARG1, ARG2, ARG3, ARG4, ARG5, \
-				 ARG6, ARG7, ARG8, ARG9, ARG10, ARG11, ARG12) \
-				 NAME,
-=======
->>>>>>> b5409c83
 #define DEF_POINTER_TYPE(NAME, TYPE) NAME,
 #include "builtin-types.def"
 #undef DEF_PRIMITIVE_TYPE
@@ -5436,10 +5430,6 @@
 #undef DEF_FUNCTION_TYPE_VAR_5
 #undef DEF_FUNCTION_TYPE_VAR_6
 #undef DEF_FUNCTION_TYPE_VAR_7
-<<<<<<< HEAD
-#undef DEF_FUNCTION_TYPE_VAR_12
-=======
->>>>>>> b5409c83
 #undef DEF_POINTER_TYPE
   BT_LAST
 };
@@ -5551,13 +5541,6 @@
 #define DEF_FUNCTION_TYPE_VAR_7(ENUM, RETURN, ARG1, ARG2, ARG3, ARG4, ARG5, \
 				ARG6, ARG7)				\
   def_fn_type (ENUM, RETURN, 1, 7, ARG1, ARG2, ARG3, ARG4, ARG5, ARG6, ARG7);
-<<<<<<< HEAD
-#define DEF_FUNCTION_TYPE_VAR_12(ENUM, RETURN, ARG1, ARG2, ARG3, ARG4, ARG5, \
-				 ARG6, ARG7, ARG8, ARG9, ARG10, ARG11, ARG12) \
-  def_fn_type (ENUM, RETURN, 1, 12, ARG1, ARG2, ARG3, ARG4, ARG5, ARG6,	\
-	       ARG7, ARG8, ARG9, ARG10, ARG11, ARG12);
-=======
->>>>>>> b5409c83
 #define DEF_POINTER_TYPE(ENUM, TYPE) \
   builtin_types[(int) ENUM] = build_pointer_type (builtin_types[(int) TYPE]);
 
@@ -5581,10 +5564,6 @@
 #undef DEF_FUNCTION_TYPE_VAR_5
 #undef DEF_FUNCTION_TYPE_VAR_6
 #undef DEF_FUNCTION_TYPE_VAR_7
-<<<<<<< HEAD
-#undef DEF_FUNCTION_TYPE_VAR_12
-=======
->>>>>>> b5409c83
 #undef DEF_POINTER_TYPE
   builtin_types[(int) BT_LAST] = NULL_TREE;
 }
