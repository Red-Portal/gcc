--- conflicted
+++ resolved
@@ -33,16 +33,10 @@
 };
 
 /* Ada uses the lang_decl and lang_type fields to hold a tree.
-<<<<<<< HEAD
-   FIXME: the variable_size annotation here is needed because these types are
-   variable-sized in some other frontends.  Due to gengtype deficiency the GTY
-   options of such types have to agree across all frontends. */
-=======
 
    FIXME: the variable_size annotation here is needed because these types are
    variable-sized in some other front-ends.  Due to gengtype deficiency, the
    GTY options of such types have to agree across all front-ends.  */
->>>>>>> b56a5220
 struct GTY((variable_size)) lang_type { tree t; };
 struct GTY((variable_size)) lang_decl { tree t; };
 
@@ -50,15 +44,6 @@
 #define GET_TYPE_LANG_SPECIFIC(NODE) \
   (TYPE_LANG_SPECIFIC (NODE) ? TYPE_LANG_SPECIFIC (NODE)->t : NULL_TREE)
 
-<<<<<<< HEAD
-#define SET_TYPE_LANG_SPECIFIC(NODE, X)		       \
-do {						       \
-  tree tmp = (X);				       \
-  if (!TYPE_LANG_SPECIFIC (NODE))		       \
-    TYPE_LANG_SPECIFIC (NODE) = ggc_alloc_lang_type    \
-      (sizeof (struct lang_type));		       \
-  TYPE_LANG_SPECIFIC (NODE)->t = tmp;		       \
-=======
 #define SET_TYPE_LANG_SPECIFIC(NODE, X)			 \
 do {							 \
   tree tmp = (X);					 \
@@ -66,22 +51,12 @@
     TYPE_LANG_SPECIFIC (NODE)				 \
       = ggc_alloc_lang_type (sizeof (struct lang_type)); \
   TYPE_LANG_SPECIFIC (NODE)->t = tmp;			 \
->>>>>>> b56a5220
 } while (0)
 
 /* Macros to get and set the tree in DECL_LANG_SPECIFIC.  */
 #define GET_DECL_LANG_SPECIFIC(NODE) \
   (DECL_LANG_SPECIFIC (NODE) ? DECL_LANG_SPECIFIC (NODE)->t : NULL_TREE)
 
-<<<<<<< HEAD
-#define SET_DECL_LANG_SPECIFIC(NODE, X)		       \
-do {						       \
-  tree tmp = (X);				       \
-  if (!DECL_LANG_SPECIFIC (NODE))		       \
-    DECL_LANG_SPECIFIC (NODE) = ggc_alloc_lang_decl    \
-      (sizeof (struct lang_decl));		       \
-  DECL_LANG_SPECIFIC (NODE)->t = tmp;		       \
-=======
 #define SET_DECL_LANG_SPECIFIC(NODE, X)			 \
 do {							 \
   tree tmp = (X);					 \
@@ -89,7 +64,6 @@
     DECL_LANG_SPECIFIC (NODE)				 \
       = ggc_alloc_lang_decl (sizeof (struct lang_decl)); \
   DECL_LANG_SPECIFIC (NODE)->t = tmp;			 \
->>>>>>> b56a5220
 } while (0)
 
 
@@ -358,15 +332,11 @@
    constant CONSTRUCTOR.  */
 #define DECL_CONST_ADDRESS_P(NODE) DECL_LANG_FLAG_0 (CONST_DECL_CHECK (NODE))
 
-<<<<<<< HEAD
-/* Nonzero if this decl is always used by reference; i.e., an INDIRECT_REF
-=======
 /* Nonzero in a PARM_DECL if it is always used by double reference, i.e. a
    pair of INDIRECT_REFs is needed to access the object.  */
 #define DECL_BY_DOUBLE_REF_P(NODE) DECL_LANG_FLAG_0 (PARM_DECL_CHECK (NODE))
 
 /* Nonzero in a DECL if it is always used by reference, i.e. an INDIRECT_REF
->>>>>>> b56a5220
    is needed to access the object.  */
 #define DECL_BY_REF_P(NODE) DECL_LANG_FLAG_1 (NODE)
 
