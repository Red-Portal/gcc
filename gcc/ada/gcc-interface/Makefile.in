--- conflicted
+++ resolved
@@ -357,6 +357,10 @@
 ifeq ($(strip $(filter-out %x86_64, $(arch))),)
   ifeq ($(strip $(MULTISUBDIR)),/32)
     arch:=i686
+  else
+    ifeq ($(strip $(MULTISUBDIR)),/x32)
+      arch:=x32
+    endif
   endif
 endif
 
@@ -1481,8 +1485,11 @@
     s-intman.ads<s-intman-vms.ads \
     s-memory.adb<s-memory-vms_64.adb \
     s-memory.ads<s-memory-vms_64.ads \
+    s-ransee.adb<s-ransee-vms.adb \
     s-osprim.adb<s-osprim-vms.adb \
     s-osprim.ads<s-osprim-vms.ads \
+    s-osinte.adb<s-osinte-vms.adb \
+    s-osinte.ads<s-osinte-vms.ads \
     s-taprop.adb<s-taprop-vms.adb \
     s-tasdeb.adb<s-tasdeb-vms.adb \
     s-taspri.ads<s-taspri-vms.ads \
@@ -1496,8 +1503,6 @@
       g-trasym.adb<g-trasym-vms-ia64.adb \
       s-asthan.adb<s-asthan-vms-ia64.adb \
       s-auxdec.adb<s-auxdec-vms-ia64.adb \
-      s-osinte.adb<s-osinte-vms-ia64.adb \
-      s-osinte.ads<s-osinte-vms-ia64.ads \
       s-vaflop.adb<s-vaflop-vms-ia64.adb \
       system.ads<system-vms-ia64.ads \
       s-parame.ads<s-parame-vms-ia64.ads \
@@ -1517,8 +1522,6 @@
         g-trasym.adb<g-trasym-vms-alpha.adb \
         s-asthan.adb<s-asthan-vms-alpha.adb \
         s-auxdec.adb<s-auxdec-vms-alpha.adb \
-        s-osinte.adb<s-osinte-vms.adb \
-        s-osinte.ads<s-osinte-vms.ads \
         s-traent.adb<s-traent-vms.adb \
         s-traent.ads<s-traent-vms.ads \
         s-vaflop.adb<s-vaflop-vms-alpha.adb \
@@ -2121,8 +2124,6 @@
   LIBRARY_VERSION := $(LIB_VERSION)
 endif
 
-<<<<<<< HEAD
-=======
 ifeq ($(strip $(filter-out %x32 linux%,$(arch) $(osys))),)
   LIBGNAT_TARGET_PAIRS = \
   a-exetim.adb<a-exetim-posix.adb \
@@ -2161,7 +2162,6 @@
 endif
 
 # Darwin (Mac OS X)
->>>>>>> 747e4b8f
 ifeq ($(strip $(filter-out darwin%,$(osys))),)
   SO_OPTS = -shared-libgcc
   LIBGNAT_TARGET_PAIRS = \
