--- conflicted
+++ resolved
@@ -6,11 +6,7 @@
 --                                                                          --
 --                                 B o d y                                  --
 --                                                                          --
-<<<<<<< HEAD
---          Copyright (C) 1992-2009, Free Software Foundation, Inc.         --
-=======
 --          Copyright (C) 1992-2010, Free Software Foundation, Inc.         --
->>>>>>> 3082eeb7
 --                                                                          --
 -- GNAT is free software;  you can  redistribute it  and/or modify it under --
 -- terms of the  GNU General Public License as published  by the Free Soft- --
@@ -273,15 +269,9 @@
            Corr_Body  => Cur_Unum,
            PMES       => (Cur_Unum = Main_Unit));
 
-<<<<<<< HEAD
-      --  If we successfully load the unit, then set the spec/body
-      --  pointers. Once again note that if the loaded unit has a fatal error,
-      --  Load will have set our Fatal_Error flag to propagate this condition.
-=======
       --  If we successfully load the unit, then set the spec/body pointers.
       --  Once again note that if the loaded unit has a fatal error, Load will
       --  have set our Fatal_Error flag to propagate this condition.
->>>>>>> 3082eeb7
 
       if Unum /= No_Unit then
          Set_Library_Unit (Curunit, Cunit (Unum));
