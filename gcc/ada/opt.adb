------------------------------------------------------------------------------
--                                                                          --
--                         GNAT COMPILER COMPONENTS                         --
--                                                                          --
--                                  O P T                                   --
--                                                                          --
--                                 B o d y                                  --
--                                                                          --
<<<<<<< HEAD
--          Copyright (C) 1992-2009, Free Software Foundation, Inc.         --
=======
--          Copyright (C) 1992-2011, Free Software Foundation, Inc.         --
>>>>>>> 3082eeb7
--                                                                          --
-- GNAT is free software;  you can  redistribute it  and/or modify it under --
-- terms of the  GNU General Public License as published  by the Free Soft- --
-- ware  Foundation;  either version 3,  or (at your option) any later ver- --
-- sion.  GNAT is distributed in the hope that it will be useful, but WITH- --
-- OUT ANY WARRANTY;  without even the  implied warranty of MERCHANTABILITY --
-- or FITNESS FOR A PARTICULAR PURPOSE.                                     --
--                                                                          --
-- As a special exception under Section 7 of GPL version 3, you are granted --
-- additional permissions described in the GCC Runtime Library Exception,   --
-- version 3.1, as published by the Free Software Foundation.               --
--                                                                          --
-- You should have received a copy of the GNU General Public License and    --
-- a copy of the GCC Runtime Library Exception along with this program;     --
-- see the files COPYING3 and COPYING.RUNTIME respectively.  If not, see    --
-- <http://www.gnu.org/licenses/>.                                          --
--                                                                          --
-- GNAT was originally developed  by the GNAT team at  New York University. --
-- Extensive contributions were provided by Ada Core Technologies Inc.      --
--                                                                          --
------------------------------------------------------------------------------

with Gnatvsn; use Gnatvsn;
with System;  use System;
with Tree_IO; use Tree_IO;

package body Opt is

   SU : constant := Storage_Unit;
   --  Shorthand for System.Storage_Unit

   --------------------------
   -- Full_Expander_Active --
   --------------------------

   function Full_Expander_Active return Boolean is
   begin
      return Expander_Active and not Alfa_Mode;
   end Full_Expander_Active;

   ----------------------------------
   -- Register_Opt_Config_Switches --
   ----------------------------------

   procedure Register_Opt_Config_Switches is
   begin
      Ada_Version_Config                    := Ada_Version;
      Ada_Version_Explicit_Config           := Ada_Version_Explicit;
      Assertions_Enabled_Config             := Assertions_Enabled;
      Assume_No_Invalid_Values_Config       := Assume_No_Invalid_Values;
      Check_Policy_List_Config              := Check_Policy_List;
      Debug_Pragmas_Disabled_Config         := Debug_Pragmas_Disabled;
      Debug_Pragmas_Enabled_Config          := Debug_Pragmas_Enabled;
      Default_Pool_Config                   := Default_Pool;
      Dynamic_Elaboration_Checks_Config     := Dynamic_Elaboration_Checks;
      Exception_Locations_Suppressed_Config := Exception_Locations_Suppressed;
      Extensions_Allowed_Config             := Extensions_Allowed;
      External_Name_Exp_Casing_Config       := External_Name_Exp_Casing;
      External_Name_Imp_Casing_Config       := External_Name_Imp_Casing;
      Fast_Math_Config                      := Fast_Math;
<<<<<<< HEAD
      Init_Or_Norm_Scalars_Config           := Init_Or_Norm_Scalars;
=======
>>>>>>> 3082eeb7
      Initialize_Scalars_Config             := Initialize_Scalars;
      Optimize_Alignment_Config             := Optimize_Alignment;
      Persistent_BSS_Mode_Config            := Persistent_BSS_Mode;
      Polling_Required_Config               := Polling_Required;
      Short_Descriptors_Config              := Short_Descriptors;
      Use_VADS_Size_Config                  := Use_VADS_Size;

      --  Reset the indication that Optimize_Alignment was set locally, since
      --  if we had a pragma in the config file, it would set this flag True,
      --  but that's not a local setting.

      Optimize_Alignment_Local := False;
   end Register_Opt_Config_Switches;

   ---------------------------------
   -- Restore_Opt_Config_Switches --
   ---------------------------------

   procedure Restore_Opt_Config_Switches (Save : Config_Switches_Type) is
   begin
      Ada_Version                    := Save.Ada_Version;
      Ada_Version_Explicit           := Save.Ada_Version_Explicit;
      Assertions_Enabled             := Save.Assertions_Enabled;
      Assume_No_Invalid_Values       := Save.Assume_No_Invalid_Values;
      Check_Policy_List              := Save.Check_Policy_List;
      Debug_Pragmas_Disabled         := Save.Debug_Pragmas_Disabled;
      Debug_Pragmas_Enabled          := Save.Debug_Pragmas_Enabled;
      Default_Pool                   := Save.Default_Pool;
      Dynamic_Elaboration_Checks     := Save.Dynamic_Elaboration_Checks;
      Exception_Locations_Suppressed := Save.Exception_Locations_Suppressed;
      Extensions_Allowed             := Save.Extensions_Allowed;
      External_Name_Exp_Casing       := Save.External_Name_Exp_Casing;
      External_Name_Imp_Casing       := Save.External_Name_Imp_Casing;
      Fast_Math                      := Save.Fast_Math;
<<<<<<< HEAD
      Init_Or_Norm_Scalars           := Save.Init_Or_Norm_Scalars;
=======
>>>>>>> 3082eeb7
      Initialize_Scalars             := Save.Initialize_Scalars;
      Optimize_Alignment             := Save.Optimize_Alignment;
      Optimize_Alignment_Local       := Save.Optimize_Alignment_Local;
      Persistent_BSS_Mode            := Save.Persistent_BSS_Mode;
      Polling_Required               := Save.Polling_Required;
      Short_Descriptors              := Save.Short_Descriptors;
      Use_VADS_Size                  := Save.Use_VADS_Size;

      --  Update consistently the value of Init_Or_Norm_Scalars. The value of
      --  Normalize_Scalars is not saved/restored because after set to True its
      --  value is never changed. That is, if a compilation unit has pragma
      --  Normalize_Scalars then it forces that value for all with'ed units.

      Init_Or_Norm_Scalars := Initialize_Scalars or Normalize_Scalars;
   end Restore_Opt_Config_Switches;

   ------------------------------
   -- Save_Opt_Config_Switches --
   ------------------------------

   procedure Save_Opt_Config_Switches (Save : out Config_Switches_Type) is
   begin
      Save.Ada_Version                    := Ada_Version;
      Save.Ada_Version_Explicit           := Ada_Version_Explicit;
      Save.Assertions_Enabled             := Assertions_Enabled;
      Save.Assume_No_Invalid_Values       := Assume_No_Invalid_Values;
      Save.Check_Policy_List              := Check_Policy_List;
      Save.Debug_Pragmas_Disabled         := Debug_Pragmas_Disabled;
      Save.Debug_Pragmas_Enabled          := Debug_Pragmas_Enabled;
      Save.Default_Pool                   := Default_Pool;
      Save.Dynamic_Elaboration_Checks     := Dynamic_Elaboration_Checks;
      Save.Exception_Locations_Suppressed := Exception_Locations_Suppressed;
      Save.Extensions_Allowed             := Extensions_Allowed;
      Save.External_Name_Exp_Casing       := External_Name_Exp_Casing;
      Save.External_Name_Imp_Casing       := External_Name_Imp_Casing;
      Save.Fast_Math                      := Fast_Math;
<<<<<<< HEAD
      Save.Init_Or_Norm_Scalars           := Init_Or_Norm_Scalars;
=======
>>>>>>> 3082eeb7
      Save.Initialize_Scalars             := Initialize_Scalars;
      Save.Optimize_Alignment             := Optimize_Alignment;
      Save.Optimize_Alignment_Local       := Optimize_Alignment_Local;
      Save.Persistent_BSS_Mode            := Persistent_BSS_Mode;
      Save.Polling_Required               := Polling_Required;
      Save.Short_Descriptors              := Short_Descriptors;
      Save.Use_VADS_Size                  := Use_VADS_Size;
   end Save_Opt_Config_Switches;

   -----------------------------
   -- Set_Opt_Config_Switches --
   -----------------------------

   procedure Set_Opt_Config_Switches
     (Internal_Unit : Boolean;
      Main_Unit     : Boolean)
   is
   begin
      --  Case of internal unit

      if Internal_Unit then

         --  Set standard switches. Note we do NOT set Ada_Version_Explicit
         --  since the whole point of this is that it still properly indicates
         --  the configuration setting even in a run time unit.

         Ada_Version                 := Ada_Version_Runtime;
         Dynamic_Elaboration_Checks  := False;
         Extensions_Allowed          := True;
         External_Name_Exp_Casing    := As_Is;
         External_Name_Imp_Casing    := Lowercase;
         Optimize_Alignment          := 'O';
         Persistent_BSS_Mode         := False;
         Use_VADS_Size               := False;
         Optimize_Alignment_Local    := True;

         --  For an internal unit, assertions/debug pragmas are off unless this
         --  is the main unit and they were explicitly enabled. We also make
         --  sure we do not assume that values are necessarily valid.

         if Main_Unit then
            Assertions_Enabled       := Assertions_Enabled_Config;
            Assume_No_Invalid_Values := Assume_No_Invalid_Values_Config;
            Debug_Pragmas_Disabled   := Debug_Pragmas_Disabled_Config;
            Debug_Pragmas_Enabled    := Debug_Pragmas_Enabled_Config;
            Check_Policy_List        := Check_Policy_List_Config;
         else
            Assertions_Enabled       := False;
            Assume_No_Invalid_Values := False;
            Debug_Pragmas_Disabled   := False;
            Debug_Pragmas_Enabled    := False;
            Check_Policy_List        := Empty;
         end if;

      --  Case of non-internal unit

      else
         Ada_Version                 := Ada_Version_Config;
         Ada_Version_Explicit        := Ada_Version_Explicit_Config;
         Assertions_Enabled          := Assertions_Enabled_Config;
         Assume_No_Invalid_Values    := Assume_No_Invalid_Values_Config;
         Check_Policy_List           := Check_Policy_List_Config;
         Debug_Pragmas_Disabled      := Debug_Pragmas_Disabled_Config;
         Debug_Pragmas_Enabled       := Debug_Pragmas_Enabled_Config;
         Dynamic_Elaboration_Checks  := Dynamic_Elaboration_Checks_Config;
         Extensions_Allowed          := Extensions_Allowed_Config;
         External_Name_Exp_Casing    := External_Name_Exp_Casing_Config;
         External_Name_Imp_Casing    := External_Name_Imp_Casing_Config;
         Fast_Math                   := Fast_Math_Config;
<<<<<<< HEAD
         Init_Or_Norm_Scalars        := Init_Or_Norm_Scalars_Config;
=======
>>>>>>> 3082eeb7
         Initialize_Scalars          := Initialize_Scalars_Config;
         Optimize_Alignment          := Optimize_Alignment_Config;
         Optimize_Alignment_Local    := False;
         Persistent_BSS_Mode         := Persistent_BSS_Mode_Config;
         Use_VADS_Size               := Use_VADS_Size_Config;

         --  Update consistently the value of Init_Or_Norm_Scalars. The value
         --  of Normalize_Scalars is not saved/restored because once set to
         --  True its value is never changed. That is, if a compilation unit
         --  has pragma Normalize_Scalars then it forces that value for all
         --  with'ed units.

         Init_Or_Norm_Scalars := Initialize_Scalars or Normalize_Scalars;
      end if;

      Default_Pool                   := Default_Pool_Config;
      Exception_Locations_Suppressed := Exception_Locations_Suppressed_Config;
      Fast_Math                      := Fast_Math_Config;
      Optimize_Alignment             := Optimize_Alignment_Config;
      Polling_Required               := Polling_Required_Config;
      Short_Descriptors              := Short_Descriptors_Config;
   end Set_Opt_Config_Switches;

   ---------------
   -- Tree_Read --
   ---------------

   procedure Tree_Read is
      Tree_Version_String_Len         : Nat;
      Ada_Version_Config_Val          : Nat;
      Ada_Version_Explicit_Config_Val : Nat;
      Assertions_Enabled_Config_Val   : Nat;

   begin
      Tree_Read_Int  (Tree_ASIS_Version_Number);
      Tree_Read_Bool (Brief_Output);
      Tree_Read_Bool (GNAT_Mode);
      Tree_Read_Char (Identifier_Character_Set);
      Tree_Read_Int  (Maximum_File_Name_Length);
      Tree_Read_Data (Suppress_Options'Address,
                      (Suppress_Options'Size + SU - 1) / SU);
      Tree_Read_Bool (Verbose_Mode);
      Tree_Read_Data (Warning_Mode'Address,
                      (Warning_Mode'Size + SU - 1) / SU);
      Tree_Read_Int  (Ada_Version_Config_Val);
      Tree_Read_Int  (Ada_Version_Explicit_Config_Val);
      Tree_Read_Int  (Assertions_Enabled_Config_Val);
      Tree_Read_Bool (All_Errors_Mode);
      Tree_Read_Bool (Assertions_Enabled);
      Tree_Read_Int  (Int (Check_Policy_List));
      Tree_Read_Bool (Debug_Pragmas_Disabled);
      Tree_Read_Bool (Debug_Pragmas_Enabled);
      Tree_Read_Int  (Int (Default_Pool));
      Tree_Read_Bool (Enable_Overflow_Checks);
      Tree_Read_Bool (Full_List);

      Ada_Version_Config :=
        Ada_Version_Type'Val (Ada_Version_Config_Val);
      Ada_Version_Explicit_Config :=
        Ada_Version_Type'Val (Ada_Version_Explicit_Config_Val);
      Assertions_Enabled_Config :=
        Boolean'Val (Assertions_Enabled_Config_Val);

      --  Read version string: we have to get the length first

      Tree_Read_Int (Tree_Version_String_Len);

      declare
         Tmp : String (1 .. Integer (Tree_Version_String_Len));
      begin
         Tree_Read_Data
           (Tmp'Address, Tree_Version_String_Len);
         System.Strings.Free (Tree_Version_String);
         Free (Tree_Version_String);
         Tree_Version_String := new String'(Tmp);
      end;

      Tree_Read_Data (Distribution_Stub_Mode'Address,
                      (Distribution_Stub_Mode'Size + SU - 1) / Storage_Unit);
      Tree_Read_Bool (Inline_Active);
      Tree_Read_Bool (Inline_Processing_Required);
      Tree_Read_Bool (List_Units);
      Tree_Read_Bool (Configurable_Run_Time_Mode);
      Tree_Read_Data (Operating_Mode'Address,
                      (Operating_Mode'Size + SU - 1) / Storage_Unit);
      Tree_Read_Bool (Suppress_Checks);
      Tree_Read_Bool (Try_Semantics);
      Tree_Read_Data (Wide_Character_Encoding_Method'Address,
                      (Wide_Character_Encoding_Method'Size + SU - 1) / SU);
      Tree_Read_Bool (Upper_Half_Encoding);
      Tree_Read_Bool (Force_ALI_Tree_File);
   end Tree_Read;

   ----------------
   -- Tree_Write --
   ----------------

   procedure Tree_Write is
      Version_String : String := Gnat_Version_String;

   begin
      Tree_Write_Int  (ASIS_Version_Number);
      Tree_Write_Bool (Brief_Output);
      Tree_Write_Bool (GNAT_Mode);
      Tree_Write_Char (Identifier_Character_Set);
      Tree_Write_Int  (Maximum_File_Name_Length);
      Tree_Write_Data (Suppress_Options'Address,
                       (Suppress_Options'Size + SU - 1) / SU);
      Tree_Write_Bool (Verbose_Mode);
      Tree_Write_Data (Warning_Mode'Address,
                       (Warning_Mode'Size + SU - 1) / Storage_Unit);
      Tree_Write_Int  (Ada_Version_Type'Pos (Ada_Version_Config));
      Tree_Write_Int  (Ada_Version_Type'Pos (Ada_Version_Explicit_Config));
      Tree_Write_Int  (Boolean'Pos (Assertions_Enabled_Config));
      Tree_Write_Bool (All_Errors_Mode);
      Tree_Write_Bool (Assertions_Enabled);
      Tree_Write_Int  (Int (Check_Policy_List));
      Tree_Write_Bool (Debug_Pragmas_Disabled);
      Tree_Write_Bool (Debug_Pragmas_Enabled);
      Tree_Write_Int  (Int (Default_Pool));
      Tree_Write_Bool (Enable_Overflow_Checks);
      Tree_Write_Bool (Full_List);
      Tree_Write_Int  (Int (Version_String'Length));
      Tree_Write_Data (Version_String'Address, Version_String'Length);
      Tree_Write_Data (Distribution_Stub_Mode'Address,
                       (Distribution_Stub_Mode'Size + SU - 1) / SU);
      Tree_Write_Bool (Inline_Active);
      Tree_Write_Bool (Inline_Processing_Required);
      Tree_Write_Bool (List_Units);
      Tree_Write_Bool (Configurable_Run_Time_Mode);
      Tree_Write_Data (Operating_Mode'Address,
                       (Operating_Mode'Size + SU - 1) / SU);
      Tree_Write_Bool (Suppress_Checks);
      Tree_Write_Bool (Try_Semantics);
      Tree_Write_Data (Wide_Character_Encoding_Method'Address,
                       (Wide_Character_Encoding_Method'Size + SU - 1) / SU);
      Tree_Write_Bool (Upper_Half_Encoding);
      Tree_Write_Bool (Force_ALI_Tree_File);
   end Tree_Write;

end Opt;<|MERGE_RESOLUTION|>--- conflicted
+++ resolved
@@ -6,11 +6,7 @@
 --                                                                          --
 --                                 B o d y                                  --
 --                                                                          --
-<<<<<<< HEAD
---          Copyright (C) 1992-2009, Free Software Foundation, Inc.         --
-=======
 --          Copyright (C) 1992-2011, Free Software Foundation, Inc.         --
->>>>>>> 3082eeb7
 --                                                                          --
 -- GNAT is free software;  you can  redistribute it  and/or modify it under --
 -- terms of the  GNU General Public License as published  by the Free Soft- --
@@ -71,10 +67,6 @@
       External_Name_Exp_Casing_Config       := External_Name_Exp_Casing;
       External_Name_Imp_Casing_Config       := External_Name_Imp_Casing;
       Fast_Math_Config                      := Fast_Math;
-<<<<<<< HEAD
-      Init_Or_Norm_Scalars_Config           := Init_Or_Norm_Scalars;
-=======
->>>>>>> 3082eeb7
       Initialize_Scalars_Config             := Initialize_Scalars;
       Optimize_Alignment_Config             := Optimize_Alignment;
       Persistent_BSS_Mode_Config            := Persistent_BSS_Mode;
@@ -109,10 +101,6 @@
       External_Name_Exp_Casing       := Save.External_Name_Exp_Casing;
       External_Name_Imp_Casing       := Save.External_Name_Imp_Casing;
       Fast_Math                      := Save.Fast_Math;
-<<<<<<< HEAD
-      Init_Or_Norm_Scalars           := Save.Init_Or_Norm_Scalars;
-=======
->>>>>>> 3082eeb7
       Initialize_Scalars             := Save.Initialize_Scalars;
       Optimize_Alignment             := Save.Optimize_Alignment;
       Optimize_Alignment_Local       := Save.Optimize_Alignment_Local;
@@ -149,10 +137,6 @@
       Save.External_Name_Exp_Casing       := External_Name_Exp_Casing;
       Save.External_Name_Imp_Casing       := External_Name_Imp_Casing;
       Save.Fast_Math                      := Fast_Math;
-<<<<<<< HEAD
-      Save.Init_Or_Norm_Scalars           := Init_Or_Norm_Scalars;
-=======
->>>>>>> 3082eeb7
       Save.Initialize_Scalars             := Initialize_Scalars;
       Save.Optimize_Alignment             := Optimize_Alignment;
       Save.Optimize_Alignment_Local       := Optimize_Alignment_Local;
@@ -222,10 +206,6 @@
          External_Name_Exp_Casing    := External_Name_Exp_Casing_Config;
          External_Name_Imp_Casing    := External_Name_Imp_Casing_Config;
          Fast_Math                   := Fast_Math_Config;
-<<<<<<< HEAD
-         Init_Or_Norm_Scalars        := Init_Or_Norm_Scalars_Config;
-=======
->>>>>>> 3082eeb7
          Initialize_Scalars          := Initialize_Scalars_Config;
          Optimize_Alignment          := Optimize_Alignment_Config;
          Optimize_Alignment_Local    := False;
