--- conflicted
+++ resolved
@@ -233,10 +233,7 @@
       (N : Node_Id) return List_Id is
    begin
       pragma Assert (False
-<<<<<<< HEAD
-=======
         or else NT (N).Nkind = N_Case_Expression
->>>>>>> b56a5220
         or else NT (N).Nkind = N_Case_Statement
         or else NT (N).Nkind = N_In
         or else NT (N).Nkind = N_Not_In);
@@ -2133,8 +2130,6 @@
       return Node2 (N);
    end Next_Entity;
 
-<<<<<<< HEAD
-=======
    function Next_Exit_Statement
      (N : Node_Id) return Node_Id is
    begin
@@ -2143,7 +2138,6 @@
       return Node3 (N);
    end Next_Exit_Statement;
 
->>>>>>> b56a5220
    function Next_Implicit_With
      (N : Node_Id) return Node_Id is
    begin
@@ -2694,35 +2688,12 @@
       (N : Node_Id) return Node_Id is
    begin
       pragma Assert (False
-<<<<<<< HEAD
-        or else NT (N).Nkind = N_SCIL_Dispatch_Table_Object_Init
-        or else NT (N).Nkind = N_SCIL_Dispatch_Table_Tag_Init
-        or else NT (N).Nkind = N_SCIL_Dispatching_Call
-        or else NT (N).Nkind = N_SCIL_Membership_Test
-        or else NT (N).Nkind = N_SCIL_Tag_Init);
-      return Node4 (N);
-   end SCIL_Entity;
-
-   function SCIL_Related_Node
-      (N : Node_Id) return Node_Id is
-   begin
-      pragma Assert (False
-        or else NT (N).Nkind = N_SCIL_Dispatch_Table_Object_Init
-        or else NT (N).Nkind = N_SCIL_Dispatch_Table_Tag_Init
-        or else NT (N).Nkind = N_SCIL_Dispatching_Call
-        or else NT (N).Nkind = N_SCIL_Membership_Test
-        or else NT (N).Nkind = N_SCIL_Tag_Init);
-      return Node1 (N);
-   end SCIL_Related_Node;
-
-=======
         or else NT (N).Nkind = N_SCIL_Dispatch_Table_Tag_Init
         or else NT (N).Nkind = N_SCIL_Dispatching_Call
         or else NT (N).Nkind = N_SCIL_Membership_Test);
       return Node4 (N);
    end SCIL_Entity;
 
->>>>>>> b56a5220
    function SCIL_Tag_Value
       (N : Node_Id) return Node_Id is
    begin
@@ -3290,10 +3261,7 @@
       (N : Node_Id; Val : List_Id) is
    begin
       pragma Assert (False
-<<<<<<< HEAD
-=======
         or else NT (N).Nkind = N_Case_Expression
->>>>>>> b56a5220
         or else NT (N).Nkind = N_Case_Statement
         or else NT (N).Nkind = N_In
         or else NT (N).Nkind = N_Not_In);
@@ -5182,8 +5150,6 @@
       Set_Node2 (N, Val); -- semantic field, no parent set
    end Set_Next_Entity;
 
-<<<<<<< HEAD
-=======
    procedure Set_Next_Exit_Statement
       (N : Node_Id; Val : Node_Id) is
    begin
@@ -5192,7 +5158,6 @@
       Set_Node3 (N, Val); -- semantic field, no parent set
    end Set_Next_Exit_Statement;
 
->>>>>>> b56a5220
    procedure Set_Next_Implicit_With
       (N : Node_Id; Val : Node_Id) is
    begin
@@ -5743,35 +5708,12 @@
       (N : Node_Id; Val : Node_Id) is
    begin
       pragma Assert (False
-<<<<<<< HEAD
-        or else NT (N).Nkind = N_SCIL_Dispatch_Table_Object_Init
-        or else NT (N).Nkind = N_SCIL_Dispatch_Table_Tag_Init
-        or else NT (N).Nkind = N_SCIL_Dispatching_Call
-        or else NT (N).Nkind = N_SCIL_Membership_Test
-        or else NT (N).Nkind = N_SCIL_Tag_Init);
-      Set_Node4 (N, Val); -- semantic field, no parent set
-   end Set_SCIL_Entity;
-
-   procedure Set_SCIL_Related_Node
-      (N : Node_Id; Val : Node_Id) is
-   begin
-      pragma Assert (False
-        or else NT (N).Nkind = N_SCIL_Dispatch_Table_Object_Init
-        or else NT (N).Nkind = N_SCIL_Dispatch_Table_Tag_Init
-        or else NT (N).Nkind = N_SCIL_Dispatching_Call
-        or else NT (N).Nkind = N_SCIL_Membership_Test
-        or else NT (N).Nkind = N_SCIL_Tag_Init);
-      Set_Node1 (N, Val); -- semantic field, no parent set
-   end Set_SCIL_Related_Node;
-
-=======
         or else NT (N).Nkind = N_SCIL_Dispatch_Table_Tag_Init
         or else NT (N).Nkind = N_SCIL_Dispatching_Call
         or else NT (N).Nkind = N_SCIL_Membership_Test);
       Set_Node4 (N, Val); -- semantic field, no parent set
    end Set_SCIL_Entity;
 
->>>>>>> b56a5220
    procedure Set_SCIL_Tag_Value
       (N : Node_Id; Val : Node_Id) is
    begin
@@ -6336,10 +6278,6 @@
              T = V8;
    end Nkind_In;
 
-<<<<<<< HEAD
-
-=======
->>>>>>> b56a5220
    function Nkind_In
      (T  : Node_Kind;
       V1 : Node_Kind;
