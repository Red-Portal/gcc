------------------------------------------------------------------------------
--                                                                          --
--                         GNAT COMPILER COMPONENTS                         --
--                                                                          --
--                    G N A T . S O C K E T S . T H I N                     --
--                                                                          --
--                                 S p e c                                  --
--                                                                          --
<<<<<<< HEAD
--                     Copyright (C) 2001-2009, AdaCore                     --
=======
--                     Copyright (C) 2001-2010, AdaCore                     --
>>>>>>> 3082eeb7
--                                                                          --
-- GNAT is free software;  you can  redistribute it  and/or modify it under --
-- terms of the  GNU General Public License as published  by the Free Soft- --
-- ware  Foundation;  either version 3,  or (at your option) any later ver- --
-- sion.  GNAT is distributed in the hope that it will be useful, but WITH- --
-- OUT ANY WARRANTY;  without even the  implied warranty of MERCHANTABILITY --
-- or FITNESS FOR A PARTICULAR PURPOSE.                                     --
--                                                                          --
-- As a special exception under Section 7 of GPL version 3, you are granted --
-- additional permissions described in the GCC Runtime Library Exception,   --
-- version 3.1, as published by the Free Software Foundation.               --
--                                                                          --
-- You should have received a copy of the GNU General Public License and    --
-- a copy of the GCC Runtime Library Exception along with this program;     --
-- see the files COPYING3 and COPYING.RUNTIME respectively.  If not, see    --
-- <http://www.gnu.org/licenses/>.                                          --
--                                                                          --
-- GNAT was originally developed  by the GNAT team at  New York University. --
-- Extensive contributions were provided by Ada Core Technologies Inc.      --
--                                                                          --
------------------------------------------------------------------------------

--  This package provides a target dependent thin interface to the sockets
--  layer for use by the GNAT.Sockets package (g-socket.ads). This package
--  should not be directly with'ed by an applications program.

--  This is the default version

with Interfaces.C.Strings;

with GNAT.OS_Lib;
with GNAT.Sockets.Thin_Common;

with System;
with System.CRTL;

package GNAT.Sockets.Thin is

   --  This package is intended for hosts implementing BSD sockets with a
   --  standard interface. It will be used as a default for all the platforms
   --  that do not have a specific version of this file.

   use Thin_Common;

   package C renames Interfaces.C;

<<<<<<< HEAD
   use type C.size_t;
   type ssize_t is range -(2 ** (C.size_t'Size - 1))
     .. +(2 ** (C.size_t'Size - 1) - 1);
   --  Signed type of the same size as size_t
=======
   use type System.CRTL.ssize_t;
>>>>>>> 3082eeb7

   function Socket_Errno return Integer renames GNAT.OS_Lib.Errno;
   --  Returns last socket error number

   function Socket_Error_Message (Errno : Integer) return C.Strings.chars_ptr;
   --  Returns the error message string for the error number Errno. If Errno is
   --  not known, returns "Unknown system error".

   function Host_Errno return Integer;
   pragma Import (C, Host_Errno, "__gnat_get_h_errno");
   --  Returns last host error number

   package Host_Error_Messages is

      function Host_Error_Message
        (H_Errno : Integer) return C.Strings.chars_ptr;
      --  Returns the error message string for the host error number H_Errno.
      --  If H_Errno is not known, returns "Unknown system error".

   end Host_Error_Messages;

   --------------------------------
   -- Standard library functions --
   --------------------------------

   function C_Accept
     (S       : C.int;
      Addr    : System.Address;
      Addrlen : not null access C.int) return C.int;

   function C_Bind
     (S       : C.int;
      Name    : System.Address;
      Namelen : C.int) return C.int;

   function C_Close
     (Fd : C.int) return C.int;

   function C_Connect
     (S       : C.int;
      Name    : System.Address;
      Namelen : C.int) return C.int;

   function C_Gethostname
     (Name    : System.Address;
      Namelen : C.int) return C.int;

   function C_Getpeername
     (S       : C.int;
      Name    : System.Address;
      Namelen : not null access C.int) return C.int;

   function C_Getsockname
     (S       : C.int;
      Name    : System.Address;
      Namelen : not null access C.int) return C.int;

   function C_Getsockopt
     (S       : C.int;
      Level   : C.int;
      Optname : C.int;
      Optval  : System.Address;
      Optlen  : not null access C.int) return C.int;

   function Socket_Ioctl
     (S   : C.int;
      Req : C.int;
      Arg : access C.int) return C.int;

   function C_Listen
     (S       : C.int;
      Backlog : C.int) return C.int;

   function C_Recv
     (S     : C.int;
      Msg   : System.Address;
      Len   : C.int;
      Flags : C.int) return C.int;

   function C_Recvfrom
     (S       : C.int;
      Msg     : System.Address;
      Len     : C.int;
      Flags   : C.int;
      From    : System.Address;
      Fromlen : not null access C.int) return C.int;

   function C_Recvmsg
     (S     : C.int;
      Msg   : System.Address;
<<<<<<< HEAD
      Flags : C.int) return ssize_t;
=======
      Flags : C.int) return System.CRTL.ssize_t;
>>>>>>> 3082eeb7

   function C_Select
     (Nfds      : C.int;
      Readfds   : access Fd_Set;
      Writefds  : access Fd_Set;
      Exceptfds : access Fd_Set;
      Timeout   : Timeval_Access) return C.int;

   function C_Sendmsg
     (S     : C.int;
      Msg   : System.Address;
<<<<<<< HEAD
      Flags : C.int) return ssize_t;
=======
      Flags : C.int) return System.CRTL.ssize_t;
>>>>>>> 3082eeb7

   function C_Sendto
     (S     : C.int;
      Msg   : System.Address;
      Len   : C.int;
      Flags : C.int;
      To    : System.Address;
      Tolen : C.int) return C.int;

   function C_Setsockopt
     (S       : C.int;
      Level   : C.int;
      Optname : C.int;
      Optval  : System.Address;
      Optlen  : C.int) return C.int;

   function C_Shutdown
     (S   : C.int;
      How : C.int) return C.int;

   function C_Socket
     (Domain   : C.int;
      Typ      : C.int;
      Protocol : C.int) return C.int;

   function C_System
     (Command : System.Address) return C.int;

   -------------------------------------------------------
   -- Signalling file descriptors for selector abortion --
   -------------------------------------------------------

   package Signalling_Fds is

      function Create (Fds : not null access Fd_Pair) return C.int;
      pragma Convention (C, Create);
      --  Create a pair of connected descriptors suitable for use with C_Select
      --  (used for signalling in Selector objects).

      function Read (Rsig : C.int) return C.int;
      pragma Convention (C, Read);
      --  Read one byte of data from rsig, the read end of a pair of signalling
      --  fds created by Create_Signalling_Fds.

      function Write (Wsig : C.int) return C.int;
      pragma Convention (C, Write);
      --  Write one byte of data to wsig, the write end of a pair of signalling
      --  fds created by Create_Signalling_Fds.

      procedure Close (Sig : C.int);
      pragma Convention (C, Close);
      --  Close one end of a pair of signalling fds (ignoring any error)

   end Signalling_Fds;

   -------------------------------------------
   -- Nonreentrant network databases access --
   -------------------------------------------

   --  The following are used only on systems that have nonreentrant
   --  getXXXbyYYY functions, and do NOT have corresponding getXXXbyYYY_
   --  functions. Currently, LynxOS is the only such system.

   function Nonreentrant_Gethostbyname
     (Name : C.char_array) return Hostent_Access;

   function Nonreentrant_Gethostbyaddr
     (Addr      : System.Address;
      Addr_Len  : C.int;
      Addr_Type : C.int) return Hostent_Access;

   function Nonreentrant_Getservbyname
     (Name  : C.char_array;
      Proto : C.char_array) return Servent_Access;

   function Nonreentrant_Getservbyport
     (Port  : C.int;
      Proto : C.char_array) return Servent_Access;

   procedure Initialize;
   procedure Finalize;

private
   pragma Import (C, C_Bind, "bind");
   pragma Import (C, C_Close, "close");
   pragma Import (C, C_Gethostname, "gethostname");
   pragma Import (C, C_Getpeername, "getpeername");
   pragma Import (C, C_Getsockname, "getsockname");
   pragma Import (C, C_Getsockopt, "getsockopt");
   pragma Import (C, C_Listen, "listen");
   pragma Import (C, C_Select, "select");
   pragma Import (C, C_Setsockopt, "setsockopt");
   pragma Import (C, C_Shutdown, "shutdown");
   pragma Import (C, C_System, "system");

   pragma Import (C, Nonreentrant_Gethostbyname, "gethostbyname");
   pragma Import (C, Nonreentrant_Gethostbyaddr, "gethostbyaddr");
   pragma Import (C, Nonreentrant_Getservbyname, "getservbyname");
   pragma Import (C, Nonreentrant_Getservbyport, "getservbyport");

end GNAT.Sockets.Thin;<|MERGE_RESOLUTION|>--- conflicted
+++ resolved
@@ -6,11 +6,7 @@
 --                                                                          --
 --                                 S p e c                                  --
 --                                                                          --
-<<<<<<< HEAD
---                     Copyright (C) 2001-2009, AdaCore                     --
-=======
 --                     Copyright (C) 2001-2010, AdaCore                     --
->>>>>>> 3082eeb7
 --                                                                          --
 -- GNAT is free software;  you can  redistribute it  and/or modify it under --
 -- terms of the  GNU General Public License as published  by the Free Soft- --
@@ -57,14 +53,7 @@
 
    package C renames Interfaces.C;
 
-<<<<<<< HEAD
-   use type C.size_t;
-   type ssize_t is range -(2 ** (C.size_t'Size - 1))
-     .. +(2 ** (C.size_t'Size - 1) - 1);
-   --  Signed type of the same size as size_t
-=======
    use type System.CRTL.ssize_t;
->>>>>>> 3082eeb7
 
    function Socket_Errno return Integer renames GNAT.OS_Lib.Errno;
    --  Returns last socket error number
@@ -155,11 +144,7 @@
    function C_Recvmsg
      (S     : C.int;
       Msg   : System.Address;
-<<<<<<< HEAD
-      Flags : C.int) return ssize_t;
-=======
       Flags : C.int) return System.CRTL.ssize_t;
->>>>>>> 3082eeb7
 
    function C_Select
      (Nfds      : C.int;
@@ -171,11 +156,7 @@
    function C_Sendmsg
      (S     : C.int;
       Msg   : System.Address;
-<<<<<<< HEAD
-      Flags : C.int) return ssize_t;
-=======
       Flags : C.int) return System.CRTL.ssize_t;
->>>>>>> 3082eeb7
 
    function C_Sendto
      (S     : C.int;
