--- conflicted
+++ resolved
@@ -6,11 +6,7 @@
 --                                                                          --
 --                                 B o d y                                  --
 --                                                                          --
-<<<<<<< HEAD
---          Copyright (C) 1992-2009, Free Software Foundation, Inc.         --
-=======
 --          Copyright (C) 1992-2011, Free Software Foundation, Inc.         --
->>>>>>> 3082eeb7
 --                                                                          --
 -- GNAT is free software;  you can  redistribute it  and/or modify it under --
 -- terms of the  GNU General Public License as published  by the Free Soft- --
@@ -47,20 +43,6 @@
 
 with GNAT.HTable;
 
-<<<<<<< HEAD
-with Alloc;
-with Debug;
-with Fmap;             use Fmap;
-with Gnatvsn;          use Gnatvsn;
-with Hostparm;
-with Opt;              use Opt;
-with Output;           use Output;
-with Sdefault;         use Sdefault;
-with Table;
-with Targparm;         use Targparm;
-
-=======
->>>>>>> 3082eeb7
 package body Osint is
 
    Running_Program : Program_Type := Unspecified;
@@ -908,19 +890,11 @@
       if Exec_Suffix'Length = 0 then
          Free (Exec_Suffix);
          return Name;
-<<<<<<< HEAD
 
       else
          declare
             Suffix : constant String := Exec_Suffix.all;
 
-=======
-
-      else
-         declare
-            Suffix : constant String := Exec_Suffix.all;
-
->>>>>>> 3082eeb7
          begin
             Free (Exec_Suffix);
             Canonical_Case_File_Name (Canonical_Name);
@@ -1189,11 +1163,7 @@
       begin
          --  If we are looking for a config file, look only in the current
          --  directory, i.e. return input argument unchanged. Also look only in
-<<<<<<< HEAD
-         --  the curren directory if we are looking for a .dg file (happens in
-=======
          --  the current directory if we are looking for a .dg file (happens in
->>>>>>> 3082eeb7
          --  -gnatD mode).
 
          if T = Config
@@ -1868,15 +1838,9 @@
          Full_Name (1 .. Dir_Name'Length) := Dir_Name.all;
          Full_Name (Dir_Name'Length + 1 .. Full_Name'Last - 1) := Name;
          Full_Name (Full_Name'Last) := ASCII.NUL;
-<<<<<<< HEAD
 
          Attr.all := Unknown_Attributes;
 
-=======
-
-         Attr.all := Unknown_Attributes;
-
->>>>>>> 3082eeb7
          if not Is_Regular_File (Full_Name'Address, Attr) then
             Found := No_File;
 
