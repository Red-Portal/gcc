/* Standard problems for dataflow support routines.
   Copyright (C) 1999, 2000, 2001, 2002, 2003, 2004, 2005, 2006, 2007,
   2008, 2009, 2010 Free Software Foundation, Inc.
   Originally contributed by Michael P. Hayes
             (m.hayes@elec.canterbury.ac.nz, mhayes@redhat.com)
   Major rewrite contributed by Danny Berlin (dberlin@dberlin.org)
             and Kenneth Zadeck (zadeck@naturalbridge.com).

This file is part of GCC.

GCC is free software; you can redistribute it and/or modify it under
the terms of the GNU General Public License as published by the Free
Software Foundation; either version 3, or (at your option) any later
version.

GCC is distributed in the hope that it will be useful, but WITHOUT ANY
WARRANTY; without even the implied warranty of MERCHANTABILITY or
FITNESS FOR A PARTICULAR PURPOSE.  See the GNU General Public License
for more details.

You should have received a copy of the GNU General Public License
along with GCC; see the file COPYING3.  If not see
<http://www.gnu.org/licenses/>.  */

#include "config.h"
#include "system.h"
#include "coretypes.h"
#include "tm.h"
#include "rtl.h"
#include "tm_p.h"
#include "insn-config.h"
#include "recog.h"
#include "function.h"
#include "regs.h"
#include "output.h"
#include "alloc-pool.h"
#include "flags.h"
#include "hard-reg-set.h"
#include "basic-block.h"
#include "sbitmap.h"
#include "bitmap.h"
#include "timevar.h"
#include "df.h"
#include "except.h"
#include "dce.h"
#include "vecprim.h"

/* Note that turning REG_DEAD_DEBUGGING on will cause
   gcc.c-torture/unsorted/dump-noaddr.c to fail because it prints
   addresses in the dumps.  */
#if 0
#define REG_DEAD_DEBUGGING
#endif

#define DF_SPARSE_THRESHOLD 32

static bitmap_head seen_in_block;
static bitmap_head seen_in_insn;


/*----------------------------------------------------------------------------
   Public functions access functions for the dataflow problems.
----------------------------------------------------------------------------*/
/* Get the live at out set for BB no matter what problem happens to be
   defined.  This function is used by the register allocators who
   choose different dataflow problems depending on the optimization
   level.  */

bitmap
df_get_live_out (basic_block bb)
{
  gcc_assert (df_lr);

  if (df_live)
    return DF_LIVE_OUT (bb);
  else
    return DF_LR_OUT (bb);
}

/* Get the live at in set for BB no matter what problem happens to be
   defined.  This function is used by the register allocators who
   choose different dataflow problems depending on the optimization
   level.  */

bitmap
df_get_live_in (basic_block bb)
{
  gcc_assert (df_lr);

  if (df_live)
    return DF_LIVE_IN (bb);
  else
    return DF_LR_IN (bb);
}

/*----------------------------------------------------------------------------
   Utility functions.
----------------------------------------------------------------------------*/

/* Generic versions to get the void* version of the block info.  Only
   used inside the problem instance vectors.  */

/* Dump a def-use or use-def chain for REF to FILE.  */

void
df_chain_dump (struct df_link *link, FILE *file)
{
  fprintf (file, "{ ");
  for (; link; link = link->next)
    {
      fprintf (file, "%c%d(bb %d insn %d) ",
	       DF_REF_REG_DEF_P (link->ref) ? 'd' : 'u',
	       DF_REF_ID (link->ref),
	       DF_REF_BBNO (link->ref),
	       DF_REF_IS_ARTIFICIAL (link->ref) ? -1 : DF_REF_INSN_UID (link->ref));
    }
  fprintf (file, "}");
}


/* Print some basic block info as part of df_dump.  */

void
df_print_bb_index (basic_block bb, FILE *file)
{
  edge e;
  edge_iterator ei;

  fprintf (file, "\n( ");
    FOR_EACH_EDGE (e, ei, bb->preds)
    {
      basic_block pred = e->src;
      fprintf (file, "%d%s ", pred->index, e->flags & EDGE_EH ? "(EH)" : "");
    }
  fprintf (file, ")->[%d]->( ", bb->index);
  FOR_EACH_EDGE (e, ei, bb->succs)
    {
      basic_block succ = e->dest;
      fprintf (file, "%d%s ", succ->index, e->flags & EDGE_EH ? "(EH)" : "");
    }
  fprintf (file, ")\n");
}


/*----------------------------------------------------------------------------
   REACHING DEFINITIONS

   Find the locations in the function where each definition site for a
   pseudo reaches.  In and out bitvectors are built for each basic
   block.  The id field in the ref is used to index into these sets.
   See df.h for details.
   ----------------------------------------------------------------------------*/

/* This problem plays a large number of games for the sake of
   efficiency.

   1) The order of the bits in the bitvectors.  After the scanning
   phase, all of the defs are sorted.  All of the defs for the reg 0
   are first, followed by all defs for reg 1 and so on.

   2) There are two kill sets, one if the number of defs is less or
   equal to DF_SPARSE_THRESHOLD and another if the number of defs is
   greater.

   <= : Data is built directly in the kill set.

   > : One level of indirection is used to keep from generating long
   strings of 1 bits in the kill sets.  Bitvectors that are indexed
   by the regnum are used to represent that there is a killing def
   for the register.  The confluence and transfer functions use
   these along with the bitmap_clear_range call to remove ranges of
   bits without actually generating a knockout vector.

   The kill and sparse_kill and the dense_invalidated_by_call and
   sparse_invalidated_by_call both play this game.  */

/* Private data used to compute the solution for this problem.  These
   data structures are not accessible outside of this module.  */
struct df_rd_problem_data
{
  /* The set of defs to regs invalidated by call.  */
  bitmap_head sparse_invalidated_by_call;
  /* The set of defs to regs invalidate by call for rd.  */
  bitmap_head dense_invalidated_by_call;
  /* An obstack for the bitmaps we need for this problem.  */
  bitmap_obstack rd_bitmaps;
};


/* Free basic block info.  */

static void
df_rd_free_bb_info (basic_block bb ATTRIBUTE_UNUSED,
		    void *vbb_info)
{
  struct df_rd_bb_info *bb_info = (struct df_rd_bb_info *) vbb_info;
  if (bb_info)
    {
      bitmap_clear (&bb_info->kill);
      bitmap_clear (&bb_info->sparse_kill);
      bitmap_clear (&bb_info->gen);
      bitmap_clear (&bb_info->in);
      bitmap_clear (&bb_info->out);
    }
}


/* Allocate or reset bitmaps for DF_RD blocks. The solution bits are
   not touched unless the block is new.  */

static void
df_rd_alloc (bitmap all_blocks)
{
  unsigned int bb_index;
  bitmap_iterator bi;
  struct df_rd_problem_data *problem_data;

  if (df_rd->problem_data)
    {
      problem_data = (struct df_rd_problem_data *) df_rd->problem_data;
      bitmap_clear (&problem_data->sparse_invalidated_by_call);
      bitmap_clear (&problem_data->dense_invalidated_by_call);
    }
  else
    {
      problem_data = XNEW (struct df_rd_problem_data);
      df_rd->problem_data = problem_data;

      bitmap_obstack_initialize (&problem_data->rd_bitmaps);
      bitmap_initialize (&problem_data->sparse_invalidated_by_call,
			 &problem_data->rd_bitmaps);
      bitmap_initialize (&problem_data->dense_invalidated_by_call,
			 &problem_data->rd_bitmaps);
    }

  df_grow_bb_info (df_rd);

  /* Because of the clustering of all use sites for the same pseudo,
     we have to process all of the blocks before doing the
     analysis.  */

  EXECUTE_IF_SET_IN_BITMAP (all_blocks, 0, bb_index, bi)
    {
      struct df_rd_bb_info *bb_info = df_rd_get_bb_info (bb_index);
      
      /* When bitmaps are already initialized, just clear them.  */
      if (bb_info->kill.obstack)
	{
	  bitmap_clear (&bb_info->kill);
	  bitmap_clear (&bb_info->sparse_kill);
	  bitmap_clear (&bb_info->gen);
	}
      else
	{
	  bitmap_initialize (&bb_info->kill, &problem_data->rd_bitmaps);
	  bitmap_initialize (&bb_info->sparse_kill, &problem_data->rd_bitmaps);
	  bitmap_initialize (&bb_info->gen, &problem_data->rd_bitmaps);
	  bitmap_initialize (&bb_info->in, &problem_data->rd_bitmaps);
	  bitmap_initialize (&bb_info->out, &problem_data->rd_bitmaps);
	}
    }
  df_rd->optional_p = true;
}


/* Add the effect of the top artificial defs of BB to the reaching definitions
   bitmap LOCAL_RD.  */

void
df_rd_simulate_artificial_defs_at_top (basic_block bb, bitmap local_rd)
{
  int bb_index = bb->index;
  df_ref *def_rec;
  for (def_rec = df_get_artificial_defs (bb_index); *def_rec; def_rec++)
    {
      df_ref def = *def_rec;
      if (DF_REF_FLAGS (def) & DF_REF_AT_TOP)
	{
	  unsigned int dregno = DF_REF_REGNO (def);
	  if (!(DF_REF_FLAGS (def) & (DF_REF_PARTIAL | DF_REF_CONDITIONAL)))
	    bitmap_clear_range (local_rd,
				DF_DEFS_BEGIN (dregno),
				DF_DEFS_COUNT (dregno));
	  bitmap_set_bit (local_rd, DF_REF_ID (def));
	}
    }
}

/* Add the effect of the defs of INSN to the reaching definitions bitmap
   LOCAL_RD.  */

void
df_rd_simulate_one_insn (basic_block bb ATTRIBUTE_UNUSED, rtx insn,
			 bitmap local_rd)
{
  unsigned uid = INSN_UID (insn);
  df_ref *def_rec;

  for (def_rec = DF_INSN_UID_DEFS (uid); *def_rec; def_rec++)
    {
      df_ref def = *def_rec;
      unsigned int dregno = DF_REF_REGNO (def);
      if ((!(df->changeable_flags & DF_NO_HARD_REGS))
          || (dregno >= FIRST_PSEUDO_REGISTER))
        {
          if (!(DF_REF_FLAGS (def) & (DF_REF_PARTIAL | DF_REF_CONDITIONAL)))
	    bitmap_clear_range (local_rd,
				DF_DEFS_BEGIN (dregno),
				DF_DEFS_COUNT (dregno));
	  if (!(DF_REF_FLAGS (def)
		& (DF_REF_MUST_CLOBBER | DF_REF_MAY_CLOBBER)))
	    bitmap_set_bit (local_rd, DF_REF_ID (def));
	}
    }
}

/* Process a list of DEFs for df_rd_bb_local_compute.  This is a bit
   more complicated than just simulating, because we must produce the
   gen and kill sets and hence deal with the two possible representations
   of kill sets.   */

static void
df_rd_bb_local_compute_process_def (struct df_rd_bb_info *bb_info,
				    df_ref *def_rec,
				    int top_flag)
{
  while (*def_rec)
    {
      df_ref def = *def_rec;
      if (top_flag == (DF_REF_FLAGS (def) & DF_REF_AT_TOP))
	{
	  unsigned int regno = DF_REF_REGNO (def);
	  unsigned int begin = DF_DEFS_BEGIN (regno);
	  unsigned int n_defs = DF_DEFS_COUNT (regno);

	  if ((!(df->changeable_flags & DF_NO_HARD_REGS))
	      || (regno >= FIRST_PSEUDO_REGISTER))
	    {
	      /* Only the last def(s) for a regno in the block has any
		 effect.  */
	      if (!bitmap_bit_p (&seen_in_block, regno))
		{
		  /* The first def for regno in insn gets to knock out the
		     defs from other instructions.  */
		  if ((!bitmap_bit_p (&seen_in_insn, regno))
		      /* If the def is to only part of the reg, it does
			 not kill the other defs that reach here.  */
		      && (!(DF_REF_FLAGS (def) &
			    (DF_REF_PARTIAL | DF_REF_CONDITIONAL | DF_REF_MAY_CLOBBER))))
		    {
		      if (n_defs > DF_SPARSE_THRESHOLD)
			{
			  bitmap_set_bit (&bb_info->sparse_kill, regno);
			  bitmap_clear_range(&bb_info->gen, begin, n_defs);
			}
		      else
			{
			  bitmap_set_range (&bb_info->kill, begin, n_defs);
			  bitmap_clear_range (&bb_info->gen, begin, n_defs);
			}
		    }

		  bitmap_set_bit (&seen_in_insn, regno);
		  /* All defs for regno in the instruction may be put into
		     the gen set.  */
		  if (!(DF_REF_FLAGS (def)
			& (DF_REF_MUST_CLOBBER | DF_REF_MAY_CLOBBER)))
		    bitmap_set_bit (&bb_info->gen, DF_REF_ID (def));
		}
	    }
	}
      def_rec++;
    }
}

/* Compute local reaching def info for basic block BB.  */

static void
df_rd_bb_local_compute (unsigned int bb_index)
{
  basic_block bb = BASIC_BLOCK (bb_index);
  struct df_rd_bb_info *bb_info = df_rd_get_bb_info (bb_index);
  rtx insn;

  bitmap_clear (&seen_in_block);
  bitmap_clear (&seen_in_insn);

  /* Artificials are only hard regs.  */
  if (!(df->changeable_flags & DF_NO_HARD_REGS))
    df_rd_bb_local_compute_process_def (bb_info,
					df_get_artificial_defs (bb_index),
					0);

  FOR_BB_INSNS_REVERSE (bb, insn)
    {
      unsigned int uid = INSN_UID (insn);

      if (!INSN_P (insn))
	continue;

      df_rd_bb_local_compute_process_def (bb_info,
					  DF_INSN_UID_DEFS (uid), 0);

      /* This complex dance with the two bitmaps is required because
	 instructions can assign twice to the same pseudo.  This
	 generally happens with calls that will have one def for the
	 result and another def for the clobber.  If only one vector
	 is used and the clobber goes first, the result will be
	 lost.  */
      bitmap_ior_into (&seen_in_block, &seen_in_insn);
      bitmap_clear (&seen_in_insn);
    }

  /* Process the artificial defs at the top of the block last since we
     are going backwards through the block and these are logically at
     the start.  */
  if (!(df->changeable_flags & DF_NO_HARD_REGS))
    df_rd_bb_local_compute_process_def (bb_info,
					df_get_artificial_defs (bb_index),
					DF_REF_AT_TOP);
}


/* Compute local reaching def info for each basic block within BLOCKS.  */

static void
df_rd_local_compute (bitmap all_blocks)
{
  unsigned int bb_index;
  bitmap_iterator bi;
  unsigned int regno;
  struct df_rd_problem_data *problem_data
    = (struct df_rd_problem_data *) df_rd->problem_data;
  bitmap sparse_invalidated = &problem_data->sparse_invalidated_by_call;
  bitmap dense_invalidated = &problem_data->dense_invalidated_by_call;

  bitmap_initialize (&seen_in_block, &df_bitmap_obstack);
  bitmap_initialize (&seen_in_insn, &df_bitmap_obstack);

  df_maybe_reorganize_def_refs (DF_REF_ORDER_BY_REG);

  EXECUTE_IF_SET_IN_BITMAP (all_blocks, 0, bb_index, bi)
    {
      df_rd_bb_local_compute (bb_index);
    }

  /* Set up the knockout bit vectors to be applied across EH_EDGES.  */
  EXECUTE_IF_SET_IN_BITMAP (regs_invalidated_by_call_regset, 0, regno, bi)
    {
      if (DF_DEFS_COUNT (regno) > DF_SPARSE_THRESHOLD)
	bitmap_set_bit (sparse_invalidated, regno);
      else
	bitmap_set_range (dense_invalidated,
			  DF_DEFS_BEGIN (regno),
			  DF_DEFS_COUNT (regno));
    }

  bitmap_clear (&seen_in_block);
  bitmap_clear (&seen_in_insn);
}


/* Initialize the solution bit vectors for problem.  */

static void
df_rd_init_solution (bitmap all_blocks)
{
  unsigned int bb_index;
  bitmap_iterator bi;

  EXECUTE_IF_SET_IN_BITMAP (all_blocks, 0, bb_index, bi)
    {
      struct df_rd_bb_info *bb_info = df_rd_get_bb_info (bb_index);

      bitmap_copy (&bb_info->out, &bb_info->gen);
      bitmap_clear (&bb_info->in);
    }
}

/* In of target gets or of out of source.  */

static bool
df_rd_confluence_n (edge e)
{
  bitmap op1 = &df_rd_get_bb_info (e->dest->index)->in;
  bitmap op2 = &df_rd_get_bb_info (e->src->index)->out;
  bool changed = false;

  if (e->flags & EDGE_FAKE)
    return false;

  if (e->flags & EDGE_EH)
    {
      struct df_rd_problem_data *problem_data
	= (struct df_rd_problem_data *) df_rd->problem_data;
      bitmap sparse_invalidated = &problem_data->sparse_invalidated_by_call;
      bitmap dense_invalidated = &problem_data->dense_invalidated_by_call;
      bitmap_iterator bi;
      unsigned int regno;
      bitmap_head tmp;

      bitmap_initialize (&tmp, &df_bitmap_obstack);
      bitmap_copy (&tmp, op2);
      bitmap_and_compl_into (&tmp, dense_invalidated);

      EXECUTE_IF_SET_IN_BITMAP (sparse_invalidated, 0, regno, bi)
 	{
 	  bitmap_clear_range (&tmp,
 			      DF_DEFS_BEGIN (regno),
 			      DF_DEFS_COUNT (regno));
	}
      changed |= bitmap_ior_into (op1, &tmp);
      bitmap_clear (&tmp);
      return changed;
    }
  else
    return bitmap_ior_into (op1, op2);
}


/* Transfer function.  */

static bool
df_rd_transfer_function (int bb_index)
{
  struct df_rd_bb_info *bb_info = df_rd_get_bb_info (bb_index);
  unsigned int regno;
  bitmap_iterator bi;
  bitmap in = &bb_info->in;
  bitmap out = &bb_info->out;
  bitmap gen = &bb_info->gen;
  bitmap kill = &bb_info->kill;
  bitmap sparse_kill = &bb_info->sparse_kill;

  if (bitmap_empty_p (sparse_kill))
    return  bitmap_ior_and_compl (out, gen, in, kill);
  else
    {
      struct df_rd_problem_data *problem_data;
      bool changed = false;
      bitmap_head tmp;

      /* Note that TMP is _not_ a temporary bitmap if we end up replacing
	 OUT with TMP.  Therefore, allocate TMP in the RD bitmaps obstack.  */
      problem_data = (struct df_rd_problem_data *) df_rd->problem_data;
      bitmap_initialize (&tmp, &problem_data->rd_bitmaps);

      bitmap_copy (&tmp, in);
      EXECUTE_IF_SET_IN_BITMAP (sparse_kill, 0, regno, bi)
	{
	  bitmap_clear_range (&tmp,
			      DF_DEFS_BEGIN (regno),
			      DF_DEFS_COUNT (regno));
	}
      bitmap_and_compl_into (&tmp, kill);
      bitmap_ior_into (&tmp, gen);
      changed = !bitmap_equal_p (&tmp, out);
      if (changed)
	{
	  bitmap_clear (out);
	  bb_info->out = tmp;
	}
      else
	  bitmap_clear (&tmp);
      return changed;
    }
}


/* Free all storage associated with the problem.  */

static void
df_rd_free (void)
{
  struct df_rd_problem_data *problem_data
    = (struct df_rd_problem_data *) df_rd->problem_data;

  if (problem_data)
    {
      bitmap_obstack_release (&problem_data->rd_bitmaps);

      df_rd->block_info_size = 0;
      free (df_rd->block_info);
      df_rd->block_info = NULL;
      free (df_rd->problem_data);
    }
  free (df_rd);
}


/* Debugging info.  */

static void
df_rd_start_dump (FILE *file)
{
  struct df_rd_problem_data *problem_data
    = (struct df_rd_problem_data *) df_rd->problem_data;
  unsigned int m = DF_REG_SIZE(df);
  unsigned int regno;

  if (!df_rd->block_info)
    return;

  fprintf (file, ";; Reaching defs:\n\n");

  fprintf (file, "  sparse invalidated \t");
  dump_bitmap (file, &problem_data->sparse_invalidated_by_call);
  fprintf (file, "  dense invalidated \t");
  dump_bitmap (file, &problem_data->dense_invalidated_by_call);

  for (regno = 0; regno < m; regno++)
    if (DF_DEFS_COUNT (regno))
      fprintf (file, "%d[%d,%d] ", regno,
	       DF_DEFS_BEGIN (regno),
	       DF_DEFS_COUNT (regno));
  fprintf (file, "\n");

}


/* Debugging info at top of bb.  */

static void
df_rd_top_dump (basic_block bb, FILE *file)
{
  struct df_rd_bb_info *bb_info = df_rd_get_bb_info (bb->index);
  if (!bb_info)
    return;

  fprintf (file, ";; rd  in  \t(%d)\n", (int) bitmap_count_bits (&bb_info->in));
  dump_bitmap (file, &bb_info->in);
  fprintf (file, ";; rd  gen \t(%d)\n", (int) bitmap_count_bits (&bb_info->gen));
  dump_bitmap (file, &bb_info->gen);
  fprintf (file, ";; rd  kill\t(%d)\n", (int) bitmap_count_bits (&bb_info->kill));
  dump_bitmap (file, &bb_info->kill);
}


/* Debugging info at top of bb.  */

static void
df_rd_bottom_dump (basic_block bb, FILE *file)
{
  struct df_rd_bb_info *bb_info = df_rd_get_bb_info (bb->index);
  if (!bb_info)
    return;

  fprintf (file, ";; rd  out \t(%d)\n", (int) bitmap_count_bits (&bb_info->out));
  dump_bitmap (file, &bb_info->out);
}

/* All of the information associated with every instance of the problem.  */

static struct df_problem problem_RD =
{
  DF_RD,                      /* Problem id.  */
  DF_FORWARD,                 /* Direction.  */
  df_rd_alloc,                /* Allocate the problem specific data.  */
  NULL,                       /* Reset global information.  */
  df_rd_free_bb_info,         /* Free basic block info.  */
  df_rd_local_compute,        /* Local compute function.  */
  df_rd_init_solution,        /* Init the solution specific data.  */
  df_worklist_dataflow,       /* Worklist solver.  */
  NULL,                       /* Confluence operator 0.  */
  df_rd_confluence_n,         /* Confluence operator n.  */
  df_rd_transfer_function,    /* Transfer function.  */
  NULL,                       /* Finalize function.  */
  df_rd_free,                 /* Free all of the problem information.  */
  df_rd_free,                 /* Remove this problem from the stack of dataflow problems.  */
  df_rd_start_dump,           /* Debugging.  */
  df_rd_top_dump,             /* Debugging start block.  */
  df_rd_bottom_dump,          /* Debugging end block.  */
  NULL,                       /* Incremental solution verify start.  */
  NULL,                       /* Incremental solution verify end.  */
  NULL,                       /* Dependent problem.  */
  sizeof (struct df_rd_bb_info),/* Size of entry of block_info array.  */
  TV_DF_RD,                   /* Timing variable.  */
  true                        /* Reset blocks on dropping out of blocks_to_analyze.  */
};



/* Create a new RD instance and add it to the existing instance
   of DF.  */

void
df_rd_add_problem (void)
{
  df_add_problem (&problem_RD);
}



/*----------------------------------------------------------------------------
   LIVE REGISTERS

   Find the locations in the function where any use of a pseudo can
   reach in the backwards direction.  In and out bitvectors are built
   for each basic block.  The regno is used to index into these sets.
   See df.h for details.
   ----------------------------------------------------------------------------*/

/* Private data used to verify the solution for this problem.  */
struct df_lr_problem_data
{
  bitmap_head *in;
  bitmap_head *out;
  /* An obstack for the bitmaps we need for this problem.  */
  bitmap_obstack lr_bitmaps;
};

/* Free basic block info.  */

static void
df_lr_free_bb_info (basic_block bb ATTRIBUTE_UNUSED,
		    void *vbb_info)
{
  struct df_lr_bb_info *bb_info = (struct df_lr_bb_info *) vbb_info;
  if (bb_info)
    {
      bitmap_clear (&bb_info->use);
      bitmap_clear (&bb_info->def);
      bitmap_clear (&bb_info->in);
      bitmap_clear (&bb_info->out);
    }
}


/* Allocate or reset bitmaps for DF_LR blocks. The solution bits are
   not touched unless the block is new.  */

static void
df_lr_alloc (bitmap all_blocks ATTRIBUTE_UNUSED)
{
  unsigned int bb_index;
  bitmap_iterator bi;
  struct df_lr_problem_data *problem_data;

  df_grow_bb_info (df_lr);
  if (df_lr->problem_data)
    problem_data = (struct df_lr_problem_data *) df_lr->problem_data;
  else
    {
      problem_data = XNEW (struct df_lr_problem_data);
      df_lr->problem_data = problem_data;

      problem_data->out = NULL;
      problem_data->in = NULL;
      bitmap_obstack_initialize (&problem_data->lr_bitmaps);
    }

  EXECUTE_IF_SET_IN_BITMAP (df_lr->out_of_date_transfer_functions, 0, bb_index, bi)
    {
      struct df_lr_bb_info *bb_info = df_lr_get_bb_info (bb_index);
      
      /* When bitmaps are already initialized, just clear them.  */
      if (bb_info->use.obstack)
	{
	  bitmap_clear (&bb_info->def);
	  bitmap_clear (&bb_info->use);
	}
      else
	{
	  bitmap_initialize (&bb_info->use, &problem_data->lr_bitmaps);
	  bitmap_initialize (&bb_info->def, &problem_data->lr_bitmaps);
	  bitmap_initialize (&bb_info->in, &problem_data->lr_bitmaps);
	  bitmap_initialize (&bb_info->out, &problem_data->lr_bitmaps);
	}
    }

  df_lr->optional_p = false;
}


/* Reset the global solution for recalculation.  */

static void
df_lr_reset (bitmap all_blocks)
{
  unsigned int bb_index;
  bitmap_iterator bi;

  EXECUTE_IF_SET_IN_BITMAP (all_blocks, 0, bb_index, bi)
    {
      struct df_lr_bb_info *bb_info = df_lr_get_bb_info (bb_index);
      gcc_assert (bb_info);
      bitmap_clear (&bb_info->in);
      bitmap_clear (&bb_info->out);
    }
}


/* Compute local live register info for basic block BB.  */

static void
df_lr_bb_local_compute (unsigned int bb_index)
{
  basic_block bb = BASIC_BLOCK (bb_index);
  struct df_lr_bb_info *bb_info = df_lr_get_bb_info (bb_index);
  rtx insn;
  df_ref *def_rec;
  df_ref *use_rec;

  /* Process the registers set in an exception handler.  */
  for (def_rec = df_get_artificial_defs (bb_index); *def_rec; def_rec++)
    {
      df_ref def = *def_rec;
      if ((DF_REF_FLAGS (def) & DF_REF_AT_TOP) == 0)
	{
	  unsigned int dregno = DF_REF_REGNO (def);
	  bitmap_set_bit (&bb_info->def, dregno);
	  bitmap_clear_bit (&bb_info->use, dregno);
	}
    }

  /* Process the hardware registers that are always live.  */
  for (use_rec = df_get_artificial_uses (bb_index); *use_rec; use_rec++)
    {
      df_ref use = *use_rec;
      /* Add use to set of uses in this BB.  */
      if ((DF_REF_FLAGS (use) & DF_REF_AT_TOP) == 0)
	bitmap_set_bit (&bb_info->use, DF_REF_REGNO (use));
    }

  FOR_BB_INSNS_REVERSE (bb, insn)
    {
      unsigned int uid = INSN_UID (insn);

      if (!NONDEBUG_INSN_P (insn))
	continue;

      for (def_rec = DF_INSN_UID_DEFS (uid); *def_rec; def_rec++)
	{
	  df_ref def = *def_rec;
	  /* If the def is to only part of the reg, it does
	     not kill the other defs that reach here.  */
	  if (!(DF_REF_FLAGS (def) & (DF_REF_PARTIAL | DF_REF_CONDITIONAL)))
	    {
	      unsigned int dregno = DF_REF_REGNO (def);
	      bitmap_set_bit (&bb_info->def, dregno);
	      bitmap_clear_bit (&bb_info->use, dregno);
	    }
	}

      for (use_rec = DF_INSN_UID_USES (uid); *use_rec; use_rec++)
	{
	  df_ref use = *use_rec;
	  /* Add use to set of uses in this BB.  */
	  bitmap_set_bit (&bb_info->use, DF_REF_REGNO (use));
	}
    }

  /* Process the registers set in an exception handler or the hard
     frame pointer if this block is the target of a non local
     goto.  */
  for (def_rec = df_get_artificial_defs (bb_index); *def_rec; def_rec++)
    {
      df_ref def = *def_rec;
      if (DF_REF_FLAGS (def) & DF_REF_AT_TOP)
	{
	  unsigned int dregno = DF_REF_REGNO (def);
	  bitmap_set_bit (&bb_info->def, dregno);
	  bitmap_clear_bit (&bb_info->use, dregno);
	}
    }

#ifdef EH_USES
  /* Process the uses that are live into an exception handler.  */
  for (use_rec = df_get_artificial_uses (bb_index); *use_rec; use_rec++)
    {
      df_ref use = *use_rec;
      /* Add use to set of uses in this BB.  */
      if (DF_REF_FLAGS (use) & DF_REF_AT_TOP)
	bitmap_set_bit (&bb_info->use, DF_REF_REGNO (use));
    }
#endif

  /* If the df_live problem is not defined, such as at -O0 and -O1, we
     still need to keep the luids up to date.  This is normally done
     in the df_live problem since this problem has a forwards
     scan.  */
  if (!df_live)
    df_recompute_luids (bb);
}


/* Compute local live register info for each basic block within BLOCKS.  */

static void
df_lr_local_compute (bitmap all_blocks ATTRIBUTE_UNUSED)
{
  unsigned int bb_index;
  bitmap_iterator bi;

  bitmap_clear (&df->hardware_regs_used);

  /* The all-important stack pointer must always be live.  */
  bitmap_set_bit (&df->hardware_regs_used, STACK_POINTER_REGNUM);

  /* Before reload, there are a few registers that must be forced
     live everywhere -- which might not already be the case for
     blocks within infinite loops.  */
  if (!reload_completed)
    {
      /* Any reference to any pseudo before reload is a potential
	 reference of the frame pointer.  */
      bitmap_set_bit (&df->hardware_regs_used, FRAME_POINTER_REGNUM);

#if FRAME_POINTER_REGNUM != ARG_POINTER_REGNUM
      /* Pseudos with argument area equivalences may require
	 reloading via the argument pointer.  */
      if (fixed_regs[ARG_POINTER_REGNUM])
	bitmap_set_bit (&df->hardware_regs_used, ARG_POINTER_REGNUM);
#endif

      /* Any constant, or pseudo with constant equivalences, may
	 require reloading from memory using the pic register.  */
      if ((unsigned) PIC_OFFSET_TABLE_REGNUM != INVALID_REGNUM
	  && fixed_regs[PIC_OFFSET_TABLE_REGNUM])
	bitmap_set_bit (&df->hardware_regs_used, PIC_OFFSET_TABLE_REGNUM);
    }

  EXECUTE_IF_SET_IN_BITMAP (df_lr->out_of_date_transfer_functions, 0, bb_index, bi)
    {
      if (bb_index == EXIT_BLOCK)
	{
	  /* The exit block is special for this problem and its bits are
	     computed from thin air.  */
	  struct df_lr_bb_info *bb_info = df_lr_get_bb_info (EXIT_BLOCK);
	  bitmap_copy (&bb_info->use, df->exit_block_uses);
	}
      else
	df_lr_bb_local_compute (bb_index);
    }

  bitmap_clear (df_lr->out_of_date_transfer_functions);
}


/* Initialize the solution vectors.  */

static void
df_lr_init (bitmap all_blocks)
{
  unsigned int bb_index;
  bitmap_iterator bi;

  EXECUTE_IF_SET_IN_BITMAP (all_blocks, 0, bb_index, bi)
    {
      struct df_lr_bb_info *bb_info = df_lr_get_bb_info (bb_index);
      bitmap_copy (&bb_info->in, &bb_info->use);
      bitmap_clear (&bb_info->out);
    }
}


/* Confluence function that processes infinite loops.  This might be a
   noreturn function that throws.  And even if it isn't, getting the
   unwind info right helps debugging.  */
static void
df_lr_confluence_0 (basic_block bb)
{
  bitmap op1 = &df_lr_get_bb_info (bb->index)->out;
  if (bb != EXIT_BLOCK_PTR)
    bitmap_copy (op1, &df->hardware_regs_used);
}


/* Confluence function that ignores fake edges.  */

static bool
df_lr_confluence_n (edge e)
{
  bitmap op1 = &df_lr_get_bb_info (e->src->index)->out;
  bitmap op2 = &df_lr_get_bb_info (e->dest->index)->in;
  bool changed = false;

  /* Call-clobbered registers die across exception and call edges.  */
  /* ??? Abnormal call edges ignored for the moment, as this gets
     confused by sibling call edges, which crashes reg-stack.  */
  if (e->flags & EDGE_EH)
    changed = bitmap_ior_and_compl_into (op1, op2, regs_invalidated_by_call_regset);
  else
    changed = bitmap_ior_into (op1, op2);

  changed |= bitmap_ior_into (op1, &df->hardware_regs_used);
  return changed;
}


/* Transfer function.  */

static bool
df_lr_transfer_function (int bb_index)
{
  struct df_lr_bb_info *bb_info = df_lr_get_bb_info (bb_index);
  bitmap in = &bb_info->in;
  bitmap out = &bb_info->out;
  bitmap use = &bb_info->use;
  bitmap def = &bb_info->def;

  return bitmap_ior_and_compl (in, use, out, def);
}


/* Run the fast dce as a side effect of building LR.  */

static void
df_lr_finalize (bitmap all_blocks)
{
  df_lr->solutions_dirty = false;
  if (df->changeable_flags & DF_LR_RUN_DCE)
    {
      run_fast_df_dce ();

      /* If dce deletes some instructions, we need to recompute the lr
	 solution before proceeding further.  The problem is that fast
	 dce is a pessimestic dataflow algorithm.  In the case where
	 it deletes a statement S inside of a loop, the uses inside of
	 S may not be deleted from the dataflow solution because they
	 were carried around the loop.  While it is conservatively
	 correct to leave these extra bits, the standards of df
	 require that we maintain the best possible (least fixed
	 point) solution.  The only way to do that is to redo the
	 iteration from the beginning.  See PR35805 for an
	 example.  */
      if (df_lr->solutions_dirty)
	{
	  df_clear_flags (DF_LR_RUN_DCE);
	  df_lr_alloc (all_blocks);
	  df_lr_local_compute (all_blocks);
	  df_worklist_dataflow (df_lr, all_blocks, df->postorder, df->n_blocks);
	  df_lr_finalize (all_blocks);
	  df_set_flags (DF_LR_RUN_DCE);
	}
    }
}


/* Free all storage associated with the problem.  */

static void
df_lr_free (void)
{
  struct df_lr_problem_data *problem_data
    = (struct df_lr_problem_data *) df_lr->problem_data;
  if (df_lr->block_info)
    {

      df_lr->block_info_size = 0;
      free (df_lr->block_info);
      df_lr->block_info = NULL;
      bitmap_obstack_release (&problem_data->lr_bitmaps);
      free (df_lr->problem_data);
      df_lr->problem_data = NULL;
    }

  BITMAP_FREE (df_lr->out_of_date_transfer_functions);
  free (df_lr);
}


/* Debugging info at top of bb.  */

static void
df_lr_top_dump (basic_block bb, FILE *file)
{
  struct df_lr_bb_info *bb_info = df_lr_get_bb_info (bb->index);
  struct df_lr_problem_data *problem_data;
  if (!bb_info)
    return;

  fprintf (file, ";; lr  in  \t");
  df_print_regset (file, &bb_info->in);
  if (df_lr->problem_data)
    {
      problem_data = (struct df_lr_problem_data *)df_lr->problem_data;
      if (problem_data->in)
	{
      	  fprintf (file, ";;  old in  \t");
      	  df_print_regset (file, &problem_data->in[bb->index]);
	}
    }
  fprintf (file, ";; lr  use \t");
  df_print_regset (file, &bb_info->use);
  fprintf (file, ";; lr  def \t");
  df_print_regset (file, &bb_info->def);
}


/* Debugging info at bottom of bb.  */

static void
df_lr_bottom_dump (basic_block bb, FILE *file)
{
  struct df_lr_bb_info *bb_info = df_lr_get_bb_info (bb->index);
  struct df_lr_problem_data *problem_data;
  if (!bb_info)
    return;

  fprintf (file, ";; lr  out \t");
  df_print_regset (file, &bb_info->out);
  if (df_lr->problem_data)
    {
      problem_data = (struct df_lr_problem_data *)df_lr->problem_data;
      if (problem_data->out)
	{
          fprintf (file, ";;  old out  \t");
          df_print_regset (file, &problem_data->out[bb->index]);
	}
    }
}


/* Build the datastructure to verify that the solution to the dataflow
   equations is not dirty.  */

static void
df_lr_verify_solution_start (void)
{
  basic_block bb;
  struct df_lr_problem_data *problem_data;
  if (df_lr->solutions_dirty)
    return;

  /* Set it true so that the solution is recomputed.  */
  df_lr->solutions_dirty = true;

  problem_data = (struct df_lr_problem_data *)df_lr->problem_data;
  problem_data->in = XNEWVEC (bitmap_head, last_basic_block);
  problem_data->out = XNEWVEC (bitmap_head, last_basic_block);

  FOR_ALL_BB (bb)
    {
      bitmap_initialize (&problem_data->in[bb->index], &problem_data->lr_bitmaps);
      bitmap_initialize (&problem_data->out[bb->index], &problem_data->lr_bitmaps);
      bitmap_copy (&problem_data->in[bb->index], DF_LR_IN (bb));
      bitmap_copy (&problem_data->out[bb->index], DF_LR_OUT (bb));
    }
}


/* Compare the saved datastructure and the new solution to the dataflow
   equations.  */

static void
df_lr_verify_solution_end (void)
{
  struct df_lr_problem_data *problem_data;
  basic_block bb;

  problem_data = (struct df_lr_problem_data *)df_lr->problem_data;

  if (!problem_data->out)
    return;

  if (df_lr->solutions_dirty)
    /* Do not check if the solution is still dirty.  See the comment
       in df_lr_finalize for details.  */
    df_lr->solutions_dirty = false;
  else
    FOR_ALL_BB (bb)
      {
	if ((!bitmap_equal_p (&problem_data->in[bb->index], DF_LR_IN (bb)))
	    || (!bitmap_equal_p (&problem_data->out[bb->index], DF_LR_OUT (bb))))
	  {
	    /*df_dump (stderr);*/
	    gcc_unreachable ();
	  }
      }

  /* Cannot delete them immediately because you may want to dump them
     if the comparison fails.  */
  FOR_ALL_BB (bb)
    {
      bitmap_clear (&problem_data->in[bb->index]);
      bitmap_clear (&problem_data->out[bb->index]);
    }

  free (problem_data->in);
  free (problem_data->out);
  problem_data->in = NULL;
  problem_data->out = NULL;
}


/* All of the information associated with every instance of the problem.  */

static struct df_problem problem_LR =
{
  DF_LR,                      /* Problem id.  */
  DF_BACKWARD,                /* Direction.  */
  df_lr_alloc,                /* Allocate the problem specific data.  */
  df_lr_reset,                /* Reset global information.  */
  df_lr_free_bb_info,         /* Free basic block info.  */
  df_lr_local_compute,        /* Local compute function.  */
  df_lr_init,                 /* Init the solution specific data.  */
  df_worklist_dataflow,       /* Worklist solver.  */
  df_lr_confluence_0,         /* Confluence operator 0.  */
  df_lr_confluence_n,         /* Confluence operator n.  */
  df_lr_transfer_function,    /* Transfer function.  */
  df_lr_finalize,             /* Finalize function.  */
  df_lr_free,                 /* Free all of the problem information.  */
  NULL,                       /* Remove this problem from the stack of dataflow problems.  */
  NULL,                       /* Debugging.  */
  df_lr_top_dump,             /* Debugging start block.  */
  df_lr_bottom_dump,          /* Debugging end block.  */
  df_lr_verify_solution_start,/* Incremental solution verify start.  */
  df_lr_verify_solution_end,  /* Incremental solution verify end.  */
  NULL,                       /* Dependent problem.  */
  sizeof (struct df_lr_bb_info),/* Size of entry of block_info array.  */
  TV_DF_LR,                   /* Timing variable.  */
  false                       /* Reset blocks on dropping out of blocks_to_analyze.  */
};


/* Create a new DATAFLOW instance and add it to an existing instance
   of DF.  The returned structure is what is used to get at the
   solution.  */

void
df_lr_add_problem (void)
{
  df_add_problem (&problem_LR);
  /* These will be initialized when df_scan_blocks processes each
     block.  */
  df_lr->out_of_date_transfer_functions = BITMAP_ALLOC (NULL);
}


/* Verify that all of the lr related info is consistent and
   correct.  */

void
df_lr_verify_transfer_functions (void)
{
  basic_block bb;
  bitmap_head saved_def;
  bitmap_head saved_use;
  bitmap_head all_blocks;

  if (!df)
    return;

  bitmap_initialize (&saved_def, &bitmap_default_obstack); 
  bitmap_initialize (&saved_use, &bitmap_default_obstack);
  bitmap_initialize (&all_blocks, &bitmap_default_obstack);

  FOR_ALL_BB (bb)
    {
      struct df_lr_bb_info *bb_info = df_lr_get_bb_info (bb->index);
      bitmap_set_bit (&all_blocks, bb->index);

      if (bb_info)
	{
	  /* Make a copy of the transfer functions and then compute
	     new ones to see if the transfer functions have
	     changed.  */
	  if (!bitmap_bit_p (df_lr->out_of_date_transfer_functions,
			     bb->index))
	    {
	      bitmap_copy (&saved_def, &bb_info->def);
	      bitmap_copy (&saved_use, &bb_info->use);
	      bitmap_clear (&bb_info->def);
	      bitmap_clear (&bb_info->use);

	      df_lr_bb_local_compute (bb->index);
	      gcc_assert (bitmap_equal_p (&saved_def, &bb_info->def));
	      gcc_assert (bitmap_equal_p (&saved_use, &bb_info->use));
	    }
	}
      else
	{
	  /* If we do not have basic block info, the block must be in
	     the list of dirty blocks or else some one has added a
	     block behind our backs. */
	  gcc_assert (bitmap_bit_p (df_lr->out_of_date_transfer_functions,
				    bb->index));
	}
      /* Make sure no one created a block without following
	 procedures.  */
      gcc_assert (df_scan_get_bb_info (bb->index));
    }

  /* Make sure there are no dirty bits in blocks that have been deleted.  */
  gcc_assert (!bitmap_intersect_compl_p (df_lr->out_of_date_transfer_functions,
					 &all_blocks));

  bitmap_clear (&saved_def);
  bitmap_clear (&saved_use);
  bitmap_clear (&all_blocks);
}



/*----------------------------------------------------------------------------
   LIVE AND MUST-INITIALIZED REGISTERS.

   This problem first computes the IN and OUT bitvectors for the
   must-initialized registers problems, which is a forward problem.
   It gives the set of registers for which we MUST have an available
   definition on any path from the entry block to the entry/exit of
   a basic block.  Sets generate a definition, while clobbers kill
   a definition.

   In and out bitvectors are built for each basic block and are indexed by
   regnum (see df.h for details).  In and out bitvectors in struct
   df_live_bb_info actually refers to the must-initialized problem;

   Then, the in and out sets for the LIVE problem itself are computed.
   These are the logical AND of the IN and OUT sets from the LR problem
   and the must-initialized problem.
----------------------------------------------------------------------------*/

/* Private data used to verify the solution for this problem.  */
struct df_live_problem_data
{
  bitmap_head *in;
  bitmap_head *out;
  /* An obstack for the bitmaps we need for this problem.  */
  bitmap_obstack live_bitmaps;
};

/* Scratch var used by transfer functions.  This is used to implement
   an optimization to reduce the amount of space used to compute the
   combined lr and live analysis.  */
static bitmap_head df_live_scratch;


/* Free basic block info.  */

static void
df_live_free_bb_info (basic_block bb ATTRIBUTE_UNUSED,
		    void *vbb_info)
{
  struct df_live_bb_info *bb_info = (struct df_live_bb_info *) vbb_info;
  if (bb_info)
    {
      bitmap_clear (&bb_info->gen);
      bitmap_clear (&bb_info->kill);
      bitmap_clear (&bb_info->in);
      bitmap_clear (&bb_info->out);
    }
}


/* Allocate or reset bitmaps for DF_LIVE blocks. The solution bits are
   not touched unless the block is new.  */

static void
df_live_alloc (bitmap all_blocks ATTRIBUTE_UNUSED)
{
  unsigned int bb_index;
  bitmap_iterator bi;
  struct df_live_problem_data *problem_data;

  if (df_live->problem_data)
    problem_data = (struct df_live_problem_data *) df_live->problem_data;
  else
    {
      problem_data = XNEW (struct df_live_problem_data);
      df_live->problem_data = problem_data;

      problem_data->out = NULL;
      problem_data->in = NULL;
      bitmap_obstack_initialize (&problem_data->live_bitmaps);
      bitmap_initialize (&df_live_scratch, &problem_data->live_bitmaps);
    }

  df_grow_bb_info (df_live);

  EXECUTE_IF_SET_IN_BITMAP (df_live->out_of_date_transfer_functions, 0, bb_index, bi)
    {
      struct df_live_bb_info *bb_info = df_live_get_bb_info (bb_index);
      
      /* When bitmaps are already initialized, just clear them.  */
      if (bb_info->kill.obstack)
	{
	  bitmap_clear (&bb_info->kill);
	  bitmap_clear (&bb_info->gen);
	}
      else
	{
	  bitmap_initialize (&bb_info->kill, &problem_data->live_bitmaps);
	  bitmap_initialize (&bb_info->gen, &problem_data->live_bitmaps);
	  bitmap_initialize (&bb_info->in, &problem_data->live_bitmaps);
	  bitmap_initialize (&bb_info->out, &problem_data->live_bitmaps);
	}
    }
  df_live->optional_p = (optimize <= 1);
}


/* Reset the global solution for recalculation.  */

static void
df_live_reset (bitmap all_blocks)
{
  unsigned int bb_index;
  bitmap_iterator bi;

  EXECUTE_IF_SET_IN_BITMAP (all_blocks, 0, bb_index, bi)
    {
      struct df_live_bb_info *bb_info = df_live_get_bb_info (bb_index);
      gcc_assert (bb_info);
      bitmap_clear (&bb_info->in);
      bitmap_clear (&bb_info->out);
    }
}


/* Compute local uninitialized register info for basic block BB.  */

static void
df_live_bb_local_compute (unsigned int bb_index)
{
  basic_block bb = BASIC_BLOCK (bb_index);
  struct df_live_bb_info *bb_info = df_live_get_bb_info (bb_index);
  rtx insn;
  df_ref *def_rec;
  int luid = 0;

  FOR_BB_INSNS (bb, insn)
    {
      unsigned int uid = INSN_UID (insn);
      struct df_insn_info *insn_info = DF_INSN_UID_GET (uid);

      /* Inserting labels does not always trigger the incremental
	 rescanning.  */
      if (!insn_info)
	{
	  gcc_assert (!INSN_P (insn));
	  insn_info = df_insn_create_insn_record (insn);
	}

      DF_INSN_INFO_LUID (insn_info) = luid;
      if (!INSN_P (insn))
	continue;

      luid++;
      for (def_rec = DF_INSN_INFO_DEFS (insn_info); *def_rec; def_rec++)
	{
	  df_ref def = *def_rec;
	  unsigned int regno = DF_REF_REGNO (def);

	  if (DF_REF_FLAGS_IS_SET (def,
				   DF_REF_PARTIAL | DF_REF_CONDITIONAL))
	    /* All partial or conditional def
	       seen are included in the gen set. */
	    bitmap_set_bit (&bb_info->gen, regno);
	  else if (DF_REF_FLAGS_IS_SET (def, DF_REF_MUST_CLOBBER))
	    /* Only must clobbers for the entire reg destroy the
	       value.  */
	    bitmap_set_bit (&bb_info->kill, regno);
	  else if (! DF_REF_FLAGS_IS_SET (def, DF_REF_MAY_CLOBBER))
	    bitmap_set_bit (&bb_info->gen, regno);
	}
    }

  for (def_rec = df_get_artificial_defs (bb_index); *def_rec; def_rec++)
    {
      df_ref def = *def_rec;
      bitmap_set_bit (&bb_info->gen, DF_REF_REGNO (def));
    }
}


/* Compute local uninitialized register info.  */

static void
df_live_local_compute (bitmap all_blocks ATTRIBUTE_UNUSED)
{
  unsigned int bb_index;
  bitmap_iterator bi;

  df_grow_insn_info ();

  EXECUTE_IF_SET_IN_BITMAP (df_live->out_of_date_transfer_functions,
			    0, bb_index, bi)
    {
      df_live_bb_local_compute (bb_index);
    }

  bitmap_clear (df_live->out_of_date_transfer_functions);
}


/* Initialize the solution vectors.  */

static void
df_live_init (bitmap all_blocks)
{
  unsigned int bb_index;
  bitmap_iterator bi;

  EXECUTE_IF_SET_IN_BITMAP (all_blocks, 0, bb_index, bi)
    {
      struct df_live_bb_info *bb_info = df_live_get_bb_info (bb_index);
      struct df_lr_bb_info *bb_lr_info = df_lr_get_bb_info (bb_index);

      /* No register may reach a location where it is not used.  Thus
	 we trim the rr result to the places where it is used.  */
      bitmap_and (&bb_info->out, &bb_info->gen, &bb_lr_info->out);
      bitmap_clear (&bb_info->in);
    }
}

/* Forward confluence function that ignores fake edges.  */

static bool
df_live_confluence_n (edge e)
{
  bitmap op1 = &df_live_get_bb_info (e->dest->index)->in;
  bitmap op2 = &df_live_get_bb_info (e->src->index)->out;
<<<<<<< HEAD

  if (e->flags & EDGE_FAKE)
    return false;

=======

  if (e->flags & EDGE_FAKE)
    return false;

>>>>>>> 3bd7a983
  return bitmap_ior_into (op1, op2);
}


/* Transfer function for the forwards must-initialized problem.  */

static bool
df_live_transfer_function (int bb_index)
{
  struct df_live_bb_info *bb_info = df_live_get_bb_info (bb_index);
  struct df_lr_bb_info *bb_lr_info = df_lr_get_bb_info (bb_index);
  bitmap in = &bb_info->in;
  bitmap out = &bb_info->out;
  bitmap gen = &bb_info->gen;
  bitmap kill = &bb_info->kill;

  /* We need to use a scratch set here so that the value returned from this
     function invocation properly reflects whether the sets changed in a
     significant way; i.e. not just because the lr set was anded in.  */
  bitmap_and (&df_live_scratch, gen, &bb_lr_info->out);
  /* No register may reach a location where it is not used.  Thus
     we trim the rr result to the places where it is used.  */
  bitmap_and_into (in, &bb_lr_info->in);

  return bitmap_ior_and_compl (out, &df_live_scratch, in, kill);
}


/* And the LR info with the must-initialized registers, to produce the LIVE info.  */

static void
df_live_finalize (bitmap all_blocks)
{

  if (df_live->solutions_dirty)
    {
      bitmap_iterator bi;
      unsigned int bb_index;

      EXECUTE_IF_SET_IN_BITMAP (all_blocks, 0, bb_index, bi)
	{
	  struct df_lr_bb_info *bb_lr_info = df_lr_get_bb_info (bb_index);
	  struct df_live_bb_info *bb_live_info = df_live_get_bb_info (bb_index);

	  /* No register may reach a location where it is not used.  Thus
	     we trim the rr result to the places where it is used.  */
	  bitmap_and_into (&bb_live_info->in, &bb_lr_info->in);
	  bitmap_and_into (&bb_live_info->out, &bb_lr_info->out);
	}

      df_live->solutions_dirty = false;
    }
}


/* Free all storage associated with the problem.  */

static void
df_live_free (void)
{
  struct df_live_problem_data *problem_data
    = (struct df_live_problem_data *) df_live->problem_data;
  if (df_live->block_info)
    {
      df_live->block_info_size = 0;
      free (df_live->block_info);
      df_live->block_info = NULL;
      bitmap_clear (&df_live_scratch);
      bitmap_obstack_release (&problem_data->live_bitmaps);
      free (problem_data);
      df_live->problem_data = NULL;
    }
  BITMAP_FREE (df_live->out_of_date_transfer_functions);
  free (df_live);
}


/* Debugging info at top of bb.  */

static void
df_live_top_dump (basic_block bb, FILE *file)
{
  struct df_live_bb_info *bb_info = df_live_get_bb_info (bb->index);
  struct df_live_problem_data *problem_data;

  if (!bb_info)
    return;

  fprintf (file, ";; live  in  \t");
  df_print_regset (file, &bb_info->in);
  if (df_live->problem_data)
    {
      problem_data = (struct df_live_problem_data *)df_live->problem_data;
      if (problem_data->in)
	{
	  fprintf (file, ";;  old in  \t");
	  df_print_regset (file, &problem_data->in[bb->index]);
	}
    }
  fprintf (file, ";; live  gen \t");
  df_print_regset (file, &bb_info->gen);
  fprintf (file, ";; live  kill\t");
  df_print_regset (file, &bb_info->kill);
}


/* Debugging info at bottom of bb.  */

static void
df_live_bottom_dump (basic_block bb, FILE *file)
{
  struct df_live_bb_info *bb_info = df_live_get_bb_info (bb->index);
  struct df_live_problem_data *problem_data;

  if (!bb_info)
    return;

  fprintf (file, ";; live  out \t");
  df_print_regset (file, &bb_info->out);
  if (df_live->problem_data)
    {
      problem_data = (struct df_live_problem_data *)df_live->problem_data;
      if (problem_data->out)
	{
	  fprintf (file, ";;  old out  \t");
	  df_print_regset (file, &problem_data->out[bb->index]);
	}
    }
}


/* Build the datastructure to verify that the solution to the dataflow
   equations is not dirty.  */

static void
df_live_verify_solution_start (void)
{
  basic_block bb;
  struct df_live_problem_data *problem_data;
  if (df_live->solutions_dirty)
    return;

  /* Set it true so that the solution is recomputed.  */
  df_live->solutions_dirty = true;

  problem_data = (struct df_live_problem_data *)df_live->problem_data;
  problem_data->in = XNEWVEC (bitmap_head, last_basic_block);
  problem_data->out = XNEWVEC (bitmap_head, last_basic_block);

  FOR_ALL_BB (bb)
    {
      bitmap_initialize (&problem_data->in[bb->index], &problem_data->live_bitmaps);
      bitmap_initialize (&problem_data->out[bb->index], &problem_data->live_bitmaps);
      bitmap_copy (&problem_data->in[bb->index], DF_LIVE_IN (bb));
      bitmap_copy (&problem_data->out[bb->index], DF_LIVE_OUT (bb));
    }
}


/* Compare the saved datastructure and the new solution to the dataflow
   equations.  */

static void
df_live_verify_solution_end (void)
{
  struct df_live_problem_data *problem_data;
  basic_block bb;

  problem_data = (struct df_live_problem_data *)df_live->problem_data;
  if (!problem_data->out)
    return;

  FOR_ALL_BB (bb)
    {
      if ((!bitmap_equal_p (&problem_data->in[bb->index], DF_LIVE_IN (bb)))
	  || (!bitmap_equal_p (&problem_data->out[bb->index], DF_LIVE_OUT (bb))))
	{
	  /*df_dump (stderr);*/
	  gcc_unreachable ();
	}
    }

  /* Cannot delete them immediately because you may want to dump them
     if the comparison fails.  */
  FOR_ALL_BB (bb)
    {
      bitmap_clear (&problem_data->in[bb->index]);
      bitmap_clear (&problem_data->out[bb->index]);
    }

  free (problem_data->in);
  free (problem_data->out);
  free (problem_data);
  df_live->problem_data = NULL;
}


/* All of the information associated with every instance of the problem.  */

static struct df_problem problem_LIVE =
{
  DF_LIVE,                      /* Problem id.  */
  DF_FORWARD,                   /* Direction.  */
  df_live_alloc,                /* Allocate the problem specific data.  */
  df_live_reset,                /* Reset global information.  */
  df_live_free_bb_info,         /* Free basic block info.  */
  df_live_local_compute,        /* Local compute function.  */
  df_live_init,                 /* Init the solution specific data.  */
  df_worklist_dataflow,         /* Worklist solver.  */
  NULL,                         /* Confluence operator 0.  */
  df_live_confluence_n,         /* Confluence operator n.  */
  df_live_transfer_function,    /* Transfer function.  */
  df_live_finalize,             /* Finalize function.  */
  df_live_free,                 /* Free all of the problem information.  */
  df_live_free,                 /* Remove this problem from the stack of dataflow problems.  */
  NULL,                         /* Debugging.  */
  df_live_top_dump,             /* Debugging start block.  */
  df_live_bottom_dump,          /* Debugging end block.  */
  df_live_verify_solution_start,/* Incremental solution verify start.  */
  df_live_verify_solution_end,  /* Incremental solution verify end.  */
  &problem_LR,                  /* Dependent problem.  */
  sizeof (struct df_live_bb_info),/* Size of entry of block_info array.  */
  TV_DF_LIVE,                   /* Timing variable.  */
  false                         /* Reset blocks on dropping out of blocks_to_analyze.  */
};


/* Create a new DATAFLOW instance and add it to an existing instance
   of DF.  The returned structure is what is used to get at the
   solution.  */

void
df_live_add_problem (void)
{
  df_add_problem (&problem_LIVE);
  /* These will be initialized when df_scan_blocks processes each
     block.  */
  df_live->out_of_date_transfer_functions = BITMAP_ALLOC (NULL);
}


/* Set all of the blocks as dirty.  This needs to be done if this
   problem is added after all of the insns have been scanned.  */

void
df_live_set_all_dirty (void)
{
  basic_block bb;
  FOR_ALL_BB (bb)
    bitmap_set_bit (df_live->out_of_date_transfer_functions,
		    bb->index);
}


/* Verify that all of the lr related info is consistent and
   correct.  */

void
df_live_verify_transfer_functions (void)
{
  basic_block bb;
  bitmap_head saved_gen;
  bitmap_head saved_kill;
  bitmap_head all_blocks;

  if (!df)
    return;

  bitmap_initialize (&saved_gen, &bitmap_default_obstack);
  bitmap_initialize (&saved_kill, &bitmap_default_obstack);
  bitmap_initialize (&all_blocks, &bitmap_default_obstack);

  df_grow_insn_info ();

  FOR_ALL_BB (bb)
    {
      struct df_live_bb_info *bb_info = df_live_get_bb_info (bb->index);
      bitmap_set_bit (&all_blocks, bb->index);

      if (bb_info)
	{
	  /* Make a copy of the transfer functions and then compute
	     new ones to see if the transfer functions have
	     changed.  */
	  if (!bitmap_bit_p (df_live->out_of_date_transfer_functions,
			     bb->index))
	    {
	      bitmap_copy (&saved_gen, &bb_info->gen);
	      bitmap_copy (&saved_kill, &bb_info->kill);
	      bitmap_clear (&bb_info->gen);
	      bitmap_clear (&bb_info->kill);

	      df_live_bb_local_compute (bb->index);
	      gcc_assert (bitmap_equal_p (&saved_gen, &bb_info->gen));
	      gcc_assert (bitmap_equal_p (&saved_kill, &bb_info->kill));
	    }
	}
      else
	{
	  /* If we do not have basic block info, the block must be in
	     the list of dirty blocks or else some one has added a
	     block behind our backs. */
	  gcc_assert (bitmap_bit_p (df_live->out_of_date_transfer_functions,
				    bb->index));
	}
      /* Make sure no one created a block without following
	 procedures.  */
      gcc_assert (df_scan_get_bb_info (bb->index));
    }

  /* Make sure there are no dirty bits in blocks that have been deleted.  */
  gcc_assert (!bitmap_intersect_compl_p (df_live->out_of_date_transfer_functions,
					 &all_blocks));
  bitmap_clear (&saved_gen);
  bitmap_clear (&saved_kill);
  bitmap_clear (&all_blocks);
}

/*----------------------------------------------------------------------------
   CREATE DEF_USE (DU) and / or USE_DEF (UD) CHAINS

   Link either the defs to the uses and / or the uses to the defs.

   These problems are set up like the other dataflow problems so that
   they nicely fit into the framework.  They are much simpler and only
   involve a single traversal of instructions and an examination of
   the reaching defs information (the dependent problem).
----------------------------------------------------------------------------*/

#define df_chain_problem_p(FLAG) (((enum df_chain_flags)df_chain->local_flags)&(FLAG))

/* Create a du or ud chain from SRC to DST and link it into SRC.   */

struct df_link *
df_chain_create (df_ref src, df_ref dst)
{
  struct df_link *head = DF_REF_CHAIN (src);
  struct df_link *link = (struct df_link *) pool_alloc (df_chain->block_pool);

  DF_REF_CHAIN (src) = link;
  link->next = head;
  link->ref = dst;
  return link;
}


/* Delete any du or ud chains that start at REF and point to
   TARGET.  */
static void
df_chain_unlink_1 (df_ref ref, df_ref target)
{
  struct df_link *chain = DF_REF_CHAIN (ref);
  struct df_link *prev = NULL;

  while (chain)
    {
      if (chain->ref == target)
	{
	  if (prev)
	    prev->next = chain->next;
	  else
	    DF_REF_CHAIN (ref) = chain->next;
	  pool_free (df_chain->block_pool, chain);
	  return;
	}
      prev = chain;
      chain = chain->next;
    }
}


/* Delete a du or ud chain that leave or point to REF.  */

void
df_chain_unlink (df_ref ref)
{
  struct df_link *chain = DF_REF_CHAIN (ref);
  while (chain)
    {
      struct df_link *next = chain->next;
      /* Delete the other side if it exists.  */
      df_chain_unlink_1 (chain->ref, ref);
      pool_free (df_chain->block_pool, chain);
      chain = next;
    }
  DF_REF_CHAIN (ref) = NULL;
}


/* Copy the du or ud chain starting at FROM_REF and attach it to
   TO_REF.  */

void
df_chain_copy (df_ref to_ref,
	       struct df_link *from_ref)
{
  while (from_ref)
    {
      df_chain_create (to_ref, from_ref->ref);
      from_ref = from_ref->next;
    }
}


/* Remove this problem from the stack of dataflow problems.  */

static void
df_chain_remove_problem (void)
{
  bitmap_iterator bi;
  unsigned int bb_index;

  /* Wholesale destruction of the old chains.  */
  if (df_chain->block_pool)
    free_alloc_pool (df_chain->block_pool);

  EXECUTE_IF_SET_IN_BITMAP (df_chain->out_of_date_transfer_functions, 0, bb_index, bi)
    {
      rtx insn;
      df_ref *def_rec;
      df_ref *use_rec;
      basic_block bb = BASIC_BLOCK (bb_index);

      if (df_chain_problem_p (DF_DU_CHAIN))
	for (def_rec = df_get_artificial_defs (bb->index); *def_rec; def_rec++)
	  DF_REF_CHAIN (*def_rec) = NULL;
      if (df_chain_problem_p (DF_UD_CHAIN))
	for (use_rec = df_get_artificial_uses (bb->index); *use_rec; use_rec++)
	  DF_REF_CHAIN (*use_rec) = NULL;

      FOR_BB_INSNS (bb, insn)
	{
	  unsigned int uid = INSN_UID (insn);

	  if (INSN_P (insn))
	    {
	      if (df_chain_problem_p (DF_DU_CHAIN))
		for (def_rec = DF_INSN_UID_DEFS (uid); *def_rec; def_rec++)
		  DF_REF_CHAIN (*def_rec) = NULL;
	      if (df_chain_problem_p (DF_UD_CHAIN))
		{
		  for (use_rec = DF_INSN_UID_USES (uid); *use_rec; use_rec++)
		    DF_REF_CHAIN (*use_rec) = NULL;
		  for (use_rec = DF_INSN_UID_EQ_USES (uid); *use_rec; use_rec++)
		    DF_REF_CHAIN (*use_rec) = NULL;
		}
	    }
	}
    }

  bitmap_clear (df_chain->out_of_date_transfer_functions);
  df_chain->block_pool = NULL;
}


/* Remove the chain problem completely.  */

static void
df_chain_fully_remove_problem (void)
{
  df_chain_remove_problem ();
  BITMAP_FREE (df_chain->out_of_date_transfer_functions);
  free (df_chain);
}


/* Create def-use or use-def chains.  */

static void
df_chain_alloc (bitmap all_blocks ATTRIBUTE_UNUSED)
{
  df_chain_remove_problem ();
  df_chain->block_pool = create_alloc_pool ("df_chain_block pool",
					 sizeof (struct df_link), 50);
  df_chain->optional_p = true;
}


/* Reset all of the chains when the set of basic blocks changes.  */

static void
df_chain_reset (bitmap blocks_to_clear ATTRIBUTE_UNUSED)
{
  df_chain_remove_problem ();
}


/* Create the chains for a list of USEs.  */

static void
df_chain_create_bb_process_use (bitmap local_rd,
				df_ref *use_rec,
				int top_flag)
{
  bitmap_iterator bi;
  unsigned int def_index;

  while (*use_rec)
    {
      df_ref use = *use_rec;
      unsigned int uregno = DF_REF_REGNO (use);
      if ((!(df->changeable_flags & DF_NO_HARD_REGS))
	  || (uregno >= FIRST_PSEUDO_REGISTER))
	{
	  /* Do not want to go through this for an uninitialized var.  */
	  int count = DF_DEFS_COUNT (uregno);
	  if (count)
	    {
	      if (top_flag == (DF_REF_FLAGS (use) & DF_REF_AT_TOP))
		{
		  unsigned int first_index = DF_DEFS_BEGIN (uregno);
		  unsigned int last_index = first_index + count - 1;

		  EXECUTE_IF_SET_IN_BITMAP (local_rd, first_index, def_index, bi)
		    {
		      df_ref def;
		      if (def_index > last_index)
			break;

		      def = DF_DEFS_GET (def_index);
		      if (df_chain_problem_p (DF_DU_CHAIN))
			df_chain_create (def, use);
		      if (df_chain_problem_p (DF_UD_CHAIN))
			df_chain_create (use, def);
		    }
		}
	    }
	}

      use_rec++;
    }
}


/* Create chains from reaching defs bitmaps for basic block BB.  */

static void
df_chain_create_bb (unsigned int bb_index)
{
  basic_block bb = BASIC_BLOCK (bb_index);
  struct df_rd_bb_info *bb_info = df_rd_get_bb_info (bb_index);
  rtx insn;
  bitmap_head cpy;

  bitmap_initialize (&cpy, &bitmap_default_obstack);
  bitmap_copy (&cpy, &bb_info->in);
  bitmap_set_bit (df_chain->out_of_date_transfer_functions, bb_index);

  /* Since we are going forwards, process the artificial uses first
     then the artificial defs second.  */

#ifdef EH_USES
  /* Create the chains for the artificial uses from the EH_USES at the
     beginning of the block.  */

  /* Artificials are only hard regs.  */
  if (!(df->changeable_flags & DF_NO_HARD_REGS))
    df_chain_create_bb_process_use (&cpy,
				    df_get_artificial_uses (bb->index),
				    DF_REF_AT_TOP);
#endif

  df_rd_simulate_artificial_defs_at_top (bb, &cpy);

  /* Process the regular instructions next.  */
  FOR_BB_INSNS (bb, insn)
    if (INSN_P (insn))
      {
        unsigned int uid = INSN_UID (insn);

        /* First scan the uses and link them up with the defs that remain
	   in the cpy vector.  */
        df_chain_create_bb_process_use (&cpy, DF_INSN_UID_USES (uid), 0);
        if (df->changeable_flags & DF_EQ_NOTES)
	  df_chain_create_bb_process_use (&cpy, DF_INSN_UID_EQ_USES (uid), 0);

        /* Since we are going forwards, process the defs second.  */
        df_rd_simulate_one_insn (bb, insn, &cpy);
      }

  /* Create the chains for the artificial uses of the hard registers
     at the end of the block.  */
  if (!(df->changeable_flags & DF_NO_HARD_REGS))
    df_chain_create_bb_process_use (&cpy,
				    df_get_artificial_uses (bb->index),
				    0);

  bitmap_clear (&cpy);
}

/* Create def-use chains from reaching use bitmaps for basic blocks
   in BLOCKS.  */

static void
df_chain_finalize (bitmap all_blocks)
{
  unsigned int bb_index;
  bitmap_iterator bi;

  EXECUTE_IF_SET_IN_BITMAP (all_blocks, 0, bb_index, bi)
    {
      df_chain_create_bb (bb_index);
    }
}


/* Free all storage associated with the problem.  */

static void
df_chain_free (void)
{
  free_alloc_pool (df_chain->block_pool);
  BITMAP_FREE (df_chain->out_of_date_transfer_functions);
  free (df_chain);
}


/* Debugging info.  */

static void
df_chain_top_dump (basic_block bb, FILE *file)
{
  if (df_chain_problem_p (DF_DU_CHAIN))
    {
      rtx insn;
      df_ref *def_rec = df_get_artificial_defs (bb->index);
      if (*def_rec)
	{

	  fprintf (file, ";;  DU chains for artificial defs\n");
	  while (*def_rec)
	    {
	      df_ref def = *def_rec;
	      fprintf (file, ";;   reg %d ", DF_REF_REGNO (def));
	      df_chain_dump (DF_REF_CHAIN (def), file);
	      fprintf (file, "\n");
	      def_rec++;
	    }
	}

      FOR_BB_INSNS (bb, insn)
	{
	  if (INSN_P (insn))
	    {
	      struct df_insn_info *insn_info = DF_INSN_INFO_GET (insn);
	      def_rec = DF_INSN_INFO_DEFS (insn_info);
	      if (*def_rec)
		{
		  fprintf (file, ";;   DU chains for insn luid %d uid %d\n",
			   DF_INSN_INFO_LUID (insn_info), INSN_UID (insn));

		  while (*def_rec)
		    {
		      df_ref def = *def_rec;
		      fprintf (file, ";;      reg %d ", DF_REF_REGNO (def));
		      if (DF_REF_FLAGS (def) & DF_REF_READ_WRITE)
			fprintf (file, "read/write ");
		      df_chain_dump (DF_REF_CHAIN (def), file);
		      fprintf (file, "\n");
		      def_rec++;
		    }
		}
	    }
	}
    }
}


static void
df_chain_bottom_dump (basic_block bb, FILE *file)
{
  if (df_chain_problem_p (DF_UD_CHAIN))
    {
      rtx insn;
      df_ref *use_rec = df_get_artificial_uses (bb->index);

      if (*use_rec)
	{
	  fprintf (file, ";;  UD chains for artificial uses\n");
	  while (*use_rec)
	    {
	      df_ref use = *use_rec;
	      fprintf (file, ";;   reg %d ", DF_REF_REGNO (use));
	      df_chain_dump (DF_REF_CHAIN (use), file);
	      fprintf (file, "\n");
	      use_rec++;
	    }
	}

      FOR_BB_INSNS (bb, insn)
	{
	  if (INSN_P (insn))
	    {
	      struct df_insn_info *insn_info = DF_INSN_INFO_GET (insn);
	      df_ref *eq_use_rec = DF_INSN_INFO_EQ_USES (insn_info);
	      use_rec = DF_INSN_INFO_USES (insn_info);
	      if (*use_rec || *eq_use_rec)
		{
		  fprintf (file, ";;   UD chains for insn luid %d uid %d\n",
			   DF_INSN_INFO_LUID (insn_info), INSN_UID (insn));

		  while (*use_rec)
		    {
		      df_ref use = *use_rec;
		      fprintf (file, ";;      reg %d ", DF_REF_REGNO (use));
		      if (DF_REF_FLAGS (use) & DF_REF_READ_WRITE)
			fprintf (file, "read/write ");
		      df_chain_dump (DF_REF_CHAIN (use), file);
		      fprintf (file, "\n");
		      use_rec++;
		    }
		  while (*eq_use_rec)
		    {
		      df_ref use = *eq_use_rec;
		      fprintf (file, ";;   eq_note reg %d ", DF_REF_REGNO (use));
		      df_chain_dump (DF_REF_CHAIN (use), file);
		      fprintf (file, "\n");
		      eq_use_rec++;
		    }
		}
	    }
	}
    }
}


static struct df_problem problem_CHAIN =
{
  DF_CHAIN,                   /* Problem id.  */
  DF_NONE,                    /* Direction.  */
  df_chain_alloc,             /* Allocate the problem specific data.  */
  df_chain_reset,             /* Reset global information.  */
  NULL,                       /* Free basic block info.  */
  NULL,                       /* Local compute function.  */
  NULL,                       /* Init the solution specific data.  */
  NULL,                       /* Iterative solver.  */
  NULL,                       /* Confluence operator 0.  */
  NULL,                       /* Confluence operator n.  */
  NULL,                       /* Transfer function.  */
  df_chain_finalize,          /* Finalize function.  */
  df_chain_free,              /* Free all of the problem information.  */
  df_chain_fully_remove_problem,/* Remove this problem from the stack of dataflow problems.  */
  NULL,                       /* Debugging.  */
  df_chain_top_dump,          /* Debugging start block.  */
  df_chain_bottom_dump,       /* Debugging end block.  */
  NULL,                       /* Incremental solution verify start.  */
  NULL,                       /* Incremental solution verify end.  */
  &problem_RD,                /* Dependent problem.  */
  sizeof (struct df_scan_bb_info),/* Size of entry of block_info array.  */
  TV_DF_CHAIN,                /* Timing variable.  */
  false                       /* Reset blocks on dropping out of blocks_to_analyze.  */
};


/* Create a new DATAFLOW instance and add it to an existing instance
   of DF.  The returned structure is what is used to get at the
   solution.  */

void
df_chain_add_problem (unsigned int chain_flags)
{
  df_add_problem (&problem_CHAIN);
  df_chain->local_flags = chain_flags;
  df_chain->out_of_date_transfer_functions = BITMAP_ALLOC (NULL);
}

#undef df_chain_problem_p


/*----------------------------------------------------------------------------
   BYTE LEVEL LIVE REGISTERS

   Find the locations in the function where any use of a pseudo can
   reach in the backwards direction.  In and out bitvectors are built
   for each basic block.  There are two mapping functions,
   df_byte_lr_get_regno_start and df_byte_lr_get_regno_len that are
   used to map regnos into bit vector positions.

   This problem differs from the regular df_lr function in the way
   that subregs, *_extracts and strict_low_parts are handled. In lr
   these are consider partial kills, here, the exact set of bytes is
   modeled.  Note that any reg that has none of these operations is
   only modeled with a single bit since all operations access the
   entire register.

   This problem is more brittle that the regular lr.  It currently can
   be used in dce incrementally, but cannot be used in an environment
   where insns are created or modified.  The problem is that the
   mapping of regnos to bitmap positions is relatively compact, in
   that if a pseudo does not do any of the byte wise operations, only
   one slot is allocated, rather than a slot for each byte.  If insn
   are created, where a subreg is used for a reg that had no subregs,
   the mapping would be wrong.  Likewise, there are no checks to see
   that new pseudos have been added.  These issues could be addressed
   by adding a problem specific flag to not use the compact mapping,
   if there was a need to do so.

   ----------------------------------------------------------------------------*/

/* Private data used to verify the solution for this problem.  */
struct df_byte_lr_problem_data
{
  /* Expanded versions of bitvectors used in lr.  */
  bitmap_head invalidated_by_call;
  bitmap_head hardware_regs_used;

  /* Indexed by regno, this is true if there are subregs, extracts or
     strict_low_parts for this regno.  */
  bitmap_head needs_expansion;

  /* The start position and len for each regno in the various bit
     vectors.  */
  unsigned int* regno_start;
  unsigned int* regno_len;
  /* An obstack for the bitmaps we need for this problem.  */
  bitmap_obstack byte_lr_bitmaps;
};


/* Get the starting location for REGNO in the df_byte_lr bitmaps.  */

int
df_byte_lr_get_regno_start (unsigned int regno)
{
  struct df_byte_lr_problem_data *problem_data
    = (struct df_byte_lr_problem_data *)df_byte_lr->problem_data;;
  return problem_data->regno_start[regno];
}


/* Get the len for REGNO in the df_byte_lr bitmaps.  */

int
df_byte_lr_get_regno_len (unsigned int regno)
{
  struct df_byte_lr_problem_data *problem_data
    = (struct df_byte_lr_problem_data *)df_byte_lr->problem_data;;
  return problem_data->regno_len[regno];
}


/* Free basic block info.  */

static void
df_byte_lr_free_bb_info (basic_block bb ATTRIBUTE_UNUSED,
			 void *vbb_info)
{
  struct df_byte_lr_bb_info *bb_info = (struct df_byte_lr_bb_info *) vbb_info;
  if (bb_info)
    {
      bitmap_clear (&bb_info->use);
      bitmap_clear (&bb_info->def);
      bitmap_clear (&bb_info->in);
      bitmap_clear (&bb_info->out);
    }
}


/* Check all of the refs in REF_REC to see if any of them are
   extracts, subregs or strict_low_parts.  */

static void
df_byte_lr_check_regs (df_ref *ref_rec)
{
  struct df_byte_lr_problem_data *problem_data
    = (struct df_byte_lr_problem_data *)df_byte_lr->problem_data;

  for (; *ref_rec; ref_rec++)
    {
      df_ref ref = *ref_rec;
      if (DF_REF_FLAGS_IS_SET (ref, DF_REF_SIGN_EXTRACT
			       | DF_REF_ZERO_EXTRACT
			       | DF_REF_STRICT_LOW_PART)
	  || GET_CODE (DF_REF_REG (ref)) == SUBREG)
	bitmap_set_bit (&problem_data->needs_expansion, DF_REF_REGNO (ref));
    }
}


/* Expand bitmap SRC which is indexed by regno to DEST which is indexed by
   regno_start and regno_len.  */

static void
df_byte_lr_expand_bitmap (bitmap dest, bitmap src)
{
  struct df_byte_lr_problem_data *problem_data
    = (struct df_byte_lr_problem_data *)df_byte_lr->problem_data;
  bitmap_iterator bi;
  unsigned int i;

  bitmap_clear (dest);
  EXECUTE_IF_SET_IN_BITMAP (src, 0, i, bi)
    {
      bitmap_set_range (dest, problem_data->regno_start[i],
			problem_data->regno_len[i]);
    }
}


/* Allocate or reset bitmaps for DF_BYTE_LR blocks. The solution bits are
   not touched unless the block is new.  */

static void
df_byte_lr_alloc (bitmap all_blocks ATTRIBUTE_UNUSED)
{
  unsigned int bb_index;
  bitmap_iterator bi;
  basic_block bb;
  unsigned int regno;
  unsigned int index = 0;
  unsigned int max_reg = max_reg_num();
  struct df_byte_lr_problem_data *problem_data
    = XNEW (struct df_byte_lr_problem_data);

  df_byte_lr->problem_data = problem_data;

  df_grow_bb_info (df_byte_lr);

  /* Create the mapping from regnos to slots. This does not change
     unless the problem is destroyed and recreated.  In particular, if
     we end up deleting the only insn that used a subreg, we do not
     want to redo the mapping because this would invalidate everything
     else.  */

  bitmap_obstack_initialize (&problem_data->byte_lr_bitmaps);
  problem_data->regno_start = XNEWVEC (unsigned int, max_reg);
  problem_data->regno_len = XNEWVEC (unsigned int, max_reg);
  bitmap_initialize (&problem_data->hardware_regs_used,
		     &problem_data->byte_lr_bitmaps);
  bitmap_initialize (&problem_data->invalidated_by_call,
		     &problem_data->byte_lr_bitmaps);
  bitmap_initialize (&problem_data->needs_expansion,
		     &problem_data->byte_lr_bitmaps);

  /* Discover which regno's use subregs, extracts or
     strict_low_parts.  */
  FOR_EACH_BB (bb)
    {
      rtx insn;
      FOR_BB_INSNS (bb, insn)
	{
	  if (INSN_P (insn))
	    {
	      struct df_insn_info *insn_info = DF_INSN_INFO_GET (insn);
	      df_byte_lr_check_regs (DF_INSN_INFO_DEFS (insn_info));
	      df_byte_lr_check_regs (DF_INSN_INFO_USES (insn_info));
	    }
	}
      bitmap_set_bit (df_byte_lr->out_of_date_transfer_functions, bb->index);
    }

  bitmap_set_bit (df_byte_lr->out_of_date_transfer_functions, ENTRY_BLOCK);
  bitmap_set_bit (df_byte_lr->out_of_date_transfer_functions, EXIT_BLOCK);

  /* Allocate the slots for each regno.  */
  for (regno = 0; regno < max_reg; regno++)
    {
      int len;
      problem_data->regno_start[regno] = index;
      if (bitmap_bit_p (&problem_data->needs_expansion, regno))
	len = GET_MODE_SIZE (GET_MODE (regno_reg_rtx[regno]));
      else
	len = 1;

      problem_data->regno_len[regno] = len;
      index += len;
    }

  df_byte_lr_expand_bitmap (&problem_data->hardware_regs_used,
			    &df->hardware_regs_used);
  df_byte_lr_expand_bitmap (&problem_data->invalidated_by_call,
			    regs_invalidated_by_call_regset);

  EXECUTE_IF_SET_IN_BITMAP (df_byte_lr->out_of_date_transfer_functions, 0, bb_index, bi)
    {
      struct df_byte_lr_bb_info *bb_info = df_byte_lr_get_bb_info (bb_index);
      
      /* When bitmaps are already initialized, just clear them.  */
      if (bb_info->use.obstack)
	{
	  bitmap_clear (&bb_info->def);
	  bitmap_clear (&bb_info->use);
	}
      else
	{
	  bitmap_initialize (&bb_info->use, &problem_data->byte_lr_bitmaps);
	  bitmap_initialize (&bb_info->def, &problem_data->byte_lr_bitmaps);
	  bitmap_initialize (&bb_info->in, &problem_data->byte_lr_bitmaps);
	  bitmap_initialize (&bb_info->out, &problem_data->byte_lr_bitmaps);
	}
    }

  df_byte_lr->optional_p = true;
}


/* Reset the global solution for recalculation.  */

static void
df_byte_lr_reset (bitmap all_blocks)
{
  unsigned int bb_index;
  bitmap_iterator bi;

  EXECUTE_IF_SET_IN_BITMAP (all_blocks, 0, bb_index, bi)
    {
      struct df_byte_lr_bb_info *bb_info = df_byte_lr_get_bb_info (bb_index);
      gcc_assert (bb_info);
      bitmap_clear (&bb_info->in);
      bitmap_clear (&bb_info->out);
    }
}


/* Compute local live register info for basic block BB.  */

static void
df_byte_lr_bb_local_compute (unsigned int bb_index)
{
  struct df_byte_lr_problem_data *problem_data
    = (struct df_byte_lr_problem_data *)df_byte_lr->problem_data;
  basic_block bb = BASIC_BLOCK (bb_index);
  struct df_byte_lr_bb_info *bb_info = df_byte_lr_get_bb_info (bb_index);
  rtx insn;
  df_ref *def_rec;
  df_ref *use_rec;

  /* Process the registers set in an exception handler.  */
  for (def_rec = df_get_artificial_defs (bb_index); *def_rec; def_rec++)
    {
      df_ref def = *def_rec;
      if ((DF_REF_FLAGS (def) & DF_REF_AT_TOP) == 0)
	{
	  unsigned int dregno = DF_REF_REGNO (def);
	  unsigned int start = problem_data->regno_start[dregno];
	  unsigned int len = problem_data->regno_len[dregno];
	  bitmap_set_range (&bb_info->def, start, len);
	  bitmap_clear_range (&bb_info->use, start, len);
	}
    }

  /* Process the hardware registers that are always live.  */
  for (use_rec = df_get_artificial_uses (bb_index); *use_rec; use_rec++)
    {
      df_ref use = *use_rec;
      /* Add use to set of uses in this BB.  */
      if ((DF_REF_FLAGS (use) & DF_REF_AT_TOP) == 0)
	{
	  unsigned int uregno = DF_REF_REGNO (use);
	  unsigned int start = problem_data->regno_start[uregno];
	  unsigned int len = problem_data->regno_len[uregno];
	  bitmap_set_range (&bb_info->use, start, len);
	}
    }

  FOR_BB_INSNS_REVERSE (bb, insn)
    {
      unsigned int uid = INSN_UID (insn);

      if (!INSN_P (insn))
	continue;

      for (def_rec = DF_INSN_UID_DEFS (uid); *def_rec; def_rec++)
	{
	  df_ref def = *def_rec;
	  /* If the def is to only part of the reg, it does
	     not kill the other defs that reach here.  */
	  if (!(DF_REF_FLAGS (def) & (DF_REF_CONDITIONAL)))
	    {
	      unsigned int dregno = DF_REF_REGNO (def);
	      unsigned int start = problem_data->regno_start[dregno];
	      unsigned int len = problem_data->regno_len[dregno];
	      unsigned int sb;
	      unsigned int lb;
	      if (!df_compute_accessed_bytes (def, DF_MM_MUST, &sb, &lb))
		{
		  start += sb;
		  len = lb - sb;
		}
	      if (len)
		{
		  bitmap_set_range (&bb_info->def, start, len);
		  bitmap_clear_range (&bb_info->use, start, len);
		}
	    }
	}

      for (use_rec = DF_INSN_UID_USES (uid); *use_rec; use_rec++)
	{
	  df_ref use = *use_rec;
	  unsigned int uregno = DF_REF_REGNO (use);
	  unsigned int start = problem_data->regno_start[uregno];
	  unsigned int len = problem_data->regno_len[uregno];
	  unsigned int sb;
	  unsigned int lb;
	  if (!df_compute_accessed_bytes (use, DF_MM_MAY, &sb, &lb))
	    {
	      start += sb;
	      len = lb - sb;
	    }
	  /* Add use to set of uses in this BB.  */
	  if (len)
	    bitmap_set_range (&bb_info->use, start, len);
	}
    }

  /* Process the registers set in an exception handler or the hard
     frame pointer if this block is the target of a non local
     goto.  */
  for (def_rec = df_get_artificial_defs (bb_index); *def_rec; def_rec++)
    {
      df_ref def = *def_rec;
      if (DF_REF_FLAGS (def) & DF_REF_AT_TOP)
	{
	  unsigned int dregno = DF_REF_REGNO (def);
	  unsigned int start = problem_data->regno_start[dregno];
	  unsigned int len = problem_data->regno_len[dregno];
	  bitmap_set_range (&bb_info->def, start, len);
	  bitmap_clear_range (&bb_info->use, start, len);
	}
    }

#ifdef EH_USES
  /* Process the uses that are live into an exception handler.  */
  for (use_rec = df_get_artificial_uses (bb_index); *use_rec; use_rec++)
    {
      df_ref use = *use_rec;
      /* Add use to set of uses in this BB.  */
      if (DF_REF_FLAGS (use) & DF_REF_AT_TOP)
	{
	  unsigned int uregno = DF_REF_REGNO (use);
	  unsigned int start = problem_data->regno_start[uregno];
	  unsigned int len = problem_data->regno_len[uregno];
	  bitmap_set_range (&bb_info->use, start, len);
	}
    }
#endif
}


/* Compute local live register info for each basic block within BLOCKS.  */

static void
df_byte_lr_local_compute (bitmap all_blocks ATTRIBUTE_UNUSED)
{
  unsigned int bb_index;
  bitmap_iterator bi;

  EXECUTE_IF_SET_IN_BITMAP (df_byte_lr->out_of_date_transfer_functions, 0, bb_index, bi)
    {
      if (bb_index == EXIT_BLOCK)
	{
	  /* The exit block is special for this problem and its bits are
	     computed from thin air.  */
	  struct df_byte_lr_bb_info *bb_info = df_byte_lr_get_bb_info (EXIT_BLOCK);
	  df_byte_lr_expand_bitmap (&bb_info->use, df->exit_block_uses);
	}
      else
	df_byte_lr_bb_local_compute (bb_index);
    }

  bitmap_clear (df_byte_lr->out_of_date_transfer_functions);
}


/* Initialize the solution vectors.  */

static void
df_byte_lr_init (bitmap all_blocks)
{
  unsigned int bb_index;
  bitmap_iterator bi;

  EXECUTE_IF_SET_IN_BITMAP (all_blocks, 0, bb_index, bi)
    {
      struct df_byte_lr_bb_info *bb_info = df_byte_lr_get_bb_info (bb_index);
      bitmap_copy (&bb_info->in, &bb_info->use);
      bitmap_clear (&bb_info->out);
    }
}


/* Confluence function that processes infinite loops.  This might be a
   noreturn function that throws.  And even if it isn't, getting the
   unwind info right helps debugging.  */
static void
df_byte_lr_confluence_0 (basic_block bb)
{
  struct df_byte_lr_problem_data *problem_data
    = (struct df_byte_lr_problem_data *)df_byte_lr->problem_data;
  bitmap op1 = &df_byte_lr_get_bb_info (bb->index)->out;
  if (bb != EXIT_BLOCK_PTR)
    bitmap_copy (op1, &problem_data->hardware_regs_used);
}


/* Confluence function that ignores fake edges.  */

static bool
df_byte_lr_confluence_n (edge e)
{
  struct df_byte_lr_problem_data *problem_data
    = (struct df_byte_lr_problem_data *)df_byte_lr->problem_data;
  bitmap op1 = &df_byte_lr_get_bb_info (e->src->index)->out;
  bitmap op2 = &df_byte_lr_get_bb_info (e->dest->index)->in;
  bool changed = false;

  /* Call-clobbered registers die across exception and call edges.  */
  /* ??? Abnormal call edges ignored for the moment, as this gets
     confused by sibling call edges, which crashes reg-stack.  */
  if (e->flags & EDGE_EH)
    changed = bitmap_ior_and_compl_into (op1, op2,
					 &problem_data->invalidated_by_call);
  else
    changed = bitmap_ior_into (op1, op2);

  changed |= bitmap_ior_into (op1, &problem_data->hardware_regs_used);
  return changed;
}


/* Transfer function.  */

static bool
df_byte_lr_transfer_function (int bb_index)
{
  struct df_byte_lr_bb_info *bb_info = df_byte_lr_get_bb_info (bb_index);
  bitmap in = &bb_info->in;
  bitmap out = &bb_info->out;
  bitmap use = &bb_info->use;
  bitmap def = &bb_info->def;

  return bitmap_ior_and_compl (in, use, out, def);
}


/* Free all storage associated with the problem.  */

static void
df_byte_lr_free (void)
{
  struct df_byte_lr_problem_data *problem_data
    = (struct df_byte_lr_problem_data *)df_byte_lr->problem_data;


  if (df_byte_lr->block_info)
    {
      df_byte_lr->block_info_size = 0;
      free (df_byte_lr->block_info);
      df_byte_lr->block_info = NULL;
    }

  BITMAP_FREE (df_byte_lr->out_of_date_transfer_functions);
  bitmap_obstack_release (&problem_data->byte_lr_bitmaps);
  free (problem_data->regno_start);
  free (problem_data->regno_len);
  free (problem_data);
  free (df_byte_lr);
}


/* Debugging info at top of bb.  */

static void
df_byte_lr_top_dump (basic_block bb, FILE *file)
{
  struct df_byte_lr_bb_info *bb_info = df_byte_lr_get_bb_info (bb->index);
  if (!bb_info)
    return;

  fprintf (file, ";; blr  in  \t");
  df_print_byte_regset (file, &bb_info->in);
  fprintf (file, ";; blr  use \t");
  df_print_byte_regset (file, &bb_info->use);
  fprintf (file, ";; blr  def \t");
  df_print_byte_regset (file, &bb_info->def);
}


/* Debugging info at bottom of bb.  */

static void
df_byte_lr_bottom_dump (basic_block bb, FILE *file)
{
  struct df_byte_lr_bb_info *bb_info = df_byte_lr_get_bb_info (bb->index);
  if (!bb_info)
    return;

  fprintf (file, ";; blr  out \t");
  df_print_byte_regset (file, &bb_info->out);
}


/* All of the information associated with every instance of the problem.  */

static struct df_problem problem_BYTE_LR =
{
  DF_BYTE_LR,                      /* Problem id.  */
  DF_BACKWARD,                     /* Direction.  */
  df_byte_lr_alloc,                /* Allocate the problem specific data.  */
  df_byte_lr_reset,                /* Reset global information.  */
  df_byte_lr_free_bb_info,         /* Free basic block info.  */
  df_byte_lr_local_compute,        /* Local compute function.  */
  df_byte_lr_init,                 /* Init the solution specific data.  */
  df_worklist_dataflow,            /* Worklist solver.  */
  df_byte_lr_confluence_0,         /* Confluence operator 0.  */
  df_byte_lr_confluence_n,         /* Confluence operator n.  */
  df_byte_lr_transfer_function,    /* Transfer function.  */
  NULL,                            /* Finalize function.  */
  df_byte_lr_free,                 /* Free all of the problem information.  */
  df_byte_lr_free,                 /* Remove this problem from the stack of dataflow problems.  */
  NULL,                            /* Debugging.  */
  df_byte_lr_top_dump,             /* Debugging start block.  */
  df_byte_lr_bottom_dump,          /* Debugging end block.  */
  NULL,                            /* Incremental solution verify start.  */
  NULL,                            /* Incremental solution verify end.  */
  NULL,                       /* Dependent problem.  */
  sizeof (struct df_byte_lr_bb_info),/* Size of entry of block_info array.  */
  TV_DF_BYTE_LR,                   /* Timing variable.  */
  false                            /* Reset blocks on dropping out of blocks_to_analyze.  */
};


/* Create a new DATAFLOW instance and add it to an existing instance
   of DF.  The returned structure is what is used to get at the
   solution.  */

void
df_byte_lr_add_problem (void)
{
  df_add_problem (&problem_BYTE_LR);
  /* These will be initialized when df_scan_blocks processes each
     block.  */
  df_byte_lr->out_of_date_transfer_functions = BITMAP_ALLOC (NULL);
}


/* Simulate the effects of the defs of INSN on LIVE.  */

void
df_byte_lr_simulate_defs (rtx insn, bitmap live)
{
  struct df_byte_lr_problem_data *problem_data
    = (struct df_byte_lr_problem_data *)df_byte_lr->problem_data;
  df_ref *def_rec;
  unsigned int uid = INSN_UID (insn);

  for (def_rec = DF_INSN_UID_DEFS (uid); *def_rec; def_rec++)
    {
      df_ref def = *def_rec;

      /* If the def is to only part of the reg, it does
	 not kill the other defs that reach here.  */
      if (!(DF_REF_FLAGS (def) & DF_REF_CONDITIONAL))
	{
	  unsigned int dregno = DF_REF_REGNO (def);
	  unsigned int start = problem_data->regno_start[dregno];
	  unsigned int len = problem_data->regno_len[dregno];
	  unsigned int sb;
	  unsigned int lb;
	  if (!df_compute_accessed_bytes (def, DF_MM_MUST, &sb, &lb))
	    {
	      start += sb;
	      len = lb - sb;
	    }

	  if (len)
	    bitmap_clear_range (live, start, len);
	}
    }
}


/* Simulate the effects of the uses of INSN on LIVE.  */

void
df_byte_lr_simulate_uses (rtx insn, bitmap live)
{
  struct df_byte_lr_problem_data *problem_data
    = (struct df_byte_lr_problem_data *)df_byte_lr->problem_data;
  df_ref *use_rec;
  unsigned int uid = INSN_UID (insn);

  for (use_rec = DF_INSN_UID_USES (uid); *use_rec; use_rec++)
    {
      df_ref use = *use_rec;
      unsigned int uregno = DF_REF_REGNO (use);
      unsigned int start = problem_data->regno_start[uregno];
      unsigned int len = problem_data->regno_len[uregno];
      unsigned int sb;
      unsigned int lb;

      if (!df_compute_accessed_bytes (use, DF_MM_MAY, &sb, &lb))
	{
	  start += sb;
	  len = lb - sb;
	}

      /* Add use to set of uses in this BB.  */
      if (len)
	bitmap_set_range (live, start, len);
    }
}


/* Apply the artificial uses and defs at the top of BB in a forwards
   direction.  */

void
df_byte_lr_simulate_artificial_refs_at_top (basic_block bb, bitmap live)
{
  struct df_byte_lr_problem_data *problem_data
    = (struct df_byte_lr_problem_data *)df_byte_lr->problem_data;
  df_ref *def_rec;
#ifdef EH_USES
  df_ref *use_rec;
#endif
  int bb_index = bb->index;

#ifdef EH_USES
  for (use_rec = df_get_artificial_uses (bb_index); *use_rec; use_rec++)
    {
      df_ref use = *use_rec;
      if (DF_REF_FLAGS (use) & DF_REF_AT_TOP)
	{
	  unsigned int uregno = DF_REF_REGNO (use);
	  unsigned int start = problem_data->regno_start[uregno];
	  unsigned int len = problem_data->regno_len[uregno];
	  bitmap_set_range (live, start, len);
	}
    }
#endif

  for (def_rec = df_get_artificial_defs (bb_index); *def_rec; def_rec++)
    {
      df_ref def = *def_rec;
      if (DF_REF_FLAGS (def) & DF_REF_AT_TOP)
	{
	  unsigned int dregno = DF_REF_REGNO (def);
	  unsigned int start = problem_data->regno_start[dregno];
	  unsigned int len = problem_data->regno_len[dregno];
	  bitmap_clear_range (live, start, len);
	}
    }
}


/* Apply the artificial uses and defs at the end of BB in a backwards
   direction.  */

void
df_byte_lr_simulate_artificial_refs_at_end (basic_block bb, bitmap live)
{
  struct df_byte_lr_problem_data *problem_data
    = (struct df_byte_lr_problem_data *)df_byte_lr->problem_data;
  df_ref *def_rec;
  df_ref *use_rec;
  int bb_index = bb->index;

  for (def_rec = df_get_artificial_defs (bb_index); *def_rec; def_rec++)
    {
      df_ref def = *def_rec;
      if ((DF_REF_FLAGS (def) & DF_REF_AT_TOP) == 0)
	{
	  unsigned int dregno = DF_REF_REGNO (def);
	  unsigned int start = problem_data->regno_start[dregno];
	  unsigned int len = problem_data->regno_len[dregno];
	  bitmap_clear_range (live, start, len);
	}
    }

  for (use_rec = df_get_artificial_uses (bb_index); *use_rec; use_rec++)
    {
      df_ref use = *use_rec;
      if ((DF_REF_FLAGS (use) & DF_REF_AT_TOP) == 0)
	{
	  unsigned int uregno = DF_REF_REGNO (use);
	  unsigned int start = problem_data->regno_start[uregno];
	  unsigned int len = problem_data->regno_len[uregno];
	  bitmap_set_range (live, start, len);
	}
    }
}



/*----------------------------------------------------------------------------
   This problem computes REG_DEAD and REG_UNUSED notes.
   ----------------------------------------------------------------------------*/

static void
df_note_alloc (bitmap all_blocks ATTRIBUTE_UNUSED)
{
  df_note->optional_p = true;
}

#ifdef REG_DEAD_DEBUGGING
static void
df_print_note (const char *prefix, rtx insn, rtx note)
{
  if (dump_file)
    {
      fprintf (dump_file, "%s %d ", prefix, INSN_UID (insn));
      print_rtl (dump_file, note);
      fprintf (dump_file, "\n");
    }
}
#endif


/* After reg-stack, the x86 floating point stack regs are difficult to
   analyze because of all of the pushes, pops and rotations.  Thus, we
   just leave the notes alone. */

#ifdef STACK_REGS
static inline bool
df_ignore_stack_reg (int regno)
{
  return regstack_completed
    && IN_RANGE (regno, FIRST_STACK_REG, LAST_STACK_REG);
}
#else
static inline bool
df_ignore_stack_reg (int regno ATTRIBUTE_UNUSED)
{
  return false;
}
#endif


/* Remove all of the REG_DEAD or REG_UNUSED notes from INSN and add
   them to OLD_DEAD_NOTES and OLD_UNUSED_NOTES.  */

static void
df_kill_notes (rtx insn)
{
  rtx *pprev = &REG_NOTES (insn);
  rtx link = *pprev;

  while (link)
    {
      switch (REG_NOTE_KIND (link))
	{
	case REG_DEAD:
	  /* After reg-stack, we need to ignore any unused notes
	     for the stack registers.  */
	  if (df_ignore_stack_reg (REGNO (XEXP (link, 0))))
	    {
	      pprev = &XEXP (link, 1);
	      link = *pprev;
	    }
	  else
	    {
	      rtx next = XEXP (link, 1);
#ifdef REG_DEAD_DEBUGGING
	      df_print_note ("deleting: ", insn, link);
#endif
	      free_EXPR_LIST_node (link);
	      *pprev = link = next;
	    }
	  break;

	case REG_UNUSED:
	  /* After reg-stack, we need to ignore any unused notes
	     for the stack registers.  */
	  if (df_ignore_stack_reg (REGNO (XEXP (link, 0))))
	    {
	      pprev = &XEXP (link, 1);
	      link = *pprev;
	    }
	  else
	    {
	      rtx next = XEXP (link, 1);
#ifdef REG_DEAD_DEBUGGING
	      df_print_note ("deleting: ", insn, link);
#endif
	      free_EXPR_LIST_node (link);
	      *pprev = link = next;
	    }
	  break;

	default:
	  pprev = &XEXP (link, 1);
	  link = *pprev;
	  break;
	}
    }
}


/* Set a NOTE_TYPE note for REG in INSN.  */

static inline void
df_set_note (enum reg_note note_type, rtx insn, rtx reg)
{
<<<<<<< HEAD
  rtx curr = old;
  rtx prev = NULL;

  gcc_assert (!DEBUG_INSN_P (insn));

  while (curr)
    if (XEXP (curr, 0) == reg)
      {
	if (prev)
	  XEXP (prev, 1) = XEXP (curr, 1);
	else
	  old = XEXP (curr, 1);
	XEXP (curr, 1) = REG_NOTES (insn);
	REG_NOTES (insn) = curr;
	return old;
      }
    else
      {
	prev = curr;
	curr = XEXP (curr, 1);
      }

  /* Did not find the note.  */
=======
  gcc_checking_assert (!DEBUG_INSN_P (insn));
>>>>>>> 3bd7a983
  add_reg_note (insn, note_type, reg);
}

/* A subroutine of df_set_unused_notes_for_mw, with a selection of its
   arguments.  Return true if the register value described by MWS's
   mw_reg is known to be completely unused, and if mw_reg can therefore
   be used in a REG_UNUSED note.  */

static bool
df_whole_mw_reg_unused_p (struct df_mw_hardreg *mws,
			  bitmap live, bitmap artificial_uses)
{
  unsigned int r;

  /* If MWS describes a partial reference, create REG_UNUSED notes for
     individual hard registers.  */
  if (mws->flags & DF_REF_PARTIAL)
    return false;

  /* Likewise if some part of the register is used.  */
  for (r = mws->start_regno; r <= mws->end_regno; r++)
    if (bitmap_bit_p (live, r)
	|| bitmap_bit_p (artificial_uses, r))
      return false;

  gcc_assert (REG_P (mws->mw_reg));
  return true;
}

/* Set the REG_UNUSED notes for the multiword hardreg defs in INSN
   based on the bits in LIVE.  Do not generate notes for registers in
   artificial uses.  DO_NOT_GEN is updated so that REG_DEAD notes are
   not generated if the reg is both read and written by the
   instruction.
*/

<<<<<<< HEAD
static rtx
df_set_unused_notes_for_mw (rtx insn, rtx old, struct df_mw_hardreg *mws,
=======
static void
df_set_unused_notes_for_mw (rtx insn, struct df_mw_hardreg *mws,
>>>>>>> 3bd7a983
			    bitmap live, bitmap do_not_gen,
			    bitmap artificial_uses)
{
  unsigned int r;

#ifdef REG_DEAD_DEBUGGING
  if (dump_file)
    fprintf (dump_file, "mw_set_unused looking at mws[%d..%d]\n",
	     mws->start_regno, mws->end_regno);
#endif

  if (df_whole_mw_reg_unused_p (mws, live, artificial_uses))
    {
      unsigned int regno = mws->start_regno;
      df_set_note (REG_UNUSED, insn, mws->mw_reg);

#ifdef REG_DEAD_DEBUGGING
      df_print_note ("adding 1: ", insn, REG_NOTES (insn));
#endif
      bitmap_set_bit (do_not_gen, regno);
      /* Only do this if the value is totally dead.  */
    }
  else
    for (r = mws->start_regno; r <= mws->end_regno; r++)
      {
	if (!bitmap_bit_p (live, r)
	    && !bitmap_bit_p (artificial_uses, r))
	  {
	    df_set_note (REG_UNUSED, insn, regno_reg_rtx[r]);
#ifdef REG_DEAD_DEBUGGING
	    df_print_note ("adding 2: ", insn, REG_NOTES (insn));
#endif
	  }
	bitmap_set_bit (do_not_gen, r);
      }
}


/* A subroutine of df_set_dead_notes_for_mw, with a selection of its
   arguments.  Return true if the register value described by MWS's
   mw_reg is known to be completely dead, and if mw_reg can therefore
   be used in a REG_DEAD note.  */

static bool
df_whole_mw_reg_dead_p (struct df_mw_hardreg *mws,
			bitmap live, bitmap artificial_uses,
			bitmap do_not_gen)
{
  unsigned int r;

  /* If MWS describes a partial reference, create REG_DEAD notes for
     individual hard registers.  */
  if (mws->flags & DF_REF_PARTIAL)
    return false;

  /* Likewise if some part of the register is not dead.  */
  for (r = mws->start_regno; r <= mws->end_regno; r++)
    if (bitmap_bit_p (live, r)
	|| bitmap_bit_p (artificial_uses, r)
	|| bitmap_bit_p (do_not_gen, r))
      return false;

  gcc_assert (REG_P (mws->mw_reg));
  return true;
}

/* Set the REG_DEAD notes for the multiword hardreg use in INSN based
   on the bits in LIVE.  DO_NOT_GEN is used to keep REG_DEAD notes
   from being set if the instruction both reads and writes the
   register.  */

static void
df_set_dead_notes_for_mw (rtx insn, struct df_mw_hardreg *mws,
			  bitmap live, bitmap do_not_gen,
			  bitmap artificial_uses, bool *added_notes_p)
{
  unsigned int r;
  bool is_debug = *added_notes_p;

  *added_notes_p = false;

#ifdef REG_DEAD_DEBUGGING
  if (dump_file)
    {
      fprintf (dump_file, "mw_set_dead looking at mws[%d..%d]\n  do_not_gen =",
	       mws->start_regno, mws->end_regno);
      df_print_regset (dump_file, do_not_gen);
      fprintf (dump_file, "  live =");
      df_print_regset (dump_file, live);
      fprintf (dump_file, "  artificial uses =");
      df_print_regset (dump_file, artificial_uses);
    }
#endif

  if (df_whole_mw_reg_dead_p (mws, live, artificial_uses, do_not_gen))
    {
      /* Add a dead note for the entire multi word register.  */
      if (is_debug)
	{
	  *added_notes_p = true;
<<<<<<< HEAD
	  return old;
	}
      old = df_set_note (REG_DEAD, insn, old, mws->mw_reg);
=======
	  return;
	}
      df_set_note (REG_DEAD, insn, mws->mw_reg);
>>>>>>> 3bd7a983
#ifdef REG_DEAD_DEBUGGING
      df_print_note ("adding 1: ", insn, REG_NOTES (insn));
#endif
    }
  else
    {
      for (r = mws->start_regno; r <= mws->end_regno; r++)
	if (!bitmap_bit_p (live, r)
	    && !bitmap_bit_p (artificial_uses, r)
	    && !bitmap_bit_p (do_not_gen, r))
	  {
	    if (is_debug)
	      {
		*added_notes_p = true;
<<<<<<< HEAD
		return old;
	      }
	    old = df_set_note (REG_DEAD, insn, old, regno_reg_rtx[r]);
=======
		return;
	      }
	    df_set_note (REG_DEAD, insn, regno_reg_rtx[r]);
>>>>>>> 3bd7a983
#ifdef REG_DEAD_DEBUGGING
	    df_print_note ("adding 2: ", insn, REG_NOTES (insn));
#endif
	  }
    }
  return;
}


/* Create a REG_UNUSED note if necessary for DEF in INSN updating
   LIVE.  Do not generate notes for registers in ARTIFICIAL_USES.  */

<<<<<<< HEAD
static rtx
df_create_unused_note (rtx insn, rtx old, df_ref def,
=======
static void
df_create_unused_note (rtx insn, df_ref def,
>>>>>>> 3bd7a983
		       bitmap live, bitmap artificial_uses)
{
  unsigned int dregno = DF_REF_REGNO (def);

#ifdef REG_DEAD_DEBUGGING
  if (dump_file)
    {
      fprintf (dump_file, "  regular looking at def ");
      df_ref_debug (def, dump_file);
    }
#endif

  if (!((DF_REF_FLAGS (def) & DF_REF_MW_HARDREG)
	|| bitmap_bit_p (live, dregno)
	|| bitmap_bit_p (artificial_uses, dregno)
	|| df_ignore_stack_reg (dregno)))
    {
      rtx reg = (DF_REF_LOC (def))
                ? *DF_REF_REAL_LOC (def): DF_REF_REG (def);
      df_set_note (REG_UNUSED, insn, reg);
#ifdef REG_DEAD_DEBUGGING
      df_print_note ("adding 3: ", insn, REG_NOTES (insn));
#endif
    }

<<<<<<< HEAD
  return old;
}

/* Node of a linked list of uses of dead REGs in debug insns.  */
struct dead_debug_use
{
  df_ref use;
  struct dead_debug_use *next;
};

/* Linked list of the above, with a bitmap of the REGs in the
   list.  */
struct dead_debug
{
  struct dead_debug_use *head;
  bitmap used;
  bitmap to_rescan;
};

/* Initialize DEBUG to an empty list, and clear USED, if given.  */
static inline void
dead_debug_init (struct dead_debug *debug, bitmap used)
{
  debug->head = NULL;
  debug->used = used;
  debug->to_rescan = NULL;
  if (used)
    bitmap_clear (used);
}

/* Reset all debug insns with pending uses.  Release the bitmap in it,
   unless it is USED.  USED must be the same bitmap passed to
   dead_debug_init.  */
static inline void
dead_debug_finish (struct dead_debug *debug, bitmap used)
{
  struct dead_debug_use *head;
  rtx insn = NULL;

  if (debug->used != used)
    BITMAP_FREE (debug->used);

  while ((head = debug->head))
    {
      insn = DF_REF_INSN (head->use);
      if (!head->next || DF_REF_INSN (head->next->use) != insn)
	{
	  INSN_VAR_LOCATION_LOC (insn) = gen_rtx_UNKNOWN_VAR_LOC ();
	  df_insn_rescan_debug_internal (insn);
	  if (debug->to_rescan)
	    bitmap_clear_bit (debug->to_rescan, INSN_UID (insn));
	}
      debug->head = head->next;
      XDELETE (head);
    }

  if (debug->to_rescan)
    {
      bitmap_iterator bi;
      unsigned int uid;

      EXECUTE_IF_SET_IN_BITMAP (debug->to_rescan, 0, uid, bi)
	{
	  struct df_insn_info *insn_info = DF_INSN_UID_SAFE_GET (uid);
	  if (insn_info)
	    df_insn_rescan (insn_info->insn);
	}
      BITMAP_FREE (debug->to_rescan);
    }
}

=======
  return;
}

/* Node of a linked list of uses of dead REGs in debug insns.  */
struct dead_debug_use
{
  df_ref use;
  struct dead_debug_use *next;
};

/* Linked list of the above, with a bitmap of the REGs in the
   list.  */
struct dead_debug
{
  struct dead_debug_use *head;
  bitmap used;
  bitmap to_rescan;
};

/* Initialize DEBUG to an empty list, and clear USED, if given.  */
static inline void
dead_debug_init (struct dead_debug *debug, bitmap used)
{
  debug->head = NULL;
  debug->used = used;
  debug->to_rescan = NULL;
  if (used)
    bitmap_clear (used);
}

/* Reset all debug insns with pending uses.  Release the bitmap in it,
   unless it is USED.  USED must be the same bitmap passed to
   dead_debug_init.  */
static inline void
dead_debug_finish (struct dead_debug *debug, bitmap used)
{
  struct dead_debug_use *head;
  rtx insn = NULL;

  if (debug->used != used)
    BITMAP_FREE (debug->used);

  while ((head = debug->head))
    {
      insn = DF_REF_INSN (head->use);
      if (!head->next || DF_REF_INSN (head->next->use) != insn)
	{
	  INSN_VAR_LOCATION_LOC (insn) = gen_rtx_UNKNOWN_VAR_LOC ();
	  df_insn_rescan_debug_internal (insn);
	  if (debug->to_rescan)
	    bitmap_clear_bit (debug->to_rescan, INSN_UID (insn));
	}
      debug->head = head->next;
      XDELETE (head);
    }

  if (debug->to_rescan)
    {
      bitmap_iterator bi;
      unsigned int uid;

      EXECUTE_IF_SET_IN_BITMAP (debug->to_rescan, 0, uid, bi)
	{
	  struct df_insn_info *insn_info = DF_INSN_UID_SAFE_GET (uid);
	  if (insn_info)
	    df_insn_rescan (insn_info->insn);
	}
      BITMAP_FREE (debug->to_rescan);
    }
}

>>>>>>> 3bd7a983
/* Add USE to DEBUG.  It must be a dead reference to UREGNO in a debug
   insn.  Create a bitmap for DEBUG as needed.  */
static inline void
dead_debug_add (struct dead_debug *debug, df_ref use, unsigned int uregno)
{
  struct dead_debug_use *newddu = XNEW (struct dead_debug_use);

  newddu->use = use;
  newddu->next = debug->head;
  debug->head = newddu;

  if (!debug->used)
    debug->used = BITMAP_ALLOC (NULL);

  bitmap_set_bit (debug->used, uregno);
}

/* If UREGNO is referenced by any entry in DEBUG, emit a debug insn
   before INSN that binds the REG to a debug temp, and replace all
   uses of UREGNO in DEBUG with uses of the debug temp.  INSN must be
   the insn where UREGNO dies.  */
static inline void
dead_debug_insert_before (struct dead_debug *debug, unsigned int uregno,
			  rtx insn)
{
  struct dead_debug_use **tailp = &debug->head;
  struct dead_debug_use *cur;
  struct dead_debug_use *uses = NULL;
  struct dead_debug_use **usesp = &uses;
  rtx reg = NULL;
  rtx dval;
  rtx bind;

  if (!debug->used || !bitmap_clear_bit (debug->used, uregno))
    return;

  /* Move all uses of uregno from debug->head to uses, setting mode to
     the widest referenced mode.  */
  while ((cur = *tailp))
    {
      if (DF_REF_REGNO (cur->use) == uregno)
	{
	  *usesp = cur;
	  usesp = &cur->next;
	  *tailp = cur->next;
	  cur->next = NULL;
	  if (!reg
	      || (GET_MODE_BITSIZE (GET_MODE (reg))
		  < GET_MODE_BITSIZE (GET_MODE (*DF_REF_REAL_LOC (cur->use)))))
	    reg = *DF_REF_REAL_LOC (cur->use);
	}
      else
	tailp = &(*tailp)->next;
    }

  gcc_assert (reg);

  /* Create DEBUG_EXPR (and DEBUG_EXPR_DECL).  */
  dval = make_debug_expr_from_rtl (reg);

  /* Emit a debug bind insn before the insn in which reg dies.  */
  bind = gen_rtx_VAR_LOCATION (GET_MODE (reg),
			       DEBUG_EXPR_TREE_DECL (dval), reg,
			       VAR_INIT_STATUS_INITIALIZED);

  bind = emit_debug_insn_before (bind, insn);
  df_insn_rescan (bind);

  /* Adjust all uses.  */
  while ((cur = uses))
    {
      if (GET_MODE (*DF_REF_REAL_LOC (cur->use)) == GET_MODE (reg))
	*DF_REF_REAL_LOC (cur->use) = dval;
      else
	*DF_REF_REAL_LOC (cur->use)
	  = gen_lowpart_SUBREG (GET_MODE (*DF_REF_REAL_LOC (cur->use)), dval);
      /* ??? Should we simplify subreg of subreg?  */
      if (debug->to_rescan == NULL)
	debug->to_rescan = BITMAP_ALLOC (NULL);
      bitmap_set_bit (debug->to_rescan, INSN_UID (DF_REF_INSN (cur->use)));
      uses = cur->next;
      XDELETE (cur);
    }
}

/* Recompute the REG_DEAD and REG_UNUSED notes and compute register
   info: lifetime, bb, and number of defs and uses for basic block
   BB.  The three bitvectors are scratch regs used here.  */

static void
df_note_bb_compute (unsigned int bb_index,
		    bitmap live, bitmap do_not_gen, bitmap artificial_uses)
{
  basic_block bb = BASIC_BLOCK (bb_index);
  rtx insn;
  df_ref *def_rec;
  df_ref *use_rec;
  struct dead_debug debug;

  dead_debug_init (&debug, NULL);

  bitmap_copy (live, df_get_live_out (bb));
  bitmap_clear (artificial_uses);

#ifdef REG_DEAD_DEBUGGING
  if (dump_file)
    {
      fprintf (dump_file, "live at bottom ");
      df_print_regset (dump_file, live);
    }
#endif

  /* Process the artificial defs and uses at the bottom of the block
     to begin processing.  */
  for (def_rec = df_get_artificial_defs (bb_index); *def_rec; def_rec++)
    {
      df_ref def = *def_rec;
#ifdef REG_DEAD_DEBUGGING
      if (dump_file)
	fprintf (dump_file, "artificial def %d\n", DF_REF_REGNO (def));
#endif

      if ((DF_REF_FLAGS (def) & DF_REF_AT_TOP) == 0)
	bitmap_clear_bit (live, DF_REF_REGNO (def));
    }

  for (use_rec = df_get_artificial_uses (bb_index); *use_rec; use_rec++)
    {
      df_ref use = *use_rec;
      if ((DF_REF_FLAGS (use) & DF_REF_AT_TOP) == 0)
	{
	  unsigned int regno = DF_REF_REGNO (use);
	  bitmap_set_bit (live, regno);

	  /* Notes are not generated for any of the artificial registers
	     at the bottom of the block.  */
	  bitmap_set_bit (artificial_uses, regno);
	}
    }

#ifdef REG_DEAD_DEBUGGING
  if (dump_file)
    {
      fprintf (dump_file, "live before artificials out ");
      df_print_regset (dump_file, live);
    }
#endif

  FOR_BB_INSNS_REVERSE (bb, insn)
    {
      unsigned int uid = INSN_UID (insn);
      struct df_mw_hardreg **mws_rec;
<<<<<<< HEAD
      rtx old_dead_notes;
      rtx old_unused_notes;
=======
>>>>>>> 3bd7a983
      int debug_insn;

      if (!INSN_P (insn))
	continue;

      debug_insn = DEBUG_INSN_P (insn);

      bitmap_clear (do_not_gen);
      df_kill_notes (insn);

      /* Process the defs.  */
      if (CALL_P (insn))
	{
#ifdef REG_DEAD_DEBUGGING
	  if (dump_file)
	    {
	      fprintf (dump_file, "processing call %d\n  live =", INSN_UID (insn));
	      df_print_regset (dump_file, live);
	    }
#endif
	  /* We only care about real sets for calls.  Clobbers cannot
	     be depended on to really die.  */
	  mws_rec = DF_INSN_UID_MWS (uid);
	  while (*mws_rec)
	    {
	      struct df_mw_hardreg *mws = *mws_rec;
	      if ((DF_MWS_REG_DEF_P (mws))
		  && !df_ignore_stack_reg (mws->start_regno))
<<<<<<< HEAD
		old_unused_notes
		  = df_set_unused_notes_for_mw (insn, old_unused_notes,
						mws, live, do_not_gen,
						artificial_uses);
=======
	      df_set_unused_notes_for_mw (insn,
					  mws, live, do_not_gen,
					  artificial_uses);
>>>>>>> 3bd7a983
	      mws_rec++;
	    }

	  /* All of the defs except the return value are some sort of
	     clobber.  This code is for the return.  */
	  for (def_rec = DF_INSN_UID_DEFS (uid); *def_rec; def_rec++)
	    {
	      df_ref def = *def_rec;
	      unsigned int dregno = DF_REF_REGNO (def);
	      if (!DF_REF_FLAGS_IS_SET (def, DF_REF_MUST_CLOBBER | DF_REF_MAY_CLOBBER))
		{
<<<<<<< HEAD
		  old_unused_notes
		    = df_create_unused_note (insn, old_unused_notes,
					     def, live, artificial_uses);
=======
		  df_create_unused_note (insn,
					 def, live, artificial_uses);
>>>>>>> 3bd7a983
		  bitmap_set_bit (do_not_gen, dregno);
		}

	      if (!DF_REF_FLAGS_IS_SET (def, DF_REF_PARTIAL | DF_REF_CONDITIONAL))
		bitmap_clear_bit (live, dregno);
	    }
	}
      else
	{
	  /* Regular insn.  */
	  mws_rec = DF_INSN_UID_MWS (uid);
	  while (*mws_rec)
	    {
	      struct df_mw_hardreg *mws = *mws_rec;
	      if (DF_MWS_REG_DEF_P (mws))
<<<<<<< HEAD
		old_unused_notes
		  = df_set_unused_notes_for_mw (insn, old_unused_notes,
						mws, live, do_not_gen,
						artificial_uses);
=======
		df_set_unused_notes_for_mw (insn,
					    mws, live, do_not_gen,
					    artificial_uses);
>>>>>>> 3bd7a983
	      mws_rec++;
	    }

	  for (def_rec = DF_INSN_UID_DEFS (uid); *def_rec; def_rec++)
	    {
	      df_ref def = *def_rec;
	      unsigned int dregno = DF_REF_REGNO (def);
<<<<<<< HEAD
	      old_unused_notes
		= df_create_unused_note (insn, old_unused_notes,
					 def, live, artificial_uses);
=======
	      df_create_unused_note (insn,
				     def, live, artificial_uses);
>>>>>>> 3bd7a983

	      if (!DF_REF_FLAGS_IS_SET (def, DF_REF_MUST_CLOBBER | DF_REF_MAY_CLOBBER))
		bitmap_set_bit (do_not_gen, dregno);

	      if (!DF_REF_FLAGS_IS_SET (def, DF_REF_PARTIAL | DF_REF_CONDITIONAL))
		bitmap_clear_bit (live, dregno);
	    }
	}

      /* Process the uses.  */
      mws_rec = DF_INSN_UID_MWS (uid);
      while (*mws_rec)
	{
	  struct df_mw_hardreg *mws = *mws_rec;
	  if ((DF_MWS_REG_DEF_P (mws))
	      && !df_ignore_stack_reg (mws->start_regno))
	    {
	      bool really_add_notes = debug_insn != 0;

<<<<<<< HEAD
	      old_dead_notes
		= df_set_dead_notes_for_mw (insn, old_dead_notes,
					    mws, live, do_not_gen,
					    artificial_uses,
					    &really_add_notes);
=======
	      df_set_dead_notes_for_mw (insn,
					mws, live, do_not_gen,
					artificial_uses,
					&really_add_notes);
>>>>>>> 3bd7a983

	      if (really_add_notes)
		debug_insn = -1;
	    }
	  mws_rec++;
	}

      for (use_rec = DF_INSN_UID_USES (uid); *use_rec; use_rec++)
	{
	  df_ref use = *use_rec;
	  unsigned int uregno = DF_REF_REGNO (use);

#ifdef REG_DEAD_DEBUGGING
	  if (dump_file && !debug_insn)
	    {
	      fprintf (dump_file, "  regular looking at use ");
	      df_ref_debug (use, dump_file);
	    }
#endif
	  if (!bitmap_bit_p (live, uregno))
	    {
	      if (debug_insn)
		{
		  if (debug_insn > 0)
		    {
		      dead_debug_add (&debug, use, uregno);
		      continue;
		    }
		  break;
		}
	      else
		dead_debug_insert_before (&debug, uregno, insn);

	      if ( (!(DF_REF_FLAGS (use)
		      & (DF_REF_MW_HARDREG | DF_REF_READ_WRITE)))
		   && (!bitmap_bit_p (do_not_gen, uregno))
		   && (!bitmap_bit_p (artificial_uses, uregno))
		   && (!df_ignore_stack_reg (uregno)))
		{
		  rtx reg = (DF_REF_LOC (use))
                            ? *DF_REF_REAL_LOC (use) : DF_REF_REG (use);
		  df_set_note (REG_DEAD, insn, reg);

#ifdef REG_DEAD_DEBUGGING
		  df_print_note ("adding 4: ", insn, REG_NOTES (insn));
#endif
		}
	      /* This register is now live.  */
	      bitmap_set_bit (live, uregno);
	    }
	}

      if (debug_insn == -1)
	{
	  /* ??? We could probably do better here, replacing dead
	     registers with their definitions.  */
	  INSN_VAR_LOCATION_LOC (insn) = gen_rtx_UNKNOWN_VAR_LOC ();
	  df_insn_rescan_debug_internal (insn);
	}

      if (debug_insn == -1)
	{
	  /* ??? We could probably do better here, replacing dead
	     registers with their definitions.  */
	  INSN_VAR_LOCATION_LOC (insn) = gen_rtx_UNKNOWN_VAR_LOC ();
	  df_insn_rescan_debug_internal (insn);
	}
    }

  dead_debug_finish (&debug, NULL);
}


/* Compute register info: lifetime, bb, and number of defs and uses.  */
static void
df_note_compute (bitmap all_blocks)
{
  unsigned int bb_index;
  bitmap_iterator bi;
  bitmap_head live, do_not_gen, artificial_uses;

  bitmap_initialize (&live, &df_bitmap_obstack);
  bitmap_initialize (&do_not_gen, &df_bitmap_obstack);
  bitmap_initialize (&artificial_uses, &df_bitmap_obstack);

#ifdef REG_DEAD_DEBUGGING
  if (dump_file)
    print_rtl_with_bb (dump_file, get_insns());
#endif

  EXECUTE_IF_SET_IN_BITMAP (all_blocks, 0, bb_index, bi)
  {
    df_note_bb_compute (bb_index, &live, &do_not_gen, &artificial_uses);
  }

  bitmap_clear (&live);
  bitmap_clear (&do_not_gen);
  bitmap_clear (&artificial_uses);
}


/* Free all storage associated with the problem.  */

static void
df_note_free (void)
{
  free (df_note);
}


/* All of the information associated every instance of the problem.  */

static struct df_problem problem_NOTE =
{
  DF_NOTE,                    /* Problem id.  */
  DF_NONE,                    /* Direction.  */
  df_note_alloc,              /* Allocate the problem specific data.  */
  NULL,                       /* Reset global information.  */
  NULL,                       /* Free basic block info.  */
  df_note_compute,            /* Local compute function.  */
  NULL,                       /* Init the solution specific data.  */
  NULL,                       /* Iterative solver.  */
  NULL,                       /* Confluence operator 0.  */
  NULL,                       /* Confluence operator n.  */
  NULL,                       /* Transfer function.  */
  NULL,                       /* Finalize function.  */
  df_note_free,               /* Free all of the problem information.  */
  df_note_free,               /* Remove this problem from the stack of dataflow problems.  */
  NULL,                       /* Debugging.  */
  NULL,                       /* Debugging start block.  */
  NULL,                       /* Debugging end block.  */
  NULL,                       /* Incremental solution verify start.  */
  NULL,                       /* Incremental solution verify end.  */
  &problem_LR,                /* Dependent problem.  */
  sizeof (struct df_scan_bb_info),/* Size of entry of block_info array.  */
  TV_DF_NOTE,                 /* Timing variable.  */
  false                       /* Reset blocks on dropping out of blocks_to_analyze.  */
};


/* Create a new DATAFLOW instance and add it to an existing instance
   of DF.  The returned structure is what is used to get at the
   solution.  */

void
df_note_add_problem (void)
{
  df_add_problem (&problem_NOTE);
}




/*----------------------------------------------------------------------------
   Functions for simulating the effects of single insns.

   You can either simulate in the forwards direction, starting from
   the top of a block or the backwards direction from the end of the
   block.  If you go backwards, defs are examined first to clear bits,
   then uses are examined to set bits.  If you go forwards, defs are
   examined first to set bits, then REG_DEAD and REG_UNUSED notes
   are examined to clear bits.  In either case, the result of examining
   a def can be undone (respectively by a use or a REG_UNUSED note).

   If you start at the top of the block, use one of DF_LIVE_IN or
   DF_LR_IN.  If you start at the bottom of the block use one of
   DF_LIVE_OUT or DF_LR_OUT.  BE SURE TO PASS A COPY OF THESE SETS,
   THEY WILL BE DESTROYED.
----------------------------------------------------------------------------*/


/* Find the set of DEFs for INSN.  */

void
df_simulate_find_defs (rtx insn, bitmap defs)
{
  df_ref *def_rec;
  unsigned int uid = INSN_UID (insn);

  for (def_rec = DF_INSN_UID_DEFS (uid); *def_rec; def_rec++)
    {
      df_ref def = *def_rec;
      bitmap_set_bit (defs, DF_REF_REGNO (def));
    }
}

/* Find the set of real DEFs, which are not clobbers, for INSN.  */

void
df_simulate_find_noclobber_defs (rtx insn, bitmap defs)
{
  df_ref *def_rec;
  unsigned int uid = INSN_UID (insn);

  for (def_rec = DF_INSN_UID_DEFS (uid); *def_rec; def_rec++)
    {
      df_ref def = *def_rec;
      if (!(DF_REF_FLAGS (def) & (DF_REF_MUST_CLOBBER | DF_REF_MAY_CLOBBER)))
	bitmap_set_bit (defs, DF_REF_REGNO (def));
    }
}


/* Simulate the effects of the defs of INSN on LIVE.  */

void
df_simulate_defs (rtx insn, bitmap live)
{
  df_ref *def_rec;
  unsigned int uid = INSN_UID (insn);

  for (def_rec = DF_INSN_UID_DEFS (uid); *def_rec; def_rec++)
    {
      df_ref def = *def_rec;
      unsigned int dregno = DF_REF_REGNO (def);

      /* If the def is to only part of the reg, it does
	 not kill the other defs that reach here.  */
      if (!(DF_REF_FLAGS (def) & (DF_REF_PARTIAL | DF_REF_CONDITIONAL)))
	bitmap_clear_bit (live, dregno);
    }
}


/* Simulate the effects of the uses of INSN on LIVE.  */

void
df_simulate_uses (rtx insn, bitmap live)
{
  df_ref *use_rec;
  unsigned int uid = INSN_UID (insn);

  if (DEBUG_INSN_P (insn))
    return;

  for (use_rec = DF_INSN_UID_USES (uid); *use_rec; use_rec++)
    {
      df_ref use = *use_rec;
      /* Add use to set of uses in this BB.  */
      bitmap_set_bit (live, DF_REF_REGNO (use));
    }
}


/* Add back the always live regs in BB to LIVE.  */

static inline void
df_simulate_fixup_sets (basic_block bb, bitmap live)
{
  /* These regs are considered always live so if they end up dying
     because of some def, we need to bring the back again.  */
  if (bb_has_eh_pred (bb))
    bitmap_ior_into (live, &df->eh_block_artificial_uses);
  else
    bitmap_ior_into (live, &df->regular_block_artificial_uses);
}


/*----------------------------------------------------------------------------
   The following three functions are used only for BACKWARDS scanning:
   i.e. they process the defs before the uses.

   df_simulate_initialize_backwards should be called first with a
   bitvector copyied from the DF_LIVE_OUT or DF_LR_OUT.  Then
   df_simulate_one_insn_backwards should be called for each insn in
   the block, starting with the last one.  Finally,
   df_simulate_finalize_backwards can be called to get a new value
   of the sets at the top of the block (this is rarely used).
   ----------------------------------------------------------------------------*/

/* Apply the artificial uses and defs at the end of BB in a backwards
   direction.  */

void
df_simulate_initialize_backwards (basic_block bb, bitmap live)
{
  df_ref *def_rec;
  df_ref *use_rec;
  int bb_index = bb->index;

  for (def_rec = df_get_artificial_defs (bb_index); *def_rec; def_rec++)
    {
      df_ref def = *def_rec;
      if ((DF_REF_FLAGS (def) & DF_REF_AT_TOP) == 0)
	bitmap_clear_bit (live, DF_REF_REGNO (def));
    }

  for (use_rec = df_get_artificial_uses (bb_index); *use_rec; use_rec++)
    {
      df_ref use = *use_rec;
      if ((DF_REF_FLAGS (use) & DF_REF_AT_TOP) == 0)
	bitmap_set_bit (live, DF_REF_REGNO (use));
    }
}


/* Simulate the backwards effects of INSN on the bitmap LIVE.  */

void
df_simulate_one_insn_backwards (basic_block bb, rtx insn, bitmap live)
{
  if (!NONDEBUG_INSN_P (insn))
    return;

  df_simulate_defs (insn, live);
  df_simulate_uses (insn, live);
  df_simulate_fixup_sets (bb, live);
}


/* Apply the artificial uses and defs at the top of BB in a backwards
   direction.  */

void
df_simulate_finalize_backwards (basic_block bb, bitmap live)
{
  df_ref *def_rec;
#ifdef EH_USES
  df_ref *use_rec;
#endif
  int bb_index = bb->index;

  for (def_rec = df_get_artificial_defs (bb_index); *def_rec; def_rec++)
    {
      df_ref def = *def_rec;
      if (DF_REF_FLAGS (def) & DF_REF_AT_TOP)
	bitmap_clear_bit (live, DF_REF_REGNO (def));
    }

#ifdef EH_USES
  for (use_rec = df_get_artificial_uses (bb_index); *use_rec; use_rec++)
    {
      df_ref use = *use_rec;
      if (DF_REF_FLAGS (use) & DF_REF_AT_TOP)
	bitmap_set_bit (live, DF_REF_REGNO (use));
    }
#endif
}
/*----------------------------------------------------------------------------
   The following three functions are used only for FORWARDS scanning:
   i.e. they process the defs and the REG_DEAD and REG_UNUSED notes.
   Thus it is important to add the DF_NOTES problem to the stack of
   problems computed before using these functions.

   df_simulate_initialize_forwards should be called first with a
   bitvector copyied from the DF_LIVE_IN or DF_LR_IN.  Then
   df_simulate_one_insn_forwards should be called for each insn in
   the block, starting with the first one.
   ----------------------------------------------------------------------------*/

/* Initialize the LIVE bitmap, which should be copied from DF_LIVE_IN or
   DF_LR_IN for basic block BB, for forward scanning by marking artificial
   defs live.  */

void
df_simulate_initialize_forwards (basic_block bb, bitmap live)
{
  df_ref *def_rec;
  int bb_index = bb->index;

  for (def_rec = df_get_artificial_defs (bb_index); *def_rec; def_rec++)
    {
      df_ref def = *def_rec;
      if (DF_REF_FLAGS (def) & DF_REF_AT_TOP)
	bitmap_set_bit (live, DF_REF_REGNO (def));
    }
}

/* Simulate the forwards effects of INSN on the bitmap LIVE.  */

void
df_simulate_one_insn_forwards (basic_block bb, rtx insn, bitmap live)
{
  rtx link;
  if (! INSN_P (insn))
    return;

  /* Make sure that DF_NOTE really is an active df problem.  */
  gcc_assert (df_note);

  /* Note that this is the opposite as how the problem is defined, because
     in the LR problem defs _kill_ liveness.  However, they do so backwards,
     while here the scan is performed forwards!  So, first assume that the
     def is live, and if this is not true REG_UNUSED notes will rectify the
     situation.  */
  df_simulate_find_noclobber_defs (insn, live);

  /* Clear all of the registers that go dead.  */
  for (link = REG_NOTES (insn); link; link = XEXP (link, 1))
    {
      switch (REG_NOTE_KIND (link))
	{
	case REG_DEAD:
	case REG_UNUSED:
	  {
	    rtx reg = XEXP (link, 0);
	    int regno = REGNO (reg);
	    if (regno < FIRST_PSEUDO_REGISTER)
	      {
		int n = hard_regno_nregs[regno][GET_MODE (reg)];
		while (--n >= 0)
		  bitmap_clear_bit (live, regno + n);
	      }
	    else
	      bitmap_clear_bit (live, regno);
	  }
	  break;
	default:
	  break;
	}
    }
  df_simulate_fixup_sets (bb, live);
}



/*----------------------------------------------------------------------------
   MULTIPLE DEFINITIONS

   Find the locations in the function reached by multiple definition sites
   for a live pseudo.  In and out bitvectors are built for each basic
   block.  They are restricted for efficiency to live registers.

   The gen and kill sets for the problem are obvious.  Together they
   include all defined registers in a basic block; the gen set includes
   registers where a partial or conditional or may-clobber definition is
   last in the BB, while the kill set includes registers with a complete
   definition coming last.  However, the computation of the dataflow
   itself is interesting.

   The idea behind it comes from SSA form's iterated dominance frontier
   criterion for inserting PHI functions.  Just like in that case, we can use
   the dominance frontier to find places where multiple definitions meet;
   a register X defined in a basic block BB1 has multiple definitions in
   basic blocks in BB1's dominance frontier.

   So, the in-set of a basic block BB2 is not just the union of the
   out-sets of BB2's predecessors, but includes some more bits that come
   from the basic blocks of whose dominance frontier BB2 is part (BB1 in
   the previous paragraph).  I called this set the init-set of BB2.

      (Note: I actually use the kill-set only to build the init-set.
      gen bits are anyway propagated from BB1 to BB2 by dataflow).

    For example, if you have

       BB1 : r10 = 0
             r11 = 0
             if <...> goto BB2 else goto BB3;

       BB2 : r10 = 1
             r12 = 1
             goto BB3;

       BB3 :

    you have BB3 in BB2's dominance frontier but not in BB1's, so that the
    init-set of BB3 includes r10 and r12, but not r11.  Note that we do
    not need to iterate the dominance frontier, because we do not insert
    anything like PHI functions there!  Instead, dataflow will take care of
    propagating the information to BB3's successors.
   ---------------------------------------------------------------------------*/

/* Private data used to verify the solution for this problem.  */
struct df_md_problem_data
{
  /* An obstack for the bitmaps we need for this problem.  */
  bitmap_obstack md_bitmaps;
};

/* Scratch var used by transfer functions.  This is used to do md analysis
   only for live registers.  */
static bitmap_head df_md_scratch;


static void
df_md_free_bb_info (basic_block bb ATTRIBUTE_UNUSED,
                    void *vbb_info)
{
  struct df_md_bb_info *bb_info = (struct df_md_bb_info *) vbb_info;
  if (bb_info)
    {
      bitmap_clear (&bb_info->kill);
      bitmap_clear (&bb_info->gen);
      bitmap_clear (&bb_info->init);
      bitmap_clear (&bb_info->in);
      bitmap_clear (&bb_info->out);
    }
}


/* Allocate or reset bitmaps for DF_MD. The solution bits are
   not touched unless the block is new.  */

static void
df_md_alloc (bitmap all_blocks)
{
  unsigned int bb_index;
  bitmap_iterator bi;
  struct df_md_problem_data *problem_data;

  df_grow_bb_info (df_md);
  if (df_md->problem_data)
    problem_data = (struct df_md_problem_data *) df_md->problem_data;
  else
    {
      problem_data = XNEW (struct df_md_problem_data);
      df_md->problem_data = problem_data;
      bitmap_obstack_initialize (&problem_data->md_bitmaps);
    }
  bitmap_initialize (&df_md_scratch, &problem_data->md_bitmaps);

  EXECUTE_IF_SET_IN_BITMAP (all_blocks, 0, bb_index, bi)
    {
      struct df_md_bb_info *bb_info = df_md_get_bb_info (bb_index);
      /* When bitmaps are already initialized, just clear them.  */
      if (bb_info->init.obstack)
        {
          bitmap_clear (&bb_info->init);
          bitmap_clear (&bb_info->gen);
          bitmap_clear (&bb_info->kill);
          bitmap_clear (&bb_info->in);
          bitmap_clear (&bb_info->out);
        }
      else
        {
	  bitmap_initialize (&bb_info->init, &problem_data->md_bitmaps);
	  bitmap_initialize (&bb_info->gen, &problem_data->md_bitmaps);
	  bitmap_initialize (&bb_info->kill, &problem_data->md_bitmaps);
	  bitmap_initialize (&bb_info->in, &problem_data->md_bitmaps);
	  bitmap_initialize (&bb_info->out, &problem_data->md_bitmaps);
        }
    }

  df_md->optional_p = true;
}

/* Add the effect of the top artificial defs of BB to the multiple definitions
   bitmap LOCAL_MD.  */

void
df_md_simulate_artificial_defs_at_top (basic_block bb, bitmap local_md)
{
  int bb_index = bb->index;
  df_ref *def_rec;
  for (def_rec = df_get_artificial_defs (bb_index); *def_rec; def_rec++)
    {
      df_ref def = *def_rec;
      if (DF_REF_FLAGS (def) & DF_REF_AT_TOP)
	{
	  unsigned int dregno = DF_REF_REGNO (def);
	  if (DF_REF_FLAGS (def)
	      & (DF_REF_PARTIAL | DF_REF_CONDITIONAL | DF_REF_MAY_CLOBBER))
	    bitmap_set_bit (local_md, dregno);
	  else
	    bitmap_clear_bit (local_md, dregno);
	}
    }
}


/* Add the effect of the defs of INSN to the reaching definitions bitmap
   LOCAL_MD.  */

void
df_md_simulate_one_insn (basic_block bb ATTRIBUTE_UNUSED, rtx insn,
                        bitmap local_md)
{
  unsigned uid = INSN_UID (insn);
  df_ref *def_rec;

  for (def_rec = DF_INSN_UID_DEFS (uid); *def_rec; def_rec++)
    {
      df_ref def = *def_rec;
      unsigned int dregno = DF_REF_REGNO (def);
      if ((!(df->changeable_flags & DF_NO_HARD_REGS))
          || (dregno >= FIRST_PSEUDO_REGISTER))
        {
          if (DF_REF_FLAGS (def)
	      & (DF_REF_PARTIAL | DF_REF_CONDITIONAL | DF_REF_MAY_CLOBBER))
           bitmap_set_bit (local_md, DF_REF_ID (def));
         else
           bitmap_clear_bit (local_md, DF_REF_ID (def));
        }
    }
}

static void
df_md_bb_local_compute_process_def (struct df_md_bb_info *bb_info,
                                    df_ref *def_rec,
                                    int top_flag)
{
  df_ref def;
  bitmap_clear (&seen_in_insn);

  while ((def = *def_rec++) != NULL)
    {
      unsigned int dregno = DF_REF_REGNO (def);
      if (((!(df->changeable_flags & DF_NO_HARD_REGS))
	    || (dregno >= FIRST_PSEUDO_REGISTER))
	  && top_flag == (DF_REF_FLAGS (def) & DF_REF_AT_TOP))
	{
          if (!bitmap_bit_p (&seen_in_insn, dregno))
	    {
	      if (DF_REF_FLAGS (def)
	          & (DF_REF_PARTIAL | DF_REF_CONDITIONAL | DF_REF_MAY_CLOBBER))
	        {
	          bitmap_set_bit (&bb_info->gen, dregno);
	          bitmap_clear_bit (&bb_info->kill, dregno);
	        }
	      else
	        {
		  /* When we find a clobber and a regular def,
		     make sure the regular def wins.  */
	          bitmap_set_bit (&seen_in_insn, dregno);
	          bitmap_set_bit (&bb_info->kill, dregno);
	          bitmap_clear_bit (&bb_info->gen, dregno);
	        }
	    }
	}
    }
}


/* Compute local multiple def info for basic block BB.  */

static void
df_md_bb_local_compute (unsigned int bb_index)
{
  basic_block bb = BASIC_BLOCK (bb_index);
  struct df_md_bb_info *bb_info = df_md_get_bb_info (bb_index);
  rtx insn;

  /* Artificials are only hard regs.  */
  if (!(df->changeable_flags & DF_NO_HARD_REGS))
    df_md_bb_local_compute_process_def (bb_info,
                                        df_get_artificial_defs (bb_index),
                                        DF_REF_AT_TOP);

  FOR_BB_INSNS (bb, insn)
    {
      unsigned int uid = INSN_UID (insn);
      if (!INSN_P (insn))
        continue;

      df_md_bb_local_compute_process_def (bb_info, DF_INSN_UID_DEFS (uid), 0);
    }

  if (!(df->changeable_flags & DF_NO_HARD_REGS))
    df_md_bb_local_compute_process_def (bb_info,
                                        df_get_artificial_defs (bb_index),
                                        0);
}

/* Compute local reaching def info for each basic block within BLOCKS.  */

static void
df_md_local_compute (bitmap all_blocks)
{
  unsigned int bb_index, df_bb_index;
  bitmap_iterator bi1, bi2;
  basic_block bb;
  bitmap_head *frontiers;

  bitmap_initialize (&seen_in_insn, &bitmap_default_obstack);

  EXECUTE_IF_SET_IN_BITMAP (all_blocks, 0, bb_index, bi1)
    {
      df_md_bb_local_compute (bb_index);
    }

  bitmap_clear (&seen_in_insn);

  frontiers = XNEWVEC (bitmap_head, last_basic_block);
  FOR_ALL_BB (bb)
    bitmap_initialize (&frontiers[bb->index], &bitmap_default_obstack);

  compute_dominance_frontiers (frontiers);

  /* Add each basic block's kills to the nodes in the frontier of the BB.  */
  EXECUTE_IF_SET_IN_BITMAP (all_blocks, 0, bb_index, bi1)
    {
      bitmap kill = &df_md_get_bb_info (bb_index)->kill;
      EXECUTE_IF_SET_IN_BITMAP (&frontiers[bb_index], 0, df_bb_index, bi2)
	{
	  basic_block bb = BASIC_BLOCK (df_bb_index);
	  if (bitmap_bit_p (all_blocks, df_bb_index))
	    bitmap_ior_and_into (&df_md_get_bb_info (df_bb_index)->init, kill,
				 df_get_live_in (bb));
	}
    }

  FOR_ALL_BB (bb)
    bitmap_clear (&frontiers[bb->index]);
  free (frontiers);
}


/* Reset the global solution for recalculation.  */

static void
df_md_reset (bitmap all_blocks)
{
  unsigned int bb_index;
  bitmap_iterator bi;

  EXECUTE_IF_SET_IN_BITMAP (all_blocks, 0, bb_index, bi)
    {
      struct df_md_bb_info *bb_info = df_md_get_bb_info (bb_index);
      gcc_assert (bb_info);
      bitmap_clear (&bb_info->in);
      bitmap_clear (&bb_info->out);
    }
}

static bool
df_md_transfer_function (int bb_index)
{
  basic_block bb = BASIC_BLOCK (bb_index);
  struct df_md_bb_info *bb_info = df_md_get_bb_info (bb_index);
  bitmap in = &bb_info->in;
  bitmap out = &bb_info->out;
  bitmap gen = &bb_info->gen;
  bitmap kill = &bb_info->kill;

  /* We need to use a scratch set here so that the value returned from this
     function invocation properly reflects whether the sets changed in a
     significant way; i.e. not just because the live set was anded in.  */
  bitmap_and (&df_md_scratch, gen, df_get_live_out (bb));

  /* Multiple definitions of a register are not relevant if it is not
     live.  Thus we trim the result to the places where it is live.  */
  bitmap_and_into (in, df_get_live_in (bb));

  return bitmap_ior_and_compl (out, &df_md_scratch, in, kill);
}

/* Initialize the solution bit vectors for problem.  */

static void
df_md_init (bitmap all_blocks)
{
  unsigned int bb_index;
  bitmap_iterator bi;

  EXECUTE_IF_SET_IN_BITMAP (all_blocks, 0, bb_index, bi)
    {
      struct df_md_bb_info *bb_info = df_md_get_bb_info (bb_index);

      bitmap_copy (&bb_info->in, &bb_info->init);
      df_md_transfer_function (bb_index);
    }
}

static void
df_md_confluence_0 (basic_block bb)
{
  struct df_md_bb_info *bb_info = df_md_get_bb_info (bb->index);
  bitmap_copy (&bb_info->in, &bb_info->init);
}

/* In of target gets or of out of source.  */

static bool
df_md_confluence_n (edge e)
{
  bitmap op1 = &df_md_get_bb_info (e->dest->index)->in;
  bitmap op2 = &df_md_get_bb_info (e->src->index)->out;

  if (e->flags & EDGE_FAKE)
    return false;

  if (e->flags & EDGE_EH)
    return bitmap_ior_and_compl_into (op1, op2,
				      regs_invalidated_by_call_regset);
  else
    return bitmap_ior_into (op1, op2);
}

/* Free all storage associated with the problem.  */

static void
df_md_free (void)
{
  struct df_md_problem_data *problem_data
    = (struct df_md_problem_data *) df_md->problem_data;

  bitmap_obstack_release (&problem_data->md_bitmaps);
  free (problem_data);
  df_md->problem_data = NULL;

  df_md->block_info_size = 0;
  free (df_md->block_info);
  df_md->block_info = NULL;
  free (df_md);
}


/* Debugging info at top of bb.  */

static void
df_md_top_dump (basic_block bb, FILE *file)
{
  struct df_md_bb_info *bb_info = df_md_get_bb_info (bb->index);
  if (!bb_info)
    return;

  fprintf (file, ";; md  in  \t");
  df_print_regset (file, &bb_info->in);
  fprintf (file, ";; md  init  \t");
  df_print_regset (file, &bb_info->init);
  fprintf (file, ";; md  gen \t");
  df_print_regset (file, &bb_info->gen);
  fprintf (file, ";; md  kill \t");
  df_print_regset (file, &bb_info->kill);
}

/* Debugging info at bottom of bb.  */

static void
df_md_bottom_dump (basic_block bb, FILE *file)
{
  struct df_md_bb_info *bb_info = df_md_get_bb_info (bb->index);
  if (!bb_info)
    return;

  fprintf (file, ";; md  out \t");
  df_print_regset (file, &bb_info->out);
}

static struct df_problem problem_MD =
{
  DF_MD,                      /* Problem id.  */
  DF_FORWARD,                 /* Direction.  */
  df_md_alloc,                /* Allocate the problem specific data.  */
  df_md_reset,                /* Reset global information.  */
  df_md_free_bb_info,         /* Free basic block info.  */
  df_md_local_compute,        /* Local compute function.  */
  df_md_init,                 /* Init the solution specific data.  */
  df_worklist_dataflow,       /* Worklist solver.  */
  df_md_confluence_0,         /* Confluence operator 0.  */
  df_md_confluence_n,         /* Confluence operator n.  */
  df_md_transfer_function,    /* Transfer function.  */
  NULL,                       /* Finalize function.  */
  df_md_free,                 /* Free all of the problem information.  */
  df_md_free,                 /* Remove this problem from the stack of dataflow problems.  */
  NULL,                       /* Debugging.  */
  df_md_top_dump,             /* Debugging start block.  */
  df_md_bottom_dump,          /* Debugging end block.  */
  NULL,			      /* Incremental solution verify start.  */
  NULL,			      /* Incremental solution verify end.  */
  NULL,                       /* Dependent problem.  */
  sizeof (struct df_md_bb_info),/* Size of entry of block_info array.  */
  TV_DF_MD,                   /* Timing variable.  */
  false                       /* Reset blocks on dropping out of blocks_to_analyze.  */
};

/* Create a new MD instance and add it to the existing instance
   of DF.  */

void
df_md_add_problem (void)
{
  df_add_problem (&problem_MD);
}


<|MERGE_RESOLUTION|>--- conflicted
+++ resolved
@@ -1516,17 +1516,10 @@
 {
   bitmap op1 = &df_live_get_bb_info (e->dest->index)->in;
   bitmap op2 = &df_live_get_bb_info (e->src->index)->out;
-<<<<<<< HEAD
 
   if (e->flags & EDGE_FAKE)
     return false;
 
-=======
-
-  if (e->flags & EDGE_FAKE)
-    return false;
-
->>>>>>> 3bd7a983
   return bitmap_ior_into (op1, op2);
 }
 
@@ -3125,33 +3118,7 @@
 static inline void
 df_set_note (enum reg_note note_type, rtx insn, rtx reg)
 {
-<<<<<<< HEAD
-  rtx curr = old;
-  rtx prev = NULL;
-
-  gcc_assert (!DEBUG_INSN_P (insn));
-
-  while (curr)
-    if (XEXP (curr, 0) == reg)
-      {
-	if (prev)
-	  XEXP (prev, 1) = XEXP (curr, 1);
-	else
-	  old = XEXP (curr, 1);
-	XEXP (curr, 1) = REG_NOTES (insn);
-	REG_NOTES (insn) = curr;
-	return old;
-      }
-    else
-      {
-	prev = curr;
-	curr = XEXP (curr, 1);
-      }
-
-  /* Did not find the note.  */
-=======
   gcc_checking_assert (!DEBUG_INSN_P (insn));
->>>>>>> 3bd7a983
   add_reg_note (insn, note_type, reg);
 }
 
@@ -3188,13 +3155,8 @@
    instruction.
 */
 
-<<<<<<< HEAD
-static rtx
-df_set_unused_notes_for_mw (rtx insn, rtx old, struct df_mw_hardreg *mws,
-=======
 static void
 df_set_unused_notes_for_mw (rtx insn, struct df_mw_hardreg *mws,
->>>>>>> 3bd7a983
 			    bitmap live, bitmap do_not_gen,
 			    bitmap artificial_uses)
 {
@@ -3295,15 +3257,9 @@
       if (is_debug)
 	{
 	  *added_notes_p = true;
-<<<<<<< HEAD
-	  return old;
-	}
-      old = df_set_note (REG_DEAD, insn, old, mws->mw_reg);
-=======
 	  return;
 	}
       df_set_note (REG_DEAD, insn, mws->mw_reg);
->>>>>>> 3bd7a983
 #ifdef REG_DEAD_DEBUGGING
       df_print_note ("adding 1: ", insn, REG_NOTES (insn));
 #endif
@@ -3318,15 +3274,9 @@
 	    if (is_debug)
 	      {
 		*added_notes_p = true;
-<<<<<<< HEAD
-		return old;
-	      }
-	    old = df_set_note (REG_DEAD, insn, old, regno_reg_rtx[r]);
-=======
 		return;
 	      }
 	    df_set_note (REG_DEAD, insn, regno_reg_rtx[r]);
->>>>>>> 3bd7a983
 #ifdef REG_DEAD_DEBUGGING
 	    df_print_note ("adding 2: ", insn, REG_NOTES (insn));
 #endif
@@ -3339,13 +3289,8 @@
 /* Create a REG_UNUSED note if necessary for DEF in INSN updating
    LIVE.  Do not generate notes for registers in ARTIFICIAL_USES.  */
 
-<<<<<<< HEAD
-static rtx
-df_create_unused_note (rtx insn, rtx old, df_ref def,
-=======
 static void
 df_create_unused_note (rtx insn, df_ref def,
->>>>>>> 3bd7a983
 		       bitmap live, bitmap artificial_uses)
 {
   unsigned int dregno = DF_REF_REGNO (def);
@@ -3371,8 +3316,7 @@
 #endif
     }
 
-<<<<<<< HEAD
-  return old;
+  return;
 }
 
 /* Node of a linked list of uses of dead REGs in debug insns.  */
@@ -3443,79 +3387,6 @@
     }
 }
 
-=======
-  return;
-}
-
-/* Node of a linked list of uses of dead REGs in debug insns.  */
-struct dead_debug_use
-{
-  df_ref use;
-  struct dead_debug_use *next;
-};
-
-/* Linked list of the above, with a bitmap of the REGs in the
-   list.  */
-struct dead_debug
-{
-  struct dead_debug_use *head;
-  bitmap used;
-  bitmap to_rescan;
-};
-
-/* Initialize DEBUG to an empty list, and clear USED, if given.  */
-static inline void
-dead_debug_init (struct dead_debug *debug, bitmap used)
-{
-  debug->head = NULL;
-  debug->used = used;
-  debug->to_rescan = NULL;
-  if (used)
-    bitmap_clear (used);
-}
-
-/* Reset all debug insns with pending uses.  Release the bitmap in it,
-   unless it is USED.  USED must be the same bitmap passed to
-   dead_debug_init.  */
-static inline void
-dead_debug_finish (struct dead_debug *debug, bitmap used)
-{
-  struct dead_debug_use *head;
-  rtx insn = NULL;
-
-  if (debug->used != used)
-    BITMAP_FREE (debug->used);
-
-  while ((head = debug->head))
-    {
-      insn = DF_REF_INSN (head->use);
-      if (!head->next || DF_REF_INSN (head->next->use) != insn)
-	{
-	  INSN_VAR_LOCATION_LOC (insn) = gen_rtx_UNKNOWN_VAR_LOC ();
-	  df_insn_rescan_debug_internal (insn);
-	  if (debug->to_rescan)
-	    bitmap_clear_bit (debug->to_rescan, INSN_UID (insn));
-	}
-      debug->head = head->next;
-      XDELETE (head);
-    }
-
-  if (debug->to_rescan)
-    {
-      bitmap_iterator bi;
-      unsigned int uid;
-
-      EXECUTE_IF_SET_IN_BITMAP (debug->to_rescan, 0, uid, bi)
-	{
-	  struct df_insn_info *insn_info = DF_INSN_UID_SAFE_GET (uid);
-	  if (insn_info)
-	    df_insn_rescan (insn_info->insn);
-	}
-      BITMAP_FREE (debug->to_rescan);
-    }
-}
-
->>>>>>> 3bd7a983
 /* Add USE to DEBUG.  It must be a dead reference to UREGNO in a debug
    insn.  Create a bitmap for DEBUG as needed.  */
 static inline void
@@ -3668,11 +3539,6 @@
     {
       unsigned int uid = INSN_UID (insn);
       struct df_mw_hardreg **mws_rec;
-<<<<<<< HEAD
-      rtx old_dead_notes;
-      rtx old_unused_notes;
-=======
->>>>>>> 3bd7a983
       int debug_insn;
 
       if (!INSN_P (insn))
@@ -3701,16 +3567,9 @@
 	      struct df_mw_hardreg *mws = *mws_rec;
 	      if ((DF_MWS_REG_DEF_P (mws))
 		  && !df_ignore_stack_reg (mws->start_regno))
-<<<<<<< HEAD
-		old_unused_notes
-		  = df_set_unused_notes_for_mw (insn, old_unused_notes,
-						mws, live, do_not_gen,
-						artificial_uses);
-=======
 	      df_set_unused_notes_for_mw (insn,
 					  mws, live, do_not_gen,
 					  artificial_uses);
->>>>>>> 3bd7a983
 	      mws_rec++;
 	    }
 
@@ -3722,14 +3581,8 @@
 	      unsigned int dregno = DF_REF_REGNO (def);
 	      if (!DF_REF_FLAGS_IS_SET (def, DF_REF_MUST_CLOBBER | DF_REF_MAY_CLOBBER))
 		{
-<<<<<<< HEAD
-		  old_unused_notes
-		    = df_create_unused_note (insn, old_unused_notes,
-					     def, live, artificial_uses);
-=======
 		  df_create_unused_note (insn,
 					 def, live, artificial_uses);
->>>>>>> 3bd7a983
 		  bitmap_set_bit (do_not_gen, dregno);
 		}
 
@@ -3745,16 +3598,9 @@
 	    {
 	      struct df_mw_hardreg *mws = *mws_rec;
 	      if (DF_MWS_REG_DEF_P (mws))
-<<<<<<< HEAD
-		old_unused_notes
-		  = df_set_unused_notes_for_mw (insn, old_unused_notes,
-						mws, live, do_not_gen,
-						artificial_uses);
-=======
 		df_set_unused_notes_for_mw (insn,
 					    mws, live, do_not_gen,
 					    artificial_uses);
->>>>>>> 3bd7a983
 	      mws_rec++;
 	    }
 
@@ -3762,14 +3608,8 @@
 	    {
 	      df_ref def = *def_rec;
 	      unsigned int dregno = DF_REF_REGNO (def);
-<<<<<<< HEAD
-	      old_unused_notes
-		= df_create_unused_note (insn, old_unused_notes,
-					 def, live, artificial_uses);
-=======
 	      df_create_unused_note (insn,
 				     def, live, artificial_uses);
->>>>>>> 3bd7a983
 
 	      if (!DF_REF_FLAGS_IS_SET (def, DF_REF_MUST_CLOBBER | DF_REF_MAY_CLOBBER))
 		bitmap_set_bit (do_not_gen, dregno);
@@ -3789,18 +3629,10 @@
 	    {
 	      bool really_add_notes = debug_insn != 0;
 
-<<<<<<< HEAD
-	      old_dead_notes
-		= df_set_dead_notes_for_mw (insn, old_dead_notes,
-					    mws, live, do_not_gen,
-					    artificial_uses,
-					    &really_add_notes);
-=======
 	      df_set_dead_notes_for_mw (insn,
 					mws, live, do_not_gen,
 					artificial_uses,
 					&really_add_notes);
->>>>>>> 3bd7a983
 
 	      if (really_add_notes)
 		debug_insn = -1;
@@ -3851,14 +3683,6 @@
 	      /* This register is now live.  */
 	      bitmap_set_bit (live, uregno);
 	    }
-	}
-
-      if (debug_insn == -1)
-	{
-	  /* ??? We could probably do better here, replacing dead
-	     registers with their definitions.  */
-	  INSN_VAR_LOCATION_LOC (insn) = gen_rtx_UNKNOWN_VAR_LOC ();
-	  df_insn_rescan_debug_internal (insn);
 	}
 
       if (debug_insn == -1)
