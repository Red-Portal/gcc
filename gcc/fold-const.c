--- conflicted
+++ resolved
@@ -7177,6 +7177,8 @@
 				     fold_convert_loc (loc, type, alt1)),
 			fold_convert_loc (loc, type, same));
 
+  return NULL_TREE;
+
   /* Same may be zero and thus the operation 'code' may overflow.  Likewise
      same may be minus one and thus the multiplication may overflow.  Perform
      the operations in an unsigned type.  */
@@ -8705,15 +8707,7 @@
 	     because pointer arithmetic is restricted to retain within an
 	     object and overflow on pointer differences is undefined as of
 	     6.5.6/8 and /9 with respect to the signed ptrdiff_t.  */
-<<<<<<< HEAD
-	  else if (must_eq (bitpos0, bitpos1)
-		   && (equality_code
-		       || (indirect_base0
-			   && (DECL_P (base0) || CONSTANT_CLASS_P (base0)))
-		       || POINTER_TYPE_OVERFLOW_UNDEFINED))
-=======
-	  else if (bitpos0 == bitpos1)
->>>>>>> 16316b61
+	  else if (must_eq (bitpos0, bitpos1))
 	    {
 	      /* By converting to signed sizetype we cover middle-end pointer
 	         arithmetic which operates on unsigned pointer types of size
@@ -14350,8 +14344,10 @@
 		   && type == TREE_TYPE (op00type))
 	    {
 	      tree type_domain = TYPE_DOMAIN (op00type);
-	      tree min = TYPE_MIN_VALUE (type_domain);
-	      if (min && TREE_CODE (min) == INTEGER_CST)
+	      tree min;
+	      if (type_domain != NULL_TREE
+		  && (min = TYPE_MIN_VALUE (type_domain))
+		  && TREE_CODE (min) == INTEGER_CST)
 		{
 		  offset_int off = wi::to_offset (op01);
 		  offset_int el_sz = wi::to_offset (TYPE_SIZE_UNIT (type));
