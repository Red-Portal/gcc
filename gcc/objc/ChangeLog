--- conflicted
+++ resolved
@@ -1,5 +1,3 @@
-<<<<<<< HEAD
-=======
 2010-07-15  Nathan Froyd  <froydnj@codesourcery.com>
 
 	* objc-act.c: Carefully replace TREE_CHAIN with DECL_CHAIN.
@@ -68,7 +66,6 @@
 	(build_method_list_template): Likewise.
 	(build_method_template): Likewise.
 
->>>>>>> 3bd7a983
 2010-06-28  Steven Bosscher  <steven@gcc.gnu.org>
 
 	* objc-act.c: Do not include except.h.
