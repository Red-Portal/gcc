/* Support routines for the various generation passes.
   Copyright (C) 2000, 2001, 2002, 2003, 2004, 2005, 2006, 2007, 2008, 2009,
   2010, Free Software Foundation, Inc.

   This file is part of GCC.

   GCC is free software; you can redistribute it and/or modify it
   under the terms of the GNU General Public License as published by
   the Free Software Foundation; either version 3, or (at your option)
   any later version.

   GCC is distributed in the hope that it will be useful, but WITHOUT
   ANY WARRANTY; without even the implied warranty of MERCHANTABILITY
   or FITNESS FOR A PARTICULAR PURPOSE.  See the GNU General Public
   License for more details.

   You should have received a copy of the GNU General Public License
   along with GCC; see the file COPYING3.  If not see
   <http://www.gnu.org/licenses/>.  */

#include "bconfig.h"
#include "system.h"
#include "coretypes.h"
#include "tm.h"
#include "rtl.h"
#include "obstack.h"
#include "errors.h"
#include "hashtab.h"
#include "read-md.h"
#include "gensupport.h"


/* In case some macros used by files we include need it, define this here.  */
int target_flags;

int insn_elision = 1;

static struct obstack obstack;
struct obstack *rtl_obstack = &obstack;

static int sequence_num;

static int predicable_default;
static const char *predicable_true;
static const char *predicable_false;

static htab_t condition_table;

/* We initially queue all patterns, process the define_insn and
   define_cond_exec patterns, then return them one at a time.  */

struct queue_elem
{
  rtx data;
  const char *filename;
  int lineno;
  struct queue_elem *next;
  /* In a DEFINE_INSN that came from a DEFINE_INSN_AND_SPLIT, SPLIT
     points to the generated DEFINE_SPLIT.  */
  struct queue_elem *split;
};

#define MNEMONIC_ATTR_NAME "mnemonic"
#define MNEMONIC_HTAB_SIZE 1024

static struct queue_elem *define_attr_queue;
static struct queue_elem **define_attr_tail = &define_attr_queue;
static struct queue_elem *define_pred_queue;
static struct queue_elem **define_pred_tail = &define_pred_queue;
static struct queue_elem *define_insn_queue;
static struct queue_elem **define_insn_tail = &define_insn_queue;
static struct queue_elem *define_cond_exec_queue;
static struct queue_elem **define_cond_exec_tail = &define_cond_exec_queue;
static struct queue_elem *other_queue;
static struct queue_elem **other_tail = &other_queue;

static struct queue_elem *queue_pattern (rtx, struct queue_elem ***,
					 const char *, int);

static void remove_constraints (rtx);
static void process_rtx (rtx, int);

static int is_predicable (struct queue_elem *);
static void identify_predicable_attribute (void);
static int n_alternatives (const char *);
static void collect_insn_data (rtx, int *, int *);
static rtx alter_predicate_for_insn (rtx, int, int, int);
static const char *alter_test_for_insn (struct queue_elem *,
					struct queue_elem *);
static char *shift_output_template (char *, const char *, int);
static const char *alter_output_for_insn (struct queue_elem *,
					  struct queue_elem *,
					  int, int);
static void process_one_cond_exec (struct queue_elem *);
static void process_define_cond_exec (void);
static void init_predicate_table (void);
static void record_insn_name (int, const char *);

/* Make a version of gen_rtx_CONST_INT so that GEN_INT can be used in
   the gensupport programs.  */

rtx
gen_rtx_CONST_INT (enum machine_mode ARG_UNUSED (mode),
		   HOST_WIDE_INT arg)
{
  rtx rt = rtx_alloc (CONST_INT);

  XWINT (rt, 0) = arg;
  return rt;
}

/* Queue PATTERN on LIST_TAIL.  Return the address of the new queue
   element.  */

static struct queue_elem *
queue_pattern (rtx pattern, struct queue_elem ***list_tail,
	       const char *filename, int lineno)
{
  struct queue_elem *e = XNEW(struct queue_elem);
  e->data = pattern;
  e->filename = filename;
  e->lineno = lineno;
  e->next = NULL;
  e->split = NULL;
  **list_tail = e;
  *list_tail = &e->next;
  return e;
}

/* Recursively remove constraints from an rtx.  */

static void
remove_constraints (rtx part)
{
  int i, j;
  const char *format_ptr;

  if (part == 0)
    return;

  if (GET_CODE (part) == MATCH_OPERAND)
    XSTR (part, 2) = "";
  else if (GET_CODE (part) == MATCH_SCRATCH)
    XSTR (part, 1) = "";

  format_ptr = GET_RTX_FORMAT (GET_CODE (part));

  for (i = 0; i < GET_RTX_LENGTH (GET_CODE (part)); i++)
    switch (*format_ptr++)
      {
      case 'e':
      case 'u':
	remove_constraints (XEXP (part, i));
	break;
      case 'E':
	if (XVEC (part, i) != NULL)
	  for (j = 0; j < XVECLEN (part, i); j++)
	    remove_constraints (XVECEXP (part, i, j));
	break;
      }
}

/* Process a top level rtx in some way, queuing as appropriate.  */

static void
process_rtx (rtx desc, int lineno)
{
  switch (GET_CODE (desc))
    {
    case DEFINE_INSN:
      queue_pattern (desc, &define_insn_tail, read_md_filename, lineno);
      break;

    case DEFINE_COND_EXEC:
      queue_pattern (desc, &define_cond_exec_tail, read_md_filename, lineno);
      break;

    case DEFINE_ATTR:
    case DEFINE_ENUM_ATTR:
      queue_pattern (desc, &define_attr_tail, read_md_filename, lineno);
      break;

    case DEFINE_PREDICATE:
    case DEFINE_SPECIAL_PREDICATE:
    case DEFINE_CONSTRAINT:
    case DEFINE_REGISTER_CONSTRAINT:
    case DEFINE_MEMORY_CONSTRAINT:
    case DEFINE_ADDRESS_CONSTRAINT:
      queue_pattern (desc, &define_pred_tail, read_md_filename, lineno);
      break;

    case DEFINE_INSN_AND_SPLIT:
      {
	const char *split_cond;
	rtx split;
	rtvec attr;
	int i;
	struct queue_elem *insn_elem;
	struct queue_elem *split_elem;

	/* Create a split with values from the insn_and_split.  */
	split = rtx_alloc (DEFINE_SPLIT);

	i = XVECLEN (desc, 1);
	XVEC (split, 0) = rtvec_alloc (i);
	while (--i >= 0)
	  {
	    XVECEXP (split, 0, i) = copy_rtx (XVECEXP (desc, 1, i));
	    remove_constraints (XVECEXP (split, 0, i));
	  }

	/* If the split condition starts with "&&", append it to the
	   insn condition to create the new split condition.  */
	split_cond = XSTR (desc, 4);
	if (split_cond[0] == '&' && split_cond[1] == '&')
	  {
	    copy_md_ptr_loc (split_cond + 2, split_cond);
	    split_cond = join_c_conditions (XSTR (desc, 2), split_cond + 2);
	  }
	XSTR (split, 1) = split_cond;
	XVEC (split, 2) = XVEC (desc, 5);
	XSTR (split, 3) = XSTR (desc, 6);

	/* Fix up the DEFINE_INSN.  */
	attr = XVEC (desc, 7);
	PUT_CODE (desc, DEFINE_INSN);
	XVEC (desc, 4) = attr;

	/* Queue them.  */
	insn_elem
<<<<<<< HEAD
	  = queue_pattern (desc, &define_insn_tail, read_rtx_filename,
=======
	  = queue_pattern (desc, &define_insn_tail, read_md_filename,
>>>>>>> b56a5220
			   lineno);
	split_elem
	  = queue_pattern (split, &other_tail, read_md_filename, lineno);
	insn_elem->split = split_elem;
	break;
      }

    default:
      queue_pattern (desc, &other_tail, read_md_filename, lineno);
      break;
    }
}

/* Return true if attribute PREDICABLE is true for ELEM, which holds
   a DEFINE_INSN.  */

static int
is_predicable (struct queue_elem *elem)
{
  rtvec vec = XVEC (elem->data, 4);
  const char *value;
  int i;

  if (! vec)
    return predicable_default;

  for (i = GET_NUM_ELEM (vec) - 1; i >= 0; --i)
    {
      rtx sub = RTVEC_ELT (vec, i);
      switch (GET_CODE (sub))
	{
	case SET_ATTR:
	  if (strcmp (XSTR (sub, 0), "predicable") == 0)
	    {
	      value = XSTR (sub, 1);
	      goto found;
	    }
	  break;

	case SET_ATTR_ALTERNATIVE:
	  if (strcmp (XSTR (sub, 0), "predicable") == 0)
	    {
	      error_with_line (elem->lineno,
			       "multiple alternatives for `predicable'");
	      return 0;
	    }
	  break;

	case SET:
	  if (GET_CODE (SET_DEST (sub)) != ATTR
	      || strcmp (XSTR (SET_DEST (sub), 0), "predicable") != 0)
	    break;
	  sub = SET_SRC (sub);
	  if (GET_CODE (sub) == CONST_STRING)
	    {
	      value = XSTR (sub, 0);
	      goto found;
	    }

	  /* ??? It would be possible to handle this if we really tried.
	     It's not easy though, and I'm not going to bother until it
	     really proves necessary.  */
	  error_with_line (elem->lineno,
			   "non-constant value for `predicable'");
	  return 0;

	default:
	  gcc_unreachable ();
	}
    }

  return predicable_default;

 found:
  /* Verify that predicability does not vary on the alternative.  */
  /* ??? It should be possible to handle this by simply eliminating
     the non-predicable alternatives from the insn.  FRV would like
     to do this.  Delay this until we've got the basics solid.  */
  if (strchr (value, ',') != NULL)
    {
      error_with_line (elem->lineno, "multiple alternatives for `predicable'");
      return 0;
    }

  /* Find out which value we're looking at.  */
  if (strcmp (value, predicable_true) == 0)
    return 1;
  if (strcmp (value, predicable_false) == 0)
    return 0;

  error_with_line (elem->lineno,
		   "unknown value `%s' for `predicable' attribute", value);
  return 0;
}

/* Examine the attribute "predicable"; discover its boolean values
   and its default.  */

static void
identify_predicable_attribute (void)
{
  struct queue_elem *elem;
  char *p_true, *p_false;
  const char *value;

  /* Look for the DEFINE_ATTR for `predicable', which must exist.  */
  for (elem = define_attr_queue; elem ; elem = elem->next)
    if (strcmp (XSTR (elem->data, 0), "predicable") == 0)
      goto found;

  error_with_line (define_cond_exec_queue->lineno,
		   "attribute `predicable' not defined");
  return;

 found:
  value = XSTR (elem->data, 1);
  p_false = xstrdup (value);
  p_true = strchr (p_false, ',');
  if (p_true == NULL || strchr (++p_true, ',') != NULL)
    {
      error_with_line (elem->lineno, "attribute `predicable' is not a boolean");
      if (p_false)
        free (p_false);
      return;
    }
  p_true[-1] = '\0';

  predicable_true = p_true;
  predicable_false = p_false;

  switch (GET_CODE (XEXP (elem->data, 2)))
    {
    case CONST_STRING:
      value = XSTR (XEXP (elem->data, 2), 0);
      break;

    case CONST:
      error_with_line (elem->lineno, "attribute `predicable' cannot be const");
      if (p_false)
	free (p_false);
      return;

    default:
      error_with_line (elem->lineno,
		       "attribute `predicable' must have a constant default");
      if (p_false)
	free (p_false);
      return;
    }

  if (strcmp (value, p_true) == 0)
    predicable_default = 1;
  else if (strcmp (value, p_false) == 0)
    predicable_default = 0;
  else
    {
      error_with_line (elem->lineno,
		       "unknown value `%s' for `predicable' attribute", value);
      if (p_false)
	free (p_false);
    }
}

/* Return the number of alternatives in constraint S.  */

static int
n_alternatives (const char *s)
{
  int n = 1;

  if (s)
    while (*s)
      n += (*s++ == ',');

  return n;
}

/* Determine how many alternatives there are in INSN, and how many
   operands.  */

static void
collect_insn_data (rtx pattern, int *palt, int *pmax)
{
  const char *fmt;
  enum rtx_code code;
  int i, j, len;

  code = GET_CODE (pattern);
  switch (code)
    {
    case MATCH_OPERAND:
      i = n_alternatives (XSTR (pattern, 2));
      *palt = (i > *palt ? i : *palt);
      /* Fall through.  */

    case MATCH_OPERATOR:
    case MATCH_SCRATCH:
    case MATCH_PARALLEL:
      i = XINT (pattern, 0);
      if (i > *pmax)
	*pmax = i;
      break;

    default:
      break;
    }

  fmt = GET_RTX_FORMAT (code);
  len = GET_RTX_LENGTH (code);
  for (i = 0; i < len; i++)
    {
      switch (fmt[i])
	{
	case 'e': case 'u':
	  collect_insn_data (XEXP (pattern, i), palt, pmax);
	  break;

	case 'V':
	  if (XVEC (pattern, i) == NULL)
	    break;
	  /* Fall through.  */
	case 'E':
	  for (j = XVECLEN (pattern, i) - 1; j >= 0; --j)
	    collect_insn_data (XVECEXP (pattern, i, j), palt, pmax);
	  break;

	case 'i': case 'w': case '0': case 's': case 'S': case 'T':
	  break;

	default:
	  gcc_unreachable ();
	}
    }
}

static rtx
alter_predicate_for_insn (rtx pattern, int alt, int max_op, int lineno)
{
  const char *fmt;
  enum rtx_code code;
  int i, j, len;

  code = GET_CODE (pattern);
  switch (code)
    {
    case MATCH_OPERAND:
      {
	const char *c = XSTR (pattern, 2);

	if (n_alternatives (c) != 1)
	  {
	    error_with_line (lineno, "too many alternatives for operand %d",
			     XINT (pattern, 0));
	    return NULL;
	  }

	/* Replicate C as needed to fill out ALT alternatives.  */
	if (c && *c && alt > 1)
	  {
	    size_t c_len = strlen (c);
	    size_t len = alt * (c_len + 1);
	    char *new_c = XNEWVEC(char, len);

	    memcpy (new_c, c, c_len);
	    for (i = 1; i < alt; ++i)
	      {
		new_c[i * (c_len + 1) - 1] = ',';
		memcpy (&new_c[i * (c_len + 1)], c, c_len);
	      }
	    new_c[len - 1] = '\0';
	    XSTR (pattern, 2) = new_c;
	  }
      }
      /* Fall through.  */

    case MATCH_OPERATOR:
    case MATCH_SCRATCH:
    case MATCH_PARALLEL:
      XINT (pattern, 0) += max_op;
      break;

    default:
      break;
    }

  fmt = GET_RTX_FORMAT (code);
  len = GET_RTX_LENGTH (code);
  for (i = 0; i < len; i++)
    {
      rtx r;

      switch (fmt[i])
	{
	case 'e': case 'u':
	  r = alter_predicate_for_insn (XEXP (pattern, i), alt,
					max_op, lineno);
	  if (r == NULL)
	    return r;
	  break;

	case 'E':
	  for (j = XVECLEN (pattern, i) - 1; j >= 0; --j)
	    {
	      r = alter_predicate_for_insn (XVECEXP (pattern, i, j),
					    alt, max_op, lineno);
	      if (r == NULL)
		return r;
	    }
	  break;

	case 'i': case 'w': case '0': case 's':
	  break;

	default:
	  gcc_unreachable ();
	}
    }

  return pattern;
}

static const char *
alter_test_for_insn (struct queue_elem *ce_elem,
		     struct queue_elem *insn_elem)
{
  return join_c_conditions (XSTR (ce_elem->data, 1),
			    XSTR (insn_elem->data, 2));
}

/* Adjust all of the operand numbers in SRC to match the shift they'll
   get from an operand displacement of DISP.  Return a pointer after the
   adjusted string.  */

static char *
shift_output_template (char *dest, const char *src, int disp)
{
  while (*src)
    {
      char c = *src++;
      *dest++ = c;
      if (c == '%')
	{
	  c = *src++;
	  if (ISDIGIT ((unsigned char) c))
	    c += disp;
	  else if (ISALPHA (c))
	    {
	      *dest++ = c;
	      c = *src++ + disp;
	    }
	  *dest++ = c;
	}
    }

  return dest;
}

static const char *
alter_output_for_insn (struct queue_elem *ce_elem,
		       struct queue_elem *insn_elem,
		       int alt, int max_op)
{
  const char *ce_out, *insn_out;
  char *result, *p;
  size_t len, ce_len, insn_len;

  /* ??? Could coordinate with genoutput to not duplicate code here.  */

  ce_out = XSTR (ce_elem->data, 2);
  insn_out = XTMPL (insn_elem->data, 3);
  if (!ce_out || *ce_out == '\0')
    return insn_out;

  ce_len = strlen (ce_out);
  insn_len = strlen (insn_out);

  if (*insn_out == '*')
    /* You must take care of the predicate yourself.  */
    return insn_out;

  if (*insn_out == '@')
    {
      len = (ce_len + 1) * alt + insn_len + 1;
      p = result = XNEWVEC(char, len);

      do
	{
	  do
	    *p++ = *insn_out++;
	  while (ISSPACE ((unsigned char) *insn_out));

	  if (*insn_out != '#')
	    {
	      p = shift_output_template (p, ce_out, max_op);
	      *p++ = ' ';
	    }

	  do
	    *p++ = *insn_out++;
	  while (*insn_out && *insn_out != '\n');
	}
      while (*insn_out);
      *p = '\0';
    }
  else
    {
      len = ce_len + 1 + insn_len + 1;
      result = XNEWVEC (char, len);

      p = shift_output_template (result, ce_out, max_op);
      *p++ = ' ';
      memcpy (p, insn_out, insn_len + 1);
    }

  return result;
}

/* Replicate insns as appropriate for the given DEFINE_COND_EXEC.  */

static void
process_one_cond_exec (struct queue_elem *ce_elem)
{
  struct queue_elem *insn_elem;
  for (insn_elem = define_insn_queue; insn_elem ; insn_elem = insn_elem->next)
    {
      int alternatives, max_operand;
      rtx pred, insn, pattern, split;
      char *new_name;
      int i;

      if (! is_predicable (insn_elem))
	continue;

      alternatives = 1;
      max_operand = -1;
      collect_insn_data (insn_elem->data, &alternatives, &max_operand);
      max_operand += 1;

      if (XVECLEN (ce_elem->data, 0) != 1)
	{
	  error_with_line (ce_elem->lineno, "too many patterns in predicate");
	  return;
	}

      pred = copy_rtx (XVECEXP (ce_elem->data, 0, 0));
      pred = alter_predicate_for_insn (pred, alternatives, max_operand,
				       ce_elem->lineno);
      if (pred == NULL)
	return;

      /* Construct a new pattern for the new insn.  */
      insn = copy_rtx (insn_elem->data);
      new_name = XNEWVAR (char, strlen XSTR (insn_elem->data, 0) + 4);
      sprintf (new_name, "*p %s", XSTR (insn_elem->data, 0));
      XSTR (insn, 0) = new_name;
      pattern = rtx_alloc (COND_EXEC);
      XEXP (pattern, 0) = pred;
      if (XVECLEN (insn, 1) == 1)
	{
	  XEXP (pattern, 1) = XVECEXP (insn, 1, 0);
	  XVECEXP (insn, 1, 0) = pattern;
	  PUT_NUM_ELEM (XVEC (insn, 1), 1);
	}
      else
	{
	  XEXP (pattern, 1) = rtx_alloc (PARALLEL);
	  XVEC (XEXP (pattern, 1), 0) = XVEC (insn, 1);
	  XVEC (insn, 1) = rtvec_alloc (1);
	  XVECEXP (insn, 1, 0) = pattern;
	}

      XSTR (insn, 2) = alter_test_for_insn (ce_elem, insn_elem);
      XTMPL (insn, 3) = alter_output_for_insn (ce_elem, insn_elem,
					      alternatives, max_operand);

      /* ??? Set `predicable' to false.  Not crucial since it's really
         only used here, and we won't reprocess this new pattern.  */

      /* Put the new pattern on the `other' list so that it
	 (a) is not reprocessed by other define_cond_exec patterns
	 (b) appears after all normal define_insn patterns.

	 ??? B is debatable.  If one has normal insns that match
	 cond_exec patterns, they will be preferred over these
	 generated patterns.  Whether this matters in practice, or if
	 it's a good thing, or whether we should thread these new
	 patterns into the define_insn chain just after their generator
	 is something we'll have to experiment with.  */

      queue_pattern (insn, &other_tail, insn_elem->filename,
		     insn_elem->lineno);

      if (!insn_elem->split)
	continue;

      /* If the original insn came from a define_insn_and_split,
	 generate a new split to handle the predicated insn.  */
      split = copy_rtx (insn_elem->split->data);
      /* Predicate the pattern matched by the split.  */
      pattern = rtx_alloc (COND_EXEC);
      XEXP (pattern, 0) = pred;
      if (XVECLEN (split, 0) == 1)
	{
	  XEXP (pattern, 1) = XVECEXP (split, 0, 0);
	  XVECEXP (split, 0, 0) = pattern;
	  PUT_NUM_ELEM (XVEC (split, 0), 1);
	}
      else
	{
	  XEXP (pattern, 1) = rtx_alloc (PARALLEL);
	  XVEC (XEXP (pattern, 1), 0) = XVEC (split, 0);
	  XVEC (split, 0) = rtvec_alloc (1);
	  XVECEXP (split, 0, 0) = pattern;
	}
      /* Predicate all of the insns generated by the split.  */
      for (i = 0; i < XVECLEN (split, 2); i++)
	{
	  pattern = rtx_alloc (COND_EXEC);
	  XEXP (pattern, 0) = pred;
	  XEXP (pattern, 1) = XVECEXP (split, 2, i);
	  XVECEXP (split, 2, i) = pattern;
	}
      /* Add the new split to the queue.  */
<<<<<<< HEAD
      queue_pattern (split, &other_tail, read_rtx_filename,
=======
      queue_pattern (split, &other_tail, read_md_filename,
>>>>>>> b56a5220
		     insn_elem->split->lineno);
    }
}

/* If we have any DEFINE_COND_EXEC patterns, expand the DEFINE_INSN
   patterns appropriately.  */

static void
process_define_cond_exec (void)
{
  struct queue_elem *elem;

  identify_predicable_attribute ();
  if (have_error)
    return;

  for (elem = define_cond_exec_queue; elem ; elem = elem->next)
    process_one_cond_exec (elem);
}

/* A read_md_files callback for reading an rtx.  */

static void
rtx_handle_directive (int lineno, const char *rtx_name)
{
  rtx queue, x;

  if (read_rtx (rtx_name, &queue))
    for (x = queue; x; x = XEXP (x, 1))
      process_rtx (XEXP (x, 0), lineno);
}

/* Comparison function for the mnemonic hash table.  */

static int
htab_eq_string (const void *s1, const void *s2)
{
  return strcmp ((const char*)s1, (const char*)s2) == 0;
}

/* Add mnemonic STR with length LEN to the mnemonic hash table
   MNEMONIC_HTAB.  A trailing zero end character is appendend to STR
   and a permanent heap copy of STR is created.  */

<<<<<<< HEAD
  /* First we loop over all the options.  */
  for (i = 1; i < argc; i++)
    {
      if (argv[i][0] != '-')
	continue;

      c = argv[i][1];
      switch (c)
	{
	case 'I':		/* Add directory to path for includes.  */
	  {
	    struct file_name_list *dirtmp;

	    dirtmp = XNEW (struct file_name_list);
	    dirtmp->next = 0;	/* New one goes on the end */
	    if (first_dir_md_include == 0)
	      first_dir_md_include = dirtmp;
	    else
	      last_dir_md_include->next = dirtmp;
	    last_dir_md_include = dirtmp;	/* Tail follows the last one */
	    if (argv[i][1] == 'I' && argv[i][2] != 0)
	      dirtmp->fname = argv[i] + 2;
	    else if (i + 1 == argc)
	      fatal ("directory name missing after -I option");
	    else
	      dirtmp->fname = argv[++i];
	    if (strlen (dirtmp->fname) > max_include_len)
	      max_include_len = strlen (dirtmp->fname);
	  }
	  break;
=======
static void
add_mnemonic_string (htab_t mnemonic_htab, const char *str, int len)
{
  char *new_str;
  void **slot;
  char *str_zero = (char*)alloca (len + 1);
>>>>>>> b56a5220

  memcpy (str_zero, str, len);
  str_zero[len] = '\0';

  slot = htab_find_slot (mnemonic_htab, str_zero, INSERT);

  if (*slot)
    return;

  /* Not found; create a permanent copy and add it to the hash table.  */
  new_str = XNEWVAR (char, len + 1);
  memcpy (new_str, str_zero, len + 1);
  *slot = new_str;
}

/* Scan INSN for mnemonic strings and add them to the mnemonic hash
   table in MNEMONIC_HTAB.

   The mnemonics cannot be found if they are emitted using C code.

   If a mnemonic string contains ';' or a newline the string assumed
   to consist of more than a single instruction.  The attribute value
   will then be set to the user defined default value.  */

static void
gen_mnemonic_setattr (htab_t mnemonic_htab, rtx insn)
{
  const char *template_code, *cp;
  int i;
  int vec_len;
  rtx set_attr;
  char *attr_name;
  rtvec new_vec;

  template_code = XTMPL (insn, 3);

  /* Skip patterns which use C code to emit the template.  */
  if (template_code[0] == '*')
    return;

  if (template_code[0] == '@')
    cp = &template_code[1];
  else
    cp = &template_code[0];

  for (i = 0; *cp; )
    {
      const char *ep, *sp;
      int size = 0;

      while (ISSPACE (*cp))
	cp++;

      for (ep = sp = cp; !IS_VSPACE (*ep) && *ep != '\0'; ++ep)
	if (!ISSPACE (*ep))
	  sp = ep + 1;

      if (i > 0)
	obstack_1grow (&string_obstack, ',');

      while (cp < sp && ((*cp >= '0' && *cp <= '9')
			 || (*cp >= 'a' && *cp <= 'z')))

	{
<<<<<<< HEAD
	  if (argv[i][1] == '\0')
	    {
	      /* Read stdin.  */
	      if (already_read_stdin)
		fatal ("cannot read standard input twice");

	      base_dir = NULL;
	      read_rtx_filename = in_fname = "<stdin>";
	      read_rtx_lineno = 1;
	      input_file = stdin;
	      already_read_stdin = true;

	      while (read_rtx (input_file, &desc, &lineno))
		process_rtx (desc, lineno);
	      fclose (input_file);
	      continue;
	    }
	  else if (argv[i][1] == '-' && argv[i][2] == '\0')
=======
	  obstack_1grow (&string_obstack, *cp);
	  cp++;
	  size++;
	}

      while (cp < sp)
	{
	  if (*cp == ';' || (*cp == '\\' && cp[1] == 'n'))
>>>>>>> b56a5220
	    {
	      /* Don't set a value if there are more than one
		 instruction in the string.  */
	      obstack_next_free (&string_obstack) =
		obstack_next_free (&string_obstack) - size;
	      size = 0;

	      cp = sp;
	      break;
	    }
	  cp++;
	}
      if (size == 0)
	obstack_1grow (&string_obstack, '*');
      else
	add_mnemonic_string (mnemonic_htab,
			     obstack_next_free (&string_obstack) - size,
			     size);
      i++;
    }

  /* An insn definition might emit an empty string.  */
  if (obstack_object_size (&string_obstack) == 0)
    return;

  obstack_1grow (&string_obstack, '\0');

  set_attr = rtx_alloc (SET_ATTR);
  XSTR (set_attr, 1) = XOBFINISH (&string_obstack, char *);
  attr_name = XNEWVAR (char, strlen (MNEMONIC_ATTR_NAME) + 1);
  strcpy (attr_name, MNEMONIC_ATTR_NAME);
  XSTR (set_attr, 0) = attr_name;

  if (!XVEC (insn, 4))
    vec_len = 0;
  else
    vec_len = XVECLEN (insn, 4);

  new_vec = rtvec_alloc (vec_len + 1);
  for (i = 0; i < vec_len; i++)
    RTVEC_ELT (new_vec, i) = XVECEXP (insn, 4, i);
  RTVEC_ELT (new_vec, vec_len) = set_attr;
  XVEC (insn, 4) = new_vec;
}

/* This function is called for the elements in the mnemonic hashtable
   and generates a comma separated list of the mnemonics.  */

static int
mnemonic_htab_callback (void **slot, void *info ATTRIBUTE_UNUSED)
{
  obstack_grow (&string_obstack, (char*)*slot, strlen ((char*)*slot));
  obstack_1grow (&string_obstack, ',');
  return 1;
}

/* Generate (set_attr "mnemonic" "..") RTXs and append them to every
   insn definition in case the back end requests it by defining the
   mnemonic attribute.  The values for the attribute will be extracted
   from the output patterns of the insn definitions as far as
   possible.  */

static void
gen_mnemonic_attr (void)
{
  struct queue_elem *elem;
  rtx mnemonic_attr = NULL;
  htab_t mnemonic_htab;
  const char *str, *p;
  int i;

  if (have_error)
    return;

  /* Look for the DEFINE_ATTR for `mnemonic'.  */
  for (elem = define_attr_queue; elem != *define_attr_tail; elem = elem->next)
    if (GET_CODE (elem->data) == DEFINE_ATTR
	&& strcmp (XSTR (elem->data, 0), MNEMONIC_ATTR_NAME) == 0)
      {
	mnemonic_attr = elem->data;
	break;
      }

  /* A (define_attr "mnemonic" "...") indicates that the back-end
     wants a mnemonic attribute to be generated.  */
  if (!mnemonic_attr)
    return;

  mnemonic_htab = htab_create_alloc (MNEMONIC_HTAB_SIZE, htab_hash_string,
				     htab_eq_string, 0, xcalloc, free);

  for (elem = define_insn_queue; elem; elem = elem->next)
    {
      rtx insn = elem->data;
      bool found = false;

      /* Check if the insn definition already has
	 (set_attr "mnemonic" ...).  */
      if (XVEC (insn, 4))
 	for (i = 0; i < XVECLEN (insn, 4); i++)
	  if (strcmp (XSTR (XVECEXP (insn, 4, i), 0), MNEMONIC_ATTR_NAME) == 0)
	    {
	      found = true;
	      break;
	    }

      if (!found)
	gen_mnemonic_setattr (mnemonic_htab, insn);
    }

  /* Add the user defined values to the hash table.  */
  str = XSTR (mnemonic_attr, 1);
  while ((p = scan_comma_elt (&str)) != NULL)
    add_mnemonic_string (mnemonic_htab, p, str - p);

  htab_traverse (mnemonic_htab, mnemonic_htab_callback, NULL);

  /* Replace the last ',' with the zero end character.  */
  *((char *)obstack_next_free (&string_obstack) - 1) = '\0';
  XSTR (mnemonic_attr, 1) = XOBFINISH (&string_obstack, char *);
}

/* The entry point for initializing the reader.  */

bool
init_rtx_reader_args_cb (int argc, char **argv,
			 bool (*parse_opt) (const char *))
{
  /* Prepare to read input.  */
  condition_table = htab_create (500, hash_c_test, cmp_c_test, NULL);
  init_predicate_table ();
  obstack_init (rtl_obstack);
  sequence_num = 0;

  read_md_files (argc, argv, parse_opt, rtx_handle_directive);

  /* Process define_cond_exec patterns.  */
  if (define_cond_exec_queue != NULL)
    process_define_cond_exec ();

  if (define_attr_queue != NULL)
    gen_mnemonic_attr ();

  return !have_error;
}

/* Programs that don't have their own options can use this entry point
   instead.  */
bool
init_rtx_reader_args (int argc, char **argv)
{
  return init_rtx_reader_args_cb (argc, argv, 0);
}

/* The entry point for reading a single rtx from an md file.  */

rtx
read_md_rtx (int *lineno, int *seqnr)
{
  struct queue_elem **queue, *elem;
  rtx desc;

 discard:

  /* Read all patterns from a given queue before moving on to the next.  */
  if (define_attr_queue != NULL)
    queue = &define_attr_queue;
  else if (define_pred_queue != NULL)
    queue = &define_pred_queue;
  else if (define_insn_queue != NULL)
    queue = &define_insn_queue;
  else if (other_queue != NULL)
    queue = &other_queue;
  else
    return NULL_RTX;

  elem = *queue;
  *queue = elem->next;
  desc = elem->data;
  read_md_filename = elem->filename;
  *lineno = elem->lineno;
  *seqnr = sequence_num;

  free (elem);

  /* Discard insn patterns which we know can never match (because
     their C test is provably always false).  If insn_elision is
     false, our caller needs to see all the patterns.  Note that the
     elided patterns are never counted by the sequence numbering; it
     it is the caller's responsibility, when insn_elision is false, not
     to use elided pattern numbers for anything.  */
  switch (GET_CODE (desc))
    {
    case DEFINE_INSN:
    case DEFINE_EXPAND:
      if (maybe_eval_c_test (XSTR (desc, 2)) != 0)
	sequence_num++;
      else if (insn_elision)
	goto discard;

      /* *seqnr is used here so the name table will match caller's
	 idea of insn numbering, whether or not elision is active.  */
      record_insn_name (*seqnr, XSTR (desc, 0));
      break;

    case DEFINE_SPLIT:
    case DEFINE_PEEPHOLE:
    case DEFINE_PEEPHOLE2:
      if (maybe_eval_c_test (XSTR (desc, 1)) != 0)
	sequence_num++;
      else if (insn_elision)
	    goto discard;
      break;

    default:
      break;
    }

  return desc;
}

/* Helper functions for insn elision.  */

/* Compute a hash function of a c_test structure, which is keyed
   by its ->expr field.  */
hashval_t
hash_c_test (const void *x)
{
  const struct c_test *a = (const struct c_test *) x;
  const unsigned char *base, *s = (const unsigned char *) a->expr;
  hashval_t hash;
  unsigned char c;
  unsigned int len;

  base = s;
  hash = 0;

  while ((c = *s++) != '\0')
    {
      hash += c + (c << 17);
      hash ^= hash >> 2;
    }

  len = s - base;
  hash += len + (len << 17);
  hash ^= hash >> 2;

  return hash;
}

/* Compare two c_test expression structures.  */
int
cmp_c_test (const void *x, const void *y)
{
  const struct c_test *a = (const struct c_test *) x;
  const struct c_test *b = (const struct c_test *) y;

  return !strcmp (a->expr, b->expr);
}

/* Given a string representing a C test expression, look it up in the
   condition_table and report whether or not its value is known
   at compile time.  Returns a tristate: 1 for known true, 0 for
   known false, -1 for unknown.  */
int
maybe_eval_c_test (const char *expr)
{
  const struct c_test *test;
  struct c_test dummy;

  if (expr[0] == 0)
    return 1;

  dummy.expr = expr;
  test = (const struct c_test *)htab_find (condition_table, &dummy);
  if (!test)
    return -1;
  return test->value;
}

/* Record the C test expression EXPR in the condition_table, with
   value VAL.  Duplicates clobber previous entries.  */

void
add_c_test (const char *expr, int value)
{
  struct c_test *test;

  if (expr[0] == 0)
    return;

  test = XNEW (struct c_test);
  test->expr = expr;
  test->value = value;

  *(htab_find_slot (condition_table, test, INSERT)) = test;
}

/* For every C test, call CALLBACK with two arguments: a pointer to
   the condition structure and INFO.  Stops when CALLBACK returns zero.  */
void
traverse_c_tests (htab_trav callback, void *info)
{
  if (condition_table)
    htab_traverse (condition_table, callback, info);
}

/* Helper functions for define_predicate and define_special_predicate
   processing.  Shared between genrecog.c and genpreds.c.  */

static htab_t predicate_table;
struct pred_data *first_predicate;
static struct pred_data **last_predicate = &first_predicate;

static hashval_t
hash_struct_pred_data (const void *ptr)
{
  return htab_hash_string (((const struct pred_data *)ptr)->name);
}

static int
eq_struct_pred_data (const void *a, const void *b)
{
  return !strcmp (((const struct pred_data *)a)->name,
		  ((const struct pred_data *)b)->name);
}

struct pred_data *
lookup_predicate (const char *name)
{
  struct pred_data key;
  key.name = name;
  return (struct pred_data *) htab_find (predicate_table, &key);
}

/* Record that predicate PRED can accept CODE.  */

void
add_predicate_code (struct pred_data *pred, enum rtx_code code)
{
  if (!pred->codes[code])
    {
      pred->num_codes++;
      pred->codes[code] = true;

      if (GET_RTX_CLASS (code) != RTX_CONST_OBJ)
	pred->allows_non_const = true;

      if (code != REG
	  && code != SUBREG
	  && code != MEM
	  && code != CONCAT
	  && code != PARALLEL
	  && code != STRICT_LOW_PART)
	pred->allows_non_lvalue = true;

      if (pred->num_codes == 1)
	pred->singleton = code;
      else if (pred->num_codes == 2)
	pred->singleton = UNKNOWN;
    }
}

void
add_predicate (struct pred_data *pred)
{
  void **slot = htab_find_slot (predicate_table, pred, INSERT);
  if (*slot)
    {
      error ("duplicate predicate definition for '%s'", pred->name);
      return;
    }
  *slot = pred;
  *last_predicate = pred;
  last_predicate = &pred->next;
}

/* This array gives the initial content of the predicate table.  It
   has entries for all predicates defined in recog.c.  */

struct std_pred_table
{
  const char *name;
  bool special;
  bool allows_const_p;
  RTX_CODE codes[NUM_RTX_CODE];
};

static const struct std_pred_table std_preds[] = {
  {"general_operand", false, true, {SUBREG, REG, MEM}},
  {"address_operand", true, true, {SUBREG, REG, MEM, PLUS, MINUS, MULT}},
  {"register_operand", false, false, {SUBREG, REG}},
  {"pmode_register_operand", true, false, {SUBREG, REG}},
  {"scratch_operand", false, false, {SCRATCH, REG}},
  {"immediate_operand", false, true, {UNKNOWN}},
  {"const_int_operand", false, false, {CONST_INT}},
  {"const_double_operand", false, false, {CONST_INT, CONST_DOUBLE}},
  {"nonimmediate_operand", false, false, {SUBREG, REG, MEM}},
  {"nonmemory_operand", false, true, {SUBREG, REG}},
  {"push_operand", false, false, {MEM}},
  {"pop_operand", false, false, {MEM}},
  {"memory_operand", false, false, {SUBREG, MEM}},
  {"indirect_operand", false, false, {SUBREG, MEM}},
  {"ordered_comparison_operator", false, false, {EQ, NE,
						 LE, LT, GE, GT,
						 LEU, LTU, GEU, GTU}},
  {"comparison_operator", false, false, {EQ, NE,
					 LE, LT, GE, GT,
					 LEU, LTU, GEU, GTU,
					 UNORDERED, ORDERED,
					 UNEQ, UNGE, UNGT,
					 UNLE, UNLT, LTGT}}
};
#define NUM_KNOWN_STD_PREDS ARRAY_SIZE (std_preds)

/* Initialize the table of predicate definitions, starting with
   the information we have on generic predicates.  */

static void
init_predicate_table (void)
{
  size_t i, j;
  struct pred_data *pred;

  predicate_table = htab_create_alloc (37, hash_struct_pred_data,
				       eq_struct_pred_data, 0,
				       xcalloc, free);

  for (i = 0; i < NUM_KNOWN_STD_PREDS; i++)
    {
      pred = XCNEW (struct pred_data);
      pred->name = std_preds[i].name;
      pred->special = std_preds[i].special;

      for (j = 0; std_preds[i].codes[j] != 0; j++)
	add_predicate_code (pred, std_preds[i].codes[j]);

      if (std_preds[i].allows_const_p)
	for (j = 0; j < NUM_RTX_CODE; j++)
	  if (GET_RTX_CLASS (j) == RTX_CONST_OBJ)
	    add_predicate_code (pred, (enum rtx_code) j);

      add_predicate (pred);
    }
}

/* These functions allow linkage with print-rtl.c.  Also, some generators
   like to annotate their output with insn names.  */

/* Holds an array of names indexed by insn_code_number.  */
static char **insn_name_ptr = 0;
static int insn_name_ptr_size = 0;

const char *
get_insn_name (int code)
{
  if (code < insn_name_ptr_size)
    return insn_name_ptr[code];
  else
    return NULL;
}

static void
record_insn_name (int code, const char *name)
{
  static const char *last_real_name = "insn";
  static int last_real_code = 0;
  char *new_name;

  if (insn_name_ptr_size <= code)
    {
      int new_size;
      new_size = (insn_name_ptr_size ? insn_name_ptr_size * 2 : 512);
      insn_name_ptr = XRESIZEVEC (char *, insn_name_ptr, new_size);
      memset (insn_name_ptr + insn_name_ptr_size, 0,
	      sizeof(char *) * (new_size - insn_name_ptr_size));
      insn_name_ptr_size = new_size;
    }

  if (!name || name[0] == '\0')
    {
      new_name = XNEWVAR (char, strlen (last_real_name) + 10);
      sprintf (new_name, "%s+%d", last_real_name, code - last_real_code);
    }
  else
    {
      last_real_name = new_name = xstrdup (name);
      last_real_code = code;
    }

  insn_name_ptr[code] = new_name;
}<|MERGE_RESOLUTION|>--- conflicted
+++ resolved
@@ -230,11 +230,7 @@
 
 	/* Queue them.  */
 	insn_elem
-<<<<<<< HEAD
-	  = queue_pattern (desc, &define_insn_tail, read_rtx_filename,
-=======
 	  = queue_pattern (desc, &define_insn_tail, read_md_filename,
->>>>>>> b56a5220
 			   lineno);
 	split_elem
 	  = queue_pattern (split, &other_tail, read_md_filename, lineno);
@@ -759,11 +755,7 @@
 	  XVECEXP (split, 2, i) = pattern;
 	}
       /* Add the new split to the queue.  */
-<<<<<<< HEAD
-      queue_pattern (split, &other_tail, read_rtx_filename,
-=======
       queue_pattern (split, &other_tail, read_md_filename,
->>>>>>> b56a5220
 		     insn_elem->split->lineno);
     }
 }
@@ -809,45 +801,12 @@
    MNEMONIC_HTAB.  A trailing zero end character is appendend to STR
    and a permanent heap copy of STR is created.  */
 
-<<<<<<< HEAD
-  /* First we loop over all the options.  */
-  for (i = 1; i < argc; i++)
-    {
-      if (argv[i][0] != '-')
-	continue;
-
-      c = argv[i][1];
-      switch (c)
-	{
-	case 'I':		/* Add directory to path for includes.  */
-	  {
-	    struct file_name_list *dirtmp;
-
-	    dirtmp = XNEW (struct file_name_list);
-	    dirtmp->next = 0;	/* New one goes on the end */
-	    if (first_dir_md_include == 0)
-	      first_dir_md_include = dirtmp;
-	    else
-	      last_dir_md_include->next = dirtmp;
-	    last_dir_md_include = dirtmp;	/* Tail follows the last one */
-	    if (argv[i][1] == 'I' && argv[i][2] != 0)
-	      dirtmp->fname = argv[i] + 2;
-	    else if (i + 1 == argc)
-	      fatal ("directory name missing after -I option");
-	    else
-	      dirtmp->fname = argv[++i];
-	    if (strlen (dirtmp->fname) > max_include_len)
-	      max_include_len = strlen (dirtmp->fname);
-	  }
-	  break;
-=======
 static void
 add_mnemonic_string (htab_t mnemonic_htab, const char *str, int len)
 {
   char *new_str;
   void **slot;
   char *str_zero = (char*)alloca (len + 1);
->>>>>>> b56a5220
 
   memcpy (str_zero, str, len);
   str_zero[len] = '\0';
@@ -912,26 +871,6 @@
 			 || (*cp >= 'a' && *cp <= 'z')))
 
 	{
-<<<<<<< HEAD
-	  if (argv[i][1] == '\0')
-	    {
-	      /* Read stdin.  */
-	      if (already_read_stdin)
-		fatal ("cannot read standard input twice");
-
-	      base_dir = NULL;
-	      read_rtx_filename = in_fname = "<stdin>";
-	      read_rtx_lineno = 1;
-	      input_file = stdin;
-	      already_read_stdin = true;
-
-	      while (read_rtx (input_file, &desc, &lineno))
-		process_rtx (desc, lineno);
-	      fclose (input_file);
-	      continue;
-	    }
-	  else if (argv[i][1] == '-' && argv[i][2] == '\0')
-=======
 	  obstack_1grow (&string_obstack, *cp);
 	  cp++;
 	  size++;
@@ -940,7 +879,6 @@
       while (cp < sp)
 	{
 	  if (*cp == ';' || (*cp == '\\' && cp[1] == 'n'))
->>>>>>> b56a5220
 	    {
 	      /* Don't set a value if there are more than one
 		 instruction in the string.  */
