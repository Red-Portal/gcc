--- conflicted
+++ resolved
@@ -1,5 +1,3 @@
-<<<<<<< HEAD
-=======
 2012-03-18  Joseph Myers  <joseph@codesourcery.com>
 
 	* gcc.pot: Regenerate.
@@ -12,7 +10,6 @@
 
 	* sv.po: Update.
 
->>>>>>> 42ce5858
 2012-03-05  Joseph Myers  <joseph@codesourcery.com>
 
 	* sv.po: Update.
