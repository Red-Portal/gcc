/* A pass for lowering gimple to HSAIL
   Copyright (C) 2013-2016 Free Software Foundation, Inc.
   Contributed by Martin Jambor <mjambor@suse.cz> and
   Martin Liska <mliska@suse.cz>.

This file is part of GCC.

GCC is free software; you can redistribute it and/or modify
it under the terms of the GNU General Public License as published by
the Free Software Foundation; either version 3, or (at your option)
any later version.

GCC is distributed in the hope that it will be useful,
but WITHOUT ANY WARRANTY; without even the implied warranty of
MERCHANTABILITY or FITNESS FOR A PARTICULAR PURPOSE.  See the
GNU General Public License for more details.

You should have received a copy of the GNU General Public License
along with GCC; see the file COPYING3.  If not see
<http://www.gnu.org/licenses/>.  */

#include "config.h"
#include "system.h"
#include "coretypes.h"
#include "memmodel.h"
#include "tm.h"
#include "is-a.h"
#include "hash-table.h"
#include "vec.h"
#include "tree.h"
#include "tree-pass.h"
#include "cfg.h"
#include "function.h"
#include "basic-block.h"
#include "fold-const.h"
#include "gimple.h"
#include "gimple-iterator.h"
#include "bitmap.h"
#include "dumpfile.h"
#include "gimple-pretty-print.h"
#include "diagnostic-core.h"
#include "gimple-ssa.h"
#include "tree-phinodes.h"
#include "stringpool.h"
#include "tree-vrp.h"
#include "tree-ssanames.h"
#include "tree-dfa.h"
#include "ssa-iterators.h"
#include "cgraph.h"
#include "print-tree.h"
#include "symbol-summary.h"
#include "hsa.h"
#include "cfghooks.h"
#include "tree-cfg.h"
#include "cfgloop.h"
#include "cfganal.h"
#include "builtins.h"
#include "params.h"
#include "gomp-constants.h"
#include "internal-fn.h"
#include "builtins.h"
#include "stor-layout.h"

/* Print a warning message and set that we have seen an error.  */

#define HSA_SORRY_ATV(location, message, ...) \
  do \
  { \
    hsa_fail_cfun (); \
    if (warning_at (EXPR_LOCATION (hsa_cfun->m_decl), OPT_Whsa, \
		    HSA_SORRY_MSG)) \
      inform (location, message, __VA_ARGS__); \
  } \
  while (false)

/* Same as previous, but highlight a location.  */

#define HSA_SORRY_AT(location, message) \
  do \
  { \
    hsa_fail_cfun (); \
    if (warning_at (EXPR_LOCATION (hsa_cfun->m_decl), OPT_Whsa, \
		    HSA_SORRY_MSG)) \
      inform (location, message); \
  } \
  while (false)

/* Default number of threads used by kernel dispatch.  */

#define HSA_DEFAULT_NUM_THREADS 64

/* Following structures are defined in the final version
   of HSA specification.  */

/* HSA queue packet is shadow structure, originally provided by AMD.  */

struct hsa_queue_packet
{
  uint16_t header;
  uint16_t setup;
  uint16_t workgroup_size_x;
  uint16_t workgroup_size_y;
  uint16_t workgroup_size_z;
  uint16_t reserved0;
  uint32_t grid_size_x;
  uint32_t grid_size_y;
  uint32_t grid_size_z;
  uint32_t private_segment_size;
  uint32_t group_segment_size;
  uint64_t kernel_object;
  void *kernarg_address;
  uint64_t reserved2;
  uint64_t completion_signal;
};

/* HSA queue is shadow structure, originally provided by AMD.  */

struct hsa_queue
{
  int type;
  uint32_t features;
  void *base_address;
  uint64_t doorbell_signal;
  uint32_t size;
  uint32_t reserved1;
  uint64_t id;
};

static struct obstack hsa_obstack;

/* List of pointers to all instructions that come from an object allocator.  */
static vec <hsa_insn_basic *> hsa_instructions;

/* List of pointers to all operands that come from an object allocator.  */
static vec <hsa_op_base *> hsa_operands;

hsa_symbol::hsa_symbol ()
  : m_decl (NULL_TREE), m_name (NULL), m_name_number (0),
    m_directive_offset (0), m_type (BRIG_TYPE_NONE),
    m_segment (BRIG_SEGMENT_NONE), m_linkage (BRIG_LINKAGE_NONE), m_dim (0),
    m_cst_value (NULL), m_global_scope_p (false), m_seen_error (false),
    m_allocation (BRIG_ALLOCATION_AUTOMATIC), m_emitted_to_brig (false)
{
}


hsa_symbol::hsa_symbol (BrigType16_t type, BrigSegment8_t segment,
			BrigLinkage8_t linkage, bool global_scope_p,
			BrigAllocation allocation, BrigAlignment8_t align)
  : m_decl (NULL_TREE), m_name (NULL), m_name_number (0),
    m_directive_offset (0), m_type (type), m_segment (segment),
    m_linkage (linkage), m_dim (0), m_cst_value (NULL),
    m_global_scope_p (global_scope_p), m_seen_error (false),
    m_allocation (allocation), m_emitted_to_brig (false), m_align (align)
{
}

unsigned HOST_WIDE_INT
hsa_symbol::total_byte_size ()
{
  unsigned HOST_WIDE_INT s
    = hsa_type_bit_size (~BRIG_TYPE_ARRAY_MASK & m_type);
  gcc_assert (s % BITS_PER_UNIT == 0);
  s /= BITS_PER_UNIT;

  if (m_dim)
    s *= m_dim;

  return s;
}

/* Forward declaration.  */

static BrigType16_t
hsa_type_for_tree_type (const_tree type, unsigned HOST_WIDE_INT *dim_p,
			bool min32int);

void
hsa_symbol::fillup_for_decl (tree decl)
{
  m_decl = decl;
  m_type = hsa_type_for_tree_type (TREE_TYPE (decl), &m_dim, false);
  if (hsa_seen_error ())
    {
      m_seen_error = true;
      return;
    }

  m_align = MAX (m_align, hsa_natural_alignment (m_type));
}

/* Constructor of class representing global HSA function/kernel information and
   state.  FNDECL is function declaration, KERNEL_P is true if the function
   is going to become a HSA kernel.  If the function has body, SSA_NAMES_COUNT
   should be set to number of SSA names used in the function.
   MODIFIED_CFG is set to true in case we modified control-flow graph
   of the function.  */

hsa_function_representation::hsa_function_representation
  (tree fdecl, bool kernel_p, unsigned ssa_names_count, bool modified_cfg)
  : m_name (NULL),
    m_reg_count (0), m_input_args (vNULL),
    m_output_arg (NULL), m_spill_symbols (vNULL), m_global_symbols (vNULL),
    m_private_variables (vNULL), m_called_functions (vNULL),
    m_called_internal_fns (vNULL), m_hbb_count (0),
    m_in_ssa (true), m_kern_p (kernel_p), m_declaration_p (false),
    m_decl (fdecl), m_internal_fn (NULL), m_shadow_reg (NULL),
    m_kernel_dispatch_count (0), m_maximum_omp_data_size (0),
    m_seen_error (false), m_temp_symbol_count (0), m_ssa_map (),
    m_modified_cfg (modified_cfg)
{
  int sym_init_len = (vec_safe_length (cfun->local_decls) / 2) + 1;;
  m_local_symbols = new hash_table <hsa_noop_symbol_hasher> (sym_init_len);
  m_ssa_map.safe_grow_cleared (ssa_names_count);
}

/* Constructor of class representing HSA function information that
   is derived for an internal function.  */
hsa_function_representation::hsa_function_representation (hsa_internal_fn *fn)
  : m_reg_count (0), m_input_args (vNULL),
    m_output_arg (NULL), m_local_symbols (NULL),
    m_spill_symbols (vNULL), m_global_symbols (vNULL),
    m_private_variables (vNULL), m_called_functions (vNULL),
    m_called_internal_fns (vNULL), m_hbb_count (0),
    m_in_ssa (true), m_kern_p (false), m_declaration_p (true), m_decl (NULL),
    m_internal_fn (fn), m_shadow_reg (NULL), m_kernel_dispatch_count (0),
    m_maximum_omp_data_size (0), m_seen_error (false), m_temp_symbol_count (0),
    m_ssa_map () {}

/* Destructor of class holding function/kernel-wide information and state.  */

hsa_function_representation::~hsa_function_representation ()
{
  /* Kernel names are deallocated at the end of BRIG output when deallocating
     hsa_decl_kernel_mapping.  */
  if (!m_kern_p || m_seen_error)
    free (m_name);

  for (unsigned i = 0; i < m_input_args.length (); i++)
    delete m_input_args[i];
  m_input_args.release ();

  delete m_output_arg;
  delete m_local_symbols;

  for (unsigned i = 0; i < m_spill_symbols.length (); i++)
    delete m_spill_symbols[i];
  m_spill_symbols.release ();

  hsa_symbol *sym;
  for (unsigned i = 0; i < m_global_symbols.iterate (i, &sym); i++)
    if (sym->m_linkage != BRIG_ALLOCATION_PROGRAM)
      delete sym;
  m_global_symbols.release ();

  for (unsigned i = 0; i < m_private_variables.length (); i++)
    delete m_private_variables[i];
  m_private_variables.release ();
  m_called_functions.release ();
  m_ssa_map.release ();

  for (unsigned i = 0; i < m_called_internal_fns.length (); i++)
    delete m_called_internal_fns[i];
}

hsa_op_reg *
hsa_function_representation::get_shadow_reg ()
{
  /* If we compile a function with kernel dispatch and does not set
     an optimization level, the function won't be inlined and
     we return NULL.  */
  if (!m_kern_p)
    return NULL;

  if (m_shadow_reg)
    return m_shadow_reg;

  /* Append the shadow argument.  */
  hsa_symbol *shadow = new hsa_symbol (BRIG_TYPE_U64, BRIG_SEGMENT_KERNARG,
				       BRIG_LINKAGE_FUNCTION);
  m_input_args.safe_push (shadow);
  shadow->m_name = "hsa_runtime_shadow";

  hsa_op_reg *r = new hsa_op_reg (BRIG_TYPE_U64);
  hsa_op_address *addr = new hsa_op_address (shadow);

  hsa_insn_mem *mem = new hsa_insn_mem (BRIG_OPCODE_LD, BRIG_TYPE_U64, r, addr);
  hsa_bb_for_bb (ENTRY_BLOCK_PTR_FOR_FN (cfun))->append_insn (mem);
  m_shadow_reg = r;

  return r;
}

bool hsa_function_representation::has_shadow_reg_p ()
{
  return m_shadow_reg != NULL;
}

void
hsa_function_representation::init_extra_bbs ()
{
  hsa_init_new_bb (ENTRY_BLOCK_PTR_FOR_FN (cfun));
  hsa_init_new_bb (EXIT_BLOCK_PTR_FOR_FN (cfun));
}

void
hsa_function_representation::update_dominance ()
{
  if (m_modified_cfg)
    {
      free_dominance_info (CDI_DOMINATORS);
      calculate_dominance_info (CDI_DOMINATORS);
    }
}

hsa_symbol *
hsa_function_representation::create_hsa_temporary (BrigType16_t type)
{
  hsa_symbol *s = new hsa_symbol (type, BRIG_SEGMENT_PRIVATE,
				  BRIG_LINKAGE_FUNCTION);
  s->m_name_number = m_temp_symbol_count++;

  hsa_cfun->m_private_variables.safe_push (s);
  return s;
}

BrigLinkage8_t
hsa_function_representation::get_linkage ()
{
  if (m_internal_fn)
    return BRIG_LINKAGE_PROGRAM;

  return m_kern_p || TREE_PUBLIC (m_decl) ?
    BRIG_LINKAGE_PROGRAM : BRIG_LINKAGE_MODULE;
}

/* Hash map of simple OMP builtins.  */
static hash_map <nofree_string_hash, omp_simple_builtin> *omp_simple_builtins
  = NULL;

/* Warning messages for OMP builtins.  */

#define HSA_WARN_LOCK_ROUTINE "support for HSA does not implement OpenMP " \
  "lock routines"
#define HSA_WARN_TIMING_ROUTINE "support for HSA does not implement OpenMP " \
  "timing routines"
#define HSA_WARN_MEMORY_ROUTINE "OpenMP device memory library routines have " \
  "undefined semantics within target regions, support for HSA ignores them"
#define HSA_WARN_AFFINITY "Support for HSA does not implement OpenMP " \
  "affinity feateres"

/* Initialize hash map with simple OMP builtins.  */

static void
hsa_init_simple_builtins ()
{
  if (omp_simple_builtins != NULL)
    return;

  omp_simple_builtins
    = new hash_map <nofree_string_hash, omp_simple_builtin> ();

  omp_simple_builtin omp_builtins[] =
    {
      omp_simple_builtin ("omp_get_initial_device", NULL, false,
			  new hsa_op_immed (GOMP_DEVICE_HOST,
					    (BrigType16_t) BRIG_TYPE_S32)),
      omp_simple_builtin ("omp_is_initial_device", NULL, false,
			  new hsa_op_immed (0, (BrigType16_t) BRIG_TYPE_S32)),
      omp_simple_builtin ("omp_get_dynamic", NULL, false,
			  new hsa_op_immed (0, (BrigType16_t) BRIG_TYPE_S32)),
      omp_simple_builtin ("omp_set_dynamic", NULL, false, NULL),
      omp_simple_builtin ("omp_init_lock", HSA_WARN_LOCK_ROUTINE, true),
      omp_simple_builtin ("omp_init_lock_with_hint", HSA_WARN_LOCK_ROUTINE,
			  true),
      omp_simple_builtin ("omp_init_nest_lock_with_hint", HSA_WARN_LOCK_ROUTINE,
			  true),
      omp_simple_builtin ("omp_destroy_lock", HSA_WARN_LOCK_ROUTINE, true),
      omp_simple_builtin ("omp_set_lock", HSA_WARN_LOCK_ROUTINE, true),
      omp_simple_builtin ("omp_unset_lock", HSA_WARN_LOCK_ROUTINE, true),
      omp_simple_builtin ("omp_test_lock", HSA_WARN_LOCK_ROUTINE, true),
      omp_simple_builtin ("omp_get_wtime", HSA_WARN_TIMING_ROUTINE, true),
      omp_simple_builtin ("omp_get_wtick", HSA_WARN_TIMING_ROUTINE, true),
      omp_simple_builtin ("omp_target_alloc", HSA_WARN_MEMORY_ROUTINE, false,
			  new hsa_op_immed (0, (BrigType16_t) BRIG_TYPE_U64)),
      omp_simple_builtin ("omp_target_free", HSA_WARN_MEMORY_ROUTINE, false),
      omp_simple_builtin ("omp_target_is_present", HSA_WARN_MEMORY_ROUTINE,
			  false,
			  new hsa_op_immed (-1, (BrigType16_t) BRIG_TYPE_S32)),
      omp_simple_builtin ("omp_target_memcpy", HSA_WARN_MEMORY_ROUTINE, false,
			  new hsa_op_immed (-1, (BrigType16_t) BRIG_TYPE_S32)),
      omp_simple_builtin ("omp_target_memcpy_rect", HSA_WARN_MEMORY_ROUTINE,
			  false,
			  new hsa_op_immed (-1, (BrigType16_t) BRIG_TYPE_S32)),
      omp_simple_builtin ("omp_target_associate_ptr", HSA_WARN_MEMORY_ROUTINE,
			  false,
			  new hsa_op_immed (-1, (BrigType16_t) BRIG_TYPE_S32)),
      omp_simple_builtin ("omp_target_disassociate_ptr",
			  HSA_WARN_MEMORY_ROUTINE,
			  false,
			  new hsa_op_immed (-1, (BrigType16_t) BRIG_TYPE_S32)),
      omp_simple_builtin ("omp_set_max_active_levels",
			  "Support for HSA only allows only one active level, "
			  "call to omp_set_max_active_levels will be ignored "
			  "in the generated HSAIL",
			  false, NULL),
      omp_simple_builtin ("omp_get_max_active_levels", NULL, false,
			  new hsa_op_immed (1, (BrigType16_t) BRIG_TYPE_S32)),
      omp_simple_builtin ("omp_in_final", NULL, false,
			  new hsa_op_immed (0, (BrigType16_t) BRIG_TYPE_S32)),
      omp_simple_builtin ("omp_get_proc_bind", HSA_WARN_AFFINITY, false,
			  new hsa_op_immed (0, (BrigType16_t) BRIG_TYPE_S32)),
      omp_simple_builtin ("omp_get_num_places", HSA_WARN_AFFINITY, false,
			  new hsa_op_immed (0, (BrigType16_t) BRIG_TYPE_S32)),
      omp_simple_builtin ("omp_get_place_num_procs", HSA_WARN_AFFINITY, false,
			  new hsa_op_immed (0, (BrigType16_t) BRIG_TYPE_S32)),
      omp_simple_builtin ("omp_get_place_proc_ids", HSA_WARN_AFFINITY, false,
			  NULL),
      omp_simple_builtin ("omp_get_place_num", HSA_WARN_AFFINITY, false,
			  new hsa_op_immed (-1, (BrigType16_t) BRIG_TYPE_S32)),
      omp_simple_builtin ("omp_get_partition_num_places", HSA_WARN_AFFINITY,
			  false,
			  new hsa_op_immed (0, (BrigType16_t) BRIG_TYPE_S32)),
      omp_simple_builtin ("omp_get_partition_place_nums", HSA_WARN_AFFINITY,
			  false, NULL),
      omp_simple_builtin ("omp_set_default_device",
			  "omp_set_default_device has undefined semantics "
			  "within target regions, support for HSA ignores it",
			  false, NULL),
      omp_simple_builtin ("omp_get_default_device",
			  "omp_get_default_device has undefined semantics "
			  "within target regions, support for HSA ignores it",
			  false,
			  new hsa_op_immed (0, (BrigType16_t) BRIG_TYPE_S32)),
      omp_simple_builtin ("omp_get_num_devices",
			  "omp_get_num_devices has undefined semantics "
			  "within target regions, support for HSA ignores it",
			  false,
			  new hsa_op_immed (0, (BrigType16_t) BRIG_TYPE_S32)),
      omp_simple_builtin ("omp_get_num_procs", NULL, true, NULL),
      omp_simple_builtin ("omp_get_cancellation", NULL, true, NULL),
      omp_simple_builtin ("omp_set_nested", NULL, true, NULL),
      omp_simple_builtin ("omp_get_nested", NULL, true, NULL),
      omp_simple_builtin ("omp_set_schedule", NULL, true, NULL),
      omp_simple_builtin ("omp_get_schedule", NULL, true, NULL),
      omp_simple_builtin ("omp_get_thread_limit", NULL, true, NULL),
      omp_simple_builtin ("omp_get_team_size", NULL, true, NULL),
      omp_simple_builtin ("omp_get_ancestor_thread_num", NULL, true, NULL),
      omp_simple_builtin ("omp_get_max_task_priority", NULL, true, NULL)
    };

  unsigned count = sizeof (omp_builtins) / sizeof (omp_simple_builtin);

  for (unsigned i = 0; i < count; i++)
    omp_simple_builtins->put (omp_builtins[i].m_name, omp_builtins[i]);
}

/* Allocate HSA structures that we need only while generating with this.  */

static void
hsa_init_data_for_cfun ()
{
  hsa_init_compilation_unit_data ();
  gcc_obstack_init (&hsa_obstack);
}

/* Deinitialize HSA subsystem and free all allocated memory.  */

static void
hsa_deinit_data_for_cfun (void)
{
  basic_block bb;

  FOR_ALL_BB_FN (bb, cfun)
    if (bb->aux)
      {
	hsa_bb *hbb = hsa_bb_for_bb (bb);
	hbb->~hsa_bb ();
	bb->aux = NULL;
      }

  for (unsigned int i = 0; i < hsa_operands.length (); i++)
    hsa_destroy_operand (hsa_operands[i]);

  hsa_operands.release ();

  for (unsigned i = 0; i < hsa_instructions.length (); i++)
    hsa_destroy_insn (hsa_instructions[i]);

  hsa_instructions.release ();

  if (omp_simple_builtins != NULL)
    {
      delete omp_simple_builtins;
      omp_simple_builtins = NULL;
    }

  obstack_free (&hsa_obstack, NULL);
  delete hsa_cfun;
}

/* Return the type which holds addresses in the given SEGMENT.  */

static BrigType16_t
hsa_get_segment_addr_type (BrigSegment8_t segment)
{
  switch (segment)
    {
    case BRIG_SEGMENT_NONE:
      gcc_unreachable ();

    case BRIG_SEGMENT_FLAT:
    case BRIG_SEGMENT_GLOBAL:
    case BRIG_SEGMENT_READONLY:
    case BRIG_SEGMENT_KERNARG:
      return hsa_machine_large_p () ? BRIG_TYPE_U64 : BRIG_TYPE_U32;

    case BRIG_SEGMENT_GROUP:
    case BRIG_SEGMENT_PRIVATE:
    case BRIG_SEGMENT_SPILL:
    case BRIG_SEGMENT_ARG:
      return BRIG_TYPE_U32;
    }
  gcc_unreachable ();
}

/* Return integer brig type according to provided SIZE in bytes.  If SIGN
   is set to true, return signed integer type.  */

static BrigType16_t
get_integer_type_by_bytes (unsigned size, bool sign)
{
  if (sign)
    switch (size)
      {
      case 1:
	return BRIG_TYPE_S8;
      case 2:
	return BRIG_TYPE_S16;
      case 4:
	return BRIG_TYPE_S32;
      case 8:
	return BRIG_TYPE_S64;
      default:
	break;
      }
  else
    switch (size)
      {
      case 1:
	return BRIG_TYPE_U8;
      case 2:
	return BRIG_TYPE_U16;
      case 4:
	return BRIG_TYPE_U32;
      case 8:
	return BRIG_TYPE_U64;
      default:
	break;
      }

  return 0;
}

/* Return HSA type for tree TYPE, which has to fit into BrigType16_t.  Pointers
   are assumed to use flat addressing.  If min32int is true, always expand
   integer types to one that has at least 32 bits.  */

static BrigType16_t
hsa_type_for_scalar_tree_type (const_tree type, bool min32int)
{
  HOST_WIDE_INT bsize;
  const_tree base;
  BrigType16_t res = BRIG_TYPE_NONE;

  gcc_checking_assert (TYPE_P (type));
  gcc_checking_assert (!AGGREGATE_TYPE_P (type));
  if (POINTER_TYPE_P (type))
    return hsa_get_segment_addr_type (BRIG_SEGMENT_FLAT);

  if (TREE_CODE (type) == VECTOR_TYPE || TREE_CODE (type) == COMPLEX_TYPE)
    base = TREE_TYPE (type);
  else
    base = type;

  if (!tree_fits_uhwi_p (TYPE_SIZE (base)))
    {
      HSA_SORRY_ATV (EXPR_LOCATION (type),
		     "support for HSA does not implement huge or "
		     "variable-sized type %T", type);
      return res;
    }

  bsize = tree_to_uhwi (TYPE_SIZE (base));
  unsigned byte_size = bsize / BITS_PER_UNIT;
  if (INTEGRAL_TYPE_P (base))
    res = get_integer_type_by_bytes (byte_size, !TYPE_UNSIGNED (base));
  else if (SCALAR_FLOAT_TYPE_P (base))
    {
      switch (bsize)
	{
	case 16:
	  res = BRIG_TYPE_F16;
	  break;
	case 32:
	  res = BRIG_TYPE_F32;
	  break;
	case 64:
	  res = BRIG_TYPE_F64;
	  break;
	default:
	  break;
	}
    }

  if (res == BRIG_TYPE_NONE)
    {
      HSA_SORRY_ATV (EXPR_LOCATION (type),
		     "support for HSA does not implement type %T", type);
      return res;
    }

  if (TREE_CODE (type) == VECTOR_TYPE)
    {
      HOST_WIDE_INT tsize = tree_to_uhwi (TYPE_SIZE (type));

      if (bsize == tsize)
	{
	  HSA_SORRY_ATV (EXPR_LOCATION (type),
			 "support for HSA does not implement a vector type "
			 "where a type and unit size are equal: %T", type);
	  return res;
	}

      switch (tsize)
	{
	case 32:
	  res |= BRIG_TYPE_PACK_32;
	  break;
	case 64:
	  res |= BRIG_TYPE_PACK_64;
	  break;
	case 128:
	  res |= BRIG_TYPE_PACK_128;
	  break;
	default:
	  HSA_SORRY_ATV (EXPR_LOCATION (type),
			 "support for HSA does not implement type %T", type);
	}
    }

  if (min32int)
    {
      /* Registers/immediate operands can only be 32bit or more except for
	 f16.  */
      if (res == BRIG_TYPE_U8 || res == BRIG_TYPE_U16)
	res = BRIG_TYPE_U32;
      else if (res == BRIG_TYPE_S8 || res == BRIG_TYPE_S16)
	res = BRIG_TYPE_S32;
    }

  if (TREE_CODE (type) == COMPLEX_TYPE)
    {
      unsigned bsize = 2 * hsa_type_bit_size (res);
      res = hsa_bittype_for_bitsize (bsize);
    }

  return res;
}

/* Returns the BRIG type we need to load/store entities of TYPE.  */

static BrigType16_t
mem_type_for_type (BrigType16_t type)
{
  /* HSA has non-intuitive constraints on load/store types.  If it's
     a bit-type it _must_ be B128, if it's not a bit-type it must be
     64bit max.  So for loading entities of 128 bits (e.g. vectors)
     we have to to B128, while for loading the rest we have to use the
     input type (??? or maybe also flattened to a equally sized non-vector
     unsigned type?).  */
  if ((type & BRIG_TYPE_PACK_MASK) == BRIG_TYPE_PACK_128)
    return BRIG_TYPE_B128;
  else if (hsa_btype_p (type) || hsa_type_packed_p (type))
    {
      unsigned bitsize = hsa_type_bit_size (type);
      if (bitsize < 128)
	return hsa_uint_for_bitsize (bitsize);
      else
	return hsa_bittype_for_bitsize (bitsize);
    }
  return type;
}

/* Return HSA type for tree TYPE.  If it cannot fit into BrigType16_t, some
   kind of array will be generated, setting DIM appropriately.  Otherwise, it
   will be set to zero.  */

static BrigType16_t
hsa_type_for_tree_type (const_tree type, unsigned HOST_WIDE_INT *dim_p = NULL,
			bool min32int = false)
{
  gcc_checking_assert (TYPE_P (type));
  if (!tree_fits_uhwi_p (TYPE_SIZE_UNIT (type)))
    {
      HSA_SORRY_ATV (EXPR_LOCATION (type), "support for HSA does not "
		     "implement huge or variable-sized type %T", type);
      return BRIG_TYPE_NONE;
    }

  if (RECORD_OR_UNION_TYPE_P (type))
    {
      if (dim_p)
	*dim_p = tree_to_uhwi (TYPE_SIZE_UNIT (type));
      return BRIG_TYPE_U8 | BRIG_TYPE_ARRAY;
    }

  if (TREE_CODE (type) == ARRAY_TYPE)
    {
      /* We try to be nice and use the real base-type when this is an array of
	 scalars and only resort to an array of bytes if the type is more
	 complex.  */

      unsigned HOST_WIDE_INT dim = 1;

      while (TREE_CODE (type) == ARRAY_TYPE)
	{
	  tree domain = TYPE_DOMAIN (type);
	  if (!TYPE_MIN_VALUE (domain)
	      || !TYPE_MAX_VALUE (domain)
	      || !tree_fits_shwi_p (TYPE_MIN_VALUE (domain))
	      || !tree_fits_shwi_p (TYPE_MAX_VALUE (domain)))
	    {
	      HSA_SORRY_ATV (EXPR_LOCATION (type),
			     "support for HSA does not implement array %T with "
			     "unknown bounds", type);
	      return BRIG_TYPE_NONE;
	    }
	  HOST_WIDE_INT min = tree_to_shwi (TYPE_MIN_VALUE (domain));
	  HOST_WIDE_INT max = tree_to_shwi (TYPE_MAX_VALUE (domain));
	  dim = dim * (unsigned HOST_WIDE_INT) (max - min + 1);
	  type = TREE_TYPE (type);
	}

      BrigType16_t res;
      if (RECORD_OR_UNION_TYPE_P (type))
	{
	  dim = dim * tree_to_uhwi (TYPE_SIZE_UNIT (type));
	  res = BRIG_TYPE_U8;
	}
      else
	res = hsa_type_for_scalar_tree_type (type, false);

      if (dim_p)
	*dim_p = dim;
      return res | BRIG_TYPE_ARRAY;
    }

  /* Scalar case: */
  if (dim_p)
    *dim_p = 0;

  return hsa_type_for_scalar_tree_type (type, min32int);
}

/* Returns true if converting from STYPE into DTYPE needs the _CVT
   opcode.  If false a normal _MOV is enough.  */

static bool
hsa_needs_cvt (BrigType16_t dtype, BrigType16_t stype)
{
  if (hsa_btype_p (dtype))
    return false;

  /* float <-> int conversions are real converts.  */
  if (hsa_type_float_p (dtype) != hsa_type_float_p (stype))
    return true;
  /* When both types have different size, then we need CVT as well.  */
  if (hsa_type_bit_size (dtype) != hsa_type_bit_size (stype))
    return true;
  return false;
}

/* Return declaration name if exists.  */

const char *
hsa_get_declaration_name (tree decl)
{
  if (!DECL_NAME (decl))
    {
      char buf[64];
      snprintf (buf, 64, "__hsa_anon_%i", DECL_UID (decl));
      size_t len = strlen (buf);
      char *copy = (char *) obstack_alloc (&hsa_obstack, len + 1);
      memcpy (copy, buf, len + 1);
      return copy;
    }

  tree name_tree;
  if (TREE_CODE (decl) == FUNCTION_DECL
      || (TREE_CODE (decl) == VAR_DECL && is_global_var (decl)))
    name_tree = DECL_ASSEMBLER_NAME (decl);
  else
    name_tree = DECL_NAME (decl);

  const char *name = IDENTIFIER_POINTER (name_tree);
  /* User-defined assembly names have prepended asterisk symbol.  */
  if (name[0] == '*')
    name++;

  return name;
}

/* Lookup or create the associated hsa_symbol structure with a given VAR_DECL
   or lookup the hsa_structure corresponding to a PARM_DECL.  */

static hsa_symbol *
get_symbol_for_decl (tree decl)
{
  hsa_symbol **slot;
  hsa_symbol dummy (BRIG_TYPE_NONE, BRIG_SEGMENT_NONE, BRIG_LINKAGE_NONE);

  gcc_assert (TREE_CODE (decl) == PARM_DECL
	      || TREE_CODE (decl) == RESULT_DECL
<<<<<<< HEAD
	      || TREE_CODE (decl) == VAR_DECL
	      || TREE_CODE (decl) == CONST_DECL);

  dummy.m_decl = decl;

  bool is_in_global_vars = ((TREE_CODE (decl) == VAR_DECL)
			    && !decl_function_context (decl));
=======
	      || VAR_P (decl));

  dummy.m_decl = decl;

  bool is_in_global_vars = VAR_P (decl) && is_global_var (decl);
>>>>>>> bb75c3de

  if (is_in_global_vars)
    slot = hsa_global_variable_symbols->find_slot (&dummy, INSERT);
  else
    slot = hsa_cfun->m_local_symbols->find_slot (&dummy, INSERT);

  gcc_checking_assert (slot);
  if (*slot)
    {
      hsa_symbol *sym = (*slot);

      /* If the symbol is problematic, mark current function also as
	 problematic.  */
      if (sym->m_seen_error)
	hsa_fail_cfun ();

      /* PR hsa/70234: If a global variable was marked to be emitted,
	 but HSAIL generation of a function using the variable fails,
	 we should retry to emit the variable in context of a different
	 function.

	 Iterate elements whether a symbol is already in m_global_symbols
	 of not.  */
        if (is_in_global_vars && !sym->m_emitted_to_brig)
	  {
	    for (unsigned i = 0; i < hsa_cfun->m_global_symbols.length (); i++)
	      if (hsa_cfun->m_global_symbols[i] == sym)
		return *slot;
	    hsa_cfun->m_global_symbols.safe_push (sym);
	  }

      return *slot;
    }
  else
    {
      hsa_symbol *sym;
<<<<<<< HEAD
      /* PARM_DECLs and RESULT_DECL should be already in m_local_symbols.  */
      gcc_assert (TREE_CODE (decl) == VAR_DECL
		  || TREE_CODE (decl) == CONST_DECL);
=======
      gcc_assert (VAR_P (decl));
>>>>>>> bb75c3de
      BrigAlignment8_t align = hsa_object_alignment (decl);

      if (is_in_global_vars)
	{
	  gcc_checking_assert (TREE_CODE (decl) != CONST_DECL);
	  sym = new hsa_symbol (BRIG_TYPE_NONE, BRIG_SEGMENT_GLOBAL,
				BRIG_LINKAGE_PROGRAM, true,
				BRIG_ALLOCATION_PROGRAM, align);
	  hsa_cfun->m_global_symbols.safe_push (sym);
	  sym->fillup_for_decl (decl);
	  if (sym->m_align > align)
	    {
	      sym->m_seen_error = true;
	      HSA_SORRY_ATV (EXPR_LOCATION (decl),
			     "HSA specification requires that %E is at least "
			     "naturally aligned", decl);
	    }
	}
      else
	{
	  /* As generation of efficient memory copy instructions relies
	     on alignment greater or equal to 8 bytes,
	     we need to increase alignment of all aggregate types.. */
	  if (AGGREGATE_TYPE_P (TREE_TYPE (decl)))
	    align = MAX ((BrigAlignment8_t) BRIG_ALIGNMENT_8, align);

<<<<<<< HEAD
	  BrigAllocation allocation = BRIG_ALLOCATION_AUTOMATIC;
	  BrigSegment8_t segment;
	  if (TREE_CODE (decl) == CONST_DECL)
	    {
	      segment = BRIG_SEGMENT_READONLY;
	      allocation = BRIG_ALLOCATION_AGENT;
	    }
	  else if (lookup_attribute ("hsa_group_segment",
				     DECL_ATTRIBUTES (decl)))
	    segment = BRIG_SEGMENT_GROUP;
	  else if (TREE_STATIC (decl)
		   || lookup_attribute ("hsa_global_segment",
					DECL_ATTRIBUTES (decl)))
	    segment = BRIG_SEGMENT_GLOBAL;
	  else
	    segment = BRIG_SEGMENT_PRIVATE;
=======
	  /* PARM_DECL and RESULT_DECL should be already in m_local_symbols.  */
	  gcc_assert (VAR_P (decl));
>>>>>>> bb75c3de

	  sym = new hsa_symbol (BRIG_TYPE_NONE, segment, BRIG_LINKAGE_FUNCTION,
				false, allocation, align);
	  sym->fillup_for_decl (decl);
	  hsa_cfun->m_private_variables.safe_push (sym);
	}

      sym->m_name = hsa_get_declaration_name (decl);
      *slot = sym;
      return sym;
    }
}

/* For a given HSA function declaration, return a host
   function declaration.  */

tree
hsa_get_host_function (tree decl)
{
  hsa_function_summary *s
    = hsa_summaries->get (cgraph_node::get_create (decl));
  gcc_assert (s->m_kind != HSA_NONE);
  gcc_assert (s->m_gpu_implementation_p);

  return s->m_bound_function ? s->m_bound_function->decl : NULL;
}

/* Return true if function DECL has a host equivalent function.  */

static char *
get_brig_function_name (tree decl)
{
  tree d = decl;

  hsa_function_summary *s = hsa_summaries->get (cgraph_node::get_create (d));
  if (s->m_kind != HSA_NONE
      && s->m_gpu_implementation_p
      && s->m_bound_function)
    d = s->m_bound_function->decl;

  /* IPA split can create a function that has no host equivalent.  */
  if (d == NULL)
    d = decl;

  char *name = xstrdup (hsa_get_declaration_name (d));
  hsa_sanitize_name (name);

  return name;
}

/* Create a spill symbol of type TYPE.  */

hsa_symbol *
hsa_get_spill_symbol (BrigType16_t type)
{
  hsa_symbol *sym = new hsa_symbol (type, BRIG_SEGMENT_SPILL,
				    BRIG_LINKAGE_FUNCTION);
  hsa_cfun->m_spill_symbols.safe_push (sym);
  return sym;
}

/* Create a symbol for a read-only string constant.  */
hsa_symbol *
hsa_get_string_cst_symbol (tree string_cst)
{
  gcc_checking_assert (TREE_CODE (string_cst) == STRING_CST);

  hsa_symbol **slot = hsa_cfun->m_string_constants_map.get (string_cst);
  if (slot)
    return *slot;

  hsa_op_immed *cst = new hsa_op_immed (string_cst);
  hsa_symbol *sym = new hsa_symbol (cst->m_type, BRIG_SEGMENT_GLOBAL,
				    BRIG_LINKAGE_MODULE, true,
				    BRIG_ALLOCATION_AGENT);
  sym->m_cst_value = cst;
  sym->m_dim = TREE_STRING_LENGTH (string_cst);
  sym->m_name_number = hsa_cfun->m_global_symbols.length ();

  hsa_cfun->m_global_symbols.safe_push (sym);
  hsa_cfun->m_string_constants_map.put (string_cst, sym);
  return sym;
}

/* Constructor of the ancestor of all operands.  K is BRIG kind that identified
   what the operator is.  */

hsa_op_base::hsa_op_base (BrigKind16_t k)
  : m_next (NULL), m_brig_op_offset (0), m_kind (k)
{
  hsa_operands.safe_push (this);
}

/* Constructor of ancestor of all operands which have a type.  K is BRIG kind
   that identified what the operator is.  T is the type of the operator.  */

hsa_op_with_type::hsa_op_with_type (BrigKind16_t k, BrigType16_t t)
  : hsa_op_base (k), m_type (t)
{
}

hsa_op_with_type *
hsa_op_with_type::get_in_type (BrigType16_t dtype, hsa_bb *hbb)
{
  if (m_type == dtype)
    return this;

  hsa_op_reg *dest;

  if (hsa_needs_cvt (dtype, m_type))
    {
      dest = new hsa_op_reg (dtype);
      hbb->append_insn (new hsa_insn_cvt (dest, this));
    }
  else if (is_a <hsa_op_reg *> (this))
    {
      /* In the end, HSA registers do not really have types, only sizes, so if
	 the sizes match, we can use the register directly.  */
      gcc_checking_assert (hsa_type_bit_size (dtype)
			   == hsa_type_bit_size (m_type));
      return this;
    }
  else
    {
      dest = new hsa_op_reg (m_type);
      hbb->append_insn (new hsa_insn_basic (2, BRIG_OPCODE_MOV,
					    dest->m_type, dest, this));

      /* We cannot simply for instance: 'mov_u32 $_3, 48 (s32)' because
	 type of the operand must be same as type of the instruction.  */
      dest->m_type = dtype;
    }

  return dest;
}

/* Constructor of class representing HSA immediate values.  TREE_VAL is the
   tree representation of the immediate value.  If min32int is true,
   always expand integer types to one that has at least 32 bits.  */

hsa_op_immed::hsa_op_immed (tree tree_val, bool min32int)
  : hsa_op_with_type (BRIG_KIND_OPERAND_CONSTANT_BYTES,
		      hsa_type_for_tree_type (TREE_TYPE (tree_val), NULL,
					      min32int))
{
  if (hsa_seen_error ())
    return;

  gcc_checking_assert ((is_gimple_min_invariant (tree_val)
		       && (!POINTER_TYPE_P (TREE_TYPE (tree_val))
			   || TREE_CODE (tree_val) == INTEGER_CST))
		       || TREE_CODE (tree_val) == CONSTRUCTOR);
  m_tree_value = tree_val;

  /* Verify that all elements of a constructor are constants.  */
  if (TREE_CODE (m_tree_value) == CONSTRUCTOR)
    for (unsigned i = 0; i < CONSTRUCTOR_NELTS (m_tree_value); i++)
      {
	tree v = CONSTRUCTOR_ELT (m_tree_value, i)->value;
	if (!CONSTANT_CLASS_P (v))
	  {
	    HSA_SORRY_AT (EXPR_LOCATION (tree_val),
			  "HSA ctor should have only constants");
	    return;
	  }
      }
}

/* Constructor of class representing HSA immediate values.  INTEGER_VALUE is the
   integer representation of the immediate value.  TYPE is BRIG type.  */

hsa_op_immed::hsa_op_immed (HOST_WIDE_INT integer_value, BrigType16_t type)
  : hsa_op_with_type (BRIG_KIND_OPERAND_CONSTANT_BYTES, type),
    m_tree_value (NULL)
{
  gcc_assert (hsa_type_integer_p (type));
  m_int_value = integer_value;
}

hsa_op_immed::hsa_op_immed ()
  : hsa_op_with_type (BRIG_KIND_NONE, BRIG_TYPE_NONE)
{
}

/* New operator to allocate immediate operands from obstack.  */

void *
hsa_op_immed::operator new (size_t size)
{
  return obstack_alloc (&hsa_obstack, size);
}

/* Destructor.  */

hsa_op_immed::~hsa_op_immed ()
{
}

/* Change type of the immediate value to T.  */

void
hsa_op_immed::set_type (BrigType16_t t)
{
  m_type = t;
}

/* Constructor of class representing HSA registers and pseudo-registers.  T is
   the BRIG type of the new register.  */

hsa_op_reg::hsa_op_reg (BrigType16_t t)
  : hsa_op_with_type (BRIG_KIND_OPERAND_REGISTER, t), m_gimple_ssa (NULL_TREE),
    m_def_insn (NULL), m_spill_sym (NULL), m_order (hsa_cfun->m_reg_count++),
    m_lr_begin (0), m_lr_end (0), m_reg_class (0), m_hard_num (0)
{
}

/* New operator to allocate a register from obstack.  */

void *
hsa_op_reg::operator new (size_t size)
{
  return obstack_alloc (&hsa_obstack, size);
}

/* Verify register operand.  */

void
hsa_op_reg::verify_ssa ()
{
  /* Verify that each HSA register has a definition assigned.
     Exceptions are VAR_DECL and PARM_DECL that are a default
     definition.  */
  gcc_checking_assert (m_def_insn
		       || (m_gimple_ssa != NULL
			   && (!SSA_NAME_VAR (m_gimple_ssa)
			       || (TREE_CODE (SSA_NAME_VAR (m_gimple_ssa))
				   != PARM_DECL))
			   && SSA_NAME_IS_DEFAULT_DEF (m_gimple_ssa)));

  /* Verify that every use of the register is really present
     in an instruction.  */
  for (unsigned i = 0; i < m_uses.length (); i++)
    {
      hsa_insn_basic *use = m_uses[i];

      bool is_visited = false;
      for (unsigned j = 0; j < use->operand_count (); j++)
	{
	  hsa_op_base *u = use->get_op (j);
	  hsa_op_address *addr; addr = dyn_cast <hsa_op_address *> (u);
	  if (addr && addr->m_reg)
	    u = addr->m_reg;

	  if (u == this)
	    {
	      bool r = !addr && use->op_output_p (j);

	      if (r)
		{
		  error ("HSA SSA name defined by instruction that is supposed "
			 "to be using it");
		  debug_hsa_operand (this);
		  debug_hsa_insn (use);
		  internal_error ("HSA SSA verification failed");
		}

	      is_visited = true;
	    }
	}

      if (!is_visited)
	{
	  error ("HSA SSA name not among operands of instruction that is "
		 "supposed to use it");
	  debug_hsa_operand (this);
	  debug_hsa_insn (use);
	  internal_error ("HSA SSA verification failed");
	}
    }
}

hsa_op_address::hsa_op_address (hsa_symbol *sym, hsa_op_reg *r,
				HOST_WIDE_INT offset)
  : hsa_op_base (BRIG_KIND_OPERAND_ADDRESS), m_symbol (sym), m_reg (r),
    m_imm_offset (offset)
{
}

hsa_op_address::hsa_op_address (hsa_symbol *sym, HOST_WIDE_INT offset)
  : hsa_op_base (BRIG_KIND_OPERAND_ADDRESS), m_symbol (sym), m_reg (NULL),
    m_imm_offset (offset)
{
}

hsa_op_address::hsa_op_address (hsa_op_reg *r, HOST_WIDE_INT offset)
  : hsa_op_base (BRIG_KIND_OPERAND_ADDRESS), m_symbol (NULL), m_reg (r),
    m_imm_offset (offset)
{
}

/* New operator to allocate address operands from obstack.  */

void *
hsa_op_address::operator new (size_t size)
{
  return obstack_alloc (&hsa_obstack, size);
}

/* Constructor of an operand referring to HSAIL code.  */

hsa_op_code_ref::hsa_op_code_ref () : hsa_op_base (BRIG_KIND_OPERAND_CODE_REF),
  m_directive_offset (0)
{
}

/* Constructor of an operand representing a code list.  Set it up so that it
   can contain ELEMENTS number of elements.  */

hsa_op_code_list::hsa_op_code_list (unsigned elements)
  : hsa_op_base (BRIG_KIND_OPERAND_CODE_LIST)
{
  m_offsets.create (1);
  m_offsets.safe_grow_cleared (elements);
}

/* New operator to allocate code list operands from obstack.  */

void *
hsa_op_code_list::operator new (size_t size)
{
  return obstack_alloc (&hsa_obstack, size);
}

/* Constructor of an operand representing an operand list.
   Set it up so that it can contain ELEMENTS number of elements.  */

hsa_op_operand_list::hsa_op_operand_list (unsigned elements)
  : hsa_op_base (BRIG_KIND_OPERAND_OPERAND_LIST)
{
  m_offsets.create (elements);
  m_offsets.safe_grow (elements);
}

/* New operator to allocate operand list operands from obstack.  */

void *
hsa_op_operand_list::operator new (size_t size)
{
  return obstack_alloc (&hsa_obstack, size);
}

hsa_op_operand_list::~hsa_op_operand_list ()
{
  m_offsets.release ();
}


hsa_op_reg *
hsa_function_representation::reg_for_gimple_ssa (tree ssa)
{
  hsa_op_reg *hreg;

  gcc_checking_assert (TREE_CODE (ssa) == SSA_NAME);
  if (m_ssa_map[SSA_NAME_VERSION (ssa)])
    return m_ssa_map[SSA_NAME_VERSION (ssa)];

  hreg = new hsa_op_reg (hsa_type_for_scalar_tree_type (TREE_TYPE (ssa),
							 true));
  hreg->m_gimple_ssa = ssa;
  m_ssa_map[SSA_NAME_VERSION (ssa)] = hreg;

  return hreg;
}

void
hsa_op_reg::set_definition (hsa_insn_basic *insn)
{
  if (hsa_cfun->m_in_ssa)
    {
      gcc_checking_assert (!m_def_insn);
      m_def_insn = insn;
    }
  else
    m_def_insn = NULL;
}

/* Constructor of the class which is the bases of all instructions and directly
   represents the most basic ones.  NOPS is the number of operands that the
   operand vector will contain (and which will be cleared).  OP is the opcode
   of the instruction.  This constructor does not set type.  */

hsa_insn_basic::hsa_insn_basic (unsigned nops, int opc)
  : m_prev (NULL),
    m_next (NULL), m_bb (NULL), m_opcode (opc), m_number (0),
    m_type (BRIG_TYPE_NONE), m_brig_offset (0)
{
  if (nops > 0)
    m_operands.safe_grow_cleared (nops);

  hsa_instructions.safe_push (this);
}

/* Make OP the operand number INDEX of operands of this instruction.  If OP is a
   register or an address containing a register, then either set the definition
   of the register to this instruction if it an output operand or add this
   instruction to the uses if it is an input one.  */

void
hsa_insn_basic::set_op (int index, hsa_op_base *op)
{
  /* Each address operand is always use.  */
  hsa_op_address *addr = dyn_cast <hsa_op_address *> (op);
  if (addr && addr->m_reg)
    addr->m_reg->m_uses.safe_push (this);
  else
    {
      hsa_op_reg *reg = dyn_cast <hsa_op_reg *> (op);
      if (reg)
	{
	  if (op_output_p (index))
	    reg->set_definition (this);
	  else
	    reg->m_uses.safe_push (this);
	}
    }

  m_operands[index] = op;
}

/* Get INDEX-th operand of the instruction.  */

hsa_op_base *
hsa_insn_basic::get_op (int index)
{
  return m_operands[index];
}

/* Get address of INDEX-th operand of the instruction.  */

hsa_op_base **
hsa_insn_basic::get_op_addr (int index)
{
  return &m_operands[index];
}

/* Get number of operands of the instruction.  */
unsigned int
hsa_insn_basic::operand_count ()
{
  return m_operands.length ();
}

/* Constructor of the class which is the bases of all instructions and directly
   represents the most basic ones.  NOPS is the number of operands that the
   operand vector will contain (and which will be cleared).  OPC is the opcode
   of the instruction, T is the type of the instruction.  */

hsa_insn_basic::hsa_insn_basic (unsigned nops, int opc, BrigType16_t t,
				hsa_op_base *arg0, hsa_op_base *arg1,
				hsa_op_base *arg2, hsa_op_base *arg3)
 : m_prev (NULL), m_next (NULL), m_bb (NULL), m_opcode (opc),m_number (0),
   m_type (t),  m_brig_offset (0)
{
  if (nops > 0)
    m_operands.safe_grow_cleared (nops);

  if (arg0 != NULL)
    {
      gcc_checking_assert (nops >= 1);
      set_op (0, arg0);
    }

  if (arg1 != NULL)
    {
      gcc_checking_assert (nops >= 2);
      set_op (1, arg1);
    }

  if (arg2 != NULL)
    {
      gcc_checking_assert (nops >= 3);
      set_op (2, arg2);
    }

  if (arg3 != NULL)
    {
      gcc_checking_assert (nops >= 4);
      set_op (3, arg3);
    }

  hsa_instructions.safe_push (this);
}

/* New operator to allocate basic instruction from obstack.  */

void *
hsa_insn_basic::operator new (size_t size)
{
  return obstack_alloc (&hsa_obstack, size);
}

/* Verify the instruction.  */

void
hsa_insn_basic::verify ()
{
  hsa_op_address *addr;
  hsa_op_reg *reg;

  /* Iterate all register operands and verify that the instruction
     is set in uses of the register.  */
  for (unsigned i = 0; i < operand_count (); i++)
    {
      hsa_op_base *use = get_op (i);

      if ((addr = dyn_cast <hsa_op_address *> (use)) && addr->m_reg)
	{
	  gcc_assert (addr->m_reg->m_def_insn != this);
	  use = addr->m_reg;
	}

      if ((reg = dyn_cast <hsa_op_reg *> (use)) && !op_output_p (i))
	{
	  unsigned j;
	  for (j = 0; j < reg->m_uses.length (); j++)
	    {
	      if (reg->m_uses[j] == this)
		break;
	    }

	  if (j == reg->m_uses.length ())
	    {
	      error ("HSA instruction uses a register but is not among "
		     "recorded register uses");
	      debug_hsa_operand (reg);
	      debug_hsa_insn (this);
	      internal_error ("HSA instruction verification failed");
	    }
	}
    }
}

/* Constructor of an instruction representing a PHI node.  NOPS is the number
   of operands (equal to the number of predecessors).  */

hsa_insn_phi::hsa_insn_phi (unsigned nops, hsa_op_reg *dst)
  : hsa_insn_basic (nops, HSA_OPCODE_PHI), m_dest (dst)
{
  dst->set_definition (this);
}

/* Constructor of class representing instructions for control flow and
   sychronization,   */

hsa_insn_br::hsa_insn_br (unsigned nops, int opc, BrigType16_t t,
			  BrigWidth8_t width, hsa_op_base *arg0,
			  hsa_op_base *arg1, hsa_op_base *arg2,
			  hsa_op_base *arg3)
  : hsa_insn_basic (nops, opc, t, arg0, arg1, arg2, arg3),
    m_width (width)
{
}

/* Constructor of class representing instruction for conditional jump, CTRL is
   the control register determining whether the jump will be carried out, the
   new instruction is automatically added to its uses list.  */

hsa_insn_cbr::hsa_insn_cbr (hsa_op_reg *ctrl)
  : hsa_insn_br (1, BRIG_OPCODE_CBR, BRIG_TYPE_B1, BRIG_WIDTH_1, ctrl)
{
}

/* Constructor of class representing instruction for switch jump, CTRL is
   the index register.  */

hsa_insn_sbr::hsa_insn_sbr (hsa_op_reg *index, unsigned jump_count)
  : hsa_insn_basic (1, BRIG_OPCODE_SBR, BRIG_TYPE_B1, index),
    m_width (BRIG_WIDTH_1), m_jump_table (vNULL),
    m_label_code_list (new hsa_op_code_list (jump_count))
{
}

/* Replace all occurrences of OLD_BB with NEW_BB in the statements
   jump table.  */

void
hsa_insn_sbr::replace_all_labels (basic_block old_bb, basic_block new_bb)
{
  for (unsigned i = 0; i < m_jump_table.length (); i++)
    if (m_jump_table[i] == old_bb)
      m_jump_table[i] = new_bb;
}

hsa_insn_sbr::~hsa_insn_sbr ()
{
  m_jump_table.release ();
}

/* Constructor of comparison instruction.  CMP is the comparison operation and T
   is the result type.  */

hsa_insn_cmp::hsa_insn_cmp (BrigCompareOperation8_t cmp, BrigType16_t t,
			    hsa_op_base *arg0, hsa_op_base *arg1,
			    hsa_op_base *arg2)
  : hsa_insn_basic (3 , BRIG_OPCODE_CMP, t, arg0, arg1, arg2), m_compare (cmp)
{
}

/* Constructor of classes representing memory accesses.  OPC is the opcode (must
   be BRIG_OPCODE_ST or BRIG_OPCODE_LD) and T is the type.  The instruction
   operands are provided as ARG0 and ARG1.  */

hsa_insn_mem::hsa_insn_mem (int opc, BrigType16_t t, hsa_op_base *arg0,
			    hsa_op_base *arg1)
  : hsa_insn_basic (2, opc, t, arg0, arg1),
    m_align (hsa_natural_alignment (t)), m_equiv_class (0)
{
  gcc_checking_assert (opc == BRIG_OPCODE_LD || opc == BRIG_OPCODE_ST);
}

/* Constructor for descendants allowing different opcodes and number of
   operands, it passes its arguments directly to hsa_insn_basic
   constructor.  The instruction operands are provided as ARG[0-3].  */


hsa_insn_mem::hsa_insn_mem (unsigned nops, int opc, BrigType16_t t,
			    hsa_op_base *arg0, hsa_op_base *arg1,
			    hsa_op_base *arg2, hsa_op_base *arg3)
  : hsa_insn_basic (nops, opc, t, arg0, arg1, arg2, arg3),
    m_align (hsa_natural_alignment (t)), m_equiv_class (0)
{
}

/* Constructor of class representing atomic instructions.  OPC is the principal
   opcode, AOP is the specific atomic operation opcode.  T is the type of the
   instruction.  The instruction operands are provided as ARG[0-3].  */

hsa_insn_atomic::hsa_insn_atomic (int nops, int opc,
				  enum BrigAtomicOperation aop,
				  BrigType16_t t, BrigMemoryOrder memorder,
				  hsa_op_base *arg0,
				  hsa_op_base *arg1, hsa_op_base *arg2,
				  hsa_op_base *arg3)
  : hsa_insn_mem (nops, opc, t, arg0, arg1, arg2, arg3), m_atomicop (aop),
    m_memoryorder (memorder),
    m_memoryscope (BRIG_MEMORY_SCOPE_SYSTEM)
{
  gcc_checking_assert (opc == BRIG_OPCODE_ATOMICNORET ||
		       opc == BRIG_OPCODE_ATOMIC ||
		       opc == BRIG_OPCODE_SIGNAL ||
		       opc == BRIG_OPCODE_SIGNALNORET);
}

/* Constructor of class representing signal instructions.  OPC is the prinicpal
   opcode, SOP is the specific signal operation opcode.  T is the type of the
   instruction.  The instruction operands are provided as ARG[0-3].  */

hsa_insn_signal::hsa_insn_signal (int nops, int opc,
				  enum BrigAtomicOperation sop,
				  BrigType16_t t, BrigMemoryOrder memorder,
				  hsa_op_base *arg0, hsa_op_base *arg1,
				  hsa_op_base *arg2, hsa_op_base *arg3)
  : hsa_insn_basic (nops, opc, t, arg0, arg1, arg2, arg3),
    m_memory_order (memorder), m_signalop (sop)
{
}

/* Constructor of class representing segment conversion instructions.  OPC is
   the opcode which must be either BRIG_OPCODE_STOF or BRIG_OPCODE_FTOS.  DEST
   and SRCT are destination and source types respectively, SEG is the segment
   we are converting to or from.  The instruction operands are
   provided as ARG0 and ARG1.  */

hsa_insn_seg::hsa_insn_seg (int opc, BrigType16_t dest, BrigType16_t srct,
			    BrigSegment8_t seg, hsa_op_base *arg0,
			    hsa_op_base *arg1)
  : hsa_insn_basic (2, opc, dest, arg0, arg1), m_src_type (srct),
    m_segment (seg)
{
  gcc_checking_assert (opc == BRIG_OPCODE_STOF || opc == BRIG_OPCODE_FTOS);
}

/* Constructor of class representing a call instruction.  CALLEE is the tree
   representation of the function being called.  */

hsa_insn_call::hsa_insn_call (tree callee)
  : hsa_insn_basic (0, BRIG_OPCODE_CALL), m_called_function (callee),
    m_output_arg (NULL), m_args_code_list (NULL), m_result_code_list (NULL)
{
}

hsa_insn_call::hsa_insn_call (hsa_internal_fn *fn)
  : hsa_insn_basic (0, BRIG_OPCODE_CALL), m_called_function (NULL),
    m_called_internal_fn (fn), m_output_arg (NULL), m_args_code_list (NULL),
    m_result_code_list (NULL)
{
}

hsa_insn_call::~hsa_insn_call ()
{
  for (unsigned i = 0; i < m_input_args.length (); i++)
    delete m_input_args[i];

  delete m_output_arg;

  m_input_args.release ();
  m_input_arg_insns.release ();
}

/* Constructor of class representing the argument block required to invoke
   a call in HSAIL.  */
hsa_insn_arg_block::hsa_insn_arg_block (BrigKind brig_kind,
					hsa_insn_call * call)
  : hsa_insn_basic (0, HSA_OPCODE_ARG_BLOCK), m_kind (brig_kind),
    m_call_insn (call)
{
}

hsa_insn_comment::hsa_insn_comment (const char *s)
  : hsa_insn_basic (0, BRIG_KIND_DIRECTIVE_COMMENT)
{
  unsigned l = strlen (s);

  /* Append '// ' to the string.  */
  char *buf = XNEWVEC (char, l + 4);
  sprintf (buf, "// %s", s);
  m_comment = buf;
}

hsa_insn_comment::~hsa_insn_comment ()
{
  gcc_checking_assert (m_comment);
  free (m_comment);
  m_comment = NULL;
}

/* Constructor of class representing the queue instruction in HSAIL.  */

hsa_insn_queue::hsa_insn_queue (int nops, int opcode, BrigSegment segment,
				BrigMemoryOrder memory_order,
				hsa_op_base *arg0, hsa_op_base *arg1,
				hsa_op_base *arg2, hsa_op_base *arg3)
  : hsa_insn_basic (nops, opcode, BRIG_TYPE_U64, arg0, arg1, arg2, arg3),
    m_segment (segment), m_memory_order (memory_order)
{
}

/* Constructor of class representing the source type instruction in HSAIL.  */

hsa_insn_srctype::hsa_insn_srctype (int nops, BrigOpcode opcode,
				    BrigType16_t destt, BrigType16_t srct,
				    hsa_op_base *arg0, hsa_op_base *arg1,
				    hsa_op_base *arg2 = NULL)
  : hsa_insn_basic (nops, opcode, destt, arg0, arg1, arg2),
    m_source_type (srct)
{}

/* Constructor of class representing the packed instruction in HSAIL.  */

hsa_insn_packed::hsa_insn_packed (int nops, BrigOpcode opcode,
				  BrigType16_t destt, BrigType16_t srct,
				  hsa_op_base *arg0, hsa_op_base *arg1,
				  hsa_op_base *arg2)
  : hsa_insn_srctype (nops, opcode, destt, srct, arg0, arg1, arg2)
{
  m_operand_list = new hsa_op_operand_list (nops - 1);
}

/* Constructor of class representing the convert instruction in HSAIL.  */

hsa_insn_cvt::hsa_insn_cvt (hsa_op_with_type *dest, hsa_op_with_type *src)
  : hsa_insn_basic (2, BRIG_OPCODE_CVT, dest->m_type, dest, src)
{
}

/* Constructor of class representing the alloca in HSAIL.  */

hsa_insn_alloca::hsa_insn_alloca (hsa_op_with_type *dest,
				  hsa_op_with_type *size, unsigned alignment)
  : hsa_insn_basic (2, BRIG_OPCODE_ALLOCA, dest->m_type, dest, size),
    m_align (BRIG_ALIGNMENT_8)
{
  gcc_assert (dest->m_type == BRIG_TYPE_U32);
  if (alignment)
    m_align = hsa_alignment_encoding (alignment);
}

/* Append an instruction INSN into the basic block.  */

void
hsa_bb::append_insn (hsa_insn_basic *insn)
{
  gcc_assert (insn->m_opcode != 0 || insn->operand_count () == 0);
  gcc_assert (!insn->m_bb);

  insn->m_bb = m_bb;
  insn->m_prev = m_last_insn;
  insn->m_next = NULL;
  if (m_last_insn)
    m_last_insn->m_next = insn;
  m_last_insn = insn;
  if (!m_first_insn)
    m_first_insn = insn;
}

void
hsa_bb::append_phi (hsa_insn_phi *hphi)
{
  hphi->m_bb = m_bb;

  hphi->m_prev = m_last_phi;
  hphi->m_next = NULL;
  if (m_last_phi)
    m_last_phi->m_next = hphi;
  m_last_phi = hphi;
  if (!m_first_phi)
    m_first_phi = hphi;
}

/* Insert HSA instruction NEW_INSN immediately before an existing instruction
   OLD_INSN.  */

static void
hsa_insert_insn_before (hsa_insn_basic *new_insn, hsa_insn_basic *old_insn)
{
  hsa_bb *hbb = hsa_bb_for_bb (old_insn->m_bb);

  if (hbb->m_first_insn == old_insn)
    hbb->m_first_insn = new_insn;
  new_insn->m_prev = old_insn->m_prev;
  new_insn->m_next = old_insn;
  if (old_insn->m_prev)
    old_insn->m_prev->m_next = new_insn;
  old_insn->m_prev = new_insn;
}

/* Append HSA instruction NEW_INSN immediately after an existing instruction
   OLD_INSN.  */

static void
hsa_append_insn_after (hsa_insn_basic *new_insn, hsa_insn_basic *old_insn)
{
  hsa_bb *hbb = hsa_bb_for_bb (old_insn->m_bb);

  if (hbb->m_last_insn == old_insn)
    hbb->m_last_insn = new_insn;
  new_insn->m_prev = old_insn;
  new_insn->m_next = old_insn->m_next;
  if (old_insn->m_next)
    old_insn->m_next->m_prev = new_insn;
  old_insn->m_next = new_insn;
}

/* Return a register containing the calculated value of EXP which must be an
   expression consisting of PLUS_EXPRs, MULT_EXPRs, NOP_EXPRs, SSA_NAMEs and
   integer constants as returned by get_inner_reference.
   Newly generated HSA instructions will be appended to HBB.
   Perform all calculations in ADDRTYPE.  */

static hsa_op_with_type *
gen_address_calculation (tree exp, hsa_bb *hbb, BrigType16_t addrtype)
{
  int opcode;

  if (TREE_CODE (exp) == NOP_EXPR)
    exp = TREE_OPERAND (exp, 0);

  switch (TREE_CODE (exp))
    {
    case SSA_NAME:
      return hsa_cfun->reg_for_gimple_ssa (exp)->get_in_type (addrtype, hbb);

    case INTEGER_CST:
      {
       hsa_op_immed *imm = new hsa_op_immed (exp);
       if (addrtype != imm->m_type)
	 imm->m_type = addrtype;
       return imm;
      }

    case PLUS_EXPR:
      opcode = BRIG_OPCODE_ADD;
      break;

    case MULT_EXPR:
      opcode = BRIG_OPCODE_MUL;
      break;

    default:
      gcc_unreachable ();
    }

  hsa_op_reg *res = new hsa_op_reg (addrtype);
  hsa_insn_basic *insn = new hsa_insn_basic (3, opcode, addrtype);
  insn->set_op (0, res);

  hsa_op_with_type *op1 = gen_address_calculation (TREE_OPERAND (exp, 0), hbb,
						   addrtype);
  hsa_op_with_type *op2 = gen_address_calculation (TREE_OPERAND (exp, 1), hbb,
						   addrtype);
  insn->set_op (1, op1);
  insn->set_op (2, op2);

  hbb->append_insn (insn);
  return res;
}

/* If R1 is NULL, just return R2, otherwise append an instruction adding them
   to HBB and return the register holding the result.  */

static hsa_op_reg *
add_addr_regs_if_needed (hsa_op_reg *r1, hsa_op_reg *r2, hsa_bb *hbb)
{
  gcc_checking_assert (r2);
  if (!r1)
    return r2;

  hsa_op_reg *res = new hsa_op_reg (r1->m_type);
  gcc_assert (!hsa_needs_cvt (r1->m_type, r2->m_type));
  hsa_insn_basic *insn = new hsa_insn_basic (3, BRIG_OPCODE_ADD, res->m_type);
  insn->set_op (0, res);
  insn->set_op (1, r1);
  insn->set_op (2, r2);
  hbb->append_insn (insn);
  return res;
}

/* Helper of gen_hsa_addr.  Update *SYMBOL, *ADDRTYPE, *REG and *OFFSET to
   reflect BASE which is the first operand of a MEM_REF or a TARGET_MEM_REF.  */

static void
process_mem_base (tree base, hsa_symbol **symbol, BrigType16_t *addrtype,
		  hsa_op_reg **reg, offset_int *offset, hsa_bb *hbb)
{
  if (TREE_CODE (base) == SSA_NAME)
    {
      gcc_assert (!*reg);
      hsa_op_with_type *ssa
	= hsa_cfun->reg_for_gimple_ssa (base)->get_in_type (*addrtype, hbb);
      *reg = dyn_cast <hsa_op_reg *> (ssa);
    }
  else if (TREE_CODE (base) == ADDR_EXPR)
    {
      tree decl = TREE_OPERAND (base, 0);

      if (!DECL_P (decl) || TREE_CODE (decl) == FUNCTION_DECL)
	{
	  HSA_SORRY_AT (EXPR_LOCATION (base),
			"support for HSA does not implement a memory reference "
			"to a non-declaration type");
	  return;
	}

      gcc_assert (!*symbol);

      *symbol = get_symbol_for_decl (decl);
      *addrtype = hsa_get_segment_addr_type ((*symbol)->m_segment);
    }
  else if (TREE_CODE (base) == INTEGER_CST)
    *offset += wi::to_offset (base);
  else
    gcc_unreachable ();
}

/* Forward declaration of a function.  */

static void
gen_hsa_addr_insns (tree val, hsa_op_reg *dest, hsa_bb *hbb);

/* Generate HSA address operand for a given tree memory reference REF.  If
   instructions need to be created to calculate the address, they will be added
   to the end of HBB.  If a caller provider OUTPUT_BITSIZE and OUTPUT_BITPOS,
   the function assumes that the caller will handle possible
   bit-field references.  Otherwise if we reference a bit-field, sorry message
   is displayed.  */

static hsa_op_address *
gen_hsa_addr (tree ref, hsa_bb *hbb, HOST_WIDE_INT *output_bitsize = NULL,
	      HOST_WIDE_INT *output_bitpos = NULL)
{
  hsa_symbol *symbol = NULL;
  hsa_op_reg *reg = NULL;
  offset_int offset = 0;
  tree origref = ref;
  tree varoffset = NULL_TREE;
  BrigType16_t addrtype = hsa_get_segment_addr_type (BRIG_SEGMENT_FLAT);
  HOST_WIDE_INT bitsize = 0, bitpos = 0;
  BrigType16_t flat_addrtype = hsa_get_segment_addr_type (BRIG_SEGMENT_FLAT);

  if (TREE_CODE (ref) == STRING_CST)
    {
      symbol = hsa_get_string_cst_symbol (ref);
      goto out;
    }
  else if (TREE_CODE (ref) == BIT_FIELD_REF
	   && ((tree_to_uhwi (TREE_OPERAND (ref, 1)) % BITS_PER_UNIT) != 0
	       || (tree_to_uhwi (TREE_OPERAND (ref, 2)) % BITS_PER_UNIT) != 0))
    {
      HSA_SORRY_ATV (EXPR_LOCATION (origref),
		     "support for HSA does not implement "
		     "bit field references such as %E", ref);
      goto out;
    }

  if (handled_component_p (ref))
    {
      enum machine_mode mode;
      int unsignedp, volatilep, preversep;

      ref = get_inner_reference (ref, &bitsize, &bitpos, &varoffset, &mode,
				 &unsignedp, &preversep, &volatilep);

      offset = bitpos;
      offset = wi::rshift (offset, LOG2_BITS_PER_UNIT, SIGNED);
    }

  switch (TREE_CODE (ref))
    {
    case ADDR_EXPR:
      {
	addrtype = hsa_get_segment_addr_type (BRIG_SEGMENT_PRIVATE);
	symbol = hsa_cfun->create_hsa_temporary (flat_addrtype);
	hsa_op_reg *r = new hsa_op_reg (flat_addrtype);
	gen_hsa_addr_insns (ref, r, hbb);
	hbb->append_insn (new hsa_insn_mem (BRIG_OPCODE_ST, r->m_type,
					    r, new hsa_op_address (symbol)));

	break;
      }
    case SSA_NAME:
      {
	addrtype = hsa_get_segment_addr_type (BRIG_SEGMENT_PRIVATE);
	symbol = hsa_cfun->create_hsa_temporary (flat_addrtype);
	hsa_op_reg *r = hsa_cfun->reg_for_gimple_ssa (ref);

	hbb->append_insn (new hsa_insn_mem (BRIG_OPCODE_ST, r->m_type,
					    r, new hsa_op_address (symbol)));

	break;
      }
    case PARM_DECL:
    case VAR_DECL:
    case RESULT_DECL:
    case CONST_DECL:
      gcc_assert (!symbol);
      symbol = get_symbol_for_decl (ref);
      addrtype = hsa_get_segment_addr_type (symbol->m_segment);
      break;

    case MEM_REF:
      process_mem_base (TREE_OPERAND (ref, 0), &symbol, &addrtype, &reg,
			&offset, hbb);

      if (!integer_zerop (TREE_OPERAND (ref, 1)))
	offset += wi::to_offset (TREE_OPERAND (ref, 1));
      break;

    case TARGET_MEM_REF:
      process_mem_base (TMR_BASE (ref), &symbol, &addrtype, &reg, &offset, hbb);
      if (TMR_INDEX (ref))
	{
	  hsa_op_reg *disp1;
	  hsa_op_base *idx = hsa_cfun->reg_for_gimple_ssa
	    (TMR_INDEX (ref))->get_in_type (addrtype, hbb);
	  if (TMR_STEP (ref) && !integer_onep (TMR_STEP (ref)))
	    {
	      disp1 = new hsa_op_reg (addrtype);
	      hsa_insn_basic *insn = new hsa_insn_basic (3, BRIG_OPCODE_MUL,
							 addrtype);

	      /* As step must respect addrtype, we overwrite the type
		 of an immediate value.  */
	      hsa_op_immed *step = new hsa_op_immed (TMR_STEP (ref));
	      step->m_type = addrtype;

	      insn->set_op (0, disp1);
	      insn->set_op (1, idx);
	      insn->set_op (2, step);
	      hbb->append_insn (insn);
	    }
	  else
	    disp1 = as_a <hsa_op_reg *> (idx);
	  reg = add_addr_regs_if_needed (reg, disp1, hbb);
	}
      if (TMR_INDEX2 (ref))
	{
	  if (TREE_CODE (TMR_INDEX2 (ref)) == SSA_NAME)
	    {
	      hsa_op_base *disp2 = hsa_cfun->reg_for_gimple_ssa
		(TMR_INDEX2 (ref))->get_in_type (addrtype, hbb);
	      reg = add_addr_regs_if_needed (reg, as_a <hsa_op_reg *> (disp2),
					     hbb);
	    }
	  else if (TREE_CODE (TMR_INDEX2 (ref)) == INTEGER_CST)
	    offset += wi::to_offset (TMR_INDEX2 (ref));
	  else
	    gcc_unreachable ();
	}
      offset += wi::to_offset (TMR_OFFSET (ref));
      break;
    case FUNCTION_DECL:
      HSA_SORRY_AT (EXPR_LOCATION (origref),
		    "support for HSA does not implement function pointers");
      goto out;
    default:
      HSA_SORRY_ATV (EXPR_LOCATION (origref), "support for HSA does "
		     "not implement memory access to %E", origref);
      goto out;
    }

  if (varoffset)
    {
      if (TREE_CODE (varoffset) == INTEGER_CST)
	offset += wi::to_offset (varoffset);
      else
	{
	  hsa_op_base *off_op = gen_address_calculation (varoffset, hbb,
							 addrtype);
	  reg = add_addr_regs_if_needed (reg, as_a <hsa_op_reg *> (off_op),
					 hbb);
	}
    }

  gcc_checking_assert ((symbol
			&& addrtype
			== hsa_get_segment_addr_type (symbol->m_segment))
		       || (!symbol
			   && addrtype
			   == hsa_get_segment_addr_type (BRIG_SEGMENT_FLAT)));
out:
  HOST_WIDE_INT hwi_offset = offset.to_shwi ();

  /* Calculate remaining bitsize offset (if presented).  */
  bitpos %= BITS_PER_UNIT;
  /* If bitsize is a power of two that is greater or equal to BITS_PER_UNIT, it
     is not a reason to think this is a bit-field access.  */
  if (bitpos == 0
      && (bitsize >= BITS_PER_UNIT)
      && !(bitsize & (bitsize - 1)))
    bitsize = 0;

  if ((bitpos || bitsize) && (output_bitpos == NULL || output_bitsize == NULL))
    HSA_SORRY_ATV (EXPR_LOCATION (origref), "support for HSA does not "
		   "implement unhandled bit field reference such as %E", ref);

  if (output_bitsize != NULL && output_bitpos != NULL)
    {
      *output_bitsize = bitsize;
      *output_bitpos = bitpos;
    }

  return new hsa_op_address (symbol, reg, hwi_offset);
}

/* Generate HSA address operand for a given tree memory reference REF.  If
   instructions need to be created to calculate the address, they will be added
   to the end of HBB.  OUTPUT_ALIGN is alignment of the created address.  */

static hsa_op_address *
gen_hsa_addr_with_align (tree ref, hsa_bb *hbb, BrigAlignment8_t *output_align)
{
  hsa_op_address *addr = gen_hsa_addr (ref, hbb);
  if (addr->m_reg || !addr->m_symbol)
    *output_align = hsa_object_alignment (ref);
  else
    {
      /* If the address consists only of a symbol and an offset, we
         compute the alignment ourselves to take into account any alignment
         promotions we might have done for the HSA symbol representation.  */
      unsigned align = hsa_byte_alignment (addr->m_symbol->m_align);
      unsigned misalign = addr->m_imm_offset & (align - 1);
      if (misalign)
        align = least_bit_hwi (misalign);
      *output_align = hsa_alignment_encoding (BITS_PER_UNIT * align);
    }
  return addr;
}

/* Generate HSA address for a function call argument of given TYPE.
   INDEX is used to generate corresponding name of the arguments.
   Special value -1 represents fact that result value is created.  */

static hsa_op_address *
gen_hsa_addr_for_arg (tree tree_type, int index)
{
  hsa_symbol *sym = new hsa_symbol (BRIG_TYPE_NONE, BRIG_SEGMENT_ARG,
				    BRIG_LINKAGE_ARG);
  sym->m_type = hsa_type_for_tree_type (tree_type, &sym->m_dim);

  if (index == -1) /* Function result.  */
    sym->m_name = "res";
  else /* Function call arguments.  */
    {
      sym->m_name = NULL;
      sym->m_name_number = index;
    }

  return new hsa_op_address (sym);
}

/* Generate HSA instructions that process all necessary conversions
   of an ADDR to flat addressing and place the result into DEST.
   Instructions are appended to HBB.  */

static void
convert_addr_to_flat_segment (hsa_op_address *addr, hsa_op_reg *dest,
			      hsa_bb *hbb)
{
  hsa_insn_basic *insn = new hsa_insn_basic (2, BRIG_OPCODE_LDA);
  insn->set_op (1, addr);
  if (addr->m_symbol && addr->m_symbol->m_segment != BRIG_SEGMENT_GLOBAL)
    {
      /* LDA produces segment-relative address, we need to convert
	 it to the flat one.  */
      hsa_op_reg *tmp;
      tmp = new hsa_op_reg (hsa_get_segment_addr_type
			    (addr->m_symbol->m_segment));
      hsa_insn_seg *seg;
      seg = new hsa_insn_seg (BRIG_OPCODE_STOF,
			      hsa_get_segment_addr_type (BRIG_SEGMENT_FLAT),
			      tmp->m_type, addr->m_symbol->m_segment, dest,
			      tmp);

      insn->set_op (0, tmp);
      insn->m_type = tmp->m_type;
      hbb->append_insn (insn);
      hbb->append_insn (seg);
    }
  else
    {
      insn->set_op (0, dest);
      insn->m_type = hsa_get_segment_addr_type (BRIG_SEGMENT_FLAT);
      hbb->append_insn (insn);
    }
}

/* Generate HSA instructions that calculate address of VAL including all
   necessary conversions to flat addressing and place the result into DEST.
   Instructions are appended to HBB.  */

static void
gen_hsa_addr_insns (tree val, hsa_op_reg *dest, hsa_bb *hbb)
{
  /* Handle cases like tmp = NULL, where we just emit a move instruction
     to a register.  */
  if (TREE_CODE (val) == INTEGER_CST)
    {
      hsa_op_immed *c = new hsa_op_immed (val);
      hsa_insn_basic *insn = new hsa_insn_basic (2, BRIG_OPCODE_MOV,
						 dest->m_type, dest, c);
      hbb->append_insn (insn);
      return;
    }

  hsa_op_address *addr;

  gcc_assert (dest->m_type == hsa_get_segment_addr_type (BRIG_SEGMENT_FLAT));
  if (TREE_CODE (val) == ADDR_EXPR)
    val = TREE_OPERAND (val, 0);
  addr = gen_hsa_addr (val, hbb);

  if (TREE_CODE (val) == CONST_DECL
      && is_gimple_reg_type (TREE_TYPE (val)))
    {
      gcc_assert (addr->m_symbol
		  && addr->m_symbol->m_segment == BRIG_SEGMENT_READONLY);
      /* CONST_DECLs are in readonly segment which however does not have
	 addresses convertible to flat segments.  So copy it to a private one
	 and take address of that.  */
      BrigType16_t csttype
	= mem_type_for_type (hsa_type_for_scalar_tree_type (TREE_TYPE (val),
							    false));
      hsa_op_reg *r = new hsa_op_reg (csttype);
      hbb->append_insn (new hsa_insn_mem (BRIG_OPCODE_LD, csttype, r,
					  new hsa_op_address (addr->m_symbol)));
      hsa_symbol *copysym = hsa_cfun->create_hsa_temporary (csttype);
      hbb->append_insn (new hsa_insn_mem (BRIG_OPCODE_ST, csttype, r,
					  new hsa_op_address (copysym)));
      addr->m_symbol = copysym;
    }
  else if (addr->m_symbol && addr->m_symbol->m_segment == BRIG_SEGMENT_READONLY)
    {
      HSA_SORRY_ATV (EXPR_LOCATION (val), "support for HSA does "
		     "not implement taking addresses of complex "
		     "CONST_DECLs such as %E", val);
      return;
    }


  convert_addr_to_flat_segment (addr, dest, hbb);
}

/* Return an HSA register or HSA immediate value operand corresponding to
   gimple operand OP.  */

static hsa_op_with_type *
hsa_reg_or_immed_for_gimple_op (tree op, hsa_bb *hbb)
{
  hsa_op_reg *tmp;

  if (TREE_CODE (op) == SSA_NAME)
    tmp = hsa_cfun->reg_for_gimple_ssa (op);
  else if (!POINTER_TYPE_P (TREE_TYPE (op)))
    return new hsa_op_immed (op);
  else
    {
      tmp = new hsa_op_reg (hsa_get_segment_addr_type (BRIG_SEGMENT_FLAT));
      gen_hsa_addr_insns (op, tmp, hbb);
    }
  return tmp;
}

/* Create a simple movement instruction with register destination DEST and
   register or immediate source SRC and append it to the end of HBB.  */

void
hsa_build_append_simple_mov (hsa_op_reg *dest, hsa_op_base *src, hsa_bb *hbb)
{
  /* Moves of packed data between registers need to adhere to the same type
     rules like when dealing with memory.  */
  BrigType16_t tp = mem_type_for_type (dest->m_type);
  hsa_insn_basic *insn = new hsa_insn_basic (2, BRIG_OPCODE_MOV, tp, dest, src);
  if (hsa_op_reg *sreg = dyn_cast <hsa_op_reg *> (src))
    gcc_assert (hsa_type_bit_size (dest->m_type)
		== hsa_type_bit_size (sreg->m_type));
  else
    gcc_assert (hsa_type_bit_size (dest->m_type)
		== hsa_type_bit_size (as_a <hsa_op_immed *> (src)->m_type));

  hbb->append_insn (insn);
}

/* Generate HSAIL instructions loading a bit field into register DEST.
   VALUE_REG is a register of a SSA name that is used in the bit field
   reference.  To identify a bit field BITPOS is offset to the loaded memory
   and BITSIZE is number of bits of the bit field.
   Add instructions to HBB.  */

static void
gen_hsa_insns_for_bitfield (hsa_op_reg *dest, hsa_op_reg *value_reg,
			    HOST_WIDE_INT bitsize, HOST_WIDE_INT bitpos,
			    hsa_bb *hbb)
{
  unsigned type_bitsize = hsa_type_bit_size (dest->m_type);
  unsigned left_shift = type_bitsize - (bitsize + bitpos);
  unsigned right_shift = left_shift + bitpos;

  if (left_shift)
    {
      hsa_op_reg *value_reg_2 = new hsa_op_reg (dest->m_type);
      hsa_op_immed *c = new hsa_op_immed (left_shift, BRIG_TYPE_U32);

      hsa_insn_basic *lshift
	= new hsa_insn_basic (3, BRIG_OPCODE_SHL, value_reg_2->m_type,
			      value_reg_2, value_reg, c);

      hbb->append_insn (lshift);

      value_reg = value_reg_2;
    }

  if (right_shift)
    {
      hsa_op_reg *value_reg_2 = new hsa_op_reg (dest->m_type);
      hsa_op_immed *c = new hsa_op_immed (right_shift, BRIG_TYPE_U32);

      hsa_insn_basic *rshift
	= new hsa_insn_basic (3, BRIG_OPCODE_SHR, value_reg_2->m_type,
			      value_reg_2, value_reg, c);

      hbb->append_insn (rshift);

      value_reg = value_reg_2;
    }

    hsa_insn_basic *assignment
      = new hsa_insn_basic (2, BRIG_OPCODE_MOV, dest->m_type, dest, value_reg);
    hbb->append_insn (assignment);
}


/* Generate HSAIL instructions loading a bit field into register DEST.  ADDR is
   prepared memory address which is used to load the bit field.  To identify a
   bit field BITPOS is offset to the loaded memory and BITSIZE is number of
   bits of the bit field.  Add instructions to HBB.  Load must be performed in
   alignment ALIGN.  */

static void
gen_hsa_insns_for_bitfield_load (hsa_op_reg *dest, hsa_op_address *addr,
				 HOST_WIDE_INT bitsize, HOST_WIDE_INT bitpos,
				 hsa_bb *hbb, BrigAlignment8_t align)
{
  hsa_op_reg *value_reg = new hsa_op_reg (dest->m_type);
  hsa_insn_mem *mem = new hsa_insn_mem (BRIG_OPCODE_LD, dest->m_type, value_reg,
					addr);
  mem->set_align (align);
  hbb->append_insn (mem);
  gen_hsa_insns_for_bitfield (dest, value_reg, bitsize, bitpos, hbb);
}

/* Return the alignment of base memory accesses we issue to perform bit-field
   memory access REF.  */

static BrigAlignment8_t
hsa_bitmemref_alignment (tree ref)
{
  unsigned HOST_WIDE_INT bit_offset = 0;

  while (true)
    {
      if (TREE_CODE (ref) == BIT_FIELD_REF)
	{
	  if (!tree_fits_uhwi_p (TREE_OPERAND (ref, 2)))
	    return BRIG_ALIGNMENT_1;
	  bit_offset += tree_to_uhwi (TREE_OPERAND (ref, 2));
	}
      else if (TREE_CODE (ref) == COMPONENT_REF
	       && DECL_BIT_FIELD (TREE_OPERAND (ref, 1)))
	bit_offset += int_bit_position (TREE_OPERAND (ref, 1));
      else
	break;
      ref = TREE_OPERAND (ref, 0);
    }

  unsigned HOST_WIDE_INT bits = bit_offset % BITS_PER_UNIT;
  unsigned HOST_WIDE_INT byte_bits = bit_offset - bits;
  BrigAlignment8_t base = hsa_object_alignment (ref);
  if (byte_bits == 0)
    return base;
  return MIN (base, hsa_alignment_encoding (least_bit_hwi (byte_bits)));
}

/* Generate HSAIL instructions loading something into register DEST.  RHS is
   tree representation of the loaded data, which are loaded as type TYPE.  Add
   instructions to HBB.  */

static void
gen_hsa_insns_for_load (hsa_op_reg *dest, tree rhs, tree type, hsa_bb *hbb)
{
  /* The destination SSA name will give us the type.  */
  if (TREE_CODE (rhs) == VIEW_CONVERT_EXPR)
    rhs = TREE_OPERAND (rhs, 0);

  if (TREE_CODE (rhs) == SSA_NAME)
    {
      hsa_op_reg *src = hsa_cfun->reg_for_gimple_ssa (rhs);
      hsa_build_append_simple_mov (dest, src, hbb);
    }
  else if (is_gimple_min_invariant (rhs)
	   || TREE_CODE (rhs) == ADDR_EXPR)
    {
      if (POINTER_TYPE_P (TREE_TYPE (rhs)))
	{
	  if (dest->m_type != hsa_get_segment_addr_type (BRIG_SEGMENT_FLAT))
	    {
	      HSA_SORRY_ATV (EXPR_LOCATION (rhs),
			     "support for HSA does not implement conversion "
			     "of %E to the requested non-pointer type.", rhs);
	      return;
	    }

	  gen_hsa_addr_insns (rhs, dest, hbb);
	}
      else if (TREE_CODE (rhs) == COMPLEX_CST)
	{
	  hsa_op_immed *real_part = new hsa_op_immed (TREE_REALPART (rhs));
	  hsa_op_immed *imag_part = new hsa_op_immed (TREE_IMAGPART (rhs));

	  hsa_op_reg *real_part_reg
	    = new hsa_op_reg (hsa_type_for_scalar_tree_type (TREE_TYPE (type),
							     true));
	  hsa_op_reg *imag_part_reg
	    = new hsa_op_reg (hsa_type_for_scalar_tree_type (TREE_TYPE (type),
							     true));

	  hsa_build_append_simple_mov (real_part_reg, real_part, hbb);
	  hsa_build_append_simple_mov (imag_part_reg, imag_part, hbb);

	  BrigType16_t src_type = hsa_bittype_for_type (real_part_reg->m_type);

	  hsa_insn_packed *insn
	    = new hsa_insn_packed (3, BRIG_OPCODE_COMBINE, dest->m_type,
				   src_type, dest, real_part_reg,
				   imag_part_reg);
	  hbb->append_insn (insn);
	}
      else
	{
	  hsa_op_immed *imm = new hsa_op_immed (rhs);
	  hsa_build_append_simple_mov (dest, imm, hbb);
	}
    }
  else if (TREE_CODE (rhs) == REALPART_EXPR || TREE_CODE (rhs) == IMAGPART_EXPR)
    {
      tree pack_type = TREE_TYPE (TREE_OPERAND (rhs, 0));

      hsa_op_reg *packed_reg
	= new hsa_op_reg (hsa_type_for_scalar_tree_type (pack_type, true));

      tree complex_rhs = TREE_OPERAND (rhs, 0);
      gen_hsa_insns_for_load (packed_reg, complex_rhs, TREE_TYPE (complex_rhs),
			      hbb);

      hsa_op_reg *real_reg
	= new hsa_op_reg (hsa_type_for_scalar_tree_type (type, true));

      hsa_op_reg *imag_reg
	= new hsa_op_reg (hsa_type_for_scalar_tree_type (type, true));

      BrigKind16_t brig_type = packed_reg->m_type;
      hsa_insn_packed *packed
	= new hsa_insn_packed (3, BRIG_OPCODE_EXPAND,
			       hsa_bittype_for_type (real_reg->m_type),
	 brig_type, real_reg, imag_reg, packed_reg);

      hbb->append_insn (packed);

      hsa_op_reg *source = TREE_CODE (rhs) == REALPART_EXPR ?
	real_reg : imag_reg;

      hsa_insn_basic *insn = new hsa_insn_basic (2, BRIG_OPCODE_MOV,
						 dest->m_type, dest, source);

      hbb->append_insn (insn);
    }
  else if (TREE_CODE (rhs) == BIT_FIELD_REF
	   && TREE_CODE (TREE_OPERAND (rhs, 0)) == SSA_NAME)
    {
      tree ssa_name = TREE_OPERAND (rhs, 0);
      HOST_WIDE_INT bitsize = tree_to_uhwi (TREE_OPERAND (rhs, 1));
      HOST_WIDE_INT bitpos = tree_to_uhwi (TREE_OPERAND (rhs, 2));

      hsa_op_reg *imm_value = hsa_cfun->reg_for_gimple_ssa (ssa_name);
      gen_hsa_insns_for_bitfield (dest, imm_value, bitsize, bitpos, hbb);
    }
  else if (DECL_P (rhs) || TREE_CODE (rhs) == MEM_REF
	   || TREE_CODE (rhs) == TARGET_MEM_REF
	   || handled_component_p (rhs))
    {
      HOST_WIDE_INT bitsize, bitpos;

      /* Load from memory.  */
      hsa_op_address *addr;
      addr = gen_hsa_addr (rhs, hbb, &bitsize, &bitpos);

      /* Handle load of a bit field.  */
      if (bitsize > 64)
	{
	  HSA_SORRY_AT (EXPR_LOCATION (rhs),
			"support for HSA does not implement load from a bit "
			"field bigger than 64 bits");
	  return;
	}

      if (bitsize || bitpos)
	gen_hsa_insns_for_bitfield_load (dest, addr, bitsize, bitpos, hbb,
					 hsa_bitmemref_alignment (rhs));
      else
	{
	  BrigType16_t mtype;
	  /* Not dest->m_type, that's possibly extended.  */
	  mtype = mem_type_for_type (hsa_type_for_scalar_tree_type (type,
								    false));
	  hsa_insn_mem *mem = new hsa_insn_mem (BRIG_OPCODE_LD, mtype, dest,
						addr);
	  mem->set_align (hsa_object_alignment (rhs));
	  hbb->append_insn (mem);
	}
    }
  else
    HSA_SORRY_ATV (EXPR_LOCATION (rhs),
		   "support for HSA does not implement loading "
		   "of expression %E",
		   rhs);
}

/* Return number of bits necessary for representation of a bit field,
   starting at BITPOS with size of BITSIZE.  */

static unsigned
get_bitfield_size (unsigned bitpos, unsigned bitsize)
{
  unsigned s = bitpos + bitsize;
  unsigned sizes[] = {8, 16, 32, 64};

  for (unsigned i = 0; i < 4; i++)
    if (s <= sizes[i])
      return sizes[i];

  gcc_unreachable ();
  return 0;
}

/* Generate HSAIL instructions storing into memory.  LHS is the destination of
   the store, SRC is the source operand.  Add instructions to HBB.  */

static void
gen_hsa_insns_for_store (tree lhs, hsa_op_base *src, hsa_bb *hbb)
{
  HOST_WIDE_INT bitsize = 0, bitpos = 0;
  BrigAlignment8_t req_align;
  BrigType16_t mtype;
  mtype = mem_type_for_type (hsa_type_for_scalar_tree_type (TREE_TYPE (lhs),
							    false));
  hsa_op_address *addr;
  addr = gen_hsa_addr (lhs, hbb, &bitsize, &bitpos);

  /* Handle store to a bit field.  */
  if (bitsize > 64)
    {
      HSA_SORRY_AT (EXPR_LOCATION (lhs),
		    "support for HSA does not implement store to a bit field "
		    "bigger than 64 bits");
      return;
    }

  unsigned type_bitsize = get_bitfield_size (bitpos, bitsize);

  /* HSAIL does not support MOV insn with 16-bits integers.  */
  if (type_bitsize < 32)
    type_bitsize = 32;

  if (bitpos || (bitsize && type_bitsize != bitsize))
    {
      unsigned HOST_WIDE_INT mask = 0;
      BrigType16_t mem_type
	= get_integer_type_by_bytes (type_bitsize / BITS_PER_UNIT,
				     !TYPE_UNSIGNED (TREE_TYPE (lhs)));

      for (unsigned i = 0; i < type_bitsize; i++)
	if (i < bitpos || i >= bitpos + bitsize)
	  mask |= ((unsigned HOST_WIDE_INT)1 << i);

      hsa_op_reg *value_reg = new hsa_op_reg (mem_type);

      req_align = hsa_bitmemref_alignment (lhs);
      /* Load value from memory.  */
      hsa_insn_mem *mem = new hsa_insn_mem (BRIG_OPCODE_LD, mem_type,
					    value_reg, addr);
      mem->set_align (req_align);
      hbb->append_insn (mem);

      /* AND the loaded value with prepared mask.  */
      hsa_op_reg *cleared_reg = new hsa_op_reg (mem_type);

      BrigType16_t t
	= get_integer_type_by_bytes (type_bitsize / BITS_PER_UNIT, false);
      hsa_op_immed *c = new hsa_op_immed (mask, t);

      hsa_insn_basic *clearing
	= new hsa_insn_basic (3, BRIG_OPCODE_AND, mem_type, cleared_reg,
			      value_reg, c);
      hbb->append_insn (clearing);

      /* Shift to left a value that is going to be stored.  */
      hsa_op_reg *new_value_reg = new hsa_op_reg (mem_type);

      hsa_insn_basic *basic = new hsa_insn_basic (2, BRIG_OPCODE_MOV, mem_type,
						  new_value_reg, src);
      hbb->append_insn (basic);

      if (bitpos)
	{
	  hsa_op_reg *shifted_value_reg = new hsa_op_reg (mem_type);
	  c = new hsa_op_immed (bitpos, BRIG_TYPE_U32);

	  hsa_insn_basic *basic
	    = new hsa_insn_basic (3, BRIG_OPCODE_SHL, mem_type,
				  shifted_value_reg, new_value_reg, c);
	  hbb->append_insn (basic);

	  new_value_reg = shifted_value_reg;
	}

      /* OR the prepared value with prepared chunk loaded from memory.  */
      hsa_op_reg *prepared_reg= new hsa_op_reg (mem_type);
      basic = new hsa_insn_basic (3, BRIG_OPCODE_OR, mem_type, prepared_reg,
				  new_value_reg, cleared_reg);
      hbb->append_insn (basic);

      src = prepared_reg;
      mtype = mem_type;
    }
  else
    req_align = hsa_object_alignment (lhs);

  hsa_insn_mem *mem = new hsa_insn_mem (BRIG_OPCODE_ST, mtype, src, addr);
  mem->set_align (req_align);

  /* The HSAIL verifier has another constraint: if the source is an immediate
     then it must match the destination type.  If it's a register the low bits
     will be used for sub-word stores.  We're always allocating new operands so
     we can modify the above in place.  */
  if (hsa_op_immed *imm = dyn_cast <hsa_op_immed *> (src))
    {
      if (!hsa_type_packed_p (imm->m_type))
	imm->m_type = mem->m_type;
      else
	{
	  /* ...and all vector immediates apparently need to be vectors of
	     unsigned bytes.  */
	  unsigned bs = hsa_type_bit_size (imm->m_type);
	  gcc_assert (bs == hsa_type_bit_size (mem->m_type));
	  switch (bs)
	    {
	    case 32:
	      imm->m_type = BRIG_TYPE_U8X4;
	      break;
	    case 64:
	      imm->m_type = BRIG_TYPE_U8X8;
	      break;
	    case 128:
	      imm->m_type = BRIG_TYPE_U8X16;
	      break;
	    default:
	      gcc_unreachable ();
	    }
	}
    }

  hbb->append_insn (mem);
}

/* Generate memory copy instructions that are going to be used
   for copying a SRC memory to TARGET memory,
   represented by pointer in a register.  MIN_ALIGN is minimal alignment
   of provided HSA addresses.  */

static void
gen_hsa_memory_copy (hsa_bb *hbb, hsa_op_address *target, hsa_op_address *src,
		     unsigned size, BrigAlignment8_t min_align)
{
  hsa_op_address *addr;
  hsa_insn_mem *mem;

  unsigned offset = 0;
  unsigned min_byte_align = hsa_byte_alignment (min_align);

  while (size)
    {
      unsigned s;
      if (size >= 8)
	s = 8;
      else if (size >= 4)
	s = 4;
      else if (size >= 2)
	s = 2;
      else
	s = 1;

      if (s > min_byte_align)
	s = min_byte_align;

      BrigType16_t t = get_integer_type_by_bytes (s, false);

      hsa_op_reg *tmp = new hsa_op_reg (t);
      addr = new hsa_op_address (src->m_symbol, src->m_reg,
				 src->m_imm_offset + offset);
      mem = new hsa_insn_mem (BRIG_OPCODE_LD, t, tmp, addr);
      hbb->append_insn (mem);

      addr = new hsa_op_address (target->m_symbol, target->m_reg,
				 target->m_imm_offset + offset);
      mem = new hsa_insn_mem (BRIG_OPCODE_ST, t, tmp, addr);
      hbb->append_insn (mem);
      offset += s;
      size -= s;
    }
}

/* Create a memset mask that is created by copying a CONSTANT byte value
   to an integer of BYTE_SIZE bytes.  */

static unsigned HOST_WIDE_INT
build_memset_value (unsigned HOST_WIDE_INT constant, unsigned byte_size)
{
  if (constant == 0)
    return 0;

  HOST_WIDE_INT v = constant;

  for (unsigned i = 1; i < byte_size; i++)
    v |= constant << (8 * i);

  return v;
}

/* Generate memory set instructions that are going to be used
   for setting a CONSTANT byte value to TARGET memory of SIZE bytes.
   MIN_ALIGN is minimal alignment of provided HSA addresses.  */

static void
gen_hsa_memory_set (hsa_bb *hbb, hsa_op_address *target,
		    unsigned HOST_WIDE_INT constant,
		    unsigned size, BrigAlignment8_t min_align)
{
  hsa_op_address *addr;
  hsa_insn_mem *mem;

  unsigned offset = 0;
  unsigned min_byte_align = hsa_byte_alignment (min_align);

  while (size)
    {
      unsigned s;
      if (size >= 8)
	s = 8;
      else if (size >= 4)
	s = 4;
      else if (size >= 2)
	s = 2;
      else
	s = 1;

      if (s > min_byte_align)
	s = min_byte_align;

      addr = new hsa_op_address (target->m_symbol, target->m_reg,
				 target->m_imm_offset + offset);

      BrigType16_t t = get_integer_type_by_bytes (s, false);
      HOST_WIDE_INT c = build_memset_value (constant, s);

      mem = new hsa_insn_mem (BRIG_OPCODE_ST, t, new hsa_op_immed (c, t),
			      addr);
      hbb->append_insn (mem);
      offset += s;
      size -= s;
    }
}

/* Generate HSAIL instructions for a single assignment
   of an empty constructor to an ADDR_LHS.  Constructor is passed as a
   tree RHS and all instructions are appended to HBB.  ALIGN is
   alignment of the address.  */

void
gen_hsa_ctor_assignment (hsa_op_address *addr_lhs, tree rhs, hsa_bb *hbb,
			 BrigAlignment8_t align)
{
  if (CONSTRUCTOR_NELTS (rhs))
    {
      HSA_SORRY_AT (EXPR_LOCATION (rhs),
		    "support for HSA does not implement load from constructor");
      return;
    }

  unsigned size = tree_to_uhwi (TYPE_SIZE_UNIT (TREE_TYPE (rhs)));
  gen_hsa_memory_set (hbb, addr_lhs, 0, size, align);
}

/* Generate HSA instructions for a single assignment of RHS to LHS.
   HBB is the basic block they will be appended to.  */

static void
gen_hsa_insns_for_single_assignment (tree lhs, tree rhs, hsa_bb *hbb)
{
  if (TREE_CODE (lhs) == SSA_NAME)
    {
      hsa_op_reg *dest = hsa_cfun->reg_for_gimple_ssa (lhs);
      if (hsa_seen_error ())
	return;

      gen_hsa_insns_for_load (dest, rhs, TREE_TYPE (lhs), hbb);
    }
  else if (TREE_CODE (rhs) == SSA_NAME
	   || (is_gimple_min_invariant (rhs) && TREE_CODE (rhs) != STRING_CST))
    {
      /* Store to memory.  */
      hsa_op_base *src = hsa_reg_or_immed_for_gimple_op (rhs, hbb);
      if (hsa_seen_error ())
	return;

      gen_hsa_insns_for_store (lhs, src, hbb);
    }
  else
    {
      BrigAlignment8_t lhs_align;
      hsa_op_address *addr_lhs = gen_hsa_addr_with_align (lhs, hbb,
							  &lhs_align);

      if (TREE_CODE (rhs) == CONSTRUCTOR)
	gen_hsa_ctor_assignment (addr_lhs, rhs, hbb, lhs_align);
      else
	{
	  BrigAlignment8_t rhs_align;
	  hsa_op_address *addr_rhs = gen_hsa_addr_with_align (rhs, hbb,
							      &rhs_align);

	  unsigned size = tree_to_uhwi (TYPE_SIZE_UNIT (TREE_TYPE (rhs)));
	  gen_hsa_memory_copy (hbb, addr_lhs, addr_rhs, size,
			       MIN (lhs_align, rhs_align));
	}
    }
}

/* Prepend before INSN a load from spill symbol of SPILL_REG.  Return the
   register into which we loaded.  If this required another register to convert
   from a B1 type, return it in *PTMP2, otherwise store NULL into it.  We
   assume we are out of SSA so the returned register does not have its
   definition set.  */

hsa_op_reg *
hsa_spill_in (hsa_insn_basic *insn, hsa_op_reg *spill_reg, hsa_op_reg **ptmp2)
{
  hsa_symbol *spill_sym = spill_reg->m_spill_sym;
  hsa_op_reg *reg = new hsa_op_reg (spill_sym->m_type);
  hsa_op_address *addr = new hsa_op_address (spill_sym);

  hsa_insn_mem *mem = new hsa_insn_mem (BRIG_OPCODE_LD, spill_sym->m_type,
					reg, addr);
  hsa_insert_insn_before (mem, insn);

  *ptmp2 = NULL;
  if (spill_reg->m_type == BRIG_TYPE_B1)
    {
      hsa_insn_basic *cvtinsn;
      *ptmp2 = reg;
      reg = new hsa_op_reg (spill_reg->m_type);

      cvtinsn = new hsa_insn_cvt (reg, *ptmp2);
      hsa_insert_insn_before (cvtinsn, insn);
    }
  return reg;
}

/* Append after INSN a store to spill symbol of SPILL_REG.  Return the register
   from which we stored.  If this required another register to convert to a B1
   type, return it in *PTMP2, otherwise store NULL into it.  We assume we are
   out of SSA so the returned register does not have its use updated.  */

hsa_op_reg *
hsa_spill_out (hsa_insn_basic *insn, hsa_op_reg *spill_reg, hsa_op_reg **ptmp2)
{
  hsa_symbol *spill_sym = spill_reg->m_spill_sym;
  hsa_op_reg *reg = new hsa_op_reg (spill_sym->m_type);
  hsa_op_address *addr = new hsa_op_address (spill_sym);
  hsa_op_reg *returnreg;

  *ptmp2 = NULL;
  returnreg = reg;
  if (spill_reg->m_type == BRIG_TYPE_B1)
    {
      hsa_insn_basic *cvtinsn;
      *ptmp2 = new hsa_op_reg (spill_sym->m_type);
      reg->m_type = spill_reg->m_type;

      cvtinsn = new hsa_insn_cvt (*ptmp2, returnreg);
      hsa_append_insn_after (cvtinsn, insn);
      insn = cvtinsn;
      reg = *ptmp2;
    }

  hsa_insn_mem *mem = new hsa_insn_mem (BRIG_OPCODE_ST, spill_sym->m_type, reg,
					addr);
  hsa_append_insn_after (mem, insn);
  return returnreg;
}

/* Generate a comparison instruction that will compare LHS and RHS with
   comparison specified by CODE and put result into register DEST.  DEST has to
   have its type set already but must not have its definition set yet.
   Generated instructions will be added to HBB.  */

static void
gen_hsa_cmp_insn_from_gimple (enum tree_code code, tree lhs, tree rhs,
			      hsa_op_reg *dest, hsa_bb *hbb)
{
  BrigCompareOperation8_t compare;

  switch (code)
    {
    case LT_EXPR:
      compare = BRIG_COMPARE_LT;
      break;
    case LE_EXPR:
      compare = BRIG_COMPARE_LE;
      break;
    case GT_EXPR:
      compare = BRIG_COMPARE_GT;
      break;
    case GE_EXPR:
      compare = BRIG_COMPARE_GE;
      break;
    case EQ_EXPR:
      compare = BRIG_COMPARE_EQ;
      break;
    case NE_EXPR:
      compare = BRIG_COMPARE_NE;
      break;
    case UNORDERED_EXPR:
      compare = BRIG_COMPARE_NAN;
      break;
    case ORDERED_EXPR:
      compare = BRIG_COMPARE_NUM;
      break;
    case UNLT_EXPR:
      compare = BRIG_COMPARE_LTU;
      break;
    case UNLE_EXPR:
      compare = BRIG_COMPARE_LEU;
      break;
    case UNGT_EXPR:
      compare = BRIG_COMPARE_GTU;
      break;
    case UNGE_EXPR:
      compare = BRIG_COMPARE_GEU;
      break;
    case UNEQ_EXPR:
      compare = BRIG_COMPARE_EQU;
      break;
    case LTGT_EXPR:
      compare = BRIG_COMPARE_NEU;
      break;

    default:
      HSA_SORRY_ATV (EXPR_LOCATION (lhs),
		     "support for HSA does not implement comparison tree "
		     "code %s\n", get_tree_code_name (code));
      return;
    }

  /* CMP instruction returns e.g. 0xffffffff (for a 32-bit with integer)
     as a result of comparison.  */

  BrigType16_t dest_type = hsa_type_integer_p (dest->m_type)
    ? (BrigType16_t) BRIG_TYPE_B1 : dest->m_type;

  hsa_insn_cmp *cmp = new hsa_insn_cmp (compare, dest_type);
  cmp->set_op (1, hsa_reg_or_immed_for_gimple_op (lhs, hbb));
  cmp->set_op (2, hsa_reg_or_immed_for_gimple_op (rhs, hbb));

  hbb->append_insn (cmp);
  cmp->set_output_in_type (dest, 0, hbb);
}

/* Generate an unary instruction with OPCODE and append it to a basic block
   HBB.  The instruction uses DEST as a destination and OP1
   as a single operand.  */

static void
gen_hsa_unary_operation (BrigOpcode opcode, hsa_op_reg *dest,
			 hsa_op_with_type *op1, hsa_bb *hbb)
{
  gcc_checking_assert (dest);
  hsa_insn_basic *insn;

  if (opcode == BRIG_OPCODE_MOV && hsa_needs_cvt (dest->m_type, op1->m_type))
    insn = new hsa_insn_cvt (dest, op1);
  else if (opcode == BRIG_OPCODE_FIRSTBIT || opcode == BRIG_OPCODE_LASTBIT)
    {
      BrigType16_t srctype = hsa_type_integer_p (op1->m_type) ? op1->m_type
	: hsa_unsigned_type_for_type (op1->m_type);
      insn = new hsa_insn_srctype (2, opcode, BRIG_TYPE_U32, srctype, NULL,
				   op1);
    }
  else
    {
      insn = new hsa_insn_basic (2, opcode, dest->m_type, dest, op1);

      if (opcode == BRIG_OPCODE_ABS || opcode == BRIG_OPCODE_NEG)
	{
	  /* ABS and NEG only exist in _s form :-/  */
	  if (insn->m_type == BRIG_TYPE_U32)
	    insn->m_type = BRIG_TYPE_S32;
	  else if (insn->m_type == BRIG_TYPE_U64)
	    insn->m_type = BRIG_TYPE_S64;
	}
    }

  hbb->append_insn (insn);

  if (opcode == BRIG_OPCODE_FIRSTBIT || opcode == BRIG_OPCODE_LASTBIT)
    insn->set_output_in_type (dest, 0, hbb);
}

/* Generate a binary instruction with OPCODE and append it to a basic block
   HBB.  The instruction uses DEST as a destination and operands OP1
   and OP2.  */

static void
gen_hsa_binary_operation (int opcode, hsa_op_reg *dest,
			  hsa_op_base *op1, hsa_op_base *op2, hsa_bb *hbb)
{
  gcc_checking_assert (dest);

  if ((opcode == BRIG_OPCODE_SHL || opcode == BRIG_OPCODE_SHR)
      && is_a <hsa_op_immed *> (op2))
    {
      hsa_op_immed *i = dyn_cast <hsa_op_immed *> (op2);
      i->set_type (BRIG_TYPE_U32);
    }
  if ((opcode == BRIG_OPCODE_OR
       || opcode == BRIG_OPCODE_XOR
       || opcode == BRIG_OPCODE_AND)
      && is_a <hsa_op_immed *> (op2))
    {
      hsa_op_immed *i = dyn_cast <hsa_op_immed *> (op2);
      i->set_type (hsa_unsigned_type_for_type (i->m_type));
    }

  hsa_insn_basic *insn = new hsa_insn_basic (3, opcode, dest->m_type, dest,
					     op1, op2);
  hbb->append_insn (insn);
}

/* Generate HSA instructions for a single assignment.  HBB is the basic block
   they will be appended to.  */

static void
gen_hsa_insns_for_operation_assignment (gimple *assign, hsa_bb *hbb)
{
  tree_code code = gimple_assign_rhs_code (assign);
  gimple_rhs_class rhs_class = get_gimple_rhs_class (gimple_expr_code (assign));

  tree lhs = gimple_assign_lhs (assign);
  tree rhs1 = gimple_assign_rhs1 (assign);
  tree rhs2 = gimple_assign_rhs2 (assign);
  tree rhs3 = gimple_assign_rhs3 (assign);

  BrigOpcode opcode;

  switch (code)
    {
    CASE_CONVERT:
    case FLOAT_EXPR:
      /* The opcode is changed to BRIG_OPCODE_CVT if BRIG types
	 needs a conversion.  */
      opcode = BRIG_OPCODE_MOV;
      break;

    case PLUS_EXPR:
    case POINTER_PLUS_EXPR:
      opcode = BRIG_OPCODE_ADD;
      break;
    case MINUS_EXPR:
      opcode = BRIG_OPCODE_SUB;
      break;
    case MULT_EXPR:
      opcode = BRIG_OPCODE_MUL;
      break;
    case MULT_HIGHPART_EXPR:
      opcode = BRIG_OPCODE_MULHI;
      break;
    case RDIV_EXPR:
    case TRUNC_DIV_EXPR:
    case EXACT_DIV_EXPR:
      opcode = BRIG_OPCODE_DIV;
      break;
    case CEIL_DIV_EXPR:
    case FLOOR_DIV_EXPR:
    case ROUND_DIV_EXPR:
      HSA_SORRY_AT (gimple_location (assign),
		    "support for HSA does not implement CEIL_DIV_EXPR, "
		    "FLOOR_DIV_EXPR or ROUND_DIV_EXPR");
      return;
    case TRUNC_MOD_EXPR:
      opcode = BRIG_OPCODE_REM;
      break;
    case CEIL_MOD_EXPR:
    case FLOOR_MOD_EXPR:
    case ROUND_MOD_EXPR:
      HSA_SORRY_AT (gimple_location (assign),
		    "support for HSA does not implement CEIL_MOD_EXPR, "
		    "FLOOR_MOD_EXPR or ROUND_MOD_EXPR");
      return;
    case NEGATE_EXPR:
      opcode = BRIG_OPCODE_NEG;
      break;
    case FMA_EXPR:
      /* There is a native HSA instruction for scalar FMAs but not for vector
	 ones.  */
      if (TREE_CODE (TREE_TYPE (lhs)) == VECTOR_TYPE)
	{
	  hsa_op_reg *dest
	    = hsa_cfun->reg_for_gimple_ssa (gimple_assign_lhs (assign));
	  hsa_op_with_type *op1 = hsa_reg_or_immed_for_gimple_op (rhs1, hbb);
	  hsa_op_with_type *op2 = hsa_reg_or_immed_for_gimple_op (rhs2, hbb);
	  hsa_op_with_type *op3 = hsa_reg_or_immed_for_gimple_op (rhs3, hbb);
	  hsa_op_reg *tmp = new hsa_op_reg (dest->m_type);
	  gen_hsa_binary_operation (BRIG_OPCODE_MUL, tmp, op1, op2, hbb);
	  gen_hsa_binary_operation (BRIG_OPCODE_ADD, dest, tmp, op3, hbb);
	  return;
	}
      opcode = BRIG_OPCODE_MAD;
      break;
    case MIN_EXPR:
      opcode = BRIG_OPCODE_MIN;
      break;
    case MAX_EXPR:
      opcode = BRIG_OPCODE_MAX;
      break;
    case ABS_EXPR:
      opcode = BRIG_OPCODE_ABS;
      break;
    case LSHIFT_EXPR:
      opcode = BRIG_OPCODE_SHL;
      break;
    case RSHIFT_EXPR:
      opcode = BRIG_OPCODE_SHR;
      break;
    case LROTATE_EXPR:
    case RROTATE_EXPR:
      {
	hsa_insn_basic *insn = NULL;
	int code1 = code == LROTATE_EXPR ? BRIG_OPCODE_SHL : BRIG_OPCODE_SHR;
	int code2 = code != LROTATE_EXPR ? BRIG_OPCODE_SHL : BRIG_OPCODE_SHR;
	BrigType16_t btype = hsa_type_for_scalar_tree_type (TREE_TYPE (lhs),
							    true);

	hsa_op_with_type *src = hsa_reg_or_immed_for_gimple_op (rhs1, hbb);
	hsa_op_reg *op1 = new hsa_op_reg (btype);
	hsa_op_reg *op2 = new hsa_op_reg (btype);
	hsa_op_with_type *shift1 = hsa_reg_or_immed_for_gimple_op (rhs2, hbb);

	tree type = TREE_TYPE (rhs2);
	unsigned HOST_WIDE_INT bitsize = TREE_INT_CST_LOW (TYPE_SIZE (type));

	hsa_op_with_type *shift2 = NULL;
	if (TREE_CODE (rhs2) == INTEGER_CST)
	  shift2 = new hsa_op_immed (bitsize - tree_to_uhwi (rhs2),
				     BRIG_TYPE_U32);
	else if (TREE_CODE (rhs2) == SSA_NAME)
	  {
	    hsa_op_reg *s = hsa_cfun->reg_for_gimple_ssa (rhs2);
	    hsa_op_reg *d = new hsa_op_reg (s->m_type);
	    hsa_op_immed *size_imm = new hsa_op_immed (bitsize, BRIG_TYPE_U32);

	    insn = new hsa_insn_basic (3, BRIG_OPCODE_SUB, d->m_type,
				       d, s, size_imm);
	    hbb->append_insn (insn);

	    shift2 = d;
	  }
	else
	  gcc_unreachable ();

	hsa_op_reg *dest = hsa_cfun->reg_for_gimple_ssa (lhs);
	gen_hsa_binary_operation (code1, op1, src, shift1, hbb);
	gen_hsa_binary_operation (code2, op2, src, shift2, hbb);
	gen_hsa_binary_operation (BRIG_OPCODE_OR, dest, op1, op2, hbb);

	return;
      }
    case BIT_IOR_EXPR:
      opcode = BRIG_OPCODE_OR;
      break;
    case BIT_XOR_EXPR:
      opcode = BRIG_OPCODE_XOR;
      break;
    case BIT_AND_EXPR:
      opcode = BRIG_OPCODE_AND;
      break;
    case BIT_NOT_EXPR:
      opcode = BRIG_OPCODE_NOT;
      break;
    case FIX_TRUNC_EXPR:
      {
	hsa_op_reg *dest = hsa_cfun->reg_for_gimple_ssa (lhs);
	hsa_op_with_type *v = hsa_reg_or_immed_for_gimple_op (rhs1, hbb);

	if (hsa_needs_cvt (dest->m_type, v->m_type))
	  {
	    hsa_op_reg *tmp = new hsa_op_reg (v->m_type);

	    hsa_insn_basic *insn = new hsa_insn_basic (2, BRIG_OPCODE_TRUNC,
						       tmp->m_type, tmp, v);
	    hbb->append_insn (insn);

	    hsa_insn_basic *cvtinsn = new hsa_insn_cvt (dest, tmp);
	    hbb->append_insn (cvtinsn);
	  }
	else
	  {
	    hsa_insn_basic *insn = new hsa_insn_basic (2, BRIG_OPCODE_TRUNC,
						       dest->m_type, dest, v);
	    hbb->append_insn (insn);
	  }

	return;
      }
      opcode = BRIG_OPCODE_TRUNC;
      break;

    case LT_EXPR:
    case LE_EXPR:
    case GT_EXPR:
    case GE_EXPR:
    case EQ_EXPR:
    case NE_EXPR:
    case UNORDERED_EXPR:
    case ORDERED_EXPR:
    case UNLT_EXPR:
    case UNLE_EXPR:
    case UNGT_EXPR:
    case UNGE_EXPR:
    case UNEQ_EXPR:
    case LTGT_EXPR:
      {
	hsa_op_reg *dest
	  = hsa_cfun->reg_for_gimple_ssa (gimple_assign_lhs (assign));

	gen_hsa_cmp_insn_from_gimple (code, rhs1, rhs2, dest, hbb);
	return;
      }
    case COND_EXPR:
      {
	hsa_op_reg *dest
	  = hsa_cfun->reg_for_gimple_ssa (gimple_assign_lhs (assign));
	hsa_op_with_type *ctrl = NULL;
	tree cond = rhs1;

	if (CONSTANT_CLASS_P (cond) || TREE_CODE (cond) == SSA_NAME)
	  ctrl = hsa_reg_or_immed_for_gimple_op (cond, hbb);
	else
	  {
	    hsa_op_reg *r = new hsa_op_reg (BRIG_TYPE_B1);

	    gen_hsa_cmp_insn_from_gimple (TREE_CODE (cond),
				  TREE_OPERAND (cond, 0),
				  TREE_OPERAND (cond, 1),
				  r, hbb);

	    ctrl = r;
	  }

	hsa_op_with_type *op2 = hsa_reg_or_immed_for_gimple_op (rhs2, hbb);
	hsa_op_with_type *op3 = hsa_reg_or_immed_for_gimple_op (rhs3, hbb);

	BrigType16_t utype = hsa_unsigned_type_for_type (dest->m_type);
	if (is_a <hsa_op_immed *> (op2))
	  op2->m_type = utype;
	if (is_a <hsa_op_immed *> (op3))
	  op3->m_type = utype;

	hsa_insn_basic *insn
	  = new hsa_insn_basic (4, BRIG_OPCODE_CMOV,
				hsa_bittype_for_type (dest->m_type),
				dest, ctrl, op2, op3);

	hbb->append_insn (insn);
	return;
      }
    case COMPLEX_EXPR:
      {
	hsa_op_reg *dest
	  = hsa_cfun->reg_for_gimple_ssa (gimple_assign_lhs (assign));
	hsa_op_with_type *rhs1_reg = hsa_reg_or_immed_for_gimple_op (rhs1, hbb);
	hsa_op_with_type *rhs2_reg = hsa_reg_or_immed_for_gimple_op (rhs2, hbb);

	if (hsa_seen_error ())
	  return;

	BrigType16_t src_type = hsa_bittype_for_type (rhs1_reg->m_type);
	rhs1_reg = rhs1_reg->get_in_type (src_type, hbb);
	rhs2_reg = rhs2_reg->get_in_type (src_type, hbb);

	hsa_insn_packed *insn
	  = new hsa_insn_packed (3, BRIG_OPCODE_COMBINE, dest->m_type, src_type,
				 dest, rhs1_reg, rhs2_reg);
	hbb->append_insn (insn);

	return;
      }
    default:
      /* Implement others as we come across them.  */
      HSA_SORRY_ATV (gimple_location (assign),
		     "support for HSA does not implement operation %s",
		     get_tree_code_name (code));
      return;
    }


  hsa_op_reg *dest = hsa_cfun->reg_for_gimple_ssa (gimple_assign_lhs (assign));

  hsa_op_with_type *op1 = hsa_reg_or_immed_for_gimple_op (rhs1, hbb);
  hsa_op_with_type *op2 = rhs2 != NULL_TREE ?
    hsa_reg_or_immed_for_gimple_op (rhs2, hbb) : NULL;

  if (hsa_seen_error ())
    return;

  switch (rhs_class)
    {
    case GIMPLE_TERNARY_RHS:
      {
	hsa_op_with_type *op3 = hsa_reg_or_immed_for_gimple_op (rhs3, hbb);
	hsa_insn_basic *insn = new hsa_insn_basic (4, opcode, dest->m_type, dest,
						   op1, op2, op3);
	hbb->append_insn (insn);
      }
      return;

    case GIMPLE_BINARY_RHS:
      gen_hsa_binary_operation (opcode, dest, op1, op2, hbb);
      break;

    case GIMPLE_UNARY_RHS:
      gen_hsa_unary_operation (opcode, dest, op1, hbb);
      break;
    default:
      gcc_unreachable ();
    }
}

/* Generate HSA instructions for a given gimple condition statement COND.
   Instructions will be appended to HBB, which also needs to be the
   corresponding structure to the basic_block of COND.  */

static void
gen_hsa_insns_for_cond_stmt (gimple *cond, hsa_bb *hbb)
{
  hsa_op_reg *ctrl = new hsa_op_reg (BRIG_TYPE_B1);
  hsa_insn_cbr *cbr;

  gen_hsa_cmp_insn_from_gimple (gimple_cond_code (cond),
				gimple_cond_lhs (cond),
				gimple_cond_rhs (cond),
				ctrl, hbb);

  cbr = new hsa_insn_cbr (ctrl);
  hbb->append_insn (cbr);
}

/* Maximum number of elements in a jump table for an HSA SBR instruction.  */

#define HSA_MAXIMUM_SBR_LABELS	16

/* Return lowest value of a switch S that is handled in a non-default
   label.  */

static tree
get_switch_low (gswitch *s)
{
  unsigned labels = gimple_switch_num_labels (s);
  gcc_checking_assert (labels >= 1);

  return CASE_LOW (gimple_switch_label (s, 1));
}

/* Return highest value of a switch S that is handled in a non-default
   label.  */

static tree
get_switch_high (gswitch *s)
{
  unsigned labels = gimple_switch_num_labels (s);

  /* Compare last label to maximum number of labels.  */
  tree label = gimple_switch_label (s, labels - 1);
  tree low = CASE_LOW (label);
  tree high = CASE_HIGH (label);

  return high != NULL_TREE ? high : low;
}

static tree
get_switch_size (gswitch *s)
{
  return int_const_binop (MINUS_EXPR, get_switch_high (s), get_switch_low (s));
}

/* Generate HSA instructions for a given gimple switch.
   Instructions will be appended to HBB.  */

static void
gen_hsa_insns_for_switch_stmt (gswitch *s, hsa_bb *hbb)
{
  gimple_stmt_iterator it = gsi_for_stmt (s);
  gsi_prev (&it);

  /* Create preambule that verifies that index - lowest_label >= 0.  */
  edge e = split_block (hbb->m_bb, gsi_stmt (it));
  e->flags &= ~EDGE_FALLTHRU;
  e->flags |= EDGE_TRUE_VALUE;

  function *func = DECL_STRUCT_FUNCTION (current_function_decl);
  tree index_tree = gimple_switch_index (s);
  tree lowest = get_switch_low (s);
  tree highest = get_switch_high (s);

  hsa_op_reg *index = hsa_cfun->reg_for_gimple_ssa (index_tree);

  hsa_op_reg *cmp1_reg = new hsa_op_reg (BRIG_TYPE_B1);
  hsa_op_immed *cmp1_immed = new hsa_op_immed (lowest);
  hbb->append_insn (new hsa_insn_cmp (BRIG_COMPARE_GE, cmp1_reg->m_type,
				      cmp1_reg, index, cmp1_immed));

  hsa_op_reg *cmp2_reg = new hsa_op_reg (BRIG_TYPE_B1);
  hsa_op_immed *cmp2_immed = new hsa_op_immed (highest);
  hbb->append_insn (new hsa_insn_cmp (BRIG_COMPARE_LE, cmp2_reg->m_type,
				      cmp2_reg, index, cmp2_immed));

  hsa_op_reg *cmp_reg = new hsa_op_reg (BRIG_TYPE_B1);
  hbb->append_insn (new hsa_insn_basic (3, BRIG_OPCODE_AND, cmp_reg->m_type,
					cmp_reg, cmp1_reg, cmp2_reg));

  hbb->append_insn (new hsa_insn_cbr (cmp_reg));

  tree default_label = gimple_switch_default_label (s);
  basic_block default_label_bb = label_to_block_fn (func,
						    CASE_LABEL (default_label));

  if (!gimple_seq_empty_p (phi_nodes (default_label_bb)))
    {
      default_label_bb = split_edge (find_edge (e->dest, default_label_bb));
      hsa_init_new_bb (default_label_bb);
    }

  make_edge (e->src, default_label_bb, EDGE_FALSE_VALUE);

  hsa_cfun->m_modified_cfg = true;

  /* Basic block with the SBR instruction.  */
  hbb = hsa_init_new_bb (e->dest);

  hsa_op_reg *sub_index = new hsa_op_reg (index->m_type);
  hbb->append_insn (new hsa_insn_basic (3, BRIG_OPCODE_SUB, sub_index->m_type,
					sub_index, index,
					new hsa_op_immed (lowest)));

  hsa_op_base *tmp = sub_index->get_in_type (BRIG_TYPE_U64, hbb);
  sub_index = as_a <hsa_op_reg *> (tmp);
  unsigned labels = gimple_switch_num_labels (s);
  unsigned HOST_WIDE_INT size = tree_to_uhwi (get_switch_size (s));

  hsa_insn_sbr *sbr = new hsa_insn_sbr (sub_index, size + 1);

  /* Prepare array with default label destination.  */
  for (unsigned HOST_WIDE_INT i = 0; i <= size; i++)
    sbr->m_jump_table.safe_push (default_label_bb);

  /* Iterate all labels and fill up the jump table.  */
  for (unsigned i = 1; i < labels; i++)
    {
      tree label = gimple_switch_label (s, i);
      basic_block bb = label_to_block_fn (func, CASE_LABEL (label));

      unsigned HOST_WIDE_INT sub_low
	= tree_to_uhwi (int_const_binop (MINUS_EXPR, CASE_LOW (label), lowest));

      unsigned HOST_WIDE_INT sub_high = sub_low;
      tree high = CASE_HIGH (label);
      if (high != NULL)
	sub_high = tree_to_uhwi (int_const_binop (MINUS_EXPR, high, lowest));

      for (unsigned HOST_WIDE_INT j = sub_low; j <= sub_high; j++)
	sbr->m_jump_table[j] = bb;
    }

  hbb->append_insn (sbr);
}

/* Verify that the function DECL can be handled by HSA.  */

static void
verify_function_arguments (tree decl)
{
  tree type = TREE_TYPE (decl);
  if (DECL_STATIC_CHAIN (decl))
    {
      HSA_SORRY_ATV (EXPR_LOCATION (decl),
		     "HSA does not support nested functions: %D", decl);
      return;
    }
  else if (!TYPE_ARG_TYPES (type) || stdarg_p (type))
    {
      HSA_SORRY_ATV (EXPR_LOCATION (decl),
		     "HSA does not support functions with variadic arguments "
		     "(or unknown return type): %D", decl);
      return;
    }
}

/* Return BRIG type for FORMAL_ARG_TYPE.  If the formal argument type is NULL,
   return ACTUAL_ARG_TYPE.  */

static BrigType16_t
get_format_argument_type (tree formal_arg_type, BrigType16_t actual_arg_type)
{
  if (formal_arg_type == NULL)
    return actual_arg_type;

  BrigType16_t decl_type
    = hsa_type_for_scalar_tree_type (formal_arg_type, false);
  return mem_type_for_type (decl_type);
}

/* Generate HSA instructions for a direct call instruction.
   Instructions will be appended to HBB, which also needs to be the
   corresponding structure to the basic_block of STMT.
   If ASSIGN_LHS is false, do not copy HSA function result argument into the
   corresponding HSA representation of the gimple statement LHS.  */

static void
gen_hsa_insns_for_direct_call (gimple *stmt, hsa_bb *hbb,
			       bool assign_lhs = true)
{
  tree decl = gimple_call_fndecl (stmt);
  verify_function_arguments (decl);
  if (hsa_seen_error ())
    return;

  hsa_insn_call *call_insn = new hsa_insn_call (decl);
  hsa_cfun->m_called_functions.safe_push (call_insn->m_called_function);

  /* Argument block start.  */
  hsa_insn_arg_block *arg_start
    = new hsa_insn_arg_block (BRIG_KIND_DIRECTIVE_ARG_BLOCK_START, call_insn);
  hbb->append_insn (arg_start);

  tree parm_type_chain = TYPE_ARG_TYPES (gimple_call_fntype (stmt));

  /* Preparation of arguments that will be passed to function.  */
  const unsigned args = gimple_call_num_args (stmt);
  for (unsigned i = 0; i < args; ++i)
    {
      tree parm = gimple_call_arg (stmt, (int)i);
      tree parm_decl_type = parm_type_chain != NULL_TREE
	? TREE_VALUE (parm_type_chain) : NULL_TREE;
      hsa_op_address *addr;

      if (AGGREGATE_TYPE_P (TREE_TYPE (parm)))
	{
	  addr = gen_hsa_addr_for_arg (TREE_TYPE (parm), i);
	  BrigAlignment8_t align;
	  hsa_op_address *src = gen_hsa_addr_with_align (parm, hbb, &align);
	  gen_hsa_memory_copy (hbb, addr, src,
			       addr->m_symbol->total_byte_size (), align);
	}
      else
	{
	  hsa_op_with_type *src = hsa_reg_or_immed_for_gimple_op (parm, hbb);

	  if (parm_decl_type != NULL && AGGREGATE_TYPE_P (parm_decl_type))
	    {
	      HSA_SORRY_AT (gimple_location (stmt),
			    "support for HSA does not implement an aggregate "
			    "formal argument in a function call, while actual "
			    "argument is not an aggregate");
	      return;
	    }

	  BrigType16_t formal_arg_type
	    = get_format_argument_type (parm_decl_type, src->m_type);
	  if (hsa_seen_error ())
	    return;

	  if (src->m_type != formal_arg_type)
	    src = src->get_in_type (formal_arg_type, hbb);

	  addr
	    = gen_hsa_addr_for_arg (parm_decl_type != NULL_TREE ?
				    parm_decl_type: TREE_TYPE (parm), i);
	  hsa_insn_mem *mem = new hsa_insn_mem (BRIG_OPCODE_ST, formal_arg_type,
						src, addr);

	  hbb->append_insn (mem);
	}

      call_insn->m_input_args.safe_push (addr->m_symbol);
      if (parm_type_chain)
	parm_type_chain = TREE_CHAIN (parm_type_chain);
    }

  call_insn->m_args_code_list = new hsa_op_code_list (args);
  hbb->append_insn (call_insn);

  tree result_type = TREE_TYPE (TREE_TYPE (decl));

  tree result = gimple_call_lhs (stmt);
  hsa_insn_mem *result_insn = NULL;
  if (!VOID_TYPE_P (result_type))
    {
      hsa_op_address *addr = gen_hsa_addr_for_arg (result_type, -1);

      /* Even if result of a function call is unused, we have to emit
	 declaration for the result.  */
      if (result && assign_lhs)
	{
	  tree lhs_type = TREE_TYPE (result);

	  if (hsa_seen_error ())
	    return;

	  if (AGGREGATE_TYPE_P (lhs_type))
	    {
	      BrigAlignment8_t align;
	      hsa_op_address *result_addr
		= gen_hsa_addr_with_align (result, hbb, &align);
	      gen_hsa_memory_copy (hbb, result_addr, addr,
				   addr->m_symbol->total_byte_size (), align);
	    }
	  else
	    {
	      BrigType16_t mtype
		= mem_type_for_type (hsa_type_for_scalar_tree_type (lhs_type,
								    false));

	      hsa_op_reg *dst = hsa_cfun->reg_for_gimple_ssa (result);
	      result_insn = new hsa_insn_mem (BRIG_OPCODE_LD, mtype, dst, addr);
	      hbb->append_insn (result_insn);
	    }
	}

      call_insn->m_output_arg = addr->m_symbol;
      call_insn->m_result_code_list = new hsa_op_code_list (1);
    }
  else
    {
      if (result)
	{
	  HSA_SORRY_AT (gimple_location (stmt),
			"support for HSA does not implement an assignment of "
			"return value from a void function");
	  return;
	}

      call_insn->m_result_code_list = new hsa_op_code_list (0);
    }

  /* Argument block end.  */
  hsa_insn_arg_block *arg_end
    = new hsa_insn_arg_block (BRIG_KIND_DIRECTIVE_ARG_BLOCK_END, call_insn);
  hbb->append_insn (arg_end);
}

/* Generate HSA instructions for a direct call of an internal fn.
   Instructions will be appended to HBB, which also needs to be the
   corresponding structure to the basic_block of STMT.  */

static void
gen_hsa_insns_for_call_of_internal_fn (gimple *stmt, hsa_bb *hbb)
{
  tree lhs = gimple_call_lhs (stmt);
  if (!lhs)
    return;

  tree lhs_type = TREE_TYPE (lhs);
  tree rhs1 = gimple_call_arg (stmt, 0);
  tree rhs1_type = TREE_TYPE (rhs1);
  enum internal_fn fn = gimple_call_internal_fn (stmt);
  hsa_internal_fn *ifn
    = new hsa_internal_fn (fn, tree_to_uhwi (TYPE_SIZE (rhs1_type)));
  hsa_insn_call *call_insn = new hsa_insn_call (ifn);

  gcc_checking_assert (FLOAT_TYPE_P (rhs1_type));

  if (!hsa_emitted_internal_decls->find (call_insn->m_called_internal_fn))
    hsa_cfun->m_called_internal_fns.safe_push (call_insn->m_called_internal_fn);

  hsa_insn_arg_block *arg_start
    = new hsa_insn_arg_block (BRIG_KIND_DIRECTIVE_ARG_BLOCK_START, call_insn);
  hbb->append_insn (arg_start);

  unsigned num_args = gimple_call_num_args (stmt);

  /* Function arguments.  */
  for (unsigned i = 0; i < num_args; i++)
    {
      tree parm = gimple_call_arg (stmt, (int)i);
      hsa_op_with_type *src = hsa_reg_or_immed_for_gimple_op (parm, hbb);

      hsa_op_address *addr = gen_hsa_addr_for_arg (TREE_TYPE (parm), i);
      hsa_insn_mem *mem = new hsa_insn_mem (BRIG_OPCODE_ST, src->m_type,
					    src, addr);

      call_insn->m_input_args.safe_push (addr->m_symbol);
      hbb->append_insn (mem);
    }

  call_insn->m_args_code_list = new hsa_op_code_list (num_args);
  hbb->append_insn (call_insn);

  /* Assign returned value.  */
  hsa_op_address *addr = gen_hsa_addr_for_arg (lhs_type, -1);

  call_insn->m_output_arg = addr->m_symbol;
  call_insn->m_result_code_list = new hsa_op_code_list (1);

  /* Argument block end.  */
  hsa_insn_arg_block *arg_end
    = new hsa_insn_arg_block (BRIG_KIND_DIRECTIVE_ARG_BLOCK_END, call_insn);
  hbb->append_insn (arg_end);
}

/* Generate HSA instructions for a return value instruction.
   Instructions will be appended to HBB, which also needs to be the
   corresponding structure to the basic_block of STMT.  */

static void
gen_hsa_insns_for_return (greturn *stmt, hsa_bb *hbb)
{
  tree retval = gimple_return_retval (stmt);
  if (retval)
    {
      hsa_op_address *addr = new hsa_op_address (hsa_cfun->m_output_arg);

      if (AGGREGATE_TYPE_P (TREE_TYPE (retval)))
	{
	  BrigAlignment8_t align;
	  hsa_op_address *retval_addr = gen_hsa_addr_with_align (retval, hbb,
								 &align);
	  gen_hsa_memory_copy (hbb, addr, retval_addr,
			       hsa_cfun->m_output_arg->total_byte_size (),
			       align);
	}
      else
	{
	  BrigType16_t t = hsa_type_for_scalar_tree_type (TREE_TYPE (retval),
							  false);
	  BrigType16_t mtype = mem_type_for_type (t);

	  /* Store of return value.  */
	  hsa_op_with_type *src = hsa_reg_or_immed_for_gimple_op (retval, hbb);
	  src = src->get_in_type (mtype, hbb);
	  hsa_insn_mem *mem = new hsa_insn_mem (BRIG_OPCODE_ST, mtype, src,
						addr);
	  hbb->append_insn (mem);
	}
    }

  /* HSAIL return instruction emission.  */
  hsa_insn_basic *ret = new hsa_insn_basic (0, BRIG_OPCODE_RET);
  hbb->append_insn (ret);
}

/* Set OP_INDEX-th operand of the instruction to DEST, as the DEST
   can have a different type, conversion instructions are possibly
   appended to HBB.  */

void
hsa_insn_basic::set_output_in_type (hsa_op_reg *dest, unsigned op_index,
				    hsa_bb *hbb)
{
  hsa_insn_basic *insn;
  gcc_checking_assert (op_output_p (op_index));

  if (dest->m_type == m_type)
    {
      set_op (op_index, dest);
      return;
    }

  hsa_op_reg *tmp = new hsa_op_reg (m_type);
  set_op (op_index, tmp);

  if (hsa_needs_cvt (dest->m_type, m_type))
    insn = new hsa_insn_cvt (dest, tmp);
  else
    insn = new hsa_insn_basic (2, BRIG_OPCODE_MOV, dest->m_type,
			       dest, tmp->get_in_type (dest->m_type, hbb));

  hbb->append_insn (insn);
}

/* Generate instruction OPCODE to query a property of HSA grid along the
   given DIMENSION.  Store result into DEST and append the instruction to
   HBB.  */

static void
query_hsa_grid_dim (hsa_op_reg *dest, int opcode, hsa_op_immed *dimension,
		    hsa_bb *hbb)
{
  hsa_insn_basic *insn = new hsa_insn_basic (2, opcode, BRIG_TYPE_U32, NULL,
					     dimension);
  hbb->append_insn (insn);
  insn->set_output_in_type (dest, 0, hbb);
}

/* Generate instruction OPCODE to query a property of HSA grid along the given
   dimension which is an immediate in first argument of STMT.  Store result
   into the register corresponding to LHS of STMT and append the instruction to
   HBB.  */

static void
query_hsa_grid_dim (gimple *stmt, int opcode, hsa_bb *hbb)
{
  tree lhs = gimple_call_lhs (dyn_cast <gcall *> (stmt));
  if (lhs == NULL_TREE)
    return;

  tree arg = gimple_call_arg (stmt, 0);
  unsigned HOST_WIDE_INT dim = 5;
  if (tree_fits_uhwi_p (arg))
    dim = tree_to_uhwi (arg);
  if (dim > 2)
    {
      HSA_SORRY_AT (gimple_location (stmt),
		    "HSA grid query dimension must be immediate constant 0, 1 "
		    "or 2");
      return;
    }

  hsa_op_immed *hdim = new hsa_op_immed (dim, (BrigKind16_t) BRIG_TYPE_U32);
  hsa_op_reg *dest = hsa_cfun->reg_for_gimple_ssa (lhs);
  query_hsa_grid_dim (dest, opcode, hdim, hbb);
}

/* Generate instruction OPCODE to query a property of HSA grid that is
   independent of any dimension.  Store result into the register corresponding
   to LHS of STMT and append the instruction to HBB.  */

static void
query_hsa_grid_nodim (gimple *stmt, BrigOpcode16_t opcode, hsa_bb *hbb)
{
  tree lhs = gimple_call_lhs (dyn_cast <gcall *> (stmt));
  if (lhs == NULL_TREE)
    return;
  hsa_op_reg *dest = hsa_cfun->reg_for_gimple_ssa (lhs);
  BrigType16_t brig_type = hsa_unsigned_type_for_type (dest->m_type);
  hsa_insn_basic *insn = new hsa_insn_basic (1, opcode, brig_type, dest);
  hbb->append_insn (insn);
}

/* Emit instructions that set hsa_num_threads according to provided VALUE.
   Instructions are appended to basic block HBB.  */

static void
gen_set_num_threads (tree value, hsa_bb *hbb)
{
  hbb->append_insn (new hsa_insn_comment ("omp_set_num_threads"));
  hsa_op_with_type *src = hsa_reg_or_immed_for_gimple_op (value, hbb);

  src = src->get_in_type (hsa_num_threads->m_type, hbb);
  hsa_op_address *addr = new hsa_op_address (hsa_num_threads);

  hsa_insn_basic *basic
    = new hsa_insn_mem (BRIG_OPCODE_ST, hsa_num_threads->m_type, src, addr);
  hbb->append_insn (basic);
}

/* Return byte offset of a FIELD_NAME in GOMP_hsa_kernel_dispatch which
   is defined in plugin-hsa.c.  */

static HOST_WIDE_INT
get_hsa_kernel_dispatch_offset (const char *field_name)
{
  tree *hsa_kernel_dispatch_type = hsa_get_kernel_dispatch_type ();
  if (*hsa_kernel_dispatch_type == NULL)
    {
      /* Collection of information needed for a dispatch of a kernel from a
	 kernel.  Keep in sync with libgomp's plugin-hsa.c.  */

      *hsa_kernel_dispatch_type = make_node (RECORD_TYPE);
      tree id_f1 = build_decl (BUILTINS_LOCATION, FIELD_DECL,
			       get_identifier ("queue"), ptr_type_node);
      DECL_CHAIN (id_f1) = NULL_TREE;
      tree id_f2 = build_decl (BUILTINS_LOCATION, FIELD_DECL,
			       get_identifier ("omp_data_memory"),
			       ptr_type_node);
      DECL_CHAIN (id_f2) = id_f1;
      tree id_f3 = build_decl (BUILTINS_LOCATION, FIELD_DECL,
			       get_identifier ("kernarg_address"),
			       ptr_type_node);
      DECL_CHAIN (id_f3) = id_f2;
      tree id_f4 = build_decl (BUILTINS_LOCATION, FIELD_DECL,
			       get_identifier ("object"),
			       uint64_type_node);
      DECL_CHAIN (id_f4) = id_f3;
      tree id_f5 = build_decl (BUILTINS_LOCATION, FIELD_DECL,
			       get_identifier ("signal"),
			       uint64_type_node);
      DECL_CHAIN (id_f5) = id_f4;
      tree id_f6 = build_decl (BUILTINS_LOCATION, FIELD_DECL,
			       get_identifier ("private_segment_size"),
			       uint32_type_node);
      DECL_CHAIN (id_f6) = id_f5;
      tree id_f7 = build_decl (BUILTINS_LOCATION, FIELD_DECL,
			       get_identifier ("group_segment_size"),
			       uint32_type_node);
      DECL_CHAIN (id_f7) = id_f6;
      tree id_f8 = build_decl (BUILTINS_LOCATION, FIELD_DECL,
			       get_identifier ("kernel_dispatch_count"),
			       uint64_type_node);
      DECL_CHAIN (id_f8) = id_f7;
      tree id_f9 = build_decl (BUILTINS_LOCATION, FIELD_DECL,
			       get_identifier ("debug"),
			       uint64_type_node);
      DECL_CHAIN (id_f9) = id_f8;
      tree id_f10 = build_decl (BUILTINS_LOCATION, FIELD_DECL,
				get_identifier ("omp_level"),
				uint64_type_node);
      DECL_CHAIN (id_f10) = id_f9;
      tree id_f11 = build_decl (BUILTINS_LOCATION, FIELD_DECL,
				get_identifier ("children_dispatches"),
				ptr_type_node);
      DECL_CHAIN (id_f11) = id_f10;
      tree id_f12 = build_decl (BUILTINS_LOCATION, FIELD_DECL,
			       get_identifier ("omp_num_threads"),
			       uint32_type_node);
      DECL_CHAIN (id_f12) = id_f11;


      finish_builtin_struct (*hsa_kernel_dispatch_type, "__hsa_kernel_dispatch",
			     id_f12, NULL_TREE);
      TYPE_ARTIFICIAL (*hsa_kernel_dispatch_type) = 1;
    }

  for (tree chain = TYPE_FIELDS (*hsa_kernel_dispatch_type);
       chain != NULL_TREE; chain = TREE_CHAIN (chain))
    if (strcmp (field_name, IDENTIFIER_POINTER (DECL_NAME (chain))) == 0)
      return int_byte_position (chain);

  gcc_unreachable ();
}

/* Return an HSA register that will contain number of threads for
   a future dispatched kernel.  Instructions are added to HBB.  */

static hsa_op_reg *
gen_num_threads_for_dispatch (hsa_bb *hbb)
{
  /* Step 1) Assign to number of threads:
     MIN (HSA_DEFAULT_NUM_THREADS, hsa_num_threads).  */
  hsa_op_reg *threads = new hsa_op_reg (hsa_num_threads->m_type);
  hsa_op_address *addr = new hsa_op_address (hsa_num_threads);

  hbb->append_insn (new hsa_insn_mem (BRIG_OPCODE_LD, threads->m_type,
				      threads, addr));

  hsa_op_immed *limit = new hsa_op_immed (HSA_DEFAULT_NUM_THREADS,
					  BRIG_TYPE_U32);
  hsa_op_reg *r = new hsa_op_reg (BRIG_TYPE_B1);
  hsa_insn_cmp * cmp
    = new hsa_insn_cmp (BRIG_COMPARE_LT, r->m_type, r, threads, limit);
  hbb->append_insn (cmp);

  BrigType16_t btype = hsa_bittype_for_type (threads->m_type);
  hsa_op_reg *tmp = new hsa_op_reg (threads->m_type);

  hbb->append_insn (new hsa_insn_basic (4, BRIG_OPCODE_CMOV, btype, tmp, r,
					threads, limit));

  /* Step 2) If the number is equal to zero,
     return shadow->omp_num_threads.  */
  hsa_op_reg *shadow_reg_ptr = hsa_cfun->get_shadow_reg ();

  hsa_op_reg *shadow_thread_count = new hsa_op_reg (BRIG_TYPE_U32);
  addr
    = new hsa_op_address (shadow_reg_ptr,
			  get_hsa_kernel_dispatch_offset ("omp_num_threads"));
  hsa_insn_basic *basic
    = new hsa_insn_mem (BRIG_OPCODE_LD, shadow_thread_count->m_type,
			shadow_thread_count, addr);
  hbb->append_insn (basic);

  hsa_op_reg *tmp2 = new hsa_op_reg (threads->m_type);
  r = new hsa_op_reg (BRIG_TYPE_B1);
  hsa_op_immed *imm = new hsa_op_immed (0, shadow_thread_count->m_type);
  hbb->append_insn (new hsa_insn_cmp (BRIG_COMPARE_EQ, r->m_type, r, tmp, imm));
  hbb->append_insn (new hsa_insn_basic (4, BRIG_OPCODE_CMOV, btype, tmp2, r,
					shadow_thread_count, tmp));

  hsa_op_base *dest = tmp2->get_in_type (BRIG_TYPE_U16, hbb);

  return as_a <hsa_op_reg *> (dest);
}

/* Build OPCODE query for all three hsa dimensions, multiply them and store the
   result into DEST.  */

static void
multiply_grid_dim_characteristics (hsa_op_reg *dest, int opcode, hsa_bb *hbb)
{
  hsa_op_reg *dimx = new hsa_op_reg (BRIG_TYPE_U32);
  query_hsa_grid_dim (dimx, opcode,
		      new hsa_op_immed (0, (BrigKind16_t) BRIG_TYPE_U32), hbb);
  hsa_op_reg *dimy = new hsa_op_reg (BRIG_TYPE_U32);
  query_hsa_grid_dim (dimy, opcode,
		      new hsa_op_immed (1, (BrigKind16_t) BRIG_TYPE_U32), hbb);
  hsa_op_reg *dimz = new hsa_op_reg (BRIG_TYPE_U32);
  query_hsa_grid_dim (dimz, opcode,
		      new hsa_op_immed (2, (BrigKind16_t) BRIG_TYPE_U32), hbb);
  hsa_op_reg *tmp = new hsa_op_reg (dest->m_type);
  gen_hsa_binary_operation (BRIG_OPCODE_MUL, tmp,
			    dimx->get_in_type (dest->m_type, hbb),
			    dimy->get_in_type (dest->m_type, hbb), hbb);
  gen_hsa_binary_operation (BRIG_OPCODE_MUL, dest, tmp,
			    dimz->get_in_type (dest->m_type, hbb), hbb);
}

/* Emit instructions that assign number of threads to lhs of gimple STMT.
   Instructions are appended to basic block HBB.  */

static void
gen_get_num_threads (gimple *stmt, hsa_bb *hbb)
{
  if (gimple_call_lhs (stmt) == NULL_TREE)
    return;

  hbb->append_insn (new hsa_insn_comment ("omp_get_num_threads"));
  tree lhs = gimple_call_lhs (stmt);
  hsa_op_reg *dest = hsa_cfun->reg_for_gimple_ssa (lhs);
  multiply_grid_dim_characteristics (dest, BRIG_OPCODE_CURRENTWORKGROUPSIZE,
				     hbb);
}

/* Emit instructions that assign number of teams to lhs of gimple STMT.
   Instructions are appended to basic block HBB.  */

static void
gen_get_num_teams (gimple *stmt, hsa_bb *hbb)
{
  if (gimple_call_lhs (stmt) == NULL_TREE)
    return;

  hbb->append_insn (new hsa_insn_comment ("omp_get_num_teams"));
  tree lhs = gimple_call_lhs (stmt);
  hsa_op_reg *dest = hsa_cfun->reg_for_gimple_ssa (lhs);
  multiply_grid_dim_characteristics (dest, BRIG_OPCODE_GRIDGROUPS, hbb);
}

/* Emit instructions that assign a team number to lhs of gimple STMT.
   Instructions are appended to basic block HBB.  */

static void
gen_get_team_num (gimple *stmt, hsa_bb *hbb)
{
  if (gimple_call_lhs (stmt) == NULL_TREE)
    return;

  hbb->append_insn (new hsa_insn_comment ("omp_get_team_num"));
  tree lhs = gimple_call_lhs (stmt);
  hsa_op_reg *dest = hsa_cfun->reg_for_gimple_ssa (lhs);

  hsa_op_reg *gnum_x = new hsa_op_reg (BRIG_TYPE_U32);
  query_hsa_grid_dim (gnum_x, BRIG_OPCODE_GRIDGROUPS,
		      new hsa_op_immed (0, (BrigKind16_t) BRIG_TYPE_U32), hbb);
  hsa_op_reg *gnum_y = new hsa_op_reg (BRIG_TYPE_U32);
  query_hsa_grid_dim (gnum_y, BRIG_OPCODE_GRIDGROUPS,
		      new hsa_op_immed (1, (BrigKind16_t) BRIG_TYPE_U32), hbb);

  hsa_op_reg *gno_z = new hsa_op_reg (BRIG_TYPE_U32);
  query_hsa_grid_dim (gno_z, BRIG_OPCODE_WORKGROUPID,
		      new hsa_op_immed (2, (BrigKind16_t) BRIG_TYPE_U32), hbb);

  hsa_op_reg *tmp1 = new hsa_op_reg (dest->m_type);
  gen_hsa_binary_operation (BRIG_OPCODE_MUL, tmp1,
			    gnum_x->get_in_type (dest->m_type, hbb),
			    gnum_y->get_in_type (dest->m_type, hbb), hbb);
  hsa_op_reg *tmp2 = new hsa_op_reg (dest->m_type);
  gen_hsa_binary_operation (BRIG_OPCODE_MUL, tmp2, tmp1,
			    gno_z->get_in_type (dest->m_type, hbb), hbb);

  hsa_op_reg *gno_y = new hsa_op_reg (BRIG_TYPE_U32);
  query_hsa_grid_dim (gno_y, BRIG_OPCODE_WORKGROUPID,
		      new hsa_op_immed (1, (BrigKind16_t) BRIG_TYPE_U32), hbb);
  hsa_op_reg *tmp3 = new hsa_op_reg (dest->m_type);
  gen_hsa_binary_operation (BRIG_OPCODE_MUL, tmp3,
			    gnum_x->get_in_type (dest->m_type, hbb),
			    gno_y->get_in_type (dest->m_type, hbb), hbb);
  hsa_op_reg *tmp4 = new hsa_op_reg (dest->m_type);
  gen_hsa_binary_operation (BRIG_OPCODE_ADD, tmp4, tmp3, tmp2, hbb);
  hsa_op_reg *gno_x = new hsa_op_reg (BRIG_TYPE_U32);
  query_hsa_grid_dim (gno_x, BRIG_OPCODE_WORKGROUPID,
		      new hsa_op_immed (0, (BrigKind16_t) BRIG_TYPE_U32), hbb);
  gen_hsa_binary_operation (BRIG_OPCODE_ADD, dest, tmp4,
			    gno_x->get_in_type (dest->m_type, hbb), hbb);
}

/* Emit instructions that get levels-var ICV to lhs of gimple STMT.
   Instructions are appended to basic block HBB.  */

static void
gen_get_level (gimple *stmt, hsa_bb *hbb)
{
  if (gimple_call_lhs (stmt) == NULL_TREE)
    return;

  hbb->append_insn (new hsa_insn_comment ("omp_get_level"));

  tree lhs = gimple_call_lhs (stmt);
  hsa_op_reg *dest = hsa_cfun->reg_for_gimple_ssa (lhs);

  hsa_op_reg *shadow_reg_ptr = hsa_cfun->get_shadow_reg ();
  if (shadow_reg_ptr == NULL)
    {
      HSA_SORRY_AT (gimple_location (stmt),
		    "support for HSA does not implement omp_get_level called "
		    "from a function not being inlined within a kernel");
      return;
    }

  hsa_op_address *addr
    = new hsa_op_address (shadow_reg_ptr,
			  get_hsa_kernel_dispatch_offset ("omp_level"));

  hsa_insn_mem *mem = new hsa_insn_mem (BRIG_OPCODE_LD, BRIG_TYPE_U64,
					(hsa_op_base *) NULL, addr);
  hbb->append_insn (mem);
  mem->set_output_in_type (dest, 0, hbb);
}

/* Emit instruction that implement omp_get_max_threads of gimple STMT.  */

static void
gen_get_max_threads (gimple *stmt, hsa_bb *hbb)
{
  tree lhs = gimple_call_lhs (stmt);
  if (!lhs)
    return;

  hbb->append_insn (new hsa_insn_comment ("omp_get_max_threads"));

  hsa_op_reg *dest = hsa_cfun->reg_for_gimple_ssa (lhs);
  hsa_op_with_type *num_theads_reg = gen_num_threads_for_dispatch (hbb)
    ->get_in_type (dest->m_type, hbb);
  hsa_build_append_simple_mov (dest, num_theads_reg, hbb);
}

/* Emit instructions that implement alloca builtin gimple STMT.
   Instructions are appended to basic block HBB.  */

static void
gen_hsa_alloca (gcall *call, hsa_bb *hbb)
{
  tree lhs = gimple_call_lhs (call);
  if (lhs == NULL_TREE)
    return;

  built_in_function fn = DECL_FUNCTION_CODE (gimple_call_fndecl (call));

  gcc_checking_assert (fn == BUILT_IN_ALLOCA
		       || fn == BUILT_IN_ALLOCA_WITH_ALIGN);

  unsigned bit_alignment = 0;

  if (fn == BUILT_IN_ALLOCA_WITH_ALIGN)
    {
      tree alignment_tree = gimple_call_arg (call, 1);
      if (TREE_CODE (alignment_tree) != INTEGER_CST)
	{
	  HSA_SORRY_ATV (gimple_location (call),
			 "support for HSA does not implement "
			 "__builtin_alloca_with_align with a non-constant "
			 "alignment: %E", alignment_tree);
	}

      bit_alignment = tree_to_uhwi (alignment_tree);
    }

  tree rhs1 = gimple_call_arg (call, 0);
  hsa_op_with_type *size = hsa_reg_or_immed_for_gimple_op (rhs1, hbb)
    ->get_in_type (BRIG_TYPE_U32, hbb);
  hsa_op_with_type *dest = hsa_cfun->reg_for_gimple_ssa (lhs);

  hsa_op_reg *tmp
    = new hsa_op_reg (hsa_get_segment_addr_type (BRIG_SEGMENT_PRIVATE));
  hsa_insn_alloca *a = new hsa_insn_alloca (tmp, size, bit_alignment);
  hbb->append_insn (a);

  hsa_insn_seg *seg
    = new hsa_insn_seg (BRIG_OPCODE_STOF,
			hsa_get_segment_addr_type (BRIG_SEGMENT_FLAT),
			tmp->m_type, BRIG_SEGMENT_PRIVATE, dest, tmp);
  hbb->append_insn (seg);
}

/* Emit instructions that implement clrsb builtin STMT:
   Returns the number of leading redundant sign bits in x, i.e. the number
   of bits following the most significant bit that are identical to it.
   There are no special cases for 0 or other values.
   Instructions are appended to basic block HBB.  */

static void
gen_hsa_clrsb (gcall *call, hsa_bb *hbb)
{
  tree lhs = gimple_call_lhs (call);
  if (lhs == NULL_TREE)
    return;

  hsa_op_reg *dest = hsa_cfun->reg_for_gimple_ssa (lhs);
  tree rhs1 = gimple_call_arg (call, 0);
  hsa_op_with_type *arg = hsa_reg_or_immed_for_gimple_op (rhs1, hbb);
  BrigType16_t bittype = hsa_bittype_for_type (arg->m_type);
  unsigned bitsize = tree_to_uhwi (TYPE_SIZE (TREE_TYPE (rhs1)));

  /* FIRSTBIT instruction is defined just for 32 and 64-bits wide integers.  */
  gcc_checking_assert (bitsize == 32 || bitsize == 64);

  /* Set true to MOST_SIG if the most significant bit is set to one.  */
  hsa_op_immed *c = new hsa_op_immed (1ul << (bitsize - 1),
				      hsa_uint_for_bitsize (bitsize));

  hsa_op_reg *and_reg = new hsa_op_reg (bittype);
  gen_hsa_binary_operation (BRIG_OPCODE_AND, and_reg, arg, c, hbb);

  hsa_op_reg *most_sign = new hsa_op_reg (BRIG_TYPE_B1);
  hsa_insn_cmp *cmp
    = new hsa_insn_cmp (BRIG_COMPARE_EQ, most_sign->m_type, most_sign,
			and_reg, c);
  hbb->append_insn (cmp);

  /* If the most significant bit is one, negate the input.  Otherwise
     shift the input value to left by one bit.  */
  hsa_op_reg *arg_neg = new hsa_op_reg (arg->m_type);
  gen_hsa_unary_operation (BRIG_OPCODE_NEG, arg_neg, arg, hbb);

  hsa_op_reg *shifted_arg = new hsa_op_reg (arg->m_type);
  gen_hsa_binary_operation (BRIG_OPCODE_SHL, shifted_arg, arg,
			    new hsa_op_immed (1, BRIG_TYPE_U64), hbb);

  /* Assign the value that can be used for FIRSTBIT instruction according
     to the most significant bit.  */
  hsa_op_reg *tmp = new hsa_op_reg (bittype);
  hsa_insn_basic *cmov
    = new hsa_insn_basic (4, BRIG_OPCODE_CMOV, bittype, tmp, most_sign,
			  arg_neg, shifted_arg);
  hbb->append_insn (cmov);

  hsa_op_reg *leading_bits = new hsa_op_reg (BRIG_TYPE_S32);
  gen_hsa_unary_operation (BRIG_OPCODE_FIRSTBIT, leading_bits,
			   tmp->get_in_type (hsa_uint_for_bitsize (bitsize),
					     hbb), hbb);

  /* Set flag if the input value is equal to zero.  */
  hsa_op_reg *is_zero = new hsa_op_reg (BRIG_TYPE_B1);
  cmp = new hsa_insn_cmp (BRIG_COMPARE_EQ, is_zero->m_type, is_zero, arg,
			  new hsa_op_immed (0, arg->m_type));
  hbb->append_insn (cmp);

  /* Return the number of leading bits,
     or (bitsize - 1) if the input value is zero.  */
  cmov = new hsa_insn_basic (4, BRIG_OPCODE_CMOV, BRIG_TYPE_B32, NULL, is_zero,
			     new hsa_op_immed (bitsize - 1, BRIG_TYPE_U32),
			     leading_bits->get_in_type (BRIG_TYPE_B32, hbb));
  hbb->append_insn (cmov);
  cmov->set_output_in_type (dest, 0, hbb);
}

/* Emit instructions that implement ffs builtin STMT:
   Returns one plus the index of the least significant 1-bit of x,
   or if x is zero, returns zero.
   Instructions are appended to basic block HBB.  */

static void
gen_hsa_ffs (gcall *call, hsa_bb *hbb)
{
  tree lhs = gimple_call_lhs (call);
  if (lhs == NULL_TREE)
    return;

  hsa_op_reg *dest = hsa_cfun->reg_for_gimple_ssa (lhs);

  tree rhs1 = gimple_call_arg (call, 0);
  hsa_op_with_type *arg = hsa_reg_or_immed_for_gimple_op (rhs1, hbb);

  hsa_op_reg *tmp = new hsa_op_reg (BRIG_TYPE_U32);
  hsa_insn_srctype *insn = new hsa_insn_srctype (2, BRIG_OPCODE_LASTBIT,
						 tmp->m_type, arg->m_type,
						 tmp, arg);
  hbb->append_insn (insn);

  hsa_insn_basic *addition
    = new hsa_insn_basic (3, BRIG_OPCODE_ADD, tmp->m_type, NULL, tmp,
			  new hsa_op_immed (1, tmp->m_type));
  hbb->append_insn (addition);
  addition->set_output_in_type (dest, 0, hbb);
}

static void
gen_hsa_popcount_to_dest (hsa_op_reg *dest, hsa_op_with_type *arg, hsa_bb *hbb)
{
  gcc_checking_assert (hsa_type_integer_p (arg->m_type));

  if (hsa_type_bit_size (arg->m_type) < 32)
    arg = arg->get_in_type (BRIG_TYPE_B32, hbb);

  BrigType16_t srctype = hsa_bittype_for_type (arg->m_type);
  if (!hsa_btype_p (arg->m_type))
    arg = arg->get_in_type (srctype, hbb);

  hsa_insn_srctype *popcount
    = new hsa_insn_srctype (2, BRIG_OPCODE_POPCOUNT, BRIG_TYPE_U32,
			    srctype, NULL, arg);
  hbb->append_insn (popcount);
  popcount->set_output_in_type (dest, 0, hbb);
}

/* Emit instructions that implement parity builtin STMT:
   Returns the parity of x, i.e. the number of 1-bits in x modulo 2.
   Instructions are appended to basic block HBB.  */

static void
gen_hsa_parity (gcall *call, hsa_bb *hbb)
{
  tree lhs = gimple_call_lhs (call);
  if (lhs == NULL_TREE)
    return;

  hsa_op_reg *dest = hsa_cfun->reg_for_gimple_ssa (lhs);
  tree rhs1 = gimple_call_arg (call, 0);
  hsa_op_with_type *arg = hsa_reg_or_immed_for_gimple_op (rhs1, hbb);

  hsa_op_reg *popcount = new hsa_op_reg (BRIG_TYPE_U32);
  gen_hsa_popcount_to_dest (popcount, arg, hbb);

  hsa_insn_basic *insn
    = new hsa_insn_basic (3, BRIG_OPCODE_REM, popcount->m_type, NULL, popcount,
			  new hsa_op_immed (2, popcount->m_type));
  hbb->append_insn (insn);
  insn->set_output_in_type (dest, 0, hbb);
}

/* Emit instructions that implement popcount builtin STMT.
   Instructions are appended to basic block HBB.  */

static void
gen_hsa_popcount (gcall *call, hsa_bb *hbb)
{
  tree lhs = gimple_call_lhs (call);
  if (lhs == NULL_TREE)
    return;

  hsa_op_reg *dest = hsa_cfun->reg_for_gimple_ssa (lhs);
  tree rhs1 = gimple_call_arg (call, 0);
  hsa_op_with_type *arg = hsa_reg_or_immed_for_gimple_op (rhs1, hbb);

  gen_hsa_popcount_to_dest (dest, arg, hbb);
}

/* Set VALUE to a shadow kernel debug argument and append a new instruction
   to HBB basic block.  */

static void
set_debug_value (hsa_bb *hbb, hsa_op_with_type *value)
{
  hsa_op_reg *shadow_reg_ptr = hsa_cfun->get_shadow_reg ();
  if (shadow_reg_ptr == NULL)
    return;

  hsa_op_address *addr
    = new hsa_op_address (shadow_reg_ptr,
			  get_hsa_kernel_dispatch_offset ("debug"));
  hsa_insn_mem *mem = new hsa_insn_mem (BRIG_OPCODE_ST, BRIG_TYPE_U64, value,
					addr);
  hbb->append_insn (mem);
}

void
omp_simple_builtin::generate (gimple *stmt, hsa_bb *hbb)
{
  if (m_sorry)
    {
      if (m_warning_message)
	HSA_SORRY_AT (gimple_location (stmt), m_warning_message);
      else
	HSA_SORRY_ATV (gimple_location (stmt),
		       "Support for HSA does not implement calls to %s\n",
		       m_name);
    }
  else if (m_warning_message != NULL)
    warning_at (gimple_location (stmt), OPT_Whsa, m_warning_message);

  if (m_return_value != NULL)
    {
      tree lhs = gimple_call_lhs (stmt);
      if (!lhs)
	return;

      hbb->append_insn (new hsa_insn_comment (m_name));

      hsa_op_reg *dest = hsa_cfun->reg_for_gimple_ssa (lhs);
      hsa_op_with_type *op = m_return_value->get_in_type (dest->m_type, hbb);
      hsa_build_append_simple_mov (dest, op, hbb);
    }
}

/* If STMT is a call of a known library function, generate code to perform
   it and return true.  */

static bool
gen_hsa_insns_for_known_library_call (gimple *stmt, hsa_bb *hbb)
{
  bool handled = false;
  const char *name = hsa_get_declaration_name (gimple_call_fndecl (stmt));

  char *copy = NULL;
  size_t len = strlen (name);
  if (len > 0 && name[len - 1] == '_')
    {
      copy = XNEWVEC (char, len + 1);
      strcpy (copy, name);
      copy[len - 1] = '\0';
      name = copy;
    }

  /* Handle omp_* routines.  */
  if (strstr (name, "omp_") == name)
    {
      hsa_init_simple_builtins ();
      omp_simple_builtin *builtin = omp_simple_builtins->get (name);
      if (builtin)
	{
	  builtin->generate (stmt, hbb);
	  return true;
	}

      handled = true;
      if (strcmp (name, "omp_set_num_threads") == 0)
	gen_set_num_threads (gimple_call_arg (stmt, 0), hbb);
      else if (strcmp (name, "omp_get_thread_num") == 0)
	{
	  hbb->append_insn (new hsa_insn_comment (name));
	  query_hsa_grid_nodim (stmt, BRIG_OPCODE_WORKITEMFLATABSID, hbb);
	}
      else if (strcmp (name, "omp_get_num_threads") == 0)
	{
	  hbb->append_insn (new hsa_insn_comment (name));
	  gen_get_num_threads (stmt, hbb);
	}
      else if (strcmp (name, "omp_get_num_teams") == 0)
	gen_get_num_teams (stmt, hbb);
      else if (strcmp (name, "omp_get_team_num") == 0)
	gen_get_team_num (stmt, hbb);
      else if (strcmp (name, "omp_get_level") == 0)
	gen_get_level (stmt, hbb);
      else if (strcmp (name, "omp_get_active_level") == 0)
	gen_get_level (stmt, hbb);
      else if (strcmp (name, "omp_in_parallel") == 0)
	gen_get_level (stmt, hbb);
      else if (strcmp (name, "omp_get_max_threads") == 0)
	gen_get_max_threads (stmt, hbb);
      else
	handled = false;

      if (handled)
	{
	  if (copy)
	    free (copy);
	  return true;
	}
    }

  if (strcmp (name, "__hsa_set_debug_value") == 0)
    {
      handled = true;
      if (hsa_cfun->has_shadow_reg_p ())
	{
	  tree rhs1 = gimple_call_arg (stmt, 0);
	  hsa_op_with_type *src = hsa_reg_or_immed_for_gimple_op (rhs1, hbb);

	  src = src->get_in_type (BRIG_TYPE_U64, hbb);
	  set_debug_value (hbb, src);
	}
    }

  if (copy)
    free (copy);
  return handled;
}

/* Generate HSA instructions for the given kernel call statement CALL.
   Instructions will be appended to HBB.  */

static void
gen_hsa_insns_for_kernel_call (hsa_bb *hbb, gcall *call)
{
  /* TODO: all emitted instructions assume that we run on a LARGE_MODEL
     agent.  */

  hsa_insn_mem *mem;
  hsa_op_address *addr;
  hsa_op_immed *c;

  hsa_op_reg *shadow_reg_ptr = hsa_cfun->get_shadow_reg ();
  if (shadow_reg_ptr == NULL)
    {
      HSA_SORRY_AT (gimple_location (call),
		    "support for HSA does not implement kernel dispatch from "
		    "a function that is not an HSA kernel");
      return;
    }

  /* Get my kernel dispatch argument.  */
  hbb->append_insn (new hsa_insn_comment ("get kernel dispatch structure"));
  HOST_WIDE_INT o = get_hsa_kernel_dispatch_offset ("children_dispatches");
  addr = new hsa_op_address (shadow_reg_ptr, o);

  hsa_op_reg *shadow_reg_base_ptr = new hsa_op_reg (BRIG_TYPE_U64);
  mem = new hsa_insn_mem (BRIG_OPCODE_LD, BRIG_TYPE_U64, shadow_reg_base_ptr,
			  addr);
  hbb->append_insn (mem);

  unsigned index = hsa_cfun->m_kernel_dispatch_count;
  unsigned byte_offset = index * sizeof (void *);

  addr = new hsa_op_address (shadow_reg_base_ptr, byte_offset);

  hsa_op_reg *shadow_reg = new hsa_op_reg (BRIG_TYPE_U64);
  mem = new hsa_insn_mem (BRIG_OPCODE_LD, BRIG_TYPE_U64, shadow_reg, addr);
  hbb->append_insn (mem);

  /* Load an address of the command queue to a register.  */
  hbb->append_insn (new hsa_insn_comment ("load base address of command "
					  "queue"));

  hsa_op_reg *queue_reg = new hsa_op_reg (BRIG_TYPE_U64);
  o = get_hsa_kernel_dispatch_offset ("queue");
  addr = new hsa_op_address (shadow_reg, o);

  mem = new hsa_insn_mem (BRIG_OPCODE_LD, BRIG_TYPE_U64, queue_reg, addr);

  hbb->append_insn (mem);

  /* Load an address of prepared memory for a kernel arguments.  */
  hbb->append_insn (new hsa_insn_comment ("get a kernarg address"));
  hsa_op_reg *kernarg_reg = new hsa_op_reg (BRIG_TYPE_U64);
  o = get_hsa_kernel_dispatch_offset ("kernarg_address");
  addr = new hsa_op_address (shadow_reg, o);

  mem = new hsa_insn_mem (BRIG_OPCODE_LD, BRIG_TYPE_U64, kernarg_reg, addr);
  hbb->append_insn (mem);

  /* Load an kernel object we want to call.  */
  hbb->append_insn (new hsa_insn_comment ("get a kernel object"));
  hsa_op_reg *object_reg = new hsa_op_reg (BRIG_TYPE_U64);
  o = get_hsa_kernel_dispatch_offset ("object");
  addr = new hsa_op_address (shadow_reg, o);

  mem = new hsa_insn_mem (BRIG_OPCODE_LD, BRIG_TYPE_U64, object_reg, addr);
  hbb->append_insn (mem);

  /* Get signal prepared for the kernel dispatch.  */
  hbb->append_insn (new hsa_insn_comment ("get a signal by kernel call index"));

  hsa_op_reg *signal_reg = new hsa_op_reg (BRIG_TYPE_U64);
  o = get_hsa_kernel_dispatch_offset ("signal");
  addr = new hsa_op_address (shadow_reg, o);
  mem = new hsa_insn_mem (BRIG_OPCODE_LD, BRIG_TYPE_U64, signal_reg, addr);
  hbb->append_insn (mem);

  /* Store to synchronization signal.  */
  hbb->append_insn (new hsa_insn_comment ("store 1 to signal handle"));

  c = new hsa_op_immed (1, BRIG_TYPE_U64);

  hsa_insn_signal *signal = new hsa_insn_signal (2, BRIG_OPCODE_SIGNALNORET,
						 BRIG_ATOMIC_ST, BRIG_TYPE_B64,
						 BRIG_MEMORY_ORDER_RELAXED,
						 signal_reg, c);
  hbb->append_insn (signal);

  /* Get private segment size.  */
  hsa_op_reg *private_seg_reg = new hsa_op_reg (BRIG_TYPE_U32);

  hbb->append_insn (new hsa_insn_comment ("get a kernel private segment size "
					  "by kernel call index"));

  o = get_hsa_kernel_dispatch_offset ("private_segment_size");
  addr = new hsa_op_address (shadow_reg, o);
  mem = new hsa_insn_mem (BRIG_OPCODE_LD, BRIG_TYPE_U32, private_seg_reg, addr);
  hbb->append_insn (mem);

  /* Get group segment size.  */
  hsa_op_reg *group_seg_reg = new hsa_op_reg (BRIG_TYPE_U32);

  hbb->append_insn (new hsa_insn_comment ("get a kernel group segment size "
					  "by kernel call index"));

  o = get_hsa_kernel_dispatch_offset ("group_segment_size");
  addr = new hsa_op_address (shadow_reg, o);
  mem = new hsa_insn_mem (BRIG_OPCODE_LD, BRIG_TYPE_U32, group_seg_reg, addr);
  hbb->append_insn (mem);

  /* Get a write index to the command queue.  */
  hsa_op_reg *queue_index_reg = new hsa_op_reg (BRIG_TYPE_U64);

  c = new hsa_op_immed (1, BRIG_TYPE_U64);
  addr = new hsa_op_address (queue_reg);
  hsa_insn_queue *queue = new hsa_insn_queue (3, BRIG_OPCODE_ADDQUEUEWRITEINDEX,
					      BRIG_SEGMENT_FLAT,
					      BRIG_MEMORY_ORDER_SC_RELEASE,
					      queue_index_reg, addr, c);
  hbb->append_insn (queue);

  /* Get packet base address.  */
  size_t addr_offset = offsetof (hsa_queue, base_address);

  hsa_op_reg *queue_addr_reg = new hsa_op_reg (BRIG_TYPE_U64);

  c = new hsa_op_immed (addr_offset, BRIG_TYPE_U64);
  hsa_insn_basic *insn
    = new hsa_insn_basic (3, BRIG_OPCODE_ADD, BRIG_TYPE_U64, queue_addr_reg,
			  queue_reg, c);

  hbb->append_insn (insn);

  hbb->append_insn (new hsa_insn_comment ("get base address of prepared "
					  "packet"));

  hsa_op_reg *queue_addr_value_reg = new hsa_op_reg (BRIG_TYPE_U64);
  addr = new hsa_op_address (queue_addr_reg);
  mem = new hsa_insn_mem (BRIG_OPCODE_LD, BRIG_TYPE_U64, queue_addr_value_reg,
			  addr);
  hbb->append_insn (mem);

  c = new hsa_op_immed (sizeof (hsa_queue_packet), BRIG_TYPE_U64);
  hsa_op_reg *queue_packet_offset_reg = new hsa_op_reg (BRIG_TYPE_U64);
  insn = new hsa_insn_basic (3, BRIG_OPCODE_MUL, BRIG_TYPE_U64,
			     queue_packet_offset_reg, queue_index_reg, c);

  hbb->append_insn (insn);

  hsa_op_reg *queue_packet_reg = new hsa_op_reg (BRIG_TYPE_U64);
  insn = new hsa_insn_basic (3, BRIG_OPCODE_ADD, BRIG_TYPE_U64,
			     queue_packet_reg, queue_addr_value_reg,
			     queue_packet_offset_reg);

  hbb->append_insn (insn);


  /* Write to packet->setup.  */
  hbb->append_insn (new hsa_insn_comment ("set packet->setup |= 1"));

  addr = new hsa_op_address (queue_packet_reg,
			     offsetof (hsa_queue_packet, setup));
  hsa_op_reg *packet_setup_reg = new hsa_op_reg (BRIG_TYPE_U16);
  mem = new hsa_insn_mem (BRIG_OPCODE_LD, BRIG_TYPE_U16, packet_setup_reg,
			  addr);
  hbb->append_insn (mem);

  hsa_op_with_type *packet_setup_u32
    = packet_setup_reg->get_in_type (BRIG_TYPE_U32, hbb);

  hsa_op_reg *packet_setup_u32_2 = new hsa_op_reg (BRIG_TYPE_U32);
  c = new hsa_op_immed (1, BRIG_TYPE_U32);
  insn = new hsa_insn_basic (3, BRIG_OPCODE_OR, BRIG_TYPE_U32,
			     packet_setup_u32_2, packet_setup_u32, c);

  hbb->append_insn (insn);

  hsa_op_with_type *packet_setup_reg_2
    = packet_setup_u32_2->get_in_type (BRIG_TYPE_U16, hbb);

  addr = new hsa_op_address (queue_packet_reg,
			     offsetof (hsa_queue_packet, setup));
  mem = new hsa_insn_mem (BRIG_OPCODE_ST, BRIG_TYPE_U16, packet_setup_reg_2,
			  addr);
  hbb->append_insn (mem);

  /* Write to packet->grid_size_x.  If the default value is not changed,
     emit passed grid_size.  */
  hsa_op_reg *threads_reg = gen_num_threads_for_dispatch (hbb);

  hbb->append_insn (new hsa_insn_comment ("set packet->grid_size_x = "
					  "hsa_num_threads"));

  addr = new hsa_op_address (queue_packet_reg,
			     offsetof (hsa_queue_packet, grid_size_x));

  mem = new hsa_insn_mem (BRIG_OPCODE_ST, BRIG_TYPE_U16, threads_reg, addr);
  hbb->append_insn (mem);

  /* Write to shadow_reg->omp_num_threads = hsa_num_threads.  */
  hbb->append_insn (new hsa_insn_comment ("set shadow_reg->omp_num_threads = "
					  "hsa_num_threads"));

  o = get_hsa_kernel_dispatch_offset ("omp_num_threads");
  addr = new hsa_op_address (shadow_reg, o);
  hbb->append_insn (new hsa_insn_mem (BRIG_OPCODE_ST, threads_reg->m_type,
				      threads_reg, addr));

  /* Write to packet->workgroup_size_x.  */
  hbb->append_insn (new hsa_insn_comment ("set packet->workgroup_size_x = "
					  "hsa_num_threads"));

  addr = new hsa_op_address (queue_packet_reg,
			     offsetof (hsa_queue_packet, workgroup_size_x));
  mem = new hsa_insn_mem (BRIG_OPCODE_ST, BRIG_TYPE_U16, threads_reg,
			  addr);
  hbb->append_insn (mem);

  /* Write to packet->grid_size_y.  */
  hbb->append_insn (new hsa_insn_comment ("set packet->grid_size_y = 1"));

  addr = new hsa_op_address (queue_packet_reg,
			     offsetof (hsa_queue_packet, grid_size_y));
  c = new hsa_op_immed (1, BRIG_TYPE_U16);
  mem = new hsa_insn_mem (BRIG_OPCODE_ST, BRIG_TYPE_U16, c, addr);
  hbb->append_insn (mem);

  /* Write to packet->workgroup_size_y.  */
  hbb->append_insn (new hsa_insn_comment ("set packet->workgroup_size_y = 1"));

  addr = new hsa_op_address (queue_packet_reg,
			     offsetof (hsa_queue_packet, workgroup_size_y));
  c = new hsa_op_immed (1, BRIG_TYPE_U16);
  mem = new hsa_insn_mem (BRIG_OPCODE_ST, BRIG_TYPE_U16, c, addr);
  hbb->append_insn (mem);

  /* Write to packet->grid_size_z.  */
  hbb->append_insn (new hsa_insn_comment ("set packet->grid_size_z = 1"));

  addr = new hsa_op_address (queue_packet_reg,
			     offsetof (hsa_queue_packet, grid_size_z));
  c = new hsa_op_immed (1, BRIG_TYPE_U16);
  mem = new hsa_insn_mem (BRIG_OPCODE_ST, BRIG_TYPE_U16, c, addr);
  hbb->append_insn (mem);

  /* Write to packet->workgroup_size_z.  */
  hbb->append_insn (new hsa_insn_comment ("set packet->workgroup_size_z = 1"));

  addr = new hsa_op_address (queue_packet_reg,
			     offsetof (hsa_queue_packet, workgroup_size_z));
  c = new hsa_op_immed (1, BRIG_TYPE_U16);
  mem = new hsa_insn_mem (BRIG_OPCODE_ST, BRIG_TYPE_U16, c, addr);
  hbb->append_insn (mem);

  /* Write to packet->private_segment_size.  */
  hbb->append_insn (new hsa_insn_comment ("set packet->private_segment_size"));

  hsa_op_with_type *private_seg_reg_u16
    = private_seg_reg->get_in_type (BRIG_TYPE_U16, hbb);

  addr = new hsa_op_address (queue_packet_reg,
			     offsetof (hsa_queue_packet, private_segment_size));
  mem = new hsa_insn_mem (BRIG_OPCODE_ST, BRIG_TYPE_U16, private_seg_reg_u16,
			  addr);
  hbb->append_insn (mem);

  /* Write to packet->group_segment_size.  */
  hbb->append_insn (new hsa_insn_comment ("set packet->group_segment_size"));

  hsa_op_with_type *group_seg_reg_u16
    = group_seg_reg->get_in_type (BRIG_TYPE_U16, hbb);

  addr = new hsa_op_address (queue_packet_reg,
			     offsetof (hsa_queue_packet, group_segment_size));
  mem = new hsa_insn_mem (BRIG_OPCODE_ST, BRIG_TYPE_U16, group_seg_reg_u16,
			  addr);
  hbb->append_insn (mem);

  /* Write to packet->kernel_object.  */
  hbb->append_insn (new hsa_insn_comment ("set packet->kernel_object"));

  addr = new hsa_op_address (queue_packet_reg,
			     offsetof (hsa_queue_packet, kernel_object));
  mem = new hsa_insn_mem (BRIG_OPCODE_ST, BRIG_TYPE_U64, object_reg, addr);
  hbb->append_insn (mem);

  /* Copy locally allocated memory for arguments to a prepared one.  */
  hbb->append_insn (new hsa_insn_comment ("get address of omp data memory"));

  hsa_op_reg *omp_data_memory_reg = new hsa_op_reg (BRIG_TYPE_U64);

  o = get_hsa_kernel_dispatch_offset ("omp_data_memory");
  addr = new hsa_op_address (shadow_reg, o);
  mem = new hsa_insn_mem (BRIG_OPCODE_LD, BRIG_TYPE_U64, omp_data_memory_reg,
			  addr);
  hbb->append_insn (mem);

  hsa_op_address *dst_addr = new hsa_op_address (omp_data_memory_reg);

  tree argument = gimple_call_arg (call, 1);

  hsa_symbol *omp_var_decl = NULL;
  if (TREE_CODE (argument) == ADDR_EXPR)
    {
      /* Emit instructions that copy OMP arguments.  */
      tree d = TREE_TYPE (TREE_OPERAND (argument, 0));
      unsigned omp_data_size = tree_to_uhwi (TYPE_SIZE_UNIT (d));
      gcc_checking_assert (omp_data_size > 0);

      if (omp_data_size > hsa_cfun->m_maximum_omp_data_size)
	hsa_cfun->m_maximum_omp_data_size = omp_data_size;

      omp_var_decl = get_symbol_for_decl (TREE_OPERAND (argument, 0));

      hbb->append_insn (new hsa_insn_comment ("OMP arg memcpy instructions"));

      hsa_op_address *src_addr = new hsa_op_address (omp_var_decl);
      gen_hsa_memory_copy (hbb, dst_addr, src_addr, omp_var_decl->m_dim,
			   BRIG_ALIGNMENT_8);
    }
  else if (integer_zerop (argument))
    {
      /* If NULL argument is passed, do nothing.  */
    }
  else
    gcc_unreachable ();

  hbb->append_insn (new hsa_insn_comment ("write memory pointer to "
					  "packet->kernarg_address"));

  addr = new hsa_op_address (queue_packet_reg,
			     offsetof (hsa_queue_packet, kernarg_address));
  mem = new hsa_insn_mem (BRIG_OPCODE_ST, BRIG_TYPE_U64, kernarg_reg, addr);
  hbb->append_insn (mem);

  /* Write to packet->kernarg_address.  */
  hbb->append_insn (new hsa_insn_comment ("write argument0 to "
					  "*packet->kernarg_address"));

  addr = new hsa_op_address (kernarg_reg);

  mem = new hsa_insn_mem (BRIG_OPCODE_ST, BRIG_TYPE_U64, omp_data_memory_reg,
			  addr);
  hbb->append_insn (mem);

  /* Pass shadow argument to another dispatched kernel module.  */
  hbb->append_insn (new hsa_insn_comment ("write argument1 to "
					  "*packet->kernarg_address"));

  addr = new hsa_op_address (kernarg_reg, 8);
  mem = new hsa_insn_mem (BRIG_OPCODE_ST, BRIG_TYPE_U64, shadow_reg, addr);
  hbb->append_insn (mem);

  /* Write to packet->completion_signal.  */
  hbb->append_insn (new hsa_insn_comment ("set packet->completion_signal"));

  addr = new hsa_op_address (queue_packet_reg,
			     offsetof (hsa_queue_packet, completion_signal));
  mem = new hsa_insn_mem (BRIG_OPCODE_ST, BRIG_TYPE_U64, signal_reg, addr);
  hbb->append_insn (mem);

  /* Atomically write to packer->header.  */
  hbb->append_insn (new hsa_insn_comment ("store atomically to "
					  "packet->header"));

  addr = new hsa_op_address (queue_packet_reg,
			     offsetof (hsa_queue_packet, header));

  /* Store 5122 << 16 + 1 to packet->header.  */
  c = new hsa_op_immed (70658, BRIG_TYPE_U32);

  hsa_insn_atomic *atomic
    = new hsa_insn_atomic (2, BRIG_OPCODE_ATOMICNORET, BRIG_ATOMIC_ST,
			   BRIG_TYPE_B32, BRIG_MEMORY_ORDER_SC_RELEASE, addr,
			   c);
  hbb->append_insn (atomic);

  /* Ring doorbell signal.  */
  hbb->append_insn (new hsa_insn_comment ("store index to doorbell signal"));

  hsa_op_reg *doorbell_signal_reg = new hsa_op_reg (BRIG_TYPE_U64);
  addr = new hsa_op_address (queue_reg, offsetof (hsa_queue, doorbell_signal));
  mem = new hsa_insn_mem (BRIG_OPCODE_LD, BRIG_TYPE_U64, doorbell_signal_reg,
			  addr);
  hbb->append_insn (mem);

  signal = new hsa_insn_signal (2, BRIG_OPCODE_SIGNALNORET, BRIG_ATOMIC_ST,
				BRIG_TYPE_B64, BRIG_MEMORY_ORDER_SC_RELEASE,
				doorbell_signal_reg, queue_index_reg);
  hbb->append_insn (signal);

  /* Prepare CFG for waiting loop.  */
  edge e = split_block (hbb->m_bb, call);

  basic_block dest = split_edge (e);
  edge false_e = EDGE_SUCC (dest, 0);

  basic_block memcpy_dest = split_edge (false_e);

  false_e->flags &= ~EDGE_FALLTHRU;
  false_e->flags |= EDGE_FALSE_VALUE;

  make_edge (e->dest, dest, EDGE_TRUE_VALUE);

  /* Emit blocking signal waiting instruction.  */
  hsa_bb *new_hbb = hsa_init_new_bb (dest);
  hsa_bb *memcpy_hbb = hsa_init_new_bb (memcpy_dest);

  hbb->append_insn (new hsa_insn_comment ("wait for the signal"));

  hsa_op_reg *signal_result_reg = new hsa_op_reg (BRIG_TYPE_S64);
  c = new hsa_op_immed (1, BRIG_TYPE_S64);

  signal = new hsa_insn_signal (3, BRIG_OPCODE_SIGNAL,
				BRIG_ATOMIC_WAIT_LT, BRIG_TYPE_S64,
				BRIG_MEMORY_ORDER_SC_ACQUIRE,
				signal_result_reg, signal_reg, c);
  new_hbb->append_insn (signal);

  hsa_op_reg *ctrl = new hsa_op_reg (BRIG_TYPE_B1);
  hsa_op_immed *imm = new hsa_op_immed (1, signal_result_reg->m_type);
  hsa_insn_cmp *cmp = new hsa_insn_cmp (BRIG_COMPARE_EQ, ctrl->m_type, ctrl,
					signal_result_reg, imm);

  new_hbb->append_insn (cmp);
  new_hbb->append_insn (new hsa_insn_cbr (ctrl));

  if (TREE_CODE (argument) == ADDR_EXPR)
    {
      /* Emit instructions that copy back OMP arguments to a caller kernel.  */
      memcpy_hbb->append_insn (new hsa_insn_comment ("OMP arg memcpy back "
						     "instructions"));

      hsa_op_address *src_addr = new hsa_op_address (omp_var_decl);
      gen_hsa_memory_copy (memcpy_hbb, src_addr, dst_addr, omp_var_decl->m_dim,
			   BRIG_ALIGNMENT_8);
    }

  hsa_cfun->m_kernel_dispatch_count++;
}

/* Helper functions to create a single unary HSA operations out of calls to
   builtins.  OPCODE is the HSA operation to be generated.  STMT is a gimple
   call to a builtin.  HBB is the HSA BB to which the instruction should be
   added.  Note that nothing will be created if STMT does not have a LHS.  */

static void
gen_hsa_unaryop_for_builtin (BrigOpcode opcode, gimple *stmt, hsa_bb *hbb)
{
  tree lhs = gimple_call_lhs (stmt);
  if (!lhs)
    return;
  hsa_op_reg *dest = hsa_cfun->reg_for_gimple_ssa (lhs);
  hsa_op_with_type *op
    = hsa_reg_or_immed_for_gimple_op (gimple_call_arg (stmt, 0), hbb);
  gen_hsa_unary_operation (opcode, dest, op, hbb);
}

/* Helper functions to create a call to standard library if LHS of the
   STMT is used.  HBB is the HSA BB to which the instruction should be
   added.  */

static void
gen_hsa_unaryop_builtin_call (gimple *stmt, hsa_bb *hbb)
{
  tree lhs = gimple_call_lhs (stmt);
  if (!lhs)
    return;

  if (gimple_call_internal_p (stmt))
    gen_hsa_insns_for_call_of_internal_fn (stmt, hbb);
  else
    gen_hsa_insns_for_direct_call (stmt, hbb);
}

/* Helper functions to create a single unary HSA operations out of calls to
   builtins (if unsafe math optimizations are enable). Otherwise, create
   a call to standard library function.
   OPCODE is the HSA operation to be generated.  STMT is a gimple
   call to a builtin.  HBB is the HSA BB to which the instruction should be
   added.  Note that nothing will be created if STMT does not have a LHS.  */

static void
gen_hsa_unaryop_or_call_for_builtin (BrigOpcode opcode, gimple *stmt,
				     hsa_bb *hbb)
{
  if (flag_unsafe_math_optimizations)
    gen_hsa_unaryop_for_builtin (opcode, stmt, hbb);
  else
    gen_hsa_unaryop_builtin_call (stmt, hbb);
}

/* Generate HSA address corresponding to a value VAL (as opposed to a memory
   reference tree), for example an SSA_NAME or an ADDR_EXPR.  HBB is the HSA BB
   to which the instruction should be added.  */

static hsa_op_address *
get_address_from_value (tree val, hsa_bb *hbb)
{
  switch (TREE_CODE (val))
    {
    case SSA_NAME:
      {
	BrigType16_t addrtype = hsa_get_segment_addr_type (BRIG_SEGMENT_FLAT);
	hsa_op_base *reg
	  = hsa_cfun->reg_for_gimple_ssa (val)->get_in_type (addrtype, hbb);
	return new hsa_op_address (NULL, as_a <hsa_op_reg *> (reg), 0);
      }
    case ADDR_EXPR:
      return gen_hsa_addr (TREE_OPERAND (val, 0), hbb);

    case INTEGER_CST:
      if (tree_fits_shwi_p (val))
	return new hsa_op_address (NULL, NULL, tree_to_shwi (val));
      /* fall-through */

    default:
      HSA_SORRY_ATV (EXPR_LOCATION (val),
		     "support for HSA does not implement memory access to %E",
		     val);
      return new hsa_op_address (NULL, NULL, 0);
    }
}

/* Expand assignment of a result of a string BUILTIN to DST.
   Size of the operation is N bytes, where instructions
   will be append to HBB.  */

static void
expand_lhs_of_string_op (gimple *stmt,
			 unsigned HOST_WIDE_INT n, hsa_bb *hbb,
			 enum built_in_function builtin)
{
  /* If LHS is expected, we need to emit a PHI instruction.  */
  tree lhs = gimple_call_lhs (stmt);
  if (!lhs)
    return;

  hsa_op_reg *lhs_reg = hsa_cfun->reg_for_gimple_ssa (lhs);

  hsa_op_with_type *dst_reg
    = hsa_reg_or_immed_for_gimple_op (gimple_call_arg (stmt, 0), hbb);
  hsa_op_with_type *tmp;

  switch (builtin)
    {
    case BUILT_IN_MEMPCPY:
      {
	tmp = new hsa_op_reg (dst_reg->m_type);
	hsa_insn_basic *add
	  = new hsa_insn_basic (3, BRIG_OPCODE_ADD, tmp->m_type,
				tmp, dst_reg,
				new hsa_op_immed (n, dst_reg->m_type));
	hbb->append_insn (add);
	break;
      }
    case BUILT_IN_MEMCPY:
    case BUILT_IN_MEMSET:
      tmp = dst_reg;
      break;
    default:
      gcc_unreachable ();
    }

  hbb->append_insn (new hsa_insn_basic (2, BRIG_OPCODE_MOV, lhs_reg->m_type,
					lhs_reg, tmp));
}

#define HSA_MEMORY_BUILTINS_LIMIT     128

/* Expand a string builtin (from a gimple STMT) in a way that
   according to MISALIGNED_FLAG we process either direct emission
   (a bunch of memory load and store instructions), or we emit a function call
   of a library function (for instance 'memcpy'). Actually, a basic block
   for direct emission is just prepared, where caller is responsible
   for emission of corresponding instructions.
   All instruction are appended to HBB.  */

hsa_bb *
expand_string_operation_builtin (gimple *stmt, hsa_bb *hbb,
				 hsa_op_reg *misaligned_flag)
{
  edge e = split_block (hbb->m_bb, stmt);
  basic_block condition_bb = e->src;
  hbb->append_insn (new hsa_insn_cbr (misaligned_flag));

  /* Prepare the control flow.  */
  edge condition_edge = EDGE_SUCC (condition_bb, 0);
  basic_block call_bb = split_edge (condition_edge);

  basic_block expanded_bb = split_edge (EDGE_SUCC (call_bb, 0));
  basic_block cont_bb = EDGE_SUCC (expanded_bb, 0)->dest;
  basic_block merge_bb = split_edge (EDGE_PRED (cont_bb, 0));

  condition_edge->flags &= ~EDGE_FALLTHRU;
  condition_edge->flags |= EDGE_TRUE_VALUE;
  make_edge (condition_bb, expanded_bb, EDGE_FALSE_VALUE);

  redirect_edge_succ (EDGE_SUCC (call_bb, 0), merge_bb);

  hsa_cfun->m_modified_cfg = true;

  hsa_init_new_bb (expanded_bb);

  /* Slow path: function call.  */
  gen_hsa_insns_for_direct_call (stmt, hsa_init_new_bb (call_bb), false);

  return hsa_bb_for_bb (expanded_bb);
}

/* Expand a memory copy BUILTIN (BUILT_IN_MEMCPY, BUILT_IN_MEMPCPY) from
   a gimple STMT and store all necessary instruction to HBB basic block.  */

static void
expand_memory_copy (gimple *stmt, hsa_bb *hbb, enum built_in_function builtin)
{
  tree byte_size = gimple_call_arg (stmt, 2);

  if (!tree_fits_uhwi_p (byte_size))
    {
      gen_hsa_insns_for_direct_call (stmt, hbb);
      return;
    }

  unsigned HOST_WIDE_INT n = tree_to_uhwi (byte_size);

  if (n > HSA_MEMORY_BUILTINS_LIMIT)
    {
      gen_hsa_insns_for_direct_call (stmt, hbb);
      return;
    }

  tree dst = gimple_call_arg (stmt, 0);
  tree src = gimple_call_arg (stmt, 1);

  hsa_op_address *dst_addr = get_address_from_value (dst, hbb);
  hsa_op_address *src_addr = get_address_from_value (src, hbb);

  /* As gen_hsa_memory_copy relies on memory alignment
     greater or equal to 8 bytes, we need to verify the alignment.  */
  BrigType16_t addrtype = hsa_get_segment_addr_type (BRIG_SEGMENT_FLAT);
  hsa_op_reg *src_addr_reg = new hsa_op_reg (addrtype);
  hsa_op_reg *dst_addr_reg = new hsa_op_reg (addrtype);

  convert_addr_to_flat_segment (src_addr, src_addr_reg, hbb);
  convert_addr_to_flat_segment (dst_addr, dst_addr_reg, hbb);

  /* Process BIT OR for source and destination addresses.  */
  hsa_op_reg *or_reg = new hsa_op_reg (addrtype);
  gen_hsa_binary_operation (BRIG_OPCODE_OR, or_reg, src_addr_reg,
			    dst_addr_reg, hbb);

  /* Process BIT AND with 0x7 to identify the desired alignment
     of 8 bytes.  */
  hsa_op_reg *masked = new hsa_op_reg (addrtype);

  gen_hsa_binary_operation (BRIG_OPCODE_AND, masked, or_reg,
			    new hsa_op_immed (7, addrtype), hbb);

  hsa_op_reg *misaligned = new hsa_op_reg (BRIG_TYPE_B1);
  hbb->append_insn (new hsa_insn_cmp (BRIG_COMPARE_NE, misaligned->m_type,
				      misaligned, masked,
				      new hsa_op_immed (0, masked->m_type)));

  hsa_bb *native_impl_bb
    = expand_string_operation_builtin (stmt, hbb, misaligned);

  gen_hsa_memory_copy (native_impl_bb, dst_addr, src_addr, n, BRIG_ALIGNMENT_8);
  hsa_bb *merge_bb
    = hsa_init_new_bb (EDGE_SUCC (native_impl_bb->m_bb, 0)->dest);
  expand_lhs_of_string_op (stmt, n, merge_bb, builtin);
}


/* Expand a memory set BUILTIN (BUILT_IN_MEMSET, BUILT_IN_BZERO) from
   a gimple STMT and store all necessary instruction to HBB basic block.
   The operation set N bytes with a CONSTANT value.  */

static void
expand_memory_set (gimple *stmt, unsigned HOST_WIDE_INT n,
		   unsigned HOST_WIDE_INT constant, hsa_bb *hbb,
		   enum built_in_function builtin)
{
  tree dst = gimple_call_arg (stmt, 0);
  hsa_op_address *dst_addr = get_address_from_value (dst, hbb);

  /* As gen_hsa_memory_set relies on memory alignment
     greater or equal to 8 bytes, we need to verify the alignment.  */
  BrigType16_t addrtype = hsa_get_segment_addr_type (BRIG_SEGMENT_FLAT);
  hsa_op_reg *dst_addr_reg = new hsa_op_reg (addrtype);
  convert_addr_to_flat_segment (dst_addr, dst_addr_reg, hbb);

  /* Process BIT AND with 0x7 to identify the desired alignment
     of 8 bytes.  */
  hsa_op_reg *masked = new hsa_op_reg (addrtype);

  gen_hsa_binary_operation (BRIG_OPCODE_AND, masked, dst_addr_reg,
			    new hsa_op_immed (7, addrtype), hbb);

  hsa_op_reg *misaligned = new hsa_op_reg (BRIG_TYPE_B1);
  hbb->append_insn (new hsa_insn_cmp (BRIG_COMPARE_NE, misaligned->m_type,
				      misaligned, masked,
				      new hsa_op_immed (0, masked->m_type)));

  hsa_bb *native_impl_bb
    = expand_string_operation_builtin (stmt, hbb, misaligned);

  gen_hsa_memory_set (native_impl_bb, dst_addr, constant, n, BRIG_ALIGNMENT_8);
  hsa_bb *merge_bb
    = hsa_init_new_bb (EDGE_SUCC (native_impl_bb->m_bb, 0)->dest);
  expand_lhs_of_string_op (stmt, n, merge_bb, builtin);
}

/* Store into MEMORDER the memory order specified by tree T, which must be an
   integer constant representing a C++ memory order.  If it isn't, issue an HSA
   sorry message using LOC and return true, otherwise return false and store
   the name of the requested order to *MNAME.  */

static bool
hsa_memorder_from_tree (tree t, BrigMemoryOrder *memorder, const char **mname,
			location_t loc)
{
  if (!tree_fits_uhwi_p (t))
    {
      HSA_SORRY_ATV (loc, "support for HSA does not implement memory model %E",
		     t);
      return true;
    }

  unsigned HOST_WIDE_INT mm = tree_to_uhwi (t);
  switch (mm & MEMMODEL_BASE_MASK)
    {
    case MEMMODEL_RELAXED:
      *memorder = BRIG_MEMORY_ORDER_RELAXED;
      *mname = "relaxed";
      break;
    case MEMMODEL_CONSUME:
      /* HSA does not have an equivalent, but we can use the slightly stronger
	 ACQUIRE.  */
      *memorder = BRIG_MEMORY_ORDER_SC_ACQUIRE;
      *mname = "consume";
      break;
    case MEMMODEL_ACQUIRE:
      *memorder = BRIG_MEMORY_ORDER_SC_ACQUIRE;
      *mname = "acquire";
      break;
    case MEMMODEL_RELEASE:
      *memorder = BRIG_MEMORY_ORDER_SC_RELEASE;
      *mname = "release";
      break;
    case MEMMODEL_ACQ_REL:
      *memorder = BRIG_MEMORY_ORDER_SC_ACQUIRE_RELEASE;
      *mname = "acq_rel";
      break;
    case MEMMODEL_SEQ_CST:
      /* Callers implementing a simple load or store need to remove the release
	 or acquire part respectively.  */
      *memorder = BRIG_MEMORY_ORDER_SC_ACQUIRE_RELEASE;
      *mname = "seq_cst";
      break;
    default:
      {
	HSA_SORRY_AT (loc, "support for HSA does not implement the specified "
		      "memory model");
	return true;
      }
    }
  return false;
}

/* Helper function to create an HSA atomic operation instruction out of calls
   to atomic builtins.  RET_ORIG is true if the built-in is the variant that
   return s the value before applying operation, and false if it should return
   the value after applying the operation (if it returns value at all).  ACODE
   is the atomic operation code, STMT is a gimple call to a builtin.  HBB is
   the HSA BB to which the instruction should be added.  If SIGNAL is true, the
   created operation will work on HSA signals rather than atomic variables.  */

static void
gen_hsa_atomic_for_builtin (bool ret_orig, enum BrigAtomicOperation acode,
			    gimple *stmt, hsa_bb *hbb, bool signal)
{
  tree lhs = gimple_call_lhs (stmt);

  tree type = TREE_TYPE (gimple_call_arg (stmt, 1));
  BrigType16_t hsa_type = hsa_type_for_scalar_tree_type (type, false);
  BrigType16_t mtype = mem_type_for_type (hsa_type);
  BrigMemoryOrder memorder;
  const char *mmname;

  if (hsa_memorder_from_tree (gimple_call_arg (stmt, 2), &memorder, &mmname,
			      gimple_location (stmt)))
    return;

  /* Certain atomic insns must have Bx memory types.  */
  switch (acode)
    {
    case BRIG_ATOMIC_LD:
    case BRIG_ATOMIC_ST:
    case BRIG_ATOMIC_AND:
    case BRIG_ATOMIC_OR:
    case BRIG_ATOMIC_XOR:
    case BRIG_ATOMIC_EXCH:
      mtype = hsa_bittype_for_type (mtype);
      break;
    default:
      break;
    }

  hsa_op_reg *dest;
  int nops, opcode;
  if (lhs)
    {
      if (ret_orig)
	dest = hsa_cfun->reg_for_gimple_ssa (lhs);
      else
	dest = new hsa_op_reg (hsa_type);
      opcode = signal ? BRIG_OPCODE_SIGNAL : BRIG_OPCODE_ATOMIC;
      nops = 3;
    }
  else
    {
      dest = NULL;
      opcode = signal ? BRIG_OPCODE_SIGNALNORET : BRIG_OPCODE_ATOMICNORET;
      nops = 2;
    }

  if (acode == BRIG_ATOMIC_ST)
    {
      if (memorder == BRIG_MEMORY_ORDER_SC_ACQUIRE_RELEASE)
	memorder = BRIG_MEMORY_ORDER_SC_RELEASE;

      if (memorder != BRIG_MEMORY_ORDER_RELAXED
	  && memorder != BRIG_MEMORY_ORDER_SC_RELEASE
	  && memorder != BRIG_MEMORY_ORDER_NONE)
	{
	  HSA_SORRY_ATV (gimple_location (stmt),
			 "support for HSA does not implement memory model for "
			 "ATOMIC_ST: %s", mmname);
	  return;
	}
    }

  hsa_insn_basic *atominsn;
  hsa_op_base *tgt;
  if (signal)
    {
      atominsn = new hsa_insn_signal (nops, opcode, acode, mtype, memorder);
      tgt = hsa_reg_or_immed_for_gimple_op (gimple_call_arg (stmt, 0), hbb);
    }
  else
    {
      atominsn = new hsa_insn_atomic (nops, opcode, acode, mtype, memorder);
      hsa_op_address *addr;
      addr = get_address_from_value (gimple_call_arg (stmt, 0), hbb);
      if (addr->m_symbol && addr->m_symbol->m_segment == BRIG_SEGMENT_PRIVATE)
	{
	  HSA_SORRY_AT (gimple_location (stmt),
			"HSA does not implement atomic operations in private "
			"segment");
	  return;
	}
      tgt = addr;
    }

  hsa_op_base *op = hsa_reg_or_immed_for_gimple_op (gimple_call_arg (stmt, 1),
						    hbb);
  if (lhs)
    {
      atominsn->set_op (0, dest);
      atominsn->set_op (1, tgt);
      atominsn->set_op (2, op);
    }
  else
    {
      atominsn->set_op (0, tgt);
      atominsn->set_op (1, op);
    }

  hbb->append_insn (atominsn);

  /* HSA does not natively support the variants that return the modified value,
     so re-do the operation again non-atomically if that is what was
     requested.  */
  if (lhs && !ret_orig)
    {
      int arith;
      switch (acode)
	{
	case BRIG_ATOMIC_ADD:
	  arith = BRIG_OPCODE_ADD;
	  break;
	case BRIG_ATOMIC_AND:
	  arith = BRIG_OPCODE_AND;
	  break;
	case BRIG_ATOMIC_OR:
	  arith = BRIG_OPCODE_OR;
	  break;
	case BRIG_ATOMIC_SUB:
	  arith = BRIG_OPCODE_SUB;
	  break;
	case BRIG_ATOMIC_XOR:
	  arith = BRIG_OPCODE_XOR;
	  break;
	default:
	  gcc_unreachable ();
	}
      hsa_op_reg *real_dest = hsa_cfun->reg_for_gimple_ssa (lhs);
      gen_hsa_binary_operation (arith, real_dest, dest, op, hbb);
    }
}

/* Generate HSA instructions for an internal fn.
   Instructions will be appended to HBB, which also needs to be the
   corresponding structure to the basic_block of STMT.  */

static void
gen_hsa_insn_for_internal_fn_call (gcall *stmt, hsa_bb *hbb)
{
  gcc_checking_assert (gimple_call_internal_fn (stmt));
  internal_fn fn = gimple_call_internal_fn (stmt);

  bool is_float_type_p = false;
  if (gimple_call_lhs (stmt) != NULL
      && TREE_TYPE (gimple_call_lhs (stmt)) == float_type_node)
    is_float_type_p = true;

  switch (fn)
    {
    case IFN_CEIL:
      gen_hsa_unaryop_for_builtin (BRIG_OPCODE_CEIL, stmt, hbb);
      break;

    case IFN_FLOOR:
      gen_hsa_unaryop_for_builtin (BRIG_OPCODE_FLOOR, stmt, hbb);
      break;

    case IFN_RINT:
      gen_hsa_unaryop_for_builtin (BRIG_OPCODE_RINT, stmt, hbb);
      break;

    case IFN_SQRT:
      gen_hsa_unaryop_for_builtin (BRIG_OPCODE_SQRT, stmt, hbb);
      break;

    case IFN_RSQRT:
      gen_hsa_unaryop_for_builtin (BRIG_OPCODE_NRSQRT, stmt, hbb);
      break;

    case IFN_TRUNC:
      gen_hsa_unaryop_for_builtin (BRIG_OPCODE_TRUNC, stmt, hbb);
      break;

    case IFN_COS:
      {
	if (is_float_type_p)
	  gen_hsa_unaryop_or_call_for_builtin (BRIG_OPCODE_NCOS, stmt, hbb);
	else
	  gen_hsa_unaryop_builtin_call (stmt, hbb);

	break;
      }
    case IFN_EXP2:
      {
	if (is_float_type_p)
	  gen_hsa_unaryop_or_call_for_builtin (BRIG_OPCODE_NEXP2, stmt, hbb);
	else
	  gen_hsa_unaryop_builtin_call (stmt, hbb);

	break;
      }

    case IFN_LOG2:
      {
	if (is_float_type_p)
	  gen_hsa_unaryop_or_call_for_builtin (BRIG_OPCODE_NLOG2, stmt, hbb);
	else
	  gen_hsa_unaryop_builtin_call (stmt, hbb);

	break;
      }

    case IFN_SIN:
      {
	if (is_float_type_p)
	  gen_hsa_unaryop_or_call_for_builtin (BRIG_OPCODE_NSIN, stmt, hbb);
	else
	  gen_hsa_unaryop_builtin_call (stmt, hbb);
	break;
      }

    case IFN_CLRSB:
      gen_hsa_clrsb (stmt, hbb);
      break;

    case IFN_CLZ:
      gen_hsa_unaryop_for_builtin (BRIG_OPCODE_FIRSTBIT, stmt, hbb);
      break;

    case IFN_CTZ:
      gen_hsa_unaryop_for_builtin (BRIG_OPCODE_LASTBIT, stmt, hbb);
      break;

    case IFN_FFS:
      gen_hsa_ffs (stmt, hbb);
      break;

    case IFN_PARITY:
      gen_hsa_parity (stmt, hbb);
      break;

    case IFN_POPCOUNT:
      gen_hsa_popcount (stmt, hbb);
      break;

    case IFN_ACOS:
    case IFN_ASIN:
    case IFN_ATAN:
    case IFN_EXP:
    case IFN_EXP10:
    case IFN_EXPM1:
    case IFN_LOG:
    case IFN_LOG10:
    case IFN_LOG1P:
    case IFN_LOGB:
    case IFN_SIGNIFICAND:
    case IFN_TAN:
    case IFN_NEARBYINT:
    case IFN_ROUND:
    case IFN_ATAN2:
    case IFN_COPYSIGN:
    case IFN_FMOD:
    case IFN_POW:
    case IFN_REMAINDER:
    case IFN_SCALB:
    case IFN_FMIN:
    case IFN_FMAX:
      gen_hsa_insns_for_call_of_internal_fn (stmt, hbb);
      break;

    default:
      HSA_SORRY_ATV (gimple_location (stmt),
		     "support for HSA does not implement internal function: %s",
		     internal_fn_name (fn));
      break;
    }
}

/* Generate HSA instructions for the given call statement STMT.  Instructions
   will be appended to HBB.  */

static void
gen_hsa_insns_for_call (gimple *stmt, hsa_bb *hbb)
{
  gcall *call = as_a <gcall *> (stmt);
  tree lhs = gimple_call_lhs (stmt);
  hsa_op_reg *dest;

  if (gimple_call_internal_p (stmt))
    {
      gen_hsa_insn_for_internal_fn_call (call, hbb);
      return;
    }

  if (!gimple_call_builtin_p (stmt, BUILT_IN_NORMAL))
    {
      tree function_decl = gimple_call_fndecl (stmt);
      /* Prefetch pass can create type-mismatching prefetch builtin calls which
	 fail the gimple_call_builtin_p test above.  Handle them here.  */
      if (DECL_BUILT_IN_CLASS (function_decl)
	  && DECL_FUNCTION_CODE (function_decl) == BUILT_IN_PREFETCH)
	return;

      if (function_decl == NULL_TREE)
	{
	  HSA_SORRY_AT (gimple_location (stmt),
			"support for HSA does not implement indirect calls");
	  return;
	}

      if (hsa_callable_function_p (function_decl))
	gen_hsa_insns_for_direct_call (stmt, hbb);
      else if (!gen_hsa_insns_for_known_library_call (stmt, hbb))
	HSA_SORRY_AT (gimple_location (stmt),
		      "HSA supports only calls of functions marked with pragma "
		      "omp declare target");
      return;
    }

  tree fndecl = gimple_call_fndecl (stmt);
  enum built_in_function builtin = DECL_FUNCTION_CODE (fndecl);
  switch (builtin)
    {
    case BUILT_IN_FABS:
    case BUILT_IN_FABSF:
      gen_hsa_unaryop_for_builtin (BRIG_OPCODE_ABS, stmt, hbb);
      break;

    case BUILT_IN_CEIL:
    case BUILT_IN_CEILF:
      gen_hsa_unaryop_for_builtin (BRIG_OPCODE_CEIL, stmt, hbb);
      break;

    case BUILT_IN_FLOOR:
    case BUILT_IN_FLOORF:
      gen_hsa_unaryop_for_builtin (BRIG_OPCODE_FLOOR, stmt, hbb);
      break;

    case BUILT_IN_RINT:
    case BUILT_IN_RINTF:
      gen_hsa_unaryop_for_builtin (BRIG_OPCODE_RINT, stmt, hbb);
      break;

    case BUILT_IN_SQRT:
    case BUILT_IN_SQRTF:
      gen_hsa_unaryop_for_builtin (BRIG_OPCODE_SQRT, stmt, hbb);
      break;

    case BUILT_IN_TRUNC:
    case BUILT_IN_TRUNCF:
      gen_hsa_unaryop_for_builtin (BRIG_OPCODE_TRUNC, stmt, hbb);
      break;

    case BUILT_IN_COS:
    case BUILT_IN_SIN:
    case BUILT_IN_EXP2:
    case BUILT_IN_LOG2:
      /* HSAIL does not provide an instruction for double argument type.  */
      gen_hsa_unaryop_builtin_call (stmt, hbb);
      break;

    case BUILT_IN_COSF:
      gen_hsa_unaryop_or_call_for_builtin (BRIG_OPCODE_NCOS, stmt, hbb);
      break;

    case BUILT_IN_EXP2F:
      gen_hsa_unaryop_or_call_for_builtin (BRIG_OPCODE_NEXP2, stmt, hbb);
      break;

    case BUILT_IN_LOG2F:
      gen_hsa_unaryop_or_call_for_builtin (BRIG_OPCODE_NLOG2, stmt, hbb);
      break;

    case BUILT_IN_SINF:
      gen_hsa_unaryop_or_call_for_builtin (BRIG_OPCODE_NSIN, stmt, hbb);
      break;

    case BUILT_IN_CLRSB:
    case BUILT_IN_CLRSBL:
    case BUILT_IN_CLRSBLL:
      gen_hsa_clrsb (call, hbb);
      break;

    case BUILT_IN_CLZ:
    case BUILT_IN_CLZL:
    case BUILT_IN_CLZLL:
      gen_hsa_unaryop_for_builtin (BRIG_OPCODE_FIRSTBIT, stmt, hbb);
      break;

    case BUILT_IN_CTZ:
    case BUILT_IN_CTZL:
    case BUILT_IN_CTZLL:
      gen_hsa_unaryop_for_builtin (BRIG_OPCODE_LASTBIT, stmt, hbb);
      break;

    case BUILT_IN_FFS:
    case BUILT_IN_FFSL:
    case BUILT_IN_FFSLL:
      gen_hsa_ffs (call, hbb);
      break;

    case BUILT_IN_PARITY:
    case BUILT_IN_PARITYL:
    case BUILT_IN_PARITYLL:
      gen_hsa_parity (call, hbb);
      break;

    case BUILT_IN_POPCOUNT:
    case BUILT_IN_POPCOUNTL:
    case BUILT_IN_POPCOUNTLL:
      gen_hsa_popcount (call, hbb);
      break;

    case BUILT_IN_ATOMIC_LOAD_1:
    case BUILT_IN_ATOMIC_LOAD_2:
    case BUILT_IN_ATOMIC_LOAD_4:
    case BUILT_IN_ATOMIC_LOAD_8:
    case BUILT_IN_ATOMIC_LOAD_16:
      {
	BrigType16_t mtype;
	hsa_op_base *src;
	src = get_address_from_value (gimple_call_arg (stmt, 0), hbb);

	BrigMemoryOrder memorder;
	const char *mmname;
	if (hsa_memorder_from_tree (gimple_call_arg (stmt, 1), &memorder,
				    &mmname, gimple_location (stmt)))
	  return;

	if (memorder == BRIG_MEMORY_ORDER_SC_ACQUIRE_RELEASE)
	  memorder = BRIG_MEMORY_ORDER_SC_ACQUIRE;

	if (memorder != BRIG_MEMORY_ORDER_RELAXED
	    && memorder != BRIG_MEMORY_ORDER_SC_ACQUIRE
	    && memorder != BRIG_MEMORY_ORDER_NONE)
	  {
	    HSA_SORRY_ATV (gimple_location (stmt),
			   "support for HSA does not implement "
			   "memory model for atomic loads: %s", mmname);
	    return;
	  }

	if (lhs)
	  {
	    BrigType16_t t = hsa_type_for_scalar_tree_type (TREE_TYPE (lhs),
							    false);
	    mtype = mem_type_for_type (t);
	    mtype = hsa_bittype_for_type (mtype);
	    dest = hsa_cfun->reg_for_gimple_ssa (lhs);
	  }
	else
	  {
	    mtype = BRIG_TYPE_B64;
	    dest = new hsa_op_reg (mtype);
	  }

	hsa_insn_basic *atominsn;
	atominsn = new hsa_insn_atomic (2, BRIG_OPCODE_ATOMIC, BRIG_ATOMIC_LD,
					mtype, memorder, dest, src);

	hbb->append_insn (atominsn);
	break;
      }

    case BUILT_IN_ATOMIC_EXCHANGE_1:
    case BUILT_IN_ATOMIC_EXCHANGE_2:
    case BUILT_IN_ATOMIC_EXCHANGE_4:
    case BUILT_IN_ATOMIC_EXCHANGE_8:
    case BUILT_IN_ATOMIC_EXCHANGE_16:
      gen_hsa_atomic_for_builtin (true, BRIG_ATOMIC_EXCH, stmt, hbb, false);
      break;
      break;

    case BUILT_IN_ATOMIC_FETCH_ADD_1:
    case BUILT_IN_ATOMIC_FETCH_ADD_2:
    case BUILT_IN_ATOMIC_FETCH_ADD_4:
    case BUILT_IN_ATOMIC_FETCH_ADD_8:
    case BUILT_IN_ATOMIC_FETCH_ADD_16:
      gen_hsa_atomic_for_builtin (true, BRIG_ATOMIC_ADD, stmt, hbb, false);
      break;
      break;

    case BUILT_IN_ATOMIC_FETCH_SUB_1:
    case BUILT_IN_ATOMIC_FETCH_SUB_2:
    case BUILT_IN_ATOMIC_FETCH_SUB_4:
    case BUILT_IN_ATOMIC_FETCH_SUB_8:
    case BUILT_IN_ATOMIC_FETCH_SUB_16:
      gen_hsa_atomic_for_builtin (true, BRIG_ATOMIC_SUB, stmt, hbb, false);
      break;
      break;

    case BUILT_IN_ATOMIC_FETCH_AND_1:
    case BUILT_IN_ATOMIC_FETCH_AND_2:
    case BUILT_IN_ATOMIC_FETCH_AND_4:
    case BUILT_IN_ATOMIC_FETCH_AND_8:
    case BUILT_IN_ATOMIC_FETCH_AND_16:
      gen_hsa_atomic_for_builtin (true, BRIG_ATOMIC_AND, stmt, hbb, false);
      break;
      break;

    case BUILT_IN_ATOMIC_FETCH_XOR_1:
    case BUILT_IN_ATOMIC_FETCH_XOR_2:
    case BUILT_IN_ATOMIC_FETCH_XOR_4:
    case BUILT_IN_ATOMIC_FETCH_XOR_8:
    case BUILT_IN_ATOMIC_FETCH_XOR_16:
      gen_hsa_atomic_for_builtin (true, BRIG_ATOMIC_XOR, stmt, hbb, false);
      break;
      break;

    case BUILT_IN_ATOMIC_FETCH_OR_1:
    case BUILT_IN_ATOMIC_FETCH_OR_2:
    case BUILT_IN_ATOMIC_FETCH_OR_4:
    case BUILT_IN_ATOMIC_FETCH_OR_8:
    case BUILT_IN_ATOMIC_FETCH_OR_16:
      gen_hsa_atomic_for_builtin (true, BRIG_ATOMIC_OR, stmt, hbb, false);
      break;
      break;

    case BUILT_IN_ATOMIC_STORE_1:
    case BUILT_IN_ATOMIC_STORE_2:
    case BUILT_IN_ATOMIC_STORE_4:
    case BUILT_IN_ATOMIC_STORE_8:
    case BUILT_IN_ATOMIC_STORE_16:
      /* Since there cannot be any LHS, the first parameter is meaningless.  */
      gen_hsa_atomic_for_builtin (true, BRIG_ATOMIC_ST, stmt, hbb, false);
      break;
      break;

    case BUILT_IN_ATOMIC_ADD_FETCH_1:
    case BUILT_IN_ATOMIC_ADD_FETCH_2:
    case BUILT_IN_ATOMIC_ADD_FETCH_4:
    case BUILT_IN_ATOMIC_ADD_FETCH_8:
    case BUILT_IN_ATOMIC_ADD_FETCH_16:
      gen_hsa_atomic_for_builtin (false, BRIG_ATOMIC_ADD, stmt, hbb, false);
      break;

    case BUILT_IN_ATOMIC_SUB_FETCH_1:
    case BUILT_IN_ATOMIC_SUB_FETCH_2:
    case BUILT_IN_ATOMIC_SUB_FETCH_4:
    case BUILT_IN_ATOMIC_SUB_FETCH_8:
    case BUILT_IN_ATOMIC_SUB_FETCH_16:
      gen_hsa_atomic_for_builtin (false, BRIG_ATOMIC_SUB, stmt, hbb, false);
      break;

    case BUILT_IN_ATOMIC_AND_FETCH_1:
    case BUILT_IN_ATOMIC_AND_FETCH_2:
    case BUILT_IN_ATOMIC_AND_FETCH_4:
    case BUILT_IN_ATOMIC_AND_FETCH_8:
    case BUILT_IN_ATOMIC_AND_FETCH_16:
      gen_hsa_atomic_for_builtin (false, BRIG_ATOMIC_AND, stmt, hbb, false);
      break;

    case BUILT_IN_ATOMIC_XOR_FETCH_1:
    case BUILT_IN_ATOMIC_XOR_FETCH_2:
    case BUILT_IN_ATOMIC_XOR_FETCH_4:
    case BUILT_IN_ATOMIC_XOR_FETCH_8:
    case BUILT_IN_ATOMIC_XOR_FETCH_16:
      gen_hsa_atomic_for_builtin (false, BRIG_ATOMIC_XOR, stmt, hbb, false);
      break;

    case BUILT_IN_ATOMIC_OR_FETCH_1:
    case BUILT_IN_ATOMIC_OR_FETCH_2:
    case BUILT_IN_ATOMIC_OR_FETCH_4:
    case BUILT_IN_ATOMIC_OR_FETCH_8:
    case BUILT_IN_ATOMIC_OR_FETCH_16:
      gen_hsa_atomic_for_builtin (false, BRIG_ATOMIC_OR, stmt, hbb, false);
      break;

    case BUILT_IN_SYNC_VAL_COMPARE_AND_SWAP_1:
    case BUILT_IN_SYNC_VAL_COMPARE_AND_SWAP_2:
    case BUILT_IN_SYNC_VAL_COMPARE_AND_SWAP_4:
    case BUILT_IN_SYNC_VAL_COMPARE_AND_SWAP_8:
    case BUILT_IN_SYNC_VAL_COMPARE_AND_SWAP_16:
      {
	tree type = TREE_TYPE (gimple_call_arg (stmt, 1));
	BrigType16_t atype
	  = hsa_bittype_for_type (hsa_type_for_scalar_tree_type (type, false));
	BrigMemoryOrder memorder = BRIG_MEMORY_ORDER_SC_ACQUIRE_RELEASE;
	hsa_insn_basic *atominsn;
	hsa_op_base *tgt;
	atominsn = new hsa_insn_atomic (4, BRIG_OPCODE_ATOMIC,
					BRIG_ATOMIC_CAS, atype, memorder);
	tgt = get_address_from_value (gimple_call_arg (stmt, 0), hbb);

	if (lhs != NULL)
	  dest = hsa_cfun->reg_for_gimple_ssa (lhs);
	else
	  dest = new hsa_op_reg (atype);

	atominsn->set_op (0, dest);
	atominsn->set_op (1, tgt);

	hsa_op_with_type *op
	  = hsa_reg_or_immed_for_gimple_op (gimple_call_arg (stmt, 1), hbb);
	atominsn->set_op (2, op);
	op = hsa_reg_or_immed_for_gimple_op (gimple_call_arg (stmt, 2), hbb);
	atominsn->set_op (3, op);

	hbb->append_insn (atominsn);
	break;
      }

    case BUILT_IN_HSA_WORKGROUPID:
      query_hsa_grid_dim (stmt, BRIG_OPCODE_WORKGROUPID, hbb);
      break;
    case BUILT_IN_HSA_WORKITEMID:
      query_hsa_grid_dim (stmt, BRIG_OPCODE_WORKITEMID, hbb);
      break;
    case BUILT_IN_HSA_WORKITEMABSID:
      query_hsa_grid_dim (stmt, BRIG_OPCODE_WORKITEMABSID, hbb);
      break;
    case BUILT_IN_HSA_GRIDSIZE:
      query_hsa_grid_dim (stmt, BRIG_OPCODE_GRIDSIZE, hbb);
      break;
    case BUILT_IN_HSA_CURRENTWORKGROUPSIZE:
      query_hsa_grid_dim (stmt, BRIG_OPCODE_CURRENTWORKGROUPSIZE, hbb);
      break;

    case BUILT_IN_GOMP_BARRIER:
      hbb->append_insn (new hsa_insn_br (0, BRIG_OPCODE_BARRIER, BRIG_TYPE_NONE,
					 BRIG_WIDTH_ALL));
      break;
    case BUILT_IN_GOMP_PARALLEL:
      if (PARAM_VALUE (PARAM_HSA_EXPAND_GOMP_PARALLEL) == 1)
	{
	  gcc_checking_assert (gimple_call_num_args (stmt) == 4);
	  tree called = gimple_call_arg (stmt, 0);
	  gcc_checking_assert (TREE_CODE (called) == ADDR_EXPR);
	  called = TREE_OPERAND (called, 0);
	  gcc_checking_assert (TREE_CODE (called) == FUNCTION_DECL);

	  const char *name
	    = hsa_brig_function_name (hsa_get_declaration_name (called));
	  hsa_add_kernel_dependency (hsa_cfun->m_decl, name);
	  gen_hsa_insns_for_kernel_call (hbb, as_a <gcall *> (stmt));
	}
      else
	HSA_SORRY_AT (gimple_location (stmt), "expansion of ungridified "
		      "omp parallel is epxerimental, enable with "
		      "--param hsa-expand-omp-parallel");
      break;

    case BUILT_IN_OMP_GET_THREAD_NUM:
      {
	query_hsa_grid_nodim (stmt, BRIG_OPCODE_WORKITEMFLATABSID, hbb);
	break;
      }

    case BUILT_IN_OMP_GET_NUM_THREADS:
      {
	gen_get_num_threads (stmt, hbb);
	break;
      }
    case BUILT_IN_GOMP_TEAMS:
      {
	gen_set_num_threads (gimple_call_arg (stmt, 1), hbb);
	break;
      }
    case BUILT_IN_OMP_GET_NUM_TEAMS:
      {
	gen_get_num_teams (stmt, hbb);
	break;
      }
    case BUILT_IN_OMP_GET_TEAM_NUM:
      {
	gen_get_team_num (stmt, hbb);
	break;
      }
    case BUILT_IN_MEMCPY:
    case BUILT_IN_MEMPCPY:
      {
	expand_memory_copy (stmt, hbb, builtin);
	break;
      }
    case BUILT_IN_MEMSET:
      {
	tree c = gimple_call_arg (stmt, 1);

	if (TREE_CODE (c) != INTEGER_CST)
	  {
	    gen_hsa_insns_for_direct_call (stmt, hbb);
	    return;
	  }

	tree byte_size = gimple_call_arg (stmt, 2);

	if (!tree_fits_uhwi_p (byte_size))
	  {
	    gen_hsa_insns_for_direct_call (stmt, hbb);
	    return;
	  }

	unsigned HOST_WIDE_INT n = tree_to_uhwi (byte_size);

	if (n > HSA_MEMORY_BUILTINS_LIMIT)
	  {
	    gen_hsa_insns_for_direct_call (stmt, hbb);
	    return;
	  }

	unsigned HOST_WIDE_INT constant
	  = tree_to_uhwi (fold_convert (unsigned_char_type_node, c));

	expand_memory_set (stmt, n, constant, hbb, builtin);

	break;
      }
    case BUILT_IN_BZERO:
      {
	tree byte_size = gimple_call_arg (stmt, 1);

	if (!tree_fits_uhwi_p (byte_size))
	  {
	    gen_hsa_insns_for_direct_call (stmt, hbb);
	    return;
	  }

	unsigned HOST_WIDE_INT n = tree_to_uhwi (byte_size);

	if (n > HSA_MEMORY_BUILTINS_LIMIT)
	  {
	    gen_hsa_insns_for_direct_call (stmt, hbb);
	    return;
	  }

	expand_memory_set (stmt, n, 0, hbb, builtin);

	break;
      }
    case BUILT_IN_ALLOCA:
    case BUILT_IN_ALLOCA_WITH_ALIGN:
      {
	gen_hsa_alloca (call, hbb);
	break;
      }
    case BUILT_IN_PREFETCH:
      break;
    default:
      {
	tree name_tree = DECL_NAME (fndecl);
	const char *s = IDENTIFIER_POINTER (name_tree);
	size_t len = strlen (s);
	if (len > 4 && (strncmp (s, "__builtin_GOMP_", 15) == 0))
	  HSA_SORRY_ATV (gimple_location (stmt),
			 "support for HSA does not implement GOMP function %s",
			 s);
	else
	  gen_hsa_insns_for_direct_call (stmt, hbb);
	return;
      }
    }
}

/* Generate HSA instructions for a given gimple statement.  Instructions will be
   appended to HBB.  */

static void
gen_hsa_insns_for_gimple_stmt (gimple *stmt, hsa_bb *hbb)
{
  switch (gimple_code (stmt))
    {
    case GIMPLE_ASSIGN:
      if (gimple_clobber_p (stmt))
	break;

      if (gimple_assign_single_p (stmt))
	{
	  tree lhs = gimple_assign_lhs (stmt);
	  tree rhs = gimple_assign_rhs1 (stmt);
	  gen_hsa_insns_for_single_assignment (lhs, rhs, hbb);
	}
      else
	gen_hsa_insns_for_operation_assignment (stmt, hbb);
      break;
    case GIMPLE_RETURN:
      gen_hsa_insns_for_return (as_a <greturn *> (stmt), hbb);
      break;
    case GIMPLE_COND:
      gen_hsa_insns_for_cond_stmt (stmt, hbb);
      break;
    case GIMPLE_CALL:
      gen_hsa_insns_for_call (stmt, hbb);
      break;
    case GIMPLE_DEBUG:
      /* ??? HSA supports some debug facilities.  */
      break;
    case GIMPLE_LABEL:
    {
      tree label = gimple_label_label (as_a <glabel *> (stmt));
      if (FORCED_LABEL (label))
	HSA_SORRY_AT (gimple_location (stmt),
		      "support for HSA does not implement gimple label with "
		      "address taken");

      break;
    }
    case GIMPLE_NOP:
    {
      hbb->append_insn (new hsa_insn_basic (0, BRIG_OPCODE_NOP));
      break;
    }
    case GIMPLE_SWITCH:
    {
      gen_hsa_insns_for_switch_stmt (as_a <gswitch *> (stmt), hbb);
      break;
    }
    default:
      HSA_SORRY_ATV (gimple_location (stmt),
		     "support for HSA does not implement gimple statement %s",
		     gimple_code_name[(int) gimple_code (stmt)]);
    }
}

/* Generate a HSA PHI from a gimple PHI.  */

static void
gen_hsa_phi_from_gimple_phi (gimple *phi_stmt, hsa_bb *hbb)
{
  hsa_insn_phi *hphi;
  unsigned count = gimple_phi_num_args (phi_stmt);

  hsa_op_reg *dest
    = hsa_cfun->reg_for_gimple_ssa (gimple_phi_result (phi_stmt));
  hphi = new hsa_insn_phi (count, dest);
  hphi->m_bb = hbb->m_bb;

  tree lhs = gimple_phi_result (phi_stmt);

  for (unsigned i = 0; i < count; i++)
    {
      tree op = gimple_phi_arg_def (phi_stmt, i);

      if (TREE_CODE (op) == SSA_NAME)
	{
	  hsa_op_reg *hreg = hsa_cfun->reg_for_gimple_ssa (op);
	  hphi->set_op (i, hreg);
	}
      else
	{
	  gcc_assert (is_gimple_min_invariant (op));
	  tree t = TREE_TYPE (op);
	  if (!POINTER_TYPE_P (t)
	      || (TREE_CODE (op) == STRING_CST
		  && TREE_CODE (TREE_TYPE (t)) == INTEGER_TYPE))
	    hphi->set_op (i, new hsa_op_immed (op));
	  else if (POINTER_TYPE_P (TREE_TYPE (lhs))
		   && TREE_CODE (op) == INTEGER_CST)
	    {
	      /* Handle assignment of NULL value to a pointer type.  */
	      hphi->set_op (i, new hsa_op_immed (op));
	    }
	  else if (TREE_CODE (op) == ADDR_EXPR)
	    {
	      edge e = gimple_phi_arg_edge (as_a <gphi *> (phi_stmt), i);
	      hsa_bb *hbb_src = hsa_init_new_bb (split_edge (e));
	      hsa_op_address *addr = gen_hsa_addr (TREE_OPERAND (op, 0),
						   hbb_src);

	      hsa_op_reg *dest
		= new hsa_op_reg (hsa_get_segment_addr_type (BRIG_SEGMENT_FLAT));
	      hsa_insn_basic *insn
		= new hsa_insn_basic (2, BRIG_OPCODE_LDA, BRIG_TYPE_U64,
				      dest, addr);
	      hbb_src->append_insn (insn);

	      hphi->set_op (i, dest);
	    }
	  else
	    {
	      HSA_SORRY_AT (gimple_location (phi_stmt),
			    "support for HSA does not handle PHI nodes with "
			    "constant address operands");
	      return;
	    }
	}
    }

  hbb->append_phi (hphi);
}

/* Constructor of class containing HSA-specific information about a basic
   block.  CFG_BB is the CFG BB this HSA BB is associated with.  IDX is the new
   index of this BB (so that the constructor does not attempt to use
   hsa_cfun during its construction).  */

hsa_bb::hsa_bb (basic_block cfg_bb, int idx)
  : m_bb (cfg_bb), m_first_insn (NULL), m_last_insn (NULL), m_first_phi (NULL),
    m_last_phi (NULL), m_index (idx), m_liveout (BITMAP_ALLOC (NULL)),
    m_livein (BITMAP_ALLOC (NULL))
{
  gcc_assert (!cfg_bb->aux);
  cfg_bb->aux = this;
}

/* Constructor of class containing HSA-specific information about a basic
   block.  CFG_BB is the CFG BB this HSA BB is associated with.  */

hsa_bb::hsa_bb (basic_block cfg_bb)
  : m_bb (cfg_bb), m_first_insn (NULL), m_last_insn (NULL), m_first_phi (NULL),
    m_last_phi (NULL), m_index (hsa_cfun->m_hbb_count++),
    m_liveout (BITMAP_ALLOC (NULL)), m_livein (BITMAP_ALLOC (NULL))
{
  gcc_assert (!cfg_bb->aux);
  cfg_bb->aux = this;
}

/* Destructor of class representing HSA BB.  */

hsa_bb::~hsa_bb ()
{
  BITMAP_FREE (m_livein);
  BITMAP_FREE (m_liveout);
}

/* Create and initialize and return a new hsa_bb structure for a given CFG
   basic block BB.  */

hsa_bb *
hsa_init_new_bb (basic_block bb)
{
  void *m = obstack_alloc (&hsa_obstack, sizeof (hsa_bb));
  return new (m) hsa_bb (bb);
}

/* Initialize OMP in an HSA basic block PROLOGUE.  */

static void
init_prologue (void)
{
  if (!hsa_cfun->m_kern_p)
    return;

  hsa_bb *prologue = hsa_bb_for_bb (ENTRY_BLOCK_PTR_FOR_FN (cfun));

  /* Create a magic number that is going to be printed by libgomp.  */
  unsigned index = hsa_get_number_decl_kernel_mappings ();

  /* Emit store to debug argument.  */
  if (PARAM_VALUE (PARAM_HSA_GEN_DEBUG_STORES) > 0)
    set_debug_value (prologue, new hsa_op_immed (1000 + index, BRIG_TYPE_U64));
}

/* Initialize hsa_num_threads to a default value.  */

static void
init_hsa_num_threads (void)
{
  hsa_bb *prologue = hsa_bb_for_bb (ENTRY_BLOCK_PTR_FOR_FN (cfun));

  /* Save the default value to private variable hsa_num_threads.  */
  hsa_insn_basic *basic
    = new hsa_insn_mem (BRIG_OPCODE_ST, hsa_num_threads->m_type,
			new hsa_op_immed (0, hsa_num_threads->m_type),
			new hsa_op_address (hsa_num_threads));
  prologue->append_insn (basic);
}

/* Go over gimple representation and generate our internal HSA one.  */

static void
gen_body_from_gimple ()
{
  basic_block bb;

  /* Verify CFG for complex edges we are unable to handle.  */
  edge_iterator ei;
  edge e;

  FOR_EACH_BB_FN (bb, cfun)
    {
      FOR_EACH_EDGE (e, ei, bb->succs)
	{
	  /* Verify all unsupported flags for edges that point
	     to the same basic block.  */
	  if (e->flags & EDGE_EH)
	    {
	      HSA_SORRY_AT (UNKNOWN_LOCATION,
			    "support for HSA does not implement exception "
			    "handling");
	      return;
	    }
	}
    }

  FOR_EACH_BB_FN (bb, cfun)
    {
      gimple_stmt_iterator gsi;
      hsa_bb *hbb = hsa_bb_for_bb (bb);
      if (hbb)
	continue;

      hbb = hsa_init_new_bb (bb);

      for (gsi = gsi_start_bb (bb); !gsi_end_p (gsi); gsi_next (&gsi))
	{
	  gen_hsa_insns_for_gimple_stmt (gsi_stmt (gsi), hbb);
	  if (hsa_seen_error ())
	    return;
	}
    }

  FOR_EACH_BB_FN (bb, cfun)
    {
      gimple_stmt_iterator gsi;
      hsa_bb *hbb = hsa_bb_for_bb (bb);
      gcc_assert (hbb != NULL);

      for (gsi = gsi_start_phis (bb); !gsi_end_p (gsi); gsi_next (&gsi))
	if (!virtual_operand_p (gimple_phi_result (gsi_stmt (gsi))))
	  gen_hsa_phi_from_gimple_phi (gsi_stmt (gsi), hbb);
    }

  if (dump_file && (dump_flags & TDF_DETAILS))
    {
      fprintf (dump_file, "------- Generated SSA form -------\n");
      dump_hsa_cfun (dump_file);
    }
}

static void
gen_function_decl_parameters (hsa_function_representation *f,
			      tree decl)
{
  tree parm;
  unsigned i;

  for (parm = TYPE_ARG_TYPES (TREE_TYPE (decl)), i = 0;
       parm;
       parm = TREE_CHAIN (parm), i++)
    {
      /* Result type if last in the tree list.  */
      if (TREE_CHAIN (parm) == NULL)
	break;

      tree v = TREE_VALUE (parm);

      hsa_symbol *arg = new hsa_symbol (BRIG_TYPE_NONE, BRIG_SEGMENT_ARG,
					BRIG_LINKAGE_NONE);
      arg->m_type = hsa_type_for_tree_type (v, &arg->m_dim);
      arg->m_name_number = i;

      f->m_input_args.safe_push (arg);
    }

  tree result_type = TREE_TYPE (TREE_TYPE (decl));
  if (!VOID_TYPE_P (result_type))
    {
      f->m_output_arg = new hsa_symbol (BRIG_TYPE_NONE, BRIG_SEGMENT_ARG,
					BRIG_LINKAGE_NONE);
      f->m_output_arg->m_type
	= hsa_type_for_tree_type (result_type, &f->m_output_arg->m_dim);
      f->m_output_arg->m_name = "res";
    }
}

/* Generate the vector of parameters of the HSA representation of the current
   function.  This also includes the output parameter representing the
   result.  */

static void
gen_function_def_parameters ()
{
  tree parm;

  hsa_bb *prologue = hsa_bb_for_bb (ENTRY_BLOCK_PTR_FOR_FN (cfun));

  for (parm = DECL_ARGUMENTS (cfun->decl); parm;
       parm = DECL_CHAIN (parm))
    {
      struct hsa_symbol **slot;

      hsa_symbol *arg
	= new hsa_symbol (BRIG_TYPE_NONE, hsa_cfun->m_kern_p
			  ? BRIG_SEGMENT_KERNARG : BRIG_SEGMENT_ARG,
			  BRIG_LINKAGE_FUNCTION);
      arg->fillup_for_decl (parm);

      hsa_cfun->m_input_args.safe_push (arg);

      if (hsa_seen_error ())
	return;

      arg->m_name = hsa_get_declaration_name (parm);

      /* Copy all input arguments and create corresponding private symbols
	 for them.  */
      hsa_symbol *private_arg;
      hsa_op_address *parm_addr = new hsa_op_address (arg);

      if (TREE_ADDRESSABLE (parm)
	  || (!is_gimple_reg (parm) && !TREE_READONLY (parm)))
	{
	  private_arg = hsa_cfun->create_hsa_temporary (arg->m_type);
	  private_arg->fillup_for_decl (parm);

	  BrigAlignment8_t align = MIN (arg->m_align, private_arg->m_align);

	  hsa_op_address *private_arg_addr = new hsa_op_address (private_arg);
	  gen_hsa_memory_copy (prologue, private_arg_addr, parm_addr,
			       arg->total_byte_size (), align);
	}
      else
	private_arg = arg;

      slot = hsa_cfun->m_local_symbols->find_slot (private_arg, INSERT);
      gcc_assert (!*slot);
      *slot = private_arg;

      if (is_gimple_reg (parm))
	{
	  tree ddef = ssa_default_def (cfun, parm);
	  if (ddef && !has_zero_uses (ddef))
	    {
	      BrigType16_t t = hsa_type_for_scalar_tree_type (TREE_TYPE (ddef),
							      false);
	      BrigType16_t mtype = mem_type_for_type (t);
	      hsa_op_reg *dest = hsa_cfun->reg_for_gimple_ssa (ddef);
	      hsa_insn_mem *mem = new hsa_insn_mem (BRIG_OPCODE_LD, mtype,
						    dest, parm_addr);
	      gcc_assert (!parm_addr->m_reg);
	      prologue->append_insn (mem);
	    }
	}
    }

  if (!VOID_TYPE_P (TREE_TYPE (TREE_TYPE (cfun->decl))))
    {
      struct hsa_symbol **slot;

      hsa_cfun->m_output_arg = new hsa_symbol (BRIG_TYPE_NONE, BRIG_SEGMENT_ARG,
					       BRIG_LINKAGE_FUNCTION);
      hsa_cfun->m_output_arg->fillup_for_decl (DECL_RESULT (cfun->decl));

      if (hsa_seen_error ())
	return;

      hsa_cfun->m_output_arg->m_name = "res";
      slot = hsa_cfun->m_local_symbols->find_slot (hsa_cfun->m_output_arg,
						   INSERT);
      gcc_assert (!*slot);
      *slot = hsa_cfun->m_output_arg;
    }
}

/* Generate function representation that corresponds to
   a function declaration.  */

hsa_function_representation *
hsa_generate_function_declaration (tree decl)
{
  hsa_function_representation *fun
    = new hsa_function_representation (decl, false, 0);

  fun->m_declaration_p = true;
  fun->m_name = get_brig_function_name (decl);
  gen_function_decl_parameters (fun, decl);

  return fun;
}


/* Generate function representation that corresponds to
   an internal FN.  */

hsa_function_representation *
hsa_generate_internal_fn_decl (hsa_internal_fn *fn)
{
  hsa_function_representation *fun = new hsa_function_representation (fn);

  fun->m_name = fn->name ();

  for (unsigned i = 0; i < fn->get_arity (); i++)
    {
      hsa_symbol *arg
	= new hsa_symbol (fn->get_argument_type (i), BRIG_SEGMENT_ARG,
			  BRIG_LINKAGE_NONE);
      arg->m_name_number = i;
      fun->m_input_args.safe_push (arg);
    }

  fun->m_output_arg = new hsa_symbol (fn->get_argument_type (-1),
				      BRIG_SEGMENT_ARG, BRIG_LINKAGE_NONE);
  fun->m_output_arg->m_name = "res";

  return fun;
}

/* Return true if switch statement S can be transformed
   to a SBR instruction in HSAIL.  */

static bool
transformable_switch_to_sbr_p (gswitch *s)
{
  /* Identify if a switch statement can be transformed to
     SBR instruction, like:

     sbr_u32 $s1 [@label1, @label2, @label3];
  */

  tree size = get_switch_size (s);
  if (!tree_fits_uhwi_p (size))
    return false;

  if (tree_to_uhwi (size) > HSA_MAXIMUM_SBR_LABELS)
    return false;

  return true;
}

/* Structure hold connection between PHI nodes and immediate
   values hold by there nodes.  */

struct phi_definition
{
  phi_definition (unsigned phi_i, unsigned label_i, tree imm):
    phi_index (phi_i), label_index (label_i), phi_value (imm)
  {}

  unsigned phi_index;
  unsigned label_index;
  tree phi_value;
};

/* Sum slice of a vector V, starting from index START and ending
   at the index END - 1.  */

template <typename T>
static
T sum_slice (const auto_vec <T> &v, unsigned start, unsigned end)
{
  T s = 0;

  for (unsigned i = start; i < end; i++)
    s += v[i];

  return s;
}

/* Function transforms GIMPLE SWITCH statements to a series of IF statements.
   Let's assume following example:

L0:
   switch (index)
     case C1:
L1:    hard_work_1 ();
       break;
     case C2..C3:
L2:    hard_work_2 ();
       break;
     default:
LD:    hard_work_3 ();
       break;

  The transformation encompasses following steps:
    1) all immediate values used by edges coming from the switch basic block
       are saved
    2) all these edges are removed
    3) the switch statement (in L0) is replaced by:
	 if (index == C1)
	   goto L1;
	 else
	   goto L1';

    4) newly created basic block Lx' is used for generation of
       a next condition
    5) else branch of the last condition goes to LD
    6) fix all immediate values in PHI nodes that were propagated though
       edges that were removed in step 2

  Note: if a case is made by a range C1..C2, then process
	following transformation:

  switch_cond_op1 = C1 <= index;
  switch_cond_op2 = index <= C2;
  switch_cond_and = switch_cond_op1 & switch_cond_op2;
  if (switch_cond_and != 0)
    goto Lx;
  else
    goto Ly;

*/

static bool
convert_switch_statements (void)
{
  function *func = DECL_STRUCT_FUNCTION (current_function_decl);
  basic_block bb;

  bool modified_cfg = false;

  FOR_EACH_BB_FN (bb, func)
  {
    gimple_stmt_iterator gsi = gsi_last_bb (bb);
    if (gsi_end_p (gsi))
      continue;

    gimple *stmt = gsi_stmt (gsi);

    if (gimple_code (stmt) == GIMPLE_SWITCH)
      {
	gswitch *s = as_a <gswitch *> (stmt);

	/* If the switch can utilize SBR insn, skip the statement.  */
	if (transformable_switch_to_sbr_p (s))
	  continue;

	modified_cfg = true;

	unsigned labels = gimple_switch_num_labels (s);
	tree index = gimple_switch_index (s);
	tree index_type = TREE_TYPE (index);
	tree default_label = gimple_switch_default_label (s);
	basic_block default_label_bb
	  = label_to_block_fn (func, CASE_LABEL (default_label));
	basic_block cur_bb = bb;

	auto_vec <edge> new_edges;
	auto_vec <phi_definition *> phi_todo_list;
	auto_vec <gcov_type> edge_counts;
	auto_vec <int> edge_probabilities;

	/* Investigate all labels that and PHI nodes in these edges which
	   should be fixed after we add new collection of edges.  */
	for (unsigned i = 0; i < labels; i++)
	  {
	    tree label = gimple_switch_label (s, i);
	    basic_block label_bb = label_to_block_fn (func, CASE_LABEL (label));
	    edge e = find_edge (bb, label_bb);
	    edge_counts.safe_push (e->count);
	    edge_probabilities.safe_push (e->probability);
	    gphi_iterator phi_gsi;

	    /* Save PHI definitions that will be destroyed because of an edge
	       is going to be removed.  */
	    unsigned phi_index = 0;
	    for (phi_gsi = gsi_start_phis (e->dest);
		 !gsi_end_p (phi_gsi); gsi_next (&phi_gsi))
	      {
		gphi *phi = phi_gsi.phi ();
		for (unsigned j = 0; j < gimple_phi_num_args (phi); j++)
		  {
		    if (gimple_phi_arg_edge (phi, j) == e)
		      {
			tree imm = gimple_phi_arg_def (phi, j);
			phi_definition *p = new phi_definition (phi_index, i,
								imm);
			phi_todo_list.safe_push (p);
			break;
		      }
		  }
		phi_index++;
	      }
	  }

	/* Remove all edges for the current basic block.  */
	for (int i = EDGE_COUNT (bb->succs) - 1; i >= 0; i--)
 	  {
	    edge e = EDGE_SUCC (bb, i);
	    remove_edge (e);
	  }

	/* Iterate all non-default labels.  */
	for (unsigned i = 1; i < labels; i++)
	  {
	    tree label = gimple_switch_label (s, i);
	    tree low = CASE_LOW (label);
	    tree high = CASE_HIGH (label);

	    if (!useless_type_conversion_p (TREE_TYPE (low), index_type))
	      low = fold_convert (index_type, low);

	    gimple_stmt_iterator cond_gsi = gsi_last_bb (cur_bb);
	    gimple *c = NULL;
	    if (high)
	      {
		tree tmp1 = make_temp_ssa_name (boolean_type_node, NULL,
						"switch_cond_op1");

		gimple *assign1 = gimple_build_assign (tmp1, LE_EXPR, low,
						      index);

		tree tmp2 = make_temp_ssa_name (boolean_type_node, NULL,
						"switch_cond_op2");

		if (!useless_type_conversion_p (TREE_TYPE (high), index_type))
		  high = fold_convert (index_type, high);
		gimple *assign2 = gimple_build_assign (tmp2, LE_EXPR, index,
						      high);

		tree tmp3 = make_temp_ssa_name (boolean_type_node, NULL,
						"switch_cond_and");
		gimple *assign3 = gimple_build_assign (tmp3, BIT_AND_EXPR, tmp1,
						      tmp2);

		gsi_insert_before (&cond_gsi, assign1, GSI_SAME_STMT);
		gsi_insert_before (&cond_gsi, assign2, GSI_SAME_STMT);
		gsi_insert_before (&cond_gsi, assign3, GSI_SAME_STMT);

		tree b = constant_boolean_node (false, boolean_type_node);
		c = gimple_build_cond (NE_EXPR, tmp3, b, NULL, NULL);
	      }
	    else
	      c = gimple_build_cond (EQ_EXPR, index, low, NULL, NULL);

	    gimple_set_location (c, gimple_location (stmt));

	    gsi_insert_before (&cond_gsi, c, GSI_SAME_STMT);

	    basic_block label_bb
	      = label_to_block_fn (func, CASE_LABEL (label));
	    edge new_edge = make_edge (cur_bb, label_bb, EDGE_TRUE_VALUE);
	    int prob_sum = sum_slice <int> (edge_probabilities, i, labels) +
	       edge_probabilities[0];

	    if (prob_sum)
	      new_edge->probability
		= RDIV (REG_BR_PROB_BASE * edge_probabilities[i], prob_sum);

	    new_edge->count = edge_counts[i];
	    new_edges.safe_push (new_edge);

	    if (i < labels - 1)
	      {
		/* Prepare another basic block that will contain
		   next condition.  */
		basic_block next_bb = create_empty_bb (cur_bb);
		if (current_loops)
		  {
		    add_bb_to_loop (next_bb, cur_bb->loop_father);
		    loops_state_set (LOOPS_NEED_FIXUP);
		  }

		edge next_edge = make_edge (cur_bb, next_bb, EDGE_FALSE_VALUE);
		next_edge->probability
		  = inverse_probability (new_edge->probability);
		next_edge->count = edge_counts[0]
		  + sum_slice <gcov_type> (edge_counts, i, labels);
		next_bb->frequency = EDGE_FREQUENCY (next_edge);
		cur_bb = next_bb;
	      }
	    else /* Link last IF statement and default label
		    of the switch.  */
	      {
		edge e = make_edge (cur_bb, default_label_bb, EDGE_FALSE_VALUE);
		e->probability = inverse_probability (new_edge->probability);
		e->count = edge_counts[0];
		new_edges.safe_insert (0, e);
	      }
	  }

	  /* Restore original PHI immediate value.  */
	  for (unsigned i = 0; i < phi_todo_list.length (); i++)
	    {
	      phi_definition *phi_def = phi_todo_list[i];
	      edge new_edge = new_edges[phi_def->label_index];

	      gphi_iterator it = gsi_start_phis (new_edge->dest);
	      for (unsigned i = 0; i < phi_def->phi_index; i++)
		gsi_next (&it);

	      gphi *phi = it.phi ();
	      add_phi_arg (phi, phi_def->phi_value, new_edge, UNKNOWN_LOCATION);
	      delete phi_def;
	    }

	/* Remove the original GIMPLE switch statement.  */
	gsi_remove (&gsi, true);
      }
  }

  if (dump_file)
    dump_function_to_file (current_function_decl, dump_file, TDF_DETAILS);

  return modified_cfg;
}

/* Expand builtins that can't be handled by HSA back-end.  */

static void
expand_builtins ()
{
  function *func = DECL_STRUCT_FUNCTION (current_function_decl);
  basic_block bb;

  FOR_EACH_BB_FN (bb, func)
  {
    for (gimple_stmt_iterator gsi = gsi_start_bb (bb); !gsi_end_p (gsi);
	 gsi_next (&gsi))
      {
	gimple *stmt = gsi_stmt (gsi);

	if (gimple_code (stmt) != GIMPLE_CALL)
	  continue;

	gcall *call = as_a <gcall *> (stmt);

	if (!gimple_call_builtin_p (call, BUILT_IN_NORMAL))
	  continue;

	tree fndecl = gimple_call_fndecl (stmt);
	enum built_in_function fn = DECL_FUNCTION_CODE (fndecl);
	switch (fn)
	  {
	  case BUILT_IN_CEXPF:
	  case BUILT_IN_CEXPIF:
	  case BUILT_IN_CEXPI:
	    {
	      /* Similar to builtins.c (expand_builtin_cexpi), the builtin
		 can be transformed to: cexp(I * z) = ccos(z) + I * csin(z).  */
	      tree lhs = gimple_call_lhs (stmt);
	      tree rhs = gimple_call_arg (stmt, 0);
	      tree rhs_type = TREE_TYPE (rhs);
	      bool float_type_p = rhs_type == float_type_node;
	      tree real_part = make_temp_ssa_name (rhs_type, NULL,
						   "cexp_real_part");
	      tree imag_part = make_temp_ssa_name (rhs_type, NULL,
						   "cexp_imag_part");

	      tree cos_fndecl
		= mathfn_built_in (rhs_type, fn == float_type_p
				   ? BUILT_IN_COSF : BUILT_IN_COS);
	      gcall *cos = gimple_build_call (cos_fndecl, 1, rhs);
	      gimple_call_set_lhs (cos, real_part);
	      gsi_insert_before (&gsi, cos, GSI_SAME_STMT);

	      tree sin_fndecl
		= mathfn_built_in (rhs_type, fn == float_type_p
				   ? BUILT_IN_SINF : BUILT_IN_SIN);
	      gcall *sin = gimple_build_call (sin_fndecl, 1, rhs);
	      gimple_call_set_lhs (sin, imag_part);
	      gsi_insert_before (&gsi, sin, GSI_SAME_STMT);


	      gassign *assign = gimple_build_assign (lhs, COMPLEX_EXPR,
						     real_part, imag_part);
	      gsi_insert_before (&gsi, assign, GSI_SAME_STMT);
	      gsi_remove (&gsi, true);

	      break;
	    }
	  default:
	    break;
	  }
      }
  }
}

/* Emit HSA module variables that are global for the entire module.  */

static void
emit_hsa_module_variables (void)
{
  hsa_num_threads = new hsa_symbol (BRIG_TYPE_U32, BRIG_SEGMENT_PRIVATE,
				    BRIG_LINKAGE_MODULE, true);

  hsa_num_threads->m_name = "hsa_num_threads";

  hsa_brig_emit_omp_symbols ();
}

/* Generate HSAIL representation of the current function and write into a
   special section of the output file.  If KERNEL is set, the function will be
   considered an HSA kernel callable from the host, otherwise it will be
   compiled as an HSA function callable from other HSA code.  */

static void
generate_hsa (bool kernel)
{
  hsa_init_data_for_cfun ();

  if (hsa_num_threads == NULL)
    emit_hsa_module_variables ();

  bool modified_cfg = convert_switch_statements ();
  /* Initialize hsa_cfun.  */
  hsa_cfun = new hsa_function_representation (cfun->decl, kernel,
					      SSANAMES (cfun)->length (),
					      modified_cfg);
  hsa_cfun->init_extra_bbs ();

  if (flag_tm)
    {
      HSA_SORRY_AT (UNKNOWN_LOCATION,
		    "support for HSA does not implement transactional memory");
      goto fail;
    }

  verify_function_arguments (cfun->decl);
  if (hsa_seen_error ())
    goto fail;

  hsa_cfun->m_name = get_brig_function_name (cfun->decl);

  gen_function_def_parameters ();
  if (hsa_seen_error ())
    goto fail;

  init_prologue ();

  gen_body_from_gimple ();
  if (hsa_seen_error ())
    goto fail;

  if (hsa_cfun->m_kernel_dispatch_count)
    init_hsa_num_threads ();

  if (hsa_cfun->m_kern_p)
    {
      hsa_function_summary *s
	= hsa_summaries->get (cgraph_node::get (hsa_cfun->m_decl));
      hsa_add_kern_decl_mapping (current_function_decl, hsa_cfun->m_name,
				 hsa_cfun->m_maximum_omp_data_size,
				 s->m_gridified_kernel_p);
    }

  if (flag_checking)
    {
      for (unsigned i = 0; i < hsa_cfun->m_ssa_map.length (); i++)
	if (hsa_cfun->m_ssa_map[i])
	  hsa_cfun->m_ssa_map[i]->verify_ssa ();

      basic_block bb;
      FOR_EACH_BB_FN (bb, cfun)
	{
	  hsa_bb *hbb = hsa_bb_for_bb (bb);

	  for (hsa_insn_basic *insn = hbb->m_first_insn; insn;
	       insn = insn->m_next)
	    insn->verify ();
	}
    }

  hsa_regalloc ();
  hsa_brig_emit_function ();

 fail:
  hsa_deinit_data_for_cfun ();
}

namespace {

const pass_data pass_data_gen_hsail =
{
  GIMPLE_PASS,
  "hsagen",	 			/* name */
  OPTGROUP_NONE,			/* optinfo_flags */
  TV_NONE,				/* tv_id */
  PROP_cfg | PROP_ssa,			/* properties_required */
  0,					/* properties_provided */
  0,					/* properties_destroyed */
  0,					/* todo_flags_start */
  0					/* todo_flags_finish */
};

class pass_gen_hsail : public gimple_opt_pass
{
public:
  pass_gen_hsail (gcc::context *ctxt)
    : gimple_opt_pass(pass_data_gen_hsail, ctxt)
  {}

  /* opt_pass methods: */
  bool gate (function *);
  unsigned int execute (function *);

}; // class pass_gen_hsail

/* Determine whether or not to run generation of HSAIL.  */

bool
pass_gen_hsail::gate (function *f)
{
  return hsa_gen_requested_p ()
    && hsa_gpu_implementation_p (f->decl);
}

unsigned int
pass_gen_hsail::execute (function *)
{
  hsa_function_summary *s
    = hsa_summaries->get (cgraph_node::get_create (current_function_decl));

  expand_builtins ();
  generate_hsa (s->m_kind == HSA_KERNEL);
  TREE_ASM_WRITTEN (current_function_decl) = 1;
  return TODO_discard_function;
}

} // anon namespace

/* Create the instance of hsa gen pass.  */

gimple_opt_pass *
make_pass_gen_hsail (gcc::context *ctxt)
{
  return new pass_gen_hsail (ctxt);
}<|MERGE_RESOLUTION|>--- conflicted
+++ resolved
@@ -822,7 +822,6 @@
 
   gcc_assert (TREE_CODE (decl) == PARM_DECL
 	      || TREE_CODE (decl) == RESULT_DECL
-<<<<<<< HEAD
 	      || TREE_CODE (decl) == VAR_DECL
 	      || TREE_CODE (decl) == CONST_DECL);
 
@@ -830,13 +829,6 @@
 
   bool is_in_global_vars = ((TREE_CODE (decl) == VAR_DECL)
 			    && !decl_function_context (decl));
-=======
-	      || VAR_P (decl));
-
-  dummy.m_decl = decl;
-
-  bool is_in_global_vars = VAR_P (decl) && is_global_var (decl);
->>>>>>> bb75c3de
 
   if (is_in_global_vars)
     slot = hsa_global_variable_symbols->find_slot (&dummy, INSERT);
@@ -873,13 +865,9 @@
   else
     {
       hsa_symbol *sym;
-<<<<<<< HEAD
       /* PARM_DECLs and RESULT_DECL should be already in m_local_symbols.  */
       gcc_assert (TREE_CODE (decl) == VAR_DECL
 		  || TREE_CODE (decl) == CONST_DECL);
-=======
-      gcc_assert (VAR_P (decl));
->>>>>>> bb75c3de
       BrigAlignment8_t align = hsa_object_alignment (decl);
 
       if (is_in_global_vars)
@@ -906,7 +894,6 @@
 	  if (AGGREGATE_TYPE_P (TREE_TYPE (decl)))
 	    align = MAX ((BrigAlignment8_t) BRIG_ALIGNMENT_8, align);
 
-<<<<<<< HEAD
 	  BrigAllocation allocation = BRIG_ALLOCATION_AUTOMATIC;
 	  BrigSegment8_t segment;
 	  if (TREE_CODE (decl) == CONST_DECL)
@@ -923,10 +910,6 @@
 	    segment = BRIG_SEGMENT_GLOBAL;
 	  else
 	    segment = BRIG_SEGMENT_PRIVATE;
-=======
-	  /* PARM_DECL and RESULT_DECL should be already in m_local_symbols.  */
-	  gcc_assert (VAR_P (decl));
->>>>>>> bb75c3de
 
 	  sym = new hsa_symbol (BRIG_TYPE_NONE, segment, BRIG_LINKAGE_FUNCTION,
 				false, allocation, align);
