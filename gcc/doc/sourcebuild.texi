--- conflicted
+++ resolved
@@ -2266,11 +2266,7 @@
 We encourage developers to contribute test cases to Mauve.
 
 @node LTO Testing
-<<<<<<< HEAD
-@subsection Support for testing link-time optimizations
-=======
 @section Support for testing link-time optimizations
->>>>>>> 779871ac
 
 Tests for link-time optimizations usually require multiple source files
 that are compiled separately, perhaps with different sets of options.
@@ -2303,15 +2299,12 @@
 This directive provides a list of one or more sets of compiler options
 to override @var{LTO_OPTIONS}.  Each test will be compiled and run with
 each of these sets of options.
-<<<<<<< HEAD
-=======
 
 @item @{ dg-extra-ld-options @var{options} @}
 This directive adds @var{options} to the linker options used.
 
 @item @{ dg-suppress-ld-options @var{options} @}
 This directive removes @var{options} from the set of linker options used.
->>>>>>> 779871ac
 @end table
 
 @node gcov Testing
