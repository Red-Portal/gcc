/* Core data structures for the 'tree' type.
   Copyright (C) 1989-2014 Free Software Foundation, Inc.

This file is part of GCC.

GCC is free software; you can redistribute it and/or modify it under
the terms of the GNU General Public License as published by the Free
Software Foundation; either version 3, or (at your option) any later
version.

GCC is distributed in the hope that it will be useful, but WITHOUT ANY
WARRANTY; without even the implied warranty of MERCHANTABILITY or
FITNESS FOR A PARTICULAR PURPOSE.  See the GNU General Public License
for more details.

You should have received a copy of the GNU General Public License
along with GCC; see the file COPYING3.  If not see
<http://www.gnu.org/licenses/>.  */

#ifndef GCC_TREE_CORE_H
#define GCC_TREE_CORE_H

#include "hashtab.h"
#include "hash-set.h"
#include "machmode.h"
#include "input.h"
#include "statistics.h"
#include "vec.h"
#include "double-int.h"
#include "real.h"
#include "fixed-value.h"
#include "alias.h"
#include "flags.h"
#include "symtab.h"

/* This file contains all the data structures that define the 'tree' type.
   There are no accessor macros nor functions in this file. Only the
   basic data structures, extern declarations and type definitions.  */

/*---------------------------------------------------------------------------
   Forward type declarations.  Mostly to avoid including unnecessary headers
---------------------------------------------------------------------------*/
struct function;
struct real_value;
struct fixed_value;
struct ptr_info_def;
struct range_info_def;
struct die_struct;


/*---------------------------------------------------------------------------
                              #defined constants
---------------------------------------------------------------------------*/
/* Nonzero if this is a call to a function whose return value depends
   solely on its arguments, has no side effects, and does not read
   global memory.  This corresponds to TREE_READONLY for function
   decls.  */
#define ECF_CONST		  (1 << 0)

/* Nonzero if this is a call to "pure" function (like const function,
   but may read memory.  This corresponds to DECL_PURE_P for function
   decls.  */
#define ECF_PURE		  (1 << 1)

/* Nonzero if this is ECF_CONST or ECF_PURE but cannot be proven to no
   infinite loop.  This corresponds to DECL_LOOPING_CONST_OR_PURE_P
   for function decls.*/
#define ECF_LOOPING_CONST_OR_PURE (1 << 2)

/* Nonzero if this call will never return.  */
#define ECF_NORETURN		  (1 << 3)

/* Nonzero if this is a call to malloc or a related function.  */
#define ECF_MALLOC		  (1 << 4)

/* Nonzero if it is plausible that this is a call to alloca.  */
#define ECF_MAY_BE_ALLOCA	  (1 << 5)

/* Nonzero if this is a call to a function that won't throw an exception.  */
#define ECF_NOTHROW		  (1 << 6)

/* Nonzero if this is a call to setjmp or a related function.  */
#define ECF_RETURNS_TWICE	  (1 << 7)

/* Nonzero if this call replaces the current stack frame.  */
#define ECF_SIBCALL		  (1 << 8)

/* Function does not read or write memory (but may have side effects, so
   it does not necessarily fit ECF_CONST).  */
#define ECF_NOVOPS		  (1 << 9)

/* The function does not lead to calls within current function unit.  */
#define ECF_LEAF		  (1 << 10)

/* Nonzero if this call does not affect transactions.  */
#define ECF_TM_PURE		  (1 << 11)

/* Nonzero if this call is into the transaction runtime library.  */
#define ECF_TM_BUILTIN		  (1 << 12)

/* Call argument flags.  */
/* Nonzero if the argument is not dereferenced recursively, thus only
   directly reachable memory is read or written.  */
#define EAF_DIRECT		(1 << 0)

/* Nonzero if memory reached by the argument is not clobbered.  */
#define EAF_NOCLOBBER		(1 << 1)

/* Nonzero if the argument does not escape.  */
#define EAF_NOESCAPE		(1 << 2)

/* Nonzero if the argument is not used by the function.  */
#define EAF_UNUSED		(1 << 3)

/* Call return flags.  */
/* Mask for the argument number that is returned.  Lower two bits of
   the return flags, encodes argument slots zero to three.  */
#define ERF_RETURN_ARG_MASK	(3)

/* Nonzero if the return value is equal to the argument number
   flags & ERF_RETURN_ARG_MASK.  */
#define ERF_RETURNS_ARG		(1 << 2)

/* Nonzero if the return value does not alias with anything.  Functions
   with the malloc attribute have this set on their return value.  */
#define ERF_NOALIAS		(1 << 3)


/*---------------------------------------------------------------------------
                                  Enumerations
---------------------------------------------------------------------------*/
/* Codes of tree nodes.  */
#define DEFTREECODE(SYM, STRING, TYPE, NARGS)   SYM,
#define END_OF_BASE_TREE_CODES LAST_AND_UNUSED_TREE_CODE,

enum tree_code {
#include "all-tree.def"
MAX_TREE_CODES
};

#undef DEFTREECODE
#undef END_OF_BASE_TREE_CODES

/* Number of language-independent tree codes.  */
#define NUM_TREE_CODES \
  ((int) LAST_AND_UNUSED_TREE_CODE)

#define CODE_CONTAINS_STRUCT(CODE, STRUCT) \
  (tree_contains_struct[(CODE)][(STRUCT)])


/* Classify which part of the compiler has defined a given builtin function.
   Note that we assume below that this is no more than two bits.  */
enum built_in_class {
  NOT_BUILT_IN = 0,
  BUILT_IN_FRONTEND,
  BUILT_IN_MD,
  BUILT_IN_NORMAL
};

/* Last marker used for LTO stremaing of built_in_class.  We can not add it
   to the enum since we need the enumb to fit in 2 bits.  */
#define BUILT_IN_LAST (BUILT_IN_NORMAL + 1)

/* Codes that identify the various built in functions
   so that expand_call can identify them quickly.  */
#define DEF_BUILTIN(ENUM, N, C, T, LT, B, F, NA, AT, IM, COND) ENUM,
enum built_in_function {
#include "builtins.def"

  /* Complex division routines in libgcc.  These are done via builtins
     because emit_library_call_value can't handle complex values.  */
  BUILT_IN_COMPLEX_MUL_MIN,
  BUILT_IN_COMPLEX_MUL_MAX
    = BUILT_IN_COMPLEX_MUL_MIN
      + MAX_MODE_COMPLEX_FLOAT
      - MIN_MODE_COMPLEX_FLOAT,

  BUILT_IN_COMPLEX_DIV_MIN,
  BUILT_IN_COMPLEX_DIV_MAX
    = BUILT_IN_COMPLEX_DIV_MIN
      + MAX_MODE_COMPLEX_FLOAT
      - MIN_MODE_COMPLEX_FLOAT,

  /* Upper bound on non-language-specific builtins.  */
  END_BUILTINS
};
#undef DEF_BUILTIN

/* Tree code classes.  Each tree_code has an associated code class
   represented by a TREE_CODE_CLASS.  */
enum tree_code_class {
  tcc_exceptional, /* An exceptional code (fits no category).  */
  tcc_constant,    /* A constant.  */
  /* Order of tcc_type and tcc_declaration is important.  */
  tcc_type,        /* A type object code.  */
  tcc_declaration, /* A declaration (also serving as variable refs).  */
  tcc_reference,   /* A reference to storage.  */
  tcc_comparison,  /* A comparison expression.  */
  tcc_unary,       /* A unary arithmetic expression.  */
  tcc_binary,      /* A binary arithmetic expression.  */
  tcc_statement,   /* A statement expression, which have side effects
		      but usually no interesting value.  */
  tcc_vl_exp,      /* A function call or other expression with a
		      variable-length operand vector.  */
  tcc_expression   /* Any other expression.  */
};

/* OMP_CLAUSE codes.  Do not reorder, as this is used to index into
   the tables omp_clause_num_ops and omp_clause_code_name.  */
enum omp_clause_code {
  /* Clause zero is special-cased inside the parser
     (c_parser_omp_variable_list).  */
  OMP_CLAUSE_ERROR = 0,

  /* OpenMP/OpenACC clause: private (variable_list).  */
  OMP_CLAUSE_PRIVATE,

  /* OpenMP clause: shared (variable_list).  */
  OMP_CLAUSE_SHARED,

  /* OpenMP/OpenACC clause: firstprivate (variable_list).  */
  OMP_CLAUSE_FIRSTPRIVATE,

  /* OpenMP clause: lastprivate (variable_list).  */
  OMP_CLAUSE_LASTPRIVATE,

  /* OpenMP/OpenACC clause: reduction (operator:variable_list).
     OMP_CLAUSE_REDUCTION_CODE: The tree_code of the operator.
     Operand 1: OMP_CLAUSE_REDUCTION_INIT: Stmt-list to initialize the var.
     Operand 2: OMP_CLAUSE_REDUCTION_MERGE: Stmt-list to merge private var
                into the shared one.
     Operand 3: OMP_CLAUSE_REDUCTION_PLACEHOLDER: A dummy VAR_DECL
                placeholder used in OMP_CLAUSE_REDUCTION_{INIT,MERGE}.  */
  OMP_CLAUSE_REDUCTION,

  /* OpenMP clause: copyin (variable_list).  */
  OMP_CLAUSE_COPYIN,

  /* OpenMP clause: copyprivate (variable_list).  */
  OMP_CLAUSE_COPYPRIVATE,

  /* OpenMP clause: linear (variable-list[:linear-step]).  */
  OMP_CLAUSE_LINEAR,

  /* OpenMP clause: aligned (variable-list[:alignment]).  */
  OMP_CLAUSE_ALIGNED,

  /* OpenMP clause: depend ({in,out,inout}:variable-list).  */
  OMP_CLAUSE_DEPEND,

  /* OpenMP clause: uniform (argument-list).  */
  OMP_CLAUSE_UNIFORM,

  /* OpenMP clause: from (variable-list).  */
  OMP_CLAUSE_FROM,

  /* OpenMP clause: to (variable-list).  */
  OMP_CLAUSE_TO,

  /* OpenACC clauses: {copy, copyin, copyout, create, delete, deviceptr,
     present, present_or_copy (pcopy), present_or_copyin (pcopyin),
     present_or_copyout (pcopyout), present_or_create (pcreate)}
     (variable-list).

     OpenMP clause: map ({alloc:,to:,from:,tofrom:,}variable-list).  */
  OMP_CLAUSE_MAP,

  /* OpenACC clause: host (variable_list).  */
  OMP_CLAUSE_HOST,

  /* OpenACC clause: device (variable_list).  */
  OMP_CLAUSE_OACC_DEVICE,

  /* OpenACC clause: device_resident (variable_list).  */
  OMP_CLAUSE_DEVICE_RESIDENT,

  /* OpenACC clause: use_device (variable_list).  */
  OMP_CLAUSE_USE_DEVICE,

  /* OpenACC clause: gang [(gang-argument-list)]. 
     Where 
      gang-argument-list: [gang-argument-list, ] gang-argument 
      gang-argument: [num:] integer-expression
                   | static: size-expression
      size-expression: * | integer-expression.  */
  OMP_CLAUSE_GANG,

  /* OpenACC clause: async [(integer-expression)].  */
  OMP_CLAUSE_ASYNC,

  /* OpenACC clause/directive: wait [(integer-expression-list)].  */
  OMP_CLAUSE_WAIT,

  /* Internal structure to hold OpenACC cache directive's variable-list.
     #pragma acc cache (variable-list).  */
  OMP_NO_CLAUSE_CACHE,

  /* Internal clause: temporary for combined loops expansion.  */
  OMP_CLAUSE__LOOPTEMP_,

  /* OpenMP/OpenACC clause: if (scalar-expression).  */
  OMP_CLAUSE_IF,

  /* OpenMP clause: num_threads (integer-expression).  */
  OMP_CLAUSE_NUM_THREADS,

  /* OpenMP clause: schedule.  */
  OMP_CLAUSE_SCHEDULE,

  /* OpenMP clause: nowait.  */
  OMP_CLAUSE_NOWAIT,

  /* OpenMP clause: ordered.  */
  /* OpenACC clause: seq.  */
  OMP_CLAUSE_ORDERED,

  /* OpenMP clause: default.  */
  OMP_CLAUSE_DEFAULT,

  /* OpenMP/OpenACC clause: collapse (constant-integer-expression).  */
  OMP_CLAUSE_COLLAPSE,

  /* OpenMP clause: untied.  */
  OMP_CLAUSE_UNTIED,

  /* OpenMP clause: final (scalar-expression).  */
  OMP_CLAUSE_FINAL,

  /* OpenMP clause: mergeable.  */
  OMP_CLAUSE_MERGEABLE,

  /* OpenMP clause: device (integer-expression).  */
  OMP_CLAUSE_DEVICE,

  /* OpenMP clause: dist_schedule (static[:chunk-size]).  */
  OMP_CLAUSE_DIST_SCHEDULE,

  /* OpenMP clause: inbranch.  */
  OMP_CLAUSE_INBRANCH,

  /* OpenMP clause: notinbranch.  */
  OMP_CLAUSE_NOTINBRANCH,

  /* OpenMP clause: num_teams(integer-expression).  */
  OMP_CLAUSE_NUM_TEAMS,

  /* OpenMP clause: thread_limit(integer-expression).  */
  OMP_CLAUSE_THREAD_LIMIT,

  /* OpenMP clause: proc_bind ({master,close,spread}).  */
  OMP_CLAUSE_PROC_BIND,

  /* OpenMP clause: safelen (constant-integer-expression).  */
  OMP_CLAUSE_SAFELEN,

  /* OpenMP clause: simdlen (constant-integer-expression).  */
  OMP_CLAUSE_SIMDLEN,

  /* OpenMP clause: for.  */
  OMP_CLAUSE_FOR,

  /* OpenMP clause: parallel.  */
  OMP_CLAUSE_PARALLEL,

  /* OpenMP clause: sections.  */
  OMP_CLAUSE_SECTIONS,

  /* OpenMP clause: taskgroup.  */
  OMP_CLAUSE_TASKGROUP,

  /* Internally used only clause, holding SIMD uid.  */
  OMP_CLAUSE__SIMDUID_,

  /* Internally used only clause, holding _Cilk_for # of iterations
     on OMP_PARALLEL.  */
  OMP_CLAUSE__CILK_FOR_COUNT_,

  /* OpenACC clause: independent.  */
  OMP_CLAUSE_INDEPENDENT,

  /* OpenACC clause: worker [( [num:] integer-expression)].  */
  OMP_CLAUSE_WORKER,

  /* OpenACC clause: vector [( [length:] integer-expression)].  */
  OMP_CLAUSE_VECTOR,

  /* OpenACC clause: num_gangs (integer-expression).  */
  OMP_CLAUSE_NUM_GANGS,

  /* OpenACC clause: num_workers (integer-expression).  */
  OMP_CLAUSE_NUM_WORKERS,

  /* OpenACC clause: vector_length (integer-expression).  */
  OMP_CLAUSE_VECTOR_LENGTH
};

#undef DEFTREESTRUCT
#define DEFTREESTRUCT(ENUM, NAME) ENUM,
enum tree_node_structure_enum {
#include "treestruct.def"
  LAST_TS_ENUM
};
#undef DEFTREESTRUCT

enum omp_clause_schedule_kind {
  OMP_CLAUSE_SCHEDULE_STATIC,
  OMP_CLAUSE_SCHEDULE_DYNAMIC,
  OMP_CLAUSE_SCHEDULE_GUIDED,
  OMP_CLAUSE_SCHEDULE_AUTO,
  OMP_CLAUSE_SCHEDULE_RUNTIME,
  OMP_CLAUSE_SCHEDULE_CILKFOR,
  OMP_CLAUSE_SCHEDULE_LAST
};

enum omp_clause_default_kind {
  OMP_CLAUSE_DEFAULT_UNSPECIFIED,
  OMP_CLAUSE_DEFAULT_SHARED,
  OMP_CLAUSE_DEFAULT_NONE,
  OMP_CLAUSE_DEFAULT_PRIVATE,
  OMP_CLAUSE_DEFAULT_FIRSTPRIVATE,
  OMP_CLAUSE_DEFAULT_LAST
};

/* There is a TYPE_QUAL value for each type qualifier.  They can be
   combined by bitwise-or to form the complete set of qualifiers for a
   type.  */
enum cv_qualifier {
  TYPE_UNQUALIFIED   = 0x0,
  TYPE_QUAL_CONST    = 0x1,
  TYPE_QUAL_VOLATILE = 0x2,
  TYPE_QUAL_RESTRICT = 0x4,
  TYPE_QUAL_ATOMIC   = 0x8
};

/* Enumerate visibility settings.  */
#ifndef SYMBOL_VISIBILITY_DEFINED
#define SYMBOL_VISIBILITY_DEFINED
enum symbol_visibility {
  VISIBILITY_DEFAULT,
  VISIBILITY_PROTECTED,
  VISIBILITY_HIDDEN,
  VISIBILITY_INTERNAL
};
#endif  // SYMBOL_VISIBILITY_DEFINED

/* Standard named or nameless data types of the C compiler.  */
enum tree_index {
  TI_ERROR_MARK,
  TI_INTQI_TYPE,
  TI_INTHI_TYPE,
  TI_INTSI_TYPE,
  TI_INTDI_TYPE,
  TI_INTTI_TYPE,

  TI_UINTQI_TYPE,
  TI_UINTHI_TYPE,
  TI_UINTSI_TYPE,
  TI_UINTDI_TYPE,
  TI_UINTTI_TYPE,

  TI_ATOMICQI_TYPE,
  TI_ATOMICHI_TYPE,
  TI_ATOMICSI_TYPE,
  TI_ATOMICDI_TYPE,
  TI_ATOMICTI_TYPE,

  TI_UINT16_TYPE,
  TI_UINT32_TYPE,
  TI_UINT64_TYPE,

  TI_VOID,

  TI_INTEGER_ZERO,
  TI_INTEGER_ONE,
  TI_INTEGER_THREE,
  TI_INTEGER_MINUS_ONE,
  TI_NULL_POINTER,

  TI_SIZE_ZERO,
  TI_SIZE_ONE,

  TI_BITSIZE_ZERO,
  TI_BITSIZE_ONE,
  TI_BITSIZE_UNIT,

  TI_PUBLIC,
  TI_PROTECTED,
  TI_PRIVATE,

  TI_BOOLEAN_FALSE,
  TI_BOOLEAN_TRUE,

  TI_COMPLEX_INTEGER_TYPE,
  TI_COMPLEX_FLOAT_TYPE,
  TI_COMPLEX_DOUBLE_TYPE,
  TI_COMPLEX_LONG_DOUBLE_TYPE,

  TI_FLOAT_TYPE,
  TI_DOUBLE_TYPE,
  TI_LONG_DOUBLE_TYPE,

  TI_FLOAT_PTR_TYPE,
  TI_DOUBLE_PTR_TYPE,
  TI_LONG_DOUBLE_PTR_TYPE,
  TI_INTEGER_PTR_TYPE,

  TI_VOID_TYPE,
  TI_PTR_TYPE,
  TI_CONST_PTR_TYPE,
  TI_SIZE_TYPE,
  TI_PID_TYPE,
  TI_PTRDIFF_TYPE,
  TI_VA_LIST_TYPE,
  TI_VA_LIST_GPR_COUNTER_FIELD,
  TI_VA_LIST_FPR_COUNTER_FIELD,
  TI_BOOLEAN_TYPE,
  TI_FILEPTR_TYPE,
  TI_POINTER_SIZED_TYPE,

  TI_DFLOAT32_TYPE,
  TI_DFLOAT64_TYPE,
  TI_DFLOAT128_TYPE,
  TI_DFLOAT32_PTR_TYPE,
  TI_DFLOAT64_PTR_TYPE,
  TI_DFLOAT128_PTR_TYPE,

  TI_VOID_LIST_NODE,

  TI_MAIN_IDENTIFIER,

  TI_SAT_SFRACT_TYPE,
  TI_SAT_FRACT_TYPE,
  TI_SAT_LFRACT_TYPE,
  TI_SAT_LLFRACT_TYPE,
  TI_SAT_USFRACT_TYPE,
  TI_SAT_UFRACT_TYPE,
  TI_SAT_ULFRACT_TYPE,
  TI_SAT_ULLFRACT_TYPE,
  TI_SFRACT_TYPE,
  TI_FRACT_TYPE,
  TI_LFRACT_TYPE,
  TI_LLFRACT_TYPE,
  TI_USFRACT_TYPE,
  TI_UFRACT_TYPE,
  TI_ULFRACT_TYPE,
  TI_ULLFRACT_TYPE,
  TI_SAT_SACCUM_TYPE,
  TI_SAT_ACCUM_TYPE,
  TI_SAT_LACCUM_TYPE,
  TI_SAT_LLACCUM_TYPE,
  TI_SAT_USACCUM_TYPE,
  TI_SAT_UACCUM_TYPE,
  TI_SAT_ULACCUM_TYPE,
  TI_SAT_ULLACCUM_TYPE,
  TI_SACCUM_TYPE,
  TI_ACCUM_TYPE,
  TI_LACCUM_TYPE,
  TI_LLACCUM_TYPE,
  TI_USACCUM_TYPE,
  TI_UACCUM_TYPE,
  TI_ULACCUM_TYPE,
  TI_ULLACCUM_TYPE,
  TI_QQ_TYPE,
  TI_HQ_TYPE,
  TI_SQ_TYPE,
  TI_DQ_TYPE,
  TI_TQ_TYPE,
  TI_UQQ_TYPE,
  TI_UHQ_TYPE,
  TI_USQ_TYPE,
  TI_UDQ_TYPE,
  TI_UTQ_TYPE,
  TI_SAT_QQ_TYPE,
  TI_SAT_HQ_TYPE,
  TI_SAT_SQ_TYPE,
  TI_SAT_DQ_TYPE,
  TI_SAT_TQ_TYPE,
  TI_SAT_UQQ_TYPE,
  TI_SAT_UHQ_TYPE,
  TI_SAT_USQ_TYPE,
  TI_SAT_UDQ_TYPE,
  TI_SAT_UTQ_TYPE,
  TI_HA_TYPE,
  TI_SA_TYPE,
  TI_DA_TYPE,
  TI_TA_TYPE,
  TI_UHA_TYPE,
  TI_USA_TYPE,
  TI_UDA_TYPE,
  TI_UTA_TYPE,
  TI_SAT_HA_TYPE,
  TI_SAT_SA_TYPE,
  TI_SAT_DA_TYPE,
  TI_SAT_TA_TYPE,
  TI_SAT_UHA_TYPE,
  TI_SAT_USA_TYPE,
  TI_SAT_UDA_TYPE,
  TI_SAT_UTA_TYPE,

  TI_OPTIMIZATION_DEFAULT,
  TI_OPTIMIZATION_CURRENT,
  TI_TARGET_OPTION_DEFAULT,
  TI_TARGET_OPTION_CURRENT,
  TI_CURRENT_TARGET_PRAGMA,
  TI_CURRENT_OPTIMIZE_PRAGMA,

  TI_MAX
};

/* An enumeration of the standard C integer types.  These must be
   ordered so that shorter types appear before longer ones, and so
   that signed types appear before unsigned ones, for the correct
   functioning of interpret_integer() in c-lex.c.  */
enum integer_type_kind {
  itk_char,
  itk_signed_char,
  itk_unsigned_char,
  itk_short,
  itk_unsigned_short,
  itk_int,
  itk_unsigned_int,
  itk_long,
  itk_unsigned_long,
  itk_long_long,
  itk_unsigned_long_long,

  itk_intN_0,
  itk_unsigned_intN_0,
  itk_intN_1,
  itk_unsigned_intN_1,
  itk_intN_2,
  itk_unsigned_intN_2,
  itk_intN_3,
  itk_unsigned_intN_3,

  itk_none
};

/* A pointer-to-function member type looks like:

     struct {
       __P __pfn;
       ptrdiff_t __delta;
     };

   If __pfn is NULL, it is a NULL pointer-to-member-function.

   (Because the vtable is always the first thing in the object, we
   don't need its offset.)  If the function is virtual, then PFN is
   one plus twice the index into the vtable; otherwise, it is just a
   pointer to the function.

   Unfortunately, using the lowest bit of PFN doesn't work in
   architectures that don't impose alignment requirements on function
   addresses, or that use the lowest bit to tell one ISA from another,
   for example.  For such architectures, we use the lowest bit of
   DELTA instead of the lowest bit of the PFN, and DELTA will be
   multiplied by 2.  */
enum ptrmemfunc_vbit_where_t {
  ptrmemfunc_vbit_in_pfn,
  ptrmemfunc_vbit_in_delta
};

/* Flags that may be passed in the third argument of decl_attributes, and
   to handler functions for attributes.  */
enum attribute_flags {
  /* The type passed in is the type of a DECL, and any attributes that
     should be passed in again to be applied to the DECL rather than the
     type should be returned.  */
  ATTR_FLAG_DECL_NEXT = 1,
  /* The type passed in is a function return type, and any attributes that
     should be passed in again to be applied to the function type rather
     than the return type should be returned.  */
  ATTR_FLAG_FUNCTION_NEXT = 2,
  /* The type passed in is an array element type, and any attributes that
     should be passed in again to be applied to the array type rather
     than the element type should be returned.  */
  ATTR_FLAG_ARRAY_NEXT = 4,
  /* The type passed in is a structure, union or enumeration type being
     created, and should be modified in place.  */
  ATTR_FLAG_TYPE_IN_PLACE = 8,
  /* The attributes are being applied by default to a library function whose
     name indicates known behavior, and should be silently ignored if they
     are not in fact compatible with the function type.  */
  ATTR_FLAG_BUILT_IN = 16,
  /* A given attribute has been parsed as a C++-11 attribute.  */
  ATTR_FLAG_CXX11 = 32
};

/* Types used to represent sizes.  */
enum size_type_kind {
  stk_sizetype,		/* Normal representation of sizes in bytes.  */
  stk_ssizetype,	/* Signed representation of sizes in bytes.  */
  stk_bitsizetype,	/* Normal representation of sizes in bits.  */
  stk_sbitsizetype,	/* Signed representation of sizes in bits.  */
  stk_type_kind_last
};

enum operand_equal_flag {
  OEP_ONLY_CONST = 1,
  OEP_PURE_SAME = 2,
  OEP_CONSTANT_ADDRESS_OF = 4
};

/* Enum and arrays used for tree allocation stats.
   Keep in sync with tree.c:tree_node_kind_names.  */
enum tree_node_kind {
  d_kind,
  t_kind,
  b_kind,
  s_kind,
  r_kind,
  e_kind,
  c_kind,
  id_kind,
  vec_kind,
  binfo_kind,
  ssa_name_kind,
  constr_kind,
  x_kind,
  lang_decl,
  lang_type,
  omp_clause_kind,
  all_kinds
};

enum annot_expr_kind {
  annot_expr_ivdep_kind,
  annot_expr_no_vector_kind,
  annot_expr_vector_kind,
  annot_expr_kind_last
};

/* Internal functions.  */
enum internal_fn {
#define DEF_INTERNAL_FN(CODE, FLAGS, FNSPEC) IFN_##CODE,
#include "internal-fn.def"
#undef DEF_INTERNAL_FN
  IFN_LAST
};

/*---------------------------------------------------------------------------
                                Type definitions
---------------------------------------------------------------------------*/
/* When processing aliases at the symbol table level, we need the
   declaration of target. For this reason we need to queue aliases and
   process them after all declarations has been produced.  */
struct GTY(()) alias_pair {
  tree decl;
  tree target;
};

/* An initialization priority.  */
typedef unsigned short priority_type;

/* The type of a callback function for walking over tree structure.  */
typedef tree (*walk_tree_fn) (tree *, int *, void *);

/* The type of a callback function that represents a custom walk_tree.  */
typedef tree (*walk_tree_lh) (tree *, int *, tree (*) (tree *, int *, void *),
			      void *, hash_set<tree> *);


/*---------------------------------------------------------------------------
                              Main data structures
---------------------------------------------------------------------------*/
/* A tree node can represent a data type, a variable, an expression
   or a statement.  Each node has a TREE_CODE which says what kind of
   thing it represents.  Some common codes are:
   INTEGER_TYPE -- represents a type of integers.
   ARRAY_TYPE -- represents a type of pointer.
   VAR_DECL -- represents a declared variable.
   INTEGER_CST -- represents a constant integer value.
   PLUS_EXPR -- represents a sum (an expression).

   As for the contents of a tree node: there are some fields
   that all nodes share.  Each TREE_CODE has various special-purpose
   fields as well.  The fields of a node are never accessed directly,
   always through accessor macros.  */

/* Every kind of tree node starts with this structure,
   so all nodes have these fields.

   See the accessor macros, defined below, for documentation of the
   fields, and the table below which connects the fields and the
   accessor macros.  */

struct GTY(()) tree_base {
  ENUM_BITFIELD(tree_code) code : 16;

  unsigned side_effects_flag : 1;
  unsigned constant_flag : 1;
  unsigned addressable_flag : 1;
  unsigned volatile_flag : 1;
  unsigned readonly_flag : 1;
  unsigned asm_written_flag: 1;
  unsigned nowarning_flag : 1;
  unsigned visited : 1;

  unsigned used_flag : 1;
  unsigned nothrow_flag : 1;
  unsigned static_flag : 1;
  unsigned public_flag : 1;
  unsigned private_flag : 1;
  unsigned protected_flag : 1;
  unsigned deprecated_flag : 1;
  unsigned default_def_flag : 1;

  union {
    /* The bits in the following structure should only be used with
       accessor macros that constrain inputs with tree checking.  */
    struct {
      unsigned lang_flag_0 : 1;
      unsigned lang_flag_1 : 1;
      unsigned lang_flag_2 : 1;
      unsigned lang_flag_3 : 1;
      unsigned lang_flag_4 : 1;
      unsigned lang_flag_5 : 1;
      unsigned lang_flag_6 : 1;
      unsigned saturating_flag : 1;

      unsigned unsigned_flag : 1;
      unsigned packed_flag : 1;
      unsigned user_align : 1;
      unsigned nameless_flag : 1;
      unsigned atomic_flag : 1;
      unsigned spare0 : 3;

      unsigned spare1 : 8;

      /* This field is only used with TREE_TYPE nodes; the only reason it is
	 present in tree_base instead of tree_type is to save space.  The size
	 of the field must be large enough to hold addr_space_t values.  */
      unsigned address_space : 8;
    } bits;

    /* The following fields are present in tree_base to save space.  The
       nodes using them do not require any of the flags above and so can
       make better use of the 4-byte sized word.  */

    /* The number of HOST_WIDE_INTs in an INTEGER_CST.  */
    struct {
      /* The number of HOST_WIDE_INTs if the INTEGER_CST is accessed in
	 its native precision.  */
      unsigned char unextended;

      /* The number of HOST_WIDE_INTs if the INTEGER_CST is extended to
	 wider precisions based on its TYPE_SIGN.  */
      unsigned char extended;

      /* The number of HOST_WIDE_INTs if the INTEGER_CST is accessed in
	 offset_int precision, with smaller integers being extended
	 according to their TYPE_SIGN.  This is equal to one of the two
	 fields above but is cached for speed.  */
      unsigned char offset;
    } int_length;

    /* VEC length.  This field is only used with TREE_VEC.  */
    int length;

    /* SSA version number.  This field is only used with SSA_NAME.  */
    unsigned int version;

    /* Internal function code.  */
    enum internal_fn ifn;
  } GTY((skip(""))) u;
};

/* The following table lists the uses of each of the above flags and
   for which types of nodes they are defined.

   addressable_flag:

       TREE_ADDRESSABLE in
           VAR_DECL, PARM_DECL, RESULT_DECL, FUNCTION_DECL, LABEL_DECL
           SSA_NAME
           all types
           CONSTRUCTOR, IDENTIFIER_NODE
           STMT_EXPR

       CALL_EXPR_TAILCALL in
           CALL_EXPR

       CASE_LOW_SEEN in
           CASE_LABEL_EXPR

       PREDICT_EXPR_OUTCOME in
	   PREDICT_EXPR

   static_flag:

       TREE_STATIC in
           VAR_DECL, FUNCTION_DECL
           CONSTRUCTOR

       TREE_NO_TRAMPOLINE in
           ADDR_EXPR

       BINFO_VIRTUAL_P in
           TREE_BINFO

       TREE_SYMBOL_REFERENCED in
           IDENTIFIER_NODE

       CLEANUP_EH_ONLY in
           TARGET_EXPR, WITH_CLEANUP_EXPR

       TRY_CATCH_IS_CLEANUP in
           TRY_CATCH_EXPR

       ASM_INPUT_P in
           ASM_EXPR

       TYPE_REF_CAN_ALIAS_ALL in
           POINTER_TYPE, REFERENCE_TYPE

       CASE_HIGH_SEEN in
           CASE_LABEL_EXPR

       ENUM_IS_SCOPED in
	   ENUMERAL_TYPE

       TRANSACTION_EXPR_OUTER in
	   TRANSACTION_EXPR

       SSA_NAME_ANTI_RANGE_P in
	   SSA_NAME

   public_flag:

       TREE_OVERFLOW in
           INTEGER_CST, REAL_CST, COMPLEX_CST, VECTOR_CST

       TREE_PUBLIC in
           VAR_DECL, FUNCTION_DECL
           IDENTIFIER_NODE

       CONSTRUCTOR_NO_CLEARING in
           CONSTRUCTOR

       ASM_VOLATILE_P in
           ASM_EXPR

       CALL_EXPR_VA_ARG_PACK in
           CALL_EXPR

       TYPE_CACHED_VALUES_P in
           all types

       SAVE_EXPR_RESOLVED_P in
           SAVE_EXPR

       OMP_CLAUSE_LASTPRIVATE_FIRSTPRIVATE in
           OMP_CLAUSE_LASTPRIVATE

       OMP_CLAUSE_PRIVATE_DEBUG in
           OMP_CLAUSE_PRIVATE

       OMP_CLAUSE_LINEAR_NO_COPYIN in
	   OMP_CLAUSE_LINEAR

       OMP_CLAUSE_MAP_ZERO_BIAS_ARRAY_SECTION in
	   OMP_CLAUSE_MAP

       OMP_CLAUSE_REDUCTION_OMP_ORIG_REF in
	   OMP_CLAUSE_REDUCTION

       TRANSACTION_EXPR_RELAXED in
	   TRANSACTION_EXPR

   private_flag:

       TREE_PRIVATE in
           all decls

       CALL_EXPR_RETURN_SLOT_OPT in
           CALL_EXPR

       OMP_SECTION_LAST in
           OMP_SECTION

       OMP_PARALLEL_COMBINED in
           OMP_PARALLEL

       OMP_ATOMIC_SEQ_CST in
	   OMP_ATOMIC*

       OMP_CLAUSE_PRIVATE_OUTER_REF in
	   OMP_CLAUSE_PRIVATE

       OMP_CLAUSE_LINEAR_NO_COPYOUT in
	   OMP_CLAUSE_LINEAR

       TYPE_REF_IS_RVALUE in
	   REFERENCE_TYPE

       ENUM_IS_OPAQUE in
	   ENUMERAL_TYPE

   protected_flag:

       TREE_PROTECTED in
           BLOCK
           all decls

       CALL_FROM_THUNK_P and
       CALL_ALLOCA_FOR_VAR_P in
           CALL_EXPR

       OMP_CLAUSE_LINEAR_VARIABLE_STRIDE in
	   OMP_CLAUSE_LINEAR

   side_effects_flag:

       TREE_SIDE_EFFECTS in
           all expressions
           all decls
           all constants

       FORCED_LABEL in
           LABEL_DECL

   volatile_flag:

       TREE_THIS_VOLATILE in
           all expressions
           all decls

       TYPE_VOLATILE in
           all types

   readonly_flag:

       TREE_READONLY in
           all expressions
           all decls

       TYPE_READONLY in
           all types

   constant_flag:

       TREE_CONSTANT in
           all expressions
           all decls
           all constants

       TYPE_SIZES_GIMPLIFIED in
           all types

   unsigned_flag:

       TYPE_UNSIGNED in
           all types

       DECL_UNSIGNED in
           all decls

   asm_written_flag:

       TREE_ASM_WRITTEN in
           VAR_DECL, FUNCTION_DECL, TYPE_DECL
           RECORD_TYPE, UNION_TYPE, QUAL_UNION_TYPE
           BLOCK, STRING_CST

       SSA_NAME_OCCURS_IN_ABNORMAL_PHI in
           SSA_NAME

   used_flag:

       TREE_USED in
           all expressions
           all decls
           IDENTIFIER_NODE

   nothrow_flag:

       TREE_NOTHROW in
           CALL_EXPR
           FUNCTION_DECL

       TYPE_ALIGN_OK in
           all types

       TREE_THIS_NOTRAP in
          INDIRECT_REF, MEM_REF, TARGET_MEM_REF, ARRAY_REF, ARRAY_RANGE_REF

       SSA_NAME_IN_FREELIST in
          SSA_NAME

       DECL_NONALIASED in
	  VAR_DECL

   deprecated_flag:

       TREE_DEPRECATED in
           all decls
	   all types

       IDENTIFIER_TRANSPARENT_ALIAS in
           IDENTIFIER_NODE

   visited:

       TREE_VISITED in
           all trees (used liberally by many passes)

   saturating_flag:

       TYPE_SATURATING in
           all types

       VAR_DECL_IS_VIRTUAL_OPERAND in
	   VAR_DECL

   nowarning_flag:

       TREE_NO_WARNING in
           all expressions
           all decls

       TYPE_ARTIFICIAL in
           all types

   default_def_flag:

       TYPE_VECTOR_OPAQUE in
	   VECTOR_TYPE

       SSA_NAME_IS_DEFAULT_DEF in
           SSA_NAME

       DECL_NONLOCAL_FRAME in
	   VAR_DECL

       TYPE_FINAL_P in
	   RECORD_TYPE, UNION_TYPE and QUAL_UNION_TYPE
*/

struct GTY(()) tree_typed {
  struct tree_base base;
  tree type;
};

struct GTY(()) tree_common {
  struct tree_typed typed;
  tree chain;
};

struct GTY(()) tree_int_cst {
  struct tree_typed typed;
  HOST_WIDE_INT val[1];
};


struct GTY(()) tree_real_cst {
  struct tree_typed typed;
  struct real_value * real_cst_ptr;
};

struct GTY(()) tree_fixed_cst {
  struct tree_typed typed;
  struct fixed_value * fixed_cst_ptr;
};

struct GTY(()) tree_string {
  struct tree_typed typed;
  int length;
  char str[1];
};

struct GTY(()) tree_complex {
  struct tree_typed typed;
  tree real;
  tree imag;
};

struct GTY(()) tree_vector {
  struct tree_typed typed;
  tree GTY ((length ("TYPE_VECTOR_SUBPARTS (TREE_TYPE ((tree)&%h))"))) elts[1];
};

struct GTY(()) tree_identifier {
  struct tree_common common;
  struct ht_identifier id;
};

struct GTY(()) tree_list {
  struct tree_common common;
  tree purpose;
  tree value;
};

struct GTY(()) tree_vec {
  struct tree_common common;
  tree GTY ((length ("TREE_VEC_LENGTH ((tree)&%h)"))) a[1];
};

/* A single element of a CONSTRUCTOR. VALUE holds the actual value of the
   element. INDEX can optionally design the position of VALUE: in arrays,
   it is the index where VALUE has to be placed; in structures, it is the
   FIELD_DECL of the member.  */
struct GTY(()) constructor_elt {
  tree index;
  tree value;
};

struct GTY(()) tree_constructor {
  struct tree_typed typed;
  vec<constructor_elt, va_gc> *elts;
};

enum omp_clause_depend_kind
{
  OMP_CLAUSE_DEPEND_IN,
  OMP_CLAUSE_DEPEND_OUT,
  OMP_CLAUSE_DEPEND_INOUT,
  OMP_CLAUSE_DEPEND_LAST
};

enum omp_clause_map_kind
{
  /* If not already present, allocate.  */
  OMP_CLAUSE_MAP_ALLOC = 0,
  /* ..., and copy to device.  */
  OMP_CLAUSE_MAP_TO = 1 << 0,
  /* ..., and copy from device.  */
  OMP_CLAUSE_MAP_FROM = 1 << 1,
  /* ..., and copy to and from device.  */
  OMP_CLAUSE_MAP_TOFROM = OMP_CLAUSE_MAP_TO | OMP_CLAUSE_MAP_FROM,
  /* Special map kinds.  */
  OMP_CLAUSE_MAP_SPECIAL = 1 << 2,
  /* The following kind is an internal only map kind, used for pointer based
     array sections.  OMP_CLAUSE_SIZE for these is not the pointer size,
<<<<<<< HEAD
     which is implicitly POINTER_SIZE / BITS_PER_UNIT, but the bias.  */
  OMP_CLAUSE_MAP_POINTER = OMP_CLAUSE_MAP_SPECIAL,
=======
     which is implicitly POINTER_SIZE_UNITS, but the bias.  */
  OMP_CLAUSE_MAP_POINTER,
>>>>>>> 9be82689
  /* Also internal, behaves like OMP_CLAUS_MAP_TO, but additionally any
     OMP_CLAUSE_MAP_POINTER records consecutive after it which have addresses
     falling into that range will not be ignored if OMP_CLAUSE_MAP_TO_PSET
     wasn't mapped already.  */
  OMP_CLAUSE_MAP_TO_PSET,
  /* The following are only valid for OpenACC.  */
  /* Flag to force a specific behavior (or else, a run-time error).  */
  OMP_CLAUSE_MAP_FORCE = 1 << 3,
  /* Allocate.  */
  OMP_CLAUSE_MAP_FORCE_ALLOC = OMP_CLAUSE_MAP_FORCE | OMP_CLAUSE_MAP_ALLOC,
  /* ..., and copy to device.  */
  OMP_CLAUSE_MAP_FORCE_TO = OMP_CLAUSE_MAP_FORCE | OMP_CLAUSE_MAP_TO,
  /* ..., and copy from device.  */
  OMP_CLAUSE_MAP_FORCE_FROM = OMP_CLAUSE_MAP_FORCE | OMP_CLAUSE_MAP_FROM,
  /* ..., and copy to and from device.  */
  OMP_CLAUSE_MAP_FORCE_TOFROM = OMP_CLAUSE_MAP_FORCE | OMP_CLAUSE_MAP_TOFROM,
  /* Must already be present.  */
  OMP_CLAUSE_MAP_FORCE_PRESENT = OMP_CLAUSE_MAP_FORCE | OMP_CLAUSE_MAP_SPECIAL,
  /* Deallocate a mapping, without copying from device.  */
  OMP_CLAUSE_MAP_FORCE_DEALLOC,
  /* Is a device pointer.  OMP_CLAUSE_SIZE for these is unused; is implicitly
     POINTER_SIZE / BITS_PER_UNIT.  */
  OMP_CLAUSE_MAP_FORCE_DEVICEPTR,

  /* End marker.  */
  OMP_CLAUSE_MAP_LAST
};

enum omp_clause_proc_bind_kind
{
  /* Numbers should match omp_proc_bind_t enum in omp.h.  */
  OMP_CLAUSE_PROC_BIND_FALSE = 0,
  OMP_CLAUSE_PROC_BIND_TRUE = 1,
  OMP_CLAUSE_PROC_BIND_MASTER = 2,
  OMP_CLAUSE_PROC_BIND_CLOSE = 3,
  OMP_CLAUSE_PROC_BIND_SPREAD = 4,
  OMP_CLAUSE_PROC_BIND_LAST
};

struct GTY(()) tree_exp {
  struct tree_typed typed;
  location_t locus;
  tree GTY ((special ("tree_exp"),
	     desc ("TREE_CODE ((tree) &%0)")))
    operands[1];
};

/* Immediate use linking structure.  This structure is used for maintaining
   a doubly linked list of uses of an SSA_NAME.  */
struct GTY(()) ssa_use_operand_t {
  struct ssa_use_operand_t* GTY((skip(""))) prev;
  struct ssa_use_operand_t* GTY((skip(""))) next;
  /* Immediate uses for a given SSA name are maintained as a cyclic
     list.  To recognize the root of this list, the location field
     needs to point to the original SSA name.  Since statements and
     SSA names are of different data types, we need this union.  See
     the explanation in struct imm_use_iterator.  */
  union { gimple stmt; tree ssa_name; } GTY((skip(""))) loc;
  tree *GTY((skip(""))) use;
};

struct GTY(()) tree_ssa_name {
  struct tree_typed typed;

  /* _DECL wrapped by this SSA name.  */
  tree var;

  /* Statement that defines this SSA name.  */
  gimple def_stmt;

  /* Value range information.  */
  union ssa_name_info_type {
    /* Pointer attributes used for alias analysis.  */
    struct GTY ((tag ("0"))) ptr_info_def *ptr_info;
    /* Value range attributes used for zero/sign extension elimination.  */
    struct GTY ((tag ("1"))) range_info_def *range_info;
  } GTY ((desc ("%1.typed.type ?" \
		"!POINTER_TYPE_P (TREE_TYPE ((tree)&%1)) : 2"))) info;

  /* Immediate uses list for this SSA_NAME.  */
  struct ssa_use_operand_t imm_uses;
};

struct GTY(()) phi_arg_d {
  /* imm_use MUST be the first element in struct because we do some
     pointer arithmetic with it.  See phi_arg_index_from_use.  */
  struct ssa_use_operand_t imm_use;
  tree def;
  location_t locus;
};

struct GTY(()) tree_omp_clause {
  struct tree_common common;
  location_t locus;
  enum omp_clause_code code;
  union omp_clause_subcode {
    enum omp_clause_default_kind   default_kind;
    enum omp_clause_schedule_kind  schedule_kind;
    enum omp_clause_depend_kind    depend_kind;
    enum omp_clause_map_kind       map_kind;
    enum omp_clause_proc_bind_kind proc_bind_kind;
    enum tree_code                 reduction_code;
  } GTY ((skip)) subcode;

  /* The gimplification of OMP_CLAUSE_REDUCTION_{INIT,MERGE} for omp-low's
     usage.  */
  gimple_seq gimple_reduction_init;
  gimple_seq gimple_reduction_merge;

  tree GTY ((length ("omp_clause_num_ops[OMP_CLAUSE_CODE ((tree)&%h)]")))
    ops[1];
};

struct GTY(()) tree_block {
  struct tree_base base;
  tree chain;

  unsigned abstract_flag : 1;
  unsigned block_num : 31;

  location_t locus;
  location_t end_locus;

  tree vars;
  vec<tree, va_gc> *nonlocalized_vars;

  tree subblocks;
  tree supercontext;
  tree abstract_origin;
  tree fragment_origin;
  tree fragment_chain;
};

struct GTY(()) tree_type_common {
  struct tree_common common;
  tree size;
  tree size_unit;
  tree attributes;
  unsigned int uid;

  unsigned int precision : 10;
  unsigned no_force_blk_flag : 1;
  unsigned needs_constructing_flag : 1;
  unsigned transparent_aggr_flag : 1;
  unsigned restrict_flag : 1;
  unsigned contains_placeholder_bits : 2;

  ENUM_BITFIELD(machine_mode) mode : 8;

  unsigned string_flag : 1;
  unsigned lang_flag_0 : 1;
  unsigned lang_flag_1 : 1;
  unsigned lang_flag_2 : 1;
  unsigned lang_flag_3 : 1;
  unsigned lang_flag_4 : 1;
  unsigned lang_flag_5 : 1;
  unsigned lang_flag_6 : 1;

  unsigned int align;
  alias_set_type alias_set;
  tree pointer_to;
  tree reference_to;
  union tree_type_symtab {
    int GTY ((tag ("TYPE_SYMTAB_IS_ADDRESS"))) address;
    const char * GTY ((tag ("TYPE_SYMTAB_IS_POINTER"))) pointer;
    struct die_struct * GTY ((tag ("TYPE_SYMTAB_IS_DIE"))) die;
  } GTY ((desc ("debug_hooks->tree_type_symtab_field"))) symtab;
  tree canonical;
  tree next_variant;
  tree main_variant;
  tree context;
  tree name;
};

struct GTY(()) tree_type_with_lang_specific {
  struct tree_type_common common;
  /* Points to a structure whose details depend on the language in use.  */
  struct lang_type *lang_specific;
};

struct GTY(()) tree_type_non_common {
  struct tree_type_with_lang_specific with_lang_specific;
  tree values;
  tree minval;
  tree maxval;
  tree binfo;
};

struct GTY (()) tree_binfo {
  struct tree_common common;

  tree offset;
  tree vtable;
  tree virtuals;
  tree vptr_field;
  vec<tree, va_gc> *base_accesses;
  tree inheritance;

  tree vtt_subvtt;
  tree vtt_vptr;

  vec<tree, va_gc> base_binfos;
};

struct GTY(()) tree_decl_minimal {
  struct tree_common common;
  location_t locus;
  unsigned int uid;
  tree name;
  tree context;
};

struct GTY(()) tree_decl_common {
  struct tree_decl_minimal common;
  tree size;

  ENUM_BITFIELD(machine_mode) mode : 8;

  unsigned nonlocal_flag : 1;
  unsigned virtual_flag : 1;
  unsigned ignored_flag : 1;
  unsigned abstract_flag : 1;
  unsigned artificial_flag : 1;
  unsigned preserve_flag: 1;
  unsigned debug_expr_is_from : 1;

  unsigned lang_flag_0 : 1;
  unsigned lang_flag_1 : 1;
  unsigned lang_flag_2 : 1;
  unsigned lang_flag_3 : 1;
  unsigned lang_flag_4 : 1;
  unsigned lang_flag_5 : 1;
  unsigned lang_flag_6 : 1;
  unsigned lang_flag_7 : 1;
  unsigned lang_flag_8 : 1;

  /* In VAR_DECL and PARM_DECL, this is DECL_REGISTER.  */
  unsigned decl_flag_0 : 1;
  /* In FIELD_DECL, this is DECL_BIT_FIELD
     In VAR_DECL and FUNCTION_DECL, this is DECL_EXTERNAL.
     In TYPE_DECL, this is TYPE_DECL_SUPPRESS_DEBUG.  */
  unsigned decl_flag_1 : 1;
  /* In FIELD_DECL, this is DECL_NONADDRESSABLE_P
     In VAR_DECL, PARM_DECL and RESULT_DECL, this is
     DECL_HAS_VALUE_EXPR_P.  */
  unsigned decl_flag_2 : 1;
  /* 1 bit unused.  */
  unsigned decl_flag_3 : 1;
  /* Logically, these two would go in a theoretical base shared by var and
     parm decl. */
  unsigned gimple_reg_flag : 1;
  /* In VAR_DECL, PARM_DECL and RESULT_DECL, this is DECL_BY_REFERENCE.  */
  unsigned decl_by_reference_flag : 1;
  /* In a VAR_DECL and PARM_DECL, this is DECL_READ_P.  */
  unsigned decl_read_flag : 1;
  /* In a VAR_DECL or RESULT_DECL, this is DECL_NONSHAREABLE.  */
  unsigned decl_nonshareable_flag : 1;

  /* DECL_OFFSET_ALIGN, used only for FIELD_DECLs.  */
  unsigned int off_align : 8;

  /* 24 bits unused.  */

  /* DECL_ALIGN.  It should have the same size as TYPE_ALIGN.  */
  unsigned int align;

  /* UID for points-to sets, stable over copying from inlining.  */
  unsigned int pt_uid;

  tree size_unit;
  tree initial;
  tree attributes;
  tree abstract_origin;

  /* Points to a structure whose details depend on the language in use.  */
  struct lang_decl *lang_specific;
};

struct GTY(()) tree_decl_with_rtl {
  struct tree_decl_common common;
  rtx rtl;
};

struct GTY(()) tree_field_decl {
  struct tree_decl_common common;

  tree offset;
  tree bit_field_type;
  tree qualifier;
  tree bit_offset;
  tree fcontext;
};

struct GTY(()) tree_label_decl {
  struct tree_decl_with_rtl common;
  int label_decl_uid;
  int eh_landing_pad_nr;
};

struct GTY(()) tree_result_decl {
  struct tree_decl_with_rtl common;
};

struct GTY(()) tree_const_decl {
  struct tree_decl_common common;
};

struct GTY(()) tree_parm_decl {
  struct tree_decl_with_rtl common;
  rtx incoming_rtl;
};

struct GTY(()) tree_decl_with_vis {
 struct tree_decl_with_rtl common;
 tree assembler_name;
 struct symtab_node *symtab_node;

 /* Belong to VAR_DECL exclusively.  */
 unsigned defer_output : 1;
 unsigned hard_register : 1;
 unsigned common_flag : 1;
 unsigned in_text_section : 1;
 unsigned in_constant_pool : 1;
 unsigned dllimport_flag : 1;
 /* Don't belong to VAR_DECL exclusively.  */
 unsigned weak_flag : 1;

 unsigned seen_in_bind_expr : 1;
 unsigned comdat_flag : 1;
 /* Used for FUNCTION_DECL, VAR_DECL and in C++ for TYPE_DECL.  */
 ENUM_BITFIELD(symbol_visibility) visibility : 2;
 unsigned visibility_specified : 1;

 /* Belong to FUNCTION_DECL exclusively.  */
 unsigned init_priority_p : 1;
 /* Used by C++ only.  Might become a generic decl flag.  */
 unsigned shadowed_for_var_p : 1;
 /* Belong to FUNCTION_DECL exclusively.  */
 unsigned cxx_constructor : 1;
 /* Belong to FUNCTION_DECL exclusively.  */
 unsigned cxx_destructor : 1;
 /* Belong to FUNCTION_DECL exclusively.  */
 unsigned final : 1;
 /* Belong to FUNCTION_DECL exclusively.  */
 unsigned regdecl_flag : 1;
 /* 14 unused bits. */
};

struct GTY(()) tree_var_decl {
  struct tree_decl_with_vis common;
};

struct GTY(()) tree_decl_non_common {
  struct tree_decl_with_vis common;
  /* Almost all FE's use this.  */
  tree result;
};

/* FUNCTION_DECL inherits from DECL_NON_COMMON because of the use of the
   arguments/result/saved_tree fields by front ends.   It was either inherit
   FUNCTION_DECL from non_common, or inherit non_common from FUNCTION_DECL,
   which seemed a bit strange.  */

struct GTY(()) tree_function_decl {
  struct tree_decl_non_common common;

  struct function *f;

  /* Arguments of the function.  */
  tree arguments;
  /* The personality function. Used for stack unwinding. */
  tree personality;

  /* Function specific options that are used by this function.  */
  tree function_specific_target;	/* target options */
  tree function_specific_optimization;	/* optimization options */

  /* Generic function body.  */
  tree saved_tree;
  /* Index within a virtual table.  */
  tree vindex;

  /* In a FUNCTION_DECL for which DECL_BUILT_IN holds, this is
     DECL_FUNCTION_CODE.  Otherwise unused.
     ???  The bitfield needs to be able to hold all target function
	  codes as well.  */
  ENUM_BITFIELD(built_in_function) function_code : 12;
  ENUM_BITFIELD(built_in_class) built_in_class : 2;

  unsigned static_ctor_flag : 1;
  unsigned static_dtor_flag : 1;

  unsigned uninlinable : 1;
  unsigned possibly_inlined : 1;
  unsigned novops_flag : 1;
  unsigned returns_twice_flag : 1;
  unsigned malloc_flag : 1;
  unsigned operator_new_flag : 1;
  unsigned declared_inline_flag : 1;
  unsigned no_inline_warning_flag : 1;

  unsigned no_instrument_function_entry_exit : 1;
  unsigned no_limit_stack : 1;
  unsigned disregard_inline_limits : 1;
  unsigned pure_flag : 1;
  unsigned looping_const_or_pure_flag : 1;
  unsigned has_debug_args_flag : 1;
  unsigned tm_clone_flag : 1;
  unsigned versioned_function : 1;
  /* No bits left.  */
};

struct GTY(()) tree_translation_unit_decl {
  struct tree_decl_common common;
  /* Source language of this translation unit.  Used for DWARF output.  */
  const char * GTY((skip(""))) language;
  /* TODO: Non-optimization used to build this translation unit.  */
  /* TODO: Root of a partial DWARF tree for global types and decls.  */
};

struct GTY(()) tree_type_decl {
  struct tree_decl_non_common common;

};

struct GTY ((chain_next ("%h.next"), chain_prev ("%h.prev"))) tree_statement_list_node
 {
  struct tree_statement_list_node *prev;
  struct tree_statement_list_node *next;
  tree stmt;
};

struct GTY(()) tree_statement_list
 {
  struct tree_typed typed;
  struct tree_statement_list_node *head;
  struct tree_statement_list_node *tail;
};


/* Optimization options used by a function.  */

struct GTY(()) tree_optimization_option {
  struct tree_common common;

  /* The optimization options used by the user.  */
  struct cl_optimization opts;

  /* Target optabs for this set of optimization options.  This is of
     type `struct target_optabs *'.  */
  void *GTY ((atomic)) optabs;

  /* The value of this_target_optabs against which the optabs above were
     generated.  */
  struct target_optabs *GTY ((skip)) base_optabs;
};

/* Forward declaration, defined in target-globals.h.  */

struct GTY(()) target_globals;

/* Target options used by a function.  */

struct GTY(()) tree_target_option {
  struct tree_common common;

  /* Target globals for the corresponding target option.  */
  struct target_globals *globals;

  /* The optimization options used by the user.  */
  struct cl_target_option opts;
};

/* Define the overall contents of a tree node.
   It may be any of the structures declared above
   for various types of node.  */
union GTY ((ptr_alias (union lang_tree_node),
	    desc ("tree_node_structure (&%h)"), variable_size)) tree_node {
  struct tree_base GTY ((tag ("TS_BASE"))) base;
  struct tree_typed GTY ((tag ("TS_TYPED"))) typed;
  struct tree_common GTY ((tag ("TS_COMMON"))) common;
  struct tree_int_cst GTY ((tag ("TS_INT_CST"))) int_cst;
  struct tree_real_cst GTY ((tag ("TS_REAL_CST"))) real_cst;
  struct tree_fixed_cst GTY ((tag ("TS_FIXED_CST"))) fixed_cst;
  struct tree_vector GTY ((tag ("TS_VECTOR"))) vector;
  struct tree_string GTY ((tag ("TS_STRING"))) string;
  struct tree_complex GTY ((tag ("TS_COMPLEX"))) complex;
  struct tree_identifier GTY ((tag ("TS_IDENTIFIER"))) identifier;
  struct tree_decl_minimal GTY((tag ("TS_DECL_MINIMAL"))) decl_minimal;
  struct tree_decl_common GTY ((tag ("TS_DECL_COMMON"))) decl_common;
  struct tree_decl_with_rtl GTY ((tag ("TS_DECL_WRTL"))) decl_with_rtl;
  struct tree_decl_non_common  GTY ((tag ("TS_DECL_NON_COMMON")))
    decl_non_common;
  struct tree_parm_decl  GTY  ((tag ("TS_PARM_DECL"))) parm_decl;
  struct tree_decl_with_vis GTY ((tag ("TS_DECL_WITH_VIS"))) decl_with_vis;
  struct tree_var_decl GTY ((tag ("TS_VAR_DECL"))) var_decl;
  struct tree_field_decl GTY ((tag ("TS_FIELD_DECL"))) field_decl;
  struct tree_label_decl GTY ((tag ("TS_LABEL_DECL"))) label_decl;
  struct tree_result_decl GTY ((tag ("TS_RESULT_DECL"))) result_decl;
  struct tree_const_decl GTY ((tag ("TS_CONST_DECL"))) const_decl;
  struct tree_type_decl GTY ((tag ("TS_TYPE_DECL"))) type_decl;
  struct tree_function_decl GTY ((tag ("TS_FUNCTION_DECL"))) function_decl;
  struct tree_translation_unit_decl GTY ((tag ("TS_TRANSLATION_UNIT_DECL")))
    translation_unit_decl;
  struct tree_type_common GTY ((tag ("TS_TYPE_COMMON"))) type_common;
  struct tree_type_with_lang_specific GTY ((tag ("TS_TYPE_WITH_LANG_SPECIFIC")))
    type_with_lang_specific;
  struct tree_type_non_common GTY ((tag ("TS_TYPE_NON_COMMON")))
    type_non_common;
  struct tree_list GTY ((tag ("TS_LIST"))) list;
  struct tree_vec GTY ((tag ("TS_VEC"))) vec;
  struct tree_exp GTY ((tag ("TS_EXP"))) exp;
  struct tree_ssa_name GTY ((tag ("TS_SSA_NAME"))) ssa_name;
  struct tree_block GTY ((tag ("TS_BLOCK"))) block;
  struct tree_binfo GTY ((tag ("TS_BINFO"))) binfo;
  struct tree_statement_list GTY ((tag ("TS_STATEMENT_LIST"))) stmt_list;
  struct tree_constructor GTY ((tag ("TS_CONSTRUCTOR"))) constructor;
  struct tree_omp_clause GTY ((tag ("TS_OMP_CLAUSE"))) omp_clause;
  struct tree_optimization_option GTY ((tag ("TS_OPTIMIZATION"))) optimization;
  struct tree_target_option GTY ((tag ("TS_TARGET_OPTION"))) target_option;
};

/* Structure describing an attribute and a function to handle it.  */
struct attribute_spec {
  /* The name of the attribute (without any leading or trailing __),
     or NULL to mark the end of a table of attributes.  */
  const char *name;
  /* The minimum length of the list of arguments of the attribute.  */
  int min_length;
  /* The maximum length of the list of arguments of the attribute
     (-1 for no maximum).  */
  int max_length;
  /* Whether this attribute requires a DECL.  If it does, it will be passed
     from types of DECLs, function return types and array element types to
     the DECLs, function types and array types respectively; but when
     applied to a type in any other circumstances, it will be ignored with
     a warning.  (If greater control is desired for a given attribute,
     this should be false, and the flags argument to the handler may be
     used to gain greater control in that case.)  */
  bool decl_required;
  /* Whether this attribute requires a type.  If it does, it will be passed
     from a DECL to the type of that DECL.  */
  bool type_required;
  /* Whether this attribute requires a function (or method) type.  If it does,
     it will be passed from a function pointer type to the target type,
     and from a function return type (which is not itself a function
     pointer type) to the function type.  */
  bool function_type_required;
  /* Function to handle this attribute.  NODE points to the node to which
     the attribute is to be applied.  If a DECL, it should be modified in
     place; if a TYPE, a copy should be created.  NAME is the name of the
     attribute (possibly with leading or trailing __).  ARGS is the TREE_LIST
     of the arguments (which may be NULL).  FLAGS gives further information
     about the context of the attribute.  Afterwards, the attributes will
     be added to the DECL_ATTRIBUTES or TYPE_ATTRIBUTES, as appropriate,
     unless *NO_ADD_ATTRS is set to true (which should be done on error,
     as well as in any other cases when the attributes should not be added
     to the DECL or TYPE).  Depending on FLAGS, any attributes to be
     applied to another type or DECL later may be returned;
     otherwise the return value should be NULL_TREE.  This pointer may be
     NULL if no special handling is required beyond the checks implied
     by the rest of this structure.  */
  tree (*handler) (tree *node, tree name, tree args,
		   int flags, bool *no_add_attrs);
  /* Specifies if attribute affects type's identity.  */
  bool affects_type_identity;
};

/* These functions allow a front-end to perform a manual layout of a
   RECORD_TYPE.  (For instance, if the placement of subsequent fields
   depends on the placement of fields so far.)  Begin by calling
   start_record_layout.  Then, call place_field for each of the
   fields.  Then, call finish_record_layout.  See layout_type for the
   default way in which these functions are used.  */
typedef struct record_layout_info_s {
  /* The RECORD_TYPE that we are laying out.  */
  tree t;
  /* The offset into the record so far, in bytes, not including bits in
     BITPOS.  */
  tree offset;
  /* The last known alignment of SIZE.  */
  unsigned int offset_align;
  /* The bit position within the last OFFSET_ALIGN bits, in bits.  */
  tree bitpos;
  /* The alignment of the record so far, in bits.  */
  unsigned int record_align;
  /* The alignment of the record so far, ignoring #pragma pack and
     __attribute__ ((packed)), in bits.  */
  unsigned int unpacked_align;
  /* The previous field laid out.  */
  tree prev_field;
  /* The static variables (i.e., class variables, as opposed to
     instance variables) encountered in T.  */
  vec<tree, va_gc> *pending_statics;
  /* Bits remaining in the current alignment group */
  int remaining_in_alignment;
  /* True if we've seen a packed field that didn't have normal
     alignment anyway.  */
  int packed_maybe_necessary;
} *record_layout_info;

/* Iterator for going through the function arguments.  */
struct function_args_iterator {
  tree next;			/* TREE_LIST pointing to the next argument */
};

/* Structures to map from a tree to another tree.  */
struct GTY(()) tree_map_base {
  tree from;
};

/* Map from a tree to another tree.  */

struct GTY(()) tree_map {
  struct tree_map_base base;
  unsigned int hash;
  tree to;
};

/* Map from a decl tree to another tree.  */
struct GTY(()) tree_decl_map {
  struct tree_map_base base;
  tree to;
};

/* Map from a tree to an int.  */
struct GTY(()) tree_int_map {
  struct tree_map_base base;
  unsigned int to;
};

/* Map from a decl tree to a tree vector.  */
struct GTY(()) tree_vec_map {
  struct tree_map_base base;
  vec<tree, va_gc> *to;
};

/* Abstract iterators for CALL_EXPRs.  These static inline definitions
   have to go towards the end of tree.h so that union tree_node is fully
   defined by this point.  */

/* Structure containing iterator state.  */
struct call_expr_arg_iterator {
  tree t;	/* the call_expr */
  int n;	/* argument count */
  int i;	/* next argument index */
};

struct const_call_expr_arg_iterator {
  const_tree t;	/* the call_expr */
  int n;	/* argument count */
  int i;	/* next argument index */
};

/* The builtin_info structure holds the FUNCTION_DECL of the standard builtin
   function, and a flag that says if the function is available implicitly, or
   whether the user has to code explicit calls to __builtin_<xxx>.  */
struct GTY(()) builtin_info_type {
  tree decl[(int)END_BUILTINS];
  bool implicit_p[(int)END_BUILTINS];
};


/*---------------------------------------------------------------------------
                                Global variables
---------------------------------------------------------------------------*/
/* Matrix describing the structures contained in a given tree code.  */
extern unsigned char tree_contains_struct[MAX_TREE_CODES][64];

/* Class of tree given its code.  */
extern const enum tree_code_class tree_code_type[];

/* Each tree code class has an associated string representation.
   These must correspond to the tree_code_class entries.  */
extern const char *const tree_code_class_strings[];

/* Number of argument-words in each kind of tree-node.  */
extern const unsigned char tree_code_length[];

/* Vector of all alias pairs for global symbols.  */
extern GTY(()) vec<alias_pair, va_gc> *alias_pairs;

/* Names of all the built_in classes.  */
extern const char *const built_in_class_names[BUILT_IN_LAST];

/* Names of all the built_in functions.  */
extern const char * built_in_names[(int) END_BUILTINS];

/* Number of operands and names for each OMP_CLAUSE node.  */
extern unsigned const char omp_clause_num_ops[];
extern const char * const omp_clause_code_name[];

/* A vector of all translation-units.  */
extern GTY (()) vec<tree, va_gc> *all_translation_units;

/* Vector of standard trees used by the C compiler.  */
extern GTY(()) tree global_trees[TI_MAX];

/* The standard C integer types.  Use integer_type_kind to index into
   this array.  */
extern GTY(()) tree integer_types[itk_none];

/* Types used to represent sizes.  */
extern GTY(()) tree sizetype_tab[(int) stk_type_kind_last];

/* Arrays for keeping track of tree node statistics.  */
extern int tree_node_counts[];
extern int tree_node_sizes[];

/* True if we are in gimple form and the actions of the folders need to
   be restricted.  False if we are not in gimple form and folding is not
   restricted to creating gimple expressions.  */
extern bool in_gimple_form;

/* Functional interface to the builtin functions.  */
extern GTY(()) builtin_info_type builtin_info;

/* If nonzero, an upper limit on alignment of structure fields, in bits,  */
extern unsigned int maximum_field_alignment;

/* Nonzero means lvalues are limited to those valid in pedantic ANSI C.
   Zero means allow extended lvalues.  */
extern int pedantic_lvalues;

/* Points to the FUNCTION_DECL of the function whose body we are reading.  */
extern GTY(()) tree current_function_decl;

/* Nonzero means a FUNC_BEGIN label was emitted.  */
extern GTY(()) const char * current_function_func_begin_label;

#endif  // GCC_TREE_CORE_H<|MERGE_RESOLUTION|>--- conflicted
+++ resolved
@@ -1233,13 +1233,8 @@
   OMP_CLAUSE_MAP_SPECIAL = 1 << 2,
   /* The following kind is an internal only map kind, used for pointer based
      array sections.  OMP_CLAUSE_SIZE for these is not the pointer size,
-<<<<<<< HEAD
-     which is implicitly POINTER_SIZE / BITS_PER_UNIT, but the bias.  */
+     which is implicitly POINTER_SIZE_UNITS, but the bias.  */
   OMP_CLAUSE_MAP_POINTER = OMP_CLAUSE_MAP_SPECIAL,
-=======
-     which is implicitly POINTER_SIZE_UNITS, but the bias.  */
-  OMP_CLAUSE_MAP_POINTER,
->>>>>>> 9be82689
   /* Also internal, behaves like OMP_CLAUS_MAP_TO, but additionally any
      OMP_CLAUSE_MAP_POINTER records consecutive after it which have addresses
      falling into that range will not be ignored if OMP_CLAUSE_MAP_TO_PSET
