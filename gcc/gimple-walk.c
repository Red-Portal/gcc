/* Gimple walk support.

   Copyright (C) 2007-2015 Free Software Foundation, Inc.
   Contributed by Aldy Hernandez <aldyh@redhat.com>

This file is part of GCC.

GCC is free software; you can redistribute it and/or modify it under
the terms of the GNU General Public License as published by the Free
Software Foundation; either version 3, or (at your option) any later
version.

GCC is distributed in the hope that it will be useful, but WITHOUT ANY
WARRANTY; without even the implied warranty of MERCHANTABILITY or
FITNESS FOR A PARTICULAR PURPOSE.  See the GNU General Public License
for more details.

You should have received a copy of the GNU General Public License
along with GCC; see the file COPYING3.  If not see
<http://www.gnu.org/licenses/>.  */

#include "config.h"
#include "system.h"
#include "coretypes.h"
#include "backend.h"
#include "tree.h"
#include "gimple.h"
#include "hard-reg-set.h"
#include "alias.h"
#include "fold-const.h"
#include "gimple-iterator.h"
#include "gimple-walk.h"
#include "stmt.h"

/* Walk all the statements in the sequence *PSEQ calling walk_gimple_stmt
   on each one.  WI is as in walk_gimple_stmt.

   If walk_gimple_stmt returns non-NULL, the walk is stopped, and the
   value is stored in WI->CALLBACK_RESULT.  Also, the statement that
   produced the value is returned if this statement has not been
   removed by a callback (wi->removed_stmt).  If the statement has
   been removed, NULL is returned.

   Otherwise, all the statements are walked and NULL returned.  */

gimple *
walk_gimple_seq_mod (gimple_seq *pseq, walk_stmt_fn callback_stmt,
		     walk_tree_fn callback_op, struct walk_stmt_info *wi)
{
  gimple_stmt_iterator gsi;

  for (gsi = gsi_start (*pseq); !gsi_end_p (gsi); )
    {
      tree ret = walk_gimple_stmt (&gsi, callback_stmt, callback_op, wi);
      if (ret)
	{
	  /* If CALLBACK_STMT or CALLBACK_OP return a value, WI must exist
	     to hold it.  */
	  gcc_assert (wi);
	  wi->callback_result = ret;

	  return wi->removed_stmt ? NULL : gsi_stmt (gsi);
	}

      if (!wi->removed_stmt)
	gsi_next (&gsi);
    }

  if (wi)
    wi->callback_result = NULL_TREE;

  return NULL;
}


/* Like walk_gimple_seq_mod, but ensure that the head of SEQ isn't
   changed by the callbacks.  */

gimple *
walk_gimple_seq (gimple_seq seq, walk_stmt_fn callback_stmt,
		 walk_tree_fn callback_op, struct walk_stmt_info *wi)
{
  gimple_seq seq2 = seq;
  gimple *ret = walk_gimple_seq_mod (&seq2, callback_stmt, callback_op, wi);
  gcc_assert (seq2 == seq);
  return ret;
}


/* Helper function for walk_gimple_stmt.  Walk operands of a GIMPLE_ASM.  */

static tree
walk_gimple_asm (gasm *stmt, walk_tree_fn callback_op,
		 struct walk_stmt_info *wi)
{
  tree ret, op;
  unsigned noutputs;
  const char **oconstraints;
  unsigned i, n;
  const char *constraint;
  bool allows_mem, allows_reg, is_inout;

  noutputs = gimple_asm_noutputs (stmt);
  oconstraints = (const char **) alloca ((noutputs) * sizeof (const char *));

  if (wi)
    wi->is_lhs = true;

  for (i = 0; i < noutputs; i++)
    {
      op = gimple_asm_output_op (stmt, i);
      constraint = TREE_STRING_POINTER (TREE_VALUE (TREE_PURPOSE (op)));
      oconstraints[i] = constraint;
      if (wi)
	{
	  if (parse_output_constraint (&constraint, i, 0, 0, &allows_mem,
				       &allows_reg, &is_inout))
	    wi->val_only = (allows_reg || !allows_mem);
	}
      ret = walk_tree (&TREE_VALUE (op), callback_op, wi, NULL);
      if (ret)
	return ret;
    }

  n = gimple_asm_ninputs (stmt);
  for (i = 0; i < n; i++)
    {
      op = gimple_asm_input_op (stmt, i);
      constraint = TREE_STRING_POINTER (TREE_VALUE (TREE_PURPOSE (op)));

      if (wi)
	{
	  if (parse_input_constraint (&constraint, 0, 0, noutputs, 0,
				      oconstraints, &allows_mem, &allows_reg))
	    {
	      wi->val_only = (allows_reg || !allows_mem);
	      /* Although input "m" is not really a LHS, we need a lvalue.  */
	      wi->is_lhs = !wi->val_only;
	    }
	}
      ret = walk_tree (&TREE_VALUE (op), callback_op, wi, NULL);
      if (ret)
	return ret;
    }

  if (wi)
    {
      wi->is_lhs = false;
      wi->val_only = true;
    }

  n = gimple_asm_nlabels (stmt);
  for (i = 0; i < n; i++)
    {
      op = gimple_asm_label_op (stmt, i);
      ret = walk_tree (&TREE_VALUE (op), callback_op, wi, NULL);
      if (ret)
	return ret;
    }

  return NULL_TREE;
}


/* Helper function of WALK_GIMPLE_STMT.  Walk every tree operand in
   STMT.  CALLBACK_OP and WI are as in WALK_GIMPLE_STMT.

   CALLBACK_OP is called on each operand of STMT via walk_tree.
   Additional parameters to walk_tree must be stored in WI.  For each operand
   OP, walk_tree is called as:

	walk_tree (&OP, CALLBACK_OP, WI, WI->PSET)

   If CALLBACK_OP returns non-NULL for an operand, the remaining
   operands are not scanned.

   The return value is that returned by the last call to walk_tree, or
   NULL_TREE if no CALLBACK_OP is specified.  */

tree
walk_gimple_op (gimple *stmt, walk_tree_fn callback_op,
		struct walk_stmt_info *wi)
{
  hash_set<tree> *pset = (wi) ? wi->pset : NULL;
  unsigned i;
  tree ret = NULL_TREE;

  switch (gimple_code (stmt))
    {
    case GIMPLE_ASSIGN:
      /* Walk the RHS operands.  If the LHS is of a non-renamable type or
         is a register variable, we may use a COMPONENT_REF on the RHS.  */
      if (wi)
	{
	  tree lhs = gimple_assign_lhs (stmt);
	  wi->val_only
	    = (is_gimple_reg_type (TREE_TYPE (lhs)) && !is_gimple_reg (lhs))
	      || gimple_assign_rhs_class (stmt) != GIMPLE_SINGLE_RHS;
	}

      for (i = 1; i < gimple_num_ops (stmt); i++)
	{
	  ret = walk_tree (gimple_op_ptr (stmt, i), callback_op, wi,
			   pset);
	  if (ret)
	    return ret;
	}

      /* Walk the LHS.  If the RHS is appropriate for a memory, we
	 may use a COMPONENT_REF on the LHS.  */
      if (wi)
	{
          /* If the RHS is of a non-renamable type or is a register variable,
	     we may use a COMPONENT_REF on the LHS.  */
	  tree rhs1 = gimple_assign_rhs1 (stmt);
	  wi->val_only
	    = (is_gimple_reg_type (TREE_TYPE (rhs1)) && !is_gimple_reg (rhs1))
	      || gimple_assign_rhs_class (stmt) != GIMPLE_SINGLE_RHS;
	  wi->is_lhs = true;
	}

      ret = walk_tree (gimple_op_ptr (stmt, 0), callback_op, wi, pset);
      if (ret)
	return ret;

      if (wi)
	{
	  wi->val_only = true;
	  wi->is_lhs = false;
	}
      break;

    case GIMPLE_CALL:
      if (wi)
	{
	  wi->is_lhs = false;
	  wi->val_only = true;
	}

      ret = walk_tree (gimple_call_chain_ptr (as_a <gcall *> (stmt)),
		       callback_op, wi, pset);
      if (ret)
        return ret;

      ret = walk_tree (gimple_call_fn_ptr (stmt), callback_op, wi, pset);
      if (ret)
        return ret;

      for (i = 0; i < gimple_call_num_args (stmt); i++)
	{
	  if (wi)
	    wi->val_only
	      = is_gimple_reg_type (TREE_TYPE (gimple_call_arg (stmt, i)));
	  ret = walk_tree (gimple_call_arg_ptr (stmt, i), callback_op, wi,
			   pset);
	  if (ret)
	    return ret;
	}

      if (gimple_call_lhs (stmt))
	{
	  if (wi)
	    {
	      wi->is_lhs = true;
	      wi->val_only
		= is_gimple_reg_type (TREE_TYPE (gimple_call_lhs (stmt)));
	    }

	  ret = walk_tree (gimple_call_lhs_ptr (stmt), callback_op, wi, pset);
	  if (ret)
	    return ret;
	}

      if (wi)
	{
	  wi->is_lhs = false;
	  wi->val_only = true;
	}
      break;

    case GIMPLE_CATCH:
      ret = walk_tree (gimple_catch_types_ptr (as_a <gcatch *> (stmt)),
		       callback_op, wi, pset);
      if (ret)
	return ret;
      break;

    case GIMPLE_EH_FILTER:
      ret = walk_tree (gimple_eh_filter_types_ptr (stmt), callback_op, wi,
		       pset);
      if (ret)
	return ret;
      break;

    case GIMPLE_ASM:
      ret = walk_gimple_asm (as_a <gasm *> (stmt), callback_op, wi);
      if (ret)
	return ret;
      break;

    case GIMPLE_OMP_CONTINUE:
      {
	gomp_continue *cont_stmt = as_a <gomp_continue *> (stmt);
	ret = walk_tree (gimple_omp_continue_control_def_ptr (cont_stmt),
			 callback_op, wi, pset);
	if (ret)
	  return ret;

	ret = walk_tree (gimple_omp_continue_control_use_ptr (cont_stmt),
			 callback_op, wi, pset);
	if (ret)
	  return ret;
      }
      break;

    case GIMPLE_OMP_CRITICAL:
      {
	gomp_critical *omp_stmt = as_a <gomp_critical *> (stmt);
	ret = walk_tree (gimple_omp_critical_name_ptr (omp_stmt),
			 callback_op, wi, pset);
	if (ret)
	  return ret;
	ret = walk_tree (gimple_omp_critical_clauses_ptr (omp_stmt),
			 callback_op, wi, pset);
	if (ret)
	  return ret;
<<<<<<< HEAD
=======
      }
      break;

    case GIMPLE_OMP_ORDERED:
      {
	gomp_ordered *omp_stmt = as_a <gomp_ordered *> (stmt);
	ret = walk_tree (gimple_omp_ordered_clauses_ptr (omp_stmt),
			 callback_op, wi, pset);
	if (ret)
	  return ret;
>>>>>>> 9c23418f
      }
      break;

    case GIMPLE_OMP_FOR:
      ret = walk_tree (gimple_omp_for_clauses_ptr (stmt), callback_op, wi,
		       pset);
      if (ret)
	return ret;
      for (i = 0; i < gimple_omp_for_collapse (stmt); i++)
	{
	  ret = walk_tree (gimple_omp_for_index_ptr (stmt, i), callback_op,
			   wi, pset);
	  if (ret)
	    return ret;
	  ret = walk_tree (gimple_omp_for_initial_ptr (stmt, i), callback_op,
			   wi, pset);
	  if (ret)
	    return ret;
	  ret = walk_tree (gimple_omp_for_final_ptr (stmt, i), callback_op,
			   wi, pset);
	  if (ret)
	    return ret;
	  ret = walk_tree (gimple_omp_for_incr_ptr (stmt, i), callback_op,
			   wi, pset);
	  if (ret)
	    return ret;
	}
      break;

    case GIMPLE_OMP_PARALLEL:
      {
	gomp_parallel *omp_par_stmt = as_a <gomp_parallel *> (stmt);
	ret = walk_tree (gimple_omp_parallel_clauses_ptr (omp_par_stmt),
			 callback_op, wi, pset);
	if (ret)
	  return ret;
	ret = walk_tree (gimple_omp_parallel_child_fn_ptr (omp_par_stmt),
			 callback_op, wi, pset);
	if (ret)
	  return ret;
	ret = walk_tree (gimple_omp_parallel_data_arg_ptr (omp_par_stmt),
			 callback_op, wi, pset);
	if (ret)
	  return ret;
      }
      break;

    case GIMPLE_OMP_TASK:
      ret = walk_tree (gimple_omp_task_clauses_ptr (stmt), callback_op,
		       wi, pset);
      if (ret)
	return ret;
      ret = walk_tree (gimple_omp_task_child_fn_ptr (stmt), callback_op,
		       wi, pset);
      if (ret)
	return ret;
      ret = walk_tree (gimple_omp_task_data_arg_ptr (stmt), callback_op,
		       wi, pset);
      if (ret)
	return ret;
      ret = walk_tree (gimple_omp_task_copy_fn_ptr (stmt), callback_op,
		       wi, pset);
      if (ret)
	return ret;
      ret = walk_tree (gimple_omp_task_arg_size_ptr (stmt), callback_op,
		       wi, pset);
      if (ret)
	return ret;
      ret = walk_tree (gimple_omp_task_arg_align_ptr (stmt), callback_op,
		       wi, pset);
      if (ret)
	return ret;
      break;

    case GIMPLE_OMP_SECTIONS:
      ret = walk_tree (gimple_omp_sections_clauses_ptr (stmt), callback_op,
		       wi, pset);
      if (ret)
	return ret;
      ret = walk_tree (gimple_omp_sections_control_ptr (stmt), callback_op,
		       wi, pset);
      if (ret)
	return ret;

      break;

    case GIMPLE_OMP_SINGLE:
      ret = walk_tree (gimple_omp_single_clauses_ptr (stmt), callback_op, wi,
		       pset);
      if (ret)
	return ret;
      break;

    case GIMPLE_OMP_TARGET:
      {
	gomp_target *omp_stmt = as_a <gomp_target *> (stmt);
	ret = walk_tree (gimple_omp_target_clauses_ptr (omp_stmt),
			 callback_op, wi, pset);
	if (ret)
	  return ret;
	ret = walk_tree (gimple_omp_target_child_fn_ptr (omp_stmt),
			 callback_op, wi, pset);
	if (ret)
	  return ret;
	ret = walk_tree (gimple_omp_target_data_arg_ptr (omp_stmt),
			 callback_op, wi, pset);
	if (ret)
	  return ret;
      }
      break;

    case GIMPLE_OMP_TEAMS:
      ret = walk_tree (gimple_omp_teams_clauses_ptr (stmt), callback_op, wi,
		       pset);
      if (ret)
	return ret;
      break;

    case GIMPLE_OMP_ATOMIC_LOAD:
      {
	gomp_atomic_load *omp_stmt = as_a <gomp_atomic_load *> (stmt);
	ret = walk_tree (gimple_omp_atomic_load_lhs_ptr (omp_stmt),
			 callback_op, wi, pset);
	if (ret)
	  return ret;
	ret = walk_tree (gimple_omp_atomic_load_rhs_ptr (omp_stmt),
			 callback_op, wi, pset);
	if (ret)
	  return ret;
      }
      break;

    case GIMPLE_OMP_ATOMIC_STORE:
      {
	gomp_atomic_store *omp_stmt = as_a <gomp_atomic_store *> (stmt);
	ret = walk_tree (gimple_omp_atomic_store_val_ptr (omp_stmt),
			 callback_op, wi, pset);
	if (ret)
	  return ret;
      }
      break;

    case GIMPLE_TRANSACTION:
      ret = walk_tree (gimple_transaction_label_ptr (
			 as_a <gtransaction *> (stmt)),
		       callback_op, wi, pset);
      if (ret)
	return ret;
      break;

    case GIMPLE_OMP_RETURN:
      ret = walk_tree (gimple_omp_return_lhs_ptr (stmt), callback_op, wi,
		       pset);
      if (ret)
	return ret;
      break;

      /* Tuples that do not have operands.  */
    case GIMPLE_NOP:
    case GIMPLE_RESX:
    case GIMPLE_PREDICT:
      break;

    default:
      {
	enum gimple_statement_structure_enum gss;
	gss = gimple_statement_structure (stmt);
	if (gss == GSS_WITH_OPS || gss == GSS_WITH_MEM_OPS)
	  for (i = 0; i < gimple_num_ops (stmt); i++)
	    {
	      ret = walk_tree (gimple_op_ptr (stmt, i), callback_op, wi, pset);
	      if (ret)
		return ret;
	    }
      }
      break;
    }

  return NULL_TREE;
}


/* Walk the current statement in GSI (optionally using traversal state
   stored in WI).  If WI is NULL, no state is kept during traversal.
   The callback CALLBACK_STMT is called.  If CALLBACK_STMT indicates
   that it has handled all the operands of the statement, its return
   value is returned.  Otherwise, the return value from CALLBACK_STMT
   is discarded and its operands are scanned.

   If CALLBACK_STMT is NULL or it didn't handle the operands,
   CALLBACK_OP is called on each operand of the statement via
   walk_gimple_op.  If walk_gimple_op returns non-NULL for any
   operand, the remaining operands are not scanned.  In this case, the
   return value from CALLBACK_OP is returned.

   In any other case, NULL_TREE is returned.  */

tree
walk_gimple_stmt (gimple_stmt_iterator *gsi, walk_stmt_fn callback_stmt,
		  walk_tree_fn callback_op, struct walk_stmt_info *wi)
{
  gimple *ret;
  tree tree_ret;
  gimple *stmt = gsi_stmt (*gsi);

  if (wi)
    {
      wi->gsi = *gsi;
      wi->removed_stmt = false;

      if (wi->want_locations && gimple_has_location (stmt))
	input_location = gimple_location (stmt);
    }

  ret = NULL;

  /* Invoke the statement callback.  Return if the callback handled
     all of STMT operands by itself.  */
  if (callback_stmt)
    {
      bool handled_ops = false;
      tree_ret = callback_stmt (gsi, &handled_ops, wi);
      if (handled_ops)
	return tree_ret;

      /* If CALLBACK_STMT did not handle operands, it should not have
	 a value to return.  */
      gcc_assert (tree_ret == NULL);

      if (wi && wi->removed_stmt)
	return NULL;

      /* Re-read stmt in case the callback changed it.  */
      stmt = gsi_stmt (*gsi);
    }

  /* If CALLBACK_OP is defined, invoke it on every operand of STMT.  */
  if (callback_op)
    {
      tree_ret = walk_gimple_op (stmt, callback_op, wi);
      if (tree_ret)
	return tree_ret;
    }

  /* If STMT can have statements inside (e.g. GIMPLE_BIND), walk them.  */
  switch (gimple_code (stmt))
    {
    case GIMPLE_BIND:
      ret = walk_gimple_seq_mod (gimple_bind_body_ptr (as_a <gbind *> (stmt)),
				 callback_stmt, callback_op, wi);
      if (ret)
	return wi->callback_result;
      break;

    case GIMPLE_CATCH:
      ret = walk_gimple_seq_mod (gimple_catch_handler_ptr (
				   as_a <gcatch *> (stmt)),
				 callback_stmt, callback_op, wi);
      if (ret)
	return wi->callback_result;
      break;

    case GIMPLE_EH_FILTER:
      ret = walk_gimple_seq_mod (gimple_eh_filter_failure_ptr (stmt), callback_stmt,
		             callback_op, wi);
      if (ret)
	return wi->callback_result;
      break;

    case GIMPLE_EH_ELSE:
      {
	geh_else *eh_else_stmt = as_a <geh_else *> (stmt);
	ret = walk_gimple_seq_mod (gimple_eh_else_n_body_ptr (eh_else_stmt),
				   callback_stmt, callback_op, wi);
	if (ret)
	  return wi->callback_result;
	ret = walk_gimple_seq_mod (gimple_eh_else_e_body_ptr (eh_else_stmt),
				   callback_stmt, callback_op, wi);
	if (ret)
	  return wi->callback_result;
      }
      break;

    case GIMPLE_TRY:
      ret = walk_gimple_seq_mod (gimple_try_eval_ptr (stmt), callback_stmt, callback_op,
	                     wi);
      if (ret)
	return wi->callback_result;

      ret = walk_gimple_seq_mod (gimple_try_cleanup_ptr (stmt), callback_stmt,
	                     callback_op, wi);
      if (ret)
	return wi->callback_result;
      break;

    case GIMPLE_OMP_FOR:
      ret = walk_gimple_seq_mod (gimple_omp_for_pre_body_ptr (stmt), callback_stmt,
		             callback_op, wi);
      if (ret)
	return wi->callback_result;

      /* FALL THROUGH.  */
    case GIMPLE_OMP_CRITICAL:
    case GIMPLE_OMP_MASTER:
    case GIMPLE_OMP_TASKGROUP:
    case GIMPLE_OMP_ORDERED:
    case GIMPLE_OMP_SECTION:
    case GIMPLE_OMP_PARALLEL:
    case GIMPLE_OMP_TASK:
    case GIMPLE_OMP_SECTIONS:
    case GIMPLE_OMP_SINGLE:
    case GIMPLE_OMP_TARGET:
    case GIMPLE_OMP_TEAMS:
      ret = walk_gimple_seq_mod (gimple_omp_body_ptr (stmt), callback_stmt,
			     callback_op, wi);
      if (ret)
	return wi->callback_result;
      break;

    case GIMPLE_WITH_CLEANUP_EXPR:
      ret = walk_gimple_seq_mod (gimple_wce_cleanup_ptr (stmt), callback_stmt,
			     callback_op, wi);
      if (ret)
	return wi->callback_result;
      break;

    case GIMPLE_TRANSACTION:
      ret = walk_gimple_seq_mod (gimple_transaction_body_ptr (
				   as_a <gtransaction *> (stmt)),
			     callback_stmt, callback_op, wi);
      if (ret)
	return wi->callback_result;
      break;

    default:
      gcc_assert (!gimple_has_substatements (stmt));
      break;
    }

  return NULL;
}

/* From a tree operand OP return the base of a load or store operation
   or NULL_TREE if OP is not a load or a store.  */

static tree
get_base_loadstore (tree op)
{
  while (handled_component_p (op))
    op = TREE_OPERAND (op, 0);
  if (DECL_P (op)
      || INDIRECT_REF_P (op)
      || TREE_CODE (op) == MEM_REF
      || TREE_CODE (op) == TARGET_MEM_REF)
    return op;
  return NULL_TREE;
}


/* For the statement STMT call the callbacks VISIT_LOAD, VISIT_STORE and
   VISIT_ADDR if non-NULL on loads, store and address-taken operands
   passing the STMT, the base of the operand, the operand itself containing
   the base and DATA to it.  The base will be either a decl, an indirect
   reference (including TARGET_MEM_REF) or the argument of an address
   expression.
   Returns the results of these callbacks or'ed.  */

bool
walk_stmt_load_store_addr_ops (gimple *stmt, void *data,
			       walk_stmt_load_store_addr_fn visit_load,
			       walk_stmt_load_store_addr_fn visit_store,
			       walk_stmt_load_store_addr_fn visit_addr)
{
  bool ret = false;
  unsigned i;
  if (gimple_assign_single_p (stmt))
    {
      tree lhs, rhs, arg;
      if (visit_store)
	{
	  arg = gimple_assign_lhs (stmt);
	  lhs = get_base_loadstore (arg);
	  if (lhs)
	    ret |= visit_store (stmt, lhs, arg, data);
	}
      arg = gimple_assign_rhs1 (stmt);
      rhs = arg;
      while (handled_component_p (rhs))
	rhs = TREE_OPERAND (rhs, 0);
      if (visit_addr)
	{
	  if (TREE_CODE (rhs) == ADDR_EXPR)
	    ret |= visit_addr (stmt, TREE_OPERAND (rhs, 0), arg, data);
	  else if (TREE_CODE (rhs) == TARGET_MEM_REF
		   && TREE_CODE (TMR_BASE (rhs)) == ADDR_EXPR)
	    ret |= visit_addr (stmt, TREE_OPERAND (TMR_BASE (rhs), 0), arg,
			       data);
	  else if (TREE_CODE (rhs) == OBJ_TYPE_REF
		   && TREE_CODE (OBJ_TYPE_REF_OBJECT (rhs)) == ADDR_EXPR)
	    ret |= visit_addr (stmt, TREE_OPERAND (OBJ_TYPE_REF_OBJECT (rhs),
						   0), arg, data);
	  else if (TREE_CODE (rhs) == CONSTRUCTOR)
	    {
	      unsigned int ix;
	      tree val;

	      FOR_EACH_CONSTRUCTOR_VALUE (CONSTRUCTOR_ELTS (rhs), ix, val)
		if (TREE_CODE (val) == ADDR_EXPR)
		  ret |= visit_addr (stmt, TREE_OPERAND (val, 0), arg, data);
		else if (TREE_CODE (val) == OBJ_TYPE_REF
			 && TREE_CODE (OBJ_TYPE_REF_OBJECT (val)) == ADDR_EXPR)
		  ret |= visit_addr (stmt,
				     TREE_OPERAND (OBJ_TYPE_REF_OBJECT (val),
						   0), arg, data);
	    }
          lhs = gimple_assign_lhs (stmt);
	  if (TREE_CODE (lhs) == TARGET_MEM_REF
              && TREE_CODE (TMR_BASE (lhs)) == ADDR_EXPR)
	    ret |= visit_addr (stmt, TREE_OPERAND (TMR_BASE (lhs), 0), lhs, data);
	}
      if (visit_load)
	{
	  rhs = get_base_loadstore (rhs);
	  if (rhs)
	    ret |= visit_load (stmt, rhs, arg, data);
	}
    }
  else if (visit_addr
	   && (is_gimple_assign (stmt)
	       || gimple_code (stmt) == GIMPLE_COND))
    {
      for (i = 0; i < gimple_num_ops (stmt); ++i)
	{
	  tree op = gimple_op (stmt, i);
	  if (op == NULL_TREE)
	    ;
	  else if (TREE_CODE (op) == ADDR_EXPR)
	    ret |= visit_addr (stmt, TREE_OPERAND (op, 0), op, data);
	  /* COND_EXPR and VCOND_EXPR rhs1 argument is a comparison
	     tree with two operands.  */
	  else if (i == 1 && COMPARISON_CLASS_P (op))
	    {
	      if (TREE_CODE (TREE_OPERAND (op, 0)) == ADDR_EXPR)
		ret |= visit_addr (stmt, TREE_OPERAND (TREE_OPERAND (op, 0),
						       0), op, data);
	      if (TREE_CODE (TREE_OPERAND (op, 1)) == ADDR_EXPR)
		ret |= visit_addr (stmt, TREE_OPERAND (TREE_OPERAND (op, 1),
						       0), op, data);
	    }
	}
    }
  else if (gcall *call_stmt = dyn_cast <gcall *> (stmt))
    {
      if (visit_store)
	{
	  tree arg = gimple_call_lhs (call_stmt);
	  if (arg)
	    {
	      tree lhs = get_base_loadstore (arg);
	      if (lhs)
		ret |= visit_store (stmt, lhs, arg, data);
	    }
	}
      if (visit_load || visit_addr)
	for (i = 0; i < gimple_call_num_args (call_stmt); ++i)
	  {
	    tree arg = gimple_call_arg (call_stmt, i);
	    if (visit_addr
		&& TREE_CODE (arg) == ADDR_EXPR)
	      ret |= visit_addr (stmt, TREE_OPERAND (arg, 0), arg, data);
	    else if (visit_load)
	      {
		tree rhs = get_base_loadstore (arg);
		if (rhs)
		  ret |= visit_load (stmt, rhs, arg, data);
	      }
	  }
      if (visit_addr
	  && gimple_call_chain (call_stmt)
	  && TREE_CODE (gimple_call_chain (call_stmt)) == ADDR_EXPR)
	ret |= visit_addr (stmt, TREE_OPERAND (gimple_call_chain (call_stmt), 0),
			   gimple_call_chain (call_stmt), data);
      if (visit_addr
	  && gimple_call_return_slot_opt_p (call_stmt)
	  && gimple_call_lhs (call_stmt) != NULL_TREE
	  && TREE_ADDRESSABLE (TREE_TYPE (gimple_call_lhs (call_stmt))))
	ret |= visit_addr (stmt, gimple_call_lhs (call_stmt),
			   gimple_call_lhs (call_stmt), data);
    }
  else if (gasm *asm_stmt = dyn_cast <gasm *> (stmt))
    {
      unsigned noutputs;
      const char *constraint;
      const char **oconstraints;
      bool allows_mem, allows_reg, is_inout;
      noutputs = gimple_asm_noutputs (asm_stmt);
      oconstraints = XALLOCAVEC (const char *, noutputs);
      if (visit_store || visit_addr)
	for (i = 0; i < gimple_asm_noutputs (asm_stmt); ++i)
	  {
	    tree link = gimple_asm_output_op (asm_stmt, i);
	    tree op = get_base_loadstore (TREE_VALUE (link));
	    if (op && visit_store)
	      ret |= visit_store (stmt, op, TREE_VALUE (link), data);
	    if (visit_addr)
	      {
		constraint = TREE_STRING_POINTER
		    (TREE_VALUE (TREE_PURPOSE (link)));
		oconstraints[i] = constraint;
		parse_output_constraint (&constraint, i, 0, 0, &allows_mem,
					 &allows_reg, &is_inout);
		if (op && !allows_reg && allows_mem)
		  ret |= visit_addr (stmt, op, TREE_VALUE (link), data);
	      }
	  }
      if (visit_load || visit_addr)
	for (i = 0; i < gimple_asm_ninputs (asm_stmt); ++i)
	  {
	    tree link = gimple_asm_input_op (asm_stmt, i);
	    tree op = TREE_VALUE (link);
	    if (visit_addr
		&& TREE_CODE (op) == ADDR_EXPR)
	      ret |= visit_addr (stmt, TREE_OPERAND (op, 0), op, data);
	    else if (visit_load || visit_addr)
	      {
		op = get_base_loadstore (op);
		if (op)
		  {
		    if (visit_load)
		      ret |= visit_load (stmt, op, TREE_VALUE (link), data);
		    if (visit_addr)
		      {
			constraint = TREE_STRING_POINTER
			    (TREE_VALUE (TREE_PURPOSE (link)));
			parse_input_constraint (&constraint, 0, 0, noutputs,
						0, oconstraints,
						&allows_mem, &allows_reg);
			if (!allows_reg && allows_mem)
			  ret |= visit_addr (stmt, op, TREE_VALUE (link),
					     data);
		      }
		  }
	      }
	  }
    }
  else if (greturn *return_stmt = dyn_cast <greturn *> (stmt))
    {
      tree op = gimple_return_retval (return_stmt);
      if (op)
	{
	  if (visit_addr
	      && TREE_CODE (op) == ADDR_EXPR)
	    ret |= visit_addr (stmt, TREE_OPERAND (op, 0), op, data);
	  else if (visit_load)
	    {
	      tree base = get_base_loadstore (op);
	      if (base)
		ret |= visit_load (stmt, base, op, data);
	    }
	}
    }
  else if (visit_addr
	   && gimple_code (stmt) == GIMPLE_PHI)
    {
      for (i = 0; i < gimple_phi_num_args (stmt); ++i)
	{
	  tree op = gimple_phi_arg_def (stmt, i);
	  if (TREE_CODE (op) == ADDR_EXPR)
	    ret |= visit_addr (stmt, TREE_OPERAND (op, 0), op, data);
	}
    }
  else if (visit_addr
	   && gimple_code (stmt) == GIMPLE_GOTO)
    {
      tree op = gimple_goto_dest (stmt);
      if (TREE_CODE (op) == ADDR_EXPR)
	ret |= visit_addr (stmt, TREE_OPERAND (op, 0), op, data);
    }

  return ret;
}

/* Like walk_stmt_load_store_addr_ops but with NULL visit_addr.  IPA-CP
   should make a faster clone for this case.  */

bool
walk_stmt_load_store_ops (gimple *stmt, void *data,
			  walk_stmt_load_store_addr_fn visit_load,
			  walk_stmt_load_store_addr_fn visit_store)
{
  return walk_stmt_load_store_addr_ops (stmt, data,
					visit_load, visit_store, NULL);
}<|MERGE_RESOLUTION|>--- conflicted
+++ resolved
@@ -324,8 +324,6 @@
 			 callback_op, wi, pset);
 	if (ret)
 	  return ret;
-<<<<<<< HEAD
-=======
       }
       break;
 
@@ -336,7 +334,6 @@
 			 callback_op, wi, pset);
 	if (ret)
 	  return ret;
->>>>>>> 9c23418f
       }
       break;
 
