/* Nested function decomposition for GIMPLE.
   Copyright (C) 2004-2014 Free Software Foundation, Inc.

   This file is part of GCC.

   GCC is free software; you can redistribute it and/or modify
   it under the terms of the GNU General Public License as published by
   the Free Software Foundation; either version 3, or (at your option)
   any later version.

   GCC is distributed in the hope that it will be useful,
   but WITHOUT ANY WARRANTY; without even the implied warranty of
   MERCHANTABILITY or FITNESS FOR A PARTICULAR PURPOSE.  See the
   GNU General Public License for more details.

   You should have received a copy of the GNU General Public License
   along with GCC; see the file COPYING3.  If not see
   <http://www.gnu.org/licenses/>.  */

#include "config.h"
#include "system.h"
#include "coretypes.h"
#include "tm.h"
#include "tree.h"
#include "stringpool.h"
#include "stor-layout.h"
#include "tm_p.h"
#include "function.h"
#include "tree-dump.h"
#include "tree-inline.h"
#include "pointer-set.h"
#include "basic-block.h"
#include "tree-ssa-alias.h"
#include "internal-fn.h"
#include "gimple-expr.h"
#include "is-a.h"
#include "gimple.h"
#include "gimplify.h"
#include "gimple-iterator.h"
#include "gimple-walk.h"
#include "tree-iterator.h"
#include "bitmap.h"
#include "cgraph.h"
#include "tree-cfg.h"
#include "expr.h"	/* FIXME: For STACK_SAVEAREA_MODE and SAVE_NONLOCAL.  */
#include "langhooks.h"
#include "gimple-low.h"


/* The object of this pass is to lower the representation of a set of nested
   functions in order to expose all of the gory details of the various
   nonlocal references.  We want to do this sooner rather than later, in
   order to give us more freedom in emitting all of the functions in question.

   Back in olden times, when gcc was young, we developed an insanely
   complicated scheme whereby variables which were referenced nonlocally
   were forced to live in the stack of the declaring function, and then
   the nested functions magically discovered where these variables were
   placed.  In order for this scheme to function properly, it required
   that the outer function be partially expanded, then we switch to
   compiling the inner function, and once done with those we switch back
   to compiling the outer function.  Such delicate ordering requirements
   makes it difficult to do whole translation unit optimizations
   involving such functions.

   The implementation here is much more direct.  Everything that can be
   referenced by an inner function is a member of an explicitly created
   structure herein called the "nonlocal frame struct".  The incoming
   static chain for a nested function is a pointer to this struct in
   the parent.  In this way, we settle on known offsets from a known
   base, and so are decoupled from the logic that places objects in the
   function's stack frame.  More importantly, we don't have to wait for
   that to happen -- since the compilation of the inner function is no
   longer tied to a real stack frame, the nonlocal frame struct can be
   allocated anywhere.  Which means that the outer function is now
   inlinable.

   Theory of operation here is very simple.  Iterate over all the
   statements in all the functions (depth first) several times,
   allocating structures and fields on demand.  In general we want to
   examine inner functions first, so that we can avoid making changes
   to outer functions which are unnecessary.

   The order of the passes matters a bit, in that later passes will be
   skipped if it is discovered that the functions don't actually interact
   at all.  That is, they're nested in the lexical sense but could have
   been written as independent functions without change.  */


struct nesting_info
{
  struct nesting_info *outer;
  struct nesting_info *inner;
  struct nesting_info *next;

  struct pointer_map_t *field_map;
  struct pointer_map_t *var_map;
  struct pointer_set_t *mem_refs;
  bitmap suppress_expansion;

  tree context;
  tree new_local_var_chain;
  tree debug_var_chain;
  tree frame_type;
  tree frame_decl;
  tree chain_field;
  tree chain_decl;
  tree nl_goto_field;

  bool any_parm_remapped;
  bool any_tramp_created;
  char static_chain_added;
};


/* Iterate over the nesting tree, starting with ROOT, depth first.  */

static inline struct nesting_info *
iter_nestinfo_start (struct nesting_info *root)
{
  while (root->inner)
    root = root->inner;
  return root;
}

static inline struct nesting_info *
iter_nestinfo_next (struct nesting_info *node)
{
  if (node->next)
    return iter_nestinfo_start (node->next);
  return node->outer;
}

#define FOR_EACH_NEST_INFO(I, ROOT) \
  for ((I) = iter_nestinfo_start (ROOT); (I); (I) = iter_nestinfo_next (I))

/* Obstack used for the bitmaps in the struct above.  */
static struct bitmap_obstack nesting_info_bitmap_obstack;


/* We're working in so many different function contexts simultaneously,
   that create_tmp_var is dangerous.  Prevent mishap.  */
#define create_tmp_var cant_use_create_tmp_var_here_dummy

/* Like create_tmp_var, except record the variable for registration at
   the given nesting level.  */

static tree
create_tmp_var_for (struct nesting_info *info, tree type, const char *prefix)
{
  tree tmp_var;

  /* If the type is of variable size or a type which must be created by the
     frontend, something is wrong.  Note that we explicitly allow
     incomplete types here, since we create them ourselves here.  */
  gcc_assert (!TREE_ADDRESSABLE (type));
  gcc_assert (!TYPE_SIZE_UNIT (type)
	      || TREE_CODE (TYPE_SIZE_UNIT (type)) == INTEGER_CST);

  tmp_var = create_tmp_var_raw (type, prefix);
  DECL_CONTEXT (tmp_var) = info->context;
  DECL_CHAIN (tmp_var) = info->new_local_var_chain;
  DECL_SEEN_IN_BIND_EXPR_P (tmp_var) = 1;
  if (TREE_CODE (type) == COMPLEX_TYPE
      || TREE_CODE (type) == VECTOR_TYPE)
    DECL_GIMPLE_REG_P (tmp_var) = 1;

  info->new_local_var_chain = tmp_var;

  return tmp_var;
}

/* Take the address of EXP to be used within function CONTEXT.
   Mark it for addressability as necessary.  */

tree
build_addr (tree exp, tree context)
{
  tree base = exp;
  tree save_context;
  tree retval;

  while (handled_component_p (base))
    base = TREE_OPERAND (base, 0);

  if (DECL_P (base))
    TREE_ADDRESSABLE (base) = 1;

  /* Building the ADDR_EXPR will compute a set of properties for
     that ADDR_EXPR.  Those properties are unfortunately context
     specific, i.e., they are dependent on CURRENT_FUNCTION_DECL.

     Temporarily set CURRENT_FUNCTION_DECL to the desired context,
     build the ADDR_EXPR, then restore CURRENT_FUNCTION_DECL.  That
     way the properties are for the ADDR_EXPR are computed properly.  */
  save_context = current_function_decl;
  current_function_decl = context;
  retval = build_fold_addr_expr (exp);
  current_function_decl = save_context;
  return retval;
}

/* Insert FIELD into TYPE, sorted by alignment requirements.  */

void
insert_field_into_struct (tree type, tree field)
{
  tree *p;

  DECL_CONTEXT (field) = type;

  for (p = &TYPE_FIELDS (type); *p ; p = &DECL_CHAIN (*p))
    if (DECL_ALIGN (field) >= DECL_ALIGN (*p))
      break;

  DECL_CHAIN (field) = *p;
  *p = field;

  /* Set correct alignment for frame struct type.  */
  if (TYPE_ALIGN (type) < DECL_ALIGN (field))
    TYPE_ALIGN (type) = DECL_ALIGN (field);
}

/* Build or return the RECORD_TYPE that describes the frame state that is
   shared between INFO->CONTEXT and its nested functions.  This record will
   not be complete until finalize_nesting_tree; up until that point we'll
   be adding fields as necessary.

   We also build the DECL that represents this frame in the function.  */

static tree
get_frame_type (struct nesting_info *info)
{
  tree type = info->frame_type;
  if (!type)
    {
      char *name;

      type = make_node (RECORD_TYPE);

      name = concat ("FRAME.",
		     IDENTIFIER_POINTER (DECL_NAME (info->context)),
		     NULL);
      TYPE_NAME (type) = get_identifier (name);
      free (name);

      info->frame_type = type;
      info->frame_decl = create_tmp_var_for (info, type, "FRAME");
      DECL_NONLOCAL_FRAME (info->frame_decl) = 1;

      /* ??? Always make it addressable for now, since it is meant to
	 be pointed to by the static chain pointer.  This pessimizes
	 when it turns out that no static chains are needed because
	 the nested functions referencing non-local variables are not
	 reachable, but the true pessimization is to create the non-
	 local frame structure in the first place.  */
      TREE_ADDRESSABLE (info->frame_decl) = 1;
    }
  return type;
}

/* Return true if DECL should be referenced by pointer in the non-local
   frame structure.  */

static bool
use_pointer_in_frame (tree decl)
{
  if (TREE_CODE (decl) == PARM_DECL)
    {
      /* It's illegal to copy TREE_ADDRESSABLE, impossible to copy variable
         sized decls, and inefficient to copy large aggregates.  Don't bother
         moving anything but scalar variables.  */
      return AGGREGATE_TYPE_P (TREE_TYPE (decl));
    }
  else
    {
      /* Variable sized types make things "interesting" in the frame.  */
      return DECL_SIZE (decl) == NULL || !TREE_CONSTANT (DECL_SIZE (decl));
    }
}

/* Given DECL, a non-locally accessed variable, find or create a field
   in the non-local frame structure for the given nesting context.  */

static tree
lookup_field_for_decl (struct nesting_info *info, tree decl,
		       enum insert_option insert)
{
  void **slot;

  if (insert == NO_INSERT)
    {
      slot = pointer_map_contains (info->field_map, decl);
      return slot ? (tree) *slot : NULL_TREE;
    }

  slot = pointer_map_insert (info->field_map, decl);
  if (!*slot)
    {
      tree field = make_node (FIELD_DECL);
      DECL_NAME (field) = DECL_NAME (decl);

      if (use_pointer_in_frame (decl))
	{
	  TREE_TYPE (field) = build_pointer_type (TREE_TYPE (decl));
	  DECL_ALIGN (field) = TYPE_ALIGN (TREE_TYPE (field));
	  DECL_NONADDRESSABLE_P (field) = 1;
	}
      else
	{
          TREE_TYPE (field) = TREE_TYPE (decl);
          DECL_SOURCE_LOCATION (field) = DECL_SOURCE_LOCATION (decl);
          DECL_ALIGN (field) = DECL_ALIGN (decl);
          DECL_USER_ALIGN (field) = DECL_USER_ALIGN (decl);
          TREE_ADDRESSABLE (field) = TREE_ADDRESSABLE (decl);
          DECL_NONADDRESSABLE_P (field) = !TREE_ADDRESSABLE (decl);
          TREE_THIS_VOLATILE (field) = TREE_THIS_VOLATILE (decl);
	}

      insert_field_into_struct (get_frame_type (info), field);
      *slot = field;

      if (TREE_CODE (decl) == PARM_DECL)
	info->any_parm_remapped = true;
    }

  return (tree) *slot;
}

/* Build or return the variable that holds the static chain within
   INFO->CONTEXT.  This variable may only be used within INFO->CONTEXT.  */

static tree
get_chain_decl (struct nesting_info *info)
{
  tree decl = info->chain_decl;

  if (!decl)
    {
      tree type;

      type = get_frame_type (info->outer);
      type = build_pointer_type (type);

      /* Note that this variable is *not* entered into any BIND_EXPR;
	 the construction of this variable is handled specially in
	 expand_function_start and initialize_inlined_parameters.
	 Note also that it's represented as a parameter.  This is more
	 close to the truth, since the initial value does come from
	 the caller.  */
      decl = build_decl (DECL_SOURCE_LOCATION (info->context),
			 PARM_DECL, create_tmp_var_name ("CHAIN"), type);
      DECL_ARTIFICIAL (decl) = 1;
      DECL_IGNORED_P (decl) = 1;
      TREE_USED (decl) = 1;
      DECL_CONTEXT (decl) = info->context;
      DECL_ARG_TYPE (decl) = type;

      /* Tell tree-inline.c that we never write to this variable, so
	 it can copy-prop the replacement value immediately.  */
      TREE_READONLY (decl) = 1;

      info->chain_decl = decl;

      if (dump_file
          && (dump_flags & TDF_DETAILS)
	  && !DECL_STATIC_CHAIN (info->context))
	fprintf (dump_file, "Setting static-chain for %s\n",
		 lang_hooks.decl_printable_name (info->context, 2));

      DECL_STATIC_CHAIN (info->context) = 1;
    }
  return decl;
}

/* Build or return the field within the non-local frame state that holds
   the static chain for INFO->CONTEXT.  This is the way to walk back up
   multiple nesting levels.  */

static tree
get_chain_field (struct nesting_info *info)
{
  tree field = info->chain_field;

  if (!field)
    {
      tree type = build_pointer_type (get_frame_type (info->outer));

      field = make_node (FIELD_DECL);
      DECL_NAME (field) = get_identifier ("__chain");
      TREE_TYPE (field) = type;
      DECL_ALIGN (field) = TYPE_ALIGN (type);
      DECL_NONADDRESSABLE_P (field) = 1;

      insert_field_into_struct (get_frame_type (info), field);

      info->chain_field = field;

      if (dump_file
          && (dump_flags & TDF_DETAILS)
	  && !DECL_STATIC_CHAIN (info->context))
	fprintf (dump_file, "Setting static-chain for %s\n",
		 lang_hooks.decl_printable_name (info->context, 2));

      DECL_STATIC_CHAIN (info->context) = 1;
    }
  return field;
}

/* Initialize a new temporary with the GIMPLE_CALL STMT.  */

static tree
init_tmp_var_with_call (struct nesting_info *info, gimple_stmt_iterator *gsi,
		        gimple call)
{
  tree t;

  t = create_tmp_var_for (info, gimple_call_return_type (call), NULL);
  gimple_call_set_lhs (call, t);
  if (! gsi_end_p (*gsi))
    gimple_set_location (call, gimple_location (gsi_stmt (*gsi)));
  gsi_insert_before (gsi, call, GSI_SAME_STMT);

  return t;
}


/* Copy EXP into a temporary.  Allocate the temporary in the context of
   INFO and insert the initialization statement before GSI.  */

static tree
init_tmp_var (struct nesting_info *info, tree exp, gimple_stmt_iterator *gsi)
{
  tree t;
  gimple stmt;

  t = create_tmp_var_for (info, TREE_TYPE (exp), NULL);
  stmt = gimple_build_assign (t, exp);
  if (! gsi_end_p (*gsi))
    gimple_set_location (stmt, gimple_location (gsi_stmt (*gsi)));
  gsi_insert_before_without_update (gsi, stmt, GSI_SAME_STMT);

  return t;
}


/* Similarly, but only do so to force EXP to satisfy is_gimple_val.  */

static tree
gsi_gimplify_val (struct nesting_info *info, tree exp,
		  gimple_stmt_iterator *gsi)
{
  if (is_gimple_val (exp))
    return exp;
  else
    return init_tmp_var (info, exp, gsi);
}

/* Similarly, but copy from the temporary and insert the statement
   after the iterator.  */

static tree
save_tmp_var (struct nesting_info *info, tree exp, gimple_stmt_iterator *gsi)
{
  tree t;
  gimple stmt;

  t = create_tmp_var_for (info, TREE_TYPE (exp), NULL);
  stmt = gimple_build_assign (exp, t);
  if (! gsi_end_p (*gsi))
    gimple_set_location (stmt, gimple_location (gsi_stmt (*gsi)));
  gsi_insert_after_without_update (gsi, stmt, GSI_SAME_STMT);

  return t;
}

/* Build or return the type used to represent a nested function trampoline.  */

static GTY(()) tree trampoline_type;

static tree
get_trampoline_type (struct nesting_info *info)
{
  unsigned align, size;
  tree t;

  if (trampoline_type)
    return trampoline_type;

  align = TRAMPOLINE_ALIGNMENT;
  size = TRAMPOLINE_SIZE;

  /* If we won't be able to guarantee alignment simply via TYPE_ALIGN,
     then allocate extra space so that we can do dynamic alignment.  */
  if (align > STACK_BOUNDARY)
    {
      size += ((align/BITS_PER_UNIT) - 1) & -(STACK_BOUNDARY/BITS_PER_UNIT);
      align = STACK_BOUNDARY;
    }

  t = build_index_type (size_int (size - 1));
  t = build_array_type (char_type_node, t);
  t = build_decl (DECL_SOURCE_LOCATION (info->context),
		  FIELD_DECL, get_identifier ("__data"), t);
  DECL_ALIGN (t) = align;
  DECL_USER_ALIGN (t) = 1;

  trampoline_type = make_node (RECORD_TYPE);
  TYPE_NAME (trampoline_type) = get_identifier ("__builtin_trampoline");
  TYPE_FIELDS (trampoline_type) = t;
  layout_type (trampoline_type);
  DECL_CONTEXT (t) = trampoline_type;

  return trampoline_type;
}

/* Given DECL, a nested function, find or create a field in the non-local
   frame structure for a trampoline for this function.  */

static tree
lookup_tramp_for_decl (struct nesting_info *info, tree decl,
		       enum insert_option insert)
{
  void **slot;

  if (insert == NO_INSERT)
    {
      slot = pointer_map_contains (info->var_map, decl);
      return slot ? (tree) *slot : NULL_TREE;
    }

  slot = pointer_map_insert (info->var_map, decl);
  if (!*slot)
    {
      tree field = make_node (FIELD_DECL);
      DECL_NAME (field) = DECL_NAME (decl);
      TREE_TYPE (field) = get_trampoline_type (info);
      TREE_ADDRESSABLE (field) = 1;

      insert_field_into_struct (get_frame_type (info), field);
      *slot = field;

      info->any_tramp_created = true;
    }

  return (tree) *slot;
}

/* Build or return the field within the non-local frame state that holds
   the non-local goto "jmp_buf".  The buffer itself is maintained by the
   rtl middle-end as dynamic stack space is allocated.  */

static tree
get_nl_goto_field (struct nesting_info *info)
{
  tree field = info->nl_goto_field;
  if (!field)
    {
      unsigned size;
      tree type;

      /* For __builtin_nonlocal_goto, we need N words.  The first is the
	 frame pointer, the rest is for the target's stack pointer save
	 area.  The number of words is controlled by STACK_SAVEAREA_MODE;
	 not the best interface, but it'll do for now.  */
      if (Pmode == ptr_mode)
	type = ptr_type_node;
      else
	type = lang_hooks.types.type_for_mode (Pmode, 1);

      size = GET_MODE_SIZE (STACK_SAVEAREA_MODE (SAVE_NONLOCAL));
      size = size / GET_MODE_SIZE (Pmode);
      size = size + 1;

      type = build_array_type
	(type, build_index_type (size_int (size)));

      field = make_node (FIELD_DECL);
      DECL_NAME (field) = get_identifier ("__nl_goto_buf");
      TREE_TYPE (field) = type;
      DECL_ALIGN (field) = TYPE_ALIGN (type);
      TREE_ADDRESSABLE (field) = 1;

      insert_field_into_struct (get_frame_type (info), field);

      info->nl_goto_field = field;
    }

  return field;
}

/* Invoke CALLBACK on all statements of GIMPLE sequence *PSEQ.  */

static void
walk_body (walk_stmt_fn callback_stmt, walk_tree_fn callback_op,
	   struct nesting_info *info, gimple_seq *pseq)
{
  struct walk_stmt_info wi;

  memset (&wi, 0, sizeof (wi));
  wi.info = info;
  wi.val_only = true;
  walk_gimple_seq_mod (pseq, callback_stmt, callback_op, &wi);
}


/* Invoke CALLBACK_STMT/CALLBACK_OP on all statements of INFO->CONTEXT.  */

static inline void
walk_function (walk_stmt_fn callback_stmt, walk_tree_fn callback_op,
	       struct nesting_info *info)
{
  gimple_seq body = gimple_body (info->context);
  walk_body (callback_stmt, callback_op, info, &body);
  gimple_set_body (info->context, body);
}

/* Invoke CALLBACK on a GIMPLE_OMP_FOR's init, cond, incr and pre-body.  */

static void
walk_gimple_omp_for (gimple for_stmt,
    		     walk_stmt_fn callback_stmt, walk_tree_fn callback_op,
    		     struct nesting_info *info)
{
  struct walk_stmt_info wi;
  gimple_seq seq;
  tree t;
  size_t i;

  walk_body (callback_stmt, callback_op, info, gimple_omp_for_pre_body_ptr (for_stmt));

  seq = NULL;
  memset (&wi, 0, sizeof (wi));
  wi.info = info;
  wi.gsi = gsi_last (seq);

  for (i = 0; i < gimple_omp_for_collapse (for_stmt); i++)
    {
      wi.val_only = false;
      walk_tree (gimple_omp_for_index_ptr (for_stmt, i), callback_op,
		 &wi, NULL);
      wi.val_only = true;
      wi.is_lhs = false;
      walk_tree (gimple_omp_for_initial_ptr (for_stmt, i), callback_op,
		 &wi, NULL);

      wi.val_only = true;
      wi.is_lhs = false;
      walk_tree (gimple_omp_for_final_ptr (for_stmt, i), callback_op,
		 &wi, NULL);

      t = gimple_omp_for_incr (for_stmt, i);
      gcc_assert (BINARY_CLASS_P (t));
      wi.val_only = false;
      walk_tree (&TREE_OPERAND (t, 0), callback_op, &wi, NULL);
      wi.val_only = true;
      wi.is_lhs = false;
      walk_tree (&TREE_OPERAND (t, 1), callback_op, &wi, NULL);
    }

  seq = gsi_seq (wi.gsi);
  if (!gimple_seq_empty_p (seq))
    {
      gimple_seq pre_body = gimple_omp_for_pre_body (for_stmt);
      annotate_all_with_location (seq, gimple_location (for_stmt));
      gimple_seq_add_seq (&pre_body, seq);
      gimple_omp_for_set_pre_body (for_stmt, pre_body);
    }
}

/* Similarly for ROOT and all functions nested underneath, depth first.  */

static void
walk_all_functions (walk_stmt_fn callback_stmt, walk_tree_fn callback_op,
		    struct nesting_info *root)
{
  struct nesting_info *n;
  FOR_EACH_NEST_INFO (n, root)
    walk_function (callback_stmt, callback_op, n);
}


/* We have to check for a fairly pathological case.  The operands of function
   nested function are to be interpreted in the context of the enclosing
   function.  So if any are variably-sized, they will get remapped when the
   enclosing function is inlined.  But that remapping would also have to be
   done in the types of the PARM_DECLs of the nested function, meaning the
   argument types of that function will disagree with the arguments in the
   calls to that function.  So we'd either have to make a copy of the nested
   function corresponding to each time the enclosing function was inlined or
   add a VIEW_CONVERT_EXPR to each such operand for each call to the nested
   function.  The former is not practical.  The latter would still require
   detecting this case to know when to add the conversions.  So, for now at
   least, we don't inline such an enclosing function.

   We have to do that check recursively, so here return indicating whether
   FNDECL has such a nested function.  ORIG_FN is the function we were
   trying to inline to use for checking whether any argument is variably
   modified by anything in it.

   It would be better to do this in tree-inline.c so that we could give
   the appropriate warning for why a function can't be inlined, but that's
   too late since the nesting structure has already been flattened and
   adding a flag just to record this fact seems a waste of a flag.  */

static bool
check_for_nested_with_variably_modified (tree fndecl, tree orig_fndecl)
{
  struct cgraph_node *cgn = cgraph_get_node (fndecl);
  tree arg;

  for (cgn = cgn->nested; cgn ; cgn = cgn->next_nested)
    {
      for (arg = DECL_ARGUMENTS (cgn->decl); arg; arg = DECL_CHAIN (arg))
	if (variably_modified_type_p (TREE_TYPE (arg), orig_fndecl))
	  return true;

      if (check_for_nested_with_variably_modified (cgn->decl,
						   orig_fndecl))
	return true;
    }

  return false;
}

/* Construct our local datastructure describing the function nesting
   tree rooted by CGN.  */

static struct nesting_info *
create_nesting_tree (struct cgraph_node *cgn)
{
  struct nesting_info *info = XCNEW (struct nesting_info);
  info->field_map = pointer_map_create ();
  info->var_map = pointer_map_create ();
  info->mem_refs = pointer_set_create ();
  info->suppress_expansion = BITMAP_ALLOC (&nesting_info_bitmap_obstack);
  info->context = cgn->decl;

  for (cgn = cgn->nested; cgn ; cgn = cgn->next_nested)
    {
      struct nesting_info *sub = create_nesting_tree (cgn);
      sub->outer = info;
      sub->next = info->inner;
      info->inner = sub;
    }

  /* See discussion at check_for_nested_with_variably_modified for a
     discussion of why this has to be here.  */
  if (check_for_nested_with_variably_modified (info->context, info->context))
    DECL_UNINLINABLE (info->context) = true;

  return info;
}

/* Return an expression computing the static chain for TARGET_CONTEXT
   from INFO->CONTEXT.  Insert any necessary computations before TSI.  */

static tree
get_static_chain (struct nesting_info *info, tree target_context,
		  gimple_stmt_iterator *gsi)
{
  struct nesting_info *i;
  tree x;

  if (info->context == target_context)
    {
      x = build_addr (info->frame_decl, target_context);
    }
  else
    {
      x = get_chain_decl (info);

      for (i = info->outer; i->context != target_context; i = i->outer)
	{
	  tree field = get_chain_field (i);

	  x = build_simple_mem_ref (x);
	  x = build3 (COMPONENT_REF, TREE_TYPE (field), x, field, NULL_TREE);
	  x = init_tmp_var (info, x, gsi);
	}
    }

  return x;
}


/* Return an expression referencing FIELD from TARGET_CONTEXT's non-local
   frame as seen from INFO->CONTEXT.  Insert any necessary computations
   before GSI.  */

static tree
get_frame_field (struct nesting_info *info, tree target_context,
		 tree field, gimple_stmt_iterator *gsi)
{
  struct nesting_info *i;
  tree x;

  if (info->context == target_context)
    {
      /* Make sure frame_decl gets created.  */
      (void) get_frame_type (info);
      x = info->frame_decl;
    }
  else
    {
      x = get_chain_decl (info);

      for (i = info->outer; i->context != target_context; i = i->outer)
	{
	  tree field = get_chain_field (i);

	  x = build_simple_mem_ref (x);
	  x = build3 (COMPONENT_REF, TREE_TYPE (field), x, field, NULL_TREE);
	  x = init_tmp_var (info, x, gsi);
	}

      x = build_simple_mem_ref (x);
    }

  x = build3 (COMPONENT_REF, TREE_TYPE (field), x, field, NULL_TREE);
  return x;
}

static void note_nonlocal_vla_type (struct nesting_info *info, tree type);

/* A subroutine of convert_nonlocal_reference_op.  Create a local variable
   in the nested function with DECL_VALUE_EXPR set to reference the true
   variable in the parent function.  This is used both for debug info
   and in OpenMP lowering.  */

static tree
get_nonlocal_debug_decl (struct nesting_info *info, tree decl)
{
  tree target_context;
  struct nesting_info *i;
  tree x, field, new_decl;
  void **slot;

  slot = pointer_map_insert (info->var_map, decl);

  if (*slot)
    return (tree) *slot;

  target_context = decl_function_context (decl);

  /* A copy of the code in get_frame_field, but without the temporaries.  */
  if (info->context == target_context)
    {
      /* Make sure frame_decl gets created.  */
      (void) get_frame_type (info);
      x = info->frame_decl;
      i = info;
    }
  else
    {
      x = get_chain_decl (info);
      for (i = info->outer; i->context != target_context; i = i->outer)
	{
	  field = get_chain_field (i);
	  x = build_simple_mem_ref (x);
	  x = build3 (COMPONENT_REF, TREE_TYPE (field), x, field, NULL_TREE);
	}
      x = build_simple_mem_ref (x);
    }

  field = lookup_field_for_decl (i, decl, INSERT);
  x = build3 (COMPONENT_REF, TREE_TYPE (field), x, field, NULL_TREE);
  if (use_pointer_in_frame (decl))
    x = build_simple_mem_ref (x);

  /* ??? We should be remapping types as well, surely.  */
  new_decl = build_decl (DECL_SOURCE_LOCATION (decl),
			 VAR_DECL, DECL_NAME (decl), TREE_TYPE (decl));
  DECL_CONTEXT (new_decl) = info->context;
  DECL_ARTIFICIAL (new_decl) = DECL_ARTIFICIAL (decl);
  DECL_IGNORED_P (new_decl) = DECL_IGNORED_P (decl);
  TREE_THIS_VOLATILE (new_decl) = TREE_THIS_VOLATILE (decl);
  TREE_SIDE_EFFECTS (new_decl) = TREE_SIDE_EFFECTS (decl);
  TREE_READONLY (new_decl) = TREE_READONLY (decl);
  TREE_ADDRESSABLE (new_decl) = TREE_ADDRESSABLE (decl);
  DECL_SEEN_IN_BIND_EXPR_P (new_decl) = 1;
  if ((TREE_CODE (decl) == PARM_DECL
       || TREE_CODE (decl) == RESULT_DECL
       || TREE_CODE (decl) == VAR_DECL)
      && DECL_BY_REFERENCE (decl))
    DECL_BY_REFERENCE (new_decl) = 1;

  SET_DECL_VALUE_EXPR (new_decl, x);
  DECL_HAS_VALUE_EXPR_P (new_decl) = 1;

  *slot = new_decl;
  DECL_CHAIN (new_decl) = info->debug_var_chain;
  info->debug_var_chain = new_decl;

  if (!optimize
      && info->context != target_context
      && variably_modified_type_p (TREE_TYPE (decl), NULL))
    note_nonlocal_vla_type (info, TREE_TYPE (decl));

  return new_decl;
}


/* Callback for walk_gimple_stmt, rewrite all references to VAR
   and PARM_DECLs that belong to outer functions.

   The rewrite will involve some number of structure accesses back up
   the static chain.  E.g. for a variable FOO up one nesting level it'll
   be CHAIN->FOO.  For two levels it'll be CHAIN->__chain->FOO.  Further
   indirections apply to decls for which use_pointer_in_frame is true.  */

static tree
convert_nonlocal_reference_op (tree *tp, int *walk_subtrees, void *data)
{
  struct walk_stmt_info *wi = (struct walk_stmt_info *) data;
  struct nesting_info *const info = (struct nesting_info *) wi->info;
  tree t = *tp;

  *walk_subtrees = 0;
  switch (TREE_CODE (t))
    {
    case VAR_DECL:
      /* Non-automatic variables are never processed.  */
      if (TREE_STATIC (t) || DECL_EXTERNAL (t))
	break;
      /* FALLTHRU */

    case PARM_DECL:
      if (decl_function_context (t) != info->context)
	{
	  tree x;
	  wi->changed = true;

	  x = get_nonlocal_debug_decl (info, t);
	  if (!bitmap_bit_p (info->suppress_expansion, DECL_UID (t)))
	    {
	      tree target_context = decl_function_context (t);
	      struct nesting_info *i;
	      for (i = info->outer; i->context != target_context; i = i->outer)
		continue;
	      x = lookup_field_for_decl (i, t, INSERT);
	      x = get_frame_field (info, target_context, x, &wi->gsi);
	      if (use_pointer_in_frame (t))
		{
		  x = init_tmp_var (info, x, &wi->gsi);
		  x = build_simple_mem_ref (x);
		}
	    }

	  if (wi->val_only)
	    {
	      if (wi->is_lhs)
		x = save_tmp_var (info, x, &wi->gsi);
	      else
		x = init_tmp_var (info, x, &wi->gsi);
	    }

	  *tp = x;
	}
      break;

    case LABEL_DECL:
      /* We're taking the address of a label from a parent function, but
	 this is not itself a non-local goto.  Mark the label such that it
	 will not be deleted, much as we would with a label address in
	 static storage.  */
      if (decl_function_context (t) != info->context)
        FORCED_LABEL (t) = 1;
      break;

    case ADDR_EXPR:
      {
	bool save_val_only = wi->val_only;

	wi->val_only = false;
	wi->is_lhs = false;
	wi->changed = false;
	walk_tree (&TREE_OPERAND (t, 0), convert_nonlocal_reference_op, wi, 0);
	wi->val_only = true;

	if (wi->changed)
	  {
	    tree save_context;

	    /* If we changed anything, we might no longer be directly
	       referencing a decl.  */
	    save_context = current_function_decl;
	    current_function_decl = info->context;
	    recompute_tree_invariant_for_addr_expr (t);
	    current_function_decl = save_context;

	    /* If the callback converted the address argument in a context
	       where we only accept variables (and min_invariant, presumably),
	       then compute the address into a temporary.  */
	    if (save_val_only)
	      *tp = gsi_gimplify_val ((struct nesting_info *) wi->info,
				      t, &wi->gsi);
	  }
      }
      break;

    case REALPART_EXPR:
    case IMAGPART_EXPR:
    case COMPONENT_REF:
    case ARRAY_REF:
    case ARRAY_RANGE_REF:
    case BIT_FIELD_REF:
      /* Go down this entire nest and just look at the final prefix and
	 anything that describes the references.  Otherwise, we lose track
	 of whether a NOP_EXPR or VIEW_CONVERT_EXPR needs a simple value.  */
      wi->val_only = true;
      wi->is_lhs = false;
      for (; handled_component_p (t); tp = &TREE_OPERAND (t, 0), t = *tp)
	{
	  if (TREE_CODE (t) == COMPONENT_REF)
	    walk_tree (&TREE_OPERAND (t, 2), convert_nonlocal_reference_op, wi,
		       NULL);
	  else if (TREE_CODE (t) == ARRAY_REF
		   || TREE_CODE (t) == ARRAY_RANGE_REF)
	    {
	      walk_tree (&TREE_OPERAND (t, 1), convert_nonlocal_reference_op,
			 wi, NULL);
	      walk_tree (&TREE_OPERAND (t, 2), convert_nonlocal_reference_op,
			 wi, NULL);
	      walk_tree (&TREE_OPERAND (t, 3), convert_nonlocal_reference_op,
			 wi, NULL);
	    }
	}
      wi->val_only = false;
      walk_tree (tp, convert_nonlocal_reference_op, wi, NULL);
      break;

    case VIEW_CONVERT_EXPR:
      /* Just request to look at the subtrees, leaving val_only and lhs
	 untouched.  This might actually be for !val_only + lhs, in which
	 case we don't want to force a replacement by a temporary.  */
      *walk_subtrees = 1;
      break;

    default:
      if (!IS_TYPE_OR_DECL_P (t))
	{
	  *walk_subtrees = 1;
          wi->val_only = true;
	  wi->is_lhs = false;
	}
      break;
    }

  return NULL_TREE;
}

static tree convert_nonlocal_reference_stmt (gimple_stmt_iterator *, bool *,
					     struct walk_stmt_info *);

/* Helper for convert_nonlocal_references, rewrite all references to VAR
   and PARM_DECLs that belong to outer functions.  */

static bool
convert_nonlocal_omp_clauses (tree *pclauses, struct walk_stmt_info *wi)
{
  struct nesting_info *const info = (struct nesting_info *) wi->info;
  bool need_chain = false, need_stmts = false;
  tree clause, decl;
  int dummy;
  bitmap new_suppress;

  new_suppress = BITMAP_GGC_ALLOC ();
  bitmap_copy (new_suppress, info->suppress_expansion);

  for (clause = *pclauses; clause ; clause = OMP_CLAUSE_CHAIN (clause))
    {
      switch (OMP_CLAUSE_CODE (clause))
	{
	case OMP_CLAUSE_REDUCTION:
	  if (OMP_CLAUSE_REDUCTION_PLACEHOLDER (clause))
	    need_stmts = true;
	  goto do_decl_clause;

	case OMP_CLAUSE_LASTPRIVATE:
	  if (OMP_CLAUSE_LASTPRIVATE_GIMPLE_SEQ (clause))
	    need_stmts = true;
	  goto do_decl_clause;

	case OMP_CLAUSE_LINEAR:
	  if (OMP_CLAUSE_LINEAR_GIMPLE_SEQ (clause))
	    need_stmts = true;
<<<<<<< HEAD
=======
	  wi->val_only = true;
	  wi->is_lhs = false;
	  convert_nonlocal_reference_op (&OMP_CLAUSE_LINEAR_STEP (clause),
					 &dummy, wi);
>>>>>>> 02d42640
	  goto do_decl_clause;

	case OMP_CLAUSE_PRIVATE:
	case OMP_CLAUSE_FIRSTPRIVATE:
	case OMP_CLAUSE_COPYPRIVATE:
	case OMP_CLAUSE_SHARED:
	do_decl_clause:
	  decl = OMP_CLAUSE_DECL (clause);
	  if (TREE_CODE (decl) == VAR_DECL
	      && (TREE_STATIC (decl) || DECL_EXTERNAL (decl)))
	    break;
	  if (decl_function_context (decl) != info->context)
	    {
	      bitmap_set_bit (new_suppress, DECL_UID (decl));
	      OMP_CLAUSE_DECL (clause) = get_nonlocal_debug_decl (info, decl);
	      if (OMP_CLAUSE_CODE (clause) != OMP_CLAUSE_PRIVATE)
		need_chain = true;
	    }
	  break;

	case OMP_CLAUSE_SCHEDULE:
	  if (OMP_CLAUSE_SCHEDULE_CHUNK_EXPR (clause) == NULL)
	    break;
	  /* FALLTHRU */
	case OMP_CLAUSE_FINAL:
	case OMP_CLAUSE_IF:
	case OMP_CLAUSE_NUM_THREADS:
	case OMP_CLAUSE_DEPEND:
	case OMP_CLAUSE_DEVICE:
	case OMP_CLAUSE_NUM_TEAMS:
	case OMP_CLAUSE_THREAD_LIMIT:
	case OMP_CLAUSE_SAFELEN:
	  wi->val_only = true;
	  wi->is_lhs = false;
	  convert_nonlocal_reference_op (&OMP_CLAUSE_OPERAND (clause, 0),
					 &dummy, wi);
	  break;

	case OMP_CLAUSE_DIST_SCHEDULE:
	  if (OMP_CLAUSE_DIST_SCHEDULE_CHUNK_EXPR (clause) != NULL)
	    {
	      wi->val_only = true;
	      wi->is_lhs = false;
	      convert_nonlocal_reference_op (&OMP_CLAUSE_OPERAND (clause, 0),
					     &dummy, wi);
	    }
	  break;

	case OMP_CLAUSE_MAP:
	case OMP_CLAUSE_TO:
	case OMP_CLAUSE_FROM:
	  if (OMP_CLAUSE_SIZE (clause))
	    {
	      wi->val_only = true;
	      wi->is_lhs = false;
	      convert_nonlocal_reference_op (&OMP_CLAUSE_SIZE (clause),
					     &dummy, wi);
	    }
	  if (DECL_P (OMP_CLAUSE_DECL (clause)))
	    goto do_decl_clause;
	  wi->val_only = true;
	  wi->is_lhs = false;
	  walk_tree (&OMP_CLAUSE_DECL (clause), convert_nonlocal_reference_op,
		     wi, NULL);
	  break;

	case OMP_CLAUSE_ALIGNED:
	  if (OMP_CLAUSE_ALIGNED_ALIGNMENT (clause))
	    {
	      wi->val_only = true;
	      wi->is_lhs = false;
	      convert_nonlocal_reference_op
		(&OMP_CLAUSE_ALIGNED_ALIGNMENT (clause), &dummy, wi);
	    }
	  /* Like do_decl_clause, but don't add any suppression.  */
	  decl = OMP_CLAUSE_DECL (clause);
	  if (TREE_CODE (decl) == VAR_DECL
	      && (TREE_STATIC (decl) || DECL_EXTERNAL (decl)))
	    break;
	  if (decl_function_context (decl) != info->context)
	    {
	      OMP_CLAUSE_DECL (clause) = get_nonlocal_debug_decl (info, decl);
	      if (OMP_CLAUSE_CODE (clause) != OMP_CLAUSE_PRIVATE)
		need_chain = true;
	    }
	  break;

	case OMP_CLAUSE_NOWAIT:
	case OMP_CLAUSE_ORDERED:
	case OMP_CLAUSE_DEFAULT:
	case OMP_CLAUSE_COPYIN:
	case OMP_CLAUSE_COLLAPSE:
	case OMP_CLAUSE_UNTIED:
	case OMP_CLAUSE_MERGEABLE:
	case OMP_CLAUSE_PROC_BIND:
	  break;

	default:
	  gcc_unreachable ();
	}
    }

  info->suppress_expansion = new_suppress;

  if (need_stmts)
    for (clause = *pclauses; clause ; clause = OMP_CLAUSE_CHAIN (clause))
      switch (OMP_CLAUSE_CODE (clause))
	{
	case OMP_CLAUSE_REDUCTION:
	  if (OMP_CLAUSE_REDUCTION_PLACEHOLDER (clause))
	    {
	      tree old_context
		= DECL_CONTEXT (OMP_CLAUSE_REDUCTION_PLACEHOLDER (clause));
	      DECL_CONTEXT (OMP_CLAUSE_REDUCTION_PLACEHOLDER (clause))
		= info->context;
	      walk_body (convert_nonlocal_reference_stmt,
			 convert_nonlocal_reference_op, info,
			 &OMP_CLAUSE_REDUCTION_GIMPLE_INIT (clause));
	      walk_body (convert_nonlocal_reference_stmt,
			 convert_nonlocal_reference_op, info,
			 &OMP_CLAUSE_REDUCTION_GIMPLE_MERGE (clause));
	      DECL_CONTEXT (OMP_CLAUSE_REDUCTION_PLACEHOLDER (clause))
		= old_context;
	    }
	  break;

	case OMP_CLAUSE_LASTPRIVATE:
	  walk_body (convert_nonlocal_reference_stmt,
		     convert_nonlocal_reference_op, info,
		     &OMP_CLAUSE_LASTPRIVATE_GIMPLE_SEQ (clause));
	  break;

	case OMP_CLAUSE_LINEAR:
	  walk_body (convert_nonlocal_reference_stmt,
		     convert_nonlocal_reference_op, info,
		     &OMP_CLAUSE_LINEAR_GIMPLE_SEQ (clause));
	  break;

	default:
	  break;
	}

  return need_chain;
}

/* Create nonlocal debug decls for nonlocal VLA array bounds.  */

static void
note_nonlocal_vla_type (struct nesting_info *info, tree type)
{
  while (POINTER_TYPE_P (type) && !TYPE_NAME (type))
    type = TREE_TYPE (type);

  if (TYPE_NAME (type)
      && TREE_CODE (TYPE_NAME (type)) == TYPE_DECL
      && DECL_ORIGINAL_TYPE (TYPE_NAME (type)))
    type = DECL_ORIGINAL_TYPE (TYPE_NAME (type));

  while (POINTER_TYPE_P (type)
	 || TREE_CODE (type) == VECTOR_TYPE
	 || TREE_CODE (type) == FUNCTION_TYPE
	 || TREE_CODE (type) == METHOD_TYPE)
    type = TREE_TYPE (type);

  if (TREE_CODE (type) == ARRAY_TYPE)
    {
      tree domain, t;

      note_nonlocal_vla_type (info, TREE_TYPE (type));
      domain = TYPE_DOMAIN (type);
      if (domain)
	{
	  t = TYPE_MIN_VALUE (domain);
	  if (t && (TREE_CODE (t) == VAR_DECL || TREE_CODE (t) == PARM_DECL)
	      && decl_function_context (t) != info->context)
	    get_nonlocal_debug_decl (info, t);
	  t = TYPE_MAX_VALUE (domain);
	  if (t && (TREE_CODE (t) == VAR_DECL || TREE_CODE (t) == PARM_DECL)
	      && decl_function_context (t) != info->context)
	    get_nonlocal_debug_decl (info, t);
	}
    }
}

/* Create nonlocal debug decls for nonlocal VLA array bounds for VLAs
   in BLOCK.  */

static void
note_nonlocal_block_vlas (struct nesting_info *info, tree block)
{
  tree var;

  for (var = BLOCK_VARS (block); var; var = DECL_CHAIN (var))
    if (TREE_CODE (var) == VAR_DECL
	&& variably_modified_type_p (TREE_TYPE (var), NULL)
	&& DECL_HAS_VALUE_EXPR_P (var)
	&& decl_function_context (var) != info->context)
      note_nonlocal_vla_type (info, TREE_TYPE (var));
}

/* Callback for walk_gimple_stmt.  Rewrite all references to VAR and
   PARM_DECLs that belong to outer functions.  This handles statements
   that are not handled via the standard recursion done in
   walk_gimple_stmt.  STMT is the statement to examine, DATA is as in
   convert_nonlocal_reference_op.  Set *HANDLED_OPS_P to true if all the
   operands of STMT have been handled by this function.  */

static tree
convert_nonlocal_reference_stmt (gimple_stmt_iterator *gsi, bool *handled_ops_p,
				 struct walk_stmt_info *wi)
{
  struct nesting_info *info = (struct nesting_info *) wi->info;
  tree save_local_var_chain;
  bitmap save_suppress;
  gimple stmt = gsi_stmt (*gsi);

  switch (gimple_code (stmt))
    {
    case GIMPLE_GOTO:
      /* Don't walk non-local gotos for now.  */
      if (TREE_CODE (gimple_goto_dest (stmt)) != LABEL_DECL)
	{
	  wi->val_only = true;
	  wi->is_lhs = false;
	  *handled_ops_p = true;
	  return NULL_TREE;
	}
      break;

    case GIMPLE_OMP_PARALLEL:
    case GIMPLE_OMP_TASK:
      save_suppress = info->suppress_expansion;
      if (convert_nonlocal_omp_clauses (gimple_omp_taskreg_clauses_ptr (stmt),
	                                wi))
	{
	  tree c, decl;
	  decl = get_chain_decl (info);
	  c = build_omp_clause (gimple_location (stmt),
				OMP_CLAUSE_FIRSTPRIVATE);
	  OMP_CLAUSE_DECL (c) = decl;
	  OMP_CLAUSE_CHAIN (c) = gimple_omp_taskreg_clauses (stmt);
	  gimple_omp_taskreg_set_clauses (stmt, c);
	}

      save_local_var_chain = info->new_local_var_chain;
      info->new_local_var_chain = NULL;

      walk_body (convert_nonlocal_reference_stmt, convert_nonlocal_reference_op,
	         info, gimple_omp_body_ptr (stmt));

      if (info->new_local_var_chain)
	declare_vars (info->new_local_var_chain,
	              gimple_seq_first_stmt (gimple_omp_body (stmt)),
		      false);
      info->new_local_var_chain = save_local_var_chain;
      info->suppress_expansion = save_suppress;
      break;

    case GIMPLE_OMP_FOR:
      save_suppress = info->suppress_expansion;
      convert_nonlocal_omp_clauses (gimple_omp_for_clauses_ptr (stmt), wi);
      walk_gimple_omp_for (stmt, convert_nonlocal_reference_stmt,
	  		   convert_nonlocal_reference_op, info);
      walk_body (convert_nonlocal_reference_stmt,
	  	 convert_nonlocal_reference_op, info, gimple_omp_body_ptr (stmt));
      info->suppress_expansion = save_suppress;
      break;

    case GIMPLE_OMP_SECTIONS:
      save_suppress = info->suppress_expansion;
      convert_nonlocal_omp_clauses (gimple_omp_sections_clauses_ptr (stmt), wi);
      walk_body (convert_nonlocal_reference_stmt, convert_nonlocal_reference_op,
	         info, gimple_omp_body_ptr (stmt));
      info->suppress_expansion = save_suppress;
      break;

    case GIMPLE_OMP_SINGLE:
      save_suppress = info->suppress_expansion;
      convert_nonlocal_omp_clauses (gimple_omp_single_clauses_ptr (stmt), wi);
      walk_body (convert_nonlocal_reference_stmt, convert_nonlocal_reference_op,
	         info, gimple_omp_body_ptr (stmt));
      info->suppress_expansion = save_suppress;
      break;

    case GIMPLE_OMP_TARGET:
      if (gimple_omp_target_kind (stmt) != GF_OMP_TARGET_KIND_REGION)
	{
	  save_suppress = info->suppress_expansion;
	  convert_nonlocal_omp_clauses (gimple_omp_target_clauses_ptr (stmt),
					wi);
	  info->suppress_expansion = save_suppress;
	  walk_body (convert_nonlocal_reference_stmt,
		     convert_nonlocal_reference_op, info,
		     gimple_omp_body_ptr (stmt));
	  break;
	}
      save_suppress = info->suppress_expansion;
      if (convert_nonlocal_omp_clauses (gimple_omp_target_clauses_ptr (stmt),
					wi))
	{
	  tree c, decl;
	  decl = get_chain_decl (info);
	  c = build_omp_clause (gimple_location (stmt), OMP_CLAUSE_MAP);
	  OMP_CLAUSE_DECL (c) = decl;
	  OMP_CLAUSE_MAP_KIND (c) = OMP_CLAUSE_MAP_TO;
	  OMP_CLAUSE_SIZE (c) = DECL_SIZE_UNIT (decl);
	  OMP_CLAUSE_CHAIN (c) = gimple_omp_target_clauses (stmt);
	  gimple_omp_target_set_clauses (stmt, c);
	}

      save_local_var_chain = info->new_local_var_chain;
      info->new_local_var_chain = NULL;

      walk_body (convert_nonlocal_reference_stmt, convert_nonlocal_reference_op,
		 info, gimple_omp_body_ptr (stmt));

      if (info->new_local_var_chain)
	declare_vars (info->new_local_var_chain,
		      gimple_seq_first_stmt (gimple_omp_body (stmt)),
		      false);
      info->new_local_var_chain = save_local_var_chain;
      info->suppress_expansion = save_suppress;
      break;

    case GIMPLE_OMP_TEAMS:
      save_suppress = info->suppress_expansion;
      convert_nonlocal_omp_clauses (gimple_omp_teams_clauses_ptr (stmt), wi);
      walk_body (convert_nonlocal_reference_stmt, convert_nonlocal_reference_op,
		 info, gimple_omp_body_ptr (stmt));
      info->suppress_expansion = save_suppress;
      break;

    case GIMPLE_OMP_SECTION:
    case GIMPLE_OMP_MASTER:
    case GIMPLE_OMP_TASKGROUP:
    case GIMPLE_OMP_ORDERED:
      walk_body (convert_nonlocal_reference_stmt, convert_nonlocal_reference_op,
	         info, gimple_omp_body_ptr (stmt));
      break;

    case GIMPLE_BIND:
      if (!optimize && gimple_bind_block (stmt))
	note_nonlocal_block_vlas (info, gimple_bind_block (stmt));

      for (tree var = gimple_bind_vars (stmt); var; var = DECL_CHAIN (var))
	if (TREE_CODE (var) == NAMELIST_DECL)
	  {
	    /* Adjust decls mentioned in NAMELIST_DECL.  */
	    tree decls = NAMELIST_DECL_ASSOCIATED_DECL (var);
	    tree decl;
	    unsigned int i;

	    FOR_EACH_CONSTRUCTOR_VALUE (CONSTRUCTOR_ELTS (decls), i, decl)
	      {
		if (TREE_CODE (decl) == VAR_DECL
		    && (TREE_STATIC (decl) || DECL_EXTERNAL (decl)))
		  continue;
		if (decl_function_context (decl) != info->context)
		  CONSTRUCTOR_ELT (decls, i)->value
		    = get_nonlocal_debug_decl (info, decl);
	      }
	  }

      *handled_ops_p = false;
      return NULL_TREE;

    case GIMPLE_COND:
      wi->val_only = true;
      wi->is_lhs = false;
      *handled_ops_p = false;
      return NULL_TREE;

    default:
      /* For every other statement that we are not interested in
	 handling here, let the walker traverse the operands.  */
      *handled_ops_p = false;
      return NULL_TREE;
    }

  /* We have handled all of STMT operands, no need to traverse the operands.  */
  *handled_ops_p = true;
  return NULL_TREE;
}


/* A subroutine of convert_local_reference.  Create a local variable
   in the parent function with DECL_VALUE_EXPR set to reference the
   field in FRAME.  This is used both for debug info and in OpenMP
   lowering.  */

static tree
get_local_debug_decl (struct nesting_info *info, tree decl, tree field)
{
  tree x, new_decl;
  void **slot;

  slot = pointer_map_insert (info->var_map, decl);
  if (*slot)
    return (tree) *slot;

  /* Make sure frame_decl gets created.  */
  (void) get_frame_type (info);
  x = info->frame_decl;
  x = build3 (COMPONENT_REF, TREE_TYPE (field), x, field, NULL_TREE);

  new_decl = build_decl (DECL_SOURCE_LOCATION (decl),
			 VAR_DECL, DECL_NAME (decl), TREE_TYPE (decl));
  DECL_CONTEXT (new_decl) = info->context;
  DECL_ARTIFICIAL (new_decl) = DECL_ARTIFICIAL (decl);
  DECL_IGNORED_P (new_decl) = DECL_IGNORED_P (decl);
  TREE_THIS_VOLATILE (new_decl) = TREE_THIS_VOLATILE (decl);
  TREE_SIDE_EFFECTS (new_decl) = TREE_SIDE_EFFECTS (decl);
  TREE_READONLY (new_decl) = TREE_READONLY (decl);
  TREE_ADDRESSABLE (new_decl) = TREE_ADDRESSABLE (decl);
  DECL_SEEN_IN_BIND_EXPR_P (new_decl) = 1;
  if ((TREE_CODE (decl) == PARM_DECL
       || TREE_CODE (decl) == RESULT_DECL
       || TREE_CODE (decl) == VAR_DECL)
      && DECL_BY_REFERENCE (decl))
    DECL_BY_REFERENCE (new_decl) = 1;

  SET_DECL_VALUE_EXPR (new_decl, x);
  DECL_HAS_VALUE_EXPR_P (new_decl) = 1;
  *slot = new_decl;

  DECL_CHAIN (new_decl) = info->debug_var_chain;
  info->debug_var_chain = new_decl;

  /* Do not emit debug info twice.  */
  DECL_IGNORED_P (decl) = 1;

  return new_decl;
}


/* Called via walk_function+walk_gimple_stmt, rewrite all references to VAR
   and PARM_DECLs that were referenced by inner nested functions.
   The rewrite will be a structure reference to the local frame variable.  */

static bool convert_local_omp_clauses (tree *, struct walk_stmt_info *);

static tree
convert_local_reference_op (tree *tp, int *walk_subtrees, void *data)
{
  struct walk_stmt_info *wi = (struct walk_stmt_info *) data;
  struct nesting_info *const info = (struct nesting_info *) wi->info;
  tree t = *tp, field, x;
  bool save_val_only;

  *walk_subtrees = 0;
  switch (TREE_CODE (t))
    {
    case VAR_DECL:
      /* Non-automatic variables are never processed.  */
      if (TREE_STATIC (t) || DECL_EXTERNAL (t))
	break;
      /* FALLTHRU */

    case PARM_DECL:
      if (decl_function_context (t) == info->context)
	{
	  /* If we copied a pointer to the frame, then the original decl
	     is used unchanged in the parent function.  */
	  if (use_pointer_in_frame (t))
	    break;

	  /* No need to transform anything if no child references the
	     variable.  */
	  field = lookup_field_for_decl (info, t, NO_INSERT);
	  if (!field)
	    break;
	  wi->changed = true;

	  x = get_local_debug_decl (info, t, field);
	  if (!bitmap_bit_p (info->suppress_expansion, DECL_UID (t)))
	    x = get_frame_field (info, info->context, field, &wi->gsi);

	  if (wi->val_only)
	    {
	      if (wi->is_lhs)
		x = save_tmp_var (info, x, &wi->gsi);
	      else
		x = init_tmp_var (info, x, &wi->gsi);
	    }

	  *tp = x;
	}
      break;

    case ADDR_EXPR:
      save_val_only = wi->val_only;
      wi->val_only = false;
      wi->is_lhs = false;
      wi->changed = false;
      walk_tree (&TREE_OPERAND (t, 0), convert_local_reference_op, wi, NULL);
      wi->val_only = save_val_only;

      /* If we converted anything ... */
      if (wi->changed)
	{
	  tree save_context;

	  /* Then the frame decl is now addressable.  */
	  TREE_ADDRESSABLE (info->frame_decl) = 1;

	  save_context = current_function_decl;
	  current_function_decl = info->context;
	  recompute_tree_invariant_for_addr_expr (t);
	  current_function_decl = save_context;

	  /* If we are in a context where we only accept values, then
	     compute the address into a temporary.  */
	  if (save_val_only)
	    *tp = gsi_gimplify_val ((struct nesting_info *) wi->info,
				    t, &wi->gsi);
	}
      break;

    case REALPART_EXPR:
    case IMAGPART_EXPR:
    case COMPONENT_REF:
    case ARRAY_REF:
    case ARRAY_RANGE_REF:
    case BIT_FIELD_REF:
      /* Go down this entire nest and just look at the final prefix and
	 anything that describes the references.  Otherwise, we lose track
	 of whether a NOP_EXPR or VIEW_CONVERT_EXPR needs a simple value.  */
      save_val_only = wi->val_only;
      wi->val_only = true;
      wi->is_lhs = false;
      for (; handled_component_p (t); tp = &TREE_OPERAND (t, 0), t = *tp)
	{
	  if (TREE_CODE (t) == COMPONENT_REF)
	    walk_tree (&TREE_OPERAND (t, 2), convert_local_reference_op, wi,
		       NULL);
	  else if (TREE_CODE (t) == ARRAY_REF
		   || TREE_CODE (t) == ARRAY_RANGE_REF)
	    {
	      walk_tree (&TREE_OPERAND (t, 1), convert_local_reference_op, wi,
			 NULL);
	      walk_tree (&TREE_OPERAND (t, 2), convert_local_reference_op, wi,
			 NULL);
	      walk_tree (&TREE_OPERAND (t, 3), convert_local_reference_op, wi,
			 NULL);
	    }
	}
      wi->val_only = false;
      walk_tree (tp, convert_local_reference_op, wi, NULL);
      wi->val_only = save_val_only;
      break;

    case MEM_REF:
      save_val_only = wi->val_only;
      wi->val_only = true;
      wi->is_lhs = false;
      walk_tree (&TREE_OPERAND (t, 0), convert_local_reference_op,
		 wi, NULL);
      /* We need to re-fold the MEM_REF as component references as
	 part of a ADDR_EXPR address are not allowed.  But we cannot
	 fold here, as the chain record type is not yet finalized.  */
      if (TREE_CODE (TREE_OPERAND (t, 0)) == ADDR_EXPR
	  && !DECL_P (TREE_OPERAND (TREE_OPERAND (t, 0), 0)))
	pointer_set_insert (info->mem_refs, tp);
      wi->val_only = save_val_only;
      break;

    case VIEW_CONVERT_EXPR:
      /* Just request to look at the subtrees, leaving val_only and lhs
	 untouched.  This might actually be for !val_only + lhs, in which
	 case we don't want to force a replacement by a temporary.  */
      *walk_subtrees = 1;
      break;

    default:
      if (!IS_TYPE_OR_DECL_P (t))
	{
	  *walk_subtrees = 1;
	  wi->val_only = true;
	  wi->is_lhs = false;
	}
      break;
    }

  return NULL_TREE;
}

static tree convert_local_reference_stmt (gimple_stmt_iterator *, bool *,
					  struct walk_stmt_info *);

/* Helper for convert_local_reference.  Convert all the references in
   the chain of clauses at *PCLAUSES.  WI is as in convert_local_reference.  */

static bool
convert_local_omp_clauses (tree *pclauses, struct walk_stmt_info *wi)
{
  struct nesting_info *const info = (struct nesting_info *) wi->info;
  bool need_frame = false, need_stmts = false;
  tree clause, decl;
  int dummy;
  bitmap new_suppress;

  new_suppress = BITMAP_GGC_ALLOC ();
  bitmap_copy (new_suppress, info->suppress_expansion);

  for (clause = *pclauses; clause ; clause = OMP_CLAUSE_CHAIN (clause))
    {
      switch (OMP_CLAUSE_CODE (clause))
	{
	case OMP_CLAUSE_REDUCTION:
	  if (OMP_CLAUSE_REDUCTION_PLACEHOLDER (clause))
	    need_stmts = true;
	  goto do_decl_clause;

	case OMP_CLAUSE_LASTPRIVATE:
	  if (OMP_CLAUSE_LASTPRIVATE_GIMPLE_SEQ (clause))
	    need_stmts = true;
	  goto do_decl_clause;

	case OMP_CLAUSE_LINEAR:
	  if (OMP_CLAUSE_LINEAR_GIMPLE_SEQ (clause))
	    need_stmts = true;
<<<<<<< HEAD
=======
	  wi->val_only = true;
	  wi->is_lhs = false;
	  convert_local_reference_op (&OMP_CLAUSE_LINEAR_STEP (clause), &dummy,
				      wi);
>>>>>>> 02d42640
	  goto do_decl_clause;

	case OMP_CLAUSE_PRIVATE:
	case OMP_CLAUSE_FIRSTPRIVATE:
	case OMP_CLAUSE_COPYPRIVATE:
	case OMP_CLAUSE_SHARED:
	do_decl_clause:
	  decl = OMP_CLAUSE_DECL (clause);
	  if (TREE_CODE (decl) == VAR_DECL
	      && (TREE_STATIC (decl) || DECL_EXTERNAL (decl)))
	    break;
	  if (decl_function_context (decl) == info->context
	      && !use_pointer_in_frame (decl))
	    {
	      tree field = lookup_field_for_decl (info, decl, NO_INSERT);
	      if (field)
		{
		  bitmap_set_bit (new_suppress, DECL_UID (decl));
		  OMP_CLAUSE_DECL (clause)
		    = get_local_debug_decl (info, decl, field);
		  need_frame = true;
		}
	    }
	  break;

	case OMP_CLAUSE_SCHEDULE:
	  if (OMP_CLAUSE_SCHEDULE_CHUNK_EXPR (clause) == NULL)
	    break;
	  /* FALLTHRU */
	case OMP_CLAUSE_FINAL:
	case OMP_CLAUSE_IF:
	case OMP_CLAUSE_NUM_THREADS:
	case OMP_CLAUSE_DEPEND:
	case OMP_CLAUSE_DEVICE:
	case OMP_CLAUSE_NUM_TEAMS:
	case OMP_CLAUSE_THREAD_LIMIT:
	case OMP_CLAUSE_SAFELEN:
	  wi->val_only = true;
	  wi->is_lhs = false;
	  convert_local_reference_op (&OMP_CLAUSE_OPERAND (clause, 0), &dummy,
				      wi);
	  break;

	case OMP_CLAUSE_DIST_SCHEDULE:
	  if (OMP_CLAUSE_DIST_SCHEDULE_CHUNK_EXPR (clause) != NULL)
	    {
	      wi->val_only = true;
	      wi->is_lhs = false;
	      convert_local_reference_op (&OMP_CLAUSE_OPERAND (clause, 0),
					  &dummy, wi);
	    }
	  break;

	case OMP_CLAUSE_MAP:
	case OMP_CLAUSE_TO:
	case OMP_CLAUSE_FROM:
	  if (OMP_CLAUSE_SIZE (clause))
	    {
	      wi->val_only = true;
	      wi->is_lhs = false;
	      convert_local_reference_op (&OMP_CLAUSE_SIZE (clause),
					  &dummy, wi);
	    }
	  if (DECL_P (OMP_CLAUSE_DECL (clause)))
	    goto do_decl_clause;
	  wi->val_only = true;
	  wi->is_lhs = false;
	  walk_tree (&OMP_CLAUSE_DECL (clause), convert_local_reference_op,
		     wi, NULL);
	  break;

	case OMP_CLAUSE_ALIGNED:
	  if (OMP_CLAUSE_ALIGNED_ALIGNMENT (clause))
	    {
	      wi->val_only = true;
	      wi->is_lhs = false;
	      convert_local_reference_op
		(&OMP_CLAUSE_ALIGNED_ALIGNMENT (clause), &dummy, wi);
	    }
	  /* Like do_decl_clause, but don't add any suppression.  */
	  decl = OMP_CLAUSE_DECL (clause);
	  if (TREE_CODE (decl) == VAR_DECL
	      && (TREE_STATIC (decl) || DECL_EXTERNAL (decl)))
	    break;
	  if (decl_function_context (decl) == info->context
	      && !use_pointer_in_frame (decl))
	    {
	      tree field = lookup_field_for_decl (info, decl, NO_INSERT);
	      if (field)
		{
		  OMP_CLAUSE_DECL (clause)
		    = get_local_debug_decl (info, decl, field);
		  need_frame = true;
		}
	    }
	  break;

	case OMP_CLAUSE_NOWAIT:
	case OMP_CLAUSE_ORDERED:
	case OMP_CLAUSE_DEFAULT:
	case OMP_CLAUSE_COPYIN:
	case OMP_CLAUSE_COLLAPSE:
	case OMP_CLAUSE_UNTIED:
	case OMP_CLAUSE_MERGEABLE:
	case OMP_CLAUSE_PROC_BIND:
	  break;

	default:
	  gcc_unreachable ();
	}
    }

  info->suppress_expansion = new_suppress;

  if (need_stmts)
    for (clause = *pclauses; clause ; clause = OMP_CLAUSE_CHAIN (clause))
      switch (OMP_CLAUSE_CODE (clause))
	{
	case OMP_CLAUSE_REDUCTION:
	  if (OMP_CLAUSE_REDUCTION_PLACEHOLDER (clause))
	    {
	      tree old_context
		= DECL_CONTEXT (OMP_CLAUSE_REDUCTION_PLACEHOLDER (clause));
	      DECL_CONTEXT (OMP_CLAUSE_REDUCTION_PLACEHOLDER (clause))
		= info->context;
	      walk_body (convert_local_reference_stmt,
			 convert_local_reference_op, info,
			 &OMP_CLAUSE_REDUCTION_GIMPLE_INIT (clause));
	      walk_body (convert_local_reference_stmt,
			 convert_local_reference_op, info,
			 &OMP_CLAUSE_REDUCTION_GIMPLE_MERGE (clause));
	      DECL_CONTEXT (OMP_CLAUSE_REDUCTION_PLACEHOLDER (clause))
		= old_context;
	    }
	  break;

	case OMP_CLAUSE_LASTPRIVATE:
	  walk_body (convert_local_reference_stmt,
		     convert_local_reference_op, info,
		     &OMP_CLAUSE_LASTPRIVATE_GIMPLE_SEQ (clause));
	  break;

	case OMP_CLAUSE_LINEAR:
	  walk_body (convert_local_reference_stmt,
		     convert_local_reference_op, info,
		     &OMP_CLAUSE_LINEAR_GIMPLE_SEQ (clause));
	  break;

	default:
	  break;
	}

  return need_frame;
}


/* Called via walk_function+walk_gimple_stmt, rewrite all references to VAR
   and PARM_DECLs that were referenced by inner nested functions.
   The rewrite will be a structure reference to the local frame variable.  */

static tree
convert_local_reference_stmt (gimple_stmt_iterator *gsi, bool *handled_ops_p,
			      struct walk_stmt_info *wi)
{
  struct nesting_info *info = (struct nesting_info *) wi->info;
  tree save_local_var_chain;
  bitmap save_suppress;
  gimple stmt = gsi_stmt (*gsi);

  switch (gimple_code (stmt))
    {
    case GIMPLE_OMP_PARALLEL:
    case GIMPLE_OMP_TASK:
      save_suppress = info->suppress_expansion;
      if (convert_local_omp_clauses (gimple_omp_taskreg_clauses_ptr (stmt),
	                             wi))
	{
	  tree c;
	  (void) get_frame_type (info);
	  c = build_omp_clause (gimple_location (stmt),
				OMP_CLAUSE_SHARED);
	  OMP_CLAUSE_DECL (c) = info->frame_decl;
	  OMP_CLAUSE_CHAIN (c) = gimple_omp_taskreg_clauses (stmt);
	  gimple_omp_taskreg_set_clauses (stmt, c);
	}

      save_local_var_chain = info->new_local_var_chain;
      info->new_local_var_chain = NULL;

      walk_body (convert_local_reference_stmt, convert_local_reference_op, info,
	         gimple_omp_body_ptr (stmt));

      if (info->new_local_var_chain)
	declare_vars (info->new_local_var_chain,
		      gimple_seq_first_stmt (gimple_omp_body (stmt)), false);
      info->new_local_var_chain = save_local_var_chain;
      info->suppress_expansion = save_suppress;
      break;

    case GIMPLE_OMP_FOR:
      save_suppress = info->suppress_expansion;
      convert_local_omp_clauses (gimple_omp_for_clauses_ptr (stmt), wi);
      walk_gimple_omp_for (stmt, convert_local_reference_stmt,
			   convert_local_reference_op, info);
      walk_body (convert_local_reference_stmt, convert_local_reference_op,
		 info, gimple_omp_body_ptr (stmt));
      info->suppress_expansion = save_suppress;
      break;

    case GIMPLE_OMP_SECTIONS:
      save_suppress = info->suppress_expansion;
      convert_local_omp_clauses (gimple_omp_sections_clauses_ptr (stmt), wi);
      walk_body (convert_local_reference_stmt, convert_local_reference_op,
		 info, gimple_omp_body_ptr (stmt));
      info->suppress_expansion = save_suppress;
      break;

    case GIMPLE_OMP_SINGLE:
      save_suppress = info->suppress_expansion;
      convert_local_omp_clauses (gimple_omp_single_clauses_ptr (stmt), wi);
      walk_body (convert_local_reference_stmt, convert_local_reference_op,
		 info, gimple_omp_body_ptr (stmt));
      info->suppress_expansion = save_suppress;
      break;

    case GIMPLE_OMP_TARGET:
      if (gimple_omp_target_kind (stmt) != GF_OMP_TARGET_KIND_REGION)
	{
	  save_suppress = info->suppress_expansion;
	  convert_local_omp_clauses (gimple_omp_target_clauses_ptr (stmt), wi);
	  info->suppress_expansion = save_suppress;
	  walk_body (convert_local_reference_stmt, convert_local_reference_op,
		     info, gimple_omp_body_ptr (stmt));
	  break;
	}
      save_suppress = info->suppress_expansion;
      if (convert_local_omp_clauses (gimple_omp_target_clauses_ptr (stmt), wi))
	{
	  tree c;
	  (void) get_frame_type (info);
	  c = build_omp_clause (gimple_location (stmt), OMP_CLAUSE_MAP);
	  OMP_CLAUSE_DECL (c) = info->frame_decl;
	  OMP_CLAUSE_MAP_KIND (c) = OMP_CLAUSE_MAP_TOFROM;
	  OMP_CLAUSE_SIZE (c) = DECL_SIZE_UNIT (info->frame_decl);
	  OMP_CLAUSE_CHAIN (c) = gimple_omp_target_clauses (stmt);
	  gimple_omp_target_set_clauses (stmt, c);
	}

      save_local_var_chain = info->new_local_var_chain;
      info->new_local_var_chain = NULL;

      walk_body (convert_local_reference_stmt, convert_local_reference_op, info,
		 gimple_omp_body_ptr (stmt));

      if (info->new_local_var_chain)
	declare_vars (info->new_local_var_chain,
		      gimple_seq_first_stmt (gimple_omp_body (stmt)), false);
      info->new_local_var_chain = save_local_var_chain;
      info->suppress_expansion = save_suppress;
      break;

    case GIMPLE_OMP_TEAMS:
      save_suppress = info->suppress_expansion;
      convert_local_omp_clauses (gimple_omp_teams_clauses_ptr (stmt), wi);
      walk_body (convert_local_reference_stmt, convert_local_reference_op,
		 info, gimple_omp_body_ptr (stmt));
      info->suppress_expansion = save_suppress;
      break;

    case GIMPLE_OMP_SECTION:
    case GIMPLE_OMP_MASTER:
    case GIMPLE_OMP_TASKGROUP:
    case GIMPLE_OMP_ORDERED:
      walk_body (convert_local_reference_stmt, convert_local_reference_op,
		 info, gimple_omp_body_ptr (stmt));
      break;

    case GIMPLE_COND:
      wi->val_only = true;
      wi->is_lhs = false;
      *handled_ops_p = false;
      return NULL_TREE;

    case GIMPLE_ASSIGN:
      if (gimple_clobber_p (stmt))
	{
	  tree lhs = gimple_assign_lhs (stmt);
	  if (!use_pointer_in_frame (lhs)
	      && lookup_field_for_decl (info, lhs, NO_INSERT))
	    {
	      gsi_replace (gsi, gimple_build_nop (), true);
	      break;
	    }
	}
      *handled_ops_p = false;
      return NULL_TREE;

    case GIMPLE_BIND:
      for (tree var = gimple_bind_vars (stmt); var; var = DECL_CHAIN (var))
	if (TREE_CODE (var) == NAMELIST_DECL)
	  {
	    /* Adjust decls mentioned in NAMELIST_DECL.  */
	    tree decls = NAMELIST_DECL_ASSOCIATED_DECL (var);
	    tree decl;
	    unsigned int i;

	    FOR_EACH_CONSTRUCTOR_VALUE (CONSTRUCTOR_ELTS (decls), i, decl)
	      {
		if (TREE_CODE (decl) == VAR_DECL
		    && (TREE_STATIC (decl) || DECL_EXTERNAL (decl)))
		  continue;
		if (decl_function_context (decl) == info->context
		    && !use_pointer_in_frame (decl))
		  {
		    tree field = lookup_field_for_decl (info, decl, NO_INSERT);
		    if (field)
		      {
			CONSTRUCTOR_ELT (decls, i)->value
			  = get_local_debug_decl (info, decl, field);
		      }
		  }
	      }
	  }

      *handled_ops_p = false;
      return NULL_TREE;

    default:
      /* For every other statement that we are not interested in
	 handling here, let the walker traverse the operands.  */
      *handled_ops_p = false;
      return NULL_TREE;
    }

  /* Indicate that we have handled all the operands ourselves.  */
  *handled_ops_p = true;
  return NULL_TREE;
}


/* Called via walk_function+walk_gimple_stmt, rewrite all GIMPLE_GOTOs
   that reference labels from outer functions.  The rewrite will be a
   call to __builtin_nonlocal_goto.  */

static tree
convert_nl_goto_reference (gimple_stmt_iterator *gsi, bool *handled_ops_p,
			   struct walk_stmt_info *wi)
{
  struct nesting_info *const info = (struct nesting_info *) wi->info, *i;
  tree label, new_label, target_context, x, field;
  void **slot;
  gimple call;
  gimple stmt = gsi_stmt (*gsi);

  if (gimple_code (stmt) != GIMPLE_GOTO)
    {
      *handled_ops_p = false;
      return NULL_TREE;
    }

  label = gimple_goto_dest (stmt);
  if (TREE_CODE (label) != LABEL_DECL)
    {
      *handled_ops_p = false;
      return NULL_TREE;
    }

  target_context = decl_function_context (label);
  if (target_context == info->context)
    {
      *handled_ops_p = false;
      return NULL_TREE;
    }

  for (i = info->outer; target_context != i->context; i = i->outer)
    continue;

  /* The original user label may also be use for a normal goto, therefore
     we must create a new label that will actually receive the abnormal
     control transfer.  This new label will be marked LABEL_NONLOCAL; this
     mark will trigger proper behavior in the cfg, as well as cause the
     (hairy target-specific) non-local goto receiver code to be generated
     when we expand rtl.  Enter this association into var_map so that we
     can insert the new label into the IL during a second pass.  */
  slot = pointer_map_insert (i->var_map, label);
  if (*slot == NULL)
    {
      new_label = create_artificial_label (UNKNOWN_LOCATION);
      DECL_NONLOCAL (new_label) = 1;
      *slot = new_label;
    }
  else
    new_label = (tree) *slot;

  /* Build: __builtin_nl_goto(new_label, &chain->nl_goto_field).  */
  field = get_nl_goto_field (i);
  x = get_frame_field (info, target_context, field, gsi);
  x = build_addr (x, target_context);
  x = gsi_gimplify_val (info, x, gsi);
  call = gimple_build_call (builtin_decl_implicit (BUILT_IN_NONLOCAL_GOTO),
			    2, build_addr (new_label, target_context), x);
  gsi_replace (gsi, call, false);

  /* We have handled all of STMT's operands, no need to keep going.  */
  *handled_ops_p = true;
  return NULL_TREE;
}


/* Called via walk_function+walk_tree, rewrite all GIMPLE_LABELs whose labels
   are referenced via nonlocal goto from a nested function.  The rewrite
   will involve installing a newly generated DECL_NONLOCAL label, and
   (potentially) a branch around the rtl gunk that is assumed to be
   attached to such a label.  */

static tree
convert_nl_goto_receiver (gimple_stmt_iterator *gsi, bool *handled_ops_p,
			  struct walk_stmt_info *wi)
{
  struct nesting_info *const info = (struct nesting_info *) wi->info;
  tree label, new_label;
  gimple_stmt_iterator tmp_gsi;
  void **slot;
  gimple stmt = gsi_stmt (*gsi);

  if (gimple_code (stmt) != GIMPLE_LABEL)
    {
      *handled_ops_p = false;
      return NULL_TREE;
    }

  label = gimple_label_label (stmt);

  slot = pointer_map_contains (info->var_map, label);
  if (!slot)
    {
      *handled_ops_p = false;
      return NULL_TREE;
    }

  /* If there's any possibility that the previous statement falls through,
     then we must branch around the new non-local label.  */
  tmp_gsi = wi->gsi;
  gsi_prev (&tmp_gsi);
  if (gsi_end_p (tmp_gsi) || gimple_stmt_may_fallthru (gsi_stmt (tmp_gsi)))
    {
      gimple stmt = gimple_build_goto (label);
      gsi_insert_before (gsi, stmt, GSI_SAME_STMT);
    }

  new_label = (tree) *slot;
  stmt = gimple_build_label (new_label);
  gsi_insert_before (gsi, stmt, GSI_SAME_STMT);

  *handled_ops_p = true;
  return NULL_TREE;
}


/* Called via walk_function+walk_stmt, rewrite all references to addresses
   of nested functions that require the use of trampolines.  The rewrite
   will involve a reference a trampoline generated for the occasion.  */

static tree
convert_tramp_reference_op (tree *tp, int *walk_subtrees, void *data)
{
  struct walk_stmt_info *wi = (struct walk_stmt_info *) data;
  struct nesting_info *const info = (struct nesting_info *) wi->info, *i;
  tree t = *tp, decl, target_context, x, builtin;
  gimple call;

  *walk_subtrees = 0;
  switch (TREE_CODE (t))
    {
    case ADDR_EXPR:
      /* Build
	   T.1 = &CHAIN->tramp;
	   T.2 = __builtin_adjust_trampoline (T.1);
	   T.3 = (func_type)T.2;
      */

      decl = TREE_OPERAND (t, 0);
      if (TREE_CODE (decl) != FUNCTION_DECL)
	break;

      /* Only need to process nested functions.  */
      target_context = decl_function_context (decl);
      if (!target_context)
	break;

      /* If the nested function doesn't use a static chain, then
	 it doesn't need a trampoline.  */
      if (!DECL_STATIC_CHAIN (decl))
	break;

      /* If we don't want a trampoline, then don't build one.  */
      if (TREE_NO_TRAMPOLINE (t))
	break;

      /* Lookup the immediate parent of the callee, as that's where
	 we need to insert the trampoline.  */
      for (i = info; i->context != target_context; i = i->outer)
	continue;
      x = lookup_tramp_for_decl (i, decl, INSERT);

      /* Compute the address of the field holding the trampoline.  */
      x = get_frame_field (info, target_context, x, &wi->gsi);
      x = build_addr (x, target_context);
      x = gsi_gimplify_val (info, x, &wi->gsi);

      /* Do machine-specific ugliness.  Normally this will involve
	 computing extra alignment, but it can really be anything.  */
      builtin = builtin_decl_implicit (BUILT_IN_ADJUST_TRAMPOLINE);
      call = gimple_build_call (builtin, 1, x);
      x = init_tmp_var_with_call (info, &wi->gsi, call);

      /* Cast back to the proper function type.  */
      x = build1 (NOP_EXPR, TREE_TYPE (t), x);
      x = init_tmp_var (info, x, &wi->gsi);

      *tp = x;
      break;

    default:
      if (!IS_TYPE_OR_DECL_P (t))
	*walk_subtrees = 1;
      break;
    }

  return NULL_TREE;
}


/* Called via walk_function+walk_gimple_stmt, rewrite all references
   to addresses of nested functions that require the use of
   trampolines.  The rewrite will involve a reference a trampoline
   generated for the occasion.  */

static tree
convert_tramp_reference_stmt (gimple_stmt_iterator *gsi, bool *handled_ops_p,
			      struct walk_stmt_info *wi)
{
  struct nesting_info *info = (struct nesting_info *) wi->info;
  gimple stmt = gsi_stmt (*gsi);

  switch (gimple_code (stmt))
    {
    case GIMPLE_CALL:
      {
	/* Only walk call arguments, lest we generate trampolines for
	   direct calls.  */
	unsigned long i, nargs = gimple_call_num_args (stmt);
	for (i = 0; i < nargs; i++)
	  walk_tree (gimple_call_arg_ptr (stmt, i), convert_tramp_reference_op,
		     wi, NULL);
	break;
      }

    case GIMPLE_OMP_TARGET:
      if (gimple_omp_target_kind (stmt) != GF_OMP_TARGET_KIND_REGION)
	{
	  *handled_ops_p = false;
	  return NULL_TREE;
	}
      /* FALLTHRU */
    case GIMPLE_OMP_PARALLEL:
    case GIMPLE_OMP_TASK:
      {
	tree save_local_var_chain;
        walk_gimple_op (stmt, convert_tramp_reference_op, wi);
	save_local_var_chain = info->new_local_var_chain;
	info->new_local_var_chain = NULL;
        walk_body (convert_tramp_reference_stmt, convert_tramp_reference_op,
		   info, gimple_omp_body_ptr (stmt));
	if (info->new_local_var_chain)
	  declare_vars (info->new_local_var_chain,
			gimple_seq_first_stmt (gimple_omp_body (stmt)),
			false);
	info->new_local_var_chain = save_local_var_chain;
      }
      break;

    default:
      *handled_ops_p = false;
      return NULL_TREE;
    }

  *handled_ops_p = true;
  return NULL_TREE;
}



/* Called via walk_function+walk_gimple_stmt, rewrite all GIMPLE_CALLs
   that reference nested functions to make sure that the static chain
   is set up properly for the call.  */

static tree
convert_gimple_call (gimple_stmt_iterator *gsi, bool *handled_ops_p,
                     struct walk_stmt_info *wi)
{
  struct nesting_info *const info = (struct nesting_info *) wi->info;
  tree decl, target_context;
  char save_static_chain_added;
  int i;
  gimple stmt = gsi_stmt (*gsi);

  switch (gimple_code (stmt))
    {
    case GIMPLE_CALL:
      if (gimple_call_chain (stmt))
	break;
      decl = gimple_call_fndecl (stmt);
      if (!decl)
	break;
      target_context = decl_function_context (decl);
      if (target_context && DECL_STATIC_CHAIN (decl))
	{
	  gimple_call_set_chain (stmt, get_static_chain (info, target_context,
							 &wi->gsi));
	  info->static_chain_added |= (1 << (info->context != target_context));
	}
      break;

    case GIMPLE_OMP_PARALLEL:
    case GIMPLE_OMP_TASK:
      save_static_chain_added = info->static_chain_added;
      info->static_chain_added = 0;
      walk_body (convert_gimple_call, NULL, info, gimple_omp_body_ptr (stmt));
      for (i = 0; i < 2; i++)
	{
	  tree c, decl;
	  if ((info->static_chain_added & (1 << i)) == 0)
	    continue;
	  decl = i ? get_chain_decl (info) : info->frame_decl;
	  /* Don't add CHAIN.* or FRAME.* twice.  */
	  for (c = gimple_omp_taskreg_clauses (stmt);
	       c;
	       c = OMP_CLAUSE_CHAIN (c))
	    if ((OMP_CLAUSE_CODE (c) == OMP_CLAUSE_FIRSTPRIVATE
		 || OMP_CLAUSE_CODE (c) == OMP_CLAUSE_SHARED)
		&& OMP_CLAUSE_DECL (c) == decl)
	      break;
	  if (c == NULL)
	    {
	      c = build_omp_clause (gimple_location (stmt),
				    i ? OMP_CLAUSE_FIRSTPRIVATE
				    : OMP_CLAUSE_SHARED);
	      OMP_CLAUSE_DECL (c) = decl;
	      OMP_CLAUSE_CHAIN (c) = gimple_omp_taskreg_clauses (stmt);
	      gimple_omp_taskreg_set_clauses (stmt, c);
	    }
	}
      info->static_chain_added |= save_static_chain_added;
      break;

    case GIMPLE_OMP_TARGET:
      if (gimple_omp_target_kind (stmt) != GF_OMP_TARGET_KIND_REGION)
	{
	  walk_body (convert_gimple_call, NULL, info, gimple_omp_body_ptr (stmt));
	  break;
	}
      save_static_chain_added = info->static_chain_added;
      info->static_chain_added = 0;
      walk_body (convert_gimple_call, NULL, info, gimple_omp_body_ptr (stmt));
      for (i = 0; i < 2; i++)
	{
	  tree c, decl;
	  if ((info->static_chain_added & (1 << i)) == 0)
	    continue;
	  decl = i ? get_chain_decl (info) : info->frame_decl;
	  /* Don't add CHAIN.* or FRAME.* twice.  */
	  for (c = gimple_omp_target_clauses (stmt);
	       c;
	       c = OMP_CLAUSE_CHAIN (c))
	    if (OMP_CLAUSE_CODE (c) == OMP_CLAUSE_MAP
		&& OMP_CLAUSE_DECL (c) == decl)
	      break;
	  if (c == NULL)
	    {
	      c = build_omp_clause (gimple_location (stmt), OMP_CLAUSE_MAP);
	      OMP_CLAUSE_DECL (c) = decl;
	      OMP_CLAUSE_MAP_KIND (c)
		= i ? OMP_CLAUSE_MAP_TO : OMP_CLAUSE_MAP_TOFROM;
	      OMP_CLAUSE_SIZE (c) = DECL_SIZE_UNIT (decl);
	      OMP_CLAUSE_CHAIN (c) = gimple_omp_target_clauses (stmt);
	      gimple_omp_target_set_clauses (stmt, c);
	    }
	}
      info->static_chain_added |= save_static_chain_added;
      break;

    case GIMPLE_OMP_FOR:
      walk_body (convert_gimple_call, NULL, info,
	  	 gimple_omp_for_pre_body_ptr (stmt));
      /* FALLTHRU */
    case GIMPLE_OMP_SECTIONS:
    case GIMPLE_OMP_SECTION:
    case GIMPLE_OMP_SINGLE:
    case GIMPLE_OMP_TEAMS:
    case GIMPLE_OMP_MASTER:
    case GIMPLE_OMP_TASKGROUP:
    case GIMPLE_OMP_ORDERED:
    case GIMPLE_OMP_CRITICAL:
      walk_body (convert_gimple_call, NULL, info, gimple_omp_body_ptr (stmt));
      break;

    default:
      /* Keep looking for other operands.  */
      *handled_ops_p = false;
      return NULL_TREE;
    }

  *handled_ops_p = true;
  return NULL_TREE;
}

/* Walk the nesting tree starting with ROOT.  Convert all trampolines and
   call expressions.  At the same time, determine if a nested function
   actually uses its static chain; if not, remember that.  */

static void
convert_all_function_calls (struct nesting_info *root)
{
  unsigned int chain_count = 0, old_chain_count, iter_count;
  struct nesting_info *n;

  /* First, optimistically clear static_chain for all decls that haven't
     used the static chain already for variable access.  But always create
     it if not optimizing.  This makes it possible to reconstruct the static
     nesting tree at run time and thus to resolve up-level references from
     within the debugger.  */
  FOR_EACH_NEST_INFO (n, root)
    {
      tree decl = n->context;
      if (!optimize)
	{
	  if (n->inner)
	    (void) get_frame_type (n);
	  if (n->outer)
	    (void) get_chain_decl (n);
	}
      else if (!n->outer || (!n->chain_decl && !n->chain_field))
	{
	  DECL_STATIC_CHAIN (decl) = 0;
	  if (dump_file && (dump_flags & TDF_DETAILS))
	    fprintf (dump_file, "Guessing no static-chain for %s\n",
		     lang_hooks.decl_printable_name (decl, 2));
	}
      else
	DECL_STATIC_CHAIN (decl) = 1;
      chain_count += DECL_STATIC_CHAIN (decl);
    }

  /* Walk the functions and perform transformations.  Note that these
     transformations can induce new uses of the static chain, which in turn
     require re-examining all users of the decl.  */
  /* ??? It would make sense to try to use the call graph to speed this up,
     but the call graph hasn't really been built yet.  Even if it did, we
     would still need to iterate in this loop since address-of references
     wouldn't show up in the callgraph anyway.  */
  iter_count = 0;
  do
    {
      old_chain_count = chain_count;
      chain_count = 0;
      iter_count++;

      if (dump_file && (dump_flags & TDF_DETAILS))
	fputc ('\n', dump_file);

      FOR_EACH_NEST_INFO (n, root)
	{
	  tree decl = n->context;
	  walk_function (convert_tramp_reference_stmt,
			 convert_tramp_reference_op, n);
	  walk_function (convert_gimple_call, NULL, n);
	  chain_count += DECL_STATIC_CHAIN (decl);
	}
    }
  while (chain_count != old_chain_count);

  if (dump_file && (dump_flags & TDF_DETAILS))
    fprintf (dump_file, "convert_all_function_calls iterations: %u\n\n",
	     iter_count);
}

struct nesting_copy_body_data
{
  copy_body_data cb;
  struct nesting_info *root;
};

/* A helper subroutine for debug_var_chain type remapping.  */

static tree
nesting_copy_decl (tree decl, copy_body_data *id)
{
  struct nesting_copy_body_data *nid = (struct nesting_copy_body_data *) id;
  void **slot = pointer_map_contains (nid->root->var_map, decl);

  if (slot)
    return (tree) *slot;

  if (TREE_CODE (decl) == TYPE_DECL && DECL_ORIGINAL_TYPE (decl))
    {
      tree new_decl = copy_decl_no_change (decl, id);
      DECL_ORIGINAL_TYPE (new_decl)
	= remap_type (DECL_ORIGINAL_TYPE (decl), id);
      return new_decl;
    }

  if (TREE_CODE (decl) == VAR_DECL
      || TREE_CODE (decl) == PARM_DECL
      || TREE_CODE (decl) == RESULT_DECL)
    return decl;

  return copy_decl_no_change (decl, id);
}

/* A helper function for remap_vla_decls.  See if *TP contains
   some remapped variables.  */

static tree
contains_remapped_vars (tree *tp, int *walk_subtrees, void *data)
{
  struct nesting_info *root = (struct nesting_info *) data;
  tree t = *tp;
  void **slot;

  if (DECL_P (t))
    {
      *walk_subtrees = 0;
      slot = pointer_map_contains (root->var_map, t);

      if (slot)
	return (tree) *slot;
    }
  return NULL;
}

/* Remap VLA decls in BLOCK and subblocks if remapped variables are
   involved.  */

static void
remap_vla_decls (tree block, struct nesting_info *root)
{
  tree var, subblock, val, type;
  struct nesting_copy_body_data id;

  for (subblock = BLOCK_SUBBLOCKS (block);
       subblock;
       subblock = BLOCK_CHAIN (subblock))
    remap_vla_decls (subblock, root);

  for (var = BLOCK_VARS (block); var; var = DECL_CHAIN (var))
    if (TREE_CODE (var) == VAR_DECL && DECL_HAS_VALUE_EXPR_P (var))
      {
	val = DECL_VALUE_EXPR (var);
	type = TREE_TYPE (var);

	if (!(TREE_CODE (val) == INDIRECT_REF
	      && TREE_CODE (TREE_OPERAND (val, 0)) == VAR_DECL
	      && variably_modified_type_p (type, NULL)))
	  continue;

	if (pointer_map_contains (root->var_map, TREE_OPERAND (val, 0))
	    || walk_tree (&type, contains_remapped_vars, root, NULL))
	  break;
      }

  if (var == NULL_TREE)
    return;

  memset (&id, 0, sizeof (id));
  id.cb.copy_decl = nesting_copy_decl;
  id.cb.decl_map = pointer_map_create ();
  id.root = root;

  for (; var; var = DECL_CHAIN (var))
    if (TREE_CODE (var) == VAR_DECL && DECL_HAS_VALUE_EXPR_P (var))
      {
	struct nesting_info *i;
	tree newt, context;
	void **slot;

	val = DECL_VALUE_EXPR (var);
	type = TREE_TYPE (var);

	if (!(TREE_CODE (val) == INDIRECT_REF
	      && TREE_CODE (TREE_OPERAND (val, 0)) == VAR_DECL
	      && variably_modified_type_p (type, NULL)))
	  continue;

	slot = pointer_map_contains (root->var_map, TREE_OPERAND (val, 0));
	if (!slot && !walk_tree (&type, contains_remapped_vars, root, NULL))
	  continue;

	context = decl_function_context (var);
	for (i = root; i; i = i->outer)
	  if (i->context == context)
	    break;

	if (i == NULL)
	  continue;

	/* Fully expand value expressions.  This avoids having debug variables
	   only referenced from them and that can be swept during GC.  */
        if (slot)
	  {
	    tree t = (tree) *slot;
	    gcc_assert (DECL_P (t) && DECL_HAS_VALUE_EXPR_P (t));
	    val = build1 (INDIRECT_REF, TREE_TYPE (val), DECL_VALUE_EXPR (t));
	  }

	id.cb.src_fn = i->context;
	id.cb.dst_fn = i->context;
	id.cb.src_cfun = DECL_STRUCT_FUNCTION (root->context);

	TREE_TYPE (var) = newt = remap_type (type, &id.cb);
	while (POINTER_TYPE_P (newt) && !TYPE_NAME (newt))
	  {
	    newt = TREE_TYPE (newt);
	    type = TREE_TYPE (type);
	  }
	if (TYPE_NAME (newt)
	    && TREE_CODE (TYPE_NAME (newt)) == TYPE_DECL
	    && DECL_ORIGINAL_TYPE (TYPE_NAME (newt))
	    && newt != type
	    && TYPE_NAME (newt) == TYPE_NAME (type))
	  TYPE_NAME (newt) = remap_decl (TYPE_NAME (newt), &id.cb);

	walk_tree (&val, copy_tree_body_r, &id.cb, NULL);
	if (val != DECL_VALUE_EXPR (var))
	  SET_DECL_VALUE_EXPR (var, val);
      }

  pointer_map_destroy (id.cb.decl_map);
}

/* Fold the MEM_REF *E.  */
static bool
fold_mem_refs (const void *e, void *data ATTRIBUTE_UNUSED)
{
  tree *ref_p = CONST_CAST2 (tree *, const tree *, (const tree *)e);
  *ref_p = fold (*ref_p);
  return true;
}

/* Do "everything else" to clean up or complete state collected by the
   various walking passes -- lay out the types and decls, generate code
   to initialize the frame decl, store critical expressions in the
   struct function for rtl to find.  */

static void
finalize_nesting_tree_1 (struct nesting_info *root)
{
  gimple_seq stmt_list;
  gimple stmt;
  tree context = root->context;
  struct function *sf;

  stmt_list = NULL;

  /* If we created a non-local frame type or decl, we need to lay them
     out at this time.  */
  if (root->frame_type)
    {
      /* In some cases the frame type will trigger the -Wpadded warning.
	 This is not helpful; suppress it. */
      int save_warn_padded = warn_padded;
      tree *adjust;

      warn_padded = 0;
      layout_type (root->frame_type);
      warn_padded = save_warn_padded;
      layout_decl (root->frame_decl, 0);

      /* Remove root->frame_decl from root->new_local_var_chain, so
	 that we can declare it also in the lexical blocks, which
	 helps ensure virtual regs that end up appearing in its RTL
	 expression get substituted in instantiate_virtual_regs().  */
      for (adjust = &root->new_local_var_chain;
	   *adjust != root->frame_decl;
	   adjust = &DECL_CHAIN (*adjust))
	gcc_assert (DECL_CHAIN (*adjust));
      *adjust = DECL_CHAIN (*adjust);

      DECL_CHAIN (root->frame_decl) = NULL_TREE;
      declare_vars (root->frame_decl,
		    gimple_seq_first_stmt (gimple_body (context)), true);
    }

  /* If any parameters were referenced non-locally, then we need to
     insert a copy.  Likewise, if any variables were referenced by
     pointer, we need to initialize the address.  */
  if (root->any_parm_remapped)
    {
      tree p;
      for (p = DECL_ARGUMENTS (context); p ; p = DECL_CHAIN (p))
	{
	  tree field, x, y;

	  field = lookup_field_for_decl (root, p, NO_INSERT);
	  if (!field)
	    continue;

	  if (use_pointer_in_frame (p))
	    x = build_addr (p, context);
	  else
	    x = p;

	  y = build3 (COMPONENT_REF, TREE_TYPE (field),
		      root->frame_decl, field, NULL_TREE);
	  stmt = gimple_build_assign (y, x);
	  gimple_seq_add_stmt (&stmt_list, stmt);
	  /* If the assignment is from a non-register the stmt is
	     not valid gimple.  Make it so by using a temporary instead.  */
	  if (!is_gimple_reg (x)
	      && is_gimple_reg_type (TREE_TYPE (x)))
	    {
	      gimple_stmt_iterator gsi = gsi_last (stmt_list);
	      x = init_tmp_var (root, x, &gsi);
	      gimple_assign_set_rhs1 (stmt, x);
	    }
	}
    }

  /* If a chain_field was created, then it needs to be initialized
     from chain_decl.  */
  if (root->chain_field)
    {
      tree x = build3 (COMPONENT_REF, TREE_TYPE (root->chain_field),
		       root->frame_decl, root->chain_field, NULL_TREE);
      stmt = gimple_build_assign (x, get_chain_decl (root));
      gimple_seq_add_stmt (&stmt_list, stmt);
    }

  /* If trampolines were created, then we need to initialize them.  */
  if (root->any_tramp_created)
    {
      struct nesting_info *i;
      for (i = root->inner; i ; i = i->next)
	{
	  tree arg1, arg2, arg3, x, field;

	  field = lookup_tramp_for_decl (root, i->context, NO_INSERT);
	  if (!field)
	    continue;

	  gcc_assert (DECL_STATIC_CHAIN (i->context));
	  arg3 = build_addr (root->frame_decl, context);

	  arg2 = build_addr (i->context, context);

	  x = build3 (COMPONENT_REF, TREE_TYPE (field),
		      root->frame_decl, field, NULL_TREE);
	  arg1 = build_addr (x, context);

	  x = builtin_decl_implicit (BUILT_IN_INIT_TRAMPOLINE);
	  stmt = gimple_build_call (x, 3, arg1, arg2, arg3);
	  gimple_seq_add_stmt (&stmt_list, stmt);
	}
    }

  /* If we created initialization statements, insert them.  */
  if (stmt_list)
    {
      gimple bind;
      annotate_all_with_location (stmt_list, DECL_SOURCE_LOCATION (context));
      bind = gimple_seq_first_stmt (gimple_body (context));
      gimple_seq_add_seq (&stmt_list, gimple_bind_body (bind));
      gimple_bind_set_body (bind, stmt_list);
    }

  /* If a chain_decl was created, then it needs to be registered with
     struct function so that it gets initialized from the static chain
     register at the beginning of the function.  */
  sf = DECL_STRUCT_FUNCTION (root->context);
  sf->static_chain_decl = root->chain_decl;

  /* Similarly for the non-local goto save area.  */
  if (root->nl_goto_field)
    {
      sf->nonlocal_goto_save_area
	= get_frame_field (root, context, root->nl_goto_field, NULL);
      sf->has_nonlocal_label = 1;
    }

  /* Make sure all new local variables get inserted into the
     proper BIND_EXPR.  */
  if (root->new_local_var_chain)
    declare_vars (root->new_local_var_chain,
		  gimple_seq_first_stmt (gimple_body (root->context)),
		  false);

  if (root->debug_var_chain)
    {
      tree debug_var;
      gimple scope;

      remap_vla_decls (DECL_INITIAL (root->context), root);

      for (debug_var = root->debug_var_chain; debug_var;
	   debug_var = DECL_CHAIN (debug_var))
	if (variably_modified_type_p (TREE_TYPE (debug_var), NULL))
	  break;

      /* If there are any debug decls with variable length types,
	 remap those types using other debug_var_chain variables.  */
      if (debug_var)
	{
	  struct nesting_copy_body_data id;

	  memset (&id, 0, sizeof (id));
	  id.cb.copy_decl = nesting_copy_decl;
	  id.cb.decl_map = pointer_map_create ();
	  id.root = root;

	  for (; debug_var; debug_var = DECL_CHAIN (debug_var))
	    if (variably_modified_type_p (TREE_TYPE (debug_var), NULL))
	      {
		tree type = TREE_TYPE (debug_var);
		tree newt, t = type;
		struct nesting_info *i;

		for (i = root; i; i = i->outer)
		  if (variably_modified_type_p (type, i->context))
		    break;

		if (i == NULL)
		  continue;

		id.cb.src_fn = i->context;
		id.cb.dst_fn = i->context;
		id.cb.src_cfun = DECL_STRUCT_FUNCTION (root->context);

		TREE_TYPE (debug_var) = newt = remap_type (type, &id.cb);
		while (POINTER_TYPE_P (newt) && !TYPE_NAME (newt))
		  {
		    newt = TREE_TYPE (newt);
		    t = TREE_TYPE (t);
		  }
		if (TYPE_NAME (newt)
		    && TREE_CODE (TYPE_NAME (newt)) == TYPE_DECL
		    && DECL_ORIGINAL_TYPE (TYPE_NAME (newt))
		    && newt != t
		    && TYPE_NAME (newt) == TYPE_NAME (t))
		  TYPE_NAME (newt) = remap_decl (TYPE_NAME (newt), &id.cb);
	      }

	  pointer_map_destroy (id.cb.decl_map);
	}

      scope = gimple_seq_first_stmt (gimple_body (root->context));
      if (gimple_bind_block (scope))
	declare_vars (root->debug_var_chain, scope, true);
      else
	BLOCK_VARS (DECL_INITIAL (root->context))
	  = chainon (BLOCK_VARS (DECL_INITIAL (root->context)),
		     root->debug_var_chain);
    }

  /* Fold the rewritten MEM_REF trees.  */
  pointer_set_traverse (root->mem_refs, fold_mem_refs, NULL);

  /* Dump the translated tree function.  */
  if (dump_file)
    {
      fputs ("\n\n", dump_file);
      dump_function_to_file (root->context, dump_file, dump_flags);
    }
}

static void
finalize_nesting_tree (struct nesting_info *root)
{
  struct nesting_info *n;
  FOR_EACH_NEST_INFO (n, root)
    finalize_nesting_tree_1 (n);
}

/* Unnest the nodes and pass them to cgraph.  */

static void
unnest_nesting_tree_1 (struct nesting_info *root)
{
  struct cgraph_node *node = cgraph_get_node (root->context);

  /* For nested functions update the cgraph to reflect unnesting.
     We also delay finalizing of these functions up to this point.  */
  if (node->origin)
    {
       cgraph_unnest_node (node);
       cgraph_finalize_function (root->context, true);
    }
}

static void
unnest_nesting_tree (struct nesting_info *root)
{
  struct nesting_info *n;
  FOR_EACH_NEST_INFO (n, root)
    unnest_nesting_tree_1 (n);
}

/* Free the data structures allocated during this pass.  */

static void
free_nesting_tree (struct nesting_info *root)
{
  struct nesting_info *node, *next;

  node = iter_nestinfo_start (root);
  do
    {
      next = iter_nestinfo_next (node);
      pointer_map_destroy (node->var_map);
      pointer_map_destroy (node->field_map);
      pointer_set_destroy (node->mem_refs);
      free (node);
      node = next;
    }
  while (node);
}

/* Gimplify a function and all its nested functions.  */
static void
gimplify_all_functions (struct cgraph_node *root)
{
  struct cgraph_node *iter;
  if (!gimple_body (root->decl))
    gimplify_function_tree (root->decl);
  for (iter = root->nested; iter; iter = iter->next_nested)
    gimplify_all_functions (iter);
}

/* Main entry point for this pass.  Process FNDECL and all of its nested
   subroutines and turn them into something less tightly bound.  */

void
lower_nested_functions (tree fndecl)
{
  struct cgraph_node *cgn;
  struct nesting_info *root;

  /* If there are no nested functions, there's nothing to do.  */
  cgn = cgraph_get_node (fndecl);
  if (!cgn->nested)
    return;

  gimplify_all_functions (cgn);

  dump_file = dump_begin (TDI_nested, &dump_flags);
  if (dump_file)
    fprintf (dump_file, "\n;; Function %s\n\n",
	     lang_hooks.decl_printable_name (fndecl, 2));

  bitmap_obstack_initialize (&nesting_info_bitmap_obstack);
  root = create_nesting_tree (cgn);

  walk_all_functions (convert_nonlocal_reference_stmt,
                      convert_nonlocal_reference_op,
		      root);
  walk_all_functions (convert_local_reference_stmt,
                      convert_local_reference_op,
		      root);
  walk_all_functions (convert_nl_goto_reference, NULL, root);
  walk_all_functions (convert_nl_goto_receiver, NULL, root);

  convert_all_function_calls (root);
  finalize_nesting_tree (root);
  unnest_nesting_tree (root);

  free_nesting_tree (root);
  bitmap_obstack_release (&nesting_info_bitmap_obstack);

  if (dump_file)
    {
      dump_end (TDI_nested, dump_file);
      dump_file = NULL;
    }
}

#include "gt-tree-nested.h"<|MERGE_RESOLUTION|>--- conflicted
+++ resolved
@@ -1085,13 +1085,10 @@
 	case OMP_CLAUSE_LINEAR:
 	  if (OMP_CLAUSE_LINEAR_GIMPLE_SEQ (clause))
 	    need_stmts = true;
-<<<<<<< HEAD
-=======
 	  wi->val_only = true;
 	  wi->is_lhs = false;
 	  convert_nonlocal_reference_op (&OMP_CLAUSE_LINEAR_STEP (clause),
 					 &dummy, wi);
->>>>>>> 02d42640
 	  goto do_decl_clause;
 
 	case OMP_CLAUSE_PRIVATE:
@@ -1713,13 +1710,10 @@
 	case OMP_CLAUSE_LINEAR:
 	  if (OMP_CLAUSE_LINEAR_GIMPLE_SEQ (clause))
 	    need_stmts = true;
-<<<<<<< HEAD
-=======
 	  wi->val_only = true;
 	  wi->is_lhs = false;
 	  convert_local_reference_op (&OMP_CLAUSE_LINEAR_STEP (clause), &dummy,
 				      wi);
->>>>>>> 02d42640
 	  goto do_decl_clause;
 
 	case OMP_CLAUSE_PRIVATE:
