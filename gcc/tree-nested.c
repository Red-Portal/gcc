--- conflicted
+++ resolved
@@ -1200,16 +1200,13 @@
 	case OMP_CLAUSE_UNTIED:
 	case OMP_CLAUSE_MERGEABLE:
 	case OMP_CLAUSE_PROC_BIND:
-<<<<<<< HEAD
+	case OMP_CLAUSE_NOGROUP:
+	case OMP_CLAUSE_THREADS:
+	case OMP_CLAUSE_SIMD:
 	case OMP_CLAUSE_GANG:
 	case OMP_CLAUSE_WORKER:
 	case OMP_CLAUSE_VECTOR:
 	case OMP_CLAUSE_SEQ:
-=======
-	case OMP_CLAUSE_NOGROUP:
-	case OMP_CLAUSE_THREADS:
-	case OMP_CLAUSE_SIMD:
->>>>>>> 2b9f218c
 	  break;
 
 	default:
@@ -1862,16 +1859,13 @@
 	case OMP_CLAUSE_UNTIED:
 	case OMP_CLAUSE_MERGEABLE:
 	case OMP_CLAUSE_PROC_BIND:
-<<<<<<< HEAD
+	case OMP_CLAUSE_NOGROUP:
+	case OMP_CLAUSE_THREADS:
+	case OMP_CLAUSE_SIMD:
 	case OMP_CLAUSE_GANG:
 	case OMP_CLAUSE_WORKER:
 	case OMP_CLAUSE_VECTOR:
 	case OMP_CLAUSE_SEQ:
-=======
-	case OMP_CLAUSE_NOGROUP:
-	case OMP_CLAUSE_THREADS:
-	case OMP_CLAUSE_SIMD:
->>>>>>> 2b9f218c
 	  break;
 
 	default:
