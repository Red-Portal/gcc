--- conflicted
+++ resolved
@@ -313,11 +313,7 @@
     {
       /* Use a single scalar operation with a mode no wider than word_mode.  */
       scalar_int_mode mode
-<<<<<<< HEAD
-	= *int_mode_for_size (tree_to_uhwi (TYPE_SIZE (type)), 0);
-=======
 	= int_mode_for_size (tree_to_uhwi (TYPE_SIZE (type)), 0).require ();
->>>>>>> 5a462df3
       compute_type = lang_hooks.types.type_for_mode (mode, 1);
       result = f (gsi, compute_type, a, b, NULL_TREE, NULL_TREE, code, type);
       warning_at (loc, OPT_Wvector_operation_performance,
