/* Lower vector operations to scalar operations.
   Copyright (C) 2004-2018 Free Software Foundation, Inc.

This file is part of GCC.

GCC is free software; you can redistribute it and/or modify it
under the terms of the GNU General Public License as published by the
Free Software Foundation; either version 3, or (at your option) any
later version.

GCC is distributed in the hope that it will be useful, but WITHOUT
ANY WARRANTY; without even the implied warranty of MERCHANTABILITY or
FITNESS FOR A PARTICULAR PURPOSE.  See the GNU General Public License
for more details.

You should have received a copy of the GNU General Public License
along with GCC; see the file COPYING3.  If not see
<http://www.gnu.org/licenses/>.  */

#include "config.h"
#include "system.h"
#include "coretypes.h"
#include "backend.h"
#include "rtl.h"
#include "tree.h"
#include "gimple.h"
#include "tree-pass.h"
#include "ssa.h"
#include "expmed.h"
#include "optabs-tree.h"
#include "diagnostic.h"
#include "fold-const.h"
#include "stor-layout.h"
#include "langhooks.h"
#include "tree-eh.h"
#include "gimple-iterator.h"
#include "gimplify-me.h"
#include "gimplify.h"
#include "tree-cfg.h"
#include "tree-vector-builder.h"
#include "vec-perm-indices.h"


static void expand_vector_operations_1 (gimple_stmt_iterator *);

/* Return the number of elements in a vector type TYPE that we have
   already decided needs to be expanded piecewise.  We don't support
   this kind of expansion for variable-length vectors, since we should
   always check for target support before introducing uses of those.  */
static unsigned int
nunits_for_known_piecewise_op (const_tree type)
{
  return TYPE_VECTOR_SUBPARTS (type).to_constant ();
}

/* Return true if TYPE1 has more elements than TYPE2, where either
   type may be a vector or a scalar.  */

static inline bool
subparts_gt (tree type1, tree type2)
{
  poly_uint64 n1 = VECTOR_TYPE_P (type1) ? TYPE_VECTOR_SUBPARTS (type1) : 1;
  poly_uint64 n2 = VECTOR_TYPE_P (type2) ? TYPE_VECTOR_SUBPARTS (type2) : 1;
<<<<<<< HEAD
  return must_gt (n1, n2);
=======
  return known_gt (n1, n2);
>>>>>>> 70783a86
}

/* Build a constant of type TYPE, made of VALUE's bits replicated
   every TYPE_SIZE (INNER_TYPE) bits to fit TYPE's precision.  */
static tree
build_replicated_const (tree type, tree inner_type, HOST_WIDE_INT value)
{
  int width = tree_to_uhwi (TYPE_SIZE (inner_type));
  int n = (TYPE_PRECISION (type) + HOST_BITS_PER_WIDE_INT - 1) 
    / HOST_BITS_PER_WIDE_INT;
  unsigned HOST_WIDE_INT low, mask;
  HOST_WIDE_INT a[WIDE_INT_MAX_ELTS];
  int i;

  gcc_assert (n && n <= WIDE_INT_MAX_ELTS);

  if (width == HOST_BITS_PER_WIDE_INT)
    low = value;
  else
    {
      mask = ((HOST_WIDE_INT)1 << width) - 1;
      low = (unsigned HOST_WIDE_INT) ~0 / mask * (value & mask);
    }

  for (i = 0; i < n; i++)
    a[i] = low;

  gcc_assert (TYPE_PRECISION (type) <= MAX_BITSIZE_MODE_ANY_INT);
  return wide_int_to_tree
    (type, wide_int::from_array (a, n, TYPE_PRECISION (type)));
}

static GTY(()) tree vector_inner_type;
static GTY(()) tree vector_last_type;
static GTY(()) int vector_last_nunits;

/* Return a suitable vector types made of SUBPARTS units each of mode
   "word_mode" (the global variable).  */
static tree
build_word_mode_vector_type (int nunits)
{
  if (!vector_inner_type)
    vector_inner_type = lang_hooks.types.type_for_mode (word_mode, 1);
  else if (vector_last_nunits == nunits)
    {
      gcc_assert (TREE_CODE (vector_last_type) == VECTOR_TYPE);
      return vector_last_type;
    }

  /* We build a new type, but we canonicalize it nevertheless,
     because it still saves some memory.  */
  vector_last_nunits = nunits;
  vector_last_type = type_hash_canon (nunits,
				      build_vector_type (vector_inner_type,
							 nunits));
  return vector_last_type;
}

typedef tree (*elem_op_func) (gimple_stmt_iterator *,
			      tree, tree, tree, tree, tree, enum tree_code,
			      tree);

static inline tree
tree_vec_extract (gimple_stmt_iterator *gsi, tree type,
		  tree t, tree bitsize, tree bitpos)
{
  if (TREE_CODE (t) == SSA_NAME)
    {
      gimple *def_stmt = SSA_NAME_DEF_STMT (t);
      if (is_gimple_assign (def_stmt)
	  && (gimple_assign_rhs_code (def_stmt) == VECTOR_CST
	      || (bitpos
		  && gimple_assign_rhs_code (def_stmt) == CONSTRUCTOR)))
	t = gimple_assign_rhs1 (def_stmt);
    }
  if (bitpos)
    {
      if (TREE_CODE (type) == BOOLEAN_TYPE)
	{
	  tree itype
	    = build_nonstandard_integer_type (tree_to_uhwi (bitsize), 0);
	  tree field = gimplify_build3 (gsi, BIT_FIELD_REF, itype, t,
					bitsize, bitpos);
	  return gimplify_build2 (gsi, NE_EXPR, type, field,
				  build_zero_cst (itype));
	}
      else
	return gimplify_build3 (gsi, BIT_FIELD_REF, type, t, bitsize, bitpos);
    }
  else
    return gimplify_build1 (gsi, VIEW_CONVERT_EXPR, type, t);
}

static tree
do_unop (gimple_stmt_iterator *gsi, tree inner_type, tree a,
	 tree b ATTRIBUTE_UNUSED, tree bitpos, tree bitsize,
	 enum tree_code code, tree type ATTRIBUTE_UNUSED)
{
  a = tree_vec_extract (gsi, inner_type, a, bitsize, bitpos);
  return gimplify_build1 (gsi, code, inner_type, a);
}

static tree
do_binop (gimple_stmt_iterator *gsi, tree inner_type, tree a, tree b,
	  tree bitpos, tree bitsize, enum tree_code code,
	  tree type ATTRIBUTE_UNUSED)
{
  if (TREE_CODE (TREE_TYPE (a)) == VECTOR_TYPE)
    a = tree_vec_extract (gsi, inner_type, a, bitsize, bitpos);
  if (TREE_CODE (TREE_TYPE (b)) == VECTOR_TYPE)
    b = tree_vec_extract (gsi, inner_type, b, bitsize, bitpos);
  return gimplify_build2 (gsi, code, inner_type, a, b);
}

/* Construct expression (A[BITPOS] code B[BITPOS]) ? -1 : 0

   INNER_TYPE is the type of A and B elements

   returned expression is of signed integer type with the
   size equal to the size of INNER_TYPE.  */
static tree
do_compare (gimple_stmt_iterator *gsi, tree inner_type, tree a, tree b,
	    tree bitpos, tree bitsize, enum tree_code code, tree type)
{
  tree stype = TREE_TYPE (type);
  tree cst_false = build_zero_cst (stype);
  tree cst_true = build_all_ones_cst (stype);
  tree cmp;

  a = tree_vec_extract (gsi, inner_type, a, bitsize, bitpos);
  b = tree_vec_extract (gsi, inner_type, b, bitsize, bitpos);

  cmp = build2 (code, boolean_type_node, a, b);
  return gimplify_build3 (gsi, COND_EXPR, stype, cmp, cst_true, cst_false);
}

/* Expand vector addition to scalars.  This does bit twiddling
   in order to increase parallelism:

   a + b = (((int) a & 0x7f7f7f7f) + ((int) b & 0x7f7f7f7f)) ^
           (a ^ b) & 0x80808080

   a - b =  (((int) a | 0x80808080) - ((int) b & 0x7f7f7f7f)) ^
            (a ^ ~b) & 0x80808080

   -b = (0x80808080 - ((int) b & 0x7f7f7f7f)) ^ (~b & 0x80808080)

   This optimization should be done only if 4 vector items or more
   fit into a word.  */
static tree
do_plus_minus (gimple_stmt_iterator *gsi, tree word_type, tree a, tree b,
	       tree bitpos ATTRIBUTE_UNUSED, tree bitsize ATTRIBUTE_UNUSED,
	       enum tree_code code, tree type ATTRIBUTE_UNUSED)
{
  tree inner_type = TREE_TYPE (TREE_TYPE (a));
  unsigned HOST_WIDE_INT max;
  tree low_bits, high_bits, a_low, b_low, result_low, signs;

  max = GET_MODE_MASK (TYPE_MODE (inner_type));
  low_bits = build_replicated_const (word_type, inner_type, max >> 1);
  high_bits = build_replicated_const (word_type, inner_type, max & ~(max >> 1));

  a = tree_vec_extract (gsi, word_type, a, bitsize, bitpos);
  b = tree_vec_extract (gsi, word_type, b, bitsize, bitpos);

  signs = gimplify_build2 (gsi, BIT_XOR_EXPR, word_type, a, b);
  b_low = gimplify_build2 (gsi, BIT_AND_EXPR, word_type, b, low_bits);
  if (code == PLUS_EXPR)
    a_low = gimplify_build2 (gsi, BIT_AND_EXPR, word_type, a, low_bits);
  else
    {
      a_low = gimplify_build2 (gsi, BIT_IOR_EXPR, word_type, a, high_bits);
      signs = gimplify_build1 (gsi, BIT_NOT_EXPR, word_type, signs);
    }

  signs = gimplify_build2 (gsi, BIT_AND_EXPR, word_type, signs, high_bits);
  result_low = gimplify_build2 (gsi, code, word_type, a_low, b_low);
  return gimplify_build2 (gsi, BIT_XOR_EXPR, word_type, result_low, signs);
}

static tree
do_negate (gimple_stmt_iterator *gsi, tree word_type, tree b,
	   tree unused ATTRIBUTE_UNUSED, tree bitpos ATTRIBUTE_UNUSED,
	   tree bitsize ATTRIBUTE_UNUSED,
	   enum tree_code code ATTRIBUTE_UNUSED,
	   tree type ATTRIBUTE_UNUSED)
{
  tree inner_type = TREE_TYPE (TREE_TYPE (b));
  HOST_WIDE_INT max;
  tree low_bits, high_bits, b_low, result_low, signs;

  max = GET_MODE_MASK (TYPE_MODE (inner_type));
  low_bits = build_replicated_const (word_type, inner_type, max >> 1);
  high_bits = build_replicated_const (word_type, inner_type, max & ~(max >> 1));

  b = tree_vec_extract (gsi, word_type, b, bitsize, bitpos);

  b_low = gimplify_build2 (gsi, BIT_AND_EXPR, word_type, b, low_bits);
  signs = gimplify_build1 (gsi, BIT_NOT_EXPR, word_type, b);
  signs = gimplify_build2 (gsi, BIT_AND_EXPR, word_type, signs, high_bits);
  result_low = gimplify_build2 (gsi, MINUS_EXPR, word_type, high_bits, b_low);
  return gimplify_build2 (gsi, BIT_XOR_EXPR, word_type, result_low, signs);
}

/* Expand a vector operation to scalars, by using many operations
   whose type is the vector type's inner type.  */
static tree
expand_vector_piecewise (gimple_stmt_iterator *gsi, elem_op_func f,
			 tree type, tree inner_type,
			 tree a, tree b, enum tree_code code)
{
  vec<constructor_elt, va_gc> *v;
  tree part_width = TYPE_SIZE (inner_type);
  tree index = bitsize_int (0);
  int nunits = nunits_for_known_piecewise_op (type);
  int delta = tree_to_uhwi (part_width)
	      / tree_to_uhwi (TYPE_SIZE (TREE_TYPE (type)));
  int i;
  location_t loc = gimple_location (gsi_stmt (*gsi));

  if (types_compatible_p (gimple_expr_type (gsi_stmt (*gsi)), type))
    warning_at (loc, OPT_Wvector_operation_performance,
		"vector operation will be expanded piecewise");
  else
    warning_at (loc, OPT_Wvector_operation_performance,
		"vector operation will be expanded in parallel");

  vec_alloc (v, (nunits + delta - 1) / delta);
  for (i = 0; i < nunits;
       i += delta, index = int_const_binop (PLUS_EXPR, index, part_width))
    {
      tree result = f (gsi, inner_type, a, b, index, part_width, code, type);
      constructor_elt ce = {NULL_TREE, result};
      v->quick_push (ce);
    }

  return build_constructor (type, v);
}

/* Expand a vector operation to scalars with the freedom to use
   a scalar integer type, or to use a different size for the items
   in the vector type.  */
static tree
expand_vector_parallel (gimple_stmt_iterator *gsi, elem_op_func f, tree type,
			tree a, tree b,
			enum tree_code code)
{
  tree result, compute_type;
  int n_words = tree_to_uhwi (TYPE_SIZE_UNIT (type)) / UNITS_PER_WORD;
  location_t loc = gimple_location (gsi_stmt (*gsi));

  /* We have three strategies.  If the type is already correct, just do
     the operation an element at a time.  Else, if the vector is wider than
     one word, do it a word at a time; finally, if the vector is smaller
     than one word, do it as a scalar.  */
  if (TYPE_MODE (TREE_TYPE (type)) == word_mode)
     return expand_vector_piecewise (gsi, f,
				     type, TREE_TYPE (type),
				     a, b, code);
  else if (n_words > 1)
    {
      tree word_type = build_word_mode_vector_type (n_words);
      result = expand_vector_piecewise (gsi, f,
				        word_type, TREE_TYPE (word_type),
					a, b, code);
      result = force_gimple_operand_gsi (gsi, result, true, NULL, true,
                                         GSI_SAME_STMT);
    }
  else
    {
      /* Use a single scalar operation with a mode no wider than word_mode.  */
      scalar_int_mode mode
	= int_mode_for_size (tree_to_uhwi (TYPE_SIZE (type)), 0).require ();
      compute_type = lang_hooks.types.type_for_mode (mode, 1);
      result = f (gsi, compute_type, a, b, NULL_TREE, NULL_TREE, code, type);
      warning_at (loc, OPT_Wvector_operation_performance,
	          "vector operation will be expanded with a "
		  "single scalar operation");
    }

  return result;
}

/* Expand a vector operation to scalars; for integer types we can use
   special bit twiddling tricks to do the sums a word at a time, using
   function F_PARALLEL instead of F.  These tricks are done only if
   they can process at least four items, that is, only if the vector
   holds at least four items and if a word can hold four items.  */
static tree
expand_vector_addition (gimple_stmt_iterator *gsi,
			elem_op_func f, elem_op_func f_parallel,
			tree type, tree a, tree b, enum tree_code code)
{
  int parts_per_word = UNITS_PER_WORD
	  	       / tree_to_uhwi (TYPE_SIZE_UNIT (TREE_TYPE (type)));

  if (INTEGRAL_TYPE_P (TREE_TYPE (type))
      && parts_per_word >= 4
      && nunits_for_known_piecewise_op (type) >= 4)
    return expand_vector_parallel (gsi, f_parallel,
				   type, a, b, code);
  else
    return expand_vector_piecewise (gsi, f,
				    type, TREE_TYPE (type),
				    a, b, code);
}

/* Try to expand vector comparison expression OP0 CODE OP1 by
   querying optab if the following expression:
	VEC_COND_EXPR< OP0 CODE OP1, {-1,...}, {0,...}>
   can be expanded.  */
static tree
expand_vector_comparison (gimple_stmt_iterator *gsi, tree type, tree op0,
                          tree op1, enum tree_code code)
{
  tree t;
  if (!expand_vec_cmp_expr_p (TREE_TYPE (op0), type, code)
      && !expand_vec_cond_expr_p (type, TREE_TYPE (op0), code))
    t = expand_vector_piecewise (gsi, do_compare, type,
				 TREE_TYPE (TREE_TYPE (op0)), op0, op1, code);
  else
    t = NULL_TREE;

  return t;
}

/* Helper function of expand_vector_divmod.  Gimplify a RSHIFT_EXPR in type
   of OP0 with shift counts in SHIFTCNTS array and return the temporary holding
   the result if successful, otherwise return NULL_TREE.  */
static tree
add_rshift (gimple_stmt_iterator *gsi, tree type, tree op0, int *shiftcnts)
{
  optab op;
  unsigned int i, nunits = nunits_for_known_piecewise_op (type);
  bool scalar_shift = true;

  for (i = 1; i < nunits; i++)
    {
      if (shiftcnts[i] != shiftcnts[0])
	scalar_shift = false;
    }

  if (scalar_shift && shiftcnts[0] == 0)
    return op0;

  if (scalar_shift)
    {
      op = optab_for_tree_code (RSHIFT_EXPR, type, optab_scalar);
      if (op != unknown_optab
	  && optab_handler (op, TYPE_MODE (type)) != CODE_FOR_nothing)
	return gimplify_build2 (gsi, RSHIFT_EXPR, type, op0,
				build_int_cst (NULL_TREE, shiftcnts[0]));
    }

  op = optab_for_tree_code (RSHIFT_EXPR, type, optab_vector);
  if (op != unknown_optab
      && optab_handler (op, TYPE_MODE (type)) != CODE_FOR_nothing)
    {
      tree_vector_builder vec (type, nunits, 1);
      for (i = 0; i < nunits; i++)
	vec.quick_push (build_int_cst (TREE_TYPE (type), shiftcnts[i]));
      return gimplify_build2 (gsi, RSHIFT_EXPR, type, op0, vec.build ());
    }

  return NULL_TREE;
}

/* Try to expand integer vector division by constant using
   widening multiply, shifts and additions.  */
static tree
expand_vector_divmod (gimple_stmt_iterator *gsi, tree type, tree op0,
		      tree op1, enum tree_code code)
{
  bool use_pow2 = true;
  bool has_vector_shift = true;
  int mode = -1, this_mode;
  int pre_shift = -1, post_shift;
  unsigned int nunits = nunits_for_known_piecewise_op (type);
  int *shifts = XALLOCAVEC (int, nunits * 4);
  int *pre_shifts = shifts + nunits;
  int *post_shifts = pre_shifts + nunits;
  int *shift_temps = post_shifts + nunits;
  unsigned HOST_WIDE_INT *mulc = XALLOCAVEC (unsigned HOST_WIDE_INT, nunits);
  int prec = TYPE_PRECISION (TREE_TYPE (type));
  int dummy_int;
  unsigned int i;
  signop sign_p = TYPE_SIGN (TREE_TYPE (type));
  unsigned HOST_WIDE_INT mask = GET_MODE_MASK (TYPE_MODE (TREE_TYPE (type)));
  tree cur_op, mulcst, tem;
  optab op;

  if (prec > HOST_BITS_PER_WIDE_INT)
    return NULL_TREE;

  op = optab_for_tree_code (RSHIFT_EXPR, type, optab_vector);
  if (op == unknown_optab
      || optab_handler (op, TYPE_MODE (type)) == CODE_FOR_nothing)
    has_vector_shift = false;

  /* Analysis phase.  Determine if all op1 elements are either power
     of two and it is possible to expand it using shifts (or for remainder
     using masking).  Additionally compute the multiplicative constants
     and pre and post shifts if the division is to be expanded using
     widening or high part multiplication plus shifts.  */
  for (i = 0; i < nunits; i++)
    {
      tree cst = VECTOR_CST_ELT (op1, i);
      unsigned HOST_WIDE_INT ml;

      if (TREE_CODE (cst) != INTEGER_CST || integer_zerop (cst))
	return NULL_TREE;
      pre_shifts[i] = 0;
      post_shifts[i] = 0;
      mulc[i] = 0;
      if (use_pow2
	  && (!integer_pow2p (cst) || tree_int_cst_sgn (cst) != 1))
	use_pow2 = false;
      if (use_pow2)
	{
	  shifts[i] = tree_log2 (cst);
	  if (shifts[i] != shifts[0]
	      && code == TRUNC_DIV_EXPR
	      && !has_vector_shift)
	    use_pow2 = false;
	}
      if (mode == -2)
	continue;
      if (sign_p == UNSIGNED)
	{
	  unsigned HOST_WIDE_INT mh;
	  unsigned HOST_WIDE_INT d = TREE_INT_CST_LOW (cst) & mask;

	  if (d >= (HOST_WIDE_INT_1U << (prec - 1)))
	    /* FIXME: Can transform this into op0 >= op1 ? 1 : 0.  */
	    return NULL_TREE;

	  if (d <= 1)
	    {
	      mode = -2;
	      continue;
	    }

	  /* Find a suitable multiplier and right shift count
	     instead of multiplying with D.  */
	  mh = choose_multiplier (d, prec, prec, &ml, &post_shift, &dummy_int);

	  /* If the suggested multiplier is more than SIZE bits, we can
	     do better for even divisors, using an initial right shift.  */
	  if ((mh != 0 && (d & 1) == 0)
	      || (!has_vector_shift && pre_shift != -1))
	    {
	      if (has_vector_shift)
		pre_shift = ctz_or_zero (d);
	      else if (pre_shift == -1)
		{
		  unsigned int j;
		  for (j = 0; j < nunits; j++)
		    {
		      tree cst2 = VECTOR_CST_ELT (op1, j);
		      unsigned HOST_WIDE_INT d2;
		      int this_pre_shift;

		      if (!tree_fits_uhwi_p (cst2))
			return NULL_TREE;
		      d2 = tree_to_uhwi (cst2) & mask;
		      if (d2 == 0)
			return NULL_TREE;
		      this_pre_shift = floor_log2 (d2 & -d2);
		      if (pre_shift == -1 || this_pre_shift < pre_shift)
			pre_shift = this_pre_shift;
		    }
		  if (i != 0 && pre_shift != 0)
		    {
		      /* Restart.  */
		      i = -1U;
		      mode = -1;
		      continue;
		    }
		}
	      if (pre_shift != 0)
		{
		  if ((d >> pre_shift) <= 1)
		    {
		      mode = -2;
		      continue;
		    }
		  mh = choose_multiplier (d >> pre_shift, prec,
					  prec - pre_shift,
					  &ml, &post_shift, &dummy_int);
		  gcc_assert (!mh);
		  pre_shifts[i] = pre_shift;
		}
	    }
	  if (!mh)
	    this_mode = 0;
	  else
	    this_mode = 1;
	}
      else
	{
	  HOST_WIDE_INT d = TREE_INT_CST_LOW (cst);
	  unsigned HOST_WIDE_INT abs_d;

	  if (d == -1)
	    return NULL_TREE;

	  /* Since d might be INT_MIN, we have to cast to
	     unsigned HOST_WIDE_INT before negating to avoid
	     undefined signed overflow.  */
	  abs_d = (d >= 0
		  ? (unsigned HOST_WIDE_INT) d
		  : - (unsigned HOST_WIDE_INT) d);

	  /* n rem d = n rem -d */
	  if (code == TRUNC_MOD_EXPR && d < 0)
	    d = abs_d;
	  else if (abs_d == HOST_WIDE_INT_1U << (prec - 1))
	    {
	      /* This case is not handled correctly below.  */
	      mode = -2;
	      continue;
	    }
	  if (abs_d <= 1)
	    {
	      mode = -2;
	      continue;
	    }

	  choose_multiplier (abs_d, prec, prec - 1, &ml,
			     &post_shift, &dummy_int);
	  if (ml >= HOST_WIDE_INT_1U << (prec - 1))
	    {
	      this_mode = 4 + (d < 0);
	      ml |= HOST_WIDE_INT_M1U << (prec - 1);
	    }
	  else
	    this_mode = 2 + (d < 0);
	}
      mulc[i] = ml;
      post_shifts[i] = post_shift;
      if ((i && !has_vector_shift && post_shifts[0] != post_shift)
	  || post_shift >= prec
	  || pre_shifts[i] >= prec)
	this_mode = -2;

      if (i == 0)
	mode = this_mode;
      else if (mode != this_mode)
	mode = -2;
    }

  if (use_pow2)
    {
      tree addend = NULL_TREE;
      if (sign_p == SIGNED)
	{
	  tree uns_type;

	  /* Both division and remainder sequences need
	     op0 < 0 ? mask : 0 computed.  It can be either computed as
	     (type) (((uns_type) (op0 >> (prec - 1))) >> (prec - shifts[i]))
	     if none of the shifts is 0, or as the conditional.  */
	  for (i = 0; i < nunits; i++)
	    if (shifts[i] == 0)
	      break;
	  uns_type
	    = build_vector_type (build_nonstandard_integer_type (prec, 1),
				 nunits);
	  if (i == nunits && TYPE_MODE (uns_type) == TYPE_MODE (type))
	    {
	      for (i = 0; i < nunits; i++)
		shift_temps[i] = prec - 1;
	      cur_op = add_rshift (gsi, type, op0, shift_temps);
	      if (cur_op != NULL_TREE)
		{
		  cur_op = gimplify_build1 (gsi, VIEW_CONVERT_EXPR,
					    uns_type, cur_op);
		  for (i = 0; i < nunits; i++)
		    shift_temps[i] = prec - shifts[i];
		  cur_op = add_rshift (gsi, uns_type, cur_op, shift_temps);
		  if (cur_op != NULL_TREE)
		    addend = gimplify_build1 (gsi, VIEW_CONVERT_EXPR,
					      type, cur_op);
		}
	    }
	  if (addend == NULL_TREE
	      && expand_vec_cond_expr_p (type, type, LT_EXPR))
	    {
	      tree zero, cst, cond, mask_type;
	      gimple *stmt;

	      mask_type = build_same_sized_truth_vector_type (type);
	      zero = build_zero_cst (type);
	      cond = build2 (LT_EXPR, mask_type, op0, zero);
	      tree_vector_builder vec (type, nunits, 1);
	      for (i = 0; i < nunits; i++)
		vec.quick_push (build_int_cst (TREE_TYPE (type),
					       (HOST_WIDE_INT_1U
						<< shifts[i]) - 1));
	      cst = vec.build ();
	      addend = make_ssa_name (type);
	      stmt = gimple_build_assign (addend, VEC_COND_EXPR, cond,
					  cst, zero);
	      gsi_insert_before (gsi, stmt, GSI_SAME_STMT);
	    }
	}
      if (code == TRUNC_DIV_EXPR)
	{
	  if (sign_p == UNSIGNED)
	    {
	      /* q = op0 >> shift;  */
	      cur_op = add_rshift (gsi, type, op0, shifts);
	      if (cur_op != NULL_TREE)
		return cur_op;
	    }
	  else if (addend != NULL_TREE)
	    {
	      /* t1 = op0 + addend;
		 q = t1 >> shift;  */
	      op = optab_for_tree_code (PLUS_EXPR, type, optab_default);
	      if (op != unknown_optab
		  && optab_handler (op, TYPE_MODE (type)) != CODE_FOR_nothing)
		{
		  cur_op = gimplify_build2 (gsi, PLUS_EXPR, type, op0, addend);
		  cur_op = add_rshift (gsi, type, cur_op, shifts);
		  if (cur_op != NULL_TREE)
		    return cur_op;
		}
	    }
	}
      else
	{
	  tree mask;
	  tree_vector_builder vec (type, nunits, 1);
	  for (i = 0; i < nunits; i++)
	    vec.quick_push (build_int_cst (TREE_TYPE (type),
					   (HOST_WIDE_INT_1U
					    << shifts[i]) - 1));
	  mask = vec.build ();
	  op = optab_for_tree_code (BIT_AND_EXPR, type, optab_default);
	  if (op != unknown_optab
	      && optab_handler (op, TYPE_MODE (type)) != CODE_FOR_nothing)
	    {
	      if (sign_p == UNSIGNED)
		/* r = op0 & mask;  */
		return gimplify_build2 (gsi, BIT_AND_EXPR, type, op0, mask);
	      else if (addend != NULL_TREE)
		{
		  /* t1 = op0 + addend;
		     t2 = t1 & mask;
		     r = t2 - addend;  */
		  op = optab_for_tree_code (PLUS_EXPR, type, optab_default);
		  if (op != unknown_optab
		      && optab_handler (op, TYPE_MODE (type))
			 != CODE_FOR_nothing)
		    {
		      cur_op = gimplify_build2 (gsi, PLUS_EXPR, type, op0,
						addend);
		      cur_op = gimplify_build2 (gsi, BIT_AND_EXPR, type,
						cur_op, mask);
		      op = optab_for_tree_code (MINUS_EXPR, type,
						optab_default);
		      if (op != unknown_optab
			  && optab_handler (op, TYPE_MODE (type))
			     != CODE_FOR_nothing)
			return gimplify_build2 (gsi, MINUS_EXPR, type,
						cur_op, addend);
		    }
		}
	    }
	}
    }

  if (mode == -2 || BYTES_BIG_ENDIAN != WORDS_BIG_ENDIAN)
    return NULL_TREE;

  if (!can_mult_highpart_p (TYPE_MODE (type), TYPE_UNSIGNED (type)))
    return NULL_TREE;

  cur_op = op0;

  switch (mode)
    {
    case 0:
      gcc_assert (sign_p == UNSIGNED);
      /* t1 = oprnd0 >> pre_shift;
	 t2 = t1 h* ml;
	 q = t2 >> post_shift;  */
      cur_op = add_rshift (gsi, type, cur_op, pre_shifts);
      if (cur_op == NULL_TREE)
	return NULL_TREE;
      break;
    case 1:
      gcc_assert (sign_p == UNSIGNED);
      for (i = 0; i < nunits; i++)
	{
	  shift_temps[i] = 1;
	  post_shifts[i]--;
	}
      break;
    case 2:
    case 3:
    case 4:
    case 5:
      gcc_assert (sign_p == SIGNED);
      for (i = 0; i < nunits; i++)
	shift_temps[i] = prec - 1;
      break;
    default:
      return NULL_TREE;
    }

  tree_vector_builder vec (type, nunits, 1);
  for (i = 0; i < nunits; i++)
    vec.quick_push (build_int_cst (TREE_TYPE (type), mulc[i]));
  mulcst = vec.build ();

  cur_op = gimplify_build2 (gsi, MULT_HIGHPART_EXPR, type, cur_op, mulcst);

  switch (mode)
    {
    case 0:
      /* t1 = oprnd0 >> pre_shift;
	 t2 = t1 h* ml;
	 q = t2 >> post_shift;  */
      cur_op = add_rshift (gsi, type, cur_op, post_shifts);
      break;
    case 1:
      /* t1 = oprnd0 h* ml;
	 t2 = oprnd0 - t1;
	 t3 = t2 >> 1;
	 t4 = t1 + t3;
	 q = t4 >> (post_shift - 1);  */
      op = optab_for_tree_code (MINUS_EXPR, type, optab_default);
      if (op == unknown_optab
	  || optab_handler (op, TYPE_MODE (type)) == CODE_FOR_nothing)
	return NULL_TREE;
      tem = gimplify_build2 (gsi, MINUS_EXPR, type, op0, cur_op);
      tem = add_rshift (gsi, type, tem, shift_temps);
      op = optab_for_tree_code (PLUS_EXPR, type, optab_default);
      if (op == unknown_optab
	  || optab_handler (op, TYPE_MODE (type)) == CODE_FOR_nothing)
	return NULL_TREE;
      tem = gimplify_build2 (gsi, PLUS_EXPR, type, cur_op, tem);
      cur_op = add_rshift (gsi, type, tem, post_shifts);
      if (cur_op == NULL_TREE)
	return NULL_TREE;
      break;
    case 2:
    case 3:
    case 4:
    case 5:
      /* t1 = oprnd0 h* ml;
	 t2 = t1; [ iff (mode & 2) != 0 ]
	 t2 = t1 + oprnd0; [ iff (mode & 2) == 0 ]
	 t3 = t2 >> post_shift;
	 t4 = oprnd0 >> (prec - 1);
	 q = t3 - t4; [ iff (mode & 1) == 0 ]
	 q = t4 - t3; [ iff (mode & 1) != 0 ]  */
      if ((mode & 2) == 0)
	{
	  op = optab_for_tree_code (PLUS_EXPR, type, optab_default);
	  if (op == unknown_optab
	      || optab_handler (op, TYPE_MODE (type)) == CODE_FOR_nothing)
	    return NULL_TREE;
	  cur_op = gimplify_build2 (gsi, PLUS_EXPR, type, cur_op, op0);
	}
      cur_op = add_rshift (gsi, type, cur_op, post_shifts);
      if (cur_op == NULL_TREE)
	return NULL_TREE;
      tem = add_rshift (gsi, type, op0, shift_temps);
      if (tem == NULL_TREE)
	return NULL_TREE;
      op = optab_for_tree_code (MINUS_EXPR, type, optab_default);
      if (op == unknown_optab
	  || optab_handler (op, TYPE_MODE (type)) == CODE_FOR_nothing)
	return NULL_TREE;
      if ((mode & 1) == 0)
	cur_op = gimplify_build2 (gsi, MINUS_EXPR, type, cur_op, tem);
      else
	cur_op = gimplify_build2 (gsi, MINUS_EXPR, type, tem, cur_op);
      break;
    default:
      gcc_unreachable ();
    }

  if (code == TRUNC_DIV_EXPR)
    return cur_op;

  /* We divided.  Now finish by:
     t1 = q * oprnd1;
     r = oprnd0 - t1;  */
  op = optab_for_tree_code (MULT_EXPR, type, optab_default);
  if (op == unknown_optab
      || optab_handler (op, TYPE_MODE (type)) == CODE_FOR_nothing)
    return NULL_TREE;
  tem = gimplify_build2 (gsi, MULT_EXPR, type, cur_op, op1);
  op = optab_for_tree_code (MINUS_EXPR, type, optab_default);
  if (op == unknown_optab
      || optab_handler (op, TYPE_MODE (type)) == CODE_FOR_nothing)
    return NULL_TREE;
  return gimplify_build2 (gsi, MINUS_EXPR, type, op0, tem);
}

/* Expand a vector condition to scalars, by using many conditions
   on the vector's elements.  */
static void
expand_vector_condition (gimple_stmt_iterator *gsi)
{
  gassign *stmt = as_a <gassign *> (gsi_stmt (*gsi));
  tree type = gimple_expr_type (stmt);
  tree a = gimple_assign_rhs1 (stmt);
  tree a1 = a;
  tree a2 = NULL_TREE;
  bool a_is_comparison = false;
  tree b = gimple_assign_rhs2 (stmt);
  tree c = gimple_assign_rhs3 (stmt);
  vec<constructor_elt, va_gc> *v;
  tree constr;
  tree inner_type = TREE_TYPE (type);
  tree cond_type = TREE_TYPE (TREE_TYPE (a));
  tree comp_inner_type = cond_type;
  tree width = TYPE_SIZE (inner_type);
  tree index = bitsize_int (0);
  tree comp_width = width;
  tree comp_index = index;
  int i;
  location_t loc = gimple_location (gsi_stmt (*gsi));

  if (!is_gimple_val (a))
    {
      gcc_assert (COMPARISON_CLASS_P (a));
      a_is_comparison = true;
      a1 = TREE_OPERAND (a, 0);
      a2 = TREE_OPERAND (a, 1);
      comp_inner_type = TREE_TYPE (TREE_TYPE (a1));
      comp_width = TYPE_SIZE (comp_inner_type);
    }

  if (expand_vec_cond_expr_p (type, TREE_TYPE (a1), TREE_CODE (a)))
    return;

  /* Handle vector boolean types with bitmasks.  If there is a comparison
     and we can expand the comparison into the vector boolean bitmask,
     or otherwise if it is compatible with type, we can transform
      vbfld_1 = x_2 < y_3 ? vbfld_4 : vbfld_5;
     into
      tmp_6 = x_2 < y_3;
      tmp_7 = tmp_6 & vbfld_4;
      tmp_8 = ~tmp_6;
      tmp_9 = tmp_8 & vbfld_5;
      vbfld_1 = tmp_7 | tmp_9;
     Similarly for vbfld_10 instead of x_2 < y_3.  */
  if (VECTOR_BOOLEAN_TYPE_P (type)
      && SCALAR_INT_MODE_P (TYPE_MODE (type))
<<<<<<< HEAD
      && must_lt (GET_MODE_BITSIZE (TYPE_MODE (type)),
		  TYPE_VECTOR_SUBPARTS (type)
		  * GET_MODE_BITSIZE (SCALAR_TYPE_MODE (TREE_TYPE (type))))
=======
      && known_lt (GET_MODE_BITSIZE (TYPE_MODE (type)),
		   TYPE_VECTOR_SUBPARTS (type)
		   * GET_MODE_BITSIZE (SCALAR_TYPE_MODE (TREE_TYPE (type))))
>>>>>>> 70783a86
      && (a_is_comparison
	  ? useless_type_conversion_p (type, TREE_TYPE (a))
	  : expand_vec_cmp_expr_p (TREE_TYPE (a1), type, TREE_CODE (a))))
    {
      if (a_is_comparison)
	a = gimplify_build2 (gsi, TREE_CODE (a), type, a1, a2);
      a1 = gimplify_build2 (gsi, BIT_AND_EXPR, type, a, b);
      a2 = gimplify_build1 (gsi, BIT_NOT_EXPR, type, a);
      a2 = gimplify_build2 (gsi, BIT_AND_EXPR, type, a2, c);
      a = gimplify_build2 (gsi, BIT_IOR_EXPR, type, a1, a2);
      gimple_assign_set_rhs_from_tree (gsi, a);
      update_stmt (gsi_stmt (*gsi));
      return;
    }

  /* TODO: try and find a smaller vector type.  */

  warning_at (loc, OPT_Wvector_operation_performance,
	      "vector condition will be expanded piecewise");

  int nunits = nunits_for_known_piecewise_op (type);
  vec_alloc (v, nunits);
  for (i = 0; i < nunits; i++)
    {
      tree aa, result;
      tree bb = tree_vec_extract (gsi, inner_type, b, width, index);
      tree cc = tree_vec_extract (gsi, inner_type, c, width, index);
      if (a_is_comparison)
	{
	  tree aa1 = tree_vec_extract (gsi, comp_inner_type, a1,
				       comp_width, comp_index);
	  tree aa2 = tree_vec_extract (gsi, comp_inner_type, a2,
				       comp_width, comp_index);
	  aa = fold_build2 (TREE_CODE (a), cond_type, aa1, aa2);
	}
      else
	aa = tree_vec_extract (gsi, cond_type, a, width, index);
      result = gimplify_build3 (gsi, COND_EXPR, inner_type, aa, bb, cc);
      constructor_elt ce = {NULL_TREE, result};
      v->quick_push (ce);
      index = int_const_binop (PLUS_EXPR, index, width);
      if (width == comp_width)
	comp_index = index;
      else
	comp_index = int_const_binop (PLUS_EXPR, comp_index, comp_width);
    }

  constr = build_constructor (type, v);
  gimple_assign_set_rhs_from_tree (gsi, constr);
  update_stmt (gsi_stmt (*gsi));
}

static tree
expand_vector_operation (gimple_stmt_iterator *gsi, tree type, tree compute_type,
			 gassign *assign, enum tree_code code)
{
  machine_mode compute_mode = TYPE_MODE (compute_type);

  /* If the compute mode is not a vector mode (hence we are not decomposing
     a BLKmode vector to smaller, hardware-supported vectors), we may want
     to expand the operations in parallel.  */
  if (!VECTOR_MODE_P (compute_mode))
    switch (code)
      {
      case PLUS_EXPR:
      case MINUS_EXPR:
        if (ANY_INTEGRAL_TYPE_P (type) && !TYPE_OVERFLOW_TRAPS (type))
	  return expand_vector_addition (gsi, do_binop, do_plus_minus, type,
					 gimple_assign_rhs1 (assign),
					 gimple_assign_rhs2 (assign), code);
	break;

      case NEGATE_EXPR:
        if (ANY_INTEGRAL_TYPE_P (type) && !TYPE_OVERFLOW_TRAPS (type))
          return expand_vector_addition (gsi, do_unop, do_negate, type,
		      		         gimple_assign_rhs1 (assign),
					 NULL_TREE, code);
	break;

      case BIT_AND_EXPR:
      case BIT_IOR_EXPR:
      case BIT_XOR_EXPR:
        return expand_vector_parallel (gsi, do_binop, type,
		      		       gimple_assign_rhs1 (assign),
				       gimple_assign_rhs2 (assign), code);

      case BIT_NOT_EXPR:
        return expand_vector_parallel (gsi, do_unop, type,
		      		       gimple_assign_rhs1 (assign),
        			       NULL_TREE, code);
      case EQ_EXPR:
      case NE_EXPR:
      case GT_EXPR:
      case LT_EXPR:
      case GE_EXPR:
      case LE_EXPR:
      case UNEQ_EXPR:
      case UNGT_EXPR:
      case UNLT_EXPR:
      case UNGE_EXPR:
      case UNLE_EXPR:
      case LTGT_EXPR:
      case ORDERED_EXPR:
      case UNORDERED_EXPR:
	{
	  tree rhs1 = gimple_assign_rhs1 (assign);
	  tree rhs2 = gimple_assign_rhs2 (assign);

	  return expand_vector_comparison (gsi, type, rhs1, rhs2, code);
	}

      case TRUNC_DIV_EXPR:
      case TRUNC_MOD_EXPR:
	{
	  tree rhs1 = gimple_assign_rhs1 (assign);
	  tree rhs2 = gimple_assign_rhs2 (assign);
	  tree ret;

	  if (!optimize
	      || !VECTOR_INTEGER_TYPE_P (type)
	      || TREE_CODE (rhs2) != VECTOR_CST
	      || !VECTOR_MODE_P (TYPE_MODE (type)))
	    break;

	  ret = expand_vector_divmod (gsi, type, rhs1, rhs2, code);
	  if (ret != NULL_TREE)
	    return ret;
	  break;
	}

      default:
	break;
      }

  if (TREE_CODE_CLASS (code) == tcc_unary)
    return expand_vector_piecewise (gsi, do_unop, type, compute_type,
				    gimple_assign_rhs1 (assign),
				    NULL_TREE, code);
  else
    return expand_vector_piecewise (gsi, do_binop, type, compute_type,
				    gimple_assign_rhs1 (assign),
				    gimple_assign_rhs2 (assign), code);
}

/* Try to optimize
   a_5 = { b_7, b_7 + 3, b_7 + 6, b_7 + 9 };
   style stmts into:
   _9 = { b_7, b_7, b_7, b_7 };
   a_5 = _9 + { 0, 3, 6, 9 };
   because vector splat operation is usually more efficient
   than piecewise initialization of the vector.  */

static void
optimize_vector_constructor (gimple_stmt_iterator *gsi)
{
  gassign *stmt = as_a <gassign *> (gsi_stmt (*gsi));
  tree lhs = gimple_assign_lhs (stmt);
  tree rhs = gimple_assign_rhs1 (stmt);
  tree type = TREE_TYPE (rhs);
  unsigned int i, j;
  unsigned HOST_WIDE_INT nelts;
  bool all_same = true;
  constructor_elt *elt;
  gimple *g;
  tree base = NULL_TREE;
  optab op;

  if (!TYPE_VECTOR_SUBPARTS (type).is_constant (&nelts)
      || nelts <= 2
      || CONSTRUCTOR_NELTS (rhs) != nelts)
    return;
  op = optab_for_tree_code (PLUS_EXPR, type, optab_default);
  if (op == unknown_optab
      || optab_handler (op, TYPE_MODE (type)) == CODE_FOR_nothing)
    return;
  FOR_EACH_VEC_SAFE_ELT (CONSTRUCTOR_ELTS (rhs), i, elt)
    if (TREE_CODE (elt->value) != SSA_NAME
	|| TREE_CODE (TREE_TYPE (elt->value)) == VECTOR_TYPE)
      return;
    else
      {
	tree this_base = elt->value;
	if (this_base != CONSTRUCTOR_ELT (rhs, 0)->value)
	  all_same = false;
	for (j = 0; j < nelts + 1; j++)
	  {
	    g = SSA_NAME_DEF_STMT (this_base);
	    if (is_gimple_assign (g)
		&& gimple_assign_rhs_code (g) == PLUS_EXPR
		&& TREE_CODE (gimple_assign_rhs2 (g)) == INTEGER_CST
		&& TREE_CODE (gimple_assign_rhs1 (g)) == SSA_NAME
		&& !SSA_NAME_OCCURS_IN_ABNORMAL_PHI (gimple_assign_rhs1 (g)))
	      this_base = gimple_assign_rhs1 (g);
	    else
	      break;
	  }
	if (i == 0)
	  base = this_base;
	else if (this_base != base)
	  return;
      }
  if (all_same)
    return;
  tree_vector_builder cst (type, nelts, 1);
  for (i = 0; i < nelts; i++)
    {
      tree this_base = CONSTRUCTOR_ELT (rhs, i)->value;
      tree elt = build_zero_cst (TREE_TYPE (base));
      while (this_base != base)
	{
	  g = SSA_NAME_DEF_STMT (this_base);
	  elt = fold_binary (PLUS_EXPR, TREE_TYPE (base),
			     elt, gimple_assign_rhs2 (g));
	  if (elt == NULL_TREE
	      || TREE_CODE (elt) != INTEGER_CST
	      || TREE_OVERFLOW (elt))
	    return;
	  this_base = gimple_assign_rhs1 (g);
	}
      cst.quick_push (elt);
    }
  for (i = 0; i < nelts; i++)
    CONSTRUCTOR_ELT (rhs, i)->value = base;
  g = gimple_build_assign (make_ssa_name (type), rhs);
  gsi_insert_before (gsi, g, GSI_SAME_STMT);
  g = gimple_build_assign (lhs, PLUS_EXPR, gimple_assign_lhs (g),
			   cst.build ());
  gsi_replace (gsi, g, false);
}

/* Return a type for the widest vector mode whose components are of type
   TYPE, or NULL_TREE if none is found.  */

static tree
type_for_widest_vector_mode (tree type, optab op)
{
  machine_mode inner_mode = TYPE_MODE (type);
  machine_mode best_mode = VOIDmode, mode;
  poly_int64 best_nunits = 0;

  if (SCALAR_FLOAT_MODE_P (inner_mode))
    mode = MIN_MODE_VECTOR_FLOAT;
  else if (SCALAR_FRACT_MODE_P (inner_mode))
    mode = MIN_MODE_VECTOR_FRACT;
  else if (SCALAR_UFRACT_MODE_P (inner_mode))
    mode = MIN_MODE_VECTOR_UFRACT;
  else if (SCALAR_ACCUM_MODE_P (inner_mode))
    mode = MIN_MODE_VECTOR_ACCUM;
  else if (SCALAR_UACCUM_MODE_P (inner_mode))
    mode = MIN_MODE_VECTOR_UACCUM;
  else if (inner_mode == BImode)
    mode = MIN_MODE_VECTOR_BOOL;
  else
    mode = MIN_MODE_VECTOR_INT;

  FOR_EACH_MODE_FROM (mode, mode)
    if (GET_MODE_INNER (mode) == inner_mode
<<<<<<< HEAD
	&& may_gt (GET_MODE_NUNITS (mode), best_nunits)
=======
	&& maybe_gt (GET_MODE_NUNITS (mode), best_nunits)
>>>>>>> 70783a86
	&& optab_handler (op, mode) != CODE_FOR_nothing)
      best_mode = mode, best_nunits = GET_MODE_NUNITS (mode);

  if (best_mode == VOIDmode)
    return NULL_TREE;
  else
    return build_vector_type_for_mode (type, best_mode);
}


/* Build a reference to the element of the vector VECT.  Function
   returns either the element itself, either BIT_FIELD_REF, or an
   ARRAY_REF expression.

   GSI is required to insert temporary variables while building a
   refernece to the element of the vector VECT.

   PTMPVEC is a pointer to the temporary variable for caching
   purposes.  In case when PTMPVEC is NULL new temporary variable
   will be created.  */
static tree
vector_element (gimple_stmt_iterator *gsi, tree vect, tree idx, tree *ptmpvec)
{
  tree vect_type, vect_elt_type;
  gimple *asgn;
  tree tmpvec;
  tree arraytype;
  bool need_asgn = true;
  unsigned int elements;

  vect_type = TREE_TYPE (vect);
  vect_elt_type = TREE_TYPE (vect_type);
  elements = nunits_for_known_piecewise_op (vect_type);

  if (TREE_CODE (idx) == INTEGER_CST)
    {
      unsigned HOST_WIDE_INT index;

      /* Given that we're about to compute a binary modulus,
	 we don't care about the high bits of the value.  */
      index = TREE_INT_CST_LOW (idx);
      if (!tree_fits_uhwi_p (idx) || index >= elements)
	{
	  index &= elements - 1;
	  idx = build_int_cst (TREE_TYPE (idx), index);
	}

      /* When lowering a vector statement sequence do some easy
         simplification by looking through intermediate vector results.  */
      if (TREE_CODE (vect) == SSA_NAME)
	{
	  gimple *def_stmt = SSA_NAME_DEF_STMT (vect);
	  if (is_gimple_assign (def_stmt)
	      && (gimple_assign_rhs_code (def_stmt) == VECTOR_CST
		  || gimple_assign_rhs_code (def_stmt) == CONSTRUCTOR))
	    vect = gimple_assign_rhs1 (def_stmt);
	}

      if (TREE_CODE (vect) == VECTOR_CST)
	return VECTOR_CST_ELT (vect, index);
      else if (TREE_CODE (vect) == CONSTRUCTOR
	       && (CONSTRUCTOR_NELTS (vect) == 0
		   || TREE_CODE (TREE_TYPE (CONSTRUCTOR_ELT (vect, 0)->value))
		      != VECTOR_TYPE))
        {
	  if (index < CONSTRUCTOR_NELTS (vect))
	    return CONSTRUCTOR_ELT (vect, index)->value;
          return build_zero_cst (vect_elt_type);
        }
      else
        {
	  tree size = TYPE_SIZE (vect_elt_type);
	  tree pos = fold_build2 (MULT_EXPR, bitsizetype, bitsize_int (index),
				  size);
	  return fold_build3 (BIT_FIELD_REF, vect_elt_type, vect, size, pos);
        }
    }

  if (!ptmpvec)
    tmpvec = create_tmp_var (vect_type, "vectmp");
  else if (!*ptmpvec)
    tmpvec = *ptmpvec = create_tmp_var (vect_type, "vectmp");
  else
    {
      tmpvec = *ptmpvec;
      need_asgn = false;
    }

  if (need_asgn)
    {
      TREE_ADDRESSABLE (tmpvec) = 1;
      asgn = gimple_build_assign (tmpvec, vect);
      gsi_insert_before (gsi, asgn, GSI_SAME_STMT);
    }

  arraytype = build_array_type_nelts (vect_elt_type, elements);
  return build4 (ARRAY_REF, vect_elt_type,
                 build1 (VIEW_CONVERT_EXPR, arraytype, tmpvec),
                 idx, NULL_TREE, NULL_TREE);
}

/* Check if VEC_PERM_EXPR within the given setting is supported
   by hardware, or lower it piecewise.

   When VEC_PERM_EXPR has the same first and second operands:
   VEC_PERM_EXPR <v0, v0, mask> the lowered version would be
   {v0[mask[0]], v0[mask[1]], ...}
   MASK and V0 must have the same number of elements.

   Otherwise VEC_PERM_EXPR <v0, v1, mask> is lowered to
   {mask[0] < len(v0) ? v0[mask[0]] : v1[mask[0]], ...}
   V0 and V1 must have the same type.  MASK, V0, V1 must have the
   same number of arguments.  */

static void
lower_vec_perm (gimple_stmt_iterator *gsi)
{
  gassign *stmt = as_a <gassign *> (gsi_stmt (*gsi));
  tree mask = gimple_assign_rhs3 (stmt);
  tree vec0 = gimple_assign_rhs1 (stmt);
  tree vec1 = gimple_assign_rhs2 (stmt);
  tree vect_type = TREE_TYPE (vec0);
  tree mask_type = TREE_TYPE (mask);
  tree vect_elt_type = TREE_TYPE (vect_type);
  tree mask_elt_type = TREE_TYPE (mask_type);
  unsigned HOST_WIDE_INT elements;
  vec<constructor_elt, va_gc> *v;
  tree constr, t, si, i_val;
  tree vec0tmp = NULL_TREE, vec1tmp = NULL_TREE, masktmp = NULL_TREE;
  bool two_operand_p = !operand_equal_p (vec0, vec1, 0);
  location_t loc = gimple_location (gsi_stmt (*gsi));
  unsigned i;

  if (!TYPE_VECTOR_SUBPARTS (vect_type).is_constant (&elements))
    return;

  if (TREE_CODE (mask) == SSA_NAME)
    {
      gimple *def_stmt = SSA_NAME_DEF_STMT (mask);
      if (is_gimple_assign (def_stmt)
	  && gimple_assign_rhs_code (def_stmt) == VECTOR_CST)
	mask = gimple_assign_rhs1 (def_stmt);
    }

  vec_perm_builder sel_int;

  if (TREE_CODE (mask) == VECTOR_CST
      && tree_to_vec_perm_builder (&sel_int, mask))
    {
      vec_perm_indices indices (sel_int, 2, elements);
      if (can_vec_perm_const_p (TYPE_MODE (vect_type), indices))
	{
	  gimple_assign_set_rhs3 (stmt, mask);
	  update_stmt (stmt);
	  return;
	}
      /* Also detect vec_shr pattern - VEC_PERM_EXPR with zero
	 vector as VEC1 and a right element shift MASK.  */
      if (optab_handler (vec_shr_optab, TYPE_MODE (vect_type))
	  != CODE_FOR_nothing
	  && TREE_CODE (vec1) == VECTOR_CST
	  && initializer_zerop (vec1)
	  && maybe_ne (indices[0], 0)
	  && known_lt (poly_uint64 (indices[0]), elements))
	{
	  bool ok_p = indices.series_p (0, 1, indices[0], 1);
	  if (!ok_p)
	    {
	      for (i = 1; i < elements; ++i)
		{
		  poly_uint64 actual = indices[i];
		  poly_uint64 expected = i + indices[0];
		  /* Indices into the second vector are all equivalent.  */
		  if (maybe_lt (actual, elements)
		      ? maybe_ne (actual, expected)
		      : maybe_lt (expected, elements))
		    break;
		}
	      ok_p = i == elements;
	    }
	  if (ok_p)
	    {
	      gimple_assign_set_rhs3 (stmt, mask);
	      update_stmt (stmt);
	      return;
	    }
	}
    }
  else if (can_vec_perm_var_p (TYPE_MODE (vect_type)))
    return;
  
  warning_at (loc, OPT_Wvector_operation_performance,
              "vector shuffling operation will be expanded piecewise");

  vec_alloc (v, elements);
  for (i = 0; i < elements; i++)
    {
      si = size_int (i);
      i_val = vector_element (gsi, mask, si, &masktmp);

      if (TREE_CODE (i_val) == INTEGER_CST)
        {
	  unsigned HOST_WIDE_INT index;

	  index = TREE_INT_CST_LOW (i_val);
	  if (!tree_fits_uhwi_p (i_val) || index >= elements)
	    i_val = build_int_cst (mask_elt_type, index & (elements - 1));

          if (two_operand_p && (index & elements) != 0)
	    t = vector_element (gsi, vec1, i_val, &vec1tmp);
	  else
	    t = vector_element (gsi, vec0, i_val, &vec0tmp);

          t = force_gimple_operand_gsi (gsi, t, true, NULL_TREE,
					true, GSI_SAME_STMT);
        }
      else
        {
	  tree cond = NULL_TREE, v0_val;

	  if (two_operand_p)
	    {
	      cond = fold_build2 (BIT_AND_EXPR, mask_elt_type, i_val,
			          build_int_cst (mask_elt_type, elements));
	      cond = force_gimple_operand_gsi (gsi, cond, true, NULL_TREE,
					       true, GSI_SAME_STMT);
	    }

	  i_val = fold_build2 (BIT_AND_EXPR, mask_elt_type, i_val,
			       build_int_cst (mask_elt_type, elements - 1));
	  i_val = force_gimple_operand_gsi (gsi, i_val, true, NULL_TREE,
					    true, GSI_SAME_STMT);

	  v0_val = vector_element (gsi, vec0, i_val, &vec0tmp);
	  v0_val = force_gimple_operand_gsi (gsi, v0_val, true, NULL_TREE,
					     true, GSI_SAME_STMT);

	  if (two_operand_p)
	    {
	      tree v1_val;

	      v1_val = vector_element (gsi, vec1, i_val, &vec1tmp);
	      v1_val = force_gimple_operand_gsi (gsi, v1_val, true, NULL_TREE,
						 true, GSI_SAME_STMT);

	      cond = fold_build2 (EQ_EXPR, boolean_type_node,
				  cond, build_zero_cst (mask_elt_type));
	      cond = fold_build3 (COND_EXPR, vect_elt_type,
				  cond, v0_val, v1_val);
              t = force_gimple_operand_gsi (gsi, cond, true, NULL_TREE,
					    true, GSI_SAME_STMT);
            }
	  else
	    t = v0_val;
        }

      CONSTRUCTOR_APPEND_ELT (v, NULL_TREE, t);
    }

  constr = build_constructor (vect_type, v);
  gimple_assign_set_rhs_from_tree (gsi, constr);
  update_stmt (gsi_stmt (*gsi));
}

/* If OP is a uniform vector return the element it is a splat from.  */

static tree
ssa_uniform_vector_p (tree op)
{
  if (TREE_CODE (op) == VECTOR_CST
<<<<<<< HEAD
      || TREE_CODE (op) == VEC_DUPLICATE_CST
=======
>>>>>>> 70783a86
      || TREE_CODE (op) == VEC_DUPLICATE_EXPR
      || TREE_CODE (op) == CONSTRUCTOR)
    return uniform_vector_p (op);
  if (TREE_CODE (op) == SSA_NAME)
    {
      gimple *def_stmt = SSA_NAME_DEF_STMT (op);
      if (gimple_assign_single_p (def_stmt))
	return uniform_vector_p (gimple_assign_rhs1 (def_stmt));
    }
  return NULL_TREE;
}

/* Return type in which CODE operation with optab OP can be
   computed.  */

static tree
get_compute_type (enum tree_code code, optab op, tree type)
{
  /* For very wide vectors, try using a smaller vector mode.  */
  tree compute_type = type;
  if (op
      && (!VECTOR_MODE_P (TYPE_MODE (type))
	  || optab_handler (op, TYPE_MODE (type)) == CODE_FOR_nothing))
    {
      tree vector_compute_type
	= type_for_widest_vector_mode (TREE_TYPE (type), op);
      if (vector_compute_type != NULL_TREE
	  && subparts_gt (compute_type, vector_compute_type)
<<<<<<< HEAD
	  && may_ne (TYPE_VECTOR_SUBPARTS (vector_compute_type), 1U)
=======
	  && maybe_ne (TYPE_VECTOR_SUBPARTS (vector_compute_type), 1U)
>>>>>>> 70783a86
	  && (optab_handler (op, TYPE_MODE (vector_compute_type))
	      != CODE_FOR_nothing))
	compute_type = vector_compute_type;
    }

  /* If we are breaking a BLKmode vector into smaller pieces,
     type_for_widest_vector_mode has already looked into the optab,
     so skip these checks.  */
  if (compute_type == type)
    {
      machine_mode compute_mode = TYPE_MODE (compute_type);
      if (VECTOR_MODE_P (compute_mode))
	{
	  if (op && optab_handler (op, compute_mode) != CODE_FOR_nothing)
	    return compute_type;
	  if (code == MULT_HIGHPART_EXPR
	      && can_mult_highpart_p (compute_mode,
				      TYPE_UNSIGNED (compute_type)))
	    return compute_type;
	}
      /* There is no operation in hardware, so fall back to scalars.  */
      compute_type = TREE_TYPE (type);
    }

  return compute_type;
}

static tree
do_cond (gimple_stmt_iterator *gsi, tree inner_type, tree a, tree b,
	 tree bitpos, tree bitsize, enum tree_code code,
	 tree type ATTRIBUTE_UNUSED)
{
  if (TREE_CODE (TREE_TYPE (a)) == VECTOR_TYPE)
    a = tree_vec_extract (gsi, inner_type, a, bitsize, bitpos);
  if (TREE_CODE (TREE_TYPE (b)) == VECTOR_TYPE)
    b = tree_vec_extract (gsi, inner_type, b, bitsize, bitpos);
  tree cond = gimple_assign_rhs1 (gsi_stmt (*gsi));
  return gimplify_build3 (gsi, code, inner_type, unshare_expr (cond), a, b);
}

/* Expand a vector COND_EXPR to scalars, piecewise.  */
static void
expand_vector_scalar_condition (gimple_stmt_iterator *gsi)
{
  gassign *stmt = as_a <gassign *> (gsi_stmt (*gsi));
  tree type = gimple_expr_type (stmt);
  tree compute_type = get_compute_type (COND_EXPR, mov_optab, type);
  machine_mode compute_mode = TYPE_MODE (compute_type);
  gcc_assert (compute_mode != BLKmode);
  tree lhs = gimple_assign_lhs (stmt);
  tree rhs2 = gimple_assign_rhs2 (stmt);
  tree rhs3 = gimple_assign_rhs3 (stmt);
  tree new_rhs;

  /* If the compute mode is not a vector mode (hence we are not decomposing
     a BLKmode vector to smaller, hardware-supported vectors), we may want
     to expand the operations in parallel.  */
  if (!VECTOR_MODE_P (compute_mode))
    new_rhs = expand_vector_parallel (gsi, do_cond, type, rhs2, rhs3,
				      COND_EXPR);
  else
    new_rhs = expand_vector_piecewise (gsi, do_cond, type, compute_type,
				       rhs2, rhs3, COND_EXPR);
  if (!useless_type_conversion_p (TREE_TYPE (lhs), TREE_TYPE (new_rhs)))
    new_rhs = gimplify_build1 (gsi, VIEW_CONVERT_EXPR, TREE_TYPE (lhs),
			       new_rhs);

  /* NOTE:  We should avoid using gimple_assign_set_rhs_from_tree. One
     way to do it is change expand_vector_operation and its callees to
     return a tree_code, RHS1 and RHS2 instead of a tree. */
  gimple_assign_set_rhs_from_tree (gsi, new_rhs);
  update_stmt (gsi_stmt (*gsi));
}

/* Process one statement.  If we identify a vector operation, expand it.  */

static void
expand_vector_operations_1 (gimple_stmt_iterator *gsi)
{
  tree lhs, rhs1, rhs2 = NULL, type, compute_type = NULL_TREE;
  enum tree_code code;
  optab op = unknown_optab;
  enum gimple_rhs_class rhs_class;
  tree new_rhs;

  /* Only consider code == GIMPLE_ASSIGN. */
  gassign *stmt = dyn_cast <gassign *> (gsi_stmt (*gsi));
  if (!stmt)
    return;

  code = gimple_assign_rhs_code (stmt);
  rhs_class = get_gimple_rhs_class (code);
  lhs = gimple_assign_lhs (stmt);

  if (code == VEC_PERM_EXPR)
    {
      lower_vec_perm (gsi);
      return;
    }

  if (code == VEC_COND_EXPR)
    {
      expand_vector_condition (gsi);
      return;
    }

  if (code == COND_EXPR
      && TREE_CODE (TREE_TYPE (gimple_assign_lhs (stmt))) == VECTOR_TYPE
      && TYPE_MODE (TREE_TYPE (gimple_assign_lhs (stmt))) == BLKmode)
    {
      expand_vector_scalar_condition (gsi);
      return;
    }

  if (code == CONSTRUCTOR
      && TREE_CODE (lhs) == SSA_NAME
      && VECTOR_MODE_P (TYPE_MODE (TREE_TYPE (lhs)))
      && !gimple_clobber_p (stmt)
      && optimize)
    {
      optimize_vector_constructor (gsi);
      return;
    }

  if (rhs_class != GIMPLE_UNARY_RHS && rhs_class != GIMPLE_BINARY_RHS)
    return;

  rhs1 = gimple_assign_rhs1 (stmt);
  type = gimple_expr_type (stmt);
  if (rhs_class == GIMPLE_BINARY_RHS)
    rhs2 = gimple_assign_rhs2 (stmt);

  if (!VECTOR_TYPE_P (type)
      || !VECTOR_TYPE_P (TREE_TYPE (rhs1)))
    return;

  /* If the vector operation is operating on all same vector elements
     implement it with a scalar operation and a splat if the target
     supports the scalar operation.  */
  tree srhs1, srhs2 = NULL_TREE;
  if ((srhs1 = ssa_uniform_vector_p (rhs1)) != NULL_TREE
      && (rhs2 == NULL_TREE
	  || (! VECTOR_TYPE_P (TREE_TYPE (rhs2))
	      && (srhs2 = rhs2))
	  || (srhs2 = ssa_uniform_vector_p (rhs2)) != NULL_TREE)
      /* As we query direct optabs restrict to non-convert operations.  */
      && TYPE_MODE (TREE_TYPE (type)) == TYPE_MODE (TREE_TYPE (srhs1)))
    {
      op = optab_for_tree_code (code, TREE_TYPE (type), optab_scalar);
      if (op >= FIRST_NORM_OPTAB && op <= LAST_NORM_OPTAB
	  && optab_handler (op, TYPE_MODE (TREE_TYPE (type))) != CODE_FOR_nothing)
	{
	  tree slhs = make_ssa_name (TREE_TYPE (srhs1));
	  gimple *repl = gimple_build_assign (slhs, code, srhs1, srhs2);
	  gsi_insert_before (gsi, repl, GSI_SAME_STMT);
	  gimple_assign_set_rhs_from_tree (gsi,
					   build_vector_from_val (type, slhs));
	  update_stmt (stmt);
	  return;
	}
    }
 
  /* A scalar operation pretending to be a vector one.  */
  if (VECTOR_BOOLEAN_TYPE_P (type)
      && !VECTOR_MODE_P (TYPE_MODE (type))
      && TYPE_MODE (type) != BLKmode)
    return;

  if (CONVERT_EXPR_CODE_P (code)
      || code == FLOAT_EXPR
      || code == FIX_TRUNC_EXPR
      || code == VIEW_CONVERT_EXPR)
    return;

  /* The signedness is determined from input argument.  */
  if (code == VEC_UNPACK_FLOAT_HI_EXPR
      || code == VEC_UNPACK_FLOAT_LO_EXPR)
    {
      type = TREE_TYPE (rhs1);
      /* We do not know how to scalarize those.  */
      return;
    }

  /* For widening/narrowing vector operations, the relevant type is of the
     arguments, not the widened result.  VEC_UNPACK_FLOAT_*_EXPR is
     calculated in the same way above.  */
  if (code == WIDEN_SUM_EXPR
      || code == VEC_WIDEN_MULT_HI_EXPR
      || code == VEC_WIDEN_MULT_LO_EXPR
      || code == VEC_WIDEN_MULT_EVEN_EXPR
      || code == VEC_WIDEN_MULT_ODD_EXPR
      || code == VEC_UNPACK_HI_EXPR
      || code == VEC_UNPACK_LO_EXPR
      || code == VEC_PACK_TRUNC_EXPR
      || code == VEC_PACK_SAT_EXPR
      || code == VEC_PACK_FIX_TRUNC_EXPR
      || code == VEC_WIDEN_LSHIFT_HI_EXPR
      || code == VEC_WIDEN_LSHIFT_LO_EXPR)
    {
      type = TREE_TYPE (rhs1);
      /* We do not know how to scalarize those.  */
      return;
    }

  /* Choose between vector shift/rotate by vector and vector shift/rotate by
     scalar */
  if (code == LSHIFT_EXPR
      || code == RSHIFT_EXPR
      || code == LROTATE_EXPR
      || code == RROTATE_EXPR)
    {
      optab opv;

      /* Check whether we have vector <op> {x,x,x,x} where x
         could be a scalar variable or a constant.  Transform
         vector <op> {x,x,x,x} ==> vector <op> scalar.  */
      if (VECTOR_INTEGER_TYPE_P (TREE_TYPE (rhs2)))
        {
          tree first;

          if ((first = ssa_uniform_vector_p (rhs2)) != NULL_TREE)
            {
              gimple_assign_set_rhs2 (stmt, first);
              update_stmt (stmt);
              rhs2 = first;
            }
        }

      opv = optab_for_tree_code (code, type, optab_vector);
      if (VECTOR_INTEGER_TYPE_P (TREE_TYPE (rhs2)))
	op = opv;
      else
	{
          op = optab_for_tree_code (code, type, optab_scalar);

	  compute_type = get_compute_type (code, op, type);
	  if (compute_type == type)
	    return;
	  /* The rtl expander will expand vector/scalar as vector/vector
	     if necessary.  Pick one with wider vector type.  */
	  tree compute_vtype = get_compute_type (code, opv, type);
	  if (subparts_gt (compute_vtype, compute_type))
	    {
	      compute_type = compute_vtype;
	      op = opv;
	    }
	}

      if (code == LROTATE_EXPR || code == RROTATE_EXPR)
	{
	  if (compute_type == NULL_TREE)
	    compute_type = get_compute_type (code, op, type);
	  if (compute_type == type)
	    return;
	  /* Before splitting vector rotates into scalar rotates,
	     see if we can't use vector shifts and BIT_IOR_EXPR
	     instead.  For vector by vector rotates we'd also
	     need to check BIT_AND_EXPR and NEGATE_EXPR, punt there
	     for now, fold doesn't seem to create such rotates anyway.  */
	  if (compute_type == TREE_TYPE (type)
	      && !VECTOR_INTEGER_TYPE_P (TREE_TYPE (rhs2)))
	    {
	      optab oplv = vashl_optab, opl = ashl_optab;
	      optab oprv = vlshr_optab, opr = lshr_optab, opo = ior_optab;
	      tree compute_lvtype = get_compute_type (LSHIFT_EXPR, oplv, type);
	      tree compute_rvtype = get_compute_type (RSHIFT_EXPR, oprv, type);
	      tree compute_otype = get_compute_type (BIT_IOR_EXPR, opo, type);
	      tree compute_ltype = get_compute_type (LSHIFT_EXPR, opl, type);
	      tree compute_rtype = get_compute_type (RSHIFT_EXPR, opr, type);
	      /* The rtl expander will expand vector/scalar as vector/vector
		 if necessary.  Pick one with wider vector type.  */
	      if (subparts_gt (compute_lvtype, compute_ltype))
		{
		  compute_ltype = compute_lvtype;
		  opl = oplv;
		}
	      if (subparts_gt (compute_rvtype, compute_rtype))
		{
		  compute_rtype = compute_rvtype;
		  opr = oprv;
		}
	      /* Pick the narrowest type from LSHIFT_EXPR, RSHIFT_EXPR and
		 BIT_IOR_EXPR.  */
	      compute_type = compute_ltype;
	      if (subparts_gt (compute_type, compute_rtype))
		compute_type = compute_rtype;
	      if (subparts_gt (compute_type, compute_otype))
		compute_type = compute_otype;
	      /* Verify all 3 operations can be performed in that type.  */
	      if (compute_type != TREE_TYPE (type))
		{
		  if (optab_handler (opl, TYPE_MODE (compute_type))
		      == CODE_FOR_nothing
		      || optab_handler (opr, TYPE_MODE (compute_type))
			 == CODE_FOR_nothing
		      || optab_handler (opo, TYPE_MODE (compute_type))
			 == CODE_FOR_nothing)
		    compute_type = TREE_TYPE (type);
		}
	    }
	}
    }
  else
    op = optab_for_tree_code (code, type, optab_default);

  /* Optabs will try converting a negation into a subtraction, so
     look for it as well.  TODO: negation of floating-point vectors
     might be turned into an exclusive OR toggling the sign bit.  */
  if (op == unknown_optab
      && code == NEGATE_EXPR
      && INTEGRAL_TYPE_P (TREE_TYPE (type)))
    op = optab_for_tree_code (MINUS_EXPR, type, optab_default);

  if (compute_type == NULL_TREE)
    compute_type = get_compute_type (code, op, type);
  if (compute_type == type)
    return;

  new_rhs = expand_vector_operation (gsi, type, compute_type, stmt, code);

  /* Leave expression untouched for later expansion.  */
  if (new_rhs == NULL_TREE)
    return;

  if (!useless_type_conversion_p (TREE_TYPE (lhs), TREE_TYPE (new_rhs)))
    new_rhs = gimplify_build1 (gsi, VIEW_CONVERT_EXPR, TREE_TYPE (lhs),
                               new_rhs);

  /* NOTE:  We should avoid using gimple_assign_set_rhs_from_tree. One
     way to do it is change expand_vector_operation and its callees to
     return a tree_code, RHS1 and RHS2 instead of a tree. */
  gimple_assign_set_rhs_from_tree (gsi, new_rhs);
  update_stmt (gsi_stmt (*gsi));
}

/* Use this to lower vector operations introduced by the vectorizer,
   if it may need the bit-twiddling tricks implemented in this file.  */

static unsigned int
expand_vector_operations (void)
{
  gimple_stmt_iterator gsi;
  basic_block bb;
  bool cfg_changed = false;

  FOR_EACH_BB_FN (bb, cfun)
    {
      for (gsi = gsi_start_bb (bb); !gsi_end_p (gsi); gsi_next (&gsi))
	{
	  expand_vector_operations_1 (&gsi);
	  /* ???  If we do not cleanup EH then we will ICE in
	     verification.  But in reality we have created wrong-code
	     as we did not properly transition EH info and edges to
	     the piecewise computations.  */
	  if (maybe_clean_eh_stmt (gsi_stmt (gsi))
	      && gimple_purge_dead_eh_edges (bb))
	    cfg_changed = true;
	}
    }

  return cfg_changed ? TODO_cleanup_cfg : 0;
}

namespace {

const pass_data pass_data_lower_vector =
{
  GIMPLE_PASS, /* type */
  "veclower", /* name */
  OPTGROUP_VEC, /* optinfo_flags */
  TV_NONE, /* tv_id */
  PROP_cfg, /* properties_required */
  PROP_gimple_lvec, /* properties_provided */
  0, /* properties_destroyed */
  0, /* todo_flags_start */
  TODO_update_ssa, /* todo_flags_finish */
};

class pass_lower_vector : public gimple_opt_pass
{
public:
  pass_lower_vector (gcc::context *ctxt)
    : gimple_opt_pass (pass_data_lower_vector, ctxt)
  {}

  /* opt_pass methods: */
  virtual bool gate (function *fun)
    {
      return !(fun->curr_properties & PROP_gimple_lvec);
    }

  virtual unsigned int execute (function *)
    {
      return expand_vector_operations ();
    }

}; // class pass_lower_vector

} // anon namespace

gimple_opt_pass *
make_pass_lower_vector (gcc::context *ctxt)
{
  return new pass_lower_vector (ctxt);
}

namespace {

const pass_data pass_data_lower_vector_ssa =
{
  GIMPLE_PASS, /* type */
  "veclower2", /* name */
  OPTGROUP_VEC, /* optinfo_flags */
  TV_NONE, /* tv_id */
  PROP_cfg, /* properties_required */
  PROP_gimple_lvec, /* properties_provided */
  0, /* properties_destroyed */
  0, /* todo_flags_start */
  ( TODO_update_ssa
    | TODO_cleanup_cfg ), /* todo_flags_finish */
};

class pass_lower_vector_ssa : public gimple_opt_pass
{
public:
  pass_lower_vector_ssa (gcc::context *ctxt)
    : gimple_opt_pass (pass_data_lower_vector_ssa, ctxt)
  {}

  /* opt_pass methods: */
  opt_pass * clone () { return new pass_lower_vector_ssa (m_ctxt); }
  virtual unsigned int execute (function *)
    {
      return expand_vector_operations ();
    }

}; // class pass_lower_vector_ssa

} // anon namespace

gimple_opt_pass *
make_pass_lower_vector_ssa (gcc::context *ctxt)
{
  return new pass_lower_vector_ssa (ctxt);
}

#include "gt-tree-vect-generic.h"<|MERGE_RESOLUTION|>--- conflicted
+++ resolved
@@ -61,11 +61,7 @@
 {
   poly_uint64 n1 = VECTOR_TYPE_P (type1) ? TYPE_VECTOR_SUBPARTS (type1) : 1;
   poly_uint64 n2 = VECTOR_TYPE_P (type2) ? TYPE_VECTOR_SUBPARTS (type2) : 1;
-<<<<<<< HEAD
-  return must_gt (n1, n2);
-=======
   return known_gt (n1, n2);
->>>>>>> 70783a86
 }
 
 /* Build a constant of type TYPE, made of VALUE's bits replicated
@@ -921,15 +917,9 @@
      Similarly for vbfld_10 instead of x_2 < y_3.  */
   if (VECTOR_BOOLEAN_TYPE_P (type)
       && SCALAR_INT_MODE_P (TYPE_MODE (type))
-<<<<<<< HEAD
-      && must_lt (GET_MODE_BITSIZE (TYPE_MODE (type)),
-		  TYPE_VECTOR_SUBPARTS (type)
-		  * GET_MODE_BITSIZE (SCALAR_TYPE_MODE (TREE_TYPE (type))))
-=======
       && known_lt (GET_MODE_BITSIZE (TYPE_MODE (type)),
 		   TYPE_VECTOR_SUBPARTS (type)
 		   * GET_MODE_BITSIZE (SCALAR_TYPE_MODE (TREE_TYPE (type))))
->>>>>>> 70783a86
       && (a_is_comparison
 	  ? useless_type_conversion_p (type, TREE_TYPE (a))
 	  : expand_vec_cmp_expr_p (TREE_TYPE (a1), type, TREE_CODE (a))))
@@ -1188,11 +1178,7 @@
 
   FOR_EACH_MODE_FROM (mode, mode)
     if (GET_MODE_INNER (mode) == inner_mode
-<<<<<<< HEAD
-	&& may_gt (GET_MODE_NUNITS (mode), best_nunits)
-=======
 	&& maybe_gt (GET_MODE_NUNITS (mode), best_nunits)
->>>>>>> 70783a86
 	&& optab_handler (op, mode) != CODE_FOR_nothing)
       best_mode = mode, best_nunits = GET_MODE_NUNITS (mode);
 
@@ -1463,10 +1449,6 @@
 ssa_uniform_vector_p (tree op)
 {
   if (TREE_CODE (op) == VECTOR_CST
-<<<<<<< HEAD
-      || TREE_CODE (op) == VEC_DUPLICATE_CST
-=======
->>>>>>> 70783a86
       || TREE_CODE (op) == VEC_DUPLICATE_EXPR
       || TREE_CODE (op) == CONSTRUCTOR)
     return uniform_vector_p (op);
@@ -1495,11 +1477,7 @@
 	= type_for_widest_vector_mode (TREE_TYPE (type), op);
       if (vector_compute_type != NULL_TREE
 	  && subparts_gt (compute_type, vector_compute_type)
-<<<<<<< HEAD
-	  && may_ne (TYPE_VECTOR_SUBPARTS (vector_compute_type), 1U)
-=======
 	  && maybe_ne (TYPE_VECTOR_SUBPARTS (vector_compute_type), 1U)
->>>>>>> 70783a86
 	  && (optab_handler (op, TYPE_MODE (vector_compute_type))
 	      != CODE_FOR_nothing))
 	compute_type = vector_compute_type;
