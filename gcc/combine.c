--- conflicted
+++ resolved
@@ -214,7 +214,7 @@
 
   unsigned HOST_WIDE_INT	last_set_nonzero_bits;
   char				last_set_sign_bit_copies;
-  machine_mode_enum		last_set_mode : 8;
+  ENUM_BITFIELD(machine_mode)	last_set_mode : 8;
 
   /* Set nonzero if references to register n in expressions should not be
      used.  last_set_invalid is set nonzero when this register is being
@@ -249,7 +249,7 @@
      truncation if we know that value already contains a truncated
      value.  */
 
-  machine_mode_enum		truncated_to_mode : 8;
+  ENUM_BITFIELD(machine_mode)	truncated_to_mode : 8;
 };
 
 
@@ -393,12 +393,7 @@
 {
   struct undo *next;
   enum undo_kind kind;
-  union {
-    rtx r;
-    int i;
-    machine_mode_enum m;
-    struct insn_link *l;
-  } old_contents;
+  union { rtx r; int i; machine_mode m; struct insn_link *l; } old_contents;
   union { rtx *r; int *i; struct insn_link **l; } where;
 };
 
@@ -6993,12 +6988,7 @@
       && (i = exact_log2 (UINTVAL (true_rtx) & GET_MODE_MASK (int_mode))) >= 0)
     {
       rtx val = XEXP (cond, 0);
-<<<<<<< HEAD
       if (inner_mode == int_mode)
-=======
-      machine_mode val_mode = GET_MODE (val);
-      if (val_mode == mode)
->>>>>>> 16316b61
         return val;
       else if (GET_MODE_PRECISION (inner_mode) < GET_MODE_PRECISION (int_mode))
         return simplify_gen_unary (ZERO_EXTEND, int_mode, val, inner_mode);
@@ -7349,10 +7339,9 @@
 static rtx
 simplify_logical (rtx x)
 {
-  machine_mode mode = GET_MODE (x);
   rtx op0 = XEXP (x, 0);
   rtx op1 = XEXP (x, 1);
-  scalar_int_mode int_mode;
+  scalar_int_mode mode;
 
   switch (GET_CODE (x))
     {
@@ -7360,12 +7349,12 @@
       /* We can call simplify_and_const_int only if we don't lose
 	 any (sign) bits when converting INTVAL (op1) to
 	 "unsigned HOST_WIDE_INT".  */
-      if (is_a <scalar_int_mode> (mode, &int_mode)
+      if (is_a <scalar_int_mode> (GET_MODE (x), &mode)
 	  && CONST_INT_P (op1)
-	  && (HWI_COMPUTABLE_MODE_P (int_mode)
+	  && (HWI_COMPUTABLE_MODE_P (mode)
 	      || INTVAL (op1) > 0))
 	{
-	  x = simplify_and_const_int (x, int_mode, op0, INTVAL (op1));
+	  x = simplify_and_const_int (x, mode, op0, INTVAL (op1));
 	  if (GET_CODE (x) != AND)
 	    return x;
 
@@ -8953,7 +8942,7 @@
   return gen_lowpart_or_truncate (mode, x);
 }
 
-/* Subroutine of force_to_mode that handles cases where both X and
+/* Subroutine of force_to_mode that handles cases in which both X and
    the result are scalar integers.  MODE is the mode of the result,
    XMODE is the mode of X, and OP_MODE says which of MODE or XMODE
    is preferred for simplified versions of X.  The other arguments
@@ -10074,11 +10063,7 @@
   src = canon_reg_for_combine (simplify_shift_const (NULL_RTX, LSHIFTRT,
 						     src_mode, other, pos),
 			       dest);
-<<<<<<< HEAD
   src = force_to_mode (src, new_mode,
-=======
-  src = force_to_mode (src, mode,
->>>>>>> 16316b61
 		       len >= HOST_BITS_PER_WIDE_INT
 		       ? HOST_WIDE_INT_M1U
 		       : (HOST_WIDE_INT_1U << len) - 1,
