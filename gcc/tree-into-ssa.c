--- conflicted
+++ resolved
@@ -2165,17 +2165,11 @@
   if (bitmap_bit_p (interesting_blocks, bb->index))
     {
       gcc_checking_assert (bitmap_bit_p (blocks_to_update, bb->index));
-<<<<<<< HEAD
-      for (gimple_stmt_iterator gsi = gsi_start_bb (bb); !gsi_end_p (gsi);
-	   gsi_next (&gsi))
-        rewrite_update_stmt (gsi_stmt (gsi), gsi);
-=======
-      for (gsi = gsi_start_bb (bb); !gsi_end_p (gsi); )
+      for (gimple_stmt_iterator gsi = gsi_start_bb (bb); !gsi_end_p (gsi); )
 	if (rewrite_update_stmt (gsi_stmt (gsi), gsi))
 	  gsi_remove (&gsi, true);
 	else
 	  gsi_next (&gsi);
->>>>>>> fefa0b13
     }
 
   /* Step 3.  Update PHI nodes.  */
