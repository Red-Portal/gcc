/* Machine mode definitions for GCC; included by rtl.h and tree.h.
   Copyright (C) 1991-2017 Free Software Foundation, Inc.

This file is part of GCC.

GCC is free software; you can redistribute it and/or modify it under
the terms of the GNU General Public License as published by the Free
Software Foundation; either version 3, or (at your option) any later
version.

GCC is distributed in the hope that it will be useful, but WITHOUT ANY
WARRANTY; without even the implied warranty of MERCHANTABILITY or
FITNESS FOR A PARTICULAR PURPOSE.  See the GNU General Public License
for more details.

You should have received a copy of the GNU General Public License
along with GCC; see the file COPYING3.  If not see
<http://www.gnu.org/licenses/>.  */

#ifndef HAVE_MACHINE_MODES
#define HAVE_MACHINE_MODES

<<<<<<< HEAD
extern CONST_MODE_SIZE poly_uint16_pod mode_size[NUM_MACHINE_MODES];
extern CONST_MODE_PRECISION poly_uint16_pod mode_precision[NUM_MACHINE_MODES];
extern const unsigned char mode_inner[NUM_MACHINE_MODES];
extern CONST_MODE_NUNITS poly_uint16_pod mode_nunits[NUM_MACHINE_MODES];
=======
extern CONST_MODE_SIZE unsigned short mode_size[NUM_MACHINE_MODES];
extern const unsigned short mode_precision[NUM_MACHINE_MODES];
extern const unsigned char mode_inner[NUM_MACHINE_MODES];
extern const unsigned char mode_nunits[NUM_MACHINE_MODES];
>>>>>>> 5a462df3
extern CONST_MODE_UNIT_SIZE unsigned char mode_unit_size[NUM_MACHINE_MODES];
extern const unsigned short mode_unit_precision[NUM_MACHINE_MODES];
extern const unsigned char mode_wider[NUM_MACHINE_MODES];
extern const unsigned char mode_2xwider[NUM_MACHINE_MODES];

template<typename T>
struct mode_traits
{
  /* For use by the machmode support code only.

     There are cases in which the machmode support code needs to forcibly
     convert a machine_mode to a specific mode class T, and in which the
     context guarantees that this is valid without the need for an assert.
     This can be done using:

       return typename mode_traits<T>::from_int (mode);

     when returning a T and:

       res = T (typename mode_traits<T>::from_int (mode));

     when assigning to a value RES that must be assignment-compatible
     with (but possibly not the same as) T.  */
#ifdef USE_ENUM_MODES
  /* Allow direct conversion of enums to specific mode classes only
     when USE_ENUM_MODES is defined.  This is only intended for use
     by gencondmd, so that it can tell more easily when .md conditions
     are always false.  */
  typedef machine_mode from_int;
#else
  /* Here we use an enum type distinct from machine_mode but with the
     same range as machine_mode.  T should have a constructor that
     accepts this enum type; it should not have a constructor that
     accepts machine_mode.

     We use this somewhat indirect approach to avoid too many constructor
     calls when the compiler is built with -O0.  For example, even in
     unoptimized code, the return statement above would construct the
     returned T directly from the numerical value of MODE.  */
  enum from_int { dummy = MAX_MACHINE_MODE };
#endif
};

template<>
struct mode_traits<machine_mode>
{
  /* machine_mode itself needs no conversion.  */
  typedef machine_mode from_int;
};

<<<<<<< HEAD
/* Always treat machine modes as fixed-size while compiling code specific
   to targets that have no variable-size modes.  */
#if defined (TARGET_C_FILE) && NUM_POLY_INT_COEFFS == 1
#define ONLY_FIXED_SIZE_MODES 1
#else
#define ONLY_FIXED_SIZE_MODES 0
#endif

=======
>>>>>>> 5a462df3
/* Get the name of mode MODE as a string.  */

extern const char * const mode_name[NUM_MACHINE_MODES];
#define GET_MODE_NAME(MODE)  mode_name[MODE]

/* Mode classes.  */

#include "mode-classes.def"
#define DEF_MODE_CLASS(M) M
enum mode_class { MODE_CLASSES, MAX_MODE_CLASS };
#undef DEF_MODE_CLASS
#undef MODE_CLASSES

/* Get the general kind of object that mode MODE represents
   (integer, floating, complex, etc.)  */

extern const unsigned char mode_class[NUM_MACHINE_MODES];
#define GET_MODE_CLASS(MODE)  ((enum mode_class) mode_class[MODE])

/* Nonzero if MODE is an integral mode.  */
#define INTEGRAL_MODE_P(MODE)			\
  (GET_MODE_CLASS (MODE) == MODE_INT		\
   || GET_MODE_CLASS (MODE) == MODE_PARTIAL_INT \
   || GET_MODE_CLASS (MODE) == MODE_COMPLEX_INT \
   || GET_MODE_CLASS (MODE) == MODE_VECTOR_BOOL \
   || GET_MODE_CLASS (MODE) == MODE_VECTOR_INT)

/* Nonzero if MODE is a floating-point mode.  */
#define FLOAT_MODE_P(MODE)		\
  (GET_MODE_CLASS (MODE) == MODE_FLOAT	\
   || GET_MODE_CLASS (MODE) == MODE_DECIMAL_FLOAT \
   || GET_MODE_CLASS (MODE) == MODE_COMPLEX_FLOAT \
   || GET_MODE_CLASS (MODE) == MODE_VECTOR_FLOAT)

/* Nonzero if MODE is a complex mode.  */
#define COMPLEX_MODE_P(MODE)			\
  (GET_MODE_CLASS (MODE) == MODE_COMPLEX_INT	\
   || GET_MODE_CLASS (MODE) == MODE_COMPLEX_FLOAT)

/* Nonzero if MODE is a vector mode.  */
#define VECTOR_MODE_P(MODE)				\
  (GET_MODE_CLASS (MODE) == MODE_VECTOR_BOOL		\
   || GET_MODE_CLASS (MODE) == MODE_VECTOR_INT		\
   || GET_MODE_CLASS (MODE) == MODE_VECTOR_FLOAT	\
   || GET_MODE_CLASS (MODE) == MODE_VECTOR_FRACT	\
   || GET_MODE_CLASS (MODE) == MODE_VECTOR_UFRACT	\
   || GET_MODE_CLASS (MODE) == MODE_VECTOR_ACCUM	\
   || GET_MODE_CLASS (MODE) == MODE_VECTOR_UACCUM)

/* Nonzero if MODE is a scalar integral mode.  */
#define SCALAR_INT_MODE_P(MODE)			\
  (GET_MODE_CLASS (MODE) == MODE_INT		\
   || GET_MODE_CLASS (MODE) == MODE_PARTIAL_INT)

/* Nonzero if MODE is a scalar floating point mode.  */
#define SCALAR_FLOAT_MODE_P(MODE)		\
  (GET_MODE_CLASS (MODE) == MODE_FLOAT		\
   || GET_MODE_CLASS (MODE) == MODE_DECIMAL_FLOAT)

/* Nonzero if MODE is a decimal floating point mode.  */
#define DECIMAL_FLOAT_MODE_P(MODE)		\
  (GET_MODE_CLASS (MODE) == MODE_DECIMAL_FLOAT)

/* Nonzero if MODE is a scalar fract mode.  */
#define SCALAR_FRACT_MODE_P(MODE)	\
  (GET_MODE_CLASS (MODE) == MODE_FRACT)

/* Nonzero if MODE is a scalar ufract mode.  */
#define SCALAR_UFRACT_MODE_P(MODE)	\
  (GET_MODE_CLASS (MODE) == MODE_UFRACT)

/* Nonzero if MODE is a scalar fract or ufract mode.  */
#define ALL_SCALAR_FRACT_MODE_P(MODE)	\
  (SCALAR_FRACT_MODE_P (MODE) || SCALAR_UFRACT_MODE_P (MODE))

/* Nonzero if MODE is a scalar accum mode.  */
#define SCALAR_ACCUM_MODE_P(MODE)	\
  (GET_MODE_CLASS (MODE) == MODE_ACCUM)

/* Nonzero if MODE is a scalar uaccum mode.  */
#define SCALAR_UACCUM_MODE_P(MODE)	\
  (GET_MODE_CLASS (MODE) == MODE_UACCUM)

/* Nonzero if MODE is a scalar accum or uaccum mode.  */
#define ALL_SCALAR_ACCUM_MODE_P(MODE)	\
  (SCALAR_ACCUM_MODE_P (MODE) || SCALAR_UACCUM_MODE_P (MODE))

/* Nonzero if MODE is a scalar fract or accum mode.  */
#define SIGNED_SCALAR_FIXED_POINT_MODE_P(MODE)	\
  (SCALAR_FRACT_MODE_P (MODE) || SCALAR_ACCUM_MODE_P (MODE))

/* Nonzero if MODE is a scalar ufract or uaccum mode.  */
#define UNSIGNED_SCALAR_FIXED_POINT_MODE_P(MODE)	\
  (SCALAR_UFRACT_MODE_P (MODE) || SCALAR_UACCUM_MODE_P (MODE))

/* Nonzero if MODE is a scalar fract, ufract, accum or uaccum mode.  */
#define ALL_SCALAR_FIXED_POINT_MODE_P(MODE)	\
  (SIGNED_SCALAR_FIXED_POINT_MODE_P (MODE)	\
   || UNSIGNED_SCALAR_FIXED_POINT_MODE_P (MODE))

/* Nonzero if MODE is a scalar/vector fract mode.  */
#define FRACT_MODE_P(MODE)		\
  (GET_MODE_CLASS (MODE) == MODE_FRACT	\
   || GET_MODE_CLASS (MODE) == MODE_VECTOR_FRACT)

/* Nonzero if MODE is a scalar/vector ufract mode.  */
#define UFRACT_MODE_P(MODE)		\
  (GET_MODE_CLASS (MODE) == MODE_UFRACT	\
   || GET_MODE_CLASS (MODE) == MODE_VECTOR_UFRACT)

/* Nonzero if MODE is a scalar/vector fract or ufract mode.  */
#define ALL_FRACT_MODE_P(MODE)		\
  (FRACT_MODE_P (MODE) || UFRACT_MODE_P (MODE))

/* Nonzero if MODE is a scalar/vector accum mode.  */
#define ACCUM_MODE_P(MODE)		\
  (GET_MODE_CLASS (MODE) == MODE_ACCUM	\
   || GET_MODE_CLASS (MODE) == MODE_VECTOR_ACCUM)

/* Nonzero if MODE is a scalar/vector uaccum mode.  */
#define UACCUM_MODE_P(MODE)		\
  (GET_MODE_CLASS (MODE) == MODE_UACCUM	\
   || GET_MODE_CLASS (MODE) == MODE_VECTOR_UACCUM)

/* Nonzero if MODE is a scalar/vector accum or uaccum mode.  */
#define ALL_ACCUM_MODE_P(MODE)		\
  (ACCUM_MODE_P (MODE) || UACCUM_MODE_P (MODE))

/* Nonzero if MODE is a scalar/vector fract or accum mode.  */
#define SIGNED_FIXED_POINT_MODE_P(MODE)		\
  (FRACT_MODE_P (MODE) || ACCUM_MODE_P (MODE))

/* Nonzero if MODE is a scalar/vector ufract or uaccum mode.  */
#define UNSIGNED_FIXED_POINT_MODE_P(MODE)	\
  (UFRACT_MODE_P (MODE) || UACCUM_MODE_P (MODE))

/* Nonzero if MODE is a scalar/vector fract, ufract, accum or uaccum mode.  */
#define ALL_FIXED_POINT_MODE_P(MODE)		\
  (SIGNED_FIXED_POINT_MODE_P (MODE)		\
   || UNSIGNED_FIXED_POINT_MODE_P (MODE))

/* Nonzero if CLASS modes can be widened.  */
#define CLASS_HAS_WIDER_MODES_P(CLASS)         \
  (CLASS == MODE_INT                           \
   || CLASS == MODE_PARTIAL_INT                \
   || CLASS == MODE_FLOAT                      \
   || CLASS == MODE_DECIMAL_FLOAT              \
   || CLASS == MODE_COMPLEX_FLOAT              \
   || CLASS == MODE_FRACT                      \
   || CLASS == MODE_UFRACT                     \
   || CLASS == MODE_ACCUM                      \
   || CLASS == MODE_UACCUM)

#define POINTER_BOUNDS_MODE_P(MODE)      \
  (GET_MODE_CLASS (MODE) == MODE_POINTER_BOUNDS)

<<<<<<< HEAD
/* An optional T (i.e. a T or nothing), where T is some form of mode class.
   operator * gives the T value.  */
=======
/* An optional T (i.e. a T or nothing), where T is some form of mode class.  */
>>>>>>> 5a462df3
template<typename T>
class opt_mode
{
public:
  enum from_int { dummy = MAX_MACHINE_MODE };

  ALWAYS_INLINE opt_mode () : m_mode (E_VOIDmode) {}
  ALWAYS_INLINE opt_mode (const T &m) : m_mode (m) {}
  ALWAYS_INLINE opt_mode (from_int m) : m_mode (machine_mode (m)) {}
<<<<<<< HEAD

  machine_mode else_void () const;
  machine_mode else_blk () const;
  T operator * () const;

  bool exists () const;
  template<typename U> bool exists (U *) const;

private:
  machine_mode m_mode;
};

/* If the object contains a T, return its enum value, otherwise return
   E_VOIDmode.  */

template<typename T>
ALWAYS_INLINE machine_mode
opt_mode<T>::else_void () const
{
  return m_mode;
}

/* If the T exists, return its enum value, otherwise return E_BLKmode.  */

template<typename T>
inline machine_mode
opt_mode<T>::else_blk () const
{
  return m_mode == E_VOIDmode ? E_BLKmode : m_mode;
}

/* Assert that the object contains a T and return it.  */

template<typename T>
inline T
opt_mode<T>::operator * () const
{
  gcc_checking_assert (m_mode != E_VOIDmode);
  return typename mode_traits<T>::from_int (m_mode);
}

/* Return true if the object contains a T rather than nothing.  */

template<typename T>
ALWAYS_INLINE bool
opt_mode<T>::exists () const
{
  return m_mode != E_VOIDmode;
}

/* Return true if the object contains a T, storing it in *MODE if so.  */

=======

  machine_mode else_void () const;
  machine_mode else_blk () const;
  T require () const;

  bool exists () const;
  template<typename U> bool exists (U *) const;

private:
  machine_mode m_mode;
};

/* If the object contains a T, return its enum value, otherwise return
   E_VOIDmode.  */

template<typename T>
ALWAYS_INLINE machine_mode
opt_mode<T>::else_void () const
{
  return m_mode;
}

/* If the T exists, return its enum value, otherwise return E_BLKmode.  */

template<typename T>
inline machine_mode
opt_mode<T>::else_blk () const
{
  return m_mode == E_VOIDmode ? E_BLKmode : m_mode;
}

/* Assert that the object contains a T and return it.  */

template<typename T>
inline T
opt_mode<T>::require () const
{
  gcc_checking_assert (m_mode != E_VOIDmode);
  return typename mode_traits<T>::from_int (m_mode);
}

/* Return true if the object contains a T rather than nothing.  */

template<typename T>
ALWAYS_INLINE bool
opt_mode<T>::exists () const
{
  return m_mode != E_VOIDmode;
}

/* Return true if the object contains a T, storing it in *MODE if so.  */

>>>>>>> 5a462df3
template<typename T>
template<typename U>
inline bool
opt_mode<T>::exists (U *mode) const
{
  if (m_mode != E_VOIDmode)
    {
      *mode = T (typename mode_traits<T>::from_int (m_mode));
      return true;
    }
  return false;
}

/* A POD version of mode class T.  */

template<typename T>
struct pod_mode
{
  typedef typename mode_traits<T>::from_int from_int;
<<<<<<< HEAD
  typedef typename T::measurement_type measurement_type;
=======
>>>>>>> 5a462df3

  machine_mode m_mode;
  ALWAYS_INLINE operator machine_mode () const { return m_mode; }
  ALWAYS_INLINE operator T () const { return from_int (m_mode); }
  ALWAYS_INLINE pod_mode &operator = (const T &m) { m_mode = m; return *this; }
};

/* Return true if mode M has type T.  */

template<typename T>
inline bool
is_a (machine_mode m)
{
  return T::includes_p (m);
}

/* Assert that mode M has type T, and return it in that form.  */

template<typename T>
inline T
as_a (machine_mode m)
{
  gcc_checking_assert (T::includes_p (m));
  return typename mode_traits<T>::from_int (m);
}

/* Convert M to an opt_mode<T>.  */

template<typename T>
inline opt_mode<T>
dyn_cast (machine_mode m)
{
  if (T::includes_p (m))
    return T (typename mode_traits<T>::from_int (m));
  return opt_mode<T> ();
}

/* Return true if mode M has type T, storing it as a T in *RESULT
   if so.  */

template<typename T, typename U>
inline bool
is_a (machine_mode m, U *result)
{
  if (T::includes_p (m))
    {
      *result = T (typename mode_traits<T>::from_int (m));
      return true;
    }
  return false;
}

/* Represents a machine mode that is known to be a SCALAR_INT_MODE_P.  */
class scalar_int_mode
{
public:
  typedef mode_traits<scalar_int_mode>::from_int from_int;
<<<<<<< HEAD
  typedef unsigned short measurement_type;
=======
>>>>>>> 5a462df3

  ALWAYS_INLINE scalar_int_mode () {}
  ALWAYS_INLINE scalar_int_mode (from_int m) : m_mode (machine_mode (m)) {}
  ALWAYS_INLINE operator machine_mode () const { return m_mode; }

  static bool includes_p (machine_mode);

protected:
  machine_mode m_mode;
};

/* Return true if M is a scalar_int_mode.  */

inline bool
scalar_int_mode::includes_p (machine_mode m)
{
  return SCALAR_INT_MODE_P (m);
}

/* Represents a machine mode that is known to be a SCALAR_FLOAT_MODE_P.  */
class scalar_float_mode
{
public:
  typedef mode_traits<scalar_float_mode>::from_int from_int;
<<<<<<< HEAD
  typedef unsigned short measurement_type;
=======
>>>>>>> 5a462df3

  ALWAYS_INLINE scalar_float_mode () {}
  ALWAYS_INLINE scalar_float_mode (from_int m) : m_mode (machine_mode (m)) {}
  ALWAYS_INLINE operator machine_mode () const { return m_mode; }

  static bool includes_p (machine_mode);

protected:
  machine_mode m_mode;
};

/* Return true if M is a scalar_float_mode.  */

inline bool
scalar_float_mode::includes_p (machine_mode m)
{
  return SCALAR_FLOAT_MODE_P (m);
}

/* Represents a machine mode that is known to be scalar.  */
class scalar_mode
{
public:
  typedef mode_traits<scalar_mode>::from_int from_int;
<<<<<<< HEAD
  typedef unsigned short measurement_type;
=======
>>>>>>> 5a462df3

  ALWAYS_INLINE scalar_mode () {}
  ALWAYS_INLINE scalar_mode (from_int m) : m_mode (machine_mode (m)) {}
  ALWAYS_INLINE scalar_mode (const scalar_int_mode &m) : m_mode (m) {}
  ALWAYS_INLINE scalar_mode (const scalar_float_mode &m) : m_mode (m) {}
  ALWAYS_INLINE scalar_mode (const scalar_int_mode_pod &m) : m_mode (m) {}
  ALWAYS_INLINE operator machine_mode () const { return m_mode; }

  static bool includes_p (machine_mode);

protected:
  machine_mode m_mode;
};

/* Return true if M represents some kind of scalar value.  */

inline bool
scalar_mode::includes_p (machine_mode m)
{
  switch (GET_MODE_CLASS (m))
    {
    case MODE_INT:
    case MODE_PARTIAL_INT:
    case MODE_FRACT:
    case MODE_UFRACT:
    case MODE_ACCUM:
    case MODE_UACCUM:
    case MODE_FLOAT:
    case MODE_DECIMAL_FLOAT:
    case MODE_POINTER_BOUNDS:
      return true;
    default:
      return false;
    }
}

/* Represents a machine mode that is known to be a COMPLEX_MODE_P.  */
class complex_mode
{
public:
  typedef mode_traits<complex_mode>::from_int from_int;
<<<<<<< HEAD
  typedef unsigned short measurement_type;
=======
>>>>>>> 5a462df3

  ALWAYS_INLINE complex_mode () {}
  ALWAYS_INLINE complex_mode (from_int m) : m_mode (machine_mode (m)) {}
  ALWAYS_INLINE operator machine_mode () const { return m_mode; }

  static bool includes_p (machine_mode);

protected:
  machine_mode m_mode;
};

/* Return true if M is a complex_mode.  */

inline bool
complex_mode::includes_p (machine_mode m)
{
  return COMPLEX_MODE_P (m);
}

/* Return the base GET_MODE_SIZE value for MODE.  */

<<<<<<< HEAD
ALWAYS_INLINE poly_uint16
mode_to_bytes (machine_mode mode)
{
#if GCC_VERSION >= 4001
  return (__builtin_constant_p (mode)
	  ? mode_size_inline (mode) : mode_size[mode]);
#else
  return mode_size[mode];
#endif
}

/* Return the base GET_MODE_BITSIZE value for MODE.  */

ALWAYS_INLINE poly_uint16
mode_to_bits (machine_mode mode)
{
  return mode_to_bytes (mode) * BITS_PER_UNIT;
}

/* Return the base GET_MODE_PRECISION value for MODE.  */

ALWAYS_INLINE poly_uint16
mode_to_precision (machine_mode mode)
{
  return mode_precision[mode];
}

/* Return the base GET_MODE_INNER value for MODE.  */

ALWAYS_INLINE scalar_mode
mode_to_inner (machine_mode mode)
{
#if GCC_VERSION >= 4001
  return scalar_mode::from_int (__builtin_constant_p (mode)
				? mode_inner_inline (mode)
				: mode_inner[mode]);
#else
  return scalar_mode::from_int (mode_inner[mode]);
#endif
}

/* Return the base GET_MODE_UNIT_SIZE value for MODE.  */

ALWAYS_INLINE unsigned char
mode_to_unit_size (machine_mode mode)
{
#if GCC_VERSION >= 4001
  return (__builtin_constant_p (mode)
	  ? mode_unit_size_inline (mode) : mode_unit_size[mode]);
#else
  return mode_unit_size[mode];
#endif
}

/* Return the base GET_MODE_UNIT_PRECISION value for MODE.  */

ALWAYS_INLINE unsigned short
mode_to_unit_precision (machine_mode mode)
{
#if GCC_VERSION >= 4001
  return (__builtin_constant_p (mode)
	  ? mode_unit_precision_inline (mode) : mode_unit_precision[mode]);
#else
  return mode_unit_precision[mode];
#endif
}

/* Return the base GET_MODE_NUNITS value for MODE.  */

ALWAYS_INLINE poly_uint16
mode_to_nunits (machine_mode mode)
{
#if GCC_VERSION >= 4001
  return (__builtin_constant_p (mode)
	  ? mode_nunits_inline (mode) : mode_nunits[mode]);
#else
  return mode_nunits[mode];
#endif
}

/* Get the size in bytes of an object of mode MODE.  */

#if ONLY_FIXED_SIZE_MODES
#define GET_MODE_SIZE(MODE) ((unsigned short) mode_to_bytes (MODE).coeffs[0])
#else
ALWAYS_INLINE poly_uint16
GET_MODE_SIZE (machine_mode mode)
{
  return mode_to_bytes (mode);
}

template<typename T>
ALWAYS_INLINE typename if_poly<typename T::measurement_type>::t
GET_MODE_SIZE (const T &mode)
{
  return mode_to_bytes (mode);
}

template<typename T>
ALWAYS_INLINE typename if_nonpoly<typename T::measurement_type>::t
GET_MODE_SIZE (const T &mode)
{
  return mode_to_bytes (mode).coeffs[0];
}
#endif

/* Get the size in bits of an object of mode MODE.  */

#if ONLY_FIXED_SIZE_MODES
#define GET_MODE_BITSIZE(MODE) ((unsigned short) mode_to_bits (MODE).coeffs[0])
#else
ALWAYS_INLINE poly_uint16
GET_MODE_BITSIZE (machine_mode mode)
{
  return mode_to_bits (mode);
}

template<typename T>
ALWAYS_INLINE typename if_poly<typename T::measurement_type>::t
GET_MODE_BITSIZE (const T &mode)
{
  return mode_to_bits (mode);
}

template<typename T>
ALWAYS_INLINE typename if_nonpoly<typename T::measurement_type>::t
GET_MODE_BITSIZE (const T &mode)
{
  return mode_to_bits (mode).coeffs[0];
}
#endif

/* Get the number of value bits of an object of mode MODE.  */

#if ONLY_FIXED_SIZE_MODES
#define GET_MODE_PRECISION(MODE) \
  ((unsigned short) mode_to_precision (MODE).coeffs[0])
#else
ALWAYS_INLINE poly_uint16
GET_MODE_PRECISION (machine_mode mode)
{
  return mode_to_precision (mode);
}

template<typename T>
ALWAYS_INLINE typename if_poly<typename T::measurement_type>::t
GET_MODE_PRECISION (const T &mode)
{
  return mode_to_precision (mode);
}

template<typename T>
ALWAYS_INLINE typename if_nonpoly<typename T::measurement_type>::t
GET_MODE_PRECISION (const T &mode)
{
  return mode_to_precision (mode).coeffs[0];
}
#endif
=======
ALWAYS_INLINE unsigned short
mode_to_bytes (machine_mode mode)
{
#if GCC_VERSION >= 4001
  return (__builtin_constant_p (mode)
	  ? mode_size_inline (mode) : mode_size[mode]);
#else
  return mode_size[mode];
#endif
}

/* Return the base GET_MODE_BITSIZE value for MODE.  */

ALWAYS_INLINE unsigned short
mode_to_bits (machine_mode mode)
{
  return mode_to_bytes (mode) * BITS_PER_UNIT;
}

/* Return the base GET_MODE_PRECISION value for MODE.  */

ALWAYS_INLINE unsigned short
mode_to_precision (machine_mode mode)
{
  return mode_precision[mode];
}

/* Return the base GET_MODE_INNER value for MODE.  */

ALWAYS_INLINE scalar_mode
mode_to_inner (machine_mode mode)
{
#if GCC_VERSION >= 4001
  return scalar_mode::from_int (__builtin_constant_p (mode)
				? mode_inner_inline (mode)
				: mode_inner[mode]);
#else
  return scalar_mode::from_int (mode_inner[mode]);
#endif
}

/* Return the base GET_MODE_UNIT_SIZE value for MODE.  */

ALWAYS_INLINE unsigned char
mode_to_unit_size (machine_mode mode)
{
#if GCC_VERSION >= 4001
  return (__builtin_constant_p (mode)
	  ? mode_unit_size_inline (mode) : mode_unit_size[mode]);
#else
  return mode_unit_size[mode];
#endif
}

/* Return the base GET_MODE_UNIT_PRECISION value for MODE.  */

ALWAYS_INLINE unsigned short
mode_to_unit_precision (machine_mode mode)
{
#if GCC_VERSION >= 4001
  return (__builtin_constant_p (mode)
	  ? mode_unit_precision_inline (mode) : mode_unit_precision[mode]);
#else
  return mode_unit_precision[mode];
#endif
}

/* Return the base GET_MODE_NUNITS value for MODE.  */

ALWAYS_INLINE unsigned short
mode_to_nunits (machine_mode mode)
{
#if GCC_VERSION >= 4001
  return (__builtin_constant_p (mode)
	  ? mode_nunits_inline (mode) : mode_nunits[mode]);
#else
  return mode_nunits[mode];
#endif
}

/* Get the size in bytes of an object of mode MODE.  */

#define GET_MODE_SIZE(MODE) (mode_to_bytes (MODE))

/* Get the size in bits of an object of mode MODE.  */

#define GET_MODE_BITSIZE(MODE) (mode_to_bits (MODE))

/* Get the number of value bits of an object of mode MODE.  */

#define GET_MODE_PRECISION(MODE) (mode_to_precision (MODE))
>>>>>>> 5a462df3

/* Get the number of integral bits of an object of mode MODE.  */
extern CONST_MODE_IBIT unsigned char mode_ibit[NUM_MACHINE_MODES];
#define GET_MODE_IBIT(MODE) mode_ibit[MODE]

/* Get the number of fractional bits of an object of mode MODE.  */
extern CONST_MODE_FBIT unsigned char mode_fbit[NUM_MACHINE_MODES];
#define GET_MODE_FBIT(MODE) mode_fbit[MODE]

/* Get a bitmask containing 1 for all bits in a word
   that fit within mode MODE.  */

extern const unsigned HOST_WIDE_INT mode_mask_array[NUM_MACHINE_MODES];

#define GET_MODE_MASK(MODE) mode_mask_array[MODE]

/* Return the mode of the basic parts of MODE.  For vector modes this is the
   mode of the vector elements.  For complex modes it is the mode of the real
   and imaginary parts.  For other modes it is MODE itself.  */

#define GET_MODE_INNER(MODE) (mode_to_inner (MODE))

/* Get the size in bytes or bits of the basic parts of an
   object of mode MODE.  */

#define GET_MODE_UNIT_SIZE(MODE) mode_to_unit_size (MODE)

#define GET_MODE_UNIT_BITSIZE(MODE) \
  ((unsigned short) (GET_MODE_UNIT_SIZE (MODE) * BITS_PER_UNIT))

#define GET_MODE_UNIT_PRECISION(MODE) (mode_to_unit_precision (MODE))

/* Get the number of units in an object of mode MODE.  This is 2 for
   complex modes and the number of elements for vector modes.  */

<<<<<<< HEAD
#if ONLY_FIXED_SIZE_MODES
#define GET_MODE_NUNITS(MODE) (mode_to_nunits (MODE).coeffs[0])
#else
ALWAYS_INLINE poly_uint16
GET_MODE_NUNITS (machine_mode mode)
{
  return mode_to_nunits (mode);
}

template<typename T>
ALWAYS_INLINE typename if_poly<typename T::measurement_type>::t
GET_MODE_NUNITS (const T &mode)
{
  return mode_to_nunits (mode);
}

template<typename T>
ALWAYS_INLINE typename if_nonpoly<typename T::measurement_type>::t
GET_MODE_NUNITS (const T &mode)
{
  return mode_to_nunits (mode).coeffs[0];
}
#endif
=======
#define GET_MODE_NUNITS(MODE) (mode_to_nunits (MODE))
>>>>>>> 5a462df3

/* Get the next wider natural mode (eg, QI -> HI -> SI -> DI -> TI).  */

template<typename T>
ALWAYS_INLINE opt_mode<T>
GET_MODE_WIDER_MODE (const T &m)
{
  return typename opt_mode<T>::from_int (mode_wider[m]);
}

/* For scalars, this is a mode with twice the precision.  For vectors,
   this is a mode with the same inner mode but with twice the elements.  */

template<typename T>
ALWAYS_INLINE opt_mode<T>
GET_MODE_2XWIDER_MODE (const T &m)
{
  return typename opt_mode<T>::from_int (mode_2xwider[m]);
}

/* Get the complex mode from the component mode.  */
extern const unsigned char mode_complex[NUM_MACHINE_MODES];
#define GET_MODE_COMPLEX_MODE(MODE) ((machine_mode) mode_complex[MODE])

/* Represents a machine mode that must have a fixed size.  The main
   use of this class is to represent the modes of objects that always
   have static storage duration, such as constant pool entries.
   (No current target supports the concept of variable-size static data.)  */
class fixed_size_mode
{
public:
  typedef mode_traits<fixed_size_mode>::from_int from_int;
  typedef unsigned short measurement_type;

  ALWAYS_INLINE fixed_size_mode () {}
  ALWAYS_INLINE fixed_size_mode (from_int m) : m_mode (machine_mode (m)) {}
  ALWAYS_INLINE fixed_size_mode (const scalar_mode &m) : m_mode (m) {}
  ALWAYS_INLINE fixed_size_mode (const scalar_int_mode &m) : m_mode (m) {}
  ALWAYS_INLINE fixed_size_mode (const scalar_float_mode &m) : m_mode (m) {}
  ALWAYS_INLINE fixed_size_mode (const scalar_mode_pod &m) : m_mode (m) {}
  ALWAYS_INLINE fixed_size_mode (const scalar_int_mode_pod &m) : m_mode (m) {}
  ALWAYS_INLINE fixed_size_mode (const complex_mode &m) : m_mode (m) {}
  ALWAYS_INLINE operator machine_mode () const { return m_mode; }

  static bool includes_p (machine_mode);

protected:
  machine_mode m_mode;
};

/* Return true if MODE has a fixed size.  */

inline bool
fixed_size_mode::includes_p (machine_mode mode)
{
  return mode_to_bytes (mode).is_constant ();
}

/* Wrapper for mode arguments to target macros, so that if a target
   doesn't need polynomial-sized modes, its header file can continue
   to treat everything as fixed_size_mode.  This should go away once
   macros are moved to target hooks.  It shouldn't be used in other
   contexts.  */
#if NUM_POLY_INT_COEFFS == 1
#define MACRO_MODE(MODE) (as_a <fixed_size_mode> (MODE))
#else
#define MACRO_MODE(MODE) (MODE)
#endif

/* Return the mode for data of a given size SIZE and mode class CLASS.
   If LIMIT is nonzero, then don't use modes bigger than MAX_FIXED_MODE_SIZE.
   The value is BLKmode if no other mode is found.  */

extern machine_mode mode_for_size (poly_int64, enum mode_class, int);

/* Return the machine mode to use for a MODE_INT of SIZE bits, if one
   exists.  If LIMIT is nonzero, modes wider than MAX_FIXED_MODE_SIZE
   will not be used.  */

inline opt_scalar_int_mode
<<<<<<< HEAD
int_mode_for_size (poly_int64 size, int limit)
=======
int_mode_for_size (unsigned int size, int limit)
>>>>>>> 5a462df3
{
  return dyn_cast <scalar_int_mode> (mode_for_size (size, MODE_INT, limit));
}

/* Return the machine mode to use for a MODE_FLOAT of SIZE bits, if one
   exists.  */

inline opt_scalar_float_mode
<<<<<<< HEAD
float_mode_for_size (poly_int64 size)
{
  return dyn_cast <scalar_float_mode> (mode_for_size (size, MODE_FLOAT, 0));
}

/* Similar to mode_for_size, but find the smallest mode for a given width.  */

extern machine_mode smallest_mode_for_size (poly_int64, enum mode_class);

=======
float_mode_for_size (unsigned int size)
{
  return dyn_cast <scalar_float_mode> (mode_for_size (size, MODE_FLOAT, 0));
}

/* Similar to mode_for_size, but find the smallest mode for a given width.  */

extern machine_mode smallest_mode_for_size (unsigned int, enum mode_class);

>>>>>>> 5a462df3
/* Find the narrowest integer mode that contains at least SIZE bits.
   Such a mode must exist.  */

inline scalar_int_mode
<<<<<<< HEAD
smallest_int_mode_for_size (poly_int64 size)
=======
smallest_int_mode_for_size (unsigned int size)
>>>>>>> 5a462df3
{
  return as_a <scalar_int_mode> (smallest_mode_for_size (size, MODE_INT));
}

/* Return an integer mode of exactly the same size as the input mode.  */

extern opt_scalar_int_mode int_mode_for_mode (machine_mode);

extern machine_mode bitwise_mode_for_mode (machine_mode);

/* Return a mode that is suitable for representing a vector,
   or BLKmode on failure.  */

<<<<<<< HEAD
extern machine_mode mode_for_vector (scalar_mode, poly_int64);
=======
extern machine_mode mode_for_vector (scalar_mode, unsigned);
>>>>>>> 5a462df3

/* A class for iterating through possible bitfield modes.  */
class bit_field_mode_iterator
{
public:
  bit_field_mode_iterator (HOST_WIDE_INT, HOST_WIDE_INT,
			   poly_int64, poly_int64,
			   unsigned int, bool);
  bool next_mode (scalar_int_mode *);
  bool prefer_smaller_modes ();

private:
  opt_scalar_int_mode m_mode;
  /* We use signed values here because the bit position can be negative
     for invalid input such as gcc.dg/pr48335-8.c.  */
  HOST_WIDE_INT m_bitsize;
  HOST_WIDE_INT m_bitpos;
  poly_int64 m_bitregion_start;
  poly_int64 m_bitregion_end;
  unsigned int m_align;
  bool m_volatilep;
  int m_count;
};

/* Find the best mode to use to access a bit field.  */

<<<<<<< HEAD
extern bool get_best_mode (int, int, poly_uint64, poly_uint64, unsigned int,
=======
extern bool get_best_mode (int, int, unsigned HOST_WIDE_INT,
			   unsigned HOST_WIDE_INT, unsigned int,
>>>>>>> 5a462df3
			   unsigned HOST_WIDE_INT, bool, scalar_int_mode *);

/* Determine alignment, 1<=result<=BIGGEST_ALIGNMENT.  */

extern CONST_MODE_BASE_ALIGN unsigned short mode_base_align[NUM_MACHINE_MODES];

extern unsigned get_mode_alignment (machine_mode);

#define GET_MODE_ALIGNMENT(MODE) get_mode_alignment (MODE)

/* For each class, get the narrowest mode in that class.  */

extern const unsigned char class_narrowest_mode[MAX_MODE_CLASS];
#define GET_CLASS_NARROWEST_MODE(CLASS) \
  ((machine_mode) class_narrowest_mode[CLASS])

/* The narrowest full integer mode available on the target.  */

#define NARROWEST_INT_MODE \
  (scalar_int_mode \
   (scalar_int_mode::from_int (class_narrowest_mode[MODE_INT])))

/* Return the narrowest mode in T's class.  */

template<typename T>
inline T
get_narrowest_mode (T mode)
{
  return typename mode_traits<T>::from_int
    (class_narrowest_mode[GET_MODE_CLASS (mode)]);
}

/* Define the integer modes whose sizes are BITS_PER_UNIT and BITS_PER_WORD
   and the mode whose class is Pmode and whose size is POINTER_SIZE.  */

extern scalar_int_mode byte_mode;
extern scalar_int_mode word_mode;
extern scalar_int_mode ptr_mode;

/* Target-dependent machine mode initialization - in insn-modes.c.  */
extern void init_adjust_machine_modes (void);

#define TRULY_NOOP_TRUNCATION_MODES_P(MODE1, MODE2) \
  TRULY_NOOP_TRUNCATION (GET_MODE_PRECISION (MACRO_MODE (MODE1)), \
			 GET_MODE_PRECISION (MACRO_MODE (MODE2)))

/* Return true if MODE is a scalar integer mode that fits in a
   HOST_WIDE_INT.  */

inline bool
HWI_COMPUTABLE_MODE_P (machine_mode mode)
{
  machine_mode mme = mode;
  return (SCALAR_INT_MODE_P (mme)
	  && mode_to_precision (mme).coeffs[0] <= HOST_BITS_PER_WIDE_INT);
}

inline bool
HWI_COMPUTABLE_MODE_P (scalar_int_mode mode)
{
  return GET_MODE_PRECISION (mode) <= HOST_BITS_PER_WIDE_INT;
}

struct int_n_data_t {
  /* These parts are initailized by genmodes output */
  unsigned int bitsize;
  scalar_int_mode_pod m;
  /* RID_* is RID_INTN_BASE + index into this array */
};

/* This is also in tree.h.  genmodes.c guarantees the're sorted from
   smallest bitsize to largest bitsize. */
extern bool int_n_enabled_p[NUM_INT_N_ENTS];
extern const int_n_data_t int_n_data[NUM_INT_N_ENTS];

/* Return true if MODE has class MODE_INT, storing it as a scalar_int_mode
   in *INT_MODE if so.  */

template<typename T>
inline bool
is_int_mode (machine_mode mode, T *int_mode)
{
  if (GET_MODE_CLASS (mode) == MODE_INT)
    {
      *int_mode = scalar_int_mode (scalar_int_mode::from_int (mode));
      return true;
    }
  return false;
}

/* Return true if MODE has class MODE_FLOAT, storing it as a
   scalar_float_mode in *FLOAT_MODE if so.  */

template<typename T>
inline bool
is_float_mode (machine_mode mode, T *float_mode)
{
  if (GET_MODE_CLASS (mode) == MODE_FLOAT)
    {
      *float_mode = scalar_float_mode (scalar_float_mode::from_int (mode));
      return true;
    }
  return false;
}

/* Return true if MODE has class MODE_COMPLEX_INT, storing it as
   a complex_mode in *CMODE if so.  */

template<typename T>
inline bool
is_complex_int_mode (machine_mode mode, T *cmode)
{
  if (GET_MODE_CLASS (mode) == MODE_COMPLEX_INT)
    {
      *cmode = complex_mode (complex_mode::from_int (mode));
      return true;
    }
  return false;
}

/* Return true if MODE has class MODE_COMPLEX_FLOAT, storing it as
   a complex_mode in *CMODE if so.  */

template<typename T>
inline bool
is_complex_float_mode (machine_mode mode, T *cmode)
{
  if (GET_MODE_CLASS (mode) == MODE_COMPLEX_FLOAT)
    {
      *cmode = complex_mode (complex_mode::from_int (mode));
      return true;
    }
  return false;
}

<<<<<<< HEAD
/* Return true if MODE is a scalar integer mode with a precision
   smaller than LIMIT's precision.  */

inline bool
is_narrower_int_mode (machine_mode mode, scalar_int_mode limit)
{
  scalar_int_mode int_mode;
  return (is_a <scalar_int_mode> (mode, &int_mode)
	  && GET_MODE_PRECISION (int_mode) < GET_MODE_PRECISION (limit));
}

=======
>>>>>>> 5a462df3
namespace mode_iterator
{
  /* Start mode iterator *ITER at the first mode in class MCLASS, if any.  */

  template<typename T>
  inline void
  start (opt_mode<T> *iter, enum mode_class mclass)
  {
    if (GET_CLASS_NARROWEST_MODE (mclass) == E_VOIDmode)
      *iter = opt_mode<T> ();
    else
      *iter = as_a<T> (GET_CLASS_NARROWEST_MODE (mclass));
  }

  inline void
  start (machine_mode *iter, enum mode_class mclass)
  {
    *iter = GET_CLASS_NARROWEST_MODE (mclass);
  }

  /* Return true if mode iterator *ITER has not reached the end.  */

  template<typename T>
  inline bool
  iterate_p (opt_mode<T> *iter)
  {
    return iter->exists ();
  }

  inline bool
  iterate_p (machine_mode *iter)
  {
    return *iter != E_VOIDmode;
  }

  /* Set mode iterator *ITER to the next widest mode in the same class,
     if any.  */

  template<typename T>
  inline void
  get_wider (opt_mode<T> *iter)
  {
<<<<<<< HEAD
    *iter = GET_MODE_WIDER_MODE (**iter);
=======
    *iter = GET_MODE_WIDER_MODE (iter->require ());
>>>>>>> 5a462df3
  }

  inline void
  get_wider (machine_mode *iter)
  {
    *iter = GET_MODE_WIDER_MODE (*iter).else_void ();
  }

  /* Set mode iterator *ITER to the next widest mode in the same class.
     Such a mode is known to exist.  */

  template<typename T>
  inline void
  get_known_wider (T *iter)
  {
<<<<<<< HEAD
    *iter = *GET_MODE_WIDER_MODE (*iter);
=======
    *iter = GET_MODE_WIDER_MODE (*iter).require ();
>>>>>>> 5a462df3
  }

  /* Set mode iterator *ITER to the mode that is two times wider than the
     current one, if such a mode exists.  */

  template<typename T>
  inline void
  get_2xwider (opt_mode<T> *iter)
  {
<<<<<<< HEAD
    *iter = GET_MODE_2XWIDER_MODE (**iter);
=======
    *iter = GET_MODE_2XWIDER_MODE (iter->require ());
>>>>>>> 5a462df3
  }

  inline void
  get_2xwider (machine_mode *iter)
  {
    *iter = GET_MODE_2XWIDER_MODE (*iter).else_void ();
  }
}

/* Make ITERATOR iterate over all the modes in mode class CLASS,
   from narrowest to widest.  */
#define FOR_EACH_MODE_IN_CLASS(ITERATOR, CLASS)  \
  for (mode_iterator::start (&(ITERATOR), CLASS); \
       mode_iterator::iterate_p (&(ITERATOR)); \
       mode_iterator::get_wider (&(ITERATOR)))

/* Make ITERATOR iterate over all the modes in the range [START, END),
   in order of increasing width.  */
#define FOR_EACH_MODE(ITERATOR, START, END) \
  for ((ITERATOR) = (START); \
       (ITERATOR) != (END); \
       mode_iterator::get_known_wider (&(ITERATOR)))

/* Make ITERATOR iterate over START and all wider modes in the same
   class, in order of increasing width.  */
#define FOR_EACH_MODE_FROM(ITERATOR, START) \
  for ((ITERATOR) = (START); \
       mode_iterator::iterate_p (&(ITERATOR)); \
       mode_iterator::get_wider (&(ITERATOR)))

/* Make ITERATOR iterate over modes in the range [NARROWEST, END)
   in order of increasing width, where NARROWEST is the narrowest mode
   in END's class.  */
#define FOR_EACH_MODE_UNTIL(ITERATOR, END) \
  FOR_EACH_MODE (ITERATOR, get_narrowest_mode (END), END)

/* Make ITERATOR iterate over modes in the same class as MODE, in order
   of increasing width.  Start at the first mode wider than START,
   or don't iterate at all if there is no wider mode.  */
#define FOR_EACH_WIDER_MODE(ITERATOR, START) \
  for ((ITERATOR) = (START), mode_iterator::get_wider (&(ITERATOR)); \
       mode_iterator::iterate_p (&(ITERATOR)); \
       mode_iterator::get_wider (&(ITERATOR)))

/* Make ITERATOR iterate over modes in the same class as MODE, in order
   of increasing width, and with each mode being twice the width of the
   previous mode.  Start at the mode that is two times wider than START,
   or don't iterate at all if there is no such mode.  */
#define FOR_EACH_2XWIDER_MODE(ITERATOR, START) \
  for ((ITERATOR) = (START), mode_iterator::get_2xwider (&(ITERATOR)); \
       mode_iterator::iterate_p (&(ITERATOR)); \
       mode_iterator::get_2xwider (&(ITERATOR)))

template<typename T>
void
gt_ggc_mx (pod_mode<T> *)
{
}

template<typename T>
void
gt_pch_nx (pod_mode<T> *)
{
}

template<typename T>
void
gt_pch_nx (pod_mode<T> *, void (*) (void *, void *), void *)
{
}

#endif /* not HAVE_MACHINE_MODES */<|MERGE_RESOLUTION|>--- conflicted
+++ resolved
@@ -20,17 +20,10 @@
 #ifndef HAVE_MACHINE_MODES
 #define HAVE_MACHINE_MODES
 
-<<<<<<< HEAD
 extern CONST_MODE_SIZE poly_uint16_pod mode_size[NUM_MACHINE_MODES];
 extern CONST_MODE_PRECISION poly_uint16_pod mode_precision[NUM_MACHINE_MODES];
 extern const unsigned char mode_inner[NUM_MACHINE_MODES];
 extern CONST_MODE_NUNITS poly_uint16_pod mode_nunits[NUM_MACHINE_MODES];
-=======
-extern CONST_MODE_SIZE unsigned short mode_size[NUM_MACHINE_MODES];
-extern const unsigned short mode_precision[NUM_MACHINE_MODES];
-extern const unsigned char mode_inner[NUM_MACHINE_MODES];
-extern const unsigned char mode_nunits[NUM_MACHINE_MODES];
->>>>>>> 5a462df3
 extern CONST_MODE_UNIT_SIZE unsigned char mode_unit_size[NUM_MACHINE_MODES];
 extern const unsigned short mode_unit_precision[NUM_MACHINE_MODES];
 extern const unsigned char mode_wider[NUM_MACHINE_MODES];
@@ -81,7 +74,6 @@
   typedef machine_mode from_int;
 };
 
-<<<<<<< HEAD
 /* Always treat machine modes as fixed-size while compiling code specific
    to targets that have no variable-size modes.  */
 #if defined (TARGET_C_FILE) && NUM_POLY_INT_COEFFS == 1
@@ -90,8 +82,6 @@
 #define ONLY_FIXED_SIZE_MODES 0
 #endif
 
-=======
->>>>>>> 5a462df3
 /* Get the name of mode MODE as a string.  */
 
 extern const char * const mode_name[NUM_MACHINE_MODES];
@@ -248,12 +238,7 @@
 #define POINTER_BOUNDS_MODE_P(MODE)      \
   (GET_MODE_CLASS (MODE) == MODE_POINTER_BOUNDS)
 
-<<<<<<< HEAD
-/* An optional T (i.e. a T or nothing), where T is some form of mode class.
-   operator * gives the T value.  */
-=======
 /* An optional T (i.e. a T or nothing), where T is some form of mode class.  */
->>>>>>> 5a462df3
 template<typename T>
 class opt_mode
 {
@@ -263,11 +248,10 @@
   ALWAYS_INLINE opt_mode () : m_mode (E_VOIDmode) {}
   ALWAYS_INLINE opt_mode (const T &m) : m_mode (m) {}
   ALWAYS_INLINE opt_mode (from_int m) : m_mode (machine_mode (m)) {}
-<<<<<<< HEAD
 
   machine_mode else_void () const;
   machine_mode else_blk () const;
-  T operator * () const;
+  T require () const;
 
   bool exists () const;
   template<typename U> bool exists (U *) const;
@@ -299,7 +283,7 @@
 
 template<typename T>
 inline T
-opt_mode<T>::operator * () const
+opt_mode<T>::require () const
 {
   gcc_checking_assert (m_mode != E_VOIDmode);
   return typename mode_traits<T>::from_int (m_mode);
@@ -316,60 +300,6 @@
 
 /* Return true if the object contains a T, storing it in *MODE if so.  */
 
-=======
-
-  machine_mode else_void () const;
-  machine_mode else_blk () const;
-  T require () const;
-
-  bool exists () const;
-  template<typename U> bool exists (U *) const;
-
-private:
-  machine_mode m_mode;
-};
-
-/* If the object contains a T, return its enum value, otherwise return
-   E_VOIDmode.  */
-
-template<typename T>
-ALWAYS_INLINE machine_mode
-opt_mode<T>::else_void () const
-{
-  return m_mode;
-}
-
-/* If the T exists, return its enum value, otherwise return E_BLKmode.  */
-
-template<typename T>
-inline machine_mode
-opt_mode<T>::else_blk () const
-{
-  return m_mode == E_VOIDmode ? E_BLKmode : m_mode;
-}
-
-/* Assert that the object contains a T and return it.  */
-
-template<typename T>
-inline T
-opt_mode<T>::require () const
-{
-  gcc_checking_assert (m_mode != E_VOIDmode);
-  return typename mode_traits<T>::from_int (m_mode);
-}
-
-/* Return true if the object contains a T rather than nothing.  */
-
-template<typename T>
-ALWAYS_INLINE bool
-opt_mode<T>::exists () const
-{
-  return m_mode != E_VOIDmode;
-}
-
-/* Return true if the object contains a T, storing it in *MODE if so.  */
-
->>>>>>> 5a462df3
 template<typename T>
 template<typename U>
 inline bool
@@ -389,10 +319,7 @@
 struct pod_mode
 {
   typedef typename mode_traits<T>::from_int from_int;
-<<<<<<< HEAD
   typedef typename T::measurement_type measurement_type;
-=======
->>>>>>> 5a462df3
 
   machine_mode m_mode;
   ALWAYS_INLINE operator machine_mode () const { return m_mode; }
@@ -450,10 +377,7 @@
 {
 public:
   typedef mode_traits<scalar_int_mode>::from_int from_int;
-<<<<<<< HEAD
   typedef unsigned short measurement_type;
-=======
->>>>>>> 5a462df3
 
   ALWAYS_INLINE scalar_int_mode () {}
   ALWAYS_INLINE scalar_int_mode (from_int m) : m_mode (machine_mode (m)) {}
@@ -478,10 +402,7 @@
 {
 public:
   typedef mode_traits<scalar_float_mode>::from_int from_int;
-<<<<<<< HEAD
   typedef unsigned short measurement_type;
-=======
->>>>>>> 5a462df3
 
   ALWAYS_INLINE scalar_float_mode () {}
   ALWAYS_INLINE scalar_float_mode (from_int m) : m_mode (machine_mode (m)) {}
@@ -506,10 +427,7 @@
 {
 public:
   typedef mode_traits<scalar_mode>::from_int from_int;
-<<<<<<< HEAD
   typedef unsigned short measurement_type;
-=======
->>>>>>> 5a462df3
 
   ALWAYS_INLINE scalar_mode () {}
   ALWAYS_INLINE scalar_mode (from_int m) : m_mode (machine_mode (m)) {}
@@ -551,10 +469,7 @@
 {
 public:
   typedef mode_traits<complex_mode>::from_int from_int;
-<<<<<<< HEAD
   typedef unsigned short measurement_type;
-=======
->>>>>>> 5a462df3
 
   ALWAYS_INLINE complex_mode () {}
   ALWAYS_INLINE complex_mode (from_int m) : m_mode (machine_mode (m)) {}
@@ -576,7 +491,6 @@
 
 /* Return the base GET_MODE_SIZE value for MODE.  */
 
-<<<<<<< HEAD
 ALWAYS_INLINE poly_uint16
 mode_to_bytes (machine_mode mode)
 {
@@ -735,99 +649,6 @@
   return mode_to_precision (mode).coeffs[0];
 }
 #endif
-=======
-ALWAYS_INLINE unsigned short
-mode_to_bytes (machine_mode mode)
-{
-#if GCC_VERSION >= 4001
-  return (__builtin_constant_p (mode)
-	  ? mode_size_inline (mode) : mode_size[mode]);
-#else
-  return mode_size[mode];
-#endif
-}
-
-/* Return the base GET_MODE_BITSIZE value for MODE.  */
-
-ALWAYS_INLINE unsigned short
-mode_to_bits (machine_mode mode)
-{
-  return mode_to_bytes (mode) * BITS_PER_UNIT;
-}
-
-/* Return the base GET_MODE_PRECISION value for MODE.  */
-
-ALWAYS_INLINE unsigned short
-mode_to_precision (machine_mode mode)
-{
-  return mode_precision[mode];
-}
-
-/* Return the base GET_MODE_INNER value for MODE.  */
-
-ALWAYS_INLINE scalar_mode
-mode_to_inner (machine_mode mode)
-{
-#if GCC_VERSION >= 4001
-  return scalar_mode::from_int (__builtin_constant_p (mode)
-				? mode_inner_inline (mode)
-				: mode_inner[mode]);
-#else
-  return scalar_mode::from_int (mode_inner[mode]);
-#endif
-}
-
-/* Return the base GET_MODE_UNIT_SIZE value for MODE.  */
-
-ALWAYS_INLINE unsigned char
-mode_to_unit_size (machine_mode mode)
-{
-#if GCC_VERSION >= 4001
-  return (__builtin_constant_p (mode)
-	  ? mode_unit_size_inline (mode) : mode_unit_size[mode]);
-#else
-  return mode_unit_size[mode];
-#endif
-}
-
-/* Return the base GET_MODE_UNIT_PRECISION value for MODE.  */
-
-ALWAYS_INLINE unsigned short
-mode_to_unit_precision (machine_mode mode)
-{
-#if GCC_VERSION >= 4001
-  return (__builtin_constant_p (mode)
-	  ? mode_unit_precision_inline (mode) : mode_unit_precision[mode]);
-#else
-  return mode_unit_precision[mode];
-#endif
-}
-
-/* Return the base GET_MODE_NUNITS value for MODE.  */
-
-ALWAYS_INLINE unsigned short
-mode_to_nunits (machine_mode mode)
-{
-#if GCC_VERSION >= 4001
-  return (__builtin_constant_p (mode)
-	  ? mode_nunits_inline (mode) : mode_nunits[mode]);
-#else
-  return mode_nunits[mode];
-#endif
-}
-
-/* Get the size in bytes of an object of mode MODE.  */
-
-#define GET_MODE_SIZE(MODE) (mode_to_bytes (MODE))
-
-/* Get the size in bits of an object of mode MODE.  */
-
-#define GET_MODE_BITSIZE(MODE) (mode_to_bits (MODE))
-
-/* Get the number of value bits of an object of mode MODE.  */
-
-#define GET_MODE_PRECISION(MODE) (mode_to_precision (MODE))
->>>>>>> 5a462df3
 
 /* Get the number of integral bits of an object of mode MODE.  */
 extern CONST_MODE_IBIT unsigned char mode_ibit[NUM_MACHINE_MODES];
@@ -863,7 +684,6 @@
 /* Get the number of units in an object of mode MODE.  This is 2 for
    complex modes and the number of elements for vector modes.  */
 
-<<<<<<< HEAD
 #if ONLY_FIXED_SIZE_MODES
 #define GET_MODE_NUNITS(MODE) (mode_to_nunits (MODE).coeffs[0])
 #else
@@ -887,9 +707,6 @@
   return mode_to_nunits (mode).coeffs[0];
 }
 #endif
-=======
-#define GET_MODE_NUNITS(MODE) (mode_to_nunits (MODE))
->>>>>>> 5a462df3
 
 /* Get the next wider natural mode (eg, QI -> HI -> SI -> DI -> TI).  */
 
@@ -970,11 +787,7 @@
    will not be used.  */
 
 inline opt_scalar_int_mode
-<<<<<<< HEAD
 int_mode_for_size (poly_int64 size, int limit)
-=======
-int_mode_for_size (unsigned int size, int limit)
->>>>>>> 5a462df3
 {
   return dyn_cast <scalar_int_mode> (mode_for_size (size, MODE_INT, limit));
 }
@@ -983,7 +796,6 @@
    exists.  */
 
 inline opt_scalar_float_mode
-<<<<<<< HEAD
 float_mode_for_size (poly_int64 size)
 {
   return dyn_cast <scalar_float_mode> (mode_for_size (size, MODE_FLOAT, 0));
@@ -993,26 +805,11 @@
 
 extern machine_mode smallest_mode_for_size (poly_int64, enum mode_class);
 
-=======
-float_mode_for_size (unsigned int size)
-{
-  return dyn_cast <scalar_float_mode> (mode_for_size (size, MODE_FLOAT, 0));
-}
-
-/* Similar to mode_for_size, but find the smallest mode for a given width.  */
-
-extern machine_mode smallest_mode_for_size (unsigned int, enum mode_class);
-
->>>>>>> 5a462df3
 /* Find the narrowest integer mode that contains at least SIZE bits.
    Such a mode must exist.  */
 
 inline scalar_int_mode
-<<<<<<< HEAD
 smallest_int_mode_for_size (poly_int64 size)
-=======
-smallest_int_mode_for_size (unsigned int size)
->>>>>>> 5a462df3
 {
   return as_a <scalar_int_mode> (smallest_mode_for_size (size, MODE_INT));
 }
@@ -1026,11 +823,7 @@
 /* Return a mode that is suitable for representing a vector,
    or BLKmode on failure.  */
 
-<<<<<<< HEAD
 extern machine_mode mode_for_vector (scalar_mode, poly_int64);
-=======
-extern machine_mode mode_for_vector (scalar_mode, unsigned);
->>>>>>> 5a462df3
 
 /* A class for iterating through possible bitfield modes.  */
 class bit_field_mode_iterator
@@ -1057,12 +850,7 @@
 
 /* Find the best mode to use to access a bit field.  */
 
-<<<<<<< HEAD
 extern bool get_best_mode (int, int, poly_uint64, poly_uint64, unsigned int,
-=======
-extern bool get_best_mode (int, int, unsigned HOST_WIDE_INT,
-			   unsigned HOST_WIDE_INT, unsigned int,
->>>>>>> 5a462df3
 			   unsigned HOST_WIDE_INT, bool, scalar_int_mode *);
 
 /* Determine alignment, 1<=result<=BIGGEST_ALIGNMENT.  */
@@ -1198,7 +986,6 @@
   return false;
 }
 
-<<<<<<< HEAD
 /* Return true if MODE is a scalar integer mode with a precision
    smaller than LIMIT's precision.  */
 
@@ -1210,8 +997,6 @@
 	  && GET_MODE_PRECISION (int_mode) < GET_MODE_PRECISION (limit));
 }
 
-=======
->>>>>>> 5a462df3
 namespace mode_iterator
 {
   /* Start mode iterator *ITER at the first mode in class MCLASS, if any.  */
@@ -1254,11 +1039,7 @@
   inline void
   get_wider (opt_mode<T> *iter)
   {
-<<<<<<< HEAD
-    *iter = GET_MODE_WIDER_MODE (**iter);
-=======
     *iter = GET_MODE_WIDER_MODE (iter->require ());
->>>>>>> 5a462df3
   }
 
   inline void
@@ -1274,11 +1055,7 @@
   inline void
   get_known_wider (T *iter)
   {
-<<<<<<< HEAD
-    *iter = *GET_MODE_WIDER_MODE (*iter);
-=======
     *iter = GET_MODE_WIDER_MODE (*iter).require ();
->>>>>>> 5a462df3
   }
 
   /* Set mode iterator *ITER to the mode that is two times wider than the
@@ -1288,11 +1065,7 @@
   inline void
   get_2xwider (opt_mode<T> *iter)
   {
-<<<<<<< HEAD
-    *iter = GET_MODE_2XWIDER_MODE (**iter);
-=======
     *iter = GET_MODE_2XWIDER_MODE (iter->require ());
->>>>>>> 5a462df3
   }
 
   inline void
