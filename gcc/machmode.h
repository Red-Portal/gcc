/* Machine mode definitions for GCC; included by rtl.h and tree.h.
   Copyright (C) 1991-2017 Free Software Foundation, Inc.

This file is part of GCC.

GCC is free software; you can redistribute it and/or modify it under
the terms of the GNU General Public License as published by the Free
Software Foundation; either version 3, or (at your option) any later
version.

GCC is distributed in the hope that it will be useful, but WITHOUT ANY
WARRANTY; without even the implied warranty of MERCHANTABILITY or
FITNESS FOR A PARTICULAR PURPOSE.  See the GNU General Public License
for more details.

You should have received a copy of the GNU General Public License
along with GCC; see the file COPYING3.  If not see
<http://www.gnu.org/licenses/>.  */

#ifndef HAVE_MACHINE_MODES
#define HAVE_MACHINE_MODES

<<<<<<< HEAD
extern CONST_MODE_SIZE poly_uint16_pod mode_size[NUM_MACHINE_MODES];
extern CONST_MODE_PRECISION poly_uint16_pod mode_precision[NUM_MACHINE_MODES];
extern const unsigned char mode_inner[NUM_MACHINE_MODES];
extern CONST_MODE_NUNITS poly_uint16_pod mode_nunits[NUM_MACHINE_MODES];
extern CONST_MODE_UNIT_SIZE unsigned char mode_unit_size[NUM_MACHINE_MODES];
extern const unsigned short mode_unit_precision[NUM_MACHINE_MODES];
extern const unsigned char mode_wider[NUM_MACHINE_MODES];
extern const unsigned char mode_2xwider[NUM_MACHINE_MODES];

/* Allow direct conversion of enums to specific mode classes only
   when USE_ENUM_MODES is defined.  This is only intended for use
   by gencondmd, so that it can tell more easily when .md conditions
   are always false.  */
#ifdef USE_ENUM_MODES
#define PROTECT_ENUM_CONVERSION public
#else
#define PROTECT_ENUM_CONVERSION protected
#endif

/* Always treat machine modes as fixed-size while compiling code specific
   to targets that have no variable-size modes.  */
#if defined (TARGET_C_FILE) && NUM_POLY_INT_COEFFS == 1
#define ONLY_FIXED_SIZE_MODES 1
#else
#define ONLY_FIXED_SIZE_MODES 0
#endif

=======
>>>>>>> 16316b61
/* Get the name of mode MODE as a string.  */

extern const char * const mode_name[NUM_MACHINE_MODES];
#define GET_MODE_NAME(MODE)  mode_name[MODE]

/* Mode classes.  */

#include "mode-classes.def"
#define DEF_MODE_CLASS(M) M
enum mode_class { MODE_CLASSES, MAX_MODE_CLASS };
#undef DEF_MODE_CLASS
#undef MODE_CLASSES

/* Get the general kind of object that mode MODE represents
   (integer, floating, complex, etc.)  */

extern const unsigned char mode_class[NUM_MACHINE_MODES];
#define GET_MODE_CLASS(MODE)  ((enum mode_class) mode_class[MODE])

/* Nonzero if MODE is an integral mode.  */
#define INTEGRAL_MODE_P(MODE)			\
  (GET_MODE_CLASS (MODE) == MODE_INT		\
   || GET_MODE_CLASS (MODE) == MODE_PARTIAL_INT \
   || GET_MODE_CLASS (MODE) == MODE_COMPLEX_INT \
   || GET_MODE_CLASS (MODE) == MODE_VECTOR_BOOL \
   || GET_MODE_CLASS (MODE) == MODE_VECTOR_INT)

/* Nonzero if MODE is a floating-point mode.  */
#define FLOAT_MODE_P(MODE)		\
  (GET_MODE_CLASS (MODE) == MODE_FLOAT	\
   || GET_MODE_CLASS (MODE) == MODE_DECIMAL_FLOAT \
   || GET_MODE_CLASS (MODE) == MODE_COMPLEX_FLOAT \
   || GET_MODE_CLASS (MODE) == MODE_VECTOR_FLOAT)

/* Nonzero if MODE is a complex mode.  */
#define COMPLEX_MODE_P(MODE)			\
  (GET_MODE_CLASS (MODE) == MODE_COMPLEX_INT	\
   || GET_MODE_CLASS (MODE) == MODE_COMPLEX_FLOAT)

/* Nonzero if MODE is a vector mode.  */
#define VECTOR_MODE_P(MODE)				\
  (GET_MODE_CLASS (MODE) == MODE_VECTOR_BOOL		\
   || GET_MODE_CLASS (MODE) == MODE_VECTOR_INT		\
   || GET_MODE_CLASS (MODE) == MODE_VECTOR_FLOAT	\
   || GET_MODE_CLASS (MODE) == MODE_VECTOR_FRACT	\
   || GET_MODE_CLASS (MODE) == MODE_VECTOR_UFRACT	\
   || GET_MODE_CLASS (MODE) == MODE_VECTOR_ACCUM	\
   || GET_MODE_CLASS (MODE) == MODE_VECTOR_UACCUM)

/* Nonzero if MODE is a scalar integral mode.  */
#define SCALAR_INT_MODE_P(MODE)			\
  (GET_MODE_CLASS (MODE) == MODE_INT		\
   || GET_MODE_CLASS (MODE) == MODE_PARTIAL_INT)

/* Nonzero if MODE is a scalar floating point mode.  */
#define SCALAR_FLOAT_MODE_P(MODE)		\
  (GET_MODE_CLASS (MODE) == MODE_FLOAT		\
   || GET_MODE_CLASS (MODE) == MODE_DECIMAL_FLOAT)

/* Nonzero if MODE is a decimal floating point mode.  */
#define DECIMAL_FLOAT_MODE_P(MODE)		\
  (GET_MODE_CLASS (MODE) == MODE_DECIMAL_FLOAT)

/* Nonzero if MODE is a scalar fract mode.  */
#define SCALAR_FRACT_MODE_P(MODE)	\
  (GET_MODE_CLASS (MODE) == MODE_FRACT)

/* Nonzero if MODE is a scalar ufract mode.  */
#define SCALAR_UFRACT_MODE_P(MODE)	\
  (GET_MODE_CLASS (MODE) == MODE_UFRACT)

/* Nonzero if MODE is a scalar fract or ufract mode.  */
#define ALL_SCALAR_FRACT_MODE_P(MODE)	\
  (SCALAR_FRACT_MODE_P (MODE) || SCALAR_UFRACT_MODE_P (MODE))

/* Nonzero if MODE is a scalar accum mode.  */
#define SCALAR_ACCUM_MODE_P(MODE)	\
  (GET_MODE_CLASS (MODE) == MODE_ACCUM)

/* Nonzero if MODE is a scalar uaccum mode.  */
#define SCALAR_UACCUM_MODE_P(MODE)	\
  (GET_MODE_CLASS (MODE) == MODE_UACCUM)

/* Nonzero if MODE is a scalar accum or uaccum mode.  */
#define ALL_SCALAR_ACCUM_MODE_P(MODE)	\
  (SCALAR_ACCUM_MODE_P (MODE) || SCALAR_UACCUM_MODE_P (MODE))

/* Nonzero if MODE is a scalar fract or accum mode.  */
#define SIGNED_SCALAR_FIXED_POINT_MODE_P(MODE)	\
  (SCALAR_FRACT_MODE_P (MODE) || SCALAR_ACCUM_MODE_P (MODE))

/* Nonzero if MODE is a scalar ufract or uaccum mode.  */
#define UNSIGNED_SCALAR_FIXED_POINT_MODE_P(MODE)	\
  (SCALAR_UFRACT_MODE_P (MODE) || SCALAR_UACCUM_MODE_P (MODE))

/* Nonzero if MODE is a scalar fract, ufract, accum or uaccum mode.  */
#define ALL_SCALAR_FIXED_POINT_MODE_P(MODE)	\
  (SIGNED_SCALAR_FIXED_POINT_MODE_P (MODE)	\
   || UNSIGNED_SCALAR_FIXED_POINT_MODE_P (MODE))

/* Nonzero if MODE is a scalar/vector fract mode.  */
#define FRACT_MODE_P(MODE)		\
  (GET_MODE_CLASS (MODE) == MODE_FRACT	\
   || GET_MODE_CLASS (MODE) == MODE_VECTOR_FRACT)

/* Nonzero if MODE is a scalar/vector ufract mode.  */
#define UFRACT_MODE_P(MODE)		\
  (GET_MODE_CLASS (MODE) == MODE_UFRACT	\
   || GET_MODE_CLASS (MODE) == MODE_VECTOR_UFRACT)

/* Nonzero if MODE is a scalar/vector fract or ufract mode.  */
#define ALL_FRACT_MODE_P(MODE)		\
  (FRACT_MODE_P (MODE) || UFRACT_MODE_P (MODE))

/* Nonzero if MODE is a scalar/vector accum mode.  */
#define ACCUM_MODE_P(MODE)		\
  (GET_MODE_CLASS (MODE) == MODE_ACCUM	\
   || GET_MODE_CLASS (MODE) == MODE_VECTOR_ACCUM)

/* Nonzero if MODE is a scalar/vector uaccum mode.  */
#define UACCUM_MODE_P(MODE)		\
  (GET_MODE_CLASS (MODE) == MODE_UACCUM	\
   || GET_MODE_CLASS (MODE) == MODE_VECTOR_UACCUM)

/* Nonzero if MODE is a scalar/vector accum or uaccum mode.  */
#define ALL_ACCUM_MODE_P(MODE)		\
  (ACCUM_MODE_P (MODE) || UACCUM_MODE_P (MODE))

/* Nonzero if MODE is a scalar/vector fract or accum mode.  */
#define SIGNED_FIXED_POINT_MODE_P(MODE)		\
  (FRACT_MODE_P (MODE) || ACCUM_MODE_P (MODE))

/* Nonzero if MODE is a scalar/vector ufract or uaccum mode.  */
#define UNSIGNED_FIXED_POINT_MODE_P(MODE)	\
  (UFRACT_MODE_P (MODE) || UACCUM_MODE_P (MODE))

/* Nonzero if MODE is a scalar/vector fract, ufract, accum or uaccum mode.  */
#define ALL_FIXED_POINT_MODE_P(MODE)		\
  (SIGNED_FIXED_POINT_MODE_P (MODE)		\
   || UNSIGNED_FIXED_POINT_MODE_P (MODE))

/* Nonzero if CLASS modes can be widened.  */
#define CLASS_HAS_WIDER_MODES_P(CLASS)         \
  (CLASS == MODE_INT                           \
   || CLASS == MODE_PARTIAL_INT                \
   || CLASS == MODE_FLOAT                      \
   || CLASS == MODE_DECIMAL_FLOAT              \
   || CLASS == MODE_COMPLEX_FLOAT              \
   || CLASS == MODE_FRACT                      \
   || CLASS == MODE_UFRACT                     \
   || CLASS == MODE_ACCUM                      \
   || CLASS == MODE_UACCUM)

#define POINTER_BOUNDS_MODE_P(MODE)      \
  (GET_MODE_CLASS (MODE) == MODE_POINTER_BOUNDS)

/* An optional T (i.e. a T or nothing), where T is some form of mode class.
   operator * gives the T value.  */
template<typename T>
class opt_mode
{
public:
  ALWAYS_INLINE opt_mode () : m_mode (E_VOIDmode) {}
  ALWAYS_INLINE opt_mode (const T &m) : m_mode (m) {}
  machine_mode_enum else_void () const;
  machine_mode_enum else_blk () const;
  T operator * () const;

  /* Return true if the object contains a T rather than nothing.  */
  ALWAYS_INLINE bool exists () const { return m_mode != E_VOIDmode; }
  template<typename U> bool exists (U *) const;

private:
  machine_mode_enum m_mode;
};

/* If the object contains a T, return its enum value, otherwise return
   E_VOIDmode.  */

template<typename T>
ALWAYS_INLINE machine_mode_enum
opt_mode<T>::else_void () const
{
  return m_mode;
}

/* If the T exists, return its enum value, otherwise return E_BLKmode.  */

template<typename T>
inline machine_mode_enum
opt_mode<T>::else_blk () const
{
  return m_mode == E_VOIDmode ? E_BLKmode : m_mode;
}

/* Assert that the object contains a T and return it.  */

template<typename T>
inline T
opt_mode<T>::operator * () const
{
  gcc_checking_assert (m_mode != E_VOIDmode);
  return T::from_int (m_mode);
}

/* Return true if the object contains a T, storing it in *MODE if so.  */

template<typename T>
template<typename U>
inline bool
opt_mode<T>::exists (U *mode) const
{
  if (m_mode != E_VOIDmode)
    {
      *mode = T::from_int (m_mode);
      return true;
    }
  return false;
}

/* A POD version of mode class T.  */

template<typename T>
struct pod_mode
{
  typedef typename T::measurement_type measurement_type;

  machine_mode_enum m_mode;
  ALWAYS_INLINE operator machine_mode_enum () const { return m_mode; }
  ALWAYS_INLINE operator T () const { return T::from_int (m_mode); }
  ALWAYS_INLINE pod_mode &operator = (const T &m) { m_mode = m; return *this; }
};

/* Return true if mode M has type T.  */

template<typename T>
inline bool
is_a (machine_mode_enum m)
{
  return T::includes_p (m);
}

/* Assert that mode M has type T, and return it in that form.  */

template<typename T>
inline T
as_a (machine_mode_enum m)
{
  gcc_checking_assert (T::includes_p (m));
  return T::from_int (m);
}

/* Convert M to an opt_mode<T>.  */

template<typename T>
inline opt_mode<T>
dyn_cast (machine_mode_enum m)
{
  if (T::includes_p (m))
    return T::from_int (m);
  return opt_mode<T> ();
}

/* Return true if mode M has type T, storing it as a T in *RESULT
   if so.  */

template<typename T, typename U>
inline bool
is_a (machine_mode_enum m, U *result)
{
  if (T::includes_p (m))
    {
      *result = T::from_int (m);
      return true;
    }
  return false;
}

/* Represents a machine mode that is known to be a SCALAR_INT_MODE_P.  */
class scalar_int_mode
{
public:
  typedef unsigned short measurement_type;

  ALWAYS_INLINE scalar_int_mode () {}
  ALWAYS_INLINE operator machine_mode_enum () const { return m_mode; }

  static bool includes_p (machine_mode_enum);
  static scalar_int_mode from_int (int);

PROTECT_ENUM_CONVERSION:
  ALWAYS_INLINE scalar_int_mode (machine_mode_enum m) : m_mode (m) {}

protected:
  machine_mode_enum m_mode;
};

/* Return true if M is a scalar_int_mode.  */

inline bool
scalar_int_mode::includes_p (machine_mode_enum m)
{
  return SCALAR_INT_MODE_P (m);
}

/* Return M as a scalar_int_mode.  This function should only be used by
   utility functions; general code should use as_a<T> instead.  */

ALWAYS_INLINE scalar_int_mode
scalar_int_mode::from_int (int i)
{
  return machine_mode_enum (i);
}

/* Represents a machine mode that is known to be a SCALAR_FLOAT_MODE_P.  */
class scalar_float_mode
{
public:
  typedef unsigned short measurement_type;

  ALWAYS_INLINE scalar_float_mode () {}
  ALWAYS_INLINE operator machine_mode_enum () const { return m_mode; }

  static bool includes_p (machine_mode_enum);
  static scalar_float_mode from_int (int i);

PROTECT_ENUM_CONVERSION:
  ALWAYS_INLINE scalar_float_mode (machine_mode_enum m) : m_mode (m) {}

protected:
  machine_mode_enum m_mode;
};

/* Return true if M is a scalar_float_mode.  */

inline bool
scalar_float_mode::includes_p (machine_mode_enum m)
{
  return SCALAR_FLOAT_MODE_P (m);
}

/* Return M as a scalar_float_mode.  This function should only be used by
   utility functions; general code should use as_a<T> instead.  */

ALWAYS_INLINE scalar_float_mode
scalar_float_mode::from_int (int i)
{
  return machine_mode_enum (i);
}

/* Represents a machine mode that is known to be scalar.  All properties
   (size, precision, etc.) are compile-time constants.  */
class scalar_mode
{
public:
  typedef unsigned short measurement_type;

  ALWAYS_INLINE scalar_mode () {}
  ALWAYS_INLINE scalar_mode (const scalar_int_mode &m) : m_mode (m) {}
  ALWAYS_INLINE scalar_mode (const scalar_float_mode &m) : m_mode (m) {}
  ALWAYS_INLINE scalar_mode (const scalar_int_mode_pod &m) : m_mode (m) {}
  ALWAYS_INLINE operator machine_mode_enum () const { return m_mode; }

  static bool includes_p (machine_mode_enum);
  static scalar_mode from_int (int);

PROTECT_ENUM_CONVERSION:
  ALWAYS_INLINE scalar_mode (machine_mode_enum m) : m_mode (m) {}

protected:
  machine_mode_enum m_mode;
};

/* Return true if M represents some kind of scalar value.  */

inline bool
scalar_mode::includes_p (machine_mode_enum m)
{
  switch (GET_MODE_CLASS (m))
    {
    case MODE_INT:
    case MODE_PARTIAL_INT:
    case MODE_FRACT:
    case MODE_UFRACT:
    case MODE_ACCUM:
    case MODE_UACCUM:
    case MODE_FLOAT:
    case MODE_DECIMAL_FLOAT:
    case MODE_POINTER_BOUNDS:
      return true;
    default:
      return false;
    }
}

/* Return M as a scalar_mode.  This function should only be used by
   utility functions; general code should use as_a<T> instead.  */

ALWAYS_INLINE scalar_mode
scalar_mode::from_int (int i)
{
  return machine_mode_enum (i);
}

/* Represents a machine mode that is known to be a COMPLEX_MODE_P.  */
class complex_mode
{
public:
  typedef unsigned short measurement_type;

  ALWAYS_INLINE complex_mode () {}
  ALWAYS_INLINE operator machine_mode_enum () const { return m_mode; }

  static bool includes_p (machine_mode_enum);
  static complex_mode from_int (int);

PROTECT_ENUM_CONVERSION:
  ALWAYS_INLINE complex_mode (machine_mode_enum m) : m_mode (m) {}

protected:
  machine_mode_enum m_mode;
};

/* Return true if M is a complex_mode.  */

inline bool
complex_mode::includes_p (machine_mode_enum m)
{
  return COMPLEX_MODE_P (m);
}

/* Return M as a complex_mode.  This function should only be used by
   utility functions; general code should use as_a<T> instead.  */

ALWAYS_INLINE complex_mode
complex_mode::from_int (int i)
{
  return machine_mode_enum (i);
}

/* Represents a general machine mode (scalar or non-scalar).  */
class machine_mode
{
public:
  typedef poly_uint16 measurement_type;

  ALWAYS_INLINE machine_mode () {}
  template<typename T>
  ALWAYS_INLINE machine_mode (const T &m) : m_mode (m) {}
  ALWAYS_INLINE operator machine_mode_enum () const { return m_mode; }

  static ALWAYS_INLINE bool includes_p (machine_mode_enum) { return true; }
  static machine_mode from_int (int i);

protected:
  machine_mode_enum m_mode;
};

ALWAYS_INLINE machine_mode
machine_mode::from_int (int i)
{
  return (machine_mode_enum) i;
}

/* Return the base GET_MODE_SIZE value for MODE.  */

ALWAYS_INLINE poly_uint16
mode_to_bytes (machine_mode_enum mode)
{
#if GCC_VERSION >= 4001
  return __builtin_constant_p (mode) ?
	 mode_size_inline (mode) : mode_size[mode];
#else
  return mode_size[mode];
#endif
}

/* Return the base GET_MODE_BITSIZE value for MODE.  */

ALWAYS_INLINE poly_uint16
mode_to_bits (machine_mode_enum mode)
{
  return mode_to_bytes (mode) * BITS_PER_UNIT;
}

/* Return the base GET_MODE_PRECISION value for MODE.  */

ALWAYS_INLINE poly_uint16
mode_to_precision (machine_mode_enum mode)
{
  return mode_precision[mode];
}

/* Return the base GET_MODE_INNER value for MODE.  */

ALWAYS_INLINE scalar_mode
mode_to_inner (machine_mode_enum mode)
{
#if GCC_VERSION >= 4001
  return scalar_mode::from_int (__builtin_constant_p (mode) ?
				mode_inner_inline (mode) : mode_inner[mode]);
#else
  return scalar_mode::from_int (mode_inner[mode]);
#endif
}

/* Return the base GET_MODE_UNIT_SIZE value for MODE.  */

ALWAYS_INLINE unsigned char
mode_to_unit_size (machine_mode_enum mode)
{
#if GCC_VERSION >= 4001
  return (__builtin_constant_p (mode)
	  ? mode_unit_size_inline (mode) : mode_unit_size[mode]);
#else
  return mode_unit_size[mode];
#endif
}

/* Return the base GET_MODE_UNIT_PRECISION value for MODE.  */

ALWAYS_INLINE unsigned short
mode_to_unit_precision (machine_mode_enum mode)
{
#if GCC_VERSION >= 4001
  return (__builtin_constant_p (mode)
	  ? mode_unit_precision_inline (mode) : mode_unit_precision[mode]);
#else
  return mode_unit_precision[mode];
#endif
}

/* Return the base GET_MODE_NUNITS value for MODE.  */

ALWAYS_INLINE poly_uint16
mode_to_nunits (machine_mode_enum mode)
{
#if GCC_VERSION >= 4001
  return __builtin_constant_p (mode) ?
         mode_nunits_inline (mode) : mode_nunits[mode];
#else
  return mode_nunits[mode];
#endif
}

/* Get the size in bytes of an object of mode MODE.  */

#if ONLY_FIXED_SIZE_MODES
#define GET_MODE_SIZE(MODE) ((unsigned short) mode_to_bytes (MODE).coeffs[0])
#else
ALWAYS_INLINE poly_uint16
GET_MODE_SIZE (machine_mode_enum mode)
{
  return mode_to_bytes (mode);
}

template<typename T>
ALWAYS_INLINE typename if_poly<typename T::measurement_type>::t
GET_MODE_SIZE (const T &mode)
{
  return mode_to_bytes (mode);
}

template<typename T>
ALWAYS_INLINE typename if_nonpoly<typename T::measurement_type>::t
GET_MODE_SIZE (const T &mode)
{
  return mode_to_bytes (mode).coeffs[0];
}
#endif

/* Get the size in bits of an object of mode MODE.  */

#if ONLY_FIXED_SIZE_MODES
#define GET_MODE_BITSIZE(MODE) ((unsigned short) mode_to_bits (MODE).coeffs[0])
#else
ALWAYS_INLINE poly_uint16
GET_MODE_BITSIZE (machine_mode_enum mode)
{
  return mode_to_bits (mode);
}

template<typename T>
ALWAYS_INLINE typename if_poly<typename T::measurement_type>::t
GET_MODE_BITSIZE (const T &mode)
{
  return mode_to_bits (mode);
}

template<typename T>
ALWAYS_INLINE typename if_nonpoly<typename T::measurement_type>::t
GET_MODE_BITSIZE (const T &mode)
{
  return mode_to_bits (mode).coeffs[0];
}
#endif

/* Get the number of value bits of an object of mode MODE.  */

#if ONLY_FIXED_SIZE_MODES
#define GET_MODE_PRECISION(MODE) \
  ((unsigned short) mode_to_precision (MODE).coeffs[0])
#else
ALWAYS_INLINE poly_uint16
GET_MODE_PRECISION (machine_mode_enum mode)
{
  return mode_to_precision (mode);
}

template<typename T>
ALWAYS_INLINE typename if_poly<typename T::measurement_type>::t
GET_MODE_PRECISION (const T &mode)
{
  return mode_to_precision (mode);
}

template<typename T>
ALWAYS_INLINE typename if_nonpoly<typename T::measurement_type>::t
GET_MODE_PRECISION (const T &mode)
{
  return mode_to_precision (mode).coeffs[0];
}
#endif

/* Get the number of integral bits of an object of mode MODE.  */
extern CONST_MODE_IBIT unsigned char mode_ibit[NUM_MACHINE_MODES];
#define GET_MODE_IBIT(MODE) mode_ibit[MODE]

/* Get the number of fractional bits of an object of mode MODE.  */
extern CONST_MODE_FBIT unsigned char mode_fbit[NUM_MACHINE_MODES];
#define GET_MODE_FBIT(MODE) mode_fbit[MODE]

/* Get a bitmask containing 1 for all bits in a word
   that fit within mode MODE.  */

extern const unsigned HOST_WIDE_INT mode_mask_array[NUM_MACHINE_MODES];

#define GET_MODE_MASK(MODE) mode_mask_array[MODE]

/* Return the mode of the basic parts of MODE.  For vector modes this is the
   mode of the vector elements.  For complex modes it is the mode of the real
   and imaginary parts.  For other modes it is MODE itself.  */

#define GET_MODE_INNER(MODE) (mode_to_inner (MODE))

/* Get the size in bytes or bits of the basic parts of an
   object of mode MODE.  */

#define GET_MODE_UNIT_SIZE(MODE) mode_to_unit_size (MODE)

#define GET_MODE_UNIT_BITSIZE(MODE) \
  ((unsigned short) (GET_MODE_UNIT_SIZE (MODE) * BITS_PER_UNIT))

#define GET_MODE_UNIT_PRECISION(MODE) (mode_to_unit_precision (MODE))

/* Get the number of units in an object of mode MODE.  This is 2 for
   complex modes and the number of elements for vector modes.  */

#if ONLY_FIXED_SIZE_MODES
#define GET_MODE_NUNITS(MODE) (mode_to_nunits (MODE).coeffs[0])
#else
ALWAYS_INLINE poly_uint16
GET_MODE_NUNITS (machine_mode_enum mode)
{
  return mode_to_nunits (mode);
}

template<typename T>
ALWAYS_INLINE typename if_poly<typename T::measurement_type>::t
GET_MODE_NUNITS (const T &mode)
{
  return mode_to_nunits (mode);
}

template<typename T>
ALWAYS_INLINE typename if_nonpoly<typename T::measurement_type>::t
GET_MODE_NUNITS (const T &mode)
{
  return mode_to_nunits (mode).coeffs[0];
}
#endif

/* Get the next wider natural mode (eg, QI -> HI -> SI -> DI -> TI).  */

template<typename T>
ALWAYS_INLINE opt_mode<T>
GET_MODE_WIDER_MODE (const T &m)
{
  machine_mode_enum wider = (machine_mode_enum) mode_wider[m];
  if (wider != E_VOIDmode)
    return T::from_int (wider);
  return opt_mode<T> ();
}

/* For scalars, this is a mode with twice the precision.  For vectors,
   this is a mode with the same inner mode but with twice the elements.  */

template<typename T>
ALWAYS_INLINE opt_mode<T>
GET_MODE_2XWIDER_MODE (const T &m)
{
  machine_mode_enum wider = (machine_mode_enum) mode_2xwider[m];
  if (wider != E_VOIDmode)
    return T::from_int (wider);
  return opt_mode<T> ();
}

/* Get the complex mode from the component mode.  */
extern const unsigned char mode_complex[NUM_MACHINE_MODES];
#define GET_MODE_COMPLEX_MODE(MODE) \
  (machine_mode ((machine_mode_enum) mode_complex[MODE]))

/* Represents a machine mode that must have a fixed size.  The main
   use of this class is to represent the modes of objects that always
   have static storage duration, such as constant pool entries.
   (No current target supports the concept of variable-size static data.)  */
class fixed_size_mode
{
public:
  typedef unsigned short measurement_type;

  ALWAYS_INLINE fixed_size_mode () {}
  ALWAYS_INLINE fixed_size_mode (const scalar_mode &m) : m_mode (m) {}
  ALWAYS_INLINE fixed_size_mode (const scalar_int_mode &m) : m_mode (m) {}
  ALWAYS_INLINE fixed_size_mode (const scalar_float_mode &m) : m_mode (m) {}
  ALWAYS_INLINE fixed_size_mode (const scalar_mode_pod &m) : m_mode (m) {}
  ALWAYS_INLINE fixed_size_mode (const scalar_int_mode_pod &m) : m_mode (m) {}
  ALWAYS_INLINE fixed_size_mode (const complex_mode &m) : m_mode (m) {}
  ALWAYS_INLINE operator machine_mode_enum () const { return m_mode; }

  static bool includes_p (machine_mode_enum);
  static fixed_size_mode from_int (int i);

PROTECT_ENUM_CONVERSION:
  ALWAYS_INLINE fixed_size_mode (machine_mode_enum m) : m_mode (m) {}

protected:
  machine_mode_enum m_mode;
};

/* Return true if MODE has a fixed size.  */

inline bool
fixed_size_mode::includes_p (machine_mode_enum mode)
{
  return mode_to_bytes (mode).is_constant ();
}

/* Return M as a fixed_size_mode.  This function should only be used by
   utility functions; general code should use as_a<T> instead.  */

ALWAYS_INLINE fixed_size_mode
fixed_size_mode::from_int (int i)
{
  return machine_mode_enum (i);
}

/* Wrapper for mode arguments to target macros, so that if a target
   doesn't need polynomial-sized modes, its header file can continue
   to treat everything as fixed_size_mode.  This should go away once
   macros are moved to target hooks.  It shouldn't be used in other
   contexts.  */
#if NUM_POLY_INT_COEFFS == 1
#define MACRO_MODE(MODE) (as_a <fixed_size_mode> (MODE))
#else
#define MACRO_MODE(MODE) (MODE)
#endif

/* Return the mode for data of a given size SIZE and mode class CLASS.
   If LIMIT is nonzero, then don't use modes bigger than MAX_FIXED_MODE_SIZE.
   The value is BLKmode if no other mode is found.  */

extern machine_mode mode_for_size (poly_int64, enum mode_class, int);

/* Return the machine mode to use for a MODE_INT of SIZE bits, if one
   exists.  If LIMIT is nonzero, modes wider than MAX_FIXED_MODE_SIZE
   will not be used.  */

inline opt_scalar_int_mode
int_mode_for_size (poly_int64 size, int limit)
{
  return dyn_cast <scalar_int_mode> (mode_for_size (size, MODE_INT, limit));
}

/* Return the machine mode to use for a MODE_FLOAT of SIZE bits, if one
   exists.  */

inline opt_scalar_float_mode
float_mode_for_size (poly_int64 size)
{
  return dyn_cast <scalar_float_mode> (mode_for_size (size, MODE_FLOAT, 0));
}

/* Similar to mode_for_size, but find the smallest mode for a given width.  */

extern machine_mode smallest_mode_for_size (poly_int64, enum mode_class);

/* Find the narrowest integer mode that contains at least SIZE bits.
   Such a mode must exist.  */

inline scalar_int_mode
smallest_int_mode_for_size (poly_int64 size)
{
  return as_a <scalar_int_mode> (smallest_mode_for_size (size, MODE_INT));
}

/* Return an integer mode of exactly the same size as the input mode.  */

extern opt_scalar_int_mode int_mode_for_mode (machine_mode);

extern machine_mode bitwise_mode_for_mode (machine_mode);

/* Return a mode that is suitable for representing a vector,
   or BLKmode on failure.  */

extern machine_mode mode_for_vector (scalar_mode, poly_int64);

/* A class for iterating through possible bitfield modes.  */
class bit_field_mode_iterator
{
public:
  bit_field_mode_iterator (HOST_WIDE_INT, HOST_WIDE_INT,
			   poly_int64, poly_int64,
			   unsigned int, bool);
  bool next_mode (scalar_int_mode *);
  bool prefer_smaller_modes ();

private:
  opt_scalar_int_mode m_mode;
  /* We use signed values here because the bit position can be negative
     for invalid input such as gcc.dg/pr48335-8.c.  */
  HOST_WIDE_INT m_bitsize;
  HOST_WIDE_INT m_bitpos;
  poly_int64 m_bitregion_start;
  poly_int64 m_bitregion_end;
  unsigned int m_align;
  bool m_volatilep;
  int m_count;
};

/* Find the best mode to use to access a bit field.  */

extern bool get_best_mode (int, int, poly_uint64, poly_uint64, unsigned int,
			   unsigned HOST_WIDE_INT, bool, scalar_int_mode *);

/* Determine alignment, 1<=result<=BIGGEST_ALIGNMENT.  */

extern CONST_MODE_BASE_ALIGN unsigned short mode_base_align[NUM_MACHINE_MODES];

extern unsigned get_mode_alignment (machine_mode);

#define GET_MODE_ALIGNMENT(MODE) get_mode_alignment (MODE)

/* For each class, get the narrowest mode in that class.  */

extern const unsigned char class_narrowest_mode[MAX_MODE_CLASS];
#define GET_CLASS_NARROWEST_MODE(CLASS) \
  (machine_mode ((machine_mode_enum) class_narrowest_mode[CLASS]))

/* The narrowest full integer mode available on the target.  */

#define NARROWEST_INT_MODE \
  (scalar_int_mode::from_int (class_narrowest_mode[MODE_INT]))

/* Return the narrowest mode in T's class.  */

template<typename T>
inline T
get_narrowest_mode (T mode)
{
  return T::from_int (class_narrowest_mode[GET_MODE_CLASS (mode)]);
}

/* Define the integer modes whose sizes are BITS_PER_UNIT and BITS_PER_WORD
   and the mode whose class is Pmode and whose size is POINTER_SIZE.  */

extern scalar_int_mode byte_mode;
extern scalar_int_mode word_mode;
extern scalar_int_mode ptr_mode;

/* Target-dependent machine mode initialization - in insn-modes.c.  */
extern void init_adjust_machine_modes (void);

#define TRULY_NOOP_TRUNCATION_MODES_P(MODE1, MODE2) \
  TRULY_NOOP_TRUNCATION (GET_MODE_PRECISION (MACRO_MODE (MODE1)), \
			 GET_MODE_PRECISION (MACRO_MODE (MODE2)))

/* Return true if MODE is a scalar integer mode that fits in a
   HOST_WIDE_INT.  */

inline bool
HWI_COMPUTABLE_MODE_P (machine_mode mode)
{
  machine_mode_enum mme = mode;
  return (SCALAR_INT_MODE_P (mme)
	  && mode_to_precision (mme).coeffs[0] <= HOST_BITS_PER_WIDE_INT);
}

inline bool
HWI_COMPUTABLE_MODE_P (scalar_int_mode mode)
{
  return GET_MODE_PRECISION (mode) <= HOST_BITS_PER_WIDE_INT;
}

struct int_n_data_t {
  /* These parts are initailized by genmodes output */
  unsigned int bitsize;
  scalar_int_mode_pod m;
  /* RID_* is RID_INTN_BASE + index into this array */
};

/* This is also in tree.h.  genmodes.c guarantees the're sorted from
   smallest bitsize to largest bitsize. */
extern bool int_n_enabled_p[NUM_INT_N_ENTS];
extern const int_n_data_t int_n_data[NUM_INT_N_ENTS];

/* Return true if MODE has class MODE_INT, storing it as a scalar_int_mode
   in *INT_MODE if so.  */

template<typename T>
inline bool
is_int_mode (machine_mode mode, T *int_mode)
{
  if (GET_MODE_CLASS (mode) == MODE_INT)
    {
      *int_mode = scalar_int_mode::from_int (mode);
      return true;
    }
  return false;
}

/* Return true if MODE has class MODE_FLOAT, storing it as a
   scalar_float_mode in *FLOAT_MODE if so.  */

template<typename T>
inline bool
is_float_mode (machine_mode mode, T *float_mode)
{
  if (GET_MODE_CLASS (mode) == MODE_FLOAT)
    {
      *float_mode = scalar_float_mode::from_int (mode);
      return true;
    }
  return false;
}

/* Return true if MODE has class MODE_COMPLEX_INT, storing it as
   a complex_mode in *CMODE if so.  */

template<typename T>
inline bool
is_complex_int_mode (machine_mode mode, T *cmode)
{
  if (GET_MODE_CLASS (mode) == MODE_COMPLEX_INT)
    {
      *cmode = complex_mode::from_int (mode);
      return true;
    }
  return false;
}

/* Return true if MODE has class MODE_COMPLEX_FLOAT, storing it as
   a complex_mode in *CMODE if so.  */

template<typename T>
inline bool
is_complex_float_mode (machine_mode mode, T *cmode)
{
  if (GET_MODE_CLASS (mode) == MODE_COMPLEX_FLOAT)
    {
      *cmode = complex_mode::from_int (mode);
      return true;
    }
  return false;
}

/* Return true if MODE is a scalar integer mode with a precision
   smaller than LIMIT's precision.  */

inline bool
is_narrower_int_mode (machine_mode mode, scalar_int_mode limit)
{
  scalar_int_mode int_mode;
  return (is_a <scalar_int_mode> (mode, &int_mode)
	  && GET_MODE_PRECISION (int_mode) < GET_MODE_PRECISION (limit));
}

namespace mode_iterator
{
  /* Start mode iterator *ITER at the first mode in class MCLASS, if any.  */

  template<typename T>
  inline void
  start (opt_mode<T> *iter, enum mode_class mclass)
  {
    if (GET_CLASS_NARROWEST_MODE (mclass) == E_VOIDmode)
      *iter = opt_mode<T> ();
    else
      *iter = as_a<T> (GET_CLASS_NARROWEST_MODE (mclass));
  }

  inline void
  start (machine_mode *iter, enum mode_class mclass)
  {
    *iter = GET_CLASS_NARROWEST_MODE (mclass);
  }

  /* Return true if mode iterator *ITER has not reached the end.  */

  template<typename T>
  inline bool
  iterate_p (opt_mode<T> *iter)
  {
    return iter->exists ();
  }

  inline bool
  iterate_p (machine_mode *iter)
  {
    return *iter != E_VOIDmode;
  }

  /* Set mode iterator *ITER to the next widest mode in the same class,
     if any.  */

  template<typename T>
  inline void
  get_wider (opt_mode<T> *iter)
  {
    *iter = GET_MODE_WIDER_MODE (**iter);
  }

  inline void
  get_wider (machine_mode *iter)
  {
    *iter = GET_MODE_WIDER_MODE (*iter).else_void ();
  }

  /* Set mode iterator *ITER to the next widest mode in the same class.
     Such a mode is known to exist.  */

  template<typename T>
  inline void
  get_known_wider (T *iter)
  {
    *iter = *GET_MODE_WIDER_MODE (*iter);
  }

  /* Set mode iterator *ITER to the mode that is two times wider than the
     current one, if such a mode exists.  */

  template<typename T>
  inline void
  get_2xwider (opt_mode<T> *iter)
  {
    *iter = GET_MODE_2XWIDER_MODE (**iter);
  }

  inline void
  get_2xwider (machine_mode *iter)
  {
    *iter = GET_MODE_2XWIDER_MODE (*iter).else_void ();
  }
}

/* Make ITERATOR iterate over all the modes in mode class CLASS,
   from narrowest to widest.  */
#define FOR_EACH_MODE_IN_CLASS(ITERATOR, CLASS)  \
  for (mode_iterator::start (&(ITERATOR), CLASS); \
       mode_iterator::iterate_p (&(ITERATOR)); \
       mode_iterator::get_wider (&(ITERATOR)))

/* Make ITERATOR iterate over all the modes in the range [START, END),
   in order of increasing width.  */
#define FOR_EACH_MODE(ITERATOR, START, END) \
  for ((ITERATOR) = (START); \
       (ITERATOR) != (END); \
       mode_iterator::get_known_wider (&(ITERATOR)))

/* Make ITERATOR iterate over START and all wider modes in the same
   class, in order of increasing width.  */
#define FOR_EACH_MODE_FROM(ITERATOR, START) \
  for ((ITERATOR) = (START); \
       mode_iterator::iterate_p (&(ITERATOR)); \
       mode_iterator::get_wider (&(ITERATOR)))

/* Make ITERATOR iterate over modes in the range [NARROWEST, END)
   in order of increasing width, where NARROWEST is the narrowest mode
   in END's class.  */
#define FOR_EACH_MODE_UNTIL(ITERATOR, END) \
  FOR_EACH_MODE (ITERATOR, get_narrowest_mode (END), END)

/* Make ITERATOR iterate over modes in the same class as MODE, in order
   of increasing width.  Start at the first mode wider than START,
   or don't iterate at all if there is no wider mode.  */
#define FOR_EACH_WIDER_MODE(ITERATOR, START) \
  for ((ITERATOR) = (START), mode_iterator::get_wider (&(ITERATOR)); \
       mode_iterator::iterate_p (&(ITERATOR)); \
       mode_iterator::get_wider (&(ITERATOR)))

/* Make ITERATOR iterate over modes in the same class as MODE, in order
   of increasing width, and with each mode being twice the width of the
   previous mode.  Start at the mode that is two times wider than START,
   or don't iterate at all if there is no such mode.  */
#define FOR_EACH_2XWIDER_MODE(ITERATOR, START) \
  for ((ITERATOR) = (START), mode_iterator::get_2xwider (&(ITERATOR)); \
       mode_iterator::iterate_p (&(ITERATOR)); \
       mode_iterator::get_2xwider (&(ITERATOR)))

template<typename T>
void
gt_ggc_mx (pod_mode<T> *)
{
}

template<typename T>
void
gt_pch_nx (pod_mode<T> *)
{
}

template<typename T>
void
gt_pch_nx (pod_mode<T> *, void (*) (void *, void *), void *)
{
}

#endif /* not HAVE_MACHINE_MODES */<|MERGE_RESOLUTION|>--- conflicted
+++ resolved
@@ -20,7 +20,6 @@
 #ifndef HAVE_MACHINE_MODES
 #define HAVE_MACHINE_MODES
 
-<<<<<<< HEAD
 extern CONST_MODE_SIZE poly_uint16_pod mode_size[NUM_MACHINE_MODES];
 extern CONST_MODE_PRECISION poly_uint16_pod mode_precision[NUM_MACHINE_MODES];
 extern const unsigned char mode_inner[NUM_MACHINE_MODES];
@@ -30,15 +29,50 @@
 extern const unsigned char mode_wider[NUM_MACHINE_MODES];
 extern const unsigned char mode_2xwider[NUM_MACHINE_MODES];
 
-/* Allow direct conversion of enums to specific mode classes only
-   when USE_ENUM_MODES is defined.  This is only intended for use
-   by gencondmd, so that it can tell more easily when .md conditions
-   are always false.  */
+template<typename T>
+struct mode_traits
+{
+  /* For use by the machmode support code only.
+
+     There are cases in which the machmode support code needs to forcibly
+     convert a machine_mode to a specific mode class T, and in which the
+     context guarantees that this is valid without the need for an assert.
+     This can be done using:
+
+       return typename mode_traits<T>::from_int (mode);
+
+     when returning a T and:
+
+       res = T (typename mode_traits<T>::from_int (mode));
+
+     when assigning to a value RES that must be assignment-compatible
+     with (but possibly not the same as) T.  */
 #ifdef USE_ENUM_MODES
-#define PROTECT_ENUM_CONVERSION public
+  /* Allow direct conversion of enums to specific mode classes only
+     when USE_ENUM_MODES is defined.  This is only intended for use
+     by gencondmd, so that it can tell more easily when .md conditions
+     are always false.  */
+  typedef machine_mode from_int;
 #else
-#define PROTECT_ENUM_CONVERSION protected
+  /* Here we use an enum type distinct from machine_mode but with the
+     same range as machine_mode.  T should have a constructor that
+     accepts this enum type; it should not have a constructor that
+     accepts machine_mode.
+
+     We use this somewhat indirect approach to avoid too many constructor
+     calls when the compiler is built with -O0.  For example, even in
+     unoptimized code, the return statement above would construct the
+     returned T directly from the numerical value of MODE.  */
+  enum from_int { dummy = MAX_MACHINE_MODE };
 #endif
+};
+
+template<>
+struct mode_traits<machine_mode>
+{
+  /* machine_mode itself needs no conversion.  */
+  typedef machine_mode from_int;
+};
 
 /* Always treat machine modes as fixed-size while compiling code specific
    to targets that have no variable-size modes.  */
@@ -48,8 +82,6 @@
 #define ONLY_FIXED_SIZE_MODES 0
 #endif
 
-=======
->>>>>>> 16316b61
 /* Get the name of mode MODE as a string.  */
 
 extern const char * const mode_name[NUM_MACHINE_MODES];
@@ -212,25 +244,28 @@
 class opt_mode
 {
 public:
+  enum from_int { dummy = MAX_MACHINE_MODE };
+
   ALWAYS_INLINE opt_mode () : m_mode (E_VOIDmode) {}
   ALWAYS_INLINE opt_mode (const T &m) : m_mode (m) {}
-  machine_mode_enum else_void () const;
-  machine_mode_enum else_blk () const;
+  ALWAYS_INLINE opt_mode (from_int m) : m_mode (machine_mode (m)) {}
+
+  machine_mode else_void () const;
+  machine_mode else_blk () const;
   T operator * () const;
 
-  /* Return true if the object contains a T rather than nothing.  */
-  ALWAYS_INLINE bool exists () const { return m_mode != E_VOIDmode; }
+  bool exists () const;
   template<typename U> bool exists (U *) const;
 
 private:
-  machine_mode_enum m_mode;
+  machine_mode m_mode;
 };
 
 /* If the object contains a T, return its enum value, otherwise return
    E_VOIDmode.  */
 
 template<typename T>
-ALWAYS_INLINE machine_mode_enum
+ALWAYS_INLINE machine_mode
 opt_mode<T>::else_void () const
 {
   return m_mode;
@@ -239,7 +274,7 @@
 /* If the T exists, return its enum value, otherwise return E_BLKmode.  */
 
 template<typename T>
-inline machine_mode_enum
+inline machine_mode
 opt_mode<T>::else_blk () const
 {
   return m_mode == E_VOIDmode ? E_BLKmode : m_mode;
@@ -252,7 +287,16 @@
 opt_mode<T>::operator * () const
 {
   gcc_checking_assert (m_mode != E_VOIDmode);
-  return T::from_int (m_mode);
+  return typename mode_traits<T>::from_int (m_mode);
+}
+
+/* Return true if the object contains a T rather than nothing.  */
+
+template<typename T>
+ALWAYS_INLINE bool
+opt_mode<T>::exists () const
+{
+  return m_mode != E_VOIDmode;
 }
 
 /* Return true if the object contains a T, storing it in *MODE if so.  */
@@ -264,7 +308,7 @@
 {
   if (m_mode != E_VOIDmode)
     {
-      *mode = T::from_int (m_mode);
+      *mode = T (typename mode_traits<T>::from_int (m_mode));
       return true;
     }
   return false;
@@ -275,11 +319,12 @@
 template<typename T>
 struct pod_mode
 {
+  typedef typename mode_traits<T>::from_int from_int;
   typedef typename T::measurement_type measurement_type;
 
-  machine_mode_enum m_mode;
-  ALWAYS_INLINE operator machine_mode_enum () const { return m_mode; }
-  ALWAYS_INLINE operator T () const { return T::from_int (m_mode); }
+  machine_mode m_mode;
+  ALWAYS_INLINE operator machine_mode () const { return m_mode; }
+  ALWAYS_INLINE operator T () const { return from_int (m_mode); }
   ALWAYS_INLINE pod_mode &operator = (const T &m) { m_mode = m; return *this; }
 };
 
@@ -287,7 +332,7 @@
 
 template<typename T>
 inline bool
-is_a (machine_mode_enum m)
+is_a (machine_mode m)
 {
   return T::includes_p (m);
 }
@@ -296,20 +341,20 @@
 
 template<typename T>
 inline T
-as_a (machine_mode_enum m)
+as_a (machine_mode m)
 {
   gcc_checking_assert (T::includes_p (m));
-  return T::from_int (m);
+  return typename mode_traits<T>::from_int (m);
 }
 
 /* Convert M to an opt_mode<T>.  */
 
 template<typename T>
 inline opt_mode<T>
-dyn_cast (machine_mode_enum m)
+dyn_cast (machine_mode m)
 {
   if (T::includes_p (m))
-    return T::from_int (m);
+    return T (typename mode_traits<T>::from_int (m));
   return opt_mode<T> ();
 }
 
@@ -318,11 +363,11 @@
 
 template<typename T, typename U>
 inline bool
-is_a (machine_mode_enum m, U *result)
+is_a (machine_mode m, U *result)
 {
   if (T::includes_p (m))
     {
-      *result = T::from_int (m);
+      *result = T (typename mode_traits<T>::from_int (m));
       return true;
     }
   return false;
@@ -332,101 +377,76 @@
 class scalar_int_mode
 {
 public:
+  typedef mode_traits<scalar_int_mode>::from_int from_int;
   typedef unsigned short measurement_type;
 
   ALWAYS_INLINE scalar_int_mode () {}
-  ALWAYS_INLINE operator machine_mode_enum () const { return m_mode; }
-
-  static bool includes_p (machine_mode_enum);
-  static scalar_int_mode from_int (int);
-
-PROTECT_ENUM_CONVERSION:
-  ALWAYS_INLINE scalar_int_mode (machine_mode_enum m) : m_mode (m) {}
+  ALWAYS_INLINE scalar_int_mode (from_int m) : m_mode (machine_mode (m)) {}
+  ALWAYS_INLINE operator machine_mode () const { return m_mode; }
+
+  static bool includes_p (machine_mode);
 
 protected:
-  machine_mode_enum m_mode;
+  machine_mode m_mode;
 };
 
 /* Return true if M is a scalar_int_mode.  */
 
 inline bool
-scalar_int_mode::includes_p (machine_mode_enum m)
+scalar_int_mode::includes_p (machine_mode m)
 {
   return SCALAR_INT_MODE_P (m);
-}
-
-/* Return M as a scalar_int_mode.  This function should only be used by
-   utility functions; general code should use as_a<T> instead.  */
-
-ALWAYS_INLINE scalar_int_mode
-scalar_int_mode::from_int (int i)
-{
-  return machine_mode_enum (i);
 }
 
 /* Represents a machine mode that is known to be a SCALAR_FLOAT_MODE_P.  */
 class scalar_float_mode
 {
 public:
+  typedef mode_traits<scalar_float_mode>::from_int from_int;
   typedef unsigned short measurement_type;
 
   ALWAYS_INLINE scalar_float_mode () {}
-  ALWAYS_INLINE operator machine_mode_enum () const { return m_mode; }
-
-  static bool includes_p (machine_mode_enum);
-  static scalar_float_mode from_int (int i);
-
-PROTECT_ENUM_CONVERSION:
-  ALWAYS_INLINE scalar_float_mode (machine_mode_enum m) : m_mode (m) {}
+  ALWAYS_INLINE scalar_float_mode (from_int m) : m_mode (machine_mode (m)) {}
+  ALWAYS_INLINE operator machine_mode () const { return m_mode; }
+
+  static bool includes_p (machine_mode);
 
 protected:
-  machine_mode_enum m_mode;
+  machine_mode m_mode;
 };
 
 /* Return true if M is a scalar_float_mode.  */
 
 inline bool
-scalar_float_mode::includes_p (machine_mode_enum m)
+scalar_float_mode::includes_p (machine_mode m)
 {
   return SCALAR_FLOAT_MODE_P (m);
 }
 
-/* Return M as a scalar_float_mode.  This function should only be used by
-   utility functions; general code should use as_a<T> instead.  */
-
-ALWAYS_INLINE scalar_float_mode
-scalar_float_mode::from_int (int i)
-{
-  return machine_mode_enum (i);
-}
-
-/* Represents a machine mode that is known to be scalar.  All properties
-   (size, precision, etc.) are compile-time constants.  */
+/* Represents a machine mode that is known to be scalar.  */
 class scalar_mode
 {
 public:
+  typedef mode_traits<scalar_mode>::from_int from_int;
   typedef unsigned short measurement_type;
 
   ALWAYS_INLINE scalar_mode () {}
+  ALWAYS_INLINE scalar_mode (from_int m) : m_mode (machine_mode (m)) {}
   ALWAYS_INLINE scalar_mode (const scalar_int_mode &m) : m_mode (m) {}
   ALWAYS_INLINE scalar_mode (const scalar_float_mode &m) : m_mode (m) {}
   ALWAYS_INLINE scalar_mode (const scalar_int_mode_pod &m) : m_mode (m) {}
-  ALWAYS_INLINE operator machine_mode_enum () const { return m_mode; }
-
-  static bool includes_p (machine_mode_enum);
-  static scalar_mode from_int (int);
-
-PROTECT_ENUM_CONVERSION:
-  ALWAYS_INLINE scalar_mode (machine_mode_enum m) : m_mode (m) {}
+  ALWAYS_INLINE operator machine_mode () const { return m_mode; }
+
+  static bool includes_p (machine_mode);
 
 protected:
-  machine_mode_enum m_mode;
+  machine_mode m_mode;
 };
 
 /* Return true if M represents some kind of scalar value.  */
 
 inline bool
-scalar_mode::includes_p (machine_mode_enum m)
+scalar_mode::includes_p (machine_mode m)
 {
   switch (GET_MODE_CLASS (m))
     {
@@ -445,83 +465,39 @@
     }
 }
 
-/* Return M as a scalar_mode.  This function should only be used by
-   utility functions; general code should use as_a<T> instead.  */
-
-ALWAYS_INLINE scalar_mode
-scalar_mode::from_int (int i)
-{
-  return machine_mode_enum (i);
-}
-
 /* Represents a machine mode that is known to be a COMPLEX_MODE_P.  */
 class complex_mode
 {
 public:
+  typedef mode_traits<complex_mode>::from_int from_int;
   typedef unsigned short measurement_type;
 
   ALWAYS_INLINE complex_mode () {}
-  ALWAYS_INLINE operator machine_mode_enum () const { return m_mode; }
-
-  static bool includes_p (machine_mode_enum);
-  static complex_mode from_int (int);
-
-PROTECT_ENUM_CONVERSION:
-  ALWAYS_INLINE complex_mode (machine_mode_enum m) : m_mode (m) {}
+  ALWAYS_INLINE complex_mode (from_int m) : m_mode (machine_mode (m)) {}
+  ALWAYS_INLINE operator machine_mode () const { return m_mode; }
+
+  static bool includes_p (machine_mode);
 
 protected:
-  machine_mode_enum m_mode;
+  machine_mode m_mode;
 };
 
 /* Return true if M is a complex_mode.  */
 
 inline bool
-complex_mode::includes_p (machine_mode_enum m)
+complex_mode::includes_p (machine_mode m)
 {
   return COMPLEX_MODE_P (m);
 }
 
-/* Return M as a complex_mode.  This function should only be used by
-   utility functions; general code should use as_a<T> instead.  */
-
-ALWAYS_INLINE complex_mode
-complex_mode::from_int (int i)
-{
-  return machine_mode_enum (i);
-}
-
-/* Represents a general machine mode (scalar or non-scalar).  */
-class machine_mode
-{
-public:
-  typedef poly_uint16 measurement_type;
-
-  ALWAYS_INLINE machine_mode () {}
-  template<typename T>
-  ALWAYS_INLINE machine_mode (const T &m) : m_mode (m) {}
-  ALWAYS_INLINE operator machine_mode_enum () const { return m_mode; }
-
-  static ALWAYS_INLINE bool includes_p (machine_mode_enum) { return true; }
-  static machine_mode from_int (int i);
-
-protected:
-  machine_mode_enum m_mode;
-};
-
-ALWAYS_INLINE machine_mode
-machine_mode::from_int (int i)
-{
-  return (machine_mode_enum) i;
-}
-
 /* Return the base GET_MODE_SIZE value for MODE.  */
 
 ALWAYS_INLINE poly_uint16
-mode_to_bytes (machine_mode_enum mode)
+mode_to_bytes (machine_mode mode)
 {
 #if GCC_VERSION >= 4001
-  return __builtin_constant_p (mode) ?
-	 mode_size_inline (mode) : mode_size[mode];
+  return (__builtin_constant_p (mode)
+	  ? mode_size_inline (mode) : mode_size[mode]);
 #else
   return mode_size[mode];
 #endif
@@ -530,7 +506,7 @@
 /* Return the base GET_MODE_BITSIZE value for MODE.  */
 
 ALWAYS_INLINE poly_uint16
-mode_to_bits (machine_mode_enum mode)
+mode_to_bits (machine_mode mode)
 {
   return mode_to_bytes (mode) * BITS_PER_UNIT;
 }
@@ -538,7 +514,7 @@
 /* Return the base GET_MODE_PRECISION value for MODE.  */
 
 ALWAYS_INLINE poly_uint16
-mode_to_precision (machine_mode_enum mode)
+mode_to_precision (machine_mode mode)
 {
   return mode_precision[mode];
 }
@@ -546,11 +522,12 @@
 /* Return the base GET_MODE_INNER value for MODE.  */
 
 ALWAYS_INLINE scalar_mode
-mode_to_inner (machine_mode_enum mode)
+mode_to_inner (machine_mode mode)
 {
 #if GCC_VERSION >= 4001
-  return scalar_mode::from_int (__builtin_constant_p (mode) ?
-				mode_inner_inline (mode) : mode_inner[mode]);
+  return scalar_mode::from_int (__builtin_constant_p (mode)
+				? mode_inner_inline (mode)
+				: mode_inner[mode]);
 #else
   return scalar_mode::from_int (mode_inner[mode]);
 #endif
@@ -559,7 +536,7 @@
 /* Return the base GET_MODE_UNIT_SIZE value for MODE.  */
 
 ALWAYS_INLINE unsigned char
-mode_to_unit_size (machine_mode_enum mode)
+mode_to_unit_size (machine_mode mode)
 {
 #if GCC_VERSION >= 4001
   return (__builtin_constant_p (mode)
@@ -572,7 +549,7 @@
 /* Return the base GET_MODE_UNIT_PRECISION value for MODE.  */
 
 ALWAYS_INLINE unsigned short
-mode_to_unit_precision (machine_mode_enum mode)
+mode_to_unit_precision (machine_mode mode)
 {
 #if GCC_VERSION >= 4001
   return (__builtin_constant_p (mode)
@@ -585,11 +562,11 @@
 /* Return the base GET_MODE_NUNITS value for MODE.  */
 
 ALWAYS_INLINE poly_uint16
-mode_to_nunits (machine_mode_enum mode)
+mode_to_nunits (machine_mode mode)
 {
 #if GCC_VERSION >= 4001
-  return __builtin_constant_p (mode) ?
-         mode_nunits_inline (mode) : mode_nunits[mode];
+  return (__builtin_constant_p (mode)
+	  ? mode_nunits_inline (mode) : mode_nunits[mode]);
 #else
   return mode_nunits[mode];
 #endif
@@ -601,7 +578,7 @@
 #define GET_MODE_SIZE(MODE) ((unsigned short) mode_to_bytes (MODE).coeffs[0])
 #else
 ALWAYS_INLINE poly_uint16
-GET_MODE_SIZE (machine_mode_enum mode)
+GET_MODE_SIZE (machine_mode mode)
 {
   return mode_to_bytes (mode);
 }
@@ -627,7 +604,7 @@
 #define GET_MODE_BITSIZE(MODE) ((unsigned short) mode_to_bits (MODE).coeffs[0])
 #else
 ALWAYS_INLINE poly_uint16
-GET_MODE_BITSIZE (machine_mode_enum mode)
+GET_MODE_BITSIZE (machine_mode mode)
 {
   return mode_to_bits (mode);
 }
@@ -654,7 +631,7 @@
   ((unsigned short) mode_to_precision (MODE).coeffs[0])
 #else
 ALWAYS_INLINE poly_uint16
-GET_MODE_PRECISION (machine_mode_enum mode)
+GET_MODE_PRECISION (machine_mode mode)
 {
   return mode_to_precision (mode);
 }
@@ -712,7 +689,7 @@
 #define GET_MODE_NUNITS(MODE) (mode_to_nunits (MODE).coeffs[0])
 #else
 ALWAYS_INLINE poly_uint16
-GET_MODE_NUNITS (machine_mode_enum mode)
+GET_MODE_NUNITS (machine_mode mode)
 {
   return mode_to_nunits (mode);
 }
@@ -738,10 +715,7 @@
 ALWAYS_INLINE opt_mode<T>
 GET_MODE_WIDER_MODE (const T &m)
 {
-  machine_mode_enum wider = (machine_mode_enum) mode_wider[m];
-  if (wider != E_VOIDmode)
-    return T::from_int (wider);
-  return opt_mode<T> ();
+  return typename opt_mode<T>::from_int (mode_wider[m]);
 }
 
 /* For scalars, this is a mode with twice the precision.  For vectors,
@@ -751,16 +725,12 @@
 ALWAYS_INLINE opt_mode<T>
 GET_MODE_2XWIDER_MODE (const T &m)
 {
-  machine_mode_enum wider = (machine_mode_enum) mode_2xwider[m];
-  if (wider != E_VOIDmode)
-    return T::from_int (wider);
-  return opt_mode<T> ();
+  return typename opt_mode<T>::from_int (mode_2xwider[m]);
 }
 
 /* Get the complex mode from the component mode.  */
 extern const unsigned char mode_complex[NUM_MACHINE_MODES];
-#define GET_MODE_COMPLEX_MODE(MODE) \
-  (machine_mode ((machine_mode_enum) mode_complex[MODE]))
+#define GET_MODE_COMPLEX_MODE(MODE) ((machine_mode) mode_complex[MODE])
 
 /* Represents a machine mode that must have a fixed size.  The main
    use of this class is to represent the modes of objects that always
@@ -769,42 +739,31 @@
 class fixed_size_mode
 {
 public:
+  typedef mode_traits<fixed_size_mode>::from_int from_int;
   typedef unsigned short measurement_type;
 
   ALWAYS_INLINE fixed_size_mode () {}
+  ALWAYS_INLINE fixed_size_mode (from_int m) : m_mode (machine_mode (m)) {}
   ALWAYS_INLINE fixed_size_mode (const scalar_mode &m) : m_mode (m) {}
   ALWAYS_INLINE fixed_size_mode (const scalar_int_mode &m) : m_mode (m) {}
   ALWAYS_INLINE fixed_size_mode (const scalar_float_mode &m) : m_mode (m) {}
   ALWAYS_INLINE fixed_size_mode (const scalar_mode_pod &m) : m_mode (m) {}
   ALWAYS_INLINE fixed_size_mode (const scalar_int_mode_pod &m) : m_mode (m) {}
   ALWAYS_INLINE fixed_size_mode (const complex_mode &m) : m_mode (m) {}
-  ALWAYS_INLINE operator machine_mode_enum () const { return m_mode; }
-
-  static bool includes_p (machine_mode_enum);
-  static fixed_size_mode from_int (int i);
-
-PROTECT_ENUM_CONVERSION:
-  ALWAYS_INLINE fixed_size_mode (machine_mode_enum m) : m_mode (m) {}
+  ALWAYS_INLINE operator machine_mode () const { return m_mode; }
+
+  static bool includes_p (machine_mode);
 
 protected:
-  machine_mode_enum m_mode;
+  machine_mode m_mode;
 };
 
 /* Return true if MODE has a fixed size.  */
 
 inline bool
-fixed_size_mode::includes_p (machine_mode_enum mode)
+fixed_size_mode::includes_p (machine_mode mode)
 {
   return mode_to_bytes (mode).is_constant ();
-}
-
-/* Return M as a fixed_size_mode.  This function should only be used by
-   utility functions; general code should use as_a<T> instead.  */
-
-ALWAYS_INLINE fixed_size_mode
-fixed_size_mode::from_int (int i)
-{
-  return machine_mode_enum (i);
 }
 
 /* Wrapper for mode arguments to target macros, so that if a target
@@ -907,12 +866,13 @@
 
 extern const unsigned char class_narrowest_mode[MAX_MODE_CLASS];
 #define GET_CLASS_NARROWEST_MODE(CLASS) \
-  (machine_mode ((machine_mode_enum) class_narrowest_mode[CLASS]))
+  ((machine_mode) class_narrowest_mode[CLASS])
 
 /* The narrowest full integer mode available on the target.  */
 
 #define NARROWEST_INT_MODE \
-  (scalar_int_mode::from_int (class_narrowest_mode[MODE_INT]))
+  (scalar_int_mode \
+   (scalar_int_mode::from_int (class_narrowest_mode[MODE_INT])))
 
 /* Return the narrowest mode in T's class.  */
 
@@ -920,7 +880,8 @@
 inline T
 get_narrowest_mode (T mode)
 {
-  return T::from_int (class_narrowest_mode[GET_MODE_CLASS (mode)]);
+  return typename mode_traits<T>::from_int
+    (class_narrowest_mode[GET_MODE_CLASS (mode)]);
 }
 
 /* Define the integer modes whose sizes are BITS_PER_UNIT and BITS_PER_WORD
@@ -943,7 +904,7 @@
 inline bool
 HWI_COMPUTABLE_MODE_P (machine_mode mode)
 {
-  machine_mode_enum mme = mode;
+  machine_mode mme = mode;
   return (SCALAR_INT_MODE_P (mme)
 	  && mode_to_precision (mme).coeffs[0] <= HOST_BITS_PER_WIDE_INT);
 }
@@ -975,7 +936,7 @@
 {
   if (GET_MODE_CLASS (mode) == MODE_INT)
     {
-      *int_mode = scalar_int_mode::from_int (mode);
+      *int_mode = scalar_int_mode (scalar_int_mode::from_int (mode));
       return true;
     }
   return false;
@@ -990,7 +951,7 @@
 {
   if (GET_MODE_CLASS (mode) == MODE_FLOAT)
     {
-      *float_mode = scalar_float_mode::from_int (mode);
+      *float_mode = scalar_float_mode (scalar_float_mode::from_int (mode));
       return true;
     }
   return false;
@@ -1005,7 +966,7 @@
 {
   if (GET_MODE_CLASS (mode) == MODE_COMPLEX_INT)
     {
-      *cmode = complex_mode::from_int (mode);
+      *cmode = complex_mode (complex_mode::from_int (mode));
       return true;
     }
   return false;
@@ -1020,7 +981,7 @@
 {
   if (GET_MODE_CLASS (mode) == MODE_COMPLEX_FLOAT)
     {
-      *cmode = complex_mode::from_int (mode);
+      *cmode = complex_mode (complex_mode::from_int (mode));
       return true;
     }
   return false;
