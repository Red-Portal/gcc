--- conflicted
+++ resolved
@@ -5915,17 +5915,10 @@
 				   TYPE_VECTOR_SUBPARTS (TREE_TYPE (rhs))))
 		{
 		  unsigned i, nelts;
-<<<<<<< HEAD
-		  tree val, *vec;
+		  tree val;
 
 		  nelts = CONSTRUCTOR_NELTS (rhs);
-		  vec = XALLOCAVEC (tree, nelts);
-=======
-		  tree val;
-
-		  nelts = TYPE_VECTOR_SUBPARTS (TREE_TYPE (rhs));
 		  auto_vec<tree, 32> vec (nelts);
->>>>>>> 4a85c0b1
 		  FOR_EACH_CONSTRUCTOR_VALUE (CONSTRUCTOR_ELTS (rhs), i, val)
 		    {
 		      val = (*valueize) (val);
@@ -5937,7 +5930,7 @@
 			return NULL_TREE;
 		    }
 
-		  return build_vector (TREE_TYPE (rhs), nelts, vec);
+		  return build_vector (TREE_TYPE (rhs), vec);
 		}
 	      if (subcode == OBJ_TYPE_REF)
 		{
@@ -7090,25 +7083,15 @@
 }
 
 /* Build a vector of type TYPE in which the elements have the values
-<<<<<<< HEAD
-   ELTS[0:NELTS].  Return a gimple value for the result, appending any
-=======
    given by ELTS.  Return a gimple value for the result, appending any
->>>>>>> 4a85c0b1
    new instructions to SEQ.  */
 
 tree
 gimple_build_vector (gimple_seq *seq, location_t loc, tree type,
-<<<<<<< HEAD
-		     unsigned int nelts, tree *elts)
-{
+		     vec<tree> elts)
+{
+  unsigned int nelts = elts.length ();
   gcc_assert (must_eq (nelts, TYPE_VECTOR_SUBPARTS (type)));
-=======
-		     vec<tree> elts)
-{
-  unsigned int nelts = elts.length ();
-  gcc_assert (nelts == TYPE_VECTOR_SUBPARTS (type));
->>>>>>> 4a85c0b1
   for (unsigned int i = 0; i < nelts; ++i)
     if (!TREE_CONSTANT (elts[i]))
       {
@@ -7127,11 +7110,7 @@
 	gimple_seq_add_stmt_without_update (seq, stmt);
 	return res;
       }
-<<<<<<< HEAD
-  return build_vector (type, nelts, elts);
-=======
   return build_vector (type, elts);
->>>>>>> 4a85c0b1
 }
 
 /* Return true if the result of assignment STMT is known to be non-negative.
